--- conflicted
+++ resolved
@@ -74,11 +74,7 @@
                      ../mysys/default.c errmsg.c ../mysys/errors.c ../mysys/my_sync.c
                      ../mysys/hash.c ../mysys/my_sleep.c ../mysys/default_modify.c
                      get_password.c ../strings/int2str.c ../strings/is_prefix.c 
-<<<<<<< HEAD
-                     libmysql.c ../mysys/list.c ../strings/llstr.c
-=======
                      libmysql.c ../mysys/list.c ../strings/llstr.c ../mysys/my_rnd.c
->>>>>>> 770a4e2b
                      ../strings/longlong2str.c ../mysys/mf_arr_appstr.c ../mysys/mf_cache.c
                      ../mysys/mf_dirname.c ../mysys/mf_fn_ext.c ../mysys/mf_format.c 
                      ../mysys/mf_iocache.c ../mysys/mf_iocache2.c ../mysys/mf_loadpath.c 
