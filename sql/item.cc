--- conflicted
+++ resolved
@@ -5722,13 +5722,8 @@
 {
   if (depended_from == new_parent)
   {
-<<<<<<< HEAD
     *ref= outer_ref; //psergey-merge: check
-    outer_ref->fix_after_pullout(new_parent, ref);//psergey-melt-add
-=======
-    *ref= outer_field;
-    outer_field->fix_after_pullout(new_parent, ref);
->>>>>>> ffa8208f
+    outer_ref->fix_after_pullout(new_parent, ref);
   }
 }
 
