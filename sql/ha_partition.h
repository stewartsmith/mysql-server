--- conflicted
+++ resolved
@@ -543,13 +543,10 @@
     underlying handlers must have the same implementation for it to work.
   */
   virtual uint8 table_cache_type();
-<<<<<<< HEAD
   /* Calculate hash value for PARTITION BY KEY tables.  */
   uint32 calculate_key_hash_value(Field **field_array);
-=======
   virtual ha_rows records();
 
->>>>>>> 6cc1fcc9
   /*
     -------------------------------------------------------------------------
     MODULE print messages
