--- conflicted
+++ resolved
@@ -754,7 +754,6 @@
 SELECT a1, a4 FROM t2 WHERE a4 LIKE {fn UCASE('1789-07-14')};
 DROP TABLE t1, t2, t3;
 
-<<<<<<< HEAD
 #
 # Bug#31765 (BACKUP DATABASE broken syntax)
 #
@@ -765,32 +764,6 @@
 --error ER_PARSE_ERROR
 BACKUP DATABASE *, db1, db2, db3 to 'broken.bak';
 
-###########################################################################
---echo #
---echo # Bug#39559: dump of stored procedures / functions with C-style 
---echo #     comment can't be read back
---echo #
-
---write_file $MYSQLTEST_VARDIR/tmp/bug39559.sql
-select 2 as expected, /*!01000/**/*/ 2 as result;
-select 1 as expected, /*!99998/**/*/ 1 as result;
-select 3 as expected, /*!01000 1 + */ 2 as result;
-select 2 as expected, /*!99990 1 + */ 2 as result;
-select 7 as expected, /*!01000 1 + /* 8 + */ 2 + */ 4 as result;
-select 8 as expected, /*!99998 1 + /* 2 + */ 4 + */ 8 as result;
-select 7 as expected, /*!01000 1 + /*!01000 8 + */ 2 + */ 4 as result;
-select 7 as expected, /*!01000 1 + /*!99998 8 + */ 2 + */ 4 as result;
-select 4 as expected, /*!99998 1 + /*!99998 8 + */ 2 + */ 4 as result;
-select 4 as expected, /*!99998 1 + /*!01000 8 + */ 2 + */ 4 as result;
-select 7 as expected, /*!01000 1 + /*!01000 8 + /*!01000 error */ 16 + */ 2 + */ 4 as result;
-select 4 as expected, /* 1 + /*!01000 8 + */ 2 + */ 4;
-EOF
-
---exec $MYSQL --comment --force --table test <$MYSQLTEST_VARDIR/tmp/bug39559.sql
---remove_file $MYSQLTEST_VARDIR/tmp/bug39559.sql
-
-=======
->>>>>>> a3bddbe4
 --echo #
 --echo # End of 5.1 tests
 --echo #