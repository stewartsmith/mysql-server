/* Copyright (C) 2006-2003 MySQL AB

   This program is free software; you can redistribute it and/or modify
   it under the terms of the GNU General Public License as published by
   the Free Software Foundation; version 2 of the License.

   This program is distributed in the hope that it will be useful,
   but WITHOUT ANY WARRANTY; without even the implied warranty of
   MERCHANTABILITY or FITNESS FOR A PARTICULAR PURPOSE.  See the
   GNU General Public License for more details.

   You should have received a copy of the GNU General Public License
   along with this program; if not, write to the Free Software
   Foundation, Inc., 59 Temple Place, Suite 330, Boston, MA  02111-1307  USA */

/* Describe, check and repair of MARIA tables */

#include "ma_fulltext.h"
#include <myisamchk.h>
#include <my_bit.h>
#include <m_ctype.h>
#include <stdarg.h>
#include <my_getopt.h>
#ifdef HAVE_SYS_VADVICE_H
#include <sys/vadvise.h>
#endif
#ifdef HAVE_SYS_MMAN_H
#include <sys/mman.h>
#endif
SET_STACK_SIZE(9000)			/* Minimum stack size for program */

#ifndef USE_RAID
#define my_raid_create(A,B,C,D,E,F,G) my_create(A,B,C,G)
#define my_raid_delete(A,B,C) my_delete(A,B)
#endif

static uint decode_bits;
static char **default_argv;
static const char *load_default_groups[]= { "maria_chk", 0 };
static const char *set_collation_name, *opt_tmpdir, *opt_log_dir;
static CHARSET_INFO *set_collation;
static int stopwords_inited= 0;
static MY_TMPDIR maria_chk_tmpdir;
static my_bool opt_transaction_logging, opt_debug, opt_require_control_file;

static const char *type_names[]=
{
  "impossible","char","binary", "short", "long", "float",
  "double","number","unsigned short",
  "unsigned long","longlong","ulonglong","int24",
  "uint24","int8","varchar", "varbin", "varchar2", "varbin2", "bit",
  "?","?"
};

static const char *prefix_packed_txt="packed ",
		  *bin_packed_txt="prefix ",
		  *diff_txt="stripped ",
		  *null_txt="NULL",
		  *blob_txt="BLOB ";

static const char *field_pack[]=
{
  "","no endspace", "no prespace",
 "no zeros", "blob", "constant", "table-lockup",
 "always zero","varchar","unique-hash","?","?"
};

static const char *record_formats[]=
{
  "Fixed length", "Packed", "Compressed", "Block", "?"
};

static const char *maria_stats_method_str="nulls_unequal";
static char default_open_errmsg[]=  "%d when opening MARIA-table '%s'";
static char default_close_errmsg[]= "%d when closing MARIA-table '%s'";

static void get_options(int *argc,char * * *argv);
static void print_version(void);
static void usage(void);
static int maria_chk(HA_CHECK *param, char *filename);
static void descript(HA_CHECK *param, register MARIA_HA *info, char *name);
static int maria_sort_records(HA_CHECK *param, register MARIA_HA *info,
                              char *name, uint sort_key,
                              my_bool write_info, my_bool update_index);
static int sort_record_index(MARIA_SORT_PARAM *sort_param, MARIA_HA *info,
                             MARIA_KEYDEF *keyinfo,
			     my_off_t page, uchar *buff,uint sortkey,
			     File new_file, my_bool update_index);
static my_bool write_log_record(HA_CHECK *param);

HA_CHECK check_param;

	/* Main program */

int main(int argc, char **argv)
{
  int error;
  MY_INIT(argv[0]);

  opt_log_dir= maria_data_root= (char *)".";
  maria_chk_init(&check_param);
  check_param.opt_lock_memory= 1;		/* Lock memory if possible */
  check_param.using_global_keycache = 0;
  get_options(&argc,(char***) &argv);
  maria_quick_table_bits=decode_bits;
  error=0;
  maria_init();

  if (ma_control_file_open(FALSE, opt_require_control_file) &&
      (opt_require_control_file ||
       (opt_transaction_logging && (check_param.testflag & T_REP_ANY))))
  {
    error= 1;
    goto end;
  }

  /*
    If we are doing a repair, user may want to store this repair into the log
    so that the log has a complete history and can be used to replay.
  */
  if (opt_transaction_logging && (check_param.testflag & T_REP_ANY))
  {
    if (init_pagecache(maria_log_pagecache,
                       TRANSLOG_PAGECACHE_SIZE, 0, 0,
                       TRANSLOG_PAGE_SIZE, MY_WME) == 0 ||
        translog_init(opt_log_dir, TRANSLOG_FILE_SIZE,
                      0, 0, maria_log_pagecache,
                      TRANSLOG_DEFAULT_FLAGS, 0))
    {
      _ma_check_print_error(&check_param,
                            "Can't initialize transaction logging. Run "
                            "recovery with switch --skip-transaction-log");
      error= 1;
      goto end;
    }
  }

  while (--argc >= 0)
  {
    int new_error=maria_chk(&check_param, *(argv++));
    if ((check_param.testflag & T_REP_ANY) != T_REP)
      check_param.testflag&= ~T_REP;
    (void)fflush(stdout);
    (void)fflush(stderr);
    if ((check_param.error_printed | check_param.warning_printed) &&
	(check_param.testflag & T_FORCE_CREATE) &&
	(!(check_param.testflag & (T_REP | T_REP_BY_SORT | T_SORT_RECORDS |
				   T_SORT_INDEX))))
    {
      ulonglong old_testflag=check_param.testflag;
      if (!(check_param.testflag & T_REP))
	check_param.testflag|= T_REP_BY_SORT;
      check_param.testflag&= ~T_EXTEND;			/* Not needed  */
      error|=maria_chk(&check_param, argv[-1]);
      check_param.testflag= old_testflag;
      (void)(fflush(stdout));
      (void)(fflush(stderr));
    }
    else
      error|=new_error;
    if (argc && (!(check_param.testflag & T_SILENT) ||
                 check_param.testflag & T_INFO))
    {
      puts("\n---------\n");
      (void)(fflush(stdout));
    }
  }
end:
  if (check_param.total_files > 1)
  {					/* Only if descript */
    char buff[22],buff2[22];
    if (!(check_param.testflag & T_SILENT) || check_param.testflag & T_INFO)
      puts("\n---------");
    printf("\nTotal of all %d MARIA-files:\nData records: %9s   Deleted blocks: %9s\n",check_param.total_files,llstr(check_param.total_records,buff),
	   llstr(check_param.total_deleted,buff2));
  }
  free_defaults(default_argv);
  free_tmpdir(&maria_chk_tmpdir);
  maria_end();
  my_end(check_param.testflag & T_INFO ?
         MY_CHECK_ERROR | MY_GIVE_INFO : MY_CHECK_ERROR);
  exit(error);
#ifndef _lint
  return 0;				/* No compiler warning */
#endif
} /* main */

enum options_mc {
  OPT_CHARSETS_DIR=256, OPT_SET_COLLATION,OPT_START_CHECK_POS,
  OPT_CORRECT_CHECKSUM, OPT_PAGE_BUFFER_SIZE,
  OPT_KEY_CACHE_BLOCK_SIZE, OPT_MARIA_BLOCK_SIZE,
  OPT_READ_BUFFER_SIZE, OPT_WRITE_BUFFER_SIZE, OPT_SORT_BUFFER_SIZE,
  OPT_SORT_KEY_BLOCKS, OPT_DECODE_BITS, OPT_FT_MIN_WORD_LEN,
  OPT_FT_MAX_WORD_LEN, OPT_FT_STOPWORD_FILE,
  OPT_MAX_RECORD_LENGTH, OPT_AUTO_CLOSE, OPT_STATS_METHOD, OPT_TRANSACTION_LOG,
  OPT_SKIP_SAFEMALLOC, OPT_ZEROFILL_KEEP_LSN, OPT_REQUIRE_CONTROL_FILE,
  OPT_LOG_DIR, OPT_DATADIR
};

static struct my_option my_long_options[] =
{
  {"analyze", 'a',
   "Analyze distribution of keys. Will make some joins in MySQL faster. You can check the calculated distribution.",
   0, 0, 0, GET_NO_ARG, NO_ARG, 0, 0, 0, 0, 0, 0},
#ifdef __NETWARE__
  {"autoclose", OPT_AUTO_CLOSE, "Auto close the screen on exit for Netware.",
   0, 0, 0, GET_NO_ARG, NO_ARG, 0, 0, 0, 0, 0, 0},
#endif
  {"block-search", 'b',
   "No help available.",
   0, 0, 0, GET_ULONG, REQUIRED_ARG, 0, 0, 0, 0, 0, 0},
  {"backup", 'B',
   "Make a backup of the .MAD file as 'filename-time.BAK'.",
   0, 0, 0, GET_NO_ARG, NO_ARG, 0, 0, 0, 0, 0, 0},
  {"character-sets-dir", OPT_CHARSETS_DIR,
   "Directory where character sets are.",
   (uchar**) &charsets_dir, 0, 0, GET_STR, REQUIRED_ARG, 0, 0, 0, 0, 0, 0},
  {"check", 'c',
   "Check table for errors.",
   0, 0, 0, GET_NO_ARG, NO_ARG, 0, 0, 0, 0, 0, 0},
  {"check-only-changed", 'C',
   "Check only tables that have changed since last check. It also applies to other requested actions (e.g. --analyze will be ignored if the table is already analyzed).",
   0, 0, 0, GET_NO_ARG, NO_ARG, 0, 0, 0, 0, 0, 0},
  {"correct-checksum", OPT_CORRECT_CHECKSUM,
   "Correct checksum information for table.",
   0, 0, 0, GET_NO_ARG, NO_ARG, 0, 0, 0, 0, 0, 0},
#ifndef DBUG_OFF
  {"debug", '#',
   "Output debug log. Often this is 'd:t:o,filename'.",
   0, 0, 0, GET_STR, OPT_ARG, 0, 0, 0, 0, 0, 0},
#endif
  {"description", 'd',
   "Prints some information about table.",
   0, 0, 0, GET_NO_ARG, NO_ARG, 0, 0, 0, 0, 0, 0},
  {"data-file-length", 'D',
   "Max length of data file (when recreating data-file when it's full).",
   (uchar**) &check_param.max_data_file_length,
   (uchar**) &check_param.max_data_file_length,
   0, GET_LL, REQUIRED_ARG, 0, 0, 0, 0, 0, 0},
  {"extend-check", 'e',
   "If used when checking a table, ensure that the table is 100 percent consistent, which will take a long time. If used when repairing a table, try to recover every possible row from the data file. Normally this will also find a lot of garbage rows; Don't use this option with repair if you are not totally desperate.",
   0, 0, 0, GET_NO_ARG, NO_ARG, 0, 0, 0, 0, 0, 0},
  {"fast", 'F',
   "Check only tables that haven't been closed properly. It also applies to other requested actions (e.g. --analyze will be ignored if the table is already analyzed).",
   0, 0, 0, GET_NO_ARG, NO_ARG, 0, 0, 0, 0, 0, 0},
  {"force", 'f',
   "Restart with -r if there are any errors in the table. States will be updated as with --update-state.",
   0, 0, 0, GET_NO_ARG, NO_ARG, 0, 0, 0, 0, 0, 0},
  {"HELP", 'H',
   "Display this help and exit.",
   0, 0, 0, GET_NO_ARG, NO_ARG, 0, 0, 0, 0, 0, 0},
  {"help", '?',
   "Display this help and exit.",
   0, 0, 0, GET_NO_ARG, NO_ARG, 0, 0, 0, 0, 0, 0},
  {"information", 'i',
   "Print statistics information about table that is checked.",
   0, 0, 0, GET_NO_ARG, NO_ARG, 0, 0, 0, 0, 0, 0},
  {"keys-used", 'k',
   "Tell MARIA to update only some specific keys. # is a bit mask of which keys to use. This can be used to get faster inserts.",
   (uchar**) &check_param.keys_in_use,
   (uchar**) &check_param.keys_in_use,
   0, GET_ULL, REQUIRED_ARG, -1, 0, 0, 0, 0, 0},
  {"datadir", OPT_DATADIR,
   "Path for control file (and logs if --log-dir not used).",
   (uchar**) &maria_data_root, 0, 0, GET_STR, REQUIRED_ARG,
   0, 0, 0, 0, 0, 0},
  {"log-dir", OPT_LOG_DIR,
   "Path for log files.",
   (uchar**) &opt_log_dir, 0, 0, GET_STR, REQUIRED_ARG, 0, 0, 0, 0, 0, 0},
  {"max-record-length", OPT_MAX_RECORD_LENGTH,
   "Skip rows bigger than this if maria_chk can't allocate memory to hold it",
   (uchar**) &check_param.max_record_length,
   (uchar**) &check_param.max_record_length,
   0, GET_ULL, REQUIRED_ARG, LONGLONG_MAX, 0, LONGLONG_MAX, 0, 0, 0},
  {"medium-check", 'm',
   "Faster than extend-check, but only finds 99.99% of all errors. Should be good enough for most cases.",
   0, 0, 0, GET_NO_ARG, NO_ARG, 0, 0, 0, 0, 0, 0},
  {"quick", 'q', "Faster repair by not modifying the data file.",
   0, 0, 0, GET_NO_ARG, NO_ARG, 0, 0, 0, 0, 0, 0},
  {"read-only", 'T',
   "Don't mark table as checked.",
   0, 0, 0, GET_NO_ARG, NO_ARG, 0, 0, 0, 0, 0, 0},
  {"recover", 'r',
   "Can fix almost anything except unique keys that aren't unique.",
   0, 0, 0, GET_NO_ARG, NO_ARG, 0, 0, 0, 0, 0, 0},
  {"parallel-recover", 'p',
   "Same as '-r' but creates all the keys in parallel.",
   0, 0, 0, GET_NO_ARG, NO_ARG, 0, 0, 0, 0, 0, 0},
  {"safe-recover", 'o',
   "Uses old recovery method; Slower than '-r' but can handle a couple of cases where '-r' reports that it can't fix the data file.",
   0, 0, 0, GET_NO_ARG, NO_ARG, 0, 0, 0, 0, 0, 0},
  {"sort-recover", 'n',
   "Force recovering with sorting even if the temporary file was very big.",
   0, 0, 0, GET_NO_ARG, NO_ARG, 0, 0, 0, 0, 0, 0},
  { "require-control-file", OPT_REQUIRE_CONTROL_FILE,
    "Abort if cannot find control file",
    (uchar**)&opt_require_control_file, 0, 0, GET_BOOL, NO_ARG,
    0, 0, 0, 0, 0, 0},
#ifdef DEBUG
  {"start-check-pos", OPT_START_CHECK_POS,
   "No help available.",
   0, 0, 0, GET_ULL, REQUIRED_ARG, 0, 0, 0, 0, 0, 0},
#endif
  {"set-auto-increment", 'A',
   "Force auto_increment to start at this or higher value. If no value is given, then sets the next auto_increment value to the highest used value for the auto key + 1.",
   (uchar**) &check_param.auto_increment_value,
   (uchar**) &check_param.auto_increment_value,
   0, GET_ULL, OPT_ARG, 0, 0, 0, 0, 0, 0},
  {"set-collation", OPT_SET_COLLATION,
   "Change the collation used by the index",
   (uchar**) &set_collation_name, 0, 0, GET_STR, REQUIRED_ARG, 0, 0, 0, 0, 0, 0},
  {"set-variable", 'O',
   "Change the value of a variable. Please note that this option is deprecated; you can set variables directly with --variable-name=value.",
   0, 0, 0, GET_STR, REQUIRED_ARG, 0, 0, 0, 0, 0, 0},
  {"silent", 's',
   "Only print errors. One can use two -s to make maria_chk very silent.",
   0, 0, 0, GET_NO_ARG, NO_ARG, 0, 0, 0, 0, 0, 0},
#ifndef DBUG_OFF
#ifdef SAFEMALLOC
  {"skip-safemalloc", OPT_SKIP_SAFEMALLOC,
   "Don't use the memory allocation checking.", 0, 0, 0, GET_NO_ARG, NO_ARG,
   0, 0, 0, 0, 0, 0},
#endif
#endif
  {"sort-index", 'S',
   "Sort index blocks. This speeds up 'read-next' in applications.",
   0, 0, 0, GET_NO_ARG, NO_ARG, 0, 0, 0, 0, 0, 0},
  {"sort-records", 'R',
   "Sort records according to an index. This makes your data much more localized and may speed up things. (It may be VERY slow to do a sort the first time!)",
   (uchar**) &check_param.opt_sort_key,
   (uchar**) &check_param.opt_sort_key,
   0, GET_UINT, REQUIRED_ARG, 0, 0, 0, 0, 0, 0},
  {"tmpdir", 't',
   "Path for temporary files.",
   (uchar**) &opt_tmpdir,
   0, 0, GET_STR, REQUIRED_ARG, 0, 0, 0, 0, 0, 0},
  {"transaction-log", OPT_TRANSACTION_LOG,
   "Log repair command to transaction log",
   (uchar**) &opt_transaction_logging, (uchar**) &opt_transaction_logging,
   0, GET_BOOL, NO_ARG, 0, 0, 0, 0, 0, 0},
  {"update-state", 'U',
   "Mark tables as crashed if any errors were found.",
   0, 0, 0, GET_NO_ARG, NO_ARG, 0, 0, 0, 0, 0, 0},
  {"unpack", 'u',
   "Unpack file packed with mariapack.",
   0, 0, 0, GET_NO_ARG, NO_ARG, 0, 0, 0, 0, 0, 0},
  {"verbose", 'v',
   "Print more information. This can be used with --description and --check. Use many -v for more verbosity!",
   0, 0, 0, GET_NO_ARG, NO_ARG, 0, 0, 0, 0, 0, 0},
  {"version", 'V', "Print version and exit.",
   0, 0, 0, GET_NO_ARG, NO_ARG, 0, 0, 0, 0, 0, 0},
  {"wait", 'w', "Wait if table is locked.",
   0, 0, 0, GET_NO_ARG, NO_ARG, 0, 0, 0, 0, 0, 0},
  { "page_buffer_size", OPT_PAGE_BUFFER_SIZE,
    "Size of page buffer. Used by --safe-repair",
    (uchar**) &check_param.use_buffers, (uchar**) &check_param.use_buffers, 0,
    GET_ULONG, REQUIRED_ARG, (long) USE_BUFFER_INIT, 1024L*1024L,
    (long) ~0L, (long) MALLOC_OVERHEAD, (long) IO_SIZE, 0},
  { "read_buffer_size", OPT_READ_BUFFER_SIZE, "",
    (uchar**) &check_param.read_buffer_length,
    (uchar**) &check_param.read_buffer_length, 0, GET_ULONG, REQUIRED_ARG,
    (long) READ_BUFFER_INIT, (long) MALLOC_OVERHEAD,
    (long) ~0L, (long) MALLOC_OVERHEAD, (long) 1L, 0},
  { "write_buffer_size", OPT_WRITE_BUFFER_SIZE, "",
    (uchar**) &check_param.write_buffer_length,
    (uchar**) &check_param.write_buffer_length, 0, GET_ULONG, REQUIRED_ARG,
    (long) READ_BUFFER_INIT, (long) MALLOC_OVERHEAD,
    (long) ~0L, (long) MALLOC_OVERHEAD, (long) 1L, 0},
  { "sort_buffer_size", OPT_SORT_BUFFER_SIZE,
    "Size of sort buffer. Used by --recover",
    (uchar**) &check_param.sort_buffer_length,
    (uchar**) &check_param.sort_buffer_length, 0, GET_ULONG, REQUIRED_ARG,
    (long) SORT_BUFFER_INIT, (long) (MIN_SORT_BUFFER + MALLOC_OVERHEAD),
    (long) ~0L, (long) MALLOC_OVERHEAD, (long) 1L, 0},
  { "sort_key_blocks", OPT_SORT_KEY_BLOCKS, "",
    (uchar**) &check_param.sort_key_blocks,
    (uchar**) &check_param.sort_key_blocks, 0, GET_ULONG, REQUIRED_ARG,
    BUFFERS_WHEN_SORTING, 4L, 100L, 0L, 1L, 0},
  { "decode_bits", OPT_DECODE_BITS, "", (uchar**) &decode_bits,
    (uchar**) &decode_bits, 0, GET_UINT, REQUIRED_ARG, 9L, 4L, 17L, 0L, 1L, 0},
  { "ft_min_word_len", OPT_FT_MIN_WORD_LEN, "", (uchar**) &ft_min_word_len,
    (uchar**) &ft_min_word_len, 0, GET_ULONG, REQUIRED_ARG, 4, 1, HA_FT_MAXCHARLEN,
    0, 1, 0},
  { "ft_max_word_len", OPT_FT_MAX_WORD_LEN, "", (uchar**) &ft_max_word_len,
    (uchar**) &ft_max_word_len, 0, GET_ULONG, REQUIRED_ARG, HA_FT_MAXCHARLEN, 10,
    HA_FT_MAXCHARLEN, 0, 1, 0},
  { "maria_ft_stopword_file", OPT_FT_STOPWORD_FILE,
    "Use stopwords from this file instead of built-in list.",
    (uchar**) &ft_stopword_file, (uchar**) &ft_stopword_file, 0, GET_STR,
    REQUIRED_ARG, 0, 0, 0, 0, 0, 0},
  { "stats_method", OPT_STATS_METHOD,
    "Specifies how index statistics collection code should treat NULLs. "
    "Possible values of name are \"nulls_unequal\" (default behavior for 4.1/5.0), "
    "\"nulls_equal\" (emulate 4.0 behavior), and \"nulls_ignored\".",
   (uchar**) &maria_stats_method_str, (uchar**) &maria_stats_method_str, 0,
    GET_STR, REQUIRED_ARG, 0, 0, 0, 0, 0, 0},
  { "zerofill", 'z',
    "Fill empty space in data and index files with zeroes",
    0, 0, 0, GET_NO_ARG, NO_ARG, 0, 0, 0, 0, 0, 0},
  { "zerofill-keep-lsn", OPT_ZEROFILL_KEEP_LSN,
    "Like --zerofill but does not zero out LSN of data/index pages;"
    " used only for testing and debugging",
    0, 0, 0, GET_NO_ARG, NO_ARG, 0, 0, 0, 0, 0, 0},
  { 0, 0, 0, 0, 0, 0, GET_NO_ARG, NO_ARG, 0, 0, 0, 0, 0, 0}
};


#include <help_start.h>

static void print_version(void)
{
  printf("%s  Ver 1.0 for %s at %s\n", my_progname, SYSTEM_TYPE,
	 MACHINE_TYPE);
  NETWARE_SET_SCREEN_MODE(1);
}


static void usage(void)
{
  print_version();
  puts("By Monty, for your professional use");
  puts("This software comes with NO WARRANTY: see the PUBLIC for details.\n");
  puts("Description, check and repair of MARIA tables.");
  puts("Used without options all tables on the command will be checked for errors");
  printf("Usage: %s [OPTIONS] tables[.MAI]\n", my_progname_short);
  printf("\nGlobal options:\n");
#ifndef DBUG_OFF
  printf("\
  -#, --debug=...     Output debug log. Often this is 'd:t:o,filename'.\n");
#endif
  printf("\
  -?, --help          Display this help and exit.\n\
  -O, --set-variable var=option.\n\
                      Change the value of a variable. Please note that\n\
                      this option is deprecated; you can set variables\n\
                      directly with '--variable-name=value'.\n\
  -t, --tmpdir=path   Path for temporary files. Multiple paths can be\n\
                      specified, separated by ");
#if defined( __WIN__) || defined(__NETWARE__)
   printf("semicolon (;)");
#else
   printf("colon (:)");
#endif
                      printf(", they will be used\n\
                      in a round-robin fashion.\n\
  -s, --silent	      Only print errors.  One can use two -s to make\n\
		      maria_chk very silent.\n\
  -v, --verbose       Print more information. This can be used with\n\
                      --description and --check. Use many -v for more verbosity.\n\
  -V, --version       Print version and exit.\n\
  -w, --wait          Wait if table is locked.\n\n");
#ifdef DEBUG
  puts("  --start-check-pos=# Start reading file at given offset.\n");
#endif

  puts("Check options (check is the default action for maria_chk):\n\
  -c, --check	      Check table for errors.\n\
  -e, --extend-check  Check the table VERY throughly.  Only use this in\n\
                      extreme cases as maria_chk should normally be able to\n\
                      find out if the table is ok even without this switch.\n\
  -F, --fast	      Check only tables that haven't been closed properly.\n\
  -C, --check-only-changed\n\
		      Check only tables that have changed since last check.\n\
  -f, --force         Restart with '-r' if there are any errors in the table.\n\
		      States will be updated as with '--update-state'.\n\
  -i, --information   Print statistics information about table that is checked.\n\
  -m, --medium-check  Faster than extend-check, but only finds 99.99% of\n\
		      all errors.  Should be good enough for most cases.\n\
  -U  --update-state  Mark tables as crashed if you find any errors.\n\
  -T, --read-only     Don't mark table as checked.\n");

  puts("Recover (repair)/ options (When using '-r' or '-o'):\n\
  -B, --backup	      Make a backup of the .MAD file as 'filename-time.BAK'.\n\
  --correct-checksum  Correct checksum information for table.\n\
  -D, --data-file-length=#  Max length of data file (when recreating data\n\
                      file when it's full).\n\
  -e, --extend-check  Try to recover every possible row from the data file\n\
		      Normally this will also find a lot of garbage rows;\n\
		      Don't use this option if you are not totally desperate.\n\
  -f, --force         Overwrite old temporary files.\n\
  -k, --keys-used=#   Tell MARIA to update only some specific keys. # is a\n\
	              bit mask of which keys to use. This can be used to\n\
		      get faster inserts.\n\
  --max-record-length=#\n\
                      Skip rows bigger than this if maria_chk can't allocate\n\
		      memory to hold it.\n\
  -r, --recover       Can fix almost anything except unique keys that aren't\n\
                      unique.\n\
  -n, --sort-recover  Forces recovering with sorting even if the temporary\n\
		      file would be very big.\n\
  -p, --parallel-recover\n\
                      Uses the same technique as '-r' and '-n', but creates\n\
                      all the keys in parallel, in different threads.");
  puts("\
  -o, --safe-recover  Uses old recovery method; Slower than '-r' but can\n \
		      handle a couple of cases where '-r' reports that it\n\
		      can't fix the data file.\n\
  --transaction-log   Log repair command to transaction log. This is needed\n\
                      if one wants to use the maria_read_log to repeat the \n\
                      repair\n\
  --character-sets-dir=...\n\
                      Directory where character sets are.\n\
  --set-collation=name\n\
 		      Change the collation used by the index.\n\
  -q, --quick         Faster repair by not modifying the data file.\n\
                      One can give a second '-q' to force maria_chk to\n\
		      modify the original datafile in case of duplicate keys.\n\
		      NOTE: Tables where the data file is currupted can't be\n\
		      fixed with this option.\n\
  -u, --unpack        Unpack file packed with mariapack.\n\
");

  puts("Other actions:\n\
  -a, --analyze	      Analyze distribution of keys. Will make some joins in\n\
		      MySQL faster.  You can check the calculated distribution\n\
		      by using '--description --verbose table_name'.\n\
  --stats_method=name Specifies how index statistics collection code should\n\
                      treat NULLs. Possible values of name are \"nulls_unequal\"\n\
                      (default for 4.1/5.0), \"nulls_equal\" (emulate 4.0), and \n\
                      \"nulls_ignored\".\n\
  -d, --description   Prints some information about table.\n\
  -A, --set-auto-increment[=value]\n\
		      Force auto_increment to start at this or higher value\n\
		      If no value is given, then sets the next auto_increment\n\
		      value to the highest used value for the auto key + 1.\n\
  -S, --sort-index    Sort index blocks.  This speeds up 'read-next' in\n\
		      applications.\n\
  -R, --sort-records=#\n\
		      Sort records according to an index.  This makes your\n\
		      data much more localized and may speed up things\n\
		      (It may be VERY slow to do a sort the first time!).\n\
  -b,  --block-search=#\n\
                      Find a record, a block at given offset belongs to.\n\
  -z,  --zerofill     Fill empty space in data and index files with zeroes\n\
  --zerofill-keep-lsn Like --zerofill but does not zero out LSN of\n\
                      data/index pages.");

  print_defaults("my", load_default_groups);
  my_print_variables(my_long_options);
}

#include <help_end.h>

const char *maria_stats_method_names[] = {"nulls_unequal", "nulls_equal",
                                           "nulls_ignored", NullS};
TYPELIB maria_stats_method_typelib= {
  array_elements(maria_stats_method_names) - 1, "",
  maria_stats_method_names, NULL};

	 /* Read options */

static my_bool
get_one_option(int optid,
	       const struct my_option *opt __attribute__((unused)),
	       char *argument)
{
  switch (optid) {
#ifdef __NETWARE__
  case OPT_AUTO_CLOSE:
    setscreenmode(SCR_AUTOCLOSE_ON_EXIT);
    break;
#endif
  case 'a':
    if (argument == disabled_my_option)
      check_param.testflag&= ~T_STATISTICS;
    else
      check_param.testflag|= T_STATISTICS;
    break;
  case 'A':
    if (argument)
      check_param.auto_increment_value= strtoull(argument, NULL, 0);
    else
      check_param.auto_increment_value= 0;	/* Set to max used value */
    check_param.testflag|= T_AUTO_INC;
    break;
  case 'b':
    check_param.search_after_block= strtoul(argument, NULL, 10);
    break;
  case 'B':
    if (argument == disabled_my_option)
      check_param.testflag&= ~T_BACKUP_DATA;
    else
      check_param.testflag|= T_BACKUP_DATA;
    break;
  case 'c':
    if (argument == disabled_my_option)
      check_param.testflag&= ~T_CHECK;
    else
      check_param.testflag|= T_CHECK;
    break;
  case 'C':
    if (argument == disabled_my_option)
      check_param.testflag&= ~(T_CHECK | T_CHECK_ONLY_CHANGED);
    else
      check_param.testflag|= T_CHECK | T_CHECK_ONLY_CHANGED;
    break;
  case 'D':
    check_param.max_data_file_length=strtoll(argument, NULL, 10);
    break;
  case 's':				/* silent */
    if (argument == disabled_my_option)
      check_param.testflag&= ~(T_SILENT | T_VERY_SILENT);
    else
    {
      if (check_param.testflag & T_SILENT)
	check_param.testflag|= T_VERY_SILENT;
      check_param.testflag|= T_SILENT;
      check_param.testflag&= ~T_WRITE_LOOP;
    }
    break;
  case 'w':
    if (argument == disabled_my_option)
      check_param.testflag&= ~T_WAIT_FOREVER;
    else
      check_param.testflag|= T_WAIT_FOREVER;
    break;
  case 'd':				/* description if isam-file */
    if (argument == disabled_my_option)
      check_param.testflag&= ~T_DESCRIPT;
    else
      check_param.testflag|= T_DESCRIPT;
    break;
  case 'e':				/* extend check */
    if (argument == disabled_my_option)
      check_param.testflag&= ~T_EXTEND;
    else
      check_param.testflag|= T_EXTEND;
    break;
  case 'i':
    if (argument == disabled_my_option)
      check_param.testflag&= ~T_INFO;
    else
      check_param.testflag|= T_INFO;
    break;
  case 'f':
    if (argument == disabled_my_option)
    {
      check_param.tmpfile_createflag= O_RDWR | O_TRUNC | O_EXCL;
      check_param.testflag&= ~(T_FORCE_CREATE | T_UPDATE_STATE);
    }
    else
    {
      check_param.tmpfile_createflag= O_RDWR | O_TRUNC;
      check_param.testflag|= T_FORCE_CREATE | T_UPDATE_STATE;
    }
    break;
  case 'F':
    if (argument == disabled_my_option)
      check_param.testflag&= ~T_FAST;
    else
      check_param.testflag|= T_FAST;
    break;
  case 'k':
    check_param.keys_in_use= (ulonglong) strtoll(argument, NULL, 10);
    break;
  case 'm':
    if (argument == disabled_my_option)
      check_param.testflag&= ~T_MEDIUM;
    else
      check_param.testflag|= T_MEDIUM;		/* Medium check */
    break;
  case 'r':				/* Repair table */
    check_param.testflag&= ~T_REP_ANY;
    if (argument != disabled_my_option)
      check_param.testflag|= T_REP_BY_SORT;
    break;
  case 'p':
    check_param.testflag&= ~T_REP_ANY;
    if (argument != disabled_my_option)
      check_param.testflag|= T_REP_PARALLEL;
    break;
  case 'o':
    check_param.testflag&= ~T_REP_ANY;
    check_param.force_sort= 0;
    if (argument != disabled_my_option)
    {
      check_param.testflag|= T_REP;
      my_disable_async_io= 1;		/* More safety */
    }
    break;
  case 'n':
    check_param.testflag&= ~T_REP_ANY;
    if (argument == disabled_my_option)
      check_param.force_sort= 0;
    else
    {
      check_param.testflag|= T_REP_BY_SORT;
      check_param.force_sort= 1;
    }
    break;
  case 'q':
    if (argument == disabled_my_option)
      check_param.testflag&= ~(T_QUICK | T_FORCE_UNIQUENESS);
    else
      check_param.testflag|=
        (check_param.testflag & T_QUICK) ? T_FORCE_UNIQUENESS : T_QUICK;
    break;
  case 'u':
    if (argument == disabled_my_option)
      check_param.testflag&= ~T_UNPACK;
    else
    {
      check_param.testflag|= T_UNPACK;
      if (!(check_param.testflag & T_REP_ANY))
        check_param.testflag|= T_REP_BY_SORT;
    }
    break;
  case 'v':				/* Verbose */
    if (argument == disabled_my_option)
    {
      check_param.testflag&= ~T_VERBOSE;
      check_param.verbose=0;
    }
    else
    {
      check_param.testflag|= T_VERBOSE;
      check_param.verbose++;
    }
    break;
  case 'R':				/* Sort records */
    if (argument == disabled_my_option)
      check_param.testflag&= ~T_SORT_RECORDS;
    else
    {
      check_param.testflag|= T_SORT_RECORDS;
      check_param.opt_sort_key= (uint) atoi(argument) - 1;
      if (check_param.opt_sort_key >= MARIA_MAX_KEY)
      {
	fprintf(stderr,
		"The value of the sort key is bigger than max key: %d.\n",
		MARIA_MAX_KEY);
	exit(1);
      }
    }
    break;
  case 'S':			      /* Sort index */
    if (argument == disabled_my_option)
      check_param.testflag&= ~T_SORT_INDEX;
    else
      check_param.testflag|= T_SORT_INDEX;
    break;
  case 'T':
    if (argument == disabled_my_option)
      check_param.testflag&= ~T_READONLY;
    else
      check_param.testflag|= T_READONLY;
    break;
  case 'U':
    if (argument == disabled_my_option)
      check_param.testflag&= ~T_UPDATE_STATE;
    else
      check_param.testflag|= T_UPDATE_STATE;
    break;
  case '#':
    DBUG_SET_INITIAL(argument ? argument : "d:t:o,/tmp/maria_chk.trace");
    opt_debug= 1;
    break;
  case OPT_SKIP_SAFEMALLOC:
#ifdef SAFEMALLOC
    sf_malloc_quick=1;
#endif
    break;
  case 'V':
    print_version();
    exit(0);
  case OPT_CORRECT_CHECKSUM:
    if (argument == disabled_my_option)
      check_param.testflag&= ~T_CALC_CHECKSUM;
    else
      check_param.testflag|= T_CALC_CHECKSUM;
    break;
  case OPT_STATS_METHOD:
  {
    int method;
    enum_handler_stats_method method_conv;
    LINT_INIT(method_conv);
    maria_stats_method_str= argument;
    if ((method=find_type(argument, &maria_stats_method_typelib, 2)) <= 0)
    {
      fprintf(stderr, "Invalid value of stats_method: %s.\n", argument);
      exit(1);
    }
    switch (method-1) {
    case 0:
      method_conv= MI_STATS_METHOD_NULLS_EQUAL;
      break;
    case 1:
      method_conv= MI_STATS_METHOD_NULLS_NOT_EQUAL;
      break;
    case 2:
      method_conv= MI_STATS_METHOD_IGNORE_NULLS;
      break;
    default: assert(0);                         /* Impossible */
    }
    check_param.stats_method= method_conv;
    break;
  }
#ifdef DEBUG					/* Only useful if debugging */
  case OPT_START_CHECK_POS:
    check_param.start_check_pos= strtoull(argument, NULL, 0);
    break;
#endif
  case 'z':
    if (argument == disabled_my_option)
      check_param.testflag&= ~T_ZEROFILL;
    else
      check_param.testflag|= T_ZEROFILL;
    break;
  case OPT_ZEROFILL_KEEP_LSN:
    if (argument == disabled_my_option)
      check_param.testflag&= ~(T_ZEROFILL_KEEP_LSN | T_ZEROFILL);
    else
      check_param.testflag|= (T_ZEROFILL_KEEP_LSN | T_ZEROFILL);
    break;
  case 'H':
    my_print_help(my_long_options);
    exit(0);
  case '?':
    usage();
    exit(0);
  }
  return 0;
}


static void get_options(register int *argc,register char ***argv)
{
  int ho_error;

  load_defaults("my", load_default_groups, argc, argv);
  default_argv= *argv;
  if (isatty(fileno(stdout)))
    check_param.testflag|=T_WRITE_LOOP;

  if ((ho_error=handle_options(argc, argv, my_long_options, get_one_option)))
    exit(ho_error);

  /* If using repair, then update checksum if one uses --update-state */
  if ((check_param.testflag & T_UPDATE_STATE) &&
      (check_param.testflag & T_REP_ANY))
    check_param.testflag|= T_CALC_CHECKSUM;

  if (*argc == 0)
  {
    usage();
    exit(-1);
  }

  if ((check_param.testflag & T_UNPACK) &&
      (check_param.testflag & (T_QUICK | T_SORT_RECORDS)))
  {
    (void)(fprintf(stderr,
		 "%s: --unpack can't be used with --quick or --sort-records\n",
		 my_progname_short));
    exit(1);
  }
  if ((check_param.testflag & T_READONLY) &&
      (check_param.testflag &
       (T_REP_ANY | T_STATISTICS | T_AUTO_INC |
	T_SORT_RECORDS | T_SORT_INDEX | T_FORCE_CREATE)))
  {
    (void)(fprintf(stderr,
		 "%s: Can't use --readonly when repairing or sorting\n",
		 my_progname_short));
    exit(1);
  }

  if (!opt_debug)
  {
    DEBUGGER_OFF;                               /* Speed up things a bit */
  }
  if (init_tmpdir(&maria_chk_tmpdir, opt_tmpdir))
    exit(1);

  check_param.tmpdir=&maria_chk_tmpdir;

  if (set_collation_name)
    if (!(set_collation= get_charset_by_name(set_collation_name,
                                             MYF(MY_WME))))
      exit(1);

  return;
} /* get options */


	/* Check table */

static int maria_chk(HA_CHECK *param, char *filename)
{
  int error,lock_type,recreate;
  my_bool rep_quick= test(param->testflag & (T_QUICK | T_FORCE_UNIQUENESS));
  MARIA_HA *info;
  File datafile;
  char llbuff[22],llbuff2[22];
  my_bool state_updated=0;
  MARIA_SHARE *share;
  DBUG_ENTER("maria_chk");

  param->out_flag=error=param->warning_printed=param->error_printed=
    recreate=0;
  datafile=0;
  param->isam_file_name=filename;		/* For error messages */
  if (!(info=maria_open(filename,
                        (param->testflag & (T_DESCRIPT | T_READONLY)) ?
                        O_RDONLY : O_RDWR,
                        HA_OPEN_FOR_REPAIR |
                        ((param->testflag & T_WAIT_FOREVER) ?
                         HA_OPEN_WAIT_IF_LOCKED :
                         (param->testflag & T_DESCRIPT) ?
                         HA_OPEN_IGNORE_IF_LOCKED : HA_OPEN_ABORT_IF_LOCKED))))
  {
    /* Avoid twice printing of isam file name */
    param->error_printed=1;
    switch (my_errno) {
    case HA_ERR_CRASHED:
      _ma_check_print_error(param,"'%s' doesn't have a correct index definition. You need to recreate it before you can do a repair",filename);
      break;
    case HA_ERR_NOT_A_TABLE:
      _ma_check_print_error(param,"'%s' is not a MARIA-table",filename);
      break;
    case HA_ERR_CRASHED_ON_USAGE:
      _ma_check_print_error(param,"'%s' is marked as crashed",filename);
      break;
    case HA_ERR_CRASHED_ON_REPAIR:
      _ma_check_print_error(param,"'%s' is marked as crashed after last repair",filename);
      break;
    case HA_ERR_OLD_FILE:
      _ma_check_print_error(param,"'%s' is a old type of MARIA-table", filename);
      break;
    case HA_ERR_NEW_FILE:
      _ma_check_print_error(param,"'%s' uses new features not supported by this version of the MARIA library", filename);
      break;
    case HA_ERR_END_OF_FILE:
      _ma_check_print_error(param,"Couldn't read complete header from '%s'", filename);
      break;
    case EAGAIN:
      _ma_check_print_error(param,"'%s' is locked. Use -w to wait until unlocked",filename);
      break;
    case ENOENT:
      _ma_check_print_error(param,"File '%s' doesn't exist",filename);
      break;
    case EACCES:
      _ma_check_print_error(param,"You don't have permission to use '%s'",
                            filename);
      break;
    default:
      _ma_check_print_error(param,"%d when opening MARIA-table '%s'",
		  my_errno,filename);
      break;
    }
    DBUG_RETURN(1);
  }
  share= info->s;
  share->tot_locks-= share->r_locks;
  share->r_locks=0;
  maria_block_size= share->base.block_size;

  if (share->data_file_type == BLOCK_RECORD ||
      ((param->testflag & T_UNPACK) &&
       share->state.header.org_data_file_type == BLOCK_RECORD))
  {
    if (param->testflag & T_SORT_RECORDS)
    {
      _ma_check_print_error(param,
                            "Record format used by '%s' is is not yet supported with sort-records",
                            filename);
      param->error_printed= 0;
      error= 1;
      goto end2;
    }
    /* We can't do parallell repair with BLOCK_RECORD yet */
    if (param->testflag & T_REP_PARALLEL)
    {
      param->testflag&= ~T_REP_PARALLEL;
      param->testflag|= T_REP_BY_SORT;
    }
  }

  /*
    Skip the checking of the file if:
    We are using --fast and the table is closed properly
    We are using --check-only-changed-tables and the table hasn't changed
  */
  if (param->testflag & (T_FAST | T_CHECK_ONLY_CHANGED))
  {
    my_bool need_to_check= (maria_is_crashed(info) ||
                            share->state.open_count != 0);

    if ((param->testflag & (T_REP_ANY | T_SORT_RECORDS)) &&
	((share->state.changed & (STATE_CHANGED | STATE_CRASHED |
				  STATE_CRASHED_ON_REPAIR) ||
	  !(param->testflag & T_CHECK_ONLY_CHANGED))))
      need_to_check=1;

    if (info->s->base.keys && info->state->records)
    {
      if ((param->testflag & T_STATISTICS) &&
          (share->state.changed & STATE_NOT_ANALYZED))
        need_to_check=1;
      if ((param->testflag & T_SORT_INDEX) &&
          (share->state.changed & STATE_NOT_SORTED_PAGES))
        need_to_check=1;
      if ((param->testflag & T_REP_BY_SORT) &&
          (share->state.changed & STATE_NOT_OPTIMIZED_KEYS))
        need_to_check=1;
    }
    if ((param->testflag & T_CHECK_ONLY_CHANGED) &&
	(share->state.changed & (STATE_CHANGED | STATE_CRASHED |
				 STATE_CRASHED_ON_REPAIR)))
      need_to_check=1;
    if (!need_to_check)
    {
      if (!(param->testflag & T_SILENT) || param->testflag & T_INFO)
	printf("MARIA file: %s is already checked\n",filename);
      if (maria_close(info))
      {
	_ma_check_print_error(param,"%d when closing MARIA-table '%s'",
			     my_errno,filename);
	DBUG_RETURN(1);
      }
      DBUG_RETURN(0);
    }
  }
  if ((param->testflag & (T_REP_ANY | T_STATISTICS |
			  T_SORT_RECORDS | T_SORT_INDEX)) &&
      (((param->testflag & T_UNPACK) &&
	share->data_file_type == COMPRESSED_RECORD) ||
       mi_uint2korr(share->state.header.state_info_length) !=
       MARIA_STATE_INFO_SIZE ||
       mi_uint2korr(share->state.header.base_info_length) !=
       MARIA_BASE_INFO_SIZE ||
       maria_is_any_intersect_keys_active(param->keys_in_use, share->base.keys,
                                       ~share->state.key_map) ||
       maria_test_if_almost_full(info) ||
       info->s->state.header.file_version[3] != maria_file_magic[3] ||
       (set_collation &&
        set_collation->number != share->state.header.language)))
  {
    if (set_collation)
      param->language= set_collation->number;
    if (maria_recreate_table(param, &info,filename))
    {
      (void)(fprintf(stderr,
		   "MARIA-table '%s' is not fixed because of errors\n",
	      filename));
      return(-1);
    }
    recreate=1;
    if (!(param->testflag & T_REP_ANY))
    {
      param->testflag|=T_REP_BY_SORT;		/* if only STATISTICS */
      if (!(param->testflag & T_SILENT))
	printf("- '%s' has old table-format. Recreating index\n",filename);
      rep_quick= 1;
    }
    share= info->s;
    share->tot_locks-= share->r_locks;
    share->r_locks=0;
  }

  if (param->testflag & T_DESCRIPT)
  {
    param->total_files++;
    param->total_records+=info->state->records;
    param->total_deleted+=info->state->del;
    descript(param, info, filename);
    maria_close(info);                          /* Should always succeed */
    return(0);
  }

  if (!stopwords_inited++)
    ft_init_stopwords();

  if (!(param->testflag & T_READONLY))
    lock_type = F_WRLCK;			/* table is changed */
  else
    lock_type= F_RDLCK;
  if (info->lock_type == F_RDLCK)
    info->lock_type=F_UNLCK;			/* Read only table */
  if (_ma_readinfo(info,lock_type,0))
  {
    _ma_check_print_error(param,"Can't lock indexfile of '%s', error: %d",
                          filename,my_errno);
    param->error_printed=0;
    error= 1;
    goto end2;
  }
  /*
    _ma_readinfo() has locked the table.
    We mark the table as locked (without doing file locks) to be able to
    use functions that only works on locked tables (like row caching).
  */
  maria_lock_database(info, F_EXTRA_LCK);
  datafile= info->dfile.file;
  if (init_pagecache(maria_pagecache, param->use_buffers, 0, 0,
                     maria_block_size, MY_WME) == 0)
  {
    _ma_check_print_error(param, "Can't initialize page cache with %lu memory",
                          (ulong) param->use_buffers);
    error= 1;
    goto end2;
  }

  if (param->testflag & (T_REP_ANY | T_SORT_RECORDS | T_SORT_INDEX |
                         T_ZEROFILL))
  {
    /*
      Mark table as not transactional to avoid logging. Should not be needed,
      maria_repair and maria_zerofill do it already.
    */
    _ma_tmp_disable_logging_for_table(info, FALSE);

    if (param->testflag & T_REP_ANY)
    {
      ulonglong tmp=share->state.key_map;
      maria_copy_keys_active(share->state.key_map, share->base.keys,
                             param->keys_in_use);
      if (tmp != share->state.key_map)
        info->update|=HA_STATE_CHANGED;

      if (rep_quick &&
          maria_chk_del(param, info, param->testflag & ~T_VERBOSE))
      {
        if (param->testflag & T_FORCE_CREATE)
        {
          rep_quick=0;
          _ma_check_print_info(param,"Creating new data file\n");
        }
        else
        {
          error=1;
          _ma_check_print_error(param,
                                "Quick-recover aborted; Run recovery without switch 'q'");
        }
      }
    }
    if (!error)
    {
      /*
        Unless this was only --zerofill-keep-lsn, old REDOs are not
        applicable, tell the server's Recovery to ignore them; we don't
        know what the log's end LSN is now, so we just let the server know
        that it will have to find and store it.
        This is the only case where create_rename_lsn can be a horizon and not
        a LSN.
        If this was only --zerofill-keep-lsn, the table can be used in
        Recovery and especially in this scenario: do a dirty-copy-based backup
        (snapshot-like), --zerofill-keep-lsn on the copies to achieve better
        compression, compress the copies with an external tool, and after a
        restore, Recovery still works (because pages and state still have
        their correct LSNs).
      */
      if (share->base.born_transactional &&
          ((param->testflag & (T_REP_ANY | T_SORT_RECORDS | T_SORT_INDEX |
                               T_ZEROFILL | T_ZEROFILL_KEEP_LSN)) !=
           (T_ZEROFILL | T_ZEROFILL_KEEP_LSN)))
        share->state.create_rename_lsn= share->state.is_of_horizon=
          share->state.skip_redo_lsn= LSN_REPAIRED_BY_MARIA_CHK;
    }
    if (!error && (param->testflag & T_REP_ANY))
    {
      if ((param->testflag & (T_REP_BY_SORT | T_REP_PARALLEL)) &&
          (maria_is_any_key_active(share->state.key_map) ||
           (rep_quick && !param->keys_in_use && !recreate)) &&
          maria_test_if_sort_rep(info, info->state->records,
                                 info->s->state.key_map,
                                 param->force_sort))
      {
        if (param->testflag & T_REP_BY_SORT)
          error=maria_repair_by_sort(param,info,filename,rep_quick);
        else
          error=maria_repair_parallel(param,info,filename,rep_quick);
        state_updated=1;
      }
      else
        error=maria_repair(param, info,filename,rep_quick);
    }
    if (!error && (param->testflag & T_SORT_RECORDS))
    {
      /*
        The data file is nowadays reopened in the repair code so we should
        soon remove the following reopen-code
      */
#ifndef TO_BE_REMOVED
      if (param->out_flag & O_NEW_DATA)
      {			/* Change temp file to org file */
        (void)(my_close(info->dfile.file, MYF(MY_WME))); /* Close new file */
        error|=maria_change_to_newfile(filename,MARIA_NAME_DEXT,DATA_TMP_EXT,
                                       MYF(0));
        if (_ma_open_datafile(info,info->s, -1))
          error=1;
        param->out_flag&= ~O_NEW_DATA; /* We are using new datafile */
        param->read_cache.file= info->dfile.file;
      }
#endif
      if (! error)
      {
        uint key;
        /*
          We can't update the index in maria_sort_records if we have a
          prefix compressed or fulltext index
        */
        my_bool update_index=1;
        for (key=0 ; key < share->base.keys; key++)
          if (share->keyinfo[key].flag & (HA_BINARY_PACK_KEY|HA_FULLTEXT))
            update_index=0;

        error=maria_sort_records(param,info,filename,param->opt_sort_key,
                                 /* what is the following parameter for ? */
                                 (my_bool) !(param->testflag & T_REP),
                                 update_index);
        datafile= info->dfile.file;	/* This is now locked */
        if (!error && !update_index)
        {
          if (param->verbose)
            puts("Table had a compressed index;  We must now recreate the index");
          error=maria_repair_by_sort(param,info,filename,1);
        }
      }
    }
    if (!error && (param->testflag & T_SORT_INDEX))
      error= maria_sort_index(param,info,filename);
    if (!error && (param->testflag & T_ZEROFILL))
      error= maria_zerofill(param, info, filename);
    if (!error)
      share->state.changed&= ~(STATE_CHANGED | STATE_CRASHED |
                               STATE_CRASHED_ON_REPAIR);
    else
      maria_mark_crashed(info);
  }
  else if ((param->testflag & T_CHECK) || !(param->testflag & T_AUTO_INC))
  {
    if (!(param->testflag & T_SILENT) || param->testflag & T_INFO)
      printf("Checking MARIA file: %s\n",filename);
    if (!(param->testflag & T_SILENT))
      printf("Data records: %7s   Deleted blocks: %7s\n",
             llstr(info->state->records,llbuff),
             llstr(info->state->del,llbuff2));
    maria_chk_init_for_check(param, info);
    error= maria_chk_status(param,info);
    maria_intersect_keys_active(share->state.key_map, param->keys_in_use);
    error|= maria_chk_size(param,info);
    if (!error || !(param->testflag & (T_FAST | T_FORCE_CREATE)))
      error|=maria_chk_del(param, info,param->testflag);
    if ((!error || (!(param->testflag & (T_FAST | T_FORCE_CREATE)) &&
                    !param->start_check_pos)))
    {
      error|=maria_chk_key(param, info);
      if (!error && (param->testflag & (T_STATISTICS | T_AUTO_INC)))
        error=maria_update_state_info(param, info,
                                      ((param->testflag & T_STATISTICS) ?
                                       UPDATE_STAT : 0) |
                                      ((param->testflag & T_AUTO_INC) ?
                                       UPDATE_AUTO_INC : 0));
    }
    if ((!rep_quick && !error) ||
        !(param->testflag & (T_FAST | T_FORCE_CREATE)))
    {
      (void)(init_io_cache(&param->read_cache,datafile,
                         (uint) param->read_buffer_length,
                         READ_CACHE,
                         (param->start_check_pos ?
                          param->start_check_pos :
                          share->pack.header_length),
                         1,
                         MYF(MY_WME)));
      maria_lock_memory(param);
      if ((info->s->data_file_type != STATIC_RECORD) ||
          (param->testflag & (T_EXTEND | T_MEDIUM)))
        error|=maria_chk_data_link(param, info,
                                   test(param->testflag & T_EXTEND));
      (void)(end_io_cache(&param->read_cache));
    }
    if (!error)
    {
      if ((share->state.changed & STATE_CHANGED) &&
          (param->testflag & T_UPDATE_STATE))
        info->update|=HA_STATE_CHANGED | HA_STATE_ROW_CHANGED;
      share->state.changed&= ~(STATE_CHANGED | STATE_CRASHED |
                               STATE_CRASHED_ON_REPAIR);
    }
    else if (!maria_is_crashed(info) &&
             (param->testflag & T_UPDATE_STATE))
    {						/* Mark crashed */
      maria_mark_crashed(info);
      info->update|=HA_STATE_CHANGED | HA_STATE_ROW_CHANGED;
    }
  }

  if ((param->testflag & T_AUTO_INC) ||
      ((param->testflag & T_REP_ANY) && info->s->base.auto_key))
    _ma_update_auto_increment_key(param, info,
                                  (my_bool) !test(param->testflag & T_AUTO_INC));

  if (info->update & HA_STATE_CHANGED && ! (param->testflag & T_READONLY))
    error|=maria_update_state_info(param, info,
                                   UPDATE_OPEN_COUNT |
                                   (((param->testflag & T_REP_ANY) ?
                                     UPDATE_TIME : 0) |
                                    (state_updated ? UPDATE_STAT : 0) |
                                    ((param->testflag & T_SORT_RECORDS) ?
                                     UPDATE_SORT : 0)));
  info->update&= ~HA_STATE_CHANGED;
  _ma_reenable_logging_for_table(info, FALSE);
  maria_lock_database(info, F_UNLCK);

end2:
  end_pagecache(maria_pagecache, 1);
  if (maria_close(info))
  {
    _ma_check_print_error(param, default_close_errmsg, my_errno, filename);
    DBUG_RETURN(1);
  }
  if (error == 0)
  {
    if (param->out_flag & O_NEW_DATA)
      error|=maria_change_to_newfile(filename,MARIA_NAME_DEXT,DATA_TMP_EXT,
                                     ((param->testflag & T_BACKUP_DATA) ?
                                      MYF(MY_REDEL_MAKE_BACKUP) : MYF(0)));
    if (param->out_flag & O_NEW_INDEX)
      error|=maria_change_to_newfile(filename,MARIA_NAME_IEXT,INDEX_TMP_EXT,
                                     MYF(0));
  }
  if (opt_transaction_logging &&
      share->base.born_transactional && !error &&
      (param->testflag & (T_REP_ANY | T_SORT_RECORDS | T_SORT_INDEX |
                          T_ZEROFILL)))
    error= write_log_record(param);

<<<<<<< HEAD
  (void)(fflush(stdout)); (void)(fflush(stderr));
=======
  if (param->not_visible_rows_found && (param->testflag & T_VERBOSE))
  {
    char buff[22];
    printf("Max transaction id found: %s\n",
           llstr(param->max_found_trid, buff));
  }

  VOID(fflush(stdout)); VOID(fflush(stderr));

>>>>>>> aff64657
  if (param->error_printed)
  {
    if (param->testflag & (T_REP_ANY | T_SORT_RECORDS | T_SORT_INDEX))
    {
      (void)(fprintf(stderr,
		   "MARIA-table '%s' is not fixed because of errors\n",
		   filename));
      if (param->testflag & T_REP_ANY)
	(void)(fprintf(stderr,
		     "Try fixing it by using the --safe-recover (-o), the --force (-f) option or by not using the --quick (-q) flag\n"));
    }
    else if (!(param->error_printed & 2) &&
	     !(param->testflag & T_FORCE_CREATE))
      (void)(fprintf(stderr,
      "MARIA-table '%s' is corrupted\nFix it using switch \"-r\" or \"-o\"\n",
	      filename));
  }
  else if (param->warning_printed &&
	   ! (param->testflag & (T_REP_ANY | T_SORT_RECORDS | T_SORT_INDEX |
			  T_FORCE_CREATE)))
    (void)(fprintf(stderr, "MARIA-table '%s' is usable but should be fixed\n",
		 filename));
  (void)(fflush(stderr));
  DBUG_RETURN(error);
} /* maria_chk */


/* Write info about table */

static void descript(HA_CHECK *param, register MARIA_HA *info, char *name)
{
  uint key,keyseg_nr,field;
  reg3 MARIA_KEYDEF *keyinfo;
  reg2 HA_KEYSEG *keyseg;
  reg4 const char *text;
  char buff[200],length[10],*pos,*end;
  enum en_fieldtype type;
  MARIA_SHARE *share= info->s;
  char llbuff[22],llbuff2[22];
  DBUG_ENTER("descript");

  if (param->testflag & T_VERY_SILENT)
  {
    longlong checksum= info->state->checksum;
    if (!(share->options & (HA_OPTION_CHECKSUM | HA_OPTION_COMPRESS_RECORD)))
      checksum= 0;
    printf("%s %s %s\n", name, llstr(info->state->records,llbuff),
           llstr(checksum, llbuff2));
    DBUG_VOID_RETURN;
  }

  printf("MARIA file:          %s\n",name);
  printf("Record format:       %s\n", record_formats[share->data_file_type]);
  printf("Crashsafe:           %s\n",
         share->base.born_transactional ? "yes" : "no");
  printf("Character set:       %s (%d)\n",
	 get_charset_name(share->state.header.language),
	 share->state.header.language);

  if (param->testflag & T_VERBOSE)
  {
    printf("File-version:        %d\n",
	   (int) share->state.header.file_version[3]);
    if (share->state.create_time)
    {
      get_date(buff,1,share->state.create_time);
      printf("Creation time:       %s\n",buff);
    }
    if (share->state.check_time)
    {
      get_date(buff,1,share->state.check_time);
      printf("Recover time:        %s\n",buff);
    }
    pos=buff;
    if (share->state.changed & STATE_CRASHED)
      strmov(buff,"crashed");
    else
    {
      if (share->state.open_count)
	pos=strmov(pos,"open,");
      if (share->state.changed & STATE_CHANGED)
	pos=strmov(pos,"changed,");
      else
	pos=strmov(pos,"checked,");
      if (!(share->state.changed & STATE_NOT_ANALYZED))
	pos=strmov(pos,"analyzed,");
      if (!(share->state.changed & STATE_NOT_OPTIMIZED_KEYS))
	pos=strmov(pos,"optimized keys,");
      if (!(share->state.changed & STATE_NOT_SORTED_PAGES))
	pos=strmov(pos,"sorted index pages,");
      if (!(share->state.changed & STATE_NOT_ZEROFILLED))
	pos=strmov(pos,"zerofilled,");
      if (!(share->state.changed & STATE_NOT_MOVABLE))
	pos=strmov(pos,"movable,");
      pos[-1]=0;				/* Remove extra ',' */
    }
    printf("Status:              %s\n",buff);
    if (share->options & (HA_OPTION_CHECKSUM | HA_OPTION_COMPRESS_RECORD))
      printf("Checksum:  %26s\n",llstr(info->state->checksum,llbuff));
;
    if (share->options & HA_OPTION_DELAY_KEY_WRITE)
      printf("Keys are only flushed at close\n");

    if (share->options & HA_OPTION_PAGE_CHECKSUM)
      printf("Page checksums are used\n");
    if (share->base.auto_key)
    {
      printf("Auto increment key:  %16d  Last value:         %18s\n",
	     share->base.auto_key,
	     llstr(share->state.auto_increment,llbuff));
    }
  }
  printf("Data records:        %16s  Deleted blocks:     %18s\n",
	 llstr(info->state->records,llbuff),llstr(info->state->del,llbuff2));
  if (param->testflag & T_SILENT)
    DBUG_VOID_RETURN;				/* This is enough */

  if (param->testflag & T_VERBOSE)
  {
#ifdef USE_RELOC
    printf("Init-relocation:     %16s\n",llstr(share->base.reloc,llbuff));
#endif
    printf("Datafile parts:      %16s  Deleted data:       %18s\n",
	   llstr(share->state.split,llbuff),
	   llstr(info->state->empty,llbuff2));
    printf("Datafile pointer (bytes): %11d  Keyfile pointer (bytes): %13d\n",
	   share->rec_reflength,share->base.key_reflength);
    printf("Datafile length:     %16s  Keyfile length:     %18s\n",
	   llstr(info->state->data_file_length,llbuff),
	   llstr(info->state->key_file_length,llbuff2));

    if (info->s->base.reloc == 1L && info->s->base.records == 1L)
      puts("This is a one-record table");
    else
    {
      if (share->base.max_data_file_length != HA_OFFSET_ERROR ||
	  share->base.max_key_file_length != HA_OFFSET_ERROR)
	printf("Max datafile length: %16s  Max keyfile length: %18s\n",
	       llstr(share->base.max_data_file_length-1,llbuff),
	       llstr(share->base.max_key_file_length-1,llbuff2));
    }
  }
  printf("Block_size:          %16d\n",(int) share->block_size);
  printf("Recordlength:        %16d\n",(int) share->base.pack_reclength);
  if (! maria_is_all_keys_active(share->state.key_map, share->base.keys))
  {
    longlong2str(share->state.key_map,buff,2);
    printf("Using only keys '%s' of %d possibly keys\n",
	   buff, share->base.keys);
  }
  puts("\ntable description:");
  printf("Key Start Len Index   Type");
  if (param->testflag & T_VERBOSE)
    printf("                     Rec/key         Root  Blocksize");
  (void)(putchar('\n'));

  for (key=keyseg_nr=0, keyinfo= &share->keyinfo[0] ;
       key < share->base.keys;
       key++,keyinfo++)
  {
    keyseg=keyinfo->seg;
    if (keyinfo->flag & HA_NOSAME) text="unique ";
    else if (keyinfo->flag & HA_FULLTEXT) text="fulltext ";
    else text="multip.";

    pos=buff;
    if (keyseg->flag & HA_REVERSE_SORT)
      *pos++ = '-';
    pos=strmov(pos,type_names[keyseg->type]);
    *pos++ = ' ';
    *pos=0;
    if (keyinfo->flag & HA_PACK_KEY)
      pos=strmov(pos,prefix_packed_txt);
    if (keyinfo->flag & HA_BINARY_PACK_KEY)
      pos=strmov(pos,bin_packed_txt);
    if (keyseg->flag & HA_SPACE_PACK)
      pos=strmov(pos,diff_txt);
    if (keyseg->flag & HA_BLOB_PART)
      pos=strmov(pos,blob_txt);
    if (keyseg->flag & HA_NULL_PART)
      pos=strmov(pos,null_txt);
    *pos=0;

    printf("%-4d%-6ld%-3d %-8s%-23s",
	   key+1,(long) keyseg->start+1,keyseg->length,text,buff);
    if (share->state.key_root[key] != HA_OFFSET_ERROR)
      llstr(share->state.key_root[key],buff);
    else
      buff[0]=0;
    if (param->testflag & T_VERBOSE)
      printf("%9.0f %12s %10d",
	     share->state.rec_per_key_part[keyseg_nr++],
	     buff,keyinfo->block_length);
    (void)(putchar('\n'));
    while ((++keyseg)->type != HA_KEYTYPE_END)
    {
      pos=buff;
      if (keyseg->flag & HA_REVERSE_SORT)
	*pos++ = '-';
      pos=strmov(pos,type_names[keyseg->type]);
      *pos++= ' ';
      if (keyseg->flag & HA_SPACE_PACK)
	pos=strmov(pos,diff_txt);
      if (keyseg->flag & HA_BLOB_PART)
	pos=strmov(pos,blob_txt);
      if (keyseg->flag & HA_NULL_PART)
	pos=strmov(pos,null_txt);
      *pos=0;
      printf("    %-6ld%-3d         %-21s",
	     (long) keyseg->start+1,keyseg->length,buff);
      if (param->testflag & T_VERBOSE)
	printf("%11.0f", share->state.rec_per_key_part[keyseg_nr++]);
      (void)(putchar('\n'));
    }
    keyseg++;
  }
  if (share->state.header.uniques)
  {
    MARIA_UNIQUEDEF *uniqueinfo;
    puts("\nUnique  Key  Start  Len  Nullpos  Nullbit  Type");
    for (key=0,uniqueinfo= &share->uniqueinfo[0] ;
	 key < share->state.header.uniques; key++, uniqueinfo++)
    {
      my_bool new_row=0;
      char null_bit[8],null_pos[8];
      printf("%-8d%-5d",key+1,uniqueinfo->key+1);
      for (keyseg=uniqueinfo->seg ; keyseg->type != HA_KEYTYPE_END ; keyseg++)
      {
	if (new_row)
	  fputs("             ",stdout);
	null_bit[0]=null_pos[0]=0;
	if (keyseg->null_bit)
	{
	  sprintf(null_bit,"%d",keyseg->null_bit);
	  sprintf(null_pos,"%ld",(long) keyseg->null_pos+1);
	}
	printf("%-7ld%-5d%-9s%-10s%-30s\n",
	       (long) keyseg->start+1,keyseg->length,
	       null_pos,null_bit,
	       type_names[keyseg->type]);
	new_row=1;
      }
    }
  }
  if (param->verbose > 1)
  {
    char null_bit[8],null_pos[8];
    printf("\nField Start Length Nullpos Nullbit Type");
    if (share->options & HA_OPTION_COMPRESS_RECORD)
      printf("                         Huff tree  Bits");
    (void)(putchar('\n'));

    for (field=0 ; field < share->base.fields ; field++)
    {
      if (share->options & HA_OPTION_COMPRESS_RECORD)
	type=share->columndef[field].base_type;
      else
	type=(enum en_fieldtype) share->columndef[field].type;
      end=strmov(buff,field_pack[type]);
      if (share->options & HA_OPTION_COMPRESS_RECORD)
      {
	if (share->columndef[field].pack_type & PACK_TYPE_SELECTED)
	  end=strmov(end,", not_always");
	if (share->columndef[field].pack_type & PACK_TYPE_SPACE_FIELDS)
	  end=strmov(end,", no empty");
	if (share->columndef[field].pack_type & PACK_TYPE_ZERO_FILL)
	{
	  sprintf(end,", zerofill(%d)",share->columndef[field].space_length_bits);
	  end=strend(end);
	}
      }
      if (buff[0] == ',')
	strmov(buff,buff+2);
      int10_to_str((long) share->columndef[field].length,length,10);
      null_bit[0]=null_pos[0]=0;
      if (share->columndef[field].null_bit)
      {
	sprintf(null_bit,"%d",share->columndef[field].null_bit);
	sprintf(null_pos,"%d",share->columndef[field].null_pos+1);
      }
      printf("%-6d%-6u%-7s%-8s%-8s%-35s",field+1,
             (uint) share->columndef[field].offset+1,
             length, null_pos, null_bit, buff);
      if (share->options & HA_OPTION_COMPRESS_RECORD)
      {
	if (share->columndef[field].huff_tree)
	  printf("%3d    %2d",
		 (uint) (share->columndef[field].huff_tree-share->decode_trees)+1,
		 share->columndef[field].huff_tree->quick_table_bits);
      }
      (void)(putchar('\n'));
    }
  }
  DBUG_VOID_RETURN;
} /* describe */


	/* Sort records according to one key */

static int maria_sort_records(HA_CHECK *param,
			   register MARIA_HA *info, char *name,
			   uint sort_key,
			   my_bool write_info,
			   my_bool update_index)
{
  int got_error;
  uint key;
  MARIA_KEYDEF *keyinfo;
  File new_file;
  uchar *temp_buff;
  ha_rows old_record_count;
  MARIA_SHARE *share= info->s;
  char llbuff[22],llbuff2[22];
  MARIA_SORT_INFO sort_info;
  MARIA_SORT_PARAM sort_param;
  DBUG_ENTER("sort_records");

  bzero((char*)&sort_info,sizeof(sort_info));
  bzero((char*)&sort_param,sizeof(sort_param));
  sort_param.sort_info=&sort_info;
  sort_info.param=param;
  keyinfo= &share->keyinfo[sort_key];
  got_error=1;
  temp_buff=0;
  new_file= -1;

  if (! maria_is_key_active(share->state.key_map, sort_key))
  {
    _ma_check_print_warning(param,
			   "Can't sort table '%s' on key %d;  No such key",
		name,sort_key+1);
    param->error_printed=0;
    DBUG_RETURN(0);				/* Nothing to do */
  }
  if (keyinfo->flag & HA_FULLTEXT)
  {
    _ma_check_print_warning(param,"Can't sort table '%s' on FULLTEXT key %d",
			   name,sort_key+1);
    param->error_printed=0;
    DBUG_RETURN(0);				/* Nothing to do */
  }
  if (share->data_file_type == COMPRESSED_RECORD)
  {
    _ma_check_print_warning(param,"Can't sort read-only table '%s'", name);
    param->error_printed=0;
    DBUG_RETURN(0);				/* Nothing to do */
  }
  if (!(param->testflag & T_SILENT))
  {
    printf("- Sorting records for MARIA-table '%s'\n",name);
    if (write_info)
      printf("Data records: %9s   Deleted: %9s\n",
	     llstr(info->state->records,llbuff),
	     llstr(info->state->del,llbuff2));
  }
  if (share->state.key_root[sort_key] == HA_OFFSET_ERROR)
    DBUG_RETURN(0);				/* Nothing to do */

  if (init_io_cache(&info->rec_cache,-1,(uint) param->write_buffer_length,
		   WRITE_CACHE,share->pack.header_length,1,
		   MYF(MY_WME | MY_WAIT_IF_FULL)))
    goto err;
  info->opt_flag|=WRITE_CACHE_USED;

  if (!(temp_buff=(uchar*) my_alloca((uint) keyinfo->block_length)))
  {
    _ma_check_print_error(param,"Not enough memory for key block");
    goto err;
  }

  if (!(sort_param.record=
        (uchar*) my_malloc((uint) share->base.default_rec_buff_size, MYF(0))))
  {
    _ma_check_print_error(param,"Not enough memory for record");
    goto err;
  }

  fn_format(param->temp_filename,name,"", MARIA_NAME_DEXT,2+4+32);
  new_file= my_create(fn_format(param->temp_filename,
                                param->temp_filename,"",
                                DATA_TMP_EXT,
                                MY_REPLACE_EXT | MY_UNPACK_FILENAME),
                      0, param->tmpfile_createflag,
                      MYF(0));
  if (new_file < 0)
  {
    _ma_check_print_error(param,"Can't create new tempfile: '%s'",
			 param->temp_filename);
    goto err;
  }
  if (share->pack.header_length)
    if (maria_filecopy(param, new_file, info->dfile.file, 0L,
                       share->pack.header_length,
                       "datafile-header"))
      goto err;
  info->rec_cache.file=new_file;		/* Use this file for cacheing*/

  maria_lock_memory(param);
  for (key=0 ; key < share->base.keys ; key++)
    share->keyinfo[key].flag|= HA_SORT_ALLOWS_SAME;

  if (my_pread(share->kfile.file, temp_buff,
	       (uint) keyinfo->block_length,
	       share->state.key_root[sort_key],
	       MYF(MY_NABP+MY_WME)))
  {
    _ma_check_print_error(param, "Can't read indexpage from filepos: %s",
                          llstr(share->state.key_root[sort_key], llbuff));
    goto err;
  }

  /* Setup param for _ma_sort_write_record */
  sort_info.info=info;
  sort_info.new_data_file_type=share->data_file_type;
  sort_param.fix_datafile=1;
  sort_param.master=1;
  sort_param.filepos=share->pack.header_length;
  old_record_count=info->state->records;
  info->state->records=0;
  if (sort_info.new_data_file_type != COMPRESSED_RECORD)
    info->state->checksum=0;

  if (sort_record_index(&sort_param,info,keyinfo,
                        share->state.key_root[sort_key],
			temp_buff, sort_key,new_file,update_index) ||
      maria_write_data_suffix(&sort_info,1) ||
      flush_io_cache(&info->rec_cache))
    goto err;

  if (info->state->records != old_record_count)
  {
    _ma_check_print_error(param,"found %s of %s records",
		llstr(info->state->records,llbuff),
		llstr(old_record_count,llbuff2));
    goto err;
  }

  (void)(my_close(info->dfile.file, MYF(MY_WME)));
  param->out_flag|=O_NEW_DATA;			/* Data in new file */
  info->dfile.file= new_file;                   /* Use new datafile */
  _ma_set_data_pagecache_callbacks(&info->dfile, info->s);

  info->state->del=0;
  info->state->empty=0;
  share->state.dellink= HA_OFFSET_ERROR;
  info->state->data_file_length=sort_param.filepos;
  share->state.split=info->state->records;	/* Only hole records */
  share->state.version=(ulong) time((time_t*) 0);

  info->update= (short) (HA_STATE_CHANGED | HA_STATE_ROW_CHANGED);

  if (param->testflag & T_WRITE_LOOP)
  {
    (void)(fputs("          \r",stdout)); (void)(fflush(stdout));
  }
  got_error=0;

err:
  if (got_error && new_file >= 0)
  {
    (void)(end_io_cache(&info->rec_cache));
    (void) my_close(new_file,MYF(MY_WME));
    (void) my_delete(param->temp_filename, MYF(MY_WME));
  }
  if (temp_buff)
  {
    my_afree((uchar*) temp_buff);
  }
  my_free(sort_param.record,MYF(MY_ALLOW_ZERO_PTR));
  info->opt_flag&= ~(READ_CACHE_USED | WRITE_CACHE_USED);
  (void)(end_io_cache(&info->rec_cache));
  my_free(sort_info.buff,MYF(MY_ALLOW_ZERO_PTR));
  sort_info.buff=0;
  share->state.sortkey=sort_key;
  DBUG_RETURN(got_error);
} /* sort_records */


/* Sort records recursive using one index */

static int sort_record_index(MARIA_SORT_PARAM *sort_param,MARIA_HA *info,
                             MARIA_KEYDEF *keyinfo,
			     my_off_t page, uchar *buff, uint sort_key,
			     File new_file,my_bool update_index)
{
  MARIA_SHARE *share= info->s;
  uint	nod_flag,used_length,key_length;
  uchar *temp_buff,*keypos,*endpos;
  my_off_t next_page,rec_pos;
  uchar lastkey[HA_MAX_KEY_BUFF];
  char llbuff[22];
  MARIA_SORT_INFO *sort_info= sort_param->sort_info;
  HA_CHECK *param=sort_info->param;
  DBUG_ENTER("sort_record_index");

  nod_flag=_ma_test_if_nod(share, buff);
  temp_buff=0;

  if (nod_flag)
  {
    if (!(temp_buff= (uchar*) my_alloca((uint) keyinfo->block_length)))
    {
      _ma_check_print_error(param,"Not Enough memory");
      DBUG_RETURN(-1);
    }
  }
  used_length= _ma_get_page_used(share, buff);
  keypos= buff + share->keypage_header + nod_flag;
  endpos= buff + used_length;
  for ( ;; )
  {
    _sanity(__FILE__,__LINE__);
    if (nod_flag)
    {
      next_page= _ma_kpos(nod_flag, keypos);
      if (my_pread(share->kfile.file, (uchar*)temp_buff,
		  (uint) keyinfo->block_length, next_page,
		   MYF(MY_NABP+MY_WME)))
      {
	_ma_check_print_error(param,"Can't read keys from filepos: %s",
		    llstr(next_page,llbuff));
	goto err;
      }
      if (sort_record_index(sort_param, info,keyinfo,next_page,temp_buff,
                            sort_key,
			    new_file, update_index))
	goto err;
    }
    _sanity(__FILE__,__LINE__);
    if (keypos >= endpos ||
	(key_length=(*keyinfo->get_key)(keyinfo,nod_flag,&keypos,lastkey))
	== 0)
      break;
    rec_pos= _ma_dpos(info,0,lastkey+key_length);

    if ((*share->read_record)(info,sort_param->record,rec_pos))
    {
      _ma_check_print_error(param,"%d when reading datafile",my_errno);
      goto err;
    }
    if (rec_pos != sort_param->filepos && update_index)
    {
      _ma_dpointer(info,keypos-nod_flag-share->rec_reflength,
		   sort_param->filepos);
      if (maria_movepoint(info,sort_param->record,rec_pos,sort_param->filepos,
		    sort_key))
      {
	_ma_check_print_error(param,"%d when updating key-pointers",my_errno);
	goto err;
      }
    }
    if (_ma_sort_write_record(sort_param))
      goto err;
  }
  /* Clear end of block to get better compression if the table is backuped */
  bzero((uchar*) buff+used_length,keyinfo->block_length-used_length);
  if (my_pwrite(share->kfile.file, (uchar*)buff, (uint)keyinfo->block_length,
		page,param->myf_rw))
  {
    _ma_check_print_error(param,"%d when updating keyblock",my_errno);
    goto err;
  }
  if (temp_buff)
    my_afree((uchar*) temp_buff);
  DBUG_RETURN(0);
err:
  if (temp_buff)
    my_afree((uchar*) temp_buff);
  DBUG_RETURN(1);
} /* sort_record_index */


static my_bool write_log_record(HA_CHECK *param)
{
  /*
    Now that all operations including O_NEW_DATA|INDEX are successfully
    done, we can write a log record.
  */
  MARIA_HA *info= maria_open(param->isam_file_name, O_RDWR, 0);
  if (info == NULL)
    _ma_check_print_error(param, default_open_errmsg, my_errno,
                          param->isam_file_name);
  else
  {
    if (write_log_record_for_repair(param, info))
      _ma_check_print_error(param, "%d when writing log record for"
                            " MARIA-table '%s'", my_errno,
                            param->isam_file_name);
    else if (maria_close(info))
      _ma_check_print_error(param, default_close_errmsg, my_errno,
                            param->isam_file_name);
    else
      return FALSE;
  }
  return TRUE;
}

#define MA_CHECK_STANDALONE 1
#include "ma_check_standalone.h"
#undef MA_CHECK_STANDALONE<|MERGE_RESOLUTION|>--- conflicted
+++ resolved
@@ -1327,9 +1327,6 @@
                           T_ZEROFILL)))
     error= write_log_record(param);
 
-<<<<<<< HEAD
-  (void)(fflush(stdout)); (void)(fflush(stderr));
-=======
   if (param->not_visible_rows_found && (param->testflag & T_VERBOSE))
   {
     char buff[22];
@@ -1337,9 +1334,8 @@
            llstr(param->max_found_trid, buff));
   }
 
-  VOID(fflush(stdout)); VOID(fflush(stderr));
-
->>>>>>> aff64657
+  (void)(fflush(stdout)); (void)(fflush(stderr));
+
   if (param->error_printed)
   {
     if (param->testflag & (T_REP_ANY | T_SORT_RECORDS | T_SORT_INDEX))
