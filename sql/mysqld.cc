--- conflicted
+++ resolved
@@ -192,9 +192,8 @@
 inline void setup_fpu()
 {
 #if defined(__FreeBSD__) && defined(HAVE_IEEEFP_H)
-  /*
-     We can't handle floating point exceptions with threads, so disable
-     this on freebsd.
+  /* We can't handle floating point exceptions with threads, so disable
+     this on freebsd
      Don't fall for overflow, underflow,divide-by-zero or loss of precision
   */
 #if defined(__i386__)
@@ -204,7 +203,6 @@
   fpsetmask(~(FP_X_INV |             FP_X_OFL | FP_X_UFL | FP_X_DZ |
               FP_X_IMP));
 #endif /* __i386__ */
-
 #endif /* __FreeBSD__ && HAVE_IEEEFP_H */
 
 #ifdef HAVE_FESETROUND
@@ -329,29 +327,13 @@
 			    sql_mode_names,
                             (unsigned int *)sql_mode_names_len };
 
-<<<<<<< HEAD
-
-static const char *optimizer_switch_names[]=
-{
-  "no_materialization", "no_semijoin", "no_loosescan", "no_firstmatch",
-  NullS
-};
-
-/* Corresponding defines are named OPTIMIZER_SWITCH_XXX */
-static const unsigned int optimizer_switch_names_len[]=
-{
-  /*no_materialization*/          18,
-  /*no_semijoin*/                 11,
-  /*no_loosescan*/                12,
-  /*no_firstmatch*/               13
-};
-
-=======
+
 static const char *optimizer_switch_names[]=
 {
   "index_merge","index_merge_union","index_merge_sort_union", 
   "index_merge_intersection", "default", NullS
 };
+
 /* Corresponding defines are named OPTIMIZER_SWITCH_XXX */
 static const unsigned int optimizer_switch_names_len[]=
 {
@@ -361,7 +343,7 @@
   sizeof("index_merge_intersection") - 1,
   sizeof("default") - 1
 };
->>>>>>> ea31e7f8
+
 TYPELIB optimizer_switch_typelib= { array_elements(optimizer_switch_names)-1,"",
                                     optimizer_switch_names,
                                     (unsigned int *)optimizer_switch_names_len };
@@ -1338,7 +1320,7 @@
   exit(exit_code); /* purecov: inspected */
 }
 
-#endif /* !EMBEDDED_LIBRARY */
+#endif /*EMBEDDED_LIBRARY*/
 
 
 void clean_up(bool print_message)
@@ -3937,6 +3919,7 @@
       {
         freopen(log_error_file, "a+", stderr);
         setbuf(stderr, NULL);
+      }
       }
     }
   }
@@ -7849,6 +7832,7 @@
   print_version();
   puts("\
 Copyright (C) 2000-2008 MySQL AB, Monty and others, 2008-2009 Sun Microsystems, Inc.\n\
+Copyright (C) 2008 Sun Microsystems, Inc.\n\
 This software comes with ABSOLUTELY NO WARRANTY. This is free software,\n\
 and you are welcome to modify and redistribute it under the GPL license\n\n\
 Starts the MySQL database server\n");
