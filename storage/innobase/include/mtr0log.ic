/*****************************************************************************

<<<<<<< HEAD
Copyright (c) 1995, 2013, Oracle and/or its affiliates. All Rights Reserved.
=======
Copyright (c) 1995, 2014, Oracle and/or its affiliates. All Rights Reserved.
>>>>>>> a9800d0d

This program is free software; you can redistribute it and/or modify it under
the terms of the GNU General Public License as published by the Free Software
Foundation; version 2 of the License.

This program is distributed in the hope that it will be useful, but WITHOUT
ANY WARRANTY; without even the implied warranty of MERCHANTABILITY or FITNESS
FOR A PARTICULAR PURPOSE. See the GNU General Public License for more details.

You should have received a copy of the GNU General Public License along with
this program; if not, write to the Free Software Foundation, Inc.,
51 Franklin Street, Suite 500, Boston, MA 02110-1335 USA

*****************************************************************************/

/**************************************************//**
@file include/mtr0log.ic
Mini-transaction logging routines

Created 12/7/1995 Heikki Tuuri
*******************************************************/

#include "buf0dblwr.h"
#include "fsp0types.h"
#include "mach0data.h"
#include "trx0sys.h"

/********************************************************//**
Opens a buffer to mlog. It must be closed with mlog_close.
@return buffer, NULL if log mode MTR_LOG_NONE or MTR_LOG_NO_REDO */
UNIV_INLINE
byte*
mlog_open(
/*======*/
	mtr_t*	mtr,	/*!< in: mtr */
	ulint	size)	/*!< in: buffer size in bytes; MUST be
			smaller than mtr_t::buf_t::MAX_DATA_SIZE! */
{
	mtr->set_modified();

	if (mtr_get_log_mode(mtr) == MTR_LOG_NONE
	    || mtr_get_log_mode(mtr) == MTR_LOG_NO_REDO) {

		return(NULL);
	}

	return(mtr->get_log()->open(size));
}

/********************************************************//**
Closes a buffer opened to mlog. */
UNIV_INLINE
void
mlog_close(
/*=======*/
	mtr_t*	mtr,	/*!< in: mtr */
	byte*	ptr)	/*!< in: buffer space from ptr up was not used */
{
	ut_ad(mtr_get_log_mode(mtr) != MTR_LOG_NONE);
	ut_ad(mtr_get_log_mode(mtr) != MTR_LOG_NO_REDO);

	mtr->get_log()->close(ptr);
}

#ifndef UNIV_HOTBACKUP
/********************************************************//**
Catenates 1 - 4 bytes to the mtr log. The value is not compressed. */
UNIV_INLINE
void
mlog_catenate_ulint(
/*================*/
	mtr_buf_t*	mtr_buf,	/*!< in/out: buffer to write */
	ulint		val,		/*!< in: value to write */
	mlog_id_t	type)		/*!< in: type of value to write */
{
	ut_ad(MLOG_1BYTE == 1);
	ut_ad(MLOG_2BYTES == 2);
	ut_ad(MLOG_4BYTES == 4);
	ut_ad(MLOG_8BYTES == 8);

	byte*	ptr = mtr_buf->push<byte*>(type);

	switch (type) {
	case MLOG_4BYTES:
		mach_write_to_4(ptr, val);
		break;
	case MLOG_2BYTES:
		mach_write_to_2(ptr, val);
		break;
	case MLOG_1BYTE:
		mach_write_to_1(ptr, val);
		break;
	default:
		ut_error;
	}
}

/********************************************************//**
Catenates 1 - 4 bytes to the mtr log. The value is not compressed. */
UNIV_INLINE
void
mlog_catenate_ulint(
/*================*/
	mtr_t*		mtr,	/*!< in/out: mtr */
	ulint		val,	/*!< in: value to write */
	mlog_id_t	type)	/*!< in: MLOG_1BYTE, MLOG_2BYTES, MLOG_4BYTES */
{
	if (mtr_get_log_mode(mtr) == MTR_LOG_NONE
	    || mtr_get_log_mode(mtr) == MTR_LOG_NO_REDO) {

		return;
	}

	mlog_catenate_ulint(mtr->get_log(), val, type);
}

/********************************************************//**
Catenates a compressed ulint to mlog. */
UNIV_INLINE
void
mlog_catenate_ulint_compressed(
/*===========================*/
	mtr_t*	mtr,	/*!< in: mtr */
	ulint	val)	/*!< in: value to write */
{
	byte*	log_ptr;

	log_ptr = mlog_open(mtr, 10);

	/* If no logging is requested, we may return now */
	if (log_ptr == NULL) {

		return;
	}

	log_ptr += mach_write_compressed(log_ptr, val);

	mlog_close(mtr, log_ptr);
}

/********************************************************//**
Catenates a compressed 64-bit integer to mlog. */
UNIV_INLINE
void
mlog_catenate_ull_compressed(
/*=========================*/
	mtr_t*		mtr,	/*!< in: mtr */
	ib_uint64_t	val)	/*!< in: value to write */
{
	byte*	log_ptr;

	log_ptr = mlog_open(mtr, 15);

	/* If no logging is requested, we may return now */
	if (log_ptr == NULL) {

		return;
	}

	log_ptr += mach_u64_write_compressed(log_ptr, val);

	mlog_close(mtr, log_ptr);
}

/********************************************************//**
Writes the initial part of a log record (3..11 bytes).
If the implementation of this function is changed, all
size parameters to mlog_open() should be adjusted accordingly!
@return new value of log_ptr */
UNIV_INLINE
byte*
mlog_write_initial_log_record_fast(
/*===============================*/
	const byte*	ptr,	/*!< in: pointer to (inside) a buffer
				frame holding the file page where
				modification is made */
	mlog_id_t	type,	/*!< in: log item type: MLOG_1BYTE, ... */
	byte*		log_ptr,/*!< in: pointer to mtr log which has
				been opened */
	mtr_t*		mtr)	/*!< in/out: mtr */
{
	const byte*	page;
	ulint		space;
	ulint		offset;

	ut_ad(mtr->memo_contains_page_flagged(
			ptr,
			MTR_MEMO_PAGE_X_FIX | MTR_MEMO_PAGE_SX_FIX));

	ut_ad(type <= MLOG_BIGGEST_TYPE);
	ut_ad(ptr && log_ptr);

	page = (const byte*) ut_align_down(ptr, UNIV_PAGE_SIZE);
	space = mach_read_from_4(page + FIL_PAGE_ARCH_LOG_NO_OR_SPACE_ID);
	offset = mach_read_from_4(page + FIL_PAGE_OFFSET);

	/* check whether the page is in the doublewrite buffer;
	the doublewrite buffer is located in pages
	FSP_EXTENT_SIZE, ..., 3 * FSP_EXTENT_SIZE - 1 in the
	system tablespace */

	if (space == TRX_SYS_SPACE
	    && offset >= FSP_EXTENT_SIZE && offset < 3 * FSP_EXTENT_SIZE) {
		if (buf_dblwr_being_created) {
			/* Do nothing: we only come to this branch in an
			InnoDB database creation. We do not redo log
			anything for the doublewrite buffer pages. */
			return(log_ptr);
		} else {
			ib_logf(IB_LOG_LEVEL_ERROR,
<<<<<<< HEAD
				"Trying to redo log a record of type "
				"%d on page %lu of space %lu in the "
				"doublewrite buffer, continuing anyway. "
				"Please post a bug report to "
				"bugs.mysql.com.",
=======
				"Trying to redo log a record of type"
				" %d on page %lu of space %lu in the"
				" doublewrite buffer, continuing anyway."
				" Please post a bug report to"
				" bugs.mysql.com.",
>>>>>>> a9800d0d
				type, offset, space);
			ut_ad(0);
		}
	}

	mach_write_to_1(log_ptr, type);

	++log_ptr;

	log_ptr += mach_write_compressed(log_ptr, space);

	log_ptr += mach_write_compressed(log_ptr, offset);

	mtr->added_rec();

#ifdef UNIV_DEBUG
	/* We now assume that all x-latched pages have been modified! */
	buf_block_t*	block = (buf_block_t*) buf_block_align(ptr);

	if (!mtr->memo_contains(mtr->get_memo(), block, MTR_MEMO_MODIFY)) {
		mtr->memo_push(block, MTR_MEMO_MODIFY);
	}
#endif /* UNIV_DEBUG */

	return(log_ptr);
}

/********************************************************//**
Writes a log record about an .ibd file create/delete/rename/truncate.
@return	new value of log_ptr */
UNIV_INLINE
byte*
mlog_write_initial_log_record_for_file_op(
/*======================================*/
	mlog_id_t	type,	/*!< in: MLOG_FILE_CREATE, MLOG_FILE_DELETE, or
				MLOG_FILE_RENAME */
	ulint		space_id,/*!< in: space id, if applicable */
	ulint		page_no,/*!< in: page number (not relevant currently) */
	byte*		log_ptr,/*!< in: pointer to mtr log which has been
				opened */
	mtr_t*		mtr)	/*!< in: mtr */
{
	ut_ad(log_ptr);

	mach_write_to_1(log_ptr, type);
	log_ptr++;

	/* We write dummy space id and page number */
	log_ptr += mach_write_compressed(log_ptr, space_id);
	log_ptr += mach_write_compressed(log_ptr, page_no);

	mtr->added_rec();

	return(log_ptr);
}
#endif /* !UNIV_HOTBACKUP */<|MERGE_RESOLUTION|>--- conflicted
+++ resolved
@@ -1,10 +1,6 @@
 /*****************************************************************************
 
-<<<<<<< HEAD
-Copyright (c) 1995, 2013, Oracle and/or its affiliates. All Rights Reserved.
-=======
 Copyright (c) 1995, 2014, Oracle and/or its affiliates. All Rights Reserved.
->>>>>>> a9800d0d
 
 This program is free software; you can redistribute it and/or modify it under
 the terms of the GNU General Public License as published by the Free Software
@@ -215,19 +211,11 @@
 			return(log_ptr);
 		} else {
 			ib_logf(IB_LOG_LEVEL_ERROR,
-<<<<<<< HEAD
-				"Trying to redo log a record of type "
-				"%d on page %lu of space %lu in the "
-				"doublewrite buffer, continuing anyway. "
-				"Please post a bug report to "
-				"bugs.mysql.com.",
-=======
 				"Trying to redo log a record of type"
 				" %d on page %lu of space %lu in the"
 				" doublewrite buffer, continuing anyway."
 				" Please post a bug report to"
 				" bugs.mysql.com.",
->>>>>>> a9800d0d
 				type, offset, space);
 			ut_ad(0);
 		}
