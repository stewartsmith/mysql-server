--- conflicted
+++ resolved
@@ -1219,17 +1219,13 @@
       if (thd->query_error)
       {
 	thd->killed= THD::KILL_CONNECTION;
-<<<<<<< HEAD
         sql_print_warning(ER(ER_NEW_ABORTING_CONNECTION),
                           thd->thread_id,(thd->db ? thd->db : "unconnected"),
                           sctx->user ? sctx->user : "unauthenticated",
                           sctx->host_or_ip, "init_connect command failed");
         sql_print_warning("%s", net->last_error);
       }
-      thd->proc_info=0;
-=======
       THD_SET_PROC_INFO(thd, 0);
->>>>>>> 8f63abed
       thd->set_time();
       thd->init_for_queries();
     }
@@ -5200,12 +5196,7 @@
     break;
   }
 
-<<<<<<< HEAD
-  thd->proc_info="query end";
-=======
-end:
   THD_SET_PROC_INFO(thd, "query end");
->>>>>>> 8f63abed
 
   /*
     Binlog-related cleanup:
