--- conflicted
+++ resolved
@@ -195,6 +195,24 @@
     create_fields.elements;
   create_info->extra_size+= format_section_len;
 
+  /*
+    This gives us the byte-position of the character at
+    (character-position, not byte-position) TABLE_COMMENT_MAXLEN.
+    The trick here is that character-positions start at 0, so the last
+    character in a maximum-allowed length string would be at char-pos
+    MAXLEN-1; charpos MAXLEN will be the position of the terminator.
+    Consequently, bytepos(charpos(MAXLEN)) should be equal to
+    comment[length] (which should also be the terminator, or at least
+    the first byte after the payload in the strict sense). If this is
+    not so (bytepos(charpos(MAXLEN)) comes /before/ the end of the
+    string), the string is too long.
+
+    For additional credit, realise that UTF-8 has 1-3 bytes before 6.0,
+    and 1-4 bytes in 6.0 (6.0 also has UTF-32). This means that the
+    inlined COMMENT supposedly does not exceed 60 (3-byte) character
+    plus terminator, vulgo, 181 bytes.
+  */
+
   tmp_len= system_charset_info->cset->charpos(system_charset_info,
                                               create_info->comment.str,
                                               create_info->comment.str +
@@ -222,7 +240,6 @@
   /*
     If table comment is longer than TABLE_COMMENT_INLINE_MAXLEN bytes,
     store the comment in an extra segment (up to TABLE_COMMENT_MAXLEN bytes).
-    Pre 6.0, the limit was 60 characters, with no extra segment-handling.
   */
   if (create_info->comment.length > TABLE_COMMENT_INLINE_MAXLEN)
   {
@@ -233,15 +250,6 @@
     strmake((char*) forminfo+47, create_info->comment.str ?
             create_info->comment.str : "", create_info->comment.length);
     forminfo[46]=(uchar) create_info->comment.length;
-#ifdef EXTRA_DEBUG
-    /*
-      EXTRA_DEBUG causes strmake() to initialize its buffer behind the
-      payload with a magic value to detect wrong buffer-sizes. We
-      explicitly zero that segment again.
-    */
-    memset((char*) forminfo+47 + forminfo[46], 0,
-           TABLE_COMMENT_INLINE_MAXLEN + 1 - forminfo[46]);
-#endif
   }
 
   if ((file=create_frm(thd, file_name, db, table, reclength, fileinfo,
@@ -264,50 +272,7 @@
 			     (create_info->min_rows == 1) && (keys == 0));
   int2store(fileinfo+28,key_info_length);
 
-<<<<<<< HEAD
-
-=======
-  /*
-    This gives us the byte-position of the character at
-    (character-position, not byte-position) TABLE_COMMENT_MAXLEN.
-    The trick here is that character-positions start at 0, so the last
-    character in a maximum-allowed length string would be at char-pos
-    MAXLEN-1; charpos MAXLEN will be the position of the terminator.
-    Consequently, bytepos(charpos(MAXLEN)) should be equal to
-    comment[length] (which should also be the terminator, or at least
-    the first byte after the payload in the strict sense). If this is
-    not so (bytepos(charpos(MAXLEN)) comes /before/ the end of the
-    string), the string is too long.
-
-    For additional credit, realise that UTF-8 has 1-3 bytes before 6.0,
-    and 1-4 bytes in 6.0 (6.0 also has UTF-32). This means that the
-    inlined COMMENT supposedly does not exceed 60 character plus
-    terminator, vulgo, 181 bytes.
-  */
-
-  tmp_len= system_charset_info->cset->charpos(system_charset_info,
-                                              create_info->comment.str,
-                                              create_info->comment.str +
-                                              create_info->comment.length, 60);
-  if (tmp_len < create_info->comment.length)
-  {
-    (void) my_snprintf(buff, sizeof(buff), "Too long comment for table '%s'",
-                       table);
-    if ((thd->variables.sql_mode &
-         (MODE_STRICT_TRANS_TABLES | MODE_STRICT_ALL_TABLES)))
-    {
-      my_message(ER_UNKNOWN_ERROR, buff, MYF(0));
-      goto err;
-    }
-    push_warning_printf(current_thd, MYSQL_ERROR::WARN_LEVEL_WARN,
-                        ER_UNKNOWN_ERROR, ER(ER_UNKNOWN_ERROR), buff);
-    create_info->comment.length= tmp_len;
-  }
-
-  strmake((char*) forminfo+47, create_info->comment.str ?
-          create_info->comment.str : "", create_info->comment.length);
-  forminfo[46]=(uchar) create_info->comment.length;
->>>>>>> 4ca731d8
+
 #ifdef WITH_PARTITION_STORAGE_ENGINE
   if (part_info)
   {
