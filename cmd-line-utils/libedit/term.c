/*	$NetBSD: term.c,v 1.48 2009/02/06 20:08:13 sketch Exp $	*/

/*-
 * Copyright (c) 1992, 1993
 *	The Regents of the University of California.  All rights reserved.
 *
 * This code is derived from software contributed to Berkeley by
 * Christos Zoulas of Cornell University.
 *
 * Redistribution and use in source and binary forms, with or without
 * modification, are permitted provided that the following conditions
 * are met:
 * 1. Redistributions of source code must retain the above copyright
 *    notice, this list of conditions and the following disclaimer.
 * 2. Redistributions in binary form must reproduce the above copyright
 *    notice, this list of conditions and the following disclaimer in the
 *    documentation and/or other materials provided with the distribution.
 * 3. Neither the name of the University nor the names of its contributors
 *    may be used to endorse or promote products derived from this software
 *    without specific prior written permission.
 *
 * THIS SOFTWARE IS PROVIDED BY THE REGENTS AND CONTRIBUTORS ``AS IS'' AND
 * ANY EXPRESS OR IMPLIED WARRANTIES, INCLUDING, BUT NOT LIMITED TO, THE
 * IMPLIED WARRANTIES OF MERCHANTABILITY AND FITNESS FOR A PARTICULAR PURPOSE
 * ARE DISCLAIMED.  IN NO EVENT SHALL THE REGENTS OR CONTRIBUTORS BE LIABLE
 * FOR ANY DIRECT, INDIRECT, INCIDENTAL, SPECIAL, EXEMPLARY, OR CONSEQUENTIAL
 * DAMAGES (INCLUDING, BUT NOT LIMITED TO, PROCUREMENT OF SUBSTITUTE GOODS
 * OR SERVICES; LOSS OF USE, DATA, OR PROFITS; OR BUSINESS INTERRUPTION)
 * HOWEVER CAUSED AND ON ANY THEORY OF LIABILITY, WHETHER IN CONTRACT, STRICT
 * LIABILITY, OR TORT (INCLUDING NEGLIGENCE OR OTHERWISE) ARISING IN ANY WAY
 * OUT OF THE USE OF THIS SOFTWARE, EVEN IF ADVISED OF THE POSSIBILITY OF
 * SUCH DAMAGE.
 */

#include "config.h"
#if !defined(lint) && !defined(SCCSID)
#if 0
static char sccsid[] = "@(#)term.c	8.2 (Berkeley) 4/30/95";
#else
#endif
#endif /* not lint && not SCCSID */

/*
 * term.c: Editor/termcap-curses interface
 *	   We have to declare a static variable here, since the
 *	   termcap putchar routine does not take an argument!
 */
#include <stdio.h>
#include <signal.h>
#include <string.h>
#include <stdlib.h>
#include <unistd.h>
<<<<<<< HEAD
#ifdef HAVE_TERMCAP_H
#include <termcap.h>
#endif
=======
#if 0 /* TODO: do we need this */
#ifdef HAVE_TERMCAP_H
#include <termcap.h>
#endif
#endif
>>>>>>> bf63b815
#ifdef HAVE_CURSES_H
#include <curses.h>
#endif
#ifdef HAVE_NCURSES_H
#include <ncurses.h>
#endif
/* Solaris's term.h does horrid things. */
#if (defined(HAVE_TERM_H) && !defined(__SunOS))
#include <term.h>
#endif
#include <sys/types.h>
#include <sys/ioctl.h>

#ifdef _REENTRANT
#include <pthread.h>
#endif

#include "el.h"

/*
 * IMPORTANT NOTE: these routines are allowed to look at the current screen
 * and the current possition assuming that it is correct.  If this is not
 * true, then the update will be WRONG!  This is (should be) a valid
 * assumption...
 */

#define	TC_BUFSIZE	2048

#define	GoodStr(a)	(el->el_term.t_str[a] != NULL && \
			    el->el_term.t_str[a][0] != '\0')
#define	Str(a)		el->el_term.t_str[a]
#define	Val(a)		el->el_term.t_val[a]

#ifdef notdef
private const struct {
	const char *b_name;
	int b_rate;
} baud_rate[] = {
#ifdef B0
	{ "0", B0 },
#endif
#ifdef B50
	{ "50", B50 },
#endif
#ifdef B75
	{ "75", B75 },
#endif
#ifdef B110
	{ "110", B110 },
#endif
#ifdef B134
	{ "134", B134 },
#endif
#ifdef B150
	{ "150", B150 },
#endif
#ifdef B200
	{ "200", B200 },
#endif
#ifdef B300
	{ "300", B300 },
#endif
#ifdef B600
	{ "600", B600 },
#endif
#ifdef B900
	{ "900", B900 },
#endif
#ifdef B1200
	{ "1200", B1200 },
#endif
#ifdef B1800
	{ "1800", B1800 },
#endif
#ifdef B2400
	{ "2400", B2400 },
#endif
#ifdef B3600
	{ "3600", B3600 },
#endif
#ifdef B4800
	{ "4800", B4800 },
#endif
#ifdef B7200
	{ "7200", B7200 },
#endif
#ifdef B9600
	{ "9600", B9600 },
#endif
#ifdef EXTA
	{ "19200", EXTA },
#endif
#ifdef B19200
	{ "19200", B19200 },
#endif
#ifdef EXTB
	{ "38400", EXTB },
#endif
#ifdef B38400
	{ "38400", B38400 },
#endif
	{ NULL, 0 }
};
#endif

private const struct termcapstr {
	const char *name;
	const char *long_name;
} tstr[] = {
#define	T_al	0
	{ "al", "add new blank line" },
#define	T_bl	1
	{ "bl", "audible bell" },
#define	T_cd	2
	{ "cd", "clear to bottom" },
#define	T_ce	3
	{ "ce", "clear to end of line" },
#define	T_ch	4
	{ "ch", "cursor to horiz pos" },
#define	T_cl	5
	{ "cl", "clear screen" },
#define	T_dc	6
	{ "dc", "delete a character" },
#define	T_dl	7
	{ "dl", "delete a line" },
#define	T_dm	8
	{ "dm", "start delete mode" },
#define	T_ed	9
	{ "ed", "end delete mode" },
#define	T_ei	10
	{ "ei", "end insert mode" },
#define	T_fs	11
	{ "fs", "cursor from status line" },
#define	T_ho	12
	{ "ho", "home cursor" },
#define	T_ic	13
	{ "ic", "insert character" },
#define	T_im	14
	{ "im", "start insert mode" },
#define	T_ip	15
	{ "ip", "insert padding" },
#define	T_kd	16
	{ "kd", "sends cursor down" },
#define	T_kl	17
	{ "kl", "sends cursor left" },
#define	T_kr	18
	{ "kr", "sends cursor right" },
#define	T_ku	19
	{ "ku", "sends cursor up" },
#define	T_md	20
	{ "md", "begin bold" },
#define	T_me	21
	{ "me", "end attributes" },
#define	T_nd	22
	{ "nd", "non destructive space" },
#define	T_se	23
	{ "se", "end standout" },
#define	T_so	24
	{ "so", "begin standout" },
#define	T_ts	25
	{ "ts", "cursor to status line" },
#define	T_up	26
	{ "up", "cursor up one" },
#define	T_us	27
	{ "us", "begin underline" },
#define	T_ue	28
	{ "ue", "end underline" },
#define	T_vb	29
	{ "vb", "visible bell" },
#define	T_DC	30
	{ "DC", "delete multiple chars" },
#define	T_DO	31
	{ "DO", "cursor down multiple" },
#define	T_IC	32
	{ "IC", "insert multiple chars" },
#define	T_LE	33
	{ "LE", "cursor left multiple" },
#define	T_RI	34
	{ "RI", "cursor right multiple" },
#define	T_UP	35
	{ "UP", "cursor up multiple" },
#define	T_kh	36
	{ "kh", "send cursor home" },
#define	T_at7	37
	{ "@7", "send cursor end" },
#define	T_str	38
	{ NULL, NULL }
};

private const struct termcapval {
	const char *name;
	const char *long_name;
} tval[] = {
#define	T_am	0
	{ "am", "has automatic margins" },
#define	T_pt	1
	{ "pt", "has physical tabs" },
#define	T_li	2
	{ "li", "Number of lines" },
#define	T_co	3
	{ "co", "Number of columns" },
#define	T_km	4
	{ "km", "Has meta key" },
#define	T_xt	5
	{ "xt", "Tab chars destructive" },
#define	T_xn	6
	{ "xn", "newline ignored at right margin" },
#define	T_MT	7
	{ "MT", "Has meta key" },			/* XXX? */
#define	T_val	8
	{ NULL, NULL, }
};
/* do two or more of the attributes use me */

private void	term_setflags(EditLine *);
private int	term_rebuffer_display(EditLine *);
private void	term_free_display(EditLine *);
private int	term_alloc_display(EditLine *);
private void	term_alloc(EditLine *, const struct termcapstr *, const char *);
private void	term_init_arrow(EditLine *);
private void	term_reset_arrow(EditLine *);
private int	term_putc(int);
private void	term_tputs(EditLine *, const char *, int);

#ifdef _REENTRANT
private pthread_mutex_t term_mutex = PTHREAD_MUTEX_INITIALIZER;
#endif
private FILE *term_outfile = NULL;


/* term_setflags():
 *	Set the terminal capability flags
 */
private void
term_setflags(EditLine *el)
{
	EL_FLAGS = 0;
	if (el->el_tty.t_tabs)
		EL_FLAGS |= (Val(T_pt) && !Val(T_xt)) ? TERM_CAN_TAB : 0;

	EL_FLAGS |= (Val(T_km) || Val(T_MT)) ? TERM_HAS_META : 0;
	EL_FLAGS |= GoodStr(T_ce) ? TERM_CAN_CEOL : 0;
	EL_FLAGS |= (GoodStr(T_dc) || GoodStr(T_DC)) ? TERM_CAN_DELETE : 0;
	EL_FLAGS |= (GoodStr(T_im) || GoodStr(T_ic) || GoodStr(T_IC)) ?
	    TERM_CAN_INSERT : 0;
	EL_FLAGS |= (GoodStr(T_up) || GoodStr(T_UP)) ? TERM_CAN_UP : 0;
	EL_FLAGS |= Val(T_am) ? TERM_HAS_AUTO_MARGINS : 0;
	EL_FLAGS |= Val(T_xn) ? TERM_HAS_MAGIC_MARGINS : 0;

	if (GoodStr(T_me) && GoodStr(T_ue))
		EL_FLAGS |= (strcmp(Str(T_me), Str(T_ue)) == 0) ?
		    TERM_CAN_ME : 0;
	else
		EL_FLAGS &= ~TERM_CAN_ME;
	if (GoodStr(T_me) && GoodStr(T_se))
		EL_FLAGS |= (strcmp(Str(T_me), Str(T_se)) == 0) ?
		    TERM_CAN_ME : 0;


#ifdef DEBUG_SCREEN
	if (!EL_CAN_UP) {
		(void) fprintf(el->el_errfile,
		    "WARNING: Your terminal cannot move up.\n");
		(void) fprintf(el->el_errfile,
		    "Editing may be odd for long lines.\n");
	}
	if (!EL_CAN_CEOL)
		(void) fprintf(el->el_errfile, "no clear EOL capability.\n");
	if (!EL_CAN_DELETE)
		(void) fprintf(el->el_errfile, "no delete char capability.\n");
	if (!EL_CAN_INSERT)
		(void) fprintf(el->el_errfile, "no insert char capability.\n");
#endif /* DEBUG_SCREEN */
}

/* term_init():
 *	Initialize the terminal stuff
 */
protected int
term_init(EditLine *el)
{

	el->el_term.t_buf = (char *) el_malloc(TC_BUFSIZE);
	if (el->el_term.t_buf == NULL)
		return (-1);
	el->el_term.t_cap = (char *) el_malloc(TC_BUFSIZE);
	if (el->el_term.t_cap == NULL)
		return (-1);
	el->el_term.t_fkey = (fkey_t *) el_malloc(A_K_NKEYS * sizeof(fkey_t));
	if (el->el_term.t_fkey == NULL)
		return (-1);
	el->el_term.t_loc = 0;
	el->el_term.t_str = (char **) el_malloc(T_str * sizeof(char *));
	if (el->el_term.t_str == NULL)
		return (-1);
	(void) memset(el->el_term.t_str, 0, T_str * sizeof(char *));
	el->el_term.t_val = (int *) el_malloc(T_val * sizeof(int));
	if (el->el_term.t_val == NULL)
		return (-1);
	(void) memset(el->el_term.t_val, 0, T_val * sizeof(int));
	(void) term_set(el, NULL);
	term_init_arrow(el);
	return (0);
}

/* term_end():
 *	Clean up the terminal stuff
 */
protected void
term_end(EditLine *el)
{

	el_free((ptr_t) el->el_term.t_buf);
	el->el_term.t_buf = NULL;
	el_free((ptr_t) el->el_term.t_cap);
	el->el_term.t_cap = NULL;
	el->el_term.t_loc = 0;
	el_free((ptr_t) el->el_term.t_str);
	el->el_term.t_str = NULL;
	el_free((ptr_t) el->el_term.t_val);
	el->el_term.t_val = NULL;
	el_free((ptr_t) el->el_term.t_fkey);
	el->el_term.t_fkey = NULL;
	term_free_display(el);
}


/* term_alloc():
 *	Maintain a string pool for termcap strings
 */
private void
term_alloc(EditLine *el, const struct termcapstr *t, const char *cap)
{
	char termbuf[TC_BUFSIZE];
	int tlen, clen;
	char **tlist = el->el_term.t_str;
	char **tmp, **str = &tlist[t - tstr];

	if (cap == NULL || *cap == '\0') {
		*str = NULL;
		return;
	} else
		clen = strlen(cap);

	tlen = *str == NULL ? 0 : strlen(*str);

	/*
         * New string is shorter; no need to allocate space
         */
	if (clen <= tlen) {
		if (*str)
			(void) strcpy(*str, cap);	/* XXX strcpy is safe */
		return;
	}
	/*
         * New string is longer; see if we have enough space to append
         */
	if (el->el_term.t_loc + 3 < TC_BUFSIZE) {
						/* XXX strcpy is safe */
		(void) strcpy(*str = &el->el_term.t_buf[el->el_term.t_loc],
		    cap);
		el->el_term.t_loc += clen + 1;	/* one for \0 */
		return;
	}
	/*
         * Compact our buffer; no need to check compaction, cause we know it
         * fits...
         */
	tlen = 0;
	for (tmp = tlist; tmp < &tlist[T_str]; tmp++)
		if (*tmp != NULL && *tmp != '\0' && *tmp != *str) {
			char *ptr;

			for (ptr = *tmp; *ptr != '\0'; termbuf[tlen++] = *ptr++)
				continue;
			termbuf[tlen++] = '\0';
		}
	memcpy(el->el_term.t_buf, termbuf, TC_BUFSIZE);
	el->el_term.t_loc = tlen;
	if (el->el_term.t_loc + 3 >= TC_BUFSIZE) {
		(void) fprintf(el->el_errfile,
		    "Out of termcap string space.\n");
		return;
	}
					/* XXX strcpy is safe */
	(void) strcpy(*str = &el->el_term.t_buf[el->el_term.t_loc], cap);
	el->el_term.t_loc += clen + 1;	/* one for \0 */
	return;
}


/* term_rebuffer_display():
 *	Rebuffer the display after the screen changed size
 */
private int
term_rebuffer_display(EditLine *el)
{
	coord_t *c = &el->el_term.t_size;

	term_free_display(el);

	c->h = Val(T_co);
	c->v = Val(T_li);

	if (term_alloc_display(el) == -1)
		return (-1);
	return (0);
}


/* term_alloc_display():
 *	Allocate a new display.
 */
private int
term_alloc_display(EditLine *el)
{
	int i;
	char **b;
	coord_t *c = &el->el_term.t_size;

	b = (char **) el_malloc((size_t) (sizeof(char *) * (c->v + 1)));
	if (b == NULL)
		return (-1);
	for (i = 0; i < c->v; i++) {
		b[i] = (char *) el_malloc((size_t) (sizeof(char) * (c->h + 1)));
		if (b[i] == NULL) {
			while (--i >= 0)
				el_free((ptr_t) b[i]);
			el_free((ptr_t) b);
			return (-1);
		}
	}
	b[c->v] = NULL;
	el->el_display = b;

	b = (char **) el_malloc((size_t) (sizeof(char *) * (c->v + 1)));
	if (b == NULL)
		return (-1);
	for (i = 0; i < c->v; i++) {
		b[i] = (char *) el_malloc((size_t) (sizeof(char) * (c->h + 1)));
		if (b[i] == NULL) {
			while (--i >= 0)
				el_free((ptr_t) b[i]);
			el_free((ptr_t) b);
			return (-1);
		}
	}
	b[c->v] = NULL;
	el->el_vdisplay = b;
	return (0);
}


/* term_free_display():
 *	Free the display buffers
 */
private void
term_free_display(EditLine *el)
{
	char **b;
	char **bufp;

	b = el->el_display;
	el->el_display = NULL;
	if (b != NULL) {
		for (bufp = b; *bufp != NULL; bufp++)
			el_free((ptr_t) * bufp);
		el_free((ptr_t) b);
	}
	b = el->el_vdisplay;
	el->el_vdisplay = NULL;
	if (b != NULL) {
		for (bufp = b; *bufp != NULL; bufp++)
			el_free((ptr_t) * bufp);
		el_free((ptr_t) b);
	}
}


/* term_move_to_line():
 *	move to line <where> (first line == 0)
 * 	as efficiently as possible
 */
protected void
term_move_to_line(EditLine *el, int where)
{
	int del;

	if (where == el->el_cursor.v)
		return;

	if (where > el->el_term.t_size.v) {
#ifdef DEBUG_SCREEN
		(void) fprintf(el->el_errfile,
		    "term_move_to_line: where is ridiculous: %d\r\n", where);
#endif /* DEBUG_SCREEN */
		return;
	}
	if ((del = where - el->el_cursor.v) > 0) {
		while (del > 0) {
			if (EL_HAS_AUTO_MARGINS &&
			    el->el_display[el->el_cursor.v][0] != '\0') {
				/* move without newline */
				term_move_to_char(el, el->el_term.t_size.h - 1);
				term_overwrite(el,
				    &el->el_display[el->el_cursor.v][el->el_cursor.h],
				    1);
				/* updates Cursor */
				del--;
			} else {
				if ((del > 1) && GoodStr(T_DO)) {
					term_tputs(el, tgoto(Str(T_DO), del,
					    del), del);
					del = 0;
				} else {
					for (; del > 0; del--)
						term__putc(el, '\n');
					/* because the \n will become \r\n */
					el->el_cursor.h = 0;
				}
			}
		}
	} else {		/* del < 0 */
		if (GoodStr(T_UP) && (-del > 1 || !GoodStr(T_up)))
			term_tputs(el, tgoto(Str(T_UP), -del, -del), -del);
		else {
			if (GoodStr(T_up))
				for (; del < 0; del++)
					term_tputs(el, Str(T_up), 1);
		}
	}
	el->el_cursor.v = where;/* now where is here */
}


/* term_move_to_char():
 *	Move to the character position specified
 */
protected void
term_move_to_char(EditLine *el, int where)
{
	int del, i;

mc_again:
	if (where == el->el_cursor.h)
		return;

	if (where > el->el_term.t_size.h) {
#ifdef DEBUG_SCREEN
		(void) fprintf(el->el_errfile,
		    "term_move_to_char: where is riduculous: %d\r\n", where);
#endif /* DEBUG_SCREEN */
		return;
	}
	if (!where) {		/* if where is first column */
		term__putc(el, '\r');	/* do a CR */
		el->el_cursor.h = 0;
		return;
	}
	del = where - el->el_cursor.h;

	if ((del < -4 || del > 4) && GoodStr(T_ch))
		/* go there directly */
		term_tputs(el, tgoto(Str(T_ch), where, where), where);
	else {
		if (del > 0) {	/* moving forward */
			if ((del > 4) && GoodStr(T_RI))
				term_tputs(el, tgoto(Str(T_RI), del, del), del);
			else {
					/* if I can do tabs, use them */
				if (EL_CAN_TAB) {
					if ((el->el_cursor.h & 0370) !=
					    (where & 0370)) {
						/* if not within tab stop */
						for (i =
						    (el->el_cursor.h & 0370);
						    i < (where & 0370);
						    i += 8)
							term__putc(el, '\t');	
							/* then tab over */
						el->el_cursor.h = where & 0370;
					}
				}
				/*
				 * it's usually cheaper to just write the
				 * chars, so we do.
				 */
				/*
				 * NOTE THAT term_overwrite() WILL CHANGE
				 * el->el_cursor.h!!!
				 */
				term_overwrite(el,
				    &el->el_display[el->el_cursor.v][el->el_cursor.h],
				    where - el->el_cursor.h);

			}
		} else {	/* del < 0 := moving backward */
			if ((-del > 4) && GoodStr(T_LE))
				term_tputs(el, tgoto(Str(T_LE), -del, -del),
				    -del);
			else {	/* can't go directly there */
				/*
				 * if the "cost" is greater than the "cost"
				 * from col 0
				 */
				if (EL_CAN_TAB ?
				    ((unsigned int)-del >
				    (((unsigned int) where >> 3) +
				     (where & 07)))
				    : (-del > where)) {
					term__putc(el, '\r');	/* do a CR */
					el->el_cursor.h = 0;
					goto mc_again;	/* and try again */
				}
				for (i = 0; i < -del; i++)
					term__putc(el, '\b');
			}
		}
	}
	el->el_cursor.h = where;		/* now where is here */
}


/* term_overwrite():
 *	Overstrike num characters
 */
protected void
term_overwrite(EditLine *el, const char *cp, int n)
{
	if (n <= 0)
		return;		/* catch bugs */

	if (n > el->el_term.t_size.h) {
#ifdef DEBUG_SCREEN
		(void) fprintf(el->el_errfile,
		    "term_overwrite: n is riduculous: %d\r\n", n);
#endif /* DEBUG_SCREEN */
		return;
	}
	do {
		term__putc(el, *cp++);
		el->el_cursor.h++;
	} while (--n);

	if (el->el_cursor.h >= el->el_term.t_size.h) {	/* wrap? */
		if (EL_HAS_AUTO_MARGINS) {	/* yes */
			el->el_cursor.h = 0;
			el->el_cursor.v++;
			if (EL_HAS_MAGIC_MARGINS) {
				/* force the wrap to avoid the "magic"
				 * situation */
				char c;
				if ((c = el->el_display[el->el_cursor.v][el->el_cursor.h])
				    != '\0')
					term_overwrite(el, &c, 1);
				else
					term__putc(el, ' ');
				el->el_cursor.h = 1;
			}
		} else		/* no wrap, but cursor stays on screen */
			el->el_cursor.h = el->el_term.t_size.h;
	}
}


/* term_deletechars():
 *	Delete num characters
 */
protected void
term_deletechars(EditLine *el, int num)
{
	if (num <= 0)
		return;

	if (!EL_CAN_DELETE) {
#ifdef DEBUG_EDIT
		(void) fprintf(el->el_errfile, "   ERROR: cannot delete   \n");
#endif /* DEBUG_EDIT */
		return;
	}
	if (num > el->el_term.t_size.h) {
#ifdef DEBUG_SCREEN
		(void) fprintf(el->el_errfile,
		    "term_deletechars: num is riduculous: %d\r\n", num);
#endif /* DEBUG_SCREEN */
		return;
	}
	if (GoodStr(T_DC))	/* if I have multiple delete */
		if ((num > 1) || !GoodStr(T_dc)) {	/* if dc would be more
							 * expen. */
			term_tputs(el, tgoto(Str(T_DC), num, num), num);
			return;
		}
	if (GoodStr(T_dm))	/* if I have delete mode */
		term_tputs(el, Str(T_dm), 1);

	if (GoodStr(T_dc))	/* else do one at a time */
		while (num--)
			term_tputs(el, Str(T_dc), 1);

	if (GoodStr(T_ed))	/* if I have delete mode */
		term_tputs(el, Str(T_ed), 1);
}


/* term_insertwrite():
 *	Puts terminal in insert character mode or inserts num
 *	characters in the line
 */
protected void
term_insertwrite(EditLine *el, char *cp, int num)
{
	if (num <= 0)
		return;
	if (!EL_CAN_INSERT) {
#ifdef DEBUG_EDIT
		(void) fprintf(el->el_errfile, "   ERROR: cannot insert   \n");
#endif /* DEBUG_EDIT */
		return;
	}
	if (num > el->el_term.t_size.h) {
#ifdef DEBUG_SCREEN
		(void) fprintf(el->el_errfile,
		    "StartInsert: num is riduculous: %d\r\n", num);
#endif /* DEBUG_SCREEN */
		return;
	}
	if (GoodStr(T_IC))	/* if I have multiple insert */
		if ((num > 1) || !GoodStr(T_ic)) {
				/* if ic would be more expensive */
			term_tputs(el, tgoto(Str(T_IC), num, num), num);
			term_overwrite(el, cp, num);
				/* this updates el_cursor.h */
			return;
		}
	if (GoodStr(T_im) && GoodStr(T_ei)) {	/* if I have insert mode */
		term_tputs(el, Str(T_im), 1);

		el->el_cursor.h += num;
		do
			term__putc(el, *cp++);
		while (--num);

		if (GoodStr(T_ip))	/* have to make num chars insert */
			term_tputs(el, Str(T_ip), 1);

		term_tputs(el, Str(T_ei), 1);
		return;
	}
	do {
		if (GoodStr(T_ic))	/* have to make num chars insert */
			term_tputs(el, Str(T_ic), 1);

		term__putc(el, *cp++);

		el->el_cursor.h++;

		if (GoodStr(T_ip))	/* have to make num chars insert */
			term_tputs(el, Str(T_ip), 1);
					/* pad the inserted char */

	} while (--num);
}


/* term_clear_EOL():
 *	clear to end of line.  There are num characters to clear
 */
protected void
term_clear_EOL(EditLine *el, int num)
{
	int i;

	if (EL_CAN_CEOL && GoodStr(T_ce))
		term_tputs(el, Str(T_ce), 1);
	else {
		for (i = 0; i < num; i++)
			term__putc(el, ' ');
		el->el_cursor.h += num;	/* have written num spaces */
	}
}


/* term_clear_screen():
 *	Clear the screen
 */
protected void
term_clear_screen(EditLine *el)
{				/* clear the whole screen and home */

	if (GoodStr(T_cl))
		/* send the clear screen code */
		term_tputs(el, Str(T_cl), Val(T_li));
	else if (GoodStr(T_ho) && GoodStr(T_cd)) {
		term_tputs(el, Str(T_ho), Val(T_li));	/* home */
		/* clear to bottom of screen */
		term_tputs(el, Str(T_cd), Val(T_li));
	} else {
		term__putc(el, '\r');
		term__putc(el, '\n');
	}
}


/* term_beep():
 *	Beep the way the terminal wants us
 */
protected void
term_beep(EditLine *el)
{
	if (GoodStr(T_bl))
		/* what termcap says we should use */
		term_tputs(el, Str(T_bl), 1);
	else
		term__putc(el, '\007');	/* an ASCII bell; ^G */
}


#ifdef notdef
/* term_clear_to_bottom():
 *	Clear to the bottom of the screen
 */
protected void
term_clear_to_bottom(EditLine *el)
{
	if (GoodStr(T_cd))
		term_tputs(el, Str(T_cd), Val(T_li));
	else if (GoodStr(T_ce))
		term_tputs(el, Str(T_ce), Val(T_li));
}
#endif

protected void
term_get(EditLine *el, const char **term)
{
	*term = el->el_term.t_name;
}


/* term_set():
 *	Read in the terminal capabilities from the requested terminal
 */
protected int
term_set(EditLine *el, const char *term)
{
	int i;
	char buf[TC_BUFSIZE];
	char *area;
	const struct termcapstr *t;
	sigset_t oset, nset;
	int lins, cols;

	(void) sigemptyset(&nset);
	(void) sigaddset(&nset, SIGWINCH);
	(void) sigprocmask(SIG_BLOCK, &nset, &oset);

	area = buf;


	if (term == NULL)
		term = getenv("TERM");

	if (!term || !term[0])
		term = "dumb";

	if (strcmp(term, "emacs") == 0)
		el->el_flags |= EDIT_DISABLED;

	memset(el->el_term.t_cap, 0, TC_BUFSIZE);

	i = tgetent(el->el_term.t_cap, term);

	if (i <= 0) {
		if (i == -1)
			(void) fprintf(el->el_errfile,
			    "Cannot read termcap database;\n");
		else if (i == 0)
			(void) fprintf(el->el_errfile,
			    "No entry for terminal type \"%s\";\n", term);
		(void) fprintf(el->el_errfile,
		    "using dumb terminal settings.\n");
		Val(T_co) = 80;	/* do a dumb terminal */
		Val(T_pt) = Val(T_km) = Val(T_li) = 0;
		Val(T_xt) = Val(T_MT);
		for (t = tstr; t->name != NULL; t++)
			term_alloc(el, t, NULL);
	} else {
		/* auto/magic margins */
		Val(T_am) = tgetflag("am");
		Val(T_xn) = tgetflag("xn");
		/* Can we tab */
		Val(T_pt) = tgetflag("pt");
		Val(T_xt) = tgetflag("xt");
		/* do we have a meta? */
		Val(T_km) = tgetflag("km");
		Val(T_MT) = tgetflag("MT");
		/* Get the size */
		Val(T_co) = tgetnum("co");
		Val(T_li) = tgetnum("li");
		for (t = tstr; t->name != NULL; t++) {
			/* XXX: some systems' tgetstr needs non const */
			term_alloc(el, t, tgetstr(strchr(t->name, *t->name),
			    &area));
		}
	}

	if (Val(T_co) < 2)
		Val(T_co) = 80;	/* just in case */
	if (Val(T_li) < 1)
		Val(T_li) = 24;

	el->el_term.t_size.v = Val(T_co);
	el->el_term.t_size.h = Val(T_li);

	term_setflags(el);

				/* get the correct window size */
	(void) term_get_size(el, &lins, &cols);
	if (term_change_size(el, lins, cols) == -1)
		return (-1);
	(void) sigprocmask(SIG_SETMASK, &oset, NULL);
	term_bind_arrow(el);
	el->el_term.t_name = term;
	return (i <= 0 ? -1 : 0);
}


/* term_get_size():
 *	Return the new window size in lines and cols, and
 *	true if the size was changed.
 */
protected int
term_get_size(EditLine *el, int *lins, int *cols)
{

	*cols = Val(T_co);
	*lins = Val(T_li);

#ifdef TIOCGWINSZ
	{
		struct winsize ws;
		if (ioctl(el->el_infd, TIOCGWINSZ, (ioctl_t) & ws) != -1) {
			if (ws.ws_col)
				*cols = ws.ws_col;
			if (ws.ws_row)
				*lins = ws.ws_row;
		}
	}
#endif
#ifdef TIOCGSIZE
	{
		struct ttysize ts;
		if (ioctl(el->el_infd, TIOCGSIZE, (ioctl_t) & ts) != -1) {
			if (ts.ts_cols)
				*cols = ts.ts_cols;
			if (ts.ts_lines)
				*lins = ts.ts_lines;
		}
	}
#endif
	return (Val(T_co) != *cols || Val(T_li) != *lins);
}


/* term_change_size():
 *	Change the size of the terminal
 */
protected int
term_change_size(EditLine *el, int lins, int cols)
{
	/*
         * Just in case
         */
	Val(T_co) = (cols < 2) ? 80 : cols;
	Val(T_li) = (lins < 1) ? 24 : lins;

	/* re-make display buffers */
	if (term_rebuffer_display(el) == -1)
		return (-1);
	re_clear_display(el);
	return (0);
}


/* term_init_arrow():
 *	Initialize the arrow key bindings from termcap
 */
private void
term_init_arrow(EditLine *el)
{
	fkey_t *arrow = el->el_term.t_fkey;

	arrow[A_K_DN].name = "down";
	arrow[A_K_DN].key = T_kd;
	arrow[A_K_DN].fun.cmd = ED_NEXT_HISTORY;
	arrow[A_K_DN].type = XK_CMD;

	arrow[A_K_UP].name = "up";
	arrow[A_K_UP].key = T_ku;
	arrow[A_K_UP].fun.cmd = ED_PREV_HISTORY;
	arrow[A_K_UP].type = XK_CMD;

	arrow[A_K_LT].name = "left";
	arrow[A_K_LT].key = T_kl;
	arrow[A_K_LT].fun.cmd = ED_PREV_CHAR;
	arrow[A_K_LT].type = XK_CMD;

	arrow[A_K_RT].name = "right";
	arrow[A_K_RT].key = T_kr;
	arrow[A_K_RT].fun.cmd = ED_NEXT_CHAR;
	arrow[A_K_RT].type = XK_CMD;

	arrow[A_K_HO].name = "home";
	arrow[A_K_HO].key = T_kh;
	arrow[A_K_HO].fun.cmd = ED_MOVE_TO_BEG;
	arrow[A_K_HO].type = XK_CMD;

	arrow[A_K_EN].name = "end";
	arrow[A_K_EN].key = T_at7;
	arrow[A_K_EN].fun.cmd = ED_MOVE_TO_END;
	arrow[A_K_EN].type = XK_CMD;
}


/* term_reset_arrow():
 *	Reset arrow key bindings
 */
private void
term_reset_arrow(EditLine *el)
{
	fkey_t *arrow = el->el_term.t_fkey;
	static const char strA[] = {033, '[', 'A', '\0'};
	static const char strB[] = {033, '[', 'B', '\0'};
	static const char strC[] = {033, '[', 'C', '\0'};
	static const char strD[] = {033, '[', 'D', '\0'};
	static const char strH[] = {033, '[', 'H', '\0'};
	static const char strF[] = {033, '[', 'F', '\0'};
	static const char stOA[] = {033, 'O', 'A', '\0'};
	static const char stOB[] = {033, 'O', 'B', '\0'};
	static const char stOC[] = {033, 'O', 'C', '\0'};
	static const char stOD[] = {033, 'O', 'D', '\0'};
	static const char stOH[] = {033, 'O', 'H', '\0'};
	static const char stOF[] = {033, 'O', 'F', '\0'};

	key_add(el, strA, &arrow[A_K_UP].fun, arrow[A_K_UP].type);
	key_add(el, strB, &arrow[A_K_DN].fun, arrow[A_K_DN].type);
	key_add(el, strC, &arrow[A_K_RT].fun, arrow[A_K_RT].type);
	key_add(el, strD, &arrow[A_K_LT].fun, arrow[A_K_LT].type);
	key_add(el, strH, &arrow[A_K_HO].fun, arrow[A_K_HO].type);
	key_add(el, strF, &arrow[A_K_EN].fun, arrow[A_K_EN].type);
	key_add(el, stOA, &arrow[A_K_UP].fun, arrow[A_K_UP].type);
	key_add(el, stOB, &arrow[A_K_DN].fun, arrow[A_K_DN].type);
	key_add(el, stOC, &arrow[A_K_RT].fun, arrow[A_K_RT].type);
	key_add(el, stOD, &arrow[A_K_LT].fun, arrow[A_K_LT].type);
	key_add(el, stOH, &arrow[A_K_HO].fun, arrow[A_K_HO].type);
	key_add(el, stOF, &arrow[A_K_EN].fun, arrow[A_K_EN].type);

	if (el->el_map.type == MAP_VI) {
		key_add(el, &strA[1], &arrow[A_K_UP].fun, arrow[A_K_UP].type);
		key_add(el, &strB[1], &arrow[A_K_DN].fun, arrow[A_K_DN].type);
		key_add(el, &strC[1], &arrow[A_K_RT].fun, arrow[A_K_RT].type);
		key_add(el, &strD[1], &arrow[A_K_LT].fun, arrow[A_K_LT].type);
		key_add(el, &strH[1], &arrow[A_K_HO].fun, arrow[A_K_HO].type);
		key_add(el, &strF[1], &arrow[A_K_EN].fun, arrow[A_K_EN].type);
		key_add(el, &stOA[1], &arrow[A_K_UP].fun, arrow[A_K_UP].type);
		key_add(el, &stOB[1], &arrow[A_K_DN].fun, arrow[A_K_DN].type);
		key_add(el, &stOC[1], &arrow[A_K_RT].fun, arrow[A_K_RT].type);
		key_add(el, &stOD[1], &arrow[A_K_LT].fun, arrow[A_K_LT].type);
		key_add(el, &stOH[1], &arrow[A_K_HO].fun, arrow[A_K_HO].type);
		key_add(el, &stOF[1], &arrow[A_K_EN].fun, arrow[A_K_EN].type);
	}
}


/* term_set_arrow():
 *	Set an arrow key binding
 */
protected int
term_set_arrow(EditLine *el, const char *name, key_value_t *fun, int type)
{
	fkey_t *arrow = el->el_term.t_fkey;
	int i;

	for (i = 0; i < A_K_NKEYS; i++)
		if (strcmp(name, arrow[i].name) == 0) {
			arrow[i].fun = *fun;
			arrow[i].type = type;
			return (0);
		}
	return (-1);
}


/* term_clear_arrow():
 *	Clear an arrow key binding
 */
protected int
term_clear_arrow(EditLine *el, const char *name)
{
	fkey_t *arrow = el->el_term.t_fkey;
	int i;

	for (i = 0; i < A_K_NKEYS; i++)
		if (strcmp(name, arrow[i].name) == 0) {
			arrow[i].type = XK_NOD;
			return (0);
		}
	return (-1);
}


/* term_print_arrow():
 *	Print the arrow key bindings
 */
protected void
term_print_arrow(EditLine *el, const char *name)
{
	int i;
	fkey_t *arrow = el->el_term.t_fkey;

	for (i = 0; i < A_K_NKEYS; i++)
		if (*name == '\0' || strcmp(name, arrow[i].name) == 0)
			if (arrow[i].type != XK_NOD)
				key_kprint(el, arrow[i].name, &arrow[i].fun,
				    arrow[i].type);
}


/* term_bind_arrow():
 *	Bind the arrow keys
 */
protected void
term_bind_arrow(EditLine *el)
{
	el_action_t *map;
	const el_action_t *dmap;
	int i, j;
	char *p;
	fkey_t *arrow = el->el_term.t_fkey;

	/* Check if the components needed are initialized */
	if (el->el_term.t_buf == NULL || el->el_map.key == NULL)
		return;

	map = el->el_map.type == MAP_VI ? el->el_map.alt : el->el_map.key;
	dmap = el->el_map.type == MAP_VI ? el->el_map.vic : el->el_map.emacs;

	term_reset_arrow(el);

	for (i = 0; i < A_K_NKEYS; i++) {
		p = el->el_term.t_str[arrow[i].key];
		if (p && *p) {
			j = (unsigned char) *p;
			/*
		         * Assign the arrow keys only if:
		         *
		         * 1. They are multi-character arrow keys and the user
		         *    has not re-assigned the leading character, or
		         *    has re-assigned the leading character to be
		         *	  ED_SEQUENCE_LEAD_IN
		         * 2. They are single arrow keys pointing to an
			 *    unassigned key.
		         */
			if (arrow[i].type == XK_NOD)
				key_clear(el, map, p);
			else {
				if (p[1] && (dmap[j] == map[j] ||
					map[j] == ED_SEQUENCE_LEAD_IN)) {
					key_add(el, p, &arrow[i].fun,
					    arrow[i].type);
					map[j] = ED_SEQUENCE_LEAD_IN;
				} else if (map[j] == ED_UNASSIGNED) {
					key_clear(el, map, p);
					if (arrow[i].type == XK_CMD)
						map[j] = arrow[i].fun.cmd;
					else
						key_add(el, p, &arrow[i].fun,
						    arrow[i].type);
				}
			}
		}
	}
}

/* term_putc():
 *	Add a character
 */
private int
term_putc(int c)
{

	if (term_outfile == NULL)
		return -1;
	return fputc(c, term_outfile);
}

private void
term_tputs(EditLine *el, const char *cap, int affcnt)
{
#ifdef _REENTRANT
	pthread_mutex_lock(&term_mutex);
#endif
	term_outfile = el->el_outfile;
	(void)tputs(cap, affcnt, term_putc);
#ifdef _REENTRANT
	pthread_mutex_unlock(&term_mutex);
#endif
}

/* term__putc():
 *	Add a character
 */
protected int
term__putc(EditLine *el, int c)
{

	return fputc(c, el->el_outfile);
}

/* term__flush():
 *	Flush output
 */
protected void
term__flush(EditLine *el)
{

	(void) fflush(el->el_outfile);
}

/* term_writec():
 *	Write the given character out, in a human readable form
 */
protected void
term_writec(EditLine *el, int c)
{
	char buf[8];
	int cnt = key__decode_char(buf, sizeof(buf), 0, c);
	buf[cnt] = '\0';
	term_overwrite(el, buf, cnt);
	term__flush(el);
}


/* term_telltc():
 *	Print the current termcap characteristics
 */
protected int
/*ARGSUSED*/
term_telltc(EditLine *el, int argc __attribute__((__unused__)), 
    const char **argv __attribute__((__unused__)))
{
	const struct termcapstr *t;
	char **ts;
	char upbuf[EL_BUFSIZ];

	(void) fprintf(el->el_outfile, "\n\tYour terminal has the\n");
	(void) fprintf(el->el_outfile, "\tfollowing characteristics:\n\n");
	(void) fprintf(el->el_outfile, "\tIt has %d columns and %d lines\n",
	    Val(T_co), Val(T_li));
	(void) fprintf(el->el_outfile,
	    "\tIt has %s meta key\n", EL_HAS_META ? "a" : "no");
	(void) fprintf(el->el_outfile,
	    "\tIt can%suse tabs\n", EL_CAN_TAB ? " " : "not ");
	(void) fprintf(el->el_outfile, "\tIt %s automatic margins\n",
	    EL_HAS_AUTO_MARGINS ? "has" : "does not have");
	if (EL_HAS_AUTO_MARGINS)
		(void) fprintf(el->el_outfile, "\tIt %s magic margins\n",
		    EL_HAS_MAGIC_MARGINS ? "has" : "does not have");

	for (t = tstr, ts = el->el_term.t_str; t->name != NULL; t++, ts++) {
		const char *ub;
		if (*ts && **ts) {
		    (void) key__decode_str(*ts, upbuf, sizeof(upbuf), "");
		    ub = upbuf;
		} else {
		    ub = "(empty)";
		}
		(void) fprintf(el->el_outfile, "\t%25s (%s) == %s\n",
		    t->long_name, t->name, ub);
	}
	(void) fputc('\n', el->el_outfile);
	return (0);
}


/* term_settc():
 *	Change the current terminal characteristics
 */
protected int
/*ARGSUSED*/
term_settc(EditLine *el, int argc __attribute__((__unused__)),
    const char **argv)
{
	const struct termcapstr *ts;
	const struct termcapval *tv;
	const char *what, *how;

	if (argv == NULL || argv[1] == NULL || argv[2] == NULL)
		return -1;

	what = argv[1];
	how = argv[2];

	/*
         * Do the strings first
         */
	for (ts = tstr; ts->name != NULL; ts++)
		if (strcmp(ts->name, what) == 0)
			break;

	if (ts->name != NULL) {
		term_alloc(el, ts, how);
		term_setflags(el);
		return 0;
	}
	/*
         * Do the numeric ones second
         */
	for (tv = tval; tv->name != NULL; tv++)
		if (strcmp(tv->name, what) == 0)
			break;

	if (tv->name != NULL)
		return -1;

	if (tv == &tval[T_pt] || tv == &tval[T_km] ||
	    tv == &tval[T_am] || tv == &tval[T_xn]) {
		if (strcmp(how, "yes") == 0)
			el->el_term.t_val[tv - tval] = 1;
		else if (strcmp(how, "no") == 0)
			el->el_term.t_val[tv - tval] = 0;
		else {
			(void) fprintf(el->el_errfile,
			    "%s: Bad value `%s'.\n", argv[0], how);
			return -1;
<<<<<<< HEAD
		}
		term_setflags(el);
		if (term_change_size(el, Val(T_li), Val(T_co)) == -1)
			return -1;
		return 0;
	} else {
		long i;
		char *ep;

		i = strtol(how, &ep, 10);
		if (*ep != '\0') {
			(void) fprintf(el->el_errfile,
			    "%s: Bad value `%s'.\n", argv[0], how);
			return -1;
		}
=======
		}
		term_setflags(el);
		if (term_change_size(el, Val(T_li), Val(T_co)) == -1)
			return -1;
		return 0;
	} else {
		long i;
		char *ep;

		i = strtol(how, &ep, 10);
		if (*ep != '\0') {
			(void) fprintf(el->el_errfile,
			    "%s: Bad value `%s'.\n", argv[0], how);
			return -1;
		}
>>>>>>> bf63b815
		el->el_term.t_val[tv - tval] = (int) i;
		el->el_term.t_size.v = Val(T_co);
		el->el_term.t_size.h = Val(T_li);
		if (tv == &tval[T_co] || tv == &tval[T_li])
			if (term_change_size(el, Val(T_li), Val(T_co))
			    == -1)
				return -1;
		return 0;
	}
}


/* term_gettc():
 *	Get the current terminal characteristics
 */
protected int
/*ARGSUSED*/
term_gettc(EditLine *el, int argc __attribute__((__unused__)), char **argv)
{
	const struct termcapstr *ts;
	const struct termcapval *tv;
	char *what;
	void *how;

	if (argv == NULL || argv[1] == NULL || argv[2] == NULL)
		return (-1);

	what = argv[1];
	how = argv[2];

	/*
         * Do the strings first
         */
	for (ts = tstr; ts->name != NULL; ts++)
		if (strcmp(ts->name, what) == 0)
			break;

	if (ts->name != NULL) {
		*(char **)how = el->el_term.t_str[ts - tstr];
		return 0;
	}
	/*
         * Do the numeric ones second
         */
	for (tv = tval; tv->name != NULL; tv++)
		if (strcmp(tv->name, what) == 0)
			break;

	if (tv->name == NULL)
		return -1;

	if (tv == &tval[T_pt] || tv == &tval[T_km] ||
	    tv == &tval[T_am] || tv == &tval[T_xn]) {
		static char yes[] = "yes";
		static char no[] = "no";
		if (el->el_term.t_val[tv - tval])
			*(char **)how = yes;
		else
			*(char **)how = no;
		return 0;
	} else {
		*(int *)how = el->el_term.t_val[tv - tval];
		return 0;
	}
}

/* term_echotc():
 *	Print the termcap string out with variable substitution
 */
protected int
/*ARGSUSED*/
term_echotc(EditLine *el, int argc __attribute__((__unused__)),
    const char **argv)
{
	char *cap, *scap, *ep;
	int arg_need, arg_cols, arg_rows;
	int verbose = 0, silent = 0;
	char *area;
	static const char fmts[] = "%s\n", fmtd[] = "%d\n";
	const struct termcapstr *t;
	char buf[TC_BUFSIZE];
	long i;

	area = buf;

	if (argv == NULL || argv[1] == NULL)
		return (-1);
	argv++;

	if (argv[0][0] == '-') {
		switch (argv[0][1]) {
		case 'v':
			verbose = 1;
			break;
		case 's':
			silent = 1;
			break;
		default:
			/* stderror(ERR_NAME | ERR_TCUSAGE); */
			break;
		}
		argv++;
	}
	if (!*argv || *argv[0] == '\0')
		return (0);
	if (strcmp(*argv, "tabs") == 0) {
		(void) fprintf(el->el_outfile, fmts, EL_CAN_TAB ? "yes" : "no");
		return (0);
	} else if (strcmp(*argv, "meta") == 0) {
		(void) fprintf(el->el_outfile, fmts, Val(T_km) ? "yes" : "no");
		return (0);
	} else if (strcmp(*argv, "xn") == 0) {
		(void) fprintf(el->el_outfile, fmts, EL_HAS_MAGIC_MARGINS ?
		    "yes" : "no");
		return (0);
	} else if (strcmp(*argv, "am") == 0) {
		(void) fprintf(el->el_outfile, fmts, EL_HAS_AUTO_MARGINS ?
		    "yes" : "no");
		return (0);
	} else if (strcmp(*argv, "baud") == 0) {
#ifdef notdef
		int i;

		for (i = 0; baud_rate[i].b_name != NULL; i++)
			if (el->el_tty.t_speed == baud_rate[i].b_rate) {
				(void) fprintf(el->el_outfile, fmts,
				    baud_rate[i].b_name);
				return (0);
			}
		(void) fprintf(el->el_outfile, fmtd, 0);
#else
		(void) fprintf(el->el_outfile, fmtd, (int)el->el_tty.t_speed);
#endif
		return (0);
	} else if (strcmp(*argv, "rows") == 0 || strcmp(*argv, "lines") == 0) {
		(void) fprintf(el->el_outfile, fmtd, Val(T_li));
		return (0);
	} else if (strcmp(*argv, "cols") == 0) {
		(void) fprintf(el->el_outfile, fmtd, Val(T_co));
		return (0);
	}
	/*
         * Try to use our local definition first
         */
	scap = NULL;
	for (t = tstr; t->name != NULL; t++)
		if (strcmp(t->name, *argv) == 0) {
			scap = el->el_term.t_str[t - tstr];
			break;
		}
	if (t->name == NULL) {
		/* XXX: some systems' tgetstr needs non const */
		scap = tgetstr(strchr(*argv, **argv), &area);
	}
	if (!scap || scap[0] == '\0') {
		if (!silent)
			(void) fprintf(el->el_errfile,
			    "echotc: Termcap parameter `%s' not found.\n",
			    *argv);
		return (-1);
	}
	/*
         * Count home many values we need for this capability.
         */
	for (cap = scap, arg_need = 0; *cap; cap++)
		if (*cap == '%')
			switch (*++cap) {
			case 'd':
			case '2':
			case '3':
			case '.':
			case '+':
				arg_need++;
				break;
			case '%':
			case '>':
			case 'i':
			case 'r':
			case 'n':
			case 'B':
			case 'D':
				break;
			default:
				/*
				 * hpux has lot's of them...
				 */
				if (verbose)
					(void) fprintf(el->el_errfile,
				"echotc: Warning: unknown termcap %% `%c'.\n",
					    *cap);
				/* This is bad, but I won't complain */
				break;
			}

	switch (arg_need) {
	case 0:
		argv++;
		if (*argv && *argv[0]) {
			if (!silent)
				(void) fprintf(el->el_errfile,
				    "echotc: Warning: Extra argument `%s'.\n",
				    *argv);
			return (-1);
		}
		term_tputs(el, scap, 1);
		break;
	case 1:
		argv++;
		if (!*argv || *argv[0] == '\0') {
			if (!silent)
				(void) fprintf(el->el_errfile,
				    "echotc: Warning: Missing argument.\n");
			return (-1);
		}
		arg_cols = 0;
		i = strtol(*argv, &ep, 10);
		if (*ep != '\0' || i < 0) {
			if (!silent)
				(void) fprintf(el->el_errfile,
				    "echotc: Bad value `%s' for rows.\n",
				    *argv);
			return (-1);
		}
		arg_rows = (int) i;
		argv++;
		if (*argv && *argv[0]) {
			if (!silent)
				(void) fprintf(el->el_errfile,
				    "echotc: Warning: Extra argument `%s'.\n",
				    *argv);
			return (-1);
		}
		term_tputs(el, tgoto(scap, arg_cols, arg_rows), 1);
		break;
	default:
		/* This is wrong, but I will ignore it... */
		if (verbose)
			(void) fprintf(el->el_errfile,
			 "echotc: Warning: Too many required arguments (%d).\n",
			    arg_need);
		/* FALLTHROUGH */
	case 2:
		argv++;
		if (!*argv || *argv[0] == '\0') {
			if (!silent)
				(void) fprintf(el->el_errfile,
				    "echotc: Warning: Missing argument.\n");
			return (-1);
		}
		i = strtol(*argv, &ep, 10);
		if (*ep != '\0' || i < 0) {
			if (!silent)
				(void) fprintf(el->el_errfile,
				    "echotc: Bad value `%s' for cols.\n",
				    *argv);
			return (-1);
		}
		arg_cols = (int) i;
		argv++;
		if (!*argv || *argv[0] == '\0') {
			if (!silent)
				(void) fprintf(el->el_errfile,
				    "echotc: Warning: Missing argument.\n");
			return (-1);
		}
		i = strtol(*argv, &ep, 10);
		if (*ep != '\0' || i < 0) {
			if (!silent)
				(void) fprintf(el->el_errfile,
				    "echotc: Bad value `%s' for rows.\n",
				    *argv);
			return (-1);
		}
		arg_rows = (int) i;
		if (*ep != '\0') {
			if (!silent)
				(void) fprintf(el->el_errfile,
				    "echotc: Bad value `%s'.\n", *argv);
			return (-1);
		}
		argv++;
		if (*argv && *argv[0]) {
			if (!silent)
				(void) fprintf(el->el_errfile,
				    "echotc: Warning: Extra argument `%s'.\n",
				    *argv);
			return (-1);
		}
		term_tputs(el, tgoto(scap, arg_cols, arg_rows), arg_rows);
		break;
	}
	return (0);
}<|MERGE_RESOLUTION|>--- conflicted
+++ resolved
@@ -50,17 +50,11 @@
 #include <string.h>
 #include <stdlib.h>
 #include <unistd.h>
-<<<<<<< HEAD
-#ifdef HAVE_TERMCAP_H
-#include <termcap.h>
-#endif
-=======
 #if 0 /* TODO: do we need this */
 #ifdef HAVE_TERMCAP_H
 #include <termcap.h>
 #endif
 #endif
->>>>>>> bf63b815
 #ifdef HAVE_CURSES_H
 #include <curses.h>
 #endif
@@ -1396,7 +1390,6 @@
 			(void) fprintf(el->el_errfile,
 			    "%s: Bad value `%s'.\n", argv[0], how);
 			return -1;
-<<<<<<< HEAD
 		}
 		term_setflags(el);
 		if (term_change_size(el, Val(T_li), Val(T_co)) == -1)
@@ -1412,23 +1405,6 @@
 			    "%s: Bad value `%s'.\n", argv[0], how);
 			return -1;
 		}
-=======
-		}
-		term_setflags(el);
-		if (term_change_size(el, Val(T_li), Val(T_co)) == -1)
-			return -1;
-		return 0;
-	} else {
-		long i;
-		char *ep;
-
-		i = strtol(how, &ep, 10);
-		if (*ep != '\0') {
-			(void) fprintf(el->el_errfile,
-			    "%s: Bad value `%s'.\n", argv[0], how);
-			return -1;
-		}
->>>>>>> bf63b815
 		el->el_term.t_val[tv - tval] = (int) i;
 		el->el_term.t_size.v = Val(T_co);
 		el->el_term.t_size.h = Val(T_li);
