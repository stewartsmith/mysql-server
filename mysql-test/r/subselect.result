drop table if exists t1,t2,t3,t4,t5,t6,t7,t8,t11,t12;
select (select 2);
(select 2)
2
explain extended select (select 2);
id	select_type	table	type	possible_keys	key	key_len	ref	rows	filtered	Extra
1	PRIMARY	NULL	NULL	NULL	NULL	NULL	NULL	NULL	NULL	No tables used
Warnings:
Note	1249	Select 2 was reduced during optimization
Note	1003	select 2 AS `(select 2)`
SELECT (SELECT 1) UNION SELECT (SELECT 2);
(SELECT 1)
1
2
explain extended SELECT (SELECT 1) UNION SELECT (SELECT 2);
id	select_type	table	type	possible_keys	key	key_len	ref	rows	filtered	Extra
1	PRIMARY	NULL	NULL	NULL	NULL	NULL	NULL	NULL	NULL	No tables used
3	UNION	NULL	NULL	NULL	NULL	NULL	NULL	NULL	NULL	No tables used
NULL	UNION RESULT	<union1,3>	ALL	NULL	NULL	NULL	NULL	NULL	NULL	
Warnings:
Note	1249	Select 2 was reduced during optimization
Note	1249	Select 4 was reduced during optimization
Note	1003	select 1 AS `(SELECT 1)` union select 2 AS `(SELECT 2)`
SELECT (SELECT (SELECT 0 UNION SELECT 0));
(SELECT (SELECT 0 UNION SELECT 0))
0
explain extended SELECT (SELECT (SELECT 0 UNION SELECT 0));
id	select_type	table	type	possible_keys	key	key_len	ref	rows	filtered	Extra
1	PRIMARY	NULL	NULL	NULL	NULL	NULL	NULL	NULL	NULL	No tables used
3	SUBQUERY	NULL	NULL	NULL	NULL	NULL	NULL	NULL	NULL	No tables used
4	UNION	NULL	NULL	NULL	NULL	NULL	NULL	NULL	NULL	No tables used
NULL	UNION RESULT	<union3,4>	ALL	NULL	NULL	NULL	NULL	NULL	NULL	
Warnings:
Note	1249	Select 2 was reduced during optimization
Note	1003	select (select 0 AS `0` union select 0 AS `0`) AS `(SELECT (SELECT 0 UNION SELECT 0))`
SELECT (SELECT 1 FROM (SELECT 1) as b HAVING a=1) as a;
ERROR 42S22: Reference 'a' not supported (forward reference in item list)
SELECT (SELECT 1 FROM (SELECT 1) as b HAVING b=1) as a,(SELECT 1 FROM (SELECT 1) as c HAVING a=1) as b;
ERROR 42S22: Reference 'b' not supported (forward reference in item list)
SELECT (SELECT 1),MAX(1) FROM (SELECT 1) as a;
(SELECT 1)	MAX(1)
1	1
SELECT (SELECT a) as a;
ERROR 42S22: Reference 'a' not supported (forward reference in item list)
EXPLAIN EXTENDED SELECT 1 FROM (SELECT 1 as a) as b  HAVING (SELECT a)=1;
id	select_type	table	type	possible_keys	key	key_len	ref	rows	filtered	Extra
1	PRIMARY	<derived2>	system	NULL	NULL	NULL	NULL	1	100.00	
3	DEPENDENT SUBQUERY	NULL	NULL	NULL	NULL	NULL	NULL	NULL	NULL	No tables used
2	DERIVED	NULL	NULL	NULL	NULL	NULL	NULL	NULL	NULL	No tables used
Warnings:
Note	1276	Field or reference 'b.a' of SELECT #3 was resolved in SELECT #1
Note	1276	Field or reference 'b.a' of SELECT #3 was resolved in SELECT #1
Note	1003	select 1 AS `1` from (select 1 AS `a`) `b` having ((select '1' AS `a`) = 1)
SELECT 1 FROM (SELECT 1 as a) as b HAVING (SELECT a)=1;
1
1
SELECT (SELECT 1), a;
ERROR 42S22: Unknown column 'a' in 'field list'
SELECT 1 as a FROM (SELECT 1) as b HAVING (SELECT a)=1;
a
1
SELECT 1 FROM (SELECT (SELECT a) b) c;
ERROR 42S22: Unknown column 'a' in 'field list'
SELECT * FROM (SELECT 1 as id) b WHERE id IN (SELECT * FROM (SELECT 1 as id) c ORDER BY id);
id
1
SELECT * FROM (SELECT 1) a  WHERE 1 IN (SELECT 1,1);
ERROR 21000: Operand should contain 1 column(s)
SELECT 1 IN (SELECT 1);
1 IN (SELECT 1)
1
SELECT 1 FROM (SELECT 1 as a) b WHERE 1 IN (SELECT (SELECT a));
1
1
select (SELECT 1 FROM (SELECT 1) a PROCEDURE ANALYSE(1));
ERROR HY000: Incorrect usage of PROCEDURE and subquery
SELECT 1 FROM (SELECT 1) a PROCEDURE ANALYSE((SELECT 1));
ERROR HY000: Incorrect parameters to procedure 'ANALYSE'
SELECT (SELECT 1) as a FROM (SELECT 1) b WHERE (SELECT a) IS NULL;
ERROR 42S22: Unknown column 'a' in 'field list'
SELECT (SELECT 1) as a FROM (SELECT 1) b WHERE (SELECT a) IS NOT NULL;
ERROR 42S22: Unknown column 'a' in 'field list'
SELECT (SELECT 1,2,3) = ROW(1,2,3);
(SELECT 1,2,3) = ROW(1,2,3)
1
SELECT (SELECT 1,2,3) = ROW(1,2,1);
(SELECT 1,2,3) = ROW(1,2,1)
0
SELECT (SELECT 1,2,3) < ROW(1,2,1);
(SELECT 1,2,3) < ROW(1,2,1)
0
SELECT (SELECT 1,2,3) > ROW(1,2,1);
(SELECT 1,2,3) > ROW(1,2,1)
1
SELECT (SELECT 1,2,3) = ROW(1,2,NULL);
(SELECT 1,2,3) = ROW(1,2,NULL)
NULL
SELECT ROW(1,2,3) = (SELECT 1,2,3);
ROW(1,2,3) = (SELECT 1,2,3)
1
SELECT ROW(1,2,3) = (SELECT 1,2,1);
ROW(1,2,3) = (SELECT 1,2,1)
0
SELECT ROW(1,2,3) < (SELECT 1,2,1);
ROW(1,2,3) < (SELECT 1,2,1)
0
SELECT ROW(1,2,3) > (SELECT 1,2,1);
ROW(1,2,3) > (SELECT 1,2,1)
1
SELECT ROW(1,2,3) = (SELECT 1,2,NULL);
ROW(1,2,3) = (SELECT 1,2,NULL)
NULL
SELECT (SELECT 1.5,2,'a') = ROW(1.5,2,'a');
(SELECT 1.5,2,'a') = ROW(1.5,2,'a')
1
SELECT (SELECT 1.5,2,'a') = ROW(1.5,2,'b');
(SELECT 1.5,2,'a') = ROW(1.5,2,'b')
0
SELECT (SELECT 1.5,2,'a') = ROW('1.5b',2,'b');
(SELECT 1.5,2,'a') = ROW('1.5b',2,'b')
0
Warnings:
Warning	1292	Truncated incorrect DOUBLE value: '1.5b'
SELECT (SELECT 'b',2,'a') = ROW(1.5,2,'a');
(SELECT 'b',2,'a') = ROW(1.5,2,'a')
0
SELECT (SELECT 1.5,2,'a') = ROW(1.5,'2','a');
(SELECT 1.5,2,'a') = ROW(1.5,'2','a')
1
SELECT (SELECT 1.5,'c','a') = ROW(1.5,2,'a');
(SELECT 1.5,'c','a') = ROW(1.5,2,'a')
0
SELECT (SELECT * FROM (SELECT 'test' a,'test' b) a);
ERROR 21000: Operand should contain 1 column(s)
SELECT 1 as a,(SELECT a+a) b,(SELECT b);
a	b	(SELECT b)
1	2	2
create table t1 (a int);
create table t2 (a int, b int);
create table t3 (a int);
create table t4 (a int not null, b int not null);
insert into t1 values (2);
insert into t2 values (1,7),(2,7);
insert into t4 values (4,8),(3,8),(5,9);
select (select a from t1 where t1.a = a1) as a2, (select b from t2 where t2.b=a2) as a1;
ERROR 42S22: Reference 'a1' not supported (forward reference in item list)
select (select a from t1 where t1.a=t2.a), a from t2;
(select a from t1 where t1.a=t2.a)	a
NULL	1
2	2
select (select a from t1 where t1.a=t2.b), a from t2;
(select a from t1 where t1.a=t2.b)	a
NULL	1
NULL	2
select (select a from t1), a, (select 1 union select 2 limit 1) from t2;
(select a from t1)	a	(select 1 union select 2 limit 1)
2	1	1
2	2	1
select (select a from t3), a from t2;
(select a from t3)	a
NULL	1
NULL	2
select * from t2 where t2.a=(select a from t1);
a	b
2	7
insert into t3 values (6),(7),(3);
select * from t2 where t2.b=(select a from t3 order by 1 desc limit 1);
a	b
1	7
2	7
(select * from t2 where t2.b=(select a from t3 order by 1 desc limit 1)) union (select * from t4 order by a limit 2) limit 3;
a	b
1	7
2	7
3	8
(select * from t2 where t2.b=(select a from t3 order by 1 desc limit 1)) union (select * from t4 where t4.b=(select max(t2.a)*4 from t2) order by a);
a	b
1	7
2	7
4	8
3	8
explain extended (select * from t2 where t2.b=(select a from t3 order by 1 desc limit 1)) union (select * from t4 where t4.b=(select max(t2.a)*4 from t2) order by a);
id	select_type	table	type	possible_keys	key	key_len	ref	rows	filtered	Extra
1	PRIMARY	t2	ALL	NULL	NULL	NULL	NULL	2	100.00	Using where
2	SUBQUERY	t3	ALL	NULL	NULL	NULL	NULL	3	100.00	Using filesort
3	UNION	t4	ALL	NULL	NULL	NULL	NULL	3	100.00	Using where
4	SUBQUERY	t2	ALL	NULL	NULL	NULL	NULL	2	100.00	
NULL	UNION RESULT	<union1,3>	ALL	NULL	NULL	NULL	NULL	NULL	NULL	
Warnings:
Note	1003	(select `test`.`t2`.`a` AS `a`,`test`.`t2`.`b` AS `b` from `test`.`t2` where (`test`.`t2`.`b` = (select `test`.`t3`.`a` AS `a` from `test`.`t3` order by 1 desc limit 1))) union (select `test`.`t4`.`a` AS `a`,`test`.`t4`.`b` AS `b` from `test`.`t4` where (`test`.`t4`.`b` = (select (max(`test`.`t2`.`a`) * 4) AS `max(t2.a)*4` from `test`.`t2`)) order by `a`)
select (select a from t3 where a<t2.a*4 order by 1 desc limit 1), a from t2;
(select a from t3 where a<t2.a*4 order by 1 desc limit 1)	a
3	1
7	2
select (select t3.a from t3 where a<8 order by 1 desc limit 1), a from 
(select * from t2 where a>1) as tt;
(select t3.a from t3 where a<8 order by 1 desc limit 1)	a
7	2
explain extended select (select t3.a from t3 where a<8 order by 1 desc limit 1), a from 
(select * from t2 where a>1) as tt;
id	select_type	table	type	possible_keys	key	key_len	ref	rows	filtered	Extra
1	PRIMARY	<derived3>	system	NULL	NULL	NULL	NULL	1	100.00	
3	DERIVED	t2	ALL	NULL	NULL	NULL	NULL	2	100.00	Using where
2	SUBQUERY	t3	ALL	NULL	NULL	NULL	NULL	3	100.00	Using where; Using filesort
Warnings:
Note	1003	select (select `test`.`t3`.`a` AS `a` from `test`.`t3` where (`test`.`t3`.`a` < 8) order by 1 desc limit 1) AS `(select t3.a from t3 where a<8 order by 1 desc limit 1)`,'2' AS `a` from (select `test`.`t2`.`a` AS `a`,`test`.`t2`.`b` AS `b` from `test`.`t2` where (`test`.`t2`.`a` > 1)) `tt`
select * from t1 where t1.a=(select t2.a from t2 where t2.b=(select max(a) from t3) order by 1 desc limit 1);
a
2
select * from t1 where t1.a=(select t2.a from t2 where t2.b=(select max(a) from t3 where t3.a > t1.a) order by 1 desc limit 1);
a
2
select * from t1 where t1.a=(select t2.a from t2 where t2.b=(select max(a) from t3 where t3.a < t1.a) order by 1 desc limit 1);
a
select b,(select avg(t2.a+(select min(t3.a) from t3 where t3.a >= t4.a)) from t2) from t4;
b	(select avg(t2.a+(select min(t3.a) from t3 where t3.a >= t4.a)) from t2)
8	7.5000
8	4.5000
9	7.5000
explain extended select b,(select avg(t2.a+(select min(t3.a) from t3 where t3.a >= t4.a)) from t2) from t4;
id	select_type	table	type	possible_keys	key	key_len	ref	rows	filtered	Extra
1	PRIMARY	t4	ALL	NULL	NULL	NULL	NULL	3	100.00	
2	DEPENDENT SUBQUERY	t2	ALL	NULL	NULL	NULL	NULL	2	100.00	
3	DEPENDENT SUBQUERY	t3	ALL	NULL	NULL	NULL	NULL	3	100.00	Using where
Warnings:
Note	1276	Field or reference 'test.t4.a' of SELECT #3 was resolved in SELECT #1
Note	1003	select `test`.`t4`.`b` AS `b`,(select avg((`test`.`t2`.`a` + (select min(`test`.`t3`.`a`) AS `min(t3.a)` from `test`.`t3` where (`test`.`t3`.`a` >= `test`.`t4`.`a`)))) AS `avg(t2.a+(select min(t3.a) from t3 where t3.a >= t4.a))` from `test`.`t2`) AS `(select avg(t2.a+(select min(t3.a) from t3 where t3.a >= t4.a)) from t2)` from `test`.`t4`
select * from t3 where exists (select * from t2 where t2.b=t3.a);
a
7
select * from t3 where not exists (select * from t2 where t2.b=t3.a);
a
6
3
select * from t3 where a in (select b from t2);
a
7
select * from t3 where a not in (select b from t2);
a
6
3
select * from t3 where a = some (select b from t2);
a
7
select * from t3 where a <> any (select b from t2);
a
6
3
select * from t3 where a = all (select b from t2);
a
7
select * from t3 where a <> all (select b from t2);
a
6
3
insert into t2 values (100, 5);
select * from t3 where a < any (select b from t2);
a
6
3
select * from t3 where a < all (select b from t2);
a
3
select * from t3 where a >= any (select b from t2);
a
6
7
explain extended select * from t3 where a >= any (select b from t2);
id	select_type	table	type	possible_keys	key	key_len	ref	rows	filtered	Extra
1	PRIMARY	t3	ALL	NULL	NULL	NULL	NULL	3	100.00	Using where
2	SUBQUERY	t2	ALL	NULL	NULL	NULL	NULL	3	100.00	
Warnings:
Note	1003	select `test`.`t3`.`a` AS `a` from `test`.`t3` where <nop>((`test`.`t3`.`a` >= (select min(`test`.`t2`.`b`) from `test`.`t2`)))
select * from t3 where a >= all (select b from t2);
a
7
delete from t2 where a=100;
select * from t3 where a in (select a,b from t2);
ERROR 21000: Operand should contain 1 column(s)
select * from t3 where a in (select * from t2);
ERROR 21000: Operand should contain 1 column(s)
insert into t4 values (12,7),(1,7),(10,9),(9,6),(7,6),(3,9),(1,10);
select b,max(a) as ma from t4 group by b having b < (select max(t2.a) from t2 where t2.b=t4.b);
b	ma
insert into t2 values (2,10);
select b,max(a) as ma from t4 group by b having ma < (select max(t2.a) from t2 where t2.b=t4.b);
b	ma
10	1
delete from t2 where a=2 and b=10;
select b,max(a) as ma from t4 group by b having b >= (select max(t2.a) from t2 where t2.b=t4.b);
b	ma
7	12
create table t5 (a int);
select (select a from t1 where t1.a=t2.a union select a from t5 where t5.a=t2.a), a from t2;
(select a from t1 where t1.a=t2.a union select a from t5 where t5.a=t2.a)	a
NULL	1
2	2
insert into t5 values (5);
select (select a from t1 where t1.a=t2.a union select a from t5 where t5.a=t2.a), a from t2;
(select a from t1 where t1.a=t2.a union select a from t5 where t5.a=t2.a)	a
NULL	1
2	2
insert into t5 values (2);
select (select a from t1 where t1.a=t2.a union select a from t5 where t5.a=t2.a), a from t2;
(select a from t1 where t1.a=t2.a union select a from t5 where t5.a=t2.a)	a
NULL	1
2	2
explain extended select (select a from t1 where t1.a=t2.a union select a from t5 where t5.a=t2.a), a from t2;
id	select_type	table	type	possible_keys	key	key_len	ref	rows	filtered	Extra
1	PRIMARY	t2	ALL	NULL	NULL	NULL	NULL	2	100.00	
2	DEPENDENT SUBQUERY	t1	system	NULL	NULL	NULL	NULL	1	100.00	
3	DEPENDENT UNION	t5	ALL	NULL	NULL	NULL	NULL	2	100.00	Using where
NULL	UNION RESULT	<union2,3>	ALL	NULL	NULL	NULL	NULL	NULL	NULL	
Warnings:
Note	1276	Field or reference 'test.t2.a' of SELECT #2 was resolved in SELECT #1
Note	1276	Field or reference 'test.t2.a' of SELECT #3 was resolved in SELECT #1
Note	1003	select (select '2' AS `a` from `test`.`t1` where ('2' = `test`.`t2`.`a`) union select `test`.`t5`.`a` AS `a` from `test`.`t5` where (`test`.`t5`.`a` = `test`.`t2`.`a`)) AS `(select a from t1 where t1.a=t2.a union select a from t5 where t5.a=t2.a)`,`test`.`t2`.`a` AS `a` from `test`.`t2`
select (select a from t1 where t1.a=t2.a union all select a from t5 where t5.a=t2.a), a from t2;
ERROR 21000: Subquery returns more than 1 row
create table t6 (patient_uq int, clinic_uq int, index i1 (clinic_uq));
create table t7( uq int primary key, name char(25));
insert into t7 values(1,"Oblastnaia bolnitsa"),(2,"Bolnitsa Krasnogo Kresta");
insert into t6 values (1,1),(1,2),(2,2),(1,3);
select * from t6 where exists (select * from t7 where uq = clinic_uq);
patient_uq	clinic_uq
1	1
1	2
2	2
explain extended select * from t6 where exists (select * from t7 where uq = clinic_uq);
id	select_type	table	type	possible_keys	key	key_len	ref	rows	filtered	Extra
1	PRIMARY	t6	ALL	NULL	NULL	NULL	NULL	4	100.00	Using where
2	DEPENDENT SUBQUERY	t7	eq_ref	PRIMARY	PRIMARY	4	test.t6.clinic_uq	1	100.00	Using index
Warnings:
Note	1276	Field or reference 'test.t6.clinic_uq' of SELECT #2 was resolved in SELECT #1
Note	1003	select `test`.`t6`.`patient_uq` AS `patient_uq`,`test`.`t6`.`clinic_uq` AS `clinic_uq` from `test`.`t6` where exists(select 1 AS `Not_used` from `test`.`t7` where (`test`.`t7`.`uq` = `test`.`t6`.`clinic_uq`))
select * from t1 where a= (select a from t2,t4 where t2.b=t4.b);
ERROR 23000: Column 'a' in field list is ambiguous
drop table t1,t2,t3;
CREATE TABLE t3 (a varchar(20),b char(1) NOT NULL default '0');
INSERT INTO t3 VALUES ('W','a'),('A','c'),('J','b');
CREATE TABLE t2 (a varchar(20),b int NOT NULL default '0');
INSERT INTO t2 VALUES ('W','1'),('A','3'),('J','2');
CREATE TABLE t1 (a varchar(20),b date NOT NULL default '0000-00-00');
INSERT INTO t1 VALUES ('W','1732-02-22'),('A','1735-10-30'),('J','1743-04-13');
SELECT * FROM t1 WHERE b = (SELECT MIN(b) FROM t1);
a	b
W	1732-02-22
SELECT * FROM t2 WHERE b = (SELECT MIN(b) FROM t2);
a	b
W	1
SELECT * FROM t3 WHERE b = (SELECT MIN(b) FROM t3);
a	b
W	a
CREATE TABLE `t8` (
`pseudo` varchar(35) character set latin1 NOT NULL default '',
`email` varchar(60) character set latin1 NOT NULL default '',
PRIMARY KEY  (`pseudo`),
UNIQUE KEY `email` (`email`)
) ENGINE=MyISAM CHARSET=latin1 ROW_FORMAT=DYNAMIC;
INSERT INTO t8 (pseudo,email) VALUES ('joce','test');
INSERT INTO t8 (pseudo,email) VALUES ('joce1','test1');
INSERT INTO t8 (pseudo,email) VALUES ('2joce1','2test1');
EXPLAIN EXTENDED SELECT pseudo,(SELECT email FROM t8 WHERE pseudo=(SELECT pseudo FROM t8 WHERE pseudo='joce')) FROM t8 WHERE pseudo=(SELECT pseudo FROM t8 WHERE pseudo='joce');
id	select_type	table	type	possible_keys	key	key_len	ref	rows	filtered	Extra
1	PRIMARY	t8	const	PRIMARY	PRIMARY	37	const	1	100.00	Using index
4	SUBQUERY	t8	const	PRIMARY	PRIMARY	37		1	100.00	Using index
2	SUBQUERY	t8	const	PRIMARY	PRIMARY	37	const	1	100.00	
3	SUBQUERY	t8	const	PRIMARY	PRIMARY	37		1	100.00	Using index
Warnings:
Note	1003	select 'joce' AS `pseudo`,(select 'test' AS `email` from `test`.`t8` where 1) AS `(SELECT email FROM t8 WHERE pseudo=(SELECT pseudo FROM t8 WHERE pseudo='joce'))` from `test`.`t8` where 1
SELECT pseudo FROM t8 WHERE pseudo=(SELECT pseudo,email FROM
t8 WHERE pseudo='joce');
ERROR 21000: Operand should contain 1 column(s)
SELECT pseudo FROM t8 WHERE pseudo=(SELECT * FROM t8 WHERE
pseudo='joce');
ERROR 21000: Operand should contain 1 column(s)
SELECT pseudo FROM t8 WHERE pseudo=(SELECT pseudo FROM t8 WHERE pseudo='joce');
pseudo
joce
SELECT pseudo FROM t8 WHERE pseudo=(SELECT pseudo FROM t8 WHERE pseudo LIKE '%joce%');
ERROR 21000: Subquery returns more than 1 row
drop table if exists t1,t2,t3,t4,t5,t6,t7,t8;
CREATE TABLE `t1` (
`topic` mediumint(8) unsigned NOT NULL default '0',
`date` date NOT NULL default '0000-00-00',
`pseudo` varchar(35) character set latin1 NOT NULL default '',
PRIMARY KEY  (`pseudo`,`date`,`topic`),
KEY `topic` (`topic`)
) ENGINE=MyISAM ROW_FORMAT=DYNAMIC;
INSERT INTO t1 (topic,date,pseudo) VALUES
('43506','2002-10-02','joce'),('40143','2002-08-03','joce');
EXPLAIN EXTENDED SELECT DISTINCT date FROM t1 WHERE date='2002-08-03';
id	select_type	table	type	possible_keys	key	key_len	ref	rows	filtered	Extra
1	SIMPLE	t1	index	NULL	PRIMARY	43	NULL	2	100.00	Using where; Using index
Warnings:
Note	1003	select distinct `test`.`t1`.`date` AS `date` from `test`.`t1` where (`test`.`t1`.`date` = '2002-08-03')
EXPLAIN EXTENDED SELECT (SELECT DISTINCT date FROM t1 WHERE date='2002-08-03');
id	select_type	table	type	possible_keys	key	key_len	ref	rows	filtered	Extra
1	PRIMARY	NULL	NULL	NULL	NULL	NULL	NULL	NULL	NULL	No tables used
2	SUBQUERY	t1	index	NULL	PRIMARY	43	NULL	2	100.00	Using where; Using index
Warnings:
Note	1003	select (select distinct `test`.`t1`.`date` AS `date` from `test`.`t1` where (`test`.`t1`.`date` = '2002-08-03')) AS `(SELECT DISTINCT date FROM t1 WHERE date='2002-08-03')`
SELECT DISTINCT date FROM t1 WHERE date='2002-08-03';
date
2002-08-03
SELECT (SELECT DISTINCT date FROM t1 WHERE date='2002-08-03');
(SELECT DISTINCT date FROM t1 WHERE date='2002-08-03')
2002-08-03
SELECT 1 FROM t1 WHERE 1=(SELECT 1 UNION SELECT 1) UNION ALL SELECT 1;
1
1
1
1
SELECT 1 FROM t1 WHERE 1=(SELECT 1 UNION ALL SELECT 1) UNION SELECT 1;
ERROR 21000: Subquery returns more than 1 row
EXPLAIN EXTENDED SELECT 1 FROM t1 WHERE 1=(SELECT 1 UNION SELECT 1);
id	select_type	table	type	possible_keys	key	key_len	ref	rows	filtered	Extra
1	PRIMARY	t1	index	NULL	topic	3	NULL	2	100.00	Using index
2	SUBQUERY	NULL	NULL	NULL	NULL	NULL	NULL	NULL	NULL	No tables used
3	UNION	NULL	NULL	NULL	NULL	NULL	NULL	NULL	NULL	No tables used
NULL	UNION RESULT	<union2,3>	ALL	NULL	NULL	NULL	NULL	NULL	NULL	
Warnings:
Note	1003	select 1 AS `1` from `test`.`t1` where 1
drop table t1;
CREATE TABLE `t1` (
`numeropost` mediumint(8) unsigned NOT NULL auto_increment,
`maxnumrep` int(10) unsigned NOT NULL default '0',
PRIMARY KEY  (`numeropost`),
UNIQUE KEY `maxnumrep` (`maxnumrep`)
) ENGINE=MyISAM ROW_FORMAT=FIXED;
INSERT INTO t1 (numeropost,maxnumrep) VALUES (40143,1),(43506,2);
CREATE TABLE `t2` (
`mot` varchar(30) NOT NULL default '',
`topic` mediumint(8) unsigned NOT NULL default '0',
`date` date NOT NULL default '0000-00-00',
`pseudo` varchar(35) NOT NULL default '',
PRIMARY KEY  (`mot`,`pseudo`,`date`,`topic`)
) ENGINE=MyISAM ROW_FORMAT=DYNAMIC;
INSERT INTO t2 (mot,topic,date,pseudo) VALUES ('joce','40143','2002-10-22','joce'), ('joce','43506','2002-10-22','joce');
select numeropost as a FROM t1 GROUP BY (SELECT 1 FROM t1 HAVING a=1);
a
40143
SELECT numeropost,maxnumrep FROM t1 WHERE exists (SELECT 1 FROM t2 WHERE (mot='joce') AND date >= '2002-10-21' AND t1.numeropost = t2.topic) ORDER BY maxnumrep DESC LIMIT 0, 20;
numeropost	maxnumrep
43506	2
40143	1
SELECT (SELECT 1) as a FROM (SELECT 1 FROM t1 HAVING a=1) b;
ERROR 42S22: Unknown column 'a' in 'having clause'
SELECT 1 IN (SELECT 1 FROM t2 HAVING a);
ERROR 42S22: Unknown column 'a' in 'having clause'
SELECT * from t2 where topic IN (SELECT topic FROM t2 GROUP BY topic);
mot	topic	date	pseudo
joce	40143	2002-10-22	joce
joce	43506	2002-10-22	joce
SELECT * from t2 where topic IN (SELECT topic FROM t2 GROUP BY topic HAVING topic < 4100);
mot	topic	date	pseudo
SELECT * from t2 where topic IN (SELECT SUM(topic) FROM t1);
mot	topic	date	pseudo
SELECT * from t2 where topic = any (SELECT topic FROM t2 GROUP BY topic);
mot	topic	date	pseudo
joce	40143	2002-10-22	joce
joce	43506	2002-10-22	joce
SELECT * from t2 where topic = any (SELECT topic FROM t2 GROUP BY topic HAVING topic < 4100);
mot	topic	date	pseudo
SELECT * from t2 where topic = any (SELECT SUM(topic) FROM t1);
mot	topic	date	pseudo
SELECT * from t2 where topic = all (SELECT topic FROM t2 GROUP BY topic);
mot	topic	date	pseudo
SELECT * from t2 where topic = all (SELECT topic FROM t2 GROUP BY topic HAVING topic < 4100);
mot	topic	date	pseudo
joce	40143	2002-10-22	joce
joce	43506	2002-10-22	joce
SELECT *, topic = all (SELECT topic FROM t2 GROUP BY topic HAVING topic < 4100) from t2;
mot	topic	date	pseudo	topic = all (SELECT topic FROM t2 GROUP BY topic HAVING topic < 4100)
joce	40143	2002-10-22	joce	1
joce	43506	2002-10-22	joce	1
SELECT * from t2 where topic = all (SELECT SUM(topic) FROM t2);
mot	topic	date	pseudo
SELECT * from t2 where topic <> any (SELECT SUM(topic) FROM t2);
mot	topic	date	pseudo
joce	40143	2002-10-22	joce
joce	43506	2002-10-22	joce
SELECT * from t2 where topic IN (SELECT topic FROM t2 GROUP BY topic HAVING topic < 41000);
mot	topic	date	pseudo
joce	40143	2002-10-22	joce
SELECT * from t2 where topic = any (SELECT topic FROM t2 GROUP BY topic HAVING topic < 41000);
mot	topic	date	pseudo
joce	40143	2002-10-22	joce
SELECT * from t2 where topic = all (SELECT topic FROM t2 GROUP BY topic HAVING topic < 41000);
mot	topic	date	pseudo
joce	40143	2002-10-22	joce
SELECT *, topic = all (SELECT topic FROM t2 GROUP BY topic HAVING topic < 41000) from t2;
mot	topic	date	pseudo	topic = all (SELECT topic FROM t2 GROUP BY topic HAVING topic < 41000)
joce	40143	2002-10-22	joce	1
joce	43506	2002-10-22	joce	0
drop table t1,t2;
CREATE TABLE `t1` (
`numeropost` mediumint(8) unsigned NOT NULL auto_increment,
`maxnumrep` int(10) unsigned NOT NULL default '0',
PRIMARY KEY  (`numeropost`),
UNIQUE KEY `maxnumrep` (`maxnumrep`)
) ENGINE=MyISAM ROW_FORMAT=FIXED;
INSERT INTO t1 (numeropost,maxnumrep) VALUES (1,0),(2,1);
select numeropost as a FROM t1 GROUP BY (SELECT 1 FROM t1 HAVING a=1);
ERROR 21000: Subquery returns more than 1 row
select numeropost as a FROM t1 ORDER BY (SELECT 1 FROM t1 HAVING a=1);
ERROR 21000: Subquery returns more than 1 row
drop table t1;
create table t1 (a int);
insert into t1 values (1),(2),(3);
(select * from t1) union (select * from t1) order by (select a from t1 limit 1);
a
1
2
3
drop table t1;
CREATE TABLE t1 (field char(1) NOT NULL DEFAULT 'b');
INSERT INTO t1 VALUES ();
SELECT field FROM t1 WHERE 1=(SELECT 1 UNION ALL SELECT 1 FROM (SELECT 1) a HAVING field='b');
ERROR 21000: Subquery returns more than 1 row
drop table t1;
CREATE TABLE `t1` (
`numeropost` mediumint(8) unsigned NOT NULL default '0',
`numreponse` int(10) unsigned NOT NULL auto_increment,
`pseudo` varchar(35) NOT NULL default '',
PRIMARY KEY  (`numeropost`,`numreponse`),
UNIQUE KEY `numreponse` (`numreponse`),
KEY `pseudo` (`pseudo`,`numeropost`)
) ENGINE=MyISAM;
SELECT (SELECT numeropost FROM t1 HAVING numreponse=a),numreponse FROM (SELECT * FROM t1) as a;
ERROR 42S22: Reference 'numreponse' not supported (forward reference in item list)
SELECT numreponse, (SELECT numeropost FROM t1 HAVING numreponse=a) FROM (SELECT * FROM t1) as a;
ERROR 42S22: Unknown column 'a' in 'having clause'
SELECT numreponse, (SELECT numeropost FROM t1 HAVING numreponse=1) FROM (SELECT * FROM t1) as a;
numreponse	(SELECT numeropost FROM t1 HAVING numreponse=1)
INSERT INTO t1 (numeropost,numreponse,pseudo) VALUES (1,1,'joce'),(1,2,'joce'),(1,3,'test');
EXPLAIN EXTENDED SELECT numreponse FROM t1 WHERE numeropost='1' AND numreponse=(SELECT 1 FROM t1 WHERE numeropost='1');
ERROR 21000: Subquery returns more than 1 row
EXPLAIN EXTENDED SELECT MAX(numreponse) FROM t1 WHERE numeropost='1';
id	select_type	table	type	possible_keys	key	key_len	ref	rows	filtered	Extra
1	SIMPLE	NULL	NULL	NULL	NULL	NULL	NULL	NULL	NULL	Select tables optimized away
Warnings:
Note	1003	select max(`test`.`t1`.`numreponse`) AS `MAX(numreponse)` from `test`.`t1` where (`test`.`t1`.`numeropost` = '1')
EXPLAIN EXTENDED SELECT numreponse FROM t1 WHERE numeropost='1' AND numreponse=(SELECT MAX(numreponse) FROM t1 WHERE numeropost='1');
id	select_type	table	type	possible_keys	key	key_len	ref	rows	filtered	Extra
1	PRIMARY	t1	const	PRIMARY,numreponse	PRIMARY	7	const,const	1	100.00	Using index
2	SUBQUERY	NULL	NULL	NULL	NULL	NULL	NULL	NULL	NULL	Select tables optimized away
Warnings:
Note	1003	select '3' AS `numreponse` from `test`.`t1` where (('1' = '1'))
drop table t1;
CREATE TABLE t1 (a int(1));
INSERT INTO t1 VALUES (1);
SELECT 1 FROM (SELECT a FROM t1) b HAVING (SELECT b.a)=1;
1
1
drop table t1;
create table t1 (a int NOT NULL, b int, primary key (a));
create table t2 (a int NOT NULL, b int, primary key (a));
insert into t1 values (0, 10),(1, 11),(2, 12);
insert into t2 values (1, 21),(2, 22),(3, 23);
select * from t1;
a	b
0	10
1	11
2	12
update t1 set b= (select b from t1);
ERROR HY000: You can't specify target table 't1' for update in FROM clause
update t1 set b= (select b from t2);
ERROR 21000: Subquery returns more than 1 row
update t1 set b= (select b from t2 where t1.a = t2.a);
select * from t1;
a	b
0	NULL
1	21
2	22
drop table t1, t2;
create table t1 (a int NOT NULL, b int, primary key (a));
create table t2 (a int NOT NULL, b int, primary key (a));
insert into t1 values (0, 10),(1, 11),(2, 12);
insert into t2 values (1, 21),(2, 12),(3, 23);
select * from t1;
a	b
0	10
1	11
2	12
select * from t1 where b = (select b from t2 where t1.a = t2.a);
a	b
2	12
delete from t1 where b = (select b from t1);
ERROR HY000: You can't specify target table 't1' for update in FROM clause
delete from t1 where b = (select b from t2);
ERROR 21000: Subquery returns more than 1 row
delete from t1 where b = (select b from t2 where t1.a = t2.a);
select * from t1;
a	b
0	10
1	11
drop table t1, t2;
create table t11 (a int NOT NULL, b int, primary key (a));
create table t12 (a int NOT NULL, b int, primary key (a));
create table t2 (a int NOT NULL, b int, primary key (a));
insert into t11 values (0, 10),(1, 11),(2, 12);
insert into t12 values (33, 10),(22, 11),(2, 12);
insert into t2 values (1, 21),(2, 12),(3, 23);
select * from t11;
a	b
0	10
1	11
2	12
select * from t12;
a	b
33	10
22	11
2	12
delete t11.*, t12.* from t11,t12 where t11.a = t12.a and t11.b = (select b from t12 where t11.a = t12.a);
ERROR HY000: You can't specify target table 't12' for update in FROM clause
delete t11.*, t12.* from t11,t12 where t11.a = t12.a and t11.b = (select b from t2);
ERROR 21000: Subquery returns more than 1 row
delete t11.*, t12.* from t11,t12 where t11.a = t12.a and t11.b = (select b from t2 where t11.a = t2.a);
select * from t11;
a	b
0	10
1	11
select * from t12;
a	b
33	10
22	11
drop table t11, t12, t2;
CREATE TABLE t1 (x int);
create table t2 (a int);
create table t3 (b int);
insert into t2 values (1);
insert into t3 values (1),(2);
INSERT INTO t1 (x) VALUES ((SELECT x FROM t1));
ERROR HY000: You can't specify target table 't1' for update in FROM clause
INSERT INTO t1 (x) VALUES ((SELECT b FROM t3));
ERROR 21000: Subquery returns more than 1 row
INSERT INTO t1 (x) VALUES ((SELECT a FROM t2));
select * from t1;
x
1
insert into t2 values (1);
INSERT DELAYED INTO t1 (x) VALUES ((SELECT SUM(a) FROM t2));
select * from t1;
x
1
2
INSERT INTO t1 (x) select (SELECT SUM(a)+1 FROM t2) FROM t2;
select * from t1;
x
1
2
3
3
INSERT INTO t1 (x) select (SELECT SUM(x)+2 FROM t1) FROM t2;
select * from t1;
x
1
2
3
3
11
11
INSERT DELAYED INTO t1 (x) VALUES ((SELECT SUM(x) FROM t2));
ERROR 42S22: Unknown column 'x' in 'field list'
INSERT DELAYED INTO t1 (x) VALUES ((SELECT SUM(a) FROM t2));
select * from t1;
x
1
2
3
3
11
11
2
drop table t1, t2, t3;
CREATE TABLE t1 (x int not null, y int, primary key (x));
create table t2 (a int);
create table t3 (a int);
insert into t2 values (1);
insert into t3 values (1),(2);
select * from t1;
x	y
replace into t1 (x, y) VALUES ((SELECT x FROM t1), (SELECT a+1 FROM t2));
ERROR HY000: You can't specify target table 't1' for update in FROM clause
replace into t1 (x, y) VALUES ((SELECT a FROM t3), (SELECT a+1 FROM t2));
ERROR 21000: Subquery returns more than 1 row
replace into t1 (x, y) VALUES ((SELECT a FROM t2), (SELECT a+1 FROM t2));
select * from t1;
x	y
1	2
replace into t1 (x, y) VALUES ((SELECT a FROM t2), (SELECT a+2 FROM t2));
select * from t1;
x	y
1	3
replace DELAYED into t1 (x, y) VALUES ((SELECT a+3 FROM t2), (SELECT a FROM t2));
select * from t1;
x	y
1	3
4	1
replace DELAYED into t1 (x, y) VALUES ((SELECT a+3 FROM t2), (SELECT a+1 FROM t2));
select * from t1;
x	y
1	3
4	2
replace LOW_PRIORITY into t1 (x, y) VALUES ((SELECT a+1 FROM t2), (SELECT a FROM t2));
select * from t1;
x	y
1	3
4	2
2	1
drop table t1, t2, t3;
SELECT * FROM (SELECT 1) b WHERE 1 IN (SELECT *);
ERROR HY000: No tables used
CREATE TABLE t2 (id int(11) default NULL, KEY id (id)) ENGINE=MyISAM CHARSET=latin1;
INSERT INTO t2 VALUES (1),(2);
SELECT * FROM t2 WHERE id IN (SELECT 1);
id
1
EXPLAIN EXTENDED SELECT * FROM t2 WHERE id IN (SELECT 1);
id	select_type	table	type	possible_keys	key	key_len	ref	rows	filtered	Extra
1	PRIMARY	t2	ref	id	id	5	const	1	100.00	Using index
Warnings:
Note	1249	Select 2 was reduced during optimization
Note	1003	select `test`.`t2`.`id` AS `id` from `test`.`t2` where (`test`.`t2`.`id` = 1)
SELECT * FROM t2 WHERE id IN (SELECT 1 UNION SELECT 3);
id
1
SELECT * FROM t2 WHERE id IN (SELECT 1+(select 1));
id
2
EXPLAIN EXTENDED SELECT * FROM t2 WHERE id IN (SELECT 1+(select 1));
id	select_type	table	type	possible_keys	key	key_len	ref	rows	filtered	Extra
1	PRIMARY	t2	ref	id	id	5	const	1	100.00	Using index
Warnings:
Note	1249	Select 3 was reduced during optimization
Note	1249	Select 2 was reduced during optimization
Note	1003	select `test`.`t2`.`id` AS `id` from `test`.`t2` where (`test`.`t2`.`id` = (1 + 1))
EXPLAIN EXTENDED SELECT * FROM t2 WHERE id IN (SELECT 1 UNION SELECT 3);
id	select_type	table	type	possible_keys	key	key_len	ref	rows	filtered	Extra
1	PRIMARY	t2	index	NULL	id	5	NULL	2	100.00	Using where; Using index
2	DEPENDENT SUBQUERY	NULL	NULL	NULL	NULL	NULL	NULL	NULL	NULL	No tables used
3	DEPENDENT UNION	NULL	NULL	NULL	NULL	NULL	NULL	NULL	NULL	No tables used
NULL	UNION RESULT	<union2,3>	ALL	NULL	NULL	NULL	NULL	NULL	NULL	
Warnings:
Note	1003	select `test`.`t2`.`id` AS `id` from `test`.`t2` where <in_optimizer>(`test`.`t2`.`id`,<exists>(select 1 AS `1` having (<cache>(`test`.`t2`.`id`) = <ref_null_helper>(1)) union select 3 AS `3` having (<cache>(`test`.`t2`.`id`) = <ref_null_helper>(3))))
SELECT * FROM t2 WHERE id IN (SELECT 5 UNION SELECT 3);
id
SELECT * FROM t2 WHERE id IN (SELECT 5 UNION SELECT 2);
id
2
INSERT INTO t2 VALUES ((SELECT * FROM t2));
ERROR HY000: You can't specify target table 't2' for update in FROM clause
INSERT INTO t2 VALUES ((SELECT id FROM t2));
ERROR HY000: You can't specify target table 't2' for update in FROM clause
SELECT * FROM t2;
id
1
2
CREATE TABLE t1 (id int(11) default NULL, KEY id (id)) ENGINE=MyISAM CHARSET=latin1;
INSERT INTO t1 values (1),(1);
UPDATE t2 SET id=(SELECT * FROM t1);
ERROR 21000: Subquery returns more than 1 row
drop table t2, t1;
create table t1 (a int);
insert into t1 values (1),(2),(3);
select 1 IN (SELECT * from t1);
1 IN (SELECT * from t1)
1
select 10 IN (SELECT * from t1);
10 IN (SELECT * from t1)
0
select NULL IN (SELECT * from t1);
NULL IN (SELECT * from t1)
NULL
update t1 set a=NULL where a=2;
select 1 IN (SELECT * from t1);
1 IN (SELECT * from t1)
1
select 3 IN (SELECT * from t1);
3 IN (SELECT * from t1)
1
select 10 IN (SELECT * from t1);
10 IN (SELECT * from t1)
NULL
select 1 > ALL (SELECT * from t1);
1 > ALL (SELECT * from t1)
0
select 10 > ALL (SELECT * from t1);
10 > ALL (SELECT * from t1)
NULL
select 1 > ANY (SELECT * from t1);
1 > ANY (SELECT * from t1)
NULL
select 10 > ANY (SELECT * from t1);
10 > ANY (SELECT * from t1)
1
drop table t1;
create table t1 (a varchar(20));
insert into t1 values ('A'),('BC'),('DEF');
select 'A' IN (SELECT * from t1);
'A' IN (SELECT * from t1)
1
select 'XYZS' IN (SELECT * from t1);
'XYZS' IN (SELECT * from t1)
0
select NULL IN (SELECT * from t1);
NULL IN (SELECT * from t1)
NULL
update t1 set a=NULL where a='BC';
select 'A' IN (SELECT * from t1);
'A' IN (SELECT * from t1)
1
select 'DEF' IN (SELECT * from t1);
'DEF' IN (SELECT * from t1)
1
select 'XYZS' IN (SELECT * from t1);
'XYZS' IN (SELECT * from t1)
NULL
select 'A' > ALL (SELECT * from t1);
'A' > ALL (SELECT * from t1)
0
select 'XYZS' > ALL (SELECT * from t1);
'XYZS' > ALL (SELECT * from t1)
NULL
select 'A' > ANY (SELECT * from t1);
'A' > ANY (SELECT * from t1)
NULL
select 'XYZS' > ANY (SELECT * from t1);
'XYZS' > ANY (SELECT * from t1)
1
drop table t1;
create table t1 (a float);
insert into t1 values (1.5),(2.5),(3.5);
select 1.5 IN (SELECT * from t1);
1.5 IN (SELECT * from t1)
1
select 10.5 IN (SELECT * from t1);
10.5 IN (SELECT * from t1)
0
select NULL IN (SELECT * from t1);
NULL IN (SELECT * from t1)
NULL
update t1 set a=NULL where a=2.5;
select 1.5 IN (SELECT * from t1);
1.5 IN (SELECT * from t1)
1
select 3.5 IN (SELECT * from t1);
3.5 IN (SELECT * from t1)
1
select 10.5 IN (SELECT * from t1);
10.5 IN (SELECT * from t1)
NULL
select 1.5 > ALL (SELECT * from t1);
1.5 > ALL (SELECT * from t1)
0
select 10.5 > ALL (SELECT * from t1);
10.5 > ALL (SELECT * from t1)
NULL
select 1.5 > ANY (SELECT * from t1);
1.5 > ANY (SELECT * from t1)
NULL
select 10.5 > ANY (SELECT * from t1);
10.5 > ANY (SELECT * from t1)
1
explain extended select (select a+1) from t1;
id	select_type	table	type	possible_keys	key	key_len	ref	rows	filtered	Extra
1	PRIMARY	t1	ALL	NULL	NULL	NULL	NULL	3	100.00	
Warnings:
Note	1276	Field or reference 'test.t1.a' of SELECT #2 was resolved in SELECT #1
Note	1249	Select 2 was reduced during optimization
Note	1003	select (`test`.`t1`.`a` + 1) AS `(select a+1)` from `test`.`t1`
select (select a+1) from t1;
(select a+1)
2.5
NULL
4.5
drop table t1;
CREATE TABLE t1 (a int(11) NOT NULL default '0', PRIMARY KEY  (a));
CREATE TABLE t2 (a int(11) default '0', INDEX (a));
INSERT INTO t1 VALUES (1),(2),(3),(4);
INSERT INTO t2 VALUES (1),(2),(3);
SELECT t1.a, t1.a in (select t2.a from t2) FROM t1;
a	t1.a in (select t2.a from t2)
1	1
2	1
3	1
4	0
explain extended SELECT t1.a, t1.a in (select t2.a from t2) FROM t1;
id	select_type	table	type	possible_keys	key	key_len	ref	rows	filtered	Extra
1	PRIMARY	t1	index	NULL	PRIMARY	4	NULL	4	100.00	Using index
2	DEPENDENT SUBQUERY	t2	index_subquery	a	a	5	func	2	100.00	Using index
Warnings:
Note	1003	select `test`.`t1`.`a` AS `a`,<in_optimizer>(`test`.`t1`.`a`,<exists>(<index_lookup>(<cache>(`test`.`t1`.`a`) in t2 on a checking NULL having <is_not_null_test>(`test`.`t2`.`a`)))) AS `t1.a in (select t2.a from t2)` from `test`.`t1`
CREATE TABLE t3 (a int(11) default '0');
INSERT INTO t3 VALUES (1),(2),(3);
SELECT t1.a, t1.a in (select t2.a from t2,t3 where t3.a=t2.a) FROM t1;
a	t1.a in (select t2.a from t2,t3 where t3.a=t2.a)
1	1
2	1
3	1
4	0
explain extended SELECT t1.a, t1.a in (select t2.a from t2,t3 where t3.a=t2.a) FROM t1;
id	select_type	table	type	possible_keys	key	key_len	ref	rows	filtered	Extra
1	PRIMARY	t1	index	NULL	PRIMARY	4	NULL	4	100.00	Using index
2	DEPENDENT SUBQUERY	t2	ref_or_null	a	a	5	func	2	100.00	Using index
2	DEPENDENT SUBQUERY	t3	ALL	NULL	NULL	NULL	NULL	3	100.00	Using where; Using join buffer
Warnings:
Note	1003	select `test`.`t1`.`a` AS `a`,<in_optimizer>(`test`.`t1`.`a`,<exists>(select 1 AS `Not_used` from `test`.`t2` join `test`.`t3` where ((`test`.`t3`.`a` = `test`.`t2`.`a`) and ((<cache>(`test`.`t1`.`a`) = `test`.`t2`.`a`) or isnull(`test`.`t2`.`a`))) having <is_not_null_test>(`test`.`t2`.`a`))) AS `t1.a in (select t2.a from t2,t3 where t3.a=t2.a)` from `test`.`t1`
drop table t1,t2,t3;
create table t1 (a float);
select 10.5 IN (SELECT * from t1 LIMIT 1);
ERROR 42000: This version of MySQL doesn't yet support 'LIMIT & IN/ALL/ANY/SOME subquery'
select 10.5 IN (SELECT * from t1 LIMIT 1 UNION SELECT 1.5);
ERROR 42000: This version of MySQL doesn't yet support 'LIMIT & IN/ALL/ANY/SOME subquery'
drop table t1;
create table t1 (a int, b int, c varchar(10));
create table t2 (a int);
insert into t1 values (1,2,'a'),(2,3,'b'),(3,4,'c');
insert into t2 values (1),(2),(NULL);
select a, (select a,b,c from t1 where t1.a=t2.a) = ROW(a,2,'a'),(select c from t1 where a=t2.a)  from t2;
a	(select a,b,c from t1 where t1.a=t2.a) = ROW(a,2,'a')	(select c from t1 where a=t2.a)
1	1	a
2	0	b
NULL	0	NULL
select a, (select a,b,c from t1 where t1.a=t2.a) = ROW(a,3,'b'),(select c from t1 where a=t2.a) from t2;
a	(select a,b,c from t1 where t1.a=t2.a) = ROW(a,3,'b')	(select c from t1 where a=t2.a)
1	0	a
2	1	b
NULL	NULL	NULL
select a, (select a,b,c from t1 where t1.a=t2.a) = ROW(a,4,'c'),(select c from t1 where a=t2.a) from t2;
a	(select a,b,c from t1 where t1.a=t2.a) = ROW(a,4,'c')	(select c from t1 where a=t2.a)
1	0	a
2	0	b
NULL	0	NULL
drop table t1,t2;
create table t1 (a int, b real, c varchar(10));
insert into t1 values (1, 1, 'a'), (2,2,'b'), (NULL, 2, 'b');
select ROW(1, 1, 'a') IN (select a,b,c from t1);
ROW(1, 1, 'a') IN (select a,b,c from t1)
1
select ROW(1, 2, 'a') IN (select a,b,c from t1);
ROW(1, 2, 'a') IN (select a,b,c from t1)
0
select ROW(1, 1, 'a') IN (select b,a,c from t1);
ROW(1, 1, 'a') IN (select b,a,c from t1)
1
select ROW(1, 1, 'a') IN (select a,b,c from t1 where a is not null);
ROW(1, 1, 'a') IN (select a,b,c from t1 where a is not null)
1
select ROW(1, 2, 'a') IN (select a,b,c from t1 where a is not null);
ROW(1, 2, 'a') IN (select a,b,c from t1 where a is not null)
0
select ROW(1, 1, 'a') IN (select b,a,c from t1 where a is not null);
ROW(1, 1, 'a') IN (select b,a,c from t1 where a is not null)
1
select ROW(1, 1, 'a') IN (select a,b,c from t1 where c='b' or c='a');
ROW(1, 1, 'a') IN (select a,b,c from t1 where c='b' or c='a')
1
select ROW(1, 2, 'a') IN (select a,b,c from t1 where c='b' or c='a');
ROW(1, 2, 'a') IN (select a,b,c from t1 where c='b' or c='a')
0
select ROW(1, 1, 'a') IN (select b,a,c from t1 where c='b' or c='a');
ROW(1, 1, 'a') IN (select b,a,c from t1 where c='b' or c='a')
1
select ROW(1, 1, 'a') IN (select b,a,c from t1 limit 2);
ERROR 42000: This version of MySQL doesn't yet support 'LIMIT & IN/ALL/ANY/SOME subquery'
drop table t1;
create table t1 (a int);
insert into t1 values (1);
do @a:=(SELECT a from t1);
select @a;
@a
1
set @a:=2;
set @a:=(SELECT a from t1);
select @a;
@a
1
drop table t1;
do (SELECT a from t1);
ERROR 42S02: Table 'test.t1' doesn't exist
set @a:=(SELECT a from t1);
ERROR 42S02: Table 'test.t1' doesn't exist
CREATE TABLE t1 (a int, KEY(a));
HANDLER t1 OPEN;
HANDLER t1 READ a=((SELECT 1));
ERROR 42000: You have an error in your SQL syntax; check the manual that corresponds to your MySQL server version for the right syntax to use near 'SELECT 1))' at line 1
HANDLER t1 CLOSE;
drop table t1;
create table t1 (a int);
create table t2 (b int);
insert into t1 values (1),(2);
insert into t2 values (1);
select a from t1 where a in (select a from t1 where a in (select b from t2));
a
1
drop table t1, t2;
create table t1 (a int, b int);
create table t2 like t1;
insert into t1 values (1,2),(1,3),(1,4),(1,5);
insert into t2 values (1,2),(1,3);
select * from t1 where row(a,b) in (select a,b from t2);
a	b
1	2
1	3
drop table t1, t2;
CREATE TABLE `t1` (`i` int(11) NOT NULL default '0',PRIMARY KEY  (`i`)) ENGINE=MyISAM CHARSET=latin1;
INSERT INTO t1 VALUES (1);
UPDATE t1 SET i=i+1 WHERE i=(SELECT MAX(i));
select * from t1;
i
2
drop table t1;
CREATE TABLE t1 (a int(1));
EXPLAIN EXTENDED SELECT (SELECT RAND() FROM t1) FROM t1;
id	select_type	table	type	possible_keys	key	key_len	ref	rows	filtered	Extra
1	PRIMARY	t1	system	NULL	NULL	NULL	NULL	0	0.00	const row not found
2	UNCACHEABLE SUBQUERY	t1	system	NULL	NULL	NULL	NULL	0	0.00	const row not found
Warnings:
Note	1003	select (select rand() AS `RAND()` from `test`.`t1`) AS `(SELECT RAND() FROM t1)` from `test`.`t1`
EXPLAIN EXTENDED SELECT (SELECT ENCRYPT('test') FROM t1) FROM t1;
id	select_type	table	type	possible_keys	key	key_len	ref	rows	filtered	Extra
1	PRIMARY	t1	system	NULL	NULL	NULL	NULL	0	0.00	const row not found
2	UNCACHEABLE SUBQUERY	t1	system	NULL	NULL	NULL	NULL	0	0.00	const row not found
Warnings:
Note	1003	select (select encrypt('test') AS `ENCRYPT('test')` from `test`.`t1`) AS `(SELECT ENCRYPT('test') FROM t1)` from `test`.`t1`
EXPLAIN EXTENDED SELECT (SELECT BENCHMARK(1,1) FROM t1) FROM t1;
id	select_type	table	type	possible_keys	key	key_len	ref	rows	filtered	Extra
1	PRIMARY	t1	system	NULL	NULL	NULL	NULL	0	0.00	const row not found
2	UNCACHEABLE SUBQUERY	t1	system	NULL	NULL	NULL	NULL	0	0.00	const row not found
Warnings:
Note	1003	select (select benchmark(1,1) AS `BENCHMARK(1,1)` from `test`.`t1`) AS `(SELECT BENCHMARK(1,1) FROM t1)` from `test`.`t1`
drop table t1;
CREATE TABLE `t1` (
`mot` varchar(30) character set latin1 NOT NULL default '',
`topic` mediumint(8) unsigned NOT NULL default '0',
`date` date NOT NULL default '0000-00-00',
`pseudo` varchar(35) character set latin1 NOT NULL default '',
PRIMARY KEY  (`mot`,`pseudo`,`date`,`topic`),
KEY `pseudo` (`pseudo`,`date`,`topic`),
KEY `topic` (`topic`)
) ENGINE=MyISAM CHARSET=latin1 ROW_FORMAT=DYNAMIC;
CREATE TABLE `t2` (
`mot` varchar(30) character set latin1 NOT NULL default '',
`topic` mediumint(8) unsigned NOT NULL default '0',
`date` date NOT NULL default '0000-00-00',
`pseudo` varchar(35) character set latin1 NOT NULL default '',
PRIMARY KEY  (`mot`,`pseudo`,`date`,`topic`),
KEY `pseudo` (`pseudo`,`date`,`topic`),
KEY `topic` (`topic`)
) ENGINE=MyISAM CHARSET=latin1 ROW_FORMAT=DYNAMIC;
CREATE TABLE `t3` (
`numeropost` mediumint(8) unsigned NOT NULL auto_increment,
`maxnumrep` int(10) unsigned NOT NULL default '0',
PRIMARY KEY  (`numeropost`),
UNIQUE KEY `maxnumrep` (`maxnumrep`)
) ENGINE=MyISAM CHARSET=latin1;
INSERT INTO t1 VALUES ('joce','1','','joce'),('test','2','','test');
Warnings:
Warning	1265	Data truncated for column 'date' at row 1
Warning	1265	Data truncated for column 'date' at row 2
INSERT INTO t2 VALUES ('joce','1','','joce'),('test','2','','test');
Warnings:
Warning	1265	Data truncated for column 'date' at row 1
Warning	1265	Data truncated for column 'date' at row 2
INSERT INTO t3 VALUES (1,1);
SELECT DISTINCT topic FROM t2 WHERE NOT EXISTS(SELECT * FROM t3 WHERE
numeropost=topic);
topic
2
select * from t1;
mot	topic	date	pseudo
joce	1	0000-00-00	joce
test	2	0000-00-00	test
DELETE FROM t1 WHERE topic IN (SELECT DISTINCT topic FROM t2 WHERE NOT
EXISTS(SELECT * FROM t3 WHERE numeropost=topic));
select * from t1;
mot	topic	date	pseudo
joce	1	0000-00-00	joce
drop table t1, t2, t3;
SELECT * FROM (SELECT 1 as a,(SELECT a)) a;
a	(SELECT a)
1	1
CREATE TABLE t1 SELECT * FROM (SELECT 1 as a,(SELECT 1)) a;
SHOW CREATE TABLE t1;
Table	Create Table
t1	CREATE TABLE `t1` (
  `a` int(1) NOT NULL DEFAULT '0',
  `(SELECT 1)` int(1) NOT NULL DEFAULT '0'
) ENGINE=MyISAM DEFAULT CHARSET=latin1
drop table t1;
CREATE TABLE t1 SELECT * FROM (SELECT 1 as a,(SELECT a)) a;
SHOW CREATE TABLE t1;
Table	Create Table
t1	CREATE TABLE `t1` (
  `a` int(1) NOT NULL DEFAULT '0',
  `(SELECT a)` int(1) NOT NULL DEFAULT '0'
) ENGINE=MyISAM DEFAULT CHARSET=latin1
drop table t1;
CREATE TABLE t1 SELECT * FROM (SELECT 1 as a,(SELECT a+0)) a;
SHOW CREATE TABLE t1;
Table	Create Table
t1	CREATE TABLE `t1` (
  `a` int(1) NOT NULL DEFAULT '0',
  `(SELECT a+0)` int(3) NOT NULL DEFAULT '0'
) ENGINE=MyISAM DEFAULT CHARSET=latin1
drop table t1;
CREATE TABLE t1 SELECT (SELECT 1 as a UNION SELECT 1+1 limit 1,1) as a;
select * from t1;
a
2
SHOW CREATE TABLE t1;
Table	Create Table
t1	CREATE TABLE `t1` (
  `a` bigint(20) NOT NULL DEFAULT '0'
) ENGINE=MyISAM DEFAULT CHARSET=latin1
drop table t1;
create table t1 (a int);
insert into t1 values (1), (2), (3);
explain extended select a,(select (select rand() from t1 limit 1)  from t1 limit 1)
from t1;
id	select_type	table	type	possible_keys	key	key_len	ref	rows	filtered	Extra
1	PRIMARY	t1	ALL	NULL	NULL	NULL	NULL	3	100.00	
2	UNCACHEABLE SUBQUERY	t1	ALL	NULL	NULL	NULL	NULL	3	100.00	
3	UNCACHEABLE SUBQUERY	t1	ALL	NULL	NULL	NULL	NULL	3	100.00	
Warnings:
Note	1003	select `test`.`t1`.`a` AS `a`,(select (select rand() AS `rand()` from `test`.`t1` limit 1) AS `(select rand() from t1 limit 1)` from `test`.`t1` limit 1) AS `(select (select rand() from t1 limit 1)  from t1 limit 1)` from `test`.`t1`
drop table t1;
select t1.Continent, t2.Name, t2.Population from t1 LEFT JOIN t2 ON t1.Code = t2.Country  where t2.Population IN (select max(t2.Population) AS Population from t2, t1 where t2.Country = t1.Code group by Continent);
ERROR 42S02: Table 'test.t1' doesn't exist
CREATE TABLE t1 (
ID int(11) NOT NULL auto_increment,
name char(35) NOT NULL default '',
t2 char(3) NOT NULL default '',
District char(20) NOT NULL default '',
Population int(11) NOT NULL default '0',
PRIMARY KEY  (ID)
) ENGINE=MyISAM;
INSERT INTO t1 VALUES (130,'Sydney','AUS','New South Wales',3276207);
INSERT INTO t1 VALUES (131,'Melbourne','AUS','Victoria',2865329);
INSERT INTO t1 VALUES (132,'Brisbane','AUS','Queensland',1291117);
CREATE TABLE t2 (
Code char(3) NOT NULL default '',
Name char(52) NOT NULL default '',
Continent enum('Asia','Europe','North America','Africa','Oceania','Antarctica','South America') NOT NULL default 'Asia',
Region char(26) NOT NULL default '',
SurfaceArea float(10,2) NOT NULL default '0.00',
IndepYear smallint(6) default NULL,
Population int(11) NOT NULL default '0',
LifeExpectancy float(3,1) default NULL,
GNP float(10,2) default NULL,
GNPOld float(10,2) default NULL,
LocalName char(45) NOT NULL default '',
GovernmentForm char(45) NOT NULL default '',
HeadOfState char(60) default NULL,
Capital int(11) default NULL,
Code2 char(2) NOT NULL default '',
PRIMARY KEY  (Code)
) ENGINE=MyISAM;
INSERT INTO t2 VALUES ('AUS','Australia','Oceania','Australia and New Zealand',7741220.00,1901,18886000,79.8,351182.00,392911.00,'Australia','Constitutional Monarchy, Federation','Elisabeth II',135,'AU');
INSERT INTO t2 VALUES ('AZE','Azerbaijan','Asia','Middle East',86600.00,1991,7734000,62.9,4127.00,4100.00,'Azärbaycan','Federal Republic','Heydär Äliyev',144,'AZ');
select t2.Continent, t1.Name, t1.Population from t2 LEFT JOIN t1 ON t2.Code = t1.t2  where t1.Population IN (select max(t1.Population) AS Population from t1, t2 where t1.t2 = t2.Code group by Continent);
Continent	Name	Population
Oceania	Sydney	3276207
drop table t1, t2;
CREATE TABLE `t1` (
`id` mediumint(8) unsigned NOT NULL auto_increment,
`pseudo` varchar(35) character set latin1 NOT NULL default '',
PRIMARY KEY  (`id`),
UNIQUE KEY `pseudo` (`pseudo`)
) ENGINE=MyISAM PACK_KEYS=1 ROW_FORMAT=DYNAMIC;
INSERT INTO t1 (pseudo) VALUES ('test');
SELECT 0 IN (SELECT 1 FROM t1 a);
0 IN (SELECT 1 FROM t1 a)
0
EXPLAIN EXTENDED SELECT 0 IN (SELECT 1 FROM t1 a);
id	select_type	table	type	possible_keys	key	key_len	ref	rows	filtered	Extra
1	PRIMARY	NULL	NULL	NULL	NULL	NULL	NULL	NULL	NULL	No tables used
2	DEPENDENT SUBQUERY	NULL	NULL	NULL	NULL	NULL	NULL	NULL	NULL	Impossible WHERE
Warnings:
Note	1003	select <in_optimizer>(0,<exists>(select 1 AS `Not_used` from `test`.`t1` `a` where 0)) AS `0 IN (SELECT 1 FROM t1 a)`
INSERT INTO t1 (pseudo) VALUES ('test1');
SELECT 0 IN (SELECT 1 FROM t1 a);
0 IN (SELECT 1 FROM t1 a)
0
EXPLAIN EXTENDED SELECT 0 IN (SELECT 1 FROM t1 a);
id	select_type	table	type	possible_keys	key	key_len	ref	rows	filtered	Extra
1	PRIMARY	NULL	NULL	NULL	NULL	NULL	NULL	NULL	NULL	No tables used
2	DEPENDENT SUBQUERY	NULL	NULL	NULL	NULL	NULL	NULL	NULL	NULL	Impossible WHERE
Warnings:
Note	1003	select <in_optimizer>(0,<exists>(select 1 AS `Not_used` from `test`.`t1` `a` where 0)) AS `0 IN (SELECT 1 FROM t1 a)`
drop table t1;
CREATE TABLE `t1` (
`i` int(11) NOT NULL default '0',
PRIMARY KEY  (`i`)
) ENGINE=MyISAM CHARSET=latin1;
INSERT INTO t1 VALUES (1);
UPDATE t1 SET i=i+(SELECT MAX(i) FROM (SELECT 1) t) WHERE i=(SELECT MAX(i));
UPDATE t1 SET i=i+1 WHERE i=(SELECT MAX(i));
UPDATE t1 SET t.i=i+(SELECT MAX(i) FROM (SELECT 1) t);
ERROR 42S22: Unknown column 't.i' in 'field list'
select * from t1;
i
3
drop table t1;
CREATE TABLE t1 (
id int(11) default NULL
) ENGINE=MyISAM CHARSET=latin1;
INSERT INTO t1 VALUES (1),(1),(2),(2),(1),(3);
CREATE TABLE t2 (
id int(11) default NULL,
name varchar(15) default NULL
) ENGINE=MyISAM CHARSET=latin1;
INSERT INTO t2 VALUES (4,'vita'), (1,'vita'), (2,'vita'), (1,'vita');
update t1, t2 set t2.name='lenka' where t2.id in (select id from t1);
select * from t2;
id	name
4	vita
1	lenka
2	lenka
1	lenka
drop table t1,t2;
create table t1 (a int, unique index indexa (a));
insert into t1 values (-1), (-4), (-2), (NULL);
select -10 IN (select a from t1 FORCE INDEX (indexa));
-10 IN (select a from t1 FORCE INDEX (indexa))
NULL
drop table t1;
create table t1 (id int not null auto_increment primary key, salary int, key(salary));
insert into t1 (salary) values (100),(1000),(10000),(10),(500),(5000),(50000);
explain extended SELECT id FROM t1 where salary = (SELECT MAX(salary) FROM t1);
id	select_type	table	type	possible_keys	key	key_len	ref	rows	filtered	Extra
1	PRIMARY	t1	ref	salary	salary	5	const	1	100.00	Using index condition
2	SUBQUERY	NULL	NULL	NULL	NULL	NULL	NULL	NULL	NULL	Select tables optimized away
Warnings:
Note	1003	select `test`.`t1`.`id` AS `id` from `test`.`t1` where (`test`.`t1`.`salary` = (select max(`test`.`t1`.`salary`) AS `MAX(salary)` from `test`.`t1`))
drop table t1;
CREATE TABLE t1 (
ID int(10) unsigned NOT NULL auto_increment,
SUB_ID int(3) unsigned NOT NULL default '0',
REF_ID int(10) unsigned default NULL,
REF_SUB int(3) unsigned default '0',
PRIMARY KEY (ID,SUB_ID),
UNIQUE KEY t1_PK (ID,SUB_ID),
KEY t1_FK (REF_ID,REF_SUB),
KEY t1_REFID (REF_ID)
) ENGINE=MyISAM CHARSET=cp1251;
INSERT INTO t1 VALUES (1,0,NULL,NULL),(2,0,NULL,NULL);
SELECT DISTINCT REF_ID FROM t1 WHERE ID= (SELECT DISTINCT REF_ID FROM t1 WHERE ID=2);
REF_ID
DROP TABLE t1;
create table t1 (a int, b int);
create table t2 (a int, b int);
insert into t1 values (1,0), (2,0), (3,0);
insert into t2 values (1,1), (2,1), (3,1), (2,2);
update ignore t1 set b=(select b from t2 where t1.a=t2.a);
Warnings:
Error	1242	Subquery returns more than 1 row
select * from t1;
a	b
1	1
2	NULL
3	1
drop table t1, t2;
CREATE TABLE `t1` (
`id` mediumint(8) unsigned NOT NULL auto_increment,
`pseudo` varchar(35) NOT NULL default '',
`email` varchar(60) NOT NULL default '',
PRIMARY KEY  (`id`),
UNIQUE KEY `email` (`email`),
UNIQUE KEY `pseudo` (`pseudo`)
) ENGINE=MyISAM CHARSET=latin1 PACK_KEYS=1 ROW_FORMAT=DYNAMIC;
INSERT INTO t1 (id,pseudo,email) VALUES (1,'test','test'),(2,'test1','test1');
SELECT pseudo as a, pseudo as b FROM t1 GROUP BY (SELECT a) ORDER BY (SELECT id*1);
a	b
test	test
test1	test1
drop table if exists t1;
(SELECT 1 as a) UNION (SELECT 1) ORDER BY (SELECT a+0);
a
1
create table t1 (a int not null, b int, primary key (a));
create table t2 (a int not null, primary key (a));
create table t3 (a int not null, b int, primary key (a));
insert into t1 values (1,10), (2,20), (3,30),  (4,40);
insert into t2 values (2), (3), (4), (5);
insert into t3 values (10,3), (20,4), (30,5);
select * from t2 where t2.a in (select a from t1);
a
2
3
4
explain extended select * from t2 where t2.a in (select a from t1);
id	select_type	table	type	possible_keys	key	key_len	ref	rows	filtered	Extra
1	PRIMARY	t2	index	PRIMARY	PRIMARY	4	NULL	4	100.00	Using index
1	PRIMARY	t1	index	PRIMARY	PRIMARY	4	NULL	4	75.00	Using where; Using index; Using join buffer
Warnings:
Note	1003	select `test`.`t2`.`a` AS `a` from `test`.`t1` join `test`.`t2` where (`test`.`t1`.`a` = `test`.`t2`.`a`)
select * from t2 where t2.a in (select a from t1 where t1.b <> 30);
a
2
4
explain extended select * from t2 where t2.a in (select a from t1 where t1.b <> 30);
id	select_type	table	type	possible_keys	key	key_len	ref	rows	filtered	Extra
1	PRIMARY	t2	index	PRIMARY	PRIMARY	4	NULL	4	100.00	Using index
1	PRIMARY	t1	ALL	PRIMARY	NULL	NULL	NULL	4	75.00	Using where; Using join buffer
Warnings:
Note	1003	select `test`.`t2`.`a` AS `a` from `test`.`t1` join `test`.`t2` where ((`test`.`t1`.`a` = `test`.`t2`.`a`) and (`test`.`t1`.`b` <> 30))
select * from t2 where t2.a in (select t1.a from t1,t3 where t1.b=t3.a);
a
2
3
explain extended select * from t2 where t2.a in (select t1.a from t1,t3 where t1.b=t3.a);
id	select_type	table	type	possible_keys	key	key_len	ref	rows	filtered	Extra
1	PRIMARY	t2	index	PRIMARY	PRIMARY	4	NULL	4	100.00	Using index
1	PRIMARY	t1	ALL	PRIMARY	NULL	NULL	NULL	4	75.00	Using where; Using join buffer
1	PRIMARY	t3	eq_ref	PRIMARY	PRIMARY	4	test.t1.b	1	100.00	Using index
Warnings:
Note	1003	select `test`.`t2`.`a` AS `a` from `test`.`t1` join `test`.`t3` join `test`.`t2` where ((`test`.`t1`.`a` = `test`.`t2`.`a`) and (`test`.`t3`.`a` = `test`.`t1`.`b`))
drop table t1, t2, t3;
create table t1 (a int, b int, index a (a,b));
create table t2 (a int, index a (a));
create table t3 (a int, b int, index a (a));
insert into t1 values (1,10), (2,20), (3,30), (4,40);
insert into t2 values (2), (3), (4), (5);
insert into t3 values (10,3), (20,4), (30,5);
select * from t2 where t2.a in (select a from t1);
a
2
3
4
explain extended select * from t2 where t2.a in (select a from t1);
id	select_type	table	type	possible_keys	key	key_len	ref	rows	filtered	Extra
1	PRIMARY	t2	index	a	a	5	NULL	4	100.00	Using index
1	PRIMARY	t1	ref	a	a	5	test.t2.a	101	100.00	Using index; FirstMatch(t2)
Warnings:
Note	1003	select `test`.`t2`.`a` AS `a` from `test`.`t2` semi join (`test`.`t1`) where (`test`.`t1`.`a` = `test`.`t2`.`a`)
select * from t2 where t2.a in (select a from t1 where t1.b <> 30);
a
2
4
explain extended select * from t2 where t2.a in (select a from t1 where t1.b <> 30);
id	select_type	table	type	possible_keys	key	key_len	ref	rows	filtered	Extra
1	PRIMARY	t2	index	a	a	5	NULL	4	100.00	Using index
1	PRIMARY	t1	ref	a	a	5	test.t2.a	101	100.00	Using where; Using index; FirstMatch(t2)
Warnings:
Note	1003	select `test`.`t2`.`a` AS `a` from `test`.`t2` semi join (`test`.`t1`) where ((`test`.`t1`.`a` = `test`.`t2`.`a`) and (`test`.`t1`.`b` <> 30))
select * from t2 where t2.a in (select t1.a from t1,t3 where t1.b=t3.a);
a
2
3
explain extended select * from t2 where t2.a in (select t1.a from t1,t3 where t1.b=t3.a);
id	select_type	table	type	possible_keys	key	key_len	ref	rows	filtered	Extra
1	PRIMARY	t2	index	a	a	5	NULL	4	100.00	Using index; Start temporary
1	PRIMARY	t1	ref	a	a	5	test.t2.a	101	100.00	Using index
1	PRIMARY	t3	index	a	a	5	NULL	3	100.00	Using where; Using index; End temporary; Using join buffer
Warnings:
Note	1003	select `test`.`t2`.`a` AS `a` from `test`.`t2` semi join (`test`.`t1` join `test`.`t3`) where ((`test`.`t1`.`a` = `test`.`t2`.`a`) and (`test`.`t3`.`a` = `test`.`t1`.`b`))
insert into t1 values (3,31);
select * from t2 where t2.a in (select a from t1 where t1.b <> 30);
a
2
3
4
select * from t2 where t2.a in (select a from t1 where t1.b <> 30 and t1.b <> 31);
a
2
4
explain extended select * from t2 where t2.a in (select a from t1 where t1.b <> 30);
id	select_type	table	type	possible_keys	key	key_len	ref	rows	filtered	Extra
1	PRIMARY	t2	index	a	a	5	NULL	4	100.00	Using index
1	PRIMARY	t1	ref	a	a	5	test.t2.a	101	100.00	Using where; Using index; FirstMatch(t2)
Warnings:
Note	1003	select `test`.`t2`.`a` AS `a` from `test`.`t2` semi join (`test`.`t1`) where ((`test`.`t1`.`a` = `test`.`t2`.`a`) and (`test`.`t1`.`b` <> 30))
drop table t1, t2, t3;
create table t1 (a int, b int);
create table t2 (a int, b int);
create table t3 (a int, b int);
insert into t1 values (0,100),(1,2), (1,3), (2,2), (2,7), (2,-1), (3,10);
insert into t2 values (0,0), (1,1), (2,1), (3,1), (4,1);
insert into t3 values (3,3), (2,2), (1,1);
select a,(select count(distinct t1.b) as sum from t1,t2 where t1.a=t2.a and t2.b > 0 and t1.a <= t3.b group by t1.a order by sum limit 1) from t3;
a	(select count(distinct t1.b) as sum from t1,t2 where t1.a=t2.a and t2.b > 0 and t1.a <= t3.b group by t1.a order by sum limit 1)
3	1
2	2
1	2
drop table t1,t2,t3;
create table t1 (s1 int);
create table t2 (s1 int);
insert into t1 values (1);
insert into t2 values (1);
select * from t1 where exists (select s1 from t2 having max(t2.s1)=t1.s1);
s1
1
drop table t1,t2;
create table t1 (s1 int);
create table t2 (s1 int);
insert into t1 values (1);
insert into t2 values (1);
update t1 set  s1 = s1 + 1 where 1 = (select x.s1 as A from t2 WHERE t2.s1 > t1.s1 order by A);
ERROR 42S22: Unknown column 'x.s1' in 'field list'
DROP TABLE t1, t2;
CREATE TABLE t1 (s1 CHAR(5) COLLATE latin1_german1_ci,
s2 CHAR(5) COLLATE latin1_swedish_ci);
INSERT INTO t1 VALUES ('z','?');
select * from t1 where s1 > (select max(s2) from t1);
ERROR HY000: Illegal mix of collations (latin1_german1_ci,IMPLICIT) and (latin1_swedish_ci,IMPLICIT) for operation '>'
select * from t1 where s1 > any (select max(s2) from t1);
ERROR HY000: Illegal mix of collations (latin1_german1_ci,IMPLICIT) and (latin1_swedish_ci,IMPLICIT) for operation '>'
drop table t1;
create table t1(toid int,rd int);
create table t2(userid int,pmnew int,pmtotal int);
insert into t2 values(1,0,0),(2,0,0);
insert into t1 values(1,0),(1,0),(1,0),(1,12),(1,15),(1,123),(1,12312),(1,12312),(1,123),(2,0),(2,0),(2,1),(2,2);
select userid,pmtotal,pmnew, (select count(rd) from t1 where toid=t2.userid) calc_total, (select count(rd) from t1 where rd=0 and toid=t2.userid) calc_new from t2 where userid in (select distinct toid from t1);
userid	pmtotal	pmnew	calc_total	calc_new
1	0	0	9	3
2	0	0	4	2
drop table t1, t2;
create table t1 (s1 char(5));
select (select 'a','b' from t1 union select 'a','b' from t1) from t1;
ERROR 21000: Operand should contain 1 column(s)
insert into t1 values ('tttt');
select * from t1 where ('a','b')=(select 'a','b' from t1 union select 'a','b' from t1);
s1
tttt
explain extended (select * from t1);
id	select_type	table	type	possible_keys	key	key_len	ref	rows	filtered	Extra
1	SIMPLE	t1	system	NULL	NULL	NULL	NULL	1	100.00	
Warnings:
Note	1003	(select 'tttt' AS `s1` from `test`.`t1`)
(select * from t1);
s1
tttt
drop table t1;
create table t1 (s1 char(5), index s1(s1));
create table t2 (s1 char(5), index s1(s1));
insert into t1 values ('a1'),('a2'),('a3');
insert into t2 values ('a1'),('a2');
select s1, s1 NOT IN (SELECT s1 FROM t2) from t1;
s1	s1 NOT IN (SELECT s1 FROM t2)
a1	0
a2	0
a3	1
select s1, s1 = ANY (SELECT s1 FROM t2) from t1;
s1	s1 = ANY (SELECT s1 FROM t2)
a1	1
a2	1
a3	0
select s1, s1 <> ALL (SELECT s1 FROM t2) from t1;
s1	s1 <> ALL (SELECT s1 FROM t2)
a1	0
a2	0
a3	1
select s1, s1 NOT IN (SELECT s1 FROM t2 WHERE s1 < 'a2') from t1;
s1	s1 NOT IN (SELECT s1 FROM t2 WHERE s1 < 'a2')
a1	0
a2	1
a3	1
explain extended select s1, s1 NOT IN (SELECT s1 FROM t2) from t1;
id	select_type	table	type	possible_keys	key	key_len	ref	rows	filtered	Extra
1	PRIMARY	t1	index	NULL	s1	6	NULL	3	100.00	Using index
2	DEPENDENT SUBQUERY	t2	index_subquery	s1	s1	6	func	2	100.00	Using index; Full scan on NULL key
Warnings:
Note	1003	select `test`.`t1`.`s1` AS `s1`,(not(<in_optimizer>(`test`.`t1`.`s1`,<exists>(<index_lookup>(<cache>(`test`.`t1`.`s1`) in t2 on s1 checking NULL having trigcond(<is_not_null_test>(`test`.`t2`.`s1`))))))) AS `s1 NOT IN (SELECT s1 FROM t2)` from `test`.`t1`
explain extended select s1, s1 = ANY (SELECT s1 FROM t2) from t1;
id	select_type	table	type	possible_keys	key	key_len	ref	rows	filtered	Extra
1	PRIMARY	t1	index	NULL	s1	6	NULL	3	100.00	Using index
2	DEPENDENT SUBQUERY	t2	index_subquery	s1	s1	6	func	2	100.00	Using index; Full scan on NULL key
Warnings:
Note	1003	select `test`.`t1`.`s1` AS `s1`,<in_optimizer>(`test`.`t1`.`s1`,<exists>(<index_lookup>(<cache>(`test`.`t1`.`s1`) in t2 on s1 checking NULL having trigcond(<is_not_null_test>(`test`.`t2`.`s1`))))) AS `s1 = ANY (SELECT s1 FROM t2)` from `test`.`t1`
explain extended select s1, s1 <> ALL (SELECT s1 FROM t2) from t1;
id	select_type	table	type	possible_keys	key	key_len	ref	rows	filtered	Extra
1	PRIMARY	t1	index	NULL	s1	6	NULL	3	100.00	Using index
2	DEPENDENT SUBQUERY	t2	index_subquery	s1	s1	6	func	2	100.00	Using index; Full scan on NULL key
Warnings:
Note	1003	select `test`.`t1`.`s1` AS `s1`,(not(<in_optimizer>(`test`.`t1`.`s1`,<exists>(<index_lookup>(<cache>(`test`.`t1`.`s1`) in t2 on s1 checking NULL having trigcond(<is_not_null_test>(`test`.`t2`.`s1`))))))) AS `s1 <> ALL (SELECT s1 FROM t2)` from `test`.`t1`
explain extended select s1, s1 NOT IN (SELECT s1 FROM t2 WHERE s1 < 'a2') from t1;
id	select_type	table	type	possible_keys	key	key_len	ref	rows	filtered	Extra
1	PRIMARY	t1	index	NULL	s1	6	NULL	3	100.00	Using index
2	DEPENDENT SUBQUERY	t2	index_subquery	s1	s1	6	func	2	100.00	Using index; Using where; Full scan on NULL key
Warnings:
Note	1003	select `test`.`t1`.`s1` AS `s1`,(not(<in_optimizer>(`test`.`t1`.`s1`,<exists>(<index_lookup>(<cache>(`test`.`t1`.`s1`) in t2 on s1 checking NULL where (`test`.`t2`.`s1` < 'a2') having trigcond(<is_not_null_test>(`test`.`t2`.`s1`))))))) AS `s1 NOT IN (SELECT s1 FROM t2 WHERE s1 < 'a2')` from `test`.`t1`
drop table t1,t2;
create table t2 (a int, b int);
create table t3 (a int);
insert into t3 values (6),(7),(3);
select * from t3 where a >= all (select b from t2);
a
6
7
3
explain extended select * from t3 where a >= all (select b from t2);
id	select_type	table	type	possible_keys	key	key_len	ref	rows	filtered	Extra
1	PRIMARY	t3	ALL	NULL	NULL	NULL	NULL	3	100.00	Using where
2	SUBQUERY	t2	system	NULL	NULL	NULL	NULL	0	0.00	const row not found
Warnings:
Note	1003	select `test`.`t3`.`a` AS `a` from `test`.`t3` where <not>((`test`.`t3`.`a` < (select max('0') from `test`.`t2`)))
select * from t3 where a >= some (select b from t2);
a
explain extended select * from t3 where a >= some (select b from t2);
id	select_type	table	type	possible_keys	key	key_len	ref	rows	filtered	Extra
1	PRIMARY	t3	ALL	NULL	NULL	NULL	NULL	3	100.00	Using where
2	SUBQUERY	t2	system	NULL	NULL	NULL	NULL	0	0.00	const row not found
Warnings:
Note	1003	select `test`.`t3`.`a` AS `a` from `test`.`t3` where <nop>((`test`.`t3`.`a` >= (select min('0') from `test`.`t2`)))
select * from t3 where a >= all (select b from t2 group by 1);
a
6
7
3
explain extended select * from t3 where a >= all (select b from t2 group by 1);
id	select_type	table	type	possible_keys	key	key_len	ref	rows	filtered	Extra
1	PRIMARY	t3	ALL	NULL	NULL	NULL	NULL	3	100.00	Using where
2	SUBQUERY	t2	system	NULL	NULL	NULL	NULL	0	0.00	const row not found
Warnings:
Note	1003	select `test`.`t3`.`a` AS `a` from `test`.`t3` where <not>((`test`.`t3`.`a` < <max>(select '0' AS `b` from `test`.`t2` group by 1)))
select * from t3 where a >= some (select b from t2 group by 1);
a
explain extended select * from t3 where a >= some (select b from t2 group by 1);
id	select_type	table	type	possible_keys	key	key_len	ref	rows	filtered	Extra
1	PRIMARY	t3	ALL	NULL	NULL	NULL	NULL	3	100.00	Using where
2	SUBQUERY	t2	system	NULL	NULL	NULL	NULL	0	0.00	const row not found
Warnings:
Note	1003	select `test`.`t3`.`a` AS `a` from `test`.`t3` where <nop>((`test`.`t3`.`a` >= <min>(select '0' AS `b` from `test`.`t2` group by 1)))
select * from t3 where NULL >= any (select b from t2);
a
explain extended select * from t3 where NULL >= any (select b from t2);
id	select_type	table	type	possible_keys	key	key_len	ref	rows	filtered	Extra
1	PRIMARY	NULL	NULL	NULL	NULL	NULL	NULL	NULL	NULL	Impossible WHERE
2	SUBQUERY	t2	system	NULL	NULL	NULL	NULL	0	0.00	const row not found
Warnings:
Note	1003	select `test`.`t3`.`a` AS `a` from `test`.`t3` where 0
select * from t3 where NULL >= any (select b from t2 group by 1);
a
explain extended select * from t3 where NULL >= any (select b from t2 group by 1);
id	select_type	table	type	possible_keys	key	key_len	ref	rows	filtered	Extra
1	PRIMARY	NULL	NULL	NULL	NULL	NULL	NULL	NULL	NULL	Impossible WHERE
2	SUBQUERY	t2	system	NULL	NULL	NULL	NULL	0	0.00	const row not found
Warnings:
Note	1003	select `test`.`t3`.`a` AS `a` from `test`.`t3` where 0
select * from t3 where NULL >= some (select b from t2);
a
explain extended select * from t3 where NULL >= some (select b from t2);
id	select_type	table	type	possible_keys	key	key_len	ref	rows	filtered	Extra
1	PRIMARY	NULL	NULL	NULL	NULL	NULL	NULL	NULL	NULL	Impossible WHERE
2	SUBQUERY	t2	system	NULL	NULL	NULL	NULL	0	0.00	const row not found
Warnings:
Note	1003	select `test`.`t3`.`a` AS `a` from `test`.`t3` where 0
select * from t3 where NULL >= some (select b from t2 group by 1);
a
explain extended select * from t3 where NULL >= some (select b from t2 group by 1);
id	select_type	table	type	possible_keys	key	key_len	ref	rows	filtered	Extra
1	PRIMARY	NULL	NULL	NULL	NULL	NULL	NULL	NULL	NULL	Impossible WHERE
2	SUBQUERY	t2	system	NULL	NULL	NULL	NULL	0	0.00	const row not found
Warnings:
Note	1003	select `test`.`t3`.`a` AS `a` from `test`.`t3` where 0
insert into t2 values (2,2), (2,1), (3,3), (3,1);
select * from t3 where a > all (select max(b) from t2 group by a);
a
6
7
explain extended select * from t3 where a > all (select max(b) from t2 group by a);
id	select_type	table	type	possible_keys	key	key_len	ref	rows	filtered	Extra
1	PRIMARY	t3	ALL	NULL	NULL	NULL	NULL	3	100.00	Using where
2	SUBQUERY	t2	ALL	NULL	NULL	NULL	NULL	4	100.00	Using temporary; Using filesort
Warnings:
Note	1003	select `test`.`t3`.`a` AS `a` from `test`.`t3` where <not>((`test`.`t3`.`a` <= <max>(select max(`test`.`t2`.`b`) AS `max(b)` from `test`.`t2` group by `test`.`t2`.`a`)))
drop table t2, t3;
CREATE TABLE `t1` ( `id` mediumint(9) NOT NULL auto_increment, `taskid` bigint(20) NOT NULL default '0', `dbid` int(11) NOT NULL default '0', `create_date` datetime NOT NULL default '0000-00-00 00:00:00', `last_update` datetime NOT NULL default '0000-00-00 00:00:00', PRIMARY KEY  (`id`)) ENGINE=MyISAM CHARSET=latin1 AUTO_INCREMENT=3 ;
INSERT INTO `t1` (`id`, `taskid`, `dbid`, `create_date`,`last_update`) VALUES (1, 1, 15, '2003-09-29 10:31:36', '2003-09-29 10:31:36'), (2, 1, 21, now(), now());
CREATE TABLE `t2` (`db_id` int(11) NOT NULL auto_increment,`name` varchar(200) NOT NULL default '',`primary_uid` smallint(6) NOT NULL default '0',`secondary_uid` smallint(6) NOT NULL default '0',PRIMARY KEY  (`db_id`),UNIQUE KEY `name_2` (`name`),FULLTEXT KEY `name` (`name`)) ENGINE=MyISAM CHARSET=latin1 AUTO_INCREMENT=2147483647;
INSERT INTO `t2` (`db_id`, `name`, `primary_uid`, `secondary_uid`) VALUES (18, 'Not Set 1', 0, 0),(19, 'Valid', 1, 2),(20, 'Valid 2', 1, 2),(21, 'Should Not Return', 1, 2),(26, 'Not Set 2', 0, 0),(-1, 'ALL DB\'S', 0, 0);
CREATE TABLE `t3` (`taskgenid` mediumint(9) NOT NULL auto_increment,`dbid` int(11) NOT NULL default '0',`taskid` int(11) NOT NULL default '0',`mon` tinyint(4) NOT NULL default '1',`tues` tinyint(4) NOT NULL default '1',`wed` tinyint(4) NOT NULL default '1',`thur` tinyint(4) NOT NULL default '1',`fri` tinyint(4) NOT NULL default '1',`sat` tinyint(4) NOT NULL default '0',`sun` tinyint(4) NOT NULL default '0',`how_often` smallint(6) NOT NULL default '1',`userid` smallint(6) NOT NULL default '0',`active` tinyint(4) NOT NULL default '1',PRIMARY KEY  (`taskgenid`)) ENGINE=MyISAM CHARSET=latin1 AUTO_INCREMENT=2 ;
INSERT INTO `t3` (`taskgenid`, `dbid`, `taskid`, `mon`, `tues`,`wed`, `thur`, `fri`, `sat`, `sun`, `how_often`, `userid`, `active`) VALUES (1,-1, 1, 1, 1, 1, 1, 1, 0, 0, 1, 0, 1);
CREATE TABLE `t4` (`task_id` smallint(6) NOT NULL default '0',`description` varchar(200) NOT NULL default '') ENGINE=MyISAM CHARSET=latin1;
INSERT INTO `t4` (`task_id`, `description`) VALUES (1, 'Daily Check List'),(2, 'Weekly Status');
select  dbid, name, (date_format(now() , '%Y-%m-%d') - INTERVAL how_often DAY) >= ifnull((SELECT date_format(max(create_date),'%Y-%m-%d') FROM t1 WHERE dbid = b.db_id AND taskid = a.taskgenid), '1950-01-01') from t3 a, t2 b, t4  WHERE dbid = - 1 AND primary_uid = '1' AND t4.task_id = taskid;
dbid	name	(date_format(now() , '%Y-%m-%d') - INTERVAL how_often DAY) >= ifnull((SELECT date_format(max(create_date),'%Y-%m-%d') FROM t1 WHERE dbid = b.db_id AND taskid = a.taskgenid), '1950-01-01')
-1	Valid	1
-1	Valid 2	1
-1	Should Not Return	0
SELECT dbid, name FROM t3 a, t2 b, t4 WHERE dbid = - 1 AND primary_uid = '1' AND ((date_format(now() , '%Y-%m-%d') - INTERVAL how_often DAY) >= ifnull((SELECT date_format(max(create_date),'%Y-%m-%d') FROM t1 WHERE dbid = b.db_id AND taskid = a.taskgenid), '1950-01-01')) AND t4.task_id = taskid;
dbid	name
-1	Valid
-1	Valid 2
drop table t1,t2,t3,t4;
CREATE TABLE t1 (id int(11) default NULL) ENGINE=MyISAM CHARSET=latin1;
INSERT INTO t1 VALUES (1),(5);
CREATE TABLE t2 (id int(11) default NULL) ENGINE=MyISAM CHARSET=latin1;
INSERT INTO t2 VALUES (2),(6);
select * from t1 where (1,2,6) in (select * from t2);
ERROR 21000: Operand should contain 3 column(s)
DROP TABLE t1,t2;
create table t1 (s1 int);
insert into t1 values (1);
insert into t1 values (2);
set sort_buffer_size = (select s1 from t1);
ERROR 21000: Subquery returns more than 1 row
do (select * from t1);
Warnings:
Error	1242	Subquery returns more than 1 row
drop table t1;
create table t1 (s1 char);
insert into t1 values ('e');
select * from t1 where 'f' > any (select s1 from t1);
s1
e
select * from t1 where 'f' > any (select s1 from t1 union select s1 from t1);
s1
e
explain extended select * from t1 where 'f' > any (select s1 from t1 union select s1 from t1);
id	select_type	table	type	possible_keys	key	key_len	ref	rows	filtered	Extra
1	PRIMARY	t1	system	NULL	NULL	NULL	NULL	1	100.00	
2	SUBQUERY	t1	system	NULL	NULL	NULL	NULL	1	100.00	
3	UNION	t1	system	NULL	NULL	NULL	NULL	1	100.00	
NULL	UNION RESULT	<union2,3>	ALL	NULL	NULL	NULL	NULL	NULL	NULL	
Warnings:
Note	1003	select 'e' AS `s1` from `test`.`t1` where 1
drop table t1;
CREATE TABLE t1 (number char(11) NOT NULL default '') ENGINE=MyISAM CHARSET=latin1;
INSERT INTO t1 VALUES ('69294728265'),('18621828126'),('89356874041'),('95895001874');
CREATE TABLE t2 (code char(5) NOT NULL default '',UNIQUE KEY code (code)) ENGINE=MyISAM CHARSET=latin1;
INSERT INTO t2 VALUES ('1'),('1226'),('1245'),('1862'),('18623'),('1874'),('1967'),('6');
select c.number as phone,(select p.code from t2 p where c.number like concat(p.code, '%') order by length(p.code) desc limit 1) as code from t1 c;
phone	code
69294728265	6
18621828126	1862
89356874041	NULL
95895001874	NULL
drop table t1, t2;
create table t1 (s1 int);
create table t2 (s1 int);
select * from t1 where (select count(*) from t2 where t1.s2) = 1;
ERROR 42S22: Unknown column 't1.s2' in 'where clause'
select * from t1 where (select count(*) from t2 group by t1.s2) = 1;
ERROR 42S22: Unknown column 't1.s2' in 'group statement'
select count(*) from t2 group by t1.s2;
ERROR 42S22: Unknown column 't1.s2' in 'group statement'
drop table t1, t2;
CREATE TABLE t1(COLA FLOAT NOT NULL,COLB FLOAT NOT NULL,COLC VARCHAR(20) DEFAULT NULL,PRIMARY KEY (COLA, COLB));
CREATE TABLE t2(COLA FLOAT NOT NULL,COLB FLOAT NOT NULL,COLC CHAR(1) NOT NULL,PRIMARY KEY (COLA));
INSERT INTO t1 VALUES (1,1,'1A3240'), (1,2,'4W2365');
INSERT INTO t2 VALUES (100, 200, 'C');
SELECT DISTINCT COLC FROM t1 WHERE COLA = (SELECT COLA FROM t2 WHERE COLB = 200 AND COLC ='C' LIMIT 1);
COLC
DROP TABLE t1, t2;
CREATE TABLE t1 (a int(1));
INSERT INTO t1 VALUES (1),(1),(1),(1),(1),(2),(3),(4),(5);
SELECT DISTINCT (SELECT a) FROM t1 LIMIT 100;
(SELECT a)
1
2
3
4
5
DROP TABLE t1;
CREATE TABLE `t1` (
`id` int(11) NOT NULL auto_increment,
`id_cns` tinyint(3) unsigned NOT NULL default '0',
`tipo` enum('','UNO','DUE') NOT NULL default '',
`anno_dep` smallint(4) unsigned zerofill NOT NULL default '0000',
`particolare` mediumint(8) unsigned NOT NULL default '0',
`generale` mediumint(8) unsigned NOT NULL default '0',
`bis` tinyint(3) unsigned NOT NULL default '0',
PRIMARY KEY  (`id`),
UNIQUE KEY `idx_cns_gen_anno` (`anno_dep`,`id_cns`,`generale`,`particolare`),
UNIQUE KEY `idx_cns_par_anno` (`id_cns`,`anno_dep`,`tipo`,`particolare`,`bis`)
);
INSERT INTO `t1` VALUES (1,16,'UNO',1987,2048,9681,0),(2,50,'UNO',1987,1536,13987,0),(3,16,'UNO',1987,2432,14594,0),(4,16,'UNO',1987,1792,13422,0),(5,16,'UNO',1987,1025,10240,0),(6,16,'UNO',1987,1026,7089,0);
CREATE TABLE `t2` (
`id` tinyint(3) unsigned NOT NULL auto_increment,
`max_anno_dep` smallint(6) unsigned NOT NULL default '0',
PRIMARY KEY  (`id`)
);
INSERT INTO `t2` VALUES (16,1987),(50,1990),(51,1990);
SELECT cns.id, cns.max_anno_dep, cns.max_anno_dep = (SELECT s.anno_dep FROM t1 AS s WHERE s.id_cns = cns.id ORDER BY s.anno_dep DESC LIMIT 1) AS PIPPO FROM t2 AS cns;
id	max_anno_dep	PIPPO
16	1987	1
50	1990	0
51	1990	NULL
DROP TABLE t1, t2;
create table t1 (a int);
insert into t1 values (1), (2), (3);
SET SQL_SELECT_LIMIT=1;
select sum(a) from (select * from t1) as a;
sum(a)
6
select 2 in (select * from t1);
2 in (select * from t1)
1
SET SQL_SELECT_LIMIT=default;
drop table t1;
CREATE TABLE t1 (a int, b int, INDEX (a));
INSERT INTO t1 VALUES (1, 1), (1, 2), (1, 3);
SELECT * FROM t1 WHERE a = (SELECT MAX(a) FROM t1 WHERE a = 1) ORDER BY b;
a	b
1	1
1	2
1	3
DROP TABLE t1;
create table t1(val varchar(10));
insert into t1 values ('aaa'), ('bbb'),('eee'),('mmm'),('ppp');
select count(*) from t1 as w1 where w1.val in (select w2.val from t1 as w2 where w2.val like 'm%') and w1.val in (select w3.val from t1 as w3 where w3.val like 'e%');
count(*)
0
drop table t1;
create table t1 (id int not null, text varchar(20) not null default '', primary key (id));
insert into t1 (id, text) values (1, 'text1'), (2, 'text2'), (3, 'text3'), (4, 'text4'), (5, 'text5'), (6, 'text6'), (7, 'text7'), (8, 'text8'), (9, 'text9'), (10, 'text10'), (11, 'text11'), (12, 'text12');
select * from t1 where id not in (select id from t1 where id < 8);
id	text
8	text8
9	text9
10	text10
11	text11
12	text12
select * from t1 as tt where not exists (select id from t1 where id < 8 and (id = tt.id or id is null) having id is not null);
id	text
8	text8
9	text9
10	text10
11	text11
12	text12
explain extended select * from t1 where id not in (select id from t1 where id < 8);
id	select_type	table	type	possible_keys	key	key_len	ref	rows	filtered	Extra
1	PRIMARY	t1	ALL	NULL	NULL	NULL	NULL	12	100.00	Using where
2	DEPENDENT SUBQUERY	t1	unique_subquery	PRIMARY	PRIMARY	4	func	1	100.00	Using index; Using where
Warnings:
Note	1003	select `test`.`t1`.`id` AS `id`,`test`.`t1`.`text` AS `text` from `test`.`t1` where (not(<in_optimizer>(`test`.`t1`.`id`,<exists>(<primary_index_lookup>(<cache>(`test`.`t1`.`id`) in t1 on PRIMARY where ((`test`.`t1`.`id` < 8) and (<cache>(`test`.`t1`.`id`) = `test`.`t1`.`id`)))))))
explain extended select * from t1 as tt where not exists (select id from t1 where id < 8 and (id = tt.id or id is null) having id is not null);
id	select_type	table	type	possible_keys	key	key_len	ref	rows	filtered	Extra
1	PRIMARY	tt	ALL	NULL	NULL	NULL	NULL	12	100.00	Using where
2	DEPENDENT SUBQUERY	t1	eq_ref	PRIMARY	PRIMARY	4	test.tt.id	1	100.00	Using where; Using index
Warnings:
Note	1276	Field or reference 'test.tt.id' of SELECT #2 was resolved in SELECT #1
Note	1003	select `test`.`tt`.`id` AS `id`,`test`.`tt`.`text` AS `text` from `test`.`t1` `tt` where (not(exists(select `test`.`t1`.`id` AS `id` from `test`.`t1` where ((`test`.`t1`.`id` < 8) and (`test`.`t1`.`id` = `test`.`tt`.`id`)) having (`test`.`t1`.`id` is not null))))
insert into t1 (id, text) values (1000, 'text1000'), (1001, 'text1001');
create table t2 (id int not null, text varchar(20) not null default '', primary key (id));
insert into t2 (id, text) values (1, 'text1'), (2, 'text2'), (3, 'text3'), (4, 'text4'), (5, 'text5'), (6, 'text6'), (7, 'text7'), (8, 'text8'), (9, 'text9'), (10, 'text10'), (11, 'text1'), (12, 'text2'), (13, 'text3'), (14, 'text4'), (15, 'text5'), (16, 'text6'), (17, 'text7'), (18, 'text8'), (19, 'text9'), (20, 'text10'),(21, 'text1'), (22, 'text2'), (23, 'text3'), (24, 'text4'), (25, 'text5'), (26, 'text6'), (27, 'text7'), (28, 'text8'), (29, 'text9'), (30, 'text10'), (31, 'text1'), (32, 'text2'), (33, 'text3'), (34, 'text4'), (35, 'text5'), (36, 'text6'), (37, 'text7'), (38, 'text8'), (39, 'text9'), (40, 'text10'), (41, 'text1'), (42, 'text2'), (43, 'text3'), (44, 'text4'), (45, 'text5'), (46, 'text6'), (47, 'text7'), (48, 'text8'), (49, 'text9'), (50, 'text10');
select * from t1 a left join t2 b on (a.id=b.id or b.id is null) join t1 c on (if(isnull(b.id), 1000, b.id)=c.id);
id	text	id	text	id	text
1	text1	1	text1	1	text1
2	text2	2	text2	2	text2
3	text3	3	text3	3	text3
4	text4	4	text4	4	text4
5	text5	5	text5	5	text5
6	text6	6	text6	6	text6
7	text7	7	text7	7	text7
8	text8	8	text8	8	text8
9	text9	9	text9	9	text9
10	text10	10	text10	10	text10
11	text11	11	text1	11	text11
12	text12	12	text2	12	text12
1000	text1000	NULL	NULL	1000	text1000
1001	text1001	NULL	NULL	1000	text1000
explain extended select * from t1 a left join t2 b on (a.id=b.id or b.id is null) join t1 c on (if(isnull(b.id), 1000, b.id)=c.id);
id	select_type	table	type	possible_keys	key	key_len	ref	rows	filtered	Extra
1	SIMPLE	a	ALL	NULL	NULL	NULL	NULL	14	100.00	
1	SIMPLE	b	eq_ref	PRIMARY	PRIMARY	4	test.a.id	2	100.00	
1	SIMPLE	c	eq_ref	PRIMARY	PRIMARY	4	func	1	100.00	Using index condition
Warnings:
Note	1003	select `test`.`a`.`id` AS `id`,`test`.`a`.`text` AS `text`,`test`.`b`.`id` AS `id`,`test`.`b`.`text` AS `text`,`test`.`c`.`id` AS `id`,`test`.`c`.`text` AS `text` from `test`.`t1` `a` left join `test`.`t2` `b` on(((`test`.`b`.`id` = `test`.`a`.`id`) or isnull(`test`.`b`.`id`))) join `test`.`t1` `c` where (if(isnull(`test`.`b`.`id`),1000,`test`.`b`.`id`) = `test`.`c`.`id`)
drop table t1,t2;
create table t1 (a int);
insert into t1 values (1);
explain select benchmark(1000, (select a from t1 where a=sha(rand())));
id	select_type	table	type	possible_keys	key	key_len	ref	rows	Extra
1	PRIMARY	NULL	NULL	NULL	NULL	NULL	NULL	NULL	No tables used
2	UNCACHEABLE SUBQUERY	t1	system	NULL	NULL	NULL	NULL	1	
drop table t1;
create table t1(id int);
create table t2(id int);
create table t3(flag int);
select (select * from t3 where id not null) from t1, t2;
ERROR 42000: You have an error in your SQL syntax; check the manual that corresponds to your MySQL server version for the right syntax to use near 'null) from t1, t2' at line 1
drop table t1,t2,t3;
CREATE TABLE t1 (id INT);
CREATE TABLE t2 (id INT);
INSERT INTO t1 VALUES (1), (2);
INSERT INTO t2 VALUES (1);
SELECT t1.id, ( SELECT COUNT(t.id) FROM t2 AS t WHERE t.id = t1.id ) AS c FROM t1 LEFT JOIN t2 USING (id);
id	c
1	1
2	0
SELECT id, ( SELECT COUNT(t.id) FROM t2 AS t WHERE t.id = t1.id ) AS c FROM t1 LEFT JOIN t2 USING (id);
id	c
1	1
2	0
SELECT t1.id, ( SELECT COUNT(t.id) FROM t2 AS t WHERE t.id = t1.id ) AS c FROM t1 LEFT JOIN t2 USING (id) ORDER BY t1.id;
id	c
1	1
2	0
SELECT id, ( SELECT COUNT(t.id) FROM t2 AS t WHERE t.id = t1.id ) AS c FROM t1 LEFT JOIN t2 USING (id) ORDER BY id;
id	c
1	1
2	0
DROP TABLE t1,t2;
CREATE TABLE t1 ( a int, b int );
INSERT INTO t1 VALUES (1,1),(2,2),(3,3);
SELECT a FROM t1 WHERE a > ANY ( SELECT a FROM t1 WHERE b = 2 );
a
3
SELECT a FROM t1 WHERE a < ANY ( SELECT a FROM t1 WHERE b = 2 );
a
1
SELECT a FROM t1 WHERE a = ANY ( SELECT a FROM t1 WHERE b = 2 );
a
2
SELECT a FROM t1 WHERE a >= ANY ( SELECT a FROM t1 WHERE b = 2 );
a
2
3
SELECT a FROM t1 WHERE a <= ANY ( SELECT a FROM t1 WHERE b = 2 );
a
1
2
SELECT a FROM t1 WHERE a <> ANY ( SELECT a FROM t1 WHERE b = 2 );
a
1
3
SELECT a FROM t1 WHERE a > ALL ( SELECT a FROM t1 WHERE b = 2 );
a
3
SELECT a FROM t1 WHERE a < ALL ( SELECT a FROM t1 WHERE b = 2 );
a
1
SELECT a FROM t1 WHERE a = ALL ( SELECT a FROM t1 WHERE b = 2 );
a
2
SELECT a FROM t1 WHERE a >= ALL ( SELECT a FROM t1 WHERE b = 2 );
a
2
3
SELECT a FROM t1 WHERE a <= ALL ( SELECT a FROM t1 WHERE b = 2 );
a
1
2
SELECT a FROM t1 WHERE a <> ALL ( SELECT a FROM t1 WHERE b = 2 );
a
1
3
ALTER TABLE t1 ADD INDEX (a);
SELECT a FROM t1 WHERE a > ANY ( SELECT a FROM t1 WHERE b = 2 );
a
3
SELECT a FROM t1 WHERE a < ANY ( SELECT a FROM t1 WHERE b = 2 );
a
1
SELECT a FROM t1 WHERE a = ANY ( SELECT a FROM t1 WHERE b = 2 );
a
2
SELECT a FROM t1 WHERE a >= ANY ( SELECT a FROM t1 WHERE b = 2 );
a
2
3
SELECT a FROM t1 WHERE a <= ANY ( SELECT a FROM t1 WHERE b = 2 );
a
1
2
SELECT a FROM t1 WHERE a <> ANY ( SELECT a FROM t1 WHERE b = 2 );
a
1
3
SELECT a FROM t1 WHERE a > ALL ( SELECT a FROM t1 WHERE b = 2 );
a
3
SELECT a FROM t1 WHERE a < ALL ( SELECT a FROM t1 WHERE b = 2 );
a
1
SELECT a FROM t1 WHERE a = ALL ( SELECT a FROM t1 WHERE b = 2 );
a
2
SELECT a FROM t1 WHERE a >= ALL ( SELECT a FROM t1 WHERE b = 2 );
a
2
3
SELECT a FROM t1 WHERE a <= ALL ( SELECT a FROM t1 WHERE b = 2 );
a
1
2
SELECT a FROM t1 WHERE a <> ALL ( SELECT a FROM t1 WHERE b = 2 );
a
1
3
SELECT a FROM t1 WHERE a > ANY (SELECT a FROM t1 HAVING a = 2);
a
3
SELECT a FROM t1 WHERE a < ANY (SELECT a FROM t1 HAVING a = 2);
a
1
SELECT a FROM t1 WHERE a = ANY (SELECT a FROM t1 HAVING a = 2);
a
2
SELECT a FROM t1 WHERE a >= ANY (SELECT a FROM t1 HAVING a = 2);
a
2
3
SELECT a FROM t1 WHERE a <= ANY (SELECT a FROM t1 HAVING a = 2);
a
1
2
SELECT a FROM t1 WHERE a <> ANY (SELECT a FROM t1 HAVING a = 2);
a
1
3
SELECT a FROM t1 WHERE a > ALL (SELECT a FROM t1 HAVING a = 2);
a
3
SELECT a FROM t1 WHERE a < ALL (SELECT a FROM t1 HAVING a = 2);
a
1
SELECT a FROM t1 WHERE a = ALL (SELECT a FROM t1 HAVING a = 2);
a
2
SELECT a FROM t1 WHERE a >= ALL (SELECT a FROM t1 HAVING a = 2);
a
2
3
SELECT a FROM t1 WHERE a <= ALL (SELECT a FROM t1 HAVING a = 2);
a
1
2
SELECT a FROM t1 WHERE a <> ALL (SELECT a FROM t1 HAVING a = 2);
a
1
3
SELECT a FROM t1 WHERE a > ANY (SELECT a FROM t1 WHERE b = 2 UNION SELECT a FROM t1 WHERE b = 2);
a
3
SELECT a FROM t1 WHERE a < ANY (SELECT a FROM t1 WHERE b = 2 UNION SELECT a FROM t1 WHERE b = 2);
a
1
SELECT a FROM t1 WHERE a = ANY (SELECT a FROM t1 WHERE b = 2 UNION SELECT a FROM t1 WHERE b = 2);
a
2
SELECT a FROM t1 WHERE a >= ANY (SELECT a FROM t1 WHERE b = 2 UNION SELECT a FROM t1 WHERE b = 2);
a
2
3
SELECT a FROM t1 WHERE a <= ANY (SELECT a FROM t1 WHERE b = 2 UNION SELECT a FROM t1 WHERE b = 2);
a
1
2
SELECT a FROM t1 WHERE a <> ANY (SELECT a FROM t1 WHERE b = 2 UNION SELECT a FROM t1 WHERE b = 2);
a
1
3
SELECT a FROM t1 WHERE a > ALL (SELECT a FROM t1 WHERE b = 2 UNION SELECT a FROM t1 WHERE b = 2);
a
3
SELECT a FROM t1 WHERE a < ALL (SELECT a FROM t1 WHERE b = 2 UNION SELECT a FROM t1 WHERE b = 2);
a
1
SELECT a FROM t1 WHERE a = ALL (SELECT a FROM t1 WHERE b = 2 UNION SELECT a FROM t1 WHERE b = 2);
a
2
SELECT a FROM t1 WHERE a >= ALL (SELECT a FROM t1 WHERE b = 2 UNION SELECT a FROM t1 WHERE b = 2);
a
2
3
SELECT a FROM t1 WHERE a <= ALL (SELECT a FROM t1 WHERE b = 2 UNION SELECT a FROM t1 WHERE b = 2);
a
1
2
SELECT a FROM t1 WHERE a <> ALL (SELECT a FROM t1 WHERE b = 2 UNION SELECT a FROM t1 WHERE b = 2);
a
1
3
SELECT a FROM t1 WHERE a > ANY (SELECT a FROM t1 HAVING a = 2 UNION SELECT a FROM t1 HAVING a = 2);
a
3
SELECT a FROM t1 WHERE a < ANY (SELECT a FROM t1 HAVING a = 2 UNION SELECT a FROM t1 HAVING a = 2);
a
1
SELECT a FROM t1 WHERE a = ANY (SELECT a FROM t1 HAVING a = 2 UNION SELECT a FROM t1 HAVING a = 2);
a
2
SELECT a FROM t1 WHERE a >= ANY (SELECT a FROM t1 HAVING a = 2 UNION SELECT a FROM t1 HAVING a = 2);
a
2
3
SELECT a FROM t1 WHERE a <= ANY (SELECT a FROM t1 HAVING a = 2 UNION SELECT a FROM t1 HAVING a = 2);
a
1
2
SELECT a FROM t1 WHERE a <> ANY (SELECT a FROM t1 HAVING a = 2 UNION SELECT a FROM t1 HAVING a = 2);
a
1
3
SELECT a FROM t1 WHERE a > ALL (SELECT a FROM t1 HAVING a = 2 UNION SELECT a FROM t1 HAVING a = 2);
a
3
SELECT a FROM t1 WHERE a < ALL (SELECT a FROM t1 HAVING a = 2 UNION SELECT a FROM t1 HAVING a = 2);
a
1
SELECT a FROM t1 WHERE a = ALL (SELECT a FROM t1 HAVING a = 2 UNION SELECT a FROM t1 HAVING a = 2);
a
2
SELECT a FROM t1 WHERE a >= ALL (SELECT a FROM t1 HAVING a = 2 UNION SELECT a FROM t1 HAVING a = 2);
a
2
3
SELECT a FROM t1 WHERE a <= ALL (SELECT a FROM t1 HAVING a = 2 UNION SELECT a FROM t1 HAVING a = 2);
a
1
2
SELECT a FROM t1 WHERE a <> ALL (SELECT a FROM t1 HAVING a = 2 UNION SELECT a FROM t1 HAVING a = 2);
a
1
3
SELECT a FROM t1 WHERE (1,2) > ANY (SELECT a FROM t1 WHERE b = 2);
ERROR 21000: Operand should contain 1 column(s)
SELECT a FROM t1 WHERE a > ANY (SELECT a,2 FROM t1 WHERE b = 2);
ERROR 21000: Operand should contain 1 column(s)
SELECT a FROM t1 WHERE (1,2) > ANY (SELECT a,2 FROM t1 WHERE b = 2);
ERROR 21000: Operand should contain 1 column(s)
SELECT a FROM t1 WHERE (1,2) > ALL (SELECT a FROM t1 WHERE b = 2);
ERROR 21000: Operand should contain 1 column(s)
SELECT a FROM t1 WHERE a > ALL (SELECT a,2 FROM t1 WHERE b = 2);
ERROR 21000: Operand should contain 1 column(s)
SELECT a FROM t1 WHERE (1,2) > ALL (SELECT a,2 FROM t1 WHERE b = 2);
ERROR 21000: Operand should contain 1 column(s)
SELECT a FROM t1 WHERE (1,2) = ALL (SELECT a,2 FROM t1 WHERE b = 2);
ERROR 21000: Operand should contain 1 column(s)
SELECT a FROM t1 WHERE (1,2) <> ANY (SELECT a,2 FROM t1 WHERE b = 2);
ERROR 21000: Operand should contain 1 column(s)
SELECT a FROM t1 WHERE (1,2) = ANY (SELECT a FROM t1 WHERE b = 2);
ERROR 21000: Operand should contain 2 column(s)
SELECT a FROM t1 WHERE a = ANY (SELECT a,2 FROM t1 WHERE b = 2);
ERROR 21000: Operand should contain 1 column(s)
SELECT a FROM t1 WHERE (1,2) = ANY (SELECT a,2 FROM t1 WHERE b = 2);
a
SELECT a FROM t1 WHERE (1,2) <> ALL (SELECT a FROM t1 WHERE b = 2);
ERROR 21000: Operand should contain 2 column(s)
SELECT a FROM t1 WHERE a <> ALL (SELECT a,2 FROM t1 WHERE b = 2);
ERROR 21000: Operand should contain 1 column(s)
SELECT a FROM t1 WHERE (1,2) <> ALL (SELECT a,2 FROM t1 WHERE b = 2);
a
1
2
3
SELECT a FROM t1 WHERE (a,1) = ANY (SELECT a,1 FROM t1 WHERE b = 2);
a
2
SELECT a FROM t1 WHERE (a,1) <> ALL (SELECT a,1 FROM t1 WHERE b = 2);
a
1
3
SELECT a FROM t1 WHERE (a,1) = ANY (SELECT a,1 FROM t1 HAVING a = 2);
a
2
SELECT a FROM t1 WHERE (a,1) <> ALL (SELECT a,1 FROM t1 HAVING a = 2);
a
1
3
SELECT a FROM t1 WHERE (a,1) = ANY (SELECT a,1 FROM t1 WHERE b = 2 UNION SELECT a,1 FROM t1 WHERE b = 2);
a
2
SELECT a FROM t1 WHERE (a,1) <> ALL (SELECT a,1 FROM t1 WHERE b = 2 UNION SELECT a,1 FROM t1 WHERE b = 2);
a
1
3
SELECT a FROM t1 WHERE (a,1) = ANY (SELECT a,1 FROM t1 HAVING a = 2 UNION SELECT a,1 FROM t1 HAVING a = 2);
a
2
SELECT a FROM t1 WHERE (a,1) <> ALL (SELECT a,1 FROM t1 HAVING a = 2 UNION SELECT a,1 FROM t1 HAVING a = 2);
a
1
3
SELECT a FROM t1 WHERE a > ANY (SELECT a FROM t1 WHERE b = 2 group by a);
a
3
SELECT a FROM t1 WHERE a < ANY (SELECT a FROM t1 WHERE b = 2 group by a);
a
1
SELECT a FROM t1 WHERE a = ANY (SELECT a FROM t1 WHERE b = 2 group by a);
a
2
SELECT a FROM t1 WHERE a >= ANY (SELECT a FROM t1 WHERE b = 2 group by a);
a
2
3
SELECT a FROM t1 WHERE a <= ANY (SELECT a FROM t1 WHERE b = 2 group by a);
a
1
2
SELECT a FROM t1 WHERE a <> ANY (SELECT a FROM t1 WHERE b = 2 group by a);
a
1
3
SELECT a FROM t1 WHERE a > ALL (SELECT a FROM t1 WHERE b = 2 group by a);
a
3
SELECT a FROM t1 WHERE a < ALL (SELECT a FROM t1 WHERE b = 2 group by a);
a
1
SELECT a FROM t1 WHERE a = ALL (SELECT a FROM t1 WHERE b = 2 group by a);
a
2
SELECT a FROM t1 WHERE a >= ALL (SELECT a FROM t1 WHERE b = 2 group by a);
a
2
3
SELECT a FROM t1 WHERE a <= ALL (SELECT a FROM t1 WHERE b = 2 group by a);
a
1
2
SELECT a FROM t1 WHERE a <> ALL (SELECT a FROM t1 WHERE b = 2 group by a);
a
1
3
SELECT a FROM t1 WHERE a > ANY (SELECT a FROM t1 group by a HAVING a = 2);
a
3
SELECT a FROM t1 WHERE a < ANY (SELECT a FROM t1 group by a HAVING a = 2);
a
1
SELECT a FROM t1 WHERE a = ANY (SELECT a FROM t1 group by a HAVING a = 2);
a
2
SELECT a FROM t1 WHERE a >= ANY (SELECT a FROM t1 group by a HAVING a = 2);
a
2
3
SELECT a FROM t1 WHERE a <= ANY (SELECT a FROM t1 group by a HAVING a = 2);
a
1
2
SELECT a FROM t1 WHERE a <> ANY (SELECT a FROM t1 group by a HAVING a = 2);
a
1
3
SELECT a FROM t1 WHERE a > ALL (SELECT a FROM t1 group by a HAVING a = 2);
a
3
SELECT a FROM t1 WHERE a < ALL (SELECT a FROM t1 group by a HAVING a = 2);
a
1
SELECT a FROM t1 WHERE a = ALL (SELECT a FROM t1 group by a HAVING a = 2);
a
2
SELECT a FROM t1 WHERE a >= ALL (SELECT a FROM t1 group by a HAVING a = 2);
a
2
3
SELECT a FROM t1 WHERE a <= ALL (SELECT a FROM t1 group by a HAVING a = 2);
a
1
2
SELECT a FROM t1 WHERE a <> ALL (SELECT a FROM t1 group by a HAVING a = 2);
a
1
3
SELECT concat(EXISTS(SELECT a FROM t1 WHERE b = 2 and a.a > t1.a), '-') from t1 a;
concat(EXISTS(SELECT a FROM t1 WHERE b = 2 and a.a > t1.a), '-')
0-
0-
1-
SELECT concat(EXISTS(SELECT a FROM t1 WHERE b = 2 and a.a < t1.a), '-') from t1 a;
concat(EXISTS(SELECT a FROM t1 WHERE b = 2 and a.a < t1.a), '-')
1-
0-
0-
SELECT concat(EXISTS(SELECT a FROM t1 WHERE b = 2 and a.a = t1.a), '-') from t1 a;
concat(EXISTS(SELECT a FROM t1 WHERE b = 2 and a.a = t1.a), '-')
0-
1-
0-
DROP TABLE t1;
CREATE TABLE t1 ( a double, b double );
INSERT INTO t1 VALUES (1,1),(2,2),(3,3);
SELECT a FROM t1 WHERE a > ANY (SELECT a FROM t1 WHERE b = 2e0);
a
3
SELECT a FROM t1 WHERE a < ANY (SELECT a FROM t1 WHERE b = 2e0);
a
1
SELECT a FROM t1 WHERE a = ANY (SELECT a FROM t1 WHERE b = 2e0);
a
2
SELECT a FROM t1 WHERE a >= ANY (SELECT a FROM t1 WHERE b = 2e0);
a
2
3
SELECT a FROM t1 WHERE a <= ANY (SELECT a FROM t1 WHERE b = 2e0);
a
1
2
SELECT a FROM t1 WHERE a <> ANY (SELECT a FROM t1 WHERE b = 2e0);
a
1
3
SELECT a FROM t1 WHERE a > ALL (SELECT a FROM t1 WHERE b = 2e0);
a
3
SELECT a FROM t1 WHERE a < ALL (SELECT a FROM t1 WHERE b = 2e0);
a
1
SELECT a FROM t1 WHERE a = ALL (SELECT a FROM t1 WHERE b = 2e0);
a
2
SELECT a FROM t1 WHERE a >= ALL (SELECT a FROM t1 WHERE b = 2e0);
a
2
3
SELECT a FROM t1 WHERE a <= ALL (SELECT a FROM t1 WHERE b = 2e0);
a
1
2
SELECT a FROM t1 WHERE a <> ALL (SELECT a FROM t1 WHERE b = 2e0);
a
1
3
DROP TABLE t1;
CREATE TABLE t1 ( a char(1), b char(1));
INSERT INTO t1 VALUES ('1','1'),('2','2'),('3','3');
SELECT a FROM t1 WHERE a > ANY (SELECT a FROM t1 WHERE b = '2');
a
3
SELECT a FROM t1 WHERE a < ANY (SELECT a FROM t1 WHERE b = '2');
a
1
SELECT a FROM t1 WHERE a = ANY (SELECT a FROM t1 WHERE b = '2');
a
2
SELECT a FROM t1 WHERE a >= ANY (SELECT a FROM t1 WHERE b = '2');
a
2
3
SELECT a FROM t1 WHERE a <= ANY (SELECT a FROM t1 WHERE b = '2');
a
1
2
SELECT a FROM t1 WHERE a <> ANY (SELECT a FROM t1 WHERE b = '2');
a
1
3
SELECT a FROM t1 WHERE a > ALL (SELECT a FROM t1 WHERE b = '2');
a
3
SELECT a FROM t1 WHERE a < ALL (SELECT a FROM t1 WHERE b = '2');
a
1
SELECT a FROM t1 WHERE a = ALL (SELECT a FROM t1 WHERE b = '2');
a
2
SELECT a FROM t1 WHERE a >= ALL (SELECT a FROM t1 WHERE b = '2');
a
2
3
SELECT a FROM t1 WHERE a <= ALL (SELECT a FROM t1 WHERE b = '2');
a
1
2
SELECT a FROM t1 WHERE a <> ALL (SELECT a FROM t1 WHERE b = '2');
a
1
3
DROP TABLE t1;
create table t1 (a int, b int);
insert into t1 values (1,2),(3,4);
select * from t1 up where exists (select * from t1 where t1.a=up.a);
a	b
1	2
3	4
explain extended select * from t1 up where exists (select * from t1 where t1.a=up.a);
id	select_type	table	type	possible_keys	key	key_len	ref	rows	filtered	Extra
1	PRIMARY	up	ALL	NULL	NULL	NULL	NULL	2	100.00	Using where
2	DEPENDENT SUBQUERY	t1	ALL	NULL	NULL	NULL	NULL	2	100.00	Using where
Warnings:
Note	1276	Field or reference 'test.up.a' of SELECT #2 was resolved in SELECT #1
Note	1003	select `test`.`up`.`a` AS `a`,`test`.`up`.`b` AS `b` from `test`.`t1` `up` where exists(select 1 AS `Not_used` from `test`.`t1` where (`test`.`t1`.`a` = `test`.`up`.`a`))
drop table t1;
CREATE TABLE t1 (t1_a int);
INSERT INTO t1 VALUES (1);
CREATE TABLE t2 (t2_a int, t2_b int, PRIMARY KEY (t2_a, t2_b));
INSERT INTO t2 VALUES (1, 1), (1, 2);
SELECT * FROM t1, t2 table2 WHERE t1_a = 1 AND table2.t2_a = 1
HAVING table2.t2_b = (SELECT MAX(t2_b) FROM t2 WHERE t2_a = table2.t2_a);
t1_a	t2_a	t2_b
1	1	2
DROP TABLE t1, t2;
CREATE TABLE t1 (id int(11) default NULL,name varchar(10) default NULL);
INSERT INTO t1 VALUES (1,'Tim'),(2,'Rebecca'),(3,NULL);
CREATE TABLE t2 (id int(11) default NULL, pet varchar(10) default NULL);
INSERT INTO t2 VALUES (1,'Fido'),(2,'Spot'),(3,'Felix');
SELECT a.*, b.* FROM (SELECT * FROM t1) AS a JOIN t2 as b on a.id=b.id;
id	name	id	pet
1	Tim	1	Fido
2	Rebecca	2	Spot
3	NULL	3	Felix
drop table t1,t2;
CREATE TABLE t1 ( a int, b int );
CREATE TABLE t2 ( c int, d int );
INSERT INTO t1 VALUES (1,2), (2,3), (3,4);
SELECT a AS abc, b FROM t1 outr WHERE b = 
(SELECT MIN(b) FROM t1 WHERE a=outr.a);
abc	b
1	2
2	3
3	4
INSERT INTO t2 SELECT a AS abc, b FROM t1 outr WHERE b = 
(SELECT MIN(b) FROM t1 WHERE a=outr.a);
select * from t2;
c	d
1	2
2	3
3	4
CREATE TABLE t3 SELECT a AS abc, b FROM t1 outr WHERE b = 
(SELECT MIN(b) FROM t1 WHERE a=outr.a);
select * from t3;
abc	b
1	2
2	3
3	4
prepare stmt1 from "INSERT INTO t2 SELECT a AS abc, b FROM t1 outr WHERE b = (SELECT MIN(b) FROM t1 WHERE a=outr.a);";
execute stmt1;
deallocate prepare stmt1;
select * from t2;
c	d
1	2
2	3
3	4
1	2
2	3
3	4
drop table t3;
prepare stmt1 from "CREATE TABLE t3 SELECT a AS abc, b FROM t1 outr WHERE b = (SELECT MIN(b) FROM t1 WHERE a=outr.a);";
execute stmt1;
select * from t3;
abc	b
1	2
2	3
3	4
deallocate prepare stmt1;
DROP TABLE t1, t2, t3;
CREATE TABLE `t1` ( `a` int(11) default NULL) ENGINE=MyISAM DEFAULT CHARSET=latin1;
insert into t1 values (1);
CREATE TABLE `t2` ( `b` int(11) default NULL, `a` int(11) default NULL) ENGINE=MyISAM DEFAULT CHARSET=latin1;
insert into t2 values (1,2);
select t000.a, count(*) `C` FROM t1 t000 GROUP BY t000.a HAVING count(*) > ALL (SELECT count(*) FROM t2 t001 WHERE t001.a=1);
a	C
1	1
drop table t1,t2;
create table t1 (a int not null auto_increment primary key, b varchar(40), fulltext(b));
insert into t1 (b) values ('ball'),('ball games'), ('games'), ('foo'), ('foobar'), ('Serg'), ('Sergei'),('Georg'), ('Patrik'),('Hakan');
create table t2 (a int);
insert into t2 values (1),(3),(2),(7);
select a,b from t1 where match(b) against ('Ball') > 0;
a	b
1	ball
2	ball games
select a from t2 where a in (select a from t1 where match(b) against ('Ball') > 0);
a
1
2
drop table t1,t2;
CREATE TABLE t1(`IZAVORGANG_ID` VARCHAR(11) CHARACTER SET latin1 COLLATE latin1_bin,`KUERZEL` VARCHAR(10) CHARACTER SET latin1 COLLATE latin1_bin,`IZAANALYSEART_ID` VARCHAR(11) CHARACTER SET latin1 COLLATE latin1_bin,`IZAPMKZ_ID` VARCHAR(11) CHARACTER SET latin1 COLLATE latin1_bin);
CREATE INDEX AK01IZAVORGANG ON t1(izaAnalyseart_id,Kuerzel);
INSERT INTO t1(`IZAVORGANG_ID`,`KUERZEL`,`IZAANALYSEART_ID`,`IZAPMKZ_ID`)VALUES('D0000000001','601','D0000000001','I0000000001');
INSERT INTO t1(`IZAVORGANG_ID`,`KUERZEL`,`IZAANALYSEART_ID`,`IZAPMKZ_ID`)VALUES('D0000000002','602','D0000000001','I0000000001');
INSERT INTO t1(`IZAVORGANG_ID`,`KUERZEL`,`IZAANALYSEART_ID`,`IZAPMKZ_ID`)VALUES('D0000000003','603','D0000000001','I0000000001');
INSERT INTO t1(`IZAVORGANG_ID`,`KUERZEL`,`IZAANALYSEART_ID`,`IZAPMKZ_ID`)VALUES('D0000000004','101','D0000000001','I0000000001');
SELECT `IZAVORGANG_ID` FROM t1 WHERE `KUERZEL` IN(SELECT MIN(`KUERZEL`)`Feld1` FROM t1 WHERE `KUERZEL` LIKE'601%'And`IZAANALYSEART_ID`='D0000000001');
IZAVORGANG_ID
D0000000001
drop table t1;
CREATE TABLE `t1` ( `aid` int(11) NOT NULL default '0', `bid` int(11) NOT NULL default '0', PRIMARY KEY  (`aid`,`bid`));
CREATE TABLE `t2` ( `aid` int(11) NOT NULL default '0', `bid` int(11) NOT NULL default '0', PRIMARY KEY  (`aid`,`bid`));
insert into t1 values (1,1),(1,2),(2,1),(2,2);
insert into t2 values (1,2),(2,2);
select * from t1 where t1.aid not in (select aid from t2 where bid=t1.bid);
aid	bid
1	1
2	1
alter table t2 drop primary key;
alter table t2 add key KEY1 (aid, bid);
select * from t1 where t1.aid not in (select aid from t2 where bid=t1.bid);
aid	bid
1	1
2	1
alter table t2 drop key KEY1;
alter table t2 add primary key (bid, aid);
select * from t1 where t1.aid not in (select aid from t2 where bid=t1.bid);
aid	bid
1	1
2	1
drop table t1,t2;
CREATE TABLE t1 (howmanyvalues bigint, avalue int);
INSERT INTO t1 VALUES (1, 1),(2, 1),(2, 2),(3, 1),(3, 2),(3, 3),(4, 1),(4, 2),(4, 3),(4, 4);
SELECT howmanyvalues, count(*) from t1 group by howmanyvalues;
howmanyvalues	count(*)
1	1
2	2
3	3
4	4
SELECT a.howmanyvalues, (SELECT count(*) from t1 b where b.howmanyvalues = a.howmanyvalues) as mycount from t1 a group by a.howmanyvalues;
howmanyvalues	mycount
1	1
2	2
3	3
4	4
CREATE INDEX t1_howmanyvalues_idx ON t1 (howmanyvalues);
SELECT a.howmanyvalues, (SELECT count(*) from t1 b where b.howmanyvalues+1 = a.howmanyvalues+1) as mycount from t1 a group by a.howmanyvalues;
howmanyvalues	mycount
1	1
2	2
3	3
4	4
SELECT a.howmanyvalues, (SELECT count(*) from t1 b where b.howmanyvalues = a.howmanyvalues) as mycount from t1 a group by a.howmanyvalues;
howmanyvalues	mycount
1	1
2	2
3	3
4	4
SELECT a.howmanyvalues, (SELECT count(*) from t1 b where b.howmanyvalues = a.avalue) as mycount from t1 a group by a.howmanyvalues;
howmanyvalues	mycount
1	1
2	1
3	1
4	1
drop table t1;
create table t1 (x int);
select  (select b.x from t1 as b where b.x=a.x) from t1 as a where a.x=2 group by a.x;
(select b.x from t1 as b where b.x=a.x)
drop table t1;
CREATE TABLE `t1` ( `master` int(10) unsigned NOT NULL default '0', `map` smallint(6) unsigned NOT NULL default '0', `slave` int(10) unsigned NOT NULL default '0', `access` int(10) unsigned NOT NULL default '0', UNIQUE KEY `access_u` (`master`,`map`,`slave`));
INSERT INTO `t1` VALUES (1,0,0,700),(1,1,1,400),(1,5,5,400),(1,12,12,400),(1,12,32,400),(4,12,32,400);
CREATE TABLE `t2` ( `id` int(10) unsigned NOT NULL default '0', `pid` int(10) unsigned NOT NULL default '0', `map` smallint(6) unsigned NOT NULL default '0', `level` tinyint(4) unsigned NOT NULL default '0', `title` varchar(255) default NULL, PRIMARY KEY  (`id`,`pid`,`map`), KEY `level` (`level`), KEY `id` (`id`,`map`)) ;
INSERT INTO `t2` VALUES (6,5,12,7,'a'),(12,0,0,7,'a'),(12,1,0,7,'a'),(12,5,5,7,'a'),(12,5,12,7,'a');
SELECT b.sc FROM (SELECT (SELECT a.access FROM t1 a WHERE a.map = op.map AND a.slave = op.pid AND a.master = 1) ac FROM t2 op WHERE op.id = 12 AND op.map = 0) b;
ERROR 42S22: Unknown column 'b.sc' in 'field list'
SELECT b.ac FROM (SELECT (SELECT a.access FROM t1 a WHERE a.map = op.map AND a.slave = op.pid AND a.master = 1) ac FROM t2 op WHERE op.id = 12 AND op.map = 0) b;
ac
700
NULL
drop tables t1,t2;
create table t1 (a int not null, b int not null, c int, primary key (a,b));
insert into t1 values (1,1,1), (2,2,2), (3,3,3);
set @b:= 0;
explain select sum(a) from t1 where b > @b;
id	select_type	table	type	possible_keys	key	key_len	ref	rows	Extra
1	SIMPLE	t1	index	NULL	PRIMARY	8	NULL	3	Using where; Using index
set @a:= (select sum(a) from t1 where b > @b);
explain select a from t1 where c=2;
id	select_type	table	type	possible_keys	key	key_len	ref	rows	Extra
1	SIMPLE	t1	ALL	NULL	NULL	NULL	NULL	3	Using where
do @a:= (select sum(a) from t1 where b > @b);
explain select a from t1 where c=2;
id	select_type	table	type	possible_keys	key	key_len	ref	rows	Extra
1	SIMPLE	t1	ALL	NULL	NULL	NULL	NULL	3	Using where
drop table t1;
set @got_val= (SELECT 1 FROM (SELECT 'A' as my_col) as T1 ) ;
create table t1 (a int, b int);
create table t2 (a int, b int);
insert into t1 values (1,1),(1,2),(1,3),(2,4),(2,5);
insert into t2 values (1,3),(2,1);
select distinct a,b, (select max(b) from t2 where t1.b=t2.a) from t1 order by t1.b;
a	b	(select max(b) from t2 where t1.b=t2.a)
1	1	3
1	2	1
1	3	NULL
2	4	NULL
2	5	NULL
drop table t1, t2;
create table t1 (id int);
create table t2 (id int, body text, fulltext (body));
insert into t1 values(1),(2),(3);
insert into t2 values (1,'test'), (2,'mysql'), (3,'test'), (4,'test');
select count(distinct id) from t1 where id in (select id from t2 where match(body) against ('mysql' in boolean mode));
count(distinct id)
1
drop table t2,t1;
create table t1 (s1 int,s2 int);
insert into t1 values (20,15);
select * from t1 where  (('a',null) <=> (select 'a',s2 from t1 where s1 = 0));
s1	s2
drop table t1;
create table t1 (s1 int);
insert into t1 values (1),(null);
select * from t1 where s1 < all (select s1 from t1);
s1
select s1, s1 < all (select s1 from t1) from t1;
s1	s1 < all (select s1 from t1)
1	0
NULL	NULL
drop table t1;
CREATE TABLE t1 (
Code char(3) NOT NULL default '',
Name char(52) NOT NULL default '',
Continent enum('Asia','Europe','North America','Africa','Oceania','Antarctica','South America') NOT NULL default 'Asia',
Region char(26) NOT NULL default '',
SurfaceArea float(10,2) NOT NULL default '0.00',
IndepYear smallint(6) default NULL,
Population int(11) NOT NULL default '0',
LifeExpectancy float(3,1) default NULL,
GNP float(10,2) default NULL,
GNPOld float(10,2) default NULL,
LocalName char(45) NOT NULL default '',
GovernmentForm char(45) NOT NULL default '',
HeadOfState char(60) default NULL,
Capital int(11) default NULL,
Code2 char(2) NOT NULL default ''
) ENGINE=MyISAM;
INSERT INTO t1 VALUES ('XXX','Xxxxx','Oceania','Xxxxxx',26.00,0,0,0,0,0,'Xxxxx','Xxxxx','Xxxxx',NULL,'XX');
INSERT INTO t1 VALUES ('ASM','American Samoa','Oceania','Polynesia',199.00,0,68000,75.1,334.00,NULL,'Amerika Samoa','US Territory','George W. Bush',54,'AS');
INSERT INTO t1 VALUES ('ATF','French Southern territories','Antarctica','Antarctica',7780.00,0,0,NULL,0.00,NULL,'Terres australes françaises','Nonmetropolitan Territory of France','Jacques Chirac',NULL,'TF');
INSERT INTO t1 VALUES ('UMI','United States Minor Outlying Islands','Oceania','Micronesia/Caribbean',16.00,0,0,NULL,0.00,NULL,'United States Minor Outlying Islands','Dependent Territory of the US','George W. Bush',NULL,'UM');
/*!40000 ALTER TABLE t1 ENABLE KEYS */;
SELECT DISTINCT Continent AS c FROM t1 outr WHERE 
Code <> SOME ( SELECT Code FROM t1 WHERE Continent = outr.Continent AND 
Population < 200);
c
Oceania
drop table t1;
create table t1 (a1 int);
create table t2 (b1 int);
select * from t1 where a2 > any(select b1 from t2);
ERROR 42S22: Unknown column 'a2' in 'IN/ALL/ANY subquery'
select * from t1 where a1 > any(select b1 from t2);
a1
drop table t1,t2;
create table t1 (a integer, b integer);
select (select * from t1) = (select 1,2);
(select * from t1) = (select 1,2)
NULL
select (select 1,2) = (select * from t1);
(select 1,2) = (select * from t1)
NULL
select  row(1,2) = ANY (select * from t1);
row(1,2) = ANY (select * from t1)
0
select  row(1,2) != ALL (select * from t1);
row(1,2) != ALL (select * from t1)
1
drop table t1;
create table t1 (a integer, b integer);
select row(1,(2,2)) in (select * from t1 );
ERROR 21000: Operand should contain 2 column(s)
select row(1,(2,2)) = (select * from t1 );
ERROR 21000: Operand should contain 2 column(s)
select (select * from t1) = row(1,(2,2));
ERROR 21000: Operand should contain 1 column(s)
drop table t1;
create  table t1 (a integer);
insert into t1 values (1);
select 1 = ALL (select 1 from t1 where 1 = xx ), 1 as xx ;
ERROR 42S22: Reference 'xx' not supported (forward reference in item list)
select 1 = ALL (select 1 from t1 where 1 = xx ), 1 as xx;
ERROR 42S22: Reference 'xx' not supported (forward reference in item list)
select 1 as xx, 1 = ALL (  select 1 from t1 where 1 = xx );
xx	1 = ALL (  select 1 from t1 where 1 = xx )
1	1
select 1 = ALL (select 1 from t1 where 1 = xx ), 1 as xx;
ERROR 42S22: Reference 'xx' not supported (forward reference in item list)
select 1 = ALL (select 1 from t1 where 1 = xx ), 1 as xx from DUAL;
ERROR 42S22: Reference 'xx' not supported (forward reference in item list)
drop table t1;
CREATE TABLE t1 (
categoryId int(11) NOT NULL,
courseId int(11) NOT NULL,
startDate datetime NOT NULL,
endDate datetime NOT NULL,
createDate datetime NOT NULL,
modifyDate timestamp NOT NULL,
attributes text NOT NULL
);
INSERT INTO t1 VALUES (1,41,'2004-02-09','2010-01-01','2004-02-09','2004-02-09',''),
(1,86,'2004-08-16','2004-08-16','2004-08-16','2004-08-16',''),
(1,87,'2004-08-16','2004-08-16','2004-08-16','2004-08-16',''),
(2,52,'2004-03-15','2004-10-01','2004-03-15','2004-09-17',''),
(2,53,'2004-03-16','2004-10-01','2004-03-16','2004-09-17',''),
(2,88,'2004-08-16','2004-08-16','2004-08-16','2004-08-16',''),
(2,89,'2004-08-16','2004-08-16','2004-08-16','2004-08-16',''),
(3,51,'2004-02-09','2010-01-01','2004-02-09','2004-02-09',''),
(5,12,'2004-02-18','2010-01-01','2004-02-18','2004-02-18','');
CREATE TABLE t2 (
userId int(11) NOT NULL,
courseId int(11) NOT NULL,
date datetime NOT NULL
);
INSERT INTO t2 VALUES (5141,71,'2003-11-18'),
(5141,72,'2003-11-25'),(5141,41,'2004-08-06'),
(5141,52,'2004-08-06'),(5141,53,'2004-08-06'),
(5141,12,'2004-08-06'),(5141,86,'2004-10-21'),
(5141,87,'2004-10-21'),(5141,88,'2004-10-21'),
(5141,89,'2004-10-22'),(5141,51,'2004-10-26');
CREATE TABLE t3 (
groupId int(11) NOT NULL,
parentId int(11) NOT NULL,
startDate datetime NOT NULL,
endDate datetime NOT NULL,
createDate datetime NOT NULL,
modifyDate timestamp NOT NULL,
ordering int(11)
);
INSERT INTO t3 VALUES (12,9,'1000-01-01','3999-12-31','2004-01-29','2004-01-29',NULL);
CREATE TABLE t4 (
id int(11) NOT NULL,
groupTypeId int(11) NOT NULL,
groupKey varchar(50) NOT NULL,
name text,
ordering int(11),
description text,
createDate datetime NOT NULL,
modifyDate timestamp NOT NULL
);
INSERT INTO t4 VALUES (9,5,'stationer','stationer',0,'Stationer','2004-01-29','2004-01-29'),
(12,5,'group2','group2',0,'group2','2004-01-29','2004-01-29');
CREATE TABLE t5 (
userId int(11) NOT NULL,
groupId int(11) NOT NULL,
createDate datetime NOT NULL,
modifyDate timestamp NOT NULL
);
INSERT INTO t5 VALUES (5141,12,'2004-08-06','2004-08-06');
select
count(distinct t2.userid) pass,
groupstuff.*,
count(t2.courseid) crse,
t1.categoryid, 
t2.courseid,
date_format(date, '%b%y') as colhead
from t2   
join t1 on t2.courseid=t1.courseid  
join
(
select 
t5.userid,  
parentid,  
parentgroup,  
childid,  
groupname,  
grouptypeid  
from t5 
join 
(
select t4.id as parentid,  
t4.name as parentgroup,  
t4.id as childid,  
t4.name as groupname,  
t4.grouptypeid  
from   t4  
) as gin on t5.groupid=gin.childid 
) as groupstuff on t2.userid = groupstuff.userid 
group by 
groupstuff.groupname, colhead , t2.courseid;
pass	userid	parentid	parentgroup	childid	groupname	grouptypeid	crse	categoryid	courseid	colhead
1	5141	12	group2	12	group2	5	1	5	12	Aug04
1	5141	12	group2	12	group2	5	1	1	41	Aug04
1	5141	12	group2	12	group2	5	1	2	52	Aug04
1	5141	12	group2	12	group2	5	1	2	53	Aug04
1	5141	12	group2	12	group2	5	1	3	51	Oct04
1	5141	12	group2	12	group2	5	1	1	86	Oct04
1	5141	12	group2	12	group2	5	1	1	87	Oct04
1	5141	12	group2	12	group2	5	1	2	88	Oct04
1	5141	12	group2	12	group2	5	1	2	89	Oct04
drop table t1, t2, t3, t4, t5;
create table t1 (a int);
insert into t1 values (1), (2), (3);
SELECT 1 FROM t1 WHERE (SELECT 1) in (SELECT 1);
1
1
1
1
drop table t1;
create table t1 (a int);
create table t2 (a int);
insert into t1 values (1),(2);
insert into t2 values (0),(1),(2),(3);
select a from t2 where a in (select a from t1);
a
1
2
select a from t2 having a in (select a from t1);
a
1
2
prepare stmt1 from "select a from t2 where a in (select a from t1)";
execute stmt1;
a
1
2
execute stmt1;
a
1
2
deallocate prepare stmt1;
prepare stmt1 from "select a from t2 having a in (select a from t1)";
execute stmt1;
a
1
2
execute stmt1;
a
1
2
deallocate prepare stmt1;
drop table t1, t2;
create table t1 (a int, b int);
insert into t1 values (1,2);
select 1 = (select * from t1);
ERROR 21000: Operand should contain 1 column(s)
select (select * from t1) = 1;
ERROR 21000: Operand should contain 2 column(s)
select (1,2) = (select a from t1);
ERROR 21000: Operand should contain 2 column(s)
select (select a from t1) = (1,2);
ERROR 21000: Operand should contain 1 column(s)
select (1,2,3) = (select * from t1);
ERROR 21000: Operand should contain 3 column(s)
select (select * from t1) = (1,2,3);
ERROR 21000: Operand should contain 2 column(s)
drop table t1;
CREATE TABLE `t1` (
`itemid` bigint(20) unsigned NOT NULL auto_increment,
`sessionid` bigint(20) unsigned default NULL,
`time` int(10) unsigned NOT NULL default '0',
`type` set('A','D','E','F','G','I','L','N','U') collate latin1_general_ci NOT
NULL default '',
`data` text collate latin1_general_ci NOT NULL,
PRIMARY KEY  (`itemid`)
) DEFAULT CHARSET=latin1 COLLATE=latin1_general_ci;
INSERT INTO `t1` VALUES (1, 1, 1, 'D', '');
CREATE TABLE `t2` (
`sessionid` bigint(20) unsigned NOT NULL auto_increment,
`pid` int(10) unsigned NOT NULL default '0',
`date` int(10) unsigned NOT NULL default '0',
`ip` varchar(15) collate latin1_general_ci NOT NULL default '',
PRIMARY KEY  (`sessionid`)
) DEFAULT CHARSET=latin1 COLLATE=latin1_general_ci;
INSERT INTO `t2` VALUES (1, 1, 1, '10.10.10.1');
SELECT s.ip, count( e.itemid ) FROM `t1` e JOIN t2 s ON s.sessionid = e.sessionid WHERE e.sessionid = ( SELECT sessionid FROM t2 ORDER BY sessionid DESC LIMIT 1 ) GROUP BY s.ip HAVING count( e.itemid ) >0 LIMIT 0 , 30;
ip	count( e.itemid )
10.10.10.1	1
drop tables t1,t2;
create table t1 (fld enum('0','1'));
insert into t1 values ('1');
select * from (select max(fld) from t1) as foo;
max(fld)
1
drop table t1;
CREATE TABLE t1 (one int, two int, flag char(1));
CREATE TABLE t2 (one int, two int, flag char(1));
INSERT INTO t1 VALUES(1,2,'Y'),(2,3,'Y'),(3,4,'Y'),(5,6,'N'),(7,8,'N');
INSERT INTO t2 VALUES(1,2,'Y'),(2,3,'Y'),(3,4,'Y'),(5,6,'N'),(7,8,'N');
SELECT * FROM t1
WHERE ROW(one,two) IN (SELECT DISTINCT one,two FROM t2 WHERE flag = 'N');
one	two	flag
5	6	N
7	8	N
SELECT * FROM t1
WHERE ROW(one,two) IN (SELECT DISTINCT one,two FROM t1 WHERE flag = 'N');
one	two	flag
5	6	N
7	8	N
insert into t2 values (null,null,'N');
insert into t2 values (null,3,'0');
insert into t2 values (null,5,'0');
insert into t2 values (10,null,'0');
insert into t1 values (10,3,'0');
insert into t1 values (10,5,'0');
insert into t1 values (10,10,'0');
SELECT one,two,ROW(one,two) IN (SELECT one,two FROM t2 WHERE flag = 'N') as 'test' from t1;
one	two	test
1	2	NULL
2	3	NULL
3	4	NULL
5	6	1
7	8	1
10	3	NULL
10	5	NULL
10	10	NULL
SELECT one,two from t1 where ROW(one,two) IN (SELECT one,two FROM t2 WHERE flag = 'N');
one	two
5	6
7	8
SELECT one,two,ROW(one,two) IN (SELECT one,two FROM t2 WHERE flag = 'N' group by one,two) as 'test' from t1;
one	two	test
1	2	NULL
2	3	NULL
3	4	NULL
5	6	1
7	8	1
10	3	NULL
10	5	NULL
10	10	NULL
SELECT one,two,ROW(one,two) IN (SELECT one,two FROM t2 WHERE flag = '0') as 'test' from t1;
one	two	test
1	2	0
2	3	NULL
3	4	0
5	6	0
7	8	0
10	3	NULL
10	5	NULL
10	10	NULL
SELECT one,two,ROW(one,two) IN (SELECT one,two FROM t2 WHERE flag = '0' group by one,two) as 'test' from t1;
one	two	test
1	2	0
2	3	NULL
3	4	0
5	6	0
7	8	0
10	3	NULL
10	5	NULL
10	10	NULL
explain extended SELECT one,two,ROW(one,two) IN (SELECT one,two FROM t2 WHERE flag = '0') as 'test' from t1;
id	select_type	table	type	possible_keys	key	key_len	ref	rows	filtered	Extra
1	PRIMARY	t1	ALL	NULL	NULL	NULL	NULL	8	100.00	
2	DEPENDENT SUBQUERY	t2	ALL	NULL	NULL	NULL	NULL	9	100.00	Using where
Warnings:
Note	1003	select `test`.`t1`.`one` AS `one`,`test`.`t1`.`two` AS `two`,<in_optimizer>((`test`.`t1`.`one`,`test`.`t1`.`two`),<exists>(select `test`.`t2`.`one` AS `one`,`test`.`t2`.`two` AS `two` from `test`.`t2` where ((`test`.`t2`.`flag` = '0') and trigcond(((<cache>(`test`.`t1`.`one`) = `test`.`t2`.`one`) or isnull(`test`.`t2`.`one`))) and trigcond(((<cache>(`test`.`t1`.`two`) = `test`.`t2`.`two`) or isnull(`test`.`t2`.`two`)))) having (trigcond(<is_not_null_test>(`test`.`t2`.`one`)) and trigcond(<is_not_null_test>(`test`.`t2`.`two`))))) AS `test` from `test`.`t1`
explain extended SELECT one,two from t1 where ROW(one,two) IN (SELECT one,two FROM t2 WHERE flag = 'N');
id	select_type	table	type	possible_keys	key	key_len	ref	rows	filtered	Extra
1	PRIMARY	t1	ALL	NULL	NULL	NULL	NULL	8	100.00	Start temporary
1	PRIMARY	t2	ALL	NULL	NULL	NULL	NULL	9	100.00	Using where; End temporary; Using join buffer
Warnings:
Note	1003	select `test`.`t1`.`one` AS `one`,`test`.`t1`.`two` AS `two` from `test`.`t1` semi join (`test`.`t2`) where ((`test`.`t2`.`two` = `test`.`t1`.`two`) and (`test`.`t2`.`one` = `test`.`t1`.`one`) and (`test`.`t2`.`flag` = 'N'))
explain extended SELECT one,two,ROW(one,two) IN (SELECT one,two FROM t2 WHERE flag = '0' group by one,two) as 'test' from t1;
id	select_type	table	type	possible_keys	key	key_len	ref	rows	filtered	Extra
1	PRIMARY	t1	ALL	NULL	NULL	NULL	NULL	8	100.00	
2	DEPENDENT SUBQUERY	t2	ALL	NULL	NULL	NULL	NULL	9	100.00	Using where; Using temporary; Using filesort
Warnings:
Note	1003	select `test`.`t1`.`one` AS `one`,`test`.`t1`.`two` AS `two`,<in_optimizer>((`test`.`t1`.`one`,`test`.`t1`.`two`),<exists>(select `test`.`t2`.`one` AS `one`,`test`.`t2`.`two` AS `two` from `test`.`t2` where (`test`.`t2`.`flag` = '0') group by `test`.`t2`.`one`,`test`.`t2`.`two` having (trigcond(((<cache>(`test`.`t1`.`one`) = `test`.`t2`.`one`) or isnull(`test`.`t2`.`one`))) and trigcond(((<cache>(`test`.`t1`.`two`) = `test`.`t2`.`two`) or isnull(`test`.`t2`.`two`))) and trigcond(<is_not_null_test>(`test`.`t2`.`one`)) and trigcond(<is_not_null_test>(`test`.`t2`.`two`))))) AS `test` from `test`.`t1`
DROP TABLE t1,t2;
CREATE TABLE t1 (a char(5), b char(5));
INSERT INTO t1 VALUES (NULL,'aaa'), ('aaa','aaa');
SELECT * FROM t1 WHERE (a,b) IN (('aaa','aaa'), ('aaa','bbb'));
a	b
aaa	aaa
DROP TABLE t1;
CREATE TABLE t1 (a int);
CREATE TABLE t2 (a int, b int);
CREATE TABLE t3 (b int NOT NULL);
INSERT INTO t1 VALUES (1), (2), (3), (4);
INSERT INTO t2 VALUES (1,10), (3,30);
SELECT * FROM t2 LEFT JOIN t3 ON t2.b=t3.b
WHERE t3.b IS NOT NULL OR t2.a > 10;
a	b	b
SELECT * FROM t1
WHERE t1.a NOT IN (SELECT a FROM t2 LEFT JOIN t3 ON t2.b=t3.b
WHERE t3.b IS NOT NULL OR t2.a > 10);
a
1
2
3
4
DROP TABLE t1,t2,t3;
CREATE TABLE t1 (f1 INT);
CREATE TABLE t2 (f2 INT);
INSERT INTO t1 VALUES (1);
SELECT * FROM t1 WHERE f1 > ALL (SELECT f2 FROM t2);
f1
1
SELECT * FROM t1 WHERE f1 > ALL (SELECT f2 FROM t2 WHERE 1=0);
f1
1
INSERT INTO t2 VALUES (1);
INSERT INTO t2 VALUES (2);
SELECT * FROM t1 WHERE f1 > ALL (SELECT f2 FROM t2 WHERE f2=0);
f1
1
DROP TABLE t1, t2;
select 1 from dual where 1 < any (select 2);
1
1
select 1 from dual where 1 < all (select 2);
1
1
select 1 from dual where 2 > any (select 1);
1
1
select 1 from dual where 2 > all (select 1);
1
1
select 1 from dual where 1 < any (select 2 from dual);
1
1
select 1 from dual where 1 < all (select 2 from dual where 1!=1);
1
1
create table t1 (s1 char);
insert into t1 values (1),(2);
select * from t1 where (s1 < any (select s1 from t1));
s1
1
select * from t1 where not (s1 < any (select s1 from t1));
s1
2
select * from t1 where (s1 < ALL (select s1+1 from t1));
s1
1
select * from t1 where not(s1 < ALL (select s1+1 from t1));
s1
2
select * from t1 where (s1+1 = ANY (select s1 from t1));
s1
1
select * from t1 where NOT(s1+1 = ANY (select s1 from t1));
s1
2
select * from t1 where (s1 = ALL (select s1/s1 from t1));
s1
1
select * from t1 where NOT(s1 = ALL (select s1/s1 from t1));
s1
2
drop table t1;
create table t1 (
retailerID varchar(8) NOT NULL,
statusID   int(10) unsigned NOT NULL,
changed    datetime NOT NULL,
UNIQUE KEY retailerID (retailerID, statusID, changed)
);
INSERT INTO t1 VALUES("0026", "1", "2005-12-06 12:18:56");
INSERT INTO t1 VALUES("0026", "2", "2006-01-06 12:25:53");
INSERT INTO t1 VALUES("0037", "1", "2005-12-06 12:18:56");
INSERT INTO t1 VALUES("0037", "2", "2006-01-06 12:25:53");
INSERT INTO t1 VALUES("0048", "1", "2006-01-06 12:37:50");
INSERT INTO t1 VALUES("0059", "1", "2006-01-06 12:37:50");
select * from t1 r1 
where (r1.retailerID,(r1.changed)) in 
(SELECT r2.retailerId,(max(changed)) from t1 r2 
group by r2.retailerId);
retailerID	statusID	changed
0026	2	2006-01-06 12:25:53
0037	2	2006-01-06 12:25:53
0048	1	2006-01-06 12:37:50
0059	1	2006-01-06 12:37:50
drop table t1;
create table t1(a int, primary key (a));
insert into t1 values (10);
create table t2 (a int primary key, b varchar(32), c int, unique key b(c, b));
insert into t2(a, c, b) values (1,10,'359'), (2,10,'35988'), (3,10,'35989');
explain SELECT sql_no_cache t1.a, r.a, r.b FROM t1 LEFT JOIN t2 r 
ON r.a = (SELECT t2.a FROM t2 WHERE t2.c = t1.a AND t2.b <= '359899' 
ORDER BY t2.c DESC, t2.b DESC LIMIT 1) WHERE t1.a = 10;
id	select_type	table	type	possible_keys	key	key_len	ref	rows	Extra
1	PRIMARY	t1	system	PRIMARY	NULL	NULL	NULL	1	
1	PRIMARY	r	const	PRIMARY	PRIMARY	4	const	1	
2	DEPENDENT SUBQUERY	t2	range	b	b	40	NULL	2	Using index condition
SELECT sql_no_cache t1.a, r.a, r.b FROM t1 LEFT JOIN t2 r 
ON r.a = (SELECT t2.a FROM t2 WHERE t2.c = t1.a AND t2.b <= '359899' 
ORDER BY t2.c DESC, t2.b DESC LIMIT 1) WHERE t1.a = 10;
a	a	b
10	3	35989
explain SELECT sql_no_cache t1.a, r.a, r.b FROM t1 LEFT JOIN t2 r 
ON r.a = (SELECT t2.a FROM t2 WHERE t2.c = t1.a AND t2.b <= '359899' 
ORDER BY t2.c, t2.b LIMIT 1) WHERE t1.a = 10;
id	select_type	table	type	possible_keys	key	key_len	ref	rows	Extra
1	PRIMARY	t1	system	PRIMARY	NULL	NULL	NULL	1	
1	PRIMARY	r	const	PRIMARY	PRIMARY	4	const	1	
2	DEPENDENT SUBQUERY	t2	range	b	b	40	NULL	2	Using index condition; Using MRR
SELECT sql_no_cache t1.a, r.a, r.b FROM t1 LEFT JOIN t2 r 
ON r.a = (SELECT t2.a FROM t2 WHERE t2.c = t1.a AND t2.b <= '359899' 
ORDER BY t2.c, t2.b LIMIT 1) WHERE t1.a = 10;
a	a	b
10	1	359
drop table t1,t2;
CREATE TABLE t1 (                  
field1 int NOT NULL,                 
field2 int NOT NULL,                 
field3 int NOT NULL,                 
PRIMARY KEY  (field1,field2,field3)  
);
CREATE TABLE t2 (             
fieldA int NOT NULL,            
fieldB int NOT NULL,            
PRIMARY KEY  (fieldA,fieldB)     
);
INSERT INTO t1 VALUES
(1,1,1), (1,1,2), (1,2,1), (1,2,2), (1,2,3), (1,3,1);
INSERT INTO t2 VALUES (1,1), (1,2), (1,3);
SELECT field1, field2, COUNT(*)
FROM t1 GROUP BY field1, field2;
field1	field2	COUNT(*)
1	1	2
1	2	3
1	3	1
SELECT field1, field2
FROM  t1
GROUP BY field1, field2
HAVING COUNT(*) >= ALL (SELECT fieldB 
FROM t2 WHERE fieldA = field1);
field1	field2
1	2
SELECT field1, field2
FROM  t1
GROUP BY field1, field2
HAVING COUNT(*) < ANY (SELECT fieldB 
FROM t2 WHERE fieldA = field1);
field1	field2
1	1
1	3
DROP TABLE t1, t2;
CREATE TABLE t1(a int, INDEX (a));
INSERT INTO t1 VALUES (1), (3), (5), (7);
INSERT INTO t1 VALUES (NULL);
CREATE TABLE t2(a int);
INSERT INTO t2 VALUES (1),(2),(3);
EXPLAIN SELECT a, a IN (SELECT a FROM t1) FROM t2;
id	select_type	table	type	possible_keys	key	key_len	ref	rows	Extra
1	PRIMARY	t2	ALL	NULL	NULL	NULL	NULL	3	
2	DEPENDENT SUBQUERY	t1	index_subquery	a	a	5	func	2	Using index; Full scan on NULL key
SELECT a, a IN (SELECT a FROM t1) FROM t2;
a	a IN (SELECT a FROM t1)
1	1
2	NULL
3	1
DROP TABLE t1,t2;
CREATE TABLE t1 (a DATETIME);
INSERT INTO t1 VALUES ('1998-09-23'), ('2003-03-25');
CREATE TABLE t2 AS SELECT 
(SELECT a FROM t1 WHERE a < '2000-01-01') AS sub_a 
FROM t1 WHERE a > '2000-01-01';
SHOW CREATE TABLE t2;
Table	Create Table
t2	CREATE TABLE `t2` (
  `sub_a` datetime DEFAULT NULL
) ENGINE=MyISAM DEFAULT CHARSET=latin1
CREATE TABLE t3 AS (SELECT a FROM t1 WHERE a < '2000-01-01') UNION (SELECT a FROM t1 WHERE a > '2000-01-01');
SHOW CREATE TABLE t3;
Table	Create Table
t3	CREATE TABLE `t3` (
  `a` datetime DEFAULT NULL
) ENGINE=MyISAM DEFAULT CHARSET=latin1
DROP TABLE t1,t2,t3;
CREATE TABLE t1 (a int);
INSERT INTO t1 VALUES (1), (2);
SELECT a FROM t1 WHERE (SELECT 1 FROM DUAL WHERE 1=0) > 0;
a
SELECT a FROM t1 WHERE (SELECT 1 FROM DUAL WHERE 1=0) IS NULL;
a
1
2
EXPLAIN SELECT a FROM t1 WHERE (SELECT 1 FROM DUAL WHERE 1=0) IS NULL;
id	select_type	table	type	possible_keys	key	key_len	ref	rows	Extra
1	PRIMARY	t1	ALL	NULL	NULL	NULL	NULL	2	
2	SUBQUERY	NULL	NULL	NULL	NULL	NULL	NULL	NULL	Impossible WHERE
DROP TABLE t1;
CREATE TABLE t1 (a int);
INSERT INTO t1 VALUES (2), (4), (1), (3);
CREATE TABLE t2 (b int, c int);
INSERT INTO t2 VALUES
(2,1), (1,3), (2,1), (4,4), (2,2), (1,4);
SELECT a FROM t1 ORDER BY (SELECT c FROM t2 WHERE b > 2 );
a
2
4
1
3
SELECT a FROM t1 ORDER BY (SELECT c FROM t2 WHERE b > 1);
ERROR 21000: Subquery returns more than 1 row
SELECT a FROM t1 ORDER BY (SELECT c FROM t2 WHERE b > 2), a;
a
1
2
3
4
SELECT a FROM t1 ORDER BY (SELECT c FROM t2 WHERE b > 1), a;
ERROR 21000: Subquery returns more than 1 row
SELECT b, MAX(c) FROM t2 GROUP BY b, (SELECT c FROM t2 WHERE b > 2);
b	MAX(c)
1	4
2	2
4	4
SELECT b, MAX(c) FROM t2 GROUP BY b, (SELECT c FROM t2 WHERE b > 1);
ERROR 21000: Subquery returns more than 1 row
SELECT a FROM t1 GROUP BY a
HAVING IFNULL((SELECT b FROM t2 WHERE b > 2),
(SELECT c FROM t2 WHERE c=a AND b > 2 ORDER BY b)) > 3;
a
1
2
3
4
SELECT a FROM t1 GROUP BY a
HAVING IFNULL((SELECT b FROM t2 WHERE b > 1),
(SELECT c FROM t2 WHERE c=a AND b > 2 ORDER BY b)) > 3;
ERROR 21000: Subquery returns more than 1 row
SELECT a FROM t1 GROUP BY a
HAVING IFNULL((SELECT b FROM t2 WHERE b > 4),
(SELECT c FROM t2 WHERE c=a AND b > 2 ORDER BY b)) > 3;
a
4
SELECT a FROM t1 GROUP BY a
HAVING IFNULL((SELECT b FROM t2 WHERE b > 4),
(SELECT c FROM t2 WHERE c=a AND b > 1 ORDER BY b)) > 3;
ERROR 21000: Subquery returns more than 1 row
SELECT a FROM t1
ORDER BY IFNULL((SELECT b FROM t2 WHERE b > 2),
(SELECT c FROM t2 WHERE c=a AND b > 2 ORDER BY b));
a
2
4
1
3
SELECT a FROM t1
ORDER BY IFNULL((SELECT b FROM t2 WHERE b > 1),
(SELECT c FROM t2 WHERE c=a AND b > 1 ORDER BY b));
ERROR 21000: Subquery returns more than 1 row
SELECT a FROM t1
ORDER BY IFNULL((SELECT b FROM t2 WHERE b > 4),
(SELECT c FROM t2 WHERE c=a AND b > 2 ORDER BY b));
a
2
1
3
4
SELECT a FROM t1
ORDER BY IFNULL((SELECT b FROM t2 WHERE b > 4),
(SELECT c FROM t2 WHERE c=a AND b > 1 ORDER BY b));
ERROR 21000: Subquery returns more than 1 row
DROP TABLE t1,t2;
create table t1 (df decimal(5,1));
insert into t1 values(1.1);
insert into t1 values(2.2);
select * from t1 where df <= all (select avg(df) from t1 group by df);
df
1.1
select * from t1 where df >= all (select avg(df) from t1 group by df);
df
2.2
drop table t1;
create table t1 (df decimal(5,1));
insert into t1 values(1.1);
select 1.1 * exists(select * from t1);
1.1 * exists(select * from t1)
1.1
drop table t1;
CREATE TABLE t1 (
grp int(11) default NULL,
a decimal(10,2) default NULL);
insert into t1 values (1, 1), (2, 2), (2, 3), (3, 4), (3, 5), (3, 6), (NULL, NULL);
select * from t1;
grp	a
1	1.00
2	2.00
2	3.00
3	4.00
3	5.00
3	6.00
NULL	NULL
select min(a) from t1 group by grp;
min(a)
NULL
1.00
2.00
4.00
drop table t1;
CREATE table t1 ( c1 integer );
INSERT INTO t1 VALUES ( 1 );
INSERT INTO t1 VALUES ( 2 );
INSERT INTO t1 VALUES ( 3 );
CREATE TABLE t2 ( c2 integer );
INSERT INTO t2 VALUES ( 1 );
INSERT INTO t2 VALUES ( 4 );
INSERT INTO t2 VALUES ( 5 );
SELECT * FROM t1 LEFT JOIN t2 ON c1 = c2 WHERE c2 IN (1);
c1	c2
1	1
SELECT * FROM t1 LEFT JOIN t2 ON c1 = c2
WHERE c2 IN ( SELECT c2 FROM t2 WHERE c2 IN ( 1 ) );
c1	c2
1	1
DROP TABLE t1,t2;
CREATE TABLE t1 ( c1 integer );
INSERT INTO t1 VALUES ( 1 );
INSERT INTO t1 VALUES ( 2 );
INSERT INTO t1 VALUES ( 3 );
INSERT INTO t1 VALUES ( 6 );
CREATE TABLE t2 ( c2 integer );
INSERT INTO t2 VALUES ( 1 );
INSERT INTO t2 VALUES ( 4 );
INSERT INTO t2 VALUES ( 5 );
INSERT INTO t2 VALUES ( 6 );
CREATE TABLE t3 ( c3 integer );
INSERT INTO t3 VALUES ( 7 );
INSERT INTO t3 VALUES ( 8 );
SELECT c1,c2 FROM t1 LEFT JOIN t2 ON c1 = c2 
WHERE EXISTS (SELECT c3 FROM t3 WHERE c2 IS NULL );
c1	c2
2	NULL
3	NULL
DROP TABLE t1,t2,t3;
CREATE TABLE `t1` (
`itemid` bigint(20) unsigned NOT NULL auto_increment,
`sessionid` bigint(20) unsigned default NULL,
`time` int(10) unsigned NOT NULL default '0',
`type` set('A','D','E','F','G','I','L','N','U') collate latin1_general_ci NOT
NULL default '',
`data` text collate latin1_general_ci NOT NULL,
PRIMARY KEY  (`itemid`)
) DEFAULT CHARSET=latin1 COLLATE=latin1_general_ci;
INSERT INTO `t1` VALUES (1, 1, 1, 'D', '');
CREATE TABLE `t2` (
`sessionid` bigint(20) unsigned NOT NULL auto_increment,
`pid` int(10) unsigned NOT NULL default '0',
`date` int(10) unsigned NOT NULL default '0',
`ip` varchar(15) collate latin1_general_ci NOT NULL default '',
PRIMARY KEY  (`sessionid`)
) DEFAULT CHARSET=latin1 COLLATE=latin1_general_ci;
INSERT INTO `t2` VALUES (1, 1, 1, '10.10.10.1');
SELECT s.ip, count( e.itemid ) FROM `t1` e JOIN t2 s ON s.sessionid = e.sessionid WHERE e.sessionid = ( SELECT sessionid FROM t2 ORDER BY sessionid DESC LIMIT 1 ) GROUP BY s.ip HAVING count( e.itemid ) >0 LIMIT 0 , 30;
ip	count( e.itemid )
10.10.10.1	1
drop tables t1,t2;
CREATE TABLE t1 (EMPNUM   CHAR(3));
CREATE TABLE t2 (EMPNUM   CHAR(3) );
INSERT INTO t1 VALUES ('E1'),('E2');
INSERT INTO t2 VALUES ('E1');
DELETE FROM t1
WHERE t1.EMPNUM NOT IN
(SELECT t2.EMPNUM
FROM t2
WHERE t1.EMPNUM = t2.EMPNUM);
select * from t1;
EMPNUM
E1
DROP TABLE t1,t2;
CREATE TABLE t1(select_id BIGINT, values_id BIGINT);
INSERT INTO t1 VALUES (1, 1);
CREATE TABLE t2 (select_id BIGINT, values_id BIGINT, 
PRIMARY KEY(select_id,values_id));
INSERT INTO t2 VALUES (0, 1), (0, 2), (0, 3), (1, 5);
SELECT values_id FROM t1 
WHERE values_id IN (SELECT values_id FROM t2
WHERE select_id IN (1, 0));
values_id
1
SELECT values_id FROM t1 
WHERE values_id IN (SELECT values_id FROM t2
WHERE select_id BETWEEN 0 AND 1);
values_id
1
SELECT values_id FROM t1 
WHERE values_id IN (SELECT values_id FROM t2
WHERE select_id = 0 OR select_id = 1);
values_id
1
DROP TABLE t1, t2;
create table t1 (fld enum('0','1'));
insert into t1 values ('1');
select * from (select max(fld) from t1) as foo;
max(fld)
1
drop table t1;
CREATE TABLE t1 (a int, b int);
CREATE TABLE t2 (c int, d int);
CREATE TABLE t3 (e int);
INSERT INTO t1 VALUES 
(1,10), (2,10), (1,20), (2,20), (3,20), (2,30), (4,40);
INSERT INTO t2 VALUES
(2,10), (2,20), (4,10), (5,10), (3,20), (2,40);
INSERT INTO t3 VALUES (10), (30), (10), (20) ;
SELECT a, MAX(b), MIN(b) FROM t1 GROUP BY a;
a	MAX(b)	MIN(b)
1	20	10
2	30	10
3	20	20
4	40	40
SELECT * FROM t2;
c	d
2	10
2	20
4	10
5	10
3	20
2	40
SELECT * FROM t3;
e
10
30
10
20
SELECT a FROM t1 GROUP BY a
HAVING a IN (SELECT c FROM t2 WHERE MAX(b)>20);
a
2
4
SELECT a FROM t1 GROUP BY a
HAVING a IN (SELECT c FROM t2 WHERE MAX(b)<d);
a
2
SELECT a FROM t1 GROUP BY a
HAVING a IN (SELECT c FROM t2 WHERE MAX(b)>d);
a
2
4
SELECT a FROM t1 GROUP BY a
HAVING a IN (SELECT c FROM t2
WHERE d >= SOME(SELECT e FROM t3 WHERE MAX(b)=e));
a
2
3
SELECT a FROM t1 GROUP BY a
HAVING a IN (SELECT c FROM t2
WHERE  EXISTS(SELECT e FROM t3 WHERE MAX(b)=e AND e <= d));
a
2
3
SELECT a FROM t1 GROUP BY a
HAVING a IN (SELECT c FROM t2
WHERE d > SOME(SELECT e FROM t3 WHERE MAX(b)=e));
a
2
SELECT a FROM t1 GROUP BY a
HAVING a IN (SELECT c FROM t2
WHERE  EXISTS(SELECT e FROM t3 WHERE MAX(b)=e AND e < d));
a
2
SELECT a FROM t1 GROUP BY a
HAVING a IN (SELECT c FROM t2
WHERE MIN(b) < d AND 
EXISTS(SELECT e FROM t3 WHERE MAX(b)=e AND e <= d));
a
2
SELECT a, SUM(a) FROM t1 GROUP BY a;
a	SUM(a)
1	2
2	6
3	3
4	4
SELECT a FROM t1
WHERE EXISTS(SELECT c FROM t2 GROUP BY c HAVING SUM(a) = c) GROUP BY a;
a
3
4
SELECT a FROM t1 GROUP BY a
HAVING EXISTS(SELECT c FROM t2 GROUP BY c HAVING SUM(a) = c);
a
1
3
4
SELECT a FROM t1
WHERE a < 3 AND
EXISTS(SELECT c FROM t2 GROUP BY c HAVING SUM(a) != c) GROUP BY a;
a
1
2
SELECT a FROM t1
WHERE a < 3 AND
EXISTS(SELECT c FROM t2 GROUP BY c HAVING SUM(a) != c);
a
1
2
1
2
2
SELECT t1.a FROM t1 GROUP BY t1.a
HAVING t1.a < ALL(SELECT t2.c FROM t2 GROUP BY t2.c
HAVING EXISTS(SELECT t3.e FROM t3 GROUP BY t3.e
HAVING SUM(t1.a+t2.c) < t3.e/4));
a
1
2
SELECT t1.a FROM t1 GROUP BY t1.a
HAVING t1.a > ALL(SELECT t2.c FROM t2
WHERE EXISTS(SELECT t3.e FROM t3 GROUP BY t3.e
HAVING SUM(t1.a+t2.c) < t3.e/4));
a
4
SELECT t1.a FROM t1 GROUP BY t1.a
HAVING t1.a > ALL(SELECT t2.c FROM t2
WHERE EXISTS(SELECT t3.e FROM t3 
WHERE SUM(t1.a+t2.c) < t3.e/4));
ERROR HY000: Invalid use of group function
SELECT t1.a from t1 GROUP BY t1.a HAVING AVG(SUM(t1.b)) > 20;
ERROR HY000: Invalid use of group function
SELECT t1.a FROM t1 GROUP BY t1.a
HAVING t1.a IN (SELECT t2.c FROM t2 GROUP BY t2.c
HAVING AVG(t2.c+SUM(t1.b)) > 20);
a
2
3
4
SELECT t1.a FROM t1 GROUP BY t1.a
HAVING t1.a IN (SELECT t2.c FROM t2 GROUP BY t2.c
HAVING AVG(SUM(t1.b)) > 20);
a
2
4
SELECT t1.a, SUM(b) AS sum  FROM t1 GROUP BY t1.a
HAVING t1.a IN (SELECT t2.c FROM t2 GROUP BY t2.c
HAVING t2.c+sum > 20);
a	sum
2	60
3	20
4	40
DROP TABLE t1,t2,t3;
CREATE TABLE t1 (a varchar(5), b varchar(10));
INSERT INTO t1 VALUES
('AAA', 5), ('BBB', 4), ('BBB', 1), ('CCC', 2),
('CCC', 7), ('AAA', 2), ('AAA', 4), ('BBB', 3), ('AAA', 8);
SELECT * FROM t1 WHERE (a,b) = ANY (SELECT a, max(b) FROM t1 GROUP BY a);
a	b
BBB	4
CCC	7
AAA	8
EXPLAIN
SELECT * FROM t1 WHERE (a,b) = ANY (SELECT a, max(b) FROM t1 GROUP BY a);
id	select_type	table	type	possible_keys	key	key_len	ref	rows	Extra
1	PRIMARY	t1	ALL	NULL	NULL	NULL	NULL	9	Using where
2	SUBQUERY	t1	ALL	NULL	NULL	NULL	NULL	9	Using temporary; Using filesort
ALTER TABLE t1 ADD INDEX(a);
SELECT * FROM t1 WHERE (a,b) = ANY (SELECT a, max(b) FROM t1 GROUP BY a);
a	b
BBB	4
CCC	7
AAA	8
EXPLAIN
SELECT * FROM t1 WHERE (a,b) = ANY (SELECT a, max(b) FROM t1 GROUP BY a);
id	select_type	table	type	possible_keys	key	key_len	ref	rows	Extra
1	PRIMARY	t1	ALL	NULL	NULL	NULL	NULL	9	Using where
2	SUBQUERY	t1	ALL	NULL	NULL	NULL	NULL	9	Using temporary; Using filesort
DROP TABLE t1;
create table t1( f1 int,f2 int);
insert into t1 values (1,1),(2,2);
select tt.t from (select 'crash1' as t, f2 from t1) as tt left join t1 on tt.t = 'crash2' and tt.f2 = t1.f2 where tt.t = 'crash1';
t
crash1
crash1
drop table t1;
create table t1 (c int, key(c));
insert into t1 values (1142477582), (1142455969);
create table t2 (a int, b int);
insert into t2 values (2, 1), (1, 0);
delete from t1 where c <= 1140006215 and (select b from t2 where a = 2) = 1;
drop table t1, t2;
CREATE TABLE t1 (a INT);
CREATE VIEW v1 AS SELECT * FROM t1 WHERE no_such_column = ANY (SELECT 1);
ERROR 42S22: Unknown column 'no_such_column' in 'where clause'
CREATE VIEW v2 AS SELECT * FROM t1 WHERE no_such_column = (SELECT 1);
ERROR 42S22: Unknown column 'no_such_column' in 'where clause'
SELECT * FROM t1 WHERE no_such_column = ANY (SELECT 1);
ERROR 42S22: Unknown column 'no_such_column' in 'IN/ALL/ANY subquery'
DROP TABLE t1;
create table t1 (i int, j bigint);
insert into t1 values (1, 2), (2, 2), (3, 2);
select * from (select min(i) from t1 where j=(select * from (select min(j) from t1) t2)) t3;
min(i)
1
drop table t1;
CREATE TABLE t1 (i BIGINT UNSIGNED);
INSERT INTO t1 VALUES (10000000000000000000);
INSERT INTO t1 VALUES (1);
CREATE TABLE t2 (i BIGINT UNSIGNED);
INSERT INTO t2 VALUES (10000000000000000000);
INSERT INTO t2 VALUES (1);
/* simple test */
SELECT t1.i FROM t1 JOIN t2 ON t1.i = t2.i;
i
10000000000000000000
1
/* subquery test */
SELECT t1.i FROM t1 WHERE t1.i = (SELECT MAX(i) FROM t2);
i
10000000000000000000
/* subquery test with cast*/
SELECT t1.i FROM t1 WHERE t1.i = CAST((SELECT MAX(i) FROM t2) AS UNSIGNED);
i
10000000000000000000
DROP TABLE t1;
DROP TABLE t2;
CREATE TABLE t1 (
id bigint(20) unsigned NOT NULL auto_increment,
name varchar(255) NOT NULL,
PRIMARY KEY  (id)
);
INSERT INTO t1 VALUES
(1, 'Balazs'), (2, 'Joe'), (3, 'Frank');
CREATE TABLE t2 (
id bigint(20) unsigned NOT NULL auto_increment,
mid bigint(20) unsigned NOT NULL,
date date NOT NULL,
PRIMARY KEY  (id)
);
INSERT INTO t2 VALUES 
(1, 1, '2006-03-30'), (2, 2, '2006-04-06'), (3, 3, '2006-04-13'),
(4, 2, '2006-04-20'), (5, 1, '2006-05-01');
SELECT *,
(SELECT date FROM t2 WHERE mid = t1.id
ORDER BY date DESC LIMIT 0, 1) AS date_last,
(SELECT date FROM t2 WHERE mid = t1.id
ORDER BY date DESC LIMIT 3, 1) AS date_next_to_last
FROM t1;
id	name	date_last	date_next_to_last
1	Balazs	2006-05-01	NULL
2	Joe	2006-04-20	NULL
3	Frank	2006-04-13	NULL
SELECT *,
(SELECT COUNT(*) FROM t2 WHERE mid = t1.id
ORDER BY date DESC LIMIT 1, 1) AS date_count
FROM t1;
id	name	date_count
1	Balazs	NULL
2	Joe	NULL
3	Frank	NULL
SELECT *,
(SELECT date FROM t2 WHERE mid = t1.id
ORDER BY date DESC LIMIT 0, 1) AS date_last,
(SELECT date FROM t2 WHERE mid = t1.id
ORDER BY date DESC LIMIT 1, 1) AS date_next_to_last
FROM t1;
id	name	date_last	date_next_to_last
1	Balazs	2006-05-01	2006-03-30
2	Joe	2006-04-20	2006-04-06
3	Frank	2006-04-13	NULL
DROP TABLE t1,t2;
CREATE TABLE t1 (
i1 int(11) NOT NULL default '0',
i2 int(11) NOT NULL default '0',
t datetime NOT NULL default '0000-00-00 00:00:00',
PRIMARY KEY  (i1,i2,t)
);
INSERT INTO t1 VALUES 
(24,1,'2005-03-03 16:31:31'),(24,1,'2005-05-27 12:40:07'),
(24,1,'2005-05-27 12:40:08'),(24,1,'2005-05-27 12:40:10'),
(24,1,'2005-05-27 12:40:25'),(24,1,'2005-05-27 12:40:30'),
(24,2,'2005-03-03 13:43:05'),(24,2,'2005-03-03 16:23:31'),
(24,2,'2005-03-03 16:31:30'),(24,2,'2005-05-27 12:37:02'),
(24,2,'2005-05-27 12:40:06');
CREATE TABLE t2 (
i1 int(11) NOT NULL default '0',
i2 int(11) NOT NULL default '0',
t datetime default NULL,
PRIMARY KEY  (i1)
);
INSERT INTO t2 VALUES (24,1,'2006-06-20 12:29:40');
EXPLAIN
SELECT * FROM t1,t2
WHERE t1.t = (SELECT t1.t FROM t1 
WHERE t1.t < t2.t  AND t1.i2=1 AND t2.i1=t1.i1
ORDER BY t1.t DESC LIMIT 1);
id	select_type	table	type	possible_keys	key	key_len	ref	rows	Extra
1	PRIMARY	t2	system	NULL	NULL	NULL	NULL	1	
1	PRIMARY	t1	index	NULL	PRIMARY	16	NULL	11	Using where; Using index
2	DEPENDENT SUBQUERY	t1	range	PRIMARY	PRIMARY	16	NULL	5	Using where; Using index
SELECT * FROM t1,t2
WHERE t1.t = (SELECT t1.t FROM t1 
WHERE t1.t < t2.t  AND t1.i2=1 AND t2.i1=t1.i1
ORDER BY t1.t DESC LIMIT 1);
i1	i2	t	i1	i2	t
24	1	2005-05-27 12:40:30	24	1	2006-06-20 12:29:40
DROP TABLE t1, t2;
CREATE TABLE t1 (i INT);
(SELECT i FROM t1) UNION (SELECT i FROM t1);
i
SELECT sql_no_cache * FROM t1 WHERE NOT EXISTS 
(
(SELECT i FROM t1) UNION 
(SELECT i FROM t1)
);
i
SELECT * FROM t1 
WHERE NOT EXISTS (((SELECT i FROM t1) UNION (SELECT i FROM t1)));
ERROR 42000: You have an error in your SQL syntax; check the manual that corresponds to your MySQL server version for the right syntax to use near 'UNION (SELECT i FROM t1)))' at line 2
explain select ((select t11.i from t1 t11) union (select t12.i from t1 t12))
from t1;
ERROR 42000: You have an error in your SQL syntax; check the manual that corresponds to your MySQL server version for the right syntax to use near 'union (select t12.i from t1 t12))
from t1' at line 1
explain select * from t1 where not exists 
((select t11.i from t1 t11) union (select t12.i from t1 t12));
id	select_type	table	type	possible_keys	key	key_len	ref	rows	Extra
1	PRIMARY	t1	system	NULL	NULL	NULL	NULL	0	const row not found
2	SUBQUERY	NULL	NULL	NULL	NULL	NULL	NULL	NULL	no matching row in const table
3	UNION	NULL	NULL	NULL	NULL	NULL	NULL	NULL	no matching row in const table
NULL	UNION RESULT	<union2,3>	ALL	NULL	NULL	NULL	NULL	NULL	
DROP TABLE t1;
CREATE TABLE t1 (a VARCHAR(250), b INT auto_increment, PRIMARY KEY (b));
insert into t1 (a) values (FLOOR(rand() * 100));
insert into t1 (a) select FLOOR(rand() * 100) from t1;
insert into t1 (a) select FLOOR(rand() * 100) from t1;
insert into t1 (a) select FLOOR(rand() * 100) from t1;
insert into t1 (a) select FLOOR(rand() * 100) from t1;
insert into t1 (a) select FLOOR(rand() * 100) from t1;
insert into t1 (a) select FLOOR(rand() * 100) from t1;
insert into t1 (a) select FLOOR(rand() * 100) from t1;
insert into t1 (a) select FLOOR(rand() * 100) from t1;
insert into t1 (a) select FLOOR(rand() * 100) from t1;
insert into t1 (a) select FLOOR(rand() * 100) from t1;
insert into t1 (a) select FLOOR(rand() * 100) from t1;
insert into t1 (a) select FLOOR(rand() * 100) from t1;
insert into t1 (a) select FLOOR(rand() * 100) from t1;
SELECT a, 
(SELECT REPEAT(' ',250) FROM t1 i1 
WHERE i1.b=t1.a ORDER BY RAND() LIMIT 1) AS a 
FROM t1 ORDER BY a LIMIT 5;
a	a
0	NULL
0	NULL
0	NULL
0	NULL
0	NULL
DROP TABLE t1;
CREATE TABLE t1 (a INT, b INT);
CREATE TABLE t2 (a INT);
INSERT INTO t2 values (1);
INSERT INTO t1 VALUES (1,1),(1,2),(2,3),(3,4);
SELECT (SELECT COUNT(DISTINCT t1.b) from t2) FROM t1 GROUP BY t1.a;
(SELECT COUNT(DISTINCT t1.b) from t2)
2
1
1
SELECT (SELECT COUNT(DISTINCT t1.b) from t2 union select 1 from t2 where 12 < 3)
FROM t1 GROUP BY t1.a;
(SELECT COUNT(DISTINCT t1.b) from t2 union select 1 from t2 where 12 < 3)
2
1
1
SELECT COUNT(DISTINCT t1.b), (SELECT COUNT(DISTINCT t1.b)) FROM t1 GROUP BY t1.a;
COUNT(DISTINCT t1.b)	(SELECT COUNT(DISTINCT t1.b))
2	2
1	1
1	1
SELECT COUNT(DISTINCT t1.b), 
(SELECT COUNT(DISTINCT t1.b) union select 1 from DUAL where 12 < 3)
FROM t1 GROUP BY t1.a;
COUNT(DISTINCT t1.b)	(SELECT COUNT(DISTINCT t1.b) union select 1 from DUAL where 12 < 3)
2	2
1	1
1	1
SELECT (
SELECT (
SELECT COUNT(DISTINCT t1.b)
)
) 
FROM t1 GROUP BY t1.a;
(
SELECT (
SELECT COUNT(DISTINCT t1.b)
)
)
2
1
1
SELECT (
SELECT (
SELECT (
SELECT COUNT(DISTINCT t1.b)
)
) 
FROM t1 GROUP BY t1.a LIMIT 1) 
FROM t1 t2
GROUP BY t2.a;
(
SELECT (
SELECT (
SELECT COUNT(DISTINCT t1.b)
)
) 
FROM t1 GROUP BY t1.a LIMIT 1)
2
2
2
DROP TABLE t1,t2;
CREATE TABLE t1 (a int, b int, PRIMARY KEY (b));
CREATE TABLE t2 (x int auto_increment, y int, z int,
PRIMARY KEY (x), FOREIGN KEY (y) REFERENCES t1 (b));
create table t3 (a int);
insert into t3 values (0),(1),(2),(3),(4),(5),(6),(7),(8),(9);
insert into t1 select RAND()*1000, A.a + 10*(B.a+10*(C.a+10*D.a))
from t3 A, t3 B, t3 C, t3 D where D.a<3;
insert into t2(y,z) select t1.b, RAND()*1000 from t1, t3;
SET SESSION sort_buffer_size = 32 * 1024;
Warnings:
Warning	1292	Truncated incorrect sort_buffer_size value: '32768'
SELECT SQL_NO_CACHE COUNT(*) 
FROM (SELECT  a, b, (SELECT x FROM t2 WHERE y=b ORDER BY z DESC LIMIT 1) c
FROM t1) t;
COUNT(*)
3000
SET SESSION sort_buffer_size = 8 * 1024 * 1024;
SELECT SQL_NO_CACHE COUNT(*) 
FROM (SELECT  a, b, (SELECT x FROM t2 WHERE y=b ORDER BY z DESC LIMIT 1) c
FROM t1) t;
COUNT(*)
3000
DROP TABLE t1,t2,t3;
CREATE TABLE t1 (id char(4) PRIMARY KEY, c int);
CREATE TABLE t2 (c int);
INSERT INTO t1 VALUES ('aa', 1);
INSERT INTO t2 VALUES (1);
SELECT * FROM t1
WHERE EXISTS (SELECT c FROM t2 WHERE c=1
UNION
SELECT c from t2 WHERE c=t1.c);
id	c
aa	1
INSERT INTO t1 VALUES ('bb', 2), ('cc', 3), ('dd',1);
SELECT * FROM t1
WHERE EXISTS (SELECT c FROM t2 WHERE c=1
UNION
SELECT c from t2 WHERE c=t1.c);
id	c
aa	1
bb	2
cc	3
dd	1
INSERT INTO t2 VALUES (2);
CREATE TABLE t3 (c int);
INSERT INTO t3 VALUES (1);
SELECT * FROM t1
WHERE EXISTS (SELECT t2.c FROM t2 JOIN t3 ON t2.c=t3.c WHERE t2.c=1
UNION
SELECT c from t2 WHERE c=t1.c);
id	c
aa	1
bb	2
cc	3
dd	1
DROP TABLE t1,t2,t3;
CREATE TABLE t1(f1 int);
CREATE TABLE t2(f2 int, f21 int, f3 timestamp);
INSERT INTO t1 VALUES (1),(1),(2),(2);
INSERT INTO t2 VALUES (1,1,"2004-02-29 11:11:11"), (2,2,"2004-02-29 11:11:11");
SELECT ((SELECT f2 FROM t2 WHERE f21=f1 LIMIT 1) * COUNT(f1)) AS sq FROM t1 GROUP BY f1;
sq
2
4
SELECT (SELECT SUM(1) FROM t2 ttt GROUP BY t2.f3 LIMIT 1) AS tt FROM t2;
tt
2
2
PREPARE stmt1 FROM 'SELECT ((SELECT f2 FROM t2 WHERE f21=f1 LIMIT 1) * COUNT(f1)) AS sq FROM t1 GROUP BY f1';
EXECUTE stmt1;
sq
2
4
EXECUTE stmt1;
sq
2
4
DEALLOCATE PREPARE stmt1;
SELECT f2, AVG(f21), 
(SELECT t.f3 FROM t2 AS t WHERE t2.f2=t.f2 AND t.f3=MAX(t2.f3)) AS test
FROM t2 GROUP BY f2;
f2	AVG(f21)	test
1	1.0000	2004-02-29 11:11:11
2	2.0000	2004-02-29 11:11:11
DROP TABLE t1,t2;
CREATE TABLE t1 (a int, b INT, c CHAR(10) NOT NULL);
INSERT INTO t1 VALUES                                                         
(1,1,'a'), (1,2,'b'), (1,3,'c'), (1,4,'d'), (1,5,'e'),                      
(2,1,'f'), (2,2,'g'), (2,3,'h'), (3,4,'i'), (3,3,'j'),                      
(3,2,'k'), (3,1,'l'), (1,9,'m');
SELECT a, MAX(b),                                                             
(SELECT t.c FROM t1 AS t WHERE t1.a=t.a AND t.b=MAX(t1.b)) AS test      
FROM t1 GROUP BY a;
a	MAX(b)	test
1	9	m
2	3	h
3	4	i
DROP TABLE t1;
DROP TABLE IF EXISTS t1;
DROP TABLE IF EXISTS t2;
DROP TABLE IF EXISTS t1xt2;
CREATE TABLE t1 (
id_1 int(5) NOT NULL,
t varchar(4) DEFAULT NULL
);
CREATE TABLE t2 (
id_2 int(5) NOT NULL,
t varchar(4) DEFAULT NULL
);
CREATE TABLE t1xt2 (
id_1 int(5) NOT NULL,
id_2 int(5) NOT NULL
);
INSERT INTO t1 VALUES (1, 'a'), (2, 'b'), (3, 'c'), (4, 'd');
INSERT INTO t2 VALUES (2, 'bb'), (3, 'cc'), (4, 'dd'), (12, 'aa');
INSERT INTO t1xt2 VALUES (2, 2), (3, 3), (4, 4);
SELECT DISTINCT t1.id_1 FROM t1 WHERE
(12 IN (SELECT t1xt2.id_2 FROM t1xt2 WHERE t1.id_1 = t1xt2.id_1));
id_1
SELECT DISTINCT t1.id_1 FROM t1 WHERE
(12 IN ((SELECT t1xt2.id_2 FROM t1xt2 WHERE t1.id_1 = t1xt2.id_1)));
id_1
SELECT DISTINCT t1.id_1 FROM t1 WHERE
(12 IN (((SELECT t1xt2.id_2 FROM t1xt2 WHERE t1.id_1 = t1xt2.id_1))));
id_1
SELECT DISTINCT t1.id_1 FROM t1 WHERE
(12 NOT IN (SELECT t1xt2.id_2 FROM t1xt2 WHERE t1.id_1 = t1xt2.id_1));
id_1
1
2
3
4
SELECT DISTINCT t1.id_1 FROM t1 WHERE
(12 NOT IN ((SELECT t1xt2.id_2 FROM t1xt2 where t1.id_1 = t1xt2.id_1)));
id_1
1
2
3
4
SELECT DISTINCT t1.id_1 FROM t1 WHERE
(12 NOT IN (((SELECT t1xt2.id_2 FROM t1xt2 where t1.id_1 = t1xt2.id_1))));
id_1
1
2
3
4
insert INTO t1xt2 VALUES (1, 12);
SELECT DISTINCT t1.id_1 FROM t1 WHERE
(12 IN (SELECT t1xt2.id_2 FROM t1xt2 WHERE t1.id_1 = t1xt2.id_1));
id_1
1
SELECT DISTINCT t1.id_1 FROM t1 WHERE
(12 IN ((SELECT t1xt2.id_2 FROM t1xt2 WHERE t1.id_1 = t1xt2.id_1)));
id_1
1
SELECT DISTINCT t1.id_1 FROM t1 WHERE
(12 IN (((SELECT t1xt2.id_2 FROM t1xt2 WHERE t1.id_1 = t1xt2.id_1))));
id_1
1
SELECT DISTINCT t1.id_1 FROM t1 WHERE
(12 NOT IN (SELECT t1xt2.id_2 FROM t1xt2 WHERE t1.id_1 = t1xt2.id_1));
id_1
2
3
4
SELECT DISTINCT t1.id_1 FROM t1 WHERE
(12 NOT IN ((SELECT t1xt2.id_2 FROM t1xt2 WHERE t1.id_1 = t1xt2.id_1)));
id_1
2
3
4
SELECT DISTINCT t1.id_1 FROM t1 WHERE
(12 NOT IN (((SELECT t1xt2.id_2 FROM t1xt2 WHERE t1.id_1 = t1xt2.id_1))));
id_1
2
3
4
insert INTO t1xt2 VALUES (2, 12);
SELECT DISTINCT t1.id_1 FROM t1 WHERE
(12 IN (SELECT t1xt2.id_2 FROM t1xt2 WHERE t1.id_1 = t1xt2.id_1));
id_1
1
2
SELECT DISTINCT t1.id_1 FROM t1 WHERE
(12 IN ((SELECT t1xt2.id_2 FROM t1xt2 WHERE t1.id_1 = t1xt2.id_1)));
id_1
1
2
SELECT DISTINCT t1.id_1 FROM t1 WHERE
(12 IN (((SELECT t1xt2.id_2 FROM t1xt2 WHERE t1.id_1 = t1xt2.id_1))));
id_1
1
2
SELECT DISTINCT t1.id_1 FROM t1 WHERE
(12 NOT IN (SELECT t1xt2.id_2 FROM t1xt2 WHERE t1.id_1 = t1xt2.id_1));
id_1
3
4
SELECT DISTINCT t1.id_1 FROM t1 WHERE
(12 NOT IN ((SELECT t1xt2.id_2 FROM t1xt2 WHERE t1.id_1 = t1xt2.id_1)));
id_1
3
4
SELECT DISTINCT t1.id_1 FROM t1 WHERE
(12 NOT IN (((SELECT t1xt2.id_2 FROM t1xt2 WHERE t1.id_1 = t1xt2.id_1))));
id_1
3
4
DROP TABLE t1;
DROP TABLE t2;
DROP TABLE t1xt2;
CREATE TABLE t1 (a int);
INSERT INTO t1 VALUES (3), (1), (2);
SELECT 'this is ' 'a test.' AS col1, a AS col2 FROM t1;
col1	col2
this is a test.	3
this is a test.	1
this is a test.	2
SELECT * FROM (SELECT 'this is ' 'a test.' AS col1, a AS t2 FROM t1) t;
col1	t2
this is a test.	3
this is a test.	1
this is a test.	2
DROP table t1;
CREATE TABLE t1 (a int, b int);
CREATE TABLE t2 (m int, n int);
INSERT INTO t1 VALUES (2,2), (2,2), (3,3), (3,3), (3,3), (4,4);
INSERT INTO t2 VALUES (1,11), (2,22), (3,32), (4,44), (4,44);
SELECT COUNT(*), a,
(SELECT m FROM t2 WHERE m = count(*) LIMIT 1)
FROM t1 GROUP BY a;
COUNT(*)	a	(SELECT m FROM t2 WHERE m = count(*) LIMIT 1)
2	2	2
3	3	3
1	4	1
SELECT COUNT(*), a,
(SELECT MIN(m) FROM t2 WHERE m = count(*))
FROM t1 GROUP BY a;
COUNT(*)	a	(SELECT MIN(m) FROM t2 WHERE m = count(*))
2	2	2
3	3	3
1	4	1
SELECT COUNT(*), a       
FROM t1 GROUP BY a
HAVING (SELECT MIN(m) FROM t2 WHERE m = count(*)) > 1;
COUNT(*)	a
2	2
3	3
DROP TABLE t1,t2;
CREATE TABLE t1 (a int, b int);
CREATE TABLE t2 (m int, n int);
INSERT INTO t1 VALUES (2,2), (2,2), (3,3), (3,3), (3,3), (4,4);
INSERT INTO t2 VALUES (1,11), (2,22), (3,32), (4,44), (4,44);
SELECT COUNT(*) c, a,
(SELECT GROUP_CONCAT(COUNT(a)) FROM t2 WHERE m = a)
FROM t1 GROUP BY a;
c	a	(SELECT GROUP_CONCAT(COUNT(a)) FROM t2 WHERE m = a)
2	2	2
3	3	3
1	4	1,1
SELECT COUNT(*) c, a,
(SELECT GROUP_CONCAT(COUNT(a)+1) FROM t2 WHERE m = a)
FROM t1 GROUP BY a;
c	a	(SELECT GROUP_CONCAT(COUNT(a)+1) FROM t2 WHERE m = a)
2	2	3
3	3	4
1	4	2,2
DROP table t1,t2;
CREATE TABLE t1 (a int, b INT, d INT, c CHAR(10) NOT NULL, PRIMARY KEY (a, b));
INSERT INTO t1 VALUES (1,1,0,'a'), (1,2,0,'b'), (1,3,0,'c'), (1,4,0,'d'),
(1,5,0,'e'), (2,1,0,'f'), (2,2,0,'g'), (2,3,0,'h'), (3,4,0,'i'), (3,3,0,'j'),
(3,2,0,'k'), (3,1,0,'l'), (1,9,0,'m'), (1,0,10,'n'), (2,0,5,'o'), (3,0,7,'p');
SELECT a, MAX(b),
(SELECT t.c FROM t1 AS t WHERE t1.a=t.a AND t.b=MAX(t1.b + 0)) as test 
FROM t1 GROUP BY a;
a	MAX(b)	test
1	9	m
2	3	h
3	4	i
SELECT a x, MAX(b),
(SELECT t.c FROM t1 AS t WHERE x=t.a AND t.b=MAX(t1.b + 0)) as test
FROM t1 GROUP BY a;
x	MAX(b)	test
1	9	m
2	3	h
3	4	i
SELECT a, AVG(b),
(SELECT t.c FROM t1 AS t WHERE t1.a=t.a AND t.b=AVG(t1.b)) AS test
FROM t1 WHERE t1.d=0 GROUP BY a;
a	AVG(b)	test
1	4.0000	d
2	2.0000	g
3	2.5000	NULL
SELECT tt.a,
(SELECT (SELECT c FROM t1 as t WHERE t1.a=t.a AND t.d=MAX(t1.b + tt.a)
LIMIT 1) FROM t1 WHERE t1.a=tt.a GROUP BY a LIMIT 1) as test 
FROM t1 as tt;
a	test
1	n
1	n
1	n
1	n
1	n
1	n
1	n
2	o
2	o
2	o
2	o
3	p
3	p
3	p
3	p
3	p
SELECT tt.a,
(SELECT (SELECT t.c FROM t1 AS t WHERE t1.a=t.a AND t.d=MAX(t1.b + tt.a)
LIMIT 1)
FROM t1 WHERE t1.a=tt.a GROUP BY a LIMIT 1) as test 
FROM t1 as tt GROUP BY tt.a;
a	test
1	n
2	o
3	p
SELECT tt.a, MAX(
(SELECT (SELECT t.c FROM t1 AS t WHERE t1.a=t.a AND t.d=MAX(t1.b + tt.a)
LIMIT 1)
FROM t1 WHERE t1.a=tt.a GROUP BY a LIMIT 1)) as test 
FROM t1 as tt GROUP BY tt.a;
a	test
1	n
2	o
3	p
DROP TABLE t1;
CREATE TABLE t1 (a int, b int);
INSERT INTO t1 VALUES (2,22),(1,11),(2,22);
SELECT a FROM t1 WHERE (SELECT COUNT(b) FROM DUAL) > 0 GROUP BY a;
a
1
2
SELECT a FROM t1 WHERE (SELECT COUNT(b) FROM DUAL) > 1 GROUP BY a;
a
SELECT a FROM t1 t0
WHERE (SELECT COUNT(t0.b) FROM t1 t WHERE t.b>20) GROUP BY a;
a
1
2
SET @@sql_mode='ansi';
SELECT a FROM t1 WHERE (SELECT COUNT(b) FROM DUAL) > 0 GROUP BY a;
ERROR HY000: Invalid use of group function
SELECT a FROM t1 WHERE (SELECT COUNT(b) FROM DUAL) > 1 GROUP BY a;
ERROR HY000: Invalid use of group function
SELECT a FROM t1 t0
WHERE (SELECT COUNT(t0.b) FROM t1 t WHERE t.b>20) GROUP BY a;
ERROR HY000: Invalid use of group function
SET @@sql_mode=default;
DROP TABLE t1;
CREATE TABLE t1 (a INT);
INSERT INTO t1 values (1),(1),(1),(1);
CREATE TABLE t2 (x INT);
INSERT INTO t1 values (1000),(1001),(1002);
SELECT SUM( (SELECT COUNT(a) FROM t2) ) FROM t1;
ERROR HY000: Invalid use of group function
SELECT SUM( (SELECT SUM(COUNT(a)) FROM t2) ) FROM t1;
ERROR HY000: Invalid use of group function
SELECT COUNT(1) FROM DUAL;
COUNT(1)
1
SELECT SUM( (SELECT AVG( (SELECT t1.a FROM t2) ) FROM DUAL) ) FROM t1;
ERROR HY000: Invalid use of group function
SELECT 
SUM( (SELECT AVG( (SELECT COUNT(*) FROM t1 t HAVING t1.a < 12) ) FROM t2) )
FROM t1;
ERROR HY000: Invalid use of group function
SELECT t1.a as XXA, 
SUM( (SELECT AVG( (SELECT COUNT(*) FROM t1 t HAVING XXA < 12) ) FROM t2) )
FROM t1;
ERROR HY000: Invalid use of group function
DROP TABLE t1,t2;
CREATE TABLE t1 (a int, b int, KEY (a));
INSERT INTO t1 VALUES (1,1),(2,1);
EXPLAIN SELECT 1 FROM t1 WHERE a = (SELECT COUNT(*) FROM t1 GROUP BY b);
id	select_type	table	type	possible_keys	key	key_len	ref	rows	Extra
1	PRIMARY	t1	ref	a	a	5	const	1	Using where; Using index
2	SUBQUERY	t1	ALL	NULL	NULL	NULL	NULL	2	Using temporary; Using filesort
DROP TABLE t1;
CREATE TABLE t1 (id int NOT NULL, st CHAR(2), INDEX idx(id));
INSERT INTO t1 VALUES
(3,'FL'), (2,'GA'), (4,'FL'), (1,'GA'), (5,'NY'), (7,'FL'), (6,'NY');
CREATE TABLE t2 (id int NOT NULL, INDEX idx(id));
INSERT INTO t2 VALUES (7), (5), (1), (3);
SELECT id, st FROM t1 
WHERE st IN ('GA','FL') AND EXISTS(SELECT 1 FROM t2 WHERE t2.id=t1.id);
id	st
3	FL
1	GA
7	FL
SELECT id, st FROM t1 
WHERE st IN ('GA','FL') AND EXISTS(SELECT 1 FROM t2 WHERE t2.id=t1.id)
GROUP BY id;
id	st
1	GA
3	FL
7	FL
SELECT id, st FROM t1 
WHERE st IN ('GA','FL') AND NOT EXISTS(SELECT 1 FROM t2 WHERE t2.id=t1.id);
id	st
2	GA
4	FL
SELECT id, st FROM t1 
WHERE st IN ('GA','FL') AND NOT EXISTS(SELECT 1 FROM t2 WHERE t2.id=t1.id)
GROUP BY id;
id	st
2	GA
4	FL
DROP TABLE t1,t2;
CREATE TABLE t1 (a int);
INSERT INTO t1 VALUES (1), (2);
EXPLAIN EXTENDED
SELECT * FROM (SELECT count(*) FROM t1 GROUP BY a) as res;
id	select_type	table	type	possible_keys	key	key_len	ref	rows	filtered	Extra
1	PRIMARY	<derived2>	ALL	NULL	NULL	NULL	NULL	2	100.00	
2	DERIVED	t1	ALL	NULL	NULL	NULL	NULL	2	100.00	Using temporary; Using filesort
Warnings:
Note	1003	select `res`.`count(*)` AS `count(*)` from (select count(0) AS `count(*)` from `test`.`t1` group by `test`.`t1`.`a`) `res`
DROP TABLE t1;
CREATE TABLE t1 (
a varchar(255) default NULL,
b timestamp NOT NULL default CURRENT_TIMESTAMP on update CURRENT_TIMESTAMP,
INDEX idx(a,b)
);
CREATE TABLE t2 (
a varchar(255) default NULL
);
INSERT INTO t1 VALUES ('abcdefghijk','2007-05-07 06:00:24');
INSERT INTO t1 SELECT * FROM t1;
INSERT INTO t1 SELECT * FROM t1;
INSERT INTO t1 SELECT * FROM t1;
INSERT INTO t1 SELECT * FROM t1;
INSERT INTO t1 SELECT * FROM t1;
INSERT INTO t1 SELECT * FROM t1;
INSERT INTO t1 SELECT * FROM t1;
INSERT INTO t1 SELECT * FROM t1;
INSERT INTO `t1` VALUES ('asdf','2007-02-08 01:11:26');
INSERT INTO `t2` VALUES ('abcdefghijk');
INSERT INTO `t2` VALUES ('asdf');
SET session sort_buffer_size=8192;
Warnings:
Warning	1292	Truncated incorrect sort_buffer_size value: '8192'
SELECT (SELECT 1 FROM  t1 WHERE t1.a=t2.a ORDER BY t1.b LIMIT 1) AS d1 FROM t2;
d1
1
1
DROP TABLE t1,t2;
CREATE TABLE t1 (a INTEGER, b INTEGER);
CREATE TABLE t2 (x INTEGER);
INSERT INTO t1 VALUES (1,11), (2,22), (2,22);
INSERT INTO t2 VALUES (1), (2);
SELECT a, COUNT(b), (SELECT COUNT(b) FROM t2) FROM t1 GROUP BY a;
ERROR 21000: Subquery returns more than 1 row
SELECT a, COUNT(b), (SELECT COUNT(b)+0 FROM t2) FROM t1 GROUP BY a;
ERROR 21000: Subquery returns more than 1 row
SELECT (SELECT SUM(t1.a)/AVG(t2.x) FROM t2) FROM t1;
(SELECT SUM(t1.a)/AVG(t2.x) FROM t2)
3.3333
DROP TABLE t1,t2;
CREATE TABLE t1 (a INT, b INT);
INSERT INTO t1 VALUES (1, 2), (1,3), (1,4), (2,1), (2,2);
SELECT a1.a, COUNT(*) FROM t1 a1 WHERE a1.a = 1
AND EXISTS( SELECT a2.a FROM t1 a2 WHERE a2.a = a1.a)
GROUP BY a1.a;
a	COUNT(*)
1	3
DROP TABLE t1;
CREATE TABLE t1 (a INT);
CREATE TABLE t2 (a INT);
INSERT INTO t1 VALUES (1),(2);
INSERT INTO t2 VALUES (1),(2);
SELECT (SELECT SUM(t1.a) FROM t2 WHERE a=0) FROM t1;
(SELECT SUM(t1.a) FROM t2 WHERE a=0)
NULL
SELECT (SELECT SUM(t1.a) FROM t2 WHERE a!=0) FROM t1;
ERROR 21000: Subquery returns more than 1 row
SELECT (SELECT SUM(t1.a) FROM t2 WHERE a=1) FROM t1;
(SELECT SUM(t1.a) FROM t2 WHERE a=1)
3
DROP TABLE t1,t2;
CREATE TABLE t1 (a1 INT, a2 INT);
CREATE TABLE t2 (b1 INT, b2 INT);
INSERT INTO t1 VALUES (100, 200);
INSERT INTO t1 VALUES (101, 201);
INSERT INTO t2 VALUES (101, 201);
INSERT INTO t2 VALUES (103, 203);
SELECT ((a1,a2) IN (SELECT * FROM t2 WHERE b2 > 0)) IS NULL FROM t1;
((a1,a2) IN (SELECT * FROM t2 WHERE b2 > 0)) IS NULL
0
0
DROP TABLE t1, t2;
CREATE TABLE t1 (s1 BINARY(5), s2 VARBINARY(5));
INSERT INTO t1 VALUES (0x41,0x41), (0x42,0x42), (0x43,0x43);
SELECT s1, s2 FROM t1 WHERE s2 IN (SELECT s1 FROM t1);
s1	s2
SELECT s1, s2 FROM t1 WHERE (s2, 10) IN (SELECT s1, 10 FROM t1);
s1	s2
CREATE INDEX I1 ON t1 (s1);
CREATE INDEX I2 ON t1 (s2);
SELECT s1, s2 FROM t1 WHERE s2 IN (SELECT s1 FROM t1);
s1	s2
SELECT s1, s2 FROM t1 WHERE (s2, 10) IN (SELECT s1, 10 FROM t1);
s1	s2
TRUNCATE t1;
INSERT INTO t1 VALUES (0x41,0x41);
SELECT * FROM t1 WHERE s1 = (SELECT s2 FROM t1);
s1	s2
DROP TABLE t1;
CREATE TABLE t1 (a1 VARBINARY(2) NOT NULL DEFAULT '0', PRIMARY KEY (a1));
CREATE TABLE t2 (a2 BINARY(2) default '0', INDEX (a2));
CREATE TABLE t3 (a3 BINARY(2) default '0');
INSERT INTO t1 VALUES (1),(2),(3),(4);
INSERT INTO t2 VALUES (1),(2),(3);
INSERT INTO t3 VALUES (1),(2),(3);
SELECT LEFT(t2.a2, 1) FROM t2,t3 WHERE t3.a3=t2.a2;
LEFT(t2.a2, 1)
1
2
3
SELECT t1.a1, t1.a1 in (SELECT t2.a2 FROM t2,t3 WHERE t3.a3=t2.a2) FROM t1;
a1	t1.a1 in (SELECT t2.a2 FROM t2,t3 WHERE t3.a3=t2.a2)
1	0
2	0
3	0
4	0
DROP TABLE t1,t2,t3;
CREATE TABLE t1 (a1 BINARY(3) PRIMARY KEY, b1 VARBINARY(3));
CREATE TABLE t2 (a2 VARBINARY(3) PRIMARY KEY);
CREATE TABLE t3 (a3 VARBINARY(3) PRIMARY KEY);
INSERT INTO t1 VALUES (1,10), (2,20), (3,30), (4,40);
INSERT INTO t2 VALUES (2), (3), (4), (5);
INSERT INTO t3 VALUES (10), (20), (30);
SELECT LEFT(t1.a1,1) FROM t1,t3 WHERE t1.b1=t3.a3;
LEFT(t1.a1,1)
1
2
3
SELECT a2 FROM t2 WHERE t2.a2 IN (SELECT t1.a1 FROM t1,t3 WHERE t1.b1=t3.a3);
a2
DROP TABLE t1, t2, t3;
CREATE TABLE t1 (a CHAR(1), b VARCHAR(10));
INSERT INTO t1 VALUES ('a', 'aa');
INSERT INTO t1 VALUES ('a', 'aaa');
SELECT a,b FROM t1 WHERE b IN (SELECT a FROM t1);
a	b
CREATE INDEX I1 ON t1 (a);
CREATE INDEX I2 ON t1 (b);
EXPLAIN SELECT a,b FROM t1 WHERE b IN (SELECT a FROM t1);
id	select_type	table	type	possible_keys	key	key_len	ref	rows	Extra
1	PRIMARY	t1	index	I1	I1	2	NULL	2	Using index; LooseScan
1	PRIMARY	t1	ref	I2	I2	13	test.t1.a	2	Using index condition
SELECT a,b FROM t1 WHERE b IN (SELECT a FROM t1);
a	b
CREATE TABLE t2 (a VARCHAR(1), b VARCHAR(10));
INSERT INTO t2 SELECT * FROM t1;
CREATE INDEX I1 ON t2 (a);
CREATE INDEX I2 ON t2 (b);
EXPLAIN SELECT a,b FROM t2 WHERE b IN (SELECT a FROM t2);
id	select_type	table	type	possible_keys	key	key_len	ref	rows	Extra
1	PRIMARY	t2	index	I1	I1	4	NULL	2	Using index; LooseScan
1	PRIMARY	t2	ref	I2	I2	13	test.t2.a	2	Using index condition
SELECT a,b FROM t2 WHERE b IN (SELECT a FROM t2);
a	b
EXPLAIN
SELECT a,b FROM t1 WHERE b IN (SELECT a FROM t1 WHERE LENGTH(a)<500);
id	select_type	table	type	possible_keys	key	key_len	ref	rows	Extra
1	PRIMARY	t1	index	I1	I1	2	NULL	2	Using where; Using index; LooseScan
1	PRIMARY	t1	ref	I2	I2	13	test.t1.a	2	Using index condition
SELECT a,b FROM t1 WHERE b IN (SELECT a FROM t1 WHERE LENGTH(a)<500);
a	b
DROP TABLE t1,t2;
CREATE TABLE t1(a INT, b INT);
INSERT INTO t1 VALUES (1,1), (1,2), (2,3), (2,4);
EXPLAIN 
SELECT a AS out_a, MIN(b) FROM t1
WHERE b > (SELECT MIN(b) FROM t1 WHERE a = out_a)
GROUP BY a;
ERROR 42S22: Unknown column 'out_a' in 'where clause'
SELECT a AS out_a, MIN(b) FROM t1
WHERE b > (SELECT MIN(b) FROM t1 WHERE a = out_a)
GROUP BY a;
ERROR 42S22: Unknown column 'out_a' in 'where clause'
EXPLAIN 
SELECT a AS out_a, MIN(b) FROM t1 t1_outer
WHERE b > (SELECT MIN(b) FROM t1 WHERE a = t1_outer.a)
GROUP BY a;
id	select_type	table	type	possible_keys	key	key_len	ref	rows	Extra
1	PRIMARY	t1_outer	ALL	NULL	NULL	NULL	NULL	4	Using where; Using temporary; Using filesort
2	DEPENDENT SUBQUERY	t1	ALL	NULL	NULL	NULL	NULL	4	Using where
SELECT a AS out_a, MIN(b) FROM t1 t1_outer
WHERE b > (SELECT MIN(b) FROM t1 WHERE a = t1_outer.a)
GROUP BY a;
out_a	MIN(b)
1	2
2	4
DROP TABLE t1;
CREATE TABLE t1 (a INT);
CREATE TABLE t2 (a INT);
INSERT INTO t1 VALUES (1),(2);
INSERT INTO t2 VALUES (1),(2);
SELECT 2 FROM t1 WHERE EXISTS ((SELECT 1 FROM t2 WHERE t1.a=t2.a));
2
2
2
EXPLAIN EXTENDED
SELECT 2 FROM t1 WHERE EXISTS ((SELECT 1 FROM t2 WHERE t1.a=t2.a));
id	select_type	table	type	possible_keys	key	key_len	ref	rows	filtered	Extra
1	PRIMARY	t1	ALL	NULL	NULL	NULL	NULL	2	100.00	Using where
2	DEPENDENT SUBQUERY	t2	ALL	NULL	NULL	NULL	NULL	2	100.00	Using where
Warnings:
Note	1276	Field or reference 'test.t1.a' of SELECT #2 was resolved in SELECT #1
Note	1003	select 2 AS `2` from `test`.`t1` where exists(select 1 AS `1` from `test`.`t2` where (`test`.`t1`.`a` = `test`.`t2`.`a`))
EXPLAIN EXTENDED
SELECT 2 FROM t1 WHERE EXISTS ((SELECT 1 FROM t2 WHERE t1.a=t2.a) UNION 
(SELECT 1 FROM t2 WHERE t1.a = t2.a));
id	select_type	table	type	possible_keys	key	key_len	ref	rows	filtered	Extra
1	PRIMARY	t1	ALL	NULL	NULL	NULL	NULL	2	100.00	Using where
2	DEPENDENT SUBQUERY	t2	ALL	NULL	NULL	NULL	NULL	2	100.00	Using where
3	DEPENDENT UNION	t2	ALL	NULL	NULL	NULL	NULL	2	100.00	Using where
NULL	UNION RESULT	<union2,3>	ALL	NULL	NULL	NULL	NULL	NULL	NULL	
Warnings:
Note	1276	Field or reference 'test.t1.a' of SELECT #2 was resolved in SELECT #1
Note	1276	Field or reference 'test.t1.a' of SELECT #3 was resolved in SELECT #1
Note	1003	select 2 AS `2` from `test`.`t1` where exists((select 1 AS `1` from `test`.`t2` where (`test`.`t1`.`a` = `test`.`t2`.`a`)) union (select 1 AS `1` from `test`.`t2` where (`test`.`t1`.`a` = `test`.`t2`.`a`)))
DROP TABLE t1,t2;
create table t1(f11 int, f12 int);
create table t2(f21 int unsigned not null, f22 int, f23 varchar(10));
insert into t1 values(1,1),(2,2), (3, 3);
set session sort_buffer_size= 33*1024;
select count(*) from t1 where f12 = 
(select f22 from t2 where f22 = f12 order by f21 desc, f22, f23 limit 1);
count(*)
3
drop table t1,t2;
CREATE TABLE t4 (
f7 varchar(32) collate utf8_bin NOT NULL default '',
f10 varchar(32) collate utf8_bin default NULL,
PRIMARY KEY  (f7)
);
INSERT INTO t4 VALUES(1,1), (2,null);
CREATE TABLE t2 (
f4 varchar(32) collate utf8_bin NOT NULL default '',
f2 varchar(50) collate utf8_bin default NULL,
f3 varchar(10) collate utf8_bin default NULL,
PRIMARY KEY  (f4),
UNIQUE KEY uk1 (f2)
);
INSERT INTO t2 VALUES(1,1,null), (2,2,null);
CREATE TABLE t1 (
f8 varchar(32) collate utf8_bin NOT NULL default '',
f1 varchar(10) collate utf8_bin default NULL,
f9 varchar(32) collate utf8_bin default NULL,
PRIMARY KEY  (f8)
);
INSERT INTO t1 VALUES (1,'P',1), (2,'P',1), (3,'R',2);
CREATE TABLE t3 (
f6 varchar(32) collate utf8_bin NOT NULL default '',
f5 varchar(50) collate utf8_bin default NULL,
PRIMARY KEY (f6)
);
INSERT INTO t3 VALUES (1,null), (2,null);
SELECT
IF(t1.f1 = 'R', a1.f2, t2.f2) AS a4,
IF(t1.f1 = 'R', a1.f3, t2.f3) AS f3,
SUM(
IF(
(SELECT VPC.f2
FROM t2 VPC, t4 a2, t2 a3
WHERE
VPC.f4 = a2.f10 AND a3.f2 = a4
LIMIT 1) IS NULL, 
0, 
t3.f5
)
) AS a6
FROM 
t2, t3, t1 JOIN t2 a1 ON t1.f9 = a1.f4
GROUP BY a4;
a4	f3	a6
1	NULL	NULL
2	NULL	NULL
DROP TABLE t1, t2, t3, t4;
create table t1 (a float(5,4) zerofill);
create table t2 (a float(5,4),b float(2,0));
select t1.a from t1 where   
t1.a= (select b from t2 limit 1) and not
t1.a= (select a from t2 limit 1) ;
a
drop table t1, t2;
CREATE TABLE t1 (a INT);
INSERT INTO t1 VALUES (1),(2);
EXPLAIN EXTENDED SELECT 1 FROM t1 WHERE 1 IN (SELECT 1 FROM t1 GROUP BY a);
id	select_type	table	type	possible_keys	key	key_len	ref	rows	filtered	Extra
1	PRIMARY	t1	ALL	NULL	NULL	NULL	NULL	2	100.00	Using where
2	SUBQUERY	t1	ALL	NULL	NULL	NULL	NULL	2	100.00	Using temporary; Using filesort
Warnings:
Note	1003	select 1 AS `1` from `test`.`t1` where <in_optimizer>(1,1 in ( <materialize> (select 1 AS `1` from `test`.`t1` group by `test`.`t1`.`a` ), <primary_index_lookup>(1 in <temporary table> on distinct_key)))
EXPLAIN EXTENDED SELECT 1 FROM t1 WHERE 1 IN (SELECT 1 FROM t1 WHERE a > 3 GROUP BY a);
id	select_type	table	type	possible_keys	key	key_len	ref	rows	filtered	Extra
1	PRIMARY	t1	ALL	NULL	NULL	NULL	NULL	2	100.00	Using where
2	SUBQUERY	t1	ALL	NULL	NULL	NULL	NULL	2	100.00	Using where; Using temporary; Using filesort
Warnings:
Note	1003	select 1 AS `1` from `test`.`t1` where <in_optimizer>(1,1 in ( <materialize> (select 1 AS `1` from `test`.`t1` where (`test`.`t1`.`a` > 3) group by `test`.`t1`.`a` ), <primary_index_lookup>(1 in <temporary table> on distinct_key)))
DROP TABLE t1;
End of 5.0 tests.
create table t_out (subcase char(3),
a1 char(2), b1 char(2), c1 char(2));
create table t_in  (a2 char(2), b2 char(2), c2 char(2));
insert into t_out values ('A.1','2a', NULL, '2a');
insert into t_out values ('A.3', '2a', NULL, '2a');
insert into t_out values ('A.4', '2a', NULL, 'xx');
insert into t_out values ('B.1', '2a', '2a', '2a');
insert into t_out values ('B.2', '2a', '2a', '2a');
insert into t_out values ('B.3', '3a', 'xx', '3a');
insert into t_out values ('B.4', 'xx', '3a', '3a');
insert into t_in values ('1a', '1a', '1a');
insert into t_in values ('2a', '2a', '2a');
insert into t_in values (NULL, '2a', '2a');
insert into t_in values ('3a', NULL, '3a');

Test general IN semantics (not top-level)

case A.1
select subcase,
(a1, b1, c1)     IN (select * from t_in where a2 = 'no_match') pred_in,
(a1, b1, c1) NOT IN (select * from t_in where a2 = 'no_match') pred_not_in
from t_out where subcase = 'A.1';
subcase	pred_in	pred_not_in
A.1	0	1
case A.2 - impossible
case A.3
select subcase,
(a1, b1, c1)     IN (select * from t_in) pred_in,
(a1, b1, c1) NOT IN (select * from t_in) pred_not_in
from t_out where subcase = 'A.3';
subcase	pred_in	pred_not_in
A.3	NULL	NULL
case A.4
select subcase,
(a1, b1, c1)     IN (select * from t_in) pred_in,
(a1, b1, c1) NOT IN (select * from t_in) pred_not_in
from t_out where subcase = 'A.4';
subcase	pred_in	pred_not_in
A.4	0	1
case B.1
select subcase,
(a1, b1, c1)     IN (select * from t_in where a2 = 'no_match') pred_in,
(a1, b1, c1) NOT IN (select * from t_in where a2 = 'no_match') pred_not_in
from t_out where subcase = 'B.1';
subcase	pred_in	pred_not_in
B.1	0	1
case B.2
select subcase,
(a1, b1, c1)     IN (select * from t_in) pred_in,
(a1, b1, c1) NOT IN (select * from t_in) pred_not_in
from t_out where subcase = 'B.2';
subcase	pred_in	pred_not_in
B.2	1	0
case B.3
select subcase,
(a1, b1, c1)     IN (select * from t_in) pred_in,
(a1, b1, c1) NOT IN (select * from t_in) pred_not_in
from t_out where subcase = 'B.3';
subcase	pred_in	pred_not_in
B.3	NULL	NULL
case B.4
select subcase,
(a1, b1, c1)     IN (select * from t_in) pred_in,
(a1, b1, c1) NOT IN (select * from t_in) pred_not_in
from t_out where subcase = 'B.4';
subcase	pred_in	pred_not_in
B.4	0	1

Test IN as top-level predicate, and
as non-top level for cases A.3, B.3 (the only cases with NULL result).

case A.1
select case when count(*) > 0 then 'T' else 'F' end as pred_in from t_out
where subcase = 'A.1' and
(a1, b1, c1) IN (select * from t_in where a1 = 'no_match');
pred_in
F
select case when count(*) > 0 then 'T' else 'F' end as pred_not_in from t_out
where subcase = 'A.1' and
(a1, b1, c1) NOT IN (select * from t_in where a1 = 'no_match');
pred_not_in
T
select case when count(*) > 0 then 'T' else 'F' end as not_pred_in from t_out
where subcase = 'A.1' and
NOT((a1, b1, c1) IN (select * from t_in where a1 = 'no_match'));
not_pred_in
T
case A.3
select case when count(*) > 0 then 'T' else 'F' end as pred_in from t_out
where subcase = 'A.3' and
(a1, b1, c1) IN (select * from t_in);
pred_in
F
select case when count(*) > 0 then 'T' else 'F' end as pred_not_in from t_out
where subcase = 'A.3' and
(a1, b1, c1) NOT IN (select * from t_in);
pred_not_in
F
select case when count(*) > 0 then 'T' else 'F' end as not_pred_in from t_out
where subcase = 'A.3' and
NOT((a1, b1, c1) IN (select * from t_in));
not_pred_in
F
select case when count(*) > 0 then 'N' else 'wrong result' end as pred_in from t_out
where subcase = 'A.3' and
((a1, b1, c1) IN (select * from t_in)) is NULL and
((a1, b1, c1) NOT IN (select * from t_in)) is NULL;
pred_in
N
case A.4
select case when count(*) > 0 then 'T' else 'F' end as pred_in from t_out
where subcase = 'A.4' and
(a1, b1, c1) IN (select * from t_in);
pred_in
F
select case when count(*) > 0 then 'T' else 'F' end as pred_not_in from t_out
where subcase = 'A.4' and
(a1, b1, c1) NOT IN (select * from t_in);
pred_not_in
T
select case when count(*) > 0 then 'T' else 'F' end as not_pred_in from t_out
where subcase = 'A.4' and
NOT((a1, b1, c1) IN (select * from t_in));
not_pred_in
T
case B.1
select case when count(*) > 0 then 'T' else 'F' end as pred_in from t_out
where subcase = 'B.1' and
(a1, b1, c1) IN (select * from t_in where a1 = 'no_match');
pred_in
F
select case when count(*) > 0 then 'T' else 'F' end as pred_not_in from t_out
where subcase = 'B.1' and
(a1, b1, c1) NOT IN (select * from t_in where a1 = 'no_match');
pred_not_in
T
select case when count(*) > 0 then 'T' else 'F' end as not_pred_in from t_out
where subcase = 'B.1' and
NOT((a1, b1, c1) IN (select * from t_in where a1 = 'no_match'));
not_pred_in
T
case B.2
select case when count(*) > 0 then 'T' else 'F' end as pred_in from t_out
where subcase = 'B.2' and
(a1, b1, c1) IN (select * from t_in);
pred_in
T
select case when count(*) > 0 then 'T' else 'F' end as pred_not_in from t_out
where subcase = 'B.2' and
(a1, b1, c1) NOT IN (select * from t_in);
pred_not_in
F
select case when count(*) > 0 then 'T' else 'F' end as not_pred_in from t_out
where subcase = 'B.2' and
NOT((a1, b1, c1) IN (select * from t_in));
not_pred_in
F
case B.3
select case when count(*) > 0 then 'T' else 'F' end as pred_in from t_out
where subcase = 'B.3' and
(a1, b1, c1) IN (select * from t_in);
pred_in
F
select case when count(*) > 0 then 'T' else 'F' end as pred_not_in from t_out
where subcase = 'B.3' and
(a1, b1, c1) NOT IN (select * from t_in);
pred_not_in
F
select case when count(*) > 0 then 'T' else 'F' end as not_pred_in from t_out
where subcase = 'B.3' and
NOT((a1, b1, c1) IN (select * from t_in));
not_pred_in
F
select case when count(*) > 0 then 'N' else 'wrong result' end as pred_in from t_out
where subcase = 'B.3' and
((a1, b1, c1) IN (select * from t_in)) is NULL and
((a1, b1, c1) NOT IN (select * from t_in)) is NULL;
pred_in
N
case B.4
select case when count(*) > 0 then 'T' else 'F' end as pred_in from t_out
where subcase = 'B.4' and
(a1, b1, c1) IN (select * from t_in);
pred_in
F
select case when count(*) > 0 then 'T' else 'F' end as pred_not_in from t_out
where subcase = 'B.4' and
(a1, b1, c1) NOT IN (select * from t_in);
pred_not_in
T
select case when count(*) > 0 then 'T' else 'F' end as not_pred_in from t_out
where subcase = 'B.4' and
NOT((a1, b1, c1) IN (select * from t_in));
not_pred_in
T
drop table t_out;
drop table t_in;
CREATE TABLE t1 (a int, b int);
INSERT INTO t1 VALUES (2,22),(1,11),(2,22);
SELECT a FROM t1 WHERE (SELECT COUNT(b) FROM DUAL) > 0 GROUP BY a;
a
1
2
SELECT a FROM t1 WHERE (SELECT COUNT(b) FROM DUAL) > 1 GROUP BY a;
a
SELECT a FROM t1 t0
WHERE (SELECT COUNT(t0.b) FROM t1 t WHERE t.b>20) GROUP BY a;
a
1
2
SET @@sql_mode='ansi';
SELECT a FROM t1 WHERE (SELECT COUNT(b) FROM DUAL) > 0 GROUP BY a;
ERROR HY000: Invalid use of group function
SELECT a FROM t1 WHERE (SELECT COUNT(b) FROM DUAL) > 1 GROUP BY a;
ERROR HY000: Invalid use of group function
SELECT a FROM t1 t0
WHERE (SELECT COUNT(t0.b) FROM t1 t WHERE t.b>20) GROUP BY a;
ERROR HY000: Invalid use of group function
SET @@sql_mode=default;
DROP TABLE t1;
CREATE TABLE t1 (s1 char(1));
INSERT INTO t1 VALUES ('a');
SELECT * FROM t1 WHERE _utf8'a' = ANY (SELECT s1 FROM t1);
s1
a
DROP TABLE t1;
<<<<<<< HEAD
CREATE TABLE t1( a INT );
INSERT INTO t1 VALUES (1),(2);
CREATE TABLE t2( a INT, b INT );
SELECT * 
FROM (SELECT a INTO @var FROM t1 WHERE a = 2) t1a;
ERROR 42000: You have an error in your SQL syntax; check the manual that corresponds to your MySQL server version for the right syntax to use near 'INTO @var FROM t1 WHERE a = 2) t1a' at line 2
SELECT * 
FROM (SELECT a INTO OUTFILE 'file' FROM t1 WHERE a = 2) t1a;
ERROR 42000: You have an error in your SQL syntax; check the manual that corresponds to your MySQL server version for the right syntax to use near 'INTO OUTFILE 'file' FROM t1 WHERE a = 2) t1a' at line 2
SELECT * 
FROM (SELECT a INTO DUMPFILE 'file' FROM t1 WHERE a = 2) t1a;
ERROR 42000: You have an error in your SQL syntax; check the manual that corresponds to your MySQL server version for the right syntax to use near 'INTO DUMPFILE 'file' FROM t1 WHERE a = 2) t1a' at line 2
SELECT * FROM ( 
SELECT 1 a 
UNION 
SELECT a INTO @var FROM t1 WHERE a = 2 
) t1a;
ERROR 42000: You have an error in your SQL syntax; check the manual that corresponds to your MySQL server version for the right syntax to use near 'INTO @var FROM t1 WHERE a = 2 
) t1a' at line 4
SELECT * FROM ( 
SELECT 1 a 
UNION 
SELECT a INTO OUTFILE 'file' FROM t1 WHERE a = 2 
) t1a;
ERROR 42000: You have an error in your SQL syntax; check the manual that corresponds to your MySQL server version for the right syntax to use near 'INTO OUTFILE 'file' FROM t1 WHERE a = 2 
) t1a' at line 4
SELECT * FROM ( 
SELECT 1 a 
UNION 
SELECT a INTO DUMPFILE 'file' FROM t1 WHERE a = 2 
) t1a;
ERROR 42000: You have an error in your SQL syntax; check the manual that corresponds to your MySQL server version for the right syntax to use near 'INTO DUMPFILE 'file' FROM t1 WHERE a = 2 
) t1a' at line 4
SELECT * FROM (SELECT a FROM t1 WHERE a = 2) t1a;
a
2
SELECT * FROM ( 
SELECT a FROM t1 WHERE a = 2 
UNION 
SELECT a FROM t1 WHERE a = 2 
) t1a;
a
2
SELECT * FROM ( 
SELECT 1 a 
UNION 
SELECT a FROM t1 WHERE a = 2 
UNION 
SELECT a FROM t1 WHERE a = 2 
) t1a;
a
1
2
SELECT * FROM ((SELECT 1 a) UNION SELECT 1 a);
ERROR 42000: You have an error in your SQL syntax; check the manual that corresponds to your MySQL server version for the right syntax to use near ')' at line 1
SELECT * FROM (SELECT 1 a UNION (SELECT 1 a)) alias;
a
1
SELECT * FROM (SELECT 1 UNION SELECT 1) t1a;
1
1
SELECT * FROM ((SELECT 1 a INTO @a)) t1a;
ERROR 42000: You have an error in your SQL syntax; check the manual that corresponds to your MySQL server version for the right syntax to use near 'INTO @a)) t1a' at line 1
SELECT * FROM ((SELECT 1 a INTO OUTFILE 'file' )) t1a;
ERROR 42000: You have an error in your SQL syntax; check the manual that corresponds to your MySQL server version for the right syntax to use near 'INTO OUTFILE 'file' )) t1a' at line 1
SELECT * FROM ((SELECT 1 a INTO DUMPFILE 'file' )) t1a;
ERROR 42000: You have an error in your SQL syntax; check the manual that corresponds to your MySQL server version for the right syntax to use near 'INTO DUMPFILE 'file' )) t1a' at line 1
SELECT * FROM (SELECT 1 a UNION (SELECT 1 a INTO @a)) t1a;
ERROR 42000: You have an error in your SQL syntax; check the manual that corresponds to your MySQL server version for the right syntax to use near 'INTO @a)) t1a' at line 1
SELECT * FROM (SELECT 1 a UNION (SELECT 1 a INTO DUMPFILE 'file' )) t1a;
ERROR 42000: You have an error in your SQL syntax; check the manual that corresponds to your MySQL server version for the right syntax to use near 'INTO DUMPFILE 'file' )) t1a' at line 1
SELECT * FROM (SELECT 1 a UNION (SELECT 1 a INTO OUTFILE 'file' )) t1a;
ERROR 42000: You have an error in your SQL syntax; check the manual that corresponds to your MySQL server version for the right syntax to use near 'INTO OUTFILE 'file' )) t1a' at line 1
SELECT * FROM (SELECT 1 a UNION ((SELECT 1 a INTO @a))) t1a;
ERROR 42000: You have an error in your SQL syntax; check the manual that corresponds to your MySQL server version for the right syntax to use near 'INTO @a))) t1a' at line 1
SELECT * FROM (SELECT 1 a UNION ((SELECT 1 a INTO DUMPFILE 'file' ))) t1a;
ERROR 42000: You have an error in your SQL syntax; check the manual that corresponds to your MySQL server version for the right syntax to use near 'INTO DUMPFILE 'file' ))) t1a' at line 1
SELECT * FROM (SELECT 1 a UNION ((SELECT 1 a INTO OUTFILE 'file' ))) t1a;
ERROR 42000: You have an error in your SQL syntax; check the manual that corresponds to your MySQL server version for the right syntax to use near 'INTO OUTFILE 'file' ))) t1a' at line 1
SELECT * FROM (SELECT 1 a ORDER BY a) t1a;
a
1
SELECT * FROM (SELECT 1 a UNION SELECT 1 a ORDER BY a) t1a;
a
1
SELECT * FROM (SELECT 1 a UNION SELECT 1 a LIMIT 1) t1a;
a
1
SELECT * FROM (SELECT 1 a UNION SELECT 1 a ORDER BY a LIMIT 1) t1a;
a
1
SELECT * FROM t1 JOIN  (SELECT 1 UNION SELECT 1) alias ON 1;
a	1
1	1
2	1
SELECT * FROM t1 JOIN ((SELECT 1 UNION SELECT 1)) ON 1;
ERROR 42000: You have an error in your SQL syntax; check the manual that corresponds to your MySQL server version for the right syntax to use near ')) ON 1' at line 1
SELECT * FROM t1 JOIN  (t1 t1a UNION SELECT 1)  ON 1;
ERROR 42000: You have an error in your SQL syntax; check the manual that corresponds to your MySQL server version for the right syntax to use near 'ON 1' at line 1
SELECT * FROM t1 JOIN ((t1 t1a UNION SELECT 1)) ON 1;
ERROR 42000: You have an error in your SQL syntax; check the manual that corresponds to your MySQL server version for the right syntax to use near ') ON 1' at line 1
SELECT * FROM t1 JOIN  (t1 t1a)  t1a ON 1;
ERROR 42000: You have an error in your SQL syntax; check the manual that corresponds to your MySQL server version for the right syntax to use near 't1a ON 1' at line 1
SELECT * FROM t1 JOIN ((t1 t1a)) t1a ON 1;
ERROR 42000: You have an error in your SQL syntax; check the manual that corresponds to your MySQL server version for the right syntax to use near 't1a ON 1' at line 1
SELECT * FROM t1 JOIN  (t1 t1a)  ON 1;
a	a
1	1
2	1
1	2
2	2
SELECT * FROM t1 JOIN ((t1 t1a)) ON 1;
a	a
1	1
2	1
1	2
2	2
SELECT * FROM (t1 t1a);
a
1
2
SELECT * FROM ((t1 t1a));
a
1
2
SELECT * FROM t1 JOIN  (SELECT 1 t1a) alias ON 1;
a	t1a
1	1
2	1
SELECT * FROM t1 JOIN ((SELECT 1 t1a)) alias ON 1;
a	t1a
1	1
2	1
SELECT * FROM t1 JOIN  (SELECT 1 a)  a ON 1;
a	a
1	1
2	1
SELECT * FROM t1 JOIN ((SELECT 1 a)) a ON 1;
a	a
1	1
2	1
SELECT * FROM (t1 JOIN (SELECT 1) t1a1 ON 1) t1a2;
ERROR 42000: You have an error in your SQL syntax; check the manual that corresponds to your MySQL server version for the right syntax to use near 't1a2' at line 1
SELECT * FROM t1 WHERE a = ALL ( SELECT 1 );
a
1
SELECT * FROM t1 WHERE a = ALL ( SELECT 1 UNION SELECT 1 );
a
1
SELECT * FROM t1 WHERE a = ANY ( SELECT 3 UNION SELECT 1 );
a
1
SELECT * FROM t1 WHERE a = ANY ( SELECT 1 UNION SELECT 1 INTO @a);
ERROR 42000: You have an error in your SQL syntax; check the manual that corresponds to your MySQL server version for the right syntax to use near 'INTO @a)' at line 1
SELECT * FROM t1 WHERE a = ANY ( SELECT 1 UNION SELECT 1 INTO OUTFILE 'file' );
ERROR 42000: You have an error in your SQL syntax; check the manual that corresponds to your MySQL server version for the right syntax to use near 'INTO OUTFILE 'file' )' at line 1
SELECT * FROM t1 WHERE a = ANY ( SELECT 1 UNION SELECT 1 INTO DUMPFILE 'file' );
ERROR 42000: You have an error in your SQL syntax; check the manual that corresponds to your MySQL server version for the right syntax to use near 'INTO DUMPFILE 'file' )' at line 1
SELECT * FROM t1 WHERE a = ( SELECT 1 );
a
1
SELECT * FROM t1 WHERE a = ( SELECT 1 UNION SELECT 1 );
a
1
SELECT * FROM t1 WHERE a = ( SELECT 1 INTO @a);
ERROR 42000: You have an error in your SQL syntax; check the manual that corresponds to your MySQL server version for the right syntax to use near 'INTO @a)' at line 1
SELECT * FROM t1 WHERE a = ( SELECT 1 INTO OUTFILE 'file' );
ERROR 42000: You have an error in your SQL syntax; check the manual that corresponds to your MySQL server version for the right syntax to use near 'INTO OUTFILE 'file' )' at line 1
SELECT * FROM t1 WHERE a = ( SELECT 1 INTO DUMPFILE 'file' );
ERROR 42000: You have an error in your SQL syntax; check the manual that corresponds to your MySQL server version for the right syntax to use near 'INTO DUMPFILE 'file' )' at line 1
SELECT * FROM t1 WHERE a = ( SELECT 1 UNION SELECT 1 INTO @a);
ERROR 42000: You have an error in your SQL syntax; check the manual that corresponds to your MySQL server version for the right syntax to use near 'INTO @a)' at line 1
SELECT * FROM t1 WHERE a = ( SELECT 1 UNION SELECT 1 INTO OUTFILE 'file' );
ERROR 42000: You have an error in your SQL syntax; check the manual that corresponds to your MySQL server version for the right syntax to use near 'INTO OUTFILE 'file' )' at line 1
SELECT * FROM t1 WHERE a = ( SELECT 1 UNION SELECT 1 INTO DUMPFILE 'file' );
ERROR 42000: You have an error in your SQL syntax; check the manual that corresponds to your MySQL server version for the right syntax to use near 'INTO DUMPFILE 'file' )' at line 1
SELECT ( SELECT 1 INTO @v );
ERROR 42000: You have an error in your SQL syntax; check the manual that corresponds to your MySQL server version for the right syntax to use near 'INTO @v )' at line 1
SELECT ( SELECT 1 INTO OUTFILE 'file' );
ERROR 42000: You have an error in your SQL syntax; check the manual that corresponds to your MySQL server version for the right syntax to use near 'INTO OUTFILE 'file' )' at line 1
SELECT ( SELECT 1 INTO DUMPFILE 'file' );
ERROR 42000: You have an error in your SQL syntax; check the manual that corresponds to your MySQL server version for the right syntax to use near 'INTO DUMPFILE 'file' )' at line 1
SELECT ( SELECT 1 UNION SELECT 1 INTO @v );
ERROR 42000: You have an error in your SQL syntax; check the manual that corresponds to your MySQL server version for the right syntax to use near 'INTO @v )' at line 1
SELECT ( SELECT 1 UNION SELECT 1 INTO OUTFILE 'file' );
ERROR 42000: You have an error in your SQL syntax; check the manual that corresponds to your MySQL server version for the right syntax to use near 'INTO OUTFILE 'file' )' at line 1
SELECT ( SELECT 1 UNION SELECT 1 INTO DUMPFILE 'file' );
ERROR 42000: You have an error in your SQL syntax; check the manual that corresponds to your MySQL server version for the right syntax to use near 'INTO DUMPFILE 'file' )' at line 1
SELECT ( SELECT a FROM t1 WHERE a = 1 ), a FROM t1;
( SELECT a FROM t1 WHERE a = 1 )	a
1	1
1	2
SELECT ( SELECT a FROM t1 WHERE a = 1 UNION SELECT 1 ), a FROM t1;
( SELECT a FROM t1 WHERE a = 1 UNION SELECT 1 )	a
1	1
1	2
SELECT * FROM t2 WHERE (a, b) IN (SELECT a, b FROM t2);
a	b
SELECT 1 UNION ( SELECT 1 UNION SELECT 1 );
ERROR 42000: You have an error in your SQL syntax; check the manual that corresponds to your MySQL server version for the right syntax to use near 'UNION SELECT 1 )' at line 1
( SELECT 1 UNION SELECT 1 ) UNION SELECT 1;
ERROR 42000: You have an error in your SQL syntax; check the manual that corresponds to your MySQL server version for the right syntax to use near 'UNION SELECT 1 ) UNION SELECT 1' at line 1
SELECT ( SELECT 1 UNION ( SELECT 1 UNION SELECT 1 ) );
ERROR 42000: You have an error in your SQL syntax; check the manual that corresponds to your MySQL server version for the right syntax to use near 'UNION SELECT 1 ) )' at line 1
SELECT ( ( SELECT 1 UNION SELECT 1 ) UNION SELECT 1;
ERROR 42000: You have an error in your SQL syntax; check the manual that corresponds to your MySQL server version for the right syntax to use near 'UNION SELECT 1' at line 1
SELECT ( SELECT 1 UNION SELECT 1 UNION SELECT 1 );
( SELECT 1 UNION SELECT 1 UNION SELECT 1 )
1
SELECT ((SELECT 1 UNION SELECT 1 UNION SELECT 1));
((SELECT 1 UNION SELECT 1 UNION SELECT 1))
1
SELECT * FROM ( SELECT 1 UNION ( SELECT 1 UNION SELECT 1 ) );
ERROR 42000: You have an error in your SQL syntax; check the manual that corresponds to your MySQL server version for the right syntax to use near 'UNION SELECT 1 ) )' at line 1
SELECT * FROM ( ( SELECT 1 UNION SELECT 1 ) UNION SELECT 1 );
ERROR 42000: You have an error in your SQL syntax; check the manual that corresponds to your MySQL server version for the right syntax to use near ') UNION SELECT 1 )' at line 1
SELECT * FROM ( SELECT 1 UNION SELECT 1 UNION SELECT 1 ) a;
1
1
SELECT * FROM t1 WHERE a =     ( SELECT 1 UNION ( SELECT 1 UNION SELECT 1 ) );
ERROR 42000: You have an error in your SQL syntax; check the manual that corresponds to your MySQL server version for the right syntax to use near 'UNION SELECT 1 ) )' at line 1
SELECT * FROM t1 WHERE a = ALL ( SELECT 1 UNION ( SELECT 1 UNION SELECT 1 ) );
ERROR 42000: You have an error in your SQL syntax; check the manual that corresponds to your MySQL server version for the right syntax to use near 'UNION SELECT 1 ) )' at line 1
SELECT * FROM t1 WHERE a = ANY ( SELECT 1 UNION ( SELECT 1 UNION SELECT 1 ) );
ERROR 42000: You have an error in your SQL syntax; check the manual that corresponds to your MySQL server version for the right syntax to use near 'UNION SELECT 1 ) )' at line 1
SELECT * FROM t1 WHERE a IN    ( SELECT 1 UNION ( SELECT 1 UNION SELECT 1 ) );
ERROR 42000: You have an error in your SQL syntax; check the manual that corresponds to your MySQL server version for the right syntax to use near 'UNION SELECT 1 ) )' at line 1
SELECT * FROM t1 WHERE a =     ( ( SELECT 1 UNION SELECT 1 )  UNION SELECT 1 );
ERROR 42000: You have an error in your SQL syntax; check the manual that corresponds to your MySQL server version for the right syntax to use near 'UNION SELECT 1 )' at line 1
SELECT * FROM t1 WHERE a = ALL ( ( SELECT 1 UNION SELECT 1 )  UNION SELECT 1 );
ERROR 42000: You have an error in your SQL syntax; check the manual that corresponds to your MySQL server version for the right syntax to use near 'UNION SELECT 1 )  UNION SELECT 1 )' at line 1
SELECT * FROM t1 WHERE a = ANY ( ( SELECT 1 UNION SELECT 1 )  UNION SELECT 1 );
ERROR 42000: You have an error in your SQL syntax; check the manual that corresponds to your MySQL server version for the right syntax to use near 'UNION SELECT 1 )  UNION SELECT 1 )' at line 1
SELECT * FROM t1 WHERE a IN    ( ( SELECT 1 UNION SELECT 1 )  UNION SELECT 1 );
ERROR 42000: You have an error in your SQL syntax; check the manual that corresponds to your MySQL server version for the right syntax to use near 'UNION SELECT 1 )' at line 1
SELECT * FROM t1 WHERE a =     ( SELECT 1 UNION SELECT 1 UNION SELECT 1 );
a
1
SELECT * FROM t1 WHERE a = ALL ( SELECT 1 UNION SELECT 1 UNION SELECT 1 );
a
1
SELECT * FROM t1 WHERE a = ANY ( SELECT 1 UNION SELECT 1 UNION SELECT 1 );
a
1
SELECT * FROM t1 WHERE a IN    ( SELECT 1 UNION SELECT 1 UNION SELECT 1 );
a
1
SELECT * FROM t1 WHERE EXISTS ( SELECT 1 UNION SELECT 1 INTO @v );
ERROR 42000: You have an error in your SQL syntax; check the manual that corresponds to your MySQL server version for the right syntax to use near 'INTO @v )' at line 1
SELECT EXISTS(SELECT 1+1);
EXISTS(SELECT 1+1)
1
SELECT EXISTS(SELECT 1+1 INTO @test);
ERROR 42000: You have an error in your SQL syntax; check the manual that corresponds to your MySQL server version for the right syntax to use near 'INTO @test)' at line 1
SELECT * FROM t1 WHERE a IN ( SELECT 1 UNION SELECT 1 INTO @v );
ERROR 42000: You have an error in your SQL syntax; check the manual that corresponds to your MySQL server version for the right syntax to use near 'INTO @v )' at line 1
SELECT * FROM t1 WHERE EXISTS ( SELECT 1 INTO @v );
ERROR 42000: You have an error in your SQL syntax; check the manual that corresponds to your MySQL server version for the right syntax to use near 'INTO @v )' at line 1
SELECT * FROM t1 WHERE a IN ( SELECT 1 INTO @v );
ERROR 42000: You have an error in your SQL syntax; check the manual that corresponds to your MySQL server version for the right syntax to use near 'INTO @v )' at line 1
DROP TABLE t1, t2;
=======
CREATE TABLE t1(c int, KEY(c));
CREATE TABLE t2(a int, b int);
INSERT INTO t2 VALUES (1, 10), (2, NULL);
INSERT INTO t1 VALUES (1), (3);
SELECT * FROM t2 WHERE b NOT IN (SELECT max(t.c) FROM t1, t1 t WHERE t.c>10);
a	b
DROP TABLE t1,t2;
>>>>>>> 26301669
<|MERGE_RESOLUTION|>--- conflicted
+++ resolved
@@ -4593,7 +4593,6 @@
 s1
 a
 DROP TABLE t1;
-<<<<<<< HEAD
 CREATE TABLE t1( a INT );
 INSERT INTO t1 VALUES (1),(2);
 CREATE TABLE t2( a INT, b INT );
@@ -4855,12 +4854,10 @@
 SELECT * FROM t1 WHERE a IN ( SELECT 1 INTO @v );
 ERROR 42000: You have an error in your SQL syntax; check the manual that corresponds to your MySQL server version for the right syntax to use near 'INTO @v )' at line 1
 DROP TABLE t1, t2;
-=======
 CREATE TABLE t1(c int, KEY(c));
 CREATE TABLE t2(a int, b int);
 INSERT INTO t2 VALUES (1, 10), (2, NULL);
 INSERT INTO t1 VALUES (1), (3);
 SELECT * FROM t2 WHERE b NOT IN (SELECT max(t.c) FROM t1, t1 t WHERE t.c>10);
 a	b
-DROP TABLE t1,t2;
->>>>>>> 26301669
+DROP TABLE t1,t2;