--- conflicted
+++ resolved
@@ -2926,13 +2926,8 @@
       }
       else if (length == 0 && (sql_field->flags & NOT_NULL_FLAG))
       {
-<<<<<<< HEAD
 	my_error(ER_WRONG_KEY_COLUMN, MYF(0), column->field_name.str);
-	  DBUG_RETURN(TRUE);
-=======
-	my_error(ER_WRONG_KEY_COLUMN, MYF(0), column->field_name);
         DBUG_RETURN(TRUE);
->>>>>>> 0bfb9083
       }
       if (length > file->max_key_part_length() && key->type != Key::FULLTEXT)
       {
@@ -3480,9 +3475,6 @@
     goto err;
   }
 
-<<<<<<< HEAD
-  pthread_mutex_lock(&LOCK_open);
-=======
   /* Give warnings for not supported table options */
   if (create_info->transactional && !file->ht->commit)
     push_warning_printf(thd, MYSQL_ERROR::WARN_LEVEL_ERROR,
@@ -3491,8 +3483,7 @@
                         file->engine_name()->str,
                         "TRANSACTIONAL=1");
 
-  VOID(pthread_mutex_lock(&LOCK_open));
->>>>>>> 0bfb9083
+  pthread_mutex_lock(&LOCK_open);
   if (!internal_tmp_table && !(create_info->options & HA_LEX_CREATE_TMP_TABLE))
   {
     if (!access(path,F_OK))
@@ -3540,18 +3531,10 @@
       case HA_ERR_TABLE_EXIST:
         DBUG_PRINT("info", ("Table existed in handler"));
 
-<<<<<<< HEAD
       if (create_if_not_exists)
         goto warn;
       my_error(ER_TABLE_EXISTS_ERROR,MYF(0),table_name);
       goto unlock_and_end;
-        break;
-=======
-        if (create_if_not_exists)
-          goto warn;
-        my_error(ER_TABLE_EXISTS_ERROR,MYF(0),table_name);
-        goto unlock_and_end;
->>>>>>> 0bfb9083
       default:
         DBUG_PRINT("info", ("error: %u from storage engine", retcode));
         my_error(retcode, MYF(0),table_name);
@@ -3874,12 +3857,7 @@
                        table->db_stat, table->s->version));
 
   safe_mutex_assert_owner(&LOCK_open);
-<<<<<<< HEAD
-
-  (void) table->file->extra(function);
-=======
   
->>>>>>> 0bfb9083
   /* Mark all tables that are in use as 'old' */
   mysql_lock_abort(thd, table, TRUE);	/* end threads waiting on lock */
 
@@ -3888,7 +3866,7 @@
                           table->s->table_name.str,
                           RTFC_WAIT_OTHER_THREAD_FLAG);
   /* extra() call must come only after all instances above are closed */
-  VOID(table->file->extra(function));
+  (void)(table->file->extra(function));
   DBUG_VOID_RETURN;
 }
 
@@ -5266,16 +5244,9 @@
       new_field->charset= create_info->default_table_charset;
 
     /* Don't pack rows in old tables if the user has requested this. */
-<<<<<<< HEAD
-    if (create_info->row_type == ROW_TYPE_DYNAMIC ||
-        (new_field->flags & BLOB_FLAG) ||
+    if ((new_field->flags & BLOB_FLAG) ||
         new_field->sql_type == MYSQL_TYPE_VARCHAR &&
         create_info->row_type != ROW_TYPE_FIXED)
-=======
-    if ((new_field->flags & BLOB_FLAG) ||
-	new_field->sql_type == MYSQL_TYPE_VARCHAR &&
-	create_info->row_type != ROW_TYPE_FIXED)
->>>>>>> 0bfb9083
       create_info->table_options|= HA_OPTION_PACK_RECORD;
 
     /* Check how fields have been modified */
@@ -5625,22 +5596,8 @@
                             create_info, alter_info, 1, 0);
   reenable_binlog(thd);
 
-<<<<<<< HEAD
   DBUG_RETURN(error);
 }
-=======
-  @return
-    Fills various create_info members based on information retrieved
-    from the storage engine.
-    Sets create_info->varchar if the table has a VARCHAR column.
-    Prepares alter_info->create_list and alter_info->key_list with
-    columns and keys of the new table.
-
-  @retval TRUE   error, out of memory or a semantical error in ALTER
-                 TABLE instructions
-  @retval FALSE  success
-*/
->>>>>>> 0bfb9083
 
 /*
   Create a temporary table that reflects what an alter table operation
@@ -5879,6 +5836,7 @@
     Sets create_info->varchar if the table has a VARCHAR column.
     Prepares alter_info->create_list and alter_info->key_list with
     columns and keys of the new table.
+
   @retval TRUE   error, out of memory or a semantical error in ALTER
                  TABLE instructions
   @retval FALSE  success
@@ -5934,17 +5892,10 @@
 
     /*
     First collect all fields from table which isn't in drop_list
-<<<<<<< HEAD
     */
-  Field **f_ptr,*field;
   for (f_ptr=table->field ; (field= *f_ptr) ; f_ptr++)
     {
-=======
-  */
-  for (f_ptr=table->field ; (field= *f_ptr) ; f_ptr++)
-  {
     Alter_drop *drop;
->>>>>>> 0bfb9083
     if (field->type() == MYSQL_TYPE_STRING)
       create_info->varchar= TRUE;
     /* Check if field should be dropped */
@@ -6056,9 +6007,9 @@
 	  break;
   }
       if (!find)
-<<<<<<< HEAD
-  {
-	my_error(ER_BAD_FIELD_ERROR, MYF(0), def->after, table->s->table_name.str);
+  {
+	my_error(ER_BAD_FIELD_ERROR, MYF(0), def->after,
+                 table->s->table_name.str);
     goto err;
   }
       find_it.after(def);			// Put element after this
@@ -6075,11 +6026,6 @@
       if (alter_info->build_method == HA_BUILD_ONLINE)
       {
         my_error(ER_NOT_SUPPORTED_YET, MYF(0), thd->query);
-=======
-      {
-	my_error(ER_BAD_FIELD_ERROR, MYF(0), def->after,
-                 table->s->table_name.str);
->>>>>>> 0bfb9083
         goto err;
       }
       alter_info->build_method= HA_BUILD_OFFLINE;
@@ -6331,15 +6277,6 @@
   uint fast_alter_partition= 0;
   bool partition_changed= FALSE;
 #endif
-<<<<<<< HEAD
-=======
-  bool need_lock_for_indexes= TRUE;
-  KEY  *key_info_buffer;
-  uint index_drop_count;
-  uint *index_drop_buffer;
-  uint index_add_count;
-  uint *index_add_buffer;
->>>>>>> 0bfb9083
   DBUG_ENTER("mysql_alter_table");
 
   /*
@@ -6967,97 +6904,6 @@
   }
   thd->count_cuted_fields= CHECK_FIELD_IGNORE;
 
-<<<<<<< HEAD
-=======
-  /* If we did not need to copy, we might still need to add/drop indexes. */
-  if (! new_table)
-  {
-    uint          *key_numbers;
-    uint          *keyno_p;
-    KEY           *key_info;
-    KEY           *key;
-    uint          *idx_p;
-    uint          *idx_end_p;
-    KEY_PART_INFO *key_part;
-    KEY_PART_INFO *part_end;
-    DBUG_PRINT("info", ("No new_table, checking add/drop index"));
-
-    table->file->ha_prepare_for_alter();
-    if (index_add_count)
-    {
-      /* The add_index() method takes an array of KEY structs. */
-      key_info= (KEY*) thd->alloc(sizeof(KEY) * index_add_count);
-      key= key_info;
-      for (idx_p= index_add_buffer, idx_end_p= idx_p + index_add_count;
-           idx_p < idx_end_p;
-           idx_p++, key++)
-      {
-        /* Copy the KEY struct. */
-        *key= key_info_buffer[*idx_p];
-        /* Fix the key parts. */
-        part_end= key->key_part + key->key_parts;
-        for (key_part= key->key_part; key_part < part_end; key_part++)
-          key_part->field= table->field[key_part->fieldnr];
-      }
-      /* Add the indexes. */
-      if ((error= table->file->add_index(table, key_info, index_add_count)))
-      {
-        /*
-          Exchange the key_info for the error message. If we exchange
-          key number by key name in the message later, we need correct info.
-        */
-        KEY *save_key_info= table->key_info;
-        table->key_info= key_info;
-        table->file->print_error(error, MYF(0));
-        table->key_info= save_key_info;
-        goto err1;
-      }
-    }
-    /*end of if (index_add_count)*/
-
-    if (index_drop_count)
-    {
-      /* The prepare_drop_index() method takes an array of key numbers. */
-      key_numbers= (uint*) thd->alloc(sizeof(uint) * index_drop_count);
-      keyno_p= key_numbers;
-      /* Get the number of each key. */
-      for (idx_p= index_drop_buffer, idx_end_p= idx_p + index_drop_count;
-           idx_p < idx_end_p;
-           idx_p++, keyno_p++)
-        *keyno_p= *idx_p;
-      /*
-        Tell the handler to prepare for drop indexes.
-        This re-numbers the indexes to get rid of gaps.
-      */
-      if ((error= table->file->prepare_drop_index(table, key_numbers,
-                                                  index_drop_count)))
-      {
-        table->file->print_error(error, MYF(0));
-        goto err1;
-      }
-
-      /* Tell the handler to finally drop the indexes. */
-      if ((error= table->file->final_drop_index(table)))
-      {
-        table->file->print_error(error, MYF(0));
-        goto err1;
-      }
-    }
-    /*end of if (index_drop_count)*/
-
-    /*
-      The final .frm file is already created as a temporary file
-      and will be renamed to the original table name later.
-    */
-
-    /* Need to commit before a table is unlocked (NDB requirement). */
-    DBUG_PRINT("info", ("Committing before unlocking table"));
-    if (ha_autocommit_or_rollback(thd, 0) || end_active_trans(thd))
-      goto err1;
-  }
-  /*end of if (! new_table) for add/drop index*/
-
->>>>>>> 0bfb9083
   if (table->s->tmp_table != NO_TMP_TABLE)
   {
     /* We changed a temporary table */
@@ -7495,13 +7341,7 @@
 
   if (errpos >= 1 && ha_enable_transaction(thd, TRUE))
     error= 1;
-<<<<<<< HEAD
-    goto err;
-  }
-
-=======
-  
->>>>>>> 0bfb9083
+
   /*
     Ensure that the new table is saved properly to disk so that we
     can do a rename
