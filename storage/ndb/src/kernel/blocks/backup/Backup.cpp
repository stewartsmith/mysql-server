/* Copyright (C) 2003 MySQL AB

   This program is free software; you can redistribute it and/or modify
   it under the terms of the GNU General Public License as published by
   the Free Software Foundation; version 2 of the License.

   This program is distributed in the hope that it will be useful,
   but WITHOUT ANY WARRANTY; without even the implied warranty of
   MERCHANTABILITY or FITNESS FOR A PARTICULAR PURPOSE.  See the
   GNU General Public License for more details.

   You should have received a copy of the GNU General Public License
   along with this program; if not, write to the Free Software
   Foundation, Inc., 59 Temple Place, Suite 330, Boston, MA  02111-1307  USA */

#include <my_config.h>
#include "Backup.hpp"

#include <ndb_version.h>

#include <NdbTCP.h>
#include <Bitmask.hpp>

#include <signaldata/NodeFailRep.hpp>
#include <signaldata/ReadNodesConf.hpp>

#include <signaldata/DihFragCount.hpp>
#include <signaldata/ScanFrag.hpp>

#include <signaldata/GetTabInfo.hpp>
#include <signaldata/DictTabInfo.hpp>
#include <signaldata/ListTables.hpp>

#include <signaldata/FsOpenReq.hpp>
#include <signaldata/FsAppendReq.hpp>
#include <signaldata/FsCloseReq.hpp>
#include <signaldata/FsConf.hpp>
#include <signaldata/FsRef.hpp>
#include <signaldata/FsRemoveReq.hpp>

#include <signaldata/BackupImpl.hpp>
#include <signaldata/BackupSignalData.hpp>
#include <signaldata/BackupContinueB.hpp>
#include <signaldata/EventReport.hpp>

#include <signaldata/UtilSequence.hpp>

#include <signaldata/CreateTrig.hpp>
#include <signaldata/AlterTrig.hpp>
#include <signaldata/DropTrig.hpp>
#include <signaldata/FireTrigOrd.hpp>
#include <signaldata/TrigAttrInfo.hpp>
#include <AttributeHeader.hpp>

#include <signaldata/WaitGCP.hpp>
#include <signaldata/LCP.hpp>

#include <signaldata/DumpStateOrd.hpp>

#include <NdbTick.h>

static NDB_TICKS startTime;

static const Uint32 BACKUP_SEQUENCE = 0x1F000000;

#ifdef VM_TRACE
#define DEBUG_OUT(x) ndbout << x << endl
#else
#define DEBUG_OUT(x) 
#endif

//#define DEBUG_ABORT
//#define dbg globalSignalLoggers.log

static Uint32 g_TypeOfStart = NodeState::ST_ILLEGAL_TYPE;

#define SEND_BACKUP_STARTED_FLAG(A) (((A) & 0x3) > 0)
#define SEND_BACKUP_COMPLETED_FLAG(A) (((A) & 0x3) > 1)

void
Backup::execSTTOR(Signal* signal) 
{
  jamEntry();                            

  const Uint32 startphase  = signal->theData[1];
  const Uint32 typeOfStart = signal->theData[7];

  if (startphase == 1)
  {
    m_curr_disk_write_speed = c_defaults.m_disk_write_speed_sr;
    m_overflow_disk_write = 0;
    m_reset_disk_speed_time = NdbTick_CurrentMillisecond();
    m_reset_delay_used = Backup::DISK_SPEED_CHECK_DELAY;
    signal->theData[0] = BackupContinueB::RESET_DISK_SPEED_COUNTER;
    sendSignalWithDelay(BACKUP_REF, GSN_CONTINUEB, signal,
                        Backup::DISK_SPEED_CHECK_DELAY, 1);
  }
  if (startphase == 3) {
    jam();
    g_TypeOfStart = typeOfStart;
    signal->theData[0] = reference();
    sendSignal(NDBCNTR_REF, GSN_READ_NODESREQ, signal, 1, JBB);
    return;
  }//if

  if (startphase == 7)
  {
    m_curr_disk_write_speed = c_defaults.m_disk_write_speed;
  }

  if(startphase == 7 && g_TypeOfStart == NodeState::ST_INITIAL_START &&
     c_masterNodeId == getOwnNodeId()){
    jam();
    createSequence(signal);
    return;
  }//if
  
  sendSTTORRY(signal);  
  return;
}//Dbdict::execSTTOR()

void
Backup::execREAD_NODESCONF(Signal* signal)
{
  jamEntry();
  ReadNodesConf * conf = (ReadNodesConf *)signal->getDataPtr();
 
  c_aliveNodes.clear();

  Uint32 count = 0;
  for (Uint32 i = 0; i<MAX_NDB_NODES; i++) {
    jam();
    if(NdbNodeBitmask::get(conf->allNodes, i)){
      jam();
      count++;

      NodePtr node;
      ndbrequire(c_nodes.seize(node));
      
      node.p->nodeId = i;
      if(NdbNodeBitmask::get(conf->inactiveNodes, i)) {
        jam();
	node.p->alive = 0;
      } else {
        jam();
	node.p->alive = 1;
	c_aliveNodes.set(i);
      }//if
    }//if
  }//for
  c_masterNodeId = conf->masterNodeId;
  ndbrequire(count == conf->noOfNodes);
  sendSTTORRY(signal);
}

void
Backup::sendSTTORRY(Signal* signal)
{
  signal->theData[0] = 0;
  signal->theData[3] = 1;
  signal->theData[4] = 3;
  signal->theData[5] = 7;
  signal->theData[6] = 255; // No more start phases from missra
  sendSignal(NDBCNTR_REF, GSN_STTORRY, signal, 7, JBB);
}

void
Backup::createSequence(Signal* signal)
{
  UtilSequenceReq * req = (UtilSequenceReq*)signal->getDataPtrSend();
  
  req->senderData  = RNIL;
  req->sequenceId  = BACKUP_SEQUENCE;
  req->requestType = UtilSequenceReq::Create;
  
  sendSignal(DBUTIL_REF, GSN_UTIL_SEQUENCE_REQ, 
	     signal, UtilSequenceReq::SignalLength, JBB);
}

void
Backup::execCONTINUEB(Signal* signal)
{
  jamEntry();
  const Uint32 Tdata0 = signal->theData[0];
  const Uint32 Tdata1 = signal->theData[1];
  const Uint32 Tdata2 = signal->theData[2];
  
  switch(Tdata0) {
  case BackupContinueB::RESET_DISK_SPEED_COUNTER:
  {
    /*
      Adjust for upto 10 millisecond delay of this signal. Longer
      delays will not be handled, in this case the system is most
      likely under too high load and it won't matter very much that
      we decrease the speed of checkpoints.

      We use a technique where we allow an overflow write in one
      period. This overflow will be removed from the next period
      such that the load will at average be as specified.
    */
    int delay_time = m_reset_delay_used;
    NDB_TICKS curr_time = NdbTick_CurrentMillisecond();
    int sig_delay = curr_time - m_reset_disk_speed_time;

    m_words_written_this_period = m_overflow_disk_write;
    m_overflow_disk_write = 0;
    m_reset_disk_speed_time = curr_time;

    if (sig_delay > delay_time + 10)
      delay_time = Backup::DISK_SPEED_CHECK_DELAY - 10;
    else if (sig_delay < delay_time - 10)
      delay_time = Backup::DISK_SPEED_CHECK_DELAY + 10;
    else
      delay_time = Backup::DISK_SPEED_CHECK_DELAY - (sig_delay - delay_time);
    m_reset_delay_used= delay_time;
    signal->theData[0] = BackupContinueB::RESET_DISK_SPEED_COUNTER;
    sendSignalWithDelay(BACKUP_REF, GSN_CONTINUEB, signal, delay_time, 1);
#if 0
    ndbout << "Signal delay was = " << sig_delay;
    ndbout << " Current time = " << curr_time << endl;
    ndbout << " Delay time will be = " << delay_time << endl << endl;
#endif
    break;
  }
  case BackupContinueB::BACKUP_FRAGMENT_INFO:
  {
    jam();
    const Uint32 ptr_I = Tdata1;
    Uint32 tabPtr_I = Tdata2;
    Uint32 fragPtr_I = signal->theData[3];

    BackupRecordPtr ptr LINT_SET_PTR;
    c_backupPool.getPtr(ptr, ptr_I);
    TablePtr tabPtr;
    ptr.p->tables.getPtr(tabPtr, tabPtr_I);

    if (fragPtr_I != tabPtr.p->fragments.getSize())
    {
      jam();
      FragmentPtr fragPtr;
      tabPtr.p->fragments.getPtr(fragPtr, fragPtr_I);
      
      BackupFilePtr filePtr LINT_SET_PTR;
      ptr.p->files.getPtr(filePtr, ptr.p->ctlFilePtr);
      
      const Uint32 sz = sizeof(BackupFormat::CtlFile::FragmentInfo) >> 2;
      Uint32 * dst;
      if (!filePtr.p->operation.dataBuffer.getWritePtr(&dst, sz))
      {
	sendSignalWithDelay(BACKUP_REF, GSN_CONTINUEB, signal, 100, 4);
	return;
      }
      
      BackupFormat::CtlFile::FragmentInfo * fragInfo = 
	(BackupFormat::CtlFile::FragmentInfo*)dst;
      fragInfo->SectionType = htonl(BackupFormat::FRAGMENT_INFO);
      fragInfo->SectionLength = htonl(sz);
      fragInfo->TableId = htonl(fragPtr.p->tableId);
      fragInfo->FragmentNo = htonl(fragPtr_I);
      fragInfo->NoOfRecordsLow = htonl(fragPtr.p->noOfRecords & 0xFFFFFFFF);
      fragInfo->NoOfRecordsHigh = htonl(fragPtr.p->noOfRecords >> 32);
      fragInfo->FilePosLow = htonl(0);
      fragInfo->FilePosHigh = htonl(0);
      
      filePtr.p->operation.dataBuffer.updateWritePtr(sz);
      
      fragPtr_I++;
    }
    
    if (fragPtr_I == tabPtr.p->fragments.getSize())
    {
      signal->theData[0] = tabPtr.p->tableId;
      signal->theData[1] = 0; // unlock
      EXECUTE_DIRECT(DBDICT, GSN_BACKUP_FRAGMENT_REQ, signal, 2);
      
      fragPtr_I = 0;
      ptr.p->tables.next(tabPtr);
      if ((tabPtr_I = tabPtr.i) == RNIL)
      {
	jam();
	closeFiles(signal, ptr);
	return;
      }
    }
    
    signal->theData[0] = BackupContinueB::BACKUP_FRAGMENT_INFO;
    signal->theData[1] = ptr_I;
    signal->theData[2] = tabPtr_I;
    signal->theData[3] = fragPtr_I;
    sendSignal(BACKUP_REF, GSN_CONTINUEB, signal, 4, JBB);
    return;
  }
  case BackupContinueB::START_FILE_THREAD:
  case BackupContinueB::BUFFER_UNDERFLOW:
  {
    jam();
    BackupFilePtr filePtr LINT_SET_PTR;
    c_backupFilePool.getPtr(filePtr, Tdata1);
    checkFile(signal, filePtr);
    return;
  }
  break;
  case BackupContinueB::BUFFER_FULL_SCAN:
  {
    jam();
    BackupFilePtr filePtr LINT_SET_PTR;
    c_backupFilePool.getPtr(filePtr, Tdata1);
    checkScan(signal, filePtr);
    return;
  }
  break;
  case BackupContinueB::BUFFER_FULL_FRAG_COMPLETE:
  {
    jam();
    BackupFilePtr filePtr LINT_SET_PTR;
    c_backupFilePool.getPtr(filePtr, Tdata1);
    fragmentCompleted(signal, filePtr);
    return;
  }
  break;
  case BackupContinueB::BUFFER_FULL_META:
  {
    jam();
    BackupRecordPtr ptr LINT_SET_PTR;
    c_backupPool.getPtr(ptr, Tdata1);
    
    BackupFilePtr filePtr LINT_SET_PTR;
    ptr.p->files.getPtr(filePtr, ptr.p->ctlFilePtr);
    FsBuffer & buf = filePtr.p->operation.dataBuffer;
    
    if(buf.getFreeSize() < buf.getMaxWrite()) {
      jam();
      TablePtr tabPtr LINT_SET_PTR;
      c_tablePool.getPtr(tabPtr, Tdata2);
      
      DEBUG_OUT("Backup - Buffer full - " 
                << buf.getFreeSize()
		<< " < " << buf.getMaxWrite()
                << " (sz: " << buf.getUsableSize()
                << " getMinRead: " << buf.getMinRead()
		<< ") - tableId = " << tabPtr.p->tableId);
      
      signal->theData[0] = BackupContinueB::BUFFER_FULL_META;
      signal->theData[1] = Tdata1;
      signal->theData[2] = Tdata2;
      sendSignalWithDelay(BACKUP_REF, GSN_CONTINUEB, signal, 100, 3);
      return;
    }//if
    
    TablePtr tabPtr LINT_SET_PTR;
    c_tablePool.getPtr(tabPtr, Tdata2);
    GetTabInfoReq * req = (GetTabInfoReq *)signal->getDataPtrSend();
    req->senderRef = reference();
    req->senderData = ptr.i;
    req->requestType = GetTabInfoReq::RequestById |
      GetTabInfoReq::LongSignalConf;
    req->tableId = tabPtr.p->tableId;
    sendSignal(DBDICT_REF, GSN_GET_TABINFOREQ, signal, 
	       GetTabInfoReq::SignalLength, JBB);
    return;
  }
  case BackupContinueB::ZDELAY_SCAN_NEXT:
    if (ERROR_INSERTED(10039))
    {
      jam();
      sendSignalWithDelay(BACKUP_REF, GSN_CONTINUEB, signal, 300, 
			  signal->getLength());
      return;
    }
    else
    {
      jam();
      CLEAR_ERROR_INSERT_VALUE;
      ndbout_c("Resuming backup");
      memmove(signal->theData, signal->theData + 1, 
	      4*ScanFragNextReq::SignalLength);
      sendSignal(DBLQH_REF, GSN_SCAN_NEXTREQ, signal, 
		 ScanFragNextReq::SignalLength, JBB);
      return ;
    }
  default:
    ndbrequire(0);
  }//switch
}

void
Backup::execDUMP_STATE_ORD(Signal* signal)
{
  jamEntry();
  
  /* Dump commands used in public interfaces */
  switch (signal->theData[0]) {
  case DumpStateOrd::BackupStatus:
  {
    BackupRecordPtr ptr;
    int reported = 0;
    for(c_backups.first(ptr); ptr.i != RNIL; c_backups.next(ptr))
    {
      if (!ptr.p->is_lcp())
      {
        reportStatus(signal, ptr);
        reported++;
      }
    }
    if (!reported)
      reportStatus(signal, ptr);
    return;
  }
  default:
    /* continue to debug section */
    break;
  }

  /* Debugging or unclassified section */

  if(signal->theData[0] == 20){
    if(signal->length() > 1){
      c_defaults.m_dataBufferSize = (signal->theData[1] * 1024 * 1024);
    }
    if(signal->length() > 2){
      c_defaults.m_logBufferSize = (signal->theData[2] * 1024 * 1024);
    }
    if(signal->length() > 3){
      c_defaults.m_minWriteSize = signal->theData[3] * 1024;
    }
    if(signal->length() > 4){
      c_defaults.m_maxWriteSize = signal->theData[4] * 1024;
    }
    
    infoEvent("Backup: data: %d log: %d min: %d max: %d",
	      c_defaults.m_dataBufferSize,
	      c_defaults.m_logBufferSize,
	      c_defaults.m_minWriteSize,
	      c_defaults.m_maxWriteSize);
    return;
  }
  if(signal->theData[0] == 21){
    BackupReq * req = (BackupReq*)signal->getDataPtrSend();
    req->senderData = 23;
    req->backupDataLen = 0;
    sendSignal(BACKUP_REF, GSN_BACKUP_REQ,signal,BackupReq::SignalLength, JBB);
    startTime = NdbTick_CurrentMillisecond();
    return;
  }

  if(signal->theData[0] == 22){
    const Uint32 seq = signal->theData[1];
    FsRemoveReq * req = (FsRemoveReq *)signal->getDataPtrSend();
    req->userReference = reference();
    req->userPointer = 23;
    req->directory = 1;
    req->ownDirectory = 1;
    FsOpenReq::setVersion(req->fileNumber, 2);
    FsOpenReq::setSuffix(req->fileNumber, FsOpenReq::S_CTL);
    FsOpenReq::v2_setSequence(req->fileNumber, seq);
    FsOpenReq::v2_setNodeId(req->fileNumber, getOwnNodeId());
    sendSignal(NDBFS_REF, GSN_FSREMOVEREQ, signal, 
	       FsRemoveReq::SignalLength, JBA);
    return;
  }

  if(signal->theData[0] == 23){
    /**
     * Print records
     */
    BackupRecordPtr ptr LINT_SET_PTR;
    for(c_backups.first(ptr); ptr.i != RNIL; c_backups.next(ptr)){
      infoEvent("BackupRecord %d: BackupId: %d MasterRef: %x ClientRef: %x",
		ptr.i, ptr.p->backupId, ptr.p->masterRef, ptr.p->clientRef);
      infoEvent(" State: %d", ptr.p->slaveState.getState());
      BackupFilePtr filePtr;
      for(ptr.p->files.first(filePtr); filePtr.i != RNIL; 
	  ptr.p->files.next(filePtr)){
	jam();
	infoEvent(" file %d: type: %d flags: H'%x",
		  filePtr.i, filePtr.p->fileType, 
		  filePtr.p->m_flags);
      }
    }

    ndbout_c("m_curr_disk_write_speed: %u  m_words_written_this_period: %u  m_overflow_disk_write: %u",
              m_curr_disk_write_speed, m_words_written_this_period, m_overflow_disk_write);
    ndbout_c("m_reset_delay_used: %u  m_reset_disk_speed_time: %llu",
             m_reset_delay_used, (Uint64)m_reset_disk_speed_time);
    for(c_backups.first(ptr); ptr.i != RNIL; c_backups.next(ptr))
    {
      ndbout_c("BackupRecord %u:  BackupId: %u  MasterRef: %x  ClientRef: %x",
               ptr.i, ptr.p->backupId, ptr.p->masterRef, ptr.p->clientRef);
      ndbout_c(" State: %u", ptr.p->slaveState.getState());
      ndbout_c(" noOfByte: %llu  noOfRecords: %llu",
               ptr.p->noOfBytes, ptr.p->noOfRecords);
      ndbout_c(" noOfLogBytes: %llu  noOfLogRecords: %llu",
               ptr.p->noOfLogBytes, ptr.p->noOfLogRecords);
      ndbout_c(" errorCode: %u", ptr.p->errorCode);
      BackupFilePtr filePtr;
      for(ptr.p->files.first(filePtr); filePtr.i != RNIL; 
	  ptr.p->files.next(filePtr))
      {
	ndbout_c(" file %u:  type: %u  flags: H'%x  tableId: %u  fragmentId: %u",
                 filePtr.i, filePtr.p->fileType, filePtr.p->m_flags,
                 filePtr.p->tableId, filePtr.p->fragmentNo);
      }
      if (ptr.p->slaveState.getState() == SCANNING && ptr.p->dataFilePtr != RNIL)
      {
        c_backupFilePool.getPtr(filePtr, ptr.p->dataFilePtr);
        OperationRecord & op = filePtr.p->operation;
        Uint32 *tmp = NULL;
        Uint32 sz = 0;
        bool eof = FALSE;
        bool ready = op.dataBuffer.getReadPtr(&tmp, &sz, &eof);
        ndbout_c("ready: %s  eof: %s", ready ? "TRUE" : "FALSE", eof ? "TRUE" : "FALSE");
      }
    }
    return;
  }
  if(signal->theData[0] == 24){
    /**
     * Print size of records etc.
     */
    infoEvent("Backup - dump pool sizes");
    infoEvent("BackupPool: %d BackupFilePool: %d TablePool: %d",
	      c_backupPool.getSize(), c_backupFilePool.getSize(), 
	      c_tablePool.getSize());
    infoEvent("AttrPool: %d TriggerPool: %d FragmentPool: %d",
	      c_backupPool.getSize(), c_backupFilePool.getSize(), 
	      c_tablePool.getSize());
    infoEvent("PagePool: %d",
	      c_pagePool.getSize());


    if(signal->getLength() == 2 && signal->theData[1] == 2424)
    {
      /**
       * Handle LCP
       */
      BackupRecordPtr lcp;
      ndbrequire(c_backups.first(lcp));
      
      ndbrequire(c_backupPool.getSize() == c_backupPool.getNoOfFree() + 1);
      if(lcp.p->tables.isEmpty())
      {
	ndbrequire(c_tablePool.getSize() == c_tablePool.getNoOfFree());
	ndbrequire(c_attributePool.getSize() == c_attributePool.getNoOfFree());
	ndbrequire(c_fragmentPool.getSize() == c_fragmentPool.getNoOfFree());
	ndbrequire(c_triggerPool.getSize() == c_triggerPool.getNoOfFree());
      }
      ndbrequire(c_backupFilePool.getSize() == c_backupFilePool.getNoOfFree() + 1);
      BackupFilePtr lcp_file;
      c_backupFilePool.getPtr(lcp_file, lcp.p->dataFilePtr);
      ndbrequire(c_pagePool.getSize() == 
		 c_pagePool.getNoOfFree() + 
		 lcp_file.p->pages.getSize());
    }
  }
}

bool
Backup::findTable(const BackupRecordPtr & ptr, 
		  TablePtr & tabPtr, Uint32 tableId) const
{
  for(ptr.p->tables.first(tabPtr); 
      tabPtr.i != RNIL; 
      ptr.p->tables.next(tabPtr)) {
    jam();
    if(tabPtr.p->tableId == tableId){
      jam();
      return true;
    }//if
  }//for
  tabPtr.i = RNIL;
  tabPtr.p = 0;
  return false;
}

static Uint32 xps(Uint64 x, Uint64 ms)
{
  float fx = x;
  float fs = ms;
  
  if(ms == 0 || x == 0) {
    jam();
    return 0;
  }//if
  jam();
  return ((Uint32)(1000.0f * (fx + fs/2.1f))) / ((Uint32)fs);
}

struct Number {
  Number(Uint64 r) { val = r;}
  Number & operator=(Uint64 r) { val = r; return * this; }
  Uint64 val;
};

NdbOut &
operator<< (NdbOut & out, const Number & val){
  char p = 0;
  Uint32 loop = 1;
  while(val.val > loop){
    loop *= 1000;
    p += 3;
  }
  if(loop != 1){
    p -= 3;
    loop /= 1000;
  }

  switch(p){
  case 0:
    break;
  case 3:
    p = 'k';
    break;
  case 6:
    p = 'M';
    break;
  case 9:
    p = 'G';
    break;
  default:
    p = 0;
  }
  char str[2];
  str[0] = p;
  str[1] = 0;
  Uint32 tmp = (val.val + (loop >> 1)) / loop;
#if 1
  if(p > 0)
    out << tmp << str;
  else
    out << tmp;
#else
  out << val.val;
#endif

  return out;
}

void
Backup::execBACKUP_CONF(Signal* signal)
{
  jamEntry();
  BackupConf * conf = (BackupConf*)signal->getDataPtr();
  
  ndbout_c("Backup %d has started", conf->backupId);
}

void
Backup::execBACKUP_REF(Signal* signal)
{
  jamEntry();
  BackupRef * ref = (BackupRef*)signal->getDataPtr();

  ndbout_c("Backup (%d) has NOT started %d", ref->senderData, ref->errorCode);
}

void
Backup::execBACKUP_COMPLETE_REP(Signal* signal)
{
  jamEntry();
  BackupCompleteRep* rep = (BackupCompleteRep*)signal->getDataPtr();
 
  startTime = NdbTick_CurrentMillisecond() - startTime;
  
  ndbout_c("Backup %d has completed", rep->backupId);
  const Uint64 bytes =
    rep->noOfBytesLow + (((Uint64)rep->noOfBytesHigh) << 32);
  const Uint64 records =
    rep->noOfRecordsLow + (((Uint64)rep->noOfRecordsHigh) << 32);

  Number rps = xps(records, startTime);
  Number bps = xps(bytes, startTime);

  ndbout << " Data [ "
	 << Number(records) << " rows " 
	 << Number(bytes) << " bytes " << startTime << " ms ] " 
	 << " => "
	 << rps << " row/s & " << bps << "b/s" << endl;

  bps = xps(rep->noOfLogBytes, startTime);
  rps = xps(rep->noOfLogRecords, startTime);

  ndbout << " Log [ "
	 << Number(rep->noOfLogRecords) << " log records " 
	 << Number(rep->noOfLogBytes) << " bytes " << startTime << " ms ] " 
	 << " => "
	 << rps << " records/s & " << bps << "b/s" << endl;

}

void
Backup::execBACKUP_ABORT_REP(Signal* signal)
{
  jamEntry();
  BackupAbortRep* rep = (BackupAbortRep*)signal->getDataPtr();
  
  ndbout_c("Backup %d has been aborted %d", rep->backupId, rep->reason);
}

const TriggerEvent::Value triggerEventValues[] = {
  TriggerEvent::TE_INSERT,
  TriggerEvent::TE_UPDATE,
  TriggerEvent::TE_DELETE
};

const Backup::State 
Backup::validSlaveTransitions[] = {
  INITIAL,  DEFINING,
  DEFINING, DEFINED,
  DEFINED,  STARTED,
  STARTED,  STARTED, // Several START_BACKUP_REQ is sent
  STARTED,  SCANNING,
  SCANNING, STARTED,
  STARTED,  STOPPING,
  STOPPING, CLEANING,
  CLEANING, INITIAL,
  
  INITIAL,  ABORTING, // Node fail
  DEFINING, ABORTING,
  DEFINED,  ABORTING,
  STARTED,  ABORTING,
  SCANNING, ABORTING,
  STOPPING, ABORTING,
  CLEANING, ABORTING, // Node fail w/ master takeover
  ABORTING, ABORTING, // Slave who initiates ABORT should have this transition
  
  ABORTING, INITIAL,
  INITIAL,  INITIAL
};

const Uint32
Backup::validSlaveTransitionsCount = 
sizeof(Backup::validSlaveTransitions) / sizeof(Backup::State);

void
Backup::CompoundState::setState(State newState){
  bool found = false;
  const State currState = state;
  for(unsigned i = 0; i<noOfValidTransitions; i+= 2) {
    jam();
    if(validTransitions[i]   == currState &&
       validTransitions[i+1] == newState){
      jam();
      found = true;
      break;
    }
  }

  //ndbrequire(found);
  
  if (newState == INITIAL)
    abortState = INITIAL;
  if(newState == ABORTING && currState != ABORTING) {
    jam();
    abortState = currState;
  }
  state = newState;
#ifdef DEBUG_ABORT
  if (newState != currState) {
    ndbout_c("%u: Old state = %u, new state = %u, abort state = %u",
	     id, currState, newState, abortState);
  }
#endif
}

void
Backup::CompoundState::forceState(State newState)
{
  const State currState = state;
  if (newState == INITIAL)
    abortState = INITIAL;
  if(newState == ABORTING && currState != ABORTING) {
    jam();
    abortState = currState;
  }
  state = newState;
#ifdef DEBUG_ABORT
  if (newState != currState) {
    ndbout_c("%u: FORCE: Old state = %u, new state = %u, abort state = %u",
	     id, currState, newState, abortState);
  }
#endif
}

Backup::Table::Table(ArrayPool<Attribute> & ah, 
		     ArrayPool<Fragment> & fh) 
  : attributes(ah), fragments(fh)
{
  triggerIds[0] = ILLEGAL_TRIGGER_ID;
  triggerIds[1] = ILLEGAL_TRIGGER_ID;
  triggerIds[2] = ILLEGAL_TRIGGER_ID;
  triggerAllocated[0] = false;
  triggerAllocated[1] = false;
  triggerAllocated[2] = false;
}

/*****************************************************************************
 * 
 * Node state handling
 *
 *****************************************************************************/
void
Backup::execNODE_FAILREP(Signal* signal)
{
  jamEntry();

  NodeFailRep * rep = (NodeFailRep*)signal->getDataPtr();
  
  bool doStuff = false;
  /*
  Start by saving important signal data which will be destroyed before the
  process is completed.
  */
  NodeId new_master_node_id = rep->masterNodeId;
  Uint32 theFailedNodes[NdbNodeBitmask::Size];
  for (Uint32 i = 0; i < NdbNodeBitmask::Size; i++)
    theFailedNodes[i] = rep->theNodes[i];
  
  c_masterNodeId = new_master_node_id;

  NodePtr nodePtr;
  for(c_nodes.first(nodePtr); nodePtr.i != RNIL; c_nodes.next(nodePtr)) {
    jam();
    if(NdbNodeBitmask::get(theFailedNodes, nodePtr.p->nodeId)){
      if(nodePtr.p->alive){
	jam();
	ndbrequire(c_aliveNodes.get(nodePtr.p->nodeId));
	doStuff = true;
      } else {
        jam();
	ndbrequire(!c_aliveNodes.get(nodePtr.p->nodeId));
      }//if
      nodePtr.p->alive = 0;
      c_aliveNodes.clear(nodePtr.p->nodeId);
    }//if
  }//for

  if(!doStuff){
    jam();
    return;
  }//if
  
#ifdef DEBUG_ABORT
  ndbout_c("****************** Node fail rep ******************");
#endif

  NodeId newCoordinator = c_masterNodeId;
  BackupRecordPtr ptr;
  for(c_backups.first(ptr); ptr.i != RNIL; c_backups.next(ptr)) {
    jam();
    checkNodeFail(signal, ptr, newCoordinator, theFailedNodes);
  }
}

bool
Backup::verifyNodesAlive(BackupRecordPtr ptr,
			 const NdbNodeBitmask& aNodeBitMask)
{
  Uint32 version = getNodeInfo(getOwnNodeId()).m_version;
  for (Uint32 i = 0; i < MAX_NDB_NODES; i++) {
    jam();
    if(aNodeBitMask.get(i)) {
      if(!c_aliveNodes.get(i)){
        jam();
	ptr.p->setErrorCode(AbortBackupOrd::BackupFailureDueToNodeFail);
        return false;
      }//if
      if(getNodeInfo(i).m_version != version)
      {
	jam();
	ptr.p->setErrorCode(AbortBackupOrd::IncompatibleVersions);
	return false;
      }
    }//if
  }//for
  return true;
}

void
Backup::checkNodeFail(Signal* signal,
		      BackupRecordPtr ptr,
		      NodeId newCoord,
		      Uint32 theFailedNodes[NdbNodeBitmask::Size])
{
  NdbNodeBitmask mask;
  mask.assign(2, theFailedNodes);

  /* Update ptr.p->nodes to be up to date with current alive nodes
   */
  NodePtr nodePtr;
  bool found = false;
  for(c_nodes.first(nodePtr); nodePtr.i != RNIL; c_nodes.next(nodePtr)) {
    jam();
    if(NdbNodeBitmask::get(theFailedNodes, nodePtr.p->nodeId)) {
      jam();
      if (ptr.p->nodes.get(nodePtr.p->nodeId)) {
	jam();
	ptr.p->nodes.clear(nodePtr.p->nodeId); 
	found = true;
      }
    }//if
  }//for

  if(!found) {
    jam();
    return; // failed node is not part of backup process, safe to continue
  }

  if(mask.get(refToNode(ptr.p->masterRef)))
  {
    /**
     * Master died...abort
     */
    ptr.p->masterRef = reference();
    ptr.p->nodes.clear();
    ptr.p->nodes.set(getOwnNodeId());
    ptr.p->setErrorCode(AbortBackupOrd::BackupFailureDueToNodeFail);
    switch(ptr.p->m_gsn){
    case GSN_DEFINE_BACKUP_REQ:
    case GSN_START_BACKUP_REQ:
    case GSN_BACKUP_FRAGMENT_REQ:
    case GSN_STOP_BACKUP_REQ:
      // I'm currently processing...reply to self and abort...
      ptr.p->masterData.gsn = ptr.p->m_gsn;
      ptr.p->masterData.sendCounter = ptr.p->nodes;
      return;
    case GSN_DEFINE_BACKUP_REF:
    case GSN_DEFINE_BACKUP_CONF:
    case GSN_START_BACKUP_REF:
    case GSN_START_BACKUP_CONF:
    case GSN_BACKUP_FRAGMENT_REF:
    case GSN_BACKUP_FRAGMENT_CONF:
    case GSN_STOP_BACKUP_REF:
    case GSN_STOP_BACKUP_CONF:
      ptr.p->masterData.gsn = GSN_DEFINE_BACKUP_REQ;
      masterAbort(signal, ptr);
      return;
    case GSN_ABORT_BACKUP_ORD:
      // Already aborting
      return;
    }
  }
  else if (newCoord == getOwnNodeId())
  {
    /**
     * I'm master for this backup
     */
    jam();
    CRASH_INSERTION((10001));
#ifdef DEBUG_ABORT
    ndbout_c("**** Master: Node failed: Master id = %u", 
	     refToNode(ptr.p->masterRef));
#endif

    Uint32 gsn, len, pos;
    LINT_INIT(gsn);
    LINT_INIT(len);
    LINT_INIT(pos);
    ptr.p->nodes.bitANDC(mask);
    switch(ptr.p->masterData.gsn){
    case GSN_DEFINE_BACKUP_REQ:
    {
      DefineBackupRef * ref = (DefineBackupRef*)signal->getDataPtr();
      ref->backupPtr = ptr.i;
      ref->backupId = ptr.p->backupId;
      ref->errorCode = AbortBackupOrd::BackupFailureDueToNodeFail;
      gsn= GSN_DEFINE_BACKUP_REF;
      len= DefineBackupRef::SignalLength;
      pos= &ref->nodeId - signal->getDataPtr();
      break;
    }
    case GSN_START_BACKUP_REQ:
    {
      StartBackupRef * ref = (StartBackupRef*)signal->getDataPtr();
      ref->backupPtr = ptr.i;
      ref->backupId = ptr.p->backupId;
      ref->errorCode = AbortBackupOrd::BackupFailureDueToNodeFail;
      gsn= GSN_START_BACKUP_REF;
      len= StartBackupRef::SignalLength;
      pos= &ref->nodeId - signal->getDataPtr();
      break;
    }
    case GSN_BACKUP_FRAGMENT_REQ:
    {
      BackupFragmentRef * ref = (BackupFragmentRef*)signal->getDataPtr();
      ref->backupPtr = ptr.i;
      ref->backupId = ptr.p->backupId;
      ref->errorCode = AbortBackupOrd::BackupFailureDueToNodeFail;
      gsn= GSN_BACKUP_FRAGMENT_REF;
      len= BackupFragmentRef::SignalLength;
      pos= &ref->nodeId - signal->getDataPtr();
      break;
    }
    case GSN_STOP_BACKUP_REQ:
    {
      StopBackupRef * ref = (StopBackupRef*)signal->getDataPtr();
      ref->backupPtr = ptr.i;
      ref->backupId = ptr.p->backupId;
      ref->errorCode = AbortBackupOrd::BackupFailureDueToNodeFail;
      ref->nodeId = getOwnNodeId();
      gsn= GSN_STOP_BACKUP_REF;
      len= StopBackupRef::SignalLength;
      pos= &ref->nodeId - signal->getDataPtr();
      break;
    }
    case GSN_WAIT_GCP_REQ:
    case GSN_DROP_TRIG_REQ:
    case GSN_CREATE_TRIG_REQ:
    case GSN_ALTER_TRIG_REQ:
      ptr.p->setErrorCode(AbortBackupOrd::BackupFailureDueToNodeFail);
      return;
    case GSN_UTIL_SEQUENCE_REQ:
    case GSN_UTIL_LOCK_REQ:
      return;
    default:
      ndbrequire(false);
    }
    
    for(Uint32 i = 0; (i = mask.find(i+1)) != NdbNodeBitmask::NotFound; )
    {
      signal->theData[pos] = i;
      sendSignal(reference(), gsn, signal, len, JBB);
#ifdef DEBUG_ABORT
      ndbout_c("sending %d to self from %d", gsn, i);
#endif
    }
    return;
  }//if
  
  /**
   * I abort myself as slave if not master
   */
  CRASH_INSERTION((10021));
} 

void
Backup::execINCL_NODEREQ(Signal* signal)
{
  jamEntry();
  
  const Uint32 senderRef = signal->theData[0];
  const Uint32 inclNode  = signal->theData[1];

  NodePtr node;
  for(c_nodes.first(node); node.i != RNIL; c_nodes.next(node)) {
    jam();
    const Uint32 nodeId = node.p->nodeId;
    if(inclNode == nodeId){
      jam();
      
      ndbrequire(node.p->alive == 0);
      ndbrequire(!c_aliveNodes.get(nodeId));
      
      node.p->alive = 1;
      c_aliveNodes.set(nodeId);
      
      break;
    }//if
  }//for
  signal->theData[0] = inclNode;
  signal->theData[1] = reference();
  sendSignal(senderRef, GSN_INCL_NODECONF, signal, 2, JBB);
}

/*****************************************************************************
 * 
 * Master functionallity - Define backup
 *
 *****************************************************************************/

void
Backup::execBACKUP_REQ(Signal* signal)
{
  jamEntry();
  BackupReq * req = (BackupReq*)signal->getDataPtr();
  
  const Uint32 senderData = req->senderData;
  const BlockReference senderRef = signal->senderBlockRef();
  const Uint32 dataLen32 = req->backupDataLen; // In 32 bit words
  const Uint32 flags = signal->getLength() > 2 ? req->flags : 2;

  if(getOwnNodeId() != getMasterNodeId()) {
    jam();
    sendBackupRef(senderRef, flags, signal, senderData, BackupRef::IAmNotMaster);
    return;
  }//if

  if (c_defaults.m_diskless)
  {
    sendBackupRef(senderRef, flags, signal, senderData, 
		  BackupRef::CannotBackupDiskless);
    return;
  }
  
  if(dataLen32 != 0) {
    jam();
    sendBackupRef(senderRef, flags, signal, senderData, 
		  BackupRef::BackupDefinitionNotImplemented);
    return;
  }//if
  
#ifdef DEBUG_ABORT
  dumpUsedResources();
#endif
  /**
   * Seize a backup record
   */
  BackupRecordPtr ptr;
  c_backups.seize(ptr);
  if(ptr.i == RNIL) {
    jam();
    sendBackupRef(senderRef, flags, signal, senderData, BackupRef::OutOfBackupRecord);
    return;
  }//if

  ndbrequire(ptr.p->tables.isEmpty());
  
  ptr.p->m_gsn = 0;
  ptr.p->errorCode = 0;
  ptr.p->clientRef = senderRef;
  ptr.p->clientData = senderData;
  ptr.p->flags = flags;
  ptr.p->masterRef = reference();
  ptr.p->nodes = c_aliveNodes;
  ptr.p->backupId = 0;
  ptr.p->backupKey[0] = 0;
  ptr.p->backupKey[1] = 0;
  ptr.p->backupDataLen = 0;
  ptr.p->masterData.errorCode = 0;

  UtilSequenceReq * utilReq = (UtilSequenceReq*)signal->getDataPtrSend();
    
  ptr.p->masterData.gsn = GSN_UTIL_SEQUENCE_REQ;
  utilReq->senderData  = ptr.i;
  utilReq->sequenceId  = BACKUP_SEQUENCE;
  utilReq->requestType = UtilSequenceReq::NextVal;
  sendSignal(DBUTIL_REF, GSN_UTIL_SEQUENCE_REQ, 
	     signal, UtilSequenceReq::SignalLength, JBB);
}

void
Backup::execUTIL_SEQUENCE_REF(Signal* signal)
{
  BackupRecordPtr ptr LINT_SET_PTR;
  jamEntry();
  UtilSequenceRef * utilRef = (UtilSequenceRef*)signal->getDataPtr();
  ptr.i = utilRef->senderData;
  c_backupPool.getPtr(ptr);
  ndbrequire(ptr.p->masterData.gsn == GSN_UTIL_SEQUENCE_REQ);
  sendBackupRef(signal, ptr, BackupRef::SequenceFailure);
}//execUTIL_SEQUENCE_REF()


void
Backup::sendBackupRef(Signal* signal, BackupRecordPtr ptr, Uint32 errorCode)
{
  jam();
  sendBackupRef(ptr.p->clientRef, ptr.p->flags, signal, ptr.p->clientData, errorCode);
  cleanup(signal, ptr);
}

void
Backup::sendBackupRef(BlockReference senderRef, Uint32 flags, Signal *signal,
		      Uint32 senderData, Uint32 errorCode)
{
  jam();
  if (SEND_BACKUP_STARTED_FLAG(flags))
  {
    BackupRef* ref = (BackupRef*)signal->getDataPtrSend();
    ref->senderData = senderData;
    ref->errorCode = errorCode;
    ref->masterRef = numberToRef(BACKUP, getMasterNodeId());
    sendSignal(senderRef, GSN_BACKUP_REF, signal, BackupRef::SignalLength, JBB);
  }

  if(errorCode != BackupRef::IAmNotMaster){
    signal->theData[0] = NDB_LE_BackupFailedToStart;
    signal->theData[1] = senderRef;
    signal->theData[2] = errorCode;
    sendSignal(CMVMI_REF, GSN_EVENT_REP, signal, 3, JBB);
  }
}

void
Backup::execUTIL_SEQUENCE_CONF(Signal* signal)
{
  jamEntry();

  UtilSequenceConf * conf = (UtilSequenceConf*)signal->getDataPtr();
  
  if(conf->requestType == UtilSequenceReq::Create) 
  {
    jam();
    sendSTTORRY(signal); // At startup in NDB
    return;
  }

  BackupRecordPtr ptr LINT_SET_PTR;
  ptr.i = conf->senderData;
  c_backupPool.getPtr(ptr);

  ndbrequire(ptr.p->masterData.gsn == GSN_UTIL_SEQUENCE_REQ);

  if (ptr.p->checkError())
  {
    jam();
    sendBackupRef(signal, ptr, ptr.p->errorCode);
    return;
  }//if

  if (ERROR_INSERTED(10023)) 
  {
    sendBackupRef(signal, ptr, 323);
    return;
  }//if


  {
    Uint64 backupId;
    memcpy(&backupId,conf->sequenceValue,8);
    ptr.p->backupId= (Uint32)backupId;
  }
  ptr.p->backupKey[0] = (getOwnNodeId() << 16) | (ptr.p->backupId & 0xFFFF);
  ptr.p->backupKey[1] = NdbTick_CurrentMillisecond();

  ptr.p->masterData.gsn = GSN_UTIL_LOCK_REQ;
  Mutex mutex(signal, c_mutexMgr, ptr.p->masterData.m_defineBackupMutex);
  Callback c = { safe_cast(&Backup::defineBackupMutex_locked), ptr.i };
  ndbrequire(mutex.lock(c));

  return;
}

void
Backup::defineBackupMutex_locked(Signal* signal, Uint32 ptrI, Uint32 retVal){
  jamEntry();
  ndbrequire(retVal == 0);
  
  BackupRecordPtr ptr LINT_SET_PTR;
  ptr.i = ptrI;
  c_backupPool.getPtr(ptr);
  
  ndbrequire(ptr.p->masterData.gsn == GSN_UTIL_LOCK_REQ);

  ptr.p->masterData.gsn = GSN_UTIL_LOCK_REQ;
  Mutex mutex(signal, c_mutexMgr, ptr.p->masterData.m_dictCommitTableMutex);
  Callback c = { safe_cast(&Backup::dictCommitTableMutex_locked), ptr.i };
  ndbrequire(mutex.lock(c));
}

void
Backup::dictCommitTableMutex_locked(Signal* signal, Uint32 ptrI,Uint32 retVal)
{
  jamEntry();
  ndbrequire(retVal == 0);
  
  /**
   * We now have both the mutexes
   */
  BackupRecordPtr ptr LINT_SET_PTR;
  ptr.i = ptrI;
  c_backupPool.getPtr(ptr);

  ndbrequire(ptr.p->masterData.gsn == GSN_UTIL_LOCK_REQ);

  if (ERROR_INSERTED(10031)) {
    ptr.p->setErrorCode(331);
  }//if

  if (ptr.p->checkError())
  {
    jam();
    
    /**
     * Unlock mutexes
     */
    jam();
    Mutex mutex1(signal, c_mutexMgr, ptr.p->masterData.m_dictCommitTableMutex);
    jam();
    mutex1.unlock(); // ignore response
    
    jam();
    Mutex mutex2(signal, c_mutexMgr, ptr.p->masterData.m_defineBackupMutex);
    jam();
    mutex2.unlock(); // ignore response
    
    sendBackupRef(signal, ptr, ptr.p->errorCode);
    return;
  }//if
  
  sendDefineBackupReq(signal, ptr);
}

/*****************************************************************************
 * 
 * Master functionallity - Define backup cont'd (from now on all slaves are in)
 *
 *****************************************************************************/

bool
Backup::haveAllSignals(BackupRecordPtr ptr, Uint32 gsn, Uint32 nodeId)
{ 
  ndbrequire(ptr.p->masterRef == reference());
  ndbrequire(ptr.p->masterData.gsn == gsn);
  ndbrequire(!ptr.p->masterData.sendCounter.done());
  ndbrequire(ptr.p->masterData.sendCounter.isWaitingFor(nodeId));
  
  ptr.p->masterData.sendCounter.clearWaitingFor(nodeId);
  return ptr.p->masterData.sendCounter.done();
}

void
Backup::sendDefineBackupReq(Signal *signal, BackupRecordPtr ptr)
{
  /**
   * Sending define backup to all participants
   */
  DefineBackupReq * req = (DefineBackupReq*)signal->getDataPtrSend();
  req->backupId = ptr.p->backupId;
  req->clientRef = ptr.p->clientRef;
  req->clientData = ptr.p->clientData;
  req->senderRef = reference();
  req->backupPtr = ptr.i;
  req->backupKey[0] = ptr.p->backupKey[0];
  req->backupKey[1] = ptr.p->backupKey[1];
  req->nodes = ptr.p->nodes;
  req->backupDataLen = ptr.p->backupDataLen;
  req->flags = ptr.p->flags;
  
  ptr.p->masterData.gsn = GSN_DEFINE_BACKUP_REQ;
  ptr.p->masterData.sendCounter = ptr.p->nodes;
  NodeReceiverGroup rg(BACKUP, ptr.p->nodes);
  sendSignal(rg, GSN_DEFINE_BACKUP_REQ, signal, 
	     DefineBackupReq::SignalLength, JBB);
  
  /**
   * Now send backup data
   */
  const Uint32 len = ptr.p->backupDataLen;
  if(len == 0){
    /**
     * No data to send
     */
    jam();
    return;
  }//if
  
  /**
   * Not implemented
   */
  ndbrequire(0);
}

void
Backup::execDEFINE_BACKUP_REF(Signal* signal)
{
  jamEntry();

  DefineBackupRef* ref = (DefineBackupRef*)signal->getDataPtr();
  
  const Uint32 ptrI = ref->backupPtr;
  //const Uint32 backupId = ref->backupId;
  const Uint32 nodeId = ref->nodeId;
  
  BackupRecordPtr ptr LINT_SET_PTR;
  c_backupPool.getPtr(ptr, ptrI);
  
  ptr.p->setErrorCode(ref->errorCode);
  defineBackupReply(signal, ptr, nodeId);
}

void
Backup::execDEFINE_BACKUP_CONF(Signal* signal)
{
  jamEntry();

  DefineBackupConf* conf = (DefineBackupConf*)signal->getDataPtr();
  const Uint32 ptrI = conf->backupPtr;
  //const Uint32 backupId = conf->backupId;
  const Uint32 nodeId = refToNode(signal->senderBlockRef());

  BackupRecordPtr ptr LINT_SET_PTR;
  c_backupPool.getPtr(ptr, ptrI);

  if (ERROR_INSERTED(10024))
  {
    ptr.p->setErrorCode(324);
  }

  defineBackupReply(signal, ptr, nodeId);
}

void
Backup::defineBackupReply(Signal* signal, BackupRecordPtr ptr, Uint32 nodeId)
{
  if (!haveAllSignals(ptr, GSN_DEFINE_BACKUP_REQ, nodeId)) {
    jam();
    return;
  }

  /**
   * Unlock mutexes
   */
  jam();
  Mutex mutex1(signal, c_mutexMgr, ptr.p->masterData.m_dictCommitTableMutex);
  jam();
  mutex1.unlock(); // ignore response

  jam();
  Mutex mutex2(signal, c_mutexMgr, ptr.p->masterData.m_defineBackupMutex);
  jam();
  mutex2.unlock(); // ignore response

  if(ptr.p->checkError())
  {
    jam();
    masterAbort(signal, ptr);
    return;
  }
  
  /**
   * Reply to client
   */
  CRASH_INSERTION((10034));

  if (SEND_BACKUP_STARTED_FLAG(ptr.p->flags))
  {
    BackupConf * conf = (BackupConf*)signal->getDataPtrSend();
    conf->backupId = ptr.p->backupId;
    conf->senderData = ptr.p->clientData;
    conf->nodes = ptr.p->nodes;
    sendSignal(ptr.p->clientRef, GSN_BACKUP_CONF, signal, 
	       BackupConf::SignalLength, JBB);
  }

  signal->theData[0] = NDB_LE_BackupStarted;
  signal->theData[1] = ptr.p->clientRef;
  signal->theData[2] = ptr.p->backupId;
  ptr.p->nodes.copyto(NdbNodeBitmask::Size, signal->theData+3);
  sendSignal(CMVMI_REF, GSN_EVENT_REP, signal, 3+NdbNodeBitmask::Size, JBB);

  /**
   * We've received GSN_DEFINE_BACKUP_CONF from all participants.
   *
   * Our next step is to send START_BACKUP_REQ to all participants,
   * who will then send CREATE_TRIG_REQ for all tables to their local
   * DBTUP.
   */
  TablePtr tabPtr;
  ptr.p->tables.first(tabPtr);

  sendStartBackup(signal, ptr, tabPtr);
}

/*****************************************************************************
 * 
 * Master functionallity - Prepare triggers
 *
 *****************************************************************************/
void
Backup::createAttributeMask(TablePtr tabPtr, 
			    Bitmask<MAXNROFATTRIBUTESINWORDS> & mask)
{
  mask.clear();
  Table & table = * tabPtr.p;
  Ptr<Attribute> attrPtr;
  table.attributes.first(attrPtr);
  for(; !attrPtr.isNull(); table.attributes.next(attrPtr))
  {
    jam();
    mask.set(attrPtr.p->data.attrId);
  }
}

void
Backup::sendCreateTrig(Signal* signal, 
			   BackupRecordPtr ptr, TablePtr tabPtr)
{
  CreateTrigReq * req =(CreateTrigReq *)signal->getDataPtrSend();

  /*
   * First, setup the structures
   */
  for(Uint32 j=0; j<3; j++) {
    jam();

    TriggerPtr trigPtr;
    if(!ptr.p->triggers.seize(trigPtr)) {
      jam();
      ptr.p->m_gsn = GSN_START_BACKUP_REF;
      StartBackupRef* ref = (StartBackupRef*)signal->getDataPtrSend();
      ref->backupPtr = ptr.i;
      ref->backupId = ptr.p->backupId;
      ref->errorCode = StartBackupRef::FailedToAllocateTriggerRecord;
      ref->nodeId = getOwnNodeId();
      sendSignal(ptr.p->masterRef, GSN_START_BACKUP_REF, signal,
		 StartBackupRef::SignalLength, JBB);
      return;
    } // if

    const Uint32 triggerId= trigPtr.i;
    tabPtr.p->triggerIds[j] = triggerId;
    tabPtr.p->triggerAllocated[j] = true;
    trigPtr.p->backupPtr = ptr.i;
    trigPtr.p->tableId = tabPtr.p->tableId;
    trigPtr.p->tab_ptr_i = tabPtr.i;
    trigPtr.p->logEntry = 0;
    trigPtr.p->event = j;
    trigPtr.p->maxRecordSize = 4096;
    trigPtr.p->operation =
      &ptr.p->files.getPtr(ptr.p->logFilePtr)->operation;
    trigPtr.p->operation->noOfBytes = 0;
    trigPtr.p->operation->noOfRecords = 0;
    trigPtr.p->errorCode = 0;
  } // for

  /*
   * now ask DBTUP to create
   */
  ptr.p->slaveData.gsn = GSN_CREATE_TRIG_REQ;
  ptr.p->slaveData.trigSendCounter = 3;
  ptr.p->slaveData.createTrig.tableId = tabPtr.p->tableId;

  req->setUserRef(reference());
  req->setReceiverRef(reference());
  req->setConnectionPtr(ptr.i);
  req->setRequestType(CreateTrigReq::RT_USER);

  Bitmask<MAXNROFATTRIBUTESINWORDS> attrMask;
  createAttributeMask(tabPtr, attrMask);
  req->setAttributeMask(attrMask);
  req->setTableId(tabPtr.p->tableId);
  req->setIndexId(RNIL);        // not used
  req->setTriggerType(TriggerType::SUBSCRIPTION);
  req->setTriggerActionTime(TriggerActionTime::TA_DETACHED);
  req->setMonitorReplicas(true);
  req->setMonitorAllAttributes(false);
  req->setOnline(true);

  for (int i=0; i < 3; i++) {
    req->setTriggerId(tabPtr.p->triggerIds[i]);
    req->setTriggerEvent(triggerEventValues[i]);

    sendSignal(DBTUP_REF, GSN_CREATE_TRIG_REQ,
	       signal, CreateTrigReq::SignalLength, JBB);
  }
}

void
Backup::execCREATE_TRIG_CONF(Signal* signal)
{
  jamEntry();
  CreateTrigConf * conf = (CreateTrigConf*)signal->getDataPtr();
  
  const Uint32 ptrI = conf->getConnectionPtr();
  const Uint32 tableId = conf->getTableId();
  const TriggerEvent::Value type = conf->getTriggerEvent();

  BackupRecordPtr ptr LINT_SET_PTR;
  c_backupPool.getPtr(ptr, ptrI);

  /**
   * Verify that I'm waiting for this conf
   *
   * ptr.p->masterRef != reference()
   * as slaves and masters have triggers now.
   */
  ndbrequire(ptr.p->slaveData.gsn == GSN_CREATE_TRIG_REQ);
  ndbrequire(ptr.p->slaveData.trigSendCounter.done() == false);
  ndbrequire(ptr.p->slaveData.createTrig.tableId == tableId);

  TablePtr tabPtr;
  ndbrequire(findTable(ptr, tabPtr, tableId));
  ndbrequire(type < 3); // if some decides to change the enums

  createTrigReply(signal, ptr);
}

void
Backup::execCREATE_TRIG_REF(Signal* signal)
{
  jamEntry();
  CreateTrigRef* ref = (CreateTrigRef*)signal->getDataPtr();

  const Uint32 ptrI = ref->getConnectionPtr();
  const Uint32 tableId = ref->getTableId();

  BackupRecordPtr ptr LINT_SET_PTR;
  c_backupPool.getPtr(ptr, ptrI);

  /**
   * Verify that I'm waiting for this ref
   *
   * ptr.p->masterRef != reference()
   * as slaves and masters have triggers now
   */
  ndbrequire(ptr.p->slaveData.gsn == GSN_CREATE_TRIG_REQ);
  ndbrequire(ptr.p->slaveData.trigSendCounter.done() == false);
  ndbrequire(ptr.p->slaveData.createTrig.tableId == tableId);

  ptr.p->setErrorCode(ref->getErrorCode());

  createTrigReply(signal, ptr);
}

void
Backup::createTrigReply(Signal* signal, BackupRecordPtr ptr)
{
  CRASH_INSERTION(10003);

  /**
   * Check finished with table
   */
  ptr.p->slaveData.trigSendCounter--;
  if(ptr.p->slaveData.trigSendCounter.done() == false){
    jam();
    return;
  }//if

  if (ERROR_INSERTED(10025))
  {
    ptr.p->errorCode = 325;
  }

  if(ptr.p->checkError()) {
    jam();
    ptr.p->m_gsn = GSN_START_BACKUP_REF;
    StartBackupRef* ref = (StartBackupRef*)signal->getDataPtrSend();
    ref->backupPtr = ptr.i;
    ref->backupId = ptr.p->backupId;
    ref->errorCode = ptr.p->errorCode;
    ref->nodeId = getOwnNodeId();
    sendSignal(ptr.p->masterRef, GSN_START_BACKUP_REF, signal,
               StartBackupRef::SignalLength, JBB);
    return;
  }//if

  TablePtr tabPtr;
  ndbrequire(findTable(ptr, tabPtr, ptr.p->slaveData.createTrig.tableId));

  /**
   * Next table
   */
  ptr.p->tables.next(tabPtr);
  if(tabPtr.i != RNIL){
    jam();
    sendCreateTrig(signal, ptr, tabPtr);
    return;
  }//if

  /**
   * We've finished creating triggers.
   *
   * send conf and wait
   */
  ptr.p->m_gsn = GSN_START_BACKUP_CONF;
  StartBackupConf* conf = (StartBackupConf*)signal->getDataPtrSend();
  conf->backupPtr = ptr.i;
  conf->backupId = ptr.p->backupId;
  sendSignal(ptr.p->masterRef, GSN_START_BACKUP_CONF, signal,
	     StartBackupConf::SignalLength, JBB);
}

/*****************************************************************************
 * 
 * Master functionallity - Start backup
 *
 *****************************************************************************/
void
Backup::sendStartBackup(Signal* signal, BackupRecordPtr ptr, TablePtr tabPtr)
{

  ptr.p->masterData.startBackup.tablePtr = tabPtr.i;

  StartBackupReq* req = (StartBackupReq*)signal->getDataPtrSend();
  req->backupId = ptr.p->backupId;
  req->backupPtr = ptr.i;

  /**
   * We use trigger Ids that are unique to BACKUP.
   * These don't interfere with other triggers (e.g. from DBDICT)
   * as there is a special case in DBTUP.
   *
   * Consequently, backups during online upgrade won't work
   */
  ptr.p->masterData.gsn = GSN_START_BACKUP_REQ;
  ptr.p->masterData.sendCounter = ptr.p->nodes;
  NodeReceiverGroup rg(BACKUP, ptr.p->nodes);
  sendSignal(rg, GSN_START_BACKUP_REQ, signal,
	     StartBackupReq::SignalLength, JBB);
}

void
Backup::execSTART_BACKUP_REF(Signal* signal)
{
  jamEntry();

  StartBackupRef* ref = (StartBackupRef*)signal->getDataPtr();
  const Uint32 ptrI = ref->backupPtr;
  //const Uint32 backupId = ref->backupId;
  const Uint32 nodeId = ref->nodeId;

  BackupRecordPtr ptr LINT_SET_PTR;
  c_backupPool.getPtr(ptr, ptrI);

  ptr.p->setErrorCode(ref->errorCode);
  startBackupReply(signal, ptr, nodeId);
}

void
Backup::execSTART_BACKUP_CONF(Signal* signal)
{
  jamEntry();
  
  StartBackupConf* conf = (StartBackupConf*)signal->getDataPtr();
  const Uint32 ptrI = conf->backupPtr;
  //const Uint32 backupId = conf->backupId;
  const Uint32 nodeId = refToNode(signal->senderBlockRef());
  
  BackupRecordPtr ptr LINT_SET_PTR;
  c_backupPool.getPtr(ptr, ptrI);

  startBackupReply(signal, ptr, nodeId);
}

void
Backup::startBackupReply(Signal* signal, BackupRecordPtr ptr, Uint32 nodeId)
{

  CRASH_INSERTION((10004));

  if (!haveAllSignals(ptr, GSN_START_BACKUP_REQ, nodeId)) {
    jam();
    return;
  }

  if (ERROR_INSERTED(10026))
  {
    ptr.p->errorCode = 326;
  }

  if(ptr.p->checkError()){
    jam();
    masterAbort(signal, ptr);
    return;
  }

  /**
   * Wait for GCP
   */
  ptr.p->masterData.gsn = GSN_WAIT_GCP_REQ;
  ptr.p->masterData.waitGCP.startBackup = true;

  WaitGCPReq * waitGCPReq = (WaitGCPReq*)signal->getDataPtrSend();
  waitGCPReq->senderRef = reference();
  waitGCPReq->senderData = ptr.i;
  waitGCPReq->requestType = WaitGCPReq::CompleteForceStart;
  sendSignal(DBDIH_REF, GSN_WAIT_GCP_REQ, signal,
	     WaitGCPReq::SignalLength,JBB);
}

void
Backup::execWAIT_GCP_REF(Signal* signal)
{
  jamEntry();
  
  CRASH_INSERTION((10006));

  WaitGCPRef * ref = (WaitGCPRef*)signal->getDataPtr();
  const Uint32 ptrI = ref->senderData;
  
  BackupRecordPtr ptr LINT_SET_PTR;
  c_backupPool.getPtr(ptr, ptrI);

  ndbrequire(ptr.p->masterRef == reference());
  ndbrequire(ptr.p->masterData.gsn == GSN_WAIT_GCP_REQ);

  WaitGCPReq * req = (WaitGCPReq*)signal->getDataPtrSend();
  req->senderRef = reference();
  req->senderData = ptr.i;
  req->requestType = WaitGCPReq::CompleteForceStart;
  sendSignal(DBDIH_REF, GSN_WAIT_GCP_REQ, signal, 
	     WaitGCPReq::SignalLength,JBB);
}

void
Backup::execWAIT_GCP_CONF(Signal* signal){
  jamEntry();

  CRASH_INSERTION((10007));

  WaitGCPConf * conf = (WaitGCPConf*)signal->getDataPtr();
  const Uint32 ptrI = conf->senderData;
  const Uint32 gcp = conf->gcp;
  
  BackupRecordPtr ptr LINT_SET_PTR;
  c_backupPool.getPtr(ptr, ptrI);
  
  ndbrequire(ptr.p->masterRef == reference());
  ndbrequire(ptr.p->masterData.gsn == GSN_WAIT_GCP_REQ);
  
  if(ptr.p->checkError()) {
    jam();
    masterAbort(signal, ptr);
    return;
  }//if
  
  if(ptr.p->masterData.waitGCP.startBackup) {
    jam();
    CRASH_INSERTION((10008));
    ptr.p->startGCP = gcp;
    ptr.p->masterData.sendCounter= 0;
    ptr.p->masterData.gsn = GSN_BACKUP_FRAGMENT_REQ;
    nextFragment(signal, ptr);
    return;
  } else {
    jam();
    if(gcp >= ptr.p->startGCP + 3)
    {
      CRASH_INSERTION((10009));
      ptr.p->stopGCP = gcp;
      /**
       * Backup is complete - begin cleanup
       * STOP_BACKUP_REQ is sent to participants.
       * They then drop the local triggers
       */
      sendStopBackup(signal, ptr);
      return;
    }//if
    
    /**
     * Make sure that we got entire stopGCP 
     */
    WaitGCPReq * req = (WaitGCPReq*)signal->getDataPtrSend();
    req->senderRef = reference();
    req->senderData = ptr.i;
    req->requestType = WaitGCPReq::CompleteForceStart;
    sendSignal(DBDIH_REF, GSN_WAIT_GCP_REQ, signal, 
	       WaitGCPReq::SignalLength,JBB);
    return;
  }
}

/*****************************************************************************
 * 
 * Master functionallity - Backup fragment
 *
 *****************************************************************************/
void
Backup::nextFragment(Signal* signal, BackupRecordPtr ptr)
{
  jam();

  BackupFragmentReq* req = (BackupFragmentReq*)signal->getDataPtrSend();
  req->backupPtr = ptr.i;
  req->backupId = ptr.p->backupId;

  NdbNodeBitmask nodes = ptr.p->nodes;
  Uint32 idleNodes = nodes.count();
  Uint32 saveIdleNodes = idleNodes;
  ndbrequire(idleNodes > 0);

  TablePtr tabPtr;
  ptr.p->tables.first(tabPtr);
  for(; tabPtr.i != RNIL && idleNodes > 0; ptr.p->tables.next(tabPtr)) {
    jam();
    FragmentPtr fragPtr;
    Array<Fragment> & frags = tabPtr.p->fragments;
    const Uint32 fragCount = frags.getSize();
    
    for(Uint32 i = 0; i<fragCount && idleNodes > 0; i++) {
      jam();
      tabPtr.p->fragments.getPtr(fragPtr, i);
      const Uint32 nodeId = fragPtr.p->node;
      if(fragPtr.p->scanning != 0) {
        jam();
	ndbrequire(nodes.get(nodeId));
	nodes.clear(nodeId);
	idleNodes--;
      } else if(fragPtr.p->scanned == 0 && nodes.get(nodeId)){
	jam();
	fragPtr.p->scanning = 1;
	nodes.clear(nodeId);
	idleNodes--;
	
	req->tableId = tabPtr.p->tableId;
	req->fragmentNo = i;
	req->count = 0;

	ptr.p->masterData.sendCounter++;
	const BlockReference ref = numberToRef(BACKUP, nodeId);
	sendSignal(ref, GSN_BACKUP_FRAGMENT_REQ, signal,
		   BackupFragmentReq::SignalLength, JBB);
      }//if
    }//for
  }//for
  
  if(idleNodes != saveIdleNodes){
    jam();
    return;
  }//if

  /**
   * Finished with all tables
   */
  {
    ptr.p->masterData.gsn = GSN_WAIT_GCP_REQ;
    ptr.p->masterData.waitGCP.startBackup = false;
    
    WaitGCPReq * req = (WaitGCPReq*)signal->getDataPtrSend();
    req->senderRef = reference();
    req->senderData = ptr.i;
    req->requestType = WaitGCPReq::CompleteForceStart;
    sendSignal(DBDIH_REF, GSN_WAIT_GCP_REQ, signal, 
	       WaitGCPReq::SignalLength, JBB);
  }
}

void
Backup::execBACKUP_FRAGMENT_CONF(Signal* signal)
{
  jamEntry();

  CRASH_INSERTION((10010));
  
  BackupFragmentConf * conf = (BackupFragmentConf*)signal->getDataPtr();
  const Uint32 ptrI = conf->backupPtr;
  //const Uint32 backupId = conf->backupId;
  const Uint32 tableId = conf->tableId;
  const Uint32 fragmentNo = conf->fragmentNo;
  const Uint32 nodeId = refToNode(signal->senderBlockRef());
  const Uint64 noOfBytes =
    conf->noOfBytesLow + (((Uint64)conf->noOfBytesHigh) << 32);
  const Uint64 noOfRecords =
    conf->noOfRecordsLow + (((Uint64)conf->noOfRecordsHigh) << 32);

  BackupRecordPtr ptr LINT_SET_PTR;
  c_backupPool.getPtr(ptr, ptrI);

  ptr.p->noOfBytes += noOfBytes;
  ptr.p->noOfRecords += noOfRecords;
  ptr.p->masterData.sendCounter--;

  TablePtr tabPtr;
  ndbrequire(findTable(ptr, tabPtr, tableId));

  tabPtr.p->noOfRecords += noOfRecords;

  FragmentPtr fragPtr;
  tabPtr.p->fragments.getPtr(fragPtr, fragmentNo);

  fragPtr.p->noOfRecords = noOfRecords;

  ndbrequire(fragPtr.p->scanned == 0);
  ndbrequire(fragPtr.p->scanning == 1);
  ndbrequire(fragPtr.p->node == nodeId);

  fragPtr.p->scanned = 1;
  fragPtr.p->scanning = 0;

  if (ERROR_INSERTED(10028)) 
  {
    ptr.p->errorCode = 328;
  }

  if(ptr.p->checkError()) 
  {
    if(ptr.p->masterData.sendCounter.done())
    {
      jam();
      masterAbort(signal, ptr);
      return;
    }//if
  }
  else
  {
    NdbNodeBitmask nodes = ptr.p->nodes;
    nodes.clear(getOwnNodeId());
    if (!nodes.isclear())
    {
      BackupFragmentCompleteRep *rep =
        (BackupFragmentCompleteRep*)signal->getDataPtrSend();
      rep->backupId = ptr.p->backupId;
      rep->backupPtr = ptr.i;
      rep->tableId = tableId;
      rep->fragmentNo = fragmentNo;
      rep->noOfTableRowsLow = (Uint32)(tabPtr.p->noOfRecords & 0xFFFFFFFF);
      rep->noOfTableRowsHigh = (Uint32)(tabPtr.p->noOfRecords >> 32);
      rep->noOfFragmentRowsLow = (Uint32)(noOfRecords & 0xFFFFFFFF);
      rep->noOfFragmentRowsHigh = (Uint32)(noOfRecords >> 32);
      NodeReceiverGroup rg(BACKUP, ptr.p->nodes);
      sendSignal(rg, GSN_BACKUP_FRAGMENT_COMPLETE_REP, signal,
                 BackupFragmentCompleteRep::SignalLength, JBB);
    }
    nextFragment(signal, ptr);
  }
}

void
Backup::execBACKUP_FRAGMENT_REF(Signal* signal)
{
  jamEntry();

  CRASH_INSERTION((10011));

  BackupFragmentRef * ref = (BackupFragmentRef*)signal->getDataPtr();
  const Uint32 ptrI = ref->backupPtr;
  //const Uint32 backupId = ref->backupId;
  const Uint32 nodeId = ref->nodeId;
  
  BackupRecordPtr ptr LINT_SET_PTR;
  c_backupPool.getPtr(ptr, ptrI);

  TablePtr tabPtr;
  ptr.p->tables.first(tabPtr);
  for(; tabPtr.i != RNIL; ptr.p->tables.next(tabPtr)) {
    jam();
    FragmentPtr fragPtr;
    Array<Fragment> & frags = tabPtr.p->fragments;
    const Uint32 fragCount = frags.getSize();
    
    for(Uint32 i = 0; i<fragCount; i++) {
      jam();
      tabPtr.p->fragments.getPtr(fragPtr, i);
        if(fragPtr.p->scanning != 0 && nodeId == fragPtr.p->node) 
      {
        jam();
	ndbrequire(fragPtr.p->scanned == 0);
	fragPtr.p->scanned = 1;
	fragPtr.p->scanning = 0;
	goto done;
      }
    }
  }
  goto err;

done:
  ptr.p->masterData.sendCounter--;
  ptr.p->setErrorCode(ref->errorCode);
  
  if(ptr.p->masterData.sendCounter.done())
  {
    jam();
    masterAbort(signal, ptr);
    return;
  }//if

err:
  AbortBackupOrd *ord = (AbortBackupOrd*)signal->getDataPtrSend();
  ord->backupId = ptr.p->backupId;
  ord->backupPtr = ptr.i;
  ord->requestType = AbortBackupOrd::LogBufferFull;
  ord->senderData= ptr.i;
  execABORT_BACKUP_ORD(signal);
}

void
Backup::execBACKUP_FRAGMENT_COMPLETE_REP(Signal* signal)
{
  jamEntry();
  BackupFragmentCompleteRep * rep =
    (BackupFragmentCompleteRep*)signal->getDataPtr();

  BackupRecordPtr ptr LINT_SET_PTR;
  c_backupPool.getPtr(ptr, rep->backupPtr);

  TablePtr tabPtr;
  ndbrequire(findTable(ptr, tabPtr, rep->tableId));

  tabPtr.p->noOfRecords =
    rep->noOfTableRowsLow + (((Uint64)rep->noOfTableRowsHigh) << 32);

  FragmentPtr fragPtr;
  tabPtr.p->fragments.getPtr(fragPtr, rep->fragmentNo);

  fragPtr.p->noOfRecords =
    rep->noOfFragmentRowsLow + (((Uint64)rep->noOfFragmentRowsHigh) << 32);
}

/*****************************************************************************
 *
 * Slave functionallity - Drop triggers
 *
 *****************************************************************************/

void
Backup::sendDropTrig(Signal* signal, BackupRecordPtr ptr)
{
  TablePtr tabPtr;
  ptr.p->slaveData.gsn = GSN_DROP_TRIG_REQ;

  if (ptr.p->slaveData.dropTrig.tableId == RNIL) {
    jam();
    if(ptr.p->tables.count())
      ptr.p->tables.first(tabPtr);
    else
    {
      // Early abort, go to close files
      jam();
      closeFiles(signal, ptr);
      return;
    }
  } else {
    jam();
    ndbrequire(findTable(ptr, tabPtr, ptr.p->slaveData.dropTrig.tableId));
    ptr.p->tables.next(tabPtr);
  }//if
  if (tabPtr.i != RNIL) {
    jam();
    sendDropTrig(signal, ptr, tabPtr);
  } else {
    /**
     * Insert footers
     */
    //if backup error, we needn't insert footers
    if(ptr.p->checkError())
    {
      jam();
      closeFiles(signal, ptr);
      ptr.p->errorCode = 0;
      return;
    }

    {
      BackupFilePtr filePtr LINT_SET_PTR;
      ptr.p->files.getPtr(filePtr, ptr.p->logFilePtr);
      Uint32 * dst;
      LINT_INIT(dst);
      ndbrequire(filePtr.p->operation.dataBuffer.getWritePtr(&dst, 1));
      * dst = 0;
      filePtr.p->operation.dataBuffer.updateWritePtr(1);
    }

    {
      BackupFilePtr filePtr LINT_SET_PTR;
      ptr.p->files.getPtr(filePtr, ptr.p->ctlFilePtr);

      const Uint32 gcpSz = sizeof(BackupFormat::CtlFile::GCPEntry) >> 2;

      Uint32 * dst;
      LINT_INIT(dst);
      ndbrequire(filePtr.p->operation.dataBuffer.getWritePtr(&dst, gcpSz));

      BackupFormat::CtlFile::GCPEntry * gcp = 
	(BackupFormat::CtlFile::GCPEntry*)dst;

      gcp->SectionType   = htonl(BackupFormat::GCP_ENTRY);
      gcp->SectionLength = htonl(gcpSz);
      gcp->StartGCP      = htonl(ptr.p->startGCP);
      gcp->StopGCP       = htonl(ptr.p->stopGCP - 1);
      filePtr.p->operation.dataBuffer.updateWritePtr(gcpSz);

      {
        TablePtr tabPtr;
        if (ptr.p->tables.first(tabPtr))
	{
	  jam();
	  signal->theData[0] = BackupContinueB::BACKUP_FRAGMENT_INFO;
	  signal->theData[1] = ptr.i;
	  signal->theData[2] = tabPtr.i;
	  signal->theData[3] = 0;
	  sendSignal(BACKUP_REF, GSN_CONTINUEB, signal, 4, JBB);
	}
	else
	{
	  jam();
	  closeFiles(signal, ptr);
	}
      }
    }
  }
}

void
Backup::sendDropTrig(Signal* signal, BackupRecordPtr ptr, TablePtr tabPtr)
{
  jam();
  DropTrigReq * req = (DropTrigReq *)signal->getDataPtrSend();

  ptr.p->slaveData.gsn = GSN_DROP_TRIG_REQ;
  ptr.p->slaveData.trigSendCounter = 0;
  req->setConnectionPtr(ptr.i);
  req->setUserRef(reference()); // Sending to myself
  req->setRequestType(DropTrigReq::RT_USER);
  req->setIndexId(RNIL);
  req->setTriggerInfo(0);       // not used on DROP
  req->setTriggerType(TriggerType::SUBSCRIPTION);
  req->setTriggerActionTime(TriggerActionTime::TA_DETACHED);

  ptr.p->slaveData.dropTrig.tableId = tabPtr.p->tableId;
  req->setTableId(tabPtr.p->tableId);

  for (int i = 0; i < 3; i++) {
    Uint32 id = tabPtr.p->triggerIds[i];
    req->setTriggerId(id);
    req->setTriggerEvent(triggerEventValues[i]);
    sendSignal(DBTUP_REF, GSN_DROP_TRIG_REQ,
	       signal, DropTrigReq::SignalLength, JBB);
    ptr.p->slaveData.trigSendCounter ++;
  }
}

void
Backup::execDROP_TRIG_REF(Signal* signal)
{
  jamEntry();

  DropTrigRef* ref = (DropTrigRef*)signal->getDataPtr();
  const Uint32 ptrI = ref->getConnectionPtr();

  BackupRecordPtr ptr LINT_SET_PTR;
  c_backupPool.getPtr(ptr, ptrI);

  if(ref->getConf()->getTriggerId() != ~(Uint32) 0)
  {
    ndbout << "ERROR DROPPING TRIGGER: " << ref->getConf()->getTriggerId();
    ndbout << " Err: " << (Uint32)ref->getErrorCode() << endl << endl;
  }

  dropTrigReply(signal, ptr);
}

void
Backup::execDROP_TRIG_CONF(Signal* signal)
{
  jamEntry();
  
  DropTrigConf* conf = (DropTrigConf*)signal->getDataPtr();
  const Uint32 ptrI = conf->getConnectionPtr();

  BackupRecordPtr ptr LINT_SET_PTR;
  c_backupPool.getPtr(ptr, ptrI);

  dropTrigReply(signal, ptr);
}

void
Backup::dropTrigReply(Signal* signal, BackupRecordPtr ptr)
{
  CRASH_INSERTION((10012));

  ndbrequire(ptr.p->slaveData.gsn == GSN_DROP_TRIG_REQ);
  ndbrequire(ptr.p->slaveData.trigSendCounter.done() == false);

  // move from .masterData to .slaveData
  ptr.p->slaveData.trigSendCounter--;
  if(ptr.p->slaveData.trigSendCounter.done() == false){
    jam();
    return;
  }//if

  sendDropTrig(signal, ptr); // recursive next
}

/*****************************************************************************
 * 
 * Master functionallity - Stop backup
 *
 *****************************************************************************/
void
Backup::execSTOP_BACKUP_REF(Signal* signal)
{
  jamEntry();

  StopBackupRef* ref = (StopBackupRef*)signal->getDataPtr();
  const Uint32 ptrI = ref->backupPtr;
  //const Uint32 backupId = ref->backupId;
  const Uint32 nodeId = ref->nodeId;
  
  BackupRecordPtr ptr LINT_SET_PTR;
  c_backupPool.getPtr(ptr, ptrI);

  ptr.p->setErrorCode(ref->errorCode);
  stopBackupReply(signal, ptr, nodeId);
}

void
Backup::sendStopBackup(Signal* signal, BackupRecordPtr ptr)
{
  jam();

  StopBackupReq* stop = (StopBackupReq*)signal->getDataPtrSend();
  stop->backupPtr = ptr.i;
  stop->backupId = ptr.p->backupId;
  stop->startGCP = ptr.p->startGCP;
  stop->stopGCP = ptr.p->stopGCP;

  ptr.p->masterData.gsn = GSN_STOP_BACKUP_REQ;
  ptr.p->masterData.sendCounter = ptr.p->nodes;
  NodeReceiverGroup rg(BACKUP, ptr.p->nodes);
  sendSignal(rg, GSN_STOP_BACKUP_REQ, signal, 
	     StopBackupReq::SignalLength, JBB);
}

void
Backup::execSTOP_BACKUP_CONF(Signal* signal)
{
  jamEntry();
  
  StopBackupConf* conf = (StopBackupConf*)signal->getDataPtr();
  const Uint32 ptrI = conf->backupPtr;
  //const Uint32 backupId = conf->backupId;
  const Uint32 nodeId = refToNode(signal->senderBlockRef());
  
  BackupRecordPtr ptr LINT_SET_PTR;
  c_backupPool.getPtr(ptr, ptrI);

  ptr.p->noOfLogBytes += conf->noOfLogBytes;
  ptr.p->noOfLogRecords += conf->noOfLogRecords;
  
  stopBackupReply(signal, ptr, nodeId);
}

void
Backup::stopBackupReply(Signal* signal, BackupRecordPtr ptr, Uint32 nodeId)
{
  CRASH_INSERTION((10013));

  if (!haveAllSignals(ptr, GSN_STOP_BACKUP_REQ, nodeId)) {
    jam();
    return;
  }

  sendAbortBackupOrd(signal, ptr, AbortBackupOrd::BackupComplete);
  
  if(!ptr.p->checkError())
  {
    if (SEND_BACKUP_COMPLETED_FLAG(ptr.p->flags))
    {
      BackupCompleteRep * rep = (BackupCompleteRep*)signal->getDataPtrSend();
      rep->backupId = ptr.p->backupId;
      rep->senderData = ptr.p->clientData;
      rep->startGCP = ptr.p->startGCP;
      rep->stopGCP = ptr.p->stopGCP;
      rep->noOfBytesLow = (Uint32)(ptr.p->noOfBytes & 0xFFFFFFFF);
      rep->noOfRecordsLow = (Uint32)(ptr.p->noOfRecords & 0xFFFFFFFF);
      rep->noOfBytesHigh = (Uint32)(ptr.p->noOfBytes >> 32);
      rep->noOfRecordsHigh = (Uint32)(ptr.p->noOfRecords >> 32);
      rep->noOfLogBytes = ptr.p->noOfLogBytes;
      rep->noOfLogRecords = ptr.p->noOfLogRecords;
      rep->nodes = ptr.p->nodes;
      sendSignal(ptr.p->clientRef, GSN_BACKUP_COMPLETE_REP, signal,
		 BackupCompleteRep::SignalLength, JBB);
    }

    signal->theData[0] = NDB_LE_BackupCompleted;
    signal->theData[1] = ptr.p->clientRef;
    signal->theData[2] = ptr.p->backupId;
    signal->theData[3] = ptr.p->startGCP;
    signal->theData[4] = ptr.p->stopGCP;
    signal->theData[5] = (Uint32)(ptr.p->noOfBytes & 0xFFFFFFFF);
    signal->theData[6] = (Uint32)(ptr.p->noOfRecords & 0xFFFFFFFF);
    signal->theData[7] = (Uint32)(ptr.p->noOfLogBytes & 0xFFFFFFFF);
    signal->theData[8] = (Uint32)(ptr.p->noOfLogRecords & 0xFFFFFFFF);
    ptr.p->nodes.copyto(NdbNodeBitmask::Size, signal->theData+9);
    signal->theData[9+NdbNodeBitmask::Size] = (Uint32)(ptr.p->noOfBytes >> 32);
    signal->theData[10+NdbNodeBitmask::Size] = (Uint32)(ptr.p->noOfRecords >> 32);
    signal->theData[11+NdbNodeBitmask::Size] = (Uint32)(ptr.p->noOfLogBytes >> 32);
    signal->theData[12+NdbNodeBitmask::Size] = (Uint32)(ptr.p->noOfLogRecords >> 32);
    sendSignal(CMVMI_REF, GSN_EVENT_REP, signal, 13+NdbNodeBitmask::Size, JBB);
  }
  else
  {
    masterAbort(signal, ptr);
  }
}

void
Backup::initReportStatus(Signal *signal, BackupRecordPtr ptr)
{
<<<<<<< HEAD
  struct timeval the_time;
  gettimeofday(&the_time, 0);
  ptr.p->m_next_report = the_time.tv_sec + m_backup_report_frequency;
=======
  Uint64 now = NdbTick_CurrentMillisecond() / 1000;
  ptr.p->m_next_report = now + m_backup_report_frequency;
>>>>>>> 26301669
}

void
Backup::checkReportStatus(Signal *signal, BackupRecordPtr ptr)
{
  if (m_backup_report_frequency == 0)
    return;

<<<<<<< HEAD
  struct timeval the_time;
  gettimeofday(&the_time, 0);
  if (the_time.tv_sec > ptr.p->m_next_report)
  {
    reportStatus(signal, ptr);
    ptr.p->m_next_report = the_time.tv_sec + m_backup_report_frequency;
=======
  Uint64 now = NdbTick_CurrentMillisecond() / 1000;
  if (now > ptr.p->m_next_report)
  {
    reportStatus(signal, ptr);
    ptr.p->m_next_report = now + m_backup_report_frequency;
>>>>>>> 26301669
  }
}

void
Backup::reportStatus(Signal* signal, BackupRecordPtr ptr)
{
  const int signal_length = 11;

  signal->theData[0] = NDB_LE_BackupStatus;
  for (int i= 1; i < signal_length; i++)
    signal->theData[1] = 0;

  if (ptr.i == RNIL ||
      (ptr.p->m_gsn == 0 &&
       ptr.p->masterData.gsn == 0))
  {
    sendSignal(CMVMI_REF, GSN_EVENT_REP, signal, signal_length, JBB);
    return;
  }
  signal->theData[1] = ptr.p->clientRef;
  signal->theData[2] = ptr.p->backupId;

  if (ptr.p->dataFilePtr == RNIL)
  {
    sendSignal(CMVMI_REF, GSN_EVENT_REP, signal, signal_length, JBB);
    return;
  }

  BackupFilePtr dataFilePtr LINT_SET_PTR;
  ptr.p->files.getPtr(dataFilePtr, ptr.p->dataFilePtr);
  signal->theData[3] = (Uint32)(dataFilePtr.p->operation.m_bytes_total & 0xFFFFFFFF);
  signal->theData[4] = (Uint32)(dataFilePtr.p->operation.m_bytes_total >> 32);
  signal->theData[5] = (Uint32)(dataFilePtr.p->operation.m_records_total & 0xFFFFFFFF);
  signal->theData[6] = (Uint32)(dataFilePtr.p->operation.m_records_total >> 32);
 
  if (ptr.p->logFilePtr == RNIL)
  {
    sendSignal(CMVMI_REF, GSN_EVENT_REP, signal, signal_length, JBB);
    return;
  }

  BackupFilePtr logFilePtr LINT_SET_PTR;
  ptr.p->files.getPtr(logFilePtr, ptr.p->logFilePtr);
  signal->theData[7] = (Uint32)(logFilePtr.p->operation.m_bytes_total & 0xFFFFFFFF);
  signal->theData[8] = (Uint32)(logFilePtr.p->operation.m_bytes_total >> 32);
  signal->theData[9] = (Uint32)(logFilePtr.p->operation.m_records_total & 0xFFFFFFFF);
  signal->theData[10]= (Uint32)(logFilePtr.p->operation.m_records_total >> 32);

  sendSignal(CMVMI_REF, GSN_EVENT_REP, signal, signal_length, JBB);
}

/*****************************************************************************
 * 
 * Master functionallity - Abort backup
 *
 *****************************************************************************/
void
Backup::masterAbort(Signal* signal, BackupRecordPtr ptr)
{
  jam();
#ifdef DEBUG_ABORT
  ndbout_c("************ masterAbort");
#endif

  ndbassert(ptr.p->masterRef == reference());

  if(ptr.p->masterData.errorCode != 0)
  {
    jam();
    return;
  }

  if (SEND_BACKUP_COMPLETED_FLAG(ptr.p->flags))
  {
    BackupAbortRep* rep = (BackupAbortRep*)signal->getDataPtrSend();
    rep->backupId = ptr.p->backupId;
    rep->senderData = ptr.p->clientData;
    rep->reason = ptr.p->errorCode;
    sendSignal(ptr.p->clientRef, GSN_BACKUP_ABORT_REP, signal, 
	       BackupAbortRep::SignalLength, JBB);
  }
  signal->theData[0] = NDB_LE_BackupAborted;
  signal->theData[1] = ptr.p->clientRef;
  signal->theData[2] = ptr.p->backupId;
  signal->theData[3] = ptr.p->errorCode;
  sendSignal(CMVMI_REF, GSN_EVENT_REP, signal, 4, JBB);

  ndbrequire(ptr.p->errorCode);
  ptr.p->masterData.errorCode = ptr.p->errorCode;

  AbortBackupOrd *ord = (AbortBackupOrd*)signal->getDataPtrSend();
  ord->backupId = ptr.p->backupId;
  ord->backupPtr = ptr.i;
  ord->senderData= ptr.i;
  NodeReceiverGroup rg(BACKUP, ptr.p->nodes);
  
  switch(ptr.p->masterData.gsn){
  case GSN_DEFINE_BACKUP_REQ:
    ord->requestType = AbortBackupOrd::BackupFailure;
    sendSignal(rg, GSN_ABORT_BACKUP_ORD, signal, 
	       AbortBackupOrd::SignalLength, JBB);
    return;
  case GSN_CREATE_TRIG_REQ:
  case GSN_START_BACKUP_REQ:
  case GSN_ALTER_TRIG_REQ:
  case GSN_WAIT_GCP_REQ:
  case GSN_BACKUP_FRAGMENT_REQ:
    jam();
    ptr.p->stopGCP= ptr.p->startGCP + 1;
    sendStopBackup(signal, ptr); // dropping due to error
    return;
  case GSN_UTIL_SEQUENCE_REQ:
  case GSN_UTIL_LOCK_REQ:
    ndbrequire(false);
    return;
  case GSN_DROP_TRIG_REQ:
  case GSN_STOP_BACKUP_REQ:
    return;
  }
}

void
Backup::abort_scan(Signal * signal, BackupRecordPtr ptr)
{
  AbortBackupOrd *ord = (AbortBackupOrd*)signal->getDataPtrSend();
  ord->backupId = ptr.p->backupId;
  ord->backupPtr = ptr.i;
  ord->senderData= ptr.i;
  ord->requestType = AbortBackupOrd::AbortScan;

  TablePtr tabPtr;
  ptr.p->tables.first(tabPtr);
  for(; tabPtr.i != RNIL; ptr.p->tables.next(tabPtr)) {
    jam();
    FragmentPtr fragPtr;
    Array<Fragment> & frags = tabPtr.p->fragments;
    const Uint32 fragCount = frags.getSize();
    
    for(Uint32 i = 0; i<fragCount; i++) {
      jam();
      tabPtr.p->fragments.getPtr(fragPtr, i);
      const Uint32 nodeId = fragPtr.p->node;
      if(fragPtr.p->scanning != 0 && ptr.p->nodes.get(nodeId)) {
        jam();
	
	const BlockReference ref = numberToRef(BACKUP, nodeId);
	sendSignal(ref, GSN_ABORT_BACKUP_ORD, signal,
		   AbortBackupOrd::SignalLength, JBB);
	
      }
    }
  }
}

/*****************************************************************************
 * 
 * Slave functionallity: Define Backup 
 *
 *****************************************************************************/
void
Backup::defineBackupRef(Signal* signal, BackupRecordPtr ptr, Uint32 errCode)
{
  jam();
  ptr.p->setErrorCode(errCode);
  if(ptr.p->is_lcp()) 
  {
    jam();
     if (ptr.p->ctlFilePtr == RNIL) {
       ptr.p->m_gsn = GSN_DEFINE_BACKUP_REF;
       ndbrequire(ptr.p->errorCode != 0);
       DefineBackupRef* ref = (DefineBackupRef*)signal->getDataPtrSend();
       ref->backupId = ptr.p->backupId;
       ref->backupPtr = ptr.i;
       ref->errorCode = ptr.p->errorCode;
       ref->nodeId = getOwnNodeId();
       sendSignal(ptr.p->masterRef, GSN_DEFINE_BACKUP_REF, signal,
                  DefineBackupRef::SignalLength, JBB);
       return;
     }

    BackupFilePtr filePtr LINT_SET_PTR;
    ptr.p->files.getPtr(filePtr, ptr.p->ctlFilePtr);
    if (filePtr.p->m_flags & BackupFile::BF_LCP_META)
    {
      jam();
      ndbrequire(! (filePtr.p->m_flags & BackupFile::BF_FILE_THREAD));
      filePtr.p->m_flags &= ~(Uint32)BackupFile::BF_LCP_META;
      if (filePtr.p->m_flags & BackupFile::BF_OPEN)
      {
	closeFile(signal, ptr, filePtr);
	return;
      }
    }
    
    ndbrequire(filePtr.p->m_flags == 0);
    
    TablePtr tabPtr;
    FragmentPtr fragPtr;
    
    ndbrequire(ptr.p->tables.first(tabPtr));
    tabPtr.p->fragments.getPtr(fragPtr, 0);
    
    LcpPrepareRef* ref= (LcpPrepareRef*)signal->getDataPtrSend();
    ref->senderData = ptr.p->clientData;
    ref->senderRef = reference();
    ref->tableId = tabPtr.p->tableId;
    ref->fragmentId = fragPtr.p->fragmentId;
    ref->errorCode = errCode;
    sendSignal(ptr.p->masterRef, GSN_LCP_PREPARE_REF, 
	       signal, LcpPrepareRef::SignalLength, JBB);
    return;
  }

  ptr.p->m_gsn = GSN_DEFINE_BACKUP_REF;
  ndbrequire(ptr.p->errorCode != 0);
  
  DefineBackupRef* ref = (DefineBackupRef*)signal->getDataPtrSend();
  ref->backupId = ptr.p->backupId;
  ref->backupPtr = ptr.i;
  ref->errorCode = ptr.p->errorCode;
  ref->nodeId = getOwnNodeId();
  sendSignal(ptr.p->masterRef, GSN_DEFINE_BACKUP_REF, signal, 
	     DefineBackupRef::SignalLength, JBB);
}

void
Backup::execDEFINE_BACKUP_REQ(Signal* signal)
{
  jamEntry();

  DefineBackupReq* req = (DefineBackupReq*)signal->getDataPtr();
  
  BackupRecordPtr ptr LINT_SET_PTR;
  const Uint32 ptrI = req->backupPtr;
  const Uint32 backupId = req->backupId;
  const BlockReference senderRef = req->senderRef;

  if(senderRef == reference()){
    /**
     * Signal sent from myself -> record already seized
     */
    jam();
    c_backupPool.getPtr(ptr, ptrI);
  } else { // from other node
    jam();
#ifdef DEBUG_ABORT
    dumpUsedResources();
#endif
    if(!c_backups.seizeId(ptr, ptrI)) {
      jam();
      ndbrequire(false); // If master has succeeded slave should succed
    }//if
  }//if

  CRASH_INSERTION((10014));
  
  ptr.p->m_gsn = GSN_DEFINE_BACKUP_REQ;
  ptr.p->slaveState.forceState(INITIAL);
  ptr.p->slaveState.setState(DEFINING);
  ptr.p->slaveData.dropTrig.tableId = RNIL;
  ptr.p->errorCode = 0;
  ptr.p->clientRef = req->clientRef;
  ptr.p->clientData = req->clientData;
  if(senderRef == reference())
    ptr.p->flags = req->flags;
  else
    ptr.p->flags = req->flags & ~((Uint32)0x3); /* remove waitCompleted flags
						 * as non master should never
						 * reply
						 */
  ptr.p->masterRef = senderRef;
  ptr.p->nodes = req->nodes;
  ptr.p->backupId = backupId;
  ptr.p->backupKey[0] = req->backupKey[0];
  ptr.p->backupKey[1] = req->backupKey[1];
  ptr.p->backupDataLen = req->backupDataLen;
  ptr.p->masterData.errorCode = 0;
  ptr.p->noOfBytes = 0;
  ptr.p->noOfRecords = 0;
  ptr.p->noOfLogBytes = 0;
  ptr.p->noOfLogRecords = 0;
  ptr.p->currGCP = 0;
  ptr.p->startGCP = 0;
  ptr.p->stopGCP = 0;

  /**
   * Allocate files
   */
  BackupFilePtr files[3];
  Uint32 noOfPages[] = {
    NO_OF_PAGES_META_FILE,
    2,   // 32k
    0    // 3M
  };
  const Uint32 maxInsert[] = {
    MAX_WORDS_META_FILE,
    4096,    // 16k
    16*3000, // Max 16 tuples
  };
  Uint32 minWrite[] = {
    8192,
    8192,
    32768
  };
  Uint32 maxWrite[] = {
    8192,
    8192,
    32768
  };
  
  minWrite[1] = c_defaults.m_minWriteSize;
  maxWrite[1] = c_defaults.m_maxWriteSize;
  noOfPages[1] = (c_defaults.m_logBufferSize + sizeof(Page32) - 1) / 
    sizeof(Page32);
  minWrite[2] = c_defaults.m_minWriteSize;
  maxWrite[2] = c_defaults.m_maxWriteSize;
  noOfPages[2] = (c_defaults.m_dataBufferSize + sizeof(Page32) - 1) / 
    sizeof(Page32);

  if (ptr.p->is_lcp())
  {
    noOfPages[2] = (c_defaults.m_lcp_buffer_size + sizeof(Page32) - 1) / 
      sizeof(Page32);
  }
  
  ptr.p->ctlFilePtr = ptr.p->logFilePtr = ptr.p->dataFilePtr = RNIL;

  for(Uint32 i = 0; i<3; i++) {
    jam();
    if(ptr.p->is_lcp() && i != 2)
    {
      files[i].i = RNIL;
      continue;
    }
    if(!ptr.p->files.seize(files[i])) {
      jam();
      defineBackupRef(signal, ptr, 
		      DefineBackupRef::FailedToAllocateFileRecord);
      return;
    }//if

    files[i].p->tableId = RNIL;
    files[i].p->backupPtr = ptr.i;
    files[i].p->filePointer = RNIL;
    files[i].p->m_flags = 0;
    files[i].p->errorCode = 0;

    if(ERROR_INSERTED(10035) || files[i].p->pages.seize(noOfPages[i]) == false)
    {
      jam();
      DEBUG_OUT("Failed to seize " << noOfPages[i] << " pages");
      defineBackupRef(signal, ptr, DefineBackupRef::FailedToAllocateBuffers);
      return;
    }//if
    Page32Ptr pagePtr;
    files[i].p->pages.getPtr(pagePtr, 0);
    
    const char * msg = files[i].p->
      operation.dataBuffer.setup((Uint32*)pagePtr.p, 
				 noOfPages[i] * (sizeof(Page32) >> 2),
				 128,
				 minWrite[i] >> 2,
				 maxWrite[i] >> 2,
				 maxInsert[i]);
    if(msg != 0) {
      jam();
      defineBackupRef(signal, ptr, DefineBackupRef::FailedToSetupFsBuffers);
      return;
    }//if

    switch(i){
    case 0:
      files[i].p->fileType = BackupFormat::CTL_FILE;
      ptr.p->ctlFilePtr = files[i].i;
      break;
    case 1:
      files[i].p->fileType = BackupFormat::LOG_FILE;
      ptr.p->logFilePtr = files[i].i;
      break;
    case 2:
      files[i].p->fileType = BackupFormat::DATA_FILE;
      ptr.p->dataFilePtr = files[i].i;
    }
    files[i].p->operation.m_bytes_total = 0;
    files[i].p->operation.m_records_total = 0;
  }//for
    
  initReportStatus(signal, ptr);

  if (!verifyNodesAlive(ptr, ptr.p->nodes)) {
    jam();
    defineBackupRef(signal, ptr, DefineBackupRef::Undefined);
    return;
  }//if
  if (ERROR_INSERTED(10027)) {
    jam();
    defineBackupRef(signal, ptr, 327);
    return;
  }//if

  if(ptr.p->backupDataLen == 0) {
    jam();
    backupAllData(signal, ptr);
    return;
  }//if
  
  if(ptr.p->is_lcp())
  {
    jam();
    getFragmentInfoDone(signal, ptr);
    return;
  }
  
  /**
   * Not implemented
   */
  ndbrequire(0);
}

void
Backup::backupAllData(Signal* signal, BackupRecordPtr ptr)
{
  /**
   * Get all tables from dict
   */
  ListTablesReq * req = (ListTablesReq*)signal->getDataPtrSend();
  req->senderRef = reference();
  req->senderData = ptr.i;
  req->requestData = 0;
  req->tableId = 0;
  req->tableType = 0;
  sendSignal(DBDICT_REF, GSN_LIST_TABLES_REQ, signal, 
	     ListTablesReq::SignalLength, JBB);
}

void
Backup::execLIST_TABLES_CONF(Signal* signal)
{
  jamEntry();
  Uint32 fragInfo = signal->header.m_fragmentInfo;
  ListTablesConf* conf = (ListTablesConf*)signal->getDataPtr();
  Uint32 noOfTables = conf->noOfTables;

  BackupRecordPtr ptr LINT_SET_PTR;
  c_backupPool.getPtr(ptr, conf->senderData);

  if (noOfTables > 0)
  {
    ndbassert(signal->getNoOfSections() > 0);
    ListTablesData ltd;
    const Uint32 listTablesDataSizeInWords = (sizeof(ListTablesData) + 3) / 4;
    SegmentedSectionPtr tableDataPtr;
    signal->getSection(tableDataPtr, ListTablesConf::TABLE_DATA);
    SimplePropertiesSectionReader
      tableDataReader(tableDataPtr, getSectionSegmentPool());

    tableDataReader.reset();
    for(unsigned int i = 0; i<noOfTables; i++) {
      jam();
      tableDataReader.getWords((Uint32 *)&ltd, listTablesDataSizeInWords);
      Uint32 tableId = ltd.getTableId();
      Uint32 tableType = ltd.getTableType();
      Uint32 state= ltd.getTableState();

      if (! (DictTabInfo::isTable(tableType) ||
             DictTabInfo::isIndex(tableType) ||
             DictTabInfo::isFilegroup(tableType) ||
             DictTabInfo::isFile(tableType)))
      {
        jam();
        continue;
      }

      if (state != DictTabInfo::StateOnline)
      {
        jam();
        continue;
      }

      TablePtr tabPtr;
      ptr.p->tables.seize(tabPtr);
      if(tabPtr.i == RNIL) {
        jam();
        defineBackupRef(signal, ptr, DefineBackupRef::FailedToAllocateTables);
        releaseSections(signal);
        return;
      }//if
      tabPtr.p->tableId = tableId;
      tabPtr.p->tableType = tableType;
    }//for
    releaseSections(signal);
  }

  /*
    If first or not last signal
    then keep accumulating table data
   */
  if ((fragInfo == 1) || (fragInfo == 2))
  {
    return;
  }
  openFiles(signal, ptr);
}

void
Backup::openFiles(Signal* signal, BackupRecordPtr ptr)
{
  jam();

  BackupFilePtr filePtr LINT_SET_PTR;

  FsOpenReq * req = (FsOpenReq *)signal->getDataPtrSend();
  req->userReference = reference();
  req->fileFlags = 
    FsOpenReq::OM_WRITEONLY | 
    FsOpenReq::OM_TRUNCATE |
    FsOpenReq::OM_CREATE | 
    FsOpenReq::OM_APPEND |
    FsOpenReq::OM_AUTOSYNC;
  FsOpenReq::v2_setCount(req->fileNumber, 0xFFFFFFFF);
  req->auto_sync_size = c_defaults.m_disk_synch_size;
  /**
   * Ctl file
   */
  c_backupFilePool.getPtr(filePtr, ptr.p->ctlFilePtr);
  filePtr.p->m_flags |= BackupFile::BF_OPENING;

  req->userPointer = filePtr.i;
  FsOpenReq::setVersion(req->fileNumber, 2);
  FsOpenReq::setSuffix(req->fileNumber, FsOpenReq::S_CTL);
  FsOpenReq::v2_setSequence(req->fileNumber, ptr.p->backupId);
  FsOpenReq::v2_setNodeId(req->fileNumber, getOwnNodeId());
  sendSignal(NDBFS_REF, GSN_FSOPENREQ, signal, FsOpenReq::SignalLength, JBA);

  /**
   * Log file
   */
  c_backupFilePool.getPtr(filePtr, ptr.p->logFilePtr);
  filePtr.p->m_flags |= BackupFile::BF_OPENING;
  
  req->userPointer = filePtr.i;
  FsOpenReq::setVersion(req->fileNumber, 2);
  FsOpenReq::setSuffix(req->fileNumber, FsOpenReq::S_LOG);
  FsOpenReq::v2_setSequence(req->fileNumber, ptr.p->backupId);
  FsOpenReq::v2_setNodeId(req->fileNumber, getOwnNodeId());
  sendSignal(NDBFS_REF, GSN_FSOPENREQ, signal, FsOpenReq::SignalLength, JBA);

  /**
   * Data file
   */
  c_backupFilePool.getPtr(filePtr, ptr.p->dataFilePtr);
  filePtr.p->m_flags |= BackupFile::BF_OPENING;

  if (c_defaults.m_o_direct)
    req->fileFlags |= FsOpenReq::OM_DIRECT;
  req->userPointer = filePtr.i;
  FsOpenReq::setVersion(req->fileNumber, 2);
  FsOpenReq::setSuffix(req->fileNumber, FsOpenReq::S_DATA);
  FsOpenReq::v2_setSequence(req->fileNumber, ptr.p->backupId);
  FsOpenReq::v2_setNodeId(req->fileNumber, getOwnNodeId());
  FsOpenReq::v2_setCount(req->fileNumber, 0);
  sendSignal(NDBFS_REF, GSN_FSOPENREQ, signal, FsOpenReq::SignalLength, JBA);
}

void
Backup::execFSOPENREF(Signal* signal)
{
  jamEntry();

  FsRef * ref = (FsRef *)signal->getDataPtr();
  
  const Uint32 userPtr = ref->userPointer;
  
  BackupFilePtr filePtr LINT_SET_PTR;
  c_backupFilePool.getPtr(filePtr, userPtr);
  
  BackupRecordPtr ptr LINT_SET_PTR;
  c_backupPool.getPtr(ptr, filePtr.p->backupPtr);
  ptr.p->setErrorCode(ref->errorCode);
  openFilesReply(signal, ptr, filePtr);
}

void
Backup::execFSOPENCONF(Signal* signal)
{
  jamEntry();
  
  FsConf * conf = (FsConf *)signal->getDataPtr();
  
  const Uint32 userPtr = conf->userPointer;
  const Uint32 filePointer = conf->filePointer;
  
  BackupFilePtr filePtr LINT_SET_PTR;
  c_backupFilePool.getPtr(filePtr, userPtr);
  filePtr.p->filePointer = filePointer; 
  
  BackupRecordPtr ptr LINT_SET_PTR;
  c_backupPool.getPtr(ptr, filePtr.p->backupPtr);

  ndbrequire(! (filePtr.p->m_flags & BackupFile::BF_OPEN));
  filePtr.p->m_flags |= BackupFile::BF_OPEN;
  openFilesReply(signal, ptr, filePtr);
}

void
Backup::openFilesReply(Signal* signal, 
		       BackupRecordPtr ptr, BackupFilePtr filePtr)
{
  jam();

  /**
   * Mark files as "opened"
   */
  ndbrequire(filePtr.p->m_flags & BackupFile::BF_OPENING);
  filePtr.p->m_flags &= ~(Uint32)BackupFile::BF_OPENING;
  filePtr.p->m_flags |= BackupFile::BF_OPEN;
  /**
   * Check if all files have recived open_reply
   */
  for(ptr.p->files.first(filePtr); filePtr.i!=RNIL;ptr.p->files.next(filePtr)) 
  {
    jam();
    if(filePtr.p->m_flags & BackupFile::BF_OPENING) {
      jam();
      return;
    }//if
  }//for

  /**
   * Did open succeed for all files
   */
  if(ptr.p->checkError()) {
    jam();
    defineBackupRef(signal, ptr);
    return;
  }//if

  if(!ptr.p->is_lcp())
  {
    /**
     * Insert file headers
     */
    ptr.p->files.getPtr(filePtr, ptr.p->ctlFilePtr);
    if(!insertFileHeader(BackupFormat::CTL_FILE, ptr.p, filePtr.p)) {
      jam();
      defineBackupRef(signal, ptr, DefineBackupRef::FailedInsertFileHeader);
      return;
    }//if
    
    ptr.p->files.getPtr(filePtr, ptr.p->logFilePtr);
    if(!insertFileHeader(BackupFormat::LOG_FILE, ptr.p, filePtr.p)) {
      jam();
      defineBackupRef(signal, ptr, DefineBackupRef::FailedInsertFileHeader);
      return;
    }//if
    
    ptr.p->files.getPtr(filePtr, ptr.p->dataFilePtr);
    if(!insertFileHeader(BackupFormat::DATA_FILE, ptr.p, filePtr.p)) {
      jam();
      defineBackupRef(signal, ptr, DefineBackupRef::FailedInsertFileHeader);
      return;
    }//if
  }
  else
  {
    ptr.p->files.getPtr(filePtr, ptr.p->dataFilePtr);
    if(!insertFileHeader(BackupFormat::LCP_FILE, ptr.p, filePtr.p)) {
      jam();
      defineBackupRef(signal, ptr, DefineBackupRef::FailedInsertFileHeader);
      return;
    }//if
    
    ptr.p->ctlFilePtr = ptr.p->dataFilePtr;
  }
  
  /**
   * Start CTL file thread
   */
  if (!ptr.p->is_lcp())
  {
    jam();
    ptr.p->files.getPtr(filePtr, ptr.p->ctlFilePtr);
    filePtr.p->m_flags |= BackupFile::BF_FILE_THREAD;
    
    signal->theData[0] = BackupContinueB::START_FILE_THREAD;
    signal->theData[1] = filePtr.i;
    sendSignalWithDelay(BACKUP_REF, GSN_CONTINUEB, signal, 100, 2);
  }
  else
  {
    jam();
    filePtr.p->m_flags |= BackupFile::BF_LCP_META;
  }
  
  /**
   * Insert table list in ctl file
   */
  FsBuffer & buf = filePtr.p->operation.dataBuffer;
  
  const Uint32 sz = 
    (sizeof(BackupFormat::CtlFile::TableList) >> 2) +
    ptr.p->tables.count() - 1;
  
  Uint32 * dst;
  ndbrequire(sz < buf.getMaxWrite());
  if(!buf.getWritePtr(&dst, sz)) {
    jam();
    defineBackupRef(signal, ptr, DefineBackupRef::FailedInsertTableList);
    return;
  }//if
  
  BackupFormat::CtlFile::TableList* tl = 
    (BackupFormat::CtlFile::TableList*)dst;
  tl->SectionType   = htonl(BackupFormat::TABLE_LIST);
  tl->SectionLength = htonl(sz);

  TablePtr tabPtr;
  Uint32 count = 0;
  for(ptr.p->tables.first(tabPtr); 
      tabPtr.i != RNIL;
      ptr.p->tables.next(tabPtr)){
    jam();
    tl->TableIds[count] = htonl(tabPtr.p->tableId);
    count++;
  }//for
  
  buf.updateWritePtr(sz);
  
  /**
   * Start getting table definition data
   */
  ndbrequire(ptr.p->tables.first(tabPtr));
  
  signal->theData[0] = BackupContinueB::BUFFER_FULL_META;
  signal->theData[1] = ptr.i;
  signal->theData[2] = tabPtr.i;
  sendSignalWithDelay(BACKUP_REF, GSN_CONTINUEB, signal, 100, 3);
  return;
}

bool
Backup::insertFileHeader(BackupFormat::FileType ft, 
			 BackupRecord * ptrP,
			 BackupFile * filePtrP){
  FsBuffer & buf = filePtrP->operation.dataBuffer;

  const Uint32 sz = sizeof(BackupFormat::FileHeader) >> 2;

  Uint32 * dst;
  ndbrequire(sz < buf.getMaxWrite());
  if(!buf.getWritePtr(&dst, sz)) {
    jam();
    return false;
  }//if
  
  BackupFormat::FileHeader* header = (BackupFormat::FileHeader*)dst;
  ndbrequire(sizeof(header->Magic) == sizeof(BACKUP_MAGIC));
  memcpy(header->Magic, BACKUP_MAGIC, sizeof(BACKUP_MAGIC));
  header->NdbVersion    = htonl(NDB_VERSION);
  header->SectionType   = htonl(BackupFormat::FILE_HEADER);
  header->SectionLength = htonl(sz - 3);
  header->FileType      = htonl(ft);
  header->BackupId      = htonl(ptrP->backupId);
  header->BackupKey_0   = htonl(ptrP->backupKey[0]);
  header->BackupKey_1   = htonl(ptrP->backupKey[1]);
  header->ByteOrder     = 0x12345678;
  
  buf.updateWritePtr(sz);
  return true;
}

void
Backup::execGET_TABINFOREF(Signal* signal)
{
  GetTabInfoRef * ref = (GetTabInfoRef*)signal->getDataPtr();
  
  const Uint32 senderData = ref->senderData;
  BackupRecordPtr ptr LINT_SET_PTR;
  c_backupPool.getPtr(ptr, senderData);

  BackupFilePtr filePtr LINT_SET_PTR;
  ptr.p->files.getPtr(filePtr, ptr.p->ctlFilePtr);
  filePtr.p->m_flags &= ~(Uint32)BackupFile::BF_FILE_THREAD;
  
  defineBackupRef(signal, ptr, ref->errorCode);
}

void
Backup::execGET_TABINFO_CONF(Signal* signal)
{
  jamEntry();

  if(!assembleFragments(signal)) {
    jam();
    return;
  }//if

  GetTabInfoConf * const conf = (GetTabInfoConf*)signal->getDataPtr();
  //const Uint32 senderRef = info->senderRef;
  const Uint32 len = conf->totalLen;
  const Uint32 senderData = conf->senderData;
  const Uint32 tableType = conf->tableType;
  const Uint32 tableId = conf->tableId;

  BackupRecordPtr ptr LINT_SET_PTR;
  c_backupPool.getPtr(ptr, senderData);
  
  SegmentedSectionPtr dictTabInfoPtr;
  signal->getSection(dictTabInfoPtr, GetTabInfoConf::DICT_TAB_INFO);
  ndbrequire(dictTabInfoPtr.sz == len);

  TablePtr tabPtr ;
  ndbrequire(findTable(ptr, tabPtr, tableId));

  BackupFilePtr filePtr LINT_SET_PTR;
  ptr.p->files.getPtr(filePtr, ptr.p->ctlFilePtr);
  FsBuffer & buf = filePtr.p->operation.dataBuffer;
  Uint32* dst = 0;
  { // Write into ctl file
    Uint32 dstLen = len + 3;
    if(!buf.getWritePtr(&dst, dstLen)) {
      jam();
      ndbrequire(false);
      ptr.p->setErrorCode(DefineBackupRef::FailedAllocateTableMem);
      releaseSections(signal);
      defineBackupRef(signal, ptr);
      return;
    }//if
    if(dst != 0) {
      jam();

      BackupFormat::CtlFile::TableDescription * desc = 
        (BackupFormat::CtlFile::TableDescription*)dst;
      desc->SectionType = htonl(BackupFormat::TABLE_DESCRIPTION);
      desc->SectionLength = htonl(len + 3);
      desc->TableType = htonl(tableType);
      dst += 3;
      
      copy(dst, dictTabInfoPtr);
      buf.updateWritePtr(dstLen);
    }//if
  }

  releaseSections(signal);

  if(ptr.p->checkError()) {
    jam();
    defineBackupRef(signal, ptr);
    return;
  }//if

  if (!DictTabInfo::isTable(tabPtr.p->tableType))
  {
    jam();

    TablePtr tmp = tabPtr;
    ptr.p->tables.next(tabPtr);
    ptr.p->tables.release(tmp);
    goto next;
  }
  
  if (!parseTableDescription(signal, ptr, tabPtr, dst, len))
  {
    jam();
    defineBackupRef(signal, ptr);
    return;
  }
  
  if(!ptr.p->is_lcp())
  {
    jam();
    signal->theData[0] = tabPtr.p->tableId;
    signal->theData[1] = 1; // lock
    EXECUTE_DIRECT(DBDICT, GSN_BACKUP_FRAGMENT_REQ, signal, 2);
  }
  
  ptr.p->tables.next(tabPtr);
  
next:
  if(tabPtr.i == RNIL) 
  {
    /**
     * Done with all tables...
     */
    jam();
    
    if(ptr.p->is_lcp())
    {
      lcp_open_file_done(signal, ptr);
      return;
    }
    
    ndbrequire(ptr.p->tables.first(tabPtr));
    DihFragCountReq * const req = (DihFragCountReq*)signal->getDataPtrSend();
    req->m_connectionData = RNIL;
    req->m_tableRef = tabPtr.p->tableId;
    req->m_senderData = ptr.i;
    sendSignal(DBDIH_REF, GSN_DI_FCOUNTREQ, signal, 
               DihFragCountReq::SignalLength, JBB);
    return;
  }//if

  /**
   * Fetch next table...
   */
  signal->theData[0] = BackupContinueB::BUFFER_FULL_META;
  signal->theData[1] = ptr.i;
  signal->theData[2] = tabPtr.i;
  sendSignalWithDelay(BACKUP_REF, GSN_CONTINUEB, signal, 100, 3);
  return;
}

bool
Backup::parseTableDescription(Signal* signal, 
			      BackupRecordPtr ptr, 
			      TablePtr tabPtr, 
			      const Uint32 * tabdescptr,
			      Uint32 len)
{
  SimplePropertiesLinearReader it(tabdescptr, len);
  
  it.first();
  
  DictTabInfo::Table tmpTab; tmpTab.init();
  SimpleProperties::UnpackStatus stat;
  stat = SimpleProperties::unpack(it, &tmpTab, 
				  DictTabInfo::TableMapping, 
				  DictTabInfo::TableMappingSize, 
				  true, true);
  ndbrequire(stat == SimpleProperties::Break);

  bool lcp = ptr.p->is_lcp();

  ndbrequire(tabPtr.p->tableId == tmpTab.TableId);
  ndbrequire(lcp || (tabPtr.p->tableType == tmpTab.TableType));
  
  /**
   * LCP should not save disk attributes but only mem attributes
   */
  
  /**
   * Initialize table object
   */
  tabPtr.p->noOfRecords = 0;
  tabPtr.p->schemaVersion = tmpTab.TableVersion;
  tabPtr.p->noOfAttributes = tmpTab.NoOfAttributes;
  tabPtr.p->noOfNull = 0;
  tabPtr.p->noOfVariable = 0; // Computed while iterating over attribs
  tabPtr.p->sz_FixedAttributes = 0; // Computed while iterating over attribs
  tabPtr.p->triggerIds[0] = ILLEGAL_TRIGGER_ID;
  tabPtr.p->triggerIds[1] = ILLEGAL_TRIGGER_ID;
  tabPtr.p->triggerIds[2] = ILLEGAL_TRIGGER_ID;
  tabPtr.p->triggerAllocated[0] = false;
  tabPtr.p->triggerAllocated[1] = false;
  tabPtr.p->triggerAllocated[2] = false;

  Uint32 disk = 0;
  const Uint32 count = tabPtr.p->noOfAttributes;
  for(Uint32 i = 0; i<count; i++) {
    jam();
    DictTabInfo::Attribute tmp; tmp.init();
    stat = SimpleProperties::unpack(it, &tmp, 
				    DictTabInfo::AttributeMapping, 
				    DictTabInfo::AttributeMappingSize,
				    true, true);
    
    ndbrequire(stat == SimpleProperties::Break);
    it.next(); // Move Past EndOfAttribute

    const Uint32 arr = tmp.AttributeArraySize;
    const Uint32 sz = 1 << tmp.AttributeSize;
    const Uint32 sz32 = (sz * arr + 31) >> 5;

    if(lcp && tmp.AttributeStorageType == NDB_STORAGETYPE_DISK)
    {
      disk++;
      continue;
    }

    AttributePtr attrPtr;
    if(!tabPtr.p->attributes.seize(attrPtr))
    {
      jam();
      ptr.p->setErrorCode(DefineBackupRef::FailedToAllocateAttributeRecord);
      return false;
    }
    
    attrPtr.p->data.m_flags = 0;
    attrPtr.p->data.attrId = tmp.AttributeId;

    attrPtr.p->data.m_flags |= 
      (tmp.AttributeNullableFlag ? Attribute::COL_NULLABLE : 0);
    attrPtr.p->data.m_flags |= (tmp.AttributeArrayType == NDB_ARRAYTYPE_FIXED)?
      Attribute::COL_FIXED : 0;
    attrPtr.p->data.sz32 = sz32;
    
    /**
     * 1) Fixed non-nullable
     * 2) Other
     */
    if(attrPtr.p->data.m_flags & Attribute::COL_FIXED && 
       !(attrPtr.p->data.m_flags & Attribute::COL_NULLABLE)) {
      jam();
      attrPtr.p->data.offset = tabPtr.p->sz_FixedAttributes;
      tabPtr.p->sz_FixedAttributes += sz32;
    } else {
      attrPtr.p->data.offset = ~0;
      tabPtr.p->noOfVariable++;
    }
  }//for


  if(lcp)
  {
    if (disk)
    {
      /**
       * Remove all disk attributes
       */
      tabPtr.p->noOfAttributes -= disk;
      
      {
	AttributePtr attrPtr;
	ndbrequire(tabPtr.p->attributes.seize(attrPtr));
	
	Uint32 sz32 = 2;
	attrPtr.p->data.attrId = AttributeHeader::DISK_REF;
	attrPtr.p->data.m_flags = Attribute::COL_FIXED;
	attrPtr.p->data.sz32 = 2;
	
	attrPtr.p->data.offset = tabPtr.p->sz_FixedAttributes;
	tabPtr.p->sz_FixedAttributes += sz32;
	tabPtr.p->noOfAttributes ++;
      }
    }
    
    {
      AttributePtr attrPtr;
      ndbrequire(tabPtr.p->attributes.seize(attrPtr));
      
      Uint32 sz32 = 2;
      attrPtr.p->data.attrId = AttributeHeader::ROWID;
      attrPtr.p->data.m_flags = Attribute::COL_FIXED;
      attrPtr.p->data.sz32 = 2;
      
      attrPtr.p->data.offset = tabPtr.p->sz_FixedAttributes;
      tabPtr.p->sz_FixedAttributes += sz32;
      tabPtr.p->noOfAttributes ++;
    }

    if (tmpTab.RowGCIFlag)
    {
      AttributePtr attrPtr;
      ndbrequire(tabPtr.p->attributes.seize(attrPtr));
      
      Uint32 sz32 = 2;
      attrPtr.p->data.attrId = AttributeHeader::ROW_GCI;
      attrPtr.p->data.m_flags = Attribute::COL_FIXED;
      attrPtr.p->data.sz32 = 2;
      
      attrPtr.p->data.offset = tabPtr.p->sz_FixedAttributes;
      tabPtr.p->sz_FixedAttributes += sz32;
      tabPtr.p->noOfAttributes ++;
    }
  }
  return true;
}

void
Backup::execDI_FCOUNTCONF(Signal* signal)
{
  jamEntry();
  DihFragCountConf * const conf = (DihFragCountConf*)signal->getDataPtr();
  const Uint32 userPtr = conf->m_connectionData;
  const Uint32 fragCount = conf->m_fragmentCount;
  const Uint32 tableId = conf->m_tableRef;
  const Uint32 senderData = conf->m_senderData;

  ndbrequire(userPtr == RNIL && signal->length() == 5);
  
  BackupRecordPtr ptr LINT_SET_PTR;
  c_backupPool.getPtr(ptr, senderData);

  TablePtr tabPtr;
  ndbrequire(findTable(ptr, tabPtr, tableId));
  
  ndbrequire(tabPtr.p->fragments.seize(fragCount) != false);
  for(Uint32 i = 0; i<fragCount; i++) {
    jam();
    FragmentPtr fragPtr;
    tabPtr.p->fragments.getPtr(fragPtr, i);
    fragPtr.p->scanned = 0;
    fragPtr.p->scanning = 0;
    fragPtr.p->tableId = tableId;
    fragPtr.p->fragmentId = i;
    fragPtr.p->node = 0;
  }//for
  
  /**
   * Next table
   */
  if(ptr.p->tables.next(tabPtr)) {
    jam();
    DihFragCountReq * const req = (DihFragCountReq*)signal->getDataPtrSend();
    req->m_connectionData = RNIL;
    req->m_tableRef = tabPtr.p->tableId;
    req->m_senderData = ptr.i;
    sendSignal(DBDIH_REF, GSN_DI_FCOUNTREQ, signal, 
               DihFragCountReq::SignalLength, JBB);
    return;
  }//if
  
  ptr.p->tables.first(tabPtr);
  getFragmentInfo(signal, ptr, tabPtr, 0);
}

void
Backup::getFragmentInfo(Signal* signal, 
			BackupRecordPtr ptr, TablePtr tabPtr, Uint32 fragNo)
{
  jam();
  
  for(; tabPtr.i != RNIL; ptr.p->tables.next(tabPtr)) {
    jam();
    const Uint32 fragCount = tabPtr.p->fragments.getSize();
    for(; fragNo < fragCount; fragNo ++) {
      jam();
      FragmentPtr fragPtr;
      tabPtr.p->fragments.getPtr(fragPtr, fragNo);
      
      if(fragPtr.p->scanned == 0 && fragPtr.p->scanning == 0) {
	jam();
	signal->theData[0] = RNIL;
	signal->theData[1] = ptr.i;
	signal->theData[2] = tabPtr.p->tableId;
	signal->theData[3] = fragNo;
	sendSignal(DBDIH_REF, GSN_DIGETPRIMREQ, signal, 4, JBB);
	return;
      }//if
    }//for
    fragNo = 0;
  }//for
  
  getFragmentInfoDone(signal, ptr);
}

void
Backup::execDIGETPRIMCONF(Signal* signal)
{
  jamEntry();
  
  const Uint32 userPtr = signal->theData[0];
  const Uint32 senderData = signal->theData[1];
  const Uint32 nodeCount = signal->theData[6];
  const Uint32 tableId = signal->theData[7];
  const Uint32 fragNo = signal->theData[8];

  ndbrequire(userPtr == RNIL && signal->length() == 9);
  ndbrequire(nodeCount > 0 && nodeCount <= MAX_REPLICAS);
  
  BackupRecordPtr ptr LINT_SET_PTR;
  c_backupPool.getPtr(ptr, senderData);

  TablePtr tabPtr;
  ndbrequire(findTable(ptr, tabPtr, tableId));

  FragmentPtr fragPtr;
  tabPtr.p->fragments.getPtr(fragPtr, fragNo);
  
  fragPtr.p->node = signal->theData[2];

  getFragmentInfo(signal, ptr, tabPtr, fragNo + 1);
}

void
Backup::getFragmentInfoDone(Signal* signal, BackupRecordPtr ptr)
{
  ptr.p->m_gsn = GSN_DEFINE_BACKUP_CONF;
  ptr.p->slaveState.setState(DEFINED);
  DefineBackupConf * conf = (DefineBackupConf*)signal->getDataPtr();
  conf->backupPtr = ptr.i;
  conf->backupId = ptr.p->backupId;
  sendSignal(ptr.p->masterRef, GSN_DEFINE_BACKUP_CONF, signal,
	     DefineBackupConf::SignalLength, JBB);
}


/*****************************************************************************
 * 
 * Slave functionallity: Start backup
 *
 *****************************************************************************/
void
Backup::execSTART_BACKUP_REQ(Signal* signal)
{
  jamEntry();

  CRASH_INSERTION((10015));

  StartBackupReq* req = (StartBackupReq*)signal->getDataPtr();
  const Uint32 ptrI = req->backupPtr;

  BackupRecordPtr ptr LINT_SET_PTR;
  c_backupPool.getPtr(ptr, ptrI);

  ptr.p->slaveState.setState(STARTED);
  ptr.p->m_gsn = GSN_START_BACKUP_REQ;

  /**
   * Start file threads...
   */
  BackupFilePtr filePtr;
  for(ptr.p->files.first(filePtr); filePtr.i!=RNIL;ptr.p->files.next(filePtr))
  {
    jam();
    if(! (filePtr.p->m_flags & BackupFile::BF_FILE_THREAD))
    {
      jam();
      filePtr.p->m_flags |= BackupFile::BF_FILE_THREAD;
      signal->theData[0] = BackupContinueB::START_FILE_THREAD;
      signal->theData[1] = filePtr.i;
      sendSignalWithDelay(BACKUP_REF, GSN_CONTINUEB, signal, 100, 2);
    }//if
  }//for

  /**
   * Tell DBTUP to create triggers
   */
  TablePtr tabPtr;
  ndbrequire(ptr.p->tables.first(tabPtr));
  sendCreateTrig(signal, ptr, tabPtr);
}

/*****************************************************************************
 * 
 * Slave functionallity: Backup fragment
 *
 *****************************************************************************/
void
Backup::execBACKUP_FRAGMENT_REQ(Signal* signal)
{
  jamEntry();
  BackupFragmentReq* req = (BackupFragmentReq*)signal->getDataPtr();

  CRASH_INSERTION((10016));

  const Uint32 ptrI = req->backupPtr;
  //const Uint32 backupId = req->backupId;
  const Uint32 tableId = req->tableId;
  const Uint32 fragNo = req->fragmentNo;
  const Uint32 count = req->count;

  /**
   * Get backup record
   */
  BackupRecordPtr ptr LINT_SET_PTR;
  c_backupPool.getPtr(ptr, ptrI);

  ptr.p->slaveState.setState(SCANNING);
  ptr.p->m_gsn = GSN_BACKUP_FRAGMENT_REQ;

  /**
   * Get file
   */
  BackupFilePtr filePtr LINT_SET_PTR;
  c_backupFilePool.getPtr(filePtr, ptr.p->dataFilePtr);
  
  ndbrequire(filePtr.p->backupPtr == ptrI);
  ndbrequire(filePtr.p->m_flags == 
	     (BackupFile::BF_OPEN | BackupFile::BF_FILE_THREAD));
  
  /**
   * Get table
   */
  TablePtr tabPtr;
  ndbrequire(findTable(ptr, tabPtr, tableId));

  /**
   * Get fragment
   */
  FragmentPtr fragPtr;
  tabPtr.p->fragments.getPtr(fragPtr, fragNo);

  ndbrequire(fragPtr.p->scanned == 0);
  ndbrequire(fragPtr.p->scanning == 0 || 
	     refToNode(ptr.p->masterRef) == getOwnNodeId());

  /**
   * Init operation
   */
  if(filePtr.p->tableId != tableId) {
    jam();
    filePtr.p->operation.init(tabPtr);
    filePtr.p->tableId = tableId;
  }//if
  
  /**
   * Check for space in buffer
   */
  if(!filePtr.p->operation.newFragment(tableId, fragPtr.p->fragmentId)) {
    jam();
    req->count = count + 1;
    sendSignalWithDelay(BACKUP_REF, GSN_BACKUP_FRAGMENT_REQ, signal, 50,
			signal->length());
    ptr.p->slaveState.setState(STARTED);
    return;
  }//if
  
  /**
   * Mark things as "in use"
   */
  fragPtr.p->scanning = 1;
  filePtr.p->fragmentNo = fragPtr.p->fragmentId;
  
  /**
   * Start scan
   */
  {
    filePtr.p->m_flags |= BackupFile::BF_SCAN_THREAD;
    
    Table & table = * tabPtr.p;
    ScanFragReq * req = (ScanFragReq *)signal->getDataPtrSend();
    const Uint32 parallelism = 16;
    const Uint32 attrLen = 5 + table.noOfAttributes;

    req->senderData = filePtr.i;
    req->resultRef = reference();
    req->schemaVersion = table.schemaVersion;
    req->fragmentNoKeyLen = fragPtr.p->fragmentId;
    req->requestInfo = 0;
    req->savePointId = 0;
    req->tableId = table.tableId;
    ScanFragReq::setReadCommittedFlag(req->requestInfo, 1);
    ScanFragReq::setLockMode(req->requestInfo, 0);
    ScanFragReq::setHoldLockFlag(req->requestInfo, 0);
    ScanFragReq::setKeyinfoFlag(req->requestInfo, 0);
    ScanFragReq::setAttrLen(req->requestInfo,attrLen); 
    ScanFragReq::setTupScanFlag(req->requestInfo, 1);
    if (ptr.p->is_lcp())
    {
      ScanFragReq::setScanPrio(req->requestInfo, 1);
      ScanFragReq::setNoDiskFlag(req->requestInfo, 1);
      ScanFragReq::setLcpScanFlag(req->requestInfo, 1);
    }
    req->transId1 = 0;
    req->transId2 = (BACKUP << 20) + (getOwnNodeId() << 8);
    req->clientOpPtr= filePtr.i;
    req->batch_size_rows= parallelism;
    req->batch_size_bytes= 0;
    sendSignal(DBLQH_REF, GSN_SCAN_FRAGREQ, signal,
               ScanFragReq::SignalLength, JBB);
    
    signal->theData[0] = filePtr.i;
    signal->theData[1] = 0;
    signal->theData[2] = (BACKUP << 20) + (getOwnNodeId() << 8);
    
    // Return all
    signal->theData[3] = table.noOfAttributes;
    signal->theData[4] = 0;
    signal->theData[5] = 0;
    signal->theData[6] = 0;
    signal->theData[7] = 0;
    
    Uint32 dataPos = 8;
    Ptr<Attribute> attrPtr;
    table.attributes.first(attrPtr);
    for(; !attrPtr.isNull(); table.attributes.next(attrPtr))
    {
      jam();
      
      /**
       * LCP should not save disk attributes
       */
      ndbrequire(! (ptr.p->is_lcp() && 
		    attrPtr.p->data.m_flags & Attribute::COL_DISK));
      
      AttributeHeader::init(&signal->theData[dataPos], 
			    attrPtr.p->data.attrId, 0);
      dataPos++;
      if(dataPos == 25) {
        jam();
	sendSignal(DBLQH_REF, GSN_ATTRINFO, signal, 25, JBB);
	dataPos = 3;
      }//if
    }//for
    if(dataPos != 3) {
      jam();
      sendSignal(DBLQH_REF, GSN_ATTRINFO, signal, dataPos, JBB);
    }//if
  }
}

void
Backup::execSCAN_HBREP(Signal* signal)
{
  jamEntry();
}

void
Backup::execTRANSID_AI(Signal* signal)
{
  jamEntry();

  const Uint32 filePtrI = signal->theData[0];
  //const Uint32 transId1 = signal->theData[1];
  //const Uint32 transId2 = signal->theData[2];
  const Uint32 dataLen  = signal->length() - 3;
  
  BackupFilePtr filePtr LINT_SET_PTR;
  c_backupFilePool.getPtr(filePtr, filePtrI);

  OperationRecord & op = filePtr.p->operation;
  
  TablePtr tabPtr LINT_SET_PTR;
  c_tablePool.getPtr(tabPtr, op.tablePtr);
  
  Table & table = * tabPtr.p;
  
  /**
   * Unpack data
   */
  op.attrSzTotal += dataLen;

  Uint32 srcSz = dataLen;
  Uint32 usedSz = 0;
  const Uint32 * src = &signal->theData[3];

  Ptr<Attribute> attrPtr;
  table.attributes.first(attrPtr);
  Uint32 columnNo = 0;
  
  while (usedSz < srcSz) 
  {
    jam();
    
    /**
     * Finished with one attribute now find next
     */
    const AttributeHeader attrHead(* src);
    const Uint32 attrId = attrHead.getAttributeId();
    const bool null = attrHead.isNULL();
    const Attribute::Data attr = attrPtr.p->data;
    ndbrequire(attrId == attr.attrId);
    
    usedSz += attrHead.getHeaderSize();
    src    += attrHead.getHeaderSize();
      
    if (null) {
      jam();
      ndbrequire(attr.m_flags & Attribute::COL_NULLABLE);
      op.nullVariable();
    } else {
      Uint32* dst;
      Uint32 dstSz = attrHead.getDataSize();
      if (attr.m_flags & Attribute::COL_FIXED && 
         ! (attr.m_flags & Attribute::COL_NULLABLE)) {
        jam();
        dst = op.newAttrib(attr.offset, dstSz);
        ndbrequire(dstSz == attr.sz32);
      } else {
        dst = op.newVariable(columnNo, attrHead.getByteSize());
        ndbrequire(dstSz <= attr.sz32);
      }
      
      memcpy(dst, src, (dstSz << 2));
      src    += dstSz;
      usedSz += dstSz;
    }
    table.attributes.next(attrPtr);
    columnNo++;
  }
  
  ndbrequire(usedSz == srcSz);
  ndbrequire(op.finished());
  op.newRecord(op.dst);
}

void 
Backup::OperationRecord::init(const TablePtr & ptr)
{
  
  tablePtr = ptr.i;
  noOfAttributes = ptr.p->noOfAttributes;
  
  sz_Bitmask = (ptr.p->noOfNull + 31) >> 5;
  sz_FixedAttribs = ptr.p->sz_FixedAttributes;

  if(ptr.p->noOfVariable == 0) {
    jam();
    maxRecordSize = 1 + sz_Bitmask + sz_FixedAttribs;
  } else {
    jam();
    maxRecordSize = 
      1 + sz_Bitmask + 2048 /* Max tuple size */ + 2 * ptr.p->noOfVariable;
  }//if
}

bool
Backup::OperationRecord::newFragment(Uint32 tableId, Uint32 fragNo)
{
  Uint32 * tmp;
  const Uint32 headSz = (sizeof(BackupFormat::DataFile::FragmentHeader) >> 2);
  const Uint32 sz = headSz + 16 * maxRecordSize;
  
  ndbrequire(sz < dataBuffer.getMaxWrite());
  if(dataBuffer.getWritePtr(&tmp, sz)) {
    jam();
    BackupFormat::DataFile::FragmentHeader * head = 
      (BackupFormat::DataFile::FragmentHeader*)tmp;

    head->SectionType   = htonl(BackupFormat::FRAGMENT_HEADER);
    head->SectionLength = htonl(headSz);
    head->TableId       = htonl(tableId);
    head->FragmentNo    = htonl(fragNo);
    head->ChecksumType  = htonl(0);

    opNoDone = opNoConf = opLen = 0;
    newRecord(tmp + headSz);
    scanStart = tmp;
    scanStop  = (tmp + headSz);
    
    noOfRecords = 0;
    noOfBytes = 0;
    return true;
  }//if
  return false;
}

bool
Backup::OperationRecord::fragComplete(Uint32 tableId, Uint32 fragNo, bool fill_record)
{
  Uint32 * tmp;
  const Uint32 footSz = sizeof(BackupFormat::DataFile::FragmentFooter) >> 2;
  Uint32 sz = footSz + 1;

  if (fill_record)
  {
    Uint32 * new_tmp;
    if (!dataBuffer.getWritePtr(&tmp, sz))
      return false;
    new_tmp = tmp + sz;

    if ((UintPtr)new_tmp & (sizeof(Page32)-1))
    {
      /* padding is needed to get full write */
      new_tmp += 2 /* to fit empty header minimum 2 words*/;
      new_tmp = (Uint32 *)(((UintPtr)new_tmp + sizeof(Page32)-1) &
                            ~(UintPtr)(sizeof(Page32)-1));
      /* new write sz */
      sz = new_tmp - tmp;
    }
  }

  if(dataBuffer.getWritePtr(&tmp, sz)) {
    jam();
    * tmp = 0; // Finish record stream
    tmp++;
    BackupFormat::DataFile::FragmentFooter * foot = 
      (BackupFormat::DataFile::FragmentFooter*)tmp;
    foot->SectionType   = htonl(BackupFormat::FRAGMENT_FOOTER);
    foot->SectionLength = htonl(footSz);
    foot->TableId       = htonl(tableId);
    foot->FragmentNo    = htonl(fragNo);
    foot->NoOfRecords   = htonl(noOfRecords);
    foot->Checksum      = htonl(0);

    if (sz != footSz + 1)
    {
      tmp += footSz;
      memset(tmp, 0, (sz - footSz - 1) * 4);
      *tmp = htonl(BackupFormat::EMPTY_ENTRY);
      tmp++;
      *tmp = htonl(sz - footSz - 1);
    }

    dataBuffer.updateWritePtr(sz);
    return true;
  }//if
  return false;
}

bool
Backup::OperationRecord::newScan()
{
  Uint32 * tmp;
  ndbrequire(16 * maxRecordSize < dataBuffer.getMaxWrite());
  if(dataBuffer.getWritePtr(&tmp, 16 * maxRecordSize)) {
    jam();
    opNoDone = opNoConf = opLen = 0;
    newRecord(tmp);
    scanStart = tmp;
    scanStop = tmp;
    return true;
  }//if
  return false;
}

bool
Backup::OperationRecord::closeScan()
{
  opNoDone = opNoConf = opLen = 0;
  return true;
}

bool 
Backup::OperationRecord::scanConf(Uint32 noOfOps, Uint32 total_len)
{
  const Uint32 done = opNoDone-opNoConf;
  
  ndbrequire(noOfOps == done);
  ndbrequire(opLen == total_len);
  opNoConf = opNoDone;
  
  const Uint32 len = (scanStop - scanStart);
  ndbrequire(len < dataBuffer.getMaxWrite());
  dataBuffer.updateWritePtr(len);
  noOfBytes += (len << 2);
  m_bytes_total += (len << 2);
  return true;
}

void
Backup::execSCAN_FRAGREF(Signal* signal)
{
  jamEntry();

  ScanFragRef * ref = (ScanFragRef*)signal->getDataPtr();
  
  const Uint32 filePtrI = ref->senderData;
  BackupFilePtr filePtr LINT_SET_PTR;
  c_backupFilePool.getPtr(filePtr, filePtrI);
  
  filePtr.p->errorCode = ref->errorCode;
  filePtr.p->m_flags &= ~(Uint32)BackupFile::BF_SCAN_THREAD;
  
  backupFragmentRef(signal, filePtr);
}

void
Backup::execSCAN_FRAGCONF(Signal* signal)
{
  jamEntry();

  CRASH_INSERTION((10017));

  ScanFragConf * conf = (ScanFragConf*)signal->getDataPtr();
  
  const Uint32 filePtrI = conf->senderData;
  BackupFilePtr filePtr LINT_SET_PTR;
  c_backupFilePool.getPtr(filePtr, filePtrI);

  OperationRecord & op = filePtr.p->operation;
  
  op.scanConf(conf->completedOps, conf->total_len);
  const Uint32 completed = conf->fragmentCompleted;
  if(completed != 2) {
    jam();
    
    checkScan(signal, filePtr);
    return;
  }//if

  fragmentCompleted(signal, filePtr);
}

void
Backup::fragmentCompleted(Signal* signal, BackupFilePtr filePtr)
{
  jam();

  if(filePtr.p->errorCode != 0)
  {
    jam();    
    filePtr.p->m_flags &= ~(Uint32)BackupFile::BF_SCAN_THREAD;
    backupFragmentRef(signal, filePtr); // Scan completed
    return;
  }//if
    
  BackupRecordPtr ptr LINT_SET_PTR;
  c_backupPool.getPtr(ptr, filePtr.p->backupPtr);

  OperationRecord & op = filePtr.p->operation;
  if(!op.fragComplete(filePtr.p->tableId, filePtr.p->fragmentNo,
                      c_defaults.m_o_direct))
  {
    jam();
    signal->theData[0] = BackupContinueB::BUFFER_FULL_FRAG_COMPLETE;
    signal->theData[1] = filePtr.i;
    sendSignalWithDelay(BACKUP_REF, GSN_CONTINUEB, signal, 50, 2);
    return;
  }//if
  
  filePtr.p->m_flags &= ~(Uint32)BackupFile::BF_SCAN_THREAD;
  
  if (ptr.p->is_lcp())
  {
    ptr.p->slaveState.setState(STOPPING);
    filePtr.p->operation.dataBuffer.eof();
  }
  else
  {
    BackupFragmentConf * conf = (BackupFragmentConf*)signal->getDataPtrSend();
    conf->backupId = ptr.p->backupId;
    conf->backupPtr = ptr.i;
    conf->tableId = filePtr.p->tableId;
    conf->fragmentNo = filePtr.p->fragmentNo;
    conf->noOfRecordsLow = (Uint32)(op.noOfRecords & 0xFFFFFFFF);
    conf->noOfRecordsHigh = (Uint32)(op.noOfRecords >> 32);
    conf->noOfBytesLow = (Uint32)(op.noOfBytes & 0xFFFFFFFF);
    conf->noOfBytesHigh = (Uint32)(op.noOfBytes >> 32);
    sendSignal(ptr.p->masterRef, GSN_BACKUP_FRAGMENT_CONF, signal,
	       BackupFragmentConf::SignalLength, JBB);

    ptr.p->m_gsn = GSN_BACKUP_FRAGMENT_CONF;
    ptr.p->slaveState.setState(STARTED);
  }
  return;
}

void
Backup::backupFragmentRef(Signal * signal, BackupFilePtr filePtr)
{
  BackupRecordPtr ptr LINT_SET_PTR;
  c_backupPool.getPtr(ptr, filePtr.p->backupPtr);

  ptr.p->m_gsn = GSN_BACKUP_FRAGMENT_REF;
  
  BackupFragmentRef * ref = (BackupFragmentRef*)signal->getDataPtrSend();
  ref->backupId = ptr.p->backupId;
  ref->backupPtr = ptr.i;
  ref->nodeId = getOwnNodeId();
  ref->errorCode = filePtr.p->errorCode;
  sendSignal(ptr.p->masterRef, GSN_BACKUP_FRAGMENT_REF, signal,
	     BackupFragmentRef::SignalLength, JBB);
}
 
void
Backup::checkScan(Signal* signal, BackupFilePtr filePtr)
{  
  OperationRecord & op = filePtr.p->operation;

  if(filePtr.p->errorCode != 0)
  {
    jam();

    /**
     * Close scan
     */
    op.closeScan();
    ScanFragNextReq * req = (ScanFragNextReq *)signal->getDataPtrSend();
    req->senderData = filePtr.i;
    req->closeFlag = 1;
    req->transId1 = 0;
    req->transId2 = (BACKUP << 20) + (getOwnNodeId() << 8);
    sendSignal(DBLQH_REF, GSN_SCAN_NEXTREQ, signal, 
	       ScanFragNextReq::SignalLength, JBB);
    return;
  }//if
  
  if(op.newScan()) {
    jam();
    
    ScanFragNextReq * req = (ScanFragNextReq *)signal->getDataPtrSend();
    req->senderData = filePtr.i;
    req->closeFlag = 0;
    req->transId1 = 0;
    req->transId2 = (BACKUP << 20) + (getOwnNodeId() << 8);
    req->batch_size_rows= 16;
    req->batch_size_bytes= 0;

    if (ERROR_INSERTED(10039) && 
	filePtr.p->tableId >= 2 &&
	filePtr.p->operation.noOfRecords > 0)
    {
      ndbout_c("halting backup for table %d fragment: %d after %llu records",
	       filePtr.p->tableId,
	       filePtr.p->fragmentNo,
	       filePtr.p->operation.noOfRecords);
      memmove(signal->theData+1, signal->theData, 
	      4*ScanFragNextReq::SignalLength);
      signal->theData[0] = BackupContinueB::ZDELAY_SCAN_NEXT;
      sendSignalWithDelay(BACKUP_REF, GSN_CONTINUEB, signal, 
			  300, 1+ScanFragNextReq::SignalLength);
      return;
    }
    if(ERROR_INSERTED(10032))
      sendSignalWithDelay(DBLQH_REF, GSN_SCAN_NEXTREQ, signal, 
			  100, ScanFragNextReq::SignalLength);
    else if(ERROR_INSERTED(10033))
    {
      SET_ERROR_INSERT_VALUE(10032);
      sendSignalWithDelay(DBLQH_REF, GSN_SCAN_NEXTREQ, signal, 
			  10000, ScanFragNextReq::SignalLength);
      
      BackupRecordPtr ptr LINT_SET_PTR;
      c_backupPool.getPtr(ptr, filePtr.p->backupPtr);
      AbortBackupOrd *ord = (AbortBackupOrd*)signal->getDataPtrSend();
      ord->backupId = ptr.p->backupId;
      ord->backupPtr = ptr.i;
      ord->requestType = AbortBackupOrd::FileOrScanError;
      ord->senderData= ptr.i;
      sendSignal(ptr.p->masterRef, GSN_ABORT_BACKUP_ORD, signal, 
		 AbortBackupOrd::SignalLength, JBB);
    }
    else
    {
      sendSignal(DBLQH_REF, GSN_SCAN_NEXTREQ, signal, 
		 ScanFragNextReq::SignalLength, JBB);

      /*
        check if it is time to report backup status
      */
      BackupRecordPtr ptr LINT_SET_PTR;
      c_backupPool.getPtr(ptr, filePtr.p->backupPtr);
      if (!ptr.p->is_lcp())
        checkReportStatus(signal, ptr);
    }
    return;
  }//if
  
  signal->theData[0] = BackupContinueB::BUFFER_FULL_SCAN;
  signal->theData[1] = filePtr.i;
  sendSignalWithDelay(BACKUP_REF, GSN_CONTINUEB, signal, 50, 2);
}

void
Backup::execFSAPPENDREF(Signal* signal)
{
  jamEntry();
  
  FsRef * ref = (FsRef *)signal->getDataPtr();

  const Uint32 filePtrI = ref->userPointer;
  const Uint32 errCode = ref->errorCode;
  
  BackupFilePtr filePtr LINT_SET_PTR;
  c_backupFilePool.getPtr(filePtr, filePtrI);

  filePtr.p->m_flags &= ~(Uint32)BackupFile::BF_FILE_THREAD;
  filePtr.p->errorCode = errCode;

  checkFile(signal, filePtr);
}

void
Backup::execFSAPPENDCONF(Signal* signal)
{
  jamEntry();

  CRASH_INSERTION((10018));

  //FsConf * conf = (FsConf*)signal->getDataPtr();
  const Uint32 filePtrI = signal->theData[0]; //conf->userPointer;
  const Uint32 bytes = signal->theData[1]; //conf->bytes;
  
  BackupFilePtr filePtr LINT_SET_PTR;
  c_backupFilePool.getPtr(filePtr, filePtrI);
  
  OperationRecord & op = filePtr.p->operation;
  
  op.dataBuffer.updateReadPtr(bytes >> 2);

  checkFile(signal, filePtr);
}

/*
  This routine handles two problems with writing to disk during local
  checkpoints and backups. The first problem is that we need to limit
  the writing to ensure that we don't use too much CPU and disk resources
  for backups and checkpoints. The perfect solution to this is to use
  a dynamic algorithm that adapts to the environment. Until we have
  implemented this we can satisfy ourselves with an algorithm that
  uses a configurable limit.

  The second problem is that in Linux we can get severe problems if we
  write very much to the disk without synching. In the worst case we
  can have Gigabytes of data in the Linux page cache before we reach
  the limit of how much we can write. If this happens the performance
  will drop significantly when we reach this limit since the Linux flush
  daemon will spend a few minutes on writing out the page cache to disk.
  To avoid this we ensure that a file never have more than a certain
  amount of data outstanding before synch. This variable is also
  configurable.
*/
bool
Backup::ready_to_write(bool ready, Uint32 sz, bool eof, BackupFile *fileP)
{
#if 0
  ndbout << "ready_to_write: ready = " << ready << " eof = " << eof;
  ndbout << " sz = " << sz << endl;
  ndbout << "words this period = " << m_words_written_this_period;
  ndbout << endl << "overflow disk write = " << m_overflow_disk_write;
  ndbout << endl << "Current Millisecond is = ";
  ndbout << NdbTick_CurrentMillisecond() << endl;
#endif
  if ((ready || eof) &&
      m_words_written_this_period <= m_curr_disk_write_speed)
  {
    /*
      We have a buffer ready to write or we have reached end of
      file and thus we must write the last before closing the
      file.
      We have already check that we are allowed to write at this
      moment. We only worry about history of last 100 milliseconds.
      What happened before that is of no interest since a disk
      write that was issued more than 100 milliseconds should be
      completed by now.
    */
    int overflow;
    m_words_written_this_period += sz;
    overflow = m_words_written_this_period - m_curr_disk_write_speed;
    if (overflow > 0)
      m_overflow_disk_write = overflow;
#if 0
    ndbout << "Will write with " << endl;
    ndbout << endl;
#endif
    return true;
  }
  else
  {
#if 0
    ndbout << "Will not write now" << endl << endl;
#endif
    return false;
  }
}

void
Backup::checkFile(Signal* signal, BackupFilePtr filePtr)
{

#ifdef DEBUG_ABORT
  //  ndbout_c("---- check file filePtr.i = %u", filePtr.i);
#endif

  OperationRecord & op = filePtr.p->operation;
  Uint32 *tmp = NULL;
  Uint32 sz = 0;
  bool eof = FALSE;
  bool ready = op.dataBuffer.getReadPtr(&tmp, &sz, &eof); 
#if 0
  ndbout << "Ptr to data = " << hex << tmp << endl;
#endif
  BackupRecordPtr ptr LINT_SET_PTR;
  c_backupPool.getPtr(ptr, filePtr.p->backupPtr);

  if (ERROR_INSERTED(10036))
  {
    jam();
    filePtr.p->m_flags &= ~(Uint32)BackupFile::BF_FILE_THREAD;
    filePtr.p->errorCode = 2810;
    ptr.p->setErrorCode(2810);

    if(ptr.p->m_gsn == GSN_STOP_BACKUP_REQ)
    {
      jam();
      closeFile(signal, ptr, filePtr);
    }
    return;
  }

  if(filePtr.p->errorCode != 0)
  {
    jam();
    ptr.p->setErrorCode(filePtr.p->errorCode);

    if(ptr.p->m_gsn == GSN_STOP_BACKUP_REQ)
    {
      jam();
      closeFile(signal, ptr, filePtr);
    }
    return;
  }

  if (!ready_to_write(ready, sz, eof, filePtr.p))
  {
    jam();
    signal->theData[0] = BackupContinueB::BUFFER_UNDERFLOW;
    signal->theData[1] = filePtr.i;
    sendSignalWithDelay(BACKUP_REF, GSN_CONTINUEB, signal, 20, 2);
    return;
  }
  else if (sz > 0)
  {
    jam();
    FsAppendReq * req = (FsAppendReq *)signal->getDataPtrSend();
    req->filePointer   = filePtr.p->filePointer;
    req->userPointer   = filePtr.i;
    req->userReference = reference();
    req->varIndex      = 0;
    req->offset        = tmp - c_startOfPages;
    req->size          = sz;
    req->synch_flag    = 0;
    
    sendSignal(NDBFS_REF, GSN_FSAPPENDREQ, signal, 
	       FsAppendReq::SignalLength, JBA);
    return;
  }

  Uint32 flags = filePtr.p->m_flags;
  filePtr.p->m_flags &= ~(Uint32)BackupFile::BF_FILE_THREAD;
  
  ndbrequire(flags & BackupFile::BF_OPEN);
  ndbrequire(flags & BackupFile::BF_FILE_THREAD);
  
  closeFile(signal, ptr, filePtr);
}


/****************************************************************************
 * 
 * Slave functionallity: Perform logging
 *
 ****************************************************************************/
void
Backup::execBACKUP_TRIG_REQ(Signal* signal)
{
  /*
  TUP asks if this trigger is to be fired on this node.
  */
  TriggerPtr trigPtr LINT_SET_PTR;
  TablePtr tabPtr LINT_SET_PTR;
  FragmentPtr fragPtr;
  Uint32 trigger_id = signal->theData[0];
  Uint32 frag_id = signal->theData[1];
  Uint32 result;

  jamEntry();

  c_triggerPool.getPtr(trigPtr, trigger_id);

  c_tablePool.getPtr(tabPtr, trigPtr.p->tab_ptr_i);
  tabPtr.p->fragments.getPtr(fragPtr, frag_id);
  if (fragPtr.p->node != getOwnNodeId()) {

    jam();
    result = ZFALSE;
  } else {
    jam();
    result = ZTRUE;
  }//if
  signal->theData[0] = result;
}

void
Backup::execTRIG_ATTRINFO(Signal* signal) {
  jamEntry();

  CRASH_INSERTION((10019));

  TrigAttrInfo * trg = (TrigAttrInfo*)signal->getDataPtr();

  TriggerPtr trigPtr LINT_SET_PTR;
  c_triggerPool.getPtr(trigPtr, trg->getTriggerId());
  ndbrequire(trigPtr.p->event != ILLEGAL_TRIGGER_ID); // Online...

  if(trigPtr.p->errorCode != 0) {
    jam();
    return;
  }//if

  if(trg->getAttrInfoType() == TrigAttrInfo::BEFORE_VALUES) {
    jam();
    /**
     * Backup is doing REDO logging and don't need before values
     */
    return;
  }//if

  BackupFormat::LogFile::LogEntry * logEntry = trigPtr.p->logEntry;
  if(logEntry == 0) 
  {
    jam();
    Uint32 * dst;
    FsBuffer & buf = trigPtr.p->operation->dataBuffer;
    ndbrequire(trigPtr.p->maxRecordSize <= buf.getMaxWrite());

    if(ERROR_INSERTED(10030) ||
       !buf.getWritePtr(&dst, trigPtr.p->maxRecordSize)) 
    {
      jam();
      Uint32 save[TrigAttrInfo::StaticLength];
      memcpy(save, signal->getDataPtr(), 4*TrigAttrInfo::StaticLength);
      BackupRecordPtr ptr LINT_SET_PTR;
      c_backupPool.getPtr(ptr, trigPtr.p->backupPtr);
      trigPtr.p->errorCode = AbortBackupOrd::LogBufferFull;
      AbortBackupOrd *ord = (AbortBackupOrd*)signal->getDataPtrSend();
      ord->backupId = ptr.p->backupId;
      ord->backupPtr = ptr.i;
      ord->requestType = AbortBackupOrd::LogBufferFull;
      ord->senderData= ptr.i;
      sendSignal(ptr.p->masterRef, GSN_ABORT_BACKUP_ORD, signal, 
		 AbortBackupOrd::SignalLength, JBB);

      memcpy(signal->getDataPtrSend(), save, 4*TrigAttrInfo::StaticLength);
      return;
    }//if

    logEntry = (BackupFormat::LogFile::LogEntry *)dst;
    trigPtr.p->logEntry = logEntry;
    logEntry->Length       = 0;
    logEntry->TableId      = htonl(trigPtr.p->tableId);


    if(trigPtr.p->event==0)
      logEntry->TriggerEvent= htonl(TriggerEvent::TE_INSERT);
    else if(trigPtr.p->event==1)
      logEntry->TriggerEvent= htonl(TriggerEvent::TE_UPDATE);
    else if(trigPtr.p->event==2)
      logEntry->TriggerEvent= htonl(TriggerEvent::TE_DELETE);
    else {
      ndbout << "Bad Event: " << trigPtr.p->event << endl;
      ndbrequire(false);
    }
  } else {
    ndbrequire(logEntry->TableId == htonl(trigPtr.p->tableId));
//    ndbrequire(logEntry->TriggerEvent == htonl(trigPtr.p->event));
  }//if

  const Uint32 pos = logEntry->Length;
  const Uint32 dataLen = signal->length() - TrigAttrInfo::StaticLength;
  memcpy(&logEntry->Data[pos], trg->getData(), dataLen << 2);

  logEntry->Length = pos + dataLen;
}

void
Backup::execFIRE_TRIG_ORD(Signal* signal)
{
  jamEntry();
  FireTrigOrd* trg = (FireTrigOrd*)signal->getDataPtr();

  const Uint32 gci = trg->getGCI();
  const Uint32 trI = trg->getTriggerId();
  const Uint32 fragId = trg->fragId;

  TriggerPtr trigPtr LINT_SET_PTR;
  c_triggerPool.getPtr(trigPtr, trI);
  
  ndbrequire(trigPtr.p->event != ILLEGAL_TRIGGER_ID);

  if(trigPtr.p->errorCode != 0) {
    jam();
    return;
  }//if

  ndbrequire(trigPtr.p->logEntry != 0);
  Uint32 len = trigPtr.p->logEntry->Length;
  trigPtr.p->logEntry->FragId = htonl(fragId);

  BackupRecordPtr ptr LINT_SET_PTR;
  c_backupPool.getPtr(ptr, trigPtr.p->backupPtr);
  if(gci != ptr.p->currGCP)
  {
    jam();
    trigPtr.p->logEntry->TriggerEvent|= htonl(0x10000);
    trigPtr.p->logEntry->Data[len] = htonl(gci);
    len++;
    ptr.p->currGCP = gci;
  }

  len += (sizeof(BackupFormat::LogFile::LogEntry) >> 2) - 2;
  trigPtr.p->logEntry->Length = htonl(len);

  ndbrequire(len + 1 <= trigPtr.p->operation->dataBuffer.getMaxWrite());
  trigPtr.p->operation->dataBuffer.updateWritePtr(len + 1);
  trigPtr.p->logEntry = 0;
  
  {
    const Uint32 tmp = (len + 1) << 2;
    trigPtr.p->operation->noOfBytes     += tmp;
    trigPtr.p->operation->m_bytes_total += tmp;
    trigPtr.p->operation->noOfRecords     += 1;
    trigPtr.p->operation->m_records_total += 1;
  }
}

void
Backup::sendAbortBackupOrd(Signal* signal, BackupRecordPtr ptr, 
			   Uint32 requestType)
{
  jam();
  AbortBackupOrd *ord = (AbortBackupOrd*)signal->getDataPtrSend();
  ord->backupId = ptr.p->backupId;
  ord->backupPtr = ptr.i;
  ord->requestType = requestType;
  ord->senderData= ptr.i;
  NodePtr node;
  for(c_nodes.first(node); node.i != RNIL; c_nodes.next(node)) {
    jam();
    const Uint32 nodeId = node.p->nodeId;
    if(node.p->alive && ptr.p->nodes.get(nodeId)) {
      jam();
      sendSignal(numberToRef(BACKUP, nodeId), GSN_ABORT_BACKUP_ORD, signal, 
		 AbortBackupOrd::SignalLength, JBB);
    }//if
  }//for
}

/*****************************************************************************
 * 
 * Slave functionallity: Stop backup
 *
 *****************************************************************************/
void
Backup::execSTOP_BACKUP_REQ(Signal* signal)
{
  jamEntry();
  StopBackupReq * req = (StopBackupReq*)signal->getDataPtr();
  
  CRASH_INSERTION((10020));

  const Uint32 ptrI = req->backupPtr;
  //const Uint32 backupId = req->backupId;
  const Uint32 startGCP = req->startGCP;
  const Uint32 stopGCP = req->stopGCP;

  /**
   * At least one GCP must have passed
   */
  ndbrequire(stopGCP > startGCP);

  /**
   * Get backup record
   */
  BackupRecordPtr ptr LINT_SET_PTR;
  c_backupPool.getPtr(ptr, ptrI);

  ptr.p->slaveState.setState(STOPPING);
  ptr.p->m_gsn = GSN_STOP_BACKUP_REQ;
  ptr.p->startGCP= startGCP;
  ptr.p->stopGCP= stopGCP;

  /**
   * Destroy the triggers in local DBTUP we created
   */
  sendDropTrig(signal, ptr);
}

void
Backup::closeFiles(Signal* sig, BackupRecordPtr ptr)
{
  /**
   * Close all files
   */
  BackupFilePtr filePtr;
  int openCount = 0;
  for(ptr.p->files.first(filePtr); filePtr.i!=RNIL; ptr.p->files.next(filePtr))
  {
    if(! (filePtr.p->m_flags & BackupFile::BF_OPEN))
    {
      jam();
      continue;
    }
    
    jam();
    openCount++;
    
    if(filePtr.p->m_flags & BackupFile::BF_CLOSING)
    {
      jam();
      continue;
    }//if
    
    filePtr.p->operation.dataBuffer.eof();
    if(filePtr.p->m_flags & BackupFile::BF_FILE_THREAD)
    {
      jam();
#ifdef DEBUG_ABORT
      ndbout_c("Close files fileRunning == 1, filePtr.i=%u", filePtr.i);
#endif
    } 
    else 
    {
      jam();
      closeFile(sig, ptr, filePtr);
    }
  }
  
  if(openCount == 0){
    jam();
    closeFilesDone(sig, ptr);
  }//if
}

void
Backup::closeFile(Signal* signal, BackupRecordPtr ptr, BackupFilePtr filePtr)
{
  ndbrequire(filePtr.p->m_flags & BackupFile::BF_OPEN);
  ndbrequire(! (filePtr.p->m_flags & BackupFile::BF_OPENING));
  ndbrequire(! (filePtr.p->m_flags & BackupFile::BF_CLOSING));
  filePtr.p->m_flags |= BackupFile::BF_CLOSING;
  
  FsCloseReq * req = (FsCloseReq *)signal->getDataPtrSend();
  req->filePointer = filePtr.p->filePointer;
  req->userPointer = filePtr.i;
  req->userReference = reference();
  req->fileFlag = 0;
  
  if (ptr.p->errorCode)
  {
    FsCloseReq::setRemoveFileFlag(req->fileFlag, 1);
  }

#ifdef DEBUG_ABORT
  ndbout_c("***** a FSCLOSEREQ filePtr.i = %u flags: %x", 
	   filePtr.i, filePtr.p->m_flags);
#endif
  sendSignal(NDBFS_REF, GSN_FSCLOSEREQ, signal, FsCloseReq::SignalLength, JBA);

}

void
Backup::execFSCLOSEREF(Signal* signal)
{
  jamEntry();
  
  FsRef * ref = (FsRef*)signal->getDataPtr();
  const Uint32 filePtrI = ref->userPointer;
  
  BackupFilePtr filePtr LINT_SET_PTR;
  c_backupFilePool.getPtr(filePtr, filePtrI);

  BackupRecordPtr ptr LINT_SET_PTR;
  c_backupPool.getPtr(ptr, filePtr.p->backupPtr);
  
  FsConf * conf = (FsConf*)signal->getDataPtr();
  conf->userPointer = filePtrI;
  
  execFSCLOSECONF(signal);
}

void
Backup::execFSCLOSECONF(Signal* signal)
{
  jamEntry();

  FsConf * conf = (FsConf*)signal->getDataPtr();
  const Uint32 filePtrI = conf->userPointer;
  
  BackupFilePtr filePtr LINT_SET_PTR;
  c_backupFilePool.getPtr(filePtr, filePtrI);

#ifdef DEBUG_ABORT
  ndbout_c("***** FSCLOSECONF filePtrI = %u", filePtrI);
#endif
  
  ndbrequire(filePtr.p->m_flags == (BackupFile::BF_OPEN |
				    BackupFile::BF_CLOSING));

  
  filePtr.p->m_flags &= ~(Uint32)(BackupFile::BF_OPEN |BackupFile::BF_CLOSING);
  filePtr.p->operation.dataBuffer.reset();

  BackupRecordPtr ptr LINT_SET_PTR;
  c_backupPool.getPtr(ptr, filePtr.p->backupPtr);
  closeFiles(signal, ptr);
}

void
Backup::closeFilesDone(Signal* signal, BackupRecordPtr ptr)
{
  jam();

  if(ptr.p->is_lcp())
  {
    lcp_close_file_conf(signal, ptr);
    return;
  }
  
  jam();

  //error when do insert footer or close file
  if(ptr.p->checkError())
  {
    StopBackupRef * ref = (StopBackupRef*)signal->getDataPtr();
    ref->backupPtr = ptr.i;
    ref->backupId = ptr.p->backupId;
    ref->errorCode = ptr.p->errorCode;
    ref->nodeId = getOwnNodeId();
    sendSignal(ptr.p->masterRef, GSN_STOP_BACKUP_REF, signal,
             StopBackupConf::SignalLength, JBB);

    ptr.p->m_gsn = GSN_STOP_BACKUP_REF;
    ptr.p->slaveState.setState(CLEANING);
    return;
  }

  StopBackupConf* conf = (StopBackupConf*)signal->getDataPtrSend();
  conf->backupId = ptr.p->backupId;
  conf->backupPtr = ptr.i;

  BackupFilePtr filePtr LINT_SET_PTR;
  if(ptr.p->logFilePtr != RNIL)
  {
    ptr.p->files.getPtr(filePtr, ptr.p->logFilePtr);
    conf->noOfLogBytes= filePtr.p->operation.noOfBytes;
    conf->noOfLogRecords= filePtr.p->operation.noOfRecords;
  }
  else
  {
    conf->noOfLogBytes= 0;
    conf->noOfLogRecords= 0;
  }

  sendSignal(ptr.p->masterRef, GSN_STOP_BACKUP_CONF, signal,
	     StopBackupConf::SignalLength, JBB);
  
  ptr.p->m_gsn = GSN_STOP_BACKUP_CONF;
  ptr.p->slaveState.setState(CLEANING);
}

/*****************************************************************************
 * 
 * Slave functionallity: Abort backup
 *
 *****************************************************************************/
/*****************************************************************************
 * 
 * Slave functionallity: Abort backup
 *
 *****************************************************************************/
void
Backup::execABORT_BACKUP_ORD(Signal* signal)
{
  jamEntry();
  AbortBackupOrd* ord = (AbortBackupOrd*)signal->getDataPtr();

  const Uint32 backupId = ord->backupId;
  const AbortBackupOrd::RequestType requestType = 
    (AbortBackupOrd::RequestType)ord->requestType;
  const Uint32 senderData = ord->senderData;
  
#ifdef DEBUG_ABORT
  ndbout_c("******** ABORT_BACKUP_ORD ********* nodeId = %u", 
	   refToNode(signal->getSendersBlockRef()));
  ndbout_c("backupId = %u, requestType = %u, senderData = %u, ",
	   backupId, requestType, senderData);
  dumpUsedResources();
#endif

  BackupRecordPtr ptr LINT_SET_PTR;
  if(requestType == AbortBackupOrd::ClientAbort) {
    if (getOwnNodeId() != getMasterNodeId()) {
      jam();
      // forward to master
#ifdef DEBUG_ABORT
      ndbout_c("---- Forward to master nodeId = %u", getMasterNodeId());
#endif
      sendSignal(calcBackupBlockRef(getMasterNodeId()), GSN_ABORT_BACKUP_ORD, 
		 signal, AbortBackupOrd::SignalLength, JBB);
      return;
    }
    jam();
    for(c_backups.first(ptr); ptr.i != RNIL; c_backups.next(ptr)) {
      jam();
      if(ptr.p->backupId == backupId && ptr.p->clientData == senderData) {
        jam();
	break;
      }//if
    }//for
    if(ptr.i == RNIL) {
      jam();
      return;
    }//if
  } else {
    if (c_backupPool.findId(senderData)) {
      jam();
      c_backupPool.getPtr(ptr, senderData);
    } else { 
      jam();
#ifdef DEBUG_ABORT
      ndbout_c("Backup: abort request type=%u on id=%u,%u not found",
	       requestType, backupId, senderData);
#endif
      return;
    }
  }//if
  
  ptr.p->m_gsn = GSN_ABORT_BACKUP_ORD;
  const bool isCoordinator = (ptr.p->masterRef == reference());
  
  bool ok = false;
  switch(requestType){

    /**
     * Requests sent to master
     */
  case AbortBackupOrd::ClientAbort:
    jam();
    // fall through
  case AbortBackupOrd::LogBufferFull:
    jam();
    // fall through
  case AbortBackupOrd::FileOrScanError:
    jam();
    ndbrequire(isCoordinator);
    ptr.p->setErrorCode(requestType);
    if(ptr.p->masterData.gsn == GSN_BACKUP_FRAGMENT_REQ)
    {
      /**
       * Only scans are actively aborted
       */
      abort_scan(signal, ptr);
    }
    return;
    
    /**
     * Requests sent to slave
     */
  case AbortBackupOrd::AbortScan:
    jam();
    ptr.p->setErrorCode(requestType);
    return;
    
  case AbortBackupOrd::BackupComplete:
    jam();
    cleanup(signal, ptr);
    return;
  case AbortBackupOrd::BackupFailure:
  case AbortBackupOrd::BackupFailureDueToNodeFail:
  case AbortBackupOrd::OkToClean:
  case AbortBackupOrd::IncompatibleVersions:
#ifndef VM_TRACE
  default:
#endif
    ptr.p->setErrorCode(requestType);
    ok= true;
  }
  ndbrequire(ok);
  
  ptr.p->masterRef = reference();
  ptr.p->nodes.clear();
  ptr.p->nodes.set(getOwnNodeId());


  ptr.p->stopGCP= ptr.p->startGCP + 1;
  sendStopBackup(signal, ptr);
}


void
Backup::dumpUsedResources()
{
  jam();
  BackupRecordPtr ptr;

  for(c_backups.first(ptr); ptr.i != RNIL; c_backups.next(ptr)) {
    ndbout_c("Backup id=%u, slaveState.getState = %u, errorCode=%u",
	     ptr.p->backupId,
	     ptr.p->slaveState.getState(),
	     ptr.p->errorCode);

    TablePtr tabPtr;
    for(ptr.p->tables.first(tabPtr);
	tabPtr.i != RNIL;
	ptr.p->tables.next(tabPtr)) {
      jam();
      for(Uint32 j = 0; j<3; j++) {
	jam();
	TriggerPtr trigPtr LINT_SET_PTR;
	if(tabPtr.p->triggerAllocated[j]) {
	  jam();
	  c_triggerPool.getPtr(trigPtr, tabPtr.p->triggerIds[j]);
	  ndbout_c("Allocated[%u] Triggerid = %u, event = %u",
		 j,
		 tabPtr.p->triggerIds[j],
		 trigPtr.p->event);
	}//if
      }//for
    }//for
    
    BackupFilePtr filePtr;
    for(ptr.p->files.first(filePtr);
	filePtr.i != RNIL;
	ptr.p->files.next(filePtr)) {
      jam();
      ndbout_c("filePtr.i = %u, flags: H'%x ",
	       filePtr.i, filePtr.p->m_flags);
    }//for
  }
}

void
Backup::cleanup(Signal* signal, BackupRecordPtr ptr)
{

  TablePtr tabPtr;
  for(ptr.p->tables.first(tabPtr); tabPtr.i != RNIL;ptr.p->tables.next(tabPtr))
  {
    jam();
    tabPtr.p->attributes.release();
    tabPtr.p->fragments.release();
    for(Uint32 j = 0; j<3; j++) {
      jam();
      TriggerPtr trigPtr LINT_SET_PTR;
      if(tabPtr.p->triggerAllocated[j]) {
        jam();
	c_triggerPool.getPtr(trigPtr, tabPtr.p->triggerIds[j]);
	trigPtr.p->event = ILLEGAL_TRIGGER_ID;
        tabPtr.p->triggerAllocated[j] = false;
      }//if
      tabPtr.p->triggerIds[j] = ILLEGAL_TRIGGER_ID;
    }//for
    {
      signal->theData[0] = tabPtr.p->tableId;
      signal->theData[1] = 0; // unlock
      EXECUTE_DIRECT(DBDICT, GSN_BACKUP_FRAGMENT_REQ, signal, 2);
    }
  }//for

  BackupFilePtr filePtr;
  for(ptr.p->files.first(filePtr);filePtr.i != RNIL;ptr.p->files.next(filePtr))
  {
    jam();
    ndbrequire(filePtr.p->m_flags == 0);
    filePtr.p->pages.release();
  }//for

  ptr.p->files.release();
  ptr.p->tables.release();
  ptr.p->triggers.release();
  ptr.p->backupId = ~0;
  
  /*
    report of backup status uses these variables to keep track
    if files are used
  */
  ptr.p->ctlFilePtr = ptr.p->logFilePtr = ptr.p->dataFilePtr = RNIL;

  if(ptr.p->checkError())
    removeBackup(signal, ptr);
  else
  {
    /*
      report of backup status uses these variables to keep track
      if backup ia running and current state
    */
    ptr.p->m_gsn = 0;
    ptr.p->masterData.gsn = 0;
    c_backups.release(ptr);
  }
}


void
Backup::removeBackup(Signal* signal, BackupRecordPtr ptr)
{
  jam();
  
  FsRemoveReq * req = (FsRemoveReq *)signal->getDataPtrSend();
  req->userReference = reference();
  req->userPointer = ptr.i;
  req->directory = 1;
  req->ownDirectory = 1;
  FsOpenReq::setVersion(req->fileNumber, 2);
  FsOpenReq::setSuffix(req->fileNumber, FsOpenReq::S_CTL);
  FsOpenReq::v2_setSequence(req->fileNumber, ptr.p->backupId);
  FsOpenReq::v2_setNodeId(req->fileNumber, getOwnNodeId());
  sendSignal(NDBFS_REF, GSN_FSREMOVEREQ, signal, 
	     FsRemoveReq::SignalLength, JBA);
}

void
Backup::execFSREMOVEREF(Signal* signal)
{
  jamEntry();
  FsRef * ref = (FsRef*)signal->getDataPtr();
  const Uint32 ptrI = ref->userPointer;

  FsConf * conf = (FsConf*)signal->getDataPtr();
  conf->userPointer = ptrI;
  execFSREMOVECONF(signal);
}

void
Backup::execFSREMOVECONF(Signal* signal){
  jamEntry();

  FsConf * conf = (FsConf*)signal->getDataPtr();
  const Uint32 ptrI = conf->userPointer;
  
  /**
   * Get backup record
   */
  BackupRecordPtr ptr LINT_SET_PTR;
  c_backupPool.getPtr(ptr, ptrI);
  /*
    report of backup status uses these variables to keep track
    if backup ia running and current state
  */
  ptr.p->m_gsn = 0;
  ptr.p->masterData.gsn = 0;
  c_backups.release(ptr);
}

/**
 * LCP
 */
void
Backup::execLCP_PREPARE_REQ(Signal* signal)
{
  jamEntry();
  LcpPrepareReq req = *(LcpPrepareReq*)signal->getDataPtr();

  BackupRecordPtr ptr LINT_SET_PTR;
  c_backupPool.getPtr(ptr, req.backupPtr);

  ptr.p->m_gsn = GSN_LCP_PREPARE_REQ;

  TablePtr tabPtr;
  FragmentPtr fragPtr;
  if (!ptr.p->tables.isEmpty())
  {
    jam();
    ndbrequire(ptr.p->errorCode);
    ptr.p->tables.first(tabPtr);
    if (tabPtr.p->tableId == req.tableId)
    {
      jam();
      ndbrequire(!tabPtr.p->fragments.empty());
      tabPtr.p->fragments.getPtr(fragPtr, 0);
      fragPtr.p->fragmentId = req.fragmentId;
      defineBackupRef(signal, ptr, ptr.p->errorCode);
      return;
    }
    else
    {
      jam();
      tabPtr.p->attributes.release();
      tabPtr.p->fragments.release();
      ptr.p->tables.release();
      ptr.p->errorCode = 0;
      // fall-through
    }
  }
  
  if(!ptr.p->tables.seize(tabPtr) || !tabPtr.p->fragments.seize(1))
  {
    if(!tabPtr.isNull())
      ptr.p->tables.release();
    ndbrequire(false); // TODO
  }
  tabPtr.p->tableId = req.tableId;
  tabPtr.p->fragments.getPtr(fragPtr, 0);
  tabPtr.p->tableType = DictTabInfo::UserTable;
  fragPtr.p->fragmentId = req.fragmentId;
  fragPtr.p->lcp_no = req.lcpNo;
  fragPtr.p->scanned = 0;
  fragPtr.p->scanning = 0;
  fragPtr.p->tableId = req.tableId;
  
  ptr.p->backupId= req.backupId;
  lcp_open_file(signal, ptr);
}

void
Backup::lcp_close_file_conf(Signal* signal, BackupRecordPtr ptr)
{
  jam();
  
  TablePtr tabPtr;
  ndbrequire(ptr.p->tables.first(tabPtr));
  Uint32 tableId = tabPtr.p->tableId;

  BackupFilePtr filePtr LINT_SET_PTR;
  c_backupFilePool.getPtr(filePtr, ptr.p->dataFilePtr);
  ndbrequire(filePtr.p->m_flags == 0);

  if (ptr.p->m_gsn == GSN_LCP_PREPARE_REQ)
  {
    jam();
    defineBackupRef(signal, ptr, ptr.p->errorCode);
    return;
  }
    
  FragmentPtr fragPtr;
  tabPtr.p->fragments.getPtr(fragPtr, 0);
  Uint32 fragmentId = fragPtr.p->fragmentId;
  
  tabPtr.p->attributes.release();
  tabPtr.p->fragments.release();
  ptr.p->tables.release();
  ptr.p->errorCode = 0;
  
  BackupFragmentConf * conf = (BackupFragmentConf*)signal->getDataPtrSend();
  conf->backupId = ptr.p->backupId;
  conf->backupPtr = ptr.i;
  conf->tableId = tableId;
  conf->fragmentNo = fragmentId;
  conf->noOfRecordsLow = 0;
  conf->noOfRecordsHigh = 0;
  conf->noOfBytesLow = 0;
  conf->noOfBytesHigh = 0;
  sendSignal(ptr.p->masterRef, GSN_BACKUP_FRAGMENT_CONF, signal,
	     BackupFragmentConf::SignalLength, JBB);
}

void
Backup::lcp_open_file(Signal* signal, BackupRecordPtr ptr)
{
  FsOpenReq * req = (FsOpenReq *)signal->getDataPtrSend();
  req->userReference = reference();
  req->fileFlags = 
    FsOpenReq::OM_WRITEONLY | 
    FsOpenReq::OM_TRUNCATE |
    FsOpenReq::OM_CREATE | 
    FsOpenReq::OM_APPEND |
    FsOpenReq::OM_AUTOSYNC;
  if (c_defaults.m_o_direct)
    req->fileFlags |= FsOpenReq::OM_DIRECT;
  FsOpenReq::v2_setCount(req->fileNumber, 0xFFFFFFFF);
  req->auto_sync_size = c_defaults.m_disk_synch_size;
  
  TablePtr tabPtr;
  FragmentPtr fragPtr;
  
  ndbrequire(ptr.p->tables.first(tabPtr));
  tabPtr.p->fragments.getPtr(fragPtr, 0);

  /**
   * Lcp file
   */
  BackupFilePtr filePtr LINT_SET_PTR;
  c_backupFilePool.getPtr(filePtr, ptr.p->dataFilePtr);
  ndbrequire(filePtr.p->m_flags == 0);
  filePtr.p->m_flags |= BackupFile::BF_OPENING;
  filePtr.p->tableId = RNIL; // Will force init
  req->userPointer = filePtr.i;
  FsOpenReq::setVersion(req->fileNumber, 5);
  FsOpenReq::setSuffix(req->fileNumber, FsOpenReq::S_DATA);
  FsOpenReq::v5_setLcpNo(req->fileNumber, fragPtr.p->lcp_no);
  FsOpenReq::v5_setTableId(req->fileNumber, tabPtr.p->tableId);
  FsOpenReq::v5_setFragmentId(req->fileNumber, fragPtr.p->fragmentId);
  sendSignal(NDBFS_REF, GSN_FSOPENREQ, signal, FsOpenReq::SignalLength, JBA);
}

void
Backup::lcp_open_file_done(Signal* signal, BackupRecordPtr ptr)
{
  TablePtr tabPtr;
  FragmentPtr fragPtr;

  ndbrequire(ptr.p->tables.first(tabPtr));
  tabPtr.p->fragments.getPtr(fragPtr, 0);
  
  BackupFilePtr filePtr LINT_SET_PTR;
  c_backupFilePool.getPtr(filePtr, ptr.p->dataFilePtr);  
  ndbrequire(filePtr.p->m_flags == 
	     (BackupFile::BF_OPEN | BackupFile::BF_LCP_META));
  filePtr.p->m_flags &= ~(Uint32)BackupFile::BF_LCP_META;

  ptr.p->slaveState.setState(STARTED);
  
  LcpPrepareConf* conf= (LcpPrepareConf*)signal->getDataPtrSend();
  conf->senderData = ptr.p->clientData;
  conf->senderRef = reference();
  conf->tableId = tabPtr.p->tableId;
  conf->fragmentId = fragPtr.p->fragmentId;
  sendSignal(ptr.p->masterRef, GSN_LCP_PREPARE_CONF, 
	     signal, LcpPrepareConf::SignalLength, JBB);

  /**
   * Start file thread
   */
  filePtr.p->m_flags |= BackupFile::BF_FILE_THREAD;
  
  signal->theData[0] = BackupContinueB::START_FILE_THREAD;
  signal->theData[1] = filePtr.i;
  signal->theData[2] = __LINE__;
  sendSignalWithDelay(BACKUP_REF, GSN_CONTINUEB, signal, 100, 3);
}

void
Backup::execEND_LCPREQ(Signal* signal)
{
  EndLcpReq* req= (EndLcpReq*)signal->getDataPtr();

  BackupRecordPtr ptr LINT_SET_PTR;
  c_backupPool.getPtr(ptr, req->backupPtr);
  ndbrequire(ptr.p->backupId == req->backupId);

  BackupFilePtr filePtr LINT_SET_PTR;
  ptr.p->files.getPtr(filePtr, ptr.p->ctlFilePtr);
  ndbrequire(filePtr.p->m_flags == 0);

  if (!ptr.p->tables.isEmpty())
  {
    jam();
    ndbrequire(ptr.p->errorCode);
    TablePtr tabPtr;
    ptr.p->tables.first(tabPtr);
    tabPtr.p->attributes.release();
    tabPtr.p->fragments.release();
    ptr.p->tables.release();
    ptr.p->errorCode = 0;
  }

  ptr.p->errorCode = 0;
  ptr.p->slaveState.setState(CLEANING);
  ptr.p->slaveState.setState(INITIAL);
  ptr.p->slaveState.setState(DEFINING);
  ptr.p->slaveState.setState(DEFINED);

  EndLcpConf* conf= (EndLcpConf*)signal->getDataPtr();
  conf->senderData = ptr.p->clientData;
  conf->senderRef = reference();
  sendSignal(ptr.p->masterRef, GSN_END_LCPCONF,
	     signal, EndLcpConf::SignalLength, JBB);
}<|MERGE_RESOLUTION|>--- conflicted
+++ resolved
@@ -2367,14 +2367,8 @@
 void
 Backup::initReportStatus(Signal *signal, BackupRecordPtr ptr)
 {
-<<<<<<< HEAD
-  struct timeval the_time;
-  gettimeofday(&the_time, 0);
-  ptr.p->m_next_report = the_time.tv_sec + m_backup_report_frequency;
-=======
   Uint64 now = NdbTick_CurrentMillisecond() / 1000;
   ptr.p->m_next_report = now + m_backup_report_frequency;
->>>>>>> 26301669
 }
 
 void
@@ -2383,20 +2377,11 @@
   if (m_backup_report_frequency == 0)
     return;
 
-<<<<<<< HEAD
-  struct timeval the_time;
-  gettimeofday(&the_time, 0);
-  if (the_time.tv_sec > ptr.p->m_next_report)
-  {
-    reportStatus(signal, ptr);
-    ptr.p->m_next_report = the_time.tv_sec + m_backup_report_frequency;
-=======
   Uint64 now = NdbTick_CurrentMillisecond() / 1000;
   if (now > ptr.p->m_next_report)
   {
     reportStatus(signal, ptr);
     ptr.p->m_next_report = now + m_backup_report_frequency;
->>>>>>> 26301669
   }
 }
 
