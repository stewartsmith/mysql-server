/* Copyright (C) 2000-2004 MySQL AB

   This program is free software; you can redistribute it and/or modify
   it under the terms of the GNU General Public License as published by
   the Free Software Foundation; version 2 of the License.

   This program is distributed in the hope that it will be useful,
   but WITHOUT ANY WARRANTY; without even the implied warranty of
   MERCHANTABILITY or FITNESS FOR A PARTICULAR PURPOSE.  See the
   GNU General Public License for more details.

   You should have received a copy of the GNU General Public License
   along with this program; if not, write to the Free Software
   Foundation, Inc., 59 Temple Place, Suite 330, Boston, MA  02111-1307  USA */

/* close a isam-database */
/*
  TODO:
   We need to have a separate mutex on the closed file to allow other threads
   to open other files during the time we flush the cache and close this file
*/

#include "myisamdef.h"

int mi_close(register MI_INFO *info)
{
  int error=0,flag;
  MYISAM_SHARE *share=info->s;
  DBUG_ENTER("mi_close");
  DBUG_PRINT("enter",("base: %p  reopen: %u  locks: %u",
		      info, (uint) share->reopen,
                      (uint) share->tot_locks));
  DBUG_PRINT("myisam", ("close '%s'", share->unresolv_file_name));

  pthread_mutex_lock(&THR_LOCK_myisam);
  if (info->lock_type == F_EXTRA_LCK)
    info->lock_type=F_UNLCK;			/* HA_EXTRA_NO_USER_CHANGE */

  if (info->lock_type != F_UNLCK)
  {
    if (mi_lock_database(info,F_UNLCK))
      error=my_errno;
  }
  pthread_mutex_lock(&share->intern_lock);

  if (share->options & HA_OPTION_READ_ONLY_DATA)
  {
    share->r_locks--;
    share->tot_locks--;
  }
  if (info->opt_flag & (READ_CACHE_USED | WRITE_CACHE_USED))
  {
    /* Logically there should not be a WRITE_CACHE at this stage */
    DBUG_ASSERT(!(info->opt_flag & WRITE_CACHE_USED));
    if (end_io_cache(&info->rec_cache))
      error=my_errno;
    info->opt_flag&= ~(READ_CACHE_USED | WRITE_CACHE_USED);
  }
  flag= !--share->reopen;
  myisam_open_list=list_delete(myisam_open_list,&info->open_list);
  pthread_mutex_unlock(&share->intern_lock);

  my_free(mi_get_rec_buff_ptr(info, info->rec_buff), MYF(MY_ALLOW_ZERO_PTR));
  if (flag)
  {
<<<<<<< HEAD
    DBUG_PRINT("myisam", ("close share '%s'", share->unresolv_file_name));
=======
    DBUG_EXECUTE_IF("crash_before_flush_keys",
                    if (share->kfile >= 0) abort(););
>>>>>>> bd19731a
    if (share->kfile >= 0 &&
	flush_key_blocks(share->key_cache, share->kfile,
			 share->temporary ? FLUSH_IGNORE_CHANGED :
			 FLUSH_RELEASE))
    {
      error=my_errno;
      mi_print_error(share, HA_ERR_CRASHED);
      mi_mark_crashed(info);		/* Mark that table must be checked */
    }
    if (share->kfile >= 0)
    {
      /*
        If we are crashed, we can safely flush the current state as it will
        not change the crashed state.
        We can NOT write the state in other cases as other threads
        may be using the file at this point
        IF using --external-locking.
      */
      if (share->mode != O_RDONLY && mi_is_crashed(info))
<<<<<<< HEAD
        mi_state_info_write(share, share->kfile, &share->state, 1);
      if (share->MI_LOG_OPEN_stored_in_physical_log)
        _myisam_log_command(&myisam_physical_log, MI_LOG_CLOSE, share,
                            NULL, 0, error);
=======
	mi_state_info_write(share->kfile, &share->state, 1);
      /* Decrement open count must be last I/O on this file. */
      _mi_decrement_open_count(info);
>>>>>>> bd19731a
      if (my_close(share->kfile,MYF(0)))
        error = my_errno;
    }
#ifdef HAVE_MMAP
    if (share->file_map)
      _mi_unmap_file(info);
#endif
    if (share->decode_trees)
    {
      my_free((uchar*) share->decode_trees,MYF(0));
      my_free((uchar*) share->decode_tables,MYF(0));
    }
#ifdef THREAD
    thr_lock_delete(&share->lock);
    pthread_mutex_destroy(&share->intern_lock);
    my_atomic_rwlock_destroy(&share->physical_logging_rwlock);
    {
      int i,keys;
      keys = share->state.header.keys;
      (void) rwlock_destroy(&share->mmap_lock);
      for(i=0; i<keys; i++) {
	(void) rwlock_destroy(&share->key_root_lock[i]);
      }
    }
#endif
    /*
      Do not free the share here. myisam_log_command_logical() needs
      to test for share->temporary.
    */
  }
  pthread_mutex_unlock(&THR_LOCK_myisam);
  if (info->ftparser_param)
  {
    my_free((uchar*)info->ftparser_param, MYF(0));
    info->ftparser_param= 0;
  }
  if (info->dfile >= 0 && my_close(info->dfile,MYF(0)))
    error = my_errno;

  myisam_log_command_logical(MI_LOG_CLOSE, info, NULL, 0, error);

  if (flag)
    my_free((uchar*) info->s,MYF(0));
  my_free((uchar*) info,MYF(0));

  if (error)
  {
    DBUG_RETURN(my_errno=error);
  }
  DBUG_RETURN(0);
} /* mi_close */<|MERGE_RESOLUTION|>--- conflicted
+++ resolved
@@ -63,12 +63,9 @@
   my_free(mi_get_rec_buff_ptr(info, info->rec_buff), MYF(MY_ALLOW_ZERO_PTR));
   if (flag)
   {
-<<<<<<< HEAD
     DBUG_PRINT("myisam", ("close share '%s'", share->unresolv_file_name));
-=======
     DBUG_EXECUTE_IF("crash_before_flush_keys",
                     if (share->kfile >= 0) abort(););
->>>>>>> bd19731a
     if (share->kfile >= 0 &&
 	flush_key_blocks(share->key_cache, share->kfile,
 			 share->temporary ? FLUSH_IGNORE_CHANGED :
@@ -88,16 +85,12 @@
         IF using --external-locking.
       */
       if (share->mode != O_RDONLY && mi_is_crashed(info))
-<<<<<<< HEAD
         mi_state_info_write(share, share->kfile, &share->state, 1);
       if (share->MI_LOG_OPEN_stored_in_physical_log)
         _myisam_log_command(&myisam_physical_log, MI_LOG_CLOSE, share,
                             NULL, 0, error);
-=======
-	mi_state_info_write(share->kfile, &share->state, 1);
       /* Decrement open count must be last I/O on this file. */
       _mi_decrement_open_count(info);
->>>>>>> bd19731a
       if (my_close(share->kfile,MYF(0)))
         error = my_errno;
     }
