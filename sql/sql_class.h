/* Copyright (c) 2000, 2015, Oracle and/or its affiliates. All rights reserved.

   This program is free software; you can redistribute it and/or modify
   it under the terms of the GNU General Public License as published by
   the Free Software Foundation; version 2 of the License.

   This program is distributed in the hope that it will be useful,
   but WITHOUT ANY WARRANTY; without even the implied warranty of
   MERCHANTABILITY or FITNESS FOR A PARTICULAR PURPOSE.  See the
   GNU General Public License for more details.

   You should have received a copy of the GNU General Public License
   along with this program; if not, write to the Free Software
   Foundation, Inc., 51 Franklin Street, Fifth Floor, Boston, MA  02110-1301, USA */


#ifndef SQL_CLASS_INCLUDED
#define SQL_CLASS_INCLUDED

/* Classes in mysql */

#ifdef USE_PRAGMA_INTERFACE
#pragma interface			/* gcc class implementation */
#endif

#include "my_global.h"                          /* NO_EMBEDDED_ACCESS_CHECKS */
#ifdef MYSQL_SERVER
#include "unireg.h"                    // REQUIRED: for other includes
#endif
#include "sql_const.h"
#include <mysql/plugin_audit.h>
#include "log.h"
#include "rpl_tblmap.h"
#include "mdl.h"
#include "sql_locale.h"                         /* my_locale_st */
#include "sql_profile.h"                   /* PROFILING */
#include "scheduler.h"                     /* thd_scheduler */
#include "protocol.h"             /* Protocol_text, Protocol_binary */
#include "violite.h"              /* vio_is_connected */
#include "thr_lock.h"             /* thr_lock_type, THR_LOCK_DATA,
                                     THR_LOCK_INFO */


class Reprepare_observer;
class Relay_log_info;

class Query_log_event;
class Load_log_event;
class Slave_log_event;
class sp_rcontext;
class sp_cache;
class Parser_state;
class Rows_log_event;
class Sroutine_hash_entry;
class User_level_lock;
class user_var_entry;

enum enum_enable_or_disable { LEAVE_AS_IS, ENABLE, DISABLE };
enum enum_ha_read_modes { RFIRST, RNEXT, RPREV, RLAST, RKEY, RNEXT_SAME };
enum enum_duplicates { DUP_ERROR, DUP_REPLACE, DUP_UPDATE };
enum enum_delay_key_write { DELAY_KEY_WRITE_NONE, DELAY_KEY_WRITE_ON,
			    DELAY_KEY_WRITE_ALL };
enum enum_slave_exec_mode { SLAVE_EXEC_MODE_STRICT,
                            SLAVE_EXEC_MODE_IDEMPOTENT,
                            SLAVE_EXEC_MODE_LAST_BIT};
enum enum_slave_type_conversions { SLAVE_TYPE_CONVERSIONS_ALL_LOSSY,
                                   SLAVE_TYPE_CONVERSIONS_ALL_NON_LOSSY};
enum enum_mark_columns
{ MARK_COLUMNS_NONE, MARK_COLUMNS_READ, MARK_COLUMNS_WRITE};
enum enum_filetype { FILETYPE_CSV, FILETYPE_XML };

/* Bits for different SQL modes modes (including ANSI mode) */
#define MODE_REAL_AS_FLOAT              1
#define MODE_PIPES_AS_CONCAT            2
#define MODE_ANSI_QUOTES                4
#define MODE_IGNORE_SPACE               8
#define MODE_NOT_USED                   16
#define MODE_ONLY_FULL_GROUP_BY         32
#define MODE_NO_UNSIGNED_SUBTRACTION    64
#define MODE_NO_DIR_IN_CREATE           128
#define MODE_POSTGRESQL                 256
#define MODE_ORACLE                     512
#define MODE_MSSQL                      1024
#define MODE_DB2                        2048
#define MODE_MAXDB                      4096
#define MODE_NO_KEY_OPTIONS             8192
#define MODE_NO_TABLE_OPTIONS           16384
#define MODE_NO_FIELD_OPTIONS           32768
#define MODE_MYSQL323                   65536L
#define MODE_MYSQL40                    (MODE_MYSQL323*2)
#define MODE_ANSI                       (MODE_MYSQL40*2)
#define MODE_NO_AUTO_VALUE_ON_ZERO      (MODE_ANSI*2)
#define MODE_NO_BACKSLASH_ESCAPES       (MODE_NO_AUTO_VALUE_ON_ZERO*2)
#define MODE_STRICT_TRANS_TABLES        (MODE_NO_BACKSLASH_ESCAPES*2)
#define MODE_STRICT_ALL_TABLES          (MODE_STRICT_TRANS_TABLES*2)
#define MODE_NO_ZERO_IN_DATE            (MODE_STRICT_ALL_TABLES*2)
#define MODE_NO_ZERO_DATE               (MODE_NO_ZERO_IN_DATE*2)
#define MODE_INVALID_DATES              (MODE_NO_ZERO_DATE*2)
#define MODE_ERROR_FOR_DIVISION_BY_ZERO (MODE_INVALID_DATES*2)
#define MODE_TRADITIONAL                (MODE_ERROR_FOR_DIVISION_BY_ZERO*2)
#define MODE_NO_AUTO_CREATE_USER        (MODE_TRADITIONAL*2)
#define MODE_HIGH_NOT_PRECEDENCE        (MODE_NO_AUTO_CREATE_USER*2)
#define MODE_NO_ENGINE_SUBSTITUTION     (MODE_HIGH_NOT_PRECEDENCE*2)
#define MODE_PAD_CHAR_TO_FULL_LENGTH    (ULL(1) << 31)

extern char internal_table_name[2];
extern char empty_c_string[1];
extern MYSQL_PLUGIN_IMPORT const char **errmesg;

extern bool volatile shutdown_in_progress;

extern "C" LEX_STRING * thd_query_string (MYSQL_THD thd);
extern "C" char **thd_query(MYSQL_THD thd);

/**
  @class CSET_STRING
  @brief Character set armed LEX_STRING
*/
class CSET_STRING
{
private:
  LEX_STRING string;
  CHARSET_INFO *cs;
public:
  CSET_STRING() : cs(&my_charset_bin)
  {
    string.str= NULL;
    string.length= 0;
  }
  CSET_STRING(char *str_arg, size_t length_arg, CHARSET_INFO *cs_arg) :
  cs(cs_arg)
  {
    DBUG_ASSERT(cs_arg != NULL);
    string.str= str_arg;
    string.length= length_arg;
  }

  inline char *str() const { return string.str; }
  inline uint32 length() const { return string.length; }
  CHARSET_INFO *charset() const { return cs; }

  friend LEX_STRING * thd_query_string (MYSQL_THD thd);
  friend char **thd_query(MYSQL_THD thd);
};


#define TC_LOG_PAGE_SIZE   8192
#define TC_LOG_MIN_SIZE    (3*TC_LOG_PAGE_SIZE)

#define TC_HEURISTIC_RECOVER_COMMIT   1
#define TC_HEURISTIC_RECOVER_ROLLBACK 2
extern ulong tc_heuristic_recover;

typedef struct st_user_var_events
{
  user_var_entry *user_var_event;
  char *value;
  ulong length;
  Item_result type;
  uint charset_number;
  bool unsigned_flag;
} BINLOG_USER_VAR_EVENT;

/*
  The COPY_INFO structure is used by INSERT/REPLACE code.
  The schema of the row counting by the INSERT/INSERT ... ON DUPLICATE KEY
  UPDATE code:
    If a row is inserted then the copied variable is incremented.
    If a row is updated by the INSERT ... ON DUPLICATE KEY UPDATE and the
      new data differs from the old one then the copied and the updated
      variables are incremented.
    The touched variable is incremented if a row was touched by the update part
      of the INSERT ... ON DUPLICATE KEY UPDATE no matter whether the row
      was actually changed or not.
*/
typedef struct st_copy_info {
  ha_rows records; /**< Number of processed records */
  ha_rows deleted; /**< Number of deleted records */
  ha_rows updated; /**< Number of updated records */
  ha_rows copied;  /**< Number of copied records */
  ha_rows error_count;
  ha_rows touched; /* Number of touched records */
  enum enum_duplicates handle_duplicates;
  int escape_char, last_errno;
  bool ignore;
  /* for INSERT ... UPDATE */
  List<Item> *update_fields;
  List<Item> *update_values;
  /* for VIEW ... WITH CHECK OPTION */
  TABLE_LIST *view;
} COPY_INFO;


class Key_part_spec :public Sql_alloc {
public:
  LEX_STRING field_name;
  uint length;
  Key_part_spec(const LEX_STRING &name, uint len)
    : field_name(name), length(len)
  {}
  Key_part_spec(const char *name, const size_t name_len, uint len)
    : length(len)
  { field_name.str= (char *)name; field_name.length= name_len; }
  bool operator==(const Key_part_spec& other) const;
  /**
    Construct a copy of this Key_part_spec. field_name is copied
    by-pointer as it is known to never change. At the same time
    'length' may be reset in mysql_prepare_create_table, and this
    is why we supply it with a copy.

    @return If out of memory, 0 is returned and an error is set in
    THD.
  */
  Key_part_spec *clone(MEM_ROOT *mem_root) const
  { return new (mem_root) Key_part_spec(*this); }
};


class Alter_drop :public Sql_alloc {
public:
  enum drop_type {KEY, COLUMN };
  const char *name;
  enum drop_type type;
  Alter_drop(enum drop_type par_type,const char *par_name)
    :name(par_name), type(par_type) {}
  /**
    Used to make a clone of this object for ALTER/CREATE TABLE
    @sa comment for Key_part_spec::clone
  */
  Alter_drop *clone(MEM_ROOT *mem_root) const
    { return new (mem_root) Alter_drop(*this); }
};


class Alter_column :public Sql_alloc {
public:
  const char *name;
  Item *def;
  Alter_column(const char *par_name,Item *literal)
    :name(par_name), def(literal) {}
  /**
    Used to make a clone of this object for ALTER/CREATE TABLE
    @sa comment for Key_part_spec::clone
  */
  Alter_column *clone(MEM_ROOT *mem_root) const
    { return new (mem_root) Alter_column(*this); }
};


class Key :public Sql_alloc {
public:
  enum Keytype { PRIMARY, UNIQUE, MULTIPLE, FULLTEXT, SPATIAL, FOREIGN_KEY};
  enum Keytype type;
  KEY_CREATE_INFO key_create_info;
  List<Key_part_spec> columns;
  LEX_STRING name;
  bool generated;

  Key(enum Keytype type_par, const LEX_STRING &name_arg,
      KEY_CREATE_INFO *key_info_arg,
      bool generated_arg, List<Key_part_spec> &cols)
    :type(type_par), key_create_info(*key_info_arg), columns(cols),
    name(name_arg), generated(generated_arg)
  {}
  Key(enum Keytype type_par, const char *name_arg, size_t name_len_arg,
      KEY_CREATE_INFO *key_info_arg, bool generated_arg,
      List<Key_part_spec> &cols)
    :type(type_par), key_create_info(*key_info_arg), columns(cols),
    generated(generated_arg)
  {
    name.str= (char *)name_arg;
    name.length= name_len_arg;
  }
  Key(const Key &rhs, MEM_ROOT *mem_root);
  virtual ~Key() {}
  /* Equality comparison of keys (ignoring name) */
  friend bool foreign_key_prefix(Key *a, Key *b);
  /**
    Used to make a clone of this object for ALTER/CREATE TABLE
    @sa comment for Key_part_spec::clone
  */
  virtual Key *clone(MEM_ROOT *mem_root) const
    { return new (mem_root) Key(*this, mem_root); }
};

class Table_ident;

class Foreign_key: public Key {
public:
  enum fk_match_opt { FK_MATCH_UNDEF, FK_MATCH_FULL,
		      FK_MATCH_PARTIAL, FK_MATCH_SIMPLE};
  enum fk_option { FK_OPTION_UNDEF, FK_OPTION_RESTRICT, FK_OPTION_CASCADE,
		   FK_OPTION_SET_NULL, FK_OPTION_NO_ACTION, FK_OPTION_DEFAULT};

  Table_ident *ref_table;
  List<Key_part_spec> ref_columns;
  uint delete_opt, update_opt, match_opt;
  Foreign_key(const LEX_STRING &name_arg, List<Key_part_spec> &cols,
	      Table_ident *table,   List<Key_part_spec> &ref_cols,
	      uint delete_opt_arg, uint update_opt_arg, uint match_opt_arg)
    :Key(FOREIGN_KEY, name_arg, &default_key_create_info, 0, cols),
    ref_table(table), ref_columns(ref_cols),
    delete_opt(delete_opt_arg), update_opt(update_opt_arg),
    match_opt(match_opt_arg)
  {}
  Foreign_key(const Foreign_key &rhs, MEM_ROOT *mem_root);
  /**
    Used to make a clone of this object for ALTER/CREATE TABLE
    @sa comment for Key_part_spec::clone
  */
  virtual Key *clone(MEM_ROOT *mem_root) const
  { return new (mem_root) Foreign_key(*this, mem_root); }
};

typedef struct st_mysql_lock
{
  TABLE **table;
  uint table_count,lock_count;
  THR_LOCK_DATA **locks;
} MYSQL_LOCK;


class LEX_COLUMN : public Sql_alloc
{
public:
  String column;
  uint rights;
  LEX_COLUMN (const String& x,const  uint& y ): column (x),rights (y) {}
};

class MY_LOCALE;

/**
  Query_cache_tls -- query cache thread local data.
*/

struct Query_cache_block;

struct Query_cache_tls
{
  /*
    'first_query_block' should be accessed only via query cache
    functions and methods to maintain proper locking.
  */
  Query_cache_block *first_query_block;
  void set_first_query_block(Query_cache_block *first_query_block_arg)
  {
    first_query_block= first_query_block_arg;
  }

  Query_cache_tls() :first_query_block(NULL) {}
};

/* SIGNAL / RESIGNAL / GET DIAGNOSTICS */

/**
  This enumeration list all the condition item names of a condition in the
  SQL condition area.
*/
typedef enum enum_diag_condition_item_name
{
  /*
    Conditions that can be set by the user (SIGNAL/RESIGNAL),
    and by the server implementation.
  */

  DIAG_CLASS_ORIGIN= 0,
  FIRST_DIAG_SET_PROPERTY= DIAG_CLASS_ORIGIN,
  DIAG_SUBCLASS_ORIGIN= 1,
  DIAG_CONSTRAINT_CATALOG= 2,
  DIAG_CONSTRAINT_SCHEMA= 3,
  DIAG_CONSTRAINT_NAME= 4,
  DIAG_CATALOG_NAME= 5,
  DIAG_SCHEMA_NAME= 6,
  DIAG_TABLE_NAME= 7,
  DIAG_COLUMN_NAME= 8,
  DIAG_CURSOR_NAME= 9,
  DIAG_MESSAGE_TEXT= 10,
  DIAG_MYSQL_ERRNO= 11,
  LAST_DIAG_SET_PROPERTY= DIAG_MYSQL_ERRNO
} Diag_condition_item_name;

/**
  Name of each diagnostic condition item.
  This array is indexed by Diag_condition_item_name.
*/
extern const LEX_STRING Diag_condition_item_names[];

#include "sql_lex.h"				/* Must be here */

extern LEX_CSTRING sql_statement_names[(uint) SQLCOM_END + 1];
class Delayed_insert;
class select_result;
class Time_zone;

#define THD_SENTRY_MAGIC 0xfeedd1ff
#define THD_SENTRY_GONE  0xdeadbeef

#define THD_CHECK_SENTRY(thd) DBUG_ASSERT(thd->dbug_sentry == THD_SENTRY_MAGIC)

typedef struct system_variables
{
  /*
    How dynamically allocated system variables are handled:
    
    The global_system_variables and max_system_variables are "authoritative"
    They both should have the same 'version' and 'size'.
    When attempting to access a dynamic variable, if the session version
    is out of date, then the session version is updated and realloced if
    neccessary and bytes copied from global to make up for missing data.
  */ 
  ulong dynamic_variables_version;
  char* dynamic_variables_ptr;
  uint dynamic_variables_head;    /* largest valid variable offset */
  uint dynamic_variables_size;    /* how many bytes are in use */
  LIST *dynamic_variables_allocs; /* memory hunks for PLUGIN_VAR_MEMALLOC */
  
  ulonglong max_heap_table_size;
  ulonglong tmp_table_size;
  ulonglong long_query_time;
  ulonglong optimizer_switch;
  ulonglong sql_mode; ///< which non-standard SQL behaviour should be enabled
  ulonglong option_bits; ///< OPTION_xxx constants, e.g. OPTION_PROFILING
  ha_rows select_limit;
  ha_rows max_join_size;
  ulong auto_increment_increment, auto_increment_offset;
  ulong bulk_insert_buff_size;
  ulong join_buff_size;
  ulong lock_wait_timeout;
  ulong max_allowed_packet;
  ulong max_error_count;
  ulong max_length_for_sort_data;
  ulong max_sort_length;
  ulong max_tmp_tables;
  ulong max_insert_delayed_threads;
  ulong min_examined_row_limit;
  ulong multi_range_count;
  ulong net_buffer_length;
  ulong net_interactive_timeout;
  ulong net_read_timeout;
  ulong net_retry_count;
  ulong net_wait_timeout;
  ulong net_write_timeout;
  ulong optimizer_prune_level;
  ulong optimizer_search_depth;
  ulong preload_buff_size;
  ulong profiling_history_size;
  ulong read_buff_size;
  ulong read_rnd_buff_size;
  ulong div_precincrement;
  ulong sortbuff_size;
  ulong max_sp_recursion_depth;
  ulong default_week_format;
  ulong max_seeks_for_key;
  ulong range_alloc_block_size;
  ulong query_alloc_block_size;
  ulong query_prealloc_size;
  ulong trans_alloc_block_size;
  ulong trans_prealloc_size;
  ulong log_warnings;
  ulong group_concat_max_len;

  ulong binlog_format; ///< binlog format for this thd (see enum_binlog_format)
  my_bool binlog_direct_non_trans_update;
  my_bool sql_log_bin;
  ulong completion_type;
  ulong query_cache_type;
  ulong tx_isolation;
  ulong updatable_views_with_limit;
  uint max_user_connections;
  /**
    In slave thread we need to know in behalf of which
    thread the query is being run to replicate temp tables properly
  */
  my_thread_id pseudo_thread_id;

  my_bool low_priority_updates;
  my_bool new_mode;
  my_bool query_cache_wlock_invalidate;
  my_bool engine_condition_pushdown;
  my_bool keep_files_on_create;

  my_bool old_alter_table;
  my_bool old_passwords;
  my_bool big_tables;

  plugin_ref table_plugin;

  /* Only charset part of these variables is sensible */
  CHARSET_INFO  *character_set_filesystem;
  CHARSET_INFO  *character_set_client;
  CHARSET_INFO  *character_set_results;

  /* Both charset and collation parts of these variables are important */
  CHARSET_INFO	*collation_server;
  CHARSET_INFO	*collation_database;
  CHARSET_INFO  *collation_connection;

  /* Error messages */
  MY_LOCALE *lc_messages;
  /* Locale Support */
  MY_LOCALE *lc_time_names;

  Time_zone *time_zone;

  my_bool sysdate_is_now;

  double long_query_time_double;

  my_bool pseudo_slave_mode;

} SV;


/**
  Per thread status variables.
  Must be long/ulong up to last_system_status_var so that
  add_to_status/add_diff_to_status can work.
*/

typedef struct system_status_var
{
  ulong com_other;
  ulong com_stat[(uint) SQLCOM_END];
  ulong created_tmp_disk_tables;
  ulong created_tmp_tables;
  ulong ha_commit_count;
  ulong ha_delete_count;
  ulong ha_read_first_count;
  ulong ha_read_last_count;
  ulong ha_read_key_count;
  ulong ha_read_next_count;
  ulong ha_read_prev_count;
  ulong ha_read_rnd_count;
  ulong ha_read_rnd_next_count;
  ulong ha_rollback_count;
  ulong ha_update_count;
  ulong ha_write_count;
  ulong ha_prepare_count;
  ulong ha_discover_count;
  ulong ha_savepoint_count;
  ulong ha_savepoint_rollback_count;

  /* KEY_CACHE parts. These are copies of the original */
  ulong key_blocks_changed;
  ulong key_blocks_used;
  ulong key_cache_r_requests;
  ulong key_cache_read;
  ulong key_cache_w_requests;
  ulong key_cache_write;
  /* END OF KEY_CACHE parts */

  ulong net_big_packet_count;
  ulong opened_tables;
  ulong opened_shares;
  ulong select_full_join_count;
  ulong select_full_range_join_count;
  ulong select_range_count;
  ulong select_range_check_count;
  ulong select_scan_count;
  ulong long_query_count;
  ulong filesort_merge_passes;
  ulong filesort_range_count;
  ulong filesort_rows;
  ulong filesort_scan_count;
  /* Prepared statements and binary protocol */
  ulong com_stmt_prepare;
  ulong com_stmt_reprepare;
  ulong com_stmt_execute;
  ulong com_stmt_send_long_data;
  ulong com_stmt_fetch;
  ulong com_stmt_reset;
  ulong com_stmt_close;
  /*
    Number of statements sent from the client
  */
  ulong questions;

  ulonglong bytes_received;
  ulonglong bytes_sent;
  /*
    IMPORTANT!
    SEE last_system_status_var DEFINITION BELOW.
    Below 'last_system_status_var' are all variables that cannot be handled
    automatically by add_to_status()/add_diff_to_status().
  */
  double last_query_cost;
} STATUS_VAR;

/*
  This is used for 'SHOW STATUS'. It must be updated to the last ulong
  variable in system_status_var which is makes sens to add to the global
  counter
*/

#define last_system_status_var questions

#ifdef MYSQL_SERVER

void free_tmp_table(THD *thd, TABLE *entry);


/* The following macro is to make init of Query_arena simpler */
#ifndef DBUG_OFF
#define INIT_ARENA_DBUG_INFO is_backup_arena= 0; is_reprepared= FALSE;
#else
#define INIT_ARENA_DBUG_INFO
#endif

class Query_arena
{
public:
  /*
    List of items created in the parser for this query. Every item puts
    itself to the list on creation (see Item::Item() for details))
  */
  Item *free_list;
  MEM_ROOT *mem_root;                   // Pointer to current memroot
#ifndef DBUG_OFF
  bool is_backup_arena; /* True if this arena is used for backup. */
  bool is_reprepared;
#endif
  /*
    The states relfects three diffrent life cycles for three
    different types of statements:
    Prepared statement: STMT_INITIALIZED -> STMT_PREPARED -> STMT_EXECUTED.
    Stored procedure:   STMT_INITIALIZED_FOR_SP -> STMT_EXECUTED.
    Other statements:   STMT_CONVENTIONAL_EXECUTION never changes.
  */
  enum enum_state
  {
    STMT_INITIALIZED= 0, STMT_INITIALIZED_FOR_SP= 1, STMT_PREPARED= 2,
    STMT_CONVENTIONAL_EXECUTION= 3, STMT_EXECUTED= 4, STMT_ERROR= -1
  };

  enum_state state;

  /* We build without RTTI, so dynamic_cast can't be used. */
  enum Type
  {
    STATEMENT, PREPARED_STATEMENT, STORED_PROCEDURE
  };

  Query_arena(MEM_ROOT *mem_root_arg, enum enum_state state_arg) :
    free_list(0), mem_root(mem_root_arg), state(state_arg)
  { INIT_ARENA_DBUG_INFO; }
  /*
    This constructor is used only when Query_arena is created as
    backup storage for another instance of Query_arena.
  */
  Query_arena() { INIT_ARENA_DBUG_INFO; }

  virtual Type type() const;
  virtual ~Query_arena() {};

  inline bool is_stmt_prepare() const { return state == STMT_INITIALIZED; }
  inline bool is_stmt_prepare_or_first_sp_execute() const
  { return (int)state < (int)STMT_PREPARED; }
  inline bool is_stmt_prepare_or_first_stmt_execute() const
  { return (int)state <= (int)STMT_PREPARED; }
  inline bool is_conventional() const
  { return state == STMT_CONVENTIONAL_EXECUTION; }

  inline void* alloc(size_t size) { return alloc_root(mem_root,size); }
  inline void* calloc(size_t size)
  {
    void *ptr;
    if ((ptr=alloc_root(mem_root,size)))
      bzero(ptr, size);
    return ptr;
  }
  inline char *strdup(const char *str)
  { return strdup_root(mem_root,str); }
  inline char *strmake(const char *str, size_t size)
  { return strmake_root(mem_root,str,size); }
  inline void *memdup(const void *str, size_t size)
  { return memdup_root(mem_root,str,size); }
  inline void *memdup_w_gap(const void *str, size_t size, uint gap)
  {
    void *ptr;
    if ((ptr= alloc_root(mem_root,size+gap)))
      memcpy(ptr,str,size);
    return ptr;
  }

  void set_query_arena(Query_arena *set);

  void free_items();
  /* Close the active state associated with execution of this statement */
  virtual void cleanup_stmt();
};


class Server_side_cursor;

/**
  @class Statement
  @brief State of a single command executed against this connection.

  One connection can contain a lot of simultaneously running statements,
  some of which could be:
   - prepared, that is, contain placeholders,
   - opened as cursors. We maintain 1 to 1 relationship between
     statement and cursor - if user wants to create another cursor for his
     query, we create another statement for it. 
  To perform some action with statement we reset THD part to the state  of
  that statement, do the action, and then save back modified state from THD
  to the statement. It will be changed in near future, and Statement will
  be used explicitly.
*/

class Statement: public ilink, public Query_arena
{
  Statement(const Statement &rhs);              /* not implemented: */
  Statement &operator=(const Statement &rhs);   /* non-copyable */
public:
  /*
    Uniquely identifies each statement object in thread scope; change during
    statement lifetime. FIXME: must be const
  */
   ulong id;

  /*
    MARK_COLUMNS_NONE:  Means mark_used_colums is not set and no indicator to
                        handler of fields used is set
    MARK_COLUMNS_READ:  Means a bit in read set is set to inform handler
	                that the field is to be read. If field list contains
                        duplicates, then thd->dup_field is set to point
                        to the last found duplicate.
    MARK_COLUMNS_WRITE: Means a bit is set in write set to inform handler
			that it needs to update this field in write_row
                        and update_row.
  */
  enum enum_mark_columns mark_used_columns;

  LEX_STRING name; /* name for named prepared statements */
  LEX *lex;                                     // parse tree descriptor
  /*
    Points to the query associated with this statement. It's const, but
    we need to declare it char * because all table handlers are written
    in C and need to point to it.

    Note that if we set query = NULL, we must at the same time set
    query_length = 0, and protect the whole operation with
    LOCK_thd_data mutex. To avoid crashes in races, if we do not
    know that thd->query cannot change at the moment, we should print
    thd->query like this:
      (1) reserve the LOCK_thd_data mutex;
      (2) print or copy the value of query and query_length
      (3) release LOCK_thd_data mutex.
    This printing is needed at least in SHOW PROCESSLIST and SHOW
    ENGINE INNODB STATUS.
  */
  CSET_STRING query_string;

  inline char *query() const { return query_string.str(); }
  inline uint32 query_length() const { return query_string.length(); }
  CHARSET_INFO *query_charset() const { return query_string.charset(); }
  void set_query_inner(const CSET_STRING &string_arg)
  {
    query_string= string_arg;
  }
  void set_query_inner(char *query_arg, uint32 query_length_arg,
                       CHARSET_INFO *cs_arg)
  {
    set_query_inner(CSET_STRING(query_arg, query_length_arg, cs_arg));
  }
  void reset_query_inner()
  {
    set_query_inner(CSET_STRING());
  }
  /**
    Name of the current (default) database.

    If there is the current (default) database, "db" contains its name. If
    there is no current (default) database, "db" is NULL and "db_length" is
    0. In other words, "db", "db_length" must either be NULL, or contain a
    valid database name.

    @note this attribute is set and alloced by the slave SQL thread (for
    the THD of that thread); that thread is (and must remain, for now) the
    only responsible for freeing this member.
  */

  char *db;
  size_t db_length;

public:

  /* This constructor is called for backup statements */
  Statement() {}

  Statement(LEX *lex_arg, MEM_ROOT *mem_root_arg,
            enum enum_state state_arg, ulong id_arg);
  virtual ~Statement();

  /* Assign execution context (note: not all members) of given stmt to self */
  virtual void set_statement(Statement *stmt);
  void set_n_backup_statement(Statement *stmt, Statement *backup);
  void restore_backup_statement(Statement *stmt, Statement *backup);
  /* return class type */
  virtual Type type() const;
};


/**
  Container for all statements created/used in a connection.
  Statements in Statement_map have unique Statement::id (guaranteed by id
  assignment in Statement::Statement)
  Non-empty statement names are unique too: attempt to insert a new statement
  with duplicate name causes older statement to be deleted

  Statements are auto-deleted when they are removed from the map and when the
  map is deleted.
*/

class Statement_map
{
public:
  Statement_map();

  int insert(THD *thd, Statement *statement);

  Statement *find_by_name(LEX_STRING *name)
  {
    Statement *stmt;
    stmt= (Statement*)my_hash_search(&names_hash, (uchar*)name->str,
                                     name->length);
    return stmt;
  }

  Statement *find(ulong id)
  {
    if (last_found_statement == 0 || id != last_found_statement->id)
    {
      Statement *stmt;
      stmt= (Statement *) my_hash_search(&st_hash, (uchar *) &id, sizeof(id));
      if (stmt && stmt->name.str)
        return NULL;
      last_found_statement= stmt;
    }
    return last_found_statement;
  }
  /*
    Close all cursors of this connection that use tables of a storage
    engine that has transaction-specific state and therefore can not
    survive COMMIT or ROLLBACK. Currently all but MyISAM cursors are closed.
  */
  void close_transient_cursors();
  void erase(Statement *statement);
  /* Erase all statements (calls Statement destructor) */
  void reset();
  ~Statement_map();
private:
  HASH st_hash;
  HASH names_hash;
  I_List<Statement> transient_cursor_list;
  Statement *last_found_statement;
};

struct st_savepoint {
  struct st_savepoint *prev;
  char                *name;
  uint                 length;
  Ha_trx_info         *ha_list;
  /** State of metadata locks before this savepoint was set. */
  MDL_savepoint        mdl_savepoint;
};

enum xa_states {XA_NOTR=0, XA_ACTIVE, XA_IDLE, XA_PREPARED, XA_ROLLBACK_ONLY};
extern const char *xa_state_names[];

typedef struct st_xid_state {
  /* For now, this is only used to catch duplicated external xids */
  XID  xid;                           // transaction identifier
  enum xa_states xa_state;            // used by external XA only
  bool in_thd;
  /* Error reported by the Resource Manager (RM) to the Transaction Manager. */
  uint rm_error;
} XID_STATE;

extern mysql_mutex_t LOCK_xid_cache;
extern HASH xid_cache;
bool xid_cache_init(void);
void xid_cache_free(void);
XID_STATE *xid_cache_search(XID *xid);
bool xid_cache_insert(XID *xid, enum xa_states xa_state);
bool xid_cache_insert(XID_STATE *xid_state);
void xid_cache_delete(XID_STATE *xid_state);

/**
  @class Security_context
  @brief A set of THD members describing the current authenticated user.
*/

class Security_context {
private:

String host;
String ip;
String external_user;
public:
  Security_context() {}                       /* Remove gcc warning */
  /*
    host - host of the client
    user - user of the client, set to NULL until the user has been read from
    the connection
    priv_user - The user privilege we are using. May be "" for anonymous user.
    ip - client IP
  */
  char   *user;
  char   priv_user[USERNAME_LENGTH];
  char   proxy_user[USERNAME_LENGTH + MAX_HOSTNAME + 5];
  /* The host privilege we are using */
  char   priv_host[MAX_HOSTNAME];
  /* points to host if host is available, otherwise points to ip */
  const char *host_or_ip;
  ulong master_access;                 /* Global privileges from mysql.user */
  ulong db_access;                     /* Privileges for current db */

  void init();
  void destroy();
  void skip_grants();
  inline char *priv_host_name()
  {
    return (*priv_host ? priv_host : (char *)"%");
  }
  
  bool set_user(char *user_arg);
  String *get_host();
  String *get_ip();
  String *get_external_user();
  void set_host(const char *p);
  void set_ip(const char *p);
  void set_external_user(const char *p);
  void set_host(const char *str, size_t len);
#ifndef NO_EMBEDDED_ACCESS_CHECKS
  bool
  change_security_context(THD *thd,
                          LEX_STRING *definer_user,
                          LEX_STRING *definer_host,
                          LEX_STRING *db,
                          Security_context **backup);

  void
  restore_security_context(THD *thd, Security_context *backup);
#endif
  bool user_matches(Security_context *);
};


/**
  A registry for item tree transformations performed during
  query optimization. We register only those changes which require
  a rollback to re-execute a prepared statement or stored procedure
  yet another time.
*/

struct Item_change_record;
typedef I_List<Item_change_record> Item_change_list;


/**
  Type of locked tables mode.
  See comment for THD::locked_tables_mode for complete description.
*/

enum enum_locked_tables_mode
{
  LTM_NONE= 0,
  LTM_LOCK_TABLES,
  LTM_PRELOCKED,
  LTM_PRELOCKED_UNDER_LOCK_TABLES
};


/**
  Class that holds information about tables which were opened and locked
  by the thread. It is also used to save/restore this information in
  push_open_tables_state()/pop_open_tables_state().
*/

class Open_tables_state
{
public:
  /**
    As part of class THD, this member is set during execution
    of a prepared statement. When it is set, it is used
    by the locking subsystem to report a change in table metadata.

    When Open_tables_state part of THD is reset to open
    a system or INFORMATION_SCHEMA table, the member is cleared
    to avoid spurious ER_NEED_REPREPARE errors -- system and
    INFORMATION_SCHEMA tables are not subject to metadata version
    tracking.
    @sa check_and_update_table_version()
  */
  Reprepare_observer *m_reprepare_observer;

  /**
    List of regular tables in use by this thread. Contains temporary and
    base tables that were opened with @see open_tables().
  */
  TABLE *open_tables;
  /**
    List of temporary tables used by this thread. Contains user-level
    temporary tables, created with CREATE TEMPORARY TABLE, and
    internal temporary tables, created, e.g., to resolve a SELECT,
    or for an intermediate table used in ALTER.
    XXX Why are internal temporary tables added to this list?
  */
  TABLE *temporary_tables;
  TABLE *derived_tables;
  /*
    During a MySQL session, one can lock tables in two modes: automatic
    or manual. In automatic mode all necessary tables are locked just before
    statement execution, and all acquired locks are stored in 'lock'
    member. Unlocking takes place automatically as well, when the
    statement ends.
    Manual mode comes into play when a user issues a 'LOCK TABLES'
    statement. In this mode the user can only use the locked tables.
    Trying to use any other tables will give an error.
    The locked tables are also stored in this member, however,
    thd->locked_tables_mode is turned on.  Manual locking is described in
    the 'LOCK_TABLES' chapter of the MySQL manual.
    See also lock_tables() for details.
  */
  MYSQL_LOCK *lock;

  /*
    CREATE-SELECT keeps an extra lock for the table being
    created. This field is used to keep the extra lock available for
    lower level routines, which would otherwise miss that lock.
   */
  MYSQL_LOCK *extra_lock;

  /*
    Enum enum_locked_tables_mode and locked_tables_mode member are
    used to indicate whether the so-called "locked tables mode" is on,
    and what kind of mode is active.

    Locked tables mode is used when it's necessary to open and
    lock many tables at once, for usage across multiple
    (sub-)statements.
    This may be necessary either for queries that use stored functions
    and triggers, in which case the statements inside functions and
    triggers may be executed many times, or for implementation of
    LOCK TABLES, in which case the opened tables are reused by all
    subsequent statements until a call to UNLOCK TABLES.

    The kind of locked tables mode employed for stored functions and
    triggers is also called "prelocked mode".
    In this mode, first open_tables() call to open the tables used
    in a statement analyses all functions used by the statement
    and adds all indirectly used tables to the list of tables to
    open and lock.
    It also marks the parse tree of the statement as requiring
    prelocking. After that, lock_tables() locks the entire list
    of tables and changes THD::locked_tables_modeto LTM_PRELOCKED.
    All statements executed inside functions or triggers
    use the prelocked tables, instead of opening their own ones.
    Prelocked mode is turned off automatically once close_thread_tables()
    of the main statement is called.
  */
  enum enum_locked_tables_mode locked_tables_mode;
  uint current_tablenr;

  enum enum_flags {
    BACKUPS_AVAIL = (1U << 0)     /* There are backups available */
  };

  /*
    Flags with information about the open tables state.
  */
  uint state_flags;
  /**
     This constructor initializes Open_tables_state instance which can only
     be used as backup storage. To prepare Open_tables_state instance for
     operations which open/lock/close tables (e.g. open_table()) one has to
     call init_open_tables_state().
  */
  Open_tables_state() : state_flags(0U) { }

  void set_open_tables_state(Open_tables_state *state)
  {
    *this= *state;
  }

  void reset_open_tables_state(THD *thd)
  {
    open_tables= temporary_tables= derived_tables= 0;
    extra_lock= lock= 0;
    locked_tables_mode= LTM_NONE;
    state_flags= 0U;
    m_reprepare_observer= NULL;
  }
};


/**
  Storage for backup of Open_tables_state. Must
  be used only to open system tables (TABLE_CATEGORY_SYSTEM
  and TABLE_CATEGORY_LOG).
*/

class Open_tables_backup: public Open_tables_state
{
public:
  /**
    When we backup the open tables state to open a system
    table or tables, we want to save state of metadata
    locks which were acquired before the backup. It is used
    to release metadata locks on system tables after they are
    no longer used.
  */
  MDL_savepoint mdl_system_tables_svp;
};

/**
  @class Sub_statement_state
  @brief Used to save context when executing a function or trigger
*/

/* Defines used for Sub_statement_state::in_sub_stmt */

#define SUB_STMT_TRIGGER 1
#define SUB_STMT_FUNCTION 2


class Sub_statement_state
{
public:
  ulonglong option_bits;
  ulonglong first_successful_insert_id_in_prev_stmt;
  ulonglong first_successful_insert_id_in_cur_stmt, insert_id_for_cur_row;
  Discrete_interval auto_inc_interval_for_cur_row;
  Discrete_intervals_list auto_inc_intervals_forced;
  ulonglong limit_found_rows;
  ha_rows    cuted_fields, sent_row_count, examined_row_count;
  ulong client_capabilities;
  uint in_sub_stmt;
  bool enable_slow_log;
  bool last_insert_id_used;
  SAVEPOINT *savepoints;
  enum enum_check_fields count_cuted_fields;
};


/* Flags for the THD::system_thread variable */
enum enum_thread_type
{
  NON_SYSTEM_THREAD= 0,
  SYSTEM_THREAD_DELAYED_INSERT= 1,
  SYSTEM_THREAD_SLAVE_IO= 2,
  SYSTEM_THREAD_SLAVE_SQL= 4,
  SYSTEM_THREAD_NDBCLUSTER_BINLOG= 8,
  SYSTEM_THREAD_EVENT_SCHEDULER= 16,
  SYSTEM_THREAD_EVENT_WORKER= 32
};

inline char const *
show_system_thread(enum_thread_type thread)
{
#define RETURN_NAME_AS_STRING(NAME) case (NAME): return #NAME
  switch (thread) {
    static char buf[64];
    RETURN_NAME_AS_STRING(NON_SYSTEM_THREAD);
    RETURN_NAME_AS_STRING(SYSTEM_THREAD_DELAYED_INSERT);
    RETURN_NAME_AS_STRING(SYSTEM_THREAD_SLAVE_IO);
    RETURN_NAME_AS_STRING(SYSTEM_THREAD_SLAVE_SQL);
    RETURN_NAME_AS_STRING(SYSTEM_THREAD_NDBCLUSTER_BINLOG);
    RETURN_NAME_AS_STRING(SYSTEM_THREAD_EVENT_SCHEDULER);
    RETURN_NAME_AS_STRING(SYSTEM_THREAD_EVENT_WORKER);
  default:
    sprintf(buf, "<UNKNOWN SYSTEM THREAD: %d>", thread);
    return buf;
  }
#undef RETURN_NAME_AS_STRING
}

/**
  This class represents the interface for internal error handlers.
  Internal error handlers are exception handlers used by the server
  implementation.
*/
class Internal_error_handler
{
protected:
  Internal_error_handler() :
    m_prev_internal_handler(NULL)
  {}

  virtual ~Internal_error_handler() {}

public:
  /**
    Handle a sql condition.
    This method can be implemented by a subclass to achieve any of the
    following:
    - mask a warning/error internally, prevent exposing it to the user,
    - mask a warning/error and throw another one instead.
    When this method returns true, the sql condition is considered
    'handled', and will not be propagated to upper layers.
    It is the responsability of the code installing an internal handler
    to then check for trapped conditions, and implement logic to recover
    from the anticipated conditions trapped during runtime.

    This mechanism is similar to C++ try/throw/catch:
    - 'try' correspond to <code>THD::push_internal_handler()</code>,
    - 'throw' correspond to <code>my_error()</code>,
    which invokes <code>my_message_sql()</code>,
    - 'catch' correspond to checking how/if an internal handler was invoked,
    before removing it from the exception stack with
    <code>THD::pop_internal_handler()</code>.

    @param thd the calling thread
    @param cond the condition raised.
    @return true if the condition is handled
  */
  virtual bool handle_condition(THD *thd,
                                uint sql_errno,
                                const char* sqlstate,
                                MYSQL_ERROR::enum_warning_level level,
                                const char* msg,
                                MYSQL_ERROR ** cond_hdl) = 0;

private:
  Internal_error_handler *m_prev_internal_handler;
  friend class THD;
};


/**
  Implements the trivial error handler which cancels all error states
  and prevents an SQLSTATE to be set.
*/

class Dummy_error_handler : public Internal_error_handler
{
public:
  bool handle_condition(THD *thd,
                        uint sql_errno,
                        const char* sqlstate,
                        MYSQL_ERROR::enum_warning_level level,
                        const char* msg,
                        MYSQL_ERROR ** cond_hdl)
  {
    /* Ignore error */
    return TRUE;
  }
};


/**
  This class is an internal error handler implementation for
  DROP TABLE statements. The thing is that there may be warnings during
  execution of these statements, which should not be exposed to the user.
  This class is intended to silence such warnings.
*/

class Drop_table_error_handler : public Internal_error_handler
{
public:
  Drop_table_error_handler() {}

public:
  bool handle_condition(THD *thd,
                        uint sql_errno,
                        const char* sqlstate,
                        MYSQL_ERROR::enum_warning_level level,
                        const char* msg,
                        MYSQL_ERROR ** cond_hdl);

private:
};


/**
  Tables that were locked with LOCK TABLES statement.

  Encapsulates a list of TABLE_LIST instances for tables
  locked by LOCK TABLES statement, memory root for metadata locks,
  and, generally, the context of LOCK TABLES statement.

  In LOCK TABLES mode, the locked tables are kept open between
  statements.
  Therefore, we can't allocate metadata locks on execution memory
  root -- as well as tables, the locks need to stay around till
  UNLOCK TABLES is called.
  The locks are allocated in the memory root encapsulated in this
  class.

  Some SQL commands, like FLUSH TABLE or ALTER TABLE, demand that
  the tables they operate on are closed, at least temporarily.
  This class encapsulates a list of TABLE_LIST instances, one
  for each base table from LOCK TABLES list,
  which helps conveniently close the TABLEs when it's necessary
  and later reopen them.

  Implemented in sql_base.cc
*/

class Locked_tables_list
{
private:
  MEM_ROOT m_locked_tables_root;
  TABLE_LIST *m_locked_tables;
  TABLE_LIST **m_locked_tables_last;
  /** An auxiliary array used only in reopen_tables(). */
  TABLE **m_reopen_array;
  /**
    Count the number of tables in m_locked_tables list. We can't
    rely on thd->lock->table_count because it excludes
    non-transactional temporary tables. We need to know
    an exact number of TABLE objects.
  */
  size_t m_locked_tables_count;
public:
  Locked_tables_list()
    :m_locked_tables(NULL),
    m_locked_tables_last(&m_locked_tables),
    m_reopen_array(NULL),
    m_locked_tables_count(0)
  {
    init_sql_alloc(&m_locked_tables_root, MEM_ROOT_BLOCK_SIZE, 0);
  }
  void unlock_locked_tables(THD *thd);
  ~Locked_tables_list()
  {
    unlock_locked_tables(0);
  }
  bool init_locked_tables(THD *thd);
  TABLE_LIST *locked_tables() { return m_locked_tables; }
  void unlink_from_list(THD *thd, TABLE_LIST *table_list,
                        bool remove_from_locked_tables);
  void unlink_all_closed_tables(THD *thd,
                                MYSQL_LOCK *lock,
                                size_t reopen_count);
  bool reopen_tables(THD *thd);
};


/**
  Storage engine specific thread local data.
*/

struct Ha_data
{
  /**
    Storage engine specific thread local data.
    Lifetime: one user connection.
  */
  void *ha_ptr;
  /**
    0: Life time: one statement within a transaction. If @@autocommit is
    on, also represents the entire transaction.
    @sa trans_register_ha()

    1: Life time: one transaction within a connection.
    If the storage engine does not participate in a transaction,
    this should not be used.
    @sa trans_register_ha()
  */
  Ha_trx_info ha_info[2];
  /**
    NULL: engine is not bound to this thread
    non-NULL: engine is bound to this thread, engine shutdown forbidden
  */
  plugin_ref lock;
  Ha_data() :ha_ptr(NULL) {}
};

/**
  An instance of the global read lock in a connection.
  Implemented in lock.cc.
*/

class Global_read_lock
{
public:
  enum enum_grl_state
  {
    GRL_NONE,
    GRL_ACQUIRED,
    GRL_ACQUIRED_AND_BLOCKS_COMMIT
  };

  Global_read_lock()
    : m_state(GRL_NONE),
      m_mdl_global_shared_lock(NULL),
      m_mdl_blocks_commits_lock(NULL)
  {}

  bool lock_global_read_lock(THD *thd);
  void unlock_global_read_lock(THD *thd);
  /**
    Check if this connection can acquire protection against GRL and
    emit error if otherwise.
  */
  bool can_acquire_protection() const
  {
    if (m_state)
    {
      my_error(ER_CANT_UPDATE_WITH_READLOCK, MYF(0));
      return TRUE;
    }
    return FALSE;
  }
  bool make_global_read_lock_block_commit(THD *thd);
  bool is_acquired() const { return m_state != GRL_NONE; }
  void set_explicit_lock_duration(THD *thd);
private:
  enum_grl_state m_state;
  /**
    In order to acquire the global read lock, the connection must
    acquire shared metadata lock in GLOBAL namespace, to prohibit
    all DDL.
  */
  MDL_ticket *m_mdl_global_shared_lock;
  /**
    Also in order to acquire the global read lock, the connection
    must acquire a shared metadata lock in COMMIT namespace, to
    prohibit commits.
  */
  MDL_ticket *m_mdl_blocks_commits_lock;
};


extern "C" void my_message_sql(uint error, const char *str, myf MyFlags);

/**
  @class THD
  For each client connection we create a separate thread with THD serving as
  a thread/connection descriptor
*/

class THD :public Statement,
           public Open_tables_state
{
private:
  inline bool is_stmt_prepare() const
  { DBUG_ASSERT(0); return Statement::is_stmt_prepare(); }

  inline bool is_stmt_prepare_or_first_sp_execute() const
  { DBUG_ASSERT(0); return Statement::is_stmt_prepare_or_first_sp_execute(); }

  inline bool is_stmt_prepare_or_first_stmt_execute() const
  { DBUG_ASSERT(0); return Statement::is_stmt_prepare_or_first_stmt_execute(); }

  inline bool is_conventional() const
  { DBUG_ASSERT(0); return Statement::is_conventional(); }

public:
  MDL_context mdl_context;

  /* Used to execute base64 coded binlog events in MySQL server */
  Relay_log_info* rli_fake;
  /* Slave applier execution context */
  Relay_log_info* rli_slave;

  void reset_for_next_command();
  /*
    Constant for THD::where initialization in the beginning of every query.

    It's needed because we do not save/restore THD::where normally during
    primary (non subselect) query execution.
  */
  static const char * const DEFAULT_WHERE;

#ifdef EMBEDDED_LIBRARY
  struct st_mysql  *mysql;
  unsigned long	 client_stmt_id;
  unsigned long  client_param_count;
  struct st_mysql_bind *client_params;
  char *extra_data;
  ulong extra_length;
  struct st_mysql_data *cur_data;
  struct st_mysql_data *first_data;
  struct st_mysql_data **data_tail;
  void clear_data_list();
  struct st_mysql_data *alloc_new_dataset();
  /*
    In embedded server it points to the statement that is processed
    in the current query. We store some results directly in statement
    fields then.
  */
  struct st_mysql_stmt *current_stmt;
#endif
#ifdef HAVE_QUERY_CACHE
  Query_cache_tls query_cache_tls;
#endif
  NET	  net;				// client connection descriptor
  Protocol *protocol;			// Current protocol
  Protocol_text   protocol_text;	// Normal protocol
  Protocol_binary protocol_binary;	// Binary protocol
  HASH    user_vars;			// hash for user variables
  String  packet;			// dynamic buffer for network I/O
  String  convert_buffer;               // buffer for charset conversions
  struct  rand_struct rand;		// used for authentication
  struct  system_variables variables;	// Changeable local variables
  struct  system_status_var status_var; // Per thread statistic vars
  struct  system_status_var *initial_status_var; /* used by show status */
  THR_LOCK_INFO lock_info;              // Locking info of this thread
  /**
    Protects THD data accessed from other threads:
    - thd->query and thd->query_length (used by SHOW ENGINE
      INNODB STATUS and SHOW PROCESSLIST
    - thd->mysys_var (used by KILL statement and shutdown).
    Is locked when THD is deleted.
  */
  mysql_mutex_t LOCK_thd_data;

  /* all prepared statements and cursors of this connection */
  Statement_map stmt_map;
  /*
    A pointer to the stack frame of handle_one_connection(),
    which is called first in the thread for handling a client
  */
  char	  *thread_stack;

  /**
    Currently selected catalog.
  */
  char *catalog;

  /**
    @note
    Some members of THD (currently 'Statement::db',
    'catalog' and 'query')  are set and alloced by the slave SQL thread
    (for the THD of that thread); that thread is (and must remain, for now)
    the only responsible for freeing these 3 members. If you add members
    here, and you add code to set them in replication, don't forget to
    free_them_and_set_them_to_0 in replication properly. For details see
    the 'err:' label of the handle_slave_sql() in sql/slave.cc.

    @see handle_slave_sql
  */

  Security_context main_security_ctx;
  Security_context *security_ctx;

  /*
    Points to info-string that we show in SHOW PROCESSLIST
    You are supposed to update thd->proc_info only if you have coded
    a time-consuming piece that MySQL can get stuck in for a long time.

    Set it using the  thd_proc_info(THD *thread, const char *message)
    macro/function.

    This member is accessed and assigned without any synchronization.
    Therefore, it may point only to constant (statically
    allocated) strings, which memory won't go away over time.
  */
  const char *proc_info;

  /*
    Used in error messages to tell user in what part of MySQL we found an
    error. E. g. when where= "having clause", if fix_fields() fails, user
    will know that the error was in having clause.
  */
  const char *where;

  ulong client_capabilities;		/* What the client supports */
  ulong max_client_packet_length;

  HASH		handler_tables_hash;
  /*
    One thread can hold up to one named user-level lock. This variable
    points to a lock object if the lock is present. See item_func.cc and
    chapter 'Miscellaneous functions', for functions GET_LOCK, RELEASE_LOCK. 
  */
  User_level_lock *ull;
#ifndef DBUG_OFF
  uint dbug_sentry; // watch out for memory corruption
#endif
  struct st_my_thread_var *mysys_var;
  /*
    Type of current query: COM_STMT_PREPARE, COM_QUERY, etc. Set from
    first byte of the packet in do_command()
  */
  enum enum_server_command command;
#ifndef MCP_BUG52305
  uint32     unmasked_server_id;
#endif
  uint32     server_id;
  uint32     file_id;			// for LOAD DATA INFILE
  /* remote (peer) port */
  uint16 peer_port;
  time_t     start_time, user_time;
  // track down slow pthread_create
  ulonglong  prior_thr_create_utime, thr_create_utime;
  ulonglong  start_utime, utime_after_lock;

  thr_lock_type update_lock_default;
  Delayed_insert *di;

  /* <> 0 if we are inside of trigger or stored function. */
  uint in_sub_stmt;

  /** 
    Used by fill_status() to avoid acquiring LOCK_status mutex twice
    when this function is called recursively (e.g. queries 
    that contains SELECT on I_S.GLOBAL_STATUS with subquery on the 
    same I_S table).
    Incremented each time fill_status() function is entered and 
    decremented each time before it returns from the function.
  */
  uint fill_status_recursion_level;
<<<<<<< HEAD
=======
  uint fill_variables_recursion_level;
>>>>>>> 31c803e8

  /* container for handler's private per-connection data */
  Ha_data ha_data[MAX_HA];

#ifndef MCP_WL5353
  /*
     Ptr to row event extra data to be written to Binlog /
     received from Binlog.

   */
  uchar* binlog_row_event_extra_data;
  static bool binlog_row_event_extra_data_eq(const uchar* a,
                                             const uchar* b);
#endif

#ifndef MCP_BUG54854
  /*
    Position of first event in Binlog
    *after* last event written by this
    thread.
  */
  event_coordinates binlog_next_event_pos;
  void set_next_event_pos(const char* _filename, ulonglong _pos);
  void clear_next_event_pos();
#endif

#ifndef MYSQL_CLIENT
  int binlog_setup_trx_data();

  /*
    Public interface to write RBR events to the binlog
  */
  void binlog_start_trans_and_stmt();
  void binlog_set_stmt_begin();
  int binlog_write_table_map(TABLE *table, bool is_transactional);
  int binlog_write_row(TABLE* table, bool is_transactional,
                       MY_BITMAP const* cols, size_t colcnt,
                       const uchar *buf
#ifndef MCP_WL5353
                       ,const uchar* extra_row_info
#endif
                       );
  int binlog_delete_row(TABLE* table, bool is_transactional,
                        MY_BITMAP const* cols, size_t colcnt,
                        const uchar *buf
#ifndef MCP_WL5353
                        ,const uchar* extra_row_info
#endif
                        );
  int binlog_update_row(TABLE* table, bool is_transactional,
                        MY_BITMAP const* cols, size_t colcnt,
                        const uchar *old_data, const uchar *new_data
#ifndef MCP_WL5353
                        ,const uchar* extra_row_info
#endif
                        );

  void set_server_id(uint32 sid) { server_id = sid; }

  /*
    Member functions to handle pending event for row-level logging.
  */
  template <class RowsEventT> Rows_log_event*
    binlog_prepare_pending_rows_event(TABLE* table, uint32 serv_id,
                                      MY_BITMAP const* cols,
                                      size_t colcnt,
                                      size_t needed,
                                      bool is_transactional,
<<<<<<< HEAD
				      RowsEventT* hint
#ifndef MCP_WL5353
                                      ,const uchar* extra_row_info
#endif
                                      );
=======
				      RowsEventT* hint);
>>>>>>> 31c803e8
  Rows_log_event* binlog_get_pending_rows_event(bool is_transactional) const;
  void binlog_set_pending_rows_event(Rows_log_event* ev, bool is_transactional);
  inline int binlog_flush_pending_rows_event(bool stmt_end)
  {
    return (binlog_flush_pending_rows_event(stmt_end, FALSE) || 
            binlog_flush_pending_rows_event(stmt_end, TRUE));
  }
  int binlog_flush_pending_rows_event(bool stmt_end, bool is_transactional);
  int binlog_remove_pending_rows_event(bool clear_maps, bool is_transactional);

  /**
    Determine the binlog format of the current statement.

    @retval 0 if the current statement will be logged in statement
    format.
    @retval nonzero if the current statement will be logged in row
    format.
   */
  int is_current_stmt_binlog_format_row() const {
    DBUG_ASSERT(current_stmt_binlog_format == BINLOG_FORMAT_STMT ||
                current_stmt_binlog_format == BINLOG_FORMAT_ROW);
    return current_stmt_binlog_format == BINLOG_FORMAT_ROW;
  }

private:
  /**
    Indicates the format in which the current statement will be
    logged.  This can only be set from @c decide_logging_format().
  */
  enum_binlog_format current_stmt_binlog_format;

  /**
    Bit field for the state of binlog warnings.

    The first Lex::BINLOG_STMT_UNSAFE_COUNT bits list all types of
    unsafeness that the current statement has.

    This must be a member of THD and not of LEX, because warnings are
    detected and issued in different places (@c
    decide_logging_format() and @c binlog_query(), respectively).
    Between these calls, the THD->lex object may change; e.g., if a
    stored routine is invoked.  Only THD persists between the calls.
  */
  uint32 binlog_unsafe_warning_flags;

  /*
    Number of outstanding table maps, i.e., table maps in the
    transaction cache.
  */
  uint binlog_table_maps;
public:
  void issue_unsafe_warnings();

  uint get_binlog_table_maps() const {
    return binlog_table_maps;
  }
  void clear_binlog_table_maps() {
    binlog_table_maps= 0;
  }
#endif /* MYSQL_CLIENT */

public:

  struct st_transactions {
    SAVEPOINT *savepoints;
    THD_TRANS all;			// Trans since BEGIN WORK
    THD_TRANS stmt;			// Trans for current statement
    bool on;                            // see ha_enable_transaction()
    XID_STATE xid_state;
    Rows_log_event *m_pending_rows_event;

    /*
       Tables changed in transaction (that must be invalidated in query cache).
       List contain only transactional tables, that not invalidated in query
       cache (instead of full list of changed in transaction tables).
    */
    CHANGED_TABLE_LIST* changed_tables;
    MEM_ROOT mem_root; // Transaction-life memory allocation pool
    void cleanup()
    {
      changed_tables= 0;
      savepoints= 0;
      /*
        If rm_error is raised, it means that this piece of a distributed
        transaction has failed and must be rolled back. But the user must
        rollback it explicitly, so don't start a new distributed XA until
        then.
      */
      if (!xid_state.rm_error)
        xid_state.xid.null();
      free_root(&mem_root,MYF(MY_KEEP_PREALLOC));
    }
    my_bool is_active()
    {
      return (all.ha_list != NULL);
    }
    st_transactions()
    {
      bzero((char*)this, sizeof(*this));
      xid_state.xid.null();
      init_sql_alloc(&mem_root, ALLOC_ROOT_MIN_BLOCK_SIZE, 0);
    }
  } transaction;
  Global_read_lock global_read_lock;
  Field      *dup_field;
#ifndef __WIN__
  sigset_t signals;
#endif
#ifdef SIGNAL_WITH_VIO_CLOSE
  Vio* active_vio;
#endif
  /*
    This is to track items changed during execution of a prepared
    statement/stored procedure. It's created by
    register_item_tree_change() in memory root of THD, and freed in
    rollback_item_tree_changes(). For conventional execution it's always
    empty.
  */
  Item_change_list change_list;

  /*
    A permanent memory area of the statement. For conventional
    execution, the parsed tree and execution runtime reside in the same
    memory root. In this case stmt_arena points to THD. In case of
    a prepared statement or a stored procedure statement, thd->mem_root
    conventionally points to runtime memory, and thd->stmt_arena
    points to the memory of the PS/SP, where the parsed tree of the
    statement resides. Whenever you need to perform a permanent
    transformation of a parsed tree, you should allocate new memory in
    stmt_arena, to allow correct re-execution of PS/SP.
    Note: in the parser, stmt_arena == thd, even for PS/SP.
  */
  Query_arena *stmt_arena;

  /*
    map for tables that will be updated for a multi-table update query
    statement, for other query statements, this will be zero.
  */
  table_map table_map_for_update;

  /* Tells if LAST_INSERT_ID(#) was called for the current statement */
  bool arg_of_last_insert_id_function;
  /*
    ALL OVER THIS FILE, "insert_id" means "*automatically generated* value for
    insertion into an auto_increment column".
  */
  /*
    This is the first autogenerated insert id which was *successfully*
    inserted by the previous statement (exactly, if the previous statement
    didn't successfully insert an autogenerated insert id, then it's the one
    of the statement before, etc).
    It can also be set by SET LAST_INSERT_ID=# or SELECT LAST_INSERT_ID(#).
    It is returned by LAST_INSERT_ID().
  */
  ulonglong  first_successful_insert_id_in_prev_stmt;
  /*
    Variant of the above, used for storing in statement-based binlog. The
    difference is that the one above can change as the execution of a stored
    function progresses, while the one below is set once and then does not
    change (which is the value which statement-based binlog needs).
  */
  ulonglong  first_successful_insert_id_in_prev_stmt_for_binlog;
  /*
    This is the first autogenerated insert id which was *successfully*
    inserted by the current statement. It is maintained only to set
    first_successful_insert_id_in_prev_stmt when statement ends.
  */
  ulonglong  first_successful_insert_id_in_cur_stmt;
  /*
    We follow this logic:
    - when stmt starts, first_successful_insert_id_in_prev_stmt contains the
    first insert id successfully inserted by the previous stmt.
    - as stmt makes progress, handler::insert_id_for_cur_row changes;
    every time get_auto_increment() is called,
    auto_inc_intervals_in_cur_stmt_for_binlog is augmented with the
    reserved interval (if statement-based binlogging).
    - at first successful insertion of an autogenerated value,
    first_successful_insert_id_in_cur_stmt is set to
    handler::insert_id_for_cur_row.
    - when stmt goes to binlog,
    auto_inc_intervals_in_cur_stmt_for_binlog is binlogged if
    non-empty.
    - when stmt ends, first_successful_insert_id_in_prev_stmt is set to
    first_successful_insert_id_in_cur_stmt.
  */
  /*
    stmt_depends_on_first_successful_insert_id_in_prev_stmt is set when
    LAST_INSERT_ID() is used by a statement.
    If it is set, first_successful_insert_id_in_prev_stmt_for_binlog will be
    stored in the statement-based binlog.
    This variable is CUMULATIVE along the execution of a stored function or
    trigger: if one substatement sets it to 1 it will stay 1 until the
    function/trigger ends, thus making sure that
    first_successful_insert_id_in_prev_stmt_for_binlog does not change anymore
    and is propagated to the caller for binlogging.
  */
  bool       stmt_depends_on_first_successful_insert_id_in_prev_stmt;
  /*
    List of auto_increment intervals reserved by the thread so far, for
    storage in the statement-based binlog.
    Note that its minimum is not first_successful_insert_id_in_cur_stmt:
    assuming a table with an autoinc column, and this happens:
    INSERT INTO ... VALUES(3);
    SET INSERT_ID=3; INSERT IGNORE ... VALUES (NULL);
    then the latter INSERT will insert no rows
    (first_successful_insert_id_in_cur_stmt == 0), but storing "INSERT_ID=3"
    in the binlog is still needed; the list's minimum will contain 3.
    This variable is cumulative: if several statements are written to binlog
    as one (stored functions or triggers are used) this list is the
    concatenation of all intervals reserved by all statements.
  */
  Discrete_intervals_list auto_inc_intervals_in_cur_stmt_for_binlog;
  /* Used by replication and SET INSERT_ID */
  Discrete_intervals_list auto_inc_intervals_forced;
  /*
    There is BUG#19630 where statement-based replication of stored
    functions/triggers with two auto_increment columns breaks.
    We however ensure that it works when there is 0 or 1 auto_increment
    column; our rules are
    a) on master, while executing a top statement involving substatements,
    first top- or sub- statement to generate auto_increment values wins the
    exclusive right to see its values be written to binlog (the write
    will be done by the statement or its caller), and the losers won't see
    their values be written to binlog.
    b) on slave, while replicating a top statement involving substatements,
    first top- or sub- statement to need to read auto_increment values from
    the master's binlog wins the exclusive right to read them (so the losers
    won't read their values from binlog but instead generate on their own).
    a) implies that we mustn't backup/restore
    auto_inc_intervals_in_cur_stmt_for_binlog.
    b) implies that we mustn't backup/restore auto_inc_intervals_forced.

    If there are more than 1 auto_increment columns, then intervals for
    different columns may mix into the
    auto_inc_intervals_in_cur_stmt_for_binlog list, which is logically wrong,
    but there is no point in preventing this mixing by preventing intervals
    from the secondly inserted column to come into the list, as such
    prevention would be wrong too.
    What will happen in the case of
    INSERT INTO t1 (auto_inc) VALUES(NULL);
    where t1 has a trigger which inserts into an auto_inc column of t2, is
    that in binlog we'll store the interval of t1 and the interval of t2 (when
    we store intervals, soon), then in slave, t1 will use both intervals, t2
    will use none; if t1 inserts the same number of rows as on master,
    normally the 2nd interval will not be used by t1, which is fine. t2's
    values will be wrong if t2's internal auto_increment counter is different
    from what it was on master (which is likely). In 5.1, in mixed binlogging
    mode, row-based binlogging is used for such cases where two
    auto_increment columns are inserted.
  */
  inline void record_first_successful_insert_id_in_cur_stmt(ulonglong id_arg)
  {
    if (first_successful_insert_id_in_cur_stmt == 0)
      first_successful_insert_id_in_cur_stmt= id_arg;
  }
  inline ulonglong read_first_successful_insert_id_in_prev_stmt(void)
  {
    if (!stmt_depends_on_first_successful_insert_id_in_prev_stmt)
    {
      /* It's the first time we read it */
      first_successful_insert_id_in_prev_stmt_for_binlog=
        first_successful_insert_id_in_prev_stmt;
      stmt_depends_on_first_successful_insert_id_in_prev_stmt= 1;
    }
    return first_successful_insert_id_in_prev_stmt;
  }
  /*
    Used by Intvar_log_event::do_apply_event() and by "SET INSERT_ID=#"
    (mysqlbinlog). We'll soon add a variant which can take many intervals in
    argument.
  */
  inline void force_one_auto_inc_interval(ulonglong next_id)
  {
    auto_inc_intervals_forced.empty(); // in case of multiple SET INSERT_ID
    auto_inc_intervals_forced.append(next_id, ULONGLONG_MAX, 0);
  }

  ulonglong  limit_found_rows;

private:
  /**
    Stores the result of ROW_COUNT() function.

    ROW_COUNT() function is a MySQL extention, but we try to keep it
    similar to ROW_COUNT member of the GET DIAGNOSTICS stack of the SQL
    standard (see SQL99, part 2, search for ROW_COUNT). It's value is
    implementation defined for anything except INSERT, DELETE, UPDATE.

    ROW_COUNT is assigned according to the following rules:

      - In my_ok():
        - for DML statements: to the number of affected rows;
        - for DDL statements: to 0.

      - In my_eof(): to -1 to indicate that there was a result set.

        We derive this semantics from the JDBC specification, where int
        java.sql.Statement.getUpdateCount() is defined to (sic) "return the
        current result as an update count; if the result is a ResultSet
        object or there are no more results, -1 is returned".

      - In my_error(): to -1 to be compatible with the MySQL C API and
        MySQL ODBC driver.

      - For SIGNAL statements: to 0 per WL#2110 specification (see also
        sql_signal.cc comment). Zero is used since that's the "default"
        value of ROW_COUNT in the diagnostics area.
  */

  longlong m_row_count_func;    /* For the ROW_COUNT() function */

public:
  inline longlong get_row_count_func() const
  {
    return m_row_count_func;
  }

  inline void set_row_count_func(longlong row_count_func)
  {
    m_row_count_func= row_count_func;
  }

  ha_rows    cuted_fields;

  /*
    number of rows we actually sent to the client, including "synthetic"
    rows in ROLLUP etc.
  */
  ha_rows    sent_row_count;

  /**
    Number of rows read and/or evaluated for a statement. Used for
    slow log reporting.

    An examined row is defined as a row that is read and/or evaluated
    according to a statement condition, including in
    create_sort_index(). Rows may be counted more than once, e.g., a
    statement including ORDER BY could possibly evaluate the row in
    filesort() before reading it for e.g. update.
  */
  ha_rows    examined_row_count;

private:
  USER_CONN *m_user_connect;

public:
  void set_user_connect(USER_CONN *uc);
  const USER_CONN* get_user_connect()
  { return m_user_connect; }

  void increment_user_connections_counter();
  void decrement_user_connections_counter();

  void increment_con_per_hour_counter();

  void increment_updates_counter();

  void increment_questions_counter();

  void time_out_user_resource_limits();

public:
  CHARSET_INFO *db_charset;
  Warning_info *warning_info;
  Diagnostics_area *stmt_da;
#if defined(ENABLED_PROFILING)
  PROFILING  profiling;
#endif

  /*
    Id of current query. Statement can be reused to execute several queries
    query_id is global in context of the whole MySQL server.
    ID is automatically generated from mutex-protected counter.
    It's used in handler code for various purposes: to check which columns
    from table are necessary for this select, to check if it's necessary to
    update auto-updatable fields (like auto_increment and timestamp).
  */
  query_id_t query_id;
  ulong      col_access;

  /* Statement id is thread-wide. This counter is used to generate ids */
  ulong      statement_id_counter;
  ulong	     rand_saved_seed1, rand_saved_seed2;
  pthread_t  real_id;                           /* For debugging */
  my_thread_id  thread_id;
  uint	     tmp_table;
  uint	     server_status,open_options;
  enum enum_thread_type system_thread;
  uint       select_number;             //number of select (used for EXPLAIN)
  /*
    Current or next transaction isolation level.
    When a connection is established, the value is taken from
    @@session.tx_isolation (default transaction isolation for
    the session), which is in turn taken from @@global.tx_isolation
    (the global value).
    If there is no transaction started, this variable
    holds the value of the next transaction's isolation level.
    When a transaction starts, the value stored in this variable
    becomes "actual".
    At transaction commit or rollback, we assign this variable
    again from @@session.tx_isolation.
    The only statement that can otherwise change the value
    of this variable is SET TRANSACTION ISOLATION LEVEL.
    Its purpose is to effect the isolation level of the next
    transaction in this session. When this statement is executed,
    the value in this variable is changed. However, since
    this statement is only allowed when there is no active
    transaction, this assignment (naturally) only affects the
    upcoming transaction.
    At the end of the current active transaction the value is
    be reset again from @@session.tx_isolation, as described
    above.
  */
  enum_tx_isolation tx_isolation;
  enum_check_fields count_cuted_fields;

  DYNAMIC_ARRAY user_var_events;        /* For user variables replication */
  MEM_ROOT      *user_var_events_alloc; /* Allocate above array elements here */

  /*
    If checking this in conjunction with a wait condition, please
    include a check after enter_cond() if you want to avoid a race
    condition. For details see the implementation of awake(),
    especially the "broadcast" part.
  */
  enum killed_state
  {
    NOT_KILLED=0,
    KILL_BAD_DATA=1,
    KILL_CONNECTION=ER_SERVER_SHUTDOWN,
    KILL_QUERY=ER_QUERY_INTERRUPTED,
    KILLED_NO_VALUE      /* means neither of the states */
  };
  killed_state volatile killed;

  /* scramble - random string sent to client on handshake */
  char	     scramble[SCRAMBLE_LENGTH+1];

  bool       slave_thread, one_shot_set;
  bool	     no_errors;
  uchar      password;
  /**
    Set to TRUE if execution of the current compound statement
    can not continue. In particular, disables activation of
    CONTINUE or EXIT handlers of stored routines.
    Reset in the end of processing of the current user request, in
    @see mysql_reset_thd_for_next_command().
  */
  bool is_fatal_error;
  /**
    Set by a storage engine to request the entire
    transaction (that possibly spans multiple engines) to
    rollback. Reset in ha_rollback.
  */
  bool       transaction_rollback_request;
  /**
    TRUE if we are in a sub-statement and the current error can
    not be safely recovered until we left the sub-statement mode.
    In particular, disables activation of CONTINUE and EXIT
    handlers inside sub-statements. E.g. if it is a deadlock
    error and requires a transaction-wide rollback, this flag is
    raised (traditionally, MySQL first has to close all the reads
    via @see handler::ha_index_or_rnd_end() and only then perform
    the rollback).
    Reset to FALSE when we leave the sub-statement mode.
  */
  bool       is_fatal_sub_stmt_error;
  bool	     query_start_used, rand_used, time_zone_used;
  /* for IS NULL => = last_insert_id() fix in remove_eq_conds() */
  bool       substitute_null_with_insert_id;
  bool	     in_lock_tables;
  /**
    True if a slave error. Causes the slave to stop. Not the same
    as the statement execution error (is_error()), since
    a statement may be expected to return an error, e.g. because
    it returned an error on master, and this is OK on the slave.
  */
  bool       is_slave_error;
  bool       bootstrap, cleanup_done;
  
  /**  is set if some thread specific value(s) used in a statement. */
  bool       thread_specific_used;
  /**  
    is set if a statement accesses a temporary table created through
    CREATE TEMPORARY TABLE. 
  */
  bool	     charset_is_system_charset, charset_is_collation_connection;
  bool       charset_is_character_set_filesystem;
  bool       enable_slow_log;   /* enable slow log for current statement */
  bool	     abort_on_warning;
  bool 	     got_warning;       /* Set on call to push_warning() */
  /* set during loop of derived table processing */
  bool       derived_tables_processing;
  my_bool    tablespace_op;	/* This is TRUE in DISCARD/IMPORT TABLESPACE */

  sp_rcontext *spcont;		// SP runtime context
  sp_cache   *sp_proc_cache;
  sp_cache   *sp_func_cache;

  /** number of name_const() substitutions, see sp_head.cc:subst_spvars() */
  uint       query_name_consts;

  /*
    If we do a purge of binary logs, log index info of the threads
    that are currently reading it needs to be adjusted. To do that
    each thread that is using LOG_INFO needs to adjust the pointer to it
  */
  LOG_INFO*  current_linfo;
  NET*       slave_net;			// network connection from slave -> m.
  /* Used by the sys_var class to store temporary values */
  union
  {
    my_bool   my_bool_value;
    long      long_value;
    ulong     ulong_value;
    ulonglong ulonglong_value;
  } sys_var_tmp;
  
  struct {
    /* 
      If true, mysql_bin_log::write(Log_event) call will not write events to 
      binlog, and maintain 2 below variables instead (use
      mysql_bin_log.start_union_events to turn this on)
    */
    bool do_union;
    /*
      If TRUE, at least one mysql_bin_log::write(Log_event) call has been
      made after last mysql_bin_log.start_union_events() call.
    */
    bool unioned_events;
    /*
      If TRUE, at least one mysql_bin_log::write(Log_event e), where 
      e.cache_stmt == TRUE call has been made after last 
      mysql_bin_log.start_union_events() call.
    */
    bool unioned_events_trans;
    
    /* 
      'queries' (actually SP statements) that run under inside this binlog
      union have thd->query_id >= first_query_id.
    */
    query_id_t first_query_id;
  } binlog_evt_union;

  /**
    Internal parser state.
    Note that since the parser is not re-entrant, we keep only one parser
    state here. This member is valid only when executing code during parsing.
  */
  Parser_state *m_parser_state;

  Locked_tables_list locked_tables_list;

#ifdef WITH_PARTITION_STORAGE_ENGINE
  partition_info *work_part_info;
#endif

#ifndef EMBEDDED_LIBRARY
  /**
    Array of active audit plugins which have been used by this THD.
    This list is later iterated to invoke release_thd() on those
    plugins.
  */
  DYNAMIC_ARRAY audit_class_plugins;
  /**
    Array of bits indicating which audit classes have already been
    added to the list of audit plugins which are currently in use.
  */
  unsigned long audit_class_mask[MYSQL_AUDIT_CLASS_MASK_SIZE];
#endif

#if defined(ENABLED_DEBUG_SYNC)
  /* Debug Sync facility. See debug_sync.cc. */
  struct st_debug_sync_control *debug_sync_control;
#endif /* defined(ENABLED_DEBUG_SYNC) */
  THD();
  ~THD();

  void init(void);
  /*
    Initialize memory roots necessary for query processing and (!)
    pre-allocate memory for it. We can't do that in THD constructor because
    there are use cases (acl_init, delayed inserts, watcher threads,
    killing mysqld) where it's vital to not allocate excessive and not used
    memory. Note, that we still don't return error from init_for_queries():
    if preallocation fails, we should notice that at the first call to
    alloc_root. 
  */
  void init_for_queries();
  void change_user(void);
  void cleanup(void);
  void cleanup_after_query();
  bool store_globals();
  bool restore_globals();
#ifdef SIGNAL_WITH_VIO_CLOSE
  inline void set_active_vio(Vio* vio)
  {
    mysql_mutex_lock(&LOCK_thd_data);
    active_vio = vio;
    mysql_mutex_unlock(&LOCK_thd_data);
  }
  inline void clear_active_vio()
  {
    mysql_mutex_lock(&LOCK_thd_data);
    active_vio = 0;
    mysql_mutex_unlock(&LOCK_thd_data);
  }
  void close_active_vio();
#endif
  void awake(THD::killed_state state_to_set);

  /** Disconnect the associated communication endpoint. */
  void disconnect();

#ifndef MYSQL_CLIENT
  enum enum_binlog_query_type {
    /* The query can be logged in row format or in statement format. */
    ROW_QUERY_TYPE,
    
    /* The query has to be logged in statement format. */
    STMT_QUERY_TYPE,
    
    QUERY_TYPE_COUNT
  };
  
  int binlog_query(enum_binlog_query_type qtype,
                   char const *query, ulong query_len, bool is_trans,
                   bool direct, bool suppress_use,
                   int errcode);
#endif

  /*
    For enter_cond() / exit_cond() to work the mutex must be got before
    enter_cond(); this mutex is then released by exit_cond().
    Usage must be: lock mutex; enter_cond(); your code; exit_cond().
  */
  inline const char* enter_cond(mysql_cond_t *cond, mysql_mutex_t* mutex,
                                const char* msg)
  {
    const char* old_msg = proc_info;
    mysql_mutex_assert_owner(mutex);
    mysys_var->current_mutex = mutex;
    mysys_var->current_cond = cond;
    proc_info = msg;
    return old_msg;
  }
  inline void exit_cond(const char* old_msg)
  {
    /*
      Putting the mutex unlock in thd->exit_cond() ensures that
      mysys_var->current_mutex is always unlocked _before_ mysys_var->mutex is
      locked (if that would not be the case, you'll get a deadlock if someone
      does a THD::awake() on you).
    */
    mysql_mutex_unlock(mysys_var->current_mutex);
    mysql_mutex_lock(&mysys_var->mutex);
    mysys_var->current_mutex = 0;
    mysys_var->current_cond = 0;
    proc_info = old_msg;
    mysql_mutex_unlock(&mysys_var->mutex);
    return;
  }
  inline time_t query_start() { query_start_used=1; return start_time; }
  inline void set_time()
  {
    if (user_time)
    {
      start_time= user_time;
      start_utime= utime_after_lock= my_micro_time();
    }
    else
      start_utime= utime_after_lock= my_micro_time_and_time(&start_time);
  }
  inline void	set_current_time()    { start_time= my_time(MY_WME); }
  inline void	set_time(time_t t)
  {
    start_time= user_time= t;
    start_utime= utime_after_lock= my_micro_time();
  }
  /*TODO: this will be obsolete when we have support for 64 bit my_time_t */
  inline bool	is_valid_time() 
  { 
    return (IS_TIME_T_VALID_FOR_TIMESTAMP(start_time));
  }
  void set_time_after_lock()  { utime_after_lock= my_micro_time(); }
  ulonglong current_utime()  { return my_micro_time(); }
  /**
   Update server status after execution of a top level statement.

   Currently only checks if a query was slow, and assigns
   the status accordingly.
   Evaluate the current time, and if it exceeds the long-query-time
   setting, mark the query as slow.
  */
  void update_server_status()
  {
    ulonglong end_utime_of_query= current_utime();
    if (end_utime_of_query > utime_after_lock + variables.long_query_time)
      server_status|= SERVER_QUERY_WAS_SLOW;
  }
  inline ulonglong found_rows(void)
  {
    return limit_found_rows;
  }
  /**
    Returns TRUE if session is in a multi-statement transaction mode.

    OPTION_NOT_AUTOCOMMIT: When autocommit is off, a multi-statement
    transaction is implicitly started on the first statement after a
    previous transaction has been ended.

    OPTION_BEGIN: Regardless of the autocommit status, a multi-statement
    transaction can be explicitly started with the statements "START
    TRANSACTION", "BEGIN [WORK]", "[COMMIT | ROLLBACK] AND CHAIN", etc.

    Note: this doesn't tell you whether a transaction is active.
    A session can be in multi-statement transaction mode, and yet
    have no active transaction, e.g., in case of:
    set @@autocommit=0;
    set @a= 3;                                     <-- these statements don't
    set transaction isolation level serializable;  <-- start an active
    flush tables;                                  <-- transaction

    I.e. for the above scenario this function returns TRUE, even
    though no active transaction has begun.
    @sa in_active_multi_stmt_transaction()
  */
  inline bool in_multi_stmt_transaction_mode()
  {
    return variables.option_bits & (OPTION_NOT_AUTOCOMMIT | OPTION_BEGIN);
  }
  /**
    TRUE if the session is in a multi-statement transaction mode
    (@sa in_multi_stmt_transaction_mode()) *and* there is an
    active transaction, i.e. there is an explicit start of a
    transaction with BEGIN statement, or implicit with a
    statement that uses a transactional engine.

    For example, these scenarios don't start an active transaction
    (even though the server is in multi-statement transaction mode):

    set @@autocommit=0;
    select * from nontrans_table;
    set @var=TRUE;
    flush tables;

    Note, that even for a statement that starts a multi-statement
    transaction (i.e. select * from trans_table), this
    flag won't be set until we open the statement's tables
    and the engines register themselves for the transaction
    (see trans_register_ha()),
    hence this method is reliable to use only after
    open_tables() has completed.

    Why do we need a flag?
    ----------------------
    We need to maintain a (at first glance redundant)
    session flag, rather than looking at thd->transaction.all.ha_list
    because of explicit start of a transaction with BEGIN. 

    I.e. in case of
    BEGIN;
    select * from nontrans_t1; <-- in_active_multi_stmt_transaction() is true
  */
  inline bool in_active_multi_stmt_transaction()
  {
    return server_status & SERVER_STATUS_IN_TRANS;
  }
  inline bool fill_derived_tables()
  {
    return !stmt_arena->is_stmt_prepare() && !lex->only_view_structure();
  }
  inline bool fill_information_schema_tables()
  {
    return !stmt_arena->is_stmt_prepare();
  }
  inline void* trans_alloc(unsigned int size)
  {
    return alloc_root(&transaction.mem_root,size);
  }

  LEX_STRING *make_lex_string(LEX_STRING *lex_str,
                              const char* str, uint length,
                              bool allocate_lex_string);

  bool convert_string(LEX_STRING *to, CHARSET_INFO *to_cs,
		      const char *from, uint from_length,
		      CHARSET_INFO *from_cs);

  bool convert_string(String *s, CHARSET_INFO *from_cs, CHARSET_INFO *to_cs);

  void add_changed_table(TABLE *table);
  void add_changed_table(const char *key, long key_length);
  CHANGED_TABLE_LIST * changed_table_dup(const char *key, long key_length);
  int send_explain_fields(select_result *result);

  /**
    Clear the current error, if any.
    We do not clear is_fatal_error or is_fatal_sub_stmt_error since we
    assume this is never called if the fatal error is set.
    @todo: To silence an error, one should use Internal_error_handler
    mechanism. In future this function will be removed.
  */
  inline void clear_error()
  {
    DBUG_ENTER("clear_error");
    if (stmt_da->is_error())
      stmt_da->reset_diagnostics_area();
    is_slave_error= 0;
    DBUG_VOID_RETURN;
  }
#ifndef EMBEDDED_LIBRARY
  inline bool vio_ok() const { return net.vio != 0; }
  /** Return FALSE if connection to client is broken. */
  bool is_connected()
  {
    /*
      All system threads (e.g., the slave IO thread) are connected but
      not using vio. So this function always returns true for all
      system threads.
    */
    return system_thread || (vio_ok() ? vio_is_connected(net.vio) : FALSE);
  }
#else
  inline bool vio_ok() const { return TRUE; }
  inline bool is_connected() { return TRUE; }
#endif
  /**
    Mark the current error as fatal. Warning: this does not
    set any error, it sets a property of the error, so must be
    followed or prefixed with my_error().
  */
  inline void fatal_error()
  {
    DBUG_ASSERT(stmt_da->is_error() || killed);
    is_fatal_error= 1;
    DBUG_PRINT("error",("Fatal error set"));
  }
  /**
    TRUE if there is an error in the error stack.

    Please use this method instead of direct access to
    net.report_error.

    If TRUE, the current (sub)-statement should be aborted.
    The main difference between this member and is_fatal_error
    is that a fatal error can not be handled by a stored
    procedure continue handler, whereas a normal error can.

    To raise this flag, use my_error().
  */
  inline bool is_error() const { return stmt_da->is_error(); }
  inline CHARSET_INFO *charset() { return variables.character_set_client; }
  void update_charset();

  inline Query_arena *activate_stmt_arena_if_needed(Query_arena *backup)
  {
    /*
      Use the persistent arena if we are in a prepared statement or a stored
      procedure statement and we have not already changed to use this arena.
    */
    if (!stmt_arena->is_conventional() && mem_root != stmt_arena->mem_root)
    {
      set_n_backup_active_arena(stmt_arena, backup);
      return stmt_arena;
    }
    return 0;
  }

  void change_item_tree(Item **place, Item *new_value)
  {
    /* TODO: check for OOM condition here */
    if (!stmt_arena->is_conventional())
      nocheck_register_item_tree_change(place, *place, mem_root);
    *place= new_value;
  }
  void nocheck_register_item_tree_change(Item **place, Item *old_value,
                                         MEM_ROOT *runtime_memroot);
  void rollback_item_tree_changes();

  /*
    Cleanup statement parse state (parse tree, lex) and execution
    state after execution of a non-prepared SQL statement.
  */
  void end_statement();
  inline int killed_errno() const
  {
    killed_state killed_val; /* to cache the volatile 'killed' */
    return (killed_val= killed) != KILL_BAD_DATA ? killed_val : 0;
  }
  inline void send_kill_message() const
  {
    int err= killed_errno();
    if (err)
    {
      if ((err == KILL_CONNECTION) && !shutdown_in_progress)
        err = KILL_QUERY;
      my_message(err, ER(err), MYF(0));
    }
  }
  /* return TRUE if we will abort query if we make a warning now */
  inline bool really_abort_on_warning()
  {
    return (abort_on_warning &&
            (!transaction.stmt.modified_non_trans_table ||
             (variables.sql_mode & MODE_STRICT_ALL_TABLES)));
  }
  void set_status_var_init();
  void reset_n_backup_open_tables_state(Open_tables_backup *backup);
  void restore_backup_open_tables_state(Open_tables_backup *backup);
  void reset_sub_statement_state(Sub_statement_state *backup, uint new_state);
  void restore_sub_statement_state(Sub_statement_state *backup);
  void set_n_backup_active_arena(Query_arena *set, Query_arena *backup);
  void restore_active_arena(Query_arena *set, Query_arena *backup);

  /*
    @todo Make these methods private or remove them completely.  Only
    decide_logging_format should call them. /Sven
  */
  inline void set_current_stmt_binlog_format_row_if_mixed()
  {
    DBUG_ENTER("set_current_stmt_binlog_format_row_if_mixed");
    /*
      This should only be called from decide_logging_format.

      @todo Once we have ensured this, uncomment the following
      statement, remove the big comment below that, and remove the
      in_sub_stmt==0 condition from the following 'if'.
    */
    /* DBUG_ASSERT(in_sub_stmt == 0); */
    /*
      If in a stored/function trigger, the caller should already have done the
      change. We test in_sub_stmt to prevent introducing bugs where people
      wouldn't ensure that, and would switch to row-based mode in the middle
      of executing a stored function/trigger (which is too late, see also
      reset_current_stmt_binlog_format_row()); this condition will make their
      tests fail and so force them to propagate the
      lex->binlog_row_based_if_mixed upwards to the caller.
    */
    if ((variables.binlog_format == BINLOG_FORMAT_MIXED) &&
        (in_sub_stmt == 0))
      set_current_stmt_binlog_format_row();

    DBUG_VOID_RETURN;
  }
  inline void set_current_stmt_binlog_format_row()
  {
    DBUG_ENTER("set_current_stmt_binlog_format_row");
    current_stmt_binlog_format= BINLOG_FORMAT_ROW;
    DBUG_VOID_RETURN;
  }
  inline void clear_current_stmt_binlog_format_row()
  {
    DBUG_ENTER("clear_current_stmt_binlog_format_row");
    current_stmt_binlog_format= BINLOG_FORMAT_STMT;
    DBUG_VOID_RETURN;
  }
  inline void reset_current_stmt_binlog_format_row()
  {
    DBUG_ENTER("reset_current_stmt_binlog_format_row");
    /*
      If there are temporary tables, don't reset back to
      statement-based. Indeed it could be that:
      CREATE TEMPORARY TABLE t SELECT UUID(); # row-based
      # and row-based does not store updates to temp tables
      # in the binlog.
      INSERT INTO u SELECT * FROM t; # stmt-based
      and then the INSERT will fail as data inserted into t was not logged.
      So we continue with row-based until the temp table is dropped.
      If we are in a stored function or trigger, we mustn't reset in the
      middle of its execution (as the binary logging way of a stored function
      or trigger is decided when it starts executing, depending for example on
      the caller (for a stored function: if caller is SELECT or
      INSERT/UPDATE/DELETE...).
    */
    DBUG_PRINT("debug",
               ("temporary_tables: %s, in_sub_stmt: %s, system_thread: %s",
                YESNO(temporary_tables), YESNO(in_sub_stmt),
                show_system_thread(system_thread)));
    if (in_sub_stmt == 0)
    {
      if (variables.binlog_format == BINLOG_FORMAT_ROW)
        set_current_stmt_binlog_format_row();
      else if (temporary_tables == NULL)
        clear_current_stmt_binlog_format_row();
    }
    DBUG_VOID_RETURN;
  }

  /**
    Set the current database; use deep copy of C-string.

    @param new_db     a pointer to the new database name.
    @param new_db_len length of the new database name.

    Initialize the current database from a NULL-terminated string with
    length. If we run out of memory, we free the current database and
    return TRUE.  This way the user will notice the error as there will be
    no current database selected (in addition to the error message set by
    malloc).

    @note This operation just sets {db, db_length}. Switching the current
    database usually involves other actions, like switching other database
    attributes including security context. In the future, this operation
    will be made private and more convenient interface will be provided.

    @return Operation status
      @retval FALSE Success
      @retval TRUE  Out-of-memory error
  */
  bool set_db(const char *new_db, size_t new_db_len)
  {
    /*
      Acquiring mutex LOCK_thd_data as we either free the memory allocated
      for the database and reallocating the memory for the new db or memcpy
      the new_db to the db.
    */
    mysql_mutex_lock(&LOCK_thd_data);
    /* Do not reallocate memory if current chunk is big enough. */
    if (db && new_db && db_length >= new_db_len)
      memcpy(db, new_db, new_db_len+1);
    else
    {
      my_free(db);
      if (new_db)
        db= my_strndup(new_db, new_db_len, MYF(MY_WME | ME_FATALERROR));
      else
        db= NULL;
    }
    db_length= db ? new_db_len : 0;
    mysql_mutex_unlock(&LOCK_thd_data);
    return new_db && !db;
  }

  /**
    Set the current database; use shallow copy of C-string.

    @param new_db     a pointer to the new database name.
    @param new_db_len length of the new database name.

    @note This operation just sets {db, db_length}. Switching the current
    database usually involves other actions, like switching other database
    attributes including security context. In the future, this operation
    will be made private and more convenient interface will be provided.
  */
  void reset_db(char *new_db, size_t new_db_len)
  {
    db= new_db;
    db_length= new_db_len;
  }
  /*
    Copy the current database to the argument. Use the current arena to
    allocate memory for a deep copy: current database may be freed after
    a statement is parsed but before it's executed.
  */
  bool copy_db_to(char **p_db, size_t *p_db_length)
  {
    if (db == NULL)
    {
      my_message(ER_NO_DB_ERROR, ER(ER_NO_DB_ERROR), MYF(0));
      return TRUE;
    }
    *p_db= strmake(db, db_length);
    *p_db_length= db_length;
    return FALSE;
  }
  thd_scheduler scheduler;

public:
  inline Internal_error_handler *get_internal_handler()
  { return m_internal_handler; }

  /**
    Add an internal error handler to the thread execution context.
    @param handler the exception handler to add
  */
  void push_internal_handler(Internal_error_handler *handler);

  /**
    Handle a sql condition.
    @param sql_errno the condition error number
    @param sqlstate the condition sqlstate
    @param level the condition level
    @param msg the condition message text
    @param[out] cond_hdl the sql condition raised, if any
    @return true if the condition is handled
  */
  virtual bool handle_condition(uint sql_errno,
                                const char* sqlstate,
                                MYSQL_ERROR::enum_warning_level level,
                                const char* msg,
                                MYSQL_ERROR ** cond_hdl);

  /**
    Remove the error handler last pushed.
  */
  Internal_error_handler *pop_internal_handler();

  /**
    Raise an exception condition.
    @param code the MYSQL_ERRNO error code of the error
  */
  void raise_error(uint code);

  /**
    Raise an exception condition, with a formatted message.
    @param code the MYSQL_ERRNO error code of the error
  */
  void raise_error_printf(uint code, ...);

  /**
    Raise a completion condition (warning).
    @param code the MYSQL_ERRNO error code of the warning
  */
  void raise_warning(uint code);

  /**
    Raise a completion condition (warning), with a formatted message.
    @param code the MYSQL_ERRNO error code of the warning
  */
  void raise_warning_printf(uint code, ...);

  /**
    Raise a completion condition (note), with a fixed message.
    @param code the MYSQL_ERRNO error code of the note
  */
  void raise_note(uint code);

  /**
    Raise an completion condition (note), with a formatted message.
    @param code the MYSQL_ERRNO error code of the note
  */
  void raise_note_printf(uint code, ...);

private:
  /*
    Only the implementation of the SIGNAL and RESIGNAL statements
    is permitted to raise SQL conditions in a generic way,
    or to raise them by bypassing handlers (RESIGNAL).
    To raise a SQL condition, the code should use the public
    raise_error() or raise_warning() methods provided by class THD.
  */
  friend class Signal_common;
  friend class Signal_statement;
  friend class Resignal_statement;
  friend void push_warning(THD*, MYSQL_ERROR::enum_warning_level, uint, const char*);
  friend void my_message_sql(uint, const char *, myf);

  /**
    Raise a generic SQL condition.
    @param sql_errno the condition error number
    @param sqlstate the condition SQLSTATE
    @param level the condition level
    @param msg the condition message text
    @return The condition raised, or NULL
  */
  MYSQL_ERROR*
  raise_condition(uint sql_errno,
                  const char* sqlstate,
                  MYSQL_ERROR::enum_warning_level level,
                  const char* msg);

public:
  /** Overloaded to guard query/query_length fields */
  virtual void set_statement(Statement *stmt);

  /**
    Assign a new value to thd->query and thd->query_id and mysys_var.
    Protected with LOCK_thd_data mutex.
  */
  void set_query(char *query_arg, uint32 query_length_arg,
                 CHARSET_INFO *cs_arg)
  {
    set_query(CSET_STRING(query_arg, query_length_arg, cs_arg));
  }
  void set_query(char *query_arg, uint32 query_length_arg) /*Mutex protected*/
  {
    set_query(CSET_STRING(query_arg, query_length_arg, charset()));
  }
  void set_query(const CSET_STRING &str); /* Mutex protected */
  void reset_query()               /* Mutex protected */
  { set_query(CSET_STRING()); }
  void set_query_and_id(char *query_arg, uint32 query_length_arg,
                        CHARSET_INFO *cs, query_id_t new_query_id);
  void set_query_id(query_id_t new_query_id);
  void set_open_tables(TABLE *open_tables_arg)
  {
    mysql_mutex_lock(&LOCK_thd_data);
    open_tables= open_tables_arg;
    mysql_mutex_unlock(&LOCK_thd_data);
  }
  void set_mysys_var(struct st_my_thread_var *new_mysys_var);
  void enter_locked_tables_mode(enum_locked_tables_mode mode_arg)
  {
    DBUG_ASSERT(locked_tables_mode == LTM_NONE);

    if (mode_arg == LTM_LOCK_TABLES)
    {
      /*
        When entering LOCK TABLES mode we should set explicit duration
        for all metadata locks acquired so far in order to avoid releasing
        them till UNLOCK TABLES statement.
        We don't do this when entering prelocked mode since sub-statements
        don't release metadata locks and restoring status-quo after leaving
        prelocking mode gets complicated.
      */
      mdl_context.set_explicit_duration_for_all_locks();
    }

    locked_tables_mode= mode_arg;
  }
  void leave_locked_tables_mode();
  int decide_logging_format(TABLE_LIST *tables);
  void binlog_invoker() { m_binlog_invoker= TRUE; }
  bool need_binlog_invoker() { return m_binlog_invoker; }
  void get_definer(LEX_USER *definer);
  void set_invoker(const LEX_STRING *user, const LEX_STRING *host)
  {
    invoker_user= *user;
    invoker_host= *host;
  }
  LEX_STRING get_invoker_user() { return invoker_user; }
  LEX_STRING get_invoker_host() { return invoker_host; }
  bool has_invoker() { return invoker_user.length > 0; }
  void mark_transaction_to_rollback(bool all);
private:

  /** The current internal error handler for this thread, or NULL. */
  Internal_error_handler *m_internal_handler;

  /**
    The lex to hold the parsed tree of conventional (non-prepared) queries.
    Whereas for prepared and stored procedure statements we use an own lex
    instance for each new query, for conventional statements we reuse
    the same lex. (@see mysql_parse for details).
  */
  LEX main_lex;
  /**
    This memory root is used for two purposes:
    - for conventional queries, to allocate structures stored in main_lex
    during parsing, and allocate runtime data (execution plan, etc.)
    during execution.
    - for prepared queries, only to allocate runtime data. The parsed
    tree itself is reused between executions and thus is stored elsewhere.
  */
  MEM_ROOT main_mem_root;
  Warning_info main_warning_info;
  Diagnostics_area main_da;

  /**
    It will be set TURE if CURRENT_USER() is called in account management
    statements or default definer is set in CREATE/ALTER SP, SF, Event,
    TRIGGER or VIEW statements.

    Current user will be binlogged into Query_log_event if current_user_used
    is TRUE; It will be stored into invoker_host and invoker_user by SQL thread.
   */
  bool m_binlog_invoker;

  /**
    It points to the invoker in the Query_log_event.
    SQL thread use it as the default definer in CREATE/ALTER SP, SF, Event,
    TRIGGER or VIEW statements or current user in account management
    statements if it is not NULL.
   */
  LEX_STRING invoker_user;
  LEX_STRING invoker_host;
};


/** A short cut for thd->stmt_da->set_ok_status(). */

inline void
my_ok(THD *thd, ulonglong affected_rows= 0, ulonglong id= 0,
        const char *message= NULL)
{
  thd->set_row_count_func(affected_rows);
  thd->stmt_da->set_ok_status(thd, affected_rows, id, message);
}


/** A short cut for thd->stmt_da->set_eof_status(). */

inline void
my_eof(THD *thd)
{
  thd->set_row_count_func(-1);
  thd->stmt_da->set_eof_status(thd);
}

#define tmp_disable_binlog(A)       \
  {ulonglong tmp_disable_binlog__save_options= (A)->variables.option_bits; \
  (A)->variables.option_bits&= ~OPTION_BIN_LOG
<<<<<<< HEAD

#define reenable_binlog(A)   (A)->variables.option_bits= tmp_disable_binlog__save_options;}

=======

#define reenable_binlog(A)   (A)->variables.option_bits= tmp_disable_binlog__save_options;}
>>>>>>> 31c803e8

LEX_STRING *
make_lex_string_root(MEM_ROOT *mem_root,
                     LEX_STRING *lex_str, const char* str, uint length,
                     bool allocate_lex_string);

LEX_STRING *
make_lex_string_root(MEM_ROOT *mem_root,
                     LEX_STRING *lex_str, const char* str, uint length,
                     bool allocate_lex_string);

/*
  Used to hold information about file and file structure in exchange
  via non-DB file (...INTO OUTFILE..., ...LOAD DATA...)
  XXX: We never call destructor for objects of this class.
*/

class sql_exchange :public Sql_alloc
{
public:
  enum enum_filetype filetype; /* load XML, Added by Arnold & Erik */
  char *file_name;
  String *field_term,*enclosed,*line_term,*line_start,*escaped;
  bool opt_enclosed;
  bool dumpfile;
  ulong skip_lines;
  CHARSET_INFO *cs;
  sql_exchange(char *name, bool dumpfile_flag,
               enum_filetype filetype_arg= FILETYPE_CSV);
  bool escaped_given(void);
};

/*
  This is used to get result from a select
*/

class JOIN;

class select_result :public Sql_alloc {
protected:
  THD *thd;
  SELECT_LEX_UNIT *unit;
public:
  select_result();
  virtual ~select_result() {};
  virtual int prepare(List<Item> &list, SELECT_LEX_UNIT *u)
  {
    unit= u;
    return 0;
  }
  virtual int prepare2(void) { return 0; }
  /*
    Because of peculiarities of prepared statements protocol
    we need to know number of columns in the result set (if
    there is a result set) apart from sending columns metadata.
  */
  virtual uint field_count(List<Item> &fields) const
  { return fields.elements; }
  virtual bool send_result_set_metadata(List<Item> &list, uint flags)=0;
  virtual bool send_data(List<Item> &items)=0;
  virtual bool initialize_tables (JOIN *join=0) { return 0; }
  virtual void send_error(uint errcode,const char *err);
  virtual bool send_eof()=0;
  /**
    Check if this query returns a result set and therefore is allowed in
    cursors and set an error message if it is not the case.

    @retval FALSE     success
    @retval TRUE      error, an error message is set
  */
  virtual bool check_simple_select() const;
  virtual void abort_result_set() {}
  /*
    Cleanup instance of this class for next execution of a prepared
    statement/stored procedure.
  */
  virtual void cleanup();
  void set_thd(THD *thd_arg) { thd= thd_arg; }
#ifdef EMBEDDED_LIBRARY
  virtual void begin_dataset() {}
#else
  void begin_dataset() {}
#endif
};


/*
  Base class for select_result descendands which intercept and
  transform result set rows. As the rows are not sent to the client,
  sending of result set metadata should be suppressed as well.
*/

class select_result_interceptor: public select_result
{
public:
  select_result_interceptor() {}              /* Remove gcc warning */
  uint field_count(List<Item> &fields) const { return 0; }
  bool send_result_set_metadata(List<Item> &fields, uint flag) { return FALSE; }
};


class select_send :public select_result {
  /**
    True if we have sent result set metadata to the client.
    In this case the client always expects us to end the result
    set with an eof or error packet
  */
  bool is_result_set_started;
public:
  select_send() :is_result_set_started(FALSE) {}
  bool send_result_set_metadata(List<Item> &list, uint flags);
  bool send_data(List<Item> &items);
  bool send_eof();
  virtual bool check_simple_select() const { return FALSE; }
  void abort_result_set();
  virtual void cleanup();
};


class select_to_file :public select_result_interceptor {
protected:
  sql_exchange *exchange;
  File file;
  IO_CACHE cache;
  ha_rows row_count;
  char path[FN_REFLEN];

public:
  select_to_file(sql_exchange *ex) :exchange(ex), file(-1),row_count(0L)
  { path[0]=0; }
  ~select_to_file();
  void send_error(uint errcode,const char *err);
  bool send_eof();
  void cleanup();
};


#define ESCAPE_CHARS "ntrb0ZN" // keep synchronous with READ_INFO::unescape


/*
 List of all possible characters of a numeric value text representation.
*/
#define NUMERIC_CHARS ".0123456789e+-"


class select_export :public select_to_file {
  uint field_term_length;
  int field_sep_char,escape_char,line_sep_char;
  int field_term_char; // first char of FIELDS TERMINATED BY or MAX_INT
  /*
    The is_ambiguous_field_sep field is true if a value of the field_sep_char
    field is one of the 'n', 't', 'r' etc characters
    (see the READ_INFO::unescape method and the ESCAPE_CHARS constant value).
  */
  bool is_ambiguous_field_sep;
  /*
     The is_ambiguous_field_term is true if field_sep_char contains the first
     char of the FIELDS TERMINATED BY (ENCLOSED BY is empty), and items can
     contain this character.
  */
  bool is_ambiguous_field_term;
  /*
    The is_unsafe_field_sep field is true if a value of the field_sep_char
    field is one of the '0'..'9', '+', '-', '.' and 'e' characters
    (see the NUMERIC_CHARS constant value).
  */
  bool is_unsafe_field_sep;
  bool fixed_row_size;
  CHARSET_INFO *write_cs; // output charset
public:
  select_export(sql_exchange *ex) :select_to_file(ex) {}
  ~select_export();
  int prepare(List<Item> &list, SELECT_LEX_UNIT *u);
  bool send_data(List<Item> &items);
};


class select_dump :public select_to_file {
public:
  select_dump(sql_exchange *ex) :select_to_file(ex) {}
  int prepare(List<Item> &list, SELECT_LEX_UNIT *u);
  bool send_data(List<Item> &items);
};


class select_insert :public select_result_interceptor {
 public:
  TABLE_LIST *table_list;
  TABLE *table;
  List<Item> *fields;
  ulonglong autoinc_value_of_last_inserted_row; // autogenerated or not
  COPY_INFO info;
  bool insert_into_view;
  select_insert(TABLE_LIST *table_list_par,
		TABLE *table_par, List<Item> *fields_par,
		List<Item> *update_fields, List<Item> *update_values,
		enum_duplicates duplic, bool ignore);
  ~select_insert();
  int prepare(List<Item> &list, SELECT_LEX_UNIT *u);
  virtual int prepare2(void);
  bool send_data(List<Item> &items);
  virtual void store_values(List<Item> &values);
  virtual bool can_rollback_data() { return 0; }
  void send_error(uint errcode,const char *err);
  bool send_eof();
  virtual void abort_result_set();
  /* not implemented: select_insert is never re-used in prepared statements */
  void cleanup();
};


class select_create: public select_insert {
  ORDER *group;
  TABLE_LIST *create_table;
  HA_CREATE_INFO *create_info;
  TABLE_LIST *select_tables;
  Alter_info *alter_info;
  Field **field;
  /* lock data for tmp table */
  MYSQL_LOCK *m_lock;
  /* m_lock or thd->extra_lock */
  MYSQL_LOCK **m_plock;
public:
  select_create (TABLE_LIST *table_arg,
		 HA_CREATE_INFO *create_info_par,
                 Alter_info *alter_info_arg,
		 List<Item> &select_fields,enum_duplicates duplic, bool ignore,
                 TABLE_LIST *select_tables_arg)
    :select_insert (NULL, NULL, &select_fields, 0, 0, duplic, ignore),
    create_table(table_arg),
    create_info(create_info_par),
    select_tables(select_tables_arg),
    alter_info(alter_info_arg),
    m_plock(NULL)
    {}
  int prepare(List<Item> &list, SELECT_LEX_UNIT *u);

  int binlog_show_create_table(TABLE **tables, uint count);
  void store_values(List<Item> &values);
  void send_error(uint errcode,const char *err);
  bool send_eof();
  virtual void abort_result_set();
  virtual bool can_rollback_data() { return 1; }

  // Needed for access from local class MY_HOOKS in prepare(), since thd is proteted.
  const THD *get_thd(void) { return thd; }
  const HA_CREATE_INFO *get_create_info() { return create_info; };
  int prepare2(void) { return 0; }
};

#include <myisam.h>

/* 
  Param to create temporary tables when doing SELECT:s 
  NOTE
    This structure is copied using memcpy as a part of JOIN.
*/

class TMP_TABLE_PARAM :public Sql_alloc
{
private:
  /* Prevent use of these (not safe because of lists and copy_field) */
  TMP_TABLE_PARAM(const TMP_TABLE_PARAM &);
  void operator=(TMP_TABLE_PARAM &);

public:
  List<Item> copy_funcs;
  List<Item> save_copy_funcs;
  Copy_field *copy_field, *copy_field_end;
  Copy_field *save_copy_field, *save_copy_field_end;
  uchar	    *group_buff;
  Item	    **items_to_copy;			/* Fields in tmp table */
  MI_COLUMNDEF *recinfo,*start_recinfo;
  KEY *keyinfo;
  ha_rows end_write_records;
  /**
    Number of normal fields in the query, including those referred to
    from aggregate functions. Hence, "SELECT `field1`,
    SUM(`field2`) from t1" sets this counter to 2.

    @see count_field_types
  */
  uint	field_count; 
  /**
    Number of fields in the query that have functions. Includes both
    aggregate functions (e.g., SUM) and non-aggregates (e.g., RAND).
    Also counts functions referred to from aggregate functions, i.e.,
    "SELECT SUM(RAND())" sets this counter to 2.

    @see count_field_types
  */
  uint  func_count;  
  /**
    Number of fields in the query that have aggregate functions. Note
    that the optimizer may choose to optimize away these fields by
    replacing them with constants, in which case sum_func_count will
    need to be updated.

    @see opt_sum_query, count_field_types
  */
  uint  sum_func_count;   
  uint  hidden_field_count;
  uint	group_parts,group_length,group_null_parts;
  uint	quick_group;
  bool  using_indirect_summary_function;
  /* If >0 convert all blob fields to varchar(convert_blob_length) */
  uint  convert_blob_length; 
  CHARSET_INFO *table_charset; 
  bool schema_table;
  /*
    True if GROUP BY and its aggregate functions are already computed
    by a table access method (e.g. by loose index scan). In this case
    query execution should not perform aggregation and should treat
    aggregate functions as normal functions.
  */
  bool precomputed_group_by;
  bool force_copy_fields;

  TMP_TABLE_PARAM()
    :copy_field(0), group_parts(0),
     group_length(0), group_null_parts(0), convert_blob_length(0),
     schema_table(0), precomputed_group_by(0), force_copy_fields(0)
  {}
  ~TMP_TABLE_PARAM()
  {
    cleanup();
  }
  void init(void);
  inline void cleanup(void)
  {
    if (copy_field)				/* Fix for Intel compiler */
    {
      delete [] copy_field;
      save_copy_field= copy_field= 0;
    }
  }
};

class select_union :public select_result_interceptor
{
  TMP_TABLE_PARAM tmp_table_param;
public:
  TABLE *table;

  select_union() :table(0) {}
  int prepare(List<Item> &list, SELECT_LEX_UNIT *u);
  bool send_data(List<Item> &items);
  bool send_eof();
  bool flush();

  bool create_result_table(THD *thd, List<Item> *column_types,
                           bool is_distinct, ulonglong options,
                           const char *alias);
};

/* Base subselect interface class */
class select_subselect :public select_result_interceptor
{
protected:
  Item_subselect *item;
public:
  select_subselect(Item_subselect *item);
  bool send_data(List<Item> &items)=0;
  bool send_eof() { return 0; };
};

/* Single value subselect interface class */
class select_singlerow_subselect :public select_subselect
{
public:
  select_singlerow_subselect(Item_subselect *item_arg)
    :select_subselect(item_arg)
  {}
  bool send_data(List<Item> &items);
};

/* used in independent ALL/ANY optimisation */
class select_max_min_finder_subselect :public select_subselect
{
  Item_cache *cache;
  bool (select_max_min_finder_subselect::*op)();
  bool fmax;
public:
  select_max_min_finder_subselect(Item_subselect *item_arg, bool mx)
    :select_subselect(item_arg), cache(0), fmax(mx)
  {}
  void cleanup();
  bool send_data(List<Item> &items);
#ifndef MCP_BUG56690
private:
#endif
  bool cmp_real();
  bool cmp_int();
  bool cmp_decimal();
  bool cmp_str();
};

/* EXISTS subselect interface class */
class select_exists_subselect :public select_subselect
{
public:
  select_exists_subselect(Item_subselect *item_arg)
    :select_subselect(item_arg){}
  bool send_data(List<Item> &items);
};

/* Structs used when sorting */

typedef struct st_sort_field {
  Field *field;				/* Field to sort */
  Item	*item;				/* Item if not sorting fields */
  uint	 length;			/* Length of sort field */
  uint   suffix_length;                 /* Length suffix (0-4) */
  Item_result result_type;		/* Type of item */
  bool reverse;				/* if descending sort */
  bool need_strxnfrm;			/* If we have to use strxnfrm() */
} SORT_FIELD;


typedef struct st_sort_buffer {
  uint index;					/* 0 or 1 */
  uint sort_orders;
  uint change_pos;				/* If sort-fields changed */
  char **buff;
  SORT_FIELD *sortorder;
} SORT_BUFFER;

/* Structure for db & table in sql_yacc */

class Table_ident :public Sql_alloc
{
public:
  LEX_STRING db;
  LEX_STRING table;
  SELECT_LEX_UNIT *sel;
  inline Table_ident(THD *thd, LEX_STRING db_arg, LEX_STRING table_arg,
		     bool force)
    :table(table_arg), sel((SELECT_LEX_UNIT *)0)
  {
    if (!force && (thd->client_capabilities & CLIENT_NO_SCHEMA))
      db.str=0;
    else
      db= db_arg;
  }
  inline Table_ident(LEX_STRING table_arg) 
    :table(table_arg), sel((SELECT_LEX_UNIT *)0)
  {
    db.str=0;
  }
  /*
    This constructor is used only for the case when we create a derived
    table. A derived table has no name and doesn't belong to any database.
    Later, if there was an alias specified for the table, it will be set
    by add_table_to_list.
  */
  inline Table_ident(SELECT_LEX_UNIT *s) : sel(s)
  {
    /* We must have a table name here as this is used with add_table_to_list */
    db.str= empty_c_string;                    /* a subject to casedn_str */
    db.length= 0;
    table.str= internal_table_name;
    table.length=1;
  }
  bool is_derived_table() const { return test(sel); }
  inline void change_db(char *db_name)
  {
    db.str= db_name; db.length= (uint) strlen(db_name);
  }
};

// this is needed for user_vars hash
class user_var_entry
{
 public:
  user_var_entry() {}                         /* Remove gcc warning */
  LEX_STRING name;
  char *value;
  ulong length;
  query_id_t update_query_id, used_query_id;
  Item_result type;
  bool unsigned_flag;

  double val_real(my_bool *null_value);
  longlong val_int(my_bool *null_value) const;
  String *val_str(my_bool *null_value, String *str, uint decimals);
  my_decimal *val_decimal(my_bool *null_value, my_decimal *result);
  DTCollation collation;
};

/*
   Unique -- class for unique (removing of duplicates). 
   Puts all values to the TREE. If the tree becomes too big,
   it's dumped to the file. User can request sorted values, or
   just iterate through them. In the last case tree merging is performed in
   memory simultaneously with iteration, so it should be ~2-3x faster.
 */

class Unique :public Sql_alloc
{
  DYNAMIC_ARRAY file_ptrs;
  ulong max_elements;
  ulonglong max_in_memory_size;
  IO_CACHE file;
  TREE tree;
  uchar *record_pointers;
  bool flush();
  uint size;

public:
  ulong elements;
  Unique(qsort_cmp2 comp_func, void *comp_func_fixed_arg,
	 uint size_arg, ulonglong max_in_memory_size_arg);
  ~Unique();
  ulong elements_in_tree() { return tree.elements_in_tree; }
  inline bool unique_add(void *ptr)
  {
    DBUG_ENTER("unique_add");
    DBUG_PRINT("info", ("tree %u - %lu", tree.elements_in_tree, max_elements));
    if (tree.elements_in_tree > max_elements && flush())
      DBUG_RETURN(1);
    DBUG_RETURN(!tree_insert(&tree, ptr, 0, tree.custom_arg));
  }

  bool get(TABLE *table);
  static double get_use_cost(uint *buffer, uint nkeys, uint key_size, 
                             ulonglong max_in_memory_size);

  // Returns the number of bytes needed in imerge_cost_buf.
  inline static int get_cost_calc_buff_size(ulong nkeys, uint key_size, 
                                            ulonglong max_in_memory_size)
  {
    register ulonglong max_elems_in_tree=
      (max_in_memory_size / ALIGN_SIZE(sizeof(TREE_ELEMENT)+key_size));
    return (int) (sizeof(uint)*(1 + nkeys/max_elems_in_tree));
  }

  void reset();
  bool walk(tree_walk_action action, void *walk_action_arg);

  uint get_size() const { return size; }
  ulonglong get_max_in_memory_size() const { return max_in_memory_size; }

  friend int unique_write_to_file(uchar* key, element_count count, Unique *unique);
  friend int unique_write_to_ptrs(uchar* key, element_count count, Unique *unique);
};


class multi_delete :public select_result_interceptor
{
  TABLE_LIST *delete_tables, *table_being_deleted;
  Unique **tempfiles;
  ha_rows deleted, found;
  uint num_of_tables;
  int error;
  bool do_delete;
  /* True if at least one table we delete from is transactional */
  bool transactional_tables;
  /* True if at least one table we delete from is not transactional */
  bool normal_tables;
  bool delete_while_scanning;
  /*
     error handling (rollback and binlogging) can happen in send_eof()
     so that afterward send_error() needs to find out that.
  */
  bool error_handled;

public:
  multi_delete(TABLE_LIST *dt, uint num_of_tables);
  ~multi_delete();
  int prepare(List<Item> &list, SELECT_LEX_UNIT *u);
  bool send_data(List<Item> &items);
  bool initialize_tables (JOIN *join);
  void send_error(uint errcode,const char *err);
  int do_deletes();
  int do_table_deletes(TABLE *table, bool ignore);
  bool send_eof();
  inline ha_rows num_deleted()
  {
    return deleted;
  }
  virtual void abort_result_set();
};


class multi_update :public select_result_interceptor
{
  TABLE_LIST *all_tables; /* query/update command tables */
  TABLE_LIST *leaves;     /* list of leves of join table tree */
  TABLE_LIST *update_tables, *table_being_updated;
  TABLE **tmp_tables, *main_table, *table_to_update;
  TMP_TABLE_PARAM *tmp_table_param;
  ha_rows updated, found;
  List <Item> *fields, *values;
  List <Item> **fields_for_table, **values_for_table;
  uint table_count;
  /*
   List of tables referenced in the CHECK OPTION condition of
   the updated view excluding the updated table. 
  */
  List <TABLE> unupdated_check_opt_tables;
  Copy_field *copy_field;
  enum enum_duplicates handle_duplicates;
  bool do_update, trans_safe;
  /* True if the update operation has made a change in a transactional table */
  bool transactional_tables;
  bool ignore;
  /* 
     error handling (rollback and binlogging) can happen in send_eof()
     so that afterward send_error() needs to find out that.
  */
  bool error_handled;

public:
  multi_update(TABLE_LIST *ut, TABLE_LIST *leaves_list,
	       List<Item> *fields, List<Item> *values,
	       enum_duplicates handle_duplicates, bool ignore);
  ~multi_update();
  int prepare(List<Item> &list, SELECT_LEX_UNIT *u);
  bool send_data(List<Item> &items);
  bool initialize_tables (JOIN *join);
  void send_error(uint errcode,const char *err);
  int  do_updates();
  bool send_eof();
  inline ha_rows num_found()
  {
    return found;
  }
  inline ha_rows num_updated()
  {
    return updated;
  }
  virtual void abort_result_set();
};

class my_var : public Sql_alloc  {
public:
  LEX_STRING s;
#ifndef DBUG_OFF
  /*
    Routine to which this Item_splocal belongs. Used for checking if correct
    runtime context is used for variable handling.
  */
  sp_head *sp;
#endif
  bool local;
  uint offset;
  enum_field_types type;
  my_var (LEX_STRING& j, bool i, uint o, enum_field_types t)
    :s(j), local(i), offset(o), type(t)
  {}
  ~my_var() {}
};

class select_dumpvar :public select_result_interceptor {
  ha_rows row_count;
public:
  List<my_var> var_list;
  select_dumpvar()  { var_list.empty(); row_count= 0;}
  ~select_dumpvar() {}
  int prepare(List<Item> &list, SELECT_LEX_UNIT *u);
  bool send_data(List<Item> &items);
  bool send_eof();
  virtual bool check_simple_select() const;
  void cleanup();
};

/* Bits in sql_command_flags */

#define CF_CHANGES_DATA           (1U << 0)
/* The 2nd bit is unused -- it used to be CF_HAS_ROW_COUNT. */
#define CF_STATUS_COMMAND         (1U << 2)
#define CF_SHOW_TABLE_COMMAND     (1U << 3)
#define CF_WRITE_LOGS_COMMAND     (1U << 4)
/**
  Must be set for SQL statements that may contain
  Item expressions and/or use joins and tables.
  Indicates that the parse tree of such statement may
  contain rule-based optimizations that depend on metadata
  (i.e. number of columns in a table), and consequently
  that the statement must be re-prepared whenever
  referenced metadata changes. Must not be set for
  statements that themselves change metadata, e.g. RENAME,
  ALTER and other DDL, since otherwise will trigger constant
  reprepare. Consequently, complex item expressions and
  joins are currently prohibited in these statements.
*/
#define CF_REEXECUTION_FRAGILE    (1U << 5)
/**
  Implicitly commit before the SQL statement is executed.

  Statements marked with this flag will cause any active
  transaction to end (commit) before proceeding with the
  command execution.

  This flag should be set for statements that probably can't
  be rolled back or that do not expect any previously metadata
  locked tables.
*/
#define CF_IMPLICT_COMMIT_BEGIN   (1U << 6)
/**
  Implicitly commit after the SQL statement.

  Statements marked with this flag are automatically committed
  at the end of the statement.

  This flag should be set for statements that will implicitly
  open and take metadata locks on system tables that should not
  be carried for the whole duration of a active transaction.
*/
#define CF_IMPLICIT_COMMIT_END    (1U << 7)
/**
  CF_IMPLICT_COMMIT_BEGIN and CF_IMPLICIT_COMMIT_END are used
  to ensure that the active transaction is implicitly committed
  before and after every DDL statement and any statement that
  modifies our currently non-transactional system tables.
*/
#define CF_AUTO_COMMIT_TRANS  (CF_IMPLICT_COMMIT_BEGIN | CF_IMPLICIT_COMMIT_END)

/**
  Diagnostic statement.
  Diagnostic statements:
  - SHOW WARNING
  - SHOW ERROR
  - GET DIAGNOSTICS (WL#2111)
  do not modify the diagnostics area during execution.
*/
#define CF_DIAGNOSTIC_STMT        (1U << 8)

/**
  Identifies statements that may generate row events
  and that may end up in the binary log.
*/
#define CF_CAN_GENERATE_ROW_EVENTS (1U << 9)

/* Bits in server_command_flags */

/**
  Skip the increase of the global query id counter. Commonly set for
  commands that are stateless (won't cause any change on the server
  internal states). This is made obsolete as query id is incremented for
  ping and statistics commands as well because of race condition 
  (Bug#58785).
*/
#define CF_SKIP_QUERY_ID        (1U << 0)

/**
  Skip the increase of the number of statements that clients have
  sent to the server. Commonly used for commands that will cause
  a statement to be executed but the statement might have not been
  sent by the user (ie: stored procedure).
*/
#define CF_SKIP_QUESTIONS       (1U << 1)

void add_to_status(STATUS_VAR *to_var, STATUS_VAR *from_var);

void add_diff_to_status(STATUS_VAR *to_var, STATUS_VAR *from_var,
                        STATUS_VAR *dec_var);

/* Inline functions */

inline bool add_item_to_list(THD *thd, Item *item)
{
  return thd->lex->current_select->add_item_to_list(thd, item);
}

inline bool add_value_to_list(THD *thd, Item *value)
{
  return thd->lex->value_list.push_back(value);
}

inline bool add_order_to_list(THD *thd, Item *item, bool asc)
{
  return thd->lex->current_select->add_order_to_list(thd, item, asc);
}

inline bool add_gorder_to_list(THD *thd, Item *item, bool asc)
{
  return thd->lex->current_select->add_gorder_to_list(thd, item, asc);
}

inline bool add_group_to_list(THD *thd, Item *item, bool asc)
{
  return thd->lex->current_select->add_group_to_list(thd, item, asc);
}

#endif /* MYSQL_SERVER */

/**
  The meat of thd_proc_info(THD*, char*), a macro that packs the last
  three calling-info parameters.
*/
extern "C"
const char *set_thd_proc_info(void *thd_arg, const char *info,
                              const char *calling_func,
                              const char *calling_file,
                              const unsigned int calling_line);

#define thd_proc_info(thd, msg) \
  set_thd_proc_info(thd, msg, __func__, __FILE__, __LINE__)

#endif /* SQL_CLASS_INCLUDED */<|MERGE_RESOLUTION|>--- conflicted
+++ resolved
@@ -1606,10 +1606,7 @@
     decremented each time before it returns from the function.
   */
   uint fill_status_recursion_level;
-<<<<<<< HEAD
-=======
   uint fill_variables_recursion_level;
->>>>>>> 31c803e8
 
   /* container for handler's private per-connection data */
   Ha_data ha_data[MAX_HA];
@@ -1678,15 +1675,11 @@
                                       size_t colcnt,
                                       size_t needed,
                                       bool is_transactional,
-<<<<<<< HEAD
 				      RowsEventT* hint
 #ifndef MCP_WL5353
                                       ,const uchar* extra_row_info
 #endif
                                       );
-=======
-				      RowsEventT* hint);
->>>>>>> 31c803e8
   Rows_log_event* binlog_get_pending_rows_event(bool is_transactional) const;
   void binlog_set_pending_rows_event(Rows_log_event* ev, bool is_transactional);
   inline int binlog_flush_pending_rows_event(bool stmt_end)
@@ -2980,19 +2973,9 @@
 #define tmp_disable_binlog(A)       \
   {ulonglong tmp_disable_binlog__save_options= (A)->variables.option_bits; \
   (A)->variables.option_bits&= ~OPTION_BIN_LOG
-<<<<<<< HEAD
 
 #define reenable_binlog(A)   (A)->variables.option_bits= tmp_disable_binlog__save_options;}
 
-=======
-
-#define reenable_binlog(A)   (A)->variables.option_bits= tmp_disable_binlog__save_options;}
->>>>>>> 31c803e8
-
-LEX_STRING *
-make_lex_string_root(MEM_ROOT *mem_root,
-                     LEX_STRING *lex_str, const char* str, uint length,
-                     bool allocate_lex_string);
 
 LEX_STRING *
 make_lex_string_root(MEM_ROOT *mem_root,
