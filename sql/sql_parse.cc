--- conflicted
+++ resolved
@@ -5114,7 +5114,6 @@
                      &dst_table->grant.privilege, FALSE, FALSE,
                      test(dst_table->schema_table)))
           return TRUE; /* Access denied */
-<<<<<<< HEAD
 
     /*
       Check_grant will grant access if there is any column privileges on
@@ -5123,16 +5122,6 @@
     if (check_grant(thd, SELECT_ACL, dst_table, TRUE, UINT_MAX, FALSE))
       return TRUE; /* Access denied */
 
-=======
-
-    /*
-      Check_grant will grant access if there is any column privileges on
-      all of the tables thanks to the fourth parameter (bool show_table).
-    */
-    if (check_grant(thd, SELECT_ACL, dst_table, TRUE, UINT_MAX, FALSE))
-      return TRUE; /* Access denied */
-
->>>>>>> 61b134a0
     /* Access granted */
     return FALSE;
   }
