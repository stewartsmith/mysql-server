--- conflicted
+++ resolved
@@ -1186,13 +1186,8 @@
   bool res= 0;
   table_map map= 0;
   DBUG_ENTER("mysql_prepare_insert");
-<<<<<<< HEAD
-  DBUG_PRINT("enter", ("table_list %p, table %p, view %d",
+  DBUG_PRINT("enter", ("table_list %p table %p view %d",
 		       table_list, table,
-=======
-  DBUG_PRINT("enter", ("table_list 0x%lx  table 0x%lx  view %d",
-		       (ulong)table_list, (ulong)table,
->>>>>>> aff64657
 		       (int)insert_into_view));
   /* INSERT should have a SELECT or VALUES clause */
   DBUG_ASSERT (!select_insert || !values);
@@ -3736,7 +3731,6 @@
   reenable_binlog(thd);
   thd->binlog_flush_pending_rows_event(TRUE);
 
-
   if (m_plock)
   {
     mysql_unlock_tables(thd, *m_plock);
