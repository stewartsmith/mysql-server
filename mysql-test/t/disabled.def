--- conflicted
+++ resolved
@@ -24,17 +24,21 @@
 cast                 : Bug#35594 2008-03-27 main.cast fails on Windows2003-64
 subselect_notembedded  : Bug#35803, Bug#33506 2008-Apr-03 subselect_notembedded crashes the server
 status          : Bug#37481 status.test fails randomly
-<<<<<<< HEAD
 maria-preload        : Bug#35107 crashes
-=======
 key_buffer_size_basic_64    : Bug #36522: Some tests of system variables have diffs on 64bit platorms
 rpl_recovery_rank_basic_64  : Bug #36522: Some tests of system variables have diffs on 64bit platorms
 sort_buffer_size_basic_64   : Bug #36522: Some tests of system variables have diffs on 64bit platorms
->>>>>>> 52b0fb0c
 log_output_basic      : Bug#34820 log_output can be set to illegal value
+query_cache_size_basic_32   : Bug#36747: Allocating a large query cache is not deterministic
+query_cache_size_basic_64   : Bug#36747: Allocating a large query cache is not deterministic
+query_alloc_block_size_basic_64:  Bug #37708 query_alloc_block_size_basic_64 fails in pushbuild
 wait_timeout_func           : Bug #36873 wait_timeout_func.test fails randomly
 slow_launch_time_func       : Bug #36874 main.slow_launch_time_func test fails randomly
 timestamp_func              : Bug #37702 timestamp_func relies on sleep and is unstable in pushbuild
+sort_buffer_size_basic_32   : Bug#36875 main.sort_buffer_size_basic_32 fails on some systems
+key_buffer_size_basic_32    : Bug#36876 main.key_buffer_size_basic_32 fails on some systems
+max_heap_table_size_basic_32 : Bug#36877 main.max_heap_table_size_basic_32 fails on some systems
+tmp_table_size_basic_32     : Bug#36878 main.tmp_table_size_basic_32 fails on some systems
 backup_triggers_and_events  : Bug#37762 2008-07-01 rafal Test fails on remove_file for unknown reasons
 backup_tablespace           : Bug#36973 2008-07-01 rafal
 backup_no_be                : Bug#38023 2008-07-16 rafal Test triggers valgrind warnings described in the bug