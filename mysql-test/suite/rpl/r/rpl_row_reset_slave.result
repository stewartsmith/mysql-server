stop slave;
drop table if exists t1,t2,t3,t4,t5,t6,t7,t8,t9;
reset master;
reset slave;
drop table if exists t1,t2,t3,t4,t5,t6,t7,t8,t9;
start slave;
SHOW SLAVE STATUS;
Slave_IO_State	#
Master_Host	127.0.0.1
Master_User	root
Master_Port	MASTER_PORT
Connect_Retry	1
Master_Log_File	master-bin.000001
Read_Master_Log_Pos	#
Relay_Log_File	#
Relay_Log_Pos	#
Relay_Master_Log_File	master-bin.000001
Slave_IO_Running	Yes
Slave_SQL_Running	Yes
Replicate_Do_DB	
Replicate_Ignore_DB	
Replicate_Do_Table	
Replicate_Ignore_Table	#
Replicate_Wild_Do_Table	
Replicate_Wild_Ignore_Table	
Last_Errno	0
Last_Error	
Skip_Counter	0
Exec_Master_Log_Pos	#
Relay_Log_Space	#
Until_Condition	None
Until_Log_File	
Until_Log_Pos	0
Master_SSL_Allowed	No
Master_SSL_CA_File	
Master_SSL_CA_Path	
Master_SSL_Cert	
Master_SSL_Cipher	
Master_SSL_Key	
Seconds_Behind_Master	#
Master_SSL_Verify_Server_Cert	No
Last_IO_Errno	#
Last_IO_Error	#
Last_SQL_Errno	0
Last_SQL_Error	
Replicate_Ignore_Server_Ids	
Master_Server_Id	1
stop slave;
change master to master_user='test';
SHOW SLAVE STATUS;
Slave_IO_State	#
Master_Host	127.0.0.1
Master_User	test
Master_Port	MASTER_PORT
Connect_Retry	1
Master_Log_File	master-bin.000001
Read_Master_Log_Pos	#
Relay_Log_File	#
Relay_Log_Pos	#
Relay_Master_Log_File	master-bin.000001
Slave_IO_Running	No
Slave_SQL_Running	No
Replicate_Do_DB	
Replicate_Ignore_DB	
Replicate_Do_Table	
Replicate_Ignore_Table	#
Replicate_Wild_Do_Table	
Replicate_Wild_Ignore_Table	
Last_Errno	0
Last_Error	
Skip_Counter	0
Exec_Master_Log_Pos	#
Relay_Log_Space	#
Until_Condition	None
Until_Log_File	
Until_Log_Pos	0
Master_SSL_Allowed	No
Master_SSL_CA_File	
Master_SSL_CA_Path	
Master_SSL_Cert	
Master_SSL_Cipher	
Master_SSL_Key	
Seconds_Behind_Master	#
Master_SSL_Verify_Server_Cert	No
Last_IO_Errno	#
Last_IO_Error	#
Last_SQL_Errno	0
Last_SQL_Error	
Replicate_Ignore_Server_Ids	
Master_Server_Id	1
reset slave;
SHOW SLAVE STATUS;
Slave_IO_State	#
Master_Host	127.0.0.1
Master_User	test
Master_Port	MASTER_PORT
Connect_Retry	1
Master_Log_File	
Read_Master_Log_Pos	#
Relay_Log_File	#
Relay_Log_Pos	#
Relay_Master_Log_File	
Slave_IO_Running	No
Slave_SQL_Running	No
Replicate_Do_DB	
Replicate_Ignore_DB	
Replicate_Do_Table	
Replicate_Ignore_Table	#
Replicate_Wild_Do_Table	
Replicate_Wild_Ignore_Table	
Last_Errno	0
Last_Error	
Skip_Counter	0
Exec_Master_Log_Pos	#
Relay_Log_Space	#
Until_Condition	None
Until_Log_File	
Until_Log_Pos	0
Master_SSL_Allowed	No
Master_SSL_CA_File	
Master_SSL_CA_Path	
Master_SSL_Cert	
Master_SSL_Cipher	
Master_SSL_Key	
Seconds_Behind_Master	#
Master_SSL_Verify_Server_Cert	No
Last_IO_Errno	#
Last_IO_Error	#
Last_SQL_Errno	0
Last_SQL_Error	
<<<<<<< HEAD
=======
Replicate_Ignore_Server_Ids	
Master_Server_Id	1
>>>>>>> 43d79c19
change master to master_user='root';
start slave;
SHOW SLAVE STATUS;
Slave_IO_State	#
Master_Host	127.0.0.1
Master_User	root
Master_Port	MASTER_PORT
Connect_Retry	1
Master_Log_File	master-bin.000001
Read_Master_Log_Pos	#
Relay_Log_File	#
Relay_Log_Pos	#
Relay_Master_Log_File	master-bin.000001
Slave_IO_Running	Yes
Slave_SQL_Running	Yes
Replicate_Do_DB	
Replicate_Ignore_DB	
Replicate_Do_Table	
Replicate_Ignore_Table	#
Replicate_Wild_Do_Table	
Replicate_Wild_Ignore_Table	
Last_Errno	0
Last_Error	
Skip_Counter	0
Exec_Master_Log_Pos	#
Relay_Log_Space	#
Until_Condition	None
Until_Log_File	
Until_Log_Pos	0
Master_SSL_Allowed	No
Master_SSL_CA_File	
Master_SSL_CA_Path	
Master_SSL_Cert	
Master_SSL_Cipher	
Master_SSL_Key	
Seconds_Behind_Master	#
Master_SSL_Verify_Server_Cert	No
Last_IO_Errno	#
Last_IO_Error	#
Last_SQL_Errno	0
Last_SQL_Error	
Replicate_Ignore_Server_Ids	
Master_Server_Id	1
stop slave;
reset slave;
start slave;
create temporary table t1 (a int);
stop slave;
reset slave;
start slave;
show status like 'slave_open_temp_tables';
Variable_name	Value
Slave_open_temp_tables	0
stop slave;
reset slave;
*** errno must be zero: 0 ***
change master to master_user='impossible_user_name';
start slave;
ONE
1
stop slave;
change master to master_user='root';
start slave;
*** last errno must be  zero: 0 ***
*** last error must be blank:  ***
stop slave;
change master to master_user='impossible_user_name';
start slave;
ONE
1
stop slave;
reset slave;
*** io  last errno must be  zero: 0  ***
*** io  last error must be blank:   ***
*** sql last errno must be  zero: 0 ***
*** sql last error must be blank:  ***<|MERGE_RESOLUTION|>--- conflicted
+++ resolved
@@ -128,11 +128,8 @@
 Last_IO_Error	#
 Last_SQL_Errno	0
 Last_SQL_Error	
-<<<<<<< HEAD
-=======
-Replicate_Ignore_Server_Ids	
-Master_Server_Id	1
->>>>>>> 43d79c19
+Replicate_Ignore_Server_Ids	
+Master_Server_Id	1
 change master to master_user='root';
 start slave;
 SHOW SLAVE STATUS;
