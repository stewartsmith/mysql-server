--- conflicted
+++ resolved
@@ -48,9 +48,7 @@
 } HA_DATA_PARTITION;
 
 #define PARTITION_BYTES_IN_POS 2
-<<<<<<< HEAD
 #define PARTITION_MAX_MSG_BUF  1024   /**< used in CHECK TABLE, REPAIR TABLE */
-=======
 #define PARTITION_ENABLED_TABLE_FLAGS (HA_FILE_BASED | HA_REC_NOT_IN_SEQ)
 #define PARTITION_DISABLED_TABLE_FLAGS (HA_CAN_GEOMETRY | \
                                         HA_CAN_FULLTEXT | \
@@ -58,7 +56,6 @@
                                         HA_CAN_SQL_HANDLER | \
                                         HA_CAN_INSERT_DELAYED | \
                                         HA_PRIMARY_KEY_REQUIRED_FOR_POSITION)
->>>>>>> d675e7b0
 class ha_partition :public handler
 {
 private:
