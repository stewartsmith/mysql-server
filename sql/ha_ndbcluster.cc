--- conflicted
+++ resolved
@@ -606,10 +606,6 @@
 {
   if (thd_ndb->m_unsent_bytes == 0)
     free_root(&(thd_ndb->m_batch_mem_root), MY_MARK_BLOCKS_FREE);
-<<<<<<< HEAD
-=======
-
->>>>>>> d1be4ca9
   uint unsent= thd_ndb->m_unsent_bytes;
   unsent+= size;
   thd_ndb->m_unsent_bytes= unsent;
@@ -651,11 +647,7 @@
   memcpy(row, record, table->s->reclength);
   return row;
 }
-<<<<<<< HEAD
-  
-=======
-
->>>>>>> d1be4ca9
+
 int g_get_ndb_blobs_value(NdbBlob *ndb_blob, void *arg)
 {
   ha_ndbcluster *ha= (ha_ndbcluster *)arg;
@@ -2419,7 +2411,6 @@
   {
     get_hidden_fields_keyop(&options, gets);
     poptions= &options;
-<<<<<<< HEAD
   }
 
   if (ppartition_id != NULL)
@@ -2478,66 +2469,6 @@
     bound.low_key_count= 0;
   }
 
-=======
-  }
-
-  if (ppartition_id != NULL)
-  {
-    options.optionsPresent|= NdbOperation::OperationOptions::OO_PARTITION_ID;
-    options.partitionId= *ppartition_id;
-    poptions= &options;
-  }
-
-  op= m_thd_ndb->trans->readTuple(key_rec, (const char *)key, m_ndb_record,
-                                  (char *)buf, lm,
-                                  (uchar *)(table->read_set->bitmap), poptions,
-                                  sizeof(NdbOperation::OperationOptions));
-
-  if (uses_blob_value(table->read_set) &&
-      get_blob_values(op, buf, table->read_set) != 0)
-    return NULL;
-
-  return op;
-}
-
-/** Count number of columns in key part. */
-static uint
-count_key_columns(const KEY *key_info, const key_range *key)
-{
-  KEY_PART_INFO *first_key_part= key_info->key_part;
-  KEY_PART_INFO *key_part_end= first_key_part + key_info->key_parts;
-  KEY_PART_INFO *key_part;
-  uint length= 0;
-  for(key_part= first_key_part; key_part < key_part_end; key_part++)
-  {
-    if (length >= key->length)
-      break;
-    length+= key_part->store_length;
-  }
-  return key_part - first_key_part;
-}
-
-/* Helper method to compute NDB index bounds. Note: does not set range_no. */
-static void
-compute_index_bounds(NdbIndexScanOperation::IndexBound & bound,
-                     const KEY *key_info,
-                     const key_range *start_key, const key_range *end_key)
-{
-  if (start_key)
-  {
-    bound.low_key= (const char*)start_key->key;
-    bound.low_key_count= count_key_columns(key_info, start_key);
-    bound.low_inclusive=
-      start_key->flag != HA_READ_AFTER_KEY &&
-      start_key->flag != HA_READ_BEFORE_KEY;
-  }
-  else
-  {
-    bound.low_key= NULL;
-    bound.low_key_count= 0;
-  }
-
->>>>>>> d1be4ca9
   if (start_key &&
       (start_key->flag == HA_READ_KEY_EXACT ||
        start_key->flag == HA_READ_PREFIX_LAST))
@@ -2777,13 +2708,6 @@
   }
   
   m_active_cursor= op;
-<<<<<<< HEAD
-=======
-
-  if (uses_blob_value(table->read_set) &&
-      get_blob_values(op, NULL, table->read_set) != 0)
-    ERR_RETURN(op->getNdbError());
->>>>>>> d1be4ca9
 
   if (uses_blob_value(table->read_set) &&
       get_blob_values(op, NULL, table->read_set) != 0)
@@ -3002,10 +2926,6 @@
   if (table->timestamp_field_type & TIMESTAMP_AUTO_SET_ON_INSERT)
     table->timestamp_field->set_time();
 
-<<<<<<< HEAD
-=======
-
->>>>>>> d1be4ca9
   /*
      Setup OperationOptions
    */
@@ -3042,7 +2962,6 @@
     key_row= record;
   }
 
-<<<<<<< HEAD
   /*
     We do not use the table->write_set here.
     The reason is that for REPLACE INTO t(a), the write_set is passed with
@@ -3058,18 +2977,11 @@
     intact.
     This means that we now suffer from BUG#22045... :-/
   */
-=======
->>>>>>> d1be4ca9
   const MY_BITMAP *user_cols_written_bitmap;
   
   if (m_use_write)
   {
-<<<<<<< HEAD
     const uchar *mask;
-=======
-    uchar *mask;
-
->>>>>>> d1be4ca9
 #ifdef HAVE_NDB_BINLOG
     /*
       The use of table->write_set is tricky here. This is done as a temporary
@@ -3296,20 +3208,6 @@
     options.optionsPresent|= NdbOperation::OperationOptions::OO_SETVALUE;
     options.extraSetValues= sets;
     options.numExtraSetValues= 1;
-<<<<<<< HEAD
-=======
-
-    if (!cursor)
-    {
-      options.optionsPresent|= NdbOperation::OperationOptions::OO_PARTITION_ID;
-      options.partitionId= new_part_id;
-    }
-  }
-  
-  eventSetAnyValue(thd, &options);
-  
-  bool need_flush= add_row_check_if_batch_full(thd_ndb);
->>>>>>> d1be4ca9
 
     if (!cursor)
     {
@@ -9176,7 +9074,6 @@
   return FALSE;
 }
 
-<<<<<<< HEAD
 /*
   Get cost and other information about MRR scan over a known list of ranges
 
@@ -9301,20 +9198,6 @@
   DBUG_RETURN(total_rows);
 }
 
-=======
-int
-ha_ndbcluster::read_multi_range_first(KEY_MULTI_RANGE **found_range_p,
-                                      KEY_MULTI_RANGE *ranges, 
-                                      uint range_count,
-                                      bool sorted, 
-                                      HANDLER_BUFFER *buffer)
-{
-  KEY* key_info= table->key_info + active_index;
-  NDB_INDEX_TYPE cur_index_type= get_index_type(active_index);
-  ulong reclength= table_share->reclength;
-  const NdbOperation* op;
-  Thd_ndb *thd_ndb= m_thd_ndb;
->>>>>>> d1be4ca9
 
 /*
   Get cost and other information about MRR scan over some sequence of ranges
@@ -9467,10 +9350,6 @@
   DBUG_ASSERT(cur_index_type != UNDEFINED_INDEX);
 
   m_multi_cursor= 0;
-<<<<<<< HEAD
-=======
-  const NdbOperation* lastOp= m_thd_ndb->trans->getLastDefinedOperation();
->>>>>>> d1be4ca9
   NdbOperation::LockMode lm= 
     (NdbOperation::LockMode)get_ndb_lock_type(m_lock.type, table->read_set);
   const uchar *end_of_buffer= multi_range_buffer->buffer_end;
@@ -9557,21 +9436,9 @@
         NdbScanOperation::ScanOptions options;
         NdbInterpretedCode code(m_table);
 
-<<<<<<< HEAD
         options.optionsPresent=
           NdbScanOperation::ScanOptions::SO_SCANFLAGS |
           NdbScanOperation::ScanOptions::SO_PARALLEL;
-=======
-      /* Create the scan operation for the first scan range. */
-      if (!m_multi_cursor)
-      {
-        /* Do a multi-range index scan for ranges not done by primary/unique key. */
-        NdbScanOperation::ScanOptions options;
-        NdbInterpretedCode code(m_table);
-
-        options.optionsPresent=
-          NdbScanOperation::ScanOptions::SO_SCANFLAGS |
-          NdbScanOperation::ScanOptions::SO_PARALLEL;
 
         options.scan_flags= 
           NdbScanOperation::SF_ReadRangeNo |
@@ -9579,7 +9446,7 @@
 
         if (lm == NdbOperation::LM_Read)
           options.scan_flags|= NdbScanOperation::SF_KeyInfo;
-        if (sorted)
+        if (mrr_is_output_sorted)
           options.scan_flags|= NdbScanOperation::SF_OrderBy;
 
         options.parallel=parallelism;
@@ -9608,8 +9475,8 @@
 
         /*
           We do not get_blob_values() here, as when using blobs we always
-          fallback to non-batched multi range read (see if statement at
-          top of this function).
+          fallback to non-batched multi range read (see multi_range_read_info
+          function).
         */
 
         /* We set m_next_row=0 to say that no row was fetched from the scan yet. */
@@ -9618,8 +9485,9 @@
 
       /* Include this range in the ordered index scan. */
       NdbIndexScanOperation::IndexBound bound;
-      compute_index_bounds(bound, key_info, &r->start_key, &r->end_key);
-      bound.range_no= i;
+      compute_index_bounds(bound, key_info,
+			   &mrr_cur_range.start_key, &mrr_cur_range.end_key);
+      bound.range_no= range_no;
 
       if (m_multi_cursor->setBound(m_index[active_index].ndb_record_key,
                                    bound))
@@ -9627,79 +9495,12 @@
         ERR_RETURN(m_thd_ndb->trans->getNdbError());
       }
 
-      r->range_flag&= ~(uint)UNIQUE_RANGE;
-      num_scan_ranges++;
-    }
-    else
-    {
-      /*
-        Convert to primary/unique key operation.
->>>>>>> d1be4ca9
-
-        options.scan_flags= 
-          NdbScanOperation::SF_ReadRangeNo |
-          NdbScanOperation::SF_MultiRange;
-
-        if (lm == NdbOperation::LM_Read)
-          options.scan_flags|= NdbScanOperation::SF_KeyInfo;
-        if (mrr_is_output_sorted)
-          options.scan_flags|= NdbScanOperation::SF_OrderBy;
-
-<<<<<<< HEAD
-        options.parallel=parallelism;
-
-        NdbOperation::GetValueSpec gets[2];
-        if (table_share->primary_key == MAX_KEY)
-          get_hidden_fields_scan(&options, gets);
-
-        if (m_cond && m_cond->generate_scan_filter(&code, &options))
-          ERR_RETURN(code.getNdbError());
-
-        /* Define scan */
-        NdbIndexScanOperation *scanOp= m_thd_ndb->trans->scanIndex
-          (m_index[active_index].ndb_record_key,
-           m_ndb_record, 
-           lm,
-           (uchar *)(table->read_set->bitmap),
-           NULL, /* All bounds specified below */
-           &options,
-           sizeof(NdbScanOperation::ScanOptions));
-
-        if (!scanOp)
-          ERR_RETURN(m_thd_ndb->trans->getNdbError());
-
-        m_multi_cursor= scanOp;
-
-        /*
-          We do not get_blob_values() here, as when using blobs we always
-          fallback to non-batched multi range read (see multi_range_read_info
-          function).
-        */
-
-        /* We set m_next_row=0 to say that no row was fetched from the scan yet. */
-        m_next_row= 0;
-      }
-
-      /* Include this range in the ordered index scan. */
-      NdbIndexScanOperation::IndexBound bound;
-      compute_index_bounds(bound, key_info,
-			   &mrr_cur_range.start_key, &mrr_cur_range.end_key);
-      bound.range_no= range_no;
-
-      if (m_multi_cursor->setBound(m_index[active_index].ndb_record_key,
-                                   bound))
-      {
-        ERR_RETURN(m_thd_ndb->trans->getNdbError());
-      }
-
       multi_range_entry_type(row_buf)= enum_ordered_range;
       row_buf= multi_range_next_entry(row_buf, reclength);
     }
     else
     {
       /* Convert to primary/unique key operation. */
-=======
->>>>>>> d1be4ca9
       Uint32 partitionId;
       Uint32* ppartitionId = NULL;
 
@@ -9710,15 +9511,6 @@
         partitionId=part_spec.start_part;
         ppartitionId=&partitionId;
       }
-<<<<<<< HEAD
-=======
-
-      if (!(op= pk_unique_index_read_key(active_index,
-                                         r->start_key.key,
-                                         row_buf, lm,
-                                         ppartitionId)))
-        ERR_RETURN(m_thd_ndb->trans->getNdbError());
->>>>>>> d1be4ca9
 
       multi_range_entry_type(row_buf)= enum_unique_range;
       if (!(op= pk_unique_index_read_key(active_index,
@@ -9730,7 +9522,6 @@
       row_buf= multi_range_next_entry(row_buf, reclength);
     }
   }
-<<<<<<< HEAD
 
   if (execute_no_commit_ie(this, m_thd_ndb->trans))
     ERR_RETURN(m_thd_ndb->trans->getNdbError());
@@ -9753,10 +9544,6 @@
   }
   else
     multi_range_buffer->end_of_used_area= row_buf;
-=======
-  DBUG_ASSERT(i > 0 || i == range_count);       // Require progress
-  m_multi_range_defined_end= ranges + i;
->>>>>>> d1be4ca9
 
   first_running_range= first_range_in_batch= starting_range;
   first_unstarted_range= mrr_range_no;
@@ -9827,59 +9614,12 @@
 
       switch (multi_range_entry_type(row_buf))
       {
-<<<<<<< HEAD
         case enum_skip_range:
         case enum_empty_unique_range:
           /* Nothing in this range; continue with next. */
           break;
 
         case enum_unique_range:
-=======
-        *multi_range_found_p= old_multi_range_curr;
-        memcpy(table->record[0], src_row, table_share->reclength);
-        DBUG_RETURN(0);
-      }
-
-      /* No row found, so fall through to try the next range. */
-    }
-    else
-    {
-      /* An index scan range. */
-      {
-        int res;
-        if ((res= read_multi_range_fetch_next()) != 0)
-          DBUG_RETURN(res);
-      }
-      if (!m_next_row)
-      {
-        /*
-          The whole scan is done, and the cursor has been closed.
-          So nothing more for this range. Move to next.
-        */
-        multi_range_curr++;
-      }
-      else
-      {
-        int current_range_no= m_current_range_no;
-        int expected_range_no;
-        /*
-          For a sorted index scan, we will receive rows in increasing range_no
-          order, so we can return ranges in order, pausing when range_no
-          indicate that the currently processed range (multi_range_curr) is
-          done.
-
-          But for unsorted scan, we may receive a high range_no from one
-          fragment followed by a low range_no from another fragment. So we
-          need to process all index scan ranges together.
-        */
-        if (!multi_range_sorted ||
-            (expected_range_no= multi_range_curr - m_multi_ranges)
-                == current_range_no)
-        {
-          *multi_range_found_p= m_multi_ranges + current_range_no;
-          /* Copy out data from the new row. */
-          unpack_record(table->record[0], m_next_row);
->>>>>>> d1be4ca9
           /*
             Move to next range; we can have at most one record from a unique
             range.
