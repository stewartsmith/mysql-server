--- conflicted
+++ resolved
@@ -216,10 +216,6 @@
   COMPONENT Server
   )
 
-<<<<<<< HEAD
-
-=======
->>>>>>> f6dfd7d7
 SET(prefix "${CMAKE_INSTALL_PREFIX}")
 SET(sysconfdir ${prefix})
 SET(bindir ${prefix}/${INSTALL_BINDIR})
