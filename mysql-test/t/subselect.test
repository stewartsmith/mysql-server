--- conflicted
+++ resolved
@@ -3422,7 +3422,6 @@
 DROP TABLE t1;
 
 #
-<<<<<<< HEAD
 # Bug#33204: INTO is allowed in subselect, causing inconsistent results
 #
 CREATE TABLE t1( a INT );
@@ -3648,10 +3647,10 @@
 SELECT * FROM t1 WHERE a IN ( SELECT 1 INTO @v );
 
 DROP TABLE t1, t2;
-=======
+
+#
 # Bug #37004: NOT IN subquery with MAX over an empty set
 #
-
 CREATE TABLE t1(c int, KEY(c));
 CREATE TABLE t2(a int, b int);
 INSERT INTO t2 VALUES (1, 10), (2, NULL);
@@ -3659,5 +3658,4 @@
 
 SELECT * FROM t2 WHERE b NOT IN (SELECT max(t.c) FROM t1, t1 t WHERE t.c>10);
 
-DROP TABLE t1,t2;
->>>>>>> 26301669
+DROP TABLE t1,t2;