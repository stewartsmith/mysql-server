--- conflicted
+++ resolved
@@ -987,11 +987,7 @@
         }
         parser_name.str= (char*) next_chunk;
         parser_name.length= strlen((char*) next_chunk);
-<<<<<<< HEAD
-        next_chunk += parser_name.length + 1;
-=======
         next_chunk+= parser_name.length + 1;
->>>>>>> 12c5aed2
         keyinfo->parser= my_plugin_lock_by_name(NULL, &parser_name,
                                                 MYSQL_FTPARSER_PLUGIN);
         if (! keyinfo->parser)
