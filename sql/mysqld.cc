/* Copyright (C) 2000-2003 MySQL AB

   This program is free software; you can redistribute it and/or modify
   it under the terms of the GNU General Public License as published by
   the Free Software Foundation; version 2 of the License.

   This program is distributed in the hope that it will be useful,
   but WITHOUT ANY WARRANTY; without even the implied warranty of
   MERCHANTABILITY or FITNESS FOR A PARTICULAR PURPOSE.  See the
   GNU General Public License for more details.

   You should have received a copy of the GNU General Public License
   along with this program; if not, write to the Free Software
   Foundation, Inc., 59 Temple Place, Suite 330, Boston, MA  02111-1307  USA */

#include "mysql_priv.h"
#include <m_ctype.h>
#include <my_dir.h>
#include <my_bit.h>
#include "slave.h"
#include "rpl_mi.h"
#include "sql_repl.h"
#include "rpl_filter.h"
#include "repl_failsafe.h"
#include <my_stacktrace.h>
#include "mysqld_suffix.h"
#include "mysys_err.h"
#include "events.h"
#include "ddl_blocker.h"
#include "sql_audit.h"
#include <waiting_threads.h>

#include "../storage/myisam/ha_myisam.h"

#include "rpl_injector.h"

#include "rpl_handler.h"

#ifdef HAVE_SYS_PRCTL_H
#include <sys/prctl.h>
#endif

#ifdef WITH_NDBCLUSTER_STORAGE_ENGINE
#if defined(NOT_ENOUGH_TESTED) \
  && defined(NDB_SHM_TRANSPORTER) && MYSQL_VERSION_ID >= 50000
#define OPT_NDB_SHM_DEFAULT 1
#else
#define OPT_NDB_SHM_DEFAULT 0
#endif
#endif

#include <thr_alarm.h>
#include <ft_global.h>
#include <errmsg.h>
#include "sp_rcontext.h"
#include "sp_cache.h"

#define mysqld_charset &my_charset_latin1

#ifdef HAVE_purify
#define IF_PURIFY(A,B) (A)
#else
#define IF_PURIFY(A,B) (B)
#endif

#if SIZEOF_CHARP == 4
#define MAX_MEM_TABLE_SIZE ~(ulong) 0
#else
#define MAX_MEM_TABLE_SIZE ~(ulonglong) 0
#endif

/* stack traces are only supported on linux intel */
#if defined(__linux__)  && defined(__i386__) && defined(USE_PSTACK)
#define	HAVE_STACK_TRACE_ON_SEGV
#include "../pstack/pstack.h"
char pstack_file_name[80];
#endif /* __linux__ */

/* We have HAVE_purify below as this speeds up the shutdown of MySQL */

#if defined(HAVE_DEC_3_2_THREADS) || defined(SIGNALS_DONT_BREAK_READ) || defined(HAVE_purify) && defined(__linux__)
#define HAVE_CLOSE_SERVER_SOCK 1
#endif

extern "C" {					// Because of SCO 3.2V4.2
#include <errno.h>
#include <sys/stat.h>
#ifndef __GNU_LIBRARY__
#define __GNU_LIBRARY__				// Skip warnings in getopt.h
#endif
#include <my_getopt.h>
#ifdef HAVE_SYSENT_H
#include <sysent.h>
#endif
#ifdef HAVE_PWD_H
#include <pwd.h>				// For getpwent
#endif
#ifdef HAVE_GRP_H
#include <grp.h>
#endif
#include <my_net.h>

#if !defined(__WIN__)
#  ifndef __NETWARE__
#include <sys/resource.h>
#  endif /* __NETWARE__ */
#ifdef HAVE_SYS_UN_H
#  include <sys/un.h>
#endif
#ifdef HAVE_SELECT_H
#  include <select.h>
#endif
#ifdef HAVE_SYS_SELECT_H
#include <sys/select.h>
#endif
#include <sys/utsname.h>
#endif /* __WIN__ */

#include <my_libwrap.h>

#ifdef HAVE_SYS_MMAN_H
#include <sys/mman.h>
#endif

#ifdef __WIN__ 
#include <crtdbg.h>
#define SIGNAL_FMT "exception 0x%x"
#else
#define SIGNAL_FMT "signal %d"
#endif

#ifdef __NETWARE__
#define zVOLSTATE_ACTIVE 6
#define zVOLSTATE_DEACTIVE 2
#define zVOLSTATE_MAINTENANCE 3

#undef __event_h__
#include <../include/event.h>
/*
  This #undef exists here because both libc of NetWare and MySQL have
  files named event.h which causes compilation errors.
*/

#include <nks/netware.h>
#include <nks/vm.h>
#include <library.h>
#include <monitor.h>
#include <zOmni.h>                              //For NEB
#include <neb.h>                                //For NEB
#include <nebpub.h>                             //For NEB
#include <zEvent.h>                             //For NSS event structures
#include <zPublics.h>

static void *neb_consumer_id= NULL;             //For storing NEB consumer id
static char datavolname[256]= {0};
static VolumeID_t datavolid;
static event_handle_t eh;
static Report_t ref;
static void *refneb= NULL;
my_bool event_flag= FALSE;
static int volumeid= -1;

  /* NEB event callback */
unsigned long neb_event_callback(struct EventBlock *eblock);
static void registerwithneb();
static void getvolumename();
static void getvolumeID(BYTE *volumeName);
#endif /* __NETWARE__ */


#ifdef _AIX41
int initgroups(const char *,unsigned int);
#endif

#if defined(__FreeBSD__) && defined(HAVE_IEEEFP_H)
#include <ieeefp.h>
#ifdef HAVE_FP_EXCEPT				// Fix type conflict
typedef fp_except fp_except_t;
#endif
#endif /* __FreeBSD__ && HAVE_IEEEFP_H */

#ifdef HAVE_FENV_H
#include <fenv.h>
#endif

#ifdef HAVE_FPU_CONTROL_H
#include <fpu_control.h>
#endif

#ifdef HAVE_SYS_FPU_H
/* for IRIX to use set_fpc_csr() */
#include <sys/fpu.h>
#endif

inline void setup_fpu()
{
#if defined(__FreeBSD__) && defined(HAVE_IEEEFP_H)
  /*
     We can't handle floating point exceptions with threads, so disable
     this on freebsd.
     Don't fall for overflow, underflow,divide-by-zero or loss of precision
  */
#if defined(__i386__)
  fpsetmask(~(FP_X_INV | FP_X_DNML | FP_X_OFL | FP_X_UFL | FP_X_DZ |
	      FP_X_IMP));
#else
  fpsetmask(~(FP_X_INV |             FP_X_OFL | FP_X_UFL | FP_X_DZ |
              FP_X_IMP));
#endif /* __i386__ */

#endif /* __FreeBSD__ && HAVE_IEEEFP_H */

#ifdef HAVE_FESETROUND
  /* Set FPU rounding mode to "round-to-nearest" */
  fesetround(FE_TONEAREST);
#endif /* HAVE_FESETROUND */

  /*
    x86 (32-bit) requires FPU precision to be explicitly set to 64 bit for
    portable results of floating point operations
  */
#if defined(__i386__) && defined(HAVE_FPU_CONTROL_H) && defined(_FPU_DOUBLE)
  fpu_control_t cw;
  _FPU_GETCW(cw);
  cw= (cw & ~_FPU_EXTENDED) | _FPU_DOUBLE;
  _FPU_SETCW(cw);
#elif defined(_WIN32) && !defined(_WIN64)
  _control87(_PC_53, MCW_PC);
#endif /* __i386__ && HAVE_FPU_CONTROL_H && _FPU_DOUBLE */

#if defined(__sgi) && defined(HAVE_SYS_FPU_H)
  /* Enable denormalized DOUBLE values support for IRIX */
  union fpc_csr n;
  n.fc_word = get_fpc_csr();
  n.fc_struct.flush = 0;
  set_fpc_csr(n.fc_word);
#endif
}

} /* cplusplus */

#define MYSQL_KILL_SIGNAL SIGTERM

#ifdef HAVE_GLIBC2_STYLE_GETHOSTBYNAME_R
#include <sys/types.h>
#else
#include <my_pthread.h>			// For thr_setconcurency()
#endif

#ifdef SOLARIS
extern "C" int gethostname(char *name, int namelen);
#endif

extern "C" sig_handler handle_segfault(int sig);
/* 
  Online backup initialization and shutdown functions - defined in 
  backup/kernel.cc
 */
#ifndef EMBEDDED_LIBRARY
int backup_init();
void backup_shutdown();
#endif

#if defined(__linux__)
#define ENABLE_TEMP_POOL 1
#else
#define ENABLE_TEMP_TOOL 0
#endif

/* Constants */

const char *show_comp_option_name[]= {"YES", "NO", "DISABLED"};
/*
  WARNING: When adding new SQL modes don't forget to update the
           tables definitions that stores it's value.
           (ie: mysql.event, mysql.proc)
*/
static const char *sql_mode_names[]=
{
  "REAL_AS_FLOAT", "PIPES_AS_CONCAT", "ANSI_QUOTES", "IGNORE_SPACE",
  "?", "ONLY_FULL_GROUP_BY", "NO_UNSIGNED_SUBTRACTION",
  "NO_DIR_IN_CREATE",
  "POSTGRESQL", "ORACLE", "MSSQL", "DB2", "MAXDB", "NO_KEY_OPTIONS",
  "NO_TABLE_OPTIONS", "NO_FIELD_OPTIONS", "MYSQL323", "MYSQL40", "ANSI",
  "NO_AUTO_VALUE_ON_ZERO", "NO_BACKSLASH_ESCAPES", "STRICT_TRANS_TABLES",
  "STRICT_ALL_TABLES",
  "NO_ZERO_IN_DATE", "NO_ZERO_DATE", "ALLOW_INVALID_DATES",
  "ERROR_FOR_DIVISION_BY_ZERO",
  "TRADITIONAL", "NO_AUTO_CREATE_USER", "HIGH_NOT_PRECEDENCE",
  "NO_ENGINE_SUBSTITUTION",
  "PAD_CHAR_TO_FULL_LENGTH",
  NullS
};

static const unsigned int sql_mode_names_len[]=
{
  /*REAL_AS_FLOAT*/               13,
  /*PIPES_AS_CONCAT*/             15,
  /*ANSI_QUOTES*/                 11,
  /*IGNORE_SPACE*/                12,
  /*?*/                           1,
  /*ONLY_FULL_GROUP_BY*/          18,
  /*NO_UNSIGNED_SUBTRACTION*/     23,
  /*NO_DIR_IN_CREATE*/            16,
  /*POSTGRESQL*/                  10,
  /*ORACLE*/                      6,
  /*MSSQL*/                       5,
  /*DB2*/                         3,
  /*MAXDB*/                       5,
  /*NO_KEY_OPTIONS*/              14,
  /*NO_TABLE_OPTIONS*/            16,
  /*NO_FIELD_OPTIONS*/            16,
  /*MYSQL323*/                    8,
  /*MYSQL40*/                     7,
  /*ANSI*/                        4,
  /*NO_AUTO_VALUE_ON_ZERO*/       21,
  /*NO_BACKSLASH_ESCAPES*/        20,
  /*STRICT_TRANS_TABLES*/         19,
  /*STRICT_ALL_TABLES*/           17,
  /*NO_ZERO_IN_DATE*/             15,
  /*NO_ZERO_DATE*/                12,
  /*ALLOW_INVALID_DATES*/         19,
  /*ERROR_FOR_DIVISION_BY_ZERO*/  26,
  /*TRADITIONAL*/                 11,
  /*NO_AUTO_CREATE_USER*/         19,
  /*HIGH_NOT_PRECEDENCE*/         19,
  /*NO_ENGINE_SUBSTITUTION*/      22,
  /*PAD_CHAR_TO_FULL_LENGTH*/     23
};

TYPELIB sql_mode_typelib= { array_elements(sql_mode_names)-1,"",
			    sql_mode_names,
                            (unsigned int *)sql_mode_names_len };


static const char *optimizer_switch_names[]=
{
  "no_materialization", "no_semijoin", "no_loosescan",
  NullS
};

/* Corresponding defines are named OPTIMIZER_SWITCH_XXX */
static const unsigned int optimizer_switch_names_len[]=
{
  /*no_materialization*/          18,
  /*no_semijoin*/                 11,
  /*no_loosescan*/                12,
};

TYPELIB optimizer_switch_typelib= { array_elements(optimizer_switch_names)-1,"",
                                    optimizer_switch_names,
                                    (unsigned int *)optimizer_switch_names_len };

static const char *tc_heuristic_recover_names[]=
{
  "COMMIT", "ROLLBACK", NullS
};
static TYPELIB tc_heuristic_recover_typelib=
{
  array_elements(tc_heuristic_recover_names)-1,"",
  tc_heuristic_recover_names, NULL
};

static const char *thread_handling_names[]=
{ "one-thread-per-connection", "no-threads",
#if HAVE_POOL_OF_THREADS == 1
  "pool-of-threads",
#endif
  NullS};

TYPELIB thread_handling_typelib=
{
  array_elements(thread_handling_names) - 1, "",
  thread_handling_names, NULL
};

const char *first_keyword= "first", *binary_keyword= "BINARY";
const char *my_localhost= "localhost", *delayed_user= "DELAYED";
#if SIZEOF_OFF_T > 4 && defined(BIG_TABLES)
#define GET_HA_ROWS GET_ULL
#else
#define GET_HA_ROWS GET_ULONG
#endif

bool opt_large_files= sizeof(my_off_t) > 4;

/*
  Used with --help for detailed option
*/
static my_bool opt_help= 0, opt_verbose= 0;

arg_cmp_func Arg_comparator::comparator_matrix[5][2] =
{{&Arg_comparator::compare_string,     &Arg_comparator::compare_e_string},
 {&Arg_comparator::compare_real,       &Arg_comparator::compare_e_real},
 {&Arg_comparator::compare_int_signed, &Arg_comparator::compare_e_int},
 {&Arg_comparator::compare_row,        &Arg_comparator::compare_e_row},
 {&Arg_comparator::compare_decimal,    &Arg_comparator::compare_e_decimal}};

const char *log_output_names[] = { "NONE", "FILE", "TABLE", NullS};
static const unsigned int log_output_names_len[]= { 4, 4, 5, 0 };
TYPELIB log_output_typelib= {array_elements(log_output_names)-1,"",
                             log_output_names,
                             (unsigned int *) log_output_names_len};

/* static variables */

/* the default log output is log tables */
static bool lower_case_table_names_used= 0;
static bool volatile select_thread_in_use, signal_thread_in_use;
static bool volatile ready_to_exit;
static my_bool opt_debugging= 0, opt_external_locking= 0, opt_console= 0;
static my_bool opt_short_log_format= 0;
static uint kill_cached_threads, wake_thread;
static ulong killed_threads;
static ulong max_used_connections;
static volatile ulong cached_thread_count= 0;
static const char *sql_mode_str= "OFF";
static char *mysqld_user, *mysqld_chroot, *log_error_file_ptr;
static char *opt_init_slave, *language_ptr, *opt_init_connect;
static char *default_character_set_name;
static char *character_set_filesystem_name;
static char *lc_time_names_name;
static char *my_bind_addr_str;
static char *default_collation_name;
static char *default_storage_engine_str;
static char compiled_default_collation_name[]= MYSQL_DEFAULT_COLLATION_NAME;
static I_List<THD> thread_cache;
static double long_query_time;
static ulong opt_my_crc_dbug_check;

static pthread_cond_t COND_thread_cache, COND_flush_thread_cache;

/* Global variables */

extern DDL_blocker_class *DDL_blocker;
bool opt_update_log, opt_bin_log;
my_bool opt_log, opt_slow_log;
my_bool opt_backup_history_log;
my_bool opt_backup_progress_log;
ulong log_output_options;
ulong log_backup_output_options;
my_bool opt_log_queries_not_using_indexes= 0;
bool opt_error_log= IF_WIN(1,0);
bool opt_disable_networking=0, opt_skip_show_db=0;
my_bool opt_character_set_client_handshake= 1;
bool server_id_supplied = 0;
bool opt_endinfo, using_udf_functions;
my_bool locked_in_memory;
bool opt_using_transactions;
bool volatile abort_loop;
bool volatile shutdown_in_progress;
/**
   @brief 'grant_option' is used to indicate if privileges needs
   to be checked, in which case the lock, LOCK_grant, is used
   to protect access to the grant table.
   @note This flag is dropped in 5.1
   @see grant_init()
 */
bool volatile grant_option;

my_bool opt_skip_slave_start = 0; ///< If set, slave is not autostarted
my_bool opt_reckless_slave = 0;
my_bool opt_enable_named_pipe= 0;
my_bool opt_local_infile, opt_slave_compressed_protocol;
my_bool opt_safe_user_create = 0, opt_no_mix_types = 0;
my_bool opt_show_slave_auth_info, opt_sql_bin_update = 0;
my_bool opt_log_slave_updates= 0;

/*
  Legacy global handlerton. These will be removed (please do not add more).
*/
handlerton *heap_hton;
handlerton *myisam_hton;
handlerton *partition_hton;

#ifdef WITH_NDBCLUSTER_STORAGE_ENGINE
const char *opt_ndbcluster_connectstring= 0;
const char *opt_ndb_connectstring= 0;
char opt_ndb_constrbuf[1024]= {0};
unsigned opt_ndb_constrbuf_len= 0;
my_bool	opt_ndb_shm, opt_ndb_optimized_node_selection;
ulong opt_ndb_cache_check_time, opt_ndb_wait_connected;
ulong opt_ndb_cluster_connection_pool;
const char *opt_ndb_mgmd;
ulong opt_ndb_nodeid;
ulong ndb_extra_logging;
#ifdef HAVE_NDB_BINLOG
ulong ndb_report_thresh_binlog_epoch_slip;
ulong ndb_report_thresh_binlog_mem_usage;
my_bool opt_ndb_log_update_as_write;
my_bool opt_ndb_log_updated_only;
my_bool opt_ndb_log_orig;
#endif

extern const char *ndb_distribution_names[];
extern TYPELIB ndb_distribution_typelib;
extern const char *opt_ndb_distribution;
extern enum ndb_distribution opt_ndb_distribution_id;
#endif
my_bool opt_readonly, use_temp_pool, relay_log_purge;
my_bool opt_sync_frm, opt_allow_suspicious_udfs;
my_bool opt_secure_auth= 0;
char* opt_secure_file_priv= 0;
my_bool opt_log_slow_admin_statements= 0;
my_bool opt_log_slow_slave_statements= 0;
my_bool lower_case_file_system= 0;
my_bool opt_large_pages= 0;
my_bool opt_myisam_use_mmap= 0;
uint    opt_large_page_size= 0;
#if defined(ENABLED_DEBUG_SYNC)
uint    opt_debug_sync_timeout= 0;
#endif /* defined(ENABLED_DEBUG_SYNC) */
my_bool opt_old_style_user_limits= 0, trust_function_creators= 0;
/*
  True if there is at least one per-hour limit for some user, so we should
  check them before each query (and possibly reset counters when hour is
  changed). False otherwise.
*/
volatile bool mqh_used = 0;
my_bool opt_noacl;
my_bool sp_automatic_privileges= 1;
my_bool disable_slaves= 0;

ulong opt_binlog_rows_event_max_size;
const char *binlog_format_names[]= {"MIXED", "STATEMENT", "ROW", NullS};
TYPELIB binlog_format_typelib=
  { array_elements(binlog_format_names) - 1, "",
    binlog_format_names, NULL };
ulong opt_binlog_format_id= (ulong) BINLOG_FORMAT_UNSPEC;
const char *opt_binlog_format= binlog_format_names[opt_binlog_format_id];
#ifdef HAVE_INITGROUPS
static bool calling_initgroups= FALSE; /**< Used in SIGSEGV handler. */
#endif
uint mysqld_port, test_flags, select_errors, dropping_tables, ha_open_options;
uint mysqld_port_timeout;
uint delay_key_write_options, protocol_version;
uint lower_case_table_names;
uint tc_heuristic_recover= 0;
uint volatile thread_count, thread_running;
ulong thread_created;
ulonglong thd_startup_options;
ulong back_log, connect_timeout, concurrency, server_id;
ulong table_cache_size, table_def_size;
ulong what_to_log;
ulong query_buff_size, slow_launch_time, slave_open_temp_tables;
ulong open_files_limit, max_binlog_size, max_relay_log_size;
ulong slave_net_timeout, slave_trans_retries;
my_bool slave_allow_batching;
ulong slave_exec_mode_options;
const char *slave_exec_mode_str= "STRICT";
ulong thread_cache_size=0, thread_pool_size= 0;
ulong binlog_cache_size=0, max_binlog_cache_size=0;
ulong query_cache_size=0;
ulong refresh_version;  /* Increments on each reload */
query_id_t global_query_id;
ulong aborted_threads, aborted_connects;
ulong delayed_insert_timeout, delayed_insert_limit, delayed_queue_size;
ulong delayed_insert_threads, delayed_insert_writes, delayed_rows_in_use;
ulong delayed_insert_errors,flush_time;
ulong specialflag=0;
ulong binlog_cache_use= 0, binlog_cache_disk_use= 0;
ulong max_connections, max_connect_errors;
uint  max_user_connections= 0;
/**
  Limit of the total number of prepared statements in the server.
  Is necessary to protect the server against out-of-memory attacks.
*/
ulong max_prepared_stmt_count;
/**
  Current total number of prepared statements in the server. This number
  is exact, and therefore may not be equal to the difference between
  `com_stmt_prepare' and `com_stmt_close' (global status variables), as
  the latter ones account for all registered attempts to prepare
  a statement (including unsuccessful ones).  Prepared statements are
  currently connection-local: if the same SQL query text is prepared in
  two different connections, this counts as two distinct prepared
  statements.
*/
ulong prepared_stmt_count=0;
ulong thread_id=1L,current_pid;
ulong slow_launch_threads = 0, sync_binlog_period;
ulong expire_logs_days = 0;
ulong rpl_recovery_rank=0;
const char *log_output_str= "FILE";
const char *log_backup_output_str= "TABLE";

const double log_10[] = {
  1e000, 1e001, 1e002, 1e003, 1e004, 1e005, 1e006, 1e007, 1e008, 1e009,
  1e010, 1e011, 1e012, 1e013, 1e014, 1e015, 1e016, 1e017, 1e018, 1e019,
  1e020, 1e021, 1e022, 1e023, 1e024, 1e025, 1e026, 1e027, 1e028, 1e029,
  1e030, 1e031, 1e032, 1e033, 1e034, 1e035, 1e036, 1e037, 1e038, 1e039,
  1e040, 1e041, 1e042, 1e043, 1e044, 1e045, 1e046, 1e047, 1e048, 1e049,
  1e050, 1e051, 1e052, 1e053, 1e054, 1e055, 1e056, 1e057, 1e058, 1e059,
  1e060, 1e061, 1e062, 1e063, 1e064, 1e065, 1e066, 1e067, 1e068, 1e069,
  1e070, 1e071, 1e072, 1e073, 1e074, 1e075, 1e076, 1e077, 1e078, 1e079,
  1e080, 1e081, 1e082, 1e083, 1e084, 1e085, 1e086, 1e087, 1e088, 1e089,
  1e090, 1e091, 1e092, 1e093, 1e094, 1e095, 1e096, 1e097, 1e098, 1e099,
  1e100, 1e101, 1e102, 1e103, 1e104, 1e105, 1e106, 1e107, 1e108, 1e109,
  1e110, 1e111, 1e112, 1e113, 1e114, 1e115, 1e116, 1e117, 1e118, 1e119,
  1e120, 1e121, 1e122, 1e123, 1e124, 1e125, 1e126, 1e127, 1e128, 1e129,
  1e130, 1e131, 1e132, 1e133, 1e134, 1e135, 1e136, 1e137, 1e138, 1e139,
  1e140, 1e141, 1e142, 1e143, 1e144, 1e145, 1e146, 1e147, 1e148, 1e149,
  1e150, 1e151, 1e152, 1e153, 1e154, 1e155, 1e156, 1e157, 1e158, 1e159,
  1e160, 1e161, 1e162, 1e163, 1e164, 1e165, 1e166, 1e167, 1e168, 1e169,
  1e170, 1e171, 1e172, 1e173, 1e174, 1e175, 1e176, 1e177, 1e178, 1e179,
  1e180, 1e181, 1e182, 1e183, 1e184, 1e185, 1e186, 1e187, 1e188, 1e189,
  1e190, 1e191, 1e192, 1e193, 1e194, 1e195, 1e196, 1e197, 1e198, 1e199,
  1e200, 1e201, 1e202, 1e203, 1e204, 1e205, 1e206, 1e207, 1e208, 1e209,
  1e210, 1e211, 1e212, 1e213, 1e214, 1e215, 1e216, 1e217, 1e218, 1e219,
  1e220, 1e221, 1e222, 1e223, 1e224, 1e225, 1e226, 1e227, 1e228, 1e229,
  1e230, 1e231, 1e232, 1e233, 1e234, 1e235, 1e236, 1e237, 1e238, 1e239,
  1e240, 1e241, 1e242, 1e243, 1e244, 1e245, 1e246, 1e247, 1e248, 1e249,
  1e250, 1e251, 1e252, 1e253, 1e254, 1e255, 1e256, 1e257, 1e258, 1e259,
  1e260, 1e261, 1e262, 1e263, 1e264, 1e265, 1e266, 1e267, 1e268, 1e269,
  1e270, 1e271, 1e272, 1e273, 1e274, 1e275, 1e276, 1e277, 1e278, 1e279,
  1e280, 1e281, 1e282, 1e283, 1e284, 1e285, 1e286, 1e287, 1e288, 1e289,
  1e290, 1e291, 1e292, 1e293, 1e294, 1e295, 1e296, 1e297, 1e298, 1e299,
  1e300, 1e301, 1e302, 1e303, 1e304, 1e305, 1e306, 1e307, 1e308
};

time_t server_start_time, flush_status_time;

char mysql_home[FN_REFLEN], pidfile_name[FN_REFLEN], system_time_zone[30];
char *default_tz_name;
char log_error_file[FN_REFLEN], glob_hostname[FN_REFLEN];
char mysql_real_data_home[FN_REFLEN],
     language[FN_REFLEN], reg_ext[FN_EXTLEN], mysql_charsets_dir[FN_REFLEN],
     *opt_init_file, *opt_tc_log_file,
     def_ft_boolean_syntax[sizeof(ft_boolean_syntax)];
char mysql_unpacked_real_data_home[FN_REFLEN];
int mysql_unpacked_real_data_home_len;
uint reg_ext_length;
const key_map key_map_empty(0);
key_map key_map_full(0);                        // Will be initialized later

const char *opt_date_time_formats[3];

uint mysql_data_home_len;
char mysql_data_home_buff[2], *mysql_data_home=mysql_real_data_home;
char server_version[SERVER_VERSION_LENGTH];
char *mysqld_unix_port, *opt_mysql_tmpdir;
const char **errmesg;			/**< Error messages */
const char *myisam_recover_options_str="OFF";
const char *myisam_stats_method_str="nulls_unequal";

/** name of reference on left espression in rewritten IN subquery */
const char *in_left_expr_name= "<left expr>";
/** name of additional condition */
const char *in_additional_cond= "<IN COND>";
const char *in_having_cond= "<IN HAVING>";

my_decimal decimal_zero;
/* classes for comparation parsing/processing */
Eq_creator eq_creator;
Ne_creator ne_creator;
Gt_creator gt_creator;
Lt_creator lt_creator;
Ge_creator ge_creator;
Le_creator le_creator;

FILE *bootstrap_file;
int bootstrap_error;
FILE *stderror_file=0;

I_List<THD> threads;
I_List<NAMED_LIST> key_caches;
Rpl_filter* rpl_filter;
Rpl_filter* binlog_filter;

struct system_variables global_system_variables;
struct system_variables max_system_variables;
struct system_status_var global_status_var;

MY_TMPDIR mysql_tmpdir_list;
MY_BITMAP temp_pool;

CHARSET_INFO *system_charset_info, *files_charset_info ;
CHARSET_INFO *national_charset_info, *table_alias_charset;
CHARSET_INFO *character_set_filesystem;

MY_LOCALE *my_default_lc_time_names;

SHOW_COMP_OPTION have_ssl, have_symlink, have_dlopen, have_query_cache;
SHOW_COMP_OPTION have_geometry, have_rtree_keys;
SHOW_COMP_OPTION have_crypt, have_compress;
SHOW_COMP_OPTION have_community_features;

/* Thread specific variables */

pthread_key(MEM_ROOT**,THR_MALLOC);
pthread_key(THD*, THR_THD);
pthread_mutex_t LOCK_mysql_create_db, LOCK_open, LOCK_thread_count,
		LOCK_mapped_file, LOCK_status, LOCK_global_read_lock,
		LOCK_error_log,
		LOCK_delayed_insert, LOCK_delayed_status, LOCK_delayed_create,
		LOCK_crypt,
	        LOCK_global_system_variables,
                LOCK_user_conn, LOCK_slave_list, LOCK_active_mi,
                LOCK_connection_count;

/**
  The below lock protects access to two global server variables:
  max_prepared_stmt_count and prepared_stmt_count. These variables
  set the limit and hold the current total number of prepared statements
  in the server, respectively. As PREPARE/DEALLOCATE rate in a loaded
  server may be fairly high, we need a dedicated lock.
*/
pthread_mutex_t LOCK_prepared_stmt_count;
#ifdef HAVE_OPENSSL
pthread_mutex_t LOCK_des_key_file;
#endif
rw_lock_t	LOCK_grant, LOCK_sys_init_connect, LOCK_sys_init_slave;
rw_lock_t	LOCK_system_variables_hash;
pthread_cond_t COND_refresh, COND_thread_count, COND_global_read_lock;
pthread_t signal_thread;
pthread_attr_t connection_attrib;
pthread_mutex_t  LOCK_server_started;
pthread_cond_t  COND_server_started;

int mysqld_server_started= 0;

File_parser_dummy_hook file_parser_dummy_hook;

/* replication parameters, if master_host is not NULL, we are a slave */
uint report_port= MYSQL_PORT;
ulong master_retry_count=0;
char *master_info_file;
char *relay_log_info_file, *report_user, *report_password, *report_host;
char *opt_relay_logname = 0, *opt_relaylog_index_name=0;
char *opt_logname, *opt_slow_logname;
char *opt_backup_history_logname, *opt_backup_progress_logname,
     *opt_backup_settings_name;

/* Static variables */

static bool kill_in_progress, segfaulted;
#ifdef HAVE_STACK_TRACE_ON_SEGV
static my_bool opt_do_pstack;
#endif /* HAVE_STACK_TRACE_ON_SEGV */
static my_bool opt_bootstrap, opt_myisam_logical_log;
static int cleanup_done;
static ulong opt_specialflag, opt_myisam_block_size;
static char *opt_update_logname, *opt_binlog_index_name;
static char *opt_tc_heuristic_recover;
static char *mysql_home_ptr, *pidfile_name_ptr;
static int defaults_argc;
static char **defaults_argv;
static char *opt_bin_logname;

static my_socket unix_sock,ip_sock;
struct my_rnd_struct sql_rand; ///< used by sql_class.cc:THD::THD()

#ifndef EMBEDDED_LIBRARY
struct passwd *user_info;
static pthread_t select_thread;
static uint thr_kill_signal;
#endif

/* OS specific variables */

#ifdef __WIN__
#undef	 getpid
#include <process.h>

static pthread_cond_t COND_handler_count;
static uint handler_count;
static bool start_mode=0, use_opt_args;
static int opt_argc;
static char **opt_argv;

#if !defined(EMBEDDED_LIBRARY)
static HANDLE hEventShutdown;
static char shutdown_event_name[40];
#include "nt_servc.h"
static	 NTService  Service;	      ///< Service object for WinNT
#endif /* EMBEDDED_LIBRARY */

static char pipe_name[512];
static SECURITY_ATTRIBUTES saPipeSecurity;
static SECURITY_DESCRIPTOR sdPipeDescriptor;
static HANDLE hPipe = INVALID_HANDLE_VALUE;
#endif /* __WIN__ */

#ifndef EMBEDDED_LIBRARY
bool mysqld_embedded=0;
#else
bool mysqld_embedded=1;
#endif

#ifndef DBUG_OFF
static const char* default_dbug_option;
#endif
#ifdef HAVE_LIBWRAP
const char *libwrapName= NULL;
int allow_severity = LOG_INFO;
int deny_severity = LOG_WARNING;
#endif
#ifdef HAVE_QUERY_CACHE
static ulong query_cache_limit= 0;
ulong query_cache_min_res_unit= QUERY_CACHE_MIN_RESULT_DATA_SIZE;
Query_cache query_cache;
#endif
#ifdef HAVE_SMEM
char *shared_memory_base_name= default_shared_memory_base_name;
my_bool opt_enable_shared_memory;
HANDLE smem_event_connect_request= 0;
#endif

scheduler_functions thread_scheduler;

#define SSL_VARS_NOT_STATIC
#include "sslopt-vars.h"
#ifdef HAVE_OPENSSL
#include <openssl/crypto.h>
#ifndef HAVE_YASSL
typedef struct CRYPTO_dynlock_value
{
  rw_lock_t lock;
} openssl_lock_t;

static openssl_lock_t *openssl_stdlocks;
static openssl_lock_t *openssl_dynlock_create(const char *, int);
static void openssl_dynlock_destroy(openssl_lock_t *, const char *, int);
static void openssl_lock_function(int, int, const char *, int);
static void openssl_lock(int, openssl_lock_t *, const char *, int);
static unsigned long openssl_id_function();
#endif
char *des_key_file;
#ifndef EMBEDDED_LIBRARY
struct st_VioSSLFd *ssl_acceptor_fd;
#endif
#endif /* HAVE_OPENSSL */

/**
  Number of currently active user connections. The variable is protected by
  LOCK_connection_count.
*/
uint connection_count= 0;

/* Function declarations */

pthread_handler_t signal_hand(void *arg);
static int mysql_init_variables(void);
static void get_options(int *argc,char **argv);
extern "C" my_bool mysqld_get_one_option(int, const struct my_option *, char *);
static void set_server_version(void);
static int init_thread_environment();
static char *get_relative_path(const char *path);
static void fix_paths(void);
pthread_handler_t handle_connections_sockets(void *arg);
pthread_handler_t kill_server_thread(void *arg);
static void bootstrap(FILE *file);
static bool read_init_file(char *file_name);
#ifdef _WIN32
pthread_handler_t handle_connections_namedpipes(void *arg);
#endif
#ifdef HAVE_SMEM
pthread_handler_t handle_connections_shared_memory(void *arg);
#endif
pthread_handler_t handle_slave(void *arg);
static ulong find_bit_type(const char *x, TYPELIB *bit_lib);
static ulong find_bit_type_or_exit(const char *x, TYPELIB *bit_lib,
                                   const char *option);
static void clean_up(bool print_message);
static int test_if_case_insensitive(const char *dir_name);

#ifndef EMBEDDED_LIBRARY
static void usage(void);
static void start_signal_handler(void);
static void close_server_sock();
static void clean_up_mutexes(void);
static void wait_for_signal_thread_to_end(void);
static void create_pid_file();
static void mysqld_exit(int exit_code) __attribute__((noreturn));
#endif
static void end_ssl();


#ifndef EMBEDDED_LIBRARY
/****************************************************************************
** Code to end mysqld
****************************************************************************/

static void close_connections(void)
{
#ifdef EXTRA_DEBUG
  int count=0;
#endif
  DBUG_ENTER("close_connections");

  /* Clear thread cache */
  kill_cached_threads++;
  flush_thread_cache();

  /* kill connection thread */
#if !defined(__WIN__) && !defined(__NETWARE__)
  DBUG_PRINT("quit", ("waiting for select thread: 0x%llx",
                      (ulonglong)select_thread));
  (void) pthread_mutex_lock(&LOCK_thread_count);

  while (select_thread_in_use)
  {
    struct timespec abstime;
    int error;
    LINT_INIT(error);
    DBUG_PRINT("info",("Waiting for select thread"));

#ifndef DONT_USE_THR_ALARM
    if (pthread_kill(select_thread, thr_client_alarm))
      break;					// allready dead
#endif
    set_timespec(abstime, 2);
    for (uint tmp=0 ; tmp < 10 && select_thread_in_use; tmp++)
    {
      error=pthread_cond_timedwait(&COND_thread_count,&LOCK_thread_count,
				   &abstime);
      if (error != EINTR)
	break;
    }
#ifdef EXTRA_DEBUG
    if (error != 0 && error != ETIMEDOUT && !count++)
      sql_print_error("Got error %d from pthread_cond_timedwait",error);
#endif
    close_server_sock();
  }
  (void) pthread_mutex_unlock(&LOCK_thread_count);
#endif /* __WIN__ */


  /* Abort listening to new connections */
  DBUG_PRINT("quit",("Closing sockets"));
  if (!opt_disable_networking )
  {
    if (ip_sock != INVALID_SOCKET)
    {
      (void) shutdown(ip_sock, SHUT_RDWR);
      (void) closesocket(ip_sock);
      ip_sock= INVALID_SOCKET;
    }
  }
#ifdef _WIN32
  if (hPipe != INVALID_HANDLE_VALUE && opt_enable_named_pipe)
  {
    HANDLE temp;
    DBUG_PRINT("quit", ("Closing named pipes") );

    /* Create connection to the handle named pipe handler to break the loop */
    if ((temp = CreateFile(pipe_name,
			   GENERIC_READ | GENERIC_WRITE,
			   0,
			   NULL,
			   OPEN_EXISTING,
			   0,
			   NULL )) != INVALID_HANDLE_VALUE)
    {
      WaitNamedPipe(pipe_name, 1000);
      DWORD dwMode = PIPE_READMODE_BYTE | PIPE_WAIT;
      SetNamedPipeHandleState(temp, &dwMode, NULL, NULL);
      CancelIo(temp);
      DisconnectNamedPipe(temp);
      CloseHandle(temp);
    }
  }
#endif
#ifdef HAVE_SYS_UN_H
  if (unix_sock != INVALID_SOCKET)
  {
    (void) shutdown(unix_sock, SHUT_RDWR);
    (void) closesocket(unix_sock);
    (void) unlink(mysqld_unix_port);
    unix_sock= INVALID_SOCKET;
  }
#endif
  end_thr_alarm(0);			 // Abort old alarms.

  /*
    First signal all threads that it's time to die
    This will give the threads some time to gracefully abort their
    statements and inform their clients that the server is about to die.
  */

  THD *tmp;
  (void) pthread_mutex_lock(&LOCK_thread_count); // For unlink from list

  I_List_iterator<THD> it(threads);
  while ((tmp=it++))
  {
    DBUG_PRINT("quit",("Informing thread %ld that it's time to die",
		       tmp->thread_id));
    /* We skip slave threads & scheduler on this first loop through. */
    if (tmp->slave_thread)
      continue;

    tmp->killed= THD::KILL_CONNECTION;
    thread_scheduler.post_kill_notification(tmp);
    if (tmp->mysys_var)
    {
      tmp->mysys_var->abort=1;
      pthread_mutex_lock(&tmp->mysys_var->mutex);
      if (tmp->mysys_var->current_cond)
      {
	pthread_mutex_lock(tmp->mysys_var->current_mutex);
	pthread_cond_broadcast(tmp->mysys_var->current_cond);
	pthread_mutex_unlock(tmp->mysys_var->current_mutex);
      }
      pthread_mutex_unlock(&tmp->mysys_var->mutex);
    }
  }
  (void) pthread_mutex_unlock(&LOCK_thread_count); // For unlink from list

  Events::deinit();
  end_slave();

  if (thread_count)
    sleep(2);					// Give threads time to die

  /*
    Force remaining threads to die by closing the connection to the client
    This will ensure that threads that are waiting for a command from the
    client on a blocking read call are aborted.
  */

  for (;;)
  {
    DBUG_PRINT("quit",("Locking LOCK_thread_count"));
    (void) pthread_mutex_lock(&LOCK_thread_count); // For unlink from list
    if (!(tmp=threads.get()))
    {
      DBUG_PRINT("quit",("Unlocking LOCK_thread_count"));
      (void) pthread_mutex_unlock(&LOCK_thread_count);
      break;
    }
#ifndef __bsdi__				// Bug in BSDI kernel
    if (tmp->vio_ok())
    {
      if (global_system_variables.log_warnings)
        sql_print_warning(ER(ER_FORCING_CLOSE),my_progname,
                          tmp->thread_id,
                          (tmp->main_security_ctx.user ?
                           tmp->main_security_ctx.user : ""));
      close_connection(tmp,0,0);
    }
#endif
    DBUG_PRINT("quit",("Unlocking LOCK_thread_count"));
    (void) pthread_mutex_unlock(&LOCK_thread_count);
  }
  /* All threads has now been aborted */
  DBUG_PRINT("quit",("Waiting for threads to die (count=%u)",thread_count));
  (void) pthread_mutex_lock(&LOCK_thread_count);
  while (thread_count)
  {
    (void) pthread_cond_wait(&COND_thread_count,&LOCK_thread_count);
    DBUG_PRINT("quit",("One thread died (count=%u)",thread_count));
  }
  (void) pthread_mutex_unlock(&LOCK_thread_count);

  DBUG_PRINT("quit",("close_connections thread"));
  DBUG_VOID_RETURN;
}


static void close_server_sock()
{
#ifdef HAVE_CLOSE_SERVER_SOCK
  DBUG_ENTER("close_server_sock");
  my_socket tmp_sock;
  tmp_sock=ip_sock;
  if (tmp_sock != INVALID_SOCKET)
  {
    ip_sock=INVALID_SOCKET;
    DBUG_PRINT("info",("calling shutdown on TCP/IP socket"));
    (void) shutdown(tmp_sock, SHUT_RDWR);
#if defined(__NETWARE__)
    /*
      The following code is disabled for normal systems as it causes MySQL
      to hang on AIX 4.3 during shutdown
    */
    DBUG_PRINT("info",("calling closesocket on TCP/IP socket"));
    (void) closesocket(tmp_sock);
#endif
  }
  tmp_sock=unix_sock;
  if (tmp_sock != INVALID_SOCKET)
  {
    unix_sock=INVALID_SOCKET;
    DBUG_PRINT("info",("calling shutdown on unix socket"));
    (void) shutdown(tmp_sock, SHUT_RDWR);
#if defined(__NETWARE__)
    /*
      The following code is disabled for normal systems as it may cause MySQL
      to hang on AIX 4.3 during shutdown
    */
    DBUG_PRINT("info",("calling closesocket on unix/IP socket"));
    (void) closesocket(tmp_sock);
#endif
    (void) unlink(mysqld_unix_port);
  }
  DBUG_VOID_RETURN;
#endif
}

#endif /*EMBEDDED_LIBRARY*/


void kill_mysql(void)
{
  DBUG_ENTER("kill_mysql");

#if defined(SIGNALS_DONT_BREAK_READ) && !defined(EMBEDDED_LIBRARY)
  abort_loop=1;					// Break connection loops
  close_server_sock();				// Force accept to wake up
#endif

#if defined(__WIN__)
#if !defined(EMBEDDED_LIBRARY)
  {
    if (!SetEvent(hEventShutdown))
    {
      DBUG_PRINT("error",("Got error: %ld from SetEvent",GetLastError()));
    }
    /*
      or:
      HANDLE hEvent=OpenEvent(0, FALSE, "MySqlShutdown");
      SetEvent(hEventShutdown);
      CloseHandle(hEvent);
    */
  }
#endif
#elif defined(HAVE_PTHREAD_KILL)
  if (pthread_kill(signal_thread, MYSQL_KILL_SIGNAL))
  {
    DBUG_PRINT("error",("Got error %d from pthread_kill",errno)); /* purecov: inspected */
  }
#elif !defined(SIGNALS_DONT_BREAK_READ)
  kill(current_pid, MYSQL_KILL_SIGNAL);
#endif
  DBUG_PRINT("quit",("After pthread_kill"));
  shutdown_in_progress=1;			// Safety if kill didn't work
#ifdef SIGNALS_DONT_BREAK_READ
  if (!kill_in_progress)
  {
    pthread_t tmp;
    abort_loop=1;
    if (pthread_create(&tmp,&connection_attrib, kill_server_thread,
			   (void*) 0))
      sql_print_error("Can't create thread to kill server");
  }
#endif
  DBUG_VOID_RETURN;
}

/**
  Force server down. Kill all connections and threads and exit.

  @param  sig_ptr       Signal number that caused kill_server to be called.

  @note
    A signal number of 0 mean that the function was not called
    from a signal handler and there is thus no signal to block
    or stop, we just want to kill the server.
*/

#if defined(__NETWARE__)
extern "C" void kill_server(int sig_ptr)
#define RETURN_FROM_KILL_SERVER DBUG_VOID_RETURN
#elif !defined(__WIN__)
static void *kill_server(void *sig_ptr)
#define RETURN_FROM_KILL_SERVER DBUG_RETURN(0)
#else
static void __cdecl kill_server(int sig_ptr)
#define RETURN_FROM_KILL_SERVER DBUG_VOID_RETURN
#endif
{
  DBUG_ENTER("kill_server");
#ifndef EMBEDDED_LIBRARY
  int sig=(int) (long) sig_ptr;			// This is passed a int
  // if there is a signal during the kill in progress, ignore the other
  if (kill_in_progress)				// Safety
    RETURN_FROM_KILL_SERVER;
  kill_in_progress=TRUE;
  abort_loop=1;					// This should be set
  if (sig != 0) // 0 is not a valid signal number
    my_sigset(sig, SIG_IGN);                    /* purify inspected */
  if (sig == MYSQL_KILL_SIGNAL || sig == 0)
    sql_print_information(ER(ER_NORMAL_SHUTDOWN),my_progname);
  else
    sql_print_error(ER(ER_GOT_SIGNAL),my_progname,sig); /* purecov: inspected */

#if defined(HAVE_SMEM) && defined(__WIN__)
  /*
   Send event to smem_event_connect_request for aborting
   */
  if (!SetEvent(smem_event_connect_request))
  {
    DBUG_PRINT("error",
               ("Got error: %ld from SetEvent of smem_event_connect_request",
                GetLastError()));
  }
#endif

  close_connections();
  if (sig != MYSQL_KILL_SIGNAL &&
      sig != 0)
    unireg_abort(1);				/* purecov: inspected */
  else
    unireg_end();

  /* purecov: begin deadcode */
#ifdef __NETWARE__
  if (!event_flag)
    pthread_join(select_thread, NULL);		// wait for main thread
#endif /* __NETWARE__ */

  my_thread_end();
  pthread_exit(0);
  /* purecov: end */

#endif /* EMBEDDED_LIBRARY */
  RETURN_FROM_KILL_SERVER;
}


#if defined(USE_ONE_SIGNAL_HAND) || (defined(__NETWARE__) && defined(SIGNALS_DONT_BREAK_READ))
pthread_handler_t kill_server_thread(void *arg __attribute__((unused)))
{
  my_thread_init();				// Initialize new thread
  kill_server(0);
  /* purecov: begin deadcode */
  my_thread_end();
  pthread_exit(0);
  return 0;
  /* purecov: end */
}
#endif


extern "C" sig_handler print_signal_warning(int sig)
{
  if (global_system_variables.log_warnings)
    sql_print_warning("Got signal %d from thread %ld", sig,my_thread_id());
#ifdef DONT_REMEMBER_SIGNAL
  my_sigset(sig,print_signal_warning);		/* int. thread system calls */
#endif
#if !defined(__WIN__) && !defined(__NETWARE__)
  if (sig == SIGALRM)
    alarm(2);					/* reschedule alarm */
#endif
}

#ifndef EMBEDDED_LIBRARY

/**
  cleanup all memory and end program nicely.

    If SIGNALS_DONT_BREAK_READ is defined, this function is called
    by the main thread. To get MySQL to shut down nicely in this case
    (Mac OS X) we have to call exit() instead if pthread_exit().

  @note
    This function never returns.
*/
void unireg_end(void)
{
  clean_up(1);
  my_thread_end();
#if defined(SIGNALS_DONT_BREAK_READ) && !defined(__NETWARE__)
  exit(0);
#else
  pthread_exit(0);				// Exit is in main thread
#endif
}


extern "C" void unireg_abort(int exit_code)
{
  DBUG_ENTER("unireg_abort");

  if (exit_code)
    sql_print_error("Aborting\n");
  else if (opt_help)
    usage();
  clean_up(!opt_help && (exit_code || !opt_bootstrap)); /* purecov: inspected */
  DBUG_PRINT("quit",("done with cleanup in unireg_abort"));
  mysqld_exit(exit_code);
}


static void mysqld_exit(int exit_code)
{
  wait_for_signal_thread_to_end();
  mysql_audit_finalize();
  clean_up_mutexes();
  my_end(opt_endinfo ? MY_CHECK_ERROR | MY_GIVE_INFO : 0);
  exit(exit_code); /* purecov: inspected */
}

#endif /* !EMBEDDED_LIBRARY */


void clean_up(bool print_message)
{
  DBUG_PRINT("exit",("clean_up"));
  if (cleanup_done++)
    return; /* purecov: inspected */

  stop_handle_manager();
  release_ddl_log();

  /*
    make sure that handlers finish up
    what they have that is dependent on the binlog
  */
  ha_binlog_end(current_thd);

  logger.cleanup_base();

  injector::free_instance();
  mysql_bin_log.cleanup();

#ifdef HAVE_REPLICATION
  if (use_slave_mask)
    bitmap_free(&slave_error_mask);
#endif
  my_tz_free();
  my_database_names_free();
#ifndef NO_EMBEDDED_ACCESS_CHECKS
  servers_free(1);
  acl_free(1);
  grant_free();
#endif
  query_cache_destroy();
  table_def_free();
  hostname_cache_free();
  mdl_destroy();
  item_user_lock_free();
  lex_free();				/* Free some memory */
  item_create_cleanup();
  set_var_free();
  free_charsets();
  if (!opt_noacl)
  {
#ifdef HAVE_DLOPEN
    udf_free();
#endif
  }
#ifndef EMBEDDED_LIBRARY
  backup_shutdown();
#endif
  plugin_shutdown();
  ha_end();
  if (tc_log)
    tc_log->close();
  delegates_destroy();
  xid_cache_free();
  wt_end();
  delete_elements(&key_caches, (void (*)(const char*, uchar*)) free_key_cache);
  multi_keycache_free();
  free_status_vars();
  end_thr_alarm(1);			/* Free allocated memory */
  my_free_open_file_info();
  my_free((char*) global_system_variables.date_format,
	  MYF(MY_ALLOW_ZERO_PTR));
  my_free((char*) global_system_variables.time_format,
	  MYF(MY_ALLOW_ZERO_PTR));
  my_free((char*) global_system_variables.datetime_format,
	  MYF(MY_ALLOW_ZERO_PTR));
  if (defaults_argv)
    free_defaults(defaults_argv);
  my_free(sys_init_connect.value, MYF(MY_ALLOW_ZERO_PTR));
  my_free(sys_init_slave.value, MYF(MY_ALLOW_ZERO_PTR));
  my_free(sys_var_general_log_path.value, MYF(MY_ALLOW_ZERO_PTR));
  my_free(sys_var_backup_history_log_path.value, MYF(MY_ALLOW_ZERO_PTR));
  my_free(sys_var_backup_progress_log_path.value, MYF(MY_ALLOW_ZERO_PTR));
  my_free(sys_var_backupdir.value, MYF(MY_ALLOW_ZERO_PTR));
  my_free(sys_var_slow_log_path.value, MYF(MY_ALLOW_ZERO_PTR));
  free_tmpdir(&mysql_tmpdir_list);
#ifdef HAVE_REPLICATION
  my_free(slave_load_tmpdir,MYF(MY_ALLOW_ZERO_PTR));
#endif
  x_free(opt_bin_logname);
  x_free(opt_relay_logname);
  x_free(opt_secure_file_priv);
  bitmap_free(&temp_pool);
  free_max_user_conn();
#ifdef HAVE_REPLICATION
  end_slave_list();
#endif
  delete binlog_filter;
  delete rpl_filter;
  end_ssl();
  vio_end();
#ifdef USE_REGEX
  my_regex_end();
#endif
#if defined(ENABLED_DEBUG_SYNC)
  /* End the debug sync facility. See debug_sync.cc. */
  debug_sync_end();
#endif /* defined(ENABLED_DEBUG_SYNC) */

#if !defined(EMBEDDED_LIBRARY)
  if (!opt_bootstrap)
    (void) my_delete(pidfile_name,MYF(0));	// This may not always exist
#endif
  if (print_message && errmesg && server_start_time)
    sql_print_information(ER(ER_SHUTDOWN_COMPLETE),my_progname);
  thread_scheduler.end();
  finish_client_errs();
  my_free((uchar*) my_error_unregister(ER_ERROR_FIRST, ER_ERROR_LAST),
          MYF(MY_WME | MY_FAE | MY_ALLOW_ZERO_PTR));
  DBUG_PRINT("quit", ("Error messages freed"));
  /* Tell main we are ready */
  logger.cleanup_end();
  (void) pthread_mutex_lock(&LOCK_thread_count);
  DBUG_PRINT("quit", ("got thread count lock"));
  ready_to_exit=1;
  /* do the broadcast inside the lock to ensure that my_end() is not called */
  (void) pthread_cond_broadcast(&COND_thread_count);
  (void) pthread_mutex_unlock(&LOCK_thread_count);
  my_uuid_end();

  /*
    The following lines may never be executed as the main thread may have
    killed us
  */
  DBUG_PRINT("quit", ("done with cleanup"));
} /* clean_up */


#ifndef EMBEDDED_LIBRARY

/**
  This is mainly needed when running with purify, but it's still nice to
  know that all child threads have died when mysqld exits.
*/
static void wait_for_signal_thread_to_end()
{
#ifndef __NETWARE__
  uint i;
  /*
    Wait up to 10 seconds for signal thread to die. We use this mainly to
    avoid getting warnings that my_thread_end has not been called
  */
  for (i= 0 ; i < 100 && signal_thread_in_use; i++)
  {
    if (pthread_kill(signal_thread, MYSQL_KILL_SIGNAL) != ESRCH)
      break;
    my_sleep(100);				// Give it time to die
  }
#endif
}


static void clean_up_mutexes()
{
  (void) pthread_mutex_destroy(&LOCK_mysql_create_db);
  (void) pthread_mutex_destroy(&LOCK_lock_db);
  (void) rwlock_destroy(&LOCK_grant);
  (void) pthread_mutex_destroy(&LOCK_open);
  (void) pthread_mutex_destroy(&LOCK_thread_count);
  (void) pthread_mutex_destroy(&LOCK_mapped_file);
  (void) pthread_mutex_destroy(&LOCK_status);
  (void) pthread_mutex_destroy(&LOCK_error_log);
  (void) pthread_mutex_destroy(&LOCK_delayed_insert);
  (void) pthread_mutex_destroy(&LOCK_delayed_status);
  (void) pthread_mutex_destroy(&LOCK_delayed_create);
  (void) pthread_mutex_destroy(&LOCK_manager);
  (void) pthread_mutex_destroy(&LOCK_crypt);
  (void) pthread_mutex_destroy(&LOCK_user_conn);
  (void) pthread_mutex_destroy(&LOCK_connection_count);
  Events::destroy_mutexes();
#ifdef HAVE_OPENSSL
  (void) pthread_mutex_destroy(&LOCK_des_key_file);
#ifndef HAVE_YASSL
  for (int i= 0; i < CRYPTO_num_locks(); ++i)
    (void) rwlock_destroy(&openssl_stdlocks[i].lock);
  OPENSSL_free(openssl_stdlocks);
#endif
#endif
#ifdef HAVE_REPLICATION
  (void) pthread_mutex_destroy(&LOCK_rpl_status);
  (void) pthread_cond_destroy(&COND_rpl_status);
#endif
  (void) pthread_mutex_destroy(&LOCK_active_mi);
  (void) rwlock_destroy(&LOCK_sys_init_connect);
  (void) rwlock_destroy(&LOCK_sys_init_slave);
  (void) pthread_mutex_destroy(&LOCK_global_system_variables);
  (void) pthread_mutex_destroy(&LOCK_uuid_short);
  (void) rwlock_destroy(&LOCK_system_variables_hash);
  (void) pthread_mutex_destroy(&LOCK_global_read_lock);
  (void) pthread_mutex_destroy(&LOCK_prepared_stmt_count);
  (void) pthread_cond_destroy(&COND_thread_count);
  (void) pthread_cond_destroy(&COND_refresh);
  (void) pthread_cond_destroy(&COND_global_read_lock);
  (void) pthread_cond_destroy(&COND_thread_cache);
  (void) pthread_cond_destroy(&COND_flush_thread_cache);
  (void) pthread_cond_destroy(&COND_manager);
  DDL_blocker_class::destroy_DDL_blocker_class_instance();
}

#endif /*EMBEDDED_LIBRARY*/


/****************************************************************************
** Init IP and UNIX socket
****************************************************************************/

#ifndef EMBEDDED_LIBRARY
static void set_ports()
{
  char	*env;
  if (!mysqld_port && !opt_disable_networking)
  {					// Get port if not from commandline
    mysqld_port= MYSQL_PORT;

    /*
      if builder specifically requested a default port, use that
      (even if it coincides with our factory default).
      only if they didn't do we check /etc/services (and, failing
      on that, fall back to the factory default of 3306).
      either default can be overridden by the environment variable
      MYSQL_TCP_PORT, which in turn can be overridden with command
      line options.
    */

#if MYSQL_PORT_DEFAULT == 0
    struct  servent *serv_ptr;
    if ((serv_ptr= getservbyname("mysql", "tcp")))
      mysqld_port= ntohs((u_short) serv_ptr->s_port); /* purecov: inspected */
#endif
    if ((env = getenv("MYSQL_TCP_PORT")))
      mysqld_port= (uint) atoi(env);		/* purecov: inspected */
  }
  if (!mysqld_unix_port)
  {
#ifdef __WIN__
    mysqld_unix_port= (char*) MYSQL_NAMEDPIPE;
#else
    mysqld_unix_port= (char*) MYSQL_UNIX_ADDR;
#endif
    if ((env = getenv("MYSQL_UNIX_PORT")))
      mysqld_unix_port= env;			/* purecov: inspected */
  }
}

/* Change to run as another user if started with --user */

static struct passwd *check_user(const char *user)
{
#if !defined(__WIN__) && !defined(__NETWARE__)
  struct passwd *tmp_user_info;
  uid_t user_id= geteuid();

  // Don't bother if we aren't superuser
  if (user_id)
  {
    if (user)
    {
      /* Don't give a warning, if real user is same as given with --user */
      /* purecov: begin tested */
      tmp_user_info= getpwnam(user);
      if ((!tmp_user_info || user_id != tmp_user_info->pw_uid) &&
	  global_system_variables.log_warnings)
        sql_print_warning(
                    "One can only use the --user switch if running as root\n");
      /* purecov: end */
    }
    return NULL;
  }
  if (!user)
  {
    if (!opt_bootstrap)
    {
      sql_print_error("Fatal error: Please read \"Security\" section of the manual to find out how to run mysqld as root!\n");
      unireg_abort(1);
    }
    return NULL;
  }
  /* purecov: begin tested */
  if (!strcmp(user,"root"))
    return NULL;                        // Avoid problem with dynamic libraries

  if (!(tmp_user_info= getpwnam(user)))
  {
    // Allow a numeric uid to be used
    const char *pos;
    for (pos= user; my_isdigit(mysqld_charset,*pos); pos++) ;
    if (*pos)                                   // Not numeric id
      goto err;
    if (!(tmp_user_info= getpwuid(atoi(user))))
      goto err;
  }
  return tmp_user_info;
  /* purecov: end */

err:
  sql_print_error("Fatal error: Can't change to run as user '%s' ;  Please check that the user exists!\n",user);
  unireg_abort(1);

#ifdef PR_SET_DUMPABLE
  if (test_flags & TEST_CORE_ON_SIGNAL)
  {
    /* inform kernel that process is dumpable */
    (void) prctl(PR_SET_DUMPABLE, 1);
  }
#endif

#endif
  return NULL;
}

static void set_user(const char *user, struct passwd *user_info_arg)
{
  /* purecov: begin tested */
#if !defined(__WIN__) && !defined(__NETWARE__)
  DBUG_ASSERT(user_info_arg != 0);
#ifdef HAVE_INITGROUPS
  /*
    We can get a SIGSEGV when calling initgroups() on some systems when NSS
    is configured to use LDAP and the server is statically linked.  We set
    calling_initgroups as a flag to the SIGSEGV handler that is then used to
    output a specific message to help the user resolve this problem.
  */
  calling_initgroups= TRUE;
  initgroups((char*) user, user_info_arg->pw_gid);
  calling_initgroups= FALSE;
#endif
  if (setgid(user_info_arg->pw_gid) == -1)
  {
    sql_perror("setgid");
    unireg_abort(1);
  }
  if (setuid(user_info_arg->pw_uid) == -1)
  {
    sql_perror("setuid");
    unireg_abort(1);
  }
#endif
  /* purecov: end */
}


static void set_effective_user(struct passwd *user_info_arg)
{
#if !defined(__WIN__) && !defined(__NETWARE__)
  DBUG_ASSERT(user_info_arg != 0);
  if (setregid((gid_t)-1, user_info_arg->pw_gid) == -1)
  {
    sql_perror("setregid");
    unireg_abort(1);
  }
  if (setreuid((uid_t)-1, user_info_arg->pw_uid) == -1)
  {
    sql_perror("setreuid");
    unireg_abort(1);
  }
#endif
}


/** Change root user if started with @c --chroot . */
static void set_root(const char *path)
{
#if !defined(__WIN__) && !defined(__NETWARE__)
  if (chroot(path) == -1)
  {
    sql_perror("chroot");
    unireg_abort(1);
  }
  my_setwd("/", MYF(0));
#endif
}


static void network_init(void)
{
#ifdef HAVE_SYS_UN_H
  struct sockaddr_un	UNIXaddr;
#endif
  int	arg;
  int   ret;
  uint  waited;
  uint  this_wait;
  uint  retry;
  char port_buf[NI_MAXSERV];
  DBUG_ENTER("network_init");
  LINT_INIT(ret);

  if (thread_scheduler.init())
    unireg_abort(1);			/* purecov: inspected */

  set_ports();

  if (mysqld_port != 0 && !opt_disable_networking && !opt_bootstrap)
  {
    struct addrinfo *ai, *a;
    struct addrinfo hints;
    int error;
    DBUG_PRINT("general",("IP Socket is %d",mysqld_port));

    bzero(&hints, sizeof (hints));
    hints.ai_flags= AI_PASSIVE;
    hints.ai_socktype= SOCK_STREAM;
    hints.ai_family= AF_UNSPEC;

    my_snprintf(port_buf, NI_MAXSERV, "%d", mysqld_port);
    error= getaddrinfo(my_bind_addr_str, port_buf, &hints, &ai);
    if (error != 0)
    {
      DBUG_PRINT("error",("Got error: %d from getaddrinfo()", error));
      sql_perror(ER(ER_IPSOCK_ERROR));		/* purecov: tested */
      unireg_abort(1);				/* purecov: tested */
    }

    for (a = ai; a != NULL; a = ai->ai_next)
    {
      ip_sock= socket(a->ai_family, a->ai_socktype, a->ai_protocol);
      if (ip_sock != INVALID_SOCKET)
        break;
    }

    if (ip_sock == INVALID_SOCKET)
    {
      DBUG_PRINT("error",("Got error: %d from socket()",socket_errno));
      sql_perror(ER(ER_IPSOCK_ERROR));		/* purecov: tested */
      unireg_abort(1);				/* purecov: tested */
    }

#ifndef __WIN__
    /*
      We should not use SO_REUSEADDR on windows as this would enable a
      user to open two mysqld servers with the same TCP/IP port.
    */
    arg= 1;
    (void) setsockopt(ip_sock,SOL_SOCKET,SO_REUSEADDR,(char*)&arg,sizeof(arg));
#endif /* __WIN__ */

#ifdef IPV6_V6ONLY
     /*
       For interoperability with older clients, IPv6 socket should
       listen on both IPv6 and IPv4 wildcard addresses.
       Turn off IPV6_V6ONLY option.
     */
    if (a->ai_family == AF_INET6)
    {
      arg= 0;      
      (void) setsockopt(ip_sock, IPPROTO_IPV6, IPV6_V6ONLY, (char*)&arg,
                sizeof(arg));
    }
#endif
    /*
      Sometimes the port is not released fast enough when stopping and
      restarting the server. This happens quite often with the test suite
      on busy Linux systems. Retry to bind the address at these intervals:
      Sleep intervals: 1, 2, 4,  6,  9, 13, 17, 22, ...
      Retry at second: 1, 3, 7, 13, 22, 35, 52, 74, ...
      Limit the sequence by mysqld_port_timeout (set --port-open-timeout=#).
    */
    for (waited= 0, retry= 1; ; retry++, waited+= this_wait)
    {
      if (((ret= bind(ip_sock, a->ai_addr, a->ai_addrlen)) >= 0 ) ||
          (socket_errno != SOCKET_EADDRINUSE) ||
          (waited >= mysqld_port_timeout))
        break;
      sql_print_information("Retrying bind on TCP/IP port %u", mysqld_port);
      this_wait= retry * retry / 3 + 1;
      sleep(this_wait);
    }
    freeaddrinfo(ai);
    if (ret < 0)
    {
      DBUG_PRINT("error",("Got error: %d from bind",socket_errno));
      sql_perror("Can't start server: Bind on TCP/IP port");
      sql_print_error("Do you already have another mysqld server running on port: %d ?",mysqld_port);
      unireg_abort(1);
    }
    if (listen(ip_sock,(int) back_log) < 0)
    {
      sql_perror("Can't start server: listen() on TCP/IP port");
      sql_print_error("listen() on TCP/IP failed with error %d",
		      socket_errno);
      unireg_abort(1);
    }
  }

#ifdef _WIN32
  /* create named pipe */
  if (Service.IsNT() && mysqld_unix_port[0] && !opt_bootstrap &&
      opt_enable_named_pipe)
  {

    pipe_name[sizeof(pipe_name)-1]= 0;		/* Safety if too long string */
    strxnmov(pipe_name, sizeof(pipe_name)-1, "\\\\.\\pipe\\",
	     mysqld_unix_port, NullS);
    bzero((char*) &saPipeSecurity, sizeof(saPipeSecurity));
    bzero((char*) &sdPipeDescriptor, sizeof(sdPipeDescriptor));
    if (!InitializeSecurityDescriptor(&sdPipeDescriptor,
				      SECURITY_DESCRIPTOR_REVISION))
    {
      sql_perror("Can't start server : Initialize security descriptor");
      unireg_abort(1);
    }
    if (!SetSecurityDescriptorDacl(&sdPipeDescriptor, TRUE, NULL, FALSE))
    {
      sql_perror("Can't start server : Set security descriptor");
      unireg_abort(1);
    }
    saPipeSecurity.nLength = sizeof(SECURITY_ATTRIBUTES);
    saPipeSecurity.lpSecurityDescriptor = &sdPipeDescriptor;
    saPipeSecurity.bInheritHandle = FALSE;
    if ((hPipe= CreateNamedPipe(pipe_name,
				PIPE_ACCESS_DUPLEX,
				PIPE_TYPE_BYTE |
				PIPE_READMODE_BYTE |
				PIPE_WAIT,
				PIPE_UNLIMITED_INSTANCES,
				(int) global_system_variables.net_buffer_length,
				(int) global_system_variables.net_buffer_length,
				NMPWAIT_USE_DEFAULT_WAIT,
				&saPipeSecurity)) == INVALID_HANDLE_VALUE)
      {
	LPVOID lpMsgBuf;
	int error=GetLastError();
	FormatMessage(FORMAT_MESSAGE_ALLOCATE_BUFFER |
		      FORMAT_MESSAGE_FROM_SYSTEM,
		      NULL, error, MAKELANGID(LANG_NEUTRAL, SUBLANG_DEFAULT),
		      (LPTSTR) &lpMsgBuf, 0, NULL );
	sql_perror((char *)lpMsgBuf);
	LocalFree(lpMsgBuf);
	unireg_abort(1);
      }
  }
#endif

#if defined(HAVE_SYS_UN_H)
  /*
  ** Create the UNIX socket
  */
  if (mysqld_unix_port[0] && !opt_bootstrap)
  {
    DBUG_PRINT("general",("UNIX Socket is %s",mysqld_unix_port));

    if (strlen(mysqld_unix_port) > (sizeof(UNIXaddr.sun_path) - 1))
    {
      sql_print_error("The socket file path is too long (> %u): %s",
                      (uint) sizeof(UNIXaddr.sun_path) - 1, mysqld_unix_port);
      unireg_abort(1);
    }
    if ((unix_sock= socket(AF_UNIX, SOCK_STREAM, 0)) < 0)
    {
      sql_perror("Can't start server : UNIX Socket "); /* purecov: inspected */
      unireg_abort(1);				/* purecov: inspected */
    }
    bzero((char*) &UNIXaddr, sizeof(UNIXaddr));
    UNIXaddr.sun_family = AF_UNIX;
    strmov(UNIXaddr.sun_path, mysqld_unix_port);
    (void) unlink(mysqld_unix_port);
    arg= 1;
    (void) setsockopt(unix_sock,SOL_SOCKET,SO_REUSEADDR,(char*)&arg,
		      sizeof(arg));
    umask(0);
    if (bind(unix_sock, my_reinterpret_cast(struct sockaddr *) (&UNIXaddr),
	     sizeof(UNIXaddr)) < 0)
    {
      sql_perror("Can't start server : Bind on unix socket"); /* purecov: tested */
      sql_print_error("Do you already have another mysqld server running on socket: %s ?",mysqld_unix_port);
      unireg_abort(1);					/* purecov: tested */
    }
    umask(((~my_umask) & 0666));
#if defined(S_IFSOCK) && defined(SECURE_SOCKETS)
    (void) chmod(mysqld_unix_port,S_IFSOCK);	/* Fix solaris 2.6 bug */
#endif
    if (listen(unix_sock,(int) back_log) < 0)
      sql_print_warning("listen() on Unix socket failed with error %d",
		      socket_errno);
  }
#endif
  DBUG_PRINT("info",("server started"));
  DBUG_VOID_RETURN;
}

#endif /*!EMBEDDED_LIBRARY*/


#ifndef EMBEDDED_LIBRARY
/**
  Close a connection.

  @param thd		Thread handle
  @param errcode	Error code to print to console
  @param lock	        1 if we have have to lock LOCK_thread_count

  @note
    For the connection that is doing shutdown, this is called twice
*/
void close_connection(THD *thd, uint errcode, bool lock)
{
  st_vio *vio;
  DBUG_ENTER("close_connection");
  DBUG_PRINT("enter",("fd: %s  error: '%s'",
		      thd->net.vio ? vio_description(thd->net.vio) :
		      "(not connected)",
		      errcode ? ER(errcode) : ""));
  if (lock)
    (void) pthread_mutex_lock(&LOCK_thread_count);
  thd->killed= THD::KILL_CONNECTION;
  if ((vio= thd->net.vio) != 0)
  {
    if (errcode)
      net_send_error(thd, errcode, ER(errcode)); /* purecov: inspected */
    vio_close(vio);			/* vio is freed in delete thd */
  }
  if (lock)
    (void) pthread_mutex_unlock(&LOCK_thread_count);
  MYSQL_CONNECTION_DONE((int) errcode, thd->thread_id);
  DBUG_VOID_RETURN;
}
#endif /* EMBEDDED_LIBRARY */


/** Called when a thread is aborted. */
/* ARGSUSED */
extern "C" sig_handler end_thread_signal(int sig __attribute__((unused)))
{
  THD *thd=current_thd;
  DBUG_ENTER("end_thread_signal");
  if (thd && ! thd->bootstrap)
  {
    statistic_increment(killed_threads, &LOCK_status);
    thread_scheduler.end_thread(thd,0);		/* purecov: inspected */
  }
  DBUG_VOID_RETURN;				/* purecov: deadcode */
}


/*
  Unlink thd from global list of available connections and free thd

  SYNOPSIS
    unlink_thd()
    thd		 Thread handler

  NOTES
    LOCK_thread_count is locked and left locked
*/

void unlink_thd(THD *thd)
{
  DBUG_ENTER("unlink_thd");
  DBUG_PRINT("enter", ("thd: %p", thd));
  thd->cleanup();

  pthread_mutex_lock(&LOCK_connection_count);
  --connection_count;
  pthread_mutex_unlock(&LOCK_connection_count);

  (void) pthread_mutex_lock(&LOCK_thread_count);
  thread_count--;
  delete thd;
  DBUG_VOID_RETURN;
}


/*
  Store thread in cache for reuse by new connections

  SYNOPSIS
    cache_thread()

  NOTES
    LOCK_thread_count has to be locked

  RETURN
    0  Thread was not put in cache
    1  Thread is to be reused by new connection.
       (ie, caller should return, not abort with pthread_exit())
*/


static bool cache_thread()
{
  safe_mutex_assert_owner(&LOCK_thread_count);
  if (cached_thread_count < thread_cache_size &&
      ! abort_loop && !kill_cached_threads)
  {
    /* Don't kill the thread, just put it in cache for reuse */
    DBUG_PRINT("info", ("Adding thread to cache"));
    cached_thread_count++;
    while (!abort_loop && ! wake_thread && ! kill_cached_threads)
      (void) pthread_cond_wait(&COND_thread_cache, &LOCK_thread_count);
    cached_thread_count--;
    if (kill_cached_threads)
      pthread_cond_signal(&COND_flush_thread_cache);
    if (wake_thread)
    {
      THD *thd;
      wake_thread--;
      thd= thread_cache.get();
      thd->thread_stack= (char*) &thd;          // For store_globals
      (void) thd->store_globals();
      /*
        THD::mysys_var::abort is associated with physical thread rather
        than with THD object. So we need to reset this flag before using
        this thread for handling of new THD object/connection.
      */
      thd->mysys_var->abort= 0;
      thd->thr_create_utime= my_micro_time();
      threads.append(thd);
      return(1);
    }
  }
  return(0);
}


/*
  End thread for the current connection

  SYNOPSIS
    one_thread_per_connection_end()
    thd		  Thread handler
    put_in_cache  Store thread in cache, if there is room in it
                  Normally this is true in all cases except when we got
                  out of resources initializing the current thread

  NOTES
    If thread is cached, we will wait until thread is scheduled to be
    reused and then we will return.
    If thread is not cached, we end the thread.

  RETURN
    0    Signal to handle_one_connection to reuse connection
*/

bool one_thread_per_connection_end(THD *thd, bool put_in_cache)
{
  DBUG_ENTER("one_thread_per_connection_end");
  unlink_thd(thd);
  if (put_in_cache)
    put_in_cache= cache_thread();
  pthread_mutex_unlock(&LOCK_thread_count);
  if (put_in_cache)
    DBUG_RETURN(0);                             // Thread is reused

  /* It's safe to broadcast outside a lock (COND... is not deleted here) */
  DBUG_PRINT("signal", ("Broadcasting COND_thread_count"));
  my_thread_end();
  (void) pthread_cond_broadcast(&COND_thread_count);

  pthread_exit(0);
  DBUG_RETURN(0);                               // Impossible
}


void flush_thread_cache()
{
  (void) pthread_mutex_lock(&LOCK_thread_count);
  kill_cached_threads++;
  while (cached_thread_count)
  {
    pthread_cond_broadcast(&COND_thread_cache);
    pthread_cond_wait(&COND_flush_thread_cache,&LOCK_thread_count);
  }
  kill_cached_threads--;
  (void) pthread_mutex_unlock(&LOCK_thread_count);
}


#ifdef THREAD_SPECIFIC_SIGPIPE
/**
  Aborts a thread nicely. Comes here on SIGPIPE.

  @todo
    One should have to fix that thr_alarm know about this thread too.
*/
extern "C" sig_handler abort_thread(int sig __attribute__((unused)))
{
  THD *thd=current_thd;
  DBUG_ENTER("abort_thread");
  if (thd)
    thd->killed= THD::KILL_CONNECTION;
  DBUG_VOID_RETURN;
}
#endif


/******************************************************************************
  Setup a signal thread with handles all signals.
  Because Linux doesn't support schemas use a mutex to check that
  the signal thread is ready before continuing
******************************************************************************/

#if defined(__WIN__)


/*
  On Windows, we use native SetConsoleCtrlHandler for handle events like Ctrl-C
  with graceful shutdown.
  Also, we do not use signal(), but SetUnhandledExceptionFilter instead - as it
  provides possibility to pass the exception to just-in-time debugger, collect
  dumps and potentially also the exception and thread context used to output
  callstack.
*/

static BOOL WINAPI console_event_handler( DWORD type ) 
{
  DBUG_ENTER("console_event_handler");
#ifndef EMBEDDED_LIBRARY
  if(type == CTRL_C_EVENT)
  {
     /*
       Do not shutdown before startup is finished and shutdown
       thread is initialized. Otherwise there is a race condition 
       between main thread doing initialization and CTRL-C thread doing
       cleanup, which can result into crash.
     */
#ifndef EMBEDDED_LIBRARY
     if(hEventShutdown)
       kill_mysql();
     else
#endif
       sql_print_warning("CTRL-C ignored during startup");
     DBUG_RETURN(TRUE);
  }
#endif
  DBUG_RETURN(FALSE);
}


/*
  In Visual Studio 2005 and later, default SIGABRT handler will overwrite
  any unhandled exception filter set by the application  and will try to
  call JIT debugger. This is not what we want, this we calling __debugbreak
  to stop in debugger, if process is being debugged or to generate 
  EXCEPTION_BREAKPOINT and then handle_segfault will do its magic.
*/

#if (_MSC_VER >= 1400)
static void my_sigabrt_handler(int sig)
{
  __debugbreak();
}
#endif /*_MSC_VER >=1400 */

void win_install_sigabrt_handler(void)
{
#if (_MSC_VER >=1400)
  /*abort() should not override our exception filter*/
  _set_abort_behavior(0,_CALL_REPORTFAULT);
  signal(SIGABRT,my_sigabrt_handler);
#endif /* _MSC_VER >=1400 */
}

#ifdef DEBUG_UNHANDLED_EXCEPTION_FILTER
#define DEBUGGER_ATTACH_TIMEOUT 120
/*
  Wait for debugger to attach and break into debugger. If debugger is not attached,
  resume after timeout.
*/
static void wait_for_debugger(int timeout_sec)
{
   if(!IsDebuggerPresent())
   {
     int i;
     printf("Waiting for debugger to attach, pid=%u\n",GetCurrentProcessId());
     fflush(stdout);
     for(i= 0; i < timeout_sec; i++)
     {
       Sleep(1000);
       if(IsDebuggerPresent())
       {
         /* Break into debugger */
         __debugbreak();
         return;
       }
     }
     printf("pid=%u, debugger not attached after %d seconds, resuming\n",GetCurrentProcessId(),
       timeout_sec);
     fflush(stdout);
   }
}
#endif /* DEBUG_UNHANDLED_EXCEPTION_FILTER */

LONG WINAPI my_unhandler_exception_filter(EXCEPTION_POINTERS *ex_pointers)
{
   static BOOL first_time= TRUE;
   if(!first_time)
   {
     /*
       This routine can be called twice, typically
       when detaching in JIT debugger.
       Return EXCEPTION_EXECUTE_HANDLER to terminate process.
     */
     return EXCEPTION_EXECUTE_HANDLER;
   }
   first_time= FALSE;
#ifdef DEBUG_UNHANDLED_EXCEPTION_FILTER
   /*
    Unfortunately there is no clean way to debug unhandled exception filters,
    as debugger does not stop there(also documented in MSDN) 
    To overcome, one could put a MessageBox, but this will not work in service.
    Better solution is to print error message and sleep some minutes 
    until debugger is attached
  */
  wait_for_debugger(DEBUGGER_ATTACH_TIMEOUT);
#endif /* DEBUG_UNHANDLED_EXCEPTION_FILTER */
  __try
  {
    my_set_exception_pointers(ex_pointers);
    handle_segfault(ex_pointers->ExceptionRecord->ExceptionCode);
  }
  __except(EXCEPTION_EXECUTE_HANDLER)
  {
    DWORD written;
    const char msg[] = "Got exception in exception handler!\n";
    WriteFile(GetStdHandle(STD_OUTPUT_HANDLE),msg, sizeof(msg)-1, 
      &written,NULL);
  }
  /*
    Return EXCEPTION_CONTINUE_SEARCH to give JIT debugger
    (drwtsn32 or vsjitdebugger) possibility to attach,
    if JIT debugger is configured.
    Windows Error reporting might generate a dump here.
  */
  return EXCEPTION_CONTINUE_SEARCH;
}


static void init_signals(void)
{
  win_install_sigabrt_handler();
  if(opt_console)
    SetConsoleCtrlHandler(console_event_handler,TRUE);
  else
  {
    /* Avoid MessageBox()es*/
   _CrtSetReportMode(_CRT_WARN, _CRTDBG_MODE_FILE);
   _CrtSetReportFile(_CRT_WARN, _CRTDBG_FILE_STDERR);
   _CrtSetReportMode(_CRT_ERROR, _CRTDBG_MODE_FILE);
   _CrtSetReportFile(_CRT_ERROR, _CRTDBG_FILE_STDERR);
   _CrtSetReportMode(_CRT_ASSERT, _CRTDBG_MODE_FILE);
   _CrtSetReportFile(_CRT_ASSERT, _CRTDBG_FILE_STDERR);

   /*
     Do not use SEM_NOGPFAULTERRORBOX in the following SetErrorMode (),
     because it would prevent JIT debugger and Windows error reporting
     from working. We need WER or JIT-debugging, since our own unhandled
     exception filter is not guaranteed to work in all situation
     (like heap corruption or stack overflow)
   */
   SetErrorMode(SetErrorMode(0)|SEM_FAILCRITICALERRORS|SEM_NOOPENFILEERRORBOX);
  }
  SetUnhandledExceptionFilter(my_unhandler_exception_filter);
}


static void start_signal_handler(void)
{
#ifndef EMBEDDED_LIBRARY
  // Save vm id of this process
  if (!opt_bootstrap)
    create_pid_file();
#endif /* EMBEDDED_LIBRARY */
}


static void check_data_home(const char *path)
{}


#elif defined(__NETWARE__)

/// down server event callback.
void mysql_down_server_cb(void *, void *)
{
  event_flag= TRUE;
  kill_server(0);
}


/// destroy callback resources.
void mysql_cb_destroy(void *)
{
  UnRegisterEventNotification(eh);  // cleanup down event notification
  NX_UNWRAP_INTERFACE(ref);
  /* Deregister NSS volume deactivation event */
  NX_UNWRAP_INTERFACE(refneb);
  if (neb_consumer_id)
    UnRegisterConsumer(neb_consumer_id, NULL);
}


/// initialize callbacks.
void mysql_cb_init()
{
  // register for down server event
  void *handle = getnlmhandle();
  rtag_t rt= AllocateResourceTag(handle, "MySQL Down Server Callback",
                                 EventSignature);
  NX_WRAP_INTERFACE((void *)mysql_down_server_cb, 2, (void **)&ref);
  eh= RegisterForEventNotification(rt, EVENT_PRE_DOWN_SERVER,
                                   EVENT_PRIORITY_APPLICATION,
                                   NULL, ref, NULL);

  /*
    Register for volume deactivation event
    Wrap the callback function, as it is called by non-LibC thread
  */
  (void *) NX_WRAP_INTERFACE(neb_event_callback, 1, &refneb);
  registerwithneb();

  NXVmRegisterExitHandler(mysql_cb_destroy, NULL);  // clean-up
}


/** To get the name of the NetWare volume having MySQL data folder. */
static void getvolumename()
{
  char *p;
  /*
    We assume that data path is already set.
    If not it won't come here. Terminate after volume name
  */
  if ((p= strchr(mysql_real_data_home, ':')))
    strmake(datavolname, mysql_real_data_home,
            (uint) (p - mysql_real_data_home));
}


/**
  Registering with NEB for NSS Volume Deactivation event.
*/

static void registerwithneb()
{

  ConsumerRegistrationInfo reg_info;

  /* Clear NEB registration structure */
  bzero((char*) &reg_info, sizeof(struct ConsumerRegistrationInfo));

  /* Fill the NEB consumer information structure */
  reg_info.CRIVersion= 1;  	            // NEB version
  /* NEB Consumer name */
  reg_info.CRIConsumerName= (BYTE *) "MySQL Database Server";
  /* Event of interest */
  reg_info.CRIEventName= (BYTE *) "NSS.ChangeVolState.Enter";
  reg_info.CRIUserParameter= NULL;	    // Consumer Info
  reg_info.CRIEventFlags= 0;	            // Event flags
  /* Consumer NLM handle */
  reg_info.CRIOwnerID= (LoadDefinitionStructure *)getnlmhandle();
  reg_info.CRIConsumerESR= NULL;	    // No consumer ESR required
  reg_info.CRISecurityToken= 0;	            // No security token for the event
  reg_info.CRIConsumerFlags= 0;             // SMP_ENABLED_BIT;
  reg_info.CRIFilterName= 0;	            // No event filtering
  reg_info.CRIFilterDataLength= 0;          // No filtering data
  reg_info.CRIFilterData= 0;	            // No filtering data
  /* Callback function for the event */
  (void *)reg_info.CRIConsumerCallback= (void *) refneb;
  reg_info.CRIOrder= 0;	                    // Event callback order
  reg_info.CRIConsumerType= CHECK_CONSUMER; // Consumer type

  /* Register for the event with NEB */
  if (RegisterConsumer(&reg_info))
  {
    consoleprintf("Failed to register for NSS Volume Deactivation event \n");
    return;
  }
  /* This ID is required for deregistration */
  neb_consumer_id= reg_info.CRIConsumerID;

  /* Get MySQL data volume name, stored in global variable datavolname */
  getvolumename();

  /*
    Get the NSS volume ID of the MySQL Data volume.
    Volume ID is stored in a global variable
  */
  getvolumeID((BYTE*) datavolname);
}


/**
  Callback for NSS Volume Deactivation event.
*/

ulong neb_event_callback(struct EventBlock *eblock)
{
  EventChangeVolStateEnter_s *voldata;
  extern bool nw_panic;

  voldata= (EventChangeVolStateEnter_s *)eblock->EBEventData;

  /* Deactivation of a volume */
  if ((voldata->oldState == zVOLSTATE_ACTIVE &&
       voldata->newState == zVOLSTATE_DEACTIVE ||
       voldata->newState == zVOLSTATE_MAINTENANCE))
  {
    /*
      Ensure that we bring down MySQL server only for MySQL data
      volume deactivation
    */
    if (!memcmp(&voldata->volID, &datavolid, sizeof(VolumeID_t)))
    {
      consoleprintf("MySQL data volume is deactivated, shutting down MySQL Server \n");
      event_flag= TRUE;
      nw_panic = TRUE;
      event_flag= TRUE;
      kill_server(0);
    }
  }
  return 0;
}


#define ADMIN_VOL_PATH					"_ADMIN:/Volumes/"

/**
  Function to get NSS volume ID of the MySQL data.
*/
static void getvolumeID(BYTE *volumeName)
{
  char path[zMAX_FULL_NAME];
  Key_t rootKey= 0, fileKey= 0;
  QUAD getInfoMask;
  zInfo_s info;
  STATUS status;

  /* Get the root key */
  if ((status= zRootKey(0, &rootKey)) != zOK)
  {
    consoleprintf("\nGetNSSVolumeProperties - Failed to get root key, status: %d\n.", (int) status);
    goto exit;
  }

  /*
    Get the file key. This is the key to the volume object in the
    NSS admin volumes directory.
  */

  strxmov(path, (const char *) ADMIN_VOL_PATH, (const char *) volumeName,
          NullS);
  if ((status= zOpen(rootKey, zNSS_TASK, zNSPACE_LONG|zMODE_UTF8,
                     (BYTE *) path, zRR_READ_ACCESS, &fileKey)) != zOK)
  {
    consoleprintf("\nGetNSSVolumeProperties - Failed to get file, status: %d\n.", (int) status);
    goto exit;
  }

  getInfoMask= zGET_IDS | zGET_VOLUME_INFO ;
  if ((status= zGetInfo(fileKey, getInfoMask, sizeof(info),
                        zINFO_VERSION_A, &info)) != zOK)
  {
    consoleprintf("\nGetNSSVolumeProperties - Failed in zGetInfo, status: %d\n.", (int) status);
    goto exit;
  }

  /* Copy the data to global variable */
  datavolid.timeLow= info.vol.volumeID.timeLow;
  datavolid.timeMid= info.vol.volumeID.timeMid;
  datavolid.timeHighAndVersion= info.vol.volumeID.timeHighAndVersion;
  datavolid.clockSeqHighAndReserved= info.vol.volumeID.clockSeqHighAndReserved;
  datavolid.clockSeqLow= info.vol.volumeID.clockSeqLow;
  /* This is guranteed to be 6-byte length (but sizeof() would be better) */
  memcpy(datavolid.node, info.vol.volumeID.node, (unsigned int) 6);

exit:
  if (rootKey)
    zClose(rootKey);
  if (fileKey)
    zClose(fileKey);
}


static void init_signals(void)
{
  int signals[] = {SIGINT,SIGILL,SIGFPE,SIGSEGV,SIGTERM,SIGABRT};

  for (uint i=0 ; i < sizeof(signals)/sizeof(int) ; i++)
    signal(signals[i], kill_server);
  mysql_cb_init();  // initialize callbacks

}


static void start_signal_handler(void)
{
  // Save vm id of this process
  if (!opt_bootstrap)
    create_pid_file();
  // no signal handler
}


/**
  Warn if the data is on a Traditional volume.

  @note
    Already done by mysqld_safe
*/

static void check_data_home(const char *path)
{
}

#endif /*__WIN__ || __NETWARE */

#ifdef HAVE_LINUXTHREADS
#define UNSAFE_DEFAULT_LINUX_THREADS 200
#endif


#if BACKTRACE_DEMANGLE
#include <cxxabi.h>
extern "C" char *my_demangle(const char *mangled_name, int *status)
{
  return abi::__cxa_demangle(mangled_name, NULL, NULL, status);
}
#endif


extern "C" sig_handler handle_segfault(int sig)
{
  time_t curr_time;
  struct tm tm;
  THD *thd=current_thd;

  /*
    Strictly speaking, one needs a mutex here
    but since we have got SIGSEGV already, things are a mess
    so not having the mutex is not as bad as possibly using a buggy
    mutex - so we keep things simple
  */
  if (segfaulted)
  {
    fprintf(stderr, "Fatal " SIGNAL_FMT " while backtracing\n", sig);
    exit(1);
  }

  segfaulted = 1;

  curr_time= my_time(0);
  localtime_r(&curr_time, &tm);

  fprintf(stderr,"\
%02d%02d%02d %2d:%02d:%02d - mysqld got " SIGNAL_FMT " ;\n\
This could be because you hit a bug. It is also possible that this binary\n\
or one of the libraries it was linked against is corrupt, improperly built,\n\
or misconfigured. This error can also be caused by malfunctioning hardware.\n",
          tm.tm_year % 100, tm.tm_mon+1, tm.tm_mday,
          tm.tm_hour, tm.tm_min, tm.tm_sec,
	  sig);
  fprintf(stderr, "\
We will try our best to scrape up some info that will hopefully help diagnose\n\
the problem, but since we have already crashed, something is definitely wrong\n\
and this may fail.\n\n");
  fprintf(stderr, "key_buffer_size=%lu\n",
          (ulong) dflt_key_cache->key_cache_mem_size);
  fprintf(stderr, "read_buffer_size=%ld\n", (long) global_system_variables.read_buff_size);
  fprintf(stderr, "max_used_connections=%lu\n", max_used_connections);
  fprintf(stderr, "max_threads=%u\n", thread_scheduler.max_threads);
  fprintf(stderr, "thread_count=%u\n", thread_count);
  fprintf(stderr, "connection_count=%u\n", connection_count);
  fprintf(stderr, "It is possible that mysqld could use up to \n\
key_buffer_size + (read_buffer_size + sort_buffer_size)*max_threads = %lu K\n\
bytes of memory\n", ((ulong) dflt_key_cache->key_cache_mem_size +
		     (global_system_variables.read_buff_size +
		      global_system_variables.sortbuff_size) *
		     thread_scheduler.max_threads +
                     max_connections * sizeof(THD)) / 1024);
  fprintf(stderr, "Hope that's ok; if not, decrease some variables in the equation.\n\n");

#if defined(HAVE_LINUXTHREADS)
  if (sizeof(char*) == 4 && thread_count > UNSAFE_DEFAULT_LINUX_THREADS)
  {
    fprintf(stderr, "\
You seem to be running 32-bit Linux and have %d concurrent connections.\n\
If you have not changed STACK_SIZE in LinuxThreads and built the binary \n\
yourself, LinuxThreads is quite likely to steal a part of the global heap for\n\
the thread stack. Please read http://dev.mysql.com/doc/mysql/en/linux.html\n\n",
	    thread_count);
  }
#endif /* HAVE_LINUXTHREADS */

#ifdef HAVE_STACKTRACE
  if (!(test_flags & TEST_NO_STACKTRACE))
  {
    fprintf(stderr,"thd: 0x%lx\n",(long) thd);
    fprintf(stderr,"\
Attempting backtrace. You can use the following information to find out\n\
where mysqld died. If you see no messages after this, something went\n\
terribly wrong...\n");  
    my_print_stacktrace(thd ? (uchar*) thd->thread_stack : NULL,
                        my_thread_stack_size);
  }
  if (thd)
  {
    const char *kreason= "UNKNOWN";
    switch (thd->killed) {
    case THD::NOT_KILLED:
      kreason= "NOT_KILLED";
      break;
    case THD::KILL_BAD_DATA:
      kreason= "KILL_BAD_DATA";
      break;
    case THD::KILL_CONNECTION:
      kreason= "KILL_CONNECTION";
      break;
    case THD::KILL_QUERY:
      kreason= "KILL_QUERY";
      break;
    case THD::KILLED_NO_VALUE:
      kreason= "KILLED_NO_VALUE";
      break;
    }
    fprintf(stderr, "Trying to get some variables.\n\
Some pointers may be invalid and cause the dump to abort...\n");
    my_safe_print_str("thd->query", thd->query, 1024);
    fprintf(stderr, "thd->thread_id=%lu\n", (ulong) thd->thread_id);
    fprintf(stderr, "thd->killed=%s\n", kreason);
  }
  fprintf(stderr, "\
The manual page at http://dev.mysql.com/doc/mysql/en/crashing.html contains\n\
information that should help you find out what is causing the crash.\n");
  fflush(stderr);
#endif /* HAVE_STACKTRACE */

#ifdef HAVE_INITGROUPS
  if (calling_initgroups)
    fprintf(stderr, "\n\
This crash occured while the server was calling initgroups(). This is\n\
often due to the use of a mysqld that is statically linked against glibc\n\
and configured to use LDAP in /etc/nsswitch.conf. You will need to either\n\
upgrade to a version of glibc that does not have this problem (2.3.4 or\n\
later when used with nscd), disable LDAP in your nsswitch.conf, or use a\n\
mysqld that is not statically linked.\n");
#endif

#ifdef HAVE_NPTL
  if (thd_lib_detected == THD_LIB_LT && !getenv("LD_ASSUME_KERNEL"))
    fprintf(stderr,"\n\
You are running a statically-linked LinuxThreads binary on an NPTL system.\n\
This can result in crashes on some distributions due to LT/NPTL conflicts.\n\
You should either build a dynamically-linked binary, or force LinuxThreads\n\
to be used with the LD_ASSUME_KERNEL environment variable. Please consult\n\
the documentation for your distribution on how to do that.\n");
#endif

  if (locked_in_memory)
  {
    fprintf(stderr, "\n\
The \"--memlock\" argument, which was enabled, uses system calls that are\n\
unreliable and unstable on some operating systems and operating-system\n\
versions (notably, some versions of Linux).  This crash could be due to use\n\
of those buggy OS calls.  You should consider whether you really need the\n\
\"--memlock\" parameter and/or consult the OS distributer about \"mlockall\"\n\
bugs.\n");
  }

#ifdef HAVE_WRITE_CORE
  if (test_flags & TEST_CORE_ON_SIGNAL)
  {
    fprintf(stderr, "Writing a core file\n");
    fflush(stderr);
    my_write_core(sig);
  }
#endif

#ifndef __WIN__
  /* On Windows, do not terminate, but pass control to exception filter */
  exit(1);
#endif
}

#if !defined(__WIN__) && !defined(__NETWARE__)
#ifndef SA_RESETHAND
#define SA_RESETHAND 0
#endif
#ifndef SA_NODEFER
#define SA_NODEFER 0
#endif

#ifndef EMBEDDED_LIBRARY

static void init_signals(void)
{
  sigset_t set;
  struct sigaction sa;
  DBUG_ENTER("init_signals");

  my_sigset(THR_SERVER_ALARM,print_signal_warning); // Should never be called!

  if (!(test_flags & TEST_NO_STACKTRACE) || (test_flags & TEST_CORE_ON_SIGNAL))
  {
    sa.sa_flags = SA_RESETHAND | SA_NODEFER;
    sigemptyset(&sa.sa_mask);
    sigprocmask(SIG_SETMASK,&sa.sa_mask,NULL);

#ifdef HAVE_STACKTRACE
    my_init_stacktrace();
#endif
#if defined(__amiga__)
    sa.sa_handler=(void(*)())handle_segfault;
#else
    sa.sa_handler=handle_segfault;
#endif
    sigaction(SIGSEGV, &sa, NULL);
    sigaction(SIGABRT, &sa, NULL);
#ifdef SIGBUS
    sigaction(SIGBUS, &sa, NULL);
#endif
    sigaction(SIGILL, &sa, NULL);
    sigaction(SIGFPE, &sa, NULL);
  }

#ifdef HAVE_GETRLIMIT
  if (test_flags & TEST_CORE_ON_SIGNAL)
  {
    /* Change limits so that we will get a core file */
    STRUCT_RLIMIT rl;
    rl.rlim_cur = rl.rlim_max = RLIM_INFINITY;
    if (setrlimit(RLIMIT_CORE, &rl) && global_system_variables.log_warnings)
      sql_print_warning("setrlimit could not change the size of core files to 'infinity';  We may not be able to generate a core file on signals");
  }
#endif
  (void) sigemptyset(&set);
  my_sigset(SIGPIPE,SIG_IGN);
  sigaddset(&set,SIGPIPE);
#ifndef IGNORE_SIGHUP_SIGQUIT
  sigaddset(&set,SIGQUIT);
  sigaddset(&set,SIGHUP);
#endif
  sigaddset(&set,SIGTERM);

  /* Fix signals if blocked by parents (can happen on Mac OS X) */
  sigemptyset(&sa.sa_mask);
  sa.sa_flags = 0;
  sa.sa_handler = print_signal_warning;
  sigaction(SIGTERM, &sa, (struct sigaction*) 0);
  sa.sa_flags = 0;
  sa.sa_handler = print_signal_warning;
  sigaction(SIGHUP, &sa, (struct sigaction*) 0);
#ifdef SIGTSTP
  sigaddset(&set,SIGTSTP);
#endif
  if (thd_lib_detected != THD_LIB_LT)
    sigaddset(&set,THR_SERVER_ALARM);
  if (test_flags & TEST_SIGINT)
  {
    // May be SIGINT
    sigdelset(&set, thr_kill_signal);
    sigdelset(&set, SIGINT);
    my_sigset(thr_kill_signal, end_thread_signal);
    my_sigset(SIGINT, end_thread_signal);
  }
  else
    sigaddset(&set,SIGINT);

  sigprocmask(SIG_SETMASK,&set,NULL);
  pthread_sigmask(SIG_SETMASK,&set,NULL);
  DBUG_VOID_RETURN;
}


static void start_signal_handler(void)
{
  int error;
  pthread_attr_t thr_attr;
  DBUG_ENTER("start_signal_handler");

  (void) pthread_attr_init(&thr_attr);
#if !defined(HAVE_DEC_3_2_THREADS)
  pthread_attr_setscope(&thr_attr,PTHREAD_SCOPE_SYSTEM);
  (void) pthread_attr_setdetachstate(&thr_attr,PTHREAD_CREATE_DETACHED);
#if defined(__ia64__) || defined(__ia64)
  /*
    Peculiar things with ia64 platforms - it seems we only have half the
    stack size in reality, so we have to double it here
  */
  pthread_attr_setstacksize(&thr_attr,my_thread_stack_size*2);
#else
  pthread_attr_setstacksize(&thr_attr,my_thread_stack_size);
#endif
#endif

  (void) pthread_mutex_lock(&LOCK_thread_count);
  if ((error=pthread_create(&signal_thread,&thr_attr,signal_hand,0)))
  {
    sql_print_error("Can't create interrupt-thread (error %d, errno: %d)",
		    error,errno);
    exit(1);
  }
  (void) pthread_cond_wait(&COND_thread_count,&LOCK_thread_count);
  pthread_mutex_unlock(&LOCK_thread_count);

  (void) pthread_attr_destroy(&thr_attr);
  DBUG_VOID_RETURN;
}


/** This threads handles all signals and alarms. */
/* ARGSUSED */
pthread_handler_t signal_hand(void *arg __attribute__((unused)))
{
  sigset_t set;
  int sig;
  my_thread_init();				// Init new thread
  DBUG_ENTER("signal_hand");
  signal_thread_in_use= 1;

  /*
    Setup alarm handler
    This should actually be '+ max_number_of_slaves' instead of +10,
    but the +10 should be quite safe.
  */
  init_thr_alarm(thread_scheduler.max_threads +
		 global_system_variables.max_insert_delayed_threads + 10);
  if (thd_lib_detected != THD_LIB_LT && (test_flags & TEST_SIGINT))
  {
    (void) sigemptyset(&set);			// Setup up SIGINT for debug
    (void) sigaddset(&set,SIGINT);		// For debugging
    (void) pthread_sigmask(SIG_UNBLOCK,&set,NULL);
  }
  (void) sigemptyset(&set);			// Setup up SIGINT for debug
#ifdef USE_ONE_SIGNAL_HAND
  (void) sigaddset(&set,THR_SERVER_ALARM);	// For alarms
#endif
#ifndef IGNORE_SIGHUP_SIGQUIT
  (void) sigaddset(&set,SIGQUIT);
  (void) sigaddset(&set,SIGHUP);
#endif
  (void) sigaddset(&set,SIGTERM);
  (void) sigaddset(&set,SIGTSTP);

  /* Save pid to this process (or thread on Linux) */
  if (!opt_bootstrap)
    create_pid_file();

#ifdef HAVE_STACK_TRACE_ON_SEGV
  if (opt_do_pstack)
  {
    sprintf(pstack_file_name,"mysqld-%lu-%%d-%%d.backtrace", (ulong)getpid());
    pstack_install_segv_action(pstack_file_name);
  }
#endif /* HAVE_STACK_TRACE_ON_SEGV */

  /*
    signal to start_signal_handler that we are ready
    This works by waiting for start_signal_handler to free mutex,
    after which we signal it that we are ready.
    At this pointer there is no other threads running, so there
    should not be any other pthread_cond_signal() calls.
  */
  (void) pthread_mutex_lock(&LOCK_thread_count);
  (void) pthread_mutex_unlock(&LOCK_thread_count);
  (void) pthread_cond_broadcast(&COND_thread_count);

  (void) pthread_sigmask(SIG_BLOCK,&set,NULL);
  for (;;)
  {
    int error;					// Used when debugging
    if (shutdown_in_progress && !abort_loop)
    {
      sig= SIGTERM;
      error=0;
    }
    else
      while ((error=my_sigwait(&set,&sig)) == EINTR) ;
    if (cleanup_done)
    {
      DBUG_PRINT("quit",("signal_handler: calling my_thread_end()"));
      my_thread_end();
      signal_thread_in_use= 0;
      pthread_exit(0);				// Safety
    }
    switch (sig) {
    case SIGTERM:
    case SIGQUIT:
    case SIGKILL:
#ifdef EXTRA_DEBUG
      sql_print_information("Got signal %d to shutdown mysqld",sig);
#endif
      /* switch to the old log message processing */
      logger.set_handlers(LOG_FILE, opt_slow_log ? LOG_FILE:LOG_NONE,
                          opt_log ? LOG_FILE:LOG_NONE);
      logger.set_backup_handlers(opt_backup_history_log ? LOG_FILE : LOG_NONE,
                                 opt_backup_progress_log ? LOG_FILE : LOG_NONE);
      DBUG_PRINT("info",("Got signal: %d  abort_loop: %d",sig,abort_loop));
      if (!abort_loop)
      {
	abort_loop=1;				// mark abort for threads
#ifdef USE_ONE_SIGNAL_HAND
	pthread_t tmp;
	if (pthread_create(&tmp,&connection_attrib, kill_server_thread,
			   (void*) &sig))
	  sql_print_error("Can't create thread to kill server");
#else
	kill_server((void*) sig);	// MIT THREAD has a alarm thread
#endif
      }
      break;
    case SIGHUP:
    {
      if (!abort_loop)
      {
        bool not_used;
	mysql_print_status();		// Print some debug info
	reload_acl_and_cache((THD*) 0,
			     (REFRESH_LOG | REFRESH_TABLES | REFRESH_FAST |
			      REFRESH_GRANT |
			      REFRESH_THREADS | REFRESH_HOSTS),
			     (TABLE_LIST*) 0, &not_used); // Flush logs
      }
      /* reenable logs after the options were reloaded */
      if (log_output_options & LOG_NONE)
      {
        logger.set_handlers(LOG_FILE,
                            opt_slow_log ? LOG_TABLE : LOG_NONE,
                            opt_log ? LOG_TABLE : LOG_NONE);
      }
      else
      {
        logger.set_handlers(LOG_FILE,
                            opt_slow_log ? log_output_options : LOG_NONE,
                            opt_log ? log_output_options : LOG_NONE);
      }
      if (log_backup_output_options & LOG_NONE)
        logger.set_backup_handlers(LOG_NONE, LOG_NONE);
      else
        logger.set_backup_handlers(
          opt_backup_history_log ? log_backup_output_options : LOG_NONE,
          opt_backup_progress_log ? log_backup_output_options : LOG_NONE);
      break;
    }
#ifdef USE_ONE_SIGNAL_HAND
    case THR_SERVER_ALARM:
      process_alarm(sig);			// Trigger alarms.
      break;
#endif
    default:
#ifdef EXTRA_DEBUG
      sql_print_warning("Got signal: %d  error: %d",sig,error); /* purecov: tested */
#endif
      break;					/* purecov: tested */
    }
  }
  return(0);					/* purecov: deadcode */
}

static void check_data_home(const char *path)
{}

#endif /*!EMBEDDED_LIBRARY*/
#endif	/* __WIN__*/


/**
  All global error messages are sent here where the first one is stored
  for the client.
*/
/* ARGSUSED */
extern "C" void my_message_sql(uint error, const char *str, myf MyFlags);

void my_message_sql(uint error, const char *str, myf MyFlags)
{
  THD *thd;
  MYSQL_ERROR::enum_warning_level level;
  sql_print_message_func func;
  DBUG_ENTER("my_message_sql");
  DBUG_PRINT("error", ("error: %u  message: '%s'", error, str));

  DBUG_ASSERT(str != NULL);
  /*
    An error should have a valid error number (!= 0), so it can be caught
    in stored procedures by SQL exception handlers.
    Calling my_error() with error == 0 is a bug.
    Remaining known places to fix:
    - storage/myisam/mi_create.c, my_printf_error()
    TODO:
    DBUG_ASSERT(error != 0);
  */
  if (MyFlags & ME_JUST_INFO)
  {
    level= MYSQL_ERROR::WARN_LEVEL_NOTE;
    func= sql_print_information;
  }
  else if (MyFlags & ME_JUST_WARNING)
  {
    level= MYSQL_ERROR::WARN_LEVEL_WARN;
    func= sql_print_warning;
  }
  else
  {
    level= MYSQL_ERROR::WARN_LEVEL_ERROR;
    func= sql_print_error;
  }


  if (error == 0)
  {
    /* At least, prevent new abuse ... */
    DBUG_ASSERT(strncmp(str, "MyISAM table", 12) == 0);
    error= ER_UNKNOWN_ERROR;
  }

  if ((thd= current_thd))
  {
    if (MyFlags & ME_FATALERROR)
      thd->is_fatal_error= 1;

#ifdef BUG_36098_FIXED
    mysql_audit_general(thd,MYSQL_AUDIT_GENERAL_ERROR,error,my_time(0),
                        0,0,str,str ? strlen(str) : 0,
                        thd->query,thd->query_length,
                        thd->variables.character_set_client,
                        thd->row_count);
#endif


    /*
      TODO: There are two exceptions mechanism (THD and sp_rcontext),
      this could be improved by having a common stack of handlers.
    */
    if (thd->handle_error(error, str, level))
      DBUG_VOID_RETURN;

    if (level == MYSQL_ERROR::WARN_LEVEL_WARN)
      push_warning(thd, MYSQL_ERROR::WARN_LEVEL_WARN, error, str);
    if (level != MYSQL_ERROR::WARN_LEVEL_ERROR)
      goto to_error_log;

    thd->is_slave_error=  1; // needed to catch query errors during replication

    /*
      thd->lex->current_select == 0 if lex structure is not inited
      (not query command (COM_QUERY))
    */
    if (thd->lex->current_select &&
	thd->lex->current_select->no_error && !thd->is_fatal_error)
    {
      DBUG_PRINT("error",
                 ("Error converted to warning: current_select: no_error %d  "
                  "fatal_error: %d",
                  (thd->lex->current_select ?
                   thd->lex->current_select->no_error : 0),
                  (int) thd->is_fatal_error));
    }
    else
    {
      if (! thd->main_da.is_error())            // Return only first message
      {
        thd->main_da.set_error_status(thd, error, str);
      }
      query_cache_abort(&thd->query_cache_tls);
    }
    /*
      If a continue handler is found, the error message will be cleared
      by the stored procedures code.
    */
    if (!thd->is_fatal_error && thd->spcont &&
        ! (MyFlags & ME_NO_SP_HANDLER) &&
        thd->spcont->handle_error(error, MYSQL_ERROR::WARN_LEVEL_ERROR, thd))
    {
      /*
        Do not push any warnings, a handled error must be completely
        silenced.
      */
      DBUG_VOID_RETURN;
    }

    if (!thd->is_fatal_error && !thd->no_warnings_for_error &&
        !(MyFlags & ME_NO_WARNING_FOR_ERROR))
    {
      /*
        Suppress infinite recursion if there a memory allocation error
        inside push_warning.
      */
      thd->no_warnings_for_error= TRUE;
      push_warning(thd, MYSQL_ERROR::WARN_LEVEL_ERROR, error, str);
      thd->no_warnings_for_error= FALSE;
    }
  }
to_error_log:
  if (!thd || (MyFlags & ME_NOREFRESH))
    (*func)("%s: %s", my_progname_short, str); /* purecov: inspected */
  DBUG_VOID_RETURN;
}


#ifndef EMBEDDED_LIBRARY
extern "C" void *my_str_malloc_mysqld(size_t size);
extern "C" void my_str_free_mysqld(void *ptr);

void *my_str_malloc_mysqld(size_t size)
{
  return my_malloc(size, MYF(MY_FAE));
}


void my_str_free_mysqld(void *ptr)
{
  my_free((uchar*)ptr, MYF(MY_FAE));
}
#endif /* EMBEDDED_LIBRARY */


#ifdef __WIN__

pthread_handler_t handle_shutdown(void *arg)
{
  MSG msg;
  my_thread_init();

  /* this call should create the message queue for this thread */
  PeekMessage(&msg, NULL, 1, 65534,PM_NOREMOVE);
#if !defined(EMBEDDED_LIBRARY)
  if (WaitForSingleObject(hEventShutdown,INFINITE)==WAIT_OBJECT_0)
#endif /* EMBEDDED_LIBRARY */
     kill_server(MYSQL_KILL_SIGNAL);
  return 0;
}
#endif

#if !defined(EMBEDDED_LIBRARY)
static const char *load_default_groups[]= {
#ifdef WITH_NDBCLUSTER_STORAGE_ENGINE
"mysql_cluster",
#endif
"mysqld","server", MYSQL_BASE_VERSION, 0, 0};

#if defined(__WIN__)
static const int load_default_groups_sz=
sizeof(load_default_groups)/sizeof(load_default_groups[0]);
#endif
#endif /*!EMBEDDED_LIBRARY*/


/**
  Initialize one of the global date/time format variables.

  @param format_type		What kind of format should be supported
  @param var_ptr		Pointer to variable that should be updated

  @note
    The default value is taken from either opt_date_time_formats[] or
    the ISO format (ANSI SQL)

  @retval
    0 ok
  @retval
    1 error
*/

static bool init_global_datetime_format(timestamp_type format_type,
                                        DATE_TIME_FORMAT **var_ptr)
{
  /* Get command line option */
  const char *str= opt_date_time_formats[format_type];

  if (!str)					// No specified format
  {
    str= get_date_time_format_str(&known_date_time_formats[ISO_FORMAT],
				  format_type);
    /*
      Set the "command line" option to point to the generated string so
      that we can set global formats back to default
    */
    opt_date_time_formats[format_type]= str;
  }
  if (!(*var_ptr= date_time_format_make(format_type, str, strlen(str))))
  {
    fprintf(stderr, "Wrong date/time format specifier: %s\n", str);
    return 1;
  }
  return 0;
}

SHOW_VAR com_status_vars[]= {
  {"admin_commands",       (char*) offsetof(STATUS_VAR, com_other), SHOW_LONG_STATUS},
  {"assign_to_keycache",   (char*) offsetof(STATUS_VAR, com_stat[(uint) SQLCOM_ASSIGN_TO_KEYCACHE]), SHOW_LONG_STATUS},
  {"alter_db",             (char*) offsetof(STATUS_VAR, com_stat[(uint) SQLCOM_ALTER_DB]), SHOW_LONG_STATUS},
  {"alter_db_upgrade",     (char*) offsetof(STATUS_VAR, com_stat[(uint) SQLCOM_ALTER_DB_UPGRADE]), SHOW_LONG_STATUS},
  {"alter_event",          (char*) offsetof(STATUS_VAR, com_stat[(uint) SQLCOM_ALTER_EVENT]), SHOW_LONG_STATUS},
  {"alter_function",       (char*) offsetof(STATUS_VAR, com_stat[(uint) SQLCOM_ALTER_FUNCTION]), SHOW_LONG_STATUS},
  {"alter_procedure",      (char*) offsetof(STATUS_VAR, com_stat[(uint) SQLCOM_ALTER_PROCEDURE]), SHOW_LONG_STATUS},
  {"alter_server",         (char*) offsetof(STATUS_VAR, com_stat[(uint) SQLCOM_ALTER_SERVER]), SHOW_LONG_STATUS},
  {"alter_table",          (char*) offsetof(STATUS_VAR, com_stat[(uint) SQLCOM_ALTER_TABLE]), SHOW_LONG_STATUS},
  {"alter_tablespace",     (char*) offsetof(STATUS_VAR, com_stat[(uint) SQLCOM_ALTER_TABLESPACE]), SHOW_LONG_STATUS},
  {"analyze",              (char*) offsetof(STATUS_VAR, com_stat[(uint) SQLCOM_ANALYZE]), SHOW_LONG_STATUS},
  {"begin",                (char*) offsetof(STATUS_VAR, com_stat[(uint) SQLCOM_BEGIN]), SHOW_LONG_STATUS},
  {"backup",               (char*) offsetof(STATUS_VAR, com_stat[(uint) SQLCOM_BACKUP]), SHOW_LONG_STATUS},
#ifdef BACKUP_TEST
  {"backup_test",          (char*) offsetof(STATUS_VAR, com_stat[(uint) SQLCOM_BACKUP_TEST]), SHOW_LONG_STATUS},
#endif
  {"binlog",               (char*) offsetof(STATUS_VAR, com_stat[(uint) SQLCOM_BINLOG_BASE64_EVENT]), SHOW_LONG_STATUS},
  {"call_procedure",       (char*) offsetof(STATUS_VAR, com_stat[(uint) SQLCOM_CALL]), SHOW_LONG_STATUS},
  {"change_db",            (char*) offsetof(STATUS_VAR, com_stat[(uint) SQLCOM_CHANGE_DB]), SHOW_LONG_STATUS},
  {"change_master",        (char*) offsetof(STATUS_VAR, com_stat[(uint) SQLCOM_CHANGE_MASTER]), SHOW_LONG_STATUS},
  {"check",                (char*) offsetof(STATUS_VAR, com_stat[(uint) SQLCOM_CHECK]), SHOW_LONG_STATUS},
  {"checksum",             (char*) offsetof(STATUS_VAR, com_stat[(uint) SQLCOM_CHECKSUM]), SHOW_LONG_STATUS},
  {"commit",               (char*) offsetof(STATUS_VAR, com_stat[(uint) SQLCOM_COMMIT]), SHOW_LONG_STATUS},
  {"create_db",            (char*) offsetof(STATUS_VAR, com_stat[(uint) SQLCOM_CREATE_DB]), SHOW_LONG_STATUS},
  {"create_event",         (char*) offsetof(STATUS_VAR, com_stat[(uint) SQLCOM_CREATE_EVENT]), SHOW_LONG_STATUS},
  {"create_function",      (char*) offsetof(STATUS_VAR, com_stat[(uint) SQLCOM_CREATE_SPFUNCTION]), SHOW_LONG_STATUS},
  {"create_index",         (char*) offsetof(STATUS_VAR, com_stat[(uint) SQLCOM_CREATE_INDEX]), SHOW_LONG_STATUS},
  {"create_procedure",     (char*) offsetof(STATUS_VAR, com_stat[(uint) SQLCOM_CREATE_PROCEDURE]), SHOW_LONG_STATUS},
  {"create_server",        (char*) offsetof(STATUS_VAR, com_stat[(uint) SQLCOM_CREATE_SERVER]), SHOW_LONG_STATUS},
  {"create_table",         (char*) offsetof(STATUS_VAR, com_stat[(uint) SQLCOM_CREATE_TABLE]), SHOW_LONG_STATUS},
  {"create_trigger",       (char*) offsetof(STATUS_VAR, com_stat[(uint) SQLCOM_CREATE_TRIGGER]), SHOW_LONG_STATUS},
  {"create_udf",           (char*) offsetof(STATUS_VAR, com_stat[(uint) SQLCOM_CREATE_FUNCTION]), SHOW_LONG_STATUS},
  {"create_user",          (char*) offsetof(STATUS_VAR, com_stat[(uint) SQLCOM_CREATE_USER]), SHOW_LONG_STATUS},
  {"create_view",          (char*) offsetof(STATUS_VAR, com_stat[(uint) SQLCOM_CREATE_VIEW]), SHOW_LONG_STATUS},
  {"dealloc_sql",          (char*) offsetof(STATUS_VAR, com_stat[(uint) SQLCOM_DEALLOCATE_PREPARE]), SHOW_LONG_STATUS},
  {"delete",               (char*) offsetof(STATUS_VAR, com_stat[(uint) SQLCOM_DELETE]), SHOW_LONG_STATUS},
  {"delete_multi",         (char*) offsetof(STATUS_VAR, com_stat[(uint) SQLCOM_DELETE_MULTI]), SHOW_LONG_STATUS},
  {"do",                   (char*) offsetof(STATUS_VAR, com_stat[(uint) SQLCOM_DO]), SHOW_LONG_STATUS},
  {"drop_db",              (char*) offsetof(STATUS_VAR, com_stat[(uint) SQLCOM_DROP_DB]), SHOW_LONG_STATUS},
  {"drop_event",           (char*) offsetof(STATUS_VAR, com_stat[(uint) SQLCOM_DROP_EVENT]), SHOW_LONG_STATUS},
  {"drop_function",        (char*) offsetof(STATUS_VAR, com_stat[(uint) SQLCOM_DROP_FUNCTION]), SHOW_LONG_STATUS},
  {"drop_index",           (char*) offsetof(STATUS_VAR, com_stat[(uint) SQLCOM_DROP_INDEX]), SHOW_LONG_STATUS},
  {"drop_procedure",       (char*) offsetof(STATUS_VAR, com_stat[(uint) SQLCOM_DROP_PROCEDURE]), SHOW_LONG_STATUS},
  {"drop_server",          (char*) offsetof(STATUS_VAR, com_stat[(uint) SQLCOM_DROP_SERVER]), SHOW_LONG_STATUS},
  {"drop_table",           (char*) offsetof(STATUS_VAR, com_stat[(uint) SQLCOM_DROP_TABLE]), SHOW_LONG_STATUS},
  {"drop_trigger",         (char*) offsetof(STATUS_VAR, com_stat[(uint) SQLCOM_DROP_TRIGGER]), SHOW_LONG_STATUS},
  {"drop_user",            (char*) offsetof(STATUS_VAR, com_stat[(uint) SQLCOM_DROP_USER]), SHOW_LONG_STATUS},
  {"drop_view",            (char*) offsetof(STATUS_VAR, com_stat[(uint) SQLCOM_DROP_VIEW]), SHOW_LONG_STATUS},
  {"empty_query",          (char*) offsetof(STATUS_VAR, com_stat[(uint) SQLCOM_EMPTY_QUERY]), SHOW_LONG_STATUS},
  {"execute_sql",          (char*) offsetof(STATUS_VAR, com_stat[(uint) SQLCOM_EXECUTE]), SHOW_LONG_STATUS},
  {"flush",                (char*) offsetof(STATUS_VAR, com_stat[(uint) SQLCOM_FLUSH]), SHOW_LONG_STATUS},
  {"grant",                (char*) offsetof(STATUS_VAR, com_stat[(uint) SQLCOM_GRANT]), SHOW_LONG_STATUS},
  {"ha_close",             (char*) offsetof(STATUS_VAR, com_stat[(uint) SQLCOM_HA_CLOSE]), SHOW_LONG_STATUS},
  {"ha_open",              (char*) offsetof(STATUS_VAR, com_stat[(uint) SQLCOM_HA_OPEN]), SHOW_LONG_STATUS},
  {"ha_read",              (char*) offsetof(STATUS_VAR, com_stat[(uint) SQLCOM_HA_READ]), SHOW_LONG_STATUS},
  {"help",                 (char*) offsetof(STATUS_VAR, com_stat[(uint) SQLCOM_HELP]), SHOW_LONG_STATUS},
  {"insert",               (char*) offsetof(STATUS_VAR, com_stat[(uint) SQLCOM_INSERT]), SHOW_LONG_STATUS},
  {"insert_select",        (char*) offsetof(STATUS_VAR, com_stat[(uint) SQLCOM_INSERT_SELECT]), SHOW_LONG_STATUS},
  {"install_plugin",       (char*) offsetof(STATUS_VAR, com_stat[(uint) SQLCOM_INSTALL_PLUGIN]), SHOW_LONG_STATUS},
  {"kill",                 (char*) offsetof(STATUS_VAR, com_stat[(uint) SQLCOM_KILL]), SHOW_LONG_STATUS},
  {"load",                 (char*) offsetof(STATUS_VAR, com_stat[(uint) SQLCOM_LOAD]), SHOW_LONG_STATUS},
  {"lock_tables",          (char*) offsetof(STATUS_VAR, com_stat[(uint) SQLCOM_LOCK_TABLES]), SHOW_LONG_STATUS},
  {"optimize",             (char*) offsetof(STATUS_VAR, com_stat[(uint) SQLCOM_OPTIMIZE]), SHOW_LONG_STATUS},
  {"preload_keys",         (char*) offsetof(STATUS_VAR, com_stat[(uint) SQLCOM_PRELOAD_KEYS]), SHOW_LONG_STATUS},
  {"prepare_sql",          (char*) offsetof(STATUS_VAR, com_stat[(uint) SQLCOM_PREPARE]), SHOW_LONG_STATUS},
  {"purge",                (char*) offsetof(STATUS_VAR, com_stat[(uint) SQLCOM_PURGE]), SHOW_LONG_STATUS},
  {"purge_before_date",    (char*) offsetof(STATUS_VAR, com_stat[(uint) SQLCOM_PURGE_BEFORE]), SHOW_LONG_STATUS},
  {"purge_bup_log",        (char*) offsetof(STATUS_VAR, com_stat[(uint) SQLCOM_PURGE_BACKUP_LOGS]), SHOW_LONG_STATUS},
  {"release_savepoint",    (char*) offsetof(STATUS_VAR, com_stat[(uint) SQLCOM_RELEASE_SAVEPOINT]), SHOW_LONG_STATUS},
  {"rename_table",         (char*) offsetof(STATUS_VAR, com_stat[(uint) SQLCOM_RENAME_TABLE]), SHOW_LONG_STATUS},
  {"rename_user",          (char*) offsetof(STATUS_VAR, com_stat[(uint) SQLCOM_RENAME_USER]), SHOW_LONG_STATUS},
  {"repair",               (char*) offsetof(STATUS_VAR, com_stat[(uint) SQLCOM_REPAIR]), SHOW_LONG_STATUS},
  {"replace",              (char*) offsetof(STATUS_VAR, com_stat[(uint) SQLCOM_REPLACE]), SHOW_LONG_STATUS},
  {"replace_select",       (char*) offsetof(STATUS_VAR, com_stat[(uint) SQLCOM_REPLACE_SELECT]), SHOW_LONG_STATUS},
  {"reset",                (char*) offsetof(STATUS_VAR, com_stat[(uint) SQLCOM_RESET]), SHOW_LONG_STATUS},
  {"restore",              (char*) offsetof(STATUS_VAR, com_stat[(uint) SQLCOM_RESTORE]), SHOW_LONG_STATUS},
  {"revoke",               (char*) offsetof(STATUS_VAR, com_stat[(uint) SQLCOM_REVOKE]), SHOW_LONG_STATUS},
  {"revoke_all",           (char*) offsetof(STATUS_VAR, com_stat[(uint) SQLCOM_REVOKE_ALL]), SHOW_LONG_STATUS},
  {"rollback",             (char*) offsetof(STATUS_VAR, com_stat[(uint) SQLCOM_ROLLBACK]), SHOW_LONG_STATUS},
  {"rollback_to_savepoint",(char*) offsetof(STATUS_VAR, com_stat[(uint) SQLCOM_ROLLBACK_TO_SAVEPOINT]), SHOW_LONG_STATUS},
  {"savepoint",            (char*) offsetof(STATUS_VAR, com_stat[(uint) SQLCOM_SAVEPOINT]), SHOW_LONG_STATUS},
  {"select",               (char*) offsetof(STATUS_VAR, com_stat[(uint) SQLCOM_SELECT]), SHOW_LONG_STATUS},
  {"set_option",           (char*) offsetof(STATUS_VAR, com_stat[(uint) SQLCOM_SET_OPTION]), SHOW_LONG_STATUS},
  {"show_authors",         (char*) offsetof(STATUS_VAR, com_stat[(uint) SQLCOM_SHOW_AUTHORS]), SHOW_LONG_STATUS},
  {"show_binlog_events",   (char*) offsetof(STATUS_VAR, com_stat[(uint) SQLCOM_SHOW_BINLOG_EVENTS]), SHOW_LONG_STATUS},
  {"show_binlogs",         (char*) offsetof(STATUS_VAR, com_stat[(uint) SQLCOM_SHOW_BINLOGS]), SHOW_LONG_STATUS},
  {"show_charsets",        (char*) offsetof(STATUS_VAR, com_stat[(uint) SQLCOM_SHOW_CHARSETS]), SHOW_LONG_STATUS},
  {"show_collations",      (char*) offsetof(STATUS_VAR, com_stat[(uint) SQLCOM_SHOW_COLLATIONS]), SHOW_LONG_STATUS},
  {"show_contributors",    (char*) offsetof(STATUS_VAR, com_stat[(uint) SQLCOM_SHOW_CONTRIBUTORS]), SHOW_LONG_STATUS},
  {"show_create_db",       (char*) offsetof(STATUS_VAR, com_stat[(uint) SQLCOM_SHOW_CREATE_DB]), SHOW_LONG_STATUS},
  {"show_create_event",    (char*) offsetof(STATUS_VAR, com_stat[(uint) SQLCOM_SHOW_CREATE_EVENT]), SHOW_LONG_STATUS},
  {"show_create_func",     (char*) offsetof(STATUS_VAR, com_stat[(uint) SQLCOM_SHOW_CREATE_FUNC]), SHOW_LONG_STATUS},
  {"show_create_proc",     (char*) offsetof(STATUS_VAR, com_stat[(uint) SQLCOM_SHOW_CREATE_PROC]), SHOW_LONG_STATUS},
  {"show_create_table",    (char*) offsetof(STATUS_VAR, com_stat[(uint) SQLCOM_SHOW_CREATE]), SHOW_LONG_STATUS},
  {"show_create_trigger",  (char*) offsetof(STATUS_VAR, com_stat[(uint) SQLCOM_SHOW_CREATE_TRIGGER]), SHOW_LONG_STATUS},
  {"show_databases",       (char*) offsetof(STATUS_VAR, com_stat[(uint) SQLCOM_SHOW_DATABASES]), SHOW_LONG_STATUS},
  {"show_engine_logs",     (char*) offsetof(STATUS_VAR, com_stat[(uint) SQLCOM_SHOW_ENGINE_LOGS]), SHOW_LONG_STATUS},
  {"show_engine_mutex",    (char*) offsetof(STATUS_VAR, com_stat[(uint) SQLCOM_SHOW_ENGINE_MUTEX]), SHOW_LONG_STATUS},
  {"show_engine_status",   (char*) offsetof(STATUS_VAR, com_stat[(uint) SQLCOM_SHOW_ENGINE_STATUS]), SHOW_LONG_STATUS},
  {"show_events",          (char*) offsetof(STATUS_VAR, com_stat[(uint) SQLCOM_SHOW_EVENTS]), SHOW_LONG_STATUS},
  {"show_errors",          (char*) offsetof(STATUS_VAR, com_stat[(uint) SQLCOM_SHOW_ERRORS]), SHOW_LONG_STATUS},
  {"show_fields",          (char*) offsetof(STATUS_VAR, com_stat[(uint) SQLCOM_SHOW_FIELDS]), SHOW_LONG_STATUS},
#ifndef DBUG_OFF
  {"show_function_code",   (char*) offsetof(STATUS_VAR, com_stat[(uint) SQLCOM_SHOW_FUNC_CODE]), SHOW_LONG_STATUS},
#endif
  {"show_function_status", (char*) offsetof(STATUS_VAR, com_stat[(uint) SQLCOM_SHOW_STATUS_FUNC]), SHOW_LONG_STATUS},
  {"show_grants",          (char*) offsetof(STATUS_VAR, com_stat[(uint) SQLCOM_SHOW_GRANTS]), SHOW_LONG_STATUS},
  {"show_keys",            (char*) offsetof(STATUS_VAR, com_stat[(uint) SQLCOM_SHOW_KEYS]), SHOW_LONG_STATUS},
  {"show_master_status",   (char*) offsetof(STATUS_VAR, com_stat[(uint) SQLCOM_SHOW_MASTER_STAT]), SHOW_LONG_STATUS},
  {"show_new_master",      (char*) offsetof(STATUS_VAR, com_stat[(uint) SQLCOM_SHOW_NEW_MASTER]), SHOW_LONG_STATUS},
  {"show_open_tables",     (char*) offsetof(STATUS_VAR, com_stat[(uint) SQLCOM_SHOW_OPEN_TABLES]), SHOW_LONG_STATUS},
  {"show_plugins",         (char*) offsetof(STATUS_VAR, com_stat[(uint) SQLCOM_SHOW_PLUGINS]), SHOW_LONG_STATUS},
  {"show_privileges",      (char*) offsetof(STATUS_VAR, com_stat[(uint) SQLCOM_SHOW_PRIVILEGES]), SHOW_LONG_STATUS},
#ifndef DBUG_OFF
  {"show_procedure_code",  (char*) offsetof(STATUS_VAR, com_stat[(uint) SQLCOM_SHOW_PROC_CODE]), SHOW_LONG_STATUS},
#endif
  {"show_procedure_status",(char*) offsetof(STATUS_VAR, com_stat[(uint) SQLCOM_SHOW_STATUS_PROC]), SHOW_LONG_STATUS},
  {"show_processlist",     (char*) offsetof(STATUS_VAR, com_stat[(uint) SQLCOM_SHOW_PROCESSLIST]), SHOW_LONG_STATUS},
  {"show_profile",         (char*) offsetof(STATUS_VAR, com_stat[(uint) SQLCOM_SHOW_PROFILE]), SHOW_LONG_STATUS},
  {"show_profiles",        (char*) offsetof(STATUS_VAR, com_stat[(uint) SQLCOM_SHOW_PROFILES]), SHOW_LONG_STATUS},
  {"show_slave_hosts",     (char*) offsetof(STATUS_VAR, com_stat[(uint) SQLCOM_SHOW_SLAVE_HOSTS]), SHOW_LONG_STATUS},
  {"show_slave_status",    (char*) offsetof(STATUS_VAR, com_stat[(uint) SQLCOM_SHOW_SLAVE_STAT]), SHOW_LONG_STATUS},
  {"show_status",          (char*) offsetof(STATUS_VAR, com_stat[(uint) SQLCOM_SHOW_STATUS]), SHOW_LONG_STATUS},
  {"show_storage_engines", (char*) offsetof(STATUS_VAR, com_stat[(uint) SQLCOM_SHOW_STORAGE_ENGINES]), SHOW_LONG_STATUS},
  {"show_table_status",    (char*) offsetof(STATUS_VAR, com_stat[(uint) SQLCOM_SHOW_TABLE_STATUS]), SHOW_LONG_STATUS},
  {"show_tables",          (char*) offsetof(STATUS_VAR, com_stat[(uint) SQLCOM_SHOW_TABLES]), SHOW_LONG_STATUS},
  {"show_triggers",        (char*) offsetof(STATUS_VAR, com_stat[(uint) SQLCOM_SHOW_TRIGGERS]), SHOW_LONG_STATUS},
  {"show_variables",       (char*) offsetof(STATUS_VAR, com_stat[(uint) SQLCOM_SHOW_VARIABLES]), SHOW_LONG_STATUS},
  {"show_warnings",        (char*) offsetof(STATUS_VAR, com_stat[(uint) SQLCOM_SHOW_WARNS]), SHOW_LONG_STATUS},
  {"slave_start",          (char*) offsetof(STATUS_VAR, com_stat[(uint) SQLCOM_SLAVE_START]), SHOW_LONG_STATUS},
  {"slave_stop",           (char*) offsetof(STATUS_VAR, com_stat[(uint) SQLCOM_SLAVE_STOP]), SHOW_LONG_STATUS},
  {"stmt_close",           (char*) offsetof(STATUS_VAR, com_stmt_close), SHOW_LONG_STATUS},
  {"stmt_execute",         (char*) offsetof(STATUS_VAR, com_stmt_execute), SHOW_LONG_STATUS},
  {"stmt_fetch",           (char*) offsetof(STATUS_VAR, com_stmt_fetch), SHOW_LONG_STATUS},
  {"stmt_prepare",         (char*) offsetof(STATUS_VAR, com_stmt_prepare), SHOW_LONG_STATUS},
  {"stmt_reprepare",       (char*) offsetof(STATUS_VAR, com_stmt_reprepare), SHOW_LONG_STATUS},
  {"stmt_reset",           (char*) offsetof(STATUS_VAR, com_stmt_reset), SHOW_LONG_STATUS},
  {"stmt_send_long_data",  (char*) offsetof(STATUS_VAR, com_stmt_send_long_data), SHOW_LONG_STATUS},
  {"truncate",             (char*) offsetof(STATUS_VAR, com_stat[(uint) SQLCOM_TRUNCATE]), SHOW_LONG_STATUS},
  {"uninstall_plugin",     (char*) offsetof(STATUS_VAR, com_stat[(uint) SQLCOM_UNINSTALL_PLUGIN]), SHOW_LONG_STATUS},
  {"unlock_tables",        (char*) offsetof(STATUS_VAR, com_stat[(uint) SQLCOM_UNLOCK_TABLES]), SHOW_LONG_STATUS},
  {"update",               (char*) offsetof(STATUS_VAR, com_stat[(uint) SQLCOM_UPDATE]), SHOW_LONG_STATUS},
  {"update_multi",         (char*) offsetof(STATUS_VAR, com_stat[(uint) SQLCOM_UPDATE_MULTI]), SHOW_LONG_STATUS},
  {"xa_commit",            (char*) offsetof(STATUS_VAR, com_stat[(uint) SQLCOM_XA_COMMIT]),SHOW_LONG_STATUS},
  {"xa_end",               (char*) offsetof(STATUS_VAR, com_stat[(uint) SQLCOM_XA_END]),SHOW_LONG_STATUS},
  {"xa_prepare",           (char*) offsetof(STATUS_VAR, com_stat[(uint) SQLCOM_XA_PREPARE]),SHOW_LONG_STATUS},
  {"xa_recover",           (char*) offsetof(STATUS_VAR, com_stat[(uint) SQLCOM_XA_RECOVER]),SHOW_LONG_STATUS},
  {"xa_rollback",          (char*) offsetof(STATUS_VAR, com_stat[(uint) SQLCOM_XA_ROLLBACK]),SHOW_LONG_STATUS},
  {"xa_start",             (char*) offsetof(STATUS_VAR, com_stat[(uint) SQLCOM_XA_START]),SHOW_LONG_STATUS},
  {NullS, NullS, SHOW_LONG}
};

static int init_common_variables(const char *conf_file_name, int argc,
				 char **argv, const char **groups)
{
  char buff[FN_REFLEN], *s;
  umask(((~my_umask) & 0666));
  my_decimal_set_zero(&decimal_zero); // set decimal_zero constant;
  tzset();			// Set tzname

  max_system_variables.pseudo_thread_id= (ulong)~0;
  server_start_time= flush_status_time= my_time(0);
  rpl_filter= new Rpl_filter;
  binlog_filter= new Rpl_filter;
  if (!rpl_filter || !binlog_filter) 
  {
    sql_perror("Could not allocate replication and binlog filters");
    return 1;
  }

  if (init_thread_environment() ||
      mysql_init_variables())
    return 1;

#ifdef HAVE_TZNAME
  {
    struct tm tm_tmp;
    localtime_r(&server_start_time,&tm_tmp);
    strmake(system_time_zone, tzname[tm_tmp.tm_isdst != 0 ? 1 : 0],
            sizeof(system_time_zone)-1);

 }
#endif
  /*
    We set SYSTEM time zone as reasonable default and
    also for failure of my_tz_init() and bootstrap mode.
    If user explicitly set time zone with --default-time-zone
    option we will change this value in my_tz_init().
  */
  global_system_variables.time_zone= my_tz_SYSTEM;

  /*
    Init mutexes for the global MYSQL_BIN_LOG objects.
    As safe_mutex depends on what MY_INIT() does, we can't init the mutexes of
    global MYSQL_BIN_LOGs in their constructors, because then they would be
    inited before MY_INIT(). So we do it here.
  */
  mysql_bin_log.init_pthread_objects();

  if (gethostname(glob_hostname,sizeof(glob_hostname)) < 0)
  {
    strmake(glob_hostname, STRING_WITH_LEN("localhost"));
    sql_print_warning("gethostname failed, using '%s' as hostname",
                      glob_hostname);
    strmake(pidfile_name, STRING_WITH_LEN("mysql"));
  }
  else
  strmake(pidfile_name, glob_hostname, sizeof(pidfile_name)-5);
  strmov(fn_ext(pidfile_name),".pid");		// Add proper extension

  /*
    Add server status variables to the dynamic list of
    status variables that is shown by SHOW STATUS.
    Later, in plugin_init, and mysql_install_plugin
    new entries could be added to that list.
  */
  if (add_status_vars(status_vars))
    return 1; // an error was already reported

#ifndef DBUG_OFF
  /*
    We have few debug-only commands in com_status_vars, only visible in debug
    builds. for simplicity we enable the assert only in debug builds

    There are 8 Com_ variables which don't have corresponding SQLCOM_ values:
    (TODO strictly speaking they shouldn't be here, should not have Com_ prefix
    that is. Perhaps Stmt_ ? Comstmt_ ? Prepstmt_ ?)

      Com_admin_commands       => com_other
      Com_stmt_close           => com_stmt_close
      Com_stmt_execute         => com_stmt_execute
      Com_stmt_fetch           => com_stmt_fetch
      Com_stmt_prepare         => com_stmt_prepare
      Com_stmt_reprepare       => com_stmt_reprepare
      Com_stmt_reset           => com_stmt_reset
      Com_stmt_send_long_data  => com_stmt_send_long_data

    With this correction the number of Com_ variables (number of elements in
    the array, excluding the last element - terminator) must match the number
    of SQLCOM_ constants.
  */
  compile_time_assert(sizeof(com_status_vars)/sizeof(com_status_vars[0]) - 1 ==
                     SQLCOM_END + 8);
#endif

  load_defaults(conf_file_name, groups, &argc, &argv);
  defaults_argv=argv;
  defaults_argc=argc;
  get_options(&defaults_argc, defaults_argv);
  set_server_version();

  DBUG_PRINT("info",("%s  Ver %s for %s on %s\n",my_progname,
		     server_version, SYSTEM_TYPE,MACHINE_TYPE));

#ifdef HAVE_LARGE_PAGES
  /* Initialize large page size */
  if (opt_large_pages && (opt_large_page_size= my_get_large_page_size()))
  {
      my_use_large_pages= 1;
      my_large_page_size= opt_large_page_size;
  }
#endif /* HAVE_LARGE_PAGES */

  /* connections and databases needs lots of files */
  {
    uint files, wanted_files, max_open_files;

    /* MyISAM requires two file handles per table. */
    wanted_files= 10+max_connections+table_cache_size*2;
    /*
      We are trying to allocate no less than max_connections*5 file
      handles (i.e. we are trying to set the limit so that they will
      be available).  In addition, we allocate no less than how much
      was already allocated.  However below we report a warning and
      recompute values only if we got less file handles than were
      explicitly requested.  No warning and re-computation occur if we
      can't get max_connections*5 but still got no less than was
      requested (value of wanted_files).
    */
    max_open_files= max(max(wanted_files, max_connections*5),
                        open_files_limit);
    files= my_set_max_open_files(max_open_files);

    if (files < wanted_files)
    {
      if (!open_files_limit)
      {
        /*
          If we have requested too much file handles than we bring
          max_connections in supported bounds.
        */
        max_connections= (ulong) min(files-10-TABLE_OPEN_CACHE_MIN*2,
                                     max_connections);
        /*
          Decrease table_cache_size according to max_connections, but
          not below TABLE_OPEN_CACHE_MIN.  Outer min() ensures that we
          never increase table_cache_size automatically (that could
          happen if max_connections is decreased above).
        */
        table_cache_size= (ulong) min(max((files-10-max_connections)/2,
                                          TABLE_OPEN_CACHE_MIN),
                                      table_cache_size);
	DBUG_PRINT("warning",
		   ("Changed limits: max_open_files: %u  max_connections: %ld  table_cache: %ld",
		    files, max_connections, table_cache_size));
	if (global_system_variables.log_warnings)
	  sql_print_warning("Changed limits: max_open_files: %u  max_connections: %ld  table_cache: %ld",
			files, max_connections, table_cache_size);
      }
      else if (global_system_variables.log_warnings)
	sql_print_warning("Could not increase number of max_open_files to more than %u (request: %u)", files, wanted_files);
    }
    open_files_limit= files;
  }
  unireg_init(opt_specialflag); /* Set up extern variabels */
  if (init_errmessage())	/* Read error messages from file */
    return 1;
  init_client_errs();
  lex_init();
  if (item_create_init())
    return 1;
  item_init();
  if (set_var_init())
    return 1;
#ifdef HAVE_REPLICATION
  if (init_replication_sys_vars())
    return 1;
#endif
  mysys_uses_curses=0;
#ifdef USE_REGEX
  my_regex_init(&my_charset_latin1);
#endif
  /*
    Process a comma-separated character set list and choose
    the first available character set. This is mostly for
    test purposes, to be able to start "mysqld" even if
    the requested character set is not available (see bug#18743).
  */
  for (;;)
  {
    char *next_character_set_name= strchr(default_character_set_name, ',');
    if (next_character_set_name)
      *next_character_set_name++= '\0';
    if (!(default_charset_info=
          get_charset_by_csname(default_character_set_name,
                                MY_CS_PRIMARY, MYF(MY_WME))))
    {
      if (next_character_set_name)
      {
        default_character_set_name= next_character_set_name;
        default_collation_name= 0;          // Ignore collation
      }
      else
        return 1;                           // Eof of the list
    }
    else
      break;
  }

  if (default_collation_name)
  {
    CHARSET_INFO *default_collation;
    default_collation= get_charset_by_name(default_collation_name, MYF(0));
    if (!default_collation)
    {
      sql_print_error(ER(ER_UNKNOWN_COLLATION), default_collation_name);
      return 1;
    }
    if (!my_charset_same(default_charset_info, default_collation))
    {
      sql_print_error(ER(ER_COLLATION_CHARSET_MISMATCH),
		      default_collation_name,
		      default_charset_info->csname);
      return 1;
    }
    default_charset_info= default_collation;
  }
  /* Set collactions that depends on the default collation */
  global_system_variables.collation_server=	 default_charset_info;
  global_system_variables.collation_database=	 default_charset_info;
  global_system_variables.collation_connection=  default_charset_info;
  global_system_variables.character_set_results= default_charset_info;
  global_system_variables.character_set_client= default_charset_info;

  global_system_variables.optimizer_use_mrr= 1;
  global_system_variables.optimizer_switch= 0;

  if (!(character_set_filesystem= 
        get_charset_by_csname(character_set_filesystem_name,
                              MY_CS_PRIMARY, MYF(MY_WME))))
    return 1;
  global_system_variables.character_set_filesystem= character_set_filesystem;

  if (!(my_default_lc_time_names=
        my_locale_by_name(lc_time_names_name)))
  {
    sql_print_error("Unknown locale: '%s'", lc_time_names_name);
    return 1;
  }
  global_system_variables.lc_time_names= my_default_lc_time_names;

  sys_init_connect.value_length= 0;
  if ((sys_init_connect.value= opt_init_connect))
    sys_init_connect.value_length= strlen(opt_init_connect);
  else
    sys_init_connect.value=my_strdup("",MYF(0));
  sys_init_connect.is_os_charset= TRUE;

  sys_init_slave.value_length= 0;
  if ((sys_init_slave.value= opt_init_slave))
    sys_init_slave.value_length= strlen(opt_init_slave);
  else
    sys_init_slave.value=my_strdup("",MYF(0));
  sys_init_slave.is_os_charset= TRUE;

  /* check log options and issue warnings if needed */
  if (opt_log && opt_logname && !(log_output_options & LOG_FILE) &&
      !(log_output_options & LOG_NONE))
    sql_print_warning("Although a path was specified for the "
                      "--log option, log tables are used. "
                      "To enable logging to files use the --log-output option.");

  if (opt_slow_log && opt_slow_logname && !(log_output_options & LOG_FILE)
      && !(log_output_options & LOG_NONE))
    sql_print_warning("Although a path was specified for the "
                      "--log_slow_queries option, log tables are used. "
                      "To enable logging to files use the --log-output=file option.");

  if (opt_backup_history_log && opt_backup_history_logname
     && !(log_backup_output_options & LOG_FILE) && !(log_backup_output_options & LOG_NONE))
    sql_print_warning("Although a path was specified for the "
                      "--log-backup-history option, log tables are used. "
                      "To enable logging to files use the --log-backup-output option.");

  if (opt_backup_progress_log && opt_backup_progress_logname
     && !(log_backup_output_options & LOG_FILE) && !(log_backup_output_options & LOG_NONE))
    sql_print_warning("Although a path was specified for the "
                      "--log-backup-progress option, log tables are used. "
                      "To enable logging to files use the --log-backup-output option.");

  s= opt_logname ? opt_logname : make_default_log_name(buff, ".log");
  sys_var_general_log_path.value= my_strdup(s, MYF(0));
  sys_var_general_log_path.value_length= strlen(s);

  /*
    Set defaults for history and progress log paths.
  */
  s= opt_backup_history_logname ? opt_backup_history_logname : 
    make_backup_log_name(buff, BACKUP_HISTORY_LOG_NAME.str, ".log");
  sys_var_backup_history_log_path.value= my_strdup(s, MYF(0));
  sys_var_backup_history_log_path.value_length= BACKUP_HISTORY_LOG_NAME.length;

  s= opt_backup_progress_logname ? opt_backup_progress_logname : 
    make_backup_log_name(buff, BACKUP_PROGRESS_LOG_NAME.str, ".log");
  sys_var_backup_progress_log_path.value= my_strdup(s, MYF(0));
  sys_var_backup_progress_log_path.value_length= BACKUP_PROGRESS_LOG_NAME.length;

  s= opt_slow_logname ? opt_slow_logname : make_default_log_name(buff, "-slow.log");
  sys_var_slow_log_path.value= my_strdup(s, MYF(0));
  sys_var_slow_log_path.value_length= strlen(s);

<<<<<<< HEAD
#if defined(ENABLED_DEBUG_SYNC)
  /* Initialize the debug sync facility. See debug_sync.cc. */
  if (debug_sync_init())
    return 1; /* purecov: tested */
#endif /* defined(ENABLED_DEBUG_SYNC) */

=======
#if (ENABLE_TEMP_POOL)
>>>>>>> 0fc3483b
  if (use_temp_pool && bitmap_init(&temp_pool,0,1024,1))
    return 1;
#else
  use_temp_pool= 0;
#endif

  if (my_database_names_init())
    return 1;

  /*
    Ensure that lower_case_table_names is set on system where we have case
    insensitive names.  If this is not done the users MyISAM tables will
    get corrupted if accesses with names of different case.
  */
  DBUG_PRINT("info", ("lower_case_table_names: %d", lower_case_table_names));
  lower_case_file_system= test_if_case_insensitive(mysql_real_data_home);
  if (!lower_case_table_names && lower_case_file_system == 1)
  {
    if (lower_case_table_names_used)
    {
      if (global_system_variables.log_warnings)
	sql_print_warning("\
You have forced lower_case_table_names to 0 through a command-line \
option, even though your file system '%s' is case insensitive.  This means \
that you can corrupt a MyISAM table by accessing it with different cases. \
You should consider changing lower_case_table_names to 1 or 2",
			mysql_real_data_home);
    }
    else
    {
      if (global_system_variables.log_warnings)
	sql_print_warning("Setting lower_case_table_names=2 because file system for %s is case insensitive", mysql_real_data_home);
      lower_case_table_names= 2;
    }
  }
  else if (lower_case_table_names == 2 &&
           !(lower_case_file_system=
             (test_if_case_insensitive(mysql_real_data_home) == 1)))
  {
    if (global_system_variables.log_warnings)
      sql_print_warning("lower_case_table_names was set to 2, even though your "
                        "the file system '%s' is case sensitive.  Now setting "
                        "lower_case_table_names to 0 to avoid future problems.",
			mysql_real_data_home);
    lower_case_table_names= 0;
  }
  else
  {
    lower_case_file_system=
      (test_if_case_insensitive(mysql_real_data_home) == 1);
  }

  /* Reset table_alias_charset, now that lower_case_table_names is set. */
  table_alias_charset= (lower_case_table_names ?
			files_charset_info :
			&my_charset_bin);

  return 0;
}


static int init_thread_environment()
{
  (void) pthread_mutex_init(&LOCK_mysql_create_db,MY_MUTEX_INIT_SLOW);
  (void) pthread_mutex_init(&LOCK_lock_db,MY_MUTEX_INIT_SLOW);
  (void) pthread_mutex_init(&LOCK_open, NULL);
  (void) pthread_mutex_init(&LOCK_thread_count,MY_MUTEX_INIT_FAST);
  (void) pthread_mutex_init(&LOCK_mapped_file,MY_MUTEX_INIT_SLOW);
  (void) pthread_mutex_init(&LOCK_status,MY_MUTEX_INIT_FAST);
  (void) pthread_mutex_init(&LOCK_error_log,MY_MUTEX_INIT_FAST);
  (void) pthread_mutex_init(&LOCK_delayed_insert,MY_MUTEX_INIT_FAST);
  (void) pthread_mutex_init(&LOCK_delayed_status,MY_MUTEX_INIT_FAST);
  (void) pthread_mutex_init(&LOCK_delayed_create,MY_MUTEX_INIT_SLOW);
  (void) pthread_mutex_init(&LOCK_manager,MY_MUTEX_INIT_FAST);
  (void) pthread_mutex_init(&LOCK_crypt,MY_MUTEX_INIT_FAST);
  (void) pthread_mutex_init(&LOCK_user_conn, MY_MUTEX_INIT_FAST);
  (void) pthread_mutex_init(&LOCK_active_mi, MY_MUTEX_INIT_FAST);
  (void) pthread_mutex_init(&LOCK_global_system_variables, MY_MUTEX_INIT_FAST);
  (void) my_rwlock_init(&LOCK_system_variables_hash, NULL);
  (void) pthread_mutex_init(&LOCK_global_read_lock, MY_MUTEX_INIT_FAST);
  (void) pthread_mutex_init(&LOCK_prepared_stmt_count, MY_MUTEX_INIT_FAST);
  (void) pthread_mutex_init(&LOCK_uuid_short, MY_MUTEX_INIT_FAST);
  (void) pthread_mutex_init(&LOCK_connection_count, MY_MUTEX_INIT_FAST);
#ifdef HAVE_OPENSSL
  (void) pthread_mutex_init(&LOCK_des_key_file,MY_MUTEX_INIT_FAST);
#ifndef HAVE_YASSL
  openssl_stdlocks= (openssl_lock_t*) OPENSSL_malloc(CRYPTO_num_locks() *
                                                     sizeof(openssl_lock_t));
  for (int i= 0; i < CRYPTO_num_locks(); ++i)
    (void) my_rwlock_init(&openssl_stdlocks[i].lock, NULL);
  CRYPTO_set_dynlock_create_callback(openssl_dynlock_create);
  CRYPTO_set_dynlock_destroy_callback(openssl_dynlock_destroy);
  CRYPTO_set_dynlock_lock_callback(openssl_lock);
  CRYPTO_set_locking_callback(openssl_lock_function);
  CRYPTO_set_id_callback(openssl_id_function);
#endif
#endif
  (void) my_rwlock_init(&LOCK_sys_init_connect, NULL);
  (void) my_rwlock_init(&LOCK_sys_init_slave, NULL);
  (void) my_rwlock_init(&LOCK_grant, NULL);
  (void) pthread_cond_init(&COND_thread_count,NULL);
  (void) pthread_cond_init(&COND_refresh,NULL);
  (void) pthread_cond_init(&COND_global_read_lock,NULL);
  (void) pthread_cond_init(&COND_thread_cache,NULL);
  (void) pthread_cond_init(&COND_flush_thread_cache,NULL);
  (void) pthread_cond_init(&COND_manager,NULL);
#ifdef HAVE_REPLICATION
  (void) pthread_mutex_init(&LOCK_rpl_status, MY_MUTEX_INIT_FAST);
  (void) pthread_cond_init(&COND_rpl_status, NULL);
#endif
  (void) pthread_mutex_init(&LOCK_server_started, MY_MUTEX_INIT_FAST);
  (void) pthread_cond_init(&COND_server_started,NULL);

  /*
    Initialize the DDL blocker
  */
  DDL_blocker= DDL_blocker_class::get_DDL_blocker_class_instance();

  sp_cache_init();
#ifdef HAVE_EVENT_SCHEDULER
  Events::init_mutexes();
#endif
  /* Parameter for threads created for connections */
  (void) pthread_attr_init(&connection_attrib);
  (void) pthread_attr_setdetachstate(&connection_attrib,
				     PTHREAD_CREATE_DETACHED);
  pthread_attr_setscope(&connection_attrib, PTHREAD_SCOPE_SYSTEM);

  if (pthread_key_create(&THR_THD,NULL) ||
      pthread_key_create(&THR_MALLOC,NULL))
  {
    sql_print_error("Can't create thread-keys");
    return 1;
  }
  return 0;
}


#if defined(HAVE_OPENSSL) && !defined(HAVE_YASSL)
static unsigned long openssl_id_function()
{
  return (unsigned long) pthread_self();
}


static openssl_lock_t *openssl_dynlock_create(const char *file, int line)
{
  openssl_lock_t *lock= new openssl_lock_t;
  my_rwlock_init(&lock->lock, NULL);
  return lock;
}


static void openssl_dynlock_destroy(openssl_lock_t *lock, const char *file,
				    int line)
{
  rwlock_destroy(&lock->lock);
  delete lock;
}


static void openssl_lock_function(int mode, int n, const char *file, int line)
{
  if (n < 0 || n > CRYPTO_num_locks())
  {
    /* Lock number out of bounds. */
    sql_print_error("Fatal: OpenSSL interface problem (n = %d)", n);
    abort();
  }
  openssl_lock(mode, &openssl_stdlocks[n], file, line);
}


static void openssl_lock(int mode, openssl_lock_t *lock, const char *file,
			 int line)
{
  int err;
  char const *what;

  switch (mode) {
  case CRYPTO_LOCK|CRYPTO_READ:
    what = "read lock";
    err = rw_rdlock(&lock->lock);
    break;
  case CRYPTO_LOCK|CRYPTO_WRITE:
    what = "write lock";
    err = rw_wrlock(&lock->lock);
    break;
  case CRYPTO_UNLOCK|CRYPTO_READ:
  case CRYPTO_UNLOCK|CRYPTO_WRITE:
    what = "unlock";
    err = rw_unlock(&lock->lock);
    break;
  default:
    /* Unknown locking mode. */
    sql_print_error("Fatal: OpenSSL interface problem (mode=0x%x)", mode);
    abort();
  }
  if (err)
  {
    sql_print_error("Fatal: can't %s OpenSSL lock", what);
    abort();
  }
}
#endif /* HAVE_OPENSSL */


static void init_ssl()
{
#ifdef HAVE_OPENSSL
#ifndef EMBEDDED_LIBRARY
  if (opt_use_ssl)
  {
    /* having ssl_acceptor_fd != 0 signals the use of SSL */
    ssl_acceptor_fd= new_VioSSLAcceptorFd(opt_ssl_key, opt_ssl_cert,
					  opt_ssl_ca, opt_ssl_capath,
					  opt_ssl_cipher);
    DBUG_PRINT("info",("ssl_acceptor_fd: %p", ssl_acceptor_fd));
    if (!ssl_acceptor_fd)
    {
      sql_print_warning("Failed to setup SSL");
      opt_use_ssl = 0;
      have_ssl= SHOW_OPTION_DISABLED;
    }
  }
  else
  {
    have_ssl= SHOW_OPTION_DISABLED;
  }
#else
  have_ssl= SHOW_OPTION_DISABLED;
#endif /* ! EMBEDDED_LIBRARY */
  if (des_key_file)
    load_des_key_file(des_key_file);
#endif /* HAVE_OPENSSL */
}


static void end_ssl()
{
#ifdef HAVE_OPENSSL
#ifndef EMBEDDED_LIBRARY
  if (ssl_acceptor_fd)
  {
    free_vio_ssl_acceptor_fd(ssl_acceptor_fd);
    ssl_acceptor_fd= 0;
  }
#endif /* ! EMBEDDED_LIBRARY */
#endif /* HAVE_OPENSSL */
}


static int init_server_components()
{
  DBUG_ENTER("init_server_components");
  /*
    We need to call each of these following functions to ensure that
    all things are initialized so that unireg_abort() doesn't fail
  */
  mdl_init();
  if (table_def_init() | hostname_cache_init())
    unireg_abort(1);

  wt_init();

  query_cache_result_size_limit(query_cache_limit);
  query_cache_set_min_res_unit(query_cache_min_res_unit);
  query_cache_init();
  query_cache_resize(query_cache_size);
  my_rnd_init(&sql_rand,(ulong) server_start_time,(ulong) server_start_time/2);
  setup_fpu();
  init_thr_lock();
  my_uuid_init((ulong) (my_rnd(&sql_rand))*12345,12345);
#ifdef HAVE_REPLICATION
  init_slave_list();
#endif

  /* Setup logs */

  /*
    Enable old-fashioned error log, except when the user has requested
    help information. Since the implementation of plugin server
    variables the help output is now written much later.
  */
  if (opt_error_log && !opt_help)
  {
    if (!log_error_file_ptr[0])
      fn_format(log_error_file, pidfile_name, mysql_data_home, ".err",
                MY_REPLACE_EXT); /* replace '.<domain>' by '.err', bug#4997 */
    else
      fn_format(log_error_file, log_error_file_ptr, mysql_data_home, ".err",
                MY_UNPACK_FILENAME | MY_SAFE_PATH);
    if (!log_error_file[0])
      opt_error_log= 1;				// Too long file name
    else
    {
#ifndef EMBEDDED_LIBRARY
      if (freopen(log_error_file, "a+", stdout))
#endif
        freopen(log_error_file, "a+", stderr);
    }
  }

  /* set up the hook before initializing plugins which may use it */
  error_handler_hook= my_message_sql;
  proc_info_hook= (const char *(*)(void *, const char *, const char *,
                                   const char *, const unsigned int))
                  set_thd_proc_info;

  if (xid_cache_init())
  {
    sql_print_error("Out of memory");
    unireg_abort(1);
  }

  /* initialize delegates for extension observers */
  if (delegates_init())
  {
    sql_print_error("Initialize extension delegates failed");
    unireg_abort(1);
  }

  /* need to configure logging before initializing storage engines */
  if (opt_update_log)
  {
    /*
      Update log is removed since 5.0. But we still accept the option.
      The idea is if the user already uses the binlog and the update log,
      we completely ignore any option/variable related to the update log, like
      if the update log did not exist. But if the user uses only the update
      log, then we translate everything into binlog for him (with warnings).
      Implementation of the above :
      - If mysqld is started with --log-update and --log-bin,
      ignore --log-update (print a warning), push a warning when SQL_LOG_UPDATE
      is used, and turn off --sql-bin-update-same.
      This will completely ignore SQL_LOG_UPDATE
      - If mysqld is started with --log-update only,
      change it to --log-bin (with the filename passed to log-update,
      plus '-bin') (print a warning), push a warning when SQL_LOG_UPDATE is
      used, and turn on --sql-bin-update-same.
      This will translate SQL_LOG_UPDATE to SQL_LOG_BIN.

      Note that we tell the user that --sql-bin-update-same is deprecated and
      does nothing, and we don't take into account if he used this option or
      not; but internally we give this variable a value to have the behaviour
      we want (i.e. have SQL_LOG_UPDATE influence SQL_LOG_BIN or not).
      As sql-bin-update-same, log-update and log-bin cannot be changed by the
      user after starting the server (they are not variables), the user will
      not later interfere with the settings we do here.
    */
    if (opt_bin_log)
    {
      opt_sql_bin_update= 0;
      sql_print_error("The update log is no longer supported by MySQL in \
version 5.0 and above. It is replaced by the binary log.");
    }
    else
    {
      opt_sql_bin_update= 1;
      opt_bin_log= 1;
      if (opt_update_logname)
      {
        /* as opt_bin_log==0, no need to free opt_bin_logname */
        if (!(opt_bin_logname= my_strdup(opt_update_logname, MYF(MY_WME))))
        {
          sql_print_error("Out of memory");
          return EXIT_OUT_OF_MEMORY;
        }
        sql_print_error("The update log is no longer supported by MySQL in \
version 5.0 and above. It is replaced by the binary log. Now starting MySQL \
with --log-bin='%s' instead.",opt_bin_logname);
      }
      else
        sql_print_error("The update log is no longer supported by MySQL in \
version 5.0 and above. It is replaced by the binary log. Now starting MySQL \
with --log-bin instead.");
    }
  }
  if (opt_log_slave_updates && !opt_bin_log)
  {
    sql_print_error("You need to use --log-bin to make "
                    "--log-slave-updates work.");
    unireg_abort(1);
  }
  if (!opt_bin_log)
  {
    if (opt_binlog_format_id != BINLOG_FORMAT_UNSPEC)
    {
      sql_print_error("You need to use --log-bin to make "
                      "--binlog-format work.");
      unireg_abort(1);
    }
    else
    {
      global_system_variables.binlog_format= BINLOG_FORMAT_MIXED;
    }
  }
  else
    if (opt_binlog_format_id == BINLOG_FORMAT_UNSPEC)
      global_system_variables.binlog_format= BINLOG_FORMAT_MIXED;
    else
    {
      DBUG_ASSERT(global_system_variables.binlog_format != BINLOG_FORMAT_UNSPEC);
    }

  /* Check that we have not let the format to unspecified at this point */
  DBUG_ASSERT((uint)global_system_variables.binlog_format <=
              array_elements(binlog_format_names)-1);

#ifdef HAVE_REPLICATION
  if (opt_log_slave_updates && replicate_same_server_id)
  {
    sql_print_error("\
using --replicate-same-server-id in conjunction with \
--log-slave-updates is impossible, it would lead to infinite loops in this \
server.");
    unireg_abort(1);
  }
#endif

  if (opt_bin_log)
  {
    char buf[FN_REFLEN];
    const char *ln;
    ln= mysql_bin_log.generate_name(opt_bin_logname, "-bin", 1, buf);
    if (!opt_bin_logname && !opt_binlog_index_name)
    {
      /*
        User didn't give us info to name the binlog index file.
        Picking `hostname`-bin.index like did in 4.x, causes replication to
        fail if the hostname is changed later. So, we would like to instead
        require a name. But as we don't want to break many existing setups, we
        only give warning, not error.
      */
      sql_print_warning("No argument was provided to --log-bin, and "
                        "--log-bin-index was not used; so replication "
                        "may break when this MySQL server acts as a "
                        "master and has his hostname changed!! Please "
                        "use '--log-bin=%s' to avoid this problem.", ln);
    }
    if (ln == buf)
    {
      my_free(opt_bin_logname, MYF(MY_ALLOW_ZERO_PTR));
      opt_bin_logname=my_strdup(buf, MYF(0));
    }
    if (mysql_bin_log.open_index_file(opt_binlog_index_name, ln))
    {
      unireg_abort(1);
    }
  }

  /* call ha_init_key_cache() on all key caches to init them */
  process_key_caches(&ha_init_key_cache);

  /* Allow storage engine to give real error messages */
  if (ha_init_errors())
    DBUG_RETURN(1);

  if (plugin_init(&defaults_argc, defaults_argv,
                  (opt_noacl ? PLUGIN_INIT_SKIP_PLUGIN_TABLE : 0) |
                  (opt_help ? PLUGIN_INIT_SKIP_INITIALIZATION : 0)))
  {
    sql_print_error("Failed to initialize plugins.");
    unireg_abort(1);
  }

#ifndef EMBEDDED_LIBRARY
  if (backup_init())
  {
    sql_print_error("Failed to initialize online backup.");
    unireg_abort(1);
  }
#endif

  if (opt_help)
    unireg_abort(0);

  /* we do want to exit if there are any other unknown options */
  if (defaults_argc > 1)
  {
    int ho_error;
    char **tmp_argv= defaults_argv;
    struct my_option no_opts[]=
    {
      {0, 0, 0, 0, 0, 0, GET_NO_ARG, NO_ARG, 0, 0, 0, 0, 0, 0}
    };
    /*
      We need to eat any 'loose' arguments first before we conclude
      that there are unprocessed options.
      But we need to preserve defaults_argv pointer intact for
      free_defaults() to work. Thus we use a copy here.
    */
    my_getopt_skip_unknown= 0;

    if ((ho_error= handle_options(&defaults_argc, &tmp_argv, no_opts,
                                  mysqld_get_one_option)))
      unireg_abort(ho_error);

    if (defaults_argc)
    {
      fprintf(stderr, "%s: Too many arguments (first extra is '%s').\n"
              "Use --verbose --help to get a list of available options\n",
              my_progname, *tmp_argv);
      unireg_abort(1);
    }
  }

  /* if the errmsg.sys is not loaded, terminate to maintain behaviour */
  if (!errmesg[0][0])
    unireg_abort(1);

  /* We have to initialize the storage engines before CSV logging */
  if (ha_init())
  {
    sql_print_error("Can't init databases");
    unireg_abort(1);
  }

#ifdef WITH_CSV_STORAGE_ENGINE
  if (opt_bootstrap)
  {
    log_output_options= LOG_FILE;
    log_backup_output_options= LOG_FILE;
  }
  else
    logger.init_log_tables();

  if (log_output_options & LOG_NONE)
  {
    /*
      Issue a warining if there were specified additional options to the
      log-output along with NONE. Probably this wasn't what user wanted.
    */
    if ((log_output_options & LOG_NONE) && (log_output_options & ~LOG_NONE))
      sql_print_warning("There were other values specified to "
                        "log-output besides NONE. Disabling slow "
                        "and general logs anyway.");
    logger.set_handlers(LOG_FILE, LOG_NONE, LOG_NONE);
  }
  else
  {
    /* fall back to the log files if tables are not present */
    LEX_STRING csv_name={C_STRING_WITH_LEN("csv")};
    if (!plugin_is_ready(&csv_name, MYSQL_STORAGE_ENGINE_PLUGIN))
    {
      /* purecov: begin inspected */
      sql_print_error("CSV engine is not present, falling back to the "
                      "log files");
      log_output_options= (log_output_options & ~LOG_TABLE) | LOG_FILE;
      /* purecov: end */
    }

    logger.set_handlers(LOG_FILE, opt_slow_log ? log_output_options:LOG_NONE,
                        opt_log ? log_output_options:LOG_NONE);
  }

  if (log_backup_output_options & LOG_NONE)
  {
    /*
      Issue a warining if there were specified additional options to the
      log-backup-output along with NONE. Probably this wasn't what user wanted.
    */
    if ((log_backup_output_options & LOG_NONE) && 
        (log_backup_output_options & ~LOG_NONE))
      sql_print_warning("There were other values specified to "
                        "log-backup-output besides NONE. Disabling "
                        "backup logs anyway.");
    logger.set_backup_handlers(LOG_NONE, LOG_NONE);
  }
  else
  {
    /* fall back to the log files if tables are not present */
    LEX_STRING csv_name={C_STRING_WITH_LEN("csv")};
    if (!plugin_is_ready(&csv_name, MYSQL_STORAGE_ENGINE_PLUGIN))
    {
      /* purecov: begin inspected */
      sql_print_error("CSV engine is not present, falling back to the "
                      "log files");
      log_backup_output_options= 
        (log_backup_output_options & ~LOG_TABLE) | LOG_FILE;
      /* purecov: end */
    }

    logger.set_backup_handlers(log_backup_output_options,
      log_backup_output_options);
  }
#else
  logger.set_handlers(LOG_FILE, opt_slow_log ? LOG_FILE:LOG_NONE,
                      opt_log ? LOG_FILE:LOG_NONE);
  logger.set_backup_handlers(LOG_FILE, LOG_FILE);
#endif

  /*
    Check that the default storage engine is actually available.
  */
  if (default_storage_engine_str)
  {
    LEX_STRING name= { default_storage_engine_str,
                       strlen(default_storage_engine_str) };
    plugin_ref plugin;
    handlerton *hton;

    if ((plugin= ha_resolve_by_name(0, &name)))
      hton= plugin_data(plugin, handlerton*);
    else
    {
      sql_print_error("Unknown/unsupported table type: %s",
                      default_storage_engine_str);
      unireg_abort(1);
    }
    if (!ha_storage_engine_is_enabled(hton))
    {
      if (!opt_bootstrap)
      {
        sql_print_error("Default storage engine (%s) is not available",
                        default_storage_engine_str);
        unireg_abort(1);
      }
      DBUG_ASSERT(global_system_variables.table_plugin);
    }
    else
    {
      /*
        Need to unlock as global_system_variables.table_plugin
        was acquired during plugin_init()
      */
      plugin_unlock(0, global_system_variables.table_plugin);
      global_system_variables.table_plugin= plugin;
    }
  }
#if defined(WITH_MARIA_STORAGE_ENGINE) && defined(USE_MARIA_FOR_TMP_TABLES)
  if (!ha_storage_engine_is_enabled(maria_hton) && !opt_bootstrap)
  {
    sql_print_error("Maria engine is not enabled or did not start. The Maria engine must be enabled to continue as mysqld was configured with --with-maria-tmp-tables");
    unireg_abort(1);
  }
#endif

  tc_log= (total_ha_2pc > 1 ? (opt_bin_log  ?
                               (TC_LOG *) &mysql_bin_log :
                               (TC_LOG *) &tc_log_mmap) :
           (TC_LOG *) &tc_log_dummy);

  if (tc_log->open(opt_bin_log ? opt_bin_logname : opt_tc_log_file))
  {
    sql_print_error("Can't init tc log");
    unireg_abort(1);
  }

  if (ha_recover(0))
  {
    unireg_abort(1);
  }

  if (opt_bin_log && mysql_bin_log.open(opt_bin_logname, LOG_BIN, 0,
                                        WRITE_CACHE, 0, max_binlog_size, 0))
    unireg_abort(1);

#ifdef HAVE_REPLICATION
  if (opt_bin_log && expire_logs_days)
  {
    time_t purge_time= server_start_time - expire_logs_days*24*60*60;
    if (purge_time >= 0)
      mysql_bin_log.purge_logs_before_date(purge_time);
  }
#endif
#ifdef __NETWARE__
  /* Increasing stacksize of threads on NetWare */
  pthread_attr_setstacksize(&connection_attrib, NW_THD_STACKSIZE);
#endif

  if (opt_myisam_logical_log)
    (void) mi_log(MI_LOG_ACTION_OPEN, MI_LOG_LOGICAL, NULL, NULL);

#if defined(HAVE_MLOCKALL) && defined(MCL_CURRENT) && !defined(EMBEDDED_LIBRARY)
  if (locked_in_memory && !getuid())
  {
    if (setreuid((uid_t)-1, 0) == -1)
    {                        // this should never happen
      sql_perror("setreuid");
      unireg_abort(1);
    }
    if (mlockall(MCL_CURRENT))
    {
      if (global_system_variables.log_warnings)
	sql_print_warning("Failed to lock memory. Errno: %d\n",errno);
      locked_in_memory= 0;
    }
    if (user_info)
      set_user(mysqld_user, user_info);
  }
  else
#endif
    locked_in_memory=0;

  ft_init_stopwords();

  init_max_user_conn();
  init_update_queries();
  DBUG_RETURN(0);
}


#ifndef EMBEDDED_LIBRARY

static void create_shutdown_thread()
{
#ifdef __WIN__
  hEventShutdown=CreateEvent(0, FALSE, FALSE, shutdown_event_name);
  pthread_t hThread;
  if (pthread_create(&hThread,&connection_attrib,handle_shutdown,0))
    sql_print_warning("Can't create thread to handle shutdown requests");

  // On "Stop Service" we have to do regular shutdown
  Service.SetShutdownEvent(hEventShutdown);
#endif /* __WIN__ */
}

#endif /* EMBEDDED_LIBRARY */


#if (defined(_WIN32) || defined(HAVE_SMEM)) && !defined(EMBEDDED_LIBRARY)
static void handle_connections_methods()
{
  pthread_t hThread;
  DBUG_ENTER("handle_connections_methods");
#ifdef _WIN32
  if (hPipe == INVALID_HANDLE_VALUE &&
      (!have_tcpip || opt_disable_networking) &&
      !opt_enable_shared_memory)
  {
    sql_print_error("TCP/IP, --shared-memory, or --named-pipe should be configured on NT OS");
    unireg_abort(1);				// Will not return
  }
#endif

  pthread_mutex_lock(&LOCK_thread_count);
  (void) pthread_cond_init(&COND_handler_count,NULL);
  handler_count=0;
#ifdef _WIN32
  if (hPipe != INVALID_HANDLE_VALUE)
  {
    handler_count++;
    if (pthread_create(&hThread,&connection_attrib,
		       handle_connections_namedpipes, 0))
    {
      sql_print_warning("Can't create thread to handle named pipes");
      handler_count--;
    }
  }
#endif /* _WIN32 */
  if (have_tcpip && !opt_disable_networking)
  {
    handler_count++;
    if (pthread_create(&hThread,&connection_attrib,
		       handle_connections_sockets, 0))
    {
      sql_print_warning("Can't create thread to handle TCP/IP");
      handler_count--;
    }
  }
#ifdef HAVE_SMEM
  if (opt_enable_shared_memory)
  {
    handler_count++;
    if (pthread_create(&hThread,&connection_attrib,
		       handle_connections_shared_memory, 0))
    {
      sql_print_warning("Can't create thread to handle shared memory");
      handler_count--;
    }
  }
#endif

  while (handler_count > 0)
    pthread_cond_wait(&COND_handler_count,&LOCK_thread_count);
  pthread_mutex_unlock(&LOCK_thread_count);
  DBUG_VOID_RETURN;
}

void decrement_handler_count()
{
  pthread_mutex_lock(&LOCK_thread_count);
  handler_count--;
  pthread_cond_signal(&COND_handler_count);
  pthread_mutex_unlock(&LOCK_thread_count);
  my_thread_end();
}
#else
#define decrement_handler_count()
#endif /* defined(_WIN32) || defined(HAVE_SMEM) */


#ifndef EMBEDDED_LIBRARY
#ifdef __WIN__
int win_main(int argc, char **argv)
#else
int main(int argc, char **argv)
#endif
{
  MY_INIT(argv[0]);		// init my_sys library & pthreads
  /* nothing should come before this line ^^^ */

  /* Set signal used to kill MySQL */
#if defined(SIGUSR2)
  thr_kill_signal= thd_lib_detected == THD_LIB_LT ? SIGINT : SIGUSR2;
#else
  thr_kill_signal= SIGINT;
#endif

  /* Initialize audit interface globals. Audit plugins are inited later. */
  mysql_audit_initialize();

  /*
    Perform basic logger initialization logger. Should be called after
    MY_INIT, as it initializes mutexes. Log tables are inited later.
  */
  logger.init_base();

#ifdef _CUSTOMSTARTUPCONFIG_
  if (_cust_check_startup())
  {
    / * _cust_check_startup will report startup failure error * /
    exit(1);
  }
#endif

#ifdef	__WIN__
  /*
    Before performing any socket operation (like retrieving hostname
    in init_common_variables we have to call WSAStartup
  */
  {
    WSADATA WsaData;
    if (SOCKET_ERROR == WSAStartup (0x0101, &WsaData))
    {
      /* errors are not read yet, so we use english text here */
      my_message(ER_WSAS_FAILED, "WSAStartup Failed", MYF(0));
      unireg_abort(1);
    }
  }
#endif /* __WIN__ */

  if (init_common_variables(MYSQL_CONFIG_NAME,
			    argc, argv, load_default_groups))
    unireg_abort(1);				// Will do exit

  init_signals();
#if defined(__ia64__) || defined(__ia64)
  /*
    Peculiar things with ia64 platforms - it seems we only have half the
    stack size in reality, so we have to double it here
  */
  pthread_attr_setstacksize(&connection_attrib,my_thread_stack_size*2);
#else
  pthread_attr_setstacksize(&connection_attrib,my_thread_stack_size);
#endif
#ifdef HAVE_PTHREAD_ATTR_GETSTACKSIZE
  {
    /* Retrieve used stack size;  Needed for checking stack overflows */
    size_t stack_size= 0;
    pthread_attr_getstacksize(&connection_attrib, &stack_size);
#if defined(__ia64__) || defined(__ia64)
    stack_size/= 2;
#endif
    /* We must check if stack_size = 0 as Solaris 2.9 can return 0 here */
    if (stack_size && stack_size < my_thread_stack_size)
    {
      if (global_system_variables.log_warnings)
	sql_print_warning("Asked for %lu thread stack, but got %ld",
			  my_thread_stack_size, (long) stack_size);
#if defined(__ia64__) || defined(__ia64)
      my_thread_stack_size= stack_size*2;
#else
      my_thread_stack_size= stack_size;
#endif
    }
  }
#endif
#ifdef __NETWARE__
  /* Increasing stacksize of threads on NetWare */
  pthread_attr_setstacksize(&connection_attrib, NW_THD_STACKSIZE);
#endif

  (void) thr_setconcurrency(concurrency);	// 10 by default

  select_thread=pthread_self();
  select_thread_in_use=1;
  init_ssl();

#ifdef HAVE_LIBWRAP
  libwrapName= my_progname+dirname_length(my_progname);
  openlog(libwrapName, LOG_PID, LOG_AUTH);
#endif

  /*
    We have enough space for fiddling with the argv, continue
  */
  check_data_home(mysql_real_data_home);
  if (my_setwd(mysql_real_data_home,MYF(MY_WME)) && !opt_help)
    unireg_abort(1);				/* purecov: inspected */
  mysql_data_home= mysql_data_home_buff;
  mysql_data_home[0]=FN_CURLIB;		// all paths are relative from here
  mysql_data_home[1]=0;
  mysql_data_home_len= 2;

  if ((user_info= check_user(mysqld_user)))
  {
#if defined(HAVE_MLOCKALL) && defined(MCL_CURRENT)
    if (locked_in_memory) // getuid() == 0 here
      set_effective_user(user_info);
    else
#endif
      set_user(mysqld_user, user_info);
  }

  if (opt_bin_log && !server_id)
  {
    server_id= 1;
#ifdef EXTRA_DEBUG
    sql_print_warning("You have enabled the binary log, but you haven't set "
                      "server-id to a non-zero value: we force server id to 1; "
                      "updates will be logged to the binary log, but "
                      "connections from slaves will not be accepted.");
#endif
  }

  if (init_server_components())
    unireg_abort(1);

  network_init();

#ifdef __WIN__
  if (!opt_console)
  {
    freopen(log_error_file,"a+",stdout);
    freopen(log_error_file,"a+",stderr);
    FreeConsole();				// Remove window
  }
#endif

  /*
   Initialize my_str_malloc() and my_str_free()
  */
  my_str_malloc= &my_str_malloc_mysqld;
  my_str_free= &my_str_free_mysqld;

  /*
    init signals & alarm
    After this we can't quit by a simple unireg_abort
  */
  start_signal_handler();				// Creates pidfile

  if (mysql_rm_tmp_tables() || acl_init(opt_noacl) ||
      my_tz_init((THD *)0, default_tz_name, opt_bootstrap))
  {
    abort_loop=1;
    select_thread_in_use=0;
#ifndef __NETWARE__
    (void) pthread_kill(signal_thread, MYSQL_KILL_SIGNAL);
#endif /* __NETWARE__ */

    if (!opt_bootstrap)
      (void) my_delete(pidfile_name,MYF(MY_WME));	// Not needed anymore

    if (unix_sock != INVALID_SOCKET)
      unlink(mysqld_unix_port);
    exit(1);
  }
  if (!opt_noacl)
    (void) grant_init();

  if (!opt_bootstrap)
    servers_init(0);

  if (!opt_noacl)
  {
#ifdef HAVE_DLOPEN
    udf_init();
#endif
  }

  init_status_vars();
  if (opt_bootstrap) /* If running with bootstrap, do not start replication. */
    opt_skip_slave_start= 1;
  /*
    init_slave() must be called after the thread keys are created.
    Some parts of the code (e.g. SHOW STATUS LIKE 'slave_running' and other
    places) assume that active_mi != 0, so let's fail if it's 0 (out of
    memory); a message has already been printed.
  */
  if (init_slave() && !active_mi)
  {
    unireg_abort(1);
  }

  if (opt_bootstrap)
  {
    select_thread_in_use= 0;                    // Allow 'kill' to work
    bootstrap(stdin);
    unireg_abort(bootstrap_error ? 1 : 0);
  }
  if (opt_init_file)
  {
    if (read_init_file(opt_init_file))
      unireg_abort(1);
  }
  execute_ddl_log_recovery();

  create_shutdown_thread();
  start_handle_manager();

  if (Events::init(opt_noacl))
    unireg_abort(1);

  sql_print_information(ER(ER_STARTUP),my_progname,server_version,
                        ((unix_sock == INVALID_SOCKET) ? (char*) ""
                                                       : mysqld_unix_port),
                         mysqld_port,
                         MYSQL_COMPILATION_COMMENT);
#if defined(_WIN32) && !defined(EMBEDDED_LIBRARY)
  Service.SetRunning();
#endif


  /* Signal threads waiting for server to be started */
  pthread_mutex_lock(&LOCK_server_started);
  mysqld_server_started= 1;
  pthread_cond_signal(&COND_server_started);
  pthread_mutex_unlock(&LOCK_server_started);

#if defined(_WIN32) || defined(HAVE_SMEM)
  handle_connections_methods();
#else
#ifdef __WIN__
  if (!have_tcpip || opt_disable_networking)
  {
    sql_print_error("TCP/IP unavailable or disabled with --skip-networking; no available interfaces");
    unireg_abort(1);
  }
#endif
  handle_connections_sockets(0);
#endif /* _WIN32 || HAVE_SMEM */

  /* (void) pthread_attr_destroy(&connection_attrib); */

  DBUG_PRINT("quit",("Exiting main thread"));

#ifndef __WIN__
#ifdef EXTRA_DEBUG2
  sql_print_error("Before Lock_thread_count");
#endif
  (void) pthread_mutex_lock(&LOCK_thread_count);
  DBUG_PRINT("quit", ("Got thread_count mutex"));
  select_thread_in_use=0;			// For close_connections
  (void) pthread_mutex_unlock(&LOCK_thread_count);
  (void) pthread_cond_broadcast(&COND_thread_count);
#ifdef EXTRA_DEBUG2
  sql_print_error("After lock_thread_count");
#endif
#endif /* __WIN__ */

  /* Wait until cleanup is done */
  (void) pthread_mutex_lock(&LOCK_thread_count);
  while (!ready_to_exit)
    pthread_cond_wait(&COND_thread_count,&LOCK_thread_count);
  (void) pthread_mutex_unlock(&LOCK_thread_count);

#if defined(__WIN__) && !defined(EMBEDDED_LIBRARY)
  if (Service.IsNT() && start_mode)
    Service.Stop();
  else
  {
    Service.SetShutdownEvent(0);
    if (hEventShutdown)
      CloseHandle(hEventShutdown);
  }
#endif
  clean_up(1);
  mysqld_exit(0);
}

#endif /* !EMBEDDED_LIBRARY */


/****************************************************************************
  Main and thread entry function for Win32
  (all this is needed only to run mysqld as a service on WinNT)
****************************************************************************/

#if defined(__WIN__) && !defined(EMBEDDED_LIBRARY)
int mysql_service(void *p)
{
  if (use_opt_args)
    win_main(opt_argc, opt_argv);
  else
    win_main(Service.my_argc, Service.my_argv);
  return 0;
}


/* Quote string if it contains space, else copy */

static char *add_quoted_string(char *to, const char *from, char *to_end)
{
  uint length= (uint) (to_end-to);

  if (!strchr(from, ' '))
    return strmake(to, from, length-1);
  return strxnmov(to, length-1, "\"", from, "\"", NullS);
}


/**
  Handle basic handling of services, like installation and removal.

  @param argv	   	        Pointer to argument list
  @param servicename		Internal name of service
  @param displayname		Display name of service (in taskbar ?)
  @param file_path		Path to this program
  @param startup_option	Startup option to mysqld

  @retval
    0		option handled
  @retval
    1		Could not handle option
*/

static bool
default_service_handling(char **argv,
			 const char *servicename,
			 const char *displayname,
			 const char *file_path,
			 const char *extra_opt,
			 const char *account_name)
{
  char path_and_service[FN_REFLEN+FN_REFLEN+32], *pos, *end;
  end= path_and_service + sizeof(path_and_service)-3;

  /* We have to quote filename if it contains spaces */
  pos= add_quoted_string(path_and_service, file_path, end);
  if (*extra_opt)
  {
    /* Add (possible quoted) option after file_path */
    *pos++= ' ';
    pos= add_quoted_string(pos, extra_opt, end);
  }
  /* We must have servicename last */
  *pos++= ' ';
  (void) add_quoted_string(pos, servicename, end);

  if (Service.got_service_option(argv, "install"))
  {
    Service.Install(1, servicename, displayname, path_and_service,
                    account_name);
    return 0;
  }
  if (Service.got_service_option(argv, "install-manual"))
  {
    Service.Install(0, servicename, displayname, path_and_service,
                    account_name);
    return 0;
  }
  if (Service.got_service_option(argv, "remove"))
  {
    Service.Remove(servicename);
    return 0;
  }
  return 1;
}


int main(int argc, char **argv)
{
  /*
    When several instances are running on the same machine, we
    need to have an  unique  named  hEventShudown  through the
    application PID e.g.: MySQLShutdown1890; MySQLShutdown2342
  */
  int10_to_str((int) GetCurrentProcessId(),strmov(shutdown_event_name,
                                                  "MySQLShutdown"), 10);

  /* Must be initialized early for comparison of service name */
  system_charset_info= &my_charset_utf8_general_ci;

  if (Service.GetOS())	/* true NT family */
  {
    char file_path[FN_REFLEN];
    my_path(file_path, argv[0], "");		      /* Find name in path */
    fn_format(file_path,argv[0],file_path,"",
	      MY_REPLACE_DIR | MY_UNPACK_FILENAME | MY_RESOLVE_SYMLINKS);

    if (argc == 2)
    {
      if (!default_service_handling(argv, MYSQL_SERVICENAME, MYSQL_SERVICENAME,
				   file_path, "", NULL))
	return 0;
      if (Service.IsService(argv[1]))        /* Start an optional service */
      {
	/*
	  Only add the service name to the groups read from the config file
	  if it's not "MySQL". (The default service name should be 'mysqld'
	  but we started a bad tradition by calling it MySQL from the start
	  and we are now stuck with it.
	*/
	if (my_strcasecmp(system_charset_info, argv[1],"mysql"))
	  load_default_groups[load_default_groups_sz-2]= argv[1];
        start_mode= 1;
        Service.Init(argv[1], mysql_service);
        return 0;
      }
    }
    else if (argc == 3) /* install or remove any optional service */
    {
      if (!default_service_handling(argv, argv[2], argv[2], file_path, "",
                                    NULL))
	return 0;
      if (Service.IsService(argv[2]))
      {
	/*
	  mysqld was started as
	  mysqld --defaults-file=my_path\my.ini service-name
	*/
	use_opt_args=1;
	opt_argc= 2;				// Skip service-name
	opt_argv=argv;
	start_mode= 1;
	if (my_strcasecmp(system_charset_info, argv[2],"mysql"))
	  load_default_groups[load_default_groups_sz-2]= argv[2];
	Service.Init(argv[2], mysql_service);
	return 0;
      }
    }
    else if (argc == 4 || argc == 5)
    {
      /*
        This may seem strange, because we handle --local-service while
        preserving 4.1's behavior of allowing any one other argument that is
        passed to the service on startup. (The assumption is that this is
        --defaults-file=file, but that was not enforced in 4.1, so we don't
        enforce it here.)
      */
      const char *extra_opt= NullS;
      const char *account_name = NullS;
      int index;
      for (index = 3; index < argc; index++)
      {
        if (!strcmp(argv[index], "--local-service"))
          account_name= "NT AUTHORITY\\LocalService";
        else
          extra_opt= argv[index];
      }

      if (argc == 4 || account_name)
        if (!default_service_handling(argv, argv[2], argv[2], file_path,
                                      extra_opt, account_name))
          return 0;
    }
    else if (argc == 1 && Service.IsService(MYSQL_SERVICENAME))
    {
      /* start the default service */
      start_mode= 1;
      Service.Init(MYSQL_SERVICENAME, mysql_service);
      return 0;
    }
  }
  /* Start as standalone server */
  Service.my_argc=argc;
  Service.my_argv=argv;
  mysql_service(NULL);
  return 0;
}
#endif


/**
  Execute all commands from a file. Used by the mysql_install_db script to
  create MySQL privilege tables without having to start a full MySQL server.
*/

static void bootstrap(FILE *file)
{
  DBUG_ENTER("bootstrap");

  THD *thd= new THD;
  thd->bootstrap=1;
  my_net_init(&thd->net,(st_vio*) 0);
  thd->max_client_packet_length= thd->net.max_packet;
  thd->security_ctx->master_access= ~(ulong)0;
  thd->thread_id= thd->variables.pseudo_thread_id= thread_id++;
  thread_count++;

  bootstrap_file=file;
#ifndef EMBEDDED_LIBRARY			// TODO:  Enable this
  if (pthread_create(&thd->real_id,&connection_attrib,handle_bootstrap,
		     (void*) thd))
  {
    sql_print_warning("Can't create thread to handle bootstrap");
    bootstrap_error=-1;
    DBUG_VOID_RETURN;
  }
  /* Wait for thread to die */
  (void) pthread_mutex_lock(&LOCK_thread_count);
  while (thread_count)
  {
    (void) pthread_cond_wait(&COND_thread_count,&LOCK_thread_count);
    DBUG_PRINT("quit",("One thread died (count=%u)",thread_count));
  }
  (void) pthread_mutex_unlock(&LOCK_thread_count);
#else
  thd->mysql= 0;
  handle_bootstrap((void *)thd);
#endif

  DBUG_VOID_RETURN;
}


static bool read_init_file(char *file_name)
{
  FILE *file;
  DBUG_ENTER("read_init_file");
  DBUG_PRINT("enter",("name: %s",file_name));
  if (!(file=my_fopen(file_name,O_RDONLY,MYF(MY_WME))))
    return(1);
  bootstrap(file);
  (void) my_fclose(file,MYF(MY_WME));
  return 0;
}


#ifndef EMBEDDED_LIBRARY

/*
   Simple scheduler that use the main thread to handle the request

   NOTES
     This is only used for debugging, when starting mysqld with
     --thread-handling=no-threads or --one-thread

     When we enter this function, LOCK_thread_count is hold!
*/

void handle_connection_in_main_thread(THD *thd)
{
  safe_mutex_assert_owner(&LOCK_thread_count);
  thread_cache_size=0;			// Safety
  threads.append(thd);
  (void) pthread_mutex_unlock(&LOCK_thread_count);
  handle_one_connection((void*) thd);
}


/*
  Scheduler that uses one thread per connection
*/

void create_thread_to_handle_connection(THD *thd)
{
  if (cached_thread_count > wake_thread)
  {
    /* Get thread from cache */
    thread_cache.append(thd);
    wake_thread++;
    pthread_cond_signal(&COND_thread_cache);
  }
  else
  {
    char error_message_buff[MYSQL_ERRMSG_SIZE];
    /* Create new thread to handle connection */
    int error;
    thread_created++;
    threads.append(thd);
    DBUG_PRINT("info",(("creating thread %lu"), thd->thread_id));
    thd->connect_utime= thd->start_utime= my_micro_time();
    if ((error=pthread_create(&thd->real_id,&connection_attrib,
                              handle_one_connection,
                              (void*) thd)))
    {
      /* purecov: begin inspected */
      DBUG_PRINT("error",
                 ("Can't create thread to handle request (error %d)",
                  error));
      thread_count--;
      thd->killed= THD::KILL_CONNECTION;			// Safety
      (void) pthread_mutex_unlock(&LOCK_thread_count);

      pthread_mutex_lock(&LOCK_connection_count);
      --connection_count;
      pthread_mutex_unlock(&LOCK_connection_count);

      statistic_increment(aborted_connects,&LOCK_status);
      /* Can't use my_error() since store_globals has not been called. */
      my_snprintf(error_message_buff, sizeof(error_message_buff),
                  ER(ER_CANT_CREATE_THREAD), error);
      net_send_error(thd, ER_CANT_CREATE_THREAD, error_message_buff);
      (void) pthread_mutex_lock(&LOCK_thread_count);
      close_connection(thd,0,0);
      delete thd;
      (void) pthread_mutex_unlock(&LOCK_thread_count);
      return;
      /* purecov: end */
    }
  }
  (void) pthread_mutex_unlock(&LOCK_thread_count);
  DBUG_PRINT("info",("Thread created"));
}


/**
  Create new thread to handle incoming connection.

    This function will create new thread to handle the incoming
    connection.  If there are idle cached threads one will be used.
    'thd' will be pushed into 'threads'.

    In single-threaded mode (\#define ONE_THREAD) connection will be
    handled inside this function.

  @param[in,out] thd    Thread handle of future thread.
*/

static void create_new_thread(THD *thd)
{
  DBUG_ENTER("create_new_thread");

  /*
    Don't allow too many connections. We roughly check here that we allow
    only (max_connections + 1) connections.
  */

  pthread_mutex_lock(&LOCK_connection_count);

  if (connection_count >= max_connections + 1 || abort_loop)
  {
    pthread_mutex_unlock(&LOCK_connection_count);

    DBUG_PRINT("error",("Too many connections"));
    close_connection(thd, ER_CON_COUNT_ERROR, 1);
    delete thd;
    DBUG_VOID_RETURN;
  }

  ++connection_count;

  if (connection_count > max_used_connections)
    max_used_connections= connection_count;

  pthread_mutex_unlock(&LOCK_connection_count);

  /* Start a new thread to handle connection. */

  pthread_mutex_lock(&LOCK_thread_count);

  /*
    The initialization of thread_id is done in create_embedded_thd() for
    the embedded library.
    TODO: refactor this to avoid code duplication there
  */
  thd->thread_id= thd->variables.pseudo_thread_id= thread_id++;

  thread_count++;

  thread_scheduler.add_connection(thd);

  DBUG_VOID_RETURN;
}
#endif /* EMBEDDED_LIBRARY */


#ifdef SIGNALS_DONT_BREAK_READ
inline void kill_broken_server()
{
  /* hack to get around signals ignored in syscalls for problem OS's */
  if (
#if !defined(__NETWARE__)
      unix_sock == INVALID_SOCKET ||
#endif
      (!opt_disable_networking && ip_sock == INVALID_SOCKET))
  {
    select_thread_in_use = 0;
    /* The following call will never return */
    kill_server(IF_NETWARE(MYSQL_KILL_SIGNAL, (void*) MYSQL_KILL_SIGNAL));
  }
}
#define MAYBE_BROKEN_SYSCALL kill_broken_server();
#else
#define MAYBE_BROKEN_SYSCALL
#endif

	/* Handle new connections and spawn new process to handle them */

#ifndef EMBEDDED_LIBRARY
pthread_handler_t handle_connections_sockets(void *arg __attribute__((unused)))
{
  my_socket sock,new_sock;
  uint error_count=0;
  uint max_used_connection= (uint) (max(ip_sock,unix_sock)+1);
  fd_set readFDs,clientFDs;
  THD *thd;
  struct sockaddr_storage cAddr;
  int ip_flags=0,socket_flags=0,flags;
  st_vio *vio_tmp;
  DBUG_ENTER("handle_connections_sockets");

  LINT_INIT(new_sock);

  FD_ZERO(&clientFDs);
  if (ip_sock != INVALID_SOCKET)
  {
    FD_SET(ip_sock,&clientFDs);
#ifdef HAVE_FCNTL
    ip_flags = fcntl(ip_sock, F_GETFL, 0);
#endif
  }
#ifdef HAVE_SYS_UN_H
  FD_SET(unix_sock,&clientFDs);
#ifdef HAVE_FCNTL
  socket_flags=fcntl(unix_sock, F_GETFL, 0);
#endif
#endif

  DBUG_PRINT("general",("Waiting for connections."));
  MAYBE_BROKEN_SYSCALL;
  while (!abort_loop)
  {
    readFDs=clientFDs;
#ifdef HPUX10
    if (select(max_used_connection,(int*) &readFDs,0,0,0) < 0)
      continue;
#else
    if (select((int) max_used_connection,&readFDs,0,0,0) < 0)
    {
      if (socket_errno != SOCKET_EINTR)
      {
	if (!select_errors++ && !abort_loop)	/* purecov: inspected */
	  sql_print_error("mysqld: Got error %d from select",socket_errno); /* purecov: inspected */
      }
      MAYBE_BROKEN_SYSCALL
      continue;
    }
#endif	/* HPUX10 */
    if (abort_loop)
    {
      MAYBE_BROKEN_SYSCALL;
      break;
    }

    /* Is this a new connection request ? */
#ifdef HAVE_SYS_UN_H
    if (FD_ISSET(unix_sock,&readFDs))
    {
      sock = unix_sock;
      flags= socket_flags;
    }
    else
#endif
    {
      sock = ip_sock;
      flags= ip_flags;
    }

#if !defined(NO_FCNTL_NONBLOCK)
    if (!(test_flags & TEST_BLOCKING))
    {
#if defined(O_NONBLOCK)
      fcntl(sock, F_SETFL, flags | O_NONBLOCK);
#elif defined(O_NDELAY)
      fcntl(sock, F_SETFL, flags | O_NDELAY);
#endif
    }
#endif /* NO_FCNTL_NONBLOCK */
    for (uint retry=0; retry < MAX_ACCEPT_RETRY; retry++)
    {
      size_socket length= sizeof(struct sockaddr_storage);
      new_sock= accept(sock, (struct sockaddr *)(&cAddr),
                       &length);
#ifdef __NETWARE__ 
      // TODO: temporary fix, waiting for TCP/IP fix - DEFECT000303149
      if ((new_sock == INVALID_SOCKET) && (socket_errno == EINVAL))
      {
        kill_server(SIGTERM);
      }
#endif
      if (new_sock != INVALID_SOCKET ||
	  (socket_errno != SOCKET_EINTR && socket_errno != SOCKET_EAGAIN))
	break;
      MAYBE_BROKEN_SYSCALL;
#if !defined(NO_FCNTL_NONBLOCK)
      if (!(test_flags & TEST_BLOCKING))
      {
	if (retry == MAX_ACCEPT_RETRY - 1)
	  fcntl(sock, F_SETFL, flags);		// Try without O_NONBLOCK
      }
#endif
    }
#if !defined(NO_FCNTL_NONBLOCK)
    if (!(test_flags & TEST_BLOCKING))
      fcntl(sock, F_SETFL, flags);
#endif
    if (new_sock == INVALID_SOCKET)
    {
      if ((error_count++ & 255) == 0)		// This can happen often
	sql_perror("Error in accept");
      MAYBE_BROKEN_SYSCALL;
      if (socket_errno == SOCKET_ENFILE || socket_errno == SOCKET_EMFILE)
	sleep(1);				// Give other threads some time
      continue;
    }

#ifdef HAVE_LIBWRAP
    {
      if (sock == ip_sock)
      {
	struct request_info req;
	signal(SIGCHLD, SIG_DFL);
	request_init(&req, RQ_DAEMON, libwrapName, RQ_FILE, new_sock, NULL);
	my_fromhost(&req);
	if (!my_hosts_access(&req))
	{
	  /*
	    This may be stupid but refuse() includes an exit(0)
	    which we surely don't want...
	    clean_exit() - same stupid thing ...
	  */
	  syslog(deny_severity, "refused connect from %s",
		 my_eval_client(&req));

	  /*
	    C++ sucks (the gibberish in front just translates the supplied
	    sink function pointer in the req structure from a void (*sink)();
	    to a void(*sink)(int) if you omit the cast, the C++ compiler
	    will cry...
	  */
	  if (req.sink)
	    ((void (*)(int))req.sink)(req.fd);

	  (void) shutdown(new_sock, SHUT_RDWR);
	  (void) closesocket(new_sock);
	  continue;
	}
      }
    }
#endif /* HAVE_LIBWRAP */

    {
      size_socket dummyLen;
      struct sockaddr_storage dummy;
      dummyLen = sizeof(dummy);
      if (  getsockname(new_sock,(struct sockaddr *)&dummy, 
                  (SOCKET_SIZE_TYPE *)&dummyLen) < 0  )
      {
	sql_perror("Error on new connection socket");
	(void) shutdown(new_sock, SHUT_RDWR);
	(void) closesocket(new_sock);
	continue;
      }
    }

    /*
    ** Don't allow too many connections
    */

    if (!(thd= new THD))
    {
      (void) shutdown(new_sock, SHUT_RDWR);
      (void) closesocket(new_sock);
      continue;
    }
    if (!(vio_tmp=vio_new(new_sock,
			  sock == unix_sock ? VIO_TYPE_SOCKET :
			  VIO_TYPE_TCPIP,
			  sock == unix_sock ? VIO_LOCALHOST: 0)) ||
	my_net_init(&thd->net,vio_tmp))
    {
      /*
        Only delete the temporary vio if we didn't already attach it to the
        NET object. The destructor in THD will delete any initialized net
        structure.
      */
      if (vio_tmp && thd->net.vio != vio_tmp)
        vio_delete(vio_tmp);
      else
      {
	(void) shutdown(new_sock, SHUT_RDWR);
	(void) closesocket(new_sock);
      }
      delete thd;
      continue;
    }
    if (sock == unix_sock)
      thd->security_ctx->host=(char*) my_localhost;

    create_new_thread(thd);
  }

  decrement_handler_count();
  DBUG_RETURN(0);
}


#ifdef _WIN32
pthread_handler_t handle_connections_namedpipes(void *arg)
{
  HANDLE hConnectedPipe;
  BOOL fConnected;
  THD *thd;
  my_thread_init();
  DBUG_ENTER("handle_connections_namedpipes");

  DBUG_PRINT("general",("Waiting for named pipe connections."));
  while (!abort_loop)
  {
    /* wait for named pipe connection */
    fConnected = ConnectNamedPipe(hPipe, NULL);
    if (abort_loop)
      break;
    if (!fConnected)
      fConnected = GetLastError() == ERROR_PIPE_CONNECTED;
    if (!fConnected)
    {
      CloseHandle(hPipe);
      if ((hPipe= CreateNamedPipe(pipe_name,
                                  PIPE_ACCESS_DUPLEX,
                                  PIPE_TYPE_BYTE |
                                  PIPE_READMODE_BYTE |
                                  PIPE_WAIT,
                                  PIPE_UNLIMITED_INSTANCES,
                                  (int) global_system_variables.
                                  net_buffer_length,
                                  (int) global_system_variables.
                                  net_buffer_length,
                                  NMPWAIT_USE_DEFAULT_WAIT,
                                  &saPipeSecurity)) ==
	  INVALID_HANDLE_VALUE)
      {
	sql_perror("Can't create new named pipe!");
	break;					// Abort
      }
    }
    hConnectedPipe = hPipe;
    /* create new pipe for new connection */
    if ((hPipe = CreateNamedPipe(pipe_name,
				 PIPE_ACCESS_DUPLEX,
				 PIPE_TYPE_BYTE |
				 PIPE_READMODE_BYTE |
				 PIPE_WAIT,
				 PIPE_UNLIMITED_INSTANCES,
				 (int) global_system_variables.net_buffer_length,
				 (int) global_system_variables.net_buffer_length,
				 NMPWAIT_USE_DEFAULT_WAIT,
				 &saPipeSecurity)) ==
	INVALID_HANDLE_VALUE)
    {
      sql_perror("Can't create new named pipe!");
      hPipe=hConnectedPipe;
      continue;					// We have to try again
    }

    if (!(thd = new THD))
    {
      DisconnectNamedPipe(hConnectedPipe);
      CloseHandle(hConnectedPipe);
      continue;
    }
    if (!(thd->net.vio = vio_new_win32pipe(hConnectedPipe)) ||
	my_net_init(&thd->net, thd->net.vio))
    {
      close_connection(thd, ER_OUT_OF_RESOURCES, 1);
      delete thd;
      continue;
    }
    /* Host is unknown */
    thd->security_ctx->host= my_strdup(my_localhost, MYF(0));
    create_new_thread(thd);
  }

  decrement_handler_count();
  DBUG_RETURN(0);
}
#endif /* _WIN32 */


#ifdef HAVE_SMEM

/**
  Thread of shared memory's service.

  @param arg                              Arguments of thread
*/
pthread_handler_t handle_connections_shared_memory(void *arg)
{
  /* file-mapping object, use for create shared memory */
  HANDLE handle_connect_file_map= 0;
  char  *handle_connect_map= 0;                 // pointer on shared memory
  HANDLE event_connect_answer= 0;
  ulong smem_buffer_length= shared_memory_buffer_length + 4;
  ulong connect_number= 1;
  char *tmp= NULL;
  char *suffix_pos;
  char connect_number_char[22], *p;
  const char *errmsg= 0;
  SECURITY_ATTRIBUTES *sa_event= 0, *sa_mapping= 0;
  my_thread_init();
  DBUG_ENTER("handle_connections_shared_memorys");
  DBUG_PRINT("general",("Waiting for allocated shared memory."));

  /*
     get enough space base-name + '_' + longest suffix we might ever send
   */
  if (!(tmp= (char *)my_malloc(strlen(shared_memory_base_name) + 32L, MYF(MY_FAE))))
    goto error;

  if (my_security_attr_create(&sa_event, &errmsg,
                              GENERIC_ALL, SYNCHRONIZE | EVENT_MODIFY_STATE))
    goto error;

  if (my_security_attr_create(&sa_mapping, &errmsg,
                             GENERIC_ALL, FILE_MAP_READ | FILE_MAP_WRITE))
    goto error;

  /*
    The name of event and file-mapping events create agree next rule:
      shared_memory_base_name+unique_part
    Where:
      shared_memory_base_name is unique value for each server
      unique_part is unique value for each object (events and file-mapping)
  */
  suffix_pos= strxmov(tmp,shared_memory_base_name,"_",NullS);
  strmov(suffix_pos, "CONNECT_REQUEST");
  if ((smem_event_connect_request= CreateEvent(sa_event,
                                               FALSE, FALSE, tmp)) == 0)
  {
    errmsg= "Could not create request event";
    goto error;
  }
  strmov(suffix_pos, "CONNECT_ANSWER");
  if ((event_connect_answer= CreateEvent(sa_event, FALSE, FALSE, tmp)) == 0)
  {
    errmsg="Could not create answer event";
    goto error;
  }
  strmov(suffix_pos, "CONNECT_DATA");
  if ((handle_connect_file_map=
       CreateFileMapping(INVALID_HANDLE_VALUE, sa_mapping,
                         PAGE_READWRITE, 0, sizeof(connect_number), tmp)) == 0)
  {
    errmsg= "Could not create file mapping";
    goto error;
  }
  if ((handle_connect_map= (char *)MapViewOfFile(handle_connect_file_map,
						  FILE_MAP_WRITE,0,0,
						  sizeof(DWORD))) == 0)
  {
    errmsg= "Could not create shared memory service";
    goto error;
  }

  while (!abort_loop)
  {
    /* Wait a request from client */
    WaitForSingleObject(smem_event_connect_request,INFINITE);

    /*
       it can be after shutdown command
    */
    if (abort_loop)
      goto error;

    HANDLE handle_client_file_map= 0;
    char  *handle_client_map= 0;
    HANDLE event_client_wrote= 0;
    HANDLE event_client_read= 0;    // for transfer data server <-> client
    HANDLE event_server_wrote= 0;
    HANDLE event_server_read= 0;
    HANDLE event_conn_closed= 0;
    THD *thd= 0;

    p= int10_to_str(connect_number, connect_number_char, 10);
    /*
      The name of event and file-mapping events create agree next rule:
        shared_memory_base_name+unique_part+number_of_connection
        Where:
	  shared_memory_base_name is uniquel value for each server
	  unique_part is unique value for each object (events and file-mapping)
	  number_of_connection is connection-number between server and client
    */
    suffix_pos= strxmov(tmp,shared_memory_base_name,"_",connect_number_char,
			 "_",NullS);
    strmov(suffix_pos, "DATA");
    if ((handle_client_file_map=
         CreateFileMapping(INVALID_HANDLE_VALUE, sa_mapping,
                           PAGE_READWRITE, 0, smem_buffer_length, tmp)) == 0)
    {
      errmsg= "Could not create file mapping";
      goto errorconn;
    }
    if ((handle_client_map= (char*)MapViewOfFile(handle_client_file_map,
						  FILE_MAP_WRITE,0,0,
						  smem_buffer_length)) == 0)
    {
      errmsg= "Could not create memory map";
      goto errorconn;
    }
    strmov(suffix_pos, "CLIENT_WROTE");
    if ((event_client_wrote= CreateEvent(sa_event, FALSE, FALSE, tmp)) == 0)
    {
      errmsg= "Could not create client write event";
      goto errorconn;
    }
    strmov(suffix_pos, "CLIENT_READ");
    if ((event_client_read= CreateEvent(sa_event, FALSE, FALSE, tmp)) == 0)
    {
      errmsg= "Could not create client read event";
      goto errorconn;
    }
    strmov(suffix_pos, "SERVER_READ");
    if ((event_server_read= CreateEvent(sa_event, FALSE, FALSE, tmp)) == 0)
    {
      errmsg= "Could not create server read event";
      goto errorconn;
    }
    strmov(suffix_pos, "SERVER_WROTE");
    if ((event_server_wrote= CreateEvent(sa_event,
                                         FALSE, FALSE, tmp)) == 0)
    {
      errmsg= "Could not create server write event";
      goto errorconn;
    }
    strmov(suffix_pos, "CONNECTION_CLOSED");
    if ((event_conn_closed= CreateEvent(sa_event,
                                        TRUE, FALSE, tmp)) == 0)
    {
      errmsg= "Could not create closed connection event";
      goto errorconn;
    }
    if (abort_loop)
      goto errorconn;
    if (!(thd= new THD))
      goto errorconn;
    /* Send number of connection to client */
    int4store(handle_connect_map, connect_number);
    if (!SetEvent(event_connect_answer))
    {
      errmsg= "Could not send answer event";
      goto errorconn;
    }
    /* Set event that client should receive data */
    if (!SetEvent(event_client_read))
    {
      errmsg= "Could not set client to read mode";
      goto errorconn;
    }
    if (!(thd->net.vio= vio_new_win32shared_memory(&thd->net,
                                                   handle_client_file_map,
                                                   handle_client_map,
                                                   event_client_wrote,
                                                   event_client_read,
                                                   event_server_wrote,
                                                   event_server_read,
                                                   event_conn_closed)) ||
                        my_net_init(&thd->net, thd->net.vio))
    {
      close_connection(thd, ER_OUT_OF_RESOURCES, 1);
      errmsg= 0;
      goto errorconn;
    }
    thd->security_ctx->host= my_strdup(my_localhost, MYF(0)); /* Host is unknown */
    create_new_thread(thd);
    connect_number++;
    continue;

errorconn:
    /* Could not form connection;  Free used handlers/memort and retry */
    if (errmsg)
    {
      char buff[180];
      strxmov(buff, "Can't create shared memory connection: ", errmsg, ".",
	      NullS);
      sql_perror(buff);
    }
    if (handle_client_file_map)
      CloseHandle(handle_client_file_map);
    if (handle_client_map)
      UnmapViewOfFile(handle_client_map);
    if (event_server_wrote)
      CloseHandle(event_server_wrote);
    if (event_server_read)
      CloseHandle(event_server_read);
    if (event_client_wrote)
      CloseHandle(event_client_wrote);
    if (event_client_read)
      CloseHandle(event_client_read);
    if (event_conn_closed)
      CloseHandle(event_conn_closed);
    delete thd;
  }

  /* End shared memory handling */
error:
  if (tmp)
    my_free(tmp, MYF(0));

  if (errmsg)
  {
    char buff[180];
    strxmov(buff, "Can't create shared memory service: ", errmsg, ".", NullS);
    sql_perror(buff);
  }
  my_security_attr_free(sa_event);
  my_security_attr_free(sa_mapping);
  if (handle_connect_map)	UnmapViewOfFile(handle_connect_map);
  if (handle_connect_file_map)	CloseHandle(handle_connect_file_map);
  if (event_connect_answer)	CloseHandle(event_connect_answer);
  if (smem_event_connect_request) CloseHandle(smem_event_connect_request);

  decrement_handler_count();
  DBUG_RETURN(0);
}
#endif /* HAVE_SMEM */
#endif /* EMBEDDED_LIBRARY */


/****************************************************************************
  Handle start options
******************************************************************************/

enum options_mysqld
{
  OPT_ISAM_LOG=256,            OPT_SKIP_NEW,
  OPT_SKIP_GRANT,              OPT_SKIP_LOCK,
  OPT_ENABLE_LOCK,             OPT_USE_LOCKING,
  OPT_SOCKET,                  OPT_UPDATE_LOG,
  OPT_BIN_LOG,                 OPT_SKIP_RESOLVE,
  OPT_SKIP_NETWORKING,         OPT_BIN_LOG_INDEX,
  OPT_BIND_ADDRESS,            OPT_PID_FILE,
  OPT_SKIP_PRIOR,              OPT_BIG_TABLES,
  OPT_STANDALONE,              OPT_ONE_THREAD,
  OPT_CONSOLE,                 OPT_LOW_PRIORITY_UPDATES,
  OPT_SKIP_HOST_CACHE,         OPT_SHORT_LOG_FORMAT,
  OPT_FLUSH,                   OPT_SAFE,
  OPT_BOOTSTRAP,               OPT_SKIP_SHOW_DB,
  OPT_STORAGE_ENGINE,          OPT_INIT_FILE,
  OPT_DELAY_KEY_WRITE_ALL,     OPT_SLOW_QUERY_LOG,
  OPT_DELAY_KEY_WRITE,	       OPT_CHARSETS_DIR,
  OPT_MASTER_INFO_FILE,
  OPT_MASTER_RETRY_COUNT,      OPT_LOG_TC, OPT_LOG_TC_SIZE,
  OPT_SQL_BIN_UPDATE_SAME,     OPT_REPLICATE_DO_DB,
  OPT_REPLICATE_IGNORE_DB,     OPT_LOG_SLAVE_UPDATES,
  OPT_BINLOG_DO_DB,            OPT_BINLOG_IGNORE_DB,
  OPT_BINLOG_FORMAT,
#ifndef DBUG_OFF
  OPT_BINLOG_SHOW_XID,
#endif
  OPT_BINLOG_ROWS_EVENT_MAX_SIZE,
  OPT_WANT_CORE,               OPT_CONCURRENT_INSERT,
  OPT_MEMLOCK,                 OPT_MYISAM_RECOVER,
  OPT_REPLICATE_REWRITE_DB,    OPT_SERVER_ID,
  OPT_SKIP_SLAVE_START,        OPT_SAFE_SHOW_DB,
  OPT_SAFEMALLOC_MEM_LIMIT,    OPT_REPLICATE_DO_TABLE,
  OPT_REPLICATE_IGNORE_TABLE,  OPT_REPLICATE_WILD_DO_TABLE,
  OPT_REPLICATE_WILD_IGNORE_TABLE, OPT_REPLICATE_SAME_SERVER_ID,
  OPT_DISCONNECT_SLAVE_EVENT_COUNT, OPT_TC_HEURISTIC_RECOVER,
  OPT_ABORT_SLAVE_EVENT_COUNT,
  OPT_LOG_BIN_TRUST_FUNCTION_CREATORS,
  OPT_ENGINE_CONDITION_PUSHDOWN, OPT_NDB_CONNECTSTRING,
  OPT_NDB_USE_EXACT_COUNT, OPT_NDB_USE_TRANSACTIONS,
  OPT_NDB_FORCE_SEND, OPT_NDB_AUTOINCREMENT_PREFETCH_SZ,
  OPT_NDB_SHM, OPT_NDB_OPTIMIZED_NODE_SELECTION, OPT_NDB_CACHE_CHECK_TIME,
  OPT_NDB_WAIT_CONNECTED,
  OPT_NDB_CLUSTER_CONNECTION_POOL,
  OPT_NDB_MGMD, OPT_NDB_NODEID,
  OPT_NDB_DISTRIBUTION,
  OPT_NDB_INDEX_STAT_ENABLE,
  OPT_NDB_EXTRA_LOGGING,
  OPT_NDB_REPORT_THRESH_BINLOG_EPOCH_SLIP,
  OPT_NDB_REPORT_THRESH_BINLOG_MEM_USAGE,
  OPT_NDB_USE_COPYING_ALTER_TABLE,
  OPT_NDB_LOG_UPDATE_AS_WRITE, OPT_NDB_LOG_UPDATED_ONLY,
  OPT_NDB_LOG_ORIG,
  OPT_SKIP_SAFEMALLOC,
  OPT_TEMP_POOL, OPT_TX_ISOLATION, OPT_COMPLETION_TYPE,
  OPT_SKIP_STACK_TRACE, OPT_SKIP_SYMLINKS,
  OPT_MAX_BINLOG_DUMP_EVENTS, OPT_SPORADIC_BINLOG_DUMP_FAIL,
  OPT_SAFE_USER_CREATE, OPT_SQL_MODE,
  OPT_HAVE_NAMED_PIPE,
  OPT_DO_PSTACK, OPT_EVENT_SCHEDULER, OPT_REPORT_HOST,
  OPT_REPORT_USER, OPT_REPORT_PASSWORD, OPT_REPORT_PORT,
  OPT_SHOW_SLAVE_AUTH_INFO,
  OPT_SLAVE_LOAD_TMPDIR, OPT_NO_MIX_TYPE,
  OPT_RPL_RECOVERY_RANK,OPT_INIT_RPL_ROLE,
  OPT_RELAY_LOG, OPT_RELAY_LOG_INDEX, OPT_RELAY_LOG_INFO_FILE,
  OPT_SLAVE_SKIP_ERRORS, OPT_SLAVE_ALLOW_BATCHING, OPT_DES_KEY_FILE, OPT_LOCAL_INFILE,
  OPT_SSL_SSL, OPT_SSL_KEY, OPT_SSL_CERT, OPT_SSL_CA,
  OPT_SSL_CAPATH, OPT_SSL_CIPHER,
  OPT_BACK_LOG, OPT_BINLOG_CACHE_SIZE,
  OPT_CONNECT_TIMEOUT, OPT_DELAYED_INSERT_TIMEOUT,
  OPT_DELAYED_INSERT_LIMIT, OPT_DELAYED_QUEUE_SIZE,
  OPT_FLUSH_TIME, OPT_FT_MIN_WORD_LEN, OPT_FT_BOOLEAN_SYNTAX,
  OPT_FT_MAX_WORD_LEN, OPT_FT_QUERY_EXPANSION_LIMIT, OPT_FT_STOPWORD_FILE,
  OPT_INTERACTIVE_TIMEOUT, OPT_JOIN_BUFF_SIZE,
  OPT_KEY_BUFFER_SIZE, OPT_KEY_CACHE_BLOCK_SIZE,
  OPT_KEY_CACHE_DIVISION_LIMIT, OPT_KEY_CACHE_AGE_THRESHOLD,
  OPT_LONG_QUERY_TIME,
  OPT_LOWER_CASE_TABLE_NAMES, OPT_MAX_ALLOWED_PACKET,
  OPT_MAX_BINLOG_CACHE_SIZE, OPT_MAX_BINLOG_SIZE,
  OPT_MAX_CONNECTIONS, OPT_MAX_CONNECT_ERRORS,
  OPT_MAX_DELAYED_THREADS, OPT_MAX_HEP_TABLE_SIZE,
  OPT_MAX_JOIN_SIZE, OPT_MAX_PREPARED_STMT_COUNT,
  OPT_MAX_RELAY_LOG_SIZE, OPT_MAX_SORT_LENGTH,
  OPT_MAX_SEEKS_FOR_KEY, OPT_MAX_TMP_TABLES, OPT_MAX_USER_CONNECTIONS,
  OPT_MAX_LENGTH_FOR_SORT_DATA,
  OPT_MAX_WRITE_LOCK_COUNT, OPT_BULK_INSERT_BUFFER_SIZE,
  OPT_MAX_ERROR_COUNT, OPT_MYISAM_DATA_POINTER_SIZE,

  OPT_MYISAM_BLOCK_SIZE, OPT_MYISAM_MAX_EXTRA_SORT_FILE_SIZE,
  OPT_MYISAM_MAX_SORT_FILE_SIZE, OPT_MYISAM_SORT_BUFFER_SIZE,
  OPT_MYISAM_USE_MMAP, OPT_MYISAM_REPAIR_THREADS,
  OPT_MYISAM_STATS_METHOD,

  OPT_PAGECACHE_BUFFER_SIZE,
  OPT_PAGECACHE_DIVISION_LIMIT, OPT_PAGECACHE_AGE_THRESHOLD,

  OPT_NET_BUFFER_LENGTH, OPT_NET_RETRY_COUNT,
  OPT_NET_READ_TIMEOUT, OPT_NET_WRITE_TIMEOUT,
  OPT_OPEN_FILES_LIMIT,
  OPT_PRELOAD_BUFFER_SIZE,
  OPT_QUERY_CACHE_LIMIT, OPT_QUERY_CACHE_MIN_RES_UNIT, OPT_QUERY_CACHE_SIZE,
  OPT_QUERY_CACHE_TYPE, OPT_QUERY_CACHE_WLOCK_INVALIDATE, OPT_RECORD_BUFFER,
  OPT_RECORD_RND_BUFFER, OPT_DIV_PRECINCREMENT, OPT_RELAY_LOG_SPACE_LIMIT,
  OPT_RELAY_LOG_PURGE,
  OPT_SLAVE_NET_TIMEOUT, OPT_SLAVE_COMPRESSED_PROTOCOL, OPT_SLOW_LAUNCH_TIME,
  OPT_SLAVE_TRANS_RETRIES, OPT_READONLY, OPT_DEBUGGING,
  OPT_SORT_BUFFER, OPT_TABLE_OPEN_CACHE, OPT_TABLE_DEF_CACHE,
  OPT_THREAD_CONCURRENCY, OPT_THREAD_CACHE_SIZE,
  OPT_TMP_TABLE_SIZE, OPT_THREAD_STACK,
  OPT_WAIT_TIMEOUT,
  OPT_ERROR_LOG_FILE,
  OPT_DEFAULT_WEEK_FORMAT,
  OPT_RANGE_ALLOC_BLOCK_SIZE, OPT_ALLOW_SUSPICIOUS_UDFS,
  OPT_QUERY_ALLOC_BLOCK_SIZE, OPT_QUERY_PREALLOC_SIZE,
  OPT_TRANS_ALLOC_BLOCK_SIZE, OPT_TRANS_PREALLOC_SIZE,
  OPT_SYNC_FRM, OPT_SYNC_BINLOG,
  OPT_SYNC_REPLICATION,
  OPT_SYNC_REPLICATION_SLAVE_ID,
  OPT_SYNC_REPLICATION_TIMEOUT,
  OPT_ENABLE_SHARED_MEMORY,
  OPT_SHARED_MEMORY_BASE_NAME,
  OPT_OLD_PASSWORDS,
  OPT_OLD_ALTER_TABLE,
  OPT_EXPIRE_LOGS_DAYS,
  OPT_GROUP_CONCAT_MAX_LEN,
  OPT_DEFAULT_COLLATION,
  OPT_CHARACTER_SET_CLIENT_HANDSHAKE,
  OPT_CHARACTER_SET_FILESYSTEM,
  OPT_LC_TIME_NAMES,
  OPT_INIT_CONNECT,
  OPT_INIT_SLAVE,
  OPT_SECURE_AUTH,
  OPT_DATE_FORMAT,
  OPT_TIME_FORMAT,
  OPT_DATETIME_FORMAT,
  OPT_LOG_QUERIES_NOT_USING_INDEXES,
  OPT_DEFAULT_TIME_ZONE,
  OPT_SYSDATE_IS_NOW,
  OPT_OPTIMIZER_SEARCH_DEPTH,
  OPT_OPTIMIZER_PRUNE_LEVEL,
  OPT_UPDATABLE_VIEWS_WITH_LIMIT,
  OPT_SP_AUTOMATIC_PRIVILEGES,
  OPT_MAX_SP_RECURSION_DEPTH,
  OPT_AUTO_INCREMENT, OPT_AUTO_INCREMENT_OFFSET,
  OPT_ENABLE_LARGE_PAGES,
  OPT_TIMED_MUTEXES,
  OPT_OLD_STYLE_USER_LIMITS,
  OPT_LOG_SLOW_ADMIN_STATEMENTS,
  OPT_TABLE_LOCK_WAIT_TIMEOUT,
  OPT_PLUGIN_LOAD,
  OPT_PLUGIN_DIR,
  OPT_LOG_OUTPUT,
  OPT_LOG_BACKUP_OUTPUT,
  OPT_PORT_OPEN_TIMEOUT,
  OPT_PROFILING,
  OPT_KEEP_FILES_ON_CREATE,
  OPT_GENERAL_LOG,
  OPT_BACKUP_HISTORY_LOG,
  OPT_BACKUP_PROGRESS_LOG,
  OPT_SLOW_LOG,
  OPT_THREAD_HANDLING,
  OPT_INNODB_ROLLBACK_ON_TIMEOUT,
  OPT_SECURE_FILE_PRIV,
  OPT_MIN_EXAMINED_ROW_LIMIT,
  OPT_LOG_SLOW_SLAVE_STATEMENTS,
#if defined(ENABLED_DEBUG_SYNC)
  OPT_DEBUG_SYNC_TIMEOUT,
#endif /* defined(ENABLED_DEBUG_SYNC) */
  OPT_OLD_MODE,
#if HAVE_POOL_OF_THREADS == 1
  OPT_POOL_OF_THREADS,
#endif
  OPT_DEBUG_CRC, OPT_DEBUG_ON,
  OPT_SLAVE_EXEC_MODE,
  OPT_GENERAL_LOG_FILE,
  OPT_SLOW_QUERY_LOG_FILE,
  OPT_DEADLOCK_SEARCH_DEPTH_SHORT,
  OPT_DEADLOCK_SEARCH_DEPTH_LONG,
  OPT_DEADLOCK_TIMEOUT_SHORT,
  OPT_DEADLOCK_TIMEOUT_LONG,
  OPT_BACKUP_HISTORY_LOG_FILE,
  OPT_BACKUP_PROGRESS_LOG_FILE
};


#define LONG_TIMEOUT ((ulong) 3600L*24L*365L)

struct my_option my_long_options[] =
{
  {"help", '?', "Display this help and exit.",
   (uchar**) &opt_help, (uchar**) &opt_help, 0, GET_BOOL, NO_ARG, 0, 0, 0, 0,
   0, 0},
#ifdef HAVE_REPLICATION
  {"abort-slave-event-count", OPT_ABORT_SLAVE_EVENT_COUNT,
   "Option used by mysql-test for debugging and testing of replication.",
   (uchar**) &abort_slave_event_count,  (uchar**) &abort_slave_event_count,
   0, GET_INT, REQUIRED_ARG, 0, 0, 0, 0, 0, 0},
#endif /* HAVE_REPLICATION */
  {"allow-suspicious-udfs", OPT_ALLOW_SUSPICIOUS_UDFS,
   "Allows use of UDFs consisting of only one symbol xxx() "
   "without corresponding xxx_init() or xxx_deinit(). That also means "
   "that one can load any function from any library, for example exit() "
   "from libc.so",
   (uchar**) &opt_allow_suspicious_udfs, (uchar**) &opt_allow_suspicious_udfs,
   0, GET_BOOL, NO_ARG, 0, 0, 0, 0, 0, 0},
  {"ansi", 'a', "Use ANSI SQL syntax instead of MySQL syntax. This mode will also set transaction isolation level 'serializable'.", 0, 0, 0,
   GET_NO_ARG, NO_ARG, 0, 0, 0, 0, 0, 0},
  {"auto-increment-increment", OPT_AUTO_INCREMENT,
   "Auto-increment columns are incremented by this",
   (uchar**) &global_system_variables.auto_increment_increment,
   (uchar**) &max_system_variables.auto_increment_increment, 0, GET_ULONG,
   OPT_ARG, 1, 1, 65535, 0, 1, 0 },
  {"auto-increment-offset", OPT_AUTO_INCREMENT_OFFSET,
   "Offset added to Auto-increment columns. Used when auto-increment-increment != 1",
   (uchar**) &global_system_variables.auto_increment_offset,
   (uchar**) &max_system_variables.auto_increment_offset, 0, GET_ULONG, OPT_ARG,
   1, 1, 65535, 0, 1, 0 },
  {"automatic-sp-privileges", OPT_SP_AUTOMATIC_PRIVILEGES,
   "Creating and dropping stored procedures alters ACLs. Disable with --skip-automatic-sp-privileges.",
   (uchar**) &sp_automatic_privileges, (uchar**) &sp_automatic_privileges,
   0, GET_BOOL, NO_ARG, 1, 0, 0, 0, 0, 0},
  {"backupdir", 'B', "Path used to store backup data.", (uchar**) &sys_var_backupdir.value,
   (uchar**) &sys_var_backupdir.value, 0, GET_STR, REQUIRED_ARG, 0, 0, 0, 0, 0, 0},
  {"backup-history-log", OPT_BACKUP_HISTORY_LOG,
   "Enable|disable backup history log", (uchar**) &opt_backup_history_log,
   (uchar**) &opt_backup_history_log, 0, GET_BOOL, OPT_ARG, 1, 0, 0, 0, 0, 0},
  {"backup-progress-log", OPT_BACKUP_PROGRESS_LOG,
   "Enable|disable backup progress log", (uchar**) &opt_backup_progress_log,
   (uchar**) &opt_backup_progress_log, 0, GET_BOOL, OPT_ARG, 1, 0, 0, 0, 0, 0},
  {"basedir", 'b',
   "Path to installation directory. All paths are usually resolved relative to this.",
   (uchar**) &mysql_home_ptr, (uchar**) &mysql_home_ptr, 0, GET_STR, REQUIRED_ARG,
   0, 0, 0, 0, 0, 0},
  {"big-tables", OPT_BIG_TABLES,
   "Allow big result sets by saving all temporary sets on file (Solves most 'table full' errors).",
   0, 0, 0, GET_NO_ARG, NO_ARG, 0, 0, 0, 0, 0, 0},
  {"bind-address", OPT_BIND_ADDRESS, "IP address to bind to.",
   (uchar**) &my_bind_addr_str, (uchar**) &my_bind_addr_str, 0, GET_STR,
   REQUIRED_ARG, 0, 0, 0, 0, 0, 0},
  {"binlog_format", OPT_BINLOG_FORMAT,
   "Does not have any effect without '--log-bin'. "
   "Tell the master the form of binary logging to use: either 'row' for "
   "row-based binary logging, or 'statement' for statement-based binary "
   "logging, or 'mixed'. 'mixed' is statement-based binary logging except "
   "for those statements where only row-based is correct: those which "
   "involve user-defined functions (i.e. UDFs) or the UUID() function; for "
   "those, row-based binary logging is automatically used. "
#ifdef HAVE_NDB_BINLOG
   "If ndbcluster is enabled and binlog_format is `mixed', the format switches"
   " to 'row' and back implicitly per each query accessing a NDB table."
#endif
   ,(uchar**) &opt_binlog_format, (uchar**) &opt_binlog_format,
   0, GET_STR, REQUIRED_ARG, 0, 0, 0, 0, 0, 0},
  {"binlog-do-db", OPT_BINLOG_DO_DB,
   "Tells the master it should log updates for the specified database, and exclude all others not explicitly mentioned.",
   0, 0, 0, GET_STR, REQUIRED_ARG, 0, 0, 0, 0, 0, 0},
  {"binlog-ignore-db", OPT_BINLOG_IGNORE_DB,
   "Tells the master that updates to the given database should not be logged tothe binary log.",
   0, 0, 0, GET_STR, REQUIRED_ARG, 0, 0, 0, 0, 0, 0},
  {"binlog-row-event-max-size", OPT_BINLOG_ROWS_EVENT_MAX_SIZE,
   "The maximum size of a row-based binary log event in bytes. Rows will be "
   "grouped into events smaller than this size if possible. "
   "The value has to be a multiple of 256.",
   (uchar**) &opt_binlog_rows_event_max_size,
   (uchar**) &opt_binlog_rows_event_max_size, 0,
   GET_ULONG, REQUIRED_ARG,
   /* def_value */ 1024, /* min_value */  256,
   /* max_value */ (longlong) ULONG_MAX,
   /* sub_size */     0, /* block_size */ 256,
   /* app_type */ 0
  },
#ifndef DISABLE_GRANT_OPTIONS
  {"bootstrap", OPT_BOOTSTRAP, "Used by mysql installation scripts.", 0, 0, 0,
   GET_NO_ARG, NO_ARG, 0, 0, 0, 0, 0, 0},
#endif
  {"character-set-client-handshake", OPT_CHARACTER_SET_CLIENT_HANDSHAKE,
   "Don't ignore client side character set value sent during handshake.",
   (uchar**) &opt_character_set_client_handshake,
   (uchar**) &opt_character_set_client_handshake,
    0, GET_BOOL, NO_ARG, 1, 0, 0, 0, 0, 0},
  {"character-set-filesystem", OPT_CHARACTER_SET_FILESYSTEM,
   "Set the filesystem character set.",
   (uchar**) &character_set_filesystem_name,
   (uchar**) &character_set_filesystem_name,
   0, GET_STR, REQUIRED_ARG, 0, 0, 0, 0, 0, 0 },
  {"character-set-server", 'C', "Set the default character set.",
   (uchar**) &default_character_set_name, (uchar**) &default_character_set_name,
   0, GET_STR, REQUIRED_ARG, 0, 0, 0, 0, 0, 0 },
  {"character-sets-dir", OPT_CHARSETS_DIR,
   "Directory where character sets are.", (uchar**) &charsets_dir,
   (uchar**) &charsets_dir, 0, GET_STR, REQUIRED_ARG, 0, 0, 0, 0, 0, 0},
  {"chroot", 'r', "Chroot mysqld daemon during startup.",
   (uchar**) &mysqld_chroot, (uchar**) &mysqld_chroot, 0, GET_STR, REQUIRED_ARG,
   0, 0, 0, 0, 0, 0},
  {"collation-server", OPT_DEFAULT_COLLATION, "Set the default collation.",
   (uchar**) &default_collation_name, (uchar**) &default_collation_name,
   0, GET_STR, REQUIRED_ARG, 0, 0, 0, 0, 0, 0 },
  {"completion-type", OPT_COMPLETION_TYPE, "Default completion type.",
   (uchar**) &global_system_variables.completion_type,
   (uchar**) &max_system_variables.completion_type, 0, GET_ULONG,
   REQUIRED_ARG, 0, 0, 2, 0, 1, 0},
  {"concurrent-insert", OPT_CONCURRENT_INSERT,
   "Use concurrent insert with MyISAM. Disable with --concurrent-insert=0",
   (uchar**) &myisam_concurrent_insert, (uchar**) &myisam_concurrent_insert,
   0, GET_ULONG, OPT_ARG, 1, 0, 2, 0, 0, 0},
  {"console", OPT_CONSOLE, "Write error output on screen; Don't remove the console window on windows.",
   (uchar**) &opt_console, (uchar**) &opt_console, 0, GET_BOOL, NO_ARG, 0, 0, 0,
   0, 0, 0},
  {"core-file", OPT_WANT_CORE, "Write core on errors.", 0, 0, 0, GET_NO_ARG,
   NO_ARG, 0, 0, 0, 0, 0, 0},
  {"datadir", 'h', "Path to the database root.", (uchar**) &mysql_data_home,
   (uchar**) &mysql_data_home, 0, GET_STR, REQUIRED_ARG, 0, 0, 0, 0, 0, 0},
  {"deadlock-search-depth-short", OPT_DEADLOCK_SEARCH_DEPTH_SHORT,
   "Short search depth for the two-step deadlock detection",
   (uchar**) &global_system_variables.wt_deadlock_search_depth_short,
   (uchar**) &max_system_variables.wt_deadlock_search_depth_short,
   0, GET_ULONG, REQUIRED_ARG, 4, 0, 32, 0, 0, 0},
  {"deadlock-search-depth-long", OPT_DEADLOCK_SEARCH_DEPTH_LONG,
   "Long search depth for the two-step deadlock detection",
   (uchar**) &global_system_variables.wt_deadlock_search_depth_long,
   (uchar**) &max_system_variables.wt_deadlock_search_depth_long,
   0, GET_ULONG, REQUIRED_ARG, 15, 0, 33, 0, 0, 0},
  {"deadlock-timeout-short", OPT_DEADLOCK_TIMEOUT_SHORT,
   "Short timeout for the two-step deadlock detection (in microseconds)",
   (uchar**) &global_system_variables.wt_timeout_short,
   (uchar**) &max_system_variables.wt_timeout_short,
   0, GET_ULONG, REQUIRED_ARG, 10000, 0, ULONG_MAX, 0, 0, 0},
  {"deadlock-timeout-long", OPT_DEADLOCK_TIMEOUT_LONG,
   "Long timeout for the two-step deadlock detection (in microseconds)",
   (uchar**) &global_system_variables.wt_timeout_long,
   (uchar**) &max_system_variables.wt_timeout_long,
   0, GET_ULONG, REQUIRED_ARG, 50000000, 0, ULONG_MAX, 0, 0, 0},
#ifndef DBUG_OFF
  {"debug", '#', "Debug log.", (uchar**) &default_dbug_option,
   (uchar**) &default_dbug_option, 0, GET_STR, OPT_ARG, 0, 0, 0, 0, 0, 0},
  {"debug-crc-break", OPT_DEBUG_CRC,
   "Call my_debug_put_break_here() if crc matches this number (for debug).",
   (uchar**) &opt_my_crc_dbug_check, (uchar**) &opt_my_crc_dbug_check,
   0, GET_ULONG, REQUIRED_ARG, 0, 0, ~(ulong) 0L, 0, 0, 0},
#endif
  {"default-character-set", 'C', "Set the default character set (deprecated option, use --character-set-server instead).",
   (uchar**) &default_character_set_name, (uchar**) &default_character_set_name,
   0, GET_STR, REQUIRED_ARG, 0, 0, 0, 0, 0, 0 },
  {"default-collation", OPT_DEFAULT_COLLATION, "Set the default collation (deprecated option, use --collation-server instead).",
   (uchar**) &default_collation_name, (uchar**) &default_collation_name,
   0, GET_STR, REQUIRED_ARG, 0, 0, 0, 0, 0, 0 },
  {"default-storage-engine", OPT_STORAGE_ENGINE,
   "Set the default storage engine (table type) for tables.",
   (uchar**)&default_storage_engine_str, (uchar**)&default_storage_engine_str,
   0, GET_STR, REQUIRED_ARG, 0, 0, 0, 0, 0, 0},
  {"default-time-zone", OPT_DEFAULT_TIME_ZONE, "Set the default time zone.",
   (uchar**) &default_tz_name, (uchar**) &default_tz_name,
   0, GET_STR, REQUIRED_ARG, 0, 0, 0, 0, 0, 0 },
  {"delay-key-write", OPT_DELAY_KEY_WRITE, "Type of DELAY_KEY_WRITE.",
   0,0,0, GET_STR, OPT_ARG, 0, 0, 0, 0, 0, 0},
  {"delay-key-write-for-all-tables", OPT_DELAY_KEY_WRITE_ALL,
   "Don't flush key buffers between writes for any MyISAM table (Deprecated option, use --delay-key-write=all instead).",
   0, 0, 0, GET_NO_ARG, NO_ARG, 0, 0, 0, 0, 0, 0},
#ifdef HAVE_OPENSSL
  {"des-key-file", OPT_DES_KEY_FILE,
   "Load keys for des_encrypt() and des_encrypt from given file.",
   (uchar**) &des_key_file, (uchar**) &des_key_file, 0, GET_STR, REQUIRED_ARG,
   0, 0, 0, 0, 0, 0},
#endif /* HAVE_OPENSSL */
#ifdef HAVE_REPLICATION
  {"disconnect-slave-event-count", OPT_DISCONNECT_SLAVE_EVENT_COUNT,
   "Option used by mysql-test for debugging and testing of replication.",
   (uchar**) &disconnect_slave_event_count,
   (uchar**) &disconnect_slave_event_count, 0, GET_INT, REQUIRED_ARG, 0, 0, 0,
   0, 0, 0},
#endif /* HAVE_REPLICATION */
  {"enable-locking", OPT_ENABLE_LOCK,
   "Deprecated option, use --external-locking instead.",
   (uchar**) &opt_external_locking, (uchar**) &opt_external_locking,
   0, GET_BOOL, NO_ARG, 0, 0, 0, 0, 0, 0},
#ifdef _WIN32
  {"enable-named-pipe", OPT_HAVE_NAMED_PIPE, "Enable the named pipe (NT).",
   (uchar**) &opt_enable_named_pipe, (uchar**) &opt_enable_named_pipe, 0, GET_BOOL,
   NO_ARG, 0, 0, 0, 0, 0, 0},
#endif
#ifdef HAVE_STACK_TRACE_ON_SEGV
  {"enable-pstack", OPT_DO_PSTACK, "Print a symbolic stack trace on failure.",
   (uchar**) &opt_do_pstack, (uchar**) &opt_do_pstack, 0, GET_BOOL, NO_ARG, 0, 0,
   0, 0, 0, 0},
#endif /* HAVE_STACK_TRACE_ON_SEGV */
  {"engine-condition-pushdown",
   OPT_ENGINE_CONDITION_PUSHDOWN,
   "Push supported query conditions to the storage engine.",
   (uchar**) &global_system_variables.engine_condition_pushdown,
   (uchar**) &global_system_variables.engine_condition_pushdown,
   0, GET_BOOL, NO_ARG, 1, 0, 0, 0, 0, 0},
  /* See how it's handled in get_one_option() */
  {"event-scheduler", OPT_EVENT_SCHEDULER, "Enable/disable the event scheduler.",
   NULL,  NULL, 0, GET_STR, OPT_ARG, 0, 0, 0, 0, 0, 0},
  {"exit-info", 'T', "Used for debugging;  Use at your own risk!", 0, 0, 0,
   GET_LONG, OPT_ARG, 0, 0, 0, 0, 0, 0},
  {"external-locking", OPT_USE_LOCKING, "Use system (external) locking (disabled by default).  With this option enabled you can run myisamchk to test (not repair) tables while the MySQL server is running. Disable with --skip-external-locking.",
   (uchar**) &opt_external_locking, (uchar**) &opt_external_locking,
   0, GET_BOOL, NO_ARG, 0, 0, 0, 0, 0, 0},
  {"flush", OPT_FLUSH, "Flush tables to disk between SQL commands.", 0, 0, 0,
   GET_NO_ARG, NO_ARG, 0, 0, 0, 0, 0, 0},
  /* We must always support the next option to make scripts like mysqltest
     easier to do */
  {"gdb", OPT_DEBUGGING,
   "Set up signals usable for debugging",
   (uchar**) &opt_debugging, (uchar**) &opt_debugging,
   0, GET_BOOL, NO_ARG, 0, 0, 0, 0, 0, 0},
  {"general_log", OPT_GENERAL_LOG,
   "Enable|disable general log", (uchar**) &opt_log,
   (uchar**) &opt_log, 0, GET_BOOL, OPT_ARG, 0, 0, 0, 0, 0, 0},
#ifdef HAVE_LARGE_PAGES
  {"large-pages", OPT_ENABLE_LARGE_PAGES, "Enable support for large pages. \
Disable with --skip-large-pages.",
   (uchar**) &opt_large_pages, (uchar**) &opt_large_pages, 0, GET_BOOL, NO_ARG, 0, 0, 0,
   0, 0, 0},
#endif
  {"init-connect", OPT_INIT_CONNECT, "Command(s) that are executed for each new connection",
   (uchar**) &opt_init_connect, (uchar**) &opt_init_connect, 0, GET_STR_ALLOC,
   REQUIRED_ARG, 0, 0, 0, 0, 0, 0},
#ifndef DISABLE_GRANT_OPTIONS
  {"init-file", OPT_INIT_FILE, "Read SQL commands from this file at startup.",
   (uchar**) &opt_init_file, (uchar**) &opt_init_file, 0, GET_STR, REQUIRED_ARG,
   0, 0, 0, 0, 0, 0},
#endif
  {"init-rpl-role", OPT_INIT_RPL_ROLE, "Set the replication role.", 0, 0, 0,
   GET_STR, REQUIRED_ARG, 0, 0, 0, 0, 0, 0},
  {"init-slave", OPT_INIT_SLAVE, "Command(s) that are executed when a slave connects to this master",
   (uchar**) &opt_init_slave, (uchar**) &opt_init_slave, 0, GET_STR_ALLOC,
   REQUIRED_ARG, 0, 0, 0, 0, 0, 0},
  {"language", 'L',
   "Client error messages in given language. May be given as a full path.",
   (uchar**) &language_ptr, (uchar**) &language_ptr, 0, GET_STR, REQUIRED_ARG,
   0, 0, 0, 0, 0, 0},
  {"lc-time-names", OPT_LC_TIME_NAMES,
   "Set the language used for the month names and the days of the week.",
   (uchar**) &lc_time_names_name,
   (uchar**) &lc_time_names_name,
   0, GET_STR, REQUIRED_ARG, 0, 0, 0, 0, 0, 0 },
  {"local-infile", OPT_LOCAL_INFILE,
   "Enable/disable LOAD DATA LOCAL INFILE (takes values 1|0).",
   (uchar**) &opt_local_infile,
   (uchar**) &opt_local_infile, 0, GET_BOOL, OPT_ARG,
   1, 0, 0, 0, 0, 0},
  {"log", 'l', "Log connections and queries to file (deprecated option, use "
   "--general_log/--general_log_file instead).", (uchar**) &opt_logname,
   (uchar**) &opt_logname, 0, GET_STR, OPT_ARG, 0, 0, 0, 0, 0, 0},
  {"general_log_file", OPT_GENERAL_LOG_FILE,
   "Log connections and queries to given file.", (uchar**) &opt_logname,
   (uchar**) &opt_logname, 0, GET_STR, REQUIRED_ARG, 0, 0, 0, 0, 0, 0},
  {"backup_history_log_file", OPT_BACKUP_HISTORY_LOG_FILE,
   "Log backup history to a given file.", 
   (uchar**) &opt_backup_history_logname,
   (uchar**) &opt_backup_history_logname, 0, GET_STR, 
   REQUIRED_ARG, 0, 0, 0, 0, 0, 0},
  {"backup_progress_log_file", OPT_BACKUP_PROGRESS_LOG_FILE,
   "Log backup progress to a given file.", 
   (uchar**) &opt_backup_progress_logname,
   (uchar**) &opt_backup_progress_logname, 0, GET_STR, 
   REQUIRED_ARG, 0, 0, 0, 0, 0, 0},
  {"log-bin", OPT_BIN_LOG,
   "Log update queries in binary format. Optional (but strongly recommended "
   "to avoid replication problems if server's hostname changes) argument "
   "should be the chosen location for the binary log files.",
   (uchar**) &opt_bin_logname, (uchar**) &opt_bin_logname, 0, GET_STR_ALLOC,
   OPT_ARG, 0, 0, 0, 0, 0, 0},
  {"log-bin-index", OPT_BIN_LOG_INDEX,
   "File that holds the names for last binary log files.",
   (uchar**) &opt_binlog_index_name, (uchar**) &opt_binlog_index_name, 0, GET_STR,
   REQUIRED_ARG, 0, 0, 0, 0, 0, 0},
#ifndef TO_BE_REMOVED_IN_5_1_OR_6_0
  /*
    In 5.0.6 we introduced the below option, then in 5.0.16 we renamed it to
    log-bin-trust-function-creators but kept also the old name for
    compatibility; the behaviour was also changed to apply only to functions
    (and triggers). In a future release this old name could be removed.
  */
  {"log-bin-trust-routine-creators", OPT_LOG_BIN_TRUST_FUNCTION_CREATORS,
   "(deprecated) Use log-bin-trust-function-creators.",
   (uchar**) &trust_function_creators, (uchar**) &trust_function_creators, 0,
   GET_BOOL, NO_ARG, 0, 0, 0, 0, 0, 0},
#endif
  /*
    This option starts with "log-bin" to emphasize that it is specific of
    binary logging.
  */
  {"log-bin-trust-function-creators", OPT_LOG_BIN_TRUST_FUNCTION_CREATORS,
   "If equal to 0 (the default), then when --log-bin is used, creation of "
   "a stored function (or trigger) is allowed only to users having the SUPER privilege "
   "and only if this stored function (trigger) may not break binary logging."
   "Note that if ALL connections to this server ALWAYS use row-based binary "
   "logging, the security issues do not exist and the binary logging cannot "
   "break, so you can safely set this to 1."
   ,(uchar**) &trust_function_creators, (uchar**) &trust_function_creators, 0,
   GET_BOOL, NO_ARG, 0, 0, 0, 0, 0, 0},
  {"log-error", OPT_ERROR_LOG_FILE, "Error log file.",
   (uchar**) &log_error_file_ptr, (uchar**) &log_error_file_ptr, 0, GET_STR,
   OPT_ARG, 0, 0, 0, 0, 0, 0},
  {"log-isam", OPT_ISAM_LOG, "Log all MyISAM changes to file.",
   (uchar**) &myisam_logical_log_filename, (uchar**)
   &myisam_logical_log_filename, 0, GET_STR, OPT_ARG, 0, 0, 0, 0, 0, 0},
  {"log-long-format", '0',
   "Log some extra information to update log. Please note that this option is deprecated; see --log-short-format option.",
   0, 0, 0, GET_NO_ARG, NO_ARG, 0, 0, 0, 0, 0, 0},
#ifdef WITH_CSV_STORAGE_ENGINE
  {"log-output", OPT_LOG_OUTPUT,
   "Syntax: log-output[=value[,value...]], where \"value\" could be TABLE, "
   "FILE or NONE.",
   (uchar**) &log_output_str, (uchar**) &log_output_str, 0,
   GET_STR, OPT_ARG, 0, 0, 0, 0, 0, 0},
  {"log-backup-output", OPT_LOG_BACKUP_OUTPUT,
   "Syntax: log-backup-output[=value[,value...]], where \"value\" could be TABLE, "
   "FILE or NONE.",
   (uchar**) &log_backup_output_str, (uchar**) &log_backup_output_str, 0,
   GET_STR, OPT_ARG, 0, 0, 0, 0, 0, 0},
#endif
  {"log-queries-not-using-indexes", OPT_LOG_QUERIES_NOT_USING_INDEXES,
   "Log queries that are executed without benefit of any index to the slow log if it is open.",
   (uchar**) &opt_log_queries_not_using_indexes, (uchar**) &opt_log_queries_not_using_indexes,
   0, GET_BOOL, NO_ARG, 0, 0, 0, 0, 0, 0},
  {"log-short-format", OPT_SHORT_LOG_FORMAT,
   "Don't log extra information to update and slow-query logs.",
   (uchar**) &opt_short_log_format, (uchar**) &opt_short_log_format,
   0, GET_BOOL, NO_ARG, 0, 0, 0, 0, 0, 0},
  {"log-slave-updates", OPT_LOG_SLAVE_UPDATES,
   "Tells the slave to log the updates from the slave thread to the binary log. You will need to turn it on if you plan to daisy-chain the slaves.",
   (uchar**) &opt_log_slave_updates, (uchar**) &opt_log_slave_updates, 0, GET_BOOL,
   NO_ARG, 0, 0, 0, 0, 0, 0},
  {"log-slow-admin-statements", OPT_LOG_SLOW_ADMIN_STATEMENTS,
   "Log slow OPTIMIZE, ANALYZE, ALTER and other administrative statements to the slow log if it is open.",
   (uchar**) &opt_log_slow_admin_statements,
   (uchar**) &opt_log_slow_admin_statements,
   0, GET_BOOL, NO_ARG, 0, 0, 0, 0, 0, 0},
 {"log-slow-slave-statements", OPT_LOG_SLOW_SLAVE_STATEMENTS,
  "Log slow statements executed by slave thread to the slow log if it is open.",
  (uchar**) &opt_log_slow_slave_statements,
  (uchar**) &opt_log_slow_slave_statements,
  0, GET_BOOL, NO_ARG, 0, 0, 0, 0, 0, 0},
  {"log_slow_queries", OPT_SLOW_QUERY_LOG,
    "Log slow queries to a table or log file. Defaults logging to table "
    "mysql.slow_log or hostname-slow.log if --log-output=file is used. "
    "Must be enabled to activate other slow log options. "
    "(deprecated option, use --slow_query_log/--slow_query_log_file instead)",
   (uchar**) &opt_slow_logname, (uchar**) &opt_slow_logname, 0, GET_STR, OPT_ARG,
   0, 0, 0, 0, 0, 0},
  {"slow_query_log_file", OPT_SLOW_QUERY_LOG_FILE,
    "Log slow queries to given log file. Defaults logging to hostname-slow.log. Must be enabled to activate other slow log options.",
   (uchar**) &opt_slow_logname, (uchar**) &opt_slow_logname, 0, GET_STR,
   REQUIRED_ARG, 0, 0, 0, 0, 0, 0},
  {"log-tc", OPT_LOG_TC,
   "Path to transaction coordinator log (used for transactions that affect "
   "more than one storage engine, when binary log is disabled)",
   (uchar**) &opt_tc_log_file, (uchar**) &opt_tc_log_file, 0, GET_STR,
   REQUIRED_ARG, 0, 0, 0, 0, 0, 0},
#ifdef HAVE_MMAP
  {"log-tc-size", OPT_LOG_TC_SIZE, "Size of transaction coordinator log.",
   (uchar**) &opt_tc_log_size, (uchar**) &opt_tc_log_size, 0, GET_ULONG,
   REQUIRED_ARG, TC_LOG_MIN_SIZE, TC_LOG_MIN_SIZE, (longlong) ULONG_MAX, 0,
   TC_LOG_PAGE_SIZE, 0},
#endif
  {"log-update", OPT_UPDATE_LOG,
   "The update log is deprecated since version 5.0, is replaced by the binary \
log and this option justs turns on --log-bin instead.",
   (uchar**) &opt_update_logname, (uchar**) &opt_update_logname, 0, GET_STR,
   OPT_ARG, 0, 0, 0, 0, 0, 0},
  {"log-warnings", 'W', "Log some not critical warnings to the log file.",
   (uchar**) &global_system_variables.log_warnings,
   (uchar**) &max_system_variables.log_warnings, 0, GET_ULONG, OPT_ARG, 1, 0, 0,
   0, 0, 0},
  {"low-priority-updates", OPT_LOW_PRIORITY_UPDATES,
   "INSERT/DELETE/UPDATE has lower priority than selects.",
   (uchar**) &global_system_variables.low_priority_updates,
   (uchar**) &max_system_variables.low_priority_updates,
   0, GET_BOOL, NO_ARG, 0, 0, 0, 0, 0, 0},
  {"master-info-file", OPT_MASTER_INFO_FILE,
   "The location and name of the file that remembers the master and where the I/O replication \
thread is in the master's binlogs.",
   (uchar**) &master_info_file, (uchar**) &master_info_file, 0, GET_STR,
   REQUIRED_ARG, 0, 0, 0, 0, 0, 0},
  {"master-retry-count", OPT_MASTER_RETRY_COUNT,
   "The number of tries the slave will make to connect to the master before giving up.",
   (uchar**) &master_retry_count, (uchar**) &master_retry_count, 0, GET_ULONG,
   REQUIRED_ARG, 3600*24, 0, 0, 0, 0, 0},
#ifdef HAVE_REPLICATION
  {"max-binlog-dump-events", OPT_MAX_BINLOG_DUMP_EVENTS,
   "Option used by mysql-test for debugging and testing of replication.",
   (uchar**) &max_binlog_dump_events, (uchar**) &max_binlog_dump_events, 0,
   GET_INT, REQUIRED_ARG, 0, 0, 0, 0, 0, 0},
#endif /* HAVE_REPLICATION */
  {"memlock", OPT_MEMLOCK, "Lock mysqld in memory.", (uchar**) &locked_in_memory,
   (uchar**) &locked_in_memory, 0, GET_BOOL, NO_ARG, 0, 0, 0, 0, 0, 0},
  {"myisam-recover", OPT_MYISAM_RECOVER,
   "Syntax: myisam-recover[=option[,option...]], where option can be DEFAULT, BACKUP, FORCE or QUICK.",
   (uchar**) &myisam_recover_options_str, (uchar**) &myisam_recover_options_str, 0,
   GET_STR, OPT_ARG, 0, 0, 0, 0, 0, 0},
#ifdef WITH_NDBCLUSTER_STORAGE_ENGINE
  {"ndb-connectstring", OPT_NDB_CONNECTSTRING,
   "Connect string for ndbcluster.",
   (uchar**) &opt_ndb_connectstring,
   (uchar**) &opt_ndb_connectstring,
   0, GET_STR, REQUIRED_ARG, 0, 0, 0, 0, 0, 0},
  {"ndb-mgmd-host", OPT_NDB_MGMD,
   "Set host and port for ndb_mgmd. Syntax: hostname[:port]",
   (uchar**) &opt_ndb_mgmd,
   (uchar**) &opt_ndb_mgmd,
   0, GET_STR, REQUIRED_ARG, 0, 0, 0, 0, 0, 0},
  {"ndb-nodeid", OPT_NDB_NODEID,
   "Nodeid for this mysqlserver in the cluster.",
   (uchar**) &opt_ndb_nodeid,
   (uchar**) &opt_ndb_nodeid,
   0, GET_INT, REQUIRED_ARG, 0, 0, 0, 0, 0, 0},
  {"ndb-autoincrement-prefetch-sz", OPT_NDB_AUTOINCREMENT_PREFETCH_SZ,
   "Specify number of autoincrement values that are prefetched.",
   (uchar**) &global_system_variables.ndb_autoincrement_prefetch_sz,
   (uchar**) &max_system_variables.ndb_autoincrement_prefetch_sz,
   0, GET_ULONG, REQUIRED_ARG, 1, 1, 256, 0, 0, 0},
  {"ndb-force-send", OPT_NDB_FORCE_SEND,
   "Force send of buffers to ndb immediately without waiting for "
   "other threads.",
   (uchar**) &global_system_variables.ndb_force_send,
   (uchar**) &global_system_variables.ndb_force_send,
   0, GET_BOOL, OPT_ARG, 1, 0, 0, 0, 0, 0},
  {"ndb_force_send", OPT_NDB_FORCE_SEND,
   "same as --ndb-force-send.",
   (uchar**) &global_system_variables.ndb_force_send,
   (uchar**) &global_system_variables.ndb_force_send,
   0, GET_BOOL, OPT_ARG, 1, 0, 0, 0, 0, 0},
  {"ndb-extra-logging", OPT_NDB_EXTRA_LOGGING,
   "Turn on more logging in the error log.",
   (uchar**) &ndb_extra_logging,
   (uchar**) &ndb_extra_logging,
   0, GET_INT, OPT_ARG, 0, 0, 0, 0, 0, 0},
#ifdef HAVE_NDB_BINLOG
  {"ndb-report-thresh-binlog-epoch-slip", OPT_NDB_REPORT_THRESH_BINLOG_EPOCH_SLIP,
   "Threshold on number of epochs to be behind before reporting binlog status. "
   "E.g. 3 means that if the difference between what epoch has been received "
   "from the storage nodes and what has been applied to the binlog is 3 or more, "
   "a status message will be sent to the cluster log.",
   (uchar**) &ndb_report_thresh_binlog_epoch_slip,
   (uchar**) &ndb_report_thresh_binlog_epoch_slip,
   0, GET_ULONG, REQUIRED_ARG, 3, 0, 256, 0, 0, 0},
  {"ndb-report-thresh-binlog-mem-usage", OPT_NDB_REPORT_THRESH_BINLOG_MEM_USAGE,
   "Threshold on percentage of free memory before reporting binlog status. E.g. "
   "10 means that if amount of available memory for receiving binlog data from "
   "the storage nodes goes below 10%, "
   "a status message will be sent to the cluster log.",
   (uchar**) &ndb_report_thresh_binlog_mem_usage,
   (uchar**) &ndb_report_thresh_binlog_mem_usage,
   0, GET_ULONG, REQUIRED_ARG, 10, 0, 100, 0, 0, 0},
  {"ndb-log-update-as-write", OPT_NDB_LOG_UPDATE_AS_WRITE,
   "For efficiency log only after image as a write event."
   "Ignore before image.  This may cause compatability problems if"
   "replicating to other storage engines than ndbcluster",
   (uchar**) &opt_ndb_log_update_as_write,
   (uchar**) &opt_ndb_log_update_as_write,
   0, GET_BOOL, OPT_ARG, 1, 0, 0, 0, 0, 0},
  {"ndb-log-updated-only", OPT_NDB_LOG_UPDATED_ONLY,
   "For efficiency log only updated columns. Columns are considered "
   "as \"updated\" even if they are updated with the same value. "
   "This may cause compatability problems if"
   "replicating to other storage engines than ndbcluster",
   (uchar**) &opt_ndb_log_updated_only,
   (uchar**) &opt_ndb_log_updated_only,
   0, GET_BOOL, OPT_ARG, 1, 0, 0, 0, 0, 0},
  {"ndb-log-orig", OPT_NDB_LOG_ORIG,
   "Log originating server id and epoch in ndb_binlog_index.  Each epoch may in this case have "
   "multiple rows in ndb_binlog_index, one for each originating epoch.",
   (uchar**) &opt_ndb_log_orig,
   (uchar**) &opt_ndb_log_orig,
   0, GET_BOOL, OPT_ARG, 0, 0, 0, 0, 0, 0},
#endif
  {"ndb-use-exact-count", OPT_NDB_USE_EXACT_COUNT,
   "Use exact records count during query planning and for fast "
   "select count(*), disable for faster queries.",
   (uchar**) &global_system_variables.ndb_use_exact_count,
   (uchar**) &global_system_variables.ndb_use_exact_count,
   0, GET_BOOL, OPT_ARG, 1, 0, 0, 0, 0, 0},
  {"ndb_use_exact_count", OPT_NDB_USE_EXACT_COUNT,
   "same as --ndb-use-exact-count.",
   (uchar**) &global_system_variables.ndb_use_exact_count,
   (uchar**) &global_system_variables.ndb_use_exact_count,
   0, GET_BOOL, OPT_ARG, 1, 0, 0, 0, 0, 0},
  {"ndb-use-transactions", OPT_NDB_USE_TRANSACTIONS,
   "Use transactions for large inserts, if enabled then large "
   "inserts will be split into several smaller transactions",
   (uchar**) &global_system_variables.ndb_use_transactions,
   (uchar**) &global_system_variables.ndb_use_transactions,
   0, GET_BOOL, OPT_ARG, 1, 0, 0, 0, 0, 0},
  {"ndb_use_transactions", OPT_NDB_USE_TRANSACTIONS,
   "same as --ndb-use-transactions.",
   (uchar**) &global_system_variables.ndb_use_transactions,
   (uchar**) &global_system_variables.ndb_use_transactions,
   0, GET_BOOL, OPT_ARG, 1, 0, 0, 0, 0, 0},
  {"ndb-shm", OPT_NDB_SHM,
   "Use shared memory connections when available.",
   (uchar**) &opt_ndb_shm,
   (uchar**) &opt_ndb_shm,
   0, GET_BOOL, OPT_ARG, OPT_NDB_SHM_DEFAULT, 0, 0, 0, 0, 0},
  {"ndb-optimized-node-selection", OPT_NDB_OPTIMIZED_NODE_SELECTION,
   "Select nodes for transactions in a more optimal way.",
   (uchar**) &opt_ndb_optimized_node_selection,
   (uchar**) &opt_ndb_optimized_node_selection,
   0, GET_BOOL, OPT_ARG, 1, 0, 0, 0, 0, 0},
  { "ndb-cache-check-time", OPT_NDB_CACHE_CHECK_TIME,
    "A dedicated thread is created to, at the given millisecons interval, invalidate the query cache if another MySQL server in the cluster has changed the data in the database.",
    (uchar**) &opt_ndb_cache_check_time, (uchar**) &opt_ndb_cache_check_time, 0, GET_ULONG, REQUIRED_ARG,
    0, 0, LONG_TIMEOUT, 0, 1, 0},
  {"ndb-index-stat-enable", OPT_NDB_INDEX_STAT_ENABLE,
   "Use ndb index statistics in query optimization.",
   (uchar**) &global_system_variables.ndb_index_stat_enable,
   (uchar**) &max_system_variables.ndb_index_stat_enable,
   0, GET_BOOL, OPT_ARG, 0, 0, 1, 0, 0, 0},
  {"ndb-use-copying-alter-table",
   OPT_NDB_USE_COPYING_ALTER_TABLE,
   "Force ndbcluster to always copy tables at alter table (should only be used if on-line alter table fails).",
   (uchar**) &global_system_variables.ndb_use_copying_alter_table,
   (uchar**) &global_system_variables.ndb_use_copying_alter_table,
   0, GET_BOOL, NO_ARG, 0, 0, 0, 0, 0, 0},  
  { "ndb-wait-connected", OPT_NDB_WAIT_CONNECTED,
    "Time (in seconds) for mysqld to wait for connection to cluster management and data nodes.",
    (uchar**) &opt_ndb_wait_connected, (uchar**) &opt_ndb_wait_connected,
    0, GET_ULONG, REQUIRED_ARG, 0, 0, LONG_TIMEOUT, 0, 0, 0},
  { "ndb-cluster-connection-pool", OPT_NDB_CLUSTER_CONNECTION_POOL,
    "Pool of cluster connections to cluster to be used by mysql server.",
    (uchar**) &opt_ndb_cluster_connection_pool,
    (uchar**) &opt_ndb_cluster_connection_pool,
    0, GET_ULONG, REQUIRED_ARG, 1, 1, 63, 0, 0, 0},
#endif
  {"new", 'n', "Use very new possible 'unsafe' functions.",
   (uchar**) &global_system_variables.new_mode,
   (uchar**) &max_system_variables.new_mode,
   0, GET_BOOL, NO_ARG, 0, 0, 0, 0, 0, 0},
#ifdef NOT_YET
  {"no-mix-table-types", OPT_NO_MIX_TYPE, "Don't allow commands with uses two different table types.",
   (uchar**) &opt_no_mix_types, (uchar**) &opt_no_mix_types, 0, GET_BOOL, NO_ARG,
   0, 0, 0, 0, 0, 0},
#endif
  {"old-alter-table", OPT_OLD_ALTER_TABLE,
   "Use old, non-optimized alter table.",
   (uchar**) &global_system_variables.old_alter_table,
   (uchar**) &max_system_variables.old_alter_table, 0, GET_BOOL, NO_ARG,
   0, 0, 0, 0, 0, 0},
  {"old-passwords", OPT_OLD_PASSWORDS, "Use old password encryption method (needed for 4.0 and older clients).",
   (uchar**) &global_system_variables.old_passwords,
   (uchar**) &max_system_variables.old_passwords, 0, GET_BOOL, NO_ARG,
   0, 0, 0, 0, 0, 0},
  {"one-thread", OPT_ONE_THREAD,
   "(deprecated): Only use one thread (for debugging under Linux). Use thread-handling=no-threads instead",
   0, 0, 0, GET_NO_ARG, NO_ARG, 0, 0, 0, 0, 0, 0},
#if HAVE_POOL_OF_THREADS == 1
  {"pool-of-threads", OPT_POOL_OF_THREADS,
   "Use pool of threads during testing. NOTE: Use thread-handling=pool-of-threads instead",
   0, 0, 0, GET_NO_ARG, NO_ARG, 0, 0, 0, 0, 0, 0},
#endif
  {"old-style-user-limits", OPT_OLD_STYLE_USER_LIMITS,
   "Enable old-style user limits (before 5.0.3 user resources were counted per each user+host vs. per account)",
   (uchar**) &opt_old_style_user_limits, (uchar**) &opt_old_style_user_limits,
   0, GET_BOOL, NO_ARG, 0, 0, 0, 0, 0, 0},
  {"pid-file", OPT_PID_FILE, "Pid file used by safe_mysqld.",
   (uchar**) &pidfile_name_ptr, (uchar**) &pidfile_name_ptr, 0, GET_STR,
   REQUIRED_ARG, 0, 0, 0, 0, 0, 0},
  {"port", 'P', "Port number to use for connection or 0 for default to, in "
   "order of preference, my.cnf, $MYSQL_TCP_PORT, "
#if MYSQL_PORT_DEFAULT == 0
   "/etc/services, "
#endif
   "built-in default (" STRINGIFY_ARG(MYSQL_PORT) ").",
   (uchar**) &mysqld_port,
   (uchar**) &mysqld_port, 0, GET_UINT, REQUIRED_ARG, 0, 0, 0, 0, 0, 0},
  {"port-open-timeout", OPT_PORT_OPEN_TIMEOUT,
   "Maximum time in seconds to wait for the port to become free. "
   "(Default: no wait)", (uchar**) &mysqld_port_timeout,
   (uchar**) &mysqld_port_timeout, 0, GET_UINT, REQUIRED_ARG, 0, 0, 0, 0, 0, 0},
#if defined(ENABLED_PROFILING)
  {"profiling_history_size", OPT_PROFILING, "Limit of query profiling memory",
   (uchar**) &global_system_variables.profiling_history_size,
   (uchar**) &max_system_variables.profiling_history_size,
   0, GET_ULONG, REQUIRED_ARG, 15, 0, 100, 0, 0, 0},
#endif
  {"relay-log", OPT_RELAY_LOG,
   "The location and name to use for relay logs.",
   (uchar**) &opt_relay_logname, (uchar**) &opt_relay_logname, 0,
   GET_STR_ALLOC, REQUIRED_ARG, 0, 0, 0, 0, 0, 0},
  {"relay-log-index", OPT_RELAY_LOG_INDEX,
   "The location and name to use for the file that keeps a list of the last \
relay logs.",
   (uchar**) &opt_relaylog_index_name, (uchar**) &opt_relaylog_index_name, 0,
   GET_STR, REQUIRED_ARG, 0, 0, 0, 0, 0, 0},
  {"relay-log-info-file", OPT_RELAY_LOG_INFO_FILE,
   "The location and name of the file that remembers where the SQL replication \
thread is in the relay logs.",
   (uchar**) &relay_log_info_file, (uchar**) &relay_log_info_file, 0, GET_STR,
   REQUIRED_ARG, 0, 0, 0, 0, 0, 0},
  {"replicate-do-db", OPT_REPLICATE_DO_DB,
   "Tells the slave thread to restrict replication to the specified database. To specify more than one database, use the directive multiple times, once for each database. Note that this will only work if you do not use cross-database queries such as UPDATE some_db.some_table SET foo='bar' while having selected a different or no database. If you need cross database updates to work, make sure you have 3.23.28 or later, and use replicate-wild-do-table=db_name.%.",
   0, 0, 0, GET_STR, REQUIRED_ARG, 0, 0, 0, 0, 0, 0},
  {"replicate-do-table", OPT_REPLICATE_DO_TABLE,
   "Tells the slave thread to restrict replication to the specified table. To specify more than one table, use the directive multiple times, once for each table. This will work for cross-database updates, in contrast to replicate-do-db.",
   0, 0, 0, GET_STR, REQUIRED_ARG, 0, 0, 0, 0, 0, 0},
  {"replicate-ignore-db", OPT_REPLICATE_IGNORE_DB,
   "Tells the slave thread to not replicate to the specified database. To specify more than one database to ignore, use the directive multiple times, once for each database. This option will not work if you use cross database updates. If you need cross database updates to work, make sure you have 3.23.28 or later, and use replicate-wild-ignore-table=db_name.%. ",
   0, 0, 0, GET_STR, REQUIRED_ARG, 0, 0, 0, 0, 0, 0},
  {"replicate-ignore-table", OPT_REPLICATE_IGNORE_TABLE,
   "Tells the slave thread to not replicate to the specified table. To specify more than one table to ignore, use the directive multiple times, once for each table. This will work for cross-datbase updates, in contrast to replicate-ignore-db.",
   0, 0, 0, GET_STR, REQUIRED_ARG, 0, 0, 0, 0, 0, 0},
  {"replicate-rewrite-db", OPT_REPLICATE_REWRITE_DB,
   "Updates to a database with a different name than the original. Example: replicate-rewrite-db=master_db_name->slave_db_name.",
   0, 0, 0, GET_STR, REQUIRED_ARG, 0, 0, 0, 0, 0, 0},
#ifdef HAVE_REPLICATION
  {"replicate-same-server-id", OPT_REPLICATE_SAME_SERVER_ID,
   "In replication, if set to 1, do not skip events having our server id. \
Default value is 0 (to break infinite loops in circular replication). \
Can't be set to 1 if --log-slave-updates is used.",
   (uchar**) &replicate_same_server_id,
   (uchar**) &replicate_same_server_id,
   0, GET_BOOL, NO_ARG, 0, 0, 0, 0, 0, 0},
#endif
  {"replicate-wild-do-table", OPT_REPLICATE_WILD_DO_TABLE,
   "Tells the slave thread to restrict replication to the tables that match the specified wildcard pattern. To specify more than one table, use the directive multiple times, once for each table. This will work for cross-database updates. Example: replicate-wild-do-table=foo%.bar% will replicate only updates to tables in all databases that start with foo and whose table names start with bar.",
   0, 0, 0, GET_STR, REQUIRED_ARG, 0, 0, 0, 0, 0, 0},
  {"replicate-wild-ignore-table", OPT_REPLICATE_WILD_IGNORE_TABLE,
   "Tells the slave thread to not replicate to the tables that match the given wildcard pattern. To specify more than one table to ignore, use the directive multiple times, once for each table. This will work for cross-database updates. Example: replicate-wild-ignore-table=foo%.bar% will not do updates to tables in databases that start with foo and whose table names start with bar.",
   0, 0, 0, GET_STR, REQUIRED_ARG, 0, 0, 0, 0, 0, 0},
  // In replication, we may need to tell the other servers how to connect
  {"report-host", OPT_REPORT_HOST,
   "Hostname or IP of the slave to be reported to to the master during slave registration. Will appear in the output of SHOW SLAVE HOSTS. Leave unset if you do not want the slave to register itself with the master. Note that it is not sufficient for the master to simply read the IP of the slave off the socket once the slave connects. Due to NAT and other routing issues, that IP may not be valid for connecting to the slave from the master or other hosts.",
   (uchar**) &report_host, (uchar**) &report_host, 0, GET_STR, REQUIRED_ARG, 0, 0,
   0, 0, 0, 0},
  {"report-password", OPT_REPORT_PASSWORD, "Undocumented.",
   (uchar**) &report_password, (uchar**) &report_password, 0, GET_STR,
   REQUIRED_ARG, 0, 0, 0, 0, 0, 0},
  {"report-port", OPT_REPORT_PORT,
   "Port for connecting to slave reported to the master during slave registration. Set it only if the slave is listening on a non-default port or if you have a special tunnel from the master or other clients to the slave. If not sure, leave this option unset.",
   (uchar**) &report_port, (uchar**) &report_port, 0, GET_UINT, REQUIRED_ARG,
   MYSQL_PORT, 0, 0, 0, 0, 0},
  {"report-user", OPT_REPORT_USER, "Undocumented.", (uchar**) &report_user,
   (uchar**) &report_user, 0, GET_STR, REQUIRED_ARG, 0, 0, 0, 0, 0, 0},
  {"rpl-recovery-rank", OPT_RPL_RECOVERY_RANK, "Undocumented.",
   (uchar**) &rpl_recovery_rank, (uchar**) &rpl_recovery_rank, 0, GET_ULONG,
   REQUIRED_ARG, 0, 0, 0, 0, 0, 0},
  {"safe-mode", OPT_SAFE, "Skip some optimize stages (for testing).",
   0, 0, 0, GET_NO_ARG, NO_ARG, 0, 0, 0, 0, 0, 0},
#ifndef TO_BE_DELETED
  {"safe-show-database", OPT_SAFE_SHOW_DB,
   "Deprecated option; use GRANT SHOW DATABASES instead...",
   0, 0, 0, GET_NO_ARG, NO_ARG, 0, 0, 0, 0, 0, 0},
#endif
  {"safe-user-create", OPT_SAFE_USER_CREATE,
   "Don't allow new user creation by the user who has no write privileges to the mysql.user table.",
   (uchar**) &opt_safe_user_create, (uchar**) &opt_safe_user_create, 0, GET_BOOL,
   NO_ARG, 0, 0, 0, 0, 0, 0},
  {"safemalloc-mem-limit", OPT_SAFEMALLOC_MEM_LIMIT,
   "Simulate memory shortage when compiled with the --with-debug=full option.",
   0, 0, 0, GET_ULL, REQUIRED_ARG, 0, 0, 0, 0, 0, 0},
  {"secure-auth", OPT_SECURE_AUTH, "Disallow authentication for accounts that have old (pre-4.1) passwords.",
   (uchar**) &opt_secure_auth, (uchar**) &opt_secure_auth, 0, GET_BOOL, NO_ARG,
   my_bool(0), 0, 0, 0, 0, 0},
  {"secure-file-priv", OPT_SECURE_FILE_PRIV,
   "Limit LOAD DATA, SELECT ... OUTFILE, and LOAD_FILE() to files within specified directory",
   (uchar**) &opt_secure_file_priv, (uchar**) &opt_secure_file_priv, 0,
   GET_STR_ALLOC, REQUIRED_ARG, 0, 0, 0, 0, 0, 0},
  {"server-id",	OPT_SERVER_ID,
   "Uniquely identifies the server instance in the community of replication partners.",
   (uchar**) &server_id, (uchar**) &server_id, 0, GET_ULONG, REQUIRED_ARG, 0, 0, 0,
   0, 0, 0},
  {"set-variable", 'O',
   "Change the value of a variable. Please note that this option is deprecated;you can set variables directly with --variable-name=value.",
   0, 0, 0, GET_STR, REQUIRED_ARG, 0, 0, 0, 0, 0, 0},
#ifdef HAVE_SMEM
  {"shared-memory", OPT_ENABLE_SHARED_MEMORY,
   "Enable the shared memory.",(uchar**) &opt_enable_shared_memory, (uchar**) &opt_enable_shared_memory,
   0, GET_BOOL, NO_ARG, 0, 0, 0, 0, 0, 0},
#endif
#ifdef HAVE_SMEM
  {"shared-memory-base-name",OPT_SHARED_MEMORY_BASE_NAME,
   "Base name of shared memory.", (uchar**) &shared_memory_base_name, (uchar**) &shared_memory_base_name,
   0, GET_STR, REQUIRED_ARG, 0, 0, 0, 0, 0, 0},
#endif
  {"show-slave-auth-info", OPT_SHOW_SLAVE_AUTH_INFO,
   "Show user and password in SHOW SLAVE HOSTS on this master",
   (uchar**) &opt_show_slave_auth_info, (uchar**) &opt_show_slave_auth_info, 0,
   GET_BOOL, NO_ARG, 0, 0, 0, 0, 0, 0},
#ifndef DISABLE_GRANT_OPTIONS
  {"skip-grant-tables", OPT_SKIP_GRANT,
   "Start without grant tables. This gives all users FULL ACCESS to all tables!",
   (uchar**) &opt_noacl, (uchar**) &opt_noacl, 0, GET_BOOL, NO_ARG, 0, 0, 0, 0, 0,
   0},
#endif
  {"skip-host-cache", OPT_SKIP_HOST_CACHE, "Don't cache host names.", 0, 0, 0,
   GET_NO_ARG, NO_ARG, 0, 0, 0, 0, 0, 0},
  {"skip-locking", OPT_SKIP_LOCK,
   "Deprecated option, use --skip-external-locking instead.",
   0, 0, 0, GET_NO_ARG, NO_ARG, 0, 0, 0, 0, 0, 0},
  {"skip-name-resolve", OPT_SKIP_RESOLVE,
   "Don't resolve hostnames. All hostnames are IP's or 'localhost'.",
   0, 0, 0, GET_NO_ARG, NO_ARG, 0, 0, 0, 0, 0, 0},
  {"skip-networking", OPT_SKIP_NETWORKING,
   "Don't allow connection with TCP/IP.", 0, 0, 0, GET_NO_ARG, NO_ARG, 0, 0, 0,
   0, 0, 0},
  {"skip-new", OPT_SKIP_NEW, "Don't use new, possible wrong routines.",
   0, 0, 0, GET_NO_ARG, NO_ARG, 0, 0, 0, 0, 0, 0},
#ifndef DBUG_OFF
#ifdef SAFEMALLOC
  {"skip-safemalloc", OPT_SKIP_SAFEMALLOC,
   "Don't use the memory allocation checking.", 0, 0, 0, GET_NO_ARG, NO_ARG,
   0, 0, 0, 0, 0, 0},
#endif
#endif
  {"skip-show-database", OPT_SKIP_SHOW_DB,
   "Don't allow 'SHOW DATABASE' commands.", 0, 0, 0, GET_NO_ARG, NO_ARG, 0, 0,
   0, 0, 0, 0},
  {"skip-slave-start", OPT_SKIP_SLAVE_START,
   "If set, slave is not autostarted.", (uchar**) &opt_skip_slave_start,
   (uchar**) &opt_skip_slave_start, 0, GET_BOOL, NO_ARG, 0, 0, 0, 0, 0, 0},
  {"skip-stack-trace", OPT_SKIP_STACK_TRACE,
   "Don't print a stack trace on failure.", 0, 0, 0, GET_NO_ARG, NO_ARG, 0, 0,
   0, 0, 0, 0},
  {"skip-symlink", OPT_SKIP_SYMLINKS, "Don't allow symlinking of tables. Deprecated option.  Use --skip-symbolic-links instead.",
   0, 0, 0, GET_NO_ARG, NO_ARG, 0, 0, 0, 0, 0, 0},
  {"skip-thread-priority", OPT_SKIP_PRIOR,
   "Don't give threads different priorities. This option is deprecated "
   "because it has no effect; the implied behavior is already the default.",
   0, 0, 0, GET_NO_ARG, NO_ARG, 0, 0, 0, 0, 0, 0},
#ifdef HAVE_REPLICATION
  {"slave-load-tmpdir", OPT_SLAVE_LOAD_TMPDIR,
   "The location where the slave should put its temporary files when \
replicating a LOAD DATA INFILE command.",
   (uchar**) &slave_load_tmpdir, (uchar**) &slave_load_tmpdir, 0, GET_STR_ALLOC,
   REQUIRED_ARG, 0, 0, 0, 0, 0, 0},
  {"slave-skip-errors", OPT_SLAVE_SKIP_ERRORS,
   "Tells the slave thread to continue replication when a query event returns an error from the provided list.",
   0, 0, 0, GET_STR, REQUIRED_ARG, 0, 0, 0, 0, 0, 0},
  {"slave-exec-mode", OPT_SLAVE_EXEC_MODE,
   "Modes for how replication events should be executed.  Legal values are STRICT (default) and IDEMPOTENT. In IDEMPOTENT mode, replication will not stop for operations that are idempotent. In STRICT mode, replication will stop on any unexpected difference between the master and the slave.",
   (uchar**) &slave_exec_mode_str, (uchar**) &slave_exec_mode_str, 0, GET_STR, REQUIRED_ARG, 0, 0, 0, 0, 0, 0},
#endif
  {"slow-query-log", OPT_SLOW_LOG,
   "Enable|disable slow query log", (uchar**) &opt_slow_log,
   (uchar**) &opt_slow_log, 0, GET_BOOL, OPT_ARG, 0, 0, 0, 0, 0, 0},
  {"socket", OPT_SOCKET, "Socket file to use for connection.",
   (uchar**) &mysqld_unix_port, (uchar**) &mysqld_unix_port, 0, GET_STR,
   REQUIRED_ARG, 0, 0, 0, 0, 0, 0},
#ifdef HAVE_REPLICATION
  {"sporadic-binlog-dump-fail", OPT_SPORADIC_BINLOG_DUMP_FAIL,
   "Option used by mysql-test for debugging and testing of replication.",
   (uchar**) &opt_sporadic_binlog_dump_fail,
   (uchar**) &opt_sporadic_binlog_dump_fail, 0, GET_BOOL, NO_ARG, 0, 0, 0, 0, 0,
   0},
#endif /* HAVE_REPLICATION */
  {"sql-bin-update-same", OPT_SQL_BIN_UPDATE_SAME,
   "The update log is deprecated since version 5.0, is replaced by the binary \
log and this option does nothing anymore.",
   0, 0, 0, GET_DISABLED, NO_ARG, 0, 0, 0, 0, 0, 0},
  {"sql-mode", OPT_SQL_MODE,
   "Syntax: sql-mode=option[,option[,option...]] where option can be one of: REAL_AS_FLOAT, PIPES_AS_CONCAT, ANSI_QUOTES, IGNORE_SPACE, ONLY_FULL_GROUP_BY, NO_UNSIGNED_SUBTRACTION.",
   (uchar**) &sql_mode_str, (uchar**) &sql_mode_str, 0, GET_STR, REQUIRED_ARG, 0,
   0, 0, 0, 0, 0},
#ifdef HAVE_OPENSSL
#include "sslopt-longopts.h"
#endif
#ifdef __WIN__
  {"standalone", OPT_STANDALONE,
  "Dummy option to start as a standalone program (NT).", 0, 0, 0, GET_NO_ARG,
   NO_ARG, 0, 0, 0, 0, 0, 0},
#endif
  {"symbolic-links", 's', "Enable symbolic link support.",
   (uchar**) &my_use_symdir, (uchar**) &my_use_symdir, 0, GET_BOOL, NO_ARG,
   /*
     The system call realpath() produces warnings under valgrind and
     purify. These are not suppressed: instead we disable symlinks
     option if compiled with valgrind support.
   */
   IF_PURIFY(0,1), 0, 0, 0, 0, 0},
  {"sysdate-is-now", OPT_SYSDATE_IS_NOW,
   "Non-default option to alias SYSDATE() to NOW() to make it safe-replicable. Since 5.0, SYSDATE() returns a `dynamic' value different for different invocations, even within the same statement.",
   (uchar**) &global_system_variables.sysdate_is_now,
   0, 0, GET_BOOL, NO_ARG, 0, 0, 1, 0, 1, 0},
  {"tc-heuristic-recover", OPT_TC_HEURISTIC_RECOVER,
   "Decision to use in heuristic recover process. Possible values are COMMIT or ROLLBACK.",
   (uchar**) &opt_tc_heuristic_recover, (uchar**) &opt_tc_heuristic_recover,
   0, GET_STR, REQUIRED_ARG, 0, 0, 0, 0, 0, 0},
#if defined(ENABLED_DEBUG_SYNC)
  {"debug-sync-timeout", OPT_DEBUG_SYNC_TIMEOUT,
   "Enable the debug sync facility "
   "and optionally specify a default wait timeout in seconds. "
   "A zero value keeps the facility disabled.",
   (uchar**) &opt_debug_sync_timeout, 0,
   0, GET_UINT, OPT_ARG, 0, 0, UINT_MAX, 0, 0, 0},
#endif /* defined(ENABLED_DEBUG_SYNC) */
  {"temp-pool", OPT_TEMP_POOL,
#if (ENABLE_TEMP_POOL)
   "Using this option will cause most temporary files created to use a small set of names, rather than a unique name for each new file.",
#else
   "This option is ignored on this OS.",
#endif
   (uchar**) &use_temp_pool, (uchar**) &use_temp_pool, 0, GET_BOOL, NO_ARG, 1,
   0, 0, 0, 0, 0},

  {"timed_mutexes", OPT_TIMED_MUTEXES,
   "Specify whether to time mutexes (only InnoDB mutexes are currently supported)",
   (uchar**) &timed_mutexes, (uchar**) &timed_mutexes, 0, GET_BOOL, NO_ARG, 0,
    0, 0, 0, 0, 0},
  {"tmpdir", 't',
   "Path for temporary files. Several paths may be specified, separated by a "
#if defined(__WIN__) || defined(__NETWARE__)
   "semicolon (;)"
#else
   "colon (:)"
#endif
   ", in this case they are used in a round-robin fashion.",
   (uchar**) &opt_mysql_tmpdir,
   (uchar**) &opt_mysql_tmpdir, 0, GET_STR, REQUIRED_ARG, 0, 0, 0, 0, 0, 0},
  {"transaction-isolation", OPT_TX_ISOLATION,
   "Default transaction isolation level.", 0, 0, 0, GET_STR, REQUIRED_ARG, 0,
   0, 0, 0, 0, 0},
  {"use-symbolic-links", 's', "Enable symbolic link support. Deprecated option; use --symbolic-links instead.",
   (uchar**) &my_use_symdir, (uchar**) &my_use_symdir, 0, GET_BOOL, NO_ARG,
   IF_PURIFY(0,1), 0, 0, 0, 0, 0},
  {"user", 'u', "Run mysqld daemon as user.", 0, 0, 0, GET_STR, REQUIRED_ARG,
   0, 0, 0, 0, 0, 0},
  {"verbose", 'v', "Used with --help option for detailed help",
   (uchar**) &opt_verbose, (uchar**) &opt_verbose, 0, GET_BOOL, NO_ARG, 0, 0, 0, 0,
   0, 0},
  {"version", 'V', "Output version information and exit.", 0, 0, 0, GET_NO_ARG,
   NO_ARG, 0, 0, 0, 0, 0, 0},
  {"warnings", 'W', "Deprecated; use --log-warnings instead.",
   (uchar**) &global_system_variables.log_warnings,
   (uchar**) &max_system_variables.log_warnings, 0, GET_ULONG, OPT_ARG,
   1, 0, (longlong) ULONG_MAX, 0, 0, 0},
  { "back_log", OPT_BACK_LOG,
    "The number of outstanding connection requests MySQL can have. This comes into play when the main MySQL thread gets very many connection requests in a very short time.",
    (uchar**) &back_log, (uchar**) &back_log, 0, GET_ULONG,
    REQUIRED_ARG, 50, 1, 65535, 0, 1, 0 },
  {"binlog_cache_size", OPT_BINLOG_CACHE_SIZE,
   "The size of the cache to hold the SQL statements for the binary log during a transaction. If you often use big, multi-statement transactions you can increase this to get more performance.",
   (uchar**) &binlog_cache_size, (uchar**) &binlog_cache_size, 0, GET_ULONG,
   REQUIRED_ARG, 32*1024L, IO_SIZE, (longlong) ULONG_MAX, 0, IO_SIZE, 0},
  {"bulk_insert_buffer_size", OPT_BULK_INSERT_BUFFER_SIZE,
   "Size of tree cache used in bulk insert optimisation. Note that this is a limit per thread!",
   (uchar**) &global_system_variables.bulk_insert_buff_size,
   (uchar**) &max_system_variables.bulk_insert_buff_size,
   0, GET_ULONG, REQUIRED_ARG, 8192*1024, 0, (longlong) ULONG_MAX, 0, 1, 0},
  {"connect_timeout", OPT_CONNECT_TIMEOUT,
   "The number of seconds the mysqld server is waiting for a connect packet before responding with 'Bad handshake'.",
    (uchar**) &connect_timeout, (uchar**) &connect_timeout,
   0, GET_ULONG, REQUIRED_ARG, CONNECT_TIMEOUT, 2, LONG_TIMEOUT, 0, 1, 0 },
  { "date_format", OPT_DATE_FORMAT,
    "The DATE format (For future).",
    (uchar**) &opt_date_time_formats[MYSQL_TIMESTAMP_DATE],
    (uchar**) &opt_date_time_formats[MYSQL_TIMESTAMP_DATE],
    0, GET_STR, REQUIRED_ARG, 0, 0, 0, 0, 0, 0},
  { "datetime_format", OPT_DATETIME_FORMAT,
    "The DATETIME/TIMESTAMP format (for future).",
    (uchar**) &opt_date_time_formats[MYSQL_TIMESTAMP_DATETIME],
    (uchar**) &opt_date_time_formats[MYSQL_TIMESTAMP_DATETIME],
    0, GET_STR, REQUIRED_ARG, 0, 0, 0, 0, 0, 0},
  { "default_week_format", OPT_DEFAULT_WEEK_FORMAT,
    "The default week format used by WEEK() functions.",
    (uchar**) &global_system_variables.default_week_format,
    (uchar**) &max_system_variables.default_week_format,
    0, GET_ULONG, REQUIRED_ARG, 0, 0, 7L, 0, 1, 0},
  {"delayed_insert_limit", OPT_DELAYED_INSERT_LIMIT,
   "After inserting delayed_insert_limit rows, the INSERT DELAYED handler will check if there are any SELECT statements pending. If so, it allows these to execute before continuing.",
    (uchar**) &delayed_insert_limit, (uchar**) &delayed_insert_limit, 0, GET_ULONG,
    REQUIRED_ARG, DELAYED_LIMIT, 1, (longlong) ULONG_MAX, 0, 1, 0},
  {"delayed_insert_timeout", OPT_DELAYED_INSERT_TIMEOUT,
   "How long a INSERT DELAYED thread should wait for INSERT statements before terminating.",
   (uchar**) &delayed_insert_timeout, (uchar**) &delayed_insert_timeout, 0,
   GET_ULONG, REQUIRED_ARG, DELAYED_WAIT_TIMEOUT, 1, LONG_TIMEOUT, 0, 1, 0},
  { "delayed_queue_size", OPT_DELAYED_QUEUE_SIZE,
    "What size queue (in rows) should be allocated for handling INSERT DELAYED. If the queue becomes full, any client that does INSERT DELAYED will wait until there is room in the queue again.",
    (uchar**) &delayed_queue_size, (uchar**) &delayed_queue_size, 0, GET_ULONG,
    REQUIRED_ARG, DELAYED_QUEUE_SIZE, 1, (longlong) ULONG_MAX, 0, 1, 0},
  {"div_precision_increment", OPT_DIV_PRECINCREMENT,
   "Precision of the result of '/' operator will be increased on that value.",
   (uchar**) &global_system_variables.div_precincrement,
   (uchar**) &max_system_variables.div_precincrement, 0, GET_ULONG,
   REQUIRED_ARG, 4, 0, DECIMAL_MAX_SCALE, 0, 0, 0},
  {"expire_logs_days", OPT_EXPIRE_LOGS_DAYS,
   "If non-zero, binary logs will be purged after expire_logs_days "
   "days; possible purges happen at startup and at binary log rotation.",
   (uchar**) &expire_logs_days,
   (uchar**) &expire_logs_days, 0, GET_ULONG,
   REQUIRED_ARG, 0, 0, 99, 0, 1, 0},
  { "flush_time", OPT_FLUSH_TIME,
    "A dedicated thread is created to flush all tables at the given interval.",
    (uchar**) &flush_time, (uchar**) &flush_time, 0, GET_ULONG, REQUIRED_ARG,
    FLUSH_TIME, 0, LONG_TIMEOUT, 0, 1, 0},
  { "ft_boolean_syntax", OPT_FT_BOOLEAN_SYNTAX,
    "List of operators for MATCH ... AGAINST ( ... IN BOOLEAN MODE)",
    0, 0, 0, GET_STR,
    REQUIRED_ARG, 0, 0, 0, 0, 0, 0},
  { "ft_max_word_len", OPT_FT_MAX_WORD_LEN,
    "The maximum length of the word to be included in a FULLTEXT index. Note: FULLTEXT indexes must be rebuilt after changing this variable.",
    (uchar**) &ft_max_word_len, (uchar**) &ft_max_word_len, 0, GET_ULONG,
    REQUIRED_ARG, HA_FT_MAXCHARLEN, 10, HA_FT_MAXCHARLEN, 0, 1, 0},
  { "ft_min_word_len", OPT_FT_MIN_WORD_LEN,
    "The minimum length of the word to be included in a FULLTEXT index. Note: FULLTEXT indexes must be rebuilt after changing this variable.",
    (uchar**) &ft_min_word_len, (uchar**) &ft_min_word_len, 0, GET_ULONG,
    REQUIRED_ARG, 4, 1, HA_FT_MAXCHARLEN, 0, 1, 0},
  { "ft_query_expansion_limit", OPT_FT_QUERY_EXPANSION_LIMIT,
    "Number of best matches to use for query expansion",
    (uchar**) &ft_query_expansion_limit, (uchar**) &ft_query_expansion_limit, 0, GET_ULONG,
    REQUIRED_ARG, 20, 0, 1000, 0, 1, 0},
  { "ft_stopword_file", OPT_FT_STOPWORD_FILE,
    "Use stopwords from this file instead of built-in list.",
    (uchar**) &ft_stopword_file, (uchar**) &ft_stopword_file, 0, GET_STR,
    REQUIRED_ARG, 0, 0, 0, 0, 0, 0},
  { "group_concat_max_len", OPT_GROUP_CONCAT_MAX_LEN,
    "The maximum length of the result of function  group_concat.",
    (uchar**) &global_system_variables.group_concat_max_len,
    (uchar**) &max_system_variables.group_concat_max_len, 0, GET_ULONG,
    REQUIRED_ARG, 1024, 4, (longlong) ULONG_MAX, 0, 1, 0},
  {"interactive_timeout", OPT_INTERACTIVE_TIMEOUT,
   "The number of seconds the server waits for activity on an interactive connection before closing it.",
   (uchar**) &global_system_variables.net_interactive_timeout,
   (uchar**) &max_system_variables.net_interactive_timeout, 0,
   GET_ULONG, REQUIRED_ARG, NET_WAIT_TIMEOUT, 1, LONG_TIMEOUT, 0, 1, 0},
  {"join_buffer_size", OPT_JOIN_BUFF_SIZE,
   "The size of the buffer that is used for full joins.",
   (uchar**) &global_system_variables.join_buff_size,
   (uchar**) &max_system_variables.join_buff_size, 0, GET_ULONG,
   REQUIRED_ARG, 128*1024L, IO_SIZE*2+MALLOC_OVERHEAD, (longlong) ULONG_MAX,
   MALLOC_OVERHEAD, IO_SIZE, 0},
  {"keep_files_on_create", OPT_KEEP_FILES_ON_CREATE,
   "Don't overwrite stale .MYD and .MYI even if no directory is specified.",
   (uchar**) &global_system_variables.keep_files_on_create,
   (uchar**) &max_system_variables.keep_files_on_create,
   0, GET_BOOL, OPT_ARG, 0, 0, 0, 0, 0, 0},
  {"key_buffer_size", OPT_KEY_BUFFER_SIZE,
   "The size of the buffer used for index blocks for MyISAM tables. Increase this to get better index handling (for all reads and multiple writes) to as much as you can afford; 64M on a 256M machine that mainly runs MySQL is quite common.",
   (uchar**) &dflt_key_cache_var.param_buff_size,
   (uchar**) 0,
   0, (GET_ULL | GET_ASK_ADDR),
   REQUIRED_ARG, KEY_CACHE_SIZE, MALLOC_OVERHEAD, SIZE_T_MAX, MALLOC_OVERHEAD,
   IO_SIZE, 0},
  {"key_cache_age_threshold", OPT_KEY_CACHE_AGE_THRESHOLD,
   "This characterizes the number of hits a hot block has to be untouched until it is considered aged enough to be downgraded to a warm block. This specifies the percentage ratio of that number of hits to the total number of blocks in key cache",
   (uchar**) &dflt_key_cache_var.param_age_threshold,
   (uchar**) 0,
   0, (GET_ULONG | GET_ASK_ADDR), REQUIRED_ARG,
   300, 100, (longlong) ULONG_MAX, 0, 100, 0},
  {"key_cache_block_size", OPT_KEY_CACHE_BLOCK_SIZE,
   "The default size of key cache blocks",
   (uchar**) &dflt_key_cache_var.param_block_size,
   (uchar**) 0,
   0, (GET_ULONG | GET_ASK_ADDR), REQUIRED_ARG,
   KEY_CACHE_BLOCK_SIZE, 512, 1024 * 16, 0, 512, 0},
  {"key_cache_division_limit", OPT_KEY_CACHE_DIVISION_LIMIT,
   "The minimum percentage of warm blocks in key cache",
   (uchar**) &dflt_key_cache_var.param_division_limit,
   (uchar**) 0,
   0, (GET_ULONG | GET_ASK_ADDR) , REQUIRED_ARG, 100,
   1, 100, 0, 1, 0},
  {"long_query_time", OPT_LONG_QUERY_TIME,
   "Log all queries that have taken more than long_query_time seconds to execute to file. "
   "The argument will be treated as a decimal value with microsecond precission.",
   (uchar**) &long_query_time, (uchar**) &long_query_time, 0, GET_DOUBLE,
   REQUIRED_ARG, 10, 0, LONG_TIMEOUT, 0, 0, 0},
  {"lower_case_table_names", OPT_LOWER_CASE_TABLE_NAMES,
   "If set to 1 table names are stored in lowercase on disk and table names will be case-insensitive.  Should be set to 2 if you are using a case insensitive file system",
   (uchar**) &lower_case_table_names,
   (uchar**) &lower_case_table_names, 0, GET_UINT, OPT_ARG,
#ifdef FN_NO_CASE_SENCE
    1
#else
    0
#endif
   , 0, 2, 0, 1, 0},
  {"max_allowed_packet", OPT_MAX_ALLOWED_PACKET,
   "Max packetlength to send/receive from to server.",
   (uchar**) &global_system_variables.max_allowed_packet,
   (uchar**) &max_system_variables.max_allowed_packet, 0, GET_ULONG,
   REQUIRED_ARG, 1024*1024L, 1024, 1024L*1024L*1024L, 0, 1024, 0},
  {"max_binlog_cache_size", OPT_MAX_BINLOG_CACHE_SIZE,
   "Can be used to restrict the total size used to cache a multi-transaction query.",
   (uchar**) &max_binlog_cache_size, (uchar**) &max_binlog_cache_size, 0,
   GET_ULONG, REQUIRED_ARG, (longlong) ULONG_MAX, IO_SIZE,
   (longlong) ULONG_MAX, 0, IO_SIZE, 0},
  {"max_binlog_size", OPT_MAX_BINLOG_SIZE,
   "Binary log will be rotated automatically when the size exceeds this \
value. Will also apply to relay logs if max_relay_log_size is 0. \
The minimum value for this variable is 4096.",
   (uchar**) &max_binlog_size, (uchar**) &max_binlog_size, 0, GET_ULONG,
   REQUIRED_ARG, 1024*1024L*1024L, IO_SIZE, 1024*1024L*1024L, 0, IO_SIZE, 0},
  {"max_connect_errors", OPT_MAX_CONNECT_ERRORS,
   "If there is more than this number of interrupted connections from a host this host will be blocked from further connections.",
   (uchar**) &max_connect_errors, (uchar**) &max_connect_errors, 0, GET_ULONG,
    REQUIRED_ARG, MAX_CONNECT_ERRORS, 1, (longlong) ULONG_MAX, 0, 1, 0},
  // Default max_connections of 151 is larger than Apache's default max
  // children, to avoid "too many connections" error in a common setup
  {"max_connections", OPT_MAX_CONNECTIONS,
   "The number of simultaneous clients allowed.", (uchar**) &max_connections,
   (uchar**) &max_connections, 0, GET_ULONG, REQUIRED_ARG, 151, 1, 100000, 0, 1,
   0},
  {"max_delayed_threads", OPT_MAX_DELAYED_THREADS,
   "Don't start more than this number of threads to handle INSERT DELAYED statements. If set to zero, which means INSERT DELAYED is not used.",
   (uchar**) &global_system_variables.max_insert_delayed_threads,
   (uchar**) &max_system_variables.max_insert_delayed_threads,
   0, GET_ULONG, REQUIRED_ARG, 20, 0, 16384, 0, 1, 0},
  {"max_error_count", OPT_MAX_ERROR_COUNT,
   "Max number of errors/warnings to store for a statement.",
   (uchar**) &global_system_variables.max_error_count,
   (uchar**) &max_system_variables.max_error_count,
   0, GET_ULONG, REQUIRED_ARG, DEFAULT_ERROR_COUNT, 0, 65535, 0, 1, 0},
  {"max_heap_table_size", OPT_MAX_HEP_TABLE_SIZE,
   "Don't allow creation of heap tables bigger than this.",
   (uchar**) &global_system_variables.max_heap_table_size,
   (uchar**) &max_system_variables.max_heap_table_size, 0, GET_ULL,
   REQUIRED_ARG, 16*1024*1024L, 16384, MAX_MEM_TABLE_SIZE,
   MALLOC_OVERHEAD, 1024, 0},
  {"max_join_size", OPT_MAX_JOIN_SIZE,
   "Joins that are probably going to read more than max_join_size records return an error.",
   (uchar**) &global_system_variables.max_join_size,
   (uchar**) &max_system_variables.max_join_size, 0, GET_HA_ROWS, REQUIRED_ARG,
   HA_POS_ERROR, 1, HA_POS_ERROR, 0, 1, 0},
   {"max_length_for_sort_data", OPT_MAX_LENGTH_FOR_SORT_DATA,
    "Max number of bytes in sorted records.",
    (uchar**) &global_system_variables.max_length_for_sort_data,
    (uchar**) &max_system_variables.max_length_for_sort_data, 0, GET_ULONG,
    REQUIRED_ARG, 1024, 4, 8192*1024L, 0, 1, 0},
  {"max_prepared_stmt_count", OPT_MAX_PREPARED_STMT_COUNT,
   "Maximum number of prepared statements in the server.",
   (uchar**) &max_prepared_stmt_count, (uchar**) &max_prepared_stmt_count,
   0, GET_ULONG, REQUIRED_ARG, 16382, 0, 1*1024*1024, 0, 1, 0},
  {"max_relay_log_size", OPT_MAX_RELAY_LOG_SIZE,
   "If non-zero: relay log will be rotated automatically when the size exceeds this value; if zero (the default): when the size exceeds max_binlog_size. 0 excepted, the minimum value for this variable is 4096.",
   (uchar**) &max_relay_log_size, (uchar**) &max_relay_log_size, 0, GET_ULONG,
   REQUIRED_ARG, 0L, 0L, 1024*1024L*1024L, 0, IO_SIZE, 0},
  { "max_seeks_for_key", OPT_MAX_SEEKS_FOR_KEY,
    "Limit assumed max number of seeks when looking up rows based on a key",
    (uchar**) &global_system_variables.max_seeks_for_key,
    (uchar**) &max_system_variables.max_seeks_for_key, 0, GET_ULONG,
    REQUIRED_ARG, (longlong) ULONG_MAX, 1, (longlong) ULONG_MAX, 0, 1, 0 },
  {"max_sort_length", OPT_MAX_SORT_LENGTH,
   "The number of bytes to use when sorting BLOB or TEXT values (only the first max_sort_length bytes of each value are used; the rest are ignored).",
   (uchar**) &global_system_variables.max_sort_length,
   (uchar**) &max_system_variables.max_sort_length, 0, GET_ULONG,
   REQUIRED_ARG, 1024, 4, 8192*1024L, 0, 1, 0},
  {"max_sp_recursion_depth", OPT_MAX_SP_RECURSION_DEPTH,
   "Maximum stored procedure recursion depth. (discussed with docs).",
   (uchar**) &global_system_variables.max_sp_recursion_depth,
   (uchar**) &max_system_variables.max_sp_recursion_depth, 0, GET_ULONG,
   OPT_ARG, 0, 0, 255, 0, 1, 0 },
  {"max_tmp_tables", OPT_MAX_TMP_TABLES,
   "Maximum number of temporary tables a client can keep open at a time.",
   (uchar**) &global_system_variables.max_tmp_tables,
   (uchar**) &max_system_variables.max_tmp_tables, 0, GET_ULONG,
   REQUIRED_ARG, 32, 1, (longlong) ULONG_MAX, 0, 1, 0},
  {"max_user_connections", OPT_MAX_USER_CONNECTIONS,
   "The maximum number of active connections for a single user (0 = no limit).",
   (uchar**) &max_user_connections, (uchar**) &max_user_connections, 0, GET_UINT,
   REQUIRED_ARG, 0, 0, UINT_MAX, 0, 1, 0},
  {"max_write_lock_count", OPT_MAX_WRITE_LOCK_COUNT,
   "After this many write locks, allow some read locks to run in between.",
   (uchar**) &max_write_lock_count, (uchar**) &max_write_lock_count, 0, GET_ULONG,
   REQUIRED_ARG, (longlong) ULONG_MAX, 1, (longlong) ULONG_MAX, 0, 1, 0},
  {"min_examined_row_limit", OPT_MIN_EXAMINED_ROW_LIMIT,
   "Don't log queries which examine less than min_examined_row_limit rows to file.",
   (uchar**) &global_system_variables.min_examined_row_limit,
   (uchar**) &max_system_variables.min_examined_row_limit, 0, GET_ULONG,
   REQUIRED_ARG, 0, 0, (longlong) ULONG_MAX, 0, 1L, 0},
  {"myisam_block_size", OPT_MYISAM_BLOCK_SIZE,
   "Block size to be used for MyISAM index pages.",
   (uchar**) &opt_myisam_block_size,
   (uchar**) &opt_myisam_block_size, 0, GET_ULONG, REQUIRED_ARG,
   MI_KEY_BLOCK_LENGTH, MI_MIN_KEY_BLOCK_LENGTH, MI_MAX_KEY_BLOCK_LENGTH,
   0, MI_MIN_KEY_BLOCK_LENGTH, 0},
  {"myisam_data_pointer_size", OPT_MYISAM_DATA_POINTER_SIZE,
   "Default pointer size to be used for MyISAM tables.",
   (uchar**) &myisam_data_pointer_size,
   (uchar**) &myisam_data_pointer_size, 0, GET_ULONG, REQUIRED_ARG,
   6, 2, 7, 0, 1, 0},
  {"myisam_max_sort_file_size", OPT_MYISAM_MAX_SORT_FILE_SIZE,
   "Don't use the fast sort index method to created index if the temporary file would get bigger than this.",
   (uchar**) &global_system_variables.myisam_max_sort_file_size,
   (uchar**) &max_system_variables.myisam_max_sort_file_size, 0,
   GET_ULL, REQUIRED_ARG, (longlong) LONG_MAX, 0, (ulonglong) MAX_FILE_SIZE,
   0, 1024*1024, 0},
  {"myisam_repair_threads", OPT_MYISAM_REPAIR_THREADS,
   "Number of threads to use when repairing MyISAM tables. The value of 1 disables parallel repair.",
   (uchar**) &global_system_variables.myisam_repair_threads,
   (uchar**) &max_system_variables.myisam_repair_threads, 0,
   GET_ULONG, REQUIRED_ARG, 1, 1, (longlong) ULONG_MAX, 0, 1, 0},
  {"myisam_sort_buffer_size", OPT_MYISAM_SORT_BUFFER_SIZE,
   "The buffer that is allocated when sorting the index when doing a REPAIR or when creating indexes with CREATE INDEX or ALTER TABLE.",
   (uchar**) &global_system_variables.myisam_sort_buff_size,
   (uchar**) &max_system_variables.myisam_sort_buff_size, 0,
   GET_ULONG, REQUIRED_ARG, 8192*1024, 4, (longlong) ULONG_MAX, 0, 1, 0},
  {"myisam_use_mmap", OPT_MYISAM_USE_MMAP,
   "Use memory mapping for reading and writing MyISAM tables",
   (uchar**) &opt_myisam_use_mmap,
   (uchar**) &opt_myisam_use_mmap, 0, GET_BOOL, NO_ARG, 0,
    0, 0, 0, 0, 0},
  {"myisam_stats_method", OPT_MYISAM_STATS_METHOD,
   "Specifies how MyISAM index statistics collection code should threat NULLs. "
   "Possible values of name are \"nulls_unequal\" (default behavior for 4.1/5.0), "
   "\"nulls_equal\" (emulate 4.0 behavior), and \"nulls_ignored\".",
   (uchar**) &myisam_stats_method_str, (uchar**) &myisam_stats_method_str, 0,
    GET_STR, REQUIRED_ARG, 0, 0, 0, 0, 0, 0},
  {"net_buffer_length", OPT_NET_BUFFER_LENGTH,
   "Buffer length for TCP/IP and socket communication.",
   (uchar**) &global_system_variables.net_buffer_length,
   (uchar**) &max_system_variables.net_buffer_length, 0, GET_ULONG,
   REQUIRED_ARG, 16384, 1024, 1024*1024L, 0, 1024, 0},
  {"net_read_timeout", OPT_NET_READ_TIMEOUT,
   "Number of seconds to wait for more data from a connection before aborting the read.",
   (uchar**) &global_system_variables.net_read_timeout,
   (uchar**) &max_system_variables.net_read_timeout, 0, GET_ULONG,
   REQUIRED_ARG, NET_READ_TIMEOUT, 1, LONG_TIMEOUT, 0, 1, 0},
  {"net_retry_count", OPT_NET_RETRY_COUNT,
   "If a read on a communication port is interrupted, retry this many times before giving up.",
   (uchar**) &global_system_variables.net_retry_count,
   (uchar**) &max_system_variables.net_retry_count,0,
   GET_ULONG, REQUIRED_ARG, MYSQLD_NET_RETRY_COUNT, 1, (longlong) ULONG_MAX,
   0, 1, 0},
  {"net_write_timeout", OPT_NET_WRITE_TIMEOUT,
   "Number of seconds to wait for a block to be written to a connection  before aborting the write.",
   (uchar**) &global_system_variables.net_write_timeout,
   (uchar**) &max_system_variables.net_write_timeout, 0, GET_ULONG,
   REQUIRED_ARG, NET_WRITE_TIMEOUT, 1, LONG_TIMEOUT, 0, 1, 0},
  {"old", OPT_OLD_MODE, "Use compatible behavior.",
    (uchar**) &global_system_variables.old_mode,
    (uchar**) &max_system_variables.old_mode, 0, GET_BOOL, NO_ARG,
    0, 0, 0, 0, 0, 0},
  {"open_files_limit", OPT_OPEN_FILES_LIMIT,
   "If this is not 0, then mysqld will use this value to reserve file descriptors to use with setrlimit(). If this value is 0 then mysqld will reserve max_connections*5 or max_connections + table_cache*2 (whichever is larger) number of files.",
   (uchar**) &open_files_limit, (uchar**) &open_files_limit, 0, GET_ULONG,
   REQUIRED_ARG, 0, 0, OS_FILE_LIMIT, 0, 1, 0},
  {"optimizer_prune_level", OPT_OPTIMIZER_PRUNE_LEVEL,
   "Controls the heuristic(s) applied during query optimization to prune less-promising partial plans from the optimizer search space. Meaning: 0 - do not apply any heuristic, thus perform exhaustive search; 1 - prune plans based on number of retrieved rows.",
   (uchar**) &global_system_variables.optimizer_prune_level,
   (uchar**) &max_system_variables.optimizer_prune_level,
   0, GET_ULONG, OPT_ARG, 1, 0, 1, 0, 1, 0},
  {"optimizer_search_depth", OPT_OPTIMIZER_SEARCH_DEPTH,
   "Maximum depth of search performed by the query optimizer. Values larger than the number of relations in a query result in better query plans, but take longer to compile a query. Smaller values than the number of tables in a relation result in faster optimization, but may produce very bad query plans. If set to 0, the system will automatically pick a reasonable value; if set to MAX_TABLES+2, the optimizer will switch to the original find_best (used for testing/comparison).",
   (uchar**) &global_system_variables.optimizer_search_depth,
   (uchar**) &max_system_variables.optimizer_search_depth,
   0, GET_ULONG, OPT_ARG, MAX_TABLES+1, 0, MAX_TABLES+2, 0, 1, 0},
  {"plugin_dir", OPT_PLUGIN_DIR,
   "Directory for plugins.",
   (uchar**) &opt_plugin_dir_ptr, (uchar**) &opt_plugin_dir_ptr, 0,
   GET_STR, REQUIRED_ARG, 0, 0, 0, 0, 0, 0},
  {"plugin-load", OPT_PLUGIN_LOAD,
   "Optional colon-separated list of plugins to load, where each plugin is "
   "identified as name=library, where name is the plugin name and library "
   "is the plugin library in plugin_dir.",
   (uchar**) &opt_plugin_load, (uchar**) &opt_plugin_load, 0,
   GET_STR, REQUIRED_ARG, 0, 0, 0, 0, 0, 0},
  {"preload_buffer_size", OPT_PRELOAD_BUFFER_SIZE,
   "The size of the buffer that is allocated when preloading indexes",
   (uchar**) &global_system_variables.preload_buff_size,
   (uchar**) &max_system_variables.preload_buff_size, 0, GET_ULONG,
   REQUIRED_ARG, 32*1024L, 1024, 1024*1024*1024L, 0, 1, 0},
  {"query_alloc_block_size", OPT_QUERY_ALLOC_BLOCK_SIZE,
   "Allocation block size for query parsing and execution",
   (uchar**) &global_system_variables.query_alloc_block_size,
   (uchar**) &max_system_variables.query_alloc_block_size, 0, GET_ULONG,
   REQUIRED_ARG, QUERY_ALLOC_BLOCK_SIZE, 1024, (longlong) ULONG_MAX, 0, 1024,
   0},
#ifdef HAVE_QUERY_CACHE
  {"query_cache_limit", OPT_QUERY_CACHE_LIMIT,
   "Don't cache results that are bigger than this.",
   (uchar**) &query_cache_limit, (uchar**) &query_cache_limit, 0, GET_ULONG,
   REQUIRED_ARG, 1024*1024L, 0, (longlong) ULONG_MAX, 0, 1, 0},
  {"query_cache_min_res_unit", OPT_QUERY_CACHE_MIN_RES_UNIT,
   "minimal size of unit in wich space for results is allocated (last unit will be trimed after writing all result data.",
   (uchar**) &query_cache_min_res_unit, (uchar**) &query_cache_min_res_unit,
   0, GET_ULONG, REQUIRED_ARG, QUERY_CACHE_MIN_RESULT_DATA_SIZE,
   0, (longlong) ULONG_MAX, 0, 1, 0},
#endif /*HAVE_QUERY_CACHE*/
  {"query_cache_size", OPT_QUERY_CACHE_SIZE,
   "The memory allocated to store results from old queries.",
   (uchar**) &query_cache_size, (uchar**) &query_cache_size, 0, GET_ULONG,
   REQUIRED_ARG, 0, 0, (longlong) ULONG_MAX, 0, 1024, 0},
#ifdef HAVE_QUERY_CACHE
  {"query_cache_type", OPT_QUERY_CACHE_TYPE,
   "0 = OFF = Don't cache or retrieve results. 1 = ON = Cache all results except SELECT SQL_NO_CACHE ... queries. 2 = DEMAND = Cache only SELECT SQL_CACHE ... queries.",
   (uchar**) &global_system_variables.query_cache_type,
   (uchar**) &max_system_variables.query_cache_type,
   0, GET_ULONG, REQUIRED_ARG, 1, 0, 2, 0, 1, 0},
  {"query_cache_wlock_invalidate", OPT_QUERY_CACHE_WLOCK_INVALIDATE,
   "Invalidate queries in query cache on LOCK for write",
   (uchar**) &global_system_variables.query_cache_wlock_invalidate,
   (uchar**) &max_system_variables.query_cache_wlock_invalidate,
   0, GET_BOOL, NO_ARG, 0, 0, 1, 0, 1, 0},
#endif /*HAVE_QUERY_CACHE*/
  {"query_prealloc_size", OPT_QUERY_PREALLOC_SIZE,
   "Persistent buffer for query parsing and execution",
   (uchar**) &global_system_variables.query_prealloc_size,
   (uchar**) &max_system_variables.query_prealloc_size, 0, GET_ULONG,
   REQUIRED_ARG, QUERY_ALLOC_PREALLOC_SIZE, QUERY_ALLOC_PREALLOC_SIZE,
   (longlong) ULONG_MAX, 0, 1024, 0},
  {"range_alloc_block_size", OPT_RANGE_ALLOC_BLOCK_SIZE,
   "Allocation block size for storing ranges during optimization",
   (uchar**) &global_system_variables.range_alloc_block_size,
   (uchar**) &max_system_variables.range_alloc_block_size, 0, GET_ULONG,
   REQUIRED_ARG, RANGE_ALLOC_BLOCK_SIZE, RANGE_ALLOC_BLOCK_SIZE,
   (longlong) ULONG_MAX, 0, 1024, 0},
  {"read_buffer_size", OPT_RECORD_BUFFER,
   "Each thread that does a sequential scan allocates a buffer of this size for each table it scans. If you do many sequential scans, you may want to increase this value.",
   (uchar**) &global_system_variables.read_buff_size,
   (uchar**) &max_system_variables.read_buff_size,0, GET_ULONG, REQUIRED_ARG,
   128*1024L, IO_SIZE*2+MALLOC_OVERHEAD, INT_MAX32, MALLOC_OVERHEAD, IO_SIZE,
   0},
  {"read_only", OPT_READONLY,
   "Make all non-temporary tables read-only, with the exception for replication (slave) threads and users with the SUPER privilege",
   (uchar**) &opt_readonly,
   (uchar**) &opt_readonly,
   0, GET_BOOL, NO_ARG, 0, 0, 1, 0, 1, 0},
  {"read_rnd_buffer_size", OPT_RECORD_RND_BUFFER,
   "When reading rows in sorted order after a sort, the rows are read through this buffer to avoid a disk seeks. If not set, then it's set to the value of record_buffer.",
   (uchar**) &global_system_variables.read_rnd_buff_size,
   (uchar**) &max_system_variables.read_rnd_buff_size, 0,
   GET_ULONG, REQUIRED_ARG, 256*1024L, 64 /*IO_SIZE*2+MALLOC_OVERHEAD*/ ,
   INT_MAX32, MALLOC_OVERHEAD, 1 /* Small lower limit to be able to test MRR */, 0},
  {"record_buffer", OPT_RECORD_BUFFER,
   "Alias for read_buffer_size",
   (uchar**) &global_system_variables.read_buff_size,
   (uchar**) &max_system_variables.read_buff_size,0, GET_ULONG, REQUIRED_ARG,
   128*1024L, IO_SIZE*2+MALLOC_OVERHEAD, INT_MAX32, MALLOC_OVERHEAD, IO_SIZE, 0},
#ifdef HAVE_REPLICATION
  {"relay_log_purge", OPT_RELAY_LOG_PURGE,
   "0 = do not purge relay logs. 1 = purge them as soon as they are no more needed.",
   (uchar**) &relay_log_purge,
   (uchar**) &relay_log_purge, 0, GET_BOOL, NO_ARG,
   1, 0, 1, 0, 1, 0},
  {"relay_log_space_limit", OPT_RELAY_LOG_SPACE_LIMIT,
   "Maximum space to use for all relay logs.",
   (uchar**) &relay_log_space_limit,
   (uchar**) &relay_log_space_limit, 0, GET_ULL, REQUIRED_ARG, 0L, 0L,
   (longlong) ULONG_MAX, 0, 1, 0},
  {"slave_compressed_protocol", OPT_SLAVE_COMPRESSED_PROTOCOL,
   "Use compression on master/slave protocol.",
   (uchar**) &opt_slave_compressed_protocol,
   (uchar**) &opt_slave_compressed_protocol,
   0, GET_BOOL, NO_ARG, 0, 0, 1, 0, 1, 0},
  {"slave_net_timeout", OPT_SLAVE_NET_TIMEOUT,
   "Number of seconds to wait for more data from a master/slave connection before aborting the read.",
   (uchar**) &slave_net_timeout, (uchar**) &slave_net_timeout, 0,
   GET_ULONG, REQUIRED_ARG, SLAVE_NET_TIMEOUT, 1, LONG_TIMEOUT, 0, 1, 0},
  {"slave_transaction_retries", OPT_SLAVE_TRANS_RETRIES,
   "Number of times the slave SQL thread will retry a transaction in case "
   "it failed with a deadlock or elapsed lock wait timeout, "
   "before giving up and stopping.",
   (uchar**) &slave_trans_retries, (uchar**) &slave_trans_retries, 0,
   GET_ULONG, REQUIRED_ARG, 10L, 0L, (longlong) ULONG_MAX, 0, 1, 0},
  {"slave-allow-batching", OPT_SLAVE_ALLOW_BATCHING,
   "Allow slave to batch requests.",
   (uchar**) &slave_allow_batching, (uchar**) &slave_allow_batching,
   0, GET_BOOL, NO_ARG, 0, 0, 1, 0, 1, 0},
#endif /* HAVE_REPLICATION */
  {"slow_launch_time", OPT_SLOW_LAUNCH_TIME,
   "If creating the thread takes longer than this value (in seconds), the Slow_launch_threads counter will be incremented.",
   (uchar**) &slow_launch_time, (uchar**) &slow_launch_time, 0, GET_ULONG,
   REQUIRED_ARG, 2L, 0L, LONG_TIMEOUT, 0, 1, 0},
  {"sort_buffer_size", OPT_SORT_BUFFER,
   "Each thread that needs to do a sort allocates a buffer of this size.",
   (uchar**) &global_system_variables.sortbuff_size,
   (uchar**) &max_system_variables.sortbuff_size, 0, GET_ULONG, REQUIRED_ARG,
   MAX_SORT_MEMORY, MIN_SORT_MEMORY+MALLOC_OVERHEAD*2, (longlong) ULONG_MAX,
   MALLOC_OVERHEAD, 1, 0},
  {"sync-binlog", OPT_SYNC_BINLOG,
   "Synchronously flush binary log to disk after every #th event. "
   "Use 0 (default) to disable synchronous flushing.",
   (uchar**) &sync_binlog_period, (uchar**) &sync_binlog_period, 0, GET_ULONG,
   REQUIRED_ARG, 0, 0, (longlong) ULONG_MAX, 0, 1, 0},
  {"sync-frm", OPT_SYNC_FRM, "Sync .frm to disk on create. Enabled by default.",
   (uchar**) &opt_sync_frm, (uchar**) &opt_sync_frm, 0, GET_BOOL, NO_ARG, 1, 0,
   0, 0, 0, 0},
  {"table_cache", OPT_TABLE_OPEN_CACHE,
   "Deprecated; use --table_open_cache instead.",
   (uchar**) &table_cache_size, (uchar**) &table_cache_size, 0, GET_ULONG,
   REQUIRED_ARG, TABLE_OPEN_CACHE_DEFAULT, 1, 512*1024L, 0, 1, 0},
  {"table_definition_cache", OPT_TABLE_DEF_CACHE,
   "The number of cached table definitions.",
   (uchar**) &table_def_size, (uchar**) &table_def_size,
   0, GET_ULONG, REQUIRED_ARG, TABLE_DEF_CACHE_DEFAULT, TABLE_DEF_CACHE_MIN,
   512*1024L, 0, 1, 0},
  {"table_open_cache", OPT_TABLE_OPEN_CACHE,
   "The number of cached open tables.",
   (uchar**) &table_cache_size, (uchar**) &table_cache_size, 0, GET_ULONG,
   REQUIRED_ARG, TABLE_OPEN_CACHE_DEFAULT, 1, 512*1024L, 0, 1, 0},
  {"table_lock_wait_timeout", OPT_TABLE_LOCK_WAIT_TIMEOUT,
   "Timeout in seconds to wait for a table level lock before returning an "
   "error. Used only if the connection has active cursors.",
   (uchar**) &table_lock_wait_timeout, (uchar**) &table_lock_wait_timeout,
   0, GET_ULONG, REQUIRED_ARG, 50, 1, 1024 * 1024 * 1024, 0, 1, 0},
  {"thread_cache_size", OPT_THREAD_CACHE_SIZE,
   "How many threads we should keep in a cache for reuse.",
   (uchar**) &thread_cache_size, (uchar**) &thread_cache_size, 0, GET_ULONG,
   REQUIRED_ARG, 0, 0, 16384, 0, 1, 0},
  {"thread_concurrency", OPT_THREAD_CONCURRENCY,
   "Permits the application to give the threads system a hint for the desired number of threads that should be run at the same time.",
   (uchar**) &concurrency, (uchar**) &concurrency, 0, GET_ULONG, REQUIRED_ARG,
   DEFAULT_CONCURRENCY, 1, 512, 0, 1, 0},
#if HAVE_POOL_OF_THREADS == 1
  {"thread_pool_size", OPT_THREAD_CACHE_SIZE,
   "How many threads we should create to handle query requests in case of 'thread_handling=pool-of-threads'",
   (uchar**) &thread_pool_size, (uchar**) &thread_pool_size, 0, GET_ULONG,
   REQUIRED_ARG, 20, 1, 16384, 0, 1, 0},
#endif
  {"thread_stack", OPT_THREAD_STACK,
   "The stack size for each thread.", (uchar**) &my_thread_stack_size,
   (uchar**) &my_thread_stack_size, 0, GET_ULONG, REQUIRED_ARG,DEFAULT_THREAD_STACK,
   1024L*128L, (longlong) ULONG_MAX, 0, 1024, 0},
  { "time_format", OPT_TIME_FORMAT,
    "The TIME format (for future).",
    (uchar**) &opt_date_time_formats[MYSQL_TIMESTAMP_TIME],
    (uchar**) &opt_date_time_formats[MYSQL_TIMESTAMP_TIME],
    0, GET_STR, REQUIRED_ARG, 0, 0, 0, 0, 0, 0},
  {"tmp_table_size", OPT_TMP_TABLE_SIZE,
   "If an internal in-memory temporary table exceeds this size, MySQL will"
   " automatically convert it to an on-disk MyISAM table.",
   (uchar**) &global_system_variables.tmp_table_size,
   (uchar**) &max_system_variables.tmp_table_size, 0, GET_ULL,
   REQUIRED_ARG, 16*1024*1024L, 1024, MAX_MEM_TABLE_SIZE, 0, 1, 0},
  {"transaction_alloc_block_size", OPT_TRANS_ALLOC_BLOCK_SIZE,
   "Allocation block size for transactions to be stored in binary log",
   (uchar**) &global_system_variables.trans_alloc_block_size,
   (uchar**) &max_system_variables.trans_alloc_block_size, 0, GET_ULONG,
   REQUIRED_ARG, QUERY_ALLOC_BLOCK_SIZE, 1024, (longlong) ULONG_MAX, 0, 1024,
   0},
  {"transaction_prealloc_size", OPT_TRANS_PREALLOC_SIZE,
   "Persistent buffer for transactions to be stored in binary log",
   (uchar**) &global_system_variables.trans_prealloc_size,
   (uchar**) &max_system_variables.trans_prealloc_size, 0, GET_ULONG,
   REQUIRED_ARG, TRANS_ALLOC_PREALLOC_SIZE, 1024, (longlong) ULONG_MAX, 0,
   1024, 0},
  {"thread_handling", OPT_THREAD_HANDLING,
   "Define threads usage for handling queries:  "
   "one-thread-per-connection or no-threads", 0, 0,
   0, GET_STR, REQUIRED_ARG, 0, 0, 0, 0, 0, 0},
  {"updatable_views_with_limit", OPT_UPDATABLE_VIEWS_WITH_LIMIT,
   "1 = YES = Don't issue an error message (warning only) if a VIEW without presence of a key of the underlying table is used in queries with a LIMIT clause for updating. 0 = NO = Prohibit update of a VIEW, which does not contain a key of the underlying table and the query uses a LIMIT clause (usually get from GUI tools).",
   (uchar**) &global_system_variables.updatable_views_with_limit,
   (uchar**) &max_system_variables.updatable_views_with_limit,
   0, GET_ULONG, REQUIRED_ARG, 1, 0, 1, 0, 1, 0},
  {"wait_timeout", OPT_WAIT_TIMEOUT,
   "The number of seconds the server waits for activity on a connection before closing it.",
   (uchar**) &global_system_variables.net_wait_timeout,
   (uchar**) &max_system_variables.net_wait_timeout, 0, GET_ULONG,
   REQUIRED_ARG, NET_WAIT_TIMEOUT, 1, IF_WIN(INT_MAX32/1000, LONG_TIMEOUT),
   0, 1, 0},
  {0, 0, 0, 0, 0, 0, GET_NO_ARG, NO_ARG, 0, 0, 0, 0, 0, 0}
};

static int show_net_compression(THD *thd, SHOW_VAR *var, char *buff)
{
  var->type= SHOW_MY_BOOL;
  var->value= (char *)&thd->net.compress;
  return 0;
}

static int show_starttime(THD *thd, SHOW_VAR *var, char *buff)
{
  var->type= SHOW_LONG;
  var->value= buff;
  *((long *)buff)= (long) (thd->query_start() - server_start_time);
  return 0;
}

#ifdef COMMUNITY_SERVER
static int show_flushstatustime(THD *thd, SHOW_VAR *var, char *buff)
{
  var->type= SHOW_LONG;
  var->value= buff;
  *((long *)buff)= (long) (thd->query_start() - flush_status_time);
  return 0;
}
#endif

#ifdef HAVE_REPLICATION
static int show_rpl_status(THD *thd, SHOW_VAR *var, char *buff)
{
  var->type= SHOW_CHAR;
  var->value= const_cast<char*>(rpl_status_type[(int)rpl_status]);
  return 0;
}

static int show_slave_running(THD *thd, SHOW_VAR *var, char *buff)
{
  var->type= SHOW_MY_BOOL;
  pthread_mutex_lock(&LOCK_active_mi);
  var->value= buff;
  *((my_bool *)buff)= (my_bool) (active_mi && active_mi->slave_running &&
                                 active_mi->rli.slave_running);
  pthread_mutex_unlock(&LOCK_active_mi);
  return 0;
}

static int show_slave_retried_trans(THD *thd, SHOW_VAR *var, char *buff)
{
  /*
    TODO: with multimaster, have one such counter per line in
    SHOW SLAVE STATUS, and have the sum over all lines here.
  */
  pthread_mutex_lock(&LOCK_active_mi);
  if (active_mi)
  {
    var->type= SHOW_LONG;
    var->value= buff;
    pthread_mutex_lock(&active_mi->rli.data_lock);
    *((long *)buff)= (long)active_mi->rli.retried_trans;
    pthread_mutex_unlock(&active_mi->rli.data_lock);
  }
  else
    var->type= SHOW_UNDEF;
  pthread_mutex_unlock(&LOCK_active_mi);
  return 0;
}

static int show_slave_received_heartbeats(THD *thd, SHOW_VAR *var, char *buff)
{
  pthread_mutex_lock(&LOCK_active_mi);
  if (active_mi)
  {
    var->type= SHOW_LONGLONG;
    var->value= buff;
    pthread_mutex_lock(&active_mi->rli.data_lock);
    *((longlong *)buff)= active_mi->received_heartbeats;
    pthread_mutex_unlock(&active_mi->rli.data_lock);
  }
  else
    var->type= SHOW_UNDEF;
  pthread_mutex_unlock(&LOCK_active_mi);
  return 0;
}

static int show_heartbeat_period(THD *thd, SHOW_VAR *var, char *buff)
{
  pthread_mutex_lock(&LOCK_active_mi);
  if (active_mi)
  {
    var->type= SHOW_CHAR;
    var->value= buff;
    my_sprintf(buff, (buff, "%.3f",active_mi->heartbeat_period));
  }
  else
    var->type= SHOW_UNDEF;
  pthread_mutex_unlock(&LOCK_active_mi);
  return 0;
}


#endif /* HAVE_REPLICATION */

static int show_open_tables(THD *thd, SHOW_VAR *var, char *buff)
{
  var->type= SHOW_LONG;
  var->value= buff;
  *((long *)buff)= (long)cached_open_tables();
  return 0;
}

static int show_prepared_stmt_count(THD *thd, SHOW_VAR *var, char *buff)
{
  var->type= SHOW_LONG;
  var->value= buff;
  pthread_mutex_lock(&LOCK_prepared_stmt_count);
  *((long *)buff)= (long)prepared_stmt_count;
  pthread_mutex_unlock(&LOCK_prepared_stmt_count);
  return 0;
}

static int show_table_definitions(THD *thd, SHOW_VAR *var, char *buff)
{
  var->type= SHOW_LONG;
  var->value= buff;
  *((long *)buff)= (long)cached_table_definitions();
  return 0;
}

#if defined(HAVE_OPENSSL) && !defined(EMBEDDED_LIBRARY)
/* Functions relying on CTX */
static int show_ssl_ctx_sess_accept(THD *thd, SHOW_VAR *var, char *buff)
{
  var->type= SHOW_LONG;
  var->value= buff;
  *((long *)buff)= (!ssl_acceptor_fd ? 0 :
                     SSL_CTX_sess_accept(ssl_acceptor_fd->ssl_context));
  return 0;
}

static int show_ssl_ctx_sess_accept_good(THD *thd, SHOW_VAR *var, char *buff)
{
  var->type= SHOW_LONG;
  var->value= buff;
  *((long *)buff)= (!ssl_acceptor_fd ? 0 :
                     SSL_CTX_sess_accept_good(ssl_acceptor_fd->ssl_context));
  return 0;
}

static int show_ssl_ctx_sess_connect_good(THD *thd, SHOW_VAR *var, char *buff)
{
  var->type= SHOW_LONG;
  var->value= buff;
  *((long *)buff)= (!ssl_acceptor_fd ? 0 :
                     SSL_CTX_sess_connect_good(ssl_acceptor_fd->ssl_context));
  return 0;
}

static int show_ssl_ctx_sess_accept_renegotiate(THD *thd, SHOW_VAR *var, char *buff)
{
  var->type= SHOW_LONG;
  var->value= buff;
  *((long *)buff)= (!ssl_acceptor_fd ? 0 :
                     SSL_CTX_sess_accept_renegotiate(ssl_acceptor_fd->ssl_context));
  return 0;
}

static int show_ssl_ctx_sess_connect_renegotiate(THD *thd, SHOW_VAR *var, char *buff)
{
  var->type= SHOW_LONG;
  var->value= buff;
  *((long *)buff)= (!ssl_acceptor_fd ? 0 :
                     SSL_CTX_sess_connect_renegotiate(ssl_acceptor_fd->ssl_context));
  return 0;
}

static int show_ssl_ctx_sess_cb_hits(THD *thd, SHOW_VAR *var, char *buff)
{
  var->type= SHOW_LONG;
  var->value= buff;
  *((long *)buff)= (!ssl_acceptor_fd ? 0 :
                     SSL_CTX_sess_cb_hits(ssl_acceptor_fd->ssl_context));
  return 0;
}

static int show_ssl_ctx_sess_hits(THD *thd, SHOW_VAR *var, char *buff)
{
  var->type= SHOW_LONG;
  var->value= buff;
  *((long *)buff)= (!ssl_acceptor_fd ? 0 :
                     SSL_CTX_sess_hits(ssl_acceptor_fd->ssl_context));
  return 0;
}

static int show_ssl_ctx_sess_cache_full(THD *thd, SHOW_VAR *var, char *buff)
{
  var->type= SHOW_LONG;
  var->value= buff;
  *((long *)buff)= (!ssl_acceptor_fd ? 0 :
                     SSL_CTX_sess_cache_full(ssl_acceptor_fd->ssl_context));
  return 0;
}

static int show_ssl_ctx_sess_misses(THD *thd, SHOW_VAR *var, char *buff)
{
  var->type= SHOW_LONG;
  var->value= buff;
  *((long *)buff)= (!ssl_acceptor_fd ? 0 :
                     SSL_CTX_sess_misses(ssl_acceptor_fd->ssl_context));
  return 0;
}

static int show_ssl_ctx_sess_timeouts(THD *thd, SHOW_VAR *var, char *buff)
{
  var->type= SHOW_LONG;
  var->value= buff;
  *((long *)buff)= (!ssl_acceptor_fd ? 0 :
                     SSL_CTX_sess_timeouts(ssl_acceptor_fd->ssl_context));
  return 0;
}

static int show_ssl_ctx_sess_number(THD *thd, SHOW_VAR *var, char *buff)
{
  var->type= SHOW_LONG;
  var->value= buff;
  *((long *)buff)= (!ssl_acceptor_fd ? 0 :
                     SSL_CTX_sess_number(ssl_acceptor_fd->ssl_context));
  return 0;
}

static int show_ssl_ctx_sess_connect(THD *thd, SHOW_VAR *var, char *buff)
{
  var->type= SHOW_LONG;
  var->value= buff;
  *((long *)buff)= (!ssl_acceptor_fd ? 0 :
                     SSL_CTX_sess_connect(ssl_acceptor_fd->ssl_context));
  return 0;
}

static int show_ssl_ctx_sess_get_cache_size(THD *thd, SHOW_VAR *var, char *buff)
{
  var->type= SHOW_LONG;
  var->value= buff;
  *((long *)buff)= (!ssl_acceptor_fd ? 0 :
                     SSL_CTX_sess_get_cache_size(ssl_acceptor_fd->ssl_context));
  return 0;
}

static int show_ssl_ctx_get_verify_mode(THD *thd, SHOW_VAR *var, char *buff)
{
  var->type= SHOW_LONG;
  var->value= buff;
  *((long *)buff)= (!ssl_acceptor_fd ? 0 :
                     SSL_CTX_get_verify_mode(ssl_acceptor_fd->ssl_context));
  return 0;
}

static int show_ssl_ctx_get_verify_depth(THD *thd, SHOW_VAR *var, char *buff)
{
  var->type= SHOW_LONG;
  var->value= buff;
  *((long *)buff)= (!ssl_acceptor_fd ? 0 :
                     SSL_CTX_get_verify_depth(ssl_acceptor_fd->ssl_context));
  return 0;
}

static int show_ssl_ctx_get_session_cache_mode(THD *thd, SHOW_VAR *var, char *buff)
{
  var->type= SHOW_CHAR;
  if (!ssl_acceptor_fd)
    var->value= const_cast<char*>("NONE");
  else
    switch (SSL_CTX_get_session_cache_mode(ssl_acceptor_fd->ssl_context))
    {
    case SSL_SESS_CACHE_OFF:
      var->value= const_cast<char*>("OFF"); break;
    case SSL_SESS_CACHE_CLIENT:
      var->value= const_cast<char*>("CLIENT"); break;
    case SSL_SESS_CACHE_SERVER:
      var->value= const_cast<char*>("SERVER"); break;
    case SSL_SESS_CACHE_BOTH:
      var->value= const_cast<char*>("BOTH"); break;
    case SSL_SESS_CACHE_NO_AUTO_CLEAR:
      var->value= const_cast<char*>("NO_AUTO_CLEAR"); break;
    case SSL_SESS_CACHE_NO_INTERNAL_LOOKUP:
      var->value= const_cast<char*>("NO_INTERNAL_LOOKUP"); break;
    default:
      var->value= const_cast<char*>("Unknown"); break;
    }
  return 0;
}

/*
   Functions relying on SSL
   Note: In the show_ssl_* functions, we need to check if we have a
         valid vio-object since this isn't always true, specifically
         when session_status or global_status is requested from
         inside an Event.
 */
static int show_ssl_get_version(THD *thd, SHOW_VAR *var, char *buff)
{
  var->type= SHOW_CHAR;
  if( thd->vio_ok() && thd->net.vio->ssl_arg )
    var->value= const_cast<char*>(SSL_get_version((SSL*) thd->net.vio->ssl_arg));
  else
    var->value= (char *)"";
  return 0;
}

static int show_ssl_session_reused(THD *thd, SHOW_VAR *var, char *buff)
{
  var->type= SHOW_LONG;
  var->value= buff;
  if( thd->vio_ok() && thd->net.vio->ssl_arg )
    *((long *)buff)= (long)SSL_session_reused((SSL*) thd->net.vio->ssl_arg);
  else
    *((long *)buff)= 0;
  return 0;
}

static int show_ssl_get_default_timeout(THD *thd, SHOW_VAR *var, char *buff)
{
  var->type= SHOW_LONG;
  var->value= buff;
  if( thd->vio_ok() && thd->net.vio->ssl_arg )
    *((long *)buff)= (long)SSL_get_default_timeout((SSL*)thd->net.vio->ssl_arg);
  else
    *((long *)buff)= 0;
  return 0;
}

static int show_ssl_get_verify_mode(THD *thd, SHOW_VAR *var, char *buff)
{
  var->type= SHOW_LONG;
  var->value= buff;
  if( thd->net.vio && thd->net.vio->ssl_arg )
    *((long *)buff)= (long)SSL_get_verify_mode((SSL*)thd->net.vio->ssl_arg);
  else
    *((long *)buff)= 0;
  return 0;
}

static int show_ssl_get_verify_depth(THD *thd, SHOW_VAR *var, char *buff)
{
  var->type= SHOW_LONG;
  var->value= buff;
  if( thd->vio_ok() && thd->net.vio->ssl_arg )
    *((long *)buff)= (long)SSL_get_verify_depth((SSL*)thd->net.vio->ssl_arg);
  else
    *((long *)buff)= 0;
  return 0;
}

static int show_ssl_get_cipher(THD *thd, SHOW_VAR *var, char *buff)
{
  var->type= SHOW_CHAR;
  if( thd->vio_ok() && thd->net.vio->ssl_arg )
    var->value= const_cast<char*>(SSL_get_cipher((SSL*) thd->net.vio->ssl_arg));
  else
    var->value= (char *)"";
  return 0;
}

static int show_ssl_get_cipher_list(THD *thd, SHOW_VAR *var, char *buff)
{
  var->type= SHOW_CHAR;
  var->value= buff;
  if (thd->vio_ok() && thd->net.vio->ssl_arg)
  {
    int i;
    const char *p;
    char *end= buff + SHOW_VAR_FUNC_BUFF_SIZE;
    for (i=0; (p= SSL_get_cipher_list((SSL*) thd->net.vio->ssl_arg,i)) &&
               buff < end; i++)
    {
      buff= strnmov(buff, p, end-buff-1);
      *buff++= ':';
    }
    if (i)
      buff--;
  }
  *buff=0;
  return 0;
}

#endif /* HAVE_OPENSSL && !EMBEDDED_LIBRARY */


/*
  Variables shown by SHOW STATUS in alphabetical order
*/

SHOW_VAR status_vars[]= {
  {"Aborted_clients",          (char*) &aborted_threads,        SHOW_LONG},
  {"Aborted_connects",         (char*) &aborted_connects,       SHOW_LONG},
  {"Binlog_cache_disk_use",    (char*) &binlog_cache_disk_use,  SHOW_LONG},
  {"Binlog_cache_use",         (char*) &binlog_cache_use,       SHOW_LONG},
  {"Bytes_received",           (char*) offsetof(STATUS_VAR, bytes_received), SHOW_LONGLONG_STATUS},
  {"Bytes_sent",               (char*) offsetof(STATUS_VAR, bytes_sent), SHOW_LONGLONG_STATUS},
  {"Com",                      (char*) com_status_vars, SHOW_ARRAY},
  {"Compression",              (char*) &show_net_compression, SHOW_FUNC},
  {"Connections",              (char*) &thread_id,              SHOW_LONG_NOFLUSH},
  {"Created_tmp_disk_tables",  (char*) offsetof(STATUS_VAR, created_tmp_disk_tables), SHOW_LONG_STATUS},
  {"Created_tmp_files",	       (char*) &my_tmp_file_created,	SHOW_LONG},
  {"Created_tmp_tables",       (char*) offsetof(STATUS_VAR, created_tmp_tables), SHOW_LONG_STATUS},
  {"Delayed_errors",           (char*) &delayed_insert_errors,  SHOW_LONG},
  {"Delayed_insert_threads",   (char*) &delayed_insert_threads, SHOW_LONG_NOFLUSH},
  {"Delayed_writes",           (char*) &delayed_insert_writes,  SHOW_LONG},
  {"Flush_commands",           (char*) &refresh_version,        SHOW_LONG_NOFLUSH},
  {"Handler_commit",           (char*) offsetof(STATUS_VAR, ha_commit_count), SHOW_LONG_STATUS},
  {"Handler_delete",           (char*) offsetof(STATUS_VAR, ha_delete_count), SHOW_LONG_STATUS},
  {"Handler_discover",         (char*) offsetof(STATUS_VAR, ha_discover_count), SHOW_LONG_STATUS},
  {"Handler_prepare",          (char*) offsetof(STATUS_VAR, ha_prepare_count),  SHOW_LONG_STATUS},
  {"Handler_read_first",       (char*) offsetof(STATUS_VAR, ha_read_first_count), SHOW_LONG_STATUS},
  {"Handler_read_key",         (char*) offsetof(STATUS_VAR, ha_read_key_count), SHOW_LONG_STATUS},
  {"Handler_read_next",        (char*) offsetof(STATUS_VAR, ha_read_next_count), SHOW_LONG_STATUS},
  {"Handler_read_prev",        (char*) offsetof(STATUS_VAR, ha_read_prev_count), SHOW_LONG_STATUS},
  {"Handler_read_rnd",         (char*) offsetof(STATUS_VAR, ha_read_rnd_count), SHOW_LONG_STATUS},
  {"Handler_read_rnd_next",    (char*) offsetof(STATUS_VAR, ha_read_rnd_next_count), SHOW_LONG_STATUS},
  {"Handler_rollback",         (char*) offsetof(STATUS_VAR, ha_rollback_count), SHOW_LONG_STATUS},
  {"Handler_savepoint",        (char*) offsetof(STATUS_VAR, ha_savepoint_count), SHOW_LONG_STATUS},
  {"Handler_savepoint_rollback",(char*) offsetof(STATUS_VAR, ha_savepoint_rollback_count), SHOW_LONG_STATUS},
  {"Handler_update",           (char*) offsetof(STATUS_VAR, ha_update_count), SHOW_LONG_STATUS},
  {"Handler_write",            (char*) offsetof(STATUS_VAR, ha_write_count), SHOW_LONG_STATUS},
  {"Key_blocks_not_flushed",   (char*) offsetof(KEY_CACHE, global_blocks_changed), SHOW_KEY_CACHE_LONG},
  {"Key_blocks_unused",        (char*) offsetof(KEY_CACHE, blocks_unused), SHOW_KEY_CACHE_LONG},
  {"Key_blocks_used",          (char*) offsetof(KEY_CACHE, blocks_used), SHOW_KEY_CACHE_LONG},
  {"Key_read_requests",        (char*) offsetof(KEY_CACHE, global_cache_r_requests), SHOW_KEY_CACHE_LONGLONG},
  {"Key_reads",                (char*) offsetof(KEY_CACHE, global_cache_read), SHOW_KEY_CACHE_LONGLONG},
  {"Key_write_requests",       (char*) offsetof(KEY_CACHE, global_cache_w_requests), SHOW_KEY_CACHE_LONGLONG},
  {"Key_writes",               (char*) offsetof(KEY_CACHE, global_cache_write), SHOW_KEY_CACHE_LONGLONG},
  {"Last_query_cost",          (char*) offsetof(STATUS_VAR, last_query_cost), SHOW_DOUBLE_STATUS},
  {"Max_used_connections",     (char*) &max_used_connections,  SHOW_LONG},
  {"Not_flushed_delayed_rows", (char*) &delayed_rows_in_use,    SHOW_LONG_NOFLUSH},
  {"Open_files",               (char*) &my_file_opened,         SHOW_LONG_NOFLUSH},
  {"Open_streams",             (char*) &my_stream_opened,       SHOW_LONG_NOFLUSH},
  {"Open_table_definitions",   (char*) &show_table_definitions, SHOW_FUNC},
  {"Open_tables",              (char*) &show_open_tables,       SHOW_FUNC},
  {"Opened_files",             (char*) &my_file_total_opened, SHOW_LONG_NOFLUSH},
  {"Opened_tables",            (char*) offsetof(STATUS_VAR, opened_tables), SHOW_LONG_STATUS},
  {"Opened_table_definitions", (char*) offsetof(STATUS_VAR, opened_shares), SHOW_LONG_STATUS},
  {"Prepared_stmt_count",      (char*) &show_prepared_stmt_count, SHOW_FUNC},
#ifdef HAVE_QUERY_CACHE
  {"Qcache_free_blocks",       (char*) &query_cache.free_memory_blocks, SHOW_LONG_NOFLUSH},
  {"Qcache_free_memory",       (char*) &query_cache.free_memory, SHOW_LONG_NOFLUSH},
  {"Qcache_hits",              (char*) &query_cache.hits,       SHOW_LONG},
  {"Qcache_inserts",           (char*) &query_cache.inserts,    SHOW_LONG},
  {"Qcache_lowmem_prunes",     (char*) &query_cache.lowmem_prunes, SHOW_LONG},
  {"Qcache_not_cached",        (char*) &query_cache.refused,    SHOW_LONG},
  {"Qcache_queries_in_cache",  (char*) &query_cache.queries_in_cache, SHOW_LONG_NOFLUSH},
  {"Qcache_total_blocks",      (char*) &query_cache.total_blocks, SHOW_LONG_NOFLUSH},
#endif /*HAVE_QUERY_CACHE*/
  {"Questions",                (char*) offsetof(STATUS_VAR, questions), SHOW_LONG_STATUS},
#ifdef HAVE_REPLICATION
  {"Rpl_status",               (char*) &show_rpl_status,          SHOW_FUNC},
#endif
  {"Select_full_join",         (char*) offsetof(STATUS_VAR, select_full_join_count), SHOW_LONG_STATUS},
  {"Select_full_range_join",   (char*) offsetof(STATUS_VAR, select_full_range_join_count), SHOW_LONG_STATUS},
  {"Select_range",             (char*) offsetof(STATUS_VAR, select_range_count), SHOW_LONG_STATUS},
  {"Select_range_check",       (char*) offsetof(STATUS_VAR, select_range_check_count), SHOW_LONG_STATUS},
  {"Select_scan",	       (char*) offsetof(STATUS_VAR, select_scan_count), SHOW_LONG_STATUS},
  {"Slave_open_temp_tables",   (char*) &slave_open_temp_tables, SHOW_LONG},
#ifdef HAVE_REPLICATION
  {"Slave_retried_transactions",(char*) &show_slave_retried_trans, SHOW_FUNC},
  {"Slave_heartbeat_period",   (char*) &show_heartbeat_period, SHOW_FUNC},
  {"Slave_received_heartbeats",(char*) &show_slave_received_heartbeats, SHOW_FUNC},
  {"Slave_running",            (char*) &show_slave_running,     SHOW_FUNC},
#endif
  {"Slow_launch_threads",      (char*) &slow_launch_threads,    SHOW_LONG},
  {"Slow_queries",             (char*) offsetof(STATUS_VAR, long_query_count), SHOW_LONG_STATUS},
  {"Sort_merge_passes",	       (char*) offsetof(STATUS_VAR, filesort_merge_passes), SHOW_LONG_STATUS},
  {"Sort_range",	       (char*) offsetof(STATUS_VAR, filesort_range_count), SHOW_LONG_STATUS},
  {"Sort_rows",		       (char*) offsetof(STATUS_VAR, filesort_rows), SHOW_LONG_STATUS},
  {"Sort_scan",		       (char*) offsetof(STATUS_VAR, filesort_scan_count), SHOW_LONG_STATUS},
#ifdef HAVE_OPENSSL
#ifndef EMBEDDED_LIBRARY
  {"Ssl_accept_renegotiates",  (char*) &show_ssl_ctx_sess_accept_renegotiate, SHOW_FUNC},
  {"Ssl_accepts",              (char*) &show_ssl_ctx_sess_accept, SHOW_FUNC},
  {"Ssl_callback_cache_hits",  (char*) &show_ssl_ctx_sess_cb_hits, SHOW_FUNC},
  {"Ssl_cipher",               (char*) &show_ssl_get_cipher, SHOW_FUNC},
  {"Ssl_cipher_list",          (char*) &show_ssl_get_cipher_list, SHOW_FUNC},
  {"Ssl_client_connects",      (char*) &show_ssl_ctx_sess_connect, SHOW_FUNC},
  {"Ssl_connect_renegotiates", (char*) &show_ssl_ctx_sess_connect_renegotiate, SHOW_FUNC},
  {"Ssl_ctx_verify_depth",     (char*) &show_ssl_ctx_get_verify_depth, SHOW_FUNC},
  {"Ssl_ctx_verify_mode",      (char*) &show_ssl_ctx_get_verify_mode, SHOW_FUNC},
  {"Ssl_default_timeout",      (char*) &show_ssl_get_default_timeout, SHOW_FUNC},
  {"Ssl_finished_accepts",     (char*) &show_ssl_ctx_sess_accept_good, SHOW_FUNC},
  {"Ssl_finished_connects",    (char*) &show_ssl_ctx_sess_connect_good, SHOW_FUNC},
  {"Ssl_session_cache_hits",   (char*) &show_ssl_ctx_sess_hits, SHOW_FUNC},
  {"Ssl_session_cache_misses", (char*) &show_ssl_ctx_sess_misses, SHOW_FUNC},
  {"Ssl_session_cache_mode",   (char*) &show_ssl_ctx_get_session_cache_mode, SHOW_FUNC},
  {"Ssl_session_cache_overflows", (char*) &show_ssl_ctx_sess_cache_full, SHOW_FUNC},
  {"Ssl_session_cache_size",   (char*) &show_ssl_ctx_sess_get_cache_size, SHOW_FUNC},
  {"Ssl_session_cache_timeouts", (char*) &show_ssl_ctx_sess_timeouts, SHOW_FUNC},
  {"Ssl_sessions_reused",      (char*) &show_ssl_session_reused, SHOW_FUNC},
  {"Ssl_used_session_cache_entries",(char*) &show_ssl_ctx_sess_number, SHOW_FUNC},
  {"Ssl_verify_depth",         (char*) &show_ssl_get_verify_depth, SHOW_FUNC},
  {"Ssl_verify_mode",          (char*) &show_ssl_get_verify_mode, SHOW_FUNC},
  {"Ssl_version",              (char*) &show_ssl_get_version, SHOW_FUNC},
#endif
#endif /* HAVE_OPENSSL */
  {"Table_locks_immediate",    (char*) &locks_immediate,        SHOW_LONG},
  {"Table_locks_waited",       (char*) &locks_waited,           SHOW_LONG},
#ifdef HAVE_MMAP
  {"Tc_log_max_pages_used",    (char*) &tc_log_max_pages_used,  SHOW_LONG},
  {"Tc_log_page_size",         (char*) &tc_log_page_size,       SHOW_LONG},
  {"Tc_log_page_waits",        (char*) &tc_log_page_waits,      SHOW_LONG},
#endif
  {"Threads_cached",           (char*) &cached_thread_count,    SHOW_LONG_NOFLUSH},
  {"Threads_connected",        (char*) &connection_count,       SHOW_INT},
  {"Threads_created",	       (char*) &thread_created,		SHOW_LONG_NOFLUSH},
  {"Threads_running",          (char*) &thread_running,         SHOW_INT},
  {"Uptime",                   (char*) &show_starttime,         SHOW_FUNC},
#ifdef COMMUNITY_SERVER
  {"Uptime_since_flush_status",(char*) &show_flushstatustime,   SHOW_FUNC},
#endif
  {NullS, NullS, SHOW_LONG}
};

#ifndef EMBEDDED_LIBRARY
static void print_version(void)
{
  set_server_version();
  /*
    Note: the instance manager keys off the string 'Ver' so it can find the
    version from the output of 'mysqld --version', so don't change it!
  */
  printf("%s  Ver %s for %s on %s (%s)\n",my_progname,
	 server_version,SYSTEM_TYPE,MACHINE_TYPE, MYSQL_COMPILATION_COMMENT);
}

static void usage(void)
{
  if (!(default_charset_info= get_charset_by_csname(default_character_set_name,
					           MY_CS_PRIMARY,
						   MYF(MY_WME))))
    exit(1);
  if (!default_collation_name)
    default_collation_name= (char*) default_charset_info->name;
  print_version();
  puts("\
Copyright (C) 2000 MySQL AB, by Monty and others\n\
This software comes with ABSOLUTELY NO WARRANTY. This is free software,\n\
and you are welcome to modify and redistribute it under the GPL license\n\n\
Starts the MySQL database server\n");

  printf("Usage: %s [OPTIONS]\n", my_progname);
  if (!opt_verbose)
    puts("\nFor more help options (several pages), use mysqld --verbose --help");
  else
  {
#ifdef __WIN__
  puts("NT and Win32 specific options:\n\
  --install                     Install the default service (NT)\n\
  --install-manual              Install the default service started manually (NT)\n\
  --install service_name        Install an optional service (NT)\n\
  --install-manual service_name Install an optional service started manually (NT)\n\
  --remove                      Remove the default service from the service list (NT)\n\
  --remove service_name         Remove the service_name from the service list (NT)\n\
  --enable-named-pipe           Only to be used for the	default server (NT)\n\
  --standalone                  Dummy option to start as a standalone server (NT)\
");
  puts("");
#endif
  print_defaults(MYSQL_CONFIG_NAME,load_default_groups);
  puts("");
  set_ports();

  /* Print out all the options including plugin supplied options */
  my_print_help_inc_plugins(my_long_options, sizeof(my_long_options)/sizeof(my_option));

  puts("\n\
To see what values a running MySQL server is using, type\n\
'mysqladmin variables' instead of 'mysqld --verbose --help'.");
  }
}
#endif /*!EMBEDDED_LIBRARY*/


/**
  Initialize all MySQL global variables to default values.

  We don't need to set numeric variables refered to in my_long_options
  as these are initialized by my_getopt.

  @note
    The reason to set a lot of global variables to zero is to allow one to
    restart the embedded server with a clean environment
    It's also needed on some exotic platforms where global variables are
    not set to 0 when a program starts.

    We don't need to set numeric variables refered to in my_long_options
    as these are initialized by my_getopt.
*/

static int mysql_init_variables(void)
{
  /* Things reset to zero */
  opt_skip_slave_start= opt_reckless_slave = 0;
  mysql_home[0]= pidfile_name[0]= log_error_file[0]= 0;
#if defined(HAVE_REALPATH) && !defined(HAVE_purify) && !defined(HAVE_BROKEN_REALPATH)
  /*  We can only test for sub paths if my_symlink.c is using realpath */
  myisam_test_invalid_symlink= test_if_data_home_dir;
#endif
  opt_log= opt_slow_log= 0;
  opt_update_log= 0;
  log_output_options= find_bit_type(log_output_str, &log_output_typelib);
  log_backup_output_options= find_bit_type(log_backup_output_str, &log_output_typelib);
  opt_bin_log= 0;
  opt_disable_networking= opt_skip_show_db=0;
  opt_logname= opt_update_logname= opt_binlog_index_name= opt_slow_logname= 0;
  opt_tc_log_file= (char *)"tc.log";      // no hostname in tc_log file name !
  opt_secure_auth= 0;
  opt_secure_file_priv= 0;
  opt_bootstrap= opt_myisam_logical_log= 0;
  mqh_used= 0;
  segfaulted= kill_in_progress= 0;
  cleanup_done= 0;
  defaults_argc= 0;
  defaults_argv= 0;
  server_id_supplied= 0;
  test_flags= select_errors= dropping_tables= ha_open_options=0;
  thread_count= thread_running= kill_cached_threads= wake_thread=0;
  slave_open_temp_tables= 0;
  cached_thread_count= 0;
  opt_endinfo= using_udf_functions= 0;
  opt_using_transactions= 0;
  abort_loop= select_thread_in_use= signal_thread_in_use= 0;
  ready_to_exit= shutdown_in_progress= grant_option= 0;
  aborted_threads= aborted_connects= 0;
  delayed_insert_threads= delayed_insert_writes= delayed_rows_in_use= 0;
  delayed_insert_errors= thread_created= 0;
  specialflag= 0;
  binlog_cache_use=  binlog_cache_disk_use= 0;
  max_used_connections= slow_launch_threads = 0;
  mysqld_user= mysqld_chroot= opt_init_file= opt_bin_logname = 0;
  prepared_stmt_count= 0;
  errmesg= 0;
  mysqld_unix_port= opt_mysql_tmpdir= my_bind_addr_str= NullS;
  bzero((uchar*) &mysql_tmpdir_list, sizeof(mysql_tmpdir_list));
  bzero((char *) &global_status_var, sizeof(global_status_var));
  opt_large_pages= 0;
#if defined(ENABLED_DEBUG_SYNC)
  opt_debug_sync_timeout= 0;
#endif /* defined(ENABLED_DEBUG_SYNC) */
  key_map_full.set_all();

  /* Character sets */
  system_charset_info= &my_charset_utf8_general_ci;
  files_charset_info= &my_charset_utf8_general_ci;
  national_charset_info= &my_charset_utf8_general_ci;
  table_alias_charset= &my_charset_bin;
  character_set_filesystem= &my_charset_bin;

  opt_date_time_formats[0]= opt_date_time_formats[1]= opt_date_time_formats[2]= 0;

  /* Things with default values that are not zero */
  delay_key_write_options= (uint) DELAY_KEY_WRITE_ON;
  slave_exec_mode_options= 0;
  slave_exec_mode_options= (uint)
    find_bit_type_or_exit(slave_exec_mode_str, &slave_exec_mode_typelib, NULL);
  opt_specialflag= SPECIAL_ENGLISH;
  unix_sock= ip_sock= INVALID_SOCKET;
  mysql_home_ptr= mysql_home;
  pidfile_name_ptr= pidfile_name;
  log_error_file_ptr= log_error_file;
  language_ptr= language;
  mysql_data_home= mysql_real_data_home;
  thd_startup_options= (OPTION_AUTO_IS_NULL | OPTION_BIN_LOG |
                        OPTION_QUOTE_SHOW_CREATE | OPTION_SQL_NOTES);
  protocol_version= PROTOCOL_VERSION;
  what_to_log= ~ (1L << (uint) COM_TIME);
  refresh_version= 1L;	/* Increments on each reload */
  global_query_id= thread_id= 1L;
  strmov(server_version, MYSQL_SERVER_VERSION);
  myisam_recover_options_str= sql_mode_str= "OFF";
  myisam_stats_method_str= "nulls_unequal";
  threads.empty();
  thread_cache.empty();
  key_caches.empty();
  if (!(dflt_key_cache= get_or_create_key_cache(default_key_cache_base.str,
                                                default_key_cache_base.length)))
  {
    sql_print_error("Cannot allocate the keycache");
    return 1;
  }
  /* set key_cache_hash.default_value = dflt_key_cache */
  multi_keycache_init();

  /* Set directory paths */
  strmake(language, LANGUAGE, sizeof(language)-1);
  strmake(mysql_real_data_home, get_relative_path(DATADIR),
	  sizeof(mysql_real_data_home)-1);
  mysql_data_home_buff[0]=FN_CURLIB;	// all paths are relative from here
  mysql_data_home_buff[1]=0;
  mysql_data_home_len= 2;

  strmake(language, LANGUAGE, sizeof(language)-1);
 
  /* Replication parameters */
  master_info_file= (char*) "master.info",
    relay_log_info_file= (char*) "relay-log.info";
  report_user= report_password = report_host= 0;	/* TO BE DELETED */
  opt_relay_logname= opt_relaylog_index_name= 0;

  /* Variables in libraries */
  charsets_dir= 0;
  default_character_set_name= (char*) MYSQL_DEFAULT_CHARSET_NAME;
  default_collation_name= compiled_default_collation_name;
  sys_charset_system.value= (char*) system_charset_info->csname;
  character_set_filesystem_name= (char*) "binary";
  lc_time_names_name= (char*) "en_US";
  /* Set default values for some option variables */
  default_storage_engine_str= (char*) "MyISAM";
  global_system_variables.table_plugin= NULL;
  global_system_variables.tx_isolation= ISO_REPEATABLE_READ;
  global_system_variables.select_limit= (ulonglong) HA_POS_ERROR;
  max_system_variables.select_limit=    (ulonglong) HA_POS_ERROR;
  global_system_variables.max_join_size= (ulonglong) HA_POS_ERROR;
  max_system_variables.max_join_size=   (ulonglong) HA_POS_ERROR;
  global_system_variables.old_passwords= 0;
  global_system_variables.old_alter_table= 0;
  global_system_variables.binlog_format= BINLOG_FORMAT_UNSPEC;
  /*
    Default behavior for 4.1 and 5.0 is to treat NULL values as unequal
    when collecting index statistics for MyISAM tables.
  */
  global_system_variables.myisam_stats_method= MI_STATS_METHOD_NULLS_NOT_EQUAL;

  /* Variables that depends on compile options */
#ifndef DBUG_OFF
  default_dbug_option=IF_WIN("d:t:i:O,\\mysqld.trace",
			     "d:t:i:o,/tmp/mysqld.trace");
#endif
  opt_error_log= IF_WIN(1,0);
#ifdef COMMUNITY_SERVER
    have_community_features = SHOW_OPTION_YES;
#else
    have_community_features = SHOW_OPTION_NO;
#endif
  global_system_variables.ndb_index_stat_enable=FALSE;
  max_system_variables.ndb_index_stat_enable=TRUE;
  global_system_variables.ndb_index_stat_cache_entries=32;
  max_system_variables.ndb_index_stat_cache_entries=~0L;
  global_system_variables.ndb_index_stat_update_freq=20;
  max_system_variables.ndb_index_stat_update_freq=~0L;
#ifdef HAVE_OPENSSL
  have_ssl=SHOW_OPTION_YES;
#else
  have_ssl=SHOW_OPTION_NO;
#endif
#ifdef HAVE_BROKEN_REALPATH
  have_symlink=SHOW_OPTION_NO;
#else
  have_symlink=SHOW_OPTION_YES;
#endif
#ifdef HAVE_DLOPEN
  have_dlopen=SHOW_OPTION_YES;
#else
  have_dlopen=SHOW_OPTION_NO;
#endif
#ifdef HAVE_QUERY_CACHE
  have_query_cache=SHOW_OPTION_YES;
#else
  have_query_cache=SHOW_OPTION_NO;
#endif
#ifdef HAVE_SPATIAL
  have_geometry=SHOW_OPTION_YES;
#else
  have_geometry=SHOW_OPTION_NO;
#endif
#ifdef HAVE_RTREE_KEYS
  have_rtree_keys=SHOW_OPTION_YES;
#else
  have_rtree_keys=SHOW_OPTION_NO;
#endif
#ifdef HAVE_CRYPT
  have_crypt=SHOW_OPTION_YES;
#else
  have_crypt=SHOW_OPTION_NO;
#endif
#ifdef HAVE_COMPRESS
  have_compress= SHOW_OPTION_YES;
#else
  have_compress= SHOW_OPTION_NO;
#endif
#ifdef HAVE_LIBWRAP
  libwrapName= NullS;
#endif
#ifdef HAVE_OPENSSL
  des_key_file = 0;
#ifndef EMBEDDED_LIBRARY
  ssl_acceptor_fd= 0;
#endif /* ! EMBEDDED_LIBRARY */
#endif /* HAVE_OPENSSL */
#ifdef HAVE_SMEM
  shared_memory_base_name= default_shared_memory_base_name;
#endif

#if defined(__WIN__) || defined(__NETWARE__)
  /* Allow Win32 and NetWare users to move MySQL anywhere */
  {
    char prg_dev[LIBLEN];
#if defined __WIN__
	char executing_path_name[LIBLEN];
	if (!test_if_hard_path(my_progname))
	{
		// we don't want to use GetModuleFileName inside of my_path since
		// my_path is a generic path dereferencing function and here we care
		// only about the executing binary.
		GetModuleFileName(NULL, executing_path_name, sizeof(executing_path_name));
		my_path(prg_dev, executing_path_name, NULL);
	}
	else
#endif
    my_path(prg_dev,my_progname,"mysql/bin");
    strcat(prg_dev,"/../");			// Remove 'bin' to get base dir
    cleanup_dirname(mysql_home,prg_dev);
  }
#else
  const char *tmpenv;
  if (!(tmpenv = getenv("MY_BASEDIR_VERSION")))
    tmpenv = DEFAULT_MYSQL_HOME;
  (void) strmake(mysql_home, tmpenv, sizeof(mysql_home)-1);
#endif
  return 0;
}


my_bool
mysqld_get_one_option(int optid,
                      const struct my_option *opt __attribute__((unused)),
                      char *argument)
{
  switch(optid) {
#ifndef DBUG_OFF
  case '#':
    if (!argument)
      argument= (char*) default_dbug_option;
    if (argument[0] == '0' && !argument[1])
    {
      DEBUGGER_OFF;
      break;
    }
    DEBUGGER_ON;
    if (argument[0] == '1' && !argument[1])
      break;
    DBUG_SET_INITIAL(argument);
    opt_endinfo=1;				/* unireg: memory allocation */
    break;
#endif
  case 'a':
    global_system_variables.sql_mode= fix_sql_mode(MODE_ANSI);
    global_system_variables.tx_isolation= ISO_SERIALIZABLE;
    break;
  case 'b':
    strmake(mysql_home,argument,sizeof(mysql_home)-1);
    break;
  case 'C':
    if (default_collation_name == compiled_default_collation_name)
      default_collation_name= 0;
    break;
  case 'l':
    WARN_DEPRECATED(NULL, 7,0, "--log", "'--general-log --general-log-file'");
    opt_log=1;
    break;
  case 'B':
  {
    /*
      Check if directory exists and we have permission to create file and
      write to file.
    */
    if (my_access(argument, (F_OK|W_OK)))
    {
      sql_print_warning("The path specified for the variable backupdir cannot"
        " be accessed or is invalid. ref:'%s'\n", argument);
    }
    sys_var_backupdir.value= my_strdup(argument, MYF(0));
    sys_var_backupdir.value_length= strlen(sys_var_backupdir.value);
    break;
  }
  case 'h':
    strmake(mysql_real_data_home,argument, sizeof(mysql_real_data_home)-1);
    /* Correct pointer set by my_getopt (for embedded library) */
    mysql_data_home= mysql_real_data_home;
    mysql_data_home_len= strlen(mysql_data_home);
    break;
  case 'u':
    if (!mysqld_user || !strcmp(mysqld_user, argument))
      mysqld_user= argument;
    else
      sql_print_warning("Ignoring user change to '%s' because the user was set to '%s' earlier on the command line\n", argument, mysqld_user);
    break;
  case 'L':
    strmake(language, argument, sizeof(language)-1);
    break;
#ifdef HAVE_REPLICATION
  case OPT_SLAVE_SKIP_ERRORS:
    init_slave_skip_errors(argument);
    break;
  case OPT_SLAVE_EXEC_MODE:
    slave_exec_mode_options= (uint)
      find_bit_type_or_exit(argument, &slave_exec_mode_typelib, "");
    break;
#endif
  case OPT_SAFEMALLOC_MEM_LIMIT:
#if !defined(DBUG_OFF) && defined(SAFEMALLOC)
    sf_malloc_mem_limit = atoi(argument);
#endif
    break;
#include <sslopt-case.h>
#ifndef EMBEDDED_LIBRARY
  case 'V':
    print_version();
    exit(0);
#endif /*EMBEDDED_LIBRARY*/
  case 'W':
    if (!argument)
      global_system_variables.log_warnings++;
    else if (argument == disabled_my_option)
      global_system_variables.log_warnings= 0L;
    else
      global_system_variables.log_warnings= atoi(argument);
    break;
  case 'T':
    test_flags= argument ? (uint) atoi(argument) : 0;
    opt_endinfo=1;
    break;
  case (int) OPT_BIG_TABLES:
    thd_startup_options|=OPTION_BIG_TABLES;
    break;
  case (int) OPT_ISAM_LOG:
    opt_myisam_logical_log=1;
    break;
  case (int) OPT_UPDATE_LOG:
    opt_update_log=1;
    break;
  case (int) OPT_BIN_LOG:
    opt_bin_log= test(argument != disabled_my_option);
    break;
  case (int) OPT_ERROR_LOG_FILE:
    opt_error_log= 1;
    break;
#ifdef HAVE_REPLICATION
  case (int) OPT_INIT_RPL_ROLE:
  {
    int role;
    role= find_type_or_exit(argument, &rpl_role_typelib, opt->name);
    rpl_status = (role == 1) ?  RPL_AUTH_MASTER : RPL_IDLE_SLAVE;
    break;
  }
  case (int)OPT_REPLICATE_IGNORE_DB:
  {
    rpl_filter->add_ignore_db(argument);
    break;
  }
  case (int)OPT_REPLICATE_DO_DB:
  {
    rpl_filter->add_do_db(argument);
    break;
  }
  case (int)OPT_REPLICATE_REWRITE_DB:
  {
    char* key = argument,*p, *val;

    if (!(p= strstr(argument, "->")))
    {
      fprintf(stderr,
	      "Bad syntax in replicate-rewrite-db - missing '->'!\n");
      exit(1);
    }
    val= p--;
    while (my_isspace(mysqld_charset, *p) && p > argument)
      *p-- = 0;
    if (p == argument)
    {
      fprintf(stderr,
	      "Bad syntax in replicate-rewrite-db - empty FROM db!\n");
      exit(1);
    }
    *val= 0;
    val+= 2;
    while (*val && my_isspace(mysqld_charset, *val))
      *val++;
    if (!*val)
    {
      fprintf(stderr,
	      "Bad syntax in replicate-rewrite-db - empty TO db!\n");
      exit(1);
    }

    rpl_filter->add_db_rewrite(key, val);
    break;
  }

  case (int)OPT_BINLOG_IGNORE_DB:
  {
    binlog_filter->add_ignore_db(argument);
    break;
  }
  case OPT_BINLOG_FORMAT:
  {
    int id;
    id= find_type_or_exit(argument, &binlog_format_typelib, opt->name);
    global_system_variables.binlog_format= opt_binlog_format_id= id - 1;
    break;
  }
  case (int)OPT_BINLOG_DO_DB:
  {
    binlog_filter->add_do_db(argument);
    break;
  }
  case (int)OPT_REPLICATE_DO_TABLE:
  {
    if (rpl_filter->add_do_table(argument))
    {
      fprintf(stderr, "Could not add do table rule '%s'!\n", argument);
      exit(1);
    }
    break;
  }
  case (int)OPT_REPLICATE_WILD_DO_TABLE:
  {
    if (rpl_filter->add_wild_do_table(argument))
    {
      fprintf(stderr, "Could not add do table rule '%s'!\n", argument);
      exit(1);
    }
    break;
  }
  case (int)OPT_REPLICATE_WILD_IGNORE_TABLE:
  {
    if (rpl_filter->add_wild_ignore_table(argument))
    {
      fprintf(stderr, "Could not add ignore table rule '%s'!\n", argument);
      exit(1);
    }
    break;
  }
  case (int)OPT_REPLICATE_IGNORE_TABLE:
  {
    if (rpl_filter->add_ignore_table(argument))
    {
      fprintf(stderr, "Could not add ignore table rule '%s'!\n", argument);
      exit(1);
    }
    break;
  }
#endif /* HAVE_REPLICATION */
  case (int) OPT_SLOW_QUERY_LOG:
    WARN_DEPRECATED(NULL, 7,0, "--log-slow-queries",
                    "'--slow-query-log --slow-query-log-file'");
    opt_slow_log= 1;
    break;
#ifdef WITH_CSV_STORAGE_ENGINE
  case  OPT_LOG_OUTPUT:
  {
    if (!argument || !argument[0])
    {
      log_output_options= LOG_FILE;
      log_output_str= log_output_typelib.type_names[1];
    }
    else
    {
      log_output_str= argument;
      log_output_options=
        find_bit_type_or_exit(argument, &log_output_typelib, opt->name);
  }
    break;
  }
  case  OPT_LOG_BACKUP_OUTPUT:
  {
    if (!argument || !argument[0])
    {
      log_backup_output_options= LOG_TABLE;
      log_backup_output_str= log_output_typelib.type_names[1];
    }
    else
    {
      log_backup_output_str= argument;
      log_backup_output_options=
        find_bit_type_or_exit(argument, &log_output_typelib, opt->name);
  }
    break;
  }
#endif
  case OPT_EVENT_SCHEDULER:
#ifndef HAVE_EVENT_SCHEDULER
    sql_perror("Event scheduler is not supported in embedded build.");
#else
    if (Events::set_opt_event_scheduler(argument))
	exit(1);
#endif
    break;
  case (int) OPT_SKIP_NEW:
    opt_specialflag|= SPECIAL_NO_NEW_FUNC;
    delay_key_write_options= (uint) DELAY_KEY_WRITE_NONE;
    myisam_concurrent_insert=0;
    myisam_recover_options= HA_RECOVER_NONE;
    sp_automatic_privileges=0;
    my_use_symdir=0;
    ha_open_options&= ~(HA_OPEN_ABORT_IF_CRASHED | HA_OPEN_DELAY_KEY_WRITE);
#ifdef HAVE_QUERY_CACHE
    query_cache_size=0;
#endif
    break;
  case (int) OPT_SAFE:
    opt_specialflag|= SPECIAL_SAFE_MODE;
    delay_key_write_options= (uint) DELAY_KEY_WRITE_NONE;
    myisam_recover_options= HA_RECOVER_DEFAULT;
    ha_open_options&= ~(HA_OPEN_DELAY_KEY_WRITE);
    break;
  case (int) OPT_SKIP_PRIOR:
    opt_specialflag|= SPECIAL_NO_PRIOR;
    sql_print_warning("The --skip-thread-priority startup option is deprecated "
                      "and will be removed in MySQL 7.0. This option has no effect "
                      "as the implied behavior is already the default.");
    break;
  case (int) OPT_SKIP_LOCK:
    opt_external_locking=0;
    break;
  case (int) OPT_SKIP_HOST_CACHE:
    opt_specialflag|= SPECIAL_NO_HOST_CACHE;
    break;
  case (int) OPT_SKIP_RESOLVE:
    opt_specialflag|=SPECIAL_NO_RESOLVE;
    break;
  case (int) OPT_SKIP_NETWORKING:
#if defined(__NETWARE__)
    sql_perror("Can't start server: skip-networking option is currently not supported on NetWare");
    exit(1);
#endif
    opt_disable_networking=1;
    mysqld_port=0;
    break;
  case (int) OPT_SKIP_SHOW_DB:
    opt_skip_show_db=1;
    opt_specialflag|=SPECIAL_SKIP_SHOW_DB;
    break;
  case (int) OPT_WANT_CORE:
    test_flags |= TEST_CORE_ON_SIGNAL;
    break;
  case (int) OPT_SKIP_STACK_TRACE:
    test_flags|=TEST_NO_STACKTRACE;
    break;
  case (int) OPT_SKIP_SYMLINKS:
    my_use_symdir=0;
    break;
  case (int) OPT_BIND_ADDRESS:
    {
      struct addrinfo *res_lst, hints;    

      bzero(&hints, sizeof(struct addrinfo));
      hints.ai_socktype= SOCK_STREAM;
      hints.ai_protocol= IPPROTO_TCP;

      if (getaddrinfo(argument, NULL, &hints, &res_lst) != 0) 
      {
        sql_print_error("Can't start server: cannot resolve hostname!");
        return 1;
      }

      if (res_lst->ai_next)
      {
        sql_print_error("Can't start server: bind-address refers to multiple interfaces!");
        return 1;
      }
      freeaddrinfo(res_lst);
    }
    break;
  case (int) OPT_PID_FILE:
    strmake(pidfile_name, argument, sizeof(pidfile_name)-1);
    break;
#ifdef __WIN__
  case (int) OPT_STANDALONE:		/* Dummy option for NT */
    break;
#endif
  case OPT_CONSOLE:
    if (opt_console)
      opt_error_log= 0;			// Force logs to stdout
    break;
  case (int) OPT_FLUSH:
    myisam_flush=1;
    flush_time=0;			// No auto flush
    break;
  case OPT_LOW_PRIORITY_UPDATES:
    thr_upgraded_concurrent_insert_lock= TL_WRITE_LOW_PRIORITY;
    global_system_variables.low_priority_updates=1;
    break;
  case OPT_BOOTSTRAP:
    opt_noacl=opt_bootstrap=1;
    break;
  case OPT_SERVER_ID:
    server_id_supplied = 1;
    break;
  case OPT_DELAY_KEY_WRITE_ALL:
    if (argument != disabled_my_option)
      argument= (char*) "ALL";
    /* Fall through */
  case OPT_DELAY_KEY_WRITE:
    if (argument == disabled_my_option)
      delay_key_write_options= (uint) DELAY_KEY_WRITE_NONE;
    else if (! argument)
      delay_key_write_options= (uint) DELAY_KEY_WRITE_ON;
    else
    {
      int type;
      type= find_type_or_exit(argument, &delay_key_write_typelib, opt->name);
      delay_key_write_options= (uint) type-1;
    }
    break;
  case OPT_CHARSETS_DIR:
    strmake(mysql_charsets_dir, argument, sizeof(mysql_charsets_dir)-1);
    charsets_dir = mysql_charsets_dir;
    break;
  case OPT_TX_ISOLATION:
  {
    int type;
    type= find_type_or_exit(argument, &tx_isolation_typelib, opt->name);
    global_system_variables.tx_isolation= (type-1);
    break;
  }
#ifdef WITH_NDBCLUSTER_STORAGE_ENGINE
  case OPT_NDB_MGMD:
  case OPT_NDB_NODEID:
  {
    int len= my_snprintf(opt_ndb_constrbuf+opt_ndb_constrbuf_len,
			 sizeof(opt_ndb_constrbuf)-opt_ndb_constrbuf_len,
			 "%s%s%s",opt_ndb_constrbuf_len > 0 ? ",":"",
			 optid == OPT_NDB_NODEID ? "nodeid=" : "",
			 argument);
    opt_ndb_constrbuf_len+= len;
  }
  /* fall through to add the connectstring to the end
   * and set opt_ndbcluster_connectstring
   */
  case OPT_NDB_CONNECTSTRING:
    if (opt_ndb_connectstring && opt_ndb_connectstring[0])
      my_snprintf(opt_ndb_constrbuf+opt_ndb_constrbuf_len,
		  sizeof(opt_ndb_constrbuf)-opt_ndb_constrbuf_len,
		  "%s%s", opt_ndb_constrbuf_len > 0 ? ",":"",
		  opt_ndb_connectstring);
    else
      opt_ndb_constrbuf[opt_ndb_constrbuf_len]= 0;
    opt_ndbcluster_connectstring= opt_ndb_constrbuf;
    break;
  case OPT_NDB_DISTRIBUTION:
    int id;
    id= find_type_or_exit(argument, &ndb_distribution_typelib, opt->name);
    opt_ndb_distribution_id= (enum ndb_distribution)(id-1);
    break;
  case OPT_NDB_EXTRA_LOGGING:
    if (!argument)
      ndb_extra_logging++;
    else if (argument == disabled_my_option)
      ndb_extra_logging= 0L;
    else
      ndb_extra_logging= atoi(argument);
    break;
#endif
  case OPT_MYISAM_RECOVER:
  {
    if (!argument)
    {
      myisam_recover_options=    HA_RECOVER_DEFAULT;
      myisam_recover_options_str= myisam_recover_typelib.type_names[0];
    }
    else if (!argument[0])
    {
      myisam_recover_options= HA_RECOVER_NONE;
      myisam_recover_options_str= "OFF";
    }
    else
    {
      myisam_recover_options_str=argument;
      myisam_recover_options=
        find_bit_type_or_exit(argument, &myisam_recover_typelib, opt->name);
    }
    ha_open_options|=HA_OPEN_ABORT_IF_CRASHED;
    break;
  }
  case OPT_CONCURRENT_INSERT:
    /* The following code is mainly here to emulate old behavior */
    if (!argument)                      /* --concurrent-insert */
      myisam_concurrent_insert= 1;
    else if (argument == disabled_my_option)
      myisam_concurrent_insert= 0;      /* --skip-concurrent-insert */
    break;
  case OPT_TC_HEURISTIC_RECOVER:
    tc_heuristic_recover= find_type_or_exit(argument,
                                            &tc_heuristic_recover_typelib,
                                            opt->name);
    break;
  case OPT_MYISAM_STATS_METHOD:
  {
    ulong method_conv;
    int method;
    LINT_INIT(method_conv);

    myisam_stats_method_str= argument;
    method= find_type_or_exit(argument, &myisam_stats_method_typelib,
                              opt->name);
    switch (method-1) {
    case 2:
      method_conv= MI_STATS_METHOD_IGNORE_NULLS;
      break;
    case 1:
      method_conv= MI_STATS_METHOD_NULLS_EQUAL;
      break;
    case 0:
    default:
      method_conv= MI_STATS_METHOD_NULLS_NOT_EQUAL;
      break;
    }
    global_system_variables.myisam_stats_method= method_conv;
    break;
  }
  case OPT_SQL_MODE:
  {
    sql_mode_str= argument;
    global_system_variables.sql_mode=
      find_bit_type_or_exit(argument, &sql_mode_typelib, opt->name);
    global_system_variables.sql_mode= fix_sql_mode(global_system_variables.
						   sql_mode);
    break;
  }
  case OPT_ONE_THREAD:
    global_system_variables.thread_handling=
      SCHEDULER_ONE_THREAD_PER_CONNECTION;
    break;
#if HAVE_POOL_OF_THREADS == 1
  case OPT_POOL_OF_THREADS:
    global_system_variables.thread_handling=
      SCHEDULER_POOL_OF_THREADS;
    break;
#endif
  case OPT_THREAD_HANDLING:
  {
    global_system_variables.thread_handling=
      find_type_or_exit(argument, &thread_handling_typelib, opt->name)-1;
    break;
  }
  case OPT_FT_BOOLEAN_SYNTAX:
    if (ft_boolean_check_syntax_string((uchar*) argument))
    {
      sql_print_error("Invalid ft-boolean-syntax string: %s\n", argument);
      return 1;
    }
    strmake(ft_boolean_syntax, argument, sizeof(ft_boolean_syntax)-1);
    break;
  case OPT_SKIP_SAFEMALLOC:
#ifdef SAFEMALLOC
    sf_malloc_quick=1;
#endif
    break;
  case OPT_LOWER_CASE_TABLE_NAMES:
    lower_case_table_names= argument ? atoi(argument) : 1;
    lower_case_table_names_used= 1;
    break;
#if defined(ENABLED_DEBUG_SYNC)
  case OPT_DEBUG_SYNC_TIMEOUT:
    /*
      Debug Sync Facility. See debug_sync.cc.
      Default timeout for WAIT_FOR action.
      Default value is zero (facility disabled).
      If option is given without an argument, supply a non-zero value.
    */
    if (!argument)
    {
      /* purecov: begin tested */
      opt_debug_sync_timeout= DEBUG_SYNC_DEFAULT_WAIT_TIMEOUT;
      /* purecov: end */
    }
    break;
#endif /* defined(ENABLED_DEBUG_SYNC) */
  }
  return 0;
}


/** Handle arguments for multiple key caches. */

extern "C" uchar **mysql_getopt_value(const char *keyname, uint key_length,
                                      const struct my_option *option);

uchar* *
mysql_getopt_value(const char *keyname, uint key_length,
		   const struct my_option *option)
{
  switch (option->id) {
  case OPT_KEY_BUFFER_SIZE:
  case OPT_KEY_CACHE_BLOCK_SIZE:
  case OPT_KEY_CACHE_DIVISION_LIMIT:
  case OPT_KEY_CACHE_AGE_THRESHOLD:
  {
    KEY_CACHE *key_cache;
    if (!(key_cache= get_or_create_key_cache(keyname, key_length)))
      exit(1);
    switch (option->id) {
    case OPT_KEY_BUFFER_SIZE:
      return (uchar**) &key_cache->param_buff_size;
    case OPT_KEY_CACHE_BLOCK_SIZE:
      return (uchar**) &key_cache->param_block_size;
    case OPT_KEY_CACHE_DIVISION_LIMIT:
      return (uchar**) &key_cache->param_division_limit;
    case OPT_KEY_CACHE_AGE_THRESHOLD:
      return (uchar**) &key_cache->param_age_threshold;
    }
  }
  }
  return option->value;
}


extern "C" void option_error_reporter(enum loglevel level, const char *format, ...);

void option_error_reporter(enum loglevel level, const char *format, ...)
{
  va_list args;
  va_start(args, format);

  /* Don't print warnings for --loose options during bootstrap */
  if (level == ERROR_LEVEL || !opt_bootstrap ||
      global_system_variables.log_warnings)
  {
    vprint_msg_to_log(level, format, args);
  }
  va_end(args);
}


/**
  @todo
  - FIXME add EXIT_TOO_MANY_ARGUMENTS to "mysys_err.h" and return that code?
*/
static void get_options(int *argc,char **argv)
{
  int ho_error;

  my_getopt_register_get_addr(mysql_getopt_value);
  strmake(def_ft_boolean_syntax, ft_boolean_syntax,
	  sizeof(ft_boolean_syntax)-1);
  my_getopt_error_reporter= option_error_reporter;

  /* Skip unknown options so that they may be processed later by plugins */
  my_getopt_skip_unknown= TRUE;

  if ((ho_error= handle_options(argc, &argv, my_long_options,
                                mysqld_get_one_option)))
    exit(ho_error);
  (*argc)++; /* add back one for the progname handle_options removes */
             /* no need to do this for argv as we are discarding it. */

  if ((opt_log_slow_admin_statements || opt_log_queries_not_using_indexes ||
       opt_log_slow_slave_statements) &&
      !opt_slow_log)
    sql_print_warning("options --log-slow-admin-statements, --log-queries-not-using-indexes and --log-slow-slave-statements have no effect if --log_slow_queries is not set");

#if defined(HAVE_BROKEN_REALPATH)
  my_use_symdir=0;
  my_disable_symlinks=1;
  have_symlink=SHOW_OPTION_NO;
#else
  if (!my_use_symdir)
  {
    my_disable_symlinks=1;
    have_symlink=SHOW_OPTION_DISABLED;
  }
#endif
  if (opt_debugging)
  {
    /* Allow break with SIGINT, no core or stack trace */
    test_flags|= TEST_SIGINT | TEST_NO_STACKTRACE;
    test_flags&= ~TEST_CORE_ON_SIGNAL;
  }
  /* Set global MyISAM variables from delay_key_write_options */
  fix_delay_key_write((THD*) 0, OPT_GLOBAL);
  /* Set global slave_exec_mode from its option */
  fix_slave_exec_mode(OPT_GLOBAL);

#ifndef EMBEDDED_LIBRARY
  if (mysqld_chroot)
    set_root(mysqld_chroot);
#else
  global_system_variables.thread_handling = SCHEDULER_NO_THREADS;
  max_allowed_packet= global_system_variables.max_allowed_packet;
  net_buffer_length= global_system_variables.net_buffer_length;
#endif
  fix_paths();

  /*
    Set some global variables from the global_system_variables
    In most cases the global variables will not be used
  */
  my_disable_locking= myisam_single_user= test(opt_external_locking == 0);
  my_default_record_cache_size=global_system_variables.read_buff_size;
  myisam_max_temp_length=
    (my_off_t) global_system_variables.myisam_max_sort_file_size;

  /* Set global variables based on startup options */
  myisam_block_size=(uint) 1 << my_bit_log2(opt_myisam_block_size);
  my_crc_dbug_check= opt_my_crc_dbug_check;

  /* long_query_time is in microseconds */
  global_system_variables.long_query_time= max_system_variables.long_query_time=
    (longlong) (long_query_time * 1000000.0);

  if (opt_short_log_format)
    opt_specialflag|= SPECIAL_SHORT_LOG_FORMAT;

  if (init_global_datetime_format(MYSQL_TIMESTAMP_DATE,
				  &global_system_variables.date_format) ||
      init_global_datetime_format(MYSQL_TIMESTAMP_TIME,
				  &global_system_variables.time_format) ||
      init_global_datetime_format(MYSQL_TIMESTAMP_DATETIME,
				  &global_system_variables.datetime_format))
    exit(1);

#ifdef EMBEDDED_LIBRARY
  one_thread_scheduler(&thread_scheduler);
#else
  if (global_system_variables.thread_handling <=
      SCHEDULER_ONE_THREAD_PER_CONNECTION)
    one_thread_per_connection_scheduler(&thread_scheduler);
  else if (global_system_variables.thread_handling == SCHEDULER_NO_THREADS)
    one_thread_scheduler(&thread_scheduler);
  else
    pool_of_threads_scheduler(&thread_scheduler);  /* purecov: tested */
#endif
}


/*
  Create version name for running mysqld version
  We automaticly add suffixes -debug, -embedded and -log to the version
  name to make the version more descriptive.
  (MYSQL_SERVER_SUFFIX is set by the compilation environment)
*/

static void set_server_version(void)
{
  char *end= strxmov(server_version, MYSQL_SERVER_VERSION,
                     MYSQL_SERVER_SUFFIX_STR, NullS);
#ifdef EMBEDDED_LIBRARY
  end= strmov(end, "-embedded");
#endif
#ifndef DBUG_OFF
  if (!strstr(MYSQL_SERVER_SUFFIX_STR, "-debug"))
    end= strmov(end, "-debug");
#endif
  if (opt_log || opt_update_log || opt_slow_log || opt_bin_log)
    strmov(end, "-log");                        // This may slow down system
}


static char *get_relative_path(const char *path)
{
  if (test_if_hard_path(path) &&
      is_prefix(path,DEFAULT_MYSQL_HOME) &&
      strcmp(DEFAULT_MYSQL_HOME,FN_ROOTDIR))
  {
    path+=(uint) strlen(DEFAULT_MYSQL_HOME);
    while (*path == FN_LIBCHAR)
      path++;
  }
  return (char*) path;
}


/**
  Fix filename and replace extension where 'dir' is relative to
  mysql_real_data_home.
  @return
    1 if len(path) > FN_REFLEN
*/

bool
fn_format_relative_to_data_home(char * to, const char *name,
				const char *dir, const char *extension)
{
  char tmp_path[FN_REFLEN];
  if (!test_if_hard_path(dir))
  {
    strxnmov(tmp_path,sizeof(tmp_path)-1, mysql_real_data_home,
	     dir, NullS);
    dir=tmp_path;
  }
  return !fn_format(to, name, dir, extension,
		    MY_APPEND_EXT | MY_UNPACK_FILENAME | MY_SAFE_PATH);
}


static void fix_paths(void)
{
  char buff[FN_REFLEN],*pos;
  convert_dirname(mysql_home,mysql_home,NullS);
  /* Resolve symlinks to allow 'mysql_home' to be a relative symlink */
  my_realpath(mysql_home,mysql_home,MYF(0));
  /* Ensure that mysql_home ends in FN_LIBCHAR */
  pos=strend(mysql_home);
  if (pos[-1] != FN_LIBCHAR)
  {
    pos[0]= FN_LIBCHAR;
    pos[1]= 0;
  }
  convert_dirname(mysql_real_data_home,mysql_real_data_home,NullS);
  my_realpath(mysql_unpacked_real_data_home, mysql_real_data_home, MYF(0));
  mysql_unpacked_real_data_home_len= strlen(mysql_unpacked_real_data_home);
  if (mysql_unpacked_real_data_home[mysql_unpacked_real_data_home_len-1] == FN_LIBCHAR)
    --mysql_unpacked_real_data_home_len;


  convert_dirname(language,language,NullS);
  (void) my_load_path(mysql_home,mysql_home,""); // Resolve current dir
  (void) my_load_path(mysql_real_data_home,mysql_real_data_home,mysql_home);
 
  /*
    Set backupdir if datadir set on command line but not otherwise set.
  */
  if (!sys_var_backupdir.value)
  {
    sys_var_backupdir.value= my_strdup(mysql_real_data_home, MYF(0));
    sys_var_backupdir.value_length= strlen(mysql_real_data_home);
  }

  (void) my_load_path(pidfile_name,pidfile_name,mysql_real_data_home);
  (void) my_load_path(opt_plugin_dir, opt_plugin_dir_ptr ? opt_plugin_dir_ptr :
                                      get_relative_path(PLUGINDIR), mysql_home);
  opt_plugin_dir_ptr= opt_plugin_dir;

  char *sharedir=get_relative_path(SHAREDIR);
  if (test_if_hard_path(sharedir))
    strmake(buff,sharedir,sizeof(buff)-1);		/* purecov: tested */
  else
    strxnmov(buff,sizeof(buff)-1,mysql_home,sharedir,NullS);
  convert_dirname(buff,buff,NullS);
  (void) my_load_path(language,language,buff);

  /* If --character-sets-dir isn't given, use shared library dir */
  if (charsets_dir != mysql_charsets_dir)
  {
    strxnmov(mysql_charsets_dir, sizeof(mysql_charsets_dir)-1, buff,
	     CHARSET_DIR, NullS);
  }
  (void) my_load_path(mysql_charsets_dir, mysql_charsets_dir, buff);
  convert_dirname(mysql_charsets_dir, mysql_charsets_dir, NullS);
  charsets_dir=mysql_charsets_dir;

  if (init_tmpdir(&mysql_tmpdir_list, opt_mysql_tmpdir))
    exit(1);
#ifdef HAVE_REPLICATION
  if (!slave_load_tmpdir)
  {
    if (!(slave_load_tmpdir = (char*) my_strdup(mysql_tmpdir, MYF(MY_FAE))))
      exit(1);
  }
#endif /* HAVE_REPLICATION */
  /*
    Convert the secure-file-priv option to system format, allowing
    a quick strcmp to check if read or write is in an allowed dir
   */
  if (opt_secure_file_priv)
  {
    convert_dirname(buff, opt_secure_file_priv, NullS);
    my_free(opt_secure_file_priv, MYF(0));
    opt_secure_file_priv= my_strdup(buff, MYF(MY_FAE));
  }
}


static ulong find_bit_type_or_exit(const char *x, TYPELIB *bit_lib,
                                   const char *option)
{
  ulong res;

  const char **ptr;

  if ((res= find_bit_type(x, bit_lib)) == ~(ulong) 0)
  {
    ptr= bit_lib->type_names;
    if (!*x)
      fprintf(stderr, "No option given to %s\n", option);
    else
      fprintf(stderr, "Wrong option to %s. Option(s) given: %s\n", option, x);
    fprintf(stderr, "Alternatives are: '%s'", *ptr);
    while (*++ptr)
      fprintf(stderr, ",'%s'", *ptr);
    fprintf(stderr, "\n");
    exit(1);
  }
  return res;
}


/**
  @return
    a bitfield from a string of substrings separated by ','
    or
    ~(ulong) 0 on error.
*/

static ulong find_bit_type(const char *x, TYPELIB *bit_lib)
{
  bool found_end;
  int  found_count;
  const char *end,*i,*j;
  const char **array, *pos;
  ulong found,found_int,bit;
  DBUG_ENTER("find_bit_type");
  DBUG_PRINT("enter",("x: '%s'",x));

  found=0;
  found_end= 0;
  pos=(char *) x;
  while (*pos == ' ') pos++;
  found_end= *pos == 0;
  while (!found_end)
  {
    if (!*(end=strcend(pos,',')))		/* Let end point at fieldend */
    {
      while (end > pos && end[-1] == ' ')
	end--;					/* Skip end-space */
      found_end=1;
    }
    found_int=0; found_count=0;
    for (array=bit_lib->type_names, bit=1 ; (i= *array++) ; bit<<=1)
    {
      j=pos;
      while (j != end)
      {
	if (my_toupper(mysqld_charset,*i++) !=
            my_toupper(mysqld_charset,*j++))
	  goto skip;
      }
      found_int=bit;
      if (! *i)
      {
	found_count=1;
	break;
      }
      else if (j != pos)			// Half field found
      {
	found_count++;				// Could be one of two values
      }
skip: ;
    }
    if (found_count != 1)
      DBUG_RETURN(~(ulong) 0);				// No unique value
    found|=found_int;
    pos=end+1;
  }

  DBUG_PRINT("exit",("bit-field: %ld",(ulong) found));
  DBUG_RETURN(found);
} /* find_bit_type */


/**
  Check if file system used for databases is case insensitive.

  @param dir_name			Directory to test

  @retval
    -1  Don't know (Test failed)
  @retval
    0   File system is case sensitive
  @retval
    1   File system is case insensitive
*/

static int test_if_case_insensitive(const char *dir_name)
{
  int result= 0;
  File file;
  char buff[FN_REFLEN], buff2[FN_REFLEN];
  MY_STAT stat_info;
  DBUG_ENTER("test_if_case_insensitive");

  fn_format(buff, glob_hostname, dir_name, ".lower-test",
	    MY_UNPACK_FILENAME | MY_REPLACE_EXT | MY_REPLACE_DIR);
  fn_format(buff2, glob_hostname, dir_name, ".LOWER-TEST",
	    MY_UNPACK_FILENAME | MY_REPLACE_EXT | MY_REPLACE_DIR);
  (void) my_delete(buff2, MYF(0));
  if ((file= my_create(buff, 0666, O_RDWR, MYF(0))) < 0)
  {
    sql_print_warning("Can't create test file %s", buff);
    DBUG_RETURN(-1);
  }
  my_close(file, MYF(0));
  if (my_stat(buff2, &stat_info, MYF(0)))
    result= 1;					// Can access file
  (void) my_delete(buff, MYF(MY_WME));
  DBUG_PRINT("exit", ("result: %d", result));
  DBUG_RETURN(result);
}


#ifndef EMBEDDED_LIBRARY

/**
  Create file to store pid number.
*/
static void create_pid_file()
{
  File file;
  if ((file = my_create(pidfile_name,0664,
			O_WRONLY | O_TRUNC, MYF(MY_WME))) >= 0)
  {
    char buff[21], *end;
    end= int10_to_str((long) getpid(), buff, 10);
    *end++= '\n';
    if (!my_write(file, (uchar*) buff, (uint) (end-buff), MYF(MY_WME | MY_NABP)))
    {
      (void) my_close(file, MYF(0));
      return;
    }
    (void) my_close(file, MYF(0));
  }
  sql_perror("Can't start server: can't create PID file");
  exit(1);
}
#endif /* EMBEDDED_LIBRARY */

/** Clear most status variables. */
void refresh_status(THD *thd)
{
  pthread_mutex_lock(&LOCK_status);

  /* Add thread's status variabes to global status */
  add_to_status(&global_status_var, &thd->status_var);

  /* Reset thread's status variables */
  bzero((uchar*) &thd->status_var, sizeof(thd->status_var));

  /* Reset some global variables */
  reset_status_vars();

  /* Reset the counters of all key caches (default and named). */
  process_key_caches(reset_key_cache_counters);
  flush_status_time= time((time_t*) 0);
  pthread_mutex_unlock(&LOCK_status);

  /*
    Set max_used_connections to the number of currently open
    connections.  Lock LOCK_thread_count out of LOCK_status to avoid
    deadlocks.  Status reset becomes not atomic, but status data is
    not exact anyway.
  */
  pthread_mutex_lock(&LOCK_thread_count);
  max_used_connections= thread_count-delayed_insert_threads;
  pthread_mutex_unlock(&LOCK_thread_count);
}


/*****************************************************************************
  Instantiate variables for missing storage engines
  This section should go away soon
*****************************************************************************/

#ifndef WITH_NDBCLUSTER_STORAGE_ENGINE
ulong ndb_cache_check_time;
ulong ndb_extra_logging;
#endif

/*****************************************************************************
  Instantiate templates
*****************************************************************************/

#ifdef HAVE_EXPLICIT_TEMPLATE_INSTANTIATION
/* Used templates */
template class I_List<THD>;
template class I_List_iterator<THD>;
template class I_List<i_string>;
template class I_List<i_string_pair>;
template class I_List<NAMED_LIST>;
template class I_List<Statement>;
template class I_List_iterator<Statement>;
#endif<|MERGE_RESOLUTION|>--- conflicted
+++ resolved
@@ -3636,16 +3636,13 @@
   sys_var_slow_log_path.value= my_strdup(s, MYF(0));
   sys_var_slow_log_path.value_length= strlen(s);
 
-<<<<<<< HEAD
 #if defined(ENABLED_DEBUG_SYNC)
   /* Initialize the debug sync facility. See debug_sync.cc. */
   if (debug_sync_init())
     return 1; /* purecov: tested */
 #endif /* defined(ENABLED_DEBUG_SYNC) */
 
-=======
 #if (ENABLE_TEMP_POOL)
->>>>>>> 0fc3483b
   if (use_temp_pool && bitmap_init(&temp_pool,0,1024,1))
     return 1;
 #else
