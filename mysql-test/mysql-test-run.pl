--- conflicted
+++ resolved
@@ -5137,13 +5137,10 @@
                         to turn off.
 
   sleep=SECONDS         Passed to mysqltest, will be used as fixed sleep time
-<<<<<<< HEAD
   debug-sync-timeout=NUM Set default timeout for WAIT_FOR debug sync
                         actions. Disable facility with NUM=0.
-=======
   gcov                  Collect coverage information after the test.
                         The result is a gcov file per source and header file.
->>>>>>> fba3a414
 
 HERE
   exit(1);
