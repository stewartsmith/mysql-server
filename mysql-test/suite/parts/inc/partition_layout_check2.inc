--- conflicted
+++ resolved
@@ -34,11 +34,7 @@
 
 if ($do_file_tests)
 {
-<<<<<<< HEAD
-# List the files belonging to the table t1
-=======
   # List the files belonging to the table t1
->>>>>>> 32f40185
   let $ls_file= $MYSQLD_DATADIR/test/tmp2;
   --list_files_write_file $ls_file $MYSQLD_DATADIR/test t1*
   --chmod 0644 $ls_file
