--- conflicted
+++ resolved
@@ -1,18 +1,9 @@
 partition_basic_ndb            : Bug#19899 Crashing the server
 # http://dev.mysql.com/doc/refman/5.1/en/mysql-cluster-limitations-syntax.html
-<<<<<<< HEAD
-partition_bit_ndb              : NDB does not support bit column in index
-partition_sessions             : needs system_3_init.inc
 partition_syntax_ndb           : Bug#36735 Not supported
-partition_value_innodb         : Bug#30581 partition_value tests use disallowed CAST() function
-partition_value_myisam         : Bug#30581 partition_value tests use disallowed CAST() function
-partition_value_ndb            : Bug#30581 partition_value tests use disallowed CAST() function
 ndb_dd_backuprestore           : Bug#32659 2008-07-14 alik  Disabled to make 6.0 greaner (the test fails too often)
 partition_mgm_lc0_archive      : Bug#37719 - Problems with same name and different case
 partition_mgm_lc0_ndb          : Bug#38778 - master1 crashes
 partition_mgm_lc1_ndb          : Bug#38778 - master1 crashes
 partition_mgm_lc2_ndb          : Bug#38778 - master1 crashes
-partition_auto_increment_ndb   : Bug#39773 - auto_increment for NDB changed behavior
-=======
-partition_syntax_ndb           : Bug#36735 Not supported
->>>>>>> 70237515
+partition_auto_increment_ndb   : Bug#39773 - auto_increment for NDB changed behavior