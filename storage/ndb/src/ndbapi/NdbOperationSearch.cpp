--- conflicted
+++ resolved
@@ -541,12 +541,8 @@
     ptrs[0].len = len;
     ptrs[1].ptr = 0;
     
-<<<<<<< HEAD
-    Uint64 tmp[1000];
-=======
     const Uint32 MaxKeyLenInLongWords= (NDB_MAX_KEY_SIZE + 7)/ 8; 
     Uint64 tmp[ MaxKeyLenInLongWords ]; 
->>>>>>> b07947fd
     Uint32 hashValue;
     int ret = Ndb::computeHash(&hashValue, 
                                m_currentTable,
