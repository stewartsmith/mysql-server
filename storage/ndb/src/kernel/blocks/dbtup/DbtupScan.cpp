/* Copyright (C) 2003 MySQL AB

   This program is free software; you can redistribute it and/or modify
   it under the terms of the GNU General Public License as published by
   the Free Software Foundation; version 2 of the License.

   This program is distributed in the hope that it will be useful,
   but WITHOUT ANY WARRANTY; without even the implied warranty of
   MERCHANTABILITY or FITNESS FOR A PARTICULAR PURPOSE.  See the
   GNU General Public License for more details.

   You should have received a copy of the GNU General Public License
   along with this program; if not, write to the Free Software
   Foundation, Inc., 59 Temple Place, Suite 330, Boston, MA  02111-1307  USA */

#define DBTUP_C
#define DBTUP_SCAN_CPP
#include "Dbtup.hpp"
#include <signaldata/AccScan.hpp>
#include <signaldata/NextScan.hpp>
#include <signaldata/AccLock.hpp>
#include <md5_hash.hpp>

#undef jam
#undef jamEntry
#define jam() { jamLine(32000 + __LINE__); }
#define jamEntry() { jamEntryLine(32000 + __LINE__); }

#ifdef VM_TRACE
#define dbg(x) globalSignalLoggers.log x
#else
#define dbg(x)
#endif

void
Dbtup::execACC_SCANREQ(Signal* signal)
{
  jamEntry();
  const AccScanReq reqCopy = *(const AccScanReq*)signal->getDataPtr();
  const AccScanReq* const req = &reqCopy;
  ScanOpPtr scanPtr;
  scanPtr.i = RNIL;
  do {
    // find table and fragment
    TablerecPtr tablePtr;
    tablePtr.i = req->tableId;
    ptrCheckGuard(tablePtr, cnoOfTablerec, tablerec);
    FragrecordPtr fragPtr;
    Uint32 fragId = req->fragmentNo;
    fragPtr.i = RNIL;
    getFragmentrec(fragPtr, fragId, tablePtr.p);
    ndbrequire(fragPtr.i != RNIL);
    Fragrecord& frag = *fragPtr.p;
    // flags
    Uint32 bits = 0;
    

    if (AccScanReq::getLcpScanFlag(req->requestInfo))
    {
      jam();
      bits |= ScanOp::SCAN_LCP;
      c_scanOpPool.getPtr(scanPtr, c_lcp_scan_op);
    }
    else
    {
      // seize from pool and link to per-fragment list
      LocalDLList<ScanOp> list(c_scanOpPool, frag.m_scanList);
      if (! list.seize(scanPtr)) {
	jam();
	break;
      }
    }

    if (!AccScanReq::getNoDiskScanFlag(req->requestInfo)
        && tablePtr.p->m_no_of_disk_attributes)
    {
      bits |= ScanOp::SCAN_DD;
    }
      
    bool mm = (bits & ScanOp::SCAN_DD);
    if ((tablePtr.p->m_attributes[mm].m_no_of_varsize +
         tablePtr.p->m_attributes[mm].m_no_of_dynamic) > 0) 
    {
      bits |= ScanOp::SCAN_VS;
	
      // disk pages have fixed page format
      ndbrequire(! (bits & ScanOp::SCAN_DD));
    }
    if (! AccScanReq::getReadCommittedFlag(req->requestInfo)) 
    {
      if (AccScanReq::getLockMode(req->requestInfo) == 0)
        bits |= ScanOp::SCAN_LOCK_SH;
      else
        bits |= ScanOp::SCAN_LOCK_EX;
    }

    if (AccScanReq::getNRScanFlag(req->requestInfo))
    {
      jam();
      bits |= ScanOp::SCAN_NR;
      scanPtr.p->m_endPage = req->maxPage;
      if (req->maxPage != RNIL && req->maxPage > frag.m_max_page_no)
      {
        ndbout_c("%u %u endPage: %u (noOfPages: %u maxPage: %u)", 
                 tablePtr.i, fragId,
                 req->maxPage, fragPtr.p->noOfPages,
                 fragPtr.p->m_max_page_no);
      }
    }
    else
    {
      jam();
      scanPtr.p->m_endPage = RNIL;
    }

    if (AccScanReq::getLcpScanFlag(req->requestInfo))
    {
      jam();
      ndbrequire((bits & ScanOp::SCAN_DD) == 0);
      ndbrequire((bits & ScanOp::SCAN_LOCK) == 0);
    }
    
    // set up scan op
    new (scanPtr.p) ScanOp();
    ScanOp& scan = *scanPtr.p;
    scan.m_state = ScanOp::First;
    scan.m_bits = bits;
    scan.m_userPtr = req->senderData;
    scan.m_userRef = req->senderRef;
    scan.m_tableId = tablePtr.i;
    scan.m_fragId = frag.fragmentId;
    scan.m_fragPtrI = fragPtr.i;
    scan.m_transId1 = req->transId1;
    scan.m_transId2 = req->transId2;
    scan.m_savePointId = req->savePointId;

    // conf
    AccScanConf* const conf = (AccScanConf*)signal->getDataPtrSend();
    conf->scanPtr = req->senderData;
    conf->accPtr = scanPtr.i;
    conf->flag = AccScanConf::ZNOT_EMPTY_FRAGMENT;
    sendSignal(req->senderRef, GSN_ACC_SCANCONF,
        signal, AccScanConf::SignalLength, JBB);
    return;
  } while (0);
  if (scanPtr.i != RNIL) {
    jam();
    releaseScanOp(scanPtr);
  }
  // LQH does not handle REF
  signal->theData[0] = 0x313;
  sendSignal(req->senderRef, GSN_ACC_SCANREF, signal, 1, JBB);
}

void
Dbtup::execNEXT_SCANREQ(Signal* signal)
{
  jamEntry();
  const NextScanReq reqCopy = *(const NextScanReq*)signal->getDataPtr();
  const NextScanReq* const req = &reqCopy;
  ScanOpPtr scanPtr;
  c_scanOpPool.getPtr(scanPtr, req->accPtr);
  ScanOp& scan = *scanPtr.p;
  switch (req->scanFlag) {
  case NextScanReq::ZSCAN_NEXT:
    jam();
    break;
  case NextScanReq::ZSCAN_NEXT_COMMIT:
    jam();
  case NextScanReq::ZSCAN_COMMIT:
    jam();
    if ((scan.m_bits & ScanOp::SCAN_LOCK) != 0) {
      jam();
      AccLockReq* const lockReq = (AccLockReq*)signal->getDataPtrSend();
      lockReq->returnCode = RNIL;
      lockReq->requestInfo = AccLockReq::Unlock;
      lockReq->accOpPtr = req->accOperationPtr;
      EXECUTE_DIRECT(DBACC, GSN_ACC_LOCKREQ,
          signal, AccLockReq::UndoSignalLength);
      jamEntry();
      ndbrequire(lockReq->returnCode == AccLockReq::Success);
      removeAccLockOp(scan, req->accOperationPtr);
    }
    if (req->scanFlag == NextScanReq::ZSCAN_COMMIT) {
      NextScanConf* const conf = (NextScanConf*)signal->getDataPtrSend();
      conf->scanPtr = scan.m_userPtr;
      unsigned signalLength = 1;
      sendSignal(scanPtr.p->m_userRef, GSN_NEXT_SCANCONF,
		 signal, signalLength, JBB);
      return;
    }
    break;
  case NextScanReq::ZSCAN_CLOSE:
    jam();
    if (scan.m_bits & ScanOp::SCAN_LOCK_WAIT) {
      jam();
      ndbrequire(scan.m_accLockOp != RNIL);
      // use ACC_ABORTCONF to flush out any reply in job buffer
      AccLockReq* const lockReq = (AccLockReq*)signal->getDataPtrSend();
      lockReq->returnCode = RNIL;
      lockReq->requestInfo = AccLockReq::AbortWithConf;
      lockReq->accOpPtr = scan.m_accLockOp;
      EXECUTE_DIRECT(DBACC, GSN_ACC_LOCKREQ,
		     signal, AccLockReq::UndoSignalLength);
      jamEntry();
      ndbrequire(lockReq->returnCode == AccLockReq::Success);
      scan.m_state = ScanOp::Aborting;
      return;
    }
    if (scan.m_state == ScanOp::Locked) {
      jam();
      ndbrequire(scan.m_accLockOp != RNIL);
      AccLockReq* const lockReq = (AccLockReq*)signal->getDataPtrSend();
      lockReq->returnCode = RNIL;
      lockReq->requestInfo = AccLockReq::Abort;
      lockReq->accOpPtr = scan.m_accLockOp;
      EXECUTE_DIRECT(DBACC, GSN_ACC_LOCKREQ,
		     signal, AccLockReq::UndoSignalLength);
      jamEntry();
      ndbrequire(lockReq->returnCode == AccLockReq::Success);
      scan.m_accLockOp = RNIL;
    }
    scan.m_state = ScanOp::Aborting;
    scanClose(signal, scanPtr);
    return;
  case NextScanReq::ZSCAN_NEXT_ABORT:
    jam();
  default:
    jam();
    ndbrequire(false);
    break;
  }
  // start looking for next scan result
  AccCheckScan* checkReq = (AccCheckScan*)signal->getDataPtrSend();
  checkReq->accPtr = scanPtr.i;
  checkReq->checkLcpStop = AccCheckScan::ZNOT_CHECK_LCP_STOP;
  EXECUTE_DIRECT(DBTUP, GSN_ACC_CHECK_SCAN, signal, AccCheckScan::SignalLength);
  jamEntry();
}

void
Dbtup::execACC_CHECK_SCAN(Signal* signal)
{
  jamEntry();
  const AccCheckScan reqCopy = *(const AccCheckScan*)signal->getDataPtr();
  const AccCheckScan* const req = &reqCopy;
  ScanOpPtr scanPtr;
  c_scanOpPool.getPtr(scanPtr, req->accPtr);
  ScanOp& scan = *scanPtr.p;
  // fragment
  FragrecordPtr fragPtr;
  fragPtr.i = scan.m_fragPtrI;
  ptrCheckGuard(fragPtr, cnoOfFragrec, fragrecord);
  Fragrecord& frag = *fragPtr.p;
  if (req->checkLcpStop == AccCheckScan::ZCHECK_LCP_STOP) {
    jam();
    signal->theData[0] = scan.m_userPtr;
    signal->theData[1] = true;
    EXECUTE_DIRECT(DBLQH, GSN_CHECK_LCP_STOP, signal, 2);
    jamEntry();
    return;
  }
  if (scan.m_bits & ScanOp::SCAN_LOCK_WAIT) {
    jam();
    // LQH asks if we are waiting for lock and we tell it to ask again
    NextScanConf* const conf = (NextScanConf*)signal->getDataPtrSend();
    conf->scanPtr = scan.m_userPtr;
    conf->accOperationPtr = RNIL;       // no tuple returned
    conf->fragId = frag.fragmentId;
    unsigned signalLength = 3;
    // if TC has ordered scan close, it will be detected here
    sendSignal(scan.m_userRef, GSN_NEXT_SCANCONF,
        signal, signalLength, JBB);
    return;     // stop
  }

  const bool lcp = (scan.m_bits & ScanOp::SCAN_LCP);
  Uint32 lcp_list = fragPtr.p->m_lcp_keep_list;

  if (lcp && lcp_list != RNIL)
  {
    jam();
    /**
     * Handle lcp keep list already here
     *   So that scan state is not alterer
     *   if lcp_keep rows are found in ScanOp::First
     */
    handle_lcp_keep(signal, fragPtr.p, scanPtr.p, lcp_list);
    return;
  }

  if (scan.m_state == ScanOp::First) {
    jam();
    scanFirst(signal, scanPtr);
  }
  if (scan.m_state == ScanOp::Next) {
    jam();
    bool immediate = scanNext(signal, scanPtr);
    if (! immediate) {
      jam();
      // time-slicing via TUP or PGMAN
      return;
    }
  }
  scanReply(signal, scanPtr);
}

void
Dbtup::scanReply(Signal* signal, ScanOpPtr scanPtr)
{
  ScanOp& scan = *scanPtr.p;
  FragrecordPtr fragPtr;
  fragPtr.i = scan.m_fragPtrI;
  ptrCheckGuard(fragPtr, cnoOfFragrec, fragrecord);
  Fragrecord& frag = *fragPtr.p;
  // for reading tuple key in Current state
  Uint32* pkData = (Uint32*)c_dataBuffer;
  unsigned pkSize = 0;
  if (scan.m_state == ScanOp::Current) {
    // found an entry to return
    jam();
    ndbrequire(scan.m_accLockOp == RNIL);
    if (scan.m_bits & ScanOp::SCAN_LOCK) {
      jam();
      // read tuple key - use TUX routine
      const ScanPos& pos = scan.m_scanPos;
      const Local_key& key_mm = pos.m_key_mm;
      int ret = tuxReadPk(fragPtr.i, pos.m_realpid_mm, key_mm.m_page_idx,
			  pkData, true);
      ndbrequire(ret > 0);
      pkSize = ret;
      dbg((DBTUP, "PK size=%d data=%08x", pkSize, pkData[0]));
      // get read lock or exclusive lock
      AccLockReq* const lockReq = (AccLockReq*)signal->getDataPtrSend();
      lockReq->returnCode = RNIL;
      lockReq->requestInfo = (scan.m_bits & ScanOp::SCAN_LOCK_SH) ?
        AccLockReq::LockShared : AccLockReq::LockExclusive;
      lockReq->accOpPtr = RNIL;
      lockReq->userPtr = scanPtr.i;
      lockReq->userRef = reference();
      lockReq->tableId = scan.m_tableId;
      lockReq->fragId = frag.fragmentId;
      lockReq->fragPtrI = RNIL; // no cached frag ptr yet
      lockReq->hashValue = md5_hash((Uint64*)pkData, pkSize);
      lockReq->tupAddr = key_mm.ref();
      lockReq->transId1 = scan.m_transId1;
      lockReq->transId2 = scan.m_transId2;
      EXECUTE_DIRECT(DBACC, GSN_ACC_LOCKREQ,
          signal, AccLockReq::LockSignalLength);
      jamEntry();
      switch (lockReq->returnCode) {
      case AccLockReq::Success:
        jam();
        scan.m_state = ScanOp::Locked;
        scan.m_accLockOp = lockReq->accOpPtr;
        break;
      case AccLockReq::IsBlocked:
        jam();
        // normal lock wait
        scan.m_state = ScanOp::Blocked;
        scan.m_bits |= ScanOp::SCAN_LOCK_WAIT;
        scan.m_accLockOp = lockReq->accOpPtr;
        // LQH will wake us up
        signal->theData[0] = scan.m_userPtr;
        signal->theData[1] = true;
        EXECUTE_DIRECT(DBLQH, GSN_CHECK_LCP_STOP, signal, 2);
        jamEntry();
        return;
        break;
      case AccLockReq::Refused:
        jam();
        // we cannot see deleted tuple (assert only)
        ndbassert(false);
        // skip it
        scan.m_state = ScanOp::Next;
        signal->theData[0] = scan.m_userPtr;
        signal->theData[1] = true;
        EXECUTE_DIRECT(DBLQH, GSN_CHECK_LCP_STOP, signal, 2);
        jamEntry();
        return;
        break;
      case AccLockReq::NoFreeOp:
        jam();
        // max ops should depend on max scans (assert only)
        ndbassert(false);
        // stay in Current state
        scan.m_state = ScanOp::Current;
        signal->theData[0] = scan.m_userPtr;
        signal->theData[1] = true;
        EXECUTE_DIRECT(DBLQH, GSN_CHECK_LCP_STOP, signal, 2);
        jamEntry();
        return;
        break;
      default:
        ndbrequire(false);
        break;
      }
    } else {
      scan.m_state = ScanOp::Locked;
    }
  } 

  if (scan.m_state == ScanOp::Locked) {
    // we have lock or do not need one
    jam();
    // conf signal
    NextScanConf* const conf = (NextScanConf*)signal->getDataPtrSend();
    conf->scanPtr = scan.m_userPtr;
    // the lock is passed to LQH
    Uint32 accLockOp = scan.m_accLockOp;
    if (accLockOp != RNIL) {
      scan.m_accLockOp = RNIL;
      // remember it until LQH unlocks it
      addAccLockOp(scan, accLockOp);
    } else {
      ndbrequire(! (scan.m_bits & ScanOp::SCAN_LOCK));
      // operation RNIL in LQH would signal no tuple returned
      accLockOp = (Uint32)-1;
    }
    const ScanPos& pos = scan.m_scanPos;
    conf->accOperationPtr = accLockOp;
    conf->fragId = frag.fragmentId;
    conf->localKey[0] = pos.m_key_mm.ref();
    conf->localKey[1] = 0;
    conf->localKeyLength = 1;
    unsigned signalLength = 6;
    if (scan.m_bits & ScanOp::SCAN_LOCK) {
      sendSignal(scan.m_userRef, GSN_NEXT_SCANCONF,
          signal, signalLength, JBB);
    } else {
      Uint32 blockNo = refToMain(scan.m_userRef);
      EXECUTE_DIRECT(blockNo, GSN_NEXT_SCANCONF, signal, signalLength);
      jamEntry();
    }
    // next time look for next entry
    scan.m_state = ScanOp::Next;
    return;
  }
  if (scan.m_state == ScanOp::Last ||
      scan.m_state == ScanOp::Invalid) {
    jam();
    NextScanConf* const conf = (NextScanConf*)signal->getDataPtrSend();
    conf->scanPtr = scan.m_userPtr;
    conf->accOperationPtr = RNIL;
    conf->fragId = RNIL;
    unsigned signalLength = 3;
    sendSignal(scanPtr.p->m_userRef, GSN_NEXT_SCANCONF,
        signal, signalLength, JBB);
    return;
  }
  ndbrequire(false);
}

/*
 * Lock succeeded (after delay) in ACC.  If the lock is for current
 * entry, set state to Locked.  If the lock is for an entry we were
 * moved away from, simply unlock it.  Finally, if we are closing the
 * scan, do nothing since we have already sent an abort request.
 */
void
Dbtup::execACCKEYCONF(Signal* signal)
{
  jamEntry();
  ScanOpPtr scanPtr;
  scanPtr.i = signal->theData[0];
  c_scanOpPool.getPtr(scanPtr);
  ScanOp& scan = *scanPtr.p;
  ndbrequire(scan.m_bits & ScanOp::SCAN_LOCK_WAIT && scan.m_accLockOp != RNIL);
  scan.m_bits &= ~ ScanOp::SCAN_LOCK_WAIT;
  if (scan.m_state == ScanOp::Blocked) {
    // the lock wait was for current entry
    jam();
    scan.m_state = ScanOp::Locked;
    // LQH has the ball
    return;
  }
  if (scan.m_state != ScanOp::Aborting) {
    // we were moved, release lock
    jam();
    AccLockReq* const lockReq = (AccLockReq*)signal->getDataPtrSend();
    lockReq->returnCode = RNIL;
    lockReq->requestInfo = AccLockReq::Abort;
    lockReq->accOpPtr = scan.m_accLockOp;
    EXECUTE_DIRECT(DBACC, GSN_ACC_LOCKREQ, signal, AccLockReq::UndoSignalLength);
    jamEntry();
    ndbrequire(lockReq->returnCode == AccLockReq::Success);
    scan.m_accLockOp = RNIL;
    // LQH has the ball
    return;
  }
  // lose the lock
  scan.m_accLockOp = RNIL;
  // continue at ACC_ABORTCONF
}

/*
 * Lock failed (after delay) in ACC.  Probably means somebody ahead of
 * us in lock queue deleted the tuple.
 */
void
Dbtup::execACCKEYREF(Signal* signal)
{
  jamEntry();
  ScanOpPtr scanPtr;
  scanPtr.i = signal->theData[0];
  c_scanOpPool.getPtr(scanPtr);
  ScanOp& scan = *scanPtr.p;
  ndbrequire(scan.m_bits & ScanOp::SCAN_LOCK_WAIT && scan.m_accLockOp != RNIL);
  scan.m_bits &= ~ ScanOp::SCAN_LOCK_WAIT;
  if (scan.m_state != ScanOp::Aborting) {
    jam();
    // release the operation
    AccLockReq* const lockReq = (AccLockReq*)signal->getDataPtrSend();
    lockReq->returnCode = RNIL;
    lockReq->requestInfo = AccLockReq::Abort;
    lockReq->accOpPtr = scan.m_accLockOp;
    EXECUTE_DIRECT(DBACC, GSN_ACC_LOCKREQ, signal, AccLockReq::UndoSignalLength);
    jamEntry();
    ndbrequire(lockReq->returnCode == AccLockReq::Success);
    scan.m_accLockOp = RNIL;
    // scan position should already have been moved (assert only)
    if (scan.m_state == ScanOp::Blocked) {
      jam();
      //ndbassert(false);
      if (scan.m_bits & ScanOp::SCAN_NR)
      {
	jam();
	scan.m_state = ScanOp::Next;
	scan.m_scanPos.m_get = ScanPos::Get_tuple;
	ndbout_c("Ignoring scan.m_state == ScanOp::Blocked, refetch");
      }
      else
      {
	jam();
	scan.m_state = ScanOp::Next;
	ndbout_c("Ignoring scan.m_state == ScanOp::Blocked");
      }
    }
    // LQH has the ball
    return;
  }
  // lose the lock
  scan.m_accLockOp = RNIL;
  // continue at ACC_ABORTCONF
}

/*
 * Received when scan is closing.  This signal arrives after any
 * ACCKEYCON or ACCKEYREF which may have been in job buffer.
 */
void
Dbtup::execACC_ABORTCONF(Signal* signal)
{
  jamEntry();
  ScanOpPtr scanPtr;
  scanPtr.i = signal->theData[0];
  c_scanOpPool.getPtr(scanPtr);
  ScanOp& scan = *scanPtr.p;
  ndbrequire(scan.m_state == ScanOp::Aborting);
  // most likely we are still in lock wait
  if (scan.m_bits & ScanOp::SCAN_LOCK_WAIT) {
    jam();
    scan.m_bits &= ~ ScanOp::SCAN_LOCK_WAIT;
    scan.m_accLockOp = RNIL;
  }
  scanClose(signal, scanPtr);
}

void
Dbtup::scanFirst(Signal*, ScanOpPtr scanPtr)
{
  ScanOp& scan = *scanPtr.p;
  ScanPos& pos = scan.m_scanPos;
  Local_key& key = pos.m_key;
  const Uint32 bits = scan.m_bits;
  // fragment
  FragrecordPtr fragPtr;
  fragPtr.i = scan.m_fragPtrI;
  ptrCheckGuard(fragPtr, cnoOfFragrec, fragrecord);
  Fragrecord& frag = *fragPtr.p;
  // in the future should not pre-allocate pages
  if (frag.noOfPages == 0 && ((bits & ScanOp::SCAN_NR) == 0)) {
    jam();
    scan.m_state = ScanOp::Last;
    return;
  }
  if (! (bits & ScanOp::SCAN_DD)) {
    key.m_file_no = ZNIL;
    key.m_page_no = 0;
    pos.m_get = ScanPos::Get_page_mm;
    // for MM scan real page id is cached for efficiency
    pos.m_realpid_mm = RNIL;
  } else {
    Disk_alloc_info& alloc = frag.m_disk_alloc_info;
    // for now must check disk part explicitly
    if (alloc.m_extent_list.firstItem == RNIL) {
      jam();
      scan.m_state = ScanOp::Last;
      return;
    }
    pos.m_extent_info_ptr_i = alloc.m_extent_list.firstItem;
    Extent_info* ext = c_extent_pool.getPtr(pos.m_extent_info_ptr_i);
    key.m_file_no = ext->m_key.m_file_no;
    key.m_page_no = ext->m_first_page_no;
    pos.m_get = ScanPos::Get_page_dd;
  }
  key.m_page_idx = 0;
  // let scanNext() do the work
  scan.m_state = ScanOp::Next;
}

bool
Dbtup::scanNext(Signal* signal, ScanOpPtr scanPtr)
{
  ScanOp& scan = *scanPtr.p;
  ScanPos& pos = scan.m_scanPos;
  Local_key& key = pos.m_key;
  const Uint32 bits = scan.m_bits;
  // table
  TablerecPtr tablePtr;
  tablePtr.i = scan.m_tableId;
  ptrCheckGuard(tablePtr, cnoOfTablerec, tablerec);
  Tablerec& table = *tablePtr.p;
  // fragment
  FragrecordPtr fragPtr;
  fragPtr.i = scan.m_fragPtrI;
  ptrCheckGuard(fragPtr, cnoOfFragrec, fragrecord);
  Fragrecord& frag = *fragPtr.p;
  // tuple found
  Tuple_header* th = 0;
  Uint32 thbits = 0;
  Uint32 loop_count = 0;
  Uint32 scanGCI = scanPtr.p->m_scanGCI;
  Uint32 foundGCI;
 
  const bool mm = (bits & ScanOp::SCAN_DD);
  const bool lcp = (bits & ScanOp::SCAN_LCP);
  
  Uint32 lcp_list = fragPtr.p->m_lcp_keep_list;
  Uint32 size = table.m_offsets[mm].m_fix_header_size;

  if (lcp && lcp_list != RNIL)
  {
    jam();
    /**
     * Handle lcp keep list here to, due to scanCont
     */
    handle_lcp_keep(signal, fragPtr.p, scanPtr.p, lcp_list);
    return false;
  }

  switch(pos.m_get){
  case ScanPos::Get_next_tuple:
  case ScanPos::Get_next_tuple_fs:
    jam();
    key.m_page_idx += size;
    // fall through
  case ScanPos::Get_tuple:
  case ScanPos::Get_tuple_fs:
    jam();
    /**
     * We need to refetch page after timeslice
     */
    pos.m_get = ScanPos::Get_page;
    pos.m_realpid_mm = RNIL;
    break;
  default:
    break;
  }
  
  while (true) {
    switch (pos.m_get) {
    case ScanPos::Get_next_page:
      // move to next page
      jam();
      {
        if (! (bits & ScanOp::SCAN_DD))
          pos.m_get = ScanPos::Get_next_page_mm;
        else
          pos.m_get = ScanPos::Get_next_page_dd;
      }
      continue;
    case ScanPos::Get_page:
      // get real page
      jam();
      {
        if (! (bits & ScanOp::SCAN_DD))
          pos.m_get = ScanPos::Get_page_mm;
        else
          pos.m_get = ScanPos::Get_page_dd;
      }
      continue;
    case ScanPos::Get_next_page_mm:
      // move to next logical TUP page
      jam();
      {
        key.m_page_no++;
        if (key.m_page_no >= frag.m_max_page_no) {
          jam();

          if ((bits & ScanOp::SCAN_NR) && (scan.m_endPage != RNIL))
          {
            jam();
            if (key.m_page_no < scan.m_endPage)
            {
              jam();
              ndbout_c("scanning page %u", key.m_page_no);
              goto cont;
            }
          }
          // no more pages, scan ends
          pos.m_get = ScanPos::Get_undef;
          scan.m_state = ScanOp::Last;
          return true;
        }
    cont:
        key.m_page_idx = 0;
        pos.m_get = ScanPos::Get_page_mm;
        // clear cached value
        pos.m_realpid_mm = RNIL;
      }
      /*FALLTHRU*/
    case ScanPos::Get_page_mm:
      // get TUP real page
      jam();
      {
        if (pos.m_realpid_mm == RNIL) {
          jam();
          pos.m_realpid_mm = getRealpidCheck(fragPtr.p, key.m_page_no);
          
          if (pos.m_realpid_mm == RNIL)
          {
            jam();
            if (bits & ScanOp::SCAN_NR)
            {
              jam();
              goto nopage;
            }
            pos.m_get = ScanPos::Get_next_page_mm;
            break; // incr loop count
          }
        }
        PagePtr pagePtr;
	c_page_pool.getPtr(pagePtr, pos.m_realpid_mm);

    nopage:
        pos.m_page = pagePtr.p;
        pos.m_get = ScanPos::Get_tuple;
      }
      continue;
    case ScanPos::Get_next_page_dd:
      // move to next disk page
      jam();
      {
        Disk_alloc_info& alloc = frag.m_disk_alloc_info;
        Local_fragment_extent_list list(c_extent_pool, alloc.m_extent_list);
        Ptr<Extent_info> ext_ptr;
        c_extent_pool.getPtr(ext_ptr, pos.m_extent_info_ptr_i);
        Extent_info* ext = ext_ptr.p;
        key.m_page_no++;
        if (key.m_page_no >= ext->m_first_page_no + alloc.m_extent_size) {
          // no more pages in this extent
          jam();
          if (! list.next(ext_ptr)) {
            // no more extents, scan ends
            jam();
            pos.m_get = ScanPos::Get_undef;
            scan.m_state = ScanOp::Last;
            return true;
          } else {
            // move to next extent
            jam();
            pos.m_extent_info_ptr_i = ext_ptr.i;
            ext = c_extent_pool.getPtr(pos.m_extent_info_ptr_i);
            key.m_file_no = ext->m_key.m_file_no;
            key.m_page_no = ext->m_first_page_no;
          }
        }
        key.m_page_idx = 0;
        pos.m_get = ScanPos::Get_page_dd;
        /*
          read ahead for scan in disk order
          do read ahead every 8:th page
        */
        if ((bits & ScanOp::SCAN_DD) &&
            (((key.m_page_no - ext->m_first_page_no) & 7) == 0))
        {
          jam();
          // initialize PGMAN request
          Page_cache_client::Request preq;
          preq.m_page = pos.m_key;
          preq.m_callback = TheNULLCallback;

          // set maximum read ahead
          Uint32 read_ahead = m_max_page_read_ahead;

          while (true)
          {
            // prepare page read ahead in current extent
            Uint32 page_no = preq.m_page.m_page_no;
            Uint32 page_no_limit = page_no + read_ahead;
            Uint32 limit = ext->m_first_page_no + alloc.m_extent_size;
            if (page_no_limit > limit)
            {
              jam();
              // read ahead crosses extent, set limit for this extent
              read_ahead = page_no_limit - limit;
              page_no_limit = limit;
              // and make sure we only read one extra extent next time around
              if (read_ahead > alloc.m_extent_size)
                read_ahead = alloc.m_extent_size;
            }
            else
            {
              jam();
              read_ahead = 0; // no more to read ahead after this
            }
            // do read ahead pages for this extent
            while (page_no < page_no_limit)
            {
              // page request to PGMAN
              jam();
              preq.m_page.m_page_no = page_no;
              int flags = 0;
              // ignore result
              Page_cache_client pgman(this, c_pgman);
              pgman.get_page(signal, preq, flags);
              m_pgman_ptr = pgman.m_ptr;
              jamEntry();
              page_no++;
            }
            if (!read_ahead || !list.next(ext_ptr))
            {
              // no more extents after this or read ahead done
              jam();
              break;
            }
            // move to next extent and initialize PGMAN request accordingly
            Extent_info* ext = c_extent_pool.getPtr(ext_ptr.i);
            preq.m_page.m_file_no = ext->m_key.m_file_no;
            preq.m_page.m_page_no = ext->m_first_page_no;
          }
        } // if ScanOp::SCAN_DD read ahead
      }
      /*FALLTHRU*/
    case ScanPos::Get_page_dd:
      // get global page in PGMAN cache
      jam();
      {
        // check if page is un-allocated or empty
	if (likely(! (bits & ScanOp::SCAN_NR)))
	{
          D("Tablespace_client - scanNext");
	  Tablespace_client tsman(signal, this, c_tsman,
				  frag.fragTableId, 
				  frag.fragmentId, 
				  frag.m_tablespace_id);
	  unsigned uncommitted, committed;
	  uncommitted = committed = ~(unsigned)0;
	  int ret = tsman.get_page_free_bits(&key, &uncommitted, &committed);
	  ndbrequire(ret == 0);
	  if (committed == 0 && uncommitted == 0) {
	    // skip empty page
	    jam();
	    pos.m_get = ScanPos::Get_next_page_dd;
	    break; // incr loop count
	  }
	}
        // page request to PGMAN
        Page_cache_client::Request preq;
        preq.m_page = pos.m_key;
        preq.m_callback.m_callbackData = scanPtr.i;
        preq.m_callback.m_callbackFunction =
          safe_cast(&Dbtup::disk_page_tup_scan_callback);
        int flags = 0;
        Page_cache_client pgman(this, c_pgman);
        int res = pgman.get_page(signal, preq, flags);
        m_pgman_ptr = pgman.m_ptr;
        jamEntry();
        if (res == 0) {
          jam();
          // request queued
          pos.m_get = ScanPos::Get_tuple;
          return false;
        }
        ndbrequire(res > 0);
        pos.m_page = (Page*)m_pgman_ptr.p;
      }
      pos.m_get = ScanPos::Get_tuple;
      continue;
      // get tuple
      // move to next tuple
    case ScanPos::Get_next_tuple:
    case ScanPos::Get_next_tuple_fs:
      // move to next fixed size tuple
      jam();
      {
        key.m_page_idx += size;
        pos.m_get = ScanPos::Get_tuple_fs;
      }
      /*FALLTHRU*/
    case ScanPos::Get_tuple:
    case ScanPos::Get_tuple_fs:
      // get fixed size tuple
      jam();
      {
        Fix_page* page = (Fix_page*)pos.m_page;
        if (key.m_page_idx + size <= Fix_page::DATA_WORDS) 
	{
	  pos.m_get = ScanPos::Get_next_tuple_fs;
#ifdef VM_TRACE
          if (! (bits & ScanOp::SCAN_DD))
          {
            Uint32 realpid = getRealpidCheck(fragPtr.p, key.m_page_no);
            ndbassert(pos.m_realpid_mm == realpid);
          }
#endif
          th = (Tuple_header*)&page->m_data[key.m_page_idx];
	  
	  if (likely(! (bits & ScanOp::SCAN_NR)))
	  {
	    jam();
            thbits = th->m_header_bits;
	    if (! (thbits & Tuple_header::FREE))
	    {
              goto found_tuple;
	    } 
	  }
	  else
	  {
            if (pos.m_realpid_mm == RNIL)
            {
              jam();
              foundGCI = 0;
              goto found_deleted_rowid;
            }
            thbits = th->m_header_bits;
	    if ((foundGCI = *th->get_mm_gci(tablePtr.p)) > scanGCI ||
                foundGCI == 0)
	    {
	      if (! (thbits & Tuple_header::FREE))
	      {
		jam();
		goto found_tuple;
	      }
	      else
	      {
		goto found_deleted_rowid;
	      }
	    }
	    else if (thbits != Fix_page::FREE_RECORD && 
		     th->m_operation_ptr_i != RNIL)
	    {
	      jam();
	      goto found_tuple; // Locked tuple...
	      // skip free tuple
	    }
	  }
        } else {
          jam();
          // no more tuples on this page
          pos.m_get = ScanPos::Get_next_page;
        }
      }
      break; // incr loop count
  found_tuple:
      // found possible tuple to return
      jam();
      {
        // caller has already set pos.m_get to next tuple
        if (! (bits & ScanOp::SCAN_LCP && thbits & Tuple_header::LCP_SKIP)) {
          Local_key& key_mm = pos.m_key_mm;
          if (! (bits & ScanOp::SCAN_DD)) {
            key_mm = pos.m_key;
            // real page id is already set
          } else {
	    key_mm.assref(th->m_base_record_ref);
            // recompute for each disk tuple
            pos.m_realpid_mm = getRealpid(fragPtr.p, key_mm.m_page_no);
          }
          // TUPKEYREQ handles savepoint stuff
          scan.m_state = ScanOp::Current;
          return true;
        } else {
          jam();
          // clear it so that it will show up in next LCP
          th->m_header_bits = thbits & ~(Uint32)Tuple_header::LCP_SKIP;
	  if (tablePtr.p->m_bits & Tablerec::TR_Checksum) {
	    jam();
	    setChecksum(th, tablePtr.p);
	  }
        }
      }
      break;
  found_deleted_rowid:
      jam();
      {
	ndbassert(bits & ScanOp::SCAN_NR);
	Local_key& key_mm = pos.m_key_mm;
	if (! (bits & ScanOp::SCAN_DD)) {
	  key_mm = pos.m_key;
	  // caller has already set pos.m_get to next tuple
	  // real page id is already set
	} else {
	  key_mm.assref(th->m_base_record_ref);
	  // recompute for each disk tuple
	  pos.m_realpid_mm = getRealpid(fragPtr.p, key_mm.m_page_no);
	  
	  Fix_page *mmpage = (Fix_page*)c_page_pool.getPtr(pos.m_realpid_mm);
	  th = (Tuple_header*)(mmpage->m_data + key_mm.m_page_idx);
	  if ((foundGCI = *th->get_mm_gci(tablePtr.p)) > scanGCI ||
              foundGCI == 0)
	  {
	    if (! (thbits & Tuple_header::FREE))
	      break;
	  }
	}
	
	NextScanConf* const conf = (NextScanConf*)signal->getDataPtrSend();
	conf->scanPtr = scan.m_userPtr;
	conf->accOperationPtr = RNIL;
	conf->fragId = frag.fragmentId;
	conf->localKey[0] = pos.m_key_mm.ref();
	conf->localKey[1] = 0;
	conf->localKeyLength = 1;
	conf->gci = foundGCI;
	Uint32 blockNo = refToMain(scan.m_userRef);
	EXECUTE_DIRECT(blockNo, GSN_NEXT_SCANCONF, signal, 7);
	jamEntry();

	// TUPKEYREQ handles savepoint stuff
	loop_count = 32;
	scan.m_state = ScanOp::Next;
	return false;
      }
      break; // incr loop count
    default:
      ndbrequire(false);
      break;
    }
    if (++loop_count >= 32)
      break;
  }
  // TODO: at drop table we have to flush and terminate these
  jam();
  signal->theData[0] = ZTUP_SCAN;
  signal->theData[1] = scanPtr.i;
  sendSignal(reference(), GSN_CONTINUEB, signal, 2, JBB);
  return false;
}

void
Dbtup::handle_lcp_keep(Signal* signal,
                       Fragrecord* fragPtrP,
                       ScanOp* scanPtrP,
                       Uint32 lcp_list)
{
  TablerecPtr tablePtr;
  tablePtr.i = scanPtrP->m_tableId;
  ptrCheckGuard(tablePtr, cnoOfTablerec, tablerec);

  Local_key tmp;
  tmp.assref(lcp_list);
  tmp.m_page_no = getRealpid(fragPtrP, tmp.m_page_no);
  
  Ptr<Page> pagePtr;
  c_page_pool.getPtr(pagePtr, tmp.m_page_no);
  Tuple_header* ptr = (Tuple_header*)
    ((Fix_page*)pagePtr.p)->get_ptr(tmp.m_page_idx, 0);
  Uint32 headerbits = ptr->m_header_bits;
  ndbrequire(headerbits & Tuple_header::LCP_KEEP);
  
  Uint32 next = ptr->m_operation_ptr_i;
  ptr->m_operation_ptr_i = RNIL;
  ptr->m_header_bits = headerbits & ~(Uint32)Tuple_header::FREE;
  
  if (tablePtr.p->m_bits & Tablerec::TR_Checksum) {
    jam();
    setChecksum(ptr, tablePtr.p);
  }

  NextScanConf* const conf = (NextScanConf*)signal->getDataPtrSend();
  conf->scanPtr = scanPtrP->m_userPtr;
  conf->accOperationPtr = (Uint32)-1;
  conf->fragId = fragPtrP->fragmentId;
  conf->localKey[0] = lcp_list;
  conf->localKey[1] = 0;
  conf->localKeyLength = 1;
  conf->gci = 0;
<<<<<<< HEAD
  Uint32 blockNo = refToMain(scan.m_userRef);
=======
  Uint32 blockNo = refToBlock(scanPtrP->m_userRef);
>>>>>>> 71be8c68
  EXECUTE_DIRECT(blockNo, GSN_NEXT_SCANCONF, signal, 7);
  
  fragPtrP->m_lcp_keep_list = next;
  ptr->m_header_bits |= Tuple_header::FREED; // RESTORE free flag
  if (headerbits & Tuple_header::FREED)
  {
    if (tablePtr.p->m_attributes[MM].m_no_of_varsize +
        tablePtr.p->m_attributes[MM].m_no_of_dynamic)
    {
      jam();
      free_var_rec(fragPtrP, tablePtr.p, &tmp, pagePtr);
    } else {
      jam();
      free_fix_rec(fragPtrP, tablePtr.p, &tmp, (Fix_page*)pagePtr.p);
    }
  }
}

void
Dbtup::scanCont(Signal* signal, ScanOpPtr scanPtr)
{
  bool immediate = scanNext(signal, scanPtr);
  if (! immediate) {
    jam();
    // time-slicing again
    return;
  }
  scanReply(signal, scanPtr);
}

void
Dbtup::disk_page_tup_scan_callback(Signal* signal, Uint32 scanPtrI, Uint32 page_i)
{
  ScanOpPtr scanPtr;
  c_scanOpPool.getPtr(scanPtr, scanPtrI);
  ScanOp& scan = *scanPtr.p;
  ScanPos& pos = scan.m_scanPos;
  // get cache page
  Ptr<GlobalPage> gptr;
  m_global_page_pool.getPtr(gptr, page_i);
  pos.m_page = (Page*)gptr.p;
  // continue
  scanCont(signal, scanPtr);
}

void
Dbtup::scanClose(Signal* signal, ScanOpPtr scanPtr)
{
  ScanOp& scan = *scanPtr.p;
  ndbrequire(! (scan.m_bits & ScanOp::SCAN_LOCK_WAIT) && scan.m_accLockOp == RNIL);
  // unlock all not unlocked by LQH
  LocalDLFifoList<ScanLock> list(c_scanLockPool, scan.m_accLockOps);
  ScanLockPtr lockPtr;
  while (list.first(lockPtr)) {
    jam();
    AccLockReq* const lockReq = (AccLockReq*)signal->getDataPtrSend();
    lockReq->returnCode = RNIL;
    lockReq->requestInfo = AccLockReq::Abort;
    lockReq->accOpPtr = lockPtr.p->m_accLockOp;
    EXECUTE_DIRECT(DBACC, GSN_ACC_LOCKREQ, signal, AccLockReq::UndoSignalLength);
    jamEntry();
    ndbrequire(lockReq->returnCode == AccLockReq::Success);
    list.release(lockPtr);
  }
  // send conf
  NextScanConf* const conf = (NextScanConf*)signal->getDataPtrSend();
  conf->scanPtr = scanPtr.p->m_userPtr;
  conf->accOperationPtr = RNIL;
  conf->fragId = RNIL;
  unsigned signalLength = 3;
  sendSignal(scanPtr.p->m_userRef, GSN_NEXT_SCANCONF,
      signal, signalLength, JBB);
  releaseScanOp(scanPtr);
}

void
Dbtup::addAccLockOp(ScanOp& scan, Uint32 accLockOp)
{
  LocalDLFifoList<ScanLock> list(c_scanLockPool, scan.m_accLockOps);
  ScanLockPtr lockPtr;
#ifdef VM_TRACE
  list.first(lockPtr);
  while (lockPtr.i != RNIL) {
    ndbrequire(lockPtr.p->m_accLockOp != accLockOp);
    list.next(lockPtr);
  }
#endif
  bool ok = list.seize(lockPtr);
  ndbrequire(ok);
  lockPtr.p->m_accLockOp = accLockOp;
}

void
Dbtup::removeAccLockOp(ScanOp& scan, Uint32 accLockOp)
{
  LocalDLFifoList<ScanLock> list(c_scanLockPool, scan.m_accLockOps);
  ScanLockPtr lockPtr;
  list.first(lockPtr);
  while (lockPtr.i != RNIL) {
    if (lockPtr.p->m_accLockOp == accLockOp) {
      jam();
      break;
    }
    list.next(lockPtr);
  }
  ndbrequire(lockPtr.i != RNIL);
  list.release(lockPtr);
}

void
Dbtup::releaseScanOp(ScanOpPtr& scanPtr)
{
  FragrecordPtr fragPtr;
  fragPtr.i = scanPtr.p->m_fragPtrI;
  ptrCheckGuard(fragPtr, cnoOfFragrec, fragrecord);

  if(scanPtr.p->m_bits & ScanOp::SCAN_LCP)
  {
    jam();
    fragPtr.p->m_lcp_scan_op = RNIL;
    scanPtr.p->m_fragPtrI = RNIL;
  }
  else
  {
    jam();
    LocalDLList<ScanOp> list(c_scanOpPool, fragPtr.p->m_scanList);    
    list.release(scanPtr);
  }
}

void
Dbtup::execLCP_FRAG_ORD(Signal* signal)
{
  jamEntry();
  LcpFragOrd* req= (LcpFragOrd*)signal->getDataPtr();
  
  TablerecPtr tablePtr;
  tablePtr.i = req->tableId;
  ptrCheckGuard(tablePtr, cnoOfTablerec, tablerec);

  FragrecordPtr fragPtr;
  Uint32 fragId = req->fragmentId;
  fragPtr.i = RNIL;
  getFragmentrec(fragPtr, fragId, tablePtr.p);
  ndbrequire(fragPtr.i != RNIL);
  Fragrecord& frag = *fragPtr.p;
  
  ndbrequire(frag.m_lcp_scan_op == RNIL && c_lcp_scan_op != RNIL);
  frag.m_lcp_scan_op = c_lcp_scan_op;
  ScanOpPtr scanPtr;
  c_scanOpPool.getPtr(scanPtr, frag.m_lcp_scan_op);
  ndbrequire(scanPtr.p->m_fragPtrI == RNIL);
  scanPtr.p->m_fragPtrI = fragPtr.i;
  
  scanFirst(signal, scanPtr);
  scanPtr.p->m_state = ScanOp::First;
}<|MERGE_RESOLUTION|>--- conflicted
+++ resolved
@@ -1087,11 +1087,7 @@
   conf->localKey[1] = 0;
   conf->localKeyLength = 1;
   conf->gci = 0;
-<<<<<<< HEAD
-  Uint32 blockNo = refToMain(scan.m_userRef);
-=======
-  Uint32 blockNo = refToBlock(scanPtrP->m_userRef);
->>>>>>> 71be8c68
+  Uint32 blockNo = refToMain(scanPtrP->m_userRef);
   EXECUTE_DIRECT(blockNo, GSN_NEXT_SCANCONF, signal, 7);
   
   fragPtrP->m_lcp_keep_list = next;
