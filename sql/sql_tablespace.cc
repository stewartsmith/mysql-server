--- conflicted
+++ resolved
@@ -43,11 +43,11 @@
   {
     if ((error= hton->alter_tablespace(hton, thd, ts_info)))
     {
-<<<<<<< HEAD
       switch (error) {
         case 1:
           DBUG_RETURN(1);
         case HA_ADMIN_NOT_IMPLEMENTED:
+
           my_error(ER_CHECK_NOT_IMPLEMENTED, MYF(0), "");
           break;
         case HA_ERR_TABLESPACE_EXIST:
@@ -61,38 +61,16 @@
           break;
         default:
           my_error(error, MYF(0));
-=======
-      if (error == 1)
-      {
-        DBUG_RETURN(1);
-      }
-
-      if (error == HA_ADMIN_NOT_IMPLEMENTED)
-      {
-        my_error(ER_CHECK_NOT_IMPLEMENTED, MYF(0), "");
-      }
-      else
-      {
-        my_error(error, MYF(0));
->>>>>>> 0bfb9083
       }
       DBUG_RETURN(error);
     }
   }
   else
   {
-<<<<<<< HEAD
     my_error(ER_ILLEGAL_HA_CREATE_OPTION, MYF(0),
-             ha_resolve_storage_engine_name(hton),
+                        hton_name(hton)->str,
              "TABLESPACE or LOGFILE GROUP");
     DBUG_RETURN(HA_ADMIN_NOT_IMPLEMENTED);
-=======
-    push_warning_printf(thd, MYSQL_ERROR::WARN_LEVEL_ERROR,
-                        ER_ILLEGAL_HA_CREATE_OPTION,
-                        ER(ER_ILLEGAL_HA_CREATE_OPTION),
-                        hton_name(hton)->str,
-                        "TABLESPACE or LOGFILE GROUP");
->>>>>>> 0bfb9083
   }
   write_bin_log(thd, FALSE, thd->query, thd->query_length);
   DBUG_RETURN(FALSE);
