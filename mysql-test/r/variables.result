--- conflicted
+++ resolved
@@ -284,7 +284,6 @@
 set global net_buffer_length=2000000000;
 Warnings:
 Warning	1292	Truncated incorrect net_buffer_length value: '2000000000'
-Warning	1105	The value of 'max_allowed_packet' should be no less than the value of 'net_buffer_length'
 show global variables like 'net_buffer_length';
 Variable_name	Value
 net_buffer_length	1048576
@@ -506,7 +505,7 @@
 set global max_allowed_packet=100;
 Warnings:
 Warning	1292	Truncated incorrect max_allowed_packet value: '100'
-Warning	1105	The value of 'max_allowed_packet' should be no less than the value of 'net_buffer_length'
+Warning	1708	The value of 'max_allowed_packet' should be no less than the value of 'net_buffer_length'
 set global max_binlog_cache_size=100;
 Warnings:
 Warning	1292	Truncated incorrect max_binlog_cache_size value: '100'
@@ -1062,7 +1061,7 @@
 set global myisam_max_sort_file_size =@my_myisam_max_sort_file_size;
 set global net_buffer_length         =@my_net_buffer_length;
 Warnings:
-Warning	1105	The value of 'max_allowed_packet' should be no less than the value of 'net_buffer_length'
+Warning	1708	The value of 'max_allowed_packet' should be no less than the value of 'net_buffer_length'
 set global net_write_timeout         =@my_net_write_timeout;
 set global net_read_timeout          =@my_net_read_timeout;
 set global query_cache_limit         =@my_query_cache_limit;
@@ -1551,7 +1550,30 @@
 SET @@global.max_join_size=DEFAULT;
 SET @@global.key_buffer_size=@kbs;
 SET @@global.key_cache_block_size=@kcbs;
-<<<<<<< HEAD
+#
+# Bug #11766769 : 59959: SMALL VALUES OF --MAX-ALLOWED-PACKET 
+#   ARE NOT BEING HONORED
+#
+CREATE TABLE t1 (a MEDIUMTEXT);
+SET GLOBAL max_allowed_packet=2048;
+Warnings:
+Warning	1708	The value of 'max_allowed_packet' should be no less than the value of 'net_buffer_length'
+SET GLOBAL net_buffer_length=4096;
+Warnings:
+Warning	1708	The value of 'max_allowed_packet' should be no less than the value of 'net_buffer_length'
+SHOW SESSION VARIABLES LIKE 'max_allowed_packet';
+Variable_name	Value
+max_allowed_packet	2048
+SHOW SESSION VARIABLES LIKE 'net_buffer_length';
+Variable_name	Value
+net_buffer_length	4096
+ERROR 08S01: Got a packet bigger than 'max_allowed_packet' bytes
+at this point the connection is disconnected by the server
+SELECT LENGTH(a) FROM t1;
+LENGTH(a)
+SET GLOBAL max_allowed_packet=default;
+SET GLOBAL net_buffer_length=default;
+DROP TABLE t1;
 End of 5.1 tests
 
 #
@@ -1761,30 +1783,4 @@
 ERROR HY000: Unknown collation: '2048'
 set session collation_database=2048;
 ERROR HY000: Unknown collation: '2048'
-End of 5.5 tests
-=======
-#
-# Bug #11766769 : 59959: SMALL VALUES OF --MAX-ALLOWED-PACKET 
-#   ARE NOT BEING HONORED
-#
-CREATE TABLE t1 (a MEDIUMTEXT);
-SET GLOBAL max_allowed_packet=2048;
-Warnings:
-Warning	1105	The value of 'max_allowed_packet' should be no less than the value of 'net_buffer_length'
-SET GLOBAL net_buffer_length=4096;
-Warnings:
-Warning	1105	The value of 'max_allowed_packet' should be no less than the value of 'net_buffer_length'
-SHOW SESSION VARIABLES LIKE 'max_allowed_packet';
-Variable_name	Value
-max_allowed_packet	2048
-SHOW SESSION VARIABLES LIKE 'net_buffer_length';
-Variable_name	Value
-net_buffer_length	4096
-ERROR 08S01: Got a packet bigger than 'max_allowed_packet' bytes
-SELECT LENGTH(a) FROM t1;
-LENGTH(a)
-SET GLOBAL max_allowed_packet=default;
-SET GLOBAL net_buffer_length=default;
-DROP TABLE t1;
-End of 5.1 tests
->>>>>>> c7b83484
+End of 5.5 tests