/* Copyright 2000-2008 MySQL AB, 2008 Sun Microsystems, Inc.

   This program is free software; you can redistribute it and/or modify
   it under the terms of the GNU General Public License as published by
   the Free Software Foundation; version 2 of the License.

   This program is distributed in the hope that it will be useful,
   but WITHOUT ANY WARRANTY; without even the implied warranty of
   MERCHANTABILITY or FITNESS FOR A PARTICULAR PURPOSE.  See the
   GNU General Public License for more details.

   You should have received a copy of the GNU General Public License
   along with this program; if not, write to the Free Software
   Foundation, Inc., 59 Temple Place, Suite 330, Boston, MA  02111-1307  USA */


/**
  @file

  @brief
  logging of commands

  @todo
    Abort logging when we get an error in reading or writing log files
*/

#include "mysql_priv.h"
#include "sql_repl.h"
#include "rpl_filter.h"
#include "rpl_rli.h"
#include "sql_audit.h"
#include "si_objects.h"

#include <my_dir.h>
#include <stdarg.h>
#include <m_ctype.h>				// For test_if_number

#ifdef _WIN32
#include "message.h"
#endif

#include <mysql/plugin.h>
#include "rpl_handler.h"
#include "si_logs.h"

/* max size of the log message */
#define MAX_LOG_BUFFER_SIZE 1024
#define MAX_USER_HOST_SIZE 512
#define MAX_TIME_SIZE 32
#define MY_OFF_T_UNDEF (~(my_off_t)0UL)

#define FLAGSTR(V,F) ((V)&(F)?#F" ":"")

LOGGER logger;

MYSQL_BIN_LOG mysql_bin_log(&sync_binlog_period);

static bool test_if_number(const char *str,
			   long *res, bool allow_wildcards);
static int binlog_init(void *p);
static int binlog_close_connection(handlerton *hton, THD *thd);
static int binlog_savepoint_set(handlerton *hton, THD *thd, void *sv);
static int binlog_savepoint_rollback(handlerton *hton, THD *thd, void *sv);
static int binlog_commit(handlerton *hton, THD *thd, bool all);
static int binlog_rollback(handlerton *hton, THD *thd, bool all);
static int binlog_prepare(handlerton *hton, THD *thd, bool all);

/**
  Silence all errors and warnings reported when performing a write
  to a log table.
  Errors and warnings are not reported to the client or SQL exception
  handlers, so that the presence of logging does not interfere and affect
  the logic of an application.
*/
class Silence_log_table_errors : public Internal_error_handler
{
  char m_message[MYSQL_ERRMSG_SIZE];
public:
  Silence_log_table_errors()
  {
    m_message[0]= '\0';
  }

  virtual ~Silence_log_table_errors() {}

  virtual bool handle_condition(THD *thd,
                                uint sql_errno,
                                const char* sql_state,
                                MYSQL_ERROR::enum_warning_level level,
                                const char* msg,
                                MYSQL_ERROR ** cond_hdl);
  const char *message() const { return m_message; }
};

bool
Silence_log_table_errors::handle_condition(THD *,
                                           uint,
                                           const char*,
                                           MYSQL_ERROR::enum_warning_level,
                                           const char* msg,
                                           MYSQL_ERROR ** cond_hdl)
{
  *cond_hdl= NULL;
  strmake(m_message, msg, sizeof(m_message)-1);
  return TRUE;
}

/*
  Array of warning report functions.
  The functions are listed in the order defined by
  MYSQL_ERROR::enum_warning_level.

  @todo: merge the array with MYSQL_ERROR class
*/
sql_print_message_func sql_print_message_handlers[3] =
{
  sql_print_information,
  sql_print_warning,
  sql_print_error
};


char *make_default_log_name(char *buff,const char* log_ext)
{
  strmake(buff, pidfile_name, FN_REFLEN-5);
  return fn_format(buff, buff, mysql_data_home, log_ext,
                   MYF(MY_UNPACK_FILENAME|MY_REPLACE_EXT));
}

/**
  Create the name of the backup log specified.

  This method forms a new path + file name for the backup
  log specified in @c name.

  @param[IN] buff    Location for building new string.
  @param[IN] name    Name of the backup log.
  @param[IN] log_ext The extension for the log (e.g. .log).

  @returns Pointer to new string containing the name.
*/
char *make_backup_log_name(char *buff, const char *name, const char* log_ext)
{
  strmake(buff, name, FN_REFLEN-5);
  return fn_format(buff, buff, mysql_real_data_home, log_ext,
                   MYF(MY_UNPACK_FILENAME|MY_REPLACE_EXT));
}

/*
  Helper class to hold a mutex for the duration of the
  block.

  Eliminates the need for explicit unlocking of mutexes on, e.g.,
  error returns.  On passing a null pointer, the sentry will not do
  anything.
 */
class Mutex_sentry
{
public:
  Mutex_sentry(pthread_mutex_t *mutex)
    : m_mutex(mutex)
  {
    if (m_mutex)
      pthread_mutex_lock(mutex);
  }

  ~Mutex_sentry()
  {
    if (m_mutex)
      pthread_mutex_unlock(m_mutex);
#ifndef DBUG_OFF
    m_mutex= 0;
#endif
  }

private:
  pthread_mutex_t *m_mutex;

  // It's not allowed to copy this object in any way
  Mutex_sentry(Mutex_sentry const&);
  void operator=(Mutex_sentry const&);
};

/*
  Helper class to store binary log transaction data.
*/
class binlog_trx_data {
public:
  binlog_trx_data()
    : at_least_one_stmt(0), m_pending(0), before_stmt_pos(MY_OFF_T_UNDEF)
  {
    trans_log.end_of_file= max_binlog_cache_size;
  }

  ~binlog_trx_data()
  {
    DBUG_ASSERT(pending() == NULL);
    close_cached_file(&trans_log);
  }

  my_off_t position() const {
    return my_b_tell(&trans_log);
  }

  bool empty() const
  {
    return pending() == NULL && my_b_tell(&trans_log) == 0;
  }

  /*
    Truncate the transaction cache to a certain position. This
    includes deleting the pending event.
   */
  void truncate(my_off_t pos)
  {
    DBUG_PRINT("info", ("truncating to position %lu", (ulong) pos));
    DBUG_PRINT("info", ("before_stmt_pos=%lu", (ulong) pos));
    delete pending();
    set_pending(0);
    reinit_io_cache(&trans_log, WRITE_CACHE, pos, 0, 0);
    if (pos < before_stmt_pos)
      before_stmt_pos= MY_OFF_T_UNDEF;

    /*
      The only valid positions that can be truncated to are at the
      beginning of a statement. We are relying on this fact to be able
      to set the at_least_one_stmt flag correctly. In other word, if
      we are truncating to the beginning of the transaction cache,
      there will be no statements in the cache, otherwhise, we will
      have at least one statement in the transaction cache.
     */
    at_least_one_stmt= (pos > 0);
  }

  /*
    Reset the entire contents of the transaction cache, emptying it
    completely.
   */
  void reset() {
    if (!empty())
      truncate(0);
    before_stmt_pos= MY_OFF_T_UNDEF;
    trans_log.end_of_file= max_binlog_cache_size;
    DBUG_ASSERT(empty());
  }

  Rows_log_event *pending() const
  {
    return m_pending;
  }

  void set_pending(Rows_log_event *const pending)
  {
    m_pending= pending;
  }

  IO_CACHE trans_log;                         // The transaction cache

  /**
    Boolean that is true if there is at least one statement in the
    transaction cache.
  */
  bool at_least_one_stmt;

private:
  /*
    Pending binrows event. This event is the event where the rows are
    currently written.
   */
  Rows_log_event *m_pending;

public:
  /*
    Binlog position before the start of the current statement.
  */
  my_off_t before_stmt_pos;
};

handlerton *binlog_hton;

bool LOGGER::is_log_table_enabled(uint log_table_type)
{
  switch (log_table_type) {
  case QUERY_LOG_SLOW:
    return (table_log_handler != NULL) && opt_slow_log;
  case QUERY_LOG_GENERAL:
    return (table_log_handler != NULL) && opt_log ;
  default:
    DBUG_ASSERT(0);
    return FALSE;                             /* make compiler happy */
  }
}


/* Check if a given table is opened log table */
int check_if_log_table(uint db_len, const char *db, uint table_name_len,
                       const char *table_name, uint check_if_opened)
{
  if (db_len == 5 &&
      !(lower_case_table_names ?
        my_strcasecmp(system_charset_info, db, "mysql") :
        strcmp(db, "mysql")))
  {
    if (table_name_len == 11 && !(lower_case_table_names ?
                                  my_strcasecmp(system_charset_info,
                                                table_name, "general_log") :
                                  strcmp(table_name, "general_log")))
    {
      if (!check_if_opened || logger.is_log_table_enabled(QUERY_LOG_GENERAL))
        return QUERY_LOG_GENERAL;
      return 0;
    }

    if (table_name_len == 8 && !(lower_case_table_names ?
      my_strcasecmp(system_charset_info, table_name, "slow_log") :
      strcmp(table_name, "slow_log")))
    {
      if (!check_if_opened || logger.is_log_table_enabled(QUERY_LOG_SLOW))
        return QUERY_LOG_SLOW;
      return 0;
    }
  }
  return 0;
}


Log_to_csv_event_handler::Log_to_csv_event_handler()
{
}


Log_to_csv_event_handler::~Log_to_csv_event_handler()
{
}


void Log_to_csv_event_handler::cleanup()
{
  logger.is_log_tables_initialized= FALSE;
}

/* log event handlers */

/**
  Log command to the general log table

  Log given command to the general log table.

  @param  event_time        command start timestamp
  @param  user_host         the pointer to the string with user@host info
  @param  user_host_len     length of the user_host string. this is computed
                            once and passed to all general log event handlers
  @param  thread_id         Id of the thread, issued a query
  @param  command_type      the type of the command being logged
  @param  command_type_len  the length of the string above
  @param  sql_text          the very text of the query being executed
  @param  sql_text_len      the length of sql_text string


  @return This function attempts to never call my_error(). This is
  necessary, because general logging happens already after a statement
  status has been sent to the client, so the client can not see the
  error anyway. Besides, the error is not related to the statement
  being executed and is internal, and thus should be handled
  internally (@todo: how?).
  If a write to the table has failed, the function attempts to
  write to a short error message to the file. The failure is also
  indicated in the return value. 

  @retval  FALSE   OK
  @retval  TRUE    error occured
*/

bool Log_to_csv_event_handler::
  log_general(THD *thd, time_t event_time, const char *user_host,
              uint user_host_len, int thread_id,
              const char *command_type, uint command_type_len,
              const char *sql_text, uint sql_text_len,
              CHARSET_INFO *client_cs)
{
  TABLE_LIST table_list;
  TABLE *table;
  bool result= TRUE;
  bool need_close= FALSE;
  bool need_pop= FALSE;
  bool need_rnd_end= FALSE;
  uint field_index;
  Silence_log_table_errors error_handler;
  Open_tables_state open_tables_backup;
  ulonglong save_thd_options;
  bool save_time_zone_used;

  /*
    CSV uses TIME_to_timestamp() internally if table needs to be repaired
    which will set thd->time_zone_used
  */
  save_time_zone_used= thd->time_zone_used;

  save_thd_options= thd->options;
  thd->options&= ~OPTION_BIN_LOG;

  bzero(& table_list, sizeof(TABLE_LIST));
  table_list.alias= table_list.table_name= GENERAL_LOG_NAME.str;
  table_list.table_name_length= GENERAL_LOG_NAME.length;

  table_list.lock_type= TL_WRITE_CONCURRENT_INSERT;

  table_list.db= MYSQL_SCHEMA_NAME.str;
  table_list.db_length= MYSQL_SCHEMA_NAME.length;

  /*
    1) open_performance_schema_table generates an error of the
    table can not be opened or is corrupted.
    2) "INSERT INTO general_log" can generate warning sometimes.

    Suppress these warnings and errors, they can't be dealt with
    properly anyway.

    QQ: this problem needs to be studied in more detail.
    Comment this 2 lines and run "cast.test" to see what's happening.
  */
  thd->push_internal_handler(& error_handler);
  need_pop= TRUE;

  if (!(table= open_performance_schema_table(thd, & table_list,
                                             & open_tables_backup)))
    goto err;

  need_close= TRUE;

  if (table->file->extra(HA_EXTRA_MARK_AS_LOG_TABLE) ||
      table->file->ha_rnd_init(0))
    goto err;

  need_rnd_end= TRUE;

  /* Honor next number columns if present */
  table->next_number_field= table->found_next_number_field;

  /*
    NOTE: we do not call restore_record() here, as all fields are
    filled by the Logger (=> no need to load default ones).
  */

  /*
    We do not set a value for table->field[0], as it will use
    default value (which is CURRENT_TIMESTAMP).
  */

  /* check that all columns exist */
  if (table->s->fields < 6)
    goto err;

  DBUG_ASSERT(table->field[0]->type() == MYSQL_TYPE_TIMESTAMP);

  ((Field_timestamp*) table->field[0])->store_timestamp((my_time_t)
                                                        event_time);

  /* do a write */
  if (table->field[1]->store(user_host, user_host_len, client_cs) ||
      table->field[2]->store((longlong) thread_id, TRUE) ||
      table->field[3]->store((longlong) server_id, TRUE) ||
      table->field[4]->store(command_type, command_type_len, client_cs))
    goto err;

  /*
    A positive return value in store() means truncation.
    Still logging a message in the log in this case.
  */
  table->field[5]->flags|= FIELDFLAG_HEX_ESCAPE;
  if (table->field[5]->store(sql_text, sql_text_len, client_cs) < 0)
    goto err;

  /* mark all fields as not null */
  table->field[1]->set_notnull();
  table->field[2]->set_notnull();
  table->field[3]->set_notnull();
  table->field[4]->set_notnull();
  table->field[5]->set_notnull();

  /* Set any extra columns to their default values */
  for (field_index= 6 ; field_index < table->s->fields ; field_index++)
  {
    table->field[field_index]->set_default();
  }

  /* log table entries are not replicated */
  if (table->file->ha_write_row(table->record[0]))
    goto err;

  result= FALSE;

err:
  if (result && !thd->killed)
    sql_print_error("Failed to write to mysql.general_log: %s",
                    error_handler.message());

  if (need_rnd_end)
  {
    table->file->ha_rnd_end();
    table->file->ha_release_auto_increment();
  }
  if (need_pop)
    thd->pop_internal_handler();
  if (need_close)
    close_performance_schema_table(thd, & open_tables_backup);

  thd->options= save_thd_options;
  thd->time_zone_used= save_time_zone_used;
  return result;
}


/*
  Log a query to the slow log table

  SYNOPSIS
    log_slow()
    thd               THD of the query
    current_time      current timestamp
    query_start_arg   command start timestamp
    user_host         the pointer to the string with user@host info
    user_host_len     length of the user_host string. this is computed once
                      and passed to all general log event handlers
    query_time        Amount of time the query took to execute (in microseconds)
    lock_time         Amount of time the query was locked (in microseconds)
    is_command        The flag, which determines, whether the sql_text is a
                      query or an administrator command (these are treated
                      differently by the old logging routines)
    sql_text          the very text of the query or administrator command
                      processed
    sql_text_len      the length of sql_text string

  DESCRIPTION

   Log a query to the slow log table

  RETURN
    FALSE - OK
    TRUE - error occured
*/

bool Log_to_csv_event_handler::
  log_slow(THD *thd, time_t current_time, time_t query_start_arg,
           const char *user_host, uint user_host_len,
           ulonglong query_utime, ulonglong lock_utime, bool is_command,
           const char *sql_text, uint sql_text_len)
{
  TABLE_LIST table_list;
  TABLE *table;
  bool result= TRUE;
  bool need_close= FALSE;
  bool need_rnd_end= FALSE;
  Silence_log_table_errors error_handler;
  Open_tables_state open_tables_backup;
  CHARSET_INFO *client_cs= thd->variables.character_set_client;
  bool save_time_zone_used;
  DBUG_ENTER("Log_to_csv_event_handler::log_slow");

  thd->push_internal_handler(& error_handler);
  /*
    CSV uses TIME_to_timestamp() internally if table needs to be repaired
    which will set thd->time_zone_used
  */
  save_time_zone_used= thd->time_zone_used;

  bzero(& table_list, sizeof(TABLE_LIST));
  table_list.alias= table_list.table_name= SLOW_LOG_NAME.str;
  table_list.table_name_length= SLOW_LOG_NAME.length;

  table_list.lock_type= TL_WRITE_CONCURRENT_INSERT;

  table_list.db= MYSQL_SCHEMA_NAME.str;
  table_list.db_length= MYSQL_SCHEMA_NAME.length;

  if (!(table= open_performance_schema_table(thd, & table_list,
                                             & open_tables_backup)))
    goto err;

  need_close= TRUE;

  if (table->file->extra(HA_EXTRA_MARK_AS_LOG_TABLE) ||
      table->file->ha_rnd_init(0))
    goto err;

  need_rnd_end= TRUE;

  /* Honor next number columns if present */
  table->next_number_field= table->found_next_number_field;

  restore_record(table, s->default_values);    // Get empty record

  /* check that all columns exist */
  if (table->s->fields < 11)
    goto err;

  /* store the time and user values */
  DBUG_ASSERT(table->field[0]->type() == MYSQL_TYPE_TIMESTAMP);
  ((Field_timestamp*) table->field[0])->store_timestamp((my_time_t)
                                                        current_time);
  if (table->field[1]->store(user_host, user_host_len, client_cs))
    goto err;

  if (query_start_arg)
  {
    longlong query_time= (longlong) (query_utime/1000000);
    longlong lock_time=  (longlong) (lock_utime/1000000);
    /*
      A TIME field can not hold the full longlong range; query_time or
      lock_time may be truncated without warning here, if greater than
      839 hours (~35 days)
    */
    MYSQL_TIME t;
    t.neg= 0;

    /* fill in query_time field */
    calc_time_from_sec(&t, (long) min(query_time, (longlong) TIME_MAX_VALUE_SECONDS), 0);
    if (table->field[2]->store_time(&t, MYSQL_TIMESTAMP_TIME))
      goto err;
    /* lock_time */
    calc_time_from_sec(&t, (long) min(lock_time, (longlong) TIME_MAX_VALUE_SECONDS), 0);
    if (table->field[3]->store_time(&t, MYSQL_TIMESTAMP_TIME))
      goto err;
    /* rows_sent */
    if (table->field[4]->store((longlong) thd->sent_row_count, TRUE))
      goto err;
    /* rows_examined */
    if (table->field[5]->store((longlong) thd->examined_row_count, TRUE))
      goto err;
  }
  else
  {
    table->field[2]->set_null();
    table->field[3]->set_null();
    table->field[4]->set_null();
    table->field[5]->set_null();
  }
  /* fill database field */
  if (thd->db)
  {
    if (table->field[6]->store(thd->db, thd->db_length, client_cs))
      goto err;
    table->field[6]->set_notnull();
  }

  if (thd->stmt_depends_on_first_successful_insert_id_in_prev_stmt)
  {
    if (table->
        field[7]->store((longlong)
                        thd->first_successful_insert_id_in_prev_stmt_for_binlog,
                        TRUE))
      goto err;
    table->field[7]->set_notnull();
  }

  /*
    Set value if we do an insert on autoincrement column. Note that for
    some engines (those for which get_auto_increment() does not leave a
    table lock until the statement ends), this is just the first value and
    the next ones used may not be contiguous to it.
  */
  if (thd->auto_inc_intervals_in_cur_stmt_for_binlog.nb_elements() > 0)
  {
    if (table->
        field[8]->store((longlong)
          thd->auto_inc_intervals_in_cur_stmt_for_binlog.minimum(), TRUE))
      goto err;
    table->field[8]->set_notnull();
  }

  if (table->field[9]->store((longlong) server_id, TRUE))
    goto err;
  table->field[9]->set_notnull();

  /*
    Column sql_text.
    A positive return value in store() means truncation.
    Still logging a message in the log in this case.
  */
  if (table->field[10]->store(sql_text, sql_text_len, client_cs) < 0)
    goto err;

  /* log table entries are not replicated */
  if (table->file->ha_write_row(table->record[0]))
    goto err;

  result= FALSE;

err:
  thd->pop_internal_handler();

  if (result && !thd->killed)
    sql_print_error("Failed to write to mysql.slow_log: %s",
                    error_handler.message());

  if (need_rnd_end)
  {
    table->file->ha_rnd_end();
    table->file->ha_release_auto_increment();
  }
  if (need_close)
    close_performance_schema_table(thd, & open_tables_backup);
  thd->time_zone_used= save_time_zone_used;
  DBUG_RETURN(result);
}

int Log_to_csv_event_handler::
  activate_log(THD *thd, uint log_table_type)
{
  TABLE_LIST table_list;
  TABLE *table;
  int result;
  Open_tables_state open_tables_backup;

  DBUG_ENTER("Log_to_csv_event_handler::activate_log");

  bzero(& table_list, sizeof(TABLE_LIST));

  /*
    Code changed to use a switch now that there are 4 logs.
  */
  switch (log_table_type) {
  case QUERY_LOG_GENERAL:
  {
    table_list.alias= table_list.table_name= GENERAL_LOG_NAME.str;
    table_list.table_name_length= GENERAL_LOG_NAME.length;
    break;
  }
  case QUERY_LOG_SLOW:
  {
    DBUG_ASSERT(log_table_type == QUERY_LOG_SLOW);
    table_list.alias= table_list.table_name= SLOW_LOG_NAME.str;
    table_list.table_name_length= SLOW_LOG_NAME.length;
    break;
  }
  case BACKUP_HISTORY_LOG:
  {
    DBUG_ASSERT(log_table_type == BACKUP_HISTORY_LOG);
    table_list.alias= table_list.table_name= BACKUP_HISTORY_LOG_NAME.str;
    table_list.table_name_length= BACKUP_HISTORY_LOG_NAME.length;
    break;
  }
  case BACKUP_PROGRESS_LOG:
  {
    DBUG_ASSERT(log_table_type == BACKUP_PROGRESS_LOG);
    table_list.alias= table_list.table_name= BACKUP_PROGRESS_LOG_NAME.str;
    table_list.table_name_length= BACKUP_PROGRESS_LOG_NAME.length;
    break;
  }
  }

  table_list.lock_type= TL_WRITE_CONCURRENT_INSERT;

  table_list.db= MYSQL_SCHEMA_NAME.str;
  table_list.db_length= MYSQL_SCHEMA_NAME.length;

  table= open_performance_schema_table(thd, & table_list,
                                       & open_tables_backup);
  if (table)
  {
    result= 0;
    close_performance_schema_table(thd, & open_tables_backup);
  }
  else
    result= 1;

  DBUG_RETURN(result);
}

/**
  Write the backup log entry for the backup history log to a table.

  This method creates a new row in the backup history log with the
  information provided.

  @param[IN]   thd   The current thread
  @param[IN]   st_backup_history   Data to write to log.

  @retval TRUE if error.

  @todo Add internal error handler to handle errors that occur on
        open. See  thd->push_internal_handler(&error_handler).
*/
bool Log_to_csv_event_handler::
  log_backup_history(THD *thd, 
                     st_backup_history *history_data)
{
  TABLE_LIST table_list;
  TABLE *table= NULL;
  bool result= TRUE;
  bool need_close= FALSE;
  bool need_rnd_end= FALSE;
  Open_tables_state open_tables_backup;
  ulonglong save_thd_options;
  bool save_time_zone_used;
  char *host= current_thd->security_ctx->host; // host name
  char *user= current_thd->security_ctx->user; // user name

  /*
    Turn the binlog off and don't replicate the
    updates to the backup logs.
  */
  save_thd_options= thd->options;
  thd->options&= ~OPTION_BIN_LOG;

  save_time_zone_used= thd->time_zone_used;
  bzero(& table_list, sizeof(TABLE_LIST));
  table_list.alias= table_list.table_name= BACKUP_HISTORY_LOG_NAME.str;
  table_list.table_name_length= BACKUP_HISTORY_LOG_NAME.length;

  table_list.lock_type= TL_WRITE_CONCURRENT_INSERT;

  table_list.db= MYSQL_SCHEMA_NAME.str;
  table_list.db_length= MYSQL_SCHEMA_NAME.length;

  if (!(table= open_performance_schema_table(thd, & table_list,
                                             & open_tables_backup)))
    goto err;

  need_close= TRUE;

  if (table->file->extra(HA_EXTRA_MARK_AS_LOG_TABLE) ||
      table->file->ha_rnd_init(0))
    goto err;

  need_rnd_end= TRUE;

  /*
    Get defaults for new record.
  */
  restore_record(table, s->default_values); 

  /* check that all columns exist */
  if (table->s->fields < ET_OBH_FIELD_COUNT)
    goto err;

  /*
    Fill in the data.
  */
  table->field[ET_OBH_FIELD_BACKUP_ID]->store(history_data->backup_id, TRUE);
  table->field[ET_OBH_FIELD_BACKUP_ID]->set_notnull();
  table->field[ET_OBH_FIELD_PROCESS_ID]->store(history_data->process_id, TRUE);
  table->field[ET_OBH_FIELD_PROCESS_ID]->set_notnull();
  table->field[ET_OBH_FIELD_BINLOG_POS]->store(history_data->binlog_pos, TRUE);
  table->field[ET_OBH_FIELD_BINLOG_POS]->set_notnull();

  if (history_data->binlog_file)
  {
    if (table->field[ET_OBH_FIELD_BINLOG_FILE]->
        store(history_data->binlog_file, 
              strlen(history_data->binlog_file), 
              system_charset_info))
      goto err;
    table->field[ET_OBH_FIELD_BINLOG_FILE]->set_notnull();
  }

  table->field[ET_OBH_FIELD_BACKUP_STATE]->store(history_data->state, TRUE);
  table->field[ET_OBH_FIELD_BACKUP_STATE]->set_notnull();
  table->field[ET_OBH_FIELD_OPER]->store(history_data->operation, TRUE);
  table->field[ET_OBH_FIELD_OPER]->set_notnull();
  table->field[ET_OBH_FIELD_ERROR_NUM]->store(history_data->error_num, TRUE);
  table->field[ET_OBH_FIELD_ERROR_NUM]->set_notnull();
  table->field[ET_OBH_FIELD_NUM_OBJ]->store(history_data->num_objects, TRUE);
  table->field[ET_OBH_FIELD_NUM_OBJ]->set_notnull();
  table->field[ET_OBH_FIELD_TOTAL_BYTES]->store(history_data->size, TRUE);
  table->field[ET_OBH_FIELD_TOTAL_BYTES]->set_notnull();

  if (history_data->vp_time)
  {
    MYSQL_TIME time;
    my_tz_OFFSET0->gmt_sec_to_TIME(&time, (my_time_t)history_data->vp_time);

    table->field[ET_OBH_FIELD_VP]->set_notnull();
    table->field[ET_OBH_FIELD_VP]->store_time(&time, MYSQL_TIMESTAMP_DATETIME);
  }

  if (history_data->start)
  {
    MYSQL_TIME time;
    /*
      Set time ahead a few hours to allow backup purge test to test
      PURGE BACKUP LOGS BEFORE command.
    */
    DBUG_EXECUTE_IF("set_log_time", history_data->start= my_time(0) + 100000;);
    my_tz_OFFSET0->gmt_sec_to_TIME(&time, (my_time_t)history_data->start);

    table->field[ET_OBH_FIELD_START_TIME]->set_notnull();
    table->field[ET_OBH_FIELD_START_TIME]->store_time(&time, 
      MYSQL_TIMESTAMP_DATETIME);
  }

  if (history_data->stop)
  {
    MYSQL_TIME time;
    my_tz_OFFSET0->gmt_sec_to_TIME(&time, (my_time_t)history_data->stop);

    table->field[ET_OBH_FIELD_STOP_TIME]->set_notnull();
    table->field[ET_OBH_FIELD_STOP_TIME]->store_time(&time, 
      MYSQL_TIMESTAMP_DATETIME);
  }

  if (host)
  {
    if(table->field[ET_OBH_FIELD_HOST_OR_SERVER]->store(host, 
       strlen(host), system_charset_info))
      goto err;
    table->field[ET_OBH_FIELD_HOST_OR_SERVER]->set_notnull();
  }

  if (user)
  {
    if (table->field[ET_OBH_FIELD_USERNAME]->store(user,
        strlen(user), system_charset_info))
      goto err;
    table->field[ET_OBH_FIELD_USERNAME]->set_notnull();
  }

  if (history_data->backup_file)
  {
    if (table->field[ET_OBH_FIELD_BACKUP_FILE]->store(
        history_data->backup_file, 
        strlen(history_data->backup_file), system_charset_info))
      goto err;
    table->field[ET_OBH_FIELD_BACKUP_FILE]->set_notnull();
  }

  if (history_data->backup_file_path)
  {
    if (table->field[ET_OBH_FIELD_BACKUP_FILE_PATH]->store(
        history_data->backup_file_path, 
        strlen(history_data->backup_file_path), system_charset_info))
      goto err;
    table->field[ET_OBH_FIELD_BACKUP_FILE_PATH]->set_notnull();
  }

  if (history_data->user_comment)
  {
    if (table->field[ET_OBH_FIELD_COMMENT]->store(history_data->user_comment,
        strlen(history_data->user_comment), system_charset_info))
      goto err;
    table->field[ET_OBH_FIELD_COMMENT]->set_notnull();
  }

  if (history_data->command)
  {
    if (table->field[ET_OBH_FIELD_COMMAND]->store(history_data->command,
        strlen(history_data->command), system_charset_info))
      goto err;
    table->field[ET_OBH_FIELD_COMMAND]->set_notnull();
  }

  if (history_data->driver_name.length())
  {
<<<<<<< HEAD
    if (table->field[ET_OBH_FIELD_DRIVERS]->store(
        history_data->driver_name.c_ptr(),
        history_data->driver_name.length(), system_charset_info))
      goto err;
    table->field[ET_OBH_FIELD_DRIVERS]->set_notnull();
=======
    table_log_handler->cleanup();
    delete table_log_handler;
    table_log_handler= NULL;
>>>>>>> 064c1b2c
  }

  /* log table entries are not replicated */
  if (table->file->ha_write_row(table->record[0]))
    goto err;

<<<<<<< HEAD
  result= FALSE;
=======
void LOGGER::cleanup_end()
{
  DBUG_ASSERT(inited == 1);
  if (file_log_handler)
  {
    delete file_log_handler;
    file_log_handler=NULL;
  }
  inited= 0;
}
>>>>>>> 064c1b2c

err:
  if (result && !thd->killed)
    push_warning_printf(thd, MYSQL_ERROR::WARN_LEVEL_WARN,
                        ER_BACKUP_LOG_WRITE_ERROR,
                        ER(ER_BACKUP_LOG_WRITE_ERROR),
                        "mysql.backup_history");

  if (need_rnd_end)
    table->file->ha_rnd_end();
  if (need_close)
    close_performance_schema_table(thd, & open_tables_backup);

  thd->time_zone_used= save_time_zone_used;

  /*
    Turn binlog back on if disengaged.
  */
  thd->options= save_thd_options;

  return result;
}

/**
  Write the backup log entry for the backup progress log to a table.

  This method creates a new row in the backup progress log with the
  information provided.

  @param[IN]   thd         The current thread
  @param[OUT]  backup_id   The id of the backup/restore operation for
                           the progress information
  @param[IN]   object      The name of the object processed
  @param[IN]   start       Start datetime
  @param[IN]   stop        Stop datetime
  @param[IN]   size        Size value
  @param[IN]   progress    Progress (percent)
  @param[IN]   error_num   Error number (should be 0 if success)
  @param[IN]   notes       Misc data from engine

  @retval TRUE if error.

  @todo Add internal error handler to handle errors that occur on
        open. See  thd->push_internal_handler(&error_handler).
*/
bool Log_to_csv_event_handler::
  log_backup_progress(THD *thd,
                      ulonglong backup_id,
                      const char *object,
                      time_t start,
                      time_t stop,
                      longlong size,
                      longlong progress,
                      int error_num,
                      const char *notes)
{
  TABLE_LIST table_list;
  TABLE *table;
  bool result= TRUE;
  bool need_close= FALSE;
  bool need_rnd_end= FALSE;
  Open_tables_state open_tables_backup;
  bool save_time_zone_used;

  save_time_zone_used= thd->time_zone_used;

  bzero(& table_list, sizeof(TABLE_LIST));
  table_list.alias= table_list.table_name= BACKUP_PROGRESS_LOG_NAME.str;
  table_list.table_name_length= BACKUP_PROGRESS_LOG_NAME.length;

  table_list.lock_type= TL_WRITE_CONCURRENT_INSERT;

  table_list.db= MYSQL_SCHEMA_NAME.str;
  table_list.db_length= MYSQL_SCHEMA_NAME.length;

  if (!(table= open_performance_schema_table(thd, & table_list,
                                             & open_tables_backup)))
    goto err;

  need_close= TRUE;

  if (table->file->extra(HA_EXTRA_MARK_AS_LOG_TABLE) ||
      table->file->ha_rnd_init(0))
    goto err;

  need_rnd_end= TRUE;

  /*
    Get defaults for new record.
  */
  restore_record(table, s->default_values); 

  /* check that all columns exist */
  if (table->s->fields < ET_OBP_FIELD_PROG_COUNT)
    goto err;

  /*
    Fill in the data.
  */
  table->field[ET_OBP_FIELD_BACKUP_ID_FK]->store(backup_id, TRUE);
  table->field[ET_OBP_FIELD_BACKUP_ID_FK]->set_notnull();

  if (object)
  {
    if (table->field[ET_OBP_FIELD_PROG_OBJECT]->store(object,
        strlen(object), system_charset_info))
      goto err;
    table->field[ET_OBP_FIELD_PROG_OBJECT]->set_notnull();
  }

  if (start)
  {
    MYSQL_TIME time;
    my_tz_OFFSET0->gmt_sec_to_TIME(&time, (my_time_t)start);

    table->field[ET_OBP_FIELD_PROG_START_TIME]->set_notnull();
    table->field[ET_OBP_FIELD_PROG_START_TIME]->store_time(&time, MYSQL_TIMESTAMP_DATETIME);
  }

  if (stop)
  {
    MYSQL_TIME time;
    my_tz_OFFSET0->gmt_sec_to_TIME(&time, (my_time_t)stop);

    table->field[ET_OBP_FIELD_PROG_STOP_TIME]->set_notnull();
    table->field[ET_OBP_FIELD_PROG_STOP_TIME]->store_time(&time, MYSQL_TIMESTAMP_DATETIME);
  }

  table->field[ET_OBP_FIELD_PROG_SIZE]->store(size, TRUE);
  table->field[ET_OBP_FIELD_PROG_SIZE]->set_notnull();
  table->field[ET_OBP_FIELD_PROGRESS]->store(progress, TRUE);
  table->field[ET_OBP_FIELD_PROGRESS]->set_notnull();
  table->field[ET_OBP_FIELD_PROG_ERROR_NUM]->store(error_num, TRUE);
  table->field[ET_OBP_FIELD_PROG_ERROR_NUM]->set_notnull();

  if (notes)
  {
    if (table->field[ET_OBP_FIELD_PROG_NOTES]->store(notes,
        strlen(notes), system_charset_info))
      goto err;
    table->field[ET_OBP_FIELD_PROG_NOTES]->set_notnull();
  }

  /* log table entries are not replicated */
  if (table->file->ha_write_row(table->record[0]))
    goto err;

  result= FALSE;

err:
  if (result && !thd->killed)
    push_warning_printf(thd, MYSQL_ERROR::WARN_LEVEL_WARN,
                        ER_BACKUP_LOG_WRITE_ERROR,
                        ER(ER_BACKUP_LOG_WRITE_ERROR),
                        "mysql.backup_progress");

  if (need_rnd_end)
    table->file->ha_rnd_end();
  if (need_close)
    close_performance_schema_table(thd, & open_tables_backup);

  thd->time_zone_used= save_time_zone_used;
  return result;
}

/**
  Delete the current row from a log table.

  This method is used to delete a row from a log that is being
  accessed as a table. The row to be deleted is the current
  row that the handler is pointing to via tbl->record[0].

  Note: The handler must be positioned correctly and the
        tbl->record[0] must be fetched by the appropriate
        method (e.g., hdl->next()). 

  @param[IN]  hdl   Table handler.
  @param[IN]  tbl   Table class.

  @returns Result of delete operation
*/
static bool delete_current_log_row(handler *hdl, TABLE *tbl)
{
  bool result= 0;

  /*
    Tell the handler to allow deletes for this log table
    by turning off log table flag.
  */
  hdl->extra(HA_EXTRA_ALLOW_LOG_DELETE);
  result= hdl->ha_delete_row(tbl->record[0]);
  hdl->extra(HA_EXTRA_MARK_AS_LOG_TABLE);
  return result;
}

/**
  Perform a table scan of the backup log tables for deleting rows.

  This method is a helper method designed to delete rows from the
  backup logs when the destination includes writing to tables.

  The method is designed to work with either the backup_history or
  backup_progress log. The log is specified using the @c log_name
  parameter and should be either BACKUP_HISTORY_LOG_NAME or
  BACKUP_PROGRESS_LOG_NAME.

  There are three ways this method can be used. The choice of which of 
  the operations to run depends on the values of the parameters as stated.
  1. Delete rows whose backup_id is < a given value. This is used
     for @c PURGE BACKUP LOGS TO <@c backup_id>.
     To use this method, set @c backup_id to the value passed from the
     command, @c delete_exact_row = FALSE, and @c datetime_val = 0. 
  2. Delete rows in the log where backuip_id is == to a given value.
     This is used when cascading deletes from the backup_history log 
     to the backup_progress log. 
     To use this method, set @c backup_id to the value of the rows needing
     deletion, @c delete_exact_row = TRUE, and @c datetime_val = 0. 
  3. Delete rows whose start_time < a given value. This is used for
     @c PURGE BACKUP LOGS BEFORE <datetimeval>.
     To use this method, set @c backup_id = 0, @c delete_exact_row = FALSE, 
     and @c datetime_val = value passed from the command. 

  @note Deleting rows by date is limited to the backup_history table.

  @param[IN]  THD                 The current thread
  @param[IN]  log_name            is used to determine which log to process 
                                  (backup_history or backup_progress).
  @param[IN]  backup_id           value specified on the command for deleting 
                                  rows by id or value for exact match 
  @param[IN]  datetime_val        value specified on the command for deleting 
                                  rows by date
  @param[IN]  delete_exact_row    if TRUE, use the comparison for the log 
                                  column backup_id_in_row == @c backup_id else 
                                  use the comparison backup_id_in_row < 
                                  @c backup_id.
  @param[OUT] num                 Number of rows affected.

  @returns TRUE if error
*/
static bool del_bup_log_row(THD *thd, 
                            LEX_STRING log_name, 
                            ulonglong backup_id, 
                            my_time_t datetime_val,
                            bool delete_exact_row,
                            int *rows)
{
  TABLE_LIST table_list;
  handler *hdl;
  TABLE *tbl;
  uint result= 0;
  int num_rows= 0;
  Open_tables_state open_tables_backup;
  MYSQL_TIME tmp;

  DBUG_ASSERT((my_strcasecmp(system_charset_info, log_name.str, 
               BACKUP_HISTORY_LOG_NAME.str) == 0) ||
              (my_strcasecmp(system_charset_info, log_name.str, 
               BACKUP_PROGRESS_LOG_NAME.str) == 0));

  /*
    Setup table list for open.
  */
  bzero(&table_list, sizeof(TABLE_LIST));
  table_list.alias= table_list.table_name= log_name.str;
  table_list.table_name_length= log_name.length;

  table_list.lock_type= TL_WRITE_CONCURRENT_INSERT;

  table_list.db= MYSQL_SCHEMA_NAME.str;
  table_list.db_length= MYSQL_SCHEMA_NAME.length;

  tbl= open_performance_schema_table(thd, &table_list,
                                       &open_tables_backup);
  hdl= tbl->file;
  hdl->extra(HA_EXTRA_MARK_AS_LOG_TABLE);

  /*
    Get time zone conversion of value to compare for
    PURGE BACKUP LOGS BEFORE <datetime>.
  */
  bzero(&tmp, sizeof(MYSQL_TIME));
  thd->variables.time_zone->gmt_sec_to_TIME(&tmp, datetime_val);

  /*
    Begin table scan.
  */
  result= hdl->ha_rnd_init(1);
  result= hdl->rnd_next(tbl->record[0]);
  while (result != HA_ERR_END_OF_FILE)
  {
    // backup_id is field number 0 in both logs.
    ulonglong id= tbl->field[0]->val_int();
    /*
      Delete by id.
    */
    if (!datetime_val)
    {
      /*
        Here we delete a specific row. For example, a specific
        row in the backup_history log as the result of a 
        cascade delete initiated from backup_history log.
      */
      if (delete_exact_row)
      {
        if (id == backup_id) // delete log row
        {
          result= delete_current_log_row(hdl, tbl);
          if (result)
            goto error;
        }
      }
      /*
        Here we execute the delete all rows 'to' a specific
        id, e.g. PURGE BACKUP LOGS TO 17 -- we delete id < 17.
      */
      else if (id < backup_id)
      {
        result= delete_current_log_row(hdl, tbl);
        if (result)
          goto error;
        num_rows++;
      }
    }
    /*
      Delete by date
    */
    else  
    {
      MYSQL_TIME time;      

      DBUG_ASSERT(my_strcasecmp(system_charset_info, log_name.str, 
                  BACKUP_HISTORY_LOG_NAME.str) == 0);

      tbl->field[ET_OBH_FIELD_START_TIME]->get_date(&time, TIME_NO_ZERO_DATE);
      if (my_time_compare(&time, &tmp) < 0)
      {
        /*
          When deleting by date for the backup_history table,
          we must also delete rows from the backup_progress table
          for this backup id.
        */
        if ((my_strcasecmp(system_charset_info, log_name.str, 
             BACKUP_HISTORY_LOG_NAME.str) == 0) &&
            opt_backup_progress_log && 
            (log_backup_output_options & LOG_TABLE))
        {
          int r= 0;

          del_bup_log_row(thd, BACKUP_PROGRESS_LOG_NAME, 
                          id, 0, TRUE, &r);
        }
        result= delete_current_log_row(hdl, tbl);
        if (result)
          goto error;
        num_rows++;
      }
    }
    result= hdl->rnd_next(tbl->record[0]);
  }
error:
  int res_end= hdl->ha_rnd_end();
  *rows= num_rows;
  close_performance_schema_table(thd, &open_tables_backup);
  return (result != HA_ERR_END_OF_FILE) ? result : res_end;
}

/**
  Remove all rows from the backup logs.

  This method removes (via truncate) all data from the backup logs. It checks
  if the backup logs are turned on and if the log_backup_output_option is set
  to include writing to tables. If these conditions are true, each log 
  (backup_history, backup_progress) is truncated.

  @param[IN] THD  current thread

  @returns TRUE = success, FALSE = failed
*/
bool Log_to_csv_event_handler::purge_backup_logs(THD *thd)
{
  TABLE_LIST tables;
  bool res= FALSE;

  if (opt_backup_history_log && (log_backup_output_options & LOG_TABLE))
  {
    // need to truncate the table.
    tables.init_one_table("mysql", strlen("mysql"), 
                          "backup_history", strlen("backup_history"),
                          "backup_history", TL_READ);
    alloc_mdl_requests(&tables, thd->mem_root);
    res= mysql_truncate(thd, &tables, 1);
    close_thread_tables(thd);
    if (res)
      goto err;
  }
  if (opt_backup_progress_log && (log_backup_output_options & LOG_TABLE))
  {
    // need to truncate the table.
    tables.init_one_table("mysql", strlen("mysql"), 
                          "backup_progress", strlen("backup_progress"),
                          "backup_progress", TL_READ);
    alloc_mdl_requests(&tables, thd->mem_root);
    res= mysql_truncate(thd, &tables, 1);
    close_thread_tables(thd);
  }
err:
  return res;
}

/**
  Purge backup logs of rows less than backup_id passed.

  This method walks the backup log tables deleting all rows whose
  backup id is less than @c backup_id passed. 

  @param[IN]  THD                 The current thread
  @param[IN]  backup_id           Value for backup id
  @param[OUT] num                 Number of rows affected.

  @retval num  Number of rows affected.

  @returns TRUE if error
*/
bool 
Log_to_csv_event_handler::purge_backup_logs_before_id(THD *thd, 
                                                      ulonglong backup_id,
                                                      int *rows)
{
  bool res= FALSE;

  if (opt_backup_history_log && (log_backup_output_options & LOG_TABLE))
  { 
    res= del_bup_log_row(thd, BACKUP_HISTORY_LOG_NAME, 
                         backup_id, 0, FALSE, rows);
    if (res)
      goto err;
  }
  if (opt_backup_progress_log && (log_backup_output_options & LOG_TABLE))
  {
    int r= 0;   //ignore this for progress log

    res= del_bup_log_row(thd, BACKUP_PROGRESS_LOG_NAME, 
                         backup_id, 0, FALSE, &r);
  }
err:
  return res;
}

/**
  Purge backup logs of rows previous to start date passed.

  This method walks the backup log tables deleting all rows whose
  start column value is less than @c t passed. 

  Implementation Description: This method uses cascading delete 
  functionality to remove rows from the backup_progress log when 
  rows from the backup_history log are removed. Thus, only one 
  call to delete rows from the logs is necessary.

  @param[IN]  THD                 The current thread
  @param[IN]  t                   Value for start datetime
  @param[OUT] num                 Number of rows affected.

  @retval num  Number of rows affected.

  @returns TRUE if error
*/
bool 
Log_to_csv_event_handler::purge_backup_logs_before_date(THD *thd, 
                                                        my_time_t t,
                                                        int *rows)
{
  bool res= FALSE;

  if (opt_backup_history_log && (log_backup_output_options & LOG_TABLE))
    res= del_bup_log_row(thd, BACKUP_HISTORY_LOG_NAME, 
                         0, t, FALSE, rows);
  return res;
}


bool Log_to_csv_event_handler::
  log_error(enum loglevel level, const char *format, va_list args)
{
  /* No log table is implemented */
  DBUG_ASSERT(0);
  return FALSE;
}

bool Log_to_file_event_handler::
  log_error(enum loglevel level, const char *format,
            va_list args)
{
  return vprint_msg_to_log(level, format, args);
}

void Log_to_file_event_handler::init_pthread_objects()
{
  mysql_log.init_pthread_objects();
  mysql_slow_log.init_pthread_objects();
  mysql_backup_history_log.init_pthread_objects();
  mysql_backup_progress_log.init_pthread_objects();
}


/** Wrapper around MYSQL_LOG::write() for slow log. */

bool Log_to_file_event_handler::
  log_slow(THD *thd, time_t current_time, time_t query_start_arg,
           const char *user_host, uint user_host_len,
           ulonglong query_utime, ulonglong lock_utime, bool is_command,
           const char *sql_text, uint sql_text_len)
{
  Silence_log_table_errors error_handler;
  thd->push_internal_handler(&error_handler);
  bool retval= mysql_slow_log.write(thd, current_time, query_start_arg,
                                    user_host, user_host_len,
                                    query_utime, lock_utime, is_command,
                                    sql_text, sql_text_len);
  thd->pop_internal_handler();
  return retval;
}


/**
   Wrapper around MYSQL_LOG::write() for general log. We need it since we
   want all log event handlers to have the same signature.
*/

bool Log_to_file_event_handler::
  log_general(THD *thd, time_t event_time, const char *user_host,
              uint user_host_len, int thread_id,
              const char *command_type, uint command_type_len,
              const char *sql_text, uint sql_text_len,
              CHARSET_INFO *client_cs)
{
  Silence_log_table_errors error_handler;
  thd->push_internal_handler(&error_handler);
  bool retval= mysql_log.write(event_time, user_host, user_host_len,
                               thread_id, command_type, command_type_len,
                               sql_text, sql_text_len);
  thd->pop_internal_handler();
  return retval;
}

/**
  Write the history data to a file.

  This method calls the write method for the backup log
  class to write the history data to the file.

  @param[IN]   thd   The current thread
  @param[IN]   st_backup_history   Data to write to log.

  @returns TRUE if error.
*/
bool Log_to_file_event_handler::
  log_backup_history(THD *thd, 
                     st_backup_history *history_data)
{
  Silence_log_table_errors error_handler;
  thd->push_internal_handler(&error_handler);
  bool retval= mysql_backup_history_log.write(thd, history_data);
  thd->pop_internal_handler();
  return retval;
}

/**
  Write the progress data to a file.

  This method calls the write method for the backup log
  class to write the progress data to the file.

  @param[IN]   thd         The current thread
  @param[OUT]  backup_id   The new row id for the backup history
  @param[IN]   object      The name of the object processed
  @param[IN]   start       Start datetime
  @param[IN]   stop        Stop datetime
  @param[IN]   size        Size value
  @param[IN]   progress    Progress (percent)
  @param[IN]   error_num   Error number (should be 0 is success)
  @param[IN]   notes       Misc data from engine

  @returns TRUE if error.
*/
bool Log_to_file_event_handler::
  log_backup_progress(THD *thd,
                      ulonglong backup_id,
                      const char *object,
                      time_t start,
                      time_t stop,
                      longlong size,
                      longlong progress,
                      int error_num,
                      const char *notes)
{
  Silence_log_table_errors error_handler;
  thd->push_internal_handler(&error_handler);
  bool retval= mysql_backup_progress_log.write(thd, backup_id, object, start,
                 stop, size, progress, error_num, notes);
  thd->pop_internal_handler();
  return retval;
}


bool Log_to_file_event_handler::init()
{
  if (!is_initialized)
  {
    if (opt_slow_log)
      mysql_slow_log.open_slow_log(sys_var_slow_log_path.value);

    if (opt_log)
      mysql_log.open_query_log(sys_var_general_log_path.value);

    /*
      Check the backup log options and open if they are turned on.
    */
    if (opt_backup_history_log)
      mysql_backup_history_log.open_backup_history_log(
        sys_var_backup_history_log_path.value);

    if (opt_backup_progress_log)
      mysql_backup_progress_log.open_backup_progress_log(
        sys_var_backup_progress_log_path.value);

    is_initialized= TRUE;
  }

  return FALSE;
}

/**
  Close and reopen the backup logs.
*/
void Log_to_file_event_handler::flush_backup_logs()
{
  /* 
    reopen log files 

    Where TRUE means perform open on history file (backup_history) and
    FALSE means perform open on the progress file (backup_progress).
  */
  mysql_backup_history_log.reopen_file(TRUE);
  mysql_backup_progress_log.reopen_file(FALSE);
}

/**
  Purge the backup logs of all data.

  This method truncates the backup log files. It will only do so if the
  log_backup_output_options includes logging to FILE. It also checks to
  see if each log is turned on (backup_history and backup_progress) and
  if so, truncates it. Truncate in this case means resetting the size
  to 0 bytes using my_chsize().

  @returns TRUE = success, FALSE = failed.
*/
bool Log_to_file_event_handler::purge_backup_logs()
{
  bool res= FALSE;

  if (opt_backup_history_log && (log_backup_output_options & LOG_FILE))
  {
    MYSQL_BACKUP_LOG *backup_log= logger.get_backup_history_log_file_handler();

    pthread_mutex_lock(backup_log->get_log_lock());
    res= my_sync(backup_log->get_file(), MYF(MY_WME));
    if (!res)
      res= my_chsize(backup_log->get_file(), 0, 0, MYF(MY_WME));
    pthread_mutex_unlock(backup_log->get_log_lock());
    if (res)
      goto err;
  }
  if (opt_backup_progress_log && (log_backup_output_options & LOG_FILE))
  {
    MYSQL_BACKUP_LOG *backup_log= logger.get_backup_progress_log_file_handler();

    pthread_mutex_lock(backup_log->get_log_lock());
    res= my_sync(backup_log->get_file(), MYF(MY_WME));
    if (!res)
      res= my_chsize(backup_log->get_file(), 0, 0, MYF(MY_WME));
    pthread_mutex_unlock(backup_log->get_log_lock());
    if (res)
      goto err;
  }
err:
  return res;
}

void Log_to_file_event_handler::cleanup()
{
  mysql_log.cleanup();
  mysql_slow_log.cleanup();
  mysql_backup_history_log.cleanup();
  mysql_backup_progress_log.cleanup();
}

void Log_to_file_event_handler::flush()
{
  /* reopen log files */
  if (opt_log)
    mysql_log.reopen_file();
  if (opt_slow_log)
    mysql_slow_log.reopen_file();
}

/*
  Log error with all enabled log event handlers

  SYNOPSIS
    error_log_print()

    level             The level of the error significance: NOTE,
                      WARNING or ERROR.
    format            format string for the error message
    args              list of arguments for the format string

  RETURN
    FALSE - OK
    TRUE - error occured
*/

bool LOGGER::error_log_print(enum loglevel level, const char *format,
                             va_list args)
{
  bool error= FALSE;
  Log_event_handler **current_handler;

  /* currently we don't need locking here as there is no error_log table */
  for (current_handler= error_log_handler_list ; *current_handler ;)
    error= (*current_handler++)->log_error(level, format, args) || error;

  return error;
}


void LOGGER::cleanup_base()
{
  DBUG_ASSERT(inited == 1);
  rwlock_destroy(&LOCK_logger);
  if (table_log_handler)
  {
    table_log_handler->cleanup();
    delete table_log_handler;
  }
  if (file_log_handler)
    file_log_handler->cleanup();
}


void LOGGER::cleanup_end()
{
  DBUG_ASSERT(inited == 1);
  if (file_log_handler)
    delete file_log_handler;
}


/**
  Perform basic log initialization: create file-based log handler and
  init error log.
*/
void LOGGER::init_base()
{
  DBUG_ASSERT(inited == 0);
  inited= 1;

  /*
    Here we create file log handler. We don't do it for the table log handler
    here as it cannot be created so early. The reason is THD initialization,
    which depends on the system variables (parsed later).
  */
  if (!file_log_handler)
    file_log_handler= new Log_to_file_event_handler;

  /* by default we use traditional error log */
  init_error_log(LOG_FILE);

  file_log_handler->init_pthread_objects();
  my_rwlock_init(&LOCK_logger, NULL);
}


void LOGGER::init_log_tables()
{
  if (!table_log_handler)
    table_log_handler= new Log_to_csv_event_handler;

  if (!is_log_tables_initialized &&
      !table_log_handler->init() && !file_log_handler->init())
    is_log_tables_initialized= TRUE;
}


bool LOGGER::flush_logs(THD *thd)
{
  int rc= 0;

  /*
    Now we lock logger, as nobody should be able to use logging routines while
    log tables are closed
  */
  logger.lock_exclusive();

  /* reopen log files */
  file_log_handler->flush();

  /* end of log flush */
  logger.unlock();
  return rc;
}


/**
  Close and reopen the backup logs (with locks).

  @param[IN]  thd   The current thread.

  @returns FALSE.
*/
bool LOGGER::flush_backup_logs(THD *thd)
{
  int rc= 0;

  /*
    Now we lock logger, as nobody should be able to use logging routines while
    log tables are closed
  */
  logger.lock_exclusive();

  /* reopen log files */
  file_log_handler->flush_backup_logs();

  /* end of log flush */
  logger.unlock();
  return rc;
}

/**
  Delete contents of backup logs.

  This method deletes the data from the backup logs. This applies to both
  log file and table destinations.

  @param[IN]  thd  The current thread.

  @returns TRUE if error.
*/
bool LOGGER::purge_backup_logs(THD *thd)
{
  my_bool res= FALSE;

  DBUG_ENTER("LOGGER::purge_backup_logs");
  /*
    Here we need to truncate the files if writing to files.
  */
  res= file_log_handler->purge_backup_logs();
  if (res)
    goto err;

  /*
    We also need to truncate the table if writing to tables.
  */
  res= table_log_handler->purge_backup_logs(thd);

err:
  DBUG_RETURN(res);
}

/**
  Delete contents of backup logs where backup id is less than a given id.

  This method deletes the data from the backup logs where a backup id is 
  less than the backup id specified. This applies only to table destinations.

  @param[IN]  thd        The current thread.
  @param[IN]  backup_id  The backup id to compare rows to.
  @param[OUT] rows       The number of rows affected.

  @retval  num  The number of rows affected.

  @returns TRUE if error.
*/
bool LOGGER::purge_backup_logs_before_id(THD *thd, 
                                         ulonglong backup_id, 
                                         int *rows)
{
  my_bool res= FALSE;

  DBUG_ENTER("LOGGER::purge_backup_logs_before_id");

  res= table_log_handler->purge_backup_logs_before_id(thd, backup_id, rows);

  DBUG_RETURN(res);
}

/**
  Delete backup rows less than a certain date.

  This method scans the backup history log and deletes the rows for those
  operations that were created (start column) previous to the date specified in 
  @c t.

  @param[IN]  thd        The current thread.
  @param[IN]  t          The date to compare rows to.
  @param[OUT] rows       The number of rows affected.

  @retval  rows  The number of rows affected.

  @returns TRUE if error.
*/
bool LOGGER::purge_backup_logs_before_date(THD *thd, 
                                           my_time_t t, 
                                           int *rows)
{
  my_bool res= FALSE;

  DBUG_ENTER("LOGGER::purge_backup_logs_before_date");

  res= table_log_handler->purge_backup_logs_before_date(thd, t, rows);

  DBUG_RETURN(res);
}

/*
  Log slow query with all enabled log event handlers

  SYNOPSIS
    slow_log_print()

    thd                 THD of the query being logged
    query               The query being logged
    query_length        The length of the query string
    current_utime       Current time in microseconds (from undefined start)

  RETURN
    FALSE   OK
    TRUE    error occured
*/

bool LOGGER::slow_log_print(THD *thd, const char *query, uint query_length,
                            ulonglong current_utime)

{
  bool error= FALSE;
  Log_event_handler **current_handler;
  bool is_command= FALSE;
  char user_host_buff[MAX_USER_HOST_SIZE];
  Security_context *sctx= thd->security_ctx;
  uint user_host_len= 0;
  ulonglong query_utime, lock_utime;

  DBUG_ASSERT(thd->enable_slow_log);
  /*
    Print the message to the buffer if we have slow log enabled
  */

  if (*slow_log_handler_list)
  {
    time_t current_time;

    /* do not log slow queries from replication threads */
    if (thd->slave_thread && !opt_log_slow_slave_statements)
      return 0;

    lock_shared();
    if (!opt_slow_log)
    {
      unlock();
      return 0;
    }

    /* fill in user_host value: the format is "%s[%s] @ %s [%s]" */
    user_host_len= (strxnmov(user_host_buff, MAX_USER_HOST_SIZE,
                             sctx->priv_user ? sctx->priv_user : "", "[",
                             sctx->user ? sctx->user : "", "] @ ",
                             sctx->host ? sctx->host : "", " [",
                             sctx->ip ? sctx->ip : "", "]", NullS) -
                    user_host_buff);

    current_time= my_time_possible_from_micro(current_utime);
    if (thd->start_utime)
    {
      query_utime= (current_utime - thd->start_utime);
      lock_utime=  (thd->utime_after_lock - thd->start_utime);
    }
    else
    {
      query_utime= lock_utime= 0;
    }

    if (!query)
    {
      is_command= TRUE;
      query= command_name[thd->command].str;
      query_length= command_name[thd->command].length;
    }

    for (current_handler= slow_log_handler_list; *current_handler ;)
      error= (*current_handler++)->log_slow(thd, current_time, thd->start_time,
                                            user_host_buff, user_host_len,
                                            query_utime, lock_utime, is_command,
                                            query, query_length) || error;

    unlock();
  }
  return error;
}

bool LOGGER::general_log_write(THD *thd, enum enum_server_command command,
                               const char *query, uint query_length)
{
  bool error= FALSE;
  Log_event_handler **current_handler= general_log_handler_list;
  char user_host_buff[MAX_USER_HOST_SIZE];
  Security_context *sctx= thd->security_ctx;
  ulong id;
  uint user_host_len= 0;
  time_t current_time;

  if (thd)
    id= thd->thread_id;                 /* Normal thread */
  else
    id= 0;                              /* Log from connect handler */

  lock_shared();
  if (!opt_log)
  {
    unlock();
    return 0;
  }
  user_host_len= strxnmov(user_host_buff, MAX_USER_HOST_SIZE,
                          sctx->priv_user ? sctx->priv_user : "", "[",
                          sctx->user ? sctx->user : "", "] @ ",
                          sctx->host ? sctx->host : "", " [",
                          sctx->ip ? sctx->ip : "", "]", NullS) -
                                                          user_host_buff;

  current_time= my_time(0);

  mysql_audit_general(thd, MYSQL_AUDIT_GENERAL_LOG, 0, current_time,
                      user_host_buff, user_host_len,
                      command_name[(uint) command].str,
                      command_name[(uint) command].length,
                      query, query_length,
                      thd->variables.character_set_client,0);
                        
  while (*current_handler)
    error|= (*current_handler++)->
      log_general(thd, current_time, user_host_buff,
                  user_host_len, id,
                  command_name[(uint) command].str,
                  command_name[(uint) command].length,
                  query, query_length,
                  thd->variables.character_set_client) || error;
  unlock();

  return error;
}

bool LOGGER::general_log_print(THD *thd, enum enum_server_command command,
                               const char *format, va_list args)
{
  uint message_buff_len= 0;
  char message_buff[MAX_LOG_BUFFER_SIZE];

  /* prepare message */
  if (format)
    message_buff_len= my_vsnprintf(message_buff, sizeof(message_buff),
                                   format, args);
  else
    message_buff[0]= '\0';

  return general_log_write(thd, command, message_buff, message_buff_len);
}


/**
  Write the backup log entry for the backup history logs (file or table).

  This method creates a new row in the backup history log with the
  information provided. It is a high-level wrapper for writing to any
  of the log types (e.g., FILE or TABLE) as specified by --log-option.

  @Note The backup logs currently only write to tables.

  @param[IN]   thd   The current thread
  @param[IN]   st_backup_history   Data to write to log.
  
  @returns TRUE if error.
*/
bool LOGGER::backup_history_log_write(THD *thd, 
                                      st_backup_history *history_data)
{
  bool error= FALSE;
  Log_event_handler **current_handler= backup_history_log_handler_list;
  ulong id;

  /*
    Don't write if log is turned off.
  */
  if (!opt_backup_history_log)
    return 0;

  if (thd)
    id= thd->thread_id;                 /* Normal thread */
  else
    id= 0;                              /* Log from connect handler */

  lock_shared();
  while (*current_handler)
    error|= (*current_handler++)->
      log_backup_history(thd, history_data) || error;
  unlock();

  return error;
}

/**
  Write the backup log entry for the backup progress logs (file or table).

  This method creates a new row in the backup progress log with the
  information provided. It is a high-level wrapper for writing to any
  of the log types (e.g., FILE or TABLE) as specified by --log-option.

  @Note The backup logs currently only write to tables.

  @param[IN]   thd         The current thread
  @param[OUT]  backup_id   The new row id for the backup history
  @param[IN]   object      The name of the object processed
  @param[IN]   start       Start datetime
  @param[IN]   stop        Stop datetime
  @param[IN]   size        Size value
  @param[IN]   progress    Progress (percent)
  @param[IN]   error_num   Error number (should be 0 is success)
  @param[IN]   notes       Misc data from engine

  @returns TRUE if error.
*/
bool LOGGER::backup_progress_log_write(THD *thd,
                                       ulonglong backup_id,
                                       const char *object,
                                       time_t start,
                                       time_t stop,
                                       longlong size,
                                       longlong progress,
                                       int error_num,
                                       const char *notes)
{
  bool error= FALSE;
  Log_event_handler **current_handler= backup_progress_log_handler_list;
  ulong id;

  /*
    Don't write if log is turned off.
  */
  if (!opt_backup_progress_log)
    return 0;

  if (thd)
    id= thd->thread_id;                 /* Normal thread */
  else
    id= 0;                              /* Log from connect handler */


  lock_shared();
  while (*current_handler)
    error|= (*current_handler++)->
      log_backup_progress(thd, backup_id, object, start, 
                             stop, size, progress, error_num, notes) || error;
  unlock();

  return error;
}


void LOGGER::init_error_log(uint error_log_printer)
{
  if (error_log_printer & LOG_NONE)
  {
    error_log_handler_list[0]= 0;
    return;
  }

  switch (error_log_printer) {
  case LOG_FILE:
    error_log_handler_list[0]= file_log_handler;
    error_log_handler_list[1]= 0;
    break;
    /* these two are disabled for now */
  case LOG_TABLE:
    DBUG_ASSERT(0);
    break;
  case LOG_TABLE|LOG_FILE:
    DBUG_ASSERT(0);
    break;
  }
}

void LOGGER::init_slow_log(uint slow_log_printer)
{
  if (slow_log_printer & LOG_NONE)
  {
    slow_log_handler_list[0]= 0;
    return;
  }

  switch (slow_log_printer) {
  case LOG_FILE:
    slow_log_handler_list[0]= file_log_handler;
    slow_log_handler_list[1]= 0;
    break;
  case LOG_TABLE:
    slow_log_handler_list[0]= table_log_handler;
    slow_log_handler_list[1]= 0;
    break;
  case LOG_TABLE|LOG_FILE:
    slow_log_handler_list[0]= file_log_handler;
    slow_log_handler_list[1]= table_log_handler;
    slow_log_handler_list[2]= 0;
    break;
  }
}

void LOGGER::init_general_log(uint general_log_printer)
{
  if (general_log_printer & LOG_NONE)
  {
    general_log_handler_list[0]= 0;
    return;
  }

  switch (general_log_printer) {
  case LOG_FILE:
    general_log_handler_list[0]= file_log_handler;
    general_log_handler_list[1]= 0;
    break;
  case LOG_TABLE:
    general_log_handler_list[0]= table_log_handler;
    general_log_handler_list[1]= 0;
    break;
  case LOG_TABLE|LOG_FILE:
    general_log_handler_list[0]= file_log_handler;
    general_log_handler_list[1]= table_log_handler;
    general_log_handler_list[2]= 0;
    break;
  }
}


/**
  Initialize the backup history log.

  This method initializes the backup log handlers. Currently, only
  log to table is supported.

  @param[IN]   backup_history_log_printer  The output type for log.
*/
void LOGGER::init_backup_history_log(uint backup_history_log_printer)
{
  if (backup_history_log_printer & LOG_NONE)
  {
    backup_history_log_handler_list[0]= 0;
    return;
  }

  switch (backup_history_log_printer) {
  case LOG_FILE:
    backup_history_log_handler_list[0]= file_log_handler;
    backup_history_log_handler_list[1]= 0;
    break;
  case LOG_TABLE:
    backup_history_log_handler_list[0]= table_log_handler;
    backup_history_log_handler_list[1]= 0;
    break;
  case LOG_TABLE|LOG_FILE:
    backup_history_log_handler_list[0]= file_log_handler;
    backup_history_log_handler_list[1]= table_log_handler;
    backup_history_log_handler_list[2]= 0;
    break;
  }
}

/**
  Initialize the backup progress log.

  This method initializes the backup log handlers. Currently, only
  log to table is supported.

  @param[IN]   backup_history_log_printer  The output type for log.
*/
void LOGGER::init_backup_progress_log(uint backup_progress_log_printer)
{
  if (backup_progress_log_printer & LOG_NONE)
  {
    backup_progress_log_handler_list[0]= 0;
    return;
  }

  switch (backup_progress_log_printer) {
  case LOG_FILE:
    backup_progress_log_handler_list[0]= file_log_handler;
    backup_progress_log_handler_list[1]= 0;
    break;
  case LOG_TABLE:
    backup_progress_log_handler_list[0]= table_log_handler;
    backup_progress_log_handler_list[1]= 0;
    break;
  case LOG_TABLE|LOG_FILE:
    backup_progress_log_handler_list[0]= file_log_handler;
    backup_progress_log_handler_list[1]= table_log_handler;
    backup_progress_log_handler_list[2]= 0;
    break;
  }
}


bool LOGGER::activate_log_handler(THD* thd, uint log_type)
{
  MYSQL_QUERY_LOG *file_log;
  MYSQL_BACKUP_LOG *backup_log;
  bool res= FALSE;
  lock_exclusive();
  switch (log_type) {
  case QUERY_LOG_SLOW:
    if (!opt_slow_log)
    {
      file_log= file_log_handler->get_mysql_slow_log();

      file_log->open_slow_log(sys_var_slow_log_path.value);
      if (table_log_handler->activate_log(thd, QUERY_LOG_SLOW))
      {
        /* Error printed by open table in activate_log() */
        res= TRUE;
        file_log->close(0);
      }
      else
      {
        init_slow_log(log_output_options);
        opt_slow_log= TRUE;
      }
    }
    break;
  case QUERY_LOG_GENERAL:
    if (!opt_log)
    {
      file_log= file_log_handler->get_mysql_log();

      file_log->open_query_log(sys_var_general_log_path.value);
      if (table_log_handler->activate_log(thd, QUERY_LOG_GENERAL))
      {
        /* Error printed by open table in activate_log() */
        res= TRUE;
        file_log->close(0);
      }
      else
      {
        init_general_log(log_output_options);
        opt_log= TRUE;
      }
    }
    break;
  /*
    Check the backup history and progress logs for activation.
  */
  case BACKUP_HISTORY_LOG:
  {
    if (!opt_backup_history_log)
    {
      backup_log= file_log_handler->get_backup_history_log();

      backup_log->open_backup_history_log(sys_var_backup_history_log_path.value);
      if (table_log_handler->activate_log(thd, BACKUP_HISTORY_LOG))
      {
        /* Error printed by open table in activate_log() */
        res= TRUE;
        backup_log->close(0);
      }
      else
      {
        init_backup_history_log(log_backup_output_options);
        opt_backup_history_log= TRUE;
      }
    }
    break;
  }
  case BACKUP_PROGRESS_LOG:
  {
    if (!opt_backup_progress_log)
    {
      backup_log= file_log_handler->get_backup_progress_log();

      backup_log->open_backup_progress_log(sys_var_backup_progress_log_path.value);
      if (table_log_handler->activate_log(thd, BACKUP_PROGRESS_LOG))
      {
        /* Error printed by open table in activate_log() */
        res= TRUE;
        backup_log->close(0);
      }
      else
      {
        init_backup_progress_log(log_backup_output_options);
        opt_backup_progress_log= TRUE;
      }
    }
    break;
  }
  default:
    DBUG_ASSERT(0);
  }
  unlock();
  return res;
}


void LOGGER::deactivate_log_handler(THD *thd, uint log_type)
{
  my_bool *tmp_opt= 0;
  MYSQL_LOG *file_log;

  switch (log_type) {
  case QUERY_LOG_SLOW:
    tmp_opt= &opt_slow_log;
    file_log= file_log_handler->get_mysql_slow_log();
    break;
  case QUERY_LOG_GENERAL:
    tmp_opt= &opt_log;
    file_log= file_log_handler->get_mysql_log();
    break;
  /*
    Deactivate the backup history and progress logs on request.
  */
  case BACKUP_HISTORY_LOG:
    tmp_opt= &opt_backup_history_log;
    file_log= file_log_handler->get_backup_history_log();
    break;
  case BACKUP_PROGRESS_LOG:
    tmp_opt= &opt_backup_progress_log;
    file_log= file_log_handler->get_backup_progress_log();
    break;
  default:
    assert(0);                                  // Impossible
  }

  if (!(*tmp_opt))
    return;

  lock_exclusive();
  file_log->close(0);
  *tmp_opt= FALSE;
  unlock();
}


/* the parameters are unused for the log tables */
bool Log_to_csv_event_handler::init()
{
  return 0;
}

int LOGGER::set_handlers(uint error_log_printer,
                         uint slow_log_printer,
                         uint general_log_printer)
{
  /* error log table is not supported yet */
  DBUG_ASSERT(error_log_printer < LOG_TABLE);

  lock_exclusive();

  if ((slow_log_printer & LOG_TABLE || general_log_printer & LOG_TABLE) &&
      !is_log_tables_initialized)
  {
    slow_log_printer= (slow_log_printer & ~LOG_TABLE) | LOG_FILE;
    general_log_printer= (general_log_printer & ~LOG_TABLE) | LOG_FILE;

    sql_print_error("Failed to initialize log tables. "
                    "Falling back to the old-fashioned logs");
  }

  init_error_log(error_log_printer);
  init_slow_log(slow_log_printer);
  init_general_log(general_log_printer);

  unlock();

  return 0;
}

/**
  Set the logging handlers for operation on the backup logs.

  This method allows the caller to set the method of logging
  for the backup logs. Values for these variables equate
  to the {FILE, TABLE, NONE} definitions.

  @param[IN] backup_history_log_printer  The type of output.
  @param[IN] backup_progress_log_printer The type of output.

  @returns 0
*/
int LOGGER::set_backup_handlers(uint backup_history_log_printer,
                                uint backup_progress_log_printer)
{
  lock_exclusive();

  init_backup_history_log(backup_history_log_printer);
  init_backup_progress_log(backup_progress_log_printer);

  unlock();

  return 0;
}

 /*
  Save position of binary log transaction cache.

  SYNPOSIS
    binlog_trans_log_savepos()

    thd      The thread to take the binlog data from
    pos      Pointer to variable where the position will be stored

  DESCRIPTION

    Save the current position in the binary log transaction cache into
    the variable pointed to by 'pos'
 */

static void
binlog_trans_log_savepos(THD *thd, my_off_t *pos)
{
  DBUG_ENTER("binlog_trans_log_savepos");
  DBUG_ASSERT(pos != NULL);
  if (thd_get_ha_data(thd, binlog_hton) == NULL)
    thd->binlog_setup_trx_data();
  binlog_trx_data *const trx_data=
    (binlog_trx_data*) thd_get_ha_data(thd, binlog_hton);
  DBUG_ASSERT(mysql_bin_log.is_open());
  *pos= trx_data->position();
  DBUG_PRINT("return", ("*pos: %lu", (ulong) *pos));
  DBUG_VOID_RETURN;
}


/*
  Truncate the binary log transaction cache.

  SYNPOSIS
    binlog_trans_log_truncate()

    thd      The thread to take the binlog data from
    pos      Position to truncate to

  DESCRIPTION

    Truncate the binary log to the given position. Will not change
    anything else.

 */
static void
binlog_trans_log_truncate(THD *thd, my_off_t pos)
{
  DBUG_ENTER("binlog_trans_log_truncate");
  DBUG_PRINT("enter", ("pos: %lu", (ulong) pos));

  DBUG_ASSERT(thd_get_ha_data(thd, binlog_hton) != NULL);
  /* Only true if binlog_trans_log_savepos() wasn't called before */
  DBUG_ASSERT(pos != ~(my_off_t) 0);

  binlog_trx_data *const trx_data=
    (binlog_trx_data*) thd_get_ha_data(thd, binlog_hton);
  trx_data->truncate(pos);
  DBUG_VOID_RETURN;
}


/*
  this function is mostly a placeholder.
  conceptually, binlog initialization (now mostly done in MYSQL_BIN_LOG::open)
  should be moved here.
*/

int binlog_init(void *p)
{
  binlog_hton= (handlerton *)p;
  binlog_hton->state=opt_bin_log ? SHOW_OPTION_YES : SHOW_OPTION_NO;
  binlog_hton->db_type=DB_TYPE_BINLOG;
  binlog_hton->savepoint_offset= sizeof(my_off_t);
  binlog_hton->close_connection= binlog_close_connection;
  binlog_hton->savepoint_set= binlog_savepoint_set;
  binlog_hton->savepoint_rollback= binlog_savepoint_rollback;
  binlog_hton->commit= binlog_commit;
  binlog_hton->rollback= binlog_rollback;
  binlog_hton->prepare= binlog_prepare;
  binlog_hton->flags= HTON_NOT_USER_SELECTABLE | HTON_HIDDEN;
  return 0;
}

static int binlog_close_connection(handlerton *hton, THD *thd)
{
  binlog_trx_data *const trx_data=
    (binlog_trx_data*) thd_get_ha_data(thd, binlog_hton);
  DBUG_ASSERT(trx_data->empty());
  thd_set_ha_data(thd, binlog_hton, NULL);
  trx_data->~binlog_trx_data();
  my_free((uchar*)trx_data, MYF(0));
  return 0;
}

/*
  End a transaction.

  SYNOPSIS
    binlog_end_trans()

    thd      The thread whose transaction should be ended
    trx_data Pointer to the transaction data to use
    end_ev   The end event to use, or NULL
    all      True if the entire transaction should be ended, false if
             only the statement transaction should be ended.

  DESCRIPTION

    End the currently open transaction. The transaction can be either
    a real transaction (if 'all' is true) or a statement transaction
    (if 'all' is false).

    If 'end_ev' is NULL, the transaction is a rollback of only
    transactional tables, so the transaction cache will be truncated
    to either just before the last opened statement transaction (if
    'all' is false), or reset completely (if 'all' is true).
 */
static int
binlog_end_trans(THD *thd, binlog_trx_data *trx_data,
                 Log_event *end_ev, bool all)
{
  DBUG_ENTER("binlog_end_trans");
  int error=0;
  IO_CACHE *trans_log= &trx_data->trans_log;
  DBUG_PRINT("enter", ("transaction: %s  end_ev: %p",
                       all ? "all" : "stmt", end_ev));
  DBUG_PRINT("info", ("thd->options={ %s%s}",
                      FLAGSTR(thd->options, OPTION_NOT_AUTOCOMMIT),
                      FLAGSTR(thd->options, OPTION_BEGIN)));

  /*
    NULL denotes ROLLBACK with nothing to replicate: i.e., rollback of
    only transactional tables.  If the transaction contain changes to
    any non-transactiona tables, we need write the transaction and log
    a ROLLBACK last.
  */
  if (end_ev != NULL)
  {
    thd->binlog_flush_pending_rows_event(TRUE);
    /*
      Doing a commit or a rollback including non-transactional tables,
      i.e., ending a transaction where we might write the transaction
      cache to the binary log.

      We can always end the statement when ending a transaction since
      transactions are not allowed inside stored functions.  If they
      were, we would have to ensure that we're not ending a statement
      inside a stored function.
     */
    error= mysql_bin_log.write(thd, &trx_data->trans_log, end_ev);
    trx_data->reset();

    /*
      We need to step the table map version after writing the
      transaction cache to disk.
    */
    mysql_bin_log.update_table_map_version();
    statistic_increment(binlog_cache_use, &LOCK_status);
    if (trans_log->disk_writes != 0)
    {
      statistic_increment(binlog_cache_disk_use, &LOCK_status);
      trans_log->disk_writes= 0;
    }
  }
  else
  {
    /*
      If rolling back an entire transaction or a single statement not
      inside a transaction, we reset the transaction cache.

      If rolling back a statement in a transaction, we truncate the
      transaction cache to remove the statement.
     */
    thd->binlog_remove_pending_rows_event(TRUE);
    if (all || !thd->in_multi_stmt_transaction())
    {
      trx_data->reset();

      DBUG_ASSERT(!thd->binlog_get_pending_rows_event());
      thd->clear_binlog_table_maps();
    }
    else                                        // ...statement
      trx_data->truncate(trx_data->before_stmt_pos);

    /*
      We need to step the table map version on a rollback to ensure
      that a new table map event is generated instead of the one that
      was written to the thrown-away transaction cache.
    */
    mysql_bin_log.update_table_map_version();
  }

  DBUG_ASSERT(thd->binlog_get_pending_rows_event() == NULL);
  DBUG_RETURN(error);
}

static int binlog_prepare(handlerton *hton, THD *thd, bool all)
{
  /*
    do nothing.
    just pretend we can do 2pc, so that MySQL won't
    switch to 1pc.
    real work will be done in MYSQL_BIN_LOG::log_xid()
  */
  return 0;
}

/**
  This function is called once after each statement.

  It has the responsibility to flush the transaction cache to the
  binlog file on commits.

  @param hton  The binlog handlerton.
  @param thd   The client thread that executes the transaction.
  @param all   This is @c true if this is a real transaction commit, and
               @false otherwise.

  @see handlerton::commit
*/
static int binlog_commit(handlerton *hton, THD *thd, bool all)
{
  int error= 0;
  DBUG_ENTER("binlog_commit");
  binlog_trx_data *const trx_data=
    (binlog_trx_data*) thd_get_ha_data(thd, binlog_hton);

  if (trx_data->empty())
  {
    // we're here because trans_log was flushed in MYSQL_BIN_LOG::log_xid()
    trx_data->reset();
    DBUG_RETURN(0);
  }

  /*
    We commit the transaction if:

     - We are not in a transaction and committing a statement, or

     - We are in a transaction and a full transaction is committed

    Otherwise, we accumulate the statement
  */
  bool const in_transaction= thd->in_multi_stmt_transaction();
  DBUG_PRINT("debug",
             ("all: %d, empty: %s, in_transaction: %s, all.modified_non_trans_table: %s, stmt.modified_non_trans_table: %s",
              all,
              YESNO(trx_data->empty()),
              YESNO(in_transaction),
              YESNO(thd->transaction.all.modified_non_trans_table),
              YESNO(thd->transaction.stmt.modified_non_trans_table)));
  if (thd->options & OPTION_BIN_LOG)
  {
    if (!in_transaction || all)
    {
      Query_log_event qev(thd, STRING_WITH_LEN("COMMIT"), TRUE, FALSE);
      qev.error_code= 0; // see comment in MYSQL_LOG::write(THD, IO_CACHE)
      error= binlog_end_trans(thd, trx_data, &qev, all);
      goto end;
    }
  }
  else
  {
    trx_data->reset();
  }
end:
  if (!all)
    trx_data->before_stmt_pos = MY_OFF_T_UNDEF; // part of the stmt commit
  DBUG_RETURN(error);
}

/**
  This function is called when a transaction involving a transactional
  table is rolled back.

  It has the responsibility to flush the transaction cache to the
  binlog file. However, if the transaction does not involve
  non-transactional tables, nothing needs to be logged.

  @param hton  The binlog handlerton.
  @param thd   The client thread that executes the transaction.
  @param all   This is @c true if this is a real transaction rollback, and
               @false otherwise.

  @see handlerton::rollback
*/
static int binlog_rollback(handlerton *hton, THD *thd, bool all)
{
  DBUG_ENTER("binlog_rollback");
  int error=0;
  binlog_trx_data *const trx_data=
    (binlog_trx_data*) thd_get_ha_data(thd, binlog_hton);

  if (trx_data->empty()) {
    trx_data->reset();
    DBUG_RETURN(0);
  }

  DBUG_PRINT("debug", ("all: %s, all.modified_non_trans_table: %s, stmt.modified_non_trans_table: %s",
                       YESNO(all),
                       YESNO(thd->transaction.all.modified_non_trans_table),
                       YESNO(thd->transaction.stmt.modified_non_trans_table)));
  if (all && thd->transaction.all.modified_non_trans_table ||
      !all && thd->transaction.stmt.modified_non_trans_table ||
      (thd->options & OPTION_KEEP_LOG))
  {
    /*
      We write the transaction cache with a rollback last if we have
      modified any non-transactional table. We do this even if we are
      committing a single statement that has modified a
      non-transactional table since it can have modified a
      transactional table in that statement as well, which needs to be
      rolled back on the slave.
    */
    Query_log_event qev(thd, STRING_WITH_LEN("ROLLBACK"), TRUE, FALSE);
    qev.error_code= 0; // see comment in MYSQL_LOG::write(THD, IO_CACHE)
    error= binlog_end_trans(thd, trx_data, &qev, all);
  }
  else if (all && !thd->transaction.all.modified_non_trans_table ||
           !all && !thd->transaction.stmt.modified_non_trans_table)
  {
    /*
      If we have modified only transactional tables, we can truncate
      the transaction cache without writing anything to the binary
      log.
     */
    error= binlog_end_trans(thd, trx_data, 0, all);
  }
  if (!all)
    trx_data->before_stmt_pos = MY_OFF_T_UNDEF; // part of the stmt rollback
  DBUG_RETURN(error);
}

/**
  @note
  How do we handle this (unlikely but legal) case:
  @verbatim
    [transaction] + [update to non-trans table] + [rollback to savepoint] ?
  @endverbatim
  The problem occurs when a savepoint is before the update to the
  non-transactional table. Then when there's a rollback to the savepoint, if we
  simply truncate the binlog cache, we lose the part of the binlog cache where
  the update is. If we want to not lose it, we need to write the SAVEPOINT
  command and the ROLLBACK TO SAVEPOINT command to the binlog cache. The latter
  is easy: it's just write at the end of the binlog cache, but the former
  should be *inserted* to the place where the user called SAVEPOINT. The
  solution is that when the user calls SAVEPOINT, we write it to the binlog
  cache (so no need to later insert it). As transactions are never intermixed
  in the binary log (i.e. they are serialized), we won't have conflicts with
  savepoint names when using mysqlbinlog or in the slave SQL thread.
  Then when ROLLBACK TO SAVEPOINT is called, if we updated some
  non-transactional table, we don't truncate the binlog cache but instead write
  ROLLBACK TO SAVEPOINT to it; otherwise we truncate the binlog cache (which
  will chop the SAVEPOINT command from the binlog cache, which is good as in
  that case there is no need to have it in the binlog).
*/

static int binlog_savepoint_set(handlerton *hton, THD *thd, void *sv)
{
  DBUG_ENTER("binlog_savepoint_set");

  binlog_trans_log_savepos(thd, (my_off_t*) sv);
  /* Write it to the binary log */
  
  int const error=
    thd->binlog_query(THD::STMT_QUERY_TYPE,
                      thd->query, thd->query_length, TRUE, FALSE);
  DBUG_RETURN(error);
}

static int binlog_savepoint_rollback(handlerton *hton, THD *thd, void *sv)
{
  DBUG_ENTER("binlog_savepoint_rollback");

  /*
    Write ROLLBACK TO SAVEPOINT to the binlog cache if we have updated some
    non-transactional table. Otherwise, truncate the binlog cache starting
    from the SAVEPOINT command.
  */
  if (unlikely(thd->transaction.all.modified_non_trans_table || 
               (thd->options & OPTION_KEEP_LOG)))
  {
    int error=
      thd->binlog_query(THD::STMT_QUERY_TYPE,
                        thd->query, thd->query_length, TRUE, FALSE);
    DBUG_RETURN(error);
  }
  binlog_trans_log_truncate(thd, *(my_off_t*)sv);
  DBUG_RETURN(0);
}


int check_binlog_magic(IO_CACHE* log, const char** errmsg)
{
  char magic[4];
  DBUG_ASSERT(my_b_tell(log) == 0);

  if (my_b_read(log, (uchar*) magic, sizeof(magic)))
  {
    *errmsg = "I/O error reading the header from the binary log";
    sql_print_error("%s, errno=%d, io cache code=%d", *errmsg, my_errno,
		    log->error);
    return 1;
  }
  if (memcmp(magic, BINLOG_MAGIC, sizeof(magic)))
  {
    *errmsg = "Binlog has bad magic number;  It's not a binary log file that can be used by this version of MySQL";
    return 1;
  }
  return 0;
}


File open_binlog(IO_CACHE *log, const char *log_file_name, const char **errmsg)
{
  File file;
  DBUG_ENTER("open_binlog");

  if ((file = my_open(log_file_name, O_RDONLY | O_BINARY | O_SHARE, 
                      MYF(MY_WME))) < 0)
  {
    sql_print_error("Failed to open log (file '%s', errno %d)",
                    log_file_name, my_errno);
    *errmsg = "Could not open log file";
    goto err;
  }
  if (init_io_cache(log, file, IO_SIZE*2, READ_CACHE, 0, 0,
                    MYF(MY_WME|MY_DONT_CHECK_FILESIZE)))
  {
    sql_print_error("Failed to create a cache on log (file '%s')",
                    log_file_name);
    *errmsg = "Could not open log file";
    goto err;
  }
  if (check_binlog_magic(log,errmsg))
    goto err;
  DBUG_RETURN(file);

err:
  if (file >= 0)
  {
    my_close(file,MYF(0));
    end_io_cache(log);
  }
  DBUG_RETURN(-1);
}

#ifdef _WIN32
static int eventSource = 0;

static void setup_windows_event_source()
{
  HKEY    hRegKey= NULL;
  DWORD   dwError= 0;
  TCHAR   szPath[MAX_PATH];
  DWORD dwTypes;

  if (eventSource)               // Ensure that we are only called once
    return;
  eventSource= 1;

  // Create the event source registry key
  dwError= RegCreateKey(HKEY_LOCAL_MACHINE,
                          "SYSTEM\\CurrentControlSet\\Services\\EventLog\\Application\\MySQL", 
                          &hRegKey);

  /* Name of the PE module that contains the message resource */
  GetModuleFileName(NULL, szPath, MAX_PATH);

  /* Register EventMessageFile */
  dwError = RegSetValueEx(hRegKey, "EventMessageFile", 0, REG_EXPAND_SZ,
                          (PBYTE) szPath, (DWORD) (strlen(szPath) + 1));

  /* Register supported event types */
  dwTypes= (EVENTLOG_ERROR_TYPE | EVENTLOG_WARNING_TYPE |
            EVENTLOG_INFORMATION_TYPE);
  dwError= RegSetValueEx(hRegKey, "TypesSupported", 0, REG_DWORD,
                         (LPBYTE) &dwTypes, sizeof dwTypes);

  RegCloseKey(hRegKey);
}

#endif /* _WIN32 */

/**
  Find a unique filename for 'filename.#'.

  Set '#' to a number as low as possible.

  @return
    nonzero if not possible to get unique filename
*/

static int find_uniq_filename(char *name)
{
  long                  number;
  uint                  i;
  char                  buff[FN_REFLEN];
  struct st_my_dir     *dir_info;
  reg1 struct fileinfo *file_info;
  ulong                 max_found=0;
  size_t		buf_length, length;
  char			*start, *end;
  DBUG_ENTER("find_uniq_filename");

  length= dirname_part(buff, name, &buf_length);
  start=  name + length;
  end=    strend(start);

  *end='.';
  length= (size_t) (end-start+1);

  if (!(dir_info = my_dir(buff,MYF(MY_DONT_SORT))))
  {						// This shouldn't happen
    strmov(end,".1");				// use name+1
    DBUG_RETURN(0);
  }
  file_info= dir_info->dir_entry;
  for (i=dir_info->number_off_files ; i-- ; file_info++)
  {
    if (bcmp((uchar*) file_info->name, (uchar*) start, length) == 0 &&
	test_if_number(file_info->name+length, &number,0))
    {
      set_if_bigger(max_found,(ulong) number);
    }
  }
  my_dirend(dir_info);

  *end++='.';
  sprintf(end,"%06ld",max_found+1);
  DBUG_RETURN(0);
}


void MYSQL_LOG::init(enum_log_type log_type_arg,
                     enum cache_type io_cache_type_arg)
{
  DBUG_ENTER("MYSQL_LOG::init");
  log_type= log_type_arg;
  io_cache_type= io_cache_type_arg;
  DBUG_PRINT("info",("log_type: %d", log_type));
  DBUG_VOID_RETURN;
}


/*
  Open a (new) log file.

  SYNOPSIS
    open()

    log_name            The name of the log to open
    log_type_arg        The type of the log. E.g. LOG_NORMAL
    new_name            The new name for the logfile. This is only needed
                        when the method is used to open the binlog file.
    io_cache_type_arg   The type of the IO_CACHE to use for this log file

  DESCRIPTION
    Open the logfile, init IO_CACHE and write startup messages
    (in case of general and slow query logs).

  RETURN VALUES
    0   ok
    1   error
*/

bool MYSQL_LOG::open(const char *log_name, enum_log_type log_type_arg,
                     const char *new_name, enum cache_type io_cache_type_arg)
{
  char buff[FN_REFLEN];
  File file= -1;
  int open_flags= O_CREAT | O_BINARY;
  DBUG_ENTER("MYSQL_LOG::open");
  DBUG_PRINT("enter", ("log_type: %d", (int) log_type_arg));

  write_error= 0;

  init(log_type_arg, io_cache_type_arg);

  if (!(name= my_strdup(log_name, MYF(MY_WME))))
  {
    name= (char *)log_name; // for the error message
    goto err;
  }

  if (new_name)
    strmov(log_file_name, new_name);
  else if (generate_new_name(log_file_name, name))
    goto err;

  if (io_cache_type == SEQ_READ_APPEND)
    open_flags |= O_RDWR | O_APPEND;
  else
    open_flags |= O_WRONLY | (log_type == LOG_BIN ? 0 : O_APPEND);

  db[0]= 0;

  if ((file= my_open(log_file_name, open_flags,
                     MYF(MY_WME | ME_WAITTANG))) < 0 ||
      init_io_cache(&log_file, file, IO_SIZE, io_cache_type,
                    my_tell(file, MYF(MY_WME)), 0,
                    MYF(MY_WME | MY_NABP |
                        ((log_type == LOG_BIN) ? MY_WAIT_IF_FULL : 0))))
    goto err;

  if (log_type == LOG_NORMAL)
  {
    char *end;
    int len=my_snprintf(buff, sizeof(buff), "%s, Version: %s (%s). "
#ifdef EMBEDDED_LIBRARY
                        "embedded library\n",
                        my_progname, server_version, MYSQL_COMPILATION_COMMENT
#elif _WIN32
			"started with:\nTCP Port: %d, Named Pipe: %s\n",
                        my_progname, server_version, MYSQL_COMPILATION_COMMENT,
                        mysqld_port, mysqld_unix_port
#else
			"started with:\nTcp port: %d  Unix socket: %s\n",
                        my_progname, server_version, MYSQL_COMPILATION_COMMENT,
                        mysqld_port, mysqld_unix_port
#endif
                       );
    end= strnmov(buff + len, "Time                 Id Command    Argument\n",
                 sizeof(buff) - len);
    if (my_b_write(&log_file, (uchar*) buff, (uint) (end-buff)) ||
	flush_io_cache(&log_file))
      goto err;
  }

  log_state= LOG_OPENED;
  DBUG_RETURN(0);

err:
  sql_print_error("Could not use %s for logging (error %d). \
Turning logging off for the whole duration of the MySQL server process. \
To turn it on again: fix the cause, \
shutdown the MySQL server and restart it.", name, errno);
  if (file >= 0)
    my_close(file, MYF(0));
  end_io_cache(&log_file);
  safeFree(name);
  log_state= LOG_CLOSED;
  DBUG_RETURN(1);
}

MYSQL_LOG::MYSQL_LOG()
  : name(0), write_error(FALSE), inited(FALSE), log_type(LOG_UNKNOWN),
    log_state(LOG_CLOSED)
{
  /*
    We don't want to initialize LOCK_Log here as such initialization depends on
    safe_mutex (when using safe_mutex) which depends on MY_INIT(), which is
    called only in main(). Doing initialization here would make it happen
    before main().
  */
  bzero((char*) &log_file, sizeof(log_file));
}

void MYSQL_LOG::init_pthread_objects()
{
  DBUG_ASSERT(inited == 0);
  inited= 1;
  (void) pthread_mutex_init(&LOCK_log, MY_MUTEX_INIT_SLOW);
}

/*
  Close the log file

  SYNOPSIS
    close()
    exiting     Bitmask. For the slow and general logs the only used bit is
                LOG_CLOSE_TO_BE_OPENED. This is used if we intend to call
                open at once after close.

  NOTES
    One can do an open on the object at once after doing a close.
    The internal structures are not freed until cleanup() is called
*/

void MYSQL_LOG::close(uint exiting)
{					// One can't set log_type here!
  DBUG_ENTER("MYSQL_LOG::close");
  DBUG_PRINT("enter",("exiting: %d", (int) exiting));
  if (log_state == LOG_OPENED)
  {
    end_io_cache(&log_file);

    if (my_sync(log_file.file, MYF(MY_WME)) && ! write_error)
    {
      write_error= 1;
      sql_print_error(ER(ER_ERROR_ON_WRITE), name, errno);
    }

    if (my_close(log_file.file, MYF(MY_WME)) && ! write_error)
    {
      write_error= 1;
      sql_print_error(ER(ER_ERROR_ON_WRITE), name, errno);
    }
  }

  log_state= (exiting & LOG_CLOSE_TO_BE_OPENED) ? LOG_TO_BE_OPENED : LOG_CLOSED;
  safeFree(name);
  DBUG_VOID_RETURN;
}

/** This is called only once. */

void MYSQL_LOG::cleanup()
{
  DBUG_ENTER("cleanup");
  if (inited)
  {
    inited= 0;
    (void) pthread_mutex_destroy(&LOCK_log);
    close(0);
  }
  DBUG_VOID_RETURN;
}


int MYSQL_LOG::generate_new_name(char *new_name, const char *log_name)
{
  fn_format(new_name, log_name, mysql_data_home, "", 4);
  if (log_type == LOG_BIN)
  {
    if (!fn_ext(log_name)[0])
    {
      if (find_uniq_filename(new_name))
      {
	sql_print_error(ER(ER_NO_UNIQUE_LOGFILE), log_name);
	return 1;
      }
    }
  }
  return 0;
}


/*
  Reopen the log file

  SYNOPSIS
    reopen_file()

  DESCRIPTION
    Reopen the log file. The method is used during FLUSH LOGS
    and locks LOCK_log mutex
*/


void MYSQL_QUERY_LOG::reopen_file()
{
  char *save_name;

  DBUG_ENTER("MYSQL_LOG::reopen_file");
  if (!is_open())
  {
    DBUG_PRINT("info",("log is closed"));
    DBUG_VOID_RETURN;
  }

  pthread_mutex_lock(&LOCK_log);

  save_name= name;
  name= 0;				// Don't free name
  close(LOG_CLOSE_TO_BE_OPENED);

  /*
     Note that at this point, log_state != LOG_CLOSED (important for is_open()).
  */

  open(save_name, log_type, 0, io_cache_type);
  my_free(save_name, MYF(0));

  pthread_mutex_unlock(&LOCK_log);

  DBUG_VOID_RETURN;
}


/*
  Write a command to traditional general log file

  SYNOPSIS
    write()

    event_time        command start timestamp
    user_host         the pointer to the string with user@host info
    user_host_len     length of the user_host string. this is computed once
                      and passed to all general log  event handlers
    thread_id         Id of the thread, issued a query
    command_type      the type of the command being logged
    command_type_len  the length of the string above
    sql_text          the very text of the query being executed
    sql_text_len      the length of sql_text string

  DESCRIPTION

   Log given command to to normal (not rotable) log file

  RETURN
    FASE - OK
    TRUE - error occured
*/

bool MYSQL_QUERY_LOG::write(time_t event_time, const char *user_host,
                            uint user_host_len, int thread_id,
                            const char *command_type, uint command_type_len,
                            const char *sql_text, uint sql_text_len)
{
  char buff[32];
  uint length= 0;
  char local_time_buff[MAX_TIME_SIZE];
  struct tm start;
  uint time_buff_len= 0;

  (void) pthread_mutex_lock(&LOCK_log);

  /* Test if someone closed between the is_open test and lock */
  if (is_open())
  {
    /* Note that my_b_write() assumes it knows the length for this */
      if (event_time != last_time)
      {
        last_time= event_time;

        localtime_r(&event_time, &start);

        time_buff_len= my_snprintf(local_time_buff, MAX_TIME_SIZE,
                                   "%02d%02d%02d %2d:%02d:%02d",
                                   start.tm_year % 100, start.tm_mon + 1,
                                   start.tm_mday, start.tm_hour,
                                   start.tm_min, start.tm_sec);

        if (my_b_write(&log_file, (uchar*) local_time_buff, time_buff_len))
          goto err;
      }
      else
        if (my_b_write(&log_file, (uchar*) "\t\t" ,2) < 0)
          goto err;

      /* command_type, thread_id */
      length= my_snprintf(buff, 32, "%5ld ", (long) thread_id);

    if (my_b_write(&log_file, (uchar*) buff, length))
      goto err;

    if (my_b_write(&log_file, (uchar*) command_type, command_type_len))
      goto err;

    if (my_b_write(&log_file, (uchar*) "\t", 1))
      goto err;

    /* sql_text */
    if (my_b_write(&log_file, (uchar*) sql_text, sql_text_len))
      goto err;

    if (my_b_write(&log_file, (uchar*) "\n", 1) ||
        flush_io_cache(&log_file))
      goto err;
  }

  (void) pthread_mutex_unlock(&LOCK_log);
  return FALSE;
err:

  if (!write_error)
  {
    write_error= 1;
    sql_print_error(ER(ER_ERROR_ON_WRITE), name, errno);
  }
  (void) pthread_mutex_unlock(&LOCK_log);
  return TRUE;
}


/*
  Log a query to the traditional slow log file

  SYNOPSIS
    write()

    thd               THD of the query
    current_time      current timestamp
    query_start_arg   command start timestamp
    user_host         the pointer to the string with user@host info
    user_host_len     length of the user_host string. this is computed once
                      and passed to all general log event handlers
    query_utime       Amount of time the query took to execute (in microseconds)
    lock_utime        Amount of time the query was locked (in microseconds)
    is_command        The flag, which determines, whether the sql_text is a
                      query or an administrator command.
    sql_text          the very text of the query or administrator command
                      processed
    sql_text_len      the length of sql_text string

  DESCRIPTION

   Log a query to the slow log file.

  RETURN
    FALSE - OK
    TRUE - error occured
*/

bool MYSQL_QUERY_LOG::write(THD *thd, time_t current_time,
                            time_t query_start_arg, const char *user_host,
                            uint user_host_len, ulonglong query_utime,
                            ulonglong lock_utime, bool is_command,
                            const char *sql_text, uint sql_text_len)
{
  bool error= 0;
  DBUG_ENTER("MYSQL_QUERY_LOG::write");

  (void) pthread_mutex_lock(&LOCK_log);

  if (!is_open())
  {
    (void) pthread_mutex_unlock(&LOCK_log);
    DBUG_RETURN(0);
  }

  if (is_open())
  {						// Safety agains reopen
    int tmp_errno= 0;
    char buff[80], *end;
    char query_time_buff[22+7], lock_time_buff[22+7];
    uint buff_len;
    end= buff;

    if (!(specialflag & SPECIAL_SHORT_LOG_FORMAT))
    {
      if (current_time != last_time)
      {
        last_time= current_time;
        struct tm start;
        localtime_r(&current_time, &start);

        buff_len= my_snprintf(buff, sizeof buff,
                              "# Time: %02d%02d%02d %2d:%02d:%02d\n",
                              start.tm_year % 100, start.tm_mon + 1,
                              start.tm_mday, start.tm_hour,
                              start.tm_min, start.tm_sec);

        /* Note that my_b_write() assumes it knows the length for this */
        if (my_b_write(&log_file, (uchar*) buff, buff_len))
          tmp_errno= errno;
      }
      const uchar uh[]= "# User@Host: ";
      if (my_b_write(&log_file, uh, sizeof(uh) - 1))
        tmp_errno= errno;
      if (my_b_write(&log_file, (uchar*) user_host, user_host_len))
        tmp_errno= errno;
      if (my_b_write(&log_file, (uchar*) "\n", 1))
        tmp_errno= errno;
    }
    /* For slow query log */
    sprintf(query_time_buff, "%.6f", ulonglong2double(query_utime)/1000000.0);
    sprintf(lock_time_buff,  "%.6f", ulonglong2double(lock_utime)/1000000.0);
    if (my_b_printf(&log_file,
                    "# Query_time: %s  Lock_time: %s"
                    " Rows_sent: %lu  Rows_examined: %lu\n",
                    query_time_buff, lock_time_buff,
                    (ulong) thd->sent_row_count,
                    (ulong) thd->examined_row_count) == (uint) -1)
      tmp_errno= errno;
    if (thd->db && strcmp(thd->db, db))
    {						// Database changed
      if (my_b_printf(&log_file,"use %s;\n",thd->db) == (uint) -1)
        tmp_errno= errno;
      strmov(db,thd->db);
    }
    if (thd->stmt_depends_on_first_successful_insert_id_in_prev_stmt)
    {
      end=strmov(end, ",last_insert_id=");
      end=longlong10_to_str((longlong)
                            thd->first_successful_insert_id_in_prev_stmt_for_binlog,
                            end, -10);
    }
    // Save value if we do an insert.
    if (thd->auto_inc_intervals_in_cur_stmt_for_binlog.nb_elements() > 0)
    {
      if (!(specialflag & SPECIAL_SHORT_LOG_FORMAT))
      {
        end=strmov(end,",insert_id=");
        end=longlong10_to_str((longlong)
                              thd->auto_inc_intervals_in_cur_stmt_for_binlog.minimum(),
                              end, -10);
      }
    }

    /*
      This info used to show up randomly, depending on whether the query
      checked the query start time or not. now we always write current
      timestamp to the slow log
    */
    end= strmov(end, ",timestamp=");
    end= int10_to_str((long) current_time, end, 10);

    if (end != buff)
    {
      *end++=';';
      *end='\n';
      if (my_b_write(&log_file, (uchar*) "SET ", 4) ||
          my_b_write(&log_file, (uchar*) buff + 1, (uint) (end-buff)))
        tmp_errno= errno;
    }
    if (is_command)
    {
      end= strxmov(buff, "# administrator command: ", NullS);
      buff_len= (ulong) (end - buff);
      my_b_write(&log_file, (uchar*) buff, buff_len);
    }
    if (my_b_write(&log_file, (uchar*) sql_text, sql_text_len) ||
        my_b_write(&log_file, (uchar*) ";\n",2) ||
        flush_io_cache(&log_file))
      tmp_errno= errno;
    if (tmp_errno)
    {
      error= 1;
      if (! write_error)
      {
        write_error= 1;
        sql_print_error(ER(ER_ERROR_ON_WRITE), name, error);
      }
    }
  }
  (void) pthread_mutex_unlock(&LOCK_log);
  DBUG_RETURN(error);
}


/**
  Open a (new) backup log file.

  Open the backup log file, init IO_CACHE and write startup messages.

  @param[IN] log_name          The name of the log to open
  @param[IN] log_type_arg      The type of the log. E.g. LOG_NORMAL
  @param[IN] new_name          The new name for the logfile.
  @param[IN] io_cache_type_arg The type of the IO_CACHE to use for this loge
  @param[IN] history           If TRUE, process history log headeer else do
                               progress header

  @returns 0 success, 1 error
*/
bool MYSQL_BACKUP_LOG::open(const char *log_name, 
                            enum_log_type log_type_arg,
                            const char *new_name, 
                            enum cache_type io_cache_type_arg,
                            bool history)
{
  char buff[FN_REFLEN];
  File file= -1;
  int open_flags= O_CREAT | O_BINARY;
  DBUG_ENTER("MYSQL_BACKUP_LOG::open");
  DBUG_PRINT("enter", ("log_type: %d", (int) log_type_arg));

  write_error= 0;

  init(log_type_arg, io_cache_type_arg);

  if (!(name= my_strdup(log_name, MYF(MY_WME))))
  {
    name= (char *)log_name; // for the error message
    goto err;
  }

  if (new_name)
    strmov(log_file_name, new_name);
  else if (generate_new_name(log_file_name, name))
    goto err;

  if (io_cache_type == SEQ_READ_APPEND)
    open_flags |= O_RDWR | O_APPEND;
  else
    open_flags |= O_WRONLY | (log_type == LOG_BIN ? 0 : O_APPEND);

  db[0]= 0;

  if ((file= my_open(log_file_name, open_flags,
                     MYF(MY_WME | ME_WAITTANG))) < 0 ||
      init_io_cache(&log_file, file, IO_SIZE, io_cache_type,
                    my_tell(file, MYF(MY_WME)), 0,
                    MYF(MY_WME | MY_NABP |
                        ((log_type == LOG_BIN) ? MY_WAIT_IF_FULL : 0))))
    goto err;

  /*
    Write header of column names if this is the first time the log
    has been opened.
  */
  if (!headers_written && (log_type == LOG_NORMAL))
  {
    char *end;

    int len=my_snprintf(buff, sizeof(buff), "Columns for this log:\n");
    if (history)
      end= strnmov(buff + len, "backup_id \tprocess_id \tbinlog_pos "
                   "\tbinlog_file \tbackup_state \toperation "
                   "\terror_num \tnum_objects \ttotal_bytes "
                   "\tvalidity_point_time \tstart_time \tstop_time "
                   "\thost_or_server_name \tusername \tbackup_file "
                   "\tbackup_file_path \tuser_comment \tcommand \tdrivers\n",
                   sizeof(buff) - len);
    else
      end= strnmov(buff + len, "\nbackup_id \tobject \tstart_time \tstop_time "
                   "\ttotal_bytes \tprogress \terror_num \tnotes \tbackup_id "
                   "\tobject \tstart_time \tstop_time \ttotal_bytes "
                   "\tprogress \terror_num \tnotes\n",
                   sizeof(buff) - len);
    if (my_b_write(&log_file, (uchar*) buff, (uint) (end-buff)) ||
        flush_io_cache(&log_file))
      goto err;
    headers_written= TRUE;
  }

  log_state= LOG_OPENED;
  DBUG_RETURN(0);

err:
  sql_print_error("Could not use %s for backup logging (error %d).", name, errno);
  if (file >= 0)
    my_close(file, MYF(0));
  end_io_cache(&log_file);
  safeFree(name);
  log_state= LOG_CLOSED;
  DBUG_RETURN(1);
}

/**
  Write an unsigned integer value to the log file.

  This method writes the data passed and appends a tab character.

  @param[IN]   thd   The current thread
  @param[IN]   num   Data to write to log.

  @returns TRUE if error.
*/
bool MYSQL_BACKUP_LOG::write_int(uint num)
{
  char buff[32];
  uint length= 0;

  /*
    This field is wide to allow ulonglong fields.
    We don't want to truncate any large backup id values.
  */
  length= my_snprintf(buff, 32, "%10lu ", (ulong)num);
  if (my_b_write(&log_file, (uchar*) buff, length))
    return TRUE;
  if (my_b_write(&log_file, (uchar*) "\t", 1))
    return TRUE;
  return FALSE;
}

/**
  Write an unsigned longlong value to the log file.

  This method writes the data passed and appends a tab character.

  @param[IN]   thd   The current thread
  @param[IN]   num   Data to write to log.

  @returns TRUE if error.
*/
bool MYSQL_BACKUP_LOG::write_long(ulonglong num)
{
  char buff[32];
  uint length= 0;

  /*
    This field is wide to allow ulonglong fields.
    We don't want to truncate any large backup id values.
  */
  length= my_snprintf(buff, 32, "%10lu ", (ulong)num);
  if (my_b_write(&log_file, (uchar*) buff, length))
    return TRUE;
  if (my_b_write(&log_file, (uchar*) "\t", 1))
    return TRUE;
  return FALSE;
}

/**
  Write a datetime value to the log file.

  This method writes the data passed (if not null) and appends a tab character.

  @param[IN]   thd       The current thread
  @param[IN]   time_val  Data to write to log.

  @returns TRUE if error.
*/
bool MYSQL_BACKUP_LOG::write_datetime(time_t time_val)
{
  char local_time_buff[MAX_TIME_SIZE];
  uint time_buff_len= 0;

  if (time_val)
  {
    MYSQL_TIME time;
    my_tz_OFFSET0->gmt_sec_to_TIME(&time, (my_time_t)time_val);

    time_buff_len= my_snprintf(local_time_buff, MAX_TIME_SIZE,
                               "%02d%02d%02d %2d:%02d:%02d",
                               time.year % 100, time.month + 1,
                               time.day, time.hour,
                               time.minute, time.second);

    if (my_b_write(&log_file, (uchar*) local_time_buff, time_buff_len))
      return TRUE;
    if (my_b_write(&log_file, (uchar*) "\t", 1))
      return TRUE;
  }
  return FALSE;
}

/**
  Write a character string value to the log file.

  This method writes the data passed (if not null) and appends a tab character.

  @param[IN]   thd       The current thread
  @param[IN]   str       Data to write to log.

  @returns TRUE if error.
*/
bool MYSQL_BACKUP_LOG::write_str(const char *str)
{
  if (str)
  {
    if (my_b_write(&log_file, (uchar*)str, strlen(str)))
      return TRUE;
    if (my_b_write(&log_file, (uchar*) "\t", 1))
      return TRUE;
  }
  return FALSE;
}

/**
  Write the backup log entry for the backup history log to a file.

  This method creates a new row in the backup history log with the
  information provided.

  @param[IN]   thd   The current thread
  @param[IN]   st_backup_history   Data to write to log.

  @returns TRUE if error.
*/
bool MYSQL_BACKUP_LOG::write(THD *thd, st_backup_history *history_data)
{
  char *host= current_thd->security_ctx->host; // host name
  char *user= current_thd->security_ctx->user; // user name
  bool save_time_zone_used;

  save_time_zone_used= thd->time_zone_used;

  (void) pthread_mutex_lock(&LOCK_log);

  /* 
    Test if someone closed between the is_open test and lock 
  */
  if (is_open())
  {
    /*
      Write log data.
    */
    if (write_long(history_data->backup_id))
      goto err;
    if (write_int(history_data->process_id))
      goto err;
    if (write_int(history_data->binlog_pos))
      goto err;
    if (write_str(history_data->binlog_file))
      goto err;
    if (write_int(history_data->state))
      goto err;
    if (write_int(history_data->operation))
      goto err;
    if (write_int(history_data->error_num))
      goto err;
    if (write_int(history_data->num_objects))
      goto err;
    if (write_long(history_data->size))
      goto err;
    if (write_datetime(history_data->vp_time))
      goto err;
    if (write_datetime(history_data->start))
      goto err;
    if (write_datetime(history_data->stop))
      goto err;
    if (write_str(host))
      goto err;
    if (write_str(user))
      goto err;
    if (write_str(history_data->backup_file))
      goto err;
    if (write_str(history_data->backup_file_path))
      goto err;
    if (write_str(history_data->user_comment))
      goto err;
    if (write_str(history_data->command))
      goto err;
    if (write_str(history_data->driver_name.ptr()))
      goto err;

    if (my_b_write(&log_file, (uchar*) "\n", 1) ||
        flush_io_cache(&log_file))
      goto err;
  }

  (void) pthread_mutex_unlock(&LOCK_log);
  thd->time_zone_used= save_time_zone_used;
  return FALSE;
err:

  if (!write_error)
  {
    write_error= 1;
    sql_print_error(ER(ER_ERROR_ON_WRITE), name, errno);
  }
  (void) pthread_mutex_unlock(&LOCK_log);
  thd->time_zone_used= save_time_zone_used;
  return TRUE;
}


/**
  Write the backup log entry for the backup progress log to a file.

  This method creates a new row in the backup progress log with the
  information provided.

  @param[IN]   thd         The current thread
  @param[OUT]  backup_id   The new row id for the backup history
  @param[IN]   object      The name of the object processed
  @param[IN]   start       Start datetime
  @param[IN]   stop        Stop datetime
  @param[IN]   size        Size value
  @param[IN]   progress    Progress (percent)
  @param[IN]   error_num   Error number (should be 0 is success)
  @param[IN]   notes       Misc data from engine

  @returns TRUE if error.
*/
bool MYSQL_BACKUP_LOG::write(THD *thd, ulonglong backup_id, const char *object, 
                             time_t start, time_t stop, longlong size,
                             longlong progress, int error_num, const char *notes)
{
  bool save_time_zone_used;

  save_time_zone_used= thd->time_zone_used;

  (void) pthread_mutex_lock(&LOCK_log);

  /* 
    Test if someone closed between the is_open test and lock 
  */
  if (is_open())
  {
    /*
      Write log data.
    */
    if (write_long(backup_id))
      goto err;
    if (write_str(object))
      goto err;
    if (write_datetime(start))
      goto err;
    if (write_datetime(stop))
      goto err;
    if (write_long(size))
      goto err;
    if (write_long(progress))
      goto err;
    if (write_int(error_num))
      goto err;
    if (write_str(notes))
      goto err;

    if (my_b_write(&log_file, (uchar*) "\n", 1) ||
        flush_io_cache(&log_file))
      goto err;
  }

  (void) pthread_mutex_unlock(&LOCK_log);
  thd->time_zone_used= save_time_zone_used;
  return FALSE;
err:

  if (!write_error)
  {
    write_error= 1;
    sql_print_error(ER(ER_ERROR_ON_WRITE), name, errno);
  }
  (void) pthread_mutex_unlock(&LOCK_log);
  thd->time_zone_used= save_time_zone_used;
  return TRUE;
}


/**
  Check backup history logs.
  
  This method attempts to open the backup logs. It returns
  an error if either log is not present or cannot be opened.

  @param[in] THD * The current thread.

  @returns Information whether backup logs can be used.

  @retval FALSE  success
  @retval TRUE  failed to open one of the logs
*/
my_bool MYSQL_BACKUP_LOG::check_backup_logs(THD *thd)
{
  TABLE_LIST tables;
  my_bool ret= FALSE;

  DBUG_ENTER("check_backup_logs");

  /*
     ADD TO THIS AREA!!!
     CHECK TO SEE IF LOG TO TABLE OR LOG TO FILE! 
     ONLY DO CHECK IF WE ARE LOGGING TO TABLE!
  */

  /* Check mysql.backup_history */
  tables.init_one_table("mysql", strlen("mysql"), 
                        "backup_history", strlen("backup_history"),
                        "backup_history", TL_READ);
  alloc_mdl_requests(&tables, thd->mem_root);
  if (simple_open_n_lock_tables(thd, &tables))
  {
    /*
      Here we wish to change the error that is generated by the open method,
      "table does not exist" to a specific error message for missing
      backup logs. In this case, we reset the old error and issue the new one.
    */
    ret= TRUE;
    sql_print_error(ER(ER_BACKUP_PROGRESS_TABLES));
    thd->stmt_da->reset_diagnostics_area();
    thd->stmt_da->set_error_status(thd,
                                   ER_BACKUP_PROGRESS_TABLES,
                                   ER(ER_BACKUP_PROGRESS_TABLES),
                                   NULL);
    DBUG_RETURN(ret);
  }
  close_thread_tables(thd);

  /* Check mysql.backup_progress */
  tables.init_one_table("mysql", strlen("mysql"), 
                        "backup_progress", strlen("backup_progress"),
                        "backup_progress", TL_READ);
  alloc_mdl_requests(&tables, thd->mem_root);
  if (simple_open_n_lock_tables(thd, &tables))
  {
    /*
      Here we wish to change the error that is generated by the open method,
      "table does not exist" to a specific error message for missing
      backup logs. In this case, we reset the old error and issue the new one.
    */
    ret= TRUE;
    sql_print_error(ER(ER_BACKUP_PROGRESS_TABLES));
    thd->stmt_da->reset_diagnostics_area();
    thd->stmt_da->set_error_status(thd,
                                   ER_BACKUP_PROGRESS_TABLES,
                                   ER(ER_BACKUP_PROGRESS_TABLES),
                                   NULL);
    DBUG_RETURN(ret);
  }
  close_thread_tables(thd);
  DBUG_RETURN(ret);
}

/**
  Generate the next backup id.
  
  Since autoincrement columns are not permitted in CSV files, an alternative 
  mechanism has been developed to create monotonically increasing values. When 
  a server that does not have any logs written (no backup logs), the system 
  starts at backup_id = 0. This value is stored in a binary file in the data 
  directory named backup_settings.obx. Each time a new backup_id is needed, 
  this value is read, incremented, then the file rewritten. This ensures a 
  monotonically increasing backup_id. If the backup logs exist and the 
  backup_settings.obx file does not, the system uses the backup log file size 
  as the starting backup_id. 

  @todo Do we need a mutex to protect this call internally?
  @todo Do we need to version the file?

  @returns next backup id or 0 if failure
*/
ulonglong MYSQL_BACKUP_LOG::get_next_backup_id()
{
  ulonglong id= 0;
  uchar *read_id= 0;
  uchar *write_id= 0;
  char buff[FN_REFLEN], *file_path;
  File file= 0;

  /*
    This code attempts to generate a new backup_id. The process is:
    1) Attempt to read from backup settings file.
    2) If file exists, read value, increment, write new values.
    3) If file does not exist, create it and set the first backup_id
       equal to the filesize of the backup history log file.

    Notes:
    m_next_id == 0 means we need to read the next id from the file (on startup).
    m_next_id > 0 means use this value
  */
  pthread_mutex_lock(&LOCK_backupid);
  if (!m_next_id)
  {
    file_path= make_backup_log_name(buff, BACKUP_SETTINGS_NAME.str, ".obx");
    MY_STAT state;  
  
    file= my_open(file_path, O_RDWR|O_BINARY|O_CREAT, MYF(MY_WME));
    if (!file)
      goto err_end; 
    if (my_fstat(file, &state, MYF(0)))
      goto err;
    /*
      Check to see if the file size is 0. If it is, we need to pick a 
      new backup_id to start from. 
    */
    if (state.st_size == 0)
    {
      MY_STAT fstate;
      File hist_file= my_open(sys_var_backup_history_log_path.value,
        O_RDONLY|O_BINARY, MYF(MY_WME));
      if (hist_file > 0)
      {
         my_fstat(hist_file, &fstate, MYF(0));
         my_close(hist_file, MYF(MY_WME));
        id= fstate.st_size + 1;
      }
      else
        id= 1;
    }
    // else .... we read the next value in the file!
    else
    {
      my_seek(file, 0, 0, MYF(MY_WME));
      read_id= (uchar *)my_malloc(sizeof(ulonglong), MYF(MY_ZEROFILL));
      my_read(file, read_id, sizeof(ulonglong), MYF(MY_WME|MY_NABP));
      id= uint8korr(read_id);
      id++;
    }
  }
  else  // increment the counter
    id= m_next_id + 1;

  DBUG_EXECUTE_IF("set_backup_id", id= obs::is_slave() ? 600 : 500;);

  /* 
    Write the new value to the file
  */
  if ((m_next_id != id) && id)
  {
    if (!file)
    {
      file_path= make_backup_log_name(buff, BACKUP_SETTINGS_NAME.str, ".obx");
      file= my_open(file_path, O_RDWR|O_BINARY|O_CREAT, MYF(MY_WME));
      if (!file)
        goto err_end; 
    }
    my_seek(file, 0, 0, MYF(MY_WME));
    write_id= (uchar *)my_malloc(sizeof(ulonglong), MYF(MY_ZEROFILL));
    int8store(write_id, id);
    my_write(file, write_id, sizeof(ulonglong), MYF(MY_WME));
  }
err:
  if (file > 0)
    my_close(file,MYF(MY_WME));
  
err_end:
  m_next_id= id;
  pthread_mutex_unlock(&LOCK_backupid);
  DBUG_PRINT("backup_log",("The next id is %lu.\n", (ulong)id));
  if(read_id)
    my_free(read_id, MYF(0));
  if(write_id)
    my_free(write_id, MYF(0));
  return id;
}


/**
  Reopen the log file.

  This method opens the log file.

  @param[IN] history Process as history log if TRUE else progress log
*/
void MYSQL_BACKUP_LOG::reopen_file(bool history)
{
  char *save_name;

  DBUG_ENTER("MYSQL_BACKUP_LOG::reopen_file");
  if (!is_open())
  {
    DBUG_PRINT("info",("log is closed"));
    DBUG_VOID_RETURN;
  }

  pthread_mutex_lock(&LOCK_log);

  save_name= name;
  name= 0;            // Don't free name
  close(LOG_CLOSE_TO_BE_OPENED);

  /*
     Note that at this point, log_state != LOG_CLOSED (important for is_open()).
  */

  open(save_name, log_type, 0, io_cache_type, history);
  my_free(save_name, MYF(0));

  pthread_mutex_unlock(&LOCK_log);

  DBUG_VOID_RETURN;
}


/**
  @todo
  The following should be using fn_format();  We just need to
  first change fn_format() to cut the file name if it's too long.
*/
const char *MYSQL_LOG::generate_name(const char *log_name,
                                      const char *suffix,
                                      bool strip_ext, char *buff)
{
  if (!log_name || !log_name[0])
  {
    strmake(buff, pidfile_name, FN_REFLEN - strlen(suffix) - 1);
    return (const char *)
      fn_format(buff, buff, "", suffix, MYF(MY_REPLACE_EXT|MY_REPLACE_DIR));
  }
  // get rid of extension if the log is binary to avoid problems
  if (strip_ext)
  {
    char *p= fn_ext(log_name);
    uint length= (uint) (p - log_name);
    strmake(buff, log_name, min(length, FN_REFLEN));
    return (const char*)buff;
  }
  return log_name;
}



MYSQL_BIN_LOG::MYSQL_BIN_LOG(uint *sync_period)
  :bytes_written(0), prepared_xids(0), file_id(1), open_count(1),
   need_start_event(TRUE), m_table_map_version(0),
   sync_period_ptr(sync_period),
   is_relay_log(0),
   description_event_for_exec(0), description_event_for_queue(0)
{
  /*
    We don't want to initialize locks here as such initialization depends on
    safe_mutex (when using safe_mutex) which depends on MY_INIT(), which is
    called only in main(). Doing initialization here would make it happen
    before main().
  */
  index_file_name[0] = 0;
  bzero((char*) &index_file, sizeof(index_file));
  bzero((char*) &purge_temp, sizeof(purge_temp));
}

/* this is called only once */

void MYSQL_BIN_LOG::cleanup()
{
  DBUG_ENTER("cleanup");
  if (inited)
  {
    inited= 0;
    close(LOG_CLOSE_INDEX|LOG_CLOSE_STOP_EVENT);
    delete description_event_for_queue;
    delete description_event_for_exec;
    (void) pthread_mutex_destroy(&LOCK_log);
    (void) pthread_mutex_destroy(&LOCK_index);
    (void) pthread_cond_destroy(&update_cond);
  }
  DBUG_VOID_RETURN;
}


/* Init binlog-specific vars */
void MYSQL_BIN_LOG::init(bool no_auto_events_arg, ulong max_size_arg)
{
  DBUG_ENTER("MYSQL_BIN_LOG::init");
  no_auto_events= no_auto_events_arg;
  max_size= max_size_arg;
  DBUG_PRINT("info",("max_size: %lu", max_size));
  DBUG_VOID_RETURN;
}


void MYSQL_BIN_LOG::init_pthread_objects()
{
  DBUG_ASSERT(inited == 0);
  inited= 1;
  (void) pthread_mutex_init(&LOCK_log, MY_MUTEX_INIT_SLOW);
  /*
    LOCK_index and LOCK_log are taken in wrong order
    Can be seen with 'mysql-test-run ndb.ndb_binlog_basic'
  */ 
  (void) my_pthread_mutex_init(&LOCK_index, MY_MUTEX_INIT_SLOW, "LOCK_index",
                               MYF_NO_DEADLOCK_DETECTION);
  (void) pthread_cond_init(&update_cond, 0);
}


bool MYSQL_BIN_LOG::open_index_file(const char *index_file_name_arg,
                                const char *log_name)
{
  File index_file_nr= -1;
  DBUG_ASSERT(!my_b_inited(&index_file));

  /*
    First open of this class instance
    Create an index file that will hold all file names uses for logging.
    Add new entries to the end of it.
  */
  myf opt= MY_UNPACK_FILENAME;
  if (!index_file_name_arg)
  {
    index_file_name_arg= log_name;    // Use same basename for index file
    opt= MY_UNPACK_FILENAME | MY_REPLACE_EXT;
  }
  fn_format(index_file_name, index_file_name_arg, mysql_data_home,
            ".index", opt);
  if ((index_file_nr= my_open(index_file_name,
                              O_RDWR | O_CREAT | O_BINARY ,
                              MYF(MY_WME))) < 0 ||
       my_sync(index_file_nr, MYF(MY_WME)) ||
       init_io_cache(&index_file, index_file_nr,
                     IO_SIZE, WRITE_CACHE,
                     my_seek(index_file_nr,0L,MY_SEEK_END,MYF(0)),
			0, MYF(MY_WME | MY_WAIT_IF_FULL)))
  {
    /*
      TODO: all operations creating/deleting the index file or a log, should
      call my_sync_dir() or my_sync_dir_by_file() to be durable.
      TODO: file creation should be done with my_create() not my_open().
    */
    if (index_file_nr >= 0)
      my_close(index_file_nr,MYF(0));
    return TRUE;
  }
  return FALSE;
}


/**
  Open a (new) binlog file.

  - Open the log file and the index file. Register the new
  file name in it
  - When calling this when the file is in use, you must have a locks
  on LOCK_log and LOCK_index.

  @retval
    0	ok
  @retval
    1	error
*/

bool MYSQL_BIN_LOG::open(const char *log_name,
                         enum_log_type log_type_arg,
                         const char *new_name,
                         enum cache_type io_cache_type_arg,
                         bool no_auto_events_arg,
                         ulong max_size_arg,
                         bool null_created_arg)
{
  File file= -1;
  DBUG_ENTER("MYSQL_BIN_LOG::open");
  DBUG_PRINT("enter",("log_type: %d",(int) log_type_arg));

  write_error=0;

  /* open the main log file */
  if (MYSQL_LOG::open(log_name, log_type_arg, new_name, io_cache_type_arg))
    DBUG_RETURN(1);                            /* all warnings issued */

  init(no_auto_events_arg, max_size_arg);

  open_count++;

  DBUG_ASSERT(log_type == LOG_BIN);

  {
    bool write_file_name_to_index_file=0;

    if (!my_b_filelength(&log_file))
    {
      /*
	The binary log file was empty (probably newly created)
	This is the normal case and happens when the user doesn't specify
	an extension for the binary log files.
	In this case we write a standard header to it.
      */
      if (my_b_safe_write(&log_file, (uchar*) BINLOG_MAGIC,
			  BIN_LOG_HEADER_SIZE))
        goto err;
      bytes_written+= BIN_LOG_HEADER_SIZE;
      write_file_name_to_index_file= 1;
    }

    DBUG_ASSERT(my_b_inited(&index_file) != 0);
    reinit_io_cache(&index_file, WRITE_CACHE,
                    my_b_filelength(&index_file), 0, 0);
    if (need_start_event && !no_auto_events)
    {
      /*
        In 4.x we set need_start_event=0 here, but in 5.0 we want a Start event
        even if this is not the very first binlog.
      */
      Format_description_log_event s(BINLOG_VERSION);
      /*
        don't set LOG_EVENT_BINLOG_IN_USE_F for SEQ_READ_APPEND io_cache
        as we won't be able to reset it later
      */
      if (io_cache_type == WRITE_CACHE)
        s.flags|= LOG_EVENT_BINLOG_IN_USE_F;
      if (!s.is_valid())
        goto err;
      s.dont_set_created= null_created_arg;
      if (s.write(&log_file))
        goto err;
      bytes_written+= s.data_written;
    }
    if (description_event_for_queue &&
        description_event_for_queue->binlog_version>=4)
    {
      /*
        This is a relay log written to by the I/O slave thread.
        Write the event so that others can later know the format of this relay
        log.
        Note that this event is very close to the original event from the
        master (it has binlog version of the master, event types of the
        master), so this is suitable to parse the next relay log's event. It
        has been produced by
        Format_description_log_event::Format_description_log_event(char* buf,).
        Why don't we want to write the description_event_for_queue if this
        event is for format<4 (3.23 or 4.x): this is because in that case, the
        description_event_for_queue describes the data received from the
        master, but not the data written to the relay log (*conversion*),
        which is in format 4 (slave's).
      */
      /*
        Set 'created' to 0, so that in next relay logs this event does not
        trigger cleaning actions on the slave in
        Format_description_log_event::apply_event_impl().
      */
      description_event_for_queue->created= 0;
      /* Don't set log_pos in event header */
      description_event_for_queue->set_artificial_event();

      if (description_event_for_queue->write(&log_file))
        goto err;
      bytes_written+= description_event_for_queue->data_written;
    }
    if (flush_io_cache(&log_file) ||
        my_sync(log_file.file, MYF(MY_WME)))
      goto err;

    if (write_file_name_to_index_file)
    {
      /*
        As this is a new log file, we write the file name to the index
        file. As every time we write to the index file, we sync it.
      */
      if (my_b_write(&index_file, (uchar*) log_file_name,
		     strlen(log_file_name)) ||
	  my_b_write(&index_file, (uchar*) "\n", 1) ||
	  flush_io_cache(&index_file) ||
          my_sync(index_file.file, MYF(MY_WME)))
	goto err;
    }
  }
  log_state= LOG_OPENED;

  DBUG_RETURN(0);

err:
  sql_print_error("Could not use %s for logging (error %d). \
Turning logging off for the whole duration of the MySQL server process. \
To turn it on again: fix the cause, \
shutdown the MySQL server and restart it.", name, errno);
  if (file >= 0)
    my_close(file,MYF(0));
  end_io_cache(&log_file);
  end_io_cache(&index_file);
  safeFree(name);
  log_state= LOG_CLOSED;
  DBUG_RETURN(1);
}


int MYSQL_BIN_LOG::get_current_log(LOG_INFO* linfo)
{
  pthread_mutex_lock(&LOCK_log);
  int ret = raw_get_current_log(linfo);
  pthread_mutex_unlock(&LOCK_log);
  return ret;
}

int MYSQL_BIN_LOG::raw_get_current_log(LOG_INFO* linfo)
{
  strmake(linfo->log_file_name, log_file_name, sizeof(linfo->log_file_name)-1);
  linfo->pos = my_b_tell(&log_file);
  return 0;
}

/**
  Move all data up in a file in an filename index file.

    We do the copy outside of the IO_CACHE as the cache buffers would just
    make things slower and more complicated.
    In most cases the copy loop should only do one read.

  @param index_file			File to move
  @param offset			Move everything from here to beginning

  @note
    File will be truncated to be 'offset' shorter or filled up with newlines

  @retval
    0	ok
*/

#ifdef HAVE_REPLICATION

static bool copy_up_file_and_fill(IO_CACHE *index_file, my_off_t offset)
{
  int bytes_read;
  my_off_t init_offset= offset;
  File file= index_file->file;
  uchar io_buf[IO_SIZE*2];
  DBUG_ENTER("copy_up_file_and_fill");

  for (;; offset+= bytes_read)
  {
    (void) my_seek(file, offset, MY_SEEK_SET, MYF(0));
    if ((bytes_read= (int) my_read(file, io_buf, sizeof(io_buf), MYF(MY_WME)))
	< 0)
      goto err;
    if (!bytes_read)
      break;					// end of file
    (void) my_seek(file, offset-init_offset, MY_SEEK_SET, MYF(0));
    if (my_write(file, io_buf, bytes_read, MYF(MY_WME | MY_NABP)))
      goto err;
  }
  /* The following will either truncate the file or fill the end with \n' */
  if (my_chsize(file, offset - init_offset, '\n', MYF(MY_WME)) ||
      my_sync(file, MYF(MY_WME)))
    goto err;

  /* Reset data in old index cache */
  reinit_io_cache(index_file, READ_CACHE, (my_off_t) 0, 0, 1);
  DBUG_RETURN(0);

err:
  DBUG_RETURN(1);
}

#endif /* HAVE_REPLICATION */

/**
  Find the position in the log-index-file for the given log name.

  @param linfo		Store here the found log file name and position to
                       the NEXT log file name in the index file.
  @param log_name	Filename to find in the index file.
                       Is a null pointer if we want to read the first entry
  @param need_lock	Set this to 1 if the parent doesn't already have a
                       lock on LOCK_index

  @note
    On systems without the truncate function the file will end with one or
    more empty lines.  These will be ignored when reading the file.

  @retval
    0			ok
  @retval
    LOG_INFO_EOF	        End of log-index-file found
  @retval
    LOG_INFO_IO		Got IO error while reading file
*/

int MYSQL_BIN_LOG::find_log_pos(LOG_INFO *linfo, const char *log_name,
			    bool need_lock)
{
  int error= 0;
  char *fname= linfo->log_file_name;
  uint log_name_len= log_name ? (uint) strlen(log_name) : 0;
  DBUG_ENTER("find_log_pos");
  DBUG_PRINT("enter",("log_name: %s", log_name ? log_name : "NULL"));

  /*
    Mutex needed because we need to make sure the file pointer does not
    move from under our feet
  */
  if (need_lock)
    pthread_mutex_lock(&LOCK_index);
  safe_mutex_assert_owner(&LOCK_index);

  /* As the file is flushed, we can't get an error here */
  (void) reinit_io_cache(&index_file, READ_CACHE, (my_off_t) 0, 0, 0);

  for (;;)
  {
    uint length;
    my_off_t offset= my_b_tell(&index_file);
    /* If we get 0 or 1 characters, this is the end of the file */

    if ((length= my_b_gets(&index_file, fname, FN_REFLEN)) <= 1)
    {
      /* Did not find the given entry; Return not found or error */
      error= !index_file.error ? LOG_INFO_EOF : LOG_INFO_IO;
      break;
    }

    // if the log entry matches, null string matching anything
    if (!log_name ||
	(log_name_len == length-1 && fname[log_name_len] == '\n' &&
	 !memcmp(fname, log_name, log_name_len)))
    {
      DBUG_PRINT("info",("Found log file entry"));
      fname[length-1]=0;			// remove last \n
      linfo->index_file_start_offset= offset;
      linfo->index_file_offset = my_b_tell(&index_file);
      break;
    }
  }

  if (need_lock)
    pthread_mutex_unlock(&LOCK_index);
  DBUG_RETURN(error);
}


/**
  Find the position in the log-index-file for the given log name.

  @param
    linfo		Store here the next log file name and position to
			the file name after that.
  @param
    need_lock		Set this to 1 if the parent doesn't already have a
			lock on LOCK_index

  @note
    - Before calling this function, one has to call find_log_pos()
    to set up 'linfo'
    - Mutex needed because we need to make sure the file pointer does not move
    from under our feet

  @retval
    0			ok
  @retval
    LOG_INFO_EOF	        End of log-index-file found
  @retval
    LOG_INFO_IO		Got IO error while reading file
*/

int MYSQL_BIN_LOG::find_next_log(LOG_INFO* linfo, bool need_lock)
{
  int error= 0;
  uint length;
  char *fname= linfo->log_file_name;

  if (need_lock)
    pthread_mutex_lock(&LOCK_index);
  safe_mutex_assert_owner(&LOCK_index);

  /* As the file is flushed, we can't get an error here */
  (void) reinit_io_cache(&index_file, READ_CACHE, linfo->index_file_offset, 0,
			 0);

  linfo->index_file_start_offset= linfo->index_file_offset;
  if ((length=my_b_gets(&index_file, fname, FN_REFLEN)) <= 1)
  {
    error = !index_file.error ? LOG_INFO_EOF : LOG_INFO_IO;
    goto err;
  }
  fname[length-1]=0;				// kill \n
  linfo->index_file_offset = my_b_tell(&index_file);

err:
  if (need_lock)
    pthread_mutex_unlock(&LOCK_index);
  return error;
}


/**
  Delete all logs refered to in the index file.
  Start writing to a new log file.

  The new index file will only contain this file.

  @param thd		Thread

  @note
    If not called from slave thread, write start event to new log

  @retval
    0	ok
  @retval
    1   error
*/

bool MYSQL_BIN_LOG::reset_logs(THD* thd)
{
  LOG_INFO linfo;
  bool error=0;
  const char* save_name;
  DBUG_ENTER("reset_logs");

  if (ha_reset_logs(thd))
  {
    DBUG_RETURN(1);
  }

  /*
    We need to get both locks to be sure that no one is trying to
    write to the index log file.
  */
  pthread_mutex_lock(&LOCK_log);
  pthread_mutex_lock(&LOCK_index);

  /*
    The following mutex is needed to ensure that no threads call
    'delete thd' as we would then risk missing a 'rollback' from this
    thread. If the transaction involved MyISAM tables, it should go
    into binlog even on rollback.
  */
  pthread_mutex_lock(&LOCK_thread_count);

  /* Save variables so that we can reopen the log */
  save_name=name;
  name=0;					// Protect against free
  close(LOG_CLOSE_TO_BE_OPENED);

  /* First delete all old log files */

  if (find_log_pos(&linfo, NullS, 0))
  {
    error=1;
    goto err;
  }

  for (;;)
  {
    if ((error= my_delete_allow_opened(linfo.log_file_name, MYF(0))) != 0)
    {
      if (my_errno == ENOENT) 
      {
        push_warning_printf(current_thd, MYSQL_ERROR::WARN_LEVEL_WARN,
                            ER_LOG_PURGE_NO_FILE, ER(ER_LOG_PURGE_NO_FILE),
                            linfo.log_file_name);
        sql_print_information("Failed to delete file '%s'",
                              linfo.log_file_name);
        my_errno= 0;
        error= 0;
      }
      else
      {
        push_warning_printf(current_thd, MYSQL_ERROR::WARN_LEVEL_WARN,
                            ER_BINLOG_PURGE_FATAL_ERR,
                            "a problem with deleting %s; "
                            "consider examining correspondence "
                            "of your binlog index file "
                            "to the actual binlog files",
                            linfo.log_file_name);
        error= 1;
        goto err;
      }
    }
    if (find_next_log(&linfo, 0))
      break;
  }

  /* Start logging with a new file */
  close(LOG_CLOSE_INDEX);
  if ((error= my_delete_allow_opened(index_file_name, MYF(0))))	// Reset (open will update)
  {
    if (my_errno == ENOENT) 
    {
      push_warning_printf(current_thd, MYSQL_ERROR::WARN_LEVEL_WARN,
                          ER_LOG_PURGE_NO_FILE, ER(ER_LOG_PURGE_NO_FILE),
                          index_file_name);
      sql_print_information("Failed to delete file '%s'",
                            index_file_name);
      my_errno= 0;
      error= 0;
    }
    else
    {
      push_warning_printf(current_thd, MYSQL_ERROR::WARN_LEVEL_WARN,
                          ER_BINLOG_PURGE_FATAL_ERR,
                          "a problem with deleting %s; "
                          "consider examining correspondence "
                          "of your binlog index file "
                          "to the actual binlog files",
                          index_file_name);
      error= 1;
      goto err;
    }
  }
  if (!thd->slave_thread)
    need_start_event=1;
  if (!open_index_file(index_file_name, 0))
    open(save_name, log_type, 0, io_cache_type, no_auto_events, max_size, 0);
  my_free((uchar*) save_name, MYF(0));

err:
  pthread_mutex_unlock(&LOCK_thread_count);
  pthread_mutex_unlock(&LOCK_index);
  pthread_mutex_unlock(&LOCK_log);
  DBUG_RETURN(error);
}


/**
  Delete relay log files prior to rli->group_relay_log_name
  (i.e. all logs which are not involved in a non-finished group
  (transaction)), remove them from the index file and start on next
  relay log.

  IMPLEMENTATION
  - Protects index file with LOCK_index
  - Delete relevant relay log files
  - Copy all file names after these ones to the front of the index file
  - If the OS has truncate, truncate the file, else fill it with \n'
  - Read the next file name from the index file and store in rli->linfo

  @param rli	       Relay log information
  @param included     If false, all relay logs that are strictly before
                      rli->group_relay_log_name are deleted ; if true, the
                      latter is deleted too (i.e. all relay logs
                      read by the SQL slave thread are deleted).

  @note
    - This is only called from the slave-execute thread when it has read
    all commands from a relay log and want to switch to a new relay log.
    - When this happens, we can be in an active transaction as
    a transaction can span over two relay logs
    (although it is always written as a single block to the master's binary
    log, hence cannot span over two master's binary logs).

  @retval
    0			ok
  @retval
    LOG_INFO_EOF	        End of log-index-file found
  @retval
    LOG_INFO_SEEK	Could not allocate IO cache
  @retval
    LOG_INFO_IO		Got IO error while reading file
*/

#ifdef HAVE_REPLICATION

int MYSQL_BIN_LOG::purge_first_log(Relay_log_info* rli, bool included)
{
  int error;
  char *to_purge_if_included= NULL;
  DBUG_ENTER("purge_first_log");

  DBUG_ASSERT(is_open());
  DBUG_ASSERT(rli->slave_running == 1);
  DBUG_ASSERT(!strcmp(rli->linfo.log_file_name,rli->event_relay_log_name));

  pthread_mutex_lock(&LOCK_index);
  to_purge_if_included= my_strdup(rli->group_relay_log_name, MYF(0));

  /*
    Read the next log file name from the index file and pass it back to
    the caller.
  */
  if((error=find_log_pos(&rli->linfo, rli->event_relay_log_name, 0)) || 
     (error=find_next_log(&rli->linfo, 0)))
  {
    char buff[22];
    sql_print_error("next log error: %d  offset: %s  log: %s included: %d",
                    error,
                    llstr(rli->linfo.index_file_offset,buff),
                    rli->event_relay_log_name,
                    included);
    goto err;
  }

  /*
    Reset rli's coordinates to the current log.
  */
  rli->event_relay_log_pos= BIN_LOG_HEADER_SIZE;
  strmake(rli->event_relay_log_name,rli->linfo.log_file_name,
	  sizeof(rli->event_relay_log_name)-1);

  /*
    If we removed the rli->group_relay_log_name file,
    we must update the rli->group* coordinates, otherwise do not touch it as the
    group's execution is not finished (e.g. COMMIT not executed)
  */
  if (included)
  {
    rli->group_relay_log_pos = BIN_LOG_HEADER_SIZE;
    strmake(rli->group_relay_log_name,rli->linfo.log_file_name,
            sizeof(rli->group_relay_log_name)-1);
    rli->notify_group_relay_log_name_update();
  }

  /* Store where we are in the new file for the execution thread */
  flush_relay_log_info(rli);

  DBUG_EXECUTE_IF("crash_before_purge_logs", DBUG_ABORT(););

  pthread_mutex_lock(&rli->log_space_lock);
  rli->relay_log.purge_logs(to_purge_if_included, included,
                            0, 0, &rli->log_space_total);
  // Tell the I/O thread to take the relay_log_space_limit into account
  rli->ignore_log_space_limit= 0;
  pthread_mutex_unlock(&rli->log_space_lock);

  /*
    Ok to broadcast after the critical region as there is no risk of
    the mutex being destroyed by this thread later - this helps save
    context switches
  */
  pthread_cond_broadcast(&rli->log_space_cond);

  /*
   * Need to update the log pos because purge logs has been called 
   * after fetching initially the log pos at the begining of the method.
   */
  if((error=find_log_pos(&rli->linfo, rli->event_relay_log_name, 0)))
  {
    char buff[22];
    sql_print_error("next log error: %d  offset: %s  log: %s included: %d",
                    error,
                    llstr(rli->linfo.index_file_offset,buff),
                    rli->group_relay_log_name,
                    included);
    goto err;
  }

  /* If included was passed, rli->linfo should be the first entry. */
  DBUG_ASSERT(!included || rli->linfo.index_file_start_offset == 0);

err:
  my_free(to_purge_if_included, MYF(0));
  pthread_mutex_unlock(&LOCK_index);
  DBUG_RETURN(error);
}

/**
  Update log index_file.
*/

int MYSQL_BIN_LOG::update_log_index(LOG_INFO* log_info, bool need_update_threads)
{
  if (copy_up_file_and_fill(&index_file, log_info->index_file_start_offset))
    return LOG_INFO_IO;

  // now update offsets in index file for running threads
  if (need_update_threads)
    adjust_linfo_offsets(log_info->index_file_start_offset);
  return 0;
}

/**
  Remove all logs before the given log from disk and from the index file.

  @param to_log	      Delete all log file name before this file.
  @param included            If true, to_log is deleted too.
  @param need_mutex
  @param need_update_threads If we want to update the log coordinates of
                             all threads. False for relay logs, true otherwise.
  @param freed_log_space     If not null, decrement this variable of
                             the amount of log space freed

  @note
    If any of the logs before the deleted one is in use,
    only purge logs up to this one.

  @retval
    0			ok
  @retval
    LOG_INFO_EOF		to_log not found
    LOG_INFO_EMFILE             too many files opened
    LOG_INFO_FATAL              if any other than ENOENT error from
                                my_stat() or my_delete()
*/

int MYSQL_BIN_LOG::purge_logs(const char *to_log, 
                          bool included,
                          bool need_mutex, 
                          bool need_update_threads, 
                          ulonglong *decrease_log_space)
{
  int error;
  bool exit_loop= 0;
  LOG_INFO log_info;
  THD *thd= current_thd;
  DBUG_ENTER("purge_logs");
  DBUG_PRINT("info",("to_log= %s",to_log));

  if (need_mutex)
    pthread_mutex_lock(&LOCK_index);
  if ((error=find_log_pos(&log_info, to_log, 0 /*no mutex*/))) 
  {
    sql_print_error("MYSQL_LOG::purge_logs was called with file %s not "
                    "listed in the index.", to_log);
    goto err;
  }

  /*
    For crash recovery reasons the index needs to be updated before
    any files are deleted. Move files to be deleted into a temp file
    to be processed after the index is updated.
  */
  if (!my_b_inited(&purge_temp))
  {
    if ((error=open_cached_file(&purge_temp, mysql_tmpdir, TEMP_PREFIX,
                                DISK_BUFFER_SIZE, MYF(MY_WME))))
    {
      sql_print_error("MYSQL_LOG::purge_logs failed to open purge_temp");
      goto err;
    }
  }
  else
  {
    if ((error=reinit_io_cache(&purge_temp, WRITE_CACHE, 0, 0, 1)))
    {
      sql_print_error("MYSQL_LOG::purge_logs failed to reinit purge_temp "
                      "for write");
      goto err;
    }
  }

  /*
    File name exists in index file; delete until we find this file
    or a file that is used.
  */
  if ((error=find_log_pos(&log_info, NullS, 0 /*no mutex*/)))
    goto err;
  while ((strcmp(to_log,log_info.log_file_name) || (exit_loop=included)) &&
         !log_in_use(log_info.log_file_name))
  {
    if ((error=my_b_write(&purge_temp, (const uchar*)log_info.log_file_name,
                          strlen(log_info.log_file_name))) ||
        (error=my_b_write(&purge_temp, (const uchar*)"\n", 1)))
    {
      sql_print_error("MYSQL_LOG::purge_logs failed to copy %s to purge_temp",
                      log_info.log_file_name);
      goto err;
    }

    if (find_next_log(&log_info, 0) || exit_loop)
      break;
 }

  /* We know how many files to delete. Update index file. */
  if ((error=update_log_index(&log_info, need_update_threads)))
  {
    sql_print_error("MSYQL_LOG::purge_logs failed to update the index file");
    goto err;
  }

  DBUG_EXECUTE_IF("crash_after_update_index", DBUG_ABORT(););

  /* Switch purge_temp for read. */
  if ((error=reinit_io_cache(&purge_temp, READ_CACHE, 0, 0, 0)))
  {
    sql_print_error("MSYQL_LOG::purge_logs failed to reinit purge_temp "
                    "for read");
    goto err;
  }

  /* Read each entry from purge_temp and delete the file. */
  for (;;)
  {
    uint length;

    if ((length=my_b_gets(&purge_temp, log_info.log_file_name,
                          FN_REFLEN)) <= 1)
    {
      if (purge_temp.error)
      {
        error= purge_temp.error;
        sql_print_error("MSYQL_LOG::purge_logs error %d reading from "
                        "purge_temp", error);
        goto err;
      }

      /* Reached EOF */
      break;
    }

    /* Get rid of the trailing '\n' */
    log_info.log_file_name[length-1]= 0;

    ha_binlog_index_purge_file(current_thd, log_info.log_file_name);

    MY_STAT s;
    if (!my_stat(log_info.log_file_name, &s, MYF(0)))
    {
      if (my_errno == ENOENT) 
      {
        /*
          It's not fatal if we can't stat a log file that does not exist;
          If we could not stat, we won't delete.
        */
        if (thd)
        {
          push_warning_printf(thd, MYSQL_ERROR::WARN_LEVEL_WARN,
                              ER_LOG_PURGE_NO_FILE, ER(ER_LOG_PURGE_NO_FILE),
                              log_info.log_file_name);
        }
        sql_print_information("Failed to execute my_stat on file '%s'",
			      log_info.log_file_name);
        my_errno= 0;
      }
      else
      {
        /*
          Other than ENOENT are fatal
        */
        if (thd)
        {
          push_warning_printf(thd, MYSQL_ERROR::WARN_LEVEL_WARN,
                              ER_BINLOG_PURGE_FATAL_ERR,
                              "a problem with getting info on being purged %s; "
                              "consider examining correspondence "
                              "of your binlog index file "
                              "to the actual binlog files",
                              log_info.log_file_name);
        }
        else
        {
          sql_print_information("Failed to delete log file '%s'; "
                                "consider examining correspondence "
                                "of your binlog index file "
                                "to the actual binlog files",
                                log_info.log_file_name);
        }
        error= LOG_INFO_FATAL;
        goto err;
      }
    }
    else
    {
      DBUG_PRINT("info",("purging %s",log_info.log_file_name));
      if (!my_delete(log_info.log_file_name, MYF(0)))
      {
        if (decrease_log_space)
          *decrease_log_space-= s.st_size;
      }
      else
      {
        if (my_errno == ENOENT) 
        {
          if (thd)
          {
            push_warning_printf(thd, MYSQL_ERROR::WARN_LEVEL_WARN,
                                ER_LOG_PURGE_NO_FILE, ER(ER_LOG_PURGE_NO_FILE),
                                log_info.log_file_name);
          }
          sql_print_information("Failed to delete file '%s'",
                                log_info.log_file_name);
          my_errno= 0;
        }
        else
        {
          if (thd)
          {
            push_warning_printf(thd, MYSQL_ERROR::WARN_LEVEL_WARN,
                                ER_BINLOG_PURGE_FATAL_ERR,
                                "a problem with deleting %s; "
                                "consider examining correspondence "
                                "of your binlog index file "
                                "to the actual binlog files",
                                log_info.log_file_name);
          }
          else
          {
            sql_print_information("Failed to delete file '%s'; "
                                  "consider examining correspondence "
                                  "of your binlog index file "
                                  "to the actual binlog files",
                                  log_info.log_file_name);
          }
          if (my_errno == EMFILE)
          {
            DBUG_PRINT("info",
                       ("my_errno: %d, set ret = LOG_INFO_EMFILE", my_errno));
            error= LOG_INFO_EMFILE;
            goto err;
          }
          error= LOG_INFO_FATAL;
          goto err;
        }
      }
    }
  }

err:
  close_cached_file(&purge_temp);
  if (need_mutex)
    pthread_mutex_unlock(&LOCK_index);
  DBUG_RETURN(error);
}

/**
  Remove all logs before the given file date from disk and from the
  index file.

  @param thd		Thread pointer
  @param purge_time	Delete all log files before given date.

  @note
    If any of the logs before the deleted one is in use,
    only purge logs up to this one.

  @retval
    0				ok
  @retval
    LOG_INFO_PURGE_NO_ROTATE	Binary file that can't be rotated
    LOG_INFO_FATAL              if any other than ENOENT error from
                                my_stat() or my_delete()
*/

int MYSQL_BIN_LOG::purge_logs_before_date(time_t purge_time)
{
  int error;
  char to_log[FN_REFLEN];
  LOG_INFO log_info;
  MY_STAT stat_area;
  THD *thd= current_thd;
  
  DBUG_ENTER("purge_logs_before_date");

  pthread_mutex_lock(&LOCK_index);
  to_log[0]= 0;

  if ((error=find_log_pos(&log_info, NullS, 0 /*no mutex*/)))
    goto err;

  while (strcmp(log_file_name, log_info.log_file_name) &&
	 !log_in_use(log_info.log_file_name))
  {
    if (!my_stat(log_info.log_file_name, &stat_area, MYF(0)))
    {
      if (my_errno == ENOENT) 
      {
        /*
          It's not fatal if we can't stat a log file that does not exist.
        */
        if (thd)
        {
          push_warning_printf(thd, MYSQL_ERROR::WARN_LEVEL_WARN,
                              ER_LOG_PURGE_NO_FILE, ER(ER_LOG_PURGE_NO_FILE),
                              log_info.log_file_name);
        }
        sql_print_information("Failed to execute my_stat on file '%s'",
                              log_info.log_file_name);
        my_errno= 0;
      }
      else
      {
        /*
          Other than ENOENT are fatal
        */
        if (thd)
        {
          push_warning_printf(thd, MYSQL_ERROR::WARN_LEVEL_WARN,
                              ER_BINLOG_PURGE_FATAL_ERR,
                              "a problem with getting info on being purged %s; "
                              "consider examining correspondence "
                              "of your binlog index file "
                              "to the actual binlog files",
                              log_info.log_file_name);
        }
        else
        {
          sql_print_information("Failed to delete log file '%s'",
                                log_info.log_file_name);
        }
        error= LOG_INFO_FATAL;
        goto err;
      }
    }
    else
    {
      if (stat_area.st_mtime < purge_time) 
        strmake(to_log, 
                log_info.log_file_name, 
                sizeof(log_info.log_file_name));
      else
        break;
    }
    if (find_next_log(&log_info, 0))
      break;
  }

  error= (to_log[0] ? purge_logs(to_log, 1, 0, 1, (ulonglong *) 0) : 0);

err:
  pthread_mutex_unlock(&LOCK_index);
  DBUG_RETURN(error);
}
#endif /* HAVE_REPLICATION */


/**
  Create a new log file name.

  @param buf		buf of at least FN_REFLEN where new name is stored

  @note
    If file name will be longer then FN_REFLEN it will be truncated
*/

void MYSQL_BIN_LOG::make_log_name(char* buf, const char* log_ident)
{
  uint dir_len = dirname_length(log_file_name); 
  if (dir_len >= FN_REFLEN)
    dir_len=FN_REFLEN-1;
  strnmov(buf, log_file_name, dir_len);
  strmake(buf+dir_len, log_ident, FN_REFLEN - dir_len -1);
}


/**
  Check if we are writing/reading to the given log file.
*/

bool MYSQL_BIN_LOG::is_active(const char *log_file_name_arg)
{
  return !strcmp(log_file_name, log_file_name_arg);
}


/*
  Wrappers around new_file_impl to avoid using argument
  to control locking. The argument 1) less readable 2) breaks
  incapsulation 3) allows external access to the class without
  a lock (which is not possible with private new_file_without_locking
  method).
*/

void MYSQL_BIN_LOG::new_file()
{
  new_file_impl(1);
}


void MYSQL_BIN_LOG::new_file_without_locking()
{
  new_file_impl(0);
}


/**
  Start writing to a new log file or reopen the old file.

  @param need_lock		Set to 1 if caller has not locked LOCK_log

  @note
    The new file name is stored last in the index file
*/

void MYSQL_BIN_LOG::new_file_impl(bool need_lock)
{
  char new_name[FN_REFLEN], *new_name_ptr, *old_name;

  DBUG_ENTER("MYSQL_BIN_LOG::new_file_impl");
  if (!is_open())
  {
    DBUG_PRINT("info",("log is closed"));
    DBUG_VOID_RETURN;
  }

  if (need_lock)
    pthread_mutex_lock(&LOCK_log);
  pthread_mutex_lock(&LOCK_index);

  safe_mutex_assert_owner(&LOCK_log);
  safe_mutex_assert_owner(&LOCK_index);

  /*
    if binlog is used as tc log, be sure all xids are "unlogged",
    so that on recover we only need to scan one - latest - binlog file
    for prepared xids. As this is expected to be a rare event,
    simple wait strategy is enough. We're locking LOCK_log to be sure no
    new Xid_log_event's are added to the log (and prepared_xids is not
    increased), and waiting on COND_prep_xids for late threads to
    catch up.
  */
  if (prepared_xids)
  {
    tc_log_page_waits++;
    pthread_mutex_lock(&LOCK_prep_xids);
    while (prepared_xids) {
      DBUG_PRINT("info", ("prepared_xids=%lu", prepared_xids));
      pthread_cond_wait(&COND_prep_xids, &LOCK_prep_xids);
    }
    pthread_mutex_unlock(&LOCK_prep_xids);
  }

  /* Reuse old name if not binlog and not update log */
  new_name_ptr= name;

  /*
    If user hasn't specified an extension, generate a new log name
    We have to do this here and not in open as we want to store the
    new file name in the current binary log file.
  */
  if (generate_new_name(new_name, name))
    goto end;
  new_name_ptr=new_name;

  if (log_type == LOG_BIN)
  {
    if (!no_auto_events)
    {
      /*
        We log the whole file name for log file as the user may decide
        to change base names at some point.
      */
      Rotate_log_event r(new_name+dirname_length(new_name),
                         0, LOG_EVENT_OFFSET, is_relay_log ? Rotate_log_event::RELAY_LOG : 0);
      r.write(&log_file);
      bytes_written += r.data_written;
    }
    /*
      Update needs to be signalled even if there is no rotate event
      log rotation should give the waiting thread a signal to
      discover EOF and move on to the next log.
    */
    signal_update();
  }
  old_name=name;
  name=0;				// Don't free name
  close(LOG_CLOSE_TO_BE_OPENED);

  /*
     Note that at this point, log_state != LOG_CLOSED (important for is_open()).
  */

  /*
     new_file() is only used for rotation (in FLUSH LOGS or because size >
     max_binlog_size or max_relay_log_size).
     If this is a binary log, the Format_description_log_event at the beginning of
     the new file should have created=0 (to distinguish with the
     Format_description_log_event written at server startup, which should
     trigger temp tables deletion on slaves.
  */

  open(old_name, log_type, new_name_ptr,
       io_cache_type, no_auto_events, max_size, 1);
  my_free(old_name,MYF(0));

end:
  if (need_lock)
    pthread_mutex_unlock(&LOCK_log);
  pthread_mutex_unlock(&LOCK_index);

  DBUG_VOID_RETURN;
}


bool MYSQL_BIN_LOG::append(Log_event* ev)
{
  bool error = 0;
  pthread_mutex_lock(&LOCK_log);
  DBUG_ENTER("MYSQL_BIN_LOG::append");

  DBUG_ASSERT(log_file.type == SEQ_READ_APPEND);
  /*
    Log_event::write() is smart enough to use my_b_write() or
    my_b_append() depending on the kind of cache we have.
  */
  if (ev->write(&log_file))
  {
    error=1;
    goto err;
  }
  bytes_written+= ev->data_written;
  DBUG_PRINT("info",("max_size: %lu",max_size));
  if (flush_and_sync(0))
    goto err;
  if ((uint) my_b_append_tell(&log_file) > max_size)
    new_file_without_locking();

err:
  pthread_mutex_unlock(&LOCK_log);
  signal_update();				// Safe as we don't call close
  DBUG_RETURN(error);
}


bool MYSQL_BIN_LOG::appendv(const char* buf, uint len,...)
{
  bool error= 0;
  DBUG_ENTER("MYSQL_BIN_LOG::appendv");
  va_list(args);
  va_start(args,len);

  DBUG_ASSERT(log_file.type == SEQ_READ_APPEND);

  safe_mutex_assert_owner(&LOCK_log);
  do
  {
    if (my_b_append(&log_file,(uchar*) buf,len))
    {
      error= 1;
      goto err;
    }
    bytes_written += len;
  } while ((buf=va_arg(args,const char*)) && (len=va_arg(args,uint)));
  DBUG_PRINT("info",("max_size: %lu",max_size));
  if (flush_and_sync(0))
    goto err;
  if ((uint) my_b_append_tell(&log_file) > max_size)
    new_file_without_locking();

err:
  if (!error)
    signal_update();
  DBUG_RETURN(error);
}


bool MYSQL_BIN_LOG::flush_and_sync(bool *synced)
{
  int err=0, fd=log_file.file;
  if (synced)
    *synced= 0;
  safe_mutex_assert_owner(&LOCK_log);
  if (flush_io_cache(&log_file))
    return 1;
  uint sync_period= get_sync_period();
  if (sync_period && ++sync_counter >= sync_period)
  {
    sync_counter= 0;
    err=my_sync(fd, MYF(MY_WME));
    if (synced)
      *synced= 1;
  }
  return err;
}

void MYSQL_BIN_LOG::start_union_events(THD *thd, query_id_t query_id_param)
{
  DBUG_ASSERT(!thd->binlog_evt_union.do_union);
  thd->binlog_evt_union.do_union= TRUE;
  thd->binlog_evt_union.unioned_events= FALSE;
  thd->binlog_evt_union.unioned_events_trans= FALSE;
  thd->binlog_evt_union.first_query_id= query_id_param;
}

void MYSQL_BIN_LOG::stop_union_events(THD *thd)
{
  DBUG_ASSERT(thd->binlog_evt_union.do_union);
  thd->binlog_evt_union.do_union= FALSE;
}

bool MYSQL_BIN_LOG::is_query_in_union(THD *thd, query_id_t query_id_param)
{
  return (thd->binlog_evt_union.do_union && 
          query_id_param >= thd->binlog_evt_union.first_query_id);
}


/*
  These functions are placed in this file since they need access to
  binlog_hton, which has internal linkage.
*/

int THD::binlog_setup_trx_data()
{
  DBUG_ENTER("THD::binlog_setup_trx_data");
  binlog_trx_data *trx_data=
    (binlog_trx_data*) thd_get_ha_data(this, binlog_hton);

  if (trx_data)
    DBUG_RETURN(0);                             // Already set up

  trx_data= (binlog_trx_data*) my_malloc(sizeof(binlog_trx_data), MYF(MY_ZEROFILL));
  if (!trx_data ||
      open_cached_file(&trx_data->trans_log, mysql_tmpdir,
                       LOG_PREFIX, binlog_cache_size, MYF(MY_WME)))
  {
    my_free((uchar*)trx_data, MYF(MY_ALLOW_ZERO_PTR));
    DBUG_RETURN(1);                      // Didn't manage to set it up
  }
  thd_set_ha_data(this, binlog_hton, trx_data);

  trx_data= new (thd_get_ha_data(this, binlog_hton)) binlog_trx_data;

  DBUG_RETURN(0);
}

/*
  Function to start a statement and optionally a transaction for the
  binary log.

  SYNOPSIS
    binlog_start_trans_and_stmt()

  DESCRIPTION

    This function does three things:
    - Start a transaction if not in autocommit mode or if a BEGIN
      statement has been seen.

    - Start a statement transaction to allow us to truncate the binary
      log.

    - Save the currrent binlog position so that we can roll back the
      statement by truncating the transaction log.

      We only update the saved position if the old one was undefined,
      the reason is that there are some cases (e.g., for CREATE-SELECT)
      where the position is saved twice (e.g., both in
      select_create::prepare() and THD::binlog_write_table_map()) , but
      we should use the first. This means that calls to this function
      can be used to start the statement before the first table map
      event, to include some extra events.
 */

void
THD::binlog_start_trans_and_stmt()
{
  binlog_trx_data *trx_data= (binlog_trx_data*) thd_get_ha_data(this, binlog_hton);
  DBUG_ENTER("binlog_start_trans_and_stmt");
  DBUG_PRINT("enter", ("trx_data: %p  trx_data->before_stmt_pos: %lu",
                       trx_data,
                       (trx_data ? (ulong) trx_data->before_stmt_pos :
                        (ulong) 0)));

  if (trx_data == NULL ||
      trx_data->before_stmt_pos == MY_OFF_T_UNDEF)
  {
    this->binlog_set_stmt_begin();
    if (in_multi_stmt_transaction())
      trans_register_ha(this, TRUE, binlog_hton);
    trans_register_ha(this, FALSE, binlog_hton);
    /*
      Mark statement transaction as read/write. We never start
      a binary log transaction and keep it read-only,
      therefore it's best to mark the transaction read/write just
      at the same time we start it.
      Not necessary to mark the normal transaction read/write
      since the statement-level flag will be propagated automatically
      inside ha_commit_trans.
    */
    ha_data[binlog_hton->slot].ha_info[0].set_trx_read_write();
  }
  DBUG_VOID_RETURN;
}

void THD::binlog_set_stmt_begin() {
  binlog_trx_data *trx_data=
    (binlog_trx_data*) thd_get_ha_data(this, binlog_hton);

  /*
    The call to binlog_trans_log_savepos() might create the trx_data
    structure, if it didn't exist before, so we save the position
    into an auto variable and then write it into the transaction
    data for the binary log (i.e., trx_data).
  */
  my_off_t pos= 0;
  binlog_trans_log_savepos(this, &pos);
  trx_data= (binlog_trx_data*) thd_get_ha_data(this, binlog_hton);
  trx_data->before_stmt_pos= pos;
}


/*
  Write a table map to the binary log.
 */

int THD::binlog_write_table_map(TABLE *table, bool is_trans)
{
  int error;
  DBUG_ENTER("THD::binlog_write_table_map");
  DBUG_PRINT("enter", ("table: %p  (%s: #%lu)",
                       table, table->s->table_name.str,
                       table->s->table_map_id));

  /* Pre-conditions */
  DBUG_ASSERT(current_stmt_binlog_row_based && mysql_bin_log.is_open());
  DBUG_ASSERT(table->s->table_map_id != ULONG_MAX);

  Table_map_log_event::flag_set const
    flags= Table_map_log_event::TM_NO_FLAGS;

  Table_map_log_event
    the_event(this, table, table->s->table_map_id, is_trans, flags);

  if (is_trans && binlog_table_maps == 0)
    binlog_start_trans_and_stmt();

  if ((error= mysql_bin_log.write(&the_event)))
    DBUG_RETURN(error);

  binlog_table_maps++;
  table->s->table_map_version= mysql_bin_log.table_map_version();
  DBUG_RETURN(0);
}

Rows_log_event*
THD::binlog_get_pending_rows_event() const
{
  binlog_trx_data *const trx_data=
    (binlog_trx_data*) thd_get_ha_data(this, binlog_hton);
  /*
    This is less than ideal, but here's the story: If there is no
    trx_data, prepare_pending_rows_event() has never been called
    (since the trx_data is set up there). In that case, we just return
    NULL.
   */
  return trx_data ? trx_data->pending() : NULL;
}

void
THD::binlog_set_pending_rows_event(Rows_log_event* ev)
{
  if (thd_get_ha_data(this, binlog_hton) == NULL)
    binlog_setup_trx_data();

  binlog_trx_data *const trx_data=
    (binlog_trx_data*) thd_get_ha_data(this, binlog_hton);

  DBUG_ASSERT(trx_data);
  trx_data->set_pending(ev);
}


/**
  Remove the pending rows event, discarding any outstanding rows.

  If there is no pending rows event available, this is effectively a
  no-op.
 */
int
MYSQL_BIN_LOG::remove_pending_rows_event(THD *thd)
{
  DBUG_ENTER("MYSQL_BIN_LOG::remove_pending_rows_event");

  binlog_trx_data *const trx_data=
    (binlog_trx_data*) thd_get_ha_data(thd, binlog_hton);

  DBUG_ASSERT(trx_data);

  if (Rows_log_event* pending= trx_data->pending())
  {
    delete pending;
    trx_data->set_pending(NULL);
  }

  DBUG_RETURN(0);
}

/*
  Moves the last bunch of rows from the pending Rows event to the binlog
  (either cached binlog if transaction, or disk binlog). Sets a new pending
  event.
*/
int
MYSQL_BIN_LOG::flush_and_set_pending_rows_event(THD *thd,
                                                Rows_log_event* event)
{
  DBUG_ENTER("MYSQL_BIN_LOG::flush_and_set_pending_rows_event(event)");
  DBUG_ASSERT(mysql_bin_log.is_open());
  DBUG_PRINT("enter", ("event: %p", event));

  int error= 0;

  binlog_trx_data *const trx_data=
    (binlog_trx_data*) thd_get_ha_data(thd, binlog_hton);

  DBUG_ASSERT(trx_data);

  DBUG_PRINT("info", ("trx_data->pending(): %p", trx_data->pending()));

  if (Rows_log_event* pending= trx_data->pending())
  {
    IO_CACHE *file= &log_file;

    /*
      Decide if we should write to the log file directly or to the
      transaction log.
    */
    if (pending->get_cache_stmt() || my_b_tell(&trx_data->trans_log))
      file= &trx_data->trans_log;

    /*
      If we are writing to the log file directly, we could avoid
      locking the log. This does not work since we need to step the
      m_table_map_version below, and that change has to be protected
      by the LOCK_log mutex.
    */
    pthread_mutex_lock(&LOCK_log);

    /*
      Write pending event to log file or transaction cache
    */
    if (pending->write(file))
    {
      pthread_mutex_unlock(&LOCK_log);
      DBUG_RETURN(1);
    }

    /*
      We step the table map version if we are writing an event
      representing the end of a statement.  We do this regardless of
      wheather we write to the transaction cache or to directly to the
      file.

      In an ideal world, we could avoid stepping the table map version
      if we were writing to a transaction cache, since we could then
      reuse the table map that was written earlier in the transaction
      cache.  This does not work since STMT_END_F implies closing all
      table mappings on the slave side.

      TODO: Find a solution so that table maps does not have to be
      written several times within a transaction.
     */
    if (pending->get_flags(Rows_log_event::STMT_END_F))
      ++m_table_map_version;

    delete pending;

    if (file == &log_file)
    {
      error= flush_and_sync(0);
      if (!error)
      {
        signal_update();
        rotate_and_purge(RP_LOCK_LOG_IS_ALREADY_LOCKED);
      }
    }

    pthread_mutex_unlock(&LOCK_log);
  }

  thd->binlog_set_pending_rows_event(event);

  DBUG_RETURN(error);
}

/**
  Write an event to the binary log.
*/

bool MYSQL_BIN_LOG::write(Log_event *event_info)
{
  THD *thd= event_info->thd;
  bool error= 1;
  DBUG_ENTER("MYSQL_BIN_LOG::write(Log_event *)");

  if (thd->binlog_evt_union.do_union)
  {
    /*
      In Stored function; Remember that function call caused an update.
      We will log the function call to the binary log on function exit
    */
    thd->binlog_evt_union.unioned_events= TRUE;
    thd->binlog_evt_union.unioned_events_trans |= event_info->cache_stmt;
    DBUG_RETURN(0);
  }

  /*
    Flush the pending rows event to the transaction cache or to the
    log file.  Since this function potentially aquire the LOCK_log
    mutex, we do this before aquiring the LOCK_log mutex in this
    function.

    We only end the statement if we are in a top-level statement.  If
    we are inside a stored function, we do not end the statement since
    this will close all tables on the slave.
  */
  bool const end_stmt=
    thd->locked_tables_mode && thd->lex->requires_prelocking();
  thd->binlog_flush_pending_rows_event(end_stmt);

  pthread_mutex_lock(&LOCK_log);

  /*
     In most cases this is only called if 'is_open()' is true; in fact this is
     mostly called if is_open() *was* true a few instructions before, but it
     could have changed since.
  */
  if (likely(is_open()))
  {
    IO_CACHE *file= &log_file;
#ifdef HAVE_REPLICATION
    /*
      In the future we need to add to the following if tests like
      "do the involved tables match (to be implemented)
      binlog_[wild_]{do|ignore}_table?" (WL#1049)"
    */
    const char *local_db= event_info->get_db();
    if ((thd && !(thd->options & OPTION_BIN_LOG)) ||
	(!binlog_filter->db_ok(local_db)))
    {
      pthread_mutex_unlock(&LOCK_log);
      DBUG_RETURN(0);
    }
#endif /* HAVE_REPLICATION */

    /*
      Should we write to the binlog cache or to the binlog on disk?
      Write to the binlog cache if:
      - it is already not empty (meaning we're in a transaction; note that the
     present event could be about a non-transactional table, but still we need
     to write to the binlog cache in that case to handle updates to mixed
     trans/non-trans table types the best possible in binlogging)
      - or if the event asks for it (cache_stmt == TRUE).
    */
    if (opt_using_transactions && thd)
    {
      if (thd->binlog_setup_trx_data())
        goto err;

      binlog_trx_data *const trx_data=
        (binlog_trx_data*) thd_get_ha_data(thd, binlog_hton);
      IO_CACHE *trans_log= &trx_data->trans_log;
      my_off_t trans_log_pos= my_b_tell(trans_log);
      if (event_info->get_cache_stmt() || trans_log_pos != 0)
      {
        DBUG_PRINT("info", ("Using trans_log: cache: %d, trans_log_pos: %lu",
                            event_info->get_cache_stmt(),
                            (ulong) trans_log_pos));
        if (trans_log_pos == 0)
          thd->binlog_start_trans_and_stmt();
        file= trans_log;
      }
      /*
        TODO as Mats suggested, for all the cases above where we write to
        trans_log, it sounds unnecessary to lock LOCK_log. We should rather
        test first if we want to write to trans_log, and if not, lock
        LOCK_log.
      */
    }

    DBUG_PRINT("info",("event type: %d",event_info->get_type_code()));

    /*
      No check for auto events flag here - this write method should
      never be called if auto-events are enabled
    */

    /*
      1. Write first log events which describe the 'run environment'
      of the SQL command
    */

    /*
      If row-based binlogging, Insert_id, Rand and other kind of "setting
      context" events are not needed.
    */
    if (thd)
    {
      if (!thd->current_stmt_binlog_row_based)
      {
        if (thd->stmt_depends_on_first_successful_insert_id_in_prev_stmt)
        {
          Intvar_log_event e(thd,(uchar) LAST_INSERT_ID_EVENT,
                             thd->first_successful_insert_id_in_prev_stmt_for_binlog);
          if (e.write(file))
            goto err;
        }
        if (thd->auto_inc_intervals_in_cur_stmt_for_binlog.nb_elements() > 0)
        {
          DBUG_PRINT("info",("number of auto_inc intervals: %u",
                             thd->auto_inc_intervals_in_cur_stmt_for_binlog.
                             nb_elements()));
          Intvar_log_event e(thd, (uchar) INSERT_ID_EVENT,
                             thd->auto_inc_intervals_in_cur_stmt_for_binlog.
                             minimum());
          if (e.write(file))
            goto err;
        }
        if (thd->rand_used)
        {
          Rand_log_event e(thd,thd->rand_saved_seed1,thd->rand_saved_seed2);
          if (e.write(file))
            goto err;
        }
        if (thd->user_var_events.elements)
        {
          for (uint i= 0; i < thd->user_var_events.elements; i++)
          {
            BINLOG_USER_VAR_EVENT *user_var_event;
            get_dynamic(&thd->user_var_events,(uchar*) &user_var_event, i);
            User_var_log_event e(thd, user_var_event->user_var_event->name.str,
                                 user_var_event->user_var_event->name.length,
                                 user_var_event->value,
                                 user_var_event->length,
                                 user_var_event->type,
                                 user_var_event->charset_number);
            if (e.write(file))
              goto err;
          }
        }
      }
    }

    /*
       Write the SQL command
     */

    if (event_info->write(file))
      goto err;

    error=0;
    if (file == &log_file) // we are writing to the real log (disk)
    {
      bool synced;
      if (flush_and_sync(&synced))
	goto err;

      if (RUN_HOOK(binlog_storage, after_flush,
                   (thd, log_file_name, file->pos_in_file, synced))) {
        goto err;
      }

      signal_update();
      rotate_and_purge(RP_LOCK_LOG_IS_ALREADY_LOCKED);
    }

err:
    if (error)
    {
      if (my_errno == EFBIG)
	my_message(ER_TRANS_CACHE_FULL, ER(ER_TRANS_CACHE_FULL), MYF(0));
      else
	my_error(ER_ERROR_ON_WRITE, MYF(0), name, errno);
      write_error=1;
    }
  }

  if (event_info->flags & LOG_EVENT_UPDATE_TABLE_MAP_VERSION_F)
    ++m_table_map_version;

  pthread_mutex_unlock(&LOCK_log);
  DBUG_RETURN(error);
}


int error_log_print(enum loglevel level, const char *format,
                    va_list args)
{
  return logger.error_log_print(level, format, args);
}


bool slow_log_print(THD *thd, const char *query, uint query_length,
                    ulonglong current_utime)
{
  return logger.slow_log_print(thd, query, query_length, current_utime);
}


bool LOGGER::log_command(THD *thd, enum enum_server_command command)
{
#ifndef NO_EMBEDDED_ACCESS_CHECKS
  Security_context *sctx= thd->security_ctx;
#endif
  /*
    Log command if we have at least one log event handler enabled and want
    to log this king of commands
  */
  if (*general_log_handler_list && (what_to_log & (1L << (uint) command)))
  {
    if ((thd->options & OPTION_LOG_OFF)
#ifndef NO_EMBEDDED_ACCESS_CHECKS
         && (sctx->master_access & SUPER_ACL)
#endif
       )
    {
      /* No logging */
      return FALSE;
    }

    return TRUE;
  }

  return FALSE;
}


bool general_log_print(THD *thd, enum enum_server_command command,
                       const char *format, ...)
{
  va_list args;
  uint error= 0;

  /* Print the message to the buffer if we want to log this king of commands */
  if (! logger.log_command(thd, command))
    return FALSE;

  va_start(args, format);
  error= logger.general_log_print(thd, command, format, args);
  va_end(args);

  return error;
}

bool general_log_write(THD *thd, enum enum_server_command command,
                       const char *query, uint query_length)
{
  /* Write the message to the log if we want to log this king of commands */
  if (logger.log_command(thd, command))
    return logger.general_log_write(thd, command, query, query_length);

  return FALSE;
}

void MYSQL_BIN_LOG::rotate_and_purge(uint flags)
{
  if (!(flags & RP_LOCK_LOG_IS_ALREADY_LOCKED))
    pthread_mutex_lock(&LOCK_log);
  if ((flags & RP_FORCE_ROTATE) ||
      (my_b_tell(&log_file) >= (my_off_t) max_size))
  {
    new_file_without_locking();
#ifdef HAVE_REPLICATION
    if (expire_logs_days)
    {
      time_t purge_time= my_time(0) - expire_logs_days*24*60*60;
      if (purge_time >= 0)
        purge_logs_before_date(purge_time);
    }
#endif
  }
  if (!(flags & RP_LOCK_LOG_IS_ALREADY_LOCKED))
    pthread_mutex_unlock(&LOCK_log);
}

uint MYSQL_BIN_LOG::next_file_id()
{
  uint res;
  pthread_mutex_lock(&LOCK_log);
  res = file_id++;
  pthread_mutex_unlock(&LOCK_log);
  return res;
}


/*
  Write the contents of a cache to the binary log.

  SYNOPSIS
    write_cache()
    cache    Cache to write to the binary log
    lock_log True if the LOCK_log mutex should be aquired, false otherwise
    sync_log True if the log should be flushed and sync:ed

  DESCRIPTION
    Write the contents of the cache to the binary log. The cache will
    be reset as a READ_CACHE to be able to read the contents from it.
 */

int MYSQL_BIN_LOG::write_cache(IO_CACHE *cache, bool lock_log, bool sync_log)
{
  Mutex_sentry sentry(lock_log ? &LOCK_log : NULL);

  if (reinit_io_cache(cache, READ_CACHE, 0, 0, 0))
    return ER_ERROR_ON_WRITE;
  uint length= my_b_bytes_in_cache(cache), group, carry, hdr_offs;
  long val;
  uchar header[LOG_EVENT_HEADER_LEN];

  /*
    The events in the buffer have incorrect end_log_pos data
    (relative to beginning of group rather than absolute),
    so we'll recalculate them in situ so the binlog is always
    correct, even in the middle of a group. This is possible
    because we now know the start position of the group (the
    offset of this cache in the log, if you will); all we need
    to do is to find all event-headers, and add the position of
    the group to the end_log_pos of each event.  This is pretty
    straight forward, except that we read the cache in segments,
    so an event-header might end up on the cache-border and get
    split.
  */

  group= (uint)my_b_tell(&log_file);
  hdr_offs= carry= 0;

  do
  {

    /*
      if we only got a partial header in the last iteration,
      get the other half now and process a full header.
    */
    if (unlikely(carry > 0))
    {
      DBUG_ASSERT(carry < LOG_EVENT_HEADER_LEN);

      /* assemble both halves */
      memcpy(&header[carry], (char *)cache->read_pos, LOG_EVENT_HEADER_LEN - carry);

      /* fix end_log_pos */
      val= uint4korr(&header[LOG_POS_OFFSET]) + group;
      int4store(&header[LOG_POS_OFFSET], val);

      /* write the first half of the split header */
      if (my_b_write(&log_file, header, carry))
        return ER_ERROR_ON_WRITE;

      /*
        copy fixed second half of header to cache so the correct
        version will be written later.
      */
      memcpy((char *)cache->read_pos, &header[carry], LOG_EVENT_HEADER_LEN - carry);

      /* next event header at ... */
      hdr_offs = uint4korr(&header[EVENT_LEN_OFFSET]) - carry;

      carry= 0;
    }

    /* if there is anything to write, process it. */

    if (likely(length > 0))
    {
      /*
        process all event-headers in this (partial) cache.
        if next header is beyond current read-buffer,
        we'll get it later (though not necessarily in the
        very next iteration, just "eventually").
      */

      while (hdr_offs < length)
      {
        /*
          partial header only? save what we can get, process once
          we get the rest.
        */

        if (hdr_offs + LOG_EVENT_HEADER_LEN > length)
        {
          carry= length - hdr_offs;
          memcpy(header, (char *)cache->read_pos + hdr_offs, carry);
          length= hdr_offs;
        }
        else
        {
          /* we've got a full event-header, and it came in one piece */

          uchar *log_pos= (uchar *)cache->read_pos + hdr_offs + LOG_POS_OFFSET;

          /* fix end_log_pos */
          val= uint4korr(log_pos) + group;
          int4store(log_pos, val);

          /* next event header at ... */
          log_pos= (uchar *)cache->read_pos + hdr_offs + EVENT_LEN_OFFSET;
          hdr_offs += uint4korr(log_pos);

        }
      }

      /*
        Adjust hdr_offs. Note that it may still point beyond the segment
        read in the next iteration; if the current event is very long,
        it may take a couple of read-iterations (and subsequent adjustments
        of hdr_offs) for it to point into the then-current segment.
        If we have a split header (!carry), hdr_offs will be set at the
        beginning of the next iteration, overwriting the value we set here:
      */
      hdr_offs -= length;
    }

    /* Write data to the binary log file */
    if (my_b_write(&log_file, cache->read_pos, length))
      return ER_ERROR_ON_WRITE;
    cache->read_pos=cache->read_end;		// Mark buffer used up
  } while ((length= my_b_fill(cache)));

  DBUG_ASSERT(carry == 0);

  if (sync_log)
    return flush_and_sync(0);

  return 0;                                     // All OK
}

/**
  Write a cached log entry to the binary log.
  - To support transaction over replication, we wrap the transaction
  with BEGIN/COMMIT or BEGIN/ROLLBACK in the binary log.
  We want to write a BEGIN/ROLLBACK block when a non-transactional table
  was updated in a transaction which was rolled back. This is to ensure
  that the same updates are run on the slave.

  @param thd
  @param cache		The cache to copy to the binlog
  @param commit_event   The commit event to print after writing the
                        contents of the cache.

  @note
    We only come here if there is something in the cache.
  @note
    The thing in the cache is always a complete transaction.
  @note
    'cache' needs to be reinitialized after this functions returns.
*/

bool MYSQL_BIN_LOG::write(THD *thd, IO_CACHE *cache, Log_event *commit_event)
{
  DBUG_ENTER("MYSQL_BIN_LOG::write(THD *, IO_CACHE *, Log_event *)");
  pthread_mutex_lock(&LOCK_log);

  /* NULL would represent nothing to replicate after ROLLBACK */
  DBUG_ASSERT(commit_event != NULL);

  DBUG_ASSERT(is_open());
  if (likely(is_open()))                       // Should always be true
  {
    /*
      We only bother to write to the binary log if there is anything
      to write.
     */
    if (my_b_tell(cache) > 0)
    {
      /*
        Log "BEGIN" at the beginning of every transaction.  Here, a
        transaction is either a BEGIN..COMMIT block or a single
        statement in autocommit mode.
      */
      Query_log_event qinfo(thd, STRING_WITH_LEN("BEGIN"), TRUE, FALSE);
      /*
        Imagine this is rollback due to net timeout, after all
        statements of the transaction succeeded. Then we want a
        zero-error code in BEGIN.  In other words, if there was a
        really serious error code it's already in the statement's
        events, there is no need to put it also in this internally
        generated event, and as this event is generated late it would
        lead to false alarms.

        This is safer than thd->clear_error() against kills at shutdown.
      */
      qinfo.error_code= 0;
      /*
        Now this Query_log_event has artificial log_pos 0. It must be
        adjusted to reflect the real position in the log. Not doing it
        would confuse the slave: it would prevent this one from
        knowing where he is in the master's binlog, which would result
        in wrong positions being shown to the user, MASTER_POS_WAIT
        undue waiting etc.
      */
      if (qinfo.write(&log_file))
        goto err;

      DBUG_EXECUTE_IF("crash_before_writing_xid",
                      {
                        if ((write_error= write_cache(cache, false, true)))
                          DBUG_PRINT("info", ("error writing binlog cache: %d",
                                               write_error));
                        DBUG_PRINT("info", ("crashing before writing xid"));
                        abort();
                      });

      if ((write_error= write_cache(cache, false, false)))
        goto err;

      if (commit_event && commit_event->write(&log_file))
        goto err;
      
      bool synced;
      if (flush_and_sync(&synced))
        goto err;
      DBUG_EXECUTE_IF("half_binlogged_transaction", DBUG_ABORT(););
      if (cache->error)				// Error on read
      {
        sql_print_error(ER(ER_ERROR_ON_READ), cache->file_name, errno);
        write_error=1;				// Don't give more errors
        goto err;
      }

      if (RUN_HOOK(binlog_storage, after_flush,
                   (thd, log_file_name, log_file.pos_in_file, synced)))
        goto err;

      signal_update();
    }

    /*
      if commit_event is Xid_log_event, increase the number of
      prepared_xids (it's decreasd in ::unlog()). Binlog cannot be rotated
      if there're prepared xids in it - see the comment in new_file() for
      an explanation.
      If the commit_event is not Xid_log_event (then it's a Query_log_event)
      rotate binlog, if necessary.
    */
    if (commit_event && commit_event->get_type_code() == XID_EVENT)
    {
      pthread_mutex_lock(&LOCK_prep_xids);
      prepared_xids++;
      pthread_mutex_unlock(&LOCK_prep_xids);
    }
    else
      rotate_and_purge(RP_LOCK_LOG_IS_ALREADY_LOCKED);
  }
  pthread_mutex_unlock(&LOCK_log);

  DBUG_RETURN(0);

err:
  if (!write_error)
  {
    write_error= 1;
    sql_print_error(ER(ER_ERROR_ON_WRITE), name, errno);
  }
  pthread_mutex_unlock(&LOCK_log);
  DBUG_RETURN(1);
}


/**
  Wait until we get a signal that the relay log has been updated

  @param[in] thd   a THD struct
  @note
    LOCK_log must be taken before calling this function.
    It will be released at the end of the function.
*/

void MYSQL_BIN_LOG::wait_for_update_relay_log(THD* thd)
{
  const char *old_msg;
  DBUG_ENTER("wait_for_update_relay_log");
  old_msg= thd->enter_cond(&update_cond, &LOCK_log,
                           "Slave has read all relay log; " 
                           "waiting for the slave I/O "
                           "thread to update it" );
  pthread_cond_wait(&update_cond, &LOCK_log);
  thd->exit_cond(old_msg);
  DBUG_VOID_RETURN;
}


/**
  Wait until we get a signal that the binary log has been updated.
  Applies to master only.
     
  NOTES
  @param[in] thd        a THD struct
  @param[in] timeout    a pointer to a timespec;
                        NULL means to wait w/o timeout.
  @retval    0          if got signalled on update
  @retval    non-0      if wait timeout elapsed
  @note
    LOCK_log must be taken before calling this function.
    LOCK_log is being released while the thread is waiting.
    LOCK_log is released by the caller.
*/

int MYSQL_BIN_LOG::wait_for_update_bin_log(THD* thd,
                                           const struct timespec *timeout)
{
  int ret= 0;
  const char* old_msg = thd->proc_info;
  DBUG_ENTER("wait_for_update_bin_log");
  old_msg= thd->enter_cond(&update_cond, &LOCK_log,
                           "Master has sent all binlog to slave; "
                           "waiting for binlog to be updated");
  if (!timeout)
    pthread_cond_wait(&update_cond, &LOCK_log);
  else
    ret= pthread_cond_timedwait(&update_cond, &LOCK_log,
                                const_cast<struct timespec *>(timeout));
  DBUG_RETURN(ret);
}


/**
  Close the log file.

  @param exiting     Bitmask for one or more of the following bits:
          - LOG_CLOSE_INDEX : if we should close the index file
          - LOG_CLOSE_TO_BE_OPENED : if we intend to call open
                                     at once after close.
          - LOG_CLOSE_STOP_EVENT : write a 'stop' event to the log

  @note
    One can do an open on the object at once after doing a close.
    The internal structures are not freed until cleanup() is called
*/

void MYSQL_BIN_LOG::close(uint exiting)
{					// One can't set log_type here!
  DBUG_ENTER("MYSQL_BIN_LOG::close");
  DBUG_PRINT("enter",("exiting: %d", (int) exiting));
  if (log_state == LOG_OPENED)
  {
#ifdef HAVE_REPLICATION
    if (log_type == LOG_BIN && !no_auto_events &&
	(exiting & LOG_CLOSE_STOP_EVENT))
    {
      Stop_log_event s;
      s.write(&log_file);
      bytes_written+= s.data_written;
      signal_update();
    }
#endif /* HAVE_REPLICATION */

    /* don't pwrite in a file opened with O_APPEND - it doesn't work */
    if (log_file.type == WRITE_CACHE && log_type == LOG_BIN)
    {
      my_off_t offset= BIN_LOG_HEADER_SIZE + FLAGS_OFFSET;
      my_off_t org_position= my_tell(log_file.file, MYF(0));
      uchar flags= 0;            // clearing LOG_EVENT_BINLOG_IN_USE_F
      my_pwrite(log_file.file, &flags, 1, offset, MYF(0));
      /*
        Restore position so that anything we have in the IO_cache is written
        to the correct position.
        We need the seek here, as my_pwrite() is not guaranteed to keep the
        original position on system that doesn't support pwrite().
      */
      my_seek(log_file.file, org_position, MY_SEEK_SET, MYF(0));
    }

    /* this will cleanup IO_CACHE, sync and close the file */
    MYSQL_LOG::close(exiting);
  }

  /*
    The following test is needed even if is_open() is not set, as we may have
    called a not complete close earlier and the index file is still open.
  */

  if ((exiting & LOG_CLOSE_INDEX) && my_b_inited(&index_file))
  {
    end_io_cache(&index_file);
    if (my_close(index_file.file, MYF(0)) < 0 && ! write_error)
    {
      write_error= 1;
      sql_print_error(ER(ER_ERROR_ON_WRITE), index_file_name, errno);
    }
  }
  log_state= (exiting & LOG_CLOSE_TO_BE_OPENED) ? LOG_TO_BE_OPENED : LOG_CLOSED;
  safeFree(name);
  DBUG_VOID_RETURN;
}


void MYSQL_BIN_LOG::set_max_size(ulong max_size_arg)
{
  /*
    We need to take locks, otherwise this may happen:
    new_file() is called, calls open(old_max_size), then before open() starts,
    set_max_size() sets max_size to max_size_arg, then open() starts and
    uses the old_max_size argument, so max_size_arg has been overwritten and
    it's like if the SET command was never run.
  */
  DBUG_ENTER("MYSQL_BIN_LOG::set_max_size");
  pthread_mutex_lock(&LOCK_log);
  if (is_open())
    max_size= max_size_arg;
  pthread_mutex_unlock(&LOCK_log);
  DBUG_VOID_RETURN;
}


/**
  Check if a string is a valid number.

  @param str			String to test
  @param res			Store value here
  @param allow_wildcards	Set to 1 if we should ignore '%' and '_'

  @note
    For the moment the allow_wildcards argument is not used
    Should be move to some other file.

  @retval
    1	String is a number
  @retval
    0	Error
*/

static bool test_if_number(register const char *str,
			   long *res, bool allow_wildcards)
{
  reg2 int flag;
  const char *start;
  DBUG_ENTER("test_if_number");

  flag=0; start=str;
  while (*str++ == ' ') ;
  if (*--str == '-' || *str == '+')
    str++;
  while (my_isdigit(files_charset_info,*str) ||
	 (allow_wildcards && (*str == wild_many || *str == wild_one)))
  {
    flag=1;
    str++;
  }
  if (*str == '.')
  {
    for (str++ ;
	 my_isdigit(files_charset_info,*str) ||
	   (allow_wildcards && (*str == wild_many || *str == wild_one)) ;
	 str++, flag=1) ;
  }
  if (*str != 0 || flag == 0)
    DBUG_RETURN(0);
  if (res)
    *res=atol(start);
  DBUG_RETURN(1);			/* Number ok */
} /* test_if_number */


void sql_perror(const char *message)
{
#ifdef HAVE_STRERROR
  sql_print_error("%s: %s",message, strerror(errno));
#else
  perror(message);
#endif
}


bool flush_error_log()
{
  bool result=0;
  if (opt_error_log)
  {
    char err_renamed[FN_REFLEN], *end;
    end= strmake(err_renamed,log_error_file,FN_REFLEN-4);
    strmov(end, "-old");
    pthread_mutex_lock(&LOCK_error_log);
#ifdef __WIN__
    char err_temp[FN_REFLEN+4];
    /*
     On Windows is necessary a temporary file for to rename
     the current error file.
    */
    strxmov(err_temp, err_renamed,"-tmp",NullS);
    (void) my_delete(err_temp, MYF(0)); 
    if (freopen(err_temp,"a+",stdout))
    {
      int fd;
      size_t bytes;
      uchar buf[IO_SIZE];

      freopen(err_temp,"a+",stderr);
      setbuf(stderr, NULL);
      (void) my_delete(err_renamed, MYF(0));
      my_rename(log_error_file,err_renamed,MYF(0));
      if (freopen(log_error_file,"a+",stdout))
      {
        freopen(log_error_file,"a+",stderr);
        setbuf(stderr, NULL);
      }

      if ((fd = my_open(err_temp, O_RDONLY, MYF(0))) >= 0)
      {
        while ((bytes= my_read(fd, buf, IO_SIZE, MYF(0))) &&
               bytes != MY_FILE_ERROR)
          my_fwrite(stderr, buf, bytes, MYF(0));
        my_close(fd, MYF(0));
      }
      (void) my_delete(err_temp, MYF(0)); 
    }
    else
     result= 1;
#else
   my_rename(log_error_file,err_renamed,MYF(0));
   if (freopen(log_error_file,"a+",stdout))
   {
     freopen(log_error_file,"a+",stderr);
     setbuf(stderr, NULL);
   }
   else
     result= 1;
#endif
    pthread_mutex_unlock(&LOCK_error_log);
  }
   return result;
}

void MYSQL_BIN_LOG::signal_update()
{
  DBUG_ENTER("MYSQL_BIN_LOG::signal_update");
  pthread_cond_broadcast(&update_cond);
  DBUG_VOID_RETURN;
}

#ifdef _WIN32
static void print_buffer_to_nt_eventlog(enum loglevel level, char *buff,
                                        size_t length, size_t buffLen)
{
  HANDLE event;
  char   *buffptr= buff;
  DBUG_ENTER("print_buffer_to_nt_eventlog");

  /* Add ending CR/LF's to string, overwrite last chars if necessary */
  strmov(buffptr+min(length, buffLen-5), "\r\n\r\n");

  setup_windows_event_source();
  if ((event= RegisterEventSource(NULL,"MySQL")))
  {
    switch (level) {
      case ERROR_LEVEL:
        ReportEvent(event, EVENTLOG_ERROR_TYPE, 0, MSG_DEFAULT, NULL, 1, 0,
                    (LPCSTR*)&buffptr, NULL);
        break;
      case WARNING_LEVEL:
        ReportEvent(event, EVENTLOG_WARNING_TYPE, 0, MSG_DEFAULT, NULL, 1, 0,
                    (LPCSTR*) &buffptr, NULL);
        break;
      case INFORMATION_LEVEL:
        ReportEvent(event, EVENTLOG_INFORMATION_TYPE, 0, MSG_DEFAULT, NULL, 1,
                    0, (LPCSTR*) &buffptr, NULL);
        break;
    }
    DeregisterEventSource(event);
  }

  DBUG_VOID_RETURN;
}
#endif /* _WIN32 */


/**
  Prints a printf style message to the error log and, under NT, to the
  Windows event log.

  This function prints the message into a buffer and then sends that buffer
  to other functions to write that message to other logging sources.

  @param event_type          Type of event to write (Error, Warning, or Info)
  @param format              Printf style format of message
  @param args                va_list list of arguments for the message

  @returns
    The function always returns 0. The return value is present in the
    signature to be compatible with other logging routines, which could
    return an error (e.g. logging to the log tables)
*/

#ifndef EMBEDDED_LIBRARY
static void print_buffer_to_file(enum loglevel level, const char *buffer)
{
  time_t skr;
  struct tm tm_tmp;
  struct tm *start;
  DBUG_ENTER("print_buffer_to_file");
  DBUG_PRINT("enter",("buffer: %s", buffer));

  pthread_mutex_lock(&LOCK_error_log);

  skr= my_time(0);
  localtime_r(&skr, &tm_tmp);
  start=&tm_tmp;

  fprintf(stderr, "%02d%02d%02d %2d:%02d:%02d [%s] %s\n",
          start->tm_year % 100,
          start->tm_mon+1,
          start->tm_mday,
          start->tm_hour,
          start->tm_min,
          start->tm_sec,
          (level == ERROR_LEVEL ? "ERROR" : level == WARNING_LEVEL ?
           "Warning" : "Note"),
          buffer);

  fflush(stderr);

  pthread_mutex_unlock(&LOCK_error_log);
  DBUG_VOID_RETURN;
}


int vprint_msg_to_log(enum loglevel level, const char *format, va_list args)
{
  char   buff[1024];
  DBUG_ENTER("vprint_msg_to_log");

#ifdef _WIN32
  size_t length=
#endif
    my_vsnprintf(buff, sizeof(buff), format, args);
  print_buffer_to_file(level, buff);

#ifdef _WIN32
  print_buffer_to_nt_eventlog(level, buff, length, sizeof(buff));
#endif

  DBUG_RETURN(0);
}
#endif /*EMBEDDED_LIBRARY*/


void sql_print_error(const char *format, ...) 
{
  va_list args;
  DBUG_ENTER("sql_print_error");

  va_start(args, format);
  error_log_print(ERROR_LEVEL, format, args);
  va_end(args);

  DBUG_VOID_RETURN;
}


void sql_print_warning(const char *format, ...) 
{
  va_list args;
  DBUG_ENTER("sql_print_warning");

  va_start(args, format);
  error_log_print(WARNING_LEVEL, format, args);
  va_end(args);

  DBUG_VOID_RETURN;
}


void sql_print_information(const char *format, ...) 
{
  va_list args;
  DBUG_ENTER("sql_print_information");

  va_start(args, format);
  error_log_print(INFORMATION_LEVEL, format, args);
  va_end(args);

  DBUG_VOID_RETURN;
}


/********* transaction coordinator log for 2pc - mmap() based solution *******/

/*
  the log consists of a file, mmapped to a memory.
  file is divided on pages of tc_log_page_size size.
  (usable size of the first page is smaller because of log header)
  there's PAGE control structure for each page
  each page (or rather PAGE control structure) can be in one of three
  states - active, syncing, pool.
  there could be only one page in active or syncing states,
  but many in pool - pool is fifo queue.
  usual lifecycle of a page is pool->active->syncing->pool
  "active" page - is a page where new xid's are logged.
  the page stays active as long as syncing slot is taken.
  "syncing" page is being synced to disk. no new xid can be added to it.
  when the sync is done the page is moved to a pool and an active page
  becomes "syncing".

  the result of such an architecture is a natural "commit grouping" -
  If commits are coming faster than the system can sync, they do not
  stall. Instead, all commit that came since the last sync are
  logged to the same page, and they all are synced with the next -
  one - sync. Thus, thought individual commits are delayed, throughput
  is not decreasing.

  when a xid is added to an active page, the thread of this xid waits
  for a page's condition until the page is synced. when syncing slot
  becomes vacant one of these waiters is awaken to take care of syncing.
  it syncs the page and signals all waiters that the page is synced.
  PAGE::waiters is used to count these waiters, and a page may never
  become active again until waiters==0 (that is all waiters from the
  previous sync have noticed the sync was completed)

  note, that the page becomes "dirty" and has to be synced only when a
  new xid is added into it. Removing a xid from a page does not make it
  dirty - we don't sync removals to disk.
*/

ulong tc_log_page_waits= 0;

#ifdef HAVE_MMAP

#define TC_LOG_HEADER_SIZE (sizeof(tc_log_magic)+1)

static const char tc_log_magic[]={(char) 254, 0x23, 0x05, 0x74};

ulong opt_tc_log_size= TC_LOG_MIN_SIZE;
ulong tc_log_max_pages_used=0, tc_log_page_size=0, tc_log_cur_pages_used=0;

int TC_LOG_MMAP::open(const char *opt_name)
{
  uint i;
  bool crashed=FALSE;
  PAGE *pg;

  DBUG_ASSERT(total_ha_2pc > 1);
  DBUG_ASSERT(opt_name && opt_name[0]);

  tc_log_page_size= my_getpagesize();
  DBUG_ASSERT(TC_LOG_PAGE_SIZE % tc_log_page_size == 0);

  fn_format(logname,opt_name,mysql_data_home,"",MY_UNPACK_FILENAME);
  if ((fd= my_open(logname, O_RDWR, MYF(0))) < 0)
  {
    if (my_errno != ENOENT)
      goto err;
    if (using_heuristic_recover())
      return 1;
    if ((fd= my_create(logname, CREATE_MODE, O_RDWR, MYF(MY_WME))) < 0)
      goto err;
    inited=1;
    file_length= opt_tc_log_size;
    if (my_chsize(fd, file_length, 0, MYF(MY_WME)))
      goto err;
  }
  else
  {
    inited= 1;
    crashed= TRUE;
    sql_print_information("Recovering after a crash using %s", opt_name);
    if (tc_heuristic_recover)
    {
      sql_print_error("Cannot perform automatic crash recovery when "
                      "--tc-heuristic-recover is used");
      goto err;
    }
    file_length= my_seek(fd, 0L, MY_SEEK_END, MYF(MY_WME+MY_FAE));
    if (file_length == MY_FILEPOS_ERROR || file_length % tc_log_page_size)
      goto err;
  }

  data= (uchar *)my_mmap(0, (size_t)file_length, PROT_READ|PROT_WRITE,
                        MAP_NOSYNC|MAP_SHARED, fd, 0);
  if (data == MAP_FAILED)
  {
    my_errno=errno;
    goto err;
  }
  inited=2;

  npages=(uint)file_length/tc_log_page_size;
  DBUG_ASSERT(npages >= 3);             // to guarantee non-empty pool
  if (!(pages=(PAGE *)my_malloc(npages*sizeof(PAGE), MYF(MY_WME|MY_ZEROFILL))))
    goto err;
  inited=3;
  for (pg=pages, i=0; i < npages; i++, pg++)
  {
    pg->next=pg+1;
    pg->waiters=0;
    pg->state=POOL;
    pthread_mutex_init(&pg->lock, MY_MUTEX_INIT_FAST);
    pthread_cond_init (&pg->cond, 0);
    pg->start=(my_xid *)(data + i*tc_log_page_size);
    pg->ptr=pg->start;
    pg->end=(my_xid *)(pg->start + tc_log_page_size);
    pg->size=pg->free=tc_log_page_size/sizeof(my_xid);
  }
  pages[0].size=pages[0].free=
                (tc_log_page_size-TC_LOG_HEADER_SIZE)/sizeof(my_xid);
  pages[0].start=pages[0].end-pages[0].size;
  pages[npages-1].next=0;
  inited=4;

  if (crashed && recover())
      goto err;

  memcpy(data, tc_log_magic, sizeof(tc_log_magic));
  data[sizeof(tc_log_magic)]= (uchar)total_ha_2pc;
  my_msync(fd, data, tc_log_page_size, MS_SYNC);
  inited=5;

  pthread_mutex_init(&LOCK_sync,    MY_MUTEX_INIT_FAST);
  pthread_mutex_init(&LOCK_active,  MY_MUTEX_INIT_FAST);
  pthread_mutex_init(&LOCK_pool,    MY_MUTEX_INIT_FAST);
  pthread_cond_init(&COND_active, 0);
  pthread_cond_init(&COND_pool, 0);

  inited=6;

  syncing= 0;
  active=pages;
  pool=pages+1;
  pool_last=pages+npages-1;

  return 0;

err:
  close();
  return 1;
}

/**
  there is no active page, let's got one from the pool.

  Two strategies here:
    -# take the first from the pool
    -# if there're waiters - take the one with the most free space.

  @todo
    TODO page merging. try to allocate adjacent page first,
    so that they can be flushed both in one sync
*/

void TC_LOG_MMAP::get_active_from_pool()
{
  PAGE **p, **best_p=0;
  int best_free;

  if (syncing)
    pthread_mutex_lock(&LOCK_pool);

  do
  {
    best_p= p= &pool;
    if ((*p)->waiters == 0) // can the first page be used ?
      break;                // yes - take it.

    best_free=0;            // no - trying second strategy
    for (p=&(*p)->next; *p; p=&(*p)->next)
    {
      if ((*p)->waiters == 0 && (*p)->free > best_free)
      {
        best_free=(*p)->free;
        best_p=p;
      }
    }
  }
  while ((*best_p == 0 || best_free == 0) && overflow());

  active=*best_p;
  if (active->free == active->size) // we've chosen an empty page
  {
    tc_log_cur_pages_used++;
    set_if_bigger(tc_log_max_pages_used, tc_log_cur_pages_used);
  }

  if ((*best_p)->next)              // unlink the page from the pool
    *best_p=(*best_p)->next;
  else
    pool_last=*best_p;

  if (syncing)
    pthread_mutex_unlock(&LOCK_pool);
}

/**
  @todo
  perhaps, increase log size ?
*/
int TC_LOG_MMAP::overflow()
{
  /*
    simple overflow handling - just wait
    TODO perhaps, increase log size ?
    let's check the behaviour of tc_log_page_waits first
  */
  tc_log_page_waits++;
  pthread_cond_wait(&COND_pool, &LOCK_pool);
  return 1; // always return 1
}

/**
  Record that transaction XID is committed on the persistent storage.

    This function is called in the middle of two-phase commit:
    First all resources prepare the transaction, then tc_log->log() is called,
    then all resources commit the transaction, then tc_log->unlog() is called.

    All access to active page is serialized but it's not a problem, as
    we're assuming that fsync() will be a main bottleneck.
    That is, parallelizing writes to log pages we'll decrease number of
    threads waiting for a page, but then all these threads will be waiting
    for a fsync() anyway

   If tc_log == MYSQL_LOG then tc_log writes transaction to binlog and
   records XID in a special Xid_log_event.
   If tc_log = TC_LOG_MMAP then xid is written in a special memory-mapped
   log.

  @retval
    0  - error
  @retval
    \# - otherwise, "cookie", a number that will be passed as an argument
    to unlog() call. tc_log can define it any way it wants,
    and use for whatever purposes. TC_LOG_MMAP sets it
    to the position in memory where xid was logged to.
*/

int TC_LOG_MMAP::log_xid(THD *thd, my_xid xid)
{
  int err;
  PAGE *p;
  ulong cookie;

  pthread_mutex_lock(&LOCK_active);

  /*
    if active page is full - just wait...
    frankly speaking, active->free here accessed outside of mutex
    protection, but it's safe, because it only means we may miss an
    unlog() for the active page, and we're not waiting for it here -
    unlog() does not signal COND_active.
  */
  while (unlikely(active && active->free == 0))
    pthread_cond_wait(&COND_active, &LOCK_active);

  /* no active page ? take one from the pool */
  if (active == 0)
    get_active_from_pool();

  p=active;
  pthread_mutex_lock(&p->lock);

  /* searching for an empty slot */
  while (*p->ptr)
  {
    p->ptr++;
    DBUG_ASSERT(p->ptr < p->end);               // because p->free > 0
  }

  /* found! store xid there and mark the page dirty */
  cookie= (ulong)((uchar *)p->ptr - data);      // can never be zero
  *p->ptr++= xid;
  p->free--;
  p->state= DIRTY;

  /* to sync or not to sync - this is the question */
  pthread_mutex_unlock(&LOCK_active);
  pthread_mutex_lock(&LOCK_sync);
  pthread_mutex_unlock(&p->lock);

  if (syncing)
  {                                          // somebody's syncing. let's wait
    p->waiters++;
    /*
      note - it must be while (), not do ... while () here
      as p->state may be not DIRTY when we come here
    */
    while (p->state == DIRTY && syncing)
      pthread_cond_wait(&p->cond, &LOCK_sync);
    p->waiters--;
    err= p->state == ERROR;
    if (p->state != DIRTY)                   // page was synced
    {
      if (p->waiters == 0)
        pthread_cond_signal(&COND_pool);     // in case somebody's waiting
      pthread_mutex_unlock(&LOCK_sync);
      goto done;                             // we're done
    }
  }                                          // page was not synced! do it now
  DBUG_ASSERT(active == p && syncing == 0);
  pthread_mutex_lock(&LOCK_active);
  syncing=p;                                 // place is vacant - take it
  active=0;                                  // page is not active anymore
  pthread_cond_broadcast(&COND_active);      // in case somebody's waiting
  pthread_mutex_unlock(&LOCK_active);
  pthread_mutex_unlock(&LOCK_sync);
  err= sync();

done:
  return err ? 0 : cookie;
}

int TC_LOG_MMAP::sync()
{
  int err;

  DBUG_ASSERT(syncing != active);

  /*
    sit down and relax - this can take a while...
    note - no locks are held at this point
  */
  err= my_msync(fd, syncing->start, 1, MS_SYNC);

  /* page is synced. let's move it to the pool */
  pthread_mutex_lock(&LOCK_pool);
  pool_last->next=syncing;
  pool_last=syncing;
  syncing->next=0;
  syncing->state= err ? ERROR : POOL;
  pthread_cond_broadcast(&syncing->cond);    // signal "sync done"
  pthread_cond_signal(&COND_pool);           // in case somebody's waiting
  pthread_mutex_unlock(&LOCK_pool);

  /* marking 'syncing' slot free */
  pthread_mutex_lock(&LOCK_sync);
  syncing=0;
  pthread_cond_signal(&active->cond);        // wake up a new syncer
  pthread_mutex_unlock(&LOCK_sync);
  return err;
}

/**
  erase xid from the page, update page free space counters/pointers.
  cookie points directly to the memory where xid was logged.
*/

void TC_LOG_MMAP::unlog(ulong cookie, my_xid xid)
{
  PAGE *p=pages+(cookie/tc_log_page_size);
  my_xid *x=(my_xid *)(data+cookie);

  DBUG_ASSERT(*x == xid);
  DBUG_ASSERT(x >= p->start && x < p->end);
  *x=0;

  pthread_mutex_lock(&p->lock);
  p->free++;
  DBUG_ASSERT(p->free <= p->size);
  set_if_smaller(p->ptr, x);
  if (p->free == p->size)               // the page is completely empty
    statistic_decrement(tc_log_cur_pages_used, &LOCK_status);
  if (p->waiters == 0)                 // the page is in pool and ready to rock
    pthread_cond_signal(&COND_pool);   // ping ... for overflow()
  pthread_mutex_unlock(&p->lock);
}

void TC_LOG_MMAP::close()
{
  uint i;
  switch (inited) {
  case 6:
    pthread_mutex_destroy(&LOCK_sync);
    pthread_mutex_destroy(&LOCK_active);
    pthread_mutex_destroy(&LOCK_pool);
    pthread_cond_destroy(&COND_pool);
  case 5:
    data[0]='A'; // garble the first (signature) byte, in case my_delete fails
  case 4:
    for (i=0; i < npages; i++)
    {
      if (pages[i].ptr == 0)
        break;
      pthread_mutex_destroy(&pages[i].lock);
      pthread_cond_destroy(&pages[i].cond);
    }
  case 3:
    my_free((uchar*)pages, MYF(0));
  case 2:
    my_munmap((char*)data, (size_t)file_length);
  case 1:
    my_close(fd, MYF(0));
  }
  if (inited>=5) // cannot do in the switch because of Windows
    my_delete(logname, MYF(MY_WME));
  inited=0;
}

int TC_LOG_MMAP::recover()
{
  HASH xids;
  PAGE *p=pages, *end_p=pages+npages;

  if (memcmp(data, tc_log_magic, sizeof(tc_log_magic)))
  {
    sql_print_error("Bad magic header in tc log");
    goto err1;
  }

  /*
    the first byte after magic signature is set to current
    number of storage engines on startup
  */
  if (data[sizeof(tc_log_magic)] != total_ha_2pc)
  {
    sql_print_error("Recovery failed! You must enable "
                    "exactly %d storage engines that support "
                    "two-phase commit protocol",
                    data[sizeof(tc_log_magic)]);
    goto err1;
  }

  if (my_hash_init(&xids, &my_charset_bin, tc_log_page_size/3, 0,
                   sizeof(my_xid), 0, 0, MYF(0)))
    goto err1;

  for ( ; p < end_p ; p++)
  {
    for (my_xid *x=p->start; x < p->end; x++)
      if (*x && my_hash_insert(&xids, (uchar *)x))
        goto err2; // OOM
  }

  if (ha_recover(&xids))
    goto err2;

  my_hash_free(&xids);
  bzero(data, (size_t)file_length);
  return 0;

err2:
  my_hash_free(&xids);
err1:
  sql_print_error("Crash recovery failed. Either correct the problem "
                  "(if it's, for example, out of memory error) and restart, "
                  "or delete tc log and start mysqld with "
                  "--tc-heuristic-recover={commit|rollback}");
  return 1;
}
#endif

TC_LOG *tc_log;
TC_LOG_DUMMY tc_log_dummy;
TC_LOG_MMAP  tc_log_mmap;

/**
  Perform heuristic recovery, if --tc-heuristic-recover was used.

  @note
    no matter whether heuristic recovery was successful or not
    mysqld must exit. So, return value is the same in both cases.

  @retval
    0	no heuristic recovery was requested
  @retval
    1   heuristic recovery was performed
*/

int TC_LOG::using_heuristic_recover()
{
  if (!tc_heuristic_recover)
    return 0;

  sql_print_information("Heuristic crash recovery mode");
  if (ha_recover(0))
    sql_print_error("Heuristic crash recovery failed");
  sql_print_information("Please restart mysqld without --tc-heuristic-recover");
  return 1;
}

/****** transaction coordinator log for 2pc - binlog() based solution ******/
#define TC_LOG_BINLOG MYSQL_BIN_LOG

/**
  @todo
  keep in-memory list of prepared transactions
  (add to list in log(), remove on unlog())
  and copy it to the new binlog if rotated
  but let's check the behaviour of tc_log_page_waits first!
*/

int TC_LOG_BINLOG::open(const char *opt_name)
{
  LOG_INFO log_info;
  int      error= 1;

  DBUG_ASSERT(total_ha_2pc > 1);
  DBUG_ASSERT(opt_name && opt_name[0]);

  pthread_mutex_init(&LOCK_prep_xids, MY_MUTEX_INIT_FAST);
  pthread_cond_init (&COND_prep_xids, 0);

  if (!my_b_inited(&index_file))
  {
    /* There was a failure to open the index file, can't open the binlog */
    cleanup();
    return 1;
  }

  if (using_heuristic_recover())
  {
    /* generate a new binlog to mask a corrupted one */
    open(opt_name, LOG_BIN, 0, WRITE_CACHE, 0, max_binlog_size, 0);
    cleanup();
    return 1;
  }

  if ((error= find_log_pos(&log_info, NullS, 1)))
  {
    if (error != LOG_INFO_EOF)
      sql_print_error("find_log_pos() failed (error: %d)", error);
    else
      error= 0;
    goto err;
  }

  {
    const char *errmsg;
    IO_CACHE    log;
    File        file;
    Log_event  *ev=0;
    Format_description_log_event fdle(BINLOG_VERSION);
    char        log_name[FN_REFLEN];

    if (! fdle.is_valid())
      goto err;

    do
    {
      strmake(log_name, log_info.log_file_name, sizeof(log_name)-1);
    } while (!(error= find_next_log(&log_info, 1)));

    if (error !=  LOG_INFO_EOF)
    {
      sql_print_error("find_log_pos() failed (error: %d)", error);
      goto err;
    }

    if ((file= open_binlog(&log, log_name, &errmsg)) < 0)
    {
      sql_print_error("%s", errmsg);
      goto err;
    }

    if ((ev= Log_event::read_log_event(&log, 0, &fdle)) &&
        ev->get_type_code() == FORMAT_DESCRIPTION_EVENT &&
        ev->flags & LOG_EVENT_BINLOG_IN_USE_F)
    {
      sql_print_information("Recovering after a crash using %s", opt_name);
      error= recover(&log, (Format_description_log_event *)ev);
    }
    else
      error=0;

    delete ev;
    end_io_cache(&log);
    my_close(file, MYF(MY_WME));

    if (error)
      goto err;
  }

err:
  return error;
}

/** This is called on shutdown, after ha_panic. */
void TC_LOG_BINLOG::close()
{
  DBUG_ASSERT(prepared_xids==0);
  pthread_mutex_destroy(&LOCK_prep_xids);
  pthread_cond_destroy (&COND_prep_xids);
}

/**
  @todo
  group commit

  @retval
    0    error
  @retval
    1    success
*/
int TC_LOG_BINLOG::log_xid(THD *thd, my_xid xid)
{
  DBUG_ENTER("TC_LOG_BINLOG::log");
  Xid_log_event xle(thd, xid);
  binlog_trx_data *trx_data=
    (binlog_trx_data*) thd_get_ha_data(thd, binlog_hton);
  /*
    We always commit the entire transaction when writing an XID. Also
    note that the return value is inverted.
   */
  DBUG_RETURN(!binlog_end_trans(thd, trx_data, &xle, TRUE));
}

void TC_LOG_BINLOG::unlog(ulong cookie, my_xid xid)
{
  pthread_mutex_lock(&LOCK_prep_xids);
  DBUG_ASSERT(prepared_xids > 0);
  if (--prepared_xids == 0) {
    DBUG_PRINT("info", ("prepared_xids=%lu", prepared_xids));
    pthread_cond_signal(&COND_prep_xids);
  }
  pthread_mutex_unlock(&LOCK_prep_xids);
  rotate_and_purge(0);     // as ::write() did not rotate
}

int TC_LOG_BINLOG::recover(IO_CACHE *log, Format_description_log_event *fdle)
{
  Log_event  *ev;
  HASH xids;
  MEM_ROOT mem_root;

  if (! fdle->is_valid() ||
      my_hash_init(&xids, &my_charset_bin, TC_LOG_PAGE_SIZE/3, 0,
                   sizeof(my_xid), 0, 0, MYF(0)))
    goto err1;

  init_alloc_root(&mem_root, TC_LOG_PAGE_SIZE, TC_LOG_PAGE_SIZE);

  fdle->flags&= ~LOG_EVENT_BINLOG_IN_USE_F; // abort on the first error

  while ((ev= Log_event::read_log_event(log,0,fdle)) && ev->is_valid())
  {
    if (ev->get_type_code() == XID_EVENT)
    {
      Xid_log_event *xev=(Xid_log_event *)ev;
      uchar *x= (uchar *) memdup_root(&mem_root, (uchar*) &xev->xid,
                                      sizeof(xev->xid));
      if (! x)
        goto err2;
      my_hash_insert(&xids, x);
    }
    delete ev;
  }

  if (ha_recover(&xids))
    goto err2;

  free_root(&mem_root, MYF(0));
  my_hash_free(&xids);
  return 0;

err2:
  free_root(&mem_root, MYF(0));
  my_hash_free(&xids);
err1:
  sql_print_error("Crash recovery failed. Either correct the problem "
                  "(if it's, for example, out of memory error) and restart, "
                  "or delete (or rename) binary log and start mysqld with "
                  "--tc-heuristic-recover={commit|rollback}");
  return 1;
}


#ifdef INNODB_COMPATIBILITY_HOOKS
/**
  Get the file name of the MySQL binlog.
  @return the name of the binlog file
*/
extern "C"
const char* mysql_bin_log_file_name(void)
{
  return mysql_bin_log.get_log_fname();
}
/**
  Get the current position of the MySQL binlog.
  @return byte offset from the beginning of the binlog
*/
extern "C"
ulonglong mysql_bin_log_file_pos(void)
{
  return (ulonglong) mysql_bin_log.get_log_file()->pos_in_file;
}
#endif /* INNODB_COMPATIBILITY_HOOKS */


struct st_mysql_storage_engine binlog_storage_engine=
{ MYSQL_HANDLERTON_INTERFACE_VERSION };

mysql_declare_plugin(binlog)
{
  MYSQL_STORAGE_ENGINE_PLUGIN,
  &binlog_storage_engine,
  "binlog",
  "MySQL AB",
  "This is a pseudo storage engine to represent the binlog in a transaction",
  PLUGIN_LICENSE_GPL,
  binlog_init, /* Plugin Init */
  NULL, /* Plugin Deinit */
  0x0100 /* 1.0 */,
  NULL,                       /* status variables                */
  NULL,                       /* system variables                */
  NULL                        /* config options                  */
}
mysql_declare_plugin_end;<|MERGE_RESOLUTION|>--- conflicted
+++ resolved
@@ -951,37 +951,18 @@
 
   if (history_data->driver_name.length())
   {
-<<<<<<< HEAD
     if (table->field[ET_OBH_FIELD_DRIVERS]->store(
         history_data->driver_name.c_ptr(),
         history_data->driver_name.length(), system_charset_info))
       goto err;
     table->field[ET_OBH_FIELD_DRIVERS]->set_notnull();
-=======
-    table_log_handler->cleanup();
-    delete table_log_handler;
-    table_log_handler= NULL;
->>>>>>> 064c1b2c
   }
 
   /* log table entries are not replicated */
   if (table->file->ha_write_row(table->record[0]))
     goto err;
 
-<<<<<<< HEAD
   result= FALSE;
-=======
-void LOGGER::cleanup_end()
-{
-  DBUG_ASSERT(inited == 1);
-  if (file_log_handler)
-  {
-    delete file_log_handler;
-    file_log_handler=NULL;
-  }
-  inited= 0;
-}
->>>>>>> 064c1b2c
 
 err:
   if (result && !thd->killed)
@@ -1727,6 +1708,7 @@
   {
     table_log_handler->cleanup();
     delete table_log_handler;
+    table_log_handler= NULL;
   }
   if (file_log_handler)
     file_log_handler->cleanup();
@@ -1737,7 +1719,11 @@
 {
   DBUG_ASSERT(inited == 1);
   if (file_log_handler)
+  {
     delete file_log_handler;
+    file_log_handler=NULL;
+  }
+  inited= 0;
 }
 
 
