/* Copyright 2000-2008 MySQL AB, 2008 Sun Microsystems, Inc.

   This program is free software; you can redistribute it and/or modify
   it under the terms of the GNU General Public License as published by
   the Free Software Foundation; version 2 of the License.

   This program is distributed in the hope that it will be useful,
   but WITHOUT ANY WARRANTY; without even the implied warranty of
   MERCHANTABILITY or FITNESS FOR A PARTICULAR PURPOSE.  See the
   GNU General Public License for more details.

   You should have received a copy of the GNU General Public License
   along with this program; if not, write to the Free Software
   Foundation, Inc., 59 Temple Place, Suite 330, Boston, MA  02111-1307  USA */

/* drop and alter of tables */

#include "mysql_priv.h"
#include "debug_sync.h"
#include <hash.h>
#include <myisam.h>
#include <my_dir.h>
#include "sp_head.h"
#include "sql_trigger.h"
#include "sql_show.h"
#include "transaction.h"

#ifdef __WIN__
#include <io.h>
#endif

int creating_table= 0;        // How many mysql_create_table are running

const char *primary_key_name="PRIMARY";

static bool check_if_keyname_exists(const char *name,KEY *start, KEY *end);
static char *make_unique_key_name(const char *field_name,KEY *start,KEY *end);
static int copy_data_between_tables(TABLE *from,TABLE *to,
                                    List<Create_field> &create, bool ignore,
                                    uint order_num, ORDER *order,
                                    ha_rows *copied,ha_rows *deleted,
                                    enum enum_enable_or_disable keys_onoff,
                                    bool error_if_not_empty);

static bool prepare_blob_field(THD *thd, Create_field *sql_field);
static bool check_engine(THD *, const char *, HA_CREATE_INFO *);
static int
mysql_prepare_create_table(THD *thd, HA_CREATE_INFO *create_info,
                           Alter_info *alter_info,
                           bool tmp_table,
                               uint *db_options,
                               handler *file, KEY **key_info_buffer,
                               uint *key_count, int select_field_count);
static bool
mysql_prepare_alter_table(THD *thd, TABLE *table,
                          HA_CREATE_INFO *create_info,
                          Alter_info *alter_info);

#ifndef DBUG_OFF

/* Wait until we get a 'mysql_kill' signal */

static void wait_for_kill_signal(THD *thd)
{
  while (thd->killed == 0)
    sleep(1);
  // Reset signal and continue as if nothing happend
  thd->killed= THD::NOT_KILLED;
}
#endif


/*
  Translate a file name to a table name (WL #1324).

  SYNOPSIS
    filename_to_tablename()
      from                      The file name in my_charset_filename.
      to                OUT     The table name in system_charset_info.
      to_length                 The size of the table name buffer.

  RETURN
    Table name length.
*/

uint filename_to_tablename(const char *from, char *to, uint to_length)
{
  uint errors;
  uint res;
  DBUG_ENTER("filename_to_tablename");
  DBUG_PRINT("enter", ("from '%s'", from));

  if (!memcmp(from, tmp_file_prefix, tmp_file_prefix_length))
  {
    /* Temporary table name. */
    res= (strnmov(to, from, to_length) - to);
  }
  else
  {
    res= strconvert(&my_charset_filename, from,
                    system_charset_info,  to, to_length, &errors);
    if (errors) // Old 5.0 name
    {
      res= (strxnmov(to, to_length, MYSQL50_TABLE_NAME_PREFIX,  from, NullS) -
            to);
      sql_print_error("Invalid (old?) table or database name '%s'", from);
      /*
        TODO: add a stored procedure for fix table and database names,
        and mention its name in error log.
      */
    }
  }

  DBUG_PRINT("exit", ("to '%s'", to));
  DBUG_RETURN(res);
}


/**
  Check if given string begins with "#mysql50#" prefix, cut it if so.
  
  @param   from          string to check and cut 
  @param   to[out]       buffer for result string
  @param   to_length     its size
  
  @retval
    0      no prefix found
  @retval
    non-0  result string length
*/

uint check_n_cut_mysql50_prefix(const char *from, char *to, uint to_length)
{
  if (from[0] == '#' && 
      !strncmp(from, MYSQL50_TABLE_NAME_PREFIX,
               MYSQL50_TABLE_NAME_PREFIX_LENGTH))
    return (uint) (strmake(to, from + MYSQL50_TABLE_NAME_PREFIX_LENGTH,
                           to_length - 1) - to);
  return 0;
}


/*
  Translate a table name to a file name (WL #1324).

  SYNOPSIS
    tablename_to_filename()
      from                      The table name in system_charset_info.
      to                OUT     The file name in my_charset_filename.
      to_length                 The size of the file name buffer.

  RETURN
    File name length.
*/

uint tablename_to_filename(const char *from, char *to, uint to_length)
{
  uint errors, length;
  DBUG_ENTER("tablename_to_filename");
  DBUG_PRINT("enter", ("from '%s'", from));

  if ((length= check_n_cut_mysql50_prefix(from, to, to_length)))
    DBUG_RETURN(length);
  length= strconvert(system_charset_info, from,
                     &my_charset_filename, to, to_length, &errors);
  if (check_if_legal_tablename(to) &&
      length + 4 < to_length)
  {
    memcpy(to + length, "@@@", 4);
    length+= 3;
  }
  DBUG_PRINT("exit", ("to '%s'", to));
  DBUG_RETURN(length);
}


/*
  Creates path to a file: mysql_data_dir/db/table.ext

  SYNOPSIS
   build_table_filename()
     buff                       Where to write result in my_charset_filename.
                                This may be the same as table_name.
     bufflen                    buff size
     db                         Database name in system_charset_info.
     table_name                 Table name in system_charset_info.
     ext                        File extension.
     flags                      FN_FROM_IS_TMP or FN_TO_IS_TMP or FN_IS_TMP
                                table_name is temporary, do not change.

  NOTES

    Uses database and table name, and extension to create
    a file name in mysql_data_dir. Database and table
    names are converted from system_charset_info into "fscs".
    Unless flags indicate a temporary table name.
    'db' is always converted.
    'ext' is not converted.

    The conversion suppression is required for ALTER TABLE. This
    statement creates intermediate tables. These are regular
    (non-temporary) tables with a temporary name. Their path names must
    be derivable from the table name. So we cannot use
    build_tmptable_filename() for them.

  RETURN
    path length
*/

uint build_table_filename(char *buff, size_t bufflen, const char *db,
                          const char *table_name, const char *ext, uint flags)
{
  char dbbuff[FN_REFLEN];
  char tbbuff[FN_REFLEN];
  DBUG_ENTER("build_table_filename");
  DBUG_PRINT("enter", ("db: '%s'  table_name: '%s'  ext: '%s'  flags: %x",
                       db, table_name, ext, flags));

  if (flags & FN_IS_TMP) // FN_FROM_IS_TMP | FN_TO_IS_TMP
    strnmov(tbbuff, table_name, sizeof(tbbuff));
  else
    (void) tablename_to_filename(table_name, tbbuff, sizeof(tbbuff));

  (void) tablename_to_filename(db, dbbuff, sizeof(dbbuff));

  char *end = buff + bufflen;
  /* Don't add FN_ROOTDIR if mysql_data_home already includes it */
  char *pos = strnmov(buff, mysql_data_home, bufflen);
  int rootdir_len= strlen(FN_ROOTDIR);
  if (pos - rootdir_len >= buff &&
      memcmp(pos - rootdir_len, FN_ROOTDIR, rootdir_len) != 0)
    pos= strnmov(pos, FN_ROOTDIR, end - pos);
  pos= strxnmov(pos, end - pos, dbbuff, FN_ROOTDIR, NullS);
#ifdef USE_SYMDIR
  unpack_dirname(buff, buff);
  pos= strend(buff);
#endif
  pos= strxnmov(pos, end - pos, tbbuff, ext, NullS);

  DBUG_PRINT("exit", ("buff: '%s'", buff));
  DBUG_RETURN(pos - buff);
}


/*
  Creates path to a file: mysql_tmpdir/#sql1234_12_1.ext

  SYNOPSIS
   build_tmptable_filename()
     thd                        The thread handle.
     buff                       Where to write result in my_charset_filename.
     bufflen                    buff size

  NOTES

    Uses current_pid, thread_id, and tmp_table counter to create
    a file name in mysql_tmpdir.

  RETURN
    path length
*/

uint build_tmptable_filename(THD* thd, char *buff, size_t bufflen)
{
  DBUG_ENTER("build_tmptable_filename");

  char *p= strnmov(buff, mysql_tmpdir, bufflen);
  my_snprintf(p, bufflen - (p - buff), "/%s%lx_%lx_%x%s",
	      tmp_file_prefix, current_pid,
              thd->thread_id, thd->tmp_table++, reg_ext);

  if (lower_case_table_names)
  {
    /* Convert all except tmpdir to lower case */
    my_casedn_str(files_charset_info, p);
  }

  uint length= unpack_filename(buff, buff);
  DBUG_PRINT("exit", ("buff: '%s'", buff));
  DBUG_RETURN(length);
}

/*
--------------------------------------------------------------------------

   MODULE: DDL log
   -----------------

   This module is used to ensure that we can recover from crashes that occur
   in the middle of a meta-data operation in MySQL. E.g. DROP TABLE t1, t2;
   We need to ensure that both t1 and t2 are dropped and not only t1 and
   also that each table drop is entirely done and not "half-baked".

   To support this we create log entries for each meta-data statement in the
   ddl log while we are executing. These entries are dropped when the
   operation is completed.

   At recovery those entries that were not completed will be executed.

   There is only one ddl log in the system and it is protected by a mutex
   and there is a global struct that contains information about its current
   state.

   History:
   First version written in 2006 by Mikael Ronstrom
--------------------------------------------------------------------------
*/


struct st_global_ddl_log
{
  /*
    We need to adjust buffer size to be able to handle downgrades/upgrades
    where IO_SIZE has changed. We'll set the buffer size such that we can
    handle that the buffer size was upto 4 times bigger in the version
    that wrote the DDL log.
  */
  char file_entry_buf[4*IO_SIZE];
  char file_name_str[FN_REFLEN];
  char *file_name;
  DDL_LOG_MEMORY_ENTRY *first_free;
  DDL_LOG_MEMORY_ENTRY *first_used;
  uint num_entries;
  File file_id;
  uint name_len;
  uint io_size;
  bool inited;
  bool do_release;
  bool recovery_phase;
  st_global_ddl_log() : inited(false), do_release(false) {}
};

st_global_ddl_log global_ddl_log;

pthread_mutex_t LOCK_gdl;

#define DDL_LOG_ENTRY_TYPE_POS 0
#define DDL_LOG_ACTION_TYPE_POS 1
#define DDL_LOG_PHASE_POS 2
#define DDL_LOG_NEXT_ENTRY_POS 4
#define DDL_LOG_NAME_POS 8

#define DDL_LOG_NUM_ENTRY_POS 0
#define DDL_LOG_NAME_LEN_POS 4
#define DDL_LOG_IO_SIZE_POS 8

/*
  Read one entry from ddl log file
  SYNOPSIS
    read_ddl_log_file_entry()
    entry_no                     Entry number to read
  RETURN VALUES
    TRUE                         Error
    FALSE                        Success
*/

static bool read_ddl_log_file_entry(uint entry_no)
{
  bool error= FALSE;
  File file_id= global_ddl_log.file_id;
  uchar *file_entry_buf= (uchar*)global_ddl_log.file_entry_buf;
  uint io_size= global_ddl_log.io_size;
  DBUG_ENTER("read_ddl_log_file_entry");

  if (my_pread(file_id, file_entry_buf, io_size, io_size * entry_no,
               MYF(MY_WME)) != io_size)
    error= TRUE;
  DBUG_RETURN(error);
}


/*
  Write one entry from ddl log file
  SYNOPSIS
    write_ddl_log_file_entry()
    entry_no                     Entry number to read
  RETURN VALUES
    TRUE                         Error
    FALSE                        Success
*/

static bool write_ddl_log_file_entry(uint entry_no)
{
  bool error= FALSE;
  File file_id= global_ddl_log.file_id;
  char *file_entry_buf= (char*)global_ddl_log.file_entry_buf;
  DBUG_ENTER("write_ddl_log_file_entry");

  if (my_pwrite(file_id, (uchar*)file_entry_buf,
                IO_SIZE, IO_SIZE * entry_no, MYF(MY_WME)) != IO_SIZE)
    error= TRUE;
  DBUG_RETURN(error);
}


/*
  Write ddl log header
  SYNOPSIS
    write_ddl_log_header()
  RETURN VALUES
    TRUE                      Error
    FALSE                     Success
*/

static bool write_ddl_log_header()
{
  uint16 const_var;
  bool error= FALSE;
  DBUG_ENTER("write_ddl_log_header");

  int4store(&global_ddl_log.file_entry_buf[DDL_LOG_NUM_ENTRY_POS],
            global_ddl_log.num_entries);
  const_var= FN_LEN;
  int4store(&global_ddl_log.file_entry_buf[DDL_LOG_NAME_LEN_POS],
            (ulong) const_var);
  const_var= IO_SIZE;
  int4store(&global_ddl_log.file_entry_buf[DDL_LOG_IO_SIZE_POS],
            (ulong) const_var);
  if (write_ddl_log_file_entry(0UL))
  {
    sql_print_error("Error writing ddl log header");
    DBUG_RETURN(TRUE);
  }
  (void) sync_ddl_log();
  DBUG_RETURN(error);
}


/*
  Create ddl log file name
  SYNOPSIS
    create_ddl_log_file_name()
    file_name                   Filename setup
  RETURN VALUES
    NONE
*/

static inline void create_ddl_log_file_name(char *file_name)
{
  strxmov(file_name, mysql_data_home, "/", "ddl_log.log", NullS);
}


/*
  Read header of ddl log file
  SYNOPSIS
    read_ddl_log_header()
  RETURN VALUES
    > 0                  Last entry in ddl log
    0                    No entries in ddl log
  DESCRIPTION
    When we read the ddl log header we get information about maximum sizes
    of names in the ddl log and we also get information about the number
    of entries in the ddl log.
*/

static uint read_ddl_log_header()
{
  char *file_entry_buf= (char*)global_ddl_log.file_entry_buf;
  char file_name[FN_REFLEN];
  uint entry_no;
  bool successful_open= FALSE;
  DBUG_ENTER("read_ddl_log_header");

  create_ddl_log_file_name(file_name);
  if ((global_ddl_log.file_id= my_open(file_name,
                                        O_RDWR | O_BINARY, MYF(0))) >= 0)
  {
    if (read_ddl_log_file_entry(0UL))
    {
      /* Write message into error log */
      sql_print_error("Failed to read ddl log file in recovery");
    }
    else
      successful_open= TRUE;
  }
  entry_no= uint4korr(&file_entry_buf[DDL_LOG_NUM_ENTRY_POS]);
  global_ddl_log.name_len= uint4korr(&file_entry_buf[DDL_LOG_NAME_LEN_POS]);
  if (successful_open)
  {
    global_ddl_log.io_size= uint4korr(&file_entry_buf[DDL_LOG_IO_SIZE_POS]);
    DBUG_ASSERT(global_ddl_log.io_size <=
                sizeof(global_ddl_log.file_entry_buf));
  }
  else
  {
    entry_no= 0;
  }
  global_ddl_log.first_free= NULL;
  global_ddl_log.first_used= NULL;
  global_ddl_log.num_entries= 0;
  pthread_mutex_init(&LOCK_gdl, MY_MUTEX_INIT_FAST);
  global_ddl_log.do_release= true;
  DBUG_RETURN(entry_no);
}


/*
  Read a ddl log entry
  SYNOPSIS
    read_ddl_log_entry()
    read_entry               Number of entry to read
    out:entry_info           Information from entry
  RETURN VALUES
    TRUE                     Error
    FALSE                    Success
  DESCRIPTION
    Read a specified entry in the ddl log
*/

bool read_ddl_log_entry(uint read_entry, DDL_LOG_ENTRY *ddl_log_entry)
{
  char *file_entry_buf= (char*)&global_ddl_log.file_entry_buf;
  uint inx;
  uchar single_char;
  DBUG_ENTER("read_ddl_log_entry");

  if (read_ddl_log_file_entry(read_entry))
  {
    DBUG_RETURN(TRUE);
  }
  ddl_log_entry->entry_pos= read_entry;
  single_char= file_entry_buf[DDL_LOG_ENTRY_TYPE_POS];
  ddl_log_entry->entry_type= (enum ddl_log_entry_code)single_char;
  single_char= file_entry_buf[DDL_LOG_ACTION_TYPE_POS];
  ddl_log_entry->action_type= (enum ddl_log_action_code)single_char;
  ddl_log_entry->phase= file_entry_buf[DDL_LOG_PHASE_POS];
  ddl_log_entry->next_entry= uint4korr(&file_entry_buf[DDL_LOG_NEXT_ENTRY_POS]);
  ddl_log_entry->name= &file_entry_buf[DDL_LOG_NAME_POS];
  inx= DDL_LOG_NAME_POS + global_ddl_log.name_len;
  ddl_log_entry->from_name= &file_entry_buf[inx];
  inx+= global_ddl_log.name_len;
  ddl_log_entry->handler_name= &file_entry_buf[inx];
  DBUG_RETURN(FALSE);
}


/*
  Initialise ddl log
  SYNOPSIS
    init_ddl_log()

  DESCRIPTION
    Write the header of the ddl log file and length of names. Also set
    number of entries to zero.

  RETURN VALUES
    TRUE                     Error
    FALSE                    Success
*/

static bool init_ddl_log()
{
  char file_name[FN_REFLEN];
  DBUG_ENTER("init_ddl_log");

  if (global_ddl_log.inited)
    goto end;

  global_ddl_log.io_size= IO_SIZE;
  create_ddl_log_file_name(file_name);
  if ((global_ddl_log.file_id= my_create(file_name,
                                         CREATE_MODE,
                                         O_RDWR | O_TRUNC | O_BINARY,
                                         MYF(MY_WME))) < 0)
  {
    /* Couldn't create ddl log file, this is serious error */
    sql_print_error("Failed to open ddl log file");
    DBUG_RETURN(TRUE);
  }
  global_ddl_log.inited= TRUE;
  if (write_ddl_log_header())
  {
    (void) my_close(global_ddl_log.file_id, MYF(MY_WME));
    global_ddl_log.inited= FALSE;
    DBUG_RETURN(TRUE);
  }

end:
  DBUG_RETURN(FALSE);
}


/*
  Execute one action in a ddl log entry
  SYNOPSIS
    execute_ddl_log_action()
    ddl_log_entry              Information in action entry to execute
  RETURN VALUES
    TRUE                       Error
    FALSE                      Success
*/

static int execute_ddl_log_action(THD *thd, DDL_LOG_ENTRY *ddl_log_entry)
{
  bool frm_action= FALSE;
  LEX_STRING handler_name;
  handler *file= NULL;
  MEM_ROOT mem_root;
  int error= TRUE;
  char to_path[FN_REFLEN];
  char from_path[FN_REFLEN];
#ifdef WITH_PARTITION_STORAGE_ENGINE
  char *par_ext= (char*)".par";
#endif
  handlerton *hton;
  DBUG_ENTER("execute_ddl_log_action");

  if (ddl_log_entry->entry_type == DDL_IGNORE_LOG_ENTRY_CODE)
  {
    DBUG_RETURN(FALSE);
  }
  handler_name.str= (char*)ddl_log_entry->handler_name;
  handler_name.length= strlen(ddl_log_entry->handler_name);
  init_sql_alloc(&mem_root, TABLE_ALLOC_BLOCK_SIZE, 0); 
  if (!strcmp(ddl_log_entry->handler_name, reg_ext))
    frm_action= TRUE;
  else
  {
    plugin_ref plugin= ha_resolve_by_name(thd, &handler_name);
    if (!plugin)
    {
      my_error(ER_ILLEGAL_HA, MYF(0), ddl_log_entry->handler_name);
      goto error;
    }
    hton= plugin_data(plugin, handlerton*);
    file= get_new_handler((TABLE_SHARE*)0, &mem_root, hton);
    if (!file)
    {
      mem_alloc_error(sizeof(handler));
      goto error;
    }
  }
  switch (ddl_log_entry->action_type)
  {
    case DDL_LOG_REPLACE_ACTION:
    case DDL_LOG_DELETE_ACTION:
    {
      if (ddl_log_entry->phase == 0)
      {
        if (frm_action)
        {
          strxmov(to_path, ddl_log_entry->name, reg_ext, NullS);
          if ((error= my_delete(to_path, MYF(MY_WME))))
          {
            if (my_errno != ENOENT)
              break;
          }
#ifdef WITH_PARTITION_STORAGE_ENGINE
          strxmov(to_path, ddl_log_entry->name, par_ext, NullS);
          (void) my_delete(to_path, MYF(MY_WME));
#endif
        }
        else
        {
          if ((error= file->ha_delete_table(ddl_log_entry->name)))
          {
            if (error != ENOENT && error != HA_ERR_NO_SUCH_TABLE)
              break;
          }
        }
        if ((deactivate_ddl_log_entry(ddl_log_entry->entry_pos)))
          break;
        (void) sync_ddl_log();
        error= FALSE;
        if (ddl_log_entry->action_type == DDL_LOG_DELETE_ACTION)
          break;
      }
      DBUG_ASSERT(ddl_log_entry->action_type == DDL_LOG_REPLACE_ACTION);
      /*
        Fall through and perform the rename action of the replace
        action. We have already indicated the success of the delete
        action in the log entry by stepping up the phase.
      */
    }
    case DDL_LOG_RENAME_ACTION:
    {
      error= TRUE;
      if (frm_action)
      {
        strxmov(to_path, ddl_log_entry->name, reg_ext, NullS);
        strxmov(from_path, ddl_log_entry->from_name, reg_ext, NullS);
        if (my_rename(from_path, to_path, MYF(MY_WME)))
          break;
#ifdef WITH_PARTITION_STORAGE_ENGINE
        strxmov(to_path, ddl_log_entry->name, par_ext, NullS);
        strxmov(from_path, ddl_log_entry->from_name, par_ext, NullS);
        (void) my_rename(from_path, to_path, MYF(MY_WME));
#endif
      }
      else
      {
        if (file->ha_rename_table(ddl_log_entry->from_name,
                                  ddl_log_entry->name))
          break;
      }
      if ((deactivate_ddl_log_entry(ddl_log_entry->entry_pos)))
        break;
      (void) sync_ddl_log();
      error= FALSE;
      break;
    }
    default:
      DBUG_ASSERT(0);
      break;
  }
  delete file;
error:
  free_root(&mem_root, MYF(0)); 
  DBUG_RETURN(error);
}


/*
  Get a free entry in the ddl log
  SYNOPSIS
    get_free_ddl_log_entry()
    out:active_entry                A ddl log memory entry returned
  RETURN VALUES
    TRUE                       Error
    FALSE                      Success
*/

static bool get_free_ddl_log_entry(DDL_LOG_MEMORY_ENTRY **active_entry,
                                   bool *write_header)
{
  DDL_LOG_MEMORY_ENTRY *used_entry;
  DDL_LOG_MEMORY_ENTRY *first_used= global_ddl_log.first_used;
  DBUG_ENTER("get_free_ddl_log_entry");

  if (global_ddl_log.first_free == NULL)
  {
    if (!(used_entry= (DDL_LOG_MEMORY_ENTRY*)my_malloc(
                              sizeof(DDL_LOG_MEMORY_ENTRY), MYF(MY_WME))))
    {
      sql_print_error("Failed to allocate memory for ddl log free list");
      DBUG_RETURN(TRUE);
    }
    global_ddl_log.num_entries++;
    used_entry->entry_pos= global_ddl_log.num_entries;
    *write_header= TRUE;
  }
  else
  {
    used_entry= global_ddl_log.first_free;
    global_ddl_log.first_free= used_entry->next_log_entry;
    *write_header= FALSE;
  }
  /*
    Move from free list to used list
  */
  used_entry->next_log_entry= first_used;
  used_entry->prev_log_entry= NULL;
  global_ddl_log.first_used= used_entry;
  if (first_used)
    first_used->prev_log_entry= used_entry;

  *active_entry= used_entry;
  DBUG_RETURN(FALSE);
}


/*
  External interface methods for the DDL log Module
  ---------------------------------------------------
*/

/*
  SYNOPSIS
    write_ddl_log_entry()
    ddl_log_entry         Information about log entry
    out:entry_written     Entry information written into   

  RETURN VALUES
    TRUE                      Error
    FALSE                     Success

  DESCRIPTION
    A careful write of the ddl log is performed to ensure that we can
    handle crashes occurring during CREATE and ALTER TABLE processing.
*/

bool write_ddl_log_entry(DDL_LOG_ENTRY *ddl_log_entry,
                         DDL_LOG_MEMORY_ENTRY **active_entry)
{
  bool error, write_header;
  DBUG_ENTER("write_ddl_log_entry");

  if (init_ddl_log())
  {
    DBUG_RETURN(TRUE);
  }
  global_ddl_log.file_entry_buf[DDL_LOG_ENTRY_TYPE_POS]=
                                    (char)DDL_LOG_ENTRY_CODE;
  global_ddl_log.file_entry_buf[DDL_LOG_ACTION_TYPE_POS]=
                                    (char)ddl_log_entry->action_type;
  global_ddl_log.file_entry_buf[DDL_LOG_PHASE_POS]= 0;
  int4store(&global_ddl_log.file_entry_buf[DDL_LOG_NEXT_ENTRY_POS],
            ddl_log_entry->next_entry);
  DBUG_ASSERT(strlen(ddl_log_entry->name) < FN_LEN);
  strmake(&global_ddl_log.file_entry_buf[DDL_LOG_NAME_POS],
          ddl_log_entry->name, FN_LEN - 1);
  if (ddl_log_entry->action_type == DDL_LOG_RENAME_ACTION ||
      ddl_log_entry->action_type == DDL_LOG_REPLACE_ACTION)
  {
    DBUG_ASSERT(strlen(ddl_log_entry->from_name) < FN_LEN);
    strmake(&global_ddl_log.file_entry_buf[DDL_LOG_NAME_POS + FN_LEN],
          ddl_log_entry->from_name, FN_LEN - 1);
  }
  else
    global_ddl_log.file_entry_buf[DDL_LOG_NAME_POS + FN_LEN]= 0;
  DBUG_ASSERT(strlen(ddl_log_entry->handler_name) < FN_LEN);
  strmake(&global_ddl_log.file_entry_buf[DDL_LOG_NAME_POS + (2*FN_LEN)],
          ddl_log_entry->handler_name, FN_LEN - 1);
  if (get_free_ddl_log_entry(active_entry, &write_header))
  {
    DBUG_RETURN(TRUE);
  }
  error= FALSE;
  if (write_ddl_log_file_entry((*active_entry)->entry_pos))
  {
    error= TRUE;
    sql_print_error("Failed to write entry_no = %u",
                    (*active_entry)->entry_pos);
  }
  if (write_header && !error)
  {
    (void) sync_ddl_log();
    if (write_ddl_log_header())
      error= TRUE;
  }
  if (error)
    release_ddl_log_memory_entry(*active_entry);
  DBUG_RETURN(error);
}


/*
  Write final entry in the ddl log
  SYNOPSIS
    write_execute_ddl_log_entry()
    first_entry                    First entry in linked list of entries
                                   to execute, if 0 = NULL it means that
                                   the entry is removed and the entries
                                   are put into the free list.
    complete                       Flag indicating we are simply writing
                                   info about that entry has been completed
    in:out:active_entry            Entry to execute, 0 = NULL if the entry
                                   is written first time and needs to be
                                   returned. In this case the entry written
                                   is returned in this parameter
  RETURN VALUES
    TRUE                           Error
    FALSE                          Success

  DESCRIPTION
    This is the last write in the ddl log. The previous log entries have
    already been written but not yet synched to disk.
    We write a couple of log entries that describes action to perform.
    This entries are set-up in a linked list, however only when a first
    execute entry is put as the first entry these will be executed.
    This routine writes this first 
*/ 

bool write_execute_ddl_log_entry(uint first_entry,
                                 bool complete,
                                 DDL_LOG_MEMORY_ENTRY **active_entry)
{
  bool write_header= FALSE;
  char *file_entry_buf= (char*)global_ddl_log.file_entry_buf;
  DBUG_ENTER("write_execute_ddl_log_entry");

  if (init_ddl_log())
  {
    DBUG_RETURN(TRUE);
  }
  if (!complete)
  {
    /*
      We haven't synched the log entries yet, we synch them now before
      writing the execute entry. If complete is true we haven't written
      any log entries before, we are only here to write the execute
      entry to indicate it is done.
    */
    (void) sync_ddl_log();
    file_entry_buf[DDL_LOG_ENTRY_TYPE_POS]= (char)DDL_LOG_EXECUTE_CODE;
  }
  else
    file_entry_buf[DDL_LOG_ENTRY_TYPE_POS]= (char)DDL_IGNORE_LOG_ENTRY_CODE;
  file_entry_buf[DDL_LOG_ACTION_TYPE_POS]= 0; /* Ignored for execute entries */
  file_entry_buf[DDL_LOG_PHASE_POS]= 0;
  int4store(&file_entry_buf[DDL_LOG_NEXT_ENTRY_POS], first_entry);
  file_entry_buf[DDL_LOG_NAME_POS]= 0;
  file_entry_buf[DDL_LOG_NAME_POS + FN_LEN]= 0;
  file_entry_buf[DDL_LOG_NAME_POS + 2*FN_LEN]= 0;
  if (!(*active_entry))
  {
    if (get_free_ddl_log_entry(active_entry, &write_header))
    {
      DBUG_RETURN(TRUE);
    }
  }
  if (write_ddl_log_file_entry((*active_entry)->entry_pos))
  {
    sql_print_error("Error writing execute entry in ddl log");
    release_ddl_log_memory_entry(*active_entry);
    DBUG_RETURN(TRUE);
  }
  (void) sync_ddl_log();
  if (write_header)
  {
    if (write_ddl_log_header())
    {
      release_ddl_log_memory_entry(*active_entry);
      DBUG_RETURN(TRUE);
    }
  }
  DBUG_RETURN(FALSE);
}


/*
  For complex rename operations we need to deactivate individual entries.
  SYNOPSIS
    deactivate_ddl_log_entry()
    entry_no                      Entry position of record to change
  RETURN VALUES
    TRUE                         Error
    FALSE                        Success
  DESCRIPTION
    During replace operations where we start with an existing table called
    t1 and a replacement table called t1#temp or something else and where
    we want to delete t1 and rename t1#temp to t1 this is not possible to
    do in a safe manner unless the ddl log is informed of the phases in
    the change.

    Delete actions are 1-phase actions that can be ignored immediately after
    being executed.
    Rename actions from x to y is also a 1-phase action since there is no
    interaction with any other handlers named x and y.
    Replace action where drop y and x -> y happens needs to be a two-phase
    action. Thus the first phase will drop y and the second phase will
    rename x -> y.
*/

bool deactivate_ddl_log_entry(uint entry_no)
{
  char *file_entry_buf= (char*)global_ddl_log.file_entry_buf;
  DBUG_ENTER("deactivate_ddl_log_entry");

  if (!read_ddl_log_file_entry(entry_no))
  {
    if (file_entry_buf[DDL_LOG_ENTRY_TYPE_POS] == DDL_LOG_ENTRY_CODE)
    {
      if (file_entry_buf[DDL_LOG_ACTION_TYPE_POS] == DDL_LOG_DELETE_ACTION ||
          file_entry_buf[DDL_LOG_ACTION_TYPE_POS] == DDL_LOG_RENAME_ACTION ||
          (file_entry_buf[DDL_LOG_ACTION_TYPE_POS] == DDL_LOG_REPLACE_ACTION &&
           file_entry_buf[DDL_LOG_PHASE_POS] == 1))
        file_entry_buf[DDL_LOG_ENTRY_TYPE_POS]= DDL_IGNORE_LOG_ENTRY_CODE;
      else if (file_entry_buf[DDL_LOG_ACTION_TYPE_POS] == DDL_LOG_REPLACE_ACTION)
      {
        DBUG_ASSERT(file_entry_buf[DDL_LOG_PHASE_POS] == 0);
        file_entry_buf[DDL_LOG_PHASE_POS]= 1;
      }
      else
      {
        DBUG_ASSERT(0);
      }
      if (write_ddl_log_file_entry(entry_no))
      {
        sql_print_error("Error in deactivating log entry. Position = %u",
                        entry_no);
        DBUG_RETURN(TRUE);
      }
    }
  }
  else
  {
    sql_print_error("Failed in reading entry before deactivating it");
    DBUG_RETURN(TRUE);
  }
  DBUG_RETURN(FALSE);
}


/*
  Sync ddl log file
  SYNOPSIS
    sync_ddl_log()
  RETURN VALUES
    TRUE                      Error
    FALSE                     Success
*/

bool sync_ddl_log()
{
  bool error= FALSE;
  DBUG_ENTER("sync_ddl_log");

  if ((!global_ddl_log.recovery_phase) &&
      init_ddl_log())
  {
    DBUG_RETURN(TRUE);
  }
  if (my_sync(global_ddl_log.file_id, MYF(0)))
  {
    /* Write to error log */
    sql_print_error("Failed to sync ddl log");
    error= TRUE;
  }
  DBUG_RETURN(error);
}


/*
  Release a log memory entry
  SYNOPSIS
    release_ddl_log_memory_entry()
    log_memory_entry                Log memory entry to release
  RETURN VALUES
    NONE
*/

void release_ddl_log_memory_entry(DDL_LOG_MEMORY_ENTRY *log_entry)
{
  DDL_LOG_MEMORY_ENTRY *first_free= global_ddl_log.first_free;
  DDL_LOG_MEMORY_ENTRY *next_log_entry= log_entry->next_log_entry;
  DDL_LOG_MEMORY_ENTRY *prev_log_entry= log_entry->prev_log_entry;
  DBUG_ENTER("release_ddl_log_memory_entry");

  global_ddl_log.first_free= log_entry;
  log_entry->next_log_entry= first_free;

  if (prev_log_entry)
    prev_log_entry->next_log_entry= next_log_entry;
  else
    global_ddl_log.first_used= next_log_entry;
  if (next_log_entry)
    next_log_entry->prev_log_entry= prev_log_entry;
  DBUG_VOID_RETURN;
}


/*
  Execute one entry in the ddl log. Executing an entry means executing
  a linked list of actions.
  SYNOPSIS
    execute_ddl_log_entry()
    first_entry                Reference to first action in entry
  RETURN VALUES
    TRUE                       Error
    FALSE                      Success
*/

bool execute_ddl_log_entry(THD *thd, uint first_entry)
{
  DDL_LOG_ENTRY ddl_log_entry;
  uint read_entry= first_entry;
  DBUG_ENTER("execute_ddl_log_entry");

  pthread_mutex_lock(&LOCK_gdl);
  do
  {
    if (read_ddl_log_entry(read_entry, &ddl_log_entry))
    {
      /* Write to error log and continue with next log entry */
      sql_print_error("Failed to read entry = %u from ddl log",
                      read_entry);
      break;
    }
    DBUG_ASSERT(ddl_log_entry.entry_type == DDL_LOG_ENTRY_CODE ||
                ddl_log_entry.entry_type == DDL_IGNORE_LOG_ENTRY_CODE);

    if (execute_ddl_log_action(thd, &ddl_log_entry))
    {
      /* Write to error log and continue with next log entry */
      sql_print_error("Failed to execute action for entry = %u from ddl log",
                      read_entry);
      break;
    }
    read_entry= ddl_log_entry.next_entry;
  } while (read_entry);
  pthread_mutex_unlock(&LOCK_gdl);
  DBUG_RETURN(FALSE);
}


/*
  Close the ddl log
  SYNOPSIS
    close_ddl_log()
  RETURN VALUES
    NONE
*/

static void close_ddl_log()
{
  DBUG_ENTER("close_ddl_log");
  if (global_ddl_log.file_id >= 0)
  {
    (void) my_close(global_ddl_log.file_id, MYF(MY_WME));
    global_ddl_log.file_id= (File) -1;
  }
  DBUG_VOID_RETURN;
}


/*
  Execute the ddl log at recovery of MySQL Server
  SYNOPSIS
    execute_ddl_log_recovery()
  RETURN VALUES
    NONE
*/

void execute_ddl_log_recovery()
{
  uint num_entries, i;
  THD *thd;
  DDL_LOG_ENTRY ddl_log_entry;
  char file_name[FN_REFLEN];
  DBUG_ENTER("execute_ddl_log_recovery");

  /*
    Initialise global_ddl_log struct
  */
  bzero(global_ddl_log.file_entry_buf, sizeof(global_ddl_log.file_entry_buf));
  global_ddl_log.inited= FALSE;
  global_ddl_log.recovery_phase= TRUE;
  global_ddl_log.io_size= IO_SIZE;
  global_ddl_log.file_id= (File) -1;

  /*
    To be able to run this from boot, we allocate a temporary THD
  */
  if (!(thd=new THD))
    DBUG_VOID_RETURN;
  thd->thread_stack= (char*) &thd;
  thd->store_globals();

  num_entries= read_ddl_log_header();
  for (i= 1; i < num_entries + 1; i++)
  {
    if (read_ddl_log_entry(i, &ddl_log_entry))
    {
      sql_print_error("Failed to read entry no = %u from ddl log",
                       i);
      continue;
    }
    if (ddl_log_entry.entry_type == DDL_LOG_EXECUTE_CODE)
    {
      if (execute_ddl_log_entry(thd, ddl_log_entry.next_entry))
      {
        /* Real unpleasant scenario but we continue anyways.  */
        continue;
      }
    }
  }
  close_ddl_log();
  create_ddl_log_file_name(file_name);
  (void) my_delete(file_name, MYF(0));
  global_ddl_log.recovery_phase= FALSE;
  delete thd;
  /* Remember that we don't have a THD */
  my_pthread_setspecific_ptr(THR_THD,  0);
  DBUG_VOID_RETURN;
}


/*
  Release all memory allocated to the ddl log
  SYNOPSIS
    release_ddl_log()
  RETURN VALUES
    NONE
*/

void release_ddl_log()
{
  DDL_LOG_MEMORY_ENTRY *free_list= global_ddl_log.first_free;
  DDL_LOG_MEMORY_ENTRY *used_list= global_ddl_log.first_used;
  DBUG_ENTER("release_ddl_log");

  if (!global_ddl_log.do_release)
    DBUG_VOID_RETURN;

  pthread_mutex_lock(&LOCK_gdl);
  while (used_list)
  {
    DDL_LOG_MEMORY_ENTRY *tmp= used_list->next_log_entry;
    my_free(used_list, MYF(0));
    used_list= tmp;
  }
  while (free_list)
  {
    DDL_LOG_MEMORY_ENTRY *tmp= free_list->next_log_entry;
    my_free(free_list, MYF(0));
    free_list= tmp;
  }
  close_ddl_log();
  global_ddl_log.inited= 0;
  pthread_mutex_unlock(&LOCK_gdl);
  pthread_mutex_destroy(&LOCK_gdl);
  global_ddl_log.do_release= false;
  DBUG_VOID_RETURN;
}


/*
---------------------------------------------------------------------------

  END MODULE DDL log
  --------------------

---------------------------------------------------------------------------
*/


/**
   @brief construct a temporary shadow file name.

   @details Make a shadow file name used by ALTER TABLE to construct the
   modified table (with keeping the original). The modified table is then
   moved back as original table. The name must start with the temp file
   prefix so it gets filtered out by table files listing routines. 
    
   @param[out] buff      buffer to receive the constructed name
   @param      bufflen   size of buff
   @param      lpt       alter table data structure

   @retval     path length
*/

uint build_table_shadow_filename(char *buff, size_t bufflen, 
                                 ALTER_PARTITION_PARAM_TYPE *lpt)
{
  char tmp_name[FN_REFLEN];
  my_snprintf (tmp_name, sizeof (tmp_name), "%s-%s", tmp_file_prefix,
               lpt->table_name);
  return build_table_filename(buff, bufflen, lpt->db, tmp_name, "", FN_IS_TMP);
}


/*
  SYNOPSIS
    mysql_write_frm()
    lpt                    Struct carrying many parameters needed for this
                           method
    flags                  Flags as defined below
      WFRM_INITIAL_WRITE        If set we need to prepare table before
                                creating the frm file
      WFRM_INSTALL_SHADOW       If set we should install the new frm
      WFRM_KEEP_SHARE           If set we know that the share is to be
                                retained and thus we should ensure share
                                object is correct, if not set we don't
                                set the new partition syntax string since
                                we know the share object is destroyed.
      WFRM_PACK_FRM             If set we should pack the frm file and delete
                                the frm file

  RETURN VALUES
    TRUE                   Error
    FALSE                  Success

  DESCRIPTION
    A support method that creates a new frm file and in this process it
    regenerates the partition data. It works fine also for non-partitioned
    tables since it only handles partitioned data if it exists.
*/

bool mysql_write_frm(ALTER_PARTITION_PARAM_TYPE *lpt, uint flags)
{
  /*
    Prepare table to prepare for writing a new frm file where the
    partitions in add/drop state have temporarily changed their state
    We set tmp_table to avoid get errors on naming of primary key index.
  */
  int error= 0;
  char path[FN_REFLEN+1];
  char shadow_path[FN_REFLEN+1];
  char shadow_frm_name[FN_REFLEN+1];
  char frm_name[FN_REFLEN+1];
#ifdef WITH_PARTITION_STORAGE_ENGINE
  char *part_syntax_buf;
  uint syntax_len;
#endif
  DBUG_ENTER("mysql_write_frm");

  /*
    Build shadow frm file name
  */
  build_table_shadow_filename(shadow_path, sizeof(shadow_path), lpt);
  strxmov(shadow_frm_name, shadow_path, reg_ext, NullS);
  if (flags & WFRM_WRITE_SHADOW)
  {
    if (mysql_prepare_create_table(lpt->thd, lpt->create_info,
                                   lpt->alter_info,
                            /*tmp_table*/ 1,
                            &lpt->db_options,
                            lpt->table->file,
                            &lpt->key_info_buffer,
                            &lpt->key_count,
                            /*select_field_count*/ 0))
    {
      DBUG_RETURN(TRUE);
    }
#ifdef WITH_PARTITION_STORAGE_ENGINE
    {
      partition_info *part_info= lpt->table->part_info;
      if (part_info)
      {
        if (!(part_syntax_buf= generate_partition_syntax(part_info,
                                                         &syntax_len,
                                                         TRUE, TRUE)))
        {
          DBUG_RETURN(TRUE);
        }
        part_info->part_info_string= part_syntax_buf;
        part_info->part_info_len= syntax_len;
      }
    }
#endif
    /* Write shadow frm file */
    lpt->create_info->table_options= lpt->db_options;
    if ((mysql_create_frm(lpt->thd, shadow_frm_name, lpt->db,
                          lpt->table_name, lpt->create_info,
                          lpt->alter_info->create_list, lpt->key_count,
                          lpt->key_info_buffer, lpt->table->file)) ||
        lpt->table->file->ha_create_handler_files(shadow_path, NULL,
                                                  CHF_CREATE_FLAG,
                                                  lpt->create_info))
    {
      my_delete(shadow_frm_name, MYF(0));
      error= 1;
      goto end;
    }
  }
  if (flags & WFRM_PACK_FRM)
  {
    /*
      We need to pack the frm file and after packing it we delete the
      frm file to ensure it doesn't get used. This is only used for
      handlers that have the main version of the frm file stored in the
      handler.
    */
    uchar *data;
    size_t length;
    if (readfrm(shadow_path, &data, &length) ||
        packfrm(data, length, &lpt->pack_frm_data, &lpt->pack_frm_len))
    {
      my_free(data, MYF(MY_ALLOW_ZERO_PTR));
      my_free(lpt->pack_frm_data, MYF(MY_ALLOW_ZERO_PTR));
      mem_alloc_error(length);
      error= 1;
      goto end;
    }
    error= my_delete(shadow_frm_name, MYF(MY_WME));
  }
  if (flags & WFRM_INSTALL_SHADOW)
  {
#ifdef WITH_PARTITION_STORAGE_ENGINE
    partition_info *part_info= lpt->part_info;
#endif
    /*
      Build frm file name
    */
    build_table_filename(path, sizeof(path), lpt->db,
                         lpt->table_name, "", 0);
    strxmov(frm_name, path, reg_ext, NullS);
    /*
      When we are changing to use new frm file we need to ensure that we
      don't collide with another thread in process to open the frm file.
      We start by deleting the .frm file and possible .par file. Then we
      write to the DDL log that we have completed the delete phase by
      increasing the phase of the log entry. Next step is to rename the
      new .frm file and the new .par file to the real name. After
      completing this we write a new phase to the log entry that will
      deactivate it.
    */
    pthread_mutex_lock(&LOCK_open);
    if (my_delete(frm_name, MYF(MY_WME)) ||
#ifdef WITH_PARTITION_STORAGE_ENGINE
        lpt->table->file->ha_create_handler_files(path, shadow_path,
                                                  CHF_DELETE_FLAG, NULL) ||
        deactivate_ddl_log_entry(part_info->frm_log_entry->entry_pos) ||
        (sync_ddl_log(), FALSE) ||
#endif
#ifdef WITH_PARTITION_STORAGE_ENGINE
        my_rename(shadow_frm_name, frm_name, MYF(MY_WME)) ||
        lpt->table->file->ha_create_handler_files(path, shadow_path,
                                                  CHF_RENAME_FLAG, NULL))
#else
        my_rename(shadow_frm_name, frm_name, MYF(MY_WME)))
#endif
    {
      error= 1;
      goto err;
    }
#ifdef WITH_PARTITION_STORAGE_ENGINE
    if (part_info && (flags & WFRM_KEEP_SHARE))
    {
      TABLE_SHARE *share= lpt->table->s;
      char *tmp_part_syntax_str;
      if (!(part_syntax_buf= generate_partition_syntax(part_info,
                                                       &syntax_len,
                                                       TRUE, TRUE)))
      {
        error= 1;
        goto err;
      }
      if (share->partition_info_buffer_size < syntax_len + 1)
      {
        share->partition_info_buffer_size= syntax_len+1;
        if (!(tmp_part_syntax_str= (char*) strmake_root(&share->mem_root,
                                                        part_syntax_buf,
                                                        syntax_len)))
        {
          error= 1;
          goto err;
        }
        share->partition_info= tmp_part_syntax_str;
      }
      else
        memcpy((char*) share->partition_info, part_syntax_buf, syntax_len + 1);
      share->partition_info_len= part_info->part_info_len= syntax_len;
      part_info->part_info_string= part_syntax_buf;
    }
#endif

err:
    pthread_mutex_unlock(&LOCK_open);
#ifdef WITH_PARTITION_STORAGE_ENGINE
    deactivate_ddl_log_entry(part_info->frm_log_entry->entry_pos);
    part_info->frm_log_entry= NULL;
    (void) sync_ddl_log();
#endif
  }

end:
  DBUG_RETURN(error);
}


/*
  SYNOPSIS
    write_bin_log()
    thd                           Thread object
    clear_error                   is clear_error to be called
    query                         Query to log
    query_length                  Length of query

  RETURN VALUES
    NONE

  DESCRIPTION
    Write the binlog if open, routine used in multiple places in this
    file
*/

void write_bin_log(THD *thd, bool clear_error,
                   char const *query, ulong query_length)
{
  if (mysql_bin_log.is_open())
  {
    if (clear_error)
      thd->clear_error();
    thd->binlog_query(THD::STMT_QUERY_TYPE,
                      query, query_length, FALSE, FALSE);
  }
}


/*
 delete (drop) tables.

  SYNOPSIS
   mysql_rm_table()
   thd			Thread handle
   tables		List of tables to delete
   if_exists		If 1, don't give error if one table doesn't exists

  NOTES
    Will delete all tables that can be deleted and give a compact error
    messages for tables that could not be deleted.
    If a table is in use, we will wait for all users to free the table
    before dropping it

    Wait if global_read_lock (FLUSH TABLES WITH READ LOCK) is set, but
    not if under LOCK TABLES.

  RETURN
    FALSE OK.  In this case ok packet is sent to user
    TRUE  Error

*/

bool mysql_rm_table(THD *thd,TABLE_LIST *tables, my_bool if_exists,
                    my_bool drop_temporary)
{
  bool error, need_start_waiting= FALSE;
  DBUG_ENTER("mysql_rm_table");

  /* mark for close and remove all cached entries */

  if (!drop_temporary)
  {
    if (!thd->locked_tables_mode &&
        !(need_start_waiting= !wait_if_global_read_lock(thd, 0, 1)))
      DBUG_RETURN(TRUE);
  }

  error= mysql_rm_table_part2(thd, tables, if_exists, drop_temporary, 0, 0);

  if (need_start_waiting)
    start_waiting_global_read_lock(thd);

  if (error)
    DBUG_RETURN(TRUE);
  my_ok(thd);
  DBUG_RETURN(FALSE);
}

/*
  Execute the drop of a normal or temporary table

  SYNOPSIS
    mysql_rm_table_part2()
    thd			Thread handler
    tables		Tables to drop
    if_exists		If set, don't give an error if table doesn't exists.
			In this case we give an warning of level 'NOTE'
    drop_temporary	Only drop temporary tables
    drop_view		Allow to delete VIEW .frm
    dont_log_query	Don't write query to log files. This will also not
			generate warnings if the handler files doesn't exists  

  TODO:
    When logging to the binary log, we should log
    tmp_tables and transactional tables as separate statements if we
    are in a transaction;  This is needed to get these tables into the
    cached binary log that is only written on COMMIT.

   The current code only writes DROP statements that only uses temporary
   tables to the cache binary log.  This should be ok on most cases, but
   not all.

 RETURN
   0	ok
   1	Error
   -1	Thread was killed
*/

int mysql_rm_table_part2(THD *thd, TABLE_LIST *tables, bool if_exists,
                         bool drop_temporary, bool drop_view,
                         bool dont_log_query)
{
  TABLE_LIST *table;
  char path[FN_REFLEN], *alias;
  uint path_length;
  String wrong_tables;
  int error= 0;
  int non_temp_tables_count= 0;
  bool some_tables_deleted=0, tmp_table_deleted=0, foreign_key_error=0;
  String built_query;
  DBUG_ENTER("mysql_rm_table_part2");

  LINT_INIT(alias);
  LINT_INIT(path_length);

  if (thd->current_stmt_binlog_row_based && !dont_log_query)
  {
    built_query.set_charset(system_charset_info);
    if (if_exists)
      built_query.append("DROP TABLE IF EXISTS ");
    else
      built_query.append("DROP TABLE ");
  }

  mysql_ha_rm_tables(thd, tables);
  Ha_global_schema_lock_guard global_schema_lock_guard(thd);
  /*
    Here we have no way of knowing if an ndb table is one of
    the ones that should be dropped, so we take the global
    schema lock to be safe.
  */
  if (!drop_temporary)
    global_schema_lock_guard.lock();

  /*
    If we have the table in the definition cache, we don't have to check the
    .frm file to find if the table is a normal table (not view) and what
    engine to use.
  */
  pthread_mutex_lock(&LOCK_open);
  for (table= tables; table; table= table->next_local)
  {
    TABLE_SHARE *share;
    table->db_type= NULL;
    if ((share= get_cached_table_share(table->db, table->table_name)))
      table->db_type= share->db_type();

    /* Disable drop of enabled log tables */
    if (share && (share->table_category == TABLE_CATEGORY_PERFORMANCE) &&
        check_if_log_table(table->db_length, table->db,
                           table->table_name_length, table->table_name, 1))
    {
      pthread_mutex_unlock(&LOCK_open);
      my_error(ER_BAD_LOG_STATEMENT, MYF(0), "DROP");
      DBUG_RETURN(1);
    }
  }
  pthread_mutex_unlock(&LOCK_open);

  if (!drop_temporary)
  {
    if (!thd->locked_tables_mode)
    {
      if (lock_table_names(thd, tables))
        DBUG_RETURN(1);
      pthread_mutex_lock(&LOCK_open);
      for (table= tables; table; table= table->next_local)
        tdc_remove_table(thd, TDC_RT_REMOVE_ALL, table->db, table->table_name);
      pthread_mutex_unlock(&LOCK_open);
    }
    else
    {
      for (table= tables; table; table= table->next_local)
        if (find_temporary_table(thd, table->db, table->table_name))
        {
          /*
            Since we don't acquire metadata lock if we have found temporary
            table, we should do something to avoid releasing it at the end.
          */
          table->mdl_lock_data= 0;
        }
        else
        {
          /*
            Since 'tables' list can't contain duplicates (this is ensured
            by parser) it is safe to cache pointer to the TABLE instances
            in its elements.
          */
          table->table= find_write_locked_table(thd->open_tables, table->db,
                                                table->table_name);
          if (!table->table)
            DBUG_RETURN(1);
          table->mdl_lock_data= table->table->mdl_lock_data;
        }
    }
  }

  /* Don't give warnings for not found errors, as we already generate notes */
  thd->no_warnings_for_error= 1;

  for (table= tables; table; table= table->next_local)
  {
    char *db=table->db;
    handlerton *table_type;
    enum legacy_db_type frm_db_type;

    DBUG_PRINT("table", ("table_l: '%s'.'%s'  table: %p  s: %p",
                         table->db, table->table_name, table->table,
                         table->table ? table->table->s : (TABLE_SHARE *)-1));

    error= drop_temporary_table(thd, table);

    switch (error) {
    case  0:
      // removed temporary table
      tmp_table_deleted= 1;
      continue;
    case -1:
      DBUG_ASSERT(thd->in_sub_stmt);
      error= 1;
      goto err;
    default:
      // temporary table not found
      error= 0;
    }

    /* Probably a non-temporary table. */
    non_temp_tables_count++;

    /*
      If row-based replication is used and the table is not a
      temporary table, we add the table name to the drop statement
      being built.  The string always end in a comma and the comma
      will be chopped off before being written to the binary log.
      */
    if (thd->current_stmt_binlog_row_based && !dont_log_query)
    {
      /*
        Don't write the database name if it is the current one (or if
        thd->db is NULL).
      */
      built_query.append("`");
      if (thd->db == NULL || strcmp(db,thd->db) != 0)
      {
        built_query.append(db);
        built_query.append("`.`");
      }

      built_query.append(table->table_name);
      built_query.append("`,");
    }

    table_type= table->db_type;
    if (!drop_temporary)
    {
      if (thd->locked_tables_mode)
      {
        if (wait_while_table_is_used(thd, table->table, HA_EXTRA_FORCE_REOPEN))
        {
          error= -1;
          goto err;
        }
        close_all_tables_for_name(thd, table->table->s, TRUE);
        table->table= 0;
      }

      if (thd->killed)
      {
        error= -1;
        goto err;
      }
      alias= (lower_case_table_names == 2) ? table->alias : table->table_name;
      /* remove .frm file and engine files */
      path_length= build_table_filename(path, sizeof(path), db, alias, reg_ext,
                                        table->internal_tmp_table ?
                                        FN_IS_TMP : 0);
    }
    /*
      TODO: Investigate what should be done to remove this lock completely.
            Is exclusive meta-data lock enough ?
    */
    pthread_mutex_lock(&LOCK_open);
    if (drop_temporary ||
        (table_type == NULL &&        
         (access(path, F_OK) &&
          ha_create_table_from_engine(thd, db, alias)) ||
         (!drop_view &&
          mysql_frm_type(thd, path, &frm_db_type) != FRMTYPE_TABLE)))
    {
      // Table was not found on disk and table can't be created from engine
      if (if_exists)
        push_warning_printf(thd, MYSQL_ERROR::WARN_LEVEL_NOTE,
                            ER_BAD_TABLE_ERROR, ER(ER_BAD_TABLE_ERROR),
                            table->table_name);
      else
        error= 1;
    }
    else
    {
      char *end;
      if (table_type == NULL)
      {
        mysql_frm_type(thd, path, &frm_db_type);
        table_type= ha_resolve_by_legacy_type(thd, frm_db_type);
      }
      // Remove extension for delete
      *(end= path + path_length - reg_ext_length)= '\0';
      error= ha_delete_table(thd, table_type, path, db, table->table_name,
                             !dont_log_query);
      if ((error == ENOENT || error == HA_ERR_NO_SUCH_TABLE) && 
	  (if_exists || table_type == NULL))
      {
	error= 0;
        thd->clear_error();
      }
      if (error == HA_ERR_ROW_IS_REFERENCED)
      {
        /* the table is referenced by a foreign key constraint */
        foreign_key_error=1;
      }
      if (!error || error == ENOENT || error == HA_ERR_NO_SUCH_TABLE)
      {
        int new_error;
        /* Delete the table definition file */
        strmov(end,reg_ext);
        if (!(new_error=my_delete(path,MYF(MY_WME))))
        {
          some_tables_deleted=1;
          new_error= Table_triggers_list::drop_all_triggers(thd, db,
                                                            table->table_name);
        }
        error|= new_error;
      }
    }
    pthread_mutex_unlock(&LOCK_open);
    if (error)
    {
      if (wrong_tables.length())
        wrong_tables.append(',');
      wrong_tables.append(String(table->table_name,system_charset_info));
    }
    DBUG_PRINT("table", ("table: %p  s: %p", table->table,
                         table->table ? table->table->s : (TABLE_SHARE *)-1));
  }
  thd->thread_specific_used|= tmp_table_deleted;
  error= 0;
  if (wrong_tables.length())
  {
    if (!foreign_key_error)
      my_printf_error(ER_BAD_TABLE_ERROR, ER(ER_BAD_TABLE_ERROR), MYF(0),
                      wrong_tables.c_ptr());
    else
      my_message(ER_ROW_IS_REFERENCED, ER(ER_ROW_IS_REFERENCED), MYF(0));
    error= 1;
  }

  if (some_tables_deleted || tmp_table_deleted || !error)
  {
    query_cache_invalidate3(thd, tables, 0);
    if (!dont_log_query)
    {
      if (!thd->current_stmt_binlog_row_based ||
          non_temp_tables_count > 0 && !tmp_table_deleted)
      {
        /*
          In this case, we are either using statement-based
          replication or using row-based replication but have only
          deleted one or more non-temporary tables (and no temporary
          tables).  In this case, we can write the original query into
          the binary log.
         */
        write_bin_log(thd, !error, thd->query, thd->query_length);
      }
      else if (thd->current_stmt_binlog_row_based &&
               non_temp_tables_count > 0 &&
               tmp_table_deleted)
      {
        /*
          In this case we have deleted both temporary and
          non-temporary tables, so:
          - since we have deleted a non-temporary table we have to
            binlog the statement, but
          - since we have deleted a temporary table we cannot binlog
            the statement (since the table has not been created on the
            slave, this might cause the slave to stop).

          Instead, we write a built statement, only containing the
          non-temporary tables, to the binary log
        */
        built_query.chop();                  // Chop of the last comma
        built_query.append(" /* generated by server */");
        write_bin_log(thd, !error, built_query.ptr(), built_query.length());
      }
      /*
        The remaining cases are:
        - no tables where deleted and
        - only temporary tables where deleted and row-based
          replication is used.
        In both these cases, nothing should be written to the binary
        log.
      */
    }
  }
err:
  if (!drop_temporary)
  {
    /*
      Under LOCK TABLES we should release meta-data locks on the tables
      which were dropped. Otherwise we can rely on close_thread_tables()
      doing this. Unfortunately in this case we are likely to get more
      false positives in lock_table_name_if_not_cached() function. So
      it makes sense to remove exclusive meta-data locks in all cases.

      Leave LOCK TABLES mode if we managed to drop all tables which were
      locked. Additional check for 'non_temp_tables_count' is to avoid
      leaving LOCK TABLES mode if we have dropped only temporary tables.
    */
    if (thd->locked_tables_mode &&
        thd->lock && thd->lock->table_count == 0 && non_temp_tables_count > 0)
    {
      thd->locked_tables_list.unlock_locked_tables(thd);
      goto end;
    }
    for (table= tables; table; table= table->next_local)
    {
      if (table->mdl_lock_data)
      {
        /*
          Under LOCK TABLES we may have several instances of table open
          and locked and therefore have to remove several metadata lock
          requests associated with them.
        */
        mdl_release_and_remove_all_locks_for_name(&thd->mdl_context,
                                                  table->mdl_lock_data);
      }
    }
  }

end:
  thd->no_warnings_for_error= 0;
  DBUG_RETURN(error);
}


/*
  Quickly remove a table.

  SYNOPSIS
    quick_rm_table()
      base                      The handlerton handle.
      db                        The database name.
      table_name                The table name.
      flags                     flags for build_table_filename().

  RETURN
    0           OK
    != 0        Error
*/

bool quick_rm_table(handlerton *base,const char *db,
                    const char *table_name, uint flags)
{
  char path[FN_REFLEN];
  bool error= 0;
  DBUG_ENTER("quick_rm_table");

  uint path_length= build_table_filename(path, sizeof(path),
                                         db, table_name, reg_ext, flags);
  if (my_delete(path,MYF(0)))
    error= 1; /* purecov: inspected */
  path[path_length - reg_ext_length]= '\0'; // Remove reg_ext
  DBUG_RETURN(ha_delete_table(current_thd, base, path, db, table_name, 0) ||
              error);
}

/*
  Sort keys in the following order:
  - PRIMARY KEY
  - UNIQUE keys where all column are NOT NULL
  - UNIQUE keys that don't contain partial segments
  - Other UNIQUE keys
  - Normal keys
  - Fulltext keys

  This will make checking for duplicated keys faster and ensure that
  PRIMARY keys are prioritized.
*/

static int sort_keys(KEY *a, KEY *b)
{
  ulong a_flags= a->flags, b_flags= b->flags;
  
  if (a_flags & HA_NOSAME)
  {
    if (!(b_flags & HA_NOSAME))
      return -1;
    if ((a_flags ^ b_flags) & (HA_NULL_PART_KEY | HA_END_SPACE_KEY))
    {
      /* Sort NOT NULL keys before other keys */
      return (a_flags & (HA_NULL_PART_KEY | HA_END_SPACE_KEY)) ? 1 : -1;
    }
    if (a->name == primary_key_name)
      return -1;
    if (b->name == primary_key_name)
      return 1;
    /* Sort keys don't containing partial segments before others */
    if ((a_flags ^ b_flags) & HA_KEY_HAS_PART_KEY_SEG)
      return (a_flags & HA_KEY_HAS_PART_KEY_SEG) ? 1 : -1;
  }
  else if (b_flags & HA_NOSAME)
    return 1;					// Prefer b

  if ((a_flags ^ b_flags) & HA_FULLTEXT)
  {
    return (a_flags & HA_FULLTEXT) ? 1 : -1;
  }
  /*
    Prefer original key order.	usable_key_parts contains here
    the original key position.
  */
  return ((a->usable_key_parts < b->usable_key_parts) ? -1 :
          (a->usable_key_parts > b->usable_key_parts) ? 1 :
          0);
}

/*
  Check TYPELIB (set or enum) for duplicates

  SYNOPSIS
    check_duplicates_in_interval()
    set_or_name   "SET" or "ENUM" string for warning message
    name	  name of the checked column
    typelib	  list of values for the column
    dup_val_count  returns count of duplicate elements

  DESCRIPTION
    This function prints an warning for each value in list
    which has some duplicates on its right

  RETURN VALUES
    0             ok
    1             Error
*/

bool check_duplicates_in_interval(const char *set_or_name,
                                  const char *name, TYPELIB *typelib,
                                  CHARSET_INFO *cs, unsigned int *dup_val_count)
{
  TYPELIB tmp= *typelib;
  const char **cur_value= typelib->type_names;
  unsigned int *cur_length= typelib->type_lengths;
  *dup_val_count= 0;  
  
  for ( ; tmp.count > 1; cur_value++, cur_length++)
  {
    tmp.type_names++;
    tmp.type_lengths++;
    tmp.count--;
    if (find_type2(&tmp, (const char*)*cur_value, *cur_length, cs))
    {
      if ((current_thd->variables.sql_mode &
         (MODE_STRICT_TRANS_TABLES | MODE_STRICT_ALL_TABLES)))
      {
        my_error(ER_DUPLICATED_VALUE_IN_TYPE, MYF(0),
                 name,*cur_value,set_or_name);
        return 1;
      }
      push_warning_printf(current_thd,MYSQL_ERROR::WARN_LEVEL_NOTE,
                          ER_DUPLICATED_VALUE_IN_TYPE,
                          ER(ER_DUPLICATED_VALUE_IN_TYPE),
                          name,*cur_value,set_or_name);
      (*dup_val_count)++;
    }
  }
  return 0;
}


/*
  Check TYPELIB (set or enum) max and total lengths

  SYNOPSIS
    calculate_interval_lengths()
    cs            charset+collation pair of the interval
    typelib       list of values for the column
    max_length    length of the longest item
    tot_length    sum of the item lengths

  DESCRIPTION
    After this function call:
    - ENUM uses max_length
    - SET uses tot_length.

  RETURN VALUES
    void
*/
void calculate_interval_lengths(CHARSET_INFO *cs, TYPELIB *interval,
                                uint32 *max_length, uint32 *tot_length)
{
  const char **pos;
  uint *len;
  *max_length= *tot_length= 0;
  for (pos= interval->type_names, len= interval->type_lengths;
       *pos ; pos++, len++)
  {
    uint length= cs->cset->numchars(cs, *pos, *pos + *len);
    *tot_length+= length;
    set_if_bigger(*max_length, (uint32)length);
  }
}


/*
  Prepare a create_table instance for packing

  SYNOPSIS
    prepare_create_field()
    sql_field     field to prepare for packing
    blob_columns  count for BLOBs
    timestamps    count for timestamps
    table_flags   table flags

  DESCRIPTION
    This function prepares a Create_field instance.
    Fields such as pack_flag are valid after this call.

  RETURN VALUES
   0	ok
   1	Error
*/

int prepare_create_field(Create_field *sql_field, 
                         uint *blob_columns,
                         int *timestamps, int *timestamps_with_niladic,
                         longlong table_flags)
{
  unsigned int dup_val_count;
  DBUG_ENTER("prepare_field");

  /*
    This code came from mysql_prepare_create_table.
    Indent preserved to make patching easier
  */
  DBUG_ASSERT(sql_field->charset);

  switch (sql_field->sql_type) {
  case MYSQL_TYPE_BLOB:
  case MYSQL_TYPE_MEDIUM_BLOB:
  case MYSQL_TYPE_TINY_BLOB:
  case MYSQL_TYPE_LONG_BLOB:
    sql_field->pack_flag=FIELDFLAG_BLOB |
      pack_length_to_packflag(sql_field->pack_length -
                              portable_sizeof_char_ptr);
    if (sql_field->charset->state & MY_CS_BINSORT)
      sql_field->pack_flag|=FIELDFLAG_BINARY;
    sql_field->length=8;			// Unireg field length
    sql_field->unireg_check=Field::BLOB_FIELD;
    (*blob_columns)++;
    break;
  case MYSQL_TYPE_GEOMETRY:
#ifdef HAVE_SPATIAL
    if (!(table_flags & HA_CAN_GEOMETRY))
    {
      my_printf_error(ER_CHECK_NOT_IMPLEMENTED, ER(ER_CHECK_NOT_IMPLEMENTED),
                      MYF(0), "GEOMETRY");
      DBUG_RETURN(1);
    }
    sql_field->pack_flag=FIELDFLAG_GEOM |
      pack_length_to_packflag(sql_field->pack_length -
                              portable_sizeof_char_ptr);
    if (sql_field->charset->state & MY_CS_BINSORT)
      sql_field->pack_flag|=FIELDFLAG_BINARY;
    sql_field->length=8;			// Unireg field length
    sql_field->unireg_check=Field::BLOB_FIELD;
    (*blob_columns)++;
    break;
#else
    my_printf_error(ER_FEATURE_DISABLED,ER(ER_FEATURE_DISABLED), MYF(0),
                    sym_group_geom.name, sym_group_geom.needed_define);
    DBUG_RETURN(1);
#endif /*HAVE_SPATIAL*/
  case MYSQL_TYPE_VARCHAR:
#ifndef QQ_ALL_HANDLERS_SUPPORT_VARCHAR
    if (table_flags & HA_NO_VARCHAR)
    {
      /* convert VARCHAR to CHAR because handler is not yet up to date */
      sql_field->sql_type=    MYSQL_TYPE_VAR_STRING;
      sql_field->pack_length= calc_pack_length(sql_field->sql_type,
                                               (uint) sql_field->length);
      if ((sql_field->length / sql_field->charset->mbmaxlen) >
          MAX_FIELD_CHARLENGTH)
      {
        my_printf_error(ER_TOO_BIG_FIELDLENGTH, ER(ER_TOO_BIG_FIELDLENGTH),
                        MYF(0), sql_field->field_name, MAX_FIELD_CHARLENGTH);
        DBUG_RETURN(1);
      }
    }
#endif
    /* fall through */
  case MYSQL_TYPE_STRING:
    sql_field->pack_flag=0;
    if (sql_field->charset->state & MY_CS_BINSORT)
      sql_field->pack_flag|=FIELDFLAG_BINARY;
    break;
  case MYSQL_TYPE_ENUM:
    sql_field->pack_flag=pack_length_to_packflag(sql_field->pack_length) |
      FIELDFLAG_INTERVAL;
    if (sql_field->charset->state & MY_CS_BINSORT)
      sql_field->pack_flag|=FIELDFLAG_BINARY;
    sql_field->unireg_check=Field::INTERVAL_FIELD;
    if (check_duplicates_in_interval("ENUM",sql_field->field_name,
                                 sql_field->interval,
                                     sql_field->charset, &dup_val_count))
      DBUG_RETURN(1);
    break;
  case MYSQL_TYPE_SET:
    sql_field->pack_flag=pack_length_to_packflag(sql_field->pack_length) |
      FIELDFLAG_BITFIELD;
    if (sql_field->charset->state & MY_CS_BINSORT)
      sql_field->pack_flag|=FIELDFLAG_BINARY;
    sql_field->unireg_check=Field::BIT_FIELD;
    if (check_duplicates_in_interval("SET",sql_field->field_name,
                                 sql_field->interval,
                                     sql_field->charset, &dup_val_count))
      DBUG_RETURN(1);
    /* Check that count of unique members is not more then 64 */
    if (sql_field->interval->count -  dup_val_count > sizeof(longlong)*8)
    {
       my_error(ER_TOO_BIG_SET, MYF(0), sql_field->field_name);
       DBUG_RETURN(1);
    }
    break;
  case MYSQL_TYPE_DATE:			// Rest of string types
  case MYSQL_TYPE_NEWDATE:
  case MYSQL_TYPE_TIME:
  case MYSQL_TYPE_DATETIME:
  case MYSQL_TYPE_NULL:
    sql_field->pack_flag=f_settype((uint) sql_field->sql_type);
    break;
  case MYSQL_TYPE_BIT:
    /* 
      We have sql_field->pack_flag already set here, see
      mysql_prepare_create_table().
    */
    break;
  case MYSQL_TYPE_NEWDECIMAL:
    sql_field->pack_flag=(FIELDFLAG_NUMBER |
                          (sql_field->flags & UNSIGNED_FLAG ? 0 :
                           FIELDFLAG_DECIMAL) |
                          (sql_field->flags & ZEROFILL_FLAG ?
                           FIELDFLAG_ZEROFILL : 0) |
                          (sql_field->decimals << FIELDFLAG_DEC_SHIFT));
    break;
  case MYSQL_TYPE_TIMESTAMP:
    /* We should replace old TIMESTAMP fields with their newer analogs */
    if (sql_field->unireg_check == Field::TIMESTAMP_OLD_FIELD)
    {
      if (!*timestamps)
      {
        sql_field->unireg_check= Field::TIMESTAMP_DNUN_FIELD;
        (*timestamps_with_niladic)++;
      }
      else
        sql_field->unireg_check= Field::NONE;
    }
    else if (sql_field->unireg_check != Field::NONE)
      (*timestamps_with_niladic)++;

    (*timestamps)++;
    /* fall-through */
  default:
    sql_field->pack_flag=(FIELDFLAG_NUMBER |
                          (sql_field->flags & UNSIGNED_FLAG ? 0 :
                           FIELDFLAG_DECIMAL) |
                          (sql_field->flags & ZEROFILL_FLAG ?
                           FIELDFLAG_ZEROFILL : 0) |
                          f_settype((uint) sql_field->sql_type) |
                          (sql_field->decimals << FIELDFLAG_DEC_SHIFT));
    break;
  }
  if (!(sql_field->flags & NOT_NULL_FLAG))
    sql_field->pack_flag|= FIELDFLAG_MAYBE_NULL;
  if (sql_field->flags & NO_DEFAULT_VALUE_FLAG)
    sql_field->pack_flag|= FIELDFLAG_NO_DEFAULT;
  DBUG_RETURN(0);
}

/*
  Preparation for table creation

  SYNOPSIS
    mysql_prepare_create_table()
      thd                       Thread object.
      create_info               Create information (like MAX_ROWS).
      alter_info                List of columns and indexes to create
      tmp_table                 If a temporary table is to be created.
      db_options          INOUT Table options (like HA_OPTION_PACK_RECORD).
      file                      The handler for the new table.
      key_info_buffer     OUT   An array of KEY structs for the indexes.
      key_count           OUT   The number of elements in the array.
      select_field_count        The number of fields coming from a select table.

  DESCRIPTION
    Prepares the table and key structures for table creation.

  NOTES
    sets create_info->varchar if the table has a varchar

  RETURN VALUES
    FALSE    OK
    TRUE     error
*/

static int
mysql_prepare_create_table(THD *thd, HA_CREATE_INFO *create_info,
                           Alter_info *alter_info,
                           bool tmp_table,
                               uint *db_options,
                               handler *file, KEY **key_info_buffer,
                               uint *key_count, int select_field_count)
{
  const char	*key_name;
  Create_field	*sql_field,*dup_field;
  uint		field,null_fields,blob_columns,max_key_length;
  ulong		record_offset= 0;
  KEY		*key_info;
  KEY_PART_INFO *key_part_info;
  int		timestamps= 0, timestamps_with_niladic= 0;
  int		field_no,dup_no;
  int		select_field_pos,auto_increment=0;
  List_iterator<Create_field> it(alter_info->create_list);
  List_iterator<Create_field> it2(alter_info->create_list);
  uint total_uneven_bit_length= 0;
  DBUG_ENTER("mysql_prepare_create_table");

  select_field_pos= alter_info->create_list.elements - select_field_count;
  null_fields=blob_columns=0;
  create_info->varchar= 0;
  max_key_length= file->max_key_length();

  for (field_no=0; (sql_field=it++) ; field_no++)
  {
    CHARSET_INFO *save_cs;

    /*
      Initialize length from its original value (number of characters),
      which was set in the parser. This is necessary if we're
      executing a prepared statement for the second time.
    */
    sql_field->length= sql_field->char_length;
    if (!sql_field->charset)
      sql_field->charset= create_info->default_table_charset;
    /*
      table_charset is set in ALTER TABLE if we want change character set
      for all varchar/char columns.
      But the table charset must not affect the BLOB fields, so don't
      allow to change my_charset_bin to somethig else.
    */
    if (create_info->table_charset && sql_field->charset != &my_charset_bin)
      sql_field->charset= create_info->table_charset;

    save_cs= sql_field->charset;
    if ((sql_field->flags & BINCMP_FLAG) &&
        !(sql_field->charset= get_charset_by_csname(sql_field->charset->csname,
                                                    MY_CS_BINSORT,MYF(0))))
    {
      char tmp[64];
      strmake(strmake(tmp, save_cs->csname, sizeof(tmp)-4),
              STRING_WITH_LEN("_bin"));
      my_error(ER_UNKNOWN_COLLATION, MYF(0), tmp);
      DBUG_RETURN(TRUE);
    }

    /*
      Convert the default value from client character
      set into the column character set if necessary.
    */
    if (sql_field->def && 
        save_cs != sql_field->def->collation.collation &&
        (sql_field->sql_type == MYSQL_TYPE_VAR_STRING ||
         sql_field->sql_type == MYSQL_TYPE_STRING ||
         sql_field->sql_type == MYSQL_TYPE_SET ||
         sql_field->sql_type == MYSQL_TYPE_ENUM))
    {
      /*
        Starting from 5.1 we work here with a copy of Create_field
        created by the caller, not with the instance that was
        originally created during parsing. It's OK to create
        a temporary item and initialize with it a member of the
        copy -- this item will be thrown away along with the copy
        at the end of execution, and thus not introduce a dangling
        pointer in the parsed tree of a prepared statement or a
        stored procedure statement.
      */
      sql_field->def= sql_field->def->safe_charset_converter(save_cs);

      if (sql_field->def == NULL)
      {
        /* Could not convert */
        my_error(ER_INVALID_DEFAULT, MYF(0), sql_field->field_name);
        DBUG_RETURN(TRUE);
      }
    }

    if (sql_field->sql_type == MYSQL_TYPE_SET ||
        sql_field->sql_type == MYSQL_TYPE_ENUM)
    {
      uint32 dummy;
      CHARSET_INFO *cs= sql_field->charset;
      TYPELIB *interval= sql_field->interval;

      /*
        Create typelib from interval_list, and if necessary
        convert strings from client character set to the
        column character set.
      */
      if (!interval)
      {
        /*
          Create the typelib in runtime memory - we will free the
          occupied memory at the same time when we free this
          sql_field -- at the end of execution.
        */
        interval= sql_field->interval= typelib(thd->mem_root,
                                               sql_field->interval_list);
        List_iterator<String> int_it(sql_field->interval_list);
        String conv, *tmp;
        char comma_buf[4];
        int comma_length= cs->cset->wc_mb(cs, ',', (uchar*) comma_buf,
                                          (uchar*) comma_buf + 
                                          sizeof(comma_buf));
        DBUG_ASSERT(comma_length > 0);
        for (uint i= 0; (tmp= int_it++); i++)
        {
          uint lengthsp;
          if (String::needs_conversion(tmp->length(), tmp->charset(),
                                       cs, &dummy))
          {
            uint cnv_errs;
            conv.copy(tmp->ptr(), tmp->length(), tmp->charset(), cs, &cnv_errs);
            interval->type_names[i]= strmake_root(thd->mem_root, conv.ptr(),
                                                  conv.length());
            interval->type_lengths[i]= conv.length();
          }

          // Strip trailing spaces.
          lengthsp= cs->cset->lengthsp(cs, interval->type_names[i],
                                       interval->type_lengths[i]);
          interval->type_lengths[i]= lengthsp;
          ((uchar *)interval->type_names[i])[lengthsp]= '\0';
          if (sql_field->sql_type == MYSQL_TYPE_SET)
          {
            if (cs->coll->instr(cs, interval->type_names[i], 
                                interval->type_lengths[i], 
                                comma_buf, comma_length, NULL, 0))
            {
              my_error(ER_ILLEGAL_VALUE_FOR_TYPE, MYF(0), "set", tmp->ptr());
              DBUG_RETURN(TRUE);
            }
          }
        }
        sql_field->interval_list.empty(); // Don't need interval_list anymore
      }

      if (sql_field->sql_type == MYSQL_TYPE_SET)
      {
        uint32 field_length;
        if (sql_field->def != NULL)
        {
          char *not_used;
          uint not_used2;
          bool not_found= 0;
          String str, *def= sql_field->def->val_str(&str);
          if (def == NULL) /* SQL "NULL" maps to NULL */
          {
            if ((sql_field->flags & NOT_NULL_FLAG) != 0)
            {
              my_error(ER_INVALID_DEFAULT, MYF(0), sql_field->field_name);
              DBUG_RETURN(TRUE);
            }

            /* else, NULL is an allowed value */
            (void) find_set(interval, NULL, 0,
                            cs, &not_used, &not_used2, &not_found);
          }
          else /* not NULL */
          {
            (void) find_set(interval, def->ptr(), def->length(),
                            cs, &not_used, &not_used2, &not_found);
          }

          if (not_found)
          {
            my_error(ER_INVALID_DEFAULT, MYF(0), sql_field->field_name);
            DBUG_RETURN(TRUE);
          }
        }
        calculate_interval_lengths(cs, interval, &dummy, &field_length);
        sql_field->length= field_length + (interval->count - 1);
      }
      else  /* MYSQL_TYPE_ENUM */
      {
        uint32 field_length;
        DBUG_ASSERT(sql_field->sql_type == MYSQL_TYPE_ENUM);
        if (sql_field->def != NULL)
        {
          String str, *def= sql_field->def->val_str(&str);
          if (def == NULL) /* SQL "NULL" maps to NULL */
          {
            if ((sql_field->flags & NOT_NULL_FLAG) != 0)
            {
              my_error(ER_INVALID_DEFAULT, MYF(0), sql_field->field_name);
              DBUG_RETURN(TRUE);
            }

            /* else, the defaults yield the correct length for NULLs. */
          } 
          else /* not NULL */
          {
            def->length(cs->cset->lengthsp(cs, def->ptr(), def->length()));
            if (find_type2(interval, def->ptr(), def->length(), cs) == 0) /* not found */
            {
              my_error(ER_INVALID_DEFAULT, MYF(0), sql_field->field_name);
              DBUG_RETURN(TRUE);
            }
          }
        }
        calculate_interval_lengths(cs, interval, &field_length, &dummy);
        sql_field->length= field_length;
      }
      set_if_smaller(sql_field->length, MAX_FIELD_WIDTH-1);
    }

    if (sql_field->sql_type == MYSQL_TYPE_BIT)
    { 
      sql_field->pack_flag= FIELDFLAG_NUMBER;
      if (file->ha_table_flags() & HA_CAN_BIT_FIELD)
        total_uneven_bit_length+= sql_field->length & 7;
      else
        sql_field->pack_flag|= FIELDFLAG_TREAT_BIT_AS_CHAR;
    }

    sql_field->create_length_to_internal_length();
    if (prepare_blob_field(thd, sql_field))
      DBUG_RETURN(TRUE);

    if (!(sql_field->flags & NOT_NULL_FLAG))
      null_fields++;

    if (check_column_name(sql_field->field_name))
    {
      my_error(ER_WRONG_COLUMN_NAME, MYF(0), sql_field->field_name);
      DBUG_RETURN(TRUE);
    }

    /* Check if we have used the same field name before */
    for (dup_no=0; (dup_field=it2++) != sql_field; dup_no++)
    {
      if (my_strcasecmp(system_charset_info,
                        sql_field->field_name,
                        dup_field->field_name) == 0)
      {
	/*
	  If this was a CREATE ... SELECT statement, accept a field
	  redefinition if we are changing a field in the SELECT part
	*/
	if (field_no < select_field_pos || dup_no >= select_field_pos)
	{
	  my_error(ER_DUP_FIELDNAME, MYF(0), sql_field->field_name);
	  DBUG_RETURN(TRUE);
	}
	else
	{
	  /* Field redefined */
	  sql_field->def=		dup_field->def;
	  sql_field->sql_type=		dup_field->sql_type;
	  sql_field->charset=		(dup_field->charset ?
					 dup_field->charset :
					 create_info->default_table_charset);
	  sql_field->length=		dup_field->char_length;
          sql_field->pack_length=	dup_field->pack_length;
          sql_field->key_length=	dup_field->key_length;
	  sql_field->decimals=		dup_field->decimals;
	  sql_field->create_length_to_internal_length();
	  sql_field->unireg_check=	dup_field->unireg_check;
          /* 
            We're making one field from two, the result field will have
            dup_field->flags as flags. If we've incremented null_fields
            because of sql_field->flags, decrement it back.
          */
          if (!(sql_field->flags & NOT_NULL_FLAG))
            null_fields--;
	  sql_field->flags=		dup_field->flags;
          sql_field->interval=          dup_field->interval;
	  it2.remove();			// Remove first (create) definition
	  select_field_pos--;
	  break;
	}
      }
    }
    /* Don't pack rows in old tables if the user has requested this */
    if ((sql_field->flags & BLOB_FLAG) ||
	sql_field->sql_type == MYSQL_TYPE_VARCHAR &&
	create_info->row_type != ROW_TYPE_FIXED)
      (*db_options)|= HA_OPTION_PACK_RECORD;
    it2.rewind();
  }

  /* record_offset will be increased with 'length-of-null-bits' later */
  record_offset= 0;
  null_fields+= total_uneven_bit_length;

  it.rewind();
  while ((sql_field=it++))
  {
    DBUG_ASSERT(sql_field->charset != 0);

    if (prepare_create_field(sql_field, &blob_columns, 
			     &timestamps, &timestamps_with_niladic,
			     file->ha_table_flags()))
      DBUG_RETURN(TRUE);
    if (sql_field->sql_type == MYSQL_TYPE_VARCHAR)
      create_info->varchar= TRUE;
    sql_field->offset= record_offset;
    if (MTYP_TYPENR(sql_field->unireg_check) == Field::NEXT_NUMBER)
      auto_increment++;
    record_offset+= sql_field->pack_length;
  }
  if (timestamps_with_niladic > 1)
  {
    my_message(ER_TOO_MUCH_AUTO_TIMESTAMP_COLS,
               ER(ER_TOO_MUCH_AUTO_TIMESTAMP_COLS), MYF(0));
    DBUG_RETURN(TRUE);
  }
  if (auto_increment > 1)
  {
    my_message(ER_WRONG_AUTO_KEY, ER(ER_WRONG_AUTO_KEY), MYF(0));
    DBUG_RETURN(TRUE);
  }
  if (auto_increment &&
      (file->ha_table_flags() & HA_NO_AUTO_INCREMENT))
  {
    my_message(ER_TABLE_CANT_HANDLE_AUTO_INCREMENT,
               ER(ER_TABLE_CANT_HANDLE_AUTO_INCREMENT), MYF(0));
    DBUG_RETURN(TRUE);
  }

  if (blob_columns && (file->ha_table_flags() & HA_NO_BLOBS))
  {
    my_message(ER_TABLE_CANT_HANDLE_BLOB, ER(ER_TABLE_CANT_HANDLE_BLOB),
               MYF(0));
    DBUG_RETURN(TRUE);
  }

  /* Create keys */

  List_iterator<Key> key_iterator(alter_info->key_list);
  List_iterator<Key> key_iterator2(alter_info->key_list);
  uint key_parts=0, fk_key_count=0;
  bool primary_key=0,unique_key=0;
  Key *key, *key2;
  uint tmp, key_number;
  /* special marker for keys to be ignored */
  static char ignore_key[1];

  /* Calculate number of key segements */
  *key_count= 0;

  while ((key=key_iterator++))
  {
    DBUG_PRINT("info", ("key name: '%s'  type: %d", key->name.str ? key->name.str :
                        "(none)" , key->type));
    if (key->type == Key::FOREIGN_KEY)
    {
      fk_key_count++;
      Foreign_key *fk_key= (Foreign_key*) key;
      if (fk_key->ref_columns.elements &&
	  fk_key->ref_columns.elements != fk_key->columns.elements)
      {
        my_error(ER_WRONG_FK_DEF, MYF(0),
                 (fk_key->name.str ? fk_key->name.str :
                                     "foreign key without name"),
                 ER(ER_KEY_REF_DO_NOT_MATCH_TABLE_REF));
	DBUG_RETURN(TRUE);
      }
      continue;
    }
    (*key_count)++;
    tmp=file->max_key_parts();
    if (key->columns.elements > tmp)
    {
      my_error(ER_TOO_MANY_KEY_PARTS,MYF(0),tmp);
      DBUG_RETURN(TRUE);
    }
    if (check_identifier_name(&key->name, ER_TOO_LONG_IDENT))
      DBUG_RETURN(TRUE);
    key_iterator2.rewind ();
    if (key->type != Key::FOREIGN_KEY)
    {
      while ((key2 = key_iterator2++) != key)
      {
	/*
          foreign_key_prefix(key, key2) returns 0 if key or key2, or both, is
          'generated', and a generated key is a prefix of the other key.
          Then we do not need the generated shorter key.
        */
        if ((key2->type != Key::FOREIGN_KEY &&
             key2->name.str != ignore_key &&
             !foreign_key_prefix(key, key2)))
        {
          /* TODO: issue warning message */
          /* mark that the generated key should be ignored */
          if (!key2->generated ||
              (key->generated && key->columns.elements <
               key2->columns.elements))
            key->name.str= ignore_key;
          else
          {
            key2->name.str= ignore_key;
            key_parts-= key2->columns.elements;
            (*key_count)--;
          }
          break;
        }
      }
    }
    if (key->name.str != ignore_key)
      key_parts+=key->columns.elements;
    else
      (*key_count)--;
    if (key->name.str && !tmp_table && (key->type != Key::PRIMARY) &&
	!my_strcasecmp(system_charset_info,key->name.str, primary_key_name))
    {
      my_error(ER_WRONG_NAME_FOR_INDEX, MYF(0), key->name.str);
      DBUG_RETURN(TRUE);
    }
  }
  tmp=file->max_keys();
  if (*key_count > tmp)
  {
    my_error(ER_TOO_MANY_KEYS,MYF(0),tmp);
    DBUG_RETURN(TRUE);
  }

  (*key_info_buffer)= key_info= (KEY*) sql_calloc(sizeof(KEY) * (*key_count));
  key_part_info=(KEY_PART_INFO*) sql_calloc(sizeof(KEY_PART_INFO)*key_parts);
  if (!*key_info_buffer || ! key_part_info)
    DBUG_RETURN(TRUE);				// Out of memory

  key_iterator.rewind();
  key_number=0;
  for (; (key=key_iterator++) ; key_number++)
  {
    uint key_length=0;
    Key_part_spec *column;

    if (key->name.str == ignore_key)
    {
      /* ignore redundant keys */
      do
	key=key_iterator++;
      while (key && key->name.str == ignore_key);
      if (!key)
	break;
    }

    switch (key->type) {
    case Key::MULTIPLE:
	key_info->flags= 0;
	break;
    case Key::FULLTEXT:
	key_info->flags= HA_FULLTEXT;
	if ((key_info->parser_name= &key->key_create_info.parser_name)->str)
          key_info->flags|= HA_USES_PARSER;
        else
          key_info->parser_name= 0;
	break;
    case Key::SPATIAL:
#ifdef HAVE_SPATIAL
	key_info->flags= HA_SPATIAL;
	break;
#else
	my_error(ER_FEATURE_DISABLED, MYF(0),
                 sym_group_geom.name, sym_group_geom.needed_define);
	DBUG_RETURN(TRUE);
#endif
    case Key::FOREIGN_KEY:
      key_number--;				// Skip this key
      continue;
    default:
      key_info->flags = HA_NOSAME;
      break;
    }
    if (key->generated)
      key_info->flags|= HA_GENERATED_KEY;

    key_info->key_parts=(uint8) key->columns.elements;
    key_info->key_part=key_part_info;
    key_info->usable_key_parts= key_number;
    key_info->algorithm= key->key_create_info.algorithm;

    if (key->type == Key::FULLTEXT)
    {
      if (!(file->ha_table_flags() & HA_CAN_FULLTEXT))
      {
	my_message(ER_TABLE_CANT_HANDLE_FT, ER(ER_TABLE_CANT_HANDLE_FT),
                   MYF(0));
	DBUG_RETURN(TRUE);
      }
    }
    /*
       Make SPATIAL to be RTREE by default
       SPATIAL only on BLOB or at least BINARY, this
       actually should be replaced by special GEOM type
       in near future when new frm file is ready
       checking for proper key parts number:
    */

    /* TODO: Add proper checks if handler supports key_type and algorithm */
    if (key_info->flags & HA_SPATIAL)
    {
      if (!(file->ha_table_flags() & HA_CAN_RTREEKEYS))
      {
        my_message(ER_TABLE_CANT_HANDLE_SPKEYS, ER(ER_TABLE_CANT_HANDLE_SPKEYS),
                   MYF(0));
        DBUG_RETURN(TRUE);
      }
      if (key_info->key_parts != 1)
      {
	my_error(ER_WRONG_ARGUMENTS, MYF(0), "SPATIAL INDEX");
	DBUG_RETURN(TRUE);
      }
    }
    else if (key_info->algorithm == HA_KEY_ALG_RTREE)
    {
#ifdef HAVE_RTREE_KEYS
      if ((key_info->key_parts & 1) == 1)
      {
	my_error(ER_WRONG_ARGUMENTS, MYF(0), "RTREE INDEX");
	DBUG_RETURN(TRUE);
      }
      /* TODO: To be deleted */
      my_error(ER_NOT_SUPPORTED_YET, MYF(0), "RTREE INDEX");
      DBUG_RETURN(TRUE);
#else
      my_error(ER_FEATURE_DISABLED, MYF(0),
               sym_group_rtree.name, sym_group_rtree.needed_define);
      DBUG_RETURN(TRUE);
#endif
    }

    /* Take block size from key part or table part */
    /*
      TODO: Add warning if block size changes. We can't do it here, as
      this may depend on the size of the key
    */
    key_info->block_size= (key->key_create_info.block_size ?
                           key->key_create_info.block_size :
                           create_info->key_block_size);

    if (key_info->block_size)
      key_info->flags|= HA_USES_BLOCK_SIZE;

    uint tmp_len= system_charset_info->cset->charpos(system_charset_info,
                                           key->key_create_info.comment.str,
                                           key->key_create_info.comment.str +
                                           key->key_create_info.comment.length,
                                           INDEX_COMMENT_MAXLEN);

    if (tmp_len < key->key_create_info.comment.length)
    {
      if ((thd->variables.sql_mode &
	   (MODE_STRICT_TRANS_TABLES | MODE_STRICT_ALL_TABLES)))
      {
        my_error(ER_WRONG_STRING_LENGTH, MYF(0),
                   key->key_create_info.comment.str,"INDEX COMMENT",
                   (uint) INDEX_COMMENT_MAXLEN);
        DBUG_RETURN(-1);
      }
      push_warning_printf(thd, MYSQL_ERROR::WARN_LEVEL_WARN,
                          ER_WRONG_STRING_LENGTH, ER(ER_WRONG_STRING_LENGTH),
                          key->key_create_info.comment.str,"INDEX COMMENT",
                          (uint) INDEX_COMMENT_MAXLEN);
      key->key_create_info.comment.length= tmp_len;
    }

    key_info->comment.length= key->key_create_info.comment.length;
    if (key_info->comment.length > 0)
    {
      key_info->flags|= HA_USES_COMMENT;
      key_info->comment.str= key->key_create_info.comment.str;
    }

    List_iterator<Key_part_spec> cols(key->columns), cols2(key->columns);
    CHARSET_INFO *ft_key_charset=0;  // for FULLTEXT
    for (uint column_nr=0 ; (column=cols++) ; column_nr++)
    {
      uint length;
      Key_part_spec *dup_column;

      it.rewind();
      field=0;
      while ((sql_field=it++) &&
	     my_strcasecmp(system_charset_info,
			   column->field_name.str,
			   sql_field->field_name))
	field++;
      if (!sql_field)
      {
	my_error(ER_KEY_COLUMN_DOES_NOT_EXITS, MYF(0), column->field_name.str);
	DBUG_RETURN(TRUE);
      }
      while ((dup_column= cols2++) != column)
      {
        if (!my_strcasecmp(system_charset_info,
	     	           column->field_name.str, dup_column->field_name.str))
	{
	  my_printf_error(ER_DUP_FIELDNAME,
			  ER(ER_DUP_FIELDNAME),MYF(0),
			  column->field_name.str);
	  DBUG_RETURN(TRUE);
	}
      }
      cols2.rewind();
      if (key->type == Key::FULLTEXT)
      {
	if ((sql_field->sql_type != MYSQL_TYPE_STRING &&
	     sql_field->sql_type != MYSQL_TYPE_VARCHAR &&
	     !f_is_blob(sql_field->pack_flag)) ||
	    sql_field->charset == &my_charset_bin ||
	    sql_field->charset->mbminlen > 1 || // ucs2 doesn't work yet
	    (ft_key_charset && sql_field->charset != ft_key_charset))
	{
	    my_error(ER_BAD_FT_COLUMN, MYF(0), column->field_name.str);
	    DBUG_RETURN(-1);
	}
	ft_key_charset=sql_field->charset;
	/*
	  for fulltext keys keyseg length is 1 for blobs (it's ignored in ft
	  code anyway, and 0 (set to column width later) for char's. it has
	  to be correct col width for char's, as char data are not prefixed
	  with length (unlike blobs, where ft code takes data length from a
	  data prefix, ignoring column->length).
	*/
	column->length=test(f_is_blob(sql_field->pack_flag));
      }
      else
      {
	column->length*= sql_field->charset->mbmaxlen;

        if (key->type == Key::SPATIAL && column->length)
        {
          my_error(ER_WRONG_SUB_KEY, MYF(0));
	  DBUG_RETURN(TRUE);
	}

	if (f_is_blob(sql_field->pack_flag) ||
            (f_is_geom(sql_field->pack_flag) && key->type != Key::SPATIAL))
	{
	  if (!(file->ha_table_flags() & HA_CAN_INDEX_BLOBS))
	  {
	    my_error(ER_BLOB_USED_AS_KEY, MYF(0), column->field_name.str);
	    DBUG_RETURN(TRUE);
	  }
          if (f_is_geom(sql_field->pack_flag) && sql_field->geom_type ==
              Field::GEOM_POINT)
            column->length= 25;
	  if (!column->length)
	  {
	    my_error(ER_BLOB_KEY_WITHOUT_LENGTH, MYF(0), column->field_name.str);
	    DBUG_RETURN(TRUE);
	  }
	}
#ifdef HAVE_SPATIAL
	if (key->type == Key::SPATIAL)
	{
	  if (!column->length)
	  {
	    /*
              4 is: (Xmin,Xmax,Ymin,Ymax), this is for 2D case
              Lately we'll extend this code to support more dimensions
	    */
	    column->length= 4*sizeof(double);
	  }
	}
#endif
	if (!(sql_field->flags & NOT_NULL_FLAG))
	{
	  if (key->type == Key::PRIMARY)
	  {
	    /* Implicitly set primary key fields to NOT NULL for ISO conf. */
	    sql_field->flags|= NOT_NULL_FLAG;
	    sql_field->pack_flag&= ~FIELDFLAG_MAYBE_NULL;
            null_fields--;
	  }
	  else
          {
            key_info->flags|= HA_NULL_PART_KEY;
            if (!(file->ha_table_flags() & HA_NULL_IN_KEY))
            {
              my_error(ER_NULL_COLUMN_IN_INDEX, MYF(0), column->field_name.str);
              DBUG_RETURN(TRUE);
            }
            if (key->type == Key::SPATIAL)
            {
              my_message(ER_SPATIAL_CANT_HAVE_NULL,
                         ER(ER_SPATIAL_CANT_HAVE_NULL), MYF(0));
              DBUG_RETURN(TRUE);
            }
          }
	}
	if (MTYP_TYPENR(sql_field->unireg_check) == Field::NEXT_NUMBER)
	{
	  if (column_nr == 0 || (file->ha_table_flags() & HA_AUTO_PART_KEY))
	    auto_increment--;			// Field is used
	}
      }

      key_part_info->fieldnr= field;
      key_part_info->offset=  (uint16) sql_field->offset;
      key_part_info->key_type=sql_field->pack_flag;
      length= sql_field->key_length;

      if (column->length)
      {
	if (f_is_blob(sql_field->pack_flag))
	{
	  if ((length=column->length) > max_key_length ||
	      length > file->max_key_part_length())
	  {
	    length=min(max_key_length, file->max_key_part_length());
	    if (key->type == Key::MULTIPLE)
	    {
	      /* not a critical problem */
	      char warn_buff[MYSQL_ERRMSG_SIZE];
	      my_snprintf(warn_buff, sizeof(warn_buff), ER(ER_TOO_LONG_KEY),
			  length);
	      push_warning(thd, MYSQL_ERROR::WARN_LEVEL_WARN,
			   ER_TOO_LONG_KEY, warn_buff);
              /* Align key length to multibyte char boundary */
              length-= length % sql_field->charset->mbmaxlen;
	    }
	    else
	    {
	      my_error(ER_TOO_LONG_KEY,MYF(0),length);
	      DBUG_RETURN(TRUE);
	    }
	  }
	}
	else if (!f_is_geom(sql_field->pack_flag) &&
                 ((column->length > length &&
                   !Field::type_can_have_key_part (sql_field->sql_type)) ||
                  ((f_is_packed(sql_field->pack_flag) ||
                    ((file->ha_table_flags() & HA_NO_PREFIX_CHAR_KEYS) &&
                     (key_info->flags & HA_NOSAME))) &&
                   column->length != length)))
        {
          /* Catch invalid uses of partial keys.
             A key is identified as 'partial' if column->length != length.
             A partial key is invalid if they data type does
             not allow it, or the field is packed (as in MyISAM),
             or the storage engine doesn't allow prefixed search and
             the key is primary key.
          */

	  my_message(ER_WRONG_SUB_KEY, ER(ER_WRONG_SUB_KEY), MYF(0));
	  DBUG_RETURN(TRUE);
	}
	else if (!(file->ha_table_flags() & HA_NO_PREFIX_CHAR_KEYS))
	  length=column->length;
      }
      else if (length == 0 && (sql_field->flags & NOT_NULL_FLAG))
      {
	my_error(ER_WRONG_KEY_COLUMN, MYF(0), column->field_name.str);
        DBUG_RETURN(TRUE);
      }
      if (length > file->max_key_part_length() && key->type != Key::FULLTEXT)
      {
        length= file->max_key_part_length();
	if (key->type == Key::MULTIPLE)
	{
	  /* not a critical problem */
	  char warn_buff[MYSQL_ERRMSG_SIZE];
	  my_snprintf(warn_buff, sizeof(warn_buff), ER(ER_TOO_LONG_KEY),
		      length);
	  push_warning(thd, MYSQL_ERROR::WARN_LEVEL_WARN,
		       ER_TOO_LONG_KEY, warn_buff);
          /* Align key length to multibyte char boundary */
          length-= length % sql_field->charset->mbmaxlen;
	}
	else
	{
	  my_error(ER_TOO_LONG_KEY,MYF(0),length);
	  DBUG_RETURN(TRUE);
	}
      }
      key_part_info->length=(uint16) length;
      /* Use packed keys for long strings on the first column */
      if (!((*db_options) & HA_OPTION_NO_PACK_KEYS) &&
	  (length >= KEY_DEFAULT_PACK_LENGTH &&
	   (sql_field->sql_type == MYSQL_TYPE_STRING ||
	    sql_field->sql_type == MYSQL_TYPE_VARCHAR ||
	    sql_field->pack_flag & FIELDFLAG_BLOB)))
      {
	if (column_nr == 0 && (sql_field->pack_flag & FIELDFLAG_BLOB) ||
            sql_field->sql_type == MYSQL_TYPE_VARCHAR)
	  key_info->flags|= HA_BINARY_PACK_KEY | HA_VAR_LENGTH_KEY;
	else
	  key_info->flags|= HA_PACK_KEY;
      }
      /* Check if the key segment is partial, set the key flag accordingly */
      if (length != sql_field->key_length)
        key_info->flags|= HA_KEY_HAS_PART_KEY_SEG;

      key_length+=length;
      key_part_info++;

      /* Create the key name based on the first column (if not given) */
      if (column_nr == 0)
      {
	if (key->type == Key::PRIMARY)
	{
	  if (primary_key)
	  {
	    my_message(ER_MULTIPLE_PRI_KEY, ER(ER_MULTIPLE_PRI_KEY),
                       MYF(0));
	    DBUG_RETURN(TRUE);
	  }
	  key_name=primary_key_name;
	  primary_key=1;
	}
	else if (!(key_name= key->name.str))
	  key_name=make_unique_key_name(sql_field->field_name,
					*key_info_buffer, key_info);
	if (check_if_keyname_exists(key_name, *key_info_buffer, key_info))
	{
	  my_error(ER_DUP_KEYNAME, MYF(0), key_name);
	  DBUG_RETURN(TRUE);
	}
	key_info->name=(char*) key_name;
      }
    }
    if (!key_info->name || check_column_name(key_info->name))
    {
      my_error(ER_WRONG_NAME_FOR_INDEX, MYF(0), key_info->name);
      DBUG_RETURN(TRUE);
    }
    if (!(key_info->flags & HA_NULL_PART_KEY))
      unique_key=1;
    key_info->key_length=(uint16) key_length;
    if (key_length > max_key_length && key->type != Key::FULLTEXT)
    {
      my_error(ER_TOO_LONG_KEY,MYF(0),max_key_length);
      DBUG_RETURN(TRUE);
    }
    key_info++;
  }
  if (!unique_key && !primary_key &&
      (file->ha_table_flags() & HA_REQUIRE_PRIMARY_KEY))
  {
    my_message(ER_REQUIRES_PRIMARY_KEY, ER(ER_REQUIRES_PRIMARY_KEY), MYF(0));
    DBUG_RETURN(TRUE);
  }
  if (auto_increment > 0)
  {
    my_message(ER_WRONG_AUTO_KEY, ER(ER_WRONG_AUTO_KEY), MYF(0));
    DBUG_RETURN(TRUE);
  }
  /* Sort keys in optimized order */
  my_qsort((uchar*) *key_info_buffer, *key_count, sizeof(KEY),
	   (qsort_cmp) sort_keys);
  create_info->null_bits= null_fields;

  /* Check fields. */
  it.rewind();
  while ((sql_field=it++))
  {
    Field::utype type= (Field::utype) MTYP_TYPENR(sql_field->unireg_check);

    if (thd->variables.sql_mode & MODE_NO_ZERO_DATE &&
        !sql_field->def &&
        sql_field->sql_type == MYSQL_TYPE_TIMESTAMP &&
        (sql_field->flags & NOT_NULL_FLAG) &&
        (type == Field::NONE || type == Field::TIMESTAMP_UN_FIELD))
    {
      /*
        An error should be reported if:
          - NO_ZERO_DATE SQL mode is active;
          - there is no explicit DEFAULT clause (default column value);
          - this is a TIMESTAMP column;
          - the column is not NULL;
          - this is not the DEFAULT CURRENT_TIMESTAMP column.

        In other words, an error should be reported if
          - NO_ZERO_DATE SQL mode is active;
          - the column definition is equivalent to
            'column_name TIMESTAMP DEFAULT 0'.
      */

      my_error(ER_INVALID_DEFAULT, MYF(0), sql_field->field_name);
      DBUG_RETURN(TRUE);
    }
  }

  DBUG_RETURN(FALSE);
}


/*
  Set table default charset, if not set

  SYNOPSIS
    set_table_default_charset()
    create_info        Table create information

  DESCRIPTION
    If the table character set was not given explicitely,
    let's fetch the database default character set and
    apply it to the table.
*/

static void set_table_default_charset(THD *thd,
				      HA_CREATE_INFO *create_info, char *db)
{
  /*
    If the table character set was not given explicitly,
    let's fetch the database default character set and
    apply it to the table.
  */
  if (!create_info->default_table_charset)
  {
    HA_CREATE_INFO db_info;

    load_db_opt_by_name(thd, db, &db_info);

    create_info->default_table_charset= db_info.default_table_charset;
  }
}


/*
  Extend long VARCHAR fields to blob & prepare field if it's a blob

  SYNOPSIS
    prepare_blob_field()
    sql_field		Field to check

  RETURN
    0	ok
    1	Error (sql_field can't be converted to blob)
        In this case the error is given
*/

static bool prepare_blob_field(THD *thd, Create_field *sql_field)
{
  DBUG_ENTER("prepare_blob_field");

  if (sql_field->length > MAX_FIELD_VARCHARLENGTH &&
      !(sql_field->flags & BLOB_FLAG))
  {
    /* Convert long VARCHAR columns to TEXT or BLOB */
    char warn_buff[MYSQL_ERRMSG_SIZE];

    if (sql_field->def || (thd->variables.sql_mode & (MODE_STRICT_TRANS_TABLES |
                                                      MODE_STRICT_ALL_TABLES)))
    {
      my_error(ER_TOO_BIG_FIELDLENGTH, MYF(0), sql_field->field_name,
               MAX_FIELD_VARCHARLENGTH / sql_field->charset->mbmaxlen);
      DBUG_RETURN(1);
    }
    sql_field->sql_type= MYSQL_TYPE_BLOB;
    sql_field->flags|= BLOB_FLAG;
    sprintf(warn_buff, ER(ER_AUTO_CONVERT), sql_field->field_name,
            (sql_field->charset == &my_charset_bin) ? "VARBINARY" : "VARCHAR",
            (sql_field->charset == &my_charset_bin) ? "BLOB" : "TEXT");
    push_warning(thd, MYSQL_ERROR::WARN_LEVEL_NOTE, ER_AUTO_CONVERT,
                 warn_buff);
  }

  if ((sql_field->flags & BLOB_FLAG) && sql_field->length)
  {
    if (sql_field->sql_type == FIELD_TYPE_BLOB ||
        sql_field->sql_type == FIELD_TYPE_TINY_BLOB ||
        sql_field->sql_type == FIELD_TYPE_MEDIUM_BLOB)
    {
      /* The user has given a length to the blob column */
      sql_field->sql_type= get_blob_type_from_length(sql_field->length);
      sql_field->pack_length= calc_pack_length(sql_field->sql_type, 0);
    }
    sql_field->length= 0;
  }
  DBUG_RETURN(0);
}


/*
  Preparation of Create_field for SP function return values.
  Based on code used in the inner loop of mysql_prepare_create_table()
  above.

  SYNOPSIS
    sp_prepare_create_field()
    thd			Thread object
    sql_field		Field to prepare

  DESCRIPTION
    Prepares the field structures for field creation.

*/

void sp_prepare_create_field(THD *thd, Create_field *sql_field)
{
  if (sql_field->sql_type == MYSQL_TYPE_SET ||
      sql_field->sql_type == MYSQL_TYPE_ENUM)
  {
    uint32 field_length, dummy;
    if (sql_field->sql_type == MYSQL_TYPE_SET)
    {
      calculate_interval_lengths(sql_field->charset,
                                 sql_field->interval, &dummy, 
                                 &field_length);
      sql_field->length= field_length + 
                         (sql_field->interval->count - 1);
    }
    else /* MYSQL_TYPE_ENUM */
    {
      calculate_interval_lengths(sql_field->charset,
                                 sql_field->interval,
                                 &field_length, &dummy);
      sql_field->length= field_length;
    }
    set_if_smaller(sql_field->length, MAX_FIELD_WIDTH-1);
  }

  if (sql_field->sql_type == MYSQL_TYPE_BIT)
  {
    sql_field->pack_flag= FIELDFLAG_NUMBER |
                          FIELDFLAG_TREAT_BIT_AS_CHAR;
  }
  sql_field->create_length_to_internal_length();
  DBUG_ASSERT(sql_field->def == 0);
  /* Can't go wrong as sql_field->def is not defined */
  (void) prepare_blob_field(thd, sql_field);
}


/*
  Create a table

  SYNOPSIS
    mysql_create_table_no_lock()
    thd			Thread object
    db			Database
    table_name		Table name
    create_info	        Create information (like MAX_ROWS)
    fields		List of fields to create
    keys		List of keys to create
    internal_tmp_table  Set to 1 if this is an internal temporary table
			(From ALTER TABLE)
    select_field_count  

  DESCRIPTION
    If one creates a temporary table, this is automatically opened

    Note that this function assumes that caller already have taken
    exclusive metadata lock on table being created or used some other
    way to ensure that concurrent operations won't intervene.
    mysql_create_table() is a wrapper that can be used for this.

    no_log is needed for the case of CREATE ... SELECT,
    as the logging will be done later in sql_insert.cc
    select_field_count is also used for CREATE ... SELECT,
    and must be zero for standard create of table.

  RETURN VALUES
    FALSE OK
    TRUE  error
*/

bool mysql_create_table_no_lock(THD *thd,
                                const char *db, const char *table_name,
                                HA_CREATE_INFO *create_info,
                                Alter_info *alter_info,
                                bool internal_tmp_table,
                                uint select_field_count)
{
  char		path[FN_REFLEN];
  uint          path_length;
  const char	*alias;
  uint		db_options, key_count;
  KEY		*key_info_buffer;
  handler	*file;
  bool		error= TRUE;
  DBUG_ENTER("mysql_create_table_no_lock");
  DBUG_PRINT("enter", ("db: '%s'  table: '%s'  tmp: %d",
                       db, table_name, internal_tmp_table));

 
  /* Check for duplicate fields and check type of table to create */
  if (!alter_info->create_list.elements)
  {
    my_message(ER_TABLE_MUST_HAVE_COLUMNS, ER(ER_TABLE_MUST_HAVE_COLUMNS),
               MYF(0));
    DBUG_RETURN(TRUE);
  }
  if (check_engine(thd, table_name, create_info))
    DBUG_RETURN(TRUE);
  db_options= create_info->table_options;
  if (create_info->row_type != ROW_TYPE_FIXED &&
      create_info->row_type != ROW_TYPE_DEFAULT)
    db_options|= HA_OPTION_PACK_RECORD;
  alias= table_case_name(create_info, table_name);
  if (!(file= get_new_handler((TABLE_SHARE*) 0, thd->mem_root,
                              create_info->db_type)))
  {
    mem_alloc_error(sizeof(handler));
    DBUG_RETURN(TRUE);
  }
#ifdef WITH_PARTITION_STORAGE_ENGINE
  partition_info *part_info= thd->work_part_info;

  if (!part_info && create_info->db_type->partition_flags &&
      (create_info->db_type->partition_flags() & HA_USE_AUTO_PARTITION))
  {
    /*
      Table is not defined as a partitioned table but the engine handles
      all tables as partitioned. The handler will set up the partition info
      object with the default settings.
    */
    thd->work_part_info= part_info= new partition_info();
    if (!part_info)
    {
      mem_alloc_error(sizeof(partition_info));
      DBUG_RETURN(TRUE);
    }
    file->set_auto_partitions(part_info);
    part_info->default_engine_type= create_info->db_type;
    part_info->is_auto_partitioned= TRUE;
  }
  if (part_info)
  {
    /*
      The table has been specified as a partitioned table.
      If this is part of an ALTER TABLE the handler will be the partition
      handler but we need to specify the default handler to use for
      partitions also in the call to check_partition_info. We transport
      this information in the default_db_type variable, it is either
      DB_TYPE_DEFAULT or the engine set in the ALTER TABLE command.

      Check that we don't use foreign keys in the table since it won't
      work even with InnoDB beneath it.
    */
    List_iterator<Key> key_iterator(alter_info->key_list);
    Key *key;
    handlerton *part_engine_type= create_info->db_type;
    char *part_syntax_buf;
    uint syntax_len;
    handlerton *engine_type;
    if (create_info->options & HA_LEX_CREATE_TMP_TABLE)
    {
      my_error(ER_PARTITION_NO_TEMPORARY, MYF(0));
      goto err;
    }
    while ((key= key_iterator++))
    {
      if (key->type == Key::FOREIGN_KEY &&
          !part_info->is_auto_partitioned)
      {
        my_error(ER_FOREIGN_KEY_ON_PARTITIONED, MYF(0));
        goto err;
      }
    }
    if ((part_engine_type == partition_hton) &&
        part_info->default_engine_type)
    {
      /*
        This only happens at ALTER TABLE.
        default_engine_type was assigned from the engine set in the ALTER
        TABLE command.
      */
      ;
    }
    else
    {
      if (create_info->used_fields & HA_CREATE_USED_ENGINE)
      {
        part_info->default_engine_type= create_info->db_type;
      }
      else
      {
        if (part_info->default_engine_type == NULL)
        {
          part_info->default_engine_type= ha_checktype(thd,
                                          DB_TYPE_DEFAULT, 0, 0);
        }
      }
    }
    DBUG_PRINT("info", ("db_type = %s create_info->db_type = %s",
             ha_resolve_storage_engine_name(part_info->default_engine_type),
             ha_resolve_storage_engine_name(create_info->db_type)));
    if (part_info->check_partition_info(thd, &engine_type, file,
                                        create_info, TRUE))
      goto err;
    part_info->default_engine_type= engine_type;

    /*
      We reverse the partitioning parser and generate a standard format
      for syntax stored in frm file.
    */
    if (!(part_syntax_buf= generate_partition_syntax(part_info,
                                                     &syntax_len,
                                                     TRUE, TRUE)))
      goto err;
    part_info->part_info_string= part_syntax_buf;
    part_info->part_info_len= syntax_len;
    if ((!(engine_type->partition_flags &&
           engine_type->partition_flags() & HA_CAN_PARTITION)) ||
        create_info->db_type == partition_hton)
    {
      /*
        The handler assigned to the table cannot handle partitioning.
        Assign the partition handler as the handler of the table.
      */
      DBUG_PRINT("info", ("db_type: %s",
                        ha_resolve_storage_engine_name(create_info->db_type)));
      delete file;
      create_info->db_type= partition_hton;
      if (!(file= get_ha_partition(part_info)))
      {
        DBUG_RETURN(TRUE);
      }
      /*
        If we have default number of partitions or subpartitions we
        might require to set-up the part_info object such that it
        creates a proper .par file. The current part_info object is
        only used to create the frm-file and .par-file.
      */
      if (part_info->use_default_no_partitions &&
          part_info->no_parts &&
          (int)part_info->no_parts !=
          file->get_default_no_partitions(create_info))
      {
        uint i;
        List_iterator<partition_element> part_it(part_info->partitions);
        part_it++;
        DBUG_ASSERT(thd->lex->sql_command != SQLCOM_CREATE_TABLE);
        for (i= 1; i < part_info->partitions.elements; i++)
          (part_it++)->part_state= PART_TO_BE_DROPPED;
      }
      else if (part_info->is_sub_partitioned() &&
               part_info->use_default_no_subpartitions &&
               part_info->no_subparts &&
               (int)part_info->no_subparts !=
                 file->get_default_no_partitions(create_info))
      {
        DBUG_ASSERT(thd->lex->sql_command != SQLCOM_CREATE_TABLE);
        part_info->no_subparts= file->get_default_no_partitions(create_info);
      }
    }
    else if (create_info->db_type != engine_type)
    {
      /*
        We come here when we don't use a partitioned handler.
        Since we use a partitioned table it must be "native partitioned".
        We have switched engine from defaults, most likely only specified
        engines in partition clauses.
      */
      delete file;
      if (!(file= get_new_handler((TABLE_SHARE*) 0, thd->mem_root,
                                  engine_type)))
      {
        mem_alloc_error(sizeof(handler));
        DBUG_RETURN(TRUE);
      }
    }
  }
#endif

  set_table_default_charset(thd, create_info, (char*) db);

  if (mysql_prepare_create_table(thd, create_info, alter_info,
                                 internal_tmp_table,
                                 &db_options, file,
			  &key_info_buffer, &key_count,
			  select_field_count))
    goto err;

      /* Check if table exists */
  if (create_info->options & HA_LEX_CREATE_TMP_TABLE)
  {
    path_length= build_tmptable_filename(thd, path, sizeof(path));
    create_info->table_options|=HA_CREATE_DELAY_KEY_WRITE;
  }
  else  
  {
    path_length= build_table_filename(path, sizeof(path), db, alias, reg_ext,
                                      internal_tmp_table ? FN_IS_TMP : 0);
  }

  /* Check if table already exists */
  if ((create_info->options & HA_LEX_CREATE_TMP_TABLE) &&
      find_temporary_table(thd, db, table_name))
  {
    if (create_info->options & HA_LEX_CREATE_IF_NOT_EXISTS)
    {
      create_info->table_existed= 1;		// Mark that table existed
      push_warning_printf(thd, MYSQL_ERROR::WARN_LEVEL_NOTE,
                          ER_TABLE_EXISTS_ERROR, ER(ER_TABLE_EXISTS_ERROR),
                          alias);
      error= 0;
      goto err;
    }
    my_error(ER_TABLE_EXISTS_ERROR, MYF(0), alias);
    goto err;
  }

  /* Give warnings for not supported table options */
  if (create_info->transactional && !file->ht->commit)
    push_warning_printf(thd, MYSQL_ERROR::WARN_LEVEL_WARN,
                        ER_ILLEGAL_HA_CREATE_OPTION,
                        ER(ER_ILLEGAL_HA_CREATE_OPTION),
                        file->engine_name()->str,
                        "TRANSACTIONAL=1");

  pthread_mutex_lock(&LOCK_open);
  if (!internal_tmp_table && !(create_info->options & HA_LEX_CREATE_TMP_TABLE))
  {
    if (!access(path,F_OK))
    {
      if (create_info->options & HA_LEX_CREATE_IF_NOT_EXISTS)
        goto warn;
      my_error(ER_TABLE_EXISTS_ERROR,MYF(0),table_name);
      goto unlock_and_end;
    }
    /*
      We don't assert here, but check the result, because the table could be
      in the table definition cache and in the same time the .frm could be
      missing from the disk, in case of manual intervention which deletes
      the .frm file. The user has to use FLUSH TABLES; to clear the cache.
      Then she could create the table. This case is pretty obscure and
      therefore we don't introduce a new error message only for it.
    */
    if (get_cached_table_share(db, alias))
    {
      my_error(ER_TABLE_EXISTS_ERROR, MYF(0), table_name);
      goto unlock_and_end;
    }
  }

  /*
    Check that table with given name does not already
    exist in any storage engine. In such a case it should
    be discovered and the error ER_TABLE_EXISTS_ERROR be returned
    unless user specified CREATE TABLE IF EXISTS
    The LOCK_open mutex has been locked to make sure no
    one else is attempting to discover the table. Since
    it's not on disk as a frm file, no one could be using it!
  */
  if (!(create_info->options & HA_LEX_CREATE_TMP_TABLE))
  {
    bool create_if_not_exists =
      create_info->options & HA_LEX_CREATE_IF_NOT_EXISTS;
    int retcode = ha_table_exists_in_engine(thd, db, table_name);
    DBUG_PRINT("info", ("exists_in_engine: %u",retcode));
    switch (retcode)
    {
      case HA_ERR_NO_SUCH_TABLE:
        /* Normal case, no table exists. we can go and create it */
        break;
      case HA_ERR_TABLE_EXIST:
        DBUG_PRINT("info", ("Table existed in handler"));

      if (create_if_not_exists)
        goto warn;
      my_error(ER_TABLE_EXISTS_ERROR,MYF(0),table_name);
      goto unlock_and_end;
      default:
        DBUG_PRINT("info", ("error: %u from storage engine", retcode));
        my_error(retcode, MYF(0),table_name);
        goto unlock_and_end;
    }
  }

  thd_proc_info(thd, "creating table");
  create_info->table_existed= 0;		// Mark that table is created

#ifdef HAVE_READLINK
  {
    size_t dirlen;
    char   dirpath[FN_REFLEN];

    /*
      data_file_name and index_file_name include the table name without
      extension. Mostly this does not refer to an existing file. When
      comparing data_file_name or index_file_name against the data
      directory, we try to resolve all symbolic links. On some systems,
      we use realpath(3) for the resolution. This returns ENOENT if the
      resolved path does not refer to an existing file. my_realpath()
      does then copy the requested path verbatim, without symlink
      resolution. Thereafter the comparison can fail even if the
      requested path is within the data directory. E.g. if symlinks to
      another file system are used. To make realpath(3) return the
      resolved path, we strip the table name and compare the directory
      path only. If the directory doesn't exist either, table creation
      will fail anyway.
    */
    if (create_info->data_file_name)
    {
      dirname_part(dirpath, create_info->data_file_name, &dirlen);
      if (test_if_data_home_dir(dirpath))
      {
        my_error(ER_WRONG_ARGUMENTS, MYF(0), "DATA DIRECTORY");
        goto unlock_and_end;
      }
    }
    if (create_info->index_file_name)
    {
      dirname_part(dirpath, create_info->index_file_name, &dirlen);
      if (test_if_data_home_dir(dirpath))
      {
        my_error(ER_WRONG_ARGUMENTS, MYF(0), "INDEX DIRECTORY");
        goto unlock_and_end;
      }
    }
  }

#ifdef WITH_PARTITION_STORAGE_ENGINE
  if (check_partition_dirs(thd->lex->part_info))
  {
    goto unlock_and_end;
  }
#endif /* WITH_PARTITION_STORAGE_ENGINE */

  if (!my_use_symdir || (thd->variables.sql_mode & MODE_NO_DIR_IN_CREATE))
#endif /* HAVE_READLINK */
  {
    if (create_info->data_file_name)
      push_warning_printf(thd, MYSQL_ERROR::WARN_LEVEL_WARN,
                          WARN_OPTION_IGNORED, ER(WARN_OPTION_IGNORED),
                          "DATA DIRECTORY");
    if (create_info->index_file_name)
      push_warning_printf(thd, MYSQL_ERROR::WARN_LEVEL_WARN,
                          WARN_OPTION_IGNORED, ER(WARN_OPTION_IGNORED),
                          "INDEX DIRECTORY");
    create_info->data_file_name= create_info->index_file_name= 0;
  }
  create_info->table_options=db_options;

  path[path_length - reg_ext_length]= '\0'; // Remove .frm extension
  if (rea_create_table(thd, path, db, table_name,
                       create_info, alter_info->create_list,
                       key_count, key_info_buffer, file))
    goto unlock_and_end;

  if (create_info->options & HA_LEX_CREATE_TMP_TABLE)
  {
    /* Open table and put in temporary table list */
    if (!(open_temporary_table(thd, path, db, table_name, 1, OTM_OPEN)))
    {
      (void) rm_temporary_table(create_info->db_type, path, false);
      goto unlock_and_end;
    }
    thd->thread_specific_used= TRUE;
  }

  /*
    Don't write statement if:
    - It is an internal temporary table,
    - Row-based logging is used and it we are creating a temporary table, or
    - The binary log is not open.
    Otherwise, the statement shall be binlogged.
   */
  if (!internal_tmp_table &&
      (!thd->current_stmt_binlog_row_based ||
       (thd->current_stmt_binlog_row_based &&
        !(create_info->options & HA_LEX_CREATE_TMP_TABLE))))
    write_bin_log(thd, TRUE, thd->query, thd->query_length);
  error= FALSE;
unlock_and_end:
  pthread_mutex_unlock(&LOCK_open);

err:
  thd_proc_info(thd, "After create");
  delete file;
  DBUG_RETURN(error);

warn:
  error= FALSE;
  push_warning_printf(thd, MYSQL_ERROR::WARN_LEVEL_NOTE,
                      ER_TABLE_EXISTS_ERROR, ER(ER_TABLE_EXISTS_ERROR),
                      alias);
  create_info->table_existed= 1;		// Mark that table existed
  goto unlock_and_end;
}


/**
   Auxiliary function which obtains exclusive meta-data lock on the
   table if there are no shared or exclusive on it already.

   See mdl_try_acquire_exclusive_lock() function for more info.

   TODO: This function is here mostly to simplify current patch
         and probably should be removed.
   TODO: Investigate if it is kosher to leave lock request in the
         context in the case when we fail to obtain the lock.
*/

static bool lock_table_name_if_not_cached(THD *thd, const char *db,
                                          const char *table_name,
                                          MDL_LOCK_DATA **lock_data)
{
  bool conflict;

  if (!(*lock_data= mdl_alloc_lock(0, db, table_name, thd->mem_root)))
    return TRUE;
  mdl_set_lock_type(*lock_data, MDL_EXCLUSIVE);
  mdl_add_lock(&thd->mdl_context, *lock_data);
  if (mdl_try_acquire_exclusive_lock(&thd->mdl_context, *lock_data,
                                     &conflict))
  {
    /*
      To simplify our life under LOCK TABLES we remove unsatisfied
      lock request from the context.
    */
    mdl_remove_lock(&thd->mdl_context, *lock_data);
    if (!conflict)
    {
      /* Probably OOM. */
      return TRUE;
    }
    else
      *lock_data= 0;
  } else {
    DEBUG_SYNC(thd, "locked_table_name");
  }
  return FALSE;
}


/*
  Database locking aware wrapper for mysql_create_table_no_lock(),
*/

bool mysql_create_table(THD *thd, const char *db, const char *table_name,
                        HA_CREATE_INFO *create_info,
                        Alter_info *alter_info,
                        bool internal_tmp_table,
                        uint select_field_count)
{
  MDL_LOCK_DATA *target_lock_data= 0;
  bool result;
  Ha_global_schema_lock_guard global_schema_lock_guard(thd);
  DBUG_ENTER("mysql_create_table");

  if (!(create_info->options & HA_LEX_CREATE_TMP_TABLE) &&
      !create_info->frm_only &&
      !internal_tmp_table)
    global_schema_lock_guard.lock();

  /* Wait for any database locks */
  pthread_mutex_lock(&LOCK_lock_db);
  while (!thd->killed &&
         my_hash_search(&lock_db_cache,(uchar*) db, strlen(db)))
  {
    wait_for_condition(thd, &LOCK_lock_db, &COND_refresh);
    pthread_mutex_lock(&LOCK_lock_db);
  }

  if (thd->killed)
  {
    pthread_mutex_unlock(&LOCK_lock_db);
    DBUG_RETURN(TRUE);
  }
  creating_table++;
  pthread_mutex_unlock(&LOCK_lock_db);

  if (!(create_info->options & HA_LEX_CREATE_TMP_TABLE))
  {
    if (lock_table_name_if_not_cached(thd, db, table_name, &target_lock_data))
    {
      result= TRUE;
      goto unlock;
    }
    if (!target_lock_data)
    {
      if (create_info->options & HA_LEX_CREATE_IF_NOT_EXISTS)
      {
        push_warning_printf(thd, MYSQL_ERROR::WARN_LEVEL_NOTE,
                            ER_TABLE_EXISTS_ERROR, ER(ER_TABLE_EXISTS_ERROR),
                            table_name);
        create_info->table_existed= 1;
        result= FALSE;
      }
      else
      {
        my_error(ER_TABLE_EXISTS_ERROR,MYF(0),table_name);
        result= TRUE;
      }
      goto unlock;
    }
  }
  result= mysql_create_table_no_lock(thd, db, table_name, create_info,
                                     alter_info,
                                     internal_tmp_table,
                                     select_field_count);

unlock:
  if (target_lock_data)
  {
    mdl_release_lock(&thd->mdl_context, target_lock_data);
    mdl_remove_lock(&thd->mdl_context, target_lock_data);
  }
  pthread_mutex_lock(&LOCK_lock_db);
  if (!--creating_table && creating_database)
    pthread_cond_signal(&COND_refresh);
  pthread_mutex_unlock(&LOCK_lock_db);
  DBUG_RETURN(result);
}


/*
** Give the key name after the first field with an optional '_#' after
**/

static bool
check_if_keyname_exists(const char *name, KEY *start, KEY *end)
{
  for (KEY *key=start ; key != end ; key++)
    if (!my_strcasecmp(system_charset_info,name,key->name))
      return 1;
  return 0;
}


static char *
make_unique_key_name(const char *field_name,KEY *start,KEY *end)
{
  char buff[MAX_FIELD_NAME],*buff_end;

  if (!check_if_keyname_exists(field_name,start,end) &&
      my_strcasecmp(system_charset_info,field_name,primary_key_name))
    return (char*) field_name;			// Use fieldname
  buff_end=strmake(buff,field_name, sizeof(buff)-4);

  /*
    Only 3 chars + '\0' left, so need to limit to 2 digit
    This is ok as we can't have more than 100 keys anyway
  */
  for (uint i=2 ; i< 100; i++)
  {
    *buff_end= '_';
    int10_to_str(i, buff_end+1, 10);
    if (!check_if_keyname_exists(buff,start,end))
      return sql_strdup(buff);
  }
  return (char*) "not_specified";		// Should never happen
}


/****************************************************************************
** Alter a table definition
****************************************************************************/


/*
  Rename a table.

  SYNOPSIS
    mysql_rename_table()
      base                      The handlerton handle.
      old_db                    The old database name.
      old_name                  The old table name.
      new_db                    The new database name.
      new_name                  The new table name.
      flags                     flags for build_table_filename().
                                FN_FROM_IS_TMP old_name is temporary.
                                FN_TO_IS_TMP   new_name is temporary.
                                NO_FRM_RENAME  Don't rename the FRM file
                                but only the table in the storage engine.

  RETURN
    FALSE   OK
    TRUE    Error
*/

bool
mysql_rename_table(handlerton *base, const char *old_db,
                   const char *old_name, const char *new_db,
                   const char *new_name, uint flags)
{
  THD *thd= current_thd;
  char from[FN_REFLEN], to[FN_REFLEN], lc_from[FN_REFLEN], lc_to[FN_REFLEN];
  char *from_base= from, *to_base= to;
  char tmp_name[NAME_LEN+1];
  handler *file;
  int error=0;
  DBUG_ENTER("mysql_rename_table");
  DBUG_PRINT("enter", ("old: '%s'.'%s'  new: '%s'.'%s'",
                       old_db, old_name, new_db, new_name));

  file= (base == NULL ? 0 :
         get_new_handler((TABLE_SHARE*) 0, thd->mem_root, base));

  build_table_filename(from, sizeof(from), old_db, old_name, "",
                       flags & FN_FROM_IS_TMP);
  build_table_filename(to, sizeof(to), new_db, new_name, "",
                       flags & FN_TO_IS_TMP);

  /*
    If lower_case_table_names == 2 (case-preserving but case-insensitive
    file system) and the storage is not HA_FILE_BASED, we need to provide
    a lowercase file name, but we leave the .frm in mixed case.
   */
  if (lower_case_table_names == 2 && file &&
      !(file->ha_table_flags() & HA_FILE_BASED))
  {
    strmov(tmp_name, old_name);
    my_casedn_str(files_charset_info, tmp_name);
    build_table_filename(lc_from, sizeof(lc_from), old_db, tmp_name, "",
                         flags & FN_FROM_IS_TMP);
    from_base= lc_from;

    strmov(tmp_name, new_name);
    my_casedn_str(files_charset_info, tmp_name);
    build_table_filename(lc_to, sizeof(lc_to), new_db, tmp_name, "",
                         flags & FN_TO_IS_TMP);
    to_base= lc_to;
  }
  if (!file || !(error=file->ha_rename_table(from_base, to_base)))
  {
    if (!(flags & NO_FRM_RENAME) && rename_file_ext(from,to,reg_ext))
    {
      error=my_errno;
      /* Restore old file name */
      if (file)
        file->ha_rename_table(to_base, from_base);
    }
  }
  delete file;
  if (error == HA_ERR_WRONG_COMMAND)
    my_error(ER_NOT_SUPPORTED_YET, MYF(0), "ALTER TABLE");
  else if (error)
    my_error(ER_ERROR_ON_RENAME, MYF(0), from, to, error);
  DBUG_RETURN(error != 0);
}


static int send_check_errmsg(THD *thd, TABLE_LIST* table,
			     const char* operator_name, const char* errmsg)

{
  Protocol *protocol= thd->protocol;
  protocol->prepare_for_resend();
  protocol->store(table->alias, system_charset_info);
  protocol->store((char*) operator_name, system_charset_info);
  protocol->store(STRING_WITH_LEN("error"), system_charset_info);
  protocol->store(errmsg, system_charset_info);
  thd->clear_error();
  if (protocol->write())
    return -1;
  return 1;
}


static int prepare_for_repair(THD *thd, TABLE_LIST *table_list,
			      HA_CHECK_OPT *check_opt)
{
  int error= 0;
  TABLE tmp_table, *table;
  TABLE_SHARE *share;
  char from[FN_REFLEN],tmp[FN_REFLEN+32];
  const char **ext;
  MY_STAT stat_info;
  MDL_LOCK_DATA *mdl_lock_data;
  enum enum_open_table_action ot_action_unused;
  DBUG_ENTER("prepare_for_repair");
  uint reopen_for_repair_flags= (MYSQL_LOCK_IGNORE_FLUSH |
                                 MYSQL_OPEN_HAS_MDL_LOCK);

  if (!(check_opt->sql_flags & TT_USEFRM))
    DBUG_RETURN(0);

  if (!(table= table_list->table))
  {
    /*
      Attempt to do full-blown table open in mysql_admin_table() has failed.
      Let us try to open at least a .FRM for this table.
    */
    char key[MAX_DBKEY_LENGTH];
    uint key_length;

    key_length= create_table_def_key(thd, key, table_list, 0);
    mdl_lock_data= mdl_alloc_lock(0, table_list->db, table_list->table_name,
                                  thd->mem_root);
    mdl_set_lock_type(mdl_lock_data, MDL_EXCLUSIVE);
    mdl_add_lock(&thd->mdl_context, mdl_lock_data);
    if (mdl_acquire_exclusive_locks(&thd->mdl_context))
    {
      mdl_remove_lock(&thd->mdl_context, mdl_lock_data);
      DBUG_RETURN(0);
    }

    pthread_mutex_lock(&LOCK_open);
    if (!(share= (get_table_share(thd, table_list, key, key_length, 0,
                                  &error))))
    {
      pthread_mutex_unlock(&LOCK_open);
      DBUG_RETURN(0);				// Can't open frm file
    }

    if (open_table_from_share(thd, share, "", 0, 0, 0, &tmp_table, OTM_OPEN))
    {
      release_table_share(share);
      pthread_mutex_unlock(&LOCK_open);
      DBUG_RETURN(0);                           // Out of memory
    }
    pthread_mutex_unlock(&LOCK_open);
    table= &tmp_table;
    table_list->mdl_lock_data= mdl_lock_data;
  }
  else
  {
    mdl_lock_data= table->mdl_lock_data;
  }

  /* A MERGE table must not come here. */
  DBUG_ASSERT(table->file->ht->db_type != DB_TYPE_MRG_MYISAM);

  /*
    REPAIR TABLE ... USE_FRM for temporary tables makes little sense.
  */
  if (table->s->tmp_table)
  {
    error= send_check_errmsg(thd, table_list, "repair",
			     "Cannot repair temporary table from .frm file");
    goto end;
  }

  /*
    User gave us USE_FRM which means that the header in the index file is
    trashed.
    In this case we will try to fix the table the following way:
    - Rename the data file to a temporary name
    - Truncate the table
    - Replace the new data file with the old one
    - Run a normal repair using the new index file and the old data file
  */

  if (table->s->frm_version != FRM_VER_TRUE_VARCHAR)
  {
    error= send_check_errmsg(thd, table_list, "repair",
                             "Failed repairing incompatible .frm file");
    goto end;
  }

  /*
    Check if this is a table type that stores index and data separately,
    like ISAM or MyISAM. We assume fixed order of engine file name
    extentions array. First element of engine file name extentions array
    is meta/index file extention. Second element - data file extention. 
  */
  ext= table->file->bas_ext();
  if (!ext[0] || !ext[1])
    goto end;					// No data file

  // Name of data file
  strxmov(from, table->s->normalized_path.str, ext[1], NullS);
  if (!my_stat(from, &stat_info, MYF(0)))
    goto end;				// Can't use USE_FRM flag

  my_snprintf(tmp, sizeof(tmp), "%s-%lx_%lx",
	      from, current_pid, thd->thread_id);

  if (table_list->table)
  {
    /*
      Table was successfully open in mysql_admin_table(). Now we need
      to close it, but leave it protected by exclusive metadata lock.
    */
    if (wait_while_table_is_used(thd, table, HA_EXTRA_FORCE_REOPEN))
      goto end;
    close_all_tables_for_name(thd, table_list->table->s, FALSE);
    table_list->table= 0;
  }
  /*
    After this point we have an exclusive metadata lock on our table
    in both cases when table was successfully open in mysql_admin_table()
    and when it was open in prepare_for_repair().
  */

  if (my_rename(from, tmp, MYF(MY_WME)))
  {
    error= send_check_errmsg(thd, table_list, "repair",
			     "Failed renaming data file");
    goto end;
  }
  if (mysql_truncate(thd, table_list, 1))
  {
    error= send_check_errmsg(thd, table_list, "repair",
			     "Failed generating table from .frm file");
    goto end;
  }
  if (my_rename(tmp, from, MYF(MY_WME)))
  {
    error= send_check_errmsg(thd, table_list, "repair",
			     "Failed restoring .MYD file");
    goto end;
  }

  if (thd->locked_tables_list.reopen_tables(thd))
    goto end;

  /*
    Now we should be able to open the partially repaired table
    to finish the repair in the handler later on.
  */
  if (open_table(thd, table_list, thd->mem_root, &ot_action_unused,
                 reopen_for_repair_flags))
  {
    error= send_check_errmsg(thd, table_list, "repair",
                             "Failed to open partially repaired table");
    goto end;
  }

end:
  thd->locked_tables_list.unlink_all_closed_tables();
  if (table == &tmp_table)
  {
    pthread_mutex_lock(&LOCK_open);
    closefrm(table, 1);				// Free allocated memory
    pthread_mutex_unlock(&LOCK_open);
  }
  /* In case of a temporary table there will be no metadata lock. */
  if (error && mdl_lock_data)
  {
    mdl_release_lock(&thd->mdl_context, mdl_lock_data);
    mdl_remove_lock(&thd->mdl_context, mdl_lock_data);
  }
  DBUG_RETURN(error);
}



/*
  RETURN VALUES
    FALSE Message sent to net (admin operation went ok)
    TRUE  Message should be sent by caller 
          (admin operation or network communication failed)
*/
static bool mysql_admin_table(THD* thd, TABLE_LIST* tables,
                              HA_CHECK_OPT* check_opt,
                              const char *operator_name,
                              thr_lock_type lock_type,
                              bool open_for_modify,
                              bool no_warnings_for_error,
                              uint extra_open_options,
                              int (*prepare_func)(THD *, TABLE_LIST *,
                                                  HA_CHECK_OPT *),
                              int (handler::*operator_func)(THD *,
                                                            HA_CHECK_OPT *),
                              int (view_operator_func)(THD *, TABLE_LIST*))
{
  TABLE_LIST *table;
  SELECT_LEX *select= &thd->lex->select_lex;
  List<Item> field_list;
  Item *item;
  Protocol *protocol= thd->protocol;
  LEX *lex= thd->lex;
  int result_code;
  CHARSET_INFO *cs= system_charset_info;
  DBUG_ENTER("mysql_admin_table");

  field_list.push_back(item = new Item_empty_string("Table",
                                                    NAME_CHAR_LEN * 2,
                                                    cs));
  item->maybe_null = 1;
  field_list.push_back(item = new Item_empty_string("Op", 10, cs));
  item->maybe_null = 1;
  field_list.push_back(item = new Item_empty_string("Msg_type", 10, cs));
  item->maybe_null = 1;
  field_list.push_back(item = new Item_empty_string("Msg_text", 255, cs));
  item->maybe_null = 1;
  if (protocol->send_result_set_metadata(&field_list,
                            Protocol::SEND_NUM_ROWS | Protocol::SEND_EOF))
    DBUG_RETURN(TRUE);

  mysql_ha_rm_tables(thd, tables);

  for (table= tables; table; table= table->next_local)
  {
    char table_name[NAME_LEN*2+2];
    char* db = table->db;
    bool fatal_error=0;

    DBUG_PRINT("admin", ("table: '%s'.'%s'", table->db, table->table_name));
    DBUG_PRINT("admin", ("extra_open_options: %u", extra_open_options));
    strxmov(table_name, db, ".", table->table_name, NullS);
    thd->open_options|= extra_open_options;
    table->lock_type= lock_type;
    /* open only one table from local list of command */
    {
      TABLE_LIST *save_next_global, *save_next_local;
      save_next_global= table->next_global;
      table->next_global= 0;
      save_next_local= table->next_local;
      table->next_local= 0;
      select->table_list.first= (uchar*)table;
      /*
        Time zone tables and SP tables can be add to lex->query_tables list,
        so it have to be prepared.
        TODO: Investigate if we can put extra tables into argument instead of
        using lex->query_tables
      */
      lex->query_tables= table;
      lex->query_tables_last= &table->next_global;
      lex->query_tables_own_last= 0;
      thd->no_warnings_for_error= no_warnings_for_error;
      if (view_operator_func == NULL)
        table->required_type=FRMTYPE_TABLE;

      open_and_lock_tables_derived(thd, table, TRUE,
                                   MYSQL_OPEN_TAKE_UPGRADABLE_MDL);
      thd->no_warnings_for_error= 0;
      table->next_global= save_next_global;
      table->next_local= save_next_local;
      thd->open_options&= ~extra_open_options;
#ifdef WITH_PARTITION_STORAGE_ENGINE
      if (table->table)
      {
        /*
          Set up which partitions that should be processed
          if ALTER TABLE t ANALYZE/CHECK/OPTIMIZE/REPAIR PARTITION ..
        */
        Alter_info *alter_info= &lex->alter_info;

        if (alter_info->flags & ALTER_ADMIN_PARTITION)
        {
          if (!table->table->part_info)
          {
            my_error(ER_PARTITION_MGMT_ON_NONPARTITIONED, MYF(0));
            DBUG_RETURN(TRUE);
          }
          uint no_parts_found;
          uint no_parts_opt= alter_info->partition_names.elements;
          no_parts_found= set_part_state(alter_info, table->table->part_info,
                                         PART_CHANGED);
          if (no_parts_found != no_parts_opt &&
              (!(alter_info->flags & ALTER_ALL_PARTITION)))
          {
            char buff[FN_REFLEN + MYSQL_ERRMSG_SIZE];
            uint length;
            DBUG_PRINT("admin", ("sending non existent partition error"));
            protocol->prepare_for_resend();
            protocol->store(table_name, system_charset_info);
            protocol->store(operator_name, system_charset_info);
            protocol->store(STRING_WITH_LEN("error"), system_charset_info);
            length= my_snprintf(buff, sizeof(buff),
                                ER(ER_DROP_PARTITION_NON_EXISTENT),
                                table_name);
            protocol->store(buff, length, system_charset_info);
            if(protocol->write())
              goto err;
            my_eof(thd);
            goto err;
          }
        }
      }
#endif
    }
    DBUG_PRINT("admin", ("table: %p", table->table));

    if (prepare_func)
    {
      DBUG_PRINT("admin", ("calling prepare_func"));
      switch ((*prepare_func)(thd, table, check_opt)) {
      case  1:           // error, message written to net
        trans_rollback_stmt(thd);
        trans_rollback(thd);
        close_thread_tables(thd);
        DBUG_PRINT("admin", ("simple error, admin next table"));
        continue;
      case -1:           // error, message could be written to net
        /* purecov: begin inspected */
        DBUG_PRINT("admin", ("severe error, stop"));
        goto err;
        /* purecov: end */
      default:           // should be 0 otherwise
        DBUG_PRINT("admin", ("prepare_func succeeded"));
        ;
      }
    }

    /*
      CHECK TABLE command is only command where VIEW allowed here and this
      command use only temporary teble method for VIEWs resolving => there
      can't be VIEW tree substitition of join view => if opening table
      succeed then table->table will have real TABLE pointer as value (in
      case of join view substitution table->table can be 0, but here it is
      impossible)
    */
    if (!table->table)
    {
      DBUG_PRINT("admin", ("open table failed"));
      if (thd->warning_info->is_empty())
        push_warning(thd, MYSQL_ERROR::WARN_LEVEL_WARN,
                     ER_CHECK_NO_SUCH_TABLE, ER(ER_CHECK_NO_SUCH_TABLE));
      /* if it was a view will check md5 sum */
      if (table->view &&
          view_checksum(thd, table) == HA_ADMIN_WRONG_CHECKSUM)
        push_warning(thd, MYSQL_ERROR::WARN_LEVEL_WARN,
                     ER_VIEW_CHECKSUM, ER(ER_VIEW_CHECKSUM));
<<<<<<< HEAD
      if (thd->stmt_da->is_error() && 
          thd->stmt_da->sql_errno() == ER_NO_SUCH_TABLE)
=======
      if (thd->main_da.is_error() && 
          (thd->main_da.sql_errno() == ER_NO_SUCH_TABLE ||
           thd->main_da.sql_errno() == ER_FILE_NOT_FOUND))
>>>>>>> ea54709f
        /* A missing table is just issued as a failed command */
        result_code= HA_ADMIN_FAILED;
      else
        /* Default failure code is corrupt table */
        result_code= HA_ADMIN_CORRUPT;
      goto send_result;
    }

    if (table->view)
    {
      DBUG_PRINT("admin", ("calling view_operator_func"));
      result_code= (*view_operator_func)(thd, table);
      goto send_result;
    }

    if (table->schema_table)
    {
      result_code= HA_ADMIN_NOT_IMPLEMENTED;
      goto send_result;
    }

    if ((table->table->db_stat & HA_READ_ONLY) && open_for_modify)
    {
      /* purecov: begin inspected */
      char buff[FN_REFLEN + MYSQL_ERRMSG_SIZE];
      uint length;
      DBUG_PRINT("admin", ("sending error message"));
      protocol->prepare_for_resend();
      protocol->store(table_name, system_charset_info);
      protocol->store(operator_name, system_charset_info);
      protocol->store(STRING_WITH_LEN("error"), system_charset_info);
      length= my_snprintf(buff, sizeof(buff), ER(ER_OPEN_AS_READONLY),
                          table_name);
      protocol->store(buff, length, system_charset_info);
      trans_commit_stmt(thd);
      trans_commit(thd);
      close_thread_tables(thd);
      lex->reset_query_tables_list(FALSE);
      table->table=0;				// For query cache
      if (protocol->write())
	goto err;
      thd->stmt_da->reset_diagnostics_area();
      continue;
      /* purecov: end */
    }

    /* Close all instances of the table to allow repair to rename files */
    if (lock_type == TL_WRITE && table->table->s->version)
    {
      if (wait_while_table_is_used(thd, table->table,
                                   HA_EXTRA_PREPARE_FOR_RENAME))
        goto err;
      DEBUG_SYNC(thd, "after_admin_flush");
      DBUG_EXECUTE_IF("wait_in_mysql_admin_table",
                      wait_for_kill_signal(thd);
                      if (thd->killed)
                        goto err;);
      /* Flush entries in the query cache involving this table. */
      query_cache_invalidate3(thd, table->table, 0);
      open_for_modify= 0;
    }

    if (table->table->s->crashed && operator_func == &handler::ha_check)
    {
      /* purecov: begin inspected */
      DBUG_PRINT("admin", ("sending crashed warning"));
      protocol->prepare_for_resend();
      protocol->store(table_name, system_charset_info);
      protocol->store(operator_name, system_charset_info);
      protocol->store(STRING_WITH_LEN("warning"), system_charset_info);
      protocol->store(STRING_WITH_LEN("Table is marked as crashed"),
                      system_charset_info);
      if (protocol->write())
        goto err;
      /* purecov: end */
    }

    if (operator_func == &handler::ha_repair &&
        !(check_opt->sql_flags & TT_USEFRM))
    {
      if ((table->table->file->check_old_types() == HA_ADMIN_NEEDS_ALTER) ||
          (table->table->file->ha_check_for_upgrade(check_opt) ==
           HA_ADMIN_NEEDS_ALTER))
      {
        DBUG_PRINT("admin", ("recreating table"));
        trans_rollback_stmt(thd);
        close_thread_tables(thd);
        tmp_disable_binlog(thd); // binlogging is done by caller if wanted
        result_code= mysql_recreate_table(thd, table);
        reenable_binlog(thd);
        /*
          mysql_recreate_table() can push OK or ERROR.
          Clear 'OK' status. If there is an error, keep it:
          we will store the error message in a result set row 
          and then clear.
        */
        if (thd->stmt_da->is_ok())
          thd->stmt_da->reset_diagnostics_area();
        goto send_result;
      }
    }

    DBUG_PRINT("admin", ("calling operator_func '%s'", operator_name));
    result_code = (table->table->file->*operator_func)(thd, check_opt);
    DBUG_PRINT("admin", ("operator_func returned: %d", result_code));

send_result:

    lex->cleanup_after_one_table_open();
    thd->clear_error();  // these errors shouldn't get client
    {
      List_iterator_fast<MYSQL_ERROR> it(thd->warning_info->warn_list());
      MYSQL_ERROR *err;
      while ((err= it++))
      {
        protocol->prepare_for_resend();
        protocol->store(table_name, system_charset_info);
        protocol->store((char*) operator_name, system_charset_info);
        protocol->store(warning_level_names[err->level].str,
                        warning_level_names[err->level].length,
                        system_charset_info);
        protocol->store(err->msg, system_charset_info);
        if (protocol->write())
          goto err;
      }
      thd->warning_info->clear_warning_info(thd->query_id);
    }
    protocol->prepare_for_resend();
    protocol->store(table_name, system_charset_info);
    protocol->store(operator_name, system_charset_info);

send_result_message:

    DBUG_PRINT("info", ("result_code: %d", result_code));
    switch (result_code) {
    case HA_ADMIN_NOT_IMPLEMENTED:
      {
	char buf[MYSQL_ERRMSG_SIZE];
	uint length=my_snprintf(buf, sizeof(buf),
				ER(ER_CHECK_NOT_IMPLEMENTED), operator_name);
	protocol->store(STRING_WITH_LEN("note"), system_charset_info);
	protocol->store(buf, length, system_charset_info);
      }
      break;

    case HA_ADMIN_NOT_BASE_TABLE:
      {
        char buf[MYSQL_ERRMSG_SIZE];
        uint length= my_snprintf(buf, sizeof(buf),
                                 ER(ER_BAD_TABLE_ERROR), table_name);
        protocol->store(STRING_WITH_LEN("note"), system_charset_info);
        protocol->store(buf, length, system_charset_info);
      }
      break;

    case HA_ADMIN_OK:
      protocol->store(STRING_WITH_LEN("status"), system_charset_info);
      protocol->store(STRING_WITH_LEN("OK"), system_charset_info);
      break;

    case HA_ADMIN_FAILED:
      protocol->store(STRING_WITH_LEN("status"), system_charset_info);
      protocol->store(STRING_WITH_LEN("Operation failed"),
                      system_charset_info);
      break;

    case HA_ADMIN_REJECT:
      protocol->store(STRING_WITH_LEN("status"), system_charset_info);
      protocol->store(STRING_WITH_LEN("Operation need committed state"),
                      system_charset_info);
      open_for_modify= FALSE;
      break;

    case HA_ADMIN_ALREADY_DONE:
      protocol->store(STRING_WITH_LEN("status"), system_charset_info);
      protocol->store(STRING_WITH_LEN("Table is already up to date"),
                      system_charset_info);
      break;

    case HA_ADMIN_CORRUPT:
      protocol->store(STRING_WITH_LEN("error"), system_charset_info);
      protocol->store(STRING_WITH_LEN("Corrupt"), system_charset_info);
      fatal_error=1;
      break;

    case HA_ADMIN_INVALID:
      protocol->store(STRING_WITH_LEN("error"), system_charset_info);
      protocol->store(STRING_WITH_LEN("Invalid argument"),
                      system_charset_info);
      break;

    case HA_ADMIN_TRY_ALTER:
    {
      /*
        This is currently used only by InnoDB. ha_innobase::optimize() answers
        "try with alter", so here we close the table, do an ALTER TABLE,
        reopen the table and do ha_innobase::analyze() on it.
        We have to end the row, so analyze could return more rows.
      */
      trans_commit_stmt(thd);
      protocol->store(STRING_WITH_LEN("note"), system_charset_info);
      protocol->store(STRING_WITH_LEN(
          "Table does not support optimize, doing recreate + analyze instead"),
                      system_charset_info);
      if (protocol->write())
        goto err;
      close_thread_tables(thd);
      DBUG_PRINT("info", ("HA_ADMIN_TRY_ALTER, trying analyze..."));
      TABLE_LIST *save_next_local= table->next_local,
                 *save_next_global= table->next_global;
      table->next_local= table->next_global= 0;
      tmp_disable_binlog(thd); // binlogging is done by caller if wanted
      result_code= mysql_recreate_table(thd, table);
      reenable_binlog(thd);
      /*
        mysql_recreate_table() can push OK or ERROR.
        Clear 'OK' status. If there is an error, keep it:
        we will store the error message in a result set row 
        and then clear.
      */
      if (thd->stmt_da->is_ok())
        thd->stmt_da->reset_diagnostics_area();
      trans_commit_stmt(thd);
      close_thread_tables(thd);
      if (!result_code) // recreation went ok
      {
        if ((table->table= open_ltable(thd, table, lock_type, 0)) &&
            ((result_code= table->table->file->ha_analyze(thd, check_opt)) > 0))
          result_code= 0; // analyze went ok
      }
      /* Start a new row for the final status row */
      protocol->prepare_for_resend();
      protocol->store(table_name, system_charset_info);
      protocol->store(operator_name, system_charset_info);
      if (result_code) // either mysql_recreate_table or analyze failed
      {
        DBUG_ASSERT(thd->is_error());
        if (thd->is_error())
        {
          const char *err_msg= thd->stmt_da->message();
          if (!thd->vio_ok())
          {
            sql_print_error(err_msg);
          }
          else
          {
            /* Hijack the row already in-progress. */
            protocol->store(STRING_WITH_LEN("error"), system_charset_info);
            protocol->store(err_msg, system_charset_info);
            if (protocol->write())
              goto err;
            /* Start off another row for HA_ADMIN_FAILED */
            protocol->prepare_for_resend();
            protocol->store(table_name, system_charset_info);
            protocol->store(operator_name, system_charset_info);
          }
          thd->clear_error();
        }
      }
      result_code= result_code ? HA_ADMIN_FAILED : HA_ADMIN_OK;
      table->next_local= save_next_local;
      table->next_global= save_next_global;
      goto send_result_message;
    }
    case HA_ADMIN_WRONG_CHECKSUM:
    {
      protocol->store(STRING_WITH_LEN("note"), system_charset_info);
      protocol->store(ER(ER_VIEW_CHECKSUM), strlen(ER(ER_VIEW_CHECKSUM)),
                      system_charset_info);
      break;
    }

    case HA_ADMIN_NEEDS_UPGRADE:
    case HA_ADMIN_NEEDS_ALTER:
    {
      char buf[MYSQL_ERRMSG_SIZE];
      uint length;

      protocol->store(STRING_WITH_LEN("error"), system_charset_info);
      length=my_snprintf(buf, sizeof(buf), ER(ER_TABLE_NEEDS_UPGRADE),
                         table->table_name);
      protocol->store(buf, length, system_charset_info);
      fatal_error=1;
      break;
    }

    default:				// Probably HA_ADMIN_INTERNAL_ERROR
      {
        char buf[MYSQL_ERRMSG_SIZE];
        uint length=my_snprintf(buf, sizeof(buf),
                                "Unknown - internal error %d during operation",
                                result_code);
        protocol->store(STRING_WITH_LEN("error"), system_charset_info);
        protocol->store(buf, length, system_charset_info);
        fatal_error=1;
        break;
      }
    }
    if (table->table)
    {
      if (fatal_error)
        table->table->s->version=0;               // Force close of table
      else if (open_for_modify)
      {
        if (table->table->s->tmp_table)
          table->table->file->info(HA_STATUS_CONST);
        else
        {
          TABLE_LIST *save_next_global= table->next_global;
          table->next_global= 0;
          close_cached_tables(thd, table, FALSE, FALSE);
          table->next_global= save_next_global;
        }
        /* May be something modified consequently we have to invalidate cache */
        query_cache_invalidate3(thd, table->table, 0);
      }
    }
    trans_commit_stmt(thd);
    trans_commit_implicit(thd);
    close_thread_tables(thd);
    table->table=0;				// For query cache
    if (protocol->write())
      goto err;
  }

  my_eof(thd);
  DBUG_RETURN(FALSE);

err:
  trans_rollback_stmt(thd);
  trans_rollback(thd);
  close_thread_tables(thd);			// Shouldn't be needed
  if (table)
    table->table=0;
  DBUG_RETURN(TRUE);
}


bool mysql_repair_table(THD* thd, TABLE_LIST* tables, HA_CHECK_OPT* check_opt)
{
  DBUG_ENTER("mysql_repair_table");
  DBUG_RETURN(mysql_admin_table(thd, tables, check_opt,
				"repair", TL_WRITE, 1,
                                test(check_opt->sql_flags & TT_USEFRM),
                                HA_OPEN_FOR_REPAIR,
				&prepare_for_repair,
				&handler::ha_repair, 0));
}


bool mysql_optimize_table(THD* thd, TABLE_LIST* tables, HA_CHECK_OPT* check_opt)
{
  DBUG_ENTER("mysql_optimize_table");
  DBUG_RETURN(mysql_admin_table(thd, tables, check_opt,
				"optimize", TL_WRITE, 1,0,0,0,
				&handler::ha_optimize, 0));
}


/*
  Assigned specified indexes for a table into key cache

  SYNOPSIS
    mysql_assign_to_keycache()
    thd		Thread object
    tables	Table list (one table only)

  RETURN VALUES
   FALSE ok
   TRUE  error
*/

bool mysql_assign_to_keycache(THD* thd, TABLE_LIST* tables,
			     LEX_STRING *key_cache_name)
{
  HA_CHECK_OPT check_opt;
  KEY_CACHE *key_cache;
  DBUG_ENTER("mysql_assign_to_keycache");

  check_opt.init();
  pthread_mutex_lock(&LOCK_global_system_variables);
  if (!(key_cache= get_key_cache(key_cache_name)))
  {
    pthread_mutex_unlock(&LOCK_global_system_variables);
    my_error(ER_UNKNOWN_KEY_CACHE, MYF(0), key_cache_name->str);
    DBUG_RETURN(TRUE);
  }
  pthread_mutex_unlock(&LOCK_global_system_variables);
  check_opt.key_cache= key_cache;
  DBUG_RETURN(mysql_admin_table(thd, tables, &check_opt,
				"assign_to_keycache", TL_READ_NO_INSERT, 0, 0,
				0, 0, &handler::assign_to_keycache, 0));
}


/*
  Reassign all tables assigned to a key cache to another key cache

  SYNOPSIS
    reassign_keycache_tables()
    thd		Thread object
    src_cache	Reference to the key cache to clean up
    dest_cache	New key cache

  NOTES
    This is called when one sets a key cache size to zero, in which
    case we have to move the tables associated to this key cache to
    the "default" one.

    One has to ensure that one never calls this function while
    some other thread is changing the key cache. This is assured by
    the caller setting src_cache->in_init before calling this function.

    We don't delete the old key cache as there may still be pointers pointing
    to it for a while after this function returns.

 RETURN VALUES
    0	  ok
*/

int reassign_keycache_tables(THD *thd, KEY_CACHE *src_cache,
			     KEY_CACHE *dst_cache)
{
  DBUG_ENTER("reassign_keycache_tables");

  DBUG_ASSERT(src_cache != dst_cache);
  DBUG_ASSERT(src_cache->in_init);
  src_cache->param_buff_size= 0;		// Free key cache
  ha_resize_key_cache(src_cache);
  ha_change_key_cache(src_cache, dst_cache);
  DBUG_RETURN(0);
}


/*
  Preload specified indexes for a table into key cache

  SYNOPSIS
    mysql_preload_keys()
    thd		Thread object
    tables	Table list (one table only)

  RETURN VALUES
    FALSE ok
    TRUE  error
*/

bool mysql_preload_keys(THD* thd, TABLE_LIST* tables)
{
  DBUG_ENTER("mysql_preload_keys");
  /*
    We cannot allow concurrent inserts. The storage engine reads
    directly from the index file, bypassing the cache. It could read
    outdated information if parallel inserts into cache blocks happen.
  */
   DBUG_RETURN(mysql_admin_table(thd, tables, 0,
				"preload_keys", TL_READ_NO_INSERT, 0, 0, 0, 0,
				&handler::preload_keys, 0));
}



/**
  @brief          Create frm file based on I_S table

  @param[in]      thd                      thread handler
  @param[in]      schema_table             I_S table           
  @param[in]      dst_path                 path where frm should be created
  @param[in]      create_info              Create info

  @return         Operation status
    @retval       0                        success
    @retval       1                        error
*/


bool mysql_create_like_schema_frm(THD* thd, TABLE_LIST* schema_table,
                                  char *dst_path, HA_CREATE_INFO *create_info)
{
  HA_CREATE_INFO local_create_info;
  Alter_info alter_info;
  bool tmp_table= (create_info->options & HA_LEX_CREATE_TMP_TABLE);
  uint keys= schema_table->table->s->keys;
  uint db_options= 0;
  DBUG_ENTER("mysql_create_like_schema_frm");

  bzero((char*) &local_create_info, sizeof(local_create_info));
  local_create_info.db_type= schema_table->table->s->db_type();
  local_create_info.row_type= schema_table->table->s->row_type;
  local_create_info.default_table_charset=default_charset_info;
  alter_info.flags= (ALTER_CHANGE_COLUMN | ALTER_RECREATE);
  schema_table->table->use_all_columns();
  if (mysql_prepare_alter_table(thd, schema_table->table,
                                &local_create_info, &alter_info))
    DBUG_RETURN(1);
  if (mysql_prepare_create_table(thd, &local_create_info, &alter_info,
                                 tmp_table, &db_options,
                                 schema_table->table->file,
                                 &schema_table->table->s->key_info, &keys, 0))
    DBUG_RETURN(1);
  local_create_info.max_rows= 0;
  if (mysql_create_frm(thd, dst_path, NullS, NullS,
                       &local_create_info, alter_info.create_list,
                       keys, schema_table->table->s->key_info,
                       schema_table->table->file))
    DBUG_RETURN(1);
  DBUG_RETURN(0);
}


/*
  Create a table identical to the specified table

  SYNOPSIS
    mysql_create_like_table()
    thd		Thread object
    table       Table list element for target table
    src_table   Table list element for source table
    create_info Create info

  RETURN VALUES
    FALSE OK
    TRUE  error
*/

bool mysql_create_like_table(THD* thd, TABLE_LIST* table, TABLE_LIST* src_table,
                             HA_CREATE_INFO *create_info)
{
  MDL_LOCK_DATA *target_lock_data= 0;
  char src_path[FN_REFLEN], dst_path[FN_REFLEN];
  uint dst_path_length;
  char *db= table->db;
  char *table_name= table->table_name;
  int  err;
  bool res= TRUE;
  uint not_used;
#ifdef WITH_PARTITION_STORAGE_ENGINE
  char tmp_path[FN_REFLEN];
#endif
  Ha_global_schema_lock_guard global_schema_lock_guard(thd);
  DBUG_ENTER("mysql_create_like_table");


  if (!(create_info->options & HA_LEX_CREATE_TMP_TABLE))
    global_schema_lock_guard.lock();

  /*
    By opening source table and thus acquiring shared metadata lock on it
    we guarantee that it exists and no concurrent DDL operation will mess
    with it. Later we also take an exclusive metadata lock on target table
    name, which makes copying of .frm file, call to ha_create_table() and
    binlogging atomic against concurrent DML and DDL operations on target
    table. Thus by holding both these "locks" we ensure that our statement
    is properly isolated from all concurrent operations which matter.
  */
  if (open_tables(thd, &src_table, &not_used, 0))
    DBUG_RETURN(TRUE);

  strxmov(src_path, src_table->table->s->path.str, reg_ext, NullS);

  DBUG_EXECUTE_IF("sleep_create_like_before_check_if_exists", my_sleep(6000000););

  /* 
    Check that destination tables does not exist. Note that its name
    was already checked when it was added to the table list.
  */
  if (create_info->options & HA_LEX_CREATE_TMP_TABLE)
  {
    if (find_temporary_table(thd, db, table_name))
      goto table_exists;
    dst_path_length= build_tmptable_filename(thd, dst_path, sizeof(dst_path));
    create_info->table_options|= HA_CREATE_DELAY_KEY_WRITE;
  }
  else
  {
    if (lock_table_name_if_not_cached(thd, db, table_name, &target_lock_data))
      goto err;
    if (!target_lock_data)
      goto table_exists;
    dst_path_length= build_table_filename(dst_path, sizeof(dst_path),
                                          db, table_name, reg_ext, 0);
    if (!access(dst_path, F_OK))
      goto table_exists;
    /*
      Make the metadata lock available to open_table() called to
      reopen the table down the road.
    */
    table->mdl_lock_data= target_lock_data;
  }

  DBUG_EXECUTE_IF("sleep_create_like_before_copy", my_sleep(6000000););

  /*
    Create a new table by copying from source table

    TODO: Obtaining LOCK_open mutex here is actually a legacy from the
          times when some operations (e.g. I_S implementation) ignored
          exclusive metadata lock on target table. Also some engines
          (e.g. NDB cluster) require that LOCK_open should be held
          during the call to ha_create_table() (See bug #28614 for more
          info). So we should double check and probably fix this code
          to not acquire this mutex.
  */
  pthread_mutex_lock(&LOCK_open);
  if (src_table->schema_table)
  {
    if (mysql_create_like_schema_frm(thd, src_table, dst_path, create_info))
    {
      pthread_mutex_unlock(&LOCK_open);
      goto err;
    }
  }
  else if (my_copy(src_path, dst_path, MYF(MY_DONT_OVERWRITE_FILE)))
  {
    if (my_errno == ENOENT)
      my_error(ER_BAD_DB_ERROR,MYF(0),db);
    else
      my_error(ER_CANT_CREATE_FILE,MYF(0),dst_path,my_errno);
    pthread_mutex_unlock(&LOCK_open);
    goto err;
  }

  /*
    As mysql_truncate don't work on a new table at this stage of
    creation, instead create the table directly (for both normal
    and temporary tables).
  */
#ifdef WITH_PARTITION_STORAGE_ENGINE
  /*
    For partitioned tables we need to copy the .par file as well since
    it is used in open_table_def to even be able to create a new handler.
    There is no way to find out here if the original table is a
    partitioned table so we copy the file and ignore any errors.
  */
  fn_format(tmp_path, dst_path, reg_ext, ".par", MYF(MY_REPLACE_EXT));
  strmov(dst_path, tmp_path);
  fn_format(tmp_path, src_path, reg_ext, ".par", MYF(MY_REPLACE_EXT));
  strmov(src_path, tmp_path);
  my_copy(src_path, dst_path, MYF(MY_DONT_OVERWRITE_FILE));
#endif

  DBUG_EXECUTE_IF("sleep_create_like_before_ha_create", my_sleep(6000000););

  dst_path[dst_path_length - reg_ext_length]= '\0';  // Remove .frm
  if (thd->variables.keep_files_on_create)
    create_info->options|= HA_CREATE_KEEP_FILES;
  err= ha_create_table(thd, dst_path, db, table_name, create_info, 1);
  pthread_mutex_unlock(&LOCK_open);

  if (create_info->options & HA_LEX_CREATE_TMP_TABLE)
  {
    if (err || !open_temporary_table(thd, dst_path, db, table_name, 1,
                                     OTM_OPEN))
    {
      (void) rm_temporary_table(create_info->db_type,
				dst_path, false); /* purecov: inspected */
      goto err;     /* purecov: inspected */
    }
    thd->thread_specific_used= TRUE;
  }
  else if (err)
  {
    (void) quick_rm_table(create_info->db_type, db,
			  table_name, 0); /* purecov: inspected */
    goto err;	    /* purecov: inspected */
  }

  DBUG_EXECUTE_IF("sleep_create_like_before_binlogging", my_sleep(6000000););

  /*
    We have to write the query before we unlock the tables.
  */
  if (thd->current_stmt_binlog_row_based)
  {
    /*
       Since temporary tables are not replicated under row-based
       replication, CREATE TABLE ... LIKE ... needs special
       treatement.  We have four cases to consider, according to the
       following decision table:

           ==== ========= ========= ==============================
           Case    Target    Source Write to binary log
           ==== ========= ========= ==============================
           1       normal    normal Original statement
           2       normal temporary Generated statement
           3    temporary    normal Nothing
           4    temporary temporary Nothing
           ==== ========= ========= ==============================
    */
    if (!(create_info->options & HA_LEX_CREATE_TMP_TABLE))
    {
      if (src_table->table->s->tmp_table)               // Case 2
      {
        char buf[2048];
        String query(buf, sizeof(buf), system_charset_info);
        query.length(0);  // Have to zero it since constructor doesn't
        enum enum_open_table_action ot_action_unused;
        /*
          Here we open the destination table, on which we already have
          exclusive metadata lock. This is needed for store_create_info()
          to work. The table will be closed by close_thread_table() at
          the end of this branch.
        */
        if (open_table(thd, table, thd->mem_root, &ot_action_unused,
                       MYSQL_OPEN_REOPEN))
          goto err;

        IF_DBUG(int result=)
          store_create_info(thd, table, &query,
                            create_info, FALSE /* show_database */);

        DBUG_ASSERT(result == 0); // store_create_info() always return 0
        write_bin_log(thd, TRUE, query.ptr(), query.length());

        DBUG_ASSERT(thd->open_tables == table->table);
        pthread_mutex_lock(&LOCK_open);
        /*
          When opening the table, we ignored the locked tables
          (MYSQL_OPEN_GET_NEW_TABLE). Now we can close the table without
          risking to close some locked table.
        */
        close_thread_table(thd, &thd->open_tables);
        pthread_mutex_unlock(&LOCK_open);
      }
      else                                      // Case 1
        write_bin_log(thd, TRUE, thd->query, thd->query_length);
    }
    /*
      Case 3 and 4 does nothing under RBR
    */
  }
  else
    write_bin_log(thd, TRUE, thd->query, thd->query_length);

  res= FALSE;
  goto err;

table_exists:
  if (create_info->options & HA_LEX_CREATE_IF_NOT_EXISTS)
  {
    char warn_buff[MYSQL_ERRMSG_SIZE];
    my_snprintf(warn_buff, sizeof(warn_buff),
		ER(ER_TABLE_EXISTS_ERROR), table_name);
    push_warning(thd, MYSQL_ERROR::WARN_LEVEL_NOTE,
		 ER_TABLE_EXISTS_ERROR,warn_buff);
    res= FALSE;
  }
  else
    my_error(ER_TABLE_EXISTS_ERROR, MYF(0), table_name);

err:
  if (target_lock_data)
  {
    mdl_release_lock(&thd->mdl_context, target_lock_data);
    mdl_remove_lock(&thd->mdl_context, target_lock_data);
  }
  DBUG_RETURN(res);
}


bool mysql_analyze_table(THD* thd, TABLE_LIST* tables, HA_CHECK_OPT* check_opt)
{
  thr_lock_type lock_type = TL_READ_NO_INSERT;

  DBUG_ENTER("mysql_analyze_table");
  DBUG_RETURN(mysql_admin_table(thd, tables, check_opt,
				"analyze", lock_type, 1, 0, 0, 0,
				&handler::ha_analyze, 0));
}


bool mysql_check_table(THD* thd, TABLE_LIST* tables,HA_CHECK_OPT* check_opt)
{
  thr_lock_type lock_type = TL_READ_NO_INSERT;

  DBUG_ENTER("mysql_check_table");
  DBUG_RETURN(mysql_admin_table(thd, tables, check_opt,
				"check", lock_type,
				0, 0, HA_OPEN_FOR_REPAIR, 0,
				&handler::ha_check, &view_checksum));
}


/* table_list should contain just one table */
static int
mysql_discard_or_import_tablespace(THD *thd,
                                   TABLE_LIST *table_list,
                                   enum tablespace_op_type tablespace_op)
{
  TABLE *table;
  my_bool discard;
  int error;
  DBUG_ENTER("mysql_discard_or_import_tablespace");

  /*
    Note that DISCARD/IMPORT TABLESPACE always is the only operation in an
    ALTER TABLE
  */

  thd_proc_info(thd, "discard_or_import_tablespace");

  discard= test(tablespace_op == DISCARD_TABLESPACE);

 /*
   We set this flag so that ha_innobase::open and ::external_lock() do
   not complain when we lock the table
 */
  thd->tablespace_op= TRUE;
  if (!(table=open_ltable(thd, table_list, TL_WRITE, 0)))
  {
    thd->tablespace_op=FALSE;
    DBUG_RETURN(-1);
  }

  error= table->file->ha_discard_or_import_tablespace(discard);

  thd_proc_info(thd, "end");

  if (error)
    goto err;

  /*
    The 0 in the call below means 'not in a transaction', which means
    immediate invalidation; that is probably what we wish here
  */
  query_cache_invalidate3(thd, table_list, 0);

  /* The ALTER TABLE is always in its own transaction */
  error= trans_commit_stmt(thd);
  if (trans_commit_implicit(thd))
    error=1;
  if (error)
    goto err;
  write_bin_log(thd, FALSE, thd->query, thd->query_length);

err:
  trans_rollback_stmt(thd);
  thd->tablespace_op=FALSE;

  if (error == 0)
  {
    my_ok(thd);
    DBUG_RETURN(0);
  }

  table->file->print_error(error, MYF(0));

  DBUG_RETURN(-1);
}

/**
  Copy all changes detected by parser to the HA_ALTER_FLAGS
*/

void setup_ha_alter_flags(Alter_info *alter_info, HA_ALTER_FLAGS *alter_flags)
{
  uint flags= alter_info->flags;

  if (ALTER_ADD_COLUMN & flags)
    *alter_flags|= HA_ADD_COLUMN;
  if (ALTER_DROP_COLUMN & flags)
    *alter_flags|= HA_DROP_COLUMN;
  if (ALTER_RENAME & flags)
    *alter_flags|= HA_RENAME_TABLE;
  if (ALTER_CHANGE_COLUMN & flags)
    *alter_flags|= HA_CHANGE_COLUMN;
  if (ALTER_COLUMN_DEFAULT & flags)
    *alter_flags|= HA_COLUMN_DEFAULT_VALUE;
  if (ALTER_COLUMN_STORAGE & flags)
    *alter_flags|= HA_COLUMN_STORAGE;
  if (ALTER_COLUMN_FORMAT & flags)
    *alter_flags|= HA_COLUMN_FORMAT;
  if (ALTER_COLUMN_ORDER & flags)
    *alter_flags|= HA_ALTER_COLUMN_ORDER;
  if (ALTER_STORAGE & flags)
    *alter_flags|= HA_ALTER_STORAGE;
  if (ALTER_ROW_FORMAT & flags)
    *alter_flags|= HA_ALTER_ROW_FORMAT;
  if (ALTER_RECREATE & flags)
    *alter_flags|= HA_RECREATE;
  if (ALTER_ADD_PARTITION & flags)
    *alter_flags|= HA_ADD_PARTITION;
  if (ALTER_DROP_PARTITION & flags)
    *alter_flags|= HA_DROP_PARTITION;
  if (ALTER_COALESCE_PARTITION & flags)
    *alter_flags|= HA_COALESCE_PARTITION;
  if (ALTER_REORGANIZE_PARTITION & flags)
    *alter_flags|= HA_REORGANIZE_PARTITION;
  if (ALTER_PARTITION & flags)
    *alter_flags|= HA_ALTER_PARTITION;
  if (ALTER_FOREIGN_KEY & flags)
    *alter_flags|= HA_ALTER_FOREIGN_KEY;
}


/**
   @param       thd                Thread
   @param       table              The original table.
   @param       alter_info         Alter options, fields and keys for the new
                                   table.
   @param       create_info        Create options for the new table.
   @param       order_num          Number of order list elements.
   @param[out]  ha_alter_flags  Flags that indicate what will be changed
   @param[out]  ha_alter_info      Data structures needed for on-line alter
   @param[out]  table_changes      Information about particular change

   First argument 'table' contains information of the original
   table, which includes all corresponding parts that the new
   table has in arguments create_list, key_list and create_info.

   By comparing the changes between the original and new table
   we can determine how much it has changed after ALTER TABLE
   and whether we need to make a copy of the table, or just change
   the .frm file.

   Mark any changes detected in the ha_alter_flags.

   If there are no data changes, but index changes, 'index_drop_buffer'
   and/or 'index_add_buffer' are populated with offsets into
   table->key_info or key_info_buffer respectively for the indexes
   that need to be dropped and/or (re-)created.

   @retval TRUE  error
   @retval FALSE success
*/

static
bool
compare_tables(THD *thd,
               TABLE *table,
               Alter_info *alter_info,
               HA_CREATE_INFO *create_info,
               uint order_num,
               HA_ALTER_FLAGS *alter_flags,
               HA_ALTER_INFO *ha_alter_info,
               uint *table_changes)
{
  Field **f_ptr, *field;
  uint table_changes_local= 0;
  List_iterator_fast<Create_field> new_field_it, tmp_new_field_it;
  Create_field *new_field, *tmp_new_field;
  KEY_PART_INFO *key_part;
  KEY_PART_INFO *end;
  /*
    Remember if the new definition has new VARCHAR column;
    create_info->varchar will be reset in mysql_prepare_create_table.
  */
  bool varchar= create_info->varchar;
  uint candidate_key_count= 0;
  bool not_nullable= true;

  /*
    Create a copy of alter_info.
    To compare the new and old table definitions, we need to "prepare"
    the new definition - transform it from parser output to a format
    that describes the final table layout (all column defaults are
    initialized, duplicate columns are removed). This is done by
    mysql_prepare_create_table.  Unfortunately,
    mysql_prepare_create_table performs its transformations
    "in-place", that is, modifies the argument.  Since we would
    like to keep compare_tables() idempotent (not altering any
    of the arguments) we create a copy of alter_info here and
    pass it to mysql_prepare_create_table, then use the result
    to evaluate possibility of fast ALTER TABLE, and then
    destroy the copy.
  */
  Alter_info tmp_alter_info(*alter_info, thd->mem_root);
  uint db_options= 0; /* not used */

  DBUG_ENTER("compare_tables");

  /* Create the prepared information. */
  if (mysql_prepare_create_table(thd, create_info,
                                 &tmp_alter_info,
                                 (table->s->tmp_table != NO_TMP_TABLE),
                                 &db_options,
                                 table->file,
                                 &ha_alter_info->key_info_buffer,
                                 &ha_alter_info->key_count,
                                 /* select_field_count */ 0))
    DBUG_RETURN(TRUE);
  /* Allocate result buffers. */
  if (! (ha_alter_info->index_drop_buffer=
          (uint*) thd->alloc(sizeof(uint) * table->s->keys)) ||
      ! (ha_alter_info->index_add_buffer=
          (uint*) thd->alloc(sizeof(uint) *
                            tmp_alter_info.key_list.elements)))
    DBUG_RETURN(TRUE);

  /*
    First we setup ha_alter_flags based on what was detected
    by parser
  */
  setup_ha_alter_flags(alter_info, alter_flags);

#ifndef DBUG_OFF
  {
    char dbug_string[HA_MAX_ALTER_FLAGS+1];
    alter_flags->print(dbug_string);
    DBUG_PRINT("info", ("alter_flags:  %s", (char *) dbug_string));
  }
#endif

  /*
    Some very basic checks. If number of fields changes, or the
    handler, we need to run full ALTER TABLE. In the future
    new fields can be added and old dropped without copy, but
    not yet.

    Test also that engine was not given during ALTER TABLE, or
    we are force to run regular alter table (copy).
    E.g. ALTER TABLE tbl_name ENGINE=MyISAM.

    For the following ones we also want to run regular alter table:
    ALTER TABLE tbl_name ORDER BY ..
    ALTER TABLE tbl_name CONVERT TO CHARACTER SET ..

    At the moment we can't handle altering temporary tables without a copy.
    We also test if OPTIMIZE TABLE was given and was mapped to alter table.
    In that case we always do full copy.

    There was a bug prior to mysql-4.0.25. Number of null fields was
    calculated incorrectly. As a result frm and data files gets out of
    sync after fast alter table. There is no way to determine by which
    mysql version (in 4.0 and 4.1 branches) table was created, thus we
    disable fast alter table for all tables created by mysql versions
    prior to 5.0 branch.
    See BUG#6236.
  */
  if (table->s->fields != alter_info->create_list.elements ||
      table->s->db_type() != create_info->db_type ||
      table->s->tmp_table ||
      create_info->used_fields & HA_CREATE_USED_ENGINE ||
      create_info->used_fields & HA_CREATE_USED_CHARSET ||
      create_info->used_fields & HA_CREATE_USED_DEFAULT_CHARSET ||
      create_info->used_fields & HA_CREATE_USED_ROW_FORMAT ||
      create_info->used_fields & HA_CREATE_USED_PAGE_CHECKSUM ||
      create_info->used_fields & HA_CREATE_USED_TRANSACTIONAL ||
      (alter_info->flags & (ALTER_RECREATE | ALTER_FOREIGN_KEY)) ||
      order_num ||
      !table->s->mysql_version ||
      (table->s->frm_version < FRM_VER_TRUE_VARCHAR && varchar))
  {
    *table_changes= IS_EQUAL_NO;
    /*
      Check what has changed and set alter_flags
    */
    if (table->s->fields < alter_info->create_list.elements)
      *alter_flags|= HA_ADD_COLUMN;
    else if (table->s->fields > alter_info->create_list.elements)
      *alter_flags|= HA_DROP_COLUMN;
    if (create_info->db_type != table->s->db_type() ||
        create_info->used_fields & HA_CREATE_USED_ENGINE)
      *alter_flags|= HA_ALTER_STORAGE_ENGINE;
    if (create_info->used_fields & HA_CREATE_USED_CHARSET)
      *alter_flags|= HA_CHANGE_CHARACTER_SET;
    if (create_info->used_fields & HA_CREATE_USED_DEFAULT_CHARSET)
      *alter_flags|= HA_SET_DEFAULT_CHARACTER_SET;
    if (alter_info->flags & ALTER_RECREATE)
      *alter_flags|= HA_RECREATE;
    /* TODO check for ADD/DROP FOREIGN KEY */
    if (alter_info->flags & ALTER_FOREIGN_KEY)
      *alter_flags|=  HA_ALTER_FOREIGN_KEY;
    if (!table->s->mysql_version ||
        (table->s->frm_version < FRM_VER_TRUE_VARCHAR && varchar))
      *alter_flags|=  HA_ALTER_COLUMN_TYPE;
  }
  /*
    Use transformed info to evaluate possibility of fast ALTER TABLE
    but use the preserved field to persist modifications.
  */
  new_field_it.init(alter_info->create_list);
  tmp_new_field_it.init(tmp_alter_info.create_list);

  /*   Go through fields and check if the original ones are compatible
    with new table.
  */
  for (f_ptr= table->field, new_field= new_field_it++,
       tmp_new_field= tmp_new_field_it++;
       (new_field && (field= *f_ptr));
       f_ptr++, new_field= new_field_it++,
       tmp_new_field= tmp_new_field_it++)
  {
    /* Make sure we have at least the default charset in use. */
    if (!new_field->charset)
      new_field->charset= create_info->default_table_charset;

    /* Don't pack rows in old tables if the user has requested this. */
      if (create_info->row_type == ROW_TYPE_DYNAMIC ||
	(tmp_new_field->flags & BLOB_FLAG) ||
	tmp_new_field->sql_type == MYSQL_TYPE_VARCHAR &&
  	create_info->row_type != ROW_TYPE_FIXED)
        create_info->table_options|= HA_OPTION_PACK_RECORD;

    /* Check how fields have been modified */
    if (alter_info->flags & ALTER_CHANGE_COLUMN)
    {
      /* Evaluate changes bitmap and send to check_if_incompatible_data() */
      if (!(table_changes_local= field->is_equal(tmp_new_field)))
        *alter_flags|= HA_ALTER_COLUMN_TYPE;

      /* Check if field was renamed */
      field->flags&= ~FIELD_IS_RENAMED;
      if (my_strcasecmp(system_charset_info,
                        field->field_name,
                        tmp_new_field->field_name))
      {
        field->flags|= FIELD_IS_RENAMED;
        *alter_flags|= HA_ALTER_COLUMN_NAME;
      }

      *table_changes&= table_changes_local;
      if (table_changes_local == IS_EQUAL_PACK_LENGTH)
        *alter_flags|= HA_ALTER_COLUMN_TYPE;

      /* Check that NULL behavior is same for old and new fields */
      if ((tmp_new_field->flags & NOT_NULL_FLAG) !=
          (uint) (field->flags & NOT_NULL_FLAG))
      {
        *table_changes= IS_EQUAL_NO;
        *alter_flags|= HA_ALTER_COLUMN_NULLABLE;
      }
    }

    /* Clear indexed marker */
    field->flags&= ~FIELD_IN_ADD_INDEX;
  }

  /*
    Go through keys and check if the original ones are compatible
    with new table.
  */
  KEY *table_key;
  KEY *table_key_end= table->key_info + table->s->keys;
  KEY *new_key;
  KEY *new_key_end=
       ha_alter_info->key_info_buffer + ha_alter_info->key_count;

  DBUG_PRINT("info", ("index count old: %d  new: %d",
                      table->s->keys, ha_alter_info->key_count));

  /* Count all candidate keys. */

  for (table_key= table->key_info; table_key < table_key_end; table_key++)
  {
    KEY_PART_INFO *table_part;
    KEY_PART_INFO *table_part_end= table_key->key_part + table_key->key_parts;

    /*
      Check if key is a candidate key, i.e. a unique index with no index
      fields nullable, then key is either already primary key or could
      be promoted to primary key if the original primary key is dropped.
    */
    not_nullable= true;
    for (table_part= table_key->key_part;
         table_part < table_part_end;
         table_part++)
    {
      not_nullable= not_nullable && (! table_part->field->maybe_null());
    }
    if ((table_key->flags & HA_NOSAME) && not_nullable)
      candidate_key_count++;
  }

  /*
    Step through all keys of the old table and search matching new keys.
  */
  ha_alter_info->index_drop_count= 0;
  ha_alter_info->index_add_count= 0;
  for (table_key= table->key_info; table_key < table_key_end; table_key++)
  {
    KEY_PART_INFO *table_part;
    KEY_PART_INFO *table_part_end= table_key->key_part + table_key->key_parts;
    KEY_PART_INFO *new_part;

    /* Search a new key with the same name. */
    for (new_key= ha_alter_info->key_info_buffer;
         new_key < new_key_end;
         new_key++)
    {
      if (! strcmp(table_key->name, new_key->name))
        break;
    }
    if (new_key >= new_key_end)
    {
      /* Key not found. Add the offset of the key to the drop buffer. */
      ha_alter_info->index_drop_buffer
           [ha_alter_info->index_drop_count++]=
           table_key - table->key_info;
      if (table_key->flags & HA_NOSAME)
      {
        /* Unique key. Check for "PRIMARY". */
        if ((uint) (table_key - table->key_info) == table->s->primary_key)
        {
          *alter_flags|= HA_DROP_PK_INDEX;
          candidate_key_count--;
        }
        else
        {
          bool is_not_null= true;

          *alter_flags|= HA_DROP_UNIQUE_INDEX;
          key_part= table_key->key_part;
          end= key_part + table_key->key_parts;

         /*
            Check if all fields in key are declared
            NOT NULL and adjust candidate_key_count
          */
          for(; key_part != end; key_part++)
          {
            is_not_null=
              (is_not_null && 
               (!table->field[key_part->fieldnr-1]->maybe_null()));
          }
          if (is_not_null)
            candidate_key_count--;
        }
      }
      else
        *alter_flags|= HA_DROP_INDEX;
      *table_changes= IS_EQUAL_NO;
      DBUG_PRINT("info", ("index dropped: '%s'", table_key->name));
      continue;
    }

    /* Check that the key types are compatible between old and new tables. */
    if ((table_key->algorithm != new_key->algorithm) ||
        ((table_key->flags & HA_KEYFLAG_MASK) !=
         (new_key->flags & HA_KEYFLAG_MASK)) ||
        (table_key->key_parts != new_key->key_parts))
    {
      if (table_key->flags & HA_NOSAME)
      {
        /* Unique key. Check for "PRIMARY". */
        if ((uint) (table_key - table->key_info) == table->s->primary_key)
          *alter_flags|= HA_ALTER_PK_INDEX;
        else
          *alter_flags|= HA_ALTER_UNIQUE_INDEX;
      }
      else
        *alter_flags|= HA_ALTER_INDEX;
      goto index_changed;
    }

    /*
      Check that the key parts remain compatible between the old and
      new tables.
    */
    for (table_part= table_key->key_part, new_part= new_key->key_part;
         table_part < table_part_end;
         table_part++, new_part++)
    {
      /*
        Key definition has changed if we are using a different field or
	if the used key part length is different. We know that the fields
        did not change. Comparing field numbers is sufficient.
      */
      if ((table_part->length != new_part->length) ||
          (table_part->fieldnr - 1 != new_part->fieldnr))
      {
        if (table_key->flags & HA_NOSAME)
        {
          /* Unique key. Check for "PRIMARY" */
          if ((uint) (table_key - table->key_info) ==  table->s->primary_key)
            *alter_flags|= HA_ALTER_PK_INDEX;
          else
            *alter_flags|= HA_ALTER_UNIQUE_INDEX;
        }
        else
          *alter_flags|= HA_ALTER_INDEX;
        goto index_changed;
      }
    }
    continue;

  index_changed:
    /* Key modified. Add the offset of the key to both buffers. */
    ha_alter_info->index_drop_buffer
         [ha_alter_info->index_drop_count++]=
         table_key - table->key_info;
    ha_alter_info->index_add_buffer
         [ha_alter_info->index_add_count++]=
         new_key - ha_alter_info->key_info_buffer;
    key_part= new_key->key_part;
    end= key_part + new_key->key_parts;
    for(; key_part != end; key_part++)
    {
      /* Mark field to be part of new key */
      if ((field= table->field[key_part->fieldnr]))
        field->flags|= FIELD_IN_ADD_INDEX;
    }
    *table_changes= IS_EQUAL_NO;
    DBUG_PRINT("info", ("index changed: '%s'", table_key->name));
  }
  /*end of for (; table_key < table_key_end;) */

  /*
    Step through all keys of the new table and find matching old keys.
  */
  for (new_key= ha_alter_info->key_info_buffer;
       new_key < new_key_end;
       new_key++)
  {
    /* Search an old key with the same name. */
    for (table_key= table->key_info; table_key < table_key_end; table_key++)
    {
      if (! strcmp(table_key->name, new_key->name))
        break;
    }
    if (table_key >= table_key_end)
    {
      bool is_not_null= true;
      bool no_pk= ((table->s->primary_key == MAX_KEY) ||
                   alter_flags->is_set(HA_DROP_PK_INDEX));

      /* Key not found. Add the offset of the key to the add buffer. */
      ha_alter_info->index_add_buffer
           [ha_alter_info->index_add_count++]=
           new_key - ha_alter_info->key_info_buffer;
      key_part= new_key->key_part;
      end= key_part + new_key->key_parts;
      for(; key_part != end; key_part++)
      {
        /* Mark field to be part of new key */
        if ((field= table->field[key_part->fieldnr]))
          field->flags|= FIELD_IN_ADD_INDEX;
        /*
          Check if all fields in key are declared
          NOT NULL
         */
        if (key_part->fieldnr < table->s->fields)
        {
          is_not_null=
            (is_not_null && 
             (!table->field[key_part->fieldnr]->maybe_null()));
        }
        else
        {
          /* Index is defined over a newly added column */
          List_iterator_fast<Create_field>
            new_field_it(alter_info->create_list);
          Create_field *new_field;
          uint fieldnr;

          for (fieldnr= 0, new_field= new_field_it++;
               fieldnr != key_part->fieldnr;
               fieldnr++, new_field= new_field_it++);
          is_not_null=
            (is_not_null && (new_field->flags & NOT_NULL_FLAG));
        }
      }
      if (new_key->flags & HA_NOSAME)
      {
        /* Unique key. Check for "PRIMARY" 
           or if adding first unique key
           defined on non-nullable 
        */
        DBUG_PRINT("info",("no_pk %s, candidate_key_count %u, is_not_null %s", (no_pk)?"yes":"no", candidate_key_count, (is_not_null)?"yes":"no"));
        if ((!my_strcasecmp(system_charset_info,
                            new_key->name, primary_key_name)) ||
            (no_pk && candidate_key_count == 0 && is_not_null))
          *alter_flags|= HA_ADD_PK_INDEX;
        else
        *alter_flags|= HA_ADD_UNIQUE_INDEX;
      }
      else
        *alter_flags|= HA_ADD_INDEX;
      *table_changes= IS_EQUAL_NO;
      DBUG_PRINT("info", ("index added: '%s'", new_key->name));
    }
  }
#ifndef DBUG_OFF
  {
    char dbug_string[HA_MAX_ALTER_FLAGS+1];
    alter_flags->print(dbug_string);
    DBUG_PRINT("info", ("alter_flags:  %s", (char *) dbug_string));
  }
#endif

  DBUG_RETURN(FALSE);
}


/*
  Manages enabling/disabling of indexes for ALTER TABLE

  SYNOPSIS
    alter_table_manage_keys()
      table                  Target table
      indexes_were_disabled  Whether the indexes of the from table
                             were disabled
      keys_onoff             ENABLE | DISABLE | LEAVE_AS_IS

  RETURN VALUES
    FALSE  OK
    TRUE   Error
*/

static
bool alter_table_manage_keys(TABLE *table, int indexes_were_disabled,
                             enum enum_enable_or_disable keys_onoff)
{
  int error= 0;
  DBUG_ENTER("alter_table_manage_keys");
  DBUG_PRINT("enter", ("table=%p were_disabled=%d on_off=%d",
             table, indexes_were_disabled, keys_onoff));

  switch (keys_onoff) {
  case ENABLE:
    error= table->file->ha_enable_indexes(HA_KEY_SWITCH_NONUNIQ_SAVE);
    break;
  case LEAVE_AS_IS:
    if (!indexes_were_disabled)
      break;
    /* fall-through: disabled indexes */
  case DISABLE:
    error= table->file->ha_disable_indexes(HA_KEY_SWITCH_NONUNIQ_SAVE);
  }

  if (error == HA_ERR_WRONG_COMMAND)
  {
    push_warning_printf(current_thd, MYSQL_ERROR::WARN_LEVEL_NOTE,
                        ER_ILLEGAL_HA, ER(ER_ILLEGAL_HA),
                        table->s->table_name.str);
    error= 0;
  } else if (error)
    table->file->print_error(error, MYF(0));

  DBUG_RETURN(error);
}

int create_temporary_table(THD *thd,
                           TABLE *table,
                           char *new_db,
                           char *tmp_name,
                           HA_CREATE_INFO *create_info,
                           Alter_info *alter_info,
                           bool db_changed)
{
  int error;
  char index_file[FN_REFLEN], data_file[FN_REFLEN];
  handlerton *old_db_type, *new_db_type;
  DBUG_ENTER("create_temporary_table");
  old_db_type= table->s->db_type();
  new_db_type= create_info->db_type;
  /*
    Handling of symlinked tables:
    If no rename:
      Create new data file and index file on the same disk as the
      old data and index files.
      Copy data.
      Rename new data file over old data file and new index file over
      old index file.
      Symlinks are not changed.

   If rename:
      Create new data file and index file on the same disk as the
      old data and index files.  Create also symlinks to point at
      the new tables.
      Copy data.
      At end, rename intermediate tables, and symlinks to intermediate
      table, to final table name.
      Remove old table and old symlinks

    If rename is made to another database:
      Create new tables in new database.
      Copy data.
      Remove old table and symlinks.
  */
  if (db_changed)		// Ignore symlink if db changed
  {
    if (create_info->index_file_name)
    {
      /* Fix index_file_name to have 'tmp_name' as basename */
      strmov(index_file, tmp_name);
      create_info->index_file_name=fn_same(index_file,
                                           create_info->index_file_name,
                                           1);
    }
    if (create_info->data_file_name)
    {
      /* Fix data_file_name to have 'tmp_name' as basename */
      strmov(data_file, tmp_name);
      create_info->data_file_name=fn_same(data_file,
                                          create_info->data_file_name,
                                          1);
    }
  }
  else
    create_info->data_file_name=create_info->index_file_name=0;

  if (new_db_type == old_db_type)
  {
    /*
       Table has not changed storage engine.
       If STORAGE and TABLESPACE have not been changed than copy them
       from the original table
    */
    if (!create_info->tablespace &&
        table->s->tablespace &&
        create_info->default_storage_media == HA_SM_DEFAULT)
      create_info->tablespace= table->s->tablespace;
    if (create_info->default_storage_media == HA_SM_DEFAULT)
      create_info->default_storage_media= table->s->default_storage_media;
   }

  /*
    Create a table with a temporary name.
    With create_info->frm_only == 1 this creates a .frm file only.
    We don't log the statement, it will be logged later.
  */
  tmp_disable_binlog(thd);
  error= mysql_create_table_no_lock(thd, new_db, tmp_name,
                                    create_info, alter_info, 1, 0);
  reenable_binlog(thd);

  DBUG_RETURN(error);
}

/*
  Create a temporary table that reflects what an alter table operation
  will accomplish.

  SYNOPSIS
    create_altered_table()
      thd              Thread handle
      table            The original table
      create_info      Information from the parsing phase about new
                       table properties.
      alter_info       Lists of fields, keys to be changed, added
                       or dropped.
      db_change        Specifies if the table is moved to another database
  RETURN
    A temporary table with all changes
    NULL if error
  NOTES
    The temporary table is created without storing it in any storage engine
    and is opened only to get the table struct and frm file reference.
*/
TABLE *create_altered_table(THD *thd,
                            TABLE *table,
                            char *new_db,
                            HA_CREATE_INFO *create_info,
                            Alter_info *alter_info,
                            bool db_change)
{
  int error;
  HA_CREATE_INFO altered_create_info(*create_info);
  TABLE *altered_table;
  char tmp_name[80];
  char path[FN_REFLEN];
  DBUG_ENTER("create_altered_table");

  my_snprintf(tmp_name, sizeof(tmp_name), "%s-%lx_%lx",
              tmp_file_prefix, current_pid, thd->thread_id);
  /* Safety fix for InnoDB */
  if (lower_case_table_names)
    my_casedn_str(files_charset_info, tmp_name);
  altered_create_info.options&= ~HA_LEX_CREATE_TMP_TABLE;
  altered_create_info.frm_only= 1;
  if ((error= create_temporary_table(thd, table, new_db, tmp_name,
                                     &altered_create_info,
                                     alter_info, db_change)))
  {
    DBUG_PRINT("info", ("Error %u while creating temporary table", error));
    DBUG_RETURN(NULL);
  };

  build_table_filename(path, sizeof(path), new_db, tmp_name, "",
                       FN_IS_TMP);
  altered_table= open_temporary_table(thd, path, new_db, tmp_name, 1,
                                      OTM_ALTER);
  DBUG_RETURN(altered_table);

  DBUG_RETURN(NULL);
}


/*
  Perform a fast or on-line alter table

  @param  thd            Thread handle
  @param  table_list     The original table
  @param  altered_table  A temporary table showing how we will change table
  @param  create_info    Information from the parsing phase about new
                         table properties.
  @param  alter_info     Storage place for data used during different phases
  @param  ha_alter_flags Bitmask that shows what will be changed
  @param  keys_onoff     Specifies if keys are to be enabled/disabled

  If mysql_alter_table() does not need to copy the table, it is
  either a fast alter table, where the storage engine does not
  need to know about the change, only the frm will change,
  or the storage engine supports performing the alter table
  operation directly, on-line, without mysql having to copy
  the table.

  @retval  0  success
  @retval  1  error, that happened before we took an
              exclusive metadata lock
  @retval  2  error, that happened after we took an
              exclusive metadata lock
*/

int
mysql_fast_or_online_alter_table(THD *thd,
                                 TABLE_LIST *table_list,
                                 TABLE *altered_table,
                                 HA_CREATE_INFO *create_info,
                                 HA_ALTER_INFO *alter_info,
                                 HA_ALTER_FLAGS *ha_alter_flags,
                                 enum enum_enable_or_disable keys_onoff)
{
  TABLE *table= table_list->table;
  bool is_online_alter= table->file->ha_table_flags() & HA_ONLINE_ALTER;
  int error;

  DBUG_ENTER("mysql_fast_or_online_alter_table");

  if (is_online_alter)
  {
    /* Tell the storage engine to prepare for the online ALTER. */
    if (table->file->alter_table_phase1(thd, altered_table,
                                        create_info, alter_info,
                                        ha_alter_flags))
      DBUG_RETURN(1);

    /*
      Tell the storage engine to perform the online ALTER.
      @todo If check_if_supported_alter() returns
      HA_ALTER_SUPPORTED_WAIT_LOCK we need to wrap the next call
      with a DDL lock.
    */
    if (table->file->alter_table_phase2(thd, altered_table,
                                        create_info, alter_info,
                                        ha_alter_flags))
      DBUG_RETURN(1);

    /*
      Make the metadata lock available to open_table() called to
      reopen the table down the road.
    */
    table_list->mdl_lock_data= table->mdl_lock_data;
  }

  /*
    Upgrade the shared metadata lock to exclusive and close all
    instances of the table in the TDC except those used in this thread.
  */
  if (wait_while_table_is_used(thd, table, HA_EXTRA_PREPARE_FOR_RENAME))
    DBUG_RETURN(1);

  alter_table_manage_keys(table, table->file->indexes_are_disabled(),
                          keys_onoff);

  /* Now close all open instances of the table in this thread */
  close_all_tables_for_name(thd, table->s, FALSE);
  table_list->table= 0;                         /* The table was closed */

  /*
    The final .frm file is already created as a temporary file.
    Let's rename it to the original table name.
  */
  pthread_mutex_lock(&LOCK_open);
  error= mysql_rename_table(NULL,
                            altered_table->s->db.str,
                            altered_table->s->table_name.str,
                            table_list->db, table_list->table_name,
                            FN_FROM_IS_TMP);
  pthread_mutex_unlock(&LOCK_open);

  /*
    The ALTER TABLE is always in its own transaction.
    Commit must not be called while LOCK_open is locked. It could call
    wait_if_global_read_lock(), which could create a deadlock if called
    with LOCK_open.
  */
  error= trans_commit_stmt(thd);
  if (trans_commit_implicit(thd))
    error= 1;

  if (error)
    DBUG_RETURN(2);

  if (is_online_alter)
  {
    enum enum_open_table_action ot_action_unused;
    /*
      Here we open the destination table, on which we already have
      an exclusive metadata lock.
    */
    if (open_table(thd, table_list, thd->mem_root, &ot_action_unused,
                   MYSQL_OPEN_REOPEN))
      DBUG_RETURN(2);
    table= table_list->table;

    /*
      Tell the handler that the changed .frm is on disk and the
      table has been re-opened successfully.
    */
    if (table->file->alter_table_phase3(thd, table))
      error= 2;

    DBUG_ASSERT(thd->open_tables == table);
    pthread_mutex_lock(&LOCK_open);
    close_thread_table(thd, &thd->open_tables);
    pthread_mutex_unlock(&LOCK_open);
    table_list->table= 0;
  }
  DBUG_ASSERT(table_list->table == 0);
  DBUG_RETURN(error);
}


/**
  maximum possible length for certain blob types.

  @param[in]      type        Blob type (e.g. MYSQL_TYPE_TINY_BLOB)

  @return
    length
*/

static uint
blob_length_by_type(enum_field_types type)
{
  switch (type)
  {
  case MYSQL_TYPE_TINY_BLOB:
    return 255;
  case MYSQL_TYPE_BLOB:
    return 65535;
  case MYSQL_TYPE_MEDIUM_BLOB:
    return 16777215;
  case MYSQL_TYPE_LONG_BLOB:
    return 4294967295U;
  default:
    DBUG_ASSERT(0); // we should never go here
    return 0;
  }
}


/**
  Prepare column and key definitions for CREATE TABLE in ALTER TABLE.

  This function transforms parse output of ALTER TABLE - lists of
  columns and keys to add, drop or modify into, essentially,
  CREATE TABLE definition - a list of columns and keys of the new
  table. While doing so, it also performs some (bug not all)
  semantic checks.

  This function is invoked when we know that we're going to
  perform ALTER TABLE via a temporary table -- i.e. fast ALTER TABLE
  is not possible, perhaps because the ALTER statement contains
  instructions that require change in table data, not only in
  table definition or indexes.

  @param[in,out]  thd         thread handle. Used as a memory pool
                              and source of environment information.
  @param[in]      table       the source table, open and locked
                              Used as an interface to the storage engine
                              to acquire additional information about
                              the original table.
  @param[in,out]  create_info A blob with CREATE/ALTER TABLE
                              parameters
  @param[in,out]  alter_info  Another blob with ALTER/CREATE parameters.
                              Originally create_info was used only in
                              CREATE TABLE and alter_info only in ALTER TABLE.
                              But since ALTER might end-up doing CREATE,
                              this distinction is gone and we just carry
                              around two structures.

  @return
    Fills various create_info members based on information retrieved
    from the storage engine.
    Sets create_info->varchar if the table has a VARCHAR column.
    Prepares alter_info->create_list and alter_info->key_list with
    columns and keys of the new table.

  @retval TRUE   error, out of memory or a semantical error in ALTER
                 TABLE instructions
  @retval FALSE  success
*/

static bool
mysql_prepare_alter_table(THD *thd, TABLE *table,
                          HA_CREATE_INFO *create_info,
                          Alter_info *alter_info)
{
  /* New column definitions are added here */
  List<Create_field> new_create_list;
  /* New key definitions are added here */
  List<Key> new_key_list;
  List_iterator<Alter_drop> drop_it(alter_info->drop_list);
  List_iterator<Create_field> def_it(alter_info->create_list);
  List_iterator<Alter_column> alter_it(alter_info->alter_list);
  List_iterator<Key> key_it(alter_info->key_list);
  List_iterator<Create_field> find_it(new_create_list);
  List_iterator<Create_field> field_it(new_create_list);
  List<Key_part_spec> key_parts;
  uint db_create_options= (table->s->db_create_options
                           & ~(HA_OPTION_PACK_RECORD));
  uint used_fields= create_info->used_fields;
  KEY *key_info=table->key_info;
  bool rc= TRUE;
  Create_field *def;
  Field **f_ptr,*field;
  DBUG_ENTER("mysql_prepare_alter_table");

  create_info->varchar= FALSE;
  /* Let new create options override the old ones */
  if (!(used_fields & HA_CREATE_USED_MIN_ROWS))
    create_info->min_rows= table->s->min_rows;
  if (!(used_fields & HA_CREATE_USED_MAX_ROWS))
    create_info->max_rows= table->s->max_rows;
  if (!(used_fields & HA_CREATE_USED_AVG_ROW_LENGTH))
    create_info->avg_row_length= table->s->avg_row_length;
  if (!(used_fields & HA_CREATE_USED_DEFAULT_CHARSET))
    create_info->default_table_charset= table->s->table_charset;
  if (!(used_fields & HA_CREATE_USED_AUTO) && table->found_next_number_field)
    {
    /* Table has an autoincrement, copy value to new table */
    table->file->info(HA_STATUS_AUTO);
    create_info->auto_increment_value= table->file->stats.auto_increment_value;
  }
  if (!(used_fields & HA_CREATE_USED_KEY_BLOCK_SIZE))
    create_info->key_block_size= table->s->key_block_size;
  if (!(used_fields & HA_CREATE_USED_TRANSACTIONAL))
    create_info->transactional= table->s->transactional;

  restore_record(table, s->default_values);     // Empty record for DEFAULT

    /*
    First collect all fields from table which isn't in drop_list
    */
  for (f_ptr=table->field ; (field= *f_ptr) ; f_ptr++)
    {
    Alter_drop *drop;
    if (field->type() == MYSQL_TYPE_STRING)
      create_info->varchar= TRUE;
    /* Check if field should be dropped */
    drop_it.rewind();
    while ((drop=drop_it++))
    {
      if (drop->type == Alter_drop::COLUMN &&
	  !my_strcasecmp(system_charset_info,field->field_name, drop->name))
    {
	/* Reset auto_increment value if it was dropped */
	if (MTYP_TYPENR(field->unireg_check) == Field::NEXT_NUMBER &&
	    !(used_fields & HA_CREATE_USED_AUTO))
      {
	  create_info->auto_increment_value=0;
	  create_info->used_fields|=HA_CREATE_USED_AUTO;
      }
	break;
    }
  }
    if (drop)
      {
      drop_it.remove();
      continue;
    }
    /* Check if field is changed */
    def_it.rewind();
    while ((def=def_it++))
    {
      if (def->change &&
	  !my_strcasecmp(system_charset_info,field->field_name, def->change))
	break;
    }
    if (def)
    {						// Field is changed
      def->field=field;
      if (!def->after)
	{
	new_create_list.push_back(def);
	def_it.remove();
	}
      }
      else
      {
      /*
        This field was not dropped and not changed, add it to the list
        for the new table.
      */
      def= new Create_field(field, field);
      new_create_list.push_back(def);
      alter_it.rewind();			// Change default if ALTER
      Alter_column *alter;
      while ((alter=alter_it++))
        {
	if (!my_strcasecmp(system_charset_info,field->field_name, alter->name))
	  break;
        }
      if (alter)
	{
	if (def->sql_type == MYSQL_TYPE_BLOB)
	{
	  my_error(ER_BLOB_CANT_HAVE_DEFAULT, MYF(0), def->change);
          goto err;
	}
	if ((def->def=alter->def))              // Use new default
          def->flags&= ~NO_DEFAULT_VALUE_FLAG;
        else
          def->flags|= NO_DEFAULT_VALUE_FLAG;
	alter_it.remove();
      }
    }
  }
  def_it.rewind();
  while ((def=def_it++))			// Add new columns
  {
    if (def->change && ! def->field)
    {
      my_error(ER_BAD_FIELD_ERROR, MYF(0), def->change,
               table->s->table_name.str);
      goto err;
    }
      /*
      Check that the DATE/DATETIME not null field we are going to add is
      either has a default value or the '0000-00-00' is allowed by the
      set sql mode.
      If the '0000-00-00' value isn't allowed then raise the error_if_not_empty
      flag to allow ALTER TABLE only if the table to be altered is empty.
      */
    if ((def->sql_type == MYSQL_TYPE_DATE ||
         def->sql_type == MYSQL_TYPE_NEWDATE ||
         def->sql_type == MYSQL_TYPE_DATETIME) &&
         !alter_info->datetime_field &&
         !(~def->flags & (NO_DEFAULT_VALUE_FLAG | NOT_NULL_FLAG)) &&
         thd->variables.sql_mode & MODE_NO_ZERO_DATE)
    {
        alter_info->datetime_field= def;
        alter_info->error_if_not_empty= TRUE;
    }
    if (!def->after)
      new_create_list.push_back(def);
    else if (def->after == first_keyword)
      new_create_list.push_front(def);
    else
    {
      Create_field *find;
      find_it.rewind();
      while ((find=find_it++))			// Add new columns
      {
	if (!my_strcasecmp(system_charset_info,def->after, find->field_name))
	  break;
  }
      if (!find)
  {
	my_error(ER_BAD_FIELD_ERROR, MYF(0), def->after,
                 table->s->table_name.str);
    goto err;
  }
      find_it.after(def);			// Put element after this
      /*
        XXX: hack for Bug#28427.
        If column order has changed, force OFFLINE ALTER TABLE
        without querying engine capabilities.  If we ever have an
        engine that supports online ALTER TABLE CHANGE COLUMN
        <name> AFTER <name1> (Falcon?), this fix will effectively
        disable the capability.
        TODO: detect the situation in compare_tables, behave based
        on engine capabilities.
      */
      if (alter_info->build_method == HA_BUILD_ONLINE)
      {
        my_error(ER_NOT_SUPPORTED_YET, MYF(0), thd->query);
        goto err;
      }
      alter_info->build_method= HA_BUILD_OFFLINE;
    }
  }
  if (alter_info->alter_list.elements)
  {
    my_error(ER_BAD_FIELD_ERROR, MYF(0),
             alter_info->alter_list.head()->name, table->s->table_name.str);
    goto err;
    }
  if (!new_create_list.elements)
    {
    my_message(ER_CANT_REMOVE_ALL_FIELDS, ER(ER_CANT_REMOVE_ALL_FIELDS),
               MYF(0));
    goto err;
    }

    /*
    Collect all keys which isn't in drop list. Add only those
    for which some fields exists.
    */

  for (uint i=0 ; i < table->s->keys ; i++,key_info++)
    {
    char *key_name= key_info->name;
    Alter_drop *drop;
    drop_it.rewind();
    while ((drop=drop_it++))
      {
      if (drop->type == Alter_drop::KEY &&
	  !my_strcasecmp(system_charset_info,key_name, drop->name))
	break;
      }
    if (drop)
        {
      drop_it.remove();
      continue;
    }

    KEY_PART_INFO *key_part= key_info->key_part;
    key_parts.empty();
    for (uint j=0 ; j < key_info->key_parts ; j++,key_part++)
    {
      if (!key_part->field)
	continue;				// Wrong field (from UNIREG)
      const char *key_part_name=key_part->field->field_name;
      Create_field *cfield;
      uint key_part_length;

      field_it.rewind();
      while ((cfield=field_it++))
    {
	if (cfield->change)
    {
	  if (!my_strcasecmp(system_charset_info, key_part_name,
			     cfield->change))
	    break;
	}
	else if (!my_strcasecmp(system_charset_info,
				key_part_name, cfield->field_name))
	  break;
      }
      if (!cfield)
	continue;				// Field is removed
      key_part_length= key_part->length;
      if (cfield->field)			// Not new field
      {
        /*
          If the field can't have only a part used in a key according to its
          new type, or should not be used partially according to its
          previous type, or the field length is less than the key part
          length, unset the key part length.

          We also unset the key part length if it is the same as the
          old field's length, so the whole new field will be used.

          BLOBs may have cfield->length == 0, which is why we test it before
          checking whether cfield->length < key_part_length (in chars).
          
          In case of TEXTs we check the data type maximum length *in bytes*
          to key part length measured *in characters* (i.e. key_part_length
          devided to mbmaxlen). This is because it's OK to have:
          CREATE TABLE t1 (a tinytext, key(a(254)) character set utf8);
          In case of this example:
          - data type maximum length is 255.
          - key_part_length is 1016 (=254*4, where 4 is mbmaxlen)
         */
        if (!Field::type_can_have_key_part(cfield->field->type()) ||
            !Field::type_can_have_key_part(cfield->sql_type) ||
            /* spatial keys can't have sub-key length */
            (key_info->flags & HA_SPATIAL) ||
            (cfield->field->field_length == key_part_length &&
             !f_is_blob(key_part->key_type)) ||
            (cfield->length && (((cfield->sql_type >= MYSQL_TYPE_TINY_BLOB &&
                                  cfield->sql_type <= MYSQL_TYPE_BLOB) ? 
                                blob_length_by_type(cfield->sql_type) :
                                cfield->length) <
	     key_part_length / key_part->field->charset()->mbmaxlen)))
	  key_part_length= 0;			// Use whole field
      }
      key_part_length /= key_part->field->charset()->mbmaxlen;
      key_parts.push_back(new Key_part_spec(cfield->field_name,
                                            strlen(cfield->field_name),
					    key_part_length));
    }
    if (key_parts.elements)
    {
      KEY_CREATE_INFO key_create_info;
      Key *key;
      enum Key::Keytype key_type;
      bzero((char*) &key_create_info, sizeof(key_create_info));

      key_create_info.algorithm= key_info->algorithm;
      if (key_info->flags & HA_USES_BLOCK_SIZE)
        key_create_info.block_size= key_info->block_size;
      if (key_info->flags & HA_USES_PARSER)
        key_create_info.parser_name= *plugin_name(key_info->parser);
      if (key_info->flags & HA_USES_COMMENT)
        key_create_info.comment= key_info->comment;

      if (key_info->flags & HA_SPATIAL)
        key_type= Key::SPATIAL;
      else if (key_info->flags & HA_NOSAME)
      {
        if (! my_strcasecmp(system_charset_info, key_name, primary_key_name))
          key_type= Key::PRIMARY;
        else
          key_type= Key::UNIQUE;
      }
      else if (key_info->flags & HA_FULLTEXT)
        key_type= Key::FULLTEXT;
      else
        key_type= Key::MULTIPLE;

      key= new Key(key_type, key_name, strlen(key_name),
                   &key_create_info,
                   test(key_info->flags & HA_GENERATED_KEY),
                   key_parts);
      new_key_list.push_back(key);
    }
  }
  {
    Key *key;
    while ((key=key_it++))			// Add new keys
    {
      if (key->type != Key::FOREIGN_KEY)
        new_key_list.push_back(key);
      if (key->name.str &&
	  !my_strcasecmp(system_charset_info, key->name.str, primary_key_name))
      {
	my_error(ER_WRONG_NAME_FOR_INDEX, MYF(0), key->name.str);
        goto err;
      }
    }
  }

  if (alter_info->drop_list.elements)
  {
    my_error(ER_CANT_DROP_FIELD_OR_KEY, MYF(0),
             alter_info->drop_list.head()->name);
    goto err;
  }
  if (alter_info->alter_list.elements)
  {
    my_error(ER_CANT_DROP_FIELD_OR_KEY, MYF(0),
             alter_info->alter_list.head()->name);
    goto err;
  }

  if (!create_info->comment.str)
  {
    create_info->comment.str= table->s->comment.str;
    create_info->comment.length= table->s->comment.length;
  }

  table->file->update_create_info(create_info);
  if ((create_info->table_options &
       (HA_OPTION_PACK_KEYS | HA_OPTION_NO_PACK_KEYS)) ||
      (used_fields & HA_CREATE_USED_PACK_KEYS))
    db_create_options&= ~(HA_OPTION_PACK_KEYS | HA_OPTION_NO_PACK_KEYS);
  if (create_info->table_options &
      (HA_OPTION_CHECKSUM | HA_OPTION_NO_CHECKSUM))
    db_create_options&= ~(HA_OPTION_CHECKSUM | HA_OPTION_NO_CHECKSUM);
  if (create_info->table_options &
      (HA_OPTION_DELAY_KEY_WRITE | HA_OPTION_NO_DELAY_KEY_WRITE))
    db_create_options&= ~(HA_OPTION_DELAY_KEY_WRITE |
			  HA_OPTION_NO_DELAY_KEY_WRITE);
  create_info->table_options|= db_create_options;

  if (table->s->tmp_table)
    create_info->options|=HA_LEX_CREATE_TMP_TABLE;

  rc= FALSE;
  alter_info->create_list.swap(new_create_list);
  alter_info->key_list.swap(new_key_list);
err:
  DBUG_RETURN(rc);
}


/*
  Alter table

  SYNOPSIS
    mysql_alter_table()
      thd              Thread handle
      new_db           If there is a RENAME clause
      new_name         If there is a RENAME clause
      create_info      Information from the parsing phase about new
                       table properties.
      table_list       The table to change.
      alter_info       Lists of fields, keys to be changed, added
                       or dropped.
      order_num        How many ORDER BY fields has been specified.
      order            List of fields to ORDER BY.
      ignore           Whether we have ALTER IGNORE TABLE

  DESCRIPTION
    This is a veery long function and is everything but the kitchen sink :)
    It is used to alter a table and not only by ALTER TABLE but also
    CREATE|DROP INDEX are mapped on this function.

    When the ALTER TABLE statement just does a RENAME or ENABLE|DISABLE KEYS,
    or both, then this function short cuts its operation by renaming
    the table and/or enabling/disabling the keys. In this case, the FRM is
    not changed, directly by mysql_alter_table. However, if there is a
    RENAME + change of a field, or an index, the short cut is not used.
    See how `create_list` is used to generate the new FRM regarding the
    structure of the fields. The same is done for the indices of the table.

    Important is the fact, that this function tries to do as little work as
    possible, by finding out whether a intermediate table is needed to copy
    data into and when finishing the altering to use it as the original table.
    For this reason the function compare_tables() is called, which decides
    based on all kind of data how similar are the new and the original
    tables.

  RETURN VALUES
    FALSE  OK
    TRUE   Error
*/

bool mysql_alter_table(THD *thd,char *new_db, char *new_name,
                       HA_CREATE_INFO *create_info,
                       TABLE_LIST *table_list,
                       Alter_info *alter_info,
                       uint order_num, ORDER *order, bool ignore)
{
  TABLE *table, *new_table= 0;
  MDL_LOCK_DATA *mdl_lock_data, *target_lock_data= 0;
  int error= 0;
  char tmp_name[80],old_name[32],new_name_buff[FN_REFLEN];
  char new_alias_buff[FN_REFLEN], *table_name, *db, *new_alias, *alias;
  char path[FN_REFLEN];
  ha_rows copied= 0,deleted= 0;
  handlerton *old_db_type, *new_db_type, *save_old_db_type;
  legacy_db_type table_type;
  frm_type_enum frm_type;
#ifdef WITH_PARTITION_STORAGE_ENGINE
  uint fast_alter_partition= 0;
  bool partition_changed= FALSE;
#endif
  DBUG_ENTER("mysql_alter_table");

  /*
    Check if we attempt to alter mysql.slow_log or
    mysql.general_log table and return an error if
    it is the case.
    TODO: this design is obsolete and will be removed.
  */
  if (table_list && table_list->db && table_list->table_name)
  {
    int table_kind= 0;

    table_kind= check_if_log_table(table_list->db_length, table_list->db,
                                   table_list->table_name_length,
                                   table_list->table_name, 0);

    if (table_kind)
    {
      /* Disable alter of enabled log tables */
      if (logger.is_log_table_enabled(table_kind))
      {
        my_error(ER_BAD_LOG_STATEMENT, MYF(0), "ALTER");
        DBUG_RETURN(TRUE);
      }

      /* Disable alter of log tables to unsupported engine */
      if ((create_info->used_fields & HA_CREATE_USED_ENGINE) &&
          (!create_info->db_type || /* unknown engine */
           !(create_info->db_type->flags & HTON_SUPPORT_LOG_TABLES)))
      {
        my_error(ER_UNSUPORTED_LOG_ENGINE, MYF(0));
        DBUG_RETURN(TRUE);
      }

#ifdef WITH_PARTITION_STORAGE_ENGINE
      if (alter_info->flags & ALTER_PARTITION)
      {
        my_error(ER_WRONG_USAGE, MYF(0), "PARTITION", "log table");
        DBUG_RETURN(TRUE);
      }
#endif
    }
  }

  /*
    Assign variables table_name, new_name, db, new_db, path
    to simplify further comparisons: we want to see if it's a RENAME
    later just by comparing the pointers, avoiding the need for strcmp.
  */
  thd_proc_info(thd, "init");
  table_name=table_list->table_name;
  alias= (lower_case_table_names == 2) ? table_list->alias : table_name;
  db=table_list->db;
  if (!new_db || !my_strcasecmp(table_alias_charset, new_db, db))
    new_db= db;
  build_table_filename(path, sizeof(path), db, table_name, "", 0);

  mysql_ha_rm_tables(thd, table_list);

  /* DISCARD/IMPORT TABLESPACE is always alone in an ALTER TABLE */
  if (alter_info->tablespace_op != NO_TABLESPACE_OP)
    /* Conditionally writes to binlog. */
    DBUG_RETURN(mysql_discard_or_import_tablespace(thd,table_list,
						   alter_info->tablespace_op));
  strxnmov(new_name_buff, sizeof (new_name_buff) - 1, mysql_data_home, "/", db, 
           "/", table_name, reg_ext, NullS);
  (void) unpack_filename(new_name_buff, new_name_buff);
  /*
    If this is just a rename of a view, short cut to the
    following scenario: 1) lock LOCK_open 2) do a RENAME
    2) unlock LOCK_open.
    This is a copy-paste added to make sure
    ALTER (sic:) TABLE .. RENAME works for views. ALTER VIEW is handled
    as an independent branch in mysql_execute_command. The need
    for a copy-paste arose because the main code flow of ALTER TABLE
    ... RENAME tries to use open_ltable, which does not work for views
    (open_ltable was never modified to merge table lists of child tables
    into the main table list, like open_tables does).
    This code is wrong and will be removed, please do not copy.
  */
  frm_type= mysql_frm_type(thd, new_name_buff, &table_type);
  /* Rename a view */
  /* Sic: there is a race here */
  if (frm_type == FRMTYPE_VIEW && !(alter_info->flags & ~ALTER_RENAME))
  {
    /*
      Avoid problems with a rename on a table that we have locked or
      if the user is trying to to do this in a transcation context
    */

    if (thd->locked_tables_mode || thd->active_transaction())
    {
      my_message(ER_LOCK_OR_ACTIVE_TRANSACTION,
                 ER(ER_LOCK_OR_ACTIVE_TRANSACTION), MYF(0));
      DBUG_RETURN(TRUE);
    }

    if (wait_if_global_read_lock(thd,0,1))
      DBUG_RETURN(TRUE);

    Ha_global_schema_lock_guard global_schema_lock_guard(thd);
    if (table_type == DB_TYPE_NDBCLUSTER)
      global_schema_lock_guard.lock();

    if (lock_table_names(thd, table_list))
    {
      error= 1;
      goto view_err;
    }

    pthread_mutex_lock(&LOCK_open);

    if (!do_rename(thd, table_list, new_db, new_name, new_name, 1))
    {
      if (mysql_bin_log.is_open())
      {
        thd->clear_error();
        Query_log_event qinfo(thd, thd->query, thd->query_length, 0, FALSE);
        mysql_bin_log.write(&qinfo);
      }
      DBUG_EXECUTE_IF("sleep_alter_rename_view", my_sleep(6000000););
      DEBUG_SYNC(thd, "alter_rename_view");
      my_ok(thd);
    }
    pthread_mutex_unlock(&LOCK_open);

    unlock_table_names(thd);

view_err:
    start_waiting_global_read_lock(thd);
    DBUG_RETURN(error);
  }

  Ha_global_schema_lock_guard global_schema_lock_guard(thd);
  if (table_type == DB_TYPE_NDBCLUSTER ||
      (create_info->db_type && create_info->db_type->db_type == DB_TYPE_NDBCLUSTER))
  {
    if (thd->locked_tables_mode)
    {
      /*
        To avoid deadlock in this situation:
        - if other thread has lock do not enter lock queue
        and report an error instead
      */
      if (global_schema_lock_guard.lock(1))
      {
        my_message(ER_LOCK_OR_ACTIVE_TRANSACTION,
                   ER(ER_LOCK_OR_ACTIVE_TRANSACTION), MYF(0));
        DBUG_RETURN(TRUE);
      }
    }
    else
    {
      global_schema_lock_guard.lock();
    }
  }
  if (!(table= open_n_lock_single_table(thd, table_list, TL_WRITE_ALLOW_READ,
                                        MYSQL_OPEN_TAKE_UPGRADABLE_MDL)))
    DBUG_RETURN(TRUE);
  table->use_all_columns();
  mdl_lock_data= table->mdl_lock_data;

  /*
    Prohibit changing of the UNION list of a non-temporary MERGE table
    under LOCK tables. It would be quite difficult to reuse a shrinked
    set of tables from the old table or to open a new TABLE object for
    an extended list and verify that they belong to locked tables.
  */
  if (thd->locked_tables_mode &&
      (create_info->used_fields & HA_CREATE_USED_UNION) &&
      (table->s->tmp_table == NO_TMP_TABLE))
  {
    my_error(ER_LOCK_OR_ACTIVE_TRANSACTION, MYF(0));
    DBUG_RETURN(TRUE);
  }

  /* Check that we are not trying to rename to an existing table */
  if (new_name)
  {
    DBUG_PRINT("info", ("new_db.new_name: '%s'.'%s'", new_db, new_name));
    strmov(new_name_buff,new_name);
    strmov(new_alias= new_alias_buff, new_name);
    if (lower_case_table_names)
    {
      if (lower_case_table_names != 2)
      {
	my_casedn_str(files_charset_info, new_name_buff);
	new_alias= new_name;			// Create lower case table name
      }
      my_casedn_str(files_charset_info, new_name);
    }
    if (new_db == db &&
	!my_strcasecmp(table_alias_charset, new_name_buff, table_name))
    {
      /*
	Source and destination table names are equal: make later check
	easier.
      */
      new_alias= new_name= table_name;
    }
    else
    {
      if (table->s->tmp_table != NO_TMP_TABLE)
      {
	if (find_temporary_table(thd,new_db,new_name_buff))
	{
	  my_error(ER_TABLE_EXISTS_ERROR, MYF(0), new_name_buff);
	  DBUG_RETURN(TRUE);
	}
      }
      else
      {
        if (lock_table_name_if_not_cached(thd, new_db, new_name,
                                          &target_lock_data))
          DBUG_RETURN(TRUE);
        if (!target_lock_data)
        {
	  my_error(ER_TABLE_EXISTS_ERROR, MYF(0), new_alias);
	  DBUG_RETURN(TRUE);
        }

        build_table_filename(new_name_buff, sizeof(new_name_buff),
                             new_db, new_name_buff, reg_ext, 0);
        if (!access(new_name_buff, F_OK))
	{
	  /* Table will be closed in do_command() */
	  my_error(ER_TABLE_EXISTS_ERROR, MYF(0), new_alias);
	  goto err;
	}
      }
    }
  }
  else
  {
    new_alias= (lower_case_table_names == 2) ? alias : table_name;
    new_name= table_name;
  }

  old_db_type= table->s->db_type();
  if (!create_info->db_type)
  {
#ifdef WITH_PARTITION_STORAGE_ENGINE
    if (table->part_info &&
        create_info->used_fields & HA_CREATE_USED_ENGINE)
    {
      /*
        This case happens when the user specified
        ENGINE = x where x is a non-existing storage engine
        We set create_info->db_type to default_engine_type
        to ensure we don't change underlying engine type
        due to a erroneously given engine name.
      */
      create_info->db_type= table->part_info->default_engine_type;
    }
    else
#endif
      create_info->db_type= old_db_type;
  }

  if (check_engine(thd, new_name, create_info))
    goto err;
  new_db_type= create_info->db_type;

  if ((new_db_type != old_db_type ||
       alter_info->flags & ALTER_PARTITION) &&
      !table->file->can_switch_engines())
  {
    my_error(ER_ROW_IS_REFERENCED, MYF(0));
    goto err;
  }

  if (create_info->row_type == ROW_TYPE_NOT_USED)
    create_info->row_type= table->s->row_type;

  DBUG_PRINT("info", ("old type: %s  new type: %s",
             ha_resolve_storage_engine_name(old_db_type),
             ha_resolve_storage_engine_name(new_db_type)));
  if (ha_check_storage_engine_flag(old_db_type, HTON_ALTER_NOT_SUPPORTED) ||
      ha_check_storage_engine_flag(new_db_type, HTON_ALTER_NOT_SUPPORTED))
  {
    DBUG_PRINT("info", ("doesn't support alter"));
    my_error(ER_ILLEGAL_HA, MYF(0), table_name);
    goto err;
  }

  thd_proc_info(thd, "setup");
  if (!(alter_info->flags & ~(ALTER_RENAME | ALTER_KEYS_ONOFF)) &&
      !table->s->tmp_table) // no need to touch frm
  {
    switch (alter_info->keys_onoff) {
    case LEAVE_AS_IS:
      break;
    case ENABLE:
      if (wait_while_table_is_used(thd, table, HA_EXTRA_FORCE_REOPEN))
        goto err;
      DBUG_EXECUTE_IF("sleep_alter_enable_indexes", my_sleep(6000000););
      error= table->file->ha_enable_indexes(HA_KEY_SWITCH_NONUNIQ_SAVE);
      /* COND_refresh will be signaled in close_thread_tables() */
      break;
    case DISABLE:
      if (wait_while_table_is_used(thd, table, HA_EXTRA_FORCE_REOPEN))
        goto err;
      error=table->file->ha_disable_indexes(HA_KEY_SWITCH_NONUNIQ_SAVE);
      /* COND_refresh will be signaled in close_thread_tables() */
      break;
    default:
      DBUG_ASSERT(FALSE);
      error= 0;
      break;
    }
    if (error == HA_ERR_WRONG_COMMAND)
    {
      error= 0;
      push_warning_printf(thd, MYSQL_ERROR::WARN_LEVEL_NOTE,
                          ER_ILLEGAL_HA, ER(ER_ILLEGAL_HA),
                          table->alias);
    }

    if (!error && (new_name != table_name || new_db != db))
    {
      thd_proc_info(thd, "rename");
      /*
        Then do a 'simple' rename of the table. First we need to close all
        instances of 'source' table.
        Note that if wait_while_table_is_used() returns error here (i.e. if
        this thread was killed) then it must be that previous step of
        simple rename did nothing and therefore we can safely return
        without additional clean-up.
      */
      if (wait_while_table_is_used(thd, table, HA_EXTRA_FORCE_REOPEN))
        goto err;
      close_all_tables_for_name(thd, table->s, TRUE);
      /*
        Then, we want check once again that target table does not exist.
        Actually the order of these two steps does not matter since
        earlier we took exclusive metadata lock on the target table, so
        we do them in this particular order only to be consistent with 5.0,
        in which we don't take this lock and where this order really matters.
        TODO: Investigate if we need this access() check at all.
      */
      if (!access(new_name_buff,F_OK))
      {
        my_error(ER_TABLE_EXISTS_ERROR, MYF(0), new_name);
        error= -1;
      }
      else
      {
        *fn_ext(new_name)=0;
        pthread_mutex_lock(&LOCK_open);
        if (mysql_rename_table(old_db_type,db,table_name,new_db,new_alias, 0))
          error= -1;
        else if (Table_triggers_list::change_table_name(thd, db, table_name,
                                                        new_db, new_alias))
        {
          (void) mysql_rename_table(old_db_type, new_db, new_alias, db,
                                    table_name, 0);
          error= -1;
        }
        pthread_mutex_unlock(&LOCK_open);
      }
    }

    if (error == HA_ERR_WRONG_COMMAND)
    {
      error= 0;
      push_warning_printf(thd, MYSQL_ERROR::WARN_LEVEL_NOTE,
                          ER_ILLEGAL_HA, ER(ER_ILLEGAL_HA),
                          table->alias);
    }

    if (!error)
    {
      write_bin_log(thd, TRUE, thd->query, thd->query_length);
      my_ok(thd);
    }
    else if (error > 0)
    {
      table->file->print_error(error, MYF(0));
      error= -1;
    }
    table_list->table= NULL;                    // For query cache
    query_cache_invalidate3(thd, table_list, 0);

    if (thd->locked_tables_mode)
    {
      /*
        Under LOCK TABLES we should adjust meta-data locks before finishing
        statement. Otherwise we can rely on close_thread_tables() releasing
        them.

        TODO: Investigate what should be done with upgraded table-level
        lock here...
      */
      if (new_name != table_name || new_db != db)
      {
        mdl_release_lock(&thd->mdl_context, target_lock_data);
        mdl_remove_lock(&thd->mdl_context, target_lock_data);
        mdl_release_and_remove_all_locks_for_name(&thd->mdl_context,
                                                  mdl_lock_data);
      }
      else
        mdl_downgrade_exclusive_lock(&thd->mdl_context, mdl_lock_data);
    }
    DBUG_RETURN(error);
  }

  /* We have to do full alter table. */

#ifdef WITH_PARTITION_STORAGE_ENGINE
  if (prep_alter_part_table(thd, table, alter_info, create_info, old_db_type,
                            &partition_changed, &fast_alter_partition))
  {
    goto err;
  }
#endif
  /*
    If the old table had partitions and we are doing ALTER TABLE ...
    engine= <new_engine>, the new table must preserve the original
    partitioning. That means that the new engine is still the
    partitioning engine, not the engine specified in the parser.
    This is discovered  in prep_alter_part_table, which in such case
    updates create_info->db_type.
    Now we need to update the stack copy of create_info->db_type,
    as otherwise we won't be able to correctly move the files of the
    temporary table to the result table files.
  */
  new_db_type= create_info->db_type;

  if (mysql_prepare_alter_table(thd, table, create_info, alter_info))
    goto err;

  set_table_default_charset(thd, create_info, db);


#ifdef WITH_PARTITION_STORAGE_ENGINE
  if (fast_alter_partition)
  {
    DBUG_RETURN(fast_alter_partition_table(thd, table, alter_info,
                                           create_info, table_list,
                                           db, table_name,
                                           fast_alter_partition));
  }
#endif

  if (thd->variables.old_alter_table
      || (table->s->db_type() != create_info->db_type)
#ifdef WITH_PARTITION_STORAGE_ENGINE
      || partition_changed
#endif
     )
  {
    if (alter_info->build_method == HA_BUILD_ONLINE)
    {
      my_error(ER_NOT_SUPPORTED_YET, MYF(0), thd->query);
      goto err;
    }
    alter_info->build_method= HA_BUILD_OFFLINE;
  }

  if (alter_info->build_method != HA_BUILD_OFFLINE)
  {
    TABLE *altered_table= 0;
    HA_ALTER_INFO ha_alter_info;
    HA_ALTER_FLAGS ha_alter_flags;
    uint table_changes= IS_EQUAL_YES;
    bool need_copy_table= TRUE;
    /* Check how much the tables differ. */
    if (compare_tables(thd, table, alter_info,
                       create_info, order_num,
                       &ha_alter_flags,
                       &ha_alter_info,
                       &table_changes))
    {
      DBUG_RETURN(TRUE);
    }

    /*
      Check if storage engine supports altering the table
      on-line.
    */

#ifndef DBUG_OFF
    {
      char dbug_string[HA_MAX_ALTER_FLAGS+1];
      ha_alter_flags.print(dbug_string);
      DBUG_PRINT("info", ("need_copy_table: %u, table_changes: %u, Real alter_flags:  %s",
                          need_copy_table, table_changes,
                          (char *) dbug_string));
    }
#endif

    /*
      If table is not renamed, changed database and
      some change was detected then check if engine
      can do the change on-line
    */
    if (new_name == table_name && new_db == db &&
        ha_alter_flags.is_set())
    {
      Alter_info tmp_alter_info(*alter_info, thd->mem_root);

      /*
        If no table rename,
        check if table can be altered on-line
      */
      if (!(altered_table= create_altered_table(thd,
                                                table,
                                                new_db,
                                                create_info,
                                                &tmp_alter_info,
                                                !strcmp(db, new_db))))
        goto err;

      switch (table->file->check_if_supported_alter(altered_table,
                                                    create_info,
                                                    &ha_alter_flags,
                                                    table_changes)) {
      case HA_ALTER_SUPPORTED_WAIT_LOCK:
      case HA_ALTER_SUPPORTED_NO_LOCK:
        /*
          @todo: Currently we always acquire an exclusive
          lock on the table metadata when performing fast or online
          ALTER TABLE. In future we may consider this unnecessary,
          and narrow the scope of the exclusive lock to only
          cover manipulation with .frms. Storage engine API
          call check_if_supported_alter has provision for this
          already now.
        */
        need_copy_table= FALSE;
        break;
      case HA_ALTER_NOT_SUPPORTED:
        if (alter_info->build_method == HA_BUILD_ONLINE)
        {
          my_error(ER_NOT_SUPPORTED_YET, MYF(0), thd->query);
          close_temporary_table(thd, altered_table, 1, 1);
          goto err;
        }
        need_copy_table= TRUE;
        break;
      case HA_ALTER_ERROR:
      default:
        close_temporary_table(thd, altered_table, 1, 1);
        goto err;
      }
#ifndef DBUG_OFF
      {
        char dbug_string[HA_MAX_ALTER_FLAGS+1];
        ha_alter_flags.print(dbug_string);
        DBUG_PRINT("info", ("need_copy_table: %u, table_changes: %u, Real alter_flags:  %s",
                            need_copy_table, table_changes,
                            (char *) dbug_string));
      }
#endif

    }
    /* TODO need to check if changes can be handled as fast ALTER TABLE */
    if (!altered_table)
      need_copy_table= TRUE;

    if (!need_copy_table)
    {
      error= mysql_fast_or_online_alter_table(thd,
                                              table_list,
                                              altered_table,
                                              create_info,
                                              &ha_alter_info,
                                              &ha_alter_flags,
                                              alter_info->keys_onoff);
      close_temporary_table(thd, altered_table, 1, 1);

      switch (error) {
      case 0:
        goto end_online;
      case 1:
        goto err;
      case 2:
        goto err_with_mdl;
      default:
        DBUG_ASSERT(0);
        goto err;
      }
    }

    if (altered_table)
      close_temporary_table(thd, altered_table, 1, 1);
  }

  my_snprintf(tmp_name, sizeof(tmp_name), "%s-%lx_%lx", tmp_file_prefix,
              current_pid, thd->thread_id);
  /* Safety fix for innodb */
  if (lower_case_table_names)
    my_casedn_str(files_charset_info, tmp_name);


  /* Create a temporary table with the new format */
  if ((error= create_temporary_table(thd, table, new_db, tmp_name, 
                                     create_info, alter_info, 
                                     !strcmp(db, new_db))))
  {
    goto err;
  }

  /* Open the table so we need to copy the data to it. */
  if (table->s->tmp_table)
  {
    TABLE_LIST tbl;
    enum_open_table_action not_used;
    bzero((void*) &tbl, sizeof(tbl));
    tbl.db= new_db;
    tbl.table_name= tbl.alias= tmp_name;
    /* Table is in thd->temporary_tables */
    (void) open_table(thd, &tbl, thd->mem_root, &not_used,
                      MYSQL_LOCK_IGNORE_FLUSH);
    new_table= tbl.table;
  }
  else
  {
    char path[FN_REFLEN];
    /* table is a normal table: Create temporary table in same directory */
    build_table_filename(path, sizeof(path), new_db, tmp_name, "",
                         FN_IS_TMP);
    /* Open our intermediate table */
    new_table= open_temporary_table(thd, path, new_db, tmp_name, 1, OTM_OPEN);
  }
  if (!new_table)
    goto err_new_table_cleanup;

  /* Copy the data if necessary. */
  thd->count_cuted_fields= CHECK_FIELD_WARN;	// calc cuted fields
  thd->cuted_fields=0L;
  copied=deleted=0;
  /*
    We do not copy data for MERGE tables. Only the children have data.
    MERGE tables have HA_NO_COPY_ON_ALTER set.
  */
  if (!(new_table->file->ha_table_flags() & HA_NO_COPY_ON_ALTER))
  {
    /* We don't want update TIMESTAMP fields during ALTER TABLE. */
    new_table->timestamp_field_type= TIMESTAMP_NO_AUTO_SET;
    new_table->next_number_field=new_table->found_next_number_field;
    thd_proc_info(thd, "copy to tmp table");
    error= copy_data_between_tables(table, new_table,
                                    alter_info->create_list, ignore,
                                   order_num, order, &copied, &deleted,
                                    alter_info->keys_onoff,
                                    alter_info->error_if_not_empty);
  }
  else
  {
    error= trans_commit_stmt(thd);
    if (trans_commit_implicit(thd))
      error= 1;
  }
  thd->count_cuted_fields= CHECK_FIELD_IGNORE;

  if (error)
    goto err_new_table_cleanup;

  if (table->s->tmp_table != NO_TMP_TABLE)
  {
    /* Close lock if this is a transactional table */
    if (thd->lock && ! thd->locked_tables_mode)
    {
      mysql_unlock_tables(thd, thd->lock);
      thd->lock=0;
    }
    /* Remove link to old table and rename the new one */
    close_temporary_table(thd, table, 1, 1);
    /* Should pass the 'new_name' as we store table name in the cache */
    if (rename_temporary_table(thd, new_table, new_db, new_name))
      goto err_new_table_cleanup;
    /* We don't replicate alter table statement on temporary tables */
    if (!thd->current_stmt_binlog_row_based)
      write_bin_log(thd, TRUE, thd->query, thd->query_length);
    goto end_temporary;
  }

  /*
    Close the intermediate table that will be the new table, but do
    not delete it! Even altough MERGE tables do not have their children
    attached here it is safe to call close_temporary_table().
  */
  close_temporary_table(thd, new_table, 1, 0);
  new_table= 0;

  /*
    Data is copied. Now we:
    1) Wait until all other threads will stop using old version of table
       by upgrading shared metadata lock to exclusive one.
    2) Close instances of table open by this thread and replace them
       with placeholders to simplify reopen process.
    3) Rename the old table to a temp name, rename the new one to the
       old name.
    4) If we are under LOCK TABLES and don't do ALTER TABLE ... RENAME
       we reopen new version of table.
    5) Write statement to the binary log.
    6) If we are under LOCK TABLES and do ALTER TABLE ... RENAME we
       remove placeholders and release metadata locks.
    7) If we are not not under LOCK TABLES we rely on close_thread_tables()
       call to remove placeholders and releasing metadata locks.
  */

  thd_proc_info(thd, "rename result table");
  my_snprintf(old_name, sizeof(old_name), "%s2-%lx-%lx", tmp_file_prefix,
	      current_pid, thd->thread_id);
  if (lower_case_table_names)
    my_casedn_str(files_charset_info, old_name);

  if (wait_while_table_is_used(thd, table, HA_EXTRA_PREPARE_FOR_RENAME))
    goto err_new_table_cleanup;

  close_all_tables_for_name(thd, table->s,
                            new_name != table_name || new_db != db);

  error=0;
  table_list->table= table= 0;                  /* Safety */
  save_old_db_type= old_db_type;

  /*
    This leads to the storage engine (SE) not being notified for renames in
    mysql_rename_table(), because we just juggle with the FRM and nothing
    more. If we have an intermediate table, then we notify the SE that
    it should become the actual table. Later, we will recycle the old table.
    However, in case of ALTER TABLE RENAME there might be no intermediate
    table. This is when the old and new tables are compatible, according to
    compare_table(). Then, we need one additional call to
    mysql_rename_table() with flag NO_FRM_RENAME, which does nothing else but
    actual rename in the SE and the FRM is not touched. Note that, if the
    table is renamed and the SE is also changed, then an intermediate table
    is created and the additional call will not take place.
  */
  pthread_mutex_lock(&LOCK_open);
  if (mysql_rename_table(old_db_type, db, table_name, db, old_name,
                         FN_TO_IS_TMP))
  {
    error=1;
    (void) quick_rm_table(new_db_type, new_db, tmp_name, FN_IS_TMP);
  }

  else {

    DEBUG_SYNC(thd, "alter_table_before_rename");

    if (mysql_rename_table(new_db_type, new_db, tmp_name, new_db,
                              new_alias, FN_FROM_IS_TMP) ||
           (new_name != table_name || new_db != db) && // we also do rename
           Table_triggers_list::change_table_name(thd, db, table_name,
                                                  new_db, new_alias))
      {
        /* Try to get everything back. */
        error=1;
        (void) quick_rm_table(new_db_type,new_db,new_alias, 0);
        (void) quick_rm_table(new_db_type, new_db, tmp_name, FN_IS_TMP);
        (void) mysql_rename_table(old_db_type, db, old_name, db, alias,
                                  FN_FROM_IS_TMP);
      }
  }

  DBUG_EXECUTE_IF("sleep_alter_rename_table", my_sleep(6000000););
  DEBUG_SYNC(thd, "alter_rename_table");

  if (! error)
    (void) quick_rm_table(old_db_type, db, old_name, FN_IS_TMP);

  pthread_mutex_unlock(&LOCK_open);

  if (error)
    goto err_with_mdl;

end_online:
  if (thd->locked_tables_list.reopen_tables(thd))
    goto err_with_mdl;

  thd_proc_info(thd, "end");

  DBUG_EXECUTE_IF("sleep_alter_before_main_binlog", my_sleep(6000000););
  DEBUG_SYNC(thd, "alter_table_before_main_binlog");

  ha_binlog_log_query(thd, create_info->db_type, LOGCOM_ALTER_TABLE,
                      thd->query, thd->query_length,
                      db, table_name);

  DBUG_ASSERT(!(mysql_bin_log.is_open() &&
                thd->current_stmt_binlog_row_based &&
                (create_info->options & HA_LEX_CREATE_TMP_TABLE)));
  write_bin_log(thd, TRUE, thd->query, thd->query_length);

  if (ha_check_storage_engine_flag(old_db_type, HTON_FLUSH_AFTER_RENAME))
  {
    /*
      For the alter table to be properly flushed to the logs, we
      have to open the new table.  If not, we get a problem on server
      shutdown. But we do not need to attach MERGE children.
    */
    char path[FN_REFLEN];
    TABLE *t_table;
    build_table_filename(path, sizeof(path), new_db, table_name, "", 0);
    t_table= open_temporary_table(thd, path, new_db, tmp_name, FALSE, OTM_OPEN);
    if (t_table)
    {
      intern_close_table(t_table);
      my_free(t_table, MYF(0));
    }
    else
      sql_print_warning("Could not open table %s.%s after rename\n",
                        new_db,table_name);
    ha_flush_logs(old_db_type);
  }
  table_list->table=0;				// For query cache
  query_cache_invalidate3(thd, table_list, 0);

  if (thd->locked_tables_mode)
  {
    if ((new_name != table_name || new_db != db))
    {
      mdl_release_lock(&thd->mdl_context, target_lock_data);
      mdl_remove_lock(&thd->mdl_context, target_lock_data);
      mdl_release_and_remove_all_locks_for_name(&thd->mdl_context,
                                                mdl_lock_data);
    }
    else
      mdl_downgrade_exclusive_lock(&thd->mdl_context, mdl_lock_data);
  }

end_temporary:
  my_snprintf(tmp_name, sizeof(tmp_name), ER(ER_INSERT_INFO),
	      (ulong) (copied + deleted), (ulong) deleted,
	      (ulong) thd->cuted_fields);
  my_ok(thd, copied + deleted, 0L, tmp_name);
  thd->some_tables_deleted=0;
  DBUG_RETURN(FALSE);

err_new_table_cleanup:
  if (new_table)
  {
    /* close_temporary_table() frees the new_table pointer. */
    close_temporary_table(thd, new_table, 1, 1);
  }
  else
    (void) quick_rm_table(new_db_type, new_db, tmp_name, FN_IS_TMP);

err:
  /*
    No default value was provided for a DATE/DATETIME field, the
    current sql_mode doesn't allow the '0000-00-00' value and
    the table to be altered isn't empty.
    Report error here.
  */
  if (alter_info->error_if_not_empty &&
      thd->warning_info->current_row_for_warning())
  {
    const char *f_val= 0;
    enum enum_mysql_timestamp_type t_type= MYSQL_TIMESTAMP_DATE;
    switch (alter_info->datetime_field->sql_type)
    {
      case MYSQL_TYPE_DATE:
      case MYSQL_TYPE_NEWDATE:
        f_val= "0000-00-00";
        t_type= MYSQL_TIMESTAMP_DATE;
        break;
      case MYSQL_TYPE_DATETIME:
        f_val= "0000-00-00 00:00:00";
        t_type= MYSQL_TIMESTAMP_DATETIME;
        break;
      default:
        /* Shouldn't get here. */
        DBUG_ASSERT(0);
    }
    bool save_abort_on_warning= thd->abort_on_warning;
    thd->abort_on_warning= TRUE;
    make_truncated_value_warning(thd, MYSQL_ERROR::WARN_LEVEL_WARN,
                                 f_val, strlength(f_val), t_type,
                                 alter_info->datetime_field->field_name);
    thd->abort_on_warning= save_abort_on_warning;
  }
  if (target_lock_data)
  {
    mdl_release_lock(&thd->mdl_context, target_lock_data);
    mdl_remove_lock(&thd->mdl_context, target_lock_data);
  }
  DBUG_RETURN(TRUE);

err_with_mdl:
  /*
    An error happened while we were holding exclusive name metadata lock
    on table being altered. To be safe under LOCK TABLES we should
    remove all references to the altered table from the list of locked
    tables and release the exclusive metadata lock.
  */
  thd->locked_tables_list.unlink_all_closed_tables();
  if (target_lock_data)
  {
    mdl_release_lock(&thd->mdl_context, target_lock_data);
    mdl_remove_lock(&thd->mdl_context, target_lock_data);
  }
  mdl_release_and_remove_all_locks_for_name(&thd->mdl_context, mdl_lock_data);
  DBUG_RETURN(TRUE);
}
/* mysql_alter_table */

static int
copy_data_between_tables(TABLE *from,TABLE *to,
			 List<Create_field> &create,
                         bool ignore,
			 uint order_num, ORDER *order,
			 ha_rows *copied,
			 ha_rows *deleted,
                         enum enum_enable_or_disable keys_onoff,
                         bool error_if_not_empty)
{
  int error= 1, errpos= 0;
  Copy_field *copy= NULL, *copy_end;
  ulong found_count= 0, delete_count= 0;
  THD *thd= current_thd;
  uint length= 0;
  SORT_FIELD *sortorder;
  READ_RECORD info;
  TABLE_LIST   tables;
  List<Item>   fields;
  List<Item>   all_fields;
  ha_rows examined_rows;
  bool auto_increment_field_copied= 0;
  ulong save_sql_mode= thd->variables.sql_mode;
  ulonglong prev_insert_id;
  List_iterator<Create_field> it(create);
  Create_field *def;
  DBUG_ENTER("copy_data_between_tables");

  /*
    Turn off recovery logging since rollback of an alter table is to
    delete the new table so there is no need to log the changes to it.
    
    This needs to be done before external_lock
  */
  if (ha_enable_transaction(thd, FALSE))
    goto err;
  errpos=1;

  if (!(copy= new Copy_field[to->s->fields]))
    goto err;		/* purecov: inspected */

  if (to->file->ha_external_lock(thd, F_WRLCK))
    goto err;
  errpos= 2;

  /* We need external lock before we can disable/enable keys */
  alter_table_manage_keys(to, from->file->indexes_are_disabled(), keys_onoff);

  /* We can abort alter table for any table type */
  thd->abort_on_warning= !ignore && test(thd->variables.sql_mode &
                                         (MODE_STRICT_TRANS_TABLES |
                                          MODE_STRICT_ALL_TABLES));

  from->file->info(HA_STATUS_VARIABLE | HA_STATUS_NO_LOCK);
  to->file->ha_start_bulk_insert(from->file->stats.records);
  errpos= 3;

  copy_end=copy;
  for (Field **ptr=to->field ; *ptr ; ptr++)
  {
    def=it++;
    if (def->field)
    {
      if (*ptr == to->next_number_field)
      {
        auto_increment_field_copied= TRUE;
        /*
          If we are going to copy contents of one auto_increment column to
          another auto_increment column it is sensible to preserve zeroes.
          This condition also covers case when we are don't actually alter
          auto_increment column.
        */
        if (def->field == from->found_next_number_field)
          thd->variables.sql_mode|= MODE_NO_AUTO_VALUE_ON_ZERO;
      }
      (copy_end++)->set(*ptr,def->field,0);
    }

  }

  if (order)
  {
    if (to->s->primary_key != MAX_KEY && to->file->primary_key_is_clustered())
    {
      char warn_buff[MYSQL_ERRMSG_SIZE];
      my_snprintf(warn_buff, sizeof(warn_buff), 
                  "ORDER BY ignored as there is a user-defined clustered index"
                  " in the table '%-.192s'", from->s->table_name.str);
      push_warning(thd, MYSQL_ERROR::WARN_LEVEL_WARN, ER_UNKNOWN_ERROR,
                   warn_buff);
    }
    else
    {
      from->sort.io_cache=(IO_CACHE*) my_malloc(sizeof(IO_CACHE),
                                                MYF(MY_FAE | MY_ZEROFILL));
      bzero((char *) &tables, sizeof(tables));
      tables.table= from;
      tables.alias= tables.table_name= from->s->table_name.str;
      tables.db= from->s->db.str;

      if (thd->lex->select_lex.setup_ref_array(thd, order_num) ||
          setup_order(thd, thd->lex->select_lex.ref_pointer_array,
                      &tables, fields, all_fields, order) ||
          !(sortorder= make_unireg_sortorder(order, &length, NULL)) ||
          (from->sort.found_records= filesort(thd, from, sortorder, length,
                                              (SQL_SELECT *) 0, HA_POS_ERROR,
                                              1, &examined_rows)) ==
          HA_POS_ERROR)
      {
        to->file->ha_end_bulk_insert(0);
        goto err;
      }
    }
  };

  /* Tell handler that we have values for all columns in the to table */
  to->use_all_columns();
  init_read_record(&info, thd, from, (SQL_SELECT *) 0, 1, 1, FALSE);
  errpos= 4;
  if (ignore)
    to->file->extra(HA_EXTRA_IGNORE_DUP_KEY);
  thd->warning_info->reset_current_row_for_warning();
  restore_record(to, s->default_values);        // Create empty record
  while (!(error=info.read_record(&info)))
  {
    if (thd->killed)
    {
      thd->send_kill_message();
      error= 1;
      break;
    }
    /* Return error if source table isn't empty. */
    if (error_if_not_empty)
    {
      error= 1;
      break;
    }
    if (to->next_number_field)
    {
      if (auto_increment_field_copied)
        to->auto_increment_field_not_null= TRUE;
      else
        to->next_number_field->reset();
    }
    
    for (Copy_field *copy_ptr=copy ; copy_ptr != copy_end ; copy_ptr++)
    {
      copy_ptr->do_copy(copy_ptr);
    }
    prev_insert_id= to->file->next_insert_id;
    error=to->file->ha_write_row(to->record[0]);
    to->auto_increment_field_not_null= FALSE;
    if (error)
    {
      if (!ignore ||
          to->file->is_fatal_error(error, HA_CHECK_DUP))
      {
         if (!to->file->is_fatal_error(error, HA_CHECK_DUP))
         {
           uint key_nr= to->file->get_dup_key(error);
           if ((int) key_nr >= 0)
           {
             const char *err_msg= ER(ER_DUP_ENTRY_WITH_KEY_NAME);
             if (key_nr == 0 &&
                 (to->key_info[0].key_part[0].field->flags &
                  AUTO_INCREMENT_FLAG))
               err_msg= ER(ER_DUP_ENTRY_AUTOINCREMENT_CASE);
             to->file->print_keydup_error(key_nr, err_msg);
             break;
           }
         }

	to->file->print_error(error,MYF(0));
	break;
      }
      to->file->restore_auto_increment(prev_insert_id);
      delete_count++;
    }
    else
      found_count++;
    thd->warning_info->inc_current_row_for_warning();
  }

err:
  if (errpos >= 4)
    end_read_record(&info);
  free_io_cache(from);
  delete [] copy;

  if (error > 0)
    to->file->extra(HA_EXTRA_PREPARE_FOR_DROP);
  if (errpos >= 3 && to->file->ha_end_bulk_insert(error > 1) && error <= 0)
  {
    to->file->print_error(my_errno,MYF(0));
    error= 1;
  }
  to->file->extra(HA_EXTRA_NO_IGNORE_DUP_KEY);

  if (errpos >= 1 && ha_enable_transaction(thd, TRUE))
    error= 1;

  /*
    Ensure that the new table is saved properly to disk so that we
    can do a rename
  */
  if (trans_commit_stmt(thd))
    error=1;
  if (trans_commit_implicit(thd))
    error=1;

  thd->variables.sql_mode= save_sql_mode;
  thd->abort_on_warning= 0;
  *copied= found_count;
  *deleted=delete_count;
  to->file->ha_release_auto_increment();
  if (errpos >= 2 && to->file->ha_external_lock(thd,F_UNLCK))
    error=1;
  if (error < 0 && to->file->extra(HA_EXTRA_PREPARE_FOR_RENAME))
    error= 1;
  DBUG_RETURN(error > 0 ? -1 : 0);
}


/*
  Recreates tables by calling mysql_alter_table().

  SYNOPSIS
    mysql_recreate_table()
    thd			Thread handler
    tables		Tables to recreate

 RETURN
    Like mysql_alter_table().
*/
bool mysql_recreate_table(THD *thd, TABLE_LIST *table_list)
{
  HA_CREATE_INFO create_info;
  Alter_info alter_info;

  DBUG_ENTER("mysql_recreate_table");
  DBUG_ASSERT(!table_list->next_global);
  /*
    table_list->table has been closed and freed. Do not reference
    uninitialized data. open_tables() could fail.
  */
  table_list->table= NULL;

  bzero((char*) &create_info, sizeof(create_info));
  create_info.row_type=ROW_TYPE_NOT_USED;
  create_info.default_table_charset=default_charset_info;
  /* Force alter table to recreate table */
  alter_info.flags= (ALTER_CHANGE_COLUMN | ALTER_RECREATE);
  DBUG_RETURN(mysql_alter_table(thd, NullS, NullS, &create_info,
                                table_list, &alter_info, 0,
                                (ORDER *) 0, 0));
}


bool mysql_checksum_table(THD *thd, TABLE_LIST *tables,
                          HA_CHECK_OPT *check_opt)
{
  TABLE_LIST *table;
  List<Item> field_list;
  Item *item;
  Protocol *protocol= thd->protocol;
  DBUG_ENTER("mysql_checksum_table");

  field_list.push_back(item = new Item_empty_string("Table", NAME_LEN*2));
  item->maybe_null= 1;
  field_list.push_back(item= new Item_int("Checksum", (longlong) 1,
                                          MY_INT64_NUM_DECIMAL_DIGITS));
  item->maybe_null= 1;
  if (protocol->send_result_set_metadata(&field_list,
                            Protocol::SEND_NUM_ROWS | Protocol::SEND_EOF))
    DBUG_RETURN(TRUE);

  /* Open one table after the other to keep lock time as short as possible. */
  for (table= tables; table; table= table->next_local)
  {
    char table_name[NAME_LEN*2+2];
    TABLE *t;

    strxmov(table_name, table->db ,".", table->table_name, NullS);

    t= table->table= open_n_lock_single_table(thd, table, TL_READ, 0);
    thd->clear_error();			// these errors shouldn't get client

    protocol->prepare_for_resend();
    protocol->store(table_name, system_charset_info);

    if (!t)
    {
      /* Table didn't exist */
      protocol->store_null();
      thd->clear_error();
    }
    else
    {
      /* Call ->checksum() if the table checksum matches 'old_mode' settings */
      if (!(check_opt->flags & T_EXTEND) &&
          (((t->file->ha_table_flags() & HA_HAS_OLD_CHECKSUM) &&
            thd->variables.old_mode) ||
           ((t->file->ha_table_flags() & HA_HAS_NEW_CHECKSUM) &&
            !thd->variables.old_mode)))
	protocol->store((ulonglong)t->file->checksum());
      else if (check_opt->flags & T_QUICK)
	protocol->store_null();
      else
      {
	/* calculating table's checksum */
	ha_checksum crc= 0;
        uchar null_mask=256 -  (1 << t->s->last_null_bit_pos);

        t->use_all_columns();

	if (t->file->ha_rnd_init(1))
	  protocol->store_null();
	else
	{
	  for (;;)
	  {
            if (thd->killed)
            {
              t->file->ha_rnd_end();
              thd->protocol->remove_last_row();
              goto err;
            }
	    ha_checksum row_crc= 0;
            int error= t->file->rnd_next(t->record[0]);
            if (unlikely(error))
            {
              if (error == HA_ERR_RECORD_DELETED)
                continue;
              break;
            }
	    if (t->s->null_bytes)
            {
              /* fix undefined null bits */
              t->record[0][t->s->null_bytes-1] |= null_mask;
              if (!(t->s->db_create_options & HA_OPTION_PACK_RECORD))
                t->record[0][0] |= 1;

	      row_crc= my_checksum(row_crc, t->record[0], t->s->null_bytes);
            }

	    for (uint i= 0; i < t->s->fields; i++ )
	    {
	      Field *f= t->field[i];
              if (! thd->variables.old_mode &&
                  f->is_real_null(0))
                continue;
              enum_field_types field_type= f->type();
              /*
                BLOB and VARCHAR have pointers in their field, we must convert
                to string; GEOMETRY is implemented on top of BLOB.
              */
	      if ((field_type == MYSQL_TYPE_BLOB) ||
                  (field_type == MYSQL_TYPE_VARCHAR) ||
                  (field_type == MYSQL_TYPE_GEOMETRY))
	      {
		String tmp;
		f->val_str(&tmp);
		row_crc= my_checksum(row_crc, (uchar*) tmp.ptr(), tmp.length());
	      }
	      else
		row_crc= my_checksum(row_crc, f->ptr,
				     f->pack_length());
	    }

	    crc+= row_crc;
	  }
	  protocol->store((ulonglong)crc);
          t->file->ha_rnd_end();
	}
      }
      thd->clear_error();
      close_thread_tables(thd);
      table->table=0;				// For query cache
    }
    if (protocol->write())
      goto err;
  }

  my_eof(thd);
  DBUG_RETURN(FALSE);

 err:
  close_thread_tables(thd);			// Shouldn't be needed
  if (table)
    table->table=0;
  DBUG_RETURN(TRUE);
}

static bool check_engine(THD *thd, const char *table_name,
                         HA_CREATE_INFO *create_info)
{
  handlerton **new_engine= &create_info->db_type;
  handlerton *req_engine= *new_engine;
  bool no_substitution=
        test(thd->variables.sql_mode & MODE_NO_ENGINE_SUBSTITUTION);
  if (!(*new_engine= ha_checktype(thd, ha_legacy_type(req_engine),
                                  no_substitution, 1)))
    return TRUE;

  if (req_engine && req_engine != *new_engine)
  {
    push_warning_printf(thd, MYSQL_ERROR::WARN_LEVEL_NOTE,
                       ER_WARN_USING_OTHER_HANDLER,
                       ER(ER_WARN_USING_OTHER_HANDLER),
                       ha_resolve_storage_engine_name(*new_engine),
                       table_name);
  }
  if (create_info->options & HA_LEX_CREATE_TMP_TABLE &&
      ha_check_storage_engine_flag(*new_engine, HTON_TEMPORARY_NOT_SUPPORTED))
  {
    if (create_info->used_fields & HA_CREATE_USED_ENGINE)
    {
      my_error(ER_ILLEGAL_HA_CREATE_OPTION, MYF(0),
               hton_name(*new_engine)->str, "TEMPORARY");
      *new_engine= 0;
      return TRUE;
    }
    *new_engine= myisam_hton;
  }
  return FALSE;
}<|MERGE_RESOLUTION|>--- conflicted
+++ resolved
@@ -4364,14 +4364,9 @@
           view_checksum(thd, table) == HA_ADMIN_WRONG_CHECKSUM)
         push_warning(thd, MYSQL_ERROR::WARN_LEVEL_WARN,
                      ER_VIEW_CHECKSUM, ER(ER_VIEW_CHECKSUM));
-<<<<<<< HEAD
       if (thd->stmt_da->is_error() && 
-          thd->stmt_da->sql_errno() == ER_NO_SUCH_TABLE)
-=======
-      if (thd->main_da.is_error() && 
-          (thd->main_da.sql_errno() == ER_NO_SUCH_TABLE ||
-           thd->main_da.sql_errno() == ER_FILE_NOT_FOUND))
->>>>>>> ea54709f
+          (thd->stmt_da->sql_errno() == ER_NO_SUCH_TABLE ||
+           thd->stmt_da->sql_errno() == ER_FILE_NOT_FOUND))
         /* A missing table is just issued as a failed command */
         result_code= HA_ADMIN_FAILED;
       else
