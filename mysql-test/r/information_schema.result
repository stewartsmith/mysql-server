--- conflicted
+++ resolved
@@ -1624,7 +1624,7 @@
 Db	Name	Definer	Time zone	Type	Execute at	Interval value	Interval field	Starts	Ends	Status	Originator	character_set_client	collation_connection	Database Collation
 show events where Db= 'information_schema';
 Db	Name	Definer	Time zone	Type	Execute at	Interval value	Interval field	Starts	Ends	Status	Originator	character_set_client	collation_connection	Database Collation
-<<<<<<< HEAD
+use test;
 End of 5.1 tests.
 create function f1 (p1 int, p2 datetime, p3 decimal(10,2))
 returns char(10) return null;
@@ -1653,8 +1653,4 @@
 	NULL	NULL	NULL	NULL	NULL	NULL	NULL
 drop procedure p1;
 drop procedure p2;
-drop function f1;
-=======
-use test;
-End of 5.1 tests.
->>>>>>> aaf5b7fd
+drop function f1;