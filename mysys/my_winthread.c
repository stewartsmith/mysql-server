/* Copyright (C) 2000 MySQL AB

   This program is free software; you can redistribute it and/or modify
   it under the terms of the GNU General Public License as published by
   the Free Software Foundation; version 2 of the License.

   This program is distributed in the hope that it will be useful,
   but WITHOUT ANY WARRANTY; without even the implied warranty of
   MERCHANTABILITY or FITNESS FOR A PARTICULAR PURPOSE.  See the
   GNU General Public License for more details.

   You should have received a copy of the GNU General Public License
   along with this program; if not, write to the Free Software
   Foundation, Inc., 59 Temple Place, Suite 330, Boston, MA  02111-1307  USA */

/*****************************************************************************
** Simulation of posix threads calls for Windows
*****************************************************************************/
#if defined (_WIN32)
/* SAFE_MUTEX will not work until the thread structure is up to date */
#undef SAFE_MUTEX
#include "mysys_priv.h"
#include <process.h>
#include <signal.h>

static void install_sigabrt_handler(void);

struct thread_start_parameter
{
  pthread_handler func;
  void *arg;
};

/**
   Adapter to @c pthread_mutex_trylock()

   @retval 0      Mutex was acquired
   @retval EBUSY  Mutex was already locked by a thread
 */
int
win_pthread_mutex_trylock(pthread_mutex_t *mutex)
{
  if (TryEnterCriticalSection(mutex))
  {
    /* Don't allow recursive lock */
    if (mutex->RecursionCount > 1){
      LeaveCriticalSection(mutex);
      return EBUSY;
    }
    return 0;
  }
  return EBUSY;
}

static unsigned int __stdcall pthread_start(void *p)
{
  struct thread_start_parameter *par= (struct thread_start_parameter *)p;
  pthread_handler func= par->func;
  void *arg= par->arg;
  free(p);
  (*func)(arg);
  return 0;
}


int pthread_create(pthread_t *thread_id, pthread_attr_t *attr,
     pthread_handler func, void *param)
{
  uintptr_t handle;
  struct thread_start_parameter *par;
  unsigned int  stack_size;
  DBUG_ENTER("pthread_create");

  par= (struct thread_start_parameter *)malloc(sizeof(*par));
  if (!par)
   goto error_return;

  par->func= func;
  par->arg= param;
  stack_size= attr?attr->dwStackSize:0;

  handle= _beginthreadex(NULL, stack_size , pthread_start, par, 0, thread_id);
  if (!handle)
    goto error_return;
  DBUG_PRINT("info", ("thread id=%u",*thread_id));

  /* Do not need thread handle, close it */
  CloseHandle((HANDLE)handle);
  DBUG_RETURN(0);

error_return:
  DBUG_PRINT("error",
         ("Can't create thread to handle request (error %d)",errno));
  DBUG_RETURN(-1);
}


void pthread_exit(void *a)
{
  _endthreadex(0);
}

<<<<<<< HEAD
=======
int pthread_join(pthread_t thread, void **value_ptr)
{
  DWORD  ret;
  HANDLE handle;

  handle= OpenThread(SYNCHRONIZE, FALSE, thread);
  if (!handle)
  {
    errno= EINVAL;
    goto error_return;
  }

  ret= WaitForSingleObject(handle, INFINITE);

  if(ret != WAIT_OBJECT_0)
  {
    errno= EINVAL;
    goto error_return;
  }

  CloseHandle(handle);
  return 0;

error_return:
  if(handle)
    CloseHandle(handle);
  return -1;
}
>>>>>>> 9dd46067

#endif<|MERGE_RESOLUTION|>--- conflicted
+++ resolved
@@ -100,8 +100,6 @@
   _endthreadex(0);
 }
 
-<<<<<<< HEAD
-=======
 int pthread_join(pthread_t thread, void **value_ptr)
 {
   DWORD  ret;
@@ -130,6 +128,5 @@
     CloseHandle(handle);
   return -1;
 }
->>>>>>> 9dd46067
 
 #endif