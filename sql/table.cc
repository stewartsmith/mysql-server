--- conflicted
+++ resolved
@@ -2378,6 +2378,8 @@
   Query_arena gcol_arena(&table->mem_root, Query_arena::STMT_INITIALIZED);
   thd->set_n_backup_active_arena(&gcol_arena, &backup_arena);
   thd->stmt_arena= &gcol_arena;
+  ulong save_old_privilege= thd->want_privilege;
+  thd->want_privilege= 0;
 
   thd->lex->parse_gcol_expr= TRUE;
   old_character_set_client= thd->variables.character_set_client;
@@ -2412,6 +2414,7 @@
   thd->stmt_arena= backup_stmt_arena_ptr;
   thd->restore_active_arena(&gcol_arena, &backup_arena);
   field->gcol_info->item_free_list= gcol_arena.free_list;
+  thd->want_privilege= save_old_privilege;
 
   DBUG_RETURN(FALSE);
 
@@ -2421,6 +2424,7 @@
   thd->stmt_arena= backup_stmt_arena_ptr;
   thd->restore_active_arena(&gcol_arena, &backup_arena);
   thd->variables.character_set_client= old_character_set_client;
+  thd->want_privilege= save_old_privilege;
   DBUG_RETURN(TRUE);
 }
 
@@ -5612,10 +5616,28 @@
     bitmap_set_bit(read_set, field->field_index);
 
     // Update covering_keys and merge_keys based on all fields that are read:      
-    covering_keys.intersect(field->part_of_key);
-    merge_keys.merge(field->part_of_key);
+    if (field->stored_in_db)
+    {
+      covering_keys.intersect(field->part_of_key);
+      merge_keys.merge(field->part_of_key);
+    }
     if (get_fields_in_item_tree)
       field->flags|= GET_FIXED_FIELDS_FLAG;
+    /*
+      As non-persistent generated columns are calculated on the fly, they
+      needs to be stored (written, even for read-only statements) to the
+      field in order to be used, so set the generated field for write here if
+      1) this procedure is called for a read-only operation (SELECT), and
+      2) the generated column is not phycically stored in the table
+    */
+    if(field->gcol_info && !field->stored_in_db)
+    {
+      bitmap_fast_test_and_set(write_set, field->field_index);
+      Mark_field mark_read_field(MARK_COLUMNS_READ);
+      field->gcol_info->expr_item->walk(&Item::mark_field_in_map,
+                         Item::WALK_PREFIX, (uchar *)&mark_read_field);
+    }
+
     break;
 
   case MARK_COLUMNS_WRITE:
@@ -5630,10 +5652,23 @@
     }
     if (get_fields_in_item_tree)
       field->flags|= GET_FIXED_FIELDS_FLAG;
+    if(field->gcol_info)
+    {
+      Mark_field mark_read_field(MARK_COLUMNS_READ);
+      field->gcol_info->expr_item->walk(&Item::mark_field_in_map,
+                         Item::WALK_PREFIX, (uchar *)&mark_read_field);
+    }
     break;
 
   case MARK_COLUMNS_TEMP:
     bitmap_set_bit(read_set, field->field_index);
+    if(field->gcol_info && !field->stored_in_db)
+    {
+      bitmap_fast_test_and_set(write_set, field->field_index);
+      Mark_field mark_read_field(MARK_COLUMNS_READ);
+      field->gcol_info->expr_item->walk(&Item::mark_field_in_map,
+                         Item::WALK_PREFIX, (uchar *)&mark_read_field);
+    }
     break;
   }
   DBUG_VOID_RETURN;
@@ -6246,38 +6281,26 @@
     bitmap_init(&dependent_fields, bitbuf, s->fields, 0);
     bitmap_clear_all(&dependent_fields);
 
-    MY_BITMAP *save_old_read_set= read_set;
-    read_set= &dependent_fields;
-
     for (vfield_ptr= vfield; *vfield_ptr; vfield_ptr++)
     {
       tmp_vfield= *vfield_ptr;
       DBUG_ASSERT(tmp_vfield->gcol_info && tmp_vfield->gcol_info->expr_item);
-      tmp_vfield->gcol_info->expr_item->walk(&Item::register_field_in_read_map, 
-                                             Item::WALK_PREFIX, (uchar *) 0);
+      tmp_vfield->gcol_info->expr_item->walk(&Item::register_field_in_bitmap, 
+                              Item::WALK_PREFIX, (uchar *) &dependent_fields);
+
       /**
         If the stored GC depends on any of the write-column, make it writable.
         For virtual GC, mark it writable anyway.
       */
       if (!tmp_vfield->stored_in_db ||
-          bitmap_is_overlapping(read_set, write_set))
+          bitmap_is_overlapping(&dependent_fields, write_set))
       {
-        tmp_vfield->gcol_info->expr_item->walk(&Item::update_indexed_column_map,
-                                               Item::WALK_PREFIX,
-                                               (uchar *) 0);
         // The GC needs to be updated
-        bitmap_set_bit(write_set, tmp_vfield->field_index);
-        // GC's dependent columns need to be read
-        bitmap_union(save_old_read_set, read_set);
-        bitmap_clear_all(read_set);
+        tmp_vfield->table->mark_column_used(in_use, tmp_vfield,
+                                            MARK_COLUMNS_WRITE);
         bitmap_updated= TRUE;
       }
-
-      // If the GC itself is needed to update, add base column to read_set
-      if (bitmap_is_set(write_set, tmp_vfield->field_index))
-        bitmap_union(save_old_read_set, read_set);
-    }
-    read_set= save_old_read_set;
+    }
   }
   else //Insert will mark all GCs
   {
@@ -6285,12 +6308,8 @@
     {
       tmp_vfield= *vfield_ptr;
       DBUG_ASSERT(tmp_vfield->gcol_info && tmp_vfield->gcol_info->expr_item);
-      tmp_vfield->gcol_info->expr_item->walk(&Item::register_field_in_read_map, 
-                                             Item::WALK_PREFIX, (uchar *) 0);
-      tmp_vfield->gcol_info->expr_item->walk(&Item::update_indexed_column_map,
-                                             Item::WALK_PREFIX,
-                                             (uchar *) 0);
-      bitmap_set_bit(write_set, tmp_vfield->field_index);
+      tmp_vfield->table->mark_column_used(in_use, tmp_vfield,
+                                          MARK_COLUMNS_WRITE);
       bitmap_updated= TRUE;
     }
   }
@@ -6314,22 +6333,15 @@
   bitmap_init(&dependent_fields, bitbuf, s->fields, 0);
   bitmap_clear_all(&dependent_fields);
 
-  MY_BITMAP *save_old_read_set= read_set;
-  read_set= &dependent_fields;
-
   for (vfield_ptr= vfield; *vfield_ptr; vfield_ptr++)
   {
     tmp_vfield= *vfield_ptr;
     DBUG_ASSERT(tmp_vfield->gcol_info && tmp_vfield->gcol_info->expr_item);
-    tmp_vfield->gcol_info->expr_item->walk(&Item::register_field_in_read_map,
-                                           Item::WALK_PREFIX, (uchar *) 0);
+    tmp_vfield->gcol_info->expr_item->walk(&Item::register_field_in_bitmap,
+                                           Item::WALK_PREFIX, (uchar *) &dependent_fields);
     if (bitmap_is_set(&dependent_fields, field_index))
-    {
-      read_set= save_old_read_set;
       return true;
-    }
-  }
-  read_set= save_old_read_set;
+  }
   return false;
 }
 
@@ -6998,7 +7010,6 @@
   }
   return TRUE;
 }
-<<<<<<< HEAD
 
 /**
   @brief  update_generated_read_fields
@@ -7100,5 +7111,3 @@
     DBUG_RETURN(TRUE);
   DBUG_RETURN(FALSE);
 }
-=======
->>>>>>> 13c9217d
