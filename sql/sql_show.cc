/* Copyright (C) 2000-2004 MySQL AB

   This program is free software; you can redistribute it and/or modify
   it under the terms of the GNU General Public License as published by
   the Free Software Foundation; version 2 of the License.

   This program is distributed in the hope that it will be useful,
   but WITHOUT ANY WARRANTY; without even the implied warranty of
   MERCHANTABILITY or FITNESS FOR A PARTICULAR PURPOSE.  See the
   GNU General Public License for more details.

   You should have received a copy of the GNU General Public License
   along with this program; if not, write to the Free Software
   Foundation, Inc., 59 Temple Place, Suite 330, Boston, MA  02111-1307  USA */


/* Function with list databases, tables or fields */

#include "mysql_priv.h"
#include "sql_select.h"                         // For select_describe
#include "sql_show.h"
#include "repl_failsafe.h"
#include "sp.h"
#include "sp_head.h"
#include "sp_pcontext.h"
#include "sql_trigger.h"
#include "authors.h"
#include "contributors.h"
#ifdef HAVE_EVENT_SCHEDULER
#include "events.h"
#include "event_data_objects.h"
#endif
#include <my_dir.h>

#define STR_OR_NIL(S) ((S) ? (S) : "<nil>")

#ifdef WITH_PARTITION_STORAGE_ENGINE
#include "ha_partition.h"
#endif
enum enum_i_s_events_fields
{
  ISE_EVENT_CATALOG= 0,
  ISE_EVENT_SCHEMA,
  ISE_EVENT_NAME,
  ISE_DEFINER,
  ISE_TIME_ZONE,
  ISE_EVENT_BODY,
  ISE_EVENT_DEFINITION,
  ISE_EVENT_TYPE,
  ISE_EXECUTE_AT,
  ISE_INTERVAL_VALUE,
  ISE_INTERVAL_FIELD,
  ISE_SQL_MODE,
  ISE_STARTS,
  ISE_ENDS,
  ISE_STATUS,
  ISE_ON_COMPLETION,
  ISE_CREATED,
  ISE_LAST_ALTERED,
  ISE_LAST_EXECUTED,
  ISE_EVENT_COMMENT,
  ISE_ORIGINATOR,
  ISE_CLIENT_CS,
  ISE_CONNECTION_CL,
  ISE_DB_CL
};

#ifndef NO_EMBEDDED_ACCESS_CHECKS
static const char *grant_names[]={
  "select","insert","update","delete","create","drop","reload","shutdown",
  "process","file","grant","references","index","alter"};

static TYPELIB grant_types = { sizeof(grant_names)/sizeof(char **),
                               "grant_types",
                               grant_names, NULL};
#endif

/* Match the values of enum ha_choice */
static const char *ha_choice_values[] = {"", "0", "1"};

static void store_key_options(THD *thd, String *packet, TABLE *table,
                              KEY *key_info);

static void
append_algorithm(TABLE_LIST *table, String *buff);


/***************************************************************************
** List all table types supported
***************************************************************************/

static int make_version_string(char *buf, int buf_length, uint version)
{
  return my_snprintf(buf, buf_length, "%d.%d", version>>8,version&0xff);
}

static my_bool show_plugins(THD *thd, plugin_ref plugin,
                            void *arg)
{
  TABLE *table= (TABLE*) arg;
  struct st_mysql_plugin *plug= plugin_decl(plugin);
  struct st_plugin_dl *plugin_dl= plugin_dlib(plugin);
  CHARSET_INFO *cs= system_charset_info;
  char version_buf[20];

  restore_record(table, s->default_values);

  table->field[0]->store(plugin_name(plugin)->str,
                         plugin_name(plugin)->length, cs);

  table->field[1]->store(version_buf,
        make_version_string(version_buf, sizeof(version_buf), plug->version),
        cs);


  switch (plugin_state(plugin)) {
  /* case PLUGIN_IS_FREED: does not happen */
  case PLUGIN_IS_DELETED:
    table->field[2]->store(STRING_WITH_LEN("DELETED"), cs);
    break;
  case PLUGIN_IS_UNINITIALIZED:
    table->field[2]->store(STRING_WITH_LEN("INACTIVE"), cs);
    break;
  case PLUGIN_IS_READY:
    table->field[2]->store(STRING_WITH_LEN("ACTIVE"), cs);
    break;
  default:
    DBUG_ASSERT(0);
  }

  table->field[3]->store(plugin_type_names[plug->type].str,
                         plugin_type_names[plug->type].length,
                         cs);
  table->field[4]->store(version_buf,
        make_version_string(version_buf, sizeof(version_buf),
                            *(uint *)plug->info), cs);

  if (plugin_dl)
  {
    table->field[5]->store(plugin_dl->dl.str, plugin_dl->dl.length, cs);
    table->field[5]->set_notnull();
    table->field[6]->store(version_buf,
          make_version_string(version_buf, sizeof(version_buf),
                              plugin_dl->version),
          cs);
    table->field[6]->set_notnull();
  }
  else
  {
    table->field[5]->set_null();
    table->field[6]->set_null();
  }


  if (plug->author)
  {
    table->field[7]->store(plug->author, strlen(plug->author), cs);
    table->field[7]->set_notnull();
  }
  else
    table->field[7]->set_null();

  if (plug->descr)
  {
    table->field[8]->store(plug->descr, strlen(plug->descr), cs);
    table->field[8]->set_notnull();
  }
  else
    table->field[8]->set_null();

  switch (plug->license) {
  case PLUGIN_LICENSE_GPL:
    table->field[9]->store(PLUGIN_LICENSE_GPL_STRING,
                           strlen(PLUGIN_LICENSE_GPL_STRING), cs);
    break;
  case PLUGIN_LICENSE_BSD:
    table->field[9]->store(PLUGIN_LICENSE_BSD_STRING,
                           strlen(PLUGIN_LICENSE_BSD_STRING), cs);
    break;
  default:
    table->field[9]->store(PLUGIN_LICENSE_PROPRIETARY_STRING,
                           strlen(PLUGIN_LICENSE_PROPRIETARY_STRING), cs);
    break;
  }
  table->field[9]->set_notnull();

  return schema_table_store_record(thd, table);
}


int fill_plugins(THD *thd, TABLE_LIST *tables, COND *cond)
{
  DBUG_ENTER("fill_plugins");
  TABLE *table= tables->table;

  if (plugin_foreach_with_mask(thd, show_plugins, MYSQL_ANY_PLUGIN,
                               ~PLUGIN_IS_FREED, table))
    DBUG_RETURN(1);

  DBUG_RETURN(0);
}


/***************************************************************************
** List all Authors.
** If you can update it, you get to be in it :)
***************************************************************************/

bool mysqld_show_authors(THD *thd)
{
  List<Item> field_list;
  Protocol *protocol= thd->protocol;
  DBUG_ENTER("mysqld_show_authors");

  field_list.push_back(new Item_empty_string("Name",40));
  field_list.push_back(new Item_empty_string("Location",40));
  field_list.push_back(new Item_empty_string("Comment",80));

  if (protocol->send_result_set_metadata(&field_list,
                            Protocol::SEND_NUM_ROWS | Protocol::SEND_EOF))
    DBUG_RETURN(TRUE);

  show_table_authors_st *authors;
  for (authors= show_table_authors; authors->name; authors++)
  {
    protocol->prepare_for_resend();
    protocol->store(authors->name, system_charset_info);
    protocol->store(authors->location, system_charset_info);
    protocol->store(authors->comment, system_charset_info);
    if (protocol->write())
      DBUG_RETURN(TRUE);
  }
  my_eof(thd);
  DBUG_RETURN(FALSE);
}


/***************************************************************************
** List all Contributors.
** Please get permission before updating
***************************************************************************/

bool mysqld_show_contributors(THD *thd)
{
  List<Item> field_list;
  Protocol *protocol= thd->protocol;
  DBUG_ENTER("mysqld_show_contributors");

  field_list.push_back(new Item_empty_string("Name",40));
  field_list.push_back(new Item_empty_string("Location",40));
  field_list.push_back(new Item_empty_string("Comment",80));

  if (protocol->send_result_set_metadata(&field_list,
                            Protocol::SEND_NUM_ROWS | Protocol::SEND_EOF))
    DBUG_RETURN(TRUE);

  show_table_contributors_st *contributors;
  for (contributors= show_table_contributors; contributors->name; contributors++)
  {
    protocol->prepare_for_resend();
    protocol->store(contributors->name, system_charset_info);
    protocol->store(contributors->location, system_charset_info);
    protocol->store(contributors->comment, system_charset_info);
    if (protocol->write())
      DBUG_RETURN(TRUE);
  }
  my_eof(thd);
  DBUG_RETURN(FALSE);
}


/***************************************************************************
 List all privileges supported
***************************************************************************/

struct show_privileges_st {
  const char *privilege;
  const char *context;
  const char *comment;
};

static struct show_privileges_st sys_privileges[]=
{
  {"Alter", "Tables",  "To alter the table"},
  {"Alter routine", "Functions,Procedures",  "To alter or drop stored functions/procedures"},
  {"Create", "Databases,Tables,Indexes",  "To create new databases and tables"},
  {"Create routine","Functions,Procedures","To use CREATE FUNCTION/PROCEDURE"},
  {"Create temporary tables","Databases","To use CREATE TEMPORARY TABLE"},
  {"Create view", "Tables",  "To create new views"},
  {"Create user", "Server Admin",  "To create new users"},
  {"Delete", "Tables",  "To delete existing rows"},
  {"Drop", "Databases,Tables", "To drop databases, tables, and views"},
#ifdef HAVE_EVENT_SCHEDULER
  {"Event","Server Admin","To create, alter, drop and execute events"},
#endif
  {"Execute", "Functions,Procedures", "To execute stored routines"},
  {"File", "File access on server",   "To read and write files on the server"},
  {"Grant option",  "Databases,Tables,Functions,Procedures", "To give to other users those privileges you possess"},
  {"Index", "Tables",  "To create or drop indexes"},
  {"Insert", "Tables",  "To insert data into tables"},
  {"Lock tables","Databases","To use LOCK TABLES (together with SELECT privilege)"},
  {"Process", "Server Admin", "To view the plain text of currently executing queries"},
  {"References", "Databases,Tables", "To have references on tables"},
  {"Reload", "Server Admin", "To reload or refresh tables, logs and privileges"},
  {"Replication client","Server Admin","To ask where the slave or master servers are"},
  {"Replication slave","Server Admin","To read binary log events from the master"},
  {"Select", "Tables",  "To retrieve rows from table"},
  {"Show databases","Server Admin","To see all databases with SHOW DATABASES"},
  {"Show view","Tables","To see views with SHOW CREATE VIEW"},
  {"Shutdown","Server Admin", "To shut down the server"},
  {"Super","Server Admin","To use KILL thread, SET GLOBAL, CHANGE MASTER, etc."},
  {"Trigger","Tables", "To use triggers"},
  {"Create tablespace", "Server Admin", "To create/alter/drop tablespaces"},
  {"Update", "Tables",  "To update existing rows"},
  {"Usage","Server Admin","No privileges - allow connect only"},
  {NullS, NullS, NullS}
};

bool mysqld_show_privileges(THD *thd)
{
  List<Item> field_list;
  Protocol *protocol= thd->protocol;
  DBUG_ENTER("mysqld_show_privileges");

  field_list.push_back(new Item_empty_string("Privilege",10));
  field_list.push_back(new Item_empty_string("Context",15));
  field_list.push_back(new Item_empty_string("Comment",NAME_CHAR_LEN));

  if (protocol->send_result_set_metadata(&field_list,
                            Protocol::SEND_NUM_ROWS | Protocol::SEND_EOF))
    DBUG_RETURN(TRUE);

  show_privileges_st *privilege= sys_privileges;
  for (privilege= sys_privileges; privilege->privilege ; privilege++)
  {
    protocol->prepare_for_resend();
    protocol->store(privilege->privilege, system_charset_info);
    protocol->store(privilege->context, system_charset_info);
    protocol->store(privilege->comment, system_charset_info);
    if (protocol->write())
      DBUG_RETURN(TRUE);
  }
  my_eof(thd);
  DBUG_RETURN(FALSE);
}


/*
  find_files() - find files in a given directory.

  SYNOPSIS
    find_files()
    thd                 thread handler
    files               put found files in this list
    db                  database name to set in TABLE_LIST structure
    path                path to database
    wild                filter for found files
    dir                 read databases in path if TRUE, read .frm files in
                        database otherwise

  RETURN
    FIND_FILES_OK       success
    FIND_FILES_OOM      out of memory error
    FIND_FILES_DIR      no such directory, or directory can't be read
*/


find_files_result
find_files(THD *thd, List<LEX_STRING> *files, const char *db,
           const char *path, const char *wild, bool dir)
{
  uint i;
  char *ext;
  MY_DIR *dirp;
  FILEINFO *file;
  LEX_STRING *file_name= 0;
  uint file_name_len;
#ifndef NO_EMBEDDED_ACCESS_CHECKS
  uint col_access=thd->col_access;
#endif
  uint wild_length= 0;
  TABLE_LIST table_list;
  DBUG_ENTER("find_files");

  if (wild)
  {
    wild_length= strlen(wild);
    if (!wild[0])
      wild= 0;
  }

  bzero((char*) &table_list,sizeof(table_list));

  if (!(dirp = my_dir(path,MYF(dir ? MY_WANT_STAT : 0))))
  {
    if (my_errno == ENOENT)
      my_error(ER_BAD_DB_ERROR, MYF(ME_BELL+ME_WAITTANG), db);
    else
      my_error(ER_CANT_READ_DIR, MYF(ME_BELL+ME_WAITTANG), path, my_errno);
    DBUG_RETURN(FIND_FILES_DIR);
  }

  for (i=0 ; i < (uint) dirp->number_off_files  ; i++)
  {
    char uname[NAME_LEN + 1];                   /* Unencoded name */
    file=dirp->dir_entry+i;
    if (dir)
    {                                           /* Return databases */
      if ((file->name[0] == '.' &&
          ((file->name[1] == '.' && file->name[2] == '\0') ||
            file->name[1] == '\0')))
        continue;                               /* . or .. */
#ifdef USE_SYMDIR
      char *ext;
      char buff[FN_REFLEN];
      if (my_use_symdir && !strcmp(ext=fn_ext(file->name), ".sym"))
      {
	/* Only show the sym file if it points to a directory */
	char *end;
        *ext=0;                                 /* Remove extension */
	unpack_dirname(buff, file->name);
	end= strend(buff);
	if (end != buff && end[-1] == FN_LIBCHAR)
	  end[-1]= 0;				// Remove end FN_LIBCHAR
        if (!my_stat(buff, file->mystat, MYF(0)))
               continue;
       }
#endif
      if (!MY_S_ISDIR(file->mystat->st_mode))
        continue;

      file_name_len= filename_to_tablename(file->name, uname, sizeof(uname));
      if (wild && wild_compare(uname, wild, 0))
        continue;
      if (!(file_name=
            thd->make_lex_string(file_name, uname, file_name_len, TRUE)))
      {
        my_dirend(dirp);
        DBUG_RETURN(FIND_FILES_OOM);
      }
    }
    else
    {
        // Return only .frm files which aren't temp files.
      if (my_strcasecmp(system_charset_info, ext=fn_rext(file->name),reg_ext) ||
          is_prefix(file->name, tmp_file_prefix))
        continue;
      *ext=0;
      file_name_len= filename_to_tablename(file->name, uname, sizeof(uname));
      if (wild)
      {
	if (lower_case_table_names)
	{
          if (my_wildcmp(files_charset_info,
                         uname, uname + file_name_len,
                         wild, wild + wild_length,
                         wild_prefix, wild_one,wild_many))
            continue;
	}
	else if (wild_compare(uname, wild, 0))
	  continue;
      }
    }
#ifndef NO_EMBEDDED_ACCESS_CHECKS
    /* Don't show tables where we don't have any privileges */
    if (db && !(col_access & TABLE_ACLS))
    {
      table_list.db= (char*) db;
      table_list.db_length= strlen(db);
      table_list.table_name= uname;
      table_list.table_name_length= file_name_len;
      table_list.grant.privilege=col_access;
      if (check_grant(thd, TABLE_ACLS, &table_list, 1, 1, 1))
        continue;
    }
#endif
    if (!(file_name=
          thd->make_lex_string(file_name, uname, file_name_len, TRUE)) ||
        files->push_back(file_name))
    {
      my_dirend(dirp);
      DBUG_RETURN(FIND_FILES_OOM);
    }
  }
  DBUG_PRINT("info",("found: %d files", files->elements));
  my_dirend(dirp);

  (void) ha_find_files(thd, db, path, wild, dir, files);

  DBUG_RETURN(FIND_FILES_OK);
}


bool
mysqld_show_create(THD *thd, TABLE_LIST *table_list)
{
  Protocol *protocol= thd->protocol;
  char buff[2048];
  String buffer(buff, sizeof(buff), system_charset_info);
  DBUG_ENTER("mysqld_show_create");
  DBUG_PRINT("enter",("db: %s  table: %s",table_list->db,
                      table_list->table_name));

  /* We want to preserve the tree for views. */
  thd->lex->view_prepare_mode= TRUE;

  /* Only one table for now, but VIEW can involve several tables */
  if (open_normal_and_derived_tables(thd, table_list, 0))
  {
    if (!table_list->view ||
        thd->is_error() && thd->main_da.sql_errno() != ER_VIEW_INVALID)
      DBUG_RETURN(TRUE);

    /*
      Clear all messages with 'error' level status and
      issue a warning with 'warning' level status in
      case of invalid view and last error is ER_VIEW_INVALID
    */
    mysql_reset_errors(thd, true);
    thd->clear_error();

    push_warning_printf(thd,MYSQL_ERROR::WARN_LEVEL_WARN,
                        ER_VIEW_INVALID,
                        ER(ER_VIEW_INVALID),
                        table_list->view_db.str,
                        table_list->view_name.str);
  }

  /* TODO: add environment variables show when it become possible */
  if (thd->lex->only_view && !table_list->view)
  {
    my_error(ER_WRONG_OBJECT, MYF(0),
             table_list->db, table_list->table_name, "VIEW");
    DBUG_RETURN(TRUE);
  }

  buffer.length(0);

  if (table_list->view)
    buffer.set_charset(table_list->view_creation_ctx->get_client_cs());

  if ((table_list->view ?
       view_store_create_info(thd, table_list, &buffer) :
       store_create_info(thd, table_list, &buffer, NULL,
                         FALSE /* show_database */)))
    DBUG_RETURN(TRUE);

  List<Item> field_list;
  if (table_list->view)
  {
    field_list.push_back(new Item_empty_string("View",NAME_CHAR_LEN));
    field_list.push_back(new Item_empty_string("Create View",
                                               max(buffer.length(),1024)));
    field_list.push_back(new Item_empty_string("character_set_client",
                                               MY_CS_NAME_SIZE));
    field_list.push_back(new Item_empty_string("collation_connection",
                                               MY_CS_NAME_SIZE));
  }
  else
  {
    field_list.push_back(new Item_empty_string("Table",NAME_CHAR_LEN));
    // 1024 is for not to confuse old clients
    field_list.push_back(new Item_empty_string("Create Table",
                                               max(buffer.length(),1024)));
  }

  if (protocol->send_result_set_metadata(&field_list,
                            Protocol::SEND_NUM_ROWS | Protocol::SEND_EOF))
    DBUG_RETURN(TRUE);
  protocol->prepare_for_resend();
  if (table_list->view)
    protocol->store(table_list->view_name.str, system_charset_info);
  else
  {
    if (table_list->schema_table)
      protocol->store(table_list->schema_table->table_name,
                      system_charset_info);
    else
      protocol->store(table_list->table->alias, system_charset_info);
  }

  if (table_list->view)
  {
    protocol->store(buffer.ptr(), buffer.length(),
                    table_list->view_creation_ctx->get_client_cs());

    protocol->store(table_list->view_creation_ctx->get_client_cs()->csname,
                    system_charset_info);

    protocol->store(table_list->view_creation_ctx->get_connection_cl()->name,
                    system_charset_info);
  }
  else
    protocol->store(buffer.ptr(), buffer.length(), buffer.charset());

  if (protocol->write())
    DBUG_RETURN(TRUE);

  my_eof(thd);
  DBUG_RETURN(FALSE);
}

bool mysqld_show_create_db(THD *thd, char *dbname,
                           HA_CREATE_INFO *create_info)
{
  char buff[2048];
  String buffer(buff, sizeof(buff), system_charset_info);
#ifndef NO_EMBEDDED_ACCESS_CHECKS
  Security_context *sctx= thd->security_ctx;
  uint db_access;
#endif
  Protocol *protocol=thd->protocol;
  DBUG_ENTER("mysql_show_create_db");

#ifndef NO_EMBEDDED_ACCESS_CHECKS
  if (test_all_bits(sctx->master_access, DB_ACLS))
    db_access=DB_ACLS;
  else
    db_access= (acl_get(sctx->host, sctx->ip, sctx->priv_user, dbname, 0) |
		sctx->master_access);
  if (!(db_access & DB_ACLS) && check_grant_db(thd,dbname))
  {
    my_error(ER_DBACCESS_DENIED_ERROR, MYF(0),
             sctx->priv_user, sctx->host_or_ip, dbname);
    general_log_print(thd,COM_INIT_DB,ER(ER_DBACCESS_DENIED_ERROR),
                      sctx->priv_user, sctx->host_or_ip, dbname);
    DBUG_RETURN(TRUE);
  }
#endif

  if (store_db_create_info(thd, dbname, &buffer, create_info))
  {
    /* 
      This assumes that the only reason for which store_db_create_info()
      can fail is incorrect database name (which is the case now).
    */
    my_error(ER_BAD_DB_ERROR, MYF(0), dbname);
    DBUG_RETURN(TRUE);    
  }

  List<Item> field_list;
  field_list.push_back(new Item_empty_string("Database",NAME_CHAR_LEN));
  field_list.push_back(new Item_empty_string("Create Database",1024));

  if (protocol->send_result_set_metadata(&field_list,
                            Protocol::SEND_NUM_ROWS | Protocol::SEND_EOF))
    DBUG_RETURN(TRUE);

  protocol->prepare_for_resend();
  protocol->store(dbname, strlen(dbname), system_charset_info);
  protocol->store(buffer.ptr(), buffer.length(), buffer.charset());

  if (protocol->write())
    DBUG_RETURN(TRUE);
  my_eof(thd);
  DBUG_RETURN(FALSE);
}



/****************************************************************************
  Return only fields for API mysql_list_fields
  Use "show table wildcard" in mysql instead of this
****************************************************************************/

void
mysqld_list_fields(THD *thd, TABLE_LIST *table_list, const char *wild)
{
  TABLE *table;
  DBUG_ENTER("mysqld_list_fields");
  DBUG_PRINT("enter",("table: %s",table_list->table_name));

  if (open_normal_and_derived_tables(thd, table_list, 0))
    DBUG_VOID_RETURN;
  table= table_list->table;

  List<Item> field_list;

  Field **ptr,*field;
  for (ptr=table->field ; (field= *ptr); ptr++)
  {
    if (!wild || !wild[0] ||
        !wild_case_compare(system_charset_info, field->field_name,wild))
    {
      if (table_list->view)
        field_list.push_back(new Item_ident_for_show(field,
                                                     table_list->view_db.str,
                                                     table_list->view_name.str));
      else
        field_list.push_back(new Item_field(field));
    }
  }
  restore_record(table, s->default_values);              // Get empty record
  table->use_all_columns();
  if (thd->protocol->send_result_set_metadata(&field_list, Protocol::SEND_DEFAULTS))
    DBUG_VOID_RETURN;
  my_eof(thd);
  DBUG_VOID_RETURN;
}


<<<<<<< HEAD
=======
int
mysqld_dump_create_info(THD *thd, TABLE_LIST *table_list, int fd)
{
  Protocol *protocol= thd->protocol;
  String *packet= protocol->storage_packet();
  DBUG_ENTER("mysqld_dump_create_info");
  DBUG_PRINT("enter",("table: %s",table_list->table->s->table_name.str));

  protocol->prepare_for_resend();
  if (store_create_info(thd, table_list, packet, NULL,
                        FALSE /* show_database */))
    DBUG_RETURN(-1);

  if (fd < 0)
  {
    if (protocol->write())
      DBUG_RETURN(-1);
    protocol->flush();
  }
  else
  {
    if (my_write(fd, (const uchar*) packet->ptr(), packet->length(),
		 MYF(MY_WME)))
      DBUG_RETURN(-1);
  }
  DBUG_RETURN(0);
}

>>>>>>> d40b2cb7
/*
  Go through all character combinations and ensure that sql_lex.cc can
  parse it as an identifier.

  SYNOPSIS
  require_quotes()
  name			attribute name
  name_length		length of name

  RETURN
    #	Pointer to conflicting character
    0	No conflicting character
*/

static const char *require_quotes(const char *name, uint name_length)
{
  uint length;
  bool pure_digit= TRUE;
  const char *end= name + name_length;

  for (; name < end ; name++)
  {
    uchar chr= (uchar) *name;
    length= my_mbcharlen(system_charset_info, chr);
    if (length == 1 && !system_charset_info->ident_map[chr])
      return name;
    if (length == 1 && (chr < '0' || chr > '9'))
      pure_digit= FALSE;
  }
  if (pure_digit)
    return name;
  return 0;
}


/*
  Quote the given identifier if needed and append it to the target string.
  If the given identifier is empty, it will be quoted.

  SYNOPSIS
  append_identifier()
  thd                   thread handler
  packet                target string
  name                  the identifier to be appended
  name_length           length of the appending identifier
*/

void
append_identifier(THD *thd, String *packet, const char *name, uint length)
{
  const char *name_end;
  char quote_char;
  int q= get_quote_char_for_identifier(thd, name, length);

  if (q == EOF)
  {
    packet->append(name, length, packet->charset());
    return;
  }

  /*
    The identifier must be quoted as it includes a quote character or
   it's a keyword
  */

  (void) packet->reserve(length*2 + 2);
  quote_char= (char) q;
  packet->append(&quote_char, 1, system_charset_info);

  for (name_end= name+length ; name < name_end ; name+= length)
  {
    uchar chr= (uchar) *name;
    length= my_mbcharlen(system_charset_info, chr);
    /*
      my_mbcharlen can return 0 on a wrong multibyte
      sequence. It is possible when upgrading from 4.0,
      and identifier contains some accented characters.
      The manual says it does not work. So we'll just
      change length to 1 not to hang in the endless loop.
    */
    if (!length)
      length= 1;
    if (length == 1 && chr == (uchar) quote_char)
      packet->append(&quote_char, 1, system_charset_info);
    packet->append(name, length, system_charset_info);
  }
  packet->append(&quote_char, 1, system_charset_info);
}


/*
  Get the quote character for displaying an identifier.

  SYNOPSIS
    get_quote_char_for_identifier()
    thd		Thread handler
    name	name to quote
    length	length of name

  IMPLEMENTATION
    Force quoting in the following cases:
      - name is empty (for one, it is possible when we use this function for
        quoting user and host names for DEFINER clause);
      - name is a keyword;
      - name includes a special character;
    Otherwise identifier is quoted only if the option OPTION_QUOTE_SHOW_CREATE
    is set.

  RETURN
    EOF	  No quote character is needed
    #	  Quote character
*/

int get_quote_char_for_identifier(THD *thd, const char *name, uint length)
{
  if (length &&
      !is_keyword(name,length) &&
      !require_quotes(name, length) &&
      !(thd->options & OPTION_QUOTE_SHOW_CREATE))
    return EOF;
  if (thd->variables.sql_mode & MODE_ANSI_QUOTES)
    return '"';
  return '`';
}


/* Append directory name (if exists) to CREATE INFO */

static void append_directory(THD *thd, String *packet, const char *dir_type,
			     const char *filename)
{
  if (filename && !(thd->variables.sql_mode & MODE_NO_DIR_IN_CREATE))
  {
    uint length= dirname_length(filename);
    packet->append(' ');
    packet->append(dir_type);
    packet->append(STRING_WITH_LEN(" DIRECTORY='"));
#ifdef __WIN__
    /* Convert \ to / to be able to create table on unix */
    char *winfilename= (char*) thd->memdup(filename, length);
    char *pos, *end;
    for (pos= winfilename, end= pos+length ; pos < end ; pos++)
    {
      if (*pos == '\\')
        *pos = '/';
    }
    filename= winfilename;
#endif
    packet->append(filename, length);
    packet->append('\'');
  }
}


#define LIST_PROCESS_HOST_LEN 64

static bool get_field_default_value(THD *thd, Field *timestamp_field,
                                    Field *field, String *def_value,
                                    bool quoted)
{
  bool has_default;
  bool has_now_default;

  /*
     We are using CURRENT_TIMESTAMP instead of NOW because it is
     more standard
  */
  has_now_default= (timestamp_field == field &&
                    field->unireg_check != Field::TIMESTAMP_UN_FIELD);

  has_default= (field->type() != FIELD_TYPE_BLOB &&
                !(field->flags & NO_DEFAULT_VALUE_FLAG) &&
                field->unireg_check != Field::NEXT_NUMBER &&
                !((thd->variables.sql_mode & (MODE_MYSQL323 | MODE_MYSQL40))
                  && has_now_default));

  def_value->length(0);
  if (has_default)
  {
    if (has_now_default)
      def_value->append(STRING_WITH_LEN("CURRENT_TIMESTAMP"));
    else if (!field->is_null())
    {                                             // Not null by default
      char tmp[MAX_FIELD_WIDTH];
      String type(tmp, sizeof(tmp), field->charset());
      field->val_str(&type);
      if (type.length())
      {
        String def_val;
        uint dummy_errors;
        /* convert to system_charset_info == utf8 */
        def_val.copy(type.ptr(), type.length(), field->charset(),
                     system_charset_info, &dummy_errors);
        if (quoted)
          append_unescaped(def_value, def_val.ptr(), def_val.length());
        else
          def_value->append(def_val.ptr(), def_val.length());
      }
      else if (quoted)
        def_value->append(STRING_WITH_LEN("''"));
    }
    else if (field->maybe_null() && quoted)
      def_value->append(STRING_WITH_LEN("NULL"));    // Null as default
    else
      return 0;

  }
  return has_default;
}

/*
  Build a CREATE TABLE statement for a table.

  SYNOPSIS
    store_create_info()
    thd               The thread
    table_list        A list containing one table to write statement
                      for.
    packet            Pointer to a string where statement will be
                      written.
    create_info_arg   Pointer to create information that can be used
                      to tailor the format of the statement.  Can be
                      NULL, in which case only SQL_MODE is considered
                      when building the statement.

  NOTE
    Currently always return 0, but might return error code in the
    future.

  RETURN
    0       OK
 */

int store_create_info(THD *thd, TABLE_LIST *table_list, String *packet,
                      HA_CREATE_INFO *create_info_arg, bool show_database)
{
  List<Item> field_list;
  char tmp[MAX_FIELD_WIDTH], *for_str, buff[128], def_value_buf[MAX_FIELD_WIDTH];
  const char *alias;
  String type(tmp, sizeof(tmp), system_charset_info);
  String def_value(def_value_buf, sizeof(def_value_buf), system_charset_info);
  Field **ptr,*field;
  uint primary_key;
  KEY *key_info;
  TABLE *table= table_list->table;
  handler *file= table->file;
  TABLE_SHARE *share= table->s;
  HA_CREATE_INFO create_info;
  bool show_table_options= FALSE;
  bool foreign_db_mode=  (thd->variables.sql_mode & (MODE_POSTGRESQL |
                                                     MODE_ORACLE |
                                                     MODE_MSSQL |
                                                     MODE_DB2 |
                                                     MODE_MAXDB |
                                                     MODE_ANSI)) != 0;
  bool limited_mysql_mode= (thd->variables.sql_mode & (MODE_NO_FIELD_OPTIONS |
                                                       MODE_MYSQL323 |
                                                       MODE_MYSQL40)) != 0;
  my_bitmap_map *old_map;
  DBUG_ENTER("store_create_info");
  DBUG_PRINT("enter",("table: %s", table->s->table_name.str));

  restore_record(table, s->default_values); // Get empty record

  if (share->tmp_table)
    packet->append(STRING_WITH_LEN("CREATE TEMPORARY TABLE "));
  else
    packet->append(STRING_WITH_LEN("CREATE TABLE "));
  if (create_info_arg &&
      (create_info_arg->options & HA_LEX_CREATE_IF_NOT_EXISTS))
    packet->append(STRING_WITH_LEN("IF NOT EXISTS "));
  if (table_list->schema_table)
    alias= table_list->schema_table->table_name;
  else
  {
    if (lower_case_table_names == 2)
      alias= table->alias;
    else
    {
      alias= share->table_name.str;
    }
  }

  /*
    Print the database before the table name if told to do that. The
    database name is only printed in the event that it is different
    from the current database.  The main reason for doing this is to
    avoid having to update gazillions of tests and result files, but
    it also saves a few bytes of the binary log.
   */
  if (show_database)
  {
    const LEX_STRING *const db=
      table_list->schema_table ? &INFORMATION_SCHEMA_NAME : &table->s->db;
    if (strcmp(db->str, thd->db) != 0)
    {
      append_identifier(thd, packet, db->str, db->length);
      packet->append(STRING_WITH_LEN("."));
    }
  }

  append_identifier(thd, packet, alias, strlen(alias));
  packet->append(STRING_WITH_LEN(" (\n"));
  /*
    We need this to get default values from the table
    We have to restore the read_set if we are called from insert in case
    of row based replication.
  */
  old_map= tmp_use_all_columns(table, table->read_set);

  for (ptr=table->field ; (field= *ptr); ptr++)
  {
    uint flags = field->flags;

    if (ptr != table->field)
      packet->append(STRING_WITH_LEN(",\n"));

    packet->append(STRING_WITH_LEN("  "));
    append_identifier(thd,packet,field->field_name, strlen(field->field_name));
    packet->append(' ');
    // check for surprises from the previous call to Field::sql_type()
    if (type.ptr() != tmp)
      type.set(tmp, sizeof(tmp), system_charset_info);
    else
      type.set_charset(system_charset_info);

    field->sql_type(type);
    packet->append(type.ptr(), type.length(), system_charset_info);

    if (field->has_charset() &&
        !(thd->variables.sql_mode & (MODE_MYSQL323 | MODE_MYSQL40)))
    {
      if (field->charset() != share->table_charset)
      {
	packet->append(STRING_WITH_LEN(" CHARACTER SET "));
	packet->append(field->charset()->csname);
      }
      /*
	For string types dump collation name only if
	collation is not primary for the given charset
      */
      if (!(field->charset()->state & MY_CS_PRIMARY))
      {
	packet->append(STRING_WITH_LEN(" COLLATE "));
	packet->append(field->charset()->name);
      }
    }

    if (flags & NOT_NULL_FLAG)
      packet->append(STRING_WITH_LEN(" NOT NULL"));
    else if (field->type() == MYSQL_TYPE_TIMESTAMP)
    {
      /*
        TIMESTAMP field require explicit NULL flag, because unlike
        all other fields they are treated as NOT NULL by default.
      */
      packet->append(STRING_WITH_LEN(" NULL"));
    }
    {
      /*
        Add field flags about FIELD FORMAT (FIXED or DYNAMIC)
        and about STORAGE (DISK or MEMORY).
      */
      enum ha_storage_media storage_type= (enum ha_storage_media)
        ((flags >> FIELD_STORAGE_FLAGS) & STORAGE_TYPE_MASK);
      enum column_format_type column_format= (enum column_format_type)
        ((flags >> COLUMN_FORMAT_FLAGS) & COLUMN_FORMAT_MASK);
      if (storage_type)
      {
        packet->append(STRING_WITH_LEN(" /*!"));
        packet->append(STRING_WITH_LEN(MYSQL_VERSION_TABLESPACE_IN_FRM_STR));
        packet->append(STRING_WITH_LEN(" STORAGE"));
        if (storage_type == HA_SM_DISK)
          packet->append(STRING_WITH_LEN(" DISK */"));
        else
          packet->append(STRING_WITH_LEN(" MEMORY */"));
      }
      if (column_format)
      {
        packet->append(STRING_WITH_LEN(" /*!"));
        packet->append(STRING_WITH_LEN(MYSQL_VERSION_TABLESPACE_IN_FRM_STR));
        packet->append(STRING_WITH_LEN(" COLUMN_FORMAT"));
        if (column_format == COLUMN_FORMAT_TYPE_FIXED)
          packet->append(STRING_WITH_LEN(" FIXED */"));
        else
          packet->append(STRING_WITH_LEN(" DYNAMIC */"));
      }
    }
    if (get_field_default_value(thd, table->timestamp_field,
                                field, &def_value, 1))
    {
      packet->append(STRING_WITH_LEN(" DEFAULT "));
      packet->append(def_value.ptr(), def_value.length(), system_charset_info);
    }

    if (!limited_mysql_mode && table->timestamp_field == field &&
        field->unireg_check != Field::TIMESTAMP_DN_FIELD)
      packet->append(STRING_WITH_LEN(" ON UPDATE CURRENT_TIMESTAMP"));

    if (field->unireg_check == Field::NEXT_NUMBER &&
        !(thd->variables.sql_mode & MODE_NO_FIELD_OPTIONS))
      packet->append(STRING_WITH_LEN(" AUTO_INCREMENT"));

    if (field->comment.length)
    {
      packet->append(STRING_WITH_LEN(" COMMENT "));
      append_unescaped(packet, field->comment.str, field->comment.length);
    }
  }

  key_info= table->key_info;
  bzero((char*) &create_info, sizeof(create_info));
  /* Allow update_create_info to update row type, page checksums and options */
  create_info.row_type= share->row_type;
  create_info.page_checksum= share->page_checksum;
  create_info.options= share->db_create_options;
  file->update_create_info(&create_info);
  primary_key= share->primary_key;

  for (uint i=0 ; i < share->keys ; i++,key_info++)
  {
    KEY_PART_INFO *key_part= key_info->key_part;
    bool found_primary=0;
    packet->append(STRING_WITH_LEN(",\n  "));

    if (i == primary_key && !strcmp(key_info->name, primary_key_name))
    {
      found_primary=1;
      /*
        No space at end, because a space will be added after where the
        identifier would go, but that is not added for primary key.
      */
      packet->append(STRING_WITH_LEN("PRIMARY KEY"));
    }
    else if (key_info->flags & HA_NOSAME)
      packet->append(STRING_WITH_LEN("UNIQUE KEY "));
    else if (key_info->flags & HA_FULLTEXT)
      packet->append(STRING_WITH_LEN("FULLTEXT KEY "));
    else if (key_info->flags & HA_SPATIAL)
      packet->append(STRING_WITH_LEN("SPATIAL KEY "));
    else
      packet->append(STRING_WITH_LEN("KEY "));

    if (!found_primary)
     append_identifier(thd, packet, key_info->name, strlen(key_info->name));

    packet->append(STRING_WITH_LEN(" ("));

    for (uint j=0 ; j < key_info->key_parts ; j++,key_part++)
    {
      if (j)
        packet->append(',');

      if (key_part->field)
        append_identifier(thd,packet,key_part->field->field_name,
			  strlen(key_part->field->field_name));
      if (key_part->field &&
          (key_part->length !=
           table->field[key_part->fieldnr-1]->key_length() &&
           !(key_info->flags & (HA_FULLTEXT | HA_SPATIAL))))
      {
        char *end;
        buff[0] = '(';
        end= int10_to_str((long) key_part->length /
                          key_part->field->charset()->mbmaxlen,
                          buff + 1,10);
        *end++ = ')';
        packet->append(buff,(uint) (end-buff));
      }
    }
    packet->append(')');
    store_key_options(thd, packet, table, key_info);
    if (key_info->parser)
    {
      LEX_STRING *parser_name= plugin_name(key_info->parser);
      packet->append(STRING_WITH_LEN(" /*!50100 WITH PARSER "));
      append_identifier(thd, packet, parser_name->str, parser_name->length);
      packet->append(STRING_WITH_LEN(" */ "));
    }
  }

  /*
    Get possible foreign key definitions stored in InnoDB and append them
    to the CREATE TABLE statement
  */

  if ((for_str= file->get_foreign_key_create_info()))
  {
    packet->append(for_str, strlen(for_str));
    file->free_foreign_key_create_info(for_str);
  }

  packet->append(STRING_WITH_LEN("\n)"));
  if (!(thd->variables.sql_mode & MODE_NO_TABLE_OPTIONS) && !foreign_db_mode)
  {
    show_table_options= TRUE;
    /*
      Get possible table space definitions and append them
      to the CREATE TABLE statement
    */

    switch (table->s->default_storage_media) {
    case(HA_SM_DEFAULT):
      if ((for_str= (char *)file->get_tablespace_name()))
      {
        packet->append(STRING_WITH_LEN(" /*!50100 TABLESPACE "));
        append_identifier(thd, packet, for_str, strlen(for_str));
        packet->append(STRING_WITH_LEN(" */"));
      }
      break;
    case(HA_SM_DISK):
      packet->append(STRING_WITH_LEN(" /*!50100"));
      if ((for_str= (char *)file->get_tablespace_name()))
      {
        packet->append(STRING_WITH_LEN(" TABLESPACE "));
        append_identifier(thd, packet, for_str, strlen(for_str));
      }
      packet->append(STRING_WITH_LEN(" STORAGE DISK */"));
      break;
    case(HA_SM_MEMORY):
      packet->append(STRING_WITH_LEN(" /*!50100"));
      if ((for_str= (char *)file->get_tablespace_name()))
      {
        packet->append(STRING_WITH_LEN(" TABLESPACE "));
        append_identifier(thd, packet, for_str, strlen(for_str));
      }
      packet->append(STRING_WITH_LEN(" STORAGE MEMORY */"));
      break;
    };

    /*
      IF   check_create_info
      THEN add ENGINE only if it was used when creating the table
    */
    if (!create_info_arg ||
        (create_info_arg->used_fields & HA_CREATE_USED_ENGINE))
    {
      if (thd->variables.sql_mode & (MODE_MYSQL323 | MODE_MYSQL40))
        packet->append(STRING_WITH_LEN(" TYPE="));
      else
        packet->append(STRING_WITH_LEN(" ENGINE="));
#ifdef WITH_PARTITION_STORAGE_ENGINE
    if (table->part_info)
      packet->append(ha_resolve_storage_engine_name(
                        table->part_info->default_engine_type));
    else
      packet->append(file->table_type());
#else
      packet->append(file->table_type());
#endif
    }

    /*
      Add AUTO_INCREMENT=... if there is an AUTO_INCREMENT column,
      and NEXT_ID > 1 (the default).  We must not print the clause
      for engines that do not support this as it would break the
      import of dumps, but as of this writing, the test for whether
      AUTO_INCREMENT columns are allowed and wether AUTO_INCREMENT=...
      is supported is identical, !(file->table_flags() & HA_NO_AUTO_INCREMENT))
      Because of that, we do not explicitly test for the feature,
      but may extrapolate its existence from that of an AUTO_INCREMENT column.
    */

    if (create_info.auto_increment_value > 1)
    {
      char *end;
      packet->append(STRING_WITH_LEN(" AUTO_INCREMENT="));
      end= longlong10_to_str(create_info.auto_increment_value, buff,10);
      packet->append(buff, (uint) (end - buff));
    }


    if (share->table_charset &&
	!(thd->variables.sql_mode & MODE_MYSQL323) &&
	!(thd->variables.sql_mode & MODE_MYSQL40))
    {
      /*
        IF   check_create_info
        THEN add DEFAULT CHARSET only if it was used when creating the table
      */
      if (!create_info_arg ||
          (create_info_arg->used_fields & HA_CREATE_USED_DEFAULT_CHARSET))
      {
        packet->append(STRING_WITH_LEN(" DEFAULT CHARSET="));
        packet->append(share->table_charset->csname);
        if (!(share->table_charset->state & MY_CS_PRIMARY))
        {
          packet->append(STRING_WITH_LEN(" COLLATE="));
          packet->append(table->s->table_charset->name);
        }
      }
    }

    if (share->min_rows)
    {
      char *end;
      packet->append(STRING_WITH_LEN(" MIN_ROWS="));
      end= longlong10_to_str(share->min_rows, buff, 10);
      packet->append(buff, (uint) (end- buff));
    }

    if (share->max_rows && !table_list->schema_table)
    {
      char *end;
      packet->append(STRING_WITH_LEN(" MAX_ROWS="));
      end= longlong10_to_str(share->max_rows, buff, 10);
      packet->append(buff, (uint) (end - buff));
    }

    if (share->avg_row_length)
    {
      char *end;
      packet->append(STRING_WITH_LEN(" AVG_ROW_LENGTH="));
      end= longlong10_to_str(share->avg_row_length, buff,10);
      packet->append(buff, (uint) (end - buff));
    }

    if (create_info.options & HA_OPTION_PACK_KEYS)
      packet->append(STRING_WITH_LEN(" PACK_KEYS=1"));
    if (create_info.options & HA_OPTION_NO_PACK_KEYS)
      packet->append(STRING_WITH_LEN(" PACK_KEYS=0"));
    /* We use CHECKSUM, instead of TABLE_CHECKSUM, for backward compability */
    if (create_info.options & HA_OPTION_CHECKSUM)
      packet->append(STRING_WITH_LEN(" CHECKSUM=1"));
    if (create_info.page_checksum != HA_CHOICE_UNDEF)
    {
      packet->append(STRING_WITH_LEN(" PAGE_CHECKSUM="));
      packet->append(ha_choice_values[create_info.page_checksum], 1);
    }
    if (create_info.options & HA_OPTION_DELAY_KEY_WRITE)
      packet->append(STRING_WITH_LEN(" DELAY_KEY_WRITE=1"));
    if (create_info.row_type != ROW_TYPE_DEFAULT)
    {
      packet->append(STRING_WITH_LEN(" ROW_FORMAT="));
      packet->append(ha_row_type[(uint) create_info.row_type]);
    }
    if (share->transactional != HA_CHOICE_UNDEF)
    {
      packet->append(STRING_WITH_LEN(" TRANSACTIONAL="));
      packet->append(ha_choice_values[(uint) share->transactional], 1);
    }
    if (table->s->key_block_size)
    {
      char *end;
      packet->append(STRING_WITH_LEN(" KEY_BLOCK_SIZE="));
      end= longlong10_to_str(table->s->key_block_size, buff, 10);
      packet->append(buff, (uint) (end - buff));
    }
    table->file->append_create_info(packet);
    if (share->comment.length)
    {
      packet->append(STRING_WITH_LEN(" COMMENT="));
      append_unescaped(packet, share->comment.str, share->comment.length);
    }
    if (share->connect_string.length)
    {
      packet->append(STRING_WITH_LEN(" CONNECTION="));
      append_unescaped(packet, share->connect_string.str, share->connect_string.length);
    }
    append_directory(thd, packet, "DATA",  create_info.data_file_name);
    append_directory(thd, packet, "INDEX", create_info.index_file_name);
  }
#ifdef WITH_PARTITION_STORAGE_ENGINE
  {
    /*
      Partition syntax for CREATE TABLE is at the end of the syntax.
    */
    uint part_syntax_len;
    char *part_syntax;
    if (table->part_info &&
        (!table->part_info->is_auto_partitioned) &&
        ((part_syntax= generate_partition_syntax(table->part_info,
                                                  &part_syntax_len,
                                                  FALSE,
                                                  show_table_options))))
    {
       packet->append(STRING_WITH_LEN(" /*!50100"));
       packet->append(part_syntax, part_syntax_len);
       packet->append(STRING_WITH_LEN(" */"));
       my_free(part_syntax, MYF(0));
    }
  }
#endif
  tmp_restore_column_map(table->read_set, old_map);
  DBUG_RETURN(0);
}

/**
  Get a CREATE statement for a given database.

  The database is identified by its name, passed as @c dbname parameter.
  The name should be encoded using the system character set (UTF8 currently).

  Resulting statement is stored in the string pointed by @c buffer. The string
  is emptied first and its character set is set to the system character set.

  If HA_LEX_CREATE_IF_NOT_EXISTS flag is set in @c create_info->options, then
  the resulting CREATE statement contains "IF NOT EXISTS" clause. Other flags
  in @c create_options are ignored.

  @param  thd           The current thread instance.
  @param  dbname        The name of the database.
  @param  buffer        A String instance where the statement is stored.
  @param  create_info   If not NULL, the options member influences the resulting 
                        CRATE statement.

  @returns TRUE if errors are detected, FALSE otherwise.
*/

bool store_db_create_info(THD *thd, const char *dbname, String *buffer,
                          HA_CREATE_INFO *create_info)
{
  HA_CREATE_INFO create;
  uint create_options = create_info ? create_info->options : 0;
  DBUG_ENTER("store_db_create_info");

  if (!my_strcasecmp(system_charset_info, dbname,
                     INFORMATION_SCHEMA_NAME.str))
  {
    dbname= INFORMATION_SCHEMA_NAME.str;
    create.default_table_charset= system_charset_info;
  }
  else
  {
    if (check_db_dir_existence(dbname))
      DBUG_RETURN(TRUE);

    load_db_opt_by_name(thd, dbname, &create);
  }

  buffer->length(0);
  buffer->free();
  buffer->set_charset(system_charset_info);
  buffer->append(STRING_WITH_LEN("CREATE DATABASE "));

  if (create_options & HA_LEX_CREATE_IF_NOT_EXISTS)
    buffer->append(STRING_WITH_LEN("/*!32312 IF NOT EXISTS*/ "));

  append_identifier(thd, buffer, dbname, strlen(dbname));

  if (create.default_table_charset)
  {
    buffer->append(STRING_WITH_LEN(" /*!40100"));
    buffer->append(STRING_WITH_LEN(" DEFAULT CHARACTER SET "));
    buffer->append(create.default_table_charset->csname);
    if (!(create.default_table_charset->state & MY_CS_PRIMARY))
    {
      buffer->append(STRING_WITH_LEN(" COLLATE "));
      buffer->append(create.default_table_charset->name);
    }
    buffer->append(STRING_WITH_LEN(" */"));
  }

  DBUG_RETURN(FALSE);
}

static void store_key_options(THD *thd, String *packet, TABLE *table,
                              KEY *key_info)
{
  bool limited_mysql_mode= (thd->variables.sql_mode &
                            (MODE_NO_FIELD_OPTIONS | MODE_MYSQL323 |
                             MODE_MYSQL40)) != 0;
  bool foreign_db_mode=  (thd->variables.sql_mode & (MODE_POSTGRESQL |
                                                     MODE_ORACLE |
                                                     MODE_MSSQL |
                                                     MODE_DB2 |
                                                     MODE_MAXDB |
                                                     MODE_ANSI)) != 0;
  char *end, buff[32];

  if (!(thd->variables.sql_mode & MODE_NO_KEY_OPTIONS) &&
      !limited_mysql_mode && !foreign_db_mode)
  {

    if (key_info->algorithm == HA_KEY_ALG_BTREE)
      packet->append(STRING_WITH_LEN(" USING BTREE"));

    if (key_info->algorithm == HA_KEY_ALG_HASH)
      packet->append(STRING_WITH_LEN(" USING HASH"));

    /* send USING only in non-default case: non-spatial rtree */
    if ((key_info->algorithm == HA_KEY_ALG_RTREE) &&
        !(key_info->flags & HA_SPATIAL))
      packet->append(STRING_WITH_LEN(" USING RTREE"));

    if ((key_info->flags & HA_USES_BLOCK_SIZE) &&
        table->s->key_block_size != key_info->block_size)
    {
      packet->append(STRING_WITH_LEN(" KEY_BLOCK_SIZE="));
      end= longlong10_to_str(key_info->block_size, buff, 10);
      packet->append(buff, (uint) (end - buff));
    }

    DBUG_ASSERT(test(key_info->flags & HA_USES_COMMENT) == 
               (key_info->comment.length > 0));
    if (key_info->flags & HA_USES_COMMENT)
    {
      packet->append(STRING_WITH_LEN(" COMMENT "));
      append_unescaped(packet, key_info->comment.str, 
                       key_info->comment.length);
    }
  }
}


void
view_store_options(THD *thd, TABLE_LIST *table, String *buff)
{
  append_algorithm(table, buff);
  append_definer(thd, buff, &table->definer.user, &table->definer.host);
  if (table->view_suid)
    buff->append(STRING_WITH_LEN("SQL SECURITY DEFINER "));
  else
    buff->append(STRING_WITH_LEN("SQL SECURITY INVOKER "));
}


/*
  Append DEFINER clause to the given buffer.

  SYNOPSIS
    append_definer()
    thd           [in] thread handle
    buffer        [inout] buffer to hold DEFINER clause
    definer_user  [in] user name part of definer
    definer_host  [in] host name part of definer
*/

static void append_algorithm(TABLE_LIST *table, String *buff)
{
  buff->append(STRING_WITH_LEN("ALGORITHM="));
  switch ((int8)table->algorithm) {
  case VIEW_ALGORITHM_UNDEFINED:
    buff->append(STRING_WITH_LEN("UNDEFINED "));
    break;
  case VIEW_ALGORITHM_TMPTABLE:
    buff->append(STRING_WITH_LEN("TEMPTABLE "));
    break;
  case VIEW_ALGORITHM_MERGE:
    buff->append(STRING_WITH_LEN("MERGE "));
    break;
  default:
    DBUG_ASSERT(0); // never should happen
  }
}

/*
  Append DEFINER clause to the given buffer.

  SYNOPSIS
    append_definer()
    thd           [in] thread handle
    buffer        [inout] buffer to hold DEFINER clause
    definer_user  [in] user name part of definer
    definer_host  [in] host name part of definer
*/

void append_definer(THD *thd, String *buffer, const LEX_STRING *definer_user,
                    const LEX_STRING *definer_host)
{
  buffer->append(STRING_WITH_LEN("DEFINER="));
  append_identifier(thd, buffer, definer_user->str, definer_user->length);
  buffer->append('@');
  append_identifier(thd, buffer, definer_host->str, definer_host->length);
  buffer->append(' ');
}


int
view_store_create_info(THD *thd, TABLE_LIST *table, String *buff)
{
  my_bool foreign_db_mode= (thd->variables.sql_mode & (MODE_POSTGRESQL |
                                                       MODE_ORACLE |
                                                       MODE_MSSQL |
                                                       MODE_DB2 |
                                                       MODE_MAXDB |
                                                       MODE_ANSI)) != 0;
  /*
     Compact output format for view can be used
     - if user has db of this view as current db
     - if this view only references table inside it's own db
  */
  if (!thd->db || strcmp(thd->db, table->view_db.str))
    table->compact_view_format= FALSE;
  else
  {
    TABLE_LIST *tbl;
    table->compact_view_format= TRUE;
    for (tbl= thd->lex->query_tables;
         tbl;
         tbl= tbl->next_global)
    {
      if (strcmp(table->view_db.str, tbl->view ? tbl->view_db.str :tbl->db)!= 0)
      {
        table->compact_view_format= FALSE;
        break;
      }
    }
  }

  buff->append(STRING_WITH_LEN("CREATE "));
  if (!foreign_db_mode)
  {
    view_store_options(thd, table, buff);
  }
  buff->append(STRING_WITH_LEN("VIEW "));
  if (!table->compact_view_format)
  {
    append_identifier(thd, buff, table->view_db.str, table->view_db.length);
    buff->append('.');
  }
  append_identifier(thd, buff, table->view_name.str, table->view_name.length);
  buff->append(STRING_WITH_LEN(" AS "));

  /*
    We can't just use table->query, because our SQL_MODE may trigger
    a different syntax, like when ANSI_QUOTES is defined.
  */
  table->view->unit.print(buff, QT_ORDINARY);

  if (table->with_check != VIEW_CHECK_NONE)
  {
    if (table->with_check == VIEW_CHECK_LOCAL)
      buff->append(STRING_WITH_LEN(" WITH LOCAL CHECK OPTION"));
    else
      buff->append(STRING_WITH_LEN(" WITH CASCADED CHECK OPTION"));
  }
  return 0;
}


/****************************************************************************
  Return info about all processes
  returns for each thread: thread id, user, host, db, command, info
****************************************************************************/

class thread_info :public ilink {
public:
  static void *operator new(size_t size)
  {
    return (void*) sql_alloc((uint) size);
  }
  static void operator delete(void *ptr __attribute__((unused)),
                              size_t size __attribute__((unused)))
  { TRASH(ptr, size); }

  ulong thread_id;
  time_t start_time;
  uint   command;
  const char *user,*host,*db,*proc_info,*state_info;
  char *query;
};

#ifdef HAVE_EXPLICIT_TEMPLATE_INSTANTIATION
template class I_List<thread_info>;
#endif

void mysqld_list_processes(THD *thd,const char *user, bool verbose)
{
  Item *field;
  List<Item> field_list;
  I_List<thread_info> thread_infos;
  ulong max_query_length= (verbose ? thd->variables.max_allowed_packet :
			   PROCESS_LIST_WIDTH);
  Protocol *protocol= thd->protocol;
  DBUG_ENTER("mysqld_list_processes");

  field_list.push_back(new Item_int("Id", 0, MY_INT32_NUM_DECIMAL_DIGITS));
  field_list.push_back(new Item_empty_string("User",16));
  field_list.push_back(new Item_empty_string("Host",LIST_PROCESS_HOST_LEN));
  field_list.push_back(field=new Item_empty_string("db",NAME_CHAR_LEN));
  field->maybe_null=1;
  field_list.push_back(new Item_empty_string("Command",16));
  field_list.push_back(new Item_return_int("Time",7, MYSQL_TYPE_LONG));
  field_list.push_back(field=new Item_empty_string("State",30));
  field->maybe_null=1;
  field_list.push_back(field=new Item_empty_string("Info",max_query_length));
  field->maybe_null=1;
  if (protocol->send_result_set_metadata(&field_list,
                            Protocol::SEND_NUM_ROWS | Protocol::SEND_EOF))
    DBUG_VOID_RETURN;

  pthread_mutex_lock(&LOCK_thread_count); // For unlink from list
  if (!thd->killed)
  {
    I_List_iterator<THD> it(threads);
    THD *tmp;
    while ((tmp=it++))
    {
      Security_context *tmp_sctx= tmp->security_ctx;
      struct st_my_thread_var *mysys_var;
      if ((tmp->vio_ok() || tmp->system_thread) &&
          (!user || (tmp_sctx->user && !strcmp(tmp_sctx->user, user))))
      {
        thread_info *thd_info= new thread_info;

        thd_info->thread_id=tmp->thread_id;
        thd_info->user= thd->strdup(tmp_sctx->user ? tmp_sctx->user :
                                    (tmp->system_thread ?
                                     "system user" : "unauthenticated user"));
	if (tmp->peer_port && (tmp_sctx->host || tmp_sctx->ip) &&
            thd->security_ctx->host_or_ip[0])
	{
	  if ((thd_info->host= (char*) thd->alloc(LIST_PROCESS_HOST_LEN+1)))
	    my_snprintf((char *) thd_info->host, LIST_PROCESS_HOST_LEN,
			"%s:%u", tmp_sctx->host_or_ip, tmp->peer_port);
	}
	else
	  thd_info->host= thd->strdup(tmp_sctx->host_or_ip[0] ?
                                      tmp_sctx->host_or_ip :
                                      tmp_sctx->host ? tmp_sctx->host : "");
        if ((thd_info->db=tmp->db))             // Safe test
          thd_info->db=thd->strdup(thd_info->db);
        thd_info->command=(int) tmp->command;
        if ((mysys_var= tmp->mysys_var))
          pthread_mutex_lock(&mysys_var->mutex);
        thd_info->proc_info= (char*) (tmp->killed == THD::KILL_CONNECTION? "Killed" : 0);
#ifndef EMBEDDED_LIBRARY
        thd_info->state_info= (char*) (tmp->net.reading_or_writing ?
                                       (tmp->net.reading_or_writing == 2 ?
                                        "Writing to net" :
                                        thd_info->command == COM_SLEEP ? NullS :
                                        "Reading from net") :
                                       tmp->proc_info ? tmp->proc_info :
                                       tmp->mysys_var &&
                                       tmp->mysys_var->current_cond ?
                                       "Waiting on cond" : NullS);
#else
        thd_info->state_info= (char*)"Writing to net";
#endif
        if (mysys_var)
          pthread_mutex_unlock(&mysys_var->mutex);

        thd_info->start_time= tmp->start_time;
        thd_info->query=0;
        if (tmp->query)
        {
	  /*
            query_length is always set to 0 when we set query = NULL; see
	    the comment in sql_class.h why this prevents crashes in possible
            races with query_length
          */
          uint length= min(max_query_length, tmp->query_length);
          thd_info->query=(char*) thd->strmake(tmp->query,length);
        }
        thread_infos.append(thd_info);
      }
    }
  }
  pthread_mutex_unlock(&LOCK_thread_count);

  thread_info *thd_info;
  time_t now= my_time(0);
  while ((thd_info=thread_infos.get()))
  {
    protocol->prepare_for_resend();
    protocol->store((ulonglong) thd_info->thread_id);
    protocol->store(thd_info->user, system_charset_info);
    protocol->store(thd_info->host, system_charset_info);
    protocol->store(thd_info->db, system_charset_info);
    if (thd_info->proc_info)
      protocol->store(thd_info->proc_info, system_charset_info);
    else
      protocol->store(command_name[thd_info->command].str, system_charset_info);
    if (thd_info->start_time)
      protocol->store((uint32) (now - thd_info->start_time));
    else
      protocol->store_null();
    protocol->store(thd_info->state_info, system_charset_info);
    protocol->store(thd_info->query, system_charset_info);
    if (protocol->write())
      break; /* purecov: inspected */
  }
  my_eof(thd);
  DBUG_VOID_RETURN;
}

int fill_schema_processlist(THD* thd, TABLE_LIST* tables, COND* cond)
{
  TABLE *table= tables->table;
  CHARSET_INFO *cs= system_charset_info;
  char *user;
  time_t now= my_time(0);
  DBUG_ENTER("fill_process_list");

  user= thd->security_ctx->master_access & PROCESS_ACL ?
        NullS : thd->security_ctx->priv_user;

  pthread_mutex_lock(&LOCK_thread_count);

  if (!thd->killed)
  {
    I_List_iterator<THD> it(threads);
    THD* tmp;

    while ((tmp= it++))
    {
      Security_context *tmp_sctx= tmp->security_ctx;
      struct st_my_thread_var *mysys_var;
      const char *val;

      if ((!tmp->vio_ok() && !tmp->system_thread) ||
          (user && (!tmp_sctx->user || strcmp(tmp_sctx->user, user))))
        continue;

      restore_record(table, s->default_values);
      /* ID */
      table->field[0]->store((longlong) tmp->thread_id, TRUE);
      /* USER */
      val= tmp_sctx->user ? tmp_sctx->user :
            (tmp->system_thread ? "system user" : "unauthenticated user");
      table->field[1]->store(val, strlen(val), cs);
      /* HOST */
      if (tmp->peer_port && (tmp_sctx->host || tmp_sctx->ip) &&
          thd->security_ctx->host_or_ip[0])
      {
        char host[LIST_PROCESS_HOST_LEN + 1];
        my_snprintf(host, LIST_PROCESS_HOST_LEN, "%s:%u",
                    tmp_sctx->host_or_ip, tmp->peer_port);
        table->field[2]->store(host, strlen(host), cs);
      }
      else
        table->field[2]->store(tmp_sctx->host_or_ip,
                               strlen(tmp_sctx->host_or_ip), cs);
      /* DB */
      if (tmp->db)
      {
        table->field[3]->store(tmp->db, strlen(tmp->db), cs);
        table->field[3]->set_notnull();
      }

      if ((mysys_var= tmp->mysys_var))
        pthread_mutex_lock(&mysys_var->mutex);
      /* COMMAND */
      if ((val= (char *) (tmp->killed == THD::KILL_CONNECTION? "Killed" : 0)))
        table->field[4]->store(val, strlen(val), cs);
      else
        table->field[4]->store(command_name[tmp->command].str,
                               command_name[tmp->command].length, cs);
      /* MYSQL_TIME */
      table->field[5]->store((uint32)(tmp->start_time ?
                                      now - tmp->start_time : 0), TRUE);
      /* STATE */
#ifndef EMBEDDED_LIBRARY
      val= (char*) (tmp->net.reading_or_writing ?
                    (tmp->net.reading_or_writing == 2 ?
                     "Writing to net" :
                     tmp->command == COM_SLEEP ? NullS :
                     "Reading from net") :
                    tmp->proc_info ? tmp->proc_info :
                    tmp->mysys_var &&
                    tmp->mysys_var->current_cond ?
                    "Waiting on cond" : NullS);
#else
      val= (char *) "Writing to net";
#endif
      if (val)
      {
        table->field[6]->store(val, strlen(val), cs);
        table->field[6]->set_notnull();
      }

      if (mysys_var)
        pthread_mutex_unlock(&mysys_var->mutex);

      /* INFO */
      if (tmp->query)
      {
        table->field[7]->store(tmp->query,
                               min(PROCESS_LIST_INFO_WIDTH,
                                   tmp->query_length), cs);
        table->field[7]->set_notnull();
      }

      if (schema_table_store_record(thd, table))
      {
        pthread_mutex_unlock(&LOCK_thread_count);
        DBUG_RETURN(1);
      }
    }
  }

  pthread_mutex_unlock(&LOCK_thread_count);
  DBUG_RETURN(0);
}

/*****************************************************************************
  Status functions
*****************************************************************************/

static DYNAMIC_ARRAY all_status_vars;
static bool status_vars_inited= 0;
static int show_var_cmp(const void *var1, const void *var2)
{
  return strcmp(((SHOW_VAR*)var1)->name, ((SHOW_VAR*)var2)->name);
}

/*
  deletes all the SHOW_UNDEF elements from the array and calls
  delete_dynamic() if it's completely empty.
*/
static void shrink_var_array(DYNAMIC_ARRAY *array)
{
  uint a,b;
  SHOW_VAR *all= dynamic_element(array, 0, SHOW_VAR *);

  for (a= b= 0; b < array->elements; b++)
    if (all[b].type != SHOW_UNDEF)
      all[a++]= all[b];
  if (a)
  {
    bzero(all+a, sizeof(SHOW_VAR)); // writing NULL-element to the end
    array->elements= a;
  }
  else // array is completely empty - delete it
    delete_dynamic(array);
}

/*
  Adds an array of SHOW_VAR entries to the output of SHOW STATUS

  SYNOPSIS
    add_status_vars(SHOW_VAR *list)
    list - an array of SHOW_VAR entries to add to all_status_vars
           the last entry must be {0,0,SHOW_UNDEF}

  NOTE
    The handling of all_status_vars[] is completely internal, it's allocated
    automatically when something is added to it, and deleted completely when
    the last entry is removed.

    As a special optimization, if add_status_vars() is called before
    init_status_vars(), it assumes "startup mode" - neither concurrent access
    to the array nor SHOW STATUS are possible (thus it skips locks and qsort)

    The last entry of the all_status_vars[] should always be {0,0,SHOW_UNDEF}
*/
int add_status_vars(SHOW_VAR *list)
{
  int res= 0;
  if (status_vars_inited)
    pthread_mutex_lock(&LOCK_status);
  if (!all_status_vars.buffer && // array is not allocated yet - do it now
      my_init_dynamic_array(&all_status_vars, sizeof(SHOW_VAR), 200, 20))
  {
    res= 1;
    goto err;
  }
  while (list->name)
    res|= insert_dynamic(&all_status_vars, (uchar*)list++);
  res|= insert_dynamic(&all_status_vars, (uchar*)list); // appending NULL-element
  all_status_vars.elements--; // but next insert_dynamic should overwite it
  if (status_vars_inited)
    sort_dynamic(&all_status_vars, show_var_cmp);
err:
  if (status_vars_inited)
    pthread_mutex_unlock(&LOCK_status);
  return res;
}

/*
  Make all_status_vars[] usable for SHOW STATUS

  NOTE
    See add_status_vars(). Before init_status_vars() call, add_status_vars()
    works in a special fast "startup" mode. Thus init_status_vars()
    should be called as late as possible but before enabling multi-threading.
*/
void init_status_vars()
{
  status_vars_inited=1;
  sort_dynamic(&all_status_vars, show_var_cmp);
}

void reset_status_vars()
{
  SHOW_VAR *ptr= (SHOW_VAR*) all_status_vars.buffer;
  SHOW_VAR *last= ptr + all_status_vars.elements;
  for (; ptr < last; ptr++)
  {
    /* Note that SHOW_LONG_NOFLUSH variables are not reset */
    if (ptr->type == SHOW_LONG)
      *(ulong*) ptr->value= 0;
  }
}

/*
  catch-all cleanup function, cleans up everything no matter what

  DESCRIPTION
    This function is not strictly required if all add_to_status/
    remove_status_vars are properly paired, but it's a safety measure that
    deletes everything from the all_status_vars[] even if some
    remove_status_vars were forgotten
*/
void free_status_vars()
{
  delete_dynamic(&all_status_vars);
}

/*
  Removes an array of SHOW_VAR entries from the output of SHOW STATUS

  SYNOPSIS
    remove_status_vars(SHOW_VAR *list)
    list - an array of SHOW_VAR entries to remove to all_status_vars
           the last entry must be {0,0,SHOW_UNDEF}

  NOTE
    there's lots of room for optimizing this, especially in non-sorted mode,
    but nobody cares - it may be called only in case of failed plugin
    initialization in the mysqld startup.
*/

void remove_status_vars(SHOW_VAR *list)
{
  if (status_vars_inited)
  {
    pthread_mutex_lock(&LOCK_status);
    SHOW_VAR *all= dynamic_element(&all_status_vars, 0, SHOW_VAR *);
    int a= 0, b= all_status_vars.elements, c= (a+b)/2;

    for (; list->name; list++)
    {
      int res= 0;
      for (a= 0, b= all_status_vars.elements; b-a > 1; c= (a+b)/2)
      {
        res= show_var_cmp(list, all+c);
        if (res < 0)
          b= c;
        else if (res > 0)
          a= c;
        else
          break;
      }
      if (res == 0)
        all[c].type= SHOW_UNDEF;
    }
    shrink_var_array(&all_status_vars);
    pthread_mutex_unlock(&LOCK_status);
  }
  else
  {
    SHOW_VAR *all= dynamic_element(&all_status_vars, 0, SHOW_VAR *);
    uint i;
    for (; list->name; list++)
    {
      for (i= 0; i < all_status_vars.elements; i++)
      {
        if (show_var_cmp(list, all+i))
          continue;
        all[i].type= SHOW_UNDEF;
        break;
      }
    }
    shrink_var_array(&all_status_vars);
  }
}

inline void make_upper(char *buf)
{
  for (; *buf; buf++)
    *buf= my_toupper(system_charset_info, *buf);
}

static bool show_status_array(THD *thd, const char *wild,
                              SHOW_VAR *variables,
                              enum enum_var_type value_type,
                              struct system_status_var *status_var,
                              const char *prefix, TABLE *table,
                              bool ucase_names)
{
  MY_ALIGNED_BYTE_ARRAY(buff_data, SHOW_VAR_FUNC_BUFF_SIZE, long);
  char * const buff= (char *) &buff_data;
  char *prefix_end;
  /* the variable name should not be longer than 64 characters */
  char name_buffer[64];
  int len;
  LEX_STRING null_lex_str;
  SHOW_VAR tmp, *var;
  DBUG_ENTER("show_status_array");

  null_lex_str.str= 0;				// For sys_var->value_ptr()
  null_lex_str.length= 0;

  prefix_end=strnmov(name_buffer, prefix, sizeof(name_buffer)-1);
  if (*prefix)
    *prefix_end++= '_';
  len=name_buffer + sizeof(name_buffer) - prefix_end;

  for (; variables->name; variables++)
  {
    strnmov(prefix_end, variables->name, len);
    name_buffer[sizeof(name_buffer)-1]=0;       /* Safety */
    if (ucase_names)
      make_upper(name_buffer);

    /*
      if var->type is SHOW_FUNC, call the function.
      Repeat as necessary, if new var is again SHOW_FUNC
    */
    for (var=variables; var->type == SHOW_FUNC; var= &tmp)
      ((mysql_show_var_func)(var->value))(thd, &tmp, buff);

    SHOW_TYPE show_type=var->type;
    if (show_type == SHOW_ARRAY)
    {
      show_status_array(thd, wild, (SHOW_VAR *) var->value, value_type,
                        status_var, name_buffer, table, ucase_names);
    }
    else
    {
      if (!(wild && wild[0] && wild_case_compare(system_charset_info,
                                                 name_buffer, wild)))
      {
        char *value=var->value;
        const char *pos, *end;                  // We assign a lot of const's

        pthread_mutex_lock(&LOCK_global_system_variables);

        if (show_type == SHOW_SYS)
        {
          show_type= ((sys_var*) value)->show_type();
          value=     (char*) ((sys_var*) value)->value_ptr(thd, value_type,
                                                           &null_lex_str);
        }

        pos= end= buff;
        /*
          note that value may be == buff. All SHOW_xxx code below
          should still work in this case
        */
        switch (show_type) {
        case SHOW_DOUBLE_STATUS:
          value= ((char *) status_var + (intptr) value);
          /* fall through */
        case SHOW_DOUBLE:
          /* 6 is the default precision for '%f' in sprintf() */
          end= buff + my_fcvt(*(double *) value, 6, buff, NULL);
          break;
        case SHOW_LONG_STATUS:
          value= ((char *) status_var + (intptr) value);
          /* fall through */
        case SHOW_LONG:
        case SHOW_LONG_NOFLUSH: // the difference lies in refresh_status()
          end= int10_to_str(*(long*) value, buff, 10);
          break;
        case SHOW_LONGLONG_STATUS:
          value= ((char *) status_var + (intptr) value);
          /* fall through */
        case SHOW_LONGLONG:
          end= longlong10_to_str(*(longlong*) value, buff, 10);
          break;
        case SHOW_HA_ROWS:
          end= longlong10_to_str((longlong) *(ha_rows*) value, buff, 10);
          break;
        case SHOW_BOOL:
          end= strmov(buff, *(bool*) value ? "ON" : "OFF");
          break;
        case SHOW_MY_BOOL:
          end= strmov(buff, *(my_bool*) value ? "ON" : "OFF");
          break;
        case SHOW_INT:
          end= int10_to_str((long) *(uint32*) value, buff, 10);
          break;
        case SHOW_HAVE:
        {
          SHOW_COMP_OPTION tmp= *(SHOW_COMP_OPTION*) value;
          pos= show_comp_option_name[(int) tmp];
          end= strend(pos);
          break;
        }
        case SHOW_CHAR:
        {
          if (!(pos= value))
            pos= "";
          end= strend(pos);
          break;
        }
       case SHOW_CHAR_PTR:
        {
          if (!(pos= *(char**) value))
            pos= "";
          end= strend(pos);
          break;
        }
        case SHOW_KEY_CACHE_LONG:
          value= (char*) dflt_key_cache + (ulong)value;
          end= int10_to_str(*(long*) value, buff, 10);
          break;
        case SHOW_KEY_CACHE_LONGLONG:
          value= (char*) dflt_key_cache + (ulong)value;
	  end= longlong10_to_str(*(longlong*) value, buff, 10);
	  break;
        case SHOW_UNDEF:
          break;                                        // Return empty string
        case SHOW_SYS:                                  // Cannot happen
        default:
          DBUG_ASSERT(0);
          break;
        }
        restore_record(table, s->default_values);
        table->field[0]->store(name_buffer, strlen(name_buffer),
                               system_charset_info);
        table->field[1]->store(pos, (uint32) (end - pos), system_charset_info);
        table->field[1]->set_notnull();

        pthread_mutex_unlock(&LOCK_global_system_variables);

        if (schema_table_store_record(thd, table))
          DBUG_RETURN(TRUE);
      }
    }
  }

  DBUG_RETURN(FALSE);
}


/* collect status for all running threads */

void calc_sum_of_all_status(STATUS_VAR *to)
{
  DBUG_ENTER("calc_sum_of_all_status");

  /* Ensure that thread id not killed during loop */
  pthread_mutex_lock(&LOCK_thread_count); // For unlink from list

  I_List_iterator<THD> it(threads);
  THD *tmp;

  /* Get global values as base */
  *to= global_status_var;

  /* Add to this status from existing threads */
  while ((tmp= it++))
    add_to_status(to, &tmp->status_var);
  
  pthread_mutex_unlock(&LOCK_thread_count);
  DBUG_VOID_RETURN;
}


/* This is only used internally, but we need it here as a forward reference */
extern ST_SCHEMA_TABLE schema_tables[];

typedef struct st_lookup_field_values
{
  LEX_STRING db_value, table_value;
  bool wild_db_value, wild_table_value;
} LOOKUP_FIELD_VALUES;


/*
  Store record to I_S table, convert HEAP table
  to MyISAM if necessary

  SYNOPSIS
    schema_table_store_record()
    thd                   thread handler
    table                 Information schema table to be updated

  RETURN
    0	                  success
    1	                  error
*/

bool schema_table_store_record(THD *thd, TABLE *table)
{
  int error;
  if ((error= table->file->ha_write_row(table->record[0])))
  {
    TMP_TABLE_PARAM *param= table->pos_in_table_list->schema_table_param;

    if (create_internal_tmp_table_from_heap(thd, table, param->start_recinfo, 
                                            &param->recinfo, error, 0))
      return 1;
  }
  return 0;
}


int make_table_list(THD *thd, SELECT_LEX *sel,
                    LEX_STRING *db_name, LEX_STRING *table_name)
{
  Table_ident *table_ident;
  table_ident= new Table_ident(thd, *db_name, *table_name, 1);
  sel->init_query();
  if (!sel->add_table_to_list(thd, table_ident, 0, 0, TL_READ))
    return 1;
  return 0;
}


/**
  @brief    Get lookup value from the part of 'WHERE' condition

  @details This function gets lookup value from
           the part of 'WHERE' condition if it's possible and
           fill appropriate lookup_field_vals struct field
           with this value.

  @param[in]      thd                   thread handler
  @param[in]      item_func             part of WHERE condition
  @param[in]      table                 I_S table
  @param[in, out] lookup_field_vals     Struct which holds lookup values

  @return
    0             success
    1             error, there can be no matching records for the condition
*/

bool get_lookup_value(THD *thd, Item_func *item_func,
                      TABLE_LIST *table,
                      LOOKUP_FIELD_VALUES *lookup_field_vals)
{
  ST_SCHEMA_TABLE *schema_table= table->schema_table;
  ST_FIELD_INFO *field_info= schema_table->fields_info;
  const char *field_name1= schema_table->idx_field1 >= 0 ?
    field_info[schema_table->idx_field1].field_name : "";
  const char *field_name2= schema_table->idx_field2 >= 0 ?
    field_info[schema_table->idx_field2].field_name : "";

  if (item_func->functype() == Item_func::EQ_FUNC ||
      item_func->functype() == Item_func::EQUAL_FUNC)
  {
    int idx_field, idx_val;
    char tmp[MAX_FIELD_WIDTH];
    String *tmp_str, str_buff(tmp, sizeof(tmp), system_charset_info);
    Item_field *item_field;
    CHARSET_INFO *cs= system_charset_info;

    if (item_func->arguments()[0]->type() == Item::FIELD_ITEM &&
        item_func->arguments()[1]->const_item())
    {
      idx_field= 0;
      idx_val= 1;
    }
    else if (item_func->arguments()[1]->type() == Item::FIELD_ITEM &&
             item_func->arguments()[0]->const_item())
    {
      idx_field= 1;
      idx_val= 0;
    }
    else
      return 0;

    item_field= (Item_field*) item_func->arguments()[idx_field];
    if (table->table != item_field->field->table)
      return 0;
    tmp_str= item_func->arguments()[idx_val]->val_str(&str_buff);

    /* impossible value */
    if (!tmp_str)
      return 1;

    /* Lookup value is database name */
    if (!cs->coll->strnncollsp(cs, (uchar *) field_name1, strlen(field_name1),
                               (uchar *) item_field->field_name,
                               strlen(item_field->field_name), 0))
    {
      thd->make_lex_string(&lookup_field_vals->db_value, tmp_str->ptr(),
                           tmp_str->length(), FALSE);
    }
    /* Lookup value is table name */
    else if (!cs->coll->strnncollsp(cs, (uchar *) field_name2,
                                    strlen(field_name2),
                                    (uchar *) item_field->field_name,
                                    strlen(item_field->field_name), 0))
    {
      thd->make_lex_string(&lookup_field_vals->table_value, tmp_str->ptr(),
                           tmp_str->length(), FALSE);
    }
  }
  return 0;
}


/**
  @brief    Calculates lookup values from 'WHERE' condition

  @details This function calculates lookup value(database name, table name)
           from 'WHERE' condition if it's possible and
           fill lookup_field_vals struct fields with these values.

  @param[in]      thd                   thread handler
  @param[in]      cond                  WHERE condition
  @param[in]      table                 I_S table
  @param[in, out] lookup_field_vals     Struct which holds lookup values

  @return
    0             success
    1             error, there can be no matching records for the condition
*/

bool calc_lookup_values_from_cond(THD *thd, COND *cond, TABLE_LIST *table,
                                  LOOKUP_FIELD_VALUES *lookup_field_vals)
{
  if (!cond)
    return 0;

  if (cond->type() == Item::COND_ITEM)
  {
    if (((Item_cond*) cond)->functype() == Item_func::COND_AND_FUNC)
    {
      List_iterator<Item> li(*((Item_cond*) cond)->argument_list());
      Item *item;
      while ((item= li++))
      {
        if (item->type() == Item::FUNC_ITEM)
        {
          if (get_lookup_value(thd, (Item_func*)item, table, lookup_field_vals))
            return 1;
        }
        else
        {
          if (calc_lookup_values_from_cond(thd, item, table, lookup_field_vals))
            return 1;
        }
      }
    }
    return 0;
  }
  else if (cond->type() == Item::FUNC_ITEM &&
           get_lookup_value(thd, (Item_func*) cond, table, lookup_field_vals))
    return 1;
  return 0;
}


bool uses_only_table_name_fields(Item *item, TABLE_LIST *table)
{
  if (item->type() == Item::FUNC_ITEM)
  {
    Item_func *item_func= (Item_func*)item;
    for (uint i=0; i<item_func->argument_count(); i++)
    {
      if (!uses_only_table_name_fields(item_func->arguments()[i], table))
        return 0;
    }
  }
  else if (item->type() == Item::FIELD_ITEM)
  {
    Item_field *item_field= (Item_field*)item;
    CHARSET_INFO *cs= system_charset_info;
    ST_SCHEMA_TABLE *schema_table= table->schema_table;
    ST_FIELD_INFO *field_info= schema_table->fields_info;
    const char *field_name1= schema_table->idx_field1 >= 0 ?
      field_info[schema_table->idx_field1].field_name : "";
    const char *field_name2= schema_table->idx_field2 >= 0 ?
      field_info[schema_table->idx_field2].field_name : "";
    if (table->table != item_field->field->table ||
        (cs->coll->strnncollsp(cs, (uchar *) field_name1, strlen(field_name1),
                               (uchar *) item_field->field_name,
                               strlen(item_field->field_name), 0) &&
         cs->coll->strnncollsp(cs, (uchar *) field_name2, strlen(field_name2),
                               (uchar *) item_field->field_name,
                               strlen(item_field->field_name), 0)))
      return 0;
  }
  else if (item->type() == Item::REF_ITEM)
    return uses_only_table_name_fields(item->real_item(), table);

  if (item->type() == Item::SUBSELECT_ITEM && !item->const_item())
    return 0;

  return 1;
}


static COND * make_cond_for_info_schema(COND *cond, TABLE_LIST *table)
{
  if (!cond)
    return (COND*) 0;
  if (cond->type() == Item::COND_ITEM)
  {
    if (((Item_cond*) cond)->functype() == Item_func::COND_AND_FUNC)
    {
      /* Create new top level AND item */
      Item_cond_and *new_cond=new Item_cond_and;
      if (!new_cond)
	return (COND*) 0;
      List_iterator<Item> li(*((Item_cond*) cond)->argument_list());
      Item *item;
      while ((item=li++))
      {
	Item *fix= make_cond_for_info_schema(item, table);
	if (fix)
	  new_cond->argument_list()->push_back(fix);
      }
      switch (new_cond->argument_list()->elements) {
      case 0:
	return (COND*) 0;
      case 1:
	return new_cond->argument_list()->head();
      default:
	new_cond->quick_fix_field();
	return new_cond;
      }
    }
    else
    {						// Or list
      Item_cond_or *new_cond=new Item_cond_or;
      if (!new_cond)
	return (COND*) 0;
      List_iterator<Item> li(*((Item_cond*) cond)->argument_list());
      Item *item;
      while ((item=li++))
      {
	Item *fix=make_cond_for_info_schema(item, table);
	if (!fix)
	  return (COND*) 0;
	new_cond->argument_list()->push_back(fix);
      }
      new_cond->quick_fix_field();
      new_cond->top_level_item();
      return new_cond;
    }
  }

  if (!uses_only_table_name_fields(cond, table))
    return (COND*) 0;
  return cond;
}


/**
  @brief   Calculate lookup values(database name, table name)

  @details This function calculates lookup values(database name, table name)
           from 'WHERE' condition or wild values (for 'SHOW' commands only)
           from LEX struct and fill lookup_field_vals struct field
           with these values.

  @param[in]      thd                   thread handler
  @param[in]      cond                  WHERE condition
  @param[in]      tables                I_S table
  @param[in, out] lookup_field_values   Struct which holds lookup values

  @return
    0             success
    1             error, there can be no matching records for the condition
*/

bool get_lookup_field_values(THD *thd, COND *cond, TABLE_LIST *tables,
                             LOOKUP_FIELD_VALUES *lookup_field_values)
{
  LEX *lex= thd->lex;
  const char *wild= lex->wild ? lex->wild->ptr() : NullS;
  bzero((char*) lookup_field_values, sizeof(LOOKUP_FIELD_VALUES));
  switch (lex->sql_command) {
  case SQLCOM_SHOW_DATABASES:
    if (wild)
    {
      lookup_field_values->db_value.str= (char*) wild;
      lookup_field_values->db_value.length= strlen(wild);
      lookup_field_values->wild_db_value= 1;
    }
    return 0;
  case SQLCOM_SHOW_TABLES:
  case SQLCOM_SHOW_TABLE_STATUS:
  case SQLCOM_SHOW_TRIGGERS:
  case SQLCOM_SHOW_EVENTS:
    lookup_field_values->db_value.str= lex->select_lex.db;
    lookup_field_values->db_value.length=strlen(lex->select_lex.db);
    if (wild)
    {
      lookup_field_values->table_value.str= (char*)wild;
      lookup_field_values->table_value.length= strlen(wild);
      lookup_field_values->wild_table_value= 1;
    }
    return 0;
  default:
    /*
      The "default" is for queries over I_S.
      All previous cases handle SHOW commands.
    */
    return calc_lookup_values_from_cond(thd, cond, tables, lookup_field_values);
  }
}


enum enum_schema_tables get_schema_table_idx(ST_SCHEMA_TABLE *schema_table)
{
  return (enum enum_schema_tables) (schema_table - &schema_tables[0]);
}


/*
  Create db names list. Information schema name always is first in list

  SYNOPSIS
    make_db_list()
    thd                   thread handler
    files                 list of db names
    wild                  wild string
    idx_field_vals        idx_field_vals->db_name contains db name or
                          wild string
    with_i_schema         returns 1 if we added 'IS' name to list
                          otherwise returns 0

  RETURN
    zero                  success
    non-zero              error
*/

int make_db_list(THD *thd, List<LEX_STRING> *files,
                 LOOKUP_FIELD_VALUES *lookup_field_vals,
                 bool *with_i_schema)
{
  LEX_STRING *i_s_name_copy= 0;
  i_s_name_copy= thd->make_lex_string(i_s_name_copy,
                                      INFORMATION_SCHEMA_NAME.str,
                                      INFORMATION_SCHEMA_NAME.length, TRUE);
  *with_i_schema= 0;
  if (lookup_field_vals->wild_db_value)
  {
    /*
      This part of code is only for SHOW DATABASES command.
      idx_field_vals->db_value can be 0 when we don't use
      LIKE clause (see also get_index_field_values() function)
    */
    if (!lookup_field_vals->db_value.str ||
        !wild_case_compare(system_charset_info,
                           INFORMATION_SCHEMA_NAME.str,
                           lookup_field_vals->db_value.str))
    {
      *with_i_schema= 1;
      if (files->push_back(i_s_name_copy))
        return 1;
    }
    return (find_files(thd, files, NullS, mysql_data_home,
                       lookup_field_vals->db_value.str, 1) != FIND_FILES_OK);
  }


  /*
    If we have db lookup vaule we just add it to list and
    exit from the function
  */
  if (lookup_field_vals->db_value.str)
  {
    if (!my_strcasecmp(system_charset_info, INFORMATION_SCHEMA_NAME.str,
                       lookup_field_vals->db_value.str))
    {
      *with_i_schema= 1;
      if (files->push_back(i_s_name_copy))
        return 1;
      return 0;
    }
    if (files->push_back(&lookup_field_vals->db_value))
      return 1;
    return 0;
  }

  /*
    Create list of existing databases. It is used in case
    of select from information schema table
  */
  if (files->push_back(i_s_name_copy))
    return 1;
  *with_i_schema= 1;
  return (find_files(thd, files, NullS,
                     mysql_data_home, NullS, 1) != FIND_FILES_OK);
}


struct st_add_schema_table
{
  List<LEX_STRING> *files;
  const char *wild;
};


static my_bool add_schema_table(THD *thd, plugin_ref plugin,
                                void* p_data)
{
  LEX_STRING *file_name= 0;
  st_add_schema_table *data= (st_add_schema_table *)p_data;
  List<LEX_STRING> *file_list= data->files;
  const char *wild= data->wild;
  ST_SCHEMA_TABLE *schema_table= plugin_data(plugin, ST_SCHEMA_TABLE *);
  DBUG_ENTER("add_schema_table");

  if (schema_table->hidden)
      DBUG_RETURN(0);
  if (wild)
  {
    if (lower_case_table_names)
    {
      if (wild_case_compare(files_charset_info,
                            schema_table->table_name,
                            wild))
        DBUG_RETURN(0);
    }
    else if (wild_compare(schema_table->table_name, wild, 0))
      DBUG_RETURN(0);
  }

  if ((file_name= thd->make_lex_string(file_name, schema_table->table_name,
                                       strlen(schema_table->table_name),
                                       TRUE)) &&
      !file_list->push_back(file_name))
    DBUG_RETURN(0);
  DBUG_RETURN(1);
}


int schema_tables_add(THD *thd, List<LEX_STRING> *files, const char *wild)
{
  LEX_STRING *file_name= 0;
  ST_SCHEMA_TABLE *tmp_schema_table= schema_tables;
  st_add_schema_table add_data;
  DBUG_ENTER("schema_tables_add");

  for (; tmp_schema_table->table_name; tmp_schema_table++)
  {
    if (tmp_schema_table->hidden)
      continue;
    if (wild)
    {
      if (lower_case_table_names)
      {
        if (wild_case_compare(files_charset_info,
                              tmp_schema_table->table_name,
                              wild))
          continue;
      }
      else if (wild_compare(tmp_schema_table->table_name, wild, 0))
        continue;
    }
    if ((file_name=
         thd->make_lex_string(file_name, tmp_schema_table->table_name,
                              strlen(tmp_schema_table->table_name), TRUE)) &&
        !files->push_back(file_name))
      continue;
    DBUG_RETURN(1);
  }

  add_data.files= files;
  add_data.wild= wild;
  if (plugin_foreach(thd, add_schema_table,
                     MYSQL_INFORMATION_SCHEMA_PLUGIN, &add_data))
      DBUG_RETURN(1);

  DBUG_RETURN(0);
}


/**
  @brief          Create table names list

  @details        The function creates the list of table names in
                  database

  @param[in]      thd                   thread handler
  @param[in]      table_names           List of table names in database
  @param[in]      lex                   pointer to LEX struct
  @param[in]      lookup_field_vals     pointer to LOOKUP_FIELD_VALUE struct
  @param[in]      with_i_schema         TRUE means that we add I_S tables to list
  @param[in]      db_name               database name

  @return         Operation status
    @retval       0           ok
    @retval       1           fatal error
    @retval       2           Not fatal error; Safe to ignore this file list
*/

static int
make_table_name_list(THD *thd, List<LEX_STRING> *table_names, LEX *lex,
                     LOOKUP_FIELD_VALUES *lookup_field_vals,
                     bool with_i_schema, LEX_STRING *db_name)
{
  char path[FN_REFLEN];
  build_table_filename(path, sizeof(path), db_name->str, "", "", 0);
  if (!lookup_field_vals->wild_table_value &&
      lookup_field_vals->table_value.str)
  {
    if (with_i_schema)
    {
      if (find_schema_table(thd, lookup_field_vals->table_value.str))
      {
        if (table_names->push_back(&lookup_field_vals->table_value))
          return 1;
      }
    }
    else
    {
      if (table_names->push_back(&lookup_field_vals->table_value))
        return 1;
      /*
        Check that table is relevant in current transaction.
        (used for ndb engine, see ndbcluster_find_files(), ha_ndbcluster.cc)
      */
      (void) ha_find_files(thd, db_name->str, path,
                         lookup_field_vals->table_value.str, 0,
                         table_names);
    }
    return 0;
  }

  /*
    This call will add all matching the wildcards (if specified) IS tables
    to the list
  */
  if (with_i_schema)
    return (schema_tables_add(thd, table_names,
                              lookup_field_vals->table_value.str));

  find_files_result res= find_files(thd, table_names, db_name->str, path,
                                    lookup_field_vals->table_value.str, 0);
  if (res != FIND_FILES_OK)
  {
    /*
      Downgrade errors about problems with database directory to
      warnings if this is not a 'SHOW' command.  Another thread
      may have dropped database, and we may still have a name
      for that directory.
    */
    if (res == FIND_FILES_DIR)
    {
      if (lex->sql_command != SQLCOM_SELECT)
        return 1;
      thd->clear_error();
      return 2;
    }
    return 1;
  }
  return 0;
}


/**
  @brief          Fill I_S table for SHOW COLUMNS|INDEX commands

  @param[in]      thd                      thread handler
  @param[in]      tables                   TABLE_LIST for I_S table
  @param[in]      schema_table             pointer to I_S structure
  @param[in]      open_tables_state_backup pointer to Open_tables_state object
                                           which is used to save|restore original
                                           status of variables related to
                                           open tables state

  @return         Operation status
    @retval       0           success
    @retval       1           error
*/

static int
fill_schema_show_cols_or_idxs(THD *thd, TABLE_LIST *tables,
                              ST_SCHEMA_TABLE *schema_table,
                              Open_tables_state *open_tables_state_backup)
{
  LEX *lex= thd->lex;
  bool res;
  LEX_STRING tmp_lex_string, tmp_lex_string1, *db_name, *table_name;
  enum_sql_command save_sql_command= lex->sql_command;
  TABLE_LIST *show_table_list= (TABLE_LIST*) tables->schema_select_lex->
    table_list.first;
  TABLE *table= tables->table;
  int error= 1;
  DBUG_ENTER("fill_schema_show");

  lex->all_selects_list= tables->schema_select_lex;
  /*
    Restore thd->temporary_tables to be able to process
    temporary tables(only for 'show index' & 'show columns').
    This should be changed when processing of temporary tables for
    I_S tables will be done.
  */
  thd->temporary_tables= open_tables_state_backup->temporary_tables;
  /*
    Let us set fake sql_command so views won't try to merge
    themselves into main statement. If we don't do this,
    SELECT * from information_schema.xxxx will cause problems.
    SQLCOM_SHOW_FIELDS is used because it satisfies 'only_view_structure()'
  */
  lex->sql_command= SQLCOM_SHOW_FIELDS;
  res= open_normal_and_derived_tables(thd, show_table_list,
                                      MYSQL_LOCK_IGNORE_FLUSH);
  lex->sql_command= save_sql_command;
  /*
    get_all_tables() returns 1 on failure and 0 on success thus
    return only these and not the result code of ::process_table()

    We should use show_table_list->alias instead of
    show_table_list->table_name because table_name
    could be changed during opening of I_S tables. It's safe
    to use alias because alias contains original table name
    in this case(this part of code is used only for
    'show columns' & 'show statistics' commands).
  */
   table_name= thd->make_lex_string(&tmp_lex_string1, show_table_list->alias,
                                    strlen(show_table_list->alias), FALSE);
   if (!show_table_list->view)
     db_name= thd->make_lex_string(&tmp_lex_string, show_table_list->db,
                                   show_table_list->db_length, FALSE);
   else
     db_name= &show_table_list->view_db;


   error= test(schema_table->process_table(thd, show_table_list,
                                           table, res, db_name,
                                           table_name));
   thd->temporary_tables= 0;
   close_tables_for_reopen(thd, &show_table_list, FALSE);
   DBUG_RETURN(error);
}


/**
  @brief          Fill I_S table for SHOW TABLE NAMES commands

  @param[in]      thd                      thread handler
  @param[in]      table                    TABLE struct for I_S table
  @param[in]      db_name                  database name
  @param[in]      table_name               table name
  @param[in]      with_i_schema            I_S table if TRUE

  @return         Operation status
    @retval       0           success
    @retval       1           error
*/

static int fill_schema_table_names(THD *thd, TABLE *table,
                                   LEX_STRING *db_name, LEX_STRING *table_name,
                                   bool with_i_schema)
{
  if (with_i_schema)
  {
    table->field[3]->store(STRING_WITH_LEN("SYSTEM VIEW"),
                           system_charset_info);
  }
  else
  {
    enum legacy_db_type not_used;
    char path[FN_REFLEN];
    (void) build_table_filename(path, sizeof(path), db_name->str,
                                table_name->str, reg_ext, 0);
    switch (mysql_frm_type(thd, path, &not_used)) {
    case FRMTYPE_ERROR:
      table->field[3]->store(STRING_WITH_LEN("ERROR"),
                             system_charset_info);
      break;
    case FRMTYPE_TABLE:
      table->field[3]->store(STRING_WITH_LEN("BASE TABLE"),
                             system_charset_info);
      break;
    case FRMTYPE_VIEW:
      table->field[3]->store(STRING_WITH_LEN("VIEW"),
                             system_charset_info);
      break;
    default:
      DBUG_ASSERT(0);
    }
    if (thd->is_error() && thd->main_da.sql_errno() == ER_NO_SUCH_TABLE)
    {
      thd->clear_error();
      return 0;
    }
  }
  if (schema_table_store_record(thd, table))
    return 1;
  return 0;
}


/**
  @brief          Get open table method

  @details        The function calculates the method which will be used
                  for table opening:
                  SKIP_OPEN_TABLE - do not open table
                  OPEN_FRM_ONLY   - open FRM file only
                  OPEN_FULL_TABLE - open FRM, data, index files
  @param[in]      tables               I_S table table_list
  @param[in]      schema_table         I_S table struct
  @param[in]      schema_table_idx     I_S table index

  @return         return a set of flags
    @retval       SKIP_OPEN_TABLE | OPEN_FRM_ONLY | OPEN_FULL_TABLE
*/

static uint get_table_open_method(TABLE_LIST *tables,
                                  ST_SCHEMA_TABLE *schema_table,
                                  enum enum_schema_tables schema_table_idx)
{
  /*
    determine which method will be used for table opening
  */
  if (schema_table->i_s_requested_object & OPTIMIZE_I_S_TABLE)
  {
    Field **ptr, *field;
    int table_open_method= 0, field_indx= 0;
    for (ptr=tables->table->field; (field= *ptr) ; ptr++)
    {
      if (bitmap_is_set(tables->table->read_set, field->field_index))
        table_open_method|= schema_table->fields_info[field_indx].open_method;
      field_indx++;
    }
    return table_open_method;
  }
  /* I_S tables which use get_all_tables but can not be optimized */
  return (uint) OPEN_FULL_TABLE;
}


/**
   Acquire high priority share metadata lock on a table.

   @param thd            Thread context.
   @param mdl_lock_data  Pointer to memory to be used for MDL_LOCK_DATA
                         object for a lock request.
   @param mdlkey         Pointer to the buffer for key for the lock request
                         (should be at least strlen(db) + strlen(name) + 2
                         bytes, or, if the lengths are not known,
                         MAX_MDLKEY_LENGTH)
   @param table          Table list element for the table

   @note This is an auxiliary function to be used in cases when we want to
         access table's description by looking up info in TABLE_SHARE without
         going through full-blown table open.
   @note This function assumes that there are no other metadata lock requests
         in the current metadata locking context.

   @retval FALSE  Success
   @retval TRUE   Some error occured (probably thread was killed).
*/

static bool
acquire_high_prio_shared_mdl_lock(THD *thd, MDL_LOCK_DATA *mdl_lock_data,
                                  char *mdlkey, TABLE_LIST *table)
{
  bool retry;

  mdl_init_lock(mdl_lock_data, mdlkey, 0, table->db, table->table_name);
  table->mdl_lock_data= mdl_lock_data;
  mdl_add_lock(&thd->mdl_context, mdl_lock_data);
  mdl_set_lock_type(mdl_lock_data, MDL_SHARED_HIGH_PRIO);

  while (1)
  {
    if (mdl_acquire_shared_lock(&thd->mdl_context, mdl_lock_data, &retry))
    {
      if (!retry || mdl_wait_for_locks(&thd->mdl_context))
      {
        mdl_remove_all_locks(&thd->mdl_context);
        return TRUE;
      }
      continue;
    }
    break;
  }
  return FALSE;
}


/**
  @brief          Fill I_S table with data from FRM file only

  @param[in]      thd                      thread handler
  @param[in]      table                    TABLE struct for I_S table
  @param[in]      schema_table             I_S table struct
  @param[in]      db_name                  database name
  @param[in]      table_name               table name
  @param[in]      schema_table_idx         I_S table index

  @return         Operation status
    @retval       0           Table is processed and we can continue
                              with new table
    @retval       1           It's view and we have to use
                              open_tables function for this table
*/

static int fill_schema_table_from_frm(THD *thd, TABLE_LIST *tables,
                                      ST_SCHEMA_TABLE *schema_table,
                                      LEX_STRING *db_name,
                                      LEX_STRING *table_name,
                                      enum enum_schema_tables schema_table_idx)
{
  TABLE *table= tables->table;
  TABLE_SHARE *share;
  TABLE tbl;
  TABLE_LIST table_list;
  uint res= 0;
  int error;
  char key[MAX_DBKEY_LENGTH];
  uint key_length;
  MDL_LOCK_DATA mdl_lock_data;
  char mdlkey[MAX_MDLKEY_LENGTH];

  bzero((char*) &table_list, sizeof(TABLE_LIST));
  bzero((char*) &tbl, sizeof(TABLE));

  table_list.table_name= table_name->str;
  table_list.db= db_name->str;

  /*
    TODO: investigate if in this particular situation we can get by
          simply obtaining internal lock of data-dictionary (ATM it
          is LOCK_open) instead of obtaning full-blown metadata lock.
  */
  if (acquire_high_prio_shared_mdl_lock(thd, &mdl_lock_data, mdlkey,
                                        &table_list))
  {
    /*
      Some error occured (most probably we have been killed while
      waiting for conflicting locks to go away), let the caller to
      handle the situation.
    */
    return 1;
  }

  if (schema_table->i_s_requested_object & OPEN_TRIGGER_ONLY)
  {
    init_sql_alloc(&tbl.mem_root, TABLE_ALLOC_BLOCK_SIZE, 0);
    if (!Table_triggers_list::check_n_load(thd, db_name->str,
                                           table_name->str, &tbl, 1))
    {
      table_list.table= &tbl;
      res= schema_table->process_table(thd, &table_list, table,
                                       res, db_name, table_name);
      delete tbl.triggers;
    }
    free_root(&tbl.mem_root, MYF(0));
    goto err;
  }

  key_length= create_table_def_key(thd, key, &table_list, 0);
  pthread_mutex_lock(&LOCK_open);
  share= get_table_share(thd, &table_list, key,
                         key_length, OPEN_VIEW, &error);
  if (!share)
  {
    res= 0;
    goto err_unlock;
  }

  if (share->is_view)
  {
    if (schema_table->i_s_requested_object & OPEN_TABLE_ONLY)
    {
      /* skip view processing */
      res= 0;
      goto err_share;
    }
    else if (schema_table->i_s_requested_object & OPEN_VIEW_FULL)
    {
      /*
        tell get_all_tables() to fall back to
        open_normal_and_derived_tables()
      */
      res= 1;
      goto err_share;
    }
  }

  if (share->is_view)
  {
    if (open_new_frm(thd, share, table_name->str,
                     (uint) (HA_OPEN_KEYFILE | HA_OPEN_RNDFILE |
                             HA_GET_INDEX | HA_TRY_READ_ONLY),
                     READ_KEYINFO | COMPUTE_TYPES | EXTRA_RECORD |
                     OPEN_VIEW_NO_PARSE,
                     thd->open_options, &tbl, &table_list, thd->mem_root))
      goto err_share;
    table_list.view= (LEX*) share->is_view;
    res= schema_table->process_table(thd, &table_list, table,
                                     res, db_name, table_name);
    goto err_share;
  }

  {
    tbl.s= share;
    table_list.table= &tbl;
    table_list.view= (LEX*) share->is_view;
    res= schema_table->process_table(thd, &table_list, table,
                                     res, db_name, table_name);
  }

err_share:
  release_table_share(share);

err_unlock:
  pthread_mutex_unlock(&LOCK_open);

err:
  mdl_release_lock(&thd->mdl_context, &mdl_lock_data);
  mdl_remove_lock(&thd->mdl_context, &mdl_lock_data);
  thd->clear_error();
  return res;
}



/**
  @brief          Fill I_S tables whose data are retrieved
                  from frm files and storage engine

  @details        The information schema tables are internally represented as
                  temporary tables that are filled at query execution time.
                  Those I_S tables whose data are retrieved
                  from frm files and storage engine are filled by the function
                  get_all_tables().

  @param[in]      thd                      thread handler
  @param[in]      tables                   I_S table
  @param[in]      cond                     'WHERE' condition

  @return         Operation status
    @retval       0                        success
    @retval       1                        error
*/

int get_all_tables(THD *thd, TABLE_LIST *tables, COND *cond)
{
  LEX *lex= thd->lex;
  TABLE *table= tables->table;
  SELECT_LEX *old_all_select_lex= lex->all_selects_list;
  enum_sql_command save_sql_command= lex->sql_command;
  SELECT_LEX *lsel= tables->schema_select_lex;
  ST_SCHEMA_TABLE *schema_table= tables->schema_table;
  SELECT_LEX sel;
  LOOKUP_FIELD_VALUES lookup_field_vals;
  LEX_STRING *db_name, *table_name;
  bool with_i_schema;
  enum enum_schema_tables schema_table_idx;
  List<LEX_STRING> db_names;
  List_iterator_fast<LEX_STRING> it(db_names);
  COND *partial_cond= 0;
  uint derived_tables= lex->derived_tables;
  int error= 1;
  Open_tables_state open_tables_state_backup;
  bool save_view_prepare_mode= lex->view_prepare_mode;
  Query_tables_list query_tables_list_backup;
#ifndef NO_EMBEDDED_ACCESS_CHECKS
  Security_context *sctx= thd->security_ctx;
#endif
  uint table_open_method;
  bool old_value= thd->no_warnings_for_error;
  DBUG_ENTER("get_all_tables");

  lex->view_prepare_mode= TRUE;
  lex->reset_n_backup_query_tables_list(&query_tables_list_backup);

  /*
    We should not introduce deadlocks even if we already have some
    tables open and locked, since we won't lock tables which we will
    open and will ignore pending exclusive metadata locks for these
    tables by using high-priority requests for shared metadata locks.
  */
  thd->reset_n_backup_open_tables_state(&open_tables_state_backup);

  schema_table_idx= get_schema_table_idx(schema_table);
  tables->table_open_method= table_open_method=
    get_table_open_method(tables, schema_table, schema_table_idx);
  DBUG_PRINT("open_method", ("%d", tables->table_open_method));
  /*
    this branch processes SHOW FIELDS, SHOW INDEXES commands.
    see sql_parse.cc, prepare_schema_table() function where
    this values are initialized
  */
  if (lsel && lsel->table_list.first)
  {
    error= fill_schema_show_cols_or_idxs(thd, tables, schema_table,
                                         &open_tables_state_backup);
    goto err;
  }

  if (get_lookup_field_values(thd, cond, tables, &lookup_field_vals))
  {
    error= 0;
    goto err;
  }
  DBUG_PRINT("INDEX VALUES",("db_name='%s', table_name='%s'",
                             STR_OR_NIL(lookup_field_vals.db_value.str),
                             STR_OR_NIL(lookup_field_vals.table_value.str)));

  if (!lookup_field_vals.wild_db_value && !lookup_field_vals.wild_table_value)
  {
    /*
      if lookup value is empty string then
      it's impossible table name or db name
    */
    if (lookup_field_vals.db_value.str &&
        !lookup_field_vals.db_value.str[0] ||
        lookup_field_vals.table_value.str &&
        !lookup_field_vals.table_value.str[0])
    {
      error= 0;
      goto err;
    }
  }

  if (lookup_field_vals.db_value.length &&
      !lookup_field_vals.wild_db_value)
    tables->has_db_lookup_value= TRUE;
  if (lookup_field_vals.table_value.length &&
      !lookup_field_vals.wild_table_value)
    tables->has_table_lookup_value= TRUE;

  if (tables->has_db_lookup_value && tables->has_table_lookup_value)
    partial_cond= 0;
  else
    partial_cond= make_cond_for_info_schema(cond, tables);

  if (lex->describe)
  {
    /* EXPLAIN SELECT */
    error= 0;
    goto err;
  }

  if (make_db_list(thd, &db_names, &lookup_field_vals, &with_i_schema))
    goto err;
  it.rewind(); /* To get access to new elements in basis list */
  while ((db_name= it++))
  {
#ifndef NO_EMBEDDED_ACCESS_CHECKS
    if (!check_access(thd,SELECT_ACL, db_name->str,
                      &thd->col_access, 0, 1, with_i_schema) ||
        sctx->master_access & (DB_ACLS | SHOW_DB_ACL) ||
	acl_get(sctx->host, sctx->ip, sctx->priv_user, db_name->str, 0) ||
	!check_grant_db(thd, db_name->str))
#endif
    {
      thd->no_warnings_for_error= 1;
      List<LEX_STRING> table_names;
      int res= make_table_name_list(thd, &table_names, lex,
                                    &lookup_field_vals,
                                    with_i_schema, db_name);
      if (res == 2)   /* Not fatal error, continue */
        continue;
      if (res)
        goto err;

      List_iterator_fast<LEX_STRING> it_files(table_names);
      while ((table_name= it_files++))
      {
	restore_record(table, s->default_values);
        table->field[schema_table->idx_field1]->
          store(db_name->str, db_name->length, system_charset_info);
        table->field[schema_table->idx_field2]->
          store(table_name->str, table_name->length, system_charset_info);

        if (!partial_cond || partial_cond->val_int())
        {
          /*
            If table is I_S.tables and open_table_method is 0 (eg SKIP_OPEN)
            we can skip table opening and we don't have lookup value for
            table name or lookup value is wild string(table name list is
            already created by make_table_name_list() function).
          */
          if (!table_open_method && schema_table_idx == SCH_TABLES &&
              (!lookup_field_vals.table_value.length ||
               lookup_field_vals.wild_table_value))
          {
            if (schema_table_store_record(thd, table))
              goto err;      /* Out of space in temporary table */
            continue;
          }

          /* SHOW TABLE NAMES command */
          if (schema_table_idx == SCH_TABLE_NAMES)
          {
            if (fill_schema_table_names(thd, tables->table, db_name,
                                        table_name, with_i_schema))
              continue;
          }
          else
          {
            if (!(table_open_method & ~OPEN_FRM_ONLY) &&
                !with_i_schema)
            {
              if (!fill_schema_table_from_frm(thd, tables, schema_table, db_name,
                                              table_name, schema_table_idx))
                continue;
            }

            int res;
            LEX_STRING tmp_lex_string, orig_db_name;
            /*
              Set the parent lex of 'sel' because it is needed by
              sel.init_query() which is called inside make_table_list.
            */
            thd->no_warnings_for_error= 1;
            sel.parent_lex= lex;
            /* db_name can be changed in make_table_list() func */
            if (!thd->make_lex_string(&orig_db_name, db_name->str,
                                      db_name->length, FALSE))
              goto err;
            if (make_table_list(thd, &sel, db_name, table_name))
              goto err;
            TABLE_LIST *show_table_list= (TABLE_LIST*) sel.table_list.first;
            lex->all_selects_list= &sel;
            lex->derived_tables= 0;
            lex->sql_command= SQLCOM_SHOW_FIELDS;
            show_table_list->i_s_requested_object=
              schema_table->i_s_requested_object;
            res= open_normal_and_derived_tables(thd, show_table_list,
                                                MYSQL_LOCK_IGNORE_FLUSH);
            lex->sql_command= save_sql_command;
            /*
              XXX:  show_table_list has a flag i_is_requested,
              and when it's set, open_normal_and_derived_tables()
              can return an error without setting an error message
              in THD, which is a hack. This is why we have to
              check for res, then for thd->is_error() only then
              for thd->main_da.sql_errno().
            */
            if (res && thd->is_error() &&
                thd->main_da.sql_errno() == ER_NO_SUCH_TABLE)
            {
              /*
                Hide error for not existing table.
                This error can occur for example when we use
                where condition with db name and table name and this
                table does not exist.
              */
              res= 0;
              thd->clear_error();
            }
            else
            {
              /*
                We should use show_table_list->alias instead of
                show_table_list->table_name because table_name
                could be changed during opening of I_S tables. It's safe
                to use alias because alias contains original table name
                in this case.
              */
              thd->make_lex_string(&tmp_lex_string, show_table_list->alias,
                                   strlen(show_table_list->alias), FALSE);
              res= schema_table->process_table(thd, show_table_list, table,
                                               res, &orig_db_name,
                                               &tmp_lex_string);
              close_tables_for_reopen(thd, &show_table_list, FALSE);
            }
            DBUG_ASSERT(!lex->query_tables_own_last);
            if (res)
              goto err;
          }
        }
      }
      /*
        If we have information schema its always the first table and only
        the first table. Reset for other tables.
      */
      with_i_schema= 0;
    }
  }

  error= 0;
err:
  thd->restore_backup_open_tables_state(&open_tables_state_backup);
  lex->restore_backup_query_tables_list(&query_tables_list_backup);
  lex->derived_tables= derived_tables;
  lex->all_selects_list= old_all_select_lex;
  lex->view_prepare_mode= save_view_prepare_mode;
  lex->sql_command= save_sql_command;
  thd->no_warnings_for_error= old_value;
  DBUG_RETURN(error);
}


bool store_schema_shemata(THD* thd, TABLE *table, LEX_STRING *db_name,
                          CHARSET_INFO *cs)
{
  restore_record(table, s->default_values);
  table->field[1]->store(db_name->str, db_name->length, system_charset_info);
  table->field[2]->store(cs->csname, strlen(cs->csname), system_charset_info);
  table->field[3]->store(cs->name, strlen(cs->name), system_charset_info);
  return schema_table_store_record(thd, table);
}


int fill_schema_schemata(THD *thd, TABLE_LIST *tables, COND *cond)
{
  /*
    TODO: fill_schema_shemata() is called when new client is connected.
    Returning error status in this case leads to client hangup.
  */

  LOOKUP_FIELD_VALUES lookup_field_vals;
  List<LEX_STRING> db_names;
  LEX_STRING *db_name;
  bool with_i_schema;
  HA_CREATE_INFO create;
  TABLE *table= tables->table;
#ifndef NO_EMBEDDED_ACCESS_CHECKS
  Security_context *sctx= thd->security_ctx;
#endif
  DBUG_ENTER("fill_schema_shemata");

  if (get_lookup_field_values(thd, cond, tables, &lookup_field_vals))
    DBUG_RETURN(0);
  DBUG_PRINT("INDEX VALUES",("db_name='%s', table_name='%s'",
                             lookup_field_vals.db_value.str,
                             lookup_field_vals.table_value.str));
  if (make_db_list(thd, &db_names, &lookup_field_vals,
                   &with_i_schema))
    DBUG_RETURN(1);

  /*
    If we have lookup db value we should check that the database exists
  */
  if(lookup_field_vals.db_value.str && !lookup_field_vals.wild_db_value &&
     !with_i_schema)
  {
    char path[FN_REFLEN+16];
    uint path_len;
    MY_STAT stat_info;
    if (!lookup_field_vals.db_value.str[0])
      DBUG_RETURN(0);
    path_len= build_table_filename(path, sizeof(path),
                                   lookup_field_vals.db_value.str, "", "", 0);
    path[path_len-1]= 0;
    if (!my_stat(path,&stat_info,MYF(0)))
      DBUG_RETURN(0);
  }

  List_iterator_fast<LEX_STRING> it(db_names);
  while ((db_name=it++))
  {
    if (with_i_schema)       // information schema name is always first in list
    {
      if (store_schema_shemata(thd, table, db_name,
                               system_charset_info))
        DBUG_RETURN(1);
      with_i_schema= 0;
      continue;
    }
#ifndef NO_EMBEDDED_ACCESS_CHECKS
    if (sctx->master_access & (DB_ACLS | SHOW_DB_ACL) ||
	acl_get(sctx->host, sctx->ip, sctx->priv_user, db_name->str, 0) ||
	!check_grant_db(thd, db_name->str))
#endif
    {
      load_db_opt_by_name(thd, db_name->str, &create);
      if (store_schema_shemata(thd, table, db_name,
                               create.default_table_charset))
        DBUG_RETURN(1);
    }
  }
  DBUG_RETURN(0);
}


static int get_schema_tables_record(THD *thd, TABLE_LIST *tables,
				    TABLE *table, bool res,
				    LEX_STRING *db_name,
				    LEX_STRING *table_name)
{
  const char *tmp_buff;
  MYSQL_TIME time;
  CHARSET_INFO *cs= system_charset_info;
  DBUG_ENTER("get_schema_tables_record");

  restore_record(table, s->default_values);
  table->field[1]->store(db_name->str, db_name->length, cs);
  table->field[2]->store(table_name->str, table_name->length, cs);
  if (res)
  {
    /*
      there was errors during opening tables
    */
    const char *error= thd->is_error() ? thd->main_da.message() : "";
    if (tables->view)
      table->field[3]->store(STRING_WITH_LEN("VIEW"), cs);
    else if (tables->schema_table)
      table->field[3]->store(STRING_WITH_LEN("SYSTEM VIEW"), cs);
    else
      table->field[3]->store(STRING_WITH_LEN("BASE TABLE"), cs);
    table->field[20]->store(error, strlen(error), cs);
    thd->clear_error();
  }
  else if (tables->view)
  {
    table->field[3]->store(STRING_WITH_LEN("VIEW"), cs);
    table->field[20]->store(STRING_WITH_LEN("VIEW"), cs);
  }
  else
  {
    char option_buff[350],*ptr;
    TABLE *show_table= tables->table;
    TABLE_SHARE *share= show_table->s;
    handler *file= show_table->file;
    handlerton *tmp_db_type= share->db_type();
    if (share->tmp_table == SYSTEM_TMP_TABLE)
      table->field[3]->store(STRING_WITH_LEN("SYSTEM VIEW"), cs);
    else if (share->tmp_table)
      table->field[3]->store(STRING_WITH_LEN("LOCAL TEMPORARY"), cs);
    else
      table->field[3]->store(STRING_WITH_LEN("BASE TABLE"), cs);

    for (int i= 4; i < 20; i++)
    {
      if (i == 7 || (i > 12 && i < 17) || i == 18)
        continue;
      table->field[i]->set_notnull();
    }
#ifdef WITH_PARTITION_STORAGE_ENGINE
    if (share->db_type() == partition_hton &&
        share->partition_info_len)
      tmp_db_type= share->default_part_db_type;
#endif
    tmp_buff= (char *) ha_resolve_storage_engine_name(tmp_db_type);
    table->field[4]->store(tmp_buff, strlen(tmp_buff), cs);
    table->field[5]->store((longlong) share->frm_version, TRUE);

    ptr=option_buff;
    if (share->min_rows)
    {
      ptr=strmov(ptr," min_rows=");
      ptr=longlong10_to_str(share->min_rows,ptr,10);
    }
    if (share->max_rows)
    {
      ptr=strmov(ptr," max_rows=");
      ptr=longlong10_to_str(share->max_rows,ptr,10);
    }
    if (share->avg_row_length)
    {
      ptr=strmov(ptr," avg_row_length=");
      ptr=longlong10_to_str(share->avg_row_length,ptr,10);
    }
    if (share->db_create_options & HA_OPTION_PACK_KEYS)
      ptr=strmov(ptr," pack_keys=1");
    if (share->db_create_options & HA_OPTION_NO_PACK_KEYS)
      ptr=strmov(ptr," pack_keys=0");
    /* We use CHECKSUM, instead of TABLE_CHECKSUM, for backward compability */
    if (share->db_create_options & HA_OPTION_CHECKSUM)
      ptr=strmov(ptr," checksum=1");
    if (share->page_checksum != HA_CHOICE_UNDEF)
      ptr= strxmov(ptr, " page_checksum=",
                   ha_choice_values[(uint) share->page_checksum], NullS);
    if (share->db_create_options & HA_OPTION_DELAY_KEY_WRITE)
      ptr=strmov(ptr," delay_key_write=1");
    if (share->row_type != ROW_TYPE_DEFAULT)
      ptr=strxmov(ptr, " row_format=",
                  ha_row_type[(uint) share->row_type],
                  NullS);
#ifdef WITH_PARTITION_STORAGE_ENGINE
    if (show_table->s->db_type() == partition_hton &&
        show_table->part_info != NULL &&
        show_table->part_info->no_parts > 0)
      ptr= strmov(ptr, " partitioned");
#endif
    if (share->transactional != HA_CHOICE_UNDEF)
      ptr= strxmov(ptr, " transactional=",
                   ha_choice_values[(uint) share->transactional], NullS);
    table->field[19]->store(option_buff+1,
                            (ptr == option_buff ? 0 :
                             (uint) (ptr-option_buff)-1), cs);

    tmp_buff= (share->table_charset ?
               share->table_charset->name : "default");
    table->field[17]->store(tmp_buff, strlen(tmp_buff), cs);

    if (share->comment.str)
      table->field[20]->store(share->comment.str, share->comment.length, cs);

    if (share->tablespace)
    {
      table->field[21]->store(share->tablespace, strlen(share->tablespace), cs);
      table->field[21]->set_notnull();
    }

    if(file)
    {
      file->info(HA_STATUS_VARIABLE | HA_STATUS_TIME | HA_STATUS_AUTO);
      enum row_type row_type = file->get_row_type();
      switch (row_type) {
      case ROW_TYPE_NOT_USED:
      case ROW_TYPE_DEFAULT:
        tmp_buff= ((share->db_options_in_use &
                    HA_OPTION_COMPRESS_RECORD) ? "Compressed" :
                   (share->db_options_in_use & HA_OPTION_PACK_RECORD) ?
                   "Dynamic" : "Fixed");
        break;
      case ROW_TYPE_FIXED:
        tmp_buff= "Fixed";
        break;
      case ROW_TYPE_DYNAMIC:
        tmp_buff= "Dynamic";
        break;
      case ROW_TYPE_COMPRESSED:
        tmp_buff= "Compressed";
        break;
      case ROW_TYPE_REDUNDANT:
        tmp_buff= "Redundant";
        break;
      case ROW_TYPE_COMPACT:
        tmp_buff= "Compact";
        break;
      case ROW_TYPE_PAGE:
        tmp_buff= "Page";
        break;
      }
      table->field[6]->store(tmp_buff, strlen(tmp_buff), cs);
      if (!tables->schema_table)
      {
        table->field[7]->store((longlong) file->stats.records, TRUE);
        table->field[7]->set_notnull();
      }
      table->field[8]->store((longlong) file->stats.mean_rec_length, TRUE);
      table->field[9]->store((longlong) file->stats.data_file_length, TRUE);
      if (file->stats.max_data_file_length)
      {
        table->field[10]->store((longlong) file->stats.max_data_file_length,
                                TRUE);
      }
      table->field[11]->store((longlong) file->stats.index_file_length, TRUE);
      table->field[12]->store((longlong) file->stats.delete_length, TRUE);
      if (show_table->found_next_number_field)
      {
        table->field[13]->store((longlong) file->stats.auto_increment_value,
                                TRUE);
        table->field[13]->set_notnull();
      }
      if (file->stats.create_time)
      {
        thd->variables.time_zone->gmt_sec_to_TIME(&time,
                                                  (my_time_t) file->stats.create_time);
        table->field[14]->store_time(&time, MYSQL_TIMESTAMP_DATETIME);
        table->field[14]->set_notnull();
      }
      if (file->stats.update_time)
      {
        thd->variables.time_zone->gmt_sec_to_TIME(&time,
                                                  (my_time_t) file->stats.update_time);
        table->field[15]->store_time(&time, MYSQL_TIMESTAMP_DATETIME);
        table->field[15]->set_notnull();
      }
      if (file->stats.check_time)
      {
        thd->variables.time_zone->gmt_sec_to_TIME(&time,
                                                  (my_time_t) file->stats.check_time);
        table->field[16]->store_time(&time, MYSQL_TIMESTAMP_DATETIME);
        table->field[16]->set_notnull();
      }
      if (file->ha_table_flags() & (HA_HAS_OLD_CHECKSUM | HA_HAS_NEW_CHECKSUM))
      {
        table->field[18]->store((longlong) file->checksum(), TRUE);
        table->field[18]->set_notnull();
      }
    }
  }
  DBUG_RETURN(schema_table_store_record(thd, table));
}


/**
  @brief    Store field characteristics into appropriate I_S table columns

  @param[in]      table             I_S table
  @param[in]      field             processed field
  @param[in]      cs                I_S table charset
  @param[in]      offset            offset from beginning of table
                                    to DATE_TYPE column in I_S table
                                    
  @return         void
*/

void store_column_type(TABLE *table, Field *field, CHARSET_INFO *cs,
                       uint offset)
{
  bool is_blob;
  int decimals, field_length;
  const char *tmp_buff;
  char column_type_buff[MAX_FIELD_WIDTH];
  String column_type(column_type_buff, sizeof(column_type_buff), cs);

  field->sql_type(column_type);
  /* DTD_IDENTIFIER column */
  table->field[offset + 7]->store(column_type.ptr(), column_type.length(), cs);
  table->field[offset + 7]->set_notnull();
  tmp_buff= strchr(column_type.ptr(), '(');
  /* DATA_TYPE column */
  table->field[offset]->store(column_type.ptr(),
                         (tmp_buff ? tmp_buff - column_type.ptr() :
                          column_type.length()), cs);
  is_blob= (field->type() == MYSQL_TYPE_BLOB);
  if (field->has_charset() || is_blob ||
      field->real_type() == MYSQL_TYPE_VARCHAR ||  // For varbinary type
      field->real_type() == MYSQL_TYPE_STRING)     // For binary type
  {
    uint32 octet_max_length= field->max_display_length();
    if (is_blob && octet_max_length != (uint32) 4294967295U)
      octet_max_length /= field->charset()->mbmaxlen;
    longlong char_max_len= is_blob ? 
      (longlong) octet_max_length / field->charset()->mbminlen :
      (longlong) octet_max_length / field->charset()->mbmaxlen;
    /* CHARACTER_MAXIMUM_LENGTH column*/
    table->field[offset + 1]->store(char_max_len, TRUE);
    table->field[offset + 1]->set_notnull();
    /* CHARACTER_OCTET_LENGTH column */
    table->field[offset + 2]->store((longlong) octet_max_length, TRUE);
    table->field[offset + 2]->set_notnull();
  }

  /*
    Calculate field_length and decimals.
    They are set to -1 if they should not be set (we should return NULL)
  */

  decimals= field->decimals();
  switch (field->type()) {
  case MYSQL_TYPE_NEWDECIMAL:
    field_length= ((Field_new_decimal*) field)->precision;
    break;
  case MYSQL_TYPE_DECIMAL:
    field_length= field->field_length - (decimals  ? 2 : 1);
    break;
  case MYSQL_TYPE_TINY:
  case MYSQL_TYPE_SHORT:
  case MYSQL_TYPE_LONG:
  case MYSQL_TYPE_LONGLONG:
  case MYSQL_TYPE_INT24:
    field_length= field->max_display_length() - 1;
    break;
  case MYSQL_TYPE_BIT:
    field_length= field->max_display_length();
    decimals= -1;                             // return NULL
    break;
  case MYSQL_TYPE_FLOAT:  
  case MYSQL_TYPE_DOUBLE:
    field_length= field->field_length;
    if (decimals == NOT_FIXED_DEC)
      decimals= -1;                           // return NULL
    break;
  default:
    field_length= decimals= -1;
    break;
  }

  /* NUMERIC_PRECISION column */
  if (field_length >= 0)
  {
    table->field[offset + 3]->store((longlong) field_length, TRUE);
    table->field[offset + 3]->set_notnull();
  }
  /* NUMERIC_SCALE column */
  if (decimals >= 0)
  {
    table->field[offset + 4]->store((longlong) decimals, TRUE);
    table->field[offset + 4]->set_notnull();
  }
  if (field->has_charset())
  {
    /* CHARACTER_SET_NAME column*/
    tmp_buff= field->charset()->csname;
    table->field[offset + 5]->store(tmp_buff, strlen(tmp_buff), cs);
    table->field[offset + 5]->set_notnull();
    /* COLLATION_NAME column */
    tmp_buff= field->charset()->name;
    table->field[offset + 6]->store(tmp_buff, strlen(tmp_buff), cs);
    table->field[offset + 6]->set_notnull();
  }
}


static int get_schema_column_record(THD *thd, TABLE_LIST *tables,
				    TABLE *table, bool res,
				    LEX_STRING *db_name,
				    LEX_STRING *table_name)
{
  LEX *lex= thd->lex;
  const char *wild= lex->wild ? lex->wild->ptr() : NullS;
  CHARSET_INFO *cs= system_charset_info;
  TABLE *show_table;
  TABLE_SHARE *show_table_share;
  Field **ptr, *field, *timestamp_field;
  int count;
  DBUG_ENTER("get_schema_column_record");

  if (res)
  {
    if (lex->sql_command != SQLCOM_SHOW_FIELDS)
    {
      /*
        I.e. we are in SELECT FROM INFORMATION_SCHEMA.COLUMS
        rather than in SHOW COLUMNS
      */
      if (thd->is_error())
        push_warning(thd, MYSQL_ERROR::WARN_LEVEL_WARN,
                     thd->main_da.sql_errno(), thd->main_da.message());
      thd->clear_error();
      res= 0;
    }
    DBUG_RETURN(res);
  }

  show_table= tables->table;
  show_table_share= show_table->s;
  count= 0;

  if (tables->view || tables->schema_table)
  {
    ptr= show_table->field;
    timestamp_field= show_table->timestamp_field;
    show_table->use_all_columns();               // Required for default
  }
  else
  {
    ptr= show_table_share->field;
    timestamp_field= show_table_share->timestamp_field;
    /*
      read_set may be inited in case of
      temporary table
    */
    if (!show_table->read_set)
    {
      /* to satisfy 'field->val_str' ASSERTs */
      uchar *bitmaps;
      uint bitmap_size= show_table_share->column_bitmap_size;
      if (!(bitmaps= (uchar*) alloc_root(thd->mem_root, bitmap_size)))
        DBUG_RETURN(0);
      bitmap_init(&show_table->def_read_set,
                  (my_bitmap_map*) bitmaps, show_table_share->fields, FALSE);
      bitmap_set_all(&show_table->def_read_set);
      show_table->read_set= &show_table->def_read_set;
    }
    bitmap_set_all(show_table->read_set);
  }

  for (; (field= *ptr) ; ptr++)
  {
    uchar *pos;
    char tmp[MAX_FIELD_WIDTH];
    String type(tmp,sizeof(tmp), system_charset_info);
    char *end;

    /* to satisfy 'field->val_str' ASSERTs */
    field->table= show_table;
    show_table->in_use= thd;

    if (wild && wild[0] &&
        wild_case_compare(system_charset_info, field->field_name,wild))
      continue;

    count++;
    /* Get default row, with all NULL fields set to NULL */
    restore_record(table, s->default_values);

#ifndef NO_EMBEDDED_ACCESS_CHECKS
    uint col_access;
    check_access(thd,SELECT_ACL, db_name->str,
                 &tables->grant.privilege, 0, 0, test(tables->schema_table));
    col_access= get_column_grant(thd, &tables->grant,
                                 db_name->str, table_name->str,
                                 field->field_name) & COL_ACLS;
    if (!tables->schema_table && !col_access)
      continue;
    end= tmp;
    for (uint bitnr=0; col_access ; col_access>>=1,bitnr++)
    {
      if (col_access & 1)
      {
        *end++=',';
        end=strmov(end,grant_types.type_names[bitnr]);
      }
    }
    table->field[17]->store(tmp+1,end == tmp ? 0 : (uint) (end-tmp-1), cs);

#endif
    table->field[1]->store(db_name->str, db_name->length, cs);
    table->field[2]->store(table_name->str, table_name->length, cs);
    table->field[3]->store(field->field_name, strlen(field->field_name),
                           cs);
    table->field[4]->store((longlong) count, TRUE);

    if (get_field_default_value(thd, timestamp_field, field, &type, 0))
    {
      table->field[5]->store(type.ptr(), type.length(), cs);
      table->field[5]->set_notnull();
    }
    pos=(uchar*) ((field->flags & NOT_NULL_FLAG) ?  "NO" : "YES");
    table->field[6]->store((const char*) pos,
                           strlen((const char*) pos), cs);
    store_column_type(table, field, cs, 7);
    pos=(uchar*) ((field->flags & PRI_KEY_FLAG) ? "PRI" :
                 (field->flags & UNIQUE_KEY_FLAG) ? "UNI" :
                 (field->flags & MULTIPLE_KEY_FLAG) ? "MUL":"");
    table->field[15]->store((const char*) pos,
                            strlen((const char*) pos), cs);

    end= tmp;
    if (field->unireg_check == Field::NEXT_NUMBER)
      table->field[16]->store(STRING_WITH_LEN("auto_increment"), cs);
    if (timestamp_field == field &&
        field->unireg_check != Field::TIMESTAMP_DN_FIELD)
      table->field[16]->store(STRING_WITH_LEN("on update CURRENT_TIMESTAMP"),
                              cs);

    table->field[18]->store(field->comment.str, field->comment.length, cs);
    {
      enum ha_storage_media storage_type= (enum ha_storage_media)
        ((field->flags >> FIELD_STORAGE_FLAGS) & STORAGE_TYPE_MASK);
      enum column_format_type column_format= (enum column_format_type)
        ((field->flags >> COLUMN_FORMAT_FLAGS) & COLUMN_FORMAT_MASK);
      pos=(uchar*)(storage_type == HA_SM_DEFAULT ? "Default" :
                   storage_type == HA_SM_DISK ? "Disk" : "Memory");
      table->field[19]->store((const char*) pos,
                              strlen((const char*) pos), cs);
      pos=(uchar*)(column_format == COLUMN_FORMAT_TYPE_DEFAULT ? "Default" :
                   column_format == COLUMN_FORMAT_TYPE_FIXED ? "Fixed" :
                                                             "Dynamic");
      table->field[20]->store((const char*) pos,
                              strlen((const char*) pos), cs);
    }
    if (schema_table_store_record(thd, table))
      DBUG_RETURN(1);
  }
  DBUG_RETURN(0);
}



int fill_schema_charsets(THD *thd, TABLE_LIST *tables, COND *cond)
{
  CHARSET_INFO **cs;
  const char *wild= thd->lex->wild ? thd->lex->wild->ptr() : NullS;
  TABLE *table= tables->table;
  CHARSET_INFO *scs= system_charset_info;

  for (cs= all_charsets ;
       cs < all_charsets + array_elements(all_charsets) ;
       cs++)
  {
    CHARSET_INFO *tmp_cs= cs[0];
    if (tmp_cs && (tmp_cs->state & MY_CS_PRIMARY) &&
        (tmp_cs->state & MY_CS_AVAILABLE) &&
        !(tmp_cs->state & MY_CS_HIDDEN) &&
        !(wild && wild[0] &&
	  wild_case_compare(scs, tmp_cs->csname,wild)))
    {
      const char *comment;
      restore_record(table, s->default_values);
      table->field[0]->store(tmp_cs->csname, strlen(tmp_cs->csname), scs);
      table->field[1]->store(tmp_cs->name, strlen(tmp_cs->name), scs);
      comment= tmp_cs->comment ? tmp_cs->comment : "";
      table->field[2]->store(comment, strlen(comment), scs);
      table->field[3]->store((longlong) tmp_cs->mbmaxlen, TRUE);
      if (schema_table_store_record(thd, table))
        return 1;
    }
  }
  return 0;
}


static my_bool iter_schema_engines(THD *thd, plugin_ref plugin,
                                   void *ptable)
{
  TABLE *table= (TABLE *) ptable;
  handlerton *hton= plugin_data(plugin, handlerton *);
  const char *wild= thd->lex->wild ? thd->lex->wild->ptr() : NullS;
  CHARSET_INFO *scs= system_charset_info;
  handlerton *default_type= ha_default_handlerton(thd);
  DBUG_ENTER("iter_schema_engines");

  if (!(hton->flags & HTON_HIDDEN))
  {
    LEX_STRING *name= plugin_name(plugin);
    if (!(wild && wild[0] &&
          wild_case_compare(scs, name->str,wild)))
    {
      LEX_STRING yesno[2]= {{ C_STRING_WITH_LEN("NO") },
                            { C_STRING_WITH_LEN("YES") }};
      LEX_STRING *tmp;
      const char *option_name= show_comp_option_name[(int) hton->state];
      restore_record(table, s->default_values);

      table->field[0]->store(name->str, name->length, scs);
      if (hton->state == SHOW_OPTION_YES && default_type == hton)
        option_name= "DEFAULT";
      table->field[1]->store(option_name, strlen(option_name), scs);
      table->field[2]->store(plugin_decl(plugin)->descr,
                             strlen(plugin_decl(plugin)->descr), scs);
      tmp= &yesno[test(hton->commit)];
      table->field[3]->store(tmp->str, tmp->length, scs);
      tmp= &yesno[test(hton->prepare)];
      table->field[4]->store(tmp->str, tmp->length, scs);
      tmp= &yesno[test(hton->savepoint_set)];
      table->field[5]->store(tmp->str, tmp->length, scs);

      if (schema_table_store_record(thd, table))
        DBUG_RETURN(1);
    }
  }
  DBUG_RETURN(0);
}

int fill_schema_engines(THD *thd, TABLE_LIST *tables, COND *cond)
{
  return plugin_foreach(thd, iter_schema_engines,
                        MYSQL_STORAGE_ENGINE_PLUGIN, tables->table);
}


int fill_schema_collation(THD *thd, TABLE_LIST *tables, COND *cond)
{
  CHARSET_INFO **cs;
  const char *wild= thd->lex->wild ? thd->lex->wild->ptr() : NullS;
  TABLE *table= tables->table;
  CHARSET_INFO *scs= system_charset_info;
  for (cs= all_charsets ;
       cs < all_charsets + array_elements(all_charsets)  ;
       cs++ )
  {
    CHARSET_INFO **cl;
    CHARSET_INFO *tmp_cs= cs[0];
    if (!tmp_cs || !(tmp_cs->state & MY_CS_AVAILABLE) ||
         (tmp_cs->state & MY_CS_HIDDEN) ||
        !(tmp_cs->state & MY_CS_PRIMARY))
      continue;
    for (cl= all_charsets;
         cl < all_charsets + array_elements(all_charsets)  ;
         cl ++)
    {
      CHARSET_INFO *tmp_cl= cl[0];
      if (!tmp_cl || !(tmp_cl->state & MY_CS_AVAILABLE) ||
          !my_charset_same(tmp_cs, tmp_cl))
	continue;
      if (!(wild && wild[0] &&
	  wild_case_compare(scs, tmp_cl->name,wild)))
      {
	const char *tmp_buff;
	restore_record(table, s->default_values);
	table->field[0]->store(tmp_cl->name, strlen(tmp_cl->name), scs);
        table->field[1]->store(tmp_cl->csname , strlen(tmp_cl->csname), scs);
        table->field[2]->store((longlong) tmp_cl->number, TRUE);
        tmp_buff= (tmp_cl->state & MY_CS_PRIMARY) ? "Yes" : "";
	table->field[3]->store(tmp_buff, strlen(tmp_buff), scs);
        tmp_buff= (tmp_cl->state & MY_CS_COMPILED)? "Yes" : "";
	table->field[4]->store(tmp_buff, strlen(tmp_buff), scs);
        table->field[5]->store((longlong) tmp_cl->strxfrm_multiply, TRUE);
        if (schema_table_store_record(thd, table))
          return 1;
      }
    }
  }
  return 0;
}


int fill_schema_coll_charset_app(THD *thd, TABLE_LIST *tables, COND *cond)
{
  CHARSET_INFO **cs;
  TABLE *table= tables->table;
  CHARSET_INFO *scs= system_charset_info;
  for (cs= all_charsets ;
       cs < all_charsets + array_elements(all_charsets) ;
       cs++ )
  {
    CHARSET_INFO **cl;
    CHARSET_INFO *tmp_cs= cs[0];
    if (!tmp_cs || !(tmp_cs->state & MY_CS_AVAILABLE) ||
        !(tmp_cs->state & MY_CS_PRIMARY))
      continue;
    for (cl= all_charsets;
         cl < all_charsets + array_elements(all_charsets) ;
         cl ++)
    {
      CHARSET_INFO *tmp_cl= cl[0];
      if (!tmp_cl || !(tmp_cl->state & MY_CS_AVAILABLE) ||
          !my_charset_same(tmp_cs,tmp_cl))
	continue;
      restore_record(table, s->default_values);
      table->field[0]->store(tmp_cl->name, strlen(tmp_cl->name), scs);
      table->field[1]->store(tmp_cl->csname , strlen(tmp_cl->csname), scs);
      if (schema_table_store_record(thd, table))
        return 1;
    }
  }
  return 0;
}


/**
  @brief Store record into I_S.PARAMETERS table

  @param[in]      thd                   thread handler
  @param[in]      table                 I_S table
  @param[in]      proc_table            'mysql.proc' table
  @param[in]      wild                  wild string, not used for now,
                                        will be useful
                                        if we add 'SHOW PARAMETERs'
  @param[in]      full_access           if 1 user has privileges on the routine
  @param[in]      sp_user               user in 'user@host' format

  @return         Operation status
    @retval       0                     ok
    @retval       1                     error
*/

bool store_schema_params(THD *thd, TABLE *table, TABLE *proc_table,
                         const char *wild, bool full_access,
                         const char *sp_user)
{
  TABLE_SHARE share;
  TABLE tbl;
  CHARSET_INFO *cs= system_charset_info;
  char params_buff[MAX_FIELD_WIDTH], returns_buff[MAX_FIELD_WIDTH],
    sp_db_buff[NAME_LEN], sp_name_buff[NAME_LEN], path[FN_REFLEN],
    definer_buff[USERNAME_LENGTH + HOSTNAME_LENGTH + 1];
  String params(params_buff, sizeof(params_buff), cs);
  String returns(returns_buff, sizeof(returns_buff), cs);
  String sp_db(sp_db_buff, sizeof(sp_db_buff), cs);
  String sp_name(sp_name_buff, sizeof(sp_name_buff), cs);
  String definer(definer_buff, sizeof(definer_buff), cs);
  sp_head *sp;
  uint routine_type;
  bool free_sp_head;
  DBUG_ENTER("store_schema_params");

  bzero((char*) &tbl, sizeof(TABLE));
  (void) build_table_filename(path, sizeof(path), "", "", "", 0);
  init_tmp_table_share(thd, &share, "", 0, "", path);

  get_field(thd->mem_root, proc_table->field[MYSQL_PROC_FIELD_DB], &sp_db);
  get_field(thd->mem_root, proc_table->field[MYSQL_PROC_FIELD_NAME], &sp_name);
  get_field(thd->mem_root,proc_table->field[MYSQL_PROC_FIELD_DEFINER],&definer);
  routine_type= (uint) proc_table->field[MYSQL_PROC_MYSQL_TYPE]->val_int();

  if (!full_access)
    full_access= !strcmp(sp_user, definer.ptr());
  if (!full_access &&
      check_some_routine_access(thd, sp_db.ptr(),sp_name.ptr(),
                                routine_type == TYPE_ENUM_PROCEDURE))
    DBUG_RETURN(0);

  params.length(0);
  get_field(thd->mem_root, proc_table->field[MYSQL_PROC_FIELD_PARAM_LIST],
            &params);
  returns.length(0);
  if (routine_type == TYPE_ENUM_FUNCTION)
    get_field(thd->mem_root, proc_table->field[MYSQL_PROC_FIELD_RETURNS],
              &returns);

  sp= sp_load_for_information_schema(thd, proc_table, &sp_db, &sp_name,
                                     (ulong) proc_table->
                                     field[MYSQL_PROC_FIELD_SQL_MODE]->val_int(),
                                     routine_type,
                                     returns.c_ptr_safe(),
                                     params.c_ptr_safe(),
                                     &free_sp_head);

  if (sp)
  {
    Field *field;
    Create_field *field_def;
    String tmp_string;
    if (routine_type == TYPE_ENUM_FUNCTION)
    {
      restore_record(table, s->default_values);
      table->field[1]->store(sp_db.ptr(), sp_db.length(), cs);
      table->field[2]->store(sp_name.ptr(), sp_name.length(), cs);
      table->field[3]->store((longlong) 0, TRUE);
      get_field(thd->mem_root, proc_table->field[MYSQL_PROC_MYSQL_TYPE],
                &tmp_string);
      table->field[14]->store(tmp_string.ptr(), tmp_string.length(), cs);
      field_def= &sp->m_return_field_def;
      field= make_field(&share, (uchar*) 0, field_def->length,
                        (uchar*) "", 0, field_def->pack_flag,
                        field_def->sql_type, field_def->charset,
                        field_def->geom_type, Field::NONE,
                        field_def->interval, "");

      field->table= &tbl;
      tbl.in_use= thd;
      store_column_type(table, field, cs, 6);
      if (schema_table_store_record(thd, table))
      {
        free_table_share(&share);
        if (free_sp_head)
          delete sp;
        DBUG_RETURN(1);
      }
    }

    sp_pcontext *spcont= sp->get_parse_context();
    uint params= spcont->context_var_count();
    for (uint i= 0 ; i < params ; i++)
    {
      const char *tmp_buff;
      sp_variable_t *spvar= spcont->find_variable(i);
      field_def= &spvar->field_def;
      switch (spvar->mode) {
      case sp_param_in:
        tmp_buff= "IN";
        break;
      case sp_param_out:
        tmp_buff= "OUT";
        break;
      case sp_param_inout:
        tmp_buff= "INOUT";
        break;
      default:
        tmp_buff= "";
        break;
      }  

      restore_record(table, s->default_values);
      table->field[1]->store(sp_db.ptr(), sp_db.length(), cs);
      table->field[2]->store(sp_name.ptr(), sp_name.length(), cs);
      table->field[3]->store((longlong) i + 1, TRUE);
      table->field[4]->store(tmp_buff, strlen(tmp_buff), cs);
      table->field[4]->set_notnull();
      table->field[5]->store(spvar->name.str, spvar->name.length, cs);
      table->field[5]->set_notnull();
      get_field(thd->mem_root, proc_table->field[MYSQL_PROC_MYSQL_TYPE],
                &tmp_string);
      table->field[14]->store(tmp_string.ptr(), tmp_string.length(), cs);

      field= make_field(&share, (uchar*) 0, field_def->length,
                        (uchar*) "", 0, field_def->pack_flag,
                        field_def->sql_type, field_def->charset,
                        field_def->geom_type, Field::NONE,
                        field_def->interval, spvar->name.str);

      field->table= &tbl;
      tbl.in_use= thd;
      store_column_type(table, field, cs, 6);
      if (schema_table_store_record(thd, table))
      {
        free_table_share(&share);
        if (free_sp_head)
          delete sp;
        DBUG_RETURN(1);
      }
    }
    if (free_sp_head)
      delete sp;
  }
  free_table_share(&share);
  DBUG_RETURN(0);
}


bool store_schema_proc(THD *thd, TABLE *table, TABLE *proc_table,
                       const char *wild, bool full_access, const char *sp_user)
{
  String tmp_string;
  String sp_db, sp_name, definer;
  MYSQL_TIME time;
  LEX *lex= thd->lex;
  CHARSET_INFO *cs= system_charset_info;
  get_field(thd->mem_root, proc_table->field[MYSQL_PROC_FIELD_DB], &sp_db);
  get_field(thd->mem_root, proc_table->field[MYSQL_PROC_FIELD_NAME], &sp_name);
  get_field(thd->mem_root, proc_table->field[MYSQL_PROC_FIELD_DEFINER],&definer);
  if (!full_access)
    full_access= !strcmp(sp_user, definer.ptr());
  if (!full_access && 
      check_some_routine_access(thd, sp_db.ptr(), sp_name.ptr(),
                                proc_table->field[MYSQL_PROC_MYSQL_TYPE]->
                                val_int() == TYPE_ENUM_PROCEDURE))
    return 0;

  if (lex->sql_command == SQLCOM_SHOW_STATUS_PROC &&
      proc_table->field[MYSQL_PROC_MYSQL_TYPE]->val_int() ==
      TYPE_ENUM_PROCEDURE ||
      lex->sql_command == SQLCOM_SHOW_STATUS_FUNC &&
      proc_table->field[MYSQL_PROC_MYSQL_TYPE]->val_int() ==
      TYPE_ENUM_FUNCTION ||
      (sql_command_flags[lex->sql_command] & CF_STATUS_COMMAND) == 0)
  {
    restore_record(table, s->default_values);
    if (!wild || !wild[0] || !wild_compare(sp_name.ptr(), wild, 0))
    {
      int enum_idx= (int) proc_table->field[MYSQL_PROC_FIELD_ACCESS]->val_int();
      table->field[3]->store(sp_name.ptr(), sp_name.length(), cs);
      get_field(thd->mem_root, proc_table->field[MYSQL_PROC_FIELD_SPECIFIC_NAME],
                &tmp_string);
      table->field[0]->store(tmp_string.ptr(), tmp_string.length(), cs);
      table->field[2]->store(sp_db.ptr(), sp_db.length(), cs);
      get_field(thd->mem_root, proc_table->field[MYSQL_PROC_MYSQL_TYPE],
                &tmp_string);
      table->field[4]->store(tmp_string.ptr(), tmp_string.length(), cs);
      if (proc_table->field[MYSQL_PROC_MYSQL_TYPE]->val_int() ==
          TYPE_ENUM_FUNCTION)
      {
        sp_head *sp;
        bool free_sp_head;
        get_field(thd->mem_root, proc_table->field[MYSQL_PROC_FIELD_RETURNS],
                  &tmp_string);

        sp= sp_load_for_information_schema(thd, proc_table, &sp_db, &sp_name,
                                           (ulong) proc_table->
                                           field[MYSQL_PROC_FIELD_SQL_MODE]->
                                           val_int(),
                                           TYPE_ENUM_FUNCTION,
                                           tmp_string.c_ptr_safe(),
                                           "", &free_sp_head);

        if (sp)
        {
          char path[FN_REFLEN];
          TABLE_SHARE share;
          TABLE tbl;
          Field *field;
          Create_field *field_def= &sp->m_return_field_def;

          bzero((char*) &tbl, sizeof(TABLE));
          (void) build_table_filename(path, sizeof(path), "", "", "", 0);
          init_tmp_table_share(thd, &share, "", 0, "", path);
          field= make_field(&share, (uchar*) 0, field_def->length,
                            (uchar*) "", 0, field_def->pack_flag,
                            field_def->sql_type, field_def->charset,
                            field_def->geom_type, Field::NONE,
                            field_def->interval, "");

          field->table= &tbl;
          tbl.in_use= thd;
          store_column_type(table, field, cs, 5);
          free_table_share(&share);
          if (free_sp_head)
            delete sp;
        }
      }

      if (full_access)
      {
        get_field(thd->mem_root, proc_table->field[MYSQL_PROC_FIELD_BODY_UTF8],
                  &tmp_string);
        table->field[14]->store(tmp_string.ptr(), tmp_string.length(), cs);
        table->field[14]->set_notnull();
      }
      table->field[13]->store(STRING_WITH_LEN("SQL"), cs);
      table->field[17]->store(STRING_WITH_LEN("SQL"), cs);


      get_field(thd->mem_root, proc_table->field[MYSQL_PROC_FIELD_DETERMINISTIC],
                &tmp_string);
      table->field[18]->store(tmp_string.ptr(), tmp_string.length(), cs);
      table->field[19]->store(sp_data_access_name[enum_idx].str, 
                              sp_data_access_name[enum_idx].length , cs);

      get_field(thd->mem_root, proc_table->field[MYSQL_PROC_FIELD_SECURITY_TYPE],
                &tmp_string);
      table->field[21]->store(tmp_string.ptr(), tmp_string.length(), cs);
      bzero((char *)&time, sizeof(time));
      ((Field_timestamp *) proc_table->field[MYSQL_PROC_FIELD_CREATED])->
        get_time(&time);
      table->field[22]->store_time(&time, MYSQL_TIMESTAMP_DATETIME);
      bzero((char *)&time, sizeof(time));
      ((Field_timestamp *) proc_table->field[MYSQL_PROC_FIELD_MODIFIED])->
        get_time(&time);
      table->field[23]->store_time(&time, MYSQL_TIMESTAMP_DATETIME);

      get_field(thd->mem_root, proc_table->field[MYSQL_PROC_FIELD_SQL_MODE],
                &tmp_string);
      table->field[24]->store(tmp_string.ptr(), tmp_string.length(), cs);

      get_field(thd->mem_root, proc_table->field[MYSQL_PROC_FIELD_COMMENT],
                &tmp_string);
      table->field[25]->store(tmp_string.ptr(), tmp_string.length(), cs);
      table->field[26]->store(definer.ptr(), definer.length(), cs);

      get_field(thd->mem_root,
                proc_table->field[MYSQL_PROC_FIELD_CHARACTER_SET_CLIENT],
                &tmp_string);
      table->field[27]->store(tmp_string.ptr(), tmp_string.length(), cs);

      get_field(thd->mem_root,
                proc_table->field[ MYSQL_PROC_FIELD_COLLATION_CONNECTION],
                &tmp_string);
      table->field[28]->store(tmp_string.ptr(), tmp_string.length(), cs);

      get_field(thd->mem_root, proc_table->field[MYSQL_PROC_FIELD_DB_COLLATION],
                &tmp_string);
      table->field[29]->store(tmp_string.ptr(), tmp_string.length(), cs);

      return schema_table_store_record(thd, table);
    }
  }
  return 0;
}


int fill_schema_proc(THD *thd, TABLE_LIST *tables, COND *cond)
{
  TABLE *proc_table;
  TABLE_LIST proc_tables;
  const char *wild= thd->lex->wild ? thd->lex->wild->ptr() : NullS;
  int res= 0;
  TABLE *table= tables->table;
  bool full_access;
  char definer[USER_HOST_BUFF_SIZE];
  Open_tables_state open_tables_state_backup;
  enum enum_schema_tables schema_table_idx=
    get_schema_table_idx(tables->schema_table);
  DBUG_ENTER("fill_schema_proc");

  strxmov(definer, thd->security_ctx->priv_user, "@",
          thd->security_ctx->priv_host, NullS);
  /* We use this TABLE_LIST instance only for checking of privileges. */
  bzero((char*) &proc_tables,sizeof(proc_tables));
  proc_tables.db= (char*) "mysql";
  proc_tables.db_length= 5;
  proc_tables.table_name= proc_tables.alias= (char*) "proc";
  proc_tables.table_name_length= 4;
  proc_tables.lock_type= TL_READ;
  full_access= !check_table_access(thd, SELECT_ACL, &proc_tables, TRUE, FALSE, 1);
  if (!(proc_table= open_proc_table_for_read(thd, &open_tables_state_backup)))
  {
    DBUG_RETURN(1);
  }
  proc_table->file->ha_index_init(0, 1);
  if ((res= proc_table->file->index_first(proc_table->record[0])))
  {
    res= (res == HA_ERR_END_OF_FILE) ? 0 : 1;
    goto err;
  }

  if (schema_table_idx == SCH_PROCEDURES ?
      store_schema_proc(thd, table, proc_table, wild, full_access, definer) :
      store_schema_params(thd, table, proc_table, wild, full_access, definer))
  {
    res= 1;
    goto err;
  }
  while (!proc_table->file->index_next(proc_table->record[0]))
  {
    if (schema_table_idx == SCH_PROCEDURES ?
        store_schema_proc(thd, table, proc_table, wild, full_access, definer): 
        store_schema_params(thd, table, proc_table, wild, full_access, definer))
    {
      res= 1;
      goto err;
    }
  }

err:
  proc_table->file->ha_index_end();
  close_system_tables(thd, &open_tables_state_backup);
  DBUG_RETURN(res);
}


static int get_schema_stat_record(THD *thd, TABLE_LIST *tables,
				  TABLE *table, bool res,
				  LEX_STRING *db_name,
				  LEX_STRING *table_name)
{
  CHARSET_INFO *cs= system_charset_info;
  DBUG_ENTER("get_schema_stat_record");
  if (res)
  {
    if (thd->lex->sql_command != SQLCOM_SHOW_KEYS)
    {
      /*
        I.e. we are in SELECT FROM INFORMATION_SCHEMA.STATISTICS
        rather than in SHOW KEYS
      */
      if (thd->is_error())
        push_warning(thd, MYSQL_ERROR::WARN_LEVEL_WARN,
                     thd->main_da.sql_errno(), thd->main_da.message());
      thd->clear_error();
      res= 0;
    }
    DBUG_RETURN(res);
  }
  else if (!tables->view)
  {
    TABLE *show_table= tables->table;
    KEY *key_info=show_table->s->key_info;
    if (show_table->file)
      show_table->file->info(HA_STATUS_VARIABLE |
                             HA_STATUS_NO_LOCK |
                             HA_STATUS_TIME);
    for (uint i=0 ; i < show_table->s->keys ; i++,key_info++)
    {
      KEY_PART_INFO *key_part= key_info->key_part;
      const char *str;
      for (uint j=0 ; j < key_info->key_parts ; j++,key_part++)
      {
        restore_record(table, s->default_values);
        table->field[1]->store(db_name->str, db_name->length, cs);
        table->field[2]->store(table_name->str, table_name->length, cs);
        table->field[3]->store((longlong) ((key_info->flags &
                                            HA_NOSAME) ? 0 : 1), TRUE);
        table->field[4]->store(db_name->str, db_name->length, cs);
        table->field[5]->store(key_info->name, strlen(key_info->name), cs);
        table->field[6]->store((longlong) (j+1), TRUE);
        str=(key_part->field ? key_part->field->field_name :
             "?unknown field?");
        table->field[7]->store(str, strlen(str), cs);
        if (show_table->file)
        {
          if (show_table->file->index_flags(i, j, 0) & HA_READ_ORDER)
          {
            table->field[8]->store(((key_part->key_part_flag &
                                     HA_REVERSE_SORT) ?
                                    "D" : "A"), 1, cs);
            table->field[8]->set_notnull();
          }
          KEY *key=show_table->key_info+i;
          if (key->rec_per_key[j])
          {
            ha_rows records=(show_table->file->stats.records /
                             key->rec_per_key[j]);
            table->field[9]->store((longlong) records, TRUE);
            table->field[9]->set_notnull();
          }
          str= show_table->file->index_type(i);
          table->field[13]->store(str, strlen(str), cs);
        }
        if (!(key_info->flags & HA_FULLTEXT) &&
            (key_part->field &&
             key_part->length !=
             show_table->s->field[key_part->fieldnr-1]->key_length()))
        {
          table->field[10]->store((longlong) key_part->length /
                                  key_part->field->charset()->mbmaxlen, TRUE);
          table->field[10]->set_notnull();
        }
        uint flags= key_part->field ? key_part->field->flags : 0;
        const char *pos=(char*) ((flags & NOT_NULL_FLAG) ? "" : "YES");
        table->field[12]->store(pos, strlen(pos), cs);
        if (!show_table->s->keys_in_use.is_set(i))
          table->field[14]->store(STRING_WITH_LEN("disabled"), cs);
        else
          table->field[14]->store("", 0, cs);
        table->field[14]->set_notnull();
        DBUG_ASSERT(test(key_info->flags & HA_USES_COMMENT) == 
                   (key_info->comment.length > 0));
        if (key_info->flags & HA_USES_COMMENT)
          table->field[15]->store(key_info->comment.str, 
                                  key_info->comment.length, cs);
        if (schema_table_store_record(thd, table))
          DBUG_RETURN(1);
      }
    }
  }
  DBUG_RETURN(res);
}


static int get_schema_views_record(THD *thd, TABLE_LIST *tables,
				   TABLE *table, bool res,
				   LEX_STRING *db_name,
				   LEX_STRING *table_name)
{
  CHARSET_INFO *cs= system_charset_info;
  char definer[USER_HOST_BUFF_SIZE];
  uint definer_len;
  bool updatable_view;
  DBUG_ENTER("get_schema_views_record");

  if (tables->view)
  {
    Security_context *sctx= thd->security_ctx;
    if (!tables->allowed_show)
    {
      if (!my_strcasecmp(system_charset_info, tables->definer.user.str,
                         sctx->priv_user) &&
          !my_strcasecmp(system_charset_info, tables->definer.host.str,
                         sctx->priv_host))
        tables->allowed_show= TRUE;
#ifndef NO_EMBEDDED_ACCESS_CHECKS
      else
      {
        if ((thd->col_access & (SHOW_VIEW_ACL|SELECT_ACL)) ==
            (SHOW_VIEW_ACL|SELECT_ACL))
          tables->allowed_show= TRUE;
        else
        {
          TABLE_LIST table_list;
          uint view_access;
          memset(&table_list, 0, sizeof(table_list));
          table_list.db= tables->db;
          table_list.table_name= tables->table_name;
          table_list.grant.privilege= thd->col_access;
          view_access= get_table_grant(thd, &table_list);
	  if ((view_access & (SHOW_VIEW_ACL|SELECT_ACL)) ==
	      (SHOW_VIEW_ACL|SELECT_ACL))
	    tables->allowed_show= TRUE;
        }
      }
#endif
    }
    restore_record(table, s->default_values);
    table->field[1]->store(db_name->str, db_name->length, cs);
    table->field[2]->store(table_name->str, table_name->length, cs);

    if (tables->allowed_show)
    {
      table->field[3]->store(tables->view_body_utf8.str,
                             tables->view_body_utf8.length,
                             cs);
    }

    if (tables->with_check != VIEW_CHECK_NONE)
    {
      if (tables->with_check == VIEW_CHECK_LOCAL)
        table->field[4]->store(STRING_WITH_LEN("LOCAL"), cs);
      else
        table->field[4]->store(STRING_WITH_LEN("CASCADED"), cs);
    }
    else
      table->field[4]->store(STRING_WITH_LEN("NONE"), cs);

    if (table->pos_in_table_list->table_open_method &
        OPEN_FULL_TABLE)
    {
      updatable_view= 0;
      if (tables->algorithm != VIEW_ALGORITHM_TMPTABLE)
      {
        /*
          We should use tables->view->select_lex.item_list here and
          can not use Field_iterator_view because the view always uses
          temporary algorithm during opening for I_S and
          TABLE_LIST fields 'field_translation' & 'field_translation_end'
          are uninitialized is this case.
        */
        List<Item> *fields= &tables->view->select_lex.item_list;
        List_iterator<Item> it(*fields);
        Item *item;
        Item_field *field;
        /*
          check that at least one column in view is updatable
        */
        while ((item= it++))
        {
          if ((field= item->filed_for_view_update()) && field->field &&
              !field->field->table->pos_in_table_list->schema_table)
          {
            updatable_view= 1;
            break;
          }
        }
        if (updatable_view && !tables->view->can_be_merged())
          updatable_view= 0;
      }
      if (updatable_view)
        table->field[5]->store(STRING_WITH_LEN("YES"), cs);
      else
        table->field[5]->store(STRING_WITH_LEN("NO"), cs);
    }

    definer_len= (strxmov(definer, tables->definer.user.str, "@",
                          tables->definer.host.str, NullS) - definer);
    table->field[6]->store(definer, definer_len, cs);
    if (tables->view_suid)
      table->field[7]->store(STRING_WITH_LEN("DEFINER"), cs);
    else
      table->field[7]->store(STRING_WITH_LEN("INVOKER"), cs);

    table->field[8]->store(tables->view_creation_ctx->get_client_cs()->csname,
                           strlen(tables->view_creation_ctx->
                                  get_client_cs()->csname), cs);

    table->field[9]->store(tables->view_creation_ctx->
                           get_connection_cl()->name,
                           strlen(tables->view_creation_ctx->
                                  get_connection_cl()->name), cs);


    if (schema_table_store_record(thd, table))
      DBUG_RETURN(1);
    if (res && thd->is_error())
      push_warning(thd, MYSQL_ERROR::WARN_LEVEL_WARN,
                   thd->main_da.sql_errno(), thd->main_da.message());
  }
  if (res)
    thd->clear_error();
  DBUG_RETURN(0);
}


bool store_constraints(THD *thd, TABLE *table, LEX_STRING *db_name,
                       LEX_STRING *table_name, const char *key_name,
                       uint key_len, const char *con_type, uint con_len)
{
  CHARSET_INFO *cs= system_charset_info;
  restore_record(table, s->default_values);
  table->field[1]->store(db_name->str, db_name->length, cs);
  table->field[2]->store(key_name, key_len, cs);
  table->field[3]->store(db_name->str, db_name->length, cs);
  table->field[4]->store(table_name->str, table_name->length, cs);
  table->field[5]->store(con_type, con_len, cs);
  return schema_table_store_record(thd, table);
}


static int get_schema_constraints_record(THD *thd, TABLE_LIST *tables,
					 TABLE *table, bool res,
					 LEX_STRING *db_name,
					 LEX_STRING *table_name)
{
  DBUG_ENTER("get_schema_constraints_record");
  if (res)
  {
    if (thd->is_error())
      push_warning(thd, MYSQL_ERROR::WARN_LEVEL_WARN,
                   thd->main_da.sql_errno(), thd->main_da.message());
    thd->clear_error();
    DBUG_RETURN(0);
  }
  else if (!tables->view)
  {
    List<FOREIGN_KEY_INFO> f_key_list;
    TABLE *show_table= tables->table;
    KEY *key_info=show_table->key_info;
    uint primary_key= show_table->s->primary_key;
    show_table->file->info(HA_STATUS_VARIABLE |
                           HA_STATUS_NO_LOCK |
                           HA_STATUS_TIME);
    for (uint i=0 ; i < show_table->s->keys ; i++, key_info++)
    {
      if (i != primary_key && !(key_info->flags & HA_NOSAME))
        continue;

      if (i == primary_key && !strcmp(key_info->name, primary_key_name))
      {
        if (store_constraints(thd, table, db_name, table_name, key_info->name,
                              strlen(key_info->name),
                              STRING_WITH_LEN("PRIMARY KEY")))
          DBUG_RETURN(1);
      }
      else if (key_info->flags & HA_NOSAME)
      {
        if (store_constraints(thd, table, db_name, table_name, key_info->name,
                              strlen(key_info->name),
                              STRING_WITH_LEN("UNIQUE")))
          DBUG_RETURN(1);
      }
    }

    show_table->file->get_foreign_key_list(thd, &f_key_list);
    FOREIGN_KEY_INFO *f_key_info;
    List_iterator_fast<FOREIGN_KEY_INFO> it(f_key_list);
    while ((f_key_info=it++))
    {
      if (store_constraints(thd, table, db_name, table_name,
                            f_key_info->forein_id->str,
                            strlen(f_key_info->forein_id->str),
                            "FOREIGN KEY", 11))
        DBUG_RETURN(1);
    }
  }
  DBUG_RETURN(res);
}


static bool store_trigger(THD *thd, TABLE *table, LEX_STRING *db_name,
                          LEX_STRING *table_name, LEX_STRING *trigger_name,
                          enum trg_event_type event,
                          enum trg_action_time_type timing,
                          LEX_STRING *trigger_stmt,
                          ulong sql_mode,
                          LEX_STRING *definer_buffer,
                          LEX_STRING *client_cs_name,
                          LEX_STRING *connection_cl_name,
                          LEX_STRING *db_cl_name)
{
  CHARSET_INFO *cs= system_charset_info;
  LEX_STRING sql_mode_rep;

  restore_record(table, s->default_values);
  table->field[1]->store(db_name->str, db_name->length, cs);
  table->field[2]->store(trigger_name->str, trigger_name->length, cs);
  table->field[3]->store(trg_event_type_names[event].str,
                         trg_event_type_names[event].length, cs);
  table->field[5]->store(db_name->str, db_name->length, cs);
  table->field[6]->store(table_name->str, table_name->length, cs);
  table->field[9]->store(trigger_stmt->str, trigger_stmt->length, cs);
  table->field[10]->store(STRING_WITH_LEN("ROW"), cs);
  table->field[11]->store(trg_action_time_type_names[timing].str,
                          trg_action_time_type_names[timing].length, cs);
  table->field[14]->store(STRING_WITH_LEN("OLD"), cs);
  table->field[15]->store(STRING_WITH_LEN("NEW"), cs);

  sys_var_thd_sql_mode::symbolic_mode_representation(thd, sql_mode,
                                                     &sql_mode_rep);
  table->field[17]->store(sql_mode_rep.str, sql_mode_rep.length, cs);
  table->field[18]->store(definer_buffer->str, definer_buffer->length, cs);
  table->field[19]->store(client_cs_name->str, client_cs_name->length, cs);
  table->field[20]->store(connection_cl_name->str,
                          connection_cl_name->length, cs);
  table->field[21]->store(db_cl_name->str, db_cl_name->length, cs);

  return schema_table_store_record(thd, table);
}


static int get_schema_triggers_record(THD *thd, TABLE_LIST *tables,
				      TABLE *table, bool res,
				      LEX_STRING *db_name,
				      LEX_STRING *table_name)
{
  DBUG_ENTER("get_schema_triggers_record");
  /*
    res can be non zero value when processed table is a view or
    error happened during opening of processed table.
  */
  if (res)
  {
    if (thd->is_error())
      push_warning(thd, MYSQL_ERROR::WARN_LEVEL_WARN,
                   thd->main_da.sql_errno(), thd->main_da.message());
    thd->clear_error();
    DBUG_RETURN(0);
  }
  if (!tables->view && tables->table->triggers)
  {
    Table_triggers_list *triggers= tables->table->triggers;
    int event, timing;

    if (check_table_access(thd, TRIGGER_ACL, tables, TRUE, FALSE, 1))
      goto ret;

    for (event= 0; event < (int)TRG_EVENT_MAX; event++)
    {
      for (timing= 0; timing < (int)TRG_ACTION_MAX; timing++)
      {
        LEX_STRING trigger_name;
        LEX_STRING trigger_stmt;
        ulong sql_mode;
        char definer_holder[USER_HOST_BUFF_SIZE];
        LEX_STRING definer_buffer;
        LEX_STRING client_cs_name;
        LEX_STRING connection_cl_name;
        LEX_STRING db_cl_name;

        definer_buffer.str= definer_holder;
        if (triggers->get_trigger_info(thd, (enum trg_event_type) event,
                                       (enum trg_action_time_type)timing,
                                       &trigger_name, &trigger_stmt,
                                       &sql_mode,
                                       &definer_buffer,
                                       &client_cs_name,
                                       &connection_cl_name,
                                       &db_cl_name))
          continue;

        if (store_trigger(thd, table, db_name, table_name, &trigger_name,
                         (enum trg_event_type) event,
                         (enum trg_action_time_type) timing, &trigger_stmt,
                         sql_mode,
                         &definer_buffer,
                         &client_cs_name,
                         &connection_cl_name,
                         &db_cl_name))
          DBUG_RETURN(1);
      }
    }
  }
ret:
  DBUG_RETURN(0);
}


void store_key_column_usage(TABLE *table, LEX_STRING *db_name,
                            LEX_STRING *table_name, const char *key_name,
                            uint key_len, const char *con_type, uint con_len,
                            longlong idx)
{
  CHARSET_INFO *cs= system_charset_info;
  table->field[1]->store(db_name->str, db_name->length, cs);
  table->field[2]->store(key_name, key_len, cs);
  table->field[4]->store(db_name->str, db_name->length, cs);
  table->field[5]->store(table_name->str, table_name->length, cs);
  table->field[6]->store(con_type, con_len, cs);
  table->field[7]->store((longlong) idx, TRUE);
}


static int get_schema_key_column_usage_record(THD *thd,
					      TABLE_LIST *tables,
					      TABLE *table, bool res,
					      LEX_STRING *db_name,
					      LEX_STRING *table_name)
{
  DBUG_ENTER("get_schema_key_column_usage_record");
  if (res)
  {
    if (thd->is_error())
      push_warning(thd, MYSQL_ERROR::WARN_LEVEL_WARN,
                   thd->main_da.sql_errno(), thd->main_da.message());
    thd->clear_error();
    DBUG_RETURN(0);
  }
  else if (!tables->view)
  {
    List<FOREIGN_KEY_INFO> f_key_list;
    TABLE *show_table= tables->table;
    KEY *key_info=show_table->key_info;
    uint primary_key= show_table->s->primary_key;
    show_table->file->info(HA_STATUS_VARIABLE |
                           HA_STATUS_NO_LOCK |
                           HA_STATUS_TIME);
    for (uint i=0 ; i < show_table->s->keys ; i++, key_info++)
    {
      if (i != primary_key && !(key_info->flags & HA_NOSAME))
        continue;
      uint f_idx= 0;
      KEY_PART_INFO *key_part= key_info->key_part;
      for (uint j=0 ; j < key_info->key_parts ; j++,key_part++)
      {
        if (key_part->field)
        {
          f_idx++;
          restore_record(table, s->default_values);
          store_key_column_usage(table, db_name, table_name,
                                 key_info->name,
                                 strlen(key_info->name),
                                 key_part->field->field_name,
                                 strlen(key_part->field->field_name),
                                 (longlong) f_idx);
          if (schema_table_store_record(thd, table))
            DBUG_RETURN(1);
        }
      }
    }

    show_table->file->get_foreign_key_list(thd, &f_key_list);
    FOREIGN_KEY_INFO *f_key_info;
    List_iterator_fast<FOREIGN_KEY_INFO> fkey_it(f_key_list);
    while ((f_key_info= fkey_it++))
    {
      LEX_STRING *f_info;
      LEX_STRING *r_info;
      List_iterator_fast<LEX_STRING> it(f_key_info->foreign_fields),
        it1(f_key_info->referenced_fields);
      uint f_idx= 0;
      while ((f_info= it++))
      {
        r_info= it1++;
        f_idx++;
        restore_record(table, s->default_values);
        store_key_column_usage(table, db_name, table_name,
                               f_key_info->forein_id->str,
                               f_key_info->forein_id->length,
                               f_info->str, f_info->length,
                               (longlong) f_idx);
        table->field[8]->store((longlong) f_idx, TRUE);
        table->field[8]->set_notnull();
        table->field[9]->store(f_key_info->referenced_db->str,
                               f_key_info->referenced_db->length,
                               system_charset_info);
        table->field[9]->set_notnull();
        table->field[10]->store(f_key_info->referenced_table->str,
                                f_key_info->referenced_table->length,
                                system_charset_info);
        table->field[10]->set_notnull();
        table->field[11]->store(r_info->str, r_info->length,
                                system_charset_info);
        table->field[11]->set_notnull();
        if (schema_table_store_record(thd, table))
          DBUG_RETURN(1);
      }
    }
  }
  DBUG_RETURN(res);
}


#ifdef WITH_PARTITION_STORAGE_ENGINE
static void collect_partition_expr(List<char> &field_list, String *str)
{
  List_iterator<char> part_it(field_list);
  ulong no_fields= field_list.elements;
  const char *field_str;
  str->length(0);
  while ((field_str= part_it++))
  {
    str->append(field_str);
    if (--no_fields != 0)
      str->append(",");
  }
  return;
}
#endif


static void store_schema_partitions_record(THD *thd, TABLE *schema_table,
                                           TABLE *showing_table,
                                           partition_element *part_elem,
                                           handler *file, uint part_id)
{
  TABLE* table= schema_table;
  CHARSET_INFO *cs= system_charset_info;
  PARTITION_INFO stat_info;
  MYSQL_TIME time;
  file->get_dynamic_partition_info(&stat_info, part_id);
  table->field[12]->store((longlong) stat_info.records, TRUE);
  table->field[13]->store((longlong) stat_info.mean_rec_length, TRUE);
  table->field[14]->store((longlong) stat_info.data_file_length, TRUE);
  if (stat_info.max_data_file_length)
  {
    table->field[15]->store((longlong) stat_info.max_data_file_length, TRUE);
    table->field[15]->set_notnull();
  }
  table->field[16]->store((longlong) stat_info.index_file_length, TRUE);
  table->field[17]->store((longlong) stat_info.delete_length, TRUE);
  if (stat_info.create_time)
  {
    thd->variables.time_zone->gmt_sec_to_TIME(&time,
                                              (my_time_t)stat_info.create_time);
    table->field[18]->store_time(&time, MYSQL_TIMESTAMP_DATETIME);
    table->field[18]->set_notnull();
  }
  if (stat_info.update_time)
  {
    thd->variables.time_zone->gmt_sec_to_TIME(&time,
                                              (my_time_t)stat_info.update_time);
    table->field[19]->store_time(&time, MYSQL_TIMESTAMP_DATETIME);
    table->field[19]->set_notnull();
  }
  if (stat_info.check_time)
  {
    thd->variables.time_zone->gmt_sec_to_TIME(&time,
                                              (my_time_t)stat_info.check_time);
    table->field[20]->store_time(&time, MYSQL_TIMESTAMP_DATETIME);
    table->field[20]->set_notnull();
  }
  if (file->ha_table_flags() & (HA_HAS_OLD_CHECKSUM | HA_HAS_NEW_CHECKSUM))
  {
    table->field[21]->store((longlong) stat_info.check_sum, TRUE);
    table->field[21]->set_notnull();
  }
  if (part_elem)
  {
    if (part_elem->part_comment)
      table->field[22]->store(part_elem->part_comment,
                              strlen(part_elem->part_comment), cs);
    else
      table->field[22]->store(STRING_WITH_LEN(""), cs);
    if (part_elem->nodegroup_id != UNDEF_NODEGROUP)
      table->field[23]->store((longlong) part_elem->nodegroup_id, TRUE);
    else
      table->field[23]->store(STRING_WITH_LEN("default"), cs);

    table->field[24]->set_notnull();
    if (part_elem->tablespace_name)
      table->field[24]->store(part_elem->tablespace_name,
                              strlen(part_elem->tablespace_name), cs);
    else
    {
      const char *ts= showing_table->file->get_tablespace_name();
      if(ts)
      {
        table->field[24]->store(ts, strlen(ts), cs);
      }
      else
        table->field[24]->set_null();
    }
  }
  return;
}


static int get_schema_partitions_record(THD *thd, TABLE_LIST *tables,
                                        TABLE *table, bool res,
                                        LEX_STRING *db_name,
                                        LEX_STRING *table_name)
{
  CHARSET_INFO *cs= system_charset_info;
  char buff[61];
  String tmp_res(buff, sizeof(buff), cs);
  String tmp_str;
  TABLE *show_table= tables->table;
  handler *file;
#ifdef WITH_PARTITION_STORAGE_ENGINE
  partition_info *part_info;
#endif
  DBUG_ENTER("get_schema_partitions_record");

  if (res)
  {
    if (thd->is_error())
      push_warning(thd, MYSQL_ERROR::WARN_LEVEL_WARN,
                   thd->main_da.sql_errno(), thd->main_da.message());
    thd->clear_error();
    DBUG_RETURN(0);
  }
  file= show_table->file;
#ifdef WITH_PARTITION_STORAGE_ENGINE
  part_info= show_table->part_info;
  if (part_info)
  {
    partition_element *part_elem;
    List_iterator<partition_element> part_it(part_info->partitions);
    uint part_pos= 0, part_id= 0;

    restore_record(table, s->default_values);
    table->field[1]->store(db_name->str, db_name->length, cs);
    table->field[2]->store(table_name->str, table_name->length, cs);


    /* Partition method*/
    switch (part_info->part_type) {
    case RANGE_PARTITION:
      table->field[7]->store(partition_keywords[PKW_RANGE].str,
                             partition_keywords[PKW_RANGE].length, cs);
      break;
    case LIST_PARTITION:
      table->field[7]->store(partition_keywords[PKW_LIST].str,
                             partition_keywords[PKW_LIST].length, cs);
      break;
    case HASH_PARTITION:
      tmp_res.length(0);
      if (part_info->linear_hash_ind)
        tmp_res.append(partition_keywords[PKW_LINEAR].str,
                       partition_keywords[PKW_LINEAR].length);
      if (part_info->list_of_part_fields)
        tmp_res.append(partition_keywords[PKW_KEY].str,
                       partition_keywords[PKW_KEY].length);
      else
        tmp_res.append(partition_keywords[PKW_HASH].str,
                       partition_keywords[PKW_HASH].length);
      table->field[7]->store(tmp_res.ptr(), tmp_res.length(), cs);
      break;
    default:
      DBUG_ASSERT(0);
      my_error(ER_OUT_OF_RESOURCES, MYF(ME_FATALERROR));
      DBUG_RETURN(1);
    }
    table->field[7]->set_notnull();

    /* Partition expression */
    if (part_info->part_expr)
    {
      table->field[9]->store(part_info->part_func_string,
                             part_info->part_func_len, cs);
    }
    else if (part_info->list_of_part_fields)
    {
      collect_partition_expr(part_info->part_field_list, &tmp_str);
      table->field[9]->store(tmp_str.ptr(), tmp_str.length(), cs);
    }
    table->field[9]->set_notnull();

    if (part_info->is_sub_partitioned())
    {
      /* Subpartition method */
      tmp_res.length(0);
      if (part_info->linear_hash_ind)
        tmp_res.append(partition_keywords[PKW_LINEAR].str,
                       partition_keywords[PKW_LINEAR].length);
      if (part_info->list_of_subpart_fields)
        tmp_res.append(partition_keywords[PKW_KEY].str,
                       partition_keywords[PKW_KEY].length);
      else
        tmp_res.append(partition_keywords[PKW_HASH].str,
                       partition_keywords[PKW_HASH].length);
      table->field[8]->store(tmp_res.ptr(), tmp_res.length(), cs);
      table->field[8]->set_notnull();

      /* Subpartition expression */
      if (part_info->subpart_expr)
      {
        table->field[10]->store(part_info->subpart_func_string,
                                part_info->subpart_func_len, cs);
      }
      else if (part_info->list_of_subpart_fields)
      {
        collect_partition_expr(part_info->subpart_field_list, &tmp_str);
        table->field[10]->store(tmp_str.ptr(), tmp_str.length(), cs);
      }
      table->field[10]->set_notnull();
    }

    while ((part_elem= part_it++))
    {
      table->field[3]->store(part_elem->partition_name,
                             strlen(part_elem->partition_name), cs);
      table->field[3]->set_notnull();
      /* PARTITION_ORDINAL_POSITION */
      table->field[5]->store((longlong) ++part_pos, TRUE);
      table->field[5]->set_notnull();

      /* Partition description */
      if (part_info->part_type == RANGE_PARTITION)
      {
        if (part_elem->range_value != LONGLONG_MAX)
          table->field[11]->store((longlong) part_elem->range_value, FALSE);
        else
          table->field[11]->store(partition_keywords[PKW_MAXVALUE].str,
                                 partition_keywords[PKW_MAXVALUE].length, cs);
        table->field[11]->set_notnull();
      }
      else if (part_info->part_type == LIST_PARTITION)
      {
        List_iterator<part_elem_value> list_val_it(part_elem->list_val_list);
        part_elem_value *list_value;
        uint no_items= part_elem->list_val_list.elements;
        tmp_str.length(0);
        tmp_res.length(0);
        if (part_elem->has_null_value)
        {
          tmp_str.append("NULL");
          if (no_items > 0)
            tmp_str.append(",");
        }
        while ((list_value= list_val_it++))
        {
          if (!list_value->unsigned_flag)
            tmp_res.set(list_value->value, cs);
          else
            tmp_res.set((ulonglong)list_value->value, cs);
          tmp_str.append(tmp_res);
          if (--no_items != 0)
            tmp_str.append(",");
        };
        table->field[11]->store(tmp_str.ptr(), tmp_str.length(), cs);
        table->field[11]->set_notnull();
      }

      if (part_elem->subpartitions.elements)
      {
        List_iterator<partition_element> sub_it(part_elem->subpartitions);
        partition_element *subpart_elem;
        uint subpart_pos= 0;

        while ((subpart_elem= sub_it++))
        {
          table->field[4]->store(subpart_elem->partition_name,
                                 strlen(subpart_elem->partition_name), cs);
          table->field[4]->set_notnull();
          /* SUBPARTITION_ORDINAL_POSITION */
          table->field[6]->store((longlong) ++subpart_pos, TRUE);
          table->field[6]->set_notnull();

          store_schema_partitions_record(thd, table, show_table, subpart_elem,
                                         file, part_id);
          part_id++;
          if(schema_table_store_record(thd, table))
            DBUG_RETURN(1);
        }
      }
      else
      {
        store_schema_partitions_record(thd, table, show_table, part_elem,
                                       file, part_id);
        part_id++;
        if(schema_table_store_record(thd, table))
          DBUG_RETURN(1);
      }
    }
    DBUG_RETURN(0);
  }
  else
#endif
  {
    store_schema_partitions_record(thd, table, show_table, 0, file, 0);
    if(schema_table_store_record(thd, table))
      DBUG_RETURN(1);
  }
  DBUG_RETURN(0);
}


#ifdef NOT_USED
static interval_type get_real_interval_type(interval_type i_type)
{
  switch (i_type) {
  case INTERVAL_YEAR:
    return INTERVAL_YEAR;

  case INTERVAL_QUARTER:
  case INTERVAL_YEAR_MONTH:
  case INTERVAL_MONTH:
    return INTERVAL_MONTH;

  case INTERVAL_WEEK:
  case INTERVAL_DAY:
    return INTERVAL_DAY;

  case INTERVAL_DAY_HOUR:
  case INTERVAL_HOUR:
    return INTERVAL_HOUR;

  case INTERVAL_DAY_MINUTE:
  case INTERVAL_HOUR_MINUTE:
  case INTERVAL_MINUTE:
    return INTERVAL_MINUTE;

  case INTERVAL_DAY_SECOND:
  case INTERVAL_HOUR_SECOND:
  case INTERVAL_MINUTE_SECOND:
  case INTERVAL_SECOND:
    return INTERVAL_SECOND;

  case INTERVAL_DAY_MICROSECOND:
  case INTERVAL_HOUR_MICROSECOND:
  case INTERVAL_MINUTE_MICROSECOND:
  case INTERVAL_SECOND_MICROSECOND:
  case INTERVAL_MICROSECOND:
    return INTERVAL_MICROSECOND;
  case INTERVAL_LAST:
    DBUG_ASSERT(0);
  }
  DBUG_ASSERT(0);
  return INTERVAL_SECOND;
}

#endif

#ifdef HAVE_EVENT_SCHEDULER
/*
  Loads an event from mysql.event and copies it's data to a row of
  I_S.EVENTS

  Synopsis
    copy_event_to_schema_table()
      thd         Thread
      sch_table   The schema table (information_schema.event)
      event_table The event table to use for loading (mysql.event).

  Returns
    0  OK
    1  Error
*/

int
copy_event_to_schema_table(THD *thd, TABLE *sch_table, TABLE *event_table)
{
  const char *wild= thd->lex->wild ? thd->lex->wild->ptr() : NullS;
  CHARSET_INFO *scs= system_charset_info;
  MYSQL_TIME time;
  Event_timed et;
  DBUG_ENTER("copy_event_to_schema_table");

  restore_record(sch_table, s->default_values);

  if (et.load_from_row(thd, event_table))
  {
    my_error(ER_CANNOT_LOAD_FROM_TABLE, MYF(0), event_table->alias);
    DBUG_RETURN(1);
  }

  if (!(!wild || !wild[0] || !wild_compare(et.name.str, wild, 0)))
    DBUG_RETURN(0);

  /*
    Skip events in schemas one does not have access to. The check is
    optimized. It's guaranteed in case of SHOW EVENTS that the user
    has access.
  */
  if (thd->lex->sql_command != SQLCOM_SHOW_EVENTS &&
      check_access(thd, EVENT_ACL, et.dbname.str, 0, 0, 1,
                   is_schema_db(et.dbname.str)))
    DBUG_RETURN(0);

  /* ->field[0] is EVENT_CATALOG and is by default NULL */

  sch_table->field[ISE_EVENT_SCHEMA]->
                                store(et.dbname.str, et.dbname.length,scs);
  sch_table->field[ISE_EVENT_NAME]->
                                store(et.name.str, et.name.length, scs);
  sch_table->field[ISE_DEFINER]->
                                store(et.definer.str, et.definer.length, scs);
  const String *tz_name= et.time_zone->get_name();
  sch_table->field[ISE_TIME_ZONE]->
                                store(tz_name->ptr(), tz_name->length(), scs);
  sch_table->field[ISE_EVENT_BODY]->
                                store(STRING_WITH_LEN("SQL"), scs);
  sch_table->field[ISE_EVENT_DEFINITION]->store(
    et.body_utf8.str, et.body_utf8.length, scs);

  /* SQL_MODE */
  {
    LEX_STRING sql_mode;
    sys_var_thd_sql_mode::symbolic_mode_representation(thd, et.sql_mode,
                                                       &sql_mode);
    sch_table->field[ISE_SQL_MODE]->
                                store(sql_mode.str, sql_mode.length, scs);
  }

  int not_used=0;

  if (et.expression)
  {
    String show_str;
    /* type */
    sch_table->field[ISE_EVENT_TYPE]->store(STRING_WITH_LEN("RECURRING"), scs);

    if (Events::reconstruct_interval_expression(&show_str, et.interval,
                                                et.expression))
      DBUG_RETURN(1);

    sch_table->field[ISE_INTERVAL_VALUE]->set_notnull();
    sch_table->field[ISE_INTERVAL_VALUE]->
                                store(show_str.ptr(), show_str.length(), scs);

    LEX_STRING *ival= &interval_type_to_name[et.interval];
    sch_table->field[ISE_INTERVAL_FIELD]->set_notnull();
    sch_table->field[ISE_INTERVAL_FIELD]->store(ival->str, ival->length, scs);

    /* starts & ends . STARTS is always set - see sql_yacc.yy */
    et.time_zone->gmt_sec_to_TIME(&time, et.starts);
    sch_table->field[ISE_STARTS]->set_notnull();
    sch_table->field[ISE_STARTS]->
                                store_time(&time, MYSQL_TIMESTAMP_DATETIME);

    if (!et.ends_null)
    {
      et.time_zone->gmt_sec_to_TIME(&time, et.ends);
      sch_table->field[ISE_ENDS]->set_notnull();
      sch_table->field[ISE_ENDS]->
                                store_time(&time, MYSQL_TIMESTAMP_DATETIME);
    }
  }
  else
  {
    /* type */
    sch_table->field[ISE_EVENT_TYPE]->store(STRING_WITH_LEN("ONE TIME"), scs);

    et.time_zone->gmt_sec_to_TIME(&time, et.execute_at);
    sch_table->field[ISE_EXECUTE_AT]->set_notnull();
    sch_table->field[ISE_EXECUTE_AT]->
                          store_time(&time, MYSQL_TIMESTAMP_DATETIME);
  }

  /* status */

  switch (et.status)
  {
    case Event_parse_data::ENABLED:
      sch_table->field[ISE_STATUS]->store(STRING_WITH_LEN("ENABLED"), scs);
      break;
    case Event_parse_data::SLAVESIDE_DISABLED:
      sch_table->field[ISE_STATUS]->store(STRING_WITH_LEN("SLAVESIDE_DISABLED"),
                                          scs);
      break;
    case Event_parse_data::DISABLED:
      sch_table->field[ISE_STATUS]->store(STRING_WITH_LEN("DISABLED"), scs);
      break;
    default:
      DBUG_ASSERT(0);
  }
  sch_table->field[ISE_ORIGINATOR]->store(et.originator, TRUE);

  /* on_completion */
  if (et.on_completion == Event_parse_data::ON_COMPLETION_DROP)
    sch_table->field[ISE_ON_COMPLETION]->
                                store(STRING_WITH_LEN("NOT PRESERVE"), scs);
  else
    sch_table->field[ISE_ON_COMPLETION]->
                                store(STRING_WITH_LEN("PRESERVE"), scs);

  number_to_datetime(et.created, &time, 0, &not_used);
  DBUG_ASSERT(not_used==0);
  sch_table->field[ISE_CREATED]->store_time(&time, MYSQL_TIMESTAMP_DATETIME);

  number_to_datetime(et.modified, &time, 0, &not_used);
  DBUG_ASSERT(not_used==0);
  sch_table->field[ISE_LAST_ALTERED]->
                                store_time(&time, MYSQL_TIMESTAMP_DATETIME);

  if (et.last_executed)
  {
    et.time_zone->gmt_sec_to_TIME(&time, et.last_executed);
    sch_table->field[ISE_LAST_EXECUTED]->set_notnull();
    sch_table->field[ISE_LAST_EXECUTED]->
                       store_time(&time, MYSQL_TIMESTAMP_DATETIME);
  }

  sch_table->field[ISE_EVENT_COMMENT]->
                      store(et.comment.str, et.comment.length, scs);

  sch_table->field[ISE_CLIENT_CS]->set_notnull();
  sch_table->field[ISE_CLIENT_CS]->store(
    et.creation_ctx->get_client_cs()->csname,
    strlen(et.creation_ctx->get_client_cs()->csname),
    scs);

  sch_table->field[ISE_CONNECTION_CL]->set_notnull();
  sch_table->field[ISE_CONNECTION_CL]->store(
    et.creation_ctx->get_connection_cl()->name,
    strlen(et.creation_ctx->get_connection_cl()->name),
    scs);

  sch_table->field[ISE_DB_CL]->set_notnull();
  sch_table->field[ISE_DB_CL]->store(
    et.creation_ctx->get_db_cl()->name,
    strlen(et.creation_ctx->get_db_cl()->name),
    scs);

  if (schema_table_store_record(thd, sch_table))
    DBUG_RETURN(1);

  DBUG_RETURN(0);
}
#endif

int fill_open_tables(THD *thd, TABLE_LIST *tables, COND *cond)
{
  DBUG_ENTER("fill_open_tables");
  const char *wild= thd->lex->wild ? thd->lex->wild->ptr() : NullS;
  TABLE *table= tables->table;
  CHARSET_INFO *cs= system_charset_info;
  OPEN_TABLE_LIST *open_list;
  if (!(open_list=list_open_tables(thd,thd->lex->select_lex.db, wild))
            && thd->is_fatal_error)
    DBUG_RETURN(1);

  for (; open_list ; open_list=open_list->next)
  {
    restore_record(table, s->default_values);
    table->field[0]->store(open_list->db, strlen(open_list->db), cs);
    table->field[1]->store(open_list->table, strlen(open_list->table), cs);
    table->field[2]->store((longlong) open_list->in_use, TRUE);
    table->field[3]->store((longlong) open_list->locked, TRUE);
    if (schema_table_store_record(thd, table))
      DBUG_RETURN(1);
  }
  DBUG_RETURN(0);
}


int fill_variables(THD *thd, TABLE_LIST *tables, COND *cond)
{
  DBUG_ENTER("fill_variables");
  int res= 0;
  LEX *lex= thd->lex;
  const char *wild= lex->wild ? lex->wild->ptr() : NullS;
  enum enum_schema_tables schema_table_idx=
    get_schema_table_idx(tables->schema_table);
  enum enum_var_type option_type= OPT_SESSION;
  bool upper_case_names= (schema_table_idx != SCH_VARIABLES);
  bool sorted_vars= (schema_table_idx == SCH_VARIABLES);

  if (lex->option_type == OPT_GLOBAL ||
      schema_table_idx == SCH_GLOBAL_VARIABLES)
    option_type= OPT_GLOBAL;

  rw_rdlock(&LOCK_system_variables_hash);
  res= show_status_array(thd, wild, enumerate_sys_vars(thd, sorted_vars),
                         option_type, NULL, "", tables->table, upper_case_names);
  rw_unlock(&LOCK_system_variables_hash);
  DBUG_RETURN(res);
}


int fill_status(THD *thd, TABLE_LIST *tables, COND *cond)
{
  DBUG_ENTER("fill_status");
  LEX *lex= thd->lex;
  const char *wild= lex->wild ? lex->wild->ptr() : NullS;
  int res= 0;
  STATUS_VAR *tmp1, tmp;
  enum enum_schema_tables schema_table_idx=
    get_schema_table_idx(tables->schema_table);
  enum enum_var_type option_type;
  bool upper_case_names= (schema_table_idx != SCH_STATUS);

  if (schema_table_idx == SCH_STATUS)
  {
    option_type= lex->option_type;
    if (option_type == OPT_GLOBAL)
      tmp1= &tmp;
    else
      tmp1= thd->initial_status_var;
  }
  else if (schema_table_idx == SCH_GLOBAL_STATUS)
  {
    option_type= OPT_GLOBAL;
    tmp1= &tmp;
  }
  else
  {
    option_type= OPT_SESSION;
    tmp1= &thd->status_var;
  }

  pthread_mutex_lock(&LOCK_status);
  if (option_type == OPT_GLOBAL)
    calc_sum_of_all_status(&tmp);
  res= show_status_array(thd, wild,
                         (SHOW_VAR *)all_status_vars.buffer,
                         option_type, tmp1, "", tables->table,
                         upper_case_names);
  pthread_mutex_unlock(&LOCK_status);
  DBUG_RETURN(res);
}


/*
  Fill and store records into I_S.referential_constraints table

  SYNOPSIS
    get_referential_constraints_record()
    thd                 thread handle
    tables              table list struct(processed table)
    table               I_S table
    res                 1 means the error during opening of the processed table
                        0 means processed table is opened without error
    base_name           db name
    file_name           table name

  RETURN
    0	ok
    #   error
*/

static int
get_referential_constraints_record(THD *thd, TABLE_LIST *tables,
                                   TABLE *table, bool res,
                                   LEX_STRING *db_name, LEX_STRING *table_name)
{
  CHARSET_INFO *cs= system_charset_info;
  DBUG_ENTER("get_referential_constraints_record");

  if (res)
  {
    if (thd->is_error())
      push_warning(thd, MYSQL_ERROR::WARN_LEVEL_WARN,
                   thd->main_da.sql_errno(), thd->main_da.message());
    thd->clear_error();
    DBUG_RETURN(0);
  }
  if (!tables->view)
  {
    List<FOREIGN_KEY_INFO> f_key_list;
    TABLE *show_table= tables->table;
    show_table->file->info(HA_STATUS_VARIABLE |
                           HA_STATUS_NO_LOCK |
                           HA_STATUS_TIME);

    show_table->file->get_foreign_key_list(thd, &f_key_list);
    FOREIGN_KEY_INFO *f_key_info;
    List_iterator_fast<FOREIGN_KEY_INFO> it(f_key_list);
    while ((f_key_info= it++))
    {
      restore_record(table, s->default_values);
      table->field[1]->store(db_name->str, db_name->length, cs);
      table->field[9]->store(table_name->str, table_name->length, cs);
      table->field[2]->store(f_key_info->forein_id->str,
                             f_key_info->forein_id->length, cs);
      table->field[4]->store(f_key_info->referenced_db->str,
                             f_key_info->referenced_db->length, cs);
      table->field[10]->store(f_key_info->referenced_table->str,
                             f_key_info->referenced_table->length, cs);
      if (f_key_info->referenced_key_name)
      {
        table->field[5]->store(f_key_info->referenced_key_name->str, 
                               f_key_info->referenced_key_name->length, cs);
        table->field[5]->set_notnull();
      }
      else
        table->field[5]->set_null();
      table->field[6]->store(STRING_WITH_LEN("NONE"), cs);
      table->field[7]->store(f_key_info->update_method->str,
                             f_key_info->update_method->length, cs);
      table->field[8]->store(f_key_info->delete_method->str,
                             f_key_info->delete_method->length, cs);
      if (schema_table_store_record(thd, table))
        DBUG_RETURN(1);
    }
  }
  DBUG_RETURN(0);
}

struct schema_table_ref
{
  const char *table_name;
  ST_SCHEMA_TABLE *schema_table;
};


/*
  Find schema_tables elment by name

  SYNOPSIS
    find_schema_table_in_plugin()
    thd                 thread handler
    plugin              plugin
    table_name          table name

  RETURN
    0	table not found
    1   found the schema table
*/
static my_bool find_schema_table_in_plugin(THD *thd, plugin_ref plugin,
                                           void* p_table)
{
  schema_table_ref *p_schema_table= (schema_table_ref *)p_table;
  const char* table_name= p_schema_table->table_name;
  ST_SCHEMA_TABLE *schema_table= plugin_data(plugin, ST_SCHEMA_TABLE *);
  DBUG_ENTER("find_schema_table_in_plugin");

  if (!my_strcasecmp(system_charset_info,
                     schema_table->table_name,
                     table_name)) {
    p_schema_table->schema_table= schema_table;
    DBUG_RETURN(1);
  }

  DBUG_RETURN(0);
}


/*
  Find schema_tables elment by name

  SYNOPSIS
    find_schema_table()
    thd                 thread handler
    table_name          table name

  RETURN
    0	table not found
    #   pointer to 'schema_tables' element
*/

ST_SCHEMA_TABLE *find_schema_table(THD *thd, const char* table_name)
{
  schema_table_ref schema_table_a;
  ST_SCHEMA_TABLE *schema_table= schema_tables;
  DBUG_ENTER("find_schema_table");

  for (; schema_table->table_name; schema_table++)
  {
    if (!my_strcasecmp(system_charset_info,
                       schema_table->table_name,
                       table_name))
      DBUG_RETURN(schema_table);
  }

  schema_table_a.table_name= table_name;
  if (plugin_foreach(thd, find_schema_table_in_plugin,
                     MYSQL_INFORMATION_SCHEMA_PLUGIN, &schema_table_a))
    DBUG_RETURN(schema_table_a.schema_table);

  DBUG_RETURN(NULL);
}


ST_SCHEMA_TABLE *get_schema_table(enum enum_schema_tables schema_table_idx)
{
  return &schema_tables[schema_table_idx];
}


/**
  Create information_schema table using schema_table data.

  @note
    For MYSQL_TYPE_DECIMAL fields only, the field_length member has encoded
    into it two numbers, based on modulus of base-10 numbers.  In the ones
    position is the number of decimals.  Tens position is unused.  In the
    hundreds and thousands position is a two-digit decimal number representing
    length.  Encode this value with  (decimals*100)+length  , where
    0<decimals<10 and 0<=length<100 .

  @param
    thd	       	          thread handler

  @param table_list Used to pass I_S table information(fields info, tables
  parameters etc) and table name.

  @retval  \#             Pointer to created table
  @retval  NULL           Can't create table
*/

TABLE *create_schema_table(THD *thd, TABLE_LIST *table_list)
{
  int field_count= 0;
  Item *item;
  TABLE *table;
  List<Item> field_list;
  ST_SCHEMA_TABLE *schema_table= table_list->schema_table;
  ST_FIELD_INFO *fields_info= schema_table->fields_info;
  CHARSET_INFO *cs= system_charset_info;
  DBUG_ENTER("create_schema_table");

  for (; fields_info->field_name; fields_info++)
  {
    switch (fields_info->field_type) {
    case MYSQL_TYPE_TINY:
    case MYSQL_TYPE_LONG:
    case MYSQL_TYPE_SHORT:
    case MYSQL_TYPE_LONGLONG:
    case MYSQL_TYPE_INT24:
      if (!(item= new Item_return_int(fields_info->field_name,
                                      fields_info->field_length,
                                      fields_info->field_type,
                                      fields_info->value)))
      {
        DBUG_RETURN(0);
      }
      item->unsigned_flag= (fields_info->field_flags & MY_I_S_UNSIGNED);
      break;
    case MYSQL_TYPE_DATE:
    case MYSQL_TYPE_TIME:
    case MYSQL_TYPE_TIMESTAMP:
    case MYSQL_TYPE_DATETIME:
      if (!(item=new Item_return_date_time(fields_info->field_name,
                                           fields_info->field_type)))
      {
        DBUG_RETURN(0);
      }
      break;
    case MYSQL_TYPE_FLOAT:
    case MYSQL_TYPE_DOUBLE:
      if ((item= new Item_float(fields_info->field_name, 0.0, NOT_FIXED_DEC,
                           fields_info->field_length)) == NULL)
        DBUG_RETURN(NULL);
      break;
    case MYSQL_TYPE_DECIMAL:
    case MYSQL_TYPE_NEWDECIMAL:
      if (!(item= new Item_decimal((longlong) fields_info->value, false)))
      {
        DBUG_RETURN(0);
      }
      item->unsigned_flag= (fields_info->field_flags & MY_I_S_UNSIGNED);
      item->decimals= fields_info->field_length%10;
      item->max_length= (fields_info->field_length/100)%100;
      if (item->unsigned_flag == 0)
        item->max_length+= 1;
      if (item->decimals > 0)
        item->max_length+= 1;
      item->set_name(fields_info->field_name,
                     strlen(fields_info->field_name), cs);
      break;
    case MYSQL_TYPE_TINY_BLOB:
    case MYSQL_TYPE_MEDIUM_BLOB:
    case MYSQL_TYPE_LONG_BLOB:
    case MYSQL_TYPE_BLOB:
      if (!(item= new Item_blob(fields_info->field_name,
                                fields_info->field_length)))
      {
        DBUG_RETURN(0);
      }
      break;
    default:
      /* Don't let unimplemented types pass through. Could be a grave error. */
      DBUG_ASSERT(fields_info->field_type == MYSQL_TYPE_STRING);

      if (!(item= new Item_empty_string("", fields_info->field_length, cs)))
      {
        DBUG_RETURN(0);
      }
      item->set_name(fields_info->field_name,
                     strlen(fields_info->field_name), cs);
      break;
    }
    field_list.push_back(item);
    item->maybe_null= (fields_info->field_flags & MY_I_S_MAYBE_NULL);
    field_count++;
  }
  TMP_TABLE_PARAM *tmp_table_param =
    (TMP_TABLE_PARAM*) (thd->alloc(sizeof(TMP_TABLE_PARAM)));
  tmp_table_param->init();
  tmp_table_param->table_charset= cs;
  tmp_table_param->field_count= field_count;
  tmp_table_param->schema_table= 1;
  SELECT_LEX *select_lex= thd->lex->current_select;
  if (!(table= create_tmp_table(thd, tmp_table_param,
                                field_list, (ORDER*) 0, 0, 0,
                                (select_lex->options | thd->options |
                                 TMP_TABLE_ALL_COLUMNS),
                                HA_POS_ERROR, table_list->alias)))
    DBUG_RETURN(0);
  my_bitmap_map* bitmaps=
    (my_bitmap_map*) thd->alloc(bitmap_buffer_size(field_count));
  bitmap_init(&table->def_read_set, (my_bitmap_map*) bitmaps, field_count,
              FALSE);
  table->read_set= &table->def_read_set;
  bitmap_clear_all(table->read_set);
  table_list->schema_table_param= tmp_table_param;
  DBUG_RETURN(table);
}


/*
  For old SHOW compatibility. It is used when
  old SHOW doesn't have generated column names
  Make list of fields for SHOW

  SYNOPSIS
    make_old_format()
    thd			thread handler
    schema_table        pointer to 'schema_tables' element

  RETURN
   1	error
   0	success
*/

int make_old_format(THD *thd, ST_SCHEMA_TABLE *schema_table)
{
  ST_FIELD_INFO *field_info= schema_table->fields_info;
  Name_resolution_context *context= &thd->lex->select_lex.context;
  for (; field_info->field_name; field_info++)
  {
    if (field_info->old_name)
    {
      Item_field *field= new Item_field(context,
                                        NullS, NullS, field_info->field_name);
      if (field)
      {
        field->set_name(field_info->old_name,
                        strlen(field_info->old_name),
                        system_charset_info);
        if (add_item_to_list(thd, field))
          return 1;
      }
    }
  }
  return 0;
}


int make_schemata_old_format(THD *thd, ST_SCHEMA_TABLE *schema_table)
{
  char tmp[128];
  LEX *lex= thd->lex;
  SELECT_LEX *sel= lex->current_select;
  Name_resolution_context *context= &sel->context;

  if (!sel->item_list.elements)
  {
    ST_FIELD_INFO *field_info= &schema_table->fields_info[1];
    String buffer(tmp,sizeof(tmp), system_charset_info);
    Item_field *field= new Item_field(context,
                                      NullS, NullS, field_info->field_name);
    if (!field || add_item_to_list(thd, field))
      return 1;
    buffer.length(0);
    buffer.append(field_info->old_name);
    if (lex->wild && lex->wild->ptr())
    {
      buffer.append(STRING_WITH_LEN(" ("));
      buffer.append(lex->wild->ptr());
      buffer.append(')');
    }
    field->set_name(buffer.ptr(), buffer.length(), system_charset_info);
  }
  return 0;
}


int make_table_names_old_format(THD *thd, ST_SCHEMA_TABLE *schema_table)
{
  char tmp[128];
  String buffer(tmp,sizeof(tmp), thd->charset());
  LEX *lex= thd->lex;
  Name_resolution_context *context= &lex->select_lex.context;

  ST_FIELD_INFO *field_info= &schema_table->fields_info[2];
  buffer.length(0);
  buffer.append(field_info->old_name);
  buffer.append(lex->select_lex.db);
  if (lex->wild && lex->wild->ptr())
  {
    buffer.append(STRING_WITH_LEN(" ("));
    buffer.append(lex->wild->ptr());
    buffer.append(')');
  }
  Item_field *field= new Item_field(context,
                                    NullS, NullS, field_info->field_name);
  if (add_item_to_list(thd, field))
    return 1;
  field->set_name(buffer.ptr(), buffer.length(), system_charset_info);
  if (thd->lex->verbose)
  {
    field->set_name(buffer.ptr(), buffer.length(), system_charset_info);
    field_info= &schema_table->fields_info[3];
    field= new Item_field(context, NullS, NullS, field_info->field_name);
    if (add_item_to_list(thd, field))
      return 1;
    field->set_name(field_info->old_name, strlen(field_info->old_name),
                    system_charset_info);
  }
  return 0;
}


int make_columns_old_format(THD *thd, ST_SCHEMA_TABLE *schema_table)
{
  int fields_arr[]= {3, 14, 13, 6, 15, 5, 16, 17, 18, -1};
  int *field_num= fields_arr;
  ST_FIELD_INFO *field_info;
  Name_resolution_context *context= &thd->lex->select_lex.context;

  for (; *field_num >= 0; field_num++)
  {
    field_info= &schema_table->fields_info[*field_num];
    if (!thd->lex->verbose && (*field_num == 13 ||
                               *field_num == 17 ||
                               *field_num == 18))
      continue;
    Item_field *field= new Item_field(context,
                                      NullS, NullS, field_info->field_name);
    if (field)
    {
      field->set_name(field_info->old_name,
                      strlen(field_info->old_name),
                      system_charset_info);
      if (add_item_to_list(thd, field))
        return 1;
    }
  }
  return 0;
}


int make_character_sets_old_format(THD *thd, ST_SCHEMA_TABLE *schema_table)
{
  int fields_arr[]= {0, 2, 1, 3, -1};
  int *field_num= fields_arr;
  ST_FIELD_INFO *field_info;
  Name_resolution_context *context= &thd->lex->select_lex.context;

  for (; *field_num >= 0; field_num++)
  {
    field_info= &schema_table->fields_info[*field_num];
    Item_field *field= new Item_field(context,
                                      NullS, NullS, field_info->field_name);
    if (field)
    {
      field->set_name(field_info->old_name,
                      strlen(field_info->old_name),
                      system_charset_info);
      if (add_item_to_list(thd, field))
        return 1;
    }
  }
  return 0;
}


int make_proc_old_format(THD *thd, ST_SCHEMA_TABLE *schema_table)
{
  int fields_arr[]= {2, 3, 4, 26, 23, 22, 21, 25, 27, 28, 29, -1};
  int *field_num= fields_arr;
  ST_FIELD_INFO *field_info;
  Name_resolution_context *context= &thd->lex->select_lex.context;

  for (; *field_num >= 0; field_num++)
  {
    field_info= &schema_table->fields_info[*field_num];
    Item_field *field= new Item_field(context,
                                      NullS, NullS, field_info->field_name);
    if (field)
    {
      field->set_name(field_info->old_name,
                      strlen(field_info->old_name),
                      system_charset_info);
      if (add_item_to_list(thd, field))
        return 1;
    }
  }
  return 0;
}


/*
  Create information_schema table

  SYNOPSIS
  mysql_schema_table()
    thd                thread handler
    lex                pointer to LEX
    table_list         pointer to table_list

  RETURN
    0	success
    1   error
*/

int mysql_schema_table(THD *thd, LEX *lex, TABLE_LIST *table_list)
{
  TABLE *table;
  DBUG_ENTER("mysql_schema_table");
  if (!(table= table_list->schema_table->create_table(thd, table_list)))
    DBUG_RETURN(1);
  table->s->tmp_table= SYSTEM_TMP_TABLE;
  table->grant.privilege= SELECT_ACL;
  /*
    This test is necessary to make
    case insensitive file systems +
    upper case table names(information schema tables) +
    views
    working correctly
  */
  if (table_list->schema_table_name)
    table->alias_name_used= my_strcasecmp(table_alias_charset,
                                          table_list->schema_table_name,
                                          table_list->alias);
  table_list->table_name= table->s->table_name.str;
  table_list->table_name_length= table->s->table_name.length;
  table_list->table= table;
  table->next= thd->derived_tables;
  thd->derived_tables= table;
  table_list->select_lex->options |= OPTION_SCHEMA_TABLE;
  lex->safe_to_cache_query= 0;

  if (table_list->schema_table_reformed) // show command
  {
    SELECT_LEX *sel= lex->current_select;
    Item *item;
    Field_translator *transl, *org_transl;

    if (table_list->field_translation)
    {
      Field_translator *end= table_list->field_translation_end;
      for (transl= table_list->field_translation; transl < end; transl++)
      {
        if (!transl->item->fixed &&
            transl->item->fix_fields(thd, &transl->item))
          DBUG_RETURN(1);
      }
      DBUG_RETURN(0);
    }
    List_iterator_fast<Item> it(sel->item_list);
    if (!(transl=
          (Field_translator*)(thd->stmt_arena->
                              alloc(sel->item_list.elements *
                                    sizeof(Field_translator)))))
    {
      DBUG_RETURN(1);
    }
    for (org_transl= transl; (item= it++); transl++)
    {
      transl->item= item;
      transl->name= item->name;
      if (!item->fixed && item->fix_fields(thd, &transl->item))
      {
        DBUG_RETURN(1);
      }
    }
    table_list->field_translation= org_transl;
    table_list->field_translation_end= transl;
  }

  DBUG_RETURN(0);
}


/*
  Generate select from information_schema table

  SYNOPSIS
    make_schema_select()
    thd                  thread handler
    sel                  pointer to SELECT_LEX
    schema_table_idx     index of 'schema_tables' element

  RETURN
    0	success
    1   error
*/

int make_schema_select(THD *thd, SELECT_LEX *sel,
		       enum enum_schema_tables schema_table_idx)
{
  ST_SCHEMA_TABLE *schema_table= get_schema_table(schema_table_idx);
  LEX_STRING db, table;
  DBUG_ENTER("make_schema_select");
  DBUG_PRINT("enter", ("mysql_schema_select: %s", schema_table->table_name));
  /*
     We have to make non const db_name & table_name
     because of lower_case_table_names
  */
  thd->make_lex_string(&db, INFORMATION_SCHEMA_NAME.str,
                       INFORMATION_SCHEMA_NAME.length, 0);
  thd->make_lex_string(&table, schema_table->table_name,
                       strlen(schema_table->table_name), 0);
  if (schema_table->old_format(thd, schema_table) ||   /* Handle old syntax */
      !sel->add_table_to_list(thd, new Table_ident(thd, db, table, 0),
                              0, 0, TL_READ))
  {
    DBUG_RETURN(1);
  }
  DBUG_RETURN(0);
}


/*
  Fill temporary schema tables before SELECT

  SYNOPSIS
    get_schema_tables_result()
    join  join which use schema tables
    executed_place place where I_S table processed

  RETURN
    FALSE success
    TRUE  error
*/

bool get_schema_tables_result(JOIN *join,
                              enum enum_schema_table_state executed_place)
{
  JOIN_TAB *tmp_join_tab= join->join_tab+join->tables;
  THD *thd= join->thd;
  LEX *lex= thd->lex;
  bool result= 0;
  DBUG_ENTER("get_schema_tables_result");

  thd->no_warnings_for_error= 1;
  for (JOIN_TAB *tab= join->join_tab; tab < tmp_join_tab; tab++)
  {
    if (!tab->table || !tab->table->pos_in_table_list)
      break;

    TABLE_LIST *table_list= tab->table->pos_in_table_list;
    if (table_list->schema_table && thd->fill_information_schema_tables())
    {
      bool is_subselect= (&lex->unit != lex->current_select->master_unit() &&
                          lex->current_select->master_unit()->item);

      /* A value of 0 indicates a dummy implementation */
      if (table_list->schema_table->fill_table == 0)
        continue;

      /* skip I_S optimizations specific to get_all_tables */
      if (thd->lex->describe &&
          (table_list->schema_table->fill_table != get_all_tables))
        continue;

      /*
        If schema table is already processed and
        the statement is not a subselect then
        we don't need to fill this table again.
        If schema table is already processed and
        schema_table_state != executed_place then
        table is already processed and
        we should skip second data processing.
      */
      if (table_list->schema_table_state &&
          (!is_subselect || table_list->schema_table_state != executed_place))
        continue;

      /*
        if table is used in a subselect and
        table has been processed earlier with the same
        'executed_place' value then we should refresh the table.
      */
      if (table_list->schema_table_state && is_subselect)
      {
        table_list->table->file->extra(HA_EXTRA_NO_CACHE);
        table_list->table->file->extra(HA_EXTRA_RESET_STATE);
        table_list->table->file->ha_delete_all_rows();
        free_io_cache(table_list->table);
        filesort_free_buffers(table_list->table,1);
        table_list->table->null_row= 0;
      }
      else
        table_list->table->file->stats.records= 0;

      if (table_list->schema_table->fill_table(thd, table_list,
                                               tab->select_cond))
      {
        result= 1;
        join->error= 1;
        tab->read_record.file= table_list->table->file;
        table_list->schema_table_state= executed_place;
        break;
      }
      tab->read_record.file= table_list->table->file;
      table_list->schema_table_state= executed_place;
    }
  }
  thd->no_warnings_for_error= 0;
  DBUG_RETURN(result);
}

struct run_hton_fill_schema_table_args
{
  TABLE_LIST *tables;
  COND *cond;
};

static my_bool run_hton_fill_schema_table(THD *thd, plugin_ref plugin,
                                          void *arg)
{
  struct run_hton_fill_schema_table_args *args=
    (run_hton_fill_schema_table_args *) arg;
  handlerton *hton= plugin_data(plugin, handlerton *);
  if(hton->fill_is_table && hton->state == SHOW_OPTION_YES)
    hton->fill_is_table(hton, thd, args->tables, args->cond,
            get_schema_table_idx(args->tables->schema_table));
  return false;
}

int hton_fill_schema_table(THD *thd, TABLE_LIST *tables, COND *cond)
{
  DBUG_ENTER("hton_fill_schema_table");

  struct run_hton_fill_schema_table_args args;
  args.tables= tables;
  args.cond= cond;

  plugin_foreach(thd, run_hton_fill_schema_table,
                 MYSQL_STORAGE_ENGINE_PLUGIN, &args);

  DBUG_RETURN(0);
}


ST_FIELD_INFO schema_fields_info[]=
{
  {"CATALOG_NAME", FN_REFLEN, MYSQL_TYPE_STRING, 0, 1, 0, SKIP_OPEN_TABLE},
  {"SCHEMA_NAME", NAME_CHAR_LEN, MYSQL_TYPE_STRING, 0, 0, "Database",
   SKIP_OPEN_TABLE},
  {"DEFAULT_CHARACTER_SET_NAME", 64, MYSQL_TYPE_STRING, 0, 0, 0,
   SKIP_OPEN_TABLE},
  {"DEFAULT_COLLATION_NAME", 64, MYSQL_TYPE_STRING, 0, 0, 0, SKIP_OPEN_TABLE},
  {"SQL_PATH", FN_REFLEN, MYSQL_TYPE_STRING, 0, 1, 0, SKIP_OPEN_TABLE},
  {0, 0, MYSQL_TYPE_STRING, 0, 0, 0, SKIP_OPEN_TABLE}
};


ST_FIELD_INFO tables_fields_info[]=
{
  {"TABLE_CATALOG", FN_REFLEN, MYSQL_TYPE_STRING, 0, 1, 0, SKIP_OPEN_TABLE},
  {"TABLE_SCHEMA", NAME_CHAR_LEN, MYSQL_TYPE_STRING, 0, 0, 0, SKIP_OPEN_TABLE},
  {"TABLE_NAME", NAME_CHAR_LEN, MYSQL_TYPE_STRING, 0, 0, "Name",
   SKIP_OPEN_TABLE},
  {"TABLE_TYPE", NAME_CHAR_LEN, MYSQL_TYPE_STRING, 0, 0, 0, OPEN_FRM_ONLY},
  {"ENGINE", NAME_CHAR_LEN, MYSQL_TYPE_STRING, 0, 1, "Engine", OPEN_FRM_ONLY},
  {"VERSION", MY_INT64_NUM_DECIMAL_DIGITS, MYSQL_TYPE_LONGLONG, 0,
   (MY_I_S_MAYBE_NULL | MY_I_S_UNSIGNED), "Version", OPEN_FRM_ONLY},
  {"ROW_FORMAT", 10, MYSQL_TYPE_STRING, 0, 1, "Row_format", OPEN_FULL_TABLE},
  {"TABLE_ROWS", MY_INT64_NUM_DECIMAL_DIGITS, MYSQL_TYPE_LONGLONG, 0,
   (MY_I_S_MAYBE_NULL | MY_I_S_UNSIGNED), "Rows", OPEN_FULL_TABLE},
  {"AVG_ROW_LENGTH", MY_INT64_NUM_DECIMAL_DIGITS, MYSQL_TYPE_LONGLONG, 0,
   (MY_I_S_MAYBE_NULL | MY_I_S_UNSIGNED), "Avg_row_length", OPEN_FULL_TABLE},
  {"DATA_LENGTH", MY_INT64_NUM_DECIMAL_DIGITS, MYSQL_TYPE_LONGLONG, 0,
   (MY_I_S_MAYBE_NULL | MY_I_S_UNSIGNED), "Data_length", OPEN_FULL_TABLE},
  {"MAX_DATA_LENGTH", MY_INT64_NUM_DECIMAL_DIGITS, MYSQL_TYPE_LONGLONG, 0,
   (MY_I_S_MAYBE_NULL | MY_I_S_UNSIGNED), "Max_data_length", OPEN_FULL_TABLE},
  {"INDEX_LENGTH", MY_INT64_NUM_DECIMAL_DIGITS, MYSQL_TYPE_LONGLONG, 0,
   (MY_I_S_MAYBE_NULL | MY_I_S_UNSIGNED), "Index_length", OPEN_FULL_TABLE},
  {"DATA_FREE", MY_INT64_NUM_DECIMAL_DIGITS, MYSQL_TYPE_LONGLONG, 0,
   (MY_I_S_MAYBE_NULL | MY_I_S_UNSIGNED), "Data_free", OPEN_FULL_TABLE},
  {"AUTO_INCREMENT", MY_INT64_NUM_DECIMAL_DIGITS , MYSQL_TYPE_LONGLONG, 0,
   (MY_I_S_MAYBE_NULL | MY_I_S_UNSIGNED), "Auto_increment", OPEN_FULL_TABLE},
  {"CREATE_TIME", 0, MYSQL_TYPE_DATETIME, 0, 1, "Create_time", OPEN_FULL_TABLE},
  {"UPDATE_TIME", 0, MYSQL_TYPE_DATETIME, 0, 1, "Update_time", OPEN_FULL_TABLE},
  {"CHECK_TIME", 0, MYSQL_TYPE_DATETIME, 0, 1, "Check_time", OPEN_FULL_TABLE},
  {"TABLE_COLLATION", 64, MYSQL_TYPE_STRING, 0, 1, "Collation", OPEN_FRM_ONLY},
  {"CHECKSUM", MY_INT64_NUM_DECIMAL_DIGITS, MYSQL_TYPE_LONGLONG, 0,
   (MY_I_S_MAYBE_NULL | MY_I_S_UNSIGNED), "Checksum", OPEN_FULL_TABLE},
  {"CREATE_OPTIONS", 255, MYSQL_TYPE_STRING, 0, 1, "Create_options",
   OPEN_FRM_ONLY},
  {"TABLE_COMMENT", TABLE_COMMENT_MAXLEN, MYSQL_TYPE_STRING, 0, 0, "Comment", OPEN_FRM_ONLY},
  {"TABLESPACE_NAME", NAME_CHAR_LEN, MYSQL_TYPE_STRING, 0, 1, 0, OPEN_FRM_ONLY},
  {0, 0, MYSQL_TYPE_STRING, 0, 0, 0, SKIP_OPEN_TABLE}
};


ST_FIELD_INFO columns_fields_info[]=
{
  {"TABLE_CATALOG", FN_REFLEN, MYSQL_TYPE_STRING, 0, 1, 0, OPEN_FRM_ONLY},
  {"TABLE_SCHEMA", NAME_CHAR_LEN, MYSQL_TYPE_STRING, 0, 0, 0, OPEN_FRM_ONLY},
  {"TABLE_NAME", NAME_CHAR_LEN, MYSQL_TYPE_STRING, 0, 0, 0, OPEN_FRM_ONLY},
  {"COLUMN_NAME", NAME_CHAR_LEN, MYSQL_TYPE_STRING, 0, 0, "Field",
   OPEN_FRM_ONLY},
  {"ORDINAL_POSITION", MY_INT64_NUM_DECIMAL_DIGITS, MYSQL_TYPE_LONGLONG, 0,
   MY_I_S_UNSIGNED, 0, OPEN_FRM_ONLY},
  {"COLUMN_DEFAULT", MAX_FIELD_VARCHARLENGTH, MYSQL_TYPE_STRING, 0,
   1, "Default", OPEN_FRM_ONLY},
  {"IS_NULLABLE", 3, MYSQL_TYPE_STRING, 0, 0, "Null", OPEN_FRM_ONLY},
  {"DATA_TYPE", NAME_CHAR_LEN, MYSQL_TYPE_STRING, 0, 0, 0, OPEN_FRM_ONLY},
  {"CHARACTER_MAXIMUM_LENGTH", MY_INT64_NUM_DECIMAL_DIGITS, MYSQL_TYPE_LONGLONG,
   0, (MY_I_S_MAYBE_NULL | MY_I_S_UNSIGNED), 0, OPEN_FRM_ONLY},
  {"CHARACTER_OCTET_LENGTH", MY_INT64_NUM_DECIMAL_DIGITS , MYSQL_TYPE_LONGLONG,
   0, (MY_I_S_MAYBE_NULL | MY_I_S_UNSIGNED), 0, OPEN_FRM_ONLY},
  {"NUMERIC_PRECISION", MY_INT64_NUM_DECIMAL_DIGITS, MYSQL_TYPE_LONGLONG,
   0, (MY_I_S_MAYBE_NULL | MY_I_S_UNSIGNED), 0, OPEN_FRM_ONLY},
  {"NUMERIC_SCALE", MY_INT64_NUM_DECIMAL_DIGITS , MYSQL_TYPE_LONGLONG,
   0, (MY_I_S_MAYBE_NULL | MY_I_S_UNSIGNED), 0, OPEN_FRM_ONLY},
  {"CHARACTER_SET_NAME", 64, MYSQL_TYPE_STRING, 0, 1, 0, OPEN_FRM_ONLY},
  {"COLLATION_NAME", 64, MYSQL_TYPE_STRING, 0, 1, "Collation", OPEN_FRM_ONLY},
  {"COLUMN_TYPE", 65535, MYSQL_TYPE_STRING, 0, 0, "Type", OPEN_FRM_ONLY},
  {"COLUMN_KEY", 3, MYSQL_TYPE_STRING, 0, 0, "Key", OPEN_FRM_ONLY},
  {"EXTRA", 27, MYSQL_TYPE_STRING, 0, 0, "Extra", OPEN_FRM_ONLY},
  {"PRIVILEGES", 80, MYSQL_TYPE_STRING, 0, 0, "Privileges", OPEN_FRM_ONLY},
  {"COLUMN_COMMENT", COLUMN_COMMENT_MAXLEN, MYSQL_TYPE_STRING, 0, 0, "Comment", OPEN_FRM_ONLY},
  {"STORAGE", 8, MYSQL_TYPE_STRING, 0, 0, "Storage", OPEN_FRM_ONLY},
  {"FORMAT", 8, MYSQL_TYPE_STRING, 0, 0, "Format", OPEN_FRM_ONLY},
  {0, 0, MYSQL_TYPE_STRING, 0, 0, 0, SKIP_OPEN_TABLE}
};


ST_FIELD_INFO charsets_fields_info[]=
{
  {"CHARACTER_SET_NAME", 64, MYSQL_TYPE_STRING, 0, 0, "Charset",
   SKIP_OPEN_TABLE},
  {"DEFAULT_COLLATE_NAME", 64, MYSQL_TYPE_STRING, 0, 0, "Default collation",
   SKIP_OPEN_TABLE},
  {"DESCRIPTION", 60, MYSQL_TYPE_STRING, 0, 0, "Description",
   SKIP_OPEN_TABLE},
  {"MAXLEN", 3, MYSQL_TYPE_LONGLONG, 0, 0, "Maxlen", SKIP_OPEN_TABLE},
  {0, 0, MYSQL_TYPE_STRING, 0, 0, 0, SKIP_OPEN_TABLE}
};


ST_FIELD_INFO collation_fields_info[]=
{
  {"COLLATION_NAME", 64, MYSQL_TYPE_STRING, 0, 0, "Collation", SKIP_OPEN_TABLE},
  {"CHARACTER_SET_NAME", 64, MYSQL_TYPE_STRING, 0, 0, "Charset",
   SKIP_OPEN_TABLE},
  {"ID", MY_INT32_NUM_DECIMAL_DIGITS, MYSQL_TYPE_LONGLONG, 0, 0, "Id",
   SKIP_OPEN_TABLE},
  {"IS_DEFAULT", 3, MYSQL_TYPE_STRING, 0, 0, "Default", SKIP_OPEN_TABLE},
  {"IS_COMPILED", 3, MYSQL_TYPE_STRING, 0, 0, "Compiled", SKIP_OPEN_TABLE},
  {"SORTLEN", 3, MYSQL_TYPE_LONGLONG, 0, 0, "Sortlen", SKIP_OPEN_TABLE},
  {0, 0, MYSQL_TYPE_STRING, 0, 0, 0, SKIP_OPEN_TABLE}
};


ST_FIELD_INFO engines_fields_info[]=
{
  {"ENGINE", 64, MYSQL_TYPE_STRING, 0, 0, "Engine", SKIP_OPEN_TABLE},
  {"SUPPORT", 8, MYSQL_TYPE_STRING, 0, 0, "Support", SKIP_OPEN_TABLE},
  {"COMMENT", 80, MYSQL_TYPE_STRING, 0, 0, "Comment", SKIP_OPEN_TABLE},
  {"TRANSACTIONS", 3, MYSQL_TYPE_STRING, 0, 0, "Transactions", SKIP_OPEN_TABLE},
  {"XA", 3, MYSQL_TYPE_STRING, 0, 0, "XA", SKIP_OPEN_TABLE},
  {"SAVEPOINTS", 3 ,MYSQL_TYPE_STRING, 0, 0, "Savepoints", SKIP_OPEN_TABLE},
  {0, 0, MYSQL_TYPE_STRING, 0, 0, 0, SKIP_OPEN_TABLE}
};


ST_FIELD_INFO events_fields_info[]=
{
  {"EVENT_CATALOG", NAME_CHAR_LEN, MYSQL_TYPE_STRING, 0, 1, 0, SKIP_OPEN_TABLE},
  {"EVENT_SCHEMA", NAME_CHAR_LEN, MYSQL_TYPE_STRING, 0, 0, "Db",
   SKIP_OPEN_TABLE},
  {"EVENT_NAME", NAME_CHAR_LEN, MYSQL_TYPE_STRING, 0, 0, "Name",
   SKIP_OPEN_TABLE},
  {"DEFINER", 77, MYSQL_TYPE_STRING, 0, 0, "Definer", SKIP_OPEN_TABLE},
  {"TIME_ZONE", 64, MYSQL_TYPE_STRING, 0, 0, "Time zone", SKIP_OPEN_TABLE},
  {"EVENT_BODY", 8, MYSQL_TYPE_STRING, 0, 0, 0, SKIP_OPEN_TABLE},
  {"EVENT_DEFINITION", 65535, MYSQL_TYPE_STRING, 0, 0, 0, SKIP_OPEN_TABLE},
  {"EVENT_TYPE", 9, MYSQL_TYPE_STRING, 0, 0, "Type", SKIP_OPEN_TABLE},
  {"EXECUTE_AT", 0, MYSQL_TYPE_DATETIME, 0, 1, "Execute at", SKIP_OPEN_TABLE},
  {"INTERVAL_VALUE", 256, MYSQL_TYPE_STRING, 0, 1, "Interval value",
   SKIP_OPEN_TABLE},
  {"INTERVAL_FIELD", 18, MYSQL_TYPE_STRING, 0, 1, "Interval field",
   SKIP_OPEN_TABLE},
  {"SQL_MODE", 65535, MYSQL_TYPE_STRING, 0, 0, 0, SKIP_OPEN_TABLE},
  {"STARTS", 0, MYSQL_TYPE_DATETIME, 0, 1, "Starts", SKIP_OPEN_TABLE},
  {"ENDS", 0, MYSQL_TYPE_DATETIME, 0, 1, "Ends", SKIP_OPEN_TABLE},
  {"STATUS", 18, MYSQL_TYPE_STRING, 0, 0, "Status", SKIP_OPEN_TABLE},
  {"ON_COMPLETION", 12, MYSQL_TYPE_STRING, 0, 0, 0, SKIP_OPEN_TABLE},
  {"CREATED", 0, MYSQL_TYPE_DATETIME, 0, 0, 0, SKIP_OPEN_TABLE},
  {"LAST_ALTERED", 0, MYSQL_TYPE_DATETIME, 0, 0, 0, SKIP_OPEN_TABLE},
  {"LAST_EXECUTED", 0, MYSQL_TYPE_DATETIME, 0, 1, 0, SKIP_OPEN_TABLE},
  {"EVENT_COMMENT", NAME_CHAR_LEN, MYSQL_TYPE_STRING, 0, 0, 0, SKIP_OPEN_TABLE},
  {"ORIGINATOR", 10, MYSQL_TYPE_LONGLONG, 0, 0, "Originator", SKIP_OPEN_TABLE},
  {"CHARACTER_SET_CLIENT", MY_CS_NAME_SIZE, MYSQL_TYPE_STRING, 0, 0,
   "character_set_client", SKIP_OPEN_TABLE},
  {"COLLATION_CONNECTION", MY_CS_NAME_SIZE, MYSQL_TYPE_STRING, 0, 0,
   "collation_connection", SKIP_OPEN_TABLE},
  {"DATABASE_COLLATION", MY_CS_NAME_SIZE, MYSQL_TYPE_STRING, 0, 0,
   "Database Collation", SKIP_OPEN_TABLE},
  {0, 0, MYSQL_TYPE_STRING, 0, 0, 0, SKIP_OPEN_TABLE}
};



ST_FIELD_INFO coll_charset_app_fields_info[]=
{
  {"COLLATION_NAME", 64, MYSQL_TYPE_STRING, 0, 0, 0, SKIP_OPEN_TABLE},
  {"CHARACTER_SET_NAME", 64, MYSQL_TYPE_STRING, 0, 0, 0, SKIP_OPEN_TABLE},
  {0, 0, MYSQL_TYPE_STRING, 0, 0, 0, SKIP_OPEN_TABLE}
};


ST_FIELD_INFO proc_fields_info[]=
{
  {"SPECIFIC_NAME", NAME_CHAR_LEN, MYSQL_TYPE_STRING, 0, 0, 0, SKIP_OPEN_TABLE},
  {"ROUTINE_CATALOG", FN_REFLEN, MYSQL_TYPE_STRING, 0, 1, 0, SKIP_OPEN_TABLE},
  {"ROUTINE_SCHEMA", NAME_CHAR_LEN, MYSQL_TYPE_STRING, 0, 0, "Db",
   SKIP_OPEN_TABLE},
  {"ROUTINE_NAME", NAME_CHAR_LEN, MYSQL_TYPE_STRING, 0, 0, "Name",
   SKIP_OPEN_TABLE},
  {"ROUTINE_TYPE", 9, MYSQL_TYPE_STRING, 0, 0, "Type", SKIP_OPEN_TABLE},
  {"DATA_TYPE", NAME_LEN, MYSQL_TYPE_STRING, 0, 0, 0, SKIP_OPEN_TABLE},
  {"CHARACTER_MAXIMUM_LENGTH", 21 , MYSQL_TYPE_LONG, 0, 1, 0, SKIP_OPEN_TABLE},
  {"CHARACTER_OCTET_LENGTH", 21 , MYSQL_TYPE_LONG, 0, 1, 0, SKIP_OPEN_TABLE},
  {"NUMERIC_PRECISION", 21 , MYSQL_TYPE_LONG, 0, 1, 0, SKIP_OPEN_TABLE},
  {"NUMERIC_SCALE", 21 , MYSQL_TYPE_LONG, 0, 1, 0, SKIP_OPEN_TABLE},
  {"CHARACTER_SET_NAME", 64, MYSQL_TYPE_STRING, 0, 1, 0, SKIP_OPEN_TABLE},
  {"COLLATION_NAME", 64, MYSQL_TYPE_STRING, 0, 1, 0, SKIP_OPEN_TABLE},
  {"DTD_IDENTIFIER", 65535, MYSQL_TYPE_STRING, 0, 1, 0, SKIP_OPEN_TABLE},
  {"ROUTINE_BODY", 8, MYSQL_TYPE_STRING, 0, 0, 0, SKIP_OPEN_TABLE},
  {"ROUTINE_DEFINITION", 65535, MYSQL_TYPE_STRING, 0, 1, 0, SKIP_OPEN_TABLE},
  {"EXTERNAL_NAME", NAME_CHAR_LEN, MYSQL_TYPE_STRING, 0, 1, 0, SKIP_OPEN_TABLE},
  {"EXTERNAL_LANGUAGE", NAME_CHAR_LEN, MYSQL_TYPE_STRING, 0, 1, 0,
   SKIP_OPEN_TABLE},
  {"PARAMETER_STYLE", 8, MYSQL_TYPE_STRING, 0, 0, 0, SKIP_OPEN_TABLE},
  {"IS_DETERMINISTIC", 3, MYSQL_TYPE_STRING, 0, 0, 0, SKIP_OPEN_TABLE},
  {"SQL_DATA_ACCESS", NAME_CHAR_LEN, MYSQL_TYPE_STRING, 0, 0, 0,
   SKIP_OPEN_TABLE},
  {"SQL_PATH", NAME_CHAR_LEN, MYSQL_TYPE_STRING, 0, 1, 0, SKIP_OPEN_TABLE},
  {"SECURITY_TYPE", 7, MYSQL_TYPE_STRING, 0, 0, "Security_type",
   SKIP_OPEN_TABLE},
  {"CREATED", 0, MYSQL_TYPE_DATETIME, 0, 0, "Created", SKIP_OPEN_TABLE},
  {"LAST_ALTERED", 0, MYSQL_TYPE_DATETIME, 0, 0, "Modified", SKIP_OPEN_TABLE},
  {"SQL_MODE", 65535, MYSQL_TYPE_STRING, 0, 0, 0, SKIP_OPEN_TABLE},
  {"ROUTINE_COMMENT", NAME_CHAR_LEN, MYSQL_TYPE_STRING, 0, 0, "Comment",
   SKIP_OPEN_TABLE},
  {"DEFINER", 77, MYSQL_TYPE_STRING, 0, 0, "Definer", SKIP_OPEN_TABLE},
  {"CHARACTER_SET_CLIENT", MY_CS_NAME_SIZE, MYSQL_TYPE_STRING, 0, 0,
   "character_set_client", SKIP_OPEN_TABLE},
  {"COLLATION_CONNECTION", MY_CS_NAME_SIZE, MYSQL_TYPE_STRING, 0, 0,
   "collation_connection", SKIP_OPEN_TABLE},
  {"DATABASE_COLLATION", MY_CS_NAME_SIZE, MYSQL_TYPE_STRING, 0, 0,
   "Database Collation", SKIP_OPEN_TABLE},
  {0, 0, MYSQL_TYPE_STRING, 0, 0, 0, SKIP_OPEN_TABLE}
};


ST_FIELD_INFO stat_fields_info[]=
{
  {"TABLE_CATALOG", FN_REFLEN, MYSQL_TYPE_STRING, 0, 1, 0, OPEN_FRM_ONLY},
  {"TABLE_SCHEMA", NAME_CHAR_LEN, MYSQL_TYPE_STRING, 0, 0, 0, OPEN_FRM_ONLY},
  {"TABLE_NAME", NAME_CHAR_LEN, MYSQL_TYPE_STRING, 0, 0, "Table", OPEN_FRM_ONLY},
  {"NON_UNIQUE", 1, MYSQL_TYPE_LONGLONG, 0, 0, "Non_unique", OPEN_FRM_ONLY},
  {"INDEX_SCHEMA", NAME_CHAR_LEN, MYSQL_TYPE_STRING, 0, 0, 0, OPEN_FRM_ONLY},
  {"INDEX_NAME", NAME_CHAR_LEN, MYSQL_TYPE_STRING, 0, 0, "Key_name",
   OPEN_FRM_ONLY},
  {"SEQ_IN_INDEX", 2, MYSQL_TYPE_LONGLONG, 0, 0, "Seq_in_index", OPEN_FRM_ONLY},
  {"COLUMN_NAME", NAME_CHAR_LEN, MYSQL_TYPE_STRING, 0, 0, "Column_name",
   OPEN_FRM_ONLY},
  {"COLLATION", 1, MYSQL_TYPE_STRING, 0, 1, "Collation", OPEN_FRM_ONLY},
  {"CARDINALITY", MY_INT64_NUM_DECIMAL_DIGITS, MYSQL_TYPE_LONGLONG, 0, 1,
   "Cardinality", OPEN_FULL_TABLE},
  {"SUB_PART", 3, MYSQL_TYPE_LONGLONG, 0, 1, "Sub_part", OPEN_FRM_ONLY},
  {"PACKED", 10, MYSQL_TYPE_STRING, 0, 1, "Packed", OPEN_FRM_ONLY},
  {"NULLABLE", 3, MYSQL_TYPE_STRING, 0, 0, "Null", OPEN_FRM_ONLY},
  {"INDEX_TYPE", 16, MYSQL_TYPE_STRING, 0, 0, "Index_type", OPEN_FULL_TABLE},
  {"COMMENT", 16, MYSQL_TYPE_STRING, 0, 1, "Comment", OPEN_FRM_ONLY},
  {"INDEX_COMMENT", INDEX_COMMENT_MAXLEN, MYSQL_TYPE_STRING, 0, 0, "Index_Comment", OPEN_FRM_ONLY},
  {0, 0, MYSQL_TYPE_STRING, 0, 0, 0, SKIP_OPEN_TABLE}
};


ST_FIELD_INFO view_fields_info[]=
{
  {"TABLE_CATALOG", FN_REFLEN, MYSQL_TYPE_STRING, 0, 1, 0, OPEN_FRM_ONLY},
  {"TABLE_SCHEMA", NAME_CHAR_LEN, MYSQL_TYPE_STRING, 0, 0, 0, OPEN_FRM_ONLY},
  {"TABLE_NAME", NAME_CHAR_LEN, MYSQL_TYPE_STRING, 0, 0, 0, OPEN_FRM_ONLY},
  {"VIEW_DEFINITION", 65535, MYSQL_TYPE_STRING, 0, 0, 0, OPEN_FRM_ONLY},
  {"CHECK_OPTION", 8, MYSQL_TYPE_STRING, 0, 0, 0, OPEN_FRM_ONLY},
  {"IS_UPDATABLE", 3, MYSQL_TYPE_STRING, 0, 0, 0, OPEN_FULL_TABLE},
  {"DEFINER", 77, MYSQL_TYPE_STRING, 0, 0, 0, OPEN_FRM_ONLY},
  {"SECURITY_TYPE", 7, MYSQL_TYPE_STRING, 0, 0, 0, OPEN_FRM_ONLY},
  {"CHARACTER_SET_CLIENT", MY_CS_NAME_SIZE, MYSQL_TYPE_STRING, 0, 0, 0,
   OPEN_FRM_ONLY},
  {"COLLATION_CONNECTION", MY_CS_NAME_SIZE, MYSQL_TYPE_STRING, 0, 0, 0,
   OPEN_FRM_ONLY},
  {0, 0, MYSQL_TYPE_STRING, 0, 0, 0, SKIP_OPEN_TABLE}
};


ST_FIELD_INFO user_privileges_fields_info[]=
{
  {"GRANTEE", 81, MYSQL_TYPE_STRING, 0, 0, 0, SKIP_OPEN_TABLE},
  {"TABLE_CATALOG", FN_REFLEN, MYSQL_TYPE_STRING, 0, 1, 0, SKIP_OPEN_TABLE},
  {"PRIVILEGE_TYPE", NAME_CHAR_LEN, MYSQL_TYPE_STRING, 0, 0, 0, SKIP_OPEN_TABLE},
  {"IS_GRANTABLE", 3, MYSQL_TYPE_STRING, 0, 0, 0, SKIP_OPEN_TABLE},
  {0, 0, MYSQL_TYPE_STRING, 0, 0, 0, SKIP_OPEN_TABLE}
};


ST_FIELD_INFO schema_privileges_fields_info[]=
{
  {"GRANTEE", 81, MYSQL_TYPE_STRING, 0, 0, 0, SKIP_OPEN_TABLE},
  {"TABLE_CATALOG", FN_REFLEN, MYSQL_TYPE_STRING, 0, 1, 0, SKIP_OPEN_TABLE},
  {"TABLE_SCHEMA", NAME_CHAR_LEN, MYSQL_TYPE_STRING, 0, 0, 0, SKIP_OPEN_TABLE},
  {"PRIVILEGE_TYPE", NAME_CHAR_LEN, MYSQL_TYPE_STRING, 0, 0, 0, SKIP_OPEN_TABLE},
  {"IS_GRANTABLE", 3, MYSQL_TYPE_STRING, 0, 0, 0, SKIP_OPEN_TABLE},
  {0, 0, MYSQL_TYPE_STRING, 0, 0, 0, SKIP_OPEN_TABLE}
};


ST_FIELD_INFO table_privileges_fields_info[]=
{
  {"GRANTEE", 81, MYSQL_TYPE_STRING, 0, 0, 0, SKIP_OPEN_TABLE},
  {"TABLE_CATALOG", FN_REFLEN, MYSQL_TYPE_STRING, 0, 1, 0, SKIP_OPEN_TABLE},
  {"TABLE_SCHEMA", NAME_CHAR_LEN, MYSQL_TYPE_STRING, 0, 0, 0, SKIP_OPEN_TABLE},
  {"TABLE_NAME", NAME_CHAR_LEN, MYSQL_TYPE_STRING, 0, 0, 0, SKIP_OPEN_TABLE},
  {"PRIVILEGE_TYPE", NAME_CHAR_LEN, MYSQL_TYPE_STRING, 0, 0, 0, SKIP_OPEN_TABLE},
  {"IS_GRANTABLE", 3, MYSQL_TYPE_STRING, 0, 0, 0, SKIP_OPEN_TABLE},
  {0, 0, MYSQL_TYPE_STRING, 0, 0, 0, SKIP_OPEN_TABLE}
};


ST_FIELD_INFO column_privileges_fields_info[]=
{
  {"GRANTEE", 81, MYSQL_TYPE_STRING, 0, 0, 0, SKIP_OPEN_TABLE},
  {"TABLE_CATALOG", FN_REFLEN, MYSQL_TYPE_STRING, 0, 1, 0, SKIP_OPEN_TABLE},
  {"TABLE_SCHEMA", NAME_CHAR_LEN, MYSQL_TYPE_STRING, 0, 0, 0, SKIP_OPEN_TABLE},
  {"TABLE_NAME", NAME_CHAR_LEN, MYSQL_TYPE_STRING, 0, 0, 0, SKIP_OPEN_TABLE},
  {"COLUMN_NAME", NAME_CHAR_LEN, MYSQL_TYPE_STRING, 0, 0, 0, SKIP_OPEN_TABLE},
  {"PRIVILEGE_TYPE", NAME_CHAR_LEN, MYSQL_TYPE_STRING, 0, 0, 0, SKIP_OPEN_TABLE},
  {"IS_GRANTABLE", 3, MYSQL_TYPE_STRING, 0, 0, 0, SKIP_OPEN_TABLE},
  {0, 0, MYSQL_TYPE_STRING, 0, 0, 0, SKIP_OPEN_TABLE}
};


ST_FIELD_INFO table_constraints_fields_info[]=
{
  {"CONSTRAINT_CATALOG", FN_REFLEN, MYSQL_TYPE_STRING, 0, 1, 0, OPEN_FULL_TABLE},
  {"CONSTRAINT_SCHEMA", NAME_CHAR_LEN, MYSQL_TYPE_STRING, 0, 0, 0,
   OPEN_FULL_TABLE},
  {"CONSTRAINT_NAME", NAME_CHAR_LEN, MYSQL_TYPE_STRING, 0, 0, 0,
   OPEN_FULL_TABLE},
  {"TABLE_SCHEMA", NAME_CHAR_LEN, MYSQL_TYPE_STRING, 0, 0, 0, OPEN_FULL_TABLE},
  {"TABLE_NAME", NAME_CHAR_LEN, MYSQL_TYPE_STRING, 0, 0, 0, OPEN_FULL_TABLE},
  {"CONSTRAINT_TYPE", NAME_CHAR_LEN, MYSQL_TYPE_STRING, 0, 0, 0,
   OPEN_FULL_TABLE},
  {0, 0, MYSQL_TYPE_STRING, 0, 0, 0, SKIP_OPEN_TABLE}
};


ST_FIELD_INFO key_column_usage_fields_info[]=
{
  {"CONSTRAINT_CATALOG", FN_REFLEN, MYSQL_TYPE_STRING, 0, 1, 0, OPEN_FULL_TABLE},
  {"CONSTRAINT_SCHEMA", NAME_CHAR_LEN, MYSQL_TYPE_STRING, 0, 0, 0,
   OPEN_FULL_TABLE},
  {"CONSTRAINT_NAME", NAME_CHAR_LEN, MYSQL_TYPE_STRING, 0, 0, 0,
   OPEN_FULL_TABLE},
  {"TABLE_CATALOG", FN_REFLEN, MYSQL_TYPE_STRING, 0, 1, 0, OPEN_FULL_TABLE},
  {"TABLE_SCHEMA", NAME_CHAR_LEN, MYSQL_TYPE_STRING, 0, 0, 0, OPEN_FULL_TABLE},
  {"TABLE_NAME", NAME_CHAR_LEN, MYSQL_TYPE_STRING, 0, 0, 0, OPEN_FULL_TABLE},
  {"COLUMN_NAME", NAME_CHAR_LEN, MYSQL_TYPE_STRING, 0, 0, 0, OPEN_FULL_TABLE},
  {"ORDINAL_POSITION", 10 ,MYSQL_TYPE_LONGLONG, 0, 0, 0, OPEN_FULL_TABLE},
  {"POSITION_IN_UNIQUE_CONSTRAINT", 10 ,MYSQL_TYPE_LONGLONG, 0, 1, 0,
   OPEN_FULL_TABLE},
  {"REFERENCED_TABLE_SCHEMA", NAME_CHAR_LEN, MYSQL_TYPE_STRING, 0, 1, 0,
   OPEN_FULL_TABLE},
  {"REFERENCED_TABLE_NAME", NAME_CHAR_LEN, MYSQL_TYPE_STRING, 0, 1, 0,
   OPEN_FULL_TABLE},
  {"REFERENCED_COLUMN_NAME", NAME_CHAR_LEN, MYSQL_TYPE_STRING, 0, 1, 0,
   OPEN_FULL_TABLE},
  {0, 0, MYSQL_TYPE_STRING, 0, 0, 0, SKIP_OPEN_TABLE}
};


ST_FIELD_INFO table_names_fields_info[]=
{
  {"TABLE_CATALOG", FN_REFLEN, MYSQL_TYPE_STRING, 0, 1, 0, SKIP_OPEN_TABLE},
  {"TABLE_SCHEMA",NAME_CHAR_LEN, MYSQL_TYPE_STRING, 0, 0, 0, SKIP_OPEN_TABLE},
  {"TABLE_NAME", NAME_CHAR_LEN, MYSQL_TYPE_STRING, 0, 0, "Tables_in_",
   SKIP_OPEN_TABLE},
  {"TABLE_TYPE", NAME_CHAR_LEN, MYSQL_TYPE_STRING, 0, 0, "Table_type",
   OPEN_FRM_ONLY},
  {0, 0, MYSQL_TYPE_STRING, 0, 0, 0, SKIP_OPEN_TABLE}
};


ST_FIELD_INFO open_tables_fields_info[]=
{
  {"Database", NAME_CHAR_LEN, MYSQL_TYPE_STRING, 0, 0, "Database",
   SKIP_OPEN_TABLE},
  {"Table",NAME_CHAR_LEN, MYSQL_TYPE_STRING, 0, 0, "Table", SKIP_OPEN_TABLE},
  {"In_use", 1, MYSQL_TYPE_LONGLONG, 0, 0, "In_use", SKIP_OPEN_TABLE},
  {"Name_locked", 4, MYSQL_TYPE_LONGLONG, 0, 0, "Name_locked", SKIP_OPEN_TABLE},
  {0, 0, MYSQL_TYPE_STRING, 0, 0, 0, SKIP_OPEN_TABLE}
};


ST_FIELD_INFO triggers_fields_info[]=
{
  {"TRIGGER_CATALOG", FN_REFLEN, MYSQL_TYPE_STRING, 0, 1, 0, OPEN_FRM_ONLY},
  {"TRIGGER_SCHEMA",NAME_CHAR_LEN, MYSQL_TYPE_STRING, 0, 0, 0, OPEN_FRM_ONLY},
  {"TRIGGER_NAME", NAME_CHAR_LEN, MYSQL_TYPE_STRING, 0, 0, "Trigger",
   OPEN_FRM_ONLY},
  {"EVENT_MANIPULATION", 6, MYSQL_TYPE_STRING, 0, 0, "Event", OPEN_FRM_ONLY},
  {"EVENT_OBJECT_CATALOG", FN_REFLEN, MYSQL_TYPE_STRING, 0, 1, 0,
   OPEN_FRM_ONLY},
  {"EVENT_OBJECT_SCHEMA",NAME_CHAR_LEN, MYSQL_TYPE_STRING, 0, 0, 0,
   OPEN_FRM_ONLY},
  {"EVENT_OBJECT_TABLE", NAME_CHAR_LEN, MYSQL_TYPE_STRING, 0, 0, "Table",
   OPEN_FRM_ONLY},
  {"ACTION_ORDER", 4, MYSQL_TYPE_LONGLONG, 0, 0, 0, OPEN_FRM_ONLY},
  {"ACTION_CONDITION", 65535, MYSQL_TYPE_STRING, 0, 1, 0, OPEN_FRM_ONLY},
  {"ACTION_STATEMENT", 65535, MYSQL_TYPE_STRING, 0, 0, "Statement",
   OPEN_FRM_ONLY},
  {"ACTION_ORIENTATION", 9, MYSQL_TYPE_STRING, 0, 0, 0, OPEN_FRM_ONLY},
  {"ACTION_TIMING", 6, MYSQL_TYPE_STRING, 0, 0, "Timing", OPEN_FRM_ONLY},
  {"ACTION_REFERENCE_OLD_TABLE", NAME_CHAR_LEN, MYSQL_TYPE_STRING, 0, 1, 0,
   OPEN_FRM_ONLY},
  {"ACTION_REFERENCE_NEW_TABLE", NAME_CHAR_LEN, MYSQL_TYPE_STRING, 0, 1, 0,
   OPEN_FRM_ONLY},
  {"ACTION_REFERENCE_OLD_ROW", 3, MYSQL_TYPE_STRING, 0, 0, 0, OPEN_FRM_ONLY},
  {"ACTION_REFERENCE_NEW_ROW", 3, MYSQL_TYPE_STRING, 0, 0, 0, OPEN_FRM_ONLY},
  {"CREATED", 0, MYSQL_TYPE_DATETIME, 0, 1, "Created", OPEN_FRM_ONLY},
  {"SQL_MODE", 65535, MYSQL_TYPE_STRING, 0, 0, "sql_mode", OPEN_FRM_ONLY},
  {"DEFINER", 65535, MYSQL_TYPE_STRING, 0, 0, "Definer", OPEN_FRM_ONLY},
  {"CHARACTER_SET_CLIENT", MY_CS_NAME_SIZE, MYSQL_TYPE_STRING, 0, 0,
   "character_set_client", OPEN_FRM_ONLY},
  {"COLLATION_CONNECTION", MY_CS_NAME_SIZE, MYSQL_TYPE_STRING, 0, 0,
   "collation_connection", OPEN_FRM_ONLY},
  {"DATABASE_COLLATION", MY_CS_NAME_SIZE, MYSQL_TYPE_STRING, 0, 0,
   "Database Collation", OPEN_FRM_ONLY},
  {0, 0, MYSQL_TYPE_STRING, 0, 0, 0, SKIP_OPEN_TABLE}
};


ST_FIELD_INFO partitions_fields_info[]=
{
  {"TABLE_CATALOG", FN_REFLEN, MYSQL_TYPE_STRING, 0, 1, 0, OPEN_FULL_TABLE},
  {"TABLE_SCHEMA",NAME_CHAR_LEN, MYSQL_TYPE_STRING, 0, 0, 0, OPEN_FULL_TABLE},
  {"TABLE_NAME", NAME_CHAR_LEN, MYSQL_TYPE_STRING, 0, 0, 0, OPEN_FULL_TABLE},
  {"PARTITION_NAME", NAME_CHAR_LEN, MYSQL_TYPE_STRING, 0, 1, 0, OPEN_FULL_TABLE},
  {"SUBPARTITION_NAME", NAME_CHAR_LEN, MYSQL_TYPE_STRING, 0, 1, 0,
   OPEN_FULL_TABLE},
  {"PARTITION_ORDINAL_POSITION", 21 , MYSQL_TYPE_LONGLONG, 0,
   (MY_I_S_MAYBE_NULL | MY_I_S_UNSIGNED), 0, OPEN_FULL_TABLE},
  {"SUBPARTITION_ORDINAL_POSITION", 21 , MYSQL_TYPE_LONGLONG, 0,
   (MY_I_S_MAYBE_NULL | MY_I_S_UNSIGNED), 0, OPEN_FULL_TABLE},
  {"PARTITION_METHOD", 12, MYSQL_TYPE_STRING, 0, 1, 0, OPEN_FULL_TABLE},
  {"SUBPARTITION_METHOD", 12, MYSQL_TYPE_STRING, 0, 1, 0, OPEN_FULL_TABLE},
  {"PARTITION_EXPRESSION", 65535, MYSQL_TYPE_STRING, 0, 1, 0, OPEN_FULL_TABLE},
  {"SUBPARTITION_EXPRESSION", 65535, MYSQL_TYPE_STRING, 0, 1, 0,
   OPEN_FULL_TABLE},
  {"PARTITION_DESCRIPTION", 65535, MYSQL_TYPE_STRING, 0, 1, 0, OPEN_FULL_TABLE},
  {"TABLE_ROWS", 21 , MYSQL_TYPE_LONGLONG, 0, MY_I_S_UNSIGNED, 0,
   OPEN_FULL_TABLE},
  {"AVG_ROW_LENGTH", 21 , MYSQL_TYPE_LONGLONG, 0, MY_I_S_UNSIGNED, 0,
   OPEN_FULL_TABLE},
  {"DATA_LENGTH", 21 , MYSQL_TYPE_LONGLONG, 0, MY_I_S_UNSIGNED, 0,
   OPEN_FULL_TABLE},
  {"MAX_DATA_LENGTH", 21 , MYSQL_TYPE_LONGLONG, 0,
   (MY_I_S_MAYBE_NULL | MY_I_S_UNSIGNED), 0, OPEN_FULL_TABLE},
  {"INDEX_LENGTH", 21 , MYSQL_TYPE_LONGLONG, 0, MY_I_S_UNSIGNED, 0,
   OPEN_FULL_TABLE},
  {"DATA_FREE", 21 , MYSQL_TYPE_LONGLONG, 0, MY_I_S_UNSIGNED, 0,
   OPEN_FULL_TABLE},
  {"CREATE_TIME", 0, MYSQL_TYPE_DATETIME, 0, 1, 0, OPEN_FULL_TABLE},
  {"UPDATE_TIME", 0, MYSQL_TYPE_DATETIME, 0, 1, 0, OPEN_FULL_TABLE},
  {"CHECK_TIME", 0, MYSQL_TYPE_DATETIME, 0, 1, 0, OPEN_FULL_TABLE},
  {"CHECKSUM", 21 , MYSQL_TYPE_LONGLONG, 0,
   (MY_I_S_MAYBE_NULL | MY_I_S_UNSIGNED), 0, OPEN_FULL_TABLE},
  {"PARTITION_COMMENT", 80, MYSQL_TYPE_STRING, 0, 0, 0, OPEN_FULL_TABLE},
  {"NODEGROUP", 12 , MYSQL_TYPE_STRING, 0, 0, 0, OPEN_FULL_TABLE},
  {"TABLESPACE_NAME", NAME_CHAR_LEN, MYSQL_TYPE_STRING, 0, 1, 0,
   OPEN_FULL_TABLE},
  {0, 0, MYSQL_TYPE_STRING, 0, 0, 0, SKIP_OPEN_TABLE}
};


ST_FIELD_INFO variables_fields_info[]=
{
  {"VARIABLE_NAME", 64, MYSQL_TYPE_STRING, 0, 0, "Variable_name",
   SKIP_OPEN_TABLE},
  {"VARIABLE_VALUE", 16300, MYSQL_TYPE_STRING, 0, 1, "Value", SKIP_OPEN_TABLE},
  {0, 0, MYSQL_TYPE_STRING, 0, 0, 0, SKIP_OPEN_TABLE}
};


ST_FIELD_INFO processlist_fields_info[]=
{
  {"ID", 4, MYSQL_TYPE_LONGLONG, 0, 0, "Id", SKIP_OPEN_TABLE},
  {"USER", 16, MYSQL_TYPE_STRING, 0, 0, "User", SKIP_OPEN_TABLE},
  {"HOST", LIST_PROCESS_HOST_LEN,  MYSQL_TYPE_STRING, 0, 0, "Host",
   SKIP_OPEN_TABLE},
  {"DB", NAME_CHAR_LEN, MYSQL_TYPE_STRING, 0, 1, "Db", SKIP_OPEN_TABLE},
  {"COMMAND", 16, MYSQL_TYPE_STRING, 0, 0, "Command", SKIP_OPEN_TABLE},
  {"TIME", 7, MYSQL_TYPE_LONGLONG, 0, 0, "Time", SKIP_OPEN_TABLE},
  {"STATE", 64, MYSQL_TYPE_STRING, 0, 1, "State", SKIP_OPEN_TABLE},
  {"INFO", PROCESS_LIST_INFO_WIDTH, MYSQL_TYPE_STRING, 0, 1, "Info",
   SKIP_OPEN_TABLE},
  {0, 0, MYSQL_TYPE_STRING, 0, 0, 0, SKIP_OPEN_TABLE}
};


ST_FIELD_INFO plugin_fields_info[]=
{
  {"PLUGIN_NAME", NAME_CHAR_LEN, MYSQL_TYPE_STRING, 0, 0, "Name",
   SKIP_OPEN_TABLE},
  {"PLUGIN_VERSION", 20, MYSQL_TYPE_STRING, 0, 0, 0, SKIP_OPEN_TABLE},
  {"PLUGIN_STATUS", 10, MYSQL_TYPE_STRING, 0, 0, "Status", SKIP_OPEN_TABLE},
  {"PLUGIN_TYPE", 80, MYSQL_TYPE_STRING, 0, 0, "Type", SKIP_OPEN_TABLE},
  {"PLUGIN_TYPE_VERSION", 20, MYSQL_TYPE_STRING, 0, 0, 0, SKIP_OPEN_TABLE},
  {"PLUGIN_LIBRARY", NAME_CHAR_LEN, MYSQL_TYPE_STRING, 0, 1, "Library",
   SKIP_OPEN_TABLE},
  {"PLUGIN_LIBRARY_VERSION", 20, MYSQL_TYPE_STRING, 0, 1, 0, SKIP_OPEN_TABLE},
  {"PLUGIN_AUTHOR", NAME_CHAR_LEN, MYSQL_TYPE_STRING, 0, 1, 0, SKIP_OPEN_TABLE},
  {"PLUGIN_DESCRIPTION", 65535, MYSQL_TYPE_STRING, 0, 1, 0, SKIP_OPEN_TABLE},
  {"PLUGIN_LICENSE", 80, MYSQL_TYPE_STRING, 0, 1, "License", SKIP_OPEN_TABLE},
  {0, 0, MYSQL_TYPE_STRING, 0, 0, 0, SKIP_OPEN_TABLE}
};

ST_FIELD_INFO files_fields_info[]=
{
  {"FILE_ID", 4, MYSQL_TYPE_LONGLONG, 0, 0, 0, SKIP_OPEN_TABLE},
  {"FILE_NAME", NAME_CHAR_LEN, MYSQL_TYPE_STRING, 0, 1, 0, SKIP_OPEN_TABLE},
  {"FILE_TYPE", 20, MYSQL_TYPE_STRING, 0, 0, 0, SKIP_OPEN_TABLE},
  {"TABLESPACE_NAME", NAME_CHAR_LEN, MYSQL_TYPE_STRING, 0, 1, 0,
   SKIP_OPEN_TABLE},
  {"TABLE_CATALOG", NAME_CHAR_LEN, MYSQL_TYPE_STRING, 0, 1, 0, SKIP_OPEN_TABLE},
  {"TABLE_SCHEMA", NAME_CHAR_LEN, MYSQL_TYPE_STRING, 0, 1, 0, SKIP_OPEN_TABLE},
  {"TABLE_NAME", NAME_CHAR_LEN, MYSQL_TYPE_STRING, 0, 1, 0, SKIP_OPEN_TABLE},
  {"LOGFILE_GROUP_NAME", NAME_CHAR_LEN, MYSQL_TYPE_STRING, 0, 1, 0,
   SKIP_OPEN_TABLE},
  {"LOGFILE_GROUP_NUMBER", 4, MYSQL_TYPE_LONGLONG, 0, 1, 0, SKIP_OPEN_TABLE},
  {"ENGINE", NAME_CHAR_LEN, MYSQL_TYPE_STRING, 0, 0, 0, SKIP_OPEN_TABLE},
  {"FULLTEXT_KEYS", NAME_CHAR_LEN, MYSQL_TYPE_STRING, 0, 1, 0, SKIP_OPEN_TABLE},
  {"DELETED_ROWS", 4, MYSQL_TYPE_LONGLONG, 0, 1, 0, SKIP_OPEN_TABLE},
  {"UPDATE_COUNT", 4, MYSQL_TYPE_LONGLONG, 0, 1, 0, SKIP_OPEN_TABLE},
  {"FREE_EXTENTS", 4, MYSQL_TYPE_LONGLONG, 0, 1, 0, SKIP_OPEN_TABLE},
  {"TOTAL_EXTENTS", 4, MYSQL_TYPE_LONGLONG, 0, 1, 0, SKIP_OPEN_TABLE},
  {"EXTENT_SIZE", 4, MYSQL_TYPE_LONGLONG, 0, 0, 0, SKIP_OPEN_TABLE},
  {"INITIAL_SIZE", 21, MYSQL_TYPE_LONGLONG, 0,
   (MY_I_S_MAYBE_NULL | MY_I_S_UNSIGNED), 0, SKIP_OPEN_TABLE},
  {"MAXIMUM_SIZE", 21, MYSQL_TYPE_LONGLONG, 0,
   (MY_I_S_MAYBE_NULL | MY_I_S_UNSIGNED), 0, SKIP_OPEN_TABLE},
  {"AUTOEXTEND_SIZE", 21, MYSQL_TYPE_LONGLONG, 0,
   (MY_I_S_MAYBE_NULL | MY_I_S_UNSIGNED), 0, SKIP_OPEN_TABLE},
  {"CREATION_TIME", 0, MYSQL_TYPE_DATETIME, 0, 1, 0, SKIP_OPEN_TABLE},
  {"LAST_UPDATE_TIME", 0, MYSQL_TYPE_DATETIME, 0, 1, 0, SKIP_OPEN_TABLE},
  {"LAST_ACCESS_TIME", 0, MYSQL_TYPE_DATETIME, 0, 1, 0, SKIP_OPEN_TABLE},
  {"RECOVER_TIME", 4, MYSQL_TYPE_LONGLONG, 0, 1, 0, SKIP_OPEN_TABLE},
  {"TRANSACTION_COUNTER", 4, MYSQL_TYPE_LONGLONG, 0, 1, 0, SKIP_OPEN_TABLE},
  {"VERSION", 21 , MYSQL_TYPE_LONGLONG, 0,
   (MY_I_S_MAYBE_NULL | MY_I_S_UNSIGNED), "Version", SKIP_OPEN_TABLE},
  {"ROW_FORMAT", 10, MYSQL_TYPE_STRING, 0, 1, "Row_format", SKIP_OPEN_TABLE},
  {"TABLE_ROWS", 21 , MYSQL_TYPE_LONGLONG, 0,
   (MY_I_S_MAYBE_NULL | MY_I_S_UNSIGNED), "Rows", SKIP_OPEN_TABLE},
  {"AVG_ROW_LENGTH", 21 , MYSQL_TYPE_LONGLONG, 0,
   (MY_I_S_MAYBE_NULL | MY_I_S_UNSIGNED), "Avg_row_length", SKIP_OPEN_TABLE},
  {"DATA_LENGTH", 21 , MYSQL_TYPE_LONGLONG, 0,
   (MY_I_S_MAYBE_NULL | MY_I_S_UNSIGNED), "Data_length", SKIP_OPEN_TABLE},
  {"MAX_DATA_LENGTH", 21 , MYSQL_TYPE_LONGLONG, 0,
   (MY_I_S_MAYBE_NULL | MY_I_S_UNSIGNED), "Max_data_length", SKIP_OPEN_TABLE},
  {"INDEX_LENGTH", 21 , MYSQL_TYPE_LONGLONG, 0,
   (MY_I_S_MAYBE_NULL | MY_I_S_UNSIGNED), "Index_length", SKIP_OPEN_TABLE},
  {"DATA_FREE", 21 , MYSQL_TYPE_LONGLONG, 0,
   (MY_I_S_MAYBE_NULL | MY_I_S_UNSIGNED), "Data_free", SKIP_OPEN_TABLE},
  {"CREATE_TIME", 0, MYSQL_TYPE_DATETIME, 0, 1, "Create_time", SKIP_OPEN_TABLE},
  {"UPDATE_TIME", 0, MYSQL_TYPE_DATETIME, 0, 1, "Update_time", SKIP_OPEN_TABLE},
  {"CHECK_TIME", 0, MYSQL_TYPE_DATETIME, 0, 1, "Check_time", SKIP_OPEN_TABLE},
  {"CHECKSUM", 21 , MYSQL_TYPE_LONGLONG, 0,
   (MY_I_S_MAYBE_NULL | MY_I_S_UNSIGNED), "Checksum", SKIP_OPEN_TABLE},
  {"STATUS", 20, MYSQL_TYPE_STRING, 0, 0, 0, SKIP_OPEN_TABLE},
  {"EXTRA", 255, MYSQL_TYPE_STRING, 0, 1, 0, SKIP_OPEN_TABLE},
  {0, 0, MYSQL_TYPE_STRING, 0, 0, 0, SKIP_OPEN_TABLE}
};

void init_fill_schema_files_row(TABLE* table)
{
  int i;
  for(i=0; files_fields_info[i].field_name!=NULL; i++)
    table->field[i]->set_null();

  table->field[IS_FILES_STATUS]->set_notnull();
  table->field[IS_FILES_STATUS]->store("NORMAL", 6, system_charset_info);
}

ST_FIELD_INFO referential_constraints_fields_info[]=
{
  {"CONSTRAINT_CATALOG", FN_REFLEN, MYSQL_TYPE_STRING, 0, 1, 0, OPEN_FULL_TABLE},
  {"CONSTRAINT_SCHEMA", NAME_CHAR_LEN, MYSQL_TYPE_STRING, 0, 0, 0,
   OPEN_FULL_TABLE},
  {"CONSTRAINT_NAME", NAME_CHAR_LEN, MYSQL_TYPE_STRING, 0, 0, 0,
   OPEN_FULL_TABLE},
  {"UNIQUE_CONSTRAINT_CATALOG", FN_REFLEN, MYSQL_TYPE_STRING, 0, 1, 0,
   OPEN_FULL_TABLE},
  {"UNIQUE_CONSTRAINT_SCHEMA", NAME_CHAR_LEN, MYSQL_TYPE_STRING, 0, 0, 0,
   OPEN_FULL_TABLE},
  {"UNIQUE_CONSTRAINT_NAME", NAME_CHAR_LEN, MYSQL_TYPE_STRING, 0,
   MY_I_S_MAYBE_NULL, 0, OPEN_FULL_TABLE},
  {"MATCH_OPTION", NAME_CHAR_LEN, MYSQL_TYPE_STRING, 0, 0, 0, OPEN_FULL_TABLE},
  {"UPDATE_RULE", NAME_CHAR_LEN, MYSQL_TYPE_STRING, 0, 0, 0, OPEN_FULL_TABLE},
  {"DELETE_RULE", NAME_CHAR_LEN, MYSQL_TYPE_STRING, 0, 0, 0, OPEN_FULL_TABLE},
  {"TABLE_NAME", NAME_CHAR_LEN, MYSQL_TYPE_STRING, 0, 0, 0, OPEN_FULL_TABLE},
  {"REFERENCED_TABLE_NAME", NAME_CHAR_LEN, MYSQL_TYPE_STRING, 0, 0, 0,
   OPEN_FULL_TABLE},
  {0, 0, MYSQL_TYPE_STRING, 0, 0, 0, SKIP_OPEN_TABLE}
};


ST_FIELD_INFO parameters_fields_info[]=
{
  {"SPECIFIC_CATALOG", FN_REFLEN, MYSQL_TYPE_STRING, 0, 1, 0, OPEN_FULL_TABLE},
  {"SPECIFIC_SCHEMA", NAME_LEN, MYSQL_TYPE_STRING, 0, 0, 0, OPEN_FULL_TABLE},
  {"SPECIFIC_NAME", NAME_LEN, MYSQL_TYPE_STRING, 0, 0, 0, OPEN_FULL_TABLE},
  {"ORDINAL_POSITION", 21 , MYSQL_TYPE_LONG, 0, 0, 0, OPEN_FULL_TABLE},
  {"PARAMETER_MODE", 5, MYSQL_TYPE_STRING, 0, 1, 0, OPEN_FULL_TABLE},
  {"PARAMETER_NAME", NAME_LEN, MYSQL_TYPE_STRING, 0, 1, 0, OPEN_FULL_TABLE},
  {"DATA_TYPE", NAME_LEN, MYSQL_TYPE_STRING, 0, 0, 0, OPEN_FULL_TABLE},
  {"CHARACTER_MAXIMUM_LENGTH", 21 , MYSQL_TYPE_LONG, 0, 1, 0, OPEN_FULL_TABLE},
  {"CHARACTER_OCTET_LENGTH", 21 , MYSQL_TYPE_LONG, 0, 1, 0, OPEN_FULL_TABLE},
  {"NUMERIC_PRECISION", 21 , MYSQL_TYPE_LONG, 0, 1, 0, OPEN_FULL_TABLE},
  {"NUMERIC_SCALE", 21 , MYSQL_TYPE_LONG, 0, 1, 0, OPEN_FULL_TABLE},
  {"CHARACTER_SET_NAME", 64, MYSQL_TYPE_STRING, 0, 1, 0, OPEN_FULL_TABLE},
  {"COLLATION_NAME", 64, MYSQL_TYPE_STRING, 0, 1, 0, OPEN_FULL_TABLE},
  {"DTD_IDENTIFIER", 65535, MYSQL_TYPE_STRING, 0, 0, 0, OPEN_FULL_TABLE},
  {"ROUTINE_TYPE", 9, MYSQL_TYPE_STRING, 0, 0, 0, OPEN_FULL_TABLE},
  {0, 0, MYSQL_TYPE_STRING, 0, 0, 0, OPEN_FULL_TABLE}
};


ST_FIELD_INFO tablespaces_fields_info[]=
{
  {"TABLESPACE_NAME", NAME_CHAR_LEN, MYSQL_TYPE_STRING, 0, 0, 0,
   SKIP_OPEN_TABLE},
  {"ENGINE", NAME_CHAR_LEN, MYSQL_TYPE_STRING, 0, 0, 0, SKIP_OPEN_TABLE},
  {"TABLESPACE_TYPE", NAME_CHAR_LEN, MYSQL_TYPE_STRING, 0, MY_I_S_MAYBE_NULL,
   0, SKIP_OPEN_TABLE},
  {"LOGFILE_GROUP_NAME", NAME_CHAR_LEN, MYSQL_TYPE_STRING, 0, MY_I_S_MAYBE_NULL,
   0, SKIP_OPEN_TABLE},
  {"EXTENT_SIZE", 21, MYSQL_TYPE_LONGLONG, 0,
   MY_I_S_MAYBE_NULL | MY_I_S_UNSIGNED, 0, SKIP_OPEN_TABLE},
  {"AUTOEXTEND_SIZE", 21, MYSQL_TYPE_LONGLONG, 0,
   MY_I_S_MAYBE_NULL | MY_I_S_UNSIGNED, 0, SKIP_OPEN_TABLE},
  {"MAXIMUM_SIZE", 21, MYSQL_TYPE_LONGLONG, 0,
   MY_I_S_MAYBE_NULL | MY_I_S_UNSIGNED, 0, SKIP_OPEN_TABLE},
  {"NODEGROUP_ID", 21, MYSQL_TYPE_LONGLONG, 0,
   MY_I_S_MAYBE_NULL | MY_I_S_UNSIGNED, 0, SKIP_OPEN_TABLE},
  {"TABLESPACE_COMMENT", 2048, MYSQL_TYPE_STRING, 0, MY_I_S_MAYBE_NULL, 0,
   SKIP_OPEN_TABLE},
  {0, 0, MYSQL_TYPE_STRING, 0, 0, 0, SKIP_OPEN_TABLE}
};


/*
  Description of ST_FIELD_INFO in table.h

  Make sure that the order of schema_tables and enum_schema_tables are the same.

*/

ST_SCHEMA_TABLE schema_tables[]=
{
  {"CHARACTER_SETS", charsets_fields_info, create_schema_table,
   fill_schema_charsets, make_character_sets_old_format, 0, -1, -1, 0, 0},
  {"COLLATIONS", collation_fields_info, create_schema_table,
   fill_schema_collation, make_old_format, 0, -1, -1, 0, 0},
  {"COLLATION_CHARACTER_SET_APPLICABILITY", coll_charset_app_fields_info,
   create_schema_table, fill_schema_coll_charset_app, 0, 0, -1, -1, 0, 0},
  {"COLUMNS", columns_fields_info, create_schema_table,
   get_all_tables, make_columns_old_format, get_schema_column_record, 1, 2, 0,
   OPTIMIZE_I_S_TABLE|OPEN_VIEW_FULL},
  {"COLUMN_PRIVILEGES", column_privileges_fields_info, create_schema_table,
   fill_schema_column_privileges, 0, 0, -1, -1, 0, 0},
  {"ENGINES", engines_fields_info, create_schema_table,
   fill_schema_engines, make_old_format, 0, -1, -1, 0, 0},
#ifdef HAVE_EVENT_SCHEDULER
  {"EVENTS", events_fields_info, create_schema_table,
   Events::fill_schema_events, make_old_format, 0, -1, -1, 0, 0},
#else
  {"EVENTS", events_fields_info, create_schema_table,
   0, make_old_format, 0, -1, -1, 0, 0},
#endif
  {"FILES", files_fields_info, create_schema_table,
   hton_fill_schema_table, 0, 0, -1, -1, 0, 0},
  {"GLOBAL_STATUS", variables_fields_info, create_schema_table,
   fill_status, make_old_format, 0, -1, -1, 0, 0},
  {"GLOBAL_VARIABLES", variables_fields_info, create_schema_table,
   fill_variables, make_old_format, 0, -1, -1, 0, 0},
  {"KEY_COLUMN_USAGE", key_column_usage_fields_info, create_schema_table,
   get_all_tables, 0, get_schema_key_column_usage_record, 4, 5, 0,
   OPEN_TABLE_ONLY},
  {"OPEN_TABLES", open_tables_fields_info, create_schema_table,
   fill_open_tables, make_old_format, 0, -1, -1, 1, 0},
  {"PARAMETERS", parameters_fields_info, create_schema_table,
   fill_schema_proc, 0, 0, -1, -1, 0, 0},
  {"PARTITIONS", partitions_fields_info, create_schema_table,
   get_all_tables, 0, get_schema_partitions_record, 1, 2, 0, OPEN_TABLE_ONLY},
  {"PLUGINS", plugin_fields_info, create_schema_table,
   fill_plugins, make_old_format, 0, -1, -1, 0, 0},
  {"PROCESSLIST", processlist_fields_info, create_schema_table,
   fill_schema_processlist, make_old_format, 0, -1, -1, 0, 0},
  {"PROFILING", query_profile_statistics_info, create_schema_table,
    fill_query_profile_statistics_info, make_profile_table_for_show, 
    NULL, -1, -1, false, 0},
  {"REFERENTIAL_CONSTRAINTS", referential_constraints_fields_info,
   create_schema_table, get_all_tables, 0, get_referential_constraints_record,
   1, 9, 0, OPEN_TABLE_ONLY},
  {"ROUTINES", proc_fields_info, create_schema_table,
   fill_schema_proc, make_proc_old_format, 0, -1, -1, 0, 0},
  {"SCHEMATA", schema_fields_info, create_schema_table,
   fill_schema_schemata, make_schemata_old_format, 0, 1, -1, 0, 0},
  {"SCHEMA_PRIVILEGES", schema_privileges_fields_info, create_schema_table,
   fill_schema_schema_privileges, 0, 0, -1, -1, 0, 0},
  {"SESSION_STATUS", variables_fields_info, create_schema_table,
   fill_status, make_old_format, 0, -1, -1, 0, 0},
  {"SESSION_VARIABLES", variables_fields_info, create_schema_table,
   fill_variables, make_old_format, 0, -1, -1, 0, 0},
  {"STATISTICS", stat_fields_info, create_schema_table,
   get_all_tables, make_old_format, get_schema_stat_record, 1, 2, 0,
   OPEN_TABLE_ONLY|OPTIMIZE_I_S_TABLE},
  {"STATUS", variables_fields_info, create_schema_table, fill_status,
   make_old_format, 0, -1, -1, 1, 0},
  {"TABLES", tables_fields_info, create_schema_table,
   get_all_tables, make_old_format, get_schema_tables_record, 1, 2, 0,
   OPTIMIZE_I_S_TABLE},
  {"TABLESPACES", tablespaces_fields_info, create_schema_table,
   hton_fill_schema_table, 0, 0, -1, -1, 0, 0},
  {"TABLE_CONSTRAINTS", table_constraints_fields_info, create_schema_table,
   get_all_tables, 0, get_schema_constraints_record, 3, 4, 0, OPEN_TABLE_ONLY},
  {"TABLE_NAMES", table_names_fields_info, create_schema_table,
   get_all_tables, make_table_names_old_format, 0, 1, 2, 1, 0},
  {"TABLE_PRIVILEGES", table_privileges_fields_info, create_schema_table,
   fill_schema_table_privileges, 0, 0, -1, -1, 0, 0},
  {"TRIGGERS", triggers_fields_info, create_schema_table,
   get_all_tables, make_old_format, get_schema_triggers_record, 5, 6, 0,
   OPEN_TRIGGER_ONLY|OPTIMIZE_I_S_TABLE},
  {"USER_PRIVILEGES", user_privileges_fields_info, create_schema_table,
   fill_schema_user_privileges, 0, 0, -1, -1, 0, 0},
  {"VARIABLES", variables_fields_info, create_schema_table, fill_variables,
   make_old_format, 0, -1, -1, 1, 0},
  {"VIEWS", view_fields_info, create_schema_table,
   get_all_tables, 0, get_schema_views_record, 1, 2, 0,
   OPEN_VIEW_ONLY|OPTIMIZE_I_S_TABLE},
  {0, 0, 0, 0, 0, 0, 0, 0, 0, 0}
};


#ifdef HAVE_EXPLICIT_TEMPLATE_INSTANTIATION
template class List_iterator_fast<char>;
template class List<char>;
#endif

int initialize_schema_table(st_plugin_int *plugin)
{
  ST_SCHEMA_TABLE *schema_table;
  DBUG_ENTER("initialize_schema_table");

  if (!(schema_table= (ST_SCHEMA_TABLE *)my_malloc(sizeof(ST_SCHEMA_TABLE),
                                MYF(MY_WME | MY_ZEROFILL))))
      DBUG_RETURN(1);
  /* Historical Requirement */
  plugin->data= schema_table; // shortcut for the future
  if (plugin->plugin->init)
  {
    schema_table->create_table= create_schema_table;
    schema_table->old_format= make_old_format;
    schema_table->idx_field1= -1,
    schema_table->idx_field2= -1;

    /* Make the name available to the init() function. */
    schema_table->table_name= plugin->name.str;

    if (plugin->plugin->init(schema_table))
    {
      sql_print_error("Plugin '%s' init function returned error.",
                      plugin->name.str);
      plugin->data= NULL;
      my_free(schema_table, MYF(0));
      DBUG_RETURN(1);
    }

    /* Make sure the plugin name is not set inside the init() function. */
    schema_table->table_name= plugin->name.str;
  }
  DBUG_RETURN(0);
}

int finalize_schema_table(st_plugin_int *plugin)
{
  ST_SCHEMA_TABLE *schema_table= (ST_SCHEMA_TABLE *)plugin->data;
  DBUG_ENTER("finalize_schema_table");

  if (schema_table && plugin->plugin->deinit)
  {
    DBUG_PRINT("info", ("Deinitializing plugin: '%s'", plugin->name.str));
    if (plugin->plugin->deinit(NULL))
    {
      DBUG_PRINT("warning", ("Plugin '%s' deinit function returned error.",
                             plugin->name.str));
    }
    my_free(schema_table, MYF(0));
  }
  DBUG_RETURN(0);
}


/**
  Output trigger information (SHOW CREATE TRIGGER) to the client.

  @param thd          Thread context.
  @param triggers     List of triggers for the table.
  @param trigger_idx  Index of the trigger to dump.

  @return Operation status
    @retval TRUE Error.
    @retval FALSE Success.
*/

static bool show_create_trigger_impl(THD *thd,
                                     Table_triggers_list *triggers,
                                     int trigger_idx)
{
  int ret_code;

  Protocol *p= thd->protocol;
  List<Item> fields;

  LEX_STRING trg_name;
  ulonglong trg_sql_mode;
  LEX_STRING trg_sql_mode_str;
  LEX_STRING trg_sql_original_stmt;
  LEX_STRING trg_client_cs_name;
  LEX_STRING trg_connection_cl_name;
  LEX_STRING trg_db_cl_name;

  CHARSET_INFO *trg_client_cs;

  /*
    TODO: Check privileges here. This functionality will be added by
    implementation of the following WL items:
      - WL#2227: New privileges for new objects
      - WL#3482: Protect SHOW CREATE PROCEDURE | FUNCTION | VIEW | TRIGGER
        properly

    SHOW TRIGGERS and I_S.TRIGGERS will be affected too.
  */

  /* Prepare trigger "object". */

  triggers->get_trigger_info(thd,
                             trigger_idx,
                             &trg_name,
                             &trg_sql_mode,
                             &trg_sql_original_stmt,
                             &trg_client_cs_name,
                             &trg_connection_cl_name,
                             &trg_db_cl_name);

  sys_var_thd_sql_mode::symbolic_mode_representation(thd,
                                                     trg_sql_mode,
                                                     &trg_sql_mode_str);

  /* Resolve trigger client character set. */

  if (resolve_charset(trg_client_cs_name.str, NULL, &trg_client_cs))
    return TRUE;

  /* Send header. */

  fields.push_back(new Item_empty_string("Trigger", NAME_LEN));
  fields.push_back(new Item_empty_string("sql_mode", trg_sql_mode_str.length));

  {
    /*
      NOTE: SQL statement field must be not less than 1024 in order not to
      confuse old clients.
    */

    Item_empty_string *stmt_fld=
      new Item_empty_string("SQL Original Statement",
                            max(trg_sql_original_stmt.length, 1024));

    stmt_fld->maybe_null= TRUE;

    fields.push_back(stmt_fld);
  }

  fields.push_back(new Item_empty_string("character_set_client",
                                         MY_CS_NAME_SIZE));

  fields.push_back(new Item_empty_string("collation_connection",
                                         MY_CS_NAME_SIZE));

  fields.push_back(new Item_empty_string("Database Collation",
                                         MY_CS_NAME_SIZE));

  if (p->send_result_set_metadata(&fields, Protocol::SEND_NUM_ROWS | Protocol::SEND_EOF))
    return TRUE;

  /* Send data. */

  p->prepare_for_resend();

  p->store(trg_name.str,
           trg_name.length,
           system_charset_info);

  p->store(trg_sql_mode_str.str,
           trg_sql_mode_str.length,
           system_charset_info);

  p->store(trg_sql_original_stmt.str,
           trg_sql_original_stmt.length,
           trg_client_cs);

  p->store(trg_client_cs_name.str,
           trg_client_cs_name.length,
           system_charset_info);

  p->store(trg_connection_cl_name.str,
           trg_connection_cl_name.length,
           system_charset_info);

  p->store(trg_db_cl_name.str,
           trg_db_cl_name.length,
           system_charset_info);

  ret_code= p->write();

  if (!ret_code)
    my_eof(thd);

  return ret_code != 0;
}


/**
  Read TRN and TRG files to obtain base table name for the specified
  trigger name and construct TABE_LIST object for the base table.

  @param thd      Thread context.
  @param trg_name Trigger name.

  @return TABLE_LIST object corresponding to the base table.

  TODO: This function is a copy&paste from add_table_to_list() and
  sp_add_to_query_tables(). The problem is that in order to be compatible
  with Stored Programs (Prepared Statements), we should not touch thd->lex.
  The "source" functions also add created TABLE_LIST object to the
  thd->lex->query_tables.

  The plan to eliminate this copy&paste is to:

    - get rid of sp_add_to_query_tables() and use Lex::add_table_to_list().
      Only add_table_to_list() must be used to add tables from the parser
      into Lex::query_tables list.

    - do not update Lex::query_tables in add_table_to_list().
*/

static TABLE_LIST *get_trigger_table_impl(
  THD *thd,
  const sp_name *trg_name)
{
  char trn_path_buff[FN_REFLEN];

  LEX_STRING trn_path= { trn_path_buff, 0 };
  LEX_STRING tbl_name;

  build_trn_path(thd, trg_name, &trn_path);

  if (check_trn_exists(&trn_path))
  {
    my_error(ER_TRG_DOES_NOT_EXIST, MYF(0));
    return NULL;
  }

  if (load_table_name_for_trigger(thd, trg_name, &trn_path, &tbl_name))
    return NULL;

  /* We need to reset statement table list to be PS/SP friendly. */

  TABLE_LIST *table;

  if (!(table= (TABLE_LIST *)thd->calloc(sizeof(TABLE_LIST))))
  {
    my_error(ER_OUTOFMEMORY, MYF(0), sizeof(TABLE_LIST));
    return NULL;
  }

  table->db_length= trg_name->m_db.length;
  table->db= thd->strmake(trg_name->m_db.str, trg_name->m_db.length);

  table->table_name_length= tbl_name.length;
  table->table_name= thd->strmake(tbl_name.str, tbl_name.length);

  table->alias= thd->strmake(tbl_name.str, tbl_name.length);

  table->lock_type= TL_IGNORE;
  table->cacheable_table= 0;

  return table;
}

/**
  Read TRN and TRG files to obtain base table name for the specified
  trigger name and construct TABE_LIST object for the base table. Acquire
  LOCK_open when doing this.

  @param thd      Thread context.
  @param trg_name Trigger name.

  @return TABLE_LIST object corresponding to the base table.
*/

TABLE_LIST *get_trigger_table(THD *thd, const sp_name *trg_name)
{
  /* Acquire LOCK_open (stop the server). */

  pthread_mutex_lock(&LOCK_open);

  /*
    Load base table name from the TRN-file and create TABLE_LIST object.
  */

  TABLE_LIST *lst= get_trigger_table_impl(thd, trg_name);

  /* Release LOCK_open (continue the server). */

  pthread_mutex_unlock(&LOCK_open);

  /* That's it. */

  return lst;
}


/**
  SHOW CREATE TRIGGER high-level implementation.

  @param thd      Thread context.
  @param trg_name Trigger name.

  @return Operation status
    @retval TRUE Error.
    @retval FALSE Success.
*/

bool show_create_trigger(THD *thd, const sp_name *trg_name)
{
  TABLE_LIST *lst= get_trigger_table(thd, trg_name);

  if (!lst)
    return TRUE;

  /*
    Open the table by name in order to load Table_triggers_list object.

    NOTE: there is race condition here -- the table can be dropped after
    LOCK_open is released. It will be fixed later by acquiring shared
    metadata lock on trigger or table name.
  */

  uint num_tables; /* NOTE: unused, only to pass to open_tables(). */

  alloc_mdl_locks(lst, thd->mem_root);

  if (open_tables(thd, &lst, &num_tables, 0))
  {
    my_error(ER_TRG_CANT_OPEN_TABLE, MYF(0),
             (const char *) trg_name->m_db.str,
             (const char *) lst->table_name);

    return TRUE;

    /* Perform closing actions and return error status. */
  }

  DBUG_ASSERT(num_tables == 1);

  Table_triggers_list *triggers= lst->table->triggers;

  if (!triggers)
  {
    my_error(ER_TRG_DOES_NOT_EXIST, MYF(0));
    return TRUE;
  }

  int trigger_idx= triggers->find_trigger_by_name(&trg_name->m_name);

  if (trigger_idx < 0)
  {
    my_error(ER_TRG_CORRUPTED_FILE, MYF(0),
             (const char *) trg_name->m_db.str,
             (const char *) lst->table_name);

    return TRUE;
  }

  return show_create_trigger_impl(thd, triggers, trigger_idx);

  /*
    NOTE: if show_create_trigger_impl() failed, that means we could not
    send data to the client. In this case we simply raise the error
    status and client connection will be closed.
  */
}<|MERGE_RESOLUTION|>--- conflicted
+++ resolved
@@ -699,37 +699,6 @@
 }
 
 
-<<<<<<< HEAD
-=======
-int
-mysqld_dump_create_info(THD *thd, TABLE_LIST *table_list, int fd)
-{
-  Protocol *protocol= thd->protocol;
-  String *packet= protocol->storage_packet();
-  DBUG_ENTER("mysqld_dump_create_info");
-  DBUG_PRINT("enter",("table: %s",table_list->table->s->table_name.str));
-
-  protocol->prepare_for_resend();
-  if (store_create_info(thd, table_list, packet, NULL,
-                        FALSE /* show_database */))
-    DBUG_RETURN(-1);
-
-  if (fd < 0)
-  {
-    if (protocol->write())
-      DBUG_RETURN(-1);
-    protocol->flush();
-  }
-  else
-  {
-    if (my_write(fd, (const uchar*) packet->ptr(), packet->length(),
-		 MYF(MY_WME)))
-      DBUG_RETURN(-1);
-  }
-  DBUG_RETURN(0);
-}
-
->>>>>>> d40b2cb7
 /*
   Go through all character combinations and ensure that sql_lex.cc can
   parse it as an identifier.
