--- conflicted
+++ resolved
@@ -2916,9 +2916,6 @@
   DBUG_PRINT("info", ("log_pos: %lu", (ulong) log_pos));
 
   clear_all_errors(thd, const_cast<Relay_log_info*>(rli));
-<<<<<<< HEAD
-  const_cast<Relay_log_info*>(rli)->slave_close_thread_tables(thd);
-=======
   if (strcmp("COMMIT", query) == 0 && rli->tables_to_lock)
   {
     /*
@@ -2948,9 +2945,8 @@
   }
   else
   {
-    const_cast<Relay_log_info*>(rli)->clear_tables_to_lock();
-  }
->>>>>>> be1b03fd
+    const_cast<Relay_log_info*>(rli)->slave_close_thread_tables(thd);
+  }
 
   /*
     Note:   We do not need to execute reset_one_shot_variables() if this
