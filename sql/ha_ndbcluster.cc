/* Copyright (C) 2000-2003 MySQL AB

  This program is free software; you can redistribute it and/or modify
  it under the terms of the GNU General Public License as published by
  the Free Software Foundation; version 2 of the License.

  This program is distributed in the hope that it will be useful,
  but WITHOUT ANY WARRANTY; without even the implied warranty of
  MERCHANTABILITY or FITNESS FOR A PARTICULAR PURPOSE.  See the
  GNU General Public License for more details.

  You should have received a copy of the GNU General Public License
  along with this program; if not, write to the Free Software
  Foundation, Inc., 59 Temple Place, Suite 330, Boston, MA  02111-1307  USA
*/

/**
  @file

  @brief
  This file defines the NDB Cluster handler: the interface between
  MySQL and NDB Cluster
*/

#ifdef USE_PRAGMA_IMPLEMENTATION
#pragma implementation				// gcc: Class implementation
#endif

#include "mysql_priv.h"
#include "rpl_mi.h"

#include <my_dir.h>
#ifdef WITH_NDBCLUSTER_STORAGE_ENGINE
#include "ha_ndbcluster.h"
#include <ndbapi/NdbApi.hpp>
#include "ha_ndbcluster_cond.h"
#include <../util/Bitmask.hpp>
#include <ndbapi/NdbIndexStat.hpp>

#include "ha_ndbcluster_binlog.h"
#include "ha_ndbcluster_tables.h"
#include "ha_ndbcluster_connection.h"

#include <mysql/plugin.h>

#ifdef ndb_dynamite
#undef assert
#define assert(x) do { if(x) break; ::printf("%s %d: assert failed: %s\n", __FILE__, __LINE__, #x); ::fflush(stdout); ::signal(SIGABRT,SIG_DFL); ::abort(); ::kill(::getpid(),6); ::kill(::getpid(),9); } while (0)
#endif

// options from from mysqld.cc
extern ulong opt_ndb_cache_check_time;

// ndb interface initialization/cleanup
#ifdef  __cplusplus
extern "C" {
#endif
extern void ndb_init_internal();
extern void ndb_end_internal();
#ifdef  __cplusplus
}
#endif

const char *ndb_distribution_names[]= {"KEYHASH", "LINHASH", NullS};
TYPELIB ndb_distribution_typelib= { array_elements(ndb_distribution_names)-1,
                                    "", ndb_distribution_names, NULL };
const char *opt_ndb_distribution= ndb_distribution_names[ND_KEYHASH];
enum ndb_distribution opt_ndb_distribution_id= ND_KEYHASH;

// Default value for parallelism
static const int parallelism= 0;

// Default value for max number of transactions
// createable against NDB from this handler
static const int max_transactions= 3; // should really be 2 but there is a transaction to much allocated when loch table is used

static uint ndbcluster_partition_flags();
static int ndbcluster_init(void *);
static int ndbcluster_end(handlerton *hton, ha_panic_function flag);
static bool ndbcluster_show_status(handlerton *hton, THD*,
                                   stat_print_fn *,
                                   enum ha_stat_type);
static int ndbcluster_alter_tablespace(handlerton *hton,
                                       THD* thd, 
                                       st_alter_tablespace *info);
static int ndbcluster_fill_files_table(handlerton *hton,
                                       THD *thd, 
                                       TABLE_LIST *tables, 
                                       COND *cond);

handlerton *ndbcluster_hton;

static handler *ndbcluster_create_handler(handlerton *hton,
                                          TABLE_SHARE *table,
                                          MEM_ROOT *mem_root)
{
  return new (mem_root) ha_ndbcluster(hton, table);
}

static uint ndbcluster_partition_flags()
{
  return (HA_CAN_PARTITION | HA_CAN_UPDATE_PARTITION_KEY |
          HA_CAN_PARTITION_UNIQUE | HA_USE_AUTO_PARTITION);
}

static uint ndbcluster_alter_partition_flags()
{
  return HA_PARTITION_FUNCTION_SUPPORTED;
}

#define NDB_AUTO_INCREMENT_RETRIES 10
#define BATCH_FLUSH_SIZE (32768)

#define ERR_PRINT(err) \
  DBUG_PRINT("error", ("%d  message: %s", err.code, err.message))

#define ERR_RETURN(err)                  \
{                                        \
  const NdbError& tmp= err;              \
  set_ndb_err(current_thd, tmp);         \
  DBUG_RETURN(ndb_to_mysql_error(&tmp)); \
}

#define ERR_BREAK(err, code)             \
{                                        \
  const NdbError& tmp= err;              \
  set_ndb_err(current_thd, tmp);         \
  code= ndb_to_mysql_error(&tmp);        \
  break;                                 \
}

static int ndbcluster_inited= 0;
int ndbcluster_terminating= 0;

extern Ndb* g_ndb;

uchar g_node_id_map[max_ndb_nodes];

/// Handler synchronization
pthread_mutex_t ndbcluster_mutex;

/// Table lock handling
HASH ndbcluster_open_tables;

static uchar *ndbcluster_get_key(NDB_SHARE *share, size_t *length,
                                my_bool not_used __attribute__((unused)));
static
NdbRecord *
ndb_get_table_statistics_ndbrecord(NDBDICT *, const NDBTAB *);
static int ndb_get_table_statistics(ha_ndbcluster*, bool, Ndb*, const NDBTAB *, 
                                    struct Ndb_statistics *);
static int ndb_get_table_statistics(ha_ndbcluster*, bool, Ndb*,
                                    const NdbRecord *, struct Ndb_statistics *);


// Util thread variables
pthread_t ndb_util_thread;
int ndb_util_thread_running= 0;
pthread_mutex_t LOCK_ndb_util_thread;
pthread_cond_t COND_ndb_util_thread;
pthread_cond_t COND_ndb_util_ready;
pthread_handler_t ndb_util_thread_func(void *arg);
ulong ndb_cache_check_time;

/* Status variables shown with 'show status like 'Ndb%' */

struct st_ndb_status {
  st_ndb_status() { bzero(this, sizeof(struct st_ndb_status)); }
  long cluster_node_id;
  const char * connected_host;
  long connected_port;
  long number_of_replicas;
  long number_of_data_nodes;
  long number_of_ready_data_nodes;
  long connect_count;
};

static struct st_ndb_status g_ndb_status;

static int update_status_variables(st_ndb_status *ns, Ndb_cluster_connection *c)
{
  ns->connected_port= c->get_connected_port();
  ns->connected_host= c->get_connected_host();
  if (ns->cluster_node_id != (int) c->node_id())
  {
    ns->cluster_node_id= c->node_id();
    if (&g_ndb_status == ns && g_ndb_cluster_connection == c)
      sql_print_information("NDB: NodeID is %lu, management server '%s:%lu'",
                            ns->cluster_node_id, ns->connected_host,
                            ns->connected_port);
  }
  ns->number_of_replicas= 0;
  ns->number_of_ready_data_nodes= c->get_no_ready();
  ns->number_of_data_nodes= c->no_db_nodes();
  ns->connect_count= c->get_connect_count();
  return 0;
}

SHOW_VAR ndb_status_variables[]= {
  {"cluster_node_id",     (char*) &g_ndb_status.cluster_node_id,      SHOW_LONG},
  {"config_from_host",    (char*) &g_ndb_status.connected_host,       SHOW_CHAR_PTR},
  {"config_from_port",    (char*) &g_ndb_status.connected_port,       SHOW_LONG},
//{"number_of_replicas",  (char*) &g_ndb_status.number_of_replicas,   SHOW_LONG},
  {"number_of_data_nodes",(char*) &g_ndb_status.number_of_data_nodes, SHOW_LONG},
  {NullS, NullS, SHOW_LONG}
};

/*
  Error handling functions
*/

/* Note for merge: old mapping table, moved to storage/ndb/ndberror.c */

static int ndb_to_mysql_error(const NdbError *ndberr)
{
  /* read the mysql mapped error code */
  int error= ndberr->mysql_code;

  switch (error)
  {
    /* errors for which we do not add warnings, just return mapped error code
    */
  case HA_ERR_NO_SUCH_TABLE:
  case HA_ERR_KEY_NOT_FOUND:
    return error;

    /* Mapping missing, go with the ndb error code*/
  case -1:
    error= ndberr->code;
    break;
    /* Mapping exists, go with the mapped code */
  default:
    break;
  }

  /*
    Push the NDB error message as warning
    - Used to be able to use SHOW WARNINGS toget more info on what the error is
    - Used by replication to see if the error was temporary
  */
  if (ndberr->status == NdbError::TemporaryError)
    push_warning_printf(current_thd, MYSQL_ERROR::WARN_LEVEL_ERROR,
			ER_GET_TEMPORARY_ERRMSG, ER(ER_GET_TEMPORARY_ERRMSG),
			ndberr->code, ndberr->message, "NDB");
  else
    push_warning_printf(current_thd, MYSQL_ERROR::WARN_LEVEL_ERROR,
			ER_GET_ERRMSG, ER(ER_GET_ERRMSG),
			ndberr->code, ndberr->message, "NDB");
  return error;
}

int execute_no_commit_ignore_no_key(ha_ndbcluster *h, NdbTransaction *trans)
{
  int res= trans->execute(NdbTransaction::NoCommit,
                          NdbOperation::AO_IgnoreError,
                          h->m_force_send);
  Thd_ndb *thd_ndb= h->m_thd_ndb;
  thd_ndb->m_unsent_bytes= 0;
  if (res == -1)
    return -1;

  const NdbError &err= trans->getNdbError();
  if (err.classification != NdbError::NoError &&
      err.classification != NdbError::ConstraintViolation &&
      err.classification != NdbError::NoDataFound)
    return -1;

  return 0;
}

inline
int execute_no_commit(ha_ndbcluster *h, NdbTransaction *trans)
{
  h->release_completed_operations(trans);
  if (h->m_ignore_no_key)
    return execute_no_commit_ignore_no_key(h,trans);
  else
  {
    int res= trans->execute(NdbTransaction::NoCommit,
                            NdbOperation::AbortOnError,
                            h->m_force_send);
    Thd_ndb *thd_ndb= h->m_thd_ndb;
    thd_ndb->m_unsent_bytes= 0;
    return res;
  }
}

inline
int execute_commit(ha_ndbcluster *h, NdbTransaction *trans)
{
  int res= trans->execute(NdbTransaction::Commit,
                          NdbOperation::AbortOnError,
                          h->m_force_send);
  Thd_ndb *thd_ndb= h->m_thd_ndb;
  thd_ndb->m_unsent_bytes= 0;
  return res;
}

inline
int execute_commit(THD *thd, NdbTransaction *trans)
{
  int res= trans->execute(NdbTransaction::Commit,
                          NdbOperation::AbortOnError,
                          thd->variables.ndb_force_send);
  Thd_ndb *thd_ndb= get_thd_ndb(thd);
  thd_ndb->m_unsent_bytes= 0;
  return res;
}

inline
int execute_no_commit_ie(ha_ndbcluster *h, NdbTransaction *trans)
{
  h->release_completed_operations(trans);
  int res= trans->execute(NdbTransaction::NoCommit,
                          NdbOperation::AO_IgnoreError,
                          h->m_force_send);
  Thd_ndb *thd_ndb= h->m_thd_ndb;
  thd_ndb->m_unsent_bytes= 0;
  return res;
}

/*
  Place holder for ha_ndbcluster thread specific data
*/
typedef struct st_thd_ndb_share {
  const void *key;
  struct Ndb_local_table_statistics stat;
} THD_NDB_SHARE;
static
uchar *thd_ndb_share_get_key(THD_NDB_SHARE *thd_ndb_share, size_t *length,
                            my_bool not_used __attribute__((unused)))
{
  *length= sizeof(thd_ndb_share->key);
  return (uchar*) &thd_ndb_share->key;
}

Thd_ndb::Thd_ndb()
{
  connection= ndb_get_cluster_connection();
  ndb= new Ndb(connection, "");
  lock_count= 0;
  start_stmt_count= 0;
  count= 0;
  trans= NULL;
  m_error= FALSE;
  m_error_code= 0;
  options= 0;
  (void) hash_init(&open_tables, &my_charset_bin, 5, 0, 0,
                   (hash_get_key)thd_ndb_share_get_key, 0, 0);
  m_unsent_bytes= 0;
  init_alloc_root(&m_batch_mem_root, BATCH_FLUSH_SIZE/4, 0);
}

Thd_ndb::~Thd_ndb()
{
  if (ndb)
  {
#ifndef DBUG_OFF
    Ndb::Free_list_usage tmp;
    tmp.m_name= 0;
    while (ndb->get_free_list_usage(&tmp))
    {
      uint leaked= (uint) tmp.m_created - tmp.m_free;
      if (leaked)
        fprintf(stderr, "NDB: Found %u %s%s that %s not been released\n",
                leaked, tmp.m_name,
                (leaked == 1)?"":"'s",
                (leaked == 1)?"has":"have");
    }
#endif
    delete ndb;
    ndb= NULL;
  }
  changed_tables.empty();
  hash_free(&open_tables);
  free_root(&m_batch_mem_root, MYF(0));
}

void
Thd_ndb::init_open_tables()
{
  count= 0;
  m_error= FALSE;
  m_error_code= 0;
  my_hash_reset(&open_tables);
}

inline
Ndb *ha_ndbcluster::get_ndb(THD *thd)
{
  return get_thd_ndb(thd)->ndb;
}

/*
 * manage uncommitted insert/deletes during transactio to get records correct
 */

void ha_ndbcluster::set_rec_per_key()
{
  DBUG_ENTER("ha_ndbcluster::set_rec_per_key");
  for (uint i=0 ; i < table_share->keys ; i++)
  {
    table->key_info[i].rec_per_key[table->key_info[i].key_parts-1]= 1;
  }
  DBUG_VOID_RETURN;
}

ha_rows ha_ndbcluster::records()
{
  DBUG_ENTER("ha_ndbcluster::records");
  DBUG_PRINT("info", ("id=%d, no_uncommitted_rows_count=%d",
                      ((const NDBTAB *)m_table)->getTableId(),
                      m_table_info->no_uncommitted_rows_count));

  if (update_stats(table->in_use, 1) == 0)
  {
    DBUG_RETURN(stats.records);
  }
  else
  {
    DBUG_RETURN(HA_POS_ERROR);
  }
}

void ha_ndbcluster::no_uncommitted_rows_execute_failure()
{
  DBUG_ENTER("ha_ndbcluster::no_uncommitted_rows_execute_failure");
  get_thd_ndb(current_thd)->m_error= TRUE;
  get_thd_ndb(current_thd)->m_error_code= 0;
  DBUG_VOID_RETURN;
}

void ha_ndbcluster::no_uncommitted_rows_update(int c)
{
  DBUG_ENTER("ha_ndbcluster::no_uncommitted_rows_update");
  struct Ndb_local_table_statistics *local_info= m_table_info;
  local_info->no_uncommitted_rows_count+= c;
  DBUG_PRINT("info", ("id=%d, no_uncommitted_rows_count=%d",
                      ((const NDBTAB *)m_table)->getTableId(),
                      local_info->no_uncommitted_rows_count));
  DBUG_VOID_RETURN;
}

void ha_ndbcluster::no_uncommitted_rows_reset(THD *thd)
{
  DBUG_ENTER("ha_ndbcluster::no_uncommitted_rows_reset");
  Thd_ndb *thd_ndb= get_thd_ndb(thd);
  thd_ndb->count++;
  thd_ndb->m_error= FALSE;
  thd_ndb->m_unsent_bytes= 0;
  DBUG_VOID_RETURN;
}

/*
  Sets the latest ndb error code on the thd_ndb object such that it
  can be retrieved later to know which ndb error caused the handler
  error.
*/
static void set_ndb_err(THD *thd, const NdbError &err)
{
  DBUG_ENTER("set_ndb_err");
  ERR_PRINT(err);

  Thd_ndb *thd_ndb= get_thd_ndb(thd);
  if (thd_ndb == NULL)
    DBUG_VOID_RETURN;
#ifdef NOT_YET
  /*
    Check if error code is overwritten, in this case the original
    failure cause will be lost.  E.g. if 4350 error is given. So
    push a warning so that it can be detected which is the root
    error cause.
  */
  if (thd_ndb->m_query_id == thd->query_id &&
      thd_ndb->m_error_code != 0 &&
      thd_ndb->m_error_code != err.code)
  {
    char buf[FN_REFLEN];
    ndb_error_string(thd_ndb->m_error_code, buf, sizeof(buf));
    push_warning_printf(thd, MYSQL_ERROR::WARN_LEVEL_ERROR,
			ER_GET_ERRMSG, ER(ER_GET_ERRMSG),
			thd_ndb->m_error_code, buf, "NDB");
  }
#endif
  thd_ndb->m_query_id= thd->query_id;
  thd_ndb->m_error_code= err.code;
  DBUG_VOID_RETURN;
}

int ha_ndbcluster::ndb_err(NdbTransaction *trans)
{
  THD *thd= current_thd;
  int res;
  NdbError err= trans->getNdbError();
  DBUG_ENTER("ndb_err");
  
  set_ndb_err(thd, err);

  switch (err.classification) {
  case NdbError::SchemaError:
  {
    // TODO perhaps we need to do more here, invalidate also in the cache
    m_table->setStatusInvalid();
    /* Close other open handlers not used by any thread */
    TABLE_LIST table_list;
    bzero((char*) &table_list,sizeof(table_list));
    table_list.db= m_dbname;
    table_list.alias= table_list.table_name= m_tabname;
    close_cached_tables(thd, &table_list, FALSE, FALSE, FALSE);
    break;
  }
  default:
    break;
  }
  res= ndb_to_mysql_error(&err);
  DBUG_PRINT("info", ("transformed ndbcluster error %d to mysql error %d", 
                      err.code, res));
  if (res == HA_ERR_FOUND_DUPP_KEY)
  {
    char *error_data= err.details;
    uint dupkey= MAX_KEY;

    for (uint i= 0; i < MAX_KEY; i++)
    {
      if (m_index[i].type == UNIQUE_INDEX || 
          m_index[i].type == UNIQUE_ORDERED_INDEX)
      {
        const NDBINDEX *unique_index=
          (const NDBINDEX *) m_index[i].unique_index;
        if (unique_index &&
            (char *) unique_index->getObjectId() == error_data)
        {
          dupkey= i;
          break;
        }
      }
    }
    if (m_rows_to_insert == 1)
    {
      /*
	We can only distinguish between primary and non-primary
	violations here, so we need to return MAX_KEY for non-primary
	to signal that key is unknown
      */
      m_dupkey= err.code == 630 ? table_share->primary_key : dupkey; 
    }
    else
    {
      /* We are batching inserts, offending key is not available */
      m_dupkey= (uint) -1;
    }
  }
  DBUG_RETURN(res);
}


/**
  Override the default get_error_message in order to add the 
  error message of NDB .
*/

bool ha_ndbcluster::get_error_message(int error, 
                                      String *buf)
{
  DBUG_ENTER("ha_ndbcluster::get_error_message");
  DBUG_PRINT("enter", ("error: %d", error));

  Ndb *ndb= check_ndb_in_thd(current_thd);
  if (!ndb)
    DBUG_RETURN(FALSE);

  const NdbError err= ndb->getNdbError(error);
  bool temporary= err.status==NdbError::TemporaryError;
  buf->set(err.message, strlen(err.message), &my_charset_bin);
  DBUG_PRINT("exit", ("message: %s, temporary: %d", buf->ptr(), temporary));
  DBUG_RETURN(temporary);
}


/**
  Check if MySQL field type forces var part in ndb storage.
*/
static bool field_type_forces_var_part(enum_field_types type)
{
  switch (type) {
  case MYSQL_TYPE_VAR_STRING:
  case MYSQL_TYPE_VARCHAR:
    return TRUE;
  case MYSQL_TYPE_TINY_BLOB:
  case MYSQL_TYPE_BLOB:
  case MYSQL_TYPE_MEDIUM_BLOB:
  case MYSQL_TYPE_LONG_BLOB:
  case MYSQL_TYPE_GEOMETRY:
    return FALSE;
  default:
    return FALSE;
  }
}

/*
 * This is used for every additional row operation, to update the guesstimate
 * of pending bytes to send, and to check if it is now time to flush a batch.
 */
bool
ha_ndbcluster::add_row_check_if_batch_full_size(Thd_ndb *thd_ndb, uint size)
{
  if (thd_ndb->m_unsent_bytes == 0)
    free_root(&(thd_ndb->m_batch_mem_root), MY_MARK_BLOCKS_FREE);
<<<<<<< HEAD
=======

>>>>>>> 2be5c81e
  uint unsent= thd_ndb->m_unsent_bytes;
  unsent+= size;
  thd_ndb->m_unsent_bytes= unsent;
  return unsent >= BATCH_FLUSH_SIZE;
}

/*
  Return a generic buffer that will remain valid until after next execute.

  The memory is freed by the first call to add_row_check_if_batch_full_size()
  following any execute() call. The intention is that the memory is associated
  with one batch of operations during batched slave updates.

  Note in particular that using get_buffer() / copy_row_to_buffer() separately
  from add_row_check_if_batch_full_size() could make meory usage grow without
  limit, and that this sequence:

    execute()
    get_buffer() / copy_row_to_buffer()
    add_row_check_if_batch_full_size()
    ...
    execute()

  will free the memory already at add_row_check_if_batch_full_size() time, it
  will not remain valid until the second execute().
*/
uchar *
ha_ndbcluster::get_buffer(Thd_ndb *thd_ndb, uint size)
{
  return (uchar*)alloc_root(&(thd_ndb->m_batch_mem_root), size);
}

uchar *
ha_ndbcluster::copy_row_to_buffer(Thd_ndb *thd_ndb, const uchar *record)
{
  uchar *row= get_buffer(thd_ndb, table->s->reclength);
  if (unlikely(!row))
    return NULL;
  memcpy(row, record, table->s->reclength);
  return row;
}
  
int g_get_ndb_blobs_value(NdbBlob *ndb_blob, void *arg)
{
  ha_ndbcluster *ha= (ha_ndbcluster *)arg;
  DBUG_ENTER("g_get_ndb_blobs_value");
  DBUG_PRINT("info", ("destination row: %p", ha->m_blob_destination_record));

  /* Count the total length needed for blob data. */
  int isNull;
  if (ndb_blob->getNull(isNull) != 0)
    ERR_RETURN(ndb_blob->getNdbError());
  if (isNull == 0) {
    Uint64 len64= 0;
    if (ndb_blob->getLength(len64) != 0)
      ERR_RETURN(ndb_blob->getNdbError());
    /* Align to Uint64. */
    ha->m_blob_total_size+= (len64 + 7) & ~((Uint64)7);
    if (ha->m_blob_total_size > 0xffffffff)
    {
      DBUG_ASSERT(FALSE);
      DBUG_RETURN(-1);
    }
  }
  ha->m_blob_counter++;

  /*
    Wait until all blobs are active with reading, so we can allocate
    and use a common buffer containing all.
  */
  if (ha->m_blob_counter < ha->m_blob_expected_count)
    DBUG_RETURN(0);
  ha->m_blob_counter= 0;

  /* Re-allocate bigger blob buffer if necessary. */
  if (ha->m_blob_total_size > ha->m_blobs_buffer_size)
  {
    my_free(ha->m_blobs_buffer, MYF(MY_ALLOW_ZERO_PTR));
    DBUG_PRINT("info", ("allocate blobs buffer size %u",
                        (uint32)(ha->m_blob_total_size)));
    ha->m_blobs_buffer=
      (uchar*) my_malloc(ha->m_blob_total_size, MYF(MY_WME));
    if (ha->m_blobs_buffer == NULL)
    {
      ha->m_blobs_buffer_size= 0;
      DBUG_RETURN(-1);
    }
    ha->m_blobs_buffer_size= ha->m_blob_total_size;
  }

  /*
    Now read all blob data.
    If we know the destination mysqld row, we also set the blob null bit and
    pointer/length (if not, it will be done instead in unpack_record()).
  */
  uint32 offset= 0;
  for (uint i= 0; i < ha->table->s->fields; i++)
  {
    Field *field= ha->table->field[i];
    if (! (field->flags & BLOB_FLAG))
      continue;
    NdbValue value= ha->m_value[i];
    if (value.blob == NULL)
    {
      DBUG_PRINT("info",("[%u] skipped", i));
      continue;
    }
    Field_blob *field_blob= (Field_blob *)field;
    NdbBlob *ndb_blob= value.blob;
    int isNull;
    if (ndb_blob->getNull(isNull) != 0)
      ERR_RETURN(ndb_blob->getNdbError());
    if (isNull == 0) {
      Uint64 len64= 0;
      if (ndb_blob->getLength(len64) != 0)
        ERR_RETURN(ndb_blob->getNdbError());
      DBUG_ASSERT(len64 < 0xffffffff);
      uchar *buf= ha->m_blobs_buffer + offset;
      uint32 len= ha->m_blobs_buffer_size - offset;
      if (ndb_blob->readData(buf, len) != 0)
          ERR_RETURN(ndb_blob->getNdbError());
      DBUG_PRINT("info", ("[%u] offset: %u  buf: 0x%lx  len=%u",
                          i, offset, (long) buf, len));
      DBUG_ASSERT(len == len64);
      if (ha->m_blob_destination_record)
      {
        my_ptrdiff_t ptrdiff=
          ha->m_blob_destination_record - ha->table->record[0];
        field_blob->move_field_offset(ptrdiff);
        field_blob->set_ptr(len, buf);
        field_blob->set_notnull();
        field_blob->move_field_offset(-ptrdiff);
      }
      offset+= ((len64 + 7) & ~((Uint64)7));
    }
    else if (ha->m_blob_destination_record)
    {
      /* Have to set length even in this case. */
      my_ptrdiff_t ptrdiff=
        ha->m_blob_destination_record - ha->table->record[0];
      uchar *buf= ha->m_blobs_buffer + offset;
      field_blob->move_field_offset(ptrdiff);
      field_blob->set_ptr((uint32)0, buf);
      field_blob->set_null();
      field_blob->move_field_offset(-ptrdiff);
      DBUG_PRINT("info", ("[%u] isNull=%d", i, isNull));
    }
  }

  DBUG_RETURN(0);
}

/*
  Request reading of blob values.

  If dst_record is specified, the blob null bit, pointer, and length will be
  set in that record. Otherwise they must be set later by calling
  unpack_record().
*/
int
ha_ndbcluster::get_blob_values(const NdbOperation *ndb_op, uchar *dst_record,
                               const MY_BITMAP *bitmap)
{
  uint i;
  DBUG_ENTER("ha_ndbcluster::get_blob_values");

  m_blob_counter= 0;
  m_blob_expected_count= 0;
  m_blob_destination_record= dst_record;
  m_blob_total_size= 0;

  for (i= 0; i < table_share->fields; i++) 
  {
    Field *field= table->field[i];
    if (!(field->flags & BLOB_FLAG))
      continue;

    DBUG_PRINT("info", ("fieldnr=%d", i));
    NdbBlob *ndb_blob;
    if (bitmap_is_set(bitmap, i))
    {
      if ((ndb_blob= ndb_op->getBlobHandle(i)) == NULL ||
          ndb_blob->setActiveHook(g_get_ndb_blobs_value, this) != 0)
        DBUG_RETURN(1);
      m_blob_expected_count++;
    }
    else
      ndb_blob= NULL;

    m_value[i].blob= ndb_blob;
  }

  DBUG_RETURN(0);
}

int
ha_ndbcluster::set_blob_values(const NdbOperation *ndb_op,
                               my_ptrdiff_t row_offset, const MY_BITMAP *bitmap,
                               uint *set_count, bool batch)
{
  uint field_no;
  uint *blob_index, *blob_index_end;
  int res= 0;
  DBUG_ENTER("ha_ndbcluster::set_blob_values");

  *set_count= 0;

  if (table_share->blob_fields == 0)
    DBUG_RETURN(0);

  blob_index= table_share->blob_field;
  blob_index_end= blob_index + table_share->blob_fields;
  do
  {
    field_no= *blob_index;
    /* A NULL bitmap sets all blobs. */
    if (bitmap && !bitmap_is_set(bitmap, field_no))
      continue;
    Field *field= table->field[field_no];

    NdbBlob *ndb_blob= ndb_op->getBlobHandle(field_no);
    if (ndb_blob == NULL)
      ERR_RETURN(ndb_op->getNdbError());
    if (field->is_null_in_record_with_offset(row_offset))
    {
      if (ndb_blob->setNull() != 0)
        ERR_RETURN(ndb_op->getNdbError());
    }
    else
    {
      Field_blob *field_blob= (Field_blob *)field;

      // Get length and pointer to data
      const uchar *field_ptr= field->ptr + row_offset;
      uint32 blob_len= field_blob->get_length(field_ptr);
      uchar* blob_ptr= NULL;
      field_blob->get_ptr(&blob_ptr);

      // Looks like NULL ptr signals length 0 blob
      if (blob_ptr == NULL) {
        DBUG_ASSERT(blob_len == 0);
        blob_ptr= (uchar*)"";
      }

      DBUG_PRINT("value", ("set blob ptr: 0x%lx  len: %u",
                           (long) blob_ptr, blob_len));
      DBUG_DUMP("value", blob_ptr, min(blob_len, 26));

      /*
        NdbBlob requires the data pointer to remain valid until execute() time.
        So when batching, we need to copy the value to a temporary buffer.
      */
      if (batch && blob_len > 0)
      {
        uchar *tmp_buf= get_buffer(m_thd_ndb, blob_len);
        if (!tmp_buf)
          DBUG_RETURN(HA_ERR_OUT_OF_MEM);
        memcpy(tmp_buf, blob_ptr, blob_len);
        blob_ptr= tmp_buf;
      }
      res= ndb_blob->setValue((char*)blob_ptr, blob_len);
      if (res != 0)
        ERR_RETURN(ndb_op->getNdbError());
    }

    ++(*set_count);
  } while (++blob_index != blob_index_end);

  DBUG_RETURN(res);
}

/*
  This routine is shared by injector.  There is no common blobs buffer
  so the buffer and length are passed by reference.  Injector also
  passes a record pointer diff.
 */
int get_ndb_blobs_value(TABLE* table, NdbValue* value_array,
                        uchar*& buffer, uint& buffer_size,
                        my_ptrdiff_t ptrdiff)
{
  DBUG_ENTER("get_ndb_blobs_value");

  // Field has no field number so cannot use TABLE blob_field
  // Loop twice, first only counting total buffer size
  for (int loop= 0; loop <= 1; loop++)
  {
    uint32 offset= 0;
    for (uint i= 0; i < table->s->fields; i++)
    {
      Field *field= table->field[i];
      NdbValue value= value_array[i];
      if (! (field->flags & BLOB_FLAG))
        continue;
      if (value.blob == NULL)
      {
        DBUG_PRINT("info",("[%u] skipped", i));
        continue;
      }
      Field_blob *field_blob= (Field_blob *)field;
      NdbBlob *ndb_blob= value.blob;
      int isNull;
      if (ndb_blob->getNull(isNull) != 0)
        ERR_RETURN(ndb_blob->getNdbError());
      if (isNull == 0) {
        Uint64 len64= 0;
        if (ndb_blob->getLength(len64) != 0)
          ERR_RETURN(ndb_blob->getNdbError());
        // Align to Uint64
        uint32 size= len64;
        if (size % 8 != 0)
          size+= 8 - size % 8;
        if (loop == 1)
        {
          uchar *buf= buffer + offset;
          uint32 len= 0xffffffff;  // Max uint32
          if (ndb_blob->readData(buf, len) != 0)
            ERR_RETURN(ndb_blob->getNdbError());
          DBUG_PRINT("info", ("[%u] offset: %u  buf: 0x%lx  len=%u  [ptrdiff=%d]",
                              i, offset, (long) buf, len, (int)ptrdiff));
          DBUG_ASSERT(len == len64);
          // Ugly hack assumes only ptr needs to be changed
          field_blob->set_ptr_offset(ptrdiff, len, buf);
        }
        offset+= size;
      }
      else if (loop == 1) // undefined or null
      {
        // have to set length even in this case
        uchar *buf= buffer + offset; // or maybe NULL
        uint32 len= 0;
	field_blob->set_ptr_offset(ptrdiff, len, buf);
        DBUG_PRINT("info", ("[%u] isNull=%d", i, isNull));
      }
    }
    if (loop == 0 && offset > buffer_size)
    {
      my_free(buffer, MYF(MY_ALLOW_ZERO_PTR));
      buffer_size= 0;
      DBUG_PRINT("info", ("allocate blobs buffer size %u", offset));
      buffer= (uchar*) my_malloc(offset, MYF(MY_WME));
      if (buffer == NULL)
      {
        sql_print_error("ha_ndbcluster::get_ndb_blobs_value: "
                        "my_malloc(%u) failed", offset);
        DBUG_RETURN(-1);
      }
      buffer_size= offset;
    }
  }
  DBUG_RETURN(0);
}


/**
  Check if any set or get of blob value in current query.
*/

bool ha_ndbcluster::uses_blob_value(const MY_BITMAP *bitmap)
{
  uint *blob_index, *blob_index_end;
  if (table_share->blob_fields == 0)
    return FALSE;

  blob_index=     table_share->blob_field;
  blob_index_end= blob_index + table_share->blob_fields;
  do
  {
    if (bitmap_is_set(bitmap, table->field[*blob_index]->field_index))
      return TRUE;
  } while (++blob_index != blob_index_end);
  return FALSE;
}


/**
  Get metadata for this table from NDB.

  Check that frm-file on disk is equal to frm-file
  of table accessed in NDB.

  @retval
    0    ok
  @retval
    -2   Meta data has changed; Re-read data and try again
*/

int cmp_frm(const NDBTAB *ndbtab, const void *pack_data,
            uint pack_length)
{
  DBUG_ENTER("cmp_frm");
  /*
    Compare FrmData in NDB with frm file from disk.
  */
  if ((pack_length != ndbtab->getFrmLength()) || 
      (memcmp(pack_data, ndbtab->getFrmData(), pack_length)))
    DBUG_RETURN(1);
  DBUG_RETURN(0);
}

int ha_ndbcluster::get_metadata(THD *thd, const char *path)
{
  Ndb *ndb= get_ndb(thd);
  NDBDICT *dict= ndb->getDictionary();
  const NDBTAB *tab;
  int error;
  DBUG_ENTER("get_metadata");
  DBUG_PRINT("enter", ("m_tabname: %s, path: %s", m_tabname, path));

  DBUG_ASSERT(m_table == NULL);
  DBUG_ASSERT(m_table_info == NULL);

  uchar *data= NULL, *pack_data= NULL;
  size_t length, pack_length;

  /*
    Compare FrmData in NDB with frm file from disk.
  */
  error= 0;
  if (readfrm(path, &data, &length) ||
      packfrm(data, length, &pack_data, &pack_length))
  {
    my_free(data, MYF(MY_ALLOW_ZERO_PTR));
    my_free(pack_data, MYF(MY_ALLOW_ZERO_PTR));
    DBUG_RETURN(1);
  }
    
  Ndb_table_guard ndbtab_g(dict, m_tabname);
  if (!(tab= ndbtab_g.get_table()))
    ERR_RETURN(dict->getNdbError());

  if (get_ndb_share_state(m_share) != NSS_ALTERED 
      && cmp_frm(tab, pack_data, pack_length))
  {
    DBUG_PRINT("error", 
               ("metadata, pack_length: %lu  getFrmLength: %d  memcmp: %d",
                (ulong) pack_length, tab->getFrmLength(),
                memcmp(pack_data, tab->getFrmData(), pack_length)));
    DBUG_DUMP("pack_data", (uchar*) pack_data, pack_length);
    DBUG_DUMP("frm", (uchar*) tab->getFrmData(), tab->getFrmLength());
    error= HA_ERR_TABLE_DEF_CHANGED;
  }
  my_free((char*)data, MYF(0));
  my_free((char*)pack_data, MYF(0));

  if (error)
    goto err;

  DBUG_PRINT("info", ("fetched table %s", tab->getName()));
  m_table= tab;

  if (bitmap_init(&m_bitmap, m_bitmap_buf, table_share->fields, 0) ||
      bitmap_init(&m_pk_bitmap, m_pk_bitmap_buf, table_share->fields, 0))
  {
    error= HA_ERR_OUT_OF_MEM;
    goto err;
  }
  if (table_share->primary_key != MAX_KEY)
  {
    KEY *pk_info= table->key_info + table_share->primary_key;
    uint i;
    for (i= 0; i < pk_info->key_parts; i++)
    {
      KEY_PART_INFO *kp= &pk_info->key_part[i];
      bitmap_set_bit(&m_pk_bitmap, kp->fieldnr - 1);
    }
  }
  else
  {
    /* Hidden primary key. */
    uint field_no= table_share->fields;
    ((uchar *)m_pk_bitmap_buf)[field_no>>3]|= (1 << (field_no & 7));

    if ((error= add_hidden_pk_ndb_record(dict)) != 0)
      goto err;
  }

  if ((error= add_table_ndb_record(dict)) != 0)
    goto err;

  /*
    Approx. write size in bytes over transporter
  */
  m_bytes_per_write= 12 + tab->getRowSizeInBytes() + 4 * tab->getNoOfColumns();
  if ((error= open_indexes(thd, ndb, table, FALSE)) == 0)
  {
    ndbtab_g.release();
    DBUG_RETURN(0);
  }

err:
  ndbtab_g.invalidate();
  m_table= NULL;
  DBUG_RETURN(error);
}

static int fix_unique_index_attr_order(NDB_INDEX_DATA &data,
                                       const NDBINDEX *index,
                                       KEY *key_info)
{
  DBUG_ENTER("fix_unique_index_attr_order");
  unsigned sz= index->getNoOfIndexColumns();

  if (data.unique_index_attrid_map)
    my_free((char*)data.unique_index_attrid_map, MYF(0));
  data.unique_index_attrid_map= (uchar*)my_malloc(sz,MYF(MY_WME));
  if (data.unique_index_attrid_map == 0)
  {
    sql_print_error("fix_unique_index_attr_order: my_malloc(%u) failure",
                    (unsigned int)sz);
    DBUG_RETURN(HA_ERR_OUT_OF_MEM);
  }

  KEY_PART_INFO* key_part= key_info->key_part;
  KEY_PART_INFO* end= key_part+key_info->key_parts;
  DBUG_ASSERT(key_info->key_parts == sz);
  for (unsigned i= 0; key_part != end; key_part++, i++) 
  {
    const char *field_name= key_part->field->field_name;
#ifndef DBUG_OFF
   data.unique_index_attrid_map[i]= 255;
#endif
    for (unsigned j= 0; j < sz; j++)
    {
      const NDBCOL *c= index->getColumn(j);
      if (strcmp(field_name, c->getName()) == 0)
      {
        data.unique_index_attrid_map[i]= j;
        break;
      }
    }
    DBUG_ASSERT(data.unique_index_attrid_map[i] != 255);
  }
  DBUG_RETURN(0);
}

/*
  Create all the indexes for a table.
  If any index should fail to be created,
  the error is returned immediately
*/
int ha_ndbcluster::create_indexes(THD *thd, Ndb *ndb, TABLE *tab)
{
  uint i;
  int error= 0;
  const char *index_name;
  KEY* key_info= tab->key_info;
  const char **key_name= tab->s->keynames.type_names;
  DBUG_ENTER("ha_ndbcluster::create_indexes");

  for (i= 0; i < tab->s->keys; i++, key_info++, key_name++)
  {
    index_name= *key_name;
    NDB_INDEX_TYPE idx_type= get_index_type_from_table(i);
    error= create_index(thd, index_name, key_info, idx_type, i);
    if (error)
    {
      DBUG_PRINT("error", ("Failed to create index %u", i));
      break;
    }
  }

  DBUG_RETURN(error);
}

static void ndb_init_index(NDB_INDEX_DATA &data)
{
  data.type= UNDEFINED_INDEX;
  data.status= UNDEFINED;
  data.unique_index= NULL;
  data.index= NULL;
  data.unique_index_attrid_map= NULL;
  data.index_stat=NULL;
  data.index_stat_cache_entries=0;
  data.index_stat_update_freq=0;
  data.index_stat_query_count=0;
  data.ndb_record_key= NULL;
  data.ndb_unique_record_key= NULL;
  data.ndb_unique_record_row= NULL;
}

static void ndb_clear_index(NDBDICT *dict, NDB_INDEX_DATA &data)
{
  if (data.unique_index_attrid_map)
  {
    my_free((char*)data.unique_index_attrid_map, MYF(0));
  }
  if (data.index_stat)
  {
    delete data.index_stat;
  }
  if (data.ndb_unique_record_key)
    dict->releaseRecord(data.ndb_unique_record_key);
  if (data.ndb_unique_record_row)
    dict->releaseRecord(data.ndb_unique_record_row);
  if (data.ndb_record_key)
    dict->releaseRecord(data.ndb_record_key);
  ndb_init_index(data);
}

/*
  Associate a direct reference to an index handle
  with an index (for faster access)
 */
int ha_ndbcluster::add_index_handle(THD *thd, NDBDICT *dict, KEY *key_info,
                                    const char *index_name, uint index_no)
{
  int error= 0;

  NDB_INDEX_TYPE idx_type= get_index_type_from_table(index_no);
  m_index[index_no].type= idx_type;
  DBUG_ENTER("ha_ndbcluster::add_index_handle");
  DBUG_PRINT("enter", ("table %s", m_tabname));

  if (idx_type != PRIMARY_KEY_INDEX && idx_type != UNIQUE_INDEX)
  {
    DBUG_PRINT("info", ("Get handle to index %s", index_name));
    const NDBINDEX *index;
    do
    {
      index= dict->getIndexGlobal(index_name, *m_table);
      if (!index)
        ERR_RETURN(dict->getNdbError());
      DBUG_PRINT("info", ("index: 0x%lx  id: %d  version: %d.%d  status: %d",
                          (long) index,
                          index->getObjectId(),
                          index->getObjectVersion() & 0xFFFFFF,
                          index->getObjectVersion() >> 24,
                          index->getObjectStatus()));
      DBUG_ASSERT(index->getObjectStatus() ==
                  NdbDictionary::Object::Retrieved);
      break;
    } while (1);
    m_index[index_no].index= index;
    // ordered index - add stats
    NDB_INDEX_DATA& d=m_index[index_no];
    delete d.index_stat;
    d.index_stat=NULL;
    if (thd->variables.ndb_index_stat_enable)
    {
      d.index_stat=new NdbIndexStat(index);
      d.index_stat_cache_entries=thd->variables.ndb_index_stat_cache_entries;
      d.index_stat_update_freq=thd->variables.ndb_index_stat_update_freq;
      d.index_stat_query_count=0;
      d.index_stat->alloc_cache(d.index_stat_cache_entries);
      DBUG_PRINT("info", ("index %s stat=on cache_entries=%u update_freq=%u",
                          index->getName(),
                          d.index_stat_cache_entries,
                          d.index_stat_update_freq));
    } else
    {
      DBUG_PRINT("info", ("index %s stat=off", index->getName()));
    }
  }
  if (idx_type == UNIQUE_ORDERED_INDEX || idx_type == UNIQUE_INDEX)
  {
    char unique_index_name[FN_LEN];
    static const char* unique_suffix= "$unique";
    m_has_unique_index= TRUE;
    strxnmov(unique_index_name, FN_LEN, index_name, unique_suffix, NullS);
    DBUG_PRINT("info", ("Get handle to unique_index %s", unique_index_name));
    const NDBINDEX *index;
    do
    {
      index= dict->getIndexGlobal(unique_index_name, *m_table);
      if (!index)
        ERR_RETURN(dict->getNdbError());
      DBUG_PRINT("info", ("index: 0x%lx  id: %d  version: %d.%d  status: %d",
                          (long) index,
                          index->getObjectId(),
                          index->getObjectVersion() & 0xFFFFFF,
                          index->getObjectVersion() >> 24,
                          index->getObjectStatus()));
      DBUG_ASSERT(index->getObjectStatus() ==
                  NdbDictionary::Object::Retrieved);
      break;
    } while (1);
    m_index[index_no].unique_index= index;
    error= fix_unique_index_attr_order(m_index[index_no], index, key_info);
  }

  if (!error)
    error= add_index_ndb_record(dict, key_info, index_no);

  if (!error)
    m_index[index_no].status= ACTIVE;
  
  DBUG_RETURN(error);
}

/*
  We use this function to convert null bit masks, as found in class Field,
  to bit numbers, as used in NdbRecord.
*/
static uint
null_bit_mask_to_bit_number(uchar bit_mask)
{
  switch (bit_mask)
  {
    case  0x1: return 0;
    case  0x2: return 1;
    case  0x4: return 2;
    case  0x8: return 3;
    case 0x10: return 4;
    case 0x20: return 5;
    case 0x40: return 6;
    case 0x80: return 7;
    default:
      DBUG_ASSERT(false);
      return 0;
  }
}

static void
ndb_set_record_specification(uint field_no,
                             NdbDictionary::RecordSpecification *spec,
                             const TABLE *table,
                             const NdbDictionary::Table *ndb_table)
{
  spec->column= ndb_table->getColumn(field_no);
  spec->offset= table->field[field_no]->ptr - table->record[0];
  if (table->field[field_no]->null_ptr)
  {
    spec->nullbit_byte_offset=
      table->field[field_no]->null_ptr - table->record[0];
    spec->nullbit_bit_in_byte=
      null_bit_mask_to_bit_number(table->field[field_no]->null_bit);
  }
  else if (table->field[field_no]->type() == MYSQL_TYPE_BIT)
  {
    /* We need to store the position of the overflow bits. */
    const Field_bit* field_bit= static_cast<Field_bit*>(table->field[field_no]);
    spec->nullbit_byte_offset=
      field_bit->bit_ptr - table->record[0];
    spec->nullbit_bit_in_byte= field_bit->bit_ofs;
  }
  else
  {
    spec->nullbit_byte_offset= 0;
    spec->nullbit_bit_in_byte= 0;
  }
}

int
ha_ndbcluster::add_table_ndb_record(NDBDICT *dict)
{
  DBUG_ENTER("ha_ndbcluster::add_table_ndb_record()");
  NdbDictionary::RecordSpecification spec[NDB_MAX_ATTRIBUTES_IN_TABLE + 2];
  NdbRecord *rec;
  uint i;

  for (i= 0; i < table_share->fields; i++)
  {
    ndb_set_record_specification(i, &spec[i], table, m_table);
  }

  rec= dict->createRecord(m_table, spec, i, sizeof(spec[0]),
                          NdbDictionary::RecMysqldBitfield);
  if (! rec)
    ERR_RETURN(dict->getNdbError());
  m_ndb_record= rec;

  rec= ndb_get_table_statistics_ndbrecord(dict, m_table);
  if (! rec)
    ERR_RETURN(dict->getNdbError());
  m_ndb_statistics_record= rec;

  DBUG_RETURN(0);
}

/* Create NdbRecord for setting hidden primary key from Uint64. */
int
ha_ndbcluster::add_hidden_pk_ndb_record(NDBDICT *dict)
{
  DBUG_ENTER("ha_ndbcluster::add_hidden_pk_ndb_record");
  NdbDictionary::RecordSpecification spec[1];
  NdbRecord *rec;

  spec[0].column= m_table->getColumn(table_share->fields);
  spec[0].offset= 0;
  spec[0].nullbit_byte_offset= 0;
  spec[0].nullbit_bit_in_byte= 0;

  rec= dict->createRecord(m_table, spec, 1, sizeof(spec[0]));
  if (! rec)
    ERR_RETURN(dict->getNdbError());
  m_ndb_hidden_key_record= rec;

  DBUG_RETURN(0);
}

int
ha_ndbcluster::add_index_ndb_record(NDBDICT *dict, KEY *key_info, uint index_no)
{
  DBUG_ENTER("ha_ndbcluster::add_index_ndb_record");
  NdbDictionary::RecordSpecification spec[NDB_MAX_ATTRIBUTES_IN_TABLE + 2];
  NdbRecord *rec;

  Uint32 offset= 0;
  for (uint i= 0; i < key_info->key_parts; i++)
  {
    KEY_PART_INFO *kp= &key_info->key_part[i];

    spec[i].column= m_table->getColumn(kp->fieldnr - 1);
    if (! spec[i].column)
      ERR_RETURN(dict->getNdbError());
    if (kp->null_bit)
    {
      /* Nullable column. */
      spec[i].offset= offset + 1;           // First byte is NULL flag
      spec[i].nullbit_byte_offset= offset;
      spec[i].nullbit_bit_in_byte= 0;
    }
    else
    {
      /* Not nullable column. */
      spec[i].offset= offset;
      spec[i].nullbit_byte_offset= 0;
      spec[i].nullbit_bit_in_byte= 0;
    }
    offset+= kp->store_length;
  }

  if (m_index[index_no].index)
  {
    /*
      Enable MysqldShrinkVarchar flag so that the two-byte length used by
      mysqld for short varchar keys is correctly converted into a one-byte
      length used by Ndb kernel.
    */
    rec= dict->createRecord(m_index[index_no].index,
                            spec, key_info->key_parts, sizeof(spec[0]),
                            ( NdbDictionary::RecMysqldShrinkVarchar |
                              NdbDictionary::RecMysqldBitfield ));
    if (! rec)
      ERR_RETURN(dict->getNdbError());
    m_index[index_no].ndb_record_key= rec;
  }
  else
    m_index[index_no].ndb_record_key= NULL;

  if (m_index[index_no].unique_index)
  {
    rec= dict->createRecord(m_index[index_no].unique_index,
                            spec, key_info->key_parts, sizeof(spec[0]),
                            ( NdbDictionary::RecMysqldShrinkVarchar |
                              NdbDictionary::RecMysqldBitfield ));
    if (! rec)
      ERR_RETURN(dict->getNdbError());
    m_index[index_no].ndb_unique_record_key= rec;
  }
  else if (index_no == table_share->primary_key)
  {
    /* The primary key is special, there is no explicit NDB index associated. */
    rec= dict->createRecord(m_table,
                            spec, key_info->key_parts, sizeof(spec[0]),
                            ( NdbDictionary::RecMysqldShrinkVarchar |
                              NdbDictionary::RecMysqldBitfield ));
    if (! rec)
      ERR_RETURN(dict->getNdbError());
    m_index[index_no].ndb_unique_record_key= rec;
  }
  else
    m_index[index_no].ndb_unique_record_key= NULL;

  /* Now do the same, but this time with offsets from Field, for row access. */
  for (uint i= 0; i < key_info->key_parts; i++)
  {
    const KEY_PART_INFO *kp= &key_info->key_part[i];

    spec[i].offset= kp->offset;
    if (kp->null_bit)
    {
      /* Nullable column. */
      spec[i].nullbit_byte_offset= kp->null_offset;
      spec[i].nullbit_bit_in_byte= null_bit_mask_to_bit_number(kp->null_bit);
    }
    else
    {
      /* Not nullable column. */
      spec[i].nullbit_byte_offset= 0;
      spec[i].nullbit_bit_in_byte= 0;
    }
  }

  if (m_index[index_no].unique_index)
  {
    rec= dict->createRecord(m_index[index_no].unique_index,
                            spec, key_info->key_parts, sizeof(spec[0]),
                            NdbDictionary::RecMysqldBitfield);
    if (! rec)
      ERR_RETURN(dict->getNdbError());
    m_index[index_no].ndb_unique_record_row= rec;
  }
  else if (index_no == table_share->primary_key)
  {
    rec= dict->createRecord(m_table,
                            spec, key_info->key_parts, sizeof(spec[0]),
                            NdbDictionary::RecMysqldBitfield);
    if (! rec)
      ERR_RETURN(dict->getNdbError());
    m_index[index_no].ndb_unique_record_row= rec;
  }
  else
    m_index[index_no].ndb_unique_record_row= NULL;

  DBUG_RETURN(0);
}

/*
  Associate index handles for each index of a table
*/
int ha_ndbcluster::open_indexes(THD *thd, Ndb *ndb, TABLE *tab,
                                bool ignore_error)
{
  uint i;
  int error= 0;
  NDBDICT *dict= ndb->getDictionary();
  KEY* key_info= tab->key_info;
  const char **key_name= tab->s->keynames.type_names;
  DBUG_ENTER("ha_ndbcluster::open_indexes");
  m_has_unique_index= FALSE;
  for (i= 0; i < tab->s->keys; i++, key_info++, key_name++)
  {
    if ((error= add_index_handle(thd, dict, key_info, *key_name, i)))
      if (ignore_error)
        m_index[i].index= m_index[i].unique_index= NULL;
      else
        break;
    m_index[i].null_in_unique_index= FALSE;
    if (check_index_fields_not_null(key_info))
      m_index[i].null_in_unique_index= TRUE;
  }

  if (error && !ignore_error)
  {
    while (i > 0)
    {
      i--;
      if (m_index[i].index)
      {
         dict->removeIndexGlobal(*m_index[i].index, 1);
         m_index[i].index= NULL;
      }
      if (m_index[i].unique_index)
      {
         dict->removeIndexGlobal(*m_index[i].unique_index, 1);
         m_index[i].unique_index= NULL;
      }
    }
  }

  DBUG_ASSERT(error == 0 || error == 4243);

  DBUG_RETURN(error);
}

/*
  Renumber indexes in index list by shifting out
  indexes that are to be dropped
 */
void ha_ndbcluster::renumber_indexes(Ndb *ndb, TABLE *tab)
{
  uint i;
  const char *index_name;
  KEY* key_info= tab->key_info;
  const char **key_name= tab->s->keynames.type_names;
  DBUG_ENTER("ha_ndbcluster::renumber_indexes");
  
  for (i= 0; i < tab->s->keys; i++, key_info++, key_name++)
  {
    index_name= *key_name;
    NDB_INDEX_TYPE idx_type= get_index_type_from_table(i);
    m_index[i].type= idx_type;
    if (m_index[i].status == TO_BE_DROPPED) 
    {
      DBUG_PRINT("info", ("Shifting index %s(%i) out of the list", 
                          index_name, i));
      NDB_INDEX_DATA tmp;
      uint j= i + 1;
      // Shift index out of list
      while(j != MAX_KEY && m_index[j].status != UNDEFINED)
      {
        tmp=  m_index[j - 1];
        m_index[j - 1]= m_index[j];
        m_index[j]= tmp;
        j++;
      }
    }
  }

  DBUG_VOID_RETURN;
}

/*
  Drop all indexes that are marked for deletion
*/
int ha_ndbcluster::drop_indexes(Ndb *ndb, TABLE *tab)
{
  uint i;
  int error= 0;
  const char *index_name;
  KEY* key_info= tab->key_info;
  NDBDICT *dict= ndb->getDictionary();
  DBUG_ENTER("ha_ndbcluster::drop_indexes");
  
  for (i= 0; i < tab->s->keys; i++, key_info++)
  {
    NDB_INDEX_TYPE idx_type= get_index_type_from_table(i);
    m_index[i].type= idx_type;
    if (m_index[i].status == TO_BE_DROPPED)
    {
      const NdbDictionary::Index *index= m_index[i].index;
      const NdbDictionary::Index *unique_index= m_index[i].unique_index;
      
      if (index)
      {
        index_name= index->getName();
        DBUG_PRINT("info", ("Dropping index %u: %s", i, index_name));  
        // Drop ordered index from ndb
        error= dict->dropIndexGlobal(*index);
        if (!error)
        {
          dict->removeIndexGlobal(*index, 1);
          m_index[i].index= NULL;
        }
      }
      if (!error && unique_index)
      {
        index_name= unique_index->getName();
        DBUG_PRINT("info", ("Dropping unique index %u: %s", i, index_name));
        // Drop unique index from ndb
        error= dict->dropIndexGlobal(*unique_index);
        if (!error)
        {
          dict->removeIndexGlobal(*unique_index, 1);
          m_index[i].unique_index= NULL;
        }
      }
      if (error)
        DBUG_RETURN(error);
      ndb_clear_index(dict, m_index[i]);
      continue;
    }
  }
  
  DBUG_RETURN(error);
}

/**
  Decode the type of an index from information 
  provided in table object.
*/
NDB_INDEX_TYPE ha_ndbcluster::get_index_type_from_table(uint inx) const
{
  return get_index_type_from_key(inx, table_share->key_info,
                                 inx == table_share->primary_key);
}

NDB_INDEX_TYPE ha_ndbcluster::get_index_type_from_key(uint inx,
                                                      KEY *key_info,
                                                      bool primary) const
{
  bool is_hash_index=  (key_info[inx].algorithm == 
                        HA_KEY_ALG_HASH);
  if (primary)
    return is_hash_index ? PRIMARY_KEY_INDEX : PRIMARY_KEY_ORDERED_INDEX;
  
  return ((key_info[inx].flags & HA_NOSAME) ? 
          (is_hash_index ? UNIQUE_INDEX : UNIQUE_ORDERED_INDEX) :
          ORDERED_INDEX);
} 

bool ha_ndbcluster::check_index_fields_not_null(KEY* key_info)
{
  KEY_PART_INFO* key_part= key_info->key_part;
  KEY_PART_INFO* end= key_part+key_info->key_parts;
  DBUG_ENTER("ha_ndbcluster::check_index_fields_not_null");
  
  for (; key_part != end; key_part++) 
    {
      Field* field= key_part->field;
      if (field->maybe_null())
	DBUG_RETURN(TRUE);
    }
  
  DBUG_RETURN(FALSE);
}

void ha_ndbcluster::release_metadata(THD *thd, Ndb *ndb)
{
  uint i;

  DBUG_ENTER("release_metadata");
  DBUG_PRINT("enter", ("m_tabname: %s", m_tabname));

  NDBDICT *dict= ndb->getDictionary();
  int invalidate_indexes= 0;
  if (thd && thd->lex && thd->lex->sql_command == SQLCOM_FLUSH)
  {
    invalidate_indexes = 1;
  }
  if (m_table != NULL)
  {
    if (m_ndb_record != NULL)
    {
      dict->releaseRecord(m_ndb_record);
      m_ndb_record= NULL;
    }
    if (m_ndb_hidden_key_record != NULL)
    {
      dict->releaseRecord(m_ndb_hidden_key_record);
      m_ndb_hidden_key_record= NULL;
    }
    if (m_ndb_statistics_record != NULL)
    {
      dict->releaseRecord(m_ndb_statistics_record);
      m_ndb_statistics_record= NULL;
    }
    if (m_table->getObjectStatus() == NdbDictionary::Object::Invalid)
      invalidate_indexes= 1;
    dict->removeTableGlobal(*m_table, invalidate_indexes);
  }
  // TODO investigate
  DBUG_ASSERT(m_table_info == NULL);
  m_table_info= NULL;

  // Release index list 
  for (i= 0; i < MAX_KEY; i++)
  {
    if (m_index[i].unique_index)
    {
      DBUG_ASSERT(m_table != NULL);
      dict->removeIndexGlobal(*m_index[i].unique_index, invalidate_indexes);
    }
    if (m_index[i].index)
    {
      DBUG_ASSERT(m_table != NULL);
      dict->removeIndexGlobal(*m_index[i].index, invalidate_indexes);
    }
    ndb_clear_index(dict, m_index[i]);
  }

  m_table= NULL;
  DBUG_VOID_RETURN;
}

int ha_ndbcluster::get_ndb_lock_type(enum thr_lock_type type,
                                     const MY_BITMAP *column_bitmap)
{
  if (type >= TL_WRITE_ALLOW_WRITE)
    return NdbOperation::LM_Exclusive;
  if (type ==  TL_READ_WITH_SHARED_LOCKS ||
      (column_bitmap != NULL && uses_blob_value(column_bitmap)))
    return NdbOperation::LM_Read;
  return NdbOperation::LM_CommittedRead;
}

static const ulong index_type_flags[]=
{
  /* UNDEFINED_INDEX */
  0,                         

  /* PRIMARY_KEY_INDEX */
  HA_ONLY_WHOLE_INDEX, 

  /* PRIMARY_KEY_ORDERED_INDEX */
  /* 
     Enable HA_KEYREAD_ONLY when "sorted" indexes are supported, 
     thus ORDERD BY clauses can be optimized by reading directly 
     through the index.
  */
  // HA_KEYREAD_ONLY | 
  HA_READ_NEXT |
  HA_READ_PREV |
  HA_READ_RANGE |
  HA_READ_ORDER,

  /* UNIQUE_INDEX */
  HA_ONLY_WHOLE_INDEX,

  /* UNIQUE_ORDERED_INDEX */
  HA_READ_NEXT |
  HA_READ_PREV |
  HA_READ_RANGE |
  HA_READ_ORDER,

  /* ORDERED_INDEX */
  HA_READ_NEXT |
  HA_READ_PREV |
  HA_READ_RANGE |
  HA_READ_ORDER
};

static const int index_flags_size= sizeof(index_type_flags)/sizeof(ulong);

inline NDB_INDEX_TYPE ha_ndbcluster::get_index_type(uint idx_no) const
{
  DBUG_ASSERT(idx_no < MAX_KEY);
  return m_index[idx_no].type;
}

inline bool ha_ndbcluster::has_null_in_unique_index(uint idx_no) const
{
  DBUG_ASSERT(idx_no < MAX_KEY);
  return m_index[idx_no].null_in_unique_index;
}


/**
  Get the flags for an index.

  @return
    flags depending on the type of the index.
*/

inline ulong ha_ndbcluster::index_flags(uint idx_no, uint part,
                                        bool all_parts) const 
{ 
  DBUG_ENTER("ha_ndbcluster::index_flags");
  DBUG_PRINT("enter", ("idx_no: %u", idx_no));
  DBUG_ASSERT(get_index_type_from_table(idx_no) < index_flags_size);
  DBUG_RETURN(index_type_flags[get_index_type_from_table(idx_no)] | 
              HA_KEY_SCAN_NOT_ROR);
}

bool ha_ndbcluster::check_index_fields_in_write_set(uint keyno)
{
  KEY* key_info= table->key_info + keyno;
  KEY_PART_INFO* key_part= key_info->key_part;
  KEY_PART_INFO* end= key_part+key_info->key_parts;
  uint i;
  DBUG_ENTER("check_index_fields_in_write_set");

  for (i= 0; key_part != end; key_part++, i++)
  {
    Field* field= key_part->field;
    if (!bitmap_is_set(table->write_set, field->field_index))
    {
      DBUG_RETURN(false);
    }
  }

  DBUG_RETURN(true);
}


/**
  Read one record from NDB using primary key.
*/

int ha_ndbcluster::pk_read(const uchar *key, uint key_len, uchar *buf,
                           uint32 part_id)
{
  NdbConnection *trans= m_thd_ndb->trans;
  const NdbOperation *op;
  int res;
  DBUG_ENTER("pk_read");
  DBUG_PRINT("enter", ("key_len: %u read_set=%x",
                       key_len, table->read_set->bitmap[0]));
  DBUG_DUMP("key", key, key_len);

  NdbOperation::LockMode lm=
    (NdbOperation::LockMode)get_ndb_lock_type(m_lock.type, table->read_set);
  
  if (!(op= pk_unique_index_read_key(table->s->primary_key, key, buf, lm,
                                     (m_user_defined_partitioning ?
                                      &part_id :
                                      NULL))))
    ERR_RETURN(trans->getNdbError());

  if ((res = execute_no_commit_ie(this,trans)) != 0 ||
      op->getNdbError().code) 
  {
    table->status= STATUS_NOT_FOUND;
    DBUG_RETURN(ndb_err(trans));
  }

  table->status= 0;     
  DBUG_RETURN(0);
}

/**
  Update primary key or part id by doing delete insert.
*/

int ha_ndbcluster::ndb_pk_update_row(THD *thd,
                                     const uchar *old_data, uchar *new_data,
                                     uint32 old_part_id)
{
  NdbTransaction *trans= m_thd_ndb->trans;
  int error;
  const NdbOperation *op;
  DBUG_ENTER("ndb_pk_update_row");

  NdbOperation::OperationOptions *poptions = NULL;
  NdbOperation::OperationOptions options;
  options.optionsPresent=0;

  DBUG_PRINT("info", ("primary key update or partition change, "
                      "doing read+delete+insert"));
  // Get all old fields, since we optimize away fields not in query

  const NdbRecord *key_rec;
  const uchar *key_row;

  if (m_user_defined_partitioning)
  {
    options.optionsPresent |= NdbOperation::OperationOptions::OO_PARTITION_ID;
    options.partitionId=old_part_id;
    poptions=&options;
  }

  if (table_share->primary_key != MAX_KEY)
  {
    key_rec= m_index[table->s->primary_key].ndb_unique_record_row;
    key_row= old_data;
  }
  else
  {
    /* Hidden primary key, previously read into m_ref. */
    key_rec= m_ndb_hidden_key_record;
    key_row= (const uchar*)(&m_ref);
  }

  if (!bitmap_is_set_all(table->read_set))
  {
    /*
      Need to read rest of columns for later re-insert.

      Use mask only with columns that are not in write_set, not in
      read_set, and not part of the primary key.
    */

    bitmap_copy(&m_bitmap, table->read_set);
    bitmap_union(&m_bitmap, table->write_set);
    bitmap_invert(&m_bitmap);
    NdbOperation::LockMode lm=
      (NdbOperation::LockMode)get_ndb_lock_type(m_lock.type, &m_bitmap);
    if (!(op= trans->readTuple(key_rec, (const char *)key_row,
                               m_ndb_record, (char *)new_data, lm,
                               (const unsigned char *)(m_bitmap.bitmap),
                               poptions,
                               sizeof(NdbOperation::OperationOptions))))
      ERR_RETURN(trans->getNdbError());

    if (table_share->blob_fields > 0)
    {
      my_bitmap_map *old_map= dbug_tmp_use_all_columns(table, table->read_set);
      error= get_blob_values(op, new_data, &m_bitmap);
      dbug_tmp_restore_column_map(table->read_set, old_map);
      if (error != 0)
        ERR_RETURN(op->getNdbError());
    }
<<<<<<< HEAD

=======
>>>>>>> 2be5c81e
    if (execute_no_commit(this, trans) != 0)
    {
      table->status= STATUS_NOT_FOUND;
      DBUG_RETURN(ndb_err(trans));
    }
  }

  // Delete old row
  error= ndb_delete_row(old_data, TRUE);
  if (error)
  {
    DBUG_PRINT("info", ("delete failed"));
    DBUG_RETURN(error);
  }

  // Insert new row
  DBUG_PRINT("info", ("delete succeded"));
  bool batched_update= (m_active_cursor != 0);
  /*
    If we are updating a primary key with auto_increment
    then we need to update the auto_increment counter
  */
  if (table->found_next_number_field &&
      bitmap_is_set(table->write_set, 
                    table->found_next_number_field->field_index) &&
      (error= set_auto_inc(thd, table->found_next_number_field)))
  {
    DBUG_RETURN(error);
  }
  error= ndb_write_row(new_data, TRUE, batched_update);
  if (error)
  {
    DBUG_PRINT("info", ("insert failed"));
    if (trans->commitStatus() == NdbConnection::Started)
    {
      // Undo delete_row(old_data)
      int undo_res= ndb_write_row((uchar *)old_data, TRUE, batched_update);
      if (undo_res)
        push_warning(table->in_use,
                     MYSQL_ERROR::WARN_LEVEL_WARN,
                     undo_res,
                     "NDB failed undoing delete at primary key update");
    }
    DBUG_RETURN(error);
  }
  DBUG_PRINT("info", ("delete+insert succeeded"));

  DBUG_RETURN(0);
}

/**
  Check that all operations between first and last all
  have gotten the errcode
  If checking for HA_ERR_KEY_NOT_FOUND then update m_dupkey
  for all succeeding operations
*/
bool ha_ndbcluster::check_all_operations_for_error(NdbTransaction *trans,
                                                   const NdbOperation *first,
                                                   const NdbOperation *last,
                                                   uint errcode)
{
  const NdbOperation *op= first;
  DBUG_ENTER("ha_ndbcluster::check_all_operations_for_error");

  while(op)
  {
    NdbError err= op->getNdbError();
    if (err.status != NdbError::Success)
    {
      if (ndb_to_mysql_error(&err) != (int) errcode)
        DBUG_RETURN(FALSE);
      if (op == last) break;
      op= trans->getNextCompletedOperation(op);
    }
    else
    {
      // We found a duplicate
      if (op->getType() == NdbOperation::UniqueIndexAccess)
      {
        if (errcode == HA_ERR_KEY_NOT_FOUND)
        {
          NdbIndexOperation *iop= (NdbIndexOperation *) op;
          const NDBINDEX *index= iop->getIndex();
          // Find the key_no of the index
          for(uint i= 0; i<table->s->keys; i++)
          {
            if (m_index[i].unique_index == index)
            {
              m_dupkey= i;
              break;
            }
          }
        }
      }
      else
      {
        // Must have been primary key access
        DBUG_ASSERT(op->getType() == NdbOperation::PrimaryKeyAccess);
        if (errcode == HA_ERR_KEY_NOT_FOUND)
          m_dupkey= table->s->primary_key;
      }
      DBUG_RETURN(FALSE);      
    }
  }
  DBUG_RETURN(TRUE);
}


/**
 * Check if record contains any null valued columns that are part of a key
 */
static
int
check_null_in_record(const KEY* key_info, const uchar *record)
{
  KEY_PART_INFO *curr_part, *end_part;
  curr_part= key_info->key_part;
  end_part= curr_part + key_info->key_parts;

  while (curr_part != end_part)
  {
    if (curr_part->null_bit &&
        (record[curr_part->null_offset] & curr_part->null_bit))
      return 1;
    curr_part++;
  }
  return 0;
  /*
    We could instead pre-compute a bitmask in table_share with one bit for
    every null-bit in the key, and so check this just by OR'ing the bitmask
    with the null bitmap in the record.
    But not sure it's worth it.
  */
}

/* Empty mask and dummy row, for reading no attributes using NdbRecord. */
/* Mask will be initialized to all zeros by linker. */
static unsigned char empty_mask[(NDB_MAX_ATTRIBUTES_IN_TABLE+7)/8];
static char dummy_row[1];

/**
  Peek to check if any rows already exist with conflicting
  primary key or unique index values
*/

int ha_ndbcluster::peek_indexed_rows(const uchar *record, 
                                     NDB_WRITE_OP write_op)
{
  NdbTransaction *trans= m_thd_ndb->trans;
  const NdbOperation *op;
  const NdbOperation *first, *last;
  NdbOperation::OperationOptions options;
  NdbOperation::OperationOptions *poptions=NULL;
  options.optionsPresent = 0;
  uint i;
  int res;
  DBUG_ENTER("peek_indexed_rows");

  NdbOperation::LockMode lm=
      (NdbOperation::LockMode)get_ndb_lock_type(m_lock.type, NULL);
  first= NULL;
  if (write_op != NDB_UPDATE && table->s->primary_key != MAX_KEY)
  {
    /*
     * Fetch any row with colliding primary key
     */
    const NdbRecord *key_rec=
      m_index[table->s->primary_key].ndb_unique_record_row;

    if (m_user_defined_partitioning)
    {
      uint32 part_id;
      int error;
      longlong func_value;
      my_bitmap_map *old_map= dbug_tmp_use_all_columns(table, table->read_set);
      error= m_part_info->get_partition_id(m_part_info, &part_id, &func_value);
      dbug_tmp_restore_column_map(table->read_set, old_map);
      if (error)
      {
        m_part_info->err_value= func_value;
        DBUG_RETURN(error);
      }
      options.optionsPresent |= NdbOperation::OperationOptions::OO_PARTITION_ID;
      options.partitionId=part_id;
      poptions=&options;
    }    

    if (!(op= trans->readTuple(key_rec, (const char *)record,
                               m_ndb_record, dummy_row, lm, empty_mask,
                               poptions, 
                               sizeof(NdbOperation::OperationOptions))))
      ERR_RETURN(trans->getNdbError());
    
    first= op;
  }
  /*
   * Fetch any rows with colliding unique indexes
   */
  KEY* key_info;
  for (i= 0, key_info= table->key_info; i < table->s->keys; i++, key_info++)
  {
    if (i != table->s->primary_key &&
        key_info->flags & HA_NOSAME)
    {
      /*
        A unique index is defined on table.
        We cannot look up a NULL field value in a unique index. But since
        keys with NULLs are not indexed, such rows cannot conflict anyway, so
        we just skip the index in this case.
      */
      if (check_null_in_record(key_info, record))
      {
        DBUG_PRINT("info", ("skipping check for key with NULL"));
        continue;
      }
      if (write_op != NDB_INSERT && !check_index_fields_in_write_set(i))
      {
        DBUG_PRINT("info", ("skipping check for key %u not in write_set", i));
        continue;
      }

      const NdbOperation *iop;
      const NdbRecord *key_rec= m_index[i].ndb_unique_record_row;
      if (!(iop= trans->readTuple(key_rec, (const char *)record,
                                  m_ndb_record, dummy_row,
                                  lm, empty_mask)))
        ERR_RETURN(trans->getNdbError());

      if (!first)
        first= iop;
    }
  }
  last= trans->getLastDefinedOperation();
  if (first)
<<<<<<< HEAD
    res= execute_no_commit_ie(this, trans);
=======
    res= execute_no_commit_ie(this,trans);
>>>>>>> 2be5c81e
  else
  {
    // Table has no keys
    table->status= STATUS_NOT_FOUND;
    DBUG_RETURN(HA_ERR_KEY_NOT_FOUND);
  }
  if (check_all_operations_for_error(trans, first, last, 
                                     HA_ERR_KEY_NOT_FOUND))
  {
    table->status= STATUS_NOT_FOUND;
    DBUG_RETURN(ndb_err(trans));
  } 
  else
  {
    DBUG_PRINT("info", ("m_dupkey %d", m_dupkey));
  }
  DBUG_RETURN(0);
}


/**
  Read one record from NDB using unique secondary index.
*/

int ha_ndbcluster::unique_index_read(const uchar *key,
                                     uint key_len, uchar *buf)
{
  NdbTransaction *trans= m_thd_ndb->trans;
  const NdbOperation *op;
  DBUG_ENTER("ha_ndbcluster::unique_index_read");
  DBUG_PRINT("enter", ("key_len: %u, index: %u", key_len, active_index));
  DBUG_DUMP("key", key, key_len);

  NdbOperation::LockMode lm=
    (NdbOperation::LockMode)get_ndb_lock_type(m_lock.type, table->read_set);
  if (!(op= pk_unique_index_read_key(active_index, key, buf, lm, NULL)))
    ERR_RETURN(trans->getNdbError());
  
<<<<<<< HEAD
  if (execute_no_commit_ie(this, trans) != 0 ||
=======
  if (execute_no_commit_ie(this,trans) != 0 ||
>>>>>>> 2be5c81e
      op->getNdbError().code) 
  {
    int err= ndb_err(trans);
    if(err==HA_ERR_KEY_NOT_FOUND)
      table->status= STATUS_NOT_FOUND;
    else
      table->status= STATUS_GARBAGE;

    DBUG_RETURN(err);
  }

  table->status= 0;
  DBUG_RETURN(0);
}

int
ha_ndbcluster::scan_handle_lock_tuple(NdbScanOperation *scanOp,
                                      NdbTransaction *trans)
{
  DBUG_ENTER("ha_ndbcluster::scan_handle_lock_tuple");
  if (m_lock_tuple)
  {
    /*
      Lock level m_lock.type either TL_WRITE_ALLOW_WRITE
      (SELECT FOR UPDATE) or TL_READ_WITH_SHARED_LOCKS (SELECT
      LOCK WITH SHARE MODE) and row was not explictly unlocked 
      with unlock_row() call
    */
    const NdbOperation *op;
    // Lock row
    DBUG_PRINT("info", ("Keeping lock on scanned row"));
      
    if (!(op= scanOp->lockCurrentTuple(trans, m_ndb_record,
                                       dummy_row, empty_mask)))
    {
      /* purecov: begin inspected */
      m_lock_tuple= FALSE;
      ERR_RETURN(trans->getNdbError());
      /* purecov: end */    
    }
    m_thd_ndb->m_unsent_bytes+=12;
  }
  m_lock_tuple= FALSE;
  DBUG_RETURN(0);
}

inline int ha_ndbcluster::fetch_next(NdbScanOperation* cursor)
{
  DBUG_ENTER("fetch_next");
  int local_check;
  int error;
  NdbTransaction *trans= m_thd_ndb->trans;
  
  if ((error= scan_handle_lock_tuple(cursor, trans)) != 0)
    DBUG_RETURN(error);
  
  bool contact_ndb= m_lock.type < TL_WRITE_ALLOW_WRITE &&
                    m_lock.type != TL_READ_WITH_SHARED_LOCKS;
  do {
    DBUG_PRINT("info", ("Call nextResult, contact_ndb: %d", contact_ndb));
    /*
      We can only handle one tuple with blobs at a time.
    */
    if (m_thd_ndb->m_unsent_bytes && m_blobs_pending)
    {
<<<<<<< HEAD
      if (execute_no_commit(this, trans) != 0)
=======
      if (execute_no_commit(this,trans) != 0)
>>>>>>> 2be5c81e
        DBUG_RETURN(ndb_err(trans));
    }
    
    if ((local_check= cursor->nextResult(&_m_next_row,
                                         contact_ndb,
                                         m_force_send)) == 0)
    {
      /*
	Explicitly lock tuple if "select for update" or
	"select lock in share mode"
      */
      m_lock_tuple= (m_lock.type == TL_WRITE_ALLOW_WRITE
		     || 
		     m_lock.type == TL_READ_WITH_SHARED_LOCKS);
      DBUG_RETURN(0);
    } 
    else if (local_check == 1 || local_check == 2)
    {
      // 1: No more records
      // 2: No more cached records
      
      /*
        Before fetching more rows and releasing lock(s),
        all pending update or delete operations should 
        be sent to NDB
      */
      DBUG_PRINT("info", ("thd_ndb->m_unsent_bytes: %ld",
                          (long) m_thd_ndb->m_unsent_bytes));
      if (m_thd_ndb->m_unsent_bytes)
      {
        if (flush_bulk_insert() != 0)
          DBUG_RETURN(-1);
      }
      contact_ndb= (local_check == 2);
    }
    else
    {
      DBUG_RETURN(ndb_err(trans));
    }
  } while (local_check == 2);

  DBUG_RETURN(1);
}

/**
  Get the next record of a started scan. Try to fetch
  it locally from NdbApi cached records if possible, 
  otherwise ask NDB for more.

  @note
    If this is a update/delete make sure to not contact
    NDB before any pending ops have been sent to NDB.
*/

inline int ha_ndbcluster::next_result(uchar *buf)
{  
  int res;
  DBUG_ENTER("next_result");
    
  if (!m_active_cursor)
    DBUG_RETURN(HA_ERR_END_OF_FILE);
  
  if ((res= fetch_next(m_active_cursor)) == 0)
  {
    DBUG_PRINT("info", ("One more record found"));    

    unpack_record(buf, m_next_row);
    table->status= 0;
    DBUG_RETURN(0);
  }
  else if (res == 1)
  {
    // No more records
    table->status= STATUS_NOT_FOUND;
    
    DBUG_PRINT("info", ("No more records"));
    DBUG_RETURN(HA_ERR_END_OF_FILE);
  }
  else
  {
    DBUG_RETURN(ndb_err(m_thd_ndb->trans));
  }
}

/**
  Do a primary key or unique key index read operation.
  The key value is taken from a buffer in mysqld key format.
*/
const NdbOperation *
ha_ndbcluster::pk_unique_index_read_key(uint idx, const uchar *key, uchar *buf,
                                        NdbOperation::LockMode lm,
                                        Uint32 *ppartition_id)
{
  const NdbOperation *op;
  const NdbRecord *key_rec;
  NdbOperation::OperationOptions options;
  NdbOperation::OperationOptions *poptions = NULL;
  options.optionsPresent= 0;
  NdbOperation::GetValueSpec gets[2];
  
  if (idx != MAX_KEY)
    key_rec= m_index[idx].ndb_unique_record_key;
  else
    key_rec= m_ndb_hidden_key_record;

  /* Initialize the null bitmap, setting unused null bits to 1. */
  memset(buf, 0xff, table->s->null_bytes);

  if (table_share->primary_key == MAX_KEY)
<<<<<<< HEAD
  {
    get_hidden_fields_keyop(&options, gets);
    poptions= &options;
  }

  if (ppartition_id != NULL)
  {
    options.optionsPresent|= NdbOperation::OperationOptions::OO_PARTITION_ID;
    options.partitionId= *ppartition_id;
    poptions= &options;
  }

  op= m_thd_ndb->trans->readTuple(key_rec, (const char *)key, m_ndb_record,
                                  (char *)buf, lm,
                                  (uchar *)(table->read_set->bitmap), poptions,
                                  sizeof(NdbOperation::OperationOptions));

  if (uses_blob_value(table->read_set) &&
      get_blob_values(op, buf, table->read_set) != 0)
    return NULL;

  return op;
}

/** Count number of columns in key part. */
static uint
count_key_columns(const KEY *key_info, const key_range *key)
{
  KEY_PART_INFO *first_key_part= key_info->key_part;
  KEY_PART_INFO *key_part_end= first_key_part + key_info->key_parts;
  KEY_PART_INFO *key_part;
  uint length= 0;
  for(key_part= first_key_part; key_part < key_part_end; key_part++)
  {
    if (length >= key->length)
      break;
    length+= key_part->store_length;
  }
  return key_part - first_key_part;
}

/* Helper method to compute NDB index bounds. Note: does not set range_no. */
static void
compute_index_bounds(NdbIndexScanOperation::IndexBound & bound,
                     const KEY *key_info,
                     const key_range *start_key, const key_range *end_key)
{
  if (start_key)
  {
    bound.low_key= (const char*)start_key->key;
    bound.low_key_count= count_key_columns(key_info, start_key);
    bound.low_inclusive=
      start_key->flag != HA_READ_AFTER_KEY &&
      start_key->flag != HA_READ_BEFORE_KEY;
  }
  else
  {
    bound.low_key= NULL;
    bound.low_key_count= 0;
  }

=======
  {
    get_hidden_fields_keyop(&options, gets);
    poptions= &options;
  }

  if (ppartition_id != NULL)
  {
    options.optionsPresent|= NdbOperation::OperationOptions::OO_PARTITION_ID;
    options.partitionId= *ppartition_id;
    poptions= &options;
  }

  op= m_thd_ndb->trans->readTuple(key_rec, (const char *)key, m_ndb_record,
                                  (char *)buf, lm,
                                  (uchar *)(table->read_set->bitmap), poptions,
                                  sizeof(NdbOperation::OperationOptions));

  if (uses_blob_value(table->read_set) &&
      get_blob_values(op, buf, table->read_set) != 0)
    return NULL;

  return op;
}

/** Count number of columns in key part. */
static uint
count_key_columns(const KEY *key_info, const key_range *key)
{
  KEY_PART_INFO *first_key_part= key_info->key_part;
  KEY_PART_INFO *key_part_end= first_key_part + key_info->key_parts;
  KEY_PART_INFO *key_part;
  uint length= 0;
  for(key_part= first_key_part; key_part < key_part_end; key_part++)
  {
    if (length >= key->length)
      break;
    length+= key_part->store_length;
  }
  return key_part - first_key_part;
}

/* Helper method to compute NDB index bounds. Note: does not set range_no. */
static void
compute_index_bounds(NdbIndexScanOperation::IndexBound & bound,
                     const KEY *key_info,
                     const key_range *start_key, const key_range *end_key)
{
  if (start_key)
  {
    bound.low_key= (const char*)start_key->key;
    bound.low_key_count= count_key_columns(key_info, start_key);
    bound.low_inclusive=
      start_key->flag != HA_READ_AFTER_KEY &&
      start_key->flag != HA_READ_BEFORE_KEY;
  }
  else
  {
    bound.low_key= NULL;
    bound.low_key_count= 0;
  }

>>>>>>> 2be5c81e
  if (start_key &&
      (start_key->flag == HA_READ_KEY_EXACT ||
       start_key->flag == HA_READ_PREFIX_LAST))
  {
    bound.high_key= bound.low_key;
    bound.high_key_count= bound.low_key_count;
    bound.high_inclusive= TRUE;
  }
  else if (end_key)
  {
    bound.high_key= (const char*)end_key->key;
    bound.high_key_count= count_key_columns(key_info, end_key);
    /*
      For some reason, 'where b >= 1 and b <= 3' uses HA_READ_AFTER_KEY for
      the end_key.
      So HA_READ_AFTER_KEY in end_key sets high_inclusive, even though in
      start_key it does not set low_inclusive.
    */
    bound.high_inclusive= end_key->flag != HA_READ_BEFORE_KEY;
    if (end_key->flag == HA_READ_KEY_EXACT ||
        end_key->flag == HA_READ_PREFIX_LAST)
    {
      bound.low_key= bound.high_key;
      bound.low_key_count= bound.high_key_count;
      bound.low_inclusive= TRUE;
    }
  }
  else
  {
    bound.high_key= NULL;
    bound.high_key_count= 0;
  }
}

/**
  Start ordered index scan in NDB
*/

int ha_ndbcluster::ordered_index_scan(const key_range *start_key,
                                      const key_range *end_key,
                                      bool sorted, bool descending,
                                      uchar* buf, part_id_range *part_spec)
{  
  NdbTransaction *trans= m_thd_ndb->trans;
  NdbIndexScanOperation *op;
  int error;

  DBUG_ENTER("ha_ndbcluster::ordered_index_scan");
  DBUG_PRINT("enter", ("index: %u, sorted: %d, descending: %d read_set=0x%x",
             active_index, sorted, descending, table->read_set->bitmap[0]));
  DBUG_PRINT("enter", ("Starting new ordered scan on %s", m_tabname));

  // Check that sorted seems to be initialised
  DBUG_ASSERT(sorted == 0 || sorted == 1);
  
  if (m_active_cursor && (error= close_scan()))
    DBUG_RETURN(error);

  if (m_active_cursor && (error= close_scan()))
    DBUG_RETURN(error);

  NdbOperation::LockMode lm=
    (NdbOperation::LockMode)get_ndb_lock_type(m_lock.type, table->read_set);

  NdbScanOperation::ScanOptions options;
  options.optionsPresent=NdbScanOperation::ScanOptions::SO_SCANFLAGS;
  options.scan_flags=0;

  NdbOperation::GetValueSpec gets[2];
  if (table_share->primary_key == MAX_KEY)
    get_hidden_fields_scan(&options, gets);

  if (lm == NdbOperation::LM_Read)
    options.scan_flags|= NdbScanOperation::SF_KeyInfo;
  if (sorted)
    options.scan_flags|= NdbScanOperation::SF_OrderBy;
  if (descending)
    options.scan_flags|= NdbScanOperation::SF_Descending;
  const NdbRecord *key_rec= m_index[active_index].ndb_record_key;
  const NdbRecord *row_rec= m_ndb_record;

  NdbIndexScanOperation::IndexBound bound;
  NdbIndexScanOperation::IndexBound *pbound = NULL;
  NdbInterpretedCode code(m_table);

  if (start_key != NULL || end_key != NULL)
  {
    /* 
       Compute bounds info, reversing range boundaries
       if descending
     */
    compute_index_bounds(bound, 
                         table->key_info + active_index,
                         (descending?
                          end_key : start_key),
                         (descending?
                          start_key : end_key));
    bound.range_no = 0;
    pbound = &bound;
  }

  /* Partition pruning */
  if (m_use_partition_pruning && part_spec != NULL &&
      part_spec->start_part == part_spec->end_part)
  {
    options.partitionId = part_spec->start_part;
    options.optionsPresent |= NdbScanOperation::ScanOptions::SO_PARTITION_ID;
  }

  if (m_cond && m_cond->generate_scan_filter(&code, &options))
    ERR_RETURN(code.getNdbError());

  if (!(op= trans->scanIndex(key_rec, row_rec, lm,
                             (uchar *)(table->read_set->bitmap),
                             pbound,
                             &options,
                             sizeof(NdbScanOperation::ScanOptions))))
    ERR_RETURN(trans->getNdbError());

  if (uses_blob_value(table->read_set) &&
      get_blob_values(op, NULL, table->read_set) != 0)
    ERR_RETURN(op->getNdbError());

  m_active_cursor= op;

  if (execute_no_commit(this,trans) != 0)
    DBUG_RETURN(ndb_err(trans));
  
  DBUG_RETURN(next_result(buf));
}

static
int
guess_scan_flags(NdbOperation::LockMode lm, 
		 const NDBTAB* tab, const MY_BITMAP* readset)
{
  int flags= 0;
  flags|= (lm == NdbOperation::LM_Read) ? NdbScanOperation::SF_KeyInfo : 0;
  if (tab->checkColumns(0, 0) & 2)
  {
    int ret = tab->checkColumns(readset->bitmap, no_bytes_in_map(readset));
    
    if (ret & 2)
    { // If disk columns...use disk scan
      flags |= NdbScanOperation::SF_DiskScan;
    }
    else if ((ret & 4) == 0 && (lm == NdbOperation::LM_Exclusive))
    {
      // If no mem column is set and exclusive...guess disk scan
      flags |= NdbScanOperation::SF_DiskScan;
    }
  }
  return flags;
}

/*
  Start full table scan in NDB or unique index scan
 */

int ha_ndbcluster::full_table_scan(const KEY* key_info, 
                                   const uchar *key, 
                                   uint key_len,
                                   uchar *buf)
{
  NdbScanOperation *op;
  NdbTransaction *trans= m_thd_ndb->trans;
  part_id_range part_spec;
  NdbOperation::GetValueSpec gets[2];

  DBUG_ENTER("full_table_scan");  
  DBUG_PRINT("enter", ("Starting new scan on %s", m_tabname));

  NdbOperation::LockMode lm=
    (NdbOperation::LockMode)get_ndb_lock_type(m_lock.type, table->read_set);
  NdbScanOperation::ScanOptions options;
  options.optionsPresent = (NdbScanOperation::ScanOptions::SO_SCANFLAGS |
                            NdbScanOperation::ScanOptions::SO_PARALLEL);
  options.scan_flags = guess_scan_flags(lm, m_table, table->read_set);
  options.parallel = parallelism;

  if (m_use_partition_pruning)
  {
    part_spec.start_part= 0;
    part_spec.end_part= m_part_info->get_tot_partitions() - 1;
    prune_partition_set(table, &part_spec);
    DBUG_PRINT("info", ("part_spec.start_part: %u  part_spec.end_part: %u",
                        part_spec.start_part, part_spec.end_part));
    /*
      If partition pruning has found no partition in set
      we can return HA_ERR_END_OF_FILE
    */
    if (part_spec.start_part > part_spec.end_part)
    {
      DBUG_RETURN(HA_ERR_END_OF_FILE);
    }

    /*
      If partition pruning has found exactly one partition in set
      we can optimize scan to run towards that partition only.
    */
    if (part_spec.start_part == part_spec.end_part)
    {
      options.optionsPresent|= NdbScanOperation::ScanOptions::SO_PARTITION_ID;
      options.partitionId= part_spec.start_part;
    }
  }
  if (table_share->primary_key == MAX_KEY)
    get_hidden_fields_scan(&options, gets);

  {
    NdbInterpretedCode code(m_table);

    if (!key_info)
    {
      if (m_cond && m_cond->generate_scan_filter(&code, &options))
        ERR_RETURN(code.getNdbError());
    }
    else
    {
      /* Unique index scan in NDB (full table scan with scan filter) */
      DBUG_PRINT("info", ("Starting unique index scan"));
      if (!m_cond)
        m_cond= new ha_ndbcluster_cond;
      if (!m_cond)
      {
        my_errno= HA_ERR_OUT_OF_MEM;
        DBUG_RETURN(my_errno);
      }       
      if (m_cond->generate_scan_filter_from_key(&code, &options, key_info, key, key_len, buf))
        ERR_RETURN(code.getNdbError());
    }

    if (!(op= trans->scanTable(m_ndb_record, lm,
                               (uchar *)(table->read_set->bitmap),
                               &options, sizeof(NdbScanOperation::ScanOptions))))
      ERR_RETURN(trans->getNdbError());
  }
  
  m_active_cursor= op;

  if (uses_blob_value(table->read_set) &&
      get_blob_values(op, NULL, table->read_set) != 0)
    ERR_RETURN(op->getNdbError());

<<<<<<< HEAD
  if (execute_no_commit(this, trans) != 0)
=======
  if (execute_no_commit(this,trans) != 0)
>>>>>>> 2be5c81e
    DBUG_RETURN(ndb_err(trans));
  DBUG_PRINT("exit", ("Scan started successfully"));
  DBUG_RETURN(next_result(buf));
}

int
ha_ndbcluster::set_auto_inc(THD *thd, Field *field)
{
  DBUG_ENTER("ha_ndbcluster::set_auto_inc");
  Ndb *ndb= get_ndb(thd);
  bool read_bit= bitmap_is_set(table->read_set, field->field_index);
  bitmap_set_bit(table->read_set, field->field_index);
  Uint64 next_val= (Uint64) field->val_int() + 1;
  if (!read_bit)
    bitmap_clear_bit(table->read_set, field->field_index);
#ifndef DBUG_OFF
  char buff[22];
  DBUG_PRINT("info", 
             ("Trying to set next auto increment value to %s",
              llstr(next_val, buff)));
#endif
  if (ndb->checkUpdateAutoIncrementValue(m_share->tuple_id_range, next_val))
  {
    Ndb_tuple_id_range_guard g(m_share);
    if (ndb->setAutoIncrementValue(m_table, g.range, next_val, TRUE)
        == -1)
      ERR_RETURN(ndb->getNdbError());
  }
  DBUG_RETURN(0);
}

Uint32
ha_ndbcluster::setup_get_hidden_fields(NdbOperation::GetValueSpec gets[2])
{
  Uint32 num_gets= 0;
  /*
    We need to read the hidden primary key, and possibly the FRAGMENT
    pseudo-column.
  */
  gets[num_gets].column= get_hidden_key_column();
  gets[num_gets].appStorage= &m_ref;
  num_gets++;
  if (m_user_defined_partitioning)
  {
    /* Need to read partition id to support ORDER BY columns. */
    gets[num_gets].column= NdbDictionary::Column::FRAGMENT;
    gets[num_gets].appStorage= &m_part_id;
    num_gets++;
  }
  return num_gets;
}

void
ha_ndbcluster::get_hidden_fields_keyop(NdbOperation::OperationOptions *options,
                                       NdbOperation::GetValueSpec gets[2])
{
  Uint32 num_gets= setup_get_hidden_fields(gets);
  options->optionsPresent|= NdbOperation::OperationOptions::OO_GETVALUE;
  options->extraGetValues= gets;
  options->numExtraGetValues= num_gets;
}

void
ha_ndbcluster::get_hidden_fields_scan(NdbScanOperation::ScanOptions *options,
                                      NdbOperation::GetValueSpec gets[2])
{
  Uint32 num_gets= setup_get_hidden_fields(gets);
  options->optionsPresent|= NdbScanOperation::ScanOptions::SO_GETVALUE;
  options->extraGetValues= gets;
  options->numExtraGetValues= num_gets;
}

inline void
ha_ndbcluster::eventSetAnyValue(THD *thd, 
                                NdbOperation::OperationOptions *options)
{
  if (unlikely(m_slow_path))
  {
    /*
      ignore TNTO_NO_LOGGING for slave thd. It is used to indicate
      log-slave-updates option. This is instead handled in the
      injector thread, by looking explicitly at the
      opt_log_slave_updates flag.
    */
    Thd_ndb *thd_ndb= get_thd_ndb(thd);
    if (thd->slave_thread)
    {
      options->optionsPresent |= NdbOperation::OperationOptions::OO_ANYVALUE;
      options->anyValue=thd->server_id;
    }
    else if (thd_ndb->trans_options & TNTO_NO_LOGGING)
    {
      options->optionsPresent |= NdbOperation::OperationOptions::OO_ANYVALUE;
      options->anyValue=NDB_ANYVALUE_FOR_NOLOGGING;
    }
  }
}

int ha_ndbcluster::write_row(uchar *record)
{
  DBUG_ENTER("ha_ndbcluster::write_row");
  DBUG_RETURN(ndb_write_row(record, FALSE, FALSE));
}

/**
  Insert one record into NDB
*/
int ha_ndbcluster::ndb_write_row(uchar *record,
                                 bool primary_key_update,
                                 bool batched_update)
{
  bool has_auto_increment;
  NdbTransaction *trans= m_thd_ndb->trans;
  const NdbOperation *op;
  THD *thd= table->in_use;
  Thd_ndb *thd_ndb= get_thd_ndb(thd);
  uint32 part_id;
  int error;
  NdbOperation::SetValueSpec sets[2];
  Uint32 num_sets= 0;
  DBUG_ENTER("ha_ndbcluster::ndb_write_row");

  has_auto_increment= (table->next_number_field && record == table->record[0]);

  if (has_auto_increment && table_share->primary_key != MAX_KEY) 
  {
    /*
     * Increase any auto_incremented primary key
     */
    m_skip_auto_increment= FALSE;
    if ((error= update_auto_increment()))
      DBUG_RETURN(error);
    m_skip_auto_increment= (insert_id_for_cur_row == 0);
  }

  /*
   * If IGNORE the ignore constraint violations on primary and unique keys
   */
  if (!m_use_write && m_ignore_dup_key)
  {
    /*
      compare if expression with that in start_bulk_insert()
      start_bulk_insert will set parameters to ensure that each
      write_row is committed individually
    */
    int peek_res= peek_indexed_rows(record, NDB_INSERT);
    
    if (!peek_res) 
    {
      DBUG_RETURN(HA_ERR_FOUND_DUPP_KEY);
    }
    if (peek_res != HA_ERR_KEY_NOT_FOUND)
      DBUG_RETURN(peek_res);
  }

  bool uses_blobs= uses_blob_value(table->write_set);

  Uint64 auto_value;
  if (table_share->primary_key == MAX_KEY)
  {
    /* Table has hidden primary key. */
    Ndb *ndb= get_ndb(thd);
    uint retries= NDB_AUTO_INCREMENT_RETRIES;
    int retry_sleep= 30; /* 30 milliseconds, transaction */
    for (;;)
    {
      Ndb_tuple_id_range_guard g(m_share);
      if (ndb->getAutoIncrementValue(m_table, g.range, auto_value, 1) == -1)
      {
	if (--retries &&
	    ndb->getNdbError().status == NdbError::TemporaryError)
	{
	  my_sleep(retry_sleep);
	  continue;
	}
	ERR_RETURN(ndb->getNdbError());
      }
      break;
    }
    sets[num_sets].column= get_hidden_key_column();
    sets[num_sets].value= &auto_value;
    num_sets++;
  } 

  if (m_user_defined_partitioning)
  {
    longlong func_value= 0;
    my_bitmap_map *old_map= dbug_tmp_use_all_columns(table, table->read_set);
    error= m_part_info->get_partition_id(m_part_info, &part_id, &func_value);
    dbug_tmp_restore_column_map(table->read_set, old_map);
    if (error)
    {
      m_part_info->err_value= func_value;
      DBUG_RETURN(error);
    }

    /*
      We need to set the value of the partition function value in
      NDB since the NDB kernel doesn't have easy access to the function
      to calculate the value.
    */
    if (func_value >= INT_MAX32)
      func_value= INT_MAX32;
    sets[num_sets].column= get_partition_id_column();
    sets[num_sets].value= &func_value;
    num_sets++;
  }

  ha_statistic_increment(&SSV::ha_write_count);
  if (table->timestamp_field_type & TIMESTAMP_AUTO_SET_ON_INSERT)
    table->timestamp_field->set_time();

  /*
     Setup OperationOptions
   */
  NdbOperation::OperationOptions options;
  NdbOperation::OperationOptions *poptions = NULL;
  options.optionsPresent=0;
  
  eventSetAnyValue(thd, &options); 

  if (m_user_defined_partitioning)
  {
    options.optionsPresent |= NdbOperation::OperationOptions::OO_PARTITION_ID;
    options.partitionId= part_id;
  }
  if (num_sets)
  {
    options.optionsPresent |= NdbOperation::OperationOptions::OO_SETVALUE;
    options.extraSetValues= sets;
    options.numExtraSetValues= num_sets;
  }
  if (options.optionsPresent != 0)
    poptions=&options;

  const NdbRecord *key_rec;
  const uchar *key_row;
  if (table_share->primary_key == MAX_KEY)
  {
    key_rec= m_ndb_hidden_key_record;
    key_row= (const uchar *)&auto_value;
  }
  else
  {
    key_rec= m_index[table_share->primary_key].ndb_unique_record_row;
    key_row= record;
  }

  /*
    We do not use the table->write_set here.
    The reason is that for REPLACE INTO t(a), the write_set is passed with
    only column 'a' enabled.
    But it is wrong not to write all columns in REPLACE, since REPLACE is
    the same as DELETE+INSERT (ie. not writing all columns risks loosing
    default values).
  */
  /*
    ToDo: Actually, we have to use the write set, since otherwise replication
    fails. Replication seems to rely on being able to replicate an update with
    a write_row() with only some bits set in write_set, leaving other fields
    intact.
    This means that we now suffer from BUG#22045... :-/
  */
  const MY_BITMAP *user_cols_written_bitmap;
  
  if (m_use_write)
  {
    /* Using write, the only user-visible cols we write are in the write_set */
    user_cols_written_bitmap= table->write_set;
    op= trans->writeTuple(key_rec, (const char *)key_row, m_ndb_record,
                          (char *)record, (uchar *)(table->write_set->bitmap),
                          poptions, sizeof(NdbOperation::OperationOptions));
  }
  else
  {
    /* Using insert, we write all user visible columns */
    user_cols_written_bitmap= NULL;
    op= trans->insertTuple(key_rec, (const char *)key_row, m_ndb_record,
                           (char *)record, NULL, // No mask
                           poptions, sizeof(NdbOperation::OperationOptions));
  }
  if (!(op))
    ERR_RETURN(trans->getNdbError());

  bool need_flush= add_row_check_if_batch_full(thd_ndb);
  bool do_batch= !need_flush &&
    (batched_update || (thd->options & OPTION_ALLOW_BATCH));
  uint blob_count= 0;
  if (table_share->blob_fields > 0)
  {
    my_bitmap_map *old_map= dbug_tmp_use_all_columns(table, table->read_set);
    /* Set Blob values for all columns updated by the operation */
    int res= set_blob_values(op, record - table->record[0],
                             user_cols_written_bitmap, &blob_count, do_batch);
    dbug_tmp_restore_column_map(table->read_set, old_map);
    if (res != 0)
      DBUG_RETURN(res);
  }

  m_rows_changed++;

  /*
    Execute write operation
    NOTE When doing inserts with many values in 
    each INSERT statement it should not be necessary
    to NoCommit the transaction between each row.
    Find out how this is detected!
  */
  m_rows_inserted++;
  no_uncommitted_rows_update(1);
  if (( (m_rows_to_insert == 1 || uses_blobs) && !do_batch ) ||
      primary_key_update ||
      need_flush)
  {
    int res= flush_bulk_insert();
    if (res != 0)
    {
      m_skip_auto_increment= TRUE;
      DBUG_RETURN(res);
    }
  }
  if ((has_auto_increment) && (m_skip_auto_increment))
  {
    int ret_val;
    if ((ret_val= set_auto_inc(thd, table->next_number_field)))
    {
      DBUG_RETURN(ret_val);
    }
  }
  m_skip_auto_increment= TRUE;

  DBUG_PRINT("exit",("ok"));
  DBUG_RETURN(0);
}


/* Compare if an update changes the primary key in a row. */
int ha_ndbcluster::primary_key_cmp(const uchar * old_row, const uchar * new_row)
{
  uint keynr= table_share->primary_key;
  KEY_PART_INFO *key_part=table->key_info[keynr].key_part;
  KEY_PART_INFO *end=key_part+table->key_info[keynr].key_parts;

  for (; key_part != end ; key_part++)
  {
    if (!bitmap_is_set(table->write_set, key_part->fieldnr - 1))
      continue;

    /* The primary key does not allow NULLs. */
    DBUG_ASSERT(!key_part->null_bit);

    if (key_part->key_part_flag & (HA_BLOB_PART | HA_VAR_LENGTH_PART))
    {

      if (key_part->field->cmp_binary((old_row + key_part->offset),
                                      (new_row + key_part->offset),
                                      (ulong) key_part->length))
        return 1;
    }
    else
    {
      if (memcmp(old_row+key_part->offset, new_row+key_part->offset,
                 key_part->length))
        return 1;
    }
  }
  return 0;
}

/**
  Update one record in NDB using primary key.
*/

int ha_ndbcluster::update_row(const uchar *old_data, uchar *new_data)
{
  THD *thd= table->in_use;
  Thd_ndb *thd_ndb= get_thd_ndb(thd);
  NdbTransaction *trans= m_thd_ndb->trans;
  NdbScanOperation* cursor= m_active_cursor;
  const NdbOperation *op;
  uint32 old_part_id= 0, new_part_id= 0;
  int error;
  longlong func_value;
  Uint32 func_value_uint32;
  bool have_pk= (table_share->primary_key != MAX_KEY);
  bool pk_update= (have_pk &&
                   primary_key_cmp(old_data, new_data));
  bool batch_allowed= (thd->options & OPTION_ALLOW_BATCH) != 0;
  NdbOperation::SetValueSpec sets[1];

  DBUG_ENTER("update_row");
  
  /*
   * If IGNORE the ignore constraint violations on primary and unique keys,
   * but check that it is not part of INSERT ... ON DUPLICATE KEY UPDATE
   */
  if (m_ignore_dup_key && (thd->lex->sql_command == SQLCOM_UPDATE ||
                           thd->lex->sql_command == SQLCOM_UPDATE_MULTI))
  {
    NDB_WRITE_OP write_op= (pk_update) ? NDB_PK_UPDATE : NDB_UPDATE;
    int peek_res= peek_indexed_rows(new_data, write_op);
    
    if (!peek_res) 
    {
      DBUG_RETURN(HA_ERR_FOUND_DUPP_KEY);
    }
    if (peek_res != HA_ERR_KEY_NOT_FOUND)
      DBUG_RETURN(peek_res);
  }

  ha_statistic_increment(&SSV::ha_update_count);
  if (table->timestamp_field_type & TIMESTAMP_AUTO_SET_ON_UPDATE)
  {
    table->timestamp_field->set_time();
    bitmap_set_bit(table->write_set, table->timestamp_field->field_index);
  }

  if (m_use_partition_pruning &&
      (error= get_parts_for_update(old_data, new_data, table->record[0],
                                   m_part_info, &old_part_id, &new_part_id,
                                   &func_value)))
  {
    m_part_info->err_value= func_value;
    DBUG_RETURN(error);
  }

  /*
   * Check for update of primary key or partition change
   * for special handling
   */  
  if (pk_update || old_part_id != new_part_id)
  {
    DBUG_RETURN(ndb_pk_update_row(thd, old_data, new_data, old_part_id));
  }
  /*
    If we are updating a unique key with auto_increment
    then we need to update the auto_increment counter
   */
  if (table->found_next_number_field &&
      bitmap_is_set(table->write_set, 
		    table->found_next_number_field->field_index) &&
      (error= set_auto_inc(thd, table->found_next_number_field)))
  {
    DBUG_RETURN(error);
  }
  /*
    Set only non-primary-key attributes.
    We already checked that any primary key attribute in write_set has no
    real changes.
  */
  bitmap_copy(&m_bitmap, table->write_set);
  bitmap_subtract(&m_bitmap, &m_pk_bitmap);
  uchar *mask= (uchar *)(m_bitmap.bitmap);

  NdbOperation::OperationOptions *poptions = NULL;
  NdbOperation::OperationOptions options;
  options.optionsPresent=0;

  if (m_user_defined_partitioning)
  {
    if (func_value >= INT_MAX32)
      func_value_uint32= INT_MAX32;
    else
      func_value_uint32= (uint32)func_value;
    sets[0].column= get_partition_id_column();
    sets[0].value= &func_value_uint32;
    options.optionsPresent|= NdbOperation::OperationOptions::OO_SETVALUE;
    options.extraSetValues= sets;
    options.numExtraSetValues= 1;

    if (!cursor)
    {
      options.optionsPresent|= NdbOperation::OperationOptions::OO_PARTITION_ID;
      options.partitionId= new_part_id;
    }
  }
  
  eventSetAnyValue(thd, &options);
  
  bool need_flush= add_row_check_if_batch_full(thd_ndb);

  if (cursor)
  {
    /*
      We are scanning records and want to update the record
      that was just found, call updateCurrentTuple on the cursor 
      to take over the lock to a new update operation
      And thus setting the primary key of the record from 
      the active record in cursor
    */
    DBUG_PRINT("info", ("Calling updateTuple on cursor, write_set=0x%x",
                        table->write_set->bitmap[0]));

    if (options.optionsPresent != 0)
      poptions = &options;

    if (!(op= cursor->updateCurrentTuple(trans, m_ndb_record,
                                         (const char*)new_data, mask,
                                         poptions,
                                         sizeof(NdbOperation::OperationOptions))))
      ERR_RETURN(trans->getNdbError());

    m_lock_tuple= FALSE;
    thd_ndb->m_unsent_bytes+= 12;
  }
  else
  {  
    const NdbRecord *key_rec;
    const uchar *key_row;
    if (have_pk)
    {
      key_rec= m_index[table_share->primary_key].ndb_unique_record_row;
      key_row= new_data;
    }
    else
    {
      /* Use hidden primary key previously read into m_ref. */
      key_rec= m_ndb_hidden_key_record;
      key_row= (const uchar *)(&m_ref);
    }

    if (options.optionsPresent !=0)
      poptions= &options;

    if (!(op= trans->updateTuple(key_rec, (const char *)key_row,
                                 m_ndb_record, (const char*)new_data, mask,
                                 poptions,
                                 sizeof(NdbOperation::OperationOptions))))
      ERR_RETURN(trans->getNdbError());  
  }

  uint blob_count= 0;
  if (uses_blob_value(table->write_set))
  {
    int row_offset= new_data - table->record[0];
    int res= set_blob_values(op, row_offset, table->write_set, &blob_count,
                             (batch_allowed && !need_flush));
    if (res != 0)
      DBUG_RETURN(res);
  }
<<<<<<< HEAD

=======
>>>>>>> 2be5c81e
  m_rows_changed++;

  /*
    Batch update operation if we are doing a scan for update, unless
    there exist UPDATE AFTER triggers
  */
  if (m_update_cannot_batch ||
      !(cursor || (batch_allowed && have_pk)) ||
      need_flush)
  {
<<<<<<< HEAD
    if (execute_no_commit(this, trans) != 0)
=======
    if (execute_no_commit(this,trans) != 0)
>>>>>>> 2be5c81e
    {
      no_uncommitted_rows_execute_failure();
      DBUG_RETURN(ndb_err(trans));
    }
  }
  else if (blob_count > 0)
    m_blobs_pending= TRUE;
  
  DBUG_RETURN(0);
}


int ha_ndbcluster::delete_row(const uchar *record)
{
  return ndb_delete_row(record, FALSE);
}

/**
  Delete one record from NDB, using primary key .
*/

int ha_ndbcluster::ndb_delete_row(const uchar *record, bool primary_key_update)
{
  THD *thd= table->in_use;
  Thd_ndb *thd_ndb= get_thd_ndb(thd);
  NdbTransaction *trans= m_thd_ndb->trans;
  NdbScanOperation* cursor= m_active_cursor;
  const NdbOperation *op;
  uint32 part_id;
  int error;
  DBUG_ENTER("ndb_delete_row");

  ha_statistic_increment(&SSV::ha_delete_count);
  m_rows_changed++;

  if (m_use_partition_pruning &&
      (error= get_part_for_delete(record, table->record[0], m_part_info,
                                  &part_id)))
  {
    DBUG_RETURN(error);
  }

  NdbOperation::OperationOptions options;
  NdbOperation::OperationOptions *poptions = NULL;
  options.optionsPresent=0;

  eventSetAnyValue(thd, &options);

  if (cursor)
  {
    if (options.optionsPresent != 0)
      poptions = &options;

    /*
      We are scanning records and want to delete the record
      that was just found, call deleteTuple on the cursor 
      to take over the lock to a new delete operation
      And thus setting the primary key of the record from 
      the active record in cursor
    */
    DBUG_PRINT("info", ("Calling deleteTuple on cursor"));
    if ((op = cursor->deleteCurrentTuple(trans, m_ndb_record,
                                         NULL, // result_row
                                         NULL, // result_mask
                                         poptions, 
                                         sizeof(NdbOperation::OperationOptions))) == 0)
      ERR_RETURN(trans->getNdbError());     
    m_lock_tuple= FALSE;
    thd_ndb->m_unsent_bytes+= 12;

    no_uncommitted_rows_update(-1);

    if (!(primary_key_update || m_delete_cannot_batch))
      // If deleting from cursor, NoCommit will be handled in next_result
      DBUG_RETURN(0);
  }
  else
  {
    const NdbRecord *key_rec;
    const uchar *key_row;

    if (m_user_defined_partitioning)
    {
      options.optionsPresent|= NdbOperation::OperationOptions::OO_PARTITION_ID;
      options.partitionId= part_id;
    }

    if (options.optionsPresent != 0)
      poptions= &options;

    if (table_share->primary_key != MAX_KEY)
    {
      key_rec= m_index[table_share->primary_key].ndb_unique_record_row;
      key_row= record;
    }
    else
    {
      key_rec= m_ndb_hidden_key_record;
      key_row= (const uchar *)(&m_ref);
    }
    if (!(op=trans->deleteTuple(key_rec, (const char *)key_row,
                                m_ndb_record,
                                NULL, // row
                                NULL, // mask
                                poptions,
                                sizeof(NdbOperation::OperationOptions))))
      ERR_RETURN(trans->getNdbError());

    no_uncommitted_rows_update(-1);

    /*
      Check if we can batch the delete.

      We do not batch deletes on tables with no primary key. For such tables,
      replication uses full table scan to locate the row to delete. The
      problem is the following scenario when deleting 2 (or more) rows:

       1. Table scan to locate the first row.
       2. Delete the row, batched so no execute.
       3. Table scan to locate the second row is executed, along with the
          batched delete operation from step 2.
       4. The first row is returned from nextResult() (not deleted yet).
       5. The kernel deletes the row (operation from step 2).
       6. lockCurrentTuple() is called on the row returned in step 4. However,
          as that row is now deleted, the operation fails and the transaction
          is aborted.
       7. The delete of the second tuple now fails, as the transaction has
          been aborted.
    */

    /*
      Poor approx. let delete ~ tabsize / 4
    */
    uint delete_size= 12 + m_bytes_per_write >> 2;
    bool need_flush= add_row_check_if_batch_full_size(thd_ndb, delete_size);
    if ( (thd->options & OPTION_ALLOW_BATCH) &&
         table_share->primary_key != MAX_KEY &&
         !primary_key_update &&
         !need_flush)
      DBUG_RETURN(0);
  }

  // Execute delete operation
<<<<<<< HEAD
  if (execute_no_commit(this, trans) != 0) {
=======
  if (execute_no_commit(this,trans) != 0) {
>>>>>>> 2be5c81e
    no_uncommitted_rows_execute_failure();
    DBUG_RETURN(ndb_err(trans));
  }
  DBUG_RETURN(0);
}
  
/**
  Unpack a record returned from a scan.
  We copy field-for-field to
   # Avoid unnecessary copying for sparse rows.
   # Properly initialize not used null bits.
  Note that we do not unpack all returned rows; some primary/unique key
  operations can read directly into the destination row.
*/
void ha_ndbcluster::unpack_record(uchar *dst_row, const uchar *src_row)
{
  int res;
  DBUG_ASSERT(src_row != NULL);

  my_ptrdiff_t dst_offset= dst_row - table->record[0];
  my_ptrdiff_t src_offset= src_row - table->record[0];

  /* Initialize the NULL bitmap. */
  memset(dst_row, 0xff, table->s->null_bytes);

  uchar *blob_ptr= m_blobs_buffer;

  for (uint i= 0; i < table_share->fields; i++) 
  {
    Field *field= table->field[i];
    if (bitmap_is_set(table->read_set, i))
    {
      if (field->type() == MYSQL_TYPE_BIT)
      {
        Field_bit *field_bit= static_cast<Field_bit*>(field);
        if (!field->is_null_in_record_with_offset(src_offset))
        {
          field->move_field_offset(src_offset);
          longlong value= field_bit->val_int();
          field->move_field_offset(dst_offset-src_offset);
          field_bit->set_notnull();
          /* Field_bit in DBUG requires the bit set in write_set for store(). */
          my_bitmap_map *old_map=
            dbug_tmp_use_all_columns(table, table->write_set);
          IF_DBUG(int res=) field_bit->store(value, true);
          dbug_tmp_restore_column_map(table->write_set, old_map);
          DBUG_ASSERT(res == 0);
          field->move_field_offset(-dst_offset);
        }
      }
      else if (field->flags & BLOB_FLAG)
      {
        Field_blob *field_blob= (Field_blob *)field;
        NdbBlob *ndb_blob= m_value[i].blob;
        DBUG_ASSERT(ndb_blob != 0);
        int isNull;
        res= ndb_blob->getNull(isNull);
        DBUG_ASSERT(res == 0);                  // Already succeeded once
        Uint64 len64= 0;
        field_blob->move_field_offset(dst_offset);
        if (!isNull)
        {
          res= ndb_blob->getLength(len64);
          DBUG_ASSERT(res == 0 && len64 <= (Uint64)0xffffffff);
          field->set_notnull();
        }
        /* Need not set_null(), as we initialized null bits to 1 above. */
        field_blob->set_ptr((uint32)len64, blob_ptr);
        field_blob->move_field_offset(-dst_offset);
        blob_ptr+= (len64 + 7) & ~((Uint64)7);
      }
      else
      {
        field->move_field_offset(src_offset);
        /* Normal field (not blob or bit type). */
        if (!field->is_null())
        {
          /* Only copy actually used bytes of varstrings. */
          uint32 actual_length= field->used_length();
          uchar *src_ptr= field->ptr;
          field->move_field_offset(dst_offset - src_offset);
          field->set_notnull();
          memcpy(field->ptr, src_ptr, actual_length);
#ifdef HAVE_purify
          /*
            We get Valgrind warnings on uninitialised padding bytes in
            varstrings, for example when writing rows to temporary tables.
            So for valgrind builds we pad with zeros, not needed for
            production code.
          */
          if (actual_length < field->pack_length())
            bzero(field->ptr + actual_length,
                  field->pack_length() - actual_length);
#endif
          field->move_field_offset(-dst_offset);
        }
        else
          field->move_field_offset(-src_offset);
        /* No action needed for a NULL field. */
      }
    }
  }
}

/*
    DBUG_EXECUTE("value", print_results(););
*/

void ha_ndbcluster::print_results()
{
  DBUG_ENTER("print_results");

#ifndef DBUG_OFF

  char buf_type[MAX_FIELD_WIDTH], buf_val[MAX_FIELD_WIDTH];
  String type(buf_type, sizeof(buf_type), &my_charset_bin);
  String val(buf_val, sizeof(buf_val), &my_charset_bin);
  for (uint f= 0; f < table_share->fields; f++)
  {
    /* Use DBUG_PRINT since DBUG_FILE cannot be filtered out */
    char buf[2000];
    Field *field;
    void* ptr;
    NdbValue value;

    buf[0]= 0;
    field= table->field[f];
    if (!(value= m_value[f]).ptr)
    {
      strmov(buf, "not read");
      goto print_value;
    }

    ptr= field->ptr;

    if (! (field->flags & BLOB_FLAG))
    {
      if (value.rec->isNULL())
      {
        strmov(buf, "NULL");
        goto print_value;
      }
      type.length(0);
      val.length(0);
      field->sql_type(type);
      field->val_str(&val);
      my_snprintf(buf, sizeof(buf), "%s %s", type.c_ptr(), val.c_ptr());
    }
    else
    {
      NdbBlob *ndb_blob= value.blob;
      bool isNull= TRUE;
      ndb_blob->getNull(isNull);
      if (isNull)
        strmov(buf, "NULL");
    }

print_value:
    DBUG_PRINT("value", ("%u,%s: %s", f, field->field_name, buf));
  }
#endif
  DBUG_VOID_RETURN;
}


int ha_ndbcluster::index_init(uint index, bool sorted)
{
  DBUG_ENTER("ha_ndbcluster::index_init");
  DBUG_PRINT("enter", ("index: %u  sorted: %d", index, sorted));
  active_index= index;
  m_sorted= sorted;
  /*
    Locks are are explicitly released in scan
    unless m_lock.type == TL_READ_HIGH_PRIORITY
    and no sub-sequent call to unlock_row()
  */
  m_lock_tuple= FALSE;
  DBUG_RETURN(0);
}


int ha_ndbcluster::index_end()
{
  DBUG_ENTER("ha_ndbcluster::index_end");
  DBUG_RETURN(close_scan());
}

/**
  Check if key contains null.
*/
static
int
check_null_in_key(const KEY* key_info, const uchar *key, uint key_len)
{
  KEY_PART_INFO *curr_part, *end_part;
  const uchar* end_ptr= key + key_len;
  curr_part= key_info->key_part;
  end_part= curr_part + key_info->key_parts;

  for (; curr_part != end_part && key < end_ptr; curr_part++)
  {
    if (curr_part->null_bit && *key)
      return 1;

    key += curr_part->store_length;
  }
  return 0;
}

int ha_ndbcluster::index_read(uchar *buf,
                              const uchar *key, uint key_len, 
                              enum ha_rkey_function find_flag)
{
  key_range start_key;
  bool descending= FALSE;
  DBUG_ENTER("ha_ndbcluster::index_read");
  DBUG_PRINT("enter", ("active_index: %u, key_len: %u, find_flag: %d", 
                       active_index, key_len, find_flag));

  start_key.key= key;
  start_key.length= key_len;
  start_key.flag= find_flag;
  descending= FALSE;
  switch (find_flag) {
  case HA_READ_KEY_OR_PREV:
  case HA_READ_BEFORE_KEY:
  case HA_READ_PREFIX_LAST:
  case HA_READ_PREFIX_LAST_OR_PREV:
    descending= TRUE;
    break;
  default:
    break;
  }
  DBUG_RETURN(read_range_first_to_buf(&start_key, 0, descending,
                                      m_sorted, buf));
}


int ha_ndbcluster::index_next(uchar *buf)
{
  DBUG_ENTER("ha_ndbcluster::index_next");
  ha_statistic_increment(&SSV::ha_read_next_count);
  DBUG_RETURN(next_result(buf));
}


int ha_ndbcluster::index_prev(uchar *buf)
{
  DBUG_ENTER("ha_ndbcluster::index_prev");
  ha_statistic_increment(&SSV::ha_read_prev_count);
  DBUG_RETURN(next_result(buf));
}


int ha_ndbcluster::index_first(uchar *buf)
{
  DBUG_ENTER("ha_ndbcluster::index_first");
  ha_statistic_increment(&SSV::ha_read_first_count);
  // Start the ordered index scan and fetch the first row

  // Only HA_READ_ORDER indexes get called by index_first
  DBUG_RETURN(ordered_index_scan(0, 0, TRUE, FALSE, buf, NULL));
}


int ha_ndbcluster::index_last(uchar *buf)
{
  DBUG_ENTER("ha_ndbcluster::index_last");
  ha_statistic_increment(&SSV::ha_read_last_count);
  DBUG_RETURN(ordered_index_scan(0, 0, TRUE, TRUE, buf, NULL));
}

int ha_ndbcluster::index_read_last(uchar * buf, const uchar * key, uint key_len)
{
  DBUG_ENTER("ha_ndbcluster::index_read_last");
  DBUG_RETURN(index_read(buf, key, key_len, HA_READ_PREFIX_LAST));
}

int ha_ndbcluster::read_range_first_to_buf(const key_range *start_key,
                                           const key_range *end_key,
                                           bool desc, bool sorted,
                                           uchar* buf)
{
  part_id_range part_spec;
  ndb_index_type type= get_index_type(active_index);
  const KEY* key_info= table->key_info+active_index;
  int error; 
  DBUG_ENTER("ha_ndbcluster::read_range_first_to_buf");
  DBUG_PRINT("info", ("desc: %d, sorted: %d", desc, sorted));

  if (m_use_partition_pruning)
  {
    get_partition_set(table, buf, active_index, start_key, &part_spec);
    DBUG_PRINT("info", ("part_spec.start_part: %u  part_spec.end_part: %u",
                        part_spec.start_part, part_spec.end_part));
    /*
      If partition pruning has found no partition in set
      we can return HA_ERR_END_OF_FILE
      If partition pruning has found exactly one partition in set
      we can optimize scan to run towards that partition only.
    */
    if (part_spec.start_part > part_spec.end_part)
    {
      DBUG_RETURN(HA_ERR_END_OF_FILE);
    }
    else if (part_spec.start_part == part_spec.end_part)
    {
      /*
        Only one partition is required to scan, if sorted is required we
        don't need it any more since output from one ordered partitioned
        index is always sorted.
      */
      sorted= FALSE;
    }
  }

  switch (type){
  case PRIMARY_KEY_ORDERED_INDEX:
  case PRIMARY_KEY_INDEX:
    if (start_key && 
        start_key->length == key_info->key_length &&
        start_key->flag == HA_READ_KEY_EXACT)
    {
      if (m_active_cursor && (error= close_scan()))
        DBUG_RETURN(error);
      error= pk_read(start_key->key, start_key->length, buf,
		     part_spec.start_part);
      DBUG_RETURN(error == HA_ERR_KEY_NOT_FOUND ? HA_ERR_END_OF_FILE : error);
    }
    break;
  case UNIQUE_ORDERED_INDEX:
  case UNIQUE_INDEX:
    if (start_key && start_key->length == key_info->key_length &&
        start_key->flag == HA_READ_KEY_EXACT && 
        !check_null_in_key(key_info, start_key->key, start_key->length))
    {
      if (m_active_cursor && (error= close_scan()))
        DBUG_RETURN(error);

      error= unique_index_read(start_key->key, start_key->length, buf);
      DBUG_RETURN(error == HA_ERR_KEY_NOT_FOUND ? HA_ERR_END_OF_FILE : error);
    }
    else if (type == UNIQUE_INDEX)
      DBUG_RETURN(full_table_scan(key_info, 
                                  start_key->key, 
                                  start_key->length, 
                                  buf));
    break;
  default:
    break;
  }
  // Start the ordered index scan and fetch the first row
  DBUG_RETURN(ordered_index_scan(start_key, end_key, sorted, desc, buf,
                                 &part_spec));
}

int ha_ndbcluster::read_range_first(const key_range *start_key,
                                    const key_range *end_key,
                                    bool eq_r, bool sorted)
{
  uchar* buf= table->record[0];
  DBUG_ENTER("ha_ndbcluster::read_range_first");
  DBUG_RETURN(read_range_first_to_buf(start_key, end_key, FALSE,
                                      sorted, buf));
}

int ha_ndbcluster::read_range_next()
{
  DBUG_ENTER("ha_ndbcluster::read_range_next");
  DBUG_RETURN(next_result(table->record[0]));
}


int ha_ndbcluster::rnd_init(bool scan)
{
  int error;
  DBUG_ENTER("rnd_init");
  DBUG_PRINT("enter", ("scan: %d", scan));

  if (m_active_cursor && (error= close_scan()))
    DBUG_RETURN(error);
  index_init(table_share->primary_key, 0);
  DBUG_RETURN(0);
}

int ha_ndbcluster::close_scan()
{
  NdbTransaction *trans= m_thd_ndb->trans;
  int error;
  DBUG_ENTER("close_scan");

  NdbScanOperation *cursor= m_active_cursor;
  
  if (!cursor)
  {
    cursor = m_multi_cursor;
    if (!cursor)
      DBUG_RETURN(0);
  }

  if ((error= scan_handle_lock_tuple(cursor, trans)) != 0)
    DBUG_RETURN(error);

  if (m_thd_ndb->m_unsent_bytes)
  {
    /*
      Take over any pending transactions to the 
      deleteing/updating transaction before closing the scan    
    */
    DBUG_PRINT("info", ("thd_ndb->m_unsent_bytes: %ld",
                        (long) m_thd_ndb->m_unsent_bytes));    
<<<<<<< HEAD
    if (execute_no_commit(this, trans) != 0) {
=======
    if (execute_no_commit(this,trans) != 0) {
>>>>>>> 2be5c81e
      no_uncommitted_rows_execute_failure();
      DBUG_RETURN(ndb_err(trans));
    }
  }
  
  cursor->close(m_force_send, TRUE);
  m_active_cursor= NULL;
  m_multi_cursor= NULL;
  DBUG_RETURN(0);
}

int ha_ndbcluster::rnd_end()
{
  DBUG_ENTER("rnd_end");
  DBUG_RETURN(close_scan());
}


int ha_ndbcluster::rnd_next(uchar *buf)
{
  DBUG_ENTER("rnd_next");
  ha_statistic_increment(&SSV::ha_read_rnd_next_count);

  if (!m_active_cursor)
    DBUG_RETURN(full_table_scan(NULL, NULL, 0, buf));
  DBUG_RETURN(next_result(buf));
}


/**
  An "interesting" record has been found and it's pk 
  retrieved by calling position. Now it's time to read
  the record from db once again.
*/

int ha_ndbcluster::rnd_pos(uchar *buf, uchar *pos)
{
  DBUG_ENTER("rnd_pos");
  ha_statistic_increment(&SSV::ha_read_rnd_count);
  // The primary key for the record is stored in pos
  // Perform a pk_read using primary key "index"
  {
    part_id_range part_spec;
    uint key_length= ref_length;
    if (m_user_defined_partitioning)
    {
      if (table_share->primary_key == MAX_KEY)
      {
        /*
          The partition id has been fetched from ndb
          and has been stored directly after the hidden key
        */
        DBUG_DUMP("key+part", pos, key_length);
        key_length= ref_length - sizeof(m_part_id);
        part_spec.start_part= part_spec.end_part= *(uint32 *)(pos + key_length);
      }
      else
      {
        key_range key_spec;
        KEY *key_info= table->key_info + table_share->primary_key;
        key_spec.key= pos;
        key_spec.length= key_length;
        key_spec.flag= HA_READ_KEY_EXACT;
        get_full_part_id_from_key(table, buf, key_info, 
                                  &key_spec, &part_spec);
        DBUG_ASSERT(part_spec.start_part == part_spec.end_part);
      }
      DBUG_PRINT("info", ("partition id %u", part_spec.start_part));
    }
    DBUG_DUMP("key", pos, key_length);
    DBUG_RETURN(pk_read(pos, key_length, buf, part_spec.start_part));
  }
}


/**
  Store the primary key of this record in ref 
  variable, so that the row can be retrieved again later
  using "reference" in rnd_pos.
*/

void ha_ndbcluster::position(const uchar *record)
{
  KEY *key_info;
  KEY_PART_INFO *key_part;
  KEY_PART_INFO *end;
  uchar *buff;
  uint key_length;

  DBUG_ENTER("position");

  if (table_share->primary_key != MAX_KEY) 
  {
    key_length= ref_length;
    key_info= table->key_info + table_share->primary_key;
    key_part= key_info->key_part;
    end= key_part + key_info->key_parts;
    buff= ref;
    
    for (; key_part != end; key_part++) 
    {
      if (key_part->null_bit) {
        /* Store 0 if the key part is a NULL part */      
        if (record[key_part->null_offset]
            & key_part->null_bit) {
          *buff++= 1;
          continue;
        }      
        *buff++= 0;
      }

      size_t len = key_part->length;
      const uchar * ptr = record + key_part->offset;
      Field *field = key_part->field;
      if (field->type() ==  MYSQL_TYPE_VARCHAR)
      {
        if (((Field_varstring*)field)->length_bytes == 1)
        {
          /**
           * Keys always use 2 bytes length
           */
          buff[0] = ptr[0];
          buff[1] = 0;
          memcpy(buff+2, ptr + 1, len);
        }
        else
        {
          memcpy(buff, ptr, len + 2);
        }
        len += 2;
      }
      else
      {
        memcpy(buff, ptr, len);
      }
      buff += len;
    }
  } 
  else 
  {
    // No primary key, get hidden key
    DBUG_PRINT("info", ("Getting hidden key"));
    // If table has user defined partition save the partition id as well
    if (m_user_defined_partitioning)
    {
      DBUG_PRINT("info", ("Saving partition id %u", m_part_id));
      key_length= ref_length - sizeof(m_part_id);
      memcpy(ref+key_length, (void *)&m_part_id, sizeof(m_part_id));
    }
    else
      key_length= ref_length;
#ifndef DBUG_OFF
    int hidden_no= table->s->fields;
    const NDBTAB *tab= m_table;  
    const NDBCOL *hidden_col= tab->getColumn(hidden_no);
    DBUG_ASSERT(hidden_col->getPrimaryKey() && 
                hidden_col->getAutoIncrement() &&
                key_length == NDB_HIDDEN_PRIMARY_KEY_LENGTH);
#endif
    memcpy(ref, &m_ref, key_length);
  }
#ifndef DBUG_OFF
  if (table_share->primary_key == MAX_KEY && m_user_defined_partitioning) 
    DBUG_DUMP("key+part", ref, key_length+sizeof(m_part_id));
#endif
  DBUG_DUMP("ref", ref, key_length);
  DBUG_VOID_RETURN;
}


int ha_ndbcluster::info(uint flag)
{
  THD *thd= table->in_use;
  int result= 0;
  DBUG_ENTER("info");
  DBUG_PRINT("enter", ("flag: %d", flag));
  
  if (flag & HA_STATUS_POS)
    DBUG_PRINT("info", ("HA_STATUS_POS"));
  if (flag & HA_STATUS_TIME)
    DBUG_PRINT("info", ("HA_STATUS_TIME"));
  while (flag & HA_STATUS_VARIABLE)
  {
    if (!thd)
      thd= current_thd;
    DBUG_PRINT("info", ("HA_STATUS_VARIABLE"));
    if ((flag & HA_STATUS_NO_LOCK) &&
        !thd->variables.ndb_use_exact_count)
    {
      if (thd->lex->sql_command != SQLCOM_SHOW_TABLE_STATUS &&
          thd->lex->sql_command != SQLCOM_SHOW_KEYS)
      {
        /*
          just use whatever stats we have however,
          optimizer behaves strangely if we return few rows
        */
        if (stats.records < 2)
          stats.records= 2;
        break;
      }
    }
    if (!m_table_info)
    {
      if ((my_errno= check_ndb_connection(thd)))
        DBUG_RETURN(my_errno);
    }
    result= update_stats(thd, 1);
    break;
  }
  if (flag & HA_STATUS_CONST)
  {
    DBUG_PRINT("info", ("HA_STATUS_CONST"));
    set_rec_per_key();
  }
  if (flag & HA_STATUS_ERRKEY)
  {
    DBUG_PRINT("info", ("HA_STATUS_ERRKEY"));
    errkey= m_dupkey;
  }
  if (flag & HA_STATUS_AUTO)
  {
    DBUG_PRINT("info", ("HA_STATUS_AUTO"));
    if (m_table && table->found_next_number_field)
    {
      if (!thd)
        thd= current_thd;
      if ((my_errno= check_ndb_connection(thd)))
        DBUG_RETURN(my_errno);
      Ndb *ndb= get_ndb(thd);
      Ndb_tuple_id_range_guard g(m_share);
      
      Uint64 auto_increment_value64;
      if (ndb->readAutoIncrementValue(m_table, g.range,
                                      auto_increment_value64) == -1)
      {
        const NdbError err= ndb->getNdbError();
        sql_print_error("Error %lu in readAutoIncrementValue(): %s",
                        (ulong) err.code, err.message);
        stats.auto_increment_value= ~(ulonglong)0;
      }
      else
        stats.auto_increment_value= (ulonglong)auto_increment_value64;
    }
  }

  if(result == -1)
    result= HA_ERR_NO_CONNECTION;

  DBUG_RETURN(result);
}


void ha_ndbcluster::get_dynamic_partition_info(PARTITION_INFO *stat_info,
                                               uint part_id)
{
  /* 
     This functions should be fixed. Suggested fix: to
     implement ndb function which retrives the statistics
     about ndb partitions.
  */
  bzero((char*) stat_info, sizeof(PARTITION_INFO));
  return;
}


int ha_ndbcluster::extra(enum ha_extra_function operation)
{
  DBUG_ENTER("extra");
  switch (operation) {
  case HA_EXTRA_IGNORE_DUP_KEY:       /* Dup keys don't rollback everything*/
    DBUG_PRINT("info", ("HA_EXTRA_IGNORE_DUP_KEY"));
    DBUG_PRINT("info", ("Ignoring duplicate key"));
    m_ignore_dup_key= TRUE;
    break;
  case HA_EXTRA_NO_IGNORE_DUP_KEY:
    DBUG_PRINT("info", ("HA_EXTRA_NO_IGNORE_DUP_KEY"));
    m_ignore_dup_key= FALSE;
    break;
  case HA_EXTRA_IGNORE_NO_KEY:
    DBUG_PRINT("info", ("HA_EXTRA_IGNORE_NO_KEY"));
    DBUG_PRINT("info", ("Turning on AO_IgnoreError at Commit/NoCommit"));
    m_ignore_no_key= TRUE;
    break;
  case HA_EXTRA_NO_IGNORE_NO_KEY:
    DBUG_PRINT("info", ("HA_EXTRA_NO_IGNORE_NO_KEY"));
    DBUG_PRINT("info", ("Turning on AO_IgnoreError at Commit/NoCommit"));
    m_ignore_no_key= FALSE;
    break;
  case HA_EXTRA_WRITE_CAN_REPLACE:
    DBUG_PRINT("info", ("HA_EXTRA_WRITE_CAN_REPLACE"));
    if (!m_has_unique_index ||
        current_thd->slave_thread) /* always set if slave, quick fix for bug 27378 */
    {
      DBUG_PRINT("info", ("Turning ON use of write instead of insert"));
      m_use_write= TRUE;
    }
    break;
  case HA_EXTRA_WRITE_CANNOT_REPLACE:
    DBUG_PRINT("info", ("HA_EXTRA_WRITE_CANNOT_REPLACE"));
    DBUG_PRINT("info", ("Turning OFF use of write instead of insert"));
    m_use_write= FALSE;
    break;
  case HA_EXTRA_DELETE_CANNOT_BATCH:
    DBUG_PRINT("info", ("HA_EXTRA_DELETE_CANNOT_BATCH"));
    m_delete_cannot_batch= TRUE;
    break;
  case HA_EXTRA_UPDATE_CANNOT_BATCH:
    DBUG_PRINT("info", ("HA_EXTRA_UPDATE_CANNOT_BATCH"));
    m_update_cannot_batch= TRUE;
    break;
  default:
    break;
  }
  
  DBUG_RETURN(0);
}


int ha_ndbcluster::reset()
{
  DBUG_ENTER("ha_ndbcluster::reset");
  if (m_cond)
  {
    m_cond->cond_clear();
  }

  /*
    Regular partition pruning will set the bitmap appropriately.
    Some queries like ALTER TABLE doesn't use partition pruning and
    thus the 'used_partitions' bitmap needs to be initialized
  */
  if (m_part_info)
    bitmap_set_all(&m_part_info->used_partitions);

  /* reset flags set by extra calls */
  m_ignore_dup_key= FALSE;
  m_use_write= FALSE;
  m_ignore_no_key= FALSE;
  m_delete_cannot_batch= FALSE;
  m_update_cannot_batch= FALSE;

  DBUG_RETURN(0);
}


/**
  Start of an insert, remember number of rows to be inserted, it will
  be used in write_row and get_autoincrement to send an optimal number
  of rows in each roundtrip to the server.

  @param
   rows     number of rows to insert, 0 if unknown
*/

int
ha_ndbcluster::flush_bulk_insert()
{
  NdbTransaction *trans= m_thd_ndb->trans;
  DBUG_ENTER("ha_ndbcluster::flush_bulk_insert");
  DBUG_PRINT("info", ("Sending inserts to NDB, rows_inserted: %d", 
                      (int)m_rows_inserted));
  
  if (! (m_thd_ndb->trans_options & TNTO_TRANSACTIONS_OFF))
  {
<<<<<<< HEAD
    if (execute_no_commit(this, trans) != 0)
=======
    if (execute_no_commit(this,trans) != 0)
>>>>>>> 2be5c81e
    {
      no_uncommitted_rows_execute_failure();
      DBUG_RETURN(ndb_err(trans));
    }
  }
  else
  {
    if (execute_commit(this,trans) != 0)
    {
      no_uncommitted_rows_execute_failure();
      DBUG_RETURN(ndb_err(trans));
    }
    if (trans->restart() != 0)
    {
      DBUG_ASSERT(0);
      DBUG_RETURN(-1);
    }
  }
  DBUG_RETURN(0);
}

void ha_ndbcluster::start_bulk_insert(ha_rows rows)
{
  DBUG_ENTER("start_bulk_insert");
  DBUG_PRINT("enter", ("rows: %d", (int)rows));
  
  m_rows_inserted= (ha_rows) 0;
  if (!m_use_write && m_ignore_dup_key)
  {
    /*
      compare if expression with that in write_row
      we have a situation where peek_indexed_rows() will be called
      so we cannot batch
    */
    DBUG_PRINT("info", ("Batching turned off as duplicate key is "
                        "ignored by using peek_row"));
    m_rows_to_insert= 1;
    DBUG_VOID_RETURN;
  }
  if (rows == (ha_rows) 0)
  {
    /* We don't know how many will be inserted, guess */
    m_rows_to_insert= m_autoincrement_prefetch;
  }
  else
    m_rows_to_insert= rows; 

  DBUG_VOID_RETURN;
}

/**
  End of an insert.
*/
int ha_ndbcluster::end_bulk_insert()
{
  int error= 0;

  DBUG_ENTER("end_bulk_insert");
  // Check if last inserts need to be flushed

  THD *thd= table->in_use;
  Thd_ndb *thd_ndb= m_thd_ndb;
  
  if ((thd->options & OPTION_ALLOW_BATCH) == 0 && thd_ndb->m_unsent_bytes)
  {
    error= flush_bulk_insert();
    if (error != 0)
      my_errno= error;
  }

  m_rows_inserted= (ha_rows) 0;
  m_rows_to_insert= (ha_rows) 1;
  DBUG_RETURN(error);
}


int ha_ndbcluster::extra_opt(enum ha_extra_function operation, ulong cache_size)
{
  DBUG_ENTER("extra_opt");
  DBUG_PRINT("enter", ("cache_size: %lu", cache_size));
  DBUG_RETURN(extra(operation));
}

static const char *ha_ndbcluster_exts[] = {
 ha_ndb_ext,
 NullS
};

const char** ha_ndbcluster::bas_ext() const
{
  return ha_ndbcluster_exts;
}

/**
  How many seeks it will take to read through the table.

  This is to be comparable to the number returned by records_in_range so
  that we can decide if we should scan the table or use keys.
*/

double ha_ndbcluster::scan_time()
{
  DBUG_ENTER("ha_ndbcluster::scan_time()");
  double res= rows2double(stats.records*1000);
  DBUG_PRINT("exit", ("table: %s value: %f", 
                      m_tabname, res));
  DBUG_RETURN(res);
}

/*
  Convert MySQL table locks into locks supported by Ndb Cluster.
  Note that MySQL Cluster does currently not support distributed
  table locks, so to be safe one should set cluster in Single
  User Mode, before relying on table locks when updating tables
  from several MySQL servers
*/

THR_LOCK_DATA **ha_ndbcluster::store_lock(THD *thd,
                                          THR_LOCK_DATA **to,
                                          enum thr_lock_type lock_type)
{
  DBUG_ENTER("store_lock");
  if (lock_type != TL_IGNORE && m_lock.type == TL_UNLOCK) 
  {

    /* If we are not doing a LOCK TABLE, then allow multiple
       writers */
    
    /* Since NDB does not currently have table locks
       this is treated as a ordinary lock */

    if ((lock_type >= TL_WRITE_CONCURRENT_INSERT &&
         lock_type <= TL_WRITE) && !thd->in_lock_tables)      
      lock_type= TL_WRITE_ALLOW_WRITE;
    
    /* In queries of type INSERT INTO t1 SELECT ... FROM t2 ...
       MySQL would use the lock TL_READ_NO_INSERT on t2, and that
       would conflict with TL_WRITE_ALLOW_WRITE, blocking all inserts
       to t2. Convert the lock to a normal read lock to allow
       concurrent inserts to t2. */
    
    if (lock_type == TL_READ_NO_INSERT && !thd->in_lock_tables)
      lock_type= TL_READ;
    
    m_lock.type=lock_type;
  }
  *to++= &m_lock;

  DBUG_PRINT("exit", ("lock_type: %d", lock_type));
  
  DBUG_RETURN(to);
}

#ifndef DBUG_OFF
#define PRINT_OPTION_FLAGS(t) { \
      if (t->options & OPTION_NOT_AUTOCOMMIT) \
        DBUG_PRINT("thd->options", ("OPTION_NOT_AUTOCOMMIT")); \
      if (t->options & OPTION_BEGIN) \
        DBUG_PRINT("thd->options", ("OPTION_BEGIN")); \
      if (t->options & OPTION_TABLE_LOCK) \
        DBUG_PRINT("thd->options", ("OPTION_TABLE_LOCK")); \
}
#else
#define PRINT_OPTION_FLAGS(t)
#endif


/*
  As MySQL will execute an external lock for every new table it uses
  we can use this to start the transactions.
  If we are in auto_commit mode we just need to start a transaction
  for the statement, this will be stored in thd_ndb.stmt.
  If not, we have to start a master transaction if there doesn't exist
  one from before, this will be stored in thd_ndb.all
 
  When a table lock is held one transaction will be started which holds
  the table lock and for each statement a hupp transaction will be started  
  If we are locking the table then:
  - save the NdbDictionary::Table for easy access
  - save reference to table statistics
  - refresh list of the indexes for the table if needed (if altered)
 */

#ifdef HAVE_NDB_BINLOG
extern Master_info *active_mi;
static int ndbcluster_update_apply_status(THD *thd, int do_update)
{
  Thd_ndb *thd_ndb= get_thd_ndb(thd);
  Ndb *ndb= thd_ndb->ndb;
  NDBDICT *dict= ndb->getDictionary();
  const NDBTAB *ndbtab;
  NdbTransaction *trans= thd_ndb->trans;
  ndb->setDatabaseName(NDB_REP_DB);
  Ndb_table_guard ndbtab_g(dict, NDB_APPLY_TABLE);
  if (!(ndbtab= ndbtab_g.get_table()))
  {
    return -1;
  }
  NdbOperation *op= 0;
  int r= 0;
  r|= (op= trans->getNdbOperation(ndbtab)) == 0;
  DBUG_ASSERT(r == 0);
  if (do_update)
    r|= op->updateTuple();
  else
    r|= op->writeTuple();
  DBUG_ASSERT(r == 0);
  // server_id
  r|= op->equal(0u, (Uint32)thd->server_id);
  DBUG_ASSERT(r == 0);
  if (!do_update)
  {
    // epoch
    r|= op->setValue(1u, (Uint64)0);
    DBUG_ASSERT(r == 0);
  }
  // log_name
  char tmp_buf[FN_REFLEN];
  ndb_pack_varchar(ndbtab->getColumn(2u), tmp_buf,
                   active_mi->rli.group_master_log_name,
                   strlen(active_mi->rli.group_master_log_name));
  r|= op->setValue(2u, tmp_buf);
  DBUG_ASSERT(r == 0);
  // start_pos
  r|= op->setValue(3u, (Uint64)active_mi->rli.group_master_log_pos);
  DBUG_ASSERT(r == 0);
  // end_pos
  r|= op->setValue(4u, (Uint64)active_mi->rli.group_master_log_pos + 
                   ((Uint64)active_mi->rli.future_event_relay_log_pos -
                    (Uint64)active_mi->rli.group_relay_log_pos));
  DBUG_ASSERT(r == 0);
  return 0;
}
#endif /* HAVE_NDB_BINLOG */

void ha_ndbcluster::transaction_checks(THD *thd)
{
  if (thd->lex->sql_command == SQLCOM_LOAD)
  {
    m_thd_ndb->trans_options|= TNTO_TRANSACTIONS_OFF;
    /* Would be simpler if has_transactions() didn't always say "yes" */
    thd->transaction.all.modified_non_trans_table=
      thd->transaction.stmt.modified_non_trans_table= TRUE;
  }
  else if (!thd->transaction.on)
  {
    m_thd_ndb->trans_options|= TNTO_TRANSACTIONS_OFF;
  }
  else if (!thd->variables.ndb_use_transactions)
  {
    m_thd_ndb->trans_options|= TNTO_TRANSACTIONS_OFF;
  }
}

int ha_ndbcluster::start_statement(THD *thd,
                                   Thd_ndb *thd_ndb,
                                   Ndb *ndb)
{
  DBUG_ENTER("ha_ndbcluster::start_statement");
  PRINT_OPTION_FLAGS(thd);
  
  trans_register_ha(thd, FALSE, ndbcluster_hton);
  if (!thd_ndb->trans)
  {
    if (thd->options & (OPTION_NOT_AUTOCOMMIT | OPTION_BEGIN))
      trans_register_ha(thd, TRUE, ndbcluster_hton);
    DBUG_PRINT("trans",("Starting transaction"));      
    thd_ndb->trans= ndb->startTransaction();
    if (thd_ndb->trans == NULL)
      ERR_RETURN(ndb->getNdbError());
    thd_ndb->init_open_tables();
    thd_ndb->trans_options= 0;
    thd_ndb->m_slow_path= FALSE;
    if (!(thd->options & OPTION_BIN_LOG) ||
        thd->variables.binlog_format == BINLOG_FORMAT_STMT)
    {
      thd_ndb->trans_options|= TNTO_NO_LOGGING;
      thd_ndb->m_slow_path= TRUE;
    }
    else if (thd->slave_thread)
      thd_ndb->m_slow_path= TRUE;
  }
  /*
    If this is the start of a LOCK TABLE, a table look 
    should be taken on the table in NDB
       
    Check if it should be read or write lock
  */
  if (thd->options & (OPTION_TABLE_LOCK))
  {
    //lockThisTable();
    DBUG_PRINT("info", ("Locking the table..." ));
  }
  DBUG_RETURN(0);
}

int ha_ndbcluster::init_handler_for_statement(THD *thd, Thd_ndb *thd_ndb)
{
  /*
    This is the place to make sure this handler instance
    has a started transaction.
     
    The transaction is started by the first handler on which 
    MySQL Server calls external lock
   
    Other handlers in the same stmt or transaction should use 
    the same NDB transaction. This is done by setting up the m_thd_ndb
    pointer to point to the NDB transaction object. 
   */

  DBUG_ENTER("ha_ndbcluster::init_handler_for_statement");
  // store thread specific data first to set the right context
  m_force_send=          thd->variables.ndb_force_send;
  m_autoincrement_prefetch=
    (thd->variables.ndb_autoincrement_prefetch_sz > 
     NDB_DEFAULT_AUTO_PREFETCH) ?
    (ha_rows) thd->variables.ndb_autoincrement_prefetch_sz
    : (ha_rows) NDB_DEFAULT_AUTO_PREFETCH;
  m_thd_ndb= thd_ndb;
  DBUG_ASSERT(m_thd_ndb->trans);
  // Start of transaction
  m_rows_changed= 0;
  m_blobs_pending= FALSE;
  m_slow_path= thd_ndb->m_slow_path;
#ifdef HAVE_NDB_BINLOG
  if (unlikely(m_slow_path))
  {
    if (m_share == ndb_apply_status_share && thd->slave_thread)
        thd_ndb->trans_options|= TNTO_INJECTED_APPLY_STATUS;
  }
#endif

  if (thd->options & (OPTION_NOT_AUTOCOMMIT | OPTION_BEGIN))
  {
    const void *key= m_table;
    HASH_SEARCH_STATE state;
    THD_NDB_SHARE *thd_ndb_share=
      (THD_NDB_SHARE*)hash_first(&thd_ndb->open_tables, (uchar *)&key, sizeof(key), &state);
    while (thd_ndb_share && thd_ndb_share->key != key)
      thd_ndb_share= (THD_NDB_SHARE*)hash_next(&thd_ndb->open_tables, (uchar *)&key, sizeof(key), &state);
    if (thd_ndb_share == 0)
    {
      thd_ndb_share= (THD_NDB_SHARE *) alloc_root(&thd->transaction.mem_root,
                                                  sizeof(THD_NDB_SHARE));
      if (!thd_ndb_share)
      {
        mem_alloc_error(sizeof(THD_NDB_SHARE));
        DBUG_RETURN(1);
      }
      thd_ndb_share->key= key;
      thd_ndb_share->stat.last_count= thd_ndb->count;
      thd_ndb_share->stat.no_uncommitted_rows_count= 0;
      thd_ndb_share->stat.records= ~(ha_rows)0;
      my_hash_insert(&thd_ndb->open_tables, (uchar *)thd_ndb_share);
    }
    else if (thd_ndb_share->stat.last_count != thd_ndb->count)
    {
      thd_ndb_share->stat.last_count= thd_ndb->count;
      thd_ndb_share->stat.no_uncommitted_rows_count= 0;
      thd_ndb_share->stat.records= ~(ha_rows)0;
    }
    DBUG_PRINT("exit", ("thd_ndb_share: 0x%lx  key: 0x%lx",
                        (long) thd_ndb_share, (long) key));
    m_table_info= &thd_ndb_share->stat;
  }
  else
  {
    struct Ndb_local_table_statistics &stat= m_table_info_instance;
    stat.last_count= thd_ndb->count;
    stat.no_uncommitted_rows_count= 0;
    stat.records= ~(ha_rows)0;
    m_table_info= &stat;
  }
  DBUG_RETURN(0);
}

int ha_ndbcluster::external_lock(THD *thd, int lock_type)
{
  int error=0;
  DBUG_ENTER("external_lock");

  /*
    Check that this handler instance has a connection
    set up to the Ndb object of thd
   */
  if (check_ndb_connection(thd))
    DBUG_RETURN(1);

  Thd_ndb *thd_ndb= get_thd_ndb(thd);
  Ndb *ndb= thd_ndb->ndb;

  DBUG_PRINT("enter", ("this: 0x%lx  thd: 0x%lx  thd_ndb: %lx  "
                       "thd_ndb->lock_count: %d",
                       (long) this, (long) thd, (long) thd_ndb,
                       thd_ndb->lock_count));

  if (lock_type != F_UNLCK)
  {
    DBUG_PRINT("info", ("lock_type != F_UNLCK"));
    if (!thd_ndb->lock_count++)
    {
      if ((error= start_statement(thd, thd_ndb, ndb)))
        goto error;
    }
    if ((error= init_handler_for_statement(thd, thd_ndb)))
      goto error;
    transaction_checks(thd);
    DBUG_RETURN(0);
  }
  else
  {
    DBUG_PRINT("info", ("lock_type == F_UNLCK"));

    if (ndb_cache_check_time && m_rows_changed)
    {
      DBUG_PRINT("info", ("Rows has changed and util thread is running"));
      if (thd->options & (OPTION_NOT_AUTOCOMMIT | OPTION_BEGIN))
      {
        DBUG_PRINT("info", ("Add share to list of tables to be invalidated"));
        /* NOTE push_back allocates memory using transactions mem_root! */
        thd_ndb->changed_tables.push_back(m_share, &thd->transaction.mem_root);
      }

      pthread_mutex_lock(&m_share->mutex);
      DBUG_PRINT("info", ("Invalidating commit_count"));
      m_share->commit_count= 0;
      m_share->commit_count_lock++;
      pthread_mutex_unlock(&m_share->mutex);
    }

    if (!--thd_ndb->lock_count)
    {
      DBUG_PRINT("trans", ("Last external_lock"));
      PRINT_OPTION_FLAGS(thd);

      if (!(thd->options & (OPTION_NOT_AUTOCOMMIT | OPTION_BEGIN)))
      {
        if (thd_ndb->trans)
        {
          /*
            Unlock is done without a transaction commit / rollback.
            This happens if the thread didn't update any rows
            We must in this case close the transaction to release resources
          */
          DBUG_PRINT("trans",("ending non-updating transaction"));
          ndb->closeTransaction(thd_ndb->trans);
          thd_ndb->trans= NULL;
        }
      }
    }
    m_table_info= NULL;

    /*
      This is the place to make sure this handler instance
      no longer are connected to the active transaction.

      And since the handler is no longer part of the transaction 
      it can't have open cursors, ops or blobs pending.
    */
    m_thd_ndb= NULL;    

    if (m_active_cursor)
      DBUG_PRINT("warning", ("m_active_cursor != NULL"));
    m_active_cursor= NULL;

    if (m_multi_cursor)
      DBUG_PRINT("warning", ("m_multi_cursor != NULL"));
    m_multi_cursor= NULL;

    if (m_blobs_pending)
      DBUG_PRINT("warning", ("blobs_pending != 0"));
    m_blobs_pending= 0;
    
    DBUG_RETURN(0);
  }
error:
  thd_ndb->lock_count--;
  DBUG_RETURN(error);
}

/**
  Unlock the last row read in an open scan.
  Rows are unlocked by default in ndb, but
  for SELECT FOR UPDATE and SELECT LOCK WIT SHARE MODE
  locks are kept if unlock_row() is not called.
*/

void ha_ndbcluster::unlock_row() 
{
  DBUG_ENTER("unlock_row");

  DBUG_PRINT("info", ("Unlocking row"));
  m_lock_tuple= FALSE;
  DBUG_VOID_RETURN;
}

/**
  Start a transaction for running a statement if one is not
  already running in a transaction. This will be the case in
  a BEGIN; COMMIT; block
  When using LOCK TABLE's external_lock will start a transaction
  since ndb does not currently does not support table locking.
*/

int ha_ndbcluster::start_stmt(THD *thd, thr_lock_type lock_type)
{
  int error=0;
  DBUG_ENTER("start_stmt");

  Thd_ndb *thd_ndb= get_thd_ndb(thd);
  if (!thd_ndb->start_stmt_count++)
  {
    Ndb *ndb= thd_ndb->ndb;
    if ((error= start_statement(thd, thd_ndb, ndb)))
      goto error;
  }
  if ((error= init_handler_for_statement(thd, thd_ndb)))
    goto error;
  transaction_checks(thd);
  DBUG_RETURN(0);
error:
  thd_ndb->start_stmt_count--;
  DBUG_RETURN(error);
}


/**
  Commit a transaction started in NDB.
*/

static int ndbcluster_commit(handlerton *hton, THD *thd, bool all)
{
  int res= 0;
  Thd_ndb *thd_ndb= get_thd_ndb(thd);
  Ndb *ndb= thd_ndb->ndb;
  NdbTransaction *trans= thd_ndb->trans;

  DBUG_ENTER("ndbcluster_commit");
  DBUG_ASSERT(ndb);
  PRINT_OPTION_FLAGS(thd);
  DBUG_PRINT("enter", ("Commit %s", (all ? "all" : "stmt")));
  thd_ndb->start_stmt_count= 0;
  if (trans == NULL || (!all &&
      thd->options & (OPTION_NOT_AUTOCOMMIT | OPTION_BEGIN)))
  {
    /*
      An odditity in the handler interface is that commit on handlerton
      is called to indicate end of statement only in cases where 
      autocommit isn't used and the all flag isn't set.
   
      We also leave quickly when a transaction haven't even been started,
      in this case we are safe that no clean up is needed. In this case
      the MySQL Server could handle the query without contacting the
      NDB kernel.
    */
    DBUG_PRINT("info", ("Commit before start or end-of-statement only"));
    DBUG_RETURN(0);
  }

#ifdef HAVE_NDB_BINLOG
  if (unlikely(thd_ndb->m_slow_path))
  {
    if (thd->slave_thread)
      ndbcluster_update_apply_status
        (thd, thd_ndb->trans_options & TNTO_INJECTED_APPLY_STATUS);
  }
#endif /* HAVE_NDB_BINLOG */

  if (thd->slave_thread)
  {
    if ((res= trans->execute(Commit, AO_IgnoreError, 1)) != 0)
    {
      const NdbError err= trans->getNdbError();
      if (err.classification == NdbError::ConstraintViolation ||
	  err.classification == NdbError::NoDataFound)
      {
	/*
	  This is ok...
	*/
	res= 0;
      }
    }
  }
  else
  {
    res= execute_commit(thd,trans);
  }

  if (res != 0)
  {
    const NdbError err= trans->getNdbError();
    const NdbOperation *error_op= trans->getNdbErrorOperation();
    set_ndb_err(thd, err);
    res= ndb_to_mysql_error(&err);
    if (res != -1)
      ndbcluster_print_error(res, error_op);
  }
  ndb->closeTransaction(trans);
  thd_ndb->trans= NULL;

  /* Clear commit_count for tables changed by transaction */
  NDB_SHARE* share;
  List_iterator_fast<NDB_SHARE> it(thd_ndb->changed_tables);
  while ((share= it++))
  {
    pthread_mutex_lock(&share->mutex);
    DBUG_PRINT("info", ("Invalidate commit_count for %s, share->commit_count: %lu",
                        share->table_name, (ulong) share->commit_count));
    share->commit_count= 0;
    share->commit_count_lock++;
    pthread_mutex_unlock(&share->mutex);
  }
  thd_ndb->changed_tables.empty();

  DBUG_RETURN(res);
}


/**
  Rollback a transaction started in NDB.
*/

static int ndbcluster_rollback(handlerton *hton, THD *thd, bool all)
{
  int res= 0;
  Thd_ndb *thd_ndb= get_thd_ndb(thd);
  Ndb *ndb= thd_ndb->ndb;
  NdbTransaction *trans= thd_ndb->trans;

  DBUG_ENTER("ndbcluster_rollback");
  DBUG_ASSERT(ndb);
  thd_ndb->start_stmt_count= 0;
  if (trans == NULL || (!all &&
      thd->options & (OPTION_NOT_AUTOCOMMIT | OPTION_BEGIN)))
  {
    /* Ignore end-of-statement until real rollback or commit is called */
    DBUG_PRINT("info", ("Rollback before start or end-of-statement only"));
    DBUG_RETURN(0);
  }

  if (trans->execute(NdbTransaction::Rollback) != 0)
  {
    const NdbError err= trans->getNdbError();
    const NdbOperation *error_op= trans->getNdbErrorOperation();
    set_ndb_err(thd, err);
    res= ndb_to_mysql_error(&err);
    if (res != -1) 
      ndbcluster_print_error(res, error_op);
  }
  ndb->closeTransaction(trans);
  thd_ndb->trans= NULL;

  /* Clear list of tables changed by transaction */
  thd_ndb->changed_tables.empty();

  DBUG_RETURN(res);
}


/**
  Define NDB column based on Field.

  Not member of ha_ndbcluster because NDBCOL cannot be declared.

  MySQL text types with character set "binary" are mapped to true
  NDB binary types without a character set.

  Blobs are V2 and striping from mysql level is not supported
  due to lack of syntax and lack of support for partitioning.

  @return
    Returns 0 or mysql error code.
*/

static bool
ndb_blob_striping()
{
#ifndef DBUG_OFF
  const char* p= getenv("NDB_BLOB_STRIPING");
  if (p != 0 && *p != 0 && *p != '0' && *p != 'n' && *p != 'N')
    return true;
#endif
  return false;
}

static int create_ndb_column(THD *thd,
                             NDBCOL &col,
                             Field *field,
                             HA_CREATE_INFO *create_info,
                             column_format_type
                               default_format= COLUMN_FORMAT_TYPE_DEFAULT)
{
  NDBCOL::StorageType type= NDBCOL::StorageTypeMemory;
  bool dynamic= FALSE;

  DBUG_ENTER("create_ndb_column");
  // Set name
  if (col.setName(field->field_name))
  {
    DBUG_RETURN(my_errno= errno);
  }
  // Get char set
  CHARSET_INFO *cs= field->charset();
  // Set type and sizes
  const enum enum_field_types mysql_type= field->real_type();
  switch (mysql_type) {
  // Numeric types
  case MYSQL_TYPE_TINY:        
    if (field->flags & UNSIGNED_FLAG)
      col.setType(NDBCOL::Tinyunsigned);
    else
      col.setType(NDBCOL::Tinyint);
    col.setLength(1);
    break;
  case MYSQL_TYPE_SHORT:
    if (field->flags & UNSIGNED_FLAG)
      col.setType(NDBCOL::Smallunsigned);
    else
      col.setType(NDBCOL::Smallint);
    col.setLength(1);
    break;
  case MYSQL_TYPE_LONG:
    if (field->flags & UNSIGNED_FLAG)
      col.setType(NDBCOL::Unsigned);
    else
      col.setType(NDBCOL::Int);
    col.setLength(1);
    break;
  case MYSQL_TYPE_INT24:       
    if (field->flags & UNSIGNED_FLAG)
      col.setType(NDBCOL::Mediumunsigned);
    else
      col.setType(NDBCOL::Mediumint);
    col.setLength(1);
    break;
  case MYSQL_TYPE_LONGLONG:
    if (field->flags & UNSIGNED_FLAG)
      col.setType(NDBCOL::Bigunsigned);
    else
      col.setType(NDBCOL::Bigint);
    col.setLength(1);
    break;
  case MYSQL_TYPE_FLOAT:
    col.setType(NDBCOL::Float);
    col.setLength(1);
    break;
  case MYSQL_TYPE_DOUBLE:
    col.setType(NDBCOL::Double);
    col.setLength(1);
    break;
  case MYSQL_TYPE_DECIMAL:    
    {
      Field_decimal *f= (Field_decimal*)field;
      uint precision= f->pack_length();
      uint scale= f->decimals();
      if (field->flags & UNSIGNED_FLAG)
      {
        col.setType(NDBCOL::Olddecimalunsigned);
        precision-= (scale > 0);
      }
      else
      {
        col.setType(NDBCOL::Olddecimal);
        precision-= 1 + (scale > 0);
      }
      col.setPrecision(precision);
      col.setScale(scale);
      col.setLength(1);
    }
    break;
  case MYSQL_TYPE_NEWDECIMAL:    
    {
      Field_new_decimal *f= (Field_new_decimal*)field;
      uint precision= f->precision;
      uint scale= f->decimals();
      if (field->flags & UNSIGNED_FLAG)
      {
        col.setType(NDBCOL::Decimalunsigned);
      }
      else
      {
        col.setType(NDBCOL::Decimal);
      }
      col.setPrecision(precision);
      col.setScale(scale);
      col.setLength(1);
    }
    break;
  // Date types
  case MYSQL_TYPE_DATETIME:    
    col.setType(NDBCOL::Datetime);
    col.setLength(1);
    break;
  case MYSQL_TYPE_DATE: // ?
    col.setType(NDBCOL::Char);
    col.setLength(field->pack_length());
    break;
  case MYSQL_TYPE_NEWDATE:
    col.setType(NDBCOL::Date);
    col.setLength(1);
    break;
  case MYSQL_TYPE_TIME:        
    col.setType(NDBCOL::Time);
    col.setLength(1);
    break;
  case MYSQL_TYPE_YEAR:
    col.setType(NDBCOL::Year);
    col.setLength(1);
    break;
  case MYSQL_TYPE_TIMESTAMP:
    col.setType(NDBCOL::Timestamp);
    col.setLength(1);
    break;
  // Char types
  case MYSQL_TYPE_STRING:      
    if (field->pack_length() == 0)
    {
      col.setType(NDBCOL::Bit);
      col.setLength(1);
    }
    else if ((field->flags & BINARY_FLAG) && cs == &my_charset_bin)
    {
      col.setType(NDBCOL::Binary);
      col.setLength(field->pack_length());
    }
    else
    {
      col.setType(NDBCOL::Char);
      col.setCharset(cs);
      col.setLength(field->pack_length());
    }
    break;
  case MYSQL_TYPE_VAR_STRING: // ?
  case MYSQL_TYPE_VARCHAR:
    {
      Field_varstring* f= (Field_varstring*)field;
      if (f->length_bytes == 1)
      {
        if ((field->flags & BINARY_FLAG) && cs == &my_charset_bin)
          col.setType(NDBCOL::Varbinary);
        else {
          col.setType(NDBCOL::Varchar);
          col.setCharset(cs);
        }
      }
      else if (f->length_bytes == 2)
      {
        if ((field->flags & BINARY_FLAG) && cs == &my_charset_bin)
          col.setType(NDBCOL::Longvarbinary);
        else {
          col.setType(NDBCOL::Longvarchar);
          col.setCharset(cs);
        }
      }
      else
      {
        DBUG_RETURN(HA_ERR_UNSUPPORTED);
      }
      col.setLength(field->field_length);
    }
    break;
  // Blob types (all come in as MYSQL_TYPE_BLOB)
  mysql_type_tiny_blob:
  case MYSQL_TYPE_TINY_BLOB:
    if ((field->flags & BINARY_FLAG) && cs == &my_charset_bin)
      col.setType(NDBCOL::Blob);
    else {
      col.setType(NDBCOL::Text);
      col.setCharset(cs);
    }
    col.setInlineSize(256);
    // No parts
    col.setPartSize(0);
    col.setStripeSize(ndb_blob_striping() ? 0 : 0);
    break;
  //mysql_type_blob:
  case MYSQL_TYPE_GEOMETRY:
  case MYSQL_TYPE_BLOB:    
    if ((field->flags & BINARY_FLAG) && cs == &my_charset_bin)
      col.setType(NDBCOL::Blob);
    else {
      col.setType(NDBCOL::Text);
      col.setCharset(cs);
    }
    {
      Field_blob *field_blob= (Field_blob *)field;
      /*
       * max_data_length is 2^8-1, 2^16-1, 2^24-1 for tiny, blob, medium.
       * Tinyblob gets no blob parts.  The other cases are just a crude
       * way to control part size and striping.
       *
       * In mysql blob(256) is promoted to blob(65535) so it does not
       * in fact fit "inline" in NDB.
       */
      if (field_blob->max_data_length() < (1 << 8))
        goto mysql_type_tiny_blob;
      else if (field_blob->max_data_length() < (1 << 16))
      {
        col.setInlineSize(256);
        col.setPartSize(2000);
        col.setStripeSize(ndb_blob_striping() ? 16 : 0);
      }
      else if (field_blob->max_data_length() < (1 << 24))
        goto mysql_type_medium_blob;
      else
        goto mysql_type_long_blob;
    }
    break;
  mysql_type_medium_blob:
  case MYSQL_TYPE_MEDIUM_BLOB:   
    if ((field->flags & BINARY_FLAG) && cs == &my_charset_bin)
      col.setType(NDBCOL::Blob);
    else {
      col.setType(NDBCOL::Text);
      col.setCharset(cs);
    }
    col.setInlineSize(256);
    col.setPartSize(4000);
    col.setStripeSize(ndb_blob_striping() ? 8 : 0);
    break;
  mysql_type_long_blob:
  case MYSQL_TYPE_LONG_BLOB:  
    if ((field->flags & BINARY_FLAG) && cs == &my_charset_bin)
      col.setType(NDBCOL::Blob);
    else {
      col.setType(NDBCOL::Text);
      col.setCharset(cs);
    }
    col.setInlineSize(256);
    col.setPartSize(8000);
    col.setStripeSize(ndb_blob_striping() ? 4 : 0);
    break;
  // Other types
  case MYSQL_TYPE_ENUM:
    col.setType(NDBCOL::Char);
    col.setLength(field->pack_length());
    break;
  case MYSQL_TYPE_SET:         
    col.setType(NDBCOL::Char);
    col.setLength(field->pack_length());
    break;
  case MYSQL_TYPE_BIT:
  {
    int no_of_bits= field->field_length;
    col.setType(NDBCOL::Bit);
    if (!no_of_bits)
      col.setLength(1);
      else
        col.setLength(no_of_bits);
    break;
  }
  case MYSQL_TYPE_NULL:        
    goto mysql_type_unsupported;
  mysql_type_unsupported:
  default:
    DBUG_RETURN(HA_ERR_UNSUPPORTED);
  }
  // Set nullable and pk
  col.setNullable(field->maybe_null());
  col.setPrimaryKey(field->flags & PRI_KEY_FLAG);
  // Set autoincrement
  if (field->flags & AUTO_INCREMENT_FLAG) 
  {
#ifndef DBUG_OFF
    char buff[22];
#endif
    col.setAutoIncrement(TRUE);
    ulonglong value= create_info->auto_increment_value ?
      create_info->auto_increment_value : (ulonglong) 1;
    DBUG_PRINT("info", ("Autoincrement key, initial: %s", llstr(value, buff)));
    col.setAutoIncrementInitialValue(value);
  }
  else
    col.setAutoIncrement(FALSE);
 
  switch (field->field_storage_type()) {
  case(HA_SM_DEFAULT):
  default:
    if (create_info->default_storage_media == HA_SM_DISK)
      type= NDBCOL::StorageTypeDisk;
    else
      type= NDBCOL::StorageTypeMemory;
    break;
  case(HA_SM_DISK):
    type= NDBCOL::StorageTypeDisk;
    break;
  case(HA_SM_MEMORY):
    type= NDBCOL::StorageTypeMemory;
    break;
  }

  switch (field->column_format()) {
  case(COLUMN_FORMAT_TYPE_FIXED):
    dynamic= FALSE;
    break;
  case(COLUMN_FORMAT_TYPE_DYNAMIC):
    dynamic= TRUE;
    break;
  case(COLUMN_FORMAT_TYPE_DEFAULT):
  default:
    if (create_info->row_type == ROW_TYPE_DEFAULT)
      dynamic= default_format;
    else
      dynamic= (create_info->row_type == ROW_TYPE_DYNAMIC);
    break;
  }
  DBUG_PRINT("info", ("Column %s is declared %s", field->field_name,
                      (dynamic) ? "dynamic" : "static"));
  if (type == NDBCOL::StorageTypeDisk)
  {
    if (dynamic)
    {
      DBUG_PRINT("info", ("Dynamic disk stored column %s changed to static",
                          field->field_name));
      dynamic= false;
    }
    if (thd && field->column_format() == COLUMN_FORMAT_TYPE_DYNAMIC)
    {
      push_warning_printf(thd, MYSQL_ERROR::WARN_LEVEL_WARN,
                          ER_ILLEGAL_HA_CREATE_OPTION,
                          "DYNAMIC column %s with "
                          "STORAGE DISK is not supported, "
                          "column will become FIXED",
                          field->field_name);
    }
  }

  switch (create_info->row_type) {
  case ROW_TYPE_FIXED:
    if (thd && (dynamic || field_type_forces_var_part(field->type())))
    {
      push_warning_printf(thd, MYSQL_ERROR::WARN_LEVEL_WARN,
                          ER_ILLEGAL_HA_CREATE_OPTION,
                          "Row format FIXED incompatible with "
                          "dynamic attribute %s",
                          field->field_name);
    }
    break;
  case ROW_TYPE_DYNAMIC:
    /*
      Future: make columns dynamic in this case
    */
    break;
  default:
    break;
  }

  DBUG_PRINT("info", ("Format %s, Storage %s", (dynamic)?"dynamic":"fixed",(type == NDBCOL::StorageTypeDisk)?"disk":"memory"));
  col.setStorageType(type);
  col.setDynamic(dynamic);

  DBUG_RETURN(0);
}

void ha_ndbcluster::update_create_info(HA_CREATE_INFO *create_info)
{
  DBUG_ENTER("update_create_info");
  TABLE_SHARE *share= table->s;
  if (share->mysql_version < MYSQL_VERSION_TABLESPACE_IN_FRM)
  {
     DBUG_PRINT("info", ("Restored an old table %s, pre-frm_version 7", 
	                 share->table_name.str));
     if (!create_info->tablespace && !share->tablespace)
     {
       DBUG_PRINT("info", ("Checking for tablespace in ndb"));
       THD *thd= current_thd;
       Ndb *ndb= check_ndb_in_thd(thd);
       NDBDICT *ndbdict= ndb->getDictionary();
       NdbError ndberr;
       Uint32 id;
       ndb->setDatabaseName(m_dbname);
       const NDBTAB *ndbtab= m_table;
       DBUG_ASSERT(ndbtab != NULL);
       if (!ndbtab->getTablespace(&id))
       {
         DBUG_VOID_RETURN;
       }
       {
         NdbDictionary::Tablespace ts= ndbdict->getTablespace(id);
         ndberr= ndbdict->getNdbError();
         if(ndberr.classification != NdbError::NoError)
           goto err;
	 const char *tablespace= ts.getName();
         DBUG_PRINT("info", ("Found tablespace '%s'", tablespace));
         uint tablespace_len= strlen(tablespace);
         if (tablespace_len != 0) 
         {
           share->tablespace= (char *) alloc_root(&share->mem_root,
                                                  tablespace_len+1);
           strxmov(share->tablespace, tablespace, NullS);
	   create_info->tablespace= share->tablespace;
         }
         DBUG_VOID_RETURN;
       }
err:
       my_errno= ndb_to_mysql_error(&ndberr);
    }
  }

  DBUG_VOID_RETURN;
}

/**
  Create a table in NDB Cluster
*/

int ha_ndbcluster::create(const char *name, 
                          TABLE *form, 
                          HA_CREATE_INFO *create_info)
{
  THD *thd= current_thd;
  NDBTAB tab;
  NDBCOL col;
  size_t pack_length, length;
  uint i, pk_length= 0;
  uchar *data= NULL, *pack_data= NULL;
  bool create_from_engine= (create_info->table_options & HA_OPTION_CREATE_FROM_ENGINE);
  bool is_truncate= (thd->lex->sql_command == SQLCOM_TRUNCATE);
  const char *tablespace= create_info->tablespace;
  bool use_disk= FALSE;
  NdbDictionary::Table::SingleUserMode single_user_mode= NdbDictionary::Table::SingleUserModeLocked;

  DBUG_ENTER("ha_ndbcluster::create");
  DBUG_PRINT("enter", ("name: %s", name));

  DBUG_ASSERT(*fn_rext((char*)name) == 0);
  set_dbname(name);
  set_tabname(name);

  if ((my_errno= check_ndb_connection(thd)))
    DBUG_RETURN(my_errno);
  
  Ndb *ndb= get_ndb(thd);
  NDBDICT *dict= ndb->getDictionary();

  DBUG_PRINT("info", ("Tablespace %s,%s", form->s->tablespace, create_info->tablespace));
  if (is_truncate)
  {
    {
      Ndb_table_guard ndbtab_g(dict, m_tabname);
      if (!(m_table= ndbtab_g.get_table()))
	ERR_RETURN(dict->getNdbError());
      m_table= NULL;
    }
    DBUG_PRINT("info", ("Dropping and re-creating table for TRUNCATE"));
    if ((my_errno= delete_table(name)))
      DBUG_RETURN(my_errno);
  }
  table= form;
  if (create_from_engine)
  {
    /*
      Table already exists in NDB and frm file has been created by 
      caller.
      Do Ndb specific stuff, such as create a .ndb file
    */
    if ((my_errno= write_ndb_file(name)))
      DBUG_RETURN(my_errno);
#ifdef HAVE_NDB_BINLOG
    ndbcluster_create_binlog_setup(thd, get_ndb(thd), name, strlen(name),
                                   m_dbname, m_tabname, FALSE);
#endif /* HAVE_NDB_BINLOG */
    DBUG_RETURN(my_errno);
  }

#ifdef HAVE_NDB_BINLOG
  /*
    Don't allow table creation unless
    schema distribution table is setup
    ( unless it is a creation of the schema dist table itself )
  */
  if (!ndb_schema_share)
  {
    if (!(strcmp(m_dbname, NDB_REP_DB) == 0 &&
          strcmp(m_tabname, NDB_SCHEMA_TABLE) == 0))
    {
      DBUG_PRINT("info", ("Schema distribution table not setup"));
      DBUG_RETURN(HA_ERR_NO_CONNECTION);
    }
    single_user_mode = NdbDictionary::Table::SingleUserModeReadWrite;
  }
#endif /* HAVE_NDB_BINLOG */

  DBUG_PRINT("table", ("name: %s", m_tabname));  
  if (tab.setName(m_tabname))
  {
    DBUG_RETURN(my_errno= errno);
  }
  tab.setLogging(!(create_info->options & HA_LEX_CREATE_TMP_TABLE));    
  tab.setSingleUserMode(single_user_mode);

  // Save frm data for this table
  if (readfrm(name, &data, &length))
    DBUG_RETURN(1);
  if (packfrm(data, length, &pack_data, &pack_length))
  {
    my_free((char*)data, MYF(0));
    DBUG_RETURN(2);
  }
  DBUG_PRINT("info",
             ("setFrm data: 0x%lx  len: %lu", (long) pack_data,
              (ulong) pack_length));
  tab.setFrm(pack_data, pack_length);      
  my_free((char*)data, MYF(0));
  my_free((char*)pack_data, MYF(0));
  
  /*
    Handle table row type

    Default is to let table rows have var part reference so that online 
    add column can be performed in the future.  Explicitly setting row 
    type to fixed will omit var part reference, which will save data 
    memory in ndb, but at the cost of not being able to online add 
    column to this table
  */
  switch (create_info->row_type) {
  case ROW_TYPE_FIXED:
    tab.setForceVarPart(FALSE);
    break;
  case ROW_TYPE_DYNAMIC:
    /* fall through, treat as default */
  default:
    /* fall through, treat as default */
  case ROW_TYPE_DEFAULT:
    tab.setForceVarPart(TRUE);
    break;
  }

  /*
    Setup columns
  */
  for (i= 0; i < form->s->fields; i++) 
  {
    Field *field= form->field[i];
    DBUG_PRINT("info", ("name: %s  type: %u  storage: %u  format: %u  "
                        "pack_length: %d", 
                        field->field_name, field->real_type(),
                        field->field_storage_type(),
                        field->column_format(),
                        field->pack_length()));
    if ((my_errno= create_ndb_column(thd, col, field, create_info)))
      DBUG_RETURN(my_errno);

    if (!use_disk &&
        col.getStorageType() == NDBCOL::StorageTypeDisk)
      use_disk= TRUE;

    if (tab.addColumn(col))
    {
      DBUG_RETURN(my_errno= errno);
    }
    if (col.getPrimaryKey())
      pk_length += (field->pack_length() + 3) / 4;
  }

  if (use_disk)
  { 
    if (tablespace)
      tab.setTablespaceName(tablespace);
    else
      tab.setTablespaceName("DEFAULT-TS");
  }
  else if (create_info->tablespace && 
           create_info->default_storage_media == HA_SM_MEMORY)
  {
    push_warning_printf(thd, MYSQL_ERROR::WARN_LEVEL_ERROR,
                        ER_ILLEGAL_HA_CREATE_OPTION,
                        ER(ER_ILLEGAL_HA_CREATE_OPTION),
                        ndbcluster_hton_name,
                        "TABLESPACE currently only supported for "
                        "STORAGE DISK"); 
    DBUG_RETURN(HA_ERR_UNSUPPORTED);
  }

  DBUG_PRINT("info", ("Table %s is %s stored with tablespace %s",
                      m_tabname,
                      (use_disk) ? "disk" : "memory",
                      (use_disk) ? tab.getTablespaceName() : "N/A"));
 
  KEY* key_info;
  for (i= 0, key_info= form->key_info; i < form->s->keys; i++, key_info++)
  {
    KEY_PART_INFO *key_part= key_info->key_part;
    KEY_PART_INFO *end= key_part + key_info->key_parts;
    for (; key_part != end; key_part++)
    {
      if (key_part->field->field_storage_type() == HA_SM_DISK)
      {
        push_warning_printf(thd, MYSQL_ERROR::WARN_LEVEL_ERROR,
                            ER_ILLEGAL_HA_CREATE_OPTION,
                            ER(ER_ILLEGAL_HA_CREATE_OPTION),
                            ndbcluster_hton_name,
                            "Index on field "
                            "declared with "
                            "STORAGE DISK is not supported");
        DBUG_RETURN(HA_ERR_UNSUPPORTED);
      }
      tab.getColumn(key_part->fieldnr-1)->setStorageType(
                             NdbDictionary::Column::StorageTypeMemory);
    }
  }

  // No primary key, create shadow key as 64 bit, auto increment  
  if (form->s->primary_key == MAX_KEY) 
  {
    DBUG_PRINT("info", ("Generating shadow key"));
    if (col.setName("$PK"))
    {
      DBUG_RETURN(my_errno= errno);
    }
    col.setType(NdbDictionary::Column::Bigunsigned);
    col.setLength(1);
    col.setNullable(FALSE);
    col.setPrimaryKey(TRUE);
    col.setAutoIncrement(TRUE);
    if (tab.addColumn(col))
    {
      DBUG_RETURN(my_errno= errno);
    }
    pk_length += 2;
  }
 
  // Make sure that blob tables don't have too big part size
  for (i= 0; i < form->s->fields; i++) 
  {
    /**
     * The extra +7 concists
     * 2 - words from pk in blob table
     * 5 - from extra words added by tup/dict??
     */
    switch (form->field[i]->real_type()) {
    case MYSQL_TYPE_GEOMETRY:
    case MYSQL_TYPE_BLOB:    
    case MYSQL_TYPE_MEDIUM_BLOB:   
    case MYSQL_TYPE_LONG_BLOB: 
    {
      NdbDictionary::Column * column= tab.getColumn(i);
      int size= pk_length + (column->getPartSize()+3)/4 + 7;
      if (size > NDB_MAX_TUPLE_SIZE_IN_WORDS && 
         (pk_length+7) < NDB_MAX_TUPLE_SIZE_IN_WORDS)
      {
        size= NDB_MAX_TUPLE_SIZE_IN_WORDS - pk_length - 7;
        column->setPartSize(4*size);
      }
      /**
       * If size > NDB_MAX and pk_length+7 >= NDB_MAX
       *   then the table can't be created anyway, so skip
       *   changing part size, and have error later
       */ 
    }
    default:
      break;
    }
  }

  // Check partition info
  partition_info *part_info= form->part_info;
  if ((my_errno= set_up_partition_info(part_info, form, (void*)&tab)))
  {
    DBUG_RETURN(my_errno);
  }

  // Create the table in NDB     
  if (dict->createTable(tab) != 0) 
  {
    const NdbError err= dict->getNdbError();
    set_ndb_err(thd, err);
    my_errno= ndb_to_mysql_error(&err);
    DBUG_RETURN(my_errno);
  }

  Ndb_table_guard ndbtab_g(dict, m_tabname);
  // temporary set m_table during create
  // reset at return
  m_table= ndbtab_g.get_table();
  // TODO check also that we have the same frm...
  if (!m_table)
  {
    /* purecov: begin deadcode */
    const NdbError err= dict->getNdbError();
    set_ndb_err(thd, err);
    my_errno= ndb_to_mysql_error(&err);
    DBUG_RETURN(my_errno);
    /* purecov: end */
  }

  DBUG_PRINT("info", ("Table %s/%s created successfully", 
                      m_dbname, m_tabname));

  // Create secondary indexes
  my_errno= create_indexes(thd, ndb, form);

  if (!my_errno)
    my_errno= write_ndb_file(name);
  else
  {
    /*
      Failed to create an index,
      drop the table (and all it's indexes)
    */
    while (dict->dropTableGlobal(*m_table))
    {
      switch (dict->getNdbError().status)
      {
        case NdbError::TemporaryError:
          if (!thd->killed) 
            continue; // retry indefinitly
          break;
        default:
          break;
      }
      break;
    }
    m_table = 0;
    DBUG_RETURN(my_errno);
  }

#ifdef HAVE_NDB_BINLOG
  if (!my_errno)
  {
    NDB_SHARE *share= 0;
    pthread_mutex_lock(&ndbcluster_mutex);
    /*
      First make sure we get a "fresh" share here, not an old trailing one...
    */
    {
      uint length= (uint) strlen(name);
      if ((share= (NDB_SHARE*) hash_search(&ndbcluster_open_tables,
                                           (uchar*) name, length)))
        handle_trailing_share(thd, share);
    }
    /*
      get a new share
    */

    /* ndb_share reference create */
    if (!(share= get_share(name, form, TRUE, TRUE)))
    {
      sql_print_error("NDB: allocating table share for %s failed", name);
      /* my_errno is set */
    }
    else
    {
      DBUG_PRINT("NDB_SHARE", ("%s binlog create  use_count: %u",
                               share->key, share->use_count));
    }
    pthread_mutex_unlock(&ndbcluster_mutex);

    while (!IS_TMP_PREFIX(m_tabname))
    {
      set_binlog_flags(share);

      String event_name(INJECTOR_EVENT_LEN);
      ndb_rep_event_name(&event_name, m_dbname, m_tabname,
                         get_binlog_full(share));
      int do_event_op= ndb_binlog_running;

      if (!ndb_schema_share &&
          strcmp(share->db, NDB_REP_DB) == 0 &&
          strcmp(share->table_name, NDB_SCHEMA_TABLE) == 0)
        do_event_op= 1;

      /*
        Always create an event for the table, as other mysql servers
        expect it to be there.
      */
      if (!ndbcluster_create_event(thd, ndb, m_table, event_name.c_ptr(), share,
                                   share && do_event_op ? 2 : 1/* push warning */))
      {
        if (ndb_extra_logging)
          sql_print_information("NDB Binlog: CREATE TABLE Event: %s",
                                event_name.c_ptr());
        if (share && 
            ndbcluster_create_event_ops(thd, share,
                                        m_table, event_name.c_ptr()))
        {
          sql_print_error("NDB Binlog: FAILED CREATE TABLE event operations."
                          " Event: %s", name);
          /* a warning has been issued to the client */
        }
      }
      /*
        warning has been issued if ndbcluster_create_event failed
        and (share && do_event_op)
      */
      if (share && !do_event_op)
        share->flags|= NSF_NO_BINLOG;
      ndbcluster_log_schema_op(thd,
                               thd->query, thd->query_length,
                               share->db, share->table_name,
                               m_table->getObjectId(),
                               m_table->getObjectVersion(),
                               (is_truncate) ?
			       SOT_TRUNCATE_TABLE : SOT_CREATE_TABLE, 
			       0, 0, 1);
      break;
    }
  }
#endif /* HAVE_NDB_BINLOG */

  m_table= 0;
  DBUG_RETURN(my_errno);
}


int ha_ndbcluster::create_index(THD *thd, const char *name, KEY *key_info, 
                                NDB_INDEX_TYPE idx_type, uint idx_no)
{
  int error= 0;
  char unique_name[FN_LEN];
  static const char* unique_suffix= "$unique";
  DBUG_ENTER("ha_ndbcluster::create_ordered_index");
  DBUG_PRINT("info", ("Creating index %u: %s", idx_no, name));  

  if (idx_type == UNIQUE_ORDERED_INDEX || idx_type == UNIQUE_INDEX)
  {
    strxnmov(unique_name, FN_LEN, name, unique_suffix, NullS);
    DBUG_PRINT("info", ("Created unique index name \'%s\' for index %d",
                        unique_name, idx_no));
  }
    
  switch (idx_type){
  case PRIMARY_KEY_INDEX:
    // Do nothing, already created
    break;
  case PRIMARY_KEY_ORDERED_INDEX:
    error= create_ordered_index(thd, name, key_info);
    break;
  case UNIQUE_ORDERED_INDEX:
    if (!(error= create_ordered_index(thd, name, key_info)))
      error= create_unique_index(thd, unique_name, key_info);
    break;
  case UNIQUE_INDEX:
    if (check_index_fields_not_null(key_info))
    {
      push_warning_printf(thd, MYSQL_ERROR::WARN_LEVEL_WARN,
			  ER_NULL_COLUMN_IN_INDEX,
			  "Ndb does not support unique index on NULL valued attributes, index access with NULL value will become full table scan");
    }
    error= create_unique_index(thd, unique_name, key_info);
    break;
  case ORDERED_INDEX:
    if (key_info->algorithm == HA_KEY_ALG_HASH)
    {
      push_warning_printf(thd, MYSQL_ERROR::WARN_LEVEL_ERROR,
			  ER_ILLEGAL_HA_CREATE_OPTION,
			  ER(ER_ILLEGAL_HA_CREATE_OPTION),
			  ndbcluster_hton_name,
			  "Ndb does not support non-unique "
			  "hash based indexes");
      error= HA_ERR_UNSUPPORTED;
      break;
    }
    error= create_ordered_index(thd, name, key_info);
    break;
  default:
    DBUG_ASSERT(FALSE);
    break;
  }
  
  DBUG_RETURN(error);
}

int ha_ndbcluster::create_ordered_index(THD *thd, const char *name, 
                                        KEY *key_info)
{
  DBUG_ENTER("ha_ndbcluster::create_ordered_index");
  DBUG_RETURN(create_ndb_index(thd, name, key_info, FALSE));
}

int ha_ndbcluster::create_unique_index(THD *thd, const char *name, 
                                       KEY *key_info)
{

  DBUG_ENTER("ha_ndbcluster::create_unique_index");
  DBUG_RETURN(create_ndb_index(thd, name, key_info, TRUE));
}


/**
  Create an index in NDB Cluster.

  @todo
    Only temporary ordered indexes supported
*/

int ha_ndbcluster::create_ndb_index(THD *thd, const char *name, 
                                    KEY *key_info,
                                    bool unique)
{
  Ndb *ndb= get_ndb(thd);
  NdbDictionary::Dictionary *dict= ndb->getDictionary();
  KEY_PART_INFO *key_part= key_info->key_part;
  KEY_PART_INFO *end= key_part + key_info->key_parts;
  
  DBUG_ENTER("ha_ndbcluster::create_index");
  DBUG_PRINT("enter", ("name: %s ", name));

  NdbDictionary::Index ndb_index(name);
  if (unique)
    ndb_index.setType(NdbDictionary::Index::UniqueHashIndex);
  else 
  {
    ndb_index.setType(NdbDictionary::Index::OrderedIndex);
    // TODO Only temporary ordered indexes supported
    ndb_index.setLogging(FALSE); 
  }
  if (ndb_index.setTable(m_tabname))
  {
    DBUG_RETURN(my_errno= errno);
  }

  for (; key_part != end; key_part++) 
  {
    Field *field= key_part->field;
    if (field->field_storage_type() == HA_SM_DISK)
    {
      push_warning_printf(thd, MYSQL_ERROR::WARN_LEVEL_ERROR,
                          ER_ILLEGAL_HA_CREATE_OPTION,
                          ER(ER_ILLEGAL_HA_CREATE_OPTION),
                          ndbcluster_hton_name,
                          "Index on field "
                          "declared with "
                          "STORAGE DISK is not supported");
      DBUG_RETURN(HA_ERR_UNSUPPORTED);
    }
    DBUG_PRINT("info", ("attr: %s", field->field_name));
    if (ndb_index.addColumnName(field->field_name))
    {
      DBUG_RETURN(my_errno= errno);
    }
  }
  
  if (dict->createIndex(ndb_index, *m_table))
    ERR_RETURN(dict->getNdbError());

  // Success
  DBUG_PRINT("info", ("Created index %s", name));
  DBUG_RETURN(0);  
}

/*
 Prepare for an on-line alter table
*/ 
void ha_ndbcluster::prepare_for_alter()
{
  /* ndb_share reference schema */
  ndbcluster_get_share(m_share); // Increase ref_count
  DBUG_PRINT("NDB_SHARE", ("%s binlog schema  use_count: %u",
                           m_share->key, m_share->use_count));
  set_ndb_share_state(m_share, NSS_ALTERED);
}

/*
  Add an index on-line to a table
*/
int ha_ndbcluster::add_index(TABLE *table_arg, 
                             KEY *key_info, uint num_of_keys)
{
  return add_index_impl(current_thd, table_arg, key_info, num_of_keys);
}

int ha_ndbcluster::add_index_impl(THD *thd, TABLE *table_arg, 
                                  KEY *key_info, uint num_of_keys)
{
  int error= 0;
  uint idx;
  DBUG_ENTER("ha_ndbcluster::add_index");
  DBUG_PRINT("enter", ("table %s", table_arg->s->table_name.str));
  DBUG_ASSERT(m_share->state == NSS_ALTERED);

  for (idx= 0; idx < num_of_keys; idx++)
  {
    KEY *key= key_info + idx;
    KEY_PART_INFO *key_part= key->key_part;
    KEY_PART_INFO *end= key_part + key->key_parts;
    NDB_INDEX_TYPE idx_type= get_index_type_from_key(idx, key_info, false);
    DBUG_PRINT("info", ("Adding index: '%s'", key_info[idx].name));
    // Add fields to key_part struct
    for (; key_part != end; key_part++)
      key_part->field= table->field[key_part->fieldnr];
    // Check index type
    // Create index in ndb
    if((error= create_index(thd, key_info[idx].name, key, idx_type, idx)))
      break;
  }
  DBUG_RETURN(error);  
}

/*
  Mark one or several indexes for deletion. and
  renumber the remaining indexes
*/
int ha_ndbcluster::prepare_drop_index(TABLE *table_arg, 
                                      uint *key_num, uint num_of_keys)
{
  DBUG_ENTER("ha_ndbcluster::prepare_drop_index");
  DBUG_ASSERT(m_share->state == NSS_ALTERED);
  // Mark indexes for deletion
  uint idx;
  for (idx= 0; idx < num_of_keys; idx++)
  {
    DBUG_PRINT("info", ("ha_ndbcluster::prepare_drop_index %u", *key_num));
    m_index[*key_num++].status= TO_BE_DROPPED;
  }
  // Renumber indexes
  THD *thd= current_thd;
  Thd_ndb *thd_ndb= get_thd_ndb(thd);
  Ndb *ndb= thd_ndb->ndb;
  renumber_indexes(ndb, table_arg);
  DBUG_RETURN(0);
}
 
/*
  Really drop all indexes marked for deletion
*/
int ha_ndbcluster::final_drop_index(TABLE *table_arg)
{
  int error;
  DBUG_ENTER("ha_ndbcluster::final_drop_index");
  DBUG_PRINT("info", ("ha_ndbcluster::final_drop_index"));
  // Really drop indexes
  THD *thd= current_thd;
  Thd_ndb *thd_ndb= get_thd_ndb(thd);
  Ndb *ndb= thd_ndb->ndb;
  error= drop_indexes(ndb, table_arg);
  DBUG_RETURN(error);
}

/**
  Rename a table in NDB Cluster.
*/

int ha_ndbcluster::rename_table(const char *from, const char *to)
{
  THD *thd= current_thd;
  NDBDICT *dict;
  char old_dbname[FN_HEADLEN];
  char new_dbname[FN_HEADLEN];
  char new_tabname[FN_HEADLEN];
  const NDBTAB *orig_tab;
  int result;
  bool recreate_indexes= FALSE;
  NDBDICT::List index_list;

  DBUG_ENTER("ha_ndbcluster::rename_table");
  DBUG_PRINT("info", ("Renaming %s to %s", from, to));
  set_dbname(from, old_dbname);
  set_dbname(to, new_dbname);
  set_tabname(from);
  set_tabname(to, new_tabname);

  if (check_ndb_connection(thd))
    DBUG_RETURN(my_errno= HA_ERR_NO_CONNECTION);

  Ndb *ndb= get_ndb(thd);
  ndb->setDatabaseName(old_dbname);
  dict= ndb->getDictionary();
  Ndb_table_guard ndbtab_g(dict, m_tabname);
  if (!(orig_tab= ndbtab_g.get_table()))
    ERR_RETURN(dict->getNdbError());

  if (my_strcasecmp(system_charset_info, new_dbname, old_dbname))
  {
    dict->listIndexes(index_list, *orig_tab);    
    recreate_indexes= TRUE;
  }
  // Change current database to that of target table
  set_dbname(to);
  if (ndb->setDatabaseName(m_dbname))
  {
    ERR_RETURN(ndb->getNdbError());
  }

#ifdef HAVE_NDB_BINLOG
  int ndb_table_id= orig_tab->getObjectId();
  int ndb_table_version= orig_tab->getObjectVersion();
  /* ndb_share reference temporary */
  NDB_SHARE *share= get_share(from, 0, FALSE);
  int is_old_table_tmpfile= IS_TMP_PREFIX(m_tabname);
  int is_new_table_tmpfile= IS_TMP_PREFIX(new_tabname);
  if (!is_new_table_tmpfile && !is_old_table_tmpfile)
  {
    /*
      this is a "real" rename table, i.e. not tied to an offline alter table
      - send new name == "to" in query field
    */
    ndbcluster_log_schema_op(thd, to, strlen(to),
                             old_dbname, m_tabname,
                             ndb_table_id, ndb_table_version,
                             SOT_RENAME_TABLE_PREPARE,
                             m_dbname, new_tabname, 1);
  }
  if (share)
  {
    DBUG_PRINT("NDB_SHARE", ("%s temporary  use_count: %u",
                             share->key, share->use_count));
    ndbcluster_prepare_rename_share(share, to);
    IF_DBUG(int r=) ndbcluster_rename_share(thd, share);
    DBUG_ASSERT(r == 0);
  }
#endif

  NdbDictionary::Table new_tab= *orig_tab;
  new_tab.setName(new_tabname);
  if (dict->alterTableGlobal(*orig_tab, new_tab) != 0)
  {
    NdbError ndb_error= dict->getNdbError();
#ifdef HAVE_NDB_BINLOG
    if (share)
    {
      IF_DBUG(int ret=) ndbcluster_undo_rename_share(thd, share);
      DBUG_ASSERT(ret == 0);
      /* ndb_share reference temporary free */
      DBUG_PRINT("NDB_SHARE", ("%s temporary free  use_count: %u",
                               share->key, share->use_count));
      free_share(&share);
    }
#endif
    ERR_RETURN(ndb_error);
  }
  
  // Rename .ndb file
  if ((result= handler::rename_table(from, to)))
  {
    // ToDo in 4.1 should rollback alter table...
#ifdef HAVE_NDB_BINLOG
    if (share)
    {
      /* ndb_share reference temporary free */
      DBUG_PRINT("NDB_SHARE", ("%s temporary  use_count: %u",
                               share->key, share->use_count));
      free_share(&share);
    }
#endif
    DBUG_RETURN(result);
  }

#ifdef HAVE_NDB_BINLOG
  /* handle old table */
  if (!is_old_table_tmpfile)
  {
    ndbcluster_drop_event(thd, ndb, share, "rename table",
                          from + sizeof(share_prefix) - 1);
  }

  if (!result && !is_new_table_tmpfile)
  {
    Ndb_table_guard ndbtab_g2(dict, new_tabname);
    const NDBTAB *ndbtab= ndbtab_g2.get_table();

    set_binlog_flags(share);

    /* always create an event for the table */
    String event_name(INJECTOR_EVENT_LEN);
    ndb_rep_event_name(&event_name, to + sizeof(share_prefix) - 1, 0,
                       get_binlog_full(share));

    if (!ndbcluster_create_event(thd, ndb, ndbtab, event_name.c_ptr(), share,
                                 share && ndb_binlog_running ? 2 : 1/* push warning */))
    {
      if (ndb_extra_logging)
        sql_print_information("NDB Binlog: RENAME Event: %s",
                              event_name.c_ptr());
      if (share && (share->op == 0) &&
          ndbcluster_create_event_ops(thd, share, ndbtab, event_name.c_ptr()))
      {
        sql_print_error("NDB Binlog: FAILED create event operations "
                        "during RENAME. Event %s", event_name.c_ptr());
        /* a warning has been issued to the client */
      }
    }
    /*
      warning has been issued if ndbcluster_create_event failed
      and (share && ndb_binlog_running)
    */
    if (!is_old_table_tmpfile)
    {
      /* "real" rename table */
      ndbcluster_log_schema_op(thd, thd->query, thd->query_length,
                               old_dbname, m_tabname,
                               ndb_table_id, ndb_table_version,
                               SOT_RENAME_TABLE,
                               m_dbname, new_tabname, 1);
    }
    else
    {
      /* final phase of offline alter table */
      ndbcluster_log_schema_op(thd, thd->query, thd->query_length,
                               m_dbname, new_tabname,
                               ndb_table_id, ndb_table_version,
                               SOT_ALTER_TABLE_COMMIT,
                               0, 0, 1);

    }
  }

  // If we are moving tables between databases, we need to recreate
  // indexes
  if (recreate_indexes)
  {
    for (unsigned i = 0; i < index_list.count; i++) 
    {
        NDBDICT::List::Element& index_el = index_list.elements[i];
	// Recreate any indexes not stored in the system database
	if (my_strcasecmp(system_charset_info, 
			  index_el.database, NDB_SYSTEM_DATABASE))
	{
	  set_dbname(from);
	  ndb->setDatabaseName(m_dbname);
	  const NDBINDEX * index= dict->getIndexGlobal(index_el.name,  new_tab);
	  DBUG_PRINT("info", ("Creating index %s/%s",
			      index_el.database, index->getName()));
	  dict->createIndex(*index, new_tab);
	  DBUG_PRINT("info", ("Dropping index %s/%s",
			      index_el.database, index->getName()));
	  set_dbname(from);
	  ndb->setDatabaseName(m_dbname);
	  dict->dropIndexGlobal(*index);
	}
    }
  }
  if (share)
  {
    /* ndb_share reference temporary free */
    DBUG_PRINT("NDB_SHARE", ("%s temporary free  use_count: %u",
                             share->key, share->use_count));
    free_share(&share);
  }
#endif

  DBUG_RETURN(result);
}


/**
  Delete table from NDB Cluster.
*/

/* static version which does not need a handler */

int
ha_ndbcluster::delete_table(THD *thd, ha_ndbcluster *h, Ndb *ndb,
                            const char *path,
                            const char *db,
                            const char *table_name)
{
  DBUG_ENTER("ha_ndbcluster::ndbcluster_delete_table");
  NDBDICT *dict= ndb->getDictionary();
  int ndb_table_id= 0;
  int ndb_table_version= 0;
#ifdef HAVE_NDB_BINLOG
  /*
    Don't allow drop table unless
    schema distribution table is setup
  */
  if (!ndb_schema_share)
  {
    DBUG_PRINT("info", ("Schema distribution table not setup"));
    DBUG_ASSERT(ndb_schema_share);
    DBUG_RETURN(HA_ERR_NO_CONNECTION);
  }
  /* ndb_share reference temporary */
  NDB_SHARE *share= get_share(path, 0, FALSE);
  if (share)
  {
    DBUG_PRINT("NDB_SHARE", ("%s temporary  use_count: %u",
                             share->key, share->use_count));
  }
#endif

  /* Drop the table from NDB */
  
  int res= 0;
  if (h && h->m_table)
  {
retry_temporary_error1:
    if (dict->dropTableGlobal(*h->m_table) == 0)
    {
      ndb_table_id= h->m_table->getObjectId();
      ndb_table_version= h->m_table->getObjectVersion();
      DBUG_PRINT("info", ("success 1"));
    }
    else
    {
      switch (dict->getNdbError().status)
      {
        case NdbError::TemporaryError:
          if (!thd->killed) 
            goto retry_temporary_error1; // retry indefinitly
          break;
        default:
          break;
      }
      set_ndb_err(thd, dict->getNdbError());
      res= ndb_to_mysql_error(&dict->getNdbError());
      DBUG_PRINT("info", ("error(1) %u", res));
    }
    h->release_metadata(thd, ndb);
  }
  else
  {
    ndb->setDatabaseName(db);
    while (1)
    {
      Ndb_table_guard ndbtab_g(dict, table_name);
      if (ndbtab_g.get_table())
      {
    retry_temporary_error2:
        if (dict->dropTableGlobal(*ndbtab_g.get_table()) == 0)
        {
          ndb_table_id= ndbtab_g.get_table()->getObjectId();
          ndb_table_version= ndbtab_g.get_table()->getObjectVersion();
          DBUG_PRINT("info", ("success 2"));
          break;
        }
        else
        {
          switch (dict->getNdbError().status)
          {
            case NdbError::TemporaryError:
              if (!thd->killed) 
                goto retry_temporary_error2; // retry indefinitly
              break;
            default:
              if (dict->getNdbError().code == NDB_INVALID_SCHEMA_OBJECT)
              {
                ndbtab_g.invalidate();
                continue;
              }
              break;
          }
        }
      }
      set_ndb_err(thd, dict->getNdbError());
      res= ndb_to_mysql_error(&dict->getNdbError());
      DBUG_PRINT("info", ("error(2) %u", res));
      break;
    }
  }

  if (res)
  {
#ifdef HAVE_NDB_BINLOG
    /* the drop table failed for some reason, drop the share anyways */
    if (share)
    {
      pthread_mutex_lock(&ndbcluster_mutex);
      if (share->state != NSS_DROPPED)
      {
        /*
          The share kept by the server has not been freed, free it
        */
        share->state= NSS_DROPPED;
        /* ndb_share reference create free */
        DBUG_PRINT("NDB_SHARE", ("%s create free  use_count: %u",
                                 share->key, share->use_count));
        free_share(&share, TRUE);
      }
      /* ndb_share reference temporary free */
      DBUG_PRINT("NDB_SHARE", ("%s temporary free  use_count: %u",
                               share->key, share->use_count));
      free_share(&share, TRUE);
      pthread_mutex_unlock(&ndbcluster_mutex);
    }
#endif
    DBUG_RETURN(res);
  }

#ifdef HAVE_NDB_BINLOG
  /* stop the logging of the dropped table, and cleanup */

  /*
    drop table is successful even if table does not exist in ndb
    and in case table was actually not dropped, there is no need
    to force a gcp, and setting the event_name to null will indicate
    that there is no event to be dropped
  */
  int table_dropped= dict->getNdbError().code != 709;

  {
    ndbcluster_handle_drop_table(thd, ndb, share, "delete table",
                                 table_dropped ?
                                 (path + sizeof(share_prefix) - 1) : 0);
  }

  if (!IS_TMP_PREFIX(table_name) && share &&
      thd->lex->sql_command != SQLCOM_TRUNCATE)
  {
    ndbcluster_log_schema_op(thd,
                             thd->query, thd->query_length,
                             share->db, share->table_name,
                             ndb_table_id, ndb_table_version,
                             SOT_DROP_TABLE, 0, 0, 1);
  }

  if (share)
  {
    pthread_mutex_lock(&ndbcluster_mutex);
    if (share->state != NSS_DROPPED)
    {
      /*
        The share kept by the server has not been freed, free it
      */
      share->state= NSS_DROPPED;
      /* ndb_share reference create free */
      DBUG_PRINT("NDB_SHARE", ("%s create free  use_count: %u",
                               share->key, share->use_count));
      free_share(&share, TRUE);
    }
    /* ndb_share reference temporary free */
    DBUG_PRINT("NDB_SHARE", ("%s temporary free  use_count: %u",
                             share->key, share->use_count));
    free_share(&share, TRUE);
    pthread_mutex_unlock(&ndbcluster_mutex);
  }
#endif
  DBUG_RETURN(0);
}

int ha_ndbcluster::delete_table(const char *name)
{
  THD *thd= current_thd;
  DBUG_ENTER("ha_ndbcluster::delete_table");
  DBUG_PRINT("enter", ("name: %s", name));
  set_dbname(name);
  set_tabname(name);

#ifdef HAVE_NDB_BINLOG
  /*
    Don't allow drop table unless
    schema distribution table is setup
  */
  if (!ndb_schema_share)
  {
    DBUG_PRINT("info", ("Schema distribution table not setup"));
    DBUG_ASSERT(ndb_schema_share);
    DBUG_RETURN(HA_ERR_NO_CONNECTION);
  }
#endif

  if (check_ndb_connection(thd))
    DBUG_RETURN(HA_ERR_NO_CONNECTION);

  /* Call ancestor function to delete .ndb file */
  handler::delete_table(name);

  DBUG_RETURN(delete_table(thd, this, get_ndb(thd), name, m_dbname, m_tabname));
}


void ha_ndbcluster::get_auto_increment(ulonglong offset, ulonglong increment,
                                       ulonglong nb_desired_values,
                                       ulonglong *first_value,
                                       ulonglong *nb_reserved_values)
{
  uint cache_size;
  Uint64 auto_value;
  THD *thd= current_thd;
  DBUG_ENTER("get_auto_increment");
  DBUG_PRINT("enter", ("m_tabname: %s", m_tabname));
  Ndb *ndb= get_ndb(table->in_use);
   
  if (m_rows_inserted > m_rows_to_insert)
  {
    /* We guessed too low */
    m_rows_to_insert+= m_autoincrement_prefetch;
  }
  uint remaining= m_rows_to_insert - m_rows_inserted;
  uint min_prefetch= 
    (remaining < thd->variables.ndb_autoincrement_prefetch_sz) ?
    thd->variables.ndb_autoincrement_prefetch_sz
    : remaining;
  cache_size= ((remaining < m_autoincrement_prefetch) ?
	       min_prefetch
	       : remaining);
  uint retries= NDB_AUTO_INCREMENT_RETRIES;
  int retry_sleep= 30; /* 30 milliseconds, transaction */
  for (;;)
  {
    Ndb_tuple_id_range_guard g(m_share);
    if (m_skip_auto_increment &&
        ndb->readAutoIncrementValue(m_table, g.range, auto_value) ||
        ndb->getAutoIncrementValue(m_table, g.range, auto_value, cache_size, increment, offset))
    {
      if (--retries &&
          ndb->getNdbError().status == NdbError::TemporaryError)
      {
        my_sleep(retry_sleep);
        continue;
      }
      const NdbError err= ndb->getNdbError();
      sql_print_error("Error %lu in ::get_auto_increment(): %s",
                      (ulong) err.code, err.message);
      *first_value= ~(ulonglong) 0;
      DBUG_VOID_RETURN;
    }
    break;
  }
  *first_value= (longlong)auto_value;
  /* From the point of view of MySQL, NDB reserves one row at a time */
  *nb_reserved_values= 1;
  DBUG_VOID_RETURN;
}


/**
  Constructor for the NDB Cluster table handler .
*/

/*
  Normal flags for binlogging is that ndb has HA_HAS_OWN_BINLOGGING
  and preferes HA_BINLOG_ROW_CAPABLE
  Other flags are set under certain circumstaces in table_flags()
*/
#define HA_NDBCLUSTER_TABLE_FLAGS \
                HA_REC_NOT_IN_SEQ | \
                HA_NULL_IN_KEY | \
                HA_AUTO_PART_KEY | \
                HA_NO_PREFIX_CHAR_KEYS | \
                HA_NEED_READ_RANGE_BUFFER | \
                HA_CAN_GEOMETRY | \
                HA_CAN_BIT_FIELD | \
                HA_PRIMARY_KEY_REQUIRED_FOR_POSITION | \
                HA_PRIMARY_KEY_REQUIRED_FOR_DELETE | \
                HA_PARTIAL_COLUMN_READ | \
                HA_HAS_OWN_BINLOGGING | \
                HA_BINLOG_ROW_CAPABLE | \
                HA_HAS_RECORDS | \
                HA_ONLINE_ALTER


ha_ndbcluster::ha_ndbcluster(handlerton *hton, TABLE_SHARE *table_arg):
  handler(hton, table_arg),
  m_thd_ndb(NULL),
  m_active_cursor(NULL),
  m_table(NULL),
  m_ndb_record(0),
  m_ndb_hidden_key_record(0),
  m_ndb_statistics_record(0),
  m_table_info(NULL),
  m_table_flags(HA_NDBCLUSTER_TABLE_FLAGS),
  m_share(0),
  m_part_info(NULL),
  m_user_defined_partitioning(FALSE),
  m_use_partition_pruning(FALSE),
  m_sorted(FALSE),
  m_use_write(FALSE),
  m_ignore_dup_key(FALSE),
  m_has_unique_index(FALSE),
  m_ignore_no_key(FALSE),
  m_rows_to_insert((ha_rows) 1),
  m_rows_inserted((ha_rows) 0),
  m_rows_changed((ha_rows) 0),
  m_delete_cannot_batch(FALSE),
  m_update_cannot_batch(FALSE),
  m_skip_auto_increment(TRUE),
  m_blobs_pending(0),
  m_blobs_buffer(0),
  m_blobs_buffer_size(0),
  m_dupkey((uint) -1),
  m_force_send(TRUE),
  m_autoincrement_prefetch((ha_rows) NDB_DEFAULT_AUTO_PREFETCH),
  m_cond(NULL),
  m_multi_cursor(NULL)
{
  int i;
 
  DBUG_ENTER("ha_ndbcluster");

  m_tabname[0]= '\0';
  m_dbname[0]= '\0';

  stats.records= ~(ha_rows)0; // uninitialized
  stats.block_size= 1024;

  for (i= 0; i < MAX_KEY; i++)
    ndb_init_index(m_index[i]);

  DBUG_VOID_RETURN;
}


int ha_ndbcluster::ha_initialise()
{
  DBUG_ENTER("ha_ndbcluster::ha_initialise");
  if (check_ndb_in_thd(current_thd))
  {
    DBUG_RETURN(FALSE);
  }
  DBUG_RETURN(TRUE);
}

/**
  Destructor for NDB Cluster table handler.
*/

ha_ndbcluster::~ha_ndbcluster() 
{
  THD *thd= current_thd;
  Ndb *ndb= thd ? check_ndb_in_thd(thd) : g_ndb;
  DBUG_ENTER("~ha_ndbcluster");

  if (m_share)
  {
    /* ndb_share reference handler free */
    DBUG_PRINT("NDB_SHARE", ("%s handler free  use_count: %u",
                             m_share->key, m_share->use_count));
    free_share(&m_share);
  }
  release_metadata(thd, ndb);
  my_free(m_blobs_buffer, MYF(MY_ALLOW_ZERO_PTR));
  m_blobs_buffer= 0;

  // Check for open cursor/transaction
  DBUG_ASSERT(m_active_cursor == NULL);
  DBUG_ASSERT(m_thd_ndb == NULL);

  // Discard any generated condition
  DBUG_PRINT("info", ("Deleting generated condition"));
  if (m_cond)
  {
    delete m_cond;
    m_cond= NULL;
  }

  DBUG_VOID_RETURN;
}



void
ha_ndbcluster::column_bitmaps_signal()
{
  DBUG_ENTER("ha_ndbcluster::column_bitmaps_signal");
  /*
    We need to make sure we always read all of the primary key.
    Otherwise we cannot support position() and rnd_pos().
  */
  bitmap_union(table->read_set, &m_pk_bitmap);
  DBUG_VOID_RETURN;

  /*
    Alternatively, we could just set a flag, and in the reader methods set the
    extra bits as required if the flag is set, followed by clearing the flag.
    This to save doing the work of setting bits twice or more.
    On the other hand this is quite fast in itself.
  */
}

/**
  Open a table for further use
  - fetch metadata for this table from NDB
  - check that table exists

  @retval
    0    ok
  @retval
    < 0  Table has changed
*/

int ha_ndbcluster::open(const char *name, int mode, uint test_if_locked)
{
  THD *thd= current_thd;
  int res;
  KEY *key;
  DBUG_ENTER("ha_ndbcluster::open");
  DBUG_PRINT("enter", ("name: %s  mode: %d  test_if_locked: %d",
                       name, mode, test_if_locked));
  
  /*
    Setup ref_length to make room for the whole 
    primary key to be written in the ref variable
  */
  
  if (table_share->primary_key != MAX_KEY) 
  {
    key= table->key_info+table_share->primary_key;
    ref_length= key->key_length;
  }
  else // (table_share->primary_key == MAX_KEY) 
  {
    if (m_user_defined_partitioning)
    {
      ref_length+= sizeof(m_part_id);
    }
  }

  DBUG_PRINT("info", ("ref_length: %d", ref_length));

  // Init table lock structure 
  /* ndb_share reference handler */
  if (!(m_share=get_share(name, table)))
    DBUG_RETURN(1);
  DBUG_PRINT("NDB_SHARE", ("%s handler  use_count: %u",
                           m_share->key, m_share->use_count));
  thr_lock_data_init(&m_share->lock,&m_lock,(void*) 0);
  
  set_dbname(name);
  set_tabname(name);
  
  if ((res= check_ndb_connection(thd)) ||
      (res= get_metadata(thd, name)))
  {
    /* ndb_share reference handler free */
    DBUG_PRINT("NDB_SHARE", ("%s handler free  use_count: %u",
                             m_share->key, m_share->use_count));
    free_share(&m_share);
    m_share= 0;
    DBUG_RETURN(res);
  }
  if ((res= update_stats(thd, 1)) ||
      (res= info(HA_STATUS_CONST)))
  {
    free_share(&m_share);
    m_share= 0;
    release_metadata(thd, get_ndb(thd));
    DBUG_RETURN(res);
  }
#ifdef HAVE_NDB_BINLOG
  if (!ndb_binlog_tables_inited ||
      (ndb_binlog_running && !ndb_binlog_is_ready))
  {
    table->db_stat|= HA_READ_ONLY;
    sql_print_information("table '%s' opened read only", name);
  }
#endif
  DBUG_RETURN(0);
}

int ha_ndbcluster::optimize(THD* thd, HA_CHECK_OPT* check_opt)
{
  return update_stats(thd, 1);
}

int ha_ndbcluster::analyze(THD* thd, HA_CHECK_OPT* check_opt)
{
  return update_stats(thd, 1);
}

/*
  Set partition info

  SYNOPSIS
    set_part_info()
    part_info

  RETURN VALUE
    NONE

  DESCRIPTION
    Set up partition info when handler object created
*/

void ha_ndbcluster::set_part_info(partition_info *part_info, bool early)
{
  DBUG_ENTER("ha_ndbcluster::set_part_info");
  m_part_info= part_info;
  if (!early)
  {
    m_use_partition_pruning= TRUE;
    if (!(m_part_info->part_type == HASH_PARTITION &&
          m_part_info->list_of_part_fields &&
          !m_part_info->is_sub_partitioned()))
    {
      /*
        PARTITION BY HASH, RANGE and LIST plus all subpartitioning variants
        all use MySQL defined partitioning. PARTITION BY KEY uses NDB native
        partitioning scheme.
      */
      m_user_defined_partitioning= TRUE;
    }
    if (m_part_info->part_type == HASH_PARTITION &&
        m_part_info->list_of_part_fields &&
        m_part_info->no_full_part_fields == 0)
    {
      /*
        CREATE TABLE t (....) ENGINE NDB PARTITON BY KEY();
        where no primary key is defined uses a hidden key as partition field
        and this makes it impossible to use any partition pruning. Partition
        pruning requires partitioning based on real fields, also the lack of
        a primary key means that all accesses to tables are based on either
        full table scans or index scans and they can never be pruned those
        scans given that the hidden key is unknown. In write_row, update_row,
        and delete_row the normal hidden key handling will fix things.
      */
      m_use_partition_pruning= FALSE;
    }
    DBUG_PRINT("info", ("m_use_partition_pruning = %d",
                         m_use_partition_pruning));
  }
  DBUG_VOID_RETURN;
}

/**
  Close the table; release resources setup by open().
*/

int ha_ndbcluster::close(void)
{
  DBUG_ENTER("close");
  THD *thd= table->in_use;
  Ndb *ndb= thd ? check_ndb_in_thd(thd) : g_ndb;
  /* ndb_share reference handler free */
  DBUG_PRINT("NDB_SHARE", ("%s handler free  use_count: %u",
                           m_share->key, m_share->use_count));
  free_share(&m_share);
  m_share= 0;
  release_metadata(thd, ndb);
  DBUG_RETURN(0);
}


/**
  @todo
  - Alt.1 If init fails because to many allocated Ndb 
  wait on condition for a Ndb object to be released.
  - Alt.2 Seize/release from pool, wait until next release 
*/
Thd_ndb* ha_ndbcluster::seize_thd_ndb()
{
  Thd_ndb *thd_ndb;
  DBUG_ENTER("seize_thd_ndb");

  thd_ndb= new Thd_ndb();
  if (thd_ndb == NULL)
  {
    my_errno= HA_ERR_OUT_OF_MEM;
    return NULL;
  }
  if (thd_ndb->ndb->init(max_transactions) != 0)
  {
    ERR_PRINT(thd_ndb->ndb->getNdbError());
    /*
      TODO 
      Alt.1 If init fails because to many allocated Ndb 
      wait on condition for a Ndb object to be released.
      Alt.2 Seize/release from pool, wait until next release 
    */
    delete thd_ndb;
    thd_ndb= NULL;
  }
  DBUG_RETURN(thd_ndb);
}


void ha_ndbcluster::release_thd_ndb(Thd_ndb* thd_ndb)
{
  DBUG_ENTER("release_thd_ndb");
  delete thd_ndb;
  DBUG_VOID_RETURN;
}


/**
  If this thread already has a Thd_ndb object allocated
  in current THD, reuse it. Otherwise
  seize a Thd_ndb object, assign it to current THD and use it.
 
*/

Ndb* check_ndb_in_thd(THD* thd)
{
  Thd_ndb *thd_ndb= get_thd_ndb(thd);
  if (!thd_ndb)
  {
    if (!(thd_ndb= ha_ndbcluster::seize_thd_ndb()))
      return NULL;
    set_thd_ndb(thd, thd_ndb);
  }
  return thd_ndb->ndb;
}



int ha_ndbcluster::check_ndb_connection(THD* thd)
{
  Ndb *ndb;
  DBUG_ENTER("check_ndb_connection");
  
  if (!(ndb= check_ndb_in_thd(thd)))
    DBUG_RETURN(HA_ERR_NO_CONNECTION);
  if (ndb->setDatabaseName(m_dbname))
  {
    ERR_RETURN(ndb->getNdbError());
  }
  DBUG_RETURN(0);
}


static int ndbcluster_close_connection(handlerton *hton, THD *thd)
{
  Thd_ndb *thd_ndb= get_thd_ndb(thd);
  DBUG_ENTER("ndbcluster_close_connection");
  if (thd_ndb)
  {
    ha_ndbcluster::release_thd_ndb(thd_ndb);
    set_thd_ndb(thd, NULL); // not strictly required but does not hurt either
  }
  DBUG_RETURN(0);
}


/**
  Try to discover one table from NDB.
*/

int ndbcluster_discover(handlerton *hton, THD* thd, const char *db, 
                        const char *name,
                        uchar **frmblob, 
                        size_t *frmlen)
{
  int error= 0;
  NdbError ndb_error;
  size_t len;
  uchar* data= NULL;
  Ndb* ndb;
  char key[FN_REFLEN];
  DBUG_ENTER("ndbcluster_discover");
  DBUG_PRINT("enter", ("db: %s, name: %s", db, name)); 

  if (!(ndb= check_ndb_in_thd(thd)))
    DBUG_RETURN(HA_ERR_NO_CONNECTION);  
  if (ndb->setDatabaseName(db))
  {
    ERR_RETURN(ndb->getNdbError());
  }
  NDBDICT* dict= ndb->getDictionary();
  build_table_filename(key, sizeof(key), db, name, "", 0);
  /* ndb_share reference temporary */
  NDB_SHARE *share= get_share(key, 0, FALSE);
  if (share)
  {
    DBUG_PRINT("NDB_SHARE", ("%s temporary  use_count: %u",
                             share->key, share->use_count));
  }
  if (share && get_ndb_share_state(share) == NSS_ALTERED)
  {
    // Frm has been altered on disk, but not yet written to ndb
    if (readfrm(key, &data, &len))
    {
      DBUG_PRINT("error", ("Could not read frm"));
      error= 1;
      goto err;
    }
  }
  else
  {
    Ndb_table_guard ndbtab_g(dict, name);
    const NDBTAB *tab= ndbtab_g.get_table();
    if (!tab)
    {
      const NdbError err= dict->getNdbError();
      if (err.code == 709 || err.code == 723)
      {
        error= -1;
        DBUG_PRINT("info", ("ndb_error.code: %u", ndb_error.code));
      }
      else
      {
        error= -1;
        ndb_error= err;
        DBUG_PRINT("info", ("ndb_error.code: %u", ndb_error.code));
      }
      goto err;
    }
    DBUG_PRINT("info", ("Found table %s", tab->getName()));
    
    len= tab->getFrmLength();  
    if (len == 0 || tab->getFrmData() == NULL)
    {
      DBUG_PRINT("error", ("No frm data found."));
      error= 1;
      goto err;
    }
    
    if (unpackfrm(&data, &len, (uchar*) tab->getFrmData()))
    {
      DBUG_PRINT("error", ("Could not unpack table"));
      error= 1;
      goto err;
    }
  }

  *frmlen= len;
  *frmblob= data;
  
  if (share)
  {
    /* ndb_share reference temporary free */
    DBUG_PRINT("NDB_SHARE", ("%s temporary free  use_count: %u",
                             share->key, share->use_count));
    free_share(&share);
  }

  DBUG_RETURN(0);
err:
  my_free((char*)data, MYF(MY_ALLOW_ZERO_PTR));
  if (share)
  {
    /* ndb_share reference temporary free */
    DBUG_PRINT("NDB_SHARE", ("%s temporary free  use_count: %u",
                             share->key, share->use_count));
    free_share(&share);
  }
  if (ndb_error.code)
  {
    ERR_RETURN(ndb_error);
  }
  DBUG_RETURN(error);
}

/**
  Check if a table exists in NDB.
*/

int ndbcluster_table_exists_in_engine(handlerton *hton, THD* thd, 
                                      const char *db,
                                      const char *name)
{
  Ndb* ndb;
  DBUG_ENTER("ndbcluster_table_exists_in_engine");
  DBUG_PRINT("enter", ("db: %s  name: %s", db, name));

  if (!(ndb= check_ndb_in_thd(thd)))
    DBUG_RETURN(HA_ERR_NO_CONNECTION);
  NDBDICT* dict= ndb->getDictionary();
  NdbDictionary::Dictionary::List list;
  if (dict->listObjects(list, NdbDictionary::Object::UserTable) != 0)
    ERR_RETURN(dict->getNdbError());
  for (uint i= 0 ; i < list.count ; i++)
  {
    NdbDictionary::Dictionary::List::Element& elmt= list.elements[i];
    if (my_strcasecmp(system_charset_info, elmt.database, db))
      continue;
    if (my_strcasecmp(system_charset_info, elmt.name, name))
      continue;
    DBUG_PRINT("info", ("Found table"));
    DBUG_RETURN(HA_ERR_TABLE_EXIST);
  }
  DBUG_RETURN(HA_ERR_NO_SUCH_TABLE);
}



extern "C" uchar* tables_get_key(const char *entry, size_t *length,
                                my_bool not_used __attribute__((unused)))
{
  *length= strlen(entry);
  return (uchar*) entry;
}


/**
  Drop a database in NDB Cluster

  @note
    add a dummy void function, since stupid handlerton is returning void instead of int...
*/
int ndbcluster_drop_database_impl(THD *thd, const char *path)
{
  DBUG_ENTER("ndbcluster_drop_database");
  char dbname[FN_HEADLEN];
  Ndb* ndb;
  NdbDictionary::Dictionary::List list;
  uint i;
  char *tabname;
  List<char> drop_list;
  int ret= 0;
  ha_ndbcluster::set_dbname(path, (char *)&dbname);
  DBUG_PRINT("enter", ("db: %s", dbname));
  
  if (!(ndb= check_ndb_in_thd(thd)))
    DBUG_RETURN(-1);
  
  // List tables in NDB
  NDBDICT *dict= ndb->getDictionary();
  if (dict->listObjects(list, 
                        NdbDictionary::Object::UserTable) != 0)
    DBUG_RETURN(-1);
  for (i= 0 ; i < list.count ; i++)
  {
    NdbDictionary::Dictionary::List::Element& elmt= list.elements[i];
    DBUG_PRINT("info", ("Found %s/%s in NDB", elmt.database, elmt.name));     
    
    // Add only tables that belongs to db
    if (my_strcasecmp(system_charset_info, elmt.database, dbname))
      continue;
    DBUG_PRINT("info", ("%s must be dropped", elmt.name));     
    drop_list.push_back(thd->strdup(elmt.name));
  }
  // Drop any tables belonging to database
  char full_path[FN_REFLEN];
  char *tmp= full_path +
    build_table_filename(full_path, sizeof(full_path), dbname, "", "", 0);
  if (ndb->setDatabaseName(dbname))
  {
    ERR_RETURN(ndb->getNdbError());
  }
  List_iterator_fast<char> it(drop_list);
  while ((tabname=it++))
  {
    tablename_to_filename(tabname, tmp, FN_REFLEN - (tmp - full_path)-1);
    VOID(pthread_mutex_lock(&LOCK_open));
    if (ha_ndbcluster::delete_table(thd, 0, ndb, full_path, dbname, tabname))
    {
      const NdbError err= dict->getNdbError();
      if (err.code != 709 && err.code != 723)
      {
        set_ndb_err(thd, err);
        ret= ndb_to_mysql_error(&err);
      }
    }
    VOID(pthread_mutex_unlock(&LOCK_open));
  }
  DBUG_RETURN(ret);      
}

static void ndbcluster_drop_database(handlerton *hton, char *path)
{
  THD *thd= current_thd;
  DBUG_ENTER("ndbcluster_drop_database");
#ifdef HAVE_NDB_BINLOG
  /*
    Don't allow drop database unless
    schema distribution table is setup
  */
  if (!ndb_schema_share)
  {
    DBUG_PRINT("info", ("Schema distribution table not setup"));
    DBUG_ASSERT(ndb_schema_share);
    DBUG_VOID_RETURN;
  }
#endif
  ndbcluster_drop_database_impl(thd, path);
#ifdef HAVE_NDB_BINLOG
  char db[FN_REFLEN];
  ha_ndbcluster::set_dbname(path, db);
  ndbcluster_log_schema_op(thd,
                           thd->query, thd->query_length,
                           db, "", 0, 0, SOT_DROP_DB, 0, 0, 0);
#endif
  DBUG_VOID_RETURN;
}

int ndb_create_table_from_engine(THD *thd, const char *db,
                                 const char *table_name)
{
  LEX *old_lex= thd->lex, newlex;
  thd->lex= &newlex;
  newlex.current_select= NULL;
  lex_start(thd);
  int res= ha_create_table_from_engine(thd, db, table_name);
  thd->lex= old_lex;
  return res;
}

/*
  find all tables in ndb and discover those needed
*/
int ndbcluster_find_all_files(THD *thd)
{
  Ndb* ndb;
  char key[FN_REFLEN];
  NDBDICT *dict;
  int unhandled, retries= 5, skipped;
  DBUG_ENTER("ndbcluster_find_all_files");

  if (!(ndb= check_ndb_in_thd(thd)))
    DBUG_RETURN(HA_ERR_NO_CONNECTION);

  dict= ndb->getDictionary();

  LINT_INIT(unhandled);
  LINT_INIT(skipped);
  do
  {
    NdbDictionary::Dictionary::List list;
    if (dict->listObjects(list, NdbDictionary::Object::UserTable) != 0)
      ERR_RETURN(dict->getNdbError());
    unhandled= 0;
    skipped= 0;
    retries--;
    for (uint i= 0 ; i < list.count ; i++)
    {
      NDBDICT::List::Element& elmt= list.elements[i];
      if (IS_TMP_PREFIX(elmt.name) || IS_NDB_BLOB_PREFIX(elmt.name))
      {
        DBUG_PRINT("info", ("Skipping %s.%s in NDB", elmt.database, elmt.name));
        continue;
      }
      DBUG_PRINT("info", ("Found %s.%s in NDB", elmt.database, elmt.name));
      if (elmt.state != NDBOBJ::StateOnline &&
          elmt.state != NDBOBJ::StateBackup &&
          elmt.state != NDBOBJ::StateBuilding)
      {
        sql_print_information("NDB: skipping setup table %s.%s, in state %d",
                              elmt.database, elmt.name, elmt.state);
        skipped++;
        continue;
      }

      ndb->setDatabaseName(elmt.database);
      Ndb_table_guard ndbtab_g(dict, elmt.name);
      const NDBTAB *ndbtab= ndbtab_g.get_table();
      if (!ndbtab)
      {
        if (retries == 0)
          sql_print_error("NDB: failed to setup table %s.%s, error: %d, %s",
                          elmt.database, elmt.name,
                          dict->getNdbError().code,
                          dict->getNdbError().message);
        unhandled++;
        continue;
      }

      if (ndbtab->getFrmLength() == 0)
        continue;
    
      /* check if database exists */
      char *end= key +
        build_table_filename(key, sizeof(key), elmt.database, "", "", 0);
      if (my_access(key, F_OK))
      {
        /* no such database defined, skip table */
        continue;
      }
      /* finalize construction of path */
      end+= tablename_to_filename(elmt.name, end,
                                  sizeof(key)-(end-key));
      uchar *data= 0, *pack_data= 0;
      size_t length, pack_length;
      int discover= 0;
      if (readfrm(key, &data, &length) ||
          packfrm(data, length, &pack_data, &pack_length))
      {
        discover= 1;
        sql_print_information("NDB: missing frm for %s.%s, discovering...",
                              elmt.database, elmt.name);
      }
      else if (cmp_frm(ndbtab, pack_data, pack_length))
      {
        /* ndb_share reference temporary */
        NDB_SHARE *share= get_share(key, 0, FALSE);
        if (share)
        {
          DBUG_PRINT("NDB_SHARE", ("%s temporary  use_count: %u",
                                   share->key, share->use_count));
        }
        if (!share || get_ndb_share_state(share) != NSS_ALTERED)
        {
          discover= 1;
          sql_print_information("NDB: mismatch in frm for %s.%s, discovering...",
                                elmt.database, elmt.name);
        }
        if (share)
        {
          /* ndb_share reference temporary free */
          DBUG_PRINT("NDB_SHARE", ("%s temporary free  use_count: %u",
                                   share->key, share->use_count));
          free_share(&share);
        }
      }
      my_free((char*) data, MYF(MY_ALLOW_ZERO_PTR));
      my_free((char*) pack_data, MYF(MY_ALLOW_ZERO_PTR));

      pthread_mutex_lock(&LOCK_open);
      if (discover)
      {
        /* ToDo 4.1 database needs to be created if missing */
        if (ndb_create_table_from_engine(thd, elmt.database, elmt.name))
        {
          /* ToDo 4.1 handle error */
        }
      }
#ifdef HAVE_NDB_BINLOG
      else
      {
        /* set up replication for this table */
        ndbcluster_create_binlog_setup(thd, ndb, key, end-key,
                                       elmt.database, elmt.name,
                                       TRUE);
      }
#endif
      pthread_mutex_unlock(&LOCK_open);
    }
  }
  while (unhandled && retries);

  DBUG_RETURN(-(skipped + unhandled));
}

int ndbcluster_find_files(handlerton *hton, THD *thd,
                          const char *db,
                          const char *path,
                          const char *wild, bool dir, List<LEX_STRING> *files)
{
  DBUG_ENTER("ndbcluster_find_files");
  DBUG_PRINT("enter", ("db: %s", db));
  { // extra bracket to avoid gcc 2.95.3 warning
  uint i;
  Ndb* ndb;
  char name[FN_REFLEN];
  HASH ndb_tables, ok_tables;
  NDBDICT::List list;

  if (!(ndb= check_ndb_in_thd(thd)))
    DBUG_RETURN(HA_ERR_NO_CONNECTION);

  if (dir)
    DBUG_RETURN(0); // Discover of databases not yet supported

  // List tables in NDB
  NDBDICT *dict= ndb->getDictionary();
  if (dict->listObjects(list, 
                        NdbDictionary::Object::UserTable) != 0)
    ERR_RETURN(dict->getNdbError());

  if (hash_init(&ndb_tables, system_charset_info,list.count,0,0,
                (hash_get_key)tables_get_key,0,0))
  {
    DBUG_PRINT("error", ("Failed to init HASH ndb_tables"));
    DBUG_RETURN(-1);
  }

  if (hash_init(&ok_tables, system_charset_info,32,0,0,
                (hash_get_key)tables_get_key,0,0))
  {
    DBUG_PRINT("error", ("Failed to init HASH ok_tables"));
    hash_free(&ndb_tables);
    DBUG_RETURN(-1);
  }  

  for (i= 0 ; i < list.count ; i++)
  {
    NDBDICT::List::Element& elmt= list.elements[i];
    if (IS_TMP_PREFIX(elmt.name) || IS_NDB_BLOB_PREFIX(elmt.name))
    {
      DBUG_PRINT("info", ("Skipping %s.%s in NDB", elmt.database, elmt.name));
      continue;
    }
    DBUG_PRINT("info", ("Found %s/%s in NDB", elmt.database, elmt.name));

    // Add only tables that belongs to db
    if (my_strcasecmp(system_charset_info, elmt.database, db))
      continue;

    // Apply wildcard to list of tables in NDB
    if (wild)
    {
      if (lower_case_table_names)
      {
        if (wild_case_compare(files_charset_info, elmt.name, wild))
          continue;
      }
      else if (wild_compare(elmt.name,wild,0))
        continue;
    }
    DBUG_PRINT("info", ("Inserting %s into ndb_tables hash", elmt.name));     
    my_hash_insert(&ndb_tables, (uchar*)thd->strdup(elmt.name));
  }

  LEX_STRING *file_name;
  List_iterator<LEX_STRING> it(*files);
  List<char> delete_list;
  char *file_name_str;
  while ((file_name=it++))
  {
    bool file_on_disk= FALSE;
    DBUG_PRINT("info", ("%s", file_name->str));
    if (hash_search(&ndb_tables, (uchar*) file_name->str, file_name->length))
    {
      build_table_filename(name, sizeof(name), db, file_name->str, reg_ext, 0);
      if (my_access(name, F_OK))
      {
        pthread_mutex_lock(&LOCK_open);
        DBUG_PRINT("info", ("Table %s listed and need discovery",
                            file_name->str));
        if (ndb_create_table_from_engine(thd, db, file_name->str))
        {
          pthread_mutex_unlock(&LOCK_open);
          push_warning_printf(thd, MYSQL_ERROR::WARN_LEVEL_WARN,
                              ER_TABLE_EXISTS_ERROR,
                              "Discover of table %s.%s failed",
                              db, file_name->str);
          continue;
        }
        pthread_mutex_unlock(&LOCK_open);
      }
      DBUG_PRINT("info", ("%s existed in NDB _and_ on disk ", file_name->str));
      file_on_disk= TRUE;
    }
    
    // Check for .ndb file with this name
    build_table_filename(name, sizeof(name), db, file_name->str, ha_ndb_ext, 0);
    DBUG_PRINT("info", ("Check access for %s", name));
    if (my_access(name, F_OK))
    {
      DBUG_PRINT("info", ("%s did not exist on disk", name));     
      // .ndb file did not exist on disk, another table type
      if (file_on_disk)
      {
	// Ignore this ndb table 
 	uchar *record= hash_search(&ndb_tables, (uchar*) file_name->str,
                                   file_name->length);
	DBUG_ASSERT(record);
	hash_delete(&ndb_tables, record);
	push_warning_printf(thd, MYSQL_ERROR::WARN_LEVEL_WARN,
			    ER_TABLE_EXISTS_ERROR,
			    "Local table %s.%s shadows ndb table",
			    db, file_name->str);
      }
      continue;
    }
    if (file_on_disk) 
    {
      // File existed in NDB and as frm file, put in ok_tables list
      my_hash_insert(&ok_tables, (uchar*) file_name->str);
      continue;
    }
    DBUG_PRINT("info", ("%s existed on disk", name));     
    // The .ndb file exists on disk, but it's not in list of tables in ndb
    // Verify that handler agrees table is gone.
    if (ndbcluster_table_exists_in_engine(hton, thd, db, file_name->str) ==
        HA_ERR_NO_SUCH_TABLE)
    {
      DBUG_PRINT("info", ("NDB says %s does not exists", file_name->str));
      it.remove();
      // Put in list of tables to remove from disk
      delete_list.push_back(thd->strdup(file_name->str));
    }
  }

#ifdef HAVE_NDB_BINLOG
  /* setup logging to binlog for all discovered tables */
  {
    char *end, *end1= name +
      build_table_filename(name, sizeof(name), db, "", "", 0);
    for (i= 0; i < ok_tables.records; i++)
    {
      file_name_str= (char*)hash_element(&ok_tables, i);
      end= end1 +
        tablename_to_filename(file_name_str, end1, sizeof(name) - (end1 - name));
      pthread_mutex_lock(&LOCK_open);
      ndbcluster_create_binlog_setup(thd, ndb, name, end-name,
                                     db, file_name_str, TRUE);
      pthread_mutex_unlock(&LOCK_open);
    }
  }
#endif

  // Check for new files to discover
  DBUG_PRINT("info", ("Checking for new files to discover"));       
  List<char> create_list;
  for (i= 0 ; i < ndb_tables.records ; i++)
  {
    file_name_str= (char*) hash_element(&ndb_tables, i);
    if (!hash_search(&ok_tables, (uchar*) file_name_str, strlen(file_name_str)))
    {
      build_table_filename(name, sizeof(name), db, file_name_str, reg_ext, 0);
      if (my_access(name, F_OK))
      {
        DBUG_PRINT("info", ("%s must be discovered", file_name_str));
        // File is in list of ndb tables and not in ok_tables
        // This table need to be created
        create_list.push_back(thd->strdup(file_name_str));
      }
    }
  }

  if (!global_read_lock)
  {
    // Delete old files
    List_iterator_fast<char> it3(delete_list);
    while ((file_name_str= it3++))
    {
      DBUG_PRINT("info", ("Remove table %s/%s", db, file_name_str));
      // Delete the table and all related files
      TABLE_LIST table_list;
      bzero((char*) &table_list,sizeof(table_list));
      table_list.db= (char*) db;
      table_list.alias= table_list.table_name= (char*)file_name_str;
      (void)mysql_rm_table_part2(thd, &table_list,
                                 FALSE,   /* if_exists */
                                 FALSE,   /* drop_temporary */ 
                                 FALSE,   /* drop_view */
                                 TRUE     /* dont_log_query*/);

      /* Clear error message that is returned when table is deleted */
      thd->clear_error();
    }
  }

  pthread_mutex_lock(&LOCK_open);
  // Create new files
  List_iterator_fast<char> it2(create_list);
  while ((file_name_str=it2++))
  {  
    DBUG_PRINT("info", ("Table %s need discovery", file_name_str));
    if (ndb_create_table_from_engine(thd, db, file_name_str) == 0)
    {
      LEX_STRING *tmp_file_name= 0;
      tmp_file_name= thd->make_lex_string(tmp_file_name, file_name_str,
                                          strlen(file_name_str), TRUE);
      files->push_back(tmp_file_name); 
    }
  }

  pthread_mutex_unlock(&LOCK_open);

  hash_free(&ok_tables);
  hash_free(&ndb_tables);

  // Delete schema file from files
  if (!strcmp(db, NDB_REP_DB))
  {
    uint count = 0;
    while (count++ < files->elements)
    {
      file_name = (LEX_STRING *)files->pop();
      if (!strcmp(file_name->str, NDB_SCHEMA_TABLE))
      {
        DBUG_PRINT("info", ("skip %s.%s table, it should be hidden to user",
                   NDB_REP_DB, NDB_SCHEMA_TABLE));
        continue;
      }
      files->push_back(file_name); 
    }
  }
  } // extra bracket to avoid gcc 2.95.3 warning
  DBUG_RETURN(0);    
}


/*
  Initialise all gloal variables before creating 
  a NDB Cluster table handler
 */

/* Call back after cluster connect */
static int connect_callback()
{
  pthread_mutex_lock(&LOCK_ndb_util_thread);
  update_status_variables(&g_ndb_status,
                          g_ndb_cluster_connection);

  uint node_id, i= 0;
  Ndb_cluster_connection_node_iter node_iter;
  memset((void *)g_node_id_map, 0xFFFF, sizeof(g_node_id_map));
  while ((node_id= g_ndb_cluster_connection->get_next_node(node_iter)))
    g_node_id_map[node_id]= i++;

  pthread_cond_signal(&COND_ndb_util_thread);
  pthread_mutex_unlock(&LOCK_ndb_util_thread);
  return 0;
}

extern int ndb_dictionary_is_mysqld;
extern pthread_mutex_t LOCK_plugin;

static int ndbcluster_init(void *p)
{
  DBUG_ENTER("ndbcluster_init");

  if (ndbcluster_inited)
    DBUG_RETURN(FALSE);

  /*
    Below we create new THD's. They'll need LOCK_plugin, but it's taken now by
    plugin initialization code. Release it to avoid deadlocks.  It's safe, as
    there're no threads that may concurrently access plugin control structures.
  */
  pthread_mutex_unlock(&LOCK_plugin);

  pthread_mutex_init(&ndbcluster_mutex,MY_MUTEX_INIT_FAST);
  pthread_mutex_init(&LOCK_ndb_util_thread, MY_MUTEX_INIT_FAST);
  pthread_cond_init(&COND_ndb_util_thread, NULL);
  pthread_cond_init(&COND_ndb_util_ready, NULL);
  ndb_util_thread_running= -1;
  ndbcluster_terminating= 0;
  ndb_dictionary_is_mysqld= 1;
  ndbcluster_hton= (handlerton *)p;

  {
    handlerton *h= ndbcluster_hton;
    h->state=            SHOW_OPTION_YES;
    h->db_type=          DB_TYPE_NDBCLUSTER;
    h->close_connection= ndbcluster_close_connection;
    h->commit=           ndbcluster_commit;
    h->rollback=         ndbcluster_rollback;
    h->create=           ndbcluster_create_handler; /* Create a new handler */
    h->drop_database=    ndbcluster_drop_database;  /* Drop a database */
    h->panic=            ndbcluster_end;            /* Panic call */
    h->show_status=      ndbcluster_show_status;    /* Show status */
    h->alter_tablespace= ndbcluster_alter_tablespace;    /* Show status */
    h->partition_flags=  ndbcluster_partition_flags; /* Partition flags */
    h->alter_partition_flags=
      ndbcluster_alter_partition_flags;             /* Alter table flags */
    h->fill_files_table= ndbcluster_fill_files_table;
#ifdef HAVE_NDB_BINLOG
    ndbcluster_binlog_init_handlerton();
#endif
    h->flags=            HTON_CAN_RECREATE | HTON_TEMPORARY_NOT_SUPPORTED;
    h->discover=         ndbcluster_discover;
    h->find_files= ndbcluster_find_files;
    h->table_exists_in_engine= ndbcluster_table_exists_in_engine;
  }

  // Initialize ndb interface
  ndb_init_internal();

  /* allocate connection resources and connect to cluster */
  if (ndbcluster_connect(connect_callback))
    goto ndbcluster_init_error;

  (void) hash_init(&ndbcluster_open_tables,system_charset_info,32,0,0,
                   (hash_get_key) ndbcluster_get_key,0,0);
#ifdef HAVE_NDB_BINLOG
  /* start the ndb injector thread */
  if (ndbcluster_binlog_start())
    goto ndbcluster_init_error;
#endif /* HAVE_NDB_BINLOG */

  ndb_cache_check_time = opt_ndb_cache_check_time;
  // Create utility thread
  pthread_t tmp;
  if (pthread_create(&tmp, &connection_attrib, ndb_util_thread_func, 0))
  {
    DBUG_PRINT("error", ("Could not create ndb utility thread"));
    hash_free(&ndbcluster_open_tables);
    pthread_mutex_destroy(&ndbcluster_mutex);
    pthread_mutex_destroy(&LOCK_ndb_util_thread);
    pthread_cond_destroy(&COND_ndb_util_thread);
    pthread_cond_destroy(&COND_ndb_util_ready);
    goto ndbcluster_init_error;
  }

  /* Wait for the util thread to start */
  pthread_mutex_lock(&LOCK_ndb_util_thread);
  while (ndb_util_thread_running < 0)
    pthread_cond_wait(&COND_ndb_util_ready, &LOCK_ndb_util_thread);
  pthread_mutex_unlock(&LOCK_ndb_util_thread);
  
  if (!ndb_util_thread_running)
  {
    DBUG_PRINT("error", ("ndb utility thread exited prematurely"));
    hash_free(&ndbcluster_open_tables);
    pthread_mutex_destroy(&ndbcluster_mutex);
    pthread_mutex_destroy(&LOCK_ndb_util_thread);
    pthread_cond_destroy(&COND_ndb_util_thread);
    pthread_cond_destroy(&COND_ndb_util_ready);
    goto ndbcluster_init_error;
  }

  pthread_mutex_lock(&LOCK_plugin);

  ndbcluster_inited= 1;
  DBUG_RETURN(FALSE);

ndbcluster_init_error:
  /* disconnect from cluster and free connection resources */
  ndbcluster_disconnect();
  ndbcluster_hton->state= SHOW_OPTION_DISABLED;               // If we couldn't use handler

  pthread_mutex_lock(&LOCK_plugin);

  DBUG_RETURN(TRUE);
}

static int ndbcluster_end(handlerton *hton, ha_panic_function type)
{
  DBUG_ENTER("ndbcluster_end");

  if (!ndbcluster_inited)
    DBUG_RETURN(0);
  ndbcluster_inited= 0;

  /* wait for util thread to finish */
  sql_print_information("Stopping Cluster Utility thread");
  pthread_mutex_lock(&LOCK_ndb_util_thread);
  ndbcluster_terminating= 1;
  pthread_cond_signal(&COND_ndb_util_thread);
  while (ndb_util_thread_running > 0)
    pthread_cond_wait(&COND_ndb_util_ready, &LOCK_ndb_util_thread);
  pthread_mutex_unlock(&LOCK_ndb_util_thread);


#ifdef HAVE_NDB_BINLOG
  {
    pthread_mutex_lock(&ndbcluster_mutex);
    while (ndbcluster_open_tables.records)
    {
      NDB_SHARE *share=
        (NDB_SHARE*) hash_element(&ndbcluster_open_tables, 0);
#ifndef DBUG_OFF
      fprintf(stderr, "NDB: table share %s with use_count %d not freed\n",
              share->key, share->use_count);
#endif
      ndbcluster_real_free_share(&share);
    }
    pthread_mutex_unlock(&ndbcluster_mutex);
  }
#endif
  hash_free(&ndbcluster_open_tables);

  if (g_ndb)
  {
#ifndef DBUG_OFF
    Ndb::Free_list_usage tmp;
    tmp.m_name= 0;
    while (g_ndb->get_free_list_usage(&tmp))
    {
      uint leaked= (uint) tmp.m_created - tmp.m_free;
      if (leaked)
        fprintf(stderr, "NDB: Found %u %s%s that %s not been released\n",
                leaked, tmp.m_name,
                (leaked == 1)?"":"'s",
                (leaked == 1)?"has":"have");
    }
#endif
  }
  ndbcluster_disconnect();

  // cleanup ndb interface
  ndb_end_internal();

  pthread_mutex_destroy(&ndbcluster_mutex);
  pthread_mutex_destroy(&LOCK_ndb_util_thread);
  pthread_cond_destroy(&COND_ndb_util_thread);
  pthread_cond_destroy(&COND_ndb_util_ready);
  DBUG_RETURN(0);
}

void ha_ndbcluster::print_error(int error, myf errflag)
{
  DBUG_ENTER("ha_ndbcluster::print_error");
  DBUG_PRINT("enter", ("error: %d", error));

  if (error == HA_ERR_NO_PARTITION_FOUND)
    m_part_info->print_no_partition_found(table);
  else
    handler::print_error(error, errflag);
  DBUG_VOID_RETURN;
}


/**
  Static error print function called from static handler method
  ndbcluster_commit and ndbcluster_rollback.
*/

void ndbcluster_print_error(int error, const NdbOperation *error_op)
{
  DBUG_ENTER("ndbcluster_print_error");
  TABLE_SHARE share;
  const char *tab_name= (error_op) ? error_op->getTableName() : "";
  share.db.str= (char*) "";
  share.db.length= 0;
  share.table_name.str= (char *) tab_name;
  share.table_name.length= strlen(tab_name);
  ha_ndbcluster error_handler(ndbcluster_hton, &share);
  error_handler.print_error(error, MYF(0));
  DBUG_VOID_RETURN;
}

/**
  Set a given location from full pathname to database name.
*/

void ha_ndbcluster::set_dbname(const char *path_name, char *dbname)
{
  char *end, *ptr, *tmp_name;
  char tmp_buff[FN_REFLEN];
 
  tmp_name= tmp_buff;
  /* Scan name from the end */
  ptr= strend(path_name)-1;
  while (ptr >= path_name && *ptr != '\\' && *ptr != '/') {
    ptr--;
  }
  ptr--;
  end= ptr;
  while (ptr >= path_name && *ptr != '\\' && *ptr != '/') {
    ptr--;
  }
  uint name_len= end - ptr;
  memcpy(tmp_name, ptr + 1, name_len);
  tmp_name[name_len]= '\0';
#ifdef __WIN__
  /* Put to lower case */
  
  ptr= tmp_name;
  
  while (*ptr != '\0') {
    *ptr= tolower(*ptr);
    ptr++;
  }
#endif
  filename_to_tablename(tmp_name, dbname, FN_REFLEN);
}

/**
  Set m_dbname from full pathname to table file.
*/

void ha_ndbcluster::set_dbname(const char *path_name)
{
  set_dbname(path_name, m_dbname);
}

/**
  Set a given location from full pathname to table file.
*/

void
ha_ndbcluster::set_tabname(const char *path_name, char * tabname)
{
  char *end, *ptr, *tmp_name;
  char tmp_buff[FN_REFLEN];

  tmp_name= tmp_buff;
  /* Scan name from the end */
  end= strend(path_name)-1;
  ptr= end;
  while (ptr >= path_name && *ptr != '\\' && *ptr != '/') {
    ptr--;
  }
  uint name_len= end - ptr;
  memcpy(tmp_name, ptr + 1, end - ptr);
  tmp_name[name_len]= '\0';
#ifdef __WIN__
  /* Put to lower case */
  ptr= tmp_name;
  
  while (*ptr != '\0') {
    *ptr= tolower(*ptr);
    ptr++;
  }
#endif
  filename_to_tablename(tmp_name, tabname, FN_REFLEN);
}

/**
  Set m_tabname from full pathname to table file.
*/

void ha_ndbcluster::set_tabname(const char *path_name)
{
  set_tabname(path_name, m_tabname);
}


/* Determine roughly how many records are in the range specified */
ha_rows 
ha_ndbcluster::records_in_range(uint inx, key_range *min_key,
                                key_range *max_key)
{
  KEY *key_info= table->key_info + inx;
  uint key_length= key_info->key_length;
  NDB_INDEX_TYPE idx_type= get_index_type(inx);  

  DBUG_ENTER("records_in_range");
  // Prevent partial read of hash indexes by returning HA_POS_ERROR
  if ((idx_type == UNIQUE_INDEX || idx_type == PRIMARY_KEY_INDEX) &&
      ((min_key && min_key->length < key_length) ||
       (max_key && max_key->length < key_length)))
    DBUG_RETURN(HA_POS_ERROR);
  
  // Read from hash index with full key
  // This is a "const" table which returns only one record!      
  if ((idx_type != ORDERED_INDEX) &&
      ((min_key && min_key->length == key_length) || 
       (max_key && max_key->length == key_length)))
    DBUG_RETURN(1);
  
  if ((idx_type == PRIMARY_KEY_ORDERED_INDEX ||
       idx_type == UNIQUE_ORDERED_INDEX ||
       idx_type == ORDERED_INDEX) &&
      m_index[inx].index_stat != NULL) // --ndb-index-stat-enable=1
  {
    THD *thd= current_thd;
    NDB_INDEX_DATA& d=m_index[inx];
    const NDBINDEX* index= d.index;
    Ndb *ndb= get_ndb(thd);
    NdbTransaction* active_trans= m_thd_ndb ? m_thd_ndb->trans : 0;
    NdbTransaction* trans=NULL;
    int res=0;
    Uint64 rows;

    do
    {
      // We must provide approx table rows
      Uint64 table_rows=0;
      if (stats.records != ~(ha_rows)0 && stats.records != 0)
      {
        table_rows = stats.records;
        DBUG_PRINT("info", ("use info->records: %lu", (ulong) table_rows));
      }
      else
      {
        if (update_stats(thd, 1))
          break;
        table_rows= stats.records;
        DBUG_PRINT("info", ("use db row_count: %lu", (ulong) table_rows));
        if (table_rows == 0) {
          // Problem if autocommit=0
#ifdef ndb_get_table_statistics_uses_active_trans
          rows=0;
          break;
#endif
        }
      }

      /*
        Query the index statistics for our range.
      */
      if ((trans=active_trans) == NULL || 
	  trans->commitStatus() != NdbTransaction::Started)
      {
        DBUG_PRINT("info", ("no active trans"));
        if (! (trans=ndb->startTransaction()))
          ERR_BREAK(ndb->getNdbError(), res);
      }
      
      /* Create an IndexBound struct for the keys */
      NdbIndexScanOperation::IndexBound ib;
      compute_index_bounds(ib,
                           key_info,
                           min_key, 
                           max_key);

      ib.range_no= 0;

      // Decide if db should be contacted
      int flags=0;
      if (d.index_stat_query_count < d.index_stat_cache_entries ||
          (d.index_stat_update_freq != 0 &&
           d.index_stat_query_count % d.index_stat_update_freq == 0))
      {
        DBUG_PRINT("info", ("force stat from db"));
        flags|=NdbIndexStat::RR_UseDb;
      }
      if (d.index_stat->records_in_range(index, 
                                         trans, 
                                         d.ndb_record_key,
                                         m_ndb_record,
                                         &ib, 
                                         table_rows, 
                                         &rows, 
                                         flags) == -1)
        ERR_BREAK(d.index_stat->getNdbError(), res);
      d.index_stat_query_count++;
    } while (0);

    if (trans != active_trans && rows == 0)
      rows = 1;
    if (trans != active_trans && trans != NULL)
      ndb->closeTransaction(trans);
    if (res != 0)
      DBUG_RETURN(HA_POS_ERROR);
    DBUG_RETURN(rows);
  }

  DBUG_RETURN(10); /* Good guess when you don't know anything */
}

ulonglong ha_ndbcluster::table_flags(void) const
{
  THD *thd= current_thd;
  ulonglong f= m_table_flags;
  /*
    To allow for logging of ndb tables during stmt based logging;
    flag cabablity, but also turn off flag for OWN_BINLOGGING
  */
  if (thd->variables.binlog_format == BINLOG_FORMAT_STMT)
    f= (f | HA_BINLOG_STMT_CAPABLE) & ~HA_HAS_OWN_BINLOGGING;
  return f;
}
const char * ha_ndbcluster::table_type() const 
{
  return("NDBCLUSTER");
}
uint ha_ndbcluster::max_supported_record_length() const
{ 
  return NDB_MAX_TUPLE_SIZE;
}
uint ha_ndbcluster::max_supported_keys() const
{
  return MAX_KEY;
}
uint ha_ndbcluster::max_supported_key_parts() const 
{
  return NDB_MAX_NO_OF_ATTRIBUTES_IN_KEY;
}
uint ha_ndbcluster::max_supported_key_length() const
{
  return NDB_MAX_KEY_SIZE;
}
uint ha_ndbcluster::max_supported_key_part_length() const
{
  return NDB_MAX_KEY_SIZE;
}
bool ha_ndbcluster::low_byte_first() const
{ 
#ifdef WORDS_BIGENDIAN
  return FALSE;
#else
  return TRUE;
#endif
}
const char* ha_ndbcluster::index_type(uint key_number)
{
  switch (get_index_type(key_number)) {
  case ORDERED_INDEX:
  case UNIQUE_ORDERED_INDEX:
  case PRIMARY_KEY_ORDERED_INDEX:
    return "BTREE";
  case UNIQUE_INDEX:
  case PRIMARY_KEY_INDEX:
  default:
    return "HASH";
  }
}

uint8 ha_ndbcluster::table_cache_type()
{
  DBUG_ENTER("ha_ndbcluster::table_cache_type=HA_CACHE_TBL_ASKTRANSACT");
  DBUG_RETURN(HA_CACHE_TBL_ASKTRANSACT);
}


uint ndb_get_commitcount(THD *thd, char *dbname, char *tabname,
                         Uint64 *commit_count)
{
  char name[FN_REFLEN];
  NDB_SHARE *share;
  DBUG_ENTER("ndb_get_commitcount");

  build_table_filename(name, sizeof(name), dbname, tabname, "", 0);
  DBUG_PRINT("enter", ("name: %s", name));
  pthread_mutex_lock(&ndbcluster_mutex);
  if (!(share=(NDB_SHARE*) hash_search(&ndbcluster_open_tables,
                                       (uchar*) name,
                                       strlen(name))))
  {
    pthread_mutex_unlock(&ndbcluster_mutex);
    DBUG_PRINT("info", ("Table %s not found in ndbcluster_open_tables", name));
    DBUG_RETURN(1);
  }
  /* ndb_share reference temporary, free below */
  share->use_count++;
  DBUG_PRINT("NDB_SHARE", ("%s temporary  use_count: %u",
                           share->key, share->use_count));
  pthread_mutex_unlock(&ndbcluster_mutex);

  pthread_mutex_lock(&share->mutex);
  if (ndb_cache_check_time > 0)
  {
    if (share->commit_count != 0)
    {
      *commit_count= share->commit_count;
#ifndef DBUG_OFF
      char buff[22];
#endif
      DBUG_PRINT("info", ("Getting commit_count: %s from share",
                          llstr(share->commit_count, buff)));
      pthread_mutex_unlock(&share->mutex);
      /* ndb_share reference temporary free */
      DBUG_PRINT("NDB_SHARE", ("%s temporary free  use_count: %u",
                               share->key, share->use_count));
      free_share(&share);
      DBUG_RETURN(0);
    }
  }
  DBUG_PRINT("info", ("Get commit_count from NDB"));
  Ndb *ndb;
  if (!(ndb= check_ndb_in_thd(thd)))
    DBUG_RETURN(1);
  if (ndb->setDatabaseName(dbname))
  {
    ERR_RETURN(ndb->getNdbError());
  }
  uint lock= share->commit_count_lock;
  pthread_mutex_unlock(&share->mutex);

  struct Ndb_statistics stat;
  {
    Ndb_table_guard ndbtab_g(ndb->getDictionary(), tabname);
    if (ndbtab_g.get_table() == 0
        || ndb_get_table_statistics(NULL, FALSE, ndb, ndbtab_g.get_table(), &stat))
    {
      /* ndb_share reference temporary free */
      DBUG_PRINT("NDB_SHARE", ("%s temporary free  use_count: %u",
                               share->key, share->use_count));
      free_share(&share);
      DBUG_RETURN(1);
    }
  }

  pthread_mutex_lock(&share->mutex);
  if (share->commit_count_lock == lock)
  {
#ifndef DBUG_OFF
    char buff[22];
#endif
    DBUG_PRINT("info", ("Setting commit_count to %s",
                        llstr(stat.commit_count, buff)));
    share->commit_count= stat.commit_count;
    *commit_count= stat.commit_count;
  }
  else
  {
    DBUG_PRINT("info", ("Discarding commit_count, comit_count_lock changed"));
    *commit_count= 0;
  }
  pthread_mutex_unlock(&share->mutex);
  /* ndb_share reference temporary free */
  DBUG_PRINT("NDB_SHARE", ("%s temporary free  use_count: %u",
                           share->key, share->use_count));
  free_share(&share);
  DBUG_RETURN(0);
}


/**
  Check if a cached query can be used.

  This is done by comparing the supplied engine_data to commit_count of
  the table.

  The commit_count is either retrieved from the share for the table, where
  it has been cached by the util thread. If the util thread is not started,
  NDB has to be contacetd to retrieve the commit_count, this will introduce
  a small delay while waiting for NDB to answer.


  @param thd            thread handle
  @param full_name      concatenation of database name,
                        the null character '\\0', and the table name
  @param full_name_len  length of the full name,
                        i.e. len(dbname) + len(tablename) + 1
  @param engine_data    parameter retrieved when query was first inserted into
                        the cache. If the value of engine_data is changed,
                        all queries for this table should be invalidated.

  @retval
    TRUE  Yes, use the query from cache
  @retval
    FALSE No, don't use the cached query, and if engine_data
          has changed, all queries for this table should be invalidated

*/

static my_bool
ndbcluster_cache_retrieval_allowed(THD *thd,
                                   char *full_name, uint full_name_len,
                                   ulonglong *engine_data)
{
  Uint64 commit_count;
  bool is_autocommit= !(thd->options & (OPTION_NOT_AUTOCOMMIT | OPTION_BEGIN));
  char *dbname= full_name;
  char *tabname= dbname+strlen(dbname)+1;
#ifndef DBUG_OFF
  char buff[22], buff2[22];
#endif
  DBUG_ENTER("ndbcluster_cache_retrieval_allowed");
  DBUG_PRINT("enter", ("dbname: %s, tabname: %s, is_autocommit: %d",
                       dbname, tabname, is_autocommit));

  if (!is_autocommit)
  {
    DBUG_PRINT("exit", ("No, don't use cache in transaction"));
    DBUG_RETURN(FALSE);
  }

  if (ndb_get_commitcount(thd, dbname, tabname, &commit_count))
  {
    *engine_data= 0; /* invalidate */
    DBUG_PRINT("exit", ("No, could not retrieve commit_count"));
    DBUG_RETURN(FALSE);
  }
  DBUG_PRINT("info", ("*engine_data: %s, commit_count: %s",
                      llstr(*engine_data, buff), llstr(commit_count, buff2)));
  if (commit_count == 0)
  {
    *engine_data= 0; /* invalidate */
    DBUG_PRINT("exit", ("No, local commit has been performed"));
    DBUG_RETURN(FALSE);
  }
  else if (*engine_data != commit_count)
  {
    *engine_data= commit_count; /* invalidate */
     DBUG_PRINT("exit", ("No, commit_count has changed"));
     DBUG_RETURN(FALSE);
   }

  DBUG_PRINT("exit", ("OK to use cache, engine_data: %s",
                      llstr(*engine_data, buff)));
  DBUG_RETURN(TRUE);
}


/**
  Register a table for use in the query cache.

  Fetch the commit_count for the table and return it in engine_data,
  this will later be used to check if the table has changed, before
  the cached query is reused.

  @param thd            thread handle
  @param full_name      concatenation of database name,
                        the null character '\\0', and the table name
  @param full_name_len  length of the full name,
                        i.e. len(dbname) + len(tablename) + 1
  @param engine_callback  function to be called before using cache on
                          this table
  @param[out] engine_data    commit_count for this table

  @retval
    TRUE  Yes, it's ok to cahce this query
  @retval
    FALSE No, don't cach the query
*/

my_bool
ha_ndbcluster::register_query_cache_table(THD *thd,
                                          char *full_name, uint full_name_len,
                                          qc_engine_callback *engine_callback,
                                          ulonglong *engine_data)
{
  Uint64 commit_count;
#ifndef DBUG_OFF
  char buff[22];
#endif
  bool is_autocommit= !(thd->options & (OPTION_NOT_AUTOCOMMIT | OPTION_BEGIN));
  DBUG_ENTER("ha_ndbcluster::register_query_cache_table");
  DBUG_PRINT("enter",("dbname: %s, tabname: %s, is_autocommit: %d",
		      m_dbname, m_tabname, is_autocommit));

  if (!is_autocommit)
  {
    DBUG_PRINT("exit", ("Can't register table during transaction"));
    DBUG_RETURN(FALSE);
  }

  if (ndb_get_commitcount(thd, m_dbname, m_tabname, &commit_count))
  {
    *engine_data= 0;
    DBUG_PRINT("exit", ("Error, could not get commitcount"));
    DBUG_RETURN(FALSE);
  }
  *engine_data= commit_count;
  *engine_callback= ndbcluster_cache_retrieval_allowed;
  DBUG_PRINT("exit", ("commit_count: %s", llstr(commit_count, buff)));
  DBUG_RETURN(commit_count > 0);
}


/**
  Handling the shared NDB_SHARE structure that is needed to
  provide table locking.

  It's also used for sharing data with other NDB handlers
  in the same MySQL Server. There is currently not much
  data we want to or can share.
*/

static uchar *ndbcluster_get_key(NDB_SHARE *share, size_t *length,
                                my_bool not_used __attribute__((unused)))
{
  *length= share->key_length;
  return (uchar*) share->key;
}


#ifndef DBUG_OFF

static void print_share(const char* where, NDB_SHARE* share)
{
  fprintf(DBUG_FILE,
          "%s %s.%s: use_count: %u, commit_count: %lu\n",
          where, share->db, share->table_name, share->use_count,
          (ulong) share->commit_count);
  fprintf(DBUG_FILE,
          "  - key: %s, key_length: %d\n",
          share->key, share->key_length);

#ifdef HAVE_NDB_BINLOG
  Ndb_event_data *event_data= 0;
  if (share->event_data)
    event_data= share->event_data;
  else if (share->op)
    event_data= (Ndb_event_data *) share->op->getCustomData();
  if (event_data)
  {
    fprintf(DBUG_FILE,
            "  - event_data->table: %p %s.%s\n",
            event_data->table, event_data->table->s->db.str,
            event_data->table->s->table_name.str);
  }
#endif
}


static void print_ndbcluster_open_tables()
{
  DBUG_LOCK_FILE;
  fprintf(DBUG_FILE, ">ndbcluster_open_tables\n");
  for (uint i= 0; i < ndbcluster_open_tables.records; i++)
    print_share("",
                (NDB_SHARE*)hash_element(&ndbcluster_open_tables, i));
  fprintf(DBUG_FILE, "<ndbcluster_open_tables\n");
  DBUG_UNLOCK_FILE;
}

#endif


#define dbug_print_open_tables()                \
  DBUG_EXECUTE("info",                          \
               print_ndbcluster_open_tables(););

#define dbug_print_share(t, s)                  \
  DBUG_LOCK_FILE;                               \
  DBUG_EXECUTE("info",                          \
               print_share((t), (s)););         \
  DBUG_UNLOCK_FILE;


#ifdef HAVE_NDB_BINLOG
/*
  For some reason a share is still around, try to salvage the situation
  by closing all cached tables. If the share still exists, there is an
  error somewhere but only report this to the error log.  Keep this
  "trailing share" but rename it since there are still references to it
  to avoid segmentation faults.  There is a risk that the memory for
  this trailing share leaks.
  
  Must be called with previous pthread_mutex_lock(&ndbcluster_mutex)
*/
int handle_trailing_share(THD *thd, NDB_SHARE *share, int have_lock_open)
{
  static ulong trailing_share_id= 0;
  DBUG_ENTER("handle_trailing_share");

  /* ndb_share reference temporary, free below */
  ++share->use_count;
  if (ndb_extra_logging > 9)
    sql_print_information ("handle_trailing_share: %s use_count: %u", share->key, share->use_count);
  DBUG_PRINT("NDB_SHARE", ("%s temporary  use_count: %u",
                           share->key, share->use_count));
  pthread_mutex_unlock(&ndbcluster_mutex);

  TABLE_LIST table_list;
  bzero((char*) &table_list,sizeof(table_list));
  table_list.db= share->db;
  table_list.alias= table_list.table_name= share->table_name;
  if (have_lock_open)
    safe_mutex_assert_owner(&LOCK_open);
  else
    VOID(pthread_mutex_lock(&LOCK_open));    
  close_cached_tables(thd, &table_list, TRUE, FALSE, FALSE);
  if (!have_lock_open)
    VOID(pthread_mutex_unlock(&LOCK_open));    

  pthread_mutex_lock(&ndbcluster_mutex);
  /* ndb_share reference temporary free */
  DBUG_PRINT("NDB_SHARE", ("%s temporary free  use_count: %u",
                           share->key, share->use_count));
  if (!--share->use_count)
  {
    if (ndb_extra_logging > 9)
      sql_print_information ("handle_trailing_share: %s use_count: %u", share->key, share->use_count);
    if (ndb_extra_logging)
      sql_print_information("NDB_SHARE: trailing share "
                            "%s(connect_count: %u) "
                            "released by close_cached_tables at "
                            "connect_count: %u",
                            share->key,
                            share->connect_count,
                            g_ndb_cluster_connection->get_connect_count());
    ndbcluster_real_free_share(&share);
    DBUG_RETURN(0);
  }
  if (ndb_extra_logging > 9)
    sql_print_information ("handle_trailing_share: %s use_count: %u", share->key, share->use_count);

  /*
    share still exists, if share has not been dropped by server
    release that share
  */
  if (share->state != NSS_DROPPED)
  {
    share->state= NSS_DROPPED;
    /* ndb_share reference create free */
    DBUG_PRINT("NDB_SHARE", ("%s create free  use_count: %u",
                             share->key, share->use_count));
    --share->use_count;
    if (ndb_extra_logging > 9)
      sql_print_information ("handle_trailing_share: %s use_count: %u", share->key, share->use_count);

    if (share->use_count == 0)
    {
      if (ndb_extra_logging)
        sql_print_information("NDB_SHARE: trailing share "
                              "%s(connect_count: %u) "
                              "released after NSS_DROPPED check "
                              "at connect_count: %u",
                              share->key,
                              share->connect_count,
                              g_ndb_cluster_connection->get_connect_count());
      ndbcluster_real_free_share(&share);
      DBUG_RETURN(0);
    }
  }

  sql_print_warning("NDB_SHARE: %s already exists  use_count=%d."
                    " Moving away for safety, but possible memleak.",
                    share->key, share->use_count);
  dbug_print_open_tables();

  /*
    Ndb share has not been released as it should
  */
#ifdef NOT_YET
  DBUG_ASSERT(FALSE);
#endif

  /*
    This is probably an error.  We can however save the situation
    at the cost of a possible mem leak, by "renaming" the share
    - First remove from hash
  */
  hash_delete(&ndbcluster_open_tables, (uchar*) share);

  /*
    now give it a new name, just a running number
    if space is not enough allocate some more
  */
  {
    const uint min_key_length= 10;
    if (share->key_length < min_key_length)
    {
      share->key= (char*) alloc_root(&share->mem_root, min_key_length + 1);
      share->key_length= min_key_length;
    }
    share->key_length=
      my_snprintf(share->key, min_key_length + 1, "#leak%lu",
                  trailing_share_id++);
  }
  /* Keep it for possible the future trailing free */
  my_hash_insert(&ndbcluster_open_tables, (uchar*) share);

  DBUG_RETURN(0);
}

/*
  Rename share is used during rename table.
*/
int ndbcluster_prepare_rename_share(NDB_SHARE *share, const char *new_key)
{
  /*
    allocate and set the new key, db etc
    enough space for key, db, and table_name
  */
  uint new_length= (uint) strlen(new_key);
  share->new_key= (char*) alloc_root(&share->mem_root, 2 * (new_length + 1));
  strmov(share->new_key, new_key);
  return 0;
}

int ndbcluster_undo_rename_share(THD *thd, NDB_SHARE *share)
{
  share->new_key= share->old_names;
  ndbcluster_rename_share(thd, share);
  return 0;
}

int ndbcluster_rename_share(THD *thd, NDB_SHARE *share, int have_lock_open)
{
  NDB_SHARE *tmp;
  pthread_mutex_lock(&ndbcluster_mutex);
  uint new_length= (uint) strlen(share->new_key);
  DBUG_PRINT("ndbcluster_rename_share", ("old_key: %s  old__length: %d",
                              share->key, share->key_length));
  if ((tmp= (NDB_SHARE*) hash_search(&ndbcluster_open_tables,
                                     (uchar*) share->new_key, new_length)))
    handle_trailing_share(thd, tmp, have_lock_open);

  /* remove the share from hash */
  hash_delete(&ndbcluster_open_tables, (uchar*) share);
  dbug_print_open_tables();

  /* save old stuff if insert should fail */
  uint old_length= share->key_length;
  char *old_key= share->key;

  share->key= share->new_key;
  share->key_length= new_length;

  if (my_hash_insert(&ndbcluster_open_tables, (uchar*) share))
  {
    // ToDo free the allocated stuff above?
    DBUG_PRINT("error", ("ndbcluster_rename_share: my_hash_insert %s failed",
                         share->key));
    share->key= old_key;
    share->key_length= old_length;
    if (my_hash_insert(&ndbcluster_open_tables, (uchar*) share))
    {
      sql_print_error("ndbcluster_rename_share: failed to recover %s", share->key);
      DBUG_PRINT("error", ("ndbcluster_rename_share: my_hash_insert %s failed",
                           share->key));
    }
    dbug_print_open_tables();
    pthread_mutex_unlock(&ndbcluster_mutex);
    return -1;
  }
  dbug_print_open_tables();

  share->db= share->key + new_length + 1;
  ha_ndbcluster::set_dbname(share->new_key, share->db);
  share->table_name= share->db + strlen(share->db) + 1;
  ha_ndbcluster::set_tabname(share->new_key, share->table_name);

  dbug_print_share("ndbcluster_rename_share:", share);
  Ndb_event_data *event_data= 0;
  if (share->event_data)
    event_data= share->event_data;
  else if (share->op)
    event_data= (Ndb_event_data *) share->op->getCustomData();
  if (event_data && event_data->table)
  {
    event_data->table->s->db.str= share->db;
    event_data->table->s->db.length= strlen(share->db);
    event_data->table->s->table_name.str= share->table_name;
    event_data->table->s->table_name.length= strlen(share->table_name);
  }
  /* else rename will be handled when the ALTER event comes */
  share->old_names= old_key;
  // ToDo free old_names after ALTER EVENT

  if (ndb_extra_logging > 9)
    sql_print_information ("ndbcluster_rename_share: %s-%s use_count: %u", old_key, share->key, share->use_count);

  pthread_mutex_unlock(&ndbcluster_mutex);
  return 0;
}
#endif

/*
  Increase refcount on existing share.
  Always returns share and cannot fail.
*/
NDB_SHARE *ndbcluster_get_share(NDB_SHARE *share)
{
  pthread_mutex_lock(&ndbcluster_mutex);
  share->use_count++;

  dbug_print_open_tables();
  dbug_print_share("ndbcluster_get_share:", share);
  if (ndb_extra_logging > 9)
    sql_print_information ("ndbcluster_get_share: %s use_count: %u", share->key, share->use_count);
  pthread_mutex_unlock(&ndbcluster_mutex);
  return share;
}


/*
  Get a share object for key

  Returns share for key, and increases the refcount on the share.

  create_if_not_exists == TRUE:
    creates share if it does not alreade exist
    returns 0 only due to out of memory, and then sets my_error

  create_if_not_exists == FALSE:
    returns 0 if share does not exist

  have_lock == TRUE, pthread_mutex_lock(&ndbcluster_mutex) already taken
*/

NDB_SHARE *ndbcluster_get_share(const char *key, TABLE *table,
                                bool create_if_not_exists,
                                bool have_lock)
{
  NDB_SHARE *share;
  uint length= (uint) strlen(key);
  DBUG_ENTER("ndbcluster_get_share");
  DBUG_PRINT("enter", ("key: '%s'", key));

  if (!have_lock)
    pthread_mutex_lock(&ndbcluster_mutex);
  if (!(share= (NDB_SHARE*) hash_search(&ndbcluster_open_tables,
                                        (uchar*) key,
                                        length)))
  {
    if (!create_if_not_exists)
    {
      DBUG_PRINT("error", ("get_share: %s does not exist", key));
      if (!have_lock)
        pthread_mutex_unlock(&ndbcluster_mutex);
      DBUG_RETURN(0);
    }
    if ((share= (NDB_SHARE*) my_malloc(sizeof(*share),
                                       MYF(MY_WME | MY_ZEROFILL))))
    {
      MEM_ROOT **root_ptr=
        my_pthread_getspecific_ptr(MEM_ROOT**, THR_MALLOC);
      MEM_ROOT *old_root= *root_ptr;
      init_sql_alloc(&share->mem_root, 1024, 0);
      *root_ptr= &share->mem_root; // remember to reset before return
      share->state= NSS_INITIAL;
      /* enough space for key, db, and table_name */
      share->key= (char*) alloc_root(*root_ptr, 2 * (length + 1));
      share->key_length= length;
      strmov(share->key, key);
      if (my_hash_insert(&ndbcluster_open_tables, (uchar*) share))
      {
        free_root(&share->mem_root, MYF(0));
        my_free((uchar*) share, 0);
        *root_ptr= old_root;
        if (!have_lock)
          pthread_mutex_unlock(&ndbcluster_mutex);
        DBUG_RETURN(0);
      }
      thr_lock_init(&share->lock);
      pthread_mutex_init(&share->mutex, MY_MUTEX_INIT_FAST);
      share->commit_count= 0;
      share->commit_count_lock= 0;
      share->db= share->key + length + 1;
      ha_ndbcluster::set_dbname(key, share->db);
      share->table_name= share->db + strlen(share->db) + 1;
      ha_ndbcluster::set_tabname(key, share->table_name);
#ifdef HAVE_NDB_BINLOG
      if (ndbcluster_binlog_init_share(current_thd, share, table))
      {
        DBUG_PRINT("error", ("get_share: %s could not init share", key));
        ndbcluster_real_free_share(&share);
        *root_ptr= old_root;
        if (!have_lock)
          pthread_mutex_unlock(&ndbcluster_mutex);
        DBUG_RETURN(0);
      }
#endif
      *root_ptr= old_root;
    }
    else
    {
      DBUG_PRINT("error", ("get_share: failed to alloc share"));
      if (!have_lock)
        pthread_mutex_unlock(&ndbcluster_mutex);
      my_error(ER_OUTOFMEMORY, MYF(0), sizeof(*share));
      DBUG_RETURN(0);
    }
  }
  share->use_count++;
  if (ndb_extra_logging > 9)
    sql_print_information ("ndbcluster_get_share: %s use_count: %u", share->key, share->use_count);

  dbug_print_open_tables();
  dbug_print_share("ndbcluster_get_share:", share);
  if (!have_lock)
    pthread_mutex_unlock(&ndbcluster_mutex);
  DBUG_RETURN(share);
}


void ndbcluster_real_free_share(NDB_SHARE **share)
{
  DBUG_ENTER("ndbcluster_real_free_share");
  dbug_print_share("ndbcluster_real_free_share:", *share);

  if (ndb_extra_logging > 9)
    sql_print_information ("ndbcluster_real_free_share: %s use_count: %u", (*share)->key, (*share)->use_count);

  hash_delete(&ndbcluster_open_tables, (uchar*) *share);
  thr_lock_delete(&(*share)->lock);
  pthread_mutex_destroy(&(*share)->mutex);

#ifdef HAVE_NDB_BINLOG
  (*share)->new_op= 0;
  if ((*share)->event_data)
  {
    delete (*share)->event_data;
    (*share)->event_data= 0;
  }
#endif
  free_root(&(*share)->mem_root, MYF(0));
  my_free((uchar*) *share, MYF(0));
  *share= 0;

  dbug_print_open_tables();
  DBUG_VOID_RETURN;
}


void ndbcluster_free_share(NDB_SHARE **share, bool have_lock)
{
  if (!have_lock)
    pthread_mutex_lock(&ndbcluster_mutex);
  if (!--(*share)->use_count)
  {
    if (ndb_extra_logging > 9)
      sql_print_information ("ndbcluster_free_share: %s use_count: %u", (*share)->key, (*share)->use_count);
    ndbcluster_real_free_share(share);
  }
  else
  {
    if (ndb_extra_logging > 9)
      sql_print_information ("ndbcluster_free_share: %s use_count: %u", (*share)->key, (*share)->use_count);
    dbug_print_open_tables();
    dbug_print_share("ndbcluster_free_share:", *share);
  }
  if (!have_lock)
    pthread_mutex_unlock(&ndbcluster_mutex);
}


struct ndb_table_statistics_row {
  Uint64 rows;
  Uint64 commits;
  Uint32 size;
  Uint64 fixed_mem;
  Uint64 var_mem;
};

int ha_ndbcluster::update_stats(THD *thd, bool do_read_stat)
{
  struct Ndb_statistics stat;
  Thd_ndb *thd_ndb= get_thd_ndb(thd);
  DBUG_ENTER("ha_ndbcluster::update_stats");
  if (do_read_stat || !m_share)
  {
    Ndb *ndb= thd_ndb->ndb;
    if (ndb->setDatabaseName(m_dbname))
    {
      DBUG_RETURN(my_errno= HA_ERR_OUT_OF_MEM);
    }
    if (int err= ndb_get_table_statistics(this, TRUE, ndb,
                                          m_ndb_statistics_record, &stat))
    {
      DBUG_RETURN(err);
    }
    if (m_share)
    {
      pthread_mutex_lock(&m_share->mutex);
      m_share->stat= stat;
      pthread_mutex_unlock(&m_share->mutex);
    }
  }
  else
  {
    pthread_mutex_lock(&m_share->mutex);
    stat= m_share->stat;
    pthread_mutex_unlock(&m_share->mutex);
  }
  struct Ndb_local_table_statistics *local_info= m_table_info;
  int no_uncommitted_rows_count;
  if (thd_ndb->m_error || !local_info)
    no_uncommitted_rows_count= 0;
  else
    no_uncommitted_rows_count= local_info->no_uncommitted_rows_count;
  stats.mean_rec_length= stat.row_size;
  stats.data_file_length= stat.fragment_memory;
  stats.records= stat.row_count + no_uncommitted_rows_count;
  DBUG_PRINT("exit", ("stats.records: %d  "
                      "stat->row_count: %d  "
                      "no_uncommitted_rows_count: %d",
                      (int)stats.records,
                      (int)stat.row_count,
                      (int)no_uncommitted_rows_count));
  DBUG_RETURN(0);
}

static
NdbRecord *
ndb_get_table_statistics_ndbrecord(NDBDICT *dict, const NDBTAB *table)
{
  NdbDictionary::RecordSpecification spec[5];
  spec[0].column= NdbDictionary::Column::ROW_COUNT;
  spec[0].offset= offsetof(struct ndb_table_statistics_row, rows);
  spec[0].nullbit_byte_offset= 0;
  spec[0].nullbit_bit_in_byte= 0;
  spec[1].column= NdbDictionary::Column::COMMIT_COUNT;
  spec[1].offset= offsetof(struct ndb_table_statistics_row, commits);
  spec[1].nullbit_byte_offset= 0;
  spec[1].nullbit_bit_in_byte= 0;
  spec[2].column= NdbDictionary::Column::ROW_SIZE;
  spec[2].offset= offsetof(struct ndb_table_statistics_row, size);
  spec[2].nullbit_byte_offset= 0;
  spec[2].nullbit_bit_in_byte= 0;
  spec[3].column= NdbDictionary::Column::FRAGMENT_FIXED_MEMORY;
  spec[3].offset= offsetof(struct ndb_table_statistics_row, fixed_mem);
  spec[3].nullbit_byte_offset= 0;
  spec[3].nullbit_bit_in_byte= 0;
  spec[4].column= NdbDictionary::Column::FRAGMENT_VARSIZED_MEMORY;
  spec[4].offset= offsetof(struct ndb_table_statistics_row, var_mem);
  spec[4].nullbit_byte_offset= 0;
  spec[4].nullbit_bit_in_byte= 0;

  return dict->createRecord(table, spec,
                            sizeof(spec)/sizeof(spec[0]), sizeof(spec[0]), 0);
}

static 
int
ndb_get_table_statistics(ha_ndbcluster* file, bool report_error, Ndb* ndb,
                         const NdbRecord *record,
                         struct Ndb_statistics * ndbstat)
{
  NdbTransaction* pTrans;
  NdbError error;
  int retries= 10;
  int reterr= 0;
  int retry_sleep= 30 * 1000; /* 30 milliseconds */
  const char *row;
#ifndef DBUG_OFF
  char buff[22], buff2[22], buff3[22], buff4[22];
#endif
  DBUG_ENTER("ndb_get_table_statistics");

  DBUG_ASSERT(record != 0);
  
  const Uint32 codeWords= 1;
  Uint32 codeSpace[ codeWords ];
  NdbInterpretedCode code(NULL, // Table is irrelevant
                          &codeSpace[0],
                          codeWords);
  if ((code.interpret_exit_last_row() != 0) ||
      (code.finalise() != 0))
  {
    reterr= code.getNdbError().code;
    DBUG_PRINT("exit", ("failed, reterr: %u, NdbError %u(%s)", reterr,
                        error.code, error.message));
    DBUG_RETURN(reterr);
  }

  do
  {
    Uint32 count= 0;
    Uint64 sum_rows= 0;
    Uint64 sum_commits= 0;
    Uint64 sum_row_size= 0;
    Uint64 sum_mem= 0;
    NdbScanOperation*pOp;
    int check;

    if ((pTrans= ndb->startTransaction()) == NULL)
    {
      error= ndb->getNdbError();
      goto retry;
    }

    NdbScanOperation::ScanOptions options;
    options.optionsPresent= NdbScanOperation::ScanOptions::SO_BATCH |
                            NdbScanOperation::ScanOptions::SO_INTERPRETED;
    /* Set batch_size=1, as we need only one row per fragment. */
    options.batch= 1;
    options.interpretedCode= &code;

    if ((pOp= pTrans->scanTable(record, NdbOperation::LM_CommittedRead,
                                NULL, 
                                &options,
                                sizeof(NdbScanOperation::ScanOptions))) == NULL)
    {
      error= pTrans->getNdbError();
      goto retry;
    }
    
    if (pTrans->execute(NdbTransaction::NoCommit,
                        NdbOperation::AbortOnError,
                        TRUE) == -1)
    {
      error= pTrans->getNdbError();
      goto retry;
    }
    
    while ((check= pOp->nextResult(&row, TRUE, TRUE)) == 0)
    {
      /* NDB API ensures proper alignment of rows to make the cast valid. */
      const ndb_table_statistics_row *stat=
        (const ndb_table_statistics_row *)row;
      DBUG_PRINT("info", ("nextResult stat->rows: %d  stat->commits: %d",
                          (int)stat->rows, (int)stat->commits));
      sum_rows+= stat->rows;
      sum_commits+= stat->commits;
      if (sum_row_size < stat->size)
        sum_row_size= stat->size;
      sum_mem+= stat->fixed_mem + stat->var_mem;
      count++;
    }
    
    if (check == -1)
    {
      error= pOp->getNdbError();
      goto retry;
    }

    pOp->close(TRUE);

    ndb->closeTransaction(pTrans);

    ndbstat->row_count= sum_rows;
    ndbstat->commit_count= sum_commits;
    ndbstat->row_size= sum_row_size;
    ndbstat->fragment_memory= sum_mem;

    DBUG_PRINT("exit", ("records: %s  commits: %s "
                        "row_size: %s  mem: %s count: %u",
			llstr(sum_rows, buff),
                        llstr(sum_commits, buff2),
                        llstr(sum_row_size, buff3),
                        llstr(sum_mem, buff4),
                        count));

    DBUG_RETURN(0);
retry:
    if(report_error)
    {
      if (file && pTrans)
      {
        reterr= file->ndb_err(pTrans);
      }
      else
      {
        const NdbError& tmp= error;
        ERR_PRINT(tmp);
        reterr= ndb_to_mysql_error(&tmp);
      }
    }
    else
      reterr= error.code;

    if (pTrans)
    {
      ndb->closeTransaction(pTrans);
      pTrans= NULL;
    }
    if (error.status == NdbError::TemporaryError && retries--)
    {
      my_sleep(retry_sleep);
      continue;
    }
    break;
  } while(1);
  DBUG_PRINT("exit", ("failed, reterr: %u, NdbError %u(%s)", reterr,
                      error.code, error.message));
  DBUG_RETURN(reterr);
}

/*
  Query cache stuff
*/
static 
int
ndb_get_table_statistics(ha_ndbcluster* file, bool report_error, Ndb* ndb,
                         const NDBTAB *ndbtab,
                         struct Ndb_statistics *ndbstat)
{
  NDBDICT *dict= ndb->getDictionary();
  NdbRecord *rec= ndb_get_table_statistics_ndbrecord(dict, ndbtab);
  if (!rec)
  {
    DBUG_ENTER("ndb_get_table_statistics");
    ERR_RETURN(dict->getNdbError());
  }
  int res= ndb_get_table_statistics(file, report_error, ndb, rec, ndbstat);
  dict->releaseRecord(rec);
  return res;
}

/**
  Create a .ndb file to serve as a placeholder indicating 
  that the table with this name is a ndb table.
*/

int ha_ndbcluster::write_ndb_file(const char *name)
{
  File file;
  bool error=1;
  char path[FN_REFLEN];
  
  DBUG_ENTER("write_ndb_file");
  DBUG_PRINT("enter", ("name: %s", name));

  (void)strxnmov(path, FN_REFLEN-1, 
                 mysql_data_home,"/",name,ha_ndb_ext,NullS);

  if ((file=my_create(path, CREATE_MODE,O_RDWR | O_TRUNC,MYF(MY_WME))) >= 0)
  {
    // It's an empty file
    error=0;
    my_close(file,MYF(0));
  }
  DBUG_RETURN(error);
}

void 
ha_ndbcluster::release_completed_operations(NdbTransaction *trans)
{
  if (trans->hasBlobOperation())
  {
    /* We are reading/writing BLOB fields, 
       releasing operation records is unsafe
    */
    return;
  }
<<<<<<< HEAD
=======
  
>>>>>>> 2be5c81e
  trans->releaseCompletedOperations();
}

/****************************************************************************
 * MRR interface implementation
 ***************************************************************************/


/**
   We will not attempt to deal with more than this many ranges in a single
   MRR execute().
*/
#define MRR_MAX_RANGES 128

/*
  Types of ranges during multi_range_read.

  Code assumes that X < enum_ordered_range is a valid check for range converted
  to key operation.
*/
enum multi_range_types
{
<<<<<<< HEAD
  enum_unique_range,            /// Range converted to key operation
  enum_empty_unique_range,      /// No data found (in key operation)
  enum_ordered_range,           /// Normal ordered index scan range
  enum_skip_range               /// Empty range (eg. partition pruning)
};

/**
  Usage of the MRR buffer is as follows:

  First, N char * values, each being the custom value obtained from
  RANGE_SEQ_IF::next() that needs to be returned from multi_range_read_next().
  N is usually == total number of ranges, but never more than MRR_MAX_RANGES
  (the MRR is split across several execute()s if necessary). N may be lower
  that actual number of ranges in a single execute() in case of split for
  other reasons.

  This is followed by N variable-sized entries, each

   - 1 byte of multi_range_types for this range.

   - (Only) for ranges converted to key operations (enum_unique_range and
     enum_empty_unique_range), this is followed by table_share->reclength
     bytes of row data.
*/

/* Return the needed size of the fixed array at start of HANDLER_BUFFER. */
static ulong
multi_range_fixed_size(int num_ranges)
{
  if (num_ranges > MRR_MAX_RANGES)
    num_ranges= MRR_MAX_RANGES;
  return num_ranges * sizeof(char *);
}

/* Return max number of ranges so that fixed part will still fit in buffer. */
static int
multi_range_max_ranges(int num_ranges, ulong bufsize)
{
  if (num_ranges > MRR_MAX_RANGES)
    num_ranges= MRR_MAX_RANGES;
  if (num_ranges * sizeof(char *) > bufsize)
    num_ranges= bufsize / sizeof(char *);
  return num_ranges;
}

/* Return the size in HANDLER_BUFFER of a variable-sized entry. */
static ulong
multi_range_entry_size(my_bool use_keyop, ulong reclength)
{
  /* Space for type byte. */
  ulong len= 1;
  if (use_keyop)
    len+= reclength;
  return len;
}

/*
  Return the maximum size of a variable-sized entry in HANDLER_BUFFER.

  Actual size may depend on key values (whether the actual value can be
  converted to a hash key operation or needs to be done as an ordered index
  scan).
*/
static ulong
multi_range_max_entry(NDB_INDEX_TYPE keytype, ulong reclength)
{
  return multi_range_entry_size(keytype != ORDERED_INDEX, reclength);
}

static uchar &
multi_range_entry_type(uchar *p)
{
  return *p;
}

/* Find the start of the next entry in HANDLER_BUFFER. */
static uchar *
multi_range_next_entry(uchar *p, ulong reclength)
{
  my_bool use_keyop= multi_range_entry_type(p) < enum_ordered_range;
  return p + multi_range_entry_size(use_keyop, reclength);
}

/* Get pointer to row data (for range converted to key operation). */
static uchar *
multi_range_row(uchar *p)
{
  DBUG_ASSERT(multi_range_entry_type(p) == enum_unique_range);
  return p + 1;
}

/* Get and put upper layer custom char *, use memcpy() for unaligned access. */
static char *
multi_range_get_custom(HANDLER_BUFFER *buffer, int range_no)
{
  DBUG_ASSERT(range_no < MRR_MAX_RANGES);
  return ((char **)(buffer->buffer))[range_no];
}

static void
multi_range_put_custom(HANDLER_BUFFER *buffer, int range_no, char *custom)
{
  DBUG_ASSERT(range_no < MRR_MAX_RANGES);
  ((char **)(buffer->buffer))[range_no]= custom;
=======
  DBUG_ENTER("null_value_index_search");
  KEY* key_info= table->key_info + active_index;
  KEY_MULTI_RANGE *range= ranges;
  ulong reclength= table->s->reclength;
  uchar *curr= (uchar*)buffer->buffer;
  uchar *end_of_buffer= (uchar*)buffer->buffer_end;

  /* All passed ranges whose results could fit into the 
   * buffer are examined, although some may later be
   * marked for skipping, wasting buffer space.
   */
  assert(!(range->range_flag & SKIP_RANGE));
  
  for (; range<end_range && curr+reclength <= end_of_buffer; 
       range++)
  {
    const uchar *key= range->start_key.key;
    uint key_len= range->start_key.length;
    if (check_null_in_key(key_info, key, key_len))
      DBUG_RETURN(TRUE);
    curr += reclength;
  }
  DBUG_RETURN(FALSE);
>>>>>>> 2be5c81e
}

/*
  This is used to check if an ordered index scan is needed for a range in
  a multi range read.
  If a scan is not needed, we use a faster primary/unique key operation
  instead.
*/
static my_bool
read_multi_needs_scan(NDB_INDEX_TYPE cur_index_type, const KEY *key_info,
                      const KEY_MULTI_RANGE *r)
{
  if (cur_index_type == ORDERED_INDEX)
    return TRUE;
  if (cur_index_type == PRIMARY_KEY_INDEX ||
      cur_index_type == UNIQUE_INDEX)
    return FALSE;
  DBUG_ASSERT(cur_index_type == PRIMARY_KEY_ORDERED_INDEX ||
              cur_index_type == UNIQUE_ORDERED_INDEX);
  if (r->start_key.length != key_info->key_length ||
      r->start_key.flag != HA_READ_KEY_EXACT)
    return TRUE;                                // Not exact match, need scan
  if (cur_index_type == UNIQUE_ORDERED_INDEX &&
      check_null_in_key(key_info, r->start_key.key,r->start_key.length))
    return TRUE;                                // Can't use for NULL values
  return FALSE;
}

<<<<<<< HEAD
/*
  Get cost and other information about MRR scan over a known list of ranges

  SYNOPSIS
    See handler::multi_range_read_info_const.

  DESCRIPTION
    The implementation is copied from handler::multi_range_read_info_const.
    The only difference is that NDB-MRR cannot handle blob columns or keys
    with NULLs for unique indexes. We disable MRR for those cases.

  NOTES
    See NOTES for handler::multi_range_read_info_const().
*/

ha_rows 
ha_ndbcluster::multi_range_read_info_const(uint keyno, RANGE_SEQ_IF *seq,
                                           void *seq_init_param, 
                                           uint n_ranges_arg, uint *bufsz,
                                           uint *flags, COST_VECT *cost)
{
  KEY_MULTI_RANGE range;
  range_seq_t seq_it;
  ha_rows rows, total_rows= 0;
  uint n_ranges=0;
  bool null_ranges= FALSE;
  THD *thd= current_thd;
  NDB_INDEX_TYPE key_type= get_index_type(keyno);
  KEY* key_info= table->key_info + keyno;
  ulong reclength= table_share->reclength;
  uint entry_size= multi_range_max_entry(key_type, reclength);
  ulong total_bufsize;
  uint save_bufsize= *bufsz;
  DBUG_ENTER("ha_ndbcluster::multi_range_read_info_const");

  total_bufsize= multi_range_fixed_size(n_ranges_arg);

  seq_it= seq->init(seq_init_param, n_ranges, *flags);
  while (!seq->next(seq_it, &range))
  {
    if (unlikely(thd->killed != 0))
      DBUG_RETURN(HA_POS_ERROR);
    
    n_ranges++;
    key_range *min_endp= range.start_key.length? &range.start_key : NULL;
    key_range *max_endp= range.end_key.length? &range.end_key : NULL;
    null_ranges|= (range.range_flag & NULL_RANGE);
    if ((range.range_flag & UNIQUE_RANGE) && !(range.range_flag & NULL_RANGE))
      rows= 1; /* there can be at most one row */
    else
    {
      if (HA_POS_ERROR == (rows= this->records_in_range(keyno, min_endp, 
                                                        max_endp)))
      {
        /* Can't scan one range => can't do MRR scan at all */
        total_rows= HA_POS_ERROR;
        break;
      }
    }
    total_rows+= rows;
    total_bufsize+=
      multi_range_max_entry((read_multi_needs_scan(key_type, key_info, &range) ?
                             ORDERED_INDEX :
                             UNIQUE_INDEX),
                            reclength);
  }

  if (total_rows != HA_POS_ERROR)
  {
    if (uses_blob_value(table->read_set) ||
        ((get_index_type(keyno) ==  UNIQUE_INDEX &&
         has_null_in_unique_index(keyno)) && null_ranges))
    {
      /* Use default MRR implementation */
      *flags|= HA_MRR_USE_DEFAULT_IMPL;
      *bufsz= 0;
    }
    else
    {
      DBUG_PRINT("info", ("MRR bufsize suggested=%u want=%lu limit=%d",
                          save_bufsize, total_bufsize,
                          (*flags & HA_MRR_LIMITS) != 0));

      if (unlikely(total_bufsize > (ulong)UINT_MAX))
        total_bufsize= (ulong)UINT_MAX;

      /* 
        We'll be most efficient when we have buffer big enough to accomodate
        all ranges. But we need at least sufficient buffer for one range to
        do MRR at all.
      */
      uint min_buf_size= entry_size + multi_range_fixed_size(1);
      if (save_bufsize < min_buf_size)
      {
        if(*flags & HA_MRR_LIMITS)
        {
          /* Too small buffer limit to do MRR. */
          *flags|= HA_MRR_USE_DEFAULT_IMPL;
          *bufsz= 0;
        }
        else
        {
          *flags&= ~HA_MRR_USE_DEFAULT_IMPL;
          *bufsz= min_buf_size;
        }
      }
      else
      {
        *flags&= ~HA_MRR_USE_DEFAULT_IMPL;
        *bufsz= min(save_bufsize, total_bufsize);
      }
    }
    DBUG_PRINT("info", ("MRR bufsize set to %u", *bufsz));
    cost->zero();
    cost->avg_io_cost= 1; /* assume random seeks */
    if ((*flags & HA_MRR_INDEX_ONLY) && total_rows > 2)
      cost->io_count= index_only_read_time(keyno, total_rows);
    else
      cost->io_count= read_time(keyno, n_ranges, total_rows);
    cost->cpu_cost= (double) total_rows / TIME_FOR_COMPARE + 0.01;
  }
  DBUG_RETURN(total_rows);
}

=======
int
ha_ndbcluster::read_multi_range_first(KEY_MULTI_RANGE **found_range_p,
                                      KEY_MULTI_RANGE *ranges, 
                                      uint range_count,
                                      bool sorted, 
                                      HANDLER_BUFFER *buffer)
{
  KEY* key_info= table->key_info + active_index;
  NDB_INDEX_TYPE cur_index_type= get_index_type(active_index);
  ulong reclength= table_share->reclength;
  const NdbOperation* op;
  Thd_ndb *thd_ndb= m_thd_ndb;
>>>>>>> 2be5c81e

/*
  Get cost and other information about MRR scan over some sequence of ranges

  SYNOPSIS
    See handler::multi_range_read_info.
*/

int 
ha_ndbcluster::multi_range_read_info(uint keyno, uint n_ranges, uint keys,
                                     uint *bufsz, uint *flags, COST_VECT *cost)
{
  int res;
  uint save_bufsize= *bufsz;
  DBUG_ENTER("ha_ndbcluster::multi_range_read_info");

  res= handler::multi_range_read_info(keyno, n_ranges, keys, bufsz, flags,
                                      cost);
  NDB_INDEX_TYPE key_type= get_index_type(keyno);
  /* Disable MRR on blob read and on NULL lookup in unique index. */
  if (uses_blob_value(table->read_set) ||
      ( key_type == UNIQUE_INDEX &&
        has_null_in_unique_index(keyno) &&
        !(*flags & HA_MRR_NO_NULL_ENDPOINTS)))
  {
    *flags|= HA_MRR_USE_DEFAULT_IMPL;
    *bufsz= 0;
  }
  else
  {
    ulong reclength= table_share->reclength;
    uint entry_size= multi_range_max_entry(key_type, reclength);
    uint min_total_size= entry_size + multi_range_fixed_size(1);
    DBUG_PRINT("info", ("MRR bufsize suggested=%u want=%u limit=%d",
                        save_bufsize, (keys + 1) * entry_size,
                        (*flags & HA_MRR_LIMITS) != 0));
    if (save_bufsize < min_total_size)
    {
      if(*flags & HA_MRR_LIMITS)
      {
        /* Too small buffer limit to do MRR. */
        *flags|= HA_MRR_USE_DEFAULT_IMPL;
        *bufsz= 0;
      }
      else
      {
        *flags&= ~HA_MRR_USE_DEFAULT_IMPL;
        *bufsz= min_total_size;
      }
    }
    else
    {
      *flags&= ~HA_MRR_USE_DEFAULT_IMPL;
      *bufsz= min(save_bufsize,
                  keys * entry_size + multi_range_fixed_size(n_ranges));
    }
    DBUG_PRINT("info", ("MRR bufsize set to %u", *bufsz));
  }
  DBUG_RETURN(res);
}

int ha_ndbcluster::multi_range_read_init(RANGE_SEQ_IF *seq_funcs, 
                                         void *seq_init_param,
                                         uint n_ranges, uint mode,
                                         HANDLER_BUFFER *buffer)
{
  DBUG_ENTER("ha_ndbcluster::multi_range_read_init");

  /*
    If supplied buffer is smaller than needed for just one range, we cannot do
    multi_range_read.
  */
  ulong bufsize= buffer->buffer_end - buffer->buffer;

  if (mode & HA_MRR_USE_DEFAULT_IMPL
      || bufsize < multi_range_fixed_size(1) +
                   multi_range_max_entry(get_index_type(active_index),
                                         table_share->reclength)
      || m_delete_cannot_batch || m_update_cannot_batch)
  {
    m_disable_multi_read= TRUE;
    DBUG_RETURN(handler::multi_range_read_init(seq_funcs, seq_init_param,
                                               n_ranges, mode, buffer));
  }

  m_disable_multi_read= FALSE;

  mrr_is_output_sorted= test(mode & HA_MRR_SORTED);
  /*
    Copy arguments into member variables
  */
  multi_range_buffer= buffer;
  mrr_funcs= *seq_funcs;
  mrr_iter= mrr_funcs.init(seq_init_param, n_ranges, mode);
  ranges_in_seq= n_ranges;
  m_range_res= mrr_funcs.next(mrr_iter, &mrr_cur_range);

  /*
    We do not start fetching here with execute(), rather we defer this to the
    first call to multi_range_read_next() by setting first_running_range and
    first_unstarted_range like this.

    The reason is that the MRR interface is designed so that in some cases
    multi_range_read_next() may never get called (eg. in case of WHERE
    condition on previous table that is never satisfied). So we may not need
    to fetch anything.

    Also, at the time of writing, returning an error from
    multi_range_read_init() does not correctly set the error status, so we get
    an assert on missing result status in net_end_statement().
  */
  first_running_range= 0;
  first_unstarted_range= 0;

  DBUG_RETURN(0);
}


int ha_ndbcluster::multi_range_start_retrievals(uint starting_range)
{
  KEY* key_info= table->key_info + active_index;
  ulong reclength= table_share->reclength;
  const NdbOperation* op;
  NDB_INDEX_TYPE cur_index_type= get_index_type(active_index);
  const NdbOperation *oplist[MRR_MAX_RANGES];
  uint num_keyops= 0;
  DBUG_ENTER("multi_range_start_retrievals");

  /*
   * read multi range will read ranges as follows (if not ordered)
   *
   * input    read order
   * ======   ==========
   * pk-op 1  pk-op 1
   * pk-op 2  pk-op 2
   * range 3  range (3,5) NOTE result rows will be intermixed
   * pk-op 4  pk-op 4
   * range 5
   * pk-op 6  pk-op 6
   */   

  /*
    We loop over all ranges, converting into primary/unique key operations if
    possible, and adding ranges to an ordered index scan for the rest.

    If the supplied HANDLER_BUFFER is too small, we may also need to do only
    part of the multi read at once.
  */

  DBUG_ASSERT(cur_index_type != UNDEFINED_INDEX);

  m_multi_cursor= 0;
<<<<<<< HEAD
=======
  const NdbOperation* lastOp= m_thd_ndb->trans->getLastDefinedOperation();
>>>>>>> 2be5c81e
  NdbOperation::LockMode lm= 
    (NdbOperation::LockMode)get_ndb_lock_type(m_lock.type, table->read_set);
  const uchar *end_of_buffer= multi_range_buffer->buffer_end;

  /*
    Normally we should have sufficient buffer for the whole fixed_sized part.
    But we need to make sure we do not crash if upper layer gave us a _really_
    small buffer.

    We already checked (in multi_range_read_init()) that we got enough buffer
    for at least one range.
  */
  uint min_entry_size=
    multi_range_entry_size(!read_multi_needs_scan(cur_index_type, key_info,
                                                  &mrr_cur_range), reclength);
  ulong bufsize= end_of_buffer - multi_range_buffer->buffer;
  int max_range= multi_range_max_ranges(ranges_in_seq,
                                        bufsize - min_entry_size);
  DBUG_ASSERT(max_range > 0);
  uchar *row_buf= multi_range_buffer->buffer + multi_range_fixed_size(max_range);
  m_multi_range_result_ptr= row_buf;

  int range_no= 0;
  int mrr_range_no= starting_range;

  for (;
       !m_range_res;
       range_no++, m_range_res= mrr_funcs.next(mrr_iter, &mrr_cur_range))
  {
    if (range_no >= max_range)
      break;
    my_bool need_scan=
      read_multi_needs_scan(cur_index_type, key_info, &mrr_cur_range);
    if (row_buf + multi_range_entry_size(!need_scan, reclength) > end_of_buffer)
      break;
    if (need_scan)
    {
      if (range_no > NdbIndexScanOperation::MaxRangeNo)
        break;
      /*
        Check how much KEYINFO data we already used for index bounds, and
        split the MRR here if it exceeds a certain limit. This way we avoid
        overloading the TC block in the ndb kernel.

        The limit used is based on the value MAX_KEY_SIZE_IN_WORDS.
      */
      if (m_multi_cursor && m_multi_cursor->getCurrentKeySize() >= 1000)
        break;
    }

    mrr_range_no++;
    multi_range_put_custom(multi_range_buffer, range_no, mrr_cur_range.ptr);

    part_id_range part_spec;
    if (m_use_partition_pruning)
    {
      get_partition_set(table, table->record[0], active_index,
                        &mrr_cur_range.start_key,
                        &part_spec);
      DBUG_PRINT("info", ("part_spec.start_part: %u  part_spec.end_part: %u",
                          part_spec.start_part, part_spec.end_part));
      /*
        If partition pruning has found no partition in set
        we can skip this scan
      */
      if (part_spec.start_part > part_spec.end_part)
      {
        /*
          We can skip this partition since the key won't fit into any
          partition
        */
<<<<<<< HEAD
        multi_range_entry_type(row_buf)= enum_skip_range;
        row_buf= multi_range_next_entry(row_buf, reclength);
=======
        r->range_flag|= SKIP_RANGE;
        row_buf += reclength;
>>>>>>> 2be5c81e
        continue;
      }
    }

    if (need_scan)
    {
      /* Create the scan operation for the first scan range. */
      if (!m_multi_cursor)
      {
        /* Do a multi-range index scan for ranges not done by primary/unique key. */
        NdbScanOperation::ScanOptions options;
        NdbInterpretedCode code(m_table);

<<<<<<< HEAD
        options.optionsPresent=
          NdbScanOperation::ScanOptions::SO_SCANFLAGS |
          NdbScanOperation::ScanOptions::SO_PARALLEL;
=======
      /* Create the scan operation for the first scan range. */
      if (!m_multi_cursor)
      {
        /* Do a multi-range index scan for ranges not done by primary/unique key. */
        NdbScanOperation::ScanOptions options;
        NdbInterpretedCode code(m_table);

        options.optionsPresent=
          NdbScanOperation::ScanOptions::SO_SCANFLAGS |
          NdbScanOperation::ScanOptions::SO_PARALLEL;

        options.scan_flags= 
          NdbScanOperation::SF_ReadRangeNo |
          NdbScanOperation::SF_MultiRange;

        if (lm == NdbOperation::LM_Read)
          options.scan_flags|= NdbScanOperation::SF_KeyInfo;
        if (sorted)
          options.scan_flags|= NdbScanOperation::SF_OrderBy;

        options.parallel=parallelism;

        NdbOperation::GetValueSpec gets[2];
        if (table_share->primary_key == MAX_KEY)
          get_hidden_fields_scan(&options, gets);

        if (m_cond && m_cond->generate_scan_filter(&code, &options))
          ERR_RETURN(code.getNdbError());

        /* Define scan */
        NdbIndexScanOperation *scanOp= m_thd_ndb->trans->scanIndex
          (m_index[active_index].ndb_record_key,
           m_ndb_record, 
           lm,
           (uchar *)(table->read_set->bitmap),
           NULL, /* All bounds specified below */
           &options,
           sizeof(NdbScanOperation::ScanOptions));

        if (!scanOp)
          ERR_RETURN(m_thd_ndb->trans->getNdbError());

        m_multi_cursor= scanOp;

        /*
          We do not get_blob_values() here, as when using blobs we always
          fallback to non-batched multi range read (see if statement at
          top of this function).
        */

        /* We set m_next_row=0 to say that no row was fetched from the scan yet. */
        m_next_row= 0;
      }

      /* Include this range in the ordered index scan. */
      NdbIndexScanOperation::IndexBound bound;
      compute_index_bounds(bound, key_info, &r->start_key, &r->end_key);
      bound.range_no= i;

      if (m_multi_cursor->setBound(m_index[active_index].ndb_record_key,
                                   bound))
      {
        ERR_RETURN(m_thd_ndb->trans->getNdbError());
      }

      r->range_flag&= ~(uint)UNIQUE_RANGE;
      num_scan_ranges++;
    }
    else
    {
      /*
        Convert to primary/unique key operation.
>>>>>>> 2be5c81e

        options.scan_flags= 
          NdbScanOperation::SF_ReadRangeNo |
          NdbScanOperation::SF_MultiRange;

        if (lm == NdbOperation::LM_Read)
          options.scan_flags|= NdbScanOperation::SF_KeyInfo;
        if (mrr_is_output_sorted)
          options.scan_flags|= NdbScanOperation::SF_OrderBy;

<<<<<<< HEAD
        options.parallel=parallelism;

        NdbOperation::GetValueSpec gets[2];
        if (table_share->primary_key == MAX_KEY)
          get_hidden_fields_scan(&options, gets);

        if (m_cond && m_cond->generate_scan_filter(&code, &options))
          ERR_RETURN(code.getNdbError());

        /* Define scan */
        NdbIndexScanOperation *scanOp= m_thd_ndb->trans->scanIndex
          (m_index[active_index].ndb_record_key,
           m_ndb_record, 
           lm,
           (uchar *)(table->read_set->bitmap),
           NULL, /* All bounds specified below */
           &options,
           sizeof(NdbScanOperation::ScanOptions));

        if (!scanOp)
          ERR_RETURN(m_thd_ndb->trans->getNdbError());

        m_multi_cursor= scanOp;

        /*
          We do not get_blob_values() here, as when using blobs we always
          fallback to non-batched multi range read (see multi_range_read_info
          function).
        */

        /* We set m_next_row=0 to say that no row was fetched from the scan yet. */
        m_next_row= 0;
      }

      /* Include this range in the ordered index scan. */
      NdbIndexScanOperation::IndexBound bound;
      compute_index_bounds(bound, key_info,
			   &mrr_cur_range.start_key, &mrr_cur_range.end_key);
      bound.range_no= range_no;

      if (m_multi_cursor->setBound(m_index[active_index].ndb_record_key,
                                   bound))
      {
        ERR_RETURN(m_thd_ndb->trans->getNdbError());
      }

      multi_range_entry_type(row_buf)= enum_ordered_range;
      row_buf= multi_range_next_entry(row_buf, reclength);
    }
    else
    {
      /* Convert to primary/unique key operation. */
=======
>>>>>>> 2be5c81e
      Uint32 partitionId;
      Uint32* ppartitionId = NULL;

      if (m_user_defined_partitioning &&
          (cur_index_type == PRIMARY_KEY_ORDERED_INDEX ||
           cur_index_type == PRIMARY_KEY_INDEX))
      {
        partitionId=part_spec.start_part;
        ppartitionId=&partitionId;
      }
<<<<<<< HEAD
=======

      if (!(op= pk_unique_index_read_key(active_index,
                                         r->start_key.key,
                                         row_buf, lm,
                                         ppartitionId)))
        ERR_RETURN(m_thd_ndb->trans->getNdbError());
>>>>>>> 2be5c81e

      multi_range_entry_type(row_buf)= enum_unique_range;
      if (!(op= pk_unique_index_read_key(active_index,
                                         mrr_cur_range.start_key.key,
                                         multi_range_row(row_buf), lm,
                                         ppartitionId)))
        ERR_RETURN(m_thd_ndb->trans->getNdbError());
      oplist[num_keyops++]= op;
      row_buf= multi_range_next_entry(row_buf, reclength);
    }
  }
<<<<<<< HEAD

  if (execute_no_commit_ie(this, m_thd_ndb->trans))
    ERR_RETURN(m_thd_ndb->trans->getNdbError());

  if (!m_range_res)
  {
    DBUG_PRINT("info",
               ("Split MRR read, %d-%d of %d bufsize=%lu used=%lu range_no=%d",
                starting_range, mrr_range_no - 1, ranges_in_seq,
                (ulong)(end_of_buffer - multi_range_buffer->buffer),
                (ulong)(row_buf - multi_range_buffer->buffer), range_no));
    /*
      Mark that we're using entire buffer (even if might not) as we are not
      reading read all ranges yet.

      This as we don't want mysqld to reuse the buffer when we read the
      remaining ranges.
    */
    multi_range_buffer->end_of_used_area= multi_range_buffer->buffer_end;
  }
  else
    multi_range_buffer->end_of_used_area= row_buf;

  first_running_range= first_range_in_batch= starting_range;
  first_unstarted_range= mrr_range_no;
  m_current_range_no= 0;

  /*
    Now we need to inspect all ranges that were converted to key operations.

    We need to check for any error (in particular NoDataFound), and remember
    the status, since the operation pointer may no longer be valid when we
    actually get to it in multi_range_next_entry() (we may have done further
    execute()'s in a different handler object during joins eg.)
  */
  row_buf= m_multi_range_result_ptr;
  uint op_idx= 0;
  for (uint r= first_range_in_batch; r < first_unstarted_range; r++)
  {
    uchar &type_loc= multi_range_entry_type(row_buf);
    row_buf= multi_range_next_entry(row_buf, reclength);
    if (type_loc >= enum_ordered_range)
      continue;

    DBUG_ASSERT(op_idx < MRR_MAX_RANGES);
    const NdbError &error= oplist[op_idx]->getNdbError();
    if (error.code != 0)
    {
      if (error.classification == NdbError::NoDataFound)
        type_loc= enum_empty_unique_range;
      else
      {
        /*
          This shouldn't really happen.

          There aren't really any other errors that could happen on the read
          without also aborting the transaction and causing execute() to
          return failure.

          (But we can still safely return an error code in non-debug builds).
        */
        DBUG_ASSERT(FALSE);
        ERR_RETURN(error);      /* purecov: deadcode */
      }
    }
    op_idx++;
  }

  DBUG_RETURN(0);
=======
  DBUG_ASSERT(i > 0 || i == range_count);       // Require progress
  m_multi_range_defined_end= ranges + i;

  buffer->end_of_used_area= row_buf;

  /* Get pointer to first range key operation (not scans) */
  const NdbOperation* rangeOp= lastOp ? lastOp->next() : 
    m_thd_ndb->trans->getFirstDefinedOperation();

  if (!execute_no_commit_ie(this, m_thd_ndb->trans))
  {
    m_multi_range_result_ptr= buffer->buffer;

    /* We must check the result of any primary or unique key
     * ranges now, as these operations may be invalidated by 
     * further execute+releaseOperations calls on this transaction by 
     * different handler objects.
     */
    KEY_MULTI_RANGE* rangeInfo= multi_range_curr;

    for (;rangeInfo < m_multi_range_defined_end; rangeInfo++)
    {
      if (rangeInfo->range_flag & SKIP_RANGE)
        continue; 

      if (rangeInfo->range_flag & UNIQUE_RANGE)
      {
        if (rangeOp->getNdbError().code == 0)
        {
          /* Successful read, results are in buffer.
           */
          rangeInfo->range_flag &= ~(uint)EMPTY_RANGE;

          DBUG_PRINT("info", ("Unique range op has result"));
        }
        else
        {
          NdbError err= rangeOp->getNdbError();

          if (err.classification !=
              NdbError::NoDataFound)
            DBUG_RETURN(ndb_err(m_thd_ndb->trans));

          DBUG_PRINT("info", ("Unique range op has no result"));
          /* Indicate to read_multi_range_next that this
           * result is empty
           */
          rangeInfo->range_flag |= EMPTY_RANGE;
        }
        
        /* Move to next completed operation */
        rangeOp= m_thd_ndb->trans->getNextCompletedOperation(rangeOp);
      }

      /* For scan ranges, do nothing here */
    }
  }
  else
    ERR_RETURN(m_thd_ndb->trans->getNdbError());

  DBUG_RETURN(read_multi_range_next(found_range_p));
>>>>>>> 2be5c81e
}

int ha_ndbcluster::multi_range_read_next(char **range_info)
{
  int res;
  DBUG_ENTER("ha_ndbcluster::multi_range_read_next");

  if (m_disable_multi_read)
  {
    DBUG_RETURN(handler::multi_range_read_next(range_info));
  }

<<<<<<< HEAD
  for(;;)
  {
=======
  const ulong reclength= table_share->reclength;

  while (multi_range_curr < m_multi_range_defined_end)
  {
    if (multi_range_curr->range_flag & SKIP_RANGE)
    {
      /* Nothing in this range, move to next one, skipping a buffer
       'slot'
      */
      m_multi_range_result_ptr += reclength;
      multi_range_curr++;
    }
    else if (multi_range_curr->range_flag & UNIQUE_RANGE)
    {
      /*
        Move to next range; we can have at most one record from a unique range.
      */
      KEY_MULTI_RANGE *old_multi_range_curr= multi_range_curr;
      multi_range_curr= old_multi_range_curr + 1;
      /*
        Clear m_active_cursor; it is used as a flag in update_row() /
        delete_row() to know whether the current tuple is from a scan
        or pk operation.
      */
      m_active_cursor= NULL;
      const uchar *src_row= m_multi_range_result_ptr;
      m_multi_range_result_ptr= src_row + table_share->reclength;

      if (!(old_multi_range_curr->range_flag & EMPTY_RANGE))
      {
        *multi_range_found_p= old_multi_range_curr;
        memcpy(table->record[0], src_row, table_share->reclength);
        DBUG_RETURN(0);
      }
>>>>>>> 2be5c81e

    /* for each range (we should have remembered the number) */
    while (first_running_range < first_unstarted_range)
    {
      uchar *row_buf= m_multi_range_result_ptr;
      int expected_range_no= first_running_range - first_range_in_batch;

      switch (multi_range_entry_type(row_buf))
      {
<<<<<<< HEAD
        case enum_skip_range:
        case enum_empty_unique_range:
          /* Nothing in this range; continue with next. */
          break;

        case enum_unique_range:
=======
        int current_range_no= m_current_range_no;
        int expected_range_no;
        /*
          For a sorted index scan, we will receive rows in increasing range_no
          order, so we can return ranges in order, pausing when range_no
          indicate that the currently processed range (multi_range_curr) is
          done.

          But for unsorted scan, we may receive a high range_no from one
          fragment followed by a low range_no from another fragment. So we
          need to process all index scan ranges together.
        */
        if (!multi_range_sorted ||
            (expected_range_no= multi_range_curr - m_multi_ranges)
                == current_range_no)
        {
          *multi_range_found_p= m_multi_ranges + current_range_no;
          /* Copy out data from the new row. */
          unpack_record(table->record[0], m_next_row);
>>>>>>> 2be5c81e
          /*
            Move to next range; we can have at most one record from a unique
            range.
          */
          first_running_range++;
          m_multi_range_result_ptr=
            multi_range_next_entry(m_multi_range_result_ptr,
                                   table_share->reclength);

          /*
            Clear m_active_cursor; it is used as a flag in update_row() /
            delete_row() to know whether the current tuple is from a scan
            or pk operation.
          */
          m_active_cursor= NULL;

          /* Return the record. */
          *range_info= multi_range_get_custom(multi_range_buffer,
                                              expected_range_no);
          memcpy(table->record[0], multi_range_row(row_buf),
                 table_share->reclength);
          DBUG_RETURN(0);

        case enum_ordered_range:
          /* An index scan range. */
          {
            int res;
            if ((res= read_multi_range_fetch_next()) != 0)
            {
              *range_info= multi_range_get_custom(multi_range_buffer,
                                                  expected_range_no);
              first_running_range++;
              m_multi_range_result_ptr=
                multi_range_next_entry(m_multi_range_result_ptr,
                                       table_share->reclength);
              DBUG_RETURN(res);
            }
          }
          if (!m_next_row)
          {
            /*
              The whole scan is done, and the cursor has been closed.
              So nothing more for this range. Move to next.
            */
            break;
          }
          else
          {
            int current_range_no= m_current_range_no;
            /*
              For a sorted index scan, we will receive rows in increasing
              range_no order, so we can return ranges in order, pausing when
              range_no indicate that the currently processed range
              (first_running_range) is done.

              But for unsorted scan, we may receive a high range_no from one
              fragment followed by a low range_no from another fragment. So we
              need to process all index scan ranges together.
            */
            if (!mrr_is_output_sorted || expected_range_no == current_range_no)
            {
              *range_info= multi_range_get_custom(multi_range_buffer,
                                                  current_range_no);
              /* Copy out data from the new row. */
              unpack_record(table->record[0], m_next_row);
              /*
                Mark that we have used this row, so we need to fetch a new
                one on the next call.
              */
              m_next_row= 0;
              /*
                Set m_active_cursor; it is used as a flag in update_row() /
                delete_row() to know whether the current tuple is from a scan or
                pk operation.
              */
              m_active_cursor= m_multi_cursor;

              DBUG_RETURN(0);
            }
            else if (current_range_no > expected_range_no)
            {
              /* Nothing more in scan for this range. Move to next. */
              break;
            }
            else
            {
              /*
                Should not happen. Ranges should be returned from NDB API in
                the order we requested them.
              */
              DBUG_ASSERT(0);
              break;                              // Attempt to carry on
            }
          }

        default:
          DBUG_ASSERT(0);
      }
      /* At this point the current range is done, proceed to next. */
      first_running_range++;
      m_multi_range_result_ptr=
        multi_range_next_entry(m_multi_range_result_ptr, table_share->reclength);
    }

  if (first_running_range == ranges_in_seq)
    DBUG_RETURN(HA_ERR_END_OF_FILE);

  /*
    Read remaining ranges
  */
  if ((res= multi_range_start_retrievals(first_running_range)))
    DBUG_RETURN(res);

  }
}

/*
  Fetch next row from the ordered index cursor in multi range scan.

  We keep the next row in m_next_row, and the range_no of the
  next row in m_current_range_no. This is used in sorted index scan
  to correctly interleave rows from primary/unique key operations with
  rows from the scan.
*/
int
ha_ndbcluster::read_multi_range_fetch_next()
{
  NdbIndexScanOperation *cursor= (NdbIndexScanOperation *)m_multi_cursor;

  if (!cursor)
    return 0;                                   // Scan already done.

  if (!m_next_row)
  {
    int res= fetch_next(cursor);
    if (res == 0)
    {
      m_current_range_no= cursor->get_range_no();
    }
    else if (res == 1)
    {
      /* We have fetched the last row from the scan. */
      cursor->close(FALSE, TRUE);
      m_active_cursor= 0;
      m_multi_cursor= 0;
      m_next_row= 0;
      return 0;
    }
    else
    {
      /* An error. */
      return res;
    }
  }
  return 0;
}

/**
  @param[in] comment  table comment defined by user

  @return
    table comment + additional
*/
char*
ha_ndbcluster::update_table_comment(
                                /* out: table comment + additional */
        const char*     comment)/* in:  table comment defined by user */
{
  THD *thd= current_thd;
  uint length= strlen(comment);
  if (length > 64000 - 3)
  {
    return((char*)comment); /* string too long */
  }

  Ndb* ndb;
  if (!(ndb= get_ndb(thd)))
  {
    return((char*)comment);
  }

  if (ndb->setDatabaseName(m_dbname))
  {
    return((char*)comment);
  }
  const NDBTAB* tab= m_table;
  DBUG_ASSERT(tab != NULL);

  char *str;
  const char *fmt="%s%snumber_of_replicas: %d";
  const unsigned fmt_len_plus_extra= length + strlen(fmt);
  if ((str= (char*) my_malloc(fmt_len_plus_extra, MYF(0))) == NULL)
  {
    sql_print_error("ha_ndbcluster::update_table_comment: "
                    "my_malloc(%u) failed", (unsigned int)fmt_len_plus_extra);
    return (char*)comment;
  }

  my_snprintf(str,fmt_len_plus_extra,fmt,comment,
              length > 0 ? " ":"",
              tab->getReplicaCount());
  return str;
}


/**
  Utility thread main loop.
*/
pthread_handler_t ndb_util_thread_func(void *arg __attribute__((unused)))
{
  THD *thd; /* needs to be first for thread_stack */
  struct timespec abstime;
  Thd_ndb *thd_ndb;
  uint share_list_size= 0;
  NDB_SHARE **share_list= NULL;

  my_thread_init();
  DBUG_ENTER("ndb_util_thread");
  DBUG_PRINT("enter", ("ndb_cache_check_time: %lu", ndb_cache_check_time));
 
   pthread_mutex_lock(&LOCK_ndb_util_thread);

  thd= new THD; /* note that contructor of THD uses DBUG_ */
  if (thd == NULL)
  {
    my_errno= HA_ERR_OUT_OF_MEM;
    DBUG_RETURN(NULL);
  }
  THD_CHECK_SENTRY(thd);
  pthread_detach_this_thread();
  ndb_util_thread= pthread_self();

  thd->thread_stack= (char*)&thd; /* remember where our stack is */
  if (thd->store_globals())
    goto ndb_util_thread_fail;
  lex_start(thd);
  thd->init_for_queries();
  thd->version=refresh_version;
  thd->main_security_ctx.host_or_ip= "";
  thd->client_capabilities = 0;
  my_net_init(&thd->net, 0);
  thd->main_security_ctx.master_access= ~0;
  thd->main_security_ctx.priv_user = 0;

  CHARSET_INFO *charset_connection;
  charset_connection= get_charset_by_csname("utf8",
                                            MY_CS_PRIMARY, MYF(MY_WME));
  thd->variables.character_set_client= charset_connection;
  thd->variables.character_set_results= charset_connection;
  thd->variables.collation_connection= charset_connection;
  thd->update_charset();

  /* Signal successful initialization */
  ndb_util_thread_running= 1;
  pthread_cond_signal(&COND_ndb_util_ready);
  pthread_mutex_unlock(&LOCK_ndb_util_thread);

  /*
    wait for mysql server to start
  */
  pthread_mutex_lock(&LOCK_server_started);
  while (!mysqld_server_started)
  {
    set_timespec(abstime, 1);
    pthread_cond_timedwait(&COND_server_started, &LOCK_server_started,
	                       &abstime);
    if (ndbcluster_terminating)
    {
      pthread_mutex_unlock(&LOCK_server_started);
      pthread_mutex_lock(&LOCK_ndb_util_thread);
      goto ndb_util_thread_end;
    }
  }
  pthread_mutex_unlock(&LOCK_server_started);

  /*
    Wait for cluster to start
  */
  pthread_mutex_lock(&LOCK_ndb_util_thread);
  while (!g_ndb_status.cluster_node_id && (ndbcluster_hton->slot != ~(uint)0))
  {
    /* ndb not connected yet */
    pthread_cond_wait(&COND_ndb_util_thread, &LOCK_ndb_util_thread);
    if (ndbcluster_terminating)
      goto ndb_util_thread_end;
  }
  pthread_mutex_unlock(&LOCK_ndb_util_thread);

  /* Get thd_ndb for this thread */
  if (!(thd_ndb= ha_ndbcluster::seize_thd_ndb()))
  {
    sql_print_error("Could not allocate Thd_ndb object");
    pthread_mutex_lock(&LOCK_ndb_util_thread);
    goto ndb_util_thread_end;
  }
  set_thd_ndb(thd, thd_ndb);
  thd_ndb->options|= TNO_NO_LOG_SCHEMA_OP;

#ifdef HAVE_NDB_BINLOG
  if (ndb_extra_logging && ndb_binlog_running)
    sql_print_information("NDB Binlog: Ndb tables initially read only.");
  /* create tables needed by the replication */
  ndbcluster_setup_binlog_table_shares(thd);
#else
  /*
    Get all table definitions from the storage node
  */
  ndbcluster_find_all_files(thd);
#endif

  set_timespec(abstime, 0);
  for (;;)
  {
    pthread_mutex_lock(&LOCK_ndb_util_thread);
    if (!ndbcluster_terminating)
      pthread_cond_timedwait(&COND_ndb_util_thread,
                             &LOCK_ndb_util_thread,
                             &abstime);
    if (ndbcluster_terminating) /* Shutting down server */
      goto ndb_util_thread_end;
    pthread_mutex_unlock(&LOCK_ndb_util_thread);
#ifdef NDB_EXTRA_DEBUG_UTIL_THREAD
    DBUG_PRINT("ndb_util_thread", ("Started, ndb_cache_check_time: %lu",
                                   ndb_cache_check_time));
#endif

#ifdef HAVE_NDB_BINLOG
    /*
      Check that the ndb_apply_status_share and ndb_schema_share 
      have been created.
      If not try to create it
    */
    if (!ndb_binlog_tables_inited)
      ndbcluster_setup_binlog_table_shares(thd);
#endif

    if (ndb_cache_check_time == 0)
    {
      /* Wake up in 1 second to check if value has changed */
      set_timespec(abstime, 1);
      continue;
    }

    /* Lock mutex and fill list with pointers to all open tables */
    NDB_SHARE *share;
    pthread_mutex_lock(&ndbcluster_mutex);
    uint i, open_count, record_count= ndbcluster_open_tables.records;
    if (share_list_size < record_count)
    {
      NDB_SHARE ** new_share_list= new NDB_SHARE * [record_count];
      if (!new_share_list)
      {
        sql_print_warning("ndb util thread: malloc failure, "
                          "query cache not maintained properly");
        pthread_mutex_unlock(&ndbcluster_mutex);
        goto next;                               // At least do not crash
      }
      delete [] share_list;
      share_list_size= record_count;
      share_list= new_share_list;
    }
    for (i= 0, open_count= 0; i < record_count; i++)
    {
      share= (NDB_SHARE *)hash_element(&ndbcluster_open_tables, i);
#ifdef HAVE_NDB_BINLOG
      if ((share->use_count - (int) (share->op != 0) - (int) (share->op != 0))
          <= 0)
        continue; // injector thread is the only user, skip statistics
#endif /* HAVE_NDB_BINLOG */
      /* ndb_share reference temporary, free below */
      share->use_count++; /* Make sure the table can't be closed */
      DBUG_PRINT("NDB_SHARE", ("%s temporary  use_count: %u",
                               share->key, share->use_count));
      DBUG_PRINT("ndb_util_thread",
                 ("Found open table[%d]: %s, use_count: %d",
                  i, share->table_name, share->use_count));

      /* Store pointer to table */
      share_list[open_count++]= share;
    }
    pthread_mutex_unlock(&ndbcluster_mutex);

    /* Iterate through the open files list */
    for (i= 0; i < open_count; i++)
    {
      share= share_list[i];
#ifdef HAVE_NDB_BINLOG
      if ((share->use_count - (int) (share->op != 0) - (int) (share->op != 0))
          <= 1)
      {
        /*
          Util thread and injector thread is the only user, skip statistics
	*/
        /* ndb_share reference temporary free */
        DBUG_PRINT("NDB_SHARE", ("%s temporary free  use_count: %u",
                                 share->key, share->use_count));
        free_share(&share);
        continue;
      }
#endif /* HAVE_NDB_BINLOG */
      DBUG_PRINT("ndb_util_thread",
                 ("Fetching commit count for: %s", share->key));

      struct Ndb_statistics stat;
      uint lock;
      pthread_mutex_lock(&share->mutex);
      lock= share->commit_count_lock;
      pthread_mutex_unlock(&share->mutex);
      {
        /* Contact NDB to get commit count for table */
        Ndb* ndb= thd_ndb->ndb;
        if (ndb->setDatabaseName(share->db))
        {
          goto loop_next;
        }
        Ndb_table_guard ndbtab_g(ndb->getDictionary(), share->table_name);
        if (ndbtab_g.get_table() &&
            ndb_get_table_statistics(NULL, FALSE, ndb,
                                     ndbtab_g.get_table(), &stat) == 0)
        {
#ifndef DBUG_OFF
          char buff[22], buff2[22];
#endif
          DBUG_PRINT("info",
                     ("Table: %s  commit_count: %s  rows: %s",
                      share->key,
                      llstr(stat.commit_count, buff),
                      llstr(stat.row_count, buff2)));
        }
        else
        {
          DBUG_PRINT("ndb_util_thread",
                     ("Error: Could not get commit count for table %s",
                      share->key));
          stat.commit_count= 0;
        }
      }
  loop_next:
      pthread_mutex_lock(&share->mutex);
      if (share->commit_count_lock == lock)
        share->commit_count= stat.commit_count;
      pthread_mutex_unlock(&share->mutex);

      /* ndb_share reference temporary free */
      DBUG_PRINT("NDB_SHARE", ("%s temporary free  use_count: %u",
                               share->key, share->use_count));
      free_share(&share);
    }
next:
    /* Calculate new time to wake up */
    int secs= 0;
    int msecs= ndb_cache_check_time;

    struct timeval tick_time;
    gettimeofday(&tick_time, 0);
    abstime.tv_sec=  tick_time.tv_sec;
    abstime.tv_nsec= tick_time.tv_usec * 1000;

    if (msecs >= 1000){
      secs=  msecs / 1000;
      msecs= msecs % 1000;
    }

    abstime.tv_sec+=  secs;
    abstime.tv_nsec+= msecs * 1000000;
    if (abstime.tv_nsec >= 1000000000) {
      abstime.tv_sec+=  1;
      abstime.tv_nsec-= 1000000000;
    }
  }

  pthread_mutex_lock(&LOCK_ndb_util_thread);

ndb_util_thread_end:
  net_end(&thd->net);
ndb_util_thread_fail:
  if (share_list)
    delete [] share_list;
  thd->cleanup();
  delete thd;
  
  /* signal termination */
  ndb_util_thread_running= 0;
  pthread_cond_signal(&COND_ndb_util_ready);
  pthread_mutex_unlock(&LOCK_ndb_util_thread);
  DBUG_PRINT("exit", ("ndb_util_thread"));
  my_thread_end();
  pthread_exit(0);
  DBUG_RETURN(NULL);
}

/*
  Condition pushdown
*/
/**
  Push a condition to ndbcluster storage engine for evaluation 
  during table   and index scans. The conditions will be stored on a stack
  for possibly storing several conditions. The stack can be popped
  by calling cond_pop, handler::extra(HA_EXTRA_RESET) (handler::reset())
  will clear the stack.
  The current implementation supports arbitrary AND/OR nested conditions
  with comparisons between columns and constants (including constant
  expressions and function calls) and the following comparison operators:
  =, !=, >, >=, <, <=, "is null", and "is not null".
  
  @retval
    NULL The condition was supported and will be evaluated for each 
         row found during the scan
  @retval
    cond The condition was not supported and all rows will be returned from
         the scan for evaluation (and thus not saved on stack)
*/
const 
COND* 
ha_ndbcluster::cond_push(const COND *cond) 
{ 
  DBUG_ENTER("cond_push");
  if (!m_cond) 
    m_cond= new ha_ndbcluster_cond;
  if (!m_cond)
  {
    my_errno= HA_ERR_OUT_OF_MEM;
    DBUG_RETURN(NULL);
  }
  DBUG_EXECUTE("where",print_where((COND *)cond, m_tabname, QT_ORDINARY););
  DBUG_RETURN(m_cond->cond_push(cond, table, (NDBTAB *)m_table));
}

/**
  Pop the top condition from the condition stack of the handler instance.
*/
void 
ha_ndbcluster::cond_pop() 
{ 
  if (m_cond)
    m_cond->cond_pop();
}


/*
  Implements the SHOW NDB STATUS command.
*/
bool
ndbcluster_show_status(handlerton *hton, THD* thd, stat_print_fn *stat_print,
                       enum ha_stat_type stat_type)
{
  char buf[IO_SIZE];
  uint buflen;
  DBUG_ENTER("ndbcluster_show_status");
  
  if (stat_type != HA_ENGINE_STATUS)
  {
    DBUG_RETURN(FALSE);
  }

  Ndb* ndb= check_ndb_in_thd(thd);
  struct st_ndb_status ns;
  if (ndb)
    update_status_variables(&ns, get_thd_ndb(thd)->connection);
  else
    update_status_variables(&ns, g_ndb_cluster_connection);

  buflen=
    my_snprintf(buf, sizeof(buf),
                "cluster_node_id=%ld, "
                "connected_host=%s, "
                "connected_port=%ld, "
                "number_of_data_nodes=%ld, "
                "number_of_ready_data_nodes=%ld, "
                "connect_count=%ld",
                ns.cluster_node_id,
                ns.connected_host,
                ns.connected_port,
                ns.number_of_data_nodes,
                ns.number_of_ready_data_nodes,
                ns.connect_count);
  if (stat_print(thd, ndbcluster_hton_name, ndbcluster_hton_name_length,
                 STRING_WITH_LEN("connection"), buf, buflen))
    DBUG_RETURN(TRUE);

  if (ndb)
  {
    Ndb::Free_list_usage tmp;
    tmp.m_name= 0;
    while (ndb->get_free_list_usage(&tmp))
    {
      buflen=
        my_snprintf(buf, sizeof(buf),
                  "created=%u, free=%u, sizeof=%u",
                  tmp.m_created, tmp.m_free, tmp.m_sizeof);
      if (stat_print(thd, ndbcluster_hton_name, ndbcluster_hton_name_length,
                     tmp.m_name, strlen(tmp.m_name), buf, buflen))
        DBUG_RETURN(TRUE);
    }
  }
#ifdef HAVE_NDB_BINLOG
  ndbcluster_show_status_binlog(thd, stat_print, stat_type);
#endif

  DBUG_RETURN(FALSE);
}


/*
  Create a table in NDB Cluster
 */
static uint get_no_fragments(ulonglong max_rows)
{
#if MYSQL_VERSION_ID >= 50000
  uint acc_row_size= 25 + /*safety margin*/ 2;
#else
  uint acc_row_size= pk_length*4;
  /* add acc overhead */
  if (pk_length <= 8)  /* main page will set the limit */
    acc_row_size+= 25 + /*safety margin*/ 2;
  else                /* overflow page will set the limit */
    acc_row_size+= 4 + /*safety margin*/ 4;
#endif
  ulonglong acc_fragment_size= 512*1024*1024;
#if MYSQL_VERSION_ID >= 50100
  return (max_rows*acc_row_size)/acc_fragment_size+1;
#else
  return ((max_rows*acc_row_size)/acc_fragment_size+1
	  +1/*correct rounding*/)/2;
#endif
}


/*
  Routine to adjust default number of partitions to always be a multiple
  of number of nodes and never more than 4 times the number of nodes.

*/
static bool adjusted_frag_count(uint no_fragments, uint no_nodes,
                                uint &reported_frags)
{
  uint i= 0;
  reported_frags= no_nodes;
  while (reported_frags < no_fragments && ++i < 4 &&
         (reported_frags + no_nodes) < MAX_PARTITIONS) 
    reported_frags+= no_nodes;
  return (reported_frags < no_fragments);
}

int ha_ndbcluster::get_default_no_partitions(HA_CREATE_INFO *create_info)
{
  ha_rows max_rows, min_rows;
  if (create_info)
  {
    max_rows= create_info->max_rows;
    min_rows= create_info->min_rows;
  }
  else
  {
    max_rows= table_share->max_rows;
    min_rows= table_share->min_rows;
  }
  uint reported_frags;
  uint no_fragments=
    get_no_fragments(max_rows >= min_rows ? max_rows : min_rows);
  uint no_nodes= g_ndb_cluster_connection->no_db_nodes();
  if (adjusted_frag_count(no_fragments, no_nodes, reported_frags))
  {
    push_warning(current_thd,
                 MYSQL_ERROR::WARN_LEVEL_WARN, ER_UNKNOWN_ERROR,
    "Ndb might have problems storing the max amount of rows specified");
  }
  return (int)reported_frags;
}

uint32 ha_ndbcluster::calculate_key_hash_value(Field **field_array)
{
  Uint32 hash_value;
  struct Ndb::Key_part_ptr key_data[MAX_REF_PARTS];
  struct Ndb::Key_part_ptr *key_data_ptr= &key_data[0];
  Uint32 i= 0;
  int ret_val;
  Uint64 tmp[4096];
  void *buf= (void*)&tmp[0];
  Ndb *ndb= m_thd_ndb->ndb;
  DBUG_ENTER("ha_ndbcluster::calculate_key_hash_value");

  do
  {
    Field *field= *field_array;
    uint len= field->data_length();
    DBUG_ASSERT(!field->is_real_null());
    if (field->real_type() == MYSQL_TYPE_VARCHAR)
      len+= ((Field_varstring*)field)->length_bytes;
    key_data[i].ptr= field->ptr;
    key_data[i++].len= len;
  } while (*(++field_array));
  key_data[i].ptr= 0;
  if ((ret_val= ndb->computeHash(&hash_value, m_table,
                                 key_data_ptr, buf, sizeof(tmp))))
  {
    DBUG_PRINT("info", ("ret_val = %d", ret_val));
    DBUG_ASSERT(FALSE);
    abort();
  }
  DBUG_RETURN(hash_value);
}

/*
  Set-up auto-partitioning for NDB Cluster

  SYNOPSIS
    set_auto_partitions()
    part_info                  Partition info struct to set-up
 
  RETURN VALUE
    NONE

  DESCRIPTION
    Set-up auto partitioning scheme for tables that didn't define any
    partitioning. We'll use PARTITION BY KEY() in this case which
    translates into partition by primary key if a primary key exists
    and partition by hidden key otherwise.
*/

void ha_ndbcluster::set_auto_partitions(partition_info *part_info)
{
  DBUG_ENTER("ha_ndbcluster::set_auto_partitions");
  part_info->list_of_part_fields= TRUE;
  part_info->part_type= HASH_PARTITION;
  switch (opt_ndb_distribution_id)
  {
  case ND_KEYHASH:
    part_info->linear_hash_ind= FALSE;
    break;
  case ND_LINHASH:
    part_info->linear_hash_ind= TRUE;
    break;
  }
  DBUG_VOID_RETURN;
}


int ha_ndbcluster::set_range_data(void *tab_ref, partition_info *part_info)
{
  NDBTAB *tab= (NDBTAB*)tab_ref;
  int32 *range_data= (int32*)my_malloc(part_info->no_parts*sizeof(int32),
                                       MYF(0));
  uint i;
  int error= 0;
  bool unsigned_flag= part_info->part_expr->unsigned_flag;
  DBUG_ENTER("set_range_data");

  if (!range_data)
  {
    mem_alloc_error(part_info->no_parts*sizeof(int32));
    DBUG_RETURN(1);
  }
  for (i= 0; i < part_info->no_parts; i++)
  {
    longlong range_val= part_info->range_int_array[i];
    if (unsigned_flag)
      range_val-= 0x8000000000000000ULL;
    if (range_val < INT_MIN32 || range_val >= INT_MAX32)
    {
      if ((i != part_info->no_parts - 1) ||
          (range_val != LONGLONG_MAX))
      {
        my_error(ER_LIMITED_PART_RANGE, MYF(0), "NDB");
        error= 1;
        goto error;
      }
      range_val= INT_MAX32;
    }
    range_data[i]= (int32)range_val;
  }
  tab->setRangeListData(range_data, sizeof(int32)*part_info->no_parts);
error:
  my_free((char*)range_data, MYF(0));
  DBUG_RETURN(error);
}

int ha_ndbcluster::set_list_data(void *tab_ref, partition_info *part_info)
{
  NDBTAB *tab= (NDBTAB*)tab_ref;
  int32 *list_data= (int32*)my_malloc(part_info->no_list_values * 2
                                      * sizeof(int32), MYF(0));
  uint32 *part_id, i;
  int error= 0;
  bool unsigned_flag= part_info->part_expr->unsigned_flag;
  DBUG_ENTER("set_list_data");

  if (!list_data)
  {
    mem_alloc_error(part_info->no_list_values*2*sizeof(int32));
    DBUG_RETURN(1);
  }
  for (i= 0; i < part_info->no_list_values; i++)
  {
    LIST_PART_ENTRY *list_entry= &part_info->list_array[i];
    longlong list_val= list_entry->list_value;
    if (unsigned_flag)
      list_val-= 0x8000000000000000ULL;
    if (list_val < INT_MIN32 || list_val > INT_MAX32)
    {
      my_error(ER_LIMITED_PART_RANGE, MYF(0), "NDB");
      error= 1;
      goto error;
    }
    list_data[2*i]= (int32)list_val;
    part_id= (uint32*)&list_data[2*i+1];
    *part_id= list_entry->partition_id;
  }
  tab->setRangeListData(list_data, 2*sizeof(int32)*part_info->no_list_values);
error:
  my_free((char*)list_data, MYF(0));
  DBUG_RETURN(error);
}

/*
  User defined partitioning set-up. We need to check how many fragments the
  user wants defined and which node groups to put those into. Later we also
  want to attach those partitions to a tablespace.

  All the functionality of the partition function, partition limits and so
  forth are entirely handled by the MySQL Server. There is one exception to
  this rule for PARTITION BY KEY where NDB handles the hash function and
  this type can thus be handled transparently also by NDB API program.
  For RANGE, HASH and LIST and subpartitioning the NDB API programs must
  implement the function to map to a partition.
*/

uint ha_ndbcluster::set_up_partition_info(partition_info *part_info,
                                          TABLE *table,
                                          void *tab_par)
{
  uint16 frag_data[MAX_PARTITIONS];
  char *ts_names[MAX_PARTITIONS];
  ulong fd_index= 0, i, j;
  NDBTAB *tab= (NDBTAB*)tab_par;
  NDBTAB::FragmentType ftype= NDBTAB::UserDefined;
  partition_element *part_elem;
  bool first= TRUE;
  uint tot_ts_name_len;
  List_iterator<partition_element> part_it(part_info->partitions);
  int error;
  DBUG_ENTER("ha_ndbcluster::set_up_partition_info");

  if (part_info->part_type == HASH_PARTITION &&
      part_info->list_of_part_fields == TRUE)
  {
    Field **fields= part_info->part_field_array;

    if (part_info->linear_hash_ind)
      ftype= NDBTAB::DistrKeyLin;
    else
      ftype= NDBTAB::DistrKeyHash;

    for (i= 0; i < part_info->part_field_list.elements; i++)
    {
      NDBCOL *col= tab->getColumn(fields[i]->field_index);
      DBUG_PRINT("info",("setting dist key on %s", col->getName()));
      col->setPartitionKey(TRUE);
    }
  }
  else 
  {
    if (!current_thd->variables.new_mode)
    {
      push_warning_printf(current_thd, MYSQL_ERROR::WARN_LEVEL_ERROR,
                          ER_ILLEGAL_HA_CREATE_OPTION,
                          ER(ER_ILLEGAL_HA_CREATE_OPTION),
                          ndbcluster_hton_name,
                          "LIST, RANGE and HASH partition disabled by default,"
                          " use --new option to enable");
      DBUG_RETURN(HA_ERR_UNSUPPORTED);
    }
   /*
      Create a shadow field for those tables that have user defined
      partitioning. This field stores the value of the partition
      function such that NDB can handle reorganisations of the data
      even when the MySQL Server isn't available to assist with
      calculation of the partition function value.
    */
    NDBCOL col;
    DBUG_PRINT("info", ("Generating partition func value field"));
    col.setName("$PART_FUNC_VALUE");
    col.setType(NdbDictionary::Column::Int);
    col.setLength(1);
    col.setNullable(FALSE);
    col.setPrimaryKey(FALSE);
    col.setAutoIncrement(FALSE);
    tab->addColumn(col);
    if (part_info->part_type == RANGE_PARTITION)
    {
      if ((error= set_range_data((void*)tab, part_info)))
      {
        DBUG_RETURN(error);
      }
    }
    else if (part_info->part_type == LIST_PARTITION)
    {
      if ((error= set_list_data((void*)tab, part_info)))
      {
        DBUG_RETURN(error);
      }
    }
  }
  tab->setFragmentType(ftype);
  i= 0;
  tot_ts_name_len= 0;
  do
  {
    uint ng;
    part_elem= part_it++;
    if (!part_info->is_sub_partitioned())
    {
      ng= part_elem->nodegroup_id;
      if (first && ng == UNDEF_NODEGROUP)
        ng= 0;
      ts_names[fd_index]= part_elem->tablespace_name;
      frag_data[fd_index++]= ng;
    }
    else
    {
      List_iterator<partition_element> sub_it(part_elem->subpartitions);
      j= 0;
      do
      {
        part_elem= sub_it++;
        ng= part_elem->nodegroup_id;
        if (first && ng == UNDEF_NODEGROUP)
          ng= 0;
        ts_names[fd_index]= part_elem->tablespace_name;
        frag_data[fd_index++]= ng;
      } while (++j < part_info->no_subparts);
    }
    first= FALSE;
  } while (++i < part_info->no_parts);
  tab->setDefaultNoPartitionsFlag(part_info->use_default_no_partitions);
  tab->setLinearFlag(part_info->linear_hash_ind);
  {
    ha_rows max_rows= table_share->max_rows;
    ha_rows min_rows= table_share->min_rows;
    if (max_rows < min_rows)
      max_rows= min_rows;
    if (max_rows != (ha_rows)0) /* default setting, don't set fragmentation */
    {
      tab->setMaxRows(max_rows);
      tab->setMinRows(min_rows);
    }
  }
  tab->setTablespaceNames(ts_names, fd_index*sizeof(char*));
  tab->setFragmentCount(fd_index);
  tab->setFragmentData(&frag_data, fd_index*2);
  DBUG_RETURN(0);
}


HA_ALTER_FLAGS supported_alter_operations()
{
  HA_ALTER_FLAGS alter_flags;
  return alter_flags |
    HA_ADD_INDEX |
    HA_DROP_INDEX |
    HA_ADD_UNIQUE_INDEX |
    HA_DROP_UNIQUE_INDEX |
    HA_ADD_COLUMN |
    HA_COLUMN_STORAGE |
    HA_COLUMN_FORMAT;
}

int ha_ndbcluster::check_if_supported_alter(TABLE *altered_table,
                                            HA_CREATE_INFO *create_info,
                                            HA_ALTER_FLAGS *alter_flags,
                                            uint table_changes)
{
  THD *thd= current_thd;
  HA_ALTER_FLAGS not_supported= ~(supported_alter_operations());
  uint i;
  const NDBTAB *tab= (const NDBTAB *) m_table;
  NDBCOL new_col;
  int pk= 0;
  int ai= 0;
  HA_ALTER_FLAGS add_column;
  HA_ALTER_FLAGS adding;
  HA_ALTER_FLAGS dropping;

  DBUG_ENTER("ha_ndbcluster::check_if_supported_alter");
  add_column= add_column | HA_ADD_COLUMN;
  adding= adding | HA_ADD_INDEX | HA_ADD_UNIQUE_INDEX;
  dropping= dropping | HA_DROP_INDEX | HA_DROP_UNIQUE_INDEX;

  if (thd->variables.ndb_use_copying_alter_table)
  {
    DBUG_PRINT("info", ("On-line alter table disabled"));
    DBUG_RETURN(HA_ALTER_NOT_SUPPORTED);
  }
#ifndef DBUG_OFF
  {
    char dbug_string[HA_MAX_ALTER_FLAGS+1];
    alter_flags->print(dbug_string);
    DBUG_PRINT("info", ("Not supported %s", dbug_string));
  }
#endif
  if ((*alter_flags & not_supported).is_set())
  {
    DBUG_PRINT("info", ("Detected unsupported change"));
    DBUG_RETURN(HA_ALTER_NOT_SUPPORTED);
  }

  if (alter_flags->is_set(HA_ADD_COLUMN))
  {
     NDBCOL col;
     Ndb *ndb= get_ndb(thd);
     NDBDICT *dict= ndb->getDictionary();
     ndb->setDatabaseName(m_dbname);
     const NDBTAB *old_tab= m_table;
     NdbDictionary::Table new_tab= *old_tab;
     partition_info *part_info= table->part_info;

     /*
        Check that we are only adding columns
     */
     if ((*alter_flags & ~add_column).is_set())
     {
       DBUG_PRINT("info", ("Only add column exclusively can be performed on-line"));
       DBUG_RETURN(HA_ALTER_NOT_SUPPORTED);
     }
     /*
        Check for extra fields for hidden primary key
        or user defined partitioning
     */
     if (table_share->primary_key == MAX_KEY ||
	 part_info->part_type != HASH_PARTITION ||
	 !part_info->list_of_part_fields)
       DBUG_RETURN(HA_ALTER_NOT_SUPPORTED);

     /* Find the new fields */
     for (uint i= table->s->fields; i < altered_table->s->fields; i++)
     {
       Field *field= altered_table->field[i];
       DBUG_PRINT("info", ("Found new field %s", field->field_name));
       DBUG_PRINT("info", ("storage_type %i, column_format %i",
			   (uint) field->field_storage_type(),
			   (uint) field->column_format()));
       /* Create new field to check if it can be added */
       if ((my_errno= create_ndb_column(0, col, field, create_info,
                                        COLUMN_FORMAT_TYPE_DYNAMIC)))
       {
         DBUG_PRINT("info", ("create_ndb_column returned %u", my_errno));
         DBUG_RETURN(my_errno);
       }
       new_tab.addColumn(col);
     }
     if (dict->supportedAlterTable(*old_tab, new_tab))
     {
       DBUG_PRINT("info", ("Adding column(s) supported on-line"));
     }
     else
     {
       DBUG_PRINT("info",("Adding column not supported on-line"));
       DBUG_RETURN(HA_ALTER_NOT_SUPPORTED);
     }
  }

  /*
    Check that we are not adding multiple indexes
  */
  if ((*alter_flags & adding).is_set())
  {
    if (((altered_table->s->keys - table->s->keys) != 1) ||
        (*alter_flags & dropping).is_set())
    {
       DBUG_PRINT("info",("Only one index can be added on-line"));
       DBUG_RETURN(HA_ALTER_NOT_SUPPORTED);
    }
  }

  /*
    Check that we are not dropping multiple indexes
  */
  if ((*alter_flags & dropping).is_set())
  {
    if (((table->s->keys - altered_table->s->keys) != 1) ||
        (*alter_flags & adding).is_set())
    {
       DBUG_PRINT("info",("Only one index can be dropped on-line"));
       DBUG_RETURN(HA_ALTER_NOT_SUPPORTED);
    }
  }

  for (i= 0; i < table->s->fields; i++)
  {
    Field *field= table->field[i];
    const NDBCOL *col= tab->getColumn(i);

    create_ndb_column(0, new_col, field, create_info);
    if (col->getStorageType() != new_col.getStorageType())
    {
      DBUG_PRINT("info", ("Column storage media is changed"));
      DBUG_RETURN(HA_ALTER_NOT_SUPPORTED);
    }

    if (field->flags & FIELD_IS_RENAMED)
    {
      DBUG_PRINT("info", ("Field has been renamed, copy table"));
      DBUG_RETURN(HA_ALTER_NOT_SUPPORTED);
    }

    if ((field->flags & FIELD_IN_ADD_INDEX) &&
        (col->getStorageType() == NdbDictionary::Column::StorageTypeDisk))
    {
      DBUG_PRINT("info", ("add/drop index not supported for disk stored column"));
      DBUG_RETURN(HA_ALTER_NOT_SUPPORTED);
    }

    if (field->flags & PRI_KEY_FLAG)
      pk=1;
    if (field->flags & FIELD_IN_ADD_INDEX)
      ai=1;
  }

  /* Check that auto_increment value was not changed */
  if ((create_info->used_fields & HA_CREATE_USED_AUTO) &&
      create_info->auto_increment_value != 0)
  {
    DBUG_PRINT("info", ("Auto_increment value changed"));
    DBUG_RETURN(HA_ALTER_NOT_SUPPORTED);
  }

  /* Check that row format didn't change */
  if ((create_info->used_fields & HA_CREATE_USED_AUTO) &&
      get_row_type() != create_info->row_type)
  {
    DBUG_PRINT("info", ("Row format changed"));
    DBUG_RETURN(HA_ALTER_NOT_SUPPORTED);
  }

  DBUG_PRINT("info", ("Ndb supports ALTER on-line"));
  DBUG_RETURN(HA_ALTER_SUPPORTED_WAIT_LOCK);
}

int ha_ndbcluster::alter_table_phase1(THD *thd,
                                      TABLE *altered_table,
                                      HA_CREATE_INFO *create_info,
                                      HA_ALTER_INFO *alter_info,
                                      HA_ALTER_FLAGS *alter_flags)
{
  int error= 0;
  uint i;
  Ndb *ndb= get_ndb(thd);
  NDBDICT *dict= ndb->getDictionary();
  ndb->setDatabaseName(m_dbname);
  NDB_ALTER_DATA *alter_data;
  const NDBTAB *old_tab;
  NdbDictionary::Table *new_tab;
  HA_ALTER_FLAGS adding;
  HA_ALTER_FLAGS dropping;

  DBUG_ENTER("alter_table_phase1");
  adding=  adding | HA_ADD_INDEX | HA_ADD_UNIQUE_INDEX;
  dropping= dropping | HA_DROP_INDEX | HA_DROP_UNIQUE_INDEX;

  if (!(alter_data= new NDB_ALTER_DATA(dict, m_table)))
    DBUG_RETURN(HA_ERR_OUT_OF_MEM);
  old_tab= alter_data->old_table;
  new_tab= alter_data->new_table;
  alter_info->data= alter_data;
#ifndef DBUG_OFF
  {
    char dbug_string[HA_MAX_ALTER_FLAGS+1];
    alter_flags->print(dbug_string);
    DBUG_PRINT("info", ("altered_table %s, alter_flags %s",
                        altered_table->s->table_name.str,
                        (char *) dbug_string));
  }
#endif

  prepare_for_alter();

  if ((*alter_flags & adding).is_set())
  {
    KEY           *key_info;
    KEY           *key;
    uint          *idx_p;
    uint          *idx_end_p;
    KEY_PART_INFO *key_part;
    KEY_PART_INFO *part_end;
    DBUG_PRINT("info", ("Adding indexes"));
    key_info= (KEY*) thd->alloc(sizeof(KEY) * alter_info->index_add_count);
    key= key_info;
    for (idx_p=  alter_info->index_add_buffer,
	 idx_end_p= idx_p + alter_info->index_add_count;
	 idx_p < idx_end_p;
	 idx_p++, key++)
    {
      /* Copy the KEY struct. */
      *key= alter_info->key_info_buffer[*idx_p];
      /* Fix the key parts. */
      part_end= key->key_part + key->key_parts;
      for (key_part= key->key_part; key_part < part_end; key_part++)
	key_part->field= table->field[key_part->fieldnr];
    }
    if ((error= add_index_impl(thd, altered_table, key_info,
                               alter_info->index_add_count)))
    {
      /*
	Exchange the key_info for the error message. If we exchange
	key number by key name in the message later, we need correct info.
      */
      KEY *save_key_info= table->key_info;
      table->key_info= key_info;
      table->file->print_error(error, MYF(0));
      table->key_info= save_key_info;
      goto err;
    }
  }

  if ((*alter_flags & dropping).is_set())
  {
    uint          *key_numbers;
    uint          *keyno_p;
    uint          *idx_p;
    uint          *idx_end_p;
    DBUG_PRINT("info", ("Renumbering indexes"));
    /* The prepare_drop_index() method takes an array of key numbers. */
    key_numbers= (uint*) thd->alloc(sizeof(uint) * alter_info->index_drop_count);
    keyno_p= key_numbers;
    /* Get the number of each key. */
    for (idx_p= alter_info->index_drop_buffer,
	 idx_end_p= idx_p + alter_info->index_drop_count;
	 idx_p < idx_end_p;
	 idx_p++, keyno_p++)
      *keyno_p= *idx_p;
    /*
      Tell the handler to prepare for drop indexes.
      This re-numbers the indexes to get rid of gaps.
    */
    if ((error= prepare_drop_index(table, key_numbers,
				   alter_info->index_drop_count)))
    {
      table->file->print_error(error, MYF(0));
      goto err;
    }
  }

  if (alter_flags->is_set(HA_ADD_COLUMN))
  {
     NDBCOL col;

     /* Find the new fields */
     for (i= table->s->fields; i < altered_table->s->fields; i++)
     {
       Field *field= altered_table->field[i];
       DBUG_PRINT("info", ("Found new field %s", field->field_name));
       if ((my_errno= create_ndb_column(thd, col, field, create_info,
                                        COLUMN_FORMAT_TYPE_DYNAMIC)))
       {
         error= my_errno;
         goto err;
       }
       /*
	 If the user has not specified the field format
	 make it dynamic to enable on-line add attribute
       */
       if (field->column_format() == COLUMN_FORMAT_TYPE_DEFAULT &&
           create_info->row_type == ROW_TYPE_DEFAULT &&
           col.getDynamic())
       {
	 push_warning_printf(thd, MYSQL_ERROR::WARN_LEVEL_WARN,
                             ER_ILLEGAL_HA_CREATE_OPTION,
		             "Converted FIXED field to DYNAMIC "
			     "to enable on-line ADD COLUMN",
                             field->field_name);
	}
        new_tab->addColumn(col);
     }
  }

  DBUG_RETURN(0);
 err:
  set_ndb_share_state(m_share, NSS_INITIAL);
  /* ndb_share reference schema free */
  DBUG_PRINT("NDB_SHARE", ("%s binlog schema free  use_count: %u",
                           m_share->key, m_share->use_count));
  free_share(&m_share); // Decrease ref_count
  delete alter_data;
  DBUG_RETURN(error);
}

int ha_ndbcluster::alter_frm(THD *thd, const char *file, 
                             NDB_ALTER_DATA *alter_data)
{
  uchar *data= NULL, *pack_data= NULL;
  size_t length, pack_length;
  int error= 0;

  DBUG_ENTER("alter_frm");

  DBUG_PRINT("enter", ("file: %s", file));

  NDBDICT *dict= alter_data->dictionary;

  // TODO handle this
  DBUG_ASSERT(m_table != 0);

  DBUG_ASSERT(get_ndb_share_state(m_share) == NSS_ALTERED);
  if (readfrm(file, &data, &length) ||
      packfrm(data, length, &pack_data, &pack_length))
  {
    DBUG_PRINT("info", ("Missing frm for %s", m_tabname));
    my_free((char*)data, MYF(MY_ALLOW_ZERO_PTR));
    my_free((char*)pack_data, MYF(MY_ALLOW_ZERO_PTR));
    error= 1;
  }
  else
  {
    DBUG_PRINT("info", ("Table %s has changed, altering frm in ndb",
                        m_tabname));
    const NDBTAB *old_tab= alter_data->old_table;
    NdbDictionary::Table *new_tab= alter_data->new_table;

    new_tab->setFrm(pack_data, pack_length);
    if (dict->alterTableGlobal(*old_tab, *new_tab))
    {
      DBUG_PRINT("info", ("On-line alter of table %s failed", m_tabname));
      error= ndb_to_mysql_error(&dict->getNdbError());
    }
    my_free((char*)data, MYF(MY_ALLOW_ZERO_PTR));
    my_free((char*)pack_data, MYF(MY_ALLOW_ZERO_PTR));
  }

  /* ndb_share reference schema(?) free */
  DBUG_PRINT("NDB_SHARE", ("%s binlog schema(?) free  use_count: %u",
                           m_share->key, m_share->use_count));
  free_share(&m_share); // Decrease ref_count

  DBUG_RETURN(error);
}

int ha_ndbcluster::alter_table_phase2(THD *thd,
                                      TABLE *altered_table,
                                      HA_CREATE_INFO *create_info,
                                      HA_ALTER_INFO *alter_info,
                                      HA_ALTER_FLAGS *alter_flags)

{
  int error= 0;
  NDB_ALTER_DATA *alter_data= (NDB_ALTER_DATA *) alter_info->data;
  HA_ALTER_FLAGS dropping;

  DBUG_ENTER("alter_table_phase2");
  dropping= dropping  | HA_DROP_INDEX | HA_DROP_UNIQUE_INDEX;

  if ((*alter_flags & dropping).is_set())
  {
    /* Tell the handler to finally drop the indexes. */
    if ((error= final_drop_index(table)))
    {
      print_error(error, MYF(0));
      goto err;
    }
  }

  DBUG_PRINT("info", ("getting frm file %s", altered_table->s->path.str));

  DBUG_ASSERT(alter_data);
  error= alter_frm(thd, altered_table->s->path.str, alter_data);
 err:
  if (error)
  {
    set_ndb_share_state(m_share, NSS_INITIAL);
    /* ndb_share reference schema free */
    DBUG_PRINT("NDB_SHARE", ("%s binlog schema free  use_count: %u",
                             m_share->key, m_share->use_count));
    free_share(&m_share); // Decrease ref_count
  }
  delete alter_data;
  DBUG_RETURN(error);
}

int ha_ndbcluster::alter_table_phase3(THD *thd, TABLE *table)
{
  DBUG_ENTER("alter_table_phase3");

#ifdef HAVE_NDB_BINLOG
  const char *db= table->s->db.str;
  const char *name= table->s->table_name.str;
  /*
    all mysqld's will read frms from disk and setup new
    event operation for the table (new_op)
  */
  ndbcluster_log_schema_op(thd, thd->query, thd->query_length,
                           db, name,
                           0, 0,
                           SOT_ONLINE_ALTER_TABLE_PREPARE,
                           0, 0, 0);
  /*
    all mysqld's will switch to using the new_op, and delete the old
    event operation
  */
  ndbcluster_log_schema_op(thd, thd->query, thd->query_length,
                           db, name,
                           0, 0,
                           SOT_ONLINE_ALTER_TABLE_COMMIT,
                           0, 0, 0);
#endif

  DBUG_RETURN(0);
}


bool set_up_tablespace(st_alter_tablespace *alter_info,
                       NdbDictionary::Tablespace *ndb_ts)
{
  ndb_ts->setName(alter_info->tablespace_name);
  ndb_ts->setExtentSize(alter_info->extent_size);
  ndb_ts->setDefaultLogfileGroup(alter_info->logfile_group_name);
  return FALSE;
}

bool set_up_datafile(st_alter_tablespace *alter_info,
                     NdbDictionary::Datafile *ndb_df)
{
  if (alter_info->max_size > 0)
  {
    my_error(ER_TABLESPACE_AUTO_EXTEND_ERROR, MYF(0));
    return TRUE;
  }
  ndb_df->setPath(alter_info->data_file_name);
  ndb_df->setSize(alter_info->initial_size);
  ndb_df->setTablespace(alter_info->tablespace_name);
  return FALSE;
}

bool set_up_logfile_group(st_alter_tablespace *alter_info,
                          NdbDictionary::LogfileGroup *ndb_lg)
{
  ndb_lg->setName(alter_info->logfile_group_name);
  ndb_lg->setUndoBufferSize(alter_info->undo_buffer_size);
  return FALSE;
}

bool set_up_undofile(st_alter_tablespace *alter_info,
                     NdbDictionary::Undofile *ndb_uf)
{
  ndb_uf->setPath(alter_info->undo_file_name);
  ndb_uf->setSize(alter_info->initial_size);
  ndb_uf->setLogfileGroup(alter_info->logfile_group_name);
  return FALSE;
}

int ndbcluster_alter_tablespace(handlerton *hton,
                                THD* thd, st_alter_tablespace *alter_info)
{
  int is_tablespace= 0;
  NdbError err;
  NDBDICT *dict;
  int error;
  const char *errmsg;
  Ndb *ndb;
  DBUG_ENTER("ha_ndbcluster::alter_tablespace");
  LINT_INIT(errmsg);

  ndb= check_ndb_in_thd(thd);
  if (ndb == NULL)
  {
    DBUG_RETURN(HA_ERR_NO_CONNECTION);
  }
  dict= ndb->getDictionary();

  switch (alter_info->ts_cmd_type){
  case (CREATE_TABLESPACE):
  {
    error= ER_CREATE_FILEGROUP_FAILED;
    
    NdbDictionary::Tablespace ndb_ts;
    NdbDictionary::Datafile ndb_df;
    NdbDictionary::ObjectId objid;
    if (set_up_tablespace(alter_info, &ndb_ts))
    {
      DBUG_RETURN(1);
    }
    if (set_up_datafile(alter_info, &ndb_df))
    {
      DBUG_RETURN(1);
    }
    errmsg= "TABLESPACE";
    if (dict->createTablespace(ndb_ts, &objid))
    {
      DBUG_PRINT("error", ("createTablespace returned %d", error));
      goto ndberror;
    }
    DBUG_PRINT("alter_info", ("Successfully created Tablespace"));
    errmsg= "DATAFILE";
    if (dict->createDatafile(ndb_df))
    {
      err= dict->getNdbError();
      NdbDictionary::Tablespace tmp= dict->getTablespace(ndb_ts.getName());
      if (dict->getNdbError().code == 0 &&
	  tmp.getObjectId() == objid.getObjectId() &&
	  tmp.getObjectVersion() == objid.getObjectVersion())
      {
	dict->dropTablespace(tmp);
      }
      
      DBUG_PRINT("error", ("createDatafile returned %d", error));
      goto ndberror2;
    }
    is_tablespace= 1;
    break;
  }
  case (ALTER_TABLESPACE):
  {
    error= ER_ALTER_FILEGROUP_FAILED;
    if (alter_info->ts_alter_tablespace_type == ALTER_TABLESPACE_ADD_FILE)
    {
      NdbDictionary::Datafile ndb_df;
      if (set_up_datafile(alter_info, &ndb_df))
      {
	DBUG_RETURN(1);
      }
      errmsg= " CREATE DATAFILE";
      if (dict->createDatafile(ndb_df))
      {
	goto ndberror;
      }
    }
    else if(alter_info->ts_alter_tablespace_type == ALTER_TABLESPACE_DROP_FILE)
    {
      NdbDictionary::Tablespace ts= dict->getTablespace(alter_info->tablespace_name);
      NdbDictionary::Datafile df= dict->getDatafile(0, alter_info->data_file_name);
      NdbDictionary::ObjectId objid;
      df.getTablespaceId(&objid);
      if (ts.getObjectId() == objid.getObjectId() && 
	  strcmp(df.getPath(), alter_info->data_file_name) == 0)
      {
	errmsg= " DROP DATAFILE";
	if (dict->dropDatafile(df))
	{
	  goto ndberror;
	}
      }
      else
      {
	DBUG_PRINT("error", ("No such datafile"));
	my_error(ER_ALTER_FILEGROUP_FAILED, MYF(0), " NO SUCH FILE");
	DBUG_RETURN(1);
      }
    }
    else
    {
      DBUG_PRINT("error", ("Unsupported alter tablespace: %d", 
			   alter_info->ts_alter_tablespace_type));
      DBUG_RETURN(HA_ADMIN_NOT_IMPLEMENTED);
    }
    is_tablespace= 1;
    break;
  }
  case (CREATE_LOGFILE_GROUP):
  {
    error= ER_CREATE_FILEGROUP_FAILED;
    NdbDictionary::LogfileGroup ndb_lg;
    NdbDictionary::Undofile ndb_uf;
    NdbDictionary::ObjectId objid;
    if (alter_info->undo_file_name == NULL)
    {
      /*
	REDO files in LOGFILE GROUP not supported yet
      */
      DBUG_RETURN(HA_ADMIN_NOT_IMPLEMENTED);
    }
    if (set_up_logfile_group(alter_info, &ndb_lg))
    {
      DBUG_RETURN(1);
    }
    errmsg= "LOGFILE GROUP";
    if (dict->createLogfileGroup(ndb_lg, &objid))
    {
      goto ndberror;
    }
    DBUG_PRINT("alter_info", ("Successfully created Logfile Group"));
    if (set_up_undofile(alter_info, &ndb_uf))
    {
      DBUG_RETURN(1);
    }
    errmsg= "UNDOFILE";
    if (dict->createUndofile(ndb_uf))
    {
      err= dict->getNdbError();
      NdbDictionary::LogfileGroup tmp= dict->getLogfileGroup(ndb_lg.getName());
      if (dict->getNdbError().code == 0 &&
	  tmp.getObjectId() == objid.getObjectId() &&
	  tmp.getObjectVersion() == objid.getObjectVersion())
      {
	dict->dropLogfileGroup(tmp);
      }
      goto ndberror2;
    }
    break;
  }
  case (ALTER_LOGFILE_GROUP):
  {
    error= ER_ALTER_FILEGROUP_FAILED;
    if (alter_info->undo_file_name == NULL)
    {
      /*
	REDO files in LOGFILE GROUP not supported yet
      */
      DBUG_RETURN(HA_ADMIN_NOT_IMPLEMENTED);
    }
    NdbDictionary::Undofile ndb_uf;
    if (set_up_undofile(alter_info, &ndb_uf))
    {
      DBUG_RETURN(1);
    }
    errmsg= "CREATE UNDOFILE";
    if (dict->createUndofile(ndb_uf))
    {
      goto ndberror;
    }
    break;
  }
  case (DROP_TABLESPACE):
  {
    error= ER_DROP_FILEGROUP_FAILED;
    errmsg= "TABLESPACE";
    if (dict->dropTablespace(dict->getTablespace(alter_info->tablespace_name)))
    {
      goto ndberror;
    }
    is_tablespace= 1;
    break;
  }
  case (DROP_LOGFILE_GROUP):
  {
    error= ER_DROP_FILEGROUP_FAILED;
    errmsg= "LOGFILE GROUP";
    if (dict->dropLogfileGroup(dict->getLogfileGroup(alter_info->logfile_group_name)))
    {
      goto ndberror;
    }
    break;
  }
  case (CHANGE_FILE_TABLESPACE):
  {
    DBUG_RETURN(HA_ADMIN_NOT_IMPLEMENTED);
  }
  case (ALTER_ACCESS_MODE_TABLESPACE):
  {
    DBUG_RETURN(HA_ADMIN_NOT_IMPLEMENTED);
  }
  default:
  {
    DBUG_RETURN(HA_ADMIN_NOT_IMPLEMENTED);
  }
  }
#ifdef HAVE_NDB_BINLOG
  if (is_tablespace)
    ndbcluster_log_schema_op(thd,
                             thd->query, thd->query_length,
                             "", alter_info->tablespace_name,
                             0, 0,
                             SOT_TABLESPACE, 0, 0, 0);
  else
    ndbcluster_log_schema_op(thd,
                             thd->query, thd->query_length,
                             "", alter_info->logfile_group_name,
                             0, 0,
                             SOT_LOGFILE_GROUP, 0, 0, 0);
#endif
  DBUG_RETURN(FALSE);

ndberror:
  err= dict->getNdbError();
ndberror2:
  set_ndb_err(thd, err);
  ndb_to_mysql_error(&err);
  
  my_error(error, MYF(0), errmsg);
  DBUG_RETURN(1);
}


bool ha_ndbcluster::get_no_parts(const char *name, uint *no_parts)
{
  THD *thd= current_thd;
  Ndb *ndb;
  NDBDICT *dict;
  int err;
  DBUG_ENTER("ha_ndbcluster::get_no_parts");
  LINT_INIT(err);

  set_dbname(name);
  set_tabname(name);
  for (;;)
  {
    if (check_ndb_connection(thd))
    {
      err= HA_ERR_NO_CONNECTION;
      break;
    }
    ndb= get_ndb(thd);
    ndb->setDatabaseName(m_dbname);
    Ndb_table_guard ndbtab_g(dict= ndb->getDictionary(), m_tabname);
    if (!ndbtab_g.get_table())
      ERR_BREAK(dict->getNdbError(), err);
    *no_parts= ndbtab_g.get_table()->getFragmentCount();
    DBUG_RETURN(FALSE);
  }

  print_error(err, MYF(0));
  DBUG_RETURN(TRUE);
}

static int ndbcluster_fill_files_table(handlerton *hton, 
                                       THD *thd, 
                                       TABLE_LIST *tables,
                                       COND *cond)
{
  TABLE* table= tables->table;
  Ndb *ndb= check_ndb_in_thd(thd);
  NdbDictionary::Dictionary* dict= ndb->getDictionary();
  NdbDictionary::Dictionary::List dflist;
  NdbError ndberr;
  uint i;
  DBUG_ENTER("ndbcluster_fill_files_table");

  dict->listObjects(dflist, NdbDictionary::Object::Datafile);
  ndberr= dict->getNdbError();
  if (ndberr.classification != NdbError::NoError)
    ERR_RETURN(ndberr);

  for (i= 0; i < dflist.count; i++)
  {
    NdbDictionary::Dictionary::List::Element& elt = dflist.elements[i];
    Ndb_cluster_connection_node_iter iter;
    uint id;
    
    g_ndb_cluster_connection->init_get_next_node(iter);

    while ((id= g_ndb_cluster_connection->get_next_node(iter)))
    {
      init_fill_schema_files_row(table);
      NdbDictionary::Datafile df= dict->getDatafile(id, elt.name);
      ndberr= dict->getNdbError();
      if(ndberr.classification != NdbError::NoError)
      {
        if (ndberr.classification == NdbError::SchemaError)
          continue;

        if (ndberr.classification == NdbError::UnknownResultError)
          continue;

        ERR_RETURN(ndberr);
      }
      NdbDictionary::Tablespace ts= dict->getTablespace(df.getTablespace());
      ndberr= dict->getNdbError();
      if (ndberr.classification != NdbError::NoError)
      {
        if (ndberr.classification == NdbError::SchemaError)
          continue;
        ERR_RETURN(ndberr);
      }

      table->field[IS_FILES_FILE_NAME]->set_notnull();
      table->field[IS_FILES_FILE_NAME]->store(elt.name, strlen(elt.name),
                                              system_charset_info);
      table->field[IS_FILES_FILE_TYPE]->set_notnull();
      table->field[IS_FILES_FILE_TYPE]->store("DATAFILE",8,
                                              system_charset_info);
      table->field[IS_FILES_TABLESPACE_NAME]->set_notnull();
      table->field[IS_FILES_TABLESPACE_NAME]->store(df.getTablespace(),
                                                    strlen(df.getTablespace()),
                                                    system_charset_info);
      table->field[IS_FILES_LOGFILE_GROUP_NAME]->set_notnull();
      table->field[IS_FILES_LOGFILE_GROUP_NAME]->
        store(ts.getDefaultLogfileGroup(),
              strlen(ts.getDefaultLogfileGroup()),
              system_charset_info);
      table->field[IS_FILES_ENGINE]->set_notnull();
      table->field[IS_FILES_ENGINE]->store(ndbcluster_hton_name,
                                           ndbcluster_hton_name_length,
                                           system_charset_info);

      table->field[IS_FILES_FREE_EXTENTS]->set_notnull();
      table->field[IS_FILES_FREE_EXTENTS]->store(df.getFree()
                                                 / ts.getExtentSize());
      table->field[IS_FILES_TOTAL_EXTENTS]->set_notnull();
      table->field[IS_FILES_TOTAL_EXTENTS]->store(df.getSize()
                                                  / ts.getExtentSize());
      table->field[IS_FILES_EXTENT_SIZE]->set_notnull();
      table->field[IS_FILES_EXTENT_SIZE]->store(ts.getExtentSize());
      table->field[IS_FILES_INITIAL_SIZE]->set_notnull();
      table->field[IS_FILES_INITIAL_SIZE]->store(df.getSize());
      table->field[IS_FILES_MAXIMUM_SIZE]->set_notnull();
      table->field[IS_FILES_MAXIMUM_SIZE]->store(df.getSize());
      table->field[IS_FILES_VERSION]->set_notnull();
      table->field[IS_FILES_VERSION]->store(df.getObjectVersion());

      table->field[IS_FILES_ROW_FORMAT]->set_notnull();
      table->field[IS_FILES_ROW_FORMAT]->store("FIXED", 5, system_charset_info);

      char extra[30];
      int len= my_snprintf(extra, sizeof(extra), "CLUSTER_NODE=%u", id);
      table->field[IS_FILES_EXTRA]->set_notnull();
      table->field[IS_FILES_EXTRA]->store(extra, len, system_charset_info);
      schema_table_store_record(thd, table);
    }
  }

  NdbDictionary::Dictionary::List uflist;
  dict->listObjects(uflist, NdbDictionary::Object::Undofile);
  ndberr= dict->getNdbError();
  if (ndberr.classification != NdbError::NoError)
    ERR_RETURN(ndberr);

  for (i= 0; i < uflist.count; i++)
  {
    NdbDictionary::Dictionary::List::Element& elt= uflist.elements[i];
    Ndb_cluster_connection_node_iter iter;
    unsigned id;

    g_ndb_cluster_connection->init_get_next_node(iter);

    while ((id= g_ndb_cluster_connection->get_next_node(iter)))
    {
      NdbDictionary::Undofile uf= dict->getUndofile(id, elt.name);
      ndberr= dict->getNdbError();
      if (ndberr.classification != NdbError::NoError)
      {
        if (ndberr.classification == NdbError::SchemaError)
          continue;
        if (ndberr.classification == NdbError::UnknownResultError)
          continue;
        ERR_RETURN(ndberr);
      }
      NdbDictionary::LogfileGroup lfg=
        dict->getLogfileGroup(uf.getLogfileGroup());
      ndberr= dict->getNdbError();
      if (ndberr.classification != NdbError::NoError)
      {
        if (ndberr.classification == NdbError::SchemaError)
          continue;
        ERR_RETURN(ndberr);
      }

      init_fill_schema_files_row(table);
      table->field[IS_FILES_FILE_NAME]->set_notnull();
      table->field[IS_FILES_FILE_NAME]->store(elt.name, strlen(elt.name),
                                              system_charset_info);
      table->field[IS_FILES_FILE_TYPE]->set_notnull();
      table->field[IS_FILES_FILE_TYPE]->store("UNDO LOG", 8,
                                              system_charset_info);
      NdbDictionary::ObjectId objid;
      uf.getLogfileGroupId(&objid);
      table->field[IS_FILES_LOGFILE_GROUP_NAME]->set_notnull();
      table->field[IS_FILES_LOGFILE_GROUP_NAME]->store(uf.getLogfileGroup(),
                                                  strlen(uf.getLogfileGroup()),
                                                       system_charset_info);
      table->field[IS_FILES_LOGFILE_GROUP_NUMBER]->set_notnull();
      table->field[IS_FILES_LOGFILE_GROUP_NUMBER]->store(objid.getObjectId());
      table->field[IS_FILES_ENGINE]->set_notnull();
      table->field[IS_FILES_ENGINE]->store(ndbcluster_hton_name,
                                           ndbcluster_hton_name_length,
                                           system_charset_info);

      table->field[IS_FILES_TOTAL_EXTENTS]->set_notnull();
      table->field[IS_FILES_TOTAL_EXTENTS]->store(uf.getSize()/4);
      table->field[IS_FILES_EXTENT_SIZE]->set_notnull();
      table->field[IS_FILES_EXTENT_SIZE]->store(4);

      table->field[IS_FILES_INITIAL_SIZE]->set_notnull();
      table->field[IS_FILES_INITIAL_SIZE]->store(uf.getSize());
      table->field[IS_FILES_MAXIMUM_SIZE]->set_notnull();
      table->field[IS_FILES_MAXIMUM_SIZE]->store(uf.getSize());

      table->field[IS_FILES_VERSION]->set_notnull();
      table->field[IS_FILES_VERSION]->store(uf.getObjectVersion());

      char extra[100];
      int len= my_snprintf(extra,sizeof(extra),"CLUSTER_NODE=%u;UNDO_BUFFER_SIZE=%lu",
                           id, (ulong) lfg.getUndoBufferSize());
      table->field[IS_FILES_EXTRA]->set_notnull();
      table->field[IS_FILES_EXTRA]->store(extra, len, system_charset_info);
      schema_table_store_record(thd, table);
    }
  }

  // now for LFGs
  NdbDictionary::Dictionary::List lfglist;
  dict->listObjects(lfglist, NdbDictionary::Object::LogfileGroup);
  ndberr= dict->getNdbError();
  if (ndberr.classification != NdbError::NoError)
    ERR_RETURN(ndberr);

  for (i= 0; i < lfglist.count; i++)
  {
    NdbDictionary::Dictionary::List::Element& elt= lfglist.elements[i];

    NdbDictionary::LogfileGroup lfg= dict->getLogfileGroup(elt.name);
    ndberr= dict->getNdbError();
    if (ndberr.classification != NdbError::NoError)
    {
      if (ndberr.classification == NdbError::SchemaError)
        continue;
      ERR_RETURN(ndberr);
    }

    init_fill_schema_files_row(table);
    table->field[IS_FILES_FILE_TYPE]->set_notnull();
    table->field[IS_FILES_FILE_TYPE]->store("UNDO LOG", 8,
                                            system_charset_info);

    table->field[IS_FILES_LOGFILE_GROUP_NAME]->set_notnull();
    table->field[IS_FILES_LOGFILE_GROUP_NAME]->store(elt.name,
                                                     strlen(elt.name),
                                                     system_charset_info);
    table->field[IS_FILES_LOGFILE_GROUP_NUMBER]->set_notnull();
    table->field[IS_FILES_LOGFILE_GROUP_NUMBER]->store(lfg.getObjectId());
    table->field[IS_FILES_ENGINE]->set_notnull();
    table->field[IS_FILES_ENGINE]->store(ndbcluster_hton_name,
                                         ndbcluster_hton_name_length,
                                         system_charset_info);

    table->field[IS_FILES_FREE_EXTENTS]->set_notnull();
    table->field[IS_FILES_FREE_EXTENTS]->store(lfg.getUndoFreeWords());
    table->field[IS_FILES_EXTENT_SIZE]->set_notnull();
    table->field[IS_FILES_EXTENT_SIZE]->store(4);

    table->field[IS_FILES_VERSION]->set_notnull();
    table->field[IS_FILES_VERSION]->store(lfg.getObjectVersion());

    char extra[100];
    int len= my_snprintf(extra,sizeof(extra),
                         "UNDO_BUFFER_SIZE=%lu",
                         (ulong) lfg.getUndoBufferSize());
    table->field[IS_FILES_EXTRA]->set_notnull();
    table->field[IS_FILES_EXTRA]->store(extra, len, system_charset_info);
    schema_table_store_record(thd, table);
  }
  DBUG_RETURN(0);
}

SHOW_VAR ndb_status_variables_export[]= {
  {"Ndb",                      (char*) &ndb_status_variables,   SHOW_ARRAY},
  {NullS, NullS, SHOW_LONG}
};

struct st_mysql_storage_engine ndbcluster_storage_engine=
{ MYSQL_HANDLERTON_INTERFACE_VERSION };

mysql_declare_plugin(ndbcluster)
{
  MYSQL_STORAGE_ENGINE_PLUGIN,
  &ndbcluster_storage_engine,
  ndbcluster_hton_name,
  "MySQL AB",
  "Clustered, fault-tolerant tables",
  PLUGIN_LICENSE_GPL,
  ndbcluster_init, /* Plugin Init */
  NULL, /* Plugin Deinit */
  0x0100 /* 1.0 */,
  ndb_status_variables_export,/* status variables                */
  NULL,                       /* system variables                */
  NULL                        /* config options                  */
}
mysql_declare_plugin_end;

#endif<|MERGE_RESOLUTION|>--- conflicted
+++ resolved
@@ -606,10 +606,6 @@
 {
   if (thd_ndb->m_unsent_bytes == 0)
     free_root(&(thd_ndb->m_batch_mem_root), MY_MARK_BLOCKS_FREE);
-<<<<<<< HEAD
-=======
-
->>>>>>> 2be5c81e
   uint unsent= thd_ndb->m_unsent_bytes;
   unsent+= size;
   thd_ndb->m_unsent_bytes= unsent;
@@ -1963,10 +1959,6 @@
       if (error != 0)
         ERR_RETURN(op->getNdbError());
     }
-<<<<<<< HEAD
-
-=======
->>>>>>> 2be5c81e
     if (execute_no_commit(this, trans) != 0)
     {
       table->status= STATUS_NOT_FOUND;
@@ -2201,11 +2193,7 @@
   }
   last= trans->getLastDefinedOperation();
   if (first)
-<<<<<<< HEAD
     res= execute_no_commit_ie(this, trans);
-=======
-    res= execute_no_commit_ie(this,trans);
->>>>>>> 2be5c81e
   else
   {
     // Table has no keys
@@ -2244,11 +2232,7 @@
   if (!(op= pk_unique_index_read_key(active_index, key, buf, lm, NULL)))
     ERR_RETURN(trans->getNdbError());
   
-<<<<<<< HEAD
   if (execute_no_commit_ie(this, trans) != 0 ||
-=======
-  if (execute_no_commit_ie(this,trans) != 0 ||
->>>>>>> 2be5c81e
       op->getNdbError().code) 
   {
     int err= ndb_err(trans);
@@ -2314,11 +2298,7 @@
     */
     if (m_thd_ndb->m_unsent_bytes && m_blobs_pending)
     {
-<<<<<<< HEAD
       if (execute_no_commit(this, trans) != 0)
-=======
-      if (execute_no_commit(this,trans) != 0)
->>>>>>> 2be5c81e
         DBUG_RETURN(ndb_err(trans));
     }
     
@@ -2428,7 +2408,6 @@
   memset(buf, 0xff, table->s->null_bytes);
 
   if (table_share->primary_key == MAX_KEY)
-<<<<<<< HEAD
   {
     get_hidden_fields_keyop(&options, gets);
     poptions= &options;
@@ -2490,69 +2469,6 @@
     bound.low_key_count= 0;
   }
 
-=======
-  {
-    get_hidden_fields_keyop(&options, gets);
-    poptions= &options;
-  }
-
-  if (ppartition_id != NULL)
-  {
-    options.optionsPresent|= NdbOperation::OperationOptions::OO_PARTITION_ID;
-    options.partitionId= *ppartition_id;
-    poptions= &options;
-  }
-
-  op= m_thd_ndb->trans->readTuple(key_rec, (const char *)key, m_ndb_record,
-                                  (char *)buf, lm,
-                                  (uchar *)(table->read_set->bitmap), poptions,
-                                  sizeof(NdbOperation::OperationOptions));
-
-  if (uses_blob_value(table->read_set) &&
-      get_blob_values(op, buf, table->read_set) != 0)
-    return NULL;
-
-  return op;
-}
-
-/** Count number of columns in key part. */
-static uint
-count_key_columns(const KEY *key_info, const key_range *key)
-{
-  KEY_PART_INFO *first_key_part= key_info->key_part;
-  KEY_PART_INFO *key_part_end= first_key_part + key_info->key_parts;
-  KEY_PART_INFO *key_part;
-  uint length= 0;
-  for(key_part= first_key_part; key_part < key_part_end; key_part++)
-  {
-    if (length >= key->length)
-      break;
-    length+= key_part->store_length;
-  }
-  return key_part - first_key_part;
-}
-
-/* Helper method to compute NDB index bounds. Note: does not set range_no. */
-static void
-compute_index_bounds(NdbIndexScanOperation::IndexBound & bound,
-                     const KEY *key_info,
-                     const key_range *start_key, const key_range *end_key)
-{
-  if (start_key)
-  {
-    bound.low_key= (const char*)start_key->key;
-    bound.low_key_count= count_key_columns(key_info, start_key);
-    bound.low_inclusive=
-      start_key->flag != HA_READ_AFTER_KEY &&
-      start_key->flag != HA_READ_BEFORE_KEY;
-  }
-  else
-  {
-    bound.low_key= NULL;
-    bound.low_key_count= 0;
-  }
-
->>>>>>> 2be5c81e
   if (start_key &&
       (start_key->flag == HA_READ_KEY_EXACT ||
        start_key->flag == HA_READ_PREFIX_LAST))
@@ -2797,11 +2713,7 @@
       get_blob_values(op, NULL, table->read_set) != 0)
     ERR_RETURN(op->getNdbError());
 
-<<<<<<< HEAD
   if (execute_no_commit(this, trans) != 0)
-=======
-  if (execute_no_commit(this,trans) != 0)
->>>>>>> 2be5c81e
     DBUG_RETURN(ndb_err(trans));
   DBUG_PRINT("exit", ("Scan started successfully"));
   DBUG_RETURN(next_result(buf));
@@ -3342,10 +3254,6 @@
     if (res != 0)
       DBUG_RETURN(res);
   }
-<<<<<<< HEAD
-
-=======
->>>>>>> 2be5c81e
   m_rows_changed++;
 
   /*
@@ -3356,11 +3264,7 @@
       !(cursor || (batch_allowed && have_pk)) ||
       need_flush)
   {
-<<<<<<< HEAD
     if (execute_no_commit(this, trans) != 0)
-=======
-    if (execute_no_commit(this,trans) != 0)
->>>>>>> 2be5c81e
     {
       no_uncommitted_rows_execute_failure();
       DBUG_RETURN(ndb_err(trans));
@@ -3504,11 +3408,7 @@
   }
 
   // Execute delete operation
-<<<<<<< HEAD
   if (execute_no_commit(this, trans) != 0) {
-=======
-  if (execute_no_commit(this,trans) != 0) {
->>>>>>> 2be5c81e
     no_uncommitted_rows_execute_failure();
     DBUG_RETURN(ndb_err(trans));
   }
@@ -3920,11 +3820,7 @@
     */
     DBUG_PRINT("info", ("thd_ndb->m_unsent_bytes: %ld",
                         (long) m_thd_ndb->m_unsent_bytes));    
-<<<<<<< HEAD
     if (execute_no_commit(this, trans) != 0) {
-=======
-    if (execute_no_commit(this,trans) != 0) {
->>>>>>> 2be5c81e
       no_uncommitted_rows_execute_failure();
       DBUG_RETURN(ndb_err(trans));
     }
@@ -4289,11 +4185,7 @@
   
   if (! (m_thd_ndb->trans_options & TNTO_TRANSACTIONS_OFF))
   {
-<<<<<<< HEAD
     if (execute_no_commit(this, trans) != 0)
-=======
-    if (execute_no_commit(this,trans) != 0)
->>>>>>> 2be5c81e
     {
       no_uncommitted_rows_execute_failure();
       DBUG_RETURN(ndb_err(trans));
@@ -9002,10 +8894,7 @@
     */
     return;
   }
-<<<<<<< HEAD
-=======
   
->>>>>>> 2be5c81e
   trans->releaseCompletedOperations();
 }
 
@@ -9028,7 +8917,6 @@
 */
 enum multi_range_types
 {
-<<<<<<< HEAD
   enum_unique_range,            /// Range converted to key operation
   enum_empty_unique_range,      /// No data found (in key operation)
   enum_ordered_range,           /// Normal ordered index scan range
@@ -9133,31 +9021,6 @@
 {
   DBUG_ASSERT(range_no < MRR_MAX_RANGES);
   ((char **)(buffer->buffer))[range_no]= custom;
-=======
-  DBUG_ENTER("null_value_index_search");
-  KEY* key_info= table->key_info + active_index;
-  KEY_MULTI_RANGE *range= ranges;
-  ulong reclength= table->s->reclength;
-  uchar *curr= (uchar*)buffer->buffer;
-  uchar *end_of_buffer= (uchar*)buffer->buffer_end;
-
-  /* All passed ranges whose results could fit into the 
-   * buffer are examined, although some may later be
-   * marked for skipping, wasting buffer space.
-   */
-  assert(!(range->range_flag & SKIP_RANGE));
-  
-  for (; range<end_range && curr+reclength <= end_of_buffer; 
-       range++)
-  {
-    const uchar *key= range->start_key.key;
-    uint key_len= range->start_key.length;
-    if (check_null_in_key(key_info, key, key_len))
-      DBUG_RETURN(TRUE);
-    curr += reclength;
-  }
-  DBUG_RETURN(FALSE);
->>>>>>> 2be5c81e
 }
 
 /*
@@ -9186,7 +9049,6 @@
   return FALSE;
 }
 
-<<<<<<< HEAD
 /*
   Get cost and other information about MRR scan over a known list of ranges
 
@@ -9311,20 +9173,6 @@
   DBUG_RETURN(total_rows);
 }
 
-=======
-int
-ha_ndbcluster::read_multi_range_first(KEY_MULTI_RANGE **found_range_p,
-                                      KEY_MULTI_RANGE *ranges, 
-                                      uint range_count,
-                                      bool sorted, 
-                                      HANDLER_BUFFER *buffer)
-{
-  KEY* key_info= table->key_info + active_index;
-  NDB_INDEX_TYPE cur_index_type= get_index_type(active_index);
-  ulong reclength= table_share->reclength;
-  const NdbOperation* op;
-  Thd_ndb *thd_ndb= m_thd_ndb;
->>>>>>> 2be5c81e
 
 /*
   Get cost and other information about MRR scan over some sequence of ranges
@@ -9477,10 +9325,6 @@
   DBUG_ASSERT(cur_index_type != UNDEFINED_INDEX);
 
   m_multi_cursor= 0;
-<<<<<<< HEAD
-=======
-  const NdbOperation* lastOp= m_thd_ndb->trans->getLastDefinedOperation();
->>>>>>> 2be5c81e
   NdbOperation::LockMode lm= 
     (NdbOperation::LockMode)get_ndb_lock_type(m_lock.type, table->read_set);
   const uchar *end_of_buffer= multi_range_buffer->buffer_end;
@@ -9552,13 +9396,8 @@
           We can skip this partition since the key won't fit into any
           partition
         */
-<<<<<<< HEAD
         multi_range_entry_type(row_buf)= enum_skip_range;
         row_buf= multi_range_next_entry(row_buf, reclength);
-=======
-        r->range_flag|= SKIP_RANGE;
-        row_buf += reclength;
->>>>>>> 2be5c81e
         continue;
       }
     }
@@ -9572,21 +9411,9 @@
         NdbScanOperation::ScanOptions options;
         NdbInterpretedCode code(m_table);
 
-<<<<<<< HEAD
         options.optionsPresent=
           NdbScanOperation::ScanOptions::SO_SCANFLAGS |
           NdbScanOperation::ScanOptions::SO_PARALLEL;
-=======
-      /* Create the scan operation for the first scan range. */
-      if (!m_multi_cursor)
-      {
-        /* Do a multi-range index scan for ranges not done by primary/unique key. */
-        NdbScanOperation::ScanOptions options;
-        NdbInterpretedCode code(m_table);
-
-        options.optionsPresent=
-          NdbScanOperation::ScanOptions::SO_SCANFLAGS |
-          NdbScanOperation::ScanOptions::SO_PARALLEL;
 
         options.scan_flags= 
           NdbScanOperation::SF_ReadRangeNo |
@@ -9594,7 +9421,7 @@
 
         if (lm == NdbOperation::LM_Read)
           options.scan_flags|= NdbScanOperation::SF_KeyInfo;
-        if (sorted)
+        if (mrr_is_output_sorted)
           options.scan_flags|= NdbScanOperation::SF_OrderBy;
 
         options.parallel=parallelism;
@@ -9623,8 +9450,8 @@
 
         /*
           We do not get_blob_values() here, as when using blobs we always
-          fallback to non-batched multi range read (see if statement at
-          top of this function).
+          fallback to non-batched multi range read (see multi_range_read_info
+          function).
         */
 
         /* We set m_next_row=0 to say that no row was fetched from the scan yet. */
@@ -9633,8 +9460,9 @@
 
       /* Include this range in the ordered index scan. */
       NdbIndexScanOperation::IndexBound bound;
-      compute_index_bounds(bound, key_info, &r->start_key, &r->end_key);
-      bound.range_no= i;
+      compute_index_bounds(bound, key_info,
+			   &mrr_cur_range.start_key, &mrr_cur_range.end_key);
+      bound.range_no= range_no;
 
       if (m_multi_cursor->setBound(m_index[active_index].ndb_record_key,
                                    bound))
@@ -9642,79 +9470,12 @@
         ERR_RETURN(m_thd_ndb->trans->getNdbError());
       }
 
-      r->range_flag&= ~(uint)UNIQUE_RANGE;
-      num_scan_ranges++;
-    }
-    else
-    {
-      /*
-        Convert to primary/unique key operation.
->>>>>>> 2be5c81e
-
-        options.scan_flags= 
-          NdbScanOperation::SF_ReadRangeNo |
-          NdbScanOperation::SF_MultiRange;
-
-        if (lm == NdbOperation::LM_Read)
-          options.scan_flags|= NdbScanOperation::SF_KeyInfo;
-        if (mrr_is_output_sorted)
-          options.scan_flags|= NdbScanOperation::SF_OrderBy;
-
-<<<<<<< HEAD
-        options.parallel=parallelism;
-
-        NdbOperation::GetValueSpec gets[2];
-        if (table_share->primary_key == MAX_KEY)
-          get_hidden_fields_scan(&options, gets);
-
-        if (m_cond && m_cond->generate_scan_filter(&code, &options))
-          ERR_RETURN(code.getNdbError());
-
-        /* Define scan */
-        NdbIndexScanOperation *scanOp= m_thd_ndb->trans->scanIndex
-          (m_index[active_index].ndb_record_key,
-           m_ndb_record, 
-           lm,
-           (uchar *)(table->read_set->bitmap),
-           NULL, /* All bounds specified below */
-           &options,
-           sizeof(NdbScanOperation::ScanOptions));
-
-        if (!scanOp)
-          ERR_RETURN(m_thd_ndb->trans->getNdbError());
-
-        m_multi_cursor= scanOp;
-
-        /*
-          We do not get_blob_values() here, as when using blobs we always
-          fallback to non-batched multi range read (see multi_range_read_info
-          function).
-        */
-
-        /* We set m_next_row=0 to say that no row was fetched from the scan yet. */
-        m_next_row= 0;
-      }
-
-      /* Include this range in the ordered index scan. */
-      NdbIndexScanOperation::IndexBound bound;
-      compute_index_bounds(bound, key_info,
-			   &mrr_cur_range.start_key, &mrr_cur_range.end_key);
-      bound.range_no= range_no;
-
-      if (m_multi_cursor->setBound(m_index[active_index].ndb_record_key,
-                                   bound))
-      {
-        ERR_RETURN(m_thd_ndb->trans->getNdbError());
-      }
-
       multi_range_entry_type(row_buf)= enum_ordered_range;
       row_buf= multi_range_next_entry(row_buf, reclength);
     }
     else
     {
       /* Convert to primary/unique key operation. */
-=======
->>>>>>> 2be5c81e
       Uint32 partitionId;
       Uint32* ppartitionId = NULL;
 
@@ -9725,15 +9486,6 @@
         partitionId=part_spec.start_part;
         ppartitionId=&partitionId;
       }
-<<<<<<< HEAD
-=======
-
-      if (!(op= pk_unique_index_read_key(active_index,
-                                         r->start_key.key,
-                                         row_buf, lm,
-                                         ppartitionId)))
-        ERR_RETURN(m_thd_ndb->trans->getNdbError());
->>>>>>> 2be5c81e
 
       multi_range_entry_type(row_buf)= enum_unique_range;
       if (!(op= pk_unique_index_read_key(active_index,
@@ -9745,7 +9497,6 @@
       row_buf= multi_range_next_entry(row_buf, reclength);
     }
   }
-<<<<<<< HEAD
 
   if (execute_no_commit_ie(this, m_thd_ndb->trans))
     ERR_RETURN(m_thd_ndb->trans->getNdbError());
@@ -9815,69 +9566,6 @@
   }
 
   DBUG_RETURN(0);
-=======
-  DBUG_ASSERT(i > 0 || i == range_count);       // Require progress
-  m_multi_range_defined_end= ranges + i;
-
-  buffer->end_of_used_area= row_buf;
-
-  /* Get pointer to first range key operation (not scans) */
-  const NdbOperation* rangeOp= lastOp ? lastOp->next() : 
-    m_thd_ndb->trans->getFirstDefinedOperation();
-
-  if (!execute_no_commit_ie(this, m_thd_ndb->trans))
-  {
-    m_multi_range_result_ptr= buffer->buffer;
-
-    /* We must check the result of any primary or unique key
-     * ranges now, as these operations may be invalidated by 
-     * further execute+releaseOperations calls on this transaction by 
-     * different handler objects.
-     */
-    KEY_MULTI_RANGE* rangeInfo= multi_range_curr;
-
-    for (;rangeInfo < m_multi_range_defined_end; rangeInfo++)
-    {
-      if (rangeInfo->range_flag & SKIP_RANGE)
-        continue; 
-
-      if (rangeInfo->range_flag & UNIQUE_RANGE)
-      {
-        if (rangeOp->getNdbError().code == 0)
-        {
-          /* Successful read, results are in buffer.
-           */
-          rangeInfo->range_flag &= ~(uint)EMPTY_RANGE;
-
-          DBUG_PRINT("info", ("Unique range op has result"));
-        }
-        else
-        {
-          NdbError err= rangeOp->getNdbError();
-
-          if (err.classification !=
-              NdbError::NoDataFound)
-            DBUG_RETURN(ndb_err(m_thd_ndb->trans));
-
-          DBUG_PRINT("info", ("Unique range op has no result"));
-          /* Indicate to read_multi_range_next that this
-           * result is empty
-           */
-          rangeInfo->range_flag |= EMPTY_RANGE;
-        }
-        
-        /* Move to next completed operation */
-        rangeOp= m_thd_ndb->trans->getNextCompletedOperation(rangeOp);
-      }
-
-      /* For scan ranges, do nothing here */
-    }
-  }
-  else
-    ERR_RETURN(m_thd_ndb->trans->getNdbError());
-
-  DBUG_RETURN(read_multi_range_next(found_range_p));
->>>>>>> 2be5c81e
 }
 
 int ha_ndbcluster::multi_range_read_next(char **range_info)
@@ -9890,45 +9578,8 @@
     DBUG_RETURN(handler::multi_range_read_next(range_info));
   }
 
-<<<<<<< HEAD
   for(;;)
   {
-=======
-  const ulong reclength= table_share->reclength;
-
-  while (multi_range_curr < m_multi_range_defined_end)
-  {
-    if (multi_range_curr->range_flag & SKIP_RANGE)
-    {
-      /* Nothing in this range, move to next one, skipping a buffer
-       'slot'
-      */
-      m_multi_range_result_ptr += reclength;
-      multi_range_curr++;
-    }
-    else if (multi_range_curr->range_flag & UNIQUE_RANGE)
-    {
-      /*
-        Move to next range; we can have at most one record from a unique range.
-      */
-      KEY_MULTI_RANGE *old_multi_range_curr= multi_range_curr;
-      multi_range_curr= old_multi_range_curr + 1;
-      /*
-        Clear m_active_cursor; it is used as a flag in update_row() /
-        delete_row() to know whether the current tuple is from a scan
-        or pk operation.
-      */
-      m_active_cursor= NULL;
-      const uchar *src_row= m_multi_range_result_ptr;
-      m_multi_range_result_ptr= src_row + table_share->reclength;
-
-      if (!(old_multi_range_curr->range_flag & EMPTY_RANGE))
-      {
-        *multi_range_found_p= old_multi_range_curr;
-        memcpy(table->record[0], src_row, table_share->reclength);
-        DBUG_RETURN(0);
-      }
->>>>>>> 2be5c81e
 
     /* for each range (we should have remembered the number) */
     while (first_running_range < first_unstarted_range)
@@ -9938,34 +9589,12 @@
 
       switch (multi_range_entry_type(row_buf))
       {
-<<<<<<< HEAD
         case enum_skip_range:
         case enum_empty_unique_range:
           /* Nothing in this range; continue with next. */
           break;
 
         case enum_unique_range:
-=======
-        int current_range_no= m_current_range_no;
-        int expected_range_no;
-        /*
-          For a sorted index scan, we will receive rows in increasing range_no
-          order, so we can return ranges in order, pausing when range_no
-          indicate that the currently processed range (multi_range_curr) is
-          done.
-
-          But for unsorted scan, we may receive a high range_no from one
-          fragment followed by a low range_no from another fragment. So we
-          need to process all index scan ranges together.
-        */
-        if (!multi_range_sorted ||
-            (expected_range_no= multi_range_curr - m_multi_ranges)
-                == current_range_no)
-        {
-          *multi_range_found_p= m_multi_ranges + current_range_no;
-          /* Copy out data from the new row. */
-          unpack_record(table->record[0], m_next_row);
->>>>>>> 2be5c81e
           /*
             Move to next range; we can have at most one record from a unique
             range.
