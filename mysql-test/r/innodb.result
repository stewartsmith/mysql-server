drop table if exists t1,t2,t3,t4;
drop database if exists mysqltest;
create table t1 (id int unsigned not null auto_increment, code tinyint unsigned not null, name char(20) not null, primary key (id), key (code), unique (name)) engine=innodb;
insert into t1 (code, name) values (1, 'Tim'), (1, 'Monty'), (2, 'David'), (2, 'Erik'), (3, 'Sasha'), (3, 'Jeremy'), (4, 'Matt');
select id, code, name from t1 order by id;
id	code	name
1	1	Tim
2	1	Monty
3	2	David
4	2	Erik
5	3	Sasha
6	3	Jeremy
7	4	Matt
update ignore t1 set id = 8, name = 'Sinisa' where id < 3;
select id, code, name from t1 order by id;
id	code	name
2	1	Monty
3	2	David
4	2	Erik
5	3	Sasha
6	3	Jeremy
7	4	Matt
8	1	Sinisa
update ignore t1 set id = id + 10, name = 'Ralph' where id < 4;
select id, code, name from t1 order by id;
id	code	name
3	2	David
4	2	Erik
5	3	Sasha
6	3	Jeremy
7	4	Matt
8	1	Sinisa
12	1	Ralph
drop table t1;
CREATE TABLE t1 (
id int(11) NOT NULL auto_increment,
parent_id int(11) DEFAULT '0' NOT NULL,
level tinyint(4) DEFAULT '0' NOT NULL,
PRIMARY KEY (id),
KEY parent_id (parent_id),
KEY level (level)
) engine=innodb;
INSERT INTO t1 VALUES (1,0,0),(3,1,1),(4,1,1),(8,2,2),(9,2,2),(17,3,2),(22,4,2),(24,4,2),(28,5,2),(29,5,2),(30,5,2),(31,6,2),(32,6,2),(33,6,2),(203,7,2),(202,7,2),(20,3,2),(157,0,0),(193,5,2),(40,7,2),(2,1,1),(15,2,2),(6,1,1),(34,6,2),(35,6,2),(16,3,2),(7,1,1),(36,7,2),(18,3,2),(26,5,2),(27,5,2),(183,4,2),(38,7,2),(25,5,2),(37,7,2),(21,4,2),(19,3,2),(5,1,1),(179,5,2);
update t1 set parent_id=parent_id+100;
select * from t1 where parent_id=102;
id	parent_id	level
8	102	2
9	102	2
15	102	2
update t1 set id=id+1000;
update t1 set id=1024 where id=1009;
Got one of the listed errors
select * from t1;
id	parent_id	level
1001	100	0
1002	101	1
1003	101	1
1004	101	1
1005	101	1
1006	101	1
1007	101	1
1008	102	2
1009	102	2
1015	102	2
1016	103	2
1017	103	2
1018	103	2
1019	103	2
1020	103	2
1021	104	2
1022	104	2
1024	104	2
1025	105	2
1026	105	2
1027	105	2
1028	105	2
1029	105	2
1030	105	2
1031	106	2
1032	106	2
1033	106	2
1034	106	2
1035	106	2
1036	107	2
1037	107	2
1038	107	2
1040	107	2
1157	100	0
1179	105	2
1183	104	2
1193	105	2
1202	107	2
1203	107	2
update ignore t1 set id=id+1;
select * from t1;
id	parent_id	level
1001	100	0
1002	101	1
1003	101	1
1004	101	1
1005	101	1
1006	101	1
1007	101	1
1008	102	2
1010	102	2
1015	102	2
1016	103	2
1017	103	2
1018	103	2
1019	103	2
1020	103	2
1021	104	2
1023	104	2
1024	104	2
1025	105	2
1026	105	2
1027	105	2
1028	105	2
1029	105	2
1030	105	2
1031	106	2
1032	106	2
1033	106	2
1034	106	2
1035	106	2
1036	107	2
1037	107	2
1039	107	2
1041	107	2
1158	100	0
1180	105	2
1184	104	2
1194	105	2
1202	107	2
1204	107	2
update ignore t1 set id=1023 where id=1010;
select * from t1 where parent_id=102;
id	parent_id	level
1008	102	2
1010	102	2
1015	102	2
explain select level from t1 where level=1;
id	select_type	table	type	possible_keys	key	key_len	ref	rows	Extra
1	SIMPLE	t1	ref	level	level	1	const	#	Using index
explain select level,id from t1 where level=1;
id	select_type	table	type	possible_keys	key	key_len	ref	rows	Extra
1	SIMPLE	t1	ref	level	level	1	const	#	Using index
explain select level,id,parent_id from t1 where level=1;
id	select_type	table	type	possible_keys	key	key_len	ref	rows	Extra
1	SIMPLE	t1	ref	level	level	1	const	#	
select level,id from t1 where level=1;
level	id
1	1002
1	1003
1	1004
1	1005
1	1006
1	1007
select level,id,parent_id from t1 where level=1;
level	id	parent_id
1	1002	101
1	1003	101
1	1004	101
1	1005	101
1	1006	101
1	1007	101
optimize table t1;
Table	Op	Msg_type	Msg_text
test.t1	optimize	status	OK
show keys from t1;
Table	Non_unique	Key_name	Seq_in_index	Column_name	Collation	Cardinality	Sub_part	Packed	Null	Index_type	Comment	Index_Comment
t1	0	PRIMARY	1	id	A	#	NULL	NULL		BTREE		
t1	1	parent_id	1	parent_id	A	#	NULL	NULL		BTREE		
t1	1	level	1	level	A	#	NULL	NULL		BTREE		
drop table t1;
CREATE TABLE t1 (
gesuchnr int(11) DEFAULT '0' NOT NULL,
benutzer_id int(11) DEFAULT '0' NOT NULL,
PRIMARY KEY (gesuchnr,benutzer_id)
) engine=innodb;
replace into t1 (gesuchnr,benutzer_id) values (2,1);
replace into t1 (gesuchnr,benutzer_id) values (1,1);
replace into t1 (gesuchnr,benutzer_id) values (1,1);
select * from t1;
gesuchnr	benutzer_id
1	1
2	1
drop table t1;
create table t1 (a int) engine=innodb;
insert into t1 values (1), (2);
optimize table t1;
Table	Op	Msg_type	Msg_text
test.t1	optimize	status	OK
delete from t1 where a = 1;
select * from t1;
a
2
check table t1;
Table	Op	Msg_type	Msg_text
test.t1	check	status	OK
drop table t1;
create table t1 (a int,b varchar(20)) engine=innodb;
insert into t1 values (1,""), (2,"testing");
delete from t1 where a = 1;
select * from t1;
a	b
2	testing
create index skr on t1 (a);
insert into t1 values (3,""), (4,"testing");
analyze table t1;
Table	Op	Msg_type	Msg_text
test.t1	analyze	status	OK
show keys from t1;
Table	Non_unique	Key_name	Seq_in_index	Column_name	Collation	Cardinality	Sub_part	Packed	Null	Index_type	Comment	Index_Comment
t1	1	skr	1	a	A	#	NULL	NULL	YES	BTREE		
drop table t1;
create table t1 (a int,b varchar(20),key(a)) engine=innodb;
insert into t1 values (1,""), (2,"testing");
select * from t1 where a = 1;
a	b
1	
drop table t1;
create table t1 (n int not null primary key) engine=innodb;
set autocommit=0;
insert into t1 values (4);
rollback;
select n, "after rollback" from t1;
n	after rollback
insert into t1 values (4);
commit;
select n, "after commit" from t1;
n	after commit
4	after commit
commit;
insert into t1 values (5);
insert into t1 values (4);
ERROR 23000: Duplicate entry '4' for key 'PRIMARY'
commit;
select n, "after commit" from t1;
n	after commit
4	after commit
5	after commit
set autocommit=1;
insert into t1 values (6);
insert into t1 values (4);
ERROR 23000: Duplicate entry '4' for key 'PRIMARY'
select n from t1;
n
4
5
6
set autocommit=0;
begin;
savepoint `my_savepoint`;
insert into t1 values (7);
savepoint `savept2`;
insert into t1 values (3);
select n from t1;
n
3
4
5
6
7
savepoint savept3;
rollback to savepoint savept2;
rollback to savepoint savept3;
ERROR 42000: SAVEPOINT savept3 does not exist
rollback to savepoint savept2;
release savepoint `my_savepoint`;
select n from t1;
n
4
5
6
7
rollback to savepoint `my_savepoint`;
ERROR 42000: SAVEPOINT my_savepoint does not exist
rollback to savepoint savept2;
ERROR 42000: SAVEPOINT savept2 does not exist
insert into t1 values (8);
savepoint sv;
commit;
savepoint sv;
set autocommit=1;
rollback;
drop table t1;
create table t1 (n int not null primary key) engine=innodb;
start transaction;
insert into t1 values (4);
flush tables with read lock;
commit;
unlock tables;
commit;
select * from t1;
n
4
drop table t1;
create table t1 ( id int NOT NULL PRIMARY KEY, nom varchar(64)) engine=innodb;
begin;
insert into t1 values(1,'hamdouni');
select id as afterbegin_id,nom as afterbegin_nom from t1;
afterbegin_id	afterbegin_nom
1	hamdouni
rollback;
select id as afterrollback_id,nom as afterrollback_nom from t1;
afterrollback_id	afterrollback_nom
set autocommit=0;
insert into t1 values(2,'mysql');
select id as afterautocommit0_id,nom as afterautocommit0_nom from t1;
afterautocommit0_id	afterautocommit0_nom
2	mysql
rollback;
select id as afterrollback_id,nom as afterrollback_nom from t1;
afterrollback_id	afterrollback_nom
set autocommit=1;
drop table t1;
CREATE TABLE t1 (id char(8) not null primary key, val int not null) engine=innodb;
insert into t1 values ('pippo', 12);
insert into t1 values ('pippo', 12);
ERROR 23000: Duplicate entry 'pippo' for key 'PRIMARY'
delete from t1;
delete from t1 where id = 'pippo';
select * from t1;
id	val
insert into t1 values ('pippo', 12);
set autocommit=0;
delete from t1;
rollback;
select * from t1;
id	val
pippo	12
delete from t1;
commit;
select * from t1;
id	val
drop table t1;
create table t1 (a integer) engine=innodb;
start transaction;
rename table t1 to t2;
create table t1 (b integer) engine=innodb;
insert into t1 values (1);
rollback;
drop table t1;
rename table t2 to t1;
drop table t1;
set autocommit=1;
CREATE TABLE t1 (ID INTEGER NOT NULL PRIMARY KEY, NAME VARCHAR(64)) ENGINE=innodb;
INSERT INTO t1 VALUES (1, 'Jochen');
select * from t1;
ID	NAME
1	Jochen
drop table t1;
CREATE TABLE t1 ( _userid VARCHAR(60) NOT NULL PRIMARY KEY) ENGINE=innodb;
set autocommit=0;
INSERT INTO t1  SET _userid='marc@anyware.co.uk';
COMMIT;
SELECT * FROM t1;
_userid
marc@anyware.co.uk
SELECT _userid FROM t1 WHERE _userid='marc@anyware.co.uk';
_userid
marc@anyware.co.uk
drop table t1;
set autocommit=1;
CREATE TABLE t1 (
user_id int(10) DEFAULT '0' NOT NULL,
name varchar(100),
phone varchar(100),
ref_email varchar(100) DEFAULT '' NOT NULL,
detail varchar(200),
PRIMARY KEY (user_id,ref_email)
)engine=innodb;
INSERT INTO t1 VALUES (10292,'sanjeev','29153373','sansh777@hotmail.com','xxx'),(10292,'shirish','2333604','shirish@yahoo.com','ddsds'),(10292,'sonali','323232','sonali@bolly.com','filmstar');
select * from t1 where user_id=10292;
user_id	name	phone	ref_email	detail
10292	sanjeev	29153373	sansh777@hotmail.com	xxx
10292	shirish	2333604	shirish@yahoo.com	ddsds
10292	sonali	323232	sonali@bolly.com	filmstar
INSERT INTO t1 VALUES (10291,'sanjeev','29153373','sansh777@hotmail.com','xxx'),(10293,'shirish','2333604','shirish@yahoo.com','ddsds');
select * from t1 where user_id=10292;
user_id	name	phone	ref_email	detail
10292	sanjeev	29153373	sansh777@hotmail.com	xxx
10292	shirish	2333604	shirish@yahoo.com	ddsds
10292	sonali	323232	sonali@bolly.com	filmstar
select * from t1 where user_id>=10292;
user_id	name	phone	ref_email	detail
10292	sanjeev	29153373	sansh777@hotmail.com	xxx
10292	shirish	2333604	shirish@yahoo.com	ddsds
10292	sonali	323232	sonali@bolly.com	filmstar
10293	shirish	2333604	shirish@yahoo.com	ddsds
select * from t1 where user_id>10292;
user_id	name	phone	ref_email	detail
10293	shirish	2333604	shirish@yahoo.com	ddsds
select * from t1 where user_id<10292;
user_id	name	phone	ref_email	detail
10291	sanjeev	29153373	sansh777@hotmail.com	xxx
drop table t1;
CREATE TABLE t1 (a int not null, b int not null,c int not null,
key(a),primary key(a,b), unique(c),key(a),unique(b));
show index from t1;
Table	Non_unique	Key_name	Seq_in_index	Column_name	Collation	Cardinality	Sub_part	Packed	Null	Index_type	Comment	Index_Comment
t1	0	PRIMARY	1	a	A	#	NULL	NULL		BTREE		
t1	0	PRIMARY	2	b	A	#	NULL	NULL		BTREE		
t1	0	c	1	c	A	#	NULL	NULL		BTREE		
t1	0	b	1	b	A	#	NULL	NULL		BTREE		
t1	1	a	1	a	A	#	NULL	NULL		BTREE		
t1	1	a_2	1	a	A	#	NULL	NULL		BTREE		
drop table t1;
create table t1 (col1 int not null, col2 char(4) not null, primary key(col1));
alter table t1 engine=innodb;
insert into t1 values ('1','1'),('5','2'),('2','3'),('3','4'),('4','4');
select * from t1;
col1	col2
1	1
2	3
3	4
4	4
5	2
update t1 set col2='7' where col1='4';
select * from t1;
col1	col2
1	1
2	3
3	4
4	7
5	2
alter table t1 add co3 int not null;
select * from t1;
col1	col2	co3
1	1	0
2	3	0
3	4	0
4	7	0
5	2	0
update t1 set col2='9' where col1='2';
select * from t1;
col1	col2	co3
1	1	0
2	9	0
3	4	0
4	7	0
5	2	0
drop table t1;
create table t1 (a int not null , b int, primary key (a)) engine = innodb;
create table t2 (a int not null , b int, primary key (a)) engine = myisam;
insert into t1 VALUES (1,3) , (2,3), (3,3);
select * from t1;
a	b
1	3
2	3
3	3
insert into t2 select * from t1;
select * from t2;
a	b
1	3
2	3
3	3
delete from t1 where b = 3;
select * from t1;
a	b
insert into t1 select * from t2;
select * from t1;
a	b
1	3
2	3
3	3
select * from t2;
a	b
1	3
2	3
3	3
drop table t1,t2;
CREATE TABLE t1 (
<<<<<<< HEAD
id int(11) NOT NULL auto_increment,
ggid varchar(32) binary DEFAULT '' NOT NULL,
email varchar(64) DEFAULT '' NOT NULL,
passwd varchar(32) binary DEFAULT '' NOT NULL,
PRIMARY KEY (id),
UNIQUE ggid (ggid)
) ENGINE=innodb;
insert into t1 (ggid,passwd) values ('test1','xxx');
insert into t1 (ggid,passwd) values ('test2','yyy');
insert into t1 (ggid,passwd) values ('test2','this will fail');
ERROR 23000: Duplicate entry 'test2' for key 'ggid'
insert into t1 (ggid,id) values ('this will fail',1);
ERROR 23000: Duplicate entry '1' for key 'PRIMARY'
select * from t1 where ggid='test1';
id	ggid	email	passwd
1	test1		xxx
select * from t1 where passwd='xxx';
id	ggid	email	passwd
1	test1		xxx
select * from t1 where id=2;
id	ggid	email	passwd
2	test2		yyy
replace into t1 (ggid,id) values ('this will work',1);
replace into t1 (ggid,passwd) values ('test2','this will work');
update t1 set id=100,ggid='test2' where id=1;
ERROR 23000: Duplicate entry 'test2' for key 'ggid'
select * from t1;
id	ggid	email	passwd
1	this will work		
4	test2		this will work
select * from t1 where id=1;
id	ggid	email	passwd
1	this will work		
select * from t1 where id=999;
id	ggid	email	passwd
drop table t1;
CREATE TABLE t1 (
=======
>>>>>>> a88d9461
user_name varchar(12),
password text,
subscribed char(1),
user_id int(11) DEFAULT '0' NOT NULL,
quota bigint(20),
weight double,
access_date date,
access_time time,
approved datetime,
dummy_primary_key int(11) NOT NULL auto_increment,
PRIMARY KEY (dummy_primary_key)
) ENGINE=innodb;
INSERT INTO t1 VALUES ('user_0','somepassword','N',0,0,0,'2000-09-07','23:06:59','2000-09-07 23:06:59',1);
INSERT INTO t1 VALUES ('user_1','somepassword','Y',1,1,1,'2000-09-07','23:06:59','2000-09-07 23:06:59',2);
INSERT INTO t1 VALUES ('user_2','somepassword','N',2,2,1.4142135623731,'2000-09-07','23:06:59','2000-09-07 23:06:59',3);
INSERT INTO t1 VALUES ('user_3','somepassword','Y',3,3,1.7320508075689,'2000-09-07','23:06:59','2000-09-07 23:06:59',4);
INSERT INTO t1 VALUES ('user_4','somepassword','N',4,4,2,'2000-09-07','23:06:59','2000-09-07 23:06:59',5);
select  user_name, password , subscribed, user_id, quota, weight, access_date, access_time, approved, dummy_primary_key from t1 order by user_name;
user_name	password	subscribed	user_id	quota	weight	access_date	access_time	approved	dummy_primary_key
user_0	somepassword	N	0	0	0	2000-09-07	23:06:59	2000-09-07 23:06:59	1
user_1	somepassword	Y	1	1	1	2000-09-07	23:06:59	2000-09-07 23:06:59	2
user_2	somepassword	N	2	2	1.4142135623731	2000-09-07	23:06:59	2000-09-07 23:06:59	3
user_3	somepassword	Y	3	3	1.7320508075689	2000-09-07	23:06:59	2000-09-07 23:06:59	4
user_4	somepassword	N	4	4	2	2000-09-07	23:06:59	2000-09-07 23:06:59	5
drop table t1;
CREATE TABLE t1 (
id int(11) NOT NULL auto_increment,
parent_id int(11) DEFAULT '0' NOT NULL,
level tinyint(4) DEFAULT '0' NOT NULL,
KEY (id),
KEY parent_id (parent_id),
KEY level (level)
) engine=innodb;
INSERT INTO t1 VALUES (1,0,0),(3,1,1),(4,1,1),(8,2,2),(9,2,2),(17,3,2),(22,4,2),(24,4,2),(28,5,2),(29,5,2),(30,5,2),(31,6,2),(32,6,2),(33,6,2),(203,7,2),(202,7,2),(20,3,2),(157,0,0),(193,5,2),(40,7,2),(2,1,1),(15,2,2),(6,1,1),(34,6,2),(35,6,2),(16,3,2),(7,1,1),(36,7,2),(18,3,2),(26,5,2),(27,5,2),(183,4,2),(38,7,2),(25,5,2),(37,7,2),(21,4,2),(19,3,2),(5,1,1);
INSERT INTO t1 values (179,5,2);
update t1 set parent_id=parent_id+100;
select * from t1 where parent_id=102;
id	parent_id	level
8	102	2
9	102	2
15	102	2
update t1 set id=id+1000;
update t1 set id=1024 where id=1009;
select * from t1;
id	parent_id	level
1001	100	0
1003	101	1
1004	101	1
1008	102	2
1024	102	2
1017	103	2
1022	104	2
1024	104	2
1028	105	2
1029	105	2
1030	105	2
1031	106	2
1032	106	2
1033	106	2
1203	107	2
1202	107	2
1020	103	2
1157	100	0
1193	105	2
1040	107	2
1002	101	1
1015	102	2
1006	101	1
1034	106	2
1035	106	2
1016	103	2
1007	101	1
1036	107	2
1018	103	2
1026	105	2
1027	105	2
1183	104	2
1038	107	2
1025	105	2
1037	107	2
1021	104	2
1019	103	2
1005	101	1
1179	105	2
update ignore t1 set id=id+1;
select * from t1;
id	parent_id	level
1002	100	0
1004	101	1
1005	101	1
1009	102	2
1025	102	2
1018	103	2
1023	104	2
1025	104	2
1029	105	2
1030	105	2
1031	105	2
1032	106	2
1033	106	2
1034	106	2
1204	107	2
1203	107	2
1021	103	2
1158	100	0
1194	105	2
1041	107	2
1003	101	1
1016	102	2
1007	101	1
1035	106	2
1036	106	2
1017	103	2
1008	101	1
1037	107	2
1019	103	2
1027	105	2
1028	105	2
1184	104	2
1039	107	2
1026	105	2
1038	107	2
1022	104	2
1020	103	2
1006	101	1
1180	105	2
update ignore t1 set id=1023 where id=1010;
select * from t1 where parent_id=102;
id	parent_id	level
1009	102	2
1025	102	2
1016	102	2
explain select level from t1 where level=1;
id	select_type	table	type	possible_keys	key	key_len	ref	rows	Extra
1	SIMPLE	t1	ref	level	level	1	const	#	Using index
select level,id from t1 where level=1;
level	id
1	1004
1	1005
1	1003
1	1007
1	1008
1	1006
select level,id,parent_id from t1 where level=1;
level	id	parent_id
1	1004	101
1	1005	101
1	1003	101
1	1007	101
1	1008	101
1	1006	101
select level,id from t1 where level=1 order by id;
level	id
1	1003
1	1004
1	1005
1	1006
1	1007
1	1008
delete from t1 where level=1;
select * from t1;
id	parent_id	level
1002	100	0
1009	102	2
1025	102	2
1018	103	2
1023	104	2
1025	104	2
1029	105	2
1030	105	2
1031	105	2
1032	106	2
1033	106	2
1034	106	2
1204	107	2
1203	107	2
1021	103	2
1158	100	0
1194	105	2
1041	107	2
1016	102	2
1035	106	2
1036	106	2
1017	103	2
1037	107	2
1019	103	2
1027	105	2
1028	105	2
1184	104	2
1039	107	2
1026	105	2
1038	107	2
1022	104	2
1020	103	2
1180	105	2
drop table t1;
CREATE TABLE t1 (
sca_code char(6) NOT NULL,
cat_code char(6) NOT NULL,
sca_desc varchar(50),
lan_code char(2) NOT NULL,
sca_pic varchar(100),
sca_sdesc varchar(50),
sca_sch_desc varchar(16),
PRIMARY KEY (sca_code, cat_code, lan_code),
INDEX sca_pic (sca_pic)
) engine = innodb ;
INSERT INTO t1 ( sca_code, cat_code, sca_desc, lan_code, sca_pic, sca_sdesc, sca_sch_desc) VALUES ( 'PD', 'J', 'PENDANT', 'EN', NULL, NULL, 'PENDANT'),( 'RI', 'J', 'RING', 'EN', NULL, NULL, 'RING'),( 'QQ', 'N', 'RING', 'EN', 'not null', NULL, 'RING');
select count(*) from t1 where sca_code = 'PD';
count(*)
1
select count(*) from t1 where sca_code <= 'PD';
count(*)
1
select count(*) from t1 where sca_pic is null;
count(*)
2
alter table t1 drop index sca_pic, add index sca_pic (cat_code, sca_pic);
select count(*) from t1 where sca_code='PD' and sca_pic is null;
count(*)
1
select count(*) from t1 where cat_code='E';
count(*)
0
alter table t1 drop index sca_pic, add index (sca_pic, cat_code);
select count(*) from t1 where sca_code='PD' and sca_pic is null;
count(*)
1
select count(*) from t1 where sca_pic >= 'n';
count(*)
1
select sca_pic from t1 where sca_pic is null;
sca_pic
NULL
NULL
update t1 set sca_pic="test" where sca_pic is null;
delete from t1 where sca_code='pd';
drop table t1;
set @a:=now();
CREATE TABLE t1 (a int not null, b timestamp not null, primary key (a)) engine=innodb;
insert into t1 (a) values(1),(2),(3);
select t1.a from t1 natural join t1 as t2 where t1.b >= @a order by t1.a;
a
1
2
3
select a from t1 natural join t1 as t2 where b >= @a order by a;
a
1
2
3
update t1 set a=5 where a=1;
select a from t1;
a
2
3
5
drop table t1;
create table t1 (a varchar(100) not null, primary key(a), b int not null) engine=innodb;
insert into t1 values("hello",1),("world",2);
select * from t1 order by b desc;
a	b
world	2
hello	1
optimize table t1;
Table	Op	Msg_type	Msg_text
test.t1	optimize	status	OK
show keys from t1;
Table	Non_unique	Key_name	Seq_in_index	Column_name	Collation	Cardinality	Sub_part	Packed	Null	Index_type	Comment	Index_Comment
t1	0	PRIMARY	1	a	A	#	NULL	NULL		BTREE		
drop table t1;
create table t1 (i int, j int ) ENGINE=innodb;
insert into t1 values (1,2);
select * from t1 where i=1 and j=2;
i	j
1	2
create index ax1 on t1 (i,j);
select * from t1 where i=1 and j=2;
i	j
1	2
drop table t1;
CREATE TABLE t1 (
a int3 unsigned NOT NULL,
b int1 unsigned NOT NULL,
UNIQUE (a, b)
) ENGINE = innodb;
INSERT INTO t1 VALUES (1, 1);
SELECT MIN(B),MAX(b) FROM t1 WHERE t1.a = 1;
MIN(B)	MAX(b)
1	1
drop table t1;
CREATE TABLE t1 (a int unsigned NOT NULL) engine=innodb;
INSERT INTO t1 VALUES (1);
SELECT * FROM t1;
a
1
DROP TABLE t1;
create table t1 (a int  primary key,b int, c int, d int, e int, f int, g int, h int, i int, j int, k int, l int, m int, n int, o int, p int, q int, r int, s int, t int, u int, v int, w int, x int, y int, z int, a1 int, a2 int, a3 int, a4 int, a5 int, a6 int, a7 int, a8 int, a9 int, b1 int, b2 int, b3 int, b4 int, b5 int, b6 int) engine = innodb;
insert into t1 values (1,1,1,1,1,1,1,1,1,1,1,1,1,1,1,1,1,1,1,1,1,1,1,1,1,1,1,1,1,1,1,1,1,1,1,1,1,1,1,1,1);
explain select * from t1 where a > 0 and a < 50;
id	select_type	table	type	possible_keys	key	key_len	ref	rows	Extra
1	SIMPLE	t1	range	PRIMARY	PRIMARY	4	NULL	#	Using where
drop table t1;
create table t1 (id int NOT NULL,id2 int NOT NULL,id3 int NOT NULL,dummy1 char(30),primary key (id,id2),index index_id3 (id3)) engine=innodb;
insert into t1 values (0,0,0,'ABCDEFGHIJ'),(2,2,2,'BCDEFGHIJK'),(1,1,1,'CDEFGHIJKL');
LOCK TABLES t1 WRITE;
insert into t1 values (99,1,2,'D'),(1,1,2,'D');
ERROR 23000: Duplicate entry '1-1' for key 'PRIMARY'
select id from t1;
id
0
1
2
select id from t1;
id
0
1
2
UNLOCK TABLES;
DROP TABLE t1;
create table t1 (id int NOT NULL,id2 int NOT NULL,id3 int NOT NULL,dummy1 char(30),primary key (id,id2),index index_id3 (id3)) engine=innodb;
insert into t1 values (0,0,0,'ABCDEFGHIJ'),(2,2,2,'BCDEFGHIJK'),(1,1,1,'CDEFGHIJKL');
LOCK TABLES t1 WRITE;
begin;
insert into t1 values (99,1,2,'D'),(1,1,2,'D');
ERROR 23000: Duplicate entry '1-1' for key 'PRIMARY'
select id from t1;
id
0
1
2
insert ignore into t1 values (100,1,2,'D'),(1,1,99,'D');
commit;
select id,id3 from t1;
id	id3
0	0
1	1
2	2
100	2
UNLOCK TABLES;
DROP TABLE t1;
create table t1 (a char(20), unique (a(5))) engine=innodb;
drop table t1;
create table t1 (a char(20), index (a(5))) engine=innodb;
show create table t1;
Table	Create Table
t1	CREATE TABLE `t1` (
  `a` char(20) DEFAULT NULL,
  KEY `a` (`a`(5))
) ENGINE=InnoDB DEFAULT CHARSET=latin1
drop table t1;
create temporary table t1 (a int not null auto_increment, primary key(a)) engine=innodb;
insert into t1 values (NULL),(NULL),(NULL);
delete from t1 where a=3;
insert into t1 values (NULL);
select * from t1;
a
1
2
4
alter table t1 add b int;
select * from t1;
a	b
1	NULL
2	NULL
4	NULL
drop table t1;
create table t1
(
id int auto_increment primary key,
name varchar(32) not null,
value text not null,
uid int not null,
unique key(name,uid)
) engine=innodb;
insert into t1 values (1,'one','one value',101),
(2,'two','two value',102),(3,'three','three value',103);
set insert_id=5;
replace into t1 (value,name,uid) values ('other value','two',102);
delete from t1 where uid=102;
set insert_id=5;
replace into t1 (value,name,uid) values ('other value','two',102);
set insert_id=6;
replace into t1 (value,name,uid) values ('other value','two',102);
select * from t1;
id	name	value	uid
1	one	one value	101
3	three	three value	103
6	two	other value	102
drop table t1;
create database mysqltest;
create table mysqltest.t1 (a int not null) engine= innodb;
insert into mysqltest.t1 values(1);
create table mysqltest.t2 (a int not null) engine= myisam;
insert into mysqltest.t2 values(1);
create table mysqltest.t3 (a int not null) engine= heap;
insert into mysqltest.t3 values(1);
commit;
drop database mysqltest;
show tables from mysqltest;
ERROR 42000: Unknown database 'mysqltest'
set autocommit=0;
create table t1 (a int not null) engine= innodb;
insert into t1 values(1),(2);
truncate table t1;
commit;
truncate table t1;
truncate table t1;
select * from t1;
a
insert into t1 values(1),(2);
delete from t1;
select * from t1;
a
commit;
drop table t1;
set autocommit=1;
create table t1 (a int not null) engine= innodb;
insert into t1 values(1),(2);
truncate table t1;
insert into t1 values(1),(2);
select * from t1;
a
1
2
truncate table t1;
insert into t1 values(1),(2);
delete from t1;
select * from t1;
a
drop table t1;
create table t1 (a int not null, b int not null, c int not null, primary key (a),key(b)) engine=innodb;
insert into t1 values (3,3,3),(1,1,1),(2,2,2),(4,4,4);
explain select * from t1 order by a;
id	select_type	table	type	possible_keys	key	key_len	ref	rows	Extra
1	SIMPLE	t1	index	NULL	PRIMARY	4	NULL	#	
explain select * from t1 order by b;
id	select_type	table	type	possible_keys	key	key_len	ref	rows	Extra
1	SIMPLE	t1	ALL	NULL	NULL	NULL	NULL	#	Using filesort
explain select * from t1 order by c;
id	select_type	table	type	possible_keys	key	key_len	ref	rows	Extra
1	SIMPLE	t1	ALL	NULL	NULL	NULL	NULL	#	Using filesort
explain select a from t1 order by a;
id	select_type	table	type	possible_keys	key	key_len	ref	rows	Extra
1	SIMPLE	t1	index	NULL	PRIMARY	4	NULL	#	Using index
explain select b from t1 order by b;
id	select_type	table	type	possible_keys	key	key_len	ref	rows	Extra
1	SIMPLE	t1	index	NULL	b	4	NULL	#	Using index
explain select a,b from t1 order by b;
id	select_type	table	type	possible_keys	key	key_len	ref	rows	Extra
1	SIMPLE	t1	index	NULL	b	4	NULL	#	Using index
explain select a,b from t1;
id	select_type	table	type	possible_keys	key	key_len	ref	rows	Extra
1	SIMPLE	t1	index	NULL	b	4	NULL	#	Using index
explain select a,b,c from t1;
id	select_type	table	type	possible_keys	key	key_len	ref	rows	Extra
1	SIMPLE	t1	ALL	NULL	NULL	NULL	NULL	#	
drop table t1;
create table t1 (t int not null default 1, key (t)) engine=innodb;
desc t1;
Field	Type	Null	Key	Default	Extra
t	int(11)	NO	MUL	1	
drop table t1;
CREATE TABLE t1 (
number bigint(20) NOT NULL default '0',
cname char(15) NOT NULL default '',
carrier_id smallint(6) NOT NULL default '0',
privacy tinyint(4) NOT NULL default '0',
last_mod_date timestamp NOT NULL,
last_mod_id smallint(6) NOT NULL default '0',
last_app_date timestamp NOT NULL,
last_app_id smallint(6) default '-1',
version smallint(6) NOT NULL default '0',
assigned_scps int(11) default '0',
status tinyint(4) default '0'
) ENGINE=InnoDB;
INSERT INTO t1 VALUES (4077711111,'SeanWheeler',90,2,20020111112846,500,00000000000000,-1,2,3,1);
INSERT INTO t1 VALUES (9197722223,'berry',90,3,20020111112809,500,20020102114532,501,4,10,0);
INSERT INTO t1 VALUES (650,'San Francisco',0,0,20011227111336,342,00000000000000,-1,1,24,1);
INSERT INTO t1 VALUES (302467,'Sue\'s Subshop',90,3,20020109113241,500,20020102115111,501,7,24,0);
INSERT INTO t1 VALUES (6014911113,'SudzCarwash',520,1,20020102115234,500,20020102115259,501,33,32768,0);
INSERT INTO t1 VALUES (333,'tubs',99,2,20020109113440,501,20020109113440,500,3,10,0);
CREATE TABLE t2 (
number bigint(20) NOT NULL default '0',
cname char(15) NOT NULL default '',
carrier_id smallint(6) NOT NULL default '0',
privacy tinyint(4) NOT NULL default '0',
last_mod_date timestamp NOT NULL,
last_mod_id smallint(6) NOT NULL default '0',
last_app_date timestamp NOT NULL,
last_app_id smallint(6) default '-1',
version smallint(6) NOT NULL default '0',
assigned_scps int(11) default '0',
status tinyint(4) default '0'
) ENGINE=InnoDB;
INSERT INTO t2 VALUES (4077711111,'SeanWheeler',0,2,20020111112853,500,00000000000000,-1,2,3,1);
INSERT INTO t2 VALUES (9197722223,'berry',90,3,20020111112818,500,20020102114532,501,4,10,0);
INSERT INTO t2 VALUES (650,'San Francisco',90,0,20020109113158,342,00000000000000,-1,1,24,1);
INSERT INTO t2 VALUES (333,'tubs',99,2,20020109113453,501,20020109113453,500,3,10,0);
select * from t1;
number	cname	carrier_id	privacy	last_mod_date	last_mod_id	last_app_date	last_app_id	version	assigned_scps	status
4077711111	SeanWheeler	90	2	2002-01-11 11:28:46	500	0000-00-00 00:00:00	-1	2	3	1
9197722223	berry	90	3	2002-01-11 11:28:09	500	2002-01-02 11:45:32	501	4	10	0
650	San Francisco	0	0	2001-12-27 11:13:36	342	0000-00-00 00:00:00	-1	1	24	1
302467	Sue's Subshop	90	3	2002-01-09 11:32:41	500	2002-01-02 11:51:11	501	7	24	0
6014911113	SudzCarwash	520	1	2002-01-02 11:52:34	500	2002-01-02 11:52:59	501	33	32768	0
333	tubs	99	2	2002-01-09 11:34:40	501	2002-01-09 11:34:40	500	3	10	0
select * from t2;
number	cname	carrier_id	privacy	last_mod_date	last_mod_id	last_app_date	last_app_id	version	assigned_scps	status
4077711111	SeanWheeler	0	2	2002-01-11 11:28:53	500	0000-00-00 00:00:00	-1	2	3	1
9197722223	berry	90	3	2002-01-11 11:28:18	500	2002-01-02 11:45:32	501	4	10	0
650	San Francisco	90	0	2002-01-09 11:31:58	342	0000-00-00 00:00:00	-1	1	24	1
333	tubs	99	2	2002-01-09 11:34:53	501	2002-01-09 11:34:53	500	3	10	0
delete t1, t2 from t1 left join t2 on t1.number=t2.number where (t1.carrier_id=90 and t1.number=t2.number) or (t2.carrier_id=90 and t1.number=t2.number) or  (t1.carrier_id=90 and t2.number is null);
select * from t1;
number	cname	carrier_id	privacy	last_mod_date	last_mod_id	last_app_date	last_app_id	version	assigned_scps	status
6014911113	SudzCarwash	520	1	2002-01-02 11:52:34	500	2002-01-02 11:52:59	501	33	32768	0
333	tubs	99	2	2002-01-09 11:34:40	501	2002-01-09 11:34:40	500	3	10	0
select * from t2;
number	cname	carrier_id	privacy	last_mod_date	last_mod_id	last_app_date	last_app_id	version	assigned_scps	status
333	tubs	99	2	2002-01-09 11:34:53	501	2002-01-09 11:34:53	500	3	10	0
select * from t2;
number	cname	carrier_id	privacy	last_mod_date	last_mod_id	last_app_date	last_app_id	version	assigned_scps	status
333	tubs	99	2	2002-01-09 11:34:53	501	2002-01-09 11:34:53	500	3	10	0
drop table t1,t2;
create table t1 (id int unsigned not null auto_increment, code tinyint unsigned not null, name char(20) not null, primary key (id), key (code), unique (name)) engine=innodb;
BEGIN;
SET SESSION TRANSACTION ISOLATION LEVEL SERIALIZABLE;
SELECT @@tx_isolation,@@global.tx_isolation;
@@tx_isolation	@@global.tx_isolation
SERIALIZABLE	REPEATABLE-READ
insert into t1 (code, name) values (1, 'Tim'), (1, 'Monty'), (2, 'David');
select id, code, name from t1 order by id;
id	code	name
1	1	Tim
2	1	Monty
3	2	David
COMMIT;
BEGIN;
SET SESSION TRANSACTION ISOLATION LEVEL REPEATABLE READ;
insert into t1 (code, name) values (2, 'Erik'), (3, 'Sasha');
select id, code, name from t1 order by id;
id	code	name
1	1	Tim
2	1	Monty
3	2	David
4	2	Erik
5	3	Sasha
COMMIT;
BEGIN;
SET SESSION TRANSACTION ISOLATION LEVEL READ UNCOMMITTED;
insert into t1 (code, name) values (3, 'Jeremy'), (4, 'Matt');
select id, code, name from t1 order by id;
id	code	name
1	1	Tim
2	1	Monty
3	2	David
4	2	Erik
5	3	Sasha
6	3	Jeremy
7	4	Matt
COMMIT;
DROP TABLE t1;
create table t1 (n int(10), d int(10)) engine=innodb;
create table t2 (n int(10), d int(10)) engine=innodb;
insert into t1 values(1,1),(1,2);
insert into t2 values(1,10),(2,20);
UPDATE t1,t2 SET t1.d=t2.d,t2.d=30 WHERE t1.n=t2.n;
select * from t1;
n	d
1	10
1	10
select * from t2;
n	d
1	30
2	20
drop table t1,t2;
create table t1 (a int, b int) engine=innodb;
insert into t1 values(20,null);
select t2.b, ifnull(t2.b,"this is null") from t1 as t2 left join t1 as t3 on
t2.b=t3.a;
b	ifnull(t2.b,"this is null")
NULL	this is null
select t2.b, ifnull(t2.b,"this is null") from t1 as t2 left join t1 as t3 on
t2.b=t3.a order by 1;
b	ifnull(t2.b,"this is null")
NULL	this is null
insert into t1 values(10,null);
select t2.b, ifnull(t2.b,"this is null") from t1 as t2 left join t1 as t3 on
t2.b=t3.a order by 1;
b	ifnull(t2.b,"this is null")
NULL	this is null
NULL	this is null
drop table t1;
create table t1 (a varchar(10) not null) engine=myisam;
create table t2 (b varchar(10) not null unique) engine=innodb;
select t1.a from t1,t2 where t1.a=t2.b;
a
drop table t1,t2;
create table t1 (a int not null, b int, primary key (a)) engine = innodb;
create table t2 (a int not null, b int, primary key (a)) engine = innodb;
insert into t1 values (10, 20);
insert into t2 values (10, 20);
update t1, t2 set t1.b = 150, t2.b = t1.b where t2.a = t1.a and t1.a = 10;
drop table t1,t2;
CREATE TABLE t1 (id INT NOT NULL, PRIMARY KEY (id)) ENGINE=INNODB;
CREATE TABLE t2 (id INT PRIMARY KEY, t1_id INT, INDEX par_ind (t1_id), FOREIGN KEY (t1_id) REFERENCES t1(id)  ON DELETE CASCADE ) ENGINE=INNODB;
insert into t1 set id=1;
insert into t2 set id=1, t1_id=1;
delete t1,t2 from t1,t2 where t1.id=t2.t1_id;
select * from t1;
id
select * from t2;
id	t1_id
drop table t2,t1;
CREATE TABLE t1(id INT NOT NULL,  PRIMARY KEY (id)) ENGINE=INNODB;
CREATE TABLE t2(id  INT PRIMARY KEY, t1_id INT, INDEX par_ind (t1_id)  ) ENGINE=INNODB;
INSERT INTO t1 VALUES(1);
INSERT INTO t2 VALUES(1, 1);
SELECT * from t1;
id
1
UPDATE t1,t2 SET t1.id=t1.id+1, t2.t1_id=t1.id+1;
SELECT * from t1;
id
2
UPDATE t1,t2 SET t1.id=t1.id+1 where t1.id!=t2.id;
SELECT * from t1;
id
3
DROP TABLE t1,t2;
set autocommit=0;
CREATE TABLE t1 (id CHAR(15) NOT NULL, value CHAR(40) NOT NULL, PRIMARY KEY(id)) ENGINE=InnoDB;
CREATE TABLE t2 (id CHAR(15) NOT NULL, value CHAR(40) NOT NULL, PRIMARY KEY(id)) ENGINE=InnoDB;
CREATE TABLE t3 (id1 CHAR(15) NOT NULL, id2 CHAR(15) NOT NULL, PRIMARY KEY(id1, id2)) ENGINE=InnoDB;
INSERT INTO t3 VALUES("my-test-1", "my-test-2");
COMMIT;
INSERT INTO t1 VALUES("this-key", "will disappear");
INSERT INTO t2 VALUES("this-key", "will also disappear");
DELETE FROM t3 WHERE id1="my-test-1";
SELECT * FROM t1;
id	value
this-key	will disappear
SELECT * FROM t2;
id	value
this-key	will also disappear
SELECT * FROM t3;
id1	id2
ROLLBACK;
SELECT * FROM t1;
id	value
SELECT * FROM t2;
id	value
SELECT * FROM t3;
id1	id2
my-test-1	my-test-2
SELECT * FROM t3 WHERE id1="my-test-1" LOCK IN SHARE MODE;
id1	id2
my-test-1	my-test-2
COMMIT;
set autocommit=1;
DROP TABLE t1,t2,t3;
CREATE TABLE t1 (a int not null primary key, b int not null, unique (b)) engine=innodb;
INSERT INTO t1 values (1,1),(2,2),(3,3),(4,4),(5,5),(6,6),(7,7),(8,8),(9,9);
UPDATE t1 set a=a+100 where b between 2 and 3 and a < 1000;
SELECT * from t1;
a	b
1	1
102	2
103	3
4	4
5	5
6	6
7	7
8	8
9	9
drop table t1;
CREATE TABLE t1 (a int not null primary key, b int not null, key (b)) engine=innodb;
CREATE TABLE t2 (a int not null primary key, b int not null, key (b)) engine=innodb;
INSERT INTO t1 values (1,1),(2,2),(3,3),(4,4),(5,5),(6,6),(7,7),(8,8),(9,9),(10,10),(11,11),(12,12);
INSERT INTO t2 values (1,1),(2,2),(3,3),(4,4),(5,5),(6,6),(7,7),(8,8),(9,9);
update t1,t2 set t1.a=t1.a+100;
select * from t1;
a	b
101	1
102	2
103	3
104	4
105	5
106	6
107	7
108	8
109	9
110	10
111	11
112	12
update t1,t2 set t1.a=t1.a+100 where t1.a=101;
select * from t1;
a	b
201	1
102	2
103	3
104	4
105	5
106	6
107	7
108	8
109	9
110	10
111	11
112	12
update t1,t2 set t1.b=t1.b+10 where t1.b=2;
select * from t1;
a	b
201	1
103	3
104	4
105	5
106	6
107	7
108	8
109	9
110	10
111	11
102	12
112	12
update t1,t2 set t1.b=t1.b+2,t2.b=t1.b+10 where t1.b between 3 and 5 and t1.a=t2.a+100;
select * from t1;
a	b
201	1
103	5
104	6
106	6
105	7
107	7
108	8
109	9
110	10
111	11
102	12
112	12
select * from t2;
a	b
1	1
2	2
6	6
7	7
8	8
9	9
3	13
4	14
5	15
drop table t1,t2;
CREATE TABLE t2 (   NEXT_T         BIGINT NOT NULL PRIMARY KEY) ENGINE=MyISAM;
CREATE TABLE t1 (  B_ID           INTEGER NOT NULL PRIMARY KEY) ENGINE=InnoDB;
SET AUTOCOMMIT=0;
INSERT INTO t1 ( B_ID ) VALUES ( 1 );
INSERT INTO t2 ( NEXT_T ) VALUES ( 1 );
ROLLBACK;
Warnings:
Warning	1196	Some non-transactional changed tables couldn't be rolled back
SELECT * FROM t1;
B_ID
drop table  t1,t2;
create table t1  ( pk         int primary key,    parent     int not null,    child      int not null,       index (parent)  ) engine = innodb;
insert into t1 values   (1,0,4),  (2,1,3),  (3,2,1),  (4,1,2);
select distinct  parent,child   from t1   order by parent;
parent	child
0	4
1	2
1	3
2	1
drop table t1;
create table t1 (a int not null auto_increment primary key, b int, c int, key(c)) engine=innodb;
create table t2 (a int not null auto_increment primary key, b int);
insert into t1 (b) values (null),(null),(null),(null),(null),(null),(null);
insert into t2 (a) select b from t1;
insert into t1 (b) select b from t2;
insert into t2 (a) select b from t1;
insert into t1 (a) select b from t2;
insert into t2 (a) select b from t1;
insert into t1 (a) select b from t2;
insert into t2 (a) select b from t1;
insert into t1 (a) select b from t2;
insert into t2 (a) select b from t1;
insert into t1 (a) select b from t2;
select count(*) from t1;
count(*)
623
explain select * from t1 where c between 1 and 2500;
id	select_type	table	type	possible_keys	key	key_len	ref	rows	Extra
1	SIMPLE	t1	range	c	c	5	NULL	#	Using index condition; Using MRR
update t1 set c=a;
explain select * from t1 where c between 1 and 2500;
id	select_type	table	type	possible_keys	key	key_len	ref	rows	Extra
1	SIMPLE	t1	ALL	c	NULL	NULL	NULL	#	Using where
drop table t1,t2;
create table t1 (id int primary key auto_increment, fk int, index index_fk (fk)) engine=innodb;
insert into t1 (id) values (null),(null),(null),(null),(null);
update t1 set fk=69 where fk is null order by id limit 1;
SELECT * from t1;
id	fk
2	NULL
3	NULL
4	NULL
5	NULL
1	69
drop table t1;
create table t1 (a int not null, b int not null, key (a));
insert into t1 values (1,1),(1,2),(1,3),(3,1),(3,2),(3,3),(3,1),(3,2),(3,3),(2,1),(2,2),(2,3);
SET @tmp=0;
update t1 set b=(@tmp:=@tmp+1) order by a;
update t1 set b=99 where a=1 order by b asc limit 1;
update t1 set b=100 where a=1 order by b desc limit 2;
update t1 set a=a+10+b where a=1 order by b;
select * from t1 order by a,b;
a	b
2	4
2	5
2	6
3	7
3	8
3	9
3	10
3	11
3	12
13	2
111	100
111	100
drop table t1;
create table t1 ( c char(8) not null ) engine=innodb;
insert into t1 values ('0'),('1'),('2'),('3'),('4'),('5'),('6'),('7'),('8'),('9');
insert into t1 values ('A'),('B'),('C'),('D'),('E'),('F');
alter table t1 add b char(8) not null;
alter table t1 add a char(8) not null;
alter table t1 add primary key (a,b,c);
update t1 set a=c, b=c;
create table t2 (c char(8) not null, b char(8) not null, a char(8) not null, primary key(a,b,c)) engine=innodb;
insert into t2 select * from t1;
delete t1,t2 from t2,t1 where t1.a<'B' and t2.b=t1.b;
drop table t1,t2;
SET AUTOCOMMIT=1;
create table t1 (a integer auto_increment primary key) engine=innodb;
insert into t1 (a) values (NULL),(NULL);
truncate table t1;
insert into t1 (a) values (NULL),(NULL);
SELECT * from t1;
a
1
2
drop table t1;
CREATE TABLE t1 (`id 1` INT NOT NULL, PRIMARY KEY (`id 1`)) ENGINE=INNODB;
CREATE TABLE t2 (id INT PRIMARY KEY, t1_id INT, INDEX par_ind (t1_id), FOREIGN KEY (`t1_id`) REFERENCES `t1`(`id 1`)  ON DELETE CASCADE ) ENGINE=INNODB;
drop table t2,t1;
create table `t1` (`id` int( 11 ) not null  ,primary key ( `id` )) engine = innodb;
insert into `t1`values ( 1 ) ;
create table `t2` (`id` int( 11 ) not null default '0',unique key `id` ( `id` ) ,constraint `t1_id_fk` foreign key ( `id` ) references `t1` (`id` )) engine = innodb;
insert into `t2`values ( 1 ) ;
create table `t3` (`id` int( 11 ) not null default '0',key `id` ( `id` ) ,constraint `t2_id_fk` foreign key ( `id` ) references `t2` (`id` )) engine = innodb;
insert into `t3`values ( 1 ) ;
delete t3,t2,t1 from t1,t2,t3 where t1.id =1 and t2.id = t1.id and t3.id = t2.id;
ERROR 23000: Cannot delete or update a parent row: a foreign key constraint fails (`test`.`t2`, CONSTRAINT `t1_id_fk` FOREIGN KEY (`id`) REFERENCES `t1` (`id`))
update t1,t2,t3 set t3.id=5, t2.id=6, t1.id=7  where t1.id =1 and t2.id = t1.id and t3.id = t2.id;
ERROR 23000: Cannot delete or update a parent row: a foreign key constraint fails (`test`.`t2`, CONSTRAINT `t1_id_fk` FOREIGN KEY (`id`) REFERENCES `t1` (`id`))
update t3 set  t3.id=7  where t1.id =1 and t2.id = t1.id and t3.id = t2.id;
ERROR 42S22: Unknown column 't1.id' in 'where clause'
drop table t3,t2,t1;
create table t1(
id int primary key,
pid int,
index(pid),
foreign key(pid) references t1(id) on delete cascade) engine=innodb;
insert into t1 values(0,0),(1,0),(2,1),(3,2),(4,3),(5,4),(6,5),(7,6),
(8,7),(9,8),(10,9),(11,10),(12,11),(13,12),(14,13),(15,14);
delete from t1 where id=0;
ERROR 23000: Cannot delete or update a parent row: a foreign key constraint fails (`test`.`t1`, CONSTRAINT `t1_ibfk_1` FOREIGN KEY (`pid`) REFERENCES `t1` (`id`) ON DELETE CASCADE)
delete from t1 where id=15;
delete from t1 where id=0;
drop table t1;
CREATE TABLE t1 (col1 int(1))ENGINE=InnoDB;
CREATE TABLE t2 (col1 int(1),stamp TIMESTAMP,INDEX stamp_idx
(stamp))ENGINE=InnoDB;
insert into t1 values (1),(2),(3);
insert into t2 values (1, 20020204130000),(2, 20020204130000),(4,20020204310000 ),(5,20020204230000);
Warnings:
Warning	1265	Data truncated for column 'stamp' at row 3
SELECT col1 FROM t1 UNION SELECT col1 FROM t2 WHERE stamp <
'20020204120000' GROUP BY col1;
col1
1
2
3
4
drop table t1,t2;
CREATE TABLE t1 (
`id` int(10) unsigned NOT NULL auto_increment,
`id_object` int(10) unsigned default '0',
`id_version` int(10) unsigned NOT NULL default '1',
`label` varchar(100) NOT NULL default '',
`description` text,
PRIMARY KEY  (`id`),
KEY `id_object` (`id_object`),
KEY `id_version` (`id_version`)
) ENGINE=InnoDB;
INSERT INTO t1 VALUES("6", "3382", "9", "Test", NULL), ("7", "102", "5", "Le Pekin (Test)", NULL),("584", "1794", "4", "Test de resto", NULL),("837", "1822", "6", "Test 3", NULL),("1119", "3524", "1", "Societe Test", NULL),("1122", "3525", "1", "Fournisseur Test", NULL);
CREATE TABLE t2 (
`id` int(10) unsigned NOT NULL auto_increment,
`id_version` int(10) unsigned NOT NULL default '1',
PRIMARY KEY  (`id`),
KEY `id_version` (`id_version`)
) ENGINE=InnoDB;
INSERT INTO t2 VALUES("3524", "1"),("3525", "1"),("1794", "4"),("102", "5"),("1822", "6"),("3382", "9");
SELECT t2.id, t1.`label` FROM t2 INNER JOIN
(SELECT t1.id_object as id_object FROM t1 WHERE t1.`label` LIKE '%test%') AS lbl 
ON (t2.id = lbl.id_object) INNER JOIN t1 ON (t2.id = t1.id_object);
id	label
3382	Test
102	Le Pekin (Test)
1794	Test de resto
1822	Test 3
3524	Societe Test
3525	Fournisseur Test
drop table t1,t2;
create table t1 (a int, b varchar(200), c text not null) checksum=1 engine=myisam;
create table t2 (a int, b varchar(200), c text not null) checksum=0 engine=innodb;
create table t3 (a int, b varchar(200), c text not null) checksum=1 engine=innodb;
insert t1 values (1, "aaa", "bbb"), (NULL, "", "ccccc"), (0, NULL, "");
insert t2 select * from t1;
insert t3 select * from t1;
checksum table t1, t2, t3, t4 quick;
Table	Checksum
test.t1	2948697075
test.t2	NULL
test.t3	NULL
test.t4	NULL
Warnings:
Error	1146	Table 'test.t4' doesn't exist
checksum table t1, t2, t3, t4;
Table	Checksum
test.t1	2948697075
test.t2	2948697075
test.t3	2948697075
test.t4	NULL
Warnings:
Error	1146	Table 'test.t4' doesn't exist
checksum table t1, t2, t3, t4 extended;
Table	Checksum
test.t1	2948697075
test.t2	2948697075
test.t3	2948697075
test.t4	NULL
Warnings:
Error	1146	Table 'test.t4' doesn't exist
drop table t1,t2,t3;
create table t1 (id int,  name char(10) not null,  name2 char(10) not null) engine=innodb;
insert into t1 values(1,'first','fff'),(2,'second','sss'),(3,'third','ttt');
select trim(name2) from t1  union all  select trim(name) from t1 union all select trim(id) from t1;
trim(name2)
fff
sss
ttt
first
second
third
1
2
3
drop table t1;
create table t1 (a int) engine=innodb;
create table t2 like t1;
drop table t1,t2;
create table t1 (id int(11) not null, id2 int(11) not null, unique (id,id2)) engine=innodb;
create table t2 (id int(11) not null, constraint t1_id_fk foreign key ( id ) references t1 (id)) engine = innodb;
show create table t1;
Table	Create Table
t1	CREATE TABLE `t1` (
  `id` int(11) NOT NULL,
  `id2` int(11) NOT NULL,
  UNIQUE KEY `id` (`id`,`id2`)
) ENGINE=InnoDB DEFAULT CHARSET=latin1
show create table t2;
Table	Create Table
t2	CREATE TABLE `t2` (
  `id` int(11) NOT NULL,
  KEY `t1_id_fk` (`id`),
  CONSTRAINT `t1_id_fk` FOREIGN KEY (`id`) REFERENCES `t1` (`id`)
) ENGINE=InnoDB DEFAULT CHARSET=latin1
create index id on t2 (id);
show create table t2;
Table	Create Table
t2	CREATE TABLE `t2` (
  `id` int(11) NOT NULL,
  KEY `id` (`id`),
  CONSTRAINT `t1_id_fk` FOREIGN KEY (`id`) REFERENCES `t1` (`id`)
) ENGINE=InnoDB DEFAULT CHARSET=latin1
create index id2 on t2 (id);
show create table t2;
Table	Create Table
t2	CREATE TABLE `t2` (
  `id` int(11) NOT NULL,
  KEY `id` (`id`),
  KEY `id2` (`id`),
  CONSTRAINT `t1_id_fk` FOREIGN KEY (`id`) REFERENCES `t1` (`id`)
) ENGINE=InnoDB DEFAULT CHARSET=latin1
drop index id2 on t2;
drop index id on t2;
Got one of the listed errors
show create table t2;
Table	Create Table
t2	CREATE TABLE `t2` (
  `id` int(11) NOT NULL,
  KEY `id` (`id`),
  CONSTRAINT `t1_id_fk` FOREIGN KEY (`id`) REFERENCES `t1` (`id`)
) ENGINE=InnoDB DEFAULT CHARSET=latin1
drop table t2;
create table t2 (id int(11) not null, id2 int(11) not null, constraint t1_id_fk foreign key (id,id2) references t1 (id,id2)) engine = innodb;
show create table t2;
Table	Create Table
t2	CREATE TABLE `t2` (
  `id` int(11) NOT NULL,
  `id2` int(11) NOT NULL,
  KEY `t1_id_fk` (`id`,`id2`),
  CONSTRAINT `t1_id_fk` FOREIGN KEY (`id`, `id2`) REFERENCES `t1` (`id`, `id2`)
) ENGINE=InnoDB DEFAULT CHARSET=latin1
create unique index id on t2 (id,id2);
show create table t2;
Table	Create Table
t2	CREATE TABLE `t2` (
  `id` int(11) NOT NULL,
  `id2` int(11) NOT NULL,
  UNIQUE KEY `id` (`id`,`id2`),
  CONSTRAINT `t1_id_fk` FOREIGN KEY (`id`, `id2`) REFERENCES `t1` (`id`, `id2`)
) ENGINE=InnoDB DEFAULT CHARSET=latin1
drop table t2;
create table t2 (id int(11) not null, id2 int(11) not null, unique (id,id2),constraint t1_id_fk foreign key (id2,id) references t1 (id,id2)) engine = innodb;
show create table t2;
Table	Create Table
t2	CREATE TABLE `t2` (
  `id` int(11) NOT NULL,
  `id2` int(11) NOT NULL,
  UNIQUE KEY `id` (`id`,`id2`),
  KEY `t1_id_fk` (`id2`,`id`),
  CONSTRAINT `t1_id_fk` FOREIGN KEY (`id2`, `id`) REFERENCES `t1` (`id`, `id2`)
) ENGINE=InnoDB DEFAULT CHARSET=latin1
drop table t2;
create table t2 (id int(11) not null, id2 int(11) not null, unique (id,id2), constraint t1_id_fk foreign key (id) references t1 (id)) engine = innodb;
show create table t2;
Table	Create Table
t2	CREATE TABLE `t2` (
  `id` int(11) NOT NULL,
  `id2` int(11) NOT NULL,
  UNIQUE KEY `id` (`id`,`id2`),
  CONSTRAINT `t1_id_fk` FOREIGN KEY (`id`) REFERENCES `t1` (`id`)
) ENGINE=InnoDB DEFAULT CHARSET=latin1
drop table t2;
create table t2 (id int(11) not null, id2 int(11) not null, unique (id,id2),constraint t1_id_fk foreign key (id2,id) references t1 (id,id2)) engine = innodb;
show create table t2;
Table	Create Table
t2	CREATE TABLE `t2` (
  `id` int(11) NOT NULL,
  `id2` int(11) NOT NULL,
  UNIQUE KEY `id` (`id`,`id2`),
  KEY `t1_id_fk` (`id2`,`id`),
  CONSTRAINT `t1_id_fk` FOREIGN KEY (`id2`, `id`) REFERENCES `t1` (`id`, `id2`)
) ENGINE=InnoDB DEFAULT CHARSET=latin1
drop table t2;
create table t2 (id int(11) not null auto_increment, id2 int(11) not null, constraint t1_id_fk foreign key (id) references t1 (id), primary key (id), index (id,id2)) engine = innodb;
show create table t2;
Table	Create Table
t2	CREATE TABLE `t2` (
  `id` int(11) NOT NULL AUTO_INCREMENT,
  `id2` int(11) NOT NULL,
  PRIMARY KEY (`id`),
  KEY `id` (`id`,`id2`),
  CONSTRAINT `t1_id_fk` FOREIGN KEY (`id`) REFERENCES `t1` (`id`)
) ENGINE=InnoDB DEFAULT CHARSET=latin1
drop table t2;
create table t2 (id int(11) not null auto_increment, id2 int(11) not null, constraint t1_id_fk foreign key (id) references t1 (id)) engine= innodb;
show create table t2;
Table	Create Table
t2	CREATE TABLE `t2` (
  `id` int(11) NOT NULL AUTO_INCREMENT,
  `id2` int(11) NOT NULL,
  KEY `t1_id_fk` (`id`),
  CONSTRAINT `t1_id_fk` FOREIGN KEY (`id`) REFERENCES `t1` (`id`)
) ENGINE=InnoDB DEFAULT CHARSET=latin1
alter table t2 add index id_test (id), add index id_test2 (id,id2);
show create table t2;
Table	Create Table
t2	CREATE TABLE `t2` (
  `id` int(11) NOT NULL AUTO_INCREMENT,
  `id2` int(11) NOT NULL,
  KEY `id_test` (`id`),
  KEY `id_test2` (`id`,`id2`),
  CONSTRAINT `t1_id_fk` FOREIGN KEY (`id`) REFERENCES `t1` (`id`)
) ENGINE=InnoDB DEFAULT CHARSET=latin1
drop table t2;
create table t2 (id int(11) not null, id2 int(11) not null, constraint t1_id_fk foreign key (id2,id) references t1 (id)) engine = innodb;
ERROR 42000: Incorrect foreign key definition for 't1_id_fk': Key reference and table reference don't match
create table t2 (a int auto_increment primary key, b int, index(b), foreign key (b) references t1(id), unique(b)) engine=innodb;
show create table t2;
Table	Create Table
t2	CREATE TABLE `t2` (
  `a` int(11) NOT NULL AUTO_INCREMENT,
  `b` int(11) DEFAULT NULL,
  PRIMARY KEY (`a`),
  UNIQUE KEY `b_2` (`b`),
  KEY `b` (`b`),
  CONSTRAINT `t2_ibfk_1` FOREIGN KEY (`b`) REFERENCES `t1` (`id`)
) ENGINE=InnoDB DEFAULT CHARSET=latin1
drop table t2;
create table t2 (a int auto_increment primary key, b int, foreign key (b) references t1(id), foreign key (b) references t1(id), unique(b)) engine=innodb;
show create table t2;
Table	Create Table
t2	CREATE TABLE `t2` (
  `a` int(11) NOT NULL AUTO_INCREMENT,
  `b` int(11) DEFAULT NULL,
  PRIMARY KEY (`a`),
  UNIQUE KEY `b` (`b`),
  CONSTRAINT `t2_ibfk_1` FOREIGN KEY (`b`) REFERENCES `t1` (`id`),
  CONSTRAINT `t2_ibfk_2` FOREIGN KEY (`b`) REFERENCES `t1` (`id`)
) ENGINE=InnoDB DEFAULT CHARSET=latin1
drop table t2, t1;
create table t1 (c char(10), index (c,c)) engine=innodb;
ERROR 42S21: Duplicate column name 'c'
create table t1 (c1 char(10), c2 char(10), index (c1,c2,c1)) engine=innodb;
ERROR 42S21: Duplicate column name 'c1'
create table t1 (c1 char(10), c2 char(10), index (c1,c1,c2)) engine=innodb;
ERROR 42S21: Duplicate column name 'c1'
create table t1 (c1 char(10), c2 char(10), index (c2,c1,c1)) engine=innodb;
ERROR 42S21: Duplicate column name 'c1'
create table t1 (c1 char(10), c2 char(10)) engine=innodb;
alter table t1 add key (c1,c1);
ERROR 42S21: Duplicate column name 'c1'
alter table t1 add key (c2,c1,c1);
ERROR 42S21: Duplicate column name 'c1'
alter table t1 add key (c1,c2,c1);
ERROR 42S21: Duplicate column name 'c1'
alter table t1 add key (c1,c1,c2);
ERROR 42S21: Duplicate column name 'c1'
drop table t1;
create table t1(a int(1) , b int(1)) engine=innodb;
insert into t1 values ('1111', '3333');
select distinct concat(a, b) from t1;
concat(a, b)
11113333
drop table t1;
CREATE TABLE t1 ( a char(10) ) ENGINE=InnoDB;
SELECT a FROM t1 WHERE MATCH (a) AGAINST ('test' IN BOOLEAN MODE);
ERROR HY000: The used table type doesn't support FULLTEXT indexes
DROP TABLE t1;
CREATE TABLE t1 (a_id tinyint(4) NOT NULL default '0', PRIMARY KEY  (a_id)) ENGINE=InnoDB DEFAULT CHARSET=latin1;
INSERT INTO t1 VALUES (1),(2),(3);
CREATE TABLE t2 (b_id tinyint(4) NOT NULL default '0',b_a tinyint(4) NOT NULL default '0', PRIMARY KEY  (b_id), KEY  (b_a), 
CONSTRAINT fk_b_a FOREIGN KEY (b_a) REFERENCES t1 (a_id) ON DELETE CASCADE ON UPDATE NO ACTION) ENGINE=InnoDB DEFAULT CHARSET=latin1;
INSERT INTO t2 VALUES (1,1),(2,1),(3,1),(4,2),(5,2);
SELECT * FROM (SELECT t1.*,GROUP_CONCAT(t2.b_id SEPARATOR ',') as b_list FROM (t1 LEFT JOIN (t2) on t1.a_id = t2.b_a) GROUP BY t1.a_id ) AS xyz;
a_id	b_list
1	1,2,3
2	4,5
3	NULL
DROP TABLE t2;
DROP TABLE t1;
create temporary table t1 (a int) engine=innodb;
insert into t1 values (4711);
truncate t1;
insert into t1 values (42);
select * from t1;
a
42
drop table t1;
create table t1 (a int) engine=innodb;
insert into t1 values (4711);
truncate t1;
insert into t1 values (42);
select * from t1;
a
42
drop table t1;
create table t1 (a int not null, b int not null, c blob not null, d int not null, e int, primary key (a,b,c(255),d)) engine=innodb;
insert into t1 values (2,2,"b",2,2),(1,1,"a",1,1),(3,3,"ab",3,3);
select * from t1 order by a,b,c,d;
a	b	c	d	e
1	1	a	1	1
2	2	b	2	2
3	3	ab	3	3
explain select * from t1 order by a,b,c,d;
id	select_type	table	type	possible_keys	key	key_len	ref	rows	Extra
1	SIMPLE	t1	ALL	NULL	NULL	NULL	NULL	3	Using filesort
drop table t1;
create table t1 (a char(1), b char(1), key(a, b)) engine=innodb;
insert into t1 values ('8', '6'), ('4', '7');
select min(a) from t1;
min(a)
4
select min(b) from t1 where a='8';
min(b)
6
drop table t1;
create table t1 (x bigint unsigned not null primary key) engine=innodb;
insert into t1(x) values (0xfffffffffffffff0),(0xfffffffffffffff1);
select * from t1;
x
18446744073709551600
18446744073709551601
select count(*) from t1 where x>0;
count(*)
2
select count(*) from t1 where x=0;
count(*)
0
select count(*) from t1 where x<0;
count(*)
0
select count(*) from t1 where x < -16;
count(*)
0
select count(*) from t1 where x = -16;
count(*)
0
explain select count(*) from t1 where x > -16;
id	select_type	table	type	possible_keys	key	key_len	ref	rows	Extra
1	SIMPLE	t1	index	PRIMARY	PRIMARY	8	NULL	2	Using where; Using index
select count(*) from t1 where x > -16;
count(*)
2
select * from t1 where x > -16;
x
18446744073709551600
18446744073709551601
select count(*) from t1 where x = 18446744073709551601;
count(*)
1
drop table t1;
show status like "Innodb_buffer_pool_pages_total";
Variable_name	Value
Innodb_buffer_pool_pages_total	512
show status like "Innodb_page_size";
Variable_name	Value
Innodb_page_size	16384
show status like "Innodb_rows_deleted";
Variable_name	Value
<<<<<<< HEAD
Innodb_rows_deleted	70
show status like "Innodb_rows_inserted";
Variable_name	Value
Innodb_rows_inserted	1083
show status like "Innodb_rows_updated";
Variable_name	Value
Innodb_rows_updated	886
=======
Innodb_rows_deleted	69
show status like "Innodb_rows_inserted";
Variable_name	Value
Innodb_rows_inserted	1080
show status like "Innodb_rows_updated";
Variable_name	Value
Innodb_rows_updated	885
>>>>>>> a88d9461
show status like "Innodb_row_lock_waits";
Variable_name	Value
Innodb_row_lock_waits	0
show status like "Innodb_row_lock_current_waits";
Variable_name	Value
Innodb_row_lock_current_waits	0
show status like "Innodb_row_lock_time";
Variable_name	Value
Innodb_row_lock_time	0
show status like "Innodb_row_lock_time_max";
Variable_name	Value
Innodb_row_lock_time_max	0
show status like "Innodb_row_lock_time_avg";
Variable_name	Value
Innodb_row_lock_time_avg	0
show variables like "innodb_sync_spin_loops";
Variable_name	Value
innodb_sync_spin_loops	20
set global innodb_sync_spin_loops=1000;
show variables like "innodb_sync_spin_loops";
Variable_name	Value
innodb_sync_spin_loops	1000
set global innodb_sync_spin_loops=0;
show variables like "innodb_sync_spin_loops";
Variable_name	Value
innodb_sync_spin_loops	0
set global innodb_sync_spin_loops=20;
show variables like "innodb_sync_spin_loops";
Variable_name	Value
innodb_sync_spin_loops	20
show variables like "innodb_thread_concurrency";
Variable_name	Value
innodb_thread_concurrency	8
set global innodb_thread_concurrency=1001;
show variables like "innodb_thread_concurrency";
Variable_name	Value
innodb_thread_concurrency	1000
set global innodb_thread_concurrency=0;
show variables like "innodb_thread_concurrency";
Variable_name	Value
innodb_thread_concurrency	0
set global innodb_thread_concurrency=16;
show variables like "innodb_thread_concurrency";
Variable_name	Value
innodb_thread_concurrency	16
show variables like "innodb_concurrency_tickets";
Variable_name	Value
innodb_concurrency_tickets	500
set global innodb_concurrency_tickets=1000;
show variables like "innodb_concurrency_tickets";
Variable_name	Value
innodb_concurrency_tickets	1000
set global innodb_concurrency_tickets=0;
show variables like "innodb_concurrency_tickets";
Variable_name	Value
innodb_concurrency_tickets	1
set global innodb_concurrency_tickets=500;
show variables like "innodb_concurrency_tickets";
Variable_name	Value
innodb_concurrency_tickets	500
show variables like "innodb_thread_sleep_delay";
Variable_name	Value
innodb_thread_sleep_delay	10000
set global innodb_thread_sleep_delay=100000;
show variables like "innodb_thread_sleep_delay";
Variable_name	Value
innodb_thread_sleep_delay	100000
set global innodb_thread_sleep_delay=0;
show variables like "innodb_thread_sleep_delay";
Variable_name	Value
innodb_thread_sleep_delay	0
set global innodb_thread_sleep_delay=10000;
show variables like "innodb_thread_sleep_delay";
Variable_name	Value
innodb_thread_sleep_delay	10000
set storage_engine=INNODB;
drop table if exists t1,t2,t3;
--- Testing varchar ---
--- Testing varchar ---
create table t1 (v varchar(10), c char(10), t text);
insert into t1 values('+ ', '+ ', '+ ');
set @a=repeat(' ',20);
insert into t1 values (concat('+',@a),concat('+',@a),concat('+',@a));
Warnings:
Note	1265	Data truncated for column 'v' at row 1
select concat('*',v,'*',c,'*',t,'*') from t1;
concat('*',v,'*',c,'*',t,'*')
*+ *+*+ *
*+         *+*+                    *
show create table t1;
Table	Create Table
t1	CREATE TABLE `t1` (
  `v` varchar(10) DEFAULT NULL,
  `c` char(10) DEFAULT NULL,
  `t` text
) ENGINE=InnoDB DEFAULT CHARSET=latin1
create table t2 like t1;
show create table t2;
Table	Create Table
t2	CREATE TABLE `t2` (
  `v` varchar(10) DEFAULT NULL,
  `c` char(10) DEFAULT NULL,
  `t` text
) ENGINE=InnoDB DEFAULT CHARSET=latin1
create table t3 select * from t1;
show create table t3;
Table	Create Table
t3	CREATE TABLE `t3` (
  `v` varchar(10) DEFAULT NULL,
  `c` char(10) DEFAULT NULL,
  `t` text
) ENGINE=InnoDB DEFAULT CHARSET=latin1
alter table t1 modify c varchar(10);
show create table t1;
Table	Create Table
t1	CREATE TABLE `t1` (
  `v` varchar(10) DEFAULT NULL,
  `c` varchar(10) DEFAULT NULL,
  `t` text
) ENGINE=InnoDB DEFAULT CHARSET=latin1
alter table t1 modify v char(10);
show create table t1;
Table	Create Table
t1	CREATE TABLE `t1` (
  `v` char(10) DEFAULT NULL,
  `c` varchar(10) DEFAULT NULL,
  `t` text
) ENGINE=InnoDB DEFAULT CHARSET=latin1
alter table t1 modify t varchar(10);
Warnings:
Note	1265	Data truncated for column 't' at row 2
show create table t1;
Table	Create Table
t1	CREATE TABLE `t1` (
  `v` char(10) DEFAULT NULL,
  `c` varchar(10) DEFAULT NULL,
  `t` varchar(10) DEFAULT NULL
) ENGINE=InnoDB DEFAULT CHARSET=latin1
select concat('*',v,'*',c,'*',t,'*') from t1;
concat('*',v,'*',c,'*',t,'*')
*+*+*+ *
*+*+*+         *
drop table t1,t2,t3;
create table t1 (v varchar(10), c char(10), t text, key(v), key(c), key(t(10)));
show create table t1;
Table	Create Table
t1	CREATE TABLE `t1` (
  `v` varchar(10) DEFAULT NULL,
  `c` char(10) DEFAULT NULL,
  `t` text,
  KEY `v` (`v`),
  KEY `c` (`c`),
  KEY `t` (`t`(10))
) ENGINE=InnoDB DEFAULT CHARSET=latin1
select count(*) from t1;
count(*)
270
insert into t1 values(concat('a',char(1)),concat('a',char(1)),concat('a',char(1)));
select count(*) from t1 where v='a';
count(*)
10
select count(*) from t1 where c='a';
count(*)
10
select count(*) from t1 where t='a';
count(*)
10
select count(*) from t1 where v='a  ';
count(*)
10
select count(*) from t1 where c='a  ';
count(*)
10
select count(*) from t1 where t='a  ';
count(*)
10
select count(*) from t1 where v between 'a' and 'a ';
count(*)
10
select count(*) from t1 where v between 'a' and 'a ' and v between 'a  ' and 'b\n';
count(*)
10
select count(*) from t1 where v like 'a%';
count(*)
11
select count(*) from t1 where c like 'a%';
count(*)
11
select count(*) from t1 where t like 'a%';
count(*)
11
select count(*) from t1 where v like 'a %';
count(*)
9
explain select count(*) from t1 where v='a  ';
id	select_type	table	type	possible_keys	key	key_len	ref	rows	Extra
1	SIMPLE	t1	ref	v	v	13	const	#	Using where; Using index
explain select count(*) from t1 where c='a  ';
id	select_type	table	type	possible_keys	key	key_len	ref	rows	Extra
1	SIMPLE	t1	ref	c	c	11	const	#	Using where; Using index
explain select count(*) from t1 where t='a  ';
id	select_type	table	type	possible_keys	key	key_len	ref	rows	Extra
1	SIMPLE	t1	ref	t	t	13	const	#	Using where
explain select count(*) from t1 where v like 'a%';
id	select_type	table	type	possible_keys	key	key_len	ref	rows	Extra
1	SIMPLE	t1	range	v	v	13	NULL	#	Using where; Using index
explain select count(*) from t1 where v between 'a' and 'a ';
id	select_type	table	type	possible_keys	key	key_len	ref	rows	Extra
1	SIMPLE	t1	ref	v	v	13	const	#	Using where; Using index
explain select count(*) from t1 where v between 'a' and 'a ' and v between 'a  ' and 'b\n';
id	select_type	table	type	possible_keys	key	key_len	ref	rows	Extra
1	SIMPLE	t1	ref	v	v	13	const	#	Using where; Using index
alter table t1 add unique(v);
ERROR 23000: Duplicate entry '{ ' for key 'v_2'
alter table t1 add key(v);
select concat('*',v,'*',c,'*',t,'*') as qq from t1 where v='a';
qq
*a*a*a*
*a *a*a *
*a  *a*a  *
*a   *a*a   *
*a    *a*a    *
*a     *a*a     *
*a      *a*a      *
*a       *a*a       *
*a        *a*a        *
*a         *a*a         *
explain select * from t1 where v='a';
id	select_type	table	type	possible_keys	key	key_len	ref	rows	Extra
1	SIMPLE	t1	ref	v,v_2	#	13	const	#	Using index condition
select v,count(*) from t1 group by v limit 10;
v	count(*)
a	1
a	10
b	10
c	10
d	10
e	10
f	10
g	10
h	10
i	10
select v,count(t) from t1 group by v limit 10;
v	count(t)
a	1
a	10
b	10
c	10
d	10
e	10
f	10
g	10
h	10
i	10
select v,count(c) from t1 group by v limit 10;
v	count(c)
a	1
a	10
b	10
c	10
d	10
e	10
f	10
g	10
h	10
i	10
select sql_big_result v,count(t) from t1 group by v limit 10;
v	count(t)
a	1
a	10
b	10
c	10
d	10
e	10
f	10
g	10
h	10
i	10
select sql_big_result v,count(c) from t1 group by v limit 10;
v	count(c)
a	1
a 	10
b     	10
c    	10
d   	10
e  	10
f     	10
g    	10
h	10
i     	10
select c,count(*) from t1 group by c limit 10;
c	count(*)
a	1
a	10
b	10
c	10
d	10
e	10
f	10
g	10
h	10
i	10
select c,count(t) from t1 group by c limit 10;
c	count(t)
a	1
a	10
b	10
c	10
d	10
e	10
f	10
g	10
h	10
i	10
select sql_big_result c,count(t) from t1 group by c limit 10;
c	count(t)
a	1
a	10
b	10
c	10
d	10
e	10
f	10
g	10
h	10
i	10
select t,count(*) from t1 group by t limit 10;
t	count(*)
a	1
a	10
b	10
c	10
d	10
e	10
f	10
g	10
h	10
i	10
select t,count(t) from t1 group by t limit 10;
t	count(t)
a	1
a	10
b	10
c	10
d	10
e	10
f	10
g	10
h	10
i	10
select sql_big_result t,count(t) from t1 group by t limit 10;
t	count(t)
a	1
a	10
b	10
c	10
d	10
e	10
f	10
g	10
h	10
i	10
alter table t1 modify v varchar(300), drop key v, drop key v_2, add key v (v);
show create table t1;
Table	Create Table
t1	CREATE TABLE `t1` (
  `v` varchar(300) DEFAULT NULL,
  `c` char(10) DEFAULT NULL,
  `t` text,
  KEY `c` (`c`),
  KEY `t` (`t`(10)),
  KEY `v` (`v`)
) ENGINE=InnoDB DEFAULT CHARSET=latin1
select count(*) from t1 where v='a';
count(*)
10
select count(*) from t1 where v='a  ';
count(*)
10
select count(*) from t1 where v between 'a' and 'a ';
count(*)
10
select count(*) from t1 where v between 'a' and 'a ' and v between 'a  ' and 'b\n';
count(*)
10
select count(*) from t1 where v like 'a%';
count(*)
11
select count(*) from t1 where v like 'a %';
count(*)
9
explain select count(*) from t1 where v='a  ';
id	select_type	table	type	possible_keys	key	key_len	ref	rows	Extra
1	SIMPLE	t1	ref	v	v	303	const	#	Using where; Using index
explain select count(*) from t1 where v like 'a%';
id	select_type	table	type	possible_keys	key	key_len	ref	rows	Extra
1	SIMPLE	t1	range	v	v	303	NULL	#	Using where; Using index
explain select count(*) from t1 where v between 'a' and 'a ';
id	select_type	table	type	possible_keys	key	key_len	ref	rows	Extra
1	SIMPLE	t1	ref	v	v	303	const	#	Using where; Using index
explain select count(*) from t1 where v between 'a' and 'a ' and v between 'a  ' and 'b\n';
id	select_type	table	type	possible_keys	key	key_len	ref	rows	Extra
1	SIMPLE	t1	ref	v	v	303	const	#	Using where; Using index
explain select * from t1 where v='a';
id	select_type	table	type	possible_keys	key	key_len	ref	rows	Extra
1	SIMPLE	t1	ref	v	v	303	const	#	Using index condition
select v,count(*) from t1 group by v limit 10;
v	count(*)
a	1
a	10
b	10
c	10
d	10
e	10
f	10
g	10
h	10
i	10
select v,count(t) from t1 group by v limit 10;
v	count(t)
a	1
a	10
b	10
c	10
d	10
e	10
f	10
g	10
h	10
i	10
select sql_big_result v,count(t) from t1 group by v limit 10;
v	count(t)
a	1
a	10
b	10
c	10
d	10
e	10
f	10
g	10
h	10
i	10
alter table t1 drop key v, add key v (v(30));
show create table t1;
Table	Create Table
t1	CREATE TABLE `t1` (
  `v` varchar(300) DEFAULT NULL,
  `c` char(10) DEFAULT NULL,
  `t` text,
  KEY `c` (`c`),
  KEY `t` (`t`(10)),
  KEY `v` (`v`(30))
) ENGINE=InnoDB DEFAULT CHARSET=latin1
select count(*) from t1 where v='a';
count(*)
10
select count(*) from t1 where v='a  ';
count(*)
10
select count(*) from t1 where v between 'a' and 'a ';
count(*)
10
select count(*) from t1 where v between 'a' and 'a ' and v between 'a  ' and 'b\n';
count(*)
10
select count(*) from t1 where v like 'a%';
count(*)
11
select count(*) from t1 where v like 'a %';
count(*)
9
explain select count(*) from t1 where v='a  ';
id	select_type	table	type	possible_keys	key	key_len	ref	rows	Extra
1	SIMPLE	t1	ref	v	v	33	const	#	Using where
explain select count(*) from t1 where v like 'a%';
id	select_type	table	type	possible_keys	key	key_len	ref	rows	Extra
1	SIMPLE	t1	range	v	v	33	NULL	#	Using where
explain select count(*) from t1 where v between 'a' and 'a ';
id	select_type	table	type	possible_keys	key	key_len	ref	rows	Extra
1	SIMPLE	t1	ref	v	v	33	const	#	Using where
explain select count(*) from t1 where v between 'a' and 'a ' and v between 'a  ' and 'b\n';
id	select_type	table	type	possible_keys	key	key_len	ref	rows	Extra
1	SIMPLE	t1	ref	v	v	33	const	#	Using where
explain select * from t1 where v='a';
id	select_type	table	type	possible_keys	key	key_len	ref	rows	Extra
1	SIMPLE	t1	ref	v	v	33	const	#	Using where
select v,count(*) from t1 group by v limit 10;
v	count(*)
a	1
a	10
b	10
c	10
d	10
e	10
f	10
g	10
h	10
i	10
select v,count(t) from t1 group by v limit 10;
v	count(t)
a	1
a	10
b	10
c	10
d	10
e	10
f	10
g	10
h	10
i	10
select sql_big_result v,count(t) from t1 group by v limit 10;
v	count(t)
a	1
a	10
b	10
c	10
d	10
e	10
f	10
g	10
h	10
i	10
alter table t1 modify v varchar(600), drop key v, add key v (v);
show create table t1;
Table	Create Table
t1	CREATE TABLE `t1` (
  `v` varchar(600) DEFAULT NULL,
  `c` char(10) DEFAULT NULL,
  `t` text,
  KEY `c` (`c`),
  KEY `t` (`t`(10)),
  KEY `v` (`v`)
) ENGINE=InnoDB DEFAULT CHARSET=latin1
select v,count(*) from t1 group by v limit 10;
v	count(*)
a	1
a	10
b	10
c	10
d	10
e	10
f	10
g	10
h	10
i	10
select v,count(t) from t1 group by v limit 10;
v	count(t)
a	1
a	10
b	10
c	10
d	10
e	10
f	10
g	10
h	10
i	10
select sql_big_result v,count(t) from t1 group by v limit 10;
v	count(t)
a	1
a	10
b	10
c	10
d	10
e	10
f	10
g	10
h	10
i	10
drop table t1;
create table t1 (a char(10), unique (a));
insert into t1 values ('a   ');
insert into t1 values ('a ');
ERROR 23000: Duplicate entry 'a' for key 'a'
alter table t1 modify a varchar(10);
insert into t1 values ('a '),('a  '),('a   '),('a         ');
ERROR 23000: Duplicate entry 'a ' for key 'a'
insert into t1 values ('a     ');
ERROR 23000: Duplicate entry 'a     ' for key 'a'
insert into t1 values ('a          ');
ERROR 23000: Duplicate entry 'a         ' for key 'a'
insert into t1 values ('a ');
ERROR 23000: Duplicate entry 'a ' for key 'a'
update t1 set a='a  ' where a like 'a%';
select concat(a,'.') from t1;
concat(a,'.')
a  .
update t1 set a='abc    ' where a like 'a ';
select concat(a,'.') from t1;
concat(a,'.')
a  .
update t1 set a='a      ' where a like 'a %';
select concat(a,'.') from t1;
concat(a,'.')
a      .
update t1 set a='a  ' where a like 'a      ';
select concat(a,'.') from t1;
concat(a,'.')
a  .
drop table t1;
create table t1 (v varchar(10), c char(10), t text, key(v(5)), key(c(5)), key(t(5)));
show create table t1;
Table	Create Table
t1	CREATE TABLE `t1` (
  `v` varchar(10) DEFAULT NULL,
  `c` char(10) DEFAULT NULL,
  `t` text,
  KEY `v` (`v`(5)),
  KEY `c` (`c`(5)),
  KEY `t` (`t`(5))
) ENGINE=InnoDB DEFAULT CHARSET=latin1
drop table t1;
create table t1 (v char(10) character set utf8);
show create table t1;
Table	Create Table
t1	CREATE TABLE `t1` (
  `v` char(10) CHARACTER SET utf8 DEFAULT NULL
) ENGINE=InnoDB DEFAULT CHARSET=latin1
drop table t1;
create table t1 (v varchar(10), c char(10)) row_format=fixed;
show create table t1;
Table	Create Table
t1	CREATE TABLE `t1` (
  `v` varchar(10) DEFAULT NULL,
  `c` char(10) DEFAULT NULL
) ENGINE=InnoDB DEFAULT CHARSET=latin1 ROW_FORMAT=FIXED
insert into t1 values('a','a'),('a ','a ');
select concat('*',v,'*',c,'*') from t1;
concat('*',v,'*',c,'*')
*a*a*
*a *a*
drop table t1;
create table t1 (v varchar(65530), key(v(10)));
insert into t1 values(repeat('a',65530));
select length(v) from t1 where v=repeat('a',65530);
length(v)
65530
drop table t1;
create table t1(a int, b varchar(12), key ba(b, a));
insert into t1 values (1, 'A'), (20, NULL);
explain select * from t1 where a=20 and b is null;
id	select_type	table	type	possible_keys	key	key_len	ref	rows	Extra
1	SIMPLE	t1	ref	ba	ba	20	const,const	1	Using where; Using index
select * from t1 where a=20 and b is null;
a	b
20	NULL
drop table t1;
create table t1 (v varchar(65530), key(v));
Warnings:
Warning	1071	Specified key was too long; max key length is 767 bytes
drop table t1;
create table t1 (v varchar(65536));
Warnings:
Note	1246	Converting column 'v' from VARCHAR to TEXT
show create table t1;
Table	Create Table
t1	CREATE TABLE `t1` (
  `v` mediumtext
) ENGINE=InnoDB DEFAULT CHARSET=latin1
drop table t1;
create table t1 (v varchar(65530) character set utf8);
Warnings:
Note	1246	Converting column 'v' from VARCHAR to TEXT
show create table t1;
Table	Create Table
t1	CREATE TABLE `t1` (
  `v` mediumtext CHARACTER SET utf8
) ENGINE=InnoDB DEFAULT CHARSET=latin1
drop table t1;
set storage_engine=MyISAM;
create table t1 (v varchar(16384)) engine=innodb;
drop table t1;
create table t1 (a char(1), b char(1), key(a, b)) engine=innodb;
insert into t1 values ('8', '6'), ('4', '7');
select min(a) from t1;
min(a)
4
select min(b) from t1 where a='8';
min(b)
6
drop table t1;
CREATE TABLE t1 ( `a` int(11) NOT NULL auto_increment, `b` int(11) default NULL,PRIMARY KEY  (`a`),UNIQUE KEY `b` (`b`)) ENGINE=innodb;
insert into t1 (b) values (1);
replace into t1 (b) values (2), (1), (3);
select * from t1;
a	b
3	1
2	2
4	3
truncate table t1;
insert into t1 (b) values (1);
replace into t1 (b) values (2);
replace into t1 (b) values (1);
replace into t1 (b) values (3);
select * from t1;
a	b
3	1
2	2
4	3
drop table t1;
create table t1 (rowid int not null auto_increment, val int not null,primary
key (rowid), unique(val)) engine=innodb;
replace into t1 (val) values ('1'),('2');
replace into t1 (val) values ('1'),('2');
insert into t1 (val) values ('1'),('2');
ERROR 23000: Duplicate entry '1' for key 'val'
select * from t1;
rowid	val
3	1
4	2
drop table t1;
create table t1 (a int not null auto_increment primary key, val int) engine=InnoDB;
insert into t1 (val) values (1);
update t1 set a=2 where a=1;
insert into t1 (val) values (1);
ERROR 23000: Duplicate entry '2' for key 'PRIMARY'
select * from t1;
a	val
2	1
drop table t1;
CREATE TABLE t1 (GRADE DECIMAL(4) NOT NULL, PRIMARY KEY (GRADE)) ENGINE=INNODB;
INSERT INTO t1 (GRADE) VALUES (151),(252),(343);
SELECT GRADE  FROM t1 WHERE GRADE > 160 AND GRADE < 300;
GRADE
252
SELECT GRADE  FROM t1 WHERE GRADE= 151;
GRADE
151
DROP TABLE t1;
create table t1 (f1 varchar(10), f2 varchar(10), primary key (f1,f2)) engine=innodb;
create table t2 (f3 varchar(10), f4 varchar(10), key (f4)) engine=innodb;
insert into t2 values ('aa','cc');
insert into t1 values ('aa','bb'),('aa','cc');
delete t1 from t1,t2 where f1=f3 and f4='cc';
select * from t1;
f1	f2
drop table t1,t2;
CREATE TABLE t1 (
id INTEGER NOT NULL AUTO_INCREMENT, PRIMARY KEY (id)
) ENGINE=InnoDB;
CREATE TABLE t2 (
id INTEGER NOT NULL,
FOREIGN KEY (id) REFERENCES t1 (id)
) ENGINE=InnoDB;
INSERT INTO t1 (id) VALUES (NULL);
SELECT * FROM t1;
id
1
TRUNCATE t1;
INSERT INTO t1 (id) VALUES (NULL);
SELECT * FROM t1;
id
1
DELETE FROM t1;
TRUNCATE t1;
INSERT INTO t1 (id) VALUES (NULL);
SELECT * FROM t1;
id
1
DROP TABLE t2, t1;
CREATE TABLE t1
(
id INT PRIMARY KEY
) ENGINE=InnoDB;
CREATE TEMPORARY TABLE t2
(
id INT NOT NULL PRIMARY KEY,
b INT,
FOREIGN KEY (b) REFERENCES test.t1(id)
) ENGINE=InnoDB;
Got one of the listed errors
DROP TABLE t1;
create table t1 (col1 varchar(2000), index (col1(767)))
character set = latin1 engine = innodb;
create table t2 (col1 char(255), index (col1))
character set = latin1 engine = innodb;
create table t3 (col1 binary(255), index (col1))
character set = latin1 engine = innodb;
create table t4 (col1 varchar(767), index (col1))
character set = latin1 engine = innodb;
create table t5 (col1 varchar(767) primary key)
character set = latin1 engine = innodb;
create table t6 (col1 varbinary(767) primary key)
character set = latin1 engine = innodb;
create table t7 (col1 text, index(col1(767)))
character set = latin1 engine = innodb;
create table t8 (col1 blob, index(col1(767)))
character set = latin1 engine = innodb;
create table t9 (col1 varchar(512), col2 varchar(512), index(col1, col2))
character set = latin1 engine = innodb;
show create table t9;
Table	Create Table
t9	CREATE TABLE `t9` (
  `col1` varchar(512) DEFAULT NULL,
  `col2` varchar(512) DEFAULT NULL,
  KEY `col1` (`col1`,`col2`)
) ENGINE=InnoDB DEFAULT CHARSET=latin1
drop table t1, t2, t3, t4, t5, t6, t7, t8, t9;
create table t1 (col1 varchar(768), index(col1))
character set = latin1 engine = innodb;
Warnings:
Warning	1071	Specified key was too long; max key length is 767 bytes
create table t2 (col1 varbinary(768), index(col1))
character set = latin1 engine = innodb;
Warnings:
Warning	1071	Specified key was too long; max key length is 767 bytes
create table t3 (col1 text, index(col1(768)))
character set = latin1 engine = innodb;
Warnings:
Warning	1071	Specified key was too long; max key length is 767 bytes
create table t4 (col1 blob, index(col1(768)))
character set = latin1 engine = innodb;
Warnings:
Warning	1071	Specified key was too long; max key length is 767 bytes
show create table t1;
Table	Create Table
t1	CREATE TABLE `t1` (
  `col1` varchar(768) DEFAULT NULL,
  KEY `col1` (`col1`(767))
) ENGINE=InnoDB DEFAULT CHARSET=latin1
drop table t1, t2, t3, t4;
create table t1 (col1 varchar(768) primary key)
character set = latin1 engine = innodb;
ERROR 42000: Specified key was too long; max key length is 767 bytes
create table t2 (col1 varbinary(768) primary key)
character set = latin1 engine = innodb;
ERROR 42000: Specified key was too long; max key length is 767 bytes
create table t3 (col1 text, primary key(col1(768)))
character set = latin1 engine = innodb;
ERROR 42000: Specified key was too long; max key length is 767 bytes
create table t4 (col1 blob, primary key(col1(768)))
character set = latin1 engine = innodb;
ERROR 42000: Specified key was too long; max key length is 767 bytes
CREATE TABLE t1
(
id INT PRIMARY KEY
) ENGINE=InnoDB;
CREATE TABLE t2
(
v INT,
CONSTRAINT c1 FOREIGN KEY (v) REFERENCES t1(id)
) ENGINE=InnoDB;
INSERT INTO t2 VALUES(2);
ERROR 23000: Cannot add or update a child row: a foreign key constraint fails (`test`.`t2`, CONSTRAINT `c1` FOREIGN KEY (`v`) REFERENCES `t1` (`id`))
INSERT INTO t1 VALUES(1);
INSERT INTO t2 VALUES(1);
DELETE FROM t1 WHERE id = 1;
ERROR 23000: Cannot delete or update a parent row: a foreign key constraint fails (`test`.`t2`, CONSTRAINT `c1` FOREIGN KEY (`v`) REFERENCES `t1` (`id`))
DROP TABLE t1;
ERROR 23000: Cannot delete or update a parent row: a foreign key constraint fails
SET FOREIGN_KEY_CHECKS=0;
DROP TABLE t1;
SET FOREIGN_KEY_CHECKS=1;
INSERT INTO t2 VALUES(3);
ERROR 23000: Cannot add or update a child row: a foreign key constraint fails (`test`.`t2`, CONSTRAINT `c1` FOREIGN KEY (`v`) REFERENCES `t1` (`id`))
DROP TABLE t2;
create table t1(a int not null) engine=innodb DEFAULT CHARSET=latin1;
insert into t1 values (1),(2);
set autocommit=0;
checksum table t1;
Table	Checksum
test.t1	1531596814
insert into t1 values(3);
checksum table t1;
Table	Checksum
test.t1	1531596814
commit;
checksum table t1;
Table	Checksum
test.t1	2050879373
commit;
drop table t1;
create table t1(a int not null) engine=innodb DEFAULT CHARSET=latin1;
insert into t1 values (1),(2);
set autocommit=1;
checksum table t1;
Table	Checksum
test.t1	1531596814
set autocommit=1;
insert into t1 values(3);
checksum table t1;
Table	Checksum
test.t1	2050879373
drop table t1;
set foreign_key_checks=0;
create table t2 (a int primary key, b int, foreign key (b) references t1(a)) engine = innodb;
create table t1(a char(10) primary key, b varchar(20)) engine = innodb;
ERROR HY000: Can't create table 'test.t1' (errno: 150)
set foreign_key_checks=1;
drop table t2;
set foreign_key_checks=0;
create table t1(a varchar(10) primary key) engine = innodb DEFAULT CHARSET=latin1;
create table t2 (a varchar(10), foreign key (a) references t1(a)) engine = innodb DEFAULT CHARSET=utf8;
ERROR HY000: Can't create table 'test.t2' (errno: 150)
set foreign_key_checks=1;
drop table t1;
set foreign_key_checks=0;
create table t2 (a varchar(10), foreign key (a) references t1(a)) engine = innodb;
create table t1(a varchar(10) primary key) engine = innodb;
alter table t1 modify column a int;
Got one of the listed errors
set foreign_key_checks=1;
drop table t2,t1;
set foreign_key_checks=0;
create table t2 (a varchar(10), foreign key (a) references t1(a)) engine = innodb DEFAULT CHARSET=latin1;
create table t1(a varchar(10) primary key) engine = innodb DEFAULT CHARSET=latin1;
alter table t1 convert to character set utf8;
set foreign_key_checks=1;
drop table t2,t1;
set foreign_key_checks=0;
create table t2 (a varchar(10), foreign key (a) references t1(a)) engine = innodb DEFAULT CHARSET=latin1;
create table t3(a varchar(10) primary key) engine = innodb DEFAULT CHARSET=utf8;
rename table t3 to t1;
ERROR HY000: Error on rename of './test/t3' to './test/t1' (errno: 150)
set foreign_key_checks=1;
drop table t2,t3;
create table t1(a int primary key) row_format=redundant engine=innodb;
create table t2(a int primary key,constraint foreign key(a)references t1(a)) row_format=compact engine=innodb;
create table t3(a int primary key) row_format=compact engine=innodb;
create table t4(a int primary key,constraint foreign key(a)references t3(a)) row_format=redundant engine=innodb;
insert into t1 values(1);
insert into t3 values(1);
insert into t2 values(2);
ERROR 23000: Cannot add or update a child row: a foreign key constraint fails (`test`.`t2`, CONSTRAINT `t2_ibfk_1` FOREIGN KEY (`a`) REFERENCES `t1` (`a`))
insert into t4 values(2);
ERROR 23000: Cannot add or update a child row: a foreign key constraint fails (`test`.`t4`, CONSTRAINT `t4_ibfk_1` FOREIGN KEY (`a`) REFERENCES `t3` (`a`))
insert into t2 values(1);
insert into t4 values(1);
update t1 set a=2;
ERROR 23000: Cannot delete or update a parent row: a foreign key constraint fails (`test`.`t2`, CONSTRAINT `t2_ibfk_1` FOREIGN KEY (`a`) REFERENCES `t1` (`a`))
update t2 set a=2;
ERROR 23000: Cannot add or update a child row: a foreign key constraint fails (`test`.`t2`, CONSTRAINT `t2_ibfk_1` FOREIGN KEY (`a`) REFERENCES `t1` (`a`))
update t3 set a=2;
ERROR 23000: Cannot delete or update a parent row: a foreign key constraint fails (`test`.`t4`, CONSTRAINT `t4_ibfk_1` FOREIGN KEY (`a`) REFERENCES `t3` (`a`))
update t4 set a=2;
ERROR 23000: Cannot add or update a child row: a foreign key constraint fails (`test`.`t4`, CONSTRAINT `t4_ibfk_1` FOREIGN KEY (`a`) REFERENCES `t3` (`a`))
truncate t1;
ERROR 23000: Cannot delete or update a parent row: a foreign key constraint fails (`test`.`t2`, CONSTRAINT `t2_ibfk_1` FOREIGN KEY (`a`) REFERENCES `t1` (`a`))
truncate t3;
ERROR 23000: Cannot delete or update a parent row: a foreign key constraint fails (`test`.`t4`, CONSTRAINT `t4_ibfk_1` FOREIGN KEY (`a`) REFERENCES `t3` (`a`))
truncate t2;
truncate t4;
truncate t1;
truncate t3;
drop table t4,t3,t2,t1;
create table t1 (a varchar(255) character set utf8,
b varchar(255) character set utf8,
c varchar(255) character set utf8,
d varchar(255) character set utf8,
key (a,b,c,d)) engine=innodb;
drop table t1;
create table t1 (a varchar(255) character set utf8,
b varchar(255) character set utf8,
c varchar(255) character set utf8,
d varchar(255) character set utf8,
e varchar(255) character set utf8,
key (a,b,c,d,e)) engine=innodb;
ERROR 42000: Specified key was too long; max key length is 3072 bytes
create table t1 (s1 varbinary(2),primary key (s1)) engine=innodb;
create table t2 (s1 binary(2),primary key (s1)) engine=innodb;
create table t3 (s1 varchar(2) binary,primary key (s1)) engine=innodb;
create table t4 (s1 char(2) binary,primary key (s1)) engine=innodb;
insert into t1 values (0x41),(0x4120),(0x4100);
insert into t2 values (0x41),(0x4120),(0x4100);
ERROR 23000: Duplicate entry 'A' for key 'PRIMARY'
insert into t2 values (0x41),(0x4120);
insert into t3 values (0x41),(0x4120),(0x4100);
ERROR 23000: Duplicate entry 'A ' for key 'PRIMARY'
insert into t3 values (0x41),(0x4100);
insert into t4 values (0x41),(0x4120),(0x4100);
ERROR 23000: Duplicate entry 'A' for key 'PRIMARY'
insert into t4 values (0x41),(0x4100);
select hex(s1) from t1;
hex(s1)
41
4100
4120
select hex(s1) from t2;
hex(s1)
4100
4120
select hex(s1) from t3;
hex(s1)
4100
41
select hex(s1) from t4;
hex(s1)
4100
41
drop table t1,t2,t3,t4;
create table t1 (a int primary key,s1 varbinary(3) not null unique) engine=innodb;
create table t2 (s1 binary(2) not null, constraint c foreign key(s1) references t1(s1) on update cascade) engine=innodb;
insert into t1 values(1,0x4100),(2,0x41),(3,0x4120),(4,0x42);
insert into t2 values(0x42);
ERROR 23000: Cannot add or update a child row: a foreign key constraint fails (`test`.`t2`, CONSTRAINT `c` FOREIGN KEY (`s1`) REFERENCES `t1` (`s1`) ON UPDATE CASCADE)
insert into t2 values(0x41);
select hex(s1) from t2;
hex(s1)
4100
update t1 set s1=0x123456 where a=2;
select hex(s1) from t2;
hex(s1)
4100
update t1 set s1=0x12 where a=1;
ERROR 23000: Cannot delete or update a parent row: a foreign key constraint fails (`test`.`t2`, CONSTRAINT `c` FOREIGN KEY (`s1`) REFERENCES `t1` (`s1`) ON UPDATE CASCADE)
update t1 set s1=0x12345678 where a=1;
ERROR 23000: Cannot delete or update a parent row: a foreign key constraint fails (`test`.`t2`, CONSTRAINT `c` FOREIGN KEY (`s1`) REFERENCES `t1` (`s1`) ON UPDATE CASCADE)
update t1 set s1=0x123457 where a=1;
ERROR 23000: Cannot delete or update a parent row: a foreign key constraint fails (`test`.`t2`, CONSTRAINT `c` FOREIGN KEY (`s1`) REFERENCES `t1` (`s1`) ON UPDATE CASCADE)
update t1 set s1=0x1220 where a=1;
select hex(s1) from t2;
hex(s1)
1220
update t1 set s1=0x1200 where a=1;
select hex(s1) from t2;
hex(s1)
1200
update t1 set s1=0x4200 where a=1;
select hex(s1) from t2;
hex(s1)
4200
delete from t1 where a=1;
ERROR 23000: Cannot delete or update a parent row: a foreign key constraint fails (`test`.`t2`, CONSTRAINT `c` FOREIGN KEY (`s1`) REFERENCES `t1` (`s1`) ON UPDATE CASCADE)
delete from t1 where a=2;
update t2 set s1=0x4120;
delete from t1;
ERROR 23000: Cannot delete or update a parent row: a foreign key constraint fails (`test`.`t2`, CONSTRAINT `c` FOREIGN KEY (`s1`) REFERENCES `t1` (`s1`) ON UPDATE CASCADE)
delete from t1 where a!=3;
select a,hex(s1) from t1;
a	hex(s1)
3	4120
select hex(s1) from t2;
hex(s1)
4120
drop table t2,t1;
create table t1 (a int primary key,s1 varchar(2) binary not null unique) engine=innodb;
create table t2 (s1 char(2) binary not null, constraint c foreign key(s1) references t1(s1) on update cascade) engine=innodb;
insert into t1 values(1,0x4100),(2,0x41);
insert into t2 values(0x41);
select hex(s1) from t2;
hex(s1)
41
update t1 set s1=0x1234 where a=1;
select hex(s1) from t2;
hex(s1)
41
update t1 set s1=0x12 where a=2;
select hex(s1) from t2;
hex(s1)
12
delete from t1 where a=1;
delete from t1 where a=2;
ERROR 23000: Cannot delete or update a parent row: a foreign key constraint fails (`test`.`t2`, CONSTRAINT `c` FOREIGN KEY (`s1`) REFERENCES `t1` (`s1`) ON UPDATE CASCADE)
select a,hex(s1) from t1;
a	hex(s1)
2	12
select hex(s1) from t2;
hex(s1)
12
drop table t2,t1;
CREATE TABLE t1(a INT, PRIMARY KEY(a)) ENGINE=InnoDB;
CREATE TABLE t2(a INT) ENGINE=InnoDB;
ALTER TABLE t2 ADD FOREIGN KEY (a) REFERENCES t1(a);
ALTER TABLE t2 DROP FOREIGN KEY t2_ibfk_1;
ALTER TABLE t2 ADD CONSTRAINT t2_ibfk_0 FOREIGN KEY (a) REFERENCES t1(a);
ALTER TABLE t2 DROP FOREIGN KEY t2_ibfk_0;
SHOW CREATE TABLE t2;
Table	Create Table
t2	CREATE TABLE `t2` (
  `a` int(11) DEFAULT NULL,
  KEY `t2_ibfk_0` (`a`)
) ENGINE=InnoDB DEFAULT CHARSET=latin1
DROP TABLE t2,t1;
create table t1(a int not null, b int, c int, d int, primary key(a)) engine=innodb;
insert into t1(a) values (1),(2),(3);
commit;
set autocommit = 0;
update t1 set b = 5 where a = 2;
create trigger t1t before insert on t1 for each row begin set NEW.b = NEW.a * 10 + 5, NEW.c = NEW.a / 10; end |
set autocommit = 0;
insert into t1(a) values (10),(20),(30),(40),(50),(60),(70),(80),(90),(100),
(11),(21),(31),(41),(51),(61),(71),(81),(91),(101),
(12),(22),(32),(42),(52),(62),(72),(82),(92),(102),
(13),(23),(33),(43),(53),(63),(73),(83),(93),(103),
(14),(24),(34),(44),(54),(64),(74),(84),(94),(104);
commit;
commit;
drop trigger t1t;
drop table t1;
create table t1(a int not null, b int, c int, d int, primary key(a)) engine=innodb;
create table t2(a int not null, b int, c int, d int, primary key(a)) engine=innodb;
create table t3(a int not null, b int, c int, d int, primary key(a)) engine=innodb;
create table t4(a int not null, b int, c int, d int, primary key(a)) engine=innodb;
create table t5(a int not null, b int, c int, d int, primary key(a)) engine=innodb;
insert into t1(a) values (1),(2),(3);
insert into t2(a) values (1),(2),(3);
insert into t3(a) values (1),(2),(3);
insert into t4(a) values (1),(2),(3);
insert into t3(a) values (5),(7),(8);
insert into t4(a) values (5),(7),(8);
insert into t5(a) values (1),(2),(3),(4),(5),(6),(7),(8),(9),(10),(11),(12);
create trigger t1t before insert on t1 for each row begin 
INSERT INTO t2 SET a = NEW.a;
end |
create trigger t2t before insert on t2 for each row begin
DELETE FROM t3 WHERE a = NEW.a;
end |
create trigger t3t before delete on t3 for each row begin  
UPDATE t4 SET b = b + 1 WHERE a = OLD.a;
end |
create trigger t4t before update on t4 for each row begin
UPDATE t5 SET b = b + 1 where a = NEW.a;
end |
commit;
set autocommit = 0;
update t1 set b = b + 5 where a = 1;
update t2 set b = b + 5 where a = 1;
update t3 set b = b + 5 where a = 1;
update t4 set b = b + 5 where a = 1;
insert into t5(a) values(20);
set autocommit = 0;
insert into t1(a) values(7);
insert into t2(a) values(8);
delete from t2 where a = 3;
update t4 set b = b + 1 where a = 3;
commit;
drop trigger t1t;
drop trigger t2t;
drop trigger t3t;
drop trigger t4t;
drop table t1, t2, t3, t4, t5;
CREATE TABLE t1 (
field1 varchar(8) NOT NULL DEFAULT '',
field2 varchar(8) NOT NULL DEFAULT '',
PRIMARY KEY  (field1, field2)
) ENGINE=InnoDB;
CREATE TABLE t2 (
field1 varchar(8) NOT NULL DEFAULT '' PRIMARY KEY,
FOREIGN KEY (field1) REFERENCES t1 (field1)
ON DELETE CASCADE ON UPDATE CASCADE
) ENGINE=InnoDB;
INSERT INTO t1 VALUES ('old', 'somevalu');
INSERT INTO t1 VALUES ('other', 'anyvalue');
INSERT INTO t2 VALUES ('old');
INSERT INTO t2 VALUES ('other');
UPDATE t1 SET field1 = 'other' WHERE field2 = 'somevalu';
ERROR 23000: Upholding foreign key constraints for table 't1', entry 'other-somevalu', key 1 would lead to a duplicate entry
DROP TABLE t2;
DROP TABLE t1;
create table t1 (
c1 bigint not null,
c2 bigint not null,
primary key (c1),
unique  key (c2)
) engine=innodb;
create table t2 (
c1 bigint not null,
primary key (c1)
) engine=innodb;
alter table t1 add constraint c2_fk foreign key (c2)
references t2(c1) on delete cascade;
show create table t1;
Table	Create Table
t1	CREATE TABLE `t1` (
  `c1` bigint(20) NOT NULL,
  `c2` bigint(20) NOT NULL,
  PRIMARY KEY (`c1`),
  UNIQUE KEY `c2` (`c2`),
  CONSTRAINT `c2_fk` FOREIGN KEY (`c2`) REFERENCES `t2` (`c1`) ON DELETE CASCADE
) ENGINE=InnoDB DEFAULT CHARSET=latin1
alter table t1 drop foreign key c2_fk;
show create table t1;
Table	Create Table
t1	CREATE TABLE `t1` (
  `c1` bigint(20) NOT NULL,
  `c2` bigint(20) NOT NULL,
  PRIMARY KEY (`c1`),
  UNIQUE KEY `c2` (`c2`)
) ENGINE=InnoDB DEFAULT CHARSET=latin1
drop table t1, t2;
create table t1(a date) engine=innodb;
create table t2(a date, key(a)) engine=innodb;
insert into t1 values('2005-10-01');
insert into t2 values('2005-10-01');
select * from t1, t2
where t2.a between t1.a - interval 2 day and t1.a + interval 2 day;
a	a
2005-10-01	2005-10-01
drop table t1, t2;
create table t1 (id int not null, f_id int not null, f int not null,
primary key(f_id, id)) engine=innodb;
create table t2 (id int not null,s_id int not null,s varchar(200),
primary key(id)) engine=innodb;
INSERT INTO t1 VALUES (8, 1, 3);
INSERT INTO t1 VALUES (1, 2, 1);
INSERT INTO t2 VALUES (1, 0, '');
INSERT INTO t2 VALUES (8, 1, '');
commit;
DELETE ml.* FROM t1 AS ml LEFT JOIN t2 AS mm ON (mm.id=ml.id)
WHERE mm.id IS NULL;
select ml.* from t1 as ml left join t2 as mm on (mm.id=ml.id)
where mm.id is null lock in share mode;
id	f_id	f
drop table t1,t2;
create table t1(a int not null, b int, primary key(a)) engine=innodb;
insert into t1 values(1,1),(2,2),(3,1),(4,2),(5,1),(6,2),(7,3);
commit;
set autocommit = 0;
SET SESSION TRANSACTION ISOLATION LEVEL READ COMMITTED;
update t1 set b = 5 where b = 1;
set autocommit = 0;
SET SESSION TRANSACTION ISOLATION LEVEL READ COMMITTED;
select * from t1 where a = 7 and b = 3 for update;
a	b
7	3
commit;
commit;
drop table t1;
create table t1(a int not null, b int, primary key(a)) engine=innodb;
insert into t1 values(1,1),(2,2),(3,1),(4,2),(5,1),(6,2);
commit;
set autocommit = 0;
select * from t1 lock in share mode;
a	b
1	1
2	2
3	1
4	2
5	1
6	2
update t1 set b = 5 where b = 1;
set autocommit = 0;
select * from t1 where a = 2 and b = 2 for update;
ERROR HY000: Lock wait timeout exceeded; try restarting transaction
commit;
commit;
drop table t1;
create table t1(a int not null, b int, primary key(a)) engine=innodb;
insert into t1 values (1,2),(5,3),(4,2);
create table t2(d int not null, e int, primary key(d)) engine=innodb;
insert into t2 values (8,6),(12,1),(3,1);
commit;
set autocommit = 0;
select * from t2 for update;
d	e
3	1
8	6
12	1
set autocommit = 0;
SET SESSION TRANSACTION ISOLATION LEVEL READ COMMITTED;
insert into t1 select * from t2;
update t1 set b = (select e from t2 where a = d);
create table t3(d int not null, e int, primary key(d)) engine=innodb
select * from t2;
commit;
commit;
drop table t1, t2, t3;
create table t1(a int not null, b int, primary key(a)) engine=innodb;
insert into t1 values (1,2),(5,3),(4,2);
create table t2(a int not null, b int, primary key(a)) engine=innodb;
insert into t2 values (8,6),(12,1),(3,1);
create table t3(d int not null, b int, primary key(d)) engine=innodb;
insert into t3 values (8,6),(12,1),(3,1);
create table t5(a int not null, b int, primary key(a)) engine=innodb;
insert into t5 values (1,2),(5,3),(4,2);
create table t6(d int not null, e int, primary key(d)) engine=innodb;
insert into t6 values (8,6),(12,1),(3,1);
create table t8(a int not null, b int, primary key(a)) engine=innodb;
insert into t8 values (1,2),(5,3),(4,2);
create table t9(d int not null, e int, primary key(d)) engine=innodb;
insert into t9 values (8,6),(12,1),(3,1);
commit;
set autocommit = 0;
select * from t2 for update;
a	b
3	1
8	6
12	1
set autocommit = 0;
SET SESSION TRANSACTION ISOLATION LEVEL SERIALIZABLE;
insert into t1 select * from t2;
set autocommit = 0;
SET SESSION TRANSACTION ISOLATION LEVEL SERIALIZABLE;
update t3 set b = (select b from t2 where a = d);
set autocommit = 0;
SET SESSION TRANSACTION ISOLATION LEVEL SERIALIZABLE;
create table t4(a int not null, b int, primary key(a)) engine=innodb select * from t2;
set autocommit = 0;
SET SESSION TRANSACTION ISOLATION LEVEL READ COMMITTED;
insert into t5 (select * from t2 lock in share mode);
set autocommit = 0;
SET SESSION TRANSACTION ISOLATION LEVEL READ COMMITTED;
update t6 set e = (select b from t2 where a = d lock in share mode);
set autocommit = 0;
SET SESSION TRANSACTION ISOLATION LEVEL READ COMMITTED;
create table t7(a int not null, b int, primary key(a)) engine=innodb select * from t2 lock in share mode;
set autocommit = 0;
SET SESSION TRANSACTION ISOLATION LEVEL READ COMMITTED;
insert into t8 (select * from t2 for update);
set autocommit = 0;
SET SESSION TRANSACTION ISOLATION LEVEL READ COMMITTED;
update t9 set e = (select b from t2 where a = d for update);
set autocommit = 0;
SET SESSION TRANSACTION ISOLATION LEVEL READ COMMITTED;
create table t10(a int not null, b int, primary key(a)) engine=innodb select * from t2 for update;
ERROR HY000: Lock wait timeout exceeded; try restarting transaction
ERROR HY000: Lock wait timeout exceeded; try restarting transaction
ERROR HY000: Lock wait timeout exceeded; try restarting transaction
ERROR HY000: Lock wait timeout exceeded; try restarting transaction
ERROR HY000: Lock wait timeout exceeded; try restarting transaction
ERROR HY000: Lock wait timeout exceeded; try restarting transaction
ERROR HY000: Lock wait timeout exceeded; try restarting transaction
ERROR HY000: Lock wait timeout exceeded; try restarting transaction
ERROR HY000: Lock wait timeout exceeded; try restarting transaction
commit;
drop table t1, t2, t3, t5, t6, t8, t9;
CREATE TABLE t1 (DB_ROW_ID int) engine=innodb;
ERROR HY000: Can't create table 'test.t1' (errno: -1)
CREATE TABLE t1 (
a BIGINT(20) NOT NULL,
PRIMARY KEY  (a)
) ENGINE=INNODB DEFAULT CHARSET=UTF8;
CREATE TABLE t2 (
a BIGINT(20) NOT NULL,
b VARCHAR(128) NOT NULL,
c TEXT NOT NULL,
PRIMARY KEY  (a,b),
KEY idx_t2_b_c (b,c(200)),
CONSTRAINT t_fk FOREIGN KEY (a) REFERENCES t1 (a) 
ON DELETE CASCADE
) ENGINE=INNODB DEFAULT CHARSET=UTF8;
INSERT INTO t1 VALUES (1);
INSERT INTO t2 VALUES (1, 'bar', 'vbar');
INSERT INTO t2 VALUES (1, 'BAR2', 'VBAR');
INSERT INTO t2 VALUES (1, 'bar_bar', 'bibi');
INSERT INTO t2 VALUES (1, 'customer_over', '1');
SELECT * FROM t2 WHERE b = 'customer_over';
a	b	c
1	customer_over	1
SELECT * FROM t2 WHERE BINARY b = 'customer_over';
a	b	c
1	customer_over	1
SELECT DISTINCT p0.a FROM t2 p0 WHERE p0.b = 'customer_over';
a
1
/* Bang: Empty result set, above was expected: */
SELECT DISTINCT p0.a FROM t2 p0 WHERE BINARY p0.b = 'customer_over';
a
1
SELECT p0.a FROM t2 p0 WHERE BINARY p0.b = 'customer_over';
a
1
drop table t2, t1;
CREATE TABLE t1 ( a int ) ENGINE=innodb;
BEGIN;
INSERT INTO t1 VALUES (1);
OPTIMIZE TABLE t1;
Table	Op	Msg_type	Msg_text
test.t1	optimize	status	OK
DROP TABLE t1;
CREATE TABLE t1 (id int PRIMARY KEY, f int NOT NULL, INDEX(f)) ENGINE=InnoDB;
CREATE TABLE t2 (id int PRIMARY KEY, f INT NOT NULL,
CONSTRAINT t2_t1 FOREIGN KEY (id) REFERENCES t1 (id)
ON DELETE CASCADE ON UPDATE CASCADE) ENGINE=InnoDB;
ALTER TABLE t2 ADD FOREIGN KEY (f) REFERENCES t1 (f) ON
DELETE CASCADE ON UPDATE CASCADE;
SHOW CREATE TABLE t2;
Table	Create Table
t2	CREATE TABLE `t2` (
  `id` int(11) NOT NULL,
  `f` int(11) NOT NULL,
  PRIMARY KEY (`id`),
  KEY `f` (`f`),
  CONSTRAINT `t2_ibfk_1` FOREIGN KEY (`f`) REFERENCES `t1` (`f`) ON DELETE CASCADE ON UPDATE CASCADE,
  CONSTRAINT `t2_t1` FOREIGN KEY (`id`) REFERENCES `t1` (`id`) ON DELETE CASCADE ON UPDATE CASCADE
) ENGINE=InnoDB DEFAULT CHARSET=latin1
DROP TABLE t2, t1;
CREATE TABLE t1 (a INT, INDEX(a)) ENGINE=InnoDB;
CREATE TABLE t2 (a INT, INDEX(a)) ENGINE=InnoDB;
INSERT INTO t1 VALUES (1);
INSERT INTO t2 VALUES (1);
ALTER TABLE t2 ADD FOREIGN KEY (a) REFERENCES t1 (a) ON DELETE SET NULL;
ALTER TABLE t2 MODIFY a INT NOT NULL;
ERROR HY000: Error on rename of '#sql-temporary' to './test/t2' (errno: 150)
DELETE FROM t1;
DROP TABLE t2,t1;
CREATE TABLE t1 (a VARCHAR(5) COLLATE utf8_unicode_ci PRIMARY KEY)
ENGINE=InnoDB;
INSERT INTO t1 VALUES (0xEFBCA4EFBCA4EFBCA4);
DELETE FROM t1;
INSERT INTO t1 VALUES ('DDD');
SELECT * FROM t1;
a
DDD
DROP TABLE t1;
CREATE TABLE t1 (id int PRIMARY KEY AUTO_INCREMENT) ENGINE=InnoDB
AUTO_INCREMENT=42;
INSERT INTO t1 VALUES (0),(347),(0);
SELECT * FROM t1;
id
42
347
348
SHOW CREATE TABLE t1;
Table	Create Table
t1	CREATE TABLE `t1` (
  `id` int(11) NOT NULL AUTO_INCREMENT,
  PRIMARY KEY (`id`)
) ENGINE=InnoDB AUTO_INCREMENT=349 DEFAULT CHARSET=latin1
CREATE TABLE t2 (id int PRIMARY KEY) ENGINE=InnoDB;
INSERT INTO t2 VALUES(42),(347),(348);
ALTER TABLE t1 ADD CONSTRAINT t1_t2 FOREIGN KEY (id) REFERENCES t2(id);
SHOW CREATE TABLE t1;
Table	Create Table
t1	CREATE TABLE `t1` (
  `id` int(11) NOT NULL AUTO_INCREMENT,
  PRIMARY KEY (`id`),
  CONSTRAINT `t1_t2` FOREIGN KEY (`id`) REFERENCES `t2` (`id`)
) ENGINE=InnoDB AUTO_INCREMENT=349 DEFAULT CHARSET=latin1
DROP TABLE t1,t2;
CREATE TABLE t1 (
c01 CHAR(255), c02 CHAR(255), c03 CHAR(255), c04 CHAR(255),
c05 CHAR(255), c06 CHAR(255), c07 CHAR(255), c08 CHAR(255),
c09 CHAR(255), c10 CHAR(255), c11 CHAR(255), c12 CHAR(255),
c13 CHAR(255), c14 CHAR(255), c15 CHAR(255), c16 CHAR(255),
c17 CHAR(255), c18 CHAR(255), c19 CHAR(255), c20 CHAR(255),
c21 CHAR(255), c22 CHAR(255), c23 CHAR(255), c24 CHAR(255),
c25 CHAR(255), c26 CHAR(255), c27 CHAR(255), c28 CHAR(255),
c29 CHAR(255), c30 CHAR(255), c31 CHAR(255), c32 CHAR(255)
) ENGINE = InnoDB;
<<<<<<< HEAD
ERROR 42000: Row size too large. The maximum row size for the used table type, not counting BLOBs, is 8126. You have to change some columns to TEXT or BLOBs
=======
ERROR 42000: Row size too large. The maximum row size for the used table type, not counting BLOBs, is 8126. You have to change some columns to TEXT or BLOBs
DROP TABLE IF EXISTS t1;
Warnings:
Note	1051	Unknown table 't1'
CREATE TABLE t1(
id BIGINT(20) NOT NULL AUTO_INCREMENT PRIMARY KEY
) ENGINE=InnoDB;
INSERT INTO t1 VALUES(-10);
SELECT * FROM t1;
id
-10
INSERT INTO t1 VALUES(NULL);
SELECT * FROM t1;
id
-10
1
DROP TABLE t1;
SET TX_ISOLATION='read-committed';
SET AUTOCOMMIT=0;
DROP TABLE IF EXISTS t1, t2;
Warnings:
Note	1051	Unknown table 't1'
Note	1051	Unknown table 't2'
CREATE TABLE t1 ( a int ) ENGINE=InnoDB;
CREATE TABLE t2 LIKE t1;
SELECT * FROM t2;
a
SET TX_ISOLATION='read-committed';
SET AUTOCOMMIT=0;
INSERT INTO t1 VALUES (1);
COMMIT;
SELECT * FROM t1 WHERE a=1;
a
1
SET TX_ISOLATION='read-committed';
SET AUTOCOMMIT=0;
SELECT * FROM t2;
a
SET TX_ISOLATION='read-committed';
SET AUTOCOMMIT=0;
INSERT INTO t1 VALUES (2);
COMMIT;
SELECT * FROM t1 WHERE a=2;
a
2
SELECT * FROM t1 WHERE a=2;
a
2
DROP TABLE t1;
DROP TABLE t2;
>>>>>>> a88d9461
<|MERGE_RESOLUTION|>--- conflicted
+++ resolved
@@ -472,46 +472,6 @@
 3	3
 drop table t1,t2;
 CREATE TABLE t1 (
-<<<<<<< HEAD
-id int(11) NOT NULL auto_increment,
-ggid varchar(32) binary DEFAULT '' NOT NULL,
-email varchar(64) DEFAULT '' NOT NULL,
-passwd varchar(32) binary DEFAULT '' NOT NULL,
-PRIMARY KEY (id),
-UNIQUE ggid (ggid)
-) ENGINE=innodb;
-insert into t1 (ggid,passwd) values ('test1','xxx');
-insert into t1 (ggid,passwd) values ('test2','yyy');
-insert into t1 (ggid,passwd) values ('test2','this will fail');
-ERROR 23000: Duplicate entry 'test2' for key 'ggid'
-insert into t1 (ggid,id) values ('this will fail',1);
-ERROR 23000: Duplicate entry '1' for key 'PRIMARY'
-select * from t1 where ggid='test1';
-id	ggid	email	passwd
-1	test1		xxx
-select * from t1 where passwd='xxx';
-id	ggid	email	passwd
-1	test1		xxx
-select * from t1 where id=2;
-id	ggid	email	passwd
-2	test2		yyy
-replace into t1 (ggid,id) values ('this will work',1);
-replace into t1 (ggid,passwd) values ('test2','this will work');
-update t1 set id=100,ggid='test2' where id=1;
-ERROR 23000: Duplicate entry 'test2' for key 'ggid'
-select * from t1;
-id	ggid	email	passwd
-1	this will work		
-4	test2		this will work
-select * from t1 where id=1;
-id	ggid	email	passwd
-1	this will work		
-select * from t1 where id=999;
-id	ggid	email	passwd
-drop table t1;
-CREATE TABLE t1 (
-=======
->>>>>>> a88d9461
 user_name varchar(12),
 password text,
 subscribed char(1),
@@ -1754,15 +1714,6 @@
 Innodb_page_size	16384
 show status like "Innodb_rows_deleted";
 Variable_name	Value
-<<<<<<< HEAD
-Innodb_rows_deleted	70
-show status like "Innodb_rows_inserted";
-Variable_name	Value
-Innodb_rows_inserted	1083
-show status like "Innodb_rows_updated";
-Variable_name	Value
-Innodb_rows_updated	886
-=======
 Innodb_rows_deleted	69
 show status like "Innodb_rows_inserted";
 Variable_name	Value
@@ -1770,7 +1721,6 @@
 show status like "Innodb_rows_updated";
 Variable_name	Value
 Innodb_rows_updated	885
->>>>>>> a88d9461
 show status like "Innodb_row_lock_waits";
 Variable_name	Value
 Innodb_row_lock_waits	0
@@ -3201,9 +3151,6 @@
 c25 CHAR(255), c26 CHAR(255), c27 CHAR(255), c28 CHAR(255),
 c29 CHAR(255), c30 CHAR(255), c31 CHAR(255), c32 CHAR(255)
 ) ENGINE = InnoDB;
-<<<<<<< HEAD
-ERROR 42000: Row size too large. The maximum row size for the used table type, not counting BLOBs, is 8126. You have to change some columns to TEXT or BLOBs
-=======
 ERROR 42000: Row size too large. The maximum row size for the used table type, not counting BLOBs, is 8126. You have to change some columns to TEXT or BLOBs
 DROP TABLE IF EXISTS t1;
 Warnings:
@@ -3253,5 +3200,4 @@
 a
 2
 DROP TABLE t1;
-DROP TABLE t2;
->>>>>>> a88d9461
+DROP TABLE t2;