--- conflicted
+++ resolved
@@ -1594,7 +1594,6 @@
         MMASSERT(found == true);
       }
     }
-<<<<<<< HEAD
   }
 
   return;
@@ -1635,48 +1634,6 @@
   Gci_container *buckets = (Gci_container*)(m_active_gci.getBase());
   while (pos < size)
   {
-=======
-  }
-
-  return;
-fail:
-  ndbout_c("assertion at %d", line);
-  printf("known gci: ");
-  for (Uint32 i = m_min_gci_index; i != m_max_gci_index; i = (i + 1) & mask)
-  {
-    printf("%u/%u ", Uint32(m_known_gci[i] >> 32), Uint32(m_known_gci[i]));
-  }
-
-  printf("\nContainers");
-  for (Uint32 i = 0; i<m_active_gci.size(); i++)
-    ndbout << m_active_gci[i] << endl;
-  abort();
-}
-#endif
-
-Gci_container*
-NdbEventBuffer::find_bucket_chained(Uint64 gci)
-{
-  if (0)
-    printf("find_bucket_chained(%u/%u) ", Uint32(gci >> 32), Uint32(gci));
-  if (unlikely(gci <= m_latestGCI))
-  {
-    /**
-     * an already complete GCI
-     */
-    if (0)
-      ndbout_c("already complete (%u/%u)",
-               Uint32(m_latestGCI >> 32),
-               Uint32(m_latestGCI));
-    return 0;
-  }
-
-  Uint32 pos = (gci & ACTIVE_GCI_MASK);
-  Uint32 size = m_active_gci.size();
-  Gci_container *buckets = (Gci_container*)(m_active_gci.getBase());
-  while (pos < size)
-  {
->>>>>>> 26301669
     Uint64 cmp = (buckets + pos)->m_gci;
     if (cmp == gci)
     {
@@ -2000,24 +1957,14 @@
   Uint64 stop_gci = m_latest_complete_GCI;
 
   Uint64 start_gci = array[minpos];
-<<<<<<< HEAD
-  g_eventLogger->info("complete_outof_order_gcis from: %u/%u to: %u/%u",
-                      Uint32(start_gci >> 32), Uint32(start_gci),
-                      Uint32(stop_gci >> 32), Uint32(stop_gci));
-=======
   g_eventLogger->info("complete_outof_order_gcis from: %u/%u(%u) to: %u/%u(%u)",
                       Uint32(start_gci >> 32), Uint32(start_gci), minpos,
                       Uint32(stop_gci >> 32), Uint32(stop_gci), maxpos);
->>>>>>> 26301669
 
   assert(start_gci <= stop_gci);
   do
   {
-<<<<<<< HEAD
-    Uint64 start_gci = array[minpos];
-=======
     start_gci = array[minpos];
->>>>>>> 26301669
     Gci_container* bucket = find_bucket(start_gci);
     assert(bucket);
     assert(maxpos == m_max_gci_index);
@@ -2031,17 +1978,10 @@
 
 #ifdef VM_TRACE
     ndbout_c("complete_outof_order_gcis - completing %u/%u rows: %u",
-<<<<<<< HEAD
-             Uint32(start_gci), Uint32(start_gci), bucket->m_data.m_count);
-#else
-    ndbout_c("complete_outof_order_gcis - completing %u/%u",
-             Uint32(start_gci), Uint32(start_gci));
-=======
              Uint32(start_gci >> 32), Uint32(start_gci), bucket->m_data.m_count);
 #else
     ndbout_c("complete_outof_order_gcis - completing %u/%u",
              Uint32(start_gci >> 32), Uint32(start_gci));
->>>>>>> 26301669
 #endif
     
     complete_bucket(bucket);
@@ -3269,21 +3209,12 @@
       tBlobOp = tBlobOp->m_next;
     }
   }
-<<<<<<< HEAD
 
   /**
    * Needs mutex lock as report_node_XXX accesses list...
    */
   NdbMutex_Lock(m_mutex);
 
-=======
-
-  /**
-   * Needs mutex lock as report_node_XXX accesses list...
-   */
-  NdbMutex_Lock(m_mutex);
-
->>>>>>> 26301669
   // release blob handles now, further access is user error
   if (op->theMainOp == NULL)
   {
