--- conflicted
+++ resolved
@@ -7,15 +7,11 @@
   AC_CACHE_VAL(mysql_cv_option_$2,
   [
     CFLAGS="[$]OLD_CFLAGS $1"
-<<<<<<< HEAD
-    AC_TRY_LINK([int main(){exit(0);}],mysql_cv_option_$2=yes,mysql_cv_option_$2=no,mysql_cv_option_$2=no)
-=======
     AC_LINK_IFELSE(
       [AC_LANG_PROGRAM([], [[exit(0);]])],
       [mysql_cv_option_$2=yes],
       [mysql_cv_option_$2=no],
       [mysql_cv_option_$2=no])
->>>>>>> b0218b63
  ])
 
   CFLAGS="[$]OLD_CFLAGS"
