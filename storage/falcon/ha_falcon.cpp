--- conflicted
+++ resolved
@@ -3074,25 +3074,9 @@
                                       struct st_mysql_sys_var *var,
                                       void *var_ptr, const void *save)
 {
-<<<<<<< HEAD
 	falcon_record_chill_threshold = *(uint *)save;
 	if(storageHandler)
 		storageHandler->setRecordChillThreshold(falcon_record_chill_threshold * 1024 * 1024);
-=======
-	// TBD; Apply this setting to all configurations associated with 'thd'.
-	//uint newFalconRecordChillThreshold = *((uint *) save);
-}
-
-void StorageInterface::updateConsistentRead(MYSQL_THD thd, struct st_mysql_sys_var* variable, void *var_ptr, const void *save)
-{
-	falcon_consistent_read = *(my_bool*) save;
-
-	int newRepeatableRead = (falcon_consistent_read ? 
-		TRANSACTION_CONSISTENT_READ : TRANSACTION_WRITE_COMMITTED);
-
-	if (isolation_levels[2] != newRepeatableRead)
-		isolation_levels[2] = newRepeatableRead;
->>>>>>> 19508884
 }
 
 void StorageInterface::updateRecordMemoryMax(MYSQL_THD thd, struct st_mysql_sys_var* variable, void* var_ptr, const void* save)
