--- conflicted
+++ resolved
@@ -850,17 +850,10 @@
       fromcs != &my_charset_bin &&
       tocs != &my_charset_bin)
   {
-<<<<<<< HEAD
     /* Store with conversion */
     return net_store_data((uchar*) from, length, fromcs, tocs);
   }
   /* Store without conversion */
-=======
-    uint dummy_errors;
-    return (convert->copy(from, length, fromcs, tocs, &dummy_errors) ||
-            net_store_data((uchar*) convert->ptr(), convert->length()));
-  }
->>>>>>> 5cda5030
   return net_store_data((uchar*) from, length);
 }
 
