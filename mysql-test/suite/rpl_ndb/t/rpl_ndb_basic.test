--source include/have_ndb.inc
#error message differs slightly with statement based replication
--source include/have_binlog_format_mixed_or_row.inc
--source include/ndb_master-slave.inc



#
# Bug #11087
#
# connect to the master and create tabe t1 in gotoslave database
--connection master
CREATE TABLE `t1` ( `nid` int(11) NOT NULL default '0',
 	            `nom` char(4) default NULL,
  		    `prenom` char(4) default NULL,
		    PRIMARY KEY  (`nid`)) 
    ENGINE=ndbcluster DEFAULT CHARSET=latin1;

INSERT INTO t1 VALUES(1,"XYZ1","ABC1");
select * from t1 order by nid;

--sync_slave_with_master
# connect to slave and ensure data it there.
--connection slave
select * from t1 order by nid;

--connection master
delete from t1;
INSERT INTO t1 VALUES(1,"XYZ2","ABC2");
# Make sure all rows are on the master
select * from t1 order by nid;

# make sure all rows are on the slave.
--sync_slave_with_master
--connection slave
# Bug #11087 would have row with nid 2 missing
select * from t1 order by nid;

--connection master
delete from t1;
insert into t1 values(1,"AA", "AA");
insert into t1 values(2,"BB", "BB");
insert into t1 values(3,"CC", "CC");
insert into t1 values(4,"DD", "DD");

begin;
# delete+insert = update
delete from t1 where nid = 1;
insert into t1 values (1,"A2", "A2");

# update+delete = delete
update t1 set nom="B2" where nid = 2;
delete from t1 where nid = 2;

# multi-update
update t1 set nom = "D2" where nid = 4;
delete from t1 where nid = 4;
insert into t1 values (4, "D3", "D3");
update t1 set nom = "D4" where nid = 4;

# insert+delete = nothing
insert into t1 values (5, "EE", "EE");
delete from t1 where nid = 5;

commit;
select * from t1 order by 1;
--sync_slave_with_master
--connection slave
select * from t1 order by 1;
--connection master
DROP table t1;

#
# Test replication of table with no primary key 
#
--connection master
CREATE TABLE `t1` ( `nid` int(11) NOT NULL default '0',
 	            `nom` char(4) default NULL,
  		    `prenom` char(4) default NULL)
    ENGINE=ndbcluster DEFAULT CHARSET=latin1;

INSERT INTO t1 VALUES(1,"XYZ1","ABC1"),(2,"AAA","BBB"),(3,"CCC","DDD");
select * from t1 order by nid;

--sync_slave_with_master
# connect to slave and ensure data it there.
--connection slave
select * from t1 order by nid;

--connection master
delete from t1 where nid = 2;
INSERT INTO t1 VALUES(4,"EEE","FFF");
# Make sure all rows are on the master
select * from t1 order by nid;

# make sure all rows are on the slave.
--sync_slave_with_master
--connection slave
select * from t1 order by nid;

--connection master
UPDATE t1 set nid=nid+1;
UPDATE t1 set nom="CCP" where nid = 4;
select * from t1 order by nid;

# make sure all rows are on the slave.
--sync_slave_with_master
--connection slave
select * from t1 order by nid;

--connection master
DROP table t1;

#
# Bug #27378 update becomes delete on slave
#

--connection master
CREATE TABLE `t1` (
  `prid` int(10) unsigned NOT NULL,
  `id_type` enum('IMSI','SIP') NOT NULL,
  `fkimssub` varchar(50) NOT NULL,
  `user_id` varchar(20) DEFAULT NULL,
  `password` varchar(20) DEFAULT NULL,
  `ptg_nbr` varchar(20) DEFAULT NULL,
  `old_tmsi` int(10) unsigned DEFAULT NULL,
  `new_tmsi` int(10) unsigned DEFAULT NULL,
  `dev_capability` int(10) unsigned DEFAULT NULL,
  `dev_oid` bigint(20) unsigned DEFAULT NULL,
  `lac_cell_id` bigint(20) unsigned DEFAULT NULL,
  `ms_classmark1` int(10) unsigned DEFAULT NULL,
  `cipher_key` int(10) unsigned DEFAULT NULL,
  `priid_master` int(10) unsigned DEFAULT NULL,
  PRIMARY KEY (`prid`),
  UNIQUE KEY `fkimssub` (`fkimssub`,`ptg_nbr`) USING HASH
) ENGINE=ndbcluster DEFAULT CHARSET=latin1;

INSERT INTO `t1` VALUES (183342,'IMSI','config3_sub_2Privates_3Publics_imssub_36668','user_id_73336','user_id_73336','73336',NULL,NULL,NULL,123456789,NULL,NULL,NULL,NULL),(47617,'IMSI','config3_sub_2Privates_3Publics_imssub_9523','user_id_19046','user_id_19046','19046',NULL,NULL,NULL,123456789,NULL,NULL,NULL,NULL),(200332,'IMSI','config3_sub_2Privates_3Publics_imssub_40066','user_id_80132','user_id_80132','80132',NULL,NULL,NULL,123456789,NULL,NULL,NULL,NULL),(478882,'IMSI','config3_sub_2Privates_3Publics_imssub_95776','user_id_191552','user_id_191552','191552',NULL,NULL,NULL,123456789,NULL,NULL,NULL,NULL),(490146,'IMSI','config3_sub_2Privates_3Publics_imssub_98029','user_id_196057','user_id_196057','196057',NULL,NULL,NULL,1010,NULL,NULL,NULL,NULL),(499301,'IMSI','config3_sub_2Privates_3Publics_imssub_99860','user_id_199719','user_id_199719','199719',NULL,NULL,NULL,123456789,NULL,NULL,NULL,NULL),(506101,'IMSI','config3_sub_2Privates_3Publics_imssub_101220','user_id_202439','user_id_202439','202439',NULL,NULL,NULL,1010,NULL,NULL,NULL,NULL),(510142,'IMSI','config3_sub_2Privates_3Publics_imssub_102028','user_id_204056','user_id_204056','204056',NULL,NULL,NULL,1010,NULL,NULL,NULL,NULL),(515871,'IMSI','config3_sub_2Privates_3Publics_imssub_103174','user_id_206347','user_id_206347','206347',NULL,NULL,NULL,1010,NULL,NULL,NULL,NULL),(209842,'IMSI','config3_sub_2Privates_3Publics_imssub_41968','user_id_83936','user_id_83936','83936',NULL,NULL,NULL,123456789,NULL,NULL,NULL,NULL),(365902,'IMSI','config3_sub_2Privates_3Publics_imssub_73180','user_id_146360','user_id_146360','146360',NULL,NULL,NULL,1010,NULL,NULL,NULL,NULL),(11892,'IMSI','config3_sub_2Privates_3Publics_imssub_2378','user_id_4756','user_id_4756','4756',NULL,NULL,NULL,123456789,NULL,NULL,NULL,NULL);

select count(*) from t1;

--sync_slave_with_master
--connection slave
select count(*) from t1;

--connection master
update t1 set dev_oid=dev_oid+1;
select count(*) from t1;

--sync_slave_with_master
--connection slave
select count(*) from t1;

--connection master
DROP table t1;

##################################################################
#
# Check that retries are made on the slave on some temporary errors
#

#
# 1. Deadlock
#
--connection master
CREATE TABLE `t1` ( `nid` int(11) NOT NULL default '0',
 	            `nom` char(4) default NULL,
  		    `prenom` char(4) default NULL,
		    PRIMARY KEY USING HASH (`nid`)) 
    ENGINE=ndbcluster DEFAULT CHARSET=latin1;
INSERT INTO t1 VALUES(1,"XYZ1","ABC1");

# cause a lock on that row on the slave
--sync_slave_with_master
--connection slave
--echo **** On Slave ****
BEGIN;
UPDATE t1 SET `nom`="LOCK" WHERE `nid`=1;

# set number of retries low so we fail the retries
set GLOBAL slave_transaction_retries=1;

# now do a change to this row on the master
# will deadlock on the slave because of lock above
--connection master
--echo **** On Master ****
UPDATE t1 SET `nom`="DEAD" WHERE `nid`=1;

# Wait for deadlock to be detected.
# When detected, the slave will stop, so we just wait for it to stop.
source include/wait_for_slave_sql_to_stop.inc;

# Replication should have stopped, since max retries were not enough.
# verify with show slave status
--connection slave
--echo **** On Slave ****
--replace_result $MASTER_MYPORT MASTER_PORT
--replace_column 1 <Slave_IO_State> 7 <Read_Master_Log_Pos> 8 <Relay_Log_File> 9 <Relay_Log_Pos> 16 <Replicate_Ignore_Table> 22 <Exec_Master_Log_Pos> 23 <Relay_Log_Space> 33 <Seconds_Behind_Master> 35 <Last_IO_Errno> 36 <Last_IO_Error> 37 <Last_SQL_Errno> 38 <Last_SQL_Error>
--query_vertical SHOW SLAVE STATUS;

# now set max retries high enough to succeed, and start slave again
set GLOBAL slave_transaction_retries=10;
START SLAVE;
source include/wait_for_slave_to_start.inc;
# Wait for deadlock to be detected and retried.
# We want to wait until at least one retry has been made, but before
# the slave stops. currently, there is no safe way to do that: we
# would need to access the retry counter, but that is not exposed.
# Failing that, we just wait sufficiently long that one but not all
# retries have been made. See BUG#35183.
sleep 5;

# commit transaction to release lock on row and let replication succeed
select * from t1 order by nid;
COMMIT;

# verify that the row succeded to be applied on the slave
--connection master
--sync_slave_with_master
--connection slave
select * from t1 order by nid;

# cleanup
--connection master
DROP TABLE t1;


#
# BUG#18094
# Slave caches invalid table definition after atlters causes select failure
#
--connection master
CREATE TABLE t1 (c1 INT KEY) ENGINE=NDB;

INSERT INTO t1 VALUES (1),(2),(3),(4),(5),(6),(7),(8),(9),(10);

ALTER TABLE t1 ADD c2 INT;

--sync_slave_with_master
connection slave;
SELECT * FROM t1 ORDER BY c1;

connection master;

INSERT INTO t1 VALUES (11,11),(12,12),(13,13),(14,14);

--sync_slave_with_master
connection slave;
SELECT * FROM t1 ORDER BY c1;

connection master;
ALTER TABLE t1 CHANGE c2 c2 TEXT CHARACTER SET utf8;
ALTER TABLE t1 CHANGE c2 c2 BLOB;

--sync_slave_with_master
connection slave;
# here we would get error 1412 prior to bug
SELECT * FROM t1 ORDER BY c1 LIMIT 5;

--connection master
TRUNCATE t1;
SELECT count(*) FROM t1;
INSERT INTO t1 VALUES (101,NULL),(102,NULL),(103,NULL),(104,NULL),(105,NULL),(106,NULL),(107,NULL),(108,NULL),(109,NULL),(1010,NULL);
--sync_slave_with_master
connection slave;
SELECT count(*) FROM t1;
SELECT c1 FROM t1 ORDER BY c1 LIMIT 5;

# cleanup
--connection master
DROP TABLE t1;

<<<<<<< HEAD
# bug#35208
# NOTE: should use ndb_log_updated_only
create table t1 (a int primary key,
b00 int,b01 int,b02 int,b03 int,b04 int,b05 int,b06 int,b07 int,
b08 int,b09 int,b10 int,b11 int,b12 int,b13 int,b14 int,b15 int,
b16 int,b17 int,b18 int,b19 int,b20 int,b21 int,b22 int,b23 int,
b24 int,b25 int,b26 int,b27 int,b28 int,b29 int,b30 int,b31 int,
b32 int,b33 int,b34 int,b35 int,b36 int,b37 int,b38 int,b39 int,
b40 int,b41 int,b42 int,b43 int,b44 int,b45 int,b46 int,b47 int,
b48 int,b49 int,b50 int,b51 int,b52 int,b53 int,b54 int,b55 int,
b56 int,b57 int,b58 int,b59 int,b60 int,b61 int,b62 int,b63 int,
b64 int,b65 int,b66 int,b67 int,b68 int,b69 int,b70 int) engine=ndb;

insert into t1 (a,b00) values (1,1);
--sync_slave_with_master
--connection slave
update t1 set b00 = 2 where a = 1;
--connection master
update t1 set b66 = 1 where a = 1;
--sync_slave_with_master
# after bug fix result *should* be different on master/slave
--connection master
select b00 from t1;
--connection slave
select b00 from t1;

DROP TABLE t1;
=======
# BUG#22045: Got error 839 'Illegal null attribute' from NDBCLUSTER when 'Replace Into'.
# Check that REPLACE INTO replicates correctly with partial value list and no blobs.
connection master;
create table t1 (a int primary key,
                 b varchar(100) default 'b',
                 c varchar(100)) engine=ndbcluster;
insert into t1 values (1, 'b1', 'c1');
insert into t1 (a) values (2);
insert into t1 (a, b) values (3, 'b3');
replace into t1 values (5, 'b5', 'c5');
replace into t1 (a) values (6);
replace into t1 (a, c) values (7, 'c7');
select * from t1 order by a;

--sync_slave_with_master
select * from t1 order by a;

connection master;
replace into t1 (a) values (1);
replace into t1 (a, b) values (2, 'b2x');
replace into t1 (a, c) values (3, 'c3x');
replace into t1 (a, b, c) values (5, 'b5x', 'c5x');
replace into t1 (a) values (6);
replace into t1 (a) values (7);
select * from t1 order by a;

--sync_slave_with_master
select * from t1 order by a;

--connection master
drop table t1;
>>>>>>> e9fa7524

-- source include/master-slave-end.inc<|MERGE_RESOLUTION|>--- conflicted
+++ resolved
@@ -270,7 +270,6 @@
 --connection master
 DROP TABLE t1;
 
-<<<<<<< HEAD
 # bug#35208
 # NOTE: should use ndb_log_updated_only
 create table t1 (a int primary key,
@@ -297,8 +296,9 @@
 --connection slave
 select b00 from t1;
 
+--connection master
 DROP TABLE t1;
-=======
+
 # BUG#22045: Got error 839 'Illegal null attribute' from NDBCLUSTER when 'Replace Into'.
 # Check that REPLACE INTO replicates correctly with partial value list and no blobs.
 connection master;
@@ -330,6 +330,5 @@
 
 --connection master
 drop table t1;
->>>>>>> e9fa7524
 
 -- source include/master-slave-end.inc