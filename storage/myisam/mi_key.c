--- conflicted
+++ resolved
@@ -427,11 +427,6 @@
                &blob_ptr, sizeof(char*));
         memcpy(blob_ptr,key,length);
         blob_ptr+=length;
-<<<<<<< HEAD
-        /* The above changed info->lastkey2. Inform mi_rnext_same(). */
-        info->update&= ~HA_STATE_RNEXT_SAME;
-=======
->>>>>>> 7347b853
         _mi_store_blob_length(record+keyseg->start,
                               (uint) keyseg->bit_start,length);
       }
