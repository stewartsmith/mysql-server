/* Copyright (C) 2000-2004 MySQL AB

   This program is free software; you can redistribute it and/or modify
   it under the terms of the GNU General Public License as published by
   the Free Software Foundation; version 2 of the License.

   This program is distributed in the hope that it will be useful,
   but WITHOUT ANY WARRANTY; without even the implied warranty of
   MERCHANTABILITY or FITNESS FOR A PARTICULAR PURPOSE.  See the
   GNU General Public License for more details.

   You should have received a copy of the GNU General Public License
   along with this program; if not, write to the Free Software
   Foundation, Inc., 59 Temple Place, Suite 330, Boston, MA  02111-1307  USA */


#ifdef MYSQL_CLIENT

#include "mysql_priv.h"

#else

#ifdef USE_PRAGMA_IMPLEMENTATION
#pragma implementation				// gcc: Class implementation
#endif

#include "mysql_priv.h"
#include "slave.h"
#include "rpl_rli.h"
#include "rpl_mi.h"
#include "rpl_filter.h"
#include "rpl_utility.h"
#include "rpl_record.h"
#include "transaction.h"
#include <my_dir.h>

#endif /* MYSQL_CLIENT */

#include <base64.h>
#include <my_bitmap.h>

#define log_cs	&my_charset_latin1

#define FLAGSTR(V,F) ((V)&(F)?#F" ":"")


/*
  Size of buffer for printing a double in format %.<PREC>g

  optional '-' + optional zero + '.'  + PREC digits + 'e' + sign +
  exponent digits + '\0'
*/
#define FMT_G_BUFSIZE(PREC) (3 + (PREC) + 5 + 1)


#if !defined(MYSQL_CLIENT) && defined(HAVE_REPLICATION)
static const char *HA_ERR(int i)
{
  switch (i) {
  case HA_ERR_KEY_NOT_FOUND: return "HA_ERR_KEY_NOT_FOUND";
  case HA_ERR_FOUND_DUPP_KEY: return "HA_ERR_FOUND_DUPP_KEY";
  case HA_ERR_RECORD_CHANGED: return "HA_ERR_RECORD_CHANGED";
  case HA_ERR_WRONG_INDEX: return "HA_ERR_WRONG_INDEX";
  case HA_ERR_CRASHED: return "HA_ERR_CRASHED";
  case HA_ERR_WRONG_IN_RECORD: return "HA_ERR_WRONG_IN_RECORD";
  case HA_ERR_OUT_OF_MEM: return "HA_ERR_OUT_OF_MEM";
  case HA_ERR_NOT_A_TABLE: return "HA_ERR_NOT_A_TABLE";
  case HA_ERR_WRONG_COMMAND: return "HA_ERR_WRONG_COMMAND";
  case HA_ERR_OLD_FILE: return "HA_ERR_OLD_FILE";
  case HA_ERR_NO_ACTIVE_RECORD: return "HA_ERR_NO_ACTIVE_RECORD";
  case HA_ERR_RECORD_DELETED: return "HA_ERR_RECORD_DELETED";
  case HA_ERR_RECORD_FILE_FULL: return "HA_ERR_RECORD_FILE_FULL";
  case HA_ERR_INDEX_FILE_FULL: return "HA_ERR_INDEX_FILE_FULL";
  case HA_ERR_END_OF_FILE: return "HA_ERR_END_OF_FILE";
  case HA_ERR_UNSUPPORTED: return "HA_ERR_UNSUPPORTED";
  case HA_ERR_TO_BIG_ROW: return "HA_ERR_TO_BIG_ROW";
  case HA_WRONG_CREATE_OPTION: return "HA_WRONG_CREATE_OPTION";
  case HA_ERR_FOUND_DUPP_UNIQUE: return "HA_ERR_FOUND_DUPP_UNIQUE";
  case HA_ERR_UNKNOWN_CHARSET: return "HA_ERR_UNKNOWN_CHARSET";
  case HA_ERR_WRONG_MRG_TABLE_DEF: return "HA_ERR_WRONG_MRG_TABLE_DEF";
  case HA_ERR_CRASHED_ON_REPAIR: return "HA_ERR_CRASHED_ON_REPAIR";
  case HA_ERR_CRASHED_ON_USAGE: return "HA_ERR_CRASHED_ON_USAGE";
  case HA_ERR_LOCK_WAIT_TIMEOUT: return "HA_ERR_LOCK_WAIT_TIMEOUT";
  case HA_ERR_LOCK_TABLE_FULL: return "HA_ERR_LOCK_TABLE_FULL";
  case HA_ERR_READ_ONLY_TRANSACTION: return "HA_ERR_READ_ONLY_TRANSACTION";
  case HA_ERR_LOCK_DEADLOCK: return "HA_ERR_LOCK_DEADLOCK";
  case HA_ERR_CANNOT_ADD_FOREIGN: return "HA_ERR_CANNOT_ADD_FOREIGN";
  case HA_ERR_NO_REFERENCED_ROW: return "HA_ERR_NO_REFERENCED_ROW";
  case HA_ERR_ROW_IS_REFERENCED: return "HA_ERR_ROW_IS_REFERENCED";
  case HA_ERR_NO_SAVEPOINT: return "HA_ERR_NO_SAVEPOINT";
  case HA_ERR_NON_UNIQUE_BLOCK_SIZE: return "HA_ERR_NON_UNIQUE_BLOCK_SIZE";
  case HA_ERR_NO_SUCH_TABLE: return "HA_ERR_NO_SUCH_TABLE";
  case HA_ERR_TABLE_EXIST: return "HA_ERR_TABLE_EXIST";
  case HA_ERR_NO_CONNECTION: return "HA_ERR_NO_CONNECTION";
  case HA_ERR_NULL_IN_SPATIAL: return "HA_ERR_NULL_IN_SPATIAL";
  case HA_ERR_TABLE_DEF_CHANGED: return "HA_ERR_TABLE_DEF_CHANGED";
  case HA_ERR_NO_PARTITION_FOUND: return "HA_ERR_NO_PARTITION_FOUND";
  case HA_ERR_RBR_LOGGING_FAILED: return "HA_ERR_RBR_LOGGING_FAILED";
  case HA_ERR_DROP_INDEX_FK: return "HA_ERR_DROP_INDEX_FK";
  case HA_ERR_FOREIGN_DUPLICATE_KEY: return "HA_ERR_FOREIGN_DUPLICATE_KEY";
  case HA_ERR_TABLE_NEEDS_UPGRADE: return "HA_ERR_TABLE_NEEDS_UPGRADE";
  case HA_ERR_TABLE_READONLY: return "HA_ERR_TABLE_READONLY";
  case HA_ERR_AUTOINC_READ_FAILED: return "HA_ERR_AUTOINC_READ_FAILED";
  case HA_ERR_AUTOINC_ERANGE: return "HA_ERR_AUTOINC_ERANGE";
  case HA_ERR_GENERIC: return "HA_ERR_GENERIC";
  case HA_ERR_RECORD_IS_THE_SAME: return "HA_ERR_RECORD_IS_THE_SAME";
  case HA_ERR_LOGGING_IMPOSSIBLE: return "HA_ERR_LOGGING_IMPOSSIBLE";
  case HA_ERR_CORRUPT_EVENT: return "HA_ERR_CORRUPT_EVENT";
  case HA_ERR_ROWS_EVENT_APPLY : return "HA_ERR_ROWS_EVENT_APPLY";
  }
  return 0;
}

/**
   Error reporting facility for Rows_log_event::do_apply_event

   @param level     error, warning or info
   @param ha_error  HA_ERR_ code
   @param rli       pointer to the active Relay_log_info instance
   @param thd       pointer to the slave thread's thd
   @param table     pointer to the event's table object
   @param type      the type of the event
   @param log_name  the master binlog file name
   @param pos       the master binlog file pos (the next after the event)

*/
static void inline slave_rows_error_report(enum loglevel level, int ha_error,
                                           Relay_log_info const *rli, THD *thd,
                                           TABLE *table, const char * type,
                                           const char *log_name, ulong pos)
{
  const char *handler_error= HA_ERR(ha_error);
  char buff[MAX_SLAVE_ERRMSG], *slider;
  const char *buff_end= buff + sizeof(buff);
  uint len;
  List_iterator_fast<MYSQL_ERROR> it(thd->warn_list);
  MYSQL_ERROR *err;
  buff[0]= 0;

  for (err= it++, slider= buff; err && slider < buff_end - 1;
       slider += len, err= it++)
  {
    len= my_snprintf(slider, buff_end - slider,
                     " %s, Error_code: %d;", err->msg, err->code);
  }
  
  rli->report(level, thd->is_error()? thd->main_da.sql_errno() : 0,
              "Could not execute %s event on table %s.%s;"
              "%s handler error %s; "
              "the event's master log %s, end_log_pos %lu",
              type, table->s->db.str,
              table->s->table_name.str,
              buff,
              handler_error == NULL? "<unknown>" : handler_error,
              log_name, pos);
}
#endif

/*
  Cache that will automatically be written to a dedicated file on
  destruction.

  DESCRIPTION

 */
class Write_on_release_cache
{
public:
  enum flag
  {
    FLUSH_F
  };

  typedef unsigned short flag_set;

  /*
    Constructor.

    SYNOPSIS
      Write_on_release_cache
      cache  Pointer to cache to use
      file   File to write cache to upon destruction
      flags  Flags for the cache

    DESCRIPTION

      Class used to guarantee copy of cache to file before exiting the
      current block.  On successful copy of the cache, the cache will
      be reinited as a WRITE_CACHE.

      Currently, a pointer to the cache is provided in the
      constructor, but it would be possible to create a subclass
      holding the IO_CACHE itself.
   */
  Write_on_release_cache(IO_CACHE *cache, FILE *file, flag_set flags = 0)
    : m_cache(cache), m_file(file), m_flags(flags)
  {
    reinit_io_cache(m_cache, WRITE_CACHE, 0L, FALSE, TRUE);
  }

  ~Write_on_release_cache()
  {
    copy_event_cache_to_file_and_reinit(m_cache, m_file);
    if (m_flags | FLUSH_F)
      fflush(m_file);
  }

  /*
    Return a pointer to the internal IO_CACHE.

    SYNOPSIS
      operator&()

    DESCRIPTION

      Function to return a pointer to the internal cache, so that the
      object can be treated as a IO_CACHE and used with the my_b_*
      IO_CACHE functions

    RETURN VALUE
      A pointer to the internal IO_CACHE.
   */
  IO_CACHE *operator&()
  {
    return m_cache;
  }

private:
  // Hidden, to prevent usage.
  Write_on_release_cache(Write_on_release_cache const&);

  IO_CACHE *m_cache;
  FILE *m_file;
  flag_set m_flags;
};

#ifndef DBUG_OFF
uint debug_not_change_ts_if_art_event= 1; // bug#29309 simulation
#endif

/*
  pretty_print_str()
*/

#ifdef MYSQL_CLIENT
static void pretty_print_str(IO_CACHE* cache, const char* str, int len)
{
  const char* end = str + len;
  my_b_printf(cache, "\'");
  while (str < end)
  {
    char c;
    switch ((c=*str++)) {
    case '\n': my_b_printf(cache, "\\n"); break;
    case '\r': my_b_printf(cache, "\\r"); break;
    case '\\': my_b_printf(cache, "\\\\"); break;
    case '\b': my_b_printf(cache, "\\b"); break;
    case '\t': my_b_printf(cache, "\\t"); break;
    case '\'': my_b_printf(cache, "\\'"); break;
    case 0   : my_b_printf(cache, "\\0"); break;
    default:
      my_b_printf(cache, "%c", c);
      break;
    }
  }
  my_b_printf(cache, "\'");
}
#endif /* MYSQL_CLIENT */

#if defined(HAVE_REPLICATION) && !defined(MYSQL_CLIENT)

static void clear_all_errors(THD *thd, Relay_log_info *rli)
{
  thd->is_slave_error = 0;
  thd->clear_error();
  rli->clear_error();
}


/**
  Ignore error code specified on command line.
*/

inline int ignored_error_code(int err_code)
{
#ifdef HAVE_NDB_BINLOG
  /*
    The following error codes are hard-coded and will always be ignored.
  */
  switch (err_code)
  {
  case ER_DB_CREATE_EXISTS:
  case ER_DB_DROP_EXISTS:
    return 1;
  default:
    /* Nothing to do */
    break;
  }
#endif
  return ((err_code == ER_SLAVE_IGNORED_TABLE) ||
          (use_slave_mask && bitmap_is_set(&slave_error_mask, err_code)));
}
#endif


/*
  pretty_print_str()
*/

#if defined(HAVE_REPLICATION) && !defined(MYSQL_CLIENT)
static char *pretty_print_str(char *packet, const char *str, int len)
{
  const char *end= str + len;
  char *pos= packet;
  *pos++= '\'';
  while (str < end)
  {
    char c;
    switch ((c=*str++)) {
    case '\n': *pos++= '\\'; *pos++= 'n'; break;
    case '\r': *pos++= '\\'; *pos++= 'r'; break;
    case '\\': *pos++= '\\'; *pos++= '\\'; break;
    case '\b': *pos++= '\\'; *pos++= 'b'; break;
    case '\t': *pos++= '\\'; *pos++= 't'; break;
    case '\'': *pos++= '\\'; *pos++= '\''; break;
    case 0   : *pos++= '\\'; *pos++= '0'; break;
    default:
      *pos++= c;
      break;
    }
  }
  *pos++= '\'';
  return pos;
}
#endif /* !MYSQL_CLIENT */


#if defined(HAVE_REPLICATION) && !defined(MYSQL_CLIENT)

/**
  Creates a temporary name for load data infile:.

  @param buf		      Store new filename here
  @param file_id	      File_id (part of file name)
  @param event_server_id     Event_id (part of file name)
  @param ext		      Extension for file name

  @return
    Pointer to start of extension
*/

static char *slave_load_file_stem(char *buf, uint file_id,
                                  int event_server_id, const char *ext)
{
  char *res;
  fn_format(buf,"SQL_LOAD-",slave_load_tmpdir, "", MY_UNPACK_FILENAME);
  to_unix_path(buf);

  buf = strend(buf);
  buf = int10_to_str(::server_id, buf, 10);
  *buf++ = '-';
  buf = int10_to_str(event_server_id, buf, 10);
  *buf++ = '-';
  res= int10_to_str(file_id, buf, 10);
  strmov(res, ext);                             // Add extension last
  return res;                                   // Pointer to extension
}
#endif


#if defined(HAVE_REPLICATION) && !defined(MYSQL_CLIENT)

/**
  Delete all temporary files used for SQL_LOAD.
*/

static void cleanup_load_tmpdir()
{
  MY_DIR *dirp;
  FILEINFO *file;
  uint i;
  char fname[FN_REFLEN], prefbuf[31], *p;

  if (!(dirp=my_dir(slave_load_tmpdir,MYF(MY_WME))))
    return;

  /* 
     When we are deleting temporary files, we should only remove
     the files associated with the server id of our server.
     We don't use event_server_id here because since we've disabled
     direct binlogging of Create_file/Append_file/Exec_load events
     we cannot meet Start_log event in the middle of events from one 
     LOAD DATA.
  */
  p= strmake(prefbuf, STRING_WITH_LEN("SQL_LOAD-"));
  p= int10_to_str(::server_id, p, 10);
  *(p++)= '-';
  *p= 0;

  for (i=0 ; i < (uint)dirp->number_off_files; i++)
  {
    file=dirp->dir_entry+i;
    if (is_prefix(file->name, prefbuf))
    {
      fn_format(fname,file->name,slave_load_tmpdir,"",MY_UNPACK_FILENAME);
      my_delete(fname, MYF(0));
    }
  }

  my_dirend(dirp);
}
#endif


/*
  write_str()
*/

static bool write_str(IO_CACHE *file, const char *str, uint length)
{
  uchar tmp[1];
  tmp[0]= (uchar) length;
  return (my_b_safe_write(file, tmp, sizeof(tmp)) ||
	  my_b_safe_write(file, (uchar*) str, length));
}


/*
  read_str()
*/

static inline int read_str(const char **buf, const char *buf_end,
                           const char **str, uint8 *len)
{
  if (*buf + ((uint) (uchar) **buf) >= buf_end)
    return 1;
  *len= (uint8) **buf;
  *str= (*buf)+1;
  (*buf)+= (uint) *len+1;
  return 0;
}


/**
  Transforms a string into "" or its expression in 0x... form.
*/

char *str_to_hex(char *to, const char *from, uint len)
{
  if (len)
  {
    *to++= '0';
    *to++= 'x';
    to= octet2hex(to, from, len);
  }
  else
    to= strmov(to, "\"\"");
  return to;                               // pointer to end 0 of 'to'
}

#ifndef MYSQL_CLIENT

/**
  Append a version of the 'from' string suitable for use in a query to
  the 'to' string.  To generate a correct escaping, the character set
  information in 'csinfo' is used.
*/

int
append_query_string(CHARSET_INFO *csinfo,
                    String const *from, String *to)
{
  char *beg, *ptr;
  uint32 const orig_len= to->length();
  if (to->reserve(orig_len + from->length()*2+3))
    return 1;

  beg= to->c_ptr_quick() + to->length();
  ptr= beg;
  if (csinfo->escape_with_backslash_is_dangerous)
    ptr= str_to_hex(ptr, from->ptr(), from->length());
  else
  {
    *ptr++= '\'';
    ptr+= escape_string_for_mysql(csinfo, ptr, 0,
                                  from->ptr(), from->length());
    *ptr++='\'';
  }
  to->length(orig_len + ptr - beg);
  return 0;
}
#endif


/**
  Prints a "session_var=value" string. Used by mysqlbinlog to print some SET
  commands just before it prints a query.
*/

#ifdef MYSQL_CLIENT

static void print_set_option(IO_CACHE* file, uint32 bits_changed,
                             uint32 option, uint32 flags, const char* name,
                             bool* need_comma)
{
  if (bits_changed & option)
  {
    if (*need_comma)
      my_b_printf(file,", ");
    my_b_printf(file,"%s=%d", name, test(flags & option));
    *need_comma= 1;
  }
}
#endif

/**************************************************************************
	Log_event methods (= the parent class of all events)
**************************************************************************/

/**
  @return
  returns the human readable name of the event's type
*/

const char* Log_event::get_type_str(Log_event_type type)
{
  switch(type) {
  case START_EVENT_V3:  return "Start_v3";
  case STOP_EVENT:   return "Stop";
  case QUERY_EVENT:  return "Query";
  case ROTATE_EVENT: return "Rotate";
  case INTVAR_EVENT: return "Intvar";
  case LOAD_EVENT:   return "Load";
  case NEW_LOAD_EVENT:   return "New_load";
  case SLAVE_EVENT:  return "Slave";
  case CREATE_FILE_EVENT: return "Create_file";
  case APPEND_BLOCK_EVENT: return "Append_block";
  case DELETE_FILE_EVENT: return "Delete_file";
  case EXEC_LOAD_EVENT: return "Exec_load";
  case RAND_EVENT: return "RAND";
  case XID_EVENT: return "Xid";
  case USER_VAR_EVENT: return "User var";
  case FORMAT_DESCRIPTION_EVENT: return "Format_desc";
  case TABLE_MAP_EVENT: return "Table_map";
  case PRE_GA_WRITE_ROWS_EVENT: return "Write_rows_event_old";
  case PRE_GA_UPDATE_ROWS_EVENT: return "Update_rows_event_old";
  case PRE_GA_DELETE_ROWS_EVENT: return "Delete_rows_event_old";
  case WRITE_ROWS_EVENT: return "Write_rows";
  case UPDATE_ROWS_EVENT: return "Update_rows";
  case DELETE_ROWS_EVENT: return "Delete_rows";
  case BEGIN_LOAD_QUERY_EVENT: return "Begin_load_query";
  case EXECUTE_LOAD_QUERY_EVENT: return "Execute_load_query";
  case INCIDENT_EVENT: return "Incident";
  default: return "Unknown";				/* impossible */
  }
}

const char* Log_event::get_type_str()
{
  return get_type_str(get_type_code());
}


/*
  Log_event::Log_event()
*/

#ifndef MYSQL_CLIENT
Log_event::Log_event(THD* thd_arg, uint16 flags_arg, bool using_trans)
  :log_pos(0), temp_buf(0), exec_time(0), flags(flags_arg), thd(thd_arg)
{
  server_id=	thd->server_id;
  when=		thd->start_time;
  cache_stmt=	using_trans;
}


/**
  This minimal constructor is for when you are not even sure that there
  is a valid THD. For example in the server when we are shutting down or
  flushing logs after receiving a SIGHUP (then we must write a Rotate to
  the binlog but we have no THD, so we need this minimal constructor).
*/

Log_event::Log_event()
  :temp_buf(0), exec_time(0), flags(0), cache_stmt(0),
   thd(0)
{
  server_id=	::server_id;
  /*
    We can't call my_time() here as this would cause a call before
    my_init() is called
  */
  when=		0;
  log_pos=	0;
}
#endif /* !MYSQL_CLIENT */


/*
  Log_event::Log_event()
*/

Log_event::Log_event(const char* buf,
                     const Format_description_log_event* description_event)
  :temp_buf(0), cache_stmt(0)
{
#ifndef MYSQL_CLIENT
  thd = 0;
#endif
  when = uint4korr(buf);
  server_id = uint4korr(buf + SERVER_ID_OFFSET);
  data_written= uint4korr(buf + EVENT_LEN_OFFSET);
  if (description_event->binlog_version==1)
  {
    log_pos= 0;
    flags= 0;
    return;
  }
  /* 4.0 or newer */
  log_pos= uint4korr(buf + LOG_POS_OFFSET);
  /*
    If the log is 4.0 (so here it can only be a 4.0 relay log read by
    the SQL thread or a 4.0 master binlog read by the I/O thread),
    log_pos is the beginning of the event: we transform it into the end
    of the event, which is more useful.
    But how do you know that the log is 4.0: you know it if
    description_event is version 3 *and* you are not reading a
    Format_desc (remember that mysqlbinlog starts by assuming that 5.0
    logs are in 4.0 format, until it finds a Format_desc).
  */
  if (description_event->binlog_version==3 &&
      buf[EVENT_TYPE_OFFSET]<FORMAT_DESCRIPTION_EVENT && log_pos)
  {
      /*
        If log_pos=0, don't change it. log_pos==0 is a marker to mean
        "don't change rli->group_master_log_pos" (see
        inc_group_relay_log_pos()). As it is unreal log_pos, adding the
        event len's is nonsense. For example, a fake Rotate event should
        not have its log_pos (which is 0) changed or it will modify
        Exec_master_log_pos in SHOW SLAVE STATUS, displaying a nonsense
        value of (a non-zero offset which does not exist in the master's
        binlog, so which will cause problems if the user uses this value
        in CHANGE MASTER).
      */
    log_pos+= data_written; /* purecov: inspected */
  }
  DBUG_PRINT("info", ("log_pos: %lu", (ulong) log_pos));

  flags= uint2korr(buf + FLAGS_OFFSET);
  if ((buf[EVENT_TYPE_OFFSET] == FORMAT_DESCRIPTION_EVENT) ||
      (buf[EVENT_TYPE_OFFSET] == ROTATE_EVENT))
  {
    /*
      These events always have a header which stops here (i.e. their
      header is FROZEN).
    */
    /*
      Initialization to zero of all other Log_event members as they're
      not specified. Currently there are no such members; in the future
      there will be an event UID (but Format_description and Rotate
      don't need this UID, as they are not propagated through
      --log-slave-updates (remember the UID is used to not play a query
      twice when you have two masters which are slaves of a 3rd master).
      Then we are done.
    */
    return;
  }
  /* otherwise, go on with reading the header from buf (nothing now) */
}

#ifndef MYSQL_CLIENT
#ifdef HAVE_REPLICATION

int Log_event::do_update_pos(Relay_log_info *rli)
{
  /*
    rli is null when (as far as I (Guilhem) know) the caller is
    Load_log_event::do_apply_event *and* that one is called from
    Execute_load_log_event::do_apply_event.  In this case, we don't
    do anything here ; Execute_load_log_event::do_apply_event will
    call Log_event::do_apply_event again later with the proper rli.
    Strictly speaking, if we were sure that rli is null only in the
    case discussed above, 'if (rli)' is useless here.  But as we are
    not 100% sure, keep it for now.

    Matz: I don't think we will need this check with this refactoring.
  */
  if (rli)
  {
    /*
      bug#29309 simulation: resetting the flag to force
      wrong behaviour of artificial event to update
      rli->last_master_timestamp for only one time -
      the first FLUSH LOGS in the test.
    */
    DBUG_EXECUTE_IF("let_first_flush_log_change_timestamp",
                    if (debug_not_change_ts_if_art_event == 1
                        && is_artificial_event())
                    {
                      debug_not_change_ts_if_art_event= 0;
                    });
#ifndef DBUG_OFF
    rli->stmt_done(log_pos, 
                   is_artificial_event() &&
                   debug_not_change_ts_if_art_event > 0 ? 0 : when);
#else
    rli->stmt_done(log_pos, is_artificial_event()? 0 : when);
#endif
    DBUG_EXECUTE_IF("let_first_flush_log_change_timestamp",
                    if (debug_not_change_ts_if_art_event == 0)
                    {
                      debug_not_change_ts_if_art_event= 2;
                    });
  }
  return 0;                                   // Cannot fail currently
}


Log_event::enum_skip_reason
Log_event::do_shall_skip(Relay_log_info *rli)
{
  DBUG_PRINT("info", ("ev->server_id=%lu, ::server_id=%lu,"
                      " rli->replicate_same_server_id=%d,"
                      " rli->slave_skip_counter=%d",
                      (ulong) server_id, (ulong) ::server_id,
                      rli->replicate_same_server_id,
                      rli->slave_skip_counter));
  if (server_id == ::server_id && !rli->replicate_same_server_id ||
      rli->slave_skip_counter == 1 && rli->is_in_group())
    return EVENT_SKIP_IGNORE;
  else if (rli->slave_skip_counter > 0)
    return EVENT_SKIP_COUNT;
  else
    return EVENT_SKIP_NOT;
}


/*
  Log_event::pack_info()
*/

void Log_event::pack_info(Protocol *protocol)
{
  protocol->store("", &my_charset_bin);
}


/**
  Only called by SHOW BINLOG EVENTS
*/
int Log_event::net_send(Protocol *protocol, const char* log_name, my_off_t pos)
{
  const char *p= strrchr(log_name, FN_LIBCHAR);
  const char *event_type;
  if (p)
    log_name = p + 1;

  protocol->prepare_for_resend();
  protocol->store(log_name, &my_charset_bin);
  protocol->store((ulonglong) pos);
  event_type = get_type_str();
  protocol->store(event_type, strlen(event_type), &my_charset_bin);
  protocol->store((uint32) server_id);
  protocol->store((ulonglong) log_pos);
  pack_info(protocol);
  return protocol->write();
}
#endif /* HAVE_REPLICATION */


/**
  init_show_field_list() prepares the column names and types for the
  output of SHOW BINLOG EVENTS; it is used only by SHOW BINLOG
  EVENTS.
*/

void Log_event::init_show_field_list(List<Item>* field_list)
{
  field_list->push_back(new Item_empty_string("Log_name", 20));
  field_list->push_back(new Item_return_int("Pos", MY_INT32_NUM_DECIMAL_DIGITS,
					    MYSQL_TYPE_LONGLONG));
  field_list->push_back(new Item_empty_string("Event_type", 20));
  field_list->push_back(new Item_return_int("Server_id", 10,
					    MYSQL_TYPE_LONG));
  field_list->push_back(new Item_return_int("End_log_pos",
                                            MY_INT32_NUM_DECIMAL_DIGITS,
					    MYSQL_TYPE_LONGLONG));
  field_list->push_back(new Item_empty_string("Info", 20));
}


/*
  Log_event::write()
*/

bool Log_event::write_header(IO_CACHE* file, ulong event_data_length)
{
  uchar header[LOG_EVENT_HEADER_LEN];
  ulong now;
  DBUG_ENTER("Log_event::write_header");

  /* Store number of bytes that will be written by this event */
  data_written= event_data_length + sizeof(header);

  /*
    log_pos != 0 if this is relay-log event. In this case we should not
    change the position
  */

  if (is_artificial_event())
  {
    /*
      We should not do any cleanup on slave when reading this. We
      mark this by setting log_pos to 0.  Start_log_event_v3() will
      detect this on reading and set artificial_event=1 for the event.
    */
    log_pos= 0;
  }
  else  if (!log_pos)
  {
    /*
      Calculate position of end of event

      Note that with a SEQ_READ_APPEND cache, my_b_tell() does not
      work well.  So this will give slightly wrong positions for the
      Format_desc/Rotate/Stop events which the slave writes to its
      relay log. For example, the initial Format_desc will have
      end_log_pos=91 instead of 95. Because after writing the first 4
      bytes of the relay log, my_b_tell() still reports 0. Because
      my_b_append() does not update the counter which my_b_tell()
      later uses (one should probably use my_b_append_tell() to work
      around this).  To get right positions even when writing to the
      relay log, we use the (new) my_b_safe_tell().

      Note that this raises a question on the correctness of all these
      DBUG_ASSERT(my_b_tell()=rli->event_relay_log_pos).

      If in a transaction, the log_pos which we calculate below is not
      very good (because then my_b_safe_tell() returns start position
      of the BEGIN, so it's like the statement was at the BEGIN's
      place), but it's not a very serious problem (as the slave, when
      it is in a transaction, does not take those end_log_pos into
      account (as it calls inc_event_relay_log_pos()). To be fixed
      later, so that it looks less strange. But not bug.
    */

    log_pos= my_b_safe_tell(file)+data_written;
  }

  now= (ulong) get_time();                              // Query start time

  /*
    Header will be of size LOG_EVENT_HEADER_LEN for all events, except for
    FORMAT_DESCRIPTION_EVENT and ROTATE_EVENT, where it will be
    LOG_EVENT_MINIMAL_HEADER_LEN (remember these 2 have a frozen header,
    because we read them before knowing the format).
  */

  int4store(header, now);              // timestamp
  header[EVENT_TYPE_OFFSET]= get_type_code();
  int4store(header+ SERVER_ID_OFFSET, server_id);
  int4store(header+ EVENT_LEN_OFFSET, data_written);
  int4store(header+ LOG_POS_OFFSET, log_pos);
  int2store(header+ FLAGS_OFFSET, flags);

  DBUG_RETURN(my_b_safe_write(file, header, sizeof(header)) != 0);
}


/**
  This needn't be format-tolerant, because we only read
  LOG_EVENT_MINIMAL_HEADER_LEN (we just want to read the event's length).
*/

int Log_event::read_log_event(IO_CACHE* file, String* packet,
			      pthread_mutex_t* log_lock)
{
  ulong data_len;
  int result=0;
  char buf[LOG_EVENT_MINIMAL_HEADER_LEN];
  DBUG_ENTER("Log_event::read_log_event");

  if (log_lock)
    pthread_mutex_lock(log_lock);
  if (my_b_read(file, (uchar*) buf, sizeof(buf)))
  {
    /*
      If the read hits eof, we must report it as eof so the caller
      will know it can go into cond_wait to be woken up on the next
      update to the log.
    */
    DBUG_PRINT("error",("file->error: %d", file->error));
    if (!file->error)
      result= LOG_READ_EOF;
    else
      result= (file->error > 0 ? LOG_READ_TRUNC : LOG_READ_IO);
    goto end;
  }
  data_len= uint4korr(buf + EVENT_LEN_OFFSET);
  if (data_len < LOG_EVENT_MINIMAL_HEADER_LEN ||
      data_len > current_thd->variables.max_allowed_packet)
  {
    DBUG_PRINT("error",("data_len: %ld", data_len));
    result= ((data_len < LOG_EVENT_MINIMAL_HEADER_LEN) ? LOG_READ_BOGUS :
	     LOG_READ_TOO_LARGE);
    goto end;
  }

  /* Append the log event header to packet */
  if (packet->append(buf, sizeof(buf)))
  {
    /* Failed to allocate packet */
    result= LOG_READ_MEM;
    goto end;
  }
  data_len-= LOG_EVENT_MINIMAL_HEADER_LEN;
  if (data_len)
  {
    /* Append rest of event, read directly from file into packet */
    if (packet->append(file, data_len))
    {
      /*
        Fatal error occured when appending rest of the event
        to packet, possible failures:
	1. EOF occured when reading from file, it's really an error
           as data_len is >=0 there's supposed to be more bytes available.
           file->error will have been set to number of bytes left to read
        2. Read was interrupted, file->error would normally be set to -1
        3. Failed to allocate memory for packet, my_errno
           will be ENOMEM(file->error shuold be 0, but since the
           memory allocation occurs before the call to read it might
           be uninitialized)
      */
      result= (my_errno == ENOMEM ? LOG_READ_MEM :
               (file->error >= 0 ? LOG_READ_TRUNC: LOG_READ_IO));
      /* Implicit goto end; */
    }
  }

end:
  if (log_lock)
    pthread_mutex_unlock(log_lock);
  DBUG_RETURN(result);
}
#endif /* !MYSQL_CLIENT */

#ifndef MYSQL_CLIENT
#define UNLOCK_MUTEX if (log_lock) pthread_mutex_unlock(log_lock);
#define LOCK_MUTEX if (log_lock) pthread_mutex_lock(log_lock);
#else
#define UNLOCK_MUTEX
#define LOCK_MUTEX
#endif

#ifndef MYSQL_CLIENT
/**
  @note
    Allocates memory;  The caller is responsible for clean-up.
*/
Log_event* Log_event::read_log_event(IO_CACHE* file,
				     pthread_mutex_t* log_lock,
                                     const Format_description_log_event
                                     *description_event)
#else
Log_event* Log_event::read_log_event(IO_CACHE* file,
                                     const Format_description_log_event
                                     *description_event)
#endif
{
  DBUG_ENTER("Log_event::read_log_event");
  DBUG_ASSERT(description_event != 0);
  char head[LOG_EVENT_MINIMAL_HEADER_LEN];
  /*
    First we only want to read at most LOG_EVENT_MINIMAL_HEADER_LEN, just to
    check the event for sanity and to know its length; no need to really parse
    it. We say "at most" because this could be a 3.23 master, which has header
    of 13 bytes, whereas LOG_EVENT_MINIMAL_HEADER_LEN is 19 bytes (it's
    "minimal" over the set {MySQL >=4.0}).
  */
  uint header_size= min(description_event->common_header_len,
                        LOG_EVENT_MINIMAL_HEADER_LEN);

  LOCK_MUTEX;
  DBUG_PRINT("info", ("my_b_tell: %lu", (ulong) my_b_tell(file)));
  if (my_b_read(file, (uchar *) head, header_size))
  {
    DBUG_PRINT("info", ("Log_event::read_log_event(IO_CACHE*,Format_desc*) \
failed my_b_read"));
    UNLOCK_MUTEX;
    /*
      No error here; it could be that we are at the file's end. However
      if the next my_b_read() fails (below), it will be an error as we
      were able to read the first bytes.
    */
    DBUG_RETURN(0);
  }
  uint data_len = uint4korr(head + EVENT_LEN_OFFSET);
  char *buf= 0;
  const char *error= 0;
  Log_event *res=  0;
#ifndef max_allowed_packet
  THD *thd=current_thd;
  uint max_allowed_packet= thd ? thd->variables.max_allowed_packet : ~(ulong)0;
#endif

  if (data_len > max_allowed_packet)
  {
    error = "Event too big";
    goto err;
  }

  if (data_len < header_size)
  {
    error = "Event too small";
    goto err;
  }

  // some events use the extra byte to null-terminate strings
  if (!(buf = (char*) my_malloc(data_len+1, MYF(MY_WME))))
  {
    error = "Out of memory";
    goto err;
  }
  buf[data_len] = 0;
  memcpy(buf, head, header_size);
  if (my_b_read(file, (uchar*) buf + header_size, data_len - header_size))
  {
    error = "read error";
    goto err;
  }
  if ((res= read_log_event(buf, data_len, &error, description_event)))
    res->register_temp_buf(buf);

err:
  UNLOCK_MUTEX;
  if (!res)
  {
    DBUG_ASSERT(error != 0);
    sql_print_error("Error in Log_event::read_log_event(): "
                    "'%s', data_len: %d, event_type: %d",
		    error,data_len,head[EVENT_TYPE_OFFSET]);
    my_free(buf, MYF(MY_ALLOW_ZERO_PTR));
    /*
      The SQL slave thread will check if file->error<0 to know
      if there was an I/O error. Even if there is no "low-level" I/O errors
      with 'file', any of the high-level above errors is worrying
      enough to stop the SQL thread now ; as we are skipping the current event,
      going on with reading and successfully executing other events can
      only corrupt the slave's databases. So stop.
    */
    file->error= -1;
  }
  DBUG_RETURN(res);
}


/**
  Binlog format tolerance is in (buf, event_len, description_event)
  constructors.
*/

Log_event* Log_event::read_log_event(const char* buf, uint event_len,
				     const char **error,
                                     const Format_description_log_event *description_event)
{
  Log_event* ev;
  DBUG_ENTER("Log_event::read_log_event(char*,...)");
  DBUG_ASSERT(description_event != 0);
  DBUG_PRINT("info", ("binlog_version: %d", description_event->binlog_version));
  DBUG_DUMP("data", (unsigned char*) buf, event_len);

  /* Check the integrity */
  if (event_len < EVENT_LEN_OFFSET ||
      buf[EVENT_TYPE_OFFSET] >= ENUM_END_EVENT ||
      (uint) event_len != uint4korr(buf+EVENT_LEN_OFFSET))
  {
    *error="Sanity check failed";		// Needed to free buffer
    DBUG_RETURN(NULL); // general sanity check - will fail on a partial read
  }

  uint event_type= buf[EVENT_TYPE_OFFSET];
  if (event_type > description_event->number_of_event_types &&
      event_type != FORMAT_DESCRIPTION_EVENT)
  {
    /*
      It is unsafe to use the description_event if its post_header_len
      array does not include the event type.
    */
    DBUG_PRINT("error", ("event type %d found, but the current "
                         "Format_description_log_event supports only %d event "
                         "types", event_type,
                         description_event->number_of_event_types));
    ev= NULL;
  }
  else
  {
    /*
      In some previuos versions (see comment in
      Format_description_log_event::Format_description_log_event(char*,...)),
      event types were assigned different id numbers than in the
      present version. In order to replicate from such versions to the
      present version, we must map those event type id's to our event
      type id's.  The mapping is done with the event_type_permutation
      array, which was set up when the Format_description_log_event
      was read.
    */
    if (description_event->event_type_permutation)
    {
      IF_DBUG({
          int new_event_type=
            description_event->event_type_permutation[event_type];
          DBUG_PRINT("info",
                     ("converting event type %d to %d (%s)",
                      event_type, new_event_type,
                      get_type_str((Log_event_type)new_event_type)));
        });
      event_type= description_event->event_type_permutation[event_type];
    }

    switch(event_type) {
    case QUERY_EVENT:
      ev  = new Query_log_event(buf, event_len, description_event, QUERY_EVENT);
      break;
    case LOAD_EVENT:
      ev = new Load_log_event(buf, event_len, description_event);
      break;
    case NEW_LOAD_EVENT:
      ev = new Load_log_event(buf, event_len, description_event);
      break;
    case ROTATE_EVENT:
      ev = new Rotate_log_event(buf, event_len, description_event);
      break;
#ifdef HAVE_REPLICATION
    case SLAVE_EVENT: /* can never happen (unused event) */
      ev = new Slave_log_event(buf, event_len);
      break;
#endif /* HAVE_REPLICATION */
    case CREATE_FILE_EVENT:
      ev = new Create_file_log_event(buf, event_len, description_event);
      break;
    case APPEND_BLOCK_EVENT:
      ev = new Append_block_log_event(buf, event_len, description_event);
      break;
    case DELETE_FILE_EVENT:
      ev = new Delete_file_log_event(buf, event_len, description_event);
      break;
    case EXEC_LOAD_EVENT:
      ev = new Execute_load_log_event(buf, event_len, description_event);
      break;
    case START_EVENT_V3: /* this is sent only by MySQL <=4.x */
      ev = new Start_log_event_v3(buf, description_event);
      break;
    case STOP_EVENT:
      ev = new Stop_log_event(buf, description_event);
      break;
    case INTVAR_EVENT:
      ev = new Intvar_log_event(buf, description_event);
      break;
    case XID_EVENT:
      ev = new Xid_log_event(buf, description_event);
      break;
    case RAND_EVENT:
      ev = new Rand_log_event(buf, description_event);
      break;
    case USER_VAR_EVENT:
      ev = new User_var_log_event(buf, description_event);
      break;
    case FORMAT_DESCRIPTION_EVENT:
      ev = new Format_description_log_event(buf, event_len, description_event);
      break;
#if defined(HAVE_REPLICATION) 
    case PRE_GA_WRITE_ROWS_EVENT:
      ev = new Write_rows_log_event_old(buf, event_len, description_event);
      break;
    case PRE_GA_UPDATE_ROWS_EVENT:
      ev = new Update_rows_log_event_old(buf, event_len, description_event);
      break;
    case PRE_GA_DELETE_ROWS_EVENT:
      ev = new Delete_rows_log_event_old(buf, event_len, description_event);
      break;
    case WRITE_ROWS_EVENT:
      ev = new Write_rows_log_event(buf, event_len, description_event);
      break;
    case UPDATE_ROWS_EVENT:
      ev = new Update_rows_log_event(buf, event_len, description_event);
      break;
    case DELETE_ROWS_EVENT:
      ev = new Delete_rows_log_event(buf, event_len, description_event);
      break;
    case TABLE_MAP_EVENT:
      ev = new Table_map_log_event(buf, event_len, description_event);
      break;
#endif
    case BEGIN_LOAD_QUERY_EVENT:
      ev = new Begin_load_query_log_event(buf, event_len, description_event);
      break;
    case EXECUTE_LOAD_QUERY_EVENT:
      ev= new Execute_load_query_log_event(buf, event_len, description_event);
      break;
    case INCIDENT_EVENT:
      ev = new Incident_log_event(buf, event_len, description_event);
      break;
    default:
      DBUG_PRINT("error",("Unknown event code: %d",
                          (int) buf[EVENT_TYPE_OFFSET]));
      ev= NULL;
      break;
    }
  }

  DBUG_PRINT("read_event", ("%s(type_code: %d; event_len: %d)",
                            ev ? ev->get_type_str() : "<unknown>",
                            buf[EVENT_TYPE_OFFSET],
                            event_len));
  /*
    is_valid() are small event-specific sanity tests which are
    important; for example there are some my_malloc() in constructors
    (e.g. Query_log_event::Query_log_event(char*...)); when these
    my_malloc() fail we can't return an error out of the constructor
    (because constructor is "void") ; so instead we leave the pointer we
    wanted to allocate (e.g. 'query') to 0 and we test it in is_valid().
    Same for Format_description_log_event, member 'post_header_len'.
  */
  if (!ev || !ev->is_valid())
  {
    DBUG_PRINT("error",("Found invalid event in binary log"));

    delete ev;
#ifdef MYSQL_CLIENT
    if (!force_opt) /* then mysqlbinlog dies */
    {
      *error= "Found invalid event in binary log";
      DBUG_RETURN(0);
    }
    ev= new Unknown_log_event(buf, description_event);
#else
    *error= "Found invalid event in binary log";
    DBUG_RETURN(0);
#endif
  }
  DBUG_RETURN(ev);  
}

#ifdef MYSQL_CLIENT

/*
  Log_event::print_header()
*/

void Log_event::print_header(IO_CACHE* file,
                             PRINT_EVENT_INFO* print_event_info,
                             bool is_more __attribute__((unused)))
{
  char llbuff[22];
  my_off_t hexdump_from= print_event_info->hexdump_from;
  DBUG_ENTER("Log_event::print_header");

  my_b_printf(file, "#");
  print_timestamp(file);
  my_b_printf(file, " server id %d  end_log_pos %s ", server_id,
              llstr(log_pos,llbuff));

  /* mysqlbinlog --hexdump */
  if (print_event_info->hexdump_from)
  {
    my_b_printf(file, "\n");
    uchar *ptr= (uchar*)temp_buf;
    my_off_t size=
      uint4korr(ptr + EVENT_LEN_OFFSET) - LOG_EVENT_MINIMAL_HEADER_LEN;
    my_off_t i;

    /* Header len * 4 >= header len * (2 chars + space + extra space) */
    char *h, hex_string[LOG_EVENT_MINIMAL_HEADER_LEN*4]= {0};
    char *c, char_string[16+1]= {0};

    /* Pretty-print event common header if header is exactly 19 bytes */
    if (print_event_info->common_header_len == LOG_EVENT_MINIMAL_HEADER_LEN)
    {
      char emit_buf[256];               // Enough for storing one line
      my_b_printf(file, "# Position  Timestamp   Type   Master ID        "
                  "Size      Master Pos    Flags \n");
      int const bytes_written=
        my_snprintf(emit_buf, sizeof(emit_buf),
                    "# %8.8lx %02x %02x %02x %02x   %02x   "
                    "%02x %02x %02x %02x   %02x %02x %02x %02x   "
                    "%02x %02x %02x %02x   %02x %02x\n",
                    (unsigned long) hexdump_from,
                    ptr[0], ptr[1], ptr[2], ptr[3], ptr[4], ptr[5], ptr[6],
                    ptr[7], ptr[8], ptr[9], ptr[10], ptr[11], ptr[12], ptr[13],
                    ptr[14], ptr[15], ptr[16], ptr[17], ptr[18]);
      DBUG_ASSERT(bytes_written >= 0);
      DBUG_ASSERT(static_cast<size_t>(bytes_written) < sizeof(emit_buf));
      my_b_write(file, (uchar*) emit_buf, bytes_written);
      ptr += LOG_EVENT_MINIMAL_HEADER_LEN;
      hexdump_from += LOG_EVENT_MINIMAL_HEADER_LEN;
    }

    /* Rest of event (without common header) */
    for (i= 0, c= char_string, h=hex_string;
	 i < size;
	 i++, ptr++)
    {
      my_snprintf(h, 4, "%02x ", *ptr);
      h += 3;

      *c++= my_isalnum(&my_charset_bin, *ptr) ? *ptr : '.';

      if (i % 16 == 15)
      {
        /*
          my_b_printf() does not support full printf() formats, so we
          have to do it this way.

          TODO: Rewrite my_b_printf() to support full printf() syntax.
         */
        char emit_buf[256];
        int const bytes_written=
          my_snprintf(emit_buf, sizeof(emit_buf),
                      "# %8.8lx %-48.48s |%16s|\n",
                      (unsigned long) (hexdump_from + (i & 0xfffffff0)),
                      hex_string, char_string);
        DBUG_ASSERT(bytes_written >= 0);
        DBUG_ASSERT(static_cast<size_t>(bytes_written) < sizeof(emit_buf));
	my_b_write(file, (uchar*) emit_buf, bytes_written);
	hex_string[0]= 0;
	char_string[0]= 0;
	c= char_string;
	h= hex_string;
      }
      else if (i % 8 == 7) *h++ = ' ';
    }
    *c= '\0';

    if (hex_string[0])
    {
      char emit_buf[256];
      int const bytes_written=
        my_snprintf(emit_buf, sizeof(emit_buf),
                    "# %8.8lx %-48.48s |%s|\n",
                    (unsigned long) (hexdump_from + (i & 0xfffffff0)),
                    hex_string, char_string);
      DBUG_ASSERT(bytes_written >= 0);
      DBUG_ASSERT(static_cast<size_t>(bytes_written) < sizeof(emit_buf));
      my_b_write(file, (uchar*) emit_buf, bytes_written);
    }
    /*
      need a # to prefix the rest of printouts for example those of
      Rows_log_event::print_helper().
    */
    my_b_write(file, reinterpret_cast<const uchar*>("# "), 2);
  }
  DBUG_VOID_RETURN;
}


/**
  Prints a quoted string to io cache.
  Control characters are displayed as hex sequence, e.g. \x00
  
  @param[in] file              IO cache
  @param[in] prt               Pointer to string
  @param[in] length            String length
*/

static void
my_b_write_quoted(IO_CACHE *file, const uchar *ptr, uint length)
{
  const uchar *s;
  my_b_printf(file, "'");
  for (s= ptr; length > 0 ; s++, length--)
  {
    if (*s > 0x1F)
      my_b_write(file, s, 1);
    else
    {
      uchar hex[10];
      size_t len= my_snprintf((char*) hex, sizeof(hex), "%s%02x", "\\x", *s);
      my_b_write(file, hex, len);
    }
  }
  my_b_printf(file, "'");
}


/**
  Prints a bit string to io cache in format  b'1010'.
  
  @param[in] file              IO cache
  @param[in] ptr               Pointer to string
  @param[in] nbits             Number of bits
*/
static void
my_b_write_bit(IO_CACHE *file, const uchar *ptr, uint nbits)
{
  uint bitnum, nbits8= ((nbits + 7) / 8) * 8, skip_bits= nbits8 - nbits;
  my_b_printf(file, "b'");
  for (bitnum= skip_bits ; bitnum < nbits8; bitnum++)
  {
    int is_set= (ptr[(bitnum) / 8] >> (7 - bitnum % 8))  & 0x01;
    my_b_write(file, (const uchar*) (is_set ? "1" : "0"), 1);
  }
  my_b_printf(file, "'");
}


/**
  Prints a packed string to io cache.
  The string consists of length packed to 1 or 2 bytes,
  followed by string data itself.
  
  @param[in] file              IO cache
  @param[in] ptr               Pointer to string
  @param[in] length            String size
  
  @retval   - number of bytes scanned.
*/
static size_t
my_b_write_quoted_with_length(IO_CACHE *file, const uchar *ptr, uint length)
{
  if (length < 256)
  {
    length= *ptr;
    my_b_write_quoted(file, ptr + 1, length);
    return length + 1;
  }
  else
  {
    length= uint2korr(ptr);
    my_b_write_quoted(file, ptr + 2, length);
    return length + 2;
  }
}


/**
  Prints a 32-bit number in both signed and unsigned representation
  
  @param[in] file              IO cache
  @param[in] sl                Signed number
  @param[in] ul                Unsigned number
*/
static void
my_b_write_sint32_and_uint32(IO_CACHE *file, int32 si, uint32 ui)
{
  my_b_printf(file, "%d", si);
  if (si < 0)
    my_b_printf(file, " (%u)", ui);
}


/**
  Print a packed value of the given SQL type into IO cache
  
  @param[in] file              IO cache
  @param[in] ptr               Pointer to string
  @param[in] type              Column type
  @param[in] meta              Column meta information
  @param[out] typestr          SQL type string buffer (for verbose output)
  @param[out] typestr_length   Size of typestr
  
  @retval   - number of bytes scanned from ptr.
*/

static size_t
log_event_print_value(IO_CACHE *file, const uchar *ptr,
                      uint type, uint meta,
                      char *typestr, size_t typestr_length)
{
  uint32 length= 0;

  if (type == MYSQL_TYPE_STRING)
  {
    if (meta >= 256)
    {
      uint byte0= meta >> 8;
      uint byte1= meta & 0xFF;
      
      if ((byte0 & 0x30) != 0x30)
      {
        /* a long CHAR() field: see #37426 */
        length= byte1 | (((byte0 & 0x30) ^ 0x30) << 4);
        type= byte0 | 0x30;
        goto beg;
      }

      switch (byte0)
      {
        case MYSQL_TYPE_SET:
        case MYSQL_TYPE_ENUM:
        case MYSQL_TYPE_STRING:
          type= byte0;
          length= byte1;
          break;

        default:

        {
          char tmp[5];
          my_snprintf(tmp, sizeof(tmp), "%04X", meta);
          my_b_printf(file,
                      "!! Don't know how to handle column type=%d meta=%d (%s)",
                      type, meta, tmp);
          return 0;
        }
      }
    }
    else
      length= meta;
  }


beg:
  
  switch (type) {
  case MYSQL_TYPE_LONG:
    {
      int32 si= sint4korr(ptr);
      uint32 ui= uint4korr(ptr);
      my_b_write_sint32_and_uint32(file, si, ui);
      my_snprintf(typestr, typestr_length, "INT");
      return 4;
    }

  case MYSQL_TYPE_TINY:
    {
      my_b_write_sint32_and_uint32(file, (int) (signed char) *ptr,
                                  (uint) (unsigned char) *ptr);
      my_snprintf(typestr, typestr_length, "TINYINT");
      return 1;
    }

  case MYSQL_TYPE_SHORT:
    {
      int32 si= (int32) sint2korr(ptr);
      uint32 ui= (uint32) uint2korr(ptr);
      my_b_write_sint32_and_uint32(file, si, ui);
      my_snprintf(typestr, typestr_length, "SHORTINT");
      return 2;
    }
  
  case MYSQL_TYPE_INT24:
    {
      int32 si= sint3korr(ptr);
      uint32 ui= uint3korr(ptr);
      my_b_write_sint32_and_uint32(file, si, ui);
      my_snprintf(typestr, typestr_length, "MEDIUMINT");
      return 3;
    }

  case MYSQL_TYPE_LONGLONG:
    {
      char tmp[64];
      longlong si= sint8korr(ptr);
      longlong10_to_str(si, tmp, -10);
      my_b_printf(file, "%s", tmp);
      if (si < 0)
      {
        ulonglong ui= uint8korr(ptr);
        longlong10_to_str((longlong) ui, tmp, 10);
        my_b_printf(file, " (%s)", tmp);        
      }
      my_snprintf(typestr, typestr_length, "LONGINT");
      return 8;
    }

  case MYSQL_TYPE_NEWDECIMAL:
    {
      uint precision= meta >> 8;
      uint decimals= meta & 0xFF;
      uint bin_size= my_decimal_get_binary_size(precision, decimals);
      my_decimal dec;
      binary2my_decimal(E_DEC_FATAL_ERROR, (uchar*) ptr, &dec,
                        precision, decimals);
      int i, end;
      char buff[512], *pos;
      pos= buff;
      pos+= my_sprintf(buff, (buff, "%s", dec.sign() ? "-" : ""));
      end= ROUND_UP(dec.frac) + ROUND_UP(dec.intg)-1;
      for (i=0; i < end; i++)
        pos+= my_sprintf(pos, (pos, "%09d.", dec.buf[i]));
      pos+= my_sprintf(pos, (pos, "%09d", dec.buf[i]));
      my_b_printf(file, "%s", buff);
      my_snprintf(typestr, typestr_length, "DECIMAL(%d,%d)",
                  precision, decimals);
      return bin_size;
    }
    
  case MYSQL_TYPE_FLOAT:
    {
      float fl;
      float4get(fl, ptr);
      char tmp[320];
      sprintf(tmp, "%-20g", (double) fl);
      my_b_printf(file, "%s", tmp); /* my_snprintf doesn't support %-20g */
      my_snprintf(typestr, typestr_length, "FLOAT");
      return 4;
    }

  case MYSQL_TYPE_DOUBLE:
    {
      double dbl;
      float8get(dbl, ptr);
      char tmp[320];
      sprintf(tmp, "%-.20g", dbl); /* my_snprintf doesn't support %-20g */
      my_b_printf(file, "%s", tmp);
      strcpy(typestr, "DOUBLE");
      return 8;
    }
  
  case MYSQL_TYPE_BIT:
    {
      /* Meta-data: bit_len, bytes_in_rec, 2 bytes */
      uint nbits= ((meta >> 8) * 8) + (meta & 0xFF);
      length= (nbits + 7) / 8;
      my_b_write_bit(file, ptr, nbits);
      my_snprintf(typestr, typestr_length, "BIT(%d)", nbits);
      return length;
    }

  case MYSQL_TYPE_TIMESTAMP:
    {
      uint32 i32= uint4korr(ptr);
      my_b_printf(file, "%d", i32);
      my_snprintf(typestr, typestr_length, "TIMESTAMP");
      return 4;
    }

  case MYSQL_TYPE_DATETIME:
    {
      uint d, t;
      uint64 i64= uint8korr(ptr); /* YYYYMMDDhhmmss */
      d= i64 / 1000000;
      t= i64 % 1000000;
      my_b_printf(file, "%04d-%02d-%02d %02d:%02d:%02d",
                  d / 10000, (d % 10000) / 100, d % 100,
                  t / 10000, (t % 10000) / 100, t % 100);
      my_snprintf(typestr, typestr_length, "DATETIME");
      return 8;
    }

  case MYSQL_TYPE_TIME:
    {
      uint32 i32= uint3korr(ptr);
      my_b_printf(file, "'%02d:%02d:%02d'",
                  i32 / 10000, (i32 % 10000) / 100, i32 % 100);
      my_snprintf(typestr,  typestr_length, "TIME");
      return 3;
    }
    
  case MYSQL_TYPE_DATE:
    {
      uint i32= uint3korr(ptr);
      my_b_printf(file , "'%04d:%02d:%02d'",
                  (i32 / (16L * 32L)), (i32 / 32L % 16L), (i32 % 32L));
      my_snprintf(typestr, typestr_length, "DATE");
      return 3;
    }
  
  case MYSQL_TYPE_YEAR:
    {
      uint32 i32= *ptr;
      my_b_printf(file, "%04d", i32+ 1900);
      my_snprintf(typestr, typestr_length, "YEAR");
      return 1;
    }
  
  case MYSQL_TYPE_ENUM:
    switch (length) { 
    case 1:
      my_b_printf(file, "%d", (int) *ptr);
      my_snprintf(typestr, typestr_length, "ENUM(1 byte)");
      return 1;
    case 2:
      {
        int32 i32= uint2korr(ptr);
        my_b_printf(file, "%d", i32);
        my_snprintf(typestr, typestr_length, "ENUM(2 bytes)");
        return 2;
      }
    default:
      my_b_printf(file, "!! Unknown ENUM packlen=%d", length); 
      return 0;
    }
    break;
    
  case MYSQL_TYPE_SET:
    my_b_write_bit(file, ptr , length * 8);
    my_snprintf(typestr, typestr_length, "SET(%d bytes)", length);
    return length;
  
  case MYSQL_TYPE_BLOB:
    switch (meta) {
    case 1:
      length= *ptr;
      my_b_write_quoted(file, ptr + 1, length);
      my_snprintf(typestr, typestr_length, "TINYBLOB/TINYTEXT");
      return length + 1;
    case 2:
      length= uint2korr(ptr);
      my_b_write_quoted(file, ptr + 2, length);
      my_snprintf(typestr, typestr_length, "BLOB/TEXT");
      return length + 2;
    case 3:
      length= uint3korr(ptr);
      my_b_write_quoted(file, ptr + 3, length);
      my_snprintf(typestr, typestr_length, "MEDIUMBLOB/MEDIUMTEXT");
      return length + 3;
    case 4:
      length= uint4korr(ptr);
      my_b_write_quoted(file, ptr + 4, length);
      my_snprintf(typestr, typestr_length, "LONGBLOB/LONGTEXT");
      return length + 4;
    default:
      my_b_printf(file, "!! Unknown BLOB packlen=%d", length);
      return 0;
    }

  case MYSQL_TYPE_VARCHAR:
  case MYSQL_TYPE_VAR_STRING:
    length= meta;
    my_snprintf(typestr, typestr_length, "VARSTRING(%d)", length);
    return my_b_write_quoted_with_length(file, ptr, length);

  case MYSQL_TYPE_STRING:
    my_snprintf(typestr, typestr_length, "STRING(%d)", length);
    return my_b_write_quoted_with_length(file, ptr, length);

  default:
    {
      char tmp[5];
      my_snprintf(tmp, sizeof(tmp), "%04x", meta);
      my_b_printf(file,
                  "!! Don't know how to handle column type=%d meta=%d (%s)",
                  type, meta, tmp);
    }
    break;
  }
  *typestr= 0;
  return 0;
}


/**
  Print a packed row into IO cache
  
  @param[in] file              IO cache
  @param[in] td                Table definition
  @param[in] print_event_into  Print parameters
  @param[in] cols_bitmap       Column bitmaps.
  @param[in] value             Pointer to packed row
  @param[in] prefix            Row's SQL clause ("SET", "WHERE", etc)
  
  @retval   - number of bytes scanned.
*/


size_t
Rows_log_event::print_verbose_one_row(IO_CACHE *file, table_def *td,
                                      PRINT_EVENT_INFO *print_event_info,
                                      MY_BITMAP *cols_bitmap,
                                      const uchar *value, const uchar *prefix)
{
  const uchar *value0= value;
  const uchar *null_bits= value;
  char typestr[64]= "";
  size_t i, mbits;
  
  value+= (m_width + 7) / 8;
  
  my_b_printf(file, "%s", prefix);
  
  for (i= 0, mbits= 0; i < td->size(); i ++)
  {
    int is_null= (null_bits[mbits / 8] >> (mbits % 8))  & 0x01;

    if (bitmap_is_set(cols_bitmap, i) == 0)
      continue;
    
    mbits++;
    
    if (is_null)
    {
      my_b_printf(file, "###   @%d=NULL", i + 1);
    }
    else
    {
      my_b_printf(file, "###   @%d=", i + 1);
      size_t size= log_event_print_value(file, value,
                                         td->type(i), td->field_metadata(i),
                                         typestr, sizeof(typestr));
      if (!size)
        return 0;

      value+= size;
    }

    if (print_event_info->verbose > 1)
    {
      my_b_printf(file, " /* ");

      if (typestr[0])
        my_b_printf(file, "%s ", typestr);
      else
        my_b_printf(file, "type=%d ", td->type(i));
      
      my_b_printf(file, "meta=%d nullable=%d is_null=%d ",
                  td->field_metadata(i),
                  td->maybe_null(i), is_null);
      my_b_printf(file, "*/");
    }
    
    my_b_printf(file, "\n");
  }
  return value - value0;
}


/**
  Print a row event into IO cache in human readable form (in SQL format)
  
  @param[in] file              IO cache
  @param[in] print_event_into  Print parameters
*/
void Rows_log_event::print_verbose(IO_CACHE *file,
                                   PRINT_EVENT_INFO *print_event_info)
{
  Table_map_log_event *map;
  table_def *td;
  const char *sql_command, *sql_clause1, *sql_clause2;
  Log_event_type type_code= get_type_code();
  
  switch (type_code) {
  case WRITE_ROWS_EVENT:
    sql_command= "INSERT INTO";
    sql_clause1= "### SET\n";
    sql_clause2= NULL;
    break;
  case DELETE_ROWS_EVENT:
    sql_command= "DELETE FROM";
    sql_clause1= "### WHERE\n";
    sql_clause2= NULL;
    break;
  case UPDATE_ROWS_EVENT:
    sql_command= "UPDATE";
    sql_clause1= "### WHERE\n";
    sql_clause2= "### SET\n";
    break;
  default:
    sql_command= sql_clause1= sql_clause2= NULL;
    DBUG_ASSERT(0); /* Not possible */
  }
  
  if (!(map= print_event_info->m_table_map.get_table(m_table_id)) ||
      !(td= map->create_table_def()))
  {
    my_b_printf(file, "### Row event for unknown table #%d", m_table_id);
    return;
  }

  for (const uchar *value= m_rows_buf; value < m_rows_end; )
  {
    size_t length;
    my_b_printf(file, "### %s %s.%s\n",
                      sql_command,
                      map->get_db_name(), map->get_table_name());
    /* Print the first image */
    if (!(length= print_verbose_one_row(file, td, print_event_info,
                                  &m_cols, value,
                                  (const uchar*) sql_clause1)))
      goto end;
    value+= length;

    /* Print the second image (for UPDATE only) */
    if (sql_clause2)
    {
      if (!(length= print_verbose_one_row(file, td, print_event_info,
                                      &m_cols_ai, value,
                                      (const uchar*) sql_clause2)))
        goto end;
      value+= length;
    }
  }

end:
  delete td;
}

#ifdef MYSQL_CLIENT
void free_table_map_log_event(Table_map_log_event *event)
{
  delete event;
}
#endif

void Log_event::print_base64(IO_CACHE* file,
                             PRINT_EVENT_INFO* print_event_info,
                             bool more)
{
  const uchar *ptr= (const uchar *)temp_buf;
  uint32 size= uint4korr(ptr + EVENT_LEN_OFFSET);
  DBUG_ENTER("Log_event::print_base64");

  size_t const tmp_str_sz= base64_needed_encoded_length((int) size);
  char *const tmp_str= (char *) my_malloc(tmp_str_sz, MYF(MY_WME));
  if (!tmp_str) {
    fprintf(stderr, "\nError: Out of memory. "
            "Could not print correct binlog event.\n");
    DBUG_VOID_RETURN;
  }

  if (base64_encode(ptr, (size_t) size, tmp_str))
  {
    DBUG_ASSERT(0);
  }

  if (print_event_info->base64_output_mode != BASE64_OUTPUT_DECODE_ROWS)
  {
    if (my_b_tell(file) == 0)
      my_b_printf(file, "\nBINLOG '\n");

    my_b_printf(file, "%s\n", tmp_str);

    if (!more)
      my_b_printf(file, "'%s\n", print_event_info->delimiter);
  }
  
  if (print_event_info->verbose)
  {
    Rows_log_event *ev= NULL;
    
    if (ptr[4] == TABLE_MAP_EVENT)
    {
      Table_map_log_event *map; 
      map= new Table_map_log_event((const char*) ptr, size, 
                                   glob_description_event);
      print_event_info->m_table_map.set_table(map->get_table_id(), map);
    }
    else if (ptr[4] == WRITE_ROWS_EVENT)
    {
      ev= new Write_rows_log_event((const char*) ptr, size,
                                   glob_description_event);
    }
    else if (ptr[4] == DELETE_ROWS_EVENT)
    {
      ev= new Delete_rows_log_event((const char*) ptr, size,
                                    glob_description_event);
    }
    else if (ptr[4] == UPDATE_ROWS_EVENT)
    {
      ev= new Update_rows_log_event((const char*) ptr, size,
                                    glob_description_event);
    }
    
    if (ev)
    {
      ev->print_verbose(file, print_event_info);
      delete ev;
    }
  }
    
  my_free(tmp_str, MYF(0));
  DBUG_VOID_RETURN;
}


/*
  Log_event::print_timestamp()
*/

void Log_event::print_timestamp(IO_CACHE* file, time_t* ts)
{
  struct tm *res;
  DBUG_ENTER("Log_event::print_timestamp");
  if (!ts)
    ts = &when;
#ifdef MYSQL_SERVER				// This is always false
  struct tm tm_tmp;
  localtime_r(ts,(res= &tm_tmp));
#else
  res=localtime(ts);
#endif

  my_b_printf(file,"%02d%02d%02d %2d:%02d:%02d",
              res->tm_year % 100,
              res->tm_mon+1,
              res->tm_mday,
              res->tm_hour,
              res->tm_min,
              res->tm_sec);
  DBUG_VOID_RETURN;
}

#endif /* MYSQL_CLIENT */


#if !defined(MYSQL_CLIENT) && defined(HAVE_REPLICATION)
inline Log_event::enum_skip_reason
Log_event::continue_group(Relay_log_info *rli)
{
  if (rli->slave_skip_counter == 1)
    return Log_event::EVENT_SKIP_IGNORE;
  return Log_event::do_shall_skip(rli);
}
#endif

/**************************************************************************
	Query_log_event methods
**************************************************************************/

#if defined(HAVE_REPLICATION) && !defined(MYSQL_CLIENT)

/**
  This (which is used only for SHOW BINLOG EVENTS) could be updated to
  print SET @@session_var=. But this is not urgent, as SHOW BINLOG EVENTS is
  only an information, it does not produce suitable queries to replay (for
  example it does not print LOAD DATA INFILE).
  @todo
    show the catalog ??
*/

void Query_log_event::pack_info(Protocol *protocol)
{
  // TODO: show the catalog ??
  char *buf, *pos;
  if (!(buf= (char*) my_malloc(9 + db_len + q_len, MYF(MY_WME))))
    return;
  pos= buf;
  if (!(flags & LOG_EVENT_SUPPRESS_USE_F)
      && db && db_len)
  {
    pos= strmov(buf, "use `");
    memcpy(pos, db, db_len);
    pos= strmov(pos+db_len, "`; ");
  }
  if (query && q_len)
  {
    memcpy(pos, query, q_len);
    pos+= q_len;
  }
  protocol->store(buf, pos-buf, &my_charset_bin);
  my_free(buf, MYF(MY_ALLOW_ZERO_PTR));
}
#endif

#ifndef MYSQL_CLIENT

/**
  Utility function for the next method (Query_log_event::write()) .
*/
static void write_str_with_code_and_len(char **dst, const char *src,
                                        int len, uint code)
{
  /*
    only 1 byte to store the length of catalog, so it should not
    surpass 255
  */
  DBUG_ASSERT(len <= 255);
  DBUG_ASSERT(src);
  *((*dst)++)= code;
  *((*dst)++)= (uchar) len;
  bmove(*dst, src, len);
  (*dst)+= len;
}


/**
  Query_log_event::write().

  @note
    In this event we have to modify the header to have the correct
    EVENT_LEN_OFFSET as we don't yet know how many status variables we
    will print!
*/

bool Query_log_event::write(IO_CACHE* file)
{
  uchar buf[QUERY_HEADER_LEN + MAX_SIZE_LOG_EVENT_STATUS];
  uchar *start, *start_of_status;
  ulong event_length;

  if (!query)
    return 1;                                   // Something wrong with event

  /*
    We want to store the thread id:
    (- as an information for the user when he reads the binlog)
    - if the query uses temporary table: for the slave SQL thread to know to
    which master connection the temp table belongs.
    Now imagine we (write()) are called by the slave SQL thread (we are
    logging a query executed by this thread; the slave runs with
    --log-slave-updates). Then this query will be logged with
    thread_id=the_thread_id_of_the_SQL_thread. Imagine that 2 temp tables of
    the same name were created simultaneously on the master (in the master
    binlog you have
    CREATE TEMPORARY TABLE t; (thread 1)
    CREATE TEMPORARY TABLE t; (thread 2)
    ...)
    then in the slave's binlog there will be
    CREATE TEMPORARY TABLE t; (thread_id_of_the_slave_SQL_thread)
    CREATE TEMPORARY TABLE t; (thread_id_of_the_slave_SQL_thread)
    which is bad (same thread id!).

    To avoid this, we log the thread's thread id EXCEPT for the SQL
    slave thread for which we log the original (master's) thread id.
    Now this moves the bug: what happens if the thread id on the
    master was 10 and when the slave replicates the query, a
    connection number 10 is opened by a normal client on the slave,
    and updates a temp table of the same name? We get a problem
    again. To avoid this, in the handling of temp tables (sql_base.cc)
    we use thread_id AND server_id.  TODO when this is merged into
    4.1: in 4.1, slave_proxy_id has been renamed to pseudo_thread_id
    and is a session variable: that's to make mysqlbinlog work with
    temp tables. We probably need to introduce

    SET PSEUDO_SERVER_ID
    for mysqlbinlog in 4.1. mysqlbinlog would print:
    SET PSEUDO_SERVER_ID=
    SET PSEUDO_THREAD_ID=
    for each query using temp tables.
  */
  int4store(buf + Q_THREAD_ID_OFFSET, slave_proxy_id);
  int4store(buf + Q_EXEC_TIME_OFFSET, exec_time);
  buf[Q_DB_LEN_OFFSET] = (char) db_len;
  int2store(buf + Q_ERR_CODE_OFFSET, error_code);

  /*
    You MUST always write status vars in increasing order of code. This
    guarantees that a slightly older slave will be able to parse those he
    knows.
  */
  start_of_status= start= buf+QUERY_HEADER_LEN;
  if (flags2_inited)
  {
    *start++= Q_FLAGS2_CODE;
    int4store(start, flags2);
    start+= 4;
  }
  if (sql_mode_inited)
  {
    *start++= Q_SQL_MODE_CODE;
    int8store(start, (ulonglong)sql_mode);
    start+= 8;
  }
  if (catalog_len) // i.e. this var is inited (false for 4.0 events)
  {
    write_str_with_code_and_len((char **)(&start),
                                catalog, catalog_len, Q_CATALOG_NZ_CODE);
    /*
      In 5.0.x where x<4 masters we used to store the end zero here. This was
      a waste of one byte so we don't do it in x>=4 masters. We change code to
      Q_CATALOG_NZ_CODE, because re-using the old code would make x<4 slaves
      of this x>=4 master segfault (expecting a zero when there is
      none). Remaining compatibility problems are: the older slave will not
      find the catalog; but it is will not crash, and it's not an issue
      that it does not find the catalog as catalogs were not used in these
      older MySQL versions (we store it in binlog and read it from relay log
      but do nothing useful with it). What is an issue is that the older slave
      will stop processing the Q_* blocks (and jumps to the db/query) as soon
      as it sees unknown Q_CATALOG_NZ_CODE; so it will not be able to read
      Q_AUTO_INCREMENT*, Q_CHARSET and so replication will fail silently in
      various ways. Documented that you should not mix alpha/beta versions if
      they are not exactly the same version, with example of 5.0.3->5.0.2 and
      5.0.4->5.0.3. If replication is from older to new, the new will
      recognize Q_CATALOG_CODE and have no problem.
    */
  }
  if (auto_increment_increment != 1 || auto_increment_offset != 1)
  {
    *start++= Q_AUTO_INCREMENT;
    int2store(start, auto_increment_increment);
    int2store(start+2, auto_increment_offset);
    start+= 4;
  }
  if (charset_inited)
  {
    *start++= Q_CHARSET_CODE;
    memcpy(start, charset, 6);
    start+= 6;
  }
  if (time_zone_len)
  {
    /* In the TZ sys table, column Name is of length 64 so this should be ok */
    DBUG_ASSERT(time_zone_len <= MAX_TIME_ZONE_NAME_LENGTH);
    write_str_with_code_and_len((char **)(&start),
                                time_zone_str, time_zone_len, Q_TIME_ZONE_CODE);
  }
  if (lc_time_names_number)
  {
    DBUG_ASSERT(lc_time_names_number <= 0xFFFF);
    *start++= Q_LC_TIME_NAMES_CODE;
    int2store(start, lc_time_names_number);
    start+= 2;
  }
  if (charset_database_number)
  {
    DBUG_ASSERT(charset_database_number <= 0xFFFF);
    *start++= Q_CHARSET_DATABASE_CODE;
    int2store(start, charset_database_number);
    start+= 2;
  }
  if (table_map_for_update)
  {
    *start++= Q_TABLE_MAP_FOR_UPDATE_CODE;
    int8store(start, table_map_for_update);
    start+= 8;
  }
  /*
    NOTE: When adding new status vars, please don't forget to update
    the MAX_SIZE_LOG_EVENT_STATUS in log_event.h and update function
    code_name in this file.
   
    Here there could be code like
    if (command-line-option-which-says-"log_this_variable" && inited)
    {
    *start++= Q_THIS_VARIABLE_CODE;
    int4store(start, this_variable);
    start+= 4;
    }
  */
  
  /* Store length of status variables */
  status_vars_len= (uint) (start-start_of_status);
  DBUG_ASSERT(status_vars_len <= MAX_SIZE_LOG_EVENT_STATUS);
  int2store(buf + Q_STATUS_VARS_LEN_OFFSET, status_vars_len);

  /*
    Calculate length of whole event
    The "1" below is the \0 in the db's length
  */
  event_length= (uint) (start-buf) + get_post_header_size_for_derived() + db_len + 1 + q_len;

  return (write_header(file, event_length) ||
          my_b_safe_write(file, (uchar*) buf, QUERY_HEADER_LEN) ||
          write_post_header_for_derived(file) ||
          my_b_safe_write(file, (uchar*) start_of_status,
                          (uint) (start-start_of_status)) ||
          my_b_safe_write(file, (db) ? (uchar*) db : (uchar*)"", db_len + 1) ||
          my_b_safe_write(file, (uchar*) query, q_len)) ? 1 : 0;
}

/**
  The simplest constructor that could possibly work.  This is used for
  creating static objects that have a special meaning and are invisible
  to the log.  
*/
Query_log_event::Query_log_event()
  :Log_event(), data_buf(0)
{
}


/*
  SYNOPSIS
    Query_log_event::Query_log_event()
      thd_arg           - thread handle
      query_arg         - array of char representing the query
      query_length      - size of the  `query_arg' array
      using_trans       - there is a modified transactional table
      suppress_use      - suppress the generation of 'USE' statements
      killed_status_arg - an optional with default to THD::KILLED_NO_VALUE
                          if the value is different from the default, the arg
                          is set to the current thd->killed value.
                          A caller might need to masquerade thd->killed with
                          THD::NOT_KILLED.
  DESCRIPTION
  Creates an event for binlogging
  The value for local `killed_status' can be supplied by caller.
*/
Query_log_event::Query_log_event(THD* thd_arg, const char* query_arg,
				 ulong query_length, bool using_trans,
				 bool suppress_use,
                                 THD::killed_state killed_status_arg)
  :Log_event(thd_arg,
             (thd_arg->thread_specific_used ? LOG_EVENT_THREAD_SPECIFIC_F :
              0) |
             (suppress_use ? LOG_EVENT_SUPPRESS_USE_F : 0),
	     using_trans),
   data_buf(0), query(query_arg), catalog(thd_arg->catalog),
   db(thd_arg->db), q_len((uint32) query_length),
   thread_id(thd_arg->thread_id),
   /* save the original thread id; we already know the server id */
   slave_proxy_id(thd_arg->variables.pseudo_thread_id),
   flags2_inited(1), sql_mode_inited(1), charset_inited(1),
   sql_mode(thd_arg->variables.sql_mode),
   auto_increment_increment(thd_arg->variables.auto_increment_increment),
   auto_increment_offset(thd_arg->variables.auto_increment_offset),
   lc_time_names_number(thd_arg->variables.lc_time_names->number),
   charset_database_number(0),
   table_map_for_update((ulonglong)thd_arg->table_map_for_update)
{
  time_t end_time;

  if (killed_status_arg == THD::KILLED_NO_VALUE)
    killed_status_arg= thd_arg->killed;
  error_code=
    (killed_status_arg == THD::NOT_KILLED) ?
    (thd_arg->is_error() ? thd_arg->main_da.sql_errno() : 0) :
    ((thd_arg->system_thread & SYSTEM_THREAD_DELAYED_INSERT) ? 0 :
     thd_arg->killed_errno());
  
  time(&end_time);
  exec_time = (ulong) (end_time  - thd_arg->start_time);
  /**
    @todo this means that if we have no catalog, then it is replicated
    as an existing catalog of length zero. is that safe? /sven
  */
  catalog_len = (catalog) ? (uint32) strlen(catalog) : 0;
  /* status_vars_len is set just before writing the event */
  db_len = (db) ? (uint32) strlen(db) : 0;
  if (thd_arg->variables.collation_database != thd_arg->db_charset)
    charset_database_number= thd_arg->variables.collation_database->number;
  
  /*
    If we don't use flags2 for anything else than options contained in
    thd_arg->options, it would be more efficient to flags2=thd_arg->options
    (OPTIONS_WRITTEN_TO_BIN_LOG would be used only at reading time).
    But it's likely that we don't want to use 32 bits for 3 bits; in the future
    we will probably want to reclaim the 29 bits. So we need the &.
  */
  flags2= (uint32) (thd_arg->options & OPTIONS_WRITTEN_TO_BIN_LOG);
  DBUG_ASSERT(thd_arg->variables.character_set_client->number < 256*256);
  DBUG_ASSERT(thd_arg->variables.collation_connection->number < 256*256);
  DBUG_ASSERT(thd_arg->variables.collation_server->number < 256*256);
  DBUG_ASSERT(thd_arg->variables.character_set_client->mbminlen == 1);
  int2store(charset, thd_arg->variables.character_set_client->number);
  int2store(charset+2, thd_arg->variables.collation_connection->number);
  int2store(charset+4, thd_arg->variables.collation_server->number);
  if (thd_arg->time_zone_used)
  {
    /*
      Note that our event becomes dependent on the Time_zone object
      representing the time zone. Fortunately such objects are never deleted
      or changed during mysqld's lifetime.
    */
    time_zone_len= thd_arg->variables.time_zone->get_name()->length();
    time_zone_str= thd_arg->variables.time_zone->get_name()->ptr();
  }
  else
    time_zone_len= 0;
  DBUG_PRINT("info",("Query_log_event has flags2: %lu  sql_mode: %lu",
                     (ulong) flags2, sql_mode));
}
#endif /* MYSQL_CLIENT */


/* 2 utility functions for the next method */

/**
   Read a string with length from memory.

   This function reads the string-with-length stored at
   <code>src</code> and extract the length into <code>*len</code> and
   a pointer to the start of the string into <code>*dst</code>. The
   string can then be copied using <code>memcpy()</code> with the
   number of bytes given in <code>*len</code>.

   @param src Pointer to variable holding a pointer to the memory to
              read the string from.
   @param dst Pointer to variable holding a pointer where the actual
              string starts. Starting from this position, the string
              can be copied using @c memcpy().
   @param len Pointer to variable where the length will be stored.
   @param end One-past-the-end of the memory where the string is
              stored.

   @return    Zero if the entire string can be copied successfully,
              @c UINT_MAX if the length could not be read from memory
              (that is, if <code>*src >= end</code>), otherwise the
              number of bytes that are missing to read the full
              string, which happends <code>*dst + *len >= end</code>.
*/
static int
get_str_len_and_pointer(const Log_event::Byte **src,
                        const char **dst,
                        uint *len,
                        const Log_event::Byte *end)
{
  if (*src >= end)
    return -1;       // Will be UINT_MAX in two-complement arithmetics
  uint length= **src;
  if (length > 0)
  {
    if (*src + length >= end)
      return *src + length - end + 1;       // Number of bytes missing
    *dst= (char *)*src + 1;                    // Will be copied later
  }
  *len= length;
  *src+= length + 1;
  return 0;
}

static void copy_str_and_move(const char **src, 
                              Log_event::Byte **dst, 
                              uint len)
{
  memcpy(*dst, *src, len);
  *src= (const char *)*dst;
  (*dst)+= len;
  *(*dst)++= 0;
}


#ifndef DBUG_OFF
static char const *
code_name(int code)
{
  static char buf[255];
  switch (code) {
  case Q_FLAGS2_CODE: return "Q_FLAGS2_CODE";
  case Q_SQL_MODE_CODE: return "Q_SQL_MODE_CODE";
  case Q_CATALOG_CODE: return "Q_CATALOG_CODE";
  case Q_AUTO_INCREMENT: return "Q_AUTO_INCREMENT";
  case Q_CHARSET_CODE: return "Q_CHARSET_CODE";
  case Q_TIME_ZONE_CODE: return "Q_TIME_ZONE_CODE";
  case Q_CATALOG_NZ_CODE: return "Q_CATALOG_NZ_CODE";
  case Q_LC_TIME_NAMES_CODE: return "Q_LC_TIME_NAMES_CODE";
  case Q_CHARSET_DATABASE_CODE: return "Q_CHARSET_DATABASE_CODE";
  case Q_TABLE_MAP_FOR_UPDATE_CODE: return "Q_TABLE_MAP_FOR_UPDATE_CODE";
  }
  sprintf(buf, "CODE#%d", code);
  return buf;
}
#endif

/**
   Macro to check that there is enough space to read from memory.

   @param PTR Pointer to memory
   @param END End of memory
   @param CNT Number of bytes that should be read.
 */
#define CHECK_SPACE(PTR,END,CNT)                      \
  do {                                                \
    DBUG_PRINT("info", ("Read %s", code_name(pos[-1]))); \
    DBUG_ASSERT((PTR) + (CNT) <= (END));              \
    if ((PTR) + (CNT) > (END)) {                      \
      DBUG_PRINT("info", ("query= 0"));               \
      query= 0;                                       \
      DBUG_VOID_RETURN;                               \
    }                                                 \
  } while (0)


/**
  This is used by the SQL slave thread to prepare the event before execution.
*/
Query_log_event::Query_log_event(const char* buf, uint event_len,
                                 const Format_description_log_event
                                 *description_event,
                                 Log_event_type event_type)
  :Log_event(buf, description_event), data_buf(0), query(NullS),
   db(NullS), catalog_len(0), status_vars_len(0),
   flags2_inited(0), sql_mode_inited(0), charset_inited(0),
   auto_increment_increment(1), auto_increment_offset(1),
   time_zone_len(0), lc_time_names_number(0), charset_database_number(0),
   table_map_for_update(0)
{
  ulong data_len;
  uint32 tmp;
  uint8 common_header_len, post_header_len;
  Log_event::Byte *start;
  const Log_event::Byte *end;
  bool catalog_nz= 1;
  DBUG_ENTER("Query_log_event::Query_log_event(char*,...)");

  common_header_len= description_event->common_header_len;
  post_header_len= description_event->post_header_len[event_type-1];
  DBUG_PRINT("info",("event_len: %u  common_header_len: %d  post_header_len: %d",
                     event_len, common_header_len, post_header_len));
  
  /*
    We test if the event's length is sensible, and if so we compute data_len.
    We cannot rely on QUERY_HEADER_LEN here as it would not be format-tolerant.
    We use QUERY_HEADER_MINIMAL_LEN which is the same for 3.23, 4.0 & 5.0.
  */
  if (event_len < (uint)(common_header_len + post_header_len))
    DBUG_VOID_RETURN;				
  data_len = event_len - (common_header_len + post_header_len);
  buf+= common_header_len;
  
  slave_proxy_id= thread_id = uint4korr(buf + Q_THREAD_ID_OFFSET);
  exec_time = uint4korr(buf + Q_EXEC_TIME_OFFSET);
  db_len = (uint)buf[Q_DB_LEN_OFFSET]; // TODO: add a check of all *_len vars
  error_code = uint2korr(buf + Q_ERR_CODE_OFFSET);

  /*
    5.0 format starts here.
    Depending on the format, we may or not have affected/warnings etc
    The remnent post-header to be parsed has length:
  */
  tmp= post_header_len - QUERY_HEADER_MINIMAL_LEN; 
  if (tmp)
  {
    status_vars_len= uint2korr(buf + Q_STATUS_VARS_LEN_OFFSET);
    /*
      Check if status variable length is corrupt and will lead to very
      wrong data. We could be even more strict and require data_len to
      be even bigger, but this will suffice to catch most corruption
      errors that can lead to a crash.
    */
    if (status_vars_len > min(data_len, MAX_SIZE_LOG_EVENT_STATUS))
    {
      DBUG_PRINT("info", ("status_vars_len (%u) > data_len (%lu); query= 0",
                          status_vars_len, data_len));
      query= 0;
      DBUG_VOID_RETURN;
    }
    data_len-= status_vars_len;
    DBUG_PRINT("info", ("Query_log_event has status_vars_len: %u",
                        (uint) status_vars_len));
    tmp-= 2;
  }
  /*
    We have parsed everything we know in the post header for QUERY_EVENT,
    the rest of post header is either comes from older version MySQL or
    dedicated to derived events (e.g. Execute_load_query...)
  */

  /* variable-part: the status vars; only in MySQL 5.0  */
  
  start= (Log_event::Byte*) (buf+post_header_len);
  end= (const Log_event::Byte*) (start+status_vars_len);
  for (const Log_event::Byte* pos= start; pos < end;)
  {
    switch (*pos++) {
    case Q_FLAGS2_CODE:
      CHECK_SPACE(pos, end, 4);
      flags2_inited= 1;
      flags2= uint4korr(pos);
      DBUG_PRINT("info",("In Query_log_event, read flags2: %lu", (ulong) flags2));
      pos+= 4;
      break;
    case Q_SQL_MODE_CODE:
    {
#ifndef DBUG_OFF
      char buff[22];
#endif
      CHECK_SPACE(pos, end, 8);
      sql_mode_inited= 1;
      sql_mode= (ulong) uint8korr(pos); // QQ: Fix when sql_mode is ulonglong
      DBUG_PRINT("info",("In Query_log_event, read sql_mode: %s",
			 llstr(sql_mode, buff)));
      pos+= 8;
      break;
    }
    case Q_CATALOG_NZ_CODE:
      DBUG_PRINT("info", ("case Q_CATALOG_NZ_CODE; pos: %p; end: %p",
                          pos, end));
      if (get_str_len_and_pointer(&pos, &catalog, &catalog_len, end))
      {
        DBUG_PRINT("info", ("query= 0"));
        query= 0;
        DBUG_VOID_RETURN;
      }
      break;
    case Q_AUTO_INCREMENT:
      CHECK_SPACE(pos, end, 4);
      auto_increment_increment= uint2korr(pos);
      auto_increment_offset=    uint2korr(pos+2);
      pos+= 4;
      break;
    case Q_CHARSET_CODE:
    {
      CHECK_SPACE(pos, end, 6);
      charset_inited= 1;
      memcpy(charset, pos, 6);
      pos+= 6;
      break;
    }
    case Q_TIME_ZONE_CODE:
    {
      if (get_str_len_and_pointer(&pos, &time_zone_str, &time_zone_len, end))
      {
        DBUG_PRINT("info", ("Q_TIME_ZONE_CODE: query= 0"));
        query= 0;
        DBUG_VOID_RETURN;
      }
      break;
    }
    case Q_CATALOG_CODE: /* for 5.0.x where 0<=x<=3 masters */
      CHECK_SPACE(pos, end, 1);
      if ((catalog_len= *pos))
        catalog= (char*) pos+1;                           // Will be copied later
      CHECK_SPACE(pos, end, catalog_len + 2);
      pos+= catalog_len+2; // leap over end 0
      catalog_nz= 0; // catalog has end 0 in event
      break;
    case Q_LC_TIME_NAMES_CODE:
      CHECK_SPACE(pos, end, 2);
      lc_time_names_number= uint2korr(pos);
      pos+= 2;
      break;
    case Q_CHARSET_DATABASE_CODE:
      CHECK_SPACE(pos, end, 2);
      charset_database_number= uint2korr(pos);
      pos+= 2;
      break;
    case Q_TABLE_MAP_FOR_UPDATE_CODE:
      CHECK_SPACE(pos, end, 8);
      table_map_for_update= uint8korr(pos);
      pos+= 8;
      break;
    default:
      /* That's why you must write status vars in growing order of code */
      DBUG_PRINT("info",("Query_log_event has unknown status vars (first has\
 code: %u), skipping the rest of them", (uint) *(pos-1)));
      pos= (const uchar*) end;                         // Break loop
    }
  }
  
#if !defined(MYSQL_CLIENT) && defined(HAVE_QUERY_CACHE)
  if (!(start= data_buf = (Log_event::Byte*) my_malloc(catalog_len + 1 +
                                              time_zone_len + 1 +
                                              data_len + 1 +
                                              QUERY_CACHE_FLAGS_SIZE +
                                              db_len + 1,
                                              MYF(MY_WME))))
#else
  if (!(start= data_buf = (Log_event::Byte*) my_malloc(catalog_len + 1 +
                                             time_zone_len + 1 +
                                             data_len + 1,
                                             MYF(MY_WME))))
#endif
      DBUG_VOID_RETURN;
  if (catalog_len)                                  // If catalog is given
  {
    /**
      @todo we should clean up and do only copy_str_and_move; it
      works for both cases.  Then we can remove the catalog_nz
      flag. /sven
    */
    if (likely(catalog_nz)) // true except if event comes from 5.0.0|1|2|3.
      copy_str_and_move(&catalog, &start, catalog_len);
    else
    {
      memcpy(start, catalog, catalog_len+1); // copy end 0
      catalog= (const char *)start;
      start+= catalog_len+1;
    }
  }
  if (time_zone_len)
    copy_str_and_move(&time_zone_str, &start, time_zone_len);

  /**
    if time_zone_len or catalog_len are 0, then time_zone and catalog
    are uninitialized at this point.  shouldn't they point to the
    zero-length null-terminated strings we allocated space for in the
    my_alloc call above? /sven
  */

  /* A 2nd variable part; this is common to all versions */ 
  memcpy((char*) start, end, data_len);          // Copy db and query
  start[data_len]= '\0';              // End query with \0 (For safetly)
  db= (char *)start;
  query= (char *)(start + db_len + 1);
  q_len= data_len - db_len -1;
  DBUG_VOID_RETURN;
}


#ifdef MYSQL_CLIENT
/**
  Query_log_event::print().

  @todo
    print the catalog ??
*/
void Query_log_event::print_query_header(IO_CACHE* file,
					 PRINT_EVENT_INFO* print_event_info)
{
  // TODO: print the catalog ??
  char buff[40],*end;				// Enough for SET TIMESTAMP
  bool different_db= 1;
  uint32 tmp;

  if (!print_event_info->short_form)
  {
    print_header(file, print_event_info, FALSE);
    my_b_printf(file, "\t%s\tthread_id=%lu\texec_time=%lu\terror_code=%d\n",
                get_type_str(), (ulong) thread_id, (ulong) exec_time,
                error_code);
  }

  if (!(flags & LOG_EVENT_SUPPRESS_USE_F) && db)
  {
    if ((different_db= memcmp(print_event_info->db, db, db_len + 1)))
      memcpy(print_event_info->db, db, db_len + 1);
    if (db[0] && different_db) 
      my_b_printf(file, "use %s%s\n", db, print_event_info->delimiter);
  }

  end=int10_to_str((long) when, strmov(buff,"SET TIMESTAMP="),10);
  end= strmov(end, print_event_info->delimiter);
  *end++='\n';
  my_b_write(file, (uchar*) buff, (uint) (end-buff));
  if ((!print_event_info->thread_id_printed ||
       ((flags & LOG_EVENT_THREAD_SPECIFIC_F) &&
        thread_id != print_event_info->thread_id)))
  {
    // If --short-form, print deterministic value instead of pseudo_thread_id.
    my_b_printf(file,"SET @@session.pseudo_thread_id=%lu%s\n",
                short_form ? 999999999 : (ulong)thread_id,
                print_event_info->delimiter);
    print_event_info->thread_id= thread_id;
    print_event_info->thread_id_printed= 1;
  }

  /*
    If flags2_inited==0, this is an event from 3.23 or 4.0; nothing to
    print (remember we don't produce mixed relay logs so there cannot be
    5.0 events before that one so there is nothing to reset).
  */
  if (likely(flags2_inited)) /* likely as this will mainly read 5.0 logs */
  {
    /* tmp is a bitmask of bits which have changed. */
    if (likely(print_event_info->flags2_inited)) 
      /* All bits which have changed */
      tmp= (print_event_info->flags2) ^ flags2;
    else /* that's the first Query event we read */
    {
      print_event_info->flags2_inited= 1;
      tmp= ~((uint32)0); /* all bits have changed */
    }

    if (unlikely(tmp)) /* some bits have changed */
    {
      bool need_comma= 0;
      my_b_printf(file, "SET ");
      print_set_option(file, tmp, OPTION_NO_FOREIGN_KEY_CHECKS, ~flags2,
                   "@@session.foreign_key_checks", &need_comma);
      print_set_option(file, tmp, OPTION_AUTO_IS_NULL, flags2,
                   "@@session.sql_auto_is_null", &need_comma);
      print_set_option(file, tmp, OPTION_RELAXED_UNIQUE_CHECKS, ~flags2,
                   "@@session.unique_checks", &need_comma);
      my_b_printf(file,"%s\n", print_event_info->delimiter);
      print_event_info->flags2= flags2;
    }
  }

  /*
    Now the session variables;
    it's more efficient to pass SQL_MODE as a number instead of a
    comma-separated list.
    FOREIGN_KEY_CHECKS, SQL_AUTO_IS_NULL, UNIQUE_CHECKS are session-only
    variables (they have no global version; they're not listed in
    sql_class.h), The tests below work for pure binlogs or pure relay
    logs. Won't work for mixed relay logs but we don't create mixed
    relay logs (that is, there is no relay log with a format change
    except within the 3 first events, which mysqlbinlog handles
    gracefully). So this code should always be good.
  */

  if (likely(sql_mode_inited) &&
      (unlikely(print_event_info->sql_mode != sql_mode ||
                !print_event_info->sql_mode_inited)))
  {
    my_b_printf(file,"SET @@session.sql_mode=%lu%s\n",
                (ulong)sql_mode, print_event_info->delimiter);
    print_event_info->sql_mode= sql_mode;
    print_event_info->sql_mode_inited= 1;
  }
  if (print_event_info->auto_increment_increment != auto_increment_increment ||
      print_event_info->auto_increment_offset != auto_increment_offset)
  {
    my_b_printf(file,"SET @@session.auto_increment_increment=%lu, @@session.auto_increment_offset=%lu%s\n",
                auto_increment_increment,auto_increment_offset,
                print_event_info->delimiter);
    print_event_info->auto_increment_increment= auto_increment_increment;
    print_event_info->auto_increment_offset=    auto_increment_offset;
  }

  /* TODO: print the catalog when we feature SET CATALOG */

  if (likely(charset_inited) &&
      (unlikely(!print_event_info->charset_inited ||
                bcmp((uchar*) print_event_info->charset, (uchar*) charset, 6))))
  {
    CHARSET_INFO *cs_info= get_charset(uint2korr(charset), MYF(MY_WME));
    if (cs_info)
    {
      /* for mysql client */
      my_b_printf(file, "/*!\\C %s */%s\n",
                  cs_info->csname, print_event_info->delimiter);
    }
    my_b_printf(file,"SET "
                "@@session.character_set_client=%d,"
                "@@session.collation_connection=%d,"
                "@@session.collation_server=%d"
                "%s\n",
                uint2korr(charset),
                uint2korr(charset+2),
                uint2korr(charset+4),
                print_event_info->delimiter);
    memcpy(print_event_info->charset, charset, 6);
    print_event_info->charset_inited= 1;
  }
  if (time_zone_len)
  {
    if (bcmp((uchar*) print_event_info->time_zone_str,
             (uchar*) time_zone_str, time_zone_len+1))
    {
      my_b_printf(file,"SET @@session.time_zone='%s'%s\n",
                  time_zone_str, print_event_info->delimiter);
      memcpy(print_event_info->time_zone_str, time_zone_str, time_zone_len+1);
    }
  }
  if (lc_time_names_number != print_event_info->lc_time_names_number)
  {
    my_b_printf(file, "SET @@session.lc_time_names=%d%s\n",
                lc_time_names_number, print_event_info->delimiter);
    print_event_info->lc_time_names_number= lc_time_names_number;
  }
  if (charset_database_number != print_event_info->charset_database_number)
  {
    if (charset_database_number)
      my_b_printf(file, "SET @@session.collation_database=%d%s\n",
                  charset_database_number, print_event_info->delimiter);
    else
      my_b_printf(file, "SET @@session.collation_database=DEFAULT%s\n",
                  print_event_info->delimiter);
    print_event_info->charset_database_number= charset_database_number;
  }
}


void Query_log_event::print(FILE* file, PRINT_EVENT_INFO* print_event_info)
{
  Write_on_release_cache cache(&print_event_info->head_cache, file);

  print_query_header(&cache, print_event_info);
  my_b_write(&cache, (uchar*) query, q_len);
  my_b_printf(&cache, "\n%s\n", print_event_info->delimiter);
}
#endif /* MYSQL_CLIENT */


/*
  Query_log_event::do_apply_event()
*/

#if defined(HAVE_REPLICATION) && !defined(MYSQL_CLIENT)

int Query_log_event::do_apply_event(Relay_log_info const *rli)
{
  return do_apply_event(rli, query, q_len);
}


/**
  @todo
  Compare the values of "affected rows" around here. Something
  like:
  @code
     if ((uint32) affected_in_event != (uint32) affected_on_slave)
     {
     sql_print_error("Slave: did not get the expected number of affected \
     rows running query from master - expected %d, got %d (this numbers \
     should have matched modulo 4294967296).", 0, ...);
     thd->query_error = 1;
     }
  @endcode
  We may also want an option to tell the slave to ignore "affected"
  mismatch. This mismatch could be implemented with a new ER_ code, and
  to ignore it you would use --slave-skip-errors...
*/
int Query_log_event::do_apply_event(Relay_log_info const *rli,
                                      const char *query_arg, uint32 q_len_arg)
{
  LEX_STRING new_db;
  int expected_error,actual_error= 0;
  /*
    Colleagues: please never free(thd->catalog) in MySQL. This would
    lead to bugs as here thd->catalog is a part of an alloced block,
    not an entire alloced block (see
    Query_log_event::do_apply_event()). Same for thd->db.  Thank
    you.
  */
  thd->catalog= catalog_len ? (char *) catalog : (char *)"";
  new_db.length= db_len;
  new_db.str= (char *) rpl_filter->get_rewrite_db(db, &new_db.length);
  thd->set_db(new_db.str, new_db.length);       /* allocates a copy of 'db' */
  thd->variables.auto_increment_increment= auto_increment_increment;
  thd->variables.auto_increment_offset=    auto_increment_offset;

  /*
    InnoDB internally stores the master log position it has executed so far,
    i.e. the position just after the COMMIT event.
    When InnoDB will want to store, the positions in rli won't have
    been updated yet, so group_master_log_* will point to old BEGIN
    and event_master_log* will point to the beginning of current COMMIT.
    But log_pos of the COMMIT Query event is what we want, i.e. the pos of the
    END of the current log event (COMMIT). We save it in rli so that InnoDB can
    access it.
  */
  const_cast<Relay_log_info*>(rli)->future_group_master_log_pos= log_pos;
  DBUG_PRINT("info", ("log_pos: %lu", (ulong) log_pos));

  clear_all_errors(thd, const_cast<Relay_log_info*>(rli));
  const_cast<Relay_log_info*>(rli)->slave_close_thread_tables(thd);

  /*
    Note:   We do not need to execute reset_one_shot_variables() if this
            db_ok() test fails.
    Reason: The db stored in binlog events is the same for SET and for
            its companion query.  If the SET is ignored because of
            db_ok(), the companion query will also be ignored, and if
            the companion query is ignored in the db_ok() test of
            ::do_apply_event(), then the companion SET also have so
            we don't need to reset_one_shot_variables().
  */
  if (rpl_filter->db_ok(thd->db))
  {
    thd->set_time((time_t)when);
    thd->query_length= q_len_arg;
    thd->query= (char*)query_arg;
    pthread_mutex_lock(&LOCK_thread_count);
    thd->query_id = next_query_id();
    pthread_mutex_unlock(&LOCK_thread_count);
    thd->variables.pseudo_thread_id= thread_id;		// for temp tables
    DBUG_PRINT("query",("%s",thd->query));

    if (ignored_error_code((expected_error= error_code)) ||
	!check_expected_error(thd,rli,expected_error))
    {
      if (flags2_inited)
        /*
          all bits of thd->options which are 1 in OPTIONS_WRITTEN_TO_BIN_LOG
          must take their value from flags2.
        */
        thd->options= flags2|(thd->options & ~OPTIONS_WRITTEN_TO_BIN_LOG);
      /*
        else, we are in a 3.23/4.0 binlog; we previously received a
        Rotate_log_event which reset thd->options and sql_mode etc, so
        nothing to do.
      */
      /*
        We do not replicate IGNORE_DIR_IN_CREATE. That is, if the master is a
        slave which runs with SQL_MODE=IGNORE_DIR_IN_CREATE, this should not
        force us to ignore the dir too. Imagine you are a ring of machines, and
        one has a disk problem so that you temporarily need
        IGNORE_DIR_IN_CREATE on this machine; you don't want it to propagate
        elsewhere (you don't want all slaves to start ignoring the dirs).
      */
      if (sql_mode_inited)
        thd->variables.sql_mode=
          (ulong) ((thd->variables.sql_mode & MODE_NO_DIR_IN_CREATE) |
                   (sql_mode & ~(ulong) MODE_NO_DIR_IN_CREATE));
      if (charset_inited)
      {
        if (rli->cached_charset_compare(charset))
        {
          /* Verify that we support the charsets found in the event. */
          if (!(thd->variables.character_set_client=
                get_charset(uint2korr(charset), MYF(MY_WME))) ||
              !(thd->variables.collation_connection=
                get_charset(uint2korr(charset+2), MYF(MY_WME))) ||
              !(thd->variables.collation_server=
                get_charset(uint2korr(charset+4), MYF(MY_WME))))
          {
            /*
              We updated the thd->variables with nonsensical values (0). Let's
              set them to something safe (i.e. which avoids crash), and we'll
              stop with EE_UNKNOWN_CHARSET in compare_errors (unless set to
              ignore this error).
            */
            set_slave_thread_default_charset(thd, rli);
            goto compare_errors;
          }
          thd->update_charset(); // for the charset change to take effect
        }
      }
      if (time_zone_len)
      {
        String tmp(time_zone_str, time_zone_len, &my_charset_bin);
        if (!(thd->variables.time_zone= my_tz_find(thd, &tmp)))
        {
          my_error(ER_UNKNOWN_TIME_ZONE, MYF(0), tmp.c_ptr());
          thd->variables.time_zone= global_system_variables.time_zone;
          goto compare_errors;
        }
      }
      if (lc_time_names_number)
      {
        if (!(thd->variables.lc_time_names=
              my_locale_by_number(lc_time_names_number)))
        {
          my_printf_error(ER_UNKNOWN_ERROR,
                      "Unknown locale: '%d'", MYF(0), lc_time_names_number);
          thd->variables.lc_time_names= &my_locale_en_US;
          goto compare_errors;
        }
      }
      else
        thd->variables.lc_time_names= &my_locale_en_US;
      if (charset_database_number)
      {
        CHARSET_INFO *cs;
        if (!(cs= get_charset(charset_database_number, MYF(0))))
        {
          char buf[20];
          int10_to_str((int) charset_database_number, buf, -10);
          my_error(ER_UNKNOWN_COLLATION, MYF(0), buf);
          goto compare_errors;
        }
        thd->variables.collation_database= cs;
      }
      else
        thd->variables.collation_database= thd->db_charset;
      
      thd->table_map_for_update= (table_map)table_map_for_update;
      
      /* Execute the query (note that we bypass dispatch_command()) */
      const char* found_semicolon= NULL;
      mysql_parse(thd, thd->query, thd->query_length, &found_semicolon);
      log_slow_statement(thd);
    }
    else
    {
      /*
        The query got a really bad error on the master (thread killed etc),
        which could be inconsistent. Parse it to test the table names: if the
        replicate-*-do|ignore-table rules say "this query must be ignored" then
        we exit gracefully; otherwise we warn about the bad error and tell DBA
        to check/fix it.
      */
      if (mysql_test_parse_for_slave(thd, thd->query, thd->query_length))
        clear_all_errors(thd, const_cast<Relay_log_info*>(rli)); /* Can ignore query */
      else
      {
        rli->report(ERROR_LEVEL, expected_error, 
                          "\
Query partially completed on the master (error on master: %d) \
and was aborted. There is a chance that your master is inconsistent at this \
point. If you are sure that your master is ok, run this query manually on the \
slave and then restart the slave with SET GLOBAL SQL_SLAVE_SKIP_COUNTER=1; \
START SLAVE; . Query: '%s'", expected_error, thd->query);
        thd->is_slave_error= 1;
      }
      goto end;
    }

    /* If the query was not ignored, it is printed to the general log */
    if (!thd->is_error() || thd->main_da.sql_errno() != ER_SLAVE_IGNORED_TABLE)
      general_log_write(thd, COM_QUERY, thd->query, thd->query_length);

compare_errors:

     /*
      If we expected a non-zero error code, and we don't get the same error
      code, and none of them should be ignored.
    */
    actual_error= thd->is_error() ? thd->main_da.sql_errno() : 0;
    DBUG_PRINT("info",("expected_error: %d  sql_errno: %d",
 		       expected_error, actual_error));
    if ((expected_error != actual_error) &&
 	expected_error &&
 	!ignored_error_code(actual_error) &&
 	!ignored_error_code(expected_error))
    {
      rli->report(ERROR_LEVEL, 0,
                      "\
Query caused different errors on master and slave.     \
Error on master: '%s' (%d), Error on slave: '%s' (%d). \
Default database: '%s'. Query: '%s'",
                      ER_SAFE(expected_error),
                      expected_error,
                      actual_error ? thd->main_da.message() : "no error",
                      actual_error,
                      print_slave_db_safe(db), query_arg);
      thd->is_slave_error= 1;
    }
    /*
      If we get the same error code as expected, or they should be ignored. 
    */
    else if (expected_error == actual_error ||
 	     ignored_error_code(actual_error))
    {
      DBUG_PRINT("info",("error ignored"));
      clear_all_errors(thd, const_cast<Relay_log_info*>(rli));
      thd->killed= THD::NOT_KILLED;
    }
    /*
      Other cases: mostly we expected no error and get one.
    */
    else if (thd->is_slave_error || thd->is_fatal_error)
    {
      rli->report(ERROR_LEVEL, actual_error,
                      "Error '%s' on query. Default database: '%s'. Query: '%s'",
                      (actual_error ? thd->main_da.message() :
                       "unexpected success or fatal error"),
                      print_slave_db_safe(thd->db), query_arg);
      thd->is_slave_error= 1;
    }

    /*
      TODO: compare the values of "affected rows" around here. Something
      like:
      if ((uint32) affected_in_event != (uint32) affected_on_slave)
      {
      sql_print_error("Slave: did not get the expected number of affected \
      rows running query from master - expected %d, got %d (this numbers \
      should have matched modulo 4294967296).", 0, ...);
      thd->is_slave_error = 1;
      }
      We may also want an option to tell the slave to ignore "affected"
      mismatch. This mismatch could be implemented with a new ER_ code, and
      to ignore it you would use --slave-skip-errors...

      To do the comparison we need to know the value of "affected" which the
      above mysql_parse() computed. And we need to know the value of
      "affected" in the master's binlog. Both will be implemented later. The
      important thing is that we now have the format ready to log the values
      of "affected" in the binlog. So we can release 5.0.0 before effectively
      logging "affected" and effectively comparing it.
    */
  } /* End of if (db_ok(... */

end:
  pthread_mutex_lock(&LOCK_thread_count);
  /*
    Probably we have set thd->query, thd->db, thd->catalog to point to places
    in the data_buf of this event. Now the event is going to be deleted
    probably, so data_buf will be freed, so the thd->... listed above will be
    pointers to freed memory. 
    So we must set them to 0, so that those bad pointers values are not later
    used. Note that "cleanup" queries like automatic DROP TEMPORARY TABLE
    don't suffer from these assignments to 0 as DROP TEMPORARY
    TABLE uses the db.table syntax.
  */
  thd->catalog= 0;
  thd->set_db(NULL, 0);                 /* will free the current database */
  DBUG_PRINT("info", ("end: query= 0"));
  thd->query= 0;			// just to be sure
  thd->query_length= 0;
  pthread_mutex_unlock(&LOCK_thread_count);
  close_thread_tables(thd);      
  /*
    As a disk space optimization, future masters will not log an event for
    LAST_INSERT_ID() if that function returned 0 (and thus they will be able
    to replace the THD::stmt_depends_on_first_successful_insert_id_in_prev_stmt
    variable by (THD->first_successful_insert_id_in_prev_stmt > 0) ; with the
    resetting below we are ready to support that.
  */
  thd->first_successful_insert_id_in_prev_stmt_for_binlog= 0;
  thd->first_successful_insert_id_in_prev_stmt= 0;
  thd->stmt_depends_on_first_successful_insert_id_in_prev_stmt= 0;
  free_root(thd->mem_root,MYF(MY_KEEP_PREALLOC));
  return thd->is_slave_error;
}

int Query_log_event::do_update_pos(Relay_log_info *rli)
{
  /*
    Note that we will not increment group* positions if we are just
    after a SET ONE_SHOT, because SET ONE_SHOT should not be separated
    from its following updating query.
  */
  if (thd->one_shot_set)
  {
    rli->inc_event_relay_log_pos();
    return 0;
  }
  else
    return Log_event::do_update_pos(rli);
}


Log_event::enum_skip_reason
Query_log_event::do_shall_skip(Relay_log_info *rli)
{
  DBUG_ENTER("Query_log_event::do_shall_skip");
  DBUG_PRINT("debug", ("query: %s; q_len: %d", query, q_len));
  DBUG_ASSERT(query && q_len > 0);

  if (rli->slave_skip_counter > 0)
  {
    if (strcmp("BEGIN", query) == 0)
    {
      thd->options|= OPTION_BEGIN;
      DBUG_RETURN(Log_event::continue_group(rli));
    }

    if (strcmp("COMMIT", query) == 0 || strcmp("ROLLBACK", query) == 0)
    {
      thd->options&= ~OPTION_BEGIN;
      DBUG_RETURN(Log_event::EVENT_SKIP_COUNT);
    }
  }
  DBUG_RETURN(Log_event::do_shall_skip(rli));
}

#endif


/**************************************************************************
	Start_log_event_v3 methods
**************************************************************************/

#ifndef MYSQL_CLIENT
Start_log_event_v3::Start_log_event_v3()
  :Log_event(), created(0), binlog_version(BINLOG_VERSION),
   artificial_event(0), dont_set_created(0)
{
  memcpy(server_version, ::server_version, ST_SERVER_VER_LEN);
}
#endif

/*
  Start_log_event_v3::pack_info()
*/

#if defined(HAVE_REPLICATION) && !defined(MYSQL_CLIENT)
void Start_log_event_v3::pack_info(Protocol *protocol)
{
  char buf[12 + ST_SERVER_VER_LEN + 14 + 22], *pos;
  pos= strmov(buf, "Server ver: ");
  pos= strmov(pos, server_version);
  pos= strmov(pos, ", Binlog ver: ");
  pos= int10_to_str(binlog_version, pos, 10);
  protocol->store(buf, (uint) (pos-buf), &my_charset_bin);
}
#endif


/*
  Start_log_event_v3::print()
*/

#ifdef MYSQL_CLIENT
void Start_log_event_v3::print(FILE* file, PRINT_EVENT_INFO* print_event_info)
{
  DBUG_ENTER("Start_log_event_v3::print");

  Write_on_release_cache cache(&print_event_info->head_cache, file,
                               Write_on_release_cache::FLUSH_F);

  if (!print_event_info->short_form)
  {
    print_header(&cache, print_event_info, FALSE);
    my_b_printf(&cache, "\tStart: binlog v %d, server v %s created ",
                binlog_version, server_version);
    print_timestamp(&cache);
    if (created)
      my_b_printf(&cache," at startup");
    my_b_printf(&cache, "\n");
    if (flags & LOG_EVENT_BINLOG_IN_USE_F)
      my_b_printf(&cache, "# Warning: this binlog was not closed properly. "
                  "Most probably mysqld crashed writing it.\n");
  }
  if (!artificial_event && created)
  {
#ifdef WHEN_WE_HAVE_THE_RESET_CONNECTION_SQL_COMMAND
    /*
      This is for mysqlbinlog: like in replication, we want to delete the stale
      tmp files left by an unclean shutdown of mysqld (temporary tables)
      and rollback unfinished transaction.
      Probably this can be done with RESET CONNECTION (syntax to be defined).
    */
    my_b_printf(&cache,"RESET CONNECTION%s\n", print_event_info->delimiter);
#else
    my_b_printf(&cache,"ROLLBACK%s\n", print_event_info->delimiter);
#endif
  }
  if (temp_buf &&
      print_event_info->base64_output_mode != BASE64_OUTPUT_NEVER &&
      !print_event_info->short_form)
  {
    if (print_event_info->base64_output_mode != BASE64_OUTPUT_DECODE_ROWS)
      my_b_printf(&cache, "BINLOG '\n");
    print_base64(&cache, print_event_info, FALSE);
    print_event_info->printed_fd_event= TRUE;
  }
  DBUG_VOID_RETURN;
}
#endif /* MYSQL_CLIENT */

/*
  Start_log_event_v3::Start_log_event_v3()
*/

Start_log_event_v3::Start_log_event_v3(const char* buf,
                                       const Format_description_log_event
                                       *description_event)
  :Log_event(buf, description_event)
{
  buf+= description_event->common_header_len;
  binlog_version= uint2korr(buf+ST_BINLOG_VER_OFFSET);
  memcpy(server_version, buf+ST_SERVER_VER_OFFSET,
	 ST_SERVER_VER_LEN);
  // prevent overrun if log is corrupted on disk
  server_version[ST_SERVER_VER_LEN-1]= 0;
  created= uint4korr(buf+ST_CREATED_OFFSET);
  /* We use log_pos to mark if this was an artificial event or not */
  artificial_event= (log_pos == 0);
  dont_set_created= 1;
}


/*
  Start_log_event_v3::write()
*/

#ifndef MYSQL_CLIENT
bool Start_log_event_v3::write(IO_CACHE* file)
{
  char buff[START_V3_HEADER_LEN];
  int2store(buff + ST_BINLOG_VER_OFFSET,binlog_version);
  memcpy(buff + ST_SERVER_VER_OFFSET,server_version,ST_SERVER_VER_LEN);
  if (!dont_set_created)
    created= when= get_time();
  int4store(buff + ST_CREATED_OFFSET,created);
  return (write_header(file, sizeof(buff)) ||
          my_b_safe_write(file, (uchar*) buff, sizeof(buff)));
}
#endif


#if defined(HAVE_REPLICATION) && !defined(MYSQL_CLIENT)

/**
  Start_log_event_v3::do_apply_event() .
  The master started

    IMPLEMENTATION
    - To handle the case where the master died without having time to write
    DROP TEMPORARY TABLE, DO RELEASE_LOCK (prepared statements' deletion is
    TODO), we clean up all temporary tables that we got, if we are sure we
    can (see below).

  @todo
    - Remove all active user locks.
    Guilhem 2003-06: this is true but not urgent: the worst it can cause is
    the use of a bit of memory for a user lock which will not be used
    anymore. If the user lock is later used, the old one will be released. In
    other words, no deadlock problem.
*/

int Start_log_event_v3::do_apply_event(Relay_log_info const *rli)
{
  DBUG_ENTER("Start_log_event_v3::do_apply_event");
  switch (binlog_version)
  {
  case 3:
  case 4:
    /*
      This can either be 4.x (then a Start_log_event_v3 is only at master
      startup so we are sure the master has restarted and cleared his temp
      tables; the event always has 'created'>0) or 5.0 (then we have to test
      'created').
    */
    if (created)
    {
      close_temporary_tables(thd);
      cleanup_load_tmpdir();
    }
    else
    {
      /*
        Set all temporary tables thread references to the current thread
        as they may point to the "old" SQL slave thread in case of its
        restart.
      */
      TABLE *table;
      for (table= thd->temporary_tables; table; table= table->next)
        table->in_use= thd;
    }
    break;

    /*
       Now the older formats; in that case load_tmpdir is cleaned up by the I/O
       thread.
    */
  case 1:
    if (strncmp(rli->relay_log.description_event_for_exec->server_version,
                "3.23.57",7) >= 0 && created)
    {
      /*
        Can distinguish, based on the value of 'created': this event was
        generated at master startup.
      */
      close_temporary_tables(thd);
    }
    /*
      Otherwise, can't distinguish a Start_log_event generated at
      master startup and one generated by master FLUSH LOGS, so cannot
      be sure temp tables have to be dropped. So do nothing.
    */
    break;
  default:
    /* this case is impossible */
    DBUG_RETURN(1);
  }
  DBUG_RETURN(0);
}
#endif /* defined(HAVE_REPLICATION) && !defined(MYSQL_CLIENT) */

/***************************************************************************
       Format_description_log_event methods
****************************************************************************/

/**
  Format_description_log_event 1st ctor.

    Ctor. Can be used to create the event to write to the binary log (when the
    server starts or when FLUSH LOGS), or to create artificial events to parse
    binlogs from MySQL 3.23 or 4.x.
    When in a client, only the 2nd use is possible.

  @param binlog_version         the binlog version for which we want to build
                                an event. Can be 1 (=MySQL 3.23), 3 (=4.0.x
                                x>=2 and 4.1) or 4 (MySQL 5.0). Note that the
                                old 4.0 (binlog version 2) is not supported;
                                it should not be used for replication with
                                5.0.
*/

Format_description_log_event::
Format_description_log_event(uint8 binlog_ver, const char* server_ver)
  :Start_log_event_v3(), event_type_permutation(0)
{
  binlog_version= binlog_ver;
  switch (binlog_ver) {
  case 4: /* MySQL 5.0 */
    memcpy(server_version, ::server_version, ST_SERVER_VER_LEN);
    DBUG_EXECUTE_IF("pretend_version_50034_in_binlog",
                    strmov(server_version, "5.0.34"););
    common_header_len= LOG_EVENT_HEADER_LEN;
    number_of_event_types= LOG_EVENT_TYPES;
    /* we'll catch my_malloc() error in is_valid() */
    post_header_len=(uint8*) my_malloc(number_of_event_types*sizeof(uint8),
                                       MYF(0));

    /*
      This long list of assignments is not beautiful, but I see no way to
      make it nicer, as the right members are #defines, not array members, so
      it's impossible to write a loop.
    */
    if (post_header_len)
    {
      // Allows us to sanity-check that all events initialized their
      // events (see the end of this 'if' block).
      IF_DBUG(memset(post_header_len, 255,
                     number_of_event_types*sizeof(uint8)););

      /* Note: all event types must explicitly fill in their lengths here. */
      post_header_len[START_EVENT_V3-1]= START_V3_HEADER_LEN;
      post_header_len[QUERY_EVENT-1]= QUERY_HEADER_LEN;
      post_header_len[STOP_EVENT-1]= STOP_HEADER_LEN;
      post_header_len[ROTATE_EVENT-1]= ROTATE_HEADER_LEN;
      post_header_len[INTVAR_EVENT-1]= INTVAR_HEADER_LEN;
      post_header_len[LOAD_EVENT-1]= LOAD_HEADER_LEN;
      post_header_len[SLAVE_EVENT-1]= SLAVE_HEADER_LEN;
      post_header_len[CREATE_FILE_EVENT-1]= CREATE_FILE_HEADER_LEN;
      post_header_len[APPEND_BLOCK_EVENT-1]= APPEND_BLOCK_HEADER_LEN;
      post_header_len[EXEC_LOAD_EVENT-1]= EXEC_LOAD_HEADER_LEN;
      post_header_len[DELETE_FILE_EVENT-1]= DELETE_FILE_HEADER_LEN;
      post_header_len[NEW_LOAD_EVENT-1]= NEW_LOAD_HEADER_LEN;
      post_header_len[RAND_EVENT-1]= RAND_HEADER_LEN;
      post_header_len[USER_VAR_EVENT-1]= USER_VAR_HEADER_LEN;
      post_header_len[FORMAT_DESCRIPTION_EVENT-1]= FORMAT_DESCRIPTION_HEADER_LEN;
      post_header_len[XID_EVENT-1]= XID_HEADER_LEN;
      post_header_len[BEGIN_LOAD_QUERY_EVENT-1]= BEGIN_LOAD_QUERY_HEADER_LEN;
      post_header_len[EXECUTE_LOAD_QUERY_EVENT-1]= EXECUTE_LOAD_QUERY_HEADER_LEN;
      /*
        The PRE_GA events are never be written to any binlog, but
        their lengths are included in Format_description_log_event.
        Hence, we need to be assign some value here, to avoid reading
        uninitialized memory when the array is written to disk.
      */
      post_header_len[PRE_GA_WRITE_ROWS_EVENT-1] = 0;
      post_header_len[PRE_GA_UPDATE_ROWS_EVENT-1] = 0;
      post_header_len[PRE_GA_DELETE_ROWS_EVENT-1] = 0;

      post_header_len[TABLE_MAP_EVENT-1]=    TABLE_MAP_HEADER_LEN;
      post_header_len[WRITE_ROWS_EVENT-1]=   ROWS_HEADER_LEN;
      post_header_len[UPDATE_ROWS_EVENT-1]=  ROWS_HEADER_LEN;
      post_header_len[DELETE_ROWS_EVENT-1]=  ROWS_HEADER_LEN;
      /*
        We here have the possibility to simulate a master of before we changed
        the table map id to be stored in 6 bytes: when it was stored in 4
        bytes (=> post_header_len was 6). This is used to test backward
        compatibility.
        This code can be removed after a few months (today is Dec 21st 2005),
        when we know that the 4-byte masters are not deployed anymore (check
        with Tomas Ulin first!), and the accompanying test (rpl_row_4_bytes)
        too.
      */
      DBUG_EXECUTE_IF("old_row_based_repl_4_byte_map_id_master",
                      post_header_len[TABLE_MAP_EVENT-1]=
                      post_header_len[WRITE_ROWS_EVENT-1]=
                      post_header_len[UPDATE_ROWS_EVENT-1]=
                      post_header_len[DELETE_ROWS_EVENT-1]= 6;);
      post_header_len[INCIDENT_EVENT-1]= INCIDENT_HEADER_LEN;
<<<<<<< HEAD
      post_header_len[HEARTBEAT_LOG_EVENT-1]= 0;
=======

      // Sanity-check that all post header lengths are initialized.
      IF_DBUG({
          int i;
          for (i=0; i<number_of_event_types; i++)
            assert(post_header_len[i] != 255);
        });
>>>>>>> 56b7d87f
    }
    break;

  case 1: /* 3.23 */
  case 3: /* 4.0.x x>=2 */
    /*
      We build an artificial (i.e. not sent by the master) event, which
      describes what those old master versions send.
    */
    if (binlog_ver==1)
      strmov(server_version, server_ver ? server_ver : "3.23");
    else
      strmov(server_version, server_ver ? server_ver : "4.0");
    common_header_len= binlog_ver==1 ? OLD_HEADER_LEN :
      LOG_EVENT_MINIMAL_HEADER_LEN;
    /*
      The first new event in binlog version 4 is Format_desc. So any event type
      after that does not exist in older versions. We use the events known by
      version 3, even if version 1 had only a subset of them (this is not a
      problem: it uses a few bytes for nothing but unifies code; it does not
      make the slave detect less corruptions).
    */
    number_of_event_types= FORMAT_DESCRIPTION_EVENT - 1;
    post_header_len=(uint8*) my_malloc(number_of_event_types*sizeof(uint8),
                                       MYF(0));
    if (post_header_len)
    {
      post_header_len[START_EVENT_V3-1]= START_V3_HEADER_LEN;
      post_header_len[QUERY_EVENT-1]= QUERY_HEADER_MINIMAL_LEN;
      post_header_len[STOP_EVENT-1]= 0;
      post_header_len[ROTATE_EVENT-1]= (binlog_ver==1) ? 0 : ROTATE_HEADER_LEN;
      post_header_len[INTVAR_EVENT-1]= 0;
      post_header_len[LOAD_EVENT-1]= LOAD_HEADER_LEN;
      post_header_len[SLAVE_EVENT-1]= 0;
      post_header_len[CREATE_FILE_EVENT-1]= CREATE_FILE_HEADER_LEN;
      post_header_len[APPEND_BLOCK_EVENT-1]= APPEND_BLOCK_HEADER_LEN;
      post_header_len[EXEC_LOAD_EVENT-1]= EXEC_LOAD_HEADER_LEN;
      post_header_len[DELETE_FILE_EVENT-1]= DELETE_FILE_HEADER_LEN;
      post_header_len[NEW_LOAD_EVENT-1]= post_header_len[LOAD_EVENT-1];
      post_header_len[RAND_EVENT-1]= 0;
      post_header_len[USER_VAR_EVENT-1]= 0;
    }
    break;
  default: /* Includes binlog version 2 i.e. 4.0.x x<=1 */
    post_header_len= 0; /* will make is_valid() fail */
    break;
  }
  calc_server_version_split();
}


/**
  The problem with this constructor is that the fixed header may have a
  length different from this version, but we don't know this length as we
  have not read the Format_description_log_event which says it, yet. This
  length is in the post-header of the event, but we don't know where the
  post-header starts.

  So this type of event HAS to:
  - either have the header's length at the beginning (in the header, at a
  fixed position which will never be changed), not in the post-header. That
  would make the header be "shifted" compared to other events.
  - or have a header of size LOG_EVENT_MINIMAL_HEADER_LEN (19), in all future
  versions, so that we know for sure.

  I (Guilhem) chose the 2nd solution. Rotate has the same constraint (because
  it is sent before Format_description_log_event).
*/

Format_description_log_event::
Format_description_log_event(const char* buf,
                             uint event_len,
                             const
                             Format_description_log_event*
                             description_event)
  :Start_log_event_v3(buf, description_event), event_type_permutation(0)
{
  DBUG_ENTER("Format_description_log_event::Format_description_log_event(char*,...)");
  buf+= LOG_EVENT_MINIMAL_HEADER_LEN;
  if ((common_header_len=buf[ST_COMMON_HEADER_LEN_OFFSET]) < OLD_HEADER_LEN)
    DBUG_VOID_RETURN; /* sanity check */
  number_of_event_types=
    event_len-(LOG_EVENT_MINIMAL_HEADER_LEN+ST_COMMON_HEADER_LEN_OFFSET+1);
  DBUG_PRINT("info", ("common_header_len=%d number_of_event_types=%d",
                      common_header_len, number_of_event_types));
  /* If alloc fails, we'll detect it in is_valid() */
  post_header_len= (uint8*) my_memdup((uchar*)buf+ST_COMMON_HEADER_LEN_OFFSET+1,
                                      number_of_event_types*
                                      sizeof(*post_header_len), MYF(0));
  calc_server_version_split();

  /*
    In some previous versions, the events were given other event type
    id numbers than in the present version. When replicating from such
    a version, we therefore set up an array that maps those id numbers
    to the id numbers of the present server.

    If post_header_len is null, it means malloc failed, and is_valid
    will fail, so there is no need to do anything.

    The trees in which events have wrong id's are:

    mysql-5.1-wl1012.old mysql-5.1-wl2325-5.0-drop6p13-alpha
    mysql-5.1-wl2325-5.0-drop6 mysql-5.1-wl2325-5.0
    mysql-5.1-wl2325-no-dd

    (this was found by grepping for two lines in sequence where the
    first matches "FORMAT_DESCRIPTION_EVENT," and the second matches
    "TABLE_MAP_EVENT," in log_event.h in all trees)

    In these trees, the following server_versions existed since
    TABLE_MAP_EVENT was introduced:

    5.1.1-a_drop5p3   5.1.1-a_drop5p4        5.1.1-alpha
    5.1.2-a_drop5p10  5.1.2-a_drop5p11       5.1.2-a_drop5p12
    5.1.2-a_drop5p13  5.1.2-a_drop5p14       5.1.2-a_drop5p15
    5.1.2-a_drop5p16  5.1.2-a_drop5p16b      5.1.2-a_drop5p16c
    5.1.2-a_drop5p17  5.1.2-a_drop5p4        5.1.2-a_drop5p5
    5.1.2-a_drop5p6   5.1.2-a_drop5p7        5.1.2-a_drop5p8
    5.1.2-a_drop5p9   5.1.3-a_drop5p17       5.1.3-a_drop5p17b
    5.1.3-a_drop5p17c 5.1.4-a_drop5p18       5.1.4-a_drop5p19
    5.1.4-a_drop5p20  5.1.4-a_drop6p0        5.1.4-a_drop6p1
    5.1.4-a_drop6p2   5.1.5-a_drop5p20       5.2.0-a_drop6p3
    5.2.0-a_drop6p4   5.2.0-a_drop6p5        5.2.0-a_drop6p6
    5.2.1-a_drop6p10  5.2.1-a_drop6p11       5.2.1-a_drop6p12
    5.2.1-a_drop6p6   5.2.1-a_drop6p7        5.2.1-a_drop6p8
    5.2.2-a_drop6p13  5.2.2-a_drop6p13-alpha 5.2.2-a_drop6p13b
    5.2.2-a_drop6p13c

    (this was found by grepping for "mysql," in all historical
    versions of configure.in in the trees listed above).

    There are 5.1.1-alpha versions that use the new event id's, so we
    do not test that version string.  So replication from 5.1.1-alpha
    with the other event id's to a new version does not work.
    Moreover, we can safely ignore the part after drop[56].  This
    allows us to simplify the big list above to the following regexes:

    5\.1\.[1-5]-a_drop5.*
    5\.1\.4-a_drop6.*
    5\.2\.[0-2]-a_drop6.*

    This is what we test for in the 'if' below.
  */
  if (post_header_len &&
      server_version[0] == '5' && server_version[1] == '.' &&
      server_version[3] == '.' &&
      strncmp(server_version + 5, "-a_drop", 7) == 0 &&
      ((server_version[2] == '1' &&
        server_version[4] >= '1' && server_version[4] <= '5' &&
        server_version[12] == '5') ||
       (server_version[2] == '1' &&
        server_version[4] == '4' &&
        server_version[12] == '6') ||
       (server_version[2] == '2' &&
        server_version[4] >= '0' && server_version[4] <= '2' &&
        server_version[12] == '6')))
  {
    if (number_of_event_types != 22)
    {
      DBUG_PRINT("info", (" number_of_event_types=%d",
                          number_of_event_types));
      /* this makes is_valid() return false. */
      my_free(post_header_len, MYF(MY_ALLOW_ZERO_PTR));
      post_header_len= NULL;
      DBUG_VOID_RETURN;
    }
    static const uint8 perm[23]=
      {
        UNKNOWN_EVENT, START_EVENT_V3, QUERY_EVENT, STOP_EVENT, ROTATE_EVENT,
        INTVAR_EVENT, LOAD_EVENT, SLAVE_EVENT, CREATE_FILE_EVENT,
        APPEND_BLOCK_EVENT, EXEC_LOAD_EVENT, DELETE_FILE_EVENT,
        NEW_LOAD_EVENT,
        RAND_EVENT, USER_VAR_EVENT,
        FORMAT_DESCRIPTION_EVENT,
        TABLE_MAP_EVENT,
        PRE_GA_WRITE_ROWS_EVENT,
        PRE_GA_UPDATE_ROWS_EVENT,
        PRE_GA_DELETE_ROWS_EVENT,
        XID_EVENT,
        BEGIN_LOAD_QUERY_EVENT,
        EXECUTE_LOAD_QUERY_EVENT,
      };
    event_type_permutation= perm;
    /*
      Since we use (permuted) event id's to index the post_header_len
      array, we need to permute the post_header_len array too.
    */
    uint8 post_header_len_temp[23];
    for (int i= 1; i < 23; i++)
      post_header_len_temp[perm[i] - 1]= post_header_len[i - 1];
    for (int i= 0; i < 22; i++)
      post_header_len[i] = post_header_len_temp[i];
  }
  DBUG_VOID_RETURN;
}

#ifndef MYSQL_CLIENT
bool Format_description_log_event::write(IO_CACHE* file)
{
  /*
    We don't call Start_log_event_v3::write() because this would make 2
    my_b_safe_write().
  */
  uchar buff[FORMAT_DESCRIPTION_HEADER_LEN];
  int2store(buff + ST_BINLOG_VER_OFFSET,binlog_version);
  memcpy((char*) buff + ST_SERVER_VER_OFFSET,server_version,ST_SERVER_VER_LEN);
  if (!dont_set_created)
    created= when= get_time();
  int4store(buff + ST_CREATED_OFFSET,created);
  buff[ST_COMMON_HEADER_LEN_OFFSET]= LOG_EVENT_HEADER_LEN;
  memcpy((char*) buff+ST_COMMON_HEADER_LEN_OFFSET+1, (uchar*) post_header_len,
         LOG_EVENT_TYPES);
  return (write_header(file, sizeof(buff)) ||
          my_b_safe_write(file, buff, sizeof(buff)));
}
#endif

#if defined(HAVE_REPLICATION) && !defined(MYSQL_CLIENT)
int Format_description_log_event::do_apply_event(Relay_log_info const *rli)
{
  DBUG_ENTER("Format_description_log_event::do_apply_event");

  /*
    As a transaction NEVER spans on 2 or more binlogs:
    if we have an active transaction at this point, the master died
    while writing the transaction to the binary log, i.e. while
    flushing the binlog cache to the binlog. XA guarantees that master has
    rolled back. So we roll back.
    Note: this event could be sent by the master to inform us of the
    format of its binlog; in other words maybe it is not at its
    original place when it comes to us; we'll know this by checking
    log_pos ("artificial" events have log_pos == 0).
  */
  if (!artificial_event && created && thd->transaction.all.ha_list)
  {
    /* This is not an error (XA is safe), just an information */
    rli->report(INFORMATION_LEVEL, 0,
                "Rolling back unfinished transaction (no COMMIT "
                "or ROLLBACK in relay log). A probable cause is that "
                "the master died while writing the transaction to "
                "its binary log, thus rolled back too."); 
    const_cast<Relay_log_info*>(rli)->cleanup_context(thd, 1);
  }

  /*
    If this event comes from ourselves, there is no cleaning task to
    perform, we don't call Start_log_event_v3::do_apply_event()
    (this was just to update the log's description event).
  */
  if (server_id != (uint32) ::server_id)
  {
    /*
      If the event was not requested by the slave i.e. the master sent
      it while the slave asked for a position >4, the event will make
      rli->group_master_log_pos advance. Say that the slave asked for
      position 1000, and the Format_desc event's end is 96. Then in
      the beginning of replication rli->group_master_log_pos will be
      0, then 96, then jump to first really asked event (which is
      >96). So this is ok.
    */
    DBUG_RETURN(Start_log_event_v3::do_apply_event(rli));
  }
  DBUG_RETURN(0);
}

int Format_description_log_event::do_update_pos(Relay_log_info *rli)
{
  /* save the information describing this binlog */
  delete rli->relay_log.description_event_for_exec;
  rli->relay_log.description_event_for_exec= this;

  if (server_id == (uint32) ::server_id)
  {
    /*
      We only increase the relay log position if we are skipping
      events and do not touch any group_* variables, nor flush the
      relay log info.  If there is a crash, we will have to re-skip
      the events again, but that is a minor issue.

      If we do not skip stepping the group log position (and the
      server id was changed when restarting the server), it might well
      be that we start executing at a position that is invalid, e.g.,
      at a Rows_log_event or a Query_log_event preceeded by a
      Intvar_log_event instead of starting at a Table_map_log_event or
      the Intvar_log_event respectively.
     */
    rli->inc_event_relay_log_pos();
    return 0;
  }
  else
  {
    return Log_event::do_update_pos(rli);
  }
}

Log_event::enum_skip_reason
Format_description_log_event::do_shall_skip(Relay_log_info *rli)
{
  return Log_event::EVENT_SKIP_NOT;
}

#endif


/**
   Splits the event's 'server_version' string into three numeric pieces stored
   into 'server_version_split':
   X.Y.Zabc (X,Y,Z numbers, a not a digit) -> {X,Y,Z}
   X.Yabc -> {X,Y,0}
   Xabc -> {X,0,0}
   'server_version_split' is then used for lookups to find if the server which
   created this event has some known bug.
*/
void Format_description_log_event::calc_server_version_split()
{
  char *p= server_version, *r;
  ulong number;
  for (uint i= 0; i<=2; i++)
  {
    number= strtoul(p, &r, 10);
    server_version_split[i]= (uchar)number;
    DBUG_ASSERT(number < 256); // fit in uchar
    p= r;
    DBUG_ASSERT(!((i == 0) && (*r != '.'))); // should be true in practice
    if (*r == '.')
      p++; // skip the dot
  }
  DBUG_PRINT("info",("Format_description_log_event::server_version_split:"
                     " '%s' %d %d %d", server_version,
                     server_version_split[0],
                     server_version_split[1], server_version_split[2]));
}


  /**************************************************************************
        Load_log_event methods
   General note about Load_log_event: the binlogging of LOAD DATA INFILE is
   going to be changed in 5.0 (or maybe in 5.1; not decided yet).
   However, the 5.0 slave could still have to read such events (from a 4.x
   master), convert them (which just means maybe expand the header, when 5.0
   servers have a UID in events) (remember that whatever is after the header
   will be like in 4.x, as this event's format is not modified in 5.0 as we
   will use new types of events to log the new LOAD DATA INFILE features).
   To be able to read/convert, we just need to not assume that the common
   header is of length LOG_EVENT_HEADER_LEN (we must use the description
   event).
   Note that I (Guilhem) manually tested replication of a big LOAD DATA INFILE
   between 3.23 and 5.0, and between 4.0 and 5.0, and it works fine (and the
   positions displayed in SHOW SLAVE STATUS then are fine too).
  **************************************************************************/

/*
  Load_log_event::pack_info()
*/

#if defined(HAVE_REPLICATION) && !defined(MYSQL_CLIENT)
uint Load_log_event::get_query_buffer_length()
{
  return
    5 + db_len + 3 +                        // "use DB; "
    18 + fname_len + 2 +                    // "LOAD DATA INFILE 'file''"
    7 +					    // LOCAL
    9 +                                     // " REPLACE or IGNORE "
    13 + table_name_len*2 +                 // "INTO TABLE `table`"
    21 + sql_ex.field_term_len*4 + 2 +      // " FIELDS TERMINATED BY 'str'"
    23 + sql_ex.enclosed_len*4 + 2 +        // " OPTIONALLY ENCLOSED BY 'str'"
    12 + sql_ex.escaped_len*4 + 2 +         // " ESCAPED BY 'str'"
    21 + sql_ex.line_term_len*4 + 2 +       // " LINES TERMINATED BY 'str'"
    19 + sql_ex.line_start_len*4 + 2 +      // " LINES STARTING BY 'str'"
    15 + 22 +                               // " IGNORE xxx  LINES"
    3 + (num_fields-1)*2 + field_block_len; // " (field1, field2, ...)"
}


void Load_log_event::print_query(bool need_db, char *buf,
                                 char **end, char **fn_start, char **fn_end)
{
  char *pos= buf;

  if (need_db && db && db_len)
  {
    pos= strmov(pos, "use `");
    memcpy(pos, db, db_len);
    pos= strmov(pos+db_len, "`; ");
  }

  pos= strmov(pos, "LOAD DATA ");

  if (fn_start)
    *fn_start= pos;

  if (check_fname_outside_temp_buf())
    pos= strmov(pos, "LOCAL ");
  pos= strmov(pos, "INFILE '");
  memcpy(pos, fname, fname_len);
  pos= strmov(pos+fname_len, "' ");

  if (sql_ex.opt_flags & REPLACE_FLAG)
    pos= strmov(pos, " REPLACE ");
  else if (sql_ex.opt_flags & IGNORE_FLAG)
    pos= strmov(pos, " IGNORE ");

  pos= strmov(pos ,"INTO");

  if (fn_end)
    *fn_end= pos;

  pos= strmov(pos ," TABLE `");
  memcpy(pos, table_name, table_name_len);
  pos+= table_name_len;

  /* We have to create all optinal fields as the default is not empty */
  pos= strmov(pos, "` FIELDS TERMINATED BY ");
  pos= pretty_print_str(pos, sql_ex.field_term, sql_ex.field_term_len);
  if (sql_ex.opt_flags & OPT_ENCLOSED_FLAG)
    pos= strmov(pos, " OPTIONALLY ");
  pos= strmov(pos, " ENCLOSED BY ");
  pos= pretty_print_str(pos, sql_ex.enclosed, sql_ex.enclosed_len);

  pos= strmov(pos, " ESCAPED BY ");
  pos= pretty_print_str(pos, sql_ex.escaped, sql_ex.escaped_len);

  pos= strmov(pos, " LINES TERMINATED BY ");
  pos= pretty_print_str(pos, sql_ex.line_term, sql_ex.line_term_len);
  if (sql_ex.line_start_len)
  {
    pos= strmov(pos, " STARTING BY ");
    pos= pretty_print_str(pos, sql_ex.line_start, sql_ex.line_start_len);
  }

  if ((long) skip_lines > 0)
  {
    pos= strmov(pos, " IGNORE ");
    pos= longlong10_to_str((longlong) skip_lines, pos, 10);
    pos= strmov(pos," LINES ");    
  }

  if (num_fields)
  {
    uint i;
    const char *field= fields;
    pos= strmov(pos, " (");
    for (i = 0; i < num_fields; i++)
    {
      if (i)
      {
        *pos++= ' ';
        *pos++= ',';
      }
      memcpy(pos, field, field_lens[i]);
      pos+=   field_lens[i];
      field+= field_lens[i]  + 1;
    }
    *pos++= ')';
  }

  *end= pos;
}


void Load_log_event::pack_info(Protocol *protocol)
{
  char *buf, *end;

  if (!(buf= (char*) my_malloc(get_query_buffer_length(), MYF(MY_WME))))
    return;
  print_query(TRUE, buf, &end, 0, 0);
  protocol->store(buf, end-buf, &my_charset_bin);
  my_free(buf, MYF(0));
}
#endif /* defined(HAVE_REPLICATION) && !defined(MYSQL_CLIENT) */


#ifndef MYSQL_CLIENT

/*
  Load_log_event::write_data_header()
*/

bool Load_log_event::write_data_header(IO_CACHE* file)
{
  char buf[LOAD_HEADER_LEN];
  int4store(buf + L_THREAD_ID_OFFSET, slave_proxy_id);
  int4store(buf + L_EXEC_TIME_OFFSET, exec_time);
  int4store(buf + L_SKIP_LINES_OFFSET, skip_lines);
  buf[L_TBL_LEN_OFFSET] = (char)table_name_len;
  buf[L_DB_LEN_OFFSET] = (char)db_len;
  int4store(buf + L_NUM_FIELDS_OFFSET, num_fields);
  return my_b_safe_write(file, (uchar*)buf, LOAD_HEADER_LEN) != 0;
}


/*
  Load_log_event::write_data_body()
*/

bool Load_log_event::write_data_body(IO_CACHE* file)
{
  if (sql_ex.write_data(file))
    return 1;
  if (num_fields && fields && field_lens)
  {
    if (my_b_safe_write(file, (uchar*)field_lens, num_fields) ||
	my_b_safe_write(file, (uchar*)fields, field_block_len))
      return 1;
  }
  return (my_b_safe_write(file, (uchar*)table_name, table_name_len + 1) ||
	  my_b_safe_write(file, (uchar*)db, db_len + 1) ||
	  my_b_safe_write(file, (uchar*)fname, fname_len));
}


/*
  Load_log_event::Load_log_event()
*/

Load_log_event::Load_log_event(THD *thd_arg, sql_exchange *ex,
			       const char *db_arg, const char *table_name_arg,
			       List<Item> &fields_arg,
			       enum enum_duplicates handle_dup,
			       bool ignore, bool using_trans)
  :Log_event(thd_arg,
             thd_arg->thread_specific_used ? LOG_EVENT_THREAD_SPECIFIC_F : 0,
             using_trans),
   thread_id(thd_arg->thread_id),
   slave_proxy_id(thd_arg->variables.pseudo_thread_id),
   num_fields(0),fields(0),
   field_lens(0),field_block_len(0),
   table_name(table_name_arg ? table_name_arg : ""),
   db(db_arg), fname(ex->file_name), local_fname(FALSE)
{
  time_t end_time;
  time(&end_time);
  exec_time = (ulong) (end_time  - thd_arg->start_time);
  /* db can never be a zero pointer in 4.0 */
  db_len = (uint32) strlen(db);
  table_name_len = (uint32) strlen(table_name);
  fname_len = (fname) ? (uint) strlen(fname) : 0;
  sql_ex.field_term = (char*) ex->field_term->ptr();
  sql_ex.field_term_len = (uint8) ex->field_term->length();
  sql_ex.enclosed = (char*) ex->enclosed->ptr();
  sql_ex.enclosed_len = (uint8) ex->enclosed->length();
  sql_ex.line_term = (char*) ex->line_term->ptr();
  sql_ex.line_term_len = (uint8) ex->line_term->length();
  sql_ex.line_start = (char*) ex->line_start->ptr();
  sql_ex.line_start_len = (uint8) ex->line_start->length();
  sql_ex.escaped = (char*) ex->escaped->ptr();
  sql_ex.escaped_len = (uint8) ex->escaped->length();
  sql_ex.opt_flags = 0;
  sql_ex.cached_new_format = -1;
    
  if (ex->dumpfile)
    sql_ex.opt_flags|= DUMPFILE_FLAG;
  if (ex->opt_enclosed)
    sql_ex.opt_flags|= OPT_ENCLOSED_FLAG;

  sql_ex.empty_flags= 0;

  switch (handle_dup) {
  case DUP_REPLACE:
    sql_ex.opt_flags|= REPLACE_FLAG;
    break;
  case DUP_UPDATE:				// Impossible here
  case DUP_ERROR:
    break;	
  }
  if (ignore)
    sql_ex.opt_flags|= IGNORE_FLAG;

  if (!ex->field_term->length())
    sql_ex.empty_flags |= FIELD_TERM_EMPTY;
  if (!ex->enclosed->length())
    sql_ex.empty_flags |= ENCLOSED_EMPTY;
  if (!ex->line_term->length())
    sql_ex.empty_flags |= LINE_TERM_EMPTY;
  if (!ex->line_start->length())
    sql_ex.empty_flags |= LINE_START_EMPTY;
  if (!ex->escaped->length())
    sql_ex.empty_flags |= ESCAPED_EMPTY;
    
  skip_lines = ex->skip_lines;

  List_iterator<Item> li(fields_arg);
  field_lens_buf.length(0);
  fields_buf.length(0);
  Item* item;
  while ((item = li++))
  {
    num_fields++;
    uchar len = (uchar) strlen(item->name);
    field_block_len += len + 1;
    fields_buf.append(item->name, len + 1);
    field_lens_buf.append((char*)&len, 1);
  }

  field_lens = (const uchar*)field_lens_buf.ptr();
  fields = fields_buf.ptr();
}
#endif /* !MYSQL_CLIENT */


/**
  @note
    The caller must do buf[event_len] = 0 before he starts using the
    constructed event.
*/
Load_log_event::Load_log_event(const char *buf, uint event_len,
                               const Format_description_log_event *description_event)
  :Log_event(buf, description_event), num_fields(0), fields(0),
   field_lens(0),field_block_len(0),
   table_name(0), db(0), fname(0), local_fname(FALSE)
{
  DBUG_ENTER("Load_log_event");
  /*
    I (Guilhem) manually tested replication of LOAD DATA INFILE for 3.23->5.0,
    4.0->5.0 and 5.0->5.0 and it works.
  */
  if (event_len)
    copy_log_event(buf, event_len,
                   ((buf[EVENT_TYPE_OFFSET] == LOAD_EVENT) ?
                    LOAD_HEADER_LEN + 
                    description_event->common_header_len :
                    LOAD_HEADER_LEN + LOG_EVENT_HEADER_LEN),
                   description_event);
  /* otherwise it's a derived class, will call copy_log_event() itself */
  DBUG_VOID_RETURN;
}


/*
  Load_log_event::copy_log_event()
*/

int Load_log_event::copy_log_event(const char *buf, ulong event_len,
                                   int body_offset,
                                   const Format_description_log_event *description_event)
{
  DBUG_ENTER("Load_log_event::copy_log_event");
  uint data_len;
  char* buf_end = (char*)buf + event_len;
  /* this is the beginning of the post-header */
  const char* data_head = buf + description_event->common_header_len;
  slave_proxy_id= thread_id= uint4korr(data_head + L_THREAD_ID_OFFSET);
  exec_time = uint4korr(data_head + L_EXEC_TIME_OFFSET);
  skip_lines = uint4korr(data_head + L_SKIP_LINES_OFFSET);
  table_name_len = (uint)data_head[L_TBL_LEN_OFFSET];
  db_len = (uint)data_head[L_DB_LEN_OFFSET];
  num_fields = uint4korr(data_head + L_NUM_FIELDS_OFFSET);
	  
  if ((int) event_len < body_offset)
    DBUG_RETURN(1);
  /*
    Sql_ex.init() on success returns the pointer to the first byte after
    the sql_ex structure, which is the start of field lengths array.
  */
  if (!(field_lens= (uchar*)sql_ex.init((char*)buf + body_offset,
                                        buf_end,
                                        buf[EVENT_TYPE_OFFSET] != LOAD_EVENT)))
    DBUG_RETURN(1);
  
  data_len = event_len - body_offset;
  if (num_fields > data_len) // simple sanity check against corruption
    DBUG_RETURN(1);
  for (uint i = 0; i < num_fields; i++)
    field_block_len += (uint)field_lens[i] + 1;

  fields = (char*)field_lens + num_fields;
  table_name  = fields + field_block_len;
  db = table_name + table_name_len + 1;
  fname = db + db_len + 1;
  fname_len = strlen(fname);
  // null termination is accomplished by the caller doing buf[event_len]=0

  DBUG_RETURN(0);
}


/*
  Load_log_event::print()
*/

#ifdef MYSQL_CLIENT
void Load_log_event::print(FILE* file, PRINT_EVENT_INFO* print_event_info)
{
  print(file, print_event_info, 0);
}


void Load_log_event::print(FILE* file_arg, PRINT_EVENT_INFO* print_event_info,
			   bool commented)
{
  Write_on_release_cache cache(&print_event_info->head_cache, file_arg);

  DBUG_ENTER("Load_log_event::print");
  if (!print_event_info->short_form)
  {
    print_header(&cache, print_event_info, FALSE);
    my_b_printf(&cache, "\tQuery\tthread_id=%ld\texec_time=%ld\n",
                thread_id, exec_time);
  }

  bool different_db= 1;
  if (db)
  {
    /*
      If the database is different from the one of the previous statement, we
      need to print the "use" command, and we update the last_db.
      But if commented, the "use" is going to be commented so we should not
      update the last_db.
    */
    if ((different_db= memcmp(print_event_info->db, db, db_len + 1)) &&
        !commented)
      memcpy(print_event_info->db, db, db_len + 1);
  }
  
  if (db && db[0] && different_db)
    my_b_printf(&cache, "%suse %s%s\n", 
            commented ? "# " : "",
            db, print_event_info->delimiter);

  if (flags & LOG_EVENT_THREAD_SPECIFIC_F)
    my_b_printf(&cache,"%sSET @@session.pseudo_thread_id=%lu%s\n",
            commented ? "# " : "", (ulong)thread_id,
            print_event_info->delimiter);
  my_b_printf(&cache, "%sLOAD DATA ",
              commented ? "# " : "");
  if (check_fname_outside_temp_buf())
    my_b_printf(&cache, "LOCAL ");
  my_b_printf(&cache, "INFILE '%-*s' ", fname_len, fname);

  if (sql_ex.opt_flags & REPLACE_FLAG)
    my_b_printf(&cache," REPLACE ");
  else if (sql_ex.opt_flags & IGNORE_FLAG)
    my_b_printf(&cache," IGNORE ");
  
  my_b_printf(&cache, "INTO TABLE `%s`", table_name);
  my_b_printf(&cache, " FIELDS TERMINATED BY ");
  pretty_print_str(&cache, sql_ex.field_term, sql_ex.field_term_len);

  if (sql_ex.opt_flags & OPT_ENCLOSED_FLAG)
    my_b_printf(&cache," OPTIONALLY ");
  my_b_printf(&cache, " ENCLOSED BY ");
  pretty_print_str(&cache, sql_ex.enclosed, sql_ex.enclosed_len);
     
  my_b_printf(&cache, " ESCAPED BY ");
  pretty_print_str(&cache, sql_ex.escaped, sql_ex.escaped_len);
     
  my_b_printf(&cache," LINES TERMINATED BY ");
  pretty_print_str(&cache, sql_ex.line_term, sql_ex.line_term_len);


  if (sql_ex.line_start)
  {
    my_b_printf(&cache," STARTING BY ");
    pretty_print_str(&cache, sql_ex.line_start, sql_ex.line_start_len);
  }
  if ((long) skip_lines > 0)
    my_b_printf(&cache, " IGNORE %ld LINES", (long) skip_lines);

  if (num_fields)
  {
    uint i;
    const char* field = fields;
    my_b_printf(&cache, " (");
    for (i = 0; i < num_fields; i++)
    {
      if (i)
	my_b_printf(&cache, ",");
      my_b_printf(&cache, field);
	  
      field += field_lens[i]  + 1;
    }
    my_b_printf(&cache, ")");
  }

  my_b_printf(&cache, "%s\n", print_event_info->delimiter);
  DBUG_VOID_RETURN;
}
#endif /* MYSQL_CLIENT */

#ifndef MYSQL_CLIENT

/**
  Load_log_event::set_fields()

  @note
    This function can not use the member variable 
    for the database, since LOAD DATA INFILE on the slave
    can be for a different database than the current one.
    This is the reason for the affected_db argument to this method.
*/

void Load_log_event::set_fields(const char* affected_db, 
				List<Item> &field_list,
                                Name_resolution_context *context)
{
  uint i;
  const char* field = fields;
  for (i= 0; i < num_fields; i++)
  {
    field_list.push_back(new Item_field(context,
                                        affected_db, table_name, field));
    field+= field_lens[i]  + 1;
  }
}
#endif /* !MYSQL_CLIENT */


#if defined(HAVE_REPLICATION) && !defined(MYSQL_CLIENT)
/**
  Does the data loading job when executing a LOAD DATA on the slave.

  @param net
  @param rli
  @param use_rli_only_for_errors     If set to 1, rli is provided to
                                     Load_log_event::exec_event only for this
                                     function to have RPL_LOG_NAME and
                                     rli->last_slave_error, both being used by
                                     error reports. rli's position advancing
                                     is skipped (done by the caller which is
                                     Execute_load_log_event::exec_event).
                                     If set to 0, rli is provided for full use,
                                     i.e. for error reports and position
                                     advancing.

  @todo
    fix this; this can be done by testing rules in
    Create_file_log_event::exec_event() and then discarding Append_block and
    al.
  @todo
    this is a bug - this needs to be moved to the I/O thread

  @retval
    0           Success
  @retval
    1           Failure
*/

int Load_log_event::do_apply_event(NET* net, Relay_log_info const *rli,
                                   bool use_rli_only_for_errors)
{
  LEX_STRING new_db;
  new_db.length= db_len;
  new_db.str= (char *) rpl_filter->get_rewrite_db(db, &new_db.length);
  thd->set_db(new_db.str, new_db.length);
  DBUG_ASSERT(thd->query == 0);
  thd->query_length= 0;                         // Should not be needed
  thd->is_slave_error= 0;
  clear_all_errors(thd, const_cast<Relay_log_info*>(rli));

  /* see Query_log_event::do_apply_event() and BUG#13360 */
  DBUG_ASSERT(!rli->m_table_map.count());
  /*
    Usually lex_start() is called by mysql_parse(), but we need it here
    as the present method does not call mysql_parse().
  */
  lex_start(thd);
  mysql_reset_thd_for_next_command(thd);

  if (!use_rli_only_for_errors)
  {
    /*
      Saved for InnoDB, see comment in
      Query_log_event::do_apply_event()
    */
    const_cast<Relay_log_info*>(rli)->future_group_master_log_pos= log_pos;
    DBUG_PRINT("info", ("log_pos: %lu", (ulong) log_pos));
  }
 
   /*
    We test replicate_*_db rules. Note that we have already prepared
    the file to load, even if we are going to ignore and delete it
    now. So it is possible that we did a lot of disk writes for
    nothing. In other words, a big LOAD DATA INFILE on the master will
    still consume a lot of space on the slave (space in the relay log
    + space of temp files: twice the space of the file to load...)
    even if it will finally be ignored.  TODO: fix this; this can be
    done by testing rules in Create_file_log_event::do_apply_event()
    and then discarding Append_block and al. Another way is do the
    filtering in the I/O thread (more efficient: no disk writes at
    all).


    Note:   We do not need to execute reset_one_shot_variables() if this
            db_ok() test fails.
    Reason: The db stored in binlog events is the same for SET and for
            its companion query.  If the SET is ignored because of
            db_ok(), the companion query will also be ignored, and if
            the companion query is ignored in the db_ok() test of
            ::do_apply_event(), then the companion SET also have so
            we don't need to reset_one_shot_variables().
  */
  if (rpl_filter->db_ok(thd->db))
  {
    thd->set_time((time_t)when);
    pthread_mutex_lock(&LOCK_thread_count);
    thd->query_id = next_query_id();
    pthread_mutex_unlock(&LOCK_thread_count);
    /*
      Initing thd->row_count is not necessary in theory as this variable has no
      influence in the case of the slave SQL thread (it is used to generate a
      "data truncated" warning but which is absorbed and never gets to the
      error log); still we init it to avoid a Valgrind message.
    */
    mysql_reset_errors(thd, 0);

    TABLE_LIST tables;
    bzero((char*) &tables,sizeof(tables));
    tables.db= thd->strmake(thd->db, thd->db_length);
    tables.alias = tables.table_name = (char*) table_name;
    tables.lock_type = TL_WRITE;
    tables.updating= 1;

    // the table will be opened in mysql_load    
    if (rpl_filter->is_on() && !rpl_filter->tables_ok(thd->db, &tables))
    {
      // TODO: this is a bug - this needs to be moved to the I/O thread
      if (net)
        skip_load_data_infile(net);
    }
    else
    {
      char llbuff[22];
      char *end;
      enum enum_duplicates handle_dup;
      bool ignore= 0;
      char *load_data_query;

      /*
        Forge LOAD DATA INFILE query which will be used in SHOW PROCESS LIST
        and written to slave's binlog if binlogging is on.
      */
      if (!(load_data_query= (char *)thd->alloc(get_query_buffer_length() + 1)))
      {
        /*
          This will set thd->fatal_error in case of OOM. So we surely will notice
          that something is wrong.
        */
        goto error;
      }

      print_query(FALSE, load_data_query, &end, (char **)&thd->lex->fname_start,
                  (char **)&thd->lex->fname_end);
      *end= 0;
      thd->query_length= end - load_data_query;
      thd->query= load_data_query;

      if (sql_ex.opt_flags & REPLACE_FLAG)
      {
	handle_dup= DUP_REPLACE;
      }
      else if (sql_ex.opt_flags & IGNORE_FLAG)
      {
        ignore= 1;
        handle_dup= DUP_ERROR;
      }
      else
      {
        /*
	  When replication is running fine, if it was DUP_ERROR on the
          master then we could choose IGNORE here, because if DUP_ERROR
          suceeded on master, and data is identical on the master and slave,
          then there should be no uniqueness errors on slave, so IGNORE is
          the same as DUP_ERROR. But in the unlikely case of uniqueness errors
          (because the data on the master and slave happen to be different
	  (user error or bug), we want LOAD DATA to print an error message on
	  the slave to discover the problem.

          If reading from net (a 3.23 master), mysql_load() will change this
          to IGNORE.
        */
        handle_dup= DUP_ERROR;
      }
      /*
        We need to set thd->lex->sql_command and thd->lex->duplicates
        since InnoDB tests these variables to decide if this is a LOAD
        DATA ... REPLACE INTO ... statement even though mysql_parse()
        is not called.  This is not needed in 5.0 since there the LOAD
        DATA ... statement is replicated using mysql_parse(), which
        sets the thd->lex fields correctly.
      */
      thd->lex->sql_command= SQLCOM_LOAD;
      thd->lex->duplicates= handle_dup;

      sql_exchange ex((char*)fname, sql_ex.opt_flags & DUMPFILE_FLAG);
      String field_term(sql_ex.field_term,sql_ex.field_term_len,log_cs);
      String enclosed(sql_ex.enclosed,sql_ex.enclosed_len,log_cs);
      String line_term(sql_ex.line_term,sql_ex.line_term_len,log_cs);
      String line_start(sql_ex.line_start,sql_ex.line_start_len,log_cs);
      String escaped(sql_ex.escaped,sql_ex.escaped_len, log_cs);
      ex.field_term= &field_term;
      ex.enclosed= &enclosed;
      ex.line_term= &line_term;
      ex.line_start= &line_start;
      ex.escaped= &escaped;

      ex.opt_enclosed = (sql_ex.opt_flags & OPT_ENCLOSED_FLAG);
      if (sql_ex.empty_flags & FIELD_TERM_EMPTY)
	ex.field_term->length(0);

      ex.skip_lines = skip_lines;
      List<Item> field_list;
      thd->lex->select_lex.context.resolve_in_table_list_only(&tables);
      set_fields(tables.db, field_list, &thd->lex->select_lex.context);
      thd->variables.pseudo_thread_id= thread_id;
      if (net)
      {
	// mysql_load will use thd->net to read the file
	thd->net.vio = net->vio;
	/*
	  Make sure the client does not get confused about the packet sequence
	*/
	thd->net.pkt_nr = net->pkt_nr;
      }
      /*
        It is safe to use tmp_list twice because we are not going to
        update it inside mysql_load().
      */
      List<Item> tmp_list;
      if (mysql_load(thd, &ex, &tables, field_list, tmp_list, tmp_list,
                     handle_dup, ignore, net != 0))
        thd->is_slave_error= 1;
      if (thd->cuted_fields)
      {
	/* log_pos is the position of the LOAD event in the master log */
        sql_print_warning("Slave: load data infile on table '%s' at "
                          "log position %s in log '%s' produced %ld "
                          "warning(s). Default database: '%s'",
                          (char*) table_name,
                          llstr(log_pos,llbuff), RPL_LOG_NAME, 
                          (ulong) thd->cuted_fields,
                          print_slave_db_safe(thd->db));
      }
      if (net)
        net->pkt_nr= thd->net.pkt_nr;
    }
  }
  else
  {
    /*
      We will just ask the master to send us /dev/null if we do not
      want to load the data.
      TODO: this a bug - needs to be done in I/O thread
    */
    if (net)
      skip_load_data_infile(net);
  }

error:
  thd->net.vio = 0; 
  const char *remember_db= thd->db;
  pthread_mutex_lock(&LOCK_thread_count);
  thd->catalog= 0;
  thd->set_db(NULL, 0);                   /* will free the current database */
  thd->query= 0;
  thd->query_length= 0;
  pthread_mutex_unlock(&LOCK_thread_count);
  close_thread_tables(thd);

  DBUG_EXECUTE_IF("LOAD_DATA_INFILE_has_fatal_error",
                  thd->is_slave_error= 0; thd->is_fatal_error= 1;);

  if (thd->is_slave_error)
  {
    /* this err/sql_errno code is copy-paste from net_send_error() */
    const char *err;
    int sql_errno;
    if (thd->is_error())
    {
      err= thd->main_da.message();
      sql_errno= thd->main_da.sql_errno();
    }
    else
    {
      sql_errno=ER_UNKNOWN_ERROR;
      err=ER(sql_errno);       
    }
    rli->report(ERROR_LEVEL, sql_errno,"\
Error '%s' running LOAD DATA INFILE on table '%s'. Default database: '%s'",
                    err, (char*)table_name, print_slave_db_safe(remember_db));
    free_root(thd->mem_root,MYF(MY_KEEP_PREALLOC));
    return 1;
  }
  free_root(thd->mem_root,MYF(MY_KEEP_PREALLOC));

  if (thd->is_fatal_error)
  {
    char buf[256];
    my_snprintf(buf, sizeof(buf),
                "Running LOAD DATA INFILE on table '%-.64s'."
                " Default database: '%-.64s'",
                (char*)table_name,
                print_slave_db_safe(remember_db));

    rli->report(ERROR_LEVEL, ER_SLAVE_FATAL_ERROR,
                ER(ER_SLAVE_FATAL_ERROR), buf);
    return 1;
  }

  return ( use_rli_only_for_errors ? 0 : Log_event::do_apply_event(rli) ); 
}
#endif


/**************************************************************************
  Rotate_log_event methods
**************************************************************************/

/*
  Rotate_log_event::pack_info()
*/

#if defined(HAVE_REPLICATION) && !defined(MYSQL_CLIENT)
void Rotate_log_event::pack_info(Protocol *protocol)
{
  char buf1[256], buf[22];
  String tmp(buf1, sizeof(buf1), log_cs);
  tmp.length(0);
  tmp.append(new_log_ident, ident_len);
  tmp.append(STRING_WITH_LEN(";pos="));
  tmp.append(llstr(pos,buf));
  protocol->store(tmp.ptr(), tmp.length(), &my_charset_bin);
}
#endif


/*
  Rotate_log_event::print()
*/

#ifdef MYSQL_CLIENT
void Rotate_log_event::print(FILE* file, PRINT_EVENT_INFO* print_event_info)
{
  char buf[22];
  Write_on_release_cache cache(&print_event_info->head_cache, file,
                               Write_on_release_cache::FLUSH_F);

  if (print_event_info->short_form)
    return;
  print_header(&cache, print_event_info, FALSE);
  my_b_printf(&cache, "\tRotate to ");
  if (new_log_ident)
    my_b_write(&cache, (uchar*) new_log_ident, (uint)ident_len);
  my_b_printf(&cache, "  pos: %s\n", llstr(pos, buf));
}
#endif /* MYSQL_CLIENT */



/*
  Rotate_log_event::Rotate_log_event() (2 constructors)
*/


#ifndef MYSQL_CLIENT
Rotate_log_event::Rotate_log_event(const char* new_log_ident_arg,
                                   uint ident_len_arg, ulonglong pos_arg,
                                   uint flags_arg)
  :Log_event(), new_log_ident(new_log_ident_arg),
   pos(pos_arg),ident_len(ident_len_arg ? ident_len_arg :
                          (uint) strlen(new_log_ident_arg)), flags(flags_arg)
{
#ifndef DBUG_OFF
  char buff[22];
  DBUG_ENTER("Rotate_log_event::Rotate_log_event(...,flags)");
  DBUG_PRINT("enter",("new_log_ident: %s  pos: %s  flags: %lu", new_log_ident_arg,
                      llstr(pos_arg, buff), (ulong) flags));
#endif
  if (flags & DUP_NAME)
    new_log_ident= my_strndup(new_log_ident_arg, ident_len, MYF(MY_WME));
  DBUG_VOID_RETURN;
}
#endif


Rotate_log_event::Rotate_log_event(const char* buf, uint event_len,
                                   const Format_description_log_event* description_event)
  :Log_event(buf, description_event) ,new_log_ident(0), flags(DUP_NAME)
{
  DBUG_ENTER("Rotate_log_event::Rotate_log_event(char*,...)");
  // The caller will ensure that event_len is what we have at EVENT_LEN_OFFSET
  uint8 header_size= description_event->common_header_len;
  uint8 post_header_len= description_event->post_header_len[ROTATE_EVENT-1];
  uint ident_offset;
  if (event_len < header_size)
    DBUG_VOID_RETURN;
  buf += header_size;
  pos = post_header_len ? uint8korr(buf + R_POS_OFFSET) : 4;
  ident_len = (uint)(event_len -
                     (header_size+post_header_len)); 
  ident_offset = post_header_len; 
  set_if_smaller(ident_len,FN_REFLEN-1);
  new_log_ident= my_strndup(buf + ident_offset, (uint) ident_len, MYF(MY_WME));
  DBUG_PRINT("debug", ("new_log_ident: '%s'", new_log_ident));
  DBUG_VOID_RETURN;
}


/*
  Rotate_log_event::write()
*/

#ifndef MYSQL_CLIENT
bool Rotate_log_event::write(IO_CACHE* file)
{
  char buf[ROTATE_HEADER_LEN];
  int8store(buf + R_POS_OFFSET, pos);
  return (write_header(file, ROTATE_HEADER_LEN + ident_len) ||
          my_b_safe_write(file, (uchar*)buf, ROTATE_HEADER_LEN) ||
          my_b_safe_write(file, (uchar*)new_log_ident, (uint) ident_len));
}
#endif


#if defined(HAVE_REPLICATION) && !defined(MYSQL_CLIENT)

/*
  Got a rotate log event from the master.

  This is mainly used so that we can later figure out the logname and
  position for the master.

  We can't rotate the slave's BINlog as this will cause infinitive rotations
  in a A -> B -> A setup.
  The NOTES below is a wrong comment which will disappear when 4.1 is merged.

  @retval
    0	ok
*/
int Rotate_log_event::do_update_pos(Relay_log_info *rli)
{
  DBUG_ENTER("Rotate_log_event::do_update_pos");
#ifndef DBUG_OFF
  char buf[32];
#endif

  DBUG_PRINT("info", ("server_id=%lu; ::server_id=%lu",
                      (ulong) this->server_id, (ulong) ::server_id));
  DBUG_PRINT("info", ("new_log_ident: %s", this->new_log_ident));
  DBUG_PRINT("info", ("pos: %s", llstr(this->pos, buf)));

  pthread_mutex_lock(&rli->data_lock);
  rli->event_relay_log_pos= my_b_tell(rli->cur_log);
  /*
    If we are in a transaction or in a group: the only normal case is
    when the I/O thread was copying a big transaction, then it was
    stopped and restarted: we have this in the relay log:

    BEGIN
    ...
    ROTATE (a fake one)
    ...
    COMMIT or ROLLBACK

    In that case, we don't want to touch the coordinates which
    correspond to the beginning of the transaction.  Starting from
    5.0.0, there also are some rotates from the slave itself, in the
    relay log, which shall not change the group positions.
  */
  if ((server_id != ::server_id || rli->replicate_same_server_id) &&
      !rli->is_in_group())
  {
    DBUG_PRINT("info", ("old group_master_log_name: '%s'  "
                        "old group_master_log_pos: %lu",
                        rli->group_master_log_name,
                        (ulong) rli->group_master_log_pos));
    memcpy(rli->group_master_log_name, new_log_ident, ident_len+1);
    rli->notify_group_master_log_name_update();
    rli->group_master_log_pos= pos;
    strmake(rli->group_relay_log_name, rli->event_relay_log_name,
            sizeof(rli->group_relay_log_name) - 1);
    rli->notify_group_relay_log_name_update();
    rli->group_relay_log_pos= rli->event_relay_log_pos;
    DBUG_PRINT("info", ("new group_master_log_name: '%s'  "
                        "new group_master_log_pos: %lu",
                        rli->group_master_log_name,
                        (ulong) rli->group_master_log_pos));
    /*
      Reset thd->options and sql_mode etc, because this could be the signal of
      a master's downgrade from 5.0 to 4.0.
      However, no need to reset description_event_for_exec: indeed, if the next
      master is 5.0 (even 5.0.1) we will soon get a Format_desc; if the next
      master is 4.0 then the events are in the slave's format (conversion).
    */
    set_slave_thread_options(thd);
    set_slave_thread_default_charset(thd, rli);
    thd->variables.sql_mode= global_system_variables.sql_mode;
    thd->variables.auto_increment_increment=
      thd->variables.auto_increment_offset= 1;
  }
  pthread_mutex_unlock(&rli->data_lock);
  pthread_cond_broadcast(&rli->data_cond);
  flush_relay_log_info(rli);

  DBUG_RETURN(0);
}


Log_event::enum_skip_reason
Rotate_log_event::do_shall_skip(Relay_log_info *rli)
{
  enum_skip_reason reason= Log_event::do_shall_skip(rli);

  switch (reason) {
  case Log_event::EVENT_SKIP_NOT:
  case Log_event::EVENT_SKIP_COUNT:
    return Log_event::EVENT_SKIP_NOT;

  case Log_event::EVENT_SKIP_IGNORE:
    return Log_event::EVENT_SKIP_IGNORE;
  }
  DBUG_ASSERT(0);
  return Log_event::EVENT_SKIP_NOT;             // To keep compiler happy
}

#endif


/**************************************************************************
	Intvar_log_event methods
**************************************************************************/

/*
  Intvar_log_event::pack_info()
*/

#if defined(HAVE_REPLICATION) && !defined(MYSQL_CLIENT)
void Intvar_log_event::pack_info(Protocol *protocol)
{
  char buf[256], *pos;
  pos= strmake(buf, get_var_type_name(), sizeof(buf)-23);
  *pos++= '=';
  pos= longlong10_to_str(val, pos, -10);
  protocol->store(buf, (uint) (pos-buf), &my_charset_bin);
}
#endif


/*
  Intvar_log_event::Intvar_log_event()
*/

Intvar_log_event::Intvar_log_event(const char* buf,
                                   const Format_description_log_event* description_event)
  :Log_event(buf, description_event)
{
  /* The Post-Header is empty. The Varible Data part begins immediately. */
  buf+= description_event->common_header_len +
    description_event->post_header_len[INTVAR_EVENT-1];
  type= buf[I_TYPE_OFFSET];
  val= uint8korr(buf+I_VAL_OFFSET);
}


/*
  Intvar_log_event::get_var_type_name()
*/

const char* Intvar_log_event::get_var_type_name()
{
  switch(type) {
  case LAST_INSERT_ID_EVENT: return "LAST_INSERT_ID";
  case INSERT_ID_EVENT: return "INSERT_ID";
  default: /* impossible */ return "UNKNOWN";
  }
}


/*
  Intvar_log_event::write()
*/

#ifndef MYSQL_CLIENT
bool Intvar_log_event::write(IO_CACHE* file)
{
  uchar buf[9];
  buf[I_TYPE_OFFSET]= (uchar) type;
  int8store(buf + I_VAL_OFFSET, val);
  return (write_header(file, sizeof(buf)) ||
          my_b_safe_write(file, buf, sizeof(buf)));
}
#endif


/*
  Intvar_log_event::print()
*/

#ifdef MYSQL_CLIENT
void Intvar_log_event::print(FILE* file, PRINT_EVENT_INFO* print_event_info)
{
  char llbuff[22];
  const char *msg;
  LINT_INIT(msg);
  Write_on_release_cache cache(&print_event_info->head_cache, file,
                               Write_on_release_cache::FLUSH_F);

  if (!print_event_info->short_form)
  {
    print_header(&cache, print_event_info, FALSE);
    my_b_printf(&cache, "\tIntvar\n");
  }

  my_b_printf(&cache, "SET ");
  switch (type) {
  case LAST_INSERT_ID_EVENT:
    msg="LAST_INSERT_ID";
    break;
  case INSERT_ID_EVENT:
    msg="INSERT_ID";
    break;
  case INVALID_INT_EVENT:
  default: // cannot happen
    msg="INVALID_INT";
    break;
  }
  my_b_printf(&cache, "%s=%s%s\n",
              msg, llstr(val,llbuff), print_event_info->delimiter);
}
#endif


/*
  Intvar_log_event::do_apply_event()
*/

#if defined(HAVE_REPLICATION)&& !defined(MYSQL_CLIENT)
int Intvar_log_event::do_apply_event(Relay_log_info const *rli)
{
  /*
    We are now in a statement until the associated query log event has
    been processed.
   */
  const_cast<Relay_log_info*>(rli)->set_flag(Relay_log_info::IN_STMT);

  switch (type) {
  case LAST_INSERT_ID_EVENT:
    thd->stmt_depends_on_first_successful_insert_id_in_prev_stmt= 1;
    thd->first_successful_insert_id_in_prev_stmt= val;
    break;
  case INSERT_ID_EVENT:
    thd->force_one_auto_inc_interval(val);
    break;
  }
  return 0;
}

int Intvar_log_event::do_update_pos(Relay_log_info *rli)
{
  rli->inc_event_relay_log_pos();
  return 0;
}


Log_event::enum_skip_reason
Intvar_log_event::do_shall_skip(Relay_log_info *rli)
{
  /*
    It is a common error to set the slave skip counter to 1 instead of
    2 when recovering from an insert which used a auto increment,
    rand, or user var.  Therefore, if the slave skip counter is 1, we
    just say that this event should be skipped by ignoring it, meaning
    that we do not change the value of the slave skip counter since it
    will be decreased by the following insert event.
  */
  return continue_group(rli);
}

#endif


/**************************************************************************
  Rand_log_event methods
**************************************************************************/

#if defined(HAVE_REPLICATION) && !defined(MYSQL_CLIENT)
void Rand_log_event::pack_info(Protocol *protocol)
{
  char buf1[256], *pos;
  pos= strmov(buf1,"rand_seed1=");
  pos= int10_to_str((long) seed1, pos, 10);
  pos= strmov(pos, ",rand_seed2=");
  pos= int10_to_str((long) seed2, pos, 10);
  protocol->store(buf1, (uint) (pos-buf1), &my_charset_bin);
}
#endif


Rand_log_event::Rand_log_event(const char* buf,
                               const Format_description_log_event* description_event)
  :Log_event(buf, description_event)
{
  /* The Post-Header is empty. The Variable Data part begins immediately. */
  buf+= description_event->common_header_len +
    description_event->post_header_len[RAND_EVENT-1];
  seed1= uint8korr(buf+RAND_SEED1_OFFSET);
  seed2= uint8korr(buf+RAND_SEED2_OFFSET);
}


#ifndef MYSQL_CLIENT
bool Rand_log_event::write(IO_CACHE* file)
{
  uchar buf[16];
  int8store(buf + RAND_SEED1_OFFSET, seed1);
  int8store(buf + RAND_SEED2_OFFSET, seed2);
  return (write_header(file, sizeof(buf)) ||
          my_b_safe_write(file, buf, sizeof(buf)));
}
#endif


#ifdef MYSQL_CLIENT
void Rand_log_event::print(FILE* file, PRINT_EVENT_INFO* print_event_info)
{
  Write_on_release_cache cache(&print_event_info->head_cache, file,
                               Write_on_release_cache::FLUSH_F);

  char llbuff[22],llbuff2[22];
  if (!print_event_info->short_form)
  {
    print_header(&cache, print_event_info, FALSE);
    my_b_printf(&cache, "\tRand\n");
  }
  my_b_printf(&cache, "SET @@RAND_SEED1=%s, @@RAND_SEED2=%s%s\n",
              llstr(seed1, llbuff),llstr(seed2, llbuff2),
              print_event_info->delimiter);
}
#endif /* MYSQL_CLIENT */


#if defined(HAVE_REPLICATION) && !defined(MYSQL_CLIENT)
int Rand_log_event::do_apply_event(Relay_log_info const *rli)
{
  /*
    We are now in a statement until the associated query log event has
    been processed.
   */
  const_cast<Relay_log_info*>(rli)->set_flag(Relay_log_info::IN_STMT);

  thd->rand.seed1= (ulong) seed1;
  thd->rand.seed2= (ulong) seed2;
  return 0;
}

int Rand_log_event::do_update_pos(Relay_log_info *rli)
{
  rli->inc_event_relay_log_pos();
  return 0;
}


Log_event::enum_skip_reason
Rand_log_event::do_shall_skip(Relay_log_info *rli)
{
  /*
    It is a common error to set the slave skip counter to 1 instead of
    2 when recovering from an insert which used a auto increment,
    rand, or user var.  Therefore, if the slave skip counter is 1, we
    just say that this event should be skipped by ignoring it, meaning
    that we do not change the value of the slave skip counter since it
    will be decreased by the following insert event.
  */
  return continue_group(rli);
}

#endif /* !MYSQL_CLIENT */


/**************************************************************************
  Xid_log_event methods
**************************************************************************/

#if defined(HAVE_REPLICATION) && !defined(MYSQL_CLIENT)
void Xid_log_event::pack_info(Protocol *protocol)
{
  char buf[128], *pos;
  pos= strmov(buf, "COMMIT /* xid=");
  pos= longlong10_to_str(xid, pos, 10);
  pos= strmov(pos, " */");
  protocol->store(buf, (uint) (pos-buf), &my_charset_bin);
}
#endif

/**
  @note
  It's ok not to use int8store here,
  as long as xid_t::set(ulonglong) and
  xid_t::get_my_xid doesn't do it either.
  We don't care about actual values of xids as long as
  identical numbers compare identically
*/

Xid_log_event::
Xid_log_event(const char* buf,
              const Format_description_log_event *description_event)
  :Log_event(buf, description_event)
{
  /* The Post-Header is empty. The Variable Data part begins immediately. */
  buf+= description_event->common_header_len +
    description_event->post_header_len[XID_EVENT-1];
  memcpy((char*) &xid, buf, sizeof(xid));
}


#ifndef MYSQL_CLIENT
bool Xid_log_event::write(IO_CACHE* file)
{
  DBUG_EXECUTE_IF("do_not_write_xid", return 0;);
  return write_header(file, sizeof(xid)) ||
         my_b_safe_write(file, (uchar*) &xid, sizeof(xid));
}
#endif


#ifdef MYSQL_CLIENT
void Xid_log_event::print(FILE* file, PRINT_EVENT_INFO* print_event_info)
{
  Write_on_release_cache cache(&print_event_info->head_cache, file,
                               Write_on_release_cache::FLUSH_F);

  if (!print_event_info->short_form)
  {
    char buf[64];
    longlong10_to_str(xid, buf, 10);

    print_header(&cache, print_event_info, FALSE);
    my_b_printf(&cache, "\tXid = %s\n", buf);
  }
  my_b_printf(&cache, "COMMIT%s\n", print_event_info->delimiter);
}
#endif /* MYSQL_CLIENT */


#if defined(HAVE_REPLICATION) && !defined(MYSQL_CLIENT)
int Xid_log_event::do_apply_event(Relay_log_info const *rli)
{
  /* For a slave Xid_log_event is COMMIT */
  general_log_print(thd, COM_QUERY,
                    "COMMIT /* implicit, from Xid_log_event */");
  return trans_commit(thd);
}

Log_event::enum_skip_reason
Xid_log_event::do_shall_skip(Relay_log_info *rli)
{
  DBUG_ENTER("Xid_log_event::do_shall_skip");
  if (rli->slave_skip_counter > 0) {
    thd->options&= ~OPTION_BEGIN;
    DBUG_RETURN(Log_event::EVENT_SKIP_COUNT);
  }
  DBUG_RETURN(Log_event::do_shall_skip(rli));
}
#endif /* !MYSQL_CLIENT */


/**************************************************************************
  User_var_log_event methods
**************************************************************************/

#if defined(HAVE_REPLICATION) && !defined(MYSQL_CLIENT)
void User_var_log_event::pack_info(Protocol* protocol)
{
  char *buf= 0;
  uint val_offset= 4 + name_len;
  uint event_len= val_offset;

  if (is_null)
  {
    if (!(buf= (char*) my_malloc(val_offset + 5, MYF(MY_WME))))
      return;
    strmov(buf + val_offset, "NULL");
    event_len= val_offset + 4;
  }
  else
  {
    switch (type) {
    case REAL_RESULT:
      double real_val;
      float8get(real_val, val);
      if (!(buf= (char*) my_malloc(val_offset + MY_GCVT_MAX_FIELD_WIDTH + 1,
                                   MYF(MY_WME))))
        return;
      event_len+= my_gcvt(real_val, MY_GCVT_ARG_DOUBLE, MY_GCVT_MAX_FIELD_WIDTH,
                          buf + val_offset, NULL);
      break;
    case INT_RESULT:
      if (!(buf= (char*) my_malloc(val_offset + 22, MYF(MY_WME))))
        return;
      event_len= longlong10_to_str(uint8korr(val), buf + val_offset,-10)-buf;
      break;
    case DECIMAL_RESULT:
    {
      if (!(buf= (char*) my_malloc(val_offset + DECIMAL_MAX_STR_LENGTH,
                                   MYF(MY_WME))))
        return;
      String str(buf+val_offset, DECIMAL_MAX_STR_LENGTH, &my_charset_bin);
      my_decimal dec;
      binary2my_decimal(E_DEC_FATAL_ERROR, (uchar*) (val+2), &dec, val[0],
                        val[1]);
      my_decimal2string(E_DEC_FATAL_ERROR, &dec, 0, 0, 0, &str);
      event_len= str.length() + val_offset;
      break;
    } 
    case STRING_RESULT:
      /* 15 is for 'COLLATE' and other chars */
      buf= (char*) my_malloc(event_len+val_len*2+1+2*MY_CS_NAME_SIZE+15,
                             MYF(MY_WME));
      CHARSET_INFO *cs;
      if (!buf)
        return;
      if (!(cs= get_charset(charset_number, MYF(0))))
      {
        strmov(buf+val_offset, "???");
        event_len+= 3;
      }
      else
      {
        char *p= strxmov(buf + val_offset, "_", cs->csname, " ", NullS);
        p= str_to_hex(p, val, val_len);
        p= strxmov(p, " COLLATE ", cs->name, NullS);
        event_len= p-buf;
      }
      break;
    case ROW_RESULT:
    case IMPOSSIBLE_RESULT:
    default:
      DBUG_ASSERT(0);
      return;
    }
  }
  buf[0]= '@';
  buf[1]= '`';
  memcpy(buf+2, name, name_len);
  buf[2+name_len]= '`';
  buf[3+name_len]= '=';
  protocol->store(buf, event_len, &my_charset_bin);
  my_free(buf, MYF(0));
}
#endif /* !MYSQL_CLIENT */


User_var_log_event::
User_var_log_event(const char* buf,
                   const Format_description_log_event* description_event)
  :Log_event(buf, description_event)
{
  /* The Post-Header is empty. The Variable Data part begins immediately. */
  buf+= description_event->common_header_len +
    description_event->post_header_len[USER_VAR_EVENT-1];
  name_len= uint4korr(buf);
  name= (char *) buf + UV_NAME_LEN_SIZE;
  buf+= UV_NAME_LEN_SIZE + name_len;
  is_null= (bool) *buf;
  if (is_null)
  {
    type= STRING_RESULT;
    charset_number= my_charset_bin.number;
    val_len= 0;
    val= 0;  
  }
  else
  {
    type= (Item_result) buf[UV_VAL_IS_NULL];
    charset_number= uint4korr(buf + UV_VAL_IS_NULL + UV_VAL_TYPE_SIZE);
    val_len= uint4korr(buf + UV_VAL_IS_NULL + UV_VAL_TYPE_SIZE + 
		       UV_CHARSET_NUMBER_SIZE);
    val= (char *) (buf + UV_VAL_IS_NULL + UV_VAL_TYPE_SIZE +
		   UV_CHARSET_NUMBER_SIZE + UV_VAL_LEN_SIZE);
  }
}


#ifndef MYSQL_CLIENT
bool User_var_log_event::write(IO_CACHE* file)
{
  char buf[UV_NAME_LEN_SIZE];
  char buf1[UV_VAL_IS_NULL + UV_VAL_TYPE_SIZE + 
	    UV_CHARSET_NUMBER_SIZE + UV_VAL_LEN_SIZE];
  uchar buf2[max(8, DECIMAL_MAX_FIELD_SIZE + 2)], *pos= buf2;
  uint buf1_length;
  ulong event_length;

  int4store(buf, name_len);
  
  if ((buf1[0]= is_null))
  {
    buf1_length= 1;
    val_len= 0;                                 // Length of 'pos'
  }    
  else
  {
    buf1[1]= type;
    int4store(buf1 + 2, charset_number);

    switch (type) {
    case REAL_RESULT:
      float8store(buf2, *(double*) val);
      break;
    case INT_RESULT:
      int8store(buf2, *(longlong*) val);
      break;
    case DECIMAL_RESULT:
    {
      my_decimal *dec= (my_decimal *)val;
      dec->fix_buffer_pointer();
      buf2[0]= (char)(dec->intg + dec->frac);
      buf2[1]= (char)dec->frac;
      decimal2bin((decimal_t*)val, buf2+2, buf2[0], buf2[1]);
      val_len= decimal_bin_size(buf2[0], buf2[1]) + 2;
      break;
    }
    case STRING_RESULT:
      pos= (uchar*) val;
      break;
    case ROW_RESULT:
    case IMPOSSIBLE_RESULT:
    default:
      DBUG_ASSERT(0);
      return 0;
    }
    int4store(buf1 + 2 + UV_CHARSET_NUMBER_SIZE, val_len);
    buf1_length= 10;
  }

  /* Length of the whole event */
  event_length= sizeof(buf)+ name_len + buf1_length + val_len;

  return (write_header(file, event_length) ||
          my_b_safe_write(file, (uchar*) buf, sizeof(buf))   ||
	  my_b_safe_write(file, (uchar*) name, name_len)     ||
	  my_b_safe_write(file, (uchar*) buf1, buf1_length) ||
	  my_b_safe_write(file, pos, val_len));
}
#endif


/*
  User_var_log_event::print()
*/

#ifdef MYSQL_CLIENT
void User_var_log_event::print(FILE* file, PRINT_EVENT_INFO* print_event_info)
{
  Write_on_release_cache cache(&print_event_info->head_cache, file,
                               Write_on_release_cache::FLUSH_F);

  if (!print_event_info->short_form)
  {
    print_header(&cache, print_event_info, FALSE);
    my_b_printf(&cache, "\tUser_var\n");
  }

  my_b_printf(&cache, "SET @`");
  my_b_write(&cache, (uchar*) name, (uint) (name_len));
  my_b_printf(&cache, "`");

  if (is_null)
  {
    my_b_printf(&cache, ":=NULL%s\n", print_event_info->delimiter);
  }
  else
  {
    switch (type) {
    case REAL_RESULT:
      double real_val;
      char real_buf[FMT_G_BUFSIZE(14)];
      float8get(real_val, val);
      my_sprintf(real_buf, (real_buf, "%.14g", real_val));
      my_b_printf(&cache, ":=%s%s\n", real_buf, print_event_info->delimiter);
      break;
    case INT_RESULT:
      char int_buf[22];
      longlong10_to_str(uint8korr(val), int_buf, -10);
      my_b_printf(&cache, ":=%s%s\n", int_buf, print_event_info->delimiter);
      break;
    case DECIMAL_RESULT:
    {
      char str_buf[200];
      int str_len= sizeof(str_buf) - 1;
      int precision= (int)val[0];
      int scale= (int)val[1];
      decimal_digit_t dec_buf[10];
      decimal_t dec;
      dec.len= 10;
      dec.buf= dec_buf;

      bin2decimal((uchar*) val+2, &dec, precision, scale);
      decimal2string(&dec, str_buf, &str_len, 0, 0, 0);
      str_buf[str_len]= 0;
      my_b_printf(&cache, ":=%s%s\n", str_buf, print_event_info->delimiter);
      break;
    }
    case STRING_RESULT:
    {
      /*
        Let's express the string in hex. That's the most robust way. If we
        print it in character form instead, we need to escape it with
        character_set_client which we don't know (we will know it in 5.0, but
        in 4.1 we don't know it easily when we are printing
        User_var_log_event). Explanation why we would need to bother with
        character_set_client (quoting Bar):
        > Note, the parser doesn't switch to another unescaping mode after
        > it has met a character set introducer.
        > For example, if an SJIS client says something like:
        > SET @a= _ucs2 \0a\0b'
        > the string constant is still unescaped according to SJIS, not
        > according to UCS2.
      */
      char *hex_str;
      CHARSET_INFO *cs;

      if (!(hex_str= (char *)my_alloca(2*val_len+1+2))) // 2 hex digits / byte
        break; // no error, as we are 'void'
      str_to_hex(hex_str, val, val_len);
      /*
        For proper behaviour when mysqlbinlog|mysql, we need to explicitely
        specify the variable's collation. It will however cause problems when
        people want to mysqlbinlog|mysql into another server not supporting the
        character set. But there's not much to do about this and it's unlikely.
      */
      if (!(cs= get_charset(charset_number, MYF(0))))
        /*
          Generate an unusable command (=> syntax error) is probably the best
          thing we can do here.
        */
        my_b_printf(&cache, ":=???%s\n", print_event_info->delimiter);
      else
        my_b_printf(&cache, ":=_%s %s COLLATE `%s`%s\n",
                    cs->csname, hex_str, cs->name,
                    print_event_info->delimiter);
      my_afree(hex_str);
    }
      break;
    case ROW_RESULT:
    default:
      DBUG_ASSERT(0);
      return;
    }
  }
}
#endif


/*
  User_var_log_event::do_apply_event()
*/

#if defined(HAVE_REPLICATION) && !defined(MYSQL_CLIENT)
int User_var_log_event::do_apply_event(Relay_log_info const *rli)
{
  Item *it= 0;
  CHARSET_INFO *charset;
  if (!(charset= get_charset(charset_number, MYF(MY_WME))))
    return 1;
  LEX_STRING user_var_name;
  user_var_name.str= name;
  user_var_name.length= name_len;
  double real_val;
  longlong int_val;

  /*
    We are now in a statement until the associated query log event has
    been processed.
   */
  const_cast<Relay_log_info*>(rli)->set_flag(Relay_log_info::IN_STMT);

  if (is_null)
  {
    it= new Item_null();
  }
  else
  {
    switch (type) {
    case REAL_RESULT:
      float8get(real_val, val);
      it= new Item_float(real_val, 0);
      val= (char*) &real_val;		// Pointer to value in native format
      val_len= 8;
      break;
    case INT_RESULT:
      int_val= (longlong) uint8korr(val);
      it= new Item_int(int_val);
      val= (char*) &int_val;		// Pointer to value in native format
      val_len= 8;
      break;
    case DECIMAL_RESULT:
    {
      Item_decimal *dec= new Item_decimal((uchar*) val+2, val[0], val[1]);
      it= dec;
      val= (char *)dec->val_decimal(NULL);
      val_len= sizeof(my_decimal);
      break;
    }
    case STRING_RESULT:
      it= new Item_string(val, val_len, charset);
      break;
    case ROW_RESULT:
    case IMPOSSIBLE_RESULT:
    default:
      DBUG_ASSERT(0);
      return 0;
    }
  }
  Item_func_set_user_var e(user_var_name, it);
  /*
    Item_func_set_user_var can't substitute something else on its place =>
    0 can be passed as last argument (reference on item)

    Fix_fields() can fail, in which case a call of update_hash() might
    crash the server, so if fix fields fails, we just return with an
    error.
  */
  if (e.fix_fields(thd, 0))
    return 1;

  /*
    A variable can just be considered as a table with
    a single record and with a single column. Thus, like
    a column value, it could always have IMPLICIT derivation.
   */
  e.update_hash(val, val_len, type, charset, DERIVATION_IMPLICIT, 0);
  free_root(thd->mem_root,0);

  return 0;
}

int User_var_log_event::do_update_pos(Relay_log_info *rli)
{
  rli->inc_event_relay_log_pos();
  return 0;
}

Log_event::enum_skip_reason
User_var_log_event::do_shall_skip(Relay_log_info *rli)
{
  /*
    It is a common error to set the slave skip counter to 1 instead
    of 2 when recovering from an insert which used a auto increment,
    rand, or user var.  Therefore, if the slave skip counter is 1, we
    just say that this event should be skipped by ignoring it, meaning
    that we do not change the value of the slave skip counter since it
    will be decreased by the following insert event.
  */
  return continue_group(rli);
}
#endif /* !MYSQL_CLIENT */


/**************************************************************************
  Slave_log_event methods
**************************************************************************/

#ifdef HAVE_REPLICATION
#ifdef MYSQL_CLIENT
void Unknown_log_event::print(FILE* file_arg, PRINT_EVENT_INFO* print_event_info)
{
  Write_on_release_cache cache(&print_event_info->head_cache, file_arg);

  if (print_event_info->short_form)
    return;
  print_header(&cache, print_event_info, FALSE);
  my_b_printf(&cache, "\n# %s", "Unknown event\n");
}
#endif  

#ifndef MYSQL_CLIENT
void Slave_log_event::pack_info(Protocol *protocol)
{
  char buf[256+HOSTNAME_LENGTH], *pos;
  pos= strmov(buf, "host=");
  pos= strnmov(pos, master_host, HOSTNAME_LENGTH);
  pos= strmov(pos, ",port=");
  pos= int10_to_str((long) master_port, pos, 10);
  pos= strmov(pos, ",log=");
  pos= strmov(pos, master_log);
  pos= strmov(pos, ",pos=");
  pos= longlong10_to_str(master_pos, pos, 10);
  protocol->store(buf, pos-buf, &my_charset_bin);
}
#endif /* !MYSQL_CLIENT */


#ifndef MYSQL_CLIENT
/**
  @todo
  re-write this better without holding both locks at the same time
*/
Slave_log_event::Slave_log_event(THD* thd_arg,
				 Relay_log_info* rli)
  :Log_event(thd_arg, 0, 0) , mem_pool(0), master_host(0)
{
  DBUG_ENTER("Slave_log_event");
  if (!rli->inited)				// QQ When can this happen ?
    DBUG_VOID_RETURN;

  Master_info* mi = rli->mi;
  // TODO: re-write this better without holding both locks at the same time
  pthread_mutex_lock(&mi->data_lock);
  pthread_mutex_lock(&rli->data_lock);
  master_host_len = strlen(mi->host);
  master_log_len = strlen(rli->group_master_log_name);
  // on OOM, just do not initialize the structure and print the error
  if ((mem_pool = (char*)my_malloc(get_data_size() + 1,
				   MYF(MY_WME))))
  {
    master_host = mem_pool + SL_MASTER_HOST_OFFSET ;
    memcpy(master_host, mi->host, master_host_len + 1);
    master_log = master_host + master_host_len + 1;
    memcpy(master_log, rli->group_master_log_name, master_log_len + 1);
    master_port = mi->port;
    master_pos = rli->group_master_log_pos;
    DBUG_PRINT("info", ("master_log: %s  pos: %lu", master_log,
			(ulong) master_pos));
  }
  else
    sql_print_error("Out of memory while recording slave event");
  pthread_mutex_unlock(&rli->data_lock);
  pthread_mutex_unlock(&mi->data_lock);
  DBUG_VOID_RETURN;
}
#endif /* !MYSQL_CLIENT */


Slave_log_event::~Slave_log_event()
{
  my_free(mem_pool, MYF(MY_ALLOW_ZERO_PTR));
}


#ifdef MYSQL_CLIENT
void Slave_log_event::print(FILE* file, PRINT_EVENT_INFO* print_event_info)
{
  Write_on_release_cache cache(&print_event_info->head_cache, file);

  char llbuff[22];
  if (print_event_info->short_form)
    return;
  print_header(&cache, print_event_info, FALSE);
  my_b_printf(&cache, "\n\
Slave: master_host: '%s'  master_port: %d  master_log: '%s'  master_pos: %s\n",
	  master_host, master_port, master_log, llstr(master_pos, llbuff));
}
#endif /* MYSQL_CLIENT */


int Slave_log_event::get_data_size()
{
  return master_host_len + master_log_len + 1 + SL_MASTER_HOST_OFFSET;
}


#ifndef MYSQL_CLIENT
bool Slave_log_event::write(IO_CACHE* file)
{
  ulong event_length= get_data_size();
  int8store(mem_pool + SL_MASTER_POS_OFFSET, master_pos);
  int2store(mem_pool + SL_MASTER_PORT_OFFSET, master_port);
  // log and host are already there

  return (write_header(file, event_length) ||
          my_b_safe_write(file, (uchar*) mem_pool, event_length));
}
#endif


void Slave_log_event::init_from_mem_pool(int data_size)
{
  master_pos = uint8korr(mem_pool + SL_MASTER_POS_OFFSET);
  master_port = uint2korr(mem_pool + SL_MASTER_PORT_OFFSET);
  master_host = mem_pool + SL_MASTER_HOST_OFFSET;
  master_host_len = strlen(master_host);
  // safety
  master_log = master_host + master_host_len + 1;
  if (master_log > mem_pool + data_size)
  {
    master_host = 0;
    return;
  }
  master_log_len = strlen(master_log);
}


/** This code is not used, so has not been updated to be format-tolerant. */
Slave_log_event::Slave_log_event(const char* buf, uint event_len)
  :Log_event(buf,0) /*unused event*/ ,mem_pool(0),master_host(0)
{
  if (event_len < LOG_EVENT_HEADER_LEN)
    return;
  event_len -= LOG_EVENT_HEADER_LEN;
  if (!(mem_pool = (char*) my_malloc(event_len + 1, MYF(MY_WME))))
    return;
  memcpy(mem_pool, buf + LOG_EVENT_HEADER_LEN, event_len);
  mem_pool[event_len] = 0;
  init_from_mem_pool(event_len);
}


#ifndef MYSQL_CLIENT
int Slave_log_event::do_apply_event(Relay_log_info const *rli)
{
  if (mysql_bin_log.is_open())
    mysql_bin_log.write(this);
  return 0;
}
#endif /* !MYSQL_CLIENT */


/**************************************************************************
	Stop_log_event methods
**************************************************************************/

/*
  Stop_log_event::print()
*/

#ifdef MYSQL_CLIENT
void Stop_log_event::print(FILE* file, PRINT_EVENT_INFO* print_event_info)
{
  Write_on_release_cache cache(&print_event_info->head_cache, file,
                               Write_on_release_cache::FLUSH_F);

  if (print_event_info->short_form)
    return;

  print_header(&cache, print_event_info, FALSE);
  my_b_printf(&cache, "\tStop\n");
}
#endif /* MYSQL_CLIENT */


#ifndef MYSQL_CLIENT
/*
  The master stopped.  We used to clean up all temporary tables but
  this is useless as, as the master has shut down properly, it has
  written all DROP TEMPORARY TABLE (prepared statements' deletion is
  TODO only when we binlog prep stmts).  We used to clean up
  slave_load_tmpdir, but this is useless as it has been cleared at the
  end of LOAD DATA INFILE.  So we have nothing to do here.  The place
  were we must do this cleaning is in
  Start_log_event_v3::do_apply_event(), not here. Because if we come
  here, the master was sane.
*/
int Stop_log_event::do_update_pos(Relay_log_info *rli)
{
  /*
    We do not want to update master_log pos because we get a rotate event
    before stop, so by now group_master_log_name is set to the next log.
    If we updated it, we will have incorrect master coordinates and this
    could give false triggers in MASTER_POS_WAIT() that we have reached
    the target position when in fact we have not.
  */
  if (thd->options & OPTION_BEGIN)
    rli->inc_event_relay_log_pos();
  else
  {
    rli->inc_group_relay_log_pos(0);
    flush_relay_log_info(rli);
  }
  return 0;
}

#endif /* !MYSQL_CLIENT */
#endif /* HAVE_REPLICATION */


/**************************************************************************
	Create_file_log_event methods
**************************************************************************/

/*
  Create_file_log_event ctor
*/

#ifndef MYSQL_CLIENT
Create_file_log_event::
Create_file_log_event(THD* thd_arg, sql_exchange* ex,
		      const char* db_arg, const char* table_name_arg,
		      List<Item>& fields_arg, enum enum_duplicates handle_dup,
                      bool ignore,
		      uchar* block_arg, uint block_len_arg, bool using_trans)
  :Load_log_event(thd_arg,ex,db_arg,table_name_arg,fields_arg,handle_dup, ignore,
		  using_trans),
   fake_base(0), block(block_arg), event_buf(0), block_len(block_len_arg),
   file_id(thd_arg->file_id = mysql_bin_log.next_file_id())
{
  DBUG_ENTER("Create_file_log_event");
  sql_ex.force_new_format();
  DBUG_VOID_RETURN;
}


/*
  Create_file_log_event::write_data_body()
*/

bool Create_file_log_event::write_data_body(IO_CACHE* file)
{
  bool res;
  if ((res= Load_log_event::write_data_body(file)) || fake_base)
    return res;
  return (my_b_safe_write(file, (uchar*) "", 1) ||
          my_b_safe_write(file, (uchar*) block, block_len));
}


/*
  Create_file_log_event::write_data_header()
*/

bool Create_file_log_event::write_data_header(IO_CACHE* file)
{
  bool res;
  uchar buf[CREATE_FILE_HEADER_LEN];
  if ((res= Load_log_event::write_data_header(file)) || fake_base)
    return res;
  int4store(buf + CF_FILE_ID_OFFSET, file_id);
  return my_b_safe_write(file, buf, CREATE_FILE_HEADER_LEN) != 0;
}


/*
  Create_file_log_event::write_base()
*/

bool Create_file_log_event::write_base(IO_CACHE* file)
{
  bool res;
  fake_base= 1;                                 // pretend we are Load event
  res= write(file);
  fake_base= 0;
  return res;
}

#endif /* !MYSQL_CLIENT */

/*
  Create_file_log_event ctor
*/

Create_file_log_event::Create_file_log_event(const char* buf, uint len,
                                             const Format_description_log_event* description_event)
  :Load_log_event(buf,0,description_event),fake_base(0),block(0),inited_from_old(0)
{
  DBUG_ENTER("Create_file_log_event::Create_file_log_event(char*,...)");
  uint block_offset;
  uint header_len= description_event->common_header_len;
  uint8 load_header_len= description_event->post_header_len[LOAD_EVENT-1];
  uint8 create_file_header_len= description_event->post_header_len[CREATE_FILE_EVENT-1];
  if (!(event_buf= (char*) my_memdup(buf, len, MYF(MY_WME))) ||
      copy_log_event(event_buf,len,
                     ((buf[EVENT_TYPE_OFFSET] == LOAD_EVENT) ?
                      load_header_len + header_len :
                      (fake_base ? (header_len+load_header_len) :
                       (header_len+load_header_len) +
                       create_file_header_len)),
                     description_event))
    DBUG_VOID_RETURN;
  if (description_event->binlog_version!=1)
  {
    file_id= uint4korr(buf + 
                       header_len +
		       load_header_len + CF_FILE_ID_OFFSET);
    /*
      Note that it's ok to use get_data_size() below, because it is computed
      with values we have already read from this event (because we called
      copy_log_event()); we are not using slave's format info to decode
      master's format, we are really using master's format info.
      Anyway, both formats should be identical (except the common_header_len)
      as these Load events are not changed between 4.0 and 5.0 (as logging of
      LOAD DATA INFILE does not use Load_log_event in 5.0).

      The + 1 is for \0 terminating fname  
    */
    block_offset= (description_event->common_header_len +
                   Load_log_event::get_data_size() +
                   create_file_header_len + 1);
    if (len < block_offset)
      DBUG_VOID_RETURN;
    block = (uchar*)buf + block_offset;
    block_len = len - block_offset;
  }
  else
  {
    sql_ex.force_new_format();
    inited_from_old = 1;
  }
  DBUG_VOID_RETURN;
}


/*
  Create_file_log_event::print()
*/

#ifdef MYSQL_CLIENT
void Create_file_log_event::print(FILE* file, PRINT_EVENT_INFO* print_event_info,
				  bool enable_local)
{
  Write_on_release_cache cache(&print_event_info->head_cache, file);

  if (print_event_info->short_form)
  {
    if (enable_local && check_fname_outside_temp_buf())
      Load_log_event::print(file, print_event_info);
    return;
  }

  if (enable_local)
  {
    Load_log_event::print(file, print_event_info,
			  !check_fname_outside_temp_buf());
    /* 
       That one is for "file_id: etc" below: in mysqlbinlog we want the #, in
       SHOW BINLOG EVENTS we don't.
    */
    my_b_printf(&cache, "#"); 
  }

  my_b_printf(&cache, " file_id: %d  block_len: %d\n", file_id, block_len);
}


void Create_file_log_event::print(FILE* file, PRINT_EVENT_INFO* print_event_info)
{
  print(file, print_event_info, 0);
}
#endif /* MYSQL_CLIENT */


/*
  Create_file_log_event::pack_info()
*/

#if defined(HAVE_REPLICATION) && !defined(MYSQL_CLIENT)
void Create_file_log_event::pack_info(Protocol *protocol)
{
  char buf[NAME_LEN*2 + 30 + 21*2], *pos;
  pos= strmov(buf, "db=");
  memcpy(pos, db, db_len);
  pos= strmov(pos + db_len, ";table=");
  memcpy(pos, table_name, table_name_len);
  pos= strmov(pos + table_name_len, ";file_id=");
  pos= int10_to_str((long) file_id, pos, 10);
  pos= strmov(pos, ";block_len=");
  pos= int10_to_str((long) block_len, pos, 10);
  protocol->store(buf, (uint) (pos-buf), &my_charset_bin);
}
#endif /* defined(HAVE_REPLICATION) && !defined(MYSQL_CLIENT) */


/*
  Create_file_log_event::do_apply_event()
*/

#if defined(HAVE_REPLICATION) && !defined(MYSQL_CLIENT)
int Create_file_log_event::do_apply_event(Relay_log_info const *rli)
{
  char proc_info[17+FN_REFLEN+10], *fname_buf;
  char *ext;
  int fd = -1;
  IO_CACHE file;
  int error = 1;

  bzero((char*)&file, sizeof(file));
  fname_buf= strmov(proc_info, "Making temp file ");
  ext= slave_load_file_stem(fname_buf, file_id, server_id, ".info");
  thd_proc_info(thd, proc_info);
  my_delete(fname_buf, MYF(0)); // old copy may exist already
  if ((fd= my_create(fname_buf, CREATE_MODE,
		     O_WRONLY | O_BINARY | O_EXCL | O_NOFOLLOW,
		     MYF(MY_WME))) < 0 ||
      init_io_cache(&file, fd, IO_SIZE, WRITE_CACHE, (my_off_t)0, 0,
		    MYF(MY_WME|MY_NABP)))
  {
    rli->report(ERROR_LEVEL, my_errno,
                "Error in Create_file event: could not open file '%s'",
                fname_buf);
    goto err;
  }
  
  // a trick to avoid allocating another buffer
  fname= fname_buf;
  fname_len= (uint) (strmov(ext, ".data") - fname);
  if (write_base(&file))
  {
    strmov(ext, ".info"); // to have it right in the error message
    rli->report(ERROR_LEVEL, my_errno,
                "Error in Create_file event: could not write to file '%s'",
                fname_buf);
    goto err;
  }
  end_io_cache(&file);
  my_close(fd, MYF(0));
  
  // fname_buf now already has .data, not .info, because we did our trick
  my_delete(fname_buf, MYF(0)); // old copy may exist already
  if ((fd= my_create(fname_buf, CREATE_MODE,
		     O_WRONLY | O_BINARY | O_EXCL | O_NOFOLLOW,
		     MYF(MY_WME))) < 0)
  {
    rli->report(ERROR_LEVEL, my_errno,
                "Error in Create_file event: could not open file '%s'",
                fname_buf);
    goto err;
  }
  if (my_write(fd, (uchar*) block, block_len, MYF(MY_WME+MY_NABP)))
  {
    rli->report(ERROR_LEVEL, my_errno,
                "Error in Create_file event: write to '%s' failed",
                fname_buf);
    goto err;
  }
  error=0;					// Everything is ok

err:
  if (error)
    end_io_cache(&file);
  if (fd >= 0)
    my_close(fd, MYF(0));
  thd_proc_info(thd, 0);
  return error == 0;
}
#endif /* defined(HAVE_REPLICATION) && !defined(MYSQL_CLIENT) */


/**************************************************************************
	Append_block_log_event methods
**************************************************************************/

/*
  Append_block_log_event ctor
*/

#ifndef MYSQL_CLIENT  
Append_block_log_event::Append_block_log_event(THD *thd_arg,
                                               const char *db_arg,
					       uchar *block_arg,
					       uint block_len_arg,
					       bool using_trans)
  :Log_event(thd_arg,0, using_trans), block(block_arg),
   block_len(block_len_arg), file_id(thd_arg->file_id), db(db_arg)
{
}
#endif


/*
  Append_block_log_event ctor
*/

Append_block_log_event::Append_block_log_event(const char* buf, uint len,
                                               const Format_description_log_event* description_event)
  :Log_event(buf, description_event),block(0)
{
  DBUG_ENTER("Append_block_log_event::Append_block_log_event(char*,...)");
  uint8 common_header_len= description_event->common_header_len; 
  uint8 append_block_header_len=
    description_event->post_header_len[APPEND_BLOCK_EVENT-1];
  uint total_header_len= common_header_len+append_block_header_len;
  if (len < total_header_len)
    DBUG_VOID_RETURN;
  file_id= uint4korr(buf + common_header_len + AB_FILE_ID_OFFSET);
  block= (uchar*)buf + total_header_len;
  block_len= len - total_header_len;
  DBUG_VOID_RETURN;
}


/*
  Append_block_log_event::write()
*/

#ifndef MYSQL_CLIENT
bool Append_block_log_event::write(IO_CACHE* file)
{
  uchar buf[APPEND_BLOCK_HEADER_LEN];
  int4store(buf + AB_FILE_ID_OFFSET, file_id);
  return (write_header(file, APPEND_BLOCK_HEADER_LEN + block_len) ||
          my_b_safe_write(file, buf, APPEND_BLOCK_HEADER_LEN) ||
	  my_b_safe_write(file, (uchar*) block, block_len));
}
#endif


/*
  Append_block_log_event::print()
*/

#ifdef MYSQL_CLIENT  
void Append_block_log_event::print(FILE* file,
				   PRINT_EVENT_INFO* print_event_info)
{
  Write_on_release_cache cache(&print_event_info->head_cache, file);

  if (print_event_info->short_form)
    return;
  print_header(&cache, print_event_info, FALSE);
  my_b_printf(&cache, "\n#%s: file_id: %d  block_len: %d\n",
              get_type_str(), file_id, block_len);
}
#endif /* MYSQL_CLIENT */


/*
  Append_block_log_event::pack_info()
*/

#if defined(HAVE_REPLICATION) && !defined(MYSQL_CLIENT)
void Append_block_log_event::pack_info(Protocol *protocol)
{
  char buf[256];
  uint length;
  length= (uint) my_sprintf(buf,
			    (buf, ";file_id=%u;block_len=%u", file_id,
			     block_len));
  protocol->store(buf, length, &my_charset_bin);
}


/*
  Append_block_log_event::get_create_or_append()
*/

int Append_block_log_event::get_create_or_append() const
{
  return 0; /* append to the file, fail if not exists */
}

/*
  Append_block_log_event::do_apply_event()
*/

int Append_block_log_event::do_apply_event(Relay_log_info const *rli)
{
  char proc_info[17+FN_REFLEN+10], *fname= proc_info+17;
  int fd;
  int error = 1;
  DBUG_ENTER("Append_block_log_event::do_apply_event");

  fname= strmov(proc_info, "Making temp file ");
  slave_load_file_stem(fname, file_id, server_id, ".data");
  thd_proc_info(thd, proc_info);
  if (get_create_or_append())
  {
    my_delete(fname, MYF(0)); // old copy may exist already
    if ((fd= my_create(fname, CREATE_MODE,
		       O_WRONLY | O_BINARY | O_EXCL | O_NOFOLLOW,
		       MYF(MY_WME))) < 0)
    {
      rli->report(ERROR_LEVEL, my_errno,
                  "Error in %s event: could not create file '%s'",
                  get_type_str(), fname);
      goto err;
    }
  }
  else if ((fd = my_open(fname, O_WRONLY | O_APPEND | O_BINARY | O_NOFOLLOW,
                         MYF(MY_WME))) < 0)
  {
    rli->report(ERROR_LEVEL, my_errno,
                "Error in %s event: could not open file '%s'",
                get_type_str(), fname);
    goto err;
  }
  if (my_write(fd, (uchar*) block, block_len, MYF(MY_WME+MY_NABP)))
  {
    rli->report(ERROR_LEVEL, my_errno,
                "Error in %s event: write to '%s' failed",
                get_type_str(), fname);
    goto err;
  }
  error=0;

err:
  if (fd >= 0)
    my_close(fd, MYF(0));
  thd_proc_info(thd, 0);
  DBUG_RETURN(error);
}
#endif


/**************************************************************************
	Delete_file_log_event methods
**************************************************************************/

/*
  Delete_file_log_event ctor
*/

#ifndef MYSQL_CLIENT
Delete_file_log_event::Delete_file_log_event(THD *thd_arg, const char* db_arg,
					     bool using_trans)
  :Log_event(thd_arg, 0, using_trans), file_id(thd_arg->file_id), db(db_arg)
{
}
#endif

/*
  Delete_file_log_event ctor
*/

Delete_file_log_event::Delete_file_log_event(const char* buf, uint len,
                                             const Format_description_log_event* description_event)
  :Log_event(buf, description_event),file_id(0)
{
  uint8 common_header_len= description_event->common_header_len;
  uint8 delete_file_header_len= description_event->post_header_len[DELETE_FILE_EVENT-1];
  if (len < (uint)(common_header_len + delete_file_header_len))
    return;
  file_id= uint4korr(buf + common_header_len + DF_FILE_ID_OFFSET);
}


/*
  Delete_file_log_event::write()
*/

#ifndef MYSQL_CLIENT
bool Delete_file_log_event::write(IO_CACHE* file)
{
 uchar buf[DELETE_FILE_HEADER_LEN];
 int4store(buf + DF_FILE_ID_OFFSET, file_id);
 return (write_header(file, sizeof(buf)) ||
         my_b_safe_write(file, buf, sizeof(buf)));
}
#endif


/*
  Delete_file_log_event::print()
*/

#ifdef MYSQL_CLIENT  
void Delete_file_log_event::print(FILE* file,
				  PRINT_EVENT_INFO* print_event_info)
{
  Write_on_release_cache cache(&print_event_info->head_cache, file);

  if (print_event_info->short_form)
    return;
  print_header(&cache, print_event_info, FALSE);
  my_b_printf(&cache, "\n#Delete_file: file_id=%u\n", file_id);
}
#endif /* MYSQL_CLIENT */

/*
  Delete_file_log_event::pack_info()
*/

#if defined(HAVE_REPLICATION) && !defined(MYSQL_CLIENT)
void Delete_file_log_event::pack_info(Protocol *protocol)
{
  char buf[64];
  uint length;
  length= (uint) my_sprintf(buf, (buf, ";file_id=%u", (uint) file_id));
  protocol->store(buf, (int32) length, &my_charset_bin);
}
#endif

/*
  Delete_file_log_event::do_apply_event()
*/

#if defined(HAVE_REPLICATION) && !defined(MYSQL_CLIENT)
int Delete_file_log_event::do_apply_event(Relay_log_info const *rli)
{
  char fname[FN_REFLEN+10];
  char *ext= slave_load_file_stem(fname, file_id, server_id, ".data");
  (void) my_delete(fname, MYF(MY_WME));
  strmov(ext, ".info");
  (void) my_delete(fname, MYF(MY_WME));
  return 0;
}
#endif /* defined(HAVE_REPLICATION) && !defined(MYSQL_CLIENT) */


/**************************************************************************
	Execute_load_log_event methods
**************************************************************************/

/*
  Execute_load_log_event ctor
*/

#ifndef MYSQL_CLIENT  
Execute_load_log_event::Execute_load_log_event(THD *thd_arg,
                                               const char* db_arg,
					       bool using_trans)
  :Log_event(thd_arg, 0, using_trans), file_id(thd_arg->file_id), db(db_arg)
{
}
#endif
  

/*
  Execute_load_log_event ctor
*/

Execute_load_log_event::Execute_load_log_event(const char* buf, uint len,
                                               const Format_description_log_event* description_event)
  :Log_event(buf, description_event), file_id(0)
{
  uint8 common_header_len= description_event->common_header_len;
  uint8 exec_load_header_len= description_event->post_header_len[EXEC_LOAD_EVENT-1];
  if (len < (uint)(common_header_len+exec_load_header_len))
    return;
  file_id= uint4korr(buf + common_header_len + EL_FILE_ID_OFFSET);
}


/*
  Execute_load_log_event::write()
*/

#ifndef MYSQL_CLIENT
bool Execute_load_log_event::write(IO_CACHE* file)
{
  uchar buf[EXEC_LOAD_HEADER_LEN];
  int4store(buf + EL_FILE_ID_OFFSET, file_id);
  return (write_header(file, sizeof(buf)) || 
          my_b_safe_write(file, buf, sizeof(buf)));
}
#endif


/*
  Execute_load_log_event::print()
*/

#ifdef MYSQL_CLIENT  
void Execute_load_log_event::print(FILE* file,
				   PRINT_EVENT_INFO* print_event_info)
{
  Write_on_release_cache cache(&print_event_info->head_cache, file);

  if (print_event_info->short_form)
    return;
  print_header(&cache, print_event_info, FALSE);
  my_b_printf(&cache, "\n#Exec_load: file_id=%d\n",
              file_id);
}
#endif

/*
  Execute_load_log_event::pack_info()
*/

#if defined(HAVE_REPLICATION) && !defined(MYSQL_CLIENT)
void Execute_load_log_event::pack_info(Protocol *protocol)
{
  char buf[64];
  uint length;
  length= (uint) my_sprintf(buf, (buf, ";file_id=%u", (uint) file_id));
  protocol->store(buf, (int32) length, &my_charset_bin);
}


/*
  Execute_load_log_event::do_apply_event()
*/

int Execute_load_log_event::do_apply_event(Relay_log_info const *rli)
{
  char fname[FN_REFLEN+10];
  char *ext;
  int fd;
  int error= 1;
  IO_CACHE file;
  Load_log_event *lev= 0;

  ext= slave_load_file_stem(fname, file_id, server_id, ".info");
  if ((fd = my_open(fname, O_RDONLY | O_BINARY | O_NOFOLLOW,
                    MYF(MY_WME))) < 0 ||
      init_io_cache(&file, fd, IO_SIZE, READ_CACHE, (my_off_t)0, 0,
		    MYF(MY_WME|MY_NABP)))
  {
    rli->report(ERROR_LEVEL, my_errno,
                "Error in Exec_load event: could not open file '%s'",
                fname);
    goto err;
  }
  if (!(lev = (Load_log_event*)Log_event::read_log_event(&file,
                                                         (pthread_mutex_t*)0,
                                                         rli->relay_log.description_event_for_exec)) ||
      lev->get_type_code() != NEW_LOAD_EVENT)
  {
    rli->report(ERROR_LEVEL, 0, "Error in Exec_load event: "
                    "file '%s' appears corrupted", fname);
    goto err;
  }

  lev->thd = thd;
  /*
    lev->do_apply_event should use rli only for errors i.e. should
    not advance rli's position.

    lev->do_apply_event is the place where the table is loaded (it
    calls mysql_load()).
  */

  const_cast<Relay_log_info*>(rli)->future_group_master_log_pos= log_pos;
  if (lev->do_apply_event(0,rli,1)) 
  {
    /*
      We want to indicate the name of the file that could not be loaded
      (SQL_LOADxxx).
      But as we are here we are sure the error is in rli->last_slave_error and
      rli->last_slave_errno (example of error: duplicate entry for key), so we
      don't want to overwrite it with the filename.
      What we want instead is add the filename to the current error message.
    */
    char *tmp= my_strdup(rli->last_error().message, MYF(MY_WME));
    if (tmp)
    {
      rli->report(ERROR_LEVEL, rli->last_error().number,
                  "%s. Failed executing load from '%s'", tmp, fname);
      my_free(tmp,MYF(0));
    }
    goto err;
  }
  /*
    We have an open file descriptor to the .info file; we need to close it
    or Windows will refuse to delete the file in my_delete().
  */
  if (fd >= 0)
  {
    my_close(fd, MYF(0));
    end_io_cache(&file);
    fd= -1;
  }
  (void) my_delete(fname, MYF(MY_WME));
  memcpy(ext, ".data", 6);
  (void) my_delete(fname, MYF(MY_WME));
  error = 0;

err:
  delete lev;
  if (fd >= 0)
  {
    my_close(fd, MYF(0));
    end_io_cache(&file);
  }
  return error;
}

#endif /* defined(HAVE_REPLICATION) && !defined(MYSQL_CLIENT) */


/**************************************************************************
	Begin_load_query_log_event methods
**************************************************************************/

#ifndef MYSQL_CLIENT
Begin_load_query_log_event::
Begin_load_query_log_event(THD* thd_arg, const char* db_arg, uchar* block_arg,
                           uint block_len_arg, bool using_trans)
  :Append_block_log_event(thd_arg, db_arg, block_arg, block_len_arg,
                          using_trans)
{
   file_id= thd_arg->file_id= mysql_bin_log.next_file_id();
}
#endif


Begin_load_query_log_event::
Begin_load_query_log_event(const char* buf, uint len,
                           const Format_description_log_event* desc_event)
  :Append_block_log_event(buf, len, desc_event)
{
}


#if defined( HAVE_REPLICATION) && !defined(MYSQL_CLIENT)
int Begin_load_query_log_event::get_create_or_append() const
{
  return 1; /* create the file */
}
#endif /* defined( HAVE_REPLICATION) && !defined(MYSQL_CLIENT) */


#if !defined(MYSQL_CLIENT) && defined(HAVE_REPLICATION)
Log_event::enum_skip_reason
Begin_load_query_log_event::do_shall_skip(Relay_log_info *rli)
{
  /*
    If the slave skip counter is 1, then we should not start executing
    on the next event.
  */
  return continue_group(rli);
}
#endif


/**************************************************************************
	Execute_load_query_log_event methods
**************************************************************************/


#ifndef MYSQL_CLIENT
Execute_load_query_log_event::
Execute_load_query_log_event(THD *thd_arg, const char* query_arg,
                             ulong query_length_arg, uint fn_pos_start_arg,
                             uint fn_pos_end_arg,
                             enum_load_dup_handling dup_handling_arg,
                             bool using_trans, bool suppress_use,
                             THD::killed_state killed_err_arg):
  Query_log_event(thd_arg, query_arg, query_length_arg, using_trans,
                  suppress_use, killed_err_arg),
  file_id(thd_arg->file_id), fn_pos_start(fn_pos_start_arg),
  fn_pos_end(fn_pos_end_arg), dup_handling(dup_handling_arg)
{
}
#endif /* !MYSQL_CLIENT */


Execute_load_query_log_event::
Execute_load_query_log_event(const char* buf, uint event_len,
                             const Format_description_log_event* desc_event):
  Query_log_event(buf, event_len, desc_event, EXECUTE_LOAD_QUERY_EVENT),
  file_id(0), fn_pos_start(0), fn_pos_end(0)
{
  if (!Query_log_event::is_valid())
    return;

  buf+= desc_event->common_header_len;

  fn_pos_start= uint4korr(buf + ELQ_FN_POS_START_OFFSET);
  fn_pos_end= uint4korr(buf + ELQ_FN_POS_END_OFFSET);
  dup_handling= (enum_load_dup_handling)(*(buf + ELQ_DUP_HANDLING_OFFSET));

  if (fn_pos_start > q_len || fn_pos_end > q_len ||
      dup_handling > LOAD_DUP_REPLACE)
    return;

  file_id= uint4korr(buf + ELQ_FILE_ID_OFFSET);
}


ulong Execute_load_query_log_event::get_post_header_size_for_derived()
{
  return EXECUTE_LOAD_QUERY_EXTRA_HEADER_LEN;
}


#ifndef MYSQL_CLIENT
bool
Execute_load_query_log_event::write_post_header_for_derived(IO_CACHE* file)
{
  uchar buf[EXECUTE_LOAD_QUERY_EXTRA_HEADER_LEN];
  int4store(buf, file_id);
  int4store(buf + 4, fn_pos_start);
  int4store(buf + 4 + 4, fn_pos_end);
  *(buf + 4 + 4 + 4)= (uchar) dup_handling;
  return my_b_safe_write(file, buf, EXECUTE_LOAD_QUERY_EXTRA_HEADER_LEN);
}
#endif


#ifdef MYSQL_CLIENT
void Execute_load_query_log_event::print(FILE* file,
                                         PRINT_EVENT_INFO* print_event_info)
{
  print(file, print_event_info, 0);
}

/**
  Prints the query as LOAD DATA LOCAL and with rewritten filename.
*/
void Execute_load_query_log_event::print(FILE* file,
                                         PRINT_EVENT_INFO* print_event_info,
                                         const char *local_fname)
{
  Write_on_release_cache cache(&print_event_info->head_cache, file);

  print_query_header(&cache, print_event_info);

  if (local_fname)
  {
    my_b_write(&cache, (uchar*) query, fn_pos_start);
    my_b_printf(&cache, " LOCAL INFILE \'");
    my_b_printf(&cache, local_fname);
    my_b_printf(&cache, "\'");
    if (dup_handling == LOAD_DUP_REPLACE)
      my_b_printf(&cache, " REPLACE");
    my_b_printf(&cache, " INTO");
    my_b_write(&cache, (uchar*) query + fn_pos_end, q_len-fn_pos_end);
    my_b_printf(&cache, "\n%s\n", print_event_info->delimiter);
  }
  else
  {
    my_b_write(&cache, (uchar*) query, q_len);
    my_b_printf(&cache, "\n%s\n", print_event_info->delimiter);
  }

  if (!print_event_info->short_form)
    my_b_printf(&cache, "# file_id: %d \n", file_id);
}
#endif


#if defined(HAVE_REPLICATION) && !defined(MYSQL_CLIENT)
void Execute_load_query_log_event::pack_info(Protocol *protocol)
{
  char *buf, *pos;
  if (!(buf= (char*) my_malloc(9 + db_len + q_len + 10 + 21, MYF(MY_WME))))
    return;
  pos= buf;
  if (db && db_len)
  {
    pos= strmov(buf, "use `");
    memcpy(pos, db, db_len);
    pos= strmov(pos+db_len, "`; ");
  }
  if (query && q_len)
  {
    memcpy(pos, query, q_len);
    pos+= q_len;
  }
  pos= strmov(pos, " ;file_id=");
  pos= int10_to_str((long) file_id, pos, 10);
  protocol->store(buf, pos-buf, &my_charset_bin);
  my_free(buf, MYF(MY_ALLOW_ZERO_PTR));
}


int
Execute_load_query_log_event::do_apply_event(Relay_log_info const *rli)
{
  char *p;
  char *buf;
  char *fname;
  char *fname_end;
  int error;

  buf= (char*) my_malloc(q_len + 1 - (fn_pos_end - fn_pos_start) +
                         (FN_REFLEN + 10) + 10 + 8 + 5, MYF(MY_WME));

  DBUG_EXECUTE_IF("LOAD_DATA_INFILE_has_fatal_error", my_free(buf, MYF(0)); buf= NULL;);

  /* Replace filename and LOCAL keyword in query before executing it */
  if (buf == NULL)
  {
    rli->report(ERROR_LEVEL, ER_SLAVE_FATAL_ERROR,
                ER(ER_SLAVE_FATAL_ERROR), "Not enough memory");
    return 1;
  }

  p= buf;
  memcpy(p, query, fn_pos_start);
  p+= fn_pos_start;
  fname= (p= strmake(p, STRING_WITH_LEN(" INFILE \'")));
  p= slave_load_file_stem(p, file_id, server_id, ".data");
  fname_end= p= strend(p);                      // Safer than p=p+5
  *(p++)='\'';
  switch (dup_handling) {
  case LOAD_DUP_IGNORE:
    p= strmake(p, STRING_WITH_LEN(" IGNORE"));
    break;
  case LOAD_DUP_REPLACE:
    p= strmake(p, STRING_WITH_LEN(" REPLACE"));
    break;
  default:
    /* Ordinary load data */
    break;
  }
  p= strmake(p, STRING_WITH_LEN(" INTO"));
  p= strmake(p, query+fn_pos_end, q_len-fn_pos_end);

  error= Query_log_event::do_apply_event(rli, buf, p-buf);

  /* Forging file name for deletion in same buffer */
  *fname_end= 0;

  /*
    If there was an error the slave is going to stop, leave the
    file so that we can re-execute this event at START SLAVE.
  */
  if (!error)
    (void) my_delete(fname, MYF(MY_WME));

  my_free(buf, MYF(MY_ALLOW_ZERO_PTR));
  return error;
}
#endif


/**************************************************************************
	sql_ex_info methods
**************************************************************************/

/*
  sql_ex_info::write_data()
*/

bool sql_ex_info::write_data(IO_CACHE* file)
{
  if (new_format())
  {
    return (write_str(file, field_term, (uint) field_term_len) ||
	    write_str(file, enclosed,   (uint) enclosed_len) ||
	    write_str(file, line_term,  (uint) line_term_len) ||
	    write_str(file, line_start, (uint) line_start_len) ||
	    write_str(file, escaped,    (uint) escaped_len) ||
	    my_b_safe_write(file,(uchar*) &opt_flags,1));
  }
  else
  {
    /**
      @todo This is sensitive to field padding. We should write a
      char[7], not an old_sql_ex. /sven
    */
    old_sql_ex old_ex;
    old_ex.field_term= *field_term;
    old_ex.enclosed=   *enclosed;
    old_ex.line_term=  *line_term;
    old_ex.line_start= *line_start;
    old_ex.escaped=    *escaped;
    old_ex.opt_flags=  opt_flags;
    old_ex.empty_flags=empty_flags;
    return my_b_safe_write(file, (uchar*) &old_ex, sizeof(old_ex)) != 0;
  }
}


/*
  sql_ex_info::init()
*/

const char *sql_ex_info::init(const char *buf, const char *buf_end,
                              bool use_new_format)
{
  cached_new_format = use_new_format;
  if (use_new_format)
  {
    empty_flags=0;
    /*
      The code below assumes that buf will not disappear from
      under our feet during the lifetime of the event. This assumption
      holds true in the slave thread if the log is in new format, but is not
      the case when we have old format because we will be reusing net buffer
      to read the actual file before we write out the Create_file event.
    */
    if (read_str(&buf, buf_end, &field_term, &field_term_len) ||
        read_str(&buf, buf_end, &enclosed,   &enclosed_len) ||
        read_str(&buf, buf_end, &line_term,  &line_term_len) ||
        read_str(&buf, buf_end, &line_start, &line_start_len) ||
        read_str(&buf, buf_end, &escaped,    &escaped_len))
      return 0;
    opt_flags = *buf++;
  }
  else
  {
    field_term_len= enclosed_len= line_term_len= line_start_len= escaped_len=1;
    field_term = buf++;			// Use first byte in string
    enclosed=	 buf++;
    line_term=   buf++;
    line_start=  buf++;
    escaped=     buf++;
    opt_flags =  *buf++;
    empty_flags= *buf++;
    if (empty_flags & FIELD_TERM_EMPTY)
      field_term_len=0;
    if (empty_flags & ENCLOSED_EMPTY)
      enclosed_len=0;
    if (empty_flags & LINE_TERM_EMPTY)
      line_term_len=0;
    if (empty_flags & LINE_START_EMPTY)
      line_start_len=0;
    if (empty_flags & ESCAPED_EMPTY)
      escaped_len=0;
  }
  return buf;
}


/**************************************************************************
	Rows_log_event member functions
**************************************************************************/

#ifndef MYSQL_CLIENT
Rows_log_event::Rows_log_event(THD *thd_arg, TABLE *tbl_arg, ulong tid,
                               MY_BITMAP const *cols, bool is_transactional)
  : Log_event(thd_arg, 0, is_transactional),
    m_row_count(0),
    m_table(tbl_arg),
    m_table_id(tid),
    m_width(tbl_arg ? tbl_arg->s->fields : 1),
    m_rows_buf(0), m_rows_cur(0), m_rows_end(0), m_flags(0) 
#ifdef HAVE_REPLICATION
    , m_curr_row(NULL), m_curr_row_end(NULL), m_key(NULL)
#endif
{
  /*
    We allow a special form of dummy event when the table, and cols
    are null and the table id is ~0UL.  This is a temporary
    solution, to be able to terminate a started statement in the
    binary log: the extraneous events will be removed in the future.
   */
  DBUG_ASSERT(tbl_arg && tbl_arg->s && tid != ~0UL ||
              !tbl_arg && !cols && tid == ~0UL);

  if (thd_arg->options & OPTION_NO_FOREIGN_KEY_CHECKS)
      set_flags(NO_FOREIGN_KEY_CHECKS_F);
  if (thd_arg->options & OPTION_RELAXED_UNIQUE_CHECKS)
      set_flags(RELAXED_UNIQUE_CHECKS_F);
  /* if bitmap_init fails, caught in is_valid() */
  if (likely(!bitmap_init(&m_cols,
                          m_width <= sizeof(m_bitbuf)*8 ? m_bitbuf : NULL,
                          m_width,
                          false)))
  {
    DBUG_PRINT_BITSET("debug", "init cols: %s", cols);
    /* Cols can be zero if this is a dummy binrows event */
    if (likely(cols != NULL))
    {
      memcpy(m_cols.bitmap, cols->bitmap, no_bytes_in_map(cols));
      create_last_word_mask(&m_cols);
    }
  }
  else
  {
    // Needed because bitmap_init() does not set it to null on failure
    m_cols.bitmap= 0;
  }
}
#endif

Rows_log_event::Rows_log_event(const char *buf, uint event_len,
                               Log_event_type event_type,
                               const Format_description_log_event
                               *description_event)
  : Log_event(buf, description_event),
    m_row_count(0),
#ifndef MYSQL_CLIENT
    m_table(NULL),
#endif
    m_table_id(0), m_rows_buf(0), m_rows_cur(0), m_rows_end(0)
#if !defined(MYSQL_CLIENT) && defined(HAVE_REPLICATION)
    , m_curr_row(NULL), m_curr_row_end(NULL), m_key(NULL)
#endif
{
  DBUG_ENTER("Rows_log_event::Rows_log_event(const char*,...)");
  uint8 const common_header_len= description_event->common_header_len;
  uint8 const post_header_len= description_event->post_header_len[event_type-1];

  DBUG_PRINT("enter",("event_len: %u  common_header_len: %d  "
		      "post_header_len: %d",
		      event_len, common_header_len,
		      post_header_len));

  const char *post_start= buf + common_header_len;
  post_start+= RW_MAPID_OFFSET;
  if (post_header_len == 6)
  {
    /* Master is of an intermediate source tree before 5.1.4. Id is 4 bytes */
    m_table_id= uint4korr(post_start);
    post_start+= 4;
  }
  else
  {
    m_table_id= (ulong) uint6korr(post_start);
    post_start+= RW_FLAGS_OFFSET;
  }

  m_flags= uint2korr(post_start);

  uchar const *const var_start=
    (const uchar *)buf + common_header_len + post_header_len;
  uchar const *const ptr_width= var_start;
  uchar *ptr_after_width= (uchar*) ptr_width;
  DBUG_PRINT("debug", ("Reading from %p", ptr_after_width));
  m_width = net_field_length(&ptr_after_width);
  DBUG_PRINT("debug", ("m_width=%lu", m_width));
  /* if bitmap_init fails, catched in is_valid() */
  if (likely(!bitmap_init(&m_cols,
                          m_width <= sizeof(m_bitbuf)*8 ? m_bitbuf : NULL,
                          m_width,
                          false)))
  {
    DBUG_PRINT("debug", ("Reading from %p", ptr_after_width));
    memcpy(m_cols.bitmap, ptr_after_width, (m_width + 7) / 8);
    create_last_word_mask(&m_cols);
    ptr_after_width+= (m_width + 7) / 8;
    DBUG_DUMP("m_cols", (uchar*) m_cols.bitmap, no_bytes_in_map(&m_cols));
  }
  else
  {
    // Needed because bitmap_init() does not set it to null on failure
    m_cols.bitmap= NULL;
    DBUG_VOID_RETURN;
  }

  m_cols_ai.bitmap= m_cols.bitmap; /* See explanation in is_valid() */

  if (event_type == UPDATE_ROWS_EVENT)
  {
    DBUG_PRINT("debug", ("Reading from %p", ptr_after_width));

    /* if bitmap_init fails, caught in is_valid() */
    if (likely(!bitmap_init(&m_cols_ai,
                            m_width <= sizeof(m_bitbuf_ai)*8 ? m_bitbuf_ai : NULL,
                            m_width,
                            false)))
    {
      DBUG_PRINT("debug", ("Reading from %p", ptr_after_width));
      memcpy(m_cols_ai.bitmap, ptr_after_width, (m_width + 7) / 8);
      create_last_word_mask(&m_cols_ai);
      ptr_after_width+= (m_width + 7) / 8;
      DBUG_DUMP("m_cols_ai", (uchar*) m_cols_ai.bitmap,
                no_bytes_in_map(&m_cols_ai));
    }
    else
    {
      // Needed because bitmap_init() does not set it to null on failure
      m_cols_ai.bitmap= 0;
      DBUG_VOID_RETURN;
    }
  }

  const uchar* const ptr_rows_data= (const uchar*) ptr_after_width;

  size_t const data_size= event_len - (ptr_rows_data - (const uchar *) buf);
  DBUG_PRINT("info",("m_table_id: %lu  m_flags: %d  m_width: %lu  data_size: %lu",
                     m_table_id, m_flags, m_width, (ulong) data_size));

  m_rows_buf= (uchar*) my_malloc(data_size, MYF(MY_WME));
  if (likely((bool)m_rows_buf))
  {
#if !defined(MYSQL_CLIENT) && defined(HAVE_REPLICATION)
    m_curr_row= m_rows_buf;
#endif
    m_rows_end= m_rows_buf + data_size;
    m_rows_cur= m_rows_end;
    memcpy(m_rows_buf, ptr_rows_data, data_size);
  }
  else
    m_cols.bitmap= 0; // to not free it

  DBUG_VOID_RETURN;
}

Rows_log_event::~Rows_log_event()
{
  if (m_cols.bitmap == m_bitbuf) // no my_malloc happened
    m_cols.bitmap= 0; // so no my_free in bitmap_free
  bitmap_free(&m_cols); // To pair with bitmap_init().
  my_free((uchar*)m_rows_buf, MYF(MY_ALLOW_ZERO_PTR));
}

int Rows_log_event::get_data_size()
{
  int const type_code= get_type_code();

  uchar buf[sizeof(m_width)+1];
  uchar *end= net_store_length(buf, (m_width + 7) / 8);

  DBUG_EXECUTE_IF("old_row_based_repl_4_byte_map_id_master",
                  return 6 + no_bytes_in_map(&m_cols) + (end - buf) +
                  (type_code == UPDATE_ROWS_EVENT ? no_bytes_in_map(&m_cols_ai) : 0) +
                  (m_rows_cur - m_rows_buf););
  int data_size= ROWS_HEADER_LEN;
  data_size+= no_bytes_in_map(&m_cols);
  data_size+= end - buf;

  if (type_code == UPDATE_ROWS_EVENT)
    data_size+= no_bytes_in_map(&m_cols_ai);

  data_size+= (m_rows_cur - m_rows_buf);
  return data_size; 
}


#ifndef MYSQL_CLIENT
int Rows_log_event::do_add_row_data(uchar *row_data, size_t length)
{
  /*
    When the table has a primary key, we would probably want, by default, to
    log only the primary key value instead of the entire "before image". This
    would save binlog space. TODO
  */
  DBUG_ENTER("Rows_log_event::do_add_row_data");
  DBUG_PRINT("enter", ("row_data: %p  length: %lu", row_data,
                       (ulong) length));

  /*
    If length is zero, there is nothing to write, so we just
    return. Note that this is not an optimization, since calling
    realloc() with size 0 means free().
   */
  if (length == 0)
  {
    m_row_count++;
    DBUG_RETURN(0);
  }

  /*
    Don't print debug messages when running valgrind since they can
    trigger false warnings.
   */
#ifndef HAVE_purify
  DBUG_DUMP("row_data", row_data, min(length, 32));
#endif

  DBUG_ASSERT(m_rows_buf <= m_rows_cur);
  DBUG_ASSERT(!m_rows_buf || m_rows_end && m_rows_buf <= m_rows_end);
  DBUG_ASSERT(m_rows_cur <= m_rows_end);

  /* The cast will always work since m_rows_cur <= m_rows_end */
  if (static_cast<size_t>(m_rows_end - m_rows_cur) <= length)
  {
    size_t const block_size= 1024;
    my_ptrdiff_t const cur_size= m_rows_cur - m_rows_buf;
    my_ptrdiff_t const new_alloc= 
        block_size * ((cur_size + length + block_size - 1) / block_size);

    uchar* const new_buf= (uchar*)my_realloc((uchar*)m_rows_buf, (uint) new_alloc,
                                           MYF(MY_ALLOW_ZERO_PTR|MY_WME));
    if (unlikely(!new_buf))
      DBUG_RETURN(HA_ERR_OUT_OF_MEM);

    /* If the memory moved, we need to move the pointers */
    if (new_buf != m_rows_buf)
    {
      m_rows_buf= new_buf;
      m_rows_cur= m_rows_buf + cur_size;
    }

    /*
       The end pointer should always be changed to point to the end of
       the allocated memory.
    */
    m_rows_end= m_rows_buf + new_alloc;
  }

  DBUG_ASSERT(m_rows_cur + length <= m_rows_end);
  memcpy(m_rows_cur, row_data, length);
  m_rows_cur+= length;
  m_row_count++;
  DBUG_RETURN(0);
}
#endif

#if !defined(MYSQL_CLIENT) && defined(HAVE_REPLICATION)
int Rows_log_event::do_apply_event(Relay_log_info const *rli)
{
  DBUG_ENTER("Rows_log_event::do_apply_event(Relay_log_info*)");
  int error= 0;
  /*
    If m_table_id == ~0UL, then we have a dummy event that does not
    contain any data.  In that case, we just remove all tables in the
    tables_to_lock list, close the thread tables, and return with
    success.
   */
  if (m_table_id == ~0UL)
  {
    /*
       This one is supposed to be set: just an extra check so that
       nothing strange has happened.
     */
    DBUG_ASSERT(get_flags(STMT_END_F));

    const_cast<Relay_log_info*>(rli)->slave_close_thread_tables(thd);
    thd->clear_error();
    DBUG_RETURN(0);
  }

  /*
    'thd' has been set by exec_relay_log_event(), just before calling
    do_apply_event(). We still check here to prevent future coding
    errors.
  */
  DBUG_ASSERT(rli->sql_thd == thd);

  /*
    If there is no locks taken, this is the first binrow event seen
    after the table map events.  We should then lock all the tables
    used in the transaction and proceed with execution of the actual
    event.
  */
  if (!thd->lock)
  {
    /*
      Lock_tables() reads the contents of thd->lex, so they must be
      initialized.

      We also call the mysql_reset_thd_for_next_command(), since this
      is the logical start of the next "statement". Note that this
      call might reset the value of current_stmt_binlog_row_based, so
      we need to do any changes to that value after this function.
    */
    lex_start(thd);
    mysql_reset_thd_for_next_command(thd);

    /*
      Check if the slave is set to use SBR.  If so, it should switch
      to using RBR until the end of the "statement", i.e., next
      STMT_END_F or next error.
    */
    if (!thd->current_stmt_binlog_row_based &&
        mysql_bin_log.is_open() && (thd->options & OPTION_BIN_LOG))
    {
      thd->set_current_stmt_binlog_row_based();
    }


    /*
      There are a few flags that are replicated with each row event.
      Make sure to set/clear them before executing the main body of
      the event.
    */
    if (get_flags(NO_FOREIGN_KEY_CHECKS_F))
        thd->options|= OPTION_NO_FOREIGN_KEY_CHECKS;
    else
        thd->options&= ~OPTION_NO_FOREIGN_KEY_CHECKS;

    if (get_flags(RELAXED_UNIQUE_CHECKS_F))
        thd->options|= OPTION_RELAXED_UNIQUE_CHECKS;
    else
        thd->options&= ~OPTION_RELAXED_UNIQUE_CHECKS;
    /* A small test to verify that objects have consistent types */
    DBUG_ASSERT(sizeof(thd->options) == sizeof(OPTION_RELAXED_UNIQUE_CHECKS));

    if (simple_open_n_lock_tables(thd, rli->tables_to_lock))
    {
      uint actual_error= thd->main_da.sql_errno();
      if (thd->is_slave_error || thd->is_fatal_error)
      {
        /*
          Error reporting borrowed from Query_log_event with many excessive
          simplifications (we don't honour --slave-skip-errors)
        */
        rli->report(ERROR_LEVEL, actual_error,
                    "Error '%s' on opening tables",
                    (actual_error ? thd->main_da.message() :
                     "unexpected success or fatal error"));
        thd->is_slave_error= 1;
      }
      const_cast<Relay_log_info*>(rli)->slave_close_thread_tables(thd);
      DBUG_RETURN(actual_error);
    }

    /*
      When the open and locking succeeded, we check all tables to
      ensure that they still have the correct type.

      We can use a down cast here since we know that every table added
      to the tables_to_lock is a RPL_TABLE_LIST.
    */

    {
      RPL_TABLE_LIST *ptr= rli->tables_to_lock;
      for ( ; ptr ; ptr= static_cast<RPL_TABLE_LIST*>(ptr->next_global))
      {
        if (ptr->m_tabledef.compatible_with(rli, ptr->table))
        {
          mysql_unlock_tables(thd, thd->lock);
          thd->lock= 0;
          thd->is_slave_error= 1;
          const_cast<Relay_log_info*>(rli)->slave_close_thread_tables(thd);
          DBUG_RETURN(ERR_BAD_TABLE_DEF);
        }
      }
    }

    /*
      ... and then we add all the tables to the table map and remove
      them from tables to lock.

      We also invalidate the query cache for all the tables, since
      they will now be changed.

      TODO [/Matz]: Maybe the query cache should not be invalidated
      here? It might be that a table is not changed, even though it
      was locked for the statement.  We do know that each
      Rows_log_event contain at least one row, so after processing one
      Rows_log_event, we can invalidate the query cache for the
      associated table.
     */
    for (TABLE_LIST *ptr= rli->tables_to_lock ; ptr ; ptr= ptr->next_global)
    {
      const_cast<Relay_log_info*>(rli)->m_table_map.set_table(ptr->table_id, ptr->table);
    }
#ifdef HAVE_QUERY_CACHE
    query_cache.invalidate_locked_for_write(rli->tables_to_lock);
#endif
  }

  TABLE* 
    table= 
    m_table= const_cast<Relay_log_info*>(rli)->m_table_map.get_table(m_table_id);

  DBUG_PRINT("debug", ("m_table: 0x%lx, m_table_id: %lu", (ulong) m_table, m_table_id));

  if (table)
  {
    /*
      table == NULL means that this table should not be replicated
      (this was set up by Table_map_log_event::do_apply_event()
      which tested replicate-* rules).
    */

    /*
      It's not needed to set_time() but
      1) it continues the property that "Time" in SHOW PROCESSLIST shows how
      much slave is behind
      2) it will be needed when we allow replication from a table with no
      TIMESTAMP column to a table with one.
      So we call set_time(), like in SBR. Presently it changes nothing.
    */
    thd->set_time((time_t)when);
    /*
      There are a few flags that are replicated with each row event.
      Make sure to set/clear them before executing the main body of
      the event.
    */
    if (get_flags(NO_FOREIGN_KEY_CHECKS_F))
        thd->options|= OPTION_NO_FOREIGN_KEY_CHECKS;
    else
        thd->options&= ~OPTION_NO_FOREIGN_KEY_CHECKS;

    if (get_flags(RELAXED_UNIQUE_CHECKS_F))
        thd->options|= OPTION_RELAXED_UNIQUE_CHECKS;
    else
        thd->options&= ~OPTION_RELAXED_UNIQUE_CHECKS;
    
    if (slave_allow_batching)
      thd->options|= OPTION_ALLOW_BATCH;
    else
      thd->options&= ~OPTION_ALLOW_BATCH;
    
    /* A small test to verify that objects have consistent types */
    DBUG_ASSERT(sizeof(thd->options) == sizeof(OPTION_RELAXED_UNIQUE_CHECKS));

    /*
      Now we are in a statement and will stay in a statement until we
      see a STMT_END_F.

      We set this flag here, before actually applying any rows, in
      case the SQL thread is stopped and we need to detect that we're
      inside a statement and halting abruptly might cause problems
      when restarting.
     */
    const_cast<Relay_log_info*>(rli)->set_flag(Relay_log_info::IN_STMT);

     if ( m_width == table->s->fields && bitmap_is_set_all(&m_cols))
      set_flags(COMPLETE_ROWS_F);

    /* 
      Set tables write and read sets.
      
      Read_set contains all slave columns (in case we are going to fetch
      a complete record from slave)
      
      Write_set equals the m_cols bitmap sent from master but it can be 
      longer if slave has extra columns. 
     */ 

    DBUG_PRINT_BITSET("debug", "Setting table's write_set from: %s", &m_cols);

    bitmap_set_all(table->read_set);
    bitmap_set_all(table->write_set);
    if (!get_flags(COMPLETE_ROWS_F))
      bitmap_intersect(table->write_set,&m_cols);

    this->slave_exec_mode= slave_exec_mode_options; // fix the mode

    // Do event specific preparations 
    error= do_before_row_operations(rli);

    // row processing loop

    while (error == 0 && m_curr_row < m_rows_end)
    {
      /* in_use can have been set to NULL in close_tables_for_reopen */
      THD* old_thd= table->in_use;
      if (!table->in_use)
        table->in_use= thd;

      error= do_exec_row(rli);

      DBUG_PRINT("info", ("error: %s", HA_ERR(error)));
      DBUG_ASSERT(error != HA_ERR_RECORD_DELETED);

      table->in_use = old_thd;
      switch (error)
      {
      case 0:
	break;
      /*
        The following list of "idempotent" errors
        means that an error from the list might happen
        because of idempotent (more than once) 
        applying of a binlog file.
        Notice, that binlog has a  ddl operation its
        second applying may cause

        case HA_ERR_TABLE_DEF_CHANGED:
        case HA_ERR_CANNOT_ADD_FOREIGN:

        which are not included into to the list.

        Note that HA_ERR_RECORD_DELETED is not in the list since
        do_exec_row() should not return that error code.
      */
      case HA_ERR_RECORD_CHANGED:
      case HA_ERR_KEY_NOT_FOUND:
      case HA_ERR_END_OF_FILE:
      case HA_ERR_FOUND_DUPP_KEY:
      case HA_ERR_FOUND_DUPP_UNIQUE:
      case HA_ERR_FOREIGN_DUPLICATE_KEY:
      case HA_ERR_NO_REFERENCED_ROW:
      case HA_ERR_ROW_IS_REFERENCED:

        if (bit_is_set(slave_exec_mode, SLAVE_EXEC_MODE_IDEMPOTENT) == 1)
        {
          if (global_system_variables.log_warnings)
            slave_rows_error_report(WARNING_LEVEL, error, rli, thd, table,
                                    get_type_str(),
                                    RPL_LOG_NAME, (ulong) log_pos);
          error= 0;
        }
        break;
        
      default:
	thd->is_slave_error= 1;
	break;
      }

      /*
       If m_curr_row_end  was not set during event execution (e.g., because
       of errors) we can't proceed to the next row. If the error is transient
       (i.e., error==0 at this point) we must call unpack_current_row() to set 
       m_curr_row_end.
      */ 
   
      DBUG_PRINT("info", ("curr_row: 0x%lu; curr_row_end: 0x%lu; rows_end: 0x%lu",
                          (ulong) m_curr_row, (ulong) m_curr_row_end, (ulong) m_rows_end));

      if (!m_curr_row_end && !error)
        unpack_current_row(rli, &m_cols);
  
      // at this moment m_curr_row_end should be set
      DBUG_ASSERT(error || m_curr_row_end != NULL); 
      DBUG_ASSERT(error || m_curr_row < m_curr_row_end);
      DBUG_ASSERT(error || m_curr_row_end <= m_rows_end);
  
      m_curr_row= m_curr_row_end;
 
    } // row processing loop

    DBUG_EXECUTE_IF("STOP_SLAVE_after_first_Rows_event",
                    const_cast<Relay_log_info*>(rli)->abort_slave= 1;);
    error= do_after_row_operations(rli, error);
    if (!cache_stmt)
    {
      DBUG_PRINT("info", ("Marked that we need to keep log"));
      thd->options|= OPTION_KEEP_LOG;
    }
  } // if (table)

  /* reset OPTION_ALLOW_BATCH as not affect later events */
  thd->options&= ~OPTION_ALLOW_BATCH;
  
  if (error)
  {                     /* error has occured during the transaction */
    slave_rows_error_report(ERROR_LEVEL, error, rli, thd, table,
                            get_type_str(), RPL_LOG_NAME, (ulong) log_pos);
  }
  if (error)
  {
    /*
      If one day we honour --skip-slave-errors in row-based replication, and
      the error should be skipped, then we would clear mappings, rollback,
      close tables, but the slave SQL thread would not stop and then may
      assume the mapping is still available, the tables are still open...
      So then we should clear mappings/rollback/close here only if this is a
      STMT_END_F.
      For now we code, knowing that error is not skippable and so slave SQL
      thread is certainly going to stop.
      rollback at the caller along with sbr.
    */
    thd->reset_current_stmt_binlog_row_based();
    const_cast<Relay_log_info*>(rli)->cleanup_context(thd, error);
    thd->is_slave_error= 1;
    DBUG_RETURN(error);
  }

  /*
    This code would ideally be placed in do_update_pos() instead, but
    since we have no access to table there, we do the setting of
    last_event_start_time here instead.
  */
  if (table && (table->s->primary_key == MAX_KEY) &&
      !cache_stmt && get_flags(STMT_END_F) == RLE_NO_FLAGS)
  {
    /*
      ------------ Temporary fix until WL#2975 is implemented ---------

      This event is not the last one (no STMT_END_F). If we stop now
      (in case of terminate_slave_thread()), how will we restart? We
      have to restart from Table_map_log_event, but as this table is
      not transactional, the rows already inserted will still be
      present, and idempotency is not guaranteed (no PK) so we risk
      that repeating leads to double insert. So we desperately try to
      continue, hope we'll eventually leave this buggy situation (by
      executing the final Rows_log_event). If we are in a hopeless
      wait (reached end of last relay log and nothing gets appended
      there), we timeout after one minute, and notify DBA about the
      problem.  When WL#2975 is implemented, just remove the member
      Relay_log_info::last_event_start_time and all its occurrences.
    */
    const_cast<Relay_log_info*>(rli)->last_event_start_time= my_time(0);
  }

  DBUG_RETURN(0);
}

Log_event::enum_skip_reason
Rows_log_event::do_shall_skip(Relay_log_info *rli)
{
  /*
    If the slave skip counter is 1 and this event does not end a
    statement, then we should not start executing on the next event.
    Otherwise, we defer the decision to the normal skipping logic.
  */
  if (rli->slave_skip_counter == 1 && !get_flags(STMT_END_F))
    return Log_event::EVENT_SKIP_IGNORE;
  else
    return Log_event::do_shall_skip(rli);
}

int
Rows_log_event::do_update_pos(Relay_log_info *rli)
{
  DBUG_ENTER("Rows_log_event::do_update_pos");
  int error= 0;

  DBUG_PRINT("info", ("flags: %s",
                      get_flags(STMT_END_F) ? "STMT_END_F " : ""));

  if (get_flags(STMT_END_F))
  {
    /*
      This is the end of a statement or transaction, so close (and
      unlock) the tables we opened when processing the
      Table_map_log_event starting the statement.

      OBSERVER.  This will clear *all* mappings, not only those that
      are open for the table. There is not good handle for on-close
      actions for tables.

      NOTE. Even if we have no table ('table' == 0) we still need to be
      here, so that we increase the group relay log position. If we didn't, we
      could have a group relay log position which lags behind "forever"
      (assume the last master's transaction is ignored by the slave because of
      replicate-ignore rules).
    */
    thd->binlog_flush_pending_rows_event(true);

    /*
      If this event is not in a transaction, the call below will, if some
      transactional storage engines are involved, commit the statement into
      them and flush the pending event to binlog.
      If this event is in a transaction, the call will do nothing, but a
      Xid_log_event will come next which will, if some transactional engines
      are involved, commit the transaction and flush the pending event to the
      binlog.
    */
    error= trans_commit_stmt(thd);

    /*
      Now what if this is not a transactional engine? we still need to
      flush the pending event to the binlog; we did it with
      thd->binlog_flush_pending_rows_event(). Note that we imitate
      what is done for real queries: a call to
      ha_autocommit_or_rollback() (sometimes only if involves a
      transactional engine), and a call to be sure to have the pending
      event flushed.
    */

    thd->reset_current_stmt_binlog_row_based();

    rli->cleanup_context(thd, 0);
    if (error == 0)
    {
      /*
        Indicate that a statement is finished.
        Step the group log position if we are not in a transaction,
        otherwise increase the event log position.
       */
      rli->stmt_done(log_pos, when);

      /*
        Clear any errors pushed in thd->net.last_err* if for example "no key
        found" (as this is allowed). This is a safety measure; apparently
        those errors (e.g. when executing a Delete_rows_log_event of a
        non-existing row, like in rpl_row_mystery22.test,
        thd->net.last_error = "Can't find record in 't1'" and last_errno=1032)
        do not become visible. We still prefer to wipe them out.
      */
      thd->clear_error();
    }
    else
      rli->report(ERROR_LEVEL, error,
                  "Error in %s event: commit of row events failed, "
                  "table `%s`.`%s`",
                  get_type_str(), m_table->s->db.str,
                  m_table->s->table_name.str);
  }
  else
  {
    rli->inc_event_relay_log_pos();
  }

  DBUG_RETURN(error);
}

#endif /* !defined(MYSQL_CLIENT) && defined(HAVE_REPLICATION) */

#ifndef MYSQL_CLIENT
bool Rows_log_event::write_data_header(IO_CACHE *file)
{
  uchar buf[ROWS_HEADER_LEN];	// No need to init the buffer
  DBUG_ASSERT(m_table_id != ~0UL);
  DBUG_EXECUTE_IF("old_row_based_repl_4_byte_map_id_master",
                  {
                    int4store(buf + 0, m_table_id);
                    int2store(buf + 4, m_flags);
                    return (my_b_safe_write(file, buf, 6));
                  });
  int6store(buf + RW_MAPID_OFFSET, (ulonglong)m_table_id);
  int2store(buf + RW_FLAGS_OFFSET, m_flags);
  return (my_b_safe_write(file, buf, ROWS_HEADER_LEN));
}

bool Rows_log_event::write_data_body(IO_CACHE*file)
{
  /*
     Note that this should be the number of *bits*, not the number of
     bytes.
  */
  uchar sbuf[sizeof(m_width)];
  my_ptrdiff_t const data_size= m_rows_cur - m_rows_buf;
  bool res= false;
  uchar *const sbuf_end= net_store_length(sbuf, (size_t) m_width);
  DBUG_ASSERT(static_cast<size_t>(sbuf_end - sbuf) <= sizeof(sbuf));

  DBUG_DUMP("m_width", sbuf, (size_t) (sbuf_end - sbuf));
  res= res || my_b_safe_write(file, sbuf, (size_t) (sbuf_end - sbuf));

  DBUG_PRINT_BITSET("debug", "writing cols: %s", &m_cols);
  res= res || my_b_safe_write(file, (uchar*) m_cols.bitmap,
                              no_bytes_in_map(&m_cols));
  /*
    TODO[refactor write]: Remove the "down cast" here (and elsewhere).
   */
  if (get_type_code() == UPDATE_ROWS_EVENT)
  {
    DBUG_DUMP("m_cols_ai", (uchar*) m_cols_ai.bitmap,
              no_bytes_in_map(&m_cols_ai));
    res= res || my_b_safe_write(file, (uchar*) m_cols_ai.bitmap,
                                no_bytes_in_map(&m_cols_ai));
  }
  DBUG_DUMP("rows", m_rows_buf, data_size);
  res= res || my_b_safe_write(file, m_rows_buf, (size_t) data_size);

  return res;

}
#endif

#if defined(HAVE_REPLICATION) && !defined(MYSQL_CLIENT)
void Rows_log_event::pack_info(Protocol *protocol)
{
  char buf[256];
  char const *const flagstr=
    get_flags(STMT_END_F) ? " flags: STMT_END_F" : "";
  size_t bytes= my_snprintf(buf, sizeof(buf),
                               "table_id: %lu%s", m_table_id, flagstr);
  protocol->store(buf, bytes, &my_charset_bin);
}
#endif

#ifdef MYSQL_CLIENT
void Rows_log_event::print_helper(FILE *file,
                                  PRINT_EVENT_INFO *print_event_info,
                                  char const *const name)
{
  IO_CACHE *const head= &print_event_info->head_cache;
  IO_CACHE *const body= &print_event_info->body_cache;
  if (!print_event_info->short_form)
  {
    bool const last_stmt_event= get_flags(STMT_END_F);
    print_header(head, print_event_info, !last_stmt_event);
    my_b_printf(head, "\t%s: table id %lu%s\n",
                name, m_table_id,
                last_stmt_event ? " flags: STMT_END_F" : "");
    print_base64(body, print_event_info, !last_stmt_event);
  }

  if (get_flags(STMT_END_F))
  {
    copy_event_cache_to_file_and_reinit(head, file);
    copy_event_cache_to_file_and_reinit(body, file);
  }
}
#endif

/**************************************************************************
	Table_map_log_event member functions and support functions
**************************************************************************/

/**
  @page How replication of field metadata works.
  
  When a table map is created, the master first calls 
  Table_map_log_event::save_field_metadata() which calculates how many 
  values will be in the field metadata. Only those fields that require the 
  extra data are added. The method also loops through all of the fields in 
  the table calling the method Field::save_field_metadata() which returns the
  values for the field that will be saved in the metadata and replicated to
  the slave. Once all fields have been processed, the table map is written to
  the binlog adding the size of the field metadata and the field metadata to
  the end of the body of the table map.

  When a table map is read on the slave, the field metadata is read from the 
  table map and passed to the table_def class constructor which saves the 
  field metadata from the table map into an array based on the type of the 
  field. Field metadata values not present (those fields that do not use extra 
  data) in the table map are initialized as zero (0). The array size is the 
  same as the columns for the table on the slave.

  Additionally, values saved for field metadata on the master are saved as a 
  string of bytes (uchar) in the binlog. A field may require 1 or more bytes
  to store the information. In cases where values require multiple bytes 
  (e.g. values > 255), the endian-safe methods are used to properly encode 
  the values on the master and decode them on the slave. When the field
  metadata values are captured on the slave, they are stored in an array of
  type uint16. This allows the least number of casts to prevent casting bugs
  when the field metadata is used in comparisons of field attributes. When
  the field metadata is used for calculating addresses in pointer math, the
  type used is uint32. 
*/

#if !defined(MYSQL_CLIENT)
/**
  Save the field metadata based on the real_type of the field.
  The metadata saved depends on the type of the field. Some fields
  store a single byte for pack_length() while others store two bytes
  for field_length (max length).
  
  @retval  0  Ok.

  @todo
  We may want to consider changing the encoding of the information.
  Currently, the code attempts to minimize the number of bytes written to 
  the tablemap. There are at least two other alternatives; 1) using 
  net_store_length() to store the data allowing it to choose the number of
  bytes that are appropriate thereby making the code much easier to 
  maintain (only 1 place to change the encoding), or 2) use a fixed number
  of bytes for each field. The problem with option 1 is that net_store_length()
  will use one byte if the value < 251, but 3 bytes if it is > 250. Thus,
  for fields like CHAR which can be no larger than 255 characters, the method
  will use 3 bytes when the value is > 250. Further, every value that is
  encoded using 2 parts (e.g., pack_length, field_length) will be numerically
  > 250 therefore will use 3 bytes for eah value. The problem with option 2
  is less wasteful for space but does waste 1 byte for every field that does
  not encode 2 parts. 
*/
int Table_map_log_event::save_field_metadata()
{
  DBUG_ENTER("Table_map_log_event::save_field_metadata");
  int index= 0;
  for (unsigned int i= 0 ; i < m_table->s->fields ; i++)
    index+= m_table->s->field[i]->save_field_metadata(&m_field_metadata[index]);
  DBUG_RETURN(index);
}
#endif /* !defined(MYSQL_CLIENT) */

/*
  Constructor used to build an event for writing to the binary log.
  Mats says tbl->s lives longer than this event so it's ok to copy pointers
  (tbl->s->db etc) and not pointer content.
 */
#if !defined(MYSQL_CLIENT)
Table_map_log_event::Table_map_log_event(THD *thd, TABLE *tbl, ulong tid,
                                         bool is_transactional, uint16 flags)
  : Log_event(thd, 0, true),
    m_table(tbl),
    m_dbnam(tbl->s->db.str),
    m_dblen(m_dbnam ? tbl->s->db.length : 0),
    m_tblnam(tbl->s->table_name.str),
    m_tbllen(tbl->s->table_name.length),
    m_colcnt(tbl->s->fields),
    m_memory(NULL),
    m_table_id(tid),
    m_flags(flags),
    m_data_size(0),
    m_field_metadata(0),
    m_field_metadata_size(0),
    m_null_bits(0),
    m_meta_memory(NULL)
{
  DBUG_ASSERT(m_table_id != ~0UL);
  /*
    In TABLE_SHARE, "db" and "table_name" are 0-terminated (see this comment in
    table.cc / alloc_table_share():
      Use the fact the key is db/0/table_name/0
    As we rely on this let's assert it.
  */
  DBUG_ASSERT((tbl->s->db.str == 0) ||
              (tbl->s->db.str[tbl->s->db.length] == 0));
  DBUG_ASSERT(tbl->s->table_name.str[tbl->s->table_name.length] == 0);


  m_data_size=  TABLE_MAP_HEADER_LEN;
  DBUG_EXECUTE_IF("old_row_based_repl_4_byte_map_id_master", m_data_size= 6;);
  m_data_size+= m_dblen + 2;	// Include length and terminating \0
  m_data_size+= m_tbllen + 2;	// Include length and terminating \0
  m_data_size+= 1 + m_colcnt;	// COLCNT and column types

  /* If malloc fails, caught in is_valid() */
  if ((m_memory= (uchar*) my_malloc(m_colcnt, MYF(MY_WME))))
  {
    m_coltype= reinterpret_cast<uchar*>(m_memory);
    for (unsigned int i= 0 ; i < m_table->s->fields ; ++i)
      m_coltype[i]= m_table->field[i]->type();
  }

  /*
    Calculate a bitmap for the results of maybe_null() for all columns.
    The bitmap is used to determine when there is a column from the master
    that is not on the slave and is null and thus not in the row data during
    replication.
  */
  uint num_null_bytes= (m_table->s->fields + 7) / 8;
  m_data_size+= num_null_bytes;
  m_meta_memory= (uchar *)my_multi_malloc(MYF(MY_WME),
                                 &m_null_bits, num_null_bytes,
                                 &m_field_metadata, (m_colcnt * 2),
                                 NULL);

  bzero(m_field_metadata, (m_colcnt * 2));

  /*
    Create an array for the field metadata and store it.
  */
  m_field_metadata_size= save_field_metadata();
  DBUG_ASSERT(m_field_metadata_size <= (m_colcnt * 2));

  /*
    Now set the size of the data to the size of the field metadata array
    plus one or two bytes for number of elements in the field metadata array.
  */
  if (m_field_metadata_size > 255)
    m_data_size+= m_field_metadata_size + 2; 
  else
    m_data_size+= m_field_metadata_size + 1; 

  bzero(m_null_bits, num_null_bytes);
  for (unsigned int i= 0 ; i < m_table->s->fields ; ++i)
    if (m_table->field[i]->maybe_null())
      m_null_bits[(i / 8)]+= 1 << (i % 8);

}
#endif /* !defined(MYSQL_CLIENT) */

/*
  Constructor used by slave to read the event from the binary log.
 */
#if defined(HAVE_REPLICATION)
Table_map_log_event::Table_map_log_event(const char *buf, uint event_len,
                                         const Format_description_log_event
                                         *description_event)

  : Log_event(buf, description_event),
#ifndef MYSQL_CLIENT
    m_table(NULL),
#endif
    m_dbnam(NULL), m_dblen(0), m_tblnam(NULL), m_tbllen(0),
    m_colcnt(0), m_coltype(0),
    m_memory(NULL), m_table_id(ULONG_MAX), m_flags(0),
    m_data_size(0), m_field_metadata(0), m_field_metadata_size(0),
    m_null_bits(0), m_meta_memory(NULL)
{
  unsigned int bytes_read= 0;
  DBUG_ENTER("Table_map_log_event::Table_map_log_event(const char*,uint,...)");

  uint8 common_header_len= description_event->common_header_len;
  uint8 post_header_len= description_event->post_header_len[TABLE_MAP_EVENT-1];
  DBUG_PRINT("info",("event_len: %u  common_header_len: %d  post_header_len: %d",
                     event_len, common_header_len, post_header_len));

  /*
    Don't print debug messages when running valgrind since they can
    trigger false warnings.
   */
#ifndef HAVE_purify
  DBUG_DUMP("event buffer", (uchar*) buf, event_len);
#endif

  /* Read the post-header */
  const char *post_start= buf + common_header_len;

  post_start+= TM_MAPID_OFFSET;
  if (post_header_len == 6)
  {
    /* Master is of an intermediate source tree before 5.1.4. Id is 4 bytes */
    m_table_id= uint4korr(post_start);
    post_start+= 4;
  }
  else
  {
    DBUG_ASSERT(post_header_len == TABLE_MAP_HEADER_LEN);
    m_table_id= (ulong) uint6korr(post_start);
    post_start+= TM_FLAGS_OFFSET;
  }

  DBUG_ASSERT(m_table_id != ~0UL);

  m_flags= uint2korr(post_start);

  /* Read the variable part of the event */
  const char *const vpart= buf + common_header_len + post_header_len;

  /* Extract the length of the various parts from the buffer */
  uchar const *const ptr_dblen= (uchar const*)vpart + 0;
  m_dblen= *(uchar*) ptr_dblen;

  /* Length of database name + counter + terminating null */
  uchar const *const ptr_tbllen= ptr_dblen + m_dblen + 2;
  m_tbllen= *(uchar*) ptr_tbllen;

  /* Length of table name + counter + terminating null */
  uchar const *const ptr_colcnt= ptr_tbllen + m_tbllen + 2;
  uchar *ptr_after_colcnt= (uchar*) ptr_colcnt;
  m_colcnt= net_field_length(&ptr_after_colcnt);

  DBUG_PRINT("info",("m_dblen: %lu  off: %ld  m_tbllen: %lu  off: %ld  m_colcnt: %lu  off: %ld",
                     (ulong) m_dblen, (long) (ptr_dblen-(const uchar*)vpart), 
                     (ulong) m_tbllen, (long) (ptr_tbllen-(const uchar*)vpart),
                     m_colcnt, (long) (ptr_colcnt-(const uchar*)vpart)));

  /* Allocate mem for all fields in one go. If fails, caught in is_valid() */
  m_memory= (uchar*) my_multi_malloc(MYF(MY_WME),
                                     &m_dbnam, (uint) m_dblen + 1,
                                     &m_tblnam, (uint) m_tbllen + 1,
                                     &m_coltype, (uint) m_colcnt,
                                     NullS);

  if (m_memory)
  {
    /* Copy the different parts into their memory */
    strncpy(const_cast<char*>(m_dbnam), (const char*)ptr_dblen  + 1, m_dblen + 1);
    strncpy(const_cast<char*>(m_tblnam), (const char*)ptr_tbllen + 1, m_tbllen + 1);
    memcpy(m_coltype, ptr_after_colcnt, m_colcnt);

    ptr_after_colcnt= ptr_after_colcnt + m_colcnt;
    bytes_read= ptr_after_colcnt - (uchar *)buf;
    DBUG_PRINT("info", ("Bytes read: %d.\n", bytes_read));
    if (bytes_read < event_len)
    {
      m_field_metadata_size= net_field_length(&ptr_after_colcnt);
      DBUG_ASSERT(m_field_metadata_size <= (m_colcnt * 2));
      uint num_null_bytes= (m_colcnt + 7) / 8;
      m_meta_memory= (uchar *)my_multi_malloc(MYF(MY_WME),
                                     &m_null_bits, num_null_bytes,
                                     &m_field_metadata, m_field_metadata_size,
                                     NULL);
      memcpy(m_field_metadata, ptr_after_colcnt, m_field_metadata_size);
      ptr_after_colcnt= (uchar*)ptr_after_colcnt + m_field_metadata_size;
      memcpy(m_null_bits, ptr_after_colcnt, num_null_bytes);
    }
  }

  DBUG_VOID_RETURN;
}
#endif

Table_map_log_event::~Table_map_log_event()
{
  my_free(m_meta_memory, MYF(MY_ALLOW_ZERO_PTR));
  my_free(m_memory, MYF(MY_ALLOW_ZERO_PTR));
}

/*
  Return value is an error code, one of:

      -1     Failure to open table   [from open_tables()]
       0     Success
       1     No room for more tables [from set_table()]
       2     Out of memory           [from set_table()]
       3     Wrong table definition
       4     Daisy-chaining RBR with SBR not possible
 */

#if !defined(MYSQL_CLIENT) && defined(HAVE_REPLICATION)
int Table_map_log_event::do_apply_event(Relay_log_info const *rli)
{
  RPL_TABLE_LIST *table_list;
  char *db_mem, *tname_mem, *mdlkey;
  MDL_LOCK_DATA *mdl_lock_data;
  size_t dummy_len;
  void *memory;
  DBUG_ENTER("Table_map_log_event::do_apply_event(Relay_log_info*)");
  DBUG_ASSERT(rli->sql_thd == thd);

  /* Step the query id to mark what columns that are actually used. */
  pthread_mutex_lock(&LOCK_thread_count);
  thd->query_id= next_query_id();
  pthread_mutex_unlock(&LOCK_thread_count);

  if (!(memory= my_multi_malloc(MYF(MY_WME),
                                &table_list, (uint) sizeof(RPL_TABLE_LIST),
                                &db_mem, (uint) NAME_LEN + 1,
                                &tname_mem, (uint) NAME_LEN + 1,
                                &mdl_lock_data, sizeof(MDL_LOCK_DATA),
                                &mdlkey, MAX_MDLKEY_LENGTH,
                                NullS)))
    DBUG_RETURN(HA_ERR_OUT_OF_MEM);

  bzero(table_list, sizeof(*table_list));
  table_list->db = db_mem;
  table_list->alias= table_list->table_name = tname_mem;
  table_list->lock_type= TL_WRITE;
  table_list->next_global= table_list->next_local= 0;
  table_list->table_id= m_table_id;
  table_list->updating= 1;
  strmov(table_list->db, rpl_filter->get_rewrite_db(m_dbnam, &dummy_len));
  strmov(table_list->table_name, m_tblnam);
  mdl_init_lock(mdl_lock_data, mdlkey, 0, table_list->db,
                table_list->table_name);
  table_list->mdl_lock_data= mdl_lock_data;

  int error= 0;

  if (rli->sql_thd->slave_thread /* filtering is for slave only */ &&
      (!rpl_filter->db_ok(table_list->db) ||
       (rpl_filter->is_on() && !rpl_filter->tables_ok("", table_list))))
  {
    my_free(memory, MYF(MY_WME));
  }
  else
  {
    DBUG_ASSERT(thd->lex->query_tables != table_list);

    /*
      Use placement new to construct the table_def instance in the
      memory allocated for it inside table_list.

      The memory allocated by the table_def structure (i.e., not the
      memory allocated *for* the table_def structure) is released
      inside Relay_log_info::clear_tables_to_lock() by calling the
      table_def destructor explicitly.
    */
    new (&table_list->m_tabledef) table_def(m_coltype, m_colcnt, 
         m_field_metadata, m_field_metadata_size, m_null_bits);
    table_list->m_tabledef_valid= TRUE;

    /*
      We record in the slave's information that the table should be
      locked by linking the table into the list of tables to lock.
    */
    table_list->next_global= table_list->next_local= rli->tables_to_lock;
    const_cast<Relay_log_info*>(rli)->tables_to_lock= table_list;
    const_cast<Relay_log_info*>(rli)->tables_to_lock_count++;
    /* 'memory' is freed in clear_tables_to_lock */
  }

  DBUG_RETURN(error);
}

Log_event::enum_skip_reason
Table_map_log_event::do_shall_skip(Relay_log_info *rli)
{
  /*
    If the slave skip counter is 1, then we should not start executing
    on the next event.
  */
  return continue_group(rli);
}

int Table_map_log_event::do_update_pos(Relay_log_info *rli)
{
  rli->inc_event_relay_log_pos();
  return 0;
}

#endif /* !defined(MYSQL_CLIENT) && defined(HAVE_REPLICATION) */

#ifndef MYSQL_CLIENT
bool Table_map_log_event::write_data_header(IO_CACHE *file)
{
  DBUG_ASSERT(m_table_id != ~0UL);
  uchar buf[TABLE_MAP_HEADER_LEN];
  DBUG_EXECUTE_IF("old_row_based_repl_4_byte_map_id_master",
                  {
                    int4store(buf + 0, m_table_id);
                    int2store(buf + 4, m_flags);
                    return (my_b_safe_write(file, buf, 6));
                  });
  int6store(buf + TM_MAPID_OFFSET, (ulonglong)m_table_id);
  int2store(buf + TM_FLAGS_OFFSET, m_flags);
  return (my_b_safe_write(file, buf, TABLE_MAP_HEADER_LEN));
}

bool Table_map_log_event::write_data_body(IO_CACHE *file)
{
  DBUG_ASSERT(m_dbnam != NULL);
  DBUG_ASSERT(m_tblnam != NULL);
  /* We use only one byte per length for storage in event: */
  DBUG_ASSERT(m_dblen < 128);
  DBUG_ASSERT(m_tbllen < 128);

  uchar const dbuf[]= { (uchar) m_dblen };
  uchar const tbuf[]= { (uchar) m_tbllen };

  uchar cbuf[sizeof(m_colcnt)];
  uchar *const cbuf_end= net_store_length(cbuf, (size_t) m_colcnt);
  DBUG_ASSERT(static_cast<size_t>(cbuf_end - cbuf) <= sizeof(cbuf));

  /*
    Store the size of the field metadata.
  */
  uchar mbuf[sizeof(m_field_metadata_size)];
  uchar *const mbuf_end= net_store_length(mbuf, m_field_metadata_size);

  return (my_b_safe_write(file, dbuf,      sizeof(dbuf)) ||
          my_b_safe_write(file, (const uchar*)m_dbnam,   m_dblen+1) ||
          my_b_safe_write(file, tbuf,      sizeof(tbuf)) ||
          my_b_safe_write(file, (const uchar*)m_tblnam,  m_tbllen+1) ||
          my_b_safe_write(file, cbuf, (size_t) (cbuf_end - cbuf)) ||
          my_b_safe_write(file, m_coltype, m_colcnt) ||
          my_b_safe_write(file, mbuf, (size_t) (mbuf_end - mbuf)) ||
          my_b_safe_write(file, m_field_metadata, m_field_metadata_size),
          my_b_safe_write(file, m_null_bits, (m_colcnt + 7) / 8));
 }
#endif

#if defined(HAVE_REPLICATION) && !defined(MYSQL_CLIENT)

/*
  Print some useful information for the SHOW BINARY LOG information
  field.
 */

#if defined(HAVE_REPLICATION) && !defined(MYSQL_CLIENT)
void Table_map_log_event::pack_info(Protocol *protocol)
{
    char buf[256];
    size_t bytes= my_snprintf(buf, sizeof(buf),
                                 "table_id: %lu (%s.%s)",
                              m_table_id, m_dbnam, m_tblnam);
    protocol->store(buf, bytes, &my_charset_bin);
}
#endif


#endif


#ifdef MYSQL_CLIENT
void Table_map_log_event::print(FILE *file, PRINT_EVENT_INFO *print_event_info)
{
  if (!print_event_info->short_form)
  {
    print_header(&print_event_info->head_cache, print_event_info, TRUE);
    my_b_printf(&print_event_info->head_cache,
                "\tTable_map: `%s`.`%s` mapped to number %lu\n",
                m_dbnam, m_tblnam, m_table_id);
    print_base64(&print_event_info->body_cache, print_event_info, TRUE);
  }
}
#endif

/**************************************************************************
	Write_rows_log_event member functions
**************************************************************************/

/*
  Constructor used to build an event for writing to the binary log.
 */
#if !defined(MYSQL_CLIENT)
Write_rows_log_event::Write_rows_log_event(THD *thd_arg, TABLE *tbl_arg,
                                           ulong tid_arg,
                                           bool is_transactional)
  : Rows_log_event(thd_arg, tbl_arg, tid_arg, tbl_arg->write_set, is_transactional)
{
}
#endif

/*
  Constructor used by slave to read the event from the binary log.
 */
#ifdef HAVE_REPLICATION
Write_rows_log_event::Write_rows_log_event(const char *buf, uint event_len,
                                           const Format_description_log_event
                                           *description_event)
: Rows_log_event(buf, event_len, WRITE_ROWS_EVENT, description_event)
{
}
#endif

#if !defined(MYSQL_CLIENT) && defined(HAVE_REPLICATION)
int 
Write_rows_log_event::do_before_row_operations(const Slave_reporting_capability *const)
{
  int error= 0;

  /**
     todo: to introduce a property for the event (handler?) which forces
     applying the event in the replace (idempotent) fashion.
  */
  if (bit_is_set(slave_exec_mode, SLAVE_EXEC_MODE_IDEMPOTENT) == 1 ||
      m_table->s->db_type()->db_type == DB_TYPE_NDBCLUSTER)
  {
    /*
      We are using REPLACE semantics and not INSERT IGNORE semantics
      when writing rows, that is: new rows replace old rows.  We need to
      inform the storage engine that it should use this behaviour.
    */
    
    /* Tell the storage engine that we are using REPLACE semantics. */
    thd->lex->duplicates= DUP_REPLACE;
    
    /*
      Pretend we're executing a REPLACE command: this is needed for
      InnoDB and NDB Cluster since they are not (properly) checking the
      lex->duplicates flag.
    */
    thd->lex->sql_command= SQLCOM_REPLACE;
    /* 
       Do not raise the error flag in case of hitting to an unique attribute
    */
    m_table->file->extra(HA_EXTRA_IGNORE_DUP_KEY);
    /* 
       NDB specific: update from ndb master wrapped as Write_rows
       so that the event should be applied to replace slave's row
    */
    m_table->file->extra(HA_EXTRA_WRITE_CAN_REPLACE);
    /* 
       NDB specific: if update from ndb master wrapped as Write_rows
       does not find the row it's assumed idempotent binlog applying
       is taking place; don't raise the error.
    */
    m_table->file->extra(HA_EXTRA_IGNORE_NO_KEY);
    /*
      TODO: the cluster team (Tomas?) says that it's better if the engine knows
      how many rows are going to be inserted, then it can allocate needed memory
      from the start.
    */
  }

  /*
    We need TIMESTAMP_NO_AUTO_SET otherwise ha_write_row() will not use fill
    any TIMESTAMP column with data from the row but instead will use
    the event's current time.
    As we replicate from TIMESTAMP to TIMESTAMP and slave has no extra
    columns, we know that all TIMESTAMP columns on slave will receive explicit
    data from the row, so TIMESTAMP_NO_AUTO_SET is ok.
    When we allow a table without TIMESTAMP to be replicated to a table having
    more columns including a TIMESTAMP column, or when we allow a TIMESTAMP
    column to be replicated into a BIGINT column and the slave's table has a
    TIMESTAMP column, then the slave's TIMESTAMP column will take its value
    from set_time() which we called earlier (consistent with SBR). And then in
    some cases we won't want TIMESTAMP_NO_AUTO_SET (will require some code to
    analyze if explicit data is provided for slave's TIMESTAMP columns).
  */
  m_table->timestamp_field_type= TIMESTAMP_NO_AUTO_SET;

  return error;
}

int 
Write_rows_log_event::do_after_row_operations(const Slave_reporting_capability *const,
                                              int error)
{
  int local_error= 0;
  if (bit_is_set(slave_exec_mode, SLAVE_EXEC_MODE_IDEMPOTENT) == 1 ||
      m_table->s->db_type()->db_type == DB_TYPE_NDBCLUSTER)
  {
    m_table->file->extra(HA_EXTRA_NO_IGNORE_DUP_KEY);
    m_table->file->extra(HA_EXTRA_WRITE_CANNOT_REPLACE);
    /*
      resetting the extra with 
      table->file->extra(HA_EXTRA_NO_IGNORE_NO_KEY); 
      fires bug#27077
      explanation: file->reset() performs this duty
      ultimately. Still todo: fix
    */
  }
  if ((local_error= m_table->file->ha_end_bulk_insert(0)))
  {
    m_table->file->print_error(local_error, MYF(0));
  }
  return error? error : local_error;
}

#if !defined(MYSQL_CLIENT) && defined(HAVE_REPLICATION)

/*
  Check if there are more UNIQUE keys after the given key.
*/
static int
last_uniq_key(TABLE *table, uint keyno)
{
  while (++keyno < table->s->keys)
    if (table->key_info[keyno].flags & HA_NOSAME)
      return 0;
  return 1;
}

/**
   Check if an error is a duplicate key error.

   This function is used to check if an error code is one of the
   duplicate key error, i.e., and error code for which it is sensible
   to do a <code>get_dup_key()</code> to retrieve the duplicate key.

   @param errcode The error code to check.

   @return <code>true</code> if the error code is such that
   <code>get_dup_key()</code> will return true, <code>false</code>
   otherwise.
 */
bool
is_duplicate_key_error(int errcode)
{
  switch (errcode)
  {
  case HA_ERR_FOUND_DUPP_KEY:
  case HA_ERR_FOUND_DUPP_UNIQUE:
    return true;
  }
  return false;
}

/**
  Write the current row into event's table.

  The row is located in the row buffer, pointed by @c m_curr_row member.
  Number of columns of the row is stored in @c m_width member (it can be 
  different from the number of columns in the table to which we insert). 
  Bitmap @c m_cols indicates which columns are present in the row. It is assumed 
  that event's table is already open and pointed by @c m_table.

  If the same record already exists in the table it can be either overwritten 
  or an error is reported depending on the value of @c overwrite flag 
  (error reporting not yet implemented). Note that the matching record can be
  different from the row we insert if we use primary keys to identify records in
  the table.

  The row to be inserted can contain values only for selected columns. The 
  missing columns are filled with default values using @c prepare_record() 
  function. If a matching record is found in the table and @c overwritte is
  true, the missing columns are taken from it.

  @param  rli   Relay log info (needed for row unpacking).
  @param  overwrite  
                Shall we overwrite if the row already exists or signal 
                error (currently ignored).

  @returns Error code on failure, 0 on success.

  This method, if successful, sets @c m_curr_row_end pointer to point at the
  next row in the rows buffer. This is done when unpacking the row to be 
  inserted.

  @note If a matching record is found, it is either updated using 
  @c ha_update_row() or first deleted and then new record written.
*/ 

int
Rows_log_event::write_row(const Relay_log_info *const rli,
                          const bool overwrite)
{
  DBUG_ENTER("write_row");
  DBUG_ASSERT(m_table != NULL && thd != NULL);

  TABLE *table= m_table;  // pointer to event's table
  int error;
  int keynum;
  auto_afree_ptr<char> key(NULL);

  /* fill table->record[0] with default values */

  /*
     We only check if the columns have default values for non-NDB
     engines, for NDB we ignore the check since updates are sent as
     writes, causing errors when trying to prepare the record.

     TODO[ndb]: Elimiate this hard-coded dependency on NDB. Ideally,
     the engine should be able to set a flag that it want the default
     values filled in and one flag to handle the case that the default
     values should be checked. Maybe these two flags can be combined.
  */
  if ((error= prepare_record(table, &m_cols, m_width,
                             table->file->ht->db_type != DB_TYPE_NDBCLUSTER)))
    DBUG_RETURN(error);
  
  /* unpack row into table->record[0] */
  error= unpack_current_row(rli, &m_cols);

  // Temporary fix to find out why it fails [/Matz]
  memcpy(m_table->write_set->bitmap, m_cols.bitmap, (m_table->write_set->n_bits + 7) / 8);

  if (m_curr_row == m_rows_buf)
  {
    /* this is the first row to be inserted, we estimate the rows with
       the size of the first row and use that value to initialize
       storage engine for bulk insertion */
    ulong estimated_rows= (m_rows_end - m_curr_row) / (m_curr_row_end - m_curr_row);
    m_table->file->ha_start_bulk_insert(estimated_rows);
  }
  
  
#ifndef DBUG_OFF
  DBUG_DUMP("record[0]", table->record[0], table->s->reclength);
  DBUG_PRINT_BITSET("debug", "write_set = %s", table->write_set);
  DBUG_PRINT_BITSET("debug", "read_set = %s", table->read_set);
#endif

  /* 
    Try to write record. If a corresponding record already exists in the table,
    we try to change it using ha_update_row() if possible. Otherwise we delete
    it and repeat the whole process again. 

    TODO: Add safety measures against infinite looping. 
   */

  while ((error= table->file->ha_write_row(table->record[0])))
  {
    if (error == HA_ERR_LOCK_DEADLOCK ||
        error == HA_ERR_LOCK_WAIT_TIMEOUT ||
        (keynum= table->file->get_dup_key(error)) < 0 ||
        !overwrite)
    {
      DBUG_PRINT("info",("get_dup_key returns %d)", keynum));
      /*
        Deadlock, waiting for lock or just an error from the handler
        such as HA_ERR_FOUND_DUPP_KEY when overwrite is false.
        Retrieval of the duplicate key number may fail
        - either because the error was not "duplicate key" error
        - or because the information which key is not available
      */
      table->file->print_error(error, MYF(0));
      DBUG_RETURN(error);
    }
    /*
       We need to retrieve the old row into record[1] to be able to
       either update or delete the offending record.  We either:

       - use rnd_pos() with a row-id (available as dupp_row) to the
         offending row, if that is possible (MyISAM and Blackhole), or else

       - use index_read_idx() with the key that is duplicated, to
         retrieve the offending row.
     */
    if (table->file->ha_table_flags() & HA_DUPLICATE_POS)
    {
      DBUG_PRINT("info",("Locating offending record using rnd_pos()"));
      if (table->file->inited && (error= table->file->ha_index_end()))
        DBUG_RETURN(error);
      if ((error= table->file->ha_rnd_init(FALSE)))
        DBUG_RETURN(error);

      error= table->file->rnd_pos(table->record[1], table->file->dup_ref);
      table->file->ha_rnd_end();
      if (error)
      {
        DBUG_PRINT("info",("rnd_pos() returns error %d",error));
        if (error == HA_ERR_RECORD_DELETED)
          error= HA_ERR_KEY_NOT_FOUND;
        table->file->print_error(error, MYF(0));
        DBUG_RETURN(error);
      }
    }
    else
    {
      DBUG_PRINT("info",("Locating offending record using index_read_idx()"));

      if (table->file->extra(HA_EXTRA_FLUSH_CACHE))
      {
        DBUG_PRINT("info",("Error when setting HA_EXTRA_FLUSH_CACHE"));
        DBUG_RETURN(my_errno);
      }

      if (key.get() == NULL)
      {
        key.assign(static_cast<char*>(my_alloca(table->s->max_unique_length)));
        if (key.get() == NULL)
        {
          DBUG_PRINT("info",("Can't allocate key buffer"));
          DBUG_RETURN(ENOMEM);
        }
      }

      key_copy((uchar*)key.get(), table->record[0], table->key_info + keynum,
               0);
      error= table->file->index_read_idx_map(table->record[1], keynum,
                                             (const uchar*)key.get(),
                                             HA_WHOLE_KEY,
                                             HA_READ_KEY_EXACT);
      if (error)
      {
        DBUG_PRINT("info",("index_read_idx() returns %s", HA_ERR(error)));
        if (error == HA_ERR_RECORD_DELETED)
          error= HA_ERR_KEY_NOT_FOUND;
        table->file->print_error(error, MYF(0));
        DBUG_RETURN(error);
      }
    }

    /*
       Now, record[1] should contain the offending row.  That
       will enable us to update it or, alternatively, delete it (so
       that we can insert the new row afterwards).
     */

    /*
      If row is incomplete we will use the record found to fill 
      missing columns.  
    */
    if (!get_flags(COMPLETE_ROWS_F))
    {
      restore_record(table,record[1]);
      error= unpack_current_row(rli, &m_cols);
    }

#ifndef DBUG_OFF
    DBUG_PRINT("debug",("preparing for update: before and after image"));
    DBUG_DUMP("record[1] (before)", table->record[1], table->s->reclength);
    DBUG_DUMP("record[0] (after)", table->record[0], table->s->reclength);
#endif

    /*
       REPLACE is defined as either INSERT or DELETE + INSERT.  If
       possible, we can replace it with an UPDATE, but that will not
       work on InnoDB if FOREIGN KEY checks are necessary.

       I (Matz) am not sure of the reason for the last_uniq_key()
       check as, but I'm guessing that it's something along the
       following lines.

       Suppose that we got the duplicate key to be a key that is not
       the last unique key for the table and we perform an update:
       then there might be another key for which the unique check will
       fail, so we're better off just deleting the row and inserting
       the correct row.
     */
    if (last_uniq_key(table, keynum) &&
        !table->file->referenced_by_foreign_key())
    {
      DBUG_PRINT("info",("Updating row using ha_update_row()"));
      error=table->file->ha_update_row(table->record[1],
                                       table->record[0]);
      switch (error) {
                
      case HA_ERR_RECORD_IS_THE_SAME:
        DBUG_PRINT("info",("ignoring HA_ERR_RECORD_IS_THE_SAME error from"
                           " ha_update_row()"));
        error= 0;
      
      case 0:
        break;
        
      default:    
        DBUG_PRINT("info",("ha_update_row() returns error %d",error));
        table->file->print_error(error, MYF(0));
      }
      
      DBUG_RETURN(error);
    }
    else
    {
      DBUG_PRINT("info",("Deleting offending row and trying to write new one again"));
      if ((error= table->file->ha_delete_row(table->record[1])))
      {
        DBUG_PRINT("info",("ha_delete_row() returns error %d",error));
        table->file->print_error(error, MYF(0));
        DBUG_RETURN(error);
      }
      /* Will retry ha_write_row() with the offending row removed. */
    }
  }

  DBUG_RETURN(error);
}

#endif

int 
Write_rows_log_event::do_exec_row(const Relay_log_info *const rli)
{
  DBUG_ASSERT(m_table != NULL);
  int error=
    write_row(rli,        /* if 1 then overwrite */
              bit_is_set(slave_exec_mode, SLAVE_EXEC_MODE_IDEMPOTENT) == 1);
    
  if (error && !thd->is_error())
  {
    DBUG_ASSERT(0);
    my_error(ER_UNKNOWN_ERROR, MYF(0));
  }
  
  return error; 
}

#endif /* !defined(MYSQL_CLIENT) && defined(HAVE_REPLICATION) */

#ifdef MYSQL_CLIENT
void Write_rows_log_event::print(FILE *file, PRINT_EVENT_INFO* print_event_info)
{
  Rows_log_event::print_helper(file, print_event_info, "Write_rows");
}
#endif

/**************************************************************************
	Delete_rows_log_event member functions
**************************************************************************/

#if !defined(MYSQL_CLIENT) && defined(HAVE_REPLICATION)
/*
  Compares table->record[0] and table->record[1]

  Returns TRUE if different.
*/
static bool record_compare(TABLE *table)
{
  /*
    Need to set the X bit and the filler bits in both records since
    there are engines that do not set it correctly.

    In addition, since MyISAM checks that one hasn't tampered with the
    record, it is necessary to restore the old bytes into the record
    after doing the comparison.

    TODO[record format ndb]: Remove it once NDB returns correct
    records. Check that the other engines also return correct records.
   */

  DBUG_DUMP("record[0]", table->record[0], table->s->reclength);
  DBUG_DUMP("record[1]", table->record[1], table->s->reclength);

  bool result= FALSE;
  uchar saved_x[2], saved_filler[2];

  if (table->s->null_bytes > 0)
  {
    for (int i = 0 ; i < 2 ; ++i)
    {
      saved_x[i]= table->record[i][0];
      saved_filler[i]= table->record[i][table->s->null_bytes - 1];
      table->record[i][0]|= 1U;
      table->record[i][table->s->null_bytes - 1]|=
        256U - (1U << table->s->last_null_bit_pos);
    }
  }

  if (table->s->blob_fields + table->s->varchar_fields == 0)
  {
    result= cmp_record(table,record[1]);
    goto record_compare_exit;
  }

  /* Compare null bits */
  if (memcmp(table->null_flags,
	     table->null_flags+table->s->rec_buff_length,
	     table->s->null_bytes))
  {
    result= TRUE;				// Diff in NULL value
    goto record_compare_exit;
  }

  /* Compare updated fields */
  for (Field **ptr=table->field ; *ptr ; ptr++)
  {
    if ((*ptr)->cmp_binary_offset(table->s->rec_buff_length))
    {
      result= TRUE;
      goto record_compare_exit;
    }
  }

record_compare_exit:
  /*
    Restore the saved bytes.

    TODO[record format ndb]: Remove this code once NDB returns the
    correct record format.
  */
  if (table->s->null_bytes > 0)
  {
    for (int i = 0 ; i < 2 ; ++i)
    {
      table->record[i][0]= saved_x[i];
      table->record[i][table->s->null_bytes - 1]= saved_filler[i];
    }
  }

  return result;
}

/**
  Locate the current row in event's table.

  The current row is pointed by @c m_curr_row. Member @c m_width tells how many 
  columns are there in the row (this can be differnet from the number of columns 
  in the table). It is assumed that event's table is already open and pointed 
  by @c m_table.

  If a corresponding record is found in the table it is stored in 
  @c m_table->record[0]. Note that when record is located based on a primary 
  key, it is possible that the record found differs from the row being located.

  If no key is specified or table does not have keys, a table scan is used to 
  find the row. In that case the row should be complete and contain values for
  all columns. However, it can still be shorter than the table, i.e. the table 
  can contain extra columns not present in the row. It is also possible that 
  the table has fewer columns than the row being located. 

  @returns Error code on failure, 0 on success. 
  
  @post In case of success @c m_table->record[0] contains the record found. 
  Also, the internal "cursor" of the table is positioned at the record found.

  @note If the engine allows random access of the records, a combination of
  @c position() and @c rnd_pos() will be used. 
 */

int Rows_log_event::find_row(const Relay_log_info *rli)
{
  DBUG_ENTER("Rows_log_event::find_row");

  DBUG_ASSERT(m_table && m_table->in_use != NULL);

  TABLE *table= m_table;
  int error;

  /* unpack row - missing fields get default values */
  prepare_record(table, &m_cols, m_width, FALSE /* don't check errors */); 
  error= unpack_current_row(rli, &m_cols);

  // Temporary fix to find out why it fails [/Matz]
  memcpy(m_table->read_set->bitmap, m_cols.bitmap, (m_table->read_set->n_bits + 7) / 8);

#ifndef DBUG_OFF
  DBUG_PRINT("info",("looking for the following record"));
  DBUG_DUMP("record[0]", table->record[0], table->s->reclength);
  DBUG_DUMP("read_set", (uchar*) table->read_set->bitmap, (table->read_set->n_bits + 7) / 8);
#endif

  if ((table->file->ha_table_flags() & HA_PRIMARY_KEY_REQUIRED_FOR_POSITION) &&
      table->s->primary_key < MAX_KEY)
  {
    /*
      Use a more efficient method to fetch the record given by
      table->record[0] if the engine allows it.  We first compute a
      row reference using the position() member function (it will be
      stored in table->file->ref) and the use rnd_pos() to position
      the "cursor" (i.e., record[0] in this case) at the correct row.

      TODO: Add a check that the correct record has been fetched by
      comparing with the original record. Take into account that the
      record on the master and slave can be of different
      length. Something along these lines should work:

      ADD>>>  store_record(table,record[1]);
              int error= table->file->rnd_pos(table->record[0], table->file->ref);
      ADD>>>  DBUG_ASSERT(memcmp(table->record[1], table->record[0],
                                 table->s->reclength) == 0);
    */

    /*
      Ndb does not need read before delete/update (and no updates are sent)
      if primary key specified

      (Actually uniquekey will also do, but pk will be in each
      row if table has pk)

      Also set ignore no key, as we don't really know if row exists...
    */
    if (table->file->ht->db_type == DB_TYPE_NDBCLUSTER)
    {
      table->file->extra(HA_EXTRA_IGNORE_NO_KEY);
      DBUG_RETURN(0);
    }

    DBUG_PRINT("info",("locating record using primary key (position)"));
    int error= table->file->rnd_pos_by_record(table->record[0]);
    table->file->ha_rnd_end();
    if (error)
    {
      DBUG_PRINT("info",("rnd_pos returns error %d",error));
      if (error == HA_ERR_RECORD_DELETED)
        error= HA_ERR_KEY_NOT_FOUND;
      table->file->print_error(error, MYF(0));
    }
    DBUG_RETURN(error);
  }

  // We can't use position() - try other methods.
  
  /*
    Save copy of the record in table->record[1]. It might be needed 
    later if linear search is used to find exact match.
   */ 
  store_record(table,record[1]);    

  if (table->s->keys > 0)
  {
    DBUG_PRINT("info",("locating record using primary key (index_read)"));

    /* We have a key: search the table using the index */
    if (!table->file->inited && (error= table->file->ha_index_init(0, FALSE)))
    {
      DBUG_PRINT("info",("ha_index_init returns error %d",error));
      table->file->print_error(error, MYF(0));
      goto err;
    }

    /* Fill key data for the row */

    DBUG_ASSERT(m_key);
    key_copy(m_key, table->record[0], table->key_info, 0);

    /*
      Don't print debug messages when running valgrind since they can
      trigger false warnings.
     */
#ifndef HAVE_purify
    DBUG_DUMP("key data", m_key, table->key_info->key_length);
#endif

    /*
      We need to set the null bytes to ensure that the filler bit are
      all set when returning.  There are storage engines that just set
      the necessary bits on the bytes and don't set the filler bits
      correctly.
    */
    if (table->s->null_bytes > 0)
      table->record[0][table->s->null_bytes - 1]|=
        256U - (1U << table->s->last_null_bit_pos);

    if ((error= table->file->index_read_map(table->record[0], m_key, 
                                            HA_WHOLE_KEY,
                                            HA_READ_KEY_EXACT)))
    {
      DBUG_PRINT("info",("no record matching the key found in the table"));
      if (error == HA_ERR_RECORD_DELETED)
        error= HA_ERR_KEY_NOT_FOUND;
      table->file->print_error(error, MYF(0));
      table->file->ha_index_end();
      goto err;
    }

  /*
    Don't print debug messages when running valgrind since they can
    trigger false warnings.
   */
#ifndef HAVE_purify
    DBUG_PRINT("info",("found first matching record")); 
    DBUG_DUMP("record[0]", table->record[0], table->s->reclength);
#endif
    /*
      Below is a minor "optimization".  If the key (i.e., key number
      0) has the HA_NOSAME flag set, we know that we have found the
      correct record (since there can be no duplicates); otherwise, we
      have to compare the record with the one found to see if it is
      the correct one.

      CAVEAT! This behaviour is essential for the replication of,
      e.g., the mysql.proc table since the correct record *shall* be
      found using the primary key *only*.  There shall be no
      comparison of non-PK columns to decide if the correct record is
      found.  I can see no scenario where it would be incorrect to
      chose the row to change only using a PK or an UNNI.
    */
    if (table->key_info->flags & HA_NOSAME)
    {
      table->file->ha_index_end();
      goto ok;
    }

    /*
      In case key is not unique, we still have to iterate over records found
      and find the one which is identical to the row given. A copy of the 
      record we are looking for is stored in record[1].
     */ 
    DBUG_PRINT("info",("non-unique index, scanning it to find matching record")); 

    while (record_compare(table))
    {
      /*
        We need to set the null bytes to ensure that the filler bit
        are all set when returning.  There are storage engines that
        just set the necessary bits on the bytes and don't set the
        filler bits correctly.

        TODO[record format ndb]: Remove this code once NDB returns the
        correct record format.
      */
      if (table->s->null_bytes > 0)
      {
        table->record[0][table->s->null_bytes - 1]|=
          256U - (1U << table->s->last_null_bit_pos);
      }

      while ((error= table->file->index_next(table->record[0])))
      {
        /* We just skip records that has already been deleted */
        if (error == HA_ERR_RECORD_DELETED)
          continue;
        DBUG_PRINT("info",("no record matching the given row found"));
        table->file->print_error(error, MYF(0));
        table->file->ha_index_end();
        goto err;
      }
    }

    /*
      Have to restart the scan to be able to fetch the next row.
    */
    table->file->ha_index_end();
  }
  else
  {
    DBUG_PRINT("info",("locating record using table scan (rnd_next)"));

    int restart_count= 0; // Number of times scanning has restarted from top

    /* We don't have a key: search the table using rnd_next() */
    if ((error= table->file->ha_rnd_init(1)))
    {
      DBUG_PRINT("info",("error initializing table scan"
                         " (ha_rnd_init returns %d)",error));
      table->file->print_error(error, MYF(0));
      goto err;
    }

    /* Continue until we find the right record or have made a full loop */
    do
    {
  restart_rnd_next:
      error= table->file->rnd_next(table->record[0]);

      DBUG_PRINT("info", ("error: %s", HA_ERR(error)));
      switch (error) {

      case 0:
        break;

      /*
        If the record was deleted, we pick the next one without doing
        any comparisons.
      */
      case HA_ERR_RECORD_DELETED:
        goto restart_rnd_next;

      case HA_ERR_END_OF_FILE:
        if (++restart_count < 2)
          table->file->ha_rnd_init(1);
        break;

      default:
        DBUG_PRINT("info", ("Failed to get next record"
                            " (rnd_next returns %d)",error));
        table->file->print_error(error, MYF(0));
        table->file->ha_rnd_end();
        goto err;
      }
    }
    while (restart_count < 2 && record_compare(table));
    
    /* 
      Note: above record_compare will take into accout all record fields 
      which might be incorrect in case a partial row was given in the event
     */

    /*
      Have to restart the scan to be able to fetch the next row.
    */
    if (restart_count == 2)
      DBUG_PRINT("info", ("Record not found"));
    else
      DBUG_DUMP("record found", table->record[0], table->s->reclength);
    table->file->ha_rnd_end();

    DBUG_ASSERT(error == HA_ERR_END_OF_FILE || error == 0);
    goto err;
  }
ok:
  table->default_column_bitmaps();
  DBUG_RETURN(0);
err:
  table->default_column_bitmaps();
  DBUG_RETURN(error);
}

#endif

/*
  Constructor used to build an event for writing to the binary log.
 */

#ifndef MYSQL_CLIENT
Delete_rows_log_event::Delete_rows_log_event(THD *thd_arg, TABLE *tbl_arg,
                                             ulong tid,
                                             bool is_transactional)
  : Rows_log_event(thd_arg, tbl_arg, tid, tbl_arg->read_set, is_transactional)
{
}
#endif /* #if !defined(MYSQL_CLIENT) */

/*
  Constructor used by slave to read the event from the binary log.
 */
#ifdef HAVE_REPLICATION
Delete_rows_log_event::Delete_rows_log_event(const char *buf, uint event_len,
                                             const Format_description_log_event
                                             *description_event)
  : Rows_log_event(buf, event_len, DELETE_ROWS_EVENT, description_event)
{
}
#endif

#if !defined(MYSQL_CLIENT) && defined(HAVE_REPLICATION)

int 
Delete_rows_log_event::do_before_row_operations(const Slave_reporting_capability *const)
{
  if ((m_table->file->ha_table_flags() & HA_PRIMARY_KEY_REQUIRED_FOR_POSITION) &&
      m_table->s->primary_key < MAX_KEY)
  {
    /*
      We don't need to allocate any memory for m_key since it is not used.
    */
    return 0;
  }

  if (m_table->s->keys > 0)
  {
    // Allocate buffer for key searches
    m_key= (uchar*)my_malloc(m_table->key_info->key_length, MYF(MY_WME));
    if (!m_key)
      return HA_ERR_OUT_OF_MEM;
  }

  return 0;
}

int 
Delete_rows_log_event::do_after_row_operations(const Slave_reporting_capability *const, 
                                               int error)
{
  /*error= ToDo:find out what this should really be, this triggers close_scan in nbd, returning error?*/
  m_table->file->ha_index_or_rnd_end();
  my_free(m_key, MYF(MY_ALLOW_ZERO_PTR));
  m_key= NULL;

  return error;
}

int Delete_rows_log_event::do_exec_row(const Relay_log_info *const rli)
{
  int error;
  DBUG_ASSERT(m_table != NULL);

  if (!(error= find_row(rli))) 
  { 
    /*
      Delete the record found, located in record[0]
    */
    error= m_table->file->ha_delete_row(m_table->record[0]);
  }
  return error;
}

#endif /* !defined(MYSQL_CLIENT) && defined(HAVE_REPLICATION) */

#ifdef MYSQL_CLIENT
void Delete_rows_log_event::print(FILE *file,
                                  PRINT_EVENT_INFO* print_event_info)
{
  Rows_log_event::print_helper(file, print_event_info, "Delete_rows");
}
#endif


/**************************************************************************
	Update_rows_log_event member functions
**************************************************************************/

/*
  Constructor used to build an event for writing to the binary log.
 */
#if !defined(MYSQL_CLIENT)
Update_rows_log_event::Update_rows_log_event(THD *thd_arg, TABLE *tbl_arg,
                                             ulong tid,
                                             bool is_transactional)
: Rows_log_event(thd_arg, tbl_arg, tid, tbl_arg->read_set, is_transactional)
{
  init(tbl_arg->write_set);
}

void Update_rows_log_event::init(MY_BITMAP const *cols)
{
  /* if bitmap_init fails, caught in is_valid() */
  if (likely(!bitmap_init(&m_cols_ai,
                          m_width <= sizeof(m_bitbuf_ai)*8 ? m_bitbuf_ai : NULL,
                          m_width,
                          false)))
  {
    /* Cols can be zero if this is a dummy binrows event */
    if (likely(cols != NULL))
    {
      memcpy(m_cols_ai.bitmap, cols->bitmap, no_bytes_in_map(cols));
      create_last_word_mask(&m_cols_ai);
    }
  }
}
#endif /* !defined(MYSQL_CLIENT) */


Update_rows_log_event::~Update_rows_log_event()
{
  if (m_cols_ai.bitmap == m_bitbuf_ai) // no my_malloc happened
    m_cols_ai.bitmap= 0; // so no my_free in bitmap_free
  bitmap_free(&m_cols_ai); // To pair with bitmap_init().
}


/*
  Constructor used by slave to read the event from the binary log.
 */
#ifdef HAVE_REPLICATION
Update_rows_log_event::Update_rows_log_event(const char *buf, uint event_len,
                                             const
                                             Format_description_log_event
                                             *description_event)
  : Rows_log_event(buf, event_len, UPDATE_ROWS_EVENT, description_event)
{
}
#endif

#if !defined(MYSQL_CLIENT) && defined(HAVE_REPLICATION)

int 
Update_rows_log_event::do_before_row_operations(const Slave_reporting_capability *const)
{
  if (m_table->s->keys > 0)
  {
    // Allocate buffer for key searches
    m_key= (uchar*)my_malloc(m_table->key_info->key_length, MYF(MY_WME));
    if (!m_key)
      return HA_ERR_OUT_OF_MEM;
  }

  m_table->timestamp_field_type= TIMESTAMP_NO_AUTO_SET;

  return 0;
}

int 
Update_rows_log_event::do_after_row_operations(const Slave_reporting_capability *const, 
                                               int error)
{
  /*error= ToDo:find out what this should really be, this triggers close_scan in nbd, returning error?*/
  m_table->file->ha_index_or_rnd_end();
  my_free(m_key, MYF(MY_ALLOW_ZERO_PTR)); // Free for multi_malloc
  m_key= NULL;

  return error;
}

int 
Update_rows_log_event::do_exec_row(const Relay_log_info *const rli)
{
  DBUG_ASSERT(m_table != NULL);

  int error= find_row(rli); 
  if (error)
  {
    /*
      We need to read the second image in the event of error to be
      able to skip to the next pair of updates
    */
    m_curr_row= m_curr_row_end;
    unpack_current_row(rli, &m_cols_ai);
    return error;
  }

  /*
    This is the situation after locating BI:

    ===|=== before image ====|=== after image ===|===
       ^                     ^
       m_curr_row            m_curr_row_end

    BI found in the table is stored in record[0]. We copy it to record[1]
    and unpack AI to record[0].
   */

  store_record(m_table,record[1]);

  m_curr_row= m_curr_row_end;
  error= unpack_current_row(rli, &m_cols_ai); // this also updates m_curr_row_end

  /*
    Now we have the right row to update.  The old row (the one we're
    looking for) is in record[1] and the new row is in record[0].
  */
#ifndef HAVE_purify
  /*
    Don't print debug messages when running valgrind since they can
    trigger false warnings.
   */
  DBUG_PRINT("info",("Updating row in table"));
  DBUG_DUMP("old record", m_table->record[1], m_table->s->reclength);
  DBUG_DUMP("new values", m_table->record[0], m_table->s->reclength);
#endif

  // Temporary fix to find out why it fails [/Matz]
  memcpy(m_table->read_set->bitmap, m_cols.bitmap, (m_table->read_set->n_bits + 7) / 8);
  memcpy(m_table->write_set->bitmap, m_cols_ai.bitmap, (m_table->write_set->n_bits + 7) / 8);

  error= m_table->file->ha_update_row(m_table->record[1], m_table->record[0]);
  if (error == HA_ERR_RECORD_IS_THE_SAME)
    error= 0;

  return error;
}

#endif /* !defined(MYSQL_CLIENT) && defined(HAVE_REPLICATION) */

#ifdef MYSQL_CLIENT
void Update_rows_log_event::print(FILE *file,
				  PRINT_EVENT_INFO* print_event_info)
{
  Rows_log_event::print_helper(file, print_event_info, "Update_rows");
}
#endif


Incident_log_event::Incident_log_event(const char *buf, uint event_len,
                                       const Format_description_log_event *descr_event)
  : Log_event(buf, descr_event)
{
  DBUG_ENTER("Incident_log_event::Incident_log_event");
  uint8 const common_header_len=
    descr_event->common_header_len;
  uint8 const post_header_len=
    descr_event->post_header_len[INCIDENT_EVENT-1];

  DBUG_PRINT("info",("event_len: %u; common_header_len: %d; post_header_len: %d",
                     event_len, common_header_len, post_header_len));

  int incident_number= uint2korr(buf + common_header_len);
  if (incident_number >= INCIDENT_COUNT ||
      incident_number <= INCIDENT_NONE)
  {
    // If the incident is not recognized, this binlog event is
    // invalid.  If we set incident_number to INCIDENT_NONE, the
    // invalidity will be detected by is_valid().
    incident_number= INCIDENT_NONE;
    DBUG_VOID_RETURN;
  }
  m_incident= static_cast<Incident>(incident_number);
  char const *ptr= buf + common_header_len + post_header_len;
  char const *const str_end= buf + event_len;
  uint8 len= 0;                   // Assignment to keep compiler happy
  const char *str= NULL;          // Assignment to keep compiler happy
  read_str(&ptr, str_end, &str, &len);
  m_message.str= const_cast<char*>(str);
  m_message.length= len;
  DBUG_PRINT("info", ("m_incident: %d", m_incident));
  DBUG_VOID_RETURN;
}


Incident_log_event::~Incident_log_event()
{
}


const char *
Incident_log_event::description() const
{
  static const char *const description[]= {
    "NOTHING",                                  // Not used
    "LOST_EVENTS",
    "RESTORE_ON_MASTER"
  };

  DBUG_PRINT("info", ("m_incident: %d", m_incident));

  return description[m_incident];
}


#ifndef MYSQL_CLIENT
void Incident_log_event::pack_info(Protocol *protocol)
{
  char buf[256];
  size_t bytes;
  if (m_message.length > 0)
    bytes= my_snprintf(buf, sizeof(buf), "#%d (%s)",
                       m_incident, description());
  else
    bytes= my_snprintf(buf, sizeof(buf), "#%d (%s): %s",
                       m_incident, description(), m_message.str);
  protocol->store(buf, bytes, &my_charset_bin);
}
#endif


#ifdef MYSQL_CLIENT
void
Incident_log_event::print(FILE *file,
                          PRINT_EVENT_INFO *print_event_info)
{
  if (print_event_info->short_form)
    return;

  Write_on_release_cache cache(&print_event_info->head_cache, file);
  print_header(&cache, print_event_info, FALSE);
  my_b_printf(&cache, "\n# Incident: %s", description());
}
#endif

#if defined(HAVE_REPLICATION) && !defined(MYSQL_CLIENT)
int
Incident_log_event::do_apply_event(Relay_log_info const *rli)
{
  DBUG_ENTER("Incident_log_event::do_apply_event");
  rli->report(ERROR_LEVEL, ER_SLAVE_INCIDENT,
              ER(ER_SLAVE_INCIDENT),
              description(),
              m_message.length > 0 ? m_message.str : "<none>");
  DBUG_RETURN(1);
}
#endif

bool
Incident_log_event::write_data_header(IO_CACHE *file)
{
  DBUG_ENTER("Incident_log_event::write_data_header");
  DBUG_PRINT("enter", ("m_incident: %d", m_incident));
  uchar buf[sizeof(int16)];
  int2store(buf, (int16) m_incident);
  DBUG_RETURN(my_b_safe_write(file, buf, sizeof(buf)));
}

bool
Incident_log_event::write_data_body(IO_CACHE *file)
{
  DBUG_ENTER("Incident_log_event::write_data_body");
  DBUG_RETURN(write_str(file, m_message.str, m_message.length));
}

#if defined(HAVE_REPLICATION) && !defined(MYSQL_CLIENT)
Heartbeat_log_event::Heartbeat_log_event(const char* buf, uint event_len,
                    const Format_description_log_event* description_event)
  :Log_event(buf, description_event)
{
  uint8 header_size= description_event->common_header_len;
  ident_len = event_len - header_size;
  set_if_smaller(ident_len,FN_REFLEN-1);
  log_ident= buf + header_size;
}
#endif


#ifdef MYSQL_CLIENT
/**
  The default values for these variables should be values that are
  *incorrect*, i.e., values that cannot occur in an event.  This way,
  they will always be printed for the first event.
*/
st_print_event_info::st_print_event_info()
  :flags2_inited(0), sql_mode_inited(0),
   auto_increment_increment(0),auto_increment_offset(0), charset_inited(0),
   lc_time_names_number(~0),
   charset_database_number(ILLEGAL_CHARSET_INFO_NUMBER),
   thread_id(0), thread_id_printed(false),
   base64_output_mode(BASE64_OUTPUT_UNSPEC), printed_fd_event(FALSE)
{
  /*
    Currently we only use static PRINT_EVENT_INFO objects, so zeroed at
    program's startup, but these explicit bzero() is for the day someone
    creates dynamic instances.
  */
  bzero(db, sizeof(db));
  bzero(charset, sizeof(charset));
  bzero(time_zone_str, sizeof(time_zone_str));
  delimiter[0]= ';';
  delimiter[1]= 0;
  myf const flags = MYF(MY_WME | MY_NABP);
  open_cached_file(&head_cache, NULL, NULL, 0, flags);
  open_cached_file(&body_cache, NULL, NULL, 0, flags);
}
#endif<|MERGE_RESOLUTION|>--- conflicted
+++ resolved
@@ -3492,9 +3492,7 @@
                       post_header_len[UPDATE_ROWS_EVENT-1]=
                       post_header_len[DELETE_ROWS_EVENT-1]= 6;);
       post_header_len[INCIDENT_EVENT-1]= INCIDENT_HEADER_LEN;
-<<<<<<< HEAD
-      post_header_len[HEARTBEAT_LOG_EVENT-1]= 0;
-=======
+      post_header_len[HEARTBEAT_LOG_EVENT-1]= HEARTBEAT_HEADER_LEN;
 
       // Sanity-check that all post header lengths are initialized.
       IF_DBUG({
@@ -3502,7 +3500,6 @@
           for (i=0; i<number_of_event_types; i++)
             assert(post_header_len[i] != 255);
         });
->>>>>>> 56b7d87f
     }
     break;
 
