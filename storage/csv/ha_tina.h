--- conflicted
+++ resolved
@@ -62,17 +62,10 @@
 {
   THR_LOCK_DATA lock;      /* MySQL lock */
   TINA_SHARE *share;       /* Shared lock info */
-<<<<<<< HEAD
-  off_t current_position;  /* Current position in the file during a file scan */
-  off_t next_position;     /* Next position in the file scan */
-  off_t local_saved_data_file_length; /* save position for reads */
-  off_t temp_file_length;
-=======
   my_off_t current_position;  /* Current position in the file during a file scan */
   my_off_t next_position;     /* Next position in the file scan */
   my_off_t local_saved_data_file_length; /* save position for reads */
   my_off_t temp_file_length;
->>>>>>> 40138ba7
   uchar byte_buffer[IO_SIZE];
   Transparent_file *file_buff;
   File data_file;                   /* File handler for readers */
@@ -93,13 +86,9 @@
   MEM_ROOT blobroot;
 
 private:
-<<<<<<< HEAD
   int curr_lock_type;
 
-  bool get_write_pos(off_t *end_pos, tina_set *closest_hole);
-=======
   bool get_write_pos(my_off_t *end_pos, tina_set *closest_hole);
->>>>>>> 40138ba7
   int open_update_temp_file_if_needed();
   int init_tina_writer();
   int init_data_file();
