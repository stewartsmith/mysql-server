--- conflicted
+++ resolved
@@ -1473,13 +1473,8 @@
     ref_length(sizeof(my_off_t)),
     ft_handler(0), inited(NONE),
     locked(FALSE), implicit_emptied(0),
-<<<<<<< HEAD
     pushed_cond(0), pushed_idx_cond(NULL), pushed_idx_cond_keyno(MAX_KEY),
-    next_insert_id(0), insert_id_for_cur_row(0)
-=======
-    pushed_cond(0), next_insert_id(0), insert_id_for_cur_row(0),
-    auto_inc_intervals_count(0)
->>>>>>> f8670e2c
+    next_insert_id(0), insert_id_for_cur_row(0), auto_inc_intervals_count(0)
     {}
   virtual ~handler(void)
   {
