--- conflicted
+++ resolved
@@ -942,10 +942,7 @@
                       XA_SUSPEND, XA_FOR_MIGRATE};
 
 extern const LEX_STRING null_lex_str;
-<<<<<<< HEAD
-=======
 extern const LEX_STRING empty_lex_str;
->>>>>>> c64c492d
 
 
 /*
