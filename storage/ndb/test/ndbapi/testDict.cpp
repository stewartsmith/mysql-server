/* Copyright (C) 2003 MySQL AB

   This program is free software; you can redistribute it and/or modify
   it under the terms of the GNU General Public License as published by
   the Free Software Foundation; version 2 of the License.

   This program is distributed in the hope that it will be useful,
   but WITHOUT ANY WARRANTY; without even the implied warranty of
   MERCHANTABILITY or FITNESS FOR A PARTICULAR PURPOSE.  See the
   GNU General Public License for more details.

   You should have received a copy of the GNU General Public License
   along with this program; if not, write to the Free Software
   Foundation, Inc., 59 Temple Place, Suite 330, Boston, MA  02111-1307  USA */

#include <NDBT.hpp>
#include <NDBT_Test.hpp>
#include <HugoTransactions.hpp>
#include <UtilTransactions.hpp>
#include <NdbRestarter.hpp>
#include <Vector.hpp>
#include <signaldata/DumpStateOrd.hpp>
#include <../../include/kernel/ndb_limits.h>
#include <random.h>
#include <NdbAutoPtr.hpp>
#include <NdbMixRestarter.hpp>
<<<<<<< HEAD
=======
#include <NdbSqlUtil.hpp>
#include <NdbEnv.h>
>>>>>>> b07947fd

char f_tablename[256];
 
#define CHECK(b) if (!(b)) { \
  g_err << "ERR: "<< step->getName() \
         << " failed on line " << __LINE__ << endl; \
  result = NDBT_FAILED; \
  break; } 

#define CHECK2(b, c) if (!(b)) { \
  g_err << "ERR: "<< step->getName() \
         << " failed on line " << __LINE__ << ": " << c << endl; \
  result = NDBT_FAILED; \
  goto end; }

int runLoadTable(NDBT_Context* ctx, NDBT_Step* step){
  Ndb* pNdb = GETNDB(step);
  int records = ctx->getNumRecords();
  HugoTransactions hugoTrans(*ctx->getTab());
  if (hugoTrans.loadTable(pNdb, records) != 0){
    return NDBT_FAILED;
  }
  return NDBT_OK;
}

int runCreateInvalidTables(NDBT_Context* ctx, NDBT_Step* step){
  Ndb* pNdb = GETNDB(step);
  int result = NDBT_OK;

  char failTabName[256];

  for (int i = 0; i < 10; i++){
    BaseString::snprintf(failTabName, 256, "F%d", i);
  
    const NdbDictionary::Table* pFailTab = NDBT_Tables::getTable(failTabName);
    if (pFailTab != NULL){
      ndbout << "|- " << failTabName << endl;

      // Try to create table in db
      if (pFailTab->createTableInDb(pNdb) == 0){
        ndbout << failTabName << " created, this was not expected"<< endl;
        result = NDBT_FAILED;
      }

      // Verify that table is not in db    
      const NdbDictionary::Table* pTab2 = 
	NDBT_Table::discoverTableFromDb(pNdb, failTabName) ;
      if (pTab2 != NULL){
        ndbout << failTabName << " was found in DB, this was not expected"<< endl;
        result = NDBT_FAILED;
	if (pFailTab->equal(*pTab2) == true){
	  ndbout << "It was equal" << endl;
	} else {
	  ndbout << "It was not equal" << endl;
	}
	int records = 1000;
	HugoTransactions hugoTrans(*pTab2);
	if (hugoTrans.loadTable(pNdb, records) != 0){
	  ndbout << "It can NOT be loaded" << endl;
	} else{
	  ndbout << "It can be loaded" << endl;
	  
	  UtilTransactions utilTrans(*pTab2);
	  if (utilTrans.clearTable(pNdb, records, 64) != 0){
	    ndbout << "It can NOT be cleared" << endl;
	  } else{
	    ndbout << "It can be cleared" << endl;
	  }	  
	}
	
	if (pNdb->getDictionary()->dropTable(pTab2->getName()) == -1){
	  ndbout << "It can NOT be dropped" << endl;
	} else {
	  ndbout << "It can be dropped" << endl;
	}
      }
    }
  }
  return result;
}

int runCreateTheTable(NDBT_Context* ctx, NDBT_Step* step){
  Ndb* pNdb = GETNDB(step);  
  const NdbDictionary::Table* pTab = ctx->getTab();

  // Try to create table in db
  if (NDBT_Tables::createTable(pNdb, pTab->getName()) != 0){
    return NDBT_FAILED;
  }

  // Verify that table is in db     
  const NdbDictionary::Table* pTab2 = 
    NDBT_Table::discoverTableFromDb(pNdb, pTab->getName());
  if (pTab2 == NULL){
    ndbout << pTab->getName() << " was not found in DB"<< endl;
    return NDBT_FAILED;
  }
  ctx->setTab(pTab2);

  BaseString::snprintf(f_tablename, sizeof(f_tablename), pTab->getName());

  return NDBT_OK;
}

int runDropTheTable(NDBT_Context* ctx, NDBT_Step* step){
  Ndb* pNdb = GETNDB(step);  
  const NdbDictionary::Table* pTab = ctx->getTab();
  
  // Try to create table in db
  pNdb->getDictionary()->dropTable(f_tablename);
  
  return NDBT_OK;
}

int runCreateTableWhenDbIsFull(NDBT_Context* ctx, NDBT_Step* step){
  Ndb* pNdb = GETNDB(step);
  int result = NDBT_OK;
  const char* tabName = "TRANSACTION"; //Use a util table
  
  const NdbDictionary::Table* pTab = NDBT_Tables::getTable(tabName);
  if (pTab != NULL){
    ndbout << "|- " << tabName << endl;
    
    // Verify that table is not in db     
    if (NDBT_Table::discoverTableFromDb(pNdb, tabName) != NULL){
      ndbout << tabName << " was found in DB"<< endl;
      return NDBT_FAILED;
    }

    // Try to create table in db
    if (NDBT_Tables::createTable(pNdb, pTab->getName()) == 0){
      result = NDBT_FAILED;
    }

    // Verify that table is in db     
    if (NDBT_Table::discoverTableFromDb(pNdb, tabName) != NULL){
      ndbout << tabName << " was found in DB"<< endl;
      result = NDBT_FAILED;
    }
  }

  return result;
}

int runDropTableWhenDbIsFull(NDBT_Context* ctx, NDBT_Step* step){
  Ndb* pNdb = GETNDB(step);
  int result = NDBT_OK;
  const char* tabName = "TRANSACTION"; //Use a util table
  
  const NdbDictionary::Table* pTab = NDBT_Table::discoverTableFromDb(pNdb, tabName);
  if (pTab != NULL){
    ndbout << "|- TRANSACTION" << endl;
    
    // Try to drop table in db
    if (pNdb->getDictionary()->dropTable(pTab->getName()) == -1){
      result = NDBT_FAILED;
    }

    // Verify that table is not in db     
    if (NDBT_Table::discoverTableFromDb(pNdb, tabName) != NULL){
      ndbout << tabName << " was found in DB"<< endl;
      result = NDBT_FAILED;
    }
  }

  return result;

}


int runCreateAndDrop(NDBT_Context* ctx, NDBT_Step* step){
  Ndb* pNdb = GETNDB(step);
  int loops = ctx->getNumLoops();
  int i = 0;
  
  const NdbDictionary::Table* pTab = ctx->getTab();
  ndbout << "|- " << pTab->getName() << endl;
  
  while (i < loops){

    ndbout << i << ": ";    
    // Try to create table in db
    if (NDBT_Tables::createTable(pNdb, pTab->getName()) != 0){
      return NDBT_FAILED;
    }

    // Verify that table is in db     
    const NdbDictionary::Table* pTab2 = 
      NDBT_Table::discoverTableFromDb(pNdb, pTab->getName());
    if (pTab2 == NULL){
      ndbout << pTab->getName() << " was not found in DB"<< endl;
      return NDBT_FAILED;
    }

    if (pNdb->getDictionary()->dropTable(pTab2->getName())){
      ndbout << "Failed to drop "<<pTab2->getName()<<" in db" << endl;
      return NDBT_FAILED;
    }
    
    // Verify that table is not in db     
    const NdbDictionary::Table* pTab3 = 
      NDBT_Table::discoverTableFromDb(pNdb, pTab->getName());
    if (pTab3 != NULL){
      ndbout << pTab3->getName() << " was found in DB"<< endl;
      return NDBT_FAILED;
    }
    i++;
  }

  return NDBT_OK;
}

int runCreateAndDropAtRandom(NDBT_Context* ctx, NDBT_Step* step)
{
  myRandom48Init(NdbTick_CurrentMillisecond());
  Ndb* pNdb = GETNDB(step);
  NdbDictionary::Dictionary* pDic = pNdb->getDictionary();
  int loops = ctx->getNumLoops();
  int numTables = NDBT_Tables::getNumTables();
  bool* tabList = new bool [ numTables ];
  int tabCount;

  {
    for (int num = 0; num < numTables; num++) {
      (void)pDic->dropTable(NDBT_Tables::getTable(num)->getName());
      tabList[num] = false;
    }
    tabCount = 0;
  }

  NdbRestarter restarter;
  int result = NDBT_OK;
  int bias = 1; // 0-less 1-more
  int i = 0;
  
  while (i < loops) {
    g_info << "loop " << i << " tabs " << tabCount << "/" << numTables << endl;
    int num = myRandom48(numTables);
    const NdbDictionary::Table* pTab = NDBT_Tables::getTable(num);
    char tabName[200];
    strcpy(tabName, pTab->getName());

    if (tabList[num] == false) {
      if (bias == 0 && myRandom48(100) < 80)
        continue;
      g_info << tabName << ": create" << endl;
      if (pDic->createTable(*pTab) != 0) {
        const NdbError err = pDic->getNdbError();
        g_err << tabName << ": create failed: " << err << endl;
        result = NDBT_FAILED;
        break;
      }
      const NdbDictionary::Table* pTab2 = pDic->getTable(tabName);
      if (pTab2 == NULL) {
        const NdbError err = pDic->getNdbError();
        g_err << tabName << ": verify create: " << err << endl;
        result = NDBT_FAILED;
        break;
      }
      tabList[num] = true;
      assert(tabCount < numTables);
      tabCount++;
      if (tabCount == numTables)
        bias = 0;
    }
    else {
      if (bias == 1 && myRandom48(100) < 80)
        continue;
      g_info << tabName << ": drop" << endl;
      if (restarter.insertErrorInAllNodes(4013) != 0) {
        g_err << "error insert failed" << endl;
        result = NDBT_FAILED;
        break;
      }
      if (pDic->dropTable(tabName) != 0) {
        const NdbError err = pDic->getNdbError();
        g_err << tabName << ": drop failed: " << err << endl;
        result = NDBT_FAILED;
        break;
      }
      const NdbDictionary::Table* pTab2 = pDic->getTable(tabName);
      if (pTab2 != NULL) {
        g_err << tabName << ": verify drop: table exists" << endl;
        result = NDBT_FAILED;
        break;
      }
      if (pDic->getNdbError().code != 709 &&
          pDic->getNdbError().code != 723) {
        const NdbError err = pDic->getNdbError();
        g_err << tabName << ": verify drop: " << err << endl;
        result = NDBT_FAILED;
        break;
      }
      tabList[num] = false;
      assert(tabCount > 0);
      tabCount--;
      if (tabCount == 0)
        bias = 1;
    }
    i++;
  }
  
  for (Uint32 i = 0; i<numTables; i++)
    if (tabList[i])
      pDic->dropTable(NDBT_Tables::getTable(i)->getName());
  
  delete [] tabList;
  return result;
}


int runCreateAndDropWithData(NDBT_Context* ctx, NDBT_Step* step){
  Ndb* pNdb = GETNDB(step);
  int loops = ctx->getNumLoops();
  int records = ctx->getNumRecords();
  int i = 0;
  
  NdbRestarter restarter;
  int val = DumpStateOrd::DihMinTimeBetweenLCP;
  if(restarter.dumpStateAllNodes(&val, 1) != 0){
    int result;
    do { CHECK(0); } while (0);
    g_err << "Unable to change timebetween LCP" << endl;
    return NDBT_FAILED;
  }
  
  const NdbDictionary::Table* pTab = ctx->getTab();
  ndbout << "|- " << pTab->getName() << endl;
  
  while (i < loops){
    ndbout << i << ": ";
    // Try to create table in db
    
    if (NDBT_Tables::createTable(pNdb, pTab->getName()) != 0){
      return NDBT_FAILED;
    }

    // Verify that table is in db     
    const NdbDictionary::Table* pTab2 = 
      NDBT_Table::discoverTableFromDb(pNdb, pTab->getName());
    if (pTab2 == NULL){
      ndbout << pTab->getName() << " was not found in DB"<< endl;
      return NDBT_FAILED;
    }

    HugoTransactions hugoTrans(*pTab2);
    if (hugoTrans.loadTable(pNdb, records) != 0){
      return NDBT_FAILED;
    }

    int count = 0;
    UtilTransactions utilTrans(*pTab2);
    if (utilTrans.selectCount(pNdb, 64, &count) != 0){
      return NDBT_FAILED;
    }
    if (count != records){
      ndbout << count <<" != "<<records << endl;
      return NDBT_FAILED;
    }

    if (pNdb->getDictionary()->dropTable(pTab2->getName()) != 0){
      ndbout << "Failed to drop "<<pTab2->getName()<<" in db" << endl;
      return NDBT_FAILED;
    }
    
    // Verify that table is not in db     
    const NdbDictionary::Table* pTab3 = 
      NDBT_Table::discoverTableFromDb(pNdb, pTab->getName());
    if (pTab3 != NULL){
      ndbout << pTab3->getName() << " was found in DB"<< endl;
      return NDBT_FAILED;
    }
    

    i++;
  }

  return NDBT_OK;
}

int runFillTable(NDBT_Context* ctx, NDBT_Step* step){
  Ndb* pNdb = GETNDB(step);
  HugoTransactions hugoTrans(*ctx->getTab());
  if (hugoTrans.fillTable(pNdb) != 0){
    return NDBT_FAILED;
  }
  return NDBT_OK;
}

int runClearTable(NDBT_Context* ctx, NDBT_Step* step){
  Ndb* pNdb = GETNDB(step);
  int records = ctx->getNumRecords();
  
  UtilTransactions utilTrans(*ctx->getTab());
  if (utilTrans.clearTable(pNdb,  records) != 0){
    return NDBT_FAILED;
  }
  return NDBT_OK;
}

int runCreateAndDropDuring(NDBT_Context* ctx, NDBT_Step* step){
  int result = NDBT_OK;
  int loops = ctx->getNumLoops();
  int i = 0;
  
  const NdbDictionary::Table* pTab = ctx->getTab();
  ndbout << "|- " << pTab->getName() << endl;
  
  while (i < loops && result == NDBT_OK){
    ndbout << i << ": " << endl;    
    // Try to create table in db

    Ndb* pNdb = GETNDB(step);
    g_debug << "Creating table" << endl;

    if (NDBT_Tables::createTable(pNdb, pTab->getName()) != 0){
      g_err << "createTableInDb failed" << endl;
      result =  NDBT_FAILED;
      continue;
    }
    
    g_debug << "Verifying creation of table" << endl;

    // Verify that table is in db     
    const NdbDictionary::Table* pTab2 = 
      NDBT_Table::discoverTableFromDb(pNdb, pTab->getName());
    if (pTab2 == NULL){
      g_err << pTab->getName() << " was not found in DB"<< endl;
      result =  NDBT_FAILED;
      continue;
    }
    
    NdbSleep_MilliSleep(3000);

    g_debug << "Dropping table" << endl;

    if (pNdb->getDictionary()->dropTable(pTab2->getName()) != 0){
      g_err << "Failed to drop "<<pTab2->getName()<<" in db" << endl;
      result =  NDBT_FAILED;
      continue;
    }
    
    g_debug << "Verifying dropping of table" << endl;

    // Verify that table is not in db     
    const NdbDictionary::Table* pTab3 = 
      NDBT_Table::discoverTableFromDb(pNdb, pTab->getName());
    if (pTab3 != NULL){
      g_err << pTab3->getName() << " was found in DB"<< endl;
      result =  NDBT_FAILED;
      continue;
    }
    i++;
  }
  ctx->stopTest();
  
  return result;
}


int runUseTableUntilStopped(NDBT_Context* ctx, NDBT_Step* step){
  int records = ctx->getNumRecords();

  const NdbDictionary::Table* pTab = ctx->getTab();

  while (ctx->isTestStopped() == false) {
    // g_info << i++ << ": ";


    // Delete and recreate Ndb object
    // Otherwise you always get Invalid Schema Version
    // It would be a nice feature to remove this two lines
    //step->tearDown();
    //step->setUp();

    Ndb* pNdb = GETNDB(step);

    const NdbDictionary::Table* pTab2 = 
      NDBT_Table::discoverTableFromDb(pNdb, pTab->getName());
    if (pTab2 == NULL)
      continue;

    int res;
    HugoTransactions hugoTrans(*pTab2);
    if ((res = hugoTrans.loadTable(pNdb, records)) != 0){
      NdbError err = pNdb->getNdbError(res);
      if(err.classification == NdbError::SchemaError){
	pNdb->getDictionary()->invalidateTable(pTab->getName());
      }
      continue;
    }
    
    if ((res = hugoTrans.clearTable(pNdb,  records)) != 0){
      NdbError err = pNdb->getNdbError(res);
      if(err.classification == NdbError::SchemaError){
	pNdb->getDictionary()->invalidateTable(pTab->getName());
      }
      continue;
    }
  }
  g_info << endl;
  return NDBT_OK;
}

int runUseTableUntilStopped2(NDBT_Context* ctx, NDBT_Step* step){
  int records = ctx->getNumRecords();

  Ndb* pNdb = GETNDB(step);
  const NdbDictionary::Table* pTab = ctx->getTab();
  const NdbDictionary::Table* pTab2 = 
    NDBT_Table::discoverTableFromDb(pNdb, pTab->getName());
  HugoTransactions hugoTrans(*pTab2);

  int i = 0;
  while (ctx->isTestStopped() == false) 
  {
    ndbout_c("loop: %u", i++);


    // Delete and recreate Ndb object
    // Otherwise you always get Invalid Schema Version
    // It would be a nice feature to remove this two lines
    //step->tearDown();
    //step->setUp();


    int res;
    if ((res = hugoTrans.loadTable(pNdb, records)) != 0){
      NdbError err = pNdb->getNdbError(res);
      if(err.classification == NdbError::SchemaError){
	pNdb->getDictionary()->invalidateTable(pTab->getName());
      }
      continue;
    }
    
    if ((res = hugoTrans.scanUpdateRecords(pNdb, records)) != 0)
    {
      NdbError err = pNdb->getNdbError(res);
      if(err.classification == NdbError::SchemaError){
	pNdb->getDictionary()->invalidateTable(pTab->getName());
      }
      continue;
    }

    if ((res = hugoTrans.clearTable(pNdb,  records)) != 0){
      NdbError err = pNdb->getNdbError(res);
      if(err.classification == NdbError::SchemaError){
	pNdb->getDictionary()->invalidateTable(pTab->getName());
      }
      continue;
    }
  }
  g_info << endl;
  return NDBT_OK;
}

int runUseTableUntilStopped3(NDBT_Context* ctx, NDBT_Step* step){
  int records = ctx->getNumRecords();

  Ndb* pNdb = GETNDB(step);
  const NdbDictionary::Table* pTab = ctx->getTab();
  const NdbDictionary::Table* pTab2 =
    NDBT_Table::discoverTableFromDb(pNdb, pTab->getName());
  HugoTransactions hugoTrans(*pTab2);

  int i = 0;
  while (ctx->isTestStopped() == false)
  {
    ndbout_c("loop: %u", i++);


    // Delete and recreate Ndb object
    // Otherwise you always get Invalid Schema Version
    // It would be a nice feature to remove this two lines
    //step->tearDown();
    //step->setUp();


    int res;
    if ((res = hugoTrans.scanUpdateRecords(pNdb, records)) != 0)
    {
      NdbError err = pNdb->getNdbError(res);
      if(err.classification == NdbError::SchemaError){
	pNdb->getDictionary()->invalidateTable(pTab->getName());
      }
      continue;
    }
  }
  g_info << endl;
  return NDBT_OK;
}


int
runCreateMaxTables(NDBT_Context* ctx, NDBT_Step* step)
{
  char tabName[256];
  int numTables = ctx->getProperty("tables", 1000);
  Ndb* pNdb = GETNDB(step);
  NdbDictionary::Dictionary* pDic = pNdb->getDictionary();
  int i = 0;
  for (i = 0; i < numTables; i++) {
    BaseString::snprintf(tabName, 256, "MAXTAB%d", i);
    if (pNdb->waitUntilReady(30) != 0) {
      // Db is not ready, return with failure
      return NDBT_FAILED;
    }
    const NdbDictionary::Table* pTab = ctx->getTab();
    //ndbout << "|- " << tabName << endl;
    // Set new name for T1
    NdbDictionary::Table newTab(* pTab);
    newTab.setName(tabName);
    // Drop any old (or try to)
    (void)pDic->dropTable(newTab.getName());
    // Try to create table in db
    if (newTab.createTableInDb(pNdb) != 0) {
      ndbout << tabName << " could not be created: "
             << pDic->getNdbError() << endl;
      if (pDic->getNdbError().code == 707 ||
          pDic->getNdbError().code == 708 ||
          pDic->getNdbError().code == 826 ||
          pDic->getNdbError().code == 827)
        break;
      return NDBT_FAILED;
    }
    // Verify that table exists in db    
    const NdbDictionary::Table* pTab3 = 
      NDBT_Table::discoverTableFromDb(pNdb, tabName) ;
    if (pTab3 == NULL){
      ndbout << tabName << " was not found in DB: "
             << pDic->getNdbError() << endl;
      return NDBT_FAILED;
    }
    if (! newTab.equal(*pTab3)) {
      ndbout << "It was not equal" << endl; abort();
      return NDBT_FAILED;
    }
    int records = ctx->getNumRecords();
    HugoTransactions hugoTrans(*pTab3);
    if (hugoTrans.loadTable(pNdb, records) != 0) {
      ndbout << "It can NOT be loaded" << endl;
      return NDBT_FAILED;
    }
    UtilTransactions utilTrans(*pTab3);
    if (utilTrans.clearTable(pNdb, records, 64) != 0) {
      ndbout << "It can NOT be cleared" << endl;
      return NDBT_FAILED;
    }
  }
  if (pNdb->waitUntilReady(30) != 0) {
    // Db is not ready, return with failure
    return NDBT_FAILED;
  }
  ctx->setProperty("maxtables", i);
  // HURRAAA!
  return NDBT_OK;
}

int runDropMaxTables(NDBT_Context* ctx, NDBT_Step* step)
{
  char tabName[256];
  int numTables = ctx->getProperty("maxtables", (Uint32)0);
  Ndb* pNdb = GETNDB(step);
  NdbDictionary::Dictionary* pDic = pNdb->getDictionary();
  for (int i = 0; i < numTables; i++) {
    BaseString::snprintf(tabName, 256, "MAXTAB%d", i);
    if (pNdb->waitUntilReady(30) != 0) {
      // Db is not ready, return with failure
      return NDBT_FAILED;
    }
    // Verify that table exists in db    
    const NdbDictionary::Table* pTab3 = 
      NDBT_Table::discoverTableFromDb(pNdb, tabName) ;
    if (pTab3 == NULL) {
      ndbout << tabName << " was not found in DB: "
             << pDic->getNdbError() << endl;
      return NDBT_FAILED;
    }
    // Try to drop table in db
    if (pDic->dropTable(pTab3->getName()) != 0) {
      ndbout << tabName << " could not be dropped: "
             << pDic->getNdbError() << endl;
      return NDBT_FAILED;
    }
  }
  return NDBT_OK;
}

int runTestFragmentTypes(NDBT_Context* ctx, NDBT_Step* step){
  int records = ctx->getNumRecords();
  int fragTtype = ctx->getProperty("FragmentType");
  Ndb* pNdb = GETNDB(step);
  int result = NDBT_OK;
  NdbRestarter restarter;

  if (pNdb->waitUntilReady(30) != 0){
    // Db is not ready, return with failure
    return NDBT_FAILED;
  }
  
  const NdbDictionary::Table* pTab = ctx->getTab();
  pNdb->getDictionary()->dropTable(pTab->getName());

  NdbDictionary::Table newTab(* pTab);
  // Set fragment type for table    
  newTab.setFragmentType((NdbDictionary::Object::FragmentType)fragTtype);
  
  // Try to create table in db
  if (newTab.createTableInDb(pNdb) != 0){
    ndbout << newTab.getName() << " could not be created"
	   << ", fragmentType = "<<fragTtype <<endl;
    ndbout << pNdb->getDictionary()->getNdbError() << endl;
    return NDBT_FAILED;
  }
  
  // Verify that table exists in db    
  const NdbDictionary::Table* pTab3 = 
    NDBT_Table::discoverTableFromDb(pNdb, pTab->getName()) ;
  if (pTab3 == NULL){
    ndbout << pTab->getName() << " was not found in DB"<< endl;
    return NDBT_FAILED;
    
  }
  
  if (pTab3->getFragmentType() != fragTtype){
    ndbout << pTab->getName() << " fragmentType error "<< endl;
    result = NDBT_FAILED;
    goto drop_the_tab;
  }
/**
   This test does not work since fragmentation is
   decided by the kernel, hence the fragementation
   attribute on the column will differ

  if (newTab.equal(*pTab3) == false){
    ndbout << "It was not equal" << endl;
    result = NDBT_FAILED;
    goto drop_the_tab;
  } 
*/
  do {
    
    HugoTransactions hugoTrans(*pTab3);
    UtilTransactions utilTrans(*pTab3);
    int count;
    CHECK(hugoTrans.loadTable(pNdb, records) == 0);
    CHECK(hugoTrans.pkUpdateRecords(pNdb, records) == 0);
    CHECK(utilTrans.selectCount(pNdb, 64, &count) == 0);
    CHECK(count == records);
    CHECK(hugoTrans.pkDelRecords(pNdb, records/2) == 0);
    CHECK(hugoTrans.scanUpdateRecords(pNdb, records/2) == 0);
    CHECK(utilTrans.selectCount(pNdb, 64, &count) == 0);
    CHECK(count == (records/2));

    // restart all
    ndbout << "Restarting cluster" << endl;
    CHECK(restarter.restartAll() == 0);
    int timeout = 120;
    CHECK(restarter.waitClusterStarted(timeout) == 0);
    CHECK(pNdb->waitUntilReady(timeout) == 0);

    // Verify content
    CHECK(utilTrans.selectCount(pNdb, 64, &count) == 0);
    CHECK(count == (records/2));

    CHECK(utilTrans.clearTable(pNdb, records) == 0);
    CHECK(hugoTrans.loadTable(pNdb, records) == 0);
    CHECK(utilTrans.clearTable(pNdb, records) == 0);
    CHECK(hugoTrans.loadTable(pNdb, records) == 0);
    CHECK(hugoTrans.pkUpdateRecords(pNdb, records) == 0);
    CHECK(utilTrans.clearTable(pNdb, records, 64) == 0);
    
  } while(false);
  
 drop_the_tab:
  
  // Try to drop table in db
  if (pNdb->getDictionary()->dropTable(pTab3->getName()) != 0){
    ndbout << pTab3->getName()  << " could not be dropped"<< endl;
    result =  NDBT_FAILED;
  }
  
  return result;
}


int runTestTemporaryTables(NDBT_Context* ctx, NDBT_Step* step){
  int result = NDBT_OK;
  int loops = ctx->getNumLoops();
  int records = ctx->getNumRecords();
  Ndb* pNdb = GETNDB(step);
  int i = 0;
  NdbRestarter restarter;
  
  const NdbDictionary::Table* pTab = ctx->getTab();
  ndbout << "|- " << pTab->getName() << endl;
  
  NdbDictionary::Table newTab(* pTab);
  // Set table as temporary
  newTab.setStoredTable(false);
  
  // Try to create table in db
  if (newTab.createTableInDb(pNdb) != 0){
    return NDBT_FAILED;
  }
  
  // Verify that table is in db     
  const NdbDictionary::Table* pTab2 = 
    NDBT_Table::discoverTableFromDb(pNdb, pTab->getName());
  if (pTab2 == NULL){
    ndbout << pTab->getName() << " was not found in DB"<< endl;
    return NDBT_FAILED;
  }

  if (pTab2->getStoredTable() != false){
    ndbout << pTab->getName() << " was not temporary in DB"<< endl;
    result = NDBT_FAILED;
    goto drop_the_tab;
  }

  
  while (i < loops && result == NDBT_OK){
    ndbout << i << ": ";

    HugoTransactions hugoTrans(*pTab2);
    CHECK(hugoTrans.loadTable(pNdb, records) == 0);

    int count = 0;
    UtilTransactions utilTrans(*pTab2);
    CHECK(utilTrans.selectCount(pNdb, 64, &count) == 0);
    CHECK(count == records);

    // restart all
    ndbout << "Restarting cluster" << endl;
    CHECK(restarter.restartAll() == 0);
    int timeout = 120;
    CHECK(restarter.waitClusterStarted(timeout) == 0);
    CHECK(pNdb->waitUntilReady(timeout) == 0);

    ndbout << "Verifying records..." << endl;
    CHECK(utilTrans.selectCount(pNdb, 64, &count) == 0);
    CHECK(count == 0);

    i++;
  }

 drop_the_tab:

   
  if (pNdb->getDictionary()->dropTable(pTab2->getName()) != 0){
    ndbout << "Failed to drop "<<pTab2->getName()<<" in db" << endl;
    result = NDBT_FAILED;
  }
  
  // Verify that table is not in db     
  const NdbDictionary::Table* pTab3 = 
    NDBT_Table::discoverTableFromDb(pNdb, pTab->getName());
  if (pTab3 != NULL){
    ndbout << pTab3->getName() << " was found in DB"<< endl;
    result = NDBT_FAILED;
  }
    
  return result;
}

int runPkSizes(NDBT_Context* ctx, NDBT_Step* step){
  int result = NDBT_OK;
  char tabName[256];
  int minPkSize = 1;
  ndbout << "minPkSize=" <<minPkSize<<endl;
  int maxPkSize = MAX_KEY_SIZE_IN_WORDS * 4;
  ndbout << "maxPkSize=" <<maxPkSize<<endl;
  Ndb* pNdb = GETNDB(step);
  int numRecords = ctx->getNumRecords();

  for (int i = minPkSize; i < maxPkSize; i++){
    BaseString::snprintf(tabName, 256, "TPK_%d", i);

    int records = numRecords;
    int max = ~0;
    // Limit num records for small PKs
    if (i == 1)
      max = 99;
    if (i == 2)
      max = 999;
    if (i == 3)
      max = 9999;
    if (records > max)
      records = max;
    ndbout << "records =" << records << endl;

    if (pNdb->waitUntilReady(30) != 0){
      // Db is not ready, return with failure
      return NDBT_FAILED;
    }
  
    ndbout << "|- " << tabName << endl;

    if (NDBT_Tables::createTable(pNdb, tabName) != 0){
      ndbout << tabName << " could not be created"<< endl;
      return NDBT_FAILED;
    }
    
    // Verify that table exists in db    
    const NdbDictionary::Table* pTab3 = 
      NDBT_Table::discoverTableFromDb(pNdb, tabName) ;
    if (pTab3 == NULL){
      g_err << tabName << " was not found in DB"<< endl;
      return NDBT_FAILED;
    }

    //    ndbout << *pTab3 << endl;

    if (pTab3->equal(*NDBT_Tables::getTable(tabName)) == false){
      g_err << "It was not equal" << endl;
      return NDBT_FAILED;
    }

    do {
      // Do it all
      HugoTransactions hugoTrans(*pTab3);
      UtilTransactions utilTrans(*pTab3);
      int count;
      CHECK(hugoTrans.loadTable(pNdb, records) == 0);
      CHECK(hugoTrans.pkUpdateRecords(pNdb, records) == 0);
      CHECK(utilTrans.selectCount(pNdb, 64, &count) == 0);
      CHECK(count == records);
      CHECK(hugoTrans.pkDelRecords(pNdb, records/2) == 0);
      CHECK(hugoTrans.scanUpdateRecords(pNdb, records/2) == 0);
      CHECK(utilTrans.selectCount(pNdb, 64, &count) == 0);
      CHECK(count == (records/2));
      CHECK(utilTrans.clearTable(pNdb, records) == 0);
      
#if 0
      // Fill table
      CHECK(hugoTrans.fillTable(pNdb) == 0);        
      CHECK(utilTrans.clearTable2(pNdb, records) == 0);
      CHECK(utilTrans.selectCount(pNdb, 64, &count) == 0);
      CHECK(count == 0);
#endif
    } while(false);

    // Drop table
    if (pNdb->getDictionary()->dropTable(pTab3->getName()) != 0){
      ndbout << "Failed to drop "<<pTab3->getName()<<" in db" << endl;
      return NDBT_FAILED;
    }
  }
  return result;
}

int runStoreFrm(NDBT_Context* ctx, NDBT_Step* step){
  Ndb* pNdb = GETNDB(step);  
  const NdbDictionary::Table* pTab = ctx->getTab();
  int result = NDBT_OK;
  int loops = ctx->getNumLoops();

  for (int l = 0; l < loops && result == NDBT_OK ; l++){

    Uint32 dataLen = (Uint32)myRandom48(MAX_FRM_DATA_SIZE);
    // size_t dataLen = 10;
    unsigned char data[MAX_FRM_DATA_SIZE];

    char start = l + 248;
    for(Uint32 i = 0; i < dataLen; i++){
      data[i] = start;
      start++;
    }
#if 0
    ndbout << "dataLen="<<dataLen<<endl;
    for (Uint32 i = 0; i < dataLen; i++){
      unsigned char c = data[i];
      ndbout << hex << c << ", ";
    }
    ndbout << endl;
#endif
        
    NdbDictionary::Table newTab(* pTab);
    void* pData = &data;
    newTab.setFrm(pData, dataLen);
    
    // Try to create table in db
    if (newTab.createTableInDb(pNdb) != 0){
      result = NDBT_FAILED;
      continue;
    }
    
    // Verify that table is in db     
    const NdbDictionary::Table* pTab2 = 
      NDBT_Table::discoverTableFromDb(pNdb, pTab->getName());
    if (pTab2 == NULL){
      g_err << pTab->getName() << " was not found in DB"<< endl;
      result = NDBT_FAILED;
      continue;
    }
    
    const void* pData2 = pTab2->getFrmData();
    Uint32 resultLen = pTab2->getFrmLength();
    if (dataLen != resultLen){
      g_err << "Length of data failure" << endl
	    << " expected = " << dataLen << endl
	    << " got = " << resultLen << endl;
      result = NDBT_FAILED;      
    }
    
    // Verfiy the frm data
    if (memcmp(pData, pData2, resultLen) != 0){
      g_err << "Wrong data recieved" << endl;
      for (size_t i = 0; i < dataLen; i++){
	unsigned char c = ((unsigned char*)pData2)[i];
	g_err << hex << c << ", ";
      }
      g_err << endl;
      result = NDBT_FAILED;
    }
    
    if (pNdb->getDictionary()->dropTable(pTab2->getName()) != 0){
      g_err << "It can NOT be dropped" << endl;
      result = NDBT_FAILED;
    } 
  }
  
  return result;
}

int runStoreFrmError(NDBT_Context* ctx, NDBT_Step* step){
  Ndb* pNdb = GETNDB(step);  
  const NdbDictionary::Table* pTab = ctx->getTab();
  int result = NDBT_OK;
  int loops = ctx->getNumLoops();

  for (int l = 0; l < loops && result == NDBT_OK ; l++){

    const Uint32 dataLen = MAX_FRM_DATA_SIZE + 10;
    unsigned char data[dataLen];

    char start = l + 248;
    for(Uint32 i = 0; i < dataLen; i++){
      data[i] = start;
      start++;
    }
#if 0
    ndbout << "dataLen="<<dataLen<<endl;
    for (Uint32 i = 0; i < dataLen; i++){
      unsigned char c = data[i];
      ndbout << hex << c << ", ";
    }
    ndbout << endl;
#endif

    NdbDictionary::Table newTab(* pTab);
        
    void* pData = &data;
    newTab.setFrm(pData, dataLen);
    
    // Try to create table in db
    if (newTab.createTableInDb(pNdb) == 0){
      result = NDBT_FAILED;
      continue;
    }
    
    const NdbDictionary::Table* pTab2 = 
      NDBT_Table::discoverTableFromDb(pNdb, pTab->getName());
    if (pTab2 != NULL){
      g_err << pTab->getName() << " was found in DB"<< endl;
      result = NDBT_FAILED;
      if (pNdb->getDictionary()->dropTable(pTab2->getName()) != 0){
	g_err << "It can NOT be dropped" << endl;
	result = NDBT_FAILED;
      } 
      
      continue;
    } 
    
  }

  return result;
}

int verifyTablesAreEqual(const NdbDictionary::Table* pTab, const NdbDictionary::Table* pTab2){
  // Verify that getPrimaryKey only returned true for primary keys
  for (int i = 0; i < pTab2->getNoOfColumns(); i++){
    const NdbDictionary::Column* col = pTab->getColumn(i);
    const NdbDictionary::Column* col2 = pTab2->getColumn(i);
    if (col->getPrimaryKey() != col2->getPrimaryKey()){
      g_err << "col->getPrimaryKey() != col2->getPrimaryKey()" << endl;
      return NDBT_FAILED;
    }
  }
  
  if (!pTab->equal(*pTab2)){
    g_err << "equal failed" << endl;
    g_info << *(NDBT_Table*)pTab; // gcc-4.1.2
    g_info << *(NDBT_Table*)pTab2;
    return NDBT_FAILED;
  }
  return NDBT_OK;
}

int runGetPrimaryKey(NDBT_Context* ctx, NDBT_Step* step){
  Ndb* pNdb = GETNDB(step);
  const NdbDictionary::Table* pTab = ctx->getTab();
  ndbout << "|- " << pTab->getName() << endl;
  g_info << *(NDBT_Table*)pTab;
  // Try to create table in db
  if (pTab->createTableInDb(pNdb) != 0){
    return NDBT_FAILED;
  }

  const NdbDictionary::Table* pTab2 = 
    NDBT_Table::discoverTableFromDb(pNdb, pTab->getName());
  if (pTab2 == NULL){
    ndbout << pTab->getName() << " was not found in DB"<< endl;
    return NDBT_FAILED;
  }

  int result = NDBT_OK;
  if (verifyTablesAreEqual(pTab, pTab2) != NDBT_OK)
    result = NDBT_FAILED;
  
  
#if 0
  // Create an index on the table and see what 
  // the function returns now
  char name[200];
  sprintf(name, "%s_X007", pTab->getName());
  NDBT_Index* pInd = new NDBT_Index(name);
  pInd->setTable(pTab->getName());
  pInd->setType(NdbDictionary::Index::UniqueHashIndex);
  //  pInd->setLogging(false);
  for (int i = 0; i < 2; i++){
    const NDBT_Attribute* pAttr = pTab->getAttribute(i);
    pInd->addAttribute(*pAttr);
  }
  g_info << "Create index:" << endl << *pInd;
  if (pInd->createIndexInDb(pNdb, false) != 0){
    result = NDBT_FAILED;
  }  
  delete pInd;

  const NdbDictionary::Table* pTab3 = 
    NDBT_Table::discoverTableFromDb(pNdb, pTab->getName());
  if (pTab3 == NULL){
    ndbout << pTab->getName() << " was not found in DB"<< endl;
    return NDBT_FAILED;
  }

  if (verifyTablesAreEqual(pTab, pTab3) != NDBT_OK)
    result = NDBT_FAILED;
  if (verifyTablesAreEqual(pTab2, pTab3) != NDBT_OK)
    result = NDBT_FAILED;
#endif

#if 0  
  if (pTab2->getDictionary()->dropTable(pNdb) != 0){
    ndbout << "Failed to drop "<<pTab2->getName()<<" in db" << endl;
    return NDBT_FAILED;
  }
  
  // Verify that table is not in db     
  const NdbDictionary::Table* pTab4 = 
    NDBT_Table::discoverTableFromDb(pNdb, pTab->getName());
  if (pTab4 != NULL){
    ndbout << pTab4->getName() << " was found in DB"<< endl;
    return NDBT_FAILED;
  }
#endif

  return result;
}

struct ErrorCodes { int error_id; bool crash;};
ErrorCodes
NF_codes[] = {
  {6003, true}
  ,{6004, true}
  //,6005, true,
  //{7173, false}
};

int
runNF1(NDBT_Context* ctx, NDBT_Step* step){
  NdbRestarter restarter;
  if(restarter.getNumDbNodes() < 2)
    return NDBT_OK;

  myRandom48Init(NdbTick_CurrentMillisecond());
  
  Ndb* pNdb = GETNDB(step);
  const NdbDictionary::Table* pTab = ctx->getTab();

  NdbDictionary::Dictionary* dict = pNdb->getDictionary();
  dict->dropTable(pTab->getName());

  int result = NDBT_OK;

  const int loops = ctx->getNumLoops();
  for (int l = 0; l < loops && result == NDBT_OK ; l++){
    const int sz = sizeof(NF_codes)/sizeof(NF_codes[0]);
    for(int i = 0; i<sz; i++){
      int rand = myRandom48(restarter.getNumDbNodes());
      int nodeId = restarter.getRandomNotMasterNodeId(rand);
      struct ErrorCodes err_struct = NF_codes[i];
      int error = err_struct.error_id;
      bool crash = err_struct.crash;
      
      g_info << "NF1: node = " << nodeId << " error code = " << error << endl;
      
      int val2[] = { DumpStateOrd::CmvmiSetRestartOnErrorInsert, 3};
      
      CHECK2(restarter.dumpStateOneNode(nodeId, val2, 2) == 0,
	     "failed to set RestartOnErrorInsert");

      CHECK2(restarter.insertErrorInNode(nodeId, error) == 0,
	     "failed to set error insert");
      
      CHECK2(dict->createTable(* pTab) == 0,
	     "failed to create table");
      
      if (crash) {
        CHECK2(restarter.waitNodesNoStart(&nodeId, 1) == 0,
	    "waitNodesNoStart failed");

        if(myRandom48(100) > 50){
  	  CHECK2(restarter.startNodes(&nodeId, 1) == 0,
	       "failed to start node");
          
	  CHECK2(restarter.waitClusterStarted() == 0,
	       "waitClusterStarted failed");

  	  CHECK2(dict->dropTable(pTab->getName()) == 0,
	       "drop table failed");
        } else {
	  CHECK2(dict->dropTable(pTab->getName()) == 0,
	       "drop table failed");
	
	  CHECK2(restarter.startNodes(&nodeId, 1) == 0,
	       "failed to start node");
          
	  CHECK2(restarter.waitClusterStarted() == 0,
	       "waitClusterStarted failed");
        }
      }
    }
  }
 end:  
  dict->dropTable(pTab->getName());
  
  return result;
}
  
#define APIERROR(error) \
  { g_err << "Error in " << __FILE__ << ", line:" << __LINE__ << ", code:" \
              << error.code << ", msg: " << error.message << "." << endl; \
  }

int
runCreateAutoincrementTable(NDBT_Context* ctx, NDBT_Step* step){

  Uint32 startvalues[5] = {256-2, 0, 256*256-2, ~0, 256*256*256-2};

  int ret = NDBT_OK;

  for (int jj = 0; jj < 5 && ret == NDBT_OK; jj++) {
    char tabname[] = "AUTOINCTAB";
    Uint32 startvalue = startvalues[jj];

    NdbDictionary::Table myTable;
    NdbDictionary::Column myColumn;

    Ndb* myNdb = GETNDB(step);
    NdbDictionary::Dictionary* myDict = myNdb->getDictionary();


    if (myDict->getTable(tabname) != NULL) {
      g_err << "NDB already has example table: " << tabname << endl;
      APIERROR(myNdb->getNdbError());
      return NDBT_FAILED;
    }

    myTable.setName(tabname);

    myColumn.setName("ATTR1");
    myColumn.setType(NdbDictionary::Column::Unsigned);
    myColumn.setLength(1);
    myColumn.setPrimaryKey(true);
    myColumn.setNullable(false);
    myColumn.setAutoIncrement(true);
    if (startvalue != ~0) // check that default value starts with 1
      myColumn.setAutoIncrementInitialValue(startvalue);
    myTable.addColumn(myColumn);

    if (myDict->createTable(myTable) == -1) {
      g_err << "Failed to create table " << tabname << endl;
      APIERROR(myNdb->getNdbError());
      return NDBT_FAILED;
    }


    if (startvalue == ~0) // check that default value starts with 1
      startvalue = 1;

    for (int i = 0; i < 16; i++) {

      Uint64 value;
      if (myNdb->getAutoIncrementValue(tabname, value, 1) == -1) {
        g_err << "getAutoIncrementValue failed on " << tabname << endl;
        APIERROR(myNdb->getNdbError());
        return NDBT_FAILED;
      }
      else if (value != (startvalue+i)) {
        g_err << "value = " << value << " expected " << startvalue+i << endl;;
        APIERROR(myNdb->getNdbError());
        //      ret = NDBT_FAILED;
        //      break;
      }
    }

    if (myDict->dropTable(tabname) == -1) {
      g_err << "Failed to drop table " << tabname << endl;
      APIERROR(myNdb->getNdbError());
      ret = NDBT_FAILED;
    }
  }

  return ret;
}

int
runTableRename(NDBT_Context* ctx, NDBT_Step* step){

  int result = NDBT_OK;

  Ndb* pNdb = GETNDB(step);
  NdbDictionary::Dictionary* dict = pNdb->getDictionary();
  int records = ctx->getNumRecords();
  const int loops = ctx->getNumLoops();

  ndbout << "|- " << ctx->getTab()->getName() << endl;  

  for (int l = 0; l < loops && result == NDBT_OK ; l++){
    const NdbDictionary::Table* pTab = ctx->getTab();

    // Try to create table in db
    if (pTab->createTableInDb(pNdb) != 0){
      return NDBT_FAILED;
    }
    
    // Verify that table is in db     
    const NdbDictionary::Table* pTab2 = 
      NDBT_Table::discoverTableFromDb(pNdb, pTab->getName());
    if (pTab2 == NULL){
      ndbout << pTab->getName() << " was not found in DB"<< endl;
      return NDBT_FAILED;
    }
    ctx->setTab(pTab2);

    // Load table
    HugoTransactions hugoTrans(*ctx->getTab());
    if (hugoTrans.loadTable(pNdb, records) != 0){
      return NDBT_FAILED;
    }

    // Rename table
    BaseString pTabName(pTab->getName());
    BaseString pTabNewName(pTabName);
    pTabNewName.append("xx");
    
    const NdbDictionary::Table * oldTable = dict->getTable(pTabName.c_str());
    if (oldTable) {
      NdbDictionary::Table newTable = *oldTable;
      newTable.setName(pTabNewName.c_str());
      CHECK2(dict->alterTable(*oldTable, newTable) == 0,
	     "TableRename failed");
    }
    else {
      result = NDBT_FAILED;
    }
    
    // Verify table contents
    NdbDictionary::Table pNewTab(pTabNewName.c_str());
    
    UtilTransactions utilTrans(pNewTab);
    if (utilTrans.clearTable(pNdb,  records) != 0){
      continue;
    }    

    // Drop table
    dict->dropTable(pNewTab.getName());
  }
 end:

  return result;
}

int
runTableRenameNF(NDBT_Context* ctx, NDBT_Step* step){
  NdbRestarter restarter;
  if(restarter.getNumDbNodes() < 2)
    return NDBT_OK;

  int result = NDBT_OK;

  Ndb* pNdb = GETNDB(step);
  NdbDictionary::Dictionary* dict = pNdb->getDictionary();
  int records = ctx->getNumRecords();
  const int loops = ctx->getNumLoops();

  ndbout << "|- " << ctx->getTab()->getName() << endl;  

  for (int l = 0; l < loops && result == NDBT_OK ; l++){
    const NdbDictionary::Table* pTab = ctx->getTab();

    // Try to create table in db
    if (pTab->createTableInDb(pNdb) != 0){
      return NDBT_FAILED;
    }
    
    // Verify that table is in db     
    const NdbDictionary::Table* pTab2 = 
      NDBT_Table::discoverTableFromDb(pNdb, pTab->getName());
    if (pTab2 == NULL){
      ndbout << pTab->getName() << " was not found in DB"<< endl;
      return NDBT_FAILED;
    }
    ctx->setTab(pTab2);

    // Load table
    HugoTransactions hugoTrans(*ctx->getTab());
    if (hugoTrans.loadTable(pNdb, records) != 0){
      return NDBT_FAILED;
    }

    BaseString pTabName(pTab->getName());
    BaseString pTabNewName(pTabName);
    pTabNewName.append("xx");
    
    const NdbDictionary::Table * oldTable = dict->getTable(pTabName.c_str());
    if (oldTable) {
      NdbDictionary::Table newTable = *oldTable;
      newTable.setName(pTabNewName.c_str());
      CHECK2(dict->alterTable(*oldTable, newTable) == 0,
	     "TableRename failed");
    }
    else {
      result = NDBT_FAILED;
    }
    
    // Restart one node at a time
    
    /**
     * Need to run LCP at high rate otherwise
     * packed replicas become "to many"
     */
    int val = DumpStateOrd::DihMinTimeBetweenLCP;
    if(restarter.dumpStateAllNodes(&val, 1) != 0){
      do { CHECK(0); } while(0);
      g_err << "Failed to set LCP to min value" << endl;
      return NDBT_FAILED;
    }
    
    const int numNodes = restarter.getNumDbNodes();
    for(int i = 0; i<numNodes; i++){
      int nodeId = restarter.getDbNodeId(i);
      int error = NF_codes[i].error_id;

      g_info << "NF1: node = " << nodeId << " error code = " << error << endl;

      CHECK2(restarter.restartOneDbNode(nodeId) == 0,
	     "failed to set restartOneDbNode");

      CHECK2(restarter.waitClusterStarted() == 0,
	     "waitClusterStarted failed");

    }

    // Verify table contents
    NdbDictionary::Table pNewTab(pTabNewName.c_str());
    
    UtilTransactions utilTrans(pNewTab);
    if (utilTrans.clearTable(pNdb,  records) != 0){
      continue;
    }    

    // Drop table
    dict->dropTable(pTabNewName.c_str());
  }
 end:    
  return result;
}

int
runTableRenameSR(NDBT_Context* ctx, NDBT_Step* step){
  NdbRestarter restarter;
  if(restarter.getNumDbNodes() < 2)
    return NDBT_OK;

  int result = NDBT_OK;

  Ndb* pNdb = GETNDB(step);
  NdbDictionary::Dictionary* dict = pNdb->getDictionary();
  int records = ctx->getNumRecords();
  const int loops = ctx->getNumLoops();

  ndbout << "|- " << ctx->getTab()->getName() << endl;  

  for (int l = 0; l < loops && result == NDBT_OK ; l++){
    // Rename table
    const NdbDictionary::Table* pTab = ctx->getTab();

    // Try to create table in db
    if (pTab->createTableInDb(pNdb) != 0){
      return NDBT_FAILED;
    }
    
    // Verify that table is in db     
    const NdbDictionary::Table* pTab2 = 
      NDBT_Table::discoverTableFromDb(pNdb, pTab->getName());
    if (pTab2 == NULL){
      ndbout << pTab->getName() << " was not found in DB"<< endl;
      return NDBT_FAILED;
    }
    ctx->setTab(pTab2);

    // Load table
    HugoTransactions hugoTrans(*ctx->getTab());
    if (hugoTrans.loadTable(pNdb, records) != 0){
      return NDBT_FAILED;
    }

    BaseString pTabName(pTab->getName());
    BaseString pTabNewName(pTabName);
    pTabNewName.append("xx");
    
    const NdbDictionary::Table * oldTable = dict->getTable(pTabName.c_str());
    if (oldTable) {
      NdbDictionary::Table newTable = *oldTable;
      newTable.setName(pTabNewName.c_str());
      CHECK2(dict->alterTable(*oldTable, newTable) == 0,
	     "TableRename failed");
    }
    else {
      result = NDBT_FAILED;
    }
    
    // Restart cluster
    
    /**
     * Need to run LCP at high rate otherwise
     * packed replicas become "to many"
     */
    int val = DumpStateOrd::DihMinTimeBetweenLCP;
    if(restarter.dumpStateAllNodes(&val, 1) != 0){
      do { CHECK(0); } while(0);
      g_err << "Failed to set LCP to min value" << endl;
      return NDBT_FAILED;
    }
    
    CHECK2(restarter.restartAll() == 0,
	   "failed to set restartOneDbNode");
    
    CHECK2(restarter.waitClusterStarted() == 0,
	   "waitClusterStarted failed");
    
    // Verify table contents
    NdbDictionary::Table pNewTab(pTabNewName.c_str());
    
    UtilTransactions utilTrans(pNewTab);
    if (utilTrans.clearTable(pNdb,  records) != 0){
      continue;
    }    

    // Drop table
    dict->dropTable(pTabNewName.c_str());
  }
 end:    
  return result;
}

/*
  Run online alter table add attributes.
 */
int
runTableAddAttrs(NDBT_Context* ctx, NDBT_Step* step){

  int result = NDBT_OK;

  Ndb* pNdb = GETNDB(step);
  NdbDictionary::Dictionary* dict = pNdb->getDictionary();
  int records = ctx->getNumRecords();
  const int loops = ctx->getNumLoops();

  ndbout << "|- " << ctx->getTab()->getName() << endl;  

  NdbDictionary::Table myTab= *(ctx->getTab());

  for (int l = 0; l < loops && result == NDBT_OK ; l++){
    // Try to create table in db

    if (NDBT_Tables::createTable(pNdb, myTab.getName()) != 0){
      return NDBT_FAILED;
    }

    // Verify that table is in db     
    const NdbDictionary::Table* pTab2 = 
      NDBT_Table::discoverTableFromDb(pNdb, myTab.getName());
    if (pTab2 == NULL){
      ndbout << myTab.getName() << " was not found in DB"<< endl;
      return NDBT_FAILED;
    }
    ctx->setTab(pTab2);

    /*
      Check that table already has a varpart, otherwise add attr is
      not possible.
    */
    if (pTab2->getForceVarPart() == false)
    {
      const NdbDictionary::Column *col;
      for (Uint32 i= 0; (col= pTab2->getColumn(i)) != 0; i++)
      {
        if (col->getStorageType() == NDB_STORAGETYPE_MEMORY &&
            (col->getDynamic() || col->getArrayType() != NDB_ARRAYTYPE_FIXED))
          break;
      }
      if (col == 0)
      {
        /* Alter table add attribute not applicable, just mark success. */
        dict->dropTable(pTab2->getName());
        break;
      }
    }

    // Load table
    HugoTransactions beforeTrans(*ctx->getTab());
    if (beforeTrans.loadTable(pNdb, records) != 0){
      return NDBT_FAILED;
    }

    // Add attributes to table.
    BaseString pTabName(pTab2->getName());
    
    const NdbDictionary::Table * oldTable = dict->getTable(pTabName.c_str());
    if (oldTable) {
      NdbDictionary::Table newTable= *oldTable;

      NDBT_Attribute newcol1("NEWKOL1", NdbDictionary::Column::Unsigned, 1,
                            false, true, 0,
                            NdbDictionary::Column::StorageTypeMemory, true);
      newTable.addColumn(newcol1);
      NDBT_Attribute newcol2("NEWKOL2", NdbDictionary::Column::Char, 14,
                            false, true, 0,
                            NdbDictionary::Column::StorageTypeMemory, true);
      newTable.addColumn(newcol2);
      NDBT_Attribute newcol3("NEWKOL3", NdbDictionary::Column::Bit, 20,
                            false, true, 0,
                            NdbDictionary::Column::StorageTypeMemory, true);
      newTable.addColumn(newcol3);
      NDBT_Attribute newcol4("NEWKOL4", NdbDictionary::Column::Varbinary, 42,
                            false, true, 0,
                            NdbDictionary::Column::StorageTypeMemory, true);
      newTable.addColumn(newcol4);

      CHECK2(dict->alterTable(*oldTable, newTable) == 0,
	     "TableAddAttrs failed");
      /* Need to purge old version and reload new version after alter table. */
      dict->invalidateTable(pTabName.c_str());
    }
    else {
      result = NDBT_FAILED;
    }

    {
      HugoTransactions afterTrans(* dict->getTable(pTabName.c_str()));

      ndbout << "delete...";
      if (afterTrans.clearTable(pNdb) != 0)
      {
        return NDBT_FAILED;
      }
      ndbout << endl;

      ndbout << "insert...";
      if (afterTrans.loadTable(pNdb, records) != 0){
        return NDBT_FAILED;
      }
      ndbout << endl;

      ndbout << "update...";
      if (afterTrans.scanUpdateRecords(pNdb, records) != 0)
      {
        return NDBT_FAILED;
      }
      ndbout << endl;

      ndbout << "delete...";
      if (afterTrans.clearTable(pNdb) != 0)
      {
        return NDBT_FAILED;
      }
      ndbout << endl;
    }
    
    // Drop table.
    dict->dropTable(pTabName.c_str());
  }
 end:

  return result;
}

/*
  Run online alter table add attributes while running simultaneous
  transactions on it in separate thread.
 */
int
runTableAddAttrsDuring(NDBT_Context* ctx, NDBT_Step* step){

  int result = NDBT_OK;

  int records = ctx->getNumRecords();
  const int loops = ctx->getNumLoops();

  ndbout << "|- " << ctx->getTab()->getName() << endl;  

  NdbDictionary::Table myTab= *(ctx->getTab());

  if (myTab.getForceVarPart() == false)
  {
    const NdbDictionary::Column *col;
    for (Uint32 i= 0; (col= myTab.getColumn(i)) != 0; i++)
    {
      if (col->getStorageType() == NDB_STORAGETYPE_MEMORY &&
          (col->getDynamic() || col->getArrayType() != NDB_ARRAYTYPE_FIXED))
        break;
    }
    if (col == 0)
    {
      ctx->stopTest();
      return NDBT_OK;
    }
  }

  //if 

  for (int l = 0; l < loops && result == NDBT_OK ; l++){
    ndbout << l << ": " << endl;    

    Ndb* pNdb = GETNDB(step);
    NdbDictionary::Dictionary* dict = pNdb->getDictionary();

    /*
      Check that table already has a varpart, otherwise add attr is
      not possible.
    */

    // Add attributes to table.
    ndbout << "Altering table" << endl;
    
    const NdbDictionary::Table * oldTable = dict->getTable(myTab.getName());
    if (oldTable) {
      NdbDictionary::Table newTable= *oldTable;
      
      char name[256];
      BaseString::snprintf(name, sizeof(name), "NEWCOL%d", l);
      NDBT_Attribute newcol1(name, NdbDictionary::Column::Unsigned, 1,
                             false, true, 0,
                             NdbDictionary::Column::StorageTypeMemory, true);
      newTable.addColumn(newcol1);
      //ToDo: check #loops, how many columns l
      
      CHECK2(dict->alterTable(*oldTable, newTable) == 0,
	     "TableAddAttrsDuring failed");
      
      dict->invalidateTable(myTab.getName());
      const NdbDictionary::Table * newTab = dict->getTable(myTab.getName());
      HugoTransactions hugoTrans(* newTab);
      hugoTrans.scanUpdateRecords(pNdb, records);
    }
    else {
      result= NDBT_FAILED;
      break;
    }
  }
 end:

  ctx->stopTest();

  return result;
}

static void
f(const NdbDictionary::Column * col){
  if(col == 0){
    abort();
  }
}

int
runTestDictionaryPerf(NDBT_Context* ctx, NDBT_Step* step){
  Vector<char*> cols;
  Vector<const NdbDictionary::Table*> tabs;
  int i;

  Ndb* pNdb = GETNDB(step);  

  const Uint32 count = NDBT_Tables::getNumTables();
  for (i=0; i < count; i++){
    const NdbDictionary::Table * tab = NDBT_Tables::getTable(i);
    pNdb->getDictionary()->createTable(* tab);
    
    const NdbDictionary::Table * tab2 = pNdb->getDictionary()->getTable(tab->getName());
    
    for(size_t j = 0; j<tab->getNoOfColumns(); j++){
      cols.push_back((char*)tab2);
      cols.push_back(strdup(tab->getColumn(j)->getName()));
    }
  }

  const Uint32 times = 10000000;

  ndbout_c("%d tables and %d columns", 
	   NDBT_Tables::getNumTables(), cols.size()/2);

  char ** tcols = cols.getBase();

  srand(time(0));
  Uint32 size = cols.size() / 2;
  char ** columns = &cols[0];
  Uint64 start = NdbTick_CurrentMillisecond();
  for(i = 0; i<times; i++){
    int j = 2 * (rand() % size);
    const NdbDictionary::Table* tab = (const NdbDictionary::Table*)tcols[j];
    const char * col = tcols[j+1];
    const NdbDictionary::Column* column = tab->getColumn(col);
    f(column);
  }
  Uint64 stop = NdbTick_CurrentMillisecond();
  stop -= start;

  Uint64 per = stop;
  per *= 1000;
  per /= times;
  
  ndbout_c("%d random getColumn(name) in %Ld ms -> %d us/get",
	   times, stop, per);

  return NDBT_OK;
}

int
runCreateLogfileGroup(NDBT_Context* ctx, NDBT_Step* step){
  Ndb* pNdb = GETNDB(step);  
  NdbDictionary::LogfileGroup lg;
  lg.setName("DEFAULT-LG");
  lg.setUndoBufferSize(8*1024*1024);
  
  int res;
  res = pNdb->getDictionary()->createLogfileGroup(lg);
  if(res != 0){
    g_err << "Failed to create logfilegroup:"
	  << endl << pNdb->getDictionary()->getNdbError() << endl;
    return NDBT_FAILED;
  }

  NdbDictionary::Undofile uf;
  uf.setPath("undofile01.dat");
  uf.setSize(5*1024*1024);
  uf.setLogfileGroup("DEFAULT-LG");
  
  res = pNdb->getDictionary()->createUndofile(uf);
  if(res != 0){
    g_err << "Failed to create undofile:"
	  << endl << pNdb->getDictionary()->getNdbError() << endl;
    return NDBT_FAILED;
  }

  uf.setPath("undofile02.dat");
  uf.setSize(5*1024*1024);
  uf.setLogfileGroup("DEFAULT-LG");
  
  res = pNdb->getDictionary()->createUndofile(uf);
  if(res != 0){
    g_err << "Failed to create undofile:"
	  << endl << pNdb->getDictionary()->getNdbError() << endl;
    return NDBT_FAILED;
  }
  
  return NDBT_OK;
}

int
runCreateTablespace(NDBT_Context* ctx, NDBT_Step* step){
  Ndb* pNdb = GETNDB(step);  
  NdbDictionary::Tablespace lg;
  lg.setName("DEFAULT-TS");
  lg.setExtentSize(1024*1024);
  lg.setDefaultLogfileGroup("DEFAULT-LG");

  int res;
  res = pNdb->getDictionary()->createTablespace(lg);
  if(res != 0){
    g_err << "Failed to create tablespace:"
	  << endl << pNdb->getDictionary()->getNdbError() << endl;
    return NDBT_FAILED;
  }

  NdbDictionary::Datafile uf;
  uf.setPath("datafile01.dat");
  uf.setSize(10*1024*1024);
  uf.setTablespace("DEFAULT-TS");

  res = pNdb->getDictionary()->createDatafile(uf);
  if(res != 0){
    g_err << "Failed to create datafile:"
	  << endl << pNdb->getDictionary()->getNdbError() << endl;
    return NDBT_FAILED;
  }

  return NDBT_OK;
}
int
runCreateDiskTable(NDBT_Context* ctx, NDBT_Step* step){
  Ndb* pNdb = GETNDB(step);  

  NdbDictionary::Table tab = *ctx->getTab();
  tab.setTablespaceName("DEFAULT-TS");
  
  for(Uint32 i = 0; i<tab.getNoOfColumns(); i++)
    if(!tab.getColumn(i)->getPrimaryKey())
      tab.getColumn(i)->setStorageType(NdbDictionary::Column::StorageTypeDisk);
  
  int res;
  res = pNdb->getDictionary()->createTable(tab);
  if(res != 0){
    g_err << "Failed to create table:"
	  << endl << pNdb->getDictionary()->getNdbError() << endl;
    return NDBT_FAILED;
  }
  
  return NDBT_OK;
}

#include <NDBT_Tables.hpp>

int runFailAddFragment(NDBT_Context* ctx, NDBT_Step* step){
  static int acclst[] = { 3001, 6200, 6202 };
  static int tuplst[] = { 4007, 4008, 4009, 4010, 4011, 4012 };
  static int tuxlst[] = { 12001, 12002, 12003, 12004, 12005, 12006, 
                          6201, 6203 };
  static unsigned acccnt = sizeof(acclst)/sizeof(acclst[0]);
  static unsigned tupcnt = sizeof(tuplst)/sizeof(tuplst[0]);
  static unsigned tuxcnt = sizeof(tuxlst)/sizeof(tuxlst[0]);

  NdbRestarter restarter;
  int nodeId = restarter.getMasterNodeId();
  Ndb* pNdb = GETNDB(step);  
  NdbDictionary::Dictionary* pDic = pNdb->getDictionary();
  NdbDictionary::Table tab(*ctx->getTab());
  tab.setFragmentType(NdbDictionary::Object::FragAllLarge);

  int errNo = 0;
  char buf[100];
  if (NdbEnv_GetEnv("ERRNO", buf, sizeof(buf)))
  {
    errNo = atoi(buf);
    ndbout_c("Using errno: %u", errNo);
  }
  
  // ordered index on first few columns
  NdbDictionary::Index idx("X");
  idx.setTable(tab.getName());
  idx.setType(NdbDictionary::Index::OrderedIndex);
  idx.setLogging(false);
  for (int cnt = 0, i_hate_broken_compilers = 0;
       cnt < 3 &&
       i_hate_broken_compilers < tab.getNoOfColumns();
       i_hate_broken_compilers++) {
    if (NdbSqlUtil::check_column_for_ordered_index
        (tab.getColumn(i_hate_broken_compilers)->getType(), 0) == 0 &&
        tab.getColumn(i_hate_broken_compilers)->getStorageType() != 
        NdbDictionary::Column::StorageTypeDisk)
    {
      idx.addColumn(*tab.getColumn(i_hate_broken_compilers));
      cnt++;
    }
  }

  for (Uint32 i = 0; i<tab.getNoOfColumns(); i++)
  {
    if (tab.getColumn(i)->getStorageType() == 
        NdbDictionary::Column::StorageTypeDisk)
    {
      NDBT_Tables::create_default_tablespace(pNdb);
      break;
    }
  }

  const int loops = ctx->getNumLoops();
  int result = NDBT_OK;
  (void)pDic->dropTable(tab.getName());

  int dump1 = DumpStateOrd::SchemaResourceSnapshot;
  int dump2 = DumpStateOrd::SchemaResourceCheckLeak;

  for (int l = 0; l < loops; l++) {
    for (unsigned i0 = 0; i0 < acccnt; i0++) {
      unsigned j = (l == 0 ? i0 : myRandom48(acccnt));
      int errval = acclst[j];
      if (errNo != 0 && errNo != errval)
        continue;
      g_info << "insert error node=" << nodeId << " value=" << errval << endl;
      CHECK2(restarter.insertErrorInNode(nodeId, errval) == 0,
             "failed to set error insert");
      CHECK(restarter.dumpStateAllNodes(&dump1, 1) == 0);

      CHECK2(pDic->createTable(tab) != 0,
             "failed to fail after error insert " << errval);
      CHECK(restarter.dumpStateAllNodes(&dump2, 1) == 0);
      CHECK2(pDic->createTable(tab) == 0,
             pDic->getNdbError());
      CHECK2(pDic->dropTable(tab.getName()) == 0,
             pDic->getNdbError());
    }
    for (unsigned i1 = 0; i1 < tupcnt; i1++) {
      unsigned j = (l == 0 ? i1 : myRandom48(tupcnt));
      int errval = tuplst[j];
      if (errNo != 0 && errNo != errval)
        continue;
      g_info << "insert error node=" << nodeId << " value=" << errval << endl;
      CHECK2(restarter.insertErrorInNode(nodeId, errval) == 0,
             "failed to set error insert");
      CHECK(restarter.dumpStateAllNodes(&dump1, 1) == 0);
      CHECK2(pDic->createTable(tab) != 0,
             "failed to fail after error insert " << errval);
      CHECK(restarter.dumpStateAllNodes(&dump2, 1) == 0);
      CHECK2(pDic->createTable(tab) == 0,
             pDic->getNdbError());
      CHECK2(pDic->dropTable(tab.getName()) == 0,
             pDic->getNdbError());
    }
    for (unsigned i2 = 0; i2 < tuxcnt; i2++) {
      unsigned j = (l == 0 ? i2 : myRandom48(tuxcnt));
      int errval = tuxlst[j];
      if (errNo != 0 && errNo != errval)
        continue;
      g_info << "insert error node=" << nodeId << " value=" << errval << endl;
      CHECK2(restarter.insertErrorInNode(nodeId, errval) == 0,
             "failed to set error insert");
      CHECK2(pDic->createTable(tab) == 0,
             pDic->getNdbError());
      CHECK(restarter.dumpStateAllNodes(&dump1, 1) == 0);
      CHECK2(pDic->createIndex(idx) != 0,
             "failed to fail after error insert " << errval);
      CHECK(restarter.dumpStateAllNodes(&dump2, 1) == 0);
      CHECK2(pDic->createIndex(idx) == 0,
             pDic->getNdbError());
      CHECK2(pDic->dropTable(tab.getName()) == 0,
             pDic->getNdbError());
    }
  }
end:
  return result;
}

// NFNR

// Restarter controls dict ops : 1-run 2-pause 3-stop
// synced by polling...

static bool
send_dict_ops_cmd(NDBT_Context* ctx, Uint32 cmd)
{
  ctx->setProperty("DictOps_CMD", cmd);
  while (1) {
    if (ctx->isTestStopped())
      return false;
    if (ctx->getProperty("DictOps_ACK") == cmd)
      break;
    NdbSleep_MilliSleep(100);
  }
  return true;
}

static bool
recv_dict_ops_run(NDBT_Context* ctx)
{
  while (1) {
    if (ctx->isTestStopped())
      return false;
    Uint32 cmd = ctx->getProperty("DictOps_CMD");
    ctx->setProperty("DictOps_ACK", cmd);
    if (cmd == 1)
      break;
    if (cmd == 3)
      return false;
    NdbSleep_MilliSleep(100);
  }
  return true;
}

int
runRestarts(NDBT_Context* ctx, NDBT_Step* step)
{
  static int errlst_master[] = {   // non-crashing
    7175,       // send one fake START_PERMREF
    0 
  };
  static int errlst_node[] = {
    7174,       // crash before sending DICT_LOCK_REQ
    7176,       // pretend master does not support DICT lock
    7121,       // crash at receive START_PERMCONF
    0
  };
  const uint errcnt_master = sizeof(errlst_master)/sizeof(errlst_master[0]);
  const uint errcnt_node = sizeof(errlst_node)/sizeof(errlst_node[0]);

  myRandom48Init(NdbTick_CurrentMillisecond());
  NdbRestarter restarter;
  int result = NDBT_OK;
  const int loops = ctx->getNumLoops();

  for (int l = 0; l < loops && result == NDBT_OK; l++) {
    g_info << "1: === loop " << l << " ===" << endl;

    // assuming 2-way replicated

    int numnodes = restarter.getNumDbNodes();
    CHECK(numnodes >= 1);
    if (numnodes == 1)
      break;

    int masterNodeId = restarter.getMasterNodeId();
    CHECK(masterNodeId != -1);

    // for more complex cases need more restarter support methods

    int nodeIdList[2] = { 0, 0 };
    int nodeIdCnt = 0;

    if (numnodes >= 2) {
      int rand = myRandom48(numnodes);
      int nodeId = restarter.getRandomNotMasterNodeId(rand);
      CHECK(nodeId != -1);
      nodeIdList[nodeIdCnt++] = nodeId;
    }

    if (numnodes >= 4 && myRandom48(2) == 0) {
      int rand = myRandom48(numnodes);
      int nodeId = restarter.getRandomNodeOtherNodeGroup(nodeIdList[0], rand);
      CHECK(nodeId != -1);
      if (nodeId != masterNodeId)
        nodeIdList[nodeIdCnt++] = nodeId;
    }

    g_info << "1: master=" << masterNodeId << " nodes=" << nodeIdList[0] << "," << nodeIdList[1] << endl;

    const uint timeout = 60; //secs for node wait
    const unsigned maxsleep = 2000; //ms

    bool NF_ops = ctx->getProperty("Restart_NF_ops");
    uint NF_type = ctx->getProperty("Restart_NF_type");
    bool NR_ops = ctx->getProperty("Restart_NR_ops");
    bool NR_error = ctx->getProperty("Restart_NR_error");

    g_info << "1: " << (NF_ops ? "run" : "pause") << " dict ops" << endl;
    if (! send_dict_ops_cmd(ctx, NF_ops ? 1 : 2))
      break;
    NdbSleep_MilliSleep(myRandom48(maxsleep));

    {
      for (int i = 0; i < nodeIdCnt; i++) {
        int nodeId = nodeIdList[i];

        bool nostart = true;
        bool abort = NF_type == 0 ? myRandom48(2) : (NF_type == 2);
        bool initial = myRandom48(2);

        char flags[40];
        strcpy(flags, "flags: nostart");
        if (abort)
          strcat(flags, ",abort");
        if (initial)
          strcat(flags, ",initial");

        g_info << "1: restart " << nodeId << " " << flags << endl;
        CHECK(restarter.restartOneDbNode(nodeId, initial, nostart, abort) == 0);
      }
    }

    g_info << "1: wait for nostart" << endl;
    CHECK(restarter.waitNodesNoStart(nodeIdList, nodeIdCnt, timeout) == 0);
    NdbSleep_MilliSleep(myRandom48(maxsleep));

    int err_master = 0;
    int err_node[2] = { 0, 0 };

    if (NR_error) {
      err_master = errlst_master[l % errcnt_master];

      // limitation: cannot have 2 node restarts and crash_insert
      // one node may die for real (NF during startup)

      for (int i = 0; i < nodeIdCnt && nodeIdCnt == 1; i++) {
        err_node[i] = errlst_node[l % errcnt_node];

        // 7176 - no DICT lock protection

        if (err_node[i] == 7176) {
          g_info << "1: no dict ops due to error insert "
                 << err_node[i] << endl;
          NR_ops = false;
        }
      }
    }

    g_info << "1: " << (NR_ops ? "run" : "pause") << " dict ops" << endl;
    if (! send_dict_ops_cmd(ctx, NR_ops ? 1 : 2))
      break;
    NdbSleep_MilliSleep(myRandom48(maxsleep));

    g_info << "1: start nodes" << endl;
    CHECK(restarter.startNodes(nodeIdList, nodeIdCnt) == 0);

    if (NR_error) {
      {
        int err = err_master;
        if (err != 0) {
          g_info << "1: insert master error " << err << endl;
          CHECK(restarter.insertErrorInNode(masterNodeId, err) == 0);
        }
      }

      for (int i = 0; i < nodeIdCnt; i++) {
        int nodeId = nodeIdList[i];

        int err = err_node[i];
        if (err != 0) {
          g_info << "1: insert node " << nodeId << " error " << err << endl;
          CHECK(restarter.insertErrorInNode(nodeId, err) == 0);
        }
      }
    }
    NdbSleep_MilliSleep(myRandom48(maxsleep));

    g_info << "1: wait cluster started" << endl;
    CHECK(restarter.waitClusterStarted(timeout) == 0);
    NdbSleep_MilliSleep(myRandom48(maxsleep));

    g_info << "1: restart done" << endl;
  }

  g_info << "1: stop dict ops" << endl;
  send_dict_ops_cmd(ctx, 3);

  return result;
}

int
runDictOps(NDBT_Context* ctx, NDBT_Step* step)
{
  myRandom48Init(NdbTick_CurrentMillisecond());
  int result = NDBT_OK;

  for (int l = 0; result == NDBT_OK; l++) {
    if (! recv_dict_ops_run(ctx))
      break;
    
    g_info << "2: === loop " << l << " ===" << endl;

    Ndb* pNdb = GETNDB(step);
    NdbDictionary::Dictionary* pDic = pNdb->getDictionary();
    const NdbDictionary::Table* pTab = ctx->getTab();
    //const char* tabName = pTab->getName(); //XXX what goes on?
    char tabName[40];
    strcpy(tabName, pTab->getName());

    const unsigned long maxsleep = 100; //ms

    g_info << "2: create table" << endl;
    {
      uint count = 0;
    try_create:
      count++;
      if (pDic->createTable(*pTab) != 0) {
        const NdbError err = pDic->getNdbError();
        if (count == 1)
          g_err << "2: " << tabName << ": create failed: " << err << endl;
        if (err.code != 711) {
          result = NDBT_FAILED;
          break;
        }
        NdbSleep_MilliSleep(myRandom48(maxsleep));
        goto try_create;
      }
    }
    NdbSleep_MilliSleep(myRandom48(maxsleep));

    g_info << "2: verify create" << endl;
    const NdbDictionary::Table* pTab2 = pDic->getTable(tabName);
    if (pTab2 == NULL) {
      const NdbError err = pDic->getNdbError();
      g_err << "2: " << tabName << ": verify create: " << err << endl;
      result = NDBT_FAILED;
      break;
    }
    NdbSleep_MilliSleep(myRandom48(maxsleep));

    // replace by the Retrieved table
    pTab = pTab2;

    // create indexes
    const char** indlist = NDBT_Tables::getIndexes(tabName);
    uint indnum = 0;
    while (indlist != 0 && *indlist != 0) {
      uint count = 0;
    try_create_index:
      count++;
      if (count == 1)
        g_info << "2: create index " << indnum << " " << *indlist << endl;
      NdbDictionary::Index ind;
      char indName[200];
      sprintf(indName, "%s_X%u", tabName, indnum);
      ind.setName(indName);
      ind.setTable(tabName);
      if (strcmp(*indlist, "UNIQUE") == 0) {
        ind.setType(NdbDictionary::Index::UniqueHashIndex);
        ind.setLogging(pTab->getLogging());
      } else if (strcmp(*indlist, "ORDERED") == 0) {
        ind.setType(NdbDictionary::Index::OrderedIndex);
        ind.setLogging(false);
      } else {
        assert(false);
      }
      const char** indtemp = indlist;
      while (*++indtemp != 0) {
        ind.addColumn(*indtemp);
      }
      if (pDic->createIndex(ind) != 0) {
        const NdbError err = pDic->getNdbError();
        if (count == 1)
          g_err << "2: " << indName << ": create failed: " << err << endl;
        if (err.code != 711) {
          result = NDBT_FAILED;
          break;
        }
        NdbSleep_MilliSleep(myRandom48(maxsleep));
        goto try_create_index;
      }
      indlist = ++indtemp;
      indnum++;
    }
    if (result == NDBT_FAILED)
      break;

    uint indcount = indnum;

    int records = myRandom48(ctx->getNumRecords());
    g_info << "2: load " << records << " records" << endl;
    HugoTransactions hugoTrans(*pTab);
    if (hugoTrans.loadTable(pNdb, records) != 0) {
      // XXX get error code from hugo
      g_err << "2: " << tabName << ": load failed" << endl;
      result = NDBT_FAILED;
      break;
    }
    NdbSleep_MilliSleep(myRandom48(maxsleep));

    // drop indexes
    indnum = 0;
    while (indnum < indcount) {
      uint count = 0;
    try_drop_index:
      count++;
      if (count == 1)
        g_info << "2: drop index " << indnum << endl;
      char indName[200];
      sprintf(indName, "%s_X%u", tabName, indnum);
      if (pDic->dropIndex(indName, tabName) != 0) {
        const NdbError err = pDic->getNdbError();
        if (count == 1)
          g_err << "2: " << indName << ": drop failed: " << err << endl;
        if (err.code != 711) {
          result = NDBT_FAILED;
          break;
        }
        NdbSleep_MilliSleep(myRandom48(maxsleep));
        goto try_drop_index;
      }
      indnum++;
    }
    if (result == NDBT_FAILED)
      break;

    g_info << "2: drop" << endl;
    {
      uint count = 0;
    try_drop:
      count++;
      if (pDic->dropTable(tabName) != 0) {
        const NdbError err = pDic->getNdbError();
        if (count == 1)
          g_err << "2: " << tabName << ": drop failed: " << err << endl;
        if (err.code != 711) {
          result = NDBT_FAILED;
          break;
        }
        NdbSleep_MilliSleep(myRandom48(maxsleep));
        goto try_drop;
      }
    }
    NdbSleep_MilliSleep(myRandom48(maxsleep));

    g_info << "2: verify drop" << endl;
    const NdbDictionary::Table* pTab3 = pDic->getTable(tabName);
    if (pTab3 != NULL) {
      g_err << "2: " << tabName << ": verify drop: table exists" << endl;
      result = NDBT_FAILED;
      break;
    }
    if (pDic->getNdbError().code != 709 &&
        pDic->getNdbError().code != 723) {
      const NdbError err = pDic->getNdbError();
      g_err << "2: " << tabName << ": verify drop: " << err << endl;
      result = NDBT_FAILED;
      break;
    }
    NdbSleep_MilliSleep(myRandom48(maxsleep));
  }

  return result;
}

int
runBug21755(NDBT_Context* ctx, NDBT_Step* step)
{
  char buf[256];
  NdbRestarter res;
  NdbDictionary::Table pTab0 = * ctx->getTab();
  NdbDictionary::Table pTab1 = pTab0;

  if (res.getNumDbNodes() < 2)
    return NDBT_OK;

  Ndb* pNdb = GETNDB(step);
  NdbDictionary::Dictionary* pDic = pNdb->getDictionary();
  
  if (pDic->createTable(pTab0))
  {
    ndbout << pDic->getNdbError() << endl;
    return NDBT_FAILED;
  }

  NdbDictionary::Index idx0;
  BaseString::snprintf(buf, sizeof(buf), "%s-idx", pTab0.getName());  
  idx0.setName(buf);
  idx0.setType(NdbDictionary::Index::OrderedIndex);
  idx0.setTable(pTab0.getName());
  idx0.setStoredIndex(false);
  for (Uint32 i = 0; i<pTab0.getNoOfColumns(); i++)
  {
    const NdbDictionary::Column * col = pTab0.getColumn(i);
    if(col->getPrimaryKey()){
      idx0.addIndexColumn(col->getName());
    }
  }
  
  if (pDic->createIndex(idx0))
  {
    ndbout << pDic->getNdbError() << endl;
    return NDBT_FAILED;
  }
  
  BaseString::snprintf(buf, sizeof(buf), "%s-2", pTab1.getName());
  pTab1.setName(buf);

  if (pDic->createTable(pTab1))
  {
    ndbout << pDic->getNdbError() << endl;
    return NDBT_FAILED;
  }

  {
    HugoTransactions t0 (*pDic->getTable(pTab0.getName()));
    t0.loadTable(pNdb, 1000);
  }

  {
    HugoTransactions t1 (*pDic->getTable(pTab1.getName()));
    t1.loadTable(pNdb, 1000);
  }
  
  int node = res.getRandomNotMasterNodeId(rand());
  res.restartOneDbNode(node, false, true, true);
  
  if (pDic->dropTable(pTab1.getName()))
  {
    ndbout << pDic->getNdbError() << endl;
    return NDBT_FAILED;
  }

  BaseString::snprintf(buf, sizeof(buf), "%s-idx2", pTab0.getName());    
  idx0.setName(buf);
  if (pDic->createIndex(idx0))
  {
    ndbout << pDic->getNdbError() << endl;
    return NDBT_FAILED;
  }
  
  res.waitNodesNoStart(&node, 1);
  res.startNodes(&node, 1);
  
  if (res.waitClusterStarted())
  {
    return NDBT_FAILED;
  }
  
  if (pDic->dropTable(pTab0.getName()))
  {
    ndbout << pDic->getNdbError() << endl;
    return NDBT_FAILED;
  }
  
  return NDBT_OK;
}

static
int
create_tablespace(NdbDictionary::Dictionary* pDict, 
                  const char * lgname, 
                  const char * tsname, 
                  const char * dfname)
{
  NdbDictionary::Tablespace ts;
  ts.setName(tsname);
  ts.setExtentSize(1024*1024);
  ts.setDefaultLogfileGroup(lgname);
  
  if(pDict->createTablespace(ts) != 0)
  {
    g_err << "Failed to create tablespace:"
          << endl << pDict->getNdbError() << endl;
    return NDBT_FAILED;
  }
  
  NdbDictionary::Datafile df;
  df.setPath(dfname);
  df.setSize(1*1024*1024);
  df.setTablespace(tsname);
  
  if(pDict->createDatafile(df) != 0)
  {
    g_err << "Failed to create datafile:"
          << endl << pDict->getNdbError() << endl;
    return NDBT_FAILED;
  }
  return 0;
}

int
runBug24631(NDBT_Context* ctx, NDBT_Step* step)
{
  char tsname[256];
  char dfname[256];
  char lgname[256];
  char ufname[256];
  NdbRestarter res;

  if (res.getNumDbNodes() < 2)
    return NDBT_OK;

  Ndb* pNdb = GETNDB(step);
  NdbDictionary::Dictionary* pDict = pNdb->getDictionary();
  
  NdbDictionary::Dictionary::List list;
  if (pDict->listObjects(list) == -1)
    return NDBT_FAILED;
  
  const char * lgfound = 0;
  
  for (Uint32 i = 0; i<list.count; i++)
  {
    switch(list.elements[i].type){
    case NdbDictionary::Object::LogfileGroup:
      lgfound = list.elements[i].name;
      break;
    default:
      break;
    }
    if (lgfound)
      break;
  }

  if (lgfound == 0)
  {
    BaseString::snprintf(lgname, sizeof(lgname), "LG-%u", rand());
    NdbDictionary::LogfileGroup lg;
    
    lg.setName(lgname);
    lg.setUndoBufferSize(8*1024*1024);
    if(pDict->createLogfileGroup(lg) != 0)
    {
      g_err << "Failed to create logfilegroup:"
	    << endl << pDict->getNdbError() << endl;
      return NDBT_FAILED;
    }

    NdbDictionary::Undofile uf;
    BaseString::snprintf(ufname, sizeof(ufname), "%s-%u", lgname, rand());
    uf.setPath(ufname);
    uf.setSize(2*1024*1024);
    uf.setLogfileGroup(lgname);
    
    if(pDict->createUndofile(uf) != 0)
    {
      g_err << "Failed to create undofile:"
            << endl << pDict->getNdbError() << endl;
      return NDBT_FAILED;
    }
  }
  else
  {
    BaseString::snprintf(lgname, sizeof(lgname), "%s", lgfound);
  }

  BaseString::snprintf(tsname, sizeof(tsname), "TS-%u", rand());
  BaseString::snprintf(dfname, sizeof(dfname), "%s-%u.dat", tsname, rand());

  if (create_tablespace(pDict, lgname, tsname, dfname))
    return NDBT_FAILED;

  
  int node = res.getRandomNotMasterNodeId(rand());
  res.restartOneDbNode(node, false, true, true);
  NdbSleep_SecSleep(3);

  if (pDict->dropDatafile(pDict->getDatafile(0, dfname)) != 0)
  {
    g_err << "Failed to drop datafile: " << pDict->getNdbError() << endl;
    return NDBT_FAILED;
  }

  if (pDict->dropTablespace(pDict->getTablespace(tsname)) != 0)
  {
    g_err << "Failed to drop tablespace: " << pDict->getNdbError() << endl;
    return NDBT_FAILED;
  }

  if (res.waitNodesNoStart(&node, 1))
    return NDBT_FAILED;
  
  res.startNodes(&node, 1);
  if (res.waitClusterStarted())
    return NDBT_FAILED;
  
  if (create_tablespace(pDict, lgname, tsname, dfname))
    return NDBT_FAILED;

  if (pDict->dropDatafile(pDict->getDatafile(0, dfname)) != 0)
  {
    g_err << "Failed to drop datafile: " << pDict->getNdbError() << endl;
    return NDBT_FAILED;
  }

  if (pDict->dropTablespace(pDict->getTablespace(tsname)) != 0)
  {
    g_err << "Failed to drop tablespace: " << pDict->getNdbError() << endl;
    return NDBT_FAILED;
  }
  
  if (lgfound == 0)
  {
    if (pDict->dropLogfileGroup(pDict->getLogfileGroup(lgname)) != 0)
      return NDBT_FAILED;
  }
  
  return NDBT_OK;
}

int
runBug29186(NDBT_Context* ctx, NDBT_Step* step)
{
  int lgError = 15000;
  int tsError = 16000;
  int res;
  char lgname[256];
  char ufname[256];
  char tsname[256];
  char dfname[256];

  NdbRestarter restarter;

  if (restarter.getNumDbNodes() < 2){
    ctx->stopTest();
    return NDBT_OK;
  }

  Ndb* pNdb = GETNDB(step);
  NdbDictionary::Dictionary* pDict = pNdb->getDictionary();
  NdbDictionary::Dictionary::List list;

  if (pDict->listObjects(list) == -1)
    return NDBT_FAILED;

  // 1.create logfile group
  const char * lgfound = 0;

  for (Uint32 i = 0; i<list.count; i++)
  {
    switch(list.elements[i].type){
    case NdbDictionary::Object::LogfileGroup:
      lgfound = list.elements[i].name;
      break;
    default:
      break;
    }
    if (lgfound)
      break;
  }

  if (lgfound == 0)
  {
    BaseString::snprintf(lgname, sizeof(lgname), "LG-%u", rand());
    NdbDictionary::LogfileGroup lg;

    lg.setName(lgname);
    lg.setUndoBufferSize(8*1024*1024);
    if(pDict->createLogfileGroup(lg) != 0)
    {
      g_err << "Failed to create logfilegroup:"
            << endl << pDict->getNdbError() << endl;
      return NDBT_FAILED;
    }
  }
  else
  {
    BaseString::snprintf(lgname, sizeof(lgname), "%s", lgfound);
  }

  if(restarter.waitClusterStarted(60)){
    g_err << "waitClusterStarted failed"<< endl;
    return NDBT_FAILED;
  }
 
  if(restarter.insertErrorInAllNodes(lgError) != 0){
    g_err << "failed to set error insert"<< endl;
    return NDBT_FAILED;
  }

  g_info << "error inserted"  << endl;
  g_info << "waiting some before add log file"  << endl;
  g_info << "starting create log file group"  << endl;

  NdbDictionary::Undofile uf;
  BaseString::snprintf(ufname, sizeof(ufname), "%s-%u", lgname, rand());
  uf.setPath(ufname);
  uf.setSize(2*1024*1024);
  uf.setLogfileGroup(lgname);

  if(pDict->createUndofile(uf) == 0)
  {
    g_err << "Create log file group should fail on error_insertion " << lgError << endl;
    return NDBT_FAILED;
  }

  //clear lg error
  if(restarter.insertErrorInAllNodes(15099) != 0){
    g_err << "failed to set error insert"<< endl;
    return NDBT_FAILED;
  }
  NdbSleep_SecSleep(5);

  //lg error has been cleared, so we can add undo file
  if(pDict->createUndofile(uf) != 0)
  {
    g_err << "Failed to create undofile:"
          << endl << pDict->getNdbError() << endl;
    return NDBT_FAILED;
  }

  if(restarter.waitClusterStarted(60)){
    g_err << "waitClusterStarted failed"<< endl;
    return NDBT_FAILED;
  }

  if(restarter.insertErrorInAllNodes(tsError) != 0){
    g_err << "failed to set error insert"<< endl;
    return NDBT_FAILED;
  }
  g_info << "error inserted"  << endl;
  g_info << "waiting some before create table space"  << endl;
  g_info << "starting create table space"  << endl;

  //r = runCreateTablespace(ctx, step);
  BaseString::snprintf(tsname,  sizeof(tsname), "TS-%u", rand());
  BaseString::snprintf(dfname, sizeof(dfname), "%s-%u-1.dat", tsname, rand());

  NdbDictionary::Tablespace ts;
  ts.setName(tsname);
  ts.setExtentSize(1024*1024);
  ts.setDefaultLogfileGroup(lgname);

  if(pDict->createTablespace(ts) != 0)
  {
    g_err << "Failed to create tablespace:"
          << endl << pDict->getNdbError() << endl;
    return NDBT_FAILED;
  }

  NdbDictionary::Datafile df;
  df.setPath(dfname);
  df.setSize(1*1024*1024);
  df.setTablespace(tsname);

  if(pDict->createDatafile(df) == 0)
  {
    g_err << "Create table space should fail on error_insertion " << tsError << endl;
    return NDBT_FAILED;
  }
  //Clear the inserted error
  if(restarter.insertErrorInAllNodes(16099) != 0){
    g_err << "failed to set error insert"<< endl;
    return NDBT_FAILED;
  }
  NdbSleep_SecSleep(5);

  if (pDict->dropTablespace(pDict->getTablespace(tsname)) != 0)
  {
    g_err << "Failed to drop tablespace: " << pDict->getNdbError() << endl;
    return NDBT_FAILED;
  }

  if (lgfound == 0)
  {
    if (pDict->dropLogfileGroup(pDict->getLogfileGroup(lgname)) != 0)
      return NDBT_FAILED;
  }

  return NDBT_OK;
}

struct RandSchemaOp
{
  struct Obj 
  { 
    BaseString m_name;
    Uint32 m_type;
    struct Obj* m_parent;
    Vector<Obj*> m_dependant;
  };

  Vector<Obj*> m_objects;

  int schema_op(Ndb*);
  int validate(Ndb*);
  int cleanup(Ndb*);

  Obj* get_obj(Uint32 mask);
  int create_table(Ndb*);
  int create_index(Ndb*, Obj*);
  int drop_obj(Ndb*, Obj*);

  void remove_obj(Obj*);
};

template class Vector<RandSchemaOp::Obj*>;

int
RandSchemaOp::schema_op(Ndb* ndb)
{
  struct Obj* obj = 0;
  Uint32 type = 0;
loop:
  switch((rand() >> 16) & 3){
  case 0:
    return create_table(ndb);
  case 1:
    if ((obj = get_obj(1 << NdbDictionary::Object::UserTable)) == 0)
      goto loop;
    return create_index(ndb, obj);
  case 2:
    type = (1 << NdbDictionary::Object::UserTable);
    goto drop_object;
  case 3:
    type = 
      (1 << NdbDictionary::Object::UniqueHashIndex) |
      (1 << NdbDictionary::Object::OrderedIndex);    
    goto drop_object;
  default:
    goto loop;
  }

drop_object:
  if ((obj = get_obj(type)) == 0)
    goto loop;
  return drop_obj(ndb, obj);
}

RandSchemaOp::Obj*
RandSchemaOp::get_obj(Uint32 mask)
{
  Vector<Obj*> tmp;
  for (Uint32 i = 0; i<m_objects.size(); i++)
  {
    if ((1 << m_objects[i]->m_type) & mask)
      tmp.push_back(m_objects[i]);
  }

  if (tmp.size())
  {
    return tmp[rand()%tmp.size()];
  }
  return 0;
}

int
RandSchemaOp::create_table(Ndb* ndb)
{
  int numTables = NDBT_Tables::getNumTables();
  int num = myRandom48(numTables);
  NdbDictionary::Table pTab = * NDBT_Tables::getTable(num);
  
  NdbDictionary::Dictionary* pDict = ndb->getDictionary();

  if (pDict->getTable(pTab.getName()))
  {
    char buf[100];
    BaseString::snprintf(buf, sizeof(buf), "%s-%d", 
                         pTab.getName(), rand());
    pTab.setName(buf);
    if (pDict->createTable(pTab))
      return NDBT_FAILED;
  }
  else
  {
    if (NDBT_Tables::createTable(ndb, pTab.getName()))
    {
      return NDBT_FAILED;
    }
  }

  ndbout_c("create table %s",  pTab.getName());
  const NdbDictionary::Table* tab2 = pDict->getTable(pTab.getName());
  HugoTransactions trans(*tab2);
  trans.loadTable(ndb, 1000);

  Obj *obj = new Obj;
  obj->m_name.assign(pTab.getName());
  obj->m_type = NdbDictionary::Object::UserTable;
  obj->m_parent = 0;
  m_objects.push_back(obj);
  
  return NDBT_OK;
}

int
RandSchemaOp::create_index(Ndb* ndb, Obj* tab)
{
  NdbDictionary::Dictionary* pDict = ndb->getDictionary();
  const NdbDictionary::Table * pTab = pDict->getTable(tab->m_name.c_str());

  if (pTab == 0)
  {
    return NDBT_FAILED;
  }

  bool ordered = (rand() >> 16) & 1;
  bool stored = (rand() >> 16) & 1;

  Uint32 type = ordered ? 
    NdbDictionary::Index::OrderedIndex :
    NdbDictionary::Index::UniqueHashIndex;
  
  char buf[255];
  BaseString::snprintf(buf, sizeof(buf), "%s-%s", 
                       pTab->getName(),
                       ordered ? "OI" : "UI");
  
  if (pDict->getIndex(buf, pTab->getName()))
  {
    // Index exists...let it be ok
    return NDBT_OK;
  }
  
  ndbout_c("create index %s", buf);
  NdbDictionary::Index idx0;
  idx0.setName(buf);
  idx0.setType((NdbDictionary::Index::Type)type);
  idx0.setTable(pTab->getName());
  idx0.setStoredIndex(ordered ? false : stored);

  for (Uint32 i = 0; i<pTab->getNoOfColumns(); i++)
  {
    if (pTab->getColumn(i)->getPrimaryKey())
      idx0.addColumn(pTab->getColumn(i)->getName());
  }
  if (pDict->createIndex(idx0))
  {
    ndbout << pDict->getNdbError() << endl;
    return NDBT_FAILED;
  }
  Obj *obj = new Obj;
  obj->m_name.assign(buf);
  obj->m_type = type;
  obj->m_parent = tab;
  m_objects.push_back(obj);
  
  tab->m_dependant.push_back(obj);
  return NDBT_OK;
}

int
RandSchemaOp::drop_obj(Ndb* ndb, Obj* obj)
{
  NdbDictionary::Dictionary* pDict = ndb->getDictionary();
  
  if (obj->m_type == NdbDictionary::Object::UserTable)
  {
    ndbout_c("drop table %s", obj->m_name.c_str());
    /**
     * Drop of table automatically drops all indexes
     */
    if (pDict->dropTable(obj->m_name.c_str()))
    {
      return NDBT_FAILED;
    }
    while(obj->m_dependant.size())
    {
      remove_obj(obj->m_dependant[0]);
    }
    remove_obj(obj);
  }
  else if (obj->m_type == NdbDictionary::Object::UniqueHashIndex ||
           obj->m_type == NdbDictionary::Object::OrderedIndex)
  {
    ndbout_c("drop index %s", obj->m_name.c_str());
    if (pDict->dropIndex(obj->m_name.c_str(),
                         obj->m_parent->m_name.c_str()))
    {
      return NDBT_FAILED;
    }
    remove_obj(obj);
  }
  return NDBT_OK;
}

void
RandSchemaOp::remove_obj(Obj* obj)
{
  Uint32 i;
  if (obj->m_parent)
  {
    bool found = false;
    for (i = 0; i<obj->m_parent->m_dependant.size(); i++)
    {
      if (obj->m_parent->m_dependant[i] == obj)
      {
        found = true;
        obj->m_parent->m_dependant.erase(i);
        break;
      }
    }
    assert(found);
  }

  {
    bool found = false;
    for (i = 0; i<m_objects.size(); i++)
    {
      if (m_objects[i] == obj)
      {
        found = true;
        m_objects.erase(i);
        break;
      }
    }
    assert(found);
  }
  delete obj;
}

int
RandSchemaOp::validate(Ndb* ndb)
{
  NdbDictionary::Dictionary* pDict = ndb->getDictionary();
  for (Uint32 i = 0; i<m_objects.size(); i++)
  {
    if (m_objects[i]->m_type == NdbDictionary::Object::UserTable)
    {
      const NdbDictionary::Table* tab2 = 
        pDict->getTable(m_objects[i]->m_name.c_str());
      HugoTransactions trans(*tab2);
      trans.scanUpdateRecords(ndb, 1000);
      trans.clearTable(ndb);
      trans.loadTable(ndb, 1000);
    }
  }
  
  return NDBT_OK;
}

/*
      SystemTable = 1,        ///< System table
      UserTable = 2,          ///< User table (may be temporary)
      UniqueHashIndex = 3,    ///< Unique un-ordered hash index
      OrderedIndex = 6,       ///< Non-unique ordered index
      HashIndexTrigger = 7,   ///< Index maintenance, internal
      IndexTrigger = 8,       ///< Index maintenance, internal
      SubscriptionTrigger = 9,///< Backup or replication, internal
      ReadOnlyConstraint = 10,///< Trigger, internal
      Tablespace = 20,        ///< Tablespace
      LogfileGroup = 21,      ///< Logfile group
      Datafile = 22,          ///< Datafile
      Undofile = 23           ///< Undofile
*/

int
RandSchemaOp::cleanup(Ndb* ndb)
{
  Int32 i;
  for (i = m_objects.size() - 1; i >= 0; i--)
  {
    switch(m_objects[i]->m_type){
    case NdbDictionary::Object::UniqueHashIndex:
    case NdbDictionary::Object::OrderedIndex:        
      if (drop_obj(ndb, m_objects[i]))
        return NDBT_FAILED;
      
      break;
    default:
      break;
    }
  }

  for (i = m_objects.size() - 1; i >= 0; i--)
  {
    switch(m_objects[i]->m_type){
    case NdbDictionary::Object::UserTable:
      if (drop_obj(ndb, m_objects[i]))
        return NDBT_FAILED;
      break;
    default:
      break;
    }
  }
  
  assert(m_objects.size() == 0);
  return NDBT_OK;
}

int
runDictRestart(NDBT_Context* ctx, NDBT_Step* step)
{
  Ndb* pNdb = GETNDB(step);
  int loops = ctx->getNumLoops();

  NdbMixRestarter res;
  
  RandSchemaOp dict;
  if (res.getNumDbNodes() < 2)
    return NDBT_OK;

  if (res.init(ctx, step))
    return NDBT_FAILED;
  
  for (Uint32 i = 0; i<loops; i++)
  {
    for (Uint32 j = 0; j<10; j++)
      if (dict.schema_op(pNdb))
        return NDBT_FAILED;
    
    if (res.dostep(ctx, step))
      return NDBT_FAILED;

    if (dict.validate(pNdb))
      return NDBT_FAILED;
  }

  if (res.finish(ctx, step))
    return NDBT_FAILED;

  if (dict.validate(pNdb))
    return NDBT_FAILED;
  
  if (dict.cleanup(pNdb))
    return NDBT_FAILED;
  
  return NDBT_OK;
}

int
runBug29501(NDBT_Context* ctx, NDBT_Step* step) {
  NdbRestarter res;
  NdbDictionary::LogfileGroup lg;
  lg.setName("DEFAULT-LG");
  lg.setUndoBufferSize(8*1024*1024);

  if (res.getNumDbNodes() < 2)
    return NDBT_OK;

  Ndb* pNdb = GETNDB(step);
  NdbDictionary::Dictionary* pDict = pNdb->getDictionary();

  int node = res.getRandomNotMasterNodeId(rand());
  res.restartOneDbNode(node, true, true, false);

  if(pDict->createLogfileGroup(lg) != 0){
    g_err << "Failed to create logfilegroup:"
        << endl << pDict->getNdbError() << endl;
    return NDBT_FAILED;
  }

  NdbDictionary::Undofile uf;
  uf.setPath("undofile01.dat");
  uf.setSize(5*1024*1024);
  uf.setLogfileGroup("DEFAULT-LG");

  if(pDict->createUndofile(uf) != 0){
    g_err << "Failed to create undofile:"
        << endl << pDict->getNdbError() << endl;
    return NDBT_FAILED;
  }

  res.waitNodesNoStart(&node, 1);
  res.startNodes(&node, 1);

  if (res.waitClusterStarted()){
  	g_err << "Node restart failed"
  	<< endl << pDict->getNdbError() << endl;
      return NDBT_FAILED;
  }

  if (pDict->dropLogfileGroup(pDict->getLogfileGroup(lg.getName())) != 0){
  	g_err << "Drop of LFG Failed"
  	<< endl << pDict->getNdbError() << endl;
    return NDBT_FAILED;
  }

  return NDBT_OK;
}

int
runDropDDObjects(NDBT_Context* ctx, NDBT_Step* step){
  //Purpose is to drop all tables, data files, Table spaces and LFG's
  Uint32 i = 0;

  Ndb* pNdb = GETNDB(step);
  NdbDictionary::Dictionary* pDict = pNdb->getDictionary();
  
  NdbDictionary::Dictionary::List list;
  if (pDict->listObjects(list) == -1)
    return NDBT_FAILED;
  
  //Search the list and drop all tables found
  const char * tableFound = 0;
  for (i = 0; i < list.count; i++){
    switch(list.elements[i].type){
      case NdbDictionary::Object::UserTable:
        tableFound = list.elements[i].name;
        if(tableFound != 0){
          if(strcmp(tableFound, "ndb_apply_status") != 0 && 
             strcmp(tableFound, "NDB$BLOB_2_3") != 0 &&
             strcmp(tableFound, "ndb_schema") != 0){
      	    if(pDict->dropTable(tableFound) != 0){
              g_err << "Failed to drop table: " << tableFound << pDict->getNdbError() << endl;
              return NDBT_FAILED;
            }
          }
        }
        tableFound = 0;
        break;
      default:
        break;
    }
  }
 
  //Search the list and drop all data file found
  const char * dfFound = 0;
  for (i = 0; i < list.count; i++){
    switch(list.elements[i].type){
      case NdbDictionary::Object::Datafile:
        dfFound = list.elements[i].name;
        if(dfFound != 0){
      	  if(pDict->dropDatafile(pDict->getDatafile(0, dfFound)) != 0){
            g_err << "Failed to drop datafile: " << pDict->getNdbError() << endl;
            return NDBT_FAILED;
          }
        }
        dfFound = 0;
        break;
      default:
        break;
    }
  }

  //Search the list and drop all Table Spaces Found 
  const char * tsFound  = 0;
  for (i = 0; i <list.count; i++){
    switch(list.elements[i].type){
      case NdbDictionary::Object::Tablespace:
        tsFound = list.elements[i].name;
        if(tsFound != 0){
          if(pDict->dropTablespace(pDict->getTablespace(tsFound)) != 0){
            g_err << "Failed to drop tablespace: " << pDict->getNdbError() << endl;
            return NDBT_FAILED;
          }
        }
        tsFound = 0;
        break;
      default:
        break;
    }
  }

  //Search the list and drop all LFG Found
  //Currently only 1 LGF is supported, but written for future 
  //when more then one is supported. 
  const char * lgFound  = 0;
  for (i = 0; i < list.count; i++){
    switch(list.elements[i].type){
      case NdbDictionary::Object::LogfileGroup:
        lgFound = list.elements[i].name;
        if(lgFound != 0){
          if (pDict->dropLogfileGroup(pDict->getLogfileGroup(lgFound)) != 0){
            g_err << "Failed to drop tablespace: " << pDict->getNdbError() << endl;
            return NDBT_FAILED;
          }
       }   
        lgFound = 0;
        break;
      default:
        break;
    }
  }

  return NDBT_OK;
}

int
runWaitStarted(NDBT_Context* ctx, NDBT_Step* step){

  NdbRestarter restarter;
  restarter.waitClusterStarted(300);

  NdbSleep_SecSleep(3);
  return NDBT_OK;
}

int
testDropDDObjectsSetup(NDBT_Context* ctx, NDBT_Step* step){
  //Purpose is to setup to test DropDDObjects
  char tsname[256];
  char dfname[256];

  Ndb* pNdb = GETNDB(step);
  NdbDictionary::Dictionary* pDict = pNdb->getDictionary();

  NdbDictionary::LogfileGroup lg;
  lg.setName("DEFAULT-LG");
  lg.setUndoBufferSize(8*1024*1024);


  if(pDict->createLogfileGroup(lg) != 0){
    g_err << "Failed to create logfilegroup:"
        << endl << pDict->getNdbError() << endl;
    return NDBT_FAILED;
  }

  NdbDictionary::Undofile uf;
  uf.setPath("undofile01.dat");
  uf.setSize(5*1024*1024);
  uf.setLogfileGroup("DEFAULT-LG");

  if(pDict->createUndofile(uf) != 0){
    g_err << "Failed to create undofile:"
        << endl << pDict->getNdbError() << endl;
    return NDBT_FAILED;
  }
  
  BaseString::snprintf(tsname, sizeof(tsname), "TS-%u", rand());
  BaseString::snprintf(dfname, sizeof(dfname), "%s-%u.dat", tsname, rand());

  if (create_tablespace(pDict, lg.getName(), tsname, dfname)){
  	g_err << "Failed to create undofile:"
        << endl << pDict->getNdbError() << endl;
    return NDBT_FAILED;
  }
  
  return NDBT_OK;
}

int
DropDDObjectsVerify(NDBT_Context* ctx, NDBT_Step* step){
  //Purpose is to verify test DropDDObjects worked
  Uint32 i = 0;

  Ndb* pNdb = GETNDB(step);
  NdbDictionary::Dictionary* pDict = pNdb->getDictionary();

  NdbDictionary::Dictionary::List list;
  if (pDict->listObjects(list) == -1)
    return NDBT_FAILED;

    bool ddFound  = false;
  for (i = 0; i <list.count; i++){
    switch(list.elements[i].type){
      case NdbDictionary::Object::Tablespace:
        ddFound = true;
        break;
      case NdbDictionary::Object::LogfileGroup:
        ddFound = true;
        break;
      default:
        break;
    }
    if(ddFound == true){
      g_err << "DropDDObjects Failed: DD found:"
        << endl;
      return NDBT_FAILED;
    }
  }
  return NDBT_OK;
}
 
NDBT_TESTSUITE(testDict);
TESTCASE("testDropDDObjects",
         "* 1. start cluster\n"
         "* 2. Create LFG\n"
         "* 3. create TS\n"
         "* 4. run DropDDObjects\n"
         "* 5. Verify DropDDObjectsRestart worked\n"){
INITIALIZER(runWaitStarted);
INITIALIZER(runDropDDObjects);
INITIALIZER(testDropDDObjectsSetup);
STEP(runDropDDObjects);
FINALIZER(DropDDObjectsVerify);
}

TESTCASE("Bug29501",
         "* 1. start cluster\n"
         "* 2. Restart 1 node -abort -nostart\n"
         "* 3. create LFG\n"
         "* 4. Restart data node\n"
         "* 5. Restart 1 node -nostart\n"
         "* 6. Drop LFG\n"){
INITIALIZER(runWaitStarted);
INITIALIZER(runDropDDObjects);
STEP(runBug29501);
FINALIZER(runDropDDObjects);
}
TESTCASE("CreateAndDrop", 
	 "Try to create and drop the table loop number of times\n"){
  INITIALIZER(runCreateAndDrop);
}
TESTCASE("CreateAndDropAtRandom",
	 "Try to create and drop table at random loop number of times\n"
         "Uses all available tables\n"
         "Uses error insert 4013 to make TUP verify table descriptor"){
  INITIALIZER(runCreateAndDropAtRandom);
}
TESTCASE("CreateAndDropWithData", 
	 "Try to create and drop the table when it's filled with data\n"
	 "do this loop number of times\n"){
  INITIALIZER(runCreateAndDropWithData);
}
TESTCASE("CreateAndDropDuring", 
	 "Try to create and drop the table when other thread is using it\n"
	 "do this loop number of times\n"){
  STEP(runCreateAndDropDuring);
  STEP(runUseTableUntilStopped);
}
TESTCASE("CreateInvalidTables", 
	 "Try to create the invalid tables we have defined\n"){ 
  INITIALIZER(runCreateInvalidTables);
}
TESTCASE("CreateTableWhenDbIsFull", 
	 "Try to create a new table when db already is full\n"){ 
  INITIALIZER(runCreateTheTable);
  INITIALIZER(runFillTable);
  INITIALIZER(runCreateTableWhenDbIsFull);
  INITIALIZER(runDropTableWhenDbIsFull);
  FINALIZER(runDropTheTable);
}
TESTCASE("FragmentTypeSingle", 
	 "Create the table with fragment type Single\n"){
  TC_PROPERTY("FragmentType", NdbDictionary::Table::FragSingle);
  INITIALIZER(runTestFragmentTypes);
}
TESTCASE("FragmentTypeAllSmall", 
	 "Create the table with fragment type AllSmall\n"){ 
  TC_PROPERTY("FragmentType", NdbDictionary::Table::FragAllSmall);
  INITIALIZER(runTestFragmentTypes);
}
TESTCASE("FragmentTypeAllMedium", 
	 "Create the table with fragment type AllMedium\n"){ 
  TC_PROPERTY("FragmentType", NdbDictionary::Table::FragAllMedium);
  INITIALIZER(runTestFragmentTypes);
}
TESTCASE("FragmentTypeAllLarge", 
	 "Create the table with fragment type AllLarge\n"){ 
  TC_PROPERTY("FragmentType", NdbDictionary::Table::FragAllLarge);
  INITIALIZER(runTestFragmentTypes);
}
TESTCASE("TemporaryTables", 
	 "Create the table as temporary and make sure it doesn't\n"
	 "contain any data when system is restarted\n"){ 
  INITIALIZER(runTestTemporaryTables);
}
TESTCASE("CreateMaxTables", 
	 "Create tables until db says that it can't create any more\n"){
  TC_PROPERTY("tables", 1000);
  INITIALIZER(runCreateMaxTables);
  INITIALIZER(runDropMaxTables);
}
TESTCASE("PkSizes", 
	 "Create tables with all different primary key sizes.\n"\
	 "Test all data operations insert, update, delete etc.\n"\
	 "Drop table."){
  INITIALIZER(runPkSizes);
}
TESTCASE("StoreFrm", 
	 "Test that a frm file can be properly stored as part of the\n"
	 "data in Dict."){
  INITIALIZER(runStoreFrm);
}
TESTCASE("GetPrimaryKey", 
	 "Test the function NdbDictionary::Column::getPrimaryKey\n"
	 "It should return true only if the column is part of \n"
	 "the primary key in the table"){
  INITIALIZER(runGetPrimaryKey);
}
TESTCASE("StoreFrmError", 
	 "Test that a frm file with too long length can't be stored."){
  INITIALIZER(runStoreFrmError);
}
TESTCASE("NF1", 
	 "Test that create table can handle NF (not master)"){
  INITIALIZER(runNF1);
}
TESTCASE("TableRename",
	 "Test basic table rename"){
  INITIALIZER(runTableRename);
}
TESTCASE("TableRenameNF",
	 "Test that table rename can handle node failure"){
  INITIALIZER(runTableRenameNF);
}
TESTCASE("TableRenameSR",
	 "Test that table rename can handle system restart"){
  INITIALIZER(runTableRenameSR);
}
TESTCASE("DictionaryPerf",
	 ""){
  INITIALIZER(runTestDictionaryPerf);
}
TESTCASE("CreateLogfileGroup", ""){
  INITIALIZER(runCreateLogfileGroup);
}
TESTCASE("CreateTablespace", ""){
  INITIALIZER(runCreateTablespace);
}
TESTCASE("CreateDiskTable", ""){
  INITIALIZER(runCreateDiskTable);
}
TESTCASE("FailAddFragment",
         "Fail add fragment or attribute in ACC or TUP or TUX\n"){
  INITIALIZER(runFailAddFragment);
}
TESTCASE("Restart_NF1",
         "DICT ops during node graceful shutdown (not master)"){
  TC_PROPERTY("Restart_NF_ops", 1);
  TC_PROPERTY("Restart_NF_type", 1);
  STEP(runRestarts);
  STEP(runDictOps);
}
TESTCASE("Restart_NF2",
         "DICT ops during node shutdown abort (not master)"){
  TC_PROPERTY("Restart_NF_ops", 1);
  TC_PROPERTY("Restart_NF_type", 2);
  STEP(runRestarts);
  STEP(runDictOps);
}
TESTCASE("Restart_NR1",
         "DICT ops during node startup (not master)"){
  TC_PROPERTY("Restart_NR_ops", 1);
  STEP(runRestarts);
  STEP(runDictOps);
}
TESTCASE("Restart_NR2",
         "DICT ops during node startup with crash inserts (not master)"){
  TC_PROPERTY("Restart_NR_ops", 1);
  TC_PROPERTY("Restart_NR_error", 1);
  STEP(runRestarts);
  STEP(runDictOps);
}
TESTCASE("TableAddAttrs",
	 "Add attributes to an existing table using alterTable()"){
  INITIALIZER(runTableAddAttrs);
}
TESTCASE("TableAddAttrsDuring",
	 "Try to add attributes to the table when other thread is using it\n"
	 "do this loop number of times\n"){
  INITIALIZER(runCreateTheTable);
  STEP(runTableAddAttrsDuring);
  STEP(runUseTableUntilStopped2);
  STEP(runUseTableUntilStopped3);
  FINALIZER(runDropTheTable);
}
TESTCASE("Bug21755",
         ""){
  INITIALIZER(runBug21755);
}
TESTCASE("DictRestart",
         ""){
  INITIALIZER(runDictRestart);
}
TESTCASE("Bug24631",
         ""){
  INITIALIZER(runBug24631);
}
TESTCASE("Bug29186",
         ""){
  INITIALIZER(runBug29186);
}
NDBT_TESTSUITE_END(testDict);

int main(int argc, const char** argv){
  ndb_init();
  // Tables should not be auto created
  testDict.setCreateTable(false);
  myRandom48Init(NdbTick_CurrentMillisecond());
  return testDict.execute(argc, argv);
}<|MERGE_RESOLUTION|>--- conflicted
+++ resolved
@@ -24,11 +24,8 @@
 #include <random.h>
 #include <NdbAutoPtr.hpp>
 #include <NdbMixRestarter.hpp>
-<<<<<<< HEAD
-=======
 #include <NdbSqlUtil.hpp>
 #include <NdbEnv.h>
->>>>>>> b07947fd
 
 char f_tablename[256];
  
