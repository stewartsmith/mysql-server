##############################################################################
#
#  List the test cases that are to be disabled temporarily.
#
#  Separate the test case name and the comment with ':'.
#
#    <testcasename> : BUG#<xxxx> <date disabled> <disabler> <comment>
#
#  Do not use any TAB characters for whitespace.
#
##############################################################################

# the below testcase have been reworked to avoid the bug, test contains comment, keep bug open

<<<<<<< HEAD
rpl_ndb_extraCol	: Bug #22045 2008-03-22 Got error 839 'Illegal null attribute' from NDBCLUSTER when 'Replace Into'
=======
rpl_ndb_innodb2ndb      : Bug#34725 2008-02-26 hakank Currently failing.
rpl_ndb_extraCol	: Bug#41369 2008-12-10 alik
>>>>>>> 4ad9518e
<|MERGE_RESOLUTION|>--- conflicted
+++ resolved
@@ -12,9 +12,4 @@
 
 # the below testcase have been reworked to avoid the bug, test contains comment, keep bug open
 
-<<<<<<< HEAD
-rpl_ndb_extraCol	: Bug #22045 2008-03-22 Got error 839 'Illegal null attribute' from NDBCLUSTER when 'Replace Into'
-=======
-rpl_ndb_innodb2ndb      : Bug#34725 2008-02-26 hakank Currently failing.
-rpl_ndb_extraCol	: Bug#41369 2008-12-10 alik
->>>>>>> 4ad9518e
+rpl_ndb_extraCol	: Bug#41369 2008-12-10 alik