drop table if exists t0, t1, t2, t3, t4, t5;
create table t1 (oref int, grp int, ie int) ;
insert into t1 (oref, grp, ie) values
(1, 1, 1),
(1, 1, 1),
(1, 2, NULL),
(2, 1, 3),
(3, 1, 4),
(3, 2, NULL);
create table t2 (oref int, a int);
insert into t2 values 
(1, 1),
(2, 2),
(3, 3),
(4, NULL),
(2, NULL);
select a, oref, a in (select max(ie) 
from t1 where oref=t2.oref group by grp) Z from t2;
a	oref	Z
1	1	1
2	2	0
3	3	NULL
NULL	4	0
NULL	2	NULL
explain extended
select a, oref, a in (select max(ie) 
from t1 where oref=t2.oref group by grp) Z from t2;
id	select_type	table	type	possible_keys	key	key_len	ref	rows	filtered	Extra
1	PRIMARY	t2	ALL	NULL	NULL	NULL	NULL	5	100.00	
2	DEPENDENT SUBQUERY	t1	ALL	NULL	NULL	NULL	NULL	6	100.00	Using where; Using temporary; Using filesort
Warnings:
Note	1276	Field or reference 'test.t2.oref' of SELECT #2 was resolved in SELECT #1
Note	1003	select `test`.`t2`.`a` AS `a`,`test`.`t2`.`oref` AS `oref`,<in_optimizer>(`test`.`t2`.`a`,<exists>(select max(`test`.`t1`.`ie`) AS `max(ie)` from `test`.`t1` where (`test`.`t1`.`oref` = `test`.`t2`.`oref`) group by `test`.`t1`.`grp` having trigcond((<cache>(`test`.`t2`.`a`) = <ref_null_helper>(max(`test`.`t1`.`ie`)))))) AS `Z` from `test`.`t2`
explain extended
select a, oref from t2 
where a in (select max(ie) from t1 where oref=t2.oref group by grp);
id	select_type	table	type	possible_keys	key	key_len	ref	rows	filtered	Extra
1	PRIMARY	t2	ALL	NULL	NULL	NULL	NULL	5	100.00	Using where
2	DEPENDENT SUBQUERY	t1	ALL	NULL	NULL	NULL	NULL	6	100.00	Using where; Using temporary; Using filesort
Warnings:
Note	1276	Field or reference 'test.t2.oref' of SELECT #2 was resolved in SELECT #1
Note	1003	select `test`.`t2`.`a` AS `a`,`test`.`t2`.`oref` AS `oref` from `test`.`t2` where <in_optimizer>(`test`.`t2`.`a`,<exists>(select max(`test`.`t1`.`ie`) AS `max(ie)` from `test`.`t1` where (`test`.`t1`.`oref` = `test`.`t2`.`oref`) group by `test`.`t1`.`grp` having (<cache>(`test`.`t2`.`a`) = <ref_null_helper>(max(`test`.`t1`.`ie`)))))
select a, oref, a in (
select max(ie) from t1 where oref=t2.oref group by grp union
select max(ie) from t1 where oref=t2.oref group by grp
) Z from t2;
a	oref	Z
1	1	1
2	2	0
3	3	NULL
NULL	4	0
NULL	2	NULL
create table t3 (a int);
insert into t3 values (NULL), (NULL);
flush status;
select a in (select max(ie) from t1 where oref=4 group by grp) from t3;
a in (select max(ie) from t1 where oref=4 group by grp)
0
0
show status like 'Handler_read_rnd_next';
Variable_name	Value
Handler_read_rnd_next	11
select ' ^ This must show 11' Z;
Z
 ^ This must show 11
explain extended select a in (select max(ie) from t1 where oref=4 group by grp) from t3;
id	select_type	table	type	possible_keys	key	key_len	ref	rows	filtered	Extra
1	PRIMARY	t3	ALL	NULL	NULL	NULL	NULL	2	100.00	
2	DEPENDENT SUBQUERY	t1	ALL	NULL	NULL	NULL	NULL	6	100.00	Using where; Using temporary; Using filesort
Warnings:
Note	1003	select <in_optimizer>(`test`.`t3`.`a`,<exists>(select max(`test`.`t1`.`ie`) AS `max(ie)` from `test`.`t1` where (`test`.`t1`.`oref` = 4) group by `test`.`t1`.`grp` having trigcond((<cache>(`test`.`t3`.`a`) = <ref_null_helper>(max(`test`.`t1`.`ie`)))))) AS `a in (select max(ie) from t1 where oref=4 group by grp)` from `test`.`t3`
drop table t1, t2, t3;
create table t1 (a int, oref int, key(a));
insert into t1 values 
(1, 1),
(1, NULL),
(2, 3),
(2, NULL),
(3, NULL);
create table t2 (a int, oref int);
insert into t2 values (1, 1), (2,2), (NULL, 3), (NULL, 4);
select oref, a, a in (select a from t1 where oref=t2.oref) Z from t2;
oref	a	Z
1	1	1
2	2	0
3	NULL	NULL
4	NULL	0
explain extended 
select oref, a, a in (select a from t1 where oref=t2.oref) Z from t2;
id	select_type	table	type	possible_keys	key	key_len	ref	rows	filtered	Extra
1	PRIMARY	t2	ALL	NULL	NULL	NULL	NULL	4	100.00	
2	DEPENDENT SUBQUERY	t1	index_subquery	a	a	5	func	2	100.00	Using where; Full scan on NULL key
Warnings:
Note	1276	Field or reference 'test.t2.oref' of SELECT #2 was resolved in SELECT #1
Note	1003	select `test`.`t2`.`oref` AS `oref`,`test`.`t2`.`a` AS `a`,<in_optimizer>(`test`.`t2`.`a`,<exists>(<index_lookup>(<cache>(`test`.`t2`.`a`) in t1 on a checking NULL where (`test`.`t1`.`oref` = `test`.`t2`.`oref`) having trigcond(<is_not_null_test>(`test`.`t1`.`a`))))) AS `Z` from `test`.`t2`
flush status;
select oref, a from t2 where a in (select a from t1 where oref=t2.oref);
oref	a
1	1
show status like '%Handler_read_rnd_next';
Variable_name	Value
Handler_read_rnd_next	5
delete from t2;
insert into t2 values (NULL, 0),(NULL, 0), (NULL, 0), (NULL, 0);
flush status;
select oref, a, a in (select a from t1 where oref=t2.oref) Z from t2;
oref	a	Z
0	NULL	0
0	NULL	0
0	NULL	0
0	NULL	0
show status like '%Handler_read%';
Variable_name	Value
Handler_read_first	0
Handler_read_key	0
Handler_read_next	0
Handler_read_prev	0
Handler_read_rnd	0
Handler_read_rnd_next	29
select 'No key lookups, seq reads: 29= 5 reads from t2 + 4 * 6 reads from t1.' Z;
Z
No key lookups, seq reads: 29= 5 reads from t2 + 4 * 6 reads from t1.
drop table t1, t2;
create table t1 (a int, b int, primary key (a));
insert into t1 values (1,1), (3,1),(100,1);
create table t2 (a int, b int);
insert into t2 values (1,1),(2,1),(NULL,1),(NULL,0);
select a,b, a in (select a from t1 where t1.b = t2.b) Z from t2 ;
a	b	Z
1	1	1
2	1	0
NULL	1	NULL
NULL	0	0
drop table t1, t2;
create table t1 (a int, b int, key(a));
insert into t1 values 
(0,0),(1,1),(2,2),(3,3),(4,4),(5,5),(6,6),(7,7),(8,8),(9,9);
create table t2 like t1;
insert into t2 select * from t1;
update t2 set b=1;
create table t3 (a int, oref int);
insert into t3 values (1, 1), (NULL,1), (NULL,0);
select a, oref, 
t3.a in (select t1.a from t1, t2 where t1.b=t2.a and t2.b=t3.oref) Z 
from t3;
a	oref	Z
1	1	1
NULL	1	NULL
NULL	0	0
explain extended
select a, oref, 
t3.a in (select t1.a from t1, t2 where t1.b=t2.a and t2.b=t3.oref) Z 
from t3;
id	select_type	table	type	possible_keys	key	key_len	ref	rows	filtered	Extra
1	PRIMARY	t3	ALL	NULL	NULL	NULL	NULL	3	100.00	
2	DEPENDENT SUBQUERY	t1	ref_or_null	a	a	5	func	4	100.00	Using where; Full scan on NULL key
2	DEPENDENT SUBQUERY	t2	ref	a	a	5	test.t1.b	1	100.00	Using where
Warnings:
Note	1276	Field or reference 'test.t3.oref' of SELECT #2 was resolved in SELECT #1
Note	1003	select `test`.`t3`.`a` AS `a`,`test`.`t3`.`oref` AS `oref`,<in_optimizer>(`test`.`t3`.`a`,<exists>(select 1 AS `Not_used` from `test`.`t1` join `test`.`t2` where ((`test`.`t2`.`a` = `test`.`t1`.`b`) and (`test`.`t2`.`b` = `test`.`t3`.`oref`) and trigcond(((<cache>(`test`.`t3`.`a`) = `test`.`t1`.`a`) or isnull(`test`.`t1`.`a`)))) having trigcond(<is_not_null_test>(`test`.`t1`.`a`)))) AS `Z` from `test`.`t3`
drop table t1, t2, t3;
create table t1 (a int NOT NULL, b int NOT NULL, key(a));
insert into t1 values 
(0,0),(1,1),(2,2),(3,3),(4,4),(5,5),(6,6),(7,7),(8,8),(9,9);
create table t2 like t1;
insert into t2 select * from t1;
update t2 set b=1;
create table t3 (a int, oref int);
insert into t3 values (1, 1), (NULL,1), (NULL,0);
select a, oref, 
t3.a in (select t1.a from t1, t2 where t1.b=t2.a and t2.b=t3.oref) Z 
from t3;
a	oref	Z
1	1	1
NULL	1	NULL
NULL	0	0
This must show a trig_cond:
explain extended
select a, oref, 
t3.a in (select t1.a from t1, t2 where t1.b=t2.a and t2.b=t3.oref) Z 
from t3;
id	select_type	table	type	possible_keys	key	key_len	ref	rows	filtered	Extra
1	PRIMARY	t3	ALL	NULL	NULL	NULL	NULL	3	100.00	
2	DEPENDENT SUBQUERY	t1	ref	a	a	4	func	2	100.00	Using where; Full scan on NULL key
2	DEPENDENT SUBQUERY	t2	ref	a	a	4	test.t1.b	1	100.00	Using where
Warnings:
Note	1276	Field or reference 'test.t3.oref' of SELECT #2 was resolved in SELECT #1
Note	1003	select `test`.`t3`.`a` AS `a`,`test`.`t3`.`oref` AS `oref`,<in_optimizer>(`test`.`t3`.`a`,<exists>(select 1 AS `Not_used` from `test`.`t1` join `test`.`t2` where ((`test`.`t2`.`a` = `test`.`t1`.`b`) and (`test`.`t2`.`b` = `test`.`t3`.`oref`) and trigcond((<cache>(`test`.`t3`.`a`) = `test`.`t1`.`a`))))) AS `Z` from `test`.`t3`
drop table t1,t2,t3;
create table t1 (oref int, grp int);
insert into t1 (oref, grp) values
(1, 1),
(1, 1);
create table t2 (oref int, a int);
insert into t2 values 
(1, NULL),
(2, NULL);
select a, oref, 
a in (select count(*) from t1 group by grp having grp=t2.oref) Z from t2;
a	oref	Z
NULL	1	NULL
NULL	2	0
This must show a trig_cond:
explain extended
select a, oref, 
a in (select count(*) from t1 group by grp having grp=t2.oref) Z from t2;
id	select_type	table	type	possible_keys	key	key_len	ref	rows	filtered	Extra
1	PRIMARY	t2	ALL	NULL	NULL	NULL	NULL	2	100.00	
2	DEPENDENT SUBQUERY	t1	ALL	NULL	NULL	NULL	NULL	2	100.00	Using temporary; Using filesort
Warnings:
Note	1276	Field or reference 't2.oref' of SELECT #2 was resolved in SELECT #1
Note	1003	select `test`.`t2`.`a` AS `a`,`test`.`t2`.`oref` AS `oref`,<in_optimizer>(`test`.`t2`.`a`,<exists>(select count(0) AS `count(*)` from `test`.`t1` group by `test`.`t1`.`grp` having ((`test`.`t1`.`grp` = `test`.`t2`.`oref`) and trigcond((<cache>(`test`.`t2`.`a`) = <ref_null_helper>(count(0))))))) AS `Z` from `test`.`t2`
drop table t1, t2;
create table t1 (a int, b int, primary key (a));
insert into t1 values (1,1), (3,1),(100,1);
create table t2 (a int, b int);
insert into t2 values (1,1),(2,1),(NULL,1),(NULL,0);
select a,b, a in (select a from t1 where t1.b = t2.b union select a from
t1 where t1.b = t2.b) Z from t2 ;
a	b	Z
1	1	1
2	1	0
NULL	1	NULL
NULL	0	0
select a,b, a in (select a from t1 where t1.b = t2.b) Z from t2 ;
a	b	Z
1	1	1
2	1	0
NULL	1	NULL
NULL	0	0
drop table t1, t2;
create table t3 (a int);
insert into t3 values (0),(1),(2),(3),(4),(5),(6),(7),(8),(9);
create table t2 (a int, b int, oref int);
insert into t2 values (NULL,1, 100), (NULL,2, 100);
create table t1 (a int, b int, c int, key(a,b));
insert into t1 select 2*A, 2*A, 100 from t3;
explain extended select a,b, oref, (a,b) in (select a,b from t1 where c=t2.oref) Z from t2;
id	select_type	table	type	possible_keys	key	key_len	ref	rows	filtered	Extra
1	PRIMARY	t2	ALL	NULL	NULL	NULL	NULL	2	100.00	
2	DEPENDENT SUBQUERY	t1	index_subquery	a	a	5	func	2	100.00	Using where; Full scan on NULL key
Warnings:
Note	1276	Field or reference 'test.t2.oref' of SELECT #2 was resolved in SELECT #1
Note	1003	select `test`.`t2`.`a` AS `a`,`test`.`t2`.`b` AS `b`,`test`.`t2`.`oref` AS `oref`,<in_optimizer>((`test`.`t2`.`a`,`test`.`t2`.`b`),<exists>(<index_lookup>(<cache>(`test`.`t2`.`a`) in t1 on a checking NULL where ((`test`.`t1`.`c` = `test`.`t2`.`oref`) and trigcond(((<cache>(`test`.`t2`.`a`) = `test`.`t1`.`a`) or isnull(`test`.`t1`.`a`))) and trigcond(((<cache>(`test`.`t2`.`b`) = `test`.`t1`.`b`) or isnull(`test`.`t1`.`b`)))) having (trigcond(<is_not_null_test>(`test`.`t1`.`a`)) and trigcond(<is_not_null_test>(`test`.`t1`.`b`)))))) AS `Z` from `test`.`t2`
select a,b, oref, (a,b) in (select a,b from t1 where c=t2.oref) Z from t2;
a	b	oref	Z
NULL	1	100	0
NULL	2	100	NULL
create table t4 (x int);
insert into t4 select A.a + 10*B.a from t1 A, t1 B;
explain extended 
select a,b, oref, 
(a,b) in (select a,b from t1,t4 where c=t2.oref) Z 
from t2;
id	select_type	table	type	possible_keys	key	key_len	ref	rows	filtered	Extra
1	PRIMARY	t2	ALL	NULL	NULL	NULL	NULL	2	100.00	
2	DEPENDENT SUBQUERY	t1	ref_or_null	a	a	5	func	2	100.00	Using where; Full scan on NULL key
2	DEPENDENT SUBQUERY	t4	ALL	NULL	NULL	NULL	NULL	100	100.00	Using where; Using join buffer
Warnings:
Note	1276	Field or reference 'test.t2.oref' of SELECT #2 was resolved in SELECT #1
Note	1003	select `test`.`t2`.`a` AS `a`,`test`.`t2`.`b` AS `b`,`test`.`t2`.`oref` AS `oref`,<in_optimizer>((`test`.`t2`.`a`,`test`.`t2`.`b`),<exists>(select `test`.`t1`.`a` AS `a`,`test`.`t1`.`b` AS `b` from `test`.`t1` join `test`.`t4` where ((`test`.`t1`.`c` = `test`.`t2`.`oref`) and trigcond(((<cache>(`test`.`t2`.`a`) = `test`.`t1`.`a`) or isnull(`test`.`t1`.`a`))) and trigcond(((<cache>(`test`.`t2`.`b`) = `test`.`t1`.`b`) or isnull(`test`.`t1`.`b`)))) having (trigcond(<is_not_null_test>(`test`.`t1`.`a`)) and trigcond(<is_not_null_test>(`test`.`t1`.`b`))))) AS `Z` from `test`.`t2`
select a,b, oref, 
(a,b) in (select a,b from t1,t4 where c=t2.oref) Z 
from t2;
a	b	oref	Z
NULL	1	100	0
NULL	2	100	NULL
drop table t1,t2,t3,t4;
create table t1 (oref char(4), grp int, ie1 int, ie2 int);
insert into t1 (oref, grp, ie1, ie2) values
('aa', 10, 2, 1),
('aa', 10, 1, 1),
('aa', 20, 2, 1),
('bb', 10, 3, 1),
('cc', 10, 4, 2),
('cc', 20, 3, 2),
('ee', 10, 2, 1),
('ee', 10, 1, 2),
('ff', 20, 2, 2),
('ff', 20, 1, 2);
create table t2 (oref char(4), a int, b int);
insert into t2 values 
('ee', NULL, 1),
('bb', 2, 1),
('ff', 2, 2),
('cc', 3, NULL),
('bb', NULL, NULL),
('aa', 1, 1),
('dd', 1, NULL);
alter table t1 add index idx(ie1,ie2);
select oref, a, b, (a,b) in (select ie1,ie2 from t1 where oref=t2.oref) Z from t2 where a=3 and b is null ;
oref	a	b	Z
cc	3	NULL	NULL
insert into t2 values ('new1', 10,10);
insert into t1 values ('new1', 1234, 10, NULL);
select oref, a, b, (a,b) in (select ie1,ie2 from t1 where oref=t2.oref) Z from t2 where a=10 and b=10;
oref	a	b	Z
new1	10	10	NULL
explain extended
select oref, a, b, (a,b) in (select ie1,ie2 from t1 where oref=t2.oref) Z from t2 where a=10 and b=10;
id	select_type	table	type	possible_keys	key	key_len	ref	rows	filtered	Extra
1	PRIMARY	t2	ALL	NULL	NULL	NULL	NULL	8	100.00	Using where
2	DEPENDENT SUBQUERY	t1	index_subquery	idx	idx	5	func	4	100.00	Using where; Full scan on NULL key
Warnings:
Note	1276	Field or reference 'test.t2.oref' of SELECT #2 was resolved in SELECT #1
Note	1003	select `test`.`t2`.`oref` AS `oref`,`test`.`t2`.`a` AS `a`,`test`.`t2`.`b` AS `b`,<in_optimizer>((`test`.`t2`.`a`,`test`.`t2`.`b`),<exists>(<index_lookup>(<cache>(`test`.`t2`.`a`) in t1 on idx checking NULL where ((`test`.`t1`.`oref` = `test`.`t2`.`oref`) and trigcond(((<cache>(`test`.`t2`.`a`) = `test`.`t1`.`ie1`) or isnull(`test`.`t1`.`ie1`))) and trigcond(((<cache>(`test`.`t2`.`b`) = `test`.`t1`.`ie2`) or isnull(`test`.`t1`.`ie2`)))) having (trigcond(<is_not_null_test>(`test`.`t1`.`ie1`)) and trigcond(<is_not_null_test>(`test`.`t1`.`ie2`)))))) AS `Z` from `test`.`t2` where ((`test`.`t2`.`b` = 10) and (`test`.`t2`.`a` = 10))
drop table t1, t2;
create table t1 (oref char(4), grp int, ie int);
insert into t1 (oref, grp, ie) values
('aa', 10, 2),
('aa', 10, 1),
('aa', 20, NULL),
('bb', 10, 3),
('cc', 10, 4),
('cc', 20, NULL),
('ee', 10, NULL),
('ee', 10, NULL),
('ff', 20, 2),
('ff', 20, 1);
create table t2 (oref char(4), a int);
insert into t2 values 
('ee', NULL),
('bb', 2),
('ff', 2),
('cc', 3),
('aa', 1),
('dd', NULL),
('bb', NULL);
select oref, a, a in (select ie from t1 where oref=t2.oref) Z from t2;
oref	a	Z
ee	NULL	NULL
bb	2	0
ff	2	1
cc	3	NULL
aa	1	1
dd	NULL	0
bb	NULL	NULL
select oref, a from t2 where a in (select ie from t1 where oref=t2.oref);
oref	a
ff	2
aa	1
select oref, a from t2 where a not in (select ie from t1 where oref=t2.oref);
oref	a
bb	2
dd	NULL
select oref, a, a in (select min(ie) from t1 where oref=t2.oref group by grp) Z from t2;
oref	a	Z
ee	NULL	NULL
bb	2	0
ff	2	0
cc	3	NULL
aa	1	1
dd	NULL	0
bb	NULL	NULL
select oref, a from t2 where 
a in (select min(ie) from t1 where oref=t2.oref group by grp);
oref	a
aa	1
select oref, a from t2 where 
a not in (select min(ie) from t1 where oref=t2.oref group by grp);
oref	a
bb	2
ff	2
dd	NULL
update t1 set ie=3 where oref='ff' and ie=1;
select oref, a, a in (select min(ie) from t1 where oref=t2.oref group by
grp) Z from t2;
oref	a	Z
ee	NULL	NULL
bb	2	0
ff	2	1
cc	3	NULL
aa	1	1
dd	NULL	0
bb	NULL	NULL
select oref, a from t2 where a in (select min(ie) from t1 where
oref=t2.oref group by grp);
oref	a
ff	2
aa	1
select oref, a from t2 where a not in (select min(ie) from t1 where
oref=t2.oref group by grp);
oref	a
bb	2
dd	NULL
select oref, a, a in (select min(ie) from t1 where oref=t2.oref group by
grp having min(ie) > 1) Z from t2;
oref	a	Z
ee	NULL	0
bb	2	0
ff	2	1
cc	3	0
aa	1	0
dd	NULL	0
bb	NULL	NULL
select oref, a from t2 where a in (select min(ie) from t1 where
oref=t2.oref group by grp having min(ie) > 1);
oref	a
ff	2
select oref, a from t2 where a not in (select min(ie) from t1 where
oref=t2.oref group by grp having min(ie) > 1);
oref	a
ee	NULL
bb	2
cc	3
aa	1
dd	NULL
alter table t1 add index idx(ie);
explain select oref, a, a in (select ie from t1 where oref=t2.oref) Z from t2;
id	select_type	table	type	possible_keys	key	key_len	ref	rows	Extra
1	PRIMARY	t2	ALL	NULL	NULL	NULL	NULL	7	
2	DEPENDENT SUBQUERY	t1	index_subquery	idx	idx	5	func	4	Using where; Full scan on NULL key
select oref, a, a in (select ie from t1 where oref=t2.oref) Z from t2;
oref	a	Z
ee	NULL	NULL
bb	2	0
ff	2	1
cc	3	NULL
aa	1	1
dd	NULL	0
bb	NULL	NULL
select oref, a from t2 where a in (select ie from t1 where oref=t2.oref);
oref	a
ff	2
aa	1
select oref, a from t2 where a not in (select ie from t1 where oref=t2.oref);
oref	a
bb	2
dd	NULL
alter table t1 drop index idx;
alter table t1 add index idx(oref,ie);
explain select oref, a, a in (select ie from t1 where oref=t2.oref) Z from t2;
id	select_type	table	type	possible_keys	key	key_len	ref	rows	Extra
1	PRIMARY	t2	ALL	NULL	NULL	NULL	NULL	7	
2	DEPENDENT SUBQUERY	t1	ref_or_null	idx	idx	10	test.t2.oref,func	4	Using where; Using index; Full scan on NULL key
select oref, a, a in (select ie from t1 where oref=t2.oref) Z from t2;
oref	a	Z
ee	NULL	NULL
bb	2	0
ff	2	1
cc	3	NULL
aa	1	1
dd	NULL	0
bb	NULL	NULL
select oref, a from t2 where a in (select ie from t1 where oref=t2.oref);
oref	a
ff	2
aa	1
select oref, a from t2 where a not in (select ie from t1 where oref=t2.oref);
oref	a
bb	2
dd	NULL
explain 
select oref, a, 
a in (select min(ie) from t1 where oref=t2.oref 
group by grp having min(ie) > 1) Z 
from t2;
id	select_type	table	type	possible_keys	key	key_len	ref	rows	Extra
1	PRIMARY	t2	ALL	NULL	NULL	NULL	NULL	7	
2	DEPENDENT SUBQUERY	t1	ref	idx	idx	5	test.t2.oref	2	Using where; Using temporary; Using filesort
select oref, a, 
a in (select min(ie) from t1 where oref=t2.oref 
group by grp having min(ie) > 1) Z 
from t2;
oref	a	Z
ee	NULL	0
bb	2	0
ff	2	1
cc	3	0
aa	1	0
dd	NULL	0
bb	NULL	NULL
select oref, a from t2 where a in (select min(ie) from t1 where oref=t2.oref 
group by grp having min(ie) > 1);
oref	a
ff	2
select oref, a from t2 where a not in (select min(ie) from t1 where oref=t2.oref 
group by grp having min(ie) > 1);
oref	a
ee	NULL
bb	2
cc	3
aa	1
dd	NULL
drop table t1,t2;
create table t1 (oref char(4), grp int, ie1 int, ie2 int);
insert into t1 (oref, grp, ie1, ie2) values
('aa', 10, 2, 1),
('aa', 10, 1, 1),
('aa', 20, 2, 1),
('bb', 10, 3, 1),
('cc', 10, 4, 2),
('cc', 20, 3, 2),
('ee', 10, 2, 1),
('ee', 10, 1, 2),
('ff', 20, 2, 2),
('ff', 20, 1, 2);
create table t2 (oref char(4), a int, b int);
insert into t2 values 
('ee', NULL, 1),
('bb', 2, 1),
('ff', 2, 2),
('cc', 3, NULL),
('bb', NULL, NULL),
('aa', 1, 1),
('dd', 1, NULL);
select oref, a, b, (a,b) in (select ie1,ie2 from t1 where oref=t2.oref) Z from t2;
oref	a	b	Z
ee	NULL	1	NULL
bb	2	1	0
ff	2	2	1
cc	3	NULL	NULL
bb	NULL	NULL	NULL
aa	1	1	1
dd	1	NULL	0
select oref, a, b from t2 where (a,b) in (select ie1,ie2 from t1 where oref=t2.oref);
oref	a	b
ff	2	2
aa	1	1
select oref, a, b from t2 where (a,b) not in (select ie1,ie2 from t1 where oref=t2.oref);
oref	a	b
bb	2	1
dd	1	NULL
select oref, a, b, 
(a,b) in (select min(ie1),max(ie2) from t1 
where oref=t2.oref group by grp) Z 
from t2;
oref	a	b	Z
ee	NULL	1	0
bb	2	1	0
ff	2	2	0
cc	3	NULL	NULL
bb	NULL	NULL	NULL
aa	1	1	1
dd	1	NULL	0
select oref, a, b from t2 where 
(a,b) in (select min(ie1), max(ie2) from t1 where oref=t2.oref group by grp);
oref	a	b
aa	1	1
select oref, a, b from t2 where
(a,b) not in (select min(ie1), max(ie2) from t1 where oref=t2.oref group by grp);
oref	a	b
ee	NULL	1
bb	2	1
ff	2	2
dd	1	NULL
alter table t1 add index idx(ie1,ie2);
explain select oref, a, b, (a,b) in (select ie1,ie2 from t1 where oref=t2.oref) Z from t2;
id	select_type	table	type	possible_keys	key	key_len	ref	rows	Extra
1	PRIMARY	t2	ALL	NULL	NULL	NULL	NULL	7	
2	DEPENDENT SUBQUERY	t1	index_subquery	idx	idx	5	func	4	Using where; Full scan on NULL key
select oref, a, b, (a,b) in (select ie1,ie2 from t1 where oref=t2.oref) Z from t2;
oref	a	b	Z
ee	NULL	1	NULL
bb	2	1	0
ff	2	2	1
cc	3	NULL	NULL
bb	NULL	NULL	NULL
aa	1	1	1
dd	1	NULL	0
select oref, a, b from t2 where (a,b) in (select ie1,ie2 from t1 where oref=t2.oref);
oref	a	b
ff	2	2
aa	1	1
select oref, a, b from t2 where (a,b) not in (select ie1,ie2 from t1 where oref=t2.oref);
oref	a	b
bb	2	1
dd	1	NULL
explain extended 
select oref, a, b, (a,b) in (select ie1,ie2 from t1 where oref=t2.oref) Z from t2;
id	select_type	table	type	possible_keys	key	key_len	ref	rows	filtered	Extra
1	PRIMARY	t2	ALL	NULL	NULL	NULL	NULL	7	100.00	
2	DEPENDENT SUBQUERY	t1	index_subquery	idx	idx	5	func	4	100.00	Using where; Full scan on NULL key
Warnings:
Note	1276	Field or reference 'test.t2.oref' of SELECT #2 was resolved in SELECT #1
Note	1003	select `test`.`t2`.`oref` AS `oref`,`test`.`t2`.`a` AS `a`,`test`.`t2`.`b` AS `b`,<in_optimizer>((`test`.`t2`.`a`,`test`.`t2`.`b`),<exists>(<index_lookup>(<cache>(`test`.`t2`.`a`) in t1 on idx checking NULL where ((`test`.`t1`.`oref` = `test`.`t2`.`oref`) and trigcond(((<cache>(`test`.`t2`.`a`) = `test`.`t1`.`ie1`) or isnull(`test`.`t1`.`ie1`))) and trigcond(((<cache>(`test`.`t2`.`b`) = `test`.`t1`.`ie2`) or isnull(`test`.`t1`.`ie2`)))) having (trigcond(<is_not_null_test>(`test`.`t1`.`ie1`)) and trigcond(<is_not_null_test>(`test`.`t1`.`ie2`)))))) AS `Z` from `test`.`t2`
drop table t1,t2;
create table t1 (oref char(4), grp int, ie int primary key);
insert into t1 (oref, grp, ie) values
('aa', 10, 2),
('aa', 10, 1),
('bb', 10, 3),
('cc', 10, 4),
('cc', 20, 5),
('cc', 10, 6);
create table t2 (oref char(4), a int);
insert into t2 values 
('ee', NULL),
('bb', 2),
('cc', 5),
('cc', 2),
('cc', NULL),
('aa', 1),
('bb', NULL);
explain select oref, a, a in (select ie from t1 where oref=t2.oref) Z from t2;
id	select_type	table	type	possible_keys	key	key_len	ref	rows	Extra
1	PRIMARY	t2	ALL	NULL	NULL	NULL	NULL	7	
2	DEPENDENT SUBQUERY	t1	unique_subquery	PRIMARY	PRIMARY	4	func	1	Using where; Full scan on NULL key
select oref, a, a in (select ie from t1 where oref=t2.oref) Z from t2;
oref	a	Z
ee	NULL	0
bb	2	0
cc	5	1
cc	2	0
cc	NULL	NULL
aa	1	1
bb	NULL	NULL
select oref, a from t2 where a in (select ie from t1 where oref=t2.oref);
oref	a
cc	5
aa	1
select oref, a from t2 where a not in (select ie from t1 where oref=t2.oref);
oref	a
ee	NULL
bb	2
cc	2
explain 
select oref, a, a in (select min(ie) from t1 where oref=t2.oref group by grp) Z from t2;
id	select_type	table	type	possible_keys	key	key_len	ref	rows	Extra
1	PRIMARY	t2	ALL	NULL	NULL	NULL	NULL	7	
2	DEPENDENT SUBQUERY	t1	ALL	NULL	NULL	NULL	NULL	6	Using where; Using temporary; Using filesort
select oref, a, a in (select min(ie) from t1 where oref=t2.oref group by grp) Z from t2;
oref	a	Z
ee	NULL	0
bb	2	0
cc	5	1
cc	2	0
cc	NULL	NULL
aa	1	1
bb	NULL	NULL
drop table t1,t2;
create table t1 (a int, b int);
insert into t1 values (0,0), (2,2), (3,3);
create table t2 (a int, b int);
insert into t2 values (1,1), (3,3);
select a, b, (a,b) in (select a, min(b) from t2 group by a) Z from t1;
a	b	Z
0	0	0
2	2	0
3	3	1
insert into t2 values (NULL,4);
select a, b, (a,b) in (select a, min(b) from t2 group by a) Z from t1;
a	b	Z
0	0	0
2	2	0
3	3	1
drop table t1,t2;
CREATE TABLE t1 (a int, b INT, c CHAR(10) NOT NULL, PRIMARY KEY (a, b));
INSERT INTO t1 VALUES (1,1,'a'), (1,2,'b'), (1,3,'c'), (1,4,'d'), (1,5,'e'),
(2,1,'f'), (2,2,'g'), (2,3,'h'), (3,4,'i'),(3,3,'j'), (3,2,'k'), (3,1,'l'),
(1,9,'m');
CREATE TABLE t2 (a int, b INT, c CHAR(10) NOT NULL, PRIMARY KEY (a, b));
INSERT INTO t2 SELECT * FROM t1;
SELECT a, MAX(b), (SELECT t.c FROM t1 AS t WHERE t1.a=t.a AND t.b=MAX(t1.b))
as test FROM t1 GROUP BY a;
a	MAX(b)	test
1	9	m
2	3	h
3	4	i
SELECT * FROM t1 GROUP by t1.a
HAVING (MAX(t1.b) > (SELECT MAX(t2.b) FROM t2 WHERE t2.c < t1.c
HAVING MAX(t2.b+t1.a) < 10));
a	b	c
SELECT a,b,c FROM t1 WHERE b in (9,3,4) ORDER BY b,c;
a	b	c
1	3	c
2	3	h
3	3	j
1	4	d
3	4	i
1	9	m
SELECT a, MAX(b),
(SELECT COUNT(DISTINCT t.c) FROM t1 AS t WHERE t1.a=t.a AND t.b=MAX(t1.b) 
LIMIT 1) 
as cnt, 
(SELECT t.b FROM t1 AS t WHERE t1.a=t.a AND t.b=MAX(t1.b) LIMIT 1) 
as t_b,
(SELECT t.c FROM t1 AS t WHERE t1.a=t.a AND t.b=MAX(t1.b) LIMIT 1) 
as t_b,
(SELECT t.c FROM t1 AS t WHERE t1.a=t.a AND t.b=MAX(t1.b) ORDER BY t.c LIMIT 1)
as t_b
FROM t1 GROUP BY a;
a	MAX(b)	cnt	t_b	t_b	t_b
1	9	1	9	m	m
2	3	1	3	h	h
3	4	1	4	i	i
SELECT a, MAX(b),
(SELECT t.c FROM t1 AS t WHERE t1.a=t.a AND t.b=MAX(t1.b) LIMIT 1) as test 
FROM t1 GROUP BY a;
a	MAX(b)	test
1	9	m
2	3	h
3	4	i
DROP TABLE t1, t2;
CREATE TABLE t1 (a int);
CREATE TABLE t2 (b int, PRIMARY KEY(b));
INSERT INTO t1 VALUES (1), (NULL), (4);
INSERT INTO t2 VALUES (3), (1),(2), (5), (4), (7), (6);
EXPLAIN EXTENDED 
SELECT a FROM t1, t2 WHERE a=b AND (b NOT IN (SELECT a FROM t1));
id	select_type	table	type	possible_keys	key	key_len	ref	rows	filtered	Extra
1	PRIMARY	t1	ALL	NULL	NULL	NULL	NULL	3	100.00	Using where
1	PRIMARY	t2	eq_ref	PRIMARY	PRIMARY	4	test.t1.a	1	100.00	Using index
2	DEPENDENT SUBQUERY	t1	ALL	NULL	NULL	NULL	NULL	3	100.00	Using where
Warnings:
Note	1003	select `test`.`t1`.`a` AS `a` from `test`.`t1` join `test`.`t2` where ((`test`.`t2`.`b` = `test`.`t1`.`a`) and (not(<in_optimizer>(`test`.`t1`.`a`,<exists>(select 1 AS `Not_used` from `test`.`t1` where ((<cache>(`test`.`t2`.`b`) = `test`.`t1`.`a`) or isnull(`test`.`t1`.`a`)) having <is_not_null_test>(`test`.`t1`.`a`))))))
SELECT a FROM t1, t2 WHERE a=b AND (b NOT IN (SELECT a FROM t1));
a
SELECT a FROM t1, t2 WHERE a=b AND (b NOT IN (SELECT a FROM t1 WHERE a > 4));
a
1
4
DROP TABLE t1,t2;
CREATE TABLE t1 (id int);
CREATE TABLE t2 (id int PRIMARY KEY);
CREATE TABLE t3 (id int PRIMARY KEY, name varchar(10));
INSERT INTO t1 VALUES (2), (NULL), (3), (1);
INSERT INTO t2 VALUES (234), (345), (457);
INSERT INTO t3 VALUES (222,'bbb'), (333,'ccc'), (111,'aaa');
EXPLAIN
SELECT * FROM t1
WHERE t1.id NOT IN (SELECT t2.id FROM t2,t3 
WHERE t3.name='xxx' AND t2.id=t3.id);
id	select_type	table	type	possible_keys	key	key_len	ref	rows	Extra
1	PRIMARY	t1	ALL	NULL	NULL	NULL	NULL	4	Using where
2	DEPENDENT SUBQUERY	t2	eq_ref	PRIMARY	PRIMARY	4	func	1	Using where; Using index; Full scan on NULL key
2	DEPENDENT SUBQUERY	t3	eq_ref	PRIMARY	PRIMARY	4	func	1	Using where; Full scan on NULL key
SELECT * FROM t1
WHERE t1.id NOT IN (SELECT t2.id FROM t2,t3 
WHERE t3.name='xxx' AND t2.id=t3.id);
id
2
NULL
3
1
SELECT (t1.id IN (SELECT t2.id FROM t2,t3 
WHERE t3.name='xxx' AND t2.id=t3.id)) AS x
FROM t1;
x
0
0
0
0
DROP TABLE t1,t2,t3;
CREATE TABLE t1 (a INT NOT NULL);
INSERT INTO t1 VALUES (1),(-1), (65),(66);
CREATE TABLE t2 (a INT UNSIGNED NOT NULL PRIMARY KEY);
INSERT INTO t2 VALUES (65),(66);
SELECT a FROM t1 WHERE a NOT IN (65,66);
a
1
-1
SELECT a FROM t1 WHERE a NOT IN (SELECT a FROM t2);
a
1
-1
EXPLAIN SELECT a FROM t1 WHERE a NOT IN (SELECT a FROM t2);
id	select_type	table	type	possible_keys	key	key_len	ref	rows	Extra
1	PRIMARY	t1	ALL	NULL	NULL	NULL	NULL	4	Using where
2	DEPENDENT SUBQUERY	t2	unique_subquery	PRIMARY	PRIMARY	4	func	1	Using index; Using where
DROP TABLE t1, t2;
CREATE TABLE t1 (a INT);
INSERT INTO t1 VALUES(1);
CREATE TABLE t2 (placeholder CHAR(11));
INSERT INTO t2 VALUES("placeholder");
SELECT ROW(1, 2) IN (SELECT t1.a, 2)         FROM t1 GROUP BY t1.a;
ROW(1, 2) IN (SELECT t1.a, 2)
1
SELECT ROW(1, 2) IN (SELECT t1.a, 2 FROM t2) FROM t1 GROUP BY t1.a;
ROW(1, 2) IN (SELECT t1.a, 2 FROM t2)
1
DROP TABLE t1, t2;
CREATE TABLE t1 (a INT);
INSERT INTO t1 VALUES (1),(2),(3);
CREATE TABLE t2 SELECT * FROM t1;
SELECT 1 FROM t1 WHERE t1.a NOT IN (SELECT 1 FROM t1, t2 WHERE 0);
1
1
1
1
DROP TABLE t1, t2;
CREATE TABLE t1 (
pk INT PRIMARY KEY,
int_key INT,
varchar_key VARCHAR(5) UNIQUE,
varchar_nokey VARCHAR(5)
);
INSERT INTO t1 VALUES (9, 7,NULL,NULL), (10,8,'p' ,'p');
SELECT varchar_nokey
FROM t1
WHERE NULL NOT IN (
SELECT INNR.pk FROM t1 AS INNR2
LEFT JOIN t1 AS INNR ON ( INNR2.int_key = INNR.int_key )
WHERE INNR.varchar_key > 'n{'
);
varchar_nokey
DROP TABLE t1;
CREATE TABLE t1 (a INT);
INSERT INTO t1 VALUES (1), (2), (11);
# 2nd and 3rd columns should be same
SELECT a, ROW(11, 12) = (SELECT a, 22), ROW(11, 12) IN (SELECT a, 22) FROM t1 GROUP BY t1.a;
a	ROW(11, 12) = (SELECT a, 22)	ROW(11, 12) IN (SELECT a, 22)
1	0	0
2	0	0
11	0	0
SELECT a, ROW(11, 12) = (SELECT a, 12), ROW(11, 12) IN (SELECT a, 12) FROM t1 GROUP BY t1.a;
a	ROW(11, 12) = (SELECT a, 12)	ROW(11, 12) IN (SELECT a, 12)
1	0	0
2	0	0
11	1	1
SELECT a, ROW(11, 12) = (SELECT a, 22), ROW(11, 12) IN (SELECT a, 22) FROM t1;
a	ROW(11, 12) = (SELECT a, 22)	ROW(11, 12) IN (SELECT a, 22)
1	0	0
2	0	0
11	0	0
SELECT a, ROW(11, 12) = (SELECT a, 12), ROW(11, 12) IN (SELECT a, 12) FROM t1;
a	ROW(11, 12) = (SELECT a, 12)	ROW(11, 12) IN (SELECT a, 12)
1	0	0
2	0	0
11	1	1
SELECT a AS x, ROW(11, 12) = (SELECT MAX(x), 22), ROW(11, 12) IN (SELECT MAX(x), 22) FROM t1;
x	ROW(11, 12) = (SELECT MAX(x), 22)	ROW(11, 12) IN (SELECT MAX(x), 22)
1	0	0
2	0	0
11	0	0
# 2nd and 3rd columns should be same for x == 11 only
SELECT a AS x, ROW(11, 12) = (SELECT MAX(x), 12), ROW(11, 12) IN (SELECT MAX(x), 12) FROM t1;
x	ROW(11, 12) = (SELECT MAX(x), 12)	ROW(11, 12) IN (SELECT MAX(x), 12)
1	0	1
2	0	1
11	1	1
DROP TABLE t1;
# both columns should be same
SELECT ROW(1,2) = (SELECT NULL, NULL), ROW(1,2) IN (SELECT NULL, NULL);
ROW(1,2) = (SELECT NULL, NULL)	ROW(1,2) IN (SELECT NULL, NULL)
NULL	NULL
SELECT ROW(1,2) = (SELECT   1,  NULL), ROW(1,2) IN (SELECT    1, NULL);
ROW(1,2) = (SELECT   1,  NULL)	ROW(1,2) IN (SELECT    1, NULL)
NULL	NULL
SELECT ROW(1,2) = (SELECT NULL,    2), ROW(1,2) IN (SELECT NULL,    2);
ROW(1,2) = (SELECT NULL,    2)	ROW(1,2) IN (SELECT NULL,    2)
NULL	NULL
SELECT ROW(1,2) = (SELECT NULL,    1), ROW(1,2) IN (SELECT NULL,    1);
ROW(1,2) = (SELECT NULL,    1)	ROW(1,2) IN (SELECT NULL,    1)
0	0
SELECT ROW(1,2) = (SELECT    1,    1), ROW(1,2) IN (SELECT    1,    1);
ROW(1,2) = (SELECT    1,    1)	ROW(1,2) IN (SELECT    1,    1)
0	0
SELECT ROW(1,2) = (SELECT    1,    2), ROW(1,2) IN (SELECT    1,    2);
ROW(1,2) = (SELECT    1,    2)	ROW(1,2) IN (SELECT    1,    2)
1	1
<<<<<<< HEAD
End of 5.0 tests
create table t0 (a int);
insert into t0 values (0),(1),(2),(3),(4),(5),(6),(7),(8),(9);
create table t1 (
a int(11) default null,
b int(11) default null,
key (a)
);
insert into t1 select A.a+10*(B.a+10*C.a),A.a+10*(B.a+10*C.a) from t0 A, t0 B, t0 C;
create table t2 (a int(11) default null);
insert into t2 values (0),(1);
create table t3 (a int(11) default null);
insert into t3 values (0),(1);
create table t4 (a int(11) default null);
insert into t4 values (0),(1);
create table t5 (a int(11) default null);
insert into t5 values (0),(1),(0),(1);
select * from t2, t3 
where
t2.a < 10 and
t3.a+1 = 2 and
t3.a in (select t1.b from t1
where t1.a+1=t1.a+1 and
t1.a < (select t4.a+10                                  
from t4, t5 limit 2));
ERROR 21000: Subquery returns more than 1 row
drop table t0, t1, t2, t3, t4, t5;
=======
CREATE TABLE t1 (a INT, b INT, c INT);
INSERT INTO t1 VALUES (1,1,1), (1,1,1);
EXPLAIN EXTENDED 
SELECT c FROM 
( SELECT 
(SELECT COUNT(a) FROM 
(SELECT COUNT(b) FROM t1) AS x GROUP BY c
) FROM t1 GROUP BY b
) AS y;
ERROR 42S22: Unknown column 'c' in 'field list'
SHOW WARNINGS;
Level	Code	Message
Note	1276	Field or reference 'test.t1.a' of SELECT #3 was resolved in SELECT #2
Note	1276	Field or reference 'test.t1.c' of SELECT #3 was resolved in SELECT #2
Error	1054	Unknown column 'c' in 'field list'
Note	1003	select `c` AS `c` from (select (select count(`test`.`t1`.`a`) AS `COUNT(a)` from (select count(`test`.`t1`.`b`) AS `COUNT(b)` from `test`.`t1`) `x` group by `c`) AS `(SELECT COUNT(a) FROM 
(SELECT COUNT(b) FROM t1) AS x GROUP BY c
)` from `test`.`t1` group by `test`.`t1`.`b`) `y`
DROP TABLE t1;
End of 5.0 tests
>>>>>>> 480fac61
<|MERGE_RESOLUTION|>--- conflicted
+++ resolved
@@ -849,7 +849,25 @@
 SELECT ROW(1,2) = (SELECT    1,    2), ROW(1,2) IN (SELECT    1,    2);
 ROW(1,2) = (SELECT    1,    2)	ROW(1,2) IN (SELECT    1,    2)
 1	1
-<<<<<<< HEAD
+CREATE TABLE t1 (a INT, b INT, c INT);
+INSERT INTO t1 VALUES (1,1,1), (1,1,1);
+EXPLAIN EXTENDED 
+SELECT c FROM 
+( SELECT 
+(SELECT COUNT(a) FROM 
+(SELECT COUNT(b) FROM t1) AS x GROUP BY c
+) FROM t1 GROUP BY b
+) AS y;
+ERROR 42S22: Unknown column 'c' in 'field list'
+SHOW WARNINGS;
+Level	Code	Message
+Note	1276	Field or reference 'test.t1.a' of SELECT #3 was resolved in SELECT #2
+Note	1276	Field or reference 'test.t1.c' of SELECT #3 was resolved in SELECT #2
+Error	1054	Unknown column 'c' in 'field list'
+Note	1003	select `c` AS `c` from (select (select count(`test`.`t1`.`a`) AS `COUNT(a)` from (select count(`test`.`t1`.`b`) AS `COUNT(b)` from `test`.`t1`) `x` group by `c`) AS `(SELECT COUNT(a) FROM 
+(SELECT COUNT(b) FROM t1) AS x GROUP BY c
+)` from `test`.`t1` group by `test`.`t1`.`b`) `y`
+DROP TABLE t1;
 End of 5.0 tests
 create table t0 (a int);
 insert into t0 values (0),(1),(2),(3),(4),(5),(6),(7),(8),(9);
@@ -876,26 +894,4 @@
 t1.a < (select t4.a+10                                  
 from t4, t5 limit 2));
 ERROR 21000: Subquery returns more than 1 row
-drop table t0, t1, t2, t3, t4, t5;
-=======
-CREATE TABLE t1 (a INT, b INT, c INT);
-INSERT INTO t1 VALUES (1,1,1), (1,1,1);
-EXPLAIN EXTENDED 
-SELECT c FROM 
-( SELECT 
-(SELECT COUNT(a) FROM 
-(SELECT COUNT(b) FROM t1) AS x GROUP BY c
-) FROM t1 GROUP BY b
-) AS y;
-ERROR 42S22: Unknown column 'c' in 'field list'
-SHOW WARNINGS;
-Level	Code	Message
-Note	1276	Field or reference 'test.t1.a' of SELECT #3 was resolved in SELECT #2
-Note	1276	Field or reference 'test.t1.c' of SELECT #3 was resolved in SELECT #2
-Error	1054	Unknown column 'c' in 'field list'
-Note	1003	select `c` AS `c` from (select (select count(`test`.`t1`.`a`) AS `COUNT(a)` from (select count(`test`.`t1`.`b`) AS `COUNT(b)` from `test`.`t1`) `x` group by `c`) AS `(SELECT COUNT(a) FROM 
-(SELECT COUNT(b) FROM t1) AS x GROUP BY c
-)` from `test`.`t1` group by `test`.`t1`.`b`) `y`
-DROP TABLE t1;
-End of 5.0 tests
->>>>>>> 480fac61
+drop table t0, t1, t2, t3, t4, t5;