--- conflicted
+++ resolved
@@ -40,17 +40,9 @@
 static const int PreCommit	= 64;
 static const int PostCommit	= 128;
 
-<<<<<<< HEAD
-static const int checkUniqueWaited	= 0;
-static const int checkUniqueIsDone	= 1;
-static const int checkUniqueNext	= 2;
-
 static const int BL_SIZE			= 128;
 static const int FORMAT_HASH_SIZE	= 20;
 
-=======
-#define FORMAT_HASH_SIZE		20
->>>>>>> 26e50a40
 #define FOR_FIELDS(field,table)	{for (Field *field=table->fields; field; field = field->next){
 #define FOR_INDEXES(index,table)	{for (Index *index=table->indexes; index; index = index->next){
 
