--- conflicted
+++ resolved
@@ -23,6 +23,7 @@
 #include "sql_select.h"
 #include "sp_head.h"
 #include "sql_trigger.h"
+#include "transaction.h"
 
 /**
   Implement DELETE SQL word.
@@ -978,9 +979,18 @@
   table_list->lock_type= TL_WRITE;
   mysql_init_select(thd->lex);
   thd->clear_current_stmt_binlog_row_based();
+  /* Delete all rows from table */
   error= mysql_delete(thd, table_list, NULL, NULL, HA_POS_ERROR, LL(0), TRUE);
-  ha_autocommit_or_rollback(thd, error);
-  end_trans(thd, error ? ROLLBACK : COMMIT);
+  /*
+    All effects of a TRUNCATE TABLE operation are rolled back if a row by row
+    deletion fails. Otherwise, operation is automatically committed at the end.
+  */
+  if (error)
+  {
+    DBUG_ASSERT(thd->stmt_da->is_error());
+    trans_rollback_stmt(thd);
+    trans_rollback(thd);
+  }
   thd->current_stmt_binlog_row_based= save_binlog_row_based;
   DBUG_RETURN(error);
 }
@@ -1124,25 +1134,6 @@
   DBUG_RETURN(error);
 
 trunc_by_del:
-<<<<<<< HEAD
-  /* Probably InnoDB table */
-  ulonglong save_options= thd->options;
-  bool save_binlog_row_based= thd->current_stmt_binlog_row_based;
-
-  table_list->lock_type= TL_WRITE;
-  thd->options&= ~(OPTION_BEGIN | OPTION_NOT_AUTOCOMMIT);
-  ha_enable_transaction(thd, FALSE);
-  mysql_init_select(thd->lex);
-  thd->clear_current_stmt_binlog_row_based();
-
-  /* Delete all rows from table */
-  error= mysql_delete(thd, table_list, (COND*) 0, (SQL_LIST*) 0,
-                      HA_POS_ERROR, LL(0), TRUE);
-  ha_enable_transaction(thd, TRUE);
-  thd->options= save_options;
-  thd->current_stmt_binlog_row_based= save_binlog_row_based;
-=======
   error= mysql_truncate_by_delete(thd, table_list);
->>>>>>> 577e390e
   DBUG_RETURN(error);
 }