--- conflicted
+++ resolved
@@ -946,7 +946,20 @@
 select * from t0 where a in (select a from t1);
 drop table t0, t1;
 
-<<<<<<< HEAD
+#
+# Fix a trivial crash with SJ-Materialization lookup, multiple tables in the
+# subquery, and a condition on some of inner tables but not others
+#
+create table t0(a int);
+insert into t0 values (0),(1),(2),(3),(4),(5),(6),(7),(8),(9);
+create table t1 as select a as a, a as b, a as c from t0 where a < 3;
+create table t2 as select a as a, a as b from t0 where a < 3;
+insert into t2 select * from t2;
+
+explain select * from t1 where (a,b,c) in (select X.a, Y.a, Z.a from t2 X, t2 Y, t2 Z where X.b=33);
+
+drop table t0,t1,t2;
+
 --echo 
 --echo BUG#40118 Crash when running Batched Key Access and requiring one match for each key
 --echo
@@ -962,19 +975,4 @@
 set join_cache_level=6;
 select * from t0 where t0.a in (select t1.a from t1 where t1.b=0); 
 set join_cache_level=@save_join_cache_level;
-drop table t0, t1;
-=======
-#
-# Fix a trivial crash with SJ-Materialization lookup, multiple tables in the
-# subquery, and a condition on some of inner tables but not others
-#
-create table t0(a int);
-insert into t0 values (0),(1),(2),(3),(4),(5),(6),(7),(8),(9);
-create table t1 as select a as a, a as b, a as c from t0 where a < 3;
-create table t2 as select a as a, a as b from t0 where a < 3;
-insert into t2 select * from t2;
-
-explain select * from t1 where (a,b,c) in (select X.a, Y.a, Z.a from t2 X, t2 Y, t2 Z where X.b=33);
-
-drop table t0,t1,t2;
->>>>>>> a0f609a1
+drop table t0, t1;