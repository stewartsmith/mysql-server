--- conflicted
+++ resolved
@@ -2547,13 +2547,9 @@
       HA_CREATE_INFO create_info(lex->create_info);
       Alter_info alter_info(lex->alter_info, thd->mem_root);
 
-<<<<<<< HEAD
-      if (thd->is_fatal_error) /* out of memory creating a copy of alter_info */
+      if (thd->is_fatal_error) /* OOM creating a copy of alter_info */
       {
         DDL_blocker->end_DDL();
-=======
-      if (thd->is_fatal_error) /* OOM creating a copy of alter_info */
->>>>>>> aff64657
         goto error;
       }
       /*
