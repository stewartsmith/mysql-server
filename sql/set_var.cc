--- conflicted
+++ resolved
@@ -2396,8 +2396,6 @@
   else if (this == &sys_var_log_slow)
     WARN_DEPRECATED(thd, 7,0, "@@log_slow_queries", "'@@slow_query_log'");
 
-<<<<<<< HEAD
-  pthread_mutex_lock(&LOCK_global_system_variables);
   /*
     Default for general and slow log is OFF.
     Default for backup logs is ON.
@@ -2407,10 +2405,6 @@
     logger.activate_log_handler(thd, log_type);
   else
     logger.deactivate_log_handler(thd, log_type);
-  pthread_mutex_unlock(&LOCK_global_system_variables);
-=======
-  logger.deactivate_log_handler(thd, log_type);
->>>>>>> 58ad3b0b
 }
 
 
@@ -2547,7 +2541,6 @@
 
   logger.lock_exclusive();
 
-<<<<<<< HEAD
   /*
     Added support for backup log types.
   */
@@ -2568,17 +2561,8 @@
   default:
     assert(0);                                  // Impossible
   }
-  old_value= var_str->value;
-  var_str->value= res;
-  var_str->value_length= str_length;
-  my_free(old_value, MYF(MY_ALLOW_ZERO_PTR));
   if ((file_log && log_state) ||
       (backup_log && log_state))
-=======
-  if (file_log && log_state)
-    file_log->close(0);
-  if (file_log && log_state)
->>>>>>> 58ad3b0b
   {
     /*
       Added support for backup log types.
@@ -2594,10 +2578,10 @@
       Open the backup logs if specified.
     */
     case BACKUP_HISTORY_LOG:
-      backup_log->open_backup_history_log(sys_var_backup_history_log_path.value);
+      backup_log->open_backup_history_log(res);
       break;
     case BACKUP_PROGRESS_LOG:
-      backup_log->open_backup_progress_log(sys_var_backup_progress_log_path.value);
+      backup_log->open_backup_progress_log(res);
       break;
     default:
       DBUG_ASSERT(0);
