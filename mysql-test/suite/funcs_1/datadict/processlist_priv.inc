############ suite/funcs_1/datadict/processlist_priv.inc ###############
#                                                                      #
# Testing of privileges around                                         #
#     SELECT ... PROCESSLIST/SHOW PROCESSLIST                          #
#                                                                      #
# Note(mleich):                                                        #
#     There is a significant risk to get an unstable test because of   #
#     timing issues.                                                   #
#     Example1:                                                        #
#     1. Disconnect connection X                                       #
#     2. Switch to connection  Y                                       #
#     3. SHOW PROCESSLIST might present a record like                  #
#           <ID> <user> <host> <db> Quit 0 cleaning up NULL            #
#        or even a row where connection X is without                   #
#        "Quit" or "cleaning up".                                      #
#        That means our SHOW PROCESSLIST can come too early.           #
#     Solution:                                                        #
#        Close the connections at the end of the test.                 #
#     Example2 (2008-08-14 again observed):                            #
#     1. connection X: SHOW PROCESSLIST/GRANT ... etc.                 #
#     2. Switch to connection  Y                                       #
#     3. SHOW PROCESSLIST might present a record like                  #
#        <ID> <user> <host> <db> Query TIME cleaning up <command>      #
#        <ID> <user> <host> <db> Query TIME writing to net <command>   #
#        Problems happens more often in case of slow filesystem!       #
#     First Solution:                                                  #
#        Insert a dummy SQL command where the cleanup is most probably #
#        fast before switching to another connection and running       #
#        SHOW/SELECT PROCESSLIST.                                      #
#        Suppress writing to protocol by assignment to $variable.      #
#        let $my_var= `SELECT 1`;                                      #
#        Even the 'SELECT 1' was in some cases in state                #
#        "writing to net".                                             #
#     Final Solution:                                                  #
#        --real_sleep 0.3                                              #
#        This value was at least on my box sufficient.                 #
#        Please inform us if this test fails so that we can adjust     #
#        the sleep time better or switch to poll routines.             #
#                                                                      #
#     Storage engine variants of this test do not make sense.          #
#     -  I_S tables use the MEMORY storage engine whenever possible.   #
#     -  There are some I_S table which need column data types which   #
#        are not supported by MEMORY. Example: LONGTEXT/BLOB           #
#        MyISAM will be used for such tables.                          #
#        The column PROCESSLIST.INFO is of data type LONGTEXT          #
#           ----> MyISAM                                               #
#     -  There is no impact of the GLOBAL(server) or SESSION default   #
#        storage engine setting on the engine used for I_S tables.     #
#        That means we cannot get NDB or InnoDB instead.               #
#                                                                      #
# Creation:                                                            #
# 2007-08    hhunger Implement this test as part of                    #
#                    WL#3982 Test information_schema.processlist       #
#                                                                      #
# Last update:                                                         #
# 2008-08-14 mleich  Bug#38270 Test "processlist_priv_ps" fails on     #
#                              varying "processlist" output            #
#                    - Replace one sleep by a poll routines            #
#                    - Remove or disable superfluous sleeps            #
#                                                                      #
########################################################################

# The following variables are used in "datadict_priv.inc" and here.
#
# information_schema table to be tested
let $table= processlist;
#
# columns of the information_schema table e.g. to use in a select.
let $columns= ID, USER, HOST, DB, COMMAND, TIME, STATE, INFO;
#
# Where clause for an update.
let $update_where= WHERE id=1 ;
#
# Column to be used in the SET of an update.
let $set_column= user='any_user' ;
#
# Where clause of a delete.
let $delete_where= WHERE id=1 ;
#
# Column to be dropped.
let $drop_column= user;
#
# Column to be indexed
let $index_col= user;

USE information_schema;

--echo ####################################################################################
--echo 1 Prepare test.
--echo   connection default (user=root)
--echo ####################################################################################
if (`SELECT COUNT(*) <> 1 FROM processlist`)
{
   --echo This test expects one connection to the server.
   --echo Expectation: USER  HOST       DB                  COMMAND  STATE      INFO
   --echo Expectation: root  localhost  information_schema  Query    executing  SELECT USER,HOST,DB,COMMAND,STATE,INFO FROM processlist ORDER BY ID
   --echo But we found in the moment:
   SELECT USER,HOST,DB,COMMAND,STATE,INFO FROM processlist ORDER BY ID;
   --echo Maybe
   --echo - the base configuration (no of parallel auxiliary sessions) of the server has changed
   --echo - a parallel test intended for another server accidently connected to our current one
   --echo We cannot proceed in this situation. Abort
   exit;
}

--echo ####################################################################################
--echo 1.1 Create two user
--echo ####################################################################################
# access to info tables as normal user
--error 0, ER_CANNOT_USER
DROP USER ddicttestuser1@'localhost';
--error 0, ER_CANNOT_USER
DROP USER ddicttestuser2@'localhost';
CREATE USER ddicttestuser1@'localhost';
CREATE USER ddicttestuser2@'localhost';
SET PASSWORD FOR ddicttestuser1@'localhost' = PASSWORD('ddictpass');
SET PASSWORD FOR ddicttestuser2@'localhost' = PASSWORD('ddictpass');

--echo ####################################################################################
--echo 1.2 Establish connection con100 (user=ddicttestuser1 with no PROCESS privilege):
connect (con100,localhost,ddicttestuser1,ddictpass,information_schema);
--echo ####################################################################################


--echo ####################################################################################
--echo 2 connection default(user=root with default privileges):
--echo   SHOW/SELECT shows all processes/threads.
--echo ####################################################################################
connection default;
<<<<<<< HEAD
--replace_result ENGINE=MyISAM "" ENGINE=MARIA "" " PAGE_CHECKSUM=1" "" " PAGE_CHECKSUM=0" ""
=======
# Avoid Bug#38270 Test "processlist_priv_ps" fails on varying "processlist" output
#    This subtest expects that the connection con100 is in state 'Sleep'.
#    Poll till the connection con100 is in state COMMAND = 'Sleep'.
let $wait_timeout= 10;
let $wait_condition=
SELECT COUNT(*) = 1 FROM INFORMATION_SCHEMA.PROCESSLIST
WHERE DB = 'information_schema' AND COMMAND = 'Sleep' AND USER = 'ddicttestuser1';
--source include/wait_condition.inc
>>>>>>> 099e6428
eval SHOW CREATE TABLE $table;
--replace_column 1 ID 3 HOST_NAME 6 TIME
eval SHOW $table;
--replace_column 1 ID 3 HOST_NAME 6 TIME
eval SELECT * FROM $table $select_where ORDER BY id;
--replace_column 1 ID 3 HOST_NAME 6 TIME
eval SELECT $columns FROM $table $select_where ORDER BY id;
--source suite/funcs_1/datadict/datadict_priv.inc


--echo ####################################################################################
--echo 3 Switch to connection con100 (user=ddicttestuser1 with no PROCESS privilege):
connection con100;
--echo   SHOW/SELECT shows only the processes (1) of the user.
--echo ####################################################################################
<<<<<<< HEAD
--replace_result ENGINE=MyISAM "" ENGINE=MARIA "" " PAGE_CHECKSUM=1" "" " PAGE_CHECKSUM=0" ""
=======
# No need for poll routine here.
# The current state of the default session might depend on load of testing box
# but "ddicttestuser1" must not see anything of the root session.
>>>>>>> 099e6428
eval SHOW CREATE TABLE $table;
--replace_column 1 ID 3 HOST_NAME 6 TIME
eval SHOW $table;
--replace_column 1 ID 3 HOST_NAME 6 TIME
eval SELECT * FROM $table $select_where ORDER BY id;
--replace_column 1 ID 3 HOST_NAME 6 TIME
eval SELECT $columns FROM $table $select_where ORDER BY id;
--source suite/funcs_1/datadict/datadict_priv.inc
--real_sleep 0.3


--echo ####################################################################################
--echo 4 Grant PROCESS privilege to ddicttestuser1
--echo   connection default (user=root)
--echo ####################################################################################
connection default;
GRANT PROCESS ON *.* TO ddicttestuser1@'localhost' IDENTIFIED BY 'ddictpass';
--real_sleep 0.3

--echo ####################################################################################
--echo 4.1 Existing connection con100 (ddicttestuser1)
--echo     The user ddicttestuser1 has the PROCESS privilege, but the connection was
--echo     established before PROCESS was granted.
--echo     SHOW/SELECT shows only the processes (1) of the user.
--echo ####################################################################################
connection con100;
SHOW GRANTS;
--replace_column 1 ID 3 HOST_NAME 6 TIME
SHOW processlist;
--replace_column 1 ID 3 HOST_NAME 6 TIME
SELECT * FROM information_schema.processlist;
--real_sleep 0.3

--echo ####################################################################################
--echo 4.2 New connection con101 (ddicttestuser1 with PROCESS privilege)
--echo     SHOW/SELECT shows all processes/threads.
--echo ####################################################################################
connect (con101,localhost,ddicttestuser1,ddictpass,information_schema);
SHOW GRANTS;
--replace_column 1 ID 3 HOST_NAME 6 TIME
SHOW processlist;
--replace_column 1 ID 3 HOST_NAME 6 TIME
SELECT * FROM information_schema.processlist;
--real_sleep 0.3


--echo ####################################################################################
--echo 5 Grant PROCESS privilege to anonymous user.
--echo   connection default (user=root)
--echo ####################################################################################
connection default;
GRANT PROCESS ON *.* TO ''@'localhost';
--real_sleep 0.3

--echo ####################################################################################
--echo 5.1 Establish connection (anonymous1,localhost,'',,information_schema)
--echo     anonymous user with PROCESS privilege
--echo     SHOW/SELECT shows all processes/threads.
--echo ####################################################################################
connect (anonymous1,localhost,'',,information_schema);
SHOW GRANTS;
--replace_column 1 ID 3 HOST_NAME 6 TIME
SHOW processlist;
--replace_column 1 ID 3 HOST_NAME 6 TIME
SELECT * FROM information_schema.processlist;
--real_sleep 0.3


--echo ####################################################################################
--echo 6 Revoke PROCESS privilege from ddicttestuser1
--echo   connection default (user=root)
--echo ####################################################################################
connection default;
REVOKE PROCESS ON *.* FROM ddicttestuser1@'localhost' IDENTIFIED BY 'ddictpass';
--real_sleep 0.3

--echo ####################################################################################
--echo 6.1 New connection con102 (ddicttestuser1 has no more PROCESS privilege)
connect (con102,localhost,ddicttestuser1,ddictpass,information_schema);
--echo     Again (compared to state before GRANT PROCESS) only the processes of
--echo     ddicttestuser1 are visible.
--echo ####################################################################################
SHOW GRANTS;
--replace_column 1 ID 3 HOST_NAME 6 TIME
SHOW processlist;
--replace_column 1 ID 3 HOST_NAME 6 TIME
SELECT * FROM information_schema.processlist;
--real_sleep 0.3


--echo ####################################################################################
--echo 7 Revoke PROCESS privilege from anonymous user
--echo   connection default (user=root)
--echo ####################################################################################
connection default;
REVOKE PROCESS ON *.* FROM ''@'localhost';
--real_sleep 0.3

--echo ####################################################################################
--echo 7.1 New connection (anonymous2,localhost,'',,information_schema)
connect (anonymous2,localhost,'',,information_schema);
--echo     The anonymous user has no more the PROCESS privilege
--echo     Again only the processes of the anonymous user are visible.
--echo ####################################################################################
SHOW GRANTS FOR ''@'localhost';
if ($fixed_bug_30395)
{
# Bug#30395 strange results after REVOKE PROCESS ON *.* FROM ...
--replace_column 1 ID 3 HOST_NAME 6 TIME
SHOW processlist;
}
--replace_column 1 ID 3 HOST_NAME 6 TIME
SELECT * FROM information_schema.processlist;
--real_sleep 0.3


--echo ####################################################################################
--echo 8 Grant SUPER (does not imply PROCESS) privilege to ddicttestuser1
--echo   connection default (user=root)
--echo ####################################################################################
connection default;
GRANT SUPER ON *.* TO 'ddicttestuser1'@'localhost';
--real_sleep 0.3

--echo ####################################################################################
--echo 8.1 New connection con103 (ddicttestuser1 with SUPER privilege)
connect (con103,localhost,ddicttestuser1,ddictpass,information_schema);
--echo     Only the processes of ddicttestuser1 user are visible.
--echo ####################################################################################
SHOW GRANTS FOR 'ddicttestuser1'@'localhost';
--replace_column 1 ID 3 HOST_NAME 6 TIME
SHOW processlist;
--replace_column 1 ID 3 HOST_NAME 6 TIME
SELECT * FROM information_schema.processlist;
--real_sleep 0.3


--echo ####################################################################################
--echo 9 Revoke SUPER privilege from user ddicttestuser1
--echo   connection default (user=root)
--echo ####################################################################################
connection default;
REVOKE SUPER ON *.* FROM 'ddicttestuser1'@'localhost';
--real_sleep 0.3

--echo ####################################################################################
--echo 9.1 New connection con104 (ddicttestuser1 without SUPER privilege)
connect (con104,localhost,ddicttestuser1,ddictpass,information_schema);
--echo     ddicttestuser1 has no more the SUPER privilege.
--echo     Only the processes of ddicttestuser1 are visible.
--echo ####################################################################################
SHOW GRANTS FOR 'ddicttestuser1'@'localhost';
--replace_column 1 ID 3 HOST_NAME 6 TIME
SHOW processlist;
--replace_column 1 ID 3 HOST_NAME 6 TIME
SELECT * FROM information_schema.processlist;
--real_sleep 0.3


--echo ####################################################################################
--echo 10 Grant SUPER privilege with grant option to user ddicttestuser1.
--echo   connection default (user=root)
--echo ####################################################################################
connection default;
GRANT SUPER ON *.* TO 'ddicttestuser1'@'localhost' WITH GRANT OPTION;
--real_sleep 0.3

--echo ####################################################################################
--echo 10.1 New connection con105 (ddicttestuser1 with SUPER privilege and GRANT OPTION)
connect (con105,localhost,ddicttestuser1,ddictpass,information_schema);
--echo      Try to grant PROCESS privilege to user ddicttestuser2 without having it.
--echo ####################################################################################
SHOW GRANTS FOR 'ddicttestuser1'@'localhost';
--error ER_ACCESS_DENIED_ERROR
GRANT PROCESS ON *.* TO 'ddicttestuser2'@'localhost';

--echo ####################################################################################
--echo 10.2 Grant SUPER and PROCESS privilege with grant option to user ddicttestuser1
--echo   connection default (user=root)
--echo ####################################################################################
connection default;
GRANT SUPER,PROCESS ON *.* TO 'ddicttestuser1'@'localhost' WITH GRANT OPTION;
--real_sleep 0.3

--echo ####################################################################################
--echo 10.3 New connection con106 (ddicttestuser1 with SUPER,PROCESS WITH GRANT OPTION)
connect (con106,localhost,ddicttestuser1,ddictpass,information_schema);
--echo      Grant PROCESS privilege to user ddicttestuser2
--echo ####################################################################################
SHOW GRANTS FOR 'ddicttestuser1'@'localhost';
GRANT PROCESS ON *.* TO 'ddicttestuser2'@'localhost';
--real_sleep 0.3

--echo ####################################################################################
--echo 10.4 New connection con200 (ddicttestuser2 with PROCESS privilege)
connect (con200,localhost,ddicttestuser2,ddictpass,information_schema);
--echo      ddicttestuser2 has now the PROCESS privilege and sees all connections
--echo ####################################################################################
SHOW GRANTS FOR 'ddicttestuser2'@'localhost';
--replace_column 1 ID 3 HOST_NAME 6 TIME
SHOW processlist;
--replace_column 1 ID 3 HOST_NAME 6 TIME
SELECT * FROM information_schema.processlist;
--real_sleep 0.3


--echo ####################################################################################
--echo 11 User ddicttestuser1 revokes PROCESS privilege from user ddicttestuser2
--echo    connection ddicttestuser1;
--echo ####################################################################################
connection con106;
REVOKE PROCESS ON *.* FROM 'ddicttestuser2'@'localhost';
--real_sleep 0.3

--echo ####################################################################################
--echo 11.1 New connection con201 (ddicttestuser2)
connect (con201,localhost,ddicttestuser2,ddictpass,information_schema);
--echo      ddicttestuser2 has no more the PROCESS privilege and can only see own connects
--echo ####################################################################################
SHOW GRANTS;
--replace_column 1 ID 3 HOST_NAME 6 TIME
SHOW processlist;
--replace_column 1 ID 3 HOST_NAME 6 TIME
SELECT * FROM information_schema.processlist;
--real_sleep 0.3

--echo ####################################################################################
--echo 11.2 Revoke SUPER,PROCESS,GRANT OPTION privilege from user ddicttestuser1
--echo      connection default (user=root)
--echo ####################################################################################
connection default;
REVOKE SUPER,PROCESS,GRANT OPTION ON *.* FROM 'ddicttestuser1'@'localhost';
--real_sleep 0.3

--echo ####################################################################################
--echo 11.3 New connection con107 (ddicttestuser1)
connect (con107,localhost,ddicttestuser1,ddictpass,information_schema);
--echo      ddicttestuser1 has no more the PROCESS privilege and can only see own connects
--echo      He is also unable to GRANT the PROCESS privilege to ddicttestuser2
--echo ####################################################################################
SHOW GRANTS FOR 'ddicttestuser1'@'localhost';
--error ER_ACCESS_DENIED_ERROR
GRANT PROCESS ON *.* TO 'ddicttestuser2'@'localhost';
--replace_column 1 ID 3 HOST_NAME 6 TIME
SHOW processlist;
--replace_column 1 ID 3 HOST_NAME 6 TIME
SELECT * FROM information_schema.processlist;
--real_sleep 0.3


--echo ####################################################################################
--echo 12 Revoke the SELECT privilege from user ddicttestuser1
--echo    connection default (user=root)
--echo ####################################################################################
connection default;
REVOKE SELECT ON *.* FROM 'ddicttestuser1'@'localhost';
--real_sleep 0.3

--echo ####################################################################################
--echo 12.1 New connection con108 (ddicttestuser1)
connect (con108,localhost,ddicttestuser1,ddictpass,information_schema);
--echo      ddicttestuser1 has neither PROCESS nor SELECT privilege
--echo      Manual says: Each MySQL user has the right to access these tables, but can see
--echo                   only the rows ...
--echo      Therefore the missing SELECT privilege does not affect SELECTs on PROCESSLIST.
--echo ####################################################################################
SHOW GRANTS FOR 'ddicttestuser1'@'localhost';
--replace_column 1 ID 3 HOST_NAME 6 TIME
SHOW processlist;
--replace_column 1 ID 3 HOST_NAME 6 TIME
SELECT * FROM information_schema.processlist;
--real_sleep 0.3

--echo ####################################################################################
--echo 12.2 Revoke only the SELECT privilege on the information_schema from ddicttestuser1.
--echo      connection default (user=root)
--echo ####################################################################################
connection default;
--error ER_DBACCESS_DENIED_ERROR
REVOKE SELECT ON information_schema.* FROM 'ddicttestuser3'@'localhost';
--real_sleep 0.3


--echo ####################################################################################
--echo    connection default (user=root)
--echo    Cleanup: close connections, DROP USER etc.
--echo ####################################################################################
connection default;
disconnect con100;
disconnect con101;
disconnect con102;
disconnect con103;
disconnect con104;
disconnect con105;
disconnect con106;
disconnect con107;
disconnect con108;
disconnect con200;
disconnect con201;
disconnect anonymous1;
disconnect anonymous2;
DROP USER ddicttestuser1@'localhost';
DROP USER ddicttestuser2@'localhost';
REVOKE USAGE ON *.* FROM ''@'localhost';
DROP USER ''@'localhost';<|MERGE_RESOLUTION|>--- conflicted
+++ resolved
@@ -127,9 +127,6 @@
 --echo   SHOW/SELECT shows all processes/threads.
 --echo ####################################################################################
 connection default;
-<<<<<<< HEAD
---replace_result ENGINE=MyISAM "" ENGINE=MARIA "" " PAGE_CHECKSUM=1" "" " PAGE_CHECKSUM=0" ""
-=======
 # Avoid Bug#38270 Test "processlist_priv_ps" fails on varying "processlist" output
 #    This subtest expects that the connection con100 is in state 'Sleep'.
 #    Poll till the connection con100 is in state COMMAND = 'Sleep'.
@@ -138,7 +135,7 @@
 SELECT COUNT(*) = 1 FROM INFORMATION_SCHEMA.PROCESSLIST
 WHERE DB = 'information_schema' AND COMMAND = 'Sleep' AND USER = 'ddicttestuser1';
 --source include/wait_condition.inc
->>>>>>> 099e6428
+--replace_result ENGINE=MyISAM "" ENGINE=MARIA "" " PAGE_CHECKSUM=1" "" " PAGE_CHECKSUM=0" ""
 eval SHOW CREATE TABLE $table;
 --replace_column 1 ID 3 HOST_NAME 6 TIME
 eval SHOW $table;
@@ -154,13 +151,10 @@
 connection con100;
 --echo   SHOW/SELECT shows only the processes (1) of the user.
 --echo ####################################################################################
-<<<<<<< HEAD
---replace_result ENGINE=MyISAM "" ENGINE=MARIA "" " PAGE_CHECKSUM=1" "" " PAGE_CHECKSUM=0" ""
-=======
 # No need for poll routine here.
 # The current state of the default session might depend on load of testing box
 # but "ddicttestuser1" must not see anything of the root session.
->>>>>>> 099e6428
+--replace_result ENGINE=MyISAM "" ENGINE=MARIA "" " PAGE_CHECKSUM=1" "" " PAGE_CHECKSUM=0" ""
 eval SHOW CREATE TABLE $table;
 --replace_column 1 ID 3 HOST_NAME 6 TIME
 eval SHOW $table;
