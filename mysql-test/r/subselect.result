--- conflicted
+++ resolved
@@ -4659,7 +4659,6 @@
 a	incorrect
 1	1
 DROP TABLE t1,t2,t3;
-End of 5.1 tests.
 CREATE TABLE t1( a INT );
 INSERT INTO t1 VALUES (1),(2);
 CREATE TABLE t2( a INT, b INT );
@@ -4785,7 +4784,6 @@
 a
 1
 2
-<<<<<<< HEAD
 SELECT * FROM t1 JOIN  (SELECT 1 t1a) alias ON 1;
 a	t1a
 1	1
@@ -4922,16 +4920,9 @@
 SELECT * FROM t1 WHERE a IN ( SELECT 1 INTO @v );
 ERROR 42000: You have an error in your SQL syntax; check the manual that corresponds to your MySQL server version for the right syntax to use near 'INTO @v )' at line 1
 DROP TABLE t1, t2;
-=======
-CREATE VIEW v3 AS
-SELECT t2.c AS c FROM t2
-WHERE 1 IN (SELECT id FROM t1) WITH CHECK OPTION;
-DELETE FROM v3;
-DROP VIEW v1,v2,v3;
-DROP TABLE t1,t2;
 #
 # BUG#37822: Correlated subquery with IN and IS UNKNOWN provides wrong result
-# 
+#
 create table t1(id integer primary key, g integer, v integer, s char(1));
 create table t2(id integer primary key, g integer, v integer, s char(1));
 insert into t1 values
@@ -4965,5 +4956,4 @@
 51	50	NULL	l
 61	60	NULL	l
 drop table t1, t2;
-End of 5.1 tests.
->>>>>>> 7820ae5e
+End of 5.1 tests.