/*
 * Copyright (c)  2000
 * SWsoft  company
 *
 * This material is provided "as is", with absolutely no warranty expressed
 * or implied. Any use is at your own risk.
 *
 * Permission to use or copy this software for any purpose is hereby granted 
 * without fee, provided the above notices are retained on all copies.
 * Permission to modify the code and to distribute modified code is granted,
 * provided the above notices are retained, and a notice that the code was
 * modified is included with the above copyright notice.
 *

  This code was modified by the MySQL team
*/

/*
  The following is needed to not cause conflicts when we include mysqld.cc
*/

#define main main1
#define mysql_unix_port mysql_inix_port1
#define mysql_port mysql_port1

extern "C"
{
  extern unsigned long max_allowed_packet, net_buffer_length;
}

#include "../sql/mysqld.cc"

C_MODE_START

#include <mysql.h>
#undef ER
#include "errmsg.h"
#include <sql_common.h>
#include "embedded_priv.h"

extern unsigned int mysql_server_last_errno;
extern char mysql_server_last_error[MYSQL_ERRMSG_SIZE];
static my_bool emb_read_query_result(MYSQL *mysql);


/*
  Reads error information from the MYSQL_DATA and puts
  it into proper MYSQL members

  SYNOPSIS
    embedded_get_error()
    mysql        connection handler
    data         query result

  NOTES
    after that function error information will be accessible
       with usual functions like mysql_error()
    data is my_free-d in this function
    most of the data is stored in data->embedded_info structure
*/

void embedded_get_error(MYSQL *mysql, MYSQL_DATA *data)
{
  NET *net= &mysql->net;
  struct embedded_query_result *ei= data->embedded_info;
  net->client_last_errno= ei->last_errno;
  strmake(net->client_last_error, ei->info, sizeof(net->client_last_error)-1);
  memcpy(net->sqlstate, ei->sqlstate, sizeof(net->sqlstate));
  mysql->server_status= ei->server_status;
  my_free(data, MYF(0));
}

static my_bool
emb_advanced_command(MYSQL *mysql, enum enum_server_command command,
		     const uchar *header, ulong header_length,
		     const uchar *arg, ulong arg_length, my_bool skip_check,
                     MYSQL_STMT *stmt)
{
  my_bool result= 1;
  THD *thd=(THD *) mysql->thd;
  NET *net= &mysql->net;

  thd->clear_data_list();
  /* Check that we are calling the client functions in right order */
  if (mysql->status != MYSQL_STATUS_READY)
  {
    set_mysql_error(mysql, CR_COMMANDS_OUT_OF_SYNC, unknown_sqlstate);
    return 1;
  }

  /* Clear result variables */
  thd->clear_error();
  thd->main_da.reset_diagnostics_area();
  mysql->affected_rows= ~(my_ulonglong) 0;
  mysql->field_count= 0;
  net_clear_error(net);
  thd->current_stmt= stmt;

  thd->store_globals();				// Fix if more than one connect
  lex_start(thd);
  /* 
     We have to call free_old_query before we start to fill mysql->fields 
     for new query. In the case of embedded server we collect field data
     during query execution (not during data retrieval as it is in remote
     client). So we have to call free_old_query here
  */
  free_old_query(mysql);

  thd->extra_length= arg_length;
  thd->extra_data= (char *)arg;
  if (header)
  {
    arg= header;
    arg_length= header_length;
  }

  result= dispatch_command(command, thd, (char *) arg, arg_length);
  thd->cur_data= 0;

  if (!skip_check)
    result= thd->is_error() ? -1 : 0;

  return result;
}

static void emb_flush_use_result(MYSQL *mysql)
{
  THD *thd= (THD*) mysql->thd;
  if (thd->cur_data)
  {
    free_rows(thd->cur_data);
    thd->cur_data= 0;
  }
  else if (thd->first_data)
  {
    MYSQL_DATA *data= thd->first_data;
    thd->first_data= data->embedded_info->next;
    free_rows(data);
  }
}


/*
  reads dataset from the next query result

  SYNOPSIS
  emb_read_rows()
  mysql		connection handle
  other parameters are not used

  NOTES
    It just gets next MYSQL_DATA from the result's queue

  RETURN
    pointer to MYSQL_DATA with the coming recordset
*/

static MYSQL_DATA *
emb_read_rows(MYSQL *mysql, MYSQL_FIELD *mysql_fields __attribute__((unused)),
	      unsigned int fields __attribute__((unused)))
{
  MYSQL_DATA *result= ((THD*)mysql->thd)->cur_data;
  ((THD*)mysql->thd)->cur_data= 0;
  if (result->embedded_info->last_errno)
  {
    embedded_get_error(mysql, result);
    return NULL;
  }
  *result->embedded_info->prev_ptr= NULL;
  return result;
}


static MYSQL_FIELD *emb_list_fields(MYSQL *mysql)
{
  MYSQL_DATA *res;
  if (emb_read_query_result(mysql))
    return 0;
  res= ((THD*) mysql->thd)->cur_data;
  ((THD*) mysql->thd)->cur_data= 0;
  mysql->field_alloc= res->alloc;
  my_free(res,MYF(0));
  mysql->status= MYSQL_STATUS_READY;
  return mysql->fields;
}

static my_bool emb_read_prepare_result(MYSQL *mysql, MYSQL_STMT *stmt)
{
  THD *thd= (THD*) mysql->thd;
  MYSQL_DATA *res;

  stmt->stmt_id= thd->client_stmt_id;
  stmt->param_count= thd->client_param_count;
  stmt->field_count= 0;
  mysql->warning_count= thd->total_warn_count;

  if (thd->first_data)
  {
    if (emb_read_query_result(mysql))
      return 1;
    stmt->field_count= mysql->field_count;
    mysql->status= MYSQL_STATUS_READY;
    res= thd->cur_data;
    thd->cur_data= NULL;
    if (!(mysql->server_status & SERVER_STATUS_AUTOCOMMIT))
      mysql->server_status|= SERVER_STATUS_IN_TRANS;

    stmt->fields= mysql->fields;
    stmt->mem_root= res->alloc;
    mysql->fields= NULL;
    my_free(res,MYF(0));
  }

  return 0;
}

/**************************************************************************
  Get column lengths of the current row
  If one uses mysql_use_result, res->lengths contains the length information,
  else the lengths are calculated from the offset between pointers.
**************************************************************************/

static void emb_fetch_lengths(ulong *to, MYSQL_ROW column,
			      unsigned int field_count)
{ 
  MYSQL_ROW end;

  for (end=column + field_count; column != end ; column++,to++)
    *to= *column ? *(uint *)((*column) - sizeof(uint)) : 0;
}

static my_bool emb_read_query_result(MYSQL *mysql)
{
  THD *thd= (THD*) mysql->thd;
  MYSQL_DATA *res= thd->first_data;
  DBUG_ASSERT(!thd->cur_data);
  thd->first_data= res->embedded_info->next;
  if (res->embedded_info->last_errno &&
      !res->embedded_info->fields_list)
  {
    embedded_get_error(mysql, res);
    return 1;
  }

  mysql->warning_count= res->embedded_info->warning_count;
  mysql->server_status= res->embedded_info->server_status;
  mysql->field_count= res->fields;
  if (!(mysql->fields= res->embedded_info->fields_list))
  {
    mysql->affected_rows= res->embedded_info->affected_rows;
    mysql->insert_id= res->embedded_info->insert_id;
  }
  net_clear_error(&mysql->net);
  mysql->info= 0;

  if (res->embedded_info->info[0])
  {
    strmake(mysql->info_buffer, res->embedded_info->info, MYSQL_ERRMSG_SIZE-1);
    mysql->info= mysql->info_buffer;
  }

  if (res->embedded_info->fields_list)
  {
    mysql->status=MYSQL_STATUS_GET_RESULT;
    thd->cur_data= res;
  }
  else
    my_free(res, MYF(0));

  return 0;
}

static int emb_stmt_execute(MYSQL_STMT *stmt)
{
  DBUG_ENTER("emb_stmt_execute");
  uchar header[5];
  THD *thd;
  my_bool res;

  int4store(header, stmt->stmt_id);
  header[4]= stmt->flags;
  thd= (THD*)stmt->mysql->thd;
  thd->client_param_count= stmt->param_count;
  thd->client_params= stmt->params;

  res= test(emb_advanced_command(stmt->mysql, COM_STMT_EXECUTE, 0, 0,
                                 header, sizeof(header), 1, stmt) ||
            emb_read_query_result(stmt->mysql));
  stmt->affected_rows= stmt->mysql->affected_rows;
  stmt->insert_id= stmt->mysql->insert_id;
  stmt->server_status= stmt->mysql->server_status;
  if (res)
  {
    NET *net= &stmt->mysql->net;
    set_stmt_errmsg(stmt, net);
    DBUG_RETURN(1);
  }
  DBUG_RETURN(0);
}

int emb_read_binary_rows(MYSQL_STMT *stmt)
{
  MYSQL_DATA *data;
  if (!(data= emb_read_rows(stmt->mysql, 0, 0)))
  {
    set_stmt_errmsg(stmt, &stmt->mysql->net);
    return 1;
  }
  stmt->result= *data;
  my_free((char *) data, MYF(0));
  set_stmt_errmsg(stmt, &stmt->mysql->net);
  return 0;
}

int emb_read_rows_from_cursor(MYSQL_STMT *stmt)
{
  MYSQL *mysql= stmt->mysql;
  THD *thd= (THD*) mysql->thd;
  MYSQL_DATA *res= thd->first_data;
  DBUG_ASSERT(!thd->first_data->embedded_info->next);
  thd->first_data= 0;
  if (res->embedded_info->last_errno)
  {
    embedded_get_error(mysql, res);
    set_stmt_errmsg(stmt, &mysql->net);
    return 1;
  }

  thd->cur_data= res;
  mysql->warning_count= res->embedded_info->warning_count;
  mysql->server_status= res->embedded_info->server_status;
  net_clear_error(&mysql->net);

  return emb_read_binary_rows(stmt);
}

int emb_unbuffered_fetch(MYSQL *mysql, char **row)
{
  THD *thd= (THD*) mysql->thd;
  MYSQL_DATA *data= thd->cur_data;
  if (data && data->embedded_info->last_errno)
  {
    embedded_get_error(mysql, data);
    thd->cur_data= 0;
    return 1;
  }
  if (!data || !data->data)
  {
    *row= NULL;
    if (data)
    {
      thd->cur_data= thd->first_data;
      thd->first_data= data->embedded_info->next;
      free_rows(data);
    }
  }
  else
  {
    *row= (char *)data->data->data;
    data->data= data->data->next;
  }
  return 0;
}

static void emb_free_embedded_thd(MYSQL *mysql)
{
  THD *thd= (THD*)mysql->thd;
  thd->clear_data_list();
  thread_count--;
  thd->store_globals();
  delete thd;
  mysql->thd=0;
}

static const char * emb_read_statistics(MYSQL *mysql)
{
  THD *thd= (THD*)mysql->thd;
  return thd->is_error() ? thd->main_da.message() : "";
}


static MYSQL_RES * emb_store_result(MYSQL *mysql)
{
  return mysql_store_result(mysql);
}

int emb_read_change_user_result(MYSQL *mysql, 
				char *buff __attribute__((unused)),
				const char *passwd __attribute__((unused)))
{
  return mysql_errno(mysql);
}

MYSQL_METHODS embedded_methods= 
{
  emb_read_query_result,
  emb_advanced_command,
  emb_read_rows,
  emb_store_result,
  emb_fetch_lengths, 
  emb_flush_use_result,
  emb_list_fields,
  emb_read_prepare_result,
  emb_stmt_execute,
  emb_read_binary_rows,
  emb_unbuffered_fetch,
  emb_free_embedded_thd,
  emb_read_statistics,
  emb_read_query_result,
  emb_read_change_user_result,
  emb_read_rows_from_cursor
};

/*
  Make a copy of array and the strings array points to
*/

char **copy_arguments(int argc, char **argv)
{
  uint length= 0;
  char **from, **res, **end= argv+argc;

  for (from=argv ; from != end ; from++)
    length+= strlen(*from);

  if ((res= (char**) my_malloc(sizeof(argv)*(argc+1)+length+argc,
			       MYF(MY_WME))))
  {
    char **to= res, *to_str= (char*) (res+argc+1);
    for (from=argv ; from != end ;)
    {
      *to++= to_str;
      to_str= strmov(to_str, *from++)+1;
    }
    *to= 0;					// Last ptr should be null
  }
  return res;
}

char **		copy_arguments_ptr= 0;

int init_embedded_server(int argc, char **argv, char **groups)
{
  /*
    This mess is to allow people to call the init function without
    having to mess with a fake argv
   */
  int *argcp;
  char ***argvp;
  int fake_argc = 1;
  char *fake_argv[] = { (char *)"", 0 };
  const char *fake_groups[] = { "server", "embedded", 0 };
  my_bool acl_error;
  if (argc)
  {
    argcp= &argc;
    argvp= (char***) &argv;
  }
  else
  {
    argcp= &fake_argc;
    argvp= (char ***) &fake_argv;
  }
  if (!groups)
    groups= (char**) fake_groups;

  my_progname= (char *)"mysql_embedded";

  /*
    Perform basic logger initialization logger. Should be called after
    MY_INIT, as it initializes mutexes. Log tables are inited later.
  */
  logger.init_base();

  if (init_common_variables("my", *argcp, *argvp, (const char **)groups))
  {
    mysql_server_end();
    return 1;
  }
    
  /* Get default temporary directory */
  opt_mysql_tmpdir=getenv("TMPDIR");	/* Use this if possible */
#if defined( __WIN__) || defined(OS2)
  if (!opt_mysql_tmpdir)
    opt_mysql_tmpdir=getenv("TEMP");
  if (!opt_mysql_tmpdir)
    opt_mysql_tmpdir=getenv("TMP");
#endif
  if (!opt_mysql_tmpdir || !opt_mysql_tmpdir[0])
    opt_mysql_tmpdir=(char*) P_tmpdir;		/* purecov: inspected */

  init_ssl();
  umask(((~my_umask) & 0666));
  if (init_server_components())
  {
    mysql_server_end();
    return 1;
  }

  error_handler_hook = my_message_sql;

  acl_error= 0;
#ifndef NO_EMBEDDED_ACCESS_CHECKS
  if (!(acl_error= acl_init(opt_noacl)) &&
      !opt_noacl)
    (void) grant_init();
#endif
  if (acl_error || my_tz_init((THD *)0, default_tz_name, opt_bootstrap))
  {
    mysql_server_end();
    return 1;
  }

  init_max_user_conn();
  init_update_queries();

#ifdef HAVE_DLOPEN
#ifndef NO_EMBEDDED_ACCESS_CHECKS
  if (!opt_noacl)
#endif
    udf_init();
#endif

  (void) thr_setconcurrency(concurrency);	// 10 by default

  if (flush_time && flush_time != ~(ulong) 0L)
  {
    pthread_t hThread;
    if (pthread_create(&hThread,&connection_attrib,handle_manager,0))
      sql_print_error("Warning: Can't create thread to manage maintenance");
  }

  // FIXME initialize binlog_filter and rpl_filter if not already done
  //       corresponding delete is in clean_up()
  if(!binlog_filter) binlog_filter = new Rpl_filter;
  if(!rpl_filter) rpl_filter = new Rpl_filter;

  if (opt_init_file)
  {
    if (read_init_file(opt_init_file))
    {
      mysql_server_end();
      return 1;
    }
  }

  execute_ddl_log_recovery();
  return 0;
}

void end_embedded_server()
{
  my_free((char*) copy_arguments_ptr, MYF(MY_ALLOW_ZERO_PTR));
  copy_arguments_ptr=0;
  clean_up(0);
}


void init_embedded_mysql(MYSQL *mysql, int client_flag)
{
  THD *thd = (THD *)mysql->thd;
  thd->mysql= mysql;
  mysql->server_version= server_version;
  init_alloc_root(&mysql->field_alloc, 8192, 0);
}

/**
  @brief Initialize a new THD for a connection in the embedded server

  @param client_flag  Client capabilities which this thread supports
  @return pointer to the created THD object

  @todo
  This function copies code from several places in the server, including
  create_new_thread(), and prepare_new_connection_state().  This should
  be refactored to avoid code duplication.
*/
void *create_embedded_thd(int client_flag)
{
  THD * thd= new THD;
  thd->thread_id= thd->variables.pseudo_thread_id= thread_id++;

  thd->thread_stack= (char*) &thd;
  if (thd->store_globals())
  {
    fprintf(stderr,"store_globals failed.\n");
    goto err;
  }
  lex_start(thd);

  /* TODO - add init_connect command execution */

  if (thd->variables.max_join_size == HA_POS_ERROR)
    thd->options |= OPTION_BIG_SELECTS;
  thd->proc_info=0;				// Remove 'login'
  thd->command=COM_SLEEP;
  thd->version=refresh_version;
  thd->set_time();
  thd->init_for_queries();
  thd->client_capabilities= client_flag;
  thd->real_id= pthread_self();

  thd->db= NULL;
  thd->db_length= 0;
#ifndef NO_EMBEDDED_ACCESS_CHECKS
  thd->security_ctx->db_access= DB_ACLS;
  thd->security_ctx->master_access= ~NO_ACCESS;
#endif
  thd->cur_data= 0;
  thd->first_data= 0;
  thd->data_tail= &thd->first_data;
  bzero((char*) &thd->net, sizeof(thd->net));

  thread_count++;
  return thd;
err:
  delete(thd);
  return NULL;
}


#ifdef NO_EMBEDDED_ACCESS_CHECKS
int check_embedded_connection(MYSQL *mysql, const char *db)
{
  int result;
  THD *thd= (THD*)mysql->thd;
  thd_init_client_charset(thd, mysql->charset->number);
  thd->update_charset();
  Security_context *sctx= thd->security_ctx;
  sctx->host_or_ip= sctx->host= (char*) my_localhost;
  strmake(sctx->priv_host, (char*) my_localhost,  MAX_HOSTNAME-1);
  sctx->priv_user= sctx->user= my_strdup(mysql->user, MYF(0));
  result= check_user(thd, COM_CONNECT, NULL, 0, db, true);
  net_end_statement(thd);
  emb_read_query_result(mysql);
  return result;
}

#else
int check_embedded_connection(MYSQL *mysql, const char *db)
{
  THD *thd= (THD*)mysql->thd;
  Security_context *sctx= thd->security_ctx;
  int result;
  char scramble_buff[SCRAMBLE_LENGTH];
  int passwd_len;

  thd_init_client_charset(thd, mysql->charset->number);
  thd->update_charset();
  if (mysql->options.client_ip)
  {
    sctx->host= my_strdup(mysql->options.client_ip, MYF(0));
    sctx->ip= my_strdup(sctx->host, MYF(0));
  }
  else
    sctx->host= (char*)my_localhost;
  sctx->host_or_ip= sctx->host;

  if (acl_check_host(sctx->host, sctx->ip))
  {
    result= ER_HOST_NOT_PRIVILEGED;
    goto err;
  }

  sctx->user= my_strdup(mysql->user, MYF(0));
  if (mysql->passwd && mysql->passwd[0])
  {
    memset(thd->scramble, 55, SCRAMBLE_LENGTH); // dummy scramble
    thd->scramble[SCRAMBLE_LENGTH]= 0;
    scramble(scramble_buff, thd->scramble, mysql->passwd);
    passwd_len= SCRAMBLE_LENGTH;
  }
  else
    passwd_len= 0;

  if((result= check_user(thd, COM_CONNECT, 
			 scramble_buff, passwd_len, db, true)))
     goto err;

  return 0;
err:
  {
    NET *net= &mysql->net;
    strmake(net->client_last_error, thd->main_da.message(), sizeof(net->client_last_error)-1);
    memcpy(net->sqlstate,
           mysql_errno_to_sqlstate(thd->main_da.sql_errno()),
           sizeof(net->sqlstate)-1);
  }
  return result;
}
#endif

C_MODE_END

void THD::clear_data_list()
{
  while (first_data)
  {
    MYSQL_DATA *data= first_data;
    first_data= data->embedded_info->next;
    free_rows(data);
  }
  data_tail= &first_data;
  free_rows(cur_data);
  cur_data= 0;
}

void THD::clear_error()
{
  if (main_da.is_error())
    main_da.reset_diagnostics_area();
}

static char *dup_str_aux(MEM_ROOT *root, const char *from, uint length,
			 CHARSET_INFO *fromcs, CHARSET_INFO *tocs)
{
  uint32 dummy32;
  uint dummy_err;
  char *result;

  /* 'tocs' is set 0 when client issues SET character_set_results=NULL */
  if (tocs && String::needs_conversion(0, fromcs, tocs, &dummy32))
  {
    uint new_len= (tocs->mbmaxlen * length) / fromcs->mbminlen + 1;
    result= (char *)alloc_root(root, new_len);
    length= copy_and_convert(result, new_len,
                             tocs, from, length, fromcs, &dummy_err);
  }
  else
  {
    result= (char *)alloc_root(root, length + 1);
    memcpy(result, from, length);
  }

  result[length]= 0;
  return result;
}


/*
  creates new result and hooks it to the list

  SYNOPSIS
  alloc_new_dataset()

  NOTES
    allocs the MYSQL_DATA + embedded_query_result couple
    to store the next query result,
    links these two and attach it to the THD::data_tail

  RETURN
    pointer to the newly created query result
*/

MYSQL_DATA *THD::alloc_new_dataset()
{
  MYSQL_DATA *data;
  struct embedded_query_result *emb_data;
  if (!my_multi_malloc(MYF(MY_WME | MY_ZEROFILL),
                       &data, sizeof(*data),
                       &emb_data, sizeof(*emb_data),
                       NULL))
    return NULL;

  emb_data->prev_ptr= &data->data;
  cur_data= data;
  *data_tail= data;
  data_tail= &emb_data->next;
  data->embedded_info= emb_data;
  return data;
}


/**
  Stores server_status and warning_count in the current
  query result structures.

  @param thd            current thread

  @note Should be called after we get the recordset-result.
*/

static
void
write_eof_packet(THD *thd, uint server_status, uint total_warn_count)
{
  if (!thd->mysql)            // bootstrap file handling
    return;
  /*
    The following test should never be true, but it's better to do it
    because if 'is_fatal_error' is set the server is not going to execute
    other queries (see the if test in dispatch_command / COM_QUERY)
  */
  if (thd->is_fatal_error)
    thd->server_status&= ~SERVER_MORE_RESULTS_EXISTS;
  thd->cur_data->embedded_info->server_status= server_status;
  /*
    Don't send warn count during SP execution, as the warn_list
    is cleared between substatements, and mysqltest gets confused
  */
  thd->cur_data->embedded_info->warning_count=
    (thd->spcont ? 0 : min(total_warn_count, 65535));
}


/*
  allocs new query result and initialises Protocol::alloc

  SYNOPSIS
  Protocol::begin_dataset()

  RETURN
    0 if success
    1 if memory allocation failed
*/

int Protocol::begin_dataset()
{
  MYSQL_DATA *data= thd->alloc_new_dataset();
  if (!data)
    return 1;
  alloc= &data->alloc;
  init_alloc_root(alloc,8192,0);	/* Assume rowlength < 8192 */
  alloc->min_malloc=sizeof(MYSQL_ROWS);
  return 0;
}


/*
  remove last row of current recordset

  SYNOPSIS
  Protocol_text::remove_last_row()

  NOTES
    does the loop from the beginning of the current recordset to
    the last record and cuts it off.
    Not supposed to be frequently called.
*/

void Protocol_text::remove_last_row()
{
  MYSQL_DATA *data= thd->cur_data;
  MYSQL_ROWS **last_row_hook= &data->data;
  uint count= data->rows;
  DBUG_ENTER("Protocol_text::remove_last_row");
  while (--count)
    last_row_hook= &(*last_row_hook)->next;

  *last_row_hook= 0;
  data->embedded_info->prev_ptr= last_row_hook;
  data->rows--;

  DBUG_VOID_RETURN;
}


bool Protocol::send_fields(List<Item> *list, uint flags)
{
  List_iterator_fast<Item> it(*list);
  Item                     *item;
  MYSQL_FIELD              *client_field;
  MEM_ROOT                 *field_alloc;
  CHARSET_INFO             *thd_cs= thd->variables.character_set_results;
  CHARSET_INFO             *cs= system_charset_info;
  MYSQL_DATA               *data;
  DBUG_ENTER("send_fields");

  if (!thd->mysql)            // bootstrap file handling
    DBUG_RETURN(0);

  if (begin_dataset())
    goto err;

  data= thd->cur_data;
  data->fields= field_count= list->elements;
  field_alloc= &data->alloc;

  if (!(client_field= data->embedded_info->fields_list= 
	(MYSQL_FIELD*)alloc_root(field_alloc, sizeof(MYSQL_FIELD)*field_count)))
    goto err;

  while ((item= it++))
  {
    Send_field server_field;
    item->make_field(&server_field);

    /* Keep things compatible for old clients */
    if (server_field.type == MYSQL_TYPE_VARCHAR)
      server_field.type= MYSQL_TYPE_VAR_STRING;

    client_field->db= dup_str_aux(field_alloc, server_field.db_name,
                                  strlen(server_field.db_name), cs, thd_cs);
    client_field->table= dup_str_aux(field_alloc, server_field.table_name,
                                     strlen(server_field.table_name), cs, thd_cs);
    client_field->name= dup_str_aux(field_alloc, server_field.col_name,
                                    strlen(server_field.col_name), cs, thd_cs);
    client_field->org_table= dup_str_aux(field_alloc, server_field.org_table_name,
                                         strlen(server_field.org_table_name), cs, thd_cs);
    client_field->org_name= dup_str_aux(field_alloc, server_field.org_col_name,
                                        strlen(server_field.org_col_name), cs, thd_cs);
    if (item->collation.collation == &my_charset_bin || thd_cs == NULL)
    {
      /* No conversion */
      client_field->charsetnr= server_field.charsetnr;
      client_field->length= server_field.length;
    }
    else
    {
      uint max_char_len;
      /* With conversion */
      client_field->charsetnr= thd_cs->number;
      max_char_len= (server_field.type >= (int) MYSQL_TYPE_TINY_BLOB &&
                     server_field.type <= (int) MYSQL_TYPE_BLOB) ?
                     server_field.length / item->collation.collation->mbminlen :
                     server_field.length / item->collation.collation->mbmaxlen;
      client_field->length= max_char_len * thd_cs->mbmaxlen;
    }
    client_field->type=   server_field.type;
    client_field->flags= server_field.flags;
    client_field->decimals= server_field.decimals;
    client_field->db_length=		strlen(client_field->db);
    client_field->table_length=		strlen(client_field->table);
    client_field->name_length=		strlen(client_field->name);
    client_field->org_name_length=	strlen(client_field->org_name);
    client_field->org_table_length=	strlen(client_field->org_table);

    client_field->catalog= dup_str_aux(field_alloc, "def", 3, cs, thd_cs);
    client_field->catalog_length= 3;

    if (INTERNAL_NUM_FIELD(client_field))
      client_field->flags|= NUM_FLAG;

    if (flags & (int) Protocol::SEND_DEFAULTS)
    {
      char buff[80];
      String tmp(buff, sizeof(buff), default_charset_info), *res;

      if (!(res=item->val_str(&tmp)))
      {
	client_field->def_length= 0;
	client_field->def= strmake_root(field_alloc, "",0);
      }
      else
      {
	client_field->def_length= res->length();
	client_field->def= strmake_root(field_alloc, res->ptr(),
					client_field->def_length);
      }
    }
    else
      client_field->def=0;
    client_field->max_length= 0;
    ++client_field;
  }

  if (flags & SEND_EOF)
    write_eof_packet(thd, thd->server_status, thd->total_warn_count);

  DBUG_RETURN(prepare_for_send(list));
 err:
  my_error(ER_OUT_OF_RESOURCES, MYF(0));        /* purecov: inspected */
  DBUG_RETURN(1);				/* purecov: inspected */
}

bool Protocol::write()
{
  if (!thd->mysql)            // bootstrap file handling
    return false;

  *next_field= 0;
  return false;
}

bool Protocol_binary::write()
{
  MYSQL_ROWS *cur;
  MYSQL_DATA *data= thd->cur_data;

  data->rows++;
  if (!(cur= (MYSQL_ROWS *)alloc_root(alloc,
                                      sizeof(MYSQL_ROWS)+packet->length())))
  {
    my_error(ER_OUT_OF_RESOURCES,MYF(0));
    return true;
  }
  cur->data= (MYSQL_ROW)(((char *)cur) + sizeof(MYSQL_ROWS));
  memcpy(cur->data, packet->ptr()+1, packet->length()-1);
  cur->length= packet->length();       /* To allow us to do sanity checks */

  *data->embedded_info->prev_ptr= cur;
  data->embedded_info->prev_ptr= &cur->next;
  cur->next= 0;
  
  return false;
}


/**
  Embedded library implementation of OK response.

  This function is used by the server to write 'OK' packet to
  the "network" when the server is compiled as an embedded library.
  Since there is no network in the embedded configuration,
  a different implementation is necessary.
  Instead of marshalling response parameters to a network representation
  and then writing it to the socket, here we simply copy the data to the
  corresponding client-side connection structures. 

  @sa Server implementation of net_send_ok in protocol.cc for
  description of the arguments.

  @return The function does not return errors.
*/

void
net_send_ok(THD *thd,
            uint server_status, uint total_warn_count,
            ha_rows affected_rows, ulonglong id, const char *message)
{
  DBUG_ENTER("emb_net_send_ok");
  MYSQL_DATA *data;
  MYSQL *mysql= thd->mysql;

  if (!mysql)            // bootstrap file handling
    DBUG_VOID_RETURN;
  if (!(data= thd->alloc_new_dataset()))
    return;
  data->embedded_info->affected_rows= affected_rows;
  data->embedded_info->insert_id= id;
  if (message)
    strmake(data->embedded_info->info, message,
            sizeof(data->embedded_info->info)-1);

  write_eof_packet(thd, server_status, total_warn_count);
  thd->cur_data= 0;
  DBUG_VOID_RETURN;
}


/**
  Embedded library implementation of EOF response.

  @sa net_send_ok

  @return This function does not return errors.
*/

void
net_send_eof(THD *thd, uint server_status, uint total_warn_count)
{
  write_eof_packet(thd, server_status, total_warn_count);
  thd->cur_data= 0;
}


void net_send_error_packet(THD *thd, uint sql_errno, const char *err)
{
  MYSQL_DATA *data= thd->cur_data ? thd->cur_data : thd->alloc_new_dataset();
  struct embedded_query_result *ei= data->embedded_info;

  ei->last_errno= sql_errno;
  strmake(ei->info, err, sizeof(ei->info)-1);
  strmov(ei->sqlstate, mysql_errno_to_sqlstate(sql_errno));
  ei->server_status= thd->server_status;
  thd->cur_data= 0;
}


void Protocol_text::prepare_for_resend()
{
  MYSQL_ROWS *cur;
  MYSQL_DATA *data= thd->cur_data;
  DBUG_ENTER("send_data");

  if (!thd->mysql)            // bootstrap file handling
    DBUG_VOID_RETURN;

  data->rows++;
  if (!(cur= (MYSQL_ROWS *)alloc_root(alloc, sizeof(MYSQL_ROWS)+(field_count + 1) * sizeof(char *))))
  {
    my_error(ER_OUT_OF_RESOURCES,MYF(0));
    DBUG_VOID_RETURN;
  }
  cur->data= (MYSQL_ROW)(((char *)cur) + sizeof(MYSQL_ROWS));

  *data->embedded_info->prev_ptr= cur;
  data->embedded_info->prev_ptr= &cur->next;
  next_field=cur->data;
  next_mysql_field= data->embedded_info->fields_list;

  DBUG_VOID_RETURN;
}

bool Protocol_text::store_null()
{
  *(next_field++)= NULL;
  ++next_mysql_field;
  return false;
}

bool Protocol::net_store_data(const uchar *from, size_t length)
{
  char *field_buf;
  if (!thd->mysql)            // bootstrap file handling
    return FALSE;

  if (!(field_buf= (char*) alloc_root(alloc, length + sizeof(uint) + 1)))
    return TRUE;
  *(uint *)field_buf= length;
  *next_field= field_buf + sizeof(uint);
  memcpy((uchar*) *next_field, from, length);
  (*next_field)[length]= 0;
  if (next_mysql_field->max_length < length)
    next_mysql_field->max_length=length;
  ++next_field;
  ++next_mysql_field;
  return FALSE;
}


<<<<<<< HEAD
bool Protocol::net_store_data(const uchar *from, size_t length,
                              CHARSET_INFO *from_cs, CHARSET_INFO *to_cs)
{
  uint conv_length= to_cs->mbmaxlen * length / from_cs->mbminlen;
  uint dummy_error;
  char *field_buf;
  if (!thd->mysql)            // bootstrap file handling
    return false;

  if (!(field_buf= (char*) alloc_root(alloc, conv_length + sizeof(uint) + 1)))
    return true;
  *next_field= field_buf + sizeof(uint);
  length= copy_and_convert(*next_field, conv_length, to_cs,
                           (const char*) from, length, from_cs, &dummy_error);
  *(uint *) field_buf= length;
  (*next_field)[length]= 0;
  if (next_mysql_field->max_length < length)
    next_mysql_field->max_length= length;
  ++next_field;
  ++next_mysql_field;
  return false;
}


void vprint_msg_to_log(enum loglevel level __attribute__((unused)),
=======
int vprint_msg_to_log(enum loglevel level __attribute__((unused)),
>>>>>>> fbc45623
                       const char *format, va_list argsi)
{
  vsnprintf(mysql_server_last_error, sizeof(mysql_server_last_error),
           format, argsi);
  mysql_server_last_errno= CR_UNKNOWN_ERROR;
  return 0;
}<|MERGE_RESOLUTION|>--- conflicted
+++ resolved
@@ -1119,7 +1119,16 @@
 }
 
 
-<<<<<<< HEAD
+int vprint_msg_to_log(enum loglevel level __attribute__((unused)),
+                       const char *format, va_list argsi)
+{
+  vsnprintf(mysql_server_last_error, sizeof(mysql_server_last_error),
+           format, argsi);
+  mysql_server_last_errno= CR_UNKNOWN_ERROR;
+  return 0;
+}
+
+
 bool Protocol::net_store_data(const uchar *from, size_t length,
                               CHARSET_INFO *from_cs, CHARSET_INFO *to_cs)
 {
@@ -1141,17 +1150,4 @@
   ++next_field;
   ++next_mysql_field;
   return false;
-}
-
-
-void vprint_msg_to_log(enum loglevel level __attribute__((unused)),
-=======
-int vprint_msg_to_log(enum loglevel level __attribute__((unused)),
->>>>>>> fbc45623
-                       const char *format, va_list argsi)
-{
-  vsnprintf(mysql_server_last_error, sizeof(mysql_server_last_error),
-           format, argsi);
-  mysql_server_last_errno= CR_UNKNOWN_ERROR;
-  return 0;
 }