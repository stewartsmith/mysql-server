/* Copyright (C) 2005 MySQL AB

   This program is free software; you can redistribute it and/or modify
   it under the terms of the GNU General Public License as published by
   the Free Software Foundation; version 2 of the License.

   This program is distributed in the hope that it will be useful,
   but WITHOUT ANY WARRANTY; without even the implied warranty of
   MERCHANTABILITY or FITNESS FOR A PARTICULAR PURPOSE.  See the
   GNU General Public License for more details.

   You should have received a copy of the GNU General Public License
   along with this program; if not, write to the Free Software
   Foundation, Inc., 59 Temple Place, Suite 330, Boston, MA  02111-1307  USA

   original idea: Brian Aker via playing with ab for too many years
   coded by: Patrick Galbraith
*/


/*
  MySQL Slap

  A simple program designed to work as if multiple clients querying the database,
  then reporting the timing of each stage.

  MySQL slap runs three stages:
  1) Create schema,table, and optionally any SP or data you want to beign
     the test with. (single client)
  2) Load test (many clients)
  3) Cleanup (disconnection, drop table if specified, single client)

  Examples:

  Supply your own create and query SQL statements, with 50 clients 
  querying (200 selects for each):

    mysqlslap --delimiter=";" \
              --create="CREATE TABLE A (a int);INSERT INTO A VALUES (23)" \
              --query="SELECT * FROM A" --concurrency=50 --iterations=200

  Let the program build the query SQL statement with a table of two int
  columns, three varchar columns, five clients querying (20 times each),
  don't create the table or insert the data (using the previous test's
  schema and data):

    mysqlslap --concurrency=5 --iterations=20 \
              --number-int-cols=2 --number-char-cols=3 \
              --auto-generate-sql

  Tell the program to load the create, insert and query SQL statements from
  the specified files, where the create.sql file has multiple table creation
  statements delimited by ';' and multiple insert statements delimited by ';'.
  The --query file will have multiple queries delimited by ';', run all the 
  load statements, and then run all the queries in the query file
  with five clients (five times each):

    mysqlslap --concurrency=5 \
              --iterations=5 --query=query.sql --create=create.sql \
              --delimiter=";"

TODO:
  Add language for better tests
  String length for files and those put on the command line are not
    setup to handle binary data.
  More stats
  Break up tests and run them on multiple hosts at once.
  Allow output to be fed into a database directly.

*/

#define SLAP_VERSION "1.5"

#define HUGE_STRING_LENGTH 8196
#define RAND_STRING_SIZE 126
#define DEFAULT_BLOB_SIZE 1024

#include "client_priv.h"
#include <mysqld_error.h>
#include <my_dir.h>
#include <signal.h>
#include <stdarg.h>
#include <sslopt-vars.h>
#include <sys/types.h>
#ifndef __WIN__
#include <sys/wait.h>
#endif
#include <ctype.h>

#ifdef __WIN__
#define srandom  srand
#define random   rand
#define snprintf _snprintf
#endif

#ifdef HAVE_SMEM 
static char *shared_memory_base_name=0;
#endif

/* Global Thread counter */
uint thread_counter;
pthread_mutex_t counter_mutex;
pthread_cond_t count_threshhold;
uint master_wakeup;
pthread_mutex_t sleeper_mutex;
pthread_cond_t sleep_threshhold;

/* Global Thread timer */
static my_bool timer_alarm= FALSE;
pthread_mutex_t timer_alarm_mutex;
pthread_cond_t timer_alarm_threshold;

static char **defaults_argv;

char **primary_keys;
unsigned long long primary_keys_number_of;

static char *host= NULL, *opt_password= NULL, *user= NULL,
            *user_supplied_query= NULL,
            *user_supplied_pre_statements= NULL,
            *user_supplied_post_statements= NULL,
            *default_engine= NULL,
            *pre_system= NULL,
            *post_system= NULL,
            *opt_mysql_unix_port= NULL;

const char *delimiter= "\n";

const char *create_schema_string= "mysqlslap";

static my_bool opt_preserve= 0, debug_info_flag= 0, debug_check_flag= 0;
static my_bool opt_only_print= FALSE;
static my_bool opt_burnin= FALSE;
static my_bool opt_ignore_sql_errors= FALSE;
static my_bool opt_compress= FALSE, tty_password= FALSE,
               opt_silent= FALSE,
               auto_generate_sql_autoincrement= FALSE,
               auto_generate_sql_guid_primary= FALSE,
               auto_generate_sql= FALSE;
const char *opt_auto_generate_sql_type= "mixed";

static unsigned long connect_flags= CLIENT_MULTI_RESULTS;

static int verbose, delimiter_length;
static uint commit_rate;
static uint detach_rate;
static uint opt_timer_length;
static uint opt_delayed_start;
const char *num_int_cols_opt;
const char *num_char_cols_opt;
const char *num_blob_cols_opt;
const char *opt_label;
static unsigned int opt_set_random_seed;

const char *auto_generate_selected_columns_opt;

/* Yes, we do set defaults here */
static unsigned int num_int_cols= 1;
static unsigned int num_char_cols= 1;
static unsigned int num_blob_cols= 0;
static unsigned int num_blob_cols_size;
static unsigned int num_blob_cols_size_min;
static unsigned int num_int_cols_index= 0; 
static unsigned int num_char_cols_index= 0;
static unsigned int iterations;
static uint my_end_arg= 0;
static char *default_charset= (char*) MYSQL_DEFAULT_CHARSET_NAME;
static ulonglong actual_queries= 0;
static ulonglong auto_actual_queries;
static ulonglong auto_generate_sql_unique_write_number;
static ulonglong auto_generate_sql_unique_query_number;
static unsigned int auto_generate_sql_secondary_indexes;
static ulonglong num_of_query;
static ulonglong auto_generate_sql_number;
const char *concurrency_str= NULL;
static char *create_string;
uint *concurrency;

const char *default_dbug_option="d:t:o,/tmp/mysqlslap.trace";
const char *opt_csv_str;
File csv_file;

static uint opt_protocol= 0;

static int get_options(int *argc,char ***argv);
static uint opt_mysql_port= 0;

static const char *load_default_groups[]= { "mysqlslap","client",0 };

/* Types */
typedef enum {
  SELECT_TYPE= 0,
  UPDATE_TYPE= 1,
  INSERT_TYPE= 2,
  UPDATE_TYPE_REQUIRES_PREFIX= 3,
  CREATE_TABLE_TYPE= 4,
  SELECT_TYPE_REQUIRES_PREFIX= 5,
  DELETE_TYPE_REQUIRES_PREFIX= 6,
} slap_query_type;

typedef struct statement statement;

struct statement {
  char *string;
  size_t length;
  slap_query_type type;
  char *option;
  size_t option_length;
  statement *next;
};

typedef struct option_string option_string;

struct option_string {
  char *string;
  size_t length;
  char *option;
  size_t option_length;
  option_string *next;
};

typedef struct stats stats;

struct stats {
  long int timing;
  uint users;
  uint real_users;
  unsigned long long rows;
  long int create_timing;
  unsigned long long create_count;
};

typedef struct thread_context thread_context;

struct thread_context {
  statement *stmt;
  ulonglong limit;
};

typedef struct conclusions conclusions;

struct conclusions {
  char *engine;
  long int avg_timing;
  long int max_timing;
  long int min_timing;
  uint users;
  uint real_users;
  unsigned long long avg_rows;
  long int sum_of_time;
  long int std_dev;
  /* These are just for create time stats */
  long int create_avg_timing;
  long int create_max_timing;
  long int create_min_timing;
  unsigned long long create_count;
  /* The following are not used yet */
  unsigned long long max_rows;
  unsigned long long min_rows;
};

static option_string *engine_options= NULL;
static option_string *query_options= NULL; 
static statement *pre_statements= NULL; 
static statement *post_statements= NULL; 
static statement *create_statements= NULL;

static statement **query_statements= NULL;
static unsigned int query_statements_count;


/* Prototypes */
void print_conclusions(conclusions *con);
void print_conclusions_csv(conclusions *con);
void generate_stats(conclusions *con, option_string *eng, stats *sptr);
uint parse_comma(const char *string, uint **range);
uint parse_delimiter(const char *script, statement **stmt, char delm);
uint parse_option(const char *origin, option_string **stmt, char delm);
static int drop_schema(MYSQL *mysql, const char *db);
uint get_random_string(char *buf, size_t size);
static statement *build_table_string(void);
static statement *build_insert_string(void);
static statement *build_update_string(void);
static statement * build_select_string(my_bool key);
static int generate_primary_key_list(MYSQL *mysql, option_string *engine_stmt);
static int drop_primary_key_list(void);
static int create_schema(MYSQL *mysql, const char *db, statement *stmt, 
                         option_string *engine_stmt, stats *sptr);
static int run_scheduler(stats *sptr, statement **stmts, uint concur, 
                         ulonglong limit);
pthread_handler_t run_task(void *p);
pthread_handler_t timer_thread(void *p);
void statement_cleanup(statement *stmt);
void option_cleanup(option_string *stmt);
void concurrency_loop(MYSQL *mysql, uint current, option_string *eptr);
static int run_statements(MYSQL *mysql, statement *stmt);
void slap_connect(MYSQL *mysql, my_bool connect_to_schema);
void slap_close(MYSQL *mysql);
static int run_query(MYSQL *mysql, const char *query, int len);
void standard_deviation (conclusions *con, stats *sptr);

static const char ALPHANUMERICS[]=
  "0123456789ABCDEFGHIJKLMNOPQRSTWXYZabcdefghijklmnopqrstuvwxyz";

#define ALPHANUMERICS_SIZE (sizeof(ALPHANUMERICS)-1)


static long int timedif(struct timeval a, struct timeval b)
{
    register int us, s;
 
    us = a.tv_usec - b.tv_usec;
    us /= 1000;
    s = a.tv_sec - b.tv_sec;
    s *= 1000;
    return s + us;
}

#ifdef __WIN__
static int gettimeofday(struct timeval *tp, void *tzp)
{
  unsigned int ticks;
  ticks= GetTickCount();
  tp->tv_usec= ticks*1000;
  tp->tv_sec= ticks/1000;

  return 0;
}
#endif

int main(int argc, char **argv)
{
  MYSQL mysql;
  option_string *eptr;
  unsigned int x;

  my_init();

  MY_INIT(argv[0]);

  if (!(mysql_thread_safe()))
      fprintf(stderr, "This application was compiled incorrectly. Please recompile with thread support.\n");

  load_defaults("my",load_default_groups,&argc,&argv);
  defaults_argv=argv;
  if (get_options(&argc,&argv))
  {
    free_defaults(defaults_argv);
    my_end(0);
    exit(1);
  }

  /* Seed the random number generator if we will be using it. */
  if (auto_generate_sql)
  {
    if (opt_set_random_seed == 0)
      opt_set_random_seed= (unsigned int)time(NULL);
    srandom(opt_set_random_seed);
  }

  /* globals? Yes, so we only have to run strlen once */
  delimiter_length= strlen(delimiter);

  if (argc > 2)
  {
    fprintf(stderr,"%s: Too many arguments\n",my_progname);
    free_defaults(defaults_argv);
    my_end(0);
    exit(1);
  }

  slap_connect(&mysql, FALSE);

  VOID(pthread_mutex_init(&counter_mutex, NULL));
  VOID(pthread_cond_init(&count_threshhold, NULL));
  VOID(pthread_mutex_init(&sleeper_mutex, NULL));
  VOID(pthread_cond_init(&sleep_threshhold, NULL));
  VOID(pthread_mutex_init(&timer_alarm_mutex, NULL));
  VOID(pthread_cond_init(&timer_alarm_threshold, NULL));


  /* Main iterations loop */
burnin:
  eptr= engine_options;
  do
  {
    /* For the final stage we run whatever queries we were asked to run */
    uint *current;

    if (verbose >= 2)
      printf("Starting Concurrency Test\n");

    if (*concurrency)
    {
      for (current= concurrency; current && *current; current++)
        concurrency_loop(&mysql, *current, eptr);
    }
    else
    {
      uint infinite= 1;
      do {
        concurrency_loop(&mysql, infinite, eptr);
      }
      while (infinite++);
    }

    if (!opt_preserve)
      drop_schema(&mysql, create_schema_string);

  } while (eptr ? (eptr= eptr->next) : 0);
  
  if (opt_burnin)
    goto burnin;

  VOID(pthread_mutex_destroy(&counter_mutex));
  VOID(pthread_cond_destroy(&count_threshhold));
  VOID(pthread_mutex_destroy(&sleeper_mutex));
  VOID(pthread_cond_destroy(&sleep_threshhold));
  VOID(pthread_mutex_destroy(&timer_alarm_mutex));
  VOID(pthread_cond_destroy(&timer_alarm_threshold));

  slap_close(&mysql);

  /* now free all the strings we created */
  if (opt_password)
    my_free(opt_password, MYF(0));

  my_free(concurrency, MYF(0));

  statement_cleanup(create_statements);
  for (x= 0; x < query_statements_count; x++)
    statement_cleanup(query_statements[x]);
  my_free(query_statements, MYF(0));
  statement_cleanup(pre_statements);
  statement_cleanup(post_statements);
  option_cleanup(engine_options);
  option_cleanup(query_options);

#ifdef HAVE_SMEM
  if (shared_memory_base_name)
    my_free(shared_memory_base_name, MYF(MY_ALLOW_ZERO_PTR));
#endif
  free_defaults(defaults_argv);
  my_end(my_end_arg);

  return 0;
}

void concurrency_loop(MYSQL *mysql, uint current, option_string *eptr)
{
  unsigned int x;
  stats *head_sptr;
  stats *sptr;
  conclusions conclusion;
  unsigned long long client_limit;

  head_sptr= (stats *)my_malloc(sizeof(stats) * iterations, 
                                MYF(MY_ZEROFILL|MY_FAE|MY_WME));

  bzero(&conclusion, sizeof(conclusions));

  if (auto_actual_queries)
    client_limit= auto_actual_queries;
  else if (num_of_query)
    client_limit=  num_of_query / current;
  else
    client_limit= actual_queries;

  for (x= 0, sptr= head_sptr; x < iterations; x++, sptr++)
  {
    /*
      We might not want to load any data, such as when we are calling
      a stored_procedure that doesn't use data, or we know we already have
      data in the table.
    */
    if (opt_preserve == FALSE)
      drop_schema(mysql, create_schema_string);

    /* First we create */
    if (create_statements)
      create_schema(mysql, create_schema_string, create_statements, eptr, sptr);

    /*
      If we generated GUID we need to build a list of them from creation that
      we can later use.
    */
    if (verbose >= 2)
      printf("Generating primary key list\n");
    if (auto_generate_sql_autoincrement || auto_generate_sql_guid_primary)
      generate_primary_key_list(mysql, eptr);

    if (commit_rate)
      run_query(mysql, "SET AUTOCOMMIT=0", strlen("SET AUTOCOMMIT=0"));

    if (pre_system)
      system(pre_system);

    /* 
      Pre statements are always run after all other logic so they can 
      correct/adjust any item that they want. 
    */
    if (pre_statements)
      run_statements(mysql, pre_statements);

    run_scheduler(sptr, query_statements, current, client_limit); 
    
    if (post_statements)
      run_statements(mysql, post_statements);

    if (post_system)
      system(post_system);

    /* We are finished with this run */
    if (auto_generate_sql_autoincrement || auto_generate_sql_guid_primary)
      drop_primary_key_list();
  }

  if (verbose >= 2)
    printf("Generating stats\n");

  generate_stats(&conclusion, eptr, head_sptr);

  if (!opt_silent)
    print_conclusions(&conclusion);
  if (opt_csv_str)
    print_conclusions_csv(&conclusion);

  my_free(head_sptr, MYF(0));

}


static struct my_option my_long_options[] =
{
  {"help", '?', "Display this help and exit.", 0, 0, 0, GET_NO_ARG, NO_ARG,
    0, 0, 0, 0, 0, 0},
  {"auto-generate-sql-select-columns", OPT_SLAP_AUTO_GENERATE_SELECT_COLUMNS,
    "Provide a string to use for the select fields used in auto tests.",
    (uchar**) &auto_generate_selected_columns_opt, 
    (uchar**) &auto_generate_selected_columns_opt,
    0, GET_STR, REQUIRED_ARG, 0, 0, 0, 0, 0, 0},
  {"auto-generate-sql", 'a',
    "Generate SQL where not supplied by file or command line.",
    (uchar**) &auto_generate_sql, (uchar**) &auto_generate_sql,
    0, GET_BOOL, NO_ARG, 0, 0, 0, 0, 0, 0},
  {"auto-generate-sql-add-autoincrement", OPT_SLAP_AUTO_GENERATE_ADD_AUTO,
    "Add autoincrement to auto-generated tables.",
    (uchar**) &auto_generate_sql_autoincrement, 
    (uchar**) &auto_generate_sql_autoincrement,
    0, GET_BOOL, NO_ARG, 0, 0, 0, 0, 0, 0},
  {"auto-generate-sql-execute-number", OPT_SLAP_AUTO_GENERATE_EXECUTE_QUERIES,
    "Set this number to generate a set number of queries to run.\n",
    (uchar**) &auto_actual_queries, (uchar**) &auto_actual_queries,
    0, GET_ULL, REQUIRED_ARG, 0, 0, 0, 0, 0, 0},
  {"auto-generate-sql-guid-primary", OPT_SLAP_AUTO_GENERATE_GUID_PRIMARY,
    "Add GUID based primary keys to auto-generated tables.",
    (uchar**) &auto_generate_sql_guid_primary, 
    (uchar**) &auto_generate_sql_guid_primary,
    0, GET_BOOL, NO_ARG, 0, 0, 0, 0, 0, 0},
  {"auto-generate-sql-load-type", OPT_SLAP_AUTO_GENERATE_SQL_LOAD_TYPE,
    "Load types are mixed, update, write, key, or read. Default is mixed\n",
    (uchar**) &opt_auto_generate_sql_type, (uchar**) &opt_auto_generate_sql_type,
    0, GET_STR, REQUIRED_ARG, 0, 0, 0, 0, 0, 0},
  {"auto-generate-sql-secondary-indexes", 
    OPT_SLAP_AUTO_GENERATE_SECONDARY_INDEXES, 
    "Number of secondary indexes to add auto-generated tables.",
    (uchar**) &auto_generate_sql_secondary_indexes, 
    (uchar**) &auto_generate_sql_secondary_indexes, 0,
    GET_UINT, REQUIRED_ARG, 0, 0, 0, 0, 0, 0},
  {"auto-generate-sql-unique-query-number", 
    OPT_SLAP_AUTO_GENERATE_UNIQUE_QUERY_NUM,
    "Number of unique queries auto tests",
    (uchar**) &auto_generate_sql_unique_query_number, 
    (uchar**) &auto_generate_sql_unique_query_number,
    0, GET_ULL, REQUIRED_ARG, 10, 0, 0, 0, 0, 0},
  {"auto-generate-sql-unique-write-number", 
    OPT_SLAP_AUTO_GENERATE_UNIQUE_WRITE_NUM,
    "Number of unique queries for auto-generate-sql-write-number",
    (uchar**) &auto_generate_sql_unique_write_number, 
    (uchar**) &auto_generate_sql_unique_write_number,
    0, GET_ULL, REQUIRED_ARG, 10, 0, 0, 0, 0, 0},
  {"auto-generate-sql-write-number", OPT_SLAP_AUTO_GENERATE_WRITE_NUM,
    "Number of rows to insert to used in read and write loads (default is 100).",
    (uchar**) &auto_generate_sql_number, (uchar**) &auto_generate_sql_number,
    0, GET_ULL, REQUIRED_ARG, 100, 0, 0, 0, 0, 0},
<<<<<<< HEAD
  {"burnin", OPT_SLAP_BURNIN, "Run full test case in infinite loop.",
    (uchar**) &opt_burnin, (uchar**) &opt_burnin, 0, GET_BOOL, NO_ARG, 0, 0, 0,
    0, 0, 0},
  {"ignore-sql-errors", OPT_SLAP_IGNORE_SQL_ERRORS, 
    "Ignore SQL erros in query run.",
    (uchar**) &opt_ignore_sql_errors, 
    (uchar**) &opt_ignore_sql_errors, 
    0, GET_BOOL, NO_ARG, 0, 0, 0,
    0, 0, 0},
  {"commit", OPT_SLAP_COMMIT, "Commit records after X number of statements.",
=======
  {"commit", OPT_SLAP_COMMIT, "Commit records every X number of statements.",
>>>>>>> f9046eaf
    (uchar**) &commit_rate, (uchar**) &commit_rate, 0, GET_UINT, REQUIRED_ARG,
    0, 0, 0, 0, 0, 0},
  {"compress", 'C', "Use compression in server/client protocol.",
    (uchar**) &opt_compress, (uchar**) &opt_compress, 0, GET_BOOL, NO_ARG, 0, 0, 0,
    0, 0, 0},
  {"concurrency", 'c', "Number of clients to simulate for query to run.",
    (uchar**) &concurrency_str, (uchar**) &concurrency_str, 0, GET_STR,
    REQUIRED_ARG, 0, 0, 0, 0, 0, 0},
  {"create", OPT_SLAP_CREATE_STRING, "File or string to use create tables.",
    (uchar**) &create_string, (uchar**) &create_string, 0, GET_STR, REQUIRED_ARG,
    0, 0, 0, 0, 0, 0},
  {"create-schema", OPT_CREATE_SLAP_SCHEMA, "Schema to run tests in.",
    (uchar**) &create_schema_string, (uchar**) &create_schema_string, 0, GET_STR, 
    REQUIRED_ARG, 0, 0, 0, 0, 0, 0},
  {"csv", OPT_SLAP_CSV,
	"Generate CSV output to named file or to stdout if no file is named.",
    (uchar**) &opt_csv_str, (uchar**) &opt_csv_str, 0, GET_STR, 
    OPT_ARG, 0, 0, 0, 0, 0, 0},
  {"debug", '#', "Output debug log. Often this is 'd:t:o,filename'.",
    (uchar**) &default_dbug_option, (uchar**) &default_dbug_option, 0, GET_STR,
    OPT_ARG, 0, 0, 0, 0, 0, 0},
  {"debug-check", OPT_DEBUG_CHECK, "Check memory and open file usage at exit .",
   (uchar**) &debug_check_flag, (uchar**) &debug_check_flag, 0,
   GET_BOOL, NO_ARG, 0, 0, 0, 0, 0, 0},
  {"debug-info", 'T', "Print some debug info at exit.", (uchar**) &debug_info_flag,
   (uchar**) &debug_info_flag, 0, GET_BOOL, NO_ARG, 0, 0, 0, 0, 0, 0},
  {"delayed-start", OPT_SLAP_DELAYED_START, 
    "Delay the startup of threads by a random number of microsends (the maximum of the delay)",
    (uchar**) &opt_delayed_start, (uchar**) &opt_delayed_start, 0, GET_UINT, 
    REQUIRED_ARG, 0, 0, 0, 0, 0, 0},
  {"delimiter", 'F',
    "Delimiter to use in SQL statements supplied in file or command line.",
    (uchar**) &delimiter, (uchar**) &delimiter, 0, GET_STR, REQUIRED_ARG,
    0, 0, 0, 0, 0, 0},
  {"detach", OPT_SLAP_DETACH, "Detach connections every X number of requests.",
    (uchar**) &detach_rate, (uchar**) &detach_rate, 0, GET_UINT, REQUIRED_ARG, 
    0, 0, 0, 0, 0, 0},
  {"engine", 'e', "Storage engine to use for creating the table.",
    (uchar**) &default_engine, (uchar**) &default_engine, 0,
    GET_STR, REQUIRED_ARG, 0, 0, 0, 0, 0, 0},
  {"host", 'h', "Connect to host.", (uchar**) &host, (uchar**) &host, 0, GET_STR,
    REQUIRED_ARG, 0, 0, 0, 0, 0, 0},
  {"iterations", 'i', "Number of times to run the tests.", (uchar**) &iterations,
    (uchar**) &iterations, 0, GET_UINT, REQUIRED_ARG, 1, 0, 0, 0, 0, 0},
  {"label", OPT_SLAP_LABEL, "Label to use for print and csv output.",
    (uchar**) &opt_label, (uchar**) &opt_label, 0,
    GET_STR, REQUIRED_ARG, 0, 0, 0, 0, 0, 0},
  {"number-blob-cols", OPT_SLAP_BLOB_COL, 
    "Number of BLOB columns to create table with if specifying --auto-generate-sql. Example --number-blob-cols=3:1024/2048 would give you 3 blobs with a random size between 1024 and 2048. ",
    (uchar**) &num_blob_cols_opt, (uchar**) &num_blob_cols_opt, 0, GET_STR, REQUIRED_ARG,
    0, 0, 0, 0, 0, 0},
  {"number-char-cols", 'x', 
    "Number of VARCHAR columns to create table with if specifying --auto-generate-sql ",
    (uchar**) &num_char_cols_opt, (uchar**) &num_char_cols_opt, 0, GET_STR, REQUIRED_ARG,
    0, 0, 0, 0, 0, 0},
  {"number-int-cols", 'y', 
    "Number of INT columns to create table with if specifying --auto-generate-sql.",
    (uchar**) &num_int_cols_opt, (uchar**) &num_int_cols_opt, 0, GET_STR, REQUIRED_ARG, 
    0, 0, 0, 0, 0, 0},
  {"number-of-queries", OPT_MYSQL_NUMBER_OF_QUERY, 
    "Limit each client to this number of queries (this is not exact).",
    (uchar**) &num_of_query, (uchar**) &num_of_query, 0,
    GET_ULL, REQUIRED_ARG, 0, 0, 0, 0, 0, 0},
  {"only-print", OPT_MYSQL_ONLY_PRINT,
    "This causes mysqlslap to not connect to the databases, but instead print "
      "out what it would have done instead.",
    (uchar**) &opt_only_print, (uchar**) &opt_only_print, 0, GET_BOOL,  NO_ARG,
    0, 0, 0, 0, 0, 0},
  {"password", 'p',
    "Password to use when connecting to server. If password is not given it's "
      "asked from the tty.", 0, 0, 0, GET_STR, OPT_ARG, 0, 0, 0, 0, 0, 0},
#ifdef __WIN__
  {"pipe", 'W', "Use named pipes to connect to server.", 0, 0, 0, GET_NO_ARG,
    NO_ARG, 0, 0, 0, 0, 0, 0},
#endif
  {"port", 'P', "Port number to use for connection.", (uchar**) &opt_mysql_port,
    (uchar**) &opt_mysql_port, 0, GET_UINT, REQUIRED_ARG, MYSQL_PORT, 0, 0, 0, 0,
    0},
  {"post-query", OPT_SLAP_POST_QUERY,
    "Query to run or file containing query to run after executing.",
    (uchar**) &user_supplied_post_statements, 
    (uchar**) &user_supplied_post_statements,
    0, GET_STR, REQUIRED_ARG, 0, 0, 0, 0, 0, 0},
  {"post-system", OPT_SLAP_POST_SYSTEM,
    "System() string to run after the load has completed.",
    (uchar**) &post_system, 
    (uchar**) &post_system,
    0, GET_STR, REQUIRED_ARG, 0, 0, 0, 0, 0, 0},
  {"pre-query", OPT_SLAP_PRE_QUERY, 
    "Query to run or file containing query to run before executing.",
    (uchar**) &user_supplied_pre_statements, 
    (uchar**) &user_supplied_pre_statements,
    0, GET_STR, REQUIRED_ARG, 0, 0, 0, 0, 0, 0},
  {"pre-system", OPT_SLAP_PRE_SYSTEM, 
    "System() string to before load has completed.",
    (uchar**) &pre_system, 
    (uchar**) &pre_system,
    0, GET_STR, REQUIRED_ARG, 0, 0, 0, 0, 0, 0},
  {"preserve-schema", OPT_MYSQL_PRESERVE_SCHEMA,
    "Preserve the schema from the mysqlslap run, this happens unless "
      "--auto-generate-sql or --create are used.",
    (uchar**) &opt_preserve, (uchar**) &opt_preserve, 0, GET_BOOL,
    NO_ARG, TRUE, 0, 0, 0, 0, 0},
  {"protocol", OPT_MYSQL_PROTOCOL,
    "The protocol of connection (tcp,socket,pipe,memory).",
    0, 0, 0, GET_STR,  REQUIRED_ARG, 0, 0, 0, 0, 0, 0},
  {"query", 'q', "Query to run or file containing query to run.",
    (uchar**) &user_supplied_query, (uchar**) &user_supplied_query,
    0, GET_STR, REQUIRED_ARG, 0, 0, 0, 0, 0, 0},
  {"set-random-seed", OPT_SLAP_SET_RANDOM_SEED, 
    "Seed for random number generator (srandom(3))",
    (uchar**)&opt_set_random_seed,
    (uchar**)&opt_set_random_seed,0,
    GET_UINT, REQUIRED_ARG, 0, 0, 0, 0, 0, 0},
#ifdef HAVE_SMEM
  {"shared-memory-base-name", OPT_SHARED_MEMORY_BASE_NAME,
    "Base name of shared memory.", (uchar**) &shared_memory_base_name,
    (uchar**) &shared_memory_base_name, 0, GET_STR_ALLOC, REQUIRED_ARG,
    0, 0, 0, 0, 0, 0},
#endif
  {"silent", 's', "Run program in silent mode - no output.",
    (uchar**) &opt_silent, (uchar**) &opt_silent, 0, GET_BOOL,  NO_ARG,
    0, 0, 0, 0, 0, 0},
  {"socket", 'S', "Socket file to use for connection.",
    (uchar**) &opt_mysql_unix_port, (uchar**) &opt_mysql_unix_port, 0, GET_STR,
    REQUIRED_ARG, 0, 0, 0, 0, 0, 0},
  {"timer-length", OPT_SLAP_TIMER_LENGTH, 
    "Require mysqlslap to run each specific test a certain amount of time in seconds.", 
    (uchar**) &opt_timer_length, (uchar**) &opt_timer_length, 0, GET_UINT, 
    REQUIRED_ARG, 0, 0, 0, 0, 0, 0},
#include <sslopt-longopts.h>
#ifndef DONT_ALLOW_USER_CHANGE
  {"user", 'u', "User for login if not current user.", (uchar**) &user,
    (uchar**) &user, 0, GET_STR, REQUIRED_ARG, 0, 0, 0, 0, 0, 0},
#endif
  {"verbose", 'v',
    "More verbose output; You can use this multiple times to get even more "
      "verbose output.", (uchar**) &verbose, (uchar**) &verbose, 0, 
      GET_NO_ARG, NO_ARG, 0, 0, 0, 0, 0, 0},
  {"version", 'V', "Output version information and exit.", 0, 0, 0, GET_NO_ARG,
    NO_ARG, 0, 0, 0, 0, 0, 0},
  {0, 0, 0, 0, 0, 0, GET_NO_ARG, NO_ARG, 0, 0, 0, 0, 0, 0}
};


#include <help_start.h>

static void print_version(void)
{
  printf("%s  Ver %s Distrib %s, for %s (%s)\n",my_progname, SLAP_VERSION,
         MYSQL_SERVER_VERSION,SYSTEM_TYPE,MACHINE_TYPE);
}


static void usage(void)
{
  print_version();
  puts("Copyright (C) 2005 MySQL AB");
  puts("This software comes with ABSOLUTELY NO WARRANTY. This is free software,\
       \nand you are welcome to modify and redistribute it under the GPL \
       license\n");
  puts("Run a query multiple times against the server\n");
  printf("Usage: %s [OPTIONS]\n",my_progname);
  print_defaults("my",load_default_groups);
  my_print_help(my_long_options);
}

#include <help_end.h>

static my_bool
get_one_option(int optid, const struct my_option *opt __attribute__((unused)),
               char *argument)
{
  DBUG_ENTER("get_one_option");
  switch(optid) {
#ifdef __NETWARE__
  case OPT_AUTO_CLOSE:
    setscreenmode(SCR_AUTOCLOSE_ON_EXIT);
    break;
#endif
  case 'v':
    verbose++;
    break;
  case 'p':
    if (argument)
    {
      char *start= argument;
      my_free(opt_password, MYF(MY_ALLOW_ZERO_PTR));
      opt_password= my_strdup(argument,MYF(MY_FAE));
      while (*argument) *argument++= 'x';		/* Destroy argument */
      if (*start)
        start[1]= 0;				/* Cut length of argument */
      tty_password= 0;
    }
    else
      tty_password= 1;
    break;
  case 'W':
#ifdef __WIN__
    opt_protocol= MYSQL_PROTOCOL_PIPE;
#endif
    break;
  case OPT_MYSQL_PROTOCOL:
    opt_protocol= find_type_or_exit(argument, &sql_protocol_typelib,
                                    opt->name);
    break;
  case '#':
    DBUG_PUSH(argument ? argument : default_dbug_option);
    debug_check_flag= 1;
    break;
#include <sslopt-case.h>
  case 'V':
    print_version();
    exit(0);
    break;
  case '?':
  case 'I':					/* Info */
    usage();
    exit(0);
  }
  DBUG_RETURN(0);
}


uint
get_random_string(char *buf, size_t size)
{
  char *buf_ptr= buf;
  size_t x;
  DBUG_ENTER("get_random_string");
  for (x= size; x > 0; x--)
    *buf_ptr++= ALPHANUMERICS[random() % ALPHANUMERICS_SIZE];
  DBUG_RETURN(buf_ptr - buf);
}


/*
  build_table_string

  This function builds a create table query if the user opts to not supply
  a file or string containing a create table statement
*/
static statement *
build_table_string(void)
{
  char       buf[HUGE_STRING_LENGTH];
  unsigned int        col_count;
  statement *ptr;
  DYNAMIC_STRING table_string;
  DBUG_ENTER("build_table_string");

  DBUG_PRINT("info", ("num int cols %u num char cols %u",
                      num_int_cols, num_char_cols));

  init_dynamic_string(&table_string, "", HUGE_STRING_LENGTH, HUGE_STRING_LENGTH);

  dynstr_append(&table_string, "CREATE TABLE `t1` (");

  if (auto_generate_sql_autoincrement)
  {
    dynstr_append(&table_string, "id serial");

    if (num_int_cols || num_char_cols)
      dynstr_append(&table_string, ",");
  }

  if (auto_generate_sql_guid_primary)
  {
    dynstr_append(&table_string, "id varchar(32) primary key");

    if (num_int_cols || num_char_cols || auto_generate_sql_guid_primary)
      dynstr_append(&table_string, ",");
  }

  if (auto_generate_sql_secondary_indexes)
  {
    unsigned int count;

    for (count= 0; count < auto_generate_sql_secondary_indexes; count++)
    {
      if (count) /* Except for the first pass we add a comma */
        dynstr_append(&table_string, ",");

      if (snprintf(buf, HUGE_STRING_LENGTH, "id%d varchar(32) unique key", count) 
          > HUGE_STRING_LENGTH)
      {
        fprintf(stderr, "Memory Allocation error in create table\n");
        exit(1);
      }
      dynstr_append(&table_string, buf);
    }

    if (num_int_cols || num_char_cols)
      dynstr_append(&table_string, ",");
  }

  if (num_int_cols)
    for (col_count= 1; col_count <= num_int_cols; col_count++)
    {
      if (num_int_cols_index)
      {
        if (snprintf(buf, HUGE_STRING_LENGTH, "intcol%d INT(32), INDEX(intcol%d)", 
                     col_count, col_count) > HUGE_STRING_LENGTH)
        {
          fprintf(stderr, "Memory Allocation error in create table\n");
          exit(1);
        }
      }
      else
      {
        if (snprintf(buf, HUGE_STRING_LENGTH, "intcol%d INT(32) ", col_count) 
            > HUGE_STRING_LENGTH)
        {
          fprintf(stderr, "Memory Allocation error in create table\n");
          exit(1);
        }
      }
      dynstr_append(&table_string, buf);

      if (col_count < num_int_cols || num_char_cols > 0)
        dynstr_append(&table_string, ",");
    }

  if (num_char_cols)
    for (col_count= 1; col_count <= num_char_cols; col_count++)
    {
      if (num_char_cols_index)
      {
        if (snprintf(buf, HUGE_STRING_LENGTH, 
                     "charcol%d VARCHAR(128), INDEX(charcol%d) ", 
                     col_count, col_count) > HUGE_STRING_LENGTH)
        {
          fprintf(stderr, "Memory Allocation error in creating table\n");
          exit(1);
        }
      }
      else
      {
        if (snprintf(buf, HUGE_STRING_LENGTH, "charcol%d VARCHAR(128)", 
                     col_count) > HUGE_STRING_LENGTH)
        {
          fprintf(stderr, "Memory Allocation error in creating table\n");
          exit(1);
        }
      }
      dynstr_append(&table_string, buf);

      if (col_count < num_char_cols || num_blob_cols > 0)
        dynstr_append(&table_string, ",");
    }

  if (num_blob_cols)
    for (col_count= 1; col_count <= num_blob_cols; col_count++)
    {
      if (snprintf(buf, HUGE_STRING_LENGTH, "blobcol%d blob", 
                   col_count) > HUGE_STRING_LENGTH)
      {
        fprintf(stderr, "Memory Allocation error in creating table\n");
        exit(1);
      }
      dynstr_append(&table_string, buf);

      if (col_count < num_blob_cols)
        dynstr_append(&table_string, ",");
    }

  dynstr_append(&table_string, ")");
  ptr= (statement *)my_malloc(sizeof(statement), 
                              MYF(MY_ZEROFILL|MY_FAE|MY_WME));
  ptr->string = (char *)my_malloc(table_string.length+1,
                                  MYF(MY_ZEROFILL|MY_FAE|MY_WME));
  ptr->length= table_string.length+1;
  ptr->type= CREATE_TABLE_TYPE;
  strmov(ptr->string, table_string.str);
  dynstr_free(&table_string);
  DBUG_RETURN(ptr);
}

/*
  build_update_string()

  This function builds insert statements when the user opts to not supply
  an insert file or string containing insert data
*/
static statement *
build_update_string(void)
{
  char       buf[HUGE_STRING_LENGTH];
  unsigned int        col_count;
  statement *ptr;
  DYNAMIC_STRING update_string;
  DBUG_ENTER("build_update_string");

  init_dynamic_string(&update_string, "", HUGE_STRING_LENGTH, HUGE_STRING_LENGTH);

  dynstr_append(&update_string, "UPDATE t1 SET ");

  if (num_int_cols)
    for (col_count= 1; col_count <= num_int_cols; col_count++)
    {
      if (snprintf(buf, HUGE_STRING_LENGTH, "intcol%d = %ld", col_count, 
                   random()) > HUGE_STRING_LENGTH)
      {
        fprintf(stderr, "Memory Allocation error in creating update\n");
        exit(1);
      }
      dynstr_append(&update_string, buf);

      if (col_count < num_int_cols || num_char_cols > 0)
        dynstr_append_mem(&update_string, ",", 1);
    }

  if (num_char_cols)
    for (col_count= 1; col_count <= num_char_cols; col_count++)
    {
      char rand_buffer[RAND_STRING_SIZE];
      int buf_len= get_random_string(rand_buffer, RAND_STRING_SIZE);

      if (snprintf(buf, HUGE_STRING_LENGTH, "charcol%d = '%.*s'", col_count, 
                   buf_len, rand_buffer) 
          > HUGE_STRING_LENGTH)
      {
        fprintf(stderr, "Memory Allocation error in creating update\n");
        exit(1);
      }
      dynstr_append(&update_string, buf);

      if (col_count < num_char_cols)
        dynstr_append_mem(&update_string, ",", 1);
    }

  if (auto_generate_sql_autoincrement || auto_generate_sql_guid_primary)
    dynstr_append(&update_string, " WHERE id = ");


  ptr= (statement *)my_malloc(sizeof(statement), 
                              MYF(MY_ZEROFILL|MY_FAE|MY_WME));

  ptr->string= (char *)my_malloc(update_string.length + 1,
                                  MYF(MY_ZEROFILL|MY_FAE|MY_WME));
  ptr->length= update_string.length+1;
  if (auto_generate_sql_autoincrement || auto_generate_sql_guid_primary)
    ptr->type= UPDATE_TYPE_REQUIRES_PREFIX ;
  else
    ptr->type= UPDATE_TYPE;
  strmov(ptr->string, update_string.str);
  dynstr_free(&update_string);
  DBUG_RETURN(ptr);
}


/*
  build_insert_string()

  This function builds insert statements when the user opts to not supply
  an insert file or string containing insert data
*/
static statement *
build_insert_string(void)
{
  char       buf[HUGE_STRING_LENGTH];
  unsigned int        col_count;
  statement *ptr;
  DYNAMIC_STRING insert_string;
  DBUG_ENTER("build_insert_string");

  init_dynamic_string(&insert_string, "", HUGE_STRING_LENGTH, HUGE_STRING_LENGTH);

  dynstr_append(&insert_string, "INSERT INTO t1 VALUES (");

  if (auto_generate_sql_autoincrement)
  {
    dynstr_append(&insert_string, "NULL");

    if (num_int_cols || num_char_cols)
      dynstr_append(&insert_string, ",");
  }

  if (auto_generate_sql_guid_primary)
  {
    dynstr_append(&insert_string, "uuid()");

    if (num_int_cols || num_char_cols)
      dynstr_append(&insert_string, ",");
  }

  if (auto_generate_sql_secondary_indexes)
  {
    unsigned int count;

    for (count= 0; count < auto_generate_sql_secondary_indexes; count++)
    {
      if (count) /* Except for the first pass we add a comma */
        dynstr_append(&insert_string, ",");

      dynstr_append(&insert_string, "uuid()");
    }

    if (num_int_cols || num_char_cols)
      dynstr_append(&insert_string, ",");
  }

  if (num_int_cols)
    for (col_count= 1; col_count <= num_int_cols; col_count++)
    {
      if (snprintf(buf, HUGE_STRING_LENGTH, "%ld", random()) > HUGE_STRING_LENGTH)
      {
        fprintf(stderr, "Memory Allocation error in creating insert\n");
        exit(1);
      }
      dynstr_append(&insert_string, buf);

      if (col_count < num_int_cols || num_char_cols > 0)
        dynstr_append_mem(&insert_string, ",", 1);
    }

  if (num_char_cols)
    for (col_count= 1; col_count <= num_char_cols; col_count++)
    {
      int buf_len= get_random_string(buf, RAND_STRING_SIZE);
      dynstr_append_mem(&insert_string, "'", 1);
      dynstr_append_mem(&insert_string, buf, buf_len);
      dynstr_append_mem(&insert_string, "'", 1);

      if (col_count < num_char_cols || num_blob_cols > 0)
        dynstr_append_mem(&insert_string, ",", 1);
    }

  if (num_blob_cols)
  {
    char *blob_ptr;

    if (num_blob_cols_size > HUGE_STRING_LENGTH)
    {
      blob_ptr= (char *)my_malloc(sizeof(char)*num_blob_cols_size,
                             MYF(MY_ZEROFILL|MY_FAE|MY_WME));
      if (!blob_ptr)
      {
        fprintf(stderr, "Memory Allocation error in creating select\n");
        exit(1);
      }
    }
    else
    {
      blob_ptr= buf;
    }

    for (col_count= 1; col_count <= num_blob_cols; col_count++)
    {
      unsigned int buf_len;
      unsigned int size;
      unsigned int difference= num_blob_cols_size - num_blob_cols_size_min;

      size= difference ? (num_blob_cols_size_min + (random() % difference)) : 
                          num_blob_cols_size;

      buf_len= get_random_string(blob_ptr, size);

      dynstr_append_mem(&insert_string, "'", 1);
      dynstr_append_mem(&insert_string, blob_ptr, buf_len);
      dynstr_append_mem(&insert_string, "'", 1);

      if (col_count < num_blob_cols)
        dynstr_append_mem(&insert_string, ",", 1);
    }

    if (num_blob_cols_size > HUGE_STRING_LENGTH)
      my_free(blob_ptr, MYF(0));
  }

  dynstr_append_mem(&insert_string, ")", 1);

  if (!(ptr= (statement *)my_malloc(sizeof(statement), MYF(MY_ZEROFILL|MY_FAE|MY_WME))))
  {
    fprintf(stderr, "Memory Allocation error in creating select\n");
    exit(1);
  }
  if (!(ptr->string= (char *)my_malloc(insert_string.length + 1, MYF(MY_ZEROFILL|MY_FAE|MY_WME))))
  {
    fprintf(stderr, "Memory Allocation error in creating select\n");
    exit(1);
  }
  ptr->length= insert_string.length+1;
  ptr->type= INSERT_TYPE;
  strmov(ptr->string, insert_string.str);
  dynstr_free(&insert_string);

  DBUG_RETURN(ptr);
}


/*
  build_select_string()

  This function builds a query if the user opts to not supply a query
  statement or file containing a query statement
*/
static statement *
build_select_string(my_bool key)
{
  char       buf[HUGE_STRING_LENGTH];
  unsigned int        col_count;
  statement *ptr;
  static DYNAMIC_STRING query_string;
  DBUG_ENTER("build_select_string");

  init_dynamic_string(&query_string, "", HUGE_STRING_LENGTH, HUGE_STRING_LENGTH);

  dynstr_append_mem(&query_string, "SELECT ", 7);
  if (auto_generate_selected_columns_opt)
  {
    dynstr_append(&query_string, auto_generate_selected_columns_opt);
  }
  else
  {
    for (col_count= 1; col_count <= num_int_cols; col_count++)
    {
      if (snprintf(buf, HUGE_STRING_LENGTH, "intcol%d", col_count) 
          > HUGE_STRING_LENGTH)
      {
        fprintf(stderr, "Memory Allocation error in creating select\n");
        exit(1);
      }
      dynstr_append(&query_string, buf);

      if (col_count < num_int_cols || num_char_cols > 0)
        dynstr_append_mem(&query_string, ",", 1);

    }
    for (col_count= 1; col_count <= num_char_cols; col_count++)
    {
      if (snprintf(buf, HUGE_STRING_LENGTH, "charcol%d", col_count)
          > HUGE_STRING_LENGTH)
      {
        fprintf(stderr, "Memory Allocation error in creating select\n");
        exit(1);
      }
      dynstr_append(&query_string, buf);

      if (col_count < num_char_cols || num_blob_cols > 0)
        dynstr_append_mem(&query_string, ",", 1);

    }
    for (col_count= 1; col_count <= num_blob_cols; col_count++)
    {
      if (snprintf(buf, HUGE_STRING_LENGTH, "blobcol%d", col_count)
          > HUGE_STRING_LENGTH)
      {
        fprintf(stderr, "Memory Allocation error in creating select\n");
        exit(1);
      }
      dynstr_append(&query_string, buf);

      if (col_count < num_blob_cols)
        dynstr_append_mem(&query_string, ",", 1);
    }
  }
  dynstr_append(&query_string, " FROM t1");

  if ((key) && 
      (auto_generate_sql_autoincrement || auto_generate_sql_guid_primary))
    dynstr_append(&query_string, " WHERE id = ");

  ptr= (statement *)my_malloc(sizeof(statement),
                              MYF(MY_ZEROFILL|MY_FAE|MY_WME));
  ptr->string= (char *)my_malloc(query_string.length + 1,
                              MYF(MY_ZEROFILL|MY_FAE|MY_WME));
  ptr->length= query_string.length+1;
  if ((key) && 
      (auto_generate_sql_autoincrement || auto_generate_sql_guid_primary))
    ptr->type= SELECT_TYPE_REQUIRES_PREFIX;
  else
    ptr->type= SELECT_TYPE;
  strmov(ptr->string, query_string.str);
  dynstr_free(&query_string);
  DBUG_RETURN(ptr);
}

static int
get_options(int *argc,char ***argv)
{
  int ho_error;
  char *tmp_string;
  MY_STAT sbuf;  /* Stat information for the data file */
  option_string *sql_type;
  unsigned int sql_type_count= 0;

  DBUG_ENTER("get_options");
  if ((ho_error= handle_options(argc, argv, my_long_options, get_one_option)))
    exit(ho_error);
  if (debug_info_flag)
    my_end_arg= MY_CHECK_ERROR | MY_GIVE_INFO;
  if (debug_check_flag)
    my_end_arg= MY_CHECK_ERROR;

  if (!user)
    user= (char *)"root";

  if (create_string || auto_generate_sql)
  {
    if (verbose >= 1)
      fprintf(stderr, "Turning off preserve-schema!\n");
    opt_preserve= FALSE;
  }

  if (auto_generate_sql && (create_string || user_supplied_query))
  {
      fprintf(stderr,
              "%s: Can't use --auto-generate-sql when create and query strings are specified!\n",
              my_progname);
      exit(1);
  }

  if (auto_generate_sql && auto_generate_sql_guid_primary && 
      auto_generate_sql_autoincrement)
  {
      fprintf(stderr,
              "%s: Either auto-generate-sql-guid-primary or auto-generate-sql-add-autoincrement can be used!\n",
              my_progname);
      exit(1);
  }

  if (auto_generate_sql && num_of_query && auto_actual_queries)
  {
      fprintf(stderr,
              "%s: Either auto-generate-sql-execute-number or number-of-queries can be used!\n",
              my_progname);
      exit(1);
  }

  parse_comma(concurrency_str ? concurrency_str : "1", &concurrency);

  if (opt_csv_str)
  {
    opt_silent= TRUE;
    
    if (opt_csv_str[0] == '-')
    {
      csv_file= fileno(stdout);
    }
    else
    {
      if ((csv_file= my_open(opt_csv_str, O_CREAT|O_WRONLY|O_APPEND, MYF(0)))
          == -1)
      {
        fprintf(stderr,"%s: Could not open csv file: %sn\n",
                my_progname, opt_csv_str);
        exit(1);
      }
    }
  }

  if (opt_only_print)
    opt_silent= TRUE;

  if (num_int_cols_opt)
  {
    option_string *str;
    parse_option(num_int_cols_opt, &str, ',');
    num_int_cols= atoi(str->string);
    if (str->option)
      num_int_cols_index= atoi(str->option);
    option_cleanup(str);
  }

  if (num_char_cols_opt)
  {
    option_string *str;
    parse_option(num_char_cols_opt, &str, ',');
    num_char_cols= atoi(str->string);
    if (str->option)
      num_char_cols_index= atoi(str->option);
    else
      num_char_cols_index= 0;
    option_cleanup(str);
  }

  if (num_blob_cols_opt)
  {
    option_string *str;
    parse_option(num_blob_cols_opt, &str, ',');
    num_blob_cols= atoi(str->string);
    if (str->option)
    {
      char *sep_ptr;

      if ((sep_ptr= strchr(str->option, '/')))
      {
        num_blob_cols_size_min= atoi(str->option);
        num_blob_cols_size= atoi(sep_ptr+1);
      }
      else
      {
        num_blob_cols_size_min= num_blob_cols_size= atoi(str->option);
      }
    }
    else
    {
      num_blob_cols_size= DEFAULT_BLOB_SIZE;
      num_blob_cols_size_min= DEFAULT_BLOB_SIZE;
    }
    option_cleanup(str);
  }


  if (auto_generate_sql)
  {
    unsigned long long x= 0;
    statement *ptr_statement;

    if (verbose >= 2)
      printf("Building Create Statements for Auto\n");

    create_statements= build_table_string();
    /* 
      Pre-populate table 
    */
    for (ptr_statement= create_statements, x= 0; 
         x < auto_generate_sql_unique_write_number; 
         x++, ptr_statement= ptr_statement->next)
    {
      ptr_statement->next= build_insert_string();
    }

    if (verbose >= 2)
      printf("Building Query Statements for Auto\n");

    if (!opt_auto_generate_sql_type)
      opt_auto_generate_sql_type= "mixed";

    query_statements_count= 
      parse_option(opt_auto_generate_sql_type, &query_options, ',');

    query_statements= (statement **)my_malloc(sizeof(statement *) * query_statements_count,
                                              MYF(MY_ZEROFILL|MY_FAE|MY_WME));

    sql_type= query_options;
    do
    {
      if (sql_type->string[0] == 'r')
      {
        if (verbose >= 2)
          printf("Generating SELECT Statements for Auto\n");

        query_statements[sql_type_count]= build_select_string(FALSE);
        for (ptr_statement= query_statements[sql_type_count], x= 0; 
             x < auto_generate_sql_unique_query_number; 
             x++, ptr_statement= ptr_statement->next)
        {
          ptr_statement->next= build_select_string(FALSE);
        }
      }
      else if (sql_type->string[0] == 'k')
      {
        if (verbose >= 2)
          printf("Generating SELECT for keys Statements for Auto\n");

        if ( auto_generate_sql_autoincrement == FALSE &&
             auto_generate_sql_guid_primary == FALSE)
        {
          fprintf(stderr,
                  "%s: Can't perform key test without a primary key!\n",
                  my_progname);
          exit(1);
        }

        query_statements[sql_type_count]= build_select_string(TRUE);
        for (ptr_statement= query_statements[sql_type_count], x= 0; 
             x < auto_generate_sql_unique_query_number; 
             x++, ptr_statement= ptr_statement->next)
        {
          ptr_statement->next= build_select_string(TRUE);
        }
      }
      else if (sql_type->string[0] == 'w')
      {
        /*
          We generate a number of strings in case the engine is 
          Archive (since strings which were identical one after another
          would be too easily optimized).
        */
        if (verbose >= 2)
          printf("Generating INSERT Statements for Auto\n");
        query_statements[sql_type_count]= build_insert_string();
        for (ptr_statement= query_statements[sql_type_count], x= 0; 
             x < auto_generate_sql_unique_query_number; 
             x++, ptr_statement= ptr_statement->next)
        {
          ptr_statement->next= build_insert_string();
        }
      }
      else if (sql_type->string[0] == 'u')
      {
        if ( auto_generate_sql_autoincrement == FALSE &&
             auto_generate_sql_guid_primary == FALSE)
        {
          fprintf(stderr,
                  "%s: Can't perform update test without a primary key!\n",
                  my_progname);
          exit(1);
        }

        query_statements[sql_type_count]= build_update_string();
        for (ptr_statement= query_statements[sql_type_count], x= 0; 
             x < auto_generate_sql_unique_query_number; 
             x++, ptr_statement= ptr_statement->next)
        {
          ptr_statement->next= build_update_string();
        }
      }
      else /* Mixed mode is default */
      {
        int coin= 0;

        query_statements[sql_type_count]= build_insert_string();
        /* 
          This logic should be extended to do a more mixed load,
          at the moment it results in "every other".
        */
        for (ptr_statement= query_statements[sql_type_count], x= 0; 
             x < auto_generate_sql_unique_query_number; 
             x++, ptr_statement= ptr_statement->next)
        {
          if (coin)
          {
            ptr_statement->next= build_insert_string();
            coin= 0;
          }
          else
          {
            ptr_statement->next= build_select_string(TRUE);
            coin= 1;
          }
        }
      }
      sql_type_count++;
    } while (sql_type ? (sql_type= sql_type->next) : 0);
  }
  else
  {
    if (create_string && my_stat(create_string, &sbuf, MYF(0)))
    {
      File data_file;
      if (!MY_S_ISREG(sbuf.st_mode))
      {
        fprintf(stderr,"%s: Create file was not a regular file\n",
                my_progname);
        exit(1);
      }
      if ((data_file= my_open(create_string, O_RDWR, MYF(0))) == -1)
      {
        fprintf(stderr,"%s: Could not open create file\n", my_progname);
        exit(1);
      }
      tmp_string= (char *)my_malloc(sbuf.st_size + 1,
                              MYF(MY_ZEROFILL|MY_FAE|MY_WME));
      my_read(data_file, (uchar*) tmp_string, sbuf.st_size, MYF(0));
      tmp_string[sbuf.st_size]= '\0';
      my_close(data_file,MYF(0));
      parse_delimiter(tmp_string, &create_statements, delimiter[0]);
      my_free(tmp_string, MYF(0));
    }
    else if (create_string)
    {
        parse_delimiter(create_string, &create_statements, delimiter[0]);
    }

    /* Set this up till we fully support options on user generated queries */
    if (user_supplied_query)
    {
      query_statements_count= 
        parse_option("default", &query_options, ',');

      query_statements= (statement **)my_malloc(sizeof(statement *),
                                                MYF(MY_ZEROFILL|MY_FAE|MY_WME));
    }

    if (user_supplied_query && my_stat(user_supplied_query, &sbuf, MYF(0)))
    {
      File data_file;
      if (!MY_S_ISREG(sbuf.st_mode))
      {
        fprintf(stderr,"%s: User query supplied file was not a regular file\n",
                my_progname);
        exit(1);
      }
      if ((data_file= my_open(user_supplied_query, O_RDWR, MYF(0))) == -1)
      {
        fprintf(stderr,"%s: Could not open query supplied file\n", my_progname);
        exit(1);
      }
      tmp_string= (char *)my_malloc(sbuf.st_size + 1,
                                    MYF(MY_ZEROFILL|MY_FAE|MY_WME));
      my_read(data_file, (uchar*) tmp_string, sbuf.st_size, MYF(0));
      tmp_string[sbuf.st_size]= '\0';
      my_close(data_file,MYF(0));
      if (user_supplied_query)
        actual_queries= parse_delimiter(tmp_string, &query_statements[0],
                                        delimiter[0]);
      my_free(tmp_string, MYF(0));
    } 
    else if (user_supplied_query)
    {
      actual_queries= parse_delimiter(user_supplied_query, &query_statements[0],
                                      delimiter[0]);
    }
  }

  if (user_supplied_pre_statements && my_stat(user_supplied_pre_statements, &sbuf, MYF(0)))
  {
    File data_file;
    if (!MY_S_ISREG(sbuf.st_mode))
    {
      fprintf(stderr,"%s: User query supplied file was not a regular file\n",
              my_progname);
      exit(1);
    }
    if ((data_file= my_open(user_supplied_pre_statements, O_RDWR, MYF(0))) == -1)
    {
      fprintf(stderr,"%s: Could not open query supplied file\n", my_progname);
      exit(1);
    }
    tmp_string= (char *)my_malloc(sbuf.st_size + 1,
                                  MYF(MY_ZEROFILL|MY_FAE|MY_WME));
    my_read(data_file, (uchar*) tmp_string, sbuf.st_size, MYF(0));
    tmp_string[sbuf.st_size]= '\0';
    my_close(data_file,MYF(0));
    if (user_supplied_pre_statements)
      (void)parse_delimiter(tmp_string, &pre_statements,
                            delimiter[0]);
    my_free(tmp_string, MYF(0));
  } 
  else if (user_supplied_pre_statements)
  {
    (void)parse_delimiter(user_supplied_pre_statements,
                          &pre_statements,
                          delimiter[0]);
  }

  if (user_supplied_post_statements && my_stat(user_supplied_post_statements, &sbuf, MYF(0)))
  {
    File data_file;
    if (!MY_S_ISREG(sbuf.st_mode))
    {
      fprintf(stderr,"%s: User query supplied file was not a regular file\n",
              my_progname);
      exit(1);
    }
    if ((data_file= my_open(user_supplied_post_statements, O_RDWR, MYF(0))) == -1)
    {
      fprintf(stderr,"%s: Could not open query supplied file\n", my_progname);
      exit(1);
    }
    tmp_string= (char *)my_malloc(sbuf.st_size + 1,
                                  MYF(MY_ZEROFILL|MY_FAE|MY_WME));
    my_read(data_file, (uchar*) tmp_string, sbuf.st_size, MYF(0));
    tmp_string[sbuf.st_size]= '\0';
    my_close(data_file,MYF(0));
    if (user_supplied_post_statements)
      (void)parse_delimiter(tmp_string, &post_statements,
                            delimiter[0]);
    my_free(tmp_string, MYF(0));
  } 
  else if (user_supplied_post_statements)
  {
    (void)parse_delimiter(user_supplied_post_statements, &post_statements,
                          delimiter[0]);
  }

  if (verbose >= 2)
    printf("Parsing engines to use.\n");

  if (default_engine)
    parse_option(default_engine, &engine_options, ',');

  if (tty_password)
    opt_password= get_tty_password(NullS);
  DBUG_RETURN(0);
}


static int run_query(MYSQL *mysql, const char *query, int len)
{
  if (opt_only_print)
  {
    printf("%.*s;\n", len, query);
    return 0;
  }

  if (verbose >= 3)
    printf("%.*s;\n", len, query);
  return mysql_real_query(mysql, query, len);
}


static int
generate_primary_key_list(MYSQL *mysql, option_string *engine_stmt)
{
  MYSQL_RES *result;
  MYSQL_ROW row;
  unsigned long long counter;
  DBUG_ENTER("generate_primary_key_list");

  /* 
    Blackhole is a special case, this allows us to test the upper end 
    of the server during load runs.
  */
  if (opt_only_print || (engine_stmt && 
                         strstr(engine_stmt->string, "blackhole")))
  {
    primary_keys_number_of= 1;
    primary_keys= (char **)my_malloc((uint)(sizeof(char *) * 
                                            primary_keys_number_of), 
                                    MYF(MY_ZEROFILL|MY_FAE|MY_WME));
    /* Yes, we strdup a const string to simplify the interface */
    primary_keys[0]= my_strdup("796c4422-1d94-102a-9d6d-00e0812d", MYF(0)); 
  }
  else
  {
    if (run_query(mysql, "SELECT id from t1", strlen("SELECT id from t1")))
    {
      fprintf(stderr,"%s: Cannot select GUID primary keys. (%s)\n", my_progname,
              mysql_error(mysql));
      exit(1);
    }

    result= mysql_store_result(mysql);
    primary_keys_number_of= mysql_num_rows(result);

    /* So why check this? Blackhole :) */
    if (primary_keys_number_of)
    {
      /*
        We create the structure and loop and create the items.
      */
      primary_keys= (char **)my_malloc((uint)(sizeof(char *) * 
                                              primary_keys_number_of), 
                                       MYF(MY_ZEROFILL|MY_FAE|MY_WME));
      row= mysql_fetch_row(result);
      for (counter= 0; counter < primary_keys_number_of; 
           counter++, row= mysql_fetch_row(result))
        primary_keys[counter]= my_strdup(row[0], MYF(0));
    }

    mysql_free_result(result);
  }

  DBUG_RETURN(0);
}

static int
drop_primary_key_list(void)
{
  unsigned long long counter;

  if (primary_keys_number_of)
  {
    for (counter= 0; counter < primary_keys_number_of; counter++)
      my_free(primary_keys[counter], MYF(0));

    my_free(primary_keys, MYF(0));
  }

  return 0;
}

static int
create_schema(MYSQL *mysql, const char *db, statement *stmt, 
              option_string *engine_stmt, stats *sptr)
{
  char query[HUGE_STRING_LENGTH];
  statement *ptr;
  statement *after_create;
  int len;
  ulonglong count;
  struct timeval start_time, end_time;
  DBUG_ENTER("create_schema");

  gettimeofday(&start_time, NULL);

  len= snprintf(query, HUGE_STRING_LENGTH, "CREATE SCHEMA `%s`", db);

  if (verbose >= 2)
    printf("Loading Pre-data\n");

  if (run_query(mysql, query, len))
  {
    fprintf(stderr,"%s: Cannot create schema %s : %s\n", my_progname, db,
            mysql_error(mysql));
    exit(1);
  }
  else
  {
    sptr->create_count++;
  }

  if (opt_only_print)
  {
    printf("use %s;\n", db);
  }
  else
  {
    if (verbose >= 3)
      printf("%s;\n", query);

    if (mysql_select_db(mysql,  db))
    {
      fprintf(stderr,"%s: Cannot select schema '%s': %s\n",my_progname, db,
              mysql_error(mysql));
      exit(1);
    }
    sptr->create_count++;
  }

  if (engine_stmt)
  {
    len= snprintf(query, HUGE_STRING_LENGTH, "set storage_engine=`%s`",
                  engine_stmt->string);
    if (run_query(mysql, query, len))
    {
      fprintf(stderr,"%s: Cannot set default engine: %s\n", my_progname,
              mysql_error(mysql));
      exit(1);
    }
    sptr->create_count++;
  }

  count= 0;
  after_create= stmt;

limit_not_met:
  for (ptr= after_create; ptr && ptr->length; ptr= ptr->next, count++)
  {
    if (auto_generate_sql && ( auto_generate_sql_number == count))
      break;

    if (engine_stmt && engine_stmt->option && ptr->type == CREATE_TABLE_TYPE)
    {
      char buffer[HUGE_STRING_LENGTH];

      snprintf(buffer, HUGE_STRING_LENGTH, "%s %s", ptr->string, 
               engine_stmt->option);
      if (run_query(mysql, buffer, strlen(buffer)))
      {
        fprintf(stderr,"%s: Cannot run query %.*s ERROR : %s\n",
                my_progname, (uint)ptr->length, ptr->string, mysql_error(mysql));
        if (!opt_ignore_sql_errors)
          exit(1);
      }
      sptr->create_count++;
    }
    else
    {
      if (run_query(mysql, ptr->string, ptr->length))
      {
        fprintf(stderr,"%s: Cannot run query %.*s ERROR : %s\n",
                my_progname, (uint)ptr->length, ptr->string, mysql_error(mysql));
        if (!opt_ignore_sql_errors)
          exit(1);
      }
      sptr->create_count++;
    }
  }

  if (auto_generate_sql && (auto_generate_sql_number > count ))
  {
    /* Special case for auto create, we don't want to create tables twice */
    after_create= stmt->next;
    goto limit_not_met;
  }

  gettimeofday(&end_time, NULL);

  sptr->create_timing= timedif(end_time, start_time);

  DBUG_RETURN(0);
}

static int
drop_schema(MYSQL *mysql, const char *db)
{
  char query[HUGE_STRING_LENGTH];
  int len;
  DBUG_ENTER("drop_schema");
  len= snprintf(query, HUGE_STRING_LENGTH, "DROP SCHEMA IF EXISTS `%s`", db);

  if (run_query(mysql, query, len))
  {
    fprintf(stderr,"%s: Cannot drop database '%s' ERROR : %s\n",
            my_progname, db, mysql_error(mysql));
    exit(1);
  }



  DBUG_RETURN(0);
}

static int
run_statements(MYSQL *mysql, statement *stmt) 
{
  statement *ptr;
  MYSQL_RES *result;
  DBUG_ENTER("run_statements");

  for (ptr= stmt; ptr && ptr->length; ptr= ptr->next)
  {
    if (run_query(mysql, ptr->string, ptr->length))
    {
      fprintf(stderr,"%s: Cannot run query %.*s ERROR : %s\n",
              my_progname, (uint)ptr->length, ptr->string, mysql_error(mysql));
      exit(1);
    }
    if (!opt_only_print)
    {
      if (mysql_field_count(mysql))
      {
        result= mysql_store_result(mysql);
        mysql_free_result(result);
      }
    }
  }

  DBUG_RETURN(0);
}

static int
run_scheduler(stats *sptr, statement **stmts, uint concur, ulonglong limit)
{
  uint x;
  uint y;
  unsigned int real_concurrency;
  struct timeval start_time, end_time;
  option_string *sql_type;
  thread_context *con;
  pthread_t mainthread;            /* Thread descriptor */
  pthread_attr_t attr;          /* Thread attributes */
  DBUG_ENTER("run_scheduler");

  pthread_attr_init(&attr);
  pthread_attr_setdetachstate(&attr,
		  PTHREAD_CREATE_DETACHED);

  pthread_mutex_lock(&counter_mutex);
  thread_counter= 0;

  pthread_mutex_lock(&sleeper_mutex);
  master_wakeup= 1;
  pthread_mutex_unlock(&sleeper_mutex);

  real_concurrency= 0;

  for (y= 0, sql_type= query_options; 
       y < query_statements_count; 
       y++, sql_type= sql_type->next)
  {
    unsigned int options_loop= 1;

    if (sql_type->option)
    {
      options_loop= strtol(sql_type->option, 
                           (char **)NULL, 10);
      options_loop= options_loop ? options_loop : 1;
    }

    while (options_loop--)
      for (x= 0; x < concur; x++)
      {
        con= (thread_context *)my_malloc(sizeof(thread_context), MYF(0));
        con->stmt= stmts[y];
        con->limit= limit;

        real_concurrency++;
        /* now you create the thread */
        if (pthread_create(&mainthread, &attr, run_task, 
                           (void *)con) != 0)
        {
          fprintf(stderr,"%s: Could not create thread\n", my_progname);
          exit(1);
        }
        thread_counter++;
      }
  }

  /* 
    The timer_thread belongs to all threads so it too obeys the wakeup 
    call that run tasks obey.
  */
  if (opt_timer_length)
  {
    pthread_mutex_lock(&timer_alarm_mutex);
    timer_alarm= TRUE;
    pthread_mutex_unlock(&timer_alarm_mutex);

    if (pthread_create(&mainthread, &attr, timer_thread, 
                       (void *)&opt_timer_length) != 0)
    {
      fprintf(stderr,"%s: Could not create timer thread\n", my_progname);
      exit(1);
    }
  }

  pthread_mutex_unlock(&counter_mutex);
  pthread_attr_destroy(&attr);

  pthread_mutex_lock(&sleeper_mutex);
  master_wakeup= 0;
  pthread_mutex_unlock(&sleeper_mutex);
  pthread_cond_broadcast(&sleep_threshhold);

  gettimeofday(&start_time, NULL);

  /*
    We loop until we know that all children have cleaned up.
  */
  pthread_mutex_lock(&counter_mutex);
  while (thread_counter)
  {
    struct timespec abstime;

    set_timespec(abstime, 3);
    pthread_cond_timedwait(&count_threshhold, &counter_mutex, &abstime);
  }
  pthread_mutex_unlock(&counter_mutex);

  gettimeofday(&end_time, NULL);


  sptr->timing= timedif(end_time, start_time);
  sptr->users= concur;
  sptr->real_users= real_concurrency;
  sptr->rows= limit;

  DBUG_RETURN(0);
}


pthread_handler_t timer_thread(void *p)
{
  uint *timer_length= (uint *)p;
  struct timespec abstime;

  DBUG_ENTER("timer_thread");

  if (mysql_thread_init())
  {
    fprintf(stderr,"%s: mysql_thread_init() failed.\n",
            my_progname);
    exit(1);
  }

  /* 
    We lock around the initial call in case were we in a loop. This 
    also keeps the value properly syncronized across call threads.
  */
  pthread_mutex_lock(&sleeper_mutex);
  while (master_wakeup)
  {
    pthread_cond_wait(&sleep_threshhold, &sleeper_mutex);
  }
  pthread_mutex_unlock(&sleeper_mutex);

  set_timespec(abstime, *timer_length);

  pthread_mutex_lock(&timer_alarm_mutex);
  pthread_cond_timedwait(&timer_alarm_threshold, &timer_alarm_mutex, &abstime);
  pthread_mutex_unlock(&timer_alarm_mutex);

  pthread_mutex_lock(&timer_alarm_mutex);
  timer_alarm= FALSE;
  pthread_mutex_unlock(&timer_alarm_mutex);

  mysql_thread_end();
  DBUG_RETURN(0);
}

pthread_handler_t run_task(void *p)
{
  ulonglong counter= 0, queries;
<<<<<<< HEAD
  ulonglong trans_counter;
  MYSQL mysql;
=======
  ulonglong detach_counter;
  unsigned int commit_counter;
  MYSQL *mysql;
>>>>>>> f9046eaf
  MYSQL_RES *result;
  MYSQL_ROW row;
  statement *ptr;
  thread_context *con= (thread_context *)p;

  DBUG_ENTER("run_task");

  if (mysql_thread_init())
  {
    fprintf(stderr,"%s: mysql_thread_init() failed.\n",
            my_progname);
    exit(1);
  }

  DBUG_PRINT("info", ("task script \"%s\"", con->stmt ? con->stmt->string : ""));

  pthread_mutex_lock(&sleeper_mutex);
  while (master_wakeup)
  {
    pthread_cond_wait(&sleep_threshhold, &sleeper_mutex);
  }
  pthread_mutex_unlock(&sleeper_mutex);

  DBUG_PRINT("info", ("trying to connect to host %s as user %s", host, user));

  slap_connect(&mysql, TRUE);

  DBUG_PRINT("info", ("connected."));
  if (verbose >= 3)
    printf("connected!\n");
  queries= 0;

  commit_counter= 0;
  if (commit_rate)
    run_query(mysql, "SET AUTOCOMMIT=0", strlen("SET AUTOCOMMIT=0"));

limit_not_met:
    for (ptr= con->stmt, detach_counter= 0; 
         ptr && ptr->length; 
         ptr= ptr->next, detach_counter++)
    {
      if (!opt_only_print && detach_rate && !(detach_counter % detach_rate))
      {
        slap_close(&mysql);
        slap_connect(&mysql, TRUE);
      }

      /* 
        We have to execute differently based on query type. This should become a function.
      */
      if ((ptr->type == UPDATE_TYPE_REQUIRES_PREFIX) ||
          (ptr->type == SELECT_TYPE_REQUIRES_PREFIX))
      {
        int length;
        unsigned int key_val;
        char *key;
        char buffer[HUGE_STRING_LENGTH];

        /* 
          This should only happen if some sort of new engine was
          implemented that didn't properly handle UPDATEs.

          Just in case someone runs this under an experimental engine we don't
          want a crash so the if() is placed here.
        */
        DBUG_ASSERT(primary_keys_number_of);
        if (primary_keys_number_of)
        {
          key_val= (unsigned int)(random() % primary_keys_number_of);
          key= primary_keys[key_val];

          DBUG_ASSERT(key);

          length= snprintf(buffer, HUGE_STRING_LENGTH, "%.*s '%s'", 
                           (int)ptr->length, ptr->string, key);

          if (run_query(&mysql, buffer, length))
          {
            fprintf(stderr,"%s: Cannot run query %.*s ERROR : %s\n",
                    my_progname, (uint)length, buffer, mysql_error(&mysql));
            exit(1);
          }
        }
      }
      else
      {
        if (run_query(&mysql, ptr->string, ptr->length))
        {
          fprintf(stderr,"%s: Cannot run query %.*s ERROR : %s\n",
                  my_progname, (uint)ptr->length, ptr->string, mysql_error(&mysql));
          exit(1);
        }
      }

      if (!opt_only_print)
      {
        if (mysql_field_count(&mysql))
        {
          result= mysql_store_result(&mysql);
          while ((row = mysql_fetch_row(result)))
            counter++;
          mysql_free_result(result);
        }
      }
      queries++;

<<<<<<< HEAD
      if (commit_rate && commit_rate <= trans_counter)
        run_query(&mysql, "COMMIT", strlen("COMMIT"));
=======
      if (commit_rate && (++commit_counter == commit_rate))
      {
        commit_counter= 0;
        run_query(mysql, "COMMIT", strlen("COMMIT"));
      }
>>>>>>> f9046eaf

      /* If the timer is set, and the alarm is not active then end */
      if (opt_timer_length && timer_alarm == FALSE)
        goto end;

      /* If limit has been reached, and we are not in a timer_alarm just end */
      if (con->limit && queries == con->limit && timer_alarm == FALSE)
        goto end;
    }

    if (opt_timer_length && timer_alarm == TRUE)
      goto limit_not_met;

    if (con->limit && queries < con->limit)
      goto limit_not_met;


end:
  if (commit_rate)
    run_query(&mysql, "COMMIT", strlen("COMMIT"));

  slap_close(&mysql);

  pthread_mutex_lock(&counter_mutex);
  thread_counter--;
  pthread_cond_signal(&count_threshhold);
  pthread_mutex_unlock(&counter_mutex);

  my_free(con, MYF(0));

  mysql_thread_end();
  DBUG_RETURN(0);
}

/*
  Parse records from comma seperated string. : is a reserved character and is used for options
  on variables.
*/
uint
parse_option(const char *origin, option_string **stmt, char delm)
{
  char *string;
  char *begin_ptr;
  char *end_ptr;
  option_string **sptr= stmt;
  option_string *tmp;
  uint length= strlen(origin);
  uint count= 0; /* We know that there is always one */

  end_ptr= (char *)origin + length;

  tmp= *sptr= (option_string *)my_malloc(sizeof(option_string),
                                         MYF(MY_ZEROFILL|MY_FAE|MY_WME));

  for (begin_ptr= (char *)origin;
       begin_ptr != end_ptr;
       tmp= tmp->next)
  {
    char buffer[HUGE_STRING_LENGTH];
    char *buffer_ptr;

    bzero(buffer, HUGE_STRING_LENGTH);

    string= strchr(begin_ptr, delm); 

    if (string)
    {
      memcpy(buffer, begin_ptr, string - begin_ptr);
      begin_ptr= string+1;
    }
    else
    {
      size_t length= strlen(begin_ptr);
      memcpy(buffer, begin_ptr, length);
      begin_ptr= end_ptr;
    }

    if ((buffer_ptr= strchr(buffer, ':')))
    {
      /* Set a null so that we can get strlen() correct later on */
      buffer_ptr[0]= 0;
      buffer_ptr++;

      /* Move past the : and the first string */
      tmp->option_length= strlen(buffer_ptr);
      tmp->option= my_strndup(buffer_ptr, (uint)tmp->option_length,
                              MYF(MY_FAE));
    }

    tmp->string= my_strndup(buffer, strlen(buffer), MYF(MY_FAE));
    tmp->length= strlen(buffer);

    if (isspace(*begin_ptr))
      begin_ptr++;

    count++;

    if (begin_ptr != end_ptr)
      tmp->next= (option_string *)my_malloc(sizeof(option_string),
                                            MYF(MY_ZEROFILL|MY_FAE|MY_WME));
  }

  return count;
}


/*
  Raw parsing interface. If you want the slap specific parser look at
  parse_option.
*/
uint
parse_delimiter(const char *script, statement **stmt, char delm)
{
  char *retstr;
  char *ptr= (char *)script;
  statement **sptr= stmt;
  statement *tmp;
  uint length= strlen(script);
  uint count= 0; /* We know that there is always one */

  for (tmp= *sptr= (statement *)my_malloc(sizeof(statement),
                                          MYF(MY_ZEROFILL|MY_FAE|MY_WME));
       (retstr= strchr(ptr, delm)); 
       tmp->next=  (statement *)my_malloc(sizeof(statement),
                                          MYF(MY_ZEROFILL|MY_FAE|MY_WME)),
       tmp= tmp->next)
  {
    count++;
    tmp->string= my_strndup(ptr, (uint)(retstr - ptr), MYF(MY_FAE));
    tmp->length= (size_t)(retstr - ptr);
    ptr+= retstr - ptr + 1;
    if (isspace(*ptr))
      ptr++;
  }

  if (ptr != script+length)
  {
    tmp->string= my_strndup(ptr, (uint)((script + length) - ptr), 
                                       MYF(MY_FAE));
    tmp->length= (size_t)((script + length) - ptr);
    count++;
  }

  return count;
}


/*
  Parse comma is different from parse_delimeter in that it parses
  number ranges from a comma seperated string.
  In restrospect, this is a lousy name from this function.
*/
uint
parse_comma(const char *string, uint **range)
{
  uint count= 1,x; /* We know that there is always one */
  char *retstr;
  char *ptr= (char *)string;
  uint *nptr;

  for (;*ptr; ptr++)
    if (*ptr == ',') count++;
  
  /* One extra spot for the NULL */
  nptr= *range= (uint *)my_malloc(sizeof(uint) * (count + 1), 
                                  MYF(MY_ZEROFILL|MY_FAE|MY_WME));

  ptr= (char *)string;
  x= 0;
  while ((retstr= strchr(ptr,',')))
  {
    nptr[x++]= atoi(ptr);
    ptr+= retstr - ptr + 1;
  }
  nptr[x++]= atoi(ptr);

  return count;
}

void
print_conclusions(conclusions *con)
{
  printf("Benchmark\n");
  if (con->engine)
      printf("\tRunning for engine %s\n", con->engine);
  if (opt_label || opt_auto_generate_sql_type)
  {
    const char *ptr= opt_auto_generate_sql_type ? opt_auto_generate_sql_type : "query";
    printf("\tLoad: %s\n", opt_label ? opt_label : ptr);
  }
  printf("\tAverage Time took to generate schema and initial data: %ld.%03ld seconds\n",
         con->create_avg_timing / 1000, con->create_avg_timing % 1000);
  printf("\tAverage number of seconds to run all queries: %ld.%03ld seconds\n",
         con->avg_timing / 1000, con->avg_timing % 1000);
  printf("\tMinimum number of seconds to run all queries: %ld.%03ld seconds\n",
         con->min_timing / 1000, con->min_timing % 1000);
  printf("\tMaximum number of seconds to run all queries: %ld.%03ld seconds\n",
         con->max_timing / 1000, con->max_timing % 1000);
  printf("\tTotal time for tests: %ld.%03ld seconds\n", 
         con->sum_of_time / 1000, con->sum_of_time % 1000);
  printf("\tStandard Deviation: %ld.%03ld\n", con->std_dev / 1000, con->std_dev % 1000);
  printf("\tNumber of queries in create queries: %llu\n", con->create_count);
  printf("\tNumber of clients running queries: %u/%u\n", 
         con->users, con->real_users);
  printf("\tNumber of times test was run: %u\n", iterations);
  printf("\tAverage number of queries per client: %llu\n", con->avg_rows); 
  printf("\n");
}

void
print_conclusions_csv(conclusions *con)
{
  unsigned int x;
  char buffer[HUGE_STRING_LENGTH];
  char label_buffer[HUGE_STRING_LENGTH];
  size_t string_len;

  bzero(label_buffer, HUGE_STRING_LENGTH);

  if (opt_label)
  {
    string_len= strlen(opt_label);

    for (x= 0; x < string_len; x++)
    {
      if (opt_label[x] == ',')
        label_buffer[x]= '-';
      else
        label_buffer[x]= opt_label[x] ;
    }
  } 
  else if (opt_auto_generate_sql_type)
  {
    string_len= strlen(opt_auto_generate_sql_type);

    for (x= 0; x < string_len; x++)
    {
      if (opt_auto_generate_sql_type[x] == ',')
        label_buffer[x]= '-';
      else
        label_buffer[x]= opt_auto_generate_sql_type[x] ;
    }
  }
  else
    snprintf(label_buffer, HUGE_STRING_LENGTH, "query");

  snprintf(buffer, HUGE_STRING_LENGTH, 
           "%s,%s,%ld.%03ld,%ld.%03ld,%ld.%03ld,%ld.%03ld,%ld.%03ld,%u,%u,%u,%llu\n",
           con->engine ? con->engine : "", /* Storage engine we ran against */
           label_buffer, /* Load type */
           con->avg_timing / 1000, con->avg_timing % 1000, /* Time to load */
           con->min_timing / 1000, con->min_timing % 1000, /* Min time */
           con->max_timing / 1000, con->max_timing % 1000, /* Max time */
           con->sum_of_time / 1000, con->sum_of_time % 1000, /* Total time */
           con->std_dev / 1000, con->std_dev % 1000, /* Standard Deviation */
           iterations, /* Iterations */
           con->users, /* Children used max_timing */
           con->real_users, /* Children used max_timing */
           con->avg_rows  /* Queries run */
          );
  my_write(csv_file, (uchar*) buffer, (uint)strlen(buffer), MYF(0));
}

void
generate_stats(conclusions *con, option_string *eng, stats *sptr)
{
  stats *ptr;
  unsigned int x;

  con->min_timing= sptr->timing; 
  con->max_timing= sptr->timing;
  con->min_rows= sptr->rows;
  con->max_rows= sptr->rows;
  
  /* At the moment we assume uniform */
  con->users= sptr->users;
  con->real_users= sptr->real_users;
  con->avg_rows= sptr->rows;
  
  /* With no next, we know it is the last element that was malloced */
  for (ptr= sptr, x= 0; x < iterations; ptr++, x++)
  {
    con->avg_timing+= ptr->timing;

    if (ptr->timing > con->max_timing)
      con->max_timing= ptr->timing;
    if (ptr->timing < con->min_timing)
      con->min_timing= ptr->timing;
  }
  con->sum_of_time= con->avg_timing;
  con->avg_timing= con->avg_timing/iterations;

  if (eng && eng->string)
    con->engine= eng->string;
  else
    con->engine= NULL;

  standard_deviation(con, sptr);

  /* Now we do the create time operations */
  con->create_min_timing= sptr->create_timing; 
  con->create_max_timing= sptr->create_timing;
  
  /* At the moment we assume uniform */
  con->create_count= sptr->create_count;
  
  /* With no next, we know it is the last element that was malloced */
  for (ptr= sptr, x= 0; x < iterations; ptr++, x++)
  {
    con->create_avg_timing+= ptr->create_timing;

    if (ptr->create_timing > con->create_max_timing)
      con->create_max_timing= ptr->create_timing;
    if (ptr->create_timing < con->create_min_timing)
      con->create_min_timing= ptr->create_timing;
  }
  con->create_avg_timing= con->create_avg_timing/iterations;
}

void
option_cleanup(option_string *stmt)
{
  option_string *ptr, *nptr;
  if (!stmt)
    return;

  for (ptr= stmt; ptr; ptr= nptr)
  {
    nptr= ptr->next;
    if (ptr->string)
      my_free(ptr->string, MYF(0)); 
    if (ptr->option)
      my_free(ptr->option, MYF(0)); 
    my_free(ptr, MYF(0));
  }
}

void
statement_cleanup(statement *stmt)
{
  statement *ptr, *nptr;
  if (!stmt)
    return;

  for (ptr= stmt; ptr; ptr= nptr)
  {
    nptr= ptr->next;
    if (ptr->string)
      my_free(ptr->string, MYF(0)); 
    my_free(ptr, MYF(0));
  }
}

void 
slap_close(MYSQL *mysql)
{
  if (opt_only_print) 
    return;

  mysql_close(mysql);
}

void 
slap_connect(MYSQL *mysql, my_bool connect_to_schema)
{
  /* Connect to server */
  static ulong connection_retry_sleep= 100000; /* Microseconds */
  int x, connect_error= 1;

  if (opt_only_print) 
    return;

  if (opt_delayed_start)
    my_sleep(random()%opt_delayed_start);

  mysql_init(mysql);

  if (opt_compress)
    mysql_options(mysql,MYSQL_OPT_COMPRESS,NullS);
#ifdef HAVE_OPENSSL
  if (opt_use_ssl)
    mysql_ssl_set(mysql, opt_ssl_key, opt_ssl_cert, opt_ssl_ca,
                  opt_ssl_capath, opt_ssl_cipher);
#endif
  if (opt_protocol)
    mysql_options(mysql,MYSQL_OPT_PROTOCOL,(char*)&opt_protocol);
#ifdef HAVE_SMEM
  if (shared_memory_base_name)
    mysql_options(mysql,MYSQL_SHARED_MEMORY_BASE_NAME,shared_memory_base_name);
#endif
  mysql_options(mysql, MYSQL_SET_CHARSET_NAME, default_charset);

  for (x= 0; x < 10; x++)
  {


    if (mysql_real_connect(mysql, host, user, opt_password,
                           connect_to_schema ? create_schema_string : NULL,
                           opt_mysql_port,
                           opt_mysql_unix_port,
                           connect_flags))
    {
      /* Connect suceeded */
      connect_error= 0;
      break;
    }
    my_sleep(connection_retry_sleep);
  }
  if (connect_error)
  {
    fprintf(stderr,"%s: Error when connecting to server: %d %s\n",
            my_progname, mysql_errno(mysql), mysql_error(mysql));
    exit(1);
  }

  return;
}

void 
standard_deviation (conclusions *con, stats *sptr)
{
  unsigned int x;
  long int sum_of_squares;
  double catch;
  stats *ptr;

  if (iterations == 1 || iterations == 0)
  {
    con->std_dev= 0;
    return;
  }

  for (ptr= sptr, x= 0, sum_of_squares= 0; x < iterations; ptr++, x++)
  {
    long int deviation;

    deviation= ptr->timing - con->avg_timing;
    sum_of_squares+= deviation*deviation;
  }

  catch= sqrt((double)(sum_of_squares/(iterations -1)));
  con->std_dev= (long int)catch;
}<|MERGE_RESOLUTION|>--- conflicted
+++ resolved
@@ -583,7 +583,6 @@
     "Number of rows to insert to used in read and write loads (default is 100).",
     (uchar**) &auto_generate_sql_number, (uchar**) &auto_generate_sql_number,
     0, GET_ULL, REQUIRED_ARG, 100, 0, 0, 0, 0, 0},
-<<<<<<< HEAD
   {"burnin", OPT_SLAP_BURNIN, "Run full test case in infinite loop.",
     (uchar**) &opt_burnin, (uchar**) &opt_burnin, 0, GET_BOOL, NO_ARG, 0, 0, 0,
     0, 0, 0},
@@ -593,10 +592,7 @@
     (uchar**) &opt_ignore_sql_errors, 
     0, GET_BOOL, NO_ARG, 0, 0, 0,
     0, 0, 0},
-  {"commit", OPT_SLAP_COMMIT, "Commit records after X number of statements.",
-=======
   {"commit", OPT_SLAP_COMMIT, "Commit records every X number of statements.",
->>>>>>> f9046eaf
     (uchar**) &commit_rate, (uchar**) &commit_rate, 0, GET_UINT, REQUIRED_ARG,
     0, 0, 0, 0, 0, 0},
   {"compress", 'C', "Use compression in server/client protocol.",
@@ -2076,14 +2072,9 @@
 pthread_handler_t run_task(void *p)
 {
   ulonglong counter= 0, queries;
-<<<<<<< HEAD
-  ulonglong trans_counter;
-  MYSQL mysql;
-=======
   ulonglong detach_counter;
   unsigned int commit_counter;
-  MYSQL *mysql;
->>>>>>> f9046eaf
+  MYSQL mysql;
   MYSQL_RES *result;
   MYSQL_ROW row;
   statement *ptr;
@@ -2190,16 +2181,11 @@
       }
       queries++;
 
-<<<<<<< HEAD
-      if (commit_rate && commit_rate <= trans_counter)
-        run_query(&mysql, "COMMIT", strlen("COMMIT"));
-=======
       if (commit_rate && (++commit_counter == commit_rate))
       {
         commit_counter= 0;
         run_query(mysql, "COMMIT", strlen("COMMIT"));
       }
->>>>>>> f9046eaf
 
       /* If the timer is set, and the alarm is not active then end */
       if (opt_timer_length && timer_alarm == FALSE)
