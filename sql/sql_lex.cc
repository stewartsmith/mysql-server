--- conflicted
+++ resolved
@@ -380,18 +380,7 @@
 void lex_end(LEX *lex)
 {
   DBUG_ENTER("lex_end");
-<<<<<<< HEAD
   DBUG_PRINT("enter", ("lex: %p", lex));
-  if (lex->yacc_yyss)
-  {
-    my_free(lex->yacc_yyss, MYF(0));
-    my_free(lex->yacc_yyvs, MYF(0));
-    lex->yacc_yyss= 0;
-    lex->yacc_yyvs= 0;
-  }
-=======
-  DBUG_PRINT("enter", ("lex: 0x%lx", (long) lex));
->>>>>>> 566e3389
 
   /* release used plugins */
   plugin_unlock_list(0, (plugin_ref*)lex->plugins.buffer, 
@@ -744,7 +733,7 @@
 int MYSQLlex(void *arg, void *yythd)
 {
   THD *thd= (THD *)yythd;
-  Lex_input_stream *lip= thd->m_lip;
+  Lex_input_stream *lip= & thd->m_parser_state->m_lip;
   YYSTYPE *yylval=(YYSTYPE*) arg;
   int token;
 
