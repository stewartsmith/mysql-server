##############################################################################
#
#  List the test cases that are to be disabled temporarily.
#
#  Separate the test case name and the comment with ':'.
#
#    <testcasename> : BUG#<xxxx> <date disabled> <disabler> <comment>
#
#  Do not use any TAB characters for whitespace.
#
##############################################################################
innodb          : WL#1213: Waiting for InnoDB team to add support for 4-byte character sets.
user_limits     : Bug#23921 random failure of user_limits.test

concurrent_innodb        : BUG#21579 2006-08-11 mleich innodb_concurrent random failures with varying differences
ctype_big5               : BUG#26711 2007-06-21 Lars Test has never worked on Double Whopper

order_by             : WL#2475: spetrunia producing ordered streams is not handled correctly
federated_transactions   : Bug#29523 Transactions do not work
locktrans_innodb     : Bug#29929 2007-07-20 ingo LOCK TABLES does not pre-lock tables used in triggers
rpl_locktrans_innodb : Bug#29929 2007-07-20 ingo LOCK TABLES does not pre-lock tables used in triggers
subselect2 : BUG#31464 SergeyP will fix
log_tables : BUG#31580 1007-10-13 SergeyP log_tables.test fails on all windows platforms in pushbuild
show_check	: Bug #32682  	Test show_check fails in 6.0
events                   : Bug#32664 events.test fails randomly
events_scheduling        : Bug#29830 Test case 'events_scheduling' fails on Mac OS X and Windows
lowercase_table3         : Bug#32667 lowercase_table3.test reports to error log
kill                 : Bug#29149: Test "kill" fails on Windows
grant3               : Bug#32723: grant3.test fails
innodb_mysql         : Bug#32724: innodb_mysql.test fails randomly
<<<<<<< HEAD
events_bugs          : Bug#32771 events_bugs.test fails randomly
rpl_log_pos          : Bug#8693 Test 'rpl_log_pos' fails sometimes
=======
wait_timeout         : Bug#32801 wait_timeout.test fails randomly
kill                 : Bug#29149 Test "kill" fails on Windows
>>>>>>> 1a87a089
<|MERGE_RESOLUTION|>--- conflicted
+++ resolved
@@ -28,10 +28,7 @@
 kill                 : Bug#29149: Test "kill" fails on Windows
 grant3               : Bug#32723: grant3.test fails
 innodb_mysql         : Bug#32724: innodb_mysql.test fails randomly
-<<<<<<< HEAD
 events_bugs          : Bug#32771 events_bugs.test fails randomly
 rpl_log_pos          : Bug#8693 Test 'rpl_log_pos' fails sometimes
-=======
 wait_timeout         : Bug#32801 wait_timeout.test fails randomly
-kill                 : Bug#29149 Test "kill" fails on Windows
->>>>>>> 1a87a089
+kill                 : Bug#29149 Test "kill" fails on Windows