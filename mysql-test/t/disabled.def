--- conflicted
+++ resolved
@@ -15,7 +15,6 @@
 concurrent_innodb        : BUG#21579 2006-08-11 mleich innodb_concurrent random failures with varying differences
 ctype_big5               : BUG#26711 2007-06-21 Lars Test has never worked on Double Whopper
 
-<<<<<<< HEAD
 order_by             : WL#2475: spetrunia producing ordered streams is not handled correctly
 federated_transactions   : Bug#29523 Transactions do not work
 locktrans_innodb     : Bug#29929 2007-07-20 ingo LOCK TABLES does not pre-lock tables used in triggers
@@ -23,17 +22,11 @@
 subselect2 : BUG#31464 SergeyP will fix
 log_tables : BUG#31580 1007-10-13 SergeyP log_tables.test fails on all windows platforms in pushbuild
 show_check	: Bug #32682  	Test show_check fails in 6.0
-=======
-federated_transactions   : Bug#29523 Transactions do not work
->>>>>>> 63e48ec2
 events                   : Bug#32664 events.test fails randomly
 events_scheduling        : Bug#29830 Test case 'events_scheduling' fails on Mac OS X and Windows
 lowercase_table3         : Bug#32667 lowercase_table3.test reports to error log
 kill                 : Bug#29149: Test "kill" fails on Windows
 grant3               : Bug#32723: grant3.test fails
 innodb_mysql         : Bug#32724: innodb_mysql.test fails randomly
-<<<<<<< HEAD
 events_bugs          : Bug#32771 events_bugs.test fails randomly
-=======
-rpl_log_pos          : Bug#8693 Test 'rpl_log_pos' fails sometimes
->>>>>>> 63e48ec2
+rpl_log_pos          : Bug#8693 Test 'rpl_log_pos' fails sometimes