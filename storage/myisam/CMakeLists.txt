--- conflicted
+++ resolved
@@ -49,7 +49,6 @@
 
   ADD_EXECUTABLE(myisampack myisampack.c)
 
-<<<<<<< HEAD
   TARGET_LINK_LIBRARIES(myisampack myisam mysys dbug strings zlib)
 
   ADD_EXECUTABLE(mi_test1 mi_test1.c)
@@ -67,10 +66,8 @@
   ADD_EXECUTABLE(rt_test rt_test.c)
   TARGET_LINK_LIBRARIES(rt_test myisam mysys dbug strings zlib)
   
-=======
   SET_TARGET_PROPERTIES(myisamchk myisampack PROPERTIES LINK_FLAGS "setargv.obj")
 
->>>>>>> f64596ab
   IF(EMBED_MANIFESTS)
     MYSQL_EMBED_MANIFEST("myisam_ftdump" "asInvoker")
     MYSQL_EMBED_MANIFEST("myisamchk" "asInvoker")
