##############################################################################
#
#  List the test cases that are to be disabled temporarily.
#
#  Separate the test case name and the comment with ':'.
#
#    <testcasename> : BUG#<xxxx> <date disabled> <disabler> <comment>
#
#  Do not use any TAB characters for whitespace.
#
##############################################################################

rpl_ddl                    : BUG#26418 2007-03-01 mleich Slave out of sync after CREATE                            /DROP TEMPORARY TABLE + ROLLBACK on master
rpl_invoked_features       : BUG#29020 2007-06-21 Lars Non-deterministic test case
rpl_auto_increment_11932   : Bug#29809 2007-07-16 ingo Slave SQL errors in warnings 
                             file
rpl_do_grant               : BUG#32462 2007-11-16 mats Crash when replicating 4-byte encoded UTF-8 fields
rpl_ignore_table           : BUG#32462 2007-11-16 mats Crash when replicating 4-byte encoded UTF-8 fields
rpl_ddl                  : BUG#26418 2007-03-01 mleich Slave out of sync after CREATE/DROP TEMPORARY TABLE + ROLLBACK on master
rpl_auto_increment_11932   : Bug#29809 2007-07-16 ingo Slave SQL errors in warnings file
rpl_innodb_bug28430      : Bug #32247 2007-11-27 mats Test reports wrong value of "AUTO_INCREMENT" (on a partitioned InnoDB table)
rpl_extraColmaster_innodb  : BUG#30854 : Tables name show as binary in slave err msg on                             vm-win2003-64-b and Solaris
rpl_extraColmaster_myisam  : BUG#30854
rpl_view                   : Bug#32654: rpl_view.test fails randomly
rpl_ndb_multi              : Bug#30751: rpl_ndb_multi missing row in output
<<<<<<< HEAD
rpl_row_sp002_innodb       : Bug#32673 rpl_row_sp002_innodb.test fails randomly
rpl_ssl                    : Bug#32217 rpl_ssl fails with different number of records on master and slave
rpl_row_until              : Bug#28772 rpl_row_until fails in pushbuild
rpl_log_pos                : Bug#8693 Test 'rpl_log_pos' fails sometimes
rpl_row_basic_7ndb         : BUG#33360 2007-12-19 mats rpl_ndb_idempotent fails due to null field for table on slave side
rpl000017                  : Magnus To be or not to be
=======
rpl_log_pos                : Bug#8693 Test 'rpl_log_pos' fails sometimes
rpl_circular_for_4_hosts  : Needs updated config
rpl_ndb_circular_2ch : Needs updated config
>>>>>>> 452c6614
<|MERGE_RESOLUTION|>--- conflicted
+++ resolved
@@ -23,15 +23,12 @@
 rpl_extraColmaster_myisam  : BUG#30854
 rpl_view                   : Bug#32654: rpl_view.test fails randomly
 rpl_ndb_multi              : Bug#30751: rpl_ndb_multi missing row in output
-<<<<<<< HEAD
+rpl_circular_for_4_hosts  : Needs updated config
+rpl_ndb_circular_2ch : Needs updated config
+
 rpl_row_sp002_innodb       : Bug#32673 rpl_row_sp002_innodb.test fails randomly
 rpl_ssl                    : Bug#32217 rpl_ssl fails with different number of records on master and slave
 rpl_row_until              : Bug#28772 rpl_row_until fails in pushbuild
 rpl_log_pos                : Bug#8693 Test 'rpl_log_pos' fails sometimes
 rpl_row_basic_7ndb         : BUG#33360 2007-12-19 mats rpl_ndb_idempotent fails due to null field for table on slave side
-rpl000017                  : Magnus To be or not to be
-=======
-rpl_log_pos                : Bug#8693 Test 'rpl_log_pos' fails sometimes
-rpl_circular_for_4_hosts  : Needs updated config
-rpl_ndb_circular_2ch : Needs updated config
->>>>>>> 452c6614
+rpl000017                  : Magnus To be or not to be