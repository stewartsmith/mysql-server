--- conflicted
+++ resolved
@@ -43,13 +43,8 @@
 # PROP Ignore_Export_Lib 0
 # PROP Target_Dir ""
 # ADD BASE CPP /nologo /W3 /GX /O2 /D "WIN32" /D "NDEBUG" /D "_WINDOWS" /D "_MBCS" /YX /FD /c
-<<<<<<< HEAD
-# ADD CPP /nologo /G6 /W3 /O2 /D "NDEBUG" /D "_WINDOWS" /D "_MBCS" /FD /c
+# ADD CPP /nologo /G6 /W3 /O2 /D "_WINDOWS" /D "_MBCS" /D "NDEBUG" /FD /c
 # SUBTRACT CPP /WX /Fr /YX
-=======
-# ADD CPP /nologo /G6 /W3 /O2 /D "_WINDOWS" /D "_MBCS" /D "NDEBUG" /FD /c
-# SUBTRACT CPP /YX
->>>>>>> 8e2ff7d1
 # ADD BASE MTL /nologo /D "NDEBUG" /mktyplib203 /win32
 # ADD MTL /nologo /D "NDEBUG" /mktyplib203 /win32
 # ADD BASE RSC /l 0x409 /d "NDEBUG"
