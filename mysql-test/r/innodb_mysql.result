SET SESSION STORAGE_ENGINE = InnoDB;
drop table if exists t1,t2,t3,t1m,t1i,t2m,t2i,t4;
create table t1 (
c_id int(11) not null default '0',
org_id int(11) default null,
unique key contacts$c_id (c_id),
key contacts$org_id (org_id)
);
insert into t1 values
(2,null),(120,null),(141,null),(218,7), (128,1),
(151,2),(234,2),(236,2),(243,2),(255,2),(259,2),(232,3),(235,3),(238,3),
(246,3),(253,3),(269,3),(285,3),(291,3),(293,3),(131,4),(230,4),(231,4);
create table t2 (
slai_id int(11) not null default '0',
owner_tbl int(11) default null,
owner_id int(11) default null,
sla_id int(11) default null,
inc_web int(11) default null,
inc_email int(11) default null,
inc_chat int(11) default null,
inc_csr int(11) default null,
inc_total int(11) default null,
time_billed int(11) default null,
activedate timestamp null default null,
expiredate timestamp null default null,
state int(11) default null,
sla_set int(11) default null,
unique key t2$slai_id (slai_id),
key t2$owner_id (owner_id),
key t2$sla_id (sla_id)
);
insert into t2(slai_id, owner_tbl, owner_id, sla_id) values
(1,3,1,1), (3,3,10,2), (4,3,3,6), (5,3,2,5), (6,3,8,3), (7,3,9,7),
(8,3,6,8), (9,3,4,9), (10,3,5,10), (11,3,11,11), (12,3,7,12);
flush tables;
select si.slai_id
from t1 c join t2 si on
((si.owner_tbl = 3 and si.owner_id = c.org_id) or
( si.owner_tbl = 2 and si.owner_id = c.c_id))
where
c.c_id = 218 and expiredate is null;
slai_id
12
select * from t1 where org_id is null;
c_id	org_id
2	NULL
120	NULL
141	NULL
select si.slai_id
from t1 c join t2 si on
((si.owner_tbl = 3 and si.owner_id = c.org_id) or
( si.owner_tbl = 2 and si.owner_id = c.c_id))
where
c.c_id = 218 and expiredate is null;
slai_id
12
drop table t1, t2;
CREATE TABLE t1 (a int, b int, KEY b (b));
CREATE TABLE t2 (a int, b int, PRIMARY KEY  (a,b));
CREATE TABLE t3 (a int, b int, c int, PRIMARY KEY  (a),
UNIQUE KEY b (b,c), KEY a (a,b,c));
INSERT INTO t1 VALUES (1, 1);
INSERT INTO t1 SELECT a + 1, b + 1 FROM t1;
INSERT INTO t1 SELECT a + 2, b + 2 FROM t1;
INSERT INTO t2 VALUES (1,1),(1,2),(1,3),(1,4),(1,5),(1,6),(1,7),(1,8);
INSERT INTO t2 SELECT a + 1, b FROM t2;
DELETE FROM t2 WHERE a = 1 AND b < 2;
INSERT INTO t3 VALUES (1,1,1),(2,1,2);
INSERT INTO t3 SELECT a + 2, a + 2, 3 FROM t3;
INSERT INTO t3 SELECT a + 4, a + 4, 3 FROM t3;
SELECT STRAIGHT_JOIN SQL_NO_CACHE t1.b, t1.a FROM t1, t3, t2 WHERE
t3.a = t2.a AND t2.b = t1.a AND t3.b = 1 AND t3.c IN (1, 2)
ORDER BY t1.b LIMIT 2;
b	a
1	1
2	2
SELECT STRAIGHT_JOIN SQL_NO_CACHE t1.b, t1.a FROM t1, t3, t2 WHERE
t3.a = t2.a AND t2.b = t1.a AND t3.b = 1 AND t3.c IN (1, 2)
ORDER BY t1.b LIMIT 5;
b	a
1	1
2	2
2	2
3	3
3	3
DROP TABLE t1, t2, t3;
CREATE TABLE `t1` (`id1` INT) ;
INSERT INTO `t1` (`id1`) VALUES (1),(5),(2);
CREATE TABLE `t2` (
`id1` INT,
`id2` INT NOT NULL,
`id3` INT,
`id4` INT NOT NULL,
UNIQUE (`id2`,`id4`),
KEY (`id1`)
);
INSERT INTO `t2`(`id1`,`id2`,`id3`,`id4`) VALUES
(1,1,1,0),
(1,1,2,1),
(5,1,2,2),
(6,1,2,3),
(1,2,2,2),
(1,2,1,1);
SELECT `id1` FROM `t1` WHERE `id1` NOT IN (SELECT `id1` FROM `t2` WHERE `id2` = 1 AND `id3` = 2);
id1
2
DROP TABLE t1, t2;
create table t1 (c1 int) engine=innodb;
handler t1 open;
handler t1 read first;
c1
Before and after comparison
0
drop table t1;
CREATE TABLE t1(c1 TEXT, UNIQUE (c1(1)), cnt INT DEFAULT 1)
ENGINE=INNODB CHARACTER SET UTF8;
INSERT INTO t1 (c1) VALUES ('1a');
SELECT * FROM t1;
c1	cnt
1a	1
INSERT INTO t1 (c1) VALUES ('1b') ON DUPLICATE KEY UPDATE cnt=cnt+1;
SELECT * FROM t1;
c1	cnt
1a	2
DROP TABLE t1;
CREATE TABLE t1(c1 VARCHAR(2), UNIQUE (c1(1)), cnt INT DEFAULT 1)
ENGINE=INNODB CHARACTER SET UTF8;
INSERT INTO t1 (c1) VALUES ('1a');
SELECT * FROM t1;
c1	cnt
1a	1
INSERT INTO t1 (c1) VALUES ('1b') ON DUPLICATE KEY UPDATE cnt=cnt+1;
SELECT * FROM t1;
c1	cnt
1a	2
DROP TABLE t1;
CREATE TABLE t1(c1 CHAR(2), UNIQUE (c1(1)), cnt INT DEFAULT 1)
ENGINE=INNODB CHARACTER SET UTF8;
INSERT INTO t1 (c1) VALUES ('1a');
SELECT * FROM t1;
c1	cnt
1a	1
INSERT INTO t1 (c1) VALUES ('1b') ON DUPLICATE KEY UPDATE cnt=cnt+1;
SELECT * FROM t1;
c1	cnt
1a	2
DROP TABLE t1;
CREATE TABLE t1 (
a1 decimal(10,0) DEFAULT NULL,
a2 blob,
a3 time DEFAULT NULL,
a4 blob,
a5 char(175) DEFAULT NULL,
a6 timestamp NOT NULL DEFAULT '0000-00-00 00:00:00',
a7 tinyblob,
INDEX idx (a6,a7(239),a5)
) ENGINE=InnoDB;
EXPLAIN SELECT a4 FROM t1 WHERE
a6=NULL AND
a4='UNcT5pIde4I6c2SheTo4gt92OV1jgJCVkXmzyf325R1DwLURkbYHwhydANIZMbKTgdcR5xS';
id	select_type	table	type	possible_keys	key	key_len	ref	rows	Extra
1	SIMPLE	NULL	NULL	NULL	NULL	NULL	NULL	NULL	Impossible WHERE noticed after reading const tables
EXPLAIN SELECT t1.a4 FROM t1, t1 t WHERE
t.a6=t.a6 AND t1.a6=NULL AND
t1.a4='UNcT5pIde4I6c2SheTo4gt92OV1jgJCVkXmzyf325R1DwLURkbYHwhydANIZMbKTgdcR5xS';
id	select_type	table	type	possible_keys	key	key_len	ref	rows	Extra
1	SIMPLE	NULL	NULL	NULL	NULL	NULL	NULL	NULL	Impossible WHERE noticed after reading const tables
DROP TABLE t1;
create table t1m (a int) engine = MEMORY;
create table t1i (a int);
create table t2m (a int) engine = MEMORY;
create table t2i (a int);
insert into t2m values (5);
insert into t2i values (5);
select min(a) from t1i;
min(a)
NULL
select min(7) from t1i;
min(7)
NULL
select min(7) from DUAL;
min(7)
7
explain select min(7) from t2i join t1i;
id	select_type	table	type	possible_keys	key	key_len	ref	rows	Extra
1	SIMPLE	t2i	ALL	NULL	NULL	NULL	NULL	1	
1	SIMPLE	t1i	ALL	NULL	NULL	NULL	NULL	1	Using join buffer
select min(7) from t2i join t1i;
min(7)
NULL
select max(a) from t1i;
max(a)
NULL
select max(7) from t1i;
max(7)
NULL
select max(7) from DUAL;
max(7)
7
explain select max(7) from t2i join t1i;
id	select_type	table	type	possible_keys	key	key_len	ref	rows	Extra
1	SIMPLE	t2i	ALL	NULL	NULL	NULL	NULL	1	
1	SIMPLE	t1i	ALL	NULL	NULL	NULL	NULL	1	Using join buffer
select max(7) from t2i join t1i;
max(7)
NULL
select 1, min(a) from t1i where a=99;
1	min(a)
1	NULL
select 1, min(a) from t1i where 1=99;
1	min(a)
1	NULL
select 1, min(1) from t1i where a=99;
1	min(1)
1	NULL
select 1, min(1) from t1i where 1=99;
1	min(1)
1	NULL
select 1, max(a) from t1i where a=99;
1	max(a)
1	NULL
select 1, max(a) from t1i where 1=99;
1	max(a)
1	NULL
select 1, max(1) from t1i where a=99;
1	max(1)
1	NULL
select 1, max(1) from t1i where 1=99;
1	max(1)
1	NULL
explain select count(*), min(7), max(7) from t1m, t1i;
id	select_type	table	type	possible_keys	key	key_len	ref	rows	Extra
1	SIMPLE	t1m	system	NULL	NULL	NULL	NULL	0	const row not found
1	SIMPLE	t1i	ALL	NULL	NULL	NULL	NULL	1	
select count(*), min(7), max(7) from t1m, t1i;
count(*)	min(7)	max(7)
0	NULL	NULL
explain select count(*), min(7), max(7) from t1m, t2i;
id	select_type	table	type	possible_keys	key	key_len	ref	rows	Extra
1	SIMPLE	t1m	system	NULL	NULL	NULL	NULL	0	const row not found
1	SIMPLE	t2i	ALL	NULL	NULL	NULL	NULL	1	
select count(*), min(7), max(7) from t1m, t2i;
count(*)	min(7)	max(7)
0	NULL	NULL
explain select count(*), min(7), max(7) from t2m, t1i;
id	select_type	table	type	possible_keys	key	key_len	ref	rows	Extra
1	SIMPLE	t2m	system	NULL	NULL	NULL	NULL	1	
1	SIMPLE	t1i	ALL	NULL	NULL	NULL	NULL	1	
select count(*), min(7), max(7) from t2m, t1i;
count(*)	min(7)	max(7)
0	NULL	NULL
drop table t1m, t1i, t2m, t2i;
create table t1 (
a1 char(64), a2 char(64), b char(16), c char(16) not null, d char(16), dummy char(64) default ' '
) ENGINE = MEMORY;
insert into t1 (a1, a2, b, c, d) values
('a','a','a','a111','xy1'),('a','a','a','b111','xy2'),('a','a','a','c111','xy3'),('a','a','a','d111','xy4'),
('a','a','b','e112','xy1'),('a','a','b','f112','xy2'),('a','a','b','g112','xy3'),('a','a','b','h112','xy4'),
('a','b','a','i121','xy1'),('a','b','a','j121','xy2'),('a','b','a','k121','xy3'),('a','b','a','l121','xy4'),
('a','b','b','m122','xy1'),('a','b','b','n122','xy2'),('a','b','b','o122','xy3'),('a','b','b','p122','xy4'),
('b','a','a','a211','xy1'),('b','a','a','b211','xy2'),('b','a','a','c211','xy3'),('b','a','a','d211','xy4'),
('b','a','b','e212','xy1'),('b','a','b','f212','xy2'),('b','a','b','g212','xy3'),('b','a','b','h212','xy4'),
('b','b','a','i221','xy1'),('b','b','a','j221','xy2'),('b','b','a','k221','xy3'),('b','b','a','l221','xy4'),
('b','b','b','m222','xy1'),('b','b','b','n222','xy2'),('b','b','b','o222','xy3'),('b','b','b','p222','xy4'),
('c','a','a','a311','xy1'),('c','a','a','b311','xy2'),('c','a','a','c311','xy3'),('c','a','a','d311','xy4'),
('c','a','b','e312','xy1'),('c','a','b','f312','xy2'),('c','a','b','g312','xy3'),('c','a','b','h312','xy4'),
('c','b','a','i321','xy1'),('c','b','a','j321','xy2'),('c','b','a','k321','xy3'),('c','b','a','l321','xy4'),
('c','b','b','m322','xy1'),('c','b','b','n322','xy2'),('c','b','b','o322','xy3'),('c','b','b','p322','xy4'),
('d','a','a','a411','xy1'),('d','a','a','b411','xy2'),('d','a','a','c411','xy3'),('d','a','a','d411','xy4'),
('d','a','b','e412','xy1'),('d','a','b','f412','xy2'),('d','a','b','g412','xy3'),('d','a','b','h412','xy4'),
('d','b','a','i421','xy1'),('d','b','a','j421','xy2'),('d','b','a','k421','xy3'),('d','b','a','l421','xy4'),
('d','b','b','m422','xy1'),('d','b','b','n422','xy2'),('d','b','b','o422','xy3'),('d','b','b','p422','xy4'),
('a','a','a','a111','xy1'),('a','a','a','b111','xy2'),('a','a','a','c111','xy3'),('a','a','a','d111','xy4'),
('a','a','b','e112','xy1'),('a','a','b','f112','xy2'),('a','a','b','g112','xy3'),('a','a','b','h112','xy4'),
('a','b','a','i121','xy1'),('a','b','a','j121','xy2'),('a','b','a','k121','xy3'),('a','b','a','l121','xy4'),
('a','b','b','m122','xy1'),('a','b','b','n122','xy2'),('a','b','b','o122','xy3'),('a','b','b','p122','xy4'),
('b','a','a','a211','xy1'),('b','a','a','b211','xy2'),('b','a','a','c211','xy3'),('b','a','a','d211','xy4'),
('b','a','b','e212','xy1'),('b','a','b','f212','xy2'),('b','a','b','g212','xy3'),('b','a','b','h212','xy4'),
('b','b','a','i221','xy1'),('b','b','a','j221','xy2'),('b','b','a','k221','xy3'),('b','b','a','l221','xy4'),
('b','b','b','m222','xy1'),('b','b','b','n222','xy2'),('b','b','b','o222','xy3'),('b','b','b','p222','xy4'),
('c','a','a','a311','xy1'),('c','a','a','b311','xy2'),('c','a','a','c311','xy3'),('c','a','a','d311','xy4'),
('c','a','b','e312','xy1'),('c','a','b','f312','xy2'),('c','a','b','g312','xy3'),('c','a','b','h312','xy4'),
('c','b','a','i321','xy1'),('c','b','a','j321','xy2'),('c','b','a','k321','xy3'),('c','b','a','l321','xy4'),
('c','b','b','m322','xy1'),('c','b','b','n322','xy2'),('c','b','b','o322','xy3'),('c','b','b','p322','xy4'),
('d','a','a','a411','xy1'),('d','a','a','b411','xy2'),('d','a','a','c411','xy3'),('d','a','a','d411','xy4'),
('d','a','b','e412','xy1'),('d','a','b','f412','xy2'),('d','a','b','g412','xy3'),('d','a','b','h412','xy4'),
('d','b','a','i421','xy1'),('d','b','a','j421','xy2'),('d','b','a','k421','xy3'),('d','b','a','l421','xy4'),
('d','b','b','m422','xy1'),('d','b','b','n422','xy2'),('d','b','b','o422','xy3'),('d','b','b','p422','xy4');
create table t4 (
pk_col int auto_increment primary key, a1 char(64), a2 char(64), b char(16), c char(16) not null, d char(16), dummy char(64) default ' '
);
insert into t4 (a1, a2, b, c, d, dummy) select * from t1;
create index idx12672_0 on t4 (a1);
create index idx12672_1 on t4 (a1,a2,b,c);
create index idx12672_2 on t4 (a1,a2,b);
analyze table t4;
Table	Op	Msg_type	Msg_text
test.t4	analyze	status	OK
select distinct a1 from t4 where pk_col not in (1,2,3,4);
a1
a
b
c
d
drop table t1,t4;
DROP TABLE IF EXISTS t2, t1;
CREATE TABLE t1 (i INT NOT NULL PRIMARY KEY) ENGINE= InnoDB;
CREATE TABLE t2 (
i INT NOT NULL,
FOREIGN KEY (i) REFERENCES t1 (i) ON DELETE NO ACTION
) ENGINE= InnoDB;
INSERT INTO t1 VALUES (1);
INSERT INTO t2 VALUES (1);
DELETE IGNORE FROM t1 WHERE i = 1;
Warnings:
Error	1451	Cannot delete or update a parent row: a foreign key constraint fails (`test`.`t2`, CONSTRAINT `t2_ibfk_1` FOREIGN KEY (`i`) REFERENCES `t1` (`i`) ON DELETE NO ACTION)
SELECT * FROM t1, t2;
i	i
1	1
DROP TABLE t2, t1;
End of 4.1 tests.
create table t1 (
a varchar(30), b varchar(30), primary key(a), key(b)
);
select distinct a from t1;
a
drop table t1;
create table t1(a int, key(a));
insert into t1 values(1);
select a, count(a) from t1 group by a with rollup;
a	count(a)
1	1
NULL	1
drop table t1;
create table t1 (f1 int, f2 char(1), primary key(f1,f2));
insert into t1 values ( 1,"e"),(2,"a"),( 3,"c"),(4,"d");
alter table t1 drop primary key, add primary key (f2, f1);
explain select distinct f1 a, f1 b from t1;
id	select_type	table	type	possible_keys	key	key_len	ref	rows	Extra
1	SIMPLE	t1	index	NULL	PRIMARY	5	NULL	4	Using index; Using temporary
explain select distinct f1, f2 from t1;
id	select_type	table	type	possible_keys	key	key_len	ref	rows	Extra
1	SIMPLE	t1	range	NULL	PRIMARY	5	NULL	3	Using index for group-by; Using temporary
drop table t1;
CREATE TABLE t1 (id int(11) NOT NULL PRIMARY KEY, name varchar(20),
INDEX (name));
CREATE TABLE t2 (id int(11) NOT NULL PRIMARY KEY, fkey int(11));
ALTER TABLE t2 ADD FOREIGN KEY (fkey) REFERENCES t2(id);
INSERT INTO t1 VALUES (1,'A1'),(2,'A2'),(3,'B');
INSERT INTO t2 VALUES (1,1),(2,2),(3,2),(4,3),(5,3);
EXPLAIN
SELECT COUNT(*) FROM t2 LEFT JOIN t1 ON t2.fkey = t1.id
WHERE t1.name LIKE 'A%';
id	select_type	table	type	possible_keys	key	key_len	ref	rows	Extra
1	SIMPLE	t1	index	PRIMARY,name	name	23	NULL	3	Using where; Using index
1	SIMPLE	t2	ref	fkey	fkey	5	test.t1.id	1	Using where; Using index
EXPLAIN
SELECT COUNT(*) FROM t2 LEFT JOIN t1 ON t2.fkey = t1.id
WHERE t1.name LIKE 'A%' OR FALSE;
id	select_type	table	type	possible_keys	key	key_len	ref	rows	Extra
1	SIMPLE	t2	index	NULL	fkey	5	NULL	5	Using index
1	SIMPLE	t1	eq_ref	PRIMARY	PRIMARY	4	test.t2.fkey	1	Using where
DROP TABLE t1,t2;
CREATE TABLE t1 (
id int NOT NULL,
name varchar(20) NOT NULL,
dept varchar(20) NOT NULL,
age tinyint(3) unsigned NOT NULL,
PRIMARY KEY (id),
INDEX (name,dept)
) ENGINE=InnoDB;
INSERT INTO t1(id, dept, age, name) VALUES
(3987, 'cs1', 10, 'rs1'), (3988, 'cs2', 20, 'rs1'), (3995, 'cs3', 10, 'rs2'),
(3996, 'cs4', 20, 'rs2'), (4003, 'cs5', 10, 'rs3'), (4004, 'cs6', 20, 'rs3'),
(4011, 'cs7', 10, 'rs4'), (4012, 'cs8', 20, 'rs4'), (4019, 'cs9', 10, 'rs5'),
(4020, 'cs10', 20, 'rs5'),(4027, 'cs11', 10, 'rs6'),(4028, 'cs12', 20, 'rs6');
EXPLAIN SELECT DISTINCT t1.name, t1.dept FROM t1 WHERE t1.name='rs5';
id	select_type	table	type	possible_keys	key	key_len	ref	rows	Extra
1	SIMPLE	t1	range	name	name	44	NULL	2	Using where; Using index for group-by
SELECT DISTINCT t1.name, t1.dept FROM t1 WHERE t1.name='rs5';
name	dept
rs5	cs10
rs5	cs9
DELETE FROM t1;
EXPLAIN SELECT DISTINCT t1.name, t1.dept FROM t1 WHERE t1.name='rs5';
id	select_type	table	type	possible_keys	key	key_len	ref	rows	Extra
1	SIMPLE	t1	range	name	name	44	NULL	2	Using where; Using index for group-by
SELECT DISTINCT t1.name, t1.dept FROM t1 WHERE t1.name='rs5';
name	dept
DROP TABLE t1;
show variables like 'innodb_rollback_on_timeout';
Variable_name	Value
innodb_rollback_on_timeout	OFF
create table t1 (a int unsigned not null primary key) engine = innodb;
insert into t1 values (1);
commit;
begin work;
insert into t1 values (2);
select * from t1;
a
1
2
begin work;
insert into t1 values (5);
select * from t1;
a
1
5
insert into t1 values (2);
ERROR HY000: Lock wait timeout exceeded; try restarting transaction
select * from t1;
a
1
5
commit;
select * from t1;
a
1
2
commit;
select * from t1;
a
1
2
5
drop table t1;
set @save_qcache_size=@@global.query_cache_size;
set @save_qcache_type=@@global.query_cache_type;
set global query_cache_size=10*1024*1024;
set global query_cache_type=1;
drop table if exists `test`;
Warnings:
Note	1051	Unknown table 'test'
CREATE TABLE `test` (`test1` varchar(3) NOT NULL,
`test2` varchar(4) NOT NULL,PRIMARY KEY  (`test1`))
ENGINE=InnoDB DEFAULT CHARSET=latin1;
INSERT INTO `test` (`test1`, `test2`) VALUES ('tes', '5678');
select * from test;
test1	test2
tes	5678
INSERT INTO `test` (`test1`, `test2`) VALUES ('tes', '1234')
ON DUPLICATE KEY UPDATE `test2` = '1234';
select * from test;
test1	test2
tes	1234
flush tables;
select * from test;
test1	test2
tes	1234
drop table test;
set global query_cache_type=@save_qcache_type;
set global query_cache_size=@save_qcache_size;
show variables like 'innodb_rollback_on_timeout';
Variable_name	Value
innodb_rollback_on_timeout	OFF
create table t1 (a int unsigned not null primary key) engine = innodb;
insert into t1 values (1);
commit;
begin work;
insert into t1 values (2);
select * from t1;
a
1
2
begin work;
insert into t1 values (5);
select * from t1;
a
1
5
insert into t1 values (2);
ERROR HY000: Lock wait timeout exceeded; try restarting transaction
select * from t1;
a
1
5
commit;
select * from t1;
a
1
2
commit;
select * from t1;
a
1
2
5
drop table t1;
create table t1(
id int auto_increment,
c char(1) not null,
counter int not null default 1,
primary key (id),
unique key (c)
) engine=innodb;
insert into t1 (id, c) values
(NULL, 'a'),
(NULL, 'a')
on duplicate key update id = values(id), counter = counter + 1;
select * from t1;
id	c	counter
2	a	2
insert into t1 (id, c) values
(NULL, 'b')
on duplicate key update id = values(id), counter = counter + 1;
select * from t1;
id	c	counter
2	a	2
3	b	1
truncate table t1;
insert into t1 (id, c) values (NULL, 'a');
select * from t1;
id	c	counter
1	a	1
insert into t1 (id, c) values (NULL, 'b'), (NULL, 'b')
on duplicate key update id = values(id), c = values(c), counter = counter + 1;
select * from t1;
id	c	counter
1	a	1
3	b	2
insert into t1 (id, c) values (NULL, 'a')
on duplicate key update id = values(id), c = values(c), counter = counter + 1;
select * from t1;
id	c	counter
3	b	2
4	a	2
drop table t1;
CREATE TABLE t1(
id int AUTO_INCREMENT PRIMARY KEY,
stat_id int NOT NULL,
acct_id int DEFAULT NULL,
INDEX idx1 (stat_id, acct_id),
INDEX idx2 (acct_id)
) ENGINE=MyISAM;
CREATE TABLE t2(
id int AUTO_INCREMENT PRIMARY KEY,
stat_id int NOT NULL,
acct_id int DEFAULT NULL,
INDEX idx1 (stat_id, acct_id),
INDEX idx2 (acct_id)
) ENGINE=InnoDB;
INSERT INTO t1(stat_id,acct_id) VALUES
(1,759), (2,831), (3,785), (4,854), (1,921),
(1,553), (2,589), (3,743), (2,827), (2,545),
(4,779), (4,783), (1,597), (1,785), (4,832),
(1,741), (1,833), (3,788), (2,973), (1,907);
INSERT INTO t1(stat_id,acct_id) SELECT stat_id, mod(id+100000, acct_id) FROM t1;
INSERT INTO t1(stat_id,acct_id) SELECT stat_id, mod(id+100000, acct_id) FROM t1;
INSERT INTO t1(stat_id,acct_id) SELECT stat_id, mod(id+100000, acct_id) FROM t1;
INSERT INTO t1(stat_id,acct_id) SELECT stat_id, mod(id+100000, acct_id) FROM t1;
INSERT INTO t1(stat_id,acct_id) SELECT stat_id, mod(id+100000, acct_id) FROM t1;
INSERT INTO t1(stat_id,acct_id) SELECT stat_id, mod(id+100000, acct_id) FROM t1;
INSERT INTO t1(stat_id,acct_id) SELECT stat_id, mod(id+100000, acct_id) FROM t1;
INSERT INTO t1(stat_id,acct_id) SELECT stat_id, mod(id+100000, acct_id) FROM t1;
INSERT INTO t1(stat_id,acct_id) SELECT stat_id, mod(id+100000, acct_id) FROM t1;
INSERT INTO t1(stat_id,acct_id) SELECT stat_id, mod(id+100000, acct_id) FROM t1;
INSERT INTO t1(stat_id,acct_id) SELECT stat_id, mod(id+100000, acct_id) FROM t1;
UPDATE t1 SET acct_id=785 
WHERE MOD(stat_id,2)=0 AND MOD(id,stat_id)=MOD(acct_id,stat_id);
OPTIMIZE TABLE t1;
Table	Op	Msg_type	Msg_text
test.t1	optimize	status	OK
SELECT COUNT(*) FROM t1;
COUNT(*)
40960
SELECT COUNT(*) FROM t1 WHERE acct_id=785;
COUNT(*)
8702
EXPLAIN SELECT COUNT(*) FROM t1 WHERE stat_id IN (1,3) AND acct_id=785;
id	select_type	table	type	possible_keys	key	key_len	ref	rows	Extra
1	SIMPLE	t1	range	idx1,idx2	idx1	9	NULL	2	Using where; Using index
INSERT INTO t2 SELECT * FROM t1;
OPTIMIZE TABLE t2;
Table	Op	Msg_type	Msg_text
test.t2	optimize	status	OK
EXPLAIN SELECT COUNT(*) FROM t2 WHERE stat_id IN (1,3) AND acct_id=785;
id	select_type	table	type	possible_keys	key	key_len	ref	rows	Extra
1	SIMPLE	t2	range	idx1,idx2	idx1	9	NULL	2	Using where; Using index
DROP TABLE t1,t2;
create table t1(a int) engine=innodb;
alter table t1 comment '123';
show create table t1;
Table	Create Table
t1	CREATE TABLE `t1` (
  `a` int(11) DEFAULT NULL
) ENGINE=InnoDB DEFAULT CHARSET=latin1 COMMENT='123'
drop table t1;
CREATE TABLE t1 (a CHAR(2), KEY (a)) ENGINE = InnoDB DEFAULT CHARSET=UTF8;
INSERT INTO t1 VALUES ('uk'),('bg');
SELECT * FROM t1 WHERE a = 'uk';
a
uk
DELETE FROM t1 WHERE a = 'uk';
SELECT * FROM t1 WHERE a = 'uk';
a
UPDATE t1 SET a = 'us' WHERE a = 'uk';
SELECT * FROM t1 WHERE a = 'uk';
a
CREATE TABLE t2 (a CHAR(2), KEY (a)) ENGINE = InnoDB;
INSERT INTO t2 VALUES ('uk'),('bg');
SELECT * FROM t2 WHERE a = 'uk';
a
uk
DELETE FROM t2 WHERE a = 'uk';
SELECT * FROM t2 WHERE a = 'uk';
a
INSERT INTO t2 VALUES ('uk');
UPDATE t2 SET a = 'us' WHERE a = 'uk';
SELECT * FROM t2 WHERE a = 'uk';
a
CREATE TABLE t3 (a CHAR(2), KEY (a)) ENGINE = MyISAM;
INSERT INTO t3 VALUES ('uk'),('bg');
SELECT * FROM t3 WHERE a = 'uk';
a
uk
DELETE FROM t3 WHERE a = 'uk';
SELECT * FROM t3 WHERE a = 'uk';
a
INSERT INTO t3 VALUES ('uk');
UPDATE t3 SET a = 'us' WHERE a = 'uk';
SELECT * FROM t3 WHERE a = 'uk';
a
DROP TABLE t1,t2,t3;
create table t1 (a int) engine=innodb;
select * from bug29807;
ERROR 42S02: Table 'test.bug29807' doesn't exist
drop table t1;
drop table bug29807;
ERROR 42S02: Unknown table 'bug29807'
create table bug29807 (a int);
drop table bug29807;
CREATE TABLE t1 (a INT) ENGINE=InnoDB;
CREATE TABLE t2 (a INT) ENGINE=InnoDB;
switch to connection c1
SET AUTOCOMMIT=0;
INSERT INTO t2 VALUES (1);
switch to connection c2
SET AUTOCOMMIT=0;
LOCK TABLES t1 READ, t2 READ;
ERROR HY000: Lock wait timeout exceeded; try restarting transaction
switch to connection c1
COMMIT;
INSERT INTO t1 VALUES (1);
switch to connection default
SET AUTOCOMMIT=default;
DROP TABLE t1,t2;
CREATE TABLE t1 (
id int NOT NULL auto_increment PRIMARY KEY,
b int NOT NULL,
c datetime NOT NULL,
INDEX idx_b(b),
INDEX idx_c(c)
) ENGINE=InnoDB;
CREATE TABLE t2 (
b int NOT NULL auto_increment PRIMARY KEY,
c datetime NOT NULL
) ENGINE= MyISAM;
INSERT INTO t2(c) VALUES ('2007-01-01');
INSERT INTO t2(c) SELECT c FROM t2;
INSERT INTO t2(c) SELECT c FROM t2;
INSERT INTO t2(c) SELECT c FROM t2;
INSERT INTO t2(c) SELECT c FROM t2;
INSERT INTO t2(c) SELECT c FROM t2;
INSERT INTO t2(c) SELECT c FROM t2;
INSERT INTO t2(c) SELECT c FROM t2;
INSERT INTO t2(c) SELECT c FROM t2;
INSERT INTO t2(c) SELECT c FROM t2;
INSERT INTO t2(c) SELECT c FROM t2;
INSERT INTO t1(b,c) SELECT b,c FROM t2;
UPDATE t2 SET c='2007-01-02';
INSERT INTO t1(b,c) SELECT b,c FROM t2;
UPDATE t2 SET c='2007-01-03';
INSERT INTO t1(b,c) SELECT b,c FROM t2;
set @@sort_buffer_size=8192;
SELECT COUNT(*) FROM t1;
COUNT(*)
3072
EXPLAIN 
SELECT COUNT(*) FROM t1 
WHERE (c >= '2007-01-02' AND c <= '2007-01-03') OR b >= 1;
id	select_type	table	type	possible_keys	key	key_len	ref	rows	Extra
1	SIMPLE	t1	ALL	idx_b,idx_c	NULL	NULL	NULL	#	Using where
SELECT COUNT(*) FROM t1 
WHERE (c >= '2007-01-02' AND c <= '2007-01-03') OR b >= 1;
COUNT(*)
3072
EXPLAIN 
SELECT COUNT(*) FROM t1 FORCE INDEX(idx_b, idx_c) 
WHERE (c >= '2007-01-02' AND c <= '2007-01-03') OR b >= 1;
id	select_type	table	type	possible_keys	key	key_len	ref	rows	Extra
1	SIMPLE	t1	index_merge	idx_b,idx_c	idx_c,idx_b	8,4	NULL	#	Using sort_union(idx_c,idx_b); Using where
SELECT COUNT(*) FROM t1 FORCE INDEX(idx_b, idx_c)
WHERE (c >= '2007-01-02' AND c <= '2007-01-03') OR b >= 1;
COUNT(*)
3072
set @@sort_buffer_size=default;
DROP TABLE t1,t2;
CREATE TABLE t1 (a int, b int);
insert into t1 values (1,1),(1,2);
CREATE TABLE t2 (primary key (a)) select * from t1;
ERROR 23000: Duplicate entry '1' for key 'PRIMARY'
drop table if exists t2;
Warnings:
Note	1051	Unknown table 't2'
CREATE TEMPORARY TABLE t2 (primary key (a)) select * from t1;
ERROR 23000: Duplicate entry '1' for key 'PRIMARY'
drop table if exists t2;
Warnings:
Note	1051	Unknown table 't2'
CREATE TABLE t2 (a int, b int, primary key (a));
BEGIN;
INSERT INTO t2 values(100,100);
CREATE TABLE IF NOT EXISTS t2 (primary key (a)) select * from t1;
ERROR 23000: Duplicate entry '1' for key 'PRIMARY'
SELECT * from t2;
a	b
100	100
ROLLBACK;
SELECT * from t2;
a	b
100	100
TRUNCATE table t2;
INSERT INTO t2 select * from t1;
ERROR 23000: Duplicate entry '1' for key 'PRIMARY'
SELECT * from t2;
a	b
drop table t2;
CREATE TEMPORARY TABLE t2 (a int, b int, primary key (a));
BEGIN;
INSERT INTO t2 values(100,100);
CREATE TEMPORARY TABLE IF NOT EXISTS t2 (primary key (a)) select * from t1;
ERROR 23000: Duplicate entry '1' for key 'PRIMARY'
SELECT * from t2;
a	b
100	100
COMMIT;
BEGIN;
INSERT INTO t2 values(101,101);
CREATE TEMPORARY TABLE IF NOT EXISTS t2 (primary key (a)) select * from t1;
ERROR 23000: Duplicate entry '1' for key 'PRIMARY'
SELECT * from t2;
a	b
100	100
101	101
ROLLBACK;
SELECT * from t2;
a	b
100	100
TRUNCATE table t2;
INSERT INTO t2 select * from t1;
ERROR 23000: Duplicate entry '1' for key 'PRIMARY'
SELECT * from t2;
a	b
drop table t1,t2;
create table t1(f1 varchar(800) binary not null, key(f1))
character set utf8 collate utf8_general_ci;
Warnings:
Warning	1071	Specified key was too long; max key length is 767 bytes
insert into t1 values('aaa');
drop table t1;
CREATE TABLE t1 (a INT PRIMARY KEY, b INT, c FLOAT, KEY b(b)) ENGINE = INNODB;
INSERT INTO t1 VALUES (    1 , 1              , 1);
INSERT INTO t1 SELECT  a + 1 , MOD(a + 1 , 20), 1 FROM t1;
INSERT INTO t1 SELECT  a + 2 , MOD(a + 2 , 20), 1 FROM t1;
INSERT INTO t1 SELECT  a + 4 , MOD(a + 4 , 20), 1 FROM t1;
INSERT INTO t1 SELECT  a + 8 , MOD(a + 8 , 20), 1 FROM t1;
INSERT INTO t1 SELECT  a + 16, MOD(a + 16, 20), 1 FROM t1;
INSERT INTO t1 SELECT  a + 32, MOD(a + 32, 20), 1 FROM t1;
INSERT INTO t1 SELECT  a + 64, MOD(a + 64, 20), 1 FROM t1;
EXPLAIN SELECT b, SUM(c) FROM t1 GROUP BY b;
id	select_type	table	type	possible_keys	key	key_len	ref	rows	Extra
1	SIMPLE	t1	index	NULL	b	5	NULL	128	
EXPLAIN SELECT SQL_BIG_RESULT b, SUM(c) FROM t1 GROUP BY b;
id	select_type	table	type	possible_keys	key	key_len	ref	rows	Extra
1	SIMPLE	t1	ALL	NULL	NULL	NULL	NULL	128	Using filesort
DROP TABLE t1;
show variables like 'innodb_rollback_on_timeout';
Variable_name	Value
innodb_rollback_on_timeout	OFF
create table t1 (a int unsigned not null primary key) engine = innodb;
insert into t1 values (1);
commit;
begin work;
insert into t1 values (2);
select * from t1;
a
1
2
begin work;
insert into t1 values (5);
select * from t1;
a
1
5
insert into t1 values (2);
ERROR HY000: Lock wait timeout exceeded; try restarting transaction
select * from t1;
a
1
5
commit;
select * from t1;
a
1
2
commit;
select * from t1;
a
1
2
5
drop table t1;
drop table if exists t1;
create table t1 (a int) engine=innodb;
alter table t1 alter a set default 1;
drop table t1;

Bug#24918 drop table and lock / inconsistent between 
perm and temp tables

Check transactional tables under LOCK TABLES

drop table if exists t24918, t24918_tmp, t24918_trans, t24918_trans_tmp, 
t24918_access;
create table t24918_access (id int);
create table t24918 (id int) engine=myisam;
create temporary table t24918_tmp (id int) engine=myisam;
create table t24918_trans (id int) engine=innodb;
create temporary table t24918_trans_tmp (id int) engine=innodb;
lock table t24918 write, t24918_tmp write, t24918_trans write, t24918_trans_tmp write;
drop table t24918;
select * from t24918_access;
ERROR HY000: Table 't24918_access' was not locked with LOCK TABLES
drop table t24918_trans;
select * from t24918_access;
ERROR HY000: Table 't24918_access' was not locked with LOCK TABLES
drop table t24918_trans_tmp;
select * from t24918_access;
ERROR HY000: Table 't24918_access' was not locked with LOCK TABLES
drop table t24918_tmp;
select * from t24918_access;
ERROR HY000: Table 't24918_access' was not locked with LOCK TABLES
unlock tables;
drop table t24918_access;
CREATE TABLE t1 (a int, b int, PRIMARY KEY (a), KEY bkey (b)) ENGINE=InnoDB;
INSERT INTO t1 VALUES (1,2),(3,2),(2,2),(4,2),(5,2),(6,2),(7,2),(8,2);
INSERT INTO t1 SELECT a + 8, 2 FROM t1;
INSERT INTO t1 SELECT a + 16, 1 FROM t1;
EXPLAIN SELECT * FROM t1 WHERE b=2 ORDER BY a;
id	1
select_type	SIMPLE
table	t1
type	ref
possible_keys	bkey
key	bkey
key_len	5
ref	const
rows	16
Extra	Using where; Using index
SELECT * FROM t1 WHERE b=2 ORDER BY a;
a	b
1	2
2	2
3	2
4	2
5	2
6	2
7	2
8	2
9	2
10	2
11	2
12	2
13	2
14	2
15	2
16	2
EXPLAIN SELECT * FROM t1 WHERE b BETWEEN 1 AND 2 ORDER BY a;
id	1
select_type	SIMPLE
table	t1
type	index
possible_keys	bkey
key	PRIMARY
key_len	4
ref	NULL
rows	32
Extra	Using where
SELECT * FROM t1 WHERE b BETWEEN 1 AND 2 ORDER BY a;
a	b
1	2
2	2
3	2
4	2
5	2
6	2
7	2
8	2
9	2
10	2
11	2
12	2
13	2
14	2
15	2
16	2
17	1
18	1
19	1
20	1
21	1
22	1
23	1
24	1
25	1
26	1
27	1
28	1
29	1
30	1
31	1
32	1
EXPLAIN SELECT * FROM t1 WHERE b BETWEEN 1 AND 2 ORDER BY b,a;
id	1
select_type	SIMPLE
table	t1
type	range
possible_keys	bkey
key	bkey
key_len	5
ref	NULL
rows	16
Extra	Using where; Using index
SELECT * FROM t1 WHERE b BETWEEN 1 AND 2 ORDER BY b,a;
a	b
17	1
18	1
19	1
20	1
21	1
22	1
23	1
24	1
25	1
26	1
27	1
28	1
29	1
30	1
31	1
32	1
1	2
2	2
3	2
4	2
5	2
6	2
7	2
8	2
9	2
10	2
11	2
12	2
13	2
14	2
15	2
16	2
CREATE TABLE t2 (a int, b int, c int, PRIMARY KEY (a), KEY bkey (b,c))
ENGINE=InnoDB;
INSERT INTO t2 VALUES (1,1,1),(3,1,1),(2,1,1),(4,1,1);
INSERT INTO t2 SELECT a + 4, 1, 1 FROM t2;
INSERT INTO t2 SELECT a + 8, 1, 1 FROM t2;
EXPLAIN SELECT * FROM t2 WHERE b=1 ORDER BY a;
id	1
select_type	SIMPLE
table	t2
type	index
possible_keys	bkey
key	PRIMARY
key_len	4
ref	NULL
rows	16
Extra	Using where; Using index
SELECT * FROM t2 WHERE b=1 ORDER BY a;
a	b	c
1	1	1
2	1	1
3	1	1
4	1	1
5	1	1
6	1	1
7	1	1
8	1	1
9	1	1
10	1	1
11	1	1
12	1	1
13	1	1
14	1	1
15	1	1
16	1	1
EXPLAIN SELECT * FROM t2 WHERE b=1 AND c=1 ORDER BY a;
id	1
select_type	SIMPLE
table	t2
type	ref
possible_keys	bkey
key	bkey
key_len	10
ref	const,const
rows	8
Extra	Using where; Using index
SELECT * FROM t2 WHERE b=1 AND c=1 ORDER BY a;
a	b	c
1	1	1
2	1	1
3	1	1
4	1	1
5	1	1
6	1	1
7	1	1
8	1	1
9	1	1
10	1	1
11	1	1
12	1	1
13	1	1
14	1	1
15	1	1
16	1	1
EXPLAIN SELECT * FROM t2 WHERE b=1 AND c=1 ORDER BY b,c,a;
id	1
select_type	SIMPLE
table	t2
type	ref
possible_keys	bkey
key	bkey
key_len	10
ref	const,const
rows	8
Extra	Using where; Using index
SELECT * FROM t2 WHERE b=1 AND c=1 ORDER BY b,c,a;
a	b	c
1	1	1
2	1	1
3	1	1
4	1	1
5	1	1
6	1	1
7	1	1
8	1	1
9	1	1
10	1	1
11	1	1
12	1	1
13	1	1
14	1	1
15	1	1
16	1	1
EXPLAIN SELECT * FROM t2 WHERE b=1 AND c=1 ORDER BY c,a;
id	1
select_type	SIMPLE
table	t2
type	ref
possible_keys	bkey
key	bkey
key_len	10
ref	const,const
rows	8
Extra	Using where; Using index
SELECT * FROM t2 WHERE b=1 AND c=1 ORDER BY c,a;
a	b	c
1	1	1
2	1	1
3	1	1
4	1	1
5	1	1
6	1	1
7	1	1
8	1	1
9	1	1
10	1	1
11	1	1
12	1	1
13	1	1
14	1	1
15	1	1
16	1	1
DROP TABLE t1,t2;
CREATE TABLE t1 (a INT, PRIMARY KEY (a)) ENGINE=InnoDB;
INSERT INTO t1 VALUES (1),(2),(3),(4),(5),(6),(7),(8);
INSERT INTO t1 SELECT a + 8  FROM t1;
INSERT INTO t1 SELECT a + 16 FROM t1;
CREATE PROCEDURE p1 ()
BEGIN
DECLARE i INT DEFAULT 50;
DECLARE cnt INT;
START TRANSACTION;
ALTER TABLE t1 ENGINE=InnoDB;
COMMIT;
START TRANSACTION;
WHILE (i > 0) DO
SET i = i - 1;
SELECT COUNT(*) INTO cnt FROM t1 LOCK IN SHARE MODE;
END WHILE;
COMMIT;
END;|
CALL p1();
CALL p1();
CALL p1();
DROP PROCEDURE p1;
DROP TABLE t1;
create table t1(a text) engine=innodb default charset=utf8;
insert into t1 values('aaa');
alter table t1 add index(a(1024));
Warnings:
Warning	1071	Specified key was too long; max key length is 767 bytes
Warning	1071	Specified key was too long; max key length is 767 bytes
show create table t1;
Table	Create Table
t1	CREATE TABLE `t1` (
  `a` text,
  KEY `a` (`a`(255))
) ENGINE=InnoDB DEFAULT CHARSET=utf8
drop table t1;
<<<<<<< HEAD
=======
CREATE TABLE t1 (
a INT,
b INT,
KEY (b)
) ENGINE=InnoDB;
INSERT INTO t1 VALUES (1,10), (2,10), (2,20), (3,30);
START TRANSACTION;
SELECT * FROM t1 WHERE b=20 FOR UPDATE;
a	b
2	20
START TRANSACTION;
SELECT * FROM t1 WHERE b=10 ORDER BY A FOR UPDATE;
a	b
1	10
2	10
ROLLBACK;
ROLLBACK;
DROP TABLE t1;
>>>>>>> c4811d67
End of 5.0 tests
CREATE TABLE `t2` (
`k` int(11) NOT NULL auto_increment,
`a` int(11) default NULL,
`c` int(11) default NULL,
PRIMARY KEY  (`k`),
UNIQUE KEY `idx_1` (`a`)
);
insert into t2 ( a ) values ( 6 ) on duplicate key update c =
ifnull( c,
0 ) + 1;
insert into t2 ( a ) values ( 7 ) on duplicate key update c =
ifnull( c,
0 ) + 1;
select last_insert_id();
last_insert_id()
2
select * from t2;
k	a	c
1	6	NULL
2	7	NULL
insert into t2 ( a ) values ( 6 ) on duplicate key update c =
ifnull( c,
0 ) + 1;
select last_insert_id();
last_insert_id()
2
select last_insert_id(0);
last_insert_id(0)
0
insert into t2 ( a ) values ( 6 ) on duplicate key update c =
ifnull( c,
0 ) + 1;
select last_insert_id();
last_insert_id()
0
select * from t2;
k	a	c
1	6	2
2	7	NULL
insert ignore into t2 values (null,6,1),(10,8,1);
select last_insert_id();
last_insert_id()
0
insert ignore into t2 values (null,6,1),(null,8,1),(null,15,1),(null,20,1);
select last_insert_id();
last_insert_id()
11
select * from t2;
k	a	c
1	6	2
2	7	NULL
10	8	1
11	15	1
12	20	1
insert into t2 ( a ) values ( 6 ) on duplicate key update c =
ifnull( c,
0 ) + 1, k=last_insert_id(k);
select last_insert_id();
last_insert_id()
1
select * from t2;
k	a	c
1	6	3
2	7	NULL
10	8	1
11	15	1
12	20	1
drop table t2;
drop table if exists t1, t2;
create table t1 (i int);
alter table t1 modify i int default 1;
alter table t1 modify i int default 2, rename t2;
lock table t2 write;
alter table t2 modify i int default 3;
unlock tables;
lock table t2 write;
alter table t2 modify i int default 4, rename t1;
unlock tables;
drop table t1;
drop table if exists t1;
create table t1 (i int);
insert into t1 values ();
lock table t1 write;
alter table t1 modify i int default 1;
insert into t1 values ();
select * from t1;
i
NULL
1
alter table t1 change i c char(10) default "Two";
insert into t1 values ();
select * from t1;
c
NULL
1
Two
unlock tables;
select * from t1;
c
NULL
1
Two
drop tables t1;
create table t1(f1 varchar(5) unique, f2 timestamp NOT NULL DEFAULT
CURRENT_TIMESTAMP ON UPDATE CURRENT_TIMESTAMP);
insert into t1(f1) values(1);
select @a:=f2 from t1;
@a:=f2
#
update t1 set f1=1;
select @b:=f2 from t1;
@b:=f2
#
select if(@a=@b,"ok","wrong");
if(@a=@b,"ok","wrong")
ok
insert into t1(f1) values (1) on duplicate key update f1="1";
select @b:=f2 from t1;
@b:=f2
#
select if(@a=@b,"ok","wrong");
if(@a=@b,"ok","wrong")
ok
insert into t1(f1) select f1 from t1 on duplicate key update f1="1";
select @b:=f2 from t1;
@b:=f2
#
select if(@a=@b,"ok","wrong");
if(@a=@b,"ok","wrong")
ok
drop table t1;
End of 5.1 tests<|MERGE_RESOLUTION|>--- conflicted
+++ resolved
@@ -1123,8 +1123,6 @@
   KEY `a` (`a`(255))
 ) ENGINE=InnoDB DEFAULT CHARSET=utf8
 drop table t1;
-<<<<<<< HEAD
-=======
 CREATE TABLE t1 (
 a INT,
 b INT,
@@ -1143,7 +1141,6 @@
 ROLLBACK;
 ROLLBACK;
 DROP TABLE t1;
->>>>>>> c4811d67
 End of 5.0 tests
 CREATE TABLE `t2` (
 `k` int(11) NOT NULL auto_increment,
