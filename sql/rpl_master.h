#ifndef RPL_MASTER_H_INCLUDED
<<<<<<< HEAD
/* Copyright (c) 2010, 2013, Oracle and/or its affiliates. All rights reserved.
=======
/* Copyright (c) 2010, 2014, Oracle and/or its affiliates. All rights reserved.
>>>>>>> fdcc19cf

   This program is free software; you can redistribute it and/or modify
   it under the terms of the GNU General Public License as published by
   the Free Software Foundation; version 2 of the License.

   This program is distributed in the hope that it will be useful,
   but WITHOUT ANY WARRANTY; without even the implied warranty of
   MERCHANTABILITY or FITNESS FOR A PARTICULAR PURPOSE.  See the
   GNU General Public License for more details.

   You should have received a copy of the GNU General Public License
   along with this program; if not, write to the Free Software Foundation,
   51 Franklin Street, Suite 500, Boston, MA 02110-1335 USA */


#define RPL_MASTER_H_INCLUDED


#ifdef HAVE_REPLICATION

extern bool server_id_supplied;
extern int max_binlog_dump_events;
extern my_bool opt_sporadic_binlog_dump_fail;
extern my_bool opt_show_slave_auth_info;

typedef struct st_slave_info
{
  uint32 server_id;
  uint32 rpl_recovery_rank, master_id;
  char host[HOSTNAME_LENGTH+1];
  char user[USERNAME_LENGTH+1];
  char password[MAX_PASSWORD_LENGTH+1];
  uint16 port;
  THD* thd;
} SLAVE_INFO;

void init_slave_list();
void end_slave_list();
int register_slave(THD* thd, uchar* packet, uint packet_length);
void unregister_slave(THD* thd, bool only_mine, bool need_lock_slave_list);
bool show_slave_hosts(THD* thd);
String *get_slave_uuid(THD *thd, String *value);
bool show_master_status(THD* thd);
bool show_binlogs(THD* thd);
void kill_zombie_dump_threads(String *slave_uuid);

/**
  Process a COM_BINLOG_DUMP_GTID packet.

  This function parses the packet and then calls mysql_binlog_send.

  @param thd The dump thread.
  @param packet The COM_BINLOG_DUMP_GTID packet.
  @param packet_length The length of the packet in bytes.
  @retval true Error
  @retval false Success
*/
bool com_binlog_dump_gtid(THD *thd, char *packet, uint packet_length);

/**
  Process a COM_BINLOG_DUMP packet.

  This function parses the packet and then calls mysql_binlog_send.

  @param thd The dump thread.
  @param packet The COM_BINLOG_DUMP packet.
  @param packet_length The length of the packet in bytes.
  @retval true Error
  @retval false Success
*/
bool com_binlog_dump(THD *thd, char *packet, uint packet_length);

/**
  Low-level function where the dump thread iterates over the binary
  log and sends events to the slave.  This function is common for both
  COM_BINLOG_DUMP and COM_BINLOG_DUMP_GTID.

  @param thd The dump thread.

  @param log_ident The filename of the binary log, as given in the
  COM_BINLOG_DUMP[_GTID] packet.  If this is is an empty string (first
  character is '\0'), we start with the oldest binary log.

  @param pos The offset in the binary log, as given in the
  COM_BINLOG_DUMP[_GTID] packet.  This must be at least 4 and at most
  the size of the binary log file.

  @param gtid_set The gtid_set that the slave sent, or NULL if the
  protocol is COM_BINLOG_DUMP.

  @note This function will start reading at the given (filename,
  offset), or from the oldest log if filename[0]==0.  It will send all
  events from that position; but if gtid_set!=NULL, it will skip all
  events in that set.
*/
void mysql_binlog_send(THD* thd, char* log_ident, my_off_t pos,
<<<<<<< HEAD
                       Gtid_set* gtid_set);
=======
                       const Gtid_set* gtid_set, int flags);
>>>>>>> fdcc19cf

int reset_master(THD* thd);

#endif /* HAVE_REPLICATION */

#endif /* RPL_MASTER_H_INCLUDED */<|MERGE_RESOLUTION|>--- conflicted
+++ resolved
@@ -1,9 +1,5 @@
 #ifndef RPL_MASTER_H_INCLUDED
-<<<<<<< HEAD
-/* Copyright (c) 2010, 2013, Oracle and/or its affiliates. All rights reserved.
-=======
 /* Copyright (c) 2010, 2014, Oracle and/or its affiliates. All rights reserved.
->>>>>>> fdcc19cf
 
    This program is free software; you can redistribute it and/or modify
    it under the terms of the GNU General Public License as published by
@@ -100,11 +96,7 @@
   events in that set.
 */
 void mysql_binlog_send(THD* thd, char* log_ident, my_off_t pos,
-<<<<<<< HEAD
-                       Gtid_set* gtid_set);
-=======
-                       const Gtid_set* gtid_set, int flags);
->>>>>>> fdcc19cf
+                       Gtid_set* gtid_set, uint32 flags);
 
 int reset_master(THD* thd);
 
