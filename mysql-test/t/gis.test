--- conflicted
+++ resolved
@@ -655,45 +655,6 @@
 select min(`col002`) from t1 union select `col002` from t1;
 drop table t1;
 
-<<<<<<< HEAD
---echo End of 5.0 tests
-
-
-#
-# Bug #11335 View redefines column types
-#
-create table t1 (f1 tinyint(1), f2 char(1), f3 varchar(1), f4 geometry, f5 datetime);
-create view v1 as select * from t1;
-desc v1;
-drop view v1;
-drop table t1;
-
-#
-# Bug#44684: valgrind reports invalid reads in 
-# Item_func_spatial_collection::val_str
-#
-SELECT MultiPoint(12345,'');
-SELECT MultiPoint(123451,'');
-SELECT MultiPoint(1234512,'');
-SELECT MultiPoint(12345123,'');
-
-SELECT MultiLineString(12345,'');
-SELECT MultiLineString(123451,'');
-SELECT MultiLineString(1234512,'');
-SELECT MultiLineString(12345123,'');
-
-SELECT LineString(12345,'');
-SELECT LineString(123451,'');
-SELECT LineString(1234512,'');
-SELECT LineString(12345123,'');
-
-SELECT Polygon(12345,'');
-SELECT Polygon(123451,'');
-SELECT Polygon(1234512,'');
-SELECT Polygon(12345123,'');
-
---echo End of 5.1 tests
-=======
 --echo #
 --echo # Bug #47780: crash when comparing GIS items from subquery
 --echo #
@@ -711,4 +672,39 @@
 
 
 --echo End of 5.0 tests
->>>>>>> dd02c4a1
+
+
+#
+# Bug #11335 View redefines column types
+#
+create table t1 (f1 tinyint(1), f2 char(1), f3 varchar(1), f4 geometry, f5 datetime);
+create view v1 as select * from t1;
+desc v1;
+drop view v1;
+drop table t1;
+
+#
+# Bug#44684: valgrind reports invalid reads in 
+# Item_func_spatial_collection::val_str
+#
+SELECT MultiPoint(12345,'');
+SELECT MultiPoint(123451,'');
+SELECT MultiPoint(1234512,'');
+SELECT MultiPoint(12345123,'');
+
+SELECT MultiLineString(12345,'');
+SELECT MultiLineString(123451,'');
+SELECT MultiLineString(1234512,'');
+SELECT MultiLineString(12345123,'');
+
+SELECT LineString(12345,'');
+SELECT LineString(123451,'');
+SELECT LineString(1234512,'');
+SELECT LineString(12345123,'');
+
+SELECT Polygon(12345,'');
+SELECT Polygon(123451,'');
+SELECT Polygon(1234512,'');
+SELECT Polygon(12345123,'');
+
+--echo End of 5.1 tests