--- conflicted
+++ resolved
@@ -2212,20 +2212,13 @@
   keys_to_use.intersect(head->keys_in_use_for_query);
   if (!keys_to_use.is_clear_all())
   {
-#ifndef EMBEDDED_LIBRARY                      // Avoid compiler warning
-    uchar buff[STACK_BUFF_ALLOC];
-#endif
     MEM_ROOT alloc;
     SEL_TREE *tree= NULL;
     KEY_PART *key_parts;
     KEY *key_info;
     PARAM param;
 
-<<<<<<< HEAD
     if (check_stack_overrun(thd, 2*STACK_MIN_SIZE, NULL))
-=======
-    if (check_stack_overrun(thd, 2*STACK_MIN_SIZE, buff))
->>>>>>> 3b227392
       DBUG_RETURN(0);                           // Fatal error flag is set
 
     /* set up parameter that is passed to all functions */
