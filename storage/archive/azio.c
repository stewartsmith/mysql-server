--- conflicted
+++ resolved
@@ -363,14 +363,9 @@
   if (len < 2) {
     if (len) s->inbuf[0] = s->stream.next_in[0];
     errno = 0;
-<<<<<<< HEAD
     len = (uInt)my_pread(s->file, (uchar *)s->inbuf + len, AZ_BUFSIZE_READ >> len, s->pos, MYF(0));
     s->pos+= len;
-    if (len == 0) s->z_err = Z_ERRNO;
-=======
-    len = (uInt)my_read(s->file, (uchar *)s->inbuf + len, AZ_BUFSIZE_READ >> len, MYF(0));
     if (len == (uInt)-1) s->z_err = Z_ERRNO;
->>>>>>> 50ace543
     s->stream.avail_in += len;
     s->stream.next_in = s->inbuf;
   }
