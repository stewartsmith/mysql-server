##############################################################################
#
#  List the test cases that are to be disabled temporarily.
#
#  Separate the test case name and the comment with ':'.
#
#    <testcasename> : BUG#<xxxx> <date disabled> <disabler> <comment>
#
#  Do not use any TAB characters for whitespace.
#
##############################################################################
federated_transactions   : Bug#29523 Transactions do not work
<<<<<<< HEAD
lowercase_table3         : Bug#32667 lowercase_table3.test reports to error log
ctype_create         : Bug#32965 main.ctype_create fails
csv_alter_table      : Bug#33696 2008-01-21 pcrews no .result file - bug allows NULL columns in CSV tables
cast                 : Bug#35594 2008-03-27 main.cast fails on Windows2003-64
=======
>>>>>>> 1fe215a7
log_tables.test                       : Bug #37798: main.log_tables fails randomly on powermacg5 and windows
wait_timeout_func                     : BUG#36873 2008-07-06 sven wait_timeout_func.test fails randomly
delayed_insert_limit_func             : BUG#37962 2008-07-08 sven *_func tests containing sleeps/race conditions
event_scheduler_func                  : BUG#37962 2008-07-08 sven *_func tests containing sleeps/race conditions
interactive_timeout_func              : BUG#37962 2008-07-08 sven *_func tests containing sleeps/race conditions
query_cache_wlock_invalidate_func     : BUG#37962 2008-07-08 sven *_func tests containing sleeps/race conditions
rpl_init_slave_func                   : BUG#37962 2008-07-08 sven *_func tests containing sleeps/race conditions
rpl_max_binlog_size_func              : BUG#37962 2008-07-08 sven *_func tests containing sleeps/race conditions
slow_query_log_func                   : BUG#37962 2008-07-08 sven *_func tests containing sleeps/race conditions
sql_low_priority_updates_func         : BUG#37962 2008-07-08 sven *_func tests containing sleeps/race conditions
timestamp_func                        : BUG#37962 2008-07-08 sven *_func tests containing sleeps/race conditions
log_output_func                       : BUG#37766 2008-07-10 sven main.log_output_func randomly fails in pushbuild
<<<<<<< HEAD
events_bugs                           : Bug#37774 Bug#39569 Bug#39863 Bug#39848 2008-10-08 alik
slow_query_log_func                   : Bug #37962: *_func tests containing sleeps/race conditions
thread_cache_size_func      : Bug#40574 2008-11-07 joro main.thread_cache_size_func fails in pushbuild when run with pool of threads
innodb_max_dirty_pages_pct_func       : BUG#41018 BUG#39382 2008-12-02 sven test fails often. some failures fill up the disk, causing subsequent failures in many other tests
log_output_basic     : Bug #40988       log_output_basic.test succeeded though syntactically false.
innodb               : Bug #41056    Innodb.test shows some difference to its result file.
log_bin_trust_function_creators_func : Bug#41003 Dec-12-2008 andrei todo:re-enable after merging the bug fixes from the main trees.
=======
slow_query_log_func.test              : Bug #37962: *_func tests containing sleeps/race conditions
log_bin_trust_function_creators_func : Bug#41003 Dec-12-2008 andrei todo:re-enable after merging the bug fixes from the main trees.
innodb_max_dirty_pages_pct_func       : BUG#41018 BUG#39382 2008-12-02 sven test fails often. some failures fill up the disk, causing subsequent failures in many other tests
wait_timeout_func                     : Bug #41225 joro wait_timeout_func fails
>>>>>>> 1fe215a7
<|MERGE_RESOLUTION|>--- conflicted
+++ resolved
@@ -10,13 +10,10 @@
 #
 ##############################################################################
 federated_transactions   : Bug#29523 Transactions do not work
-<<<<<<< HEAD
 lowercase_table3         : Bug#32667 lowercase_table3.test reports to error log
 ctype_create         : Bug#32965 main.ctype_create fails
 csv_alter_table      : Bug#33696 2008-01-21 pcrews no .result file - bug allows NULL columns in CSV tables
 cast                 : Bug#35594 2008-03-27 main.cast fails on Windows2003-64
-=======
->>>>>>> 1fe215a7
 log_tables.test                       : Bug #37798: main.log_tables fails randomly on powermacg5 and windows
 wait_timeout_func                     : BUG#36873 2008-07-06 sven wait_timeout_func.test fails randomly
 delayed_insert_limit_func             : BUG#37962 2008-07-08 sven *_func tests containing sleeps/race conditions
@@ -29,17 +26,11 @@
 sql_low_priority_updates_func         : BUG#37962 2008-07-08 sven *_func tests containing sleeps/race conditions
 timestamp_func                        : BUG#37962 2008-07-08 sven *_func tests containing sleeps/race conditions
 log_output_func                       : BUG#37766 2008-07-10 sven main.log_output_func randomly fails in pushbuild
-<<<<<<< HEAD
+wait_timeout_func                     : Bug #41225 joro wait_timeout_func fails
 events_bugs                           : Bug#37774 Bug#39569 Bug#39863 Bug#39848 2008-10-08 alik
 slow_query_log_func                   : Bug #37962: *_func tests containing sleeps/race conditions
 thread_cache_size_func      : Bug#40574 2008-11-07 joro main.thread_cache_size_func fails in pushbuild when run with pool of threads
 innodb_max_dirty_pages_pct_func       : BUG#41018 BUG#39382 2008-12-02 sven test fails often. some failures fill up the disk, causing subsequent failures in many other tests
 log_output_basic     : Bug #40988       log_output_basic.test succeeded though syntactically false.
 innodb               : Bug #41056    Innodb.test shows some difference to its result file.
-log_bin_trust_function_creators_func : Bug#41003 Dec-12-2008 andrei todo:re-enable after merging the bug fixes from the main trees.
-=======
-slow_query_log_func.test              : Bug #37962: *_func tests containing sleeps/race conditions
-log_bin_trust_function_creators_func : Bug#41003 Dec-12-2008 andrei todo:re-enable after merging the bug fixes from the main trees.
-innodb_max_dirty_pages_pct_func       : BUG#41018 BUG#39382 2008-12-02 sven test fails often. some failures fill up the disk, causing subsequent failures in many other tests
-wait_timeout_func                     : Bug #41225 joro wait_timeout_func fails
->>>>>>> 1fe215a7
+log_bin_trust_function_creators_func : Bug#41003 Dec-12-2008 andrei todo:re-enable after merging the bug fixes from the main trees.