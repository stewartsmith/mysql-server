--- conflicted
+++ resolved
@@ -440,10 +440,6 @@
 DROP TABLE t1;
 
 #Bug #20836: Selecting into variables results in wrong results being returned
-<<<<<<< HEAD
-
-=======
->>>>>>> a7b0312c
 --disable_warnings
 DROP TABLE IF EXISTS t1;
 --enable_warnings
