--- conflicted
+++ resolved
@@ -430,11 +430,6 @@
   }
   init_ftfuncs(thd, select_lex, 1);
 
-<<<<<<< HEAD
-  table->mark_columns_needed_for_update();
-
-=======
->>>>>>> 20ca15d4
   table->update_const_key_parts(conds);
   order= simple_remove_const(order, conds);
         
