--- conflicted
+++ resolved
@@ -24,11 +24,8 @@
 #include "SQLError.h"
 #include "Hdr.h"
 #include "Cache.h"
-<<<<<<< HEAD
+#include "PStatement.h"
 #include "InfoTable.h"
-=======
-#include "PStatement.h"
->>>>>>> 6574b6a6
 
 #ifdef _DEBUG
 #undef THIS_FILE
@@ -135,7 +132,18 @@
 	database->cache->syncFile(dbb, "sync");
 }
 
-<<<<<<< HEAD
+void TableSpace::save(void)
+{
+	PStatement statement = database->prepareStatement(
+		"replace into system.tablespaces (tablespace,tablespace_id,filename) values (?,?,?)");
+	int n = 1;
+	statement->setString(n++, name);
+	statement->setInt(n++, tableSpaceId);
+	statement->setString(n++, filename);
+	statement->executeUpdate();
+	needSave = false;
+}
+
 void TableSpace::getIOInfo(InfoTable* infoTable)
 {
 	int n = 0;
@@ -147,16 +155,4 @@
 	infoTable->putInt(n++, dbb->fetches);
 	infoTable->putInt(n++, dbb->fakes);
 	infoTable->putRecord();
-=======
-void TableSpace::save(void)
-{
-	PStatement statement = database->prepareStatement(
-		"replace into system.tablespaces (tablespace,tablespace_id,filename) values (?,?,?)");
-	int n = 1;
-	statement->setString(n++, name);
-	statement->setInt(n++, tableSpaceId);
-	statement->setString(n++, filename);
-	statement->executeUpdate();
-	needSave = false;
->>>>>>> 6574b6a6
 }