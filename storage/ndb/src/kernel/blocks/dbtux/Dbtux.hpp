/*
   Copyright (C) 2003 MySQL AB
    All rights reserved. Use is subject to license terms.

   This program is free software; you can redistribute it and/or modify
   it under the terms of the GNU General Public License as published by
   the Free Software Foundation; version 2 of the License.

   This program is distributed in the hope that it will be useful,
   but WITHOUT ANY WARRANTY; without even the implied warranty of
   MERCHANTABILITY or FITNESS FOR A PARTICULAR PURPOSE.  See the
   GNU General Public License for more details.

   You should have received a copy of the GNU General Public License
   along with this program; if not, write to the Free Software
   Foundation, Inc., 51 Franklin St, Fifth Floor, Boston, MA 02110-1301  USA
*/

#ifndef DBTUX_H
#define DBTUX_H

#include <ndb_limits.h>
#include <SimulatedBlock.hpp>
#include <AttributeDescriptor.hpp>
#include <AttributeHeader.hpp>
#include <ArrayPool.hpp>
#include <DataBuffer.hpp>
#include <DLFifoList.hpp>
#include <md5_hash.hpp>

// big brother
#include <dbtup/Dbtup.hpp>

// signal classes
#include <signaldata/DictTabInfo.hpp>
#include <signaldata/TuxContinueB.hpp>
#include <signaldata/TupFrag.hpp>
#include <signaldata/AlterIndxImpl.hpp>
#include <signaldata/DropTab.hpp>
#include <signaldata/TuxMaint.hpp>
#include <signaldata/AccScan.hpp>
#include <signaldata/TuxBound.hpp>
#include <signaldata/NextScan.hpp>
#include <signaldata/AccLock.hpp>
#include <signaldata/DumpStateOrd.hpp>

// debug
#ifdef VM_TRACE
#include <NdbOut.hpp>
#include <OutputStream.hpp>
#endif

// jams
#undef jam
#undef jamEntry
#ifdef DBTUX_GEN_CPP
#define jam()           jamLine(10000 + __LINE__)
#define jamEntry()      jamEntryLine(10000 + __LINE__)
#endif
#ifdef DBTUX_META_CPP
#define jam()           jamLine(20000 + __LINE__)
#define jamEntry()      jamEntryLine(20000 + __LINE__)
#endif
#ifdef DBTUX_MAINT_CPP
#define jam()           jamLine(30000 + __LINE__)
#define jamEntry()      jamEntryLine(30000 + __LINE__)
#endif
#ifdef DBTUX_NODE_CPP
#define jam()           jamLine(40000 + __LINE__)
#define jamEntry()      jamEntryLine(40000 + __LINE__)
#endif
#ifdef DBTUX_TREE_CPP
#define jam()           jamLine(50000 + __LINE__)
#define jamEntry()      jamEntryLine(50000 + __LINE__)
#endif
#ifdef DBTUX_SCAN_CPP
#define jam()           jamLine(60000 + __LINE__)
#define jamEntry()      jamEntryLine(60000 + __LINE__)
#endif
#ifdef DBTUX_SEARCH_CPP
#define jam()           jamLine(70000 + __LINE__)
#define jamEntry()      jamEntryLine(70000 + __LINE__)
#endif
#ifdef DBTUX_CMP_CPP
#define jam()           jamLine(80000 + __LINE__)
#define jamEntry()      jamEntryLine(80000 + __LINE__)
#endif
#ifdef DBTUX_STAT_CPP
#define jam()           jamLine(90000 + __LINE__)
#define jamEntry()      jamEntryLine(90000 + __LINE__)
#endif
#ifdef DBTUX_DEBUG_CPP
#define jam()           jamLine(100000 + __LINE__)
#define jamEntry()      jamEntryLine(100000 + __LINE__)
#endif
#ifndef jam
#define jam()           jamLine(__LINE__)
#define jamEntry()      jamEntryLine(__LINE__)
#endif

#undef max
#undef min

class Configuration;

<<<<<<< HEAD
class Dbtux : public SimulatedBlock {
  friend class DbtuxProxy;
=======
struct mt_BuildIndxCtx;

class Dbtux : public SimulatedBlock
{
  friend struct mt_BuildIndxCtx;
  friend Uint32 Dbtux_mt_buildIndexFragment_wrapper_C(void*);
>>>>>>> 20f96245
public:
  Dbtux(Block_context& ctx, Uint32 instanceNumber = 0);
  virtual ~Dbtux();

  // pointer to TUP instance in this thread
  Dbtup* c_tup;

private:
  // sizes are in words (Uint32)
  STATIC_CONST( MaxIndexFragments = MAX_FRAG_PER_NODE );
  STATIC_CONST( MaxIndexAttributes = MAX_ATTRIBUTES_IN_INDEX );
  /*
   * Allow space for per-attribute overhead (at least bound type and
   * attribute header) and key data xfrm-ed.  execTUX_BOUND_INFO unpacks
   * all in same buffer so double the size.  The xfrm should disappear
   * in 7.x wl#4163.
   */
  STATIC_CONST( MaxAttrDataSize =
      (
        4 * MAX_ATTRIBUTES_IN_INDEX +
        MAX_KEY_SIZE_IN_WORDS * MAX_XFRM_MULTIPLY
      ) * 2
  );

public:
  STATIC_CONST( DescPageSize = 256 );
private:
  STATIC_CONST( MaxTreeNodeSize = MAX_TTREE_NODE_SIZE );
  STATIC_CONST( MaxPrefSize = MAX_TTREE_PREF_SIZE );
  STATIC_CONST( ScanBoundSegmentSize = 7 );
  STATIC_CONST( MaxAccLockOps = MAX_PARALLEL_OP_PER_SCAN );
  STATIC_CONST( MaxTreeDepth = 32 );    // strict
  BLOCK_DEFINES(Dbtux);

  // forward declarations
  struct TuxCtx;
  struct DescEnt;

  // Pointer to array of Uint32 represents attribute data and bounds

  typedef Uint32 *Data;
  inline AttributeHeader& ah(Data data) {
    return *reinterpret_cast<AttributeHeader*>(data);
  }

  typedef const Uint32* ConstData;
  inline const AttributeHeader& ah(ConstData data) {
    return *reinterpret_cast<const AttributeHeader*>(data);
  }

  // AttributeHeader size is assumed to be 1 word
  STATIC_CONST( AttributeHeaderSize = 1 );

  /*
   * Logical tuple address, "local key".  Identifies table tuples.
   */
  typedef Uint32 TupAddr;
  STATIC_CONST( NullTupAddr = (Uint32)-1 );

  /*
   * Physical tuple address in TUP.  Provides fast access to table tuple
   * or index node.  Valid within the db node and across timeslices.
   * Not valid between db nodes or across restarts.
   *
   * To avoid wasting an Uint16 the pageid is split in two.
   */
  struct TupLoc {
  private:
    Uint16 m_pageId1;           // page i-value (big-endian)
    Uint16 m_pageId2;
    Uint16 m_pageOffset;        // page offset in words
  public:
    TupLoc();
    TupLoc(Uint32 pageId, Uint16 pageOffset);
    Uint32 getPageId() const;
    void setPageId(Uint32 pageId);
    Uint32 getPageOffset() const;
    void setPageOffset(Uint32 pageOffset);
    bool operator==(const TupLoc& loc) const;
    bool operator!=(const TupLoc& loc) const;
  };

  /*
   * There is no const member NullTupLoc since the compiler may not be
   * able to optimize it to TupLoc() constants.  Instead null values are
   * constructed on the stack with TupLoc().
   */
#define NullTupLoc TupLoc()

  // tree definitions

  /*
   * Tree entry.  Points to a tuple in primary table via physical
   * address of "original" tuple and tuple version.
   *
   * ZTUP_VERSION_BITS must be 15 (or less).
   */
  struct TreeEnt;
  friend struct TreeEnt;
  struct TreeEnt {
    TupLoc m_tupLoc;            // address of original tuple
    unsigned m_tupVersion : 15; // version
    TreeEnt();
    // methods
    bool eqtuple(const TreeEnt ent) const;
    bool eq(const TreeEnt ent) const;
    int cmp(const TreeEnt ent) const;
  };
  STATIC_CONST( TreeEntSize = sizeof(TreeEnt) >> 2 );
  static const TreeEnt NullTreeEnt;

  /*
   * Tree node has 1) fixed part 2) a prefix of index key data for min
   * entry 3) max and min entries 4) rest of entries 5) one extra entry
   * used as work space.
   *
   * struct TreeNode            part 1, size 6 words
   * min prefix                 part 2, size TreeHead::m_prefSize
   * max entry                  part 3
   * min entry                  part 3
   * rest of entries            part 4
   * work entry                 part 5
   *
   * There are 3 links to other nodes: left child, right child, parent.
   * Occupancy (number of entries) is at least 1 except temporarily when
   * a node is about to be removed.
   */
  struct TreeNode;
  friend struct TreeNode;
  struct TreeNode {
    TupLoc m_link[3];           // link to 0-left child 1-right child 2-parent
    unsigned m_side : 2;        // we are 0-left child 1-right child 2-root
    unsigned m_balance : 2;     // balance -1, 0, +1 plus 1 for Solaris CC
    unsigned pad1 : 4;
    Uint8 m_occup;              // current number of entries
    Uint32 m_nodeScan;          // list of scans at this node
    TreeNode();
  };
  STATIC_CONST( NodeHeadSize = sizeof(TreeNode) >> 2 );

  /*
   * Tree node "access size" was for an early version with signal
   * interface to TUP.  It is now used only to compute sizes.
   */
  enum AccSize {
    AccNone = 0,
    AccHead = 1,                // part 1
    AccPref = 2,                // parts 1-3
    AccFull = 3                 // parts 1-5
  };

  /*
   * Tree header.  There is one in each fragment.  Contains tree
   * parameters and address of root node.
   */
  struct TreeHead;
  friend struct TreeHead;
  struct TreeHead {
    Uint8 m_nodeSize;           // words in tree node
    Uint8 m_prefSize;           // words in min prefix
    Uint8 m_minOccup;           // min entries in internal node
    Uint8 m_maxOccup;           // max entries in node
    Uint32 m_entryCount;        // stat: current entries
    TupLoc m_root;              // root node
    TreeHead();
    // methods
    unsigned getSize(AccSize acc) const;
    Data getPref(TreeNode* node) const;
    TreeEnt* getEntList(TreeNode* node) const;
  };

  /*
   * Tree position.  Specifies node, position within node (from 0 to
   * m_occup), and whether the position is at an existing entry or
   * before one (if any).  Position m_occup points past the node and is
   * also represented by position 0 of next node.  Includes direction
   * used by scan.
   */
  struct TreePos;
  friend struct TreePos;
  struct TreePos {
    TupLoc m_loc;               // physical node address
    Uint16 m_pos;               // position 0 to m_occup
    Uint8 m_dir;                // see scanNext
    TreePos();
  };

  // packed metadata

  /*
   * Descriptor page.  The "hot" metadata for an index is stored as
   * a contiguous array of words on some page.
   */
  struct DescPage;
  friend struct DescPage;
  struct DescPage {
    Uint32 m_nextPage;
    Uint32 m_numFree;           // number of free words
    union {
    Uint32 m_data[DescPageSize];
    Uint32 nextPool;
    };
    DescPage();
  };
  typedef Ptr<DescPage> DescPagePtr;
  ArrayPool<DescPage> c_descPagePool;
  Uint32 c_descPageList;

  /*
   * Header for index metadata.  Size must be multiple of word size.
   */
  struct DescHead {
    unsigned m_indexId : 24;
    unsigned pad1 : 8;
  };
  STATIC_CONST( DescHeadSize = sizeof(DescHead) >> 2 );

  /*
   * Attribute metadata.  Size must be multiple of word size.
   *
   * Prefix comparison of char data must use strxfrm and binary
   * comparison.  The charset is currently unused.
   */
  struct DescAttr {
    Uint32 m_attrDesc;          // standard AttributeDescriptor
    Uint16 m_primaryAttrId;
    unsigned m_typeId : 6;
    unsigned m_charset : 10;
  };
  STATIC_CONST( DescAttrSize = sizeof(DescAttr) >> 2 );

  /*
   * Complete metadata for one index. The array of attributes has
   * variable size.
   */
  friend struct DescEnt;
  struct DescEnt {
    DescHead m_descHead;
    DescAttr m_descAttr[1];     // variable size data
  };

  // range scan
 
  /*
   * Scan bounds are stored in linked list of segments.
   */
  typedef DataBuffer<ScanBoundSegmentSize> ScanBound;
  typedef DataBuffer<ScanBoundSegmentSize>::ConstDataBufferIterator ScanBoundIterator;
  typedef DataBuffer<ScanBoundSegmentSize>::DataBufferPool ScanBoundPool;
  ScanBoundPool c_scanBoundPool;

  // ScanLock
  struct ScanLock {
    ScanLock() {}
    Uint32 m_accLockOp;
    union {
    Uint32 nextPool;
    Uint32 nextList;
    };
    Uint32 prevList;
  };
  typedef Ptr<ScanLock> ScanLockPtr;
  ArrayPool<ScanLock> c_scanLockPool;
 
  /*
   * Scan operation.
   *
   * Tuples are locked one at a time.  The current lock op is set to
   * RNIL as soon as the lock is obtained and passed to LQH.  We must
   * however remember all locks which LQH has not returned for unlocking
   * since they must be aborted by us when the scan is closed.
   *
   * Scan state describes the entry we are interested in.  There is
   * a separate lock wait flag.  It may be for current entry or it may
   * be for an entry we were moved away from.  In any case nothing
   * happens with current entry before lock wait flag is cleared.
   *
   * An unfinished scan is always linked to some tree node, and has
   * current position and direction (see comments at scanNext).  There
   * is also a copy of latest entry found.
   */
  struct ScanOp;
  friend struct ScanOp;
  struct ScanOp {
    enum {
      Undef = 0,
      First = 1,                // before first entry
      Current = 2,              // at some entry
      Found = 3,                // return current as next scan result
      Blocked = 4,              // found and waiting for ACC lock
      Locked = 5,               // found and locked or no lock needed
      Next = 6,                 // looking for next extry
      Last = 7,                 // after last entry
      Aborting = 8,             // lock wait at scan close
      Invalid = 9               // cannot return REF to LQH currently
    };
    Uint16 m_state;
    Uint16 m_lockwait;
    Uint32 m_userPtr;           // scanptr.i in LQH
    Uint32 m_userRef;
    Uint32 m_tableId;
    Uint32 m_indexId;
    Uint32 m_fragId;
    Uint32 m_fragPtrI;
    Uint32 m_transId1;
    Uint32 m_transId2;
    Uint32 m_savePointId;
    // lock waited for or obtained and not yet passed to LQH
    Uint32 m_accLockOp;
    // locks obtained and passed to LQH but not yet returned by LQH
    DLFifoList<ScanLock>::Head m_accLockOps;
    Uint8 m_readCommitted;      // no locking
    Uint8 m_lockMode;
    Uint8 m_descending;
    ScanBound m_boundMin;
    ScanBound m_boundMax;
    ScanBound* m_bound[2];      // pointers to above 2
    Uint16 m_boundCnt[2];       // number of bounds in each
    TreePos m_scanPos;          // position
    TreeEnt m_scanEnt;          // latest entry found
    Uint32 m_nodeScan;          // next scan at node (single-linked)
    union {
    Uint32 nextPool;
    Uint32 nextList;
    };
    Uint32 prevList;
    ScanOp(ScanBoundPool& scanBoundPool);
  };
  typedef Ptr<ScanOp> ScanOpPtr;
  ArrayPool<ScanOp> c_scanOpPool;

  // indexes and fragments

  /*
   * Ordered index.  Top level data structure.  The primary table (table
   * being indexed) lives in TUP.
   */
  struct Index;
  friend struct Index;
  struct Index {
    enum State {
      NotDefined = 0,
      Defining = 1,
      Building = 3,             // triggers activated, building
      Online = 2,               // triggers activated and build done
      Dropping = 9
    };
    State m_state;
    DictTabInfo::TableType m_tableType;
    Uint32 m_tableId;
    Uint16 unused;
    Uint16 m_numFrags;
    Uint32 m_fragId[MaxIndexFragments];
    Uint32 m_fragPtrI[MaxIndexFragments];
    Uint32 m_descPage;          // descriptor page
    Uint16 m_descOff;           // offset within the page
    Uint16 m_numAttrs;
    bool m_storeNullKey;
    union {
    Uint32 nextPool;
    };
    Index();
  };
  typedef Ptr<Index> IndexPtr;
  ArrayPool<Index> c_indexPool;
  RSS_AP_SNAPSHOT(c_indexPool);

  /*
   * Fragment of an index, as known to DIH/TC.  Represents the two
   * duplicate fragments known to LQH/ACC/TUP.  Includes tree header.
   * There are no maintenance operation records yet.
   */
  struct Frag;
  friend struct Frag;
  struct Frag {
    Uint32 m_tableId;           // copy from index level
    Uint32 m_indexId;
    Uint16 unused;
    Uint16 m_fragId;
    Uint32 m_descPage;          // copy from index level
    Uint16 m_descOff;
    Uint16 m_numAttrs;
    bool m_storeNullKey;
    TreeHead m_tree;
    TupLoc m_freeLoc;           // list of free index nodes
    DLList<ScanOp> m_scanList;  // current scans on this fragment
    Uint32 m_tupIndexFragPtrI;
    Uint32 m_tupTableFragPtrI;
    Uint32 m_accTableFragPtrI;
    union {
    Uint32 nextPool;
    };
    Frag(ArrayPool<ScanOp>& scanOpPool);
  };
  typedef Ptr<Frag> FragPtr;
  ArrayPool<Frag> c_fragPool;
  RSS_AP_SNAPSHOT(c_fragPool);

  /*
   * Fragment metadata operation.
   */
  struct FragOp {
    Uint32 m_userPtr;
    Uint32 m_userRef;
    Uint32 m_indexId;
    Uint32 m_fragId;
    Uint32 m_fragPtrI;
    Uint32 m_fragNo;            // fragment number starting at zero
    Uint32 m_numAttrsRecvd;
    union {
    Uint32 nextPool;
    };
    FragOp();
  };
  typedef Ptr<FragOp> FragOpPtr;
  ArrayPool<FragOp> c_fragOpPool;
  RSS_AP_SNAPSHOT(c_fragOpPool);

  // node handles

  /*
   * A node handle is a reference to a tree node in TUP.  It is used to
   * operate on the node.  Node handles are allocated on the stack.
   */
  struct NodeHandle;
  friend struct NodeHandle;
  struct NodeHandle {
    Frag& m_frag;               // fragment using the node
    TupLoc m_loc;               // physical node address
    TreeNode* m_node;           // pointer to node storage
    NodeHandle(Frag& frag);
    NodeHandle(const NodeHandle& node);
    NodeHandle& operator=(const NodeHandle& node);
    // check if unassigned
    bool isNull();
    // getters
    TupLoc getLink(unsigned i);
    unsigned getChilds();       // cannot spell
    unsigned getSide();
    unsigned getOccup();
    int getBalance();
    Uint32 getNodeScan();
    // setters
    void setLink(unsigned i, TupLoc loc);
    void setSide(unsigned i);
    void setOccup(unsigned n);
    void setBalance(int b);
    void setNodeScan(Uint32 scanPtrI);
    // access other parts of the node
    Data getPref();
    TreeEnt getEnt(unsigned pos);
    TreeEnt getMinMax(unsigned i);
    // for ndbrequire and ndbassert
    void progError(int line, int cause, const char* file);
  };

  // methods

  /*
   * DbtuxGen.cpp
   */
  void execCONTINUEB(Signal* signal);
  void execSTTOR(Signal* signal);
  void execREAD_CONFIG_REQ(Signal* signal);
  void execNODE_STATE_REP(Signal* signal);

  // utils
  void setKeyAttrs(TuxCtx&, const Frag& frag);
  void readKeyAttrs(TuxCtx&, const Frag& frag, TreeEnt ent, unsigned start, Data keyData);
  void readTablePk(const Frag& frag, TreeEnt ent, Data pkData, unsigned& pkSize);
  void copyAttrs(TuxCtx&, const Frag& frag, ConstData data1, Data data2, unsigned maxlen2 = MaxAttrDataSize);
  void unpackBound(const ScanBound& bound, Data data);

  /*
   * DbtuxMeta.cpp
   */
  void execCREATE_TAB_REQ(Signal*);
  void execTUXFRAGREQ(Signal* signal);
  void execTUX_ADD_ATTRREQ(Signal* signal);
  void execALTER_INDX_IMPL_REQ(Signal* signal);
  void execDROP_TAB_REQ(Signal* signal);
  void execDROP_FRAG_REQ(Signal* signal);
  bool allocDescEnt(IndexPtr indexPtr);
  void freeDescEnt(IndexPtr indexPtr);
  void abortAddFragOp(Signal* signal);
  void dropIndex(Signal* signal, IndexPtr indexPtr, Uint32 senderRef, Uint32 senderData);

  /*
   * DbtuxMaint.cpp
   */
  void execTUX_MAINT_REQ(Signal* signal);
  
  /*
   * DbtuxNode.cpp
   */
  int allocNode(TuxCtx&, NodeHandle& node);
  void selectNode(NodeHandle& node, TupLoc loc);
  void insertNode(NodeHandle& node);
  void deleteNode(NodeHandle& node);
  void setNodePref(struct TuxCtx &, NodeHandle& node);
  // node operations
  void nodePushUp(TuxCtx&, NodeHandle& node, unsigned pos, const TreeEnt& ent, Uint32 scanList);
  void nodePushUpScans(NodeHandle& node, unsigned pos);
  void nodePopDown(TuxCtx&, NodeHandle& node, unsigned pos, TreeEnt& en, Uint32* scanList);
  void nodePopDownScans(NodeHandle& node, unsigned pos);
  void nodePushDown(TuxCtx&, NodeHandle& node, unsigned pos, TreeEnt& ent, Uint32& scanList);
  void nodePushDownScans(NodeHandle& node, unsigned pos);
  void nodePopUp(TuxCtx&, NodeHandle& node, unsigned pos, TreeEnt& ent, Uint32 scanList);
  void nodePopUpScans(NodeHandle& node, unsigned pos);
  void nodeSlide(TuxCtx&, NodeHandle& dstNode, NodeHandle& srcNode, unsigned cnt, unsigned i);
  // scans linked to node
  void addScanList(NodeHandle& node, unsigned pos, Uint32 scanList);
  void removeScanList(NodeHandle& node, unsigned pos, Uint32& scanList);
  void moveScanList(NodeHandle& node, unsigned pos);
  void linkScan(NodeHandle& node, ScanOpPtr scanPtr);
  void unlinkScan(NodeHandle& node, ScanOpPtr scanPtr);
  bool islinkScan(NodeHandle& node, ScanOpPtr scanPtr);

  /*
   * DbtuxTree.cpp
   */
  // add entry
  void treeAdd(TuxCtx&, Frag& frag, TreePos treePos, TreeEnt ent);
  void treeAddFull(TuxCtx&, Frag& frag, NodeHandle lubNode, unsigned pos, TreeEnt ent);
  void treeAddNode(TuxCtx&, Frag& frag, NodeHandle lubNode, unsigned pos, TreeEnt ent, NodeHandle parentNode, unsigned i);
  void treeAddRebalance(TuxCtx&, Frag& frag, NodeHandle node, unsigned i);
  // remove entry
  void treeRemove(Frag& frag, TreePos treePos);
  void treeRemoveInner(Frag& frag, NodeHandle lubNode, unsigned pos);
  void treeRemoveSemi(Frag& frag, NodeHandle node, unsigned i);
  void treeRemoveLeaf(Frag& frag, NodeHandle node);
  void treeRemoveNode(Frag& frag, NodeHandle node);
  void treeRemoveRebalance(Frag& frag, NodeHandle node, unsigned i);
  // rotate
  void treeRotateSingle(TuxCtx&, Frag& frag, NodeHandle& node, unsigned i);
  void treeRotateDouble(TuxCtx&, Frag& frag, NodeHandle& node, unsigned i);

  /*
   * DbtuxScan.cpp
   */
  void execACC_SCANREQ(Signal* signal);
  void execTUX_BOUND_INFO(Signal* signal);
  void execNEXT_SCANREQ(Signal* signal);
  void execACC_CHECK_SCAN(Signal* signal);
  void execACCKEYCONF(Signal* signal);
  void execACCKEYREF(Signal* signal);
  void execACC_ABORTCONF(Signal* signal);
  void scanFirst(ScanOpPtr scanPtr);
  void scanFind(ScanOpPtr scanPtr);
  void scanNext(ScanOpPtr scanPtr, bool fromMaintReq);
  bool scanCheck(ScanOpPtr scanPtr, TreeEnt ent);
  bool scanVisible(ScanOpPtr scanPtr, TreeEnt ent);
  void scanClose(Signal* signal, ScanOpPtr scanPtr);
  void abortAccLockOps(Signal* signal, ScanOpPtr scanPtr);
  void addAccLockOp(ScanOpPtr scanPtr, Uint32 accLockOp);
  void removeAccLockOp(ScanOpPtr scanPtr, Uint32 accLockOp);
  void releaseScanOp(ScanOpPtr& scanPtr);

  /*
   * DbtuxSearch.cpp
   */
  bool searchToAdd(TuxCtx&, Frag& frag, ConstData searchKey, TreeEnt searchEnt, TreePos& treePos);
  bool searchToRemove(Frag& frag, ConstData searchKey, TreeEnt searchEnt, TreePos& treePos);
  void searchToScan(Frag& frag, ConstData boundInfo, unsigned boundCount, bool descending, TreePos& treePos);
  void searchToScanAscending(Frag& frag, ConstData boundInfo, unsigned boundCount, TreePos& treePos);
  void searchToScanDescending(Frag& frag, ConstData boundInfo, unsigned boundCount, TreePos& treePos);

  /*
   * DbtuxCmp.cpp
   */
  int cmpSearchKey(TuxCtx&, const Frag& frag, unsigned& start, ConstData searchKey, ConstData entryData, unsigned maxlen = MaxAttrDataSize);
  int cmpScanBound(const Frag& frag, unsigned dir, ConstData boundInfo, unsigned boundCount, ConstData entryData, unsigned maxlen = MaxAttrDataSize);

  /*
   * DbtuxStat.cpp
   */
  void execREAD_PSEUDO_REQ(Signal* signal);
  void statRecordsInRange(ScanOpPtr scanPtr, Uint32* out);
  Uint32 getEntriesBeforeOrAfter(Frag& frag, TreePos pos, unsigned idir);
  unsigned getPathToNode(NodeHandle node, Uint16* path);

  /*
   * DbtuxDebug.cpp
   */
  void execDUMP_STATE_ORD(Signal* signal);
#ifdef VM_TRACE
  struct PrintPar {
    char m_path[100];           // LR prefix
    unsigned m_side;            // expected side
    TupLoc m_parent;            // expected parent address
    int m_depth;                // returned depth
    unsigned m_occup;           // returned occupancy
    TreeEnt m_minmax[2];        // returned subtree min and max
    bool m_ok;                  // returned status
    PrintPar();
  };
  void printTree(Signal* signal, Frag& frag, NdbOut& out);
  void printNode(struct TuxCtx&, Frag&, NdbOut& out, TupLoc loc, PrintPar& par);
  friend class NdbOut& operator<<(NdbOut&, const TupLoc&);
  friend class NdbOut& operator<<(NdbOut&, const TreeEnt&);
  friend class NdbOut& operator<<(NdbOut&, const TreeNode&);
  friend class NdbOut& operator<<(NdbOut&, const TreeHead&);
  friend class NdbOut& operator<<(NdbOut&, const TreePos&);
  friend class NdbOut& operator<<(NdbOut&, const DescAttr&);
  friend class NdbOut& operator<<(NdbOut&, const ScanOp&);
  friend class NdbOut& operator<<(NdbOut&, const Index&);
  friend class NdbOut& operator<<(NdbOut&, const Frag&);
  friend class NdbOut& operator<<(NdbOut&, const FragOp&);
  friend class NdbOut& operator<<(NdbOut&, const NodeHandle&);
  FILE* debugFile;
  NdbOut debugOut;
  unsigned debugFlags;
  enum {
    DebugMeta = 1,              // log create and drop index
    DebugMaint = 2,             // log maintenance ops
    DebugTree = 4,              // log and check tree after each op
    DebugScan = 8,              // log scans
    DebugLock = 16              // log ACC locks
  };
  STATIC_CONST( DataFillByte = 0xa2 );
  STATIC_CONST( NodeFillByte = 0xa4 );
#endif

  void execDBINFO_SCANREQ(Signal* signal);

  // start up info
  Uint32 c_internalStartPhase;
  Uint32 c_typeOfStart;

  /*
   * Global data set at operation start.  Unpacked from index metadata.
   * Not passed as parameter to methods.  Invalid across timeslices.
   *
   * TODO inline all into index metadata
   */
  struct TuxCtx
  {
    Uint32 * jamidx;
    Uint8 * jambase;

    // index key attr ids with sizes in AttributeHeader format
    Data c_keyAttrs;

    // pointers to index key comparison functions
    NdbSqlUtil::Cmp** c_sqlCmp;

    /*
     * Other buffers used during the operation.
     */

    // buffer for search key data with headers
    Data c_searchKey;

    // buffer for current entry key data with headers
    Data c_entryKey;
  };

  struct TuxCtx c_ctx; // Global Tux context, for everything build MT-index build

  // buffer for scan bounds and keyinfo (primary key)
  Data c_dataBuffer;

  // inlined utils
  DescEnt& getDescEnt(Uint32 descPage, Uint32 descOff);
  Uint32 getTupAddr(const Frag& frag, TreeEnt ent);
  static unsigned min(unsigned x, unsigned y);
  static unsigned max(unsigned x, unsigned y);

public:
  static Uint32 mt_buildIndexFragment_wrapper(void*);
private:
  Uint32 mt_buildIndexFragment(struct mt_BuildIndxCtx*);
};

// Dbtux::TupLoc

inline
Dbtux::TupLoc::TupLoc() :
  m_pageId1(RNIL >> 16),
  m_pageId2(RNIL & 0xFFFF),
  m_pageOffset(0)
{
}

inline
Dbtux::TupLoc::TupLoc(Uint32 pageId, Uint16 pageOffset) :
  m_pageId1(pageId >> 16),
  m_pageId2(pageId & 0xFFFF),
  m_pageOffset(pageOffset)
{
}

inline Uint32
Dbtux::TupLoc::getPageId() const
{
  return (m_pageId1 << 16) | m_pageId2;
}

inline void
Dbtux::TupLoc::setPageId(Uint32 pageId)
{
  m_pageId1 = (pageId >> 16);
  m_pageId2 = (pageId & 0xFFFF);
}

inline Uint32
Dbtux::TupLoc::getPageOffset() const
{
  return (Uint32)m_pageOffset;
}

inline void
Dbtux::TupLoc::setPageOffset(Uint32 pageOffset)
{
  m_pageOffset = (Uint16)pageOffset;
}

inline bool
Dbtux::TupLoc::operator==(const TupLoc& loc) const
{
  return
    m_pageId1 == loc.m_pageId1 &&
    m_pageId2 == loc.m_pageId2 &&
    m_pageOffset == loc.m_pageOffset;
}

inline bool
Dbtux::TupLoc::operator!=(const TupLoc& loc) const
{
  return ! (*this == loc);
}

// Dbtux::TreeEnt

inline
Dbtux::TreeEnt::TreeEnt() :
  m_tupLoc(),
  m_tupVersion(0)
{
}

inline bool
Dbtux::TreeEnt::eqtuple(const TreeEnt ent) const
{
  return
    m_tupLoc == ent.m_tupLoc;
}

inline bool
Dbtux::TreeEnt::eq(const TreeEnt ent) const
{
  return
    m_tupLoc == ent.m_tupLoc &&
    m_tupVersion == ent.m_tupVersion;
}

inline int
Dbtux::TreeEnt::cmp(const TreeEnt ent) const
{
  if (m_tupLoc.getPageId() < ent.m_tupLoc.getPageId())
    return -1;
  if (m_tupLoc.getPageId() > ent.m_tupLoc.getPageId())
    return +1;
  if (m_tupLoc.getPageOffset() < ent.m_tupLoc.getPageOffset())
    return -1;
  if (m_tupLoc.getPageOffset() > ent.m_tupLoc.getPageOffset())
    return +1;
  /*
   * Guess if one tuple version has wrapped around.  This is well
   * defined ordering on existing versions since versions are assigned
   * consecutively and different versions exists only on uncommitted
   * tuple.  Assuming max 2**14 uncommitted ops on same tuple.
   */
  const unsigned version_wrap_limit = (1 << (ZTUP_VERSION_BITS - 1));
  if (m_tupVersion < ent.m_tupVersion) {
    if (unsigned(ent.m_tupVersion - m_tupVersion) < version_wrap_limit)
      return -1;
    else
      return +1;
  }
  if (m_tupVersion > ent.m_tupVersion) {
    if (unsigned(m_tupVersion - ent.m_tupVersion) < version_wrap_limit)
      return +1;
    else
      return -1;
  }
  return 0;
}

// Dbtux::TreeNode

inline
Dbtux::TreeNode::TreeNode() :
  m_side(2),
  m_balance(0 + 1),
  pad1(0),
  m_occup(0),
  m_nodeScan(RNIL)
{
  m_link[0] = NullTupLoc;
  m_link[1] = NullTupLoc;
  m_link[2] = NullTupLoc;
}

// Dbtux::TreeHead

inline
Dbtux::TreeHead::TreeHead() :
  m_nodeSize(0),
  m_prefSize(0),
  m_minOccup(0),
  m_maxOccup(0),
  m_entryCount(0),
  m_root()
{
}

inline unsigned
Dbtux::TreeHead::getSize(AccSize acc) const
{
  switch (acc) {
  case AccNone:
    return 0;
  case AccHead:
    return NodeHeadSize;
  case AccPref:
    return NodeHeadSize + m_prefSize + 2 * TreeEntSize;
  case AccFull:
    return m_nodeSize;
  }
  return 0;
}

inline Dbtux::Data
Dbtux::TreeHead::getPref(TreeNode* node) const
{
  Uint32* ptr = (Uint32*)node + NodeHeadSize;
  return ptr;
}

inline Dbtux::TreeEnt*
Dbtux::TreeHead::getEntList(TreeNode* node) const
{
  Uint32* ptr = (Uint32*)node + NodeHeadSize + m_prefSize;
  return (TreeEnt*)ptr;
}

// Dbtux::TreePos

inline
Dbtux::TreePos::TreePos() :
  m_loc(),
  m_pos(ZNIL),
  m_dir(255)
{
}

// Dbtux::DescPage

inline
Dbtux::DescPage::DescPage() :
  m_nextPage(RNIL),
  m_numFree(ZNIL)
{
  for (unsigned i = 0; i < DescPageSize; i++) {
#ifdef VM_TRACE
    m_data[i] = 0x13571357;
#else
    m_data[i] = 0;
#endif
  }
}

// Dbtux::ScanOp

inline
Dbtux::ScanOp::ScanOp(ScanBoundPool& scanBoundPool) :
  m_state(Undef),
  m_lockwait(false),
  m_userPtr(RNIL),
  m_userRef(RNIL),
  m_tableId(RNIL),
  m_indexId(RNIL),
  m_fragPtrI(RNIL),
  m_transId1(0),
  m_transId2(0),
  m_savePointId(0),
  m_accLockOp(RNIL),
  m_accLockOps(),
  m_readCommitted(0),
  m_lockMode(0),
  m_descending(0),
  m_boundMin(scanBoundPool),
  m_boundMax(scanBoundPool),
  m_scanPos(),
  m_scanEnt(),
  m_nodeScan(RNIL)
{
  m_bound[0] = &m_boundMin;
  m_bound[1] = &m_boundMax;
  m_boundCnt[0] = 0;
  m_boundCnt[1] = 0;
}

// Dbtux::Index

inline
Dbtux::Index::Index() :
  m_state(NotDefined),
  m_tableType(DictTabInfo::UndefTableType),
  m_tableId(RNIL),
  m_numFrags(0),
  m_descPage(RNIL),
  m_descOff(0),
  m_numAttrs(0),
  m_storeNullKey(false)
{
  for (unsigned i = 0; i < MaxIndexFragments; i++) {
    m_fragId[i] = ZNIL;
    m_fragPtrI[i] = RNIL;
  };
}

// Dbtux::Frag

inline
Dbtux::Frag::Frag(ArrayPool<ScanOp>& scanOpPool) :
  m_tableId(RNIL),
  m_indexId(RNIL),
  m_fragId(ZNIL),
  m_descPage(RNIL),
  m_descOff(0),
  m_numAttrs(ZNIL),
  m_storeNullKey(false),
  m_tree(),
  m_freeLoc(),
  m_scanList(scanOpPool),
  m_tupIndexFragPtrI(RNIL)
{
  m_tupTableFragPtrI = RNIL;
  m_accTableFragPtrI = RNIL;
}

// Dbtux::FragOp

inline
Dbtux::FragOp::FragOp() :
  m_userPtr(RNIL),
  m_userRef(RNIL),
  m_indexId(RNIL),
  m_fragId(ZNIL),
  m_fragPtrI(RNIL),
  m_fragNo(ZNIL),
  m_numAttrsRecvd(ZNIL)
{
}

// Dbtux::NodeHandle

inline
Dbtux::NodeHandle::NodeHandle(Frag& frag) :
  m_frag(frag),
  m_loc(),
  m_node(0)
{
}

inline
Dbtux::NodeHandle::NodeHandle(const NodeHandle& node) :
  m_frag(node.m_frag),
  m_loc(node.m_loc),
  m_node(node.m_node)
{
}

inline Dbtux::NodeHandle&
Dbtux::NodeHandle::operator=(const NodeHandle& node)
{
  ndbassert(&m_frag == &node.m_frag);
  m_loc = node.m_loc;
  m_node = node.m_node;
  return *this;
}

inline bool
Dbtux::NodeHandle::isNull()
{
  return m_node == 0;
}

inline Dbtux::TupLoc
Dbtux::NodeHandle::getLink(unsigned i)
{
  ndbrequire(i <= 2);
  return m_node->m_link[i];
}

inline unsigned
Dbtux::NodeHandle::getChilds()
{
  return (m_node->m_link[0] != NullTupLoc) + (m_node->m_link[1] != NullTupLoc);
}

inline unsigned
Dbtux::NodeHandle::getSide()
{
  return m_node->m_side;
}

inline unsigned
Dbtux::NodeHandle::getOccup()
{
  return m_node->m_occup;
}

inline int
Dbtux::NodeHandle::getBalance()
{
  return (int)m_node->m_balance - 1;
}

inline Uint32
Dbtux::NodeHandle::getNodeScan()
{
  return m_node->m_nodeScan;
}

inline void
Dbtux::NodeHandle::setLink(unsigned i, TupLoc loc)
{
  ndbrequire(i <= 2);
  m_node->m_link[i] = loc;
}

inline void
Dbtux::NodeHandle::setSide(unsigned i)
{
  ndbrequire(i <= 2);
  m_node->m_side = i;
}

inline void
Dbtux::NodeHandle::setOccup(unsigned n)
{
  TreeHead& tree = m_frag.m_tree;
  ndbrequire(n <= tree.m_maxOccup);
  m_node->m_occup = n;
}

inline void
Dbtux::NodeHandle::setBalance(int b)
{
  ndbrequire(abs(b) <= 1);
  m_node->m_balance = (unsigned)(b + 1);
}

inline void
Dbtux::NodeHandle::setNodeScan(Uint32 scanPtrI)
{
  m_node->m_nodeScan = scanPtrI;
}

inline Dbtux::Data
Dbtux::NodeHandle::getPref()
{
  TreeHead& tree = m_frag.m_tree;
  return tree.getPref(m_node);
}

inline Dbtux::TreeEnt
Dbtux::NodeHandle::getEnt(unsigned pos)
{
  TreeHead& tree = m_frag.m_tree;
  TreeEnt* entList = tree.getEntList(m_node);
  const unsigned occup = m_node->m_occup;
  ndbrequire(pos < occup);
  return entList[(1 + pos) % occup];
}

inline Dbtux::TreeEnt
Dbtux::NodeHandle::getMinMax(unsigned i)
{
  const unsigned occup = m_node->m_occup;
  ndbrequire(i <= 1 && occup != 0);
  return getEnt(i == 0 ? 0 : occup - 1);
}

// parameters for methods

#ifdef VM_TRACE
inline
Dbtux::PrintPar::PrintPar() :
  // caller fills in
  m_path(),
  m_side(255),
  m_parent(),
  // default return values
  m_depth(0),
  m_occup(0),
  m_ok(true)
{
}
#endif

// utils

inline Dbtux::DescEnt&
Dbtux::getDescEnt(Uint32 descPage, Uint32 descOff)
{
  DescPagePtr pagePtr;
  pagePtr.i = descPage;
  c_descPagePool.getPtr(pagePtr);
  ndbrequire(descOff < DescPageSize);
  DescEnt* descEnt = (DescEnt*)&pagePtr.p->m_data[descOff];
  return *descEnt;
}

inline Uint32
Dbtux::getTupAddr(const Frag& frag, TreeEnt ent)
{
  const Uint32 tableFragPtrI = frag.m_tupTableFragPtrI;
  const TupLoc tupLoc = ent.m_tupLoc;
  Uint32 tupAddr = NullTupAddr;
  c_tup->tuxGetTupAddr(tableFragPtrI, tupLoc.getPageId(), tupLoc.getPageOffset(), tupAddr);
  jamEntry();
  return tupAddr;
}

inline unsigned
Dbtux::min(unsigned x, unsigned y)
{
  return x < y ? x : y;
}

inline unsigned
Dbtux::max(unsigned x, unsigned y)
{
  return x > y ? x : y;
}

#endif<|MERGE_RESOLUTION|>--- conflicted
+++ resolved
@@ -102,18 +102,12 @@
 #undef min
 
 class Configuration;
-
-<<<<<<< HEAD
+struct mt_BuildIndxCtx;
+
 class Dbtux : public SimulatedBlock {
   friend class DbtuxProxy;
-=======
-struct mt_BuildIndxCtx;
-
-class Dbtux : public SimulatedBlock
-{
   friend struct mt_BuildIndxCtx;
   friend Uint32 Dbtux_mt_buildIndexFragment_wrapper_C(void*);
->>>>>>> 20f96245
 public:
   Dbtux(Block_context& ctx, Uint32 instanceNumber = 0);
   virtual ~Dbtux();
@@ -751,8 +745,7 @@
    */
   struct TuxCtx
   {
-    Uint32 * jamidx;
-    Uint8 * jambase;
+    EmulatedJamBuffer * jamBuffer;
 
     // index key attr ids with sizes in AttributeHeader format
     Data c_keyAttrs;
