--- conflicted
+++ resolved
@@ -54,13 +54,6 @@
            ../sql/log_event.cc ../sql/mf_iocache.cc ../sql/my_decimal.cc 
            ../sql/net_serv.cc ../sql/opt_range.cc ../sql/opt_sum.cc 
            ../sql/parse_file.cc ../sql/procedure.cc ../sql/protocol.cc 
-<<<<<<< HEAD
-           ../sql/records.cc ../sql/rpl_filter.cc
-           ../sql/rpl_record.cc ../sql/sha2.cc ../sql/des_key_file.cc
-=======
-           ../sql/records.cc ../sql/repl_failsafe.cc ../sql/rpl_filter.cc
-           ../sql/rpl_record.cc ../sql/rpl_utility.cc ../sql/rpl_reporting.cc
->>>>>>> 2ecce1b9
            ../sql/rpl_injector.cc ../sql/set_var.cc ../sql/spatial.cc 
            ../sql/sp_cache.cc ../sql/sp.cc ../sql/sp_head.cc 
            ../sql/sp_pcontext.cc ../sql/sp_rcontext.cc ../sql/sql_acl.cc 
@@ -90,7 +83,7 @@
            ../sql/sql_alter.cc ../sql/sql_partition_admin.cc
            ../sql/event_parse_data.cc
            ../sql/sql_signal.cc ../sql/rpl_handler.cc
-	       ../sql/rpl_utility.cc ../sql/binlog.cc
+	       ../sql/rpl_utility.cc  ../sql/rpl_reporting.cc ../sql/binlog.cc
            ../sql/sys_vars.cc
            ${CMAKE_BINARY_DIR}/sql/sql_builtin.cc
            ../sql/mdl.cc ../sql/transaction.cc ../sql/sql_bootstrap.cc
