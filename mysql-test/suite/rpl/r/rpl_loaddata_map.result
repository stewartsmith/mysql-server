--- conflicted
+++ resolved
@@ -14,21 +14,11 @@
 5000
 show binlog events in 'master-bin.000002' from <binlog_start>;
 Log_name	Pos	Event_type	Server_id	End_log_pos	Info
-<<<<<<< HEAD
-master-bin.000002	107	Query	1	#	use `test`; create table t2 (id int not null primary key auto_increment)
-master-bin.000002	230	Begin_load_query	1	#	;file_id=1;block_len=7168
-master-bin.000002	7421	Append_block	1	#	;file_id=1;block_len=7168
-master-bin.000002	14612	Append_block	1	#	;file_id=1;block_len=2048
-master-bin.000002	16683	Append_block	1	#	;file_id=1;block_len=7168
-master-bin.000002	23874	Append_block	1	#	;file_id=1;block_len=341
-master-bin.000002	24238	Execute_load_query	1	#	use `test`; load data infile 'MYSQLTEST_VARDIR/tmp/bug30435_5k.txt' into table t2 ;file_id=1
-=======
 master-bin.000002	#	Query	#	#	use `test`; create table t2 (id int not null primary key auto_increment)
 master-bin.000002	#	Begin_load_query	#	#	;file_id=#;block_len=#
 master-bin.000002	#	Append_block	#	#	;file_id=#;block_len=#
 master-bin.000002	#	Append_block	#	#	;file_id=#;block_len=#
 master-bin.000002	#	Execute_load_query	#	#	use `test`; load data infile 'MYSQLTEST_VARDIR/tmp/bug30435_5k.txt' into table t2 ;file_id=#
->>>>>>> 5746d879
 select count(*) from t2 /* 5 000 */;
 count(*)
 5000
