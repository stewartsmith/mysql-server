--- conflicted
+++ resolved
@@ -31,10 +31,7 @@
 #include "slave.h"
 #include <my_bitmap.h>
 #include "log_event.h"
-<<<<<<< HEAD
 #include "sql_audit.h"
-=======
->>>>>>> 565c4d2b
 #include <m_ctype.h>
 #include <sys/stat.h>
 #include <thr_alarm.h>
@@ -217,7 +214,6 @@
 }
 
 
-<<<<<<< HEAD
 /*
   The following functions form part of the C plugin API
 */
@@ -303,10 +299,6 @@
 
 extern "C"
 void thd_inc_row_count(THD *thd)
-=======
-Open_tables_state::Open_tables_state(ulong version_arg)
-  :version(version_arg), state_flags(0U)
->>>>>>> 565c4d2b
 {
   thd->row_count++;
 }
@@ -497,279 +489,6 @@
   DBUG_VOID_RETURN;
 }
 
-/*
-  The following functions form part of the C plugin API
-*/
-
-extern "C" int mysql_tmpfile(const char *prefix)
-{
-  char filename[FN_REFLEN];
-  File fd = create_temp_file(filename, mysql_tmpdir, prefix,
-#ifdef __WIN__
-                             O_BINARY | O_TRUNC | O_SEQUENTIAL |
-                             O_SHORT_LIVED |
-#endif /* __WIN__ */
-                             O_CREAT | O_EXCL | O_RDWR | O_TEMPORARY,
-                             MYF(MY_WME));
-  if (fd >= 0) {
-#ifndef __WIN__
-    /*
-      This can be removed once the following bug is fixed:
-      Bug #28903  create_temp_file() doesn't honor O_TEMPORARY option
-                  (file not removed) (Unix)
-    */
-    unlink(filename);
-#endif /* !__WIN__ */
-  }
-
-  return fd;
-}
-
-
-extern "C"
-int thd_in_lock_tables(const THD *thd)
-{
-  return test(thd->in_lock_tables);
-}
-
-
-extern "C"
-int thd_tablespace_op(const THD *thd)
-{
-  return test(thd->tablespace_op);
-}
-
-
-extern "C"
-const char *set_thd_proc_info(THD *thd, const char *info, 
-                              const char *calling_function, 
-                              const char *calling_file, 
-                              const unsigned int calling_line)
-{
-  const char *old_info= thd->proc_info;
-  DBUG_PRINT("proc_info", ("%s:%d  %s", calling_file, calling_line, 
-                           (info != NULL) ? info : "(null)"));
-#if defined(ENABLED_PROFILING) && defined(COMMUNITY_SERVER)
-  thd->profiling.status_change(info, calling_function, calling_file, calling_line);
-#endif
-  thd->proc_info= info;
-  return old_info;
-}
-
-extern "C"
-void **thd_ha_data(const THD *thd, const struct handlerton *hton)
-{
-  return (void **) &thd->ha_data[hton->slot].ha_ptr;
-}
-
-extern "C"
-long long thd_test_options(const THD *thd, long long test_options)
-{
-  return thd->options & test_options;
-}
-
-extern "C"
-int thd_sql_command(const THD *thd)
-{
-  return (int) thd->lex->sql_command;
-}
-
-extern "C"
-int thd_tx_isolation(const THD *thd)
-{
-  return (int) thd->variables.tx_isolation;
-}
-
-extern "C"
-void thd_inc_row_count(THD *thd)
-{
-  thd->row_count++;
-}
-
-/*
-  Dumps a text description of a thread, its security context
-  (user, host) and the current query.
-
-  SYNOPSIS
-    thd_security_context()
-    thd                 current thread context
-    buffer              pointer to preferred result buffer
-    length              length of buffer
-    max_query_len       how many chars of query to copy (0 for all)
-
-  RETURN VALUES
-    pointer to string
-*/
-extern "C"
-char *thd_security_context(THD *thd, char *buffer, unsigned int length,
-                           unsigned int max_query_len)
-{
-  String str(buffer, length, &my_charset_latin1);
-  const Security_context *sctx= &thd->main_security_ctx;
-  char header[64];
-  int len;
-
-  len= my_snprintf(header, sizeof(header),
-                   "MySQL thread id %lu, query id %lu",
-                   thd->thread_id, (ulong) thd->query_id);
-  str.length(0);
-  str.append(header, len);
-
-  if (sctx->host)
-  {
-    str.append(' ');
-    str.append(sctx->host);
-  }
-
-  if (sctx->ip)
-  {
-    str.append(' ');
-    str.append(sctx->ip);
-  }
-
-  if (sctx->user)
-  {
-    str.append(' ');
-    str.append(sctx->user);
-  }
-
-  if (thd->proc_info)
-  {
-    str.append(' ');
-    str.append(thd->proc_info);
-  }
-
-  if (thd->query)
-  {
-    if (max_query_len < 1)
-      len= thd->query_length;
-    else
-      len= min(thd->query_length, max_query_len);
-    str.append('\n');
-    str.append(thd->query, len);
-  }
-  if (str.c_ptr_safe() == buffer)
-    return buffer;
-  return thd->strmake(str.ptr(), str.length());
-}
-
-/**
-  Clear this diagnostics area. 
-
-  Normally called at the end of a statement.
-*/
-
-void
-Diagnostics_area::reset_diagnostics_area()
-{
-#ifdef DBUG_OFF
-  can_overwrite_status= FALSE;
-  /** Don't take chances in production */
-  m_message[0]= '\0';
-  m_sql_errno= 0;
-  m_server_status= 0;
-  m_affected_rows= 0;
-  m_last_insert_id= 0;
-  m_total_warn_count= 0;
-#endif
-  is_sent= FALSE;
-  /** Tiny reset in debug mode to see garbage right away */
-  m_status= DA_EMPTY;
-}
-
-
-/**
-  Set OK status -- ends commands that do not return a
-  result set, e.g. INSERT/UPDATE/DELETE.
-*/
-
-void
-Diagnostics_area::set_ok_status(THD *thd, ha_rows affected_rows_arg,
-                                ulonglong last_insert_id_arg,
-                                const char *message_arg)
-{
-  DBUG_ASSERT(! is_set());
-#ifdef DBUG_OFF
-  /*
-    In production, refuse to overwrite an error or a custom response
-    with an OK packet.
-  */
-  if (is_error() || is_disabled())
-    return;
-#endif
-  /** Only allowed to report success if has not yet reported an error */
-
-  m_server_status= thd->server_status;
-  m_total_warn_count= thd->total_warn_count;
-  m_affected_rows= affected_rows_arg;
-  m_last_insert_id= last_insert_id_arg;
-  if (message_arg)
-    strmake(m_message, message_arg, sizeof(m_message) - 1);
-  else
-    m_message[0]= '\0';
-  m_status= DA_OK;
-}
-
-
-/**
-  Set EOF status.
-*/
-
-void
-Diagnostics_area::set_eof_status(THD *thd)
-{
-  /** Only allowed to report eof if has not yet reported an error */
-
-  DBUG_ASSERT(! is_set());
-#ifdef DBUG_OFF
-  /*
-    In production, refuse to overwrite an error or a custom response
-    with an EOF packet.
-  */
-  if (is_error() || is_disabled())
-    return;
-#endif
-
-  m_server_status= thd->server_status;
-  /*
-    If inside a stored procedure, do not return the total
-    number of warnings, since they are not available to the client
-    anyway.
-  */
-  m_total_warn_count= thd->spcont ? 0 : thd->total_warn_count;
-
-  m_status= DA_EOF;
-}
-
-/**
-  Set ERROR status.
-*/
-
-void
-Diagnostics_area::set_error_status(THD *thd, uint sql_errno_arg,
-                                   const char *message_arg)
-{
-  /*
-    Only allowed to report error if has not yet reported a success
-    The only exception is when we flush the message to the client,
-    an error can happen during the flush.
-  */
-  DBUG_ASSERT(! is_set() || can_overwrite_status);
-#ifdef DBUG_OFF
-  /*
-    In production, refuse to overwrite a custom response with an
-    ERROR packet.
-  */
-  if (is_disabled())
-    return;
-#endif
-
-  m_sql_errno= sql_errno_arg;
-  strmake(m_message, message_arg, sizeof(m_message) - 1);
-
-  m_status= DA_ERROR;
-}
-
 
 /**
   Mark the diagnostics area as 'DISABLED'.
@@ -786,30 +505,11 @@
   m_status= DA_DISABLED;
 }
 
-/**
-  Mark the diagnostics area as 'DISABLED'.
-
-  This is used in rare cases when the COM_ command at hand sends a response
-  in a custom format. One example is the query cache, another is
-  COM_STMT_PREPARE.
-*/
-
-void
-Diagnostics_area::disable_status()
-{
-  DBUG_ASSERT(! is_set());
-  m_status= DA_DISABLED;
-}
-
 
 THD::THD()
    :Statement(&main_lex, &main_mem_root, CONVENTIONAL_EXECUTION,
               /* statement id */ 0),
-<<<<<<< HEAD
    rli_fake(0),
-=======
-   Open_tables_state(refresh_version), rli_fake(0),
->>>>>>> 565c4d2b
    lock_id(&main_lock_id),
    user_time(0), in_sub_stmt(0),
    binlog_table_maps(0), binlog_flags(0UL),
@@ -829,7 +529,6 @@
    bootstrap(0),
    derived_tables_processing(FALSE),
    spcont(NULL),
-<<<<<<< HEAD
    m_parser_state(NULL),
   /*
     @todo The following is a work around for online backup and the DDL blocker.
@@ -842,9 +541,6 @@
    debug_sync_control(0),
 #endif /* defined(ENABLED_DEBUG_SYNC) */
    locked_tables_root(NULL)
-=======
-   m_parser_state(NULL)
->>>>>>> 565c4d2b
 {
   ulong tmp;
 
@@ -901,12 +597,6 @@
   net.vio=0;
 #endif
   client_capabilities= 0;                       // minimalistic client
-<<<<<<< HEAD
-=======
-#ifdef HAVE_QUERY_CACHE
-  query_cache_init_query(&net);                 // If error on boot
-#endif
->>>>>>> 565c4d2b
   ull=0;
   system_thread= NON_SYSTEM_THREAD;
   cleanup_done= abort_on_warning= no_warnings_for_error= 0;
@@ -932,11 +622,7 @@
   init();
   /* Initialize sub structures */
   init_sql_alloc(&warn_root, WARN_ALLOC_BLOCK_SIZE, WARN_ALLOC_PREALLOC_SIZE);
-<<<<<<< HEAD
 #if defined(ENABLED_PROFILING)
-=======
-#if defined(ENABLED_PROFILING) && defined(COMMUNITY_SERVER)
->>>>>>> 565c4d2b
   profiling.set_thd(this);
 #endif
   user_connect=(USER_CONN *)0;
@@ -1164,7 +850,6 @@
     ha_rollback(this);
     xid_cache_delete(&transaction.xid_state);
   }
-<<<<<<< HEAD
   locked_tables_list.unlock_locked_tables(this);
 
 #if defined(ENABLED_DEBUG_SYNC)
@@ -1172,13 +857,6 @@
   debug_sync_end_thread(this);
 #endif /* defined(ENABLED_DEBUG_SYNC) */
 
-=======
-  if (locked_tables)
-  {
-    lock=locked_tables; locked_tables=0;
-    close_thread_tables(this);
-  }
->>>>>>> 565c4d2b
   mysql_ha_cleanup(this);
   delete_dynamic(&user_var_events);
   hash_free(&user_vars);
@@ -1253,10 +931,7 @@
   mdl_context_destroy(&handler_mdl_context);
 
   ha_close_connection(this);
-<<<<<<< HEAD
   mysql_audit_release(this);
-=======
->>>>>>> 565c4d2b
   plugin_thdvar_cleanup(this);
 
   DBUG_PRINT("info", ("freeing security context"));
@@ -1275,11 +950,8 @@
     delete rli_fake;
     rli_fake= NULL;
   }
-<<<<<<< HEAD
   
   mysql_audit_free_thd(this);
-=======
->>>>>>> 565c4d2b
 #endif
 
   free_root(&main_mem_root, MYF(0));
@@ -1341,11 +1013,7 @@
 void THD::awake(THD::killed_state state_to_set)
 {
   DBUG_ENTER("THD::awake");
-<<<<<<< HEAD
   DBUG_PRINT("enter", ("this: %p", this));
-=======
-  DBUG_PRINT("enter", ("this: 0x%lx", (long) this));
->>>>>>> 565c4d2b
   THD_CHECK_SENTRY(this);
   safe_mutex_assert_owner(&LOCK_delete); 
 
@@ -1721,16 +1389,11 @@
   item->maybe_null=1;
   field_list.push_back(item=new Item_empty_string("key", NAME_CHAR_LEN, cs));
   item->maybe_null=1;
-<<<<<<< HEAD
   field_list.push_back(item=
     new Item_empty_string("key_len",
                           MAX_KEY *
                           (MAX_KEY_LENGTH_DECIMAL_WIDTH + 1 /* for comma */),
                           cs));
-=======
-  field_list.push_back(item=new Item_empty_string("key_len",
-						  NAME_CHAR_LEN*MAX_KEY));
->>>>>>> 565c4d2b
   item->maybe_null=1;
   field_list.push_back(item=new Item_empty_string("ref",
                                                   NAME_CHAR_LEN*MAX_REF_PARTS,
@@ -1973,14 +1636,6 @@
     DBUG_RETURN(1);
   }
   thd->sent_row_count++;
-<<<<<<< HEAD
-=======
-  if (thd->is_error())
-  {
-    protocol->remove_last_row();
-    DBUG_RETURN(1);
-  }
->>>>>>> 565c4d2b
   if (thd->vio_ok())
     DBUG_RETURN(protocol->write());
   DBUG_RETURN(0);
@@ -3195,11 +2850,7 @@
 {
   DBUG_ENTER("reset_n_backup_open_tables_state");
   backup->set_open_tables_state(this);
-<<<<<<< HEAD
   reset_open_tables_state(this);
-=======
-  reset_open_tables_state();
->>>>>>> 565c4d2b
   state_flags|= Open_tables_state::BACKUPS_AVAIL;
   DBUG_VOID_RETURN;
 }
@@ -3214,18 +2865,12 @@
   */
   DBUG_ASSERT(open_tables == 0 && temporary_tables == 0 &&
               handler_tables == 0 && derived_tables == 0 &&
-<<<<<<< HEAD
               lock == 0 &&
               locked_tables_mode == LTM_NONE &&
               m_reprepare_observer == NULL);
   mdl_context_destroy(&mdl_context);
   mdl_context_destroy(&handler_mdl_context);
 
-=======
-              lock == 0 && locked_tables == 0 &&
-              prelocked_mode == NON_PRELOCKED &&
-              m_reprepare_observer == NULL);
->>>>>>> 565c4d2b
   set_open_tables_state(backup);
   DBUG_VOID_RETURN;
 }
@@ -3240,7 +2885,6 @@
 {
   return(thd->killed);
 }
-<<<<<<< HEAD
 
 /**
   Return the thread id of a user thread
@@ -3269,36 +2913,6 @@
   return(thd->slave_thread);
 }
 
-=======
-
-/**
-  Return the thread id of a user thread
-  @param thd user thread
-  @return thread id
-*/
-extern "C" unsigned long thd_get_thread_id(const MYSQL_THD thd)
-{
-  return((unsigned long)thd->thread_id);
-}
-
-
-#ifdef INNODB_COMPATIBILITY_HOOKS
-extern "C" struct charset_info_st *thd_charset(MYSQL_THD thd)
-{
-  return(thd->charset());
-}
-
-extern "C" char **thd_query(MYSQL_THD thd)
-{
-  return(&thd->query);
-}
-
-extern "C" int thd_slave_thread(const MYSQL_THD thd)
-{
-  return(thd->slave_thread);
-}
-
->>>>>>> 565c4d2b
 extern "C" int thd_non_transactional_update(const MYSQL_THD thd)
 {
   return(thd->transaction.all.modified_non_trans_table);
@@ -3587,11 +3201,6 @@
 
 template <class RowsEventT> Rows_log_event* 
 THD::binlog_prepare_pending_rows_event(TABLE* table, uint32 serv_id,
-<<<<<<< HEAD
-=======
-                                       MY_BITMAP const* cols,
-                                       size_t colcnt,
->>>>>>> 565c4d2b
                                        size_t needed,
                                        bool is_transactional,
 				       RowsEventT *hint __attribute__((unused)))
@@ -3624,7 +3233,6 @@
     (between Write, Update and Delete), or not the same affected columns, or
     going to be too big, flush this event to disk and create a new pending
     event.
-<<<<<<< HEAD
 
     The last test is necessary for the Cluster injector to work
     correctly. The reason is that the Cluster can inject two write
@@ -3633,29 +3241,17 @@
     single epoch/transaction when fed to the injector.
 
     TODO: Fix the code so that the last test can be removed.
-=======
->>>>>>> 565c4d2b
   */
   if (!pending ||
       pending->server_id != serv_id || 
       pending->get_table_id() != table->s->table_map_id ||
       pending->get_type_code() != type_code || 
-<<<<<<< HEAD
       pending->get_data_size() + needed > opt_binlog_rows_event_max_size ||
       !bitmap_cmp(pending->get_cols(), table->write_set))
     {
     /* Create a new RowsEventT... */
     Rows_log_event* const
 	ev= new RowsEventT(this, table, table->s->table_map_id,
-=======
-      pending->get_data_size() + needed > opt_binlog_rows_event_max_size || 
-      pending->get_width() != colcnt ||
-      !bitmap_cmp(pending->get_cols(), cols)) 
-  {
-    /* Create a new RowsEventT... */
-    Rows_log_event* const
-	ev= new RowsEventT(this, table, table->s->table_map_id, cols,
->>>>>>> 565c4d2b
                            is_transactional);
     if (unlikely(!ev))
       DBUG_RETURN(NULL);
@@ -3681,7 +3277,6 @@
   compiling option.
 */
 template Rows_log_event*
-<<<<<<< HEAD
 THD::binlog_prepare_pending_rows_event(TABLE*, uint32, size_t, bool,
 				       Write_rows_log_event*);
 
@@ -3694,87 +3289,6 @@
 				       Update_rows_log_event *);
 #endif
 
-=======
-THD::binlog_prepare_pending_rows_event(TABLE*, uint32, MY_BITMAP const*,
-				       size_t, size_t, bool,
-				       Write_rows_log_event*);
-
-template Rows_log_event*
-THD::binlog_prepare_pending_rows_event(TABLE*, uint32, MY_BITMAP const*,
-				       size_t colcnt, size_t, bool,
-				       Delete_rows_log_event *);
-
-template Rows_log_event* 
-THD::binlog_prepare_pending_rows_event(TABLE*, uint32, MY_BITMAP const*,
-				       size_t colcnt, size_t, bool,
-				       Update_rows_log_event *);
-#endif
-
-#ifdef NOT_USED
-static char const* 
-field_type_name(enum_field_types type) 
-{
-  switch (type) {
-  case MYSQL_TYPE_DECIMAL:
-    return "MYSQL_TYPE_DECIMAL";
-  case MYSQL_TYPE_TINY:
-    return "MYSQL_TYPE_TINY";
-  case MYSQL_TYPE_SHORT:
-    return "MYSQL_TYPE_SHORT";
-  case MYSQL_TYPE_LONG:
-    return "MYSQL_TYPE_LONG";
-  case MYSQL_TYPE_FLOAT:
-    return "MYSQL_TYPE_FLOAT";
-  case MYSQL_TYPE_DOUBLE:
-    return "MYSQL_TYPE_DOUBLE";
-  case MYSQL_TYPE_NULL:
-    return "MYSQL_TYPE_NULL";
-  case MYSQL_TYPE_TIMESTAMP:
-    return "MYSQL_TYPE_TIMESTAMP";
-  case MYSQL_TYPE_LONGLONG:
-    return "MYSQL_TYPE_LONGLONG";
-  case MYSQL_TYPE_INT24:
-    return "MYSQL_TYPE_INT24";
-  case MYSQL_TYPE_DATE:
-    return "MYSQL_TYPE_DATE";
-  case MYSQL_TYPE_TIME:
-    return "MYSQL_TYPE_TIME";
-  case MYSQL_TYPE_DATETIME:
-    return "MYSQL_TYPE_DATETIME";
-  case MYSQL_TYPE_YEAR:
-    return "MYSQL_TYPE_YEAR";
-  case MYSQL_TYPE_NEWDATE:
-    return "MYSQL_TYPE_NEWDATE";
-  case MYSQL_TYPE_VARCHAR:
-    return "MYSQL_TYPE_VARCHAR";
-  case MYSQL_TYPE_BIT:
-    return "MYSQL_TYPE_BIT";
-  case MYSQL_TYPE_NEWDECIMAL:
-    return "MYSQL_TYPE_NEWDECIMAL";
-  case MYSQL_TYPE_ENUM:
-    return "MYSQL_TYPE_ENUM";
-  case MYSQL_TYPE_SET:
-    return "MYSQL_TYPE_SET";
-  case MYSQL_TYPE_TINY_BLOB:
-    return "MYSQL_TYPE_TINY_BLOB";
-  case MYSQL_TYPE_MEDIUM_BLOB:
-    return "MYSQL_TYPE_MEDIUM_BLOB";
-  case MYSQL_TYPE_LONG_BLOB:
-    return "MYSQL_TYPE_LONG_BLOB";
-  case MYSQL_TYPE_BLOB:
-    return "MYSQL_TYPE_BLOB";
-  case MYSQL_TYPE_VAR_STRING:
-    return "MYSQL_TYPE_VAR_STRING";
-  case MYSQL_TYPE_STRING:
-    return "MYSQL_TYPE_STRING";
-  case MYSQL_TYPE_GEOMETRY:
-    return "MYSQL_TYPE_GEOMETRY";
-  }
-  return "Unknown";
-}
-#endif
-
->>>>>>> 565c4d2b
 
 namespace {
   /**
@@ -3899,10 +3413,6 @@
 
 
 int THD::binlog_write_row(TABLE* table, bool is_trans, 
-<<<<<<< HEAD
-=======
-                          MY_BITMAP const* cols, size_t colcnt, 
->>>>>>> 565c4d2b
                           uchar const *record) 
 { 
   DBUG_ASSERT(current_stmt_binlog_row_based && mysql_bin_log.is_open());
@@ -3917,18 +3427,10 @@
 
   uchar *row_data= memory.slot(0);
 
-<<<<<<< HEAD
   size_t const len= pack_row(table, table->write_set, row_data, record);
 
   Rows_log_event* const ev=
     binlog_prepare_pending_rows_event(table, server_id, len, is_trans,
-=======
-  size_t const len= pack_row(table, cols, row_data, record);
-
-  Rows_log_event* const ev=
-    binlog_prepare_pending_rows_event(table, server_id, cols, colcnt,
-                                      len, is_trans,
->>>>>>> 565c4d2b
                                       static_cast<Write_rows_log_event*>(0));
 
   if (unlikely(ev == 0))
@@ -3938,10 +3440,6 @@
 }
 
 int THD::binlog_update_row(TABLE* table, bool is_trans,
-<<<<<<< HEAD
-=======
-                           MY_BITMAP const* cols, size_t colcnt,
->>>>>>> 565c4d2b
                            const uchar *before_record,
                            const uchar *after_record)
 { 
@@ -3957,15 +3455,9 @@
   uchar *before_row= row_data.slot(0);
   uchar *after_row= row_data.slot(1);
 
-<<<<<<< HEAD
   size_t const before_size= pack_row(table, table->read_set, before_row,
                                         before_record);
   size_t const after_size= pack_row(table, table->write_set, after_row,
-=======
-  size_t const before_size= pack_row(table, cols, before_row,
-                                        before_record);
-  size_t const after_size= pack_row(table, cols, after_row,
->>>>>>> 565c4d2b
                                        after_record);
 
   /*
@@ -3980,11 +3472,7 @@
 #endif
 
   Rows_log_event* const ev=
-<<<<<<< HEAD
     binlog_prepare_pending_rows_event(table, server_id,
-=======
-    binlog_prepare_pending_rows_event(table, server_id, cols, colcnt,
->>>>>>> 565c4d2b
 				      before_size + after_size, is_trans,
 				      static_cast<Update_rows_log_event*>(0));
 
@@ -3997,10 +3485,6 @@
 }
 
 int THD::binlog_delete_row(TABLE* table, bool is_trans, 
-<<<<<<< HEAD
-=======
-                           MY_BITMAP const* cols, size_t colcnt,
->>>>>>> 565c4d2b
                            uchar const *record)
 { 
   DBUG_ASSERT(current_stmt_binlog_row_based && mysql_bin_log.is_open());
@@ -4015,19 +3499,11 @@
 
   uchar *row_data= memory.slot(0);
 
-<<<<<<< HEAD
   DBUG_DUMP("table->read_set", (uchar*) table->read_set->bitmap, (table->s->fields + 7) / 8);
   size_t const len= pack_row(table, table->read_set, row_data, record);
 
   Rows_log_event* const ev=
     binlog_prepare_pending_rows_event(table, server_id, len, is_trans,
-=======
-  size_t const len= pack_row(table, cols, row_data, record);
-
-  Rows_log_event* const ev=
-    binlog_prepare_pending_rows_event(table, server_id, cols, colcnt,
-				      len, is_trans,
->>>>>>> 565c4d2b
 				      static_cast<Delete_rows_log_event*>(0));
 
   if (unlikely(ev == 0))
@@ -4037,8 +3513,6 @@
 }
 
 
-<<<<<<< HEAD
-=======
 int THD::binlog_remove_pending_rows_event(bool clear_maps)
 {
   DBUG_ENTER(__FUNCTION__);
@@ -4054,7 +3528,6 @@
   DBUG_RETURN(0);
 }
 
->>>>>>> 565c4d2b
 int THD::binlog_flush_pending_rows_event(bool stmt_end)
 {
   DBUG_ENTER("THD::binlog_flush_pending_rows_event");
@@ -4127,11 +3600,7 @@
     If we are in prelocked mode, the flushing will be done inside the
     top-most close_thread_tables().
   */
-<<<<<<< HEAD
   if (this->locked_tables_mode <= LTM_LOCK_TABLES)
-=======
-  if (this->prelocked_mode == NON_PRELOCKED)
->>>>>>> 565c4d2b
     if (int error= binlog_flush_pending_rows_event(TRUE))
       DBUG_RETURN(error);
 
@@ -4189,18 +3658,10 @@
       binlog_table_maps= 0;
       DBUG_RETURN(error);
     }
-<<<<<<< HEAD
 
   case THD::QUERY_TYPE_COUNT:
   default:
     DBUG_ASSERT(qtype < QUERY_TYPE_COUNT);
-=======
-    break;
-
-  case THD::QUERY_TYPE_COUNT:
-  default:
-    DBUG_ASSERT(0 <= qtype && qtype < QUERY_TYPE_COUNT);
->>>>>>> 565c4d2b
   }
   DBUG_RETURN(0);
 }
