--- conflicted
+++ resolved
@@ -21,11 +21,4 @@
 
 libvio_a_SOURCES =	vio.c viosocket.c viossl.c viosslfactories.c
 
-<<<<<<< HEAD
-EXTRA_DIST=		CMakeLists.txt
-
-# Don't update the files from bitkeeper
-%::SCCS/s.%
-=======
-EXTRA_DIST=		CMakeLists.txt
->>>>>>> b0218b63
+EXTRA_DIST=		CMakeLists.txt