/* Copyright (C) 2000 MySQL AB

   This program is free software; you can redistribute it and/or modify
   it under the terms of the GNU General Public License as published by
   the Free Software Foundation; version 2 of the License.

   This program is distributed in the hope that it will be useful,
   but WITHOUT ANY WARRANTY; without even the implied warranty of
   MERCHANTABILITY or FITNESS FOR A PARTICULAR PURPOSE.  See the
   GNU General Public License for more details.

   You should have received a copy of the GNU General Public License
   along with this program; if not, write to the Free Software
   Foundation, Inc., 59 Temple Place, Suite 330, Boston, MA  02111-1307  USA */

/**
  @file
  This file should be included when using MyISAM functions.
*/

#ifndef _myisam_h
#define _myisam_h
#ifdef	__cplusplus
extern "C" {
#endif

#ifndef _my_base_h
#include <my_base.h>
#endif
#ifndef _m_ctype_h
#include <m_ctype.h>
#endif
#ifndef _keycache_h
#include "keycache.h"
#endif
#include "my_handler.h"
#include <myisamchk.h>
#include <mysql/plugin.h>
#include <hash.h>

/*
  Limit max keys according to HA_MAX_POSSIBLE_KEY; See myisamchk.h for details
*/

#if MAX_INDEXES > HA_MAX_POSSIBLE_KEY
#define MI_MAX_KEY                  HA_MAX_POSSIBLE_KEY /* Max allowed keys */
#else
#define MI_MAX_KEY                  MAX_INDEXES         /* Max allowed keys */
#endif

/*
  The following defines can be increased if necessary.
  But beware the dependency of MI_MAX_POSSIBLE_KEY_BUFF and MI_MAX_KEY_LENGTH.
*/
<<<<<<< HEAD
#define MI_MAX_KEY_LENGTH           1332            /* Max length in bytes */
#define MI_MAX_KEY_SEG              16              /* Max segments for key */

#define MI_MAX_POSSIBLE_KEY_BUFF    HA_MAX_POSSIBLE_KEY_BUFF

#define MI_MAX_KEY_BUFF  (MI_MAX_KEY_LENGTH+MI_MAX_KEY_SEG*6+8+8)
=======
#define MI_MAX_KEY_LENGTH           HA_MAX_KEY_LENGTH /* Max length in bytes */
#define MI_MAX_KEY_SEG              HA_MAX_KEY_SEG   /* Max segments for key */

#define MI_MAX_POSSIBLE_KEY_BUFF HA_MAX_POSSIBLE_KEY_BUFF /* For mi_check */

#define MI_MAX_KEY_BUFF             HA_MAX_KEY_BUFF
>>>>>>> 43d79c19
#define MI_MAX_MSG_BUF      1024 /* used in CHECK TABLE, REPAIR TABLE */
#define MI_NAME_IEXT	".MYI"
#define MI_NAME_DEXT	".MYD"
/* Max extra space to use when sorting keys */
#define MI_MAX_TEMP_LENGTH	2*1024L*1024L*1024L

/* Possible values for myisam_block_size (must be power of 2) */
#define MI_KEY_BLOCK_LENGTH	1024	/* default key block length */
#define MI_MIN_KEY_BLOCK_LENGTH	1024	/* Min key block length */
#define MI_MAX_KEY_BLOCK_LENGTH	16384

#define mi_portable_sizeof_char_ptr 8

/*
  In the following macros '_keyno_' is 0 .. keys-1.
  If there can be more keys than bits in the key_map, the highest bit
  is for all upper keys. They cannot be switched individually.
  This means that clearing of high keys is ignored, setting one high key
  sets all high keys.
*/
#define MI_KEYMAP_BITS      (8 * SIZEOF_LONG_LONG)
#define MI_KEYMAP_HIGH_MASK (ULL(1) << (MI_KEYMAP_BITS - 1))
#define mi_get_mask_all_keys_active(_keys_) \
                            (((_keys_) < MI_KEYMAP_BITS) ? \
                             ((ULL(1) << (_keys_)) - ULL(1)) : \
                             (~ ULL(0)))

#if MI_MAX_KEY > MI_KEYMAP_BITS

#define mi_is_key_active(_keymap_,_keyno_) \
                            (((_keyno_) < MI_KEYMAP_BITS) ? \
                             test((_keymap_) & (ULL(1) << (_keyno_))) : \
                             test((_keymap_) & MI_KEYMAP_HIGH_MASK))
#define mi_set_key_active(_keymap_,_keyno_) \
                            (_keymap_)|= (((_keyno_) < MI_KEYMAP_BITS) ? \
                                          (ULL(1) << (_keyno_)) : \
                                          MI_KEYMAP_HIGH_MASK)
#define mi_clear_key_active(_keymap_,_keyno_) \
                            (_keymap_)&= (((_keyno_) < MI_KEYMAP_BITS) ? \
                                          (~ (ULL(1) << (_keyno_))) : \
                                          (~ (ULL(0))) /*ignore*/ )

#else

#define mi_is_key_active(_keymap_,_keyno_) \
                            test((_keymap_) & (ULL(1) << (_keyno_)))
#define mi_set_key_active(_keymap_,_keyno_) \
                            (_keymap_)|= (ULL(1) << (_keyno_))
#define mi_clear_key_active(_keymap_,_keyno_) \
                            (_keymap_)&= (~ (ULL(1) << (_keyno_)))

#endif

#define mi_is_any_key_active(_keymap_) \
                            test((_keymap_))
#define mi_is_all_keys_active(_keymap_,_keys_) \
                            ((_keymap_) == mi_get_mask_all_keys_active(_keys_))
#define mi_set_all_keys_active(_keymap_,_keys_) \
                            (_keymap_)= mi_get_mask_all_keys_active(_keys_)
#define mi_clear_all_keys_active(_keymap_) \
                            (_keymap_)= 0
#define mi_intersect_keys_active(_to_,_from_) \
                            (_to_)&= (_from_)
#define mi_is_any_intersect_keys_active(_keymap1_,_keys_,_keymap2_) \
                            ((_keymap1_) & (_keymap2_) & \
                             mi_get_mask_all_keys_active(_keys_))
#define mi_copy_keys_active(_to_,_maxkeys_,_from_) \
                            (_to_)= (mi_get_mask_all_keys_active(_maxkeys_) & \
                                     (_from_))

	/* Param to/from mi_status */

typedef struct st_mi_isaminfo		/* Struct from h_info */
{
  ha_rows records;			/* Records in database */
  ha_rows deleted;			/* Deleted records in database */
  my_off_t recpos;			/* Pos for last used record */
  my_off_t newrecpos;			/* Pos if we write new record */
  my_off_t dupp_key_pos;		/* Position to record with dupp key */
  my_off_t data_file_length,		/* Length of data file */
           max_data_file_length,
           index_file_length,
           max_index_file_length,
           delete_length;
  ulong reclength;			/* Recordlength */
  ulong mean_reclength;			/* Mean recordlength (if packed) */
  ulonglong auto_increment;
  ulonglong key_map;			/* Which keys are used */
  char  *data_file_name, *index_file_name;
  uint  keys;				/* Number of keys in use */
  uint	options;			/* HA_OPTION_... used */
  int	errkey,				/* With key was dupplicated on err */
	sortkey;			/* clustered by this key */
  File	filenr;				/* (uniq) filenr for datafile */
  time_t create_time;			/* When table was created */
  time_t check_time;
  time_t update_time;
  uint  reflength;
  ulong record_offset;
  ulong *rec_per_key;			/* for sql optimizing */
} MI_ISAMINFO;


typedef struct st_mi_create_info
{
  const char *index_file_name, *data_file_name;	/* If using symlinks */
  ha_rows max_rows;
  ha_rows reloc_rows;
  ulonglong auto_increment;
  ulonglong data_file_length;
  ulonglong key_file_length;
  uint old_options;
  uint16 language;
  my_bool with_auto_increment;
} MI_CREATE_INFO;

struct st_myisam_info;			/* For referense */
struct st_mi_isam_share;
typedef struct st_myisam_info MI_INFO;
struct st_mi_s_param;

typedef struct st_mi_keydef		/* Key definition with open & info */
{
  struct st_mi_isam_share *share;       /* Pointer to base (set in mi_open) */
  uint16 keysegs;			/* Number of key-segment */
  uint16 flag;				/* NOSAME, PACK_USED */

  uint8  key_alg;			/* BTREE, RTREE */
  uint16 block_length;			/* Length of keyblock (auto) */
  uint16 underflow_block_length;	/* When to execute underflow */
  uint16 keylength;			/* Tot length of keyparts (auto) */
  uint16 minlength;			/* min length of (packed) key (auto) */
  uint16 maxlength;			/* max length of (packed) key (auto) */
  uint16 block_size_index;		/* block_size (auto) */
  uint32 version;			/* For concurrent read/write */
  uint32 ftparser_nr;                   /* distinct ftparser number */

  HA_KEYSEG *seg,*end;
  struct st_mysql_ftparser *parser;     /* Fulltext [pre]parser */
  int (*bin_search)(struct st_myisam_info *info,struct st_mi_keydef *keyinfo,
		    uchar *page,uchar *key,
		    uint key_len,uint comp_flag,uchar * *ret_pos,
		    uchar *buff, my_bool *was_last_key);
  uint (*get_key)(struct st_mi_keydef *keyinfo,uint nod_flag,uchar * *page,
		  uchar *key);
  int (*pack_key)(struct st_mi_keydef *keyinfo,uint nod_flag,uchar *next_key,
		  uchar *org_key, uchar *prev_key, uchar *key,
		  struct st_mi_s_param *s_temp);
  void (*store_key)(struct st_mi_keydef *keyinfo, uchar *key_pos,
		    struct st_mi_s_param *s_temp);
  int (*ck_insert)(struct st_myisam_info *inf, uint k_nr, uchar *k, uint klen);
  int (*ck_delete)(struct st_myisam_info *inf, uint k_nr, uchar *k, uint klen);
} MI_KEYDEF;


#define MI_UNIQUE_HASH_LENGTH	4

typedef struct st_unique_def		/* Segment definition of unique */
{
  uint16 keysegs;			/* Number of key-segment */
  uchar key;				/* Mapped to which key */
  uint8 null_are_equal;
  HA_KEYSEG *seg,*end;
} MI_UNIQUEDEF;

typedef struct st_mi_decode_tree	/* Decode huff-table */
{
  uint16 *table;
  uint	 quick_table_bits;
  uchar	 *intervalls;
} MI_DECODE_TREE;


struct st_mi_bit_buff;

/*
  Note that null markers should always be first in a row !
  When creating a column, one should only specify:
  type, length, null_bit and null_pos
*/

typedef struct st_columndef		/* column information */
{
  enum en_fieldtype type;
  uint16 length;			/* length of field */
  uint32 offset;			/* Offset to position in row */
  uint8  null_bit;			/* If column may be 0 */
  uint16 null_pos;			/* position for null marker */

#ifndef NOT_PACKED_DATABASES
  void (*unpack)(struct st_columndef *rec,struct st_mi_bit_buff *buff,
		 uchar *start,uchar *end);
  enum en_fieldtype base_type;
  uint space_length_bits,pack_type;
  MI_DECODE_TREE *huff_tree;
#endif
} MI_COLUMNDEF;

/** Physical logging is always compiled in. Undefine if want to benchmark */
#define HAVE_MYISAM_PHYSICAL_LOGGING 1
extern char * myisam_logical_log_filename;
extern ulong myisam_block_size;
extern ulong myisam_concurrent_insert;
extern my_bool myisam_flush,myisam_delay_key_write,myisam_single_user;
extern my_off_t myisam_max_temp_length;
extern ulong myisam_bulk_insert_tree_size, myisam_data_pointer_size;

	/* Prototypes for myisam-functions */

extern int mi_close(struct st_myisam_info *file);
extern int mi_delete(struct st_myisam_info *file,const uchar *buff);
extern struct st_myisam_info *mi_open(const char *name,int mode,
				      uint wait_if_locked);
extern int mi_panic(enum ha_panic_function function);
extern int mi_rfirst(struct st_myisam_info *file,uchar *buf,int inx);
extern int mi_rkey(MI_INFO *info, uchar *buf, int inx, const uchar *key,
                   key_part_map keypart_map, enum ha_rkey_function search_flag);
extern int mi_rlast(struct st_myisam_info *file,uchar *buf,int inx);
extern int mi_rnext(struct st_myisam_info *file,uchar *buf,int inx);
extern int mi_rnext_same(struct st_myisam_info *info, uchar *buf);
extern int mi_rprev(struct st_myisam_info *file,uchar *buf,int inx);
extern int mi_rrnd(struct st_myisam_info *file,uchar *buf, my_off_t pos);
extern int mi_scan_init(struct st_myisam_info *file);
extern int mi_scan(struct st_myisam_info *file,uchar *buf);
extern int mi_rsame(struct st_myisam_info *file,uchar *record,int inx);
extern int mi_rsame_with_pos(struct st_myisam_info *file,uchar *record,
			     int inx, my_off_t pos);
extern int mi_update(struct st_myisam_info *file,const uchar *old,
		     uchar *new_record);
extern int mi_write(struct st_myisam_info *file,uchar *buff);
extern my_off_t mi_position(struct st_myisam_info *file);
extern int mi_status(struct st_myisam_info *info, MI_ISAMINFO *x, uint flag);
extern int mi_lock_database(struct st_myisam_info *file,int lock_type);
extern int mi_create(const char *name,uint keys,MI_KEYDEF *keydef,
		     uint columns, MI_COLUMNDEF *columndef,
		     uint uniques, MI_UNIQUEDEF *uniquedef,
		     MI_CREATE_INFO *create_info, uint flags);
extern int mi_delete_table(const char *name);
extern int mi_rename(const char *from, const char *to);
extern int mi_extra(struct st_myisam_info *file,
		    enum ha_extra_function function,
		    void *extra_arg);
extern int mi_reset(struct st_myisam_info *file);
extern ha_rows mi_records_in_range(MI_INFO *info,int inx,
                                   key_range *min_key, key_range *max_key);
/** Open/close actions allowed on a MyISAM log */
enum enum_mi_log_action
{
  MI_LOG_ACTION_OPEN,
  MI_LOG_ACTION_CLOSE_CONSISTENT, MI_LOG_ACTION_CLOSE_INCONSISTENT
};
enum enum_mi_log_type { MI_LOG_PHYSICAL, MI_LOG_LOGICAL };
extern int mi_log(enum enum_mi_log_action action, enum enum_mi_log_type type,
                  const char *log_filename, const HASH *tables);
extern int mi_is_changed(struct st_myisam_info *info);
extern int mi_delete_all_rows(struct st_myisam_info *info);
extern ulong _mi_calc_blob_length(uint length , const uchar *pos);
extern uint mi_get_pointer_length(ulonglong file_length, uint def);

/* this is used to pass to mysql_myisamchk_table */

#define   MYISAMCHK_REPAIR 1  /* equivalent to myisamchk -r */
#define   MYISAMCHK_VERIFY 2  /* Verify, run repair if failure */

typedef uint mi_bit_type;

typedef struct st_mi_bit_buff
{                                       /* Used for packing of record */
  mi_bit_type current_byte;
  uint bits;
  uchar *pos, *end, *blob_pos, *blob_end;
  uint error;
} MI_BIT_BUFF;


typedef struct st_sort_info
{
#ifdef THREAD
  /* sync things */
  pthread_mutex_t mutex;
  pthread_cond_t cond;
#endif
  MI_INFO *info;
  HA_CHECK *param;
  uchar *buff;
  SORT_KEY_BLOCKS *key_block, *key_block_end;
  SORT_FT_BUF *ft_buf;
  my_off_t filelength, dupp, buff_length;
  ha_rows max_records;
  uint current_key, total_keys;
  uint got_error, threads_running;
  myf myf_rw;
  enum data_file_type new_data_file_type;
} MI_SORT_INFO;

typedef struct st_mi_sort_param
{
  pthread_t thr;
  IO_CACHE read_cache, tempfile, tempfile_for_exceptions;
  DYNAMIC_ARRAY buffpek;
  MI_BIT_BUFF   bit_buff;               /* For parallel repair of packrec. */
  
  MI_KEYDEF *keyinfo;
  MI_SORT_INFO *sort_info;
  HA_KEYSEG *seg;
  uchar **sort_keys;
  uchar *rec_buff;
  void *wordlist, *wordptr;
  MEM_ROOT wordroot;
  uchar *record;
  MY_TMPDIR *tmpdir;

  /* 
    The next two are used to collect statistics, see update_key_parts for
    description.
  */
  ulonglong unique[HA_MAX_KEY_SEG+1];
  ulonglong notnull[HA_MAX_KEY_SEG+1];

  my_off_t pos,max_pos,filepos,start_recpos;
  uint key, key_length,real_key_length,sortbuff_size;
  uint maxbuffers, keys, find_length, sort_keys_length;
  my_bool fix_datafile, master;
  my_bool calc_checksum;                /* calculate table checksum */

  int (*key_cmp)(struct st_mi_sort_param *, const void *, const void *);
  int (*key_read)(struct st_mi_sort_param *,void *);
  int (*key_write)(struct st_mi_sort_param *, const void *);
  void (*lock_in_memory)(HA_CHECK *);
  NEAR int (*write_keys)(struct st_mi_sort_param *, register uchar **,
                     uint , struct st_buffpek *, IO_CACHE *);
  NEAR uint (*read_to_buffer)(IO_CACHE *,struct st_buffpek *, uint);
  NEAR int (*write_key)(struct st_mi_sort_param *, IO_CACHE *,uchar *,
                       uint, uint);
} MI_SORT_PARAM;


/* functions in mi_check */
void myisamchk_init(HA_CHECK *param);
int chk_status(HA_CHECK *param, MI_INFO *info);
int chk_del(HA_CHECK *param, register MI_INFO *info, ulonglong test_flag);
int chk_size(HA_CHECK *param, MI_INFO *info);
int chk_key(HA_CHECK *param, MI_INFO *info);
int chk_data_link(HA_CHECK *param, MI_INFO *info, my_bool extend);
int mi_repair(HA_CHECK *param, register MI_INFO *info,
	      char * name, int rep_quick);
int mi_sort_index(HA_CHECK *param, register MI_INFO *info, char * name);
int mi_repair_by_sort(HA_CHECK *param, register MI_INFO *info,
		      const char * name, int rep_quick);
int mi_repair_parallel(HA_CHECK *param, register MI_INFO *info,
		      const char * name, int rep_quick);
int change_to_newfile(const char * filename, const char * old_ext,
		      const char * new_ext, uint raid_chunks,
		      myf myflags);
int lock_file(HA_CHECK *param, File file, my_off_t start, int lock_type,
	      const char *filetype, const char *filename);
void lock_memory(HA_CHECK *param);
void update_auto_increment_key(HA_CHECK *param, MI_INFO *info,
			       my_bool repair);
int update_state_info(HA_CHECK *param, MI_INFO *info,uint update);
void update_key_parts(MI_KEYDEF *keyinfo, ulong *rec_per_key_part,
                      ulonglong *unique, ulonglong *notnull, 
                      ulonglong records);
int filecopy(HA_CHECK *param, File to,File from,my_off_t start,
	     my_off_t length, const char *type);
int movepoint(MI_INFO *info,uchar *record,my_off_t oldpos,
	      my_off_t newpos, uint prot_key);
int write_data_suffix(MI_SORT_INFO *sort_info, my_bool fix_datafile);
int test_if_almost_full(MI_INFO *info);
int recreate_table(HA_CHECK *param, MI_INFO **org_info, char *filename);
void mi_disable_non_unique_index(MI_INFO *info, ha_rows rows);
my_bool mi_test_if_sort_rep(MI_INFO *info, ha_rows rows, ulonglong key_map,
			    my_bool force);

int mi_init_bulk_insert(MI_INFO *info, ulong cache_size, ha_rows rows);
void mi_flush_bulk_insert(MI_INFO *info, uint inx);
void mi_end_bulk_insert(MI_INFO *info);
int mi_assign_to_key_cache(MI_INFO *info, ulonglong key_map, 
			   KEY_CACHE *key_cache);
void mi_change_key_cache(KEY_CACHE *old_key_cache,
			 KEY_CACHE *new_key_cache);
int mi_preload(MI_INFO *info, ulonglong key_map, my_bool ignore_leaves);

int write_data_suffix(MI_SORT_INFO *sort_info, my_bool fix_datafile);
int flush_pending_blocks(MI_SORT_PARAM *param);
int sort_ft_buf_flush(MI_SORT_PARAM *sort_param);
int thr_write_keys(MI_SORT_PARAM *sort_param);
int sort_write_record(MI_SORT_PARAM *sort_param);
int _create_index_by_sort(MI_SORT_PARAM *info,my_bool no_messages, ulong);

#ifdef	__cplusplus
}
#endif
#endif<|MERGE_RESOLUTION|>--- conflicted
+++ resolved
@@ -52,21 +52,12 @@
   The following defines can be increased if necessary.
   But beware the dependency of MI_MAX_POSSIBLE_KEY_BUFF and MI_MAX_KEY_LENGTH.
 */
-<<<<<<< HEAD
-#define MI_MAX_KEY_LENGTH           1332            /* Max length in bytes */
-#define MI_MAX_KEY_SEG              16              /* Max segments for key */
-
-#define MI_MAX_POSSIBLE_KEY_BUFF    HA_MAX_POSSIBLE_KEY_BUFF
-
-#define MI_MAX_KEY_BUFF  (MI_MAX_KEY_LENGTH+MI_MAX_KEY_SEG*6+8+8)
-=======
 #define MI_MAX_KEY_LENGTH           HA_MAX_KEY_LENGTH /* Max length in bytes */
 #define MI_MAX_KEY_SEG              HA_MAX_KEY_SEG   /* Max segments for key */
 
 #define MI_MAX_POSSIBLE_KEY_BUFF HA_MAX_POSSIBLE_KEY_BUFF /* For mi_check */
 
 #define MI_MAX_KEY_BUFF             HA_MAX_KEY_BUFF
->>>>>>> 43d79c19
 #define MI_MAX_MSG_BUF      1024 /* used in CHECK TABLE, REPAIR TABLE */
 #define MI_NAME_IEXT	".MYI"
 #define MI_NAME_DEXT	".MYD"
