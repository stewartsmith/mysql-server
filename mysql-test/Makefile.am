# Copyright (C) 2000-2006 MySQL AB
#
# This library is free software; you can redistribute it and/or
# modify it under the terms of the GNU Library General Public
# License as published by the Free Software Foundation; version 2
# of the License.
#
# This library is distributed in the hope that it will be useful,
# but WITHOUT ANY WARRANTY; without even the implied warranty of
# MERCHANTABILITY or FITNESS FOR A PARTICULAR PURPOSE.  See the GNU
# Library General Public License for more details.
#
# You should have received a copy of the GNU Library General Public
# License along with this library; if not, write to the Free
# Software Foundation, Inc., 59 Temple Place - Suite 330, Boston,
# MA 02111-1307, USA

## Process this file with automake to create Makefile.in

testdir =	$(prefix)/mysql-test

test_SCRIPTS =	mtr \
		mysql-test-run \
		mysql-test-run.pl \
		mysql-stress-test.pl

nobase_test_DATA = \
	lib/v1/mysql-test-run.pl \
	lib/v1/mtr_cases.pl \
	lib/v1/mtr_io.pl \
	lib/v1/mtr_report.pl \
	lib/v1/My/Config.pm \
	lib/v1/mtr_gcov.pl \
	lib/v1/mtr_match.pl \
	lib/v1/mtr_stress.pl \
	lib/v1/ndb_config_1_node.ini \
	lib/v1/ndb_config_2_node.ini \
	lib/v1/mtr_gprof.pl \
	lib/v1/mtr_misc.pl \
	lib/v1/mtr_timer.pl \
	lib/v1/mtr_im.pl \
	lib/v1/mtr_process.pl \
	lib/v1/mtr_unique.pl \
\
	lib/mtr_cases.pm \
	lib/mtr_gcov.pl \
	lib/mtr_gprof.pl \
	lib/mtr_io.pl \
	lib/mtr_match.pm \
	lib/mtr_misc.pl \
	lib/mtr_process.pl \
	lib/mtr_report.pm \
	lib/mtr_stress.pl \
	lib/mtr_unique.pm \
	lib/My/ConfigFactory.pm \
	lib/My/Config.pm \
	lib/My/Find.pm \
	lib/My/Handles.pm \
	lib/My/Options.pm \
	lib/My/Test.pm \
	lib/My/Platform.pm \
	lib/My/SafeProcess.pm \
	lib/My/File/Path.pm \
	lib/My/SysInfo.pm \
	lib/My/CoreDump.pm \
	lib/My/SafeProcess/Base.pm \
	lib/My/SafeProcess/safe_process.pl

SUBDIRS =	lib/My/SafeProcess

EXTRA_DIST =	README \
		valgrind.supp \
		$(test_SCRIPTS) \
		$(nobase_test_DATA)

# List of directories containing test + result files and the
# related test data files that should be copied
TEST_DIRS = t r include std_data std_data/parts \
	std_data/ndb_backup50 std_data/ndb_backup51 \
        std_data/ndb_backup51_dd \
	std_data/ndb_backup51_data_be std_data/ndb_backup51_data_le \
<<<<<<< HEAD
        std_data/ndb_backup51_d2_be std_data/ndb_backup51_d2_le \
=======
	std_data/funcs_1 \
>>>>>>> db78d337
	extra/binlog_tests/ extra/rpl_tests \
	suite/backup suite/backup/t suite/backup/r suite/backup/include \
	suite/binlog suite/binlog/t suite/binlog/r suite/binlog/std_data \
	suite/bugs/data suite/bugs/t suite/bugs/r \
	suite/federated \
	suite/funcs_1 suite/funcs_1/bitdata \
	suite/funcs_1/include suite/funcs_1/lib suite/funcs_1/r \
	suite/funcs_1/t suite/funcs_1/views suite/funcs_1/cursors \
	suite/funcs_1/datadict suite/funcs_1/storedproc suite/funcs_1/triggers \
	suite/funcs_2 suite/funcs_2/charset suite/funcs_2/data \
	suite/funcs_2/include suite/funcs_2/lib suite/funcs_2/r \
	suite/funcs_2/t \
	suite/jp suite/jp/t suite/jp/r suite/jp/std_data \
	suite/manual/t suite/manual/r \
	suite/ndb_team suite/ndb_team/t suite/ndb_team/r \
	suite/rpl suite/rpl/data suite/rpl/include suite/rpl/r \
	suite/rpl/t \
	suite/stress/include suite/stress/t suite/stress/r \
	suite/ndb suite/ndb/t suite/ndb/r \
	suite/rpl_ndb suite/rpl_ndb/t suite/rpl_ndb/r \
	suite/falcon suite/falcon/t suite/falcon/r \
	suite/falcon_team suite/falcon_team/t suite/falcon_team/r \
	suite/parts suite/parts/t suite/parts/r suite/parts/inc

# Used by dist-hook and install-data-local to copy all
# test files into either dist or install directory
install_test_files:
	@if test -z "$(INSTALL_TO_DIR)"; then \
	  echo "Set INSTALL_TO_DIR!" && exit 1; \
	fi
	@for dir in $(TEST_DIRS); do \
	  from_dir="$(srcdir)/$$dir"; \
	  to_dir="$(INSTALL_TO_DIR)/$$dir"; \
	  $(mkinstalldirs) "$$to_dir"; \
	  for f in `(cd $$from_dir && ls)`; do \
	    if test -f "$$from_dir/$$f"; then \
	      $(INSTALL_DATA) "$$from_dir/$$f" "$$to_dir/$$f" ; \
	    fi; \
	  done \
	done

dist-hook:
	$(MAKE)	INSTALL_TO_DIR="$(distdir)" install_test_files

install-data-local:
	$(MAKE)	INSTALL_TO_DIR="$(DESTDIR)$(testdir)" install_test_files

uninstall-local:
	@RM@ -f -r $(DESTDIR)$(testdir)

# mtr - a shortcut for executing mysql-test-run.pl
mtr:
	$(RM) -f mtr
	$(LN_S) mysql-test-run.pl mtr

# mysql-test-run - a shortcut for executing mysql-test-run.pl
mysql-test-run:
	$(RM) -f mysql-test-run
	$(LN_S) mysql-test-run.pl mysql-test-run

# Don't update the files from bitkeeper
%::SCCS/s.%<|MERGE_RESOLUTION|>--- conflicted
+++ resolved
@@ -79,11 +79,8 @@
 	std_data/ndb_backup50 std_data/ndb_backup51 \
         std_data/ndb_backup51_dd \
 	std_data/ndb_backup51_data_be std_data/ndb_backup51_data_le \
-<<<<<<< HEAD
         std_data/ndb_backup51_d2_be std_data/ndb_backup51_d2_le \
-=======
 	std_data/funcs_1 \
->>>>>>> db78d337
 	extra/binlog_tests/ extra/rpl_tests \
 	suite/backup suite/backup/t suite/backup/r suite/backup/include \
 	suite/binlog suite/binlog/t suite/binlog/r suite/binlog/std_data \
