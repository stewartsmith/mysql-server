--- conflicted
+++ resolved
@@ -2992,13 +2992,8 @@
   (void)(my_close(share->kfile.file, MYF(MY_WME)));
   share->kfile.file = -1;
   pthread_mutex_unlock(&share->intern_lock);
-<<<<<<< HEAD
-  (void)(my_close(new_file,MYF(MY_WME)));
-  if (maria_change_to_newfile(share->index_file_name, MARIA_NAME_IEXT,
-=======
-  VOID(my_close(new_file,MYF(MY_WME)));
+  (void) my_close(new_file,MYF(MY_WME));
   if (maria_change_to_newfile(share->index_file_name.str, MARIA_NAME_IEXT,
->>>>>>> 8b51d6ae
                               INDEX_TMP_EXT, sync_dir) ||
       _ma_open_keyfile(share))
     goto err2;
