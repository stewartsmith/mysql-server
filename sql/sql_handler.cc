/* Copyright (C) 2000-2004 MySQL AB
   This program is free software; you can redistribute it and/or modify
   it under the terms of the GNU General Public License as published by
   the Free Software Foundation; version 2 of the License.

   This program is distributed in the hope that it will be useful,
   but WITHOUT ANY WARRANTY; without even the implied warranty of
   MERCHANTABILITY or FITNESS FOR A PARTICULAR PURPOSE.  See the
   GNU General Public License for more details.

   You should have received a copy of the GNU General Public License
   along with this program; if not, write to the Free Software
   Foundation, Inc., 59 Temple Place, Suite 330, Boston, MA  02111-1307  USA */


/* HANDLER ... commands - direct access to ISAM */

/* TODO:
  HANDLER blabla OPEN [ AS foobar ] [ (column-list) ]

  the most natural (easiest, fastest) way to do it is to
  compute List<Item> field_list not in mysql_ha_read
  but in mysql_ha_open, and then store it in TABLE structure.

  The problem here is that mysql_parse calls free_item to free all the
  items allocated at the end of every query. The workaround would to
  keep two item lists per THD - normal free_list and handler_items.
  The second is to be freeed only on thread end. mysql_ha_open should
  then do { handler_items=concat(handler_items, free_list); free_list=0; }

  But !!! do_command calls free_root at the end of every query and frees up
  all the sql_alloc'ed memory. It's harder to work around...
*/

/*
  There are two containers holding information about open handler tables.
  The first is 'thd->handler_tables'. It is a linked list of TABLE objects.
  It is used like 'thd->open_tables' in the table cache. The trick is to
  exchange these two lists during open and lock of tables. Thus the normal
  table cache code can be used.
  The second container is a HASH. It holds objects of the type TABLE_LIST.
  Despite its name, no lists of tables but only single structs are hashed
  (the 'next' pointer is always NULL). The reason for theis second container
  is, that we want handler tables to survive FLUSH TABLE commands. A table
  affected by FLUSH TABLE must be closed so that other threads are not
  blocked by handler tables still in use. Since we use the normal table cache
  functions with 'thd->handler_tables', the closed tables are removed from
  this list. Hence we need the original open information for the handler
  table in the case that it is used again. This information is handed over
  to mysql_ha_open() as a TABLE_LIST. So we store this information in the
  second container, where it is not affected by FLUSH TABLE. The second
  container is implemented as a hash for performance reasons. Consequently,
  we use it not only for re-opening a handler table, but also for the
  HANDLER ... READ commands. For this purpose, we store a pointer to the
  TABLE structure (in the first container) in the TBALE_LIST object in the
  second container. When the table is flushed, the pointer is cleared.
*/

#include "mysql_priv.h"
#include "sql_select.h"
#include <assert.h>

#define HANDLER_TABLES_HASH_SIZE 120

static enum enum_ha_read_modes rkey_to_rnext[]=
{ RNEXT_SAME, RNEXT, RPREV, RNEXT, RPREV, RNEXT, RPREV, RPREV };

/*
  Get hash key and hash key length.

  SYNOPSIS
    mysql_ha_hash_get_key()
    tables                      Pointer to the hash object.
    key_len_p   (out)           Pointer to the result for key length.
    first                       Unused.

  DESCRIPTION
    The hash object is an TABLE_LIST struct.
    The hash key is the alias name.
    The hash key length is the alias name length plus one for the
    terminateing NUL character.

  RETURN
    Pointer to the TABLE_LIST struct.
*/

static char *mysql_ha_hash_get_key(TABLE_LIST *tables, size_t *key_len_p,
                                   my_bool first __attribute__((unused)))
{
  *key_len_p= strlen(tables->alias) + 1 ; /* include '\0' in comparisons */
  return tables->alias;
}


/*
  Free an hash object.

  SYNOPSIS
    mysql_ha_hash_free()
    tables                      Pointer to the hash object.

  DESCRIPTION
    The hash object is an TABLE_LIST struct.

  RETURN
    Nothing
*/

static void mysql_ha_hash_free(TABLE_LIST *tables)
{
  my_free((char*) tables, MYF(0));
}

/**
  Close a HANDLER table.

  @param thd Thread identifier.
  @param tables A list of tables with the first entry to close.

  @note Though this function takes a list of tables, only the first list entry
  will be closed.
  @note Broadcasts refresh if it closed a table with old version.
*/

static void mysql_ha_close_table(THD *thd, TABLE_LIST *tables)
{
  TABLE **table_ptr;
  MDL_ticket *mdl_ticket;

  /*
    Though we could take the table pointer from hash_tables->table,
    we must follow the thd->handler_tables chain anyway, as we need the
    address of the 'next' pointer referencing this table
    for close_thread_table().
  */
  for (table_ptr= &(thd->handler_tables);
       *table_ptr && (*table_ptr != tables->table);
         table_ptr= &(*table_ptr)->next)
    ;

  if (*table_ptr)
  {
    (*table_ptr)->file->ha_index_or_rnd_end();
    mdl_ticket= (*table_ptr)->mdl_ticket;
    pthread_mutex_lock(&LOCK_open);
    if (close_thread_table(thd, table_ptr))
    {
      /* Tell threads waiting for refresh that something has happened */
      broadcast_refresh();
    }
    pthread_mutex_unlock(&LOCK_open);
    thd->handler_mdl_context.release_lock(mdl_ticket);
    thd->handler_mdl_context.remove_request(tables->mdl_request);
  }
  else if (tables->table)
  {
    /* Must be a temporary table */
    TABLE *table= tables->table;
    table->file->ha_index_or_rnd_end();
    table->query_id= thd->query_id;
    table->open_by_handler= 0;
  }

  /* Mark table as closed, ready for re-open if necessary. */
  tables->table= NULL;
}

/*
  Open a HANDLER table.

  SYNOPSIS
    mysql_ha_open()
    thd                         Thread identifier.
    tables                      A list of tables with the first entry to open.
    reopen                      Re-open a previously opened handler table.

  DESCRIPTION
    Though this function takes a list of tables, only the first list entry
    will be opened.
    'reopen' is set when a handler table is to be re-opened. In this case,
    'tables' is the pointer to the hashed TABLE_LIST object which has been
    saved on the original open.
    'reopen' is also used to suppress the sending of an 'ok' message.

  RETURN
    FALSE OK
    TRUE  Error
*/

bool mysql_ha_open(THD *thd, TABLE_LIST *tables, bool reopen)
{
  TABLE_LIST    *hash_tables = NULL;
  char          *db, *name, *alias;
  uint          dblen, namelen, aliaslen, counter;
  int           error;
  TABLE         *backup_open_tables;
  MDL_context   backup_mdl_context;
  MDL_request  *mdl_request;
  DBUG_ENTER("mysql_ha_open");
  DBUG_PRINT("enter",("'%s'.'%s' as '%s'  reopen: %d",
                      tables->db, tables->table_name, tables->alias,
                      (int) reopen));

<<<<<<< HEAD
  if (! my_hash_inited(&thd->handler_tables_hash))
=======
  if (tables->schema_table)
  {
    my_error(ER_WRONG_USAGE, MYF(0), "HANDLER OPEN",
             INFORMATION_SCHEMA_NAME.str);
    DBUG_PRINT("exit",("ERROR"));
    DBUG_RETURN(TRUE);
  }

  if (! hash_inited(&thd->handler_tables_hash))
>>>>>>> 65e3d360
  {
    /*
      HASH entries are of type TABLE_LIST.
    */
    if (my_hash_init(&thd->handler_tables_hash, &my_charset_latin1,
                     HANDLER_TABLES_HASH_SIZE, 0, 0,
                     (my_hash_get_key) mysql_ha_hash_get_key,
                     (my_hash_free_key) mysql_ha_hash_free, 0))
    {
      DBUG_PRINT("exit",("ERROR"));
      DBUG_RETURN(TRUE);
    }
  }
  else if (! reopen) /* Otherwise we have 'tables' already. */
  {
    if (my_hash_search(&thd->handler_tables_hash, (uchar*) tables->alias,
                       strlen(tables->alias) + 1))
    {
      DBUG_PRINT("info",("duplicate '%s'", tables->alias));
      DBUG_PRINT("exit",("ERROR"));
      my_error(ER_NONUNIQ_TABLE, MYF(0), tables->alias);
      DBUG_RETURN(TRUE);
    }
  }

  if (! reopen)
  {
    /* copy the TABLE_LIST struct */
    dblen= strlen(tables->db) + 1;
    namelen= strlen(tables->table_name) + 1;
    aliaslen= strlen(tables->alias) + 1;
    if (!(my_multi_malloc(MYF(MY_WME),
                          &hash_tables, (uint) sizeof(*hash_tables),
                          &db, (uint) dblen,
                          &name, (uint) namelen,
                          &alias, (uint) aliaslen,
                          &mdl_request, sizeof(MDL_request),
                          NullS)))
    {
      DBUG_PRINT("exit",("ERROR"));
      DBUG_RETURN(TRUE);
    }
    /* structure copy */
    *hash_tables= *tables;
    hash_tables->db= db;
    hash_tables->table_name= name;
    hash_tables->alias= alias;
    memcpy(hash_tables->db, tables->db, dblen);
    memcpy(hash_tables->table_name, tables->table_name, namelen);
    memcpy(hash_tables->alias, tables->alias, aliaslen);
    mdl_request->init(0, db, name);
    hash_tables->mdl_request= mdl_request;

    /* add to hash */
    if (my_hash_insert(&thd->handler_tables_hash, (uchar*) hash_tables))
    {
      my_free((char*) hash_tables, MYF(0));
      DBUG_PRINT("exit",("ERROR"));
      DBUG_RETURN(TRUE);
    }
  }
  else
    hash_tables= tables;

  /*
    Save and reset the open_tables list so that open_tables() won't
    be able to access (or know about) the previous list. And on return
    from open_tables(), thd->open_tables will contain only the opened
    table.

    The thd->handler_tables list is kept as-is to avoid deadlocks if
    open_table(), called by open_tables(), needs to back-off because
    of a pending exclusive metadata lock or flush for the table being
    opened.

    See open_table() back-off comments for more details.
  */
  backup_open_tables= thd->open_tables;
  thd->open_tables= NULL;
  thd->mdl_context.backup_and_reset(&backup_mdl_context);

  /*
    open_tables() will set 'hash_tables->table' if successful.
    It must be NULL for a real open when calling open_tables().
  */
  DBUG_ASSERT(! hash_tables->table);

  /* for now HANDLER can be used only for real TABLES */
  hash_tables->required_type= FRMTYPE_TABLE;
  error= open_tables(thd, &hash_tables, &counter, 0);
  /* restore the state and merge the opened table into handler_tables list */
  if (thd->open_tables)
  {
    thd->open_tables->next= thd->handler_tables;
    thd->handler_tables= thd->open_tables;
  }
  thd->handler_mdl_context.merge(&thd->mdl_context);

  thd->open_tables= backup_open_tables;
  thd->mdl_context.restore_from_backup(&backup_mdl_context);

  if (error)
    goto err;

  /* There can be only one table in '*tables'. */
  if (! (hash_tables->table->file->ha_table_flags() & HA_CAN_SQL_HANDLER))
  {
    my_error(ER_ILLEGAL_HA, MYF(0), tables->alias);
    goto err;
  }

  /*
    If it's a temp table, don't reset table->query_id as the table is
    being used by this handler. Otherwise, no meaning at all.
  */
  hash_tables->table->open_by_handler= 1;

  if (! reopen)
    my_ok(thd);
  DBUG_PRINT("exit",("OK"));
  DBUG_RETURN(FALSE);

err:
  if (hash_tables->table)
    mysql_ha_close_table(thd, hash_tables);
  if (!reopen)
    my_hash_delete(&thd->handler_tables_hash, (uchar*) hash_tables);
  DBUG_PRINT("exit",("ERROR"));
  DBUG_RETURN(TRUE);
}


/*
  Close a HANDLER table by alias or table name

  SYNOPSIS
    mysql_ha_close()
    thd                         Thread identifier.
    tables                      A list of tables with the first entry to close.

  DESCRIPTION
    Closes the table that is associated (on the handler tables hash) with the
    name (table->alias) of the specified table.

  RETURN
    FALSE ok
    TRUE  error
*/

bool mysql_ha_close(THD *thd, TABLE_LIST *tables)
{
  TABLE_LIST    *hash_tables;
  DBUG_ENTER("mysql_ha_close");
  DBUG_PRINT("enter",("'%s'.'%s' as '%s'",
                      tables->db, tables->table_name, tables->alias));

  if ((hash_tables= (TABLE_LIST*) my_hash_search(&thd->handler_tables_hash,
                                              (uchar*) tables->alias,
                                              strlen(tables->alias) + 1)))
  {
    mysql_ha_close_table(thd, hash_tables);
    my_hash_delete(&thd->handler_tables_hash, (uchar*) hash_tables);
  }
  else
  {
    my_error(ER_UNKNOWN_TABLE, MYF(0), tables->alias, "HANDLER");
    DBUG_PRINT("exit",("ERROR"));
    DBUG_RETURN(TRUE);
  }

  my_ok(thd);
  DBUG_PRINT("exit", ("OK"));
  DBUG_RETURN(FALSE);
}


/*
  Read from a HANDLER table.

  SYNOPSIS
    mysql_ha_read()
    thd                         Thread identifier.
    tables                      A list of tables with the first entry to read.
    mode
    keyname
    key_expr
    ha_rkey_mode
    cond
    select_limit_cnt
    offset_limit_cnt

  RETURN
    FALSE ok
    TRUE  error
*/
 
bool mysql_ha_read(THD *thd, TABLE_LIST *tables,
                   enum enum_ha_read_modes mode, char *keyname,
                   List<Item> *key_expr,
                   enum ha_rkey_function ha_rkey_mode, Item *cond,
                   ha_rows select_limit_cnt, ha_rows offset_limit_cnt)
{
  TABLE_LIST    *hash_tables;
  TABLE         *table, *backup_open_tables;
  MYSQL_LOCK    *lock;
  List<Item>	list;
  Protocol	*protocol= thd->protocol;
  char		buff[MAX_FIELD_WIDTH];
  String	buffer(buff, sizeof(buff), system_charset_info);
  int           error, keyno= -1;
  uint          num_rows;
  uchar		*key;
  uint		key_len;
  bool          need_reopen;
  DBUG_ENTER("mysql_ha_read");
  DBUG_PRINT("enter",("'%s'.'%s' as '%s'",
                      tables->db, tables->table_name, tables->alias));

  LINT_INIT(key);
  LINT_INIT(key_len);

  thd->lex->select_lex.context.resolve_in_table_list_only(tables);
  list.push_front(new Item_field(&thd->lex->select_lex.context,
                                 NULL, NULL, "*"));
  List_iterator<Item> it(list);
  it++;

retry:
  if ((hash_tables= (TABLE_LIST*) my_hash_search(&thd->handler_tables_hash,
                                                 (uchar*) tables->alias,
                                                 strlen(tables->alias) + 1)))
  {
    table= hash_tables->table;
    DBUG_PRINT("info-in-hash",("'%s'.'%s' as '%s' table: %p",
                               hash_tables->db, hash_tables->table_name,
                               hash_tables->alias, table));
    if (!table)
    {
      /*
        The handler table has been closed. Re-open it.
      */
      if (mysql_ha_open(thd, hash_tables, 1))
      {
        DBUG_PRINT("exit",("reopen failed"));
        goto err0;
      }

      table= hash_tables->table;
      DBUG_PRINT("info",("re-opened '%s'.'%s' as '%s' tab %p",
                         hash_tables->db, hash_tables->table_name,
                         hash_tables->alias, table));
    }

#if MYSQL_VERSION_ID < 40100
    if (*tables->db && strcmp(table->table_cache_key, tables->db))
    {
      DBUG_PRINT("info",("wrong db"));
      table= NULL;
    }
#endif
  }
  else
    table= NULL;

  if (!table)
  {
#if MYSQL_VERSION_ID < 40100
    char buff[MAX_DBKEY_LENGTH];
    if (*tables->db)
      strxnmov(buff, sizeof(buff)-1, tables->db, ".", tables->table_name,
               NullS);
    else
      strncpy(buff, tables->alias, sizeof(buff));
    my_error(ER_UNKNOWN_TABLE, MYF(0), buff, "HANDLER");
#else
    my_error(ER_UNKNOWN_TABLE, MYF(0), tables->alias, "HANDLER");
#endif
    goto err0;
  }
  tables->table=table;

  /* save open_tables state */
  backup_open_tables= thd->open_tables;
  /*
    mysql_lock_tables() needs thd->open_tables to be set correctly to
    be able to handle aborts properly. When the abort happens, it's
    safe to not protect thd->handler_tables because it won't close any
    tables.
  */
  thd->open_tables= thd->handler_tables;

  lock= mysql_lock_tables(thd, &tables->table, 1, 0, &need_reopen);

  /* restore previous context */
  thd->open_tables= backup_open_tables;

  if (need_reopen)
  {
    mysql_ha_close_table(thd, hash_tables);
    /*
      The lock might have been aborted, we need to manually reset
      thd->some_tables_deleted because handler's tables are closed
      in a non-standard way. Otherwise we might loop indefinitely.
    */
    thd->some_tables_deleted= 0;
    goto retry;
  }

  if (!lock)
    goto err0; // mysql_lock_tables() printed error message already

  // Always read all columns
  tables->table->read_set= &tables->table->s->all_set;

  if (cond)
  {
    if (table->query_id != thd->query_id)
      cond->cleanup();                          // File was reopened
    if ((!cond->fixed &&
	 cond->fix_fields(thd, &cond)) || cond->check_cols(1))
      goto err;
  }

  if (keyname)
  {
    if ((keyno=find_type(keyname, &table->s->keynames, 1+2)-1)<0)
    {
      my_error(ER_KEY_DOES_NOT_EXITS, MYF(0), keyname, tables->alias);
      goto err;
    }
  }

  if (insert_fields(thd, &thd->lex->select_lex.context,
                    tables->db, tables->alias, &it, 0))
    goto err;

  protocol->send_result_set_metadata(&list, Protocol::SEND_NUM_ROWS | Protocol::SEND_EOF);

  /*
    In ::external_lock InnoDB resets the fields which tell it that
    the handle is used in the HANDLER interface. Tell it again that
    we are using it for HANDLER.
  */

  table->file->init_table_handle_for_HANDLER();

  for (num_rows=0; num_rows < select_limit_cnt; )
  {
    switch (mode) {
    case RNEXT:
      if (table->file->inited != handler::NONE)
      {
        error=keyname ?
	  table->file->index_next(table->record[0]) :
	  table->file->rnd_next(table->record[0]);
        break;
      }
      /* else fall through */
    case RFIRST:
      if (keyname)
      {
        table->file->ha_index_or_rnd_end();
        table->file->ha_index_init(keyno, 1);
        error= table->file->index_first(table->record[0]);
      }
      else
      {
        table->file->ha_index_or_rnd_end();
	if (!(error= table->file->ha_rnd_init(1)))
          error= table->file->rnd_next(table->record[0]);
      }
      mode=RNEXT;
      break;
    case RPREV:
      DBUG_ASSERT(keyname != 0);
      if (table->file->inited != handler::NONE)
      {
        error=table->file->index_prev(table->record[0]);
        break;
      }
      /* else fall through */
    case RLAST:
      DBUG_ASSERT(keyname != 0);
      table->file->ha_index_or_rnd_end();
      table->file->ha_index_init(keyno, 1);
      error= table->file->index_last(table->record[0]);
      mode=RPREV;
      break;
    case RNEXT_SAME:
      /* Continue scan on "(keypart1,keypart2,...)=(c1, c2, ...)  */
      DBUG_ASSERT(keyname != 0);
      error= table->file->index_next_same(table->record[0], key, key_len);
      break;
    case RKEY:
    {
      DBUG_ASSERT(keyname != 0);
      KEY *keyinfo=table->key_info+keyno;
      KEY_PART_INFO *key_part=keyinfo->key_part;
      if (key_expr->elements > keyinfo->key_parts)
      {
	my_error(ER_TOO_MANY_KEY_PARTS, MYF(0), keyinfo->key_parts);
	goto err;
      }
      List_iterator<Item> it_ke(*key_expr);
      Item *item;
      key_part_map keypart_map;
      for (keypart_map= key_len=0 ; (item=it_ke++) ; key_part++)
      {
        my_bitmap_map *old_map;
	// 'item' can be changed by fix_fields() call
        if ((!item->fixed &&
             item->fix_fields(thd, it_ke.ref())) ||
	    (item= *it_ke.ref())->check_cols(1))
	  goto err;
	if (item->used_tables() & ~RAND_TABLE_BIT)
        {
          my_error(ER_WRONG_ARGUMENTS,MYF(0),"HANDLER ... READ");
	  goto err;
        }
        old_map= dbug_tmp_use_all_columns(table, table->write_set);
	(void) item->save_in_field(key_part->field, 1);
        dbug_tmp_restore_column_map(table->write_set, old_map);
	key_len+=key_part->store_length;
        keypart_map= (keypart_map << 1) | 1;
      }

      if (!(key= (uchar*) thd->calloc(ALIGN_SIZE(key_len))))
	goto err;
      table->file->ha_index_or_rnd_end();
      table->file->ha_index_init(keyno, 1);
      key_copy(key, table->record[0], table->key_info + keyno, key_len);
      error= table->file->index_read_map(table->record[0],
                                         key, keypart_map, ha_rkey_mode);
      mode=rkey_to_rnext[(int)ha_rkey_mode];
      break;
    }
    default:
      my_message(ER_ILLEGAL_HA, ER(ER_ILLEGAL_HA), MYF(0));
      goto err;
    }

    if (error)
    {
      if (error == HA_ERR_RECORD_DELETED)
        continue;
      if (error != HA_ERR_KEY_NOT_FOUND && error != HA_ERR_END_OF_FILE)
      {
        sql_print_error("mysql_ha_read: Got error %d when reading table '%s'",
                        error, tables->table_name);
        table->file->print_error(error,MYF(0));
        goto err;
      }
      goto ok;
    }
    if (cond && !cond->val_int())
      continue;
    if (num_rows >= offset_limit_cnt)
    {
      protocol->prepare_for_resend();

      if (protocol->send_result_set_row(&list))
        goto err;

      protocol->write();
    }
    num_rows++;
  }
ok:
  mysql_unlock_tables(thd,lock);
  my_eof(thd);
  DBUG_PRINT("exit",("OK"));
  DBUG_RETURN(FALSE);

err:
  mysql_unlock_tables(thd,lock);
err0:
  DBUG_PRINT("exit",("ERROR"));
  DBUG_RETURN(TRUE);
}


/**
  Scan the handler tables hash for matching tables.

  @param thd Thread identifier.
  @param tables The list of tables to remove.

  @return Pointer to head of linked list (TABLE_LIST::next_local) of matching
          TABLE_LIST elements from handler_tables_hash. Otherwise, NULL if no
          table was matched.
*/

static TABLE_LIST *mysql_ha_find(THD *thd, TABLE_LIST *tables)
{
  TABLE_LIST *hash_tables, *head= NULL, *first= tables;
  DBUG_ENTER("mysql_ha_find");

  /* search for all handlers with matching table names */
  for (uint i= 0; i < thd->handler_tables_hash.records; i++)
  {
    hash_tables= (TABLE_LIST*) my_hash_element(&thd->handler_tables_hash, i);
    for (tables= first; tables; tables= tables->next_local)
    {
      if ((! *tables->db ||
          ! my_strcasecmp(&my_charset_latin1, hash_tables->db, tables->db)) &&
          ! my_strcasecmp(&my_charset_latin1, hash_tables->table_name,
                          tables->table_name))
        break;
    }
    if (tables)
    {
      hash_tables->next_local= head;
      head= hash_tables;
    }
  }

  DBUG_RETURN(head);
}


/**
  Remove matching tables from the HANDLER's hash table.

  @param thd Thread identifier.
  @param tables The list of tables to remove.

  @note Broadcasts refresh if it closed a table with old version.
*/

void mysql_ha_rm_tables(THD *thd, TABLE_LIST *tables)
{
  TABLE_LIST *hash_tables, *next;
  DBUG_ENTER("mysql_ha_rm_tables");

  DBUG_ASSERT(tables);

  hash_tables= mysql_ha_find(thd, tables);

  while (hash_tables)
  {
    next= hash_tables->next_local;
    if (hash_tables->table)
      mysql_ha_close_table(thd, hash_tables);
    my_hash_delete(&thd->handler_tables_hash, (uchar*) hash_tables);
    hash_tables= next;
  }

  DBUG_VOID_RETURN;
}


/**
  Flush (close and mark for re-open) all tables that should be should
  be reopen.

  @param thd Thread identifier.

  @note Broadcasts refresh if it closed a table with old version.
*/

void mysql_ha_flush(THD *thd)
{
  TABLE_LIST *hash_tables;
  DBUG_ENTER("mysql_ha_flush");

  safe_mutex_assert_not_owner(&LOCK_open);

  for (uint i= 0; i < thd->handler_tables_hash.records; i++)
  {
    hash_tables= (TABLE_LIST*) my_hash_element(&thd->handler_tables_hash, i);
    /*
      TABLE::mdl_ticket is 0 for temporary tables so we need extra check.
    */
    if (hash_tables->table &&
        (hash_tables->table->mdl_ticket &&
         hash_tables->table->mdl_ticket->has_pending_conflicting_lock() ||
         hash_tables->table->needs_reopen()))
      mysql_ha_close_table(thd, hash_tables);
  }

  DBUG_VOID_RETURN;
}


/**
  Close all HANDLER's tables.

  @param thd Thread identifier.

  @note Broadcasts refresh if it closed a table with old version.
*/

void mysql_ha_cleanup(THD *thd)
{
  TABLE_LIST *hash_tables;
  DBUG_ENTER("mysql_ha_cleanup");

  for (uint i= 0; i < thd->handler_tables_hash.records; i++)
  {
    hash_tables= (TABLE_LIST*) my_hash_element(&thd->handler_tables_hash, i);
    if (hash_tables->table)
      mysql_ha_close_table(thd, hash_tables);
  }

  my_hash_free(&thd->handler_tables_hash);

  DBUG_VOID_RETURN;
}
<|MERGE_RESOLUTION|>--- conflicted
+++ resolved
@@ -201,9 +201,6 @@
                       tables->db, tables->table_name, tables->alias,
                       (int) reopen));
 
-<<<<<<< HEAD
-  if (! my_hash_inited(&thd->handler_tables_hash))
-=======
   if (tables->schema_table)
   {
     my_error(ER_WRONG_USAGE, MYF(0), "HANDLER OPEN",
@@ -212,8 +209,7 @@
     DBUG_RETURN(TRUE);
   }
 
-  if (! hash_inited(&thd->handler_tables_hash))
->>>>>>> 65e3d360
+  if (! my_hash_inited(&thd->handler_tables_hash))
   {
     /*
       HASH entries are of type TABLE_LIST.
