--- conflicted
+++ resolved
@@ -203,10 +203,7 @@
            ../sql/scheduler.cc ../sql/sql_audit.cc
            ../sql/ddl_blocker.cc ../sql/si_objects.cc
            ../sql/event_parse_data.cc ../sql/mdl.cc
-<<<<<<< HEAD
-=======
            ../sql/rpl_handler.cc
->>>>>>> 43d79c19
            ${GEN_SOURCES}
            ${LIB_SOURCES})
 
