--- conflicted
+++ resolved
@@ -27,11 +27,7 @@
 sub mtr_appendfile_to_file ($$);
 sub mtr_grab_file($);
 sub mtr_printfile($);
-<<<<<<< HEAD
-sub mtr_lastlinefromfile($);
-=======
 sub mtr_lastlinesfromfile ($$);
->>>>>>> f51cfbbc
 
 # Read a whole file, stripping leading and trailing whitespace.
 sub mtr_fromfile ($) {
