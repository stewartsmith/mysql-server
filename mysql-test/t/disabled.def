##############################################################################
#
#  List the test cases that are to be disabled temporarily.
#
#  Separate the test case name and the comment with ':'.
#
#    <testcasename> : BUG#<xxxx> <date disabled> <disabler> <comment>
#
#  Do not use any TAB characters for whitespace.
#
##############################################################################
innodb          : WL#1213: Waiting for InnoDB team to add support for 4-byte character sets.
concurrent_innodb        : BUG#21579 2006-08-11 mleich innodb_concurrent random failures with varying differences
federated_transactions   : Bug#29523 Transactions do not work
show_check      : Bug #32682    Test show_check fails in 6.0
lowercase_table3         : Bug#32667 lowercase_table3.test reports to error log
rpl_log_pos          : Bug#8693 Test 'rpl_log_pos' fails sometimes
ctype_create         : Bug#32965 main.ctype_create fails
backup_no_engine     : Bug#36021 2008-04-13 rsomla server crashes when openning table with unknown storage engine
csv_alter_table      : Bug#33696 2008-01-21 pcrews no .result file - bug allows NULL columns in CSV tables
query_cache_wlock_invalidate_func: Bug#35390 causes not deterministic results.
thread_cache_size_func: BUG#35988, BUG#36733 Due to not deterministic results
cast                 : Bug#35594 2008-03-27 main.cast fails on Windows2003-64
maria-preload        : Bug#35107 crashes
key_buffer_size_basic_64    : Bug #36522: Some tests of system variables have diffs on 64bit platorms
rpl_recovery_rank_basic_64  : Bug #36522: Some tests of system variables have diffs on 64bit platorms
sort_buffer_size_basic_64   : Bug #36522: Some tests of system variables have diffs on 64bit platorms
log_output_basic      : Bug#34820 log_output can be set to illegal value
query_cache_size_basic_32   : Bug#36747: Allocating a large query cache is not deterministic
query_cache_size_basic_64   : Bug#36747: Allocating a large query cache is not deterministic
query_alloc_block_size_basic_64:  Bug #37708 query_alloc_block_size_basic_64 fails in pushbuild
wait_timeout_func           : Bug #36873 wait_timeout_func.test fails randomly
timestamp_func              : Bug #37702 timestamp_func relies on sleep and is unstable in pushbuild
sort_buffer_size_basic_32   : Bug#36875 main.sort_buffer_size_basic_32 fails on some systems
key_buffer_size_basic_32    : Bug#36876 main.key_buffer_size_basic_32 fails on some systems
max_heap_table_size_basic_32 : Bug#36877 main.max_heap_table_size_basic_32 fails on some systems
tmp_table_size_basic_32     : Bug#36878 main.tmp_table_size_basic_32 fails on some systems
backup_triggers_and_events  : Bug#37762 2008-07-01 rafal Test fails on remove_file for unknown reasons
backup_no_be                : Bug#38023 2008-07-16 rafal Test triggers valgrind warnings described in the bug
user_limits                 : Bug#23921 2008-07-25 joro random failure of user_limits.test
<<<<<<< HEAD
events-bugs.test                      : Bug #39848, Bug #39863, Bug #39569, Bug #37774
=======
events_bugs                 : Bug#37774 Bug#39569 Bug#39863 Bug#39848 2008-10-08 alik
>>>>>>> 0c14af82
<|MERGE_RESOLUTION|>--- conflicted
+++ resolved
@@ -38,8 +38,4 @@
 backup_triggers_and_events  : Bug#37762 2008-07-01 rafal Test fails on remove_file for unknown reasons
 backup_no_be                : Bug#38023 2008-07-16 rafal Test triggers valgrind warnings described in the bug
 user_limits                 : Bug#23921 2008-07-25 joro random failure of user_limits.test
-<<<<<<< HEAD
-events-bugs.test                      : Bug #39848, Bug #39863, Bug #39569, Bug #37774
-=======
-events_bugs                 : Bug#37774 Bug#39569 Bug#39863 Bug#39848 2008-10-08 alik
->>>>>>> 0c14af82
+events_bugs                 : Bug#37774 Bug#39569 Bug#39863 Bug#39848 2008-10-08 alik