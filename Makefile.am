# Copyright (C) 2000-2006 MySQL AB
# 
# This program is free software; you can redistribute it and/or modify
# it under the terms of the GNU General Public License as published by
# the Free Software Foundation; version 2 of the License.
# 
# This program is distributed in the hope that it will be useful,
# but WITHOUT ANY WARRANTY; without even the implied warranty of
# MERCHANTABILITY or FITNESS FOR A PARTICULAR PURPOSE.  See the
# GNU General Public License for more details.
# 
# You should have received a copy of the GNU General Public License
# along with this program; if not, write to the Free Software
# Foundation, Inc., 59 Temple Place, Suite 330, Boston, MA  02111-1307  USA

# Process this file with automake to create Makefile.in

AUTOMAKE_OPTIONS =	foreign

# These are built from source in the Docs directory
EXTRA_DIST =		INSTALL-SOURCE INSTALL-WIN-SOURCE \
			README COPYING EXCEPTIONS-CLIENT CMakeLists.txt

SUBDIRS =		. include @docs_dirs@ @zlib_dir@ \
			@readline_topdir@ sql-common scripts \
			@pstack_dir@ \
			@sql_union_dirs@ unittest storage plugin \
			@sql_server@ @man_dirs@ tests \
			netware @libmysqld_dirs@ \
			mysql-test support-files sql-bench \
			win

DIST_SUBDIRS =		. include Docs zlib \
			cmd-line-utils sql-common scripts \
			pstack \
			strings mysys dbug extra regex libmysql libmysql_r client unittest storage plugin \
			vio sql man tests \
			netware libmysqld \
			mysql-test support-files sql-bench \
			win \
			BUILD
DISTCLEANFILES = ac_available_languages_fragment

# Create permission databases
init-db:		all
	$(top_builddir)/scripts/mysql_install_db

bin-dist:		all
	$(top_builddir)/scripts/make_binary_distribution @MAKE_BINARY_DISTRIBUTION_OPTIONS@

# Remove BK's "SCCS" subdirectories from source distribution
# Create initial database files for Windows installations.
dist-hook:
	rm -rf `find $(distdir) -type d -name SCCS -print`
	mkdir -p $(distdir)/win
	scripts/mysql_install_db --no-defaults --cross-bootstrap \
		--builddir=$(top_builddir) \
		--datadir=$(distdir)/win/data \
		--srcdir=$(top_srcdir)

tags:
	support-files/build-tags

.PHONY:	init-db bin-dist \
  test    test-force    test-full    test-force-full    test-force-mem \
  test-pl test-force-pl test-full-pl test-force-full-pl test-force-pl-mem \
  test-unit test-ps test-nr test-pr test-ns test-binlog-statement \
  test-ext-funcs test-ext-rpl test-ext-partitions test-ext-jp \
  test-ext-stress test-ext test-embedded test-reprepare \
  test-fast test-fast-cursor test-fast-view test-fast-prepare \
  test-full-qa

# Target 'test' will run the regression test suite using the built server.
#
# If you are running in a shared environment, users can avoid clashing
# port numbers by setting individual small numbers 1-100 to the
# environment variable MTR_BUILD_THREAD. The script "mysql-test-run"
# will then calculate the various port numbers it needs from this,
# making sure each user use different ports.

test-unit:
	cd unittest && $(MAKE) test

test-ps:
	cd mysql-test ; \
	    @PERL@ ./mysql-test-run.pl $(force) --ps-protocol --mysqld=--binlog-format=mixed

test-nr:
	cd mysql-test ; \
	    @PERL@ ./mysql-test-run.pl $(force) --mysqld=--binlog-format=row

test-pr:
	cd mysql-test ; \
	    @PERL@ ./mysql-test-run.pl $(force) $(mem) --ps-protocol --mysqld=--binlog-format=row #@libevent_test_option@

test-ns:
	cd mysql-test ; \
	    @PERL@ ./mysql-test-run.pl $(force) $(mem) --mysqld=--binlog-format=mixed

test-binlog-statement:
	cd mysql-test ; \
	    @PERL@ ./mysql-test-run.pl $(force) --mysqld=--binlog-format=statement

# This code is duplicated in "test-bt", see the Changeset comment of 2007-Dec-07
test-embedded:
	if [ -e bin/mysqltest_embedded -o -e libmysqld/examples/mysqltest_embedded ] ; then \
	  cd mysql-test ; MTR_BUILD_THREAD=auto \
	      @PERL@ ./mysql-test-run.pl --comment=embedded --force --timer \
	          --embedded-server --skip-rpl --skip-ndbcluster ; \
	else \
	  echo "no program found for 'embedded' tests - skipped testing" ; \
	fi

test-reprepare:
	cd mysql-test ; \
	    @PERL@ ./mysql-test-run.pl $(force) $(mem) --ps-protocol \
		--mysqld=--debug=+d,reprepare_each_statement

test:	test-unit test-ns test-pr

test-full:	test test-nr test-ps

test-force:
	$(MAKE) force=--force test

test-force-full:
	$(MAKE) force=--force test-full

#used by autopush.pl to run memory based tests
test-force-mem:
	$(MAKE) force=--force mem=--mem test

test-bt:
	-cd mysql-test ; MTR_BUILD_THREAD=auto \
	    @PERL@ ./mysql-test-run.pl --comment=normal --force --timer \
	        --skip-ndbcluster --report-features
	-cd mysql-test ; MTR_BUILD_THREAD=auto \
	    @PERL@ ./mysql-test-run.pl  --comment=ps    --force --timer \
	        --skip-ndbcluster --ps-protocol
	-if [ -e bin/ndbd -o -e storage/ndb/src/kernel/ndbd ] ; then \
	  cd mysql-test ; \
	    MTR_BUILD_THREAD=auto \
	      @PERL@ ./mysql-test-run.pl --comment=ndb+rpl_ndb+ps --force --timer \
	          --ps-protocol --mysqld=--binlog-format=row --suite=ndb,rpl_ndb ; \
	    MTR_BUILD_THREAD=auto \
	      @PERL@ ./mysql-test-run.pl --comment=ndb --force --timer \
	          --with-ndbcluster-only ; \
	else \
	  echo "no program found for 'ndbcluster' tests - skipped testing" ; \
	fi
	-cd mysql-test ; MTR_BUILD_THREAD=auto \
<<<<<<< HEAD
	    @PERL@ ./mysql-test-run.pl --force --comment=falcon --suite=falcon
	-cd mysql-test ; MTR_BUILD_THREAD=auto \
	    @PERL@ ./mysql-test-run.pl --force --comment=funcs1+ps --ps-protocol --suite=funcs_1
=======
	    @PERL@ ./mysql-test-run.pl --force --comment=funcs1+ps --ps-protocol --reorder --suite=funcs_1
>>>>>>> 6fec7fc1
	-cd mysql-test ; MTR_BUILD_THREAD=auto \
	    @PERL@ ./mysql-test-run.pl --force --comment=funcs2 --suite=funcs_2
	-cd mysql-test ; MTR_BUILD_THREAD=auto \
	    @PERL@ ./mysql-test-run.pl --force --comment=partitions --suite=parts
	-cd mysql-test ; MTR_BUILD_THREAD=auto \
	    @PERL@ ./mysql-test-run.pl --force --comment=stress --suite=stress
	-if [ -d mysql-test/suite/nist ] ; then \
	  cd mysql-test ; MTR_BUILD_THREAD=auto \
	      @PERL@ ./mysql-test-run.pl --comment=nist --force --suite=nist ; \
	fi
	-if [ -d mysql-test/suite/nist ] ; then \
	  cd mysql-test ; MTR_BUILD_THREAD=auto \
	      @PERL@ ./mysql-test-run.pl --comment=NIST+ps --force --suite=nist --ps-protocol ; \
	      @PERL@ ./mysql-test-run.pl --comment=nist+ps --force --suite=nist --ps-protocol ; \
	fi
	-if [ -e bin/mysqltest_embedded -o -e libmysqld/examples/mysqltest_embedded ] ; then \
	  cd mysql-test ; MTR_BUILD_THREAD=auto \
	      @PERL@ ./mysql-test-run.pl --comment=embedded --force --timer \
	          --embedded-server --skip-rpl --skip-ndbcluster ; \
	else \
	  echo "no program found for 'embedded' tests - skipped testing" ; \
	fi

# Re-enable the "jp" suite when bug#28563 is fixed
#	-cd mysql-test ; MTR_BUILD_THREAD=auto \
#	    @PERL@ ./mysql-test-run.pl --force --comment=jp --suite=jp

test-bt-debug:
	-cd mysql-test ; MTR_BUILD_THREAD=auto \
	    @PERL@ ./mysql-test-run.pl --comment=debug  --force --timer \
	        --skip-ndbcluster --skip-rpl --report-features

# Keep these for a while
test-pl:	test
test-full-pl:	test-full
test-force-pl:	test-force
test-force-pl-mem:  test-force-mem
test-force-full-pl: test-force-full

test-ext-funcs:
	cd mysql-test ; \
	    @PERL@ ./mysql-test-run.pl --force --reorder --suite=funcs_1 ; \
	    @PERL@ ./mysql-test-run.pl --force --suite=funcs_2

test-ext-rpl:
	cd mysql-test ; \
	    @PERL@ ./mysql-test-run.pl --force --suite=rpl

test-ext-partitions:
	cd mysql-test ; \
	    @PERL@ ./mysql-test-run.pl --force --suite=parts

test-ext-jp:
	cd mysql-test ; \
	    @PERL@ ./mysql-test-run.pl --force --suite=jp

test-ext-stress:
	cd mysql-test ; \
	    @PERL@ ./mysql-test-run.pl --force --big-test --suite=stress

test-ext:	test-ext-funcs test-ext-rpl test-ext-partitions test-ext-jp test-ext-stress

test-fast:
	cd mysql-test ; \
	    @PERL@ ./mysql-test-run.pl $(subset) --force --skip-ndb --skip-innodb --skip-im --skip-rpl ; \
	    @PERL@ ./mysql-test-run.pl $(subset) --force --suite=funcs_1 --do-test=myisam ; \
	    @PERL@ ./mysql-test-run.pl $(subset) --force --suite=stress --do-test=ddl_myisam 

test-fast-view:
	$(MAKE) subset=--view-protocol test-fast

test-fast-cursor:
	$(MAKE) subset=--cursor-protocol test-fast

test-fast-prepare:
	$(MAKE) subset=--ps-protocol test-fast

test-full-qa:
	$(MAKE) force=--force test-pr \
	    test-binlog-statement test-ext test-fast-view \
	        test-fast-cursor test-unit

# Don't update the files from bitkeeper
%::SCCS/s.%<|MERGE_RESOLUTION|>--- conflicted
+++ resolved
@@ -149,13 +149,9 @@
 	  echo "no program found for 'ndbcluster' tests - skipped testing" ; \
 	fi
 	-cd mysql-test ; MTR_BUILD_THREAD=auto \
-<<<<<<< HEAD
 	    @PERL@ ./mysql-test-run.pl --force --comment=falcon --suite=falcon
 	-cd mysql-test ; MTR_BUILD_THREAD=auto \
-	    @PERL@ ./mysql-test-run.pl --force --comment=funcs1+ps --ps-protocol --suite=funcs_1
-=======
 	    @PERL@ ./mysql-test-run.pl --force --comment=funcs1+ps --ps-protocol --reorder --suite=funcs_1
->>>>>>> 6fec7fc1
 	-cd mysql-test ; MTR_BUILD_THREAD=auto \
 	    @PERL@ ./mysql-test-run.pl --force --comment=funcs2 --suite=funcs_2
 	-cd mysql-test ; MTR_BUILD_THREAD=auto \
