Run mysql_upgrade once
mtr.global_suppressions                            OK
mtr.suspicious_patterns                            OK
<<<<<<< HEAD
mtr.test_supressions                               OK
mysql.backup_history
Error    : You can't use locks with log tables.
status   : OK
mysql.backup_progress
Error    : You can't use locks with log tables.
status   : OK
=======
mtr.test_suppressions                              OK
>>>>>>> 2bd47af8
mysql.columns_priv                                 OK
mysql.db                                           OK
mysql.event                                        OK
mysql.func                                         OK
mysql.general_log
Error    : You can't use locks with log tables.
status   : OK
mysql.help_category                                OK
mysql.help_keyword                                 OK
mysql.help_relation                                OK
mysql.help_topic                                   OK
mysql.host                                         OK
mysql.ndb_binlog_index                             OK
mysql.plugin                                       OK
mysql.proc                                         OK
mysql.procs_priv                                   OK
mysql.servers                                      OK
mysql.slow_log
Error    : You can't use locks with log tables.
status   : OK
mysql.tables_priv                                  OK
mysql.time_zone                                    OK
mysql.time_zone_leap_second                        OK
mysql.time_zone_name                               OK
mysql.time_zone_transition                         OK
mysql.time_zone_transition_type                    OK
mysql.user                                         OK
Run it again - should say already completed
This installation of MySQL is already upgraded to VERSION, use --force if you still need to run mysql_upgrade
Force should run it regardless of wether it's been run before
mtr.global_suppressions                            OK
mtr.suspicious_patterns                            OK
<<<<<<< HEAD
mtr.test_supressions                               OK
mysql.backup_history
Error    : You can't use locks with log tables.
status   : OK
mysql.backup_progress
Error    : You can't use locks with log tables.
status   : OK
=======
mtr.test_suppressions                              OK
>>>>>>> 2bd47af8
mysql.columns_priv                                 OK
mysql.db                                           OK
mysql.event                                        OK
mysql.func                                         OK
mysql.general_log
Error    : You can't use locks with log tables.
status   : OK
mysql.help_category                                OK
mysql.help_keyword                                 OK
mysql.help_relation                                OK
mysql.help_topic                                   OK
mysql.host                                         OK
mysql.ndb_binlog_index                             OK
mysql.plugin                                       OK
mysql.proc                                         OK
mysql.procs_priv                                   OK
mysql.servers                                      OK
mysql.slow_log
Error    : You can't use locks with log tables.
status   : OK
mysql.tables_priv                                  OK
mysql.time_zone                                    OK
mysql.time_zone_leap_second                        OK
mysql.time_zone_name                               OK
mysql.time_zone_transition                         OK
mysql.time_zone_transition_type                    OK
mysql.user                                         OK
CREATE USER mysqltest1@'%' IDENTIFIED by 'sakila';
GRANT ALL ON *.* TO mysqltest1@'%';
Run mysql_upgrade with password protected account
mtr.global_suppressions                            OK
mtr.suspicious_patterns                            OK
<<<<<<< HEAD
mtr.test_supressions                               OK
mysql.backup_history
Error    : You can't use locks with log tables.
status   : OK
mysql.backup_progress
Error    : You can't use locks with log tables.
status   : OK
=======
mtr.test_suppressions                              OK
>>>>>>> 2bd47af8
mysql.columns_priv                                 OK
mysql.db                                           OK
mysql.event                                        OK
mysql.func                                         OK
mysql.general_log
Error    : You can't use locks with log tables.
status   : OK
mysql.help_category                                OK
mysql.help_keyword                                 OK
mysql.help_relation                                OK
mysql.help_topic                                   OK
mysql.host                                         OK
mysql.ndb_binlog_index                             OK
mysql.plugin                                       OK
mysql.proc                                         OK
mysql.procs_priv                                   OK
mysql.servers                                      OK
mysql.slow_log
Error    : You can't use locks with log tables.
status   : OK
mysql.tables_priv                                  OK
mysql.time_zone                                    OK
mysql.time_zone_leap_second                        OK
mysql.time_zone_name                               OK
mysql.time_zone_transition                         OK
mysql.time_zone_transition_type                    OK
mysql.user                                         OK
DROP USER mysqltest1@'%';
Run mysql_upgrade with a non existing server socket
mysqlcheck: Got error when trying to connect
FATAL ERROR: Upgrade failed
set GLOBAL sql_mode='STRICT_ALL_TABLES,ANSI_QUOTES,NO_ZERO_DATE';
mtr.global_suppressions                            OK
mtr.suspicious_patterns                            OK
<<<<<<< HEAD
mtr.test_supressions                               OK
mysql.backup_history
Error    : You can't use locks with log tables.
status   : OK
mysql.backup_progress
Error    : You can't use locks with log tables.
status   : OK
=======
mtr.test_suppressions                              OK
>>>>>>> 2bd47af8
mysql.columns_priv                                 OK
mysql.db                                           OK
mysql.event                                        OK
mysql.func                                         OK
mysql.general_log
Error    : You can't use locks with log tables.
status   : OK
mysql.help_category                                OK
mysql.help_keyword                                 OK
mysql.help_relation                                OK
mysql.help_topic                                   OK
mysql.host                                         OK
mysql.ndb_binlog_index                             OK
mysql.plugin                                       OK
mysql.proc                                         OK
mysql.procs_priv                                   OK
mysql.servers                                      OK
mysql.slow_log
Error    : You can't use locks with log tables.
status   : OK
mysql.tables_priv                                  OK
mysql.time_zone                                    OK
mysql.time_zone_leap_second                        OK
mysql.time_zone_name                               OK
mysql.time_zone_transition                         OK
mysql.time_zone_transition_type                    OK
mysql.user                                         OK
set GLOBAL sql_mode=default;<|MERGE_RESOLUTION|>--- conflicted
+++ resolved
@@ -1,17 +1,13 @@
 Run mysql_upgrade once
 mtr.global_suppressions                            OK
 mtr.suspicious_patterns                            OK
-<<<<<<< HEAD
-mtr.test_supressions                               OK
+mtr.test_suppressions                              OK
 mysql.backup_history
 Error    : You can't use locks with log tables.
 status   : OK
 mysql.backup_progress
 Error    : You can't use locks with log tables.
 status   : OK
-=======
-mtr.test_suppressions                              OK
->>>>>>> 2bd47af8
 mysql.columns_priv                                 OK
 mysql.db                                           OK
 mysql.event                                        OK
@@ -44,17 +40,13 @@
 Force should run it regardless of wether it's been run before
 mtr.global_suppressions                            OK
 mtr.suspicious_patterns                            OK
-<<<<<<< HEAD
-mtr.test_supressions                               OK
+mtr.test_suppressions                              OK
 mysql.backup_history
 Error    : You can't use locks with log tables.
 status   : OK
 mysql.backup_progress
 Error    : You can't use locks with log tables.
 status   : OK
-=======
-mtr.test_suppressions                              OK
->>>>>>> 2bd47af8
 mysql.columns_priv                                 OK
 mysql.db                                           OK
 mysql.event                                        OK
@@ -87,17 +79,13 @@
 Run mysql_upgrade with password protected account
 mtr.global_suppressions                            OK
 mtr.suspicious_patterns                            OK
-<<<<<<< HEAD
-mtr.test_supressions                               OK
+mtr.test_suppressions                              OK
 mysql.backup_history
 Error    : You can't use locks with log tables.
 status   : OK
 mysql.backup_progress
 Error    : You can't use locks with log tables.
 status   : OK
-=======
-mtr.test_suppressions                              OK
->>>>>>> 2bd47af8
 mysql.columns_priv                                 OK
 mysql.db                                           OK
 mysql.event                                        OK
@@ -132,17 +120,13 @@
 set GLOBAL sql_mode='STRICT_ALL_TABLES,ANSI_QUOTES,NO_ZERO_DATE';
 mtr.global_suppressions                            OK
 mtr.suspicious_patterns                            OK
-<<<<<<< HEAD
-mtr.test_supressions                               OK
+mtr.test_suppressions                              OK
 mysql.backup_history
 Error    : You can't use locks with log tables.
 status   : OK
 mysql.backup_progress
 Error    : You can't use locks with log tables.
 status   : OK
-=======
-mtr.test_suppressions                              OK
->>>>>>> 2bd47af8
 mysql.columns_priv                                 OK
 mysql.db                                           OK
 mysql.event                                        OK
