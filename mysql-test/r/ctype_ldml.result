--- conflicted
+++ resolved
@@ -53,7 +53,6 @@
 c1
 a
 drop table t1;
-<<<<<<< HEAD
 show collation like 'utf16_test_ci';
 Collation	Charset	Id	Default	Compiled	Sortlen
 utf16_test_ci	utf16	327			8
@@ -72,8 +71,6 @@
 c1
 a
 drop table t1;
-Vietnamese experimental collation
-=======
 CREATE TABLE t1 (
 col1 varchar(100) character set utf8 collate utf8_test_ci
 );
@@ -93,7 +90,7 @@
 efgh	efgh
 ijkl	ijkl
 DROP TABLE t1;
->>>>>>> 176a7881
+Vietnamese experimental collation
 show collation like 'ucs2_vn_ci';
 Collation	Charset	Id	Default	Compiled	Sortlen
 ucs2_vn_ci	ucs2	359			8
