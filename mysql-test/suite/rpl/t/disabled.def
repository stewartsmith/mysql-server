--- conflicted
+++ resolved
@@ -9,7 +9,6 @@
 #  Do not use any TAB characters for whitespace.
 #
 ##############################################################################
-<<<<<<< HEAD
 
 rpl_auto_increment_11932   : Bug#29809 2007-07-16 ingo Slave SQL errors in warnings 
                              file
@@ -20,12 +19,9 @@
 
 rpl_log_pos                : Bug#8693 Test 'rpl_log_pos' fails sometimes
 rpl_heartbeat              : Bug#37714 2008-07-14 alik Disabled to make 6.0 greaner (the test fails too often)
-rpl_server_id2             : Bug#38540 rpl_server_id2 uses show slave status unnecessarily
 rpl_extraCol_falcon        : Bug#40930 2008-11-21 johnemb rpl.rpl_extraCol_falcon fails doing STOP SLAVE (on Windows PB2)
 
 
 #This was re-disabled because there are still failures in pushbuild. This requires further investigation (alfranio).
 rpl_row_until              : Bug#28772 rpl_row_until fails in pushbuild
-rpl_flushlog_loop          : BUG#37733 2008-07-23 Sven disabled in 5.1-bugteam. the bug has been fixed in 5.1-rpl: please re-enable when that gets pushed to main
-=======
->>>>>>> 1c8dc3e2
+rpl_flushlog_loop          : BUG#37733 2008-07-23 Sven disabled in 5.1-bugteam. the bug has been fixed in 5.1-rpl: please re-enable when that gets pushed to main