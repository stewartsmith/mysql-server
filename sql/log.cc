--- conflicted
+++ resolved
@@ -5166,46 +5166,6 @@
                 sizeof(log_info.log_file_name));
       else
         break;
-<<<<<<< HEAD
-      if (my_delete(log_info.log_file_name, MYF(0)))
-      {
-        if (my_errno == ENOENT) 
-        {
-          /* It's not fatal even if we can't delete a log file */
-          if (thd)
-          {
-            push_warning_printf(thd, MYSQL_ERROR::WARN_LEVEL_WARN,
-                                ER_LOG_PURGE_NO_FILE, ER(ER_LOG_PURGE_NO_FILE),
-                                log_info.log_file_name);
-          }
-          sql_print_information("Failed to delete file '%s'",
-                                log_info.log_file_name);
-          my_errno= 0;
-        }
-        else
-        {
-          if (thd)
-          {
-            push_warning_printf(thd, MYSQL_ERROR::WARN_LEVEL_WARN,
-                                ER_BINLOG_PURGE_FATAL_ERR,
-                                "a problem with deleting %s; "
-                                "consider examining correspondence "
-                                "of your binlog index file "
-                                "to the actual binlog files",
-                                log_info.log_file_name);
-          }
-          else
-          {
-            sql_print_information("Failed to delete log file '%s'",
-                                  log_info.log_file_name); 
-          }
-          error= LOG_INFO_FATAL;
-          goto err;
-        }
-      }
-      ha_binlog_index_purge_file(current_thd, log_info.log_file_name);
-=======
->>>>>>> 0c9aaecc
     }
     if (find_next_log(&log_info, 0))
       break;
