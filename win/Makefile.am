--- conflicted
+++ resolved
@@ -14,14 +14,6 @@
 # Foundation, Inc., 51 Franklin St, Fifth Floor, Boston, MA  02110-1301  USA
 
 ## Process this file with automake to create Makefile.in
-<<<<<<< HEAD
-EXTRA_DIST = build-vs71.bat build-vs8.bat build-vs8_x64.bat configure.js README \
-             mysql_manifest.cmake create_manifest.js
-=======
 EXTRA_DIST = build-vs71.bat build-vs8.bat build-vs8_x64.bat build-vs9.bat \
              build-vs9_x64.bat configure.js README mysql_manifest.cmake \
-             create_manifest.js
-
-# Don't update the files from bitkeeper
-%::SCCS/s.%
->>>>>>> 022a326d
+             create_manifest.js