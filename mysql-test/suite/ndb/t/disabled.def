--- conflicted
+++ resolved
@@ -22,10 +22,6 @@
 #ndb_binlog_ddl_multi     : BUG#18976 2006-04-10 kent    CRBR: multiple binlog, second binlog may miss schema log events
 #ndb_binlog_discover      : bug#21806 2006-08-24
 #ndb_autodiscover3        : bug#21806
-<<<<<<< HEAD
-ndb_autodiscover3         : Bug#20872 2007-07-15 ingo master*.err: miscellaneous error messages
+#ndb_autodiscover3         : Bug#20872 2007-07-15 ingo master*.err: miscellaneous error messages
 ndb_blob_partition        : Bug#29699 2007-07-16 ingo segv for range partitioning
-ndb_single_user           : Bug#29824 2007-07-16 ingo Can't create table 'test.t1' (errno: 299)
-=======
-#ndb_autodiscover3         : Bug#20872 2007-07-15 ingo master*.err: miscellaneous error messages
->>>>>>> cefe7a3c
+ndb_single_user           : Bug#29824 2007-07-16 ingo Can't create table 'test.t1' (errno: 299)