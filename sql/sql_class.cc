--- conflicted
+++ resolved
@@ -528,8 +528,7 @@
    bootstrap(0),
    derived_tables_processing(FALSE),
    spcont(NULL),
-<<<<<<< HEAD
-   m_lip(NULL),
+   m_parser_state(NULL),
   /*
     @todo The following is a work around for online backup and the DDL blocker.
           It should be removed when the generalized solution is in place.
@@ -538,9 +537,6 @@
   */
    DDL_exception(FALSE),
    locked_tables_root(NULL)
-=======
-   m_parser_state(NULL)
->>>>>>> 566e3389
 {
   ulong tmp;
 
