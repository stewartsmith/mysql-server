--- conflicted
+++ resolved
@@ -1937,15 +1937,11 @@
                                               OPT_GLOBAL, SHOW_CHAR_PTR,
                                               (uchar*) &slave_load_tmpdir);
 static sys_var_long_ptr	sys_slave_net_timeout(&vars, "slave_net_timeout",
-<<<<<<< HEAD
 					      &slave_net_timeout,
                                               fix_slave_net_timeout);
-=======
-					      &slave_net_timeout);
 static sys_var_const    sys_slave_skip_errors(&vars, "slave_skip_errors",
                                               OPT_GLOBAL, SHOW_CHAR,
                                               (uchar*) slave_skip_error_names);
->>>>>>> 2fc63425
 static sys_var_long_ptr	sys_slave_trans_retries(&vars, "slave_transaction_retries",
 						&slave_trans_retries);
 static sys_var_sync_binlog_period sys_sync_binlog_period(&vars, "sync_binlog", &sync_binlog_period);
