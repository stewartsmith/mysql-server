/* Copyright (C) 2000-2004 MySQL AB

   This program is free software; you can redistribute it and/or modify
   it under the terms of the GNU General Public License as published by
   the Free Software Foundation; version 2 of the License.

   This program is distributed in the hope that it will be useful,
   but WITHOUT ANY WARRANTY; without even the implied warranty of
   MERCHANTABILITY or FITNESS FOR A PARTICULAR PURPOSE.  See the
   GNU General Public License for more details.

   You should have received a copy of the GNU General Public License
   along with this program; if not, write to the Free Software
   Foundation, Inc., 59 Temple Place, Suite 330, Boston, MA  02111-1307  USA */

/* drop and alter of tables */

#include "mysql_priv.h"
#include <hash.h>
#include <myisam.h>
#include <my_dir.h>
#include "sp_head.h"
#include "sql_trigger.h"
#include "sql_show.h"

#ifdef __WIN__
#include <io.h>
#endif

int creating_table= 0;        // How many mysql_create_table are running

const char *primary_key_name="PRIMARY";

static bool check_if_keyname_exists(const char *name,KEY *start, KEY *end);
static char *make_unique_key_name(const char *field_name,KEY *start,KEY *end);
static int copy_data_between_tables(TABLE *from,TABLE *to,
                                    List<Create_field> &create, bool ignore,
                                    uint order_num, ORDER *order,
                                    ha_rows *copied,ha_rows *deleted,
                                    enum enum_enable_or_disable keys_onoff,
                                    bool error_if_not_empty);

static bool prepare_blob_field(THD *thd, Create_field *sql_field);
static bool check_engine(THD *, const char *, HA_CREATE_INFO *);
static int
mysql_prepare_create_table(THD *thd, HA_CREATE_INFO *create_info,
                           Alter_info *alter_info,
                           bool tmp_table,
                               uint *db_options,
                               handler *file, KEY **key_info_buffer,
                               uint *key_count, int select_field_count);
static bool
mysql_prepare_alter_table(THD *thd, TABLE *table,
                          HA_CREATE_INFO *create_info,
                          Alter_info *alter_info);

#ifndef DBUG_OFF

/* Wait until we get a 'mysql_kill' signal */

static void wait_for_kill_signal(THD *thd)
{
  while (thd->killed == 0)
    sleep(1);
  // Reset signal and continue as if nothing happend
  thd->killed= THD::NOT_KILLED;
}
#endif


/*
  Translate a file name to a table name (WL #1324).

  SYNOPSIS
    filename_to_tablename()
      from                      The file name in my_charset_filename.
      to                OUT     The table name in system_charset_info.
      to_length                 The size of the table name buffer.

  RETURN
    Table name length.
*/

uint filename_to_tablename(const char *from, char *to, uint to_length)
{
  uint errors;
  uint res;
  DBUG_ENTER("filename_to_tablename");
  DBUG_PRINT("enter", ("from '%s'", from));

  if (!memcmp(from, tmp_file_prefix, tmp_file_prefix_length))
  {
    /* Temporary table name. */
    res= (strnmov(to, from, to_length) - to);
  }
  else
  {
    res= strconvert(&my_charset_filename, from,
                    system_charset_info,  to, to_length, &errors);
    if (errors) // Old 5.0 name
    {
      res= (strxnmov(to, to_length, MYSQL50_TABLE_NAME_PREFIX,  from, NullS) -
            to);
      sql_print_error("Invalid (old?) table or database name '%s'", from);
      /*
        TODO: add a stored procedure for fix table and database names,
        and mention its name in error log.
      */
    }
  }

  DBUG_PRINT("exit", ("to '%s'", to));
  DBUG_RETURN(res);
}


/*
  Translate a table name to a file name (WL #1324).

  SYNOPSIS
    tablename_to_filename()
      from                      The table name in system_charset_info.
      to                OUT     The file name in my_charset_filename.
      to_length                 The size of the file name buffer.

  RETURN
    File name length.
*/

uint tablename_to_filename(const char *from, char *to, uint to_length)
{
  uint errors, length;
  DBUG_ENTER("tablename_to_filename");
  DBUG_PRINT("enter", ("from '%s'", from));

  if (from[0] == '#' && !strncmp(from, MYSQL50_TABLE_NAME_PREFIX,
                                 MYSQL50_TABLE_NAME_PREFIX_LENGTH))
    DBUG_RETURN((uint) (strmake(to, from+MYSQL50_TABLE_NAME_PREFIX_LENGTH,
                                to_length-1) -
                        (from + MYSQL50_TABLE_NAME_PREFIX_LENGTH)));
  length= strconvert(system_charset_info, from,
                     &my_charset_filename, to, to_length, &errors);
  if (check_if_legal_tablename(to) &&
      length + 4 < to_length)
  {
    memcpy(to + length, "@@@", 4);
    length+= 3;
  }
  DBUG_PRINT("exit", ("to '%s'", to));
  DBUG_RETURN(length);
}


/*
  Creates path to a file: mysql_data_dir/db/table.ext

  SYNOPSIS
   build_table_filename()
     buff                       Where to write result in my_charset_filename.
                                This may be the same as table_name.
     bufflen                    buff size
     db                         Database name in system_charset_info.
     table_name                 Table name in system_charset_info.
     ext                        File extension.
     flags                      FN_FROM_IS_TMP or FN_TO_IS_TMP or FN_IS_TMP
                                table_name is temporary, do not change.

  NOTES

    Uses database and table name, and extension to create
    a file name in mysql_data_dir. Database and table
    names are converted from system_charset_info into "fscs".
    Unless flags indicate a temporary table name.
    'db' is always converted.
    'ext' is not converted.

    The conversion suppression is required for ALTER TABLE. This
    statement creates intermediate tables. These are regular
    (non-temporary) tables with a temporary name. Their path names must
    be derivable from the table name. So we cannot use
    build_tmptable_filename() for them.

  RETURN
    path length
*/

uint build_table_filename(char *buff, size_t bufflen, const char *db,
                          const char *table_name, const char *ext, uint flags)
{
  char dbbuff[FN_REFLEN];
  char tbbuff[FN_REFLEN];
  DBUG_ENTER("build_table_filename");
  DBUG_PRINT("enter", ("db: '%s'  table_name: '%s'  ext: '%s'  flags: %x",
                       db, table_name, ext, flags));

  if (flags & FN_IS_TMP) // FN_FROM_IS_TMP | FN_TO_IS_TMP
    strnmov(tbbuff, table_name, sizeof(tbbuff));
  else
    (void) tablename_to_filename(table_name, tbbuff, sizeof(tbbuff));

  (void) tablename_to_filename(db, dbbuff, sizeof(dbbuff));

  char *end = buff + bufflen;
  /* Don't add FN_ROOTDIR if mysql_data_home already includes it */
  char *pos = strnmov(buff, mysql_data_home, bufflen);
  int rootdir_len= strlen(FN_ROOTDIR);
  if (pos - rootdir_len >= buff &&
      memcmp(pos - rootdir_len, FN_ROOTDIR, rootdir_len) != 0)
    pos= strnmov(pos, FN_ROOTDIR, end - pos);
  pos= strxnmov(pos, end - pos, dbbuff, FN_ROOTDIR, NullS);
#ifdef USE_SYMDIR
  unpack_dirname(buff, buff);
  pos= strend(buff);
#endif
  pos= strxnmov(pos, end - pos, tbbuff, ext, NullS);

  DBUG_PRINT("exit", ("buff: '%s'", buff));
  DBUG_RETURN(pos - buff);
}


/*
  Creates path to a file: mysql_tmpdir/#sql1234_12_1.ext

  SYNOPSIS
   build_tmptable_filename()
     thd                        The thread handle.
     buff                       Where to write result in my_charset_filename.
     bufflen                    buff size

  NOTES

    Uses current_pid, thread_id, and tmp_table counter to create
    a file name in mysql_tmpdir.

  RETURN
    path length
*/

uint build_tmptable_filename(THD* thd, char *buff, size_t bufflen)
{
  DBUG_ENTER("build_tmptable_filename");

  char *p= strnmov(buff, mysql_tmpdir, bufflen);
  my_snprintf(p, bufflen - (p - buff), "/%s%lx_%lx_%x%s",
	      tmp_file_prefix, current_pid,
              thd->thread_id, thd->tmp_table++, reg_ext);

  if (lower_case_table_names)
  {
    /* Convert all except tmpdir to lower case */
    my_casedn_str(files_charset_info, p);
  }

  uint length= unpack_filename(buff, buff);
  DBUG_PRINT("exit", ("buff: '%s'", buff));
  DBUG_RETURN(length);
}

/*
--------------------------------------------------------------------------

   MODULE: DDL log
   -----------------

   This module is used to ensure that we can recover from crashes that occur
   in the middle of a meta-data operation in MySQL. E.g. DROP TABLE t1, t2;
   We need to ensure that both t1 and t2 are dropped and not only t1 and
   also that each table drop is entirely done and not "half-baked".

   To support this we create log entries for each meta-data statement in the
   ddl log while we are executing. These entries are dropped when the
   operation is completed.

   At recovery those entries that were not completed will be executed.

   There is only one ddl log in the system and it is protected by a mutex
   and there is a global struct that contains information about its current
   state.

   History:
   First version written in 2006 by Mikael Ronstrom
--------------------------------------------------------------------------
*/


struct st_global_ddl_log
{
  /*
    We need to adjust buffer size to be able to handle downgrades/upgrades
    where IO_SIZE has changed. We'll set the buffer size such that we can
    handle that the buffer size was upto 4 times bigger in the version
    that wrote the DDL log.
  */
  char file_entry_buf[4*IO_SIZE];
  char file_name_str[FN_REFLEN];
  char *file_name;
  DDL_LOG_MEMORY_ENTRY *first_free;
  DDL_LOG_MEMORY_ENTRY *first_used;
  uint num_entries;
  File file_id;
  uint name_len;
  uint io_size;
  bool inited;
  bool do_release;
  bool recovery_phase;
  st_global_ddl_log() : inited(false), do_release(false) {}
};

st_global_ddl_log global_ddl_log;

pthread_mutex_t LOCK_gdl;

#define DDL_LOG_ENTRY_TYPE_POS 0
#define DDL_LOG_ACTION_TYPE_POS 1
#define DDL_LOG_PHASE_POS 2
#define DDL_LOG_NEXT_ENTRY_POS 4
#define DDL_LOG_NAME_POS 8

#define DDL_LOG_NUM_ENTRY_POS 0
#define DDL_LOG_NAME_LEN_POS 4
#define DDL_LOG_IO_SIZE_POS 8

/*
  Read one entry from ddl log file
  SYNOPSIS
    read_ddl_log_file_entry()
    entry_no                     Entry number to read
  RETURN VALUES
    TRUE                         Error
    FALSE                        Success
*/

static bool read_ddl_log_file_entry(uint entry_no)
{
  bool error= FALSE;
  File file_id= global_ddl_log.file_id;
  uchar *file_entry_buf= (uchar*)global_ddl_log.file_entry_buf;
  uint io_size= global_ddl_log.io_size;
  DBUG_ENTER("read_ddl_log_file_entry");

  if (my_pread(file_id, file_entry_buf, io_size, io_size * entry_no,
               MYF(MY_WME)) != io_size)
    error= TRUE;
  DBUG_RETURN(error);
}


/*
  Write one entry from ddl log file
  SYNOPSIS
    write_ddl_log_file_entry()
    entry_no                     Entry number to read
  RETURN VALUES
    TRUE                         Error
    FALSE                        Success
*/

static bool write_ddl_log_file_entry(uint entry_no)
{
  bool error= FALSE;
  File file_id= global_ddl_log.file_id;
  char *file_entry_buf= (char*)global_ddl_log.file_entry_buf;
  DBUG_ENTER("write_ddl_log_file_entry");

  if (my_pwrite(file_id, (uchar*)file_entry_buf,
                IO_SIZE, IO_SIZE * entry_no, MYF(MY_WME)) != IO_SIZE)
    error= TRUE;
  DBUG_RETURN(error);
}


/*
  Write ddl log header
  SYNOPSIS
    write_ddl_log_header()
  RETURN VALUES
    TRUE                      Error
    FALSE                     Success
*/

static bool write_ddl_log_header()
{
  uint16 const_var;
  bool error= FALSE;
  DBUG_ENTER("write_ddl_log_header");

  int4store(&global_ddl_log.file_entry_buf[DDL_LOG_NUM_ENTRY_POS],
            global_ddl_log.num_entries);
  const_var= FN_LEN;
  int4store(&global_ddl_log.file_entry_buf[DDL_LOG_NAME_LEN_POS],
            (ulong) const_var);
  const_var= IO_SIZE;
  int4store(&global_ddl_log.file_entry_buf[DDL_LOG_IO_SIZE_POS],
            (ulong) const_var);
  if (write_ddl_log_file_entry(0UL))
  {
    sql_print_error("Error writing ddl log header");
    DBUG_RETURN(TRUE);
  }
  (void) sync_ddl_log();
  DBUG_RETURN(error);
}


/*
  Create ddl log file name
  SYNOPSIS
    create_ddl_log_file_name()
    file_name                   Filename setup
  RETURN VALUES
    NONE
*/

static inline void create_ddl_log_file_name(char *file_name)
{
  strxmov(file_name, mysql_data_home, "/", "ddl_log.log", NullS);
}


/*
  Read header of ddl log file
  SYNOPSIS
    read_ddl_log_header()
  RETURN VALUES
    > 0                  Last entry in ddl log
    0                    No entries in ddl log
  DESCRIPTION
    When we read the ddl log header we get information about maximum sizes
    of names in the ddl log and we also get information about the number
    of entries in the ddl log.
*/

static uint read_ddl_log_header()
{
  char *file_entry_buf= (char*)global_ddl_log.file_entry_buf;
  char file_name[FN_REFLEN];
  uint entry_no;
  bool successful_open= FALSE;
  DBUG_ENTER("read_ddl_log_header");

  create_ddl_log_file_name(file_name);
  if ((global_ddl_log.file_id= my_open(file_name,
                                        O_RDWR | O_BINARY, MYF(0))) >= 0)
  {
    if (read_ddl_log_file_entry(0UL))
    {
      /* Write message into error log */
      sql_print_error("Failed to read ddl log file in recovery");
    }
    else
      successful_open= TRUE;
  }
  entry_no= uint4korr(&file_entry_buf[DDL_LOG_NUM_ENTRY_POS]);
  global_ddl_log.name_len= uint4korr(&file_entry_buf[DDL_LOG_NAME_LEN_POS]);
  if (successful_open)
  {
    global_ddl_log.io_size= uint4korr(&file_entry_buf[DDL_LOG_IO_SIZE_POS]);
    DBUG_ASSERT(global_ddl_log.io_size <=
                sizeof(global_ddl_log.file_entry_buf));
  }
  else
  {
    entry_no= 0;
  }
  global_ddl_log.first_free= NULL;
  global_ddl_log.first_used= NULL;
  global_ddl_log.num_entries= 0;
  pthread_mutex_init(&LOCK_gdl, MY_MUTEX_INIT_FAST);
  global_ddl_log.do_release= true;
  DBUG_RETURN(entry_no);
}


/*
  Read a ddl log entry
  SYNOPSIS
    read_ddl_log_entry()
    read_entry               Number of entry to read
    out:entry_info           Information from entry
  RETURN VALUES
    TRUE                     Error
    FALSE                    Success
  DESCRIPTION
    Read a specified entry in the ddl log
*/

bool read_ddl_log_entry(uint read_entry, DDL_LOG_ENTRY *ddl_log_entry)
{
  char *file_entry_buf= (char*)&global_ddl_log.file_entry_buf;
  uint inx;
  uchar single_char;
  DBUG_ENTER("read_ddl_log_entry");

  if (read_ddl_log_file_entry(read_entry))
  {
    DBUG_RETURN(TRUE);
  }
  ddl_log_entry->entry_pos= read_entry;
  single_char= file_entry_buf[DDL_LOG_ENTRY_TYPE_POS];
  ddl_log_entry->entry_type= (enum ddl_log_entry_code)single_char;
  single_char= file_entry_buf[DDL_LOG_ACTION_TYPE_POS];
  ddl_log_entry->action_type= (enum ddl_log_action_code)single_char;
  ddl_log_entry->phase= file_entry_buf[DDL_LOG_PHASE_POS];
  ddl_log_entry->next_entry= uint4korr(&file_entry_buf[DDL_LOG_NEXT_ENTRY_POS]);
  ddl_log_entry->name= &file_entry_buf[DDL_LOG_NAME_POS];
  inx= DDL_LOG_NAME_POS + global_ddl_log.name_len;
  ddl_log_entry->from_name= &file_entry_buf[inx];
  inx+= global_ddl_log.name_len;
  ddl_log_entry->handler_name= &file_entry_buf[inx];
  DBUG_RETURN(FALSE);
}


/*
  Initialise ddl log
  SYNOPSIS
    init_ddl_log()

  DESCRIPTION
    Write the header of the ddl log file and length of names. Also set
    number of entries to zero.

  RETURN VALUES
    TRUE                     Error
    FALSE                    Success
*/

static bool init_ddl_log()
{
  char file_name[FN_REFLEN];
  DBUG_ENTER("init_ddl_log");

  if (global_ddl_log.inited)
    goto end;

  global_ddl_log.io_size= IO_SIZE;
  create_ddl_log_file_name(file_name);
  if ((global_ddl_log.file_id= my_create(file_name,
                                         CREATE_MODE,
                                         O_RDWR | O_TRUNC | O_BINARY,
                                         MYF(MY_WME))) < 0)
  {
    /* Couldn't create ddl log file, this is serious error */
    sql_print_error("Failed to open ddl log file");
    DBUG_RETURN(TRUE);
  }
  global_ddl_log.inited= TRUE;
  if (write_ddl_log_header())
  {
    (void) my_close(global_ddl_log.file_id, MYF(MY_WME));
    global_ddl_log.inited= FALSE;
    DBUG_RETURN(TRUE);
  }

end:
  DBUG_RETURN(FALSE);
}


/*
  Execute one action in a ddl log entry
  SYNOPSIS
    execute_ddl_log_action()
    ddl_log_entry              Information in action entry to execute
  RETURN VALUES
    TRUE                       Error
    FALSE                      Success
*/

static int execute_ddl_log_action(THD *thd, DDL_LOG_ENTRY *ddl_log_entry)
{
  bool frm_action= FALSE;
  LEX_STRING handler_name;
  handler *file= NULL;
  MEM_ROOT mem_root;
  int error= TRUE;
  char to_path[FN_REFLEN];
  char from_path[FN_REFLEN];
#ifdef WITH_PARTITION_STORAGE_ENGINE
  char *par_ext= (char*)".par";
#endif
  handlerton *hton;
  DBUG_ENTER("execute_ddl_log_action");

  if (ddl_log_entry->entry_type == DDL_IGNORE_LOG_ENTRY_CODE)
  {
    DBUG_RETURN(FALSE);
  }
  handler_name.str= (char*)ddl_log_entry->handler_name;
  handler_name.length= strlen(ddl_log_entry->handler_name);
  init_sql_alloc(&mem_root, TABLE_ALLOC_BLOCK_SIZE, 0); 
  if (!strcmp(ddl_log_entry->handler_name, reg_ext))
    frm_action= TRUE;
  else
  {
    plugin_ref plugin= ha_resolve_by_name(thd, &handler_name);
    if (!plugin)
    {
      my_error(ER_ILLEGAL_HA, MYF(0), ddl_log_entry->handler_name);
      goto error;
    }
    hton= plugin_data(plugin, handlerton*);
    file= get_new_handler((TABLE_SHARE*)0, &mem_root, hton);
    if (!file)
    {
      mem_alloc_error(sizeof(handler));
      goto error;
    }
  }
  switch (ddl_log_entry->action_type)
  {
    case DDL_LOG_REPLACE_ACTION:
    case DDL_LOG_DELETE_ACTION:
    {
      if (ddl_log_entry->phase == 0)
      {
        if (frm_action)
        {
          strxmov(to_path, ddl_log_entry->name, reg_ext, NullS);
          if ((error= my_delete(to_path, MYF(MY_WME))))
          {
            if (my_errno != ENOENT)
              break;
          }
#ifdef WITH_PARTITION_STORAGE_ENGINE
          strxmov(to_path, ddl_log_entry->name, par_ext, NullS);
          (void) my_delete(to_path, MYF(MY_WME));
#endif
        }
        else
        {
          if ((error= file->ha_delete_table(ddl_log_entry->name)))
          {
            if (error != ENOENT && error != HA_ERR_NO_SUCH_TABLE)
              break;
          }
        }
        if ((deactivate_ddl_log_entry(ddl_log_entry->entry_pos)))
          break;
        (void) sync_ddl_log();
        error= FALSE;
        if (ddl_log_entry->action_type == DDL_LOG_DELETE_ACTION)
          break;
      }
      DBUG_ASSERT(ddl_log_entry->action_type == DDL_LOG_REPLACE_ACTION);
      /*
        Fall through and perform the rename action of the replace
        action. We have already indicated the success of the delete
        action in the log entry by stepping up the phase.
      */
    }
    case DDL_LOG_RENAME_ACTION:
    {
      error= TRUE;
      if (frm_action)
      {
        strxmov(to_path, ddl_log_entry->name, reg_ext, NullS);
        strxmov(from_path, ddl_log_entry->from_name, reg_ext, NullS);
        if (my_rename(from_path, to_path, MYF(MY_WME)))
          break;
#ifdef WITH_PARTITION_STORAGE_ENGINE
        strxmov(to_path, ddl_log_entry->name, par_ext, NullS);
        strxmov(from_path, ddl_log_entry->from_name, par_ext, NullS);
        (void) my_rename(from_path, to_path, MYF(MY_WME));
#endif
      }
      else
      {
        if (file->ha_rename_table(ddl_log_entry->from_name,
                                  ddl_log_entry->name))
          break;
      }
      if ((deactivate_ddl_log_entry(ddl_log_entry->entry_pos)))
        break;
      (void) sync_ddl_log();
      error= FALSE;
      break;
    }
    default:
      DBUG_ASSERT(0);
      break;
  }
  delete file;
error:
  free_root(&mem_root, MYF(0)); 
  DBUG_RETURN(error);
}


/*
  Get a free entry in the ddl log
  SYNOPSIS
    get_free_ddl_log_entry()
    out:active_entry                A ddl log memory entry returned
  RETURN VALUES
    TRUE                       Error
    FALSE                      Success
*/

static bool get_free_ddl_log_entry(DDL_LOG_MEMORY_ENTRY **active_entry,
                                   bool *write_header)
{
  DDL_LOG_MEMORY_ENTRY *used_entry;
  DDL_LOG_MEMORY_ENTRY *first_used= global_ddl_log.first_used;
  DBUG_ENTER("get_free_ddl_log_entry");

  if (global_ddl_log.first_free == NULL)
  {
    if (!(used_entry= (DDL_LOG_MEMORY_ENTRY*)my_malloc(
                              sizeof(DDL_LOG_MEMORY_ENTRY), MYF(MY_WME))))
    {
      sql_print_error("Failed to allocate memory for ddl log free list");
      DBUG_RETURN(TRUE);
    }
    global_ddl_log.num_entries++;
    used_entry->entry_pos= global_ddl_log.num_entries;
    *write_header= TRUE;
  }
  else
  {
    used_entry= global_ddl_log.first_free;
    global_ddl_log.first_free= used_entry->next_log_entry;
    *write_header= FALSE;
  }
  /*
    Move from free list to used list
  */
  used_entry->next_log_entry= first_used;
  used_entry->prev_log_entry= NULL;
  global_ddl_log.first_used= used_entry;
  if (first_used)
    first_used->prev_log_entry= used_entry;

  *active_entry= used_entry;
  DBUG_RETURN(FALSE);
}


/*
  External interface methods for the DDL log Module
  ---------------------------------------------------
*/

/*
  SYNOPSIS
    write_ddl_log_entry()
    ddl_log_entry         Information about log entry
    out:entry_written     Entry information written into   

  RETURN VALUES
    TRUE                      Error
    FALSE                     Success

  DESCRIPTION
    A careful write of the ddl log is performed to ensure that we can
    handle crashes occurring during CREATE and ALTER TABLE processing.
*/

bool write_ddl_log_entry(DDL_LOG_ENTRY *ddl_log_entry,
                         DDL_LOG_MEMORY_ENTRY **active_entry)
{
  bool error, write_header;
  DBUG_ENTER("write_ddl_log_entry");

  if (init_ddl_log())
  {
    DBUG_RETURN(TRUE);
  }
  global_ddl_log.file_entry_buf[DDL_LOG_ENTRY_TYPE_POS]=
                                    (char)DDL_LOG_ENTRY_CODE;
  global_ddl_log.file_entry_buf[DDL_LOG_ACTION_TYPE_POS]=
                                    (char)ddl_log_entry->action_type;
  global_ddl_log.file_entry_buf[DDL_LOG_PHASE_POS]= 0;
  int4store(&global_ddl_log.file_entry_buf[DDL_LOG_NEXT_ENTRY_POS],
            ddl_log_entry->next_entry);
  DBUG_ASSERT(strlen(ddl_log_entry->name) < FN_LEN);
  strmake(&global_ddl_log.file_entry_buf[DDL_LOG_NAME_POS],
          ddl_log_entry->name, FN_LEN - 1);
  if (ddl_log_entry->action_type == DDL_LOG_RENAME_ACTION ||
      ddl_log_entry->action_type == DDL_LOG_REPLACE_ACTION)
  {
    DBUG_ASSERT(strlen(ddl_log_entry->from_name) < FN_LEN);
    strmake(&global_ddl_log.file_entry_buf[DDL_LOG_NAME_POS + FN_LEN],
          ddl_log_entry->from_name, FN_LEN - 1);
  }
  else
    global_ddl_log.file_entry_buf[DDL_LOG_NAME_POS + FN_LEN]= 0;
  DBUG_ASSERT(strlen(ddl_log_entry->handler_name) < FN_LEN);
  strmake(&global_ddl_log.file_entry_buf[DDL_LOG_NAME_POS + (2*FN_LEN)],
          ddl_log_entry->handler_name, FN_LEN - 1);
  if (get_free_ddl_log_entry(active_entry, &write_header))
  {
    DBUG_RETURN(TRUE);
  }
  error= FALSE;
  if (write_ddl_log_file_entry((*active_entry)->entry_pos))
  {
    error= TRUE;
    sql_print_error("Failed to write entry_no = %u",
                    (*active_entry)->entry_pos);
  }
  if (write_header && !error)
  {
    (void) sync_ddl_log();
    if (write_ddl_log_header())
      error= TRUE;
  }
  if (error)
    release_ddl_log_memory_entry(*active_entry);
  DBUG_RETURN(error);
}


/*
  Write final entry in the ddl log
  SYNOPSIS
    write_execute_ddl_log_entry()
    first_entry                    First entry in linked list of entries
                                   to execute, if 0 = NULL it means that
                                   the entry is removed and the entries
                                   are put into the free list.
    complete                       Flag indicating we are simply writing
                                   info about that entry has been completed
    in:out:active_entry            Entry to execute, 0 = NULL if the entry
                                   is written first time and needs to be
                                   returned. In this case the entry written
                                   is returned in this parameter
  RETURN VALUES
    TRUE                           Error
    FALSE                          Success

  DESCRIPTION
    This is the last write in the ddl log. The previous log entries have
    already been written but not yet synched to disk.
    We write a couple of log entries that describes action to perform.
    This entries are set-up in a linked list, however only when a first
    execute entry is put as the first entry these will be executed.
    This routine writes this first 
*/ 

bool write_execute_ddl_log_entry(uint first_entry,
                                 bool complete,
                                 DDL_LOG_MEMORY_ENTRY **active_entry)
{
  bool write_header= FALSE;
  char *file_entry_buf= (char*)global_ddl_log.file_entry_buf;
  DBUG_ENTER("write_execute_ddl_log_entry");

  if (init_ddl_log())
  {
    DBUG_RETURN(TRUE);
  }
  if (!complete)
  {
    /*
      We haven't synched the log entries yet, we synch them now before
      writing the execute entry. If complete is true we haven't written
      any log entries before, we are only here to write the execute
      entry to indicate it is done.
    */
    (void) sync_ddl_log();
    file_entry_buf[DDL_LOG_ENTRY_TYPE_POS]= (char)DDL_LOG_EXECUTE_CODE;
  }
  else
    file_entry_buf[DDL_LOG_ENTRY_TYPE_POS]= (char)DDL_IGNORE_LOG_ENTRY_CODE;
  file_entry_buf[DDL_LOG_ACTION_TYPE_POS]= 0; /* Ignored for execute entries */
  file_entry_buf[DDL_LOG_PHASE_POS]= 0;
  int4store(&file_entry_buf[DDL_LOG_NEXT_ENTRY_POS], first_entry);
  file_entry_buf[DDL_LOG_NAME_POS]= 0;
  file_entry_buf[DDL_LOG_NAME_POS + FN_LEN]= 0;
  file_entry_buf[DDL_LOG_NAME_POS + 2*FN_LEN]= 0;
  if (!(*active_entry))
  {
    if (get_free_ddl_log_entry(active_entry, &write_header))
    {
      DBUG_RETURN(TRUE);
    }
  }
  if (write_ddl_log_file_entry((*active_entry)->entry_pos))
  {
    sql_print_error("Error writing execute entry in ddl log");
    release_ddl_log_memory_entry(*active_entry);
    DBUG_RETURN(TRUE);
  }
  (void) sync_ddl_log();
  if (write_header)
  {
    if (write_ddl_log_header())
    {
      release_ddl_log_memory_entry(*active_entry);
      DBUG_RETURN(TRUE);
    }
  }
  DBUG_RETURN(FALSE);
}


/*
  For complex rename operations we need to deactivate individual entries.
  SYNOPSIS
    deactivate_ddl_log_entry()
    entry_no                      Entry position of record to change
  RETURN VALUES
    TRUE                         Error
    FALSE                        Success
  DESCRIPTION
    During replace operations where we start with an existing table called
    t1 and a replacement table called t1#temp or something else and where
    we want to delete t1 and rename t1#temp to t1 this is not possible to
    do in a safe manner unless the ddl log is informed of the phases in
    the change.

    Delete actions are 1-phase actions that can be ignored immediately after
    being executed.
    Rename actions from x to y is also a 1-phase action since there is no
    interaction with any other handlers named x and y.
    Replace action where drop y and x -> y happens needs to be a two-phase
    action. Thus the first phase will drop y and the second phase will
    rename x -> y.
*/

bool deactivate_ddl_log_entry(uint entry_no)
{
  char *file_entry_buf= (char*)global_ddl_log.file_entry_buf;
  DBUG_ENTER("deactivate_ddl_log_entry");

  if (!read_ddl_log_file_entry(entry_no))
  {
    if (file_entry_buf[DDL_LOG_ENTRY_TYPE_POS] == DDL_LOG_ENTRY_CODE)
    {
      if (file_entry_buf[DDL_LOG_ACTION_TYPE_POS] == DDL_LOG_DELETE_ACTION ||
          file_entry_buf[DDL_LOG_ACTION_TYPE_POS] == DDL_LOG_RENAME_ACTION ||
          (file_entry_buf[DDL_LOG_ACTION_TYPE_POS] == DDL_LOG_REPLACE_ACTION &&
           file_entry_buf[DDL_LOG_PHASE_POS] == 1))
        file_entry_buf[DDL_LOG_ENTRY_TYPE_POS]= DDL_IGNORE_LOG_ENTRY_CODE;
      else if (file_entry_buf[DDL_LOG_ACTION_TYPE_POS] == DDL_LOG_REPLACE_ACTION)
      {
        DBUG_ASSERT(file_entry_buf[DDL_LOG_PHASE_POS] == 0);
        file_entry_buf[DDL_LOG_PHASE_POS]= 1;
      }
      else
      {
        DBUG_ASSERT(0);
      }
      if (write_ddl_log_file_entry(entry_no))
      {
        sql_print_error("Error in deactivating log entry. Position = %u",
                        entry_no);
        DBUG_RETURN(TRUE);
      }
    }
  }
  else
  {
    sql_print_error("Failed in reading entry before deactivating it");
    DBUG_RETURN(TRUE);
  }
  DBUG_RETURN(FALSE);
}


/*
  Sync ddl log file
  SYNOPSIS
    sync_ddl_log()
  RETURN VALUES
    TRUE                      Error
    FALSE                     Success
*/

bool sync_ddl_log()
{
  bool error= FALSE;
  DBUG_ENTER("sync_ddl_log");

  if ((!global_ddl_log.recovery_phase) &&
      init_ddl_log())
  {
    DBUG_RETURN(TRUE);
  }
  if (my_sync(global_ddl_log.file_id, MYF(0)))
  {
    /* Write to error log */
    sql_print_error("Failed to sync ddl log");
    error= TRUE;
  }
  DBUG_RETURN(error);
}


/*
  Release a log memory entry
  SYNOPSIS
    release_ddl_log_memory_entry()
    log_memory_entry                Log memory entry to release
  RETURN VALUES
    NONE
*/

void release_ddl_log_memory_entry(DDL_LOG_MEMORY_ENTRY *log_entry)
{
  DDL_LOG_MEMORY_ENTRY *first_free= global_ddl_log.first_free;
  DDL_LOG_MEMORY_ENTRY *next_log_entry= log_entry->next_log_entry;
  DDL_LOG_MEMORY_ENTRY *prev_log_entry= log_entry->prev_log_entry;
  DBUG_ENTER("release_ddl_log_memory_entry");

  global_ddl_log.first_free= log_entry;
  log_entry->next_log_entry= first_free;

  if (prev_log_entry)
    prev_log_entry->next_log_entry= next_log_entry;
  else
    global_ddl_log.first_used= next_log_entry;
  if (next_log_entry)
    next_log_entry->prev_log_entry= prev_log_entry;
  DBUG_VOID_RETURN;
}


/*
  Execute one entry in the ddl log. Executing an entry means executing
  a linked list of actions.
  SYNOPSIS
    execute_ddl_log_entry()
    first_entry                Reference to first action in entry
  RETURN VALUES
    TRUE                       Error
    FALSE                      Success
*/

bool execute_ddl_log_entry(THD *thd, uint first_entry)
{
  DDL_LOG_ENTRY ddl_log_entry;
  uint read_entry= first_entry;
  DBUG_ENTER("execute_ddl_log_entry");

  pthread_mutex_lock(&LOCK_gdl);
  do
  {
    if (read_ddl_log_entry(read_entry, &ddl_log_entry))
    {
      /* Write to error log and continue with next log entry */
      sql_print_error("Failed to read entry = %u from ddl log",
                      read_entry);
      break;
    }
    DBUG_ASSERT(ddl_log_entry.entry_type == DDL_LOG_ENTRY_CODE ||
                ddl_log_entry.entry_type == DDL_IGNORE_LOG_ENTRY_CODE);

    if (execute_ddl_log_action(thd, &ddl_log_entry))
    {
      /* Write to error log and continue with next log entry */
      sql_print_error("Failed to execute action for entry = %u from ddl log",
                      read_entry);
      break;
    }
    read_entry= ddl_log_entry.next_entry;
  } while (read_entry);
  pthread_mutex_unlock(&LOCK_gdl);
  DBUG_RETURN(FALSE);
}


/*
  Close the ddl log
  SYNOPSIS
    close_ddl_log()
  RETURN VALUES
    NONE
*/

static void close_ddl_log()
{
  DBUG_ENTER("close_ddl_log");
  if (global_ddl_log.file_id >= 0)
  {
    (void) my_close(global_ddl_log.file_id, MYF(MY_WME));
    global_ddl_log.file_id= (File) -1;
  }
  DBUG_VOID_RETURN;
}


/*
  Execute the ddl log at recovery of MySQL Server
  SYNOPSIS
    execute_ddl_log_recovery()
  RETURN VALUES
    NONE
*/

void execute_ddl_log_recovery()
{
  uint num_entries, i;
  THD *thd;
  DDL_LOG_ENTRY ddl_log_entry;
  char file_name[FN_REFLEN];
  DBUG_ENTER("execute_ddl_log_recovery");

  /*
    Initialise global_ddl_log struct
  */
  bzero(global_ddl_log.file_entry_buf, sizeof(global_ddl_log.file_entry_buf));
  global_ddl_log.inited= FALSE;
  global_ddl_log.recovery_phase= TRUE;
  global_ddl_log.io_size= IO_SIZE;
  global_ddl_log.file_id= (File) -1;

  /*
    To be able to run this from boot, we allocate a temporary THD
  */
  if (!(thd=new THD))
    DBUG_VOID_RETURN;
  thd->thread_stack= (char*) &thd;
  thd->store_globals();

  num_entries= read_ddl_log_header();
  for (i= 1; i < num_entries + 1; i++)
  {
    if (read_ddl_log_entry(i, &ddl_log_entry))
    {
      sql_print_error("Failed to read entry no = %u from ddl log",
                       i);
      continue;
    }
    if (ddl_log_entry.entry_type == DDL_LOG_EXECUTE_CODE)
    {
      if (execute_ddl_log_entry(thd, ddl_log_entry.next_entry))
      {
        /* Real unpleasant scenario but we continue anyways.  */
        continue;
      }
    }
  }
  close_ddl_log();
  create_ddl_log_file_name(file_name);
  (void) my_delete(file_name, MYF(0));
  global_ddl_log.recovery_phase= FALSE;
  delete thd;
  /* Remember that we don't have a THD */
  my_pthread_setspecific_ptr(THR_THD,  0);
  DBUG_VOID_RETURN;
}


/*
  Release all memory allocated to the ddl log
  SYNOPSIS
    release_ddl_log()
  RETURN VALUES
    NONE
*/

void release_ddl_log()
{
  DDL_LOG_MEMORY_ENTRY *free_list= global_ddl_log.first_free;
  DDL_LOG_MEMORY_ENTRY *used_list= global_ddl_log.first_used;
  DBUG_ENTER("release_ddl_log");

  if (!global_ddl_log.do_release)
    DBUG_VOID_RETURN;

  pthread_mutex_lock(&LOCK_gdl);
  while (used_list)
  {
    DDL_LOG_MEMORY_ENTRY *tmp= used_list->next_log_entry;
    my_free(used_list, MYF(0));
    used_list= tmp;
  }
  while (free_list)
  {
    DDL_LOG_MEMORY_ENTRY *tmp= free_list->next_log_entry;
    my_free(free_list, MYF(0));
    free_list= tmp;
  }
  close_ddl_log();
  global_ddl_log.inited= 0;
  pthread_mutex_unlock(&LOCK_gdl);
  pthread_mutex_destroy(&LOCK_gdl);
  global_ddl_log.do_release= false;
  DBUG_VOID_RETURN;
}


/*
---------------------------------------------------------------------------

  END MODULE DDL log
  --------------------

---------------------------------------------------------------------------
*/


/**
   @brief construct a temporary shadow file name.

   @details Make a shadow file name used by ALTER TABLE to construct the
   modified table (with keeping the original). The modified table is then
   moved back as original table. The name must start with the temp file
   prefix so it gets filtered out by table files listing routines. 
    
   @param[out] buff      buffer to receive the constructed name
   @param      bufflen   size of buff
   @param      lpt       alter table data structure

   @retval     path length
*/

uint build_table_shadow_filename(char *buff, size_t bufflen, 
                                 ALTER_PARTITION_PARAM_TYPE *lpt)
{
  char tmp_name[FN_REFLEN];
  my_snprintf (tmp_name, sizeof (tmp_name), "%s-%s", tmp_file_prefix,
               lpt->table_name);
  return build_table_filename(buff, bufflen, lpt->db, tmp_name, "", FN_IS_TMP);
}


/*
  SYNOPSIS
    mysql_write_frm()
    lpt                    Struct carrying many parameters needed for this
                           method
    flags                  Flags as defined below
      WFRM_INITIAL_WRITE        If set we need to prepare table before
                                creating the frm file
      WFRM_INSTALL_SHADOW       If set we should install the new frm
      WFRM_KEEP_SHARE           If set we know that the share is to be
                                retained and thus we should ensure share
                                object is correct, if not set we don't
                                set the new partition syntax string since
                                we know the share object is destroyed.
      WFRM_PACK_FRM             If set we should pack the frm file and delete
                                the frm file

  RETURN VALUES
    TRUE                   Error
    FALSE                  Success

  DESCRIPTION
    A support method that creates a new frm file and in this process it
    regenerates the partition data. It works fine also for non-partitioned
    tables since it only handles partitioned data if it exists.
*/

bool mysql_write_frm(ALTER_PARTITION_PARAM_TYPE *lpt, uint flags)
{
  /*
    Prepare table to prepare for writing a new frm file where the
    partitions in add/drop state have temporarily changed their state
    We set tmp_table to avoid get errors on naming of primary key index.
  */
  int error= 0;
  char path[FN_REFLEN+1];
  char shadow_path[FN_REFLEN+1];
  char shadow_frm_name[FN_REFLEN+1];
  char frm_name[FN_REFLEN+1];
#ifdef WITH_PARTITION_STORAGE_ENGINE
  char *part_syntax_buf;
  uint syntax_len;
#endif
  DBUG_ENTER("mysql_write_frm");

  /*
    Build shadow frm file name
  */
  build_table_shadow_filename(shadow_path, sizeof(shadow_path), lpt);
  strxmov(shadow_frm_name, shadow_path, reg_ext, NullS);
  if (flags & WFRM_WRITE_SHADOW)
  {
    if (mysql_prepare_create_table(lpt->thd, lpt->create_info,
                                   lpt->alter_info,
                            /*tmp_table*/ 1,
                            &lpt->db_options,
                            lpt->table->file,
                            &lpt->key_info_buffer,
                            &lpt->key_count,
                            /*select_field_count*/ 0))
    {
      DBUG_RETURN(TRUE);
    }
#ifdef WITH_PARTITION_STORAGE_ENGINE
    {
      partition_info *part_info= lpt->table->part_info;
      if (part_info)
      {
        if (!(part_syntax_buf= generate_partition_syntax(part_info,
                                                         &syntax_len,
                                                         TRUE, TRUE)))
        {
          DBUG_RETURN(TRUE);
        }
        part_info->part_info_string= part_syntax_buf;
        part_info->part_info_len= syntax_len;
      }
    }
#endif
    /* Write shadow frm file */
    lpt->create_info->table_options= lpt->db_options;
    if ((mysql_create_frm(lpt->thd, shadow_frm_name, lpt->db,
                          lpt->table_name, lpt->create_info,
                          lpt->alter_info->create_list, lpt->key_count,
                          lpt->key_info_buffer, lpt->table->file)) ||
        lpt->table->file->ha_create_handler_files(shadow_path, NULL,
                                                  CHF_CREATE_FLAG,
                                                  lpt->create_info))
    {
      my_delete(shadow_frm_name, MYF(0));
      error= 1;
      goto end;
    }
  }
  if (flags & WFRM_PACK_FRM)
  {
    /*
      We need to pack the frm file and after packing it we delete the
      frm file to ensure it doesn't get used. This is only used for
      handlers that have the main version of the frm file stored in the
      handler.
    */
    uchar *data;
    size_t length;
    if (readfrm(shadow_path, &data, &length) ||
        packfrm(data, length, &lpt->pack_frm_data, &lpt->pack_frm_len))
    {
      my_free(data, MYF(MY_ALLOW_ZERO_PTR));
      my_free(lpt->pack_frm_data, MYF(MY_ALLOW_ZERO_PTR));
      mem_alloc_error(length);
      error= 1;
      goto end;
    }
    error= my_delete(shadow_frm_name, MYF(MY_WME));
  }
  if (flags & WFRM_INSTALL_SHADOW)
  {
#ifdef WITH_PARTITION_STORAGE_ENGINE
    partition_info *part_info= lpt->part_info;
#endif
    /*
      Build frm file name
    */
    build_table_filename(path, sizeof(path), lpt->db,
                         lpt->table_name, "", 0);
    strxmov(frm_name, path, reg_ext, NullS);
    /*
      When we are changing to use new frm file we need to ensure that we
      don't collide with another thread in process to open the frm file.
      We start by deleting the .frm file and possible .par file. Then we
      write to the DDL log that we have completed the delete phase by
      increasing the phase of the log entry. Next step is to rename the
      new .frm file and the new .par file to the real name. After
      completing this we write a new phase to the log entry that will
      deactivate it.
    */
    pthread_mutex_lock(&LOCK_open);
    if (my_delete(frm_name, MYF(MY_WME)) ||
#ifdef WITH_PARTITION_STORAGE_ENGINE
        lpt->table->file->ha_create_handler_files(path, shadow_path,
                                                  CHF_DELETE_FLAG, NULL) ||
        deactivate_ddl_log_entry(part_info->frm_log_entry->entry_pos) ||
        (sync_ddl_log(), FALSE) ||
#endif
#ifdef WITH_PARTITION_STORAGE_ENGINE
        my_rename(shadow_frm_name, frm_name, MYF(MY_WME)) ||
        lpt->table->file->ha_create_handler_files(path, shadow_path,
                                                  CHF_RENAME_FLAG, NULL))
#else
        my_rename(shadow_frm_name, frm_name, MYF(MY_WME)))
#endif
    {
      error= 1;
      goto err;
    }
#ifdef WITH_PARTITION_STORAGE_ENGINE
    if (part_info && (flags & WFRM_KEEP_SHARE))
    {
      TABLE_SHARE *share= lpt->table->s;
      char *tmp_part_syntax_str;
      if (!(part_syntax_buf= generate_partition_syntax(part_info,
                                                       &syntax_len,
                                                       TRUE, TRUE)))
      {
        error= 1;
        goto err;
      }
      if (share->partition_info_buffer_size < syntax_len + 1)
      {
        share->partition_info_buffer_size= syntax_len+1;
        if (!(tmp_part_syntax_str= (char*) strmake_root(&share->mem_root,
                                                        part_syntax_buf,
                                                        syntax_len)))
        {
          error= 1;
          goto err;
        }
        share->partition_info= tmp_part_syntax_str;
      }
      else
        memcpy((char*) share->partition_info, part_syntax_buf, syntax_len + 1);
      share->partition_info_len= part_info->part_info_len= syntax_len;
      part_info->part_info_string= part_syntax_buf;
    }
#endif

err:
    pthread_mutex_unlock(&LOCK_open);
#ifdef WITH_PARTITION_STORAGE_ENGINE
    deactivate_ddl_log_entry(part_info->frm_log_entry->entry_pos);
    part_info->frm_log_entry= NULL;
    (void) sync_ddl_log();
#endif
  }

end:
  DBUG_RETURN(error);
}


/*
  SYNOPSIS
    write_bin_log()
    thd                           Thread object
    clear_error                   is clear_error to be called
    query                         Query to log
    query_length                  Length of query

  RETURN VALUES
    NONE

  DESCRIPTION
    Write the binlog if open, routine used in multiple places in this
    file
*/

void write_bin_log(THD *thd, bool clear_error,
                   char const *query, ulong query_length)
{
  if (mysql_bin_log.is_open())
  {
    if (clear_error)
      thd->clear_error();
    thd->binlog_query(THD::STMT_QUERY_TYPE,
                      query, query_length, FALSE, FALSE);
  }
}


/*
 delete (drop) tables.

  SYNOPSIS
   mysql_rm_table()
   thd			Thread handle
   tables		List of tables to delete
   if_exists		If 1, don't give error if one table doesn't exists

  NOTES
    Will delete all tables that can be deleted and give a compact error
    messages for tables that could not be deleted.
    If a table is in use, we will wait for all users to free the table
    before dropping it

    Wait if global_read_lock (FLUSH TABLES WITH READ LOCK) is set, but
    not if under LOCK TABLES.

  RETURN
    FALSE OK.  In this case ok packet is sent to user
    TRUE  Error

*/

bool mysql_rm_table(THD *thd,TABLE_LIST *tables, my_bool if_exists,
                    my_bool drop_temporary)
{
  bool error, need_start_waiting= FALSE;
  DBUG_ENTER("mysql_rm_table");

  /* mark for close and remove all cached entries */

  if (!drop_temporary)
  {
    if (!thd->locked_tables_mode &&
        !(need_start_waiting= !wait_if_global_read_lock(thd, 0, 1)))
      DBUG_RETURN(TRUE);
  }

  error= mysql_rm_table_part2(thd, tables, if_exists, drop_temporary, 0, 0);

  if (need_start_waiting)
    start_waiting_global_read_lock(thd);

  if (error)
    DBUG_RETURN(TRUE);
  my_ok(thd);
  DBUG_RETURN(FALSE);
}

/*
  Execute the drop of a normal or temporary table

  SYNOPSIS
    mysql_rm_table_part2()
    thd			Thread handler
    tables		Tables to drop
    if_exists		If set, don't give an error if table doesn't exists.
			In this case we give an warning of level 'NOTE'
    drop_temporary	Only drop temporary tables
    drop_view		Allow to delete VIEW .frm
    dont_log_query	Don't write query to log files. This will also not
			generate warnings if the handler files doesn't exists  

  TODO:
    When logging to the binary log, we should log
    tmp_tables and transactional tables as separate statements if we
    are in a transaction;  This is needed to get these tables into the
    cached binary log that is only written on COMMIT.

   The current code only writes DROP statements that only uses temporary
   tables to the cache binary log.  This should be ok on most cases, but
   not all.

 RETURN
   0	ok
   1	Error
   -1	Thread was killed
*/

int mysql_rm_table_part2(THD *thd, TABLE_LIST *tables, bool if_exists,
                         bool drop_temporary, bool drop_view,
                         bool dont_log_query)
{
  TABLE_LIST *table;
  char path[FN_REFLEN], *alias;
  uint path_length;
  String wrong_tables;
  int error= 0;
  int non_temp_tables_count= 0;
  bool some_tables_deleted=0, tmp_table_deleted=0, foreign_key_error=0;
  String built_query;
  DBUG_ENTER("mysql_rm_table_part2");

  LINT_INIT(alias);
  LINT_INIT(path_length);

  if (thd->current_stmt_binlog_row_based && !dont_log_query)
  {
    built_query.set_charset(system_charset_info);
    if (if_exists)
      built_query.append("DROP TABLE IF EXISTS ");
    else
      built_query.append("DROP TABLE ");
  }

<<<<<<< HEAD
  mysql_ha_rm_tables(thd, tables);
=======
  mysql_ha_rm_tables(thd, tables, FALSE);

  Ha_global_schema_lock_guard global_schema_lock_guard(thd);
  /*
    Here we have no way of knowing if an ndb table is one of
    the ones that should be dropped, so we take the global
    schema lock to be safe.
  */
  if (!drop_temporary)
    global_schema_lock_guard.lock();

  pthread_mutex_lock(&LOCK_open);
>>>>>>> cfc8d922

  /*
    If we have the table in the definition cache, we don't have to check the
    .frm file to find if the table is a normal table (not view) and what
    engine to use.
  */
  pthread_mutex_lock(&LOCK_open);
  for (table= tables; table; table= table->next_local)
  {
    TABLE_SHARE *share;
    table->db_type= NULL;
    if ((share= get_cached_table_share(table->db, table->table_name)))
      table->db_type= share->db_type();

    /* Disable drop of enabled log tables */
    if (share && (share->table_category == TABLE_CATEGORY_PERFORMANCE) &&
        check_if_log_table(table->db_length, table->db,
                           table->table_name_length, table->table_name, 1))
    {
      pthread_mutex_unlock(&LOCK_open);
      my_error(ER_BAD_LOG_STATEMENT, MYF(0), "DROP");
      DBUG_RETURN(1);
    }
  }
  pthread_mutex_unlock(&LOCK_open);

  if (!drop_temporary)
  {
    if (!thd->locked_tables_mode)
    {
      if (lock_table_names(thd, tables))
        DBUG_RETURN(1);
      pthread_mutex_lock(&LOCK_open);
      for (table= tables; table; table= table->next_local)
        tdc_remove_table(thd, TDC_RT_REMOVE_ALL, table->db, table->table_name);
      pthread_mutex_unlock(&LOCK_open);
    }
    else
    {
      for (table= tables; table; table= table->next_local)
        if (find_temporary_table(thd, table->db, table->table_name))
        {
          /*
            Since we don't acquire metadata lock if we have found temporary
            table, we should do something to avoid releasing it at the end.
          */
          table->mdl_lock_data= 0;
        }
        else
        {
          /*
            Since 'tables' list can't contain duplicates (this is ensured
            by parser) it is safe to cache pointer to the TABLE instances
            in its elements.
          */
          table->table= find_write_locked_table(thd->open_tables, table->db,
                                                table->table_name);
          if (!table->table)
            DBUG_RETURN(1);
          table->mdl_lock_data= table->table->mdl_lock_data;
        }
    }
  }

  /* Don't give warnings for not found errors, as we already generate notes */
  thd->no_warnings_for_error= 1;

  for (table= tables; table; table= table->next_local)
  {
    char *db=table->db;
    handlerton *table_type;
    enum legacy_db_type frm_db_type;

    DBUG_PRINT("table", ("table_l: '%s'.'%s'  table: %p  s: %p",
                         table->db, table->table_name, table->table,
                         table->table ? table->table->s : (TABLE_SHARE *)-1));

    error= drop_temporary_table(thd, table);

    switch (error) {
    case  0:
      // removed temporary table
      tmp_table_deleted= 1;
      continue;
    case -1:
      DBUG_ASSERT(thd->in_sub_stmt);
      error= 1;
      goto err;
    default:
      // temporary table not found
      error= 0;
    }

    /* Probably a non-temporary table. */
    non_temp_tables_count++;

    /*
      If row-based replication is used and the table is not a
      temporary table, we add the table name to the drop statement
      being built.  The string always end in a comma and the comma
      will be chopped off before being written to the binary log.
      */
    if (thd->current_stmt_binlog_row_based && !dont_log_query)
    {
      /*
        Don't write the database name if it is the current one (or if
        thd->db is NULL).
      */
      built_query.append("`");
      if (thd->db == NULL || strcmp(db,thd->db) != 0)
      {
        built_query.append(db);
        built_query.append("`.`");
      }

      built_query.append(table->table_name);
      built_query.append("`,");
    }

    table_type= table->db_type;
    if (!drop_temporary)
    {
      if (thd->locked_tables_mode)
      {
        if (wait_while_table_is_used(thd, table->table, HA_EXTRA_FORCE_REOPEN))
        {
          error= -1;
          goto err;
        }
        close_all_tables_for_name(thd, table->table->s, TRUE);
        table->table= 0;
      }

      if (thd->killed)
      {
        error= -1;
        goto err;
      }
      alias= (lower_case_table_names == 2) ? table->alias : table->table_name;
      /* remove .frm file and engine files */
      path_length= build_table_filename(path, sizeof(path), db, alias, reg_ext,
                                        table->internal_tmp_table ?
                                        FN_IS_TMP : 0);
    }
    /*
      TODO: Investigate what should be done to remove this lock completely.
            Is exclusive meta-data lock enough ?
    */
    pthread_mutex_lock(&LOCK_open);
    if (drop_temporary ||
        (table_type == NULL &&        
         (access(path, F_OK) &&
          ha_create_table_from_engine(thd, db, alias)) ||
         (!drop_view &&
          mysql_frm_type(thd, path, &frm_db_type) != FRMTYPE_TABLE)))
    {
      // Table was not found on disk and table can't be created from engine
      if (if_exists)
        push_warning_printf(thd, MYSQL_ERROR::WARN_LEVEL_NOTE,
                            ER_BAD_TABLE_ERROR, ER(ER_BAD_TABLE_ERROR),
                            table->table_name);
      else
        error= 1;
    }
    else
    {
      char *end;
      if (table_type == NULL)
      {
        mysql_frm_type(thd, path, &frm_db_type);
        table_type= ha_resolve_by_legacy_type(thd, frm_db_type);
      }
      // Remove extension for delete
      *(end= path + path_length - reg_ext_length)= '\0';
      error= ha_delete_table(thd, table_type, path, db, table->table_name,
                             !dont_log_query);
      if ((error == ENOENT || error == HA_ERR_NO_SUCH_TABLE) && 
	  (if_exists || table_type == NULL))
      {
	error= 0;
        thd->clear_error();
      }
      if (error == HA_ERR_ROW_IS_REFERENCED)
      {
        /* the table is referenced by a foreign key constraint */
        foreign_key_error=1;
      }
      if (!error || error == ENOENT || error == HA_ERR_NO_SUCH_TABLE)
      {
        int new_error;
        /* Delete the table definition file */
        strmov(end,reg_ext);
        if (!(new_error=my_delete(path,MYF(MY_WME))))
        {
          some_tables_deleted=1;
          new_error= Table_triggers_list::drop_all_triggers(thd, db,
                                                            table->table_name);
        }
        error|= new_error;
      }
    }
    pthread_mutex_unlock(&LOCK_open);
    if (error)
    {
      if (wrong_tables.length())
        wrong_tables.append(',');
      wrong_tables.append(String(table->table_name,system_charset_info));
    }
    DBUG_PRINT("table", ("table: %p  s: %p", table->table,
                         table->table ? table->table->s : (TABLE_SHARE *)-1));
  }
  thd->thread_specific_used|= tmp_table_deleted;
  error= 0;
  if (wrong_tables.length())
  {
    if (!foreign_key_error)
      my_printf_error(ER_BAD_TABLE_ERROR, ER(ER_BAD_TABLE_ERROR), MYF(0),
                      wrong_tables.c_ptr());
    else
      my_message(ER_ROW_IS_REFERENCED, ER(ER_ROW_IS_REFERENCED), MYF(0));
    error= 1;
  }

  if (some_tables_deleted || tmp_table_deleted || !error)
  {
    query_cache_invalidate3(thd, tables, 0);
    if (!dont_log_query)
    {
      if (!thd->current_stmt_binlog_row_based ||
          non_temp_tables_count > 0 && !tmp_table_deleted)
      {
        /*
          In this case, we are either using statement-based
          replication or using row-based replication but have only
          deleted one or more non-temporary tables (and no temporary
          tables).  In this case, we can write the original query into
          the binary log.
         */
        write_bin_log(thd, !error, thd->query, thd->query_length);
      }
      else if (thd->current_stmt_binlog_row_based &&
               non_temp_tables_count > 0 &&
               tmp_table_deleted)
      {
        /*
          In this case we have deleted both temporary and
          non-temporary tables, so:
          - since we have deleted a non-temporary table we have to
            binlog the statement, but
          - since we have deleted a temporary table we cannot binlog
            the statement (since the table has not been created on the
            slave, this might cause the slave to stop).

          Instead, we write a built statement, only containing the
          non-temporary tables, to the binary log
        */
        built_query.chop();                  // Chop of the last comma
        built_query.append(" /* generated by server */");
        write_bin_log(thd, !error, built_query.ptr(), built_query.length());
      }
      /*
        The remaining cases are:
        - no tables where deleted and
        - only temporary tables where deleted and row-based
          replication is used.
        In both these cases, nothing should be written to the binary
        log.
      */
    }
  }
err:
  if (!drop_temporary)
  {
    /*
      Under LOCK TABLES we should release meta-data locks on the tables
      which were dropped. Otherwise we can rely on close_thread_tables()
      doing this. Unfortunately in this case we are likely to get more
      false positives in lock_table_name_if_not_cached() function. So
      it makes sense to remove exclusive meta-data locks in all cases.

      Leave LOCK TABLES mode if we managed to drop all tables which were
      locked. Additional check for 'non_temp_tables_count' is to avoid
      leaving LOCK TABLES mode if we have dropped only temporary tables.
    */
    if (thd->locked_tables_mode &&
        thd->lock && thd->lock->table_count == 0 && non_temp_tables_count > 0)
    {
      thd->locked_tables_list.unlock_locked_tables(thd);
      goto end;
    }
    for (table= tables; table; table= table->next_local)
    {
      if (table->mdl_lock_data)
      {
        /*
          Under LOCK TABLES we may have several instances of table open
          and locked and therefore have to remove several metadata lock
          requests associated with them.
        */
        mdl_release_and_remove_all_locks_for_name(&thd->mdl_context,
                                                  table->mdl_lock_data);
      }
    }
  }

end:
  thd->no_warnings_for_error= 0;
  DBUG_RETURN(error);
}


/*
  Quickly remove a table.

  SYNOPSIS
    quick_rm_table()
      base                      The handlerton handle.
      db                        The database name.
      table_name                The table name.
      flags                     flags for build_table_filename().

  RETURN
    0           OK
    != 0        Error
*/

bool quick_rm_table(handlerton *base,const char *db,
                    const char *table_name, uint flags)
{
  char path[FN_REFLEN];
  bool error= 0;
  DBUG_ENTER("quick_rm_table");

  uint path_length= build_table_filename(path, sizeof(path),
                                         db, table_name, reg_ext, flags);
  if (my_delete(path,MYF(0)))
    error= 1; /* purecov: inspected */
  path[path_length - reg_ext_length]= '\0'; // Remove reg_ext
  DBUG_RETURN(ha_delete_table(current_thd, base, path, db, table_name, 0) ||
              error);
}

/*
  Sort keys in the following order:
  - PRIMARY KEY
  - UNIQUE keys where all column are NOT NULL
  - UNIQUE keys that don't contain partial segments
  - Other UNIQUE keys
  - Normal keys
  - Fulltext keys

  This will make checking for duplicated keys faster and ensure that
  PRIMARY keys are prioritized.
*/

static int sort_keys(KEY *a, KEY *b)
{
  ulong a_flags= a->flags, b_flags= b->flags;
  
  if (a_flags & HA_NOSAME)
  {
    if (!(b_flags & HA_NOSAME))
      return -1;
    if ((a_flags ^ b_flags) & (HA_NULL_PART_KEY | HA_END_SPACE_KEY))
    {
      /* Sort NOT NULL keys before other keys */
      return (a_flags & (HA_NULL_PART_KEY | HA_END_SPACE_KEY)) ? 1 : -1;
    }
    if (a->name == primary_key_name)
      return -1;
    if (b->name == primary_key_name)
      return 1;
    /* Sort keys don't containing partial segments before others */
    if ((a_flags ^ b_flags) & HA_KEY_HAS_PART_KEY_SEG)
      return (a_flags & HA_KEY_HAS_PART_KEY_SEG) ? 1 : -1;
  }
  else if (b_flags & HA_NOSAME)
    return 1;					// Prefer b

  if ((a_flags ^ b_flags) & HA_FULLTEXT)
  {
    return (a_flags & HA_FULLTEXT) ? 1 : -1;
  }
  /*
    Prefer original key order.	usable_key_parts contains here
    the original key position.
  */
  return ((a->usable_key_parts < b->usable_key_parts) ? -1 :
          (a->usable_key_parts > b->usable_key_parts) ? 1 :
          0);
}

/*
  Check TYPELIB (set or enum) for duplicates

  SYNOPSIS
    check_duplicates_in_interval()
    set_or_name   "SET" or "ENUM" string for warning message
    name	  name of the checked column
    typelib	  list of values for the column
    dup_val_count  returns count of duplicate elements

  DESCRIPTION
    This function prints an warning for each value in list
    which has some duplicates on its right

  RETURN VALUES
    0             ok
    1             Error
*/

bool check_duplicates_in_interval(const char *set_or_name,
                                  const char *name, TYPELIB *typelib,
                                  CHARSET_INFO *cs, unsigned int *dup_val_count)
{
  TYPELIB tmp= *typelib;
  const char **cur_value= typelib->type_names;
  unsigned int *cur_length= typelib->type_lengths;
  *dup_val_count= 0;  
  
  for ( ; tmp.count > 1; cur_value++, cur_length++)
  {
    tmp.type_names++;
    tmp.type_lengths++;
    tmp.count--;
    if (find_type2(&tmp, (const char*)*cur_value, *cur_length, cs))
    {
      if ((current_thd->variables.sql_mode &
         (MODE_STRICT_TRANS_TABLES | MODE_STRICT_ALL_TABLES)))
      {
        my_error(ER_DUPLICATED_VALUE_IN_TYPE, MYF(0),
                 name,*cur_value,set_or_name);
        return 1;
      }
      push_warning_printf(current_thd,MYSQL_ERROR::WARN_LEVEL_NOTE,
                          ER_DUPLICATED_VALUE_IN_TYPE,
                          ER(ER_DUPLICATED_VALUE_IN_TYPE),
                          name,*cur_value,set_or_name);
      (*dup_val_count)++;
    }
  }
  return 0;
}


/*
  Check TYPELIB (set or enum) max and total lengths

  SYNOPSIS
    calculate_interval_lengths()
    cs            charset+collation pair of the interval
    typelib       list of values for the column
    max_length    length of the longest item
    tot_length    sum of the item lengths

  DESCRIPTION
    After this function call:
    - ENUM uses max_length
    - SET uses tot_length.

  RETURN VALUES
    void
*/
void calculate_interval_lengths(CHARSET_INFO *cs, TYPELIB *interval,
                                uint32 *max_length, uint32 *tot_length)
{
  const char **pos;
  uint *len;
  *max_length= *tot_length= 0;
  for (pos= interval->type_names, len= interval->type_lengths;
       *pos ; pos++, len++)
  {
    uint length= cs->cset->numchars(cs, *pos, *pos + *len);
    *tot_length+= length;
    set_if_bigger(*max_length, (uint32)length);
  }
}


/*
  Prepare a create_table instance for packing

  SYNOPSIS
    prepare_create_field()
    sql_field     field to prepare for packing
    blob_columns  count for BLOBs
    timestamps    count for timestamps
    table_flags   table flags

  DESCRIPTION
    This function prepares a Create_field instance.
    Fields such as pack_flag are valid after this call.

  RETURN VALUES
   0	ok
   1	Error
*/

int prepare_create_field(Create_field *sql_field, 
                         uint *blob_columns,
                         int *timestamps, int *timestamps_with_niladic,
                         longlong table_flags)
{
  unsigned int dup_val_count;
  DBUG_ENTER("prepare_field");

  /*
    This code came from mysql_prepare_create_table.
    Indent preserved to make patching easier
  */
  DBUG_ASSERT(sql_field->charset);

  switch (sql_field->sql_type) {
  case MYSQL_TYPE_BLOB:
  case MYSQL_TYPE_MEDIUM_BLOB:
  case MYSQL_TYPE_TINY_BLOB:
  case MYSQL_TYPE_LONG_BLOB:
    sql_field->pack_flag=FIELDFLAG_BLOB |
      pack_length_to_packflag(sql_field->pack_length -
                              portable_sizeof_char_ptr);
    if (sql_field->charset->state & MY_CS_BINSORT)
      sql_field->pack_flag|=FIELDFLAG_BINARY;
    sql_field->length=8;			// Unireg field length
    sql_field->unireg_check=Field::BLOB_FIELD;
    (*blob_columns)++;
    break;
  case MYSQL_TYPE_GEOMETRY:
#ifdef HAVE_SPATIAL
    if (!(table_flags & HA_CAN_GEOMETRY))
    {
      my_printf_error(ER_CHECK_NOT_IMPLEMENTED, ER(ER_CHECK_NOT_IMPLEMENTED),
                      MYF(0), "GEOMETRY");
      DBUG_RETURN(1);
    }
    sql_field->pack_flag=FIELDFLAG_GEOM |
      pack_length_to_packflag(sql_field->pack_length -
                              portable_sizeof_char_ptr);
    if (sql_field->charset->state & MY_CS_BINSORT)
      sql_field->pack_flag|=FIELDFLAG_BINARY;
    sql_field->length=8;			// Unireg field length
    sql_field->unireg_check=Field::BLOB_FIELD;
    (*blob_columns)++;
    break;
#else
    my_printf_error(ER_FEATURE_DISABLED,ER(ER_FEATURE_DISABLED), MYF(0),
                    sym_group_geom.name, sym_group_geom.needed_define);
    DBUG_RETURN(1);
#endif /*HAVE_SPATIAL*/
  case MYSQL_TYPE_VARCHAR:
#ifndef QQ_ALL_HANDLERS_SUPPORT_VARCHAR
    if (table_flags & HA_NO_VARCHAR)
    {
      /* convert VARCHAR to CHAR because handler is not yet up to date */
      sql_field->sql_type=    MYSQL_TYPE_VAR_STRING;
      sql_field->pack_length= calc_pack_length(sql_field->sql_type,
                                               (uint) sql_field->length);
      if ((sql_field->length / sql_field->charset->mbmaxlen) >
          MAX_FIELD_CHARLENGTH)
      {
        my_printf_error(ER_TOO_BIG_FIELDLENGTH, ER(ER_TOO_BIG_FIELDLENGTH),
                        MYF(0), sql_field->field_name, MAX_FIELD_CHARLENGTH);
        DBUG_RETURN(1);
      }
    }
#endif
    /* fall through */
  case MYSQL_TYPE_STRING:
    sql_field->pack_flag=0;
    if (sql_field->charset->state & MY_CS_BINSORT)
      sql_field->pack_flag|=FIELDFLAG_BINARY;
    break;
  case MYSQL_TYPE_ENUM:
    sql_field->pack_flag=pack_length_to_packflag(sql_field->pack_length) |
      FIELDFLAG_INTERVAL;
    if (sql_field->charset->state & MY_CS_BINSORT)
      sql_field->pack_flag|=FIELDFLAG_BINARY;
    sql_field->unireg_check=Field::INTERVAL_FIELD;
    if (check_duplicates_in_interval("ENUM",sql_field->field_name,
                                 sql_field->interval,
                                     sql_field->charset, &dup_val_count))
      DBUG_RETURN(1);
    break;
  case MYSQL_TYPE_SET:
    sql_field->pack_flag=pack_length_to_packflag(sql_field->pack_length) |
      FIELDFLAG_BITFIELD;
    if (sql_field->charset->state & MY_CS_BINSORT)
      sql_field->pack_flag|=FIELDFLAG_BINARY;
    sql_field->unireg_check=Field::BIT_FIELD;
    if (check_duplicates_in_interval("SET",sql_field->field_name,
                                 sql_field->interval,
                                     sql_field->charset, &dup_val_count))
      DBUG_RETURN(1);
    /* Check that count of unique members is not more then 64 */
    if (sql_field->interval->count -  dup_val_count > sizeof(longlong)*8)
    {
       my_error(ER_TOO_BIG_SET, MYF(0), sql_field->field_name);
       DBUG_RETURN(1);
    }
    break;
  case MYSQL_TYPE_DATE:			// Rest of string types
  case MYSQL_TYPE_NEWDATE:
  case MYSQL_TYPE_TIME:
  case MYSQL_TYPE_DATETIME:
  case MYSQL_TYPE_NULL:
    sql_field->pack_flag=f_settype((uint) sql_field->sql_type);
    break;
  case MYSQL_TYPE_BIT:
    /* 
      We have sql_field->pack_flag already set here, see
      mysql_prepare_create_table().
    */
    break;
  case MYSQL_TYPE_NEWDECIMAL:
    sql_field->pack_flag=(FIELDFLAG_NUMBER |
                          (sql_field->flags & UNSIGNED_FLAG ? 0 :
                           FIELDFLAG_DECIMAL) |
                          (sql_field->flags & ZEROFILL_FLAG ?
                           FIELDFLAG_ZEROFILL : 0) |
                          (sql_field->decimals << FIELDFLAG_DEC_SHIFT));
    break;
  case MYSQL_TYPE_TIMESTAMP:
    /* We should replace old TIMESTAMP fields with their newer analogs */
    if (sql_field->unireg_check == Field::TIMESTAMP_OLD_FIELD)
    {
      if (!*timestamps)
      {
        sql_field->unireg_check= Field::TIMESTAMP_DNUN_FIELD;
        (*timestamps_with_niladic)++;
      }
      else
        sql_field->unireg_check= Field::NONE;
    }
    else if (sql_field->unireg_check != Field::NONE)
      (*timestamps_with_niladic)++;

    (*timestamps)++;
    /* fall-through */
  default:
    sql_field->pack_flag=(FIELDFLAG_NUMBER |
                          (sql_field->flags & UNSIGNED_FLAG ? 0 :
                           FIELDFLAG_DECIMAL) |
                          (sql_field->flags & ZEROFILL_FLAG ?
                           FIELDFLAG_ZEROFILL : 0) |
                          f_settype((uint) sql_field->sql_type) |
                          (sql_field->decimals << FIELDFLAG_DEC_SHIFT));
    break;
  }
  if (!(sql_field->flags & NOT_NULL_FLAG))
    sql_field->pack_flag|= FIELDFLAG_MAYBE_NULL;
  if (sql_field->flags & NO_DEFAULT_VALUE_FLAG)
    sql_field->pack_flag|= FIELDFLAG_NO_DEFAULT;
  DBUG_RETURN(0);
}

/*
  Preparation for table creation

  SYNOPSIS
    mysql_prepare_create_table()
      thd                       Thread object.
      create_info               Create information (like MAX_ROWS).
      alter_info                List of columns and indexes to create
      tmp_table                 If a temporary table is to be created.
      db_options          INOUT Table options (like HA_OPTION_PACK_RECORD).
      file                      The handler for the new table.
      key_info_buffer     OUT   An array of KEY structs for the indexes.
      key_count           OUT   The number of elements in the array.
      select_field_count        The number of fields coming from a select table.

  DESCRIPTION
    Prepares the table and key structures for table creation.

  NOTES
    sets create_info->varchar if the table has a varchar

  RETURN VALUES
    FALSE    OK
    TRUE     error
*/

static int
mysql_prepare_create_table(THD *thd, HA_CREATE_INFO *create_info,
                           Alter_info *alter_info,
                           bool tmp_table,
                               uint *db_options,
                               handler *file, KEY **key_info_buffer,
                               uint *key_count, int select_field_count)
{
  const char	*key_name;
  Create_field	*sql_field,*dup_field;
  uint		field,null_fields,blob_columns,max_key_length;
  ulong		record_offset= 0;
  KEY		*key_info;
  KEY_PART_INFO *key_part_info;
  int		timestamps= 0, timestamps_with_niladic= 0;
  int		field_no,dup_no;
  int		select_field_pos,auto_increment=0;
  List_iterator<Create_field> it(alter_info->create_list);
  List_iterator<Create_field> it2(alter_info->create_list);
  uint total_uneven_bit_length= 0;
  DBUG_ENTER("mysql_prepare_create_table");

  select_field_pos= alter_info->create_list.elements - select_field_count;
  null_fields=blob_columns=0;
  create_info->varchar= 0;
  max_key_length= file->max_key_length();

  for (field_no=0; (sql_field=it++) ; field_no++)
  {
    CHARSET_INFO *save_cs;

    /*
      Initialize length from its original value (number of characters),
      which was set in the parser. This is necessary if we're
      executing a prepared statement for the second time.
    */
    sql_field->length= sql_field->char_length;
    if (!sql_field->charset)
      sql_field->charset= create_info->default_table_charset;
    /*
      table_charset is set in ALTER TABLE if we want change character set
      for all varchar/char columns.
      But the table charset must not affect the BLOB fields, so don't
      allow to change my_charset_bin to somethig else.
    */
    if (create_info->table_charset && sql_field->charset != &my_charset_bin)
      sql_field->charset= create_info->table_charset;

    save_cs= sql_field->charset;
    if ((sql_field->flags & BINCMP_FLAG) &&
        !(sql_field->charset= get_charset_by_csname(sql_field->charset->csname,
                                                    MY_CS_BINSORT,MYF(0))))
    {
      char tmp[64];
      strmake(strmake(tmp, save_cs->csname, sizeof(tmp)-4),
              STRING_WITH_LEN("_bin"));
      my_error(ER_UNKNOWN_COLLATION, MYF(0), tmp);
      DBUG_RETURN(TRUE);
    }

    /*
      Convert the default value from client character
      set into the column character set if necessary.
    */
    if (sql_field->def && 
        save_cs != sql_field->def->collation.collation &&
        (sql_field->sql_type == MYSQL_TYPE_VAR_STRING ||
         sql_field->sql_type == MYSQL_TYPE_STRING ||
         sql_field->sql_type == MYSQL_TYPE_SET ||
         sql_field->sql_type == MYSQL_TYPE_ENUM))
    {
      /*
        Starting from 5.1 we work here with a copy of Create_field
        created by the caller, not with the instance that was
        originally created during parsing. It's OK to create
        a temporary item and initialize with it a member of the
        copy -- this item will be thrown away along with the copy
        at the end of execution, and thus not introduce a dangling
        pointer in the parsed tree of a prepared statement or a
        stored procedure statement.
      */
      sql_field->def= sql_field->def->safe_charset_converter(save_cs);

      if (sql_field->def == NULL)
      {
        /* Could not convert */
        my_error(ER_INVALID_DEFAULT, MYF(0), sql_field->field_name);
        DBUG_RETURN(TRUE);
      }
    }

    if (sql_field->sql_type == MYSQL_TYPE_SET ||
        sql_field->sql_type == MYSQL_TYPE_ENUM)
    {
      uint32 dummy;
      CHARSET_INFO *cs= sql_field->charset;
      TYPELIB *interval= sql_field->interval;

      /*
        Create typelib from interval_list, and if necessary
        convert strings from client character set to the
        column character set.
      */
      if (!interval)
      {
        /*
          Create the typelib in runtime memory - we will free the
          occupied memory at the same time when we free this
          sql_field -- at the end of execution.
        */
        interval= sql_field->interval= typelib(thd->mem_root,
                                               sql_field->interval_list);
        List_iterator<String> int_it(sql_field->interval_list);
        String conv, *tmp;
        char comma_buf[4];
        int comma_length= cs->cset->wc_mb(cs, ',', (uchar*) comma_buf,
                                          (uchar*) comma_buf + 
                                          sizeof(comma_buf));
        DBUG_ASSERT(comma_length > 0);
        for (uint i= 0; (tmp= int_it++); i++)
        {
          uint lengthsp;
          if (String::needs_conversion(tmp->length(), tmp->charset(),
                                       cs, &dummy))
          {
            uint cnv_errs;
            conv.copy(tmp->ptr(), tmp->length(), tmp->charset(), cs, &cnv_errs);
            interval->type_names[i]= strmake_root(thd->mem_root, conv.ptr(),
                                                  conv.length());
            interval->type_lengths[i]= conv.length();
          }

          // Strip trailing spaces.
          lengthsp= cs->cset->lengthsp(cs, interval->type_names[i],
                                       interval->type_lengths[i]);
          interval->type_lengths[i]= lengthsp;
          ((uchar *)interval->type_names[i])[lengthsp]= '\0';
          if (sql_field->sql_type == MYSQL_TYPE_SET)
          {
            if (cs->coll->instr(cs, interval->type_names[i], 
                                interval->type_lengths[i], 
                                comma_buf, comma_length, NULL, 0))
            {
              my_error(ER_ILLEGAL_VALUE_FOR_TYPE, MYF(0), "set", tmp->ptr());
              DBUG_RETURN(TRUE);
            }
          }
        }
        sql_field->interval_list.empty(); // Don't need interval_list anymore
      }

      if (sql_field->sql_type == MYSQL_TYPE_SET)
      {
        uint32 field_length;
        if (sql_field->def != NULL)
        {
          char *not_used;
          uint not_used2;
          bool not_found= 0;
          String str, *def= sql_field->def->val_str(&str);
          if (def == NULL) /* SQL "NULL" maps to NULL */
          {
            if ((sql_field->flags & NOT_NULL_FLAG) != 0)
            {
              my_error(ER_INVALID_DEFAULT, MYF(0), sql_field->field_name);
              DBUG_RETURN(TRUE);
            }

            /* else, NULL is an allowed value */
            (void) find_set(interval, NULL, 0,
                            cs, &not_used, &not_used2, &not_found);
          }
          else /* not NULL */
          {
            (void) find_set(interval, def->ptr(), def->length(),
                            cs, &not_used, &not_used2, &not_found);
          }

          if (not_found)
          {
            my_error(ER_INVALID_DEFAULT, MYF(0), sql_field->field_name);
            DBUG_RETURN(TRUE);
          }
        }
        calculate_interval_lengths(cs, interval, &dummy, &field_length);
        sql_field->length= field_length + (interval->count - 1);
      }
      else  /* MYSQL_TYPE_ENUM */
      {
        uint32 field_length;
        DBUG_ASSERT(sql_field->sql_type == MYSQL_TYPE_ENUM);
        if (sql_field->def != NULL)
        {
          String str, *def= sql_field->def->val_str(&str);
          if (def == NULL) /* SQL "NULL" maps to NULL */
          {
            if ((sql_field->flags & NOT_NULL_FLAG) != 0)
            {
              my_error(ER_INVALID_DEFAULT, MYF(0), sql_field->field_name);
              DBUG_RETURN(TRUE);
            }

            /* else, the defaults yield the correct length for NULLs. */
          } 
          else /* not NULL */
          {
            def->length(cs->cset->lengthsp(cs, def->ptr(), def->length()));
            if (find_type2(interval, def->ptr(), def->length(), cs) == 0) /* not found */
            {
              my_error(ER_INVALID_DEFAULT, MYF(0), sql_field->field_name);
              DBUG_RETURN(TRUE);
            }
          }
        }
        calculate_interval_lengths(cs, interval, &field_length, &dummy);
        sql_field->length= field_length;
      }
      set_if_smaller(sql_field->length, MAX_FIELD_WIDTH-1);
    }

    if (sql_field->sql_type == MYSQL_TYPE_BIT)
    { 
      sql_field->pack_flag= FIELDFLAG_NUMBER;
      if (file->ha_table_flags() & HA_CAN_BIT_FIELD)
        total_uneven_bit_length+= sql_field->length & 7;
      else
        sql_field->pack_flag|= FIELDFLAG_TREAT_BIT_AS_CHAR;
    }

    sql_field->create_length_to_internal_length();
    if (prepare_blob_field(thd, sql_field))
      DBUG_RETURN(TRUE);

    if (!(sql_field->flags & NOT_NULL_FLAG))
      null_fields++;

    if (check_column_name(sql_field->field_name))
    {
      my_error(ER_WRONG_COLUMN_NAME, MYF(0), sql_field->field_name);
      DBUG_RETURN(TRUE);
    }

    /* Check if we have used the same field name before */
    for (dup_no=0; (dup_field=it2++) != sql_field; dup_no++)
    {
      if (my_strcasecmp(system_charset_info,
                        sql_field->field_name,
                        dup_field->field_name) == 0)
      {
	/*
	  If this was a CREATE ... SELECT statement, accept a field
	  redefinition if we are changing a field in the SELECT part
	*/
	if (field_no < select_field_pos || dup_no >= select_field_pos)
	{
	  my_error(ER_DUP_FIELDNAME, MYF(0), sql_field->field_name);
	  DBUG_RETURN(TRUE);
	}
	else
	{
	  /* Field redefined */
	  sql_field->def=		dup_field->def;
	  sql_field->sql_type=		dup_field->sql_type;
	  sql_field->charset=		(dup_field->charset ?
					 dup_field->charset :
					 create_info->default_table_charset);
	  sql_field->length=		dup_field->char_length;
          sql_field->pack_length=	dup_field->pack_length;
          sql_field->key_length=	dup_field->key_length;
	  sql_field->decimals=		dup_field->decimals;
	  sql_field->create_length_to_internal_length();
	  sql_field->unireg_check=	dup_field->unireg_check;
          /* 
            We're making one field from two, the result field will have
            dup_field->flags as flags. If we've incremented null_fields
            because of sql_field->flags, decrement it back.
          */
          if (!(sql_field->flags & NOT_NULL_FLAG))
            null_fields--;
	  sql_field->flags=		dup_field->flags;
          sql_field->interval=          dup_field->interval;
	  it2.remove();			// Remove first (create) definition
	  select_field_pos--;
	  break;
	}
      }
    }
    /* Don't pack rows in old tables if the user has requested this */
    if ((sql_field->flags & BLOB_FLAG) ||
	sql_field->sql_type == MYSQL_TYPE_VARCHAR &&
	create_info->row_type != ROW_TYPE_FIXED)
      (*db_options)|= HA_OPTION_PACK_RECORD;
    it2.rewind();
  }

  /* record_offset will be increased with 'length-of-null-bits' later */
  record_offset= 0;
  null_fields+= total_uneven_bit_length;

  it.rewind();
  while ((sql_field=it++))
  {
    DBUG_ASSERT(sql_field->charset != 0);

    if (prepare_create_field(sql_field, &blob_columns, 
			     &timestamps, &timestamps_with_niladic,
			     file->ha_table_flags()))
      DBUG_RETURN(TRUE);
    if (sql_field->sql_type == MYSQL_TYPE_VARCHAR)
      create_info->varchar= TRUE;
    sql_field->offset= record_offset;
    if (MTYP_TYPENR(sql_field->unireg_check) == Field::NEXT_NUMBER)
      auto_increment++;
    record_offset+= sql_field->pack_length;
  }
  if (timestamps_with_niladic > 1)
  {
    my_message(ER_TOO_MUCH_AUTO_TIMESTAMP_COLS,
               ER(ER_TOO_MUCH_AUTO_TIMESTAMP_COLS), MYF(0));
    DBUG_RETURN(TRUE);
  }
  if (auto_increment > 1)
  {
    my_message(ER_WRONG_AUTO_KEY, ER(ER_WRONG_AUTO_KEY), MYF(0));
    DBUG_RETURN(TRUE);
  }
  if (auto_increment &&
      (file->ha_table_flags() & HA_NO_AUTO_INCREMENT))
  {
    my_message(ER_TABLE_CANT_HANDLE_AUTO_INCREMENT,
               ER(ER_TABLE_CANT_HANDLE_AUTO_INCREMENT), MYF(0));
    DBUG_RETURN(TRUE);
  }

  if (blob_columns && (file->ha_table_flags() & HA_NO_BLOBS))
  {
    my_message(ER_TABLE_CANT_HANDLE_BLOB, ER(ER_TABLE_CANT_HANDLE_BLOB),
               MYF(0));
    DBUG_RETURN(TRUE);
  }

  /* Create keys */

  List_iterator<Key> key_iterator(alter_info->key_list);
  List_iterator<Key> key_iterator2(alter_info->key_list);
  uint key_parts=0, fk_key_count=0;
  bool primary_key=0,unique_key=0;
  Key *key, *key2;
  uint tmp, key_number;
  /* special marker for keys to be ignored */
  static char ignore_key[1];

  /* Calculate number of key segements */
  *key_count= 0;

  while ((key=key_iterator++))
  {
    DBUG_PRINT("info", ("key name: '%s'  type: %d", key->name.str ? key->name.str :
                        "(none)" , key->type));
    if (key->type == Key::FOREIGN_KEY)
    {
      fk_key_count++;
      Foreign_key *fk_key= (Foreign_key*) key;
      if (fk_key->ref_columns.elements &&
	  fk_key->ref_columns.elements != fk_key->columns.elements)
      {
        my_error(ER_WRONG_FK_DEF, MYF(0),
                 (fk_key->name.str ? fk_key->name.str :
                                     "foreign key without name"),
                 ER(ER_KEY_REF_DO_NOT_MATCH_TABLE_REF));
	DBUG_RETURN(TRUE);
      }
      continue;
    }
    (*key_count)++;
    tmp=file->max_key_parts();
    if (key->columns.elements > tmp)
    {
      my_error(ER_TOO_MANY_KEY_PARTS,MYF(0),tmp);
      DBUG_RETURN(TRUE);
    }
    if (check_identifier_name(&key->name, ER_TOO_LONG_IDENT))
      DBUG_RETURN(TRUE);
    key_iterator2.rewind ();
    if (key->type != Key::FOREIGN_KEY)
    {
      while ((key2 = key_iterator2++) != key)
      {
	/*
          foreign_key_prefix(key, key2) returns 0 if key or key2, or both, is
          'generated', and a generated key is a prefix of the other key.
          Then we do not need the generated shorter key.
        */
        if ((key2->type != Key::FOREIGN_KEY &&
             key2->name.str != ignore_key &&
             !foreign_key_prefix(key, key2)))
        {
          /* TODO: issue warning message */
          /* mark that the generated key should be ignored */
          if (!key2->generated ||
              (key->generated && key->columns.elements <
               key2->columns.elements))
            key->name.str= ignore_key;
          else
          {
            key2->name.str= ignore_key;
            key_parts-= key2->columns.elements;
            (*key_count)--;
          }
          break;
        }
      }
    }
    if (key->name.str != ignore_key)
      key_parts+=key->columns.elements;
    else
      (*key_count)--;
    if (key->name.str && !tmp_table && (key->type != Key::PRIMARY) &&
	!my_strcasecmp(system_charset_info,key->name.str, primary_key_name))
    {
      my_error(ER_WRONG_NAME_FOR_INDEX, MYF(0), key->name.str);
      DBUG_RETURN(TRUE);
    }
  }
  tmp=file->max_keys();
  if (*key_count > tmp)
  {
    my_error(ER_TOO_MANY_KEYS,MYF(0),tmp);
    DBUG_RETURN(TRUE);
  }

  (*key_info_buffer)= key_info= (KEY*) sql_calloc(sizeof(KEY) * (*key_count));
  key_part_info=(KEY_PART_INFO*) sql_calloc(sizeof(KEY_PART_INFO)*key_parts);
  if (!*key_info_buffer || ! key_part_info)
    DBUG_RETURN(TRUE);				// Out of memory

  key_iterator.rewind();
  key_number=0;
  for (; (key=key_iterator++) ; key_number++)
  {
    uint key_length=0;
    Key_part_spec *column;

    if (key->name.str == ignore_key)
    {
      /* ignore redundant keys */
      do
	key=key_iterator++;
      while (key && key->name.str == ignore_key);
      if (!key)
	break;
    }

    switch (key->type) {
    case Key::MULTIPLE:
	key_info->flags= 0;
	break;
    case Key::FULLTEXT:
	key_info->flags= HA_FULLTEXT;
	if ((key_info->parser_name= &key->key_create_info.parser_name)->str)
          key_info->flags|= HA_USES_PARSER;
        else
          key_info->parser_name= 0;
	break;
    case Key::SPATIAL:
#ifdef HAVE_SPATIAL
	key_info->flags= HA_SPATIAL;
	break;
#else
	my_error(ER_FEATURE_DISABLED, MYF(0),
                 sym_group_geom.name, sym_group_geom.needed_define);
	DBUG_RETURN(TRUE);
#endif
    case Key::FOREIGN_KEY:
      key_number--;				// Skip this key
      continue;
    default:
      key_info->flags = HA_NOSAME;
      break;
    }
    if (key->generated)
      key_info->flags|= HA_GENERATED_KEY;

    key_info->key_parts=(uint8) key->columns.elements;
    key_info->key_part=key_part_info;
    key_info->usable_key_parts= key_number;
    key_info->algorithm= key->key_create_info.algorithm;

    if (key->type == Key::FULLTEXT)
    {
      if (!(file->ha_table_flags() & HA_CAN_FULLTEXT))
      {
	my_message(ER_TABLE_CANT_HANDLE_FT, ER(ER_TABLE_CANT_HANDLE_FT),
                   MYF(0));
	DBUG_RETURN(TRUE);
      }
    }
    /*
       Make SPATIAL to be RTREE by default
       SPATIAL only on BLOB or at least BINARY, this
       actually should be replaced by special GEOM type
       in near future when new frm file is ready
       checking for proper key parts number:
    */

    /* TODO: Add proper checks if handler supports key_type and algorithm */
    if (key_info->flags & HA_SPATIAL)
    {
      if (!(file->ha_table_flags() & HA_CAN_RTREEKEYS))
      {
        my_message(ER_TABLE_CANT_HANDLE_SPKEYS, ER(ER_TABLE_CANT_HANDLE_SPKEYS),
                   MYF(0));
        DBUG_RETURN(TRUE);
      }
      if (key_info->key_parts != 1)
      {
	my_error(ER_WRONG_ARGUMENTS, MYF(0), "SPATIAL INDEX");
	DBUG_RETURN(TRUE);
      }
    }
    else if (key_info->algorithm == HA_KEY_ALG_RTREE)
    {
#ifdef HAVE_RTREE_KEYS
      if ((key_info->key_parts & 1) == 1)
      {
	my_error(ER_WRONG_ARGUMENTS, MYF(0), "RTREE INDEX");
	DBUG_RETURN(TRUE);
      }
      /* TODO: To be deleted */
      my_error(ER_NOT_SUPPORTED_YET, MYF(0), "RTREE INDEX");
      DBUG_RETURN(TRUE);
#else
      my_error(ER_FEATURE_DISABLED, MYF(0),
               sym_group_rtree.name, sym_group_rtree.needed_define);
      DBUG_RETURN(TRUE);
#endif
    }

    /* Take block size from key part or table part */
    /*
      TODO: Add warning if block size changes. We can't do it here, as
      this may depend on the size of the key
    */
    key_info->block_size= (key->key_create_info.block_size ?
                           key->key_create_info.block_size :
                           create_info->key_block_size);

    if (key_info->block_size)
      key_info->flags|= HA_USES_BLOCK_SIZE;

    uint tmp_len= system_charset_info->cset->charpos(system_charset_info,
                                           key->key_create_info.comment.str,
                                           key->key_create_info.comment.str +
                                           key->key_create_info.comment.length,
                                           INDEX_COMMENT_MAXLEN);

    if (tmp_len < key->key_create_info.comment.length)
    {
      if ((thd->variables.sql_mode &
	   (MODE_STRICT_TRANS_TABLES | MODE_STRICT_ALL_TABLES)))
      {
        my_error(ER_WRONG_STRING_LENGTH, MYF(0),
                   key->key_create_info.comment.str,"INDEX COMMENT",
                   (uint) INDEX_COMMENT_MAXLEN);
        DBUG_RETURN(-1);
      }
      push_warning_printf(thd, MYSQL_ERROR::WARN_LEVEL_WARN,
                          ER_WRONG_STRING_LENGTH, ER(ER_WRONG_STRING_LENGTH),
                          key->key_create_info.comment.str,"INDEX COMMENT",
                          (uint) INDEX_COMMENT_MAXLEN);
      key->key_create_info.comment.length= tmp_len;
    }

    key_info->comment.length= key->key_create_info.comment.length;
    if (key_info->comment.length > 0)
    {
      key_info->flags|= HA_USES_COMMENT;
      key_info->comment.str= key->key_create_info.comment.str;
    }

    List_iterator<Key_part_spec> cols(key->columns), cols2(key->columns);
    CHARSET_INFO *ft_key_charset=0;  // for FULLTEXT
    for (uint column_nr=0 ; (column=cols++) ; column_nr++)
    {
      uint length;
      Key_part_spec *dup_column;

      it.rewind();
      field=0;
      while ((sql_field=it++) &&
	     my_strcasecmp(system_charset_info,
			   column->field_name.str,
			   sql_field->field_name))
	field++;
      if (!sql_field)
      {
	my_error(ER_KEY_COLUMN_DOES_NOT_EXITS, MYF(0), column->field_name.str);
	DBUG_RETURN(TRUE);
      }
      while ((dup_column= cols2++) != column)
      {
        if (!my_strcasecmp(system_charset_info,
	     	           column->field_name.str, dup_column->field_name.str))
	{
	  my_printf_error(ER_DUP_FIELDNAME,
			  ER(ER_DUP_FIELDNAME),MYF(0),
			  column->field_name.str);
	  DBUG_RETURN(TRUE);
	}
      }
      cols2.rewind();
      if (key->type == Key::FULLTEXT)
      {
	if ((sql_field->sql_type != MYSQL_TYPE_STRING &&
	     sql_field->sql_type != MYSQL_TYPE_VARCHAR &&
	     !f_is_blob(sql_field->pack_flag)) ||
	    sql_field->charset == &my_charset_bin ||
	    sql_field->charset->mbminlen > 1 || // ucs2 doesn't work yet
	    (ft_key_charset && sql_field->charset != ft_key_charset))
	{
	    my_error(ER_BAD_FT_COLUMN, MYF(0), column->field_name.str);
	    DBUG_RETURN(-1);
	}
	ft_key_charset=sql_field->charset;
	/*
	  for fulltext keys keyseg length is 1 for blobs (it's ignored in ft
	  code anyway, and 0 (set to column width later) for char's. it has
	  to be correct col width for char's, as char data are not prefixed
	  with length (unlike blobs, where ft code takes data length from a
	  data prefix, ignoring column->length).
	*/
	column->length=test(f_is_blob(sql_field->pack_flag));
      }
      else
      {
	column->length*= sql_field->charset->mbmaxlen;

        if (key->type == Key::SPATIAL && column->length)
        {
          my_error(ER_WRONG_SUB_KEY, MYF(0));
	  DBUG_RETURN(TRUE);
	}

	if (f_is_blob(sql_field->pack_flag) ||
            (f_is_geom(sql_field->pack_flag) && key->type != Key::SPATIAL))
	{
	  if (!(file->ha_table_flags() & HA_CAN_INDEX_BLOBS))
	  {
	    my_error(ER_BLOB_USED_AS_KEY, MYF(0), column->field_name.str);
	    DBUG_RETURN(TRUE);
	  }
          if (f_is_geom(sql_field->pack_flag) && sql_field->geom_type ==
              Field::GEOM_POINT)
            column->length= 25;
	  if (!column->length)
	  {
	    my_error(ER_BLOB_KEY_WITHOUT_LENGTH, MYF(0), column->field_name.str);
	    DBUG_RETURN(TRUE);
	  }
	}
#ifdef HAVE_SPATIAL
	if (key->type == Key::SPATIAL)
	{
	  if (!column->length)
	  {
	    /*
              4 is: (Xmin,Xmax,Ymin,Ymax), this is for 2D case
              Lately we'll extend this code to support more dimensions
	    */
	    column->length= 4*sizeof(double);
	  }
	}
#endif
	if (!(sql_field->flags & NOT_NULL_FLAG))
	{
	  if (key->type == Key::PRIMARY)
	  {
	    /* Implicitly set primary key fields to NOT NULL for ISO conf. */
	    sql_field->flags|= NOT_NULL_FLAG;
	    sql_field->pack_flag&= ~FIELDFLAG_MAYBE_NULL;
            null_fields--;
	  }
	  else
          {
            key_info->flags|= HA_NULL_PART_KEY;
            if (!(file->ha_table_flags() & HA_NULL_IN_KEY))
            {
              my_error(ER_NULL_COLUMN_IN_INDEX, MYF(0), column->field_name.str);
              DBUG_RETURN(TRUE);
            }
            if (key->type == Key::SPATIAL)
            {
              my_message(ER_SPATIAL_CANT_HAVE_NULL,
                         ER(ER_SPATIAL_CANT_HAVE_NULL), MYF(0));
              DBUG_RETURN(TRUE);
            }
          }
	}
	if (MTYP_TYPENR(sql_field->unireg_check) == Field::NEXT_NUMBER)
	{
	  if (column_nr == 0 || (file->ha_table_flags() & HA_AUTO_PART_KEY))
	    auto_increment--;			// Field is used
	}
      }

      key_part_info->fieldnr= field;
      key_part_info->offset=  (uint16) sql_field->offset;
      key_part_info->key_type=sql_field->pack_flag;
      length= sql_field->key_length;

      if (column->length)
      {
	if (f_is_blob(sql_field->pack_flag))
	{
	  if ((length=column->length) > max_key_length ||
	      length > file->max_key_part_length())
	  {
	    length=min(max_key_length, file->max_key_part_length());
	    if (key->type == Key::MULTIPLE)
	    {
	      /* not a critical problem */
	      char warn_buff[MYSQL_ERRMSG_SIZE];
	      my_snprintf(warn_buff, sizeof(warn_buff), ER(ER_TOO_LONG_KEY),
			  length);
	      push_warning(thd, MYSQL_ERROR::WARN_LEVEL_WARN,
			   ER_TOO_LONG_KEY, warn_buff);
              /* Align key length to multibyte char boundary */
              length-= length % sql_field->charset->mbmaxlen;
	    }
	    else
	    {
	      my_error(ER_TOO_LONG_KEY,MYF(0),length);
	      DBUG_RETURN(TRUE);
	    }
	  }
	}
	else if (!f_is_geom(sql_field->pack_flag) &&
		  (column->length > length ||
                   !Field::type_can_have_key_part (sql_field->sql_type) ||
		   ((f_is_packed(sql_field->pack_flag) ||
		     ((file->ha_table_flags() & HA_NO_PREFIX_CHAR_KEYS) &&
		      (key_info->flags & HA_NOSAME))) &&
		    column->length != length)))
	{
	  my_message(ER_WRONG_SUB_KEY, ER(ER_WRONG_SUB_KEY), MYF(0));
	  DBUG_RETURN(TRUE);
	}
	else if (!(file->ha_table_flags() & HA_NO_PREFIX_CHAR_KEYS))
	  length=column->length;
      }
      else if (length == 0 && (sql_field->flags & NOT_NULL_FLAG))
      {
	my_error(ER_WRONG_KEY_COLUMN, MYF(0), column->field_name.str);
        DBUG_RETURN(TRUE);
      }
      if (length > file->max_key_part_length() && key->type != Key::FULLTEXT)
      {
        length= file->max_key_part_length();
	if (key->type == Key::MULTIPLE)
	{
	  /* not a critical problem */
	  char warn_buff[MYSQL_ERRMSG_SIZE];
	  my_snprintf(warn_buff, sizeof(warn_buff), ER(ER_TOO_LONG_KEY),
		      length);
	  push_warning(thd, MYSQL_ERROR::WARN_LEVEL_WARN,
		       ER_TOO_LONG_KEY, warn_buff);
          /* Align key length to multibyte char boundary */
          length-= length % sql_field->charset->mbmaxlen;
	}
	else
	{
	  my_error(ER_TOO_LONG_KEY,MYF(0),length);
	  DBUG_RETURN(TRUE);
	}
      }
      key_part_info->length=(uint16) length;
      /* Use packed keys for long strings on the first column */
      if (!((*db_options) & HA_OPTION_NO_PACK_KEYS) &&
	  (length >= KEY_DEFAULT_PACK_LENGTH &&
	   (sql_field->sql_type == MYSQL_TYPE_STRING ||
	    sql_field->sql_type == MYSQL_TYPE_VARCHAR ||
	    sql_field->pack_flag & FIELDFLAG_BLOB)))
      {
	if (column_nr == 0 && (sql_field->pack_flag & FIELDFLAG_BLOB) ||
            sql_field->sql_type == MYSQL_TYPE_VARCHAR)
	  key_info->flags|= HA_BINARY_PACK_KEY | HA_VAR_LENGTH_KEY;
	else
	  key_info->flags|= HA_PACK_KEY;
      }
      /* Check if the key segment is partial, set the key flag accordingly */
      if (length != sql_field->key_length)
        key_info->flags|= HA_KEY_HAS_PART_KEY_SEG;

      key_length+=length;
      key_part_info++;

      /* Create the key name based on the first column (if not given) */
      if (column_nr == 0)
      {
	if (key->type == Key::PRIMARY)
	{
	  if (primary_key)
	  {
	    my_message(ER_MULTIPLE_PRI_KEY, ER(ER_MULTIPLE_PRI_KEY),
                       MYF(0));
	    DBUG_RETURN(TRUE);
	  }
	  key_name=primary_key_name;
	  primary_key=1;
	}
	else if (!(key_name= key->name.str))
	  key_name=make_unique_key_name(sql_field->field_name,
					*key_info_buffer, key_info);
	if (check_if_keyname_exists(key_name, *key_info_buffer, key_info))
	{
	  my_error(ER_DUP_KEYNAME, MYF(0), key_name);
	  DBUG_RETURN(TRUE);
	}
	key_info->name=(char*) key_name;
      }
    }
    if (!key_info->name || check_column_name(key_info->name))
    {
      my_error(ER_WRONG_NAME_FOR_INDEX, MYF(0), key_info->name);
      DBUG_RETURN(TRUE);
    }
    if (!(key_info->flags & HA_NULL_PART_KEY))
      unique_key=1;
    key_info->key_length=(uint16) key_length;
    if (key_length > max_key_length && key->type != Key::FULLTEXT)
    {
      my_error(ER_TOO_LONG_KEY,MYF(0),max_key_length);
      DBUG_RETURN(TRUE);
    }
    key_info++;
  }
  if (!unique_key && !primary_key &&
      (file->ha_table_flags() & HA_REQUIRE_PRIMARY_KEY))
  {
    my_message(ER_REQUIRES_PRIMARY_KEY, ER(ER_REQUIRES_PRIMARY_KEY), MYF(0));
    DBUG_RETURN(TRUE);
  }
  if (auto_increment > 0)
  {
    my_message(ER_WRONG_AUTO_KEY, ER(ER_WRONG_AUTO_KEY), MYF(0));
    DBUG_RETURN(TRUE);
  }
  /* Sort keys in optimized order */
  my_qsort((uchar*) *key_info_buffer, *key_count, sizeof(KEY),
	   (qsort_cmp) sort_keys);
  create_info->null_bits= null_fields;

  /* Check fields. */
  it.rewind();
  while ((sql_field=it++))
  {
    Field::utype type= (Field::utype) MTYP_TYPENR(sql_field->unireg_check);

    if (thd->variables.sql_mode & MODE_NO_ZERO_DATE &&
        !sql_field->def &&
        sql_field->sql_type == MYSQL_TYPE_TIMESTAMP &&
        (sql_field->flags & NOT_NULL_FLAG) &&
        (type == Field::NONE || type == Field::TIMESTAMP_UN_FIELD))
    {
      /*
        An error should be reported if:
          - NO_ZERO_DATE SQL mode is active;
          - there is no explicit DEFAULT clause (default column value);
          - this is a TIMESTAMP column;
          - the column is not NULL;
          - this is not the DEFAULT CURRENT_TIMESTAMP column.

        In other words, an error should be reported if
          - NO_ZERO_DATE SQL mode is active;
          - the column definition is equivalent to
            'column_name TIMESTAMP DEFAULT 0'.
      */

      my_error(ER_INVALID_DEFAULT, MYF(0), sql_field->field_name);
      DBUG_RETURN(TRUE);
    }
  }

  DBUG_RETURN(FALSE);
}


/*
  Set table default charset, if not set

  SYNOPSIS
    set_table_default_charset()
    create_info        Table create information

  DESCRIPTION
    If the table character set was not given explicitely,
    let's fetch the database default character set and
    apply it to the table.
*/

static void set_table_default_charset(THD *thd,
				      HA_CREATE_INFO *create_info, char *db)
{
  /*
    If the table character set was not given explicitly,
    let's fetch the database default character set and
    apply it to the table.
  */
  if (!create_info->default_table_charset)
  {
    HA_CREATE_INFO db_info;

    load_db_opt_by_name(thd, db, &db_info);

    create_info->default_table_charset= db_info.default_table_charset;
  }
}


/*
  Extend long VARCHAR fields to blob & prepare field if it's a blob

  SYNOPSIS
    prepare_blob_field()
    sql_field		Field to check

  RETURN
    0	ok
    1	Error (sql_field can't be converted to blob)
        In this case the error is given
*/

static bool prepare_blob_field(THD *thd, Create_field *sql_field)
{
  DBUG_ENTER("prepare_blob_field");

  if (sql_field->length > MAX_FIELD_VARCHARLENGTH &&
      !(sql_field->flags & BLOB_FLAG))
  {
    /* Convert long VARCHAR columns to TEXT or BLOB */
    char warn_buff[MYSQL_ERRMSG_SIZE];

    if (sql_field->def || (thd->variables.sql_mode & (MODE_STRICT_TRANS_TABLES |
                                                      MODE_STRICT_ALL_TABLES)))
    {
      my_error(ER_TOO_BIG_FIELDLENGTH, MYF(0), sql_field->field_name,
               MAX_FIELD_VARCHARLENGTH / sql_field->charset->mbmaxlen);
      DBUG_RETURN(1);
    }
    sql_field->sql_type= MYSQL_TYPE_BLOB;
    sql_field->flags|= BLOB_FLAG;
    sprintf(warn_buff, ER(ER_AUTO_CONVERT), sql_field->field_name,
            (sql_field->charset == &my_charset_bin) ? "VARBINARY" : "VARCHAR",
            (sql_field->charset == &my_charset_bin) ? "BLOB" : "TEXT");
    push_warning(thd, MYSQL_ERROR::WARN_LEVEL_NOTE, ER_AUTO_CONVERT,
                 warn_buff);
  }
    
  if ((sql_field->flags & BLOB_FLAG) && sql_field->length)
  {
    if (sql_field->sql_type == MYSQL_TYPE_BLOB)
    {
      /* The user has given a length to the blob column */
      sql_field->sql_type= get_blob_type_from_length(sql_field->length);
      sql_field->pack_length= calc_pack_length(sql_field->sql_type, 0);
    }
    sql_field->length= 0;
  }
  DBUG_RETURN(0);
}


/*
  Preparation of Create_field for SP function return values.
  Based on code used in the inner loop of mysql_prepare_create_table()
  above.

  SYNOPSIS
    sp_prepare_create_field()
    thd			Thread object
    sql_field		Field to prepare

  DESCRIPTION
    Prepares the field structures for field creation.

*/

void sp_prepare_create_field(THD *thd, Create_field *sql_field)
{
  if (sql_field->sql_type == MYSQL_TYPE_SET ||
      sql_field->sql_type == MYSQL_TYPE_ENUM)
  {
    uint32 field_length, dummy;
    if (sql_field->sql_type == MYSQL_TYPE_SET)
    {
      calculate_interval_lengths(sql_field->charset,
                                 sql_field->interval, &dummy, 
                                 &field_length);
      sql_field->length= field_length + 
                         (sql_field->interval->count - 1);
    }
    else /* MYSQL_TYPE_ENUM */
    {
      calculate_interval_lengths(sql_field->charset,
                                 sql_field->interval,
                                 &field_length, &dummy);
      sql_field->length= field_length;
    }
    set_if_smaller(sql_field->length, MAX_FIELD_WIDTH-1);
  }

  if (sql_field->sql_type == MYSQL_TYPE_BIT)
  {
    sql_field->pack_flag= FIELDFLAG_NUMBER |
                          FIELDFLAG_TREAT_BIT_AS_CHAR;
  }
  sql_field->create_length_to_internal_length();
  DBUG_ASSERT(sql_field->def == 0);
  /* Can't go wrong as sql_field->def is not defined */
  (void) prepare_blob_field(thd, sql_field);
}


/*
  Create a table

  SYNOPSIS
    mysql_create_table_no_lock()
    thd			Thread object
    db			Database
    table_name		Table name
    create_info	        Create information (like MAX_ROWS)
    fields		List of fields to create
    keys		List of keys to create
    internal_tmp_table  Set to 1 if this is an internal temporary table
			(From ALTER TABLE)
    select_field_count  

  DESCRIPTION
    If one creates a temporary table, this is automatically opened

    Note that this function assumes that caller already have taken
    exclusive metadata lock on table being created or used some other
    way to ensure that concurrent operations won't intervene.
    mysql_create_table() is a wrapper that can be used for this.

    no_log is needed for the case of CREATE ... SELECT,
    as the logging will be done later in sql_insert.cc
    select_field_count is also used for CREATE ... SELECT,
    and must be zero for standard create of table.

  RETURN VALUES
    FALSE OK
    TRUE  error
*/

bool mysql_create_table_no_lock(THD *thd,
                                const char *db, const char *table_name,
                                HA_CREATE_INFO *create_info,
                                Alter_info *alter_info,
                                bool internal_tmp_table,
                                uint select_field_count)
{
  char		path[FN_REFLEN];
  uint          path_length;
  const char	*alias;
  uint		db_options, key_count;
  KEY		*key_info_buffer;
  handler	*file;
  bool		error= TRUE;
  DBUG_ENTER("mysql_create_table_no_lock");
  DBUG_PRINT("enter", ("db: '%s'  table: '%s'  tmp: %d",
                       db, table_name, internal_tmp_table));

 
  /* Check for duplicate fields and check type of table to create */
  if (!alter_info->create_list.elements)
  {
    my_message(ER_TABLE_MUST_HAVE_COLUMNS, ER(ER_TABLE_MUST_HAVE_COLUMNS),
               MYF(0));
    DBUG_RETURN(TRUE);
  }
  if (check_engine(thd, table_name, create_info))
    DBUG_RETURN(TRUE);
  db_options= create_info->table_options;
  if (create_info->row_type != ROW_TYPE_FIXED &&
      create_info->row_type != ROW_TYPE_DEFAULT)
    db_options|= HA_OPTION_PACK_RECORD;
  alias= table_case_name(create_info, table_name);
  if (!(file= get_new_handler((TABLE_SHARE*) 0, thd->mem_root,
                              create_info->db_type)))
  {
    mem_alloc_error(sizeof(handler));
    DBUG_RETURN(TRUE);
  }
#ifdef WITH_PARTITION_STORAGE_ENGINE
  partition_info *part_info= thd->work_part_info;

  if (!part_info && create_info->db_type->partition_flags &&
      (create_info->db_type->partition_flags() & HA_USE_AUTO_PARTITION))
  {
    /*
      Table is not defined as a partitioned table but the engine handles
      all tables as partitioned. The handler will set up the partition info
      object with the default settings.
    */
    thd->work_part_info= part_info= new partition_info();
    if (!part_info)
    {
      mem_alloc_error(sizeof(partition_info));
      DBUG_RETURN(TRUE);
    }
    file->set_auto_partitions(part_info);
    part_info->default_engine_type= create_info->db_type;
    part_info->is_auto_partitioned= TRUE;
  }
  if (part_info)
  {
    /*
      The table has been specified as a partitioned table.
      If this is part of an ALTER TABLE the handler will be the partition
      handler but we need to specify the default handler to use for
      partitions also in the call to check_partition_info. We transport
      this information in the default_db_type variable, it is either
      DB_TYPE_DEFAULT or the engine set in the ALTER TABLE command.

      Check that we don't use foreign keys in the table since it won't
      work even with InnoDB beneath it.
    */
    List_iterator<Key> key_iterator(alter_info->key_list);
    Key *key;
    handlerton *part_engine_type= create_info->db_type;
    char *part_syntax_buf;
    uint syntax_len;
    handlerton *engine_type;
    if (create_info->options & HA_LEX_CREATE_TMP_TABLE)
    {
      my_error(ER_PARTITION_NO_TEMPORARY, MYF(0));
      goto err;
    }
    while ((key= key_iterator++))
    {
      if (key->type == Key::FOREIGN_KEY &&
          !part_info->is_auto_partitioned)
      {
        my_error(ER_CANNOT_ADD_FOREIGN, MYF(0));
        goto err;
      }
    }
    if ((part_engine_type == partition_hton) &&
        part_info->default_engine_type)
    {
      /*
        This only happens at ALTER TABLE.
        default_engine_type was assigned from the engine set in the ALTER
        TABLE command.
      */
      ;
    }
    else
    {
      if (create_info->used_fields & HA_CREATE_USED_ENGINE)
      {
        part_info->default_engine_type= create_info->db_type;
      }
      else
      {
        if (part_info->default_engine_type == NULL)
        {
          part_info->default_engine_type= ha_checktype(thd,
                                          DB_TYPE_DEFAULT, 0, 0);
        }
      }
    }
    DBUG_PRINT("info", ("db_type = %s create_info->db_type = %s",
             ha_resolve_storage_engine_name(part_info->default_engine_type),
             ha_resolve_storage_engine_name(create_info->db_type)));
    if (part_info->check_partition_info(thd, &engine_type, file,
                                        create_info, TRUE))
      goto err;
    part_info->default_engine_type= engine_type;

    /*
      We reverse the partitioning parser and generate a standard format
      for syntax stored in frm file.
    */
    if (!(part_syntax_buf= generate_partition_syntax(part_info,
                                                     &syntax_len,
                                                     TRUE, TRUE)))
      goto err;
    part_info->part_info_string= part_syntax_buf;
    part_info->part_info_len= syntax_len;
    if ((!(engine_type->partition_flags &&
           engine_type->partition_flags() & HA_CAN_PARTITION)) ||
        create_info->db_type == partition_hton)
    {
      /*
        The handler assigned to the table cannot handle partitioning.
        Assign the partition handler as the handler of the table.
      */
      DBUG_PRINT("info", ("db_type: %s",
                        ha_resolve_storage_engine_name(create_info->db_type)));
      delete file;
      create_info->db_type= partition_hton;
      if (!(file= get_ha_partition(part_info)))
      {
        DBUG_RETURN(TRUE);
      }
      /*
        If we have default number of partitions or subpartitions we
        might require to set-up the part_info object such that it
        creates a proper .par file. The current part_info object is
        only used to create the frm-file and .par-file.
      */
      if (part_info->use_default_no_partitions &&
          part_info->no_parts &&
          (int)part_info->no_parts !=
          file->get_default_no_partitions(create_info))
      {
        uint i;
        List_iterator<partition_element> part_it(part_info->partitions);
        part_it++;
        DBUG_ASSERT(thd->lex->sql_command != SQLCOM_CREATE_TABLE);
        for (i= 1; i < part_info->partitions.elements; i++)
          (part_it++)->part_state= PART_TO_BE_DROPPED;
      }
      else if (part_info->is_sub_partitioned() &&
               part_info->use_default_no_subpartitions &&
               part_info->no_subparts &&
               (int)part_info->no_subparts !=
                 file->get_default_no_partitions(create_info))
      {
        DBUG_ASSERT(thd->lex->sql_command != SQLCOM_CREATE_TABLE);
        part_info->no_subparts= file->get_default_no_partitions(create_info);
      }
    }
    else if (create_info->db_type != engine_type)
    {
      /*
        We come here when we don't use a partitioned handler.
        Since we use a partitioned table it must be "native partitioned".
        We have switched engine from defaults, most likely only specified
        engines in partition clauses.
      */
      delete file;
      if (!(file= get_new_handler((TABLE_SHARE*) 0, thd->mem_root,
                                  engine_type)))
      {
        mem_alloc_error(sizeof(handler));
        DBUG_RETURN(TRUE);
      }
    }
  }
#endif

  set_table_default_charset(thd, create_info, (char*) db);

  if (mysql_prepare_create_table(thd, create_info, alter_info,
                                 internal_tmp_table,
                                 &db_options, file,
			  &key_info_buffer, &key_count,
			  select_field_count))
    goto err;

      /* Check if table exists */
  if (create_info->options & HA_LEX_CREATE_TMP_TABLE)
  {
    path_length= build_tmptable_filename(thd, path, sizeof(path));
    create_info->table_options|=HA_CREATE_DELAY_KEY_WRITE;
  }
  else  
  {
 #ifdef FN_DEVCHAR
    /* check if the table name contains FN_DEVCHAR when defined */
    if (strchr(alias, FN_DEVCHAR))
    {
      my_error(ER_WRONG_TABLE_NAME, MYF(0), alias);
      DBUG_RETURN(TRUE);
    }
#endif
    path_length= build_table_filename(path, sizeof(path), db, alias, reg_ext,
                                      internal_tmp_table ? FN_IS_TMP : 0);
  }

  /* Check if table already exists */
  if ((create_info->options & HA_LEX_CREATE_TMP_TABLE) &&
      find_temporary_table(thd, db, table_name))
  {
    if (create_info->options & HA_LEX_CREATE_IF_NOT_EXISTS)
    {
      create_info->table_existed= 1;		// Mark that table existed
      push_warning_printf(thd, MYSQL_ERROR::WARN_LEVEL_NOTE,
                          ER_TABLE_EXISTS_ERROR, ER(ER_TABLE_EXISTS_ERROR),
                          alias);
      error= 0;
      goto err;
    }
    my_error(ER_TABLE_EXISTS_ERROR, MYF(0), alias);
    goto err;
  }

  /* Give warnings for not supported table options */
  if (create_info->transactional && !file->ht->commit)
    push_warning_printf(thd, MYSQL_ERROR::WARN_LEVEL_WARN,
                        ER_ILLEGAL_HA_CREATE_OPTION,
                        ER(ER_ILLEGAL_HA_CREATE_OPTION),
                        file->engine_name()->str,
                        "TRANSACTIONAL=1");

  pthread_mutex_lock(&LOCK_open);
  if (!internal_tmp_table && !(create_info->options & HA_LEX_CREATE_TMP_TABLE))
  {
    if (!access(path,F_OK))
    {
      if (create_info->options & HA_LEX_CREATE_IF_NOT_EXISTS)
        goto warn;
      my_error(ER_TABLE_EXISTS_ERROR,MYF(0),table_name);
      goto unlock_and_end;
    }
    /*
      We don't assert here, but check the result, because the table could be
      in the table definition cache and in the same time the .frm could be
      missing from the disk, in case of manual intervention which deletes
      the .frm file. The user has to use FLUSH TABLES; to clear the cache.
      Then she could create the table. This case is pretty obscure and
      therefore we don't introduce a new error message only for it.
    */
    if (get_cached_table_share(db, alias))
    {
      my_error(ER_TABLE_EXISTS_ERROR, MYF(0), table_name);
      goto unlock_and_end;
    }
  }

  /*
    Check that table with given name does not already
    exist in any storage engine. In such a case it should
    be discovered and the error ER_TABLE_EXISTS_ERROR be returned
    unless user specified CREATE TABLE IF EXISTS
    The LOCK_open mutex has been locked to make sure no
    one else is attempting to discover the table. Since
    it's not on disk as a frm file, no one could be using it!
  */
  if (!(create_info->options & HA_LEX_CREATE_TMP_TABLE))
  {
    bool create_if_not_exists =
      create_info->options & HA_LEX_CREATE_IF_NOT_EXISTS;
    int retcode = ha_table_exists_in_engine(thd, db, table_name);
    DBUG_PRINT("info", ("exists_in_engine: %u",retcode));
    switch (retcode)
    {
      case HA_ERR_NO_SUCH_TABLE:
        /* Normal case, no table exists. we can go and create it */
        break;
      case HA_ERR_TABLE_EXIST:
        DBUG_PRINT("info", ("Table existed in handler"));

      if (create_if_not_exists)
        goto warn;
      my_error(ER_TABLE_EXISTS_ERROR,MYF(0),table_name);
      goto unlock_and_end;
      default:
        DBUG_PRINT("info", ("error: %u from storage engine", retcode));
        my_error(retcode, MYF(0),table_name);
        goto unlock_and_end;
    }
  }

  thd_proc_info(thd, "creating table");
  create_info->table_existed= 0;		// Mark that table is created

#ifdef HAVE_READLINK
  if (test_if_data_home_dir(create_info->data_file_name))
  {
    my_error(ER_WRONG_ARGUMENTS, MYF(0), "DATA DIRECTORY");
    goto unlock_and_end;
  }
  if (test_if_data_home_dir(create_info->index_file_name))
  {
    my_error(ER_WRONG_ARGUMENTS, MYF(0), "INDEX DIRECTORY");
    goto unlock_and_end;
  }

#ifdef WITH_PARTITION_STORAGE_ENGINE
  if (check_partition_dirs(thd->lex->part_info))
  {
    goto unlock_and_end;
  }
#endif /* WITH_PARTITION_STORAGE_ENGINE */

  if (!my_use_symdir || (thd->variables.sql_mode & MODE_NO_DIR_IN_CREATE))
#endif /* HAVE_READLINK */
  {
    if (create_info->data_file_name)
      push_warning(thd, MYSQL_ERROR::WARN_LEVEL_WARN, 0,
                   "DATA DIRECTORY option ignored");
    if (create_info->index_file_name)
      push_warning(thd, MYSQL_ERROR::WARN_LEVEL_WARN, 0,
                   "INDEX DIRECTORY option ignored");
    create_info->data_file_name= create_info->index_file_name= 0;
  }
  create_info->table_options=db_options;

  path[path_length - reg_ext_length]= '\0'; // Remove .frm extension
  if (rea_create_table(thd, path, db, table_name,
                       create_info, alter_info->create_list,
                       key_count, key_info_buffer, file))
    goto unlock_and_end;

  if (create_info->options & HA_LEX_CREATE_TMP_TABLE)
  {
    /* Open table and put in temporary table list */
    if (!(open_temporary_table(thd, path, db, table_name, 1, OTM_OPEN)))
    {
      (void) rm_temporary_table(create_info->db_type, path, false);
      goto unlock_and_end;
    }
    thd->thread_specific_used= TRUE;
  }

  /*
    Don't write statement if:
    - It is an internal temporary table,
    - Row-based logging is used and it we are creating a temporary table, or
    - The binary log is not open.
    Otherwise, the statement shall be binlogged.
   */
  if (!internal_tmp_table &&
      (!thd->current_stmt_binlog_row_based ||
       (thd->current_stmt_binlog_row_based &&
        !(create_info->options & HA_LEX_CREATE_TMP_TABLE))))
    write_bin_log(thd, TRUE, thd->query, thd->query_length);
  error= FALSE;
unlock_and_end:
  pthread_mutex_unlock(&LOCK_open);

err:
  thd_proc_info(thd, "After create");
  delete file;
  DBUG_RETURN(error);

warn:
  error= FALSE;
  push_warning_printf(thd, MYSQL_ERROR::WARN_LEVEL_NOTE,
                      ER_TABLE_EXISTS_ERROR, ER(ER_TABLE_EXISTS_ERROR),
                      alias);
  create_info->table_existed= 1;		// Mark that table existed
  goto unlock_and_end;
}


/**
   Auxiliary function which obtains exclusive meta-data lock on the
   table if there are no shared or exclusive on it already.

   See mdl_try_acquire_exclusive_lock() function for more info.

   TODO: This function is here mostly to simplify current patch
         and probably should be removed.
   TODO: Investigate if it is kosher to leave lock request in the
         context in the case when we fail to obtain the lock.
*/

static bool lock_table_name_if_not_cached(THD *thd, const char *db,
                                          const char *table_name,
                                          MDL_LOCK_DATA **lock_data)
{
  bool conflict;

  if (!(*lock_data= mdl_alloc_lock(0, db, table_name, thd->mem_root)))
    return TRUE;
  mdl_set_lock_type(*lock_data, MDL_EXCLUSIVE);
  mdl_add_lock(&thd->mdl_context, *lock_data);
  if (mdl_try_acquire_exclusive_lock(&thd->mdl_context, *lock_data,
                                     &conflict))
  {
    /*
      To simplify our life under LOCK TABLES we remove unsatisfied
      lock request from the context.
    */
    mdl_remove_lock(&thd->mdl_context, *lock_data);
    if (!conflict)
    {
      /* Probably OOM. */
      return TRUE;
    }
    else
      *lock_data= 0;
  }
  return FALSE;
}


/*
  Database locking aware wrapper for mysql_create_table_no_lock(),
*/

bool mysql_create_table(THD *thd, const char *db, const char *table_name,
                        HA_CREATE_INFO *create_info,
                        Alter_info *alter_info,
                        bool internal_tmp_table,
                        uint select_field_count)
{
  MDL_LOCK_DATA *target_lock_data= 0;
  bool result;
  Ha_global_schema_lock_guard global_schema_lock_guard(thd);
  DBUG_ENTER("mysql_create_table");

  if (!(create_info->options & HA_LEX_CREATE_TMP_TABLE) &&
      !create_info->frm_only &&
      !internal_tmp_table)
    global_schema_lock_guard.lock();

  /* Wait for any database locks */
  pthread_mutex_lock(&LOCK_lock_db);
  while (!thd->killed &&
         hash_search(&lock_db_cache,(uchar*) db, strlen(db)))
  {
    wait_for_condition(thd, &LOCK_lock_db, &COND_refresh);
    pthread_mutex_lock(&LOCK_lock_db);
  }

  if (thd->killed)
  {
    pthread_mutex_unlock(&LOCK_lock_db);
    DBUG_RETURN(TRUE);
  }
  creating_table++;
  pthread_mutex_unlock(&LOCK_lock_db);

  if (!(create_info->options & HA_LEX_CREATE_TMP_TABLE))
  {
    if (lock_table_name_if_not_cached(thd, db, table_name, &target_lock_data))
    {
      result= TRUE;
      goto unlock;
    }
    if (!target_lock_data)
    {
      if (create_info->options & HA_LEX_CREATE_IF_NOT_EXISTS)
      {
        push_warning_printf(thd, MYSQL_ERROR::WARN_LEVEL_NOTE,
                            ER_TABLE_EXISTS_ERROR, ER(ER_TABLE_EXISTS_ERROR),
                            table_name);
        create_info->table_existed= 1;
        result= FALSE;
      }
      else
      {
        my_error(ER_TABLE_EXISTS_ERROR,MYF(0),table_name);
        result= TRUE;
      }
      goto unlock;
    }
  }

  result= mysql_create_table_no_lock(thd, db, table_name, create_info,
                                     alter_info,
                                     internal_tmp_table,
                                     select_field_count);

unlock:
  if (target_lock_data)
  {
    mdl_release_lock(&thd->mdl_context, target_lock_data);
    mdl_remove_lock(&thd->mdl_context, target_lock_data);
  }
  pthread_mutex_lock(&LOCK_lock_db);
  if (!--creating_table && creating_database)
    pthread_cond_signal(&COND_refresh);
  pthread_mutex_unlock(&LOCK_lock_db);
  DBUG_RETURN(result);
}


/*
** Give the key name after the first field with an optional '_#' after
**/

static bool
check_if_keyname_exists(const char *name, KEY *start, KEY *end)
{
  for (KEY *key=start ; key != end ; key++)
    if (!my_strcasecmp(system_charset_info,name,key->name))
      return 1;
  return 0;
}


static char *
make_unique_key_name(const char *field_name,KEY *start,KEY *end)
{
  char buff[MAX_FIELD_NAME],*buff_end;

  if (!check_if_keyname_exists(field_name,start,end) &&
      my_strcasecmp(system_charset_info,field_name,primary_key_name))
    return (char*) field_name;			// Use fieldname
  buff_end=strmake(buff,field_name, sizeof(buff)-4);

  /*
    Only 3 chars + '\0' left, so need to limit to 2 digit
    This is ok as we can't have more than 100 keys anyway
  */
  for (uint i=2 ; i< 100; i++)
  {
    *buff_end= '_';
    int10_to_str(i, buff_end+1, 10);
    if (!check_if_keyname_exists(buff,start,end))
      return sql_strdup(buff);
  }
  return (char*) "not_specified";		// Should never happen
}


/****************************************************************************
** Alter a table definition
****************************************************************************/


/*
  Rename a table.

  SYNOPSIS
    mysql_rename_table()
      base                      The handlerton handle.
      old_db                    The old database name.
      old_name                  The old table name.
      new_db                    The new database name.
      new_name                  The new table name.
      flags                     flags for build_table_filename().
                                FN_FROM_IS_TMP old_name is temporary.
                                FN_TO_IS_TMP   new_name is temporary.
                                NO_FRM_RENAME  Don't rename the FRM file
                                but only the table in the storage engine.

  RETURN
    FALSE   OK
    TRUE    Error
*/

bool
mysql_rename_table(handlerton *base, const char *old_db,
                   const char *old_name, const char *new_db,
                   const char *new_name, uint flags)
{
  THD *thd= current_thd;
  char from[FN_REFLEN], to[FN_REFLEN], lc_from[FN_REFLEN], lc_to[FN_REFLEN];
  char *from_base= from, *to_base= to;
  char tmp_name[NAME_LEN+1];
  handler *file;
  int error=0;
  DBUG_ENTER("mysql_rename_table");
  DBUG_PRINT("enter", ("old: '%s'.'%s'  new: '%s'.'%s'",
                       old_db, old_name, new_db, new_name));

  file= (base == NULL ? 0 :
         get_new_handler((TABLE_SHARE*) 0, thd->mem_root, base));

  build_table_filename(from, sizeof(from), old_db, old_name, "",
                       flags & FN_FROM_IS_TMP);
  build_table_filename(to, sizeof(to), new_db, new_name, "",
                       flags & FN_TO_IS_TMP);

  /*
    If lower_case_table_names == 2 (case-preserving but case-insensitive
    file system) and the storage is not HA_FILE_BASED, we need to provide
    a lowercase file name, but we leave the .frm in mixed case.
   */
  if (lower_case_table_names == 2 && file &&
      !(file->ha_table_flags() & HA_FILE_BASED))
  {
    strmov(tmp_name, old_name);
    my_casedn_str(files_charset_info, tmp_name);
    build_table_filename(lc_from, sizeof(lc_from), old_db, tmp_name, "",
                         flags & FN_FROM_IS_TMP);
    from_base= lc_from;

    strmov(tmp_name, new_name);
    my_casedn_str(files_charset_info, tmp_name);
    build_table_filename(lc_to, sizeof(lc_to), new_db, tmp_name, "",
                         flags & FN_TO_IS_TMP);
    to_base= lc_to;
  }
  if (!file || !(error=file->ha_rename_table(from_base, to_base)))
  {
    if (!(flags & NO_FRM_RENAME) && rename_file_ext(from,to,reg_ext))
    {
      error=my_errno;
      /* Restore old file name */
      if (file)
        file->ha_rename_table(to_base, from_base);
    }
  }
  delete file;
  if (error == HA_ERR_WRONG_COMMAND)
    my_error(ER_NOT_SUPPORTED_YET, MYF(0), "ALTER TABLE");
  else if (error)
    my_error(ER_ERROR_ON_RENAME, MYF(0), from, to, error);
  DBUG_RETURN(error != 0);
}


static int send_check_errmsg(THD *thd, TABLE_LIST* table,
			     const char* operator_name, const char* errmsg)

{
  Protocol *protocol= thd->protocol;
  protocol->prepare_for_resend();
  protocol->store(table->alias, system_charset_info);
  protocol->store((char*) operator_name, system_charset_info);
  protocol->store(STRING_WITH_LEN("error"), system_charset_info);
  protocol->store(errmsg, system_charset_info);
  thd->clear_error();
  if (protocol->write())
    return -1;
  return 1;
}


static int prepare_for_repair(THD *thd, TABLE_LIST *table_list,
			      HA_CHECK_OPT *check_opt)
{
  int error= 0;
  TABLE tmp_table, *table;
  TABLE_SHARE *share;
  char from[FN_REFLEN],tmp[FN_REFLEN+32];
  const char **ext;
  MY_STAT stat_info;
  MDL_LOCK_DATA *mdl_lock_data;
  enum enum_open_table_action ot_action_unused;
  DBUG_ENTER("prepare_for_repair");
  uint reopen_for_repair_flags= (MYSQL_LOCK_IGNORE_FLUSH |
                                 MYSQL_OPEN_HAS_MDL_LOCK);

  if (!(check_opt->sql_flags & TT_USEFRM))
    DBUG_RETURN(0);

  if (!(table= table_list->table))
  {
    /*
      Attempt to do full-blown table open in mysql_admin_table() has failed.
      Let us try to open at least a .FRM for this table.
    */
    char key[MAX_DBKEY_LENGTH];
    uint key_length;

    key_length= create_table_def_key(thd, key, table_list, 0);
    mdl_lock_data= mdl_alloc_lock(0, table_list->db, table_list->table_name,
                                  thd->mem_root);
    mdl_set_lock_type(mdl_lock_data, MDL_EXCLUSIVE);
    mdl_add_lock(&thd->mdl_context, mdl_lock_data);
    if (mdl_acquire_exclusive_locks(&thd->mdl_context))
    {
      mdl_remove_lock(&thd->mdl_context, mdl_lock_data);
      DBUG_RETURN(0);
    }

    pthread_mutex_lock(&LOCK_open);
    if (!(share= (get_table_share(thd, table_list, key, key_length, 0,
                                  &error))))
    {
      pthread_mutex_unlock(&LOCK_open);
      DBUG_RETURN(0);				// Can't open frm file
    }

    if (open_table_from_share(thd, share, "", 0, 0, 0, &tmp_table, OTM_OPEN))
    {
      release_table_share(share);
      pthread_mutex_unlock(&LOCK_open);
      DBUG_RETURN(0);                           // Out of memory
    }
    pthread_mutex_unlock(&LOCK_open);
    table= &tmp_table;
    table_list->mdl_lock_data= mdl_lock_data;
  }
  else
  {
    mdl_lock_data= table->mdl_lock_data;
  }

  /* A MERGE table must not come here. */
  DBUG_ASSERT(table->file->ht->db_type != DB_TYPE_MRG_MYISAM);

  /*
    REPAIR TABLE ... USE_FRM for temporary tables makes little sense.
  */
  if (table->s->tmp_table)
  {
    error= send_check_errmsg(thd, table_list, "repair",
			     "Cannot repair temporary table from .frm file");
    goto end;
  }

  /*
    User gave us USE_FRM which means that the header in the index file is
    trashed.
    In this case we will try to fix the table the following way:
    - Rename the data file to a temporary name
    - Truncate the table
    - Replace the new data file with the old one
    - Run a normal repair using the new index file and the old data file
  */

  if (table->s->frm_version != FRM_VER_TRUE_VARCHAR)
  {
    error= send_check_errmsg(thd, table_list, "repair",
                             "Failed repairing incompatible .frm file");
    goto end;
  }

  /*
    Check if this is a table type that stores index and data separately,
    like ISAM or MyISAM. We assume fixed order of engine file name
    extentions array. First element of engine file name extentions array
    is meta/index file extention. Second element - data file extention. 
  */
  ext= table->file->bas_ext();
  if (!ext[0] || !ext[1])
    goto end;					// No data file

  // Name of data file
  strxmov(from, table->s->normalized_path.str, ext[1], NullS);
  if (!my_stat(from, &stat_info, MYF(0)))
    goto end;				// Can't use USE_FRM flag

  my_snprintf(tmp, sizeof(tmp), "%s-%lx_%lx",
	      from, current_pid, thd->thread_id);

  if (table_list->table)
  {
    /*
      Table was successfully open in mysql_admin_table(). Now we need
      to close it, but leave it protected by exclusive metadata lock.
    */
    if (wait_while_table_is_used(thd, table, HA_EXTRA_FORCE_REOPEN))
      goto end;
    close_all_tables_for_name(thd, table_list->table->s, FALSE);
    table_list->table= 0;
  }
  /*
    After this point we have an exclusive metadata lock on our table
    in both cases when table was successfully open in mysql_admin_table()
    and when it was open in prepare_for_repair().
  */

  if (my_rename(from, tmp, MYF(MY_WME)))
  {
    error= send_check_errmsg(thd, table_list, "repair",
			     "Failed renaming data file");
    goto end;
  }
  if (mysql_truncate(thd, table_list, 1))
  {
    error= send_check_errmsg(thd, table_list, "repair",
			     "Failed generating table from .frm file");
    goto end;
  }
  if (my_rename(tmp, from, MYF(MY_WME)))
  {
    error= send_check_errmsg(thd, table_list, "repair",
			     "Failed restoring .MYD file");
    goto end;
  }

  if (thd->locked_tables_list.reopen_tables(thd))
    goto end;

  /*
    Now we should be able to open the partially repaired table
    to finish the repair in the handler later on.
  */
  if (open_table(thd, table_list, thd->mem_root, &ot_action_unused,
                 reopen_for_repair_flags))
  {
    error= send_check_errmsg(thd, table_list, "repair",
                             "Failed to open partially repaired table");
    goto end;
  }

end:
  thd->locked_tables_list.unlink_all_closed_tables();
  if (table == &tmp_table)
  {
    pthread_mutex_lock(&LOCK_open);
    closefrm(table, 1);				// Free allocated memory
    pthread_mutex_unlock(&LOCK_open);
  }
  /* In case of a temporary table there will be no metadata lock. */
  if (error && mdl_lock_data)
  {
    mdl_release_lock(&thd->mdl_context, mdl_lock_data);
    mdl_remove_lock(&thd->mdl_context, mdl_lock_data);
  }
  DBUG_RETURN(error);
}



/*
  RETURN VALUES
    FALSE Message sent to net (admin operation went ok)
    TRUE  Message should be sent by caller 
          (admin operation or network communication failed)
*/
static bool mysql_admin_table(THD* thd, TABLE_LIST* tables,
                              HA_CHECK_OPT* check_opt,
                              const char *operator_name,
                              thr_lock_type lock_type,
                              bool open_for_modify,
                              bool no_warnings_for_error,
                              uint extra_open_options,
                              int (*prepare_func)(THD *, TABLE_LIST *,
                                                  HA_CHECK_OPT *),
                              int (handler::*operator_func)(THD *,
                                                            HA_CHECK_OPT *),
                              int (view_operator_func)(THD *, TABLE_LIST*))
{
  TABLE_LIST *table;
  SELECT_LEX *select= &thd->lex->select_lex;
  List<Item> field_list;
  Item *item;
  Protocol *protocol= thd->protocol;
  LEX *lex= thd->lex;
  int result_code;
  CHARSET_INFO *cs= system_charset_info;
  DBUG_ENTER("mysql_admin_table");

  field_list.push_back(item = new Item_empty_string("Table",
                                                    NAME_CHAR_LEN * 2,
                                                    cs));
  item->maybe_null = 1;
  field_list.push_back(item = new Item_empty_string("Op", 10, cs));
  item->maybe_null = 1;
  field_list.push_back(item = new Item_empty_string("Msg_type", 10, cs));
  item->maybe_null = 1;
  field_list.push_back(item = new Item_empty_string("Msg_text", 255, cs));
  item->maybe_null = 1;
  if (protocol->send_fields(&field_list,
                            Protocol::SEND_NUM_ROWS | Protocol::SEND_EOF))
    DBUG_RETURN(TRUE);

  mysql_ha_rm_tables(thd, tables);

  for (table= tables; table; table= table->next_local)
  {
    char table_name[NAME_LEN*2+2];
    char* db = table->db;
    bool fatal_error=0;

    DBUG_PRINT("admin", ("table: '%s'.'%s'", table->db, table->table_name));
    DBUG_PRINT("admin", ("extra_open_options: %u", extra_open_options));
    strxmov(table_name, db, ".", table->table_name, NullS);
    thd->open_options|= extra_open_options;
    table->lock_type= lock_type;
    /* open only one table from local list of command */
    {
      TABLE_LIST *save_next_global, *save_next_local;
      save_next_global= table->next_global;
      table->next_global= 0;
      save_next_local= table->next_local;
      table->next_local= 0;
      select->table_list.first= (uchar*)table;
      /*
        Time zone tables and SP tables can be add to lex->query_tables list,
        so it have to be prepared.
        TODO: Investigate if we can put extra tables into argument instead of
        using lex->query_tables
      */
      lex->query_tables= table;
      lex->query_tables_last= &table->next_global;
      lex->query_tables_own_last= 0;
      thd->no_warnings_for_error= no_warnings_for_error;
      if (view_operator_func == NULL)
        table->required_type=FRMTYPE_TABLE;

      open_and_lock_tables_derived(thd, table, TRUE,
                                   MYSQL_OPEN_TAKE_UPGRADABLE_MDL);
      thd->no_warnings_for_error= 0;
      table->next_global= save_next_global;
      table->next_local= save_next_local;
      thd->open_options&= ~extra_open_options;
#ifdef WITH_PARTITION_STORAGE_ENGINE
      if (table->table && table->table->part_info)
      {
        /*
          Set up which partitions that should be processed
          if ALTER TABLE t ANALYZE/CHECK/OPTIMIZE/REPAIR PARTITION ..
        */
        Alter_info *alter_info= &lex->alter_info;

        if (alter_info->flags & ALTER_ANALYZE_PARTITION ||
            alter_info->flags & ALTER_CHECK_PARTITION ||
            alter_info->flags & ALTER_OPTIMIZE_PARTITION ||
            alter_info->flags & ALTER_REPAIR_PARTITION)
        {
          uint no_parts_found;
          uint no_parts_opt= alter_info->partition_names.elements;
          no_parts_found= set_part_state(alter_info, table->table->part_info,
                                         PART_CHANGED);
          if (no_parts_found != no_parts_opt &&
              (!(alter_info->flags & ALTER_ALL_PARTITION)))
          {
            char buff[FN_REFLEN + MYSQL_ERRMSG_SIZE];
            uint length;
            DBUG_PRINT("admin", ("sending non existent partition error"));
            protocol->prepare_for_resend();
            protocol->store(table_name, system_charset_info);
            protocol->store(operator_name, system_charset_info);
            protocol->store(STRING_WITH_LEN("error"), system_charset_info);
            length= my_snprintf(buff, sizeof(buff),
                                ER(ER_DROP_PARTITION_NON_EXISTENT),
                                table_name);
            protocol->store(buff, length, system_charset_info);
            if(protocol->write())
              goto err;
            my_eof(thd);
            goto err;
          }
        }
      }
#endif
    }
    DBUG_PRINT("admin", ("table: %p", table->table));

    if (prepare_func)
    {
      DBUG_PRINT("admin", ("calling prepare_func"));
      switch ((*prepare_func)(thd, table, check_opt)) {
      case  1:           // error, message written to net
        ha_autocommit_or_rollback(thd, 1);
        end_trans(thd, ROLLBACK);
        close_thread_tables(thd);
        DBUG_PRINT("admin", ("simple error, admin next table"));
        continue;
      case -1:           // error, message could be written to net
        /* purecov: begin inspected */
        DBUG_PRINT("admin", ("severe error, stop"));
        goto err;
        /* purecov: end */
      default:           // should be 0 otherwise
        DBUG_PRINT("admin", ("prepare_func succeeded"));
        ;
      }
    }

    /*
      CHECK TABLE command is only command where VIEW allowed here and this
      command use only temporary teble method for VIEWs resolving => there
      can't be VIEW tree substitition of join view => if opening table
      succeed then table->table will have real TABLE pointer as value (in
      case of join view substitution table->table can be 0, but here it is
      impossible)
    */
    if (!table->table)
    {
      DBUG_PRINT("admin", ("open table failed"));
      if (!thd->warn_list.elements)
        push_warning(thd, MYSQL_ERROR::WARN_LEVEL_WARN,
                     ER_CHECK_NO_SUCH_TABLE, ER(ER_CHECK_NO_SUCH_TABLE));
      /* if it was a view will check md5 sum */
      if (table->view &&
          view_checksum(thd, table) == HA_ADMIN_WRONG_CHECKSUM)
        push_warning(thd, MYSQL_ERROR::WARN_LEVEL_WARN,
                     ER_VIEW_CHECKSUM, ER(ER_VIEW_CHECKSUM));
      result_code= HA_ADMIN_CORRUPT;
      goto send_result;
    }

    if (table->view)
    {
      DBUG_PRINT("admin", ("calling view_operator_func"));
      result_code= (*view_operator_func)(thd, table);
      goto send_result;
    }

    if ((table->table->db_stat & HA_READ_ONLY) && open_for_modify)
    {
      /* purecov: begin inspected */
      char buff[FN_REFLEN + MYSQL_ERRMSG_SIZE];
      uint length;
      DBUG_PRINT("admin", ("sending error message"));
      protocol->prepare_for_resend();
      protocol->store(table_name, system_charset_info);
      protocol->store(operator_name, system_charset_info);
      protocol->store(STRING_WITH_LEN("error"), system_charset_info);
      length= my_snprintf(buff, sizeof(buff), ER(ER_OPEN_AS_READONLY),
                          table_name);
      protocol->store(buff, length, system_charset_info);
      ha_autocommit_or_rollback(thd, 0);
      end_trans(thd, COMMIT);
      close_thread_tables(thd);
      lex->reset_query_tables_list(FALSE);
      table->table=0;				// For query cache
      if (protocol->write())
	goto err;
      continue;
      /* purecov: end */
    }

    /* Close all instances of the table to allow repair to rename files */
    if (lock_type == TL_WRITE && table->table->s->version)
    {
      if (wait_while_table_is_used(thd, table->table,
                                   HA_EXTRA_PREPARE_FOR_RENAME))
        goto err;
      DEBUG_SYNC(thd, "after_admin_flush");
      DBUG_EXECUTE_IF("wait_in_mysql_admin_table",
                      wait_for_kill_signal(thd);
                      if (thd->killed)
                        goto err;);
      /* Flush entries in the query cache involving this table. */
      query_cache_invalidate3(thd, table->table, 0);
      open_for_modify= 0;
    }

    if (table->table->s->crashed && operator_func == &handler::ha_check)
    {
      /* purecov: begin inspected */
      DBUG_PRINT("admin", ("sending crashed warning"));
      protocol->prepare_for_resend();
      protocol->store(table_name, system_charset_info);
      protocol->store(operator_name, system_charset_info);
      protocol->store(STRING_WITH_LEN("warning"), system_charset_info);
      protocol->store(STRING_WITH_LEN("Table is marked as crashed"),
                      system_charset_info);
      if (protocol->write())
        goto err;
      /* purecov: end */
    }

    if (operator_func == &handler::ha_repair &&
        !(check_opt->sql_flags & TT_USEFRM))
    {
      if ((table->table->file->check_old_types() == HA_ADMIN_NEEDS_ALTER) ||
          (table->table->file->ha_check_for_upgrade(check_opt) ==
           HA_ADMIN_NEEDS_ALTER))
      {
        DBUG_PRINT("admin", ("recreating table"));
        ha_autocommit_or_rollback(thd, 1);
        close_thread_tables(thd);
        tmp_disable_binlog(thd); // binlogging is done by caller if wanted
        result_code= mysql_recreate_table(thd, table);
        reenable_binlog(thd);
        /*
          mysql_recreate_table() can push OK or ERROR.
          Clear 'OK' status. If there is an error, keep it:
          we will store the error message in a result set row 
          and then clear.
        */
        if (thd->main_da.is_ok())
          thd->main_da.reset_diagnostics_area();
        goto send_result;
      }
    }

    DBUG_PRINT("admin", ("calling operator_func '%s'", operator_name));
    result_code = (table->table->file->*operator_func)(thd, check_opt);
    DBUG_PRINT("admin", ("operator_func returned: %d", result_code));

send_result:

    lex->cleanup_after_one_table_open();
    thd->clear_error();  // these errors shouldn't get client
    {
      List_iterator_fast<MYSQL_ERROR> it(thd->warn_list);
      MYSQL_ERROR *err;
      while ((err= it++))
      {
        protocol->prepare_for_resend();
        protocol->store(table_name, system_charset_info);
        protocol->store((char*) operator_name, system_charset_info);
        protocol->store(warning_level_names[err->level].str,
                        warning_level_names[err->level].length,
                        system_charset_info);
        protocol->store(err->msg, system_charset_info);
        if (protocol->write())
          goto err;
      }
      mysql_reset_errors(thd, true);
    }
    protocol->prepare_for_resend();
    protocol->store(table_name, system_charset_info);
    protocol->store(operator_name, system_charset_info);

send_result_message:

    DBUG_PRINT("info", ("result_code: %d", result_code));
    switch (result_code) {
    case HA_ADMIN_NOT_IMPLEMENTED:
      {
	char buf[ERRMSGSIZE+20];
	uint length=my_snprintf(buf, ERRMSGSIZE,
				ER(ER_CHECK_NOT_IMPLEMENTED), operator_name);
	protocol->store(STRING_WITH_LEN("note"), system_charset_info);
	protocol->store(buf, length, system_charset_info);
      }
      break;

    case HA_ADMIN_NOT_BASE_TABLE:
      {
        char buf[ERRMSGSIZE+20];
        uint length= my_snprintf(buf, ERRMSGSIZE,
                                 ER(ER_BAD_TABLE_ERROR), table_name);
        protocol->store(STRING_WITH_LEN("note"), system_charset_info);
        protocol->store(buf, length, system_charset_info);
      }
      break;

    case HA_ADMIN_OK:
      protocol->store(STRING_WITH_LEN("status"), system_charset_info);
      protocol->store(STRING_WITH_LEN("OK"), system_charset_info);
      break;

    case HA_ADMIN_FAILED:
      protocol->store(STRING_WITH_LEN("status"), system_charset_info);
      protocol->store(STRING_WITH_LEN("Operation failed"),
                      system_charset_info);
      break;

    case HA_ADMIN_REJECT:
      protocol->store(STRING_WITH_LEN("status"), system_charset_info);
      protocol->store(STRING_WITH_LEN("Operation need committed state"),
                      system_charset_info);
      open_for_modify= FALSE;
      break;

    case HA_ADMIN_ALREADY_DONE:
      protocol->store(STRING_WITH_LEN("status"), system_charset_info);
      protocol->store(STRING_WITH_LEN("Table is already up to date"),
                      system_charset_info);
      break;

    case HA_ADMIN_CORRUPT:
      protocol->store(STRING_WITH_LEN("error"), system_charset_info);
      protocol->store(STRING_WITH_LEN("Corrupt"), system_charset_info);
      fatal_error=1;
      break;

    case HA_ADMIN_INVALID:
      protocol->store(STRING_WITH_LEN("error"), system_charset_info);
      protocol->store(STRING_WITH_LEN("Invalid argument"),
                      system_charset_info);
      break;

    case HA_ADMIN_TRY_ALTER:
    {
      /*
        This is currently used only by InnoDB. ha_innobase::optimize() answers
        "try with alter", so here we close the table, do an ALTER TABLE,
        reopen the table and do ha_innobase::analyze() on it.
        We have to end the row, so analyze could return more rows.
      */
      protocol->store(STRING_WITH_LEN("note"), system_charset_info);
      protocol->store(STRING_WITH_LEN(
          "Table does not support optimize, doing recreate + analyze instead"),
                      system_charset_info);
      if (protocol->write())
        goto err;
      ha_autocommit_or_rollback(thd, 0);
      close_thread_tables(thd);
      DBUG_PRINT("info", ("HA_ADMIN_TRY_ALTER, trying analyze..."));
      TABLE_LIST *save_next_local= table->next_local,
                 *save_next_global= table->next_global;
      table->next_local= table->next_global= 0;
      tmp_disable_binlog(thd); // binlogging is done by caller if wanted
      result_code= mysql_recreate_table(thd, table);
      reenable_binlog(thd);
      /*
        mysql_recreate_table() can push OK or ERROR.
        Clear 'OK' status. If there is an error, keep it:
        we will store the error message in a result set row 
        and then clear.
      */
      if (thd->main_da.is_ok())
        thd->main_da.reset_diagnostics_area();
      ha_autocommit_or_rollback(thd, 0);
      close_thread_tables(thd);
      if (!result_code) // recreation went ok
      {
        if ((table->table= open_ltable(thd, table, lock_type, 0)) &&
            ((result_code= table->table->file->ha_analyze(thd, check_opt)) > 0))
          result_code= 0; // analyze went ok
      }
      /* Start a new row for the final status row */
      protocol->prepare_for_resend();
      protocol->store(table_name, system_charset_info);
      protocol->store(operator_name, system_charset_info);
      if (result_code) // either mysql_recreate_table or analyze failed
      {
        DBUG_ASSERT(thd->is_error());
        if (thd->is_error())
        {
          const char *err_msg= thd->main_da.message();
          if (!thd->vio_ok())
          {
            sql_print_error(err_msg);
          }
          else
          {
            /* Hijack the row already in-progress. */
            protocol->store(STRING_WITH_LEN("error"), system_charset_info);
            protocol->store(err_msg, system_charset_info);
            if (protocol->write())
              goto err;
            /* Start off another row for HA_ADMIN_FAILED */
            protocol->prepare_for_resend();
            protocol->store(table_name, system_charset_info);
            protocol->store(operator_name, system_charset_info);
          }
          thd->clear_error();
        }
      }
      result_code= result_code ? HA_ADMIN_FAILED : HA_ADMIN_OK;
      table->next_local= save_next_local;
      table->next_global= save_next_global;
      goto send_result_message;
    }
    case HA_ADMIN_WRONG_CHECKSUM:
    {
      protocol->store(STRING_WITH_LEN("note"), system_charset_info);
      protocol->store(ER(ER_VIEW_CHECKSUM), strlen(ER(ER_VIEW_CHECKSUM)),
                      system_charset_info);
      break;
    }

    case HA_ADMIN_NEEDS_UPGRADE:
    case HA_ADMIN_NEEDS_ALTER:
    {
      char buf[ERRMSGSIZE];
      uint length;

      protocol->store(STRING_WITH_LEN("error"), system_charset_info);
      length=my_snprintf(buf, ERRMSGSIZE, ER(ER_TABLE_NEEDS_UPGRADE), table->table_name);
      protocol->store(buf, length, system_charset_info);
      fatal_error=1;
      break;
    }

    default:				// Probably HA_ADMIN_INTERNAL_ERROR
      {
        char buf[ERRMSGSIZE+20];
        uint length=my_snprintf(buf, ERRMSGSIZE,
                                "Unknown - internal error %d during operation",
                                result_code);
        protocol->store(STRING_WITH_LEN("error"), system_charset_info);
        protocol->store(buf, length, system_charset_info);
        fatal_error=1;
        break;
      }
    }
    if (table->table)
    {
      if (fatal_error)
        table->table->s->version=0;               // Force close of table
      else if (open_for_modify)
      {
        if (table->table->s->tmp_table)
          table->table->file->info(HA_STATUS_CONST);
        else
        {
          TABLE_LIST *save_next_global= table->next_global;
          table->next_global= 0;
          close_cached_tables(thd, table, FALSE, FALSE);
          table->next_global= save_next_global;
        }
        /* May be something modified consequently we have to invalidate cache */
        query_cache_invalidate3(thd, table->table, 0);
      }
    }
    ha_autocommit_or_rollback(thd, 0);
    end_trans(thd, COMMIT);
    close_thread_tables(thd);
    table->table=0;				// For query cache
    if (protocol->write())
      goto err;
  }

  my_eof(thd);
  DBUG_RETURN(FALSE);

err:
  ha_autocommit_or_rollback(thd, 1);
  end_trans(thd, ROLLBACK);
  close_thread_tables(thd);			// Shouldn't be needed
  if (table)
    table->table=0;
  DBUG_RETURN(TRUE);
}


bool mysql_repair_table(THD* thd, TABLE_LIST* tables, HA_CHECK_OPT* check_opt)
{
  DBUG_ENTER("mysql_repair_table");
  DBUG_RETURN(mysql_admin_table(thd, tables, check_opt,
				"repair", TL_WRITE, 1,
                                test(check_opt->sql_flags & TT_USEFRM),
                                HA_OPEN_FOR_REPAIR,
				&prepare_for_repair,
				&handler::ha_repair, 0));
}


bool mysql_optimize_table(THD* thd, TABLE_LIST* tables, HA_CHECK_OPT* check_opt)
{
  DBUG_ENTER("mysql_optimize_table");
  DBUG_RETURN(mysql_admin_table(thd, tables, check_opt,
				"optimize", TL_WRITE, 1,0,0,0,
				&handler::ha_optimize, 0));
}


/*
  Assigned specified indexes for a table into key cache

  SYNOPSIS
    mysql_assign_to_keycache()
    thd		Thread object
    tables	Table list (one table only)

  RETURN VALUES
   FALSE ok
   TRUE  error
*/

bool mysql_assign_to_keycache(THD* thd, TABLE_LIST* tables,
			     LEX_STRING *key_cache_name)
{
  HA_CHECK_OPT check_opt;
  KEY_CACHE *key_cache;
  DBUG_ENTER("mysql_assign_to_keycache");

  check_opt.init();
  pthread_mutex_lock(&LOCK_global_system_variables);
  if (!(key_cache= get_key_cache(key_cache_name)))
  {
    pthread_mutex_unlock(&LOCK_global_system_variables);
    my_error(ER_UNKNOWN_KEY_CACHE, MYF(0), key_cache_name->str);
    DBUG_RETURN(TRUE);
  }
  pthread_mutex_unlock(&LOCK_global_system_variables);
  check_opt.key_cache= key_cache;
  DBUG_RETURN(mysql_admin_table(thd, tables, &check_opt,
				"assign_to_keycache", TL_READ_NO_INSERT, 0, 0,
				0, 0, &handler::assign_to_keycache, 0));
}


/*
  Reassign all tables assigned to a key cache to another key cache

  SYNOPSIS
    reassign_keycache_tables()
    thd		Thread object
    src_cache	Reference to the key cache to clean up
    dest_cache	New key cache

  NOTES
    This is called when one sets a key cache size to zero, in which
    case we have to move the tables associated to this key cache to
    the "default" one.

    One has to ensure that one never calls this function while
    some other thread is changing the key cache. This is assured by
    the caller setting src_cache->in_init before calling this function.

    We don't delete the old key cache as there may still be pointers pointing
    to it for a while after this function returns.

 RETURN VALUES
    0	  ok
*/

int reassign_keycache_tables(THD *thd, KEY_CACHE *src_cache,
			     KEY_CACHE *dst_cache)
{
  DBUG_ENTER("reassign_keycache_tables");

  DBUG_ASSERT(src_cache != dst_cache);
  DBUG_ASSERT(src_cache->in_init);
  src_cache->param_buff_size= 0;		// Free key cache
  ha_resize_key_cache(src_cache);
  ha_change_key_cache(src_cache, dst_cache);
  DBUG_RETURN(0);
}


/*
  Preload specified indexes for a table into key cache

  SYNOPSIS
    mysql_preload_keys()
    thd		Thread object
    tables	Table list (one table only)

  RETURN VALUES
    FALSE ok
    TRUE  error
*/

bool mysql_preload_keys(THD* thd, TABLE_LIST* tables)
{
  DBUG_ENTER("mysql_preload_keys");
  /*
    We cannot allow concurrent inserts. The storage engine reads
    directly from the index file, bypassing the cache. It could read
    outdated information if parallel inserts into cache blocks happen.
  */
   DBUG_RETURN(mysql_admin_table(thd, tables, 0,
				"preload_keys", TL_READ_NO_INSERT, 0, 0, 0, 0,
				&handler::preload_keys, 0));
}



/**
  @brief          Create frm file based on I_S table

  @param[in]      thd                      thread handler
  @param[in]      schema_table             I_S table           
  @param[in]      dst_path                 path where frm should be created
  @param[in]      create_info              Create info

  @return         Operation status
    @retval       0                        success
    @retval       1                        error
*/


bool mysql_create_like_schema_frm(THD* thd, TABLE_LIST* schema_table,
                                  char *dst_path, HA_CREATE_INFO *create_info)
{
  HA_CREATE_INFO local_create_info;
  Alter_info alter_info;
  bool tmp_table= (create_info->options & HA_LEX_CREATE_TMP_TABLE);
  uint keys= schema_table->table->s->keys;
  uint db_options= 0;
  DBUG_ENTER("mysql_create_like_schema_frm");

  bzero((char*) &local_create_info, sizeof(local_create_info));
  local_create_info.db_type= schema_table->table->s->db_type();
  local_create_info.row_type= schema_table->table->s->row_type;
  local_create_info.default_table_charset=default_charset_info;
  alter_info.flags= (ALTER_CHANGE_COLUMN | ALTER_RECREATE);
  schema_table->table->use_all_columns();
  if (mysql_prepare_alter_table(thd, schema_table->table,
                                &local_create_info, &alter_info))
    DBUG_RETURN(1);
  if (mysql_prepare_create_table(thd, &local_create_info, &alter_info,
                                 tmp_table, &db_options,
                                 schema_table->table->file,
                                 &schema_table->table->s->key_info, &keys, 0))
    DBUG_RETURN(1);
  local_create_info.max_rows= 0;
  if (mysql_create_frm(thd, dst_path, NullS, NullS,
                       &local_create_info, alter_info.create_list,
                       keys, schema_table->table->s->key_info,
                       schema_table->table->file))
    DBUG_RETURN(1);
  DBUG_RETURN(0);
}


/*
  Create a table identical to the specified table

  SYNOPSIS
    mysql_create_like_table()
    thd		Thread object
    table       Table list element for target table
    src_table   Table list element for source table
    create_info Create info

  RETURN VALUES
    FALSE OK
    TRUE  error
*/

bool mysql_create_like_table(THD* thd, TABLE_LIST* table, TABLE_LIST* src_table,
                             HA_CREATE_INFO *create_info)
{
  MDL_LOCK_DATA *target_lock_data= 0;
  char src_path[FN_REFLEN], dst_path[FN_REFLEN];
  uint dst_path_length;
  char *db= table->db;
  char *table_name= table->table_name;
  int  err;
  bool res= TRUE;
  uint not_used;
#ifdef WITH_PARTITION_STORAGE_ENGINE
  char tmp_path[FN_REFLEN];
#endif
  Ha_global_schema_lock_guard global_schema_lock_guard(thd);
  DBUG_ENTER("mysql_create_like_table");


  if (!(create_info->options & HA_LEX_CREATE_TMP_TABLE))
    global_schema_lock_guard.lock();

  /*
    By opening source table and thus acquiring shared metadata lock on it
    we guarantee that it exists and no concurrent DDL operation will mess
    with it. Later we also take an exclusive metadata lock on target table
    name, which makes copying of .frm file, call to ha_create_table() and
    binlogging atomic against concurrent DML and DDL operations on target
    table. Thus by holding both these "locks" we ensure that our statement
    is properly isolated from all concurrent operations which matter.
  */
  if (open_tables(thd, &src_table, &not_used, 0))
    DBUG_RETURN(TRUE);

  strxmov(src_path, src_table->table->s->path.str, reg_ext, NullS);

  DBUG_EXECUTE_IF("sleep_create_like_before_check_if_exists", my_sleep(6000000););

  /* 
    Check that destination tables does not exist. Note that its name
    was already checked when it was added to the table list.
  */
  if (create_info->options & HA_LEX_CREATE_TMP_TABLE)
  {
    if (find_temporary_table(thd, db, table_name))
      goto table_exists;
    dst_path_length= build_tmptable_filename(thd, dst_path, sizeof(dst_path));
    create_info->table_options|= HA_CREATE_DELAY_KEY_WRITE;
  }
  else
  {
    if (lock_table_name_if_not_cached(thd, db, table_name, &target_lock_data))
      goto err;
    if (!target_lock_data)
      goto table_exists;
    dst_path_length= build_table_filename(dst_path, sizeof(dst_path),
                                          db, table_name, reg_ext, 0);
    if (!access(dst_path, F_OK))
      goto table_exists;
    /*
      Make the metadata lock available to open_table() called to
      reopen the table down the road.
    */
    table->mdl_lock_data= target_lock_data;
  }

  DBUG_EXECUTE_IF("sleep_create_like_before_copy", my_sleep(6000000););

  /*
    Create a new table by copying from source table

    TODO: Obtaining LOCK_open mutex here is actually a legacy from the
          times when some operations (e.g. I_S implementation) ignored
          exclusive metadata lock on target table. Also some engines
          (e.g. NDB cluster) require that LOCK_open should be held
          during the call to ha_create_table() (See bug #28614 for more
          info). So we should double check and probably fix this code
          to not acquire this mutex.
  */
  pthread_mutex_lock(&LOCK_open);
  if (src_table->schema_table)
  {
    if (mysql_create_like_schema_frm(thd, src_table, dst_path, create_info))
    {
      pthread_mutex_unlock(&LOCK_open);
      goto err;
    }
  }
  else if (my_copy(src_path, dst_path, MYF(MY_DONT_OVERWRITE_FILE)))
  {
    if (my_errno == ENOENT)
      my_error(ER_BAD_DB_ERROR,MYF(0),db);
    else
      my_error(ER_CANT_CREATE_FILE,MYF(0),dst_path,my_errno);
    pthread_mutex_unlock(&LOCK_open);
    goto err;
  }

  /*
    As mysql_truncate don't work on a new table at this stage of
    creation, instead create the table directly (for both normal
    and temporary tables).
  */
#ifdef WITH_PARTITION_STORAGE_ENGINE
  /*
    For partitioned tables we need to copy the .par file as well since
    it is used in open_table_def to even be able to create a new handler.
    There is no way to find out here if the original table is a
    partitioned table so we copy the file and ignore any errors.
  */
  fn_format(tmp_path, dst_path, reg_ext, ".par", MYF(MY_REPLACE_EXT));
  strmov(dst_path, tmp_path);
  fn_format(tmp_path, src_path, reg_ext, ".par", MYF(MY_REPLACE_EXT));
  strmov(src_path, tmp_path);
  my_copy(src_path, dst_path, MYF(MY_DONT_OVERWRITE_FILE));
#endif

  DBUG_EXECUTE_IF("sleep_create_like_before_ha_create", my_sleep(6000000););

  dst_path[dst_path_length - reg_ext_length]= '\0';  // Remove .frm
  if (thd->variables.keep_files_on_create)
    create_info->options|= HA_CREATE_KEEP_FILES;
  err= ha_create_table(thd, dst_path, db, table_name, create_info, 1);
  pthread_mutex_unlock(&LOCK_open);

  if (create_info->options & HA_LEX_CREATE_TMP_TABLE)
  {
    if (err || !open_temporary_table(thd, dst_path, db, table_name, 1,
                                     OTM_OPEN))
    {
      (void) rm_temporary_table(create_info->db_type,
				dst_path, false); /* purecov: inspected */
      goto err;     /* purecov: inspected */
    }
  }
  else if (err)
  {
    (void) quick_rm_table(create_info->db_type, db,
			  table_name, 0); /* purecov: inspected */
    goto err;	    /* purecov: inspected */
  }

  DBUG_EXECUTE_IF("sleep_create_like_before_binlogging", my_sleep(6000000););

  /*
    We have to write the query before we unlock the tables.
  */
  if (thd->current_stmt_binlog_row_based)
  {
    /*
       Since temporary tables are not replicated under row-based
       replication, CREATE TABLE ... LIKE ... needs special
       treatement.  We have four cases to consider, according to the
       following decision table:

           ==== ========= ========= ==============================
           Case    Target    Source Write to binary log
           ==== ========= ========= ==============================
           1       normal    normal Original statement
           2       normal temporary Generated statement
           3    temporary    normal Nothing
           4    temporary temporary Nothing
           ==== ========= ========= ==============================
    */
    if (!(create_info->options & HA_LEX_CREATE_TMP_TABLE))
    {
      if (src_table->table->s->tmp_table)               // Case 2
      {
        char buf[2048];
        String query(buf, sizeof(buf), system_charset_info);
        query.length(0);  // Have to zero it since constructor doesn't
        enum enum_open_table_action ot_action_unused;
        /*
          Here we open the destination table, on which we already have
          exclusive metadata lock. This is needed for store_create_info()
          to work. The table will be closed by close_thread_table() at
          the end of this branch.
        */
        if (open_table(thd, table, thd->mem_root, &ot_action_unused,
                       MYSQL_OPEN_REOPEN))
          goto err;

        IF_DBUG(int result=) store_create_info(thd, table, &query,
                                               create_info);

        DBUG_ASSERT(result == 0); // store_create_info() always return 0
        write_bin_log(thd, TRUE, query.ptr(), query.length());

        DBUG_ASSERT(thd->open_tables == table->table);
        pthread_mutex_lock(&LOCK_open);
        /*
          When opening the table, we ignored the locked tables
          (MYSQL_OPEN_GET_NEW_TABLE). Now we can close the table without
          risking to close some locked table.
        */
        close_thread_table(thd, &thd->open_tables);
        pthread_mutex_unlock(&LOCK_open);
      }
      else                                      // Case 1
        write_bin_log(thd, TRUE, thd->query, thd->query_length);
    }
    /*
      Case 3 and 4 does nothing under RBR
    */
  }
  else
    write_bin_log(thd, TRUE, thd->query, thd->query_length);

  res= FALSE;
  goto err;

table_exists:
  if (create_info->options & HA_LEX_CREATE_IF_NOT_EXISTS)
  {
    char warn_buff[MYSQL_ERRMSG_SIZE];
    my_snprintf(warn_buff, sizeof(warn_buff),
		ER(ER_TABLE_EXISTS_ERROR), table_name);
    push_warning(thd, MYSQL_ERROR::WARN_LEVEL_NOTE,
		 ER_TABLE_EXISTS_ERROR,warn_buff);
    res= FALSE;
  }
  else
    my_error(ER_TABLE_EXISTS_ERROR, MYF(0), table_name);

err:
  if (target_lock_data)
  {
    mdl_release_lock(&thd->mdl_context, target_lock_data);
    mdl_remove_lock(&thd->mdl_context, target_lock_data);
  }
  DBUG_RETURN(res);
}


bool mysql_analyze_table(THD* thd, TABLE_LIST* tables, HA_CHECK_OPT* check_opt)
{
  thr_lock_type lock_type = TL_READ_NO_INSERT;

  DBUG_ENTER("mysql_analyze_table");
  DBUG_RETURN(mysql_admin_table(thd, tables, check_opt,
				"analyze", lock_type, 1, 0, 0, 0,
				&handler::ha_analyze, 0));
}


bool mysql_check_table(THD* thd, TABLE_LIST* tables,HA_CHECK_OPT* check_opt)
{
  thr_lock_type lock_type = TL_READ_NO_INSERT;

  DBUG_ENTER("mysql_check_table");
  DBUG_RETURN(mysql_admin_table(thd, tables, check_opt,
				"check", lock_type,
				0, 0, HA_OPEN_FOR_REPAIR, 0,
				&handler::ha_check, &view_checksum));
}


/* table_list should contain just one table */
static int
mysql_discard_or_import_tablespace(THD *thd,
                                   TABLE_LIST *table_list,
                                   enum tablespace_op_type tablespace_op)
{
  TABLE *table;
  my_bool discard;
  int error;
  DBUG_ENTER("mysql_discard_or_import_tablespace");

  /*
    Note that DISCARD/IMPORT TABLESPACE always is the only operation in an
    ALTER TABLE
  */

  thd_proc_info(thd, "discard_or_import_tablespace");

  discard= test(tablespace_op == DISCARD_TABLESPACE);

 /*
   We set this flag so that ha_innobase::open and ::external_lock() do
   not complain when we lock the table
 */
  thd->tablespace_op= TRUE;
  if (!(table=open_ltable(thd, table_list, TL_WRITE, 0)))
  {
    thd->tablespace_op=FALSE;
    DBUG_RETURN(-1);
  }

  error= table->file->ha_discard_or_import_tablespace(discard);

  thd_proc_info(thd, "end");

  if (error)
    goto err;

  /*
    The 0 in the call below means 'not in a transaction', which means
    immediate invalidation; that is probably what we wish here
  */
  query_cache_invalidate3(thd, table_list, 0);

  /* The ALTER TABLE is always in its own transaction */
  error = ha_autocommit_or_rollback(thd, 0);
  if (end_active_trans(thd))
    error=1;
  if (error)
    goto err;
  write_bin_log(thd, FALSE, thd->query, thd->query_length);

err:
  ha_autocommit_or_rollback(thd, error);
  thd->tablespace_op=FALSE;

  if (error == 0)
  {
    my_ok(thd);
    DBUG_RETURN(0);
  }

  table->file->print_error(error, MYF(0));

  DBUG_RETURN(-1);
}

/**
  Copy all changes detected by parser to the HA_ALTER_FLAGS
*/

void setup_ha_alter_flags(Alter_info *alter_info, HA_ALTER_FLAGS *alter_flags)
{
  uint flags= alter_info->flags;

  if (ALTER_ADD_COLUMN & flags)
    *alter_flags|= HA_ADD_COLUMN;
  if (ALTER_DROP_COLUMN & flags)
    *alter_flags|= HA_DROP_COLUMN;
  if (ALTER_RENAME & flags)
    *alter_flags|= HA_RENAME_TABLE;
  if (ALTER_CHANGE_COLUMN & flags)
    *alter_flags|= HA_CHANGE_COLUMN;
  if (ALTER_COLUMN_DEFAULT & flags)
    *alter_flags|= HA_COLUMN_DEFAULT_VALUE;
  if (ALTER_COLUMN_STORAGE & flags)
    *alter_flags|= HA_COLUMN_STORAGE;
  if (ALTER_COLUMN_FORMAT & flags)
    *alter_flags|= HA_COLUMN_FORMAT;
  if (ALTER_COLUMN_ORDER & flags)
    *alter_flags|= HA_ALTER_COLUMN_ORDER;
  if (ALTER_STORAGE & flags)
    *alter_flags|= HA_ALTER_STORAGE;
  if (ALTER_ROW_FORMAT & flags)
    *alter_flags|= HA_ALTER_ROW_FORMAT;
  if (ALTER_RECREATE & flags)
    *alter_flags|= HA_RECREATE;
  if (ALTER_ADD_PARTITION & flags)
    *alter_flags|= HA_ADD_PARTITION;
  if (ALTER_DROP_PARTITION & flags)
    *alter_flags|= HA_DROP_PARTITION;
  if (ALTER_COALESCE_PARTITION & flags)
    *alter_flags|= HA_COALESCE_PARTITION;
  if (ALTER_REORGANIZE_PARTITION & flags)
    *alter_flags|= HA_REORGANIZE_PARTITION;
  if (ALTER_PARTITION & flags)
    *alter_flags|= HA_ALTER_PARTITION;
  if (ALTER_FOREIGN_KEY & flags)
    *alter_flags|= HA_ALTER_FOREIGN_KEY;
}


/**
   @param       thd                Thread
   @param       table              The original table.
   @param       alter_info         Alter options, fields and keys for the new
                                   table.
   @param       create_info        Create options for the new table.
   @param       order_num          Number of order list elements.
   @param[out]  ha_alter_flags  Flags that indicate what will be changed
   @param[out]  ha_alter_info      Data structures needed for on-line alter
   @param[out]  table_changes      Information about particular change

   First argument 'table' contains information of the original
   table, which includes all corresponding parts that the new
   table has in arguments create_list, key_list and create_info.

   By comparing the changes between the original and new table
   we can determine how much it has changed after ALTER TABLE
   and whether we need to make a copy of the table, or just change
   the .frm file.

   Mark any changes detected in the ha_alter_flags.

   If there are no data changes, but index changes, 'index_drop_buffer'
   and/or 'index_add_buffer' are populated with offsets into
   table->key_info or key_info_buffer respectively for the indexes
   that need to be dropped and/or (re-)created.

   @retval TRUE  error
   @retval FALSE success
*/

static
bool
compare_tables(THD *thd,
               TABLE *table,
               Alter_info *alter_info,
               HA_CREATE_INFO *create_info,
               uint order_num,
               HA_ALTER_FLAGS *alter_flags,
               HA_ALTER_INFO *ha_alter_info,
               uint *table_changes)
{
  Field **f_ptr, *field;
  uint table_changes_local= 0;
  List_iterator_fast<Create_field> new_field_it, tmp_new_field_it;
  Create_field *new_field, *tmp_new_field;
  KEY_PART_INFO *key_part;
  KEY_PART_INFO *end;
  /*
    Remember if the new definition has new VARCHAR column;
    create_info->varchar will be reset in mysql_prepare_create_table.
  */
  bool varchar= create_info->varchar;
  uint candidate_key_count= 0;
  bool not_nullable= true;

  /*
    Create a copy of alter_info.
    To compare the new and old table definitions, we need to "prepare"
    the new definition - transform it from parser output to a format
    that describes the final table layout (all column defaults are
    initialized, duplicate columns are removed). This is done by
    mysql_prepare_create_table.  Unfortunately,
    mysql_prepare_create_table performs its transformations
    "in-place", that is, modifies the argument.  Since we would
    like to keep compare_tables() idempotent (not altering any
    of the arguments) we create a copy of alter_info here and
    pass it to mysql_prepare_create_table, then use the result
    to evaluate possibility of fast ALTER TABLE, and then
    destroy the copy.
  */
  Alter_info tmp_alter_info(*alter_info, thd->mem_root);
  uint db_options= 0; /* not used */

  DBUG_ENTER("compare_tables");

  /* Create the prepared information. */
  if (mysql_prepare_create_table(thd, create_info,
                                 &tmp_alter_info,
                                 (table->s->tmp_table != NO_TMP_TABLE),
                                 &db_options,
                                 table->file,
                                 &ha_alter_info->key_info_buffer,
                                 &ha_alter_info->key_count,
                                 /* select_field_count */ 0))
    DBUG_RETURN(TRUE);
  /* Allocate result buffers. */
  if (! (ha_alter_info->index_drop_buffer=
          (uint*) thd->alloc(sizeof(uint) * table->s->keys)) ||
      ! (ha_alter_info->index_add_buffer=
          (uint*) thd->alloc(sizeof(uint) *
                            tmp_alter_info.key_list.elements)))
    DBUG_RETURN(TRUE);

  /*
    First we setup ha_alter_flags based on what was detected
    by parser
  */
  setup_ha_alter_flags(alter_info, alter_flags);

#ifndef DBUG_OFF
  {
    char dbug_string[HA_MAX_ALTER_FLAGS+1];
    alter_flags->print(dbug_string);
    DBUG_PRINT("info", ("alter_flags:  %s", (char *) dbug_string));
  }
#endif

  /*
    Some very basic checks. If number of fields changes, or the
    handler, we need to run full ALTER TABLE. In the future
    new fields can be added and old dropped without copy, but
    not yet.

    Test also that engine was not given during ALTER TABLE, or
    we are force to run regular alter table (copy).
    E.g. ALTER TABLE tbl_name ENGINE=MyISAM.

    For the following ones we also want to run regular alter table:
    ALTER TABLE tbl_name ORDER BY ..
    ALTER TABLE tbl_name CONVERT TO CHARACTER SET ..

    At the moment we can't handle altering temporary tables without a copy.
    We also test if OPTIMIZE TABLE was given and was mapped to alter table.
    In that case we always do full copy.

    There was a bug prior to mysql-4.0.25. Number of null fields was
    calculated incorrectly. As a result frm and data files gets out of
    sync after fast alter table. There is no way to determine by which
    mysql version (in 4.0 and 4.1 branches) table was created, thus we
    disable fast alter table for all tables created by mysql versions
    prior to 5.0 branch.
    See BUG#6236.
  */
  if (table->s->fields != alter_info->create_list.elements ||
      table->s->db_type() != create_info->db_type ||
      table->s->tmp_table ||
      create_info->used_fields & HA_CREATE_USED_ENGINE ||
      create_info->used_fields & HA_CREATE_USED_CHARSET ||
      create_info->used_fields & HA_CREATE_USED_DEFAULT_CHARSET ||
      create_info->used_fields & HA_CREATE_USED_ROW_FORMAT ||
      create_info->used_fields & HA_CREATE_USED_PAGE_CHECKSUM ||
      create_info->used_fields & HA_CREATE_USED_TRANSACTIONAL ||
      (alter_info->flags & (ALTER_RECREATE | ALTER_FOREIGN_KEY)) ||
      order_num ||
      !table->s->mysql_version ||
      (table->s->frm_version < FRM_VER_TRUE_VARCHAR && varchar))
  {
    *table_changes= IS_EQUAL_NO;
    /*
      Check what has changed and set alter_flags
    */
    if (table->s->fields < alter_info->create_list.elements)
      *alter_flags|= HA_ADD_COLUMN;
    else if (table->s->fields > alter_info->create_list.elements)
      *alter_flags|= HA_DROP_COLUMN;
    if (create_info->db_type != table->s->db_type() ||
        create_info->used_fields & HA_CREATE_USED_ENGINE)
      *alter_flags|= HA_ALTER_STORAGE_ENGINE;
    if (create_info->used_fields & HA_CREATE_USED_CHARSET)
      *alter_flags|= HA_CHANGE_CHARACTER_SET;
    if (create_info->used_fields & HA_CREATE_USED_DEFAULT_CHARSET)
      *alter_flags|= HA_SET_DEFAULT_CHARACTER_SET;
    if (alter_info->flags & ALTER_RECREATE)
      *alter_flags|= HA_RECREATE;
    /* TODO check for ADD/DROP FOREIGN KEY */
    if (alter_info->flags & ALTER_FOREIGN_KEY)
      *alter_flags|=  HA_ALTER_FOREIGN_KEY;
    if (!table->s->mysql_version ||
        (table->s->frm_version < FRM_VER_TRUE_VARCHAR && varchar))
      *alter_flags|=  HA_ALTER_COLUMN_TYPE;
  }
  /*
    Use transformed info to evaluate possibility of fast ALTER TABLE
    but use the preserved field to persist modifications.
  */
  new_field_it.init(alter_info->create_list);
  tmp_new_field_it.init(tmp_alter_info.create_list);

  /*
    Go through fields and check if the original ones are compatible
    with new table.
  */
  for (f_ptr= table->field, new_field= new_field_it++,
       tmp_new_field= tmp_new_field_it++;
       (new_field && (field= *f_ptr));
       f_ptr++, new_field= new_field_it++,
       tmp_new_field= tmp_new_field_it++)
  {
    /* Make sure we have at least the default charset in use. */
    if (!new_field->charset)
      new_field->charset= create_info->default_table_charset;

    /* Don't pack rows in old tables if the user has requested this. */
    if (create_info->row_type == ROW_TYPE_DYNAMIC ||
	(tmp_new_field->flags & BLOB_FLAG) ||
	tmp_new_field->sql_type == MYSQL_TYPE_VARCHAR &&
	create_info->row_type != ROW_TYPE_FIXED)
      create_info->table_options|= HA_OPTION_PACK_RECORD;

    /* Check how fields have been modified */
    if (alter_info->flags & ALTER_CHANGE_COLUMN)
    {
      /* Evaluate changes bitmap and send to check_if_incompatible_data() */
      if (!(table_changes_local= field->is_equal(tmp_new_field)))
        *alter_flags|= HA_ALTER_COLUMN_TYPE;

      /* Check if field was renamed */
      field->flags&= ~FIELD_IS_RENAMED;
      if (my_strcasecmp(system_charset_info,
                        field->field_name,
                        tmp_new_field->field_name))
      {
        field->flags|= FIELD_IS_RENAMED;
        *alter_flags|= HA_ALTER_COLUMN_NAME;
      }

      *table_changes&= table_changes_local;
      if (table_changes_local == IS_EQUAL_PACK_LENGTH)
        *alter_flags|= HA_ALTER_COLUMN_TYPE;

      /* Check that NULL behavior is same for old and new fields */
      if ((tmp_new_field->flags & NOT_NULL_FLAG) !=
          (uint) (field->flags & NOT_NULL_FLAG))
      {
        *table_changes= IS_EQUAL_NO;
        *alter_flags|= HA_ALTER_COLUMN_NULLABLE;
      }
    }

    /* Clear indexed marker */
    field->flags&= ~FIELD_IN_ADD_INDEX;
  }

  /*
    Go through keys and check if the original ones are compatible
    with new table.
  */
  KEY *table_key;
  KEY *table_key_end= table->key_info + table->s->keys;
  KEY *new_key;
  KEY *new_key_end=
       ha_alter_info->key_info_buffer + ha_alter_info->key_count;

  DBUG_PRINT("info", ("index count old: %d  new: %d",
                      table->s->keys, ha_alter_info->key_count));

  /* Count all candidate keys. */

  for (table_key= table->key_info; table_key < table_key_end; table_key++)
  {
    KEY_PART_INFO *table_part;
    KEY_PART_INFO *table_part_end= table_key->key_part + table_key->key_parts;

    /*
      Check if key is a candidate key, i.e. a unique index with no index
      fields nullable, then key is either already primary key or could
      be promoted to primary key if the original primary key is dropped.
    */
    not_nullable= true;
    for (table_part= table_key->key_part;
         table_part < table_part_end;
         table_part++)
    {
      not_nullable= not_nullable && (! table_part->field->maybe_null());
    }
    if ((table_key->flags & HA_NOSAME) && not_nullable)
      candidate_key_count++;
  }

  /*
    Step through all keys of the old table and search matching new keys.
  */
  ha_alter_info->index_drop_count= 0;
  ha_alter_info->index_add_count= 0;
  for (table_key= table->key_info; table_key < table_key_end; table_key++)
  {
    KEY_PART_INFO *table_part;
    KEY_PART_INFO *table_part_end= table_key->key_part + table_key->key_parts;
    KEY_PART_INFO *new_part;

    /* Search a new key with the same name. */
    for (new_key= ha_alter_info->key_info_buffer;
         new_key < new_key_end;
         new_key++)
    {
      if (! strcmp(table_key->name, new_key->name))
        break;
    }
    if (new_key >= new_key_end)
    {
      /* Key not found. Add the offset of the key to the drop buffer. */
      ha_alter_info->index_drop_buffer
           [ha_alter_info->index_drop_count++]=
           table_key - table->key_info;
      if (table_key->flags & HA_NOSAME)
      {
        /* Unique key. Check for "PRIMARY". */
        if ((uint) (table_key - table->key_info) == table->s->primary_key)
        {
          *alter_flags|= HA_DROP_PK_INDEX;
          candidate_key_count--;
        }
        else
        {
          bool is_not_null= true;

          *alter_flags|= HA_DROP_UNIQUE_INDEX;
          key_part= table_key->key_part;
          end= key_part + table_key->key_parts;

         /*
            Check if all fields in key are declared
            NOT NULL and adjust candidate_key_count
          */
          for(; key_part != end; key_part++)
          {
            is_not_null=
              (is_not_null && 
               (!table->field[key_part->fieldnr-1]->maybe_null()));
          }
          if (is_not_null)
            candidate_key_count--;
        }
      }
      else
        *alter_flags|= HA_DROP_INDEX;
      *table_changes= IS_EQUAL_NO;
      DBUG_PRINT("info", ("index dropped: '%s'", table_key->name));
      continue;
    }

    /* Check that the key types are compatible between old and new tables. */
    if ((table_key->algorithm != new_key->algorithm) ||
        ((table_key->flags & HA_KEYFLAG_MASK) !=
         (new_key->flags & HA_KEYFLAG_MASK)) ||
        (table_key->key_parts != new_key->key_parts))
    {
      if (table_key->flags & HA_NOSAME)
      {
        /* Unique key. Check for "PRIMARY". */
        if ((uint) (table_key - table->key_info) == table->s->primary_key)
          *alter_flags|= HA_ALTER_PK_INDEX;
        else
          *alter_flags|= HA_ALTER_UNIQUE_INDEX;
      }
      else
        *alter_flags|= HA_ALTER_INDEX;
      goto index_changed;
    }

    /*
      Check that the key parts remain compatible between the old and
      new tables.
    */
    for (table_part= table_key->key_part, new_part= new_key->key_part;
         table_part < table_part_end;
         table_part++, new_part++)
    {
      /*
        Key definition has changed if we are using a different field or
	if the used key part length is different. We know that the fields
        did not change. Comparing field numbers is sufficient.
      */
      if ((table_part->length != new_part->length) ||
          (table_part->fieldnr - 1 != new_part->fieldnr))
      {
        if (table_key->flags & HA_NOSAME)
        {
          /* Unique key. Check for "PRIMARY" */
          if ((uint) (table_key - table->key_info) ==  table->s->primary_key)
            *alter_flags|= HA_ALTER_PK_INDEX;
          else
            *alter_flags|= HA_ALTER_UNIQUE_INDEX;
        }
        else
          *alter_flags|= HA_ALTER_INDEX;
        goto index_changed;
      }
    }
    continue;

  index_changed:
    /* Key modified. Add the offset of the key to both buffers. */
    ha_alter_info->index_drop_buffer
         [ha_alter_info->index_drop_count++]=
         table_key - table->key_info;
    ha_alter_info->index_add_buffer
         [ha_alter_info->index_add_count++]=
         new_key - ha_alter_info->key_info_buffer;
    key_part= new_key->key_part;
    end= key_part + new_key->key_parts;
    for(; key_part != end; key_part++)
    {
      /* Mark field to be part of new key */
      if ((field= table->field[key_part->fieldnr]))
        field->flags|= FIELD_IN_ADD_INDEX;
    }
    *table_changes= IS_EQUAL_NO;
    DBUG_PRINT("info", ("index changed: '%s'", table_key->name));
  }
  /*end of for (; table_key < table_key_end;) */

  /*
    Step through all keys of the new table and find matching old keys.
  */
  for (new_key= ha_alter_info->key_info_buffer;
       new_key < new_key_end;
       new_key++)
  {
    /* Search an old key with the same name. */
    for (table_key= table->key_info; table_key < table_key_end; table_key++)
    {
      if (! strcmp(table_key->name, new_key->name))
        break;
    }
    if (table_key >= table_key_end)
    {
      bool is_not_null= true;
      bool no_pk= ((table->s->primary_key == MAX_KEY) ||
                   alter_flags->is_set(HA_DROP_PK_INDEX));

      /* Key not found. Add the offset of the key to the add buffer. */
      ha_alter_info->index_add_buffer
           [ha_alter_info->index_add_count++]=
           new_key - ha_alter_info->key_info_buffer;
      key_part= new_key->key_part;
      end= key_part + new_key->key_parts;
      for(; key_part != end; key_part++)
      {
        /* Mark field to be part of new key */
        if ((field= table->field[key_part->fieldnr]))
          field->flags|= FIELD_IN_ADD_INDEX;
        /*
          Check if all fields in key are declared
          NOT NULL
         */
        if (key_part->fieldnr < table->s->fields)
        {
          is_not_null=
            (is_not_null && 
             (!table->field[key_part->fieldnr]->maybe_null()));
        }
        else
        {
          /* Index is defined over a newly added column */
          List_iterator_fast<Create_field>
            new_field_it(alter_info->create_list);
          Create_field *new_field;
          uint fieldnr;

          for (fieldnr= 0, new_field= new_field_it++;
               fieldnr != key_part->fieldnr;
               fieldnr++, new_field= new_field_it++);
          is_not_null=
            (is_not_null && (new_field->flags & NOT_NULL_FLAG));
        }
      }
      if (new_key->flags & HA_NOSAME)
      {
        /* Unique key. Check for "PRIMARY" 
           or if adding first unique key
           defined on non-nullable 
        */
        DBUG_PRINT("info",("no_pk %s, candidate_key_count %u, is_not_null %s", (no_pk)?"yes":"no", candidate_key_count, (is_not_null)?"yes":"no"));
        if ((!my_strcasecmp(system_charset_info,
                            new_key->name, primary_key_name)) ||
            (no_pk && candidate_key_count == 0 && is_not_null))
          *alter_flags|= HA_ADD_PK_INDEX;
        else
        *alter_flags|= HA_ADD_UNIQUE_INDEX;
      }
      else
        *alter_flags|= HA_ADD_INDEX;
      *table_changes= IS_EQUAL_NO;
      DBUG_PRINT("info", ("index added: '%s'", new_key->name));
    }
  }
#ifndef DBUG_OFF
  {
    char dbug_string[HA_MAX_ALTER_FLAGS+1];
    alter_flags->print(dbug_string);
    DBUG_PRINT("info", ("alter_flags:  %s", (char *) dbug_string));
  }
#endif

  DBUG_RETURN(FALSE);
}


/*
  Manages enabling/disabling of indexes for ALTER TABLE

  SYNOPSIS
    alter_table_manage_keys()
      table                  Target table
      indexes_were_disabled  Whether the indexes of the from table
                             were disabled
      keys_onoff             ENABLE | DISABLE | LEAVE_AS_IS

  RETURN VALUES
    FALSE  OK
    TRUE   Error
*/

static
bool alter_table_manage_keys(TABLE *table, int indexes_were_disabled,
                             enum enum_enable_or_disable keys_onoff)
{
  int error= 0;
  DBUG_ENTER("alter_table_manage_keys");
  DBUG_PRINT("enter", ("table=%p were_disabled=%d on_off=%d",
             table, indexes_were_disabled, keys_onoff));

  switch (keys_onoff) {
  case ENABLE:
    error= table->file->ha_enable_indexes(HA_KEY_SWITCH_NONUNIQ_SAVE);
    break;
  case LEAVE_AS_IS:
    if (!indexes_were_disabled)
      break;
    /* fall-through: disabled indexes */
  case DISABLE:
    error= table->file->ha_disable_indexes(HA_KEY_SWITCH_NONUNIQ_SAVE);
  }

  if (error == HA_ERR_WRONG_COMMAND)
  {
    push_warning_printf(current_thd, MYSQL_ERROR::WARN_LEVEL_NOTE,
                        ER_ILLEGAL_HA, ER(ER_ILLEGAL_HA),
                        table->s->table_name.str);
    error= 0;
  } else if (error)
    table->file->print_error(error, MYF(0));

  DBUG_RETURN(error);
}

int create_temporary_table(THD *thd,
                           TABLE *table,
                           char *new_db,
                           char *tmp_name,
                           HA_CREATE_INFO *create_info,
                           Alter_info *alter_info,
                           bool db_changed)
{
  int error;
  char index_file[FN_REFLEN], data_file[FN_REFLEN];
  handlerton *old_db_type, *new_db_type;
  DBUG_ENTER("create_temporary_table");
  old_db_type= table->s->db_type();
  new_db_type= create_info->db_type;
  /*
    Handling of symlinked tables:
    If no rename:
      Create new data file and index file on the same disk as the
      old data and index files.
      Copy data.
      Rename new data file over old data file and new index file over
      old index file.
      Symlinks are not changed.

   If rename:
      Create new data file and index file on the same disk as the
      old data and index files.  Create also symlinks to point at
      the new tables.
      Copy data.
      At end, rename intermediate tables, and symlinks to intermediate
      table, to final table name.
      Remove old table and old symlinks

    If rename is made to another database:
      Create new tables in new database.
      Copy data.
      Remove old table and symlinks.
  */
  if (db_changed)		// Ignore symlink if db changed
  {
    if (create_info->index_file_name)
    {
      /* Fix index_file_name to have 'tmp_name' as basename */
      strmov(index_file, tmp_name);
      create_info->index_file_name=fn_same(index_file,
                                           create_info->index_file_name,
                                           1);
    }
    if (create_info->data_file_name)
    {
      /* Fix data_file_name to have 'tmp_name' as basename */
      strmov(data_file, tmp_name);
      create_info->data_file_name=fn_same(data_file,
                                          create_info->data_file_name,
                                          1);
    }
  }
  else
    create_info->data_file_name=create_info->index_file_name=0;

  if (new_db_type == old_db_type)
  {
    /*
       Table has not changed storage engine.
       If STORAGE and TABLESPACE have not been changed than copy them
       from the original table
    */
    if (!create_info->tablespace &&
        table->s->tablespace &&
        create_info->default_storage_media == HA_SM_DEFAULT)
      create_info->tablespace= table->s->tablespace;
    if (create_info->default_storage_media == HA_SM_DEFAULT)
      create_info->default_storage_media= table->s->default_storage_media;
   }

  /*
    Create a table with a temporary name.
    With create_info->frm_only == 1 this creates a .frm file only.
    We don't log the statement, it will be logged later.
  */
  tmp_disable_binlog(thd);
  error= mysql_create_table_no_lock(thd, new_db, tmp_name,
                                    create_info, alter_info, 1, 0);
  reenable_binlog(thd);

  DBUG_RETURN(error);
}

/*
  Create a temporary table that reflects what an alter table operation
  will accomplish.

  SYNOPSIS
    create_altered_table()
      thd              Thread handle
      table            The original table
      create_info      Information from the parsing phase about new
                       table properties.
      alter_info       Lists of fields, keys to be changed, added
                       or dropped.
      db_change        Specifies if the table is moved to another database
  RETURN
    A temporary table with all changes
    NULL if error
  NOTES
    The temporary table is created without storing it in any storage engine
    and is opened only to get the table struct and frm file reference.
*/
TABLE *create_altered_table(THD *thd,
                            TABLE *table,
                            char *new_db,
                            HA_CREATE_INFO *create_info,
                            Alter_info *alter_info,
                            bool db_change)
{
  int error;
  HA_CREATE_INFO altered_create_info(*create_info);
  TABLE *altered_table;
  char tmp_name[80];
  char path[FN_REFLEN];
  DBUG_ENTER("create_altered_table");

  my_snprintf(tmp_name, sizeof(tmp_name), "%s-%lx_%lx",
              tmp_file_prefix, current_pid, thd->thread_id);
  /* Safety fix for InnoDB */
  if (lower_case_table_names)
    my_casedn_str(files_charset_info, tmp_name);
  altered_create_info.options&= ~HA_LEX_CREATE_TMP_TABLE;
  altered_create_info.frm_only= 1;
  if ((error= create_temporary_table(thd, table, new_db, tmp_name,
                                     &altered_create_info,
                                     alter_info, db_change)))
  {
    DBUG_PRINT("info", ("Error %u while creating temporary table", error));
    DBUG_RETURN(NULL);
  };

  build_table_filename(path, sizeof(path), new_db, tmp_name, "",
                       FN_IS_TMP);
  altered_table= open_temporary_table(thd, path, new_db, tmp_name, 1,
                                      OTM_ALTER);
  DBUG_RETURN(altered_table);

  DBUG_RETURN(NULL);
}


/*
  Perform a fast or on-line alter table

  @param  thd            Thread handle
  @param  table_list     The original table
  @param  altered_table  A temporary table showing how we will change table
  @param  create_info    Information from the parsing phase about new
                         table properties.
  @param  alter_info     Storage place for data used during different phases
  @param  ha_alter_flags Bitmask that shows what will be changed
  @param  keys_onoff     Specifies if keys are to be enabled/disabled

  If mysql_alter_table() does not need to copy the table, it is
  either a fast alter table, where the storage engine does not
  need to know about the change, only the frm will change,
  or the storage engine supports performing the alter table
  operation directly, on-line, without mysql having to copy
  the table.

  @retval  0  success
  @retval  1  error, that happened before we took an
              exclusive metadata lock
  @retval  2  error, that happened after we took an
              exclusive metadata lock
*/

int
mysql_fast_or_online_alter_table(THD *thd,
                                 TABLE_LIST *table_list,
                                 TABLE *altered_table,
                                 HA_CREATE_INFO *create_info,
                                 HA_ALTER_INFO *alter_info,
                                 HA_ALTER_FLAGS *ha_alter_flags,
                                 enum enum_enable_or_disable keys_onoff)
{
  TABLE *table= table_list->table;
  bool is_online_alter= table->file->ha_table_flags() & HA_ONLINE_ALTER;
  int error;

  DBUG_ENTER("mysql_fast_or_online_alter_table");

  if (is_online_alter)
  {
    /* Tell the storage engine to prepare for the online ALTER. */
    if (table->file->alter_table_phase1(thd, altered_table,
                                        create_info, alter_info,
                                        ha_alter_flags))
      DBUG_RETURN(1);

    /*
      Tell the storage engine to perform the online ALTER.
      @todo If check_if_supported_alter() returns
      HA_ALTER_SUPPORTED_WAIT_LOCK we need to wrap the next call
      with a DDL lock.
    */
    if (table->file->alter_table_phase2(thd, altered_table,
                                        create_info, alter_info,
                                        ha_alter_flags))
      DBUG_RETURN(1);
  }

  /*
    Upgrade the shared metadata lock to exclusive and close all
    instances of the table in the TDC except those used in this thread.
  */
  if (wait_while_table_is_used(thd, table, HA_EXTRA_PREPARE_FOR_RENAME))
    DBUG_RETURN(1);

  alter_table_manage_keys(table, table->file->indexes_are_disabled(),
                          keys_onoff);

  /* Now close all open instances of the table in this thread */
  close_all_tables_for_name(thd, table->s, FALSE);
  table_list->table= 0;                         /* The table was closed */

  /*
    The final .frm file is already created as a temporary file.
    Let's rename it to the original table name.
  */
  pthread_mutex_lock(&LOCK_open);
  error= mysql_rename_table(NULL,
                            altered_table->s->db.str,
                            altered_table->s->table_name.str,
                            table_list->db, table_list->table_name,
                            FN_FROM_IS_TMP);
  pthread_mutex_unlock(&LOCK_open);

  /*
    The ALTER TABLE is always in its own transaction.
    Commit must not be called while LOCK_open is locked. It could call
    wait_if_global_read_lock(), which could create a deadlock if called
    with LOCK_open.
  */
  error= ha_autocommit_or_rollback(thd, 0);
  if (ha_commit(thd))
    error= 1;

  if (error)
    DBUG_RETURN(2);

  if (is_online_alter)
  {
    enum enum_open_table_action ot_action_unused;
    /*
      Here we open the destination table, on which we already have
      an exclusive metadata lock.
    */
    if (open_table(thd, table_list, thd->mem_root, &ot_action_unused,
                   MYSQL_OPEN_REOPEN))
      DBUG_RETURN(2);
    table= table_list->table;

    /*
      Tell the handler that the changed .frm is on disk and the
      table has been re-opened successfully.
    */
    if (table->file->alter_table_phase3(thd, table))
      error= 2;

    DBUG_ASSERT(thd->open_tables == table);
    pthread_mutex_lock(&LOCK_open);
    close_thread_table(thd, &thd->open_tables);
    pthread_mutex_unlock(&LOCK_open);
    table_list->table= 0;
  }
  DBUG_ASSERT(table_list->table == 0);
  DBUG_RETURN(error);
}


/**
  Prepare column and key definitions for CREATE TABLE in ALTER TABLE.

  This function transforms parse output of ALTER TABLE - lists of
  columns and keys to add, drop or modify into, essentially,
  CREATE TABLE definition - a list of columns and keys of the new
  table. While doing so, it also performs some (bug not all)
  semantic checks.

  This function is invoked when we know that we're going to
  perform ALTER TABLE via a temporary table -- i.e. fast ALTER TABLE
  is not possible, perhaps because the ALTER statement contains
  instructions that require change in table data, not only in
  table definition or indexes.

  @param[in,out]  thd         thread handle. Used as a memory pool
                              and source of environment information.
  @param[in]      table       the source table, open and locked
                              Used as an interface to the storage engine
                              to acquire additional information about
                              the original table.
  @param[in,out]  create_info A blob with CREATE/ALTER TABLE
                              parameters
  @param[in,out]  alter_info  Another blob with ALTER/CREATE parameters.
                              Originally create_info was used only in
                              CREATE TABLE and alter_info only in ALTER TABLE.
                              But since ALTER might end-up doing CREATE,
                              this distinction is gone and we just carry
                              around two structures.

  @return
    Fills various create_info members based on information retrieved
    from the storage engine.
    Sets create_info->varchar if the table has a VARCHAR column.
    Prepares alter_info->create_list and alter_info->key_list with
    columns and keys of the new table.

  @retval TRUE   error, out of memory or a semantical error in ALTER
                 TABLE instructions
  @retval FALSE  success
*/

static bool
mysql_prepare_alter_table(THD *thd, TABLE *table,
                          HA_CREATE_INFO *create_info,
                          Alter_info *alter_info)
{
  /* New column definitions are added here */
  List<Create_field> new_create_list;
  /* New key definitions are added here */
  List<Key> new_key_list;
  List_iterator<Alter_drop> drop_it(alter_info->drop_list);
  List_iterator<Create_field> def_it(alter_info->create_list);
  List_iterator<Alter_column> alter_it(alter_info->alter_list);
  List_iterator<Key> key_it(alter_info->key_list);
  List_iterator<Create_field> find_it(new_create_list);
  List_iterator<Create_field> field_it(new_create_list);
  List<Key_part_spec> key_parts;
  uint db_create_options= (table->s->db_create_options
                           & ~(HA_OPTION_PACK_RECORD));
  uint used_fields= create_info->used_fields;
  KEY *key_info=table->key_info;
  bool rc= TRUE;
  Create_field *def;
  Field **f_ptr,*field;
  DBUG_ENTER("mysql_prepare_alter_table");

  create_info->varchar= FALSE;
  /* Let new create options override the old ones */
  if (!(used_fields & HA_CREATE_USED_MIN_ROWS))
    create_info->min_rows= table->s->min_rows;
  if (!(used_fields & HA_CREATE_USED_MAX_ROWS))
    create_info->max_rows= table->s->max_rows;
  if (!(used_fields & HA_CREATE_USED_AVG_ROW_LENGTH))
    create_info->avg_row_length= table->s->avg_row_length;
  if (!(used_fields & HA_CREATE_USED_DEFAULT_CHARSET))
    create_info->default_table_charset= table->s->table_charset;
  if (!(used_fields & HA_CREATE_USED_AUTO) && table->found_next_number_field)
    {
    /* Table has an autoincrement, copy value to new table */
    table->file->info(HA_STATUS_AUTO);
    create_info->auto_increment_value= table->file->stats.auto_increment_value;
  }
  if (!(used_fields & HA_CREATE_USED_KEY_BLOCK_SIZE))
    create_info->key_block_size= table->s->key_block_size;
  if (!(used_fields & HA_CREATE_USED_TRANSACTIONAL))
    create_info->transactional= table->s->transactional;

  restore_record(table, s->default_values);     // Empty record for DEFAULT

    /*
    First collect all fields from table which isn't in drop_list
    */
  for (f_ptr=table->field ; (field= *f_ptr) ; f_ptr++)
    {
    Alter_drop *drop;
    if (field->type() == MYSQL_TYPE_STRING)
      create_info->varchar= TRUE;
    /* Check if field should be dropped */
    drop_it.rewind();
    while ((drop=drop_it++))
    {
      if (drop->type == Alter_drop::COLUMN &&
	  !my_strcasecmp(system_charset_info,field->field_name, drop->name))
    {
	/* Reset auto_increment value if it was dropped */
	if (MTYP_TYPENR(field->unireg_check) == Field::NEXT_NUMBER &&
	    !(used_fields & HA_CREATE_USED_AUTO))
      {
	  create_info->auto_increment_value=0;
	  create_info->used_fields|=HA_CREATE_USED_AUTO;
      }
	break;
    }
  }
    if (drop)
      {
      drop_it.remove();
      continue;
    }
    /* Check if field is changed */
    def_it.rewind();
    while ((def=def_it++))
    {
      if (def->change &&
	  !my_strcasecmp(system_charset_info,field->field_name, def->change))
	break;
    }
    if (def)
    {						// Field is changed
      def->field=field;
      if (!def->after)
	{
	new_create_list.push_back(def);
	def_it.remove();
	}
      }
      else
      {
      /*
        This field was not dropped and not changed, add it to the list
        for the new table.
      */
      def= new Create_field(field, field);
      new_create_list.push_back(def);
      alter_it.rewind();			// Change default if ALTER
      Alter_column *alter;
      while ((alter=alter_it++))
        {
	if (!my_strcasecmp(system_charset_info,field->field_name, alter->name))
	  break;
        }
      if (alter)
	{
	if (def->sql_type == MYSQL_TYPE_BLOB)
	{
	  my_error(ER_BLOB_CANT_HAVE_DEFAULT, MYF(0), def->change);
          goto err;
	}
	if ((def->def=alter->def))              // Use new default
          def->flags&= ~NO_DEFAULT_VALUE_FLAG;
        else
          def->flags|= NO_DEFAULT_VALUE_FLAG;
	alter_it.remove();
      }
    }
  }
  def_it.rewind();
  while ((def=def_it++))			// Add new columns
  {
    if (def->change && ! def->field)
    {
      my_error(ER_BAD_FIELD_ERROR, MYF(0), def->change,
               table->s->table_name.str);
      goto err;
    }
      /*
      Check that the DATE/DATETIME not null field we are going to add is
      either has a default value or the '0000-00-00' is allowed by the
      set sql mode.
      If the '0000-00-00' value isn't allowed then raise the error_if_not_empty
      flag to allow ALTER TABLE only if the table to be altered is empty.
      */
    if ((def->sql_type == MYSQL_TYPE_DATE ||
         def->sql_type == MYSQL_TYPE_NEWDATE ||
         def->sql_type == MYSQL_TYPE_DATETIME) &&
         !alter_info->datetime_field &&
         !(~def->flags & (NO_DEFAULT_VALUE_FLAG | NOT_NULL_FLAG)) &&
         thd->variables.sql_mode & MODE_NO_ZERO_DATE)
    {
        alter_info->datetime_field= def;
        alter_info->error_if_not_empty= TRUE;
    }
    if (!def->after)
      new_create_list.push_back(def);
    else if (def->after == first_keyword)
      new_create_list.push_front(def);
    else
    {
      Create_field *find;
      find_it.rewind();
      while ((find=find_it++))			// Add new columns
      {
	if (!my_strcasecmp(system_charset_info,def->after, find->field_name))
	  break;
  }
      if (!find)
  {
	my_error(ER_BAD_FIELD_ERROR, MYF(0), def->after,
                 table->s->table_name.str);
    goto err;
  }
      find_it.after(def);			// Put element after this
      /*
        XXX: hack for Bug#28427.
        If column order has changed, force OFFLINE ALTER TABLE
        without querying engine capabilities.  If we ever have an
        engine that supports online ALTER TABLE CHANGE COLUMN
        <name> AFTER <name1> (Falcon?), this fix will effectively
        disable the capability.
        TODO: detect the situation in compare_tables, behave based
        on engine capabilities.
      */
      if (alter_info->build_method == HA_BUILD_ONLINE)
      {
        my_error(ER_NOT_SUPPORTED_YET, MYF(0), thd->query);
        goto err;
      }
      alter_info->build_method= HA_BUILD_OFFLINE;
    }
  }
  if (alter_info->alter_list.elements)
  {
    my_error(ER_BAD_FIELD_ERROR, MYF(0),
             alter_info->alter_list.head()->name, table->s->table_name.str);
    goto err;
    }
  if (!new_create_list.elements)
    {
    my_message(ER_CANT_REMOVE_ALL_FIELDS, ER(ER_CANT_REMOVE_ALL_FIELDS),
               MYF(0));
    goto err;
    }

    /*
    Collect all keys which isn't in drop list. Add only those
    for which some fields exists.
    */

  for (uint i=0 ; i < table->s->keys ; i++,key_info++)
    {
    char *key_name= key_info->name;
    Alter_drop *drop;
    drop_it.rewind();
    while ((drop=drop_it++))
      {
      if (drop->type == Alter_drop::KEY &&
	  !my_strcasecmp(system_charset_info,key_name, drop->name))
	break;
      }
    if (drop)
        {
      drop_it.remove();
      continue;
    }

    KEY_PART_INFO *key_part= key_info->key_part;
    key_parts.empty();
    for (uint j=0 ; j < key_info->key_parts ; j++,key_part++)
    {
      if (!key_part->field)
	continue;				// Wrong field (from UNIREG)
      const char *key_part_name=key_part->field->field_name;
      Create_field *cfield;
      uint key_part_length;

      field_it.rewind();
      while ((cfield=field_it++))
    {
	if (cfield->change)
    {
	  if (!my_strcasecmp(system_charset_info, key_part_name,
			     cfield->change))
	    break;
	}
	else if (!my_strcasecmp(system_charset_info,
				key_part_name, cfield->field_name))
	  break;
      }
      if (!cfield)
	continue;				// Field is removed
      key_part_length= key_part->length;
      if (cfield->field)			// Not new field
      {
        /*
          If the field can't have only a part used in a key according to its
          new type, or should not be used partially according to its
          previous type, or the field length is less than the key part
          length, unset the key part length.

          We also unset the key part length if it is the same as the
          old field's length, so the whole new field will be used.

          BLOBs may have cfield->length == 0, which is why we test it before
          checking whether cfield->length < key_part_length (in chars).
         */
        if (!Field::type_can_have_key_part(cfield->field->type()) ||
            !Field::type_can_have_key_part(cfield->sql_type) ||
            /* spatial keys can't have sub-key length */
            (key_info->flags & HA_SPATIAL) ||
            (cfield->field->field_length == key_part_length &&
             !f_is_blob(key_part->key_type)) ||
	    (cfield->length && (cfield->length < key_part_length /
                                key_part->field->charset()->mbmaxlen)))
	  key_part_length= 0;			// Use whole field
      }
      key_part_length /= key_part->field->charset()->mbmaxlen;
      key_parts.push_back(new Key_part_spec(cfield->field_name,
                                            strlen(cfield->field_name),
					    key_part_length));
    }
    if (key_parts.elements)
    {
      KEY_CREATE_INFO key_create_info;
      Key *key;
      enum Key::Keytype key_type;
      bzero((char*) &key_create_info, sizeof(key_create_info));

      key_create_info.algorithm= key_info->algorithm;
      if (key_info->flags & HA_USES_BLOCK_SIZE)
        key_create_info.block_size= key_info->block_size;
      if (key_info->flags & HA_USES_PARSER)
        key_create_info.parser_name= *key_info->parser_name;
      if (key_info->flags & HA_USES_COMMENT)
        key_create_info.comment= key_info->comment;

      if (key_info->flags & HA_SPATIAL)
        key_type= Key::SPATIAL;
      else if (key_info->flags & HA_NOSAME)
      {
        if (! my_strcasecmp(system_charset_info, key_name, primary_key_name))
          key_type= Key::PRIMARY;
        else
          key_type= Key::UNIQUE;
      }
      else if (key_info->flags & HA_FULLTEXT)
        key_type= Key::FULLTEXT;
      else
        key_type= Key::MULTIPLE;

      key= new Key(key_type, key_name, strlen(key_name),
                   &key_create_info,
                   test(key_info->flags & HA_GENERATED_KEY),
                   key_parts);
      new_key_list.push_back(key);
    }
  }
  {
    Key *key;
    while ((key=key_it++))			// Add new keys
    {
      if (key->type != Key::FOREIGN_KEY)
        new_key_list.push_back(key);
      if (key->name.str &&
	  !my_strcasecmp(system_charset_info, key->name.str, primary_key_name))
      {
	my_error(ER_WRONG_NAME_FOR_INDEX, MYF(0), key->name.str);
        goto err;
      }
    }
  }

  if (alter_info->drop_list.elements)
  {
    my_error(ER_CANT_DROP_FIELD_OR_KEY, MYF(0),
             alter_info->drop_list.head()->name);
    goto err;
  }
  if (alter_info->alter_list.elements)
  {
    my_error(ER_CANT_DROP_FIELD_OR_KEY, MYF(0),
             alter_info->alter_list.head()->name);
    goto err;
  }

  if (!create_info->comment.str)
  {
    create_info->comment.str= table->s->comment.str;
    create_info->comment.length= table->s->comment.length;
  }

  table->file->update_create_info(create_info);
  if ((create_info->table_options &
       (HA_OPTION_PACK_KEYS | HA_OPTION_NO_PACK_KEYS)) ||
      (used_fields & HA_CREATE_USED_PACK_KEYS))
    db_create_options&= ~(HA_OPTION_PACK_KEYS | HA_OPTION_NO_PACK_KEYS);
  if (create_info->table_options &
      (HA_OPTION_CHECKSUM | HA_OPTION_NO_CHECKSUM))
    db_create_options&= ~(HA_OPTION_CHECKSUM | HA_OPTION_NO_CHECKSUM);
  if (create_info->table_options &
      (HA_OPTION_DELAY_KEY_WRITE | HA_OPTION_NO_DELAY_KEY_WRITE))
    db_create_options&= ~(HA_OPTION_DELAY_KEY_WRITE |
			  HA_OPTION_NO_DELAY_KEY_WRITE);
  create_info->table_options|= db_create_options;

  if (table->s->tmp_table)
    create_info->options|=HA_LEX_CREATE_TMP_TABLE;

  rc= FALSE;
  alter_info->create_list.swap(new_create_list);
  alter_info->key_list.swap(new_key_list);
err:
  DBUG_RETURN(rc);
}


/*
  Alter table

  SYNOPSIS
    mysql_alter_table()
      thd              Thread handle
      new_db           If there is a RENAME clause
      new_name         If there is a RENAME clause
      create_info      Information from the parsing phase about new
                       table properties.
      table_list       The table to change.
      alter_info       Lists of fields, keys to be changed, added
                       or dropped.
      order_num        How many ORDER BY fields has been specified.
      order            List of fields to ORDER BY.
      ignore           Whether we have ALTER IGNORE TABLE

  DESCRIPTION
    This is a veery long function and is everything but the kitchen sink :)
    It is used to alter a table and not only by ALTER TABLE but also
    CREATE|DROP INDEX are mapped on this function.

    When the ALTER TABLE statement just does a RENAME or ENABLE|DISABLE KEYS,
    or both, then this function short cuts its operation by renaming
    the table and/or enabling/disabling the keys. In this case, the FRM is
    not changed, directly by mysql_alter_table. However, if there is a
    RENAME + change of a field, or an index, the short cut is not used.
    See how `create_list` is used to generate the new FRM regarding the
    structure of the fields. The same is done for the indices of the table.

    Important is the fact, that this function tries to do as little work as
    possible, by finding out whether a intermediate table is needed to copy
    data into and when finishing the altering to use it as the original table.
    For this reason the function compare_tables() is called, which decides
    based on all kind of data how similar are the new and the original
    tables.

  RETURN VALUES
    FALSE  OK
    TRUE   Error
*/

bool mysql_alter_table(THD *thd,char *new_db, char *new_name,
                       HA_CREATE_INFO *create_info,
                       TABLE_LIST *table_list,
                       Alter_info *alter_info,
                       uint order_num, ORDER *order, bool ignore)
{
  TABLE *table, *new_table= 0;
  MDL_LOCK_DATA *mdl_lock_data, *target_lock_data= 0;
  int error= 0;
  char tmp_name[80],old_name[32],new_name_buff[FN_REFLEN];
  char new_alias_buff[FN_REFLEN], *table_name, *db, *new_alias, *alias;
  char path[FN_REFLEN];
  ha_rows copied= 0,deleted= 0;
  handlerton *old_db_type, *new_db_type, *save_old_db_type;
  legacy_db_type table_type;
  frm_type_enum frm_type;
#ifdef WITH_PARTITION_STORAGE_ENGINE
  uint fast_alter_partition= 0;
  bool partition_changed= FALSE;
#endif
  DBUG_ENTER("mysql_alter_table");

  /*
    Check if we attempt to alter mysql.slow_log or
    mysql.general_log table and return an error if
    it is the case.
    TODO: this design is obsolete and will be removed.
  */
  if (table_list && table_list->db && table_list->table_name)
  {
    int table_kind= 0;

    table_kind= check_if_log_table(table_list->db_length, table_list->db,
                                   table_list->table_name_length,
                                   table_list->table_name, 0);

    if (table_kind)
    {
      /* Disable alter of enabled log tables */
      if (logger.is_log_table_enabled(table_kind))
      {
        my_error(ER_BAD_LOG_STATEMENT, MYF(0), "ALTER");
        DBUG_RETURN(TRUE);
      }

      /* Disable alter of log tables to unsupported engine */
      if ((create_info->used_fields & HA_CREATE_USED_ENGINE) &&
          (!create_info->db_type || /* unknown engine */
           !(create_info->db_type->flags & HTON_SUPPORT_LOG_TABLES)))
      {
        my_error(ER_UNSUPORTED_LOG_ENGINE, MYF(0));
        DBUG_RETURN(TRUE);
      }

#ifdef WITH_PARTITION_STORAGE_ENGINE
      if (alter_info->flags & ALTER_PARTITION)
      {
        my_error(ER_WRONG_USAGE, MYF(0), "PARTITION", "log table");
        DBUG_RETURN(TRUE);
      }
#endif
    }
  }

  /*
    Assign variables table_name, new_name, db, new_db, path
    to simplify further comparisons: we want to see if it's a RENAME
    later just by comparing the pointers, avoiding the need for strcmp.
  */
  thd_proc_info(thd, "init");
  table_name=table_list->table_name;
  alias= (lower_case_table_names == 2) ? table_list->alias : table_name;
  db=table_list->db;
  if (!new_db || !my_strcasecmp(table_alias_charset, new_db, db))
    new_db= db;
  build_table_filename(path, sizeof(path), db, table_name, "", 0);

  mysql_ha_rm_tables(thd, table_list);

  /* DISCARD/IMPORT TABLESPACE is always alone in an ALTER TABLE */
  if (alter_info->tablespace_op != NO_TABLESPACE_OP)
    /* Conditionally writes to binlog. */
    DBUG_RETURN(mysql_discard_or_import_tablespace(thd,table_list,
						   alter_info->tablespace_op));
  strxnmov(new_name_buff, sizeof (new_name_buff) - 1, mysql_data_home, "/", db, 
           "/", table_name, reg_ext, NullS);
  (void) unpack_filename(new_name_buff, new_name_buff);
  /*
    If this is just a rename of a view, short cut to the
    following scenario: 1) lock LOCK_open 2) do a RENAME
    2) unlock LOCK_open.
    This is a copy-paste added to make sure
    ALTER (sic:) TABLE .. RENAME works for views. ALTER VIEW is handled
    as an independent branch in mysql_execute_command. The need
    for a copy-paste arose because the main code flow of ALTER TABLE
    ... RENAME tries to use open_ltable, which does not work for views
    (open_ltable was never modified to merge table lists of child tables
    into the main table list, like open_tables does).
    This code is wrong and will be removed, please do not copy.
  */
  frm_type= mysql_frm_type(thd, new_name_buff, &table_type);
  /* Rename a view */
  /* Sic: there is a race here */
  if (frm_type == FRMTYPE_VIEW && !(alter_info->flags & ~ALTER_RENAME))
  {
    /*
      Avoid problems with a rename on a table that we have locked or
      if the user is trying to to do this in a transcation context
    */

    if (thd->locked_tables_mode || thd->active_transaction())
    {
      my_message(ER_LOCK_OR_ACTIVE_TRANSACTION,
                 ER(ER_LOCK_OR_ACTIVE_TRANSACTION), MYF(0));
      DBUG_RETURN(TRUE);
    }

    if (wait_if_global_read_lock(thd,0,1))
      DBUG_RETURN(TRUE);
<<<<<<< HEAD
=======

    Ha_global_schema_lock_guard global_schema_lock_guard(thd);
    if (table_type == DB_TYPE_NDBCLUSTER)
      global_schema_lock_guard.lock();

    VOID(pthread_mutex_lock(&LOCK_open));
>>>>>>> cfc8d922
    if (lock_table_names(thd, table_list))
    {
      error= 1;
      goto view_err;
    }

    pthread_mutex_lock(&LOCK_open);

    if (!do_rename(thd, table_list, new_db, new_name, new_name, 1))
    {
      if (mysql_bin_log.is_open())
      {
        thd->clear_error();
        Query_log_event qinfo(thd, thd->query, thd->query_length, 0, FALSE);
        mysql_bin_log.write(&qinfo);
      }
      my_ok(thd);
    }
    pthread_mutex_unlock(&LOCK_open);

    unlock_table_names(thd);

view_err:
    start_waiting_global_read_lock(thd);
    DBUG_RETURN(error);
  }

<<<<<<< HEAD
  if (!(table= open_n_lock_single_table(thd, table_list, TL_WRITE_ALLOW_READ,
                                        MYSQL_OPEN_TAKE_UPGRADABLE_MDL)))
=======
  Ha_global_schema_lock_guard global_schema_lock_guard(thd);
  if (table_type == DB_TYPE_NDBCLUSTER ||
      (create_info->db_type && create_info->db_type->db_type == DB_TYPE_NDBCLUSTER))
  {
    /*
      To avoid deadlock in this situation
    */
    if (thd->locked_tables)
    {
      my_message(ER_LOCK_OR_ACTIVE_TRANSACTION,
                 ER(ER_LOCK_OR_ACTIVE_TRANSACTION), MYF(0));
      DBUG_RETURN(TRUE);
    }
    global_schema_lock_guard.lock();
  }
  if (!(table= open_n_lock_single_table(thd, table_list, TL_WRITE_ALLOW_READ)))
>>>>>>> cfc8d922
    DBUG_RETURN(TRUE);
  table->use_all_columns();
  mdl_lock_data= table->mdl_lock_data;

  /*
    Prohibit changing of the UNION list of a non-temporary MERGE table
    under LOCK tables. It would be quite difficult to reuse a shrinked
    set of tables from the old table or to open a new TABLE object for
    an extended list and verify that they belong to locked tables.
  */
  if (thd->locked_tables_mode &&
      (create_info->used_fields & HA_CREATE_USED_UNION) &&
      (table->s->tmp_table == NO_TMP_TABLE))
  {
    my_error(ER_LOCK_OR_ACTIVE_TRANSACTION, MYF(0));
    DBUG_RETURN(TRUE);
  }

  /* Check that we are not trying to rename to an existing table */
  if (new_name)
  {
    DBUG_PRINT("info", ("new_db.new_name: '%s'.'%s'", new_db, new_name));
    strmov(new_name_buff,new_name);
    strmov(new_alias= new_alias_buff, new_name);
    if (lower_case_table_names)
    {
      if (lower_case_table_names != 2)
      {
	my_casedn_str(files_charset_info, new_name_buff);
	new_alias= new_name;			// Create lower case table name
      }
      my_casedn_str(files_charset_info, new_name);
    }
    if (new_db == db &&
	!my_strcasecmp(table_alias_charset, new_name_buff, table_name))
    {
      /*
	Source and destination table names are equal: make later check
	easier.
      */
      new_alias= new_name= table_name;
    }
    else
    {
      if (table->s->tmp_table != NO_TMP_TABLE)
      {
	if (find_temporary_table(thd,new_db,new_name_buff))
	{
	  my_error(ER_TABLE_EXISTS_ERROR, MYF(0), new_name_buff);
	  DBUG_RETURN(TRUE);
	}
      }
      else
      {
        if (lock_table_name_if_not_cached(thd, new_db, new_name,
                                          &target_lock_data))
          DBUG_RETURN(TRUE);
        if (!target_lock_data)
        {
	  my_error(ER_TABLE_EXISTS_ERROR, MYF(0), new_alias);
	  DBUG_RETURN(TRUE);
        }

        build_table_filename(new_name_buff, sizeof(new_name_buff),
                             new_db, new_name_buff, reg_ext, 0);
        if (!access(new_name_buff, F_OK))
	{
	  /* Table will be closed in do_command() */
	  my_error(ER_TABLE_EXISTS_ERROR, MYF(0), new_alias);
	  goto err;
	}
      }
    }
  }
  else
  {
    new_alias= (lower_case_table_names == 2) ? alias : table_name;
    new_name= table_name;
  }

  old_db_type= table->s->db_type();
  if (!create_info->db_type)
  {
#ifdef WITH_PARTITION_STORAGE_ENGINE
    if (table->part_info &&
        create_info->used_fields & HA_CREATE_USED_ENGINE)
    {
      /*
        This case happens when the user specified
        ENGINE = x where x is a non-existing storage engine
        We set create_info->db_type to default_engine_type
        to ensure we don't change underlying engine type
        due to a erroneously given engine name.
      */
      create_info->db_type= table->part_info->default_engine_type;
    }
    else
#endif
      create_info->db_type= old_db_type;
  }

  if (check_engine(thd, new_name, create_info))
    goto err;
  new_db_type= create_info->db_type;

  if ((new_db_type != old_db_type ||
       alter_info->flags & ALTER_PARTITION) &&
      !table->file->can_switch_engines())
  {
    my_error(ER_ROW_IS_REFERENCED, MYF(0));
    goto err;
  }

  if (create_info->row_type == ROW_TYPE_NOT_USED)
    create_info->row_type= table->s->row_type;

  DBUG_PRINT("info", ("old type: %s  new type: %s",
             ha_resolve_storage_engine_name(old_db_type),
             ha_resolve_storage_engine_name(new_db_type)));
  if (ha_check_storage_engine_flag(old_db_type, HTON_ALTER_NOT_SUPPORTED) ||
      ha_check_storage_engine_flag(new_db_type, HTON_ALTER_NOT_SUPPORTED))
  {
    DBUG_PRINT("info", ("doesn't support alter"));
    my_error(ER_ILLEGAL_HA, MYF(0), table_name);
    goto err;
  }

  thd_proc_info(thd, "setup");
  if (!(alter_info->flags & ~(ALTER_RENAME | ALTER_KEYS_ONOFF)) &&
      !table->s->tmp_table) // no need to touch frm
  {
    switch (alter_info->keys_onoff) {
    case LEAVE_AS_IS:
      break;
    case ENABLE:
      if (wait_while_table_is_used(thd, table, HA_EXTRA_FORCE_REOPEN))
        goto err;
      DBUG_EXECUTE_IF("sleep_alter_enable_indexes", my_sleep(6000000););
      error= table->file->ha_enable_indexes(HA_KEY_SWITCH_NONUNIQ_SAVE);
      /* COND_refresh will be signaled in close_thread_tables() */
      break;
    case DISABLE:
      if (wait_while_table_is_used(thd, table, HA_EXTRA_FORCE_REOPEN))
        goto err;
      error=table->file->ha_disable_indexes(HA_KEY_SWITCH_NONUNIQ_SAVE);
      /* COND_refresh will be signaled in close_thread_tables() */
      break;
    default:
      DBUG_ASSERT(FALSE);
      error= 0;
      break;
    }
    if (error == HA_ERR_WRONG_COMMAND)
    {
      error= 0;
      push_warning_printf(thd, MYSQL_ERROR::WARN_LEVEL_NOTE,
                          ER_ILLEGAL_HA, ER(ER_ILLEGAL_HA),
                          table->alias);
    }

    if (!error && (new_name != table_name || new_db != db))
    {
      thd_proc_info(thd, "rename");
      /*
        Then do a 'simple' rename of the table. First we need to close all
        instances of 'source' table.
        Note that if wait_while_table_is_used() returns error here (i.e. if
        this thread was killed) then it must be that previous step of
        simple rename did nothing and therefore we can safely return
        without additional clean-up.
      */
      if (wait_while_table_is_used(thd, table, HA_EXTRA_FORCE_REOPEN))
        goto err;
      close_all_tables_for_name(thd, table->s, TRUE);
      /*
        Then, we want check once again that target table does not exist.
        Actually the order of these two steps does not matter since
        earlier we took exclusive metadata lock on the target table, so
        we do them in this particular order only to be consistent with 5.0,
        in which we don't take this lock and where this order really matters.
        TODO: Investigate if we need this access() check at all.
      */
      if (!access(new_name_buff,F_OK))
      {
        my_error(ER_TABLE_EXISTS_ERROR, MYF(0), new_name);
        error= -1;
      }
      else
      {
        *fn_ext(new_name)=0;
        pthread_mutex_lock(&LOCK_open);
        if (mysql_rename_table(old_db_type,db,table_name,new_db,new_alias, 0))
          error= -1;
        else if (Table_triggers_list::change_table_name(thd, db, table_name,
                                                        new_db, new_alias))
        {
          (void) mysql_rename_table(old_db_type, new_db, new_alias, db,
                                    table_name, 0);
          error= -1;
        }
        pthread_mutex_unlock(&LOCK_open);
      }
    }

    if (error == HA_ERR_WRONG_COMMAND)
    {
      error= 0;
      push_warning_printf(thd, MYSQL_ERROR::WARN_LEVEL_NOTE,
                          ER_ILLEGAL_HA, ER(ER_ILLEGAL_HA),
                          table->alias);
    }

    if (!error)
    {
      write_bin_log(thd, TRUE, thd->query, thd->query_length);
      my_ok(thd);
    }
    else if (error > 0)
    {
      table->file->print_error(error, MYF(0));
      error= -1;
    }
    table_list->table= NULL;                    // For query cache
    query_cache_invalidate3(thd, table_list, 0);

    if (thd->locked_tables_mode)
    {
      /*
        Under LOCK TABLES we should adjust meta-data locks before finishing
        statement. Otherwise we can rely on close_thread_tables() releasing
        them.

        TODO: Investigate what should be done with upgraded table-level
        lock here...
      */
      if (new_name != table_name || new_db != db)
      {
        mdl_release_lock(&thd->mdl_context, target_lock_data);
        mdl_remove_lock(&thd->mdl_context, target_lock_data);
        mdl_release_and_remove_all_locks_for_name(&thd->mdl_context,
                                                  mdl_lock_data);
      }
      else
        mdl_downgrade_exclusive_lock(&thd->mdl_context, mdl_lock_data);
    }
    DBUG_RETURN(error);
  }

  /* We have to do full alter table. */

#ifdef WITH_PARTITION_STORAGE_ENGINE
  if (prep_alter_part_table(thd, table, alter_info, create_info, old_db_type,
                            &partition_changed, &fast_alter_partition))
  {
    goto err;
  }
#endif
  /*
    If the old table had partitions and we are doing ALTER TABLE ...
    engine= <new_engine>, the new table must preserve the original
    partitioning. That means that the new engine is still the
    partitioning engine, not the engine specified in the parser.
    This is discovered  in prep_alter_part_table, which in such case
    updates create_info->db_type.
    Now we need to update the stack copy of create_info->db_type,
    as otherwise we won't be able to correctly move the files of the
    temporary table to the result table files.
  */
  new_db_type= create_info->db_type;

  if (mysql_prepare_alter_table(thd, table, create_info, alter_info))
    goto err;

  set_table_default_charset(thd, create_info, db);


#ifdef WITH_PARTITION_STORAGE_ENGINE
  if (fast_alter_partition)
  {
    DBUG_RETURN(fast_alter_partition_table(thd, table, alter_info,
                                           create_info, table_list,
                                           db, table_name,
                                           fast_alter_partition));
  }
#endif

  if (thd->variables.old_alter_table
      || (table->s->db_type() != create_info->db_type)
#ifdef WITH_PARTITION_STORAGE_ENGINE
      || partition_changed
#endif
     )
  {
    if (alter_info->build_method == HA_BUILD_ONLINE)
    {
      my_error(ER_NOT_SUPPORTED_YET, MYF(0), thd->query);
      goto err;
    }
    alter_info->build_method= HA_BUILD_OFFLINE;
  }

  if (alter_info->build_method != HA_BUILD_OFFLINE)
  {
    TABLE *altered_table= 0;
    HA_ALTER_INFO ha_alter_info;
    HA_ALTER_FLAGS ha_alter_flags;
    uint table_changes= IS_EQUAL_YES;
    bool need_copy_table= TRUE;
    /* Check how much the tables differ. */
    if (compare_tables(thd, table, alter_info,
                       create_info, order_num,
                       &ha_alter_flags,
                       &ha_alter_info,
                       &table_changes))
    {
      DBUG_RETURN(TRUE);
    }

    /*
      Check if storage engine supports altering the table
      on-line.
    */

#ifndef DBUG_OFF
    {
      char dbug_string[HA_MAX_ALTER_FLAGS+1];
      ha_alter_flags.print(dbug_string);
      DBUG_PRINT("info", ("need_copy_table: %u, table_changes: %u, Real alter_flags:  %s",
                          need_copy_table, table_changes,
                          (char *) dbug_string));
    }
#endif

    /*
      If table is not renamed, changed database and
      some change was detected then check if engine
      can do the change on-line
    */
    if (new_name == table_name && new_db == db &&
        ha_alter_flags.is_set())
    {
      Alter_info tmp_alter_info(*alter_info, thd->mem_root);

      /*
        If no table rename,
        check if table can be altered on-line
      */
      if (!(altered_table= create_altered_table(thd,
                                                table,
                                                new_db,
                                                create_info,
                                                &tmp_alter_info,
                                                !strcmp(db, new_db))))
        goto err;

      switch (table->file->check_if_supported_alter(altered_table,
                                                    create_info,
                                                    &ha_alter_flags,
                                                    table_changes)) {
      case HA_ALTER_SUPPORTED_WAIT_LOCK:
      case HA_ALTER_SUPPORTED_NO_LOCK:
        /*
          @todo: Currently we always acquire an exclusive
          lock on the table metadata when performing fast or online
          ALTER TABLE. In future we may consider this unnecessary,
          and narrow the scope of the exclusive lock to only
          cover manipulation with .frms. Storage engine API
          call check_if_supported_alter has provision for this
          already now.
        */
        need_copy_table= FALSE;
        break;
      case HA_ALTER_NOT_SUPPORTED:
        if (alter_info->build_method == HA_BUILD_ONLINE)
        {
          my_error(ER_NOT_SUPPORTED_YET, MYF(0), thd->query);
          close_temporary_table(thd, altered_table, 1, 1);
          goto err;
        }
        need_copy_table= TRUE;
        break;
      case HA_ALTER_ERROR:
      default:
        close_temporary_table(thd, altered_table, 1, 1);
        goto err;
      }
#ifndef DBUG_OFF
      {
        char dbug_string[HA_MAX_ALTER_FLAGS+1];
        ha_alter_flags.print(dbug_string);
        DBUG_PRINT("info", ("need_copy_table: %u, table_changes: %u, Real alter_flags:  %s",
                            need_copy_table, table_changes,
                            (char *) dbug_string));
      }
#endif

    }
    /* TODO need to check if changes can be handled as fast ALTER TABLE */
    if (!altered_table)
      need_copy_table= TRUE;

    if (!need_copy_table)
    {
      error= mysql_fast_or_online_alter_table(thd,
                                              table_list,
                                              altered_table,
                                              create_info,
                                              &ha_alter_info,
                                              &ha_alter_flags,
                                              alter_info->keys_onoff);
      close_temporary_table(thd, altered_table, 1, 1);

      switch (error) {
      case 0:
        goto end_online;
      case 1:
        goto err;
      case 2:
        goto err_with_mdl;
      default:
        DBUG_ASSERT(0);
        goto err;
      }
    }

    if (altered_table)
      close_temporary_table(thd, altered_table, 1, 1);
  }

  my_snprintf(tmp_name, sizeof(tmp_name), "%s-%lx_%lx", tmp_file_prefix,
              current_pid, thd->thread_id);
  /* Safety fix for innodb */
  if (lower_case_table_names)
    my_casedn_str(files_charset_info, tmp_name);


  /* Create a temporary table with the new format */
  if ((error= create_temporary_table(thd, table, new_db, tmp_name, 
                                     create_info, alter_info, 
                                     !strcmp(db, new_db))))
  {
    goto err;
  }

  /* Open the table so we need to copy the data to it. */
  if (table->s->tmp_table)
  {
    TABLE_LIST tbl;
    enum_open_table_action not_used;
    bzero((void*) &tbl, sizeof(tbl));
    tbl.db= new_db;
    tbl.table_name= tbl.alias= tmp_name;
    /* Table is in thd->temporary_tables */
    (void) open_table(thd, &tbl, thd->mem_root, &not_used,
                      MYSQL_LOCK_IGNORE_FLUSH);
    new_table= tbl.table;
  }
  else
  {
    char path[FN_REFLEN];
    /* table is a normal table: Create temporary table in same directory */
    build_table_filename(path, sizeof(path), new_db, tmp_name, "",
                         FN_IS_TMP);
    /* Open our intermediate table */
    new_table= open_temporary_table(thd, path, new_db, tmp_name, 1, OTM_OPEN);
  }
  if (!new_table)
    goto err_new_table_cleanup;

  /* Copy the data if necessary. */
  thd->count_cuted_fields= CHECK_FIELD_WARN;	// calc cuted fields
  thd->cuted_fields=0L;
  thd_proc_info(thd, "copy to tmp table");
  copied=deleted=0;
  /*
    We do not copy data for MERGE tables. Only the children have data.
    MERGE tables have HA_NO_COPY_ON_ALTER set.
  */
  if (!(new_table->file->ha_table_flags() & HA_NO_COPY_ON_ALTER))
  {
    /* We don't want update TIMESTAMP fields during ALTER TABLE. */
    new_table->timestamp_field_type= TIMESTAMP_NO_AUTO_SET;
    new_table->next_number_field=new_table->found_next_number_field;
    error= copy_data_between_tables(table, new_table,
                                    alter_info->create_list, ignore,
                                   order_num, order, &copied, &deleted,
                                    alter_info->keys_onoff,
                                    alter_info->error_if_not_empty);
  }
  else
  {
    error= ha_autocommit_or_rollback(thd, 0);
    if (end_active_trans(thd))
      error= 1;
  }
  thd->count_cuted_fields= CHECK_FIELD_IGNORE;

  if (error)
    goto err_new_table_cleanup;

  if (table->s->tmp_table != NO_TMP_TABLE)
  {
    /* Close lock if this is a transactional table */
    if (thd->lock && ! thd->locked_tables_mode)
    {
      mysql_unlock_tables(thd, thd->lock);
      thd->lock=0;
    }
    /* Remove link to old table and rename the new one */
    close_temporary_table(thd, table, 1, 1);
    /* Should pass the 'new_name' as we store table name in the cache */
    if (rename_temporary_table(thd, new_table, new_db, new_name))
      goto err_new_table_cleanup;
    /* We don't replicate alter table statement on temporary tables */
    if (!thd->current_stmt_binlog_row_based)
      write_bin_log(thd, TRUE, thd->query, thd->query_length);
    goto end_temporary;
  }

  /*
    Close the intermediate table that will be the new table, but do
    not delete it! Even altough MERGE tables do not have their children
    attached here it is safe to call close_temporary_table().
  */
  close_temporary_table(thd, new_table, 1, 0);
  new_table= 0;

  /*
    Data is copied. Now we:
    1) Wait until all other threads will stop using old version of table
       by upgrading shared metadata lock to exclusive one.
    2) Close instances of table open by this thread and replace them
       with placeholders to simplify reopen process.
    3) Rename the old table to a temp name, rename the new one to the
       old name.
    4) If we are under LOCK TABLES and don't do ALTER TABLE ... RENAME
       we reopen new version of table.
    5) Write statement to the binary log.
    6) If we are under LOCK TABLES and do ALTER TABLE ... RENAME we
       remove placeholders and release metadata locks.
    7) If we are not not under LOCK TABLES we rely on close_thread_tables()
       call to remove placeholders and releasing metadata locks.
  */

  thd_proc_info(thd, "rename result table");
  my_snprintf(old_name, sizeof(old_name), "%s2-%lx-%lx", tmp_file_prefix,
	      current_pid, thd->thread_id);
  if (lower_case_table_names)
    my_casedn_str(files_charset_info, old_name);

  if (wait_while_table_is_used(thd, table, HA_EXTRA_PREPARE_FOR_RENAME))
    goto err_new_table_cleanup;

  close_all_tables_for_name(thd, table->s,
                            new_name != table_name || new_db != db);

  error=0;
  table_list->table= table= 0;                  /* Safety */
  save_old_db_type= old_db_type;

  /*
    This leads to the storage engine (SE) not being notified for renames in
    mysql_rename_table(), because we just juggle with the FRM and nothing
    more. If we have an intermediate table, then we notify the SE that
    it should become the actual table. Later, we will recycle the old table.
    However, in case of ALTER TABLE RENAME there might be no intermediate
    table. This is when the old and new tables are compatible, according to
    compare_table(). Then, we need one additional call to
    mysql_rename_table() with flag NO_FRM_RENAME, which does nothing else but
    actual rename in the SE and the FRM is not touched. Note that, if the
    table is renamed and the SE is also changed, then an intermediate table
    is created and the additional call will not take place.
  */
  pthread_mutex_lock(&LOCK_open);
  if (mysql_rename_table(old_db_type, db, table_name, db, old_name,
                         FN_TO_IS_TMP))
  {
    error=1;
    (void) quick_rm_table(new_db_type, new_db, tmp_name, FN_IS_TMP);
  }
  else if (mysql_rename_table(new_db_type, new_db, tmp_name, new_db,
                              new_alias, FN_FROM_IS_TMP) ||
           (new_name != table_name || new_db != db) && // we also do rename
           Table_triggers_list::change_table_name(thd, db, table_name,
                                                  new_db, new_alias))
  {
    /* Try to get everything back. */
    error=1;
    (void) quick_rm_table(new_db_type,new_db,new_alias, 0);
    (void) quick_rm_table(new_db_type, new_db, tmp_name, FN_IS_TMP);
    (void) mysql_rename_table(old_db_type, db, old_name, db, alias,
                            FN_FROM_IS_TMP);
  }

  if (! error)
  (void) quick_rm_table(old_db_type, db, old_name, FN_IS_TMP);

  pthread_mutex_unlock(&LOCK_open);

  if (error)
    goto err_with_mdl;

end_online:
  if (thd->locked_tables_list.reopen_tables(thd))
    goto err_with_mdl;

  thd_proc_info(thd, "end");

  DBUG_EXECUTE_IF("sleep_alter_before_main_binlog", my_sleep(6000000););

  ha_binlog_log_query(thd, create_info->db_type, LOGCOM_ALTER_TABLE,
                      thd->query, thd->query_length,
                      db, table_name);

  DBUG_ASSERT(!(mysql_bin_log.is_open() &&
                thd->current_stmt_binlog_row_based &&
                (create_info->options & HA_LEX_CREATE_TMP_TABLE)));
  write_bin_log(thd, TRUE, thd->query, thd->query_length);

  if (ha_check_storage_engine_flag(old_db_type, HTON_FLUSH_AFTER_RENAME))
  {
    /*
      For the alter table to be properly flushed to the logs, we
      have to open the new table.  If not, we get a problem on server
      shutdown. But we do not need to attach MERGE children.
    */
    char path[FN_REFLEN];
    TABLE *t_table;
    build_table_filename(path, sizeof(path), new_db, table_name, "", 0);
    t_table= open_temporary_table(thd, path, new_db, tmp_name, FALSE, OTM_OPEN);
    if (t_table)
    {
      intern_close_table(t_table);
      my_free(t_table, MYF(0));
    }
    else
      sql_print_warning("Could not open table %s.%s after rename\n",
                        new_db,table_name);
    ha_flush_logs(old_db_type);
  }
  table_list->table=0;				// For query cache
  query_cache_invalidate3(thd, table_list, 0);

  if (thd->locked_tables_mode)
  {
    if ((new_name != table_name || new_db != db))
    {
      mdl_release_lock(&thd->mdl_context, target_lock_data);
      mdl_remove_lock(&thd->mdl_context, target_lock_data);
      mdl_release_and_remove_all_locks_for_name(&thd->mdl_context,
                                                mdl_lock_data);
    }
    else
      mdl_downgrade_exclusive_lock(&thd->mdl_context, mdl_lock_data);
  }

end_temporary:
  my_snprintf(tmp_name, sizeof(tmp_name), ER(ER_INSERT_INFO),
	      (ulong) (copied + deleted), (ulong) deleted,
	      (ulong) thd->cuted_fields);
  my_ok(thd, copied + deleted, 0L, tmp_name);
  thd->some_tables_deleted=0;
  DBUG_RETURN(FALSE);

err_new_table_cleanup:
  if (new_table)
  {
    /* close_temporary_table() frees the new_table pointer. */
    close_temporary_table(thd, new_table, 1, 1);
  }
  else
    (void) quick_rm_table(new_db_type, new_db, tmp_name, FN_IS_TMP);

err:
  /*
    No default value was provided for a DATE/DATETIME field, the
    current sql_mode doesn't allow the '0000-00-00' value and
    the table to be altered isn't empty.
    Report error here.
  */
  if (alter_info->error_if_not_empty && thd->row_count)
  {
    const char *f_val= 0;
    enum enum_mysql_timestamp_type t_type= MYSQL_TIMESTAMP_DATE;
    switch (alter_info->datetime_field->sql_type)
    {
      case MYSQL_TYPE_DATE:
      case MYSQL_TYPE_NEWDATE:
        f_val= "0000-00-00";
        t_type= MYSQL_TIMESTAMP_DATE;
        break;
      case MYSQL_TYPE_DATETIME:
        f_val= "0000-00-00 00:00:00";
        t_type= MYSQL_TIMESTAMP_DATETIME;
        break;
      default:
        /* Shouldn't get here. */
        DBUG_ASSERT(0);
    }
    bool save_abort_on_warning= thd->abort_on_warning;
    thd->abort_on_warning= TRUE;
    make_truncated_value_warning(thd, MYSQL_ERROR::WARN_LEVEL_WARN,
                                 f_val, strlength(f_val), t_type,
                                 alter_info->datetime_field->field_name);
    thd->abort_on_warning= save_abort_on_warning;
  }
  if (target_lock_data)
  {
    mdl_release_lock(&thd->mdl_context, target_lock_data);
    mdl_remove_lock(&thd->mdl_context, target_lock_data);
  }
  DBUG_RETURN(TRUE);

err_with_mdl:
  /*
    An error happened while we were holding exclusive name metadata lock
    on table being altered. To be safe under LOCK TABLES we should
    remove all references to the altered table from the list of locked
    tables and release the exclusive metadata lock.
  */
  thd->locked_tables_list.unlink_all_closed_tables();
  if (target_lock_data)
  {
    mdl_release_lock(&thd->mdl_context, target_lock_data);
    mdl_remove_lock(&thd->mdl_context, target_lock_data);
  }
  mdl_release_and_remove_all_locks_for_name(&thd->mdl_context, mdl_lock_data);
  DBUG_RETURN(TRUE);
}
/* mysql_alter_table */

static int
copy_data_between_tables(TABLE *from,TABLE *to,
			 List<Create_field> &create,
                         bool ignore,
			 uint order_num, ORDER *order,
			 ha_rows *copied,
			 ha_rows *deleted,
                         enum enum_enable_or_disable keys_onoff,
                         bool error_if_not_empty)
{
  int error= 1, errpos= 0;
  Copy_field *copy= NULL, *copy_end;
  ulong found_count= 0, delete_count= 0;
  THD *thd= current_thd;
  uint length= 0;
  SORT_FIELD *sortorder;
  READ_RECORD info;
  TABLE_LIST   tables;
  List<Item>   fields;
  List<Item>   all_fields;
  ha_rows examined_rows;
  bool auto_increment_field_copied= 0;
  ulong save_sql_mode= thd->variables.sql_mode;
  ulonglong prev_insert_id;
  List_iterator<Create_field> it(create);
  Create_field *def;
  DBUG_ENTER("copy_data_between_tables");

  /*
    Turn off recovery logging since rollback of an alter table is to
    delete the new table so there is no need to log the changes to it.
    
    This needs to be done before external_lock
  */
  if (ha_enable_transaction(thd, FALSE))
    goto err;
  errpos=1;

  if (!(copy= new Copy_field[to->s->fields]))
    goto err;		/* purecov: inspected */

  if (to->file->ha_external_lock(thd, F_WRLCK))
    goto err;
  errpos= 2;

  /* We need external lock before we can disable/enable keys */
  alter_table_manage_keys(to, from->file->indexes_are_disabled(), keys_onoff);

  /* We can abort alter table for any table type */
  thd->abort_on_warning= !ignore && test(thd->variables.sql_mode &
                                         (MODE_STRICT_TRANS_TABLES |
                                          MODE_STRICT_ALL_TABLES));

  from->file->info(HA_STATUS_VARIABLE | HA_STATUS_NO_LOCK);
  to->file->ha_start_bulk_insert(from->file->stats.records);
  errpos= 3;

  copy_end=copy;
  for (Field **ptr=to->field ; *ptr ; ptr++)
  {
    def=it++;
    if (def->field)
    {
      if (*ptr == to->next_number_field)
      {
        auto_increment_field_copied= TRUE;
        /*
          If we are going to copy contents of one auto_increment column to
          another auto_increment column it is sensible to preserve zeroes.
          This condition also covers case when we are don't actually alter
          auto_increment column.
        */
        if (def->field == from->found_next_number_field)
          thd->variables.sql_mode|= MODE_NO_AUTO_VALUE_ON_ZERO;
      }
      (copy_end++)->set(*ptr,def->field,0);
    }

  }

  if (order)
  {
    if (to->s->primary_key != MAX_KEY && to->file->primary_key_is_clustered())
    {
      char warn_buff[MYSQL_ERRMSG_SIZE];
      my_snprintf(warn_buff, sizeof(warn_buff), 
                  "ORDER BY ignored as there is a user-defined clustered index"
                  " in the table '%-.192s'", from->s->table_name.str);
      push_warning(thd, MYSQL_ERROR::WARN_LEVEL_WARN, ER_UNKNOWN_ERROR,
                   warn_buff);
    }
    else
    {
      from->sort.io_cache=(IO_CACHE*) my_malloc(sizeof(IO_CACHE),
                                                MYF(MY_FAE | MY_ZEROFILL));
      bzero((char *) &tables, sizeof(tables));
      tables.table= from;
      tables.alias= tables.table_name= from->s->table_name.str;
      tables.db= from->s->db.str;

      if (thd->lex->select_lex.setup_ref_array(thd, order_num) ||
          setup_order(thd, thd->lex->select_lex.ref_pointer_array,
                      &tables, fields, all_fields, order) ||
          !(sortorder= make_unireg_sortorder(order, &length, NULL)) ||
          (from->sort.found_records= filesort(thd, from, sortorder, length,
                                              (SQL_SELECT *) 0, HA_POS_ERROR,
                                              1, &examined_rows)) ==
          HA_POS_ERROR)
      {
        to->file->ha_end_bulk_insert(0);
        goto err;
      }
    }
  };

  /* Tell handler that we have values for all columns in the to table */
  to->use_all_columns();
  init_read_record(&info, thd, from, (SQL_SELECT *) 0, 1, 1, FALSE);
  errpos= 4;
  if (ignore)
    to->file->extra(HA_EXTRA_IGNORE_DUP_KEY);
  thd->row_count= 0;
  restore_record(to, s->default_values);        // Create empty record
  while (!(error=info.read_record(&info)))
  {
    if (thd->killed)
    {
      thd->send_kill_message();
      error= 1;
      break;
    }
    thd->row_count++;
    /* Return error if source table isn't empty. */
    if (error_if_not_empty)
    {
      error= 1;
      break;
    }
    if (to->next_number_field)
    {
      if (auto_increment_field_copied)
        to->auto_increment_field_not_null= TRUE;
      else
        to->next_number_field->reset();
    }
    
    for (Copy_field *copy_ptr=copy ; copy_ptr != copy_end ; copy_ptr++)
    {
      copy_ptr->do_copy(copy_ptr);
    }
    prev_insert_id= to->file->next_insert_id;
    error=to->file->ha_write_row(to->record[0]);
    to->auto_increment_field_not_null= FALSE;
    if (error)
    {
      if (!ignore ||
          to->file->is_fatal_error(error, HA_CHECK_DUP))
      {
         if (!to->file->is_fatal_error(error, HA_CHECK_DUP))
         {
           uint key_nr= to->file->get_dup_key(error);
           if ((int) key_nr >= 0)
           {
             const char *err_msg= ER(ER_DUP_ENTRY_WITH_KEY_NAME);
             if (key_nr == 0 &&
                 (to->key_info[0].key_part[0].field->flags &
                  AUTO_INCREMENT_FLAG))
               err_msg= ER(ER_DUP_ENTRY_AUTOINCREMENT_CASE);
             to->file->print_keydup_error(key_nr, err_msg);
             break;
           }
         }

	to->file->print_error(error,MYF(0));
	break;
      }
      to->file->restore_auto_increment(prev_insert_id);
      delete_count++;
    }
    else
      found_count++;
  }

err:
  if (errpos >= 4)
    end_read_record(&info);
  free_io_cache(from);
  delete [] copy;

  if (error > 0)
    to->file->extra(HA_EXTRA_PREPARE_FOR_DROP);
  if (errpos >= 3 && to->file->ha_end_bulk_insert(error > 1) && error <= 0)
  {
    to->file->print_error(my_errno,MYF(0));
    error= 1;
  }
  to->file->extra(HA_EXTRA_NO_IGNORE_DUP_KEY);

  if (errpos >= 1 && ha_enable_transaction(thd, TRUE))
    error= 1;

  /*
    Ensure that the new table is saved properly to disk so that we
    can do a rename
  */
  if (ha_autocommit_or_rollback(thd, 0))
    error=1;
  if (end_active_trans(thd))
    error=1;

  thd->variables.sql_mode= save_sql_mode;
  thd->abort_on_warning= 0;
  *copied= found_count;
  *deleted=delete_count;
  to->file->ha_release_auto_increment();
  if (errpos >= 2 && to->file->ha_external_lock(thd,F_UNLCK))
    error=1;
  if (error < 0 && to->file->extra(HA_EXTRA_PREPARE_FOR_RENAME))
    error= 1;
  DBUG_RETURN(error > 0 ? -1 : 0);
}


/*
  Recreates tables by calling mysql_alter_table().

  SYNOPSIS
    mysql_recreate_table()
    thd			Thread handler
    tables		Tables to recreate

 RETURN
    Like mysql_alter_table().
*/
bool mysql_recreate_table(THD *thd, TABLE_LIST *table_list)
{
  HA_CREATE_INFO create_info;
  Alter_info alter_info;

  DBUG_ENTER("mysql_recreate_table");
  DBUG_ASSERT(!table_list->next_global);
  /*
    table_list->table has been closed and freed. Do not reference
    uninitialized data. open_tables() could fail.
  */
  table_list->table= NULL;

  bzero((char*) &create_info, sizeof(create_info));
  create_info.row_type=ROW_TYPE_NOT_USED;
  create_info.default_table_charset=default_charset_info;
  /* Force alter table to recreate table */
  alter_info.flags= (ALTER_CHANGE_COLUMN | ALTER_RECREATE);
  DBUG_RETURN(mysql_alter_table(thd, NullS, NullS, &create_info,
                                table_list, &alter_info, 0,
                                (ORDER *) 0, 0));
}


bool mysql_checksum_table(THD *thd, TABLE_LIST *tables,
                          HA_CHECK_OPT *check_opt)
{
  TABLE_LIST *table;
  List<Item> field_list;
  Item *item;
  Protocol *protocol= thd->protocol;
  DBUG_ENTER("mysql_checksum_table");

  field_list.push_back(item = new Item_empty_string("Table", NAME_LEN*2));
  item->maybe_null= 1;
  field_list.push_back(item= new Item_int("Checksum", (longlong) 1,
                                          MY_INT64_NUM_DECIMAL_DIGITS));
  item->maybe_null= 1;
  if (protocol->send_fields(&field_list,
                            Protocol::SEND_NUM_ROWS | Protocol::SEND_EOF))
    DBUG_RETURN(TRUE);

  /* Open one table after the other to keep lock time as short as possible. */
  for (table= tables; table; table= table->next_local)
  {
    char table_name[NAME_LEN*2+2];
    TABLE *t;

    strxmov(table_name, table->db ,".", table->table_name, NullS);

    t= table->table= open_n_lock_single_table(thd, table, TL_READ, 0);
    thd->clear_error();			// these errors shouldn't get client

    protocol->prepare_for_resend();
    protocol->store(table_name, system_charset_info);

    if (!t)
    {
      /* Table didn't exist */
      protocol->store_null();
      thd->clear_error();
    }
    else
    {
      /* Call ->checksum() if the table checksum matches 'old_mode' settings */
      if (!(check_opt->flags & T_EXTEND) &&
          (((t->file->ha_table_flags() & HA_HAS_OLD_CHECKSUM) &&
            thd->variables.old_mode) ||
           ((t->file->ha_table_flags() & HA_HAS_NEW_CHECKSUM) &&
            !thd->variables.old_mode)))
	protocol->store((ulonglong)t->file->checksum());
      else if (check_opt->flags & T_QUICK)
	protocol->store_null();
      else
      {
	/* calculating table's checksum */
	ha_checksum crc= 0;
        uchar null_mask=256 -  (1 << t->s->last_null_bit_pos);

        t->use_all_columns();

	if (t->file->ha_rnd_init(1))
	  protocol->store_null();
	else
	{
	  for (;;)
	  {
	    ha_checksum row_crc= 0;
            int error= t->file->rnd_next(t->record[0]);
            if (unlikely(error))
            {
              if (error == HA_ERR_RECORD_DELETED)
                continue;
              break;
            }
	    if (t->s->null_bytes)
            {
              /* fix undefined null bits */
              t->record[0][t->s->null_bytes-1] |= null_mask;
              if (!(t->s->db_create_options & HA_OPTION_PACK_RECORD))
                t->record[0][0] |= 1;

	      row_crc= my_checksum(row_crc, t->record[0], t->s->null_bytes);
            }

	    for (uint i= 0; i < t->s->fields; i++ )
	    {
	      Field *f= t->field[i];
              if (! thd->variables.old_mode &&
                  f->is_real_null(0))
                continue;
              enum_field_types field_type= f->type();
              /*
                BLOB and VARCHAR have pointers in their field, we must convert
                to string; GEOMETRY is implemented on top of BLOB.
              */
	      if ((field_type == MYSQL_TYPE_BLOB) ||
                  (field_type == MYSQL_TYPE_VARCHAR) ||
                  (field_type == MYSQL_TYPE_GEOMETRY))
	      {
		String tmp;
		f->val_str(&tmp);
		row_crc= my_checksum(row_crc, (uchar*) tmp.ptr(), tmp.length());
	      }
	      else
		row_crc= my_checksum(row_crc, f->ptr,
				     f->pack_length());
	    }

	    crc+= row_crc;
	  }
	  protocol->store((ulonglong)crc);
          t->file->ha_rnd_end();
	}
      }
      thd->clear_error();
      close_thread_tables(thd);
      table->table=0;				// For query cache
    }
    if (protocol->write())
      goto err;
  }

  my_eof(thd);
  DBUG_RETURN(FALSE);

 err:
  close_thread_tables(thd);			// Shouldn't be needed
  if (table)
    table->table=0;
  DBUG_RETURN(TRUE);
}

static bool check_engine(THD *thd, const char *table_name,
                         HA_CREATE_INFO *create_info)
{
  handlerton **new_engine= &create_info->db_type;
  handlerton *req_engine= *new_engine;
  bool no_substitution=
        test(thd->variables.sql_mode & MODE_NO_ENGINE_SUBSTITUTION);
  if (!(*new_engine= ha_checktype(thd, ha_legacy_type(req_engine),
                                  no_substitution, 1)))
    return TRUE;

  if (req_engine && req_engine != *new_engine)
  {
    push_warning_printf(thd, MYSQL_ERROR::WARN_LEVEL_NOTE,
                       ER_WARN_USING_OTHER_HANDLER,
                       ER(ER_WARN_USING_OTHER_HANDLER),
                       ha_resolve_storage_engine_name(*new_engine),
                       table_name);
  }
  if (create_info->options & HA_LEX_CREATE_TMP_TABLE &&
      ha_check_storage_engine_flag(*new_engine, HTON_TEMPORARY_NOT_SUPPORTED))
  {
    if (create_info->used_fields & HA_CREATE_USED_ENGINE)
    {
      my_error(ER_ILLEGAL_HA_CREATE_OPTION, MYF(0),
               hton_name(*new_engine)->str, "TEMPORARY");
      *new_engine= 0;
      return TRUE;
    }
    *new_engine= myisam_hton;
  }
  return FALSE;
}<|MERGE_RESOLUTION|>--- conflicted
+++ resolved
@@ -1553,11 +1553,7 @@
       built_query.append("DROP TABLE ");
   }
 
-<<<<<<< HEAD
   mysql_ha_rm_tables(thd, tables);
-=======
-  mysql_ha_rm_tables(thd, tables, FALSE);
-
   Ha_global_schema_lock_guard global_schema_lock_guard(thd);
   /*
     Here we have no way of knowing if an ndb table is one of
@@ -1566,9 +1562,6 @@
   */
   if (!drop_temporary)
     global_schema_lock_guard.lock();
-
-  pthread_mutex_lock(&LOCK_open);
->>>>>>> cfc8d922
 
   /*
     If we have the table in the definition cache, we don't have to check the
@@ -6586,15 +6579,11 @@
 
     if (wait_if_global_read_lock(thd,0,1))
       DBUG_RETURN(TRUE);
-<<<<<<< HEAD
-=======
 
     Ha_global_schema_lock_guard global_schema_lock_guard(thd);
     if (table_type == DB_TYPE_NDBCLUSTER)
       global_schema_lock_guard.lock();
 
-    VOID(pthread_mutex_lock(&LOCK_open));
->>>>>>> cfc8d922
     if (lock_table_names(thd, table_list))
     {
       error= 1;
@@ -6622,10 +6611,6 @@
     DBUG_RETURN(error);
   }
 
-<<<<<<< HEAD
-  if (!(table= open_n_lock_single_table(thd, table_list, TL_WRITE_ALLOW_READ,
-                                        MYSQL_OPEN_TAKE_UPGRADABLE_MDL)))
-=======
   Ha_global_schema_lock_guard global_schema_lock_guard(thd);
   if (table_type == DB_TYPE_NDBCLUSTER ||
       (create_info->db_type && create_info->db_type->db_type == DB_TYPE_NDBCLUSTER))
@@ -6633,7 +6618,7 @@
     /*
       To avoid deadlock in this situation
     */
-    if (thd->locked_tables)
+    if (thd->locked_tables_mode)
     {
       my_message(ER_LOCK_OR_ACTIVE_TRANSACTION,
                  ER(ER_LOCK_OR_ACTIVE_TRANSACTION), MYF(0));
@@ -6641,8 +6626,8 @@
     }
     global_schema_lock_guard.lock();
   }
-  if (!(table= open_n_lock_single_table(thd, table_list, TL_WRITE_ALLOW_READ)))
->>>>>>> cfc8d922
+  if (!(table= open_n_lock_single_table(thd, table_list, TL_WRITE_ALLOW_READ,
+                                        MYSQL_OPEN_TAKE_UPGRADABLE_MDL)))
     DBUG_RETURN(TRUE);
   table->use_all_columns();
   mdl_lock_data= table->mdl_lock_data;
