# Description
# -----------
# Numeric floating point.

--disable_warnings
drop table if exists t1,t2;
--enable_warnings

SELECT 10,10.0,10.,.1e+2,100.0e-1;
SELECT 6e-16, -6e-16, --6e-16, -6e-16+1.000000;
SELECT 1e1,1.e1,1.0e1,1e+1,1.e+1,1.0e+1,1e-1,1.e-1,1.0e-1;
SELECT 0.001e+1,0.001e-1, -0.001e+01,-0.001e-01;
SELECT 123.23E+02,-123.23E-02,"123.23E+02"+0.0,"-123.23E-02"+0.0;
SELECT 2147483647E+02,21474836.47E+06;

create table t1 (f1 float(24),f2 float(52));
# We mask out Privileges column because it differs for embedded server
--replace_column 8 #
show full columns from t1;
insert into t1 values(10,10),(1e+5,1e+5),(1234567890,1234567890),(1e+10,1e+10),(1e+15,1e+15),(1e+20,1e+20),(1e+50,1e+50),(1e+150,1e+150);
insert into t1 values(-10,-10),(1e-5,1e-5),(1e-10,1e-10),(1e-15,1e-15),(1e-20,1e-20),(1e-50,1e-50),(1e-150,1e-150);
select * from t1;
drop table t1;

create table t1 (datum double);
insert into t1 values (0.5),(1.0),(1.5),(2.0),(2.5);
select * from t1;
select * from t1 where datum < 1.5;
select * from t1 where datum > 1.5;
select * from t1 where datum = 1.5;
drop table t1;

create table t1 (a  decimal(7,3) not null, key (a));
insert into t1 values ("0"),("-0.00"),("-0.01"),("-0.002"),("1");
select a from t1 order by a;
select min(a) from t1;
drop table t1;

#
# BUG#3612, BUG#4393, BUG#4356, BUG#4394
#

create table t1 (c1 double, c2 varchar(20));
insert t1 values (121,"16");
select c1 + c1 * (c2 / 100) as col from t1;
create table t2 select c1 + c1 * (c2 / 100) as col1, round(c1, 5) as col2, round(c1, 35) as col3, sqrt(c1*1e-15) col4 from t1;
# Floats are a bit different in PS
--disable_ps_protocol
select * from t2;
--enable_ps_protocol
show create table t2;
drop table t1,t2;

# Bug #1022: When a table contains a 'float' field, 
# and one of the functions MAX, MIN, or AVG is used on that field,
# the system crashes.

create table t1 (a float);
insert into t1 values (1);
select max(a),min(a),avg(a) from t1;
drop table t1;

#
# FLOAT/DOUBLE/DECIMAL handling
#

create table t1 (f float, f2 float(24), f3 float(6,2), d double, d2 float(53), d3 double(10,3), de decimal, de2 decimal(6), de3 decimal(5,2), n numeric, n2 numeric(8), n3 numeric(7,6));
# We mask out Privileges column because it differs for embedded server
--replace_column 8 #
show full columns from t1;
drop table t1;

create table t1 (a  decimal(7,3) not null, key (a));
insert into t1 values ("0"),("-0.00"),("-0.01"),("-0.002"),("1");
select a from t1 order by a;
select min(a) from t1;
drop table t1;

--error 1425
create table t1 (a float(200,100), b double(200,100));

#
# float in a char(1) field
#
create table t1 (c20 char);
insert into t1 values (5000.0);
insert into t1 values (0.5e4);
drop table t1;

# Errors

--error 1063
create table t1 (f float(54));	# Should give an error
--disable_warnings
drop table if exists t1;
--enable_warnings

# Don't allow 'double unsigned' to be set to a negative value (Bug #7700)
create table t1 (d1 double, d2 double unsigned);
insert into t1 set d1 = -1.0;
update t1 set d2 = d1;
select * from t1;
drop table t1;

# Ensure that maximum values as the result of number of decimals
# being specified in table schema are enforced (Bug #7361)
create table t1 (f float(4,3));
insert into t1 values (-11.0),(-11),("-11"),(11.0),(11),("11");
select * from t1;
drop table if exists t1;
create table t1 (f double(4,3));
insert into t1 values (-11.0),(-11),("-11"),(11.0),(11),("11");
select * from t1;
drop table if exists t1;

# Check conversion of floats to character field (Bug #7774)
create table t1 (c char(20));
insert into t1 values (5e-28);
select * from t1;
drop table t1;
create table t1 (c char(6));
insert into t1 values (2e5),(2e6),(2e-4),(2e-5);
select * from t1;
drop table t1;

#
# Test of comparison of integer with float-in-range (Bug #7840)
# This is needed because some ODBC applications (like Foxpro) uses
# floats for everything.
#

CREATE TABLE t1 (
  reckey int unsigned NOT NULL,
  recdesc varchar(50) NOT NULL,
  PRIMARY KEY  (reckey)
) ENGINE=MyISAM DEFAULT CHARSET=latin1;

INSERT INTO t1 VALUES (108, 'Has 108 as key');
INSERT INTO t1 VALUES (109, 'Has 109 as key');
select * from t1 where reckey=108;
select * from t1 where reckey=1.08E2;
select * from t1 where reckey=109;
select * from t1 where reckey=1.09E2;
drop table t1;

#
# Bug #13372 (decimal union)
#
create table t1 (d double(10,1));
create table t2 (d double(10,9));
insert into t1 values ("100000000.0");
insert into t2 values ("1.23456780");
create table t3 select * from t2 union select * from t1;
select * from t3;
show create table t3;
drop table t1, t2, t3;


#
# Bug #9855 (inconsistent column type for create select
#
create table t1 select  105213674794682365.00 + 0.0 x;
show warnings;
desc  t1;
drop table t1;

create table t1 select 0.0 x;
desc t1;
create table t2 select 105213674794682365.00 y;
desc t2;
create table t3 select x+y a from t1,t2;
show warnings;
desc t3;
drop table t1,t2,t3;

#
# Bug #22129: A small double precision number becomes zero
#
# check if underflows are detected correctly
select 1e-308, 1.00000001e-300, 100000000e-300;

# check if overflows are detected correctly
select 10e307;

#
# Bug #19690: ORDER BY eliminates rows from the result
#
create table t1(a int, b double(8, 2));
insert into t1 values
(1, 28.50), (1, 121.85), (1, 157.23), (1, 1351.00), (1, -1965.35), (1, 81.75), 
(1, 217.08), (1, 7.94), (4, 96.07), (4, 6404.65), (4, -6500.72), (2, 100.00),
(5, 5.00), (5, -2104.80), (5, 2033.80), (5, 0.07), (5, 65.93),
(3, -4986.24), (3, 5.00), (3, 4857.34), (3, 123.74), (3,  0.16),
(6, -1695.31), (6, 1003.77), (6, 499.72), (6, 191.82);
explain select sum(b) s from t1 group by a;
select sum(b) s from t1 group by a;
select sum(b) s from t1 group by a having s <> 0;
select sum(b) s from t1 group by a having s <> 0 order by s;
select sum(b) s from t1 group by a having s <=> 0;
select sum(b) s from t1 group by a having s <=> 0 order by s;
alter table t1 add key (a, b);
explain select sum(b) s from t1 group by a;
select sum(b) s from t1 group by a;
select sum(b) s from t1 group by a having s <> 0;
select sum(b) s from t1 group by a having s <> 0 order by s;
select sum(b) s from t1 group by a having s <=> 0;
select sum(b) s from t1 group by a having s <=> 0 order by s;
drop table t1;

--echo End of 4.1 tests

#
# bug #12694 (float(m,d) specifications)
#

--error 1427
create table t1 (s1 float(0,2));
--error 1427
create table t1 (s1 float(1,2));

#
# MySQL Bugs: #11589: mysqltest --ps-protocol, strange output, float/double/real with zerofill
#

CREATE TABLE t1 (
  f1 real zerofill,
  f2 double zerofill,
  f3 float zerofill);
INSERT INTO t1 VALUES ( 0.314152e+1, 0.314152e+1, 0.314152e+1);

let $my_stmt= select f1, f2, f3 FROM t1;
eval PREPARE stmt1 FROM '$my_stmt';
select f1, f2, f3 FROM t1;
eval $my_stmt;
EXECUTE stmt1;

DROP TABLE t1;
# Bug #28121 "INSERT or UPDATE into DOUBLE(200,0) field being truncated to 31 digits"
#

create table t1 (f1 double(200, 0));
insert into t1 values (1e199), (-1e199);
insert into t1 values (1e200), (-1e200);
insert into t1 values (2e200), (-2e200);
select f1 + 0e0 from t1;
drop table t1;

create table t1 (f1 float(30, 0));
insert into t1 values (1e29), (-1e29);
insert into t1 values (1e30), (-1e30);
insert into t1 values (2e30), (-2e30);
select f1 + 0e0 from t1;
drop table t1;

#
# Bug #12860 "Difference in zero padding of exponent between Unix and Windows"
#

create table t1 (c char(6));
insert into t1 values (2e6),(2e-5);
select * from t1;
drop table t1;

#
# Bug #21497 "DOUBLE truncated to unusable value"
#

CREATE TABLE d1 (d DOUBLE);
INSERT INTO d1 VALUES (1.7976931348623157E+308);
SELECT * FROM d1;
--error ER_ILLEGAL_VALUE_FOR_TYPE
INSERT INTO d1 VALUES (1.79769313486232e+308);
SELECT * FROM d1;
DROP TABLE d1;

#
# Bug #26788 "mysqld (debug) aborts when inserting specific numbers into char 
#             fields"
#

create table t1 (a char(20));
insert into t1 values (1.225e-05);
select a+0 from t1;
drop table t1;

<<<<<<< HEAD
=======
# 
# Bug #27483: Casting 'scientific notation type' to 'unsigned bigint' fails on 
#             windows.
#

create table t1(d double, u bigint unsigned);

insert into t1(d) values (9.223372036854775808e+18),
                         (9.223372036854779e18),
                         (9.22337203685479e18),
                         (1.84e19);

update t1 set u = d;
select * from t1;
drop table t1;

>>>>>>> 8c898f3f
--echo End of 5.0 tests<|MERGE_RESOLUTION|>--- conflicted
+++ resolved
@@ -283,8 +283,6 @@
 select a+0 from t1;
 drop table t1;
 
-<<<<<<< HEAD
-=======
 # 
 # Bug #27483: Casting 'scientific notation type' to 'unsigned bigint' fails on 
 #             windows.
@@ -301,5 +299,4 @@
 select * from t1;
 drop table t1;
 
->>>>>>> 8c898f3f
 --echo End of 5.0 tests