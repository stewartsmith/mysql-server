dnl -*- ksh -*-
dnl Process this file with autoconf to produce a configure script.

# Minimum Autoconf version required.
<<<<<<< HEAD
AC_PREREQ(2.52)

AC_INIT(sql/mysqld.cc)
AC_CANONICAL_SYSTEM
# The Docs Makefile.am parses this line!
# remember to also update version.c in ndb.
# When changing major version number please also check switch statement
# in mysqlbinlog::check_master_version().

AM_INIT_AUTOMAKE(mysql, 6.0.10-alpha)
AM_CONFIG_HEADER([include/config.h:config.h.in])
=======
AC_PREREQ(2.59)

# Remember to also update version.c in ndb.
# When changing major version number please also check switch statement
# in mysqlbinlog::check_master_version().
AC_INIT([MySQL Server], [6.0.9-alpha], [], [mysql])
AC_CONFIG_SRCDIR([sql/mysqld.cc])
AC_CANONICAL_TARGET
# automake 1.9.2 has 'filename-length-max=99', but not 1.6.2
AM_INIT_AUTOMAKE([1.6.2])
AC_PROG_LIBTOOL

AC_CONFIG_HEADERS([include/config.h])

NDB_VERSION_MAJOR=6
NDB_VERSION_MINOR=2
NDB_VERSION_BUILD=17
NDB_VERSION_STATUS="-GA"
>>>>>>> b0218b63

NDB_VERSION_MAJOR=6
NDB_VERSION_MINOR=2
NDB_VERSION_BUILD=17
NDB_VERSION_STATUS="-GA"

PROTOCOL_VERSION=10
DOT_FRM_VERSION=6
# See the libtool docs for information on how to do shared lib versions.
SHARED_LIB_MAJOR_VERSION=16
SHARED_LIB_VERSION=$SHARED_LIB_MAJOR_VERSION:0:0
NDB_SHARED_LIB_MAJOR_VERSION=4
NDB_SHARED_LIB_VERSION=$NDB_SHARED_LIB_MAJOR_VERSION:0:0

# Set all version vars based on $VERSION. How do we do this more elegant ?
# Remember that regexps needs to quote [ and ] since this is run through m4.
# We take some made up examples
#
#  VERSION                  5.1.40sp1-alpha     5.0.34a
#  MYSQL_NO_DASH_VERSION    5.1.40sp1           5.0.34a
#  MYSQL_NUMERIC_VERSION    5.1.40              5.0.34
#  MYSQL_BASE_VERSION       5.1                 5.0
#  MYSQL_VERSION_ID         50140               50034
#
MYSQL_NO_DASH_VERSION=`echo $VERSION | sed -e "s|-.*$||"`
MYSQL_NUMERIC_VERSION=`echo $MYSQL_NO_DASH_VERSION | sed -e "s|[[a-z]][[a-z0-9]]*$||"`
MYSQL_BASE_VERSION=`echo $MYSQL_NUMERIC_VERSION | sed -e "s|\.[[^.]]*$||"`
MYSQL_VERSION_ID=`echo $MYSQL_NUMERIC_VERSION | \
    awk -F. '{printf "%d%0.2d%0.2d", $1, $2, $3}'`

# Add previous major version for debian package upgrade path
MYSQL_PREVIOUS_BASE_VERSION=5.1

# The port should be constant for a LONG time
MYSQL_TCP_PORT_DEFAULT=3306
MYSQL_UNIX_ADDR_DEFAULT="/tmp/mysql.sock"

dnl Include m4 
sinclude(config/ac-macros/alloca.m4)
sinclude(config/ac-macros/check_cpu.m4)
sinclude(config/ac-macros/character_sets.m4)
sinclude(config/ac-macros/compiler_flag.m4)
sinclude(config/ac-macros/dtrace.m4)
sinclude(config/ac-macros/plugins.m4)
sinclude(config/ac-macros/ha_ndbcluster.m4)
sinclude(config/ac-macros/large_file.m4)
sinclude(config/ac-macros/misc.m4)
sinclude(config/ac-macros/readline.m4)
sinclude(config/ac-macros/ssl.m4)
sinclude(config/ac-macros/libevent.m4)
sinclude(config/ac-macros/zlib.m4)
<<<<<<< HEAD
sinclude(config/search_for_lib.m4)
sinclude(config/libmemcached.m4)
=======
sinclude(config/ac-macros/search_for_lib.m4)
sinclude(config/ac-macros/libmemcached.m4)
>>>>>>> b0218b63

# Remember to add a directory sql/share/LANGUAGE
AVAILABLE_LANGUAGES="\
czech danish dutch english estonian french german greek hungarian \
italian japanese korean norwegian norwegian-ny polish portuguese \
romanian russian serbian slovak spanish swedish ukrainian"

#####
#####

AC_SUBST(MYSQL_NO_DASH_VERSION)
AC_SUBST(MYSQL_BASE_VERSION)
AC_SUBST(MYSQL_VERSION_ID)
AC_SUBST(MYSQL_PREVIOUS_BASE_VERSION)
AC_SUBST(PROTOCOL_VERSION)
AC_DEFINE_UNQUOTED([PROTOCOL_VERSION], [$PROTOCOL_VERSION],
                   [mysql client protocol version])
AC_SUBST(DOT_FRM_VERSION)
AC_DEFINE_UNQUOTED([DOT_FRM_VERSION], [$DOT_FRM_VERSION],
                   [Version of .frm files])
AC_SUBST(SHARED_LIB_MAJOR_VERSION)
AC_SUBST(SHARED_LIB_VERSION)
AC_SUBST(AVAILABLE_LANGUAGES)


# Canonicalize the configuration name.

# Check whether --with-system-type or --without-system-type was given.
AC_ARG_WITH(system-type,
    [  --with-system-type      Set the system type, like "sun-solaris10"],
    [SYSTEM_TYPE="$withval"],
    [SYSTEM_TYPE="$host_vendor-$host_os"])
AC_ARG_WITH(machine-type,
    [  --with-machine-type     Set the machine type, like "powerpc"],
    [MACHINE_TYPE="$withval"],
    [MACHINE_TYPE="$host_cpu"])
AC_SUBST(SYSTEM_TYPE)
AC_DEFINE_UNQUOTED([SYSTEM_TYPE], ["$SYSTEM_TYPE"],
                   [Name of system, eg sun-solaris])
AC_SUBST(MACHINE_TYPE)
AC_DEFINE_UNQUOTED([MACHINE_TYPE], ["$MACHINE_TYPE"],
                   [Machine type name, eg sparc])

# Detect intel x86 like processor
BASE_MACHINE_TYPE=$MACHINE_TYPE
case $MACHINE_TYPE in
  i?86) BASE_MACHINE_TYPE=i386 ;;
esac

# Save some variables and the command line options for mysqlbug
SAVE_CC="$CC"
SAVE_CXX="$CXX"
SAVE_ASFLAGS="$ASFLAGS"
SAVE_CFLAGS="$CFLAGS"
SAVE_CXXFLAGS="$CXXFLAGS"
SAVE_LDFLAGS="$LDFLAGS"
SAVE_CXXLDFLAGS="$CXXLDFLAGS"
CONF_COMMAND="$0 $ac_configure_args"
AC_SUBST(CONF_COMMAND)
AC_SUBST(SAVE_CC)
AC_SUBST(SAVE_CXX)
AC_SUBST(SAVE_ASFLAGS)
AC_SUBST(SAVE_CFLAGS)
AC_SUBST(SAVE_CXXFLAGS)
AC_SUBST(SAVE_LDFLAGS)
AC_SUBST(SAVE_CXXLDFLAGS)
AC_SUBST(CXXLDFLAGS)

AM_SANITY_CHECK
# This is needed is SUBDIRS is set
AC_PROG_MAKE_SET

##############################################################################
# The below section needs to be done before AC_PROG_CC
##############################################################################

# Hack for OS X/Darwin and Metrowerks CodeWarrior
AC_ARG_WITH(darwin-mwcc,
[  --with-darwin-mwcc      Use Metrowerks CodeWarrior wrappers on OS X/Darwin],[
 if [ "with_darwin_mwcc" = yes ] ; then
  builddir=`pwd`
  ccwrapper="$builddir/support-files/MacOSX/mwcc-wrapper"
  arwrapper="$builddir/support-files/MacOSX/mwar-wrapper"
  CC="$ccwrapper"
  CXX="$ccwrapper"
  LD="$ccwrapper"
  AR="$arwrapper"
  RANLIB=:
  export CC CXX LD AR RANLIB
  AC_SUBST(AR)
  AC_SUBST(RANLIB)
 fi
])

AM_CONDITIONAL(DARWIN_MWCC, test x$with_darwin_mwcc = xyes)

if test "x${CFLAGS-}" = x ; then
  cflags_is_set=no
else
  cflags_is_set=yes
fi

if test "x${CPPFLAGS-}" = x ; then
  cppflags_is_set=no
else
  cppflags_is_set=yes
fi

if test "x${LDFLAGS-}" = x ; then
  ldflags_is_set=no
else
  ldflags_is_set=yes
fi

################ End of section to be done before AC_PROG_CC #################

# The following hack should ensure that configure doesn't add optimizing
# or debugging flags to CFLAGS or CXXFLAGS
# C_EXTRA_FLAGS are flags that are automaticly added to both
# CFLAGS and CXXFLAGS
CFLAGS="$CFLAGS $C_EXTRA_FLAGS "
CXXFLAGS="$CXXFLAGS $C_EXTRA_FLAGS "

dnl Checks for programs.
AC_PROG_AWK
AC_PROG_CC			dnl Sets $GCC="yes" if GNU C
AC_PROG_CXX			dnl Sets $GXX="yes" if GNU C++
AC_PROG_CPP

# Print version of CC and CXX compiler (if they support --version)
case $SYSTEM_TYPE in
  *netware*)
CC_VERSION=`$CC -version | grep -i version`
    ;;
  *)
CC_VERSION=`$CC --version | sed 1q`
    ;;
esac
if test $? -eq "0"
then
  AC_MSG_CHECKING("C Compiler version")
  AC_MSG_RESULT("$CC $CC_VERSION")
else
CC_VERSION=""
fi
AC_SUBST(CC_VERSION)
MYSQL_CHECK_CXX_VERSION

# Fix for sgi gcc / sgiCC which tries to emulate gcc
if test "$CC" = "sgicc"
then
  GCC="no"
fi
if test "$CXX" = "sgi++"
then
  GXX="no"
fi

if test "$GCC" = "yes"
then
  AS="$CC -c"
  AC_SUBST(AS)
else
  AC_PATH_PROG(AS, as, as)
fi

# Still need ranlib for readline; local static use only so no libtool.
AC_PROG_RANLIB

# Ensure that we have --preserve-dup-deps defines, otherwise we get link
# problems of 'mysql' with CXX=g++
LIBTOOL="$LIBTOOL --preserve-dup-deps"
AC_SUBST(LIBTOOL)dnl

AC_SUBST(NM)dnl

# NM= "$NM -X64"
#archive_expsym_cmds= `echo "$archive_expsym_cmds" | sed -e '/"$(CC)"//'`
#archive_expsym_cmds= "$CC -q64 $archive_expsym_cmds"
#  CXXFLAGS=`echo "$CXXFLAGS -Werror" | sed -e 's/-fbranch-probabilities//; s/-Wall//; s/-ansi//; s/-pedantic//; s/-Wcheck//'`

#AC_LIBTOOL_DLOPEN AC_LIBTOOL_WIN32_DLL AC_DISABLE_FAST_INSTALL AC_DISABLE_SHARED AC_DISABLE_STATIC

# AC_PROG_INSTALL
AC_PROG_INSTALL
test -z "$INSTALL_SCRIPT" && INSTALL_SCRIPT='${INSTALL_PROGRAM}'

# Not critical since the generated file is distributed
AC_CHECK_PROGS(YACC, ['bison -y -p MYSQL'])

#check the return type of sprintf
AC_MSG_CHECKING("return type of sprintf")
<<<<<<< HEAD
AC_TRY_RUN([
  int main()
    {
=======
AC_RUN_IFELSE(
  [AC_LANG_PROGRAM([],
     [[
>>>>>>> b0218b63
      char* s = "hello";
      char buf[6];
      if((int)sprintf(buf, s) == strlen(s))
	return 0;
      return -1;
     ]]
  )],
   [AC_DEFINE(SPRINTF_RETURNS_INT, [1], [POSIX sprintf])
   AC_MSG_RESULT("int")],
  [AC_RUN_IFELSE(
     [AC_LANG_PROGRAM([],
        [[
     char* s = "hello";
     char buf[6];
     if((char*)sprintf(buf,s) == buf + strlen(s))
       return 0;
     return -1;
        ]]
     )],
               [AC_DEFINE(SPRINTF_RETURNS_PTR, [1], [Broken sprintf])
                AC_MSG_RESULT("ptr")],
               [AC_DEFINE(SPRINTF_RETURNS_GARBAGE, [1], [Broken sprintf])
<<<<<<< HEAD
                AC_MSG_RESULT("garbage")]
   )],
=======
      AC_MSG_RESULT("garbage")],
     [foobar=1])],	dnl Unreachable, but to avoid warning set something
>>>>>>> b0218b63
   # Cross compile, assume POSIX
   [AC_DEFINE(SPRINTF_RETURNS_INT, [1], [POSIX sprintf])
    AC_MSG_RESULT("int (we assume)")]
)

AC_PATH_PROG(uname_prog, uname, no)

# We should go through this and put all the explictly system dependent
# stuff in one place
AC_MSG_CHECKING(operating system)
AC_CACHE_VAL(mysql_cv_sys_os,
[
if test "$uname_prog" != "no"; then
  mysql_cv_sys_os="`uname`"
else
  mysql_cv_sys_os="Not Solaris"
fi
])
AC_MSG_RESULT($mysql_cv_sys_os)

# This should be rewritten to use $target_os
case "$target_os" in
  sco3.2v5*) 
     CFLAGS="$CFLAGS -DSCO"
     CXXFLAGS="$CXXFLAGS -DSCO"
     LD='$(CC) $(CFLAGS)'
     case "$CFLAGS" in
       *-belf*) 
         AC_SYS_COMPILER_FLAG(-belf,sco_belf_option,CFLAGS,[],[
         case "$LDFLAGS" in
           *-belf*) ;;
           *) AC_MSG_WARN([Adding -belf option to ldflags.])
              LDFLAGS="$LDFLAGS -belf"
           ;;
         esac
         ])
       ;;
       *)
         AC_SYS_COMPILER_FLAG(-belf,sco_belf_option,CFLAGS,[],[
         case "$LDFLAGS" in
           *-belf*) ;;
           *)
	     AC_MSG_WARN([Adding -belf option to ldflags.])
             LDFLAGS="$LDFLAGS -belf"
           ;;
         esac
         ])
       ;;
     esac
  ;;
  sysv5UnixWare* | sysv5OpenUNIX8*) 
    if test "$GCC" != "yes"; then
      # Use the built-in alloca()
      CFLAGS="$CFLAGS -Kalloca"
    fi
    CXXFLAGS="$CXXFLAGS -DNO_CPLUSPLUS_ALLOCA"
  ;;
  sysv5SCO_SV6.0.0*)
    if test "$GCC" != "yes"; then
      # Use the built-in alloca()
      CFLAGS="$CFLAGS -Kalloca"
      CXXFLAGS="$CFLAGS -Kalloca"
      # Use no_implicit for templates
      CXXFLAGS="$CXXFLAGS -Tno_implicit"
      AC_DEFINE([HAVE_EXPLICIT_TEMPLATE_INSTANTIATION],
        [1], [Defined by configure. Use explicit template instantiation.])
    fi
  ;;
  *solaris*)
    TARGET_SOLARIS="true"
    AC_DEFINE([TARGET_OS_SOLARIS], [1], [Whether we are building for Solaris])
    AC_SUBST(TARGET_SOLARIS)
  ;;
esac

# The following is required for portable results of floating point calculations
# on PowerPC. The same must also be done for IA-64, but this options is missing
# in the IA-64 gcc backend.

if test "$GCC" = "yes"
then
  case "$host_cpu" in
    *ppc* | *powerpc*)
      CFLAGS="$CFLAGS -mno-fused-madd"
      CXXFLAGS="$CXXFLAGS -mno-fused-madd"
    ;;
  esac
fi

AC_SUBST(CC)
AC_SUBST(CFLAGS)
AC_SUBST(CXX)
AC_SUBST(CXXFLAGS)
AC_SUBST(ASFLAGS)
AC_SUBST(LD)
AC_SUBST(INSTALL_SCRIPT)

export CC CXX CFLAGS LD LDFLAGS AR ARFLAGS

if test "$GCC" = "yes"
then
  # mysqld requires -fno-implicit-templates.
  # Disable exceptions as they seams to create problems with gcc and threads.
  # mysqld doesn't use run-time-type-checking, so we disable it.
  # We should use -Wno-invalid-offsetof flag to disable some warnings from gcc
  # regarding offset() usage in C++ which are done in a safe manner in the
  # server
  CXXFLAGS="$CXXFLAGS -fno-implicit-templates -fno-exceptions -fno-rtti"
  AC_DEFINE([HAVE_EXPLICIT_TEMPLATE_INSTANTIATION],
    [1], [Defined by configure. Use explicit template instantiation.])
fi

MYSQL_PROG_AR

# libmysqlclient versioning when linked with GNU ld.
if $LD --version 2>/dev/null | grep GNU >/dev/null 2>&1; then
  LD_VERSION_SCRIPT="-Wl,--version-script=\$(top_builddir)/libmysql/libmysql.ver"
  AC_CONFIG_FILES(libmysql/libmysql.ver)
fi
AC_SUBST(LD_VERSION_SCRIPT)


# Avoid bug in fcntl on some versions of linux
AC_MSG_CHECKING([if we should use 'skip-external-locking' as default for $target_os])
# Any variation of Linux
if expr "$target_os" : "[[Ll]]inux.*" > /dev/null
then
  MYSQLD_DEFAULT_SWITCHES="--skip-external-locking"
  TARGET_LINUX="true"
  AC_MSG_RESULT([yes])
  AC_DEFINE([TARGET_OS_LINUX], [1], [Whether we build for Linux])
else
  MYSQLD_DEFAULT_SWITCHES=""
  TARGET_LINUX="false"
  AC_MSG_RESULT([no])
fi
AC_SUBST(MYSQLD_DEFAULT_SWITCHES)
AC_SUBST(TARGET_LINUX)

dnl Find paths to some shell programs
AC_PATH_PROG(LN, ln, ln)
# This must be able to take a -f flag like normal unix ln.
AC_PATH_PROG(LN_CP_F, ln, ln)
case $SYSTEM_TYPE in
  *netware*) ;;
  *)
    # If ln -f does not exists use -s (AFS systems)
    if test -n "$LN_CP_F"; then
      LN_CP_F="$LN_CP_F -s"
    fi
    ;;
esac

AC_PATH_PROG(MV, mv, mv)
AC_PATH_PROG(RM, rm, rm)
AC_PATH_PROG(CP, cp, cp)
AC_PATH_PROG(SED, sed, sed)
AC_PATH_PROG(CMP, cmp, cmp)
AC_PATH_PROG(CHMOD, chmod, chmod)
AC_PATH_PROG(HOSTNAME, hostname, hostname)
AC_PATH_PROG(DIFF, diff, diff)
# Check for a GNU tar named 'gtar', or 'gnutar' (MacOS X) and
# fall back to 'tar' otherwise and hope that it's a GNU tar as well
AC_CHECK_PROGS(TAR, gnutar gtar tar)

dnl We use a path for perl so the script startup works
dnl We make sure to use perl, not perl5, in hopes that the RPMs will
dnl not depend on the perl5 binary being installed (probably a bug in RPM)
AC_PATH_PROG(PERL, perl, no)
if test "$PERL" != "no" && $PERL -e 'require 5' > /dev/null 2>&1
then
  PERL5=$PERL
else
  AC_PATH_PROG(PERL5, perl5, no)
  if test "$PERL5" != no
  then
    PERL=$PERL5
    ac_cv_path_PERL=$ac_cv_path_PERL5
  fi
fi

AC_SUBST(HOSTNAME)
AC_SUBST(PERL)
AC_SUBST(PERL5)

# Enable the abi_check rule only if gcc is available

if test "$GCC" != "yes" || expr "$CC" : ".*icc.*"
then
  ABI_CHECK=""
else
  ABI_CHECK="abi_check"
fi

AC_SUBST(ABI_CHECK)

# Look for PS usage.  We use double dollar-signs in FIND_PROC because this
# value is written to a makefile, which interprets away one level of
# dollar-signs.  So, interpretation stages are  m4 and then shell in autoconf,
# then Make, then shell.  The autoconf substitution uses single quotes, so 
# no unprotected single quotes should appear in the expression.
AC_PATH_PROG(PS, ps, ps)
AC_MSG_CHECKING("how to check if pid exists")
PS=$ac_cv_path_PS
# Linux style
if $PS wwwp $$ 2> /dev/null | grep -- "$0" > /dev/null
then
  FIND_PROC="$PS wwwp \$\$PID | grep -v \" grep\" | grep -v mysqld_safe | grep -- \"\$\$MYSQLD\" > /dev/null"
# Solaris
elif $PS -fp $$ 2> /dev/null | grep -- $0 > /dev/null
then
  FIND_PROC="$PS -p \$\$PID | grep -v \" grep\" | grep -v mysqld_safe | grep -- \"\$\$MYSQLD\" > /dev/null"
# BSD style
elif $PS -uaxww 2> /dev/null | grep -- $0 > /dev/null
then
  FIND_PROC="$PS -uaxww | grep -v \" grep\" | grep -v mysqld_safe | grep -- \"\$\$MYSQLD\" | grep \" \$\$PID \" > /dev/null"
# SysV style
elif $PS -ef 2> /dev/null | grep -- $0 > /dev/null
then
  FIND_PROC="$PS -ef | grep -v \" grep\" | grep -v mysqld_safe | grep -- \"\$\$MYSQLD\" | grep \" \$\$PID \" > /dev/null"
# Do anybody use this?
elif $PS $$ 2> /dev/null | grep -- $0 > /dev/null
then
  FIND_PROC="$PS \$\$PID | grep -v \" grep\" | grep -v mysqld_safe | grep -- \"\$\$MYSQLD\" > /dev/null"
else
  case $SYSTEM_TYPE in
    *freebsd*|*dragonfly*)
      FIND_PROC="$PS p \$\$PID | grep -v \" grep\" | grep -v mysqld_safe | grep -- \"\$\$MYSQLD\" > /dev/null"
      ;;
    *darwin*)
      FIND_PROC="$PS -uaxww | grep -v \" grep\" | grep -v mysqld_safe | grep -- \"\$\$MYSQLD\" | grep \" \$\$PID \" > /dev/null"
      ;;
    *cygwin*)
      FIND_PROC="$PS -e | grep -v \" grep\" | grep -v mysqld_safe | grep -- \"\$\$MYSQLD\" | grep \" \$\$PID \" > /dev/null"
      ;;
    *netware*)
      FIND_PROC=
      ;;
    *)
      AC_MSG_ERROR([Could not find the right ps and/or grep switches. Which OS is this?  See the Installation chapter in the Reference Manual.])
  esac
fi
AC_SUBST(FIND_PROC)
AC_MSG_RESULT("$FIND_PROC")

# Check if a pid is valid
AC_PATH_PROG(KILL, kill, kill)
AC_MSG_CHECKING("for kill switches")
if $ac_cv_path_KILL -0 $$
then
  CHECK_PID="$ac_cv_path_KILL -0 \$\$PID > /dev/null 2> /dev/null"
elif kill -s 0 $$
then
  CHECK_PID="$ac_cv_path_KILL -s 0 \$\$PID > /dev/null 2> /dev/null"
else
  AC_MSG_WARN([kill -0 to check for pid seems to fail])
    CHECK_PID="$ac_cv_path_KILL -s SIGCONT \$\$PID > /dev/null 2> /dev/null"
fi
AC_SUBST(CHECK_PID)
AC_MSG_RESULT("$CHECK_PID")

# We need an ANSI C compiler
AM_PROG_CC_STDC

# We need an assembler, too
AM_PROG_AS
CCASFLAGS="$CCASFLAGS $ASFLAGS"

# Check if we need noexec stack for assembler
AC_CHECK_NOEXECSTACK

if test "$am_cv_prog_cc_stdc" = "no"
then
  AC_MSG_ERROR([MySQL requires an ANSI C compiler (and a C++ compiler). Try gcc. See the Installation chapter in the Reference Manual.])
fi

NOINST_LDFLAGS="-static"

static_nss=""
STATIC_NSS_FLAGS=""
OTHER_LIBC_LIB=""
AC_ARG_WITH(other-libc,
 [  --with-other-libc=DIR   Link against libc and other standard libraries 
                          installed in the specified non-standard location 
                          overriding default. Originally added to be able to
                          link against glibc 2.2 without making the user 
                          upgrade the standard libc installation.],
 [
   other_libc_include="$withval/include"
   other_libc_lib="$withval/lib"
   with_other_libc="yes"
   enable_shared="no"
   all_is_static="yes"
   CFLAGS="$CFLAGS -I$other_libc_include"
   # There seems to be a feature in gcc that treats system and libc headers
   # silently when they violatate ANSI C++ standard, but it is strict otherwise
   # since gcc cannot now recognize that our headers are libc, we work around
   # by telling it to be permissive. Note that this option only works with
   # new versions of gcc (2.95.x and above)
   CXXFLAGS="$CXXFLAGS -fpermissive -I$other_libc_include"
   if test -f "$other_libc_lib/libnss_files.a"
   then
     # libc has been compiled with --enable-static-nss
     # we need special flags, but we will have to add those later
     STATIC_NSS_FLAGS="-lc -lnss_files -lnss_dns -lresolv"
     STATIC_NSS_FLAGS="$STATIC_NSS_FLAGS $STATIC_NSS_FLAGS"
     OTHER_LIBC_LIB="-static -L$other_libc_lib"
     static_nss=1
   else
     # this is a dirty hack. We if we detect static nss glibc in the special
     # location, we do not re-direct the linker to get libraries from there
     # during check. The reason is that if we did, we would have to find a
     # way to append the special static nss flags to LIBS every time we do
     # any check - this is definitely feasible, but not worthwhile the risk
     # of breaking other things. So for our purposes it would be sufficient
     # to assume that whoever is using static NSS knows what he is doing and
     # has sensible libraries in the regular location
     LDFLAGS="$LDFLAGS -static -L$other_libc_lib "
   fi
   
   # When linking against custom libc installed separately, we want to force
   # all binary builds to be static, including the build done by configure
   # itself to test for system features.
   with_mysqld_ldflags="-all-static"
   with_client_ldflags="-all-static"
   NOINST_LDFLAGS="-all-static"
 ],
 [
  other_libc_include=
  other_libc_lib=
  with_other_libc="no"
 ]
)
AC_SUBST(NOINST_LDFLAGS)

#
# Check if we are using Linux and a glibc compiled with static nss
# (this is true on the MySQL build machines to avoid NSS problems)
#

if test "$TARGET_LINUX" = "true" -a "$static_nss" = ""
then
  tmp=`nm /usr/lib*/libc.a  | grep _nss_files_getaliasent_r`
  if test -n "$tmp"
  then
     STATIC_NSS_FLAGS="-lc -lnss_files -lnss_dns -lresolv"
     STATIC_NSS_FLAGS="$STATIC_NSS_FLAGS $STATIC_NSS_FLAGS"
     static_nss=1
  fi
fi

AC_MSG_CHECKING(whether features provided by the user community should be included.)
AC_ARG_ENABLE(community-features,
<<<<<<< HEAD
    AC_HELP_STRING(
=======
    AS_HELP_STRING(
>>>>>>> b0218b63
        [--enable-community-features], 
        [Enable additional features provided by the user community.]),
    [ ENABLE_COMMUNITY_FEATURES=$enableval ],
    [ ENABLE_COMMUNITY_FEATURES=no ]
    )

if test "$ENABLE_COMMUNITY_FEATURES" = "yes"
then
  AC_DEFINE([COMMUNITY_SERVER], [1],
            [Whether features provided by the user community should be included])
  AC_MSG_RESULT([yes, community server])
else
  AC_MSG_RESULT([no, enterprise server])
fi

AC_ARG_WITH(server-suffix,
    [  --with-server-suffix    Append value to the version string.],
    [ MYSQL_SERVER_SUFFIX=`echo "$withval" | sed -e  's/^\(...................................\)..*$/\1/'` ],
    [ MYSQL_SERVER_SUFFIX= ]
    )
AC_SUBST(MYSQL_SERVER_SUFFIX)

# Set flags if we want to force to use pthreads
AC_ARG_WITH(pthread,
    [  --with-pthread          Force use of pthread library.],
    [ with_pthread=$withval ],
    [ with_pthread=no ]
    )

# Force use of thread libs LIBS
AC_ARG_WITH(named-thread-libs,
    [  --with-named-thread-libs=ARG
                          Use specified thread libraries instead of 
                          those automatically found by configure.],
    [ with_named_thread=$withval ],
    [ with_named_thread=no ]
    )

# Force use of a curses libs
AC_ARG_WITH(named-curses-libs,
    [  --with-named-curses-libs=ARG
                          Use specified curses libraries instead of 
                          those automatically found by configure.],
    [ with_named_curses=$withval ],
    [ with_named_curses=no ]
    )

# Make thread safe client
AC_ARG_ENABLE(thread-safe-client,
    [  --disable-thread-safe-client   
                          Compile the client without threads.],
    [ THREAD_SAFE_CLIENT=$enableval ],
    [ THREAD_SAFE_CLIENT=yes ]
    )

# compile with strings functions in assembler
AC_ARG_ENABLE(assembler,
    [  --enable-assembler      Use assembler versions of some string 
                          functions if available.],
    [ ENABLE_ASSEMBLER=$enableval ],
    [ ENABLE_ASSEMBLER=no ]
    )

AC_MSG_CHECKING(if we should use assembler functions)
# For now we only support assembler on i386 and sparc systems
AM_CONDITIONAL(ASSEMBLER_x86, test "$ENABLE_ASSEMBLER" = "yes" -a "$BASE_MACHINE_TYPE" = "i386" && $AS strings/strings-x86.s -o checkassembler >/dev/null 2>&1 && test -f checkassembler && (rm -f checkassembler; exit 0;))
AM_CONDITIONAL(ASSEMBLER_sparc32, test "$ENABLE_ASSEMBLER" = "yes" -a "$BASE_MACHINE_TYPE" = "sparc")
AM_CONDITIONAL(ASSEMBLER_sparc64, test "$ENABLE_ASSEMBLER" = "yes" -a "$BASE_MACHINE_TYPE" = "sparcv9")
AM_CONDITIONAL(ASSEMBLER, test "$ASSEMBLER_x86_TRUE" = "" -o "$ASSEMBLER_sparc32_TRUE" = "")

if test "$ASSEMBLER_TRUE" = ""
then
  AC_MSG_RESULT([yes])
else
  AC_MSG_RESULT([no])
fi

# Add query profiler
AC_MSG_CHECKING(if SHOW PROFILE should be enabled.)
AC_ARG_ENABLE(profiling,
    AS_HELP_STRING([--enable-profiling], [Enable profiling of query lifetime.]),
    [ ENABLED_PROFILING=$enableval ],
    [ ENABLED_PROFILING=no ])

AC_DEFINE([ENABLED_PROFILING], [1], [If SHOW PROFILE should be enabled])
if test "$ENABLED_PROFILING" = "yes"
then
  AC_MSG_RESULT([yes]) 
else
  AC_MSG_RESULT([no])
fi

# Use this to set the place used for unix socket used to local communication.
AC_ARG_WITH(unix-socket-path,
    [  --with-unix-socket-path=SOCKET
                          Where to put the unix-domain socket.  SOCKET must be 
                          an absolute file name.],
    [ MYSQL_UNIX_ADDR=$withval ],
    [ MYSQL_UNIX_ADDR=$MYSQL_UNIX_ADDR_DEFAULT ]
    )
AC_SUBST(MYSQL_UNIX_ADDR)

AC_ARG_WITH(tcp-port,
    [  --with-tcp-port=port-number
                          Which port to use for MySQL services (default 3306)],
    [ MYSQL_TCP_PORT=$withval ],
    [ MYSQL_TCP_PORT=$MYSQL_TCP_PORT_DEFAULT
      # if we actually defaulted (as opposed to the pathological case of
      # --with-tcp-port=<MYSQL_TCP_PORT_DEFAULT> which might in theory
      # happen if whole batch of servers was built from a script), set
      # the default to zero to indicate that; we don't lose information
      # that way, because 0 obviously indicates that we can get the
      # default value from MYSQL_TCP_PORT. this seems really evil, but
      # testing for MYSQL_TCP_PORT==MYSQL_TCP_PORT_DEFAULT would make a
      # a port of MYSQL_TCP_PORT_DEFAULT magic even if the builder did not
      # intend it to mean "use the default, in fact, look up a good default
      # from /etc/services if you can", but really, really meant 3306 when
      # they passed in 3306. When they pass in a specific value, let them
      # have it; don't second guess user and think we know better, this will
      # just make people cross.  this makes the the logic work like this
      # (which is complicated enough):
      #
      # - if a port was set during build, use that as a default.
      #
      # - otherwise, try to look up a port in /etc/services; if that fails,
      #   use MYSQL_TCP_PORT_DEFAULT (at the time of this writing 3306)
      #
      # - allow the MYSQL_TCP_PORT environment variable to override that.
      #
      # - allow command-line parameters to override all of the above.
      #
      # the top-most MYSQL_TCP_PORT_DEFAULT is read from win/configure.js,
      # so don't mess with that.
      MYSQL_TCP_PORT_DEFAULT=0 ]
    )
AC_SUBST(MYSQL_TCP_PORT)
# We might want to document the assigned port in the manual.
AC_SUBST(MYSQL_TCP_PORT_DEFAULT)

# Use this to set the place used for unix socket used to local communication.
AC_ARG_WITH(mysqld-user,
    [  --with-mysqld-user=username   
                          What user the mysqld daemon shall be run as.],
    [ MYSQLD_USER=$withval ],
    [ MYSQLD_USER=mysql ]
    )
AC_SUBST(MYSQLD_USER)

# If we should allow LOAD DATA LOCAL
AC_MSG_CHECKING(If we should should enable LOAD DATA LOCAL by default)
AC_ARG_ENABLE(local-infile,
    [  --enable-local-infile   Enable LOAD DATA LOCAL INFILE (default: disabled)],
    [ ENABLED_LOCAL_INFILE=$enableval ],
    [ ENABLED_LOCAL_INFILE=no ]
    )
if test "$ENABLED_LOCAL_INFILE" = "yes"
then
  AC_MSG_RESULT([yes])
  AC_DEFINE([ENABLED_LOCAL_INFILE], [1],
            [If LOAD DATA LOCAL INFILE should be enabled by default])
else
  AC_MSG_RESULT([no])
fi

# If we should allow init-file, skip-grant-table and bootstrap options
AC_MSG_CHECKING(If we should should enable init-file, skip-grant-table options and bootstrap)
AC_ARG_ENABLE(grant-options,
    [  --disable-grant-options Disables the use of --init-file, --skip-grant-tables and --bootstrap options],
    [ mysql_grant_options_enabled=$enableval ],
    [ mysql_grant_options_enabled=yes ]
    )
if test "$mysql_grant_options_enabled" = "yes"
then
  AC_MSG_RESULT([yes])
else
  AC_DEFINE([DISABLE_GRANT_OPTIONS], [1],
            [Disables the use of --init-file, --skip-grant-tables and --bootstrap options])
  AC_MSG_RESULT([no])
fi

MYSQL_SYS_LARGEFILE

# Types that must be checked AFTER large file support is checked
AC_TYPE_SIZE_T

#--------------------------------------------------------------------
# Check for system header files
#--------------------------------------------------------------------

AC_HEADER_DIRENT
AC_HEADER_STDC
AC_HEADER_SYS_WAIT
AC_CHECK_HEADERS(fcntl.h fenv.h float.h floatingpoint.h fpu_control.h ieeefp.h \
 limits.h memory.h pwd.h select.h \
 stdlib.h stddef.h sys/fpu.h sys/stat.h \
 strings.h string.h synch.h sys/mman.h sys/socket.h netinet/in.h arpa/inet.h \
 sys/timeb.h sys/types.h sys/un.h sys/vadvise.h sys/wait.h term.h \
 unistd.h utime.h sys/utime.h termio.h termios.h sched.h crypt.h alloca.h \
 sys/ioctl.h malloc.h sys/malloc.h sys/ipc.h sys/shm.h linux/config.h \
 sys/prctl.h sys/resource.h sys/param.h port.h ieeefp.h \
 execinfo.h)

AC_CHECK_HEADERS([xfs/xfs.h])
AC_CHECK_HEADERS([valgrind/memcheck.h])

#--------------------------------------------------------------------
# Check for system libraries. Adds the library to $LIBS
# and defines HAVE_LIBM etc
#--------------------------------------------------------------------

AC_CHECK_LIB(m, floor, [], AC_CHECK_LIB(m, __infinity))
AC_CHECK_FUNCS(log2)

AC_CHECK_LIB(nsl_r, gethostbyname_r, [],
  AC_CHECK_LIB(nsl, gethostbyname_r))
AC_CHECK_FUNC(gethostbyname_r)
AC_CHECK_LIB(mtmalloc, malloc)

AC_CHECK_FUNC(setsockopt, , AC_CHECK_LIB(socket, setsockopt))
AC_CHECK_FUNC(yp_get_default_domain, ,
  AC_CHECK_LIB(nsl, yp_get_default_domain))
AC_CHECK_FUNC(p2open, , AC_CHECK_LIB(gen, p2open))
# This may get things to compile even if bind-8 is installed
AC_CHECK_FUNC(bind, , AC_CHECK_LIB(bind, bind))
# Check if crypt() exists in libc or libcrypt, sets LIBS if needed
AC_SEARCH_LIBS(crypt, crypt, AC_DEFINE(HAVE_CRYPT, 1, [crypt]))
# See if we need a library for address lookup.
AC_SEARCH_LIBS(inet_aton, [socket nsl resolv])

# Check rt for aio_read
AC_CHECK_LIB(rt, aio_read)

# For the sched_yield() function on Solaris
AC_CHECK_FUNC(sched_yield, , AC_CHECK_LIB(posix4, sched_yield,
[AC_DEFINE(HAVE_SCHED_YIELD) LIBS="$LIBS -lposix4"]))

MYSQL_CHECK_ZLIB_WITH_COMPRESS

# For large pages support
if test "$TARGET_LINUX" = "true"
then
  # For SHM_HUGETLB on Linux
  AC_CHECK_DECLS(SHM_HUGETLB, 
      AC_DEFINE([HAVE_LARGE_PAGES], [1], 
                [Define if you have large pages support])
      AC_DEFINE([HUGETLB_USE_PROC_MEMINFO], [1],
                [Define if /proc/meminfo shows the huge page size (Linux only)])
      , ,
      [
#include <sys/shm.h>
      ]
  )
fi

#--------------------------------------------------------------------
# Check for TCP wrapper support
#--------------------------------------------------------------------

AC_ARG_WITH(libwrap,
[  --with-libwrap[=DIR]      Compile in libwrap (tcp_wrappers) support],[
  case "$with_libwrap" in
  no) : ;;
  yes|*)
    _cppflags=${CPPFLAGS}
    _ldflags=${LDFLAGS}

    if test "$with_libwrap" != "yes"; then
      CPPFLAGS="${CPPFLAGS} -I$with_libwrap/include"
      LDFLAGS="${LDFLAGS} -L$with_libwrap/lib"
    fi

    _libs=${LIBS}

    AC_CHECK_HEADER(tcpd.h,
      LIBS="-lwrap $LIBS"
      AC_MSG_CHECKING(for TCP wrappers library -lwrap)
      AC_LINK_IFELSE(
        [AC_LANG_PROGRAM(
           [[
	     #include <tcpd.h>
int allow_severity = 0;
int deny_severity  = 0;
struct request_info *req;
           ]],
           [[
             hosts_access (req);
           ]]
        )],
        [AC_MSG_RESULT(yes)
        AC_DEFINE([HAVE_LIBWRAP], [1], [Define if have -lwrap])
	if test "$with_libwrap" != "yes"; then
	    WRAPLIBS="-L${with_libwrap}/lib"
	fi
	 WRAPLIBS="${WRAPLIBS} -lwrap"],
        [AC_MSG_RESULT(no)
         CPPFLAGS=${_cppflags} LDFLAGS=${_ldflags}]),
      [CPPFLAGS=${_cppflags} LDFLAGS=${_ldflags}])

    LDFLAGS=${_ldflags} LIBS=${_libs}
    ;;
  esac
])
AC_SUBST(WRAPLIBS)

if test "$TARGET_LINUX" = "true"; then
  AC_ARG_WITH(pstack,
    [  --with-pstack           Use the pstack backtrace library],
    [ USE_PSTACK=$withval ],
    [ USE_PSTACK=no ])
  pstack_libs=
  pstack_dir=
  if test "$USE_PSTACK" = yes -a "$TARGET_LINUX" = "true" -a "$BASE_MACHINE_TYPE" = "i386"
  then
    have_libiberty= have_libbfd=
    my_save_LIBS="$LIBS"
dnl I have no idea if this is a good test - can not find docs for libiberty  
    AC_CHECK_LIB([iberty], [fdmatch],
      [have_libiberty=yes
       AC_CHECK_LIB([bfd], [bfd_openr], [have_libbfd=yes], , [-liberty])])
    LIBS="$my_save_LIBS"

    if test x"$have_libiberty" = xyes -a x"$have_libbfd" = xyes
    then
      pstack_dir="pstack"
      pstack_libs="../pstack/libpstack.a -lbfd -liberty"
      # We must link staticly when using pstack
      with_mysqld_ldflags="-all-static"
      AC_SUBST([pstack_dir])
      AC_SUBST([pstack_libs])
      AC_DEFINE([USE_PSTACK], [1], [the pstack backtrace library])
dnl This check isn't needed, but might be nice to give some feedback....
dnl    AC_CHECK_HEADER(libiberty.h,
dnl      have_libiberty_h=yes,
dnl      have_libiberty_h=no)
    else
      USE_PSTACK="no"
    fi
  else
    USE_PSTACK="no"
  fi
fi
AC_MSG_CHECKING([if we should use pstack])
AC_MSG_RESULT([$USE_PSTACK])

# Check for gtty if termio.h doesn't exists
if test "$ac_cv_header_termio_h" = "no" -a "$ac_cv_header_termios_h" = "no"
then
  AC_CHECK_FUNC(gtty, , AC_CHECK_LIB(compat, gtty))
fi

# We make a special variable for non-threaded version of LIBS to avoid
# including thread libs into non-threaded version of MySQL client library.
# Later in this script LIBS will be augmented with a threads library.
NON_THREADED_LIBS="$LIBS"

AC_CHECK_TYPES([int8, uint8, int16, uint16, int32, uint32, int64, uint64,
<<<<<<< HEAD
                uchar, uint, ulong],[],[], [
#include <sys/types.h>
])
AC_CHECK_TYPES([fp_except], [], [], [
#include <sys/types.h>
#include <ieeefp.h>
])
=======
                uchar, uint, ulong],[],[], [[
#include <sys/types.h>
]])
AC_CHECK_TYPES([fp_except], [], [], [[
#include <sys/types.h>
#include <ieeefp.h>
]])
>>>>>>> b0218b63

#
# Some system specific hacks
#

MAX_C_OPTIMIZE="-O3"
MAX_CXX_OPTIMIZE="-O3"

case $SYSTEM_TYPE in
  *solaris2.7*)
    # Solaris 2.7 has a broken /usr/include/widec.h
    # Make a fixed copy in ./include
    AC_MSG_WARN([Fixing broken include files for $SYSTEM_TYPE])
    echo "  - Creating local copy of widec.h"
    if test ! -d include
    then
      mkdir ./include
    fi
    builddir=`pwd`
    sed -e "s|^#if[ 	]*!defined(lint) && !defined(__lint)|#if !defined\(lint\) \&\& !defined\(__lint\) \&\& !defined\(getwc\)|" < /usr/include/widec.h > include/widec.h
    CFLAGS="$CFLAGS -DHAVE_CURSES_H -I$builddir/include -DHAVE_RWLOCK_T"
    CXXFLAGS="$CXXFLAGS -DHAVE_CURSES_H -I$builddir/include -DHAVE_RWLOCK_T"
    ;;
  *solaris2.8*)
    # Solaris 2.8 has a broken /usr/include/widec.h
    # Make a fixed copy in ./include
    AC_MSG_WARN([Fixing broken include files for $SYSTEM_TYPE])
    echo "  - Creating local copy of widec.h"
    if test ! -d include
    then
      mkdir ./include
    fi
    builddir=`pwd`
    sed -e "s|^#if[ 	]*!defined(__lint)|#if !defined\(__lint\) \&\& !defined\(getwc\)|" < /usr/include/widec.h > include/widec.h
    CFLAGS="$CFLAGS -DHAVE_CURSES_H -I$builddir/include -DHAVE_RWLOCK_T"
    CXXFLAGS="$CXXFLAGS -DHAVE_CURSES_H -I$builddir/include -DHAVE_RWLOCK_T"
    ;;
  *solaris2.5.1*)
    AC_MSG_WARN([Enabling getpass() workaround for Solaris 2.5.1])
    CFLAGS="$CFLAGS -DHAVE_BROKEN_GETPASS -DSOLARIS -DHAVE_RWLOCK_T";
    CXXFLAGS="$CXXFLAGS -DHAVE_RWLOCK_T -DSOLARIS"
    ;;
  *solaris*)
    CFLAGS="$CFLAGS -DHAVE_RWLOCK_T"
    CXXFLAGS="$CXXFLAGS -DHAVE_RWLOCK_T"
    ;;
  *SunOS*)
    AC_MSG_WARN([Enabling getpass() workaround for SunOS])
    CFLAGS="$CFLAGS -DHAVE_BROKEN_GETPASS -DSOLARIS";
    ;;
  *hpux10.20*)
    AC_MSG_WARN([Enabling workarounds for hpux 10.20])
    CFLAGS="$CFLAGS -DHAVE_BROKEN_SNPRINTF -DSIGNALS_DONT_BREAK_READ -DDO_NOT_REMOVE_THREAD_WRAPPERS -DHPUX10 -DSIGNAL_WITH_VIO_CLOSE -DHAVE_BROKEN_PTHREAD_COND_TIMEDWAIT -DHAVE_POSIX1003_4a_MUTEX"
    CXXFLAGS="$CXXFLAGS -DHAVE_BROKEN_SNPRINTF -D_INCLUDE_LONGLONG -DSIGNALS_DONT_BREAK_READ -DDO_NOT_REMOVE_THREAD_WRAPPERS -DHPUX10 -DSIGNAL_WITH_VIO_CLOSE -DHAVE_BROKEN_PTHREAD_COND_TIMEDWAIT -DHAVE_POSIX1003_4a_MUTEX"
    if test "$with_named_thread" = "no"
    then 
      AC_MSG_WARN([Using --with-named-thread=-lpthread])
      with_named_thread="-lcma"
    fi
    ;;
  *hpux11.*)
    AC_MSG_WARN([Enabling workarounds for hpux 11])
    CFLAGS="$CFLAGS -DHPUX11  -DSNPRINTF_RETURN_TRUNC -DHAVE_BROKEN_PREAD -DHAVE_BROKEN_GETPASS -DNO_FCNTL_NONBLOCK -DDO_NOT_REMOVE_THREAD_WRAPPERS -DHAVE_BROKEN_PTHREAD_COND_TIMEDWAIT"
    CXXFLAGS="$CXXFLAGS -DHPUX11  -DSNPRINTF_RETURN_TRUNC -DHAVE_BROKEN_PREAD -D_INCLUDE_LONGLONG -DNO_FCNTL_NONBLOCK -DDO_NOT_REMOVE_THREAD_WRAPPERS -DHAVE_BROKEN_PTHREAD_COND_TIMEDWAIT"
    if test "$with_named_thread" = "no"
    then 
      AC_MSG_WARN([Using --with-named-thread=-lpthread])
      with_named_thread="-lpthread"
    fi
    # Fixes for HPUX 11.0 compiler
    if test "$GCC" != "yes"
    then
      CFLAGS="$CFLAGS -DHAVE_BROKEN_INLINE"
# set working flags first in line, letting override it (i. e. for debug):
      CXXFLAGS="+O2 $CXXFLAGS"
      MAX_C_OPTIMIZE=""
      MAX_CXX_OPTIMIZE=""
      ndb_cxxflags_fix="$ndb_cxxflags_fix -Aa"
    fi
    ;;
  *rhapsody*)
    if test "$GCC" = "yes"
    then
      CPPFLAGS="$CPPFLAGS -traditional-cpp "
      CFLAGS="-DHAVE_CTHREADS_WRAPPER -DDO_NOT_REMOVE_THREAD_WRAPPERS"
      CXXFLAGS="-DHAVE_CTHREADS_WRAPPER"
      if test $with_named_curses = "no"
      then
	with_named_curses=""
      fi
    fi
    ;;
  *darwin5*)
    if test "$GCC" = "yes"
    then
      FLAGS="-traditional-cpp -DHAVE_DARWIN5_THREADS -D_P1003_1B_VISIBLE -DSIGNAL_WITH_VIO_CLOSE -DSIGNALS_DONT_BREAK_READ -DHAVE_BROKEN_REALPATH"
      CFLAGS="$CFLAGS $FLAGS"
      CXXFLAGS="$CXXFLAGS $FLAGS"
      MAX_C_OPTIMIZE="-O"
      with_named_curses=""
    fi
    ;;
  *darwin6*)
    if test "$GCC" = "yes"
    then
      FLAGS="-D_P1003_1B_VISIBLE -DSIGNAL_WITH_VIO_CLOSE -DSIGNALS_DONT_BREAK_READ -DHAVE_BROKEN_REALPATH -DDONT_DECLARE_CXA_PURE_VIRTUAL "
      CFLAGS="$CFLAGS $FLAGS"
      CXXFLAGS="$CXXFLAGS $FLAGS"
      MAX_C_OPTIMIZE="-O"
    fi
    ;;
  *darwin*)
<<<<<<< HEAD
    if test "$ac_cv_prog_gcc" = "yes"
=======
    if test "$GCC" = "yes"
>>>>>>> b0218b63
    then
      FLAGS="-D_P1003_1B_VISIBLE -DSIGNAL_WITH_VIO_CLOSE -DSIGNALS_DONT_BREAK_READ -DIGNORE_SIGHUP_SIGQUIT  -DDONT_DECLARE_CXA_PURE_VIRTUAL"
      CFLAGS="$CFLAGS $FLAGS"
      CXXFLAGS="$CXXFLAGS $FLAGS"
      MAX_C_OPTIMIZE="-O"
    fi
    ;;
  *freebsd*|*dragonfly*)
    AC_MSG_WARN([Adding fix for interrupted reads])
    OSVERSION=`sysctl -a | grep osreldate | awk '{ print $2 }'`
    if test "$OSVERSION" -gt "480100" && \
       test "$OSVERSION" -lt "500000" || \
       test "$OSVERSION" -gt "500109"
    then
       CXXFLAGS="$CXXFLAGS -DMYSQLD_NET_RETRY_COUNT=1000000"
    else
       CFLAGS="$CFLAGS -DHAVE_BROKEN_REALPATH"
       CXXFLAGS="$CXXFLAGS -DMYSQLD_NET_RETRY_COUNT=1000000 -DHAVE_BROKEN_REALPATH"
    fi
    ;;
  *netbsd*)
    AC_MSG_WARN([Adding flag -Dunix])
    CFLAGS="$CFLAGS -Dunix"
    CXXFLAGS="$CXXFLAGS -Dunix"
    OVERRIDE_MT_LD_ADD="\$(top_srcdir)/mit-pthreads/obj/libpthread.a"
    ;;
  *bsdi*)
    AC_MSG_WARN([Adding fix for BSDI])
    CFLAGS="$CFLAGS -D__BSD__ -DHAVE_BROKEN_REALPATH"
    AC_DEFINE_UNQUOTED([SOCKOPT_OPTLEN_TYPE], [size_t],
                       [Last argument to get/setsockopt])
    ;;
   *sgi-irix6*)
    if test "$with_named_thread" = "no"
    then 
      AC_MSG_WARN([Using --with-named-thread=-lpthread])
      with_named_thread="-lpthread"
    fi
    CXXFLAGS="$CXXFLAGS -D_BOOL"
    ;;
    *aix4.3*)
      AC_MSG_WARN([Adding defines for AIX])
      CFLAGS="$CFLAGS -Wa,-many -DUNDEF_HAVE_INITGROUPS -DSIGNALS_DONT_BREAK_READ"
      CXXFLAGS="$CXXFLAGS -Wa,-many -DUNDEF_HAVE_INITGROUPS -DSIGNALS_DONT_BREAK_READ"
    ;;
dnl Is this the right match for DEC OSF on alpha?
    *dec-osf*)
      if test "$GCC" = "yes" && test "$host_cpu" = "alpha"
      then
	  AC_MSG_WARN([Adding defines for DEC OSF on alpha])
	  CFLAGS="$CFLAGS -mieee"
	  CXXFLAGS="$CXXFLAGS -mieee"
      fi
      AC_MSG_WARN([Adding defines for OSF1])
      # gethostbyname_r is deprecated and doesn't work ok on OSF1
      CFLAGS="$CFLAGS -DUNDEF_HAVE_GETHOSTBYNAME_R -DSNPRINTF_RETURN_TRUNC"
      CXXFLAGS="$CXXFLAGS -DUNDEF_HAVE_GETHOSTBYNAME_R -DSNPRINTF_RETURN_TRUNC"
      # fix to handle include of <stdint.h> correctly on OSF1 with cxx compiler
      CXXFLAGS="$CXXFLAGS -I/usr/include/cxx -I/usr/include/cxx_cname -I/usr/include -I/usr/include.dtk"
    ;;
  *netware*)
    # No need for curses library so set it to null
    with_named_curses=""

    # No thread library - in LibC
    with_named_thread=""
    
    #
    # Edit Makefile.in files.
    #
    echo -n "configuring Makefile.in files for NetWare... "
    for file in sql/Makefile.in extra/Makefile.in client/Makefile.in
    do
    # echo "#### $file ####"
      filedir="`dirname $file`"
      filebase="`basename $file`"
      filesed=$filedir/$filebase.sed
      #
      # Backup and always use original file
      #
      if test -f $file.bk
      then
        cp -fp $file.bk $file
      else
        cp -fp $file $file.bk
      fi
      case $file in
        sql/Makefile.in)
          # Use gen_lex_hash.linux instead of gen_lex_hash
          # Add library dependencies to mysqld_DEPENDENCIES
          lib_DEPENDENCIES="\$(pstack_libs) \$(openssl_libs) \$(yassl_libs)"
          cat > $filesed << EOF
s,\(\./gen_lex_hash\)\$(EXEEXT),\1.linux,
s%\(mysqld_DEPENDENCIES = \)%\1$lib_DEPENDENCIES %
EOF
          ;;
        extra/Makefile.in)
          cat > $filesed << EOF
s,\(extra/comp_err\)\$(EXEEXT),\1.linux,
EOF
          ;;
        libmysql/Makefile.in)
          cat > $filesed << EOF
s,libyassl.la,.libs/libyassl.a,
s,libtaocrypt.la,.libs/libtaocrypt.a,
EOF
          ;;
        libmysql_r/Makefile.in)
          cat > $filesed << EOF
s,libyassl.la,.libs/libyassl.a,
s,libtaocrypt.la,.libs/libtaocrypt.a,
EOF
          ;;
        client/Makefile.in)
          #
          cat > $filesed << EOF
s,libmysqlclient.la,.libs/libmysqlclient.a,
EOF
          ;;
      esac
      if `sed -f $filesed $file > $file.nw`;\
      then
        mv -f $file.nw $file
        rm -f $filesed
      else
        exit 1
      fi
      # wait for file system changes to complete
      sleep 1
    done
    echo "done"

    #
    # Make sure the following files are writable.
    #
    # When the files are retrieved from some source code control systems they are read-only.
    #
    echo -n "making sure specific build files are writable... "
    for file in \
        Docs/manual.chm \
        Docs/mysql.info \
        Docs/INSTALL-BINARY \
        INSTALL-SOURCE \
        COPYING
    do
      if test -e $file; then
        chmod +w $file
      fi
    done
    echo "done"

    ;;
esac


#---START: Used in for client configure
# Check if we threads are in libc or if we should use
# -lpthread, -lpthreads or mit-pthreads
# We have to check libc last because else it fails on Solaris 2.6

with_posix_threads="no"
# Search thread lib on Linux
if test "$with_named_thread" = "no"
then
    AC_MSG_CHECKING("Linux threads")
    if test "$TARGET_LINUX" = "true"
    then
        AC_MSG_RESULT("starting")
        # use getconf to check glibc contents
        AC_MSG_CHECKING("getconf GNU_LIBPTHREAD_VERSION")
        case `getconf GNU_LIBPTHREAD_VERSION | tr abcdefghijklmnopqrstuvwxyz ABCDEFGHIJKLMNOPQRSTUVWXYZ` in
        NPTL* )
                AC_MSG_RESULT("NPTL")
                AC_DEFINE([HAVE_NPTL], [1], [NPTL threads implementation])
                with_named_thread="-lpthread"
                ;;
        LINUXTHREADS* )
                AC_MSG_RESULT("Linuxthreads")
                AC_DEFINE([HAVE_LINUXTHREADS], [1], 
                      [Whether we are using Xavier Leroy's LinuxThreads])
                with_named_thread="-lpthread"
                ;;
        * )
                AC_MSG_RESULT("unknown")
                ;;
        esac
        if test "$with_named_thread" = "no"
        then
          # old method, check headers
          # Look for LinuxThreads.
          AC_MSG_CHECKING("LinuxThreads in header file comment")
          res=`grep Linuxthreads /usr/include/pthread.h 2>/dev/null | wc -l`
          if test "$res" -gt 0
          then
            AC_MSG_RESULT("Found")
            AC_DEFINE([HAVE_LINUXTHREADS], [1],
                  [Whether we are using Xavier Leroy's LinuxThreads])
            # Linux 2.0 sanity check
            AC_COMPILE_IFELSE(
              [AC_LANG_PROGRAM(
                 [[#include <sched.h>]],
                 [[int a = sched_get_priority_min(1);]]
              )],
	      [],
              [AC_MSG_ERROR([Syntax error in sched.h. Change _P to __P in the /usr/include/sched.h file. See the Installation chapter in the Reference Manual])])
            # RedHat 5.0 does not work with dynamic linking of this. -static also
            # gives a speed increase in linux so it does not hurt on other systems.
            with_named_thread="-lpthread"
          else
            AC_MSG_RESULT("Not found")
            # If this is a linux machine we should barf
            AC_MSG_ERROR([This is a Linux system without a working getconf, 
and Linuxthreads was not found. Please install it (or a new glibc) and try again.  
See the Installation chapter in the Reference Manual for more information.])
          fi
        else
            AC_MSG_RESULT("no need to check headers")
        fi
        
        AC_MSG_CHECKING("for pthread_create in -lpthread")
        ac_save_LIBS="$LIBS"
        LIBS="$LIBS -lpthread"
        AC_LINK_IFELSE(
          [AC_LANG_PROGRAM(
             [[#include <pthread.h>]],
             [[(void) pthread_create((pthread_t*) 0,(pthread_attr_t*) 0, 0, 0);]]
          )],
          [AC_MSG_RESULT("yes")],
              [ AC_MSG_RESULT("no")
                AC_MSG_ERROR([
This is a Linux system claiming to support threads, either Linuxthreads or NPTL, but linking a test program failed.  
Please install one of these (or a new glibc) and try again.  
See the Installation chapter in the Reference Manual for more information.]) ]
              )
        LIBS="$ac_save_LIBS"
    else
        AC_MSG_RESULT("no")
    fi  # "$TARGET_LINUX" 
fi  # "$with_named_thread" = "no" -a "$with_mit_threads" = "no"


# Hack for DEC-UNIX (OSF1 -> Tru64)
if test "$with_named_thread" = "no" -a "$with_mit_threads" = "no"
then
    AC_MSG_CHECKING("DEC threads post OSF/1 3.2")
    if test -f /usr/shlib/libpthread.so -a -f /usr/lib/libmach.a -a -f /usr/ccs/lib/cmplrs/cc/libexc.a
    then
      with_named_thread="-lpthread -lmach -lexc"
      CFLAGS="$CFLAGS -D_REENTRANT"
      CXXFLAGS="$CXXFLAGS -D_REENTRANT"
      AC_DEFINE(HAVE_DEC_THREADS, [1], [Whether we are using DEC threads])
      AC_MSG_RESULT("yes")
    else
      AC_MSG_RESULT("no")
    fi  # DEC threads
fi  # "$with_named_thread" = "no" -a "$with_mit_threads" = "no"


dnl This is needed because -lsocket has to come after the thread
dnl library on SCO.
AC_DEFUN([MYSQL_REMOVE_SOCKET_FROM_LIBS_HACK], [
  LIBS=`echo " $LIBS " | sed -e 's/ -lsocket / /g'`
])
# Hack for SCO UNIX
if test "$with_named_thread" = "no"
then
  AC_MSG_CHECKING("SCO threads")
  if expr "$SYSTEM_TYPE" : ".*sco.*" > /dev/null
  then
    if test -f /usr/lib/libgthreads.a -o -f /usr/lib/libgthreads.so
    then
      MYSQL_REMOVE_SOCKET_FROM_LIBS_HACK
      with_named_thread="-lgthreads -lsocket -lgthreads"
      # sched.h conflicts with fsu-threads
      touch ./include/sched.h
      touch ./include/semaphore.h

      # We must have gcc
      if expr "$CC" : ".*gcc.*"
      then
	AC_MSG_RESULT("yes")
      else
	AC_MSG_ERROR([On SCO UNIX MySQL must be compiled with gcc. See the Installation chapter in the Reference Manual.])
      fi
      AC_MSG_RESULT("yes")
    elif test -f /usr/local/lib/libpthread.a -o -f /usr/local/lib/libpthread.so
    then
      MYSQL_REMOVE_SOCKET_FROM_LIBS_HACK
      with_named_thread="-lpthread -lsocket"
      # sched.h conflicts with fsu-threads
      # touch ./include/sched.h

      AC_MSG_CHECKING("for gcc")
      # We must have gcc
      if expr "$CC" : ".*gcc.*"
      then
	AC_MSG_RESULT("yes")
      else
	AC_MSG_ERROR([On SCO UNIX MySQL must be compiled with gcc. See the Installation chapter in the Reference Manual.])
      fi
      AC_MSG_RESULT("yes")
    # Hack for SCO UnixWare 7.1.x
    #
    elif test "$with_named_thread" = "no"
    then
      AC_MSG_RESULT("no")
      AC_MSG_CHECKING("SCO UnixWare 7.1.x native threads")
      if expr "$SYSTEM_TYPE" : ".*sco.*" > /dev/null
      then
        if test -f /usr/lib/libthread.so -o -f /usr/lib/libthreadT.so
        then
	  MYSQL_REMOVE_SOCKET_FROM_LIBS_HACK
          if expr "$CC" : ".*gcc.*"
          then
            with_named_thread="-pthread -lsocket -lnsl"
          else
            with_named_thread="-Kthread -lsocket -lnsl"
          fi
          if expr "$SYSTEM_TYPE" : ".*unixware7.0.0" > /dev/null
          then
            AC_DEFINE(HAVE_UNIXWARE7_THREADS, [1])
          fi
          AC_MSG_RESULT("yes")
          # We must have cc
          AC_MSG_CHECKING("for gcc")
          if expr "$CC" : ".*gcc.*"
          then
	    CC="$CC -pthread -DUNIXWARE_7 -DHAVE_BROKEN_RWLOCK"
	    CXX="$CXX -pthread -DUNIXWARE_7 -DHAVE_BROKEN_RWLOCK"
          else
	    CC="$CC -Kthread -DUNIXWARE_7 -DHAVE_BROKEN_RWLOCK"
	    CXX="$CXX -Kthread -DUNIXWARE_7 -DHAVE_BROKEN_RWLOCK"
          fi
        else
          AC_MSG_ERROR([configure: error: Can't find thread libs on SCO UnixWare7. See the Installation chapter in the Reference Manual.]) 
        fi
      else
        AC_MSG_RESULT("no")
      fi
    else
      AC_MSG_ERROR([On SCO UNIX MySQL requires that the FSUThreads package is installed. See the Installation chapter in the Reference Manual.])
    fi
  else
    AC_MSG_RESULT("no")
  fi
fi

#
# Check for SCO threading libraries
#
if test "$with_named_thread" = "no"
then
  AC_MSG_CHECKING([SCO OpenServer 6, UnixWare 7 or OpenUNIX 8 native threads])
  if expr "$SYSTEM_TYPE" : ".*UnixWare.*" > /dev/null || \
     expr "$SYSTEM_TYPE" : ".*SCO_SV6.*" > /dev/null || \
     expr "$SYSTEM_TYPE" : ".*OpenUNIX.*" > /dev/null
  then
    if test -f /usr/lib/libthread.so -o -f /usr/lib/libthreadT.so
    then
      MYSQL_REMOVE_SOCKET_FROM_LIBS_HACK
      if expr "$CC" : ".*gcc.*" > /dev/null
      then
        with_named_thread="-pthread -lsocket -lnsl"
	CC="$CC -pthread -DUNIXWARE_7 -DHAVE_BROKEN_RWLOCK";
	CXX="$CXX -pthread -DUNIXWARE_7 -DHAVE_BROKEN_RWLOCK";
      else
        with_named_thread="-Kthread -lsocket -lnsl"
	CC="$CC -Kthread -DUNIXWARE_7 -DHAVE_BROKEN_RWLOCK";
	CXX="$CXX -Kthread -DUNIXWARE_7 -DHAVE_BROKEN_RWLOCK";
      fi
      if expr "$SYSTEM_TYPE" : ".*unixware7.0.0" > /dev/null
      then
        AC_DEFINE(HAVE_UNIXWARE7_THREADS, [1], [Have UnixWare 7 (or similar) almost-POSIX threading library])
      fi
      AC_MSG_RESULT(yes)
    else
      AC_MSG_ERROR([configure: error: Can't find thread library on SCO/Caldera system. See the Installation chapter in the Reference Manual.]) 
    fi
  else
    AC_MSG_RESULT(no)
  fi
fi

# Hack for Siemens UNIX
if test "$with_named_thread" = "no"
then
  AC_MSG_CHECKING("Siemens threads")
  if test -f /usr/lib/libxnet.so -a "$SYSTEM_TYPE" = "sni-sysv4"
  then
    LIBS="-lxnet $LIBS"
    NON_THREADED_LIBS="-lxnet $NON_THREADED_LIBS"
    with_named_thread="-Kthread $LDFLAGS -lxnet"
    LD_FLAGS=""
    CFLAGS="-Kthread $CFLAGS"
    CXXFLAGS="-Kthread $CXXFLAGS"
    AC_MSG_RESULT("yes")
  else
    AC_MSG_RESULT("no")
  fi
fi

# Use library named -lpthread
if test "$with_named_thread" = "no" -a "$with_pthread" = "yes"
then
    with_named_thread="-lpthread"
fi

#---END:

# Hack for Solaris >= 2.5
# We want both the new and the old interface
 
if test "$with_named_thread" = "no"
then
  AC_MSG_CHECKING("Solaris threads")
  if test -f /usr/lib/libpthread.so -a -f /usr/lib/libthread.so
  then
    with_named_thread="-lpthread -lthread"
    AC_MSG_RESULT("yes")
  else
    AC_MSG_RESULT("no")
  fi
fi

# Should we use named pthread library ?
AC_MSG_CHECKING("named thread libs:")
if test "$with_named_thread" != "no"
then
  LIBS="$with_named_thread $LIBS $with_named_thread"
  CLIENT_THREAD_LIBS="$with_named_thread"
  with_posix_threads="yes"
  AC_MSG_RESULT("$with_named_thread")
else
  AC_MSG_RESULT("no")
  # pthread_create is in standard libraries (As in BSDI 3.0)
  AC_MSG_CHECKING("for pthread_create in -libc");
  AC_LINK_IFELSE(
    [AC_LANG_PROGRAM(
       [[#include <pthread.h>]],
       [[(void) pthread_create((pthread_t*) 0,(pthread_attr_t*) 0, 0, 0);]]
    )],
    [with_posix_threads=yes],
    [with_posix_threads=no])
  AC_MSG_RESULT("$with_posix_threads")
  if test "$with_posix_threads" = "no"
  then
    AC_MSG_CHECKING("for pthread_create in -lpthread")
    ac_save_LIBS="$LIBS"
    LIBS="$LIBS -lpthread"
    CLIENT_THREAD_LIBS="-lpthread"
<<<<<<< HEAD
    AC_TRY_LINK(
    [#include <pthread.h>],
    [ (void) pthread_create((pthread_t*) 0,(pthread_attr_t*) 0, 0, 0); ],
    with_posix_threads=yes, with_posix_threads=no)
=======
    AC_LINK_IFELSE(
      [AC_LANG_PROGRAM(
         [[#include <pthread.h>]],
         [[(void) pthread_create((pthread_t*) 0,(pthread_attr_t*) 0, 0, 0);]]
      )],
      [with_posix_threads=yes],
      [with_posix_threads=no])
>>>>>>> b0218b63
    AC_MSG_RESULT("$with_posix_threads")
    if test "$with_posix_threads" = "no"
    then
      LIBS=" $ac_save_LIBS -lpthreads"
      CLIENT_THREAD_LIBS="-lpthreads"
      AC_MSG_CHECKING("for pthread_create in -lpthreads")
      AC_LINK_IFELSE(
        [AC_LANG_PROGRAM(
           [[#include <pthread.h>]],
           [[pthread_create((pthread_t*) 0,(pthread_attr_t*) 0, 0, 0);]]
        )],
        [with_posix_threads=yes],
        [with_posix_threads=no])
      AC_MSG_RESULT("$with_posix_threads")
      if test "$with_posix_threads" = "no"
      then
        # This is for FreeBSD
        LIBS="$ac_save_LIBS -pthread"
        CLIENT_THREAD_LIBS="-pthread"
        AC_MSG_CHECKING("for pthread_create in -pthread")
        AC_LINK_IFELSE(
          [AC_LANG_PROGRAM(
             [[#include <pthread.h>]],
             [[pthread_create((pthread_t*) 0,(pthread_attr_t*) 0, 0, 0);]]
          )],
          [with_posix_threads=yes],
          [with_posix_threads=no])
        AC_MSG_RESULT("$with_posix_threads")
      fi
    fi
  fi
fi

#---START: Used in for client configure
# Must be checked after, because strtok_r may be in -lpthread
# On AIX strtok_r is in libc_r

my_save_LIBS="$LIBS"
AC_CHECK_LIB(pthread,strtok_r)
LIBS="$my_save_LIBS"
if test "$ac_cv_lib_pthread_strtok_r" = "no"
then
  AC_CHECK_LIB(c_r,strtok_r)
  case "$with_osf32_threads---$target_os" in
    # Don't keep -lc_r in LIBS; -pthread handles it magically
    yes---* | *---freebsd* | *---hpux*) LIBS="$my_save_LIBS" ;;

  esac
  AC_CHECK_FUNCS(strtok_r pthread_init)
else
  AC_CHECK_FUNCS(strtok_r)
fi
#---END:

# dlopen, dlerror
case "$with_mysqld_ldflags " in

  *"-all-static "*)
    # No need to check for dlopen when mysqld is linked with
    # -all-static as it won't be able to load any functions.
    # NOTE! It would be better if it was possible to test if dlopen
    # can be used, but a good way to test it couldn't be found

    ;;

  *)
    # Check for dlopen, needed for user definable functions
    # This must be checked after threads on AIX
    # We only need this for mysqld, not for the clients.

    my_save_LIBS="$LIBS"
    LIBS=""
    AC_CHECK_LIB(dl,dlopen)
    LIBDL=$LIBS
    LIBS="$my_save_LIBS"
    AC_SUBST(LIBDL)

    my_save_LIBS="$LIBS"
    LIBS="$LIBS $LIBDL"
    AC_CHECK_FUNCS(dlopen dlerror)
    LIBS="$my_save_LIBS"

    ;;
esac


# Build optimized or debug version ?
# First check for gcc and g++
if test "$GCC" = "yes"
then
  DEBUG_CFLAGS="-g"
  DEBUG_OPTIMIZE_CC="-O"
  OPTIMIZE_CFLAGS="$MAX_C_OPTIMIZE"
else
  DEBUG_CFLAGS="-g"
  DEBUG_OPTIMIZE_CC=""
  OPTIMIZE_CFLAGS="-O"
fi
if test "$ac_cv_prog_cxx_g" = "yes"
then
  DEBUG_CXXFLAGS="-g"
  DEBUG_OPTIMIZE_CXX="-O"
  OPTIMIZE_CXXFLAGS="$MAX_CXX_OPTIMIZE"
else
  DEBUG_CXXFLAGS="-g"
  DEBUG_OPTIMIZE_CXX=""
  OPTIMIZE_CXXFLAGS="-O"
fi

case $SYSTEM_TYPE in
  *netware*)
    DEBUG_CFLAGS="-g -DDEBUG -sym internal,codeview4"
    DEBUG_CXXFLAGS="-g -DDEBUG -sym internal,codeview4"
    DEBUG_OPTIMIZE_CC="-DDEBUG"
    DEBUG_OPTIMIZE_CXX="-DDEBUG"
    OPTIMIZE_CFLAGS="-O3 -DNDEBUG"
    OPTIMIZE_CXXFLAGS="-O3 -DNDEBUG"
    ;;
esac

# If the user specified CFLAGS, we won't add any optimizations
if test -n "$SAVE_CFLAGS"
then
  OPTIMIZE_CFLAGS=""
  DEBUG_OPTIMIZE_CC=""
fi
# Ditto for CXXFLAGS
if test -n "$SAVE_CXXFLAGS"
then
  OPTIMIZE_CXXFLAGS=""
  DEBUG_OPTIMIZE_CXX=""
fi

AC_ARG_WITH(debug,
    [  --with-debug            Add debug code
  --with-debug=full       Add debug code (adds memory checker, very slow)],
    [with_debug=$withval],
    [with_debug=no])
if test "$with_debug" = "yes"
then
  # Medium debug.
  AC_DEFINE([DBUG_ON], [1], [Use libdbug])
  CFLAGS="$DEBUG_CFLAGS $DEBUG_OPTIMIZE_CC -DSAFE_MUTEX $CFLAGS"
  CXXFLAGS="$DEBUG_CXXFLAGS $DEBUG_OPTIMIZE_CXX -DSAFE_MUTEX $CXXFLAGS"
elif test "$with_debug" = "full"
then
  # Full debug. Very slow in some cases
  AC_DEFINE([DBUG_ON], [1], [Use libdbug])
  CFLAGS="$DEBUG_CFLAGS -DSAFE_MUTEX -DSAFEMALLOC $CFLAGS"
  CXXFLAGS="$DEBUG_CXXFLAGS -DSAFE_MUTEX -DSAFEMALLOC $CXXFLAGS"
else
  # Optimized version. No debug
  AC_DEFINE([DBUG_OFF], [1], [Don't use libdbug])
  CFLAGS="$OPTIMIZE_CFLAGS $CFLAGS"
  CXXFLAGS="$OPTIMIZE_CXXFLAGS $CXXFLAGS"
fi

# Debug Sync Facility. NOTE: depends on 'with_debug'. Must be behind it.
AC_MSG_CHECKING(if Debug Sync Facility should be enabled.)
AC_ARG_ENABLE(debug_sync,
              AS_HELP_STRING([--enable-debug-sync],
                             [Build a version with Debug Sync Facility]),
              [ enable_debug_sync=$enableval ],
              [ enable_debug_sync=$with_debug ])

if test "$enable_debug_sync" != "no"
then
  AC_DEFINE([ENABLED_DEBUG_SYNC], [1],
            [If Debug Sync Facility should be enabled])
  AC_MSG_RESULT([yes]) 
else
  AC_MSG_RESULT([no])
fi

# If we should allow error injection tests
AC_ARG_WITH(error-inject,
<<<<<<< HEAD
    AC_HELP_STRING([--with-error-inject],[Enable error injection in MySQL Server]),
=======
    AS_HELP_STRING([--with-error-inject],[Enable error injection in MySQL Server]),
>>>>>>> b0218b63
    [ with_error_inject=$withval ],
    [ with_error_inject=no ])

if test $with_debug != "no"
then
  if test "$with_error_inject" = "yes"
  then
    AC_DEFINE([ERROR_INJECT_SUPPORT], [1],
              [Enable error injection in MySQL Server])
  fi
<<<<<<< HEAD
fi

AC_ARG_WITH([fast-mutexes],
	    AC_HELP_STRING([--with-fast-mutexes], 
	    [Compile with fast mutexes (default is disabled)]),
	    [with_fast_mutexes=$withval], [with_fast_mutexes=no])

if test "$with_fast_mutexes" != "no"
then
  if test "$with_debug" != "no"
  then
    AC_MSG_WARN(['--with-fast-mutexes' ignored when '--with-debug' is given])
  else
    AC_DEFINE([MY_PTHREAD_FASTMUTEX], [1], 
	      [Define to 1 if you want to use fast mutexes])
  fi
fi

AC_ARG_WITH([atomic-ops],
	    AC_HELP_STRING([--with-atomic-ops=rwlocks|smp|up],
=======
fi

AC_ARG_WITH([fast-mutexes],
	    AS_HELP_STRING([--with-fast-mutexes], 
	    [Compile with fast mutexes (default is disabled)]),
	    [with_fast_mutexes=$withval], [with_fast_mutexes=no])

if test "$with_fast_mutexes" != "no"
then
  if test "$with_debug" != "no"
  then
    AC_MSG_WARN(['--with-fast-mutexes' ignored when '--with-debug' is given])
  else
    AC_DEFINE([MY_PTHREAD_FASTMUTEX], [1], 
	      [Define to 1 if you want to use fast mutexes])
  fi
fi

AC_ARG_WITH([atomic-ops],
	    AS_HELP_STRING([--with-atomic-ops=rwlocks|smp|up],
>>>>>>> b0218b63
	    [Implement atomic operations using pthread rwlocks or atomic CPU
             instructions for multi-processor or uniprocessor
             configuration. By default gcc built-in sync functions are used,
             if available and 'smp' configuration otherwise.]))
case "$with_atomic_ops" in
  "up") AC_DEFINE([MY_ATOMIC_MODE_DUMMY], [1],
                  [Assume single-CPU mode, no concurrency]) ;;
  "rwlocks") AC_DEFINE([MY_ATOMIC_MODE_RWLOCKS], [1],
                  [Use pthread rwlocks for atomic ops]) ;;
  "smp") ;;
  "")
<<<<<<< HEAD
    AC_CACHE_CHECK([whether the compiler provides atomic builtins],
                   [mysql_cv_gcc_atomic_builtins], [AC_TRY_RUN([
      int main()
      {
        int foo= -10; int bar= 10;
=======
    AC_CACHE_CHECK(
      [whether the compiler provides atomic builtins],
      [mysql_cv_gcc_atomic_builtins],
      [AC_RUN_IFELSE(
         [AC_LANG_PROGRAM([],
            [[
	      int foo= -10;
              int bar=  10;
>>>>>>> b0218b63
        if (!__sync_fetch_and_add(&foo, bar) || foo)
          return -1;
        bar= __sync_lock_test_and_set(&foo, bar);
        if (bar || foo != 10)
          return -1;
        bar= __sync_val_compare_and_swap(&bar, foo, 15);
        if (bar)
          return -1;
        return 0;
<<<<<<< HEAD
      }
    ], [mysql_cv_gcc_atomic_builtins=yes_but_disabled],
=======
            ]]
         )],
         [mysql_cv_gcc_atomic_builtins=yes_but_disabled],
>>>>>>> b0218b63
       [mysql_cv_gcc_atomic_builtins=no],
       [mysql_cv_gcc_atomic_builtins=no])])

    if test "x$mysql_cv_gcc_atomic_builtins" = xyes; then
      AC_DEFINE(HAVE_GCC_ATOMIC_BUILTINS, 1,
                [Define to 1 if compiler provides atomic builtins.])
    fi
   ;;
   *) AC_MSG_ERROR(["$with_atomic_ops" is not a valid value for --with-atomic-ops]) ;;
esac

# Force static compilation to avoid linking problems/get more speed
AC_ARG_WITH(mysqld-ldflags,
    [  --with-mysqld-ldflags   Extra linking arguments for mysqld],
    [MYSQLD_EXTRA_LDFLAGS=$withval],
    [MYSQLD_EXTRA_LDFLAGS=])
AC_SUBST(MYSQLD_EXTRA_LDFLAGS)

AC_ARG_WITH(client-ldflags,
    [  --with-client-ldflags   Extra linking arguments for clients],
    [CLIENT_EXTRA_LDFLAGS=$withval],
    [CLIENT_EXTRA_LDFLAGS=])
AC_SUBST(CLIENT_EXTRA_LDFLAGS)

AC_ARG_WITH(mysqld-libs,
    [  --with-mysqld-libs   Extra libraries to link with for mysqld],
    [MYSQLD_EXTRA_LIBS=$withval],
    [MYSQLD_EXTRA_LIBS=])
AC_SUBST(MYSQLD_EXTRA_LIBS)

AC_ARG_WITH(lib-ccflags,
    [  --with-lib-ccflags      Extra CC options for libraries],
    [LIB_EXTRA_CCFLAGS=$withval],
    [LIB_EXTRA_CCFLAGS=])
AC_SUBST(LIB_EXTRA_CCFLAGS)

# Avoid stupid bug on some OS 
AC_ARG_WITH(low-memory,
    [  --with-low-memory       Try to use less memory to compile to avoid 
                          memory limitations.],
    [with_lowmem=$withval],
    [with_lowmem=no])
if test "$with_lowmem" = "yes"
then
  if test "$GCC" = "yes" 
  then 
    LM_CFLAGS="-fno-inline"
  else
    LM_CFLAGS="-O0"
  fi
else
  LM_CFLAGS=""
fi
AC_SUBST(LM_CFLAGS)

AC_ARG_WITH(comment,
    [  --with-comment          Comment about compilation environment.],
    [with_comment=$withval],
    [with_comment=no])
if test "$with_comment" != "no"
then
  COMPILATION_COMMENT=$with_comment
else
  COMPILATION_COMMENT="Source distribution"
fi
AC_SUBST(COMPILATION_COMMENT)

AC_MSG_CHECKING("need of special linking flags")
if test "$TARGET_LINUX" = "true" -a "$GCC" = "yes" -a "$all_is_static" != "yes"
then
  LDFLAGS="$LDFLAGS -rdynamic"
  AC_MSG_RESULT("-rdynamic")
else
  case "$SYSTEM_TYPE$with_mysqld_ldflags " in
  *freebsd*"-all-static "*|*dragonfly*"-all-static "*)
    AC_MSG_RESULT("none")
    ;;
  *freebsd*|*dragonfly*)
    MYSQLD_EXTRA_LDFLAGS="$MYSQLD_EXTRA_LDFLAGS -export-dynamic"
    AC_MSG_RESULT("-export-dynamic")
    ;;
  *)
    AC_MSG_RESULT("none")
    ;;
  esac
fi

dnl Checks for typedefs, structures, and compiler characteristics.
AC_C_CONST
AC_C_INLINE
AC_TYPE_OFF_T
AC_HEADER_TIME
AC_STRUCT_TM
MYSQL_NEEDS_MYSYS_NEW
# AC_CHECK_SIZEOF return 0 when it does not find the size of a
# type. We want a error instead.
AC_CHECK_SIZEOF(char, 1)
if test "$ac_cv_sizeof_char" -eq 0
then
  AC_MSG_ERROR([No size for char type.
A likely cause for this could be that there isn't any
static libraries installed. You can verify this by checking if you have libm.a
in /lib, /usr/lib or some other standard place.  If this is the problem,
install the static libraries and try again.  If this isn't the problem,
examine config.log for possible errors.  If you want to report this, use
'scripts/mysqlbug' and include at least the last 20 rows from config.log!])
fi
AC_CHECK_SIZEOF(char*, 4)
AC_CHECK_SIZEOF(short, 2)
AC_CHECK_SIZEOF(int, 4)
if test "$ac_cv_sizeof_int" -eq 0
then
  AC_MSG_ERROR("No size for int type.")
fi
AC_CHECK_SIZEOF(long, 4)
if test "$ac_cv_sizeof_long" -eq 0
then
  AC_MSG_ERROR("No size for long type.")
fi
AC_CHECK_SIZEOF(long long, 8)
if test "$ac_cv_sizeof_long_long" -eq 0
then
  AC_MSG_ERROR("MySQL needs a long long type.")
fi
# off_t is not a builtin type
AC_CHECK_SIZEOF(off_t, 4)
if test "$ac_cv_sizeof_off_t" -eq 0
then
  AC_MSG_ERROR("MySQL needs a off_t type.")
fi

dnl
dnl check if time_t is unsigned
dnl

MYSQL_CHECK_TIME_T


# do we need #pragma interface/#pragma implementation ?
# yes if it's gcc 2.x, and not icc pretending to be gcc, and not cygwin
AC_MSG_CHECKING(the need for @%:@pragma interface/implementation)
# instead of trying to match SYSTEM_TYPE and CC_VERSION (that doesn't
# follow any standard), we'll use well-defined preprocessor macros:
AC_PREPROC_IFELSE(
  [AC_LANG_PROGRAM(
     [[
#if !defined(__CYGWIN__) && !defined(__INTEL_COMPILER) && defined(__GNUC__) && (__GNUC__ < 3)
#error USE_PRAGMA_IMPLEMENTATION
#endif
     ]],
     []
  )],
  [AC_MSG_RESULT(no)],
  [AC_MSG_RESULT(yes)
   CXXFLAGS="$CXXFLAGS -DUSE_PRAGMA_IMPLEMENTATION"])
# This always gives a warning. Ignore it unless you are cross compiling
AC_C_BIGENDIAN
#---START: Used in for client configure
# Check base type of last arg to accept
MYSQL_TYPE_ACCEPT
#---END:
# Figure out what type of struct rlimit to use with setrlimit
MYSQL_TYPE_STRUCT_RLIMIT
# Find where the stack goes
MYSQL_STACK_DIRECTION
# We want to skip alloca on irix unconditionally. It may work on some version..
MYSQL_FUNC_ALLOCA
# Do struct timespec have members tv_sec or ts_sec
MYSQL_TIMESPEC_TS
# Do we have the tzname variable
MYSQL_TZNAME
# Do the c++ compiler have a bool type
MYSQL_CXX_BOOL
# Check some common bugs with gcc 2.8.# on sparc
case $SYSTEM_TYPE in
  *netware*) ;;
  *)
    MYSQL_CHECK_LONGLONG_TO_FLOAT
    if test "$ac_cv_conv_longlong_to_float" != "yes"
    then
      AC_MSG_ERROR([Your compiler cannot convert a longlong value to a float!
 If you are using gcc 2.8.# you should upgrade to egcs 1.0.3 or newer and try
    again])
    fi
    ;;
esac
<<<<<<< HEAD
AC_CHECK_TYPES([sigset_t, off_t], [], [], [#include <sys/types.h>])
AC_CHECK_TYPES([size_t], [], [], [#include <stdio.h>])
=======
AC_CHECK_TYPES([sigset_t, off_t], [], [], [[#include <sys/types.h>]])
AC_CHECK_TYPES([size_t], [], [], [[#include <stdio.h>]])
>>>>>>> b0218b63
AC_CHECK_TYPES([u_int32_t])

MYSQL_PTHREAD_YIELD

######################################################################
# For readline/libedit (We simply move the mimimum amount of stuff from
# the readline/libedit configure.in here)

dnl Checks for header files.
AC_CHECK_HEADERS(malloc.h sys/cdefs.h)

dnl Checks for library functions.
AC_FUNC_ALLOCA
AC_PROG_GCC_TRADITIONAL
AC_CHECK_FUNCS(re_comp regcomp strdup)

dnl Sun compilers have their own vis.h that is about something
dnl totally different. So, not to change the libedit source, we
dnl do some additional checks before we define HAVE_VIS_H.
AC_CHECK_HEADER(vis.h,
  [AC_CHECK_FUNC(strvis,
    [AC_DEFINE([HAVE_VIS_H], [1],[Found vis.h and the strvis() function])])])

AC_CHECK_FUNCS(strlcat strlcpy)
AC_CHECK_FUNCS(issetugid)
AC_CHECK_FUNCS(fgetln)
AC_CHECK_FUNCS(getline flockfile)

# from old readline settting:

MAKE_SHELL=/bin/sh
AC_SUBST(MAKE_SHELL)

# Already-done: stdlib.h string.h unistd.h termios.h
AC_CHECK_HEADERS(varargs.h stdarg.h dirent.h locale.h ndir.h sys/dir.h \
 sys/file.h sys/ndir.h sys/ptem.h sys/pte.h sys/select.h sys/stream.h \
 sys/mman.h curses.h termcap.h termio.h termbits.h asm/termbits.h grp.h \
paths.h semaphore.h)

# Already-done: strcasecmp
AC_CHECK_FUNCS(lstat putenv select setenv setlocale strcoll tcgetattr)

MYSQL_SIGNAL_CHECK
MYSQL_CHECK_GETPW_FUNCS
MYSQL_HAVE_TIOCGWINSZ
MYSQL_HAVE_FIONREAD
MYSQL_HAVE_TIOCSTAT
MYSQL_STRUCT_DIRENT_D_INO
MYSQL_STRUCT_DIRENT_D_NAMLEN
MYSQL_TYPE_SIGHANDLER
MYSQL_CHECK_MULTIBYTE
if test "$with_named_curses" = "no"
then
  MYSQL_CHECK_LIB_TERMCAP
else
  TERMCAP_LIB="$with_named_curses"
fi
AC_SUBST(TERMCAP_LIB)

# Check if the termcap function 'tgoto' is already declared in
# system header files or if it need to be declared locally
AC_CHECK_DECLS(tgoto,,,[
#ifdef HAVE_CURSES_H
# include <curses.h>
#elif HAVE_NCURSES_H
# include <ncurses.h>
#endif
#ifdef HAVE_TERM_H
# include <term.h>
#endif
])

LIBEDIT_LOBJECTS=""
AC_CHECK_FUNC(strunvis, ,[LIBEDIT_LOBJECTS="$LIBEDIT_LOBJECTS unvis.o"])
AC_CHECK_FUNC(strvis,   ,[LIBEDIT_LOBJECTS="$LIBEDIT_LOBJECTS vis.o"])
AC_CHECK_FUNC(strlcpy,  ,[LIBEDIT_LOBJECTS="$LIBEDIT_LOBJECTS strlcpy.o"])
AC_CHECK_FUNC(strlcat,  ,[LIBEDIT_LOBJECTS="$LIBEDIT_LOBJECTS strlcat.o"])
AC_CHECK_FUNC(fgetln,   ,[LIBEDIT_LOBJECTS="$LIBEDIT_LOBJECTS fgetln.o"])
AC_SUBST(LIBEDIT_LOBJECTS)
enable_readline="yes"

# End of readline/libedit stuff
#########################################################################

dnl Checks for library functions.

#
# The following code disables intrinsic function support while we test for
# library functions.  This is to avoid configure problems with Intel ecc
# compiler

ORG_CFLAGS="$CFLAGS"
if test "$GCC" != "yes"; then
  AC_SYS_COMPILER_FLAG([-nolib_inline],[nolib_inline],[CFLAGS])
fi

MYSQL_TYPE_QSORT
AC_FUNC_UTIME_NULL
AC_FUNC_VPRINTF

AC_CHECK_FUNCS(alarm bcmp bfill bmove bsearch bzero \
  chsize cuserid fchmod fcntl \
  fconvert fdatasync fesetround finite fpresetsticky fpsetmask fsync ftruncate \
  getcwd gethostbyaddr_r gethostbyname_r getpass getpassphrase getpwnam \
  getpwuid getrlimit getrusage getwd index initgroups isnan \
  localtime_r gethrtime gmtime_r \
  locking longjmp lrand48 madvise mallinfo memcpy memmove \
  mkstemp mlockall perror poll pread pthread_attr_create mmap mmap64 getpagesize \
<<<<<<< HEAD
  pthread_attr_getstacksize pthread_attr_setstacksize pthread_condattr_create \
  pthread_getsequence_np pthread_key_delete pthread_rwlock_rdlock pthread_sigmask \
  readlink realpath rename rint rwlock_init setupterm \
=======
  pthread_attr_getstacksize pthread_attr_setprio pthread_attr_setschedparam \
  pthread_attr_setstacksize pthread_condattr_create pthread_getsequence_np \
  pthread_key_delete pthread_rwlock_rdlock pthread_setprio pthread_setschedprio \
  pthread_setprio_np pthread_setschedparam pthread_sigmask readlink \
  realpath rename rint rwlock_init setupterm \
>>>>>>> b0218b63
  shmget shmat shmdt shmctl sigaction sigemptyset sigaddset \
  sighold sigset sigthreadmask port_create sleep thr_yield \
  snprintf socket stpcpy strcasecmp strerror strsignal strnlen strpbrk strstr \
  strtol strtoll strtoul strtoull tell tempnam thr_setconcurrency vidattr \
  posix_fallocate backtrace backtrace_symbols backtrace_symbols_fd directio)

#
#
#
AC_CHECK_LIB(rt, clock_gettime)
case "$target" in
 *-*-aix4* | *-*-sco*)
	# (grr) aix 4.3 has a stub for clock_gettime, (returning ENOSYS)
	# and using AC_TRY_RUN is hard when cross-compiling
	# We also disable for SCO for the time being, the headers for the
	# thread library we use conflicts with other headers.
    ;;
 *) AC_CHECK_FUNCS(clock_gettime)
    ;;
esac
AC_CHECK_FUNCS(pthread_condattr_setclock)

# Check that isinf() is available in math.h and can be used in both C and C++ 
# code
AC_MSG_CHECKING(for isinf in <math.h>)
AC_LINK_IFELSE(
  [AC_LANG_PROGRAM(
     [[#include <math.h>]],
     [[float f = 0.0; int r = isinf(f); return r]]
  )],
  [AC_MSG_RESULT(yes)
  AC_MSG_CHECKING(whether isinf() can be used in C++ code)
   AC_LANG_PUSH([C++])
   AC_LINK_IFELSE(
     [AC_LANG_PROGRAM(
        [[#include <math.h>]],
        [[float f = 0.0; int r = isinf(f); return r]]
     )],
     [AC_MSG_RESULT(yes)
      AC_DEFINE(HAVE_ISINF, [1], [isinf() macro or function])],
     [AC_MSG_RESULT(no)])
   AC_LANG_POP([C++])],
  [AC_MSG_RESULT(no)])
 
CFLAGS="$ORG_CFLAGS"

# Sanity check: We chould not have any fseeko symbol unless
# large_file_support=yes
AC_CHECK_FUNC(fseeko,
[if test "$large_file_support" = no -a "$TARGET_LINUX" = "true";
then
  AC_MSG_ERROR("Found fseeko symbol but large_file_support is not enabled!")
fi]
)

# Check definition of gethostbyaddr_r (glibc2 defines this with 8 arguments)
ac_save_CXXFLAGS="$CXXFLAGS"
AC_CACHE_CHECK([style of gethost* routines], mysql_cv_gethost_style,
AC_LANG_PUSH([C++])

# Test whether madvise() is declared in C++ code -- it is not on some
# systems, such as Solaris
AC_CHECK_DECLS(madvise, [], [], [#if HAVE_SYS_MMAN_H
#include <sys/types.h>
#include <sys/mman.h>
#endif])

# Do not treat warnings as errors if we are linking against other libc
# this is to work around gcc not being permissive on non-system includes
# with respect to ANSI C++
# We also remove the -fbranch-probabilities option as this will give warnings
# about not profiled code, which confuses configure
# We also must remove -W and -Wcheck which on icc produces warnings that
# we don't want to catch with -Werror

if test "$GXX" = "yes" -a "$with_other_libc" = "no"
then
  CXXFLAGS=`echo "$CXXFLAGS -Werror" | sed -e 's/-fbranch-probabilities//; s/-Wall//; s/-ansi//; s/-pedantic//; s/-Wcheck//'`
fi

AC_COMPILE_IFELSE(
  [AC_LANG_PROGRAM(
     [[
       #undef inline
#if !defined(SCO) && !defined(__osf__) && !defined(_REENTRANT)
#define _REENTRANT
#endif
#include <pthread.h>
#include <sys/types.h>
#include <sys/socket.h>
#include <netinet/in.h>
#include <arpa/inet.h>
       #include <netdb.h>
     ]],
     [[
       int skr;
       struct hostent *foo =
	  gethostbyaddr_r((const char *) 0,
			  0, 0, (struct hostent *) 0, (char *) NULL,  0, &skr);
       return (foo == 0);
     ]]
  )],
  [mysql_cv_gethost_style=solaris],
  [mysql_cv_gethost_style=other]))
AC_LANG_POP([C++])
CXXFLAGS="$ac_save_CXXFLAGS"
if test "$mysql_cv_gethost_style" = "solaris"
then
  AC_DEFINE([HAVE_SOLARIS_STYLE_GETHOST], [1],
            [Solaris define gethostbyaddr_r with 7 arguments. glibc2 defines this with 8 arguments])
fi

#---START: Used in for client configure

# Check definition of gethostbyname_r (glibc2.0.100 is different from Solaris)
ac_save_CXXFLAGS="$CXXFLAGS"
AC_CACHE_CHECK([style of gethostbyname_r routines], mysql_cv_gethostbyname_style,
<<<<<<< HEAD
AC_LANG_SAVE
AC_LANG_CPLUSPLUS
if test "$ac_cv_prog_gxx" = "yes" -a "$with_other_libc" = "no"
=======
AC_LANG_PUSH([C++])
if test "$GXX" = "yes" -a "$with_other_libc" = "no"
>>>>>>> b0218b63
then
  CXXFLAGS=`echo "$CXXFLAGS -Werror" | sed -e 's/-fbranch-probabilities//; s/-Wall//; s/-ansi//; s/-pedantic//; s/-Wcheck//'`
fi
AC_COMPILE_IFELSE(
  [AC_LANG_PROGRAM(
     [[
       #undef inline
#if !defined(SCO) && !defined(__osf__) && !defined(_REENTRANT)
#define _REENTRANT
#endif
#include <pthread.h>
#include <sys/types.h>
#include <sys/socket.h>
#include <netinet/in.h>
#include <arpa/inet.h>
       #include <netdb.h>
     ]],
     [[
       int skr;
 skr = gethostbyname_r((const char *) 0,
<<<<<<< HEAD
  (struct hostent*) 0, (char*) 0, 0, (struct hostent **) 0, &skr);],
mysql_cv_gethostbyname_style=glibc2, mysql_cv_gethostbyname_style=other))
AC_LANG_RESTORE
=======
	(struct hostent*) 0, (char*) 0, 0, (struct hostent **) 0, &skr);
     ]]
  )],
  [mysql_cv_gethostbyname_style=glibc2],
  [mysql_cv_gethostbyname_style=other]))
AC_LANG_POP([C++])
>>>>>>> b0218b63
CXXFLAGS="$ac_save_CXXFLAGS"
if test "$mysql_cv_gethostbyname_style" = "glibc2"
then
  AC_DEFINE([HAVE_GETHOSTBYNAME_R_GLIBC2_STYLE], [1],
            [Solaris define gethostbyname_r with 5 arguments. glibc2 defines this with 6 arguments])
fi

# Check 3rd argument of getthostbyname_r
ac_save_CXXFLAGS="$CXXFLAGS"
AC_CACHE_CHECK([3 argument to gethostbyname_r routines], mysql_cv_gethostbyname_arg,
<<<<<<< HEAD
AC_LANG_SAVE
AC_LANG_CPLUSPLUS
if test "$ac_cv_prog_gxx" = "yes" -a "$with_other_libc" = "no"
=======
AC_LANG_PUSH([C++])
if test "$GXX" = "yes" -a "$with_other_libc" = "no"
>>>>>>> b0218b63
then
  CXXFLAGS=`echo "$CXXFLAGS -Werror" | sed -e 's/-fbranch-probabilities//; s/-Wall//; s/-ansi//; s/-pedantic//; s/-Wcheck//'`
fi
AC_COMPILE_IFELSE(
  [AC_LANG_PROGRAM(
     [[
       #undef inline
#if !defined(SCO) && !defined(__osf__) && !defined(_REENTRANT)
#define _REENTRANT
#endif
#include <pthread.h>
#include <sys/types.h>
#include <sys/socket.h>
#include <netinet/in.h>
#include <arpa/inet.h>
<<<<<<< HEAD
#include <netdb.h>],
[int skr;

 skr = gethostbyname_r((const char *) 0, (struct hostent*) 0, (struct hostent_data*) 0);],
mysql_cv_gethostbyname_arg=hostent_data, mysql_cv_gethostbyname_arg=char))
AC_LANG_RESTORE
=======
       #include <netdb.h>
     ]],
     [[
       int skr;
       skr = gethostbyname_r((const char *) 0, (struct hostent*) 0, (struct hostent_data*) 0);
     ]]
  )],
  [mysql_cv_gethostbyname_arg=hostent_data],
  [mysql_cv_gethostbyname_arg=char]
  )
)
AC_LANG_POP([C++])
>>>>>>> b0218b63
CXXFLAGS="$ac_save_CXXFLAGS"
if test "$mysql_cv_gethostbyname_arg" = "hostent_data"
then
  AC_DEFINE([HAVE_GETHOSTBYNAME_R_RETURN_INT], [1],
            [In OSF 4.0f the 3'd argument to gethostbyname_r is hostent_data *])
fi


# Check definition of pthread_getspecific
AC_CACHE_CHECK("args to pthread_getspecific", mysql_cv_getspecific_args,
  AC_COMPILE_IFELSE(
    [AC_LANG_PROGRAM(
       [[
	 #if !defined(SCO) && !defined(__osf__) && !defined(_REENTRANT)
#define _REENTRANT
#endif
#define _POSIX_PTHREAD_SEMANTICS 
	 #include <pthread.h>
       ]],
       [[
	 void *pthread_getspecific(pthread_key_t key);
	 pthread_getspecific((pthread_key_t) NULL);
       ]]
    )],
    [mysql_cv_getspecific_args=POSIX],
    [mysql_cv_getspecific_args=other]
  )
)
  if test "$mysql_cv_getspecific_args" = "other"
  then
    AC_DEFINE([HAVE_NONPOSIX_PTHREAD_GETSPECIFIC], [1],
              [For some non posix threads])
  fi

  # Check definition of pthread_mutex_init
  AC_CACHE_CHECK("args to pthread_mutex_init", mysql_cv_mutex_init_args,
  AC_COMPILE_IFELSE(
    [AC_LANG_PROGRAM(
       [[
	 #if !defined(SCO) && !defined(__osf__)
#define _REENTRANT
#endif
#define _POSIX_PTHREAD_SEMANTICS 
	 #include <pthread.h>
       ]],
       [[
  pthread_mutexattr_t attr;
  pthread_mutex_t mp;
	 pthread_mutex_init(&mp,&attr);
       ]]
    )],
    [mysql_cv_mutex_init_args=POSIX],
    [mysql_cv_mutex_init_args=other]
  )
)
  if test "$mysql_cv_mutex_init_args" = "other"
  then
    AC_DEFINE([HAVE_NONPOSIX_PTHREAD_MUTEX_INIT], [1],
              [For some non posix threads])
  fi
#---END:

#---START: Used in for client configure
# Check definition of readdir_r
AC_CACHE_CHECK("args to readdir_r", mysql_cv_readdir_r,
  AC_LINK_IFELSE(
    [AC_LANG_PROGRAM(
       [[
	 #if !defined(SCO) && !defined(__osf__)
#define _REENTRANT
#endif
#define _POSIX_PTHREAD_SEMANTICS 
#include <pthread.h>
	 #include <dirent.h>
       ]],
       [[
	 int readdir_r(DIR *dirp, struct dirent *entry, struct dirent **result);
	 readdir_r((DIR *) NULL, (struct dirent *) NULL, (struct dirent **) NULL);
       ]]
    )],
    [mysql_cv_readdir_r=POSIX],
    [mysql_cv_readdir_r=other]
  )
)
if test "$mysql_cv_readdir_r" = "POSIX"
then
  AC_DEFINE([HAVE_READDIR_R], [1], [POSIX readdir_r])
fi

# Check definition of posix sigwait()
AC_CACHE_CHECK("style of sigwait", mysql_cv_sigwait,
  AC_LINK_IFELSE(
    [AC_LANG_PROGRAM(
       [[
	 #if !defined(SCO) && !defined(__osf__)
#define _REENTRANT
#endif
#define _POSIX_PTHREAD_SEMANTICS 
#include <pthread.h>
	 #include <signal.h>
       ]],
       [[
	 #ifndef _AIX
sigset_t set;
int sig;
sigwait(&set,&sig);
	 #endif
       ]]
    )],
    [mysql_cv_sigwait=POSIX],
    [mysql_cv_sigwait=other])
)
if test "$mysql_cv_sigwait" = "POSIX"
then
  AC_DEFINE([HAVE_SIGWAIT], [1], [POSIX sigwait])
fi

if test "$mysql_cv_sigwait" != "POSIX"
then
unset mysql_cv_sigwait
# Check definition of posix sigwait()
AC_CACHE_CHECK("style of sigwait", mysql_cv_sigwait,
  AC_LINK_IFELSE(
    [AC_LANG_PROGRAM(
       [[
	 #if !defined(SCO) && !defined(__osf__)
#define _REENTRANT
#endif
#define _POSIX_PTHREAD_SEMANTICS 
#include <pthread.h>
	 #include <signal.h>
       ]],
       [[
	 sigset_t set;
int sig;
	 sigwait(&set);
       ]]
    )],
    [mysql_cv_sigwait=NONPOSIX],
    [mysql_cv_sigwait=other]
  )
)
if test "$mysql_cv_sigwait" = "NONPOSIX"
then
  AC_DEFINE([HAVE_NONPOSIX_SIGWAIT], [1], [sigwait with one argument])
fi
fi
#---END:

# Check if pthread_attr_setscope() exists
AC_CACHE_CHECK("for pthread_attr_setscope", mysql_cv_pthread_attr_setscope,
  AC_LINK_IFELSE(
    [AC_LANG_PROGRAM(
       [[
	 #if !defined(SCO) && !defined(__osf__)
#define _REENTRANT
#endif
#define _POSIX_PTHREAD_SEMANTICS 
	 #include <pthread.h>
       ]],
       [[
	 pthread_attr_t thr_attr;
	 pthread_attr_setscope(&thr_attr,0);
       ]]
    )],
    [mysql_cv_pthread_attr_setscope=yes],
    [mysql_cv_pthread_attr_setscope=no]
  )
)
if test "$mysql_cv_pthread_attr_setscope" = "yes"
then
  AC_DEFINE([HAVE_PTHREAD_ATTR_SETSCOPE], [1], [pthread_attr_setscope])
fi

# Check for bad includes
AC_MSG_CHECKING("can netinet files be included")
AC_COMPILE_IFELSE(
  [AC_LANG_PROGRAM(
     [[
       #include <sys/types.h>
#include <sys/socket.h>
#include <netinet/in_systm.h>
#include <netinet/in.h>
#include <netinet/ip.h>
       #include <netinet/tcp.h>
     ]],
     [[
       printf("1\n");
     ]]
  )],
  [netinet_inc=yes],
  [netinet_inc=no]
)
if test "$netinet_inc" = "no"
then
  AC_DEFINE([HAVE_BROKEN_NETINET_INCLUDES], [1], [Can netinet be included])
fi
AC_MSG_RESULT("$netinet_inc")

AC_CACHE_CHECK([support for weak symbols], mysql_cv_weak_symbol,
<<<<<<< HEAD
[AC_TRY_LINK([],[
  extern void __attribute__((weak)) foo(void);
], [mysql_cv_weak_symbol=yes], [mysql_cv_weak_symbol=no])])

=======
  AC_LINK_IFELSE(
    [AC_LANG_PROGRAM([],[[extern void __attribute__((weak)) foo(void);]])],
    [mysql_cv_weak_symbol=yes],
    [mysql_cv_weak_symbol=no]
  )
)
>>>>>>> b0218b63
if test "x$mysql_cv_weak_symbol" = xyes; then
  AC_DEFINE(HAVE_WEAK_SYMBOL, 1,
            [Define to 1 if compiler supports weak symbol attribute.])
fi

AC_CACHE_CHECK([whether __bss_start is defined], mysql_cv_bss_start,
<<<<<<< HEAD
[AC_TRY_LINK([],[
  extern char *__bss_start;
  return __bss_start ? 1 : 0;
], [mysql_cv_bss_start=yes], [mysql_cv_bss_start=no])])

=======
  AC_LINK_IFELSE(
    [AC_LANG_PROGRAM([],
       [[
  extern char *__bss_start;
  return __bss_start ? 1 : 0;
       ]]
    )],
    [mysql_cv_bss_start=yes],
    [mysql_cv_bss_start=no]
  )
)
>>>>>>> b0218b63
if test "x$mysql_cv_bss_start" = xyes; then
  AC_DEFINE(HAVE_BSS_START, 1,
            [Define to 1 if compiler defines __bss_start.])
fi

<<<<<<< HEAD
AC_LANG_SAVE
AC_LANG_CPLUSPLUS
AC_CHECK_HEADERS(cxxabi.h)
AC_CACHE_CHECK([for abi::__cxa_demangle], mysql_cv_cxa_demangle,
[AC_TRY_LINK([#include <cxxabi.h>], [
  char *foo= 0; int bar= 0;
  foo= abi::__cxa_demangle(foo, foo, 0, &bar);
], [mysql_cv_cxa_demangle=yes], [mysql_cv_cxa_demangle=no])])
AC_LANG_RESTORE
=======
AC_LANG_PUSH([C++])
AC_CHECK_HEADERS(cxxabi.h)
AC_CACHE_CHECK([for abi::__cxa_demangle], mysql_cv_cxa_demangle,
  AC_LINK_IFELSE(
    [AC_LANG_PROGRAM(
      [[
        #include <cxxabi.h>
      ]],
      [[
  char *foo= 0; int bar= 0;
  foo= abi::__cxa_demangle(foo, foo, 0, &bar);
      ]]
    )],
    [mysql_cv_cxa_demangle=yes],
    [mysql_cv_cxa_demangle=no]
  )
)
AC_LANG_POP([C++])
>>>>>>> b0218b63

if test "x$mysql_cv_cxa_demangle" = xyes; then
  AC_DEFINE(HAVE_ABI_CXA_DEMANGLE, 1,
            [Define to 1 if you have the `abi::__cxa_demangle' function.])
fi

#--------------------------------------------------------------------
# Check for requested features
#--------------------------------------------------------------------

MYSQL_CHECK_BIG_TABLES
MYSQL_CHECK_MAX_INDEXES
MYSQL_CHECK_VIO
MYSQL_CHECK_SSL
MYSQL_CHECK_LIBEVENT

#--------------------------------------------------------------------
# Declare our plugin modules
# Has to be done late, as the plugin may need to check for existence of
# functions tested above
#--------------------------------------------------------------------

# MyISAM is declared here,not in storage/myisam/plug.in
# because we want it to be the first in the list of plugins,
# Maria needs it. When it'll be fixed the declaration below can
# be removed and restored (uncommented) in storage/myisam/plug.in
MYSQL_STORAGE_ENGINE(myisam,no, [MyISAM Storage Engine],
        [Traditional non-transactional MySQL tables])
MYSQL_PLUGIN_DIRECTORY(myisam,  [storage/myisam])
MYSQL_PLUGIN_STATIC(myisam,     [libmyisam.a])
MYSQL_PLUGIN_MANDATORY(myisam)  dnl Default
MYSQL_PLUGIN_DEPENDS_ON_MYSQL_INTERNALS(myisam, [ha_myisam.cc])

MYSQL_STORAGE_ENGINE(partition, partition, [Partition Support],
        [MySQL Partitioning Support], [max,max-no-ndb])

dnl -- ndbcluster requires partition to be enabled

MYSQL_CONFIGURE_PLUGINS([default])

# Only build client code?
AC_ARG_WITH(server,
    [  --without-server        Only build the client.],
    [with_server=$withval],
    [with_server=yes]
)

AC_ARG_WITH(embedded-server,
    [  --with-embedded-server  Build the embedded server (libmysqld).],
    [with_embedded_server=$withval],
    [with_embedded_server=no]
)

AC_ARG_WITH(query_cache,
    [  --without-query-cache   Do not build query cache.],
    [with_query_cache=$withval],
    [with_query_cache=yes]
)

if test "$with_query_cache" = "yes"
then
  AC_DEFINE([HAVE_QUERY_CACHE], [1], [If we want to have query cache])
fi

AC_ARG_WITH(geometry,
    [  --without-geometry      Do not build geometry-related parts.],
    [with_geometry=$withval],
    [with_geometry=yes]
)

if test "$with_geometry" = "yes"
then
  AC_DEFINE([HAVE_SPATIAL], [1], [Spatial extentions])
  AC_DEFINE([HAVE_RTREE_KEYS], [1], [RTree keys])
fi

AC_ARG_WITH(embedded_privilege_control,
    [  --with-embedded-privilege-control
                          Build parts to check user's privileges.
			  Only affects embedded library.],
    [with_embedded_privilege_control=$withval],
    [with_embedded_privilege_control=no]
)

if test "$with_embedded_privilege_control" = "yes"
then
  AC_DEFINE([HAVE_EMBEDDED_PRIVILEGE_CONTROL], [1],
            [Access checks in embedded library])
fi

#MYSQL_CHECK_CPU

libmysqld_dirs=
if test "$with_embedded_server" = "yes"
then
  libmysqld_dirs=libmysqld

  # We can't build embedded library without building the server, because
  # we depend on libmysys, libmystrings, libmyisam, etc.
  with_server=yes
fi
# XXX: We need to add @libmysqld_extra_libs@ (or whatever) so that
# mysql_config --libmysqld-libs will print out something like
# -L/path/to/lib/mysql -lmysqld -lmyisam -lmysys -lmystrings -ldbug ...
AC_SUBST([libmysqld_dirs])

# Shall we build the docs?
AC_ARG_WITH(docs,
    [  --without-docs          Skip building of the documentation.],
    [with_docs=$withval],
    [with_docs=yes]
)

if test "$with_docs" = "yes"
then
  docs_dirs="Docs"
  if test -f "$srcdir/Docs/manual.chm" ; then
    extra_docs="manual.chm"
  fi
else
  docs_dirs=""
  extra_docs=""
fi
AC_SUBST(docs_dirs)
AC_SUBST(extra_docs)

# Shall we build the man pages?
AC_ARG_WITH(man,
    [  --without-man          Skip building of the man pages.],
    [with_man=$withval],
    [with_man=yes]
)

# Don't build readline, i have it already
AC_ARG_WITH(readline,
    [  --without-readline      Use system readline instead of bundled copy.],
    [ with_readline=$withval ],
    [ with_readline=undefined ]
    )
    
AC_ARG_WITH(libedit,
    [  --without-libedit       Use system libedit instead of bundled copy.],
    [ with_libedit=$withval ],
    [ with_libedit=undefined ]
    )

if test "$with_readline/$with_libedit" = "undefined/undefined" -a ! -e "$srcdir/cmd-line-utils"
then
  with_readline=no
  with_libedit=no
fi

#
# We support next variants of compilation:
#                              --with-readline
#                |       yes      |  no  |               undefined
# --with-libedit |                |      |
# ---------------+----------------+------+----------------------------------
#       yes      |      ERROR!    |   use libedit from mysql sources
# ---------------+----------------+------+----------------------------------
#       no       | use readline   | use system readline or external libedit
#                | from mysql     | according to results of m4 tests
# ---------------+ sources (if it +      +----------------------------------
#    undefined   | is presented)  |      | use libedit from mysql sources
                   

compile_readline="no"
compile_libedit="no"

if [test "$with_libedit" = "yes"] && [test "$with_readline" = "yes"]
then
    AC_MSG_ERROR([You can not use --with-readline and --with-libedit at the same time, please choose one of it])
fi

readline_topdir=""
readline_basedir=""
readline_dir=""
readline_h_ln_cmd=""
readline_link=""
want_to_use_readline="no"

case $SYSTEM_TYPE in
  *netware*)
    # For NetWare, do not need readline
    echo "Skipping readline"
    ;;
  *)
    if [test "$with_libedit" = "yes"] || [test "$with_libedit" = "undefined"] && [test "$with_readline" = "undefined"]
    then
	readline_topdir="cmd-line-utils"
	readline_basedir="libedit"
	readline_dir="$readline_topdir/$readline_basedir"
	readline_link="\$(top_builddir)/cmd-line-utils/libedit/libedit.a"
	readline_h_ln_cmd="\$(LN) -s \$(top_srcdir)/cmd-line-utils/libedit/readline readline"
	compile_libedit=yes
	AC_DEFINE_UNQUOTED(HAVE_HIST_ENTRY, 1)
	AC_DEFINE_UNQUOTED(USE_LIBEDIT_INTERFACE, 1)
    elif test "$with_readline" = "yes"
    then
	readline_topdir="cmd-line-utils"
	readline_basedir="readline"
	readline_dir="$readline_topdir/$readline_basedir"
	readline_link="\$(top_builddir)/cmd-line-utils/readline/libreadline.a"
	readline_h_ln_cmd="\$(LN) -s \$(top_srcdir)/cmd-line-utils/readline readline"
	compile_readline=yes
	want_to_use_readline="yes"
	AC_DEFINE_UNQUOTED(USE_NEW_READLINE_INTERFACE, 1)
    else
	# Use system readline library
<<<<<<< HEAD
	AC_LANG_SAVE
	AC_LANG_CPLUSPLUS
	MYSQL_CHECK_LIBEDIT_INTERFACE
	MYSQL_CHECK_NEW_RL_INTERFACE
	MYSQL_CHECK_READLINE_DECLARES_HIST_ENTRY
	AC_LANG_RESTORE
=======
	AC_LANG_PUSH([C++])
	MYSQL_CHECK_LIBEDIT_INTERFACE
	MYSQL_CHECK_NEW_RL_INTERFACE
	MYSQL_CHECK_READLINE_DECLARES_HIST_ENTRY
	AC_LANG_POP([C++])
>>>>>>> b0218b63
	if [test "$mysql_cv_new_rl_interface" = "yes"] && [test -d "$srcdir/cmd-line-utils/readline"]
	then
	    # Use the new readline interface, but only if the package includes a bundled libreadline
	    # this way we avoid linking commercial source with GPL readline
	    readline_link="-lreadline"
	    want_to_use_readline="yes"
	elif [test "$mysql_cv_libedit_interface" = "yes"]
	then
	    # Use libedit
	    readline_link="-ledit"
	else
	   AC_MSG_ERROR([Could not find system readline or libedit libraries
	      Use --with-readline or --with-libedit to use the bundled
	      versions of libedit or readline])
	fi
    fi

    # if there is no readline, but we want to build with readline, we fail
    if [test "$want_to_use_readline" = "yes"] && [test ! -d "./cmd-line-utils/readline"]
    then
	AC_MSG_ERROR([This commercially licensed MySQL source package can't
	      be built with libreadline. Please use --with-libedit to use
	      the bundled version of libedit instead.])
    fi
    ;;
esac

AC_SUBST(readline_dir)
AC_SUBST(readline_topdir)
AC_SUBST(readline_basedir)
AC_SUBST(readline_link)
AC_SUBST(readline_h_ln_cmd)

# Include man pages, if desired, adapted to the configured parts.
if test X"$with_man" = Xyes
then
  # First, create the list of all man pages present.
  MANLISTFIL=manlist.$$
  TMPLISTFIL=`echo $MANLISTFIL | sed -e 's/manlist/tmplist/'`
  if test -f $MANLISTFIL -o -f $TMPLISTFIL
  then
    echo "Temp file '$MANLISTFIL' or '$TMPLISTFIL' already exists in '`pwd`' - aborting"
    exit 1
  fi
  touch $MANLISTFIL $TMPLISTFIL

  ls $srcdir/man/*.[[18]] > $MANLISTFIL

  # Then, remove all those pages from the list which are specific to parts
  # (table handlers, features, ...) which are not configured in this run.
  AC_MSG_CHECKING("for man pages to remove")
  MAN_DROP="dropping"
  if test X"$with_plugin_ndbcluster" != Xyes
  then
    MAN_DROP="$MAN_DROP ndbcluster"
    grep -v '/ndb' $MANLISTFIL > $TMPLISTFIL ; mv -f $TMPLISTFIL $MANLISTFIL
  fi
  if test X"$with_embedded_server" != Xyes
  then
    MAN_DROP="$MAN_DROP embedded"
    grep -v 'embedded' $MANLISTFIL > $TMPLISTFIL ; mv -f $TMPLISTFIL $MANLISTFIL
  fi
  if test X"$with_plugin_innobase" != Xyes
  then
    MAN_DROP="$MAN_DROP innodb"
    grep -v 'inno' $MANLISTFIL > $TMPLISTFIL ; mv -f $TMPLISTFIL $MANLISTFIL
  fi
  AC_MSG_RESULT([$MAN_DROP])

  # Finally, split the man pages into sections 1 and 8.
  # Get rid of line breaks.
  man1_files=`sed -n -e '/\.1$/s/^.*man\///p' <$MANLISTFIL`
  man8_files=`sed -n -e '/\.8$/s/^.*man\///p' <$MANLISTFIL`

  man_dirs="man"
  man1_files=`echo $man1_files`
  man8_files=`echo $man8_files`
  rm -f $MANLISTFIL $TMPLISTFIL
else
  man_dirs=""
  man1_files=""
  man8_files=""
fi
AC_SUBST(man_dirs)
AC_SUBST(man1_files)
AC_SUBST(man8_files)

# If we have threads generate some library functions and test programs
sql_server_dirs=
sql_server=
server_scripts=

dnl This probably should be cleaned up more - for now the threaded
dnl client is just using plain-old libs.
sql_client_dirs="strings regex mysys libmysql"

AM_CONDITIONAL(THREAD_SAFE_CLIENT, test "$THREAD_SAFE_CLIENT" != "no")

if test "$THREAD_SAFE_CLIENT" != "no"
then
  sql_client_dirs="$sql_client_dirs libmysql_r"
  AC_DEFINE([THREAD_SAFE_CLIENT], [1], [Should the client be thread safe])
fi
sql_client_dirs="$sql_client_dirs client"

CLIENT_LIBS="$NON_THREADED_LIBS $openssl_libs $ZLIB_LIBS $STATIC_NSS_FLAGS"

AC_SUBST(CLIENT_LIBS)
AC_SUBST(CLIENT_THREAD_LIBS)
AC_SUBST(NON_THREADED_LIBS)
AC_SUBST(STATIC_NSS_FLAGS)
AC_SUBST(sql_client_dirs)

# If configuring for NetWare, build the netware directory
netware_dir=
if expr "$SYSTEM_TYPE" : ".*netware.*" > /dev/null
then
  netware_dir="netware"
fi
AC_SUBST(netware_dir)
AM_CONDITIONAL(HAVE_NETWARE, test "$netware_dir" = "netware")

if test "$with_server" = "yes" -o "$THREAD_SAFE_CLIENT" != "no"
then
  AC_DEFINE([THREAD], [1],
            [Define if you want to have threaded code. This may be undef on client code])
  server_scripts="mysqld_safe mysql_install_db"
  sql_server_dirs="strings mysys dbug extra regex"

  sql_server="vio sql"
fi
AM_CONDITIONAL(THREAD, test "$with_server" = "yes" -o "$THREAD_SAFE_CLIENT" != "no")

# "innochecksum" is not in the "innobase/" subdirectory, but should be switched
AM_CONDITIONAL([BUILD_INNODB_TOOLS], [test X"$with_plugin_innobase" = Xyes])

# IMPORTANT - do not modify LIBS past this line - this hack is the only way
# I know to add the static NSS magic if we have static NSS libraries with
# glibc - Sasha

LDFLAGS="$LDFLAGS $OTHER_LIBC_LIB"
LIBS="$LIBS $STATIC_NSS_FLAGS"

AC_SUBST(sql_server_dirs)
AC_SUBST(sql_server)
AC_SUBST(server_scripts)

AC_SUBST(mysql_plugin_dirs)
AC_SUBST(mysql_plugin_libs)
AC_SUBST(mysql_plugin_defs)


# Now that sql_client_dirs and sql_server_dirs are stable, determine the union.
# Start with the (longer) server list, add each client item not yet present.
sql_union_dirs=" $sql_server_dirs "
for DIR in $sql_client_dirs
do
  if echo " $sql_union_dirs " | grep " $DIR " >/dev/null
  then
    :  # already present, skip
  else
    sql_union_dirs="$sql_union_dirs $DIR "
  fi
done
AC_SUBST(sql_union_dirs)

# Some usefull subst
AC_SUBST(CC)
AC_SUBST(GXX)

# Set configuration options for make_binary_distribution
case $SYSTEM_TYPE in
  *netware*)
    MAKE_BINARY_DISTRIBUTION_OPTIONS="$MAKE_BINARY_DISTRIBUTION_OPTIONS --no-strip"
    ;;
  *)
    : # no change for other platforms yet
    ;;
esac
AC_SUBST(MAKE_BINARY_DISTRIBUTION_OPTIONS)

# Ensure that $(MYSQL_EXTRA_CXXFLAGS) is last
CXXFLAGS="$CXXFLAGS \$(MYSQL_EXTRA_CXXFLAGS)"

# Output results
if test -d "$srcdir/pstack" ; then
  AC_CONFIG_FILES(pstack/Makefile pstack/aout/Makefile)
fi
if test -d "$srcdir/cmd-line-utils/readline" ; then
  AC_CONFIG_FILES(cmd-line-utils/readline/Makefile)
fi

AC_CONFIG_FILES(Makefile extra/Makefile mysys/Makefile mysys/tests/Makefile dnl
 unittest/Makefile unittest/mytap/Makefile unittest/mytap/t/Makefile dnl
 unittest/mysys/Makefile unittest/examples/Makefile dnl
 strings/Makefile regex/Makefile storage/Makefile dnl
 man/Makefile BUILD/Makefile vio/Makefile dnl
 libmysql/Makefile libmysql_r/Makefile client/Makefile dnl
 sql/Makefile sql/share/Makefile sql/backup/Makefile dnl
 sql/sql_builtin.cc sql-common/Makefile dnl
 dbug/Makefile scripts/Makefile include/Makefile dnl
 tests/Makefile Docs/Makefile support-files/Makefile dnl
 support-files/MacOSX/Makefile support-files/RHEL4-SElinux/Makefile dnl
 cmd-line-utils/Makefile cmd-line-utils/libedit/Makefile dnl
 libmysqld/Makefile libmysqld/examples/Makefile dnl
<<<<<<< HEAD
 mysql-test/Makefile mysql-test/lib/My/SafeProcess/Makefile dnl
 netware/Makefile sql-bench/Makefile dnl
=======
 mysql-test/Makefile dnl
 mysql-test/ndb/Makefile netware/Makefile sql-bench/Makefile dnl
>>>>>>> b0218b63
 include/mysql_version.h plugin/Makefile win/Makefile)

AC_CONFIG_COMMANDS([default], , test -z "$CONFIG_HEADERS" || echo timestamp > stamp-h)

# Ensure that table handlers gets all modifications to CFLAGS/CXXFLAGS
AC_CONFIG_COMMANDS_POST(ac_configure_args="$ac_configure_args CFLAGS='$CFLAGS' CXXFLAGS='$CXXFLAGS'")

AC_OUTPUT

echo
echo "MySQL has a Web site at http://www.mysql.com/ which carries details on the"
echo "latest release, upcoming features, and other information to make your"
echo "work or play with MySQL more productive. There you can also find"
echo "information about mailing lists for MySQL discussion."
echo
echo "Remember to check the platform specific part of the reference manual for"
echo "hints about installing MySQL on your platform. Also have a look at the"
echo "files in the Docs directory."
echo
# The following text is checked in ./Do-compile to verify that configure
# ended sucessfully - don't remove it.
echo "Thank you for choosing MySQL!"
echo<|MERGE_RESOLUTION|>--- conflicted
+++ resolved
@@ -2,25 +2,12 @@
 dnl Process this file with autoconf to produce a configure script.
 
 # Minimum Autoconf version required.
-<<<<<<< HEAD
-AC_PREREQ(2.52)
-
-AC_INIT(sql/mysqld.cc)
-AC_CANONICAL_SYSTEM
-# The Docs Makefile.am parses this line!
-# remember to also update version.c in ndb.
-# When changing major version number please also check switch statement
-# in mysqlbinlog::check_master_version().
-
-AM_INIT_AUTOMAKE(mysql, 6.0.10-alpha)
-AM_CONFIG_HEADER([include/config.h:config.h.in])
-=======
 AC_PREREQ(2.59)
 
 # Remember to also update version.c in ndb.
 # When changing major version number please also check switch statement
 # in mysqlbinlog::check_master_version().
-AC_INIT([MySQL Server], [6.0.9-alpha], [], [mysql])
+AC_INIT([MySQL Server], [6.0.10-alpha], [], [mysql])
 AC_CONFIG_SRCDIR([sql/mysqld.cc])
 AC_CANONICAL_TARGET
 # automake 1.9.2 has 'filename-length-max=99', but not 1.6.2
@@ -28,12 +15,6 @@
 AC_PROG_LIBTOOL
 
 AC_CONFIG_HEADERS([include/config.h])
-
-NDB_VERSION_MAJOR=6
-NDB_VERSION_MINOR=2
-NDB_VERSION_BUILD=17
-NDB_VERSION_STATUS="-GA"
->>>>>>> b0218b63
 
 NDB_VERSION_MAJOR=6
 NDB_VERSION_MINOR=2
@@ -85,13 +66,8 @@
 sinclude(config/ac-macros/ssl.m4)
 sinclude(config/ac-macros/libevent.m4)
 sinclude(config/ac-macros/zlib.m4)
-<<<<<<< HEAD
-sinclude(config/search_for_lib.m4)
-sinclude(config/libmemcached.m4)
-=======
 sinclude(config/ac-macros/search_for_lib.m4)
 sinclude(config/ac-macros/libmemcached.m4)
->>>>>>> b0218b63
 
 # Remember to add a directory sql/share/LANGUAGE
 AVAILABLE_LANGUAGES="\
@@ -284,15 +260,9 @@
 
 #check the return type of sprintf
 AC_MSG_CHECKING("return type of sprintf")
-<<<<<<< HEAD
-AC_TRY_RUN([
-  int main()
-    {
-=======
 AC_RUN_IFELSE(
   [AC_LANG_PROGRAM([],
      [[
->>>>>>> b0218b63
       char* s = "hello";
       char buf[6];
       if((int)sprintf(buf, s) == strlen(s))
@@ -315,13 +285,8 @@
                [AC_DEFINE(SPRINTF_RETURNS_PTR, [1], [Broken sprintf])
                 AC_MSG_RESULT("ptr")],
                [AC_DEFINE(SPRINTF_RETURNS_GARBAGE, [1], [Broken sprintf])
-<<<<<<< HEAD
-                AC_MSG_RESULT("garbage")]
-   )],
-=======
       AC_MSG_RESULT("garbage")],
      [foobar=1])],	dnl Unreachable, but to avoid warning set something
->>>>>>> b0218b63
    # Cross compile, assume POSIX
    [AC_DEFINE(SPRINTF_RETURNS_INT, [1], [POSIX sprintf])
     AC_MSG_RESULT("int (we assume)")]
@@ -675,11 +640,7 @@
 
 AC_MSG_CHECKING(whether features provided by the user community should be included.)
 AC_ARG_ENABLE(community-features,
-<<<<<<< HEAD
-    AC_HELP_STRING(
-=======
     AS_HELP_STRING(
->>>>>>> b0218b63
         [--enable-community-features], 
         [Enable additional features provided by the user community.]),
     [ ENABLE_COMMUNITY_FEATURES=$enableval ],
@@ -1036,15 +997,6 @@
 NON_THREADED_LIBS="$LIBS"
 
 AC_CHECK_TYPES([int8, uint8, int16, uint16, int32, uint32, int64, uint64,
-<<<<<<< HEAD
-                uchar, uint, ulong],[],[], [
-#include <sys/types.h>
-])
-AC_CHECK_TYPES([fp_except], [], [], [
-#include <sys/types.h>
-#include <ieeefp.h>
-])
-=======
                 uchar, uint, ulong],[],[], [[
 #include <sys/types.h>
 ]])
@@ -1052,7 +1004,6 @@
 #include <sys/types.h>
 #include <ieeefp.h>
 ]])
->>>>>>> b0218b63
 
 #
 # Some system specific hacks
@@ -1165,11 +1116,7 @@
     fi
     ;;
   *darwin*)
-<<<<<<< HEAD
-    if test "$ac_cv_prog_gcc" = "yes"
-=======
     if test "$GCC" = "yes"
->>>>>>> b0218b63
     then
       FLAGS="-D_P1003_1B_VISIBLE -DSIGNAL_WITH_VIO_CLOSE -DSIGNALS_DONT_BREAK_READ -DIGNORE_SIGHUP_SIGQUIT  -DDONT_DECLARE_CXA_PURE_VIRTUAL"
       CFLAGS="$CFLAGS $FLAGS"
@@ -1620,12 +1567,6 @@
     ac_save_LIBS="$LIBS"
     LIBS="$LIBS -lpthread"
     CLIENT_THREAD_LIBS="-lpthread"
-<<<<<<< HEAD
-    AC_TRY_LINK(
-    [#include <pthread.h>],
-    [ (void) pthread_create((pthread_t*) 0,(pthread_attr_t*) 0, 0, 0); ],
-    with_posix_threads=yes, with_posix_threads=no)
-=======
     AC_LINK_IFELSE(
       [AC_LANG_PROGRAM(
          [[#include <pthread.h>]],
@@ -1633,7 +1574,6 @@
       )],
       [with_posix_threads=yes],
       [with_posix_threads=no])
->>>>>>> b0218b63
     AC_MSG_RESULT("$with_posix_threads")
     if test "$with_posix_threads" = "no"
     then
@@ -1810,11 +1750,7 @@
 
 # If we should allow error injection tests
 AC_ARG_WITH(error-inject,
-<<<<<<< HEAD
-    AC_HELP_STRING([--with-error-inject],[Enable error injection in MySQL Server]),
-=======
     AS_HELP_STRING([--with-error-inject],[Enable error injection in MySQL Server]),
->>>>>>> b0218b63
     [ with_error_inject=$withval ],
     [ with_error_inject=no ])
 
@@ -1825,11 +1761,10 @@
     AC_DEFINE([ERROR_INJECT_SUPPORT], [1],
               [Enable error injection in MySQL Server])
   fi
-<<<<<<< HEAD
 fi
 
 AC_ARG_WITH([fast-mutexes],
-	    AC_HELP_STRING([--with-fast-mutexes], 
+	    AS_HELP_STRING([--with-fast-mutexes], 
 	    [Compile with fast mutexes (default is disabled)]),
 	    [with_fast_mutexes=$withval], [with_fast_mutexes=no])
 
@@ -1845,29 +1780,7 @@
 fi
 
 AC_ARG_WITH([atomic-ops],
-	    AC_HELP_STRING([--with-atomic-ops=rwlocks|smp|up],
-=======
-fi
-
-AC_ARG_WITH([fast-mutexes],
-	    AS_HELP_STRING([--with-fast-mutexes], 
-	    [Compile with fast mutexes (default is disabled)]),
-	    [with_fast_mutexes=$withval], [with_fast_mutexes=no])
-
-if test "$with_fast_mutexes" != "no"
-then
-  if test "$with_debug" != "no"
-  then
-    AC_MSG_WARN(['--with-fast-mutexes' ignored when '--with-debug' is given])
-  else
-    AC_DEFINE([MY_PTHREAD_FASTMUTEX], [1], 
-	      [Define to 1 if you want to use fast mutexes])
-  fi
-fi
-
-AC_ARG_WITH([atomic-ops],
 	    AS_HELP_STRING([--with-atomic-ops=rwlocks|smp|up],
->>>>>>> b0218b63
 	    [Implement atomic operations using pthread rwlocks or atomic CPU
              instructions for multi-processor or uniprocessor
              configuration. By default gcc built-in sync functions are used,
@@ -1879,13 +1792,6 @@
                   [Use pthread rwlocks for atomic ops]) ;;
   "smp") ;;
   "")
-<<<<<<< HEAD
-    AC_CACHE_CHECK([whether the compiler provides atomic builtins],
-                   [mysql_cv_gcc_atomic_builtins], [AC_TRY_RUN([
-      int main()
-      {
-        int foo= -10; int bar= 10;
-=======
     AC_CACHE_CHECK(
       [whether the compiler provides atomic builtins],
       [mysql_cv_gcc_atomic_builtins],
@@ -1894,7 +1800,6 @@
             [[
 	      int foo= -10;
               int bar=  10;
->>>>>>> b0218b63
         if (!__sync_fetch_and_add(&foo, bar) || foo)
           return -1;
         bar= __sync_lock_test_and_set(&foo, bar);
@@ -1904,14 +1809,9 @@
         if (bar)
           return -1;
         return 0;
-<<<<<<< HEAD
-      }
-    ], [mysql_cv_gcc_atomic_builtins=yes_but_disabled],
-=======
             ]]
          )],
          [mysql_cv_gcc_atomic_builtins=yes_but_disabled],
->>>>>>> b0218b63
        [mysql_cv_gcc_atomic_builtins=no],
        [mysql_cv_gcc_atomic_builtins=no])])
 
@@ -2098,13 +1998,8 @@
     fi
     ;;
 esac
-<<<<<<< HEAD
-AC_CHECK_TYPES([sigset_t, off_t], [], [], [#include <sys/types.h>])
-AC_CHECK_TYPES([size_t], [], [], [#include <stdio.h>])
-=======
 AC_CHECK_TYPES([sigset_t, off_t], [], [], [[#include <sys/types.h>]])
 AC_CHECK_TYPES([size_t], [], [], [[#include <stdio.h>]])
->>>>>>> b0218b63
 AC_CHECK_TYPES([u_int32_t])
 
 MYSQL_PTHREAD_YIELD
@@ -2213,17 +2108,9 @@
   localtime_r gethrtime gmtime_r \
   locking longjmp lrand48 madvise mallinfo memcpy memmove \
   mkstemp mlockall perror poll pread pthread_attr_create mmap mmap64 getpagesize \
-<<<<<<< HEAD
   pthread_attr_getstacksize pthread_attr_setstacksize pthread_condattr_create \
   pthread_getsequence_np pthread_key_delete pthread_rwlock_rdlock pthread_sigmask \
   readlink realpath rename rint rwlock_init setupterm \
-=======
-  pthread_attr_getstacksize pthread_attr_setprio pthread_attr_setschedparam \
-  pthread_attr_setstacksize pthread_condattr_create pthread_getsequence_np \
-  pthread_key_delete pthread_rwlock_rdlock pthread_setprio pthread_setschedprio \
-  pthread_setprio_np pthread_setschedparam pthread_sigmask readlink \
-  realpath rename rint rwlock_init setupterm \
->>>>>>> b0218b63
   shmget shmat shmdt shmctl sigaction sigemptyset sigaddset \
   sighold sigset sigthreadmask port_create sleep thr_yield \
   snprintf socket stpcpy strcasecmp strerror strsignal strnlen strpbrk strstr \
@@ -2341,14 +2228,8 @@
 # Check definition of gethostbyname_r (glibc2.0.100 is different from Solaris)
 ac_save_CXXFLAGS="$CXXFLAGS"
 AC_CACHE_CHECK([style of gethostbyname_r routines], mysql_cv_gethostbyname_style,
-<<<<<<< HEAD
-AC_LANG_SAVE
-AC_LANG_CPLUSPLUS
-if test "$ac_cv_prog_gxx" = "yes" -a "$with_other_libc" = "no"
-=======
 AC_LANG_PUSH([C++])
 if test "$GXX" = "yes" -a "$with_other_libc" = "no"
->>>>>>> b0218b63
 then
   CXXFLAGS=`echo "$CXXFLAGS -Werror" | sed -e 's/-fbranch-probabilities//; s/-Wall//; s/-ansi//; s/-pedantic//; s/-Wcheck//'`
 fi
@@ -2369,18 +2250,12 @@
      [[
        int skr;
  skr = gethostbyname_r((const char *) 0,
-<<<<<<< HEAD
-  (struct hostent*) 0, (char*) 0, 0, (struct hostent **) 0, &skr);],
-mysql_cv_gethostbyname_style=glibc2, mysql_cv_gethostbyname_style=other))
-AC_LANG_RESTORE
-=======
 	(struct hostent*) 0, (char*) 0, 0, (struct hostent **) 0, &skr);
      ]]
   )],
   [mysql_cv_gethostbyname_style=glibc2],
   [mysql_cv_gethostbyname_style=other]))
 AC_LANG_POP([C++])
->>>>>>> b0218b63
 CXXFLAGS="$ac_save_CXXFLAGS"
 if test "$mysql_cv_gethostbyname_style" = "glibc2"
 then
@@ -2391,14 +2266,8 @@
 # Check 3rd argument of getthostbyname_r
 ac_save_CXXFLAGS="$CXXFLAGS"
 AC_CACHE_CHECK([3 argument to gethostbyname_r routines], mysql_cv_gethostbyname_arg,
-<<<<<<< HEAD
-AC_LANG_SAVE
-AC_LANG_CPLUSPLUS
-if test "$ac_cv_prog_gxx" = "yes" -a "$with_other_libc" = "no"
-=======
 AC_LANG_PUSH([C++])
 if test "$GXX" = "yes" -a "$with_other_libc" = "no"
->>>>>>> b0218b63
 then
   CXXFLAGS=`echo "$CXXFLAGS -Werror" | sed -e 's/-fbranch-probabilities//; s/-Wall//; s/-ansi//; s/-pedantic//; s/-Wcheck//'`
 fi
@@ -2414,14 +2283,6 @@
 #include <sys/socket.h>
 #include <netinet/in.h>
 #include <arpa/inet.h>
-<<<<<<< HEAD
-#include <netdb.h>],
-[int skr;
-
- skr = gethostbyname_r((const char *) 0, (struct hostent*) 0, (struct hostent_data*) 0);],
-mysql_cv_gethostbyname_arg=hostent_data, mysql_cv_gethostbyname_arg=char))
-AC_LANG_RESTORE
-=======
        #include <netdb.h>
      ]],
      [[
@@ -2434,7 +2295,6 @@
   )
 )
 AC_LANG_POP([C++])
->>>>>>> b0218b63
 CXXFLAGS="$ac_save_CXXFLAGS"
 if test "$mysql_cv_gethostbyname_arg" = "hostent_data"
 then
@@ -2635,32 +2495,18 @@
 AC_MSG_RESULT("$netinet_inc")
 
 AC_CACHE_CHECK([support for weak symbols], mysql_cv_weak_symbol,
-<<<<<<< HEAD
-[AC_TRY_LINK([],[
-  extern void __attribute__((weak)) foo(void);
-], [mysql_cv_weak_symbol=yes], [mysql_cv_weak_symbol=no])])
-
-=======
   AC_LINK_IFELSE(
     [AC_LANG_PROGRAM([],[[extern void __attribute__((weak)) foo(void);]])],
     [mysql_cv_weak_symbol=yes],
     [mysql_cv_weak_symbol=no]
   )
 )
->>>>>>> b0218b63
 if test "x$mysql_cv_weak_symbol" = xyes; then
   AC_DEFINE(HAVE_WEAK_SYMBOL, 1,
             [Define to 1 if compiler supports weak symbol attribute.])
 fi
 
 AC_CACHE_CHECK([whether __bss_start is defined], mysql_cv_bss_start,
-<<<<<<< HEAD
-[AC_TRY_LINK([],[
-  extern char *__bss_start;
-  return __bss_start ? 1 : 0;
-], [mysql_cv_bss_start=yes], [mysql_cv_bss_start=no])])
-
-=======
   AC_LINK_IFELSE(
     [AC_LANG_PROGRAM([],
        [[
@@ -2672,23 +2518,11 @@
     [mysql_cv_bss_start=no]
   )
 )
->>>>>>> b0218b63
 if test "x$mysql_cv_bss_start" = xyes; then
   AC_DEFINE(HAVE_BSS_START, 1,
             [Define to 1 if compiler defines __bss_start.])
 fi
 
-<<<<<<< HEAD
-AC_LANG_SAVE
-AC_LANG_CPLUSPLUS
-AC_CHECK_HEADERS(cxxabi.h)
-AC_CACHE_CHECK([for abi::__cxa_demangle], mysql_cv_cxa_demangle,
-[AC_TRY_LINK([#include <cxxabi.h>], [
-  char *foo= 0; int bar= 0;
-  foo= abi::__cxa_demangle(foo, foo, 0, &bar);
-], [mysql_cv_cxa_demangle=yes], [mysql_cv_cxa_demangle=no])])
-AC_LANG_RESTORE
-=======
 AC_LANG_PUSH([C++])
 AC_CHECK_HEADERS(cxxabi.h)
 AC_CACHE_CHECK([for abi::__cxa_demangle], mysql_cv_cxa_demangle,
@@ -2707,7 +2541,6 @@
   )
 )
 AC_LANG_POP([C++])
->>>>>>> b0218b63
 
 if test "x$mysql_cv_cxa_demangle" = xyes; then
   AC_DEFINE(HAVE_ABI_CXA_DEMANGLE, 1,
@@ -2917,20 +2750,11 @@
 	AC_DEFINE_UNQUOTED(USE_NEW_READLINE_INTERFACE, 1)
     else
 	# Use system readline library
-<<<<<<< HEAD
-	AC_LANG_SAVE
-	AC_LANG_CPLUSPLUS
-	MYSQL_CHECK_LIBEDIT_INTERFACE
-	MYSQL_CHECK_NEW_RL_INTERFACE
-	MYSQL_CHECK_READLINE_DECLARES_HIST_ENTRY
-	AC_LANG_RESTORE
-=======
 	AC_LANG_PUSH([C++])
 	MYSQL_CHECK_LIBEDIT_INTERFACE
 	MYSQL_CHECK_NEW_RL_INTERFACE
 	MYSQL_CHECK_READLINE_DECLARES_HIST_ENTRY
 	AC_LANG_POP([C++])
->>>>>>> b0218b63
 	if [test "$mysql_cv_new_rl_interface" = "yes"] && [test -d "$srcdir/cmd-line-utils/readline"]
 	then
 	    # Use the new readline interface, but only if the package includes a bundled libreadline
@@ -3136,13 +2960,8 @@
  support-files/MacOSX/Makefile support-files/RHEL4-SElinux/Makefile dnl
  cmd-line-utils/Makefile cmd-line-utils/libedit/Makefile dnl
  libmysqld/Makefile libmysqld/examples/Makefile dnl
-<<<<<<< HEAD
  mysql-test/Makefile mysql-test/lib/My/SafeProcess/Makefile dnl
  netware/Makefile sql-bench/Makefile dnl
-=======
- mysql-test/Makefile dnl
- mysql-test/ndb/Makefile netware/Makefile sql-bench/Makefile dnl
->>>>>>> b0218b63
  include/mysql_version.h plugin/Makefile win/Makefile)
 
 AC_CONFIG_COMMANDS([default], , test -z "$CONFIG_HEADERS" || echo timestamp > stamp-h)
