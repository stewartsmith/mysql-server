/* Copyright (C) 2000-2003 MySQL AB

   This program is free software; you can redistribute it and/or modify
   it under the terms of the GNU General Public License as published by
   the Free Software Foundation; version 2 of the License.

   This program is distributed in the hope that it will be useful,
   but WITHOUT ANY WARRANTY; without even the implied warranty of
   MERCHANTABILITY or FITNESS FOR A PARTICULAR PURPOSE.  See the
   GNU General Public License for more details.

   You should have received a copy of the GNU General Public License
   along with this program; if not, write to the Free Software
   Foundation, Inc., 59 Temple Place, Suite 330, Boston, MA  02111-1307  USA */

#define MYSQL_LEX 1
#include "mysql_priv.h"
#include "sql_repl.h"
#include "rpl_filter.h"
#include "repl_failsafe.h"
#include <m_ctype.h>
#include <myisam.h>
#include <my_dir.h>

#include "sp_head.h"
#include "sp.h"
#include "sp_cache.h"
#include "events.h"
#include "sql_trigger.h"

/**
  @defgroup Runtime_Environment Runtime Environment
  @{
*/
int execute_backup_command(THD*,LEX*);

/* Used in error handling only */
#define SP_TYPE_STRING(LP) \
  ((LP)->sphead->m_type == TYPE_ENUM_FUNCTION ? "FUNCTION" : "PROCEDURE")
#define SP_COM_STRING(LP) \
  ((LP)->sql_command == SQLCOM_CREATE_SPFUNCTION || \
   (LP)->sql_command == SQLCOM_ALTER_FUNCTION || \
   (LP)->sql_command == SQLCOM_SHOW_CREATE_FUNC || \
   (LP)->sql_command == SQLCOM_DROP_FUNCTION ? \
   "FUNCTION" : "PROCEDURE")

static bool execute_sqlcom_select(THD *thd, TABLE_LIST *all_tables);
static bool check_show_create_table_access(THD *thd, TABLE_LIST *table);

const char *any_db="*any*";	// Special symbol for check_access

const LEX_STRING command_name[]={
  { C_STRING_WITH_LEN("Sleep") },
  { C_STRING_WITH_LEN("Quit") },
  { C_STRING_WITH_LEN("Init DB") },
  { C_STRING_WITH_LEN("Query") },
  { C_STRING_WITH_LEN("Field List") },
  { C_STRING_WITH_LEN("Create DB") },
  { C_STRING_WITH_LEN("Drop DB") },
  { C_STRING_WITH_LEN("Refresh") },
  { C_STRING_WITH_LEN("Shutdown") },
  { C_STRING_WITH_LEN("Statistics") },
  { C_STRING_WITH_LEN("Processlist") },
  { C_STRING_WITH_LEN("Connect") },
  { C_STRING_WITH_LEN("Kill") },
  { C_STRING_WITH_LEN("Debug") },
  { C_STRING_WITH_LEN("Ping") },
  { C_STRING_WITH_LEN("Time") },
  { C_STRING_WITH_LEN("Delayed insert") },
  { C_STRING_WITH_LEN("Change user") },
  { C_STRING_WITH_LEN("Binlog Dump") },
  { C_STRING_WITH_LEN("Table Dump") },
  { C_STRING_WITH_LEN("Connect Out") },
  { C_STRING_WITH_LEN("Register Slave") },
  { C_STRING_WITH_LEN("Prepare") },
  { C_STRING_WITH_LEN("Execute") },
  { C_STRING_WITH_LEN("Long Data") },
  { C_STRING_WITH_LEN("Close stmt") },
  { C_STRING_WITH_LEN("Reset stmt") },
  { C_STRING_WITH_LEN("Set option") },
  { C_STRING_WITH_LEN("Fetch") },
  { C_STRING_WITH_LEN("Daemon") },
  { C_STRING_WITH_LEN("Error") }  // Last command number
};

const char *xa_state_names[]={
  "NON-EXISTING", "ACTIVE", "IDLE", "PREPARED"
};


static void unlock_locked_tables(THD *thd)
{
  if (thd->locked_tables)
  {
    thd->lock=thd->locked_tables;
    thd->locked_tables=0;			// Will be automatically closed
    close_thread_tables(thd);			// Free tables
  }
}


bool end_active_trans(THD *thd)
{
  int error=0;
  DBUG_ENTER("end_active_trans");
  if (unlikely(thd->in_sub_stmt))
  {
    my_error(ER_COMMIT_NOT_ALLOWED_IN_SF_OR_TRG, MYF(0));
    DBUG_RETURN(1);
  }
  if (thd->transaction.xid_state.xa_state != XA_NOTR)
  {
    my_error(ER_XAER_RMFAIL, MYF(0),
             xa_state_names[thd->transaction.xid_state.xa_state]);
    DBUG_RETURN(1);
  }
  if (thd->options & (OPTION_NOT_AUTOCOMMIT | OPTION_BEGIN |
		      OPTION_TABLE_LOCK))
  {
    DBUG_PRINT("info",("options: 0x%llx", thd->options));
    /* Safety if one did "drop table" on locked tables */
    if (!thd->locked_tables)
      thd->options&= ~OPTION_TABLE_LOCK;
    thd->server_status&= ~SERVER_STATUS_IN_TRANS;
    if (ha_commit(thd))
      error=1;
  }
  thd->options&= ~(OPTION_BEGIN | OPTION_KEEP_LOG);
  thd->transaction.all.modified_non_trans_table= FALSE;
  DBUG_RETURN(error);
}


bool begin_trans(THD *thd)
{
  int error=0;
  if (unlikely(thd->in_sub_stmt))
  {
    my_error(ER_COMMIT_NOT_ALLOWED_IN_SF_OR_TRG, MYF(0));
    return 1;
  }
  if (thd->locked_tables)
  {
    thd->lock=thd->locked_tables;
    thd->locked_tables=0;			// Will be automatically closed
    close_thread_tables(thd);			// Free tables
  }
  if (end_active_trans(thd))
    error= -1;
  else
  {
    LEX *lex= thd->lex;
    thd->options|= OPTION_BEGIN;
    thd->server_status|= SERVER_STATUS_IN_TRANS;
    if (lex->start_transaction_opt & MYSQL_START_TRANS_OPT_WITH_CONS_SNAPSHOT)
      error= ha_start_consistent_snapshot(thd);
  }
  return error;
}

#ifdef HAVE_REPLICATION
/**
  Returns true if all tables should be ignored.
*/
inline bool all_tables_not_ok(THD *thd, TABLE_LIST *tables)
{
  return rpl_filter->is_on() && tables && !thd->spcont &&
         !rpl_filter->tables_ok(thd->db, tables);
}
#endif


static bool some_non_temp_table_to_be_updated(THD *thd, TABLE_LIST *tables)
{
  for (TABLE_LIST *table= tables; table; table= table->next_global)
  {
    DBUG_ASSERT(table->db && table->table_name);
    if (table->updating &&
        !find_temporary_table(thd, table->db, table->table_name))
      return 1;
  }
  return 0;
}


/**
  Mark all commands that somehow changes a table.

  This is used to check number of updates / hour.

  sql_command is actually set to SQLCOM_END sometimes
  so we need the +1 to include it in the array.

  See COMMAND_FLAG_xxx for different type of commands
     2  - query that returns meaningful ROW_COUNT() -
          a number of modified rows
*/

uint sql_command_flags[SQLCOM_END+1];

void init_update_queries(void)
{
  bzero((uchar*) &sql_command_flags, sizeof(sql_command_flags));

  sql_command_flags[SQLCOM_CREATE_TABLE]=   CF_CHANGES_DATA;
  sql_command_flags[SQLCOM_CREATE_INDEX]=   CF_CHANGES_DATA;
  sql_command_flags[SQLCOM_ALTER_TABLE]=    CF_CHANGES_DATA | CF_WRITE_LOGS_COMMAND;
  sql_command_flags[SQLCOM_TRUNCATE]=       CF_CHANGES_DATA | CF_WRITE_LOGS_COMMAND;
  sql_command_flags[SQLCOM_DROP_TABLE]=     CF_CHANGES_DATA;
  sql_command_flags[SQLCOM_LOAD]=           CF_CHANGES_DATA;
  sql_command_flags[SQLCOM_CREATE_DB]=      CF_CHANGES_DATA;
  sql_command_flags[SQLCOM_DROP_DB]=        CF_CHANGES_DATA;
  sql_command_flags[SQLCOM_RENAME_TABLE]=   CF_CHANGES_DATA;
  sql_command_flags[SQLCOM_DROP_INDEX]=     CF_CHANGES_DATA;
  sql_command_flags[SQLCOM_CREATE_VIEW]=    CF_CHANGES_DATA;
  sql_command_flags[SQLCOM_DROP_VIEW]=      CF_CHANGES_DATA;
  sql_command_flags[SQLCOM_CREATE_EVENT]=   CF_CHANGES_DATA;
  sql_command_flags[SQLCOM_ALTER_EVENT]=    CF_CHANGES_DATA;
  sql_command_flags[SQLCOM_DROP_EVENT]=     CF_CHANGES_DATA;

  sql_command_flags[SQLCOM_UPDATE]=	    CF_CHANGES_DATA | CF_HAS_ROW_COUNT;
  sql_command_flags[SQLCOM_UPDATE_MULTI]=   CF_CHANGES_DATA | CF_HAS_ROW_COUNT;
  sql_command_flags[SQLCOM_INSERT]=	    CF_CHANGES_DATA | CF_HAS_ROW_COUNT;
  sql_command_flags[SQLCOM_INSERT_SELECT]=  CF_CHANGES_DATA | CF_HAS_ROW_COUNT;
  sql_command_flags[SQLCOM_DELETE]=         CF_CHANGES_DATA | CF_HAS_ROW_COUNT;
  sql_command_flags[SQLCOM_DELETE_MULTI]=   CF_CHANGES_DATA | CF_HAS_ROW_COUNT;
  sql_command_flags[SQLCOM_REPLACE]=        CF_CHANGES_DATA | CF_HAS_ROW_COUNT;
  sql_command_flags[SQLCOM_REPLACE_SELECT]= CF_CHANGES_DATA | CF_HAS_ROW_COUNT;

  sql_command_flags[SQLCOM_SHOW_STATUS_PROC]= CF_STATUS_COMMAND;
  sql_command_flags[SQLCOM_SHOW_STATUS]=      CF_STATUS_COMMAND;
  sql_command_flags[SQLCOM_SHOW_DATABASES]=   CF_STATUS_COMMAND;
  sql_command_flags[SQLCOM_SHOW_TRIGGERS]=    CF_STATUS_COMMAND;
  sql_command_flags[SQLCOM_SHOW_EVENTS]=      CF_STATUS_COMMAND;
  sql_command_flags[SQLCOM_SHOW_OPEN_TABLES]= CF_STATUS_COMMAND;
  sql_command_flags[SQLCOM_SHOW_PLUGINS]=     CF_STATUS_COMMAND;
  sql_command_flags[SQLCOM_SHOW_FIELDS]=      CF_STATUS_COMMAND;
  sql_command_flags[SQLCOM_SHOW_KEYS]=        CF_STATUS_COMMAND;
  sql_command_flags[SQLCOM_SHOW_VARIABLES]=   CF_STATUS_COMMAND;
  sql_command_flags[SQLCOM_SHOW_CHARSETS]=    CF_STATUS_COMMAND;
  sql_command_flags[SQLCOM_SHOW_COLLATIONS]=  CF_STATUS_COMMAND;
  sql_command_flags[SQLCOM_SHOW_NEW_MASTER]= CF_STATUS_COMMAND;
  sql_command_flags[SQLCOM_SHOW_BINLOGS]= CF_STATUS_COMMAND;
  sql_command_flags[SQLCOM_SHOW_SLAVE_HOSTS]= CF_STATUS_COMMAND;
  sql_command_flags[SQLCOM_SHOW_BINLOG_EVENTS]= CF_STATUS_COMMAND;
  sql_command_flags[SQLCOM_SHOW_COLUMN_TYPES]= CF_STATUS_COMMAND;
  sql_command_flags[SQLCOM_SHOW_STORAGE_ENGINES]= CF_STATUS_COMMAND;
  sql_command_flags[SQLCOM_SHOW_AUTHORS]= CF_STATUS_COMMAND;
  sql_command_flags[SQLCOM_SHOW_CONTRIBUTORS]= CF_STATUS_COMMAND;
  sql_command_flags[SQLCOM_SHOW_PRIVILEGES]= CF_STATUS_COMMAND;
  sql_command_flags[SQLCOM_SHOW_WARNS]= CF_STATUS_COMMAND;
  sql_command_flags[SQLCOM_SHOW_ERRORS]= CF_STATUS_COMMAND;
  sql_command_flags[SQLCOM_SHOW_ENGINE_STATUS]= CF_STATUS_COMMAND;
  sql_command_flags[SQLCOM_SHOW_ENGINE_MUTEX]= CF_STATUS_COMMAND;
  sql_command_flags[SQLCOM_SHOW_ENGINE_LOGS]= CF_STATUS_COMMAND;
  sql_command_flags[SQLCOM_SHOW_PROCESSLIST]= CF_STATUS_COMMAND;
  sql_command_flags[SQLCOM_SHOW_GRANTS]=  CF_STATUS_COMMAND;
  sql_command_flags[SQLCOM_SHOW_CREATE_DB]=  CF_STATUS_COMMAND;
  sql_command_flags[SQLCOM_SHOW_CREATE]=  CF_STATUS_COMMAND;
  sql_command_flags[SQLCOM_SHOW_MASTER_STAT]=  CF_STATUS_COMMAND;
  sql_command_flags[SQLCOM_SHOW_SLAVE_STAT]=  CF_STATUS_COMMAND;
  sql_command_flags[SQLCOM_SHOW_CREATE_PROC]=  CF_STATUS_COMMAND;
  sql_command_flags[SQLCOM_SHOW_CREATE_FUNC]=  CF_STATUS_COMMAND;
  sql_command_flags[SQLCOM_SHOW_CREATE_TRIGGER]=  CF_STATUS_COMMAND;
  sql_command_flags[SQLCOM_SHOW_STATUS_FUNC]=  CF_STATUS_COMMAND;
  sql_command_flags[SQLCOM_SHOW_PROC_CODE]=  CF_STATUS_COMMAND;
  sql_command_flags[SQLCOM_SHOW_FUNC_CODE]=  CF_STATUS_COMMAND;
  sql_command_flags[SQLCOM_SHOW_CREATE_EVENT]=  CF_STATUS_COMMAND;
  sql_command_flags[SQLCOM_SHOW_PROFILES]= CF_STATUS_COMMAND;
  sql_command_flags[SQLCOM_SHOW_PROFILE]= CF_STATUS_COMMAND;

   sql_command_flags[SQLCOM_SHOW_TABLES]=       (CF_STATUS_COMMAND |
                                               CF_SHOW_TABLE_COMMAND);
  sql_command_flags[SQLCOM_SHOW_TABLE_STATUS]= (CF_STATUS_COMMAND |
                                                CF_SHOW_TABLE_COMMAND);

  /*
    The following is used to preserver CF_ROW_COUNT during the
    a CALL or EXECUTE statement, so the value generated by the
    last called (or executed) statement is preserved.
    See mysql_execute_command() for how CF_ROW_COUNT is used.
  */
  sql_command_flags[SQLCOM_CALL]= 		CF_HAS_ROW_COUNT;
  sql_command_flags[SQLCOM_EXECUTE]= 		CF_HAS_ROW_COUNT;

  /*
    The following admin table operations are allowed
    on log tables.
  */
  sql_command_flags[SQLCOM_REPAIR]=           CF_WRITE_LOGS_COMMAND;
  sql_command_flags[SQLCOM_OPTIMIZE]=         CF_WRITE_LOGS_COMMAND;
  sql_command_flags[SQLCOM_ANALYZE]=          CF_WRITE_LOGS_COMMAND;
}


bool is_update_query(enum enum_sql_command command)
{
  DBUG_ASSERT(command >= 0 && command <= SQLCOM_END);
  return (sql_command_flags[command] & CF_CHANGES_DATA) != 0;
}

/**
  Check if a sql command is allowed to write to log tables.
  @param command The SQL command
  @return true if writing is allowed
*/
bool is_log_table_write_query(enum enum_sql_command command)
{
  DBUG_ASSERT(command >= 0 && command <= SQLCOM_END);
  return (sql_command_flags[command] & CF_WRITE_LOGS_COMMAND) != 0;
}

void execute_init_command(THD *thd, sys_var_str *init_command_var,
			  rw_lock_t *var_mutex)
{
  Vio* save_vio;
  ulong save_client_capabilities;

  thd_proc_info(thd, "Execution of init_command");
  /*
    We need to lock init_command_var because
    during execution of init_command_var query
    values of init_command_var can't be changed
  */
  rw_rdlock(var_mutex);
  save_client_capabilities= thd->client_capabilities;
  thd->client_capabilities|= CLIENT_MULTI_QUERIES;
  /*
    We don't need return result of execution to client side.
    To forbid this we should set thd->net.vio to 0.
  */
  save_vio= thd->net.vio;
  thd->net.vio= 0;
  dispatch_command(COM_QUERY, thd,
                   init_command_var->value,
                   init_command_var->value_length);
  rw_unlock(var_mutex);
  thd->client_capabilities= save_client_capabilities;
  thd->net.vio= save_vio;
}


/**
  Execute commands from bootstrap_file.

  Used when creating the initial grant tables.
*/

pthread_handler_t handle_bootstrap(void *arg)
{
  THD *thd=(THD*) arg;
  FILE *file=bootstrap_file;
  char *buff;
  const char* found_semicolon= NULL;

  /* The following must be called before DBUG_ENTER */
  thd->thread_stack= (char*) &thd;
  if (my_thread_init() || thd->store_globals())
  {
#ifndef EMBEDDED_LIBRARY
    close_connection(thd, ER_OUT_OF_RESOURCES, 1);
#endif
    thd->fatal_error();
    goto end;
  }
  DBUG_ENTER("handle_bootstrap");

#ifndef EMBEDDED_LIBRARY
  pthread_detach_this_thread();
  thd->thread_stack= (char*) &thd;
#endif /* EMBEDDED_LIBRARY */

  if (thd->variables.max_join_size == HA_POS_ERROR)
    thd->options |= OPTION_BIG_SELECTS;

  thd_proc_info(thd, 0);
  thd->version=refresh_version;
  thd->security_ctx->priv_user=
    thd->security_ctx->user= (char*) my_strdup("boot", MYF(MY_WME));
  thd->security_ctx->priv_host[0]=0;
  /*
    Make the "client" handle multiple results. This is necessary
    to enable stored procedures with SELECTs and Dynamic SQL
    in init-file.
  */
  thd->client_capabilities|= CLIENT_MULTI_RESULTS;

  buff= (char*) thd->net.buff;
  thd->init_for_queries();
  while (fgets(buff, thd->net.max_packet, file))
  {
    /* strlen() can't be deleted because fgets() doesn't return length */
    ulong length= (ulong) strlen(buff);
    while (buff[length-1] != '\n' && !feof(file))
    {
      /*
        We got only a part of the current string. Will try to increase
        net buffer then read the rest of the current string.
      */
      /* purecov: begin tested */
      if (net_realloc(&(thd->net), 2 * thd->net.max_packet))
      {
        net_end_statement(thd);
        bootstrap_error= 1;
        break;
      }
      buff= (char*) thd->net.buff;
      fgets(buff + length, thd->net.max_packet - length, file);
      length+= (ulong) strlen(buff + length);
      /* purecov: end */
    }
    if (bootstrap_error)
      break;                                    /* purecov: inspected */

    while (length && (my_isspace(thd->charset(), buff[length-1]) ||
                      buff[length-1] == ';'))
      length--;
    buff[length]=0;

    /* Skip lines starting with delimiter */
    if (strncmp(buff, STRING_WITH_LEN("delimiter")) == 0)
      continue;

    thd->query_length=length;
    thd->query= (char*) thd->memdup_w_gap(buff, length+1, 
                                          thd->db_length+1+
                                          QUERY_CACHE_FLAGS_SIZE);
    thd->query[length] = '\0';
    DBUG_PRINT("query",("%-.4096s",thd->query));
#if defined(ENABLED_PROFILING)
    thd->profiling.set_query_source(thd->query, length);
#endif

    /*
      We don't need to obtain LOCK_thread_count here because in bootstrap
      mode we have only one thread.
    */
    thd->query_id=next_query_id();
    thd->set_time();
    mysql_parse(thd, thd->query, length, & found_semicolon);
    close_thread_tables(thd);			// Free tables

    bootstrap_error= thd->is_error();
    net_end_statement(thd);

    if (bootstrap_error)
      break;

    free_root(thd->mem_root,MYF(MY_KEEP_PREALLOC));
#ifdef USING_TRANSACTIONS
    free_root(&thd->transaction.mem_root,MYF(MY_KEEP_PREALLOC));
#endif
  }

end:
  net_end(&thd->net);
  thd->cleanup();
  delete thd;

#ifndef EMBEDDED_LIBRARY
  (void) pthread_mutex_lock(&LOCK_thread_count);
  thread_count--;
  (void) pthread_mutex_unlock(&LOCK_thread_count);
  (void) pthread_cond_broadcast(&COND_thread_count);
  my_thread_end();
  pthread_exit(0);
#endif
  DBUG_RETURN(0);
}


/**
  @brief Check access privs for a MERGE table and fix children lock types.

  @param[in]        thd         thread handle
  @param[in]        db          database name
  @param[in,out]    table_list  list of child tables (merge_list)
                                lock_type and optionally db set per table

  @return           status
    @retval         0           OK
    @retval         != 0        Error

  @detail
    This function is used for write access to MERGE tables only
    (CREATE TABLE, ALTER TABLE ... UNION=(...)). Set TL_WRITE for
    every child. Set 'db' for every child if not present.
*/
#ifndef NO_EMBEDDED_ACCESS_CHECKS
static bool check_merge_table_access(THD *thd, char *db,
                                     TABLE_LIST *table_list)
{
  int error= 0;

  if (table_list)
  {
    /* Check that all tables use the current database */
    TABLE_LIST *tlist;

    for (tlist= table_list; tlist; tlist= tlist->next_local)
    {
      if (!tlist->db || !tlist->db[0])
        tlist->db= db; /* purecov: inspected */
    }
    error= check_table_access(thd, SELECT_ACL | UPDATE_ACL | DELETE_ACL,
                              table_list,0);
  }
  return error;
}
#endif

/* This works because items are allocated with sql_alloc() */

void free_items(Item *item)
{
  Item *next;
  DBUG_ENTER("free_items");
  for (; item ; item=next)
  {
    next=item->next;
    item->delete_self();
  }
  DBUG_VOID_RETURN;
}

/* This works because items are allocated with sql_alloc() */

void cleanup_items(Item *item)
{
  DBUG_ENTER("cleanup_items");
  for (; item ; item=item->next)
    item->cleanup();
  DBUG_VOID_RETURN;
}

/**
  Ends the current transaction and (maybe) begin the next.

  @param thd            Current thread
  @param completion     Completion type

  @retval
    0   OK
*/

int end_trans(THD *thd, enum enum_mysql_completiontype completion)
{
  bool do_release= 0;
  int res= 0;
  DBUG_ENTER("end_trans");

  if (unlikely(thd->in_sub_stmt))
  {
    my_error(ER_COMMIT_NOT_ALLOWED_IN_SF_OR_TRG, MYF(0));
    DBUG_RETURN(1);
  }
  if (thd->transaction.xid_state.xa_state != XA_NOTR)
  {
    my_error(ER_XAER_RMFAIL, MYF(0),
             xa_state_names[thd->transaction.xid_state.xa_state]);
    DBUG_RETURN(1);
  }
  switch (completion) {
  case COMMIT:
    /*
     We don't use end_active_trans() here to ensure that this works
     even if there is a problem with the OPTION_AUTO_COMMIT flag
     (Which of course should never happen...)
    */
    thd->server_status&= ~SERVER_STATUS_IN_TRANS;
    res= ha_commit(thd);
    thd->options&= ~(OPTION_BEGIN | OPTION_KEEP_LOG);
    thd->transaction.all.modified_non_trans_table= FALSE;
    break;
  case COMMIT_RELEASE:
    do_release= 1; /* fall through */
  case COMMIT_AND_CHAIN:
    res= end_active_trans(thd);
    if (!res && completion == COMMIT_AND_CHAIN)
      res= begin_trans(thd);
    break;
  case ROLLBACK_RELEASE:
    do_release= 1; /* fall through */
  case ROLLBACK:
  case ROLLBACK_AND_CHAIN:
  {
    thd->server_status&= ~SERVER_STATUS_IN_TRANS;
    if (ha_rollback(thd))
      res= -1;
    thd->options&= ~(OPTION_BEGIN | OPTION_KEEP_LOG);
    thd->transaction.all.modified_non_trans_table= FALSE;
    if (!res && (completion == ROLLBACK_AND_CHAIN))
      res= begin_trans(thd);
    break;
  }
  default:
    res= -1;
    my_error(ER_UNKNOWN_COM_ERROR, MYF(0));
    DBUG_RETURN(-1);
  }

  if (res < 0)
    my_error(thd->killed_errno(), MYF(0));
  else if ((res == 0) && do_release)
    thd->killed= THD::KILL_CONNECTION;

  DBUG_RETURN(res);
}

#ifndef EMBEDDED_LIBRARY

/**
  Read one command from connection and execute it (query or simple command).
  This function is called in loop from thread function.

  For profiling to work, it must never be called recursively.

  @retval
    0  success
  @retval
    1  request of thread shutdown (see dispatch_command() description)
*/

bool do_command(THD *thd)
{
  bool return_value;
  char *packet= 0;
  ulong packet_length;
  NET *net= &thd->net;
  enum enum_server_command command;
  DBUG_ENTER("do_command");

  /*
    indicator of uninitialized lex => normal flow of errors handling
    (see my_message_sql)
  */
  thd->lex->current_select= 0;

  /*
    This thread will do a blocking read from the client which
    will be interrupted when the next command is received from
    the client, the connection is closed or "net_wait_timeout"
    number of seconds has passed
  */
  my_net_set_read_timeout(net, thd->variables.net_wait_timeout);

  /*
    XXX: this code is here only to clear possible errors of init_connect. 
    Consider moving to init_connect() instead.
  */
  thd->clear_error();				// Clear error message
  thd->main_da.reset_diagnostics_area();

  net_new_transaction(net);

  packet_length= my_net_read(net);
#if defined(ENABLED_PROFILING)
  thd->profiling.start_new_query();
#endif
  if (packet_length == packet_error)
  {
    DBUG_PRINT("info",("Got error %d reading command from socket %s",
		       net->error,
		       vio_description(net->vio)));

    /* Check if we can continue without closing the connection */

    /* The error must be set. */
    DBUG_ASSERT(thd->is_error());
    net_end_statement(thd);

    if (net->error != 3)
    {
      return_value= TRUE;                       // We have to close it.
      goto out;
    }

    net->error= 0;
    return_value= FALSE;
    goto out;
  }

  packet= (char*) net->read_pos;
  /*
    'packet_length' contains length of data, as it was stored in packet
    header. In case of malformed header, my_net_read returns zero.
    If packet_length is not zero, my_net_read ensures that the returned
    number of bytes was actually read from network.
    There is also an extra safety measure in my_net_read:
    it sets packet[packet_length]= 0, but only for non-zero packets.
  */
  if (packet_length == 0)                       /* safety */
  {
    /* Initialize with COM_SLEEP packet */
    packet[0]= (uchar) COM_SLEEP;
    packet_length= 1;
  }
  /* Do not rely on my_net_read, extra safety against programming errors. */
  packet[packet_length]= '\0';                  /* safety */

  command= (enum enum_server_command) (uchar) packet[0];

  if (command >= COM_END)
    command= COM_END;                           // Wrong command

  DBUG_PRINT("info",("Command on %s = %d (%s)",
                     vio_description(net->vio), command,
                     command_name[command].str));

  /* Restore read timeout value */
  my_net_set_read_timeout(net, thd->variables.net_read_timeout);

  DBUG_ASSERT(packet_length);
  return_value= dispatch_command(command, thd, packet+1, (uint) (packet_length-1));

out:
#if defined(ENABLED_PROFILING)
  thd->profiling.finish_current_query();
#endif
  DBUG_RETURN(return_value);
}
#endif  /* EMBEDDED_LIBRARY */

/**
  @brief Determine if an attempt to update a non-temporary table while the
    read-only option was enabled has been made.

  This is a helper function to mysql_execute_command.

  @note SQLCOM_MULTI_UPDATE is an exception and delt with elsewhere.

  @see mysql_execute_command
  @returns Status code
    @retval TRUE The statement should be denied.
    @retval FALSE The statement isn't updating any relevant tables.
*/

static my_bool deny_updates_if_read_only_option(THD *thd,
                                                TABLE_LIST *all_tables)
{
  DBUG_ENTER("deny_updates_if_read_only_option");

  if (!opt_readonly)
    DBUG_RETURN(FALSE);

  LEX *lex= thd->lex;

  const my_bool user_is_super=
    ((ulong)(thd->security_ctx->master_access & SUPER_ACL) ==
     (ulong)SUPER_ACL);

  if (user_is_super)
    DBUG_RETURN(FALSE);

  if (!(sql_command_flags[lex->sql_command] & CF_CHANGES_DATA))
    DBUG_RETURN(FALSE);

  /* Multi update is an exception and is dealt with later. */
  if (lex->sql_command == SQLCOM_UPDATE_MULTI)
    DBUG_RETURN(FALSE);

  const my_bool create_temp_tables= 
    (lex->sql_command == SQLCOM_CREATE_TABLE) &&
    (lex->create_info.options & HA_LEX_CREATE_TMP_TABLE);

  const my_bool drop_temp_tables= 
    (lex->sql_command == SQLCOM_DROP_TABLE) &&
    lex->drop_temporary;

  const my_bool update_real_tables=
    some_non_temp_table_to_be_updated(thd, all_tables) &&
    !(create_temp_tables || drop_temp_tables);


  const my_bool create_or_drop_databases=
    (lex->sql_command == SQLCOM_CREATE_DB) ||
    (lex->sql_command == SQLCOM_DROP_DB);

  if (update_real_tables || create_or_drop_databases)
  {
      /*
        An attempt was made to modify one or more non-temporary tables.
      */
      DBUG_RETURN(TRUE);
  }


  /* Assuming that only temporary tables are modified. */
  DBUG_RETURN(FALSE);
}

/**
  Determine if an attempt to update a non-temporary table while the
  read-only option was enabled has been made.

  This is a helper function to mysql_execute_command.

  @note SQLCOM_MULTI_UPDATE is an exception and dealt with elsewhere.

  @see mysql_execute_command

  @returns Status code
    @retval TRUE The statement should be denied.
    @retval FALSE The statement isn't updating any relevant tables.
*/

static my_bool deny_updates_if_read_only_option(THD *thd,
                                                TABLE_LIST *all_tables)
{
  DBUG_ENTER("deny_updates_if_read_only_option");

  if (!opt_readonly)
    DBUG_RETURN(FALSE);

  LEX *lex= thd->lex;

  const my_bool user_is_super=
    ((ulong)(thd->security_ctx->master_access & SUPER_ACL) ==
     (ulong)SUPER_ACL);

  if (user_is_super)
    DBUG_RETURN(FALSE);

  if (!(sql_command_flags[lex->sql_command] & CF_CHANGES_DATA))
    DBUG_RETURN(FALSE);

  /* Multi update is an exception and is dealt with later. */
  if (lex->sql_command == SQLCOM_UPDATE_MULTI)
    DBUG_RETURN(FALSE);

  const my_bool create_temp_tables= 
    (lex->sql_command == SQLCOM_CREATE_TABLE) &&
    (lex->create_info.options & HA_LEX_CREATE_TMP_TABLE);

  const my_bool drop_temp_tables= 
    (lex->sql_command == SQLCOM_DROP_TABLE) &&
    lex->drop_temporary;

  const my_bool update_real_tables=
    some_non_temp_table_to_be_updated(thd, all_tables) &&
    !(create_temp_tables || drop_temp_tables);


  const my_bool create_or_drop_databases=
    (lex->sql_command == SQLCOM_CREATE_DB) ||
    (lex->sql_command == SQLCOM_DROP_DB);

  if (update_real_tables || create_or_drop_databases)
  {
      /*
        An attempt was made to modify one or more non-temporary tables.
      */
      DBUG_RETURN(TRUE);
  }


  /* Assuming that only temporary tables are modified. */
  DBUG_RETURN(FALSE);
}


/**
  Perform one connection-level (COM_XXXX) command.

  @param command         type of command to perform
  @param thd             connection handle
  @param packet          data for the command, packet is always null-terminated
  @param packet_length   length of packet + 1 (to show that data is
                         null-terminated) except for COM_SLEEP, where it
                         can be zero.

  @todo
    set thd->lex->sql_command to SQLCOM_END here.
  @todo
    The following has to be changed to an 8 byte integer

  @retval
    0   ok
  @retval
    1   request of thread shutdown, i. e. if command is
        COM_QUIT/COM_SHUTDOWN
*/
bool dispatch_command(enum enum_server_command command, THD *thd,
		      char* packet, uint packet_length)
{
  NET *net= &thd->net;
  bool error= 0;
  DBUG_ENTER("dispatch_command");
  DBUG_PRINT("info",("packet: '%*.s'; command: %d", packet_length, packet, command));

  thd->command=command;
  /*
    Commands which always take a long time are logged into
    the slow log only if opt_log_slow_admin_statements is set.
  */
  thd->enable_slow_log= TRUE;
  thd->lex->sql_command= SQLCOM_END; /* to avoid confusing VIEW detectors */
  thd->set_time();
  VOID(pthread_mutex_lock(&LOCK_thread_count));
  thd->query_id= global_query_id;
  if (command != COM_STATISTICS && command != COM_PING)
    next_query_id();
  thread_running++;
  /* TODO: set thd->lex->sql_command to SQLCOM_END here */
  VOID(pthread_mutex_unlock(&LOCK_thread_count));

  thd->server_status&=
           ~(SERVER_QUERY_NO_INDEX_USED | SERVER_QUERY_NO_GOOD_INDEX_USED);
  switch (command) {
  case COM_INIT_DB:
  {
    LEX_STRING tmp;
    status_var_increment(thd->status_var.com_stat[SQLCOM_CHANGE_DB]);
    thd->convert_string(&tmp, system_charset_info,
                        packet, packet_length, thd->charset());
    if (!mysql_change_db(thd, &tmp, FALSE))
    {
      general_log_write(thd, command, thd->db, thd->db_length);
      send_ok(thd);
    }
    break;
  }
#ifdef HAVE_REPLICATION
  case COM_REGISTER_SLAVE:
  {
    if (!register_slave(thd, (uchar*)packet, packet_length))
      send_ok(thd);
    break;
  }
#endif
<<<<<<< HEAD
=======
  case COM_TABLE_DUMP:
  {
    char *tbl_name;
    LEX_STRING db;
    /* Safe because there is always a trailing \0 at the end of the packet */
    uint db_len= *(uchar*) packet;
    if (db_len + 1 > packet_length || db_len > NAME_LEN)
    {
      my_message(ER_UNKNOWN_COM_ERROR, ER(ER_UNKNOWN_COM_ERROR), MYF(0));
      break;
    }
    /* Safe because there is always a trailing \0 at the end of the packet */
    uint tbl_len= *(uchar*) (packet + db_len + 1);
    if (db_len + tbl_len + 2 > packet_length || tbl_len > NAME_LEN)
    {
      my_message(ER_UNKNOWN_COM_ERROR, ER(ER_UNKNOWN_COM_ERROR), MYF(0));
      break;
    }

    status_var_increment(thd->status_var.com_other);
    thd->enable_slow_log= opt_log_slow_admin_statements;
    db.str= (char*) thd->alloc(db_len + tbl_len + 2);
    if (!db.str)
    {
      my_message(ER_OUT_OF_RESOURCES, ER(ER_OUT_OF_RESOURCES), MYF(0));
      break;
    }
    db.length= db_len;
    tbl_name= strmake(db.str, packet + 1, db_len)+1;
    strmake(tbl_name, packet + db_len + 2, tbl_len);
    if (mysql_table_dump(thd, &db, tbl_name) == 0)
      thd->main_da.disable_status();
    break;
  }
>>>>>>> bf95cf16
  case COM_CHANGE_USER:
  {
    status_var_increment(thd->status_var.com_other);
    char *user= (char*) packet, *packet_end= packet + packet_length;
    /* Safe because there is always a trailing \0 at the end of the packet */
    char *passwd= strend(user)+1;

    thd->change_user();
    thd->clear_error();                         // if errors from rollback

    /*
      Old clients send null-terminated string ('\0' for empty string) for
      password.  New clients send the size (1 byte) + string (not null
      terminated, so also '\0' for empty string).

      Cast *passwd to an unsigned char, so that it doesn't extend the sign
      for *passwd > 127 and become 2**32-127 after casting to uint.
    */
    char db_buff[NAME_LEN+1];                 // buffer to store db in utf8
    char *db= passwd;
    char *save_db;
    /*
      If there is no password supplied, the packet must contain '\0',
      in any type of handshake (4.1 or pre-4.1).
     */
    if (passwd >= packet_end)
    {
      my_message(ER_UNKNOWN_COM_ERROR, ER(ER_UNKNOWN_COM_ERROR), MYF(0));
      break;
    }
    uint passwd_len= (thd->client_capabilities & CLIENT_SECURE_CONNECTION ?
                      (uchar)(*passwd++) : strlen(passwd));
    uint dummy_errors, save_db_length, db_length;
    int res;
    Security_context save_security_ctx= *thd->security_ctx;
    USER_CONN *save_user_connect;

    db+= passwd_len + 1;
    /*
      Database name is always NUL-terminated, so in case of empty database
      the packet must contain at least the trailing '\0'.
    */
    if (db >= packet_end)
    {
      my_message(ER_UNKNOWN_COM_ERROR, ER(ER_UNKNOWN_COM_ERROR), MYF(0));
      break;
    }
    db_length= strlen(db);

    char *ptr= db + db_length + 1;
    uint cs_number= 0;

    if (ptr < packet_end)
    {
      if (ptr + 2 > packet_end)
      {
        my_message(ER_UNKNOWN_COM_ERROR, ER(ER_UNKNOWN_COM_ERROR), MYF(0));
        break;
      }

      cs_number= uint2korr(ptr);
    }

    /* Convert database name to utf8 */
    db_buff[copy_and_convert(db_buff, sizeof(db_buff)-1,
                             system_charset_info, db, db_length,
                             thd->charset(), &dummy_errors)]= 0;
    db= db_buff;

    /* Save user and privileges */
    save_db_length= thd->db_length;
    save_db= thd->db;
    save_user_connect= thd->user_connect;

    if (!(thd->security_ctx->user= my_strdup(user, MYF(0))))
    {
      thd->security_ctx->user= save_security_ctx.user;
      my_message(ER_OUT_OF_RESOURCES, ER(ER_OUT_OF_RESOURCES), MYF(0));
      break;
    }

    /* Clear variables that are allocated */
    thd->user_connect= 0;
    thd->security_ctx->priv_user= thd->security_ctx->user;
    res= check_user(thd, COM_CHANGE_USER, passwd, passwd_len, db, FALSE);

    if (res)
    {
      x_free(thd->security_ctx->user);
      *thd->security_ctx= save_security_ctx;
      thd->user_connect= save_user_connect;
      thd->db= save_db;
      thd->db_length= save_db_length;
    }
    else
    {
#ifndef NO_EMBEDDED_ACCESS_CHECKS
      /* we've authenticated new user */
      if (save_user_connect)
	decrease_user_connections(save_user_connect);
#endif /* NO_EMBEDDED_ACCESS_CHECKS */
      x_free(save_db);
      x_free(save_security_ctx.user);

      if (cs_number)
      {
        thd_init_client_charset(thd, cs_number);
        thd->update_charset();
      }
    }
    break;
  }
  case COM_STMT_EXECUTE:
  {
    mysql_stmt_execute(thd, packet, packet_length);
    break;
  }
  case COM_STMT_FETCH:
  {
    mysql_stmt_fetch(thd, packet, packet_length);
    break;
  }
  case COM_STMT_SEND_LONG_DATA:
  {
    mysql_stmt_get_longdata(thd, packet, packet_length);
    break;
  }
  case COM_STMT_PREPARE:
  {
    mysql_stmt_prepare(thd, packet, packet_length);
    break;
  }
  case COM_STMT_CLOSE:
  {
    mysql_stmt_close(thd, packet);
    break;
  }
  case COM_STMT_RESET:
  {
    mysql_stmt_reset(thd, packet);
    break;
  }
  case COM_QUERY:
  {
    if (alloc_query(thd, packet, packet_length))
      break;					// fatal error is set
    char *packet_end= thd->query + thd->query_length;
    /* 'b' stands for 'buffer' parameter', special for 'my_snprintf' */
    const char* end_of_stmt= NULL;

    general_log_write(thd, command, thd->query, thd->query_length);
    DBUG_PRINT("query",("%-.4096s",thd->query));
#if defined(ENABLED_PROFILING)
    thd->profiling.set_query_source(thd->query, thd->query_length);
#endif

    if (!(specialflag & SPECIAL_NO_PRIOR))
      my_pthread_setprio(pthread_self(),QUERY_PRIOR);

    mysql_parse(thd, thd->query, thd->query_length, &end_of_stmt);

    while (!thd->killed && (end_of_stmt != NULL) && ! thd->is_error())
    {
      char *beginning_of_next_stmt= (char*) end_of_stmt;

      net_end_statement(thd);
      query_cache_end_of_result(thd);
      /*
        Multiple queries exits, execute them individually
      */
      close_thread_tables(thd);
      ulong length= (ulong)(packet_end - beginning_of_next_stmt);

      log_slow_statement(thd);

      /* Remove garbage at start of query */
      while (length > 0 && my_isspace(thd->charset(), *beginning_of_next_stmt))
      {
        beginning_of_next_stmt++;
        length--;
      }

#if defined(ENABLED_PROFILING)
      thd->profiling.finish_current_query();
      thd->profiling.start_new_query("continuing");
      thd->profiling.set_query_source(beginning_of_next_stmt, length);
#endif

      VOID(pthread_mutex_lock(&LOCK_thread_count));
      thd->query_length= length;
      thd->query= beginning_of_next_stmt;
      thd->query_id= next_query_id();
      thd->set_time(); /* Reset the query start time. */
      /* TODO: set thd->lex->sql_command to SQLCOM_END here */
      VOID(pthread_mutex_unlock(&LOCK_thread_count));
      mysql_parse(thd, beginning_of_next_stmt, length, &end_of_stmt);
    }

    if (!(specialflag & SPECIAL_NO_PRIOR))
      my_pthread_setprio(pthread_self(),WAIT_PRIOR);
    DBUG_PRINT("info",("query ready"));
    break;
  }
  case COM_FIELD_LIST:				// This isn't actually needed
#ifdef DONT_ALLOW_SHOW_COMMANDS
    my_message(ER_NOT_ALLOWED_COMMAND, ER(ER_NOT_ALLOWED_COMMAND),
               MYF(0));	/* purecov: inspected */
    break;
#else
  {
    char *fields, *packet_end= packet + packet_length, *arg_end;
    /* Locked closure of all tables */
    TABLE_LIST table_list;
    LEX_STRING conv_name;

    /* used as fields initializator */
    lex_start(thd);

    status_var_increment(thd->status_var.com_stat[SQLCOM_SHOW_FIELDS]);
    bzero((char*) &table_list,sizeof(table_list));
    if (thd->copy_db_to(&table_list.db, &table_list.db_length))
      break;
    /*
      We have name + wildcard in packet, separated by endzero
    */
    arg_end= strend(packet);
    thd->convert_string(&conv_name, system_charset_info,
			packet, (uint) (arg_end - packet), thd->charset());
    table_list.alias= table_list.table_name= conv_name.str;
    packet= arg_end + 1;

    if (!my_strcasecmp(system_charset_info, table_list.db,
                       INFORMATION_SCHEMA_NAME.str))
    {
      ST_SCHEMA_TABLE *schema_table= find_schema_table(thd, table_list.alias);
      if (schema_table)
        table_list.schema_table= schema_table;
    }

    thd->query_length= (uint) (packet_end - packet); // Don't count end \0
    if (!(thd->query=fields= (char*) thd->memdup(packet,thd->query_length+1)))
      break;
    general_log_print(thd, command, "%s %s", table_list.table_name, fields);
    if (lower_case_table_names)
      my_casedn_str(files_charset_info, table_list.table_name);

    if (check_access(thd,SELECT_ACL,table_list.db,&table_list.grant.privilege,
		     0, 0, test(table_list.schema_table)))
      break;
    if (check_grant(thd, SELECT_ACL, &table_list, 2, UINT_MAX, 0))
      break;
    /* init structures for VIEW processing */
    table_list.select_lex= &(thd->lex->select_lex);

    lex_start(thd);
    mysql_reset_thd_for_next_command(thd);

    thd->lex->
      select_lex.table_list.link_in_list((uchar*) &table_list,
                                         (uchar**) &table_list.next_local);
    thd->lex->add_to_query_tables(&table_list);

    /* switch on VIEW optimisation: do not fill temporary tables */
    thd->lex->sql_command= SQLCOM_SHOW_FIELDS;
    mysqld_list_fields(thd,&table_list,fields);
    thd->lex->unit.cleanup();
    thd->cleanup_after_query();
    break;
  }
#endif
  case COM_QUIT:
    /* We don't calculate statistics for this command */
    general_log_print(thd, command, NullS);
    net->error=0;				// Don't give 'abort' message
    thd->main_da.disable_status();              // Don't send anything back
    error=TRUE;					// End server
    break;

#ifdef REMOVED
  case COM_CREATE_DB:				// QQ: To be removed
    {
      LEX_STRING db, alias;
      HA_CREATE_INFO create_info;

      status_var_increment(thd->status_var.com_stat[SQLCOM_CREATE_DB]);
      if (thd->make_lex_string(&db, packet, packet_length, FALSE) ||
          thd->make_lex_string(&alias, db.str, db.length, FALSE) ||
          check_db_name(&db))
      {
	my_error(ER_WRONG_DB_NAME, MYF(0), db.str ? db.str : "NULL");
	break;
      }
      if (check_access(thd, CREATE_ACL, db.str , 0, 1, 0,
                       is_schema_db(db.str)))
	break;
      general_log_print(thd, command, packet);
      bzero(&create_info, sizeof(create_info));
      mysql_create_db(thd, (lower_case_table_names == 2 ? alias.str : db.str),
                      &create_info, 0);
      break;
    }
  case COM_DROP_DB:				// QQ: To be removed
    {
      status_var_increment(thd->status_var.com_stat[SQLCOM_DROP_DB]);
      LEX_STRING db;

      if (thd->make_lex_string(&db, packet, packet_length, FALSE) ||
          check_db_name(&db))
      {
	my_error(ER_WRONG_DB_NAME, MYF(0), db.str ? db.str : "NULL");
	break;
      }
      if (check_access(thd, DROP_ACL, db.str, 0, 1, 0, is_schema_db(db.str)))
	break;
      if (thd->locked_tables || thd->active_transaction())
      {
	my_message(ER_LOCK_OR_ACTIVE_TRANSACTION,
                   ER(ER_LOCK_OR_ACTIVE_TRANSACTION), MYF(0));
	break;
      }
      general_log_write(thd, command, db.str, db.length);
      mysql_rm_db(thd, db.str, 0, 0);
      break;
    }
#endif
#ifndef EMBEDDED_LIBRARY
  case COM_BINLOG_DUMP:
    {
      ulong pos;
      ushort flags;
      uint32 slave_server_id;

      status_var_increment(thd->status_var.com_other);
      thd->enable_slow_log= opt_log_slow_admin_statements;
      if (check_global_access(thd, REPL_SLAVE_ACL))
	break;

      /* TODO: The following has to be changed to an 8 byte integer */
      pos = uint4korr(packet);
      flags = uint2korr(packet + 4);
      thd->server_id=0; /* avoid suicide */
      if ((slave_server_id= uint4korr(packet+6))) // mysqlbinlog.server_id==0
	kill_zombie_dump_threads(slave_server_id);
      thd->server_id = slave_server_id;

      general_log_print(thd, command, "Log: '%s'  Pos: %ld", packet+10,
                      (long) pos);
      mysql_binlog_send(thd, thd->strdup(packet + 10), (my_off_t) pos, flags);
      unregister_slave(thd,1,1);
      /*  fake COM_QUIT -- if we get here, the thread needs to terminate */
      error = TRUE;
      net->error = 0;
      break;
    }
#endif
  case COM_REFRESH:
  {
    bool not_used;
    status_var_increment(thd->status_var.com_stat[SQLCOM_FLUSH]);
    ulong options= (ulong) (uchar) packet[0];
    if (check_global_access(thd,RELOAD_ACL))
      break;
    general_log_print(thd, command, NullS);
    if (!reload_acl_and_cache(thd, options, (TABLE_LIST*) 0, &not_used))
      send_ok(thd);
    break;
  }
#ifndef EMBEDDED_LIBRARY
  case COM_SHUTDOWN:
  {
    status_var_increment(thd->status_var.com_other);
    if (check_global_access(thd,SHUTDOWN_ACL))
      break; /* purecov: inspected */
    /*
      If the client is < 4.1.3, it is going to send us no argument; then
      packet_length is 0, packet[0] is the end 0 of the packet. Note that
      SHUTDOWN_DEFAULT is 0. If client is >= 4.1.3, the shutdown level is in
      packet[0].
    */
    enum mysql_enum_shutdown_level level=
      (enum mysql_enum_shutdown_level) (uchar) packet[0];
    if (level == SHUTDOWN_DEFAULT)
      level= SHUTDOWN_WAIT_ALL_BUFFERS; // soon default will be configurable
    else if (level != SHUTDOWN_WAIT_ALL_BUFFERS)
    {
      my_error(ER_NOT_SUPPORTED_YET, MYF(0), "this shutdown level");
      break;
    }
    DBUG_PRINT("quit",("Got shutdown command for level %u", level));
    general_log_print(thd, command, NullS);
    send_eof(thd);
    close_thread_tables(thd);			// Free before kill
    kill_mysql();
    error=TRUE;
    break;
  }
#endif
  case COM_STATISTICS:
  {
    STATUS_VAR current_global_status_var;
    ulong uptime;
    uint length;
    ulonglong queries_per_second1000;
    char buff[250];
    uint buff_len= sizeof(buff);

    general_log_print(thd, command, NullS);
    status_var_increment(thd->status_var.com_stat[SQLCOM_SHOW_STATUS]);
    calc_sum_of_all_status(&current_global_status_var);
    if (!(uptime= (ulong) (thd->start_time - server_start_time)))
      queries_per_second1000= 0;
    else
      queries_per_second1000= thd->query_id * LL(1000) / uptime;

    length= my_snprintf((char*) buff, buff_len - 1,
                        "Uptime: %lu  Threads: %d  Questions: %lu  "
                        "Slow queries: %lu  Opens: %lu  Flush tables: %lu  "
                        "Open tables: %u  Queries per second avg: %u.%u",
                        uptime,
                        (int) thread_count, (ulong) thd->query_id,
                        current_global_status_var.long_query_count,
                        current_global_status_var.opened_tables,
                        refresh_version,
                        cached_open_tables(),
                        (uint) (queries_per_second1000 / 1000),
                        (uint) (queries_per_second1000 % 1000));
#ifdef EMBEDDED_LIBRARY
    /* Store the buffer in permanent memory */
    send_ok(thd, 0, 0, buff);
#endif
#ifdef SAFEMALLOC
    if (sf_malloc_cur_memory)				// Using SAFEMALLOC
    {
      char *end= buff + length;
      length+= my_snprintf(end, buff_len - length - 1,
                           end,"  Memory in use: %ldK  Max memory used: %ldK",
                           (sf_malloc_cur_memory+1023L)/1024L,
                           (sf_malloc_max_memory+1023L)/1024L);
    }
#endif
#ifndef EMBEDDED_LIBRARY
    VOID(my_net_write(net, (uchar*) buff, length));
    VOID(net_flush(net));
    thd->main_da.disable_status();
#endif
    break;
  }
  case COM_PING:
    status_var_increment(thd->status_var.com_other);
    send_ok(thd);				// Tell client we are alive
    break;
  case COM_PROCESS_INFO:
    status_var_increment(thd->status_var.com_stat[SQLCOM_SHOW_PROCESSLIST]);
    if (!thd->security_ctx->priv_user[0] &&
        check_global_access(thd, PROCESS_ACL))
      break;
    general_log_print(thd, command, NullS);
    mysqld_list_processes(thd,
			  thd->security_ctx->master_access & PROCESS_ACL ? 
			  NullS : thd->security_ctx->priv_user, 0);
    break;
  case COM_PROCESS_KILL:
  {
    status_var_increment(thd->status_var.com_stat[SQLCOM_KILL]);
    ulong id=(ulong) uint4korr(packet);
    sql_kill(thd,id,false);
    break;
  }
  case COM_SET_OPTION:
  {
    status_var_increment(thd->status_var.com_stat[SQLCOM_SET_OPTION]);
    uint opt_command= uint2korr(packet);

    switch (opt_command) {
    case (int) MYSQL_OPTION_MULTI_STATEMENTS_ON:
      thd->client_capabilities|= CLIENT_MULTI_STATEMENTS;
      send_eof(thd);
      break;
    case (int) MYSQL_OPTION_MULTI_STATEMENTS_OFF:
      thd->client_capabilities&= ~CLIENT_MULTI_STATEMENTS;
      send_eof(thd);
      break;
    default:
      my_message(ER_UNKNOWN_COM_ERROR, ER(ER_UNKNOWN_COM_ERROR), MYF(0));
      break;
    }
    break;
  }
  case COM_DEBUG:
    status_var_increment(thd->status_var.com_other);
    if (check_global_access(thd, SUPER_ACL))
      break;					/* purecov: inspected */
    mysql_print_status();
    general_log_print(thd, command, NullS);
    send_eof(thd);
    break;
  case COM_SLEEP:
  case COM_CONNECT:				// Impossible here
  case COM_TIME:				// Impossible from client
  case COM_DELAYED_INSERT:
  case COM_END:
  default:
    my_message(ER_UNKNOWN_COM_ERROR, ER(ER_UNKNOWN_COM_ERROR), MYF(0));
    break;
  }

  thd_proc_info(thd, "closing tables");
  /* Free tables */
  close_thread_tables(thd);

  /*
    assume handlers auto-commit (if some doesn't - transaction handling
    in MySQL should be redesigned to support it; it's a big change,
    and it's not worth it - better to commit explicitly only writing
    transactions, read-only ones should better take care of themselves.
    saves some work in 2pc too)
    see also sql_base.cc - close_thread_tables()
  */
  bzero(&thd->transaction.stmt, sizeof(thd->transaction.stmt));
  if (!thd->active_transaction())
    thd->transaction.xid_state.xid.null();

  /* report error issued during command execution */
  if (thd->killed_errno())
  {
    if (! thd->main_da.is_set())
      thd->send_kill_message();
  }
  if (thd->killed == THD::KILL_QUERY || thd->killed == THD::KILL_BAD_DATA)
  {
    thd->killed= THD::NOT_KILLED;
    thd->mysys_var->abort= 0;
  }

  net_end_statement(thd);
  query_cache_end_of_result(thd);

  log_slow_statement(thd);

  thd_proc_info(thd, "cleaning up");
  VOID(pthread_mutex_lock(&LOCK_thread_count)); // For process list
  thd_proc_info(thd, 0);
  thd->command=COM_SLEEP;
  thd->query=0;
  thd->query_length=0;
  thread_running--;
  VOID(pthread_mutex_unlock(&LOCK_thread_count));
  thd->packet.shrink(thd->variables.net_buffer_length);	// Reclaim some memory
  free_root(thd->mem_root,MYF(MY_KEEP_PREALLOC));
  DBUG_RETURN(error);
}


void log_slow_statement(THD *thd)
{
  DBUG_ENTER("log_slow_statement");

  /*
    The following should never be true with our current code base,
    but better to keep this here so we don't accidently try to log a
    statement in a trigger or stored function
  */
  if (unlikely(thd->in_sub_stmt))
    DBUG_VOID_RETURN;                           // Don't set time for sub stmt

  /*
    Do not log administrative statements unless the appropriate option is
    set; do not log into slow log if reading from backup.
  */
  if (thd->enable_slow_log && !thd->user_time)
  {
    thd_proc_info(thd, "logging slow query");
    ulonglong end_utime_of_query= thd->current_utime();

    if (((end_utime_of_query - thd->utime_after_lock) >
         thd->variables.long_query_time ||
         ((thd->server_status &
           (SERVER_QUERY_NO_INDEX_USED | SERVER_QUERY_NO_GOOD_INDEX_USED)) &&
          opt_log_queries_not_using_indexes &&
           !(sql_command_flags[thd->lex->sql_command] & CF_STATUS_COMMAND))) &&
        thd->examined_row_count >= thd->variables.min_examined_row_limit)
    {
      thd_proc_info(thd, "logging slow query");
      thd->status_var.long_query_count++;
      slow_log_print(thd, thd->query, thd->query_length, end_utime_of_query);
    }
  }
  DBUG_VOID_RETURN;
}


/**
  Create a TABLE_LIST object for an INFORMATION_SCHEMA table.

    This function is used in the parser to convert a SHOW or DESCRIBE
    table_name command to a SELECT from INFORMATION_SCHEMA.
    It prepares a SELECT_LEX and a TABLE_LIST object to represent the
    given command as a SELECT parse tree.

  @param thd              thread handle
  @param lex              current lex
  @param table_ident      table alias if it's used
  @param schema_table_idx the type of the INFORMATION_SCHEMA table to be
                          created

  @note
    Due to the way this function works with memory and LEX it cannot
    be used outside the parser (parse tree transformations outside
    the parser break PS and SP).

  @retval
    0                 success
  @retval
    1                 out of memory or SHOW commands are not allowed
                      in this version of the server.
*/

int prepare_schema_table(THD *thd, LEX *lex, Table_ident *table_ident,
                         enum enum_schema_tables schema_table_idx)
{
  SELECT_LEX *schema_select_lex= NULL;
  DBUG_ENTER("prepare_schema_table");

  switch (schema_table_idx) {
  case SCH_SCHEMATA:
#if defined(DONT_ALLOW_SHOW_COMMANDS)
    my_message(ER_NOT_ALLOWED_COMMAND,
               ER(ER_NOT_ALLOWED_COMMAND), MYF(0));   /* purecov: inspected */
    DBUG_RETURN(1);
#else
    break;
#endif

  case SCH_TABLE_NAMES:
  case SCH_TABLES:
  case SCH_VIEWS:
  case SCH_TRIGGERS:
  case SCH_EVENTS:
#ifdef DONT_ALLOW_SHOW_COMMANDS
    my_message(ER_NOT_ALLOWED_COMMAND,
               ER(ER_NOT_ALLOWED_COMMAND), MYF(0)); /* purecov: inspected */
    DBUG_RETURN(1);
#else
    {
      LEX_STRING db;
      size_t dummy;
      if (lex->select_lex.db == NULL &&
          lex->copy_db_to(&lex->select_lex.db, &dummy))
      {
        DBUG_RETURN(1);
      }
      schema_select_lex= new SELECT_LEX();
      db.str= schema_select_lex->db= lex->select_lex.db;
      schema_select_lex->table_list.first= NULL;
      db.length= strlen(db.str);

      if (check_db_name(&db))
      {
        my_error(ER_WRONG_DB_NAME, MYF(0), db.str);
        DBUG_RETURN(1);
      }
      break;
    }
#endif
  case SCH_COLUMNS:
  case SCH_STATISTICS:
  {
#ifdef DONT_ALLOW_SHOW_COMMANDS
    my_message(ER_NOT_ALLOWED_COMMAND,
               ER(ER_NOT_ALLOWED_COMMAND), MYF(0)); /* purecov: inspected */
    DBUG_RETURN(1);
#else
    DBUG_ASSERT(table_ident);
    TABLE_LIST **query_tables_last= lex->query_tables_last;
    schema_select_lex= new SELECT_LEX();
    /* 'parent_lex' is used in init_query() so it must be before it. */
    schema_select_lex->parent_lex= lex;
    schema_select_lex->init_query();
    if (!schema_select_lex->add_table_to_list(thd, table_ident, 0, 0, TL_READ))
      DBUG_RETURN(1);
    lex->query_tables_last= query_tables_last;
    break;
  }
#endif
  case SCH_PROFILES:
    /* 
      Mark this current profiling record to be discarded.  We don't
      wish to have SHOW commands show up in profiling.
    */
#if defined(ENABLED_PROFILING)
    thd->profiling.discard_current_query();
#endif
    break;
  case SCH_OPEN_TABLES:
  case SCH_VARIABLES:
  case SCH_STATUS:
  case SCH_PROCEDURES:
  case SCH_CHARSETS:
  case SCH_ENGINES:
  case SCH_COLLATIONS:
  case SCH_COLLATION_CHARACTER_SET_APPLICABILITY:
  case SCH_USER_PRIVILEGES:
  case SCH_SCHEMA_PRIVILEGES:
  case SCH_TABLE_PRIVILEGES:
  case SCH_COLUMN_PRIVILEGES:
  case SCH_TABLE_CONSTRAINTS:
  case SCH_KEY_COLUMN_USAGE:
  default:
    break;
  }
  
  SELECT_LEX *select_lex= lex->current_select;
  if (make_schema_select(thd, select_lex, schema_table_idx))
  {
    DBUG_RETURN(1);
  }
  TABLE_LIST *table_list= (TABLE_LIST*) select_lex->table_list.first;
  table_list->schema_select_lex= schema_select_lex;
  table_list->schema_table_reformed= 1;
  DBUG_RETURN(0);
}


/**
  Read query from packet and store in thd->query.
  Used in COM_QUERY and COM_STMT_PREPARE.

    Sets the following THD variables:
  - query
  - query_length

  @retval
    FALSE ok
  @retval
    TRUE  error;  In this case thd->fatal_error is set
*/

bool alloc_query(THD *thd, const char *packet, uint packet_length)
{
  /* Remove garbage at start and end of query */
  while (packet_length > 0 && my_isspace(thd->charset(), packet[0]))
  {
    packet++;
    packet_length--;
  }
  const char *pos= packet + packet_length;     // Point at end null
  while (packet_length > 0 &&
	 (pos[-1] == ';' || my_isspace(thd->charset() ,pos[-1])))
  {
    pos--;
    packet_length--;
  }
  /* We must allocate some extra memory for query cache */
  thd->query_length= 0;                        // Extra safety: Avoid races
  if (!(thd->query= (char*) thd->memdup_w_gap((uchar*) (packet),
					      packet_length,
					      thd->db_length+ 1 +
					      QUERY_CACHE_FLAGS_SIZE)))
    return TRUE;
  thd->query[packet_length]=0;
  thd->query_length= packet_length;

  /* Reclaim some memory */
  thd->packet.shrink(thd->variables.net_buffer_length);
  thd->convert_buffer.shrink(thd->variables.net_buffer_length);

  return FALSE;
}

static void reset_one_shot_variables(THD *thd) 
{
  thd->variables.character_set_client=
    global_system_variables.character_set_client;
  thd->variables.collation_connection=
    global_system_variables.collation_connection;
  thd->variables.collation_database=
    global_system_variables.collation_database;
  thd->variables.collation_server=
    global_system_variables.collation_server;
  thd->update_charset();
  thd->variables.time_zone=
    global_system_variables.time_zone;
  thd->variables.lc_time_names= &my_locale_en_US;
  thd->one_shot_set= 0;
}


static
bool sp_process_definer(THD *thd)
{
  DBUG_ENTER("sp_process_definer");

  LEX *lex= thd->lex;

  /*
    If the definer is not specified, this means that CREATE-statement missed
    DEFINER-clause. DEFINER-clause can be missed in two cases:

      - The user submitted a statement w/o the clause. This is a normal
        case, we should assign CURRENT_USER as definer.

      - Our slave received an updated from the master, that does not
        replicate definer for stored rountines. We should also assign
        CURRENT_USER as definer here, but also we should mark this routine
        as NON-SUID. This is essential for the sake of backward
        compatibility.

        The problem is the slave thread is running under "special" user (@),
        that actually does not exist. In the older versions we do not fail
        execution of a stored routine if its definer does not exist and
        continue the execution under the authorization of the invoker
        (BUG#13198). And now if we try to switch to slave-current-user (@),
        we will fail.

        Actually, this leads to the inconsistent state of master and
        slave (different definers, different SUID behaviour), but it seems,
        this is the best we can do.
  */

  if (!lex->definer)
  {
    Query_arena original_arena;
    Query_arena *ps_arena= thd->activate_stmt_arena_if_needed(&original_arena);

    lex->definer= create_default_definer(thd);

    if (ps_arena)
      thd->restore_active_arena(ps_arena, &original_arena);

    /* Error has been already reported. */
    if (lex->definer == NULL)
      DBUG_RETURN(TRUE);

    if (thd->slave_thread && lex->sphead)
      lex->sphead->m_chistics->suid= SP_IS_NOT_SUID;
  }
  else
  {
    /*
      If the specified definer differs from the current user, we
      should check that the current user has SUPER privilege (in order
      to create a stored routine under another user one must have
      SUPER privilege).
    */
    if ((strcmp(lex->definer->user.str, thd->security_ctx->priv_user) ||
         my_strcasecmp(system_charset_info, lex->definer->host.str,
                       thd->security_ctx->priv_host)) &&
        check_global_access(thd, SUPER_ACL))
    {
      my_error(ER_SPECIFIC_ACCESS_DENIED_ERROR, MYF(0), "SUPER");
      DBUG_RETURN(TRUE);
    }
  }

  /* Check that the specified definer exists. Emit a warning if not. */

#ifndef NO_EMBEDDED_ACCESS_CHECKS
  if (!is_acl_user(lex->definer->host.str, lex->definer->user.str))
  {
    push_warning_printf(thd,
                        MYSQL_ERROR::WARN_LEVEL_NOTE,
                        ER_NO_SUCH_USER,
                        ER(ER_NO_SUCH_USER),
                        lex->definer->user.str,
                        lex->definer->host.str);
  }
#endif /* NO_EMBEDDED_ACCESS_CHECKS */

  DBUG_RETURN(FALSE);
}


/**
  Execute command saved in thd and lex->sql_command.

    Before every operation that can request a write lock for a table
    wait if a global read lock exists. However do not wait if this
    thread has locked tables already. No new locks can be requested
    until the other locks are released. The thread that requests the
    global read lock waits for write locked tables to become unlocked.

    Note that wait_if_global_read_lock() sets a protection against a new
    global read lock when it succeeds. This needs to be released by
    start_waiting_global_read_lock() after the operation.

  @param thd                       Thread handle

  @todo
    - Invalidate the table in the query cache if something changed
    after unlocking when changes become visible.
    TODO: this is workaround. right way will be move invalidating in
    the unlock procedure.
    - TODO: use check_change_password()
    - JOIN is not supported yet. TODO
    - SUSPEND and FOR MIGRATE are not supported yet. TODO

  @retval
    FALSE       OK
  @retval
    TRUE        Error
*/

bool
mysql_execute_command(THD *thd)
{
  bool res= FALSE;
  bool need_start_waiting= FALSE; // have protection against global read lock
  int  up_result= 0;
  LEX  *lex= thd->lex;
  /* first SELECT_LEX (have special meaning for many of non-SELECTcommands) */
  SELECT_LEX *select_lex= &lex->select_lex;
  /* first table of first SELECT_LEX */
  TABLE_LIST *first_table= (TABLE_LIST*) select_lex->table_list.first;
  /* list of all tables in query */
  TABLE_LIST *all_tables;
  /* most outer SELECT_LEX_UNIT of query */
  SELECT_LEX_UNIT *unit= &lex->unit;
  /* Saved variable value */
  DBUG_ENTER("mysql_execute_command");
#ifdef WITH_PARTITION_STORAGE_ENGINE
  thd->work_part_info= 0;
#endif

  /*
    In many cases first table of main SELECT_LEX have special meaning =>
    check that it is first table in global list and relink it first in 
    queries_tables list if it is necessary (we need such relinking only
    for queries with subqueries in select list, in this case tables of
    subqueries will go to global list first)

    all_tables will differ from first_table only if most upper SELECT_LEX
    do not contain tables.

    Because of above in place where should be at least one table in most
    outer SELECT_LEX we have following check:
    DBUG_ASSERT(first_table == all_tables);
    DBUG_ASSERT(first_table == all_tables && first_table != 0);
  */
  lex->first_lists_tables_same();
  /* should be assigned after making first tables same */
  all_tables= lex->query_tables;
  /* set context for commands which do not use setup_tables */
  select_lex->
    context.resolve_in_table_list_only((TABLE_LIST*)select_lex->
                                       table_list.first);

  /*
    Reset warning count for each query that uses tables
    A better approach would be to reset this for any commands
    that is not a SHOW command or a select that only access local
    variables, but for now this is probably good enough.
    Don't reset warnings when executing a stored routine.
  */
  if ((all_tables || !lex->is_single_level_stmt()) && !thd->spcont)
    mysql_reset_errors(thd, 0);

#ifdef HAVE_REPLICATION
  if (unlikely(thd->slave_thread))
  {
    if (lex->sql_command == SQLCOM_DROP_TRIGGER)
    {
      /*
        When dropping a trigger, we need to load its table name
        before checking slave filter rules.
      */
      add_table_for_trigger(thd, thd->lex->spname, 1, &all_tables);
      
      if (!all_tables)
      {
        /*
          If table name cannot be loaded,
          it means the trigger does not exists possibly because
          CREATE TRIGGER was previously skipped for this trigger
          according to slave filtering rules.
          Returning success without producing any errors in this case.
        */
        DBUG_RETURN(0);
      }
      
      // force searching in slave.cc:tables_ok() 
      all_tables->updating= 1;
    }
    
    /*
      Check if statment should be skipped because of slave filtering
      rules

      Exceptions are:
      - UPDATE MULTI: For this statement, we want to check the filtering
        rules later in the code
      - SET: we always execute it (Not that many SET commands exists in
        the binary log anyway -- only 4.1 masters write SET statements,
	in 5.0 there are no SET statements in the binary log)
      - DROP TEMPORARY TABLE IF EXISTS: we always execute it (otherwise we
        have stale files on slave caused by exclusion of one tmp table).
    */
    if (!(lex->sql_command == SQLCOM_UPDATE_MULTI) &&
	!(lex->sql_command == SQLCOM_SET_OPTION) &&
	!(lex->sql_command == SQLCOM_DROP_TABLE &&
          lex->drop_temporary && lex->drop_if_exists) &&
        all_tables_not_ok(thd, all_tables))
    {
      /* we warn the slave SQL thread */
      my_message(ER_SLAVE_IGNORED_TABLE, ER(ER_SLAVE_IGNORED_TABLE), MYF(0));
      if (thd->one_shot_set)
      {
        /*
          It's ok to check thd->one_shot_set here:

          The charsets in a MySQL 5.0 slave can change by both a binlogged
          SET ONE_SHOT statement and the event-internal charset setting, 
          and these two ways to change charsets do not seems to work
          together.

          At least there seems to be problems in the rli cache for
          charsets if we are using ONE_SHOT.  Note that this is normally no
          problem because either the >= 5.0 slave reads a 4.1 binlog (with
          ONE_SHOT) *or* or 5.0 binlog (without ONE_SHOT) but never both."
        */
        reset_one_shot_variables(thd);
      }
      DBUG_RETURN(0);
    }
  }
  else
  {
#endif /* HAVE_REPLICATION */
    /*
      When option readonly is set deny operations which change non-temporary
      tables. Except for the replication thread and the 'super' users.
    */
    if (deny_updates_if_read_only_option(thd, all_tables))
    {
      my_error(ER_OPTION_PREVENTS_STATEMENT, MYF(0), "--read-only");
      DBUG_RETURN(-1);
    }
#ifdef HAVE_REPLICATION
  } /* endif unlikely slave */
#endif
  status_var_increment(thd->status_var.com_stat[lex->sql_command]);

  DBUG_ASSERT(thd->transaction.stmt.modified_non_trans_table == FALSE);
  
  switch (lex->sql_command) {
  case SQLCOM_SHOW_EVENTS:
  case SQLCOM_SHOW_STATUS_PROC:
  case SQLCOM_SHOW_STATUS_FUNC:
    res= execute_sqlcom_select(thd, all_tables);
    break;
  case SQLCOM_SHOW_STATUS:
  {
    system_status_var old_status_var= thd->status_var;
    thd->initial_status_var= &old_status_var;
    res= execute_sqlcom_select(thd, all_tables);
    /* Don't log SHOW STATUS commands to slow query log */
    thd->server_status&= ~(SERVER_QUERY_NO_INDEX_USED |
                           SERVER_QUERY_NO_GOOD_INDEX_USED);
    /*
      restore status variables, as we don't want 'show status' to cause
      changes
    */
    pthread_mutex_lock(&LOCK_status);
    add_diff_to_status(&global_status_var, &thd->status_var,
                       &old_status_var);
    thd->status_var= old_status_var;
    pthread_mutex_unlock(&LOCK_status);
    break;
  }
  case SQLCOM_SHOW_DATABASES:
  case SQLCOM_SHOW_TABLES:
  case SQLCOM_SHOW_TRIGGERS:
  case SQLCOM_SHOW_TABLE_STATUS:
  case SQLCOM_SHOW_OPEN_TABLES:
  case SQLCOM_SHOW_PLUGINS:
  case SQLCOM_SHOW_FIELDS:
  case SQLCOM_SHOW_KEYS:
  case SQLCOM_SHOW_VARIABLES:
  case SQLCOM_SHOW_CHARSETS:
  case SQLCOM_SHOW_COLLATIONS:
  case SQLCOM_SHOW_STORAGE_ENGINES:
  case SQLCOM_SHOW_PROFILE:
  case SQLCOM_SELECT:
    thd->status_var.last_query_cost= 0.0;
    if (all_tables)
    {
      res= check_table_access(thd,
                              lex->exchange ? SELECT_ACL | FILE_ACL :
                              SELECT_ACL,
                              all_tables, 0);
    }
    else
      res= check_access(thd,
                        lex->exchange ? SELECT_ACL | FILE_ACL : SELECT_ACL,
                        any_db, 0, 0, 0, 0);
    if (!res)
      res= execute_sqlcom_select(thd, all_tables);
    break;
  case SQLCOM_PREPARE:
  {
    mysql_sql_stmt_prepare(thd);
    break;
  }
  case SQLCOM_EXECUTE:
  {
    mysql_sql_stmt_execute(thd);
    break;
  }
  case SQLCOM_DEALLOCATE_PREPARE:
  {
    mysql_sql_stmt_close(thd);
    break;
  }
  case SQLCOM_DO:
    if (check_table_access(thd, SELECT_ACL, all_tables, 0) ||
        open_and_lock_tables(thd, all_tables))
      goto error;

    res= mysql_do(thd, *lex->insert_list);
    break;

  case SQLCOM_EMPTY_QUERY:
    send_ok(thd);
    break;

  case SQLCOM_HELP:
    res= mysqld_help(thd,lex->help_arg);
    break;

#ifndef EMBEDDED_LIBRARY
  case SQLCOM_PURGE:
  {
    if (check_global_access(thd, SUPER_ACL))
      goto error;
    /* PURGE MASTER LOGS TO 'file' */
    res = purge_master_logs(thd, lex->to_log);
    break;
  }
  case SQLCOM_PURGE_BEFORE:
  {
    Item *it;

    if (check_global_access(thd, SUPER_ACL))
      goto error;
    /* PURGE MASTER LOGS BEFORE 'data' */
    it= (Item *)lex->value_list.head();
    if ((!it->fixed && it->fix_fields(lex->thd, &it)) ||
        it->check_cols(1))
    {
      my_error(ER_WRONG_ARGUMENTS, MYF(0), "PURGE LOGS BEFORE");
      goto error;
    }
    it= new Item_func_unix_timestamp(it);
    /*
      it is OK only emulate fix_fieds, because we need only
      value of constant
    */
    it->quick_fix_field();
    res = purge_master_logs_before_date(thd, (ulong)it->val_int());
    break;
  }
#endif
  case SQLCOM_SHOW_WARNS:
  {
    res= mysqld_show_warnings(thd, (ulong)
			      ((1L << (uint) MYSQL_ERROR::WARN_LEVEL_NOTE) |
			       (1L << (uint) MYSQL_ERROR::WARN_LEVEL_WARN) |
			       (1L << (uint) MYSQL_ERROR::WARN_LEVEL_ERROR)
			       ));
    break;
  }
  case SQLCOM_SHOW_ERRORS:
  {
    res= mysqld_show_warnings(thd, (ulong)
			      (1L << (uint) MYSQL_ERROR::WARN_LEVEL_ERROR));
    break;
  }
  case SQLCOM_SHOW_PROFILES:
  {
#if defined(ENABLED_PROFILING)
    thd->profiling.discard_current_query();
    res= thd->profiling.show_profiles();
    if (res)
      goto error;
#else
    my_error(ER_FEATURE_DISABLED, MYF(0), "SHOW PROFILES", "enable-profiling");
    goto error;
#endif
    break;
  }
  case SQLCOM_SHOW_NEW_MASTER:
  {
    if (check_global_access(thd, REPL_SLAVE_ACL))
      goto error;
    /* This query don't work now. See comment in repl_failsafe.cc */
#ifndef WORKING_NEW_MASTER
    my_error(ER_NOT_SUPPORTED_YET, MYF(0), "SHOW NEW MASTER");
    goto error;
#else
    res = show_new_master(thd);
    break;
#endif
  }

#ifdef HAVE_REPLICATION
  case SQLCOM_SHOW_SLAVE_HOSTS:
  {
    if (check_global_access(thd, REPL_SLAVE_ACL))
      goto error;
    res = show_slave_hosts(thd);
    break;
  }
  case SQLCOM_SHOW_BINLOG_EVENTS:
  {
    if (check_global_access(thd, REPL_SLAVE_ACL))
      goto error;
    res = mysql_show_binlog_events(thd);
    break;
  }
#endif

  case SQLCOM_ASSIGN_TO_KEYCACHE:
  {
    DBUG_ASSERT(first_table == all_tables && first_table != 0);
    if (check_access(thd, INDEX_ACL, first_table->db,
                     &first_table->grant.privilege, 0, 0,
                     test(first_table->schema_table)))
      goto error;
    res= mysql_assign_to_keycache(thd, first_table, &lex->ident);
    break;
  }
  case SQLCOM_PRELOAD_KEYS:
  {
    DBUG_ASSERT(first_table == all_tables && first_table != 0);
    if (check_access(thd, INDEX_ACL, first_table->db,
                     &first_table->grant.privilege, 0, 0,
                     test(first_table->schema_table)))
      goto error;
    res = mysql_preload_keys(thd, first_table);
    break;
  }
#ifdef HAVE_REPLICATION
  case SQLCOM_CHANGE_MASTER:
  {
    if (check_global_access(thd, SUPER_ACL))
      goto error;
    pthread_mutex_lock(&LOCK_active_mi);
    res = change_master(thd,active_mi);
    pthread_mutex_unlock(&LOCK_active_mi);
    break;
  }
  case SQLCOM_SHOW_SLAVE_STAT:
  {
    /* Accept one of two privileges */
    if (check_global_access(thd, SUPER_ACL | REPL_CLIENT_ACL))
      goto error;
    pthread_mutex_lock(&LOCK_active_mi);
    if (active_mi != NULL)
    {
      res = show_master_info(thd, active_mi);
    }
    else
    {
      push_warning(thd, MYSQL_ERROR::WARN_LEVEL_WARN, 0,
                   "the master info structure does not exist");
      send_ok(thd);
    }
    pthread_mutex_unlock(&LOCK_active_mi);
    break;
  }
  case SQLCOM_SHOW_MASTER_STAT:
  {
    /* Accept one of two privileges */
    if (check_global_access(thd, SUPER_ACL | REPL_CLIENT_ACL))
      goto error;
    res = show_binlog_info(thd);
    break;
  }

#endif /* HAVE_REPLICATION */
  case SQLCOM_SHOW_ENGINE_STATUS:
    {
      if (check_global_access(thd, SUPER_ACL))
        goto error;
      res = ha_show_status(thd, lex->create_info.db_type, HA_ENGINE_STATUS);
      break;
    }
  case SQLCOM_SHOW_ENGINE_MUTEX:
    {
      if (check_global_access(thd, SUPER_ACL))
        goto error;
      res = ha_show_status(thd, lex->create_info.db_type, HA_ENGINE_MUTEX);
      break;
    }
  case SQLCOM_CREATE_TABLE:
  {
    /* If CREATE TABLE of non-temporary table, do implicit commit */
    if (!(lex->create_info.options & HA_LEX_CREATE_TMP_TABLE))
    {
      if (end_active_trans(thd))
      {
	res= -1;
	break;
      }
    }
    DBUG_ASSERT(first_table == all_tables && first_table != 0);
    bool link_to_local;
    // Skip first table, which is the table we are creating
    TABLE_LIST *create_table= lex->unlink_first_table(&link_to_local);
    TABLE_LIST *select_tables= lex->query_tables;
    /*
      Code below (especially in mysql_create_table() and select_create
      methods) may modify HA_CREATE_INFO structure in LEX, so we have to
      use a copy of this structure to make execution prepared statement-
      safe. A shallow copy is enough as this code won't modify any memory
      referenced from this structure.
    */
    HA_CREATE_INFO create_info(lex->create_info);
    /*
      We need to copy alter_info for the same reasons of re-execution
      safety, only in case of Alter_info we have to do (almost) a deep
      copy.
    */
    Alter_info alter_info(lex->alter_info, thd->mem_root);

    if (thd->is_fatal_error)
    {
      /* If out of memory when creating a copy of alter_info. */
      res= 1;
      goto end_with_restore_list;
    }

    if ((res= create_table_precheck(thd, select_tables, create_table)))
      goto end_with_restore_list;

    /* Might have been updated in create_table_precheck */
    create_info.alias= create_table->alias;

#ifndef HAVE_READLINK
    if (create_info.data_file_name)
      push_warning(thd, MYSQL_ERROR::WARN_LEVEL_WARN, 0,
                   "DATA DIRECTORY option ignored");
    if (create_info.index_file_name)
      push_warning(thd, MYSQL_ERROR::WARN_LEVEL_WARN, 0,
                   "INDEX DIRECTORY option ignored");
    create_info.data_file_name= create_info.index_file_name= NULL;
#else
    /* Fix names if symlinked tables */
    if (append_file_to_dir(thd, &create_info.data_file_name,
			   create_table->table_name) ||
	append_file_to_dir(thd, &create_info.index_file_name,
			   create_table->table_name))
      goto end_with_restore_list;
#endif
    /*
      If we are using SET CHARSET without DEFAULT, add an implicit
      DEFAULT to not confuse old users. (This may change).
    */
    if ((create_info.used_fields &
	 (HA_CREATE_USED_DEFAULT_CHARSET | HA_CREATE_USED_CHARSET)) ==
	HA_CREATE_USED_CHARSET)
    {
      create_info.used_fields&= ~HA_CREATE_USED_CHARSET;
      create_info.used_fields|= HA_CREATE_USED_DEFAULT_CHARSET;
      create_info.default_table_charset= create_info.table_charset;
      create_info.table_charset= 0;
    }
    /*
      The create-select command will open and read-lock the select table
      and then create, open and write-lock the new table. If a global
      read lock steps in, we get a deadlock. The write lock waits for
      the global read lock, while the global read lock waits for the
      select table to be closed. So we wait until the global readlock is
      gone before starting both steps. Note that
      wait_if_global_read_lock() sets a protection against a new global
      read lock when it succeeds. This needs to be released by
      start_waiting_global_read_lock(). We protect the normal CREATE
      TABLE in the same way. That way we avoid that a new table is
      created during a gobal read lock.
    */
    if (!thd->locked_tables &&
        !(need_start_waiting= !wait_if_global_read_lock(thd, 0, 1)))
    {
      res= 1;
      goto end_with_restore_list;
    }
#ifdef WITH_PARTITION_STORAGE_ENGINE
    {
      partition_info *part_info= thd->lex->part_info;
      if (part_info && !(part_info= thd->lex->part_info->get_clone()))
      {
        res= -1;
        goto end_with_restore_list;
      }
      thd->work_part_info= part_info;
    }
#endif
    if (select_lex->item_list.elements)		// With select
    {
      select_result *result;

      select_lex->options|= SELECT_NO_UNLOCK;
      unit->set_limit(select_lex);

      /*
        Disable non-empty MERGE tables with CREATE...SELECT. Too
        complicated. See Bug #26379. Empty MERGE tables are read-only
        and don't allow CREATE...SELECT anyway.
      */
      if (create_info.used_fields & HA_CREATE_USED_UNION)
      {
        my_error(ER_WRONG_OBJECT, MYF(0), create_table->db,
                 create_table->table_name, "BASE TABLE");
        res= 1;
        goto end_with_restore_list;
      }

      if (!(create_info.options & HA_LEX_CREATE_TMP_TABLE))
      {
        lex->link_first_table_back(create_table, link_to_local);
        create_table->create= TRUE;
      }

      if (!(res= open_and_lock_tables(thd, lex->query_tables)))
      {
        /*
          Is table which we are changing used somewhere in other parts
          of query
        */
        if (!(create_info.options & HA_LEX_CREATE_TMP_TABLE))
        {
          TABLE_LIST *duplicate;
          create_table= lex->unlink_first_table(&link_to_local);
          if ((duplicate= unique_table(thd, create_table, select_tables, 0)))
          {
            update_non_unique_table_error(create_table, "CREATE", duplicate);
            res= 1;
            goto end_with_restore_list;
          }
        }
        /* If we create merge table, we have to test tables in merge, too */
        if (create_info.used_fields & HA_CREATE_USED_UNION)
        {
          TABLE_LIST *tab;
          for (tab= (TABLE_LIST*) create_info.merge_list.first;
               tab;
               tab= tab->next_local)
          {
            TABLE_LIST *duplicate;
            if ((duplicate= unique_table(thd, tab, select_tables, 0)))
            {
              update_non_unique_table_error(tab, "CREATE", duplicate);
              res= 1;
              goto end_with_restore_list;
            }
          }
        }

        /*
          select_create is currently not re-execution friendly and
          needs to be created for every execution of a PS/SP.
        */
        if ((result= new select_create(create_table,
                                       &create_info,
                                       &alter_info,
                                       select_lex->item_list,
                                       lex->duplicates,
                                       lex->ignore,
                                       select_tables)))
        {
          /*
            CREATE from SELECT give its SELECT_LEX for SELECT,
            and item_list belong to SELECT
          */
          res= handle_select(thd, lex, result, 0);
          delete result;
        }
      }
      else if (!(create_info.options & HA_LEX_CREATE_TMP_TABLE))
        create_table= lex->unlink_first_table(&link_to_local);

    }
    else
    {
      /* So that CREATE TEMPORARY TABLE gets to binlog at commit/rollback */
      if (create_info.options & HA_LEX_CREATE_TMP_TABLE)
        thd->options|= OPTION_KEEP_LOG;
      /* regular create */
      if (create_info.options & HA_LEX_CREATE_TABLE_LIKE)
        res= mysql_create_like_table(thd, create_table, select_tables,
                                     &create_info);
      else
      {
        res= mysql_create_table(thd, create_table->db,
                                create_table->table_name, &create_info,
                                &alter_info, 0, 0);
      }
      if (!res)
	send_ok(thd);
    }

    /* put tables back for PS rexecuting */
end_with_restore_list:
    lex->link_first_table_back(create_table, link_to_local);
    break;
  }
  case SQLCOM_CREATE_INDEX:
    /* Fall through */
  case SQLCOM_DROP_INDEX:
  /*
    CREATE INDEX and DROP INDEX are implemented by calling ALTER
    TABLE with proper arguments.

    In the future ALTER TABLE will notice that the request is to
    only add indexes and create these one by one for the existing
    table without having to do a full rebuild.
  */
  {
    /* Prepare stack copies to be re-execution safe */
    HA_CREATE_INFO create_info;
    Alter_info alter_info(lex->alter_info, thd->mem_root);

    if (thd->is_fatal_error) /* out of memory creating a copy of alter_info */
      goto error;

    DBUG_ASSERT(first_table == all_tables && first_table != 0);
    if (check_one_table_access(thd, INDEX_ACL, all_tables))
      goto error; /* purecov: inspected */
    if (end_active_trans(thd))
      goto error;
    /*
      Currently CREATE INDEX or DROP INDEX cause a full table rebuild
      and thus classify as slow administrative statements just like
      ALTER TABLE.
    */
    thd->enable_slow_log= opt_log_slow_admin_statements;

    bzero((char*) &create_info, sizeof(create_info));
    create_info.db_type= 0;
    create_info.row_type= ROW_TYPE_NOT_USED;
    create_info.default_table_charset= thd->variables.collation_database;

    res= mysql_alter_table(thd, first_table->db, first_table->table_name,
                           &create_info, first_table, &alter_info,
                           0, (ORDER*) 0, 0);
    break;
  }
#ifdef HAVE_REPLICATION
  case SQLCOM_SLAVE_START:
  {
    pthread_mutex_lock(&LOCK_active_mi);
    start_slave(thd,active_mi,1 /* net report*/);
    pthread_mutex_unlock(&LOCK_active_mi);
    break;
  }
  case SQLCOM_SLAVE_STOP:
  /*
    If the client thread has locked tables, a deadlock is possible.
    Assume that
    - the client thread does LOCK TABLE t READ.
    - then the master updates t.
    - then the SQL slave thread wants to update t,
      so it waits for the client thread because t is locked by it.
    - then the client thread does SLAVE STOP.
      SLAVE STOP waits for the SQL slave thread to terminate its
      update t, which waits for the client thread because t is locked by it.
    To prevent that, refuse SLAVE STOP if the
    client thread has locked tables
  */
  if (thd->locked_tables || thd->active_transaction() || thd->global_read_lock)
  {
    my_message(ER_LOCK_OR_ACTIVE_TRANSACTION,
               ER(ER_LOCK_OR_ACTIVE_TRANSACTION), MYF(0));
    goto error;
  }
  {
    pthread_mutex_lock(&LOCK_active_mi);
    stop_slave(thd,active_mi,1/* net report*/);
    pthread_mutex_unlock(&LOCK_active_mi);
    break;
  }
#endif /* HAVE_REPLICATION */

  case SQLCOM_ALTER_TABLE:
    DBUG_ASSERT(first_table == all_tables && first_table != 0);
    {
      ulong priv=0;
      ulong priv_needed= ALTER_ACL;
      /*
        Code in mysql_alter_table() may modify its HA_CREATE_INFO argument,
        so we have to use a copy of this structure to make execution
        prepared statement- safe. A shallow copy is enough as no memory
        referenced from this structure will be modified.
      */
      HA_CREATE_INFO create_info(lex->create_info);
      Alter_info alter_info(lex->alter_info, thd->mem_root);

      if (thd->is_fatal_error) /* out of memory creating a copy of alter_info */
        goto error;
      /*
        We also require DROP priv for ALTER TABLE ... DROP PARTITION, as well
        as for RENAME TO, as being done by SQLCOM_RENAME_TABLE
      */
      if (alter_info.flags & (ALTER_DROP_PARTITION | ALTER_RENAME))
        priv_needed|= DROP_ACL;

      /* Must be set in the parser */
      DBUG_ASSERT(select_lex->db);
      if (check_access(thd, priv_needed, first_table->db,
		       &first_table->grant.privilege, 0, 0,
                       test(first_table->schema_table)) ||
	  check_access(thd,INSERT_ACL | CREATE_ACL,select_lex->db,&priv,0,0,
                       is_schema_db(select_lex->db))||
	  check_merge_table_access(thd, first_table->db,
				   (TABLE_LIST *)
				   create_info.merge_list.first))
	goto error;				/* purecov: inspected */
      if (check_grant(thd, priv_needed, all_tables, 0, UINT_MAX, 0))
        goto error;
      if (lex->name.str && !test_all_bits(priv,INSERT_ACL | CREATE_ACL))
      { // Rename of table
          TABLE_LIST tmp_table;
          bzero((char*) &tmp_table,sizeof(tmp_table));
          tmp_table.table_name= lex->name.str;
          tmp_table.db=select_lex->db;
          tmp_table.grant.privilege=priv;
          if (check_grant(thd, INSERT_ACL | CREATE_ACL, &tmp_table, 0,
              UINT_MAX, 0))
            goto error;
      }

      /* Don't yet allow changing of symlinks with ALTER TABLE */
      if (create_info.data_file_name)
        push_warning(thd, MYSQL_ERROR::WARN_LEVEL_WARN, 0,
                     "DATA DIRECTORY option ignored");
      if (create_info.index_file_name)
        push_warning(thd, MYSQL_ERROR::WARN_LEVEL_WARN, 0,
                     "INDEX DIRECTORY option ignored");
      create_info.data_file_name= create_info.index_file_name= NULL;
      /* ALTER TABLE ends previous transaction */
      if (end_active_trans(thd))
	goto error;

      if (!thd->locked_tables &&
          !(need_start_waiting= !wait_if_global_read_lock(thd, 0, 1)))
      {
        res= 1;
        break;
      }

      thd->enable_slow_log= opt_log_slow_admin_statements;
      res= mysql_alter_table(thd, select_lex->db, lex->name.str,
                             &create_info,
                             first_table,
                             &alter_info,
                             select_lex->order_list.elements,
                             (ORDER *) select_lex->order_list.first,
                             lex->ignore);
      break;
    }
  case SQLCOM_RENAME_TABLE:
  {
    DBUG_ASSERT(first_table == all_tables && first_table != 0);
    TABLE_LIST *table;
    for (table= first_table; table; table= table->next_local->next_local)
    {
      if (check_access(thd, ALTER_ACL | DROP_ACL, table->db,
		       &table->grant.privilege,0,0, test(table->schema_table)) ||
	  check_access(thd, INSERT_ACL | CREATE_ACL, table->next_local->db,
		       &table->next_local->grant.privilege, 0, 0,
                       test(table->next_local->schema_table)))
	goto error;
      TABLE_LIST old_list, new_list;
      /*
        we do not need initialize old_list and new_list because we will
        come table[0] and table->next[0] there
      */
      old_list= table[0];
      new_list= table->next_local[0];
      if (check_grant(thd, ALTER_ACL | DROP_ACL, &old_list, 0, 1, 0) ||
         (!test_all_bits(table->next_local->grant.privilege,
                         INSERT_ACL | CREATE_ACL) &&
          check_grant(thd, INSERT_ACL | CREATE_ACL, &new_list, 0, 1, 0)))
        goto error;
    }

    if (end_active_trans(thd) || mysql_rename_tables(thd, first_table, 0))
      goto error;
    break;
  }
#ifndef EMBEDDED_LIBRARY
  case SQLCOM_SHOW_BINLOGS:
#ifdef DONT_ALLOW_SHOW_COMMANDS
    my_message(ER_NOT_ALLOWED_COMMAND, ER(ER_NOT_ALLOWED_COMMAND),
               MYF(0)); /* purecov: inspected */
    goto error;
#else
    {
      if (check_global_access(thd, SUPER_ACL))
	goto error;
      res = show_binlogs(thd);
      break;
    }
#endif
#endif /* EMBEDDED_LIBRARY */
  case SQLCOM_SHOW_CREATE:
    DBUG_ASSERT(first_table == all_tables && first_table != 0);
#ifdef DONT_ALLOW_SHOW_COMMANDS
    my_message(ER_NOT_ALLOWED_COMMAND, ER(ER_NOT_ALLOWED_COMMAND),
               MYF(0)); /* purecov: inspected */
    goto error;
#else
    {
      /* Ignore temporary tables if this is "SHOW CREATE VIEW" */
      if (lex->only_view)
        first_table->skip_temporary= 1;
      if (check_show_create_table_access(thd, first_table))
	goto error;
      res= mysqld_show_create(thd, first_table);
      break;
    }
#endif
  case SQLCOM_CHECKSUM:
  {
    DBUG_ASSERT(first_table == all_tables && first_table != 0);
    if (check_table_access(thd, SELECT_ACL | EXTRA_ACL, all_tables, 0))
      goto error; /* purecov: inspected */

    res = mysql_checksum_table(thd, first_table, &lex->check_opt);
    break;
  }
  case SQLCOM_REPAIR:
  {
    DBUG_ASSERT(first_table == all_tables && first_table != 0);
    if (check_table_access(thd, SELECT_ACL | INSERT_ACL, all_tables, 0))
      goto error; /* purecov: inspected */
    thd->enable_slow_log= opt_log_slow_admin_statements;
    res= mysql_repair_table(thd, first_table, &lex->check_opt);
    /* ! we write after unlocking the table */
    if (!res && !lex->no_write_to_binlog)
    {
      /*
        Presumably, REPAIR and binlog writing doesn't require synchronization
      */
      write_bin_log(thd, TRUE, thd->query, thd->query_length);
    }
    select_lex->table_list.first= (uchar*) first_table;
    lex->query_tables=all_tables;
    break;
  }
  case SQLCOM_CHECK:
  {
    DBUG_ASSERT(first_table == all_tables && first_table != 0);
    if (check_table_access(thd, SELECT_ACL | EXTRA_ACL , all_tables, 0))
      goto error; /* purecov: inspected */
    thd->enable_slow_log= opt_log_slow_admin_statements;
    res = mysql_check_table(thd, first_table, &lex->check_opt);
    select_lex->table_list.first= (uchar*) first_table;
    lex->query_tables=all_tables;
    break;
  }
  case SQLCOM_ANALYZE:
  {
    DBUG_ASSERT(first_table == all_tables && first_table != 0);
    if (check_table_access(thd, SELECT_ACL | INSERT_ACL, all_tables, 0))
      goto error; /* purecov: inspected */
    thd->enable_slow_log= opt_log_slow_admin_statements;
    res= mysql_analyze_table(thd, first_table, &lex->check_opt);
    /* ! we write after unlocking the table */
    if (!res && !lex->no_write_to_binlog)
    {
      /*
        Presumably, ANALYZE and binlog writing doesn't require synchronization
      */
      write_bin_log(thd, TRUE, thd->query, thd->query_length);
    }
    select_lex->table_list.first= (uchar*) first_table;
    lex->query_tables=all_tables;
    break;
  }

  case SQLCOM_OPTIMIZE:
  {
    DBUG_ASSERT(first_table == all_tables && first_table != 0);
    if (check_table_access(thd, SELECT_ACL | INSERT_ACL, all_tables, 0))
      goto error; /* purecov: inspected */
    thd->enable_slow_log= opt_log_slow_admin_statements;
    res= (specialflag & (SPECIAL_SAFE_MODE | SPECIAL_NO_NEW_FUNC)) ?
      mysql_recreate_table(thd, first_table) :
      mysql_optimize_table(thd, first_table, &lex->check_opt);
    /* ! we write after unlocking the table */
    if (!res && !lex->no_write_to_binlog)
    {
      /*
        Presumably, OPTIMIZE and binlog writing doesn't require synchronization
      */
      write_bin_log(thd, TRUE, thd->query, thd->query_length);
    }
    select_lex->table_list.first= (uchar*) first_table;
    lex->query_tables=all_tables;
    break;
  }
  case SQLCOM_UPDATE:
    DBUG_ASSERT(first_table == all_tables && first_table != 0);
    if (update_precheck(thd, all_tables))
      break;
    DBUG_ASSERT(select_lex->offset_limit == 0);
    unit->set_limit(select_lex);
    res= (up_result= mysql_update(thd, all_tables,
                                  select_lex->item_list,
                                  lex->value_list,
                                  select_lex->where,
                                  select_lex->order_list.elements,
                                  (ORDER *) select_lex->order_list.first,
                                  unit->select_limit_cnt,
                                  lex->duplicates, lex->ignore));
    /* mysql_update return 2 if we need to switch to multi-update */
    if (up_result != 2)
      break;
    /* Fall through */
  case SQLCOM_UPDATE_MULTI:
  {
    DBUG_ASSERT(first_table == all_tables && first_table != 0);
    /* if we switched from normal update, rights are checked */
    if (up_result != 2)
    {
      if ((res= multi_update_precheck(thd, all_tables)))
        break;
    }
    else
      res= 0;

    res= mysql_multi_update_prepare(thd);

#ifdef HAVE_REPLICATION
    /* Check slave filtering rules */
    if (unlikely(thd->slave_thread))
    {
      if (all_tables_not_ok(thd, all_tables))
      {
        if (res!= 0)
        {
          res= 0;             /* don't care of prev failure  */
          thd->clear_error(); /* filters are of highest prior */
        }
        /* we warn the slave SQL thread */
        my_error(ER_SLAVE_IGNORED_TABLE, MYF(0));
        break;
      }
      if (res)
        break;
    }
    else
    {
#endif /* HAVE_REPLICATION */
      if (res)
        break;
      if (opt_readonly &&
	  !(thd->security_ctx->master_access & SUPER_ACL) &&
	  some_non_temp_table_to_be_updated(thd, all_tables))
      {
	my_error(ER_OPTION_PREVENTS_STATEMENT, MYF(0), "--read-only");
	break;
      }
#ifdef HAVE_REPLICATION
    }  /* unlikely */
#endif

    res= mysql_multi_update(thd, all_tables,
                            &select_lex->item_list,
                            &lex->value_list,
                            select_lex->where,
                            select_lex->options,
                            lex->duplicates, lex->ignore, unit, select_lex);
    break;
  }
  case SQLCOM_REPLACE:
#ifndef DBUG_OFF
    if (mysql_bin_log.is_open())
    {
      /*
        Generate an incident log event before writing the real event
        to the binary log.  We put this event is before the statement
        since that makes it simpler to check that the statement was
        not executed on the slave (since incidents usually stop the
        slave).

        Observe that any row events that are generated will be
        generated before.

        This is only for testing purposes and will not be present in a
        release build.
      */

      Incident incident= INCIDENT_NONE;
      DBUG_PRINT("debug", ("Just before generate_incident()"));
      DBUG_EXECUTE_IF("incident_database_resync_on_replace",
                      incident= INCIDENT_LOST_EVENTS;);
      if (incident)
      {
        Incident_log_event ev(thd, incident);
        mysql_bin_log.write(&ev);
        mysql_bin_log.rotate_and_purge(RP_FORCE_ROTATE);
      }
      DBUG_PRINT("debug", ("Just after generate_incident()"));
    }
#endif
  case SQLCOM_INSERT:
  {
    DBUG_ASSERT(first_table == all_tables && first_table != 0);
    if ((res= insert_precheck(thd, all_tables)))
      break;

    if (!thd->locked_tables &&
        !(need_start_waiting= !wait_if_global_read_lock(thd, 0, 1)))
    {
      res= 1;
      break;
    }

    res= mysql_insert(thd, all_tables, lex->field_list, lex->many_values,
		      lex->update_list, lex->value_list,
                      lex->duplicates, lex->ignore);

    /*
      If we have inserted into a VIEW, and the base table has
      AUTO_INCREMENT column, but this column is not accessible through
      a view, then we should restore LAST_INSERT_ID to the value it
      had before the statement.
    */
    if (first_table->view && !first_table->contain_auto_increment)
      thd->first_successful_insert_id_in_cur_stmt=
        thd->first_successful_insert_id_in_prev_stmt;

    break;
  }
  case SQLCOM_REPLACE_SELECT:
  case SQLCOM_INSERT_SELECT:
  {
    select_result *sel_result;
    DBUG_ASSERT(first_table == all_tables && first_table != 0);
    if ((res= insert_precheck(thd, all_tables)))
      break;

    /* Fix lock for first table */
    if (first_table->lock_type == TL_WRITE_DELAYED)
      first_table->lock_type= TL_WRITE;

    /* Don't unlock tables until command is written to binary log */
    select_lex->options|= SELECT_NO_UNLOCK;

    unit->set_limit(select_lex);

    if (! thd->locked_tables &&
        ! (need_start_waiting= ! wait_if_global_read_lock(thd, 0, 1)))
    {
      res= 1;
      break;
    }

    if (!(res= open_and_lock_tables(thd, all_tables)))
    {
      /* Skip first table, which is the table we are inserting in */
      TABLE_LIST *second_table= first_table->next_local;
      select_lex->table_list.first= (uchar*) second_table;
      select_lex->context.table_list= 
        select_lex->context.first_name_resolution_table= second_table;
      res= mysql_insert_select_prepare(thd);
      if (!res && (sel_result= new select_insert(first_table,
                                                 first_table->table,
                                                 &lex->field_list,
                                                 &lex->update_list,
                                                 &lex->value_list,
                                                 lex->duplicates,
                                                 lex->ignore)))
      {
	res= handle_select(thd, lex, sel_result, OPTION_SETUP_TABLES_DONE);
        /*
          Invalidate the table in the query cache if something changed
          after unlocking when changes become visible.
          TODO: this is workaround. right way will be move invalidating in
          the unlock procedure.
        */
        if (first_table->lock_type ==  TL_WRITE_CONCURRENT_INSERT &&
            thd->lock)
        {
          /* INSERT ... SELECT should invalidate only the very first table */
          TABLE_LIST *save_table= first_table->next_local;
          first_table->next_local= 0;
          mysql_unlock_tables(thd, thd->lock);
          query_cache_invalidate3(thd, first_table, 1);
          first_table->next_local= save_table;
          thd->lock=0;
        }
        delete sel_result;
      }
      /* revert changes for SP */
      select_lex->table_list.first= (uchar*) first_table;
    }

    /*
      If we have inserted into a VIEW, and the base table has
      AUTO_INCREMENT column, but this column is not accessible through
      a view, then we should restore LAST_INSERT_ID to the value it
      had before the statement.
    */
    if (first_table->view && !first_table->contain_auto_increment)
      thd->first_successful_insert_id_in_cur_stmt=
        thd->first_successful_insert_id_in_prev_stmt;

    break;
  }
  case SQLCOM_TRUNCATE:
    if (end_active_trans(thd))
    {
      res= -1;
      break;
    }
    DBUG_ASSERT(first_table == all_tables && first_table != 0);
    if (check_one_table_access(thd, DROP_ACL, all_tables))
      goto error;
    /*
      Don't allow this within a transaction because we want to use
      re-generate table
    */
    if (thd->locked_tables || thd->active_transaction())
    {
      my_message(ER_LOCK_OR_ACTIVE_TRANSACTION,
                 ER(ER_LOCK_OR_ACTIVE_TRANSACTION), MYF(0));
      goto error;
    }

    res= mysql_truncate(thd, first_table, 0);
    break;
  case SQLCOM_DELETE:
  {
    DBUG_ASSERT(first_table == all_tables && first_table != 0);
    if ((res= delete_precheck(thd, all_tables)))
      break;
    DBUG_ASSERT(select_lex->offset_limit == 0);
    unit->set_limit(select_lex);

    if (!thd->locked_tables &&
        !(need_start_waiting= !wait_if_global_read_lock(thd, 0, 1)))
    {
      res= 1;
      break;
    }

    res = mysql_delete(thd, all_tables, select_lex->where,
                       &select_lex->order_list,
                       unit->select_limit_cnt, select_lex->options,
                       FALSE);
    break;
  }
  case SQLCOM_DELETE_MULTI:
  {
    DBUG_ASSERT(first_table == all_tables && first_table != 0);
    TABLE_LIST *aux_tables=
      (TABLE_LIST *)thd->lex->auxiliary_table_list.first;
    multi_delete *del_result;

    if (!thd->locked_tables &&
        !(need_start_waiting= !wait_if_global_read_lock(thd, 0, 1)))
    {
      res= 1;
      break;
    }

    if ((res= multi_delete_precheck(thd, all_tables)))
      break;

    /* condition will be TRUE on SP re-excuting */
    if (select_lex->item_list.elements != 0)
      select_lex->item_list.empty();
    if (add_item_to_list(thd, new Item_null()))
      goto error;

    thd_proc_info(thd, "init");
    if ((res= open_and_lock_tables(thd, all_tables)))
      break;

    if ((res= mysql_multi_delete_prepare(thd)))
      goto error;

    if (!thd->is_fatal_error &&
        (del_result= new multi_delete(aux_tables, lex->table_count)))
    {
      res= mysql_select(thd, &select_lex->ref_pointer_array,
			select_lex->get_table_list(),
			select_lex->with_wild,
			select_lex->item_list,
			select_lex->where,
			0, (ORDER *)NULL, (ORDER *)NULL, (Item *)NULL,
			(ORDER *)NULL,
			select_lex->options | thd->options |
			SELECT_NO_JOIN_CACHE | SELECT_NO_UNLOCK |
                        OPTION_SETUP_TABLES_DONE,
			del_result, unit, select_lex);
      res|= thd->is_error();
      if (res)
        del_result->abort();
      delete del_result;
    }
    else
      res= TRUE;                                // Error
    break;
  }
  case SQLCOM_DROP_TABLE:
  {
    DBUG_ASSERT(first_table == all_tables && first_table != 0);
    if (!lex->drop_temporary)
    {
      if (check_table_access(thd, DROP_ACL, all_tables, 0))
	goto error;				/* purecov: inspected */
      if (end_active_trans(thd))
        goto error;
    }
    else
    {
      /*
	If this is a slave thread, we may sometimes execute some 
	DROP / * 40005 TEMPORARY * / TABLE
	that come from parts of binlogs (likely if we use RESET SLAVE or CHANGE
	MASTER TO), while the temporary table has already been dropped.
	To not generate such irrelevant "table does not exist errors",
	we silently add IF EXISTS if TEMPORARY was used.
      */
      if (thd->slave_thread)
        lex->drop_if_exists= 1;

      /* So that DROP TEMPORARY TABLE gets to binlog at commit/rollback */
      thd->options|= OPTION_KEEP_LOG;
    }
    /* DDL and binlog write order protected by LOCK_open */
    res= mysql_rm_table(thd, first_table, lex->drop_if_exists,
			lex->drop_temporary);
  }
  break;
  case SQLCOM_SHOW_PROCESSLIST:
    if (!thd->security_ctx->priv_user[0] &&
        check_global_access(thd,PROCESS_ACL))
      break;
    mysqld_list_processes(thd,
			  (thd->security_ctx->master_access & PROCESS_ACL ?
                           NullS :
                           thd->security_ctx->priv_user),
                          lex->verbose);
    break;
  case SQLCOM_SHOW_AUTHORS:
    res= mysqld_show_authors(thd);
    break;
  case SQLCOM_SHOW_CONTRIBUTORS:
    res= mysqld_show_contributors(thd);
    break;
  case SQLCOM_SHOW_PRIVILEGES:
    res= mysqld_show_privileges(thd);
    break;
  case SQLCOM_SHOW_COLUMN_TYPES:
    res= mysqld_show_column_types(thd);
    break;
  case SQLCOM_SHOW_ENGINE_LOGS:
#ifdef DONT_ALLOW_SHOW_COMMANDS
    my_message(ER_NOT_ALLOWED_COMMAND, ER(ER_NOT_ALLOWED_COMMAND),
               MYF(0));	/* purecov: inspected */
    goto error;
#else
    {
      if (check_access(thd, FILE_ACL, any_db,0,0,0,0))
	goto error;
      res= ha_show_status(thd, lex->create_info.db_type, HA_ENGINE_LOGS);
      break;
    }
#endif
  case SQLCOM_CHANGE_DB:
  {
    LEX_STRING db_str= { (char *) select_lex->db, strlen(select_lex->db) };

    if (!mysql_change_db(thd, &db_str, FALSE))
      send_ok(thd);

    break;
  }

  case SQLCOM_LOAD:
  {
    DBUG_ASSERT(first_table == all_tables && first_table != 0);
    uint privilege= (lex->duplicates == DUP_REPLACE ?
		     INSERT_ACL | DELETE_ACL : INSERT_ACL) |
                    (lex->local_file ? 0 : FILE_ACL);

    if (lex->local_file)
    {
      if (!(thd->client_capabilities & CLIENT_LOCAL_FILES) ||
          !opt_local_infile)
      {
	my_message(ER_NOT_ALLOWED_COMMAND, ER(ER_NOT_ALLOWED_COMMAND), MYF(0));
	goto error;
      }
    }

    if (check_one_table_access(thd, privilege, all_tables))
      goto error;

    res= mysql_load(thd, lex->exchange, first_table, lex->field_list,
                    lex->update_list, lex->value_list, lex->duplicates,
                    lex->ignore, (bool) lex->local_file);
    break;
  }

  case SQLCOM_SET_OPTION:
  {
    List<set_var_base> *lex_var_list= &lex->var_list;

    if (lex->autocommit && end_active_trans(thd))
      goto error;

    if ((check_table_access(thd, SELECT_ACL, all_tables, 0) ||
	 open_and_lock_tables(thd, all_tables)))
      goto error;
    if (lex->one_shot_set && not_all_support_one_shot(lex_var_list))
    {
      my_error(ER_RESERVED_SYNTAX, MYF(0), "SET ONE_SHOT");
      goto error;
    }
    if (!(res= sql_set_variables(thd, lex_var_list)))
    {
      /*
        If the previous command was a SET ONE_SHOT, we don't want to forget
        about the ONE_SHOT property of that SET. So we use a |= instead of = .
      */
      thd->one_shot_set|= lex->one_shot_set;
      send_ok(thd);
    }
    break;
  }

  case SQLCOM_UNLOCK_TABLES:
    /*
      It is critical for mysqldump --single-transaction --master-data that
      UNLOCK TABLES does not implicitely commit a connection which has only
      done FLUSH TABLES WITH READ LOCK + BEGIN. If this assumption becomes
      false, mysqldump will not work.
    */
    unlock_locked_tables(thd);
    if (thd->options & OPTION_TABLE_LOCK)
    {
      end_active_trans(thd);
      thd->options&= ~(OPTION_TABLE_LOCK);
    }
    if (thd->global_read_lock)
      unlock_global_read_lock(thd);
    send_ok(thd);
    break;
  case SQLCOM_LOCK_TABLES:
    if (check_table_access(thd, LOCK_TABLES_ACL | SELECT_ACL, all_tables, 0))
      goto error;
    /*
      We try to take transactional locks if
      - only transactional locks are requested (lex->lock_transactional) and
      - no non-transactional locks exist (!thd->locked_tables).
    */
    DBUG_PRINT("lock_info", ("lex->lock_transactional: %d  "
                             "thd->locked_tables: 0x%lx",
                             lex->lock_transactional,
                             (long) thd->locked_tables));
    if (lex->lock_transactional && !thd->locked_tables)
    {
      int rc;
      /*
        All requested locks are transactional and no non-transactional
        locks exist.
      */
      if ((rc= try_transactional_lock(thd, all_tables)) == -1)
        goto error;
      if (rc == 0)
      {
        send_ok(thd);
        break;
      }
      /*
        Non-transactional locking has been requested or
        non-transactional locks exist already or transactional locks are
        not supported by all storage engines. Take non-transactional
        locks.
      */
    }
    /*
      One or more requested locks are non-transactional and/or
      non-transactional locks exist or a storage engine does not support
      transactional locks. Check if at least one transactional lock is
      requested. If yes, warn about the conversion to non-transactional
      locks or abort in strict mode.
    */
    if (check_transactional_lock(thd, all_tables))
      goto error;
    unlock_locked_tables(thd);
    /* we must end the trasaction first, regardless of anything */
    if (end_active_trans(thd))
      goto error;
    thd->in_lock_tables=1;
    thd->options|= OPTION_TABLE_LOCK;

    if (!(res= simple_open_n_lock_tables(thd, all_tables)))
    {
#ifdef HAVE_QUERY_CACHE
      if (thd->variables.query_cache_wlock_invalidate)
	query_cache.invalidate_locked_for_write(first_table);
#endif /*HAVE_QUERY_CACHE*/
      thd->locked_tables=thd->lock;
      thd->lock=0;
      (void) set_handler_table_locks(thd, all_tables, FALSE);
      DBUG_PRINT("lock_info", ("thd->locked_tables: 0x%lx",
                               (long) thd->locked_tables));
      send_ok(thd);
    }
    else
    {
      /* 
        Need to end the current transaction, so the storage engine (InnoDB)
        can free its locks if LOCK TABLES locked some tables before finding
        that it can't lock a table in its list
      */
      end_active_trans(thd);
      thd->options&= ~(OPTION_TABLE_LOCK);
    }
    thd->in_lock_tables=0;
    break;
  case SQLCOM_CREATE_DB:
  {
    /*
      As mysql_create_db() may modify HA_CREATE_INFO structure passed to
      it, we need to use a copy of LEX::create_info to make execution
      prepared statement- safe.
    */
    HA_CREATE_INFO create_info(lex->create_info);
    if (end_active_trans(thd))
    {
      res= -1;
      break;
    }
    char *alias;
    if (!(alias=thd->strmake(lex->name.str, lex->name.length)) ||
        check_db_name(&lex->name))
    {
      my_error(ER_WRONG_DB_NAME, MYF(0), lex->name.str);
      break;
    }
    /*
      If in a slave thread :
      CREATE DATABASE DB was certainly not preceded by USE DB.
      For that reason, db_ok() in sql/slave.cc did not check the
      do_db/ignore_db. And as this query involves no tables, tables_ok()
      above was not called. So we have to check rules again here.
    */
#ifdef HAVE_REPLICATION
    if (thd->slave_thread && 
	(!rpl_filter->db_ok(lex->name.str) ||
	 !rpl_filter->db_ok_with_wild_table(lex->name.str)))
    {
      my_message(ER_SLAVE_IGNORED_TABLE, ER(ER_SLAVE_IGNORED_TABLE), MYF(0));
      break;
    }
#endif
    if (check_access(thd,CREATE_ACL,lex->name.str, 0, 1, 0,
                     is_schema_db(lex->name.str)))
      break;
    res= mysql_create_db(thd,(lower_case_table_names == 2 ? alias :
                              lex->name.str), &create_info, 0);
    break;
  }
  case SQLCOM_DROP_DB:
  {
    if (end_active_trans(thd))
    {
      res= -1;
      break;
    }
    if (check_db_name(&lex->name))
    {
      my_error(ER_WRONG_DB_NAME, MYF(0), lex->name.str);
      break;
    }
    /*
      If in a slave thread :
      DROP DATABASE DB may not be preceded by USE DB.
      For that reason, maybe db_ok() in sql/slave.cc did not check the 
      do_db/ignore_db. And as this query involves no tables, tables_ok()
      above was not called. So we have to check rules again here.
    */
#ifdef HAVE_REPLICATION
    if (thd->slave_thread && 
	(!rpl_filter->db_ok(lex->name.str) ||
	 !rpl_filter->db_ok_with_wild_table(lex->name.str)))
    {
      my_message(ER_SLAVE_IGNORED_TABLE, ER(ER_SLAVE_IGNORED_TABLE), MYF(0));
      break;
    }
#endif
    if (check_access(thd,DROP_ACL,lex->name.str,0,1,0,
                     is_schema_db(lex->name.str)))
      break;
    if (thd->locked_tables || thd->active_transaction())
    {
      my_message(ER_LOCK_OR_ACTIVE_TRANSACTION,
                 ER(ER_LOCK_OR_ACTIVE_TRANSACTION), MYF(0));
      goto error;
    }
    res= mysql_rm_db(thd, lex->name.str, lex->drop_if_exists, 0);
    break;
  }
  case SQLCOM_ALTER_DB_UPGRADE:
  {
    LEX_STRING *db= & lex->name;
    if (end_active_trans(thd))
    {
      res= 1;
      break;
    }
#ifdef HAVE_REPLICATION
    if (thd->slave_thread && 
       (!rpl_filter->db_ok(db->str) ||
        !rpl_filter->db_ok_with_wild_table(db->str)))
    {
      res= 1;
      my_message(ER_SLAVE_IGNORED_TABLE, ER(ER_SLAVE_IGNORED_TABLE), MYF(0));
      break;
    }
#endif
    if (check_db_name(db))
    {
      my_error(ER_WRONG_DB_NAME, MYF(0), db->str);
      break;
    }
    if (check_access(thd, ALTER_ACL, db->str, 0, 1, 0, is_schema_db(db->str)) ||
        check_access(thd, DROP_ACL, db->str, 0, 1, 0, is_schema_db(db->str)) ||
        check_access(thd, CREATE_ACL, db->str, 0, 1, 0, is_schema_db(db->str)))
    {
      res= 1;
      break;
    }
    if (thd->locked_tables || thd->active_transaction())
    {
      res= 1;
      my_message(ER_LOCK_OR_ACTIVE_TRANSACTION,
                 ER(ER_LOCK_OR_ACTIVE_TRANSACTION), MYF(0));
      goto error;
    }

    res= mysql_upgrade_db(thd, db);
    if (!res)
      send_ok(thd);
    break;
  }
  case SQLCOM_ALTER_DB:
  {
    LEX_STRING *db= &lex->name;
    HA_CREATE_INFO create_info(lex->create_info);
    if (check_db_name(db))
    {
      my_error(ER_WRONG_DB_NAME, MYF(0), db->str);
      break;
    }
    /*
      If in a slave thread :
      ALTER DATABASE DB may not be preceded by USE DB.
      For that reason, maybe db_ok() in sql/slave.cc did not check the
      do_db/ignore_db. And as this query involves no tables, tables_ok()
      above was not called. So we have to check rules again here.
    */
#ifdef HAVE_REPLICATION
    if (thd->slave_thread &&
	(!rpl_filter->db_ok(db->str) ||
	 !rpl_filter->db_ok_with_wild_table(db->str)))
    {
      my_message(ER_SLAVE_IGNORED_TABLE, ER(ER_SLAVE_IGNORED_TABLE), MYF(0));
      break;
    }
#endif
    if (check_access(thd, ALTER_ACL, db->str, 0, 1, 0, is_schema_db(db->str)))
      break;
    if (thd->locked_tables || thd->active_transaction())
    {
      my_message(ER_LOCK_OR_ACTIVE_TRANSACTION,
                 ER(ER_LOCK_OR_ACTIVE_TRANSACTION), MYF(0));
      goto error;
    }
    res= mysql_alter_db(thd, db->str, &create_info);
    break;
  }
  case SQLCOM_SHOW_CREATE_DB:
  {
    DBUG_EXECUTE_IF("4x_server_emul",
                    my_error(ER_UNKNOWN_ERROR, MYF(0)); goto error;);
    if (check_db_name(&lex->name))
    {
      my_error(ER_WRONG_DB_NAME, MYF(0), lex->name.str);
      break;
    }
    res= mysqld_show_create_db(thd, lex->name.str, &lex->create_info);
    break;
  }
  case SQLCOM_CREATE_EVENT:
  case SQLCOM_ALTER_EVENT:
  do
  {
    DBUG_ASSERT(lex->event_parse_data);
    if (lex->table_or_sp_used())
    {
      my_error(ER_NOT_SUPPORTED_YET, MYF(0), "Usage of subqueries or stored "
               "function calls as part of this statement");
      break;
    }

    res= sp_process_definer(thd);
    if (res)
      break;

    switch (lex->sql_command) {
    case SQLCOM_CREATE_EVENT:
    {
      bool if_not_exists= (lex->create_info.options &
                           HA_LEX_CREATE_IF_NOT_EXISTS);
      res= Events::create_event(thd, lex->event_parse_data, if_not_exists);
      break;
    }
    case SQLCOM_ALTER_EVENT:
      res= Events::update_event(thd, lex->event_parse_data,
                                lex->spname ? &lex->spname->m_db : NULL,
                                lex->spname ? &lex->spname->m_name : NULL);
      break;
    default:
      DBUG_ASSERT(0);
    }
    DBUG_PRINT("info",("DDL error code=%d", res));
    if (!res)
      send_ok(thd);

  } while (0);
  /* Don't do it, if we are inside a SP */
  if (!thd->spcont)
  {
    delete lex->sphead;
    lex->sphead= NULL;
  }
  /* lex->unit.cleanup() is called outside, no need to call it here */
  break;
  case SQLCOM_SHOW_CREATE_EVENT:
    res= Events::show_create_event(thd, lex->spname->m_db,
                                   lex->spname->m_name);
    break;
  case SQLCOM_DROP_EVENT:
    if (!(res= Events::drop_event(thd,
                                  lex->spname->m_db, lex->spname->m_name,
                                  lex->drop_if_exists)))
      send_ok(thd);
    break;
  case SQLCOM_CREATE_FUNCTION:                  // UDF function
  {
    if (check_access(thd,INSERT_ACL,"mysql",0,1,0,0))
      break;
#ifdef HAVE_DLOPEN
    if (!(res = mysql_create_function(thd, &lex->udf)))
      send_ok(thd);
#else
    my_error(ER_CANT_OPEN_LIBRARY, MYF(0), lex->udf.dl, 0, "feature disabled");
    res= TRUE;
#endif
    break;
  }
#ifndef NO_EMBEDDED_ACCESS_CHECKS
  case SQLCOM_CREATE_USER:
  {
    if (check_access(thd, INSERT_ACL, "mysql", 0, 1, 1, 0) &&
        check_global_access(thd,CREATE_USER_ACL))
      break;
    if (end_active_trans(thd))
      goto error;
    /* Conditionally writes to binlog */
    if (!(res= mysql_create_user(thd, lex->users_list)))
      send_ok(thd);
    break;
  }
  case SQLCOM_DROP_USER:
  {
    if (check_access(thd, DELETE_ACL, "mysql", 0, 1, 1, 0) &&
        check_global_access(thd,CREATE_USER_ACL))
      break;
    if (end_active_trans(thd))
      goto error;
    /* Conditionally writes to binlog */
    if (!(res= mysql_drop_user(thd, lex->users_list)))
      send_ok(thd);
    break;
  }
  case SQLCOM_RENAME_USER:
  {
    if (check_access(thd, UPDATE_ACL, "mysql", 0, 1, 1, 0) &&
        check_global_access(thd,CREATE_USER_ACL))
      break;
    if (end_active_trans(thd))
      goto error;
    /* Conditionally writes to binlog */
    if (!(res= mysql_rename_user(thd, lex->users_list)))
      send_ok(thd);
    break;
  }
  case SQLCOM_REVOKE_ALL:
  {
    if (end_active_trans(thd))
      goto error;
    if (check_access(thd, UPDATE_ACL, "mysql", 0, 1, 1, 0) &&
        check_global_access(thd,CREATE_USER_ACL))
      break;
    /* Conditionally writes to binlog */
    if (!(res = mysql_revoke_all(thd, lex->users_list)))
      send_ok(thd);
    break;
  }
  case SQLCOM_REVOKE:
  case SQLCOM_GRANT:
  {
    if (end_active_trans(thd))
      goto error;

    if (check_access(thd, lex->grant | lex->grant_tot_col | GRANT_ACL,
		     first_table ?  first_table->db : select_lex->db,
		     first_table ? &first_table->grant.privilege : 0,
		     first_table ? 0 : 1, 0,
                     first_table ? (bool) first_table->schema_table :
                     select_lex->db ? is_schema_db(select_lex->db) : 0))
      goto error;

    if (thd->security_ctx->user)              // If not replication
    {
      LEX_USER *user, *tmp_user;

      List_iterator <LEX_USER> user_list(lex->users_list);
      while ((tmp_user= user_list++))
      {
        if (!(user= get_current_user(thd, tmp_user)))
          goto error;
        if (specialflag & SPECIAL_NO_RESOLVE &&
            hostname_requires_resolving(user->host.str))
          push_warning_printf(thd, MYSQL_ERROR::WARN_LEVEL_WARN,
                              ER_WARN_HOSTNAME_WONT_WORK,
                              ER(ER_WARN_HOSTNAME_WONT_WORK),
                              user->host.str);
        // Are we trying to change a password of another user
        DBUG_ASSERT(user->host.str != 0);
        if (strcmp(thd->security_ctx->user, user->user.str) ||
            my_strcasecmp(system_charset_info,
                          user->host.str, thd->security_ctx->host_or_ip))
        {
          // TODO: use check_change_password()
          if (is_acl_user(user->host.str, user->user.str) &&
              user->password.str &&
              check_access(thd, UPDATE_ACL,"mysql",0,1,1,0))
          {
            my_message(ER_PASSWORD_NOT_ALLOWED,
                       ER(ER_PASSWORD_NOT_ALLOWED), MYF(0));
            goto error;
          }
        }
      }
    }
    if (first_table)
    {
      if (lex->type == TYPE_ENUM_PROCEDURE ||
          lex->type == TYPE_ENUM_FUNCTION)
      {
        uint grants= lex->all_privileges 
		   ? (PROC_ACLS & ~GRANT_ACL) | (lex->grant & GRANT_ACL)
		   : lex->grant;
        if (check_grant_routine(thd, grants | GRANT_ACL, all_tables,
                                lex->type == TYPE_ENUM_PROCEDURE, 0))
	  goto error;
        /* Conditionally writes to binlog */
        res= mysql_routine_grant(thd, all_tables,
                                 lex->type == TYPE_ENUM_PROCEDURE, 
                                 lex->users_list, grants,
                                 lex->sql_command == SQLCOM_REVOKE, 0);
      }
      else
      {
	if (check_grant(thd,(lex->grant | lex->grant_tot_col | GRANT_ACL),
                        all_tables, 0, UINT_MAX, 0))
	  goto error;
        /* Conditionally writes to binlog */
        res= mysql_table_grant(thd, all_tables, lex->users_list,
			       lex->columns, lex->grant,
			       lex->sql_command == SQLCOM_REVOKE);
      }
    }
    else
    {
      if (lex->columns.elements || lex->type)
      {
	my_message(ER_ILLEGAL_GRANT_FOR_TABLE, ER(ER_ILLEGAL_GRANT_FOR_TABLE),
                   MYF(0));
        goto error;
      }
      else
	/* Conditionally writes to binlog */
	res = mysql_grant(thd, select_lex->db, lex->users_list, lex->grant,
			  lex->sql_command == SQLCOM_REVOKE);
      if (!res)
      {
	if (lex->sql_command == SQLCOM_GRANT)
	{
	  List_iterator <LEX_USER> str_list(lex->users_list);
	  LEX_USER *user, *tmp_user;
	  while ((tmp_user=str_list++))
          {
            if (!(user= get_current_user(thd, tmp_user)))
              goto error;
	    reset_mqh(user, 0);
          }
	}
      }
    }
    break;
  }
#endif /*!NO_EMBEDDED_ACCESS_CHECKS*/
  case SQLCOM_RESET:
    /*
      RESET commands are never written to the binary log, so we have to
      initialize this variable because RESET shares the same code as FLUSH
    */
    lex->no_write_to_binlog= 1;
  case SQLCOM_FLUSH:
  {
    bool write_to_binlog;
    if (check_global_access(thd,RELOAD_ACL))
      goto error;

    /*
      reload_acl_and_cache() will tell us if we are allowed to write to the
      binlog or not.
    */
    if (!reload_acl_and_cache(thd, lex->type, first_table, &write_to_binlog))
    {
      /*
        We WANT to write and we CAN write.
        ! we write after unlocking the table.
      */
      /*
        Presumably, RESET and binlog writing doesn't require synchronization
      */
      if (!lex->no_write_to_binlog && write_to_binlog)
      {
        write_bin_log(thd, FALSE, thd->query, thd->query_length);
      }
      send_ok(thd);
    } 
    
    break;
  }
  case SQLCOM_KILL:
  {
    Item *it= (Item *)lex->value_list.head();

    if (lex->table_or_sp_used())
    {
      my_error(ER_NOT_SUPPORTED_YET, MYF(0), "Usage of subqueries or stored "
               "function calls as part of this statement");
      break;
    }

    if ((!it->fixed && it->fix_fields(lex->thd, &it)) || it->check_cols(1))
    {
      my_message(ER_SET_CONSTANTS_ONLY, ER(ER_SET_CONSTANTS_ONLY),
		 MYF(0));
      goto error;
    }
    sql_kill(thd, (ulong)it->val_int(), lex->type & ONLY_KILL_QUERY);
    break;
  }
#ifndef NO_EMBEDDED_ACCESS_CHECKS
  case SQLCOM_SHOW_GRANTS:
  {
    LEX_USER *grant_user= get_current_user(thd, lex->grant_user);
    if (!grant_user)
      goto error;
    if ((thd->security_ctx->priv_user &&
	 !strcmp(thd->security_ctx->priv_user, grant_user->user.str)) ||
	!check_access(thd, SELECT_ACL, "mysql",0,1,0,0))
    {
      res = mysql_show_grants(thd, grant_user);
    }
    break;
  }
#endif
  case SQLCOM_HA_OPEN:
    DBUG_ASSERT(first_table == all_tables && first_table != 0);
    if (check_table_access(thd, SELECT_ACL, all_tables, 0))
      goto error;
    res= mysql_ha_open(thd, first_table, 0);
    break;
  case SQLCOM_HA_CLOSE:
    DBUG_ASSERT(first_table == all_tables && first_table != 0);
    res= mysql_ha_close(thd, first_table);
    break;
  case SQLCOM_HA_READ:
    DBUG_ASSERT(first_table == all_tables && first_table != 0);
    /*
      There is no need to check for table permissions here, because
      if a user has no permissions to read a table, he won't be
      able to open it (with SQLCOM_HA_OPEN) in the first place.
    */
    unit->set_limit(select_lex);
    res= mysql_ha_read(thd, first_table, lex->ha_read_mode, lex->ident.str,
                       lex->insert_list, lex->ha_rkey_mode, select_lex->where,
                       unit->select_limit_cnt, unit->offset_limit_cnt);
    break;

  case SQLCOM_BEGIN:
    if (thd->transaction.xid_state.xa_state != XA_NOTR)
    {
      my_error(ER_XAER_RMFAIL, MYF(0),
               xa_state_names[thd->transaction.xid_state.xa_state]);
      break;
    }
    if (begin_trans(thd))
      goto error;
    send_ok(thd);
    break;
  case SQLCOM_COMMIT:
    if (end_trans(thd, lex->tx_release ? COMMIT_RELEASE :
                              lex->tx_chain ? COMMIT_AND_CHAIN : COMMIT))
      goto error;
    send_ok(thd);
    break;
  case SQLCOM_ROLLBACK:
    if (end_trans(thd, lex->tx_release ? ROLLBACK_RELEASE :
                              lex->tx_chain ? ROLLBACK_AND_CHAIN : ROLLBACK))
      goto error;
    send_ok(thd);
    break;
  case SQLCOM_RELEASE_SAVEPOINT:
  {
    SAVEPOINT *sv;
    for (sv=thd->transaction.savepoints; sv; sv=sv->prev)
    {
      if (my_strnncoll(system_charset_info,
                       (uchar *)lex->ident.str, lex->ident.length,
                       (uchar *)sv->name, sv->length) == 0)
        break;
    }
    if (sv)
    {
      if (ha_release_savepoint(thd, sv))
        res= TRUE; // cannot happen
      else
        send_ok(thd);
      thd->transaction.savepoints=sv->prev;
    }
    else
      my_error(ER_SP_DOES_NOT_EXIST, MYF(0), "SAVEPOINT", lex->ident.str);
    break;
  }
  case SQLCOM_ROLLBACK_TO_SAVEPOINT:
  {
    SAVEPOINT *sv;
    for (sv=thd->transaction.savepoints; sv; sv=sv->prev)
    {
      if (my_strnncoll(system_charset_info,
                       (uchar *)lex->ident.str, lex->ident.length,
                       (uchar *)sv->name, sv->length) == 0)
        break;
    }
    if (sv)
    {
      if (ha_rollback_to_savepoint(thd, sv))
        res= TRUE; // cannot happen
      else
      {
        if (((thd->options & OPTION_KEEP_LOG) || 
             thd->transaction.all.modified_non_trans_table) &&
            !thd->slave_thread)
          push_warning(thd, MYSQL_ERROR::WARN_LEVEL_WARN,
                       ER_WARNING_NOT_COMPLETE_ROLLBACK,
                       ER(ER_WARNING_NOT_COMPLETE_ROLLBACK));
        send_ok(thd);
      }
      thd->transaction.savepoints=sv;
    }
    else
      my_error(ER_SP_DOES_NOT_EXIST, MYF(0), "SAVEPOINT", lex->ident.str);
    break;
  }
  case SQLCOM_SAVEPOINT:
    if (!(thd->options & (OPTION_NOT_AUTOCOMMIT | OPTION_BEGIN) ||
          thd->in_sub_stmt) || !opt_using_transactions)
      send_ok(thd);
    else
    {
      SAVEPOINT **sv, *newsv;
      for (sv=&thd->transaction.savepoints; *sv; sv=&(*sv)->prev)
      {
        if (my_strnncoll(system_charset_info,
                         (uchar *)lex->ident.str, lex->ident.length,
                         (uchar *)(*sv)->name, (*sv)->length) == 0)
          break;
      }
      if (*sv) /* old savepoint of the same name exists */
      {
        newsv=*sv;
        ha_release_savepoint(thd, *sv); // it cannot fail
        *sv=(*sv)->prev;
      }
      else if ((newsv=(SAVEPOINT *) alloc_root(&thd->transaction.mem_root,
                                               savepoint_alloc_size)) == 0)
      {
        my_error(ER_OUT_OF_RESOURCES, MYF(0));
        break;
      }
      newsv->name=strmake_root(&thd->transaction.mem_root,
                               lex->ident.str, lex->ident.length);
      newsv->length=lex->ident.length;
      /*
        if we'll get an error here, don't add new savepoint to the list.
        we'll lose a little bit of memory in transaction mem_root, but it'll
        be free'd when transaction ends anyway
      */
      if (ha_savepoint(thd, newsv))
        res= TRUE;
      else
      {
        newsv->prev=thd->transaction.savepoints;
        thd->transaction.savepoints=newsv;
        send_ok(thd);
      }
    }
    break;
  case SQLCOM_CREATE_PROCEDURE:
  case SQLCOM_CREATE_SPFUNCTION:
  {
    uint namelen;
    char *name;
    int sp_result= SP_INTERNAL_ERROR;

    DBUG_ASSERT(lex->sphead != 0);
    DBUG_ASSERT(lex->sphead->m_db.str); /* Must be initialized in the parser */
    /*
      Verify that the database name is allowed, optionally
      lowercase it.
    */
    if (check_db_name(&lex->sphead->m_db))
    {
      my_error(ER_WRONG_DB_NAME, MYF(0), lex->sphead->m_db.str);
      goto create_sp_error;
    }

    /*
      Check that a database directory with this name
      exists. Design note: This won't work on virtual databases
      like information_schema.
    */
    if (check_db_dir_existence(lex->sphead->m_db.str))
    {
      my_error(ER_BAD_DB_ERROR, MYF(0), lex->sphead->m_db.str);
      goto create_sp_error;
    }

    if (check_access(thd, CREATE_PROC_ACL, lex->sphead->m_db.str, 0, 0, 0,
                     is_schema_db(lex->sphead->m_db.str)))
      goto create_sp_error;

    if (end_active_trans(thd))
      goto create_sp_error;

    name= lex->sphead->name(&namelen);
#ifdef HAVE_DLOPEN
    if (lex->sphead->m_type == TYPE_ENUM_FUNCTION)
    {
      udf_func *udf = find_udf(name, namelen);

      if (udf)
      {
        my_error(ER_UDF_EXISTS, MYF(0), name);
        goto create_sp_error;
      }
    }
#endif

    if (sp_process_definer(thd))
      goto create_sp_error;

    res= (sp_result= lex->sphead->create(thd));
    switch (sp_result) {
    case SP_OK:
#ifndef NO_EMBEDDED_ACCESS_CHECKS
      /* only add privileges if really neccessary */
      if (sp_automatic_privileges && !opt_noacl &&
          check_routine_access(thd, DEFAULT_CREATE_PROC_ACLS,
                               lex->sphead->m_db.str, name,
                               lex->sql_command == SQLCOM_CREATE_PROCEDURE, 1))
      {
        if (sp_grant_privileges(thd, lex->sphead->m_db.str, name,
                                lex->sql_command == SQLCOM_CREATE_PROCEDURE))
          push_warning(thd, MYSQL_ERROR::WARN_LEVEL_WARN,
                       ER_PROC_AUTO_GRANT_FAIL,
                       ER(ER_PROC_AUTO_GRANT_FAIL));
        close_thread_tables(thd);
      }
#endif
    break;
    case SP_WRITE_ROW_FAILED:
      my_error(ER_SP_ALREADY_EXISTS, MYF(0), SP_TYPE_STRING(lex), name);
    break;
    case SP_BAD_IDENTIFIER:
      my_error(ER_TOO_LONG_IDENT, MYF(0), name);
    break;
    case SP_BODY_TOO_LONG:
      my_error(ER_TOO_LONG_BODY, MYF(0), name);
    break;
    case SP_FLD_STORE_FAILED:
      my_error(ER_CANT_CREATE_SROUTINE, MYF(0), name);
      break;
    default:
      my_error(ER_SP_STORE_FAILED, MYF(0), SP_TYPE_STRING(lex), name);
    break;
    } /* end switch */

    /*
      Capture all errors within this CASE and
      clean up the environment.
    */
create_sp_error:
    if (sp_result != SP_OK )
      goto error;
    send_ok(thd);
    break; /* break super switch */
  } /* end case group bracket */
  case SQLCOM_CALL:
    {
      sp_head *sp;

      /*
        This will cache all SP and SF and open and lock all tables
        required for execution.
      */
      if (check_table_access(thd, SELECT_ACL, all_tables, 0) ||
	  open_and_lock_tables(thd, all_tables))
       goto error;

      /*
        By this moment all needed SPs should be in cache so no need to look 
        into DB. 
      */
      if (!(sp= sp_find_routine(thd, TYPE_ENUM_PROCEDURE, lex->spname,
                                &thd->sp_proc_cache, TRUE)))
      {
	my_error(ER_SP_DOES_NOT_EXIST, MYF(0), "PROCEDURE",
                 lex->spname->m_qname.str);
	goto error;
      }
      else
      {
	ha_rows select_limit;
        /* bits that should be cleared in thd->server_status */
	uint bits_to_be_cleared= 0;
        /*
          Check that the stored procedure doesn't contain Dynamic SQL
          and doesn't return result sets: such stored procedures can't
          be called from a function or trigger.
        */
        if (thd->in_sub_stmt)
        {
          const char *where= (thd->in_sub_stmt & SUB_STMT_TRIGGER ?
                              "trigger" : "function");
          if (sp->is_not_allowed_in_function(where))
            goto error;
        }

	if (sp->m_flags & sp_head::MULTI_RESULTS)
	{
	  if (! (thd->client_capabilities & CLIENT_MULTI_RESULTS))
	  {
            /*
              The client does not support multiple result sets being sent
              back
            */
	    my_error(ER_SP_BADSELECT, MYF(0), sp->m_qname.str);
	    goto error;
	  }
          /*
            If SERVER_MORE_RESULTS_EXISTS is not set,
            then remember that it should be cleared
          */
	  bits_to_be_cleared= (~thd->server_status &
                               SERVER_MORE_RESULTS_EXISTS);
	  thd->server_status|= SERVER_MORE_RESULTS_EXISTS;
	}

	if (check_routine_access(thd, EXECUTE_ACL,
				 sp->m_db.str, sp->m_name.str, TRUE, FALSE))
	{
	  goto error;
	}
	select_limit= thd->variables.select_limit;
	thd->variables.select_limit= HA_POS_ERROR;

        /* 
          We never write CALL statements into binlog:
           - If the mode is non-prelocked, each statement will be logged
             separately.
           - If the mode is prelocked, the invoking statement will care
             about writing into binlog.
          So just execute the statement.
        */
	res= sp->execute_procedure(thd, &lex->value_list);
	/*
          If warnings have been cleared, we have to clear total_warn_count
          too, otherwise the clients get confused.
	 */
	if (thd->warn_list.is_empty())
	  thd->total_warn_count= 0;

	thd->variables.select_limit= select_limit;

        thd->server_status&= ~bits_to_be_cleared;

	if (!res)
	  send_ok(thd, (ulong) (thd->row_count_func < 0 ? 0 :
                                thd->row_count_func));
	else
        {
          DBUG_ASSERT(thd->is_error() || thd->killed);
	  goto error;		// Substatement should already have sent error
        }
      }
      break;
    }
  case SQLCOM_ALTER_PROCEDURE:
  case SQLCOM_ALTER_FUNCTION:
    {
      int sp_result;
      sp_head *sp;
      st_sp_chistics chistics;

      memcpy(&chistics, &lex->sp_chistics, sizeof(chistics));
      if (lex->sql_command == SQLCOM_ALTER_PROCEDURE)
        sp= sp_find_routine(thd, TYPE_ENUM_PROCEDURE, lex->spname,
                            &thd->sp_proc_cache, FALSE);
      else
        sp= sp_find_routine(thd, TYPE_ENUM_FUNCTION, lex->spname,
                            &thd->sp_func_cache, FALSE);
      mysql_reset_errors(thd, 0);
      if (! sp)
      {
	if (lex->spname->m_db.str)
	  sp_result= SP_KEY_NOT_FOUND;
	else
	{
	  my_message(ER_NO_DB_ERROR, ER(ER_NO_DB_ERROR), MYF(0));
	  goto error;
	}
      }
      else
      {
        if (check_routine_access(thd, ALTER_PROC_ACL, sp->m_db.str, 
				 sp->m_name.str,
                                 lex->sql_command == SQLCOM_ALTER_PROCEDURE, 0))
	  goto error;

        if (end_active_trans(thd)) 
          goto error;
	memcpy(&lex->sp_chistics, &chistics, sizeof(lex->sp_chistics));
        if ((sp->m_type == TYPE_ENUM_FUNCTION) &&
            !trust_function_creators &&  mysql_bin_log.is_open() &&
            !sp->m_chistics->detistic &&
            (chistics.daccess == SP_CONTAINS_SQL ||
             chistics.daccess == SP_MODIFIES_SQL_DATA))
        {
          my_message(ER_BINLOG_UNSAFE_ROUTINE,
		     ER(ER_BINLOG_UNSAFE_ROUTINE), MYF(0));
          sp_result= SP_INTERNAL_ERROR;
        }
        else
        {
          /*
            Note that if you implement the capability of ALTER FUNCTION to
            alter the body of the function, this command should be made to
            follow the restrictions that log-bin-trust-function-creators=0
            already puts on CREATE FUNCTION.
          */
          /* Conditionally writes to binlog */

          int type= lex->sql_command == SQLCOM_ALTER_PROCEDURE ?
                    TYPE_ENUM_PROCEDURE :
                    TYPE_ENUM_FUNCTION;

          sp_result= sp_update_routine(thd,
                                       type,
                                       lex->spname,
                                       &lex->sp_chistics);
        }
      }
      switch (sp_result)
      {
      case SP_OK:
	send_ok(thd);
	break;
      case SP_KEY_NOT_FOUND:
	my_error(ER_SP_DOES_NOT_EXIST, MYF(0),
                 SP_COM_STRING(lex), lex->spname->m_qname.str);
	goto error;
      default:
	my_error(ER_SP_CANT_ALTER, MYF(0),
                 SP_COM_STRING(lex), lex->spname->m_qname.str);
	goto error;
      }
      break;
    }
  case SQLCOM_DROP_PROCEDURE:
  case SQLCOM_DROP_FUNCTION:
    {
      int sp_result;
      int type= (lex->sql_command == SQLCOM_DROP_PROCEDURE ?
                 TYPE_ENUM_PROCEDURE : TYPE_ENUM_FUNCTION);

      sp_result= sp_routine_exists_in_table(thd, type, lex->spname);
      mysql_reset_errors(thd, 0);
      if (sp_result == SP_OK)
      {
        char *db= lex->spname->m_db.str;
	char *name= lex->spname->m_name.str;

	if (check_routine_access(thd, ALTER_PROC_ACL, db, name,
                                 lex->sql_command == SQLCOM_DROP_PROCEDURE, 0))
          goto error;

        if (end_active_trans(thd)) 
          goto error;
#ifndef NO_EMBEDDED_ACCESS_CHECKS
	if (sp_automatic_privileges && !opt_noacl &&
	    sp_revoke_privileges(thd, db, name, 
                                 lex->sql_command == SQLCOM_DROP_PROCEDURE))
	{
	  push_warning(thd, MYSQL_ERROR::WARN_LEVEL_WARN, 
		       ER_PROC_AUTO_REVOKE_FAIL,
		       ER(ER_PROC_AUTO_REVOKE_FAIL));
	}
#endif
        /* Conditionally writes to binlog */

        int type= lex->sql_command == SQLCOM_DROP_PROCEDURE ?
                  TYPE_ENUM_PROCEDURE :
                  TYPE_ENUM_FUNCTION;

        sp_result= sp_drop_routine(thd, type, lex->spname);
      }
      else
      {
#ifdef HAVE_DLOPEN
	if (lex->sql_command == SQLCOM_DROP_FUNCTION)
	{
          udf_func *udf = find_udf(lex->spname->m_name.str,
                                   lex->spname->m_name.length);
          if (udf)
          {
	    if (check_access(thd, DELETE_ACL, "mysql", 0, 1, 0, 0))
	      goto error;

	    if (!(res = mysql_drop_function(thd, &lex->spname->m_name)))
	    {
	      send_ok(thd);
	      break;
	    }
	  }
	}
#endif
	if (lex->spname->m_db.str)
	  sp_result= SP_KEY_NOT_FOUND;
	else
	{
	  my_message(ER_NO_DB_ERROR, ER(ER_NO_DB_ERROR), MYF(0));
	  goto error;
	}
      }
      res= sp_result;
      switch (sp_result) {
      case SP_OK:
	send_ok(thd);
	break;
      case SP_KEY_NOT_FOUND:
	if (lex->drop_if_exists)
	{
	  push_warning_printf(thd, MYSQL_ERROR::WARN_LEVEL_NOTE,
			      ER_SP_DOES_NOT_EXIST, ER(ER_SP_DOES_NOT_EXIST),
			      SP_COM_STRING(lex), lex->spname->m_name.str);
	  res= FALSE;
	  send_ok(thd);
	  break;
	}
	my_error(ER_SP_DOES_NOT_EXIST, MYF(0),
                 SP_COM_STRING(lex), lex->spname->m_qname.str);
	goto error;
      default:
	my_error(ER_SP_DROP_FAILED, MYF(0),
                 SP_COM_STRING(lex), lex->spname->m_qname.str);
	goto error;
      }
      break;
    }
  case SQLCOM_SHOW_CREATE_PROC:
    {
      if (sp_show_create_routine(thd, TYPE_ENUM_PROCEDURE, lex->spname))
      {
	my_error(ER_SP_DOES_NOT_EXIST, MYF(0),
                 SP_COM_STRING(lex), lex->spname->m_name.str);
	goto error;
      }
      break;
    }
  case SQLCOM_SHOW_CREATE_FUNC:
    {
      if (sp_show_create_routine(thd, TYPE_ENUM_FUNCTION, lex->spname))
      {
	my_error(ER_SP_DOES_NOT_EXIST, MYF(0),
                 SP_COM_STRING(lex), lex->spname->m_name.str);
	goto error;
      }
      break;
    }
#ifdef NOT_USED
  case SQLCOM_SHOW_STATUS_PROC:
    {
      res= sp_show_status_routine(thd, TYPE_ENUM_PROCEDURE,
                                  (lex->wild ? lex->wild->ptr() : NullS));
      break;
    }
  case SQLCOM_SHOW_STATUS_FUNC:
    {
      res= sp_show_status_routine(thd, TYPE_ENUM_FUNCTION,
                                  (lex->wild ? lex->wild->ptr() : NullS));
      break;
    }
#endif
#ifndef DBUG_OFF
  case SQLCOM_SHOW_PROC_CODE:
  case SQLCOM_SHOW_FUNC_CODE:
    {
      sp_head *sp;

      if (lex->sql_command == SQLCOM_SHOW_PROC_CODE)
        sp= sp_find_routine(thd, TYPE_ENUM_PROCEDURE, lex->spname,
                            &thd->sp_proc_cache, FALSE);
      else
        sp= sp_find_routine(thd, TYPE_ENUM_FUNCTION, lex->spname,
                            &thd->sp_func_cache, FALSE);
      if (!sp || sp->show_routine_code(thd))
      {
        /* We don't distinguish between errors for now */
        my_error(ER_SP_DOES_NOT_EXIST, MYF(0),
                 SP_COM_STRING(lex), lex->spname->m_name.str);
        goto error;
      }
      break;
    }
#endif // ifndef DBUG_OFF
  case SQLCOM_SHOW_CREATE_TRIGGER:
    {
      if (lex->spname->m_name.length > NAME_LEN)
      {
        my_error(ER_TOO_LONG_IDENT, MYF(0), lex->spname->m_name.str);
        goto error;
      }

      if (show_create_trigger(thd, lex->spname))
        goto error; /* Error has been already logged. */

      break;
    }
  case SQLCOM_CREATE_VIEW:
    {
      /*
        Note: SQLCOM_CREATE_VIEW also handles 'ALTER VIEW' commands
        as specified through the thd->lex->create_view_mode flag.
      */
      if (end_active_trans(thd))
        goto error;

      res= mysql_create_view(thd, first_table, thd->lex->create_view_mode);
      break;
    }
  case SQLCOM_DROP_VIEW:
    {
      if (check_table_access(thd, DROP_ACL, all_tables, 0) ||
          end_active_trans(thd))
        goto error;
      /* Conditionally writes to binlog. */
      res= mysql_drop_view(thd, first_table, thd->lex->drop_mode);
      break;
    }
  case SQLCOM_CREATE_TRIGGER:
  {
    if (end_active_trans(thd))
      goto error;

    /* Conditionally writes to binlog. */
    res= mysql_create_or_drop_trigger(thd, all_tables, 1);

    break;
  }
  case SQLCOM_DROP_TRIGGER:
  {
    if (end_active_trans(thd))
      goto error;

    /* Conditionally writes to binlog. */
    res= mysql_create_or_drop_trigger(thd, all_tables, 0);
    break;
  }
  case SQLCOM_XA_START:
    if (thd->transaction.xid_state.xa_state == XA_IDLE &&
        thd->lex->xa_opt == XA_RESUME)
    {
      if (! thd->transaction.xid_state.xid.eq(thd->lex->xid))
      {
        my_error(ER_XAER_NOTA, MYF(0));
        break;
      }
      thd->transaction.xid_state.xa_state=XA_ACTIVE;
      send_ok(thd);
      break;
    }
    if (thd->lex->xa_opt != XA_NONE)
    { // JOIN is not supported yet. TODO
      my_error(ER_XAER_INVAL, MYF(0));
      break;
    }
    if (thd->transaction.xid_state.xa_state != XA_NOTR)
    {
      my_error(ER_XAER_RMFAIL, MYF(0),
               xa_state_names[thd->transaction.xid_state.xa_state]);
      break;
    }
    if (thd->active_transaction() || thd->locked_tables)
    {
      my_error(ER_XAER_OUTSIDE, MYF(0));
      break;
    }
    if (xid_cache_search(thd->lex->xid))
    {
      my_error(ER_XAER_DUPID, MYF(0));
      break;
    }
    DBUG_ASSERT(thd->transaction.xid_state.xid.is_null());
    thd->transaction.xid_state.xa_state=XA_ACTIVE;
    thd->transaction.xid_state.xid.set(thd->lex->xid);
    xid_cache_insert(&thd->transaction.xid_state);
    thd->transaction.all.modified_non_trans_table= FALSE;
    thd->options= ((thd->options & ~(OPTION_KEEP_LOG)) | OPTION_BEGIN);
    thd->server_status|= SERVER_STATUS_IN_TRANS;
    send_ok(thd);
    break;
  case SQLCOM_XA_END:
    /* fake it */
    if (thd->lex->xa_opt != XA_NONE)
    { // SUSPEND and FOR MIGRATE are not supported yet. TODO
      my_error(ER_XAER_INVAL, MYF(0));
      break;
    }
    if (thd->transaction.xid_state.xa_state != XA_ACTIVE)
    {
      my_error(ER_XAER_RMFAIL, MYF(0),
               xa_state_names[thd->transaction.xid_state.xa_state]);
      break;
    }
    if (!thd->transaction.xid_state.xid.eq(thd->lex->xid))
    {
      my_error(ER_XAER_NOTA, MYF(0));
      break;
    }
    thd->transaction.xid_state.xa_state=XA_IDLE;
    send_ok(thd);
    break;
  case SQLCOM_XA_PREPARE:
    if (thd->transaction.xid_state.xa_state != XA_IDLE)
    {
      my_error(ER_XAER_RMFAIL, MYF(0),
               xa_state_names[thd->transaction.xid_state.xa_state]);
      break;
    }
    if (!thd->transaction.xid_state.xid.eq(thd->lex->xid))
    {
      my_error(ER_XAER_NOTA, MYF(0));
      break;
    }
    if (ha_prepare(thd))
    {
      my_error(ER_XA_RBROLLBACK, MYF(0));
      xid_cache_delete(&thd->transaction.xid_state);
      thd->transaction.xid_state.xa_state=XA_NOTR;
      break;
    }
    thd->transaction.xid_state.xa_state=XA_PREPARED;
    send_ok(thd);
    break;
  case SQLCOM_XA_COMMIT:
    if (!thd->transaction.xid_state.xid.eq(thd->lex->xid))
    {
      XID_STATE *xs=xid_cache_search(thd->lex->xid);
      if (!xs || xs->in_thd)
        my_error(ER_XAER_NOTA, MYF(0));
      else
      {
        ha_commit_or_rollback_by_xid(thd->lex->xid, 1);
        xid_cache_delete(xs);
        send_ok(thd);
      }
      break;
    }
    if (thd->transaction.xid_state.xa_state == XA_IDLE &&
        thd->lex->xa_opt == XA_ONE_PHASE)
    {
      int r;
      if ((r= ha_commit(thd)))
        my_error(r == 1 ? ER_XA_RBROLLBACK : ER_XAER_RMERR, MYF(0));
      else
        send_ok(thd);
    }
    else if (thd->transaction.xid_state.xa_state == XA_PREPARED &&
             thd->lex->xa_opt == XA_NONE)
    {
      if (wait_if_global_read_lock(thd, 0, 0))
      {
        ha_rollback(thd);
        my_error(ER_XAER_RMERR, MYF(0));
      }
      else
      {
        if (ha_commit_one_phase(thd, 1))
          my_error(ER_XAER_RMERR, MYF(0));
        else
          send_ok(thd);
        start_waiting_global_read_lock(thd);
      }
    }
    else
    {
      my_error(ER_XAER_RMFAIL, MYF(0),
               xa_state_names[thd->transaction.xid_state.xa_state]);
      break;
    }
    thd->options&= ~(OPTION_BEGIN | OPTION_KEEP_LOG);
    thd->transaction.all.modified_non_trans_table= FALSE;
    thd->server_status&= ~SERVER_STATUS_IN_TRANS;
    xid_cache_delete(&thd->transaction.xid_state);
    thd->transaction.xid_state.xa_state=XA_NOTR;
    break;
  case SQLCOM_XA_ROLLBACK:
    if (!thd->transaction.xid_state.xid.eq(thd->lex->xid))
    {
      XID_STATE *xs=xid_cache_search(thd->lex->xid);
      if (!xs || xs->in_thd)
        my_error(ER_XAER_NOTA, MYF(0));
      else
      {
        ha_commit_or_rollback_by_xid(thd->lex->xid, 0);
        xid_cache_delete(xs);
        send_ok(thd);
      }
      break;
    }
    if (thd->transaction.xid_state.xa_state != XA_IDLE &&
        thd->transaction.xid_state.xa_state != XA_PREPARED)
    {
      my_error(ER_XAER_RMFAIL, MYF(0),
               xa_state_names[thd->transaction.xid_state.xa_state]);
      break;
    }
    if (ha_rollback(thd))
      my_error(ER_XAER_RMERR, MYF(0));
    else
      send_ok(thd);
    thd->options&= ~(OPTION_BEGIN | OPTION_KEEP_LOG);
    thd->transaction.all.modified_non_trans_table= FALSE;
    thd->server_status&= ~SERVER_STATUS_IN_TRANS;
    xid_cache_delete(&thd->transaction.xid_state);
    thd->transaction.xid_state.xa_state=XA_NOTR;
    break;
  case SQLCOM_XA_RECOVER:
    res= mysql_xa_recover(thd);
    break;
  case SQLCOM_ALTER_TABLESPACE:
    if (check_access(thd, ALTER_ACL, thd->db, 0, 1, 0, thd->db ? is_schema_db(thd->db) : 0))
      break;
    if (!(res= mysql_alter_tablespace(thd, lex->alter_tablespace_info)))
      send_ok(thd);
    break;
  case SQLCOM_INSTALL_PLUGIN:
    if (! (res= mysql_install_plugin(thd, &thd->lex->comment,
                                     &thd->lex->ident)))
      send_ok(thd);
    break;
  case SQLCOM_UNINSTALL_PLUGIN:
    if (! (res= mysql_uninstall_plugin(thd, &thd->lex->comment)))
      send_ok(thd);
    break;
  case SQLCOM_BINLOG_BASE64_EVENT:
  {
#ifndef EMBEDDED_LIBRARY
    mysql_client_binlog_statement(thd);
#else /* EMBEDDED_LIBRARY */
    my_error(ER_OPTION_PREVENTS_STATEMENT, MYF(0), "embedded");
#endif /* EMBEDDED_LIBRARY */
    break;
  }
  case SQLCOM_CREATE_SERVER:
  {
    int error;
    LEX *lex= thd->lex;
    DBUG_PRINT("info", ("case SQLCOM_CREATE_SERVER"));

    if (check_global_access(thd, SUPER_ACL))
      break;

    if ((error= create_server(thd, &lex->server_options)))
    {
      DBUG_PRINT("info", ("problem creating server <%s>",
                          lex->server_options.server_name));
      my_error(error, MYF(0), lex->server_options.server_name);
      break;
    }
    send_ok(thd, 1);
    break;
  }
  case SQLCOM_ALTER_SERVER:
  {
    int error;
    LEX *lex= thd->lex;
    DBUG_PRINT("info", ("case SQLCOM_ALTER_SERVER"));

    if (check_global_access(thd, SUPER_ACL))
      break;

    if ((error= alter_server(thd, &lex->server_options)))
    {
      DBUG_PRINT("info", ("problem altering server <%s>",
                          lex->server_options.server_name));
      my_error(error, MYF(0), lex->server_options.server_name);
      break;
    }
    send_ok(thd, 1);
    break;
  }
  case SQLCOM_DROP_SERVER:
  {
    int err_code;
    LEX *lex= thd->lex;
    DBUG_PRINT("info", ("case SQLCOM_DROP_SERVER"));

    if (check_global_access(thd, SUPER_ACL))
      break;

    if ((err_code= drop_server(thd, &lex->server_options)))
    {
      if (! lex->drop_if_exists && err_code == ER_FOREIGN_SERVER_DOESNT_EXIST)
      {
        DBUG_PRINT("info", ("problem dropping server %s",
                            lex->server_options.server_name));
        my_error(err_code, MYF(0), lex->server_options.server_name);
      }
      else
      {
        send_ok(thd, 0);
      }
      break;
    }
    send_ok(thd, 1);
    break;
  }
  default:
#ifndef EMBEDDED_LIBRARY
    DBUG_ASSERT(0);                             /* Impossible */
#endif
    send_ok(thd);
    break;
  }
  thd_proc_info(thd, "query end");

  /*
    Binlog-related cleanup:
    Reset system variables temporarily modified by SET ONE SHOT.

    Exception: If this is a SET, do nothing. This is to allow
    mysqlbinlog to print many SET commands (in this case we want the
    charset temp setting to live until the real query). This is also
    needed so that SET CHARACTER_SET_CLIENT... does not cancel itself
    immediately.
  */
  if (thd->one_shot_set && lex->sql_command != SQLCOM_SET_OPTION)
    reset_one_shot_variables(thd);

  /*
    The return value for ROW_COUNT() is "implementation dependent" if the
    statement is not DELETE, INSERT or UPDATE, but -1 is what JDBC and ODBC
    wants. We also keep the last value in case of SQLCOM_CALL or
    SQLCOM_EXECUTE.
  */
  if (!(sql_command_flags[lex->sql_command] & CF_HAS_ROW_COUNT))
    thd->row_count_func= -1;

  goto finish;

error:
  res= TRUE;

finish:
  if (need_start_waiting)
  {
    /*
      Release the protection against the global read lock and wake
      everyone, who might want to set a global read lock.
    */
    start_waiting_global_read_lock(thd);
  }
  DBUG_RETURN(res || thd->is_error());
}


static bool execute_sqlcom_select(THD *thd, TABLE_LIST *all_tables)
{
  LEX	*lex= thd->lex;
  select_result *result=lex->result;
  bool res;
  /* assign global limit variable if limit is not given */
  {
    SELECT_LEX *param= lex->unit.global_parameters;
    if (!param->explicit_limit)
      param->select_limit=
        new Item_int((ulonglong) thd->variables.select_limit);
  }
  if (!(res= open_and_lock_tables(thd, all_tables)))
  {
    if (lex->describe)
    {
      /*
        We always use select_send for EXPLAIN, even if it's an EXPLAIN
        for SELECT ... INTO OUTFILE: a user application should be able
        to prepend EXPLAIN to any query and receive output for it,
        even if the query itself redirects the output.
      */
      if (!(result= new select_send()))
        return 1;                               /* purecov: inspected */
      thd->send_explain_fields(result);
      res= mysql_explain_union(thd, &thd->lex->unit, result);
      if (lex->describe & DESCRIBE_EXTENDED)
      {
        char buff[1024];
        String str(buff,(uint32) sizeof(buff), system_charset_info);
        str.length(0);
        thd->lex->unit.print(&str);
        str.append('\0');
        push_warning(thd, MYSQL_ERROR::WARN_LEVEL_NOTE,
                     ER_YES, str.ptr());
      }
      if (res)
        result->abort();
      else
        result->send_eof();
      delete result;
    }
    else
    {
      if (!result && !(result= new select_send()))
        return 1;                               /* purecov: inspected */
      query_cache_store_query(thd, all_tables);
      res= handle_select(thd, lex, result, 0);
      if (result != lex->result)
        delete result;
    }
  }
  return res;
}


#ifndef NO_EMBEDDED_ACCESS_CHECKS
/**
  Check grants for commands which work only with one table.

  @param thd                    Thread handler
  @param privilege              requested privilege
  @param all_tables             global table list of query
  @param no_errors              FALSE/TRUE - report/don't report error to
                            the client (using my_error() call).

  @retval
    0   OK
  @retval
    1   access denied, error is sent to client
*/

bool check_single_table_access(THD *thd, ulong privilege, 
                               TABLE_LIST *all_tables, bool no_errors)
{
  Security_context * backup_ctx= thd->security_ctx;

  /* we need to switch to the saved context (if any) */
  if (all_tables->security_ctx)
    thd->security_ctx= all_tables->security_ctx;

  const char *db_name;
  if ((all_tables->view || all_tables->field_translation) &&
      !all_tables->schema_table)
    db_name= all_tables->view_db.str;
  else
    db_name= all_tables->db;

  if (check_access(thd, privilege, db_name,
		   &all_tables->grant.privilege, 0, no_errors,
                   test(all_tables->schema_table)))
    goto deny;

  /* Show only 1 table for check_grant */
  if (!(all_tables->belong_to_view &&
        (thd->lex->sql_command == SQLCOM_SHOW_FIELDS)) &&
      check_grant(thd, privilege, all_tables, 0, 1, no_errors))
    goto deny;

  thd->security_ctx= backup_ctx;
  return 0;

deny:
  thd->security_ctx= backup_ctx;
  return 1;
}

/**
  Check grants for commands which work only with one table and all other
  tables belonging to subselects or implicitly opened tables.

  @param thd			Thread handler
  @param privilege		requested privilege
  @param all_tables		global table list of query

  @retval
    0   OK
  @retval
    1   access denied, error is sent to client
*/

bool check_one_table_access(THD *thd, ulong privilege, TABLE_LIST *all_tables)
{
  if (check_single_table_access (thd,privilege,all_tables, FALSE))
    return 1;

  /* Check rights on tables of subselects and implictly opened tables */
  TABLE_LIST *subselects_tables, *view= all_tables->view ? all_tables : 0;
  if ((subselects_tables= all_tables->next_global))
  {
    /*
      Access rights asked for the first table of a view should be the same
      as for the view
    */
    if (view && subselects_tables->belong_to_view == view)
    {
      if (check_single_table_access (thd, privilege, subselects_tables, FALSE))
        return 1;
      subselects_tables= subselects_tables->next_global;
    }
    if (subselects_tables &&
        (check_table_access(thd, SELECT_ACL, subselects_tables, 0)))
      return 1;
  }
  return 0;
}


/**
  Get the user (global) and database privileges for all used tables.

  @param save_priv    In this we store global and db level grants for the
                      table. Note that we don't store db level grants if the
                      global grants is enough to satisfy the request and the
                      global grants contains a SELECT grant.

  @note
    The idea of EXTRA_ACL is that one will be granted access to the table if
    one has the asked privilege on any column combination of the table; For
    example to be able to check a table one needs to have SELECT privilege on
    any column of the table.

  @retval
    0  ok
  @retval
    1  If we can't get the privileges and we don't use table/column
    grants.
*/
bool
check_access(THD *thd, ulong want_access, const char *db, ulong *save_priv,
	     bool dont_check_global_grants, bool no_errors, bool schema_db)
{
  Security_context *sctx= thd->security_ctx;
  ulong db_access;
  /*
    GRANT command:
    In case of database level grant the database name may be a pattern,
    in case of table|column level grant the database name can not be a pattern.
    We use 'dont_check_global_grants' as a flag to determine
    if it's database level grant command 
    (see SQLCOM_GRANT case, mysql_execute_command() function) and
    set db_is_pattern according to 'dont_check_global_grants' value.
  */
  bool  db_is_pattern= (test(want_access & GRANT_ACL) &&
                        dont_check_global_grants);
  ulong dummy;
  DBUG_ENTER("check_access");
  DBUG_PRINT("enter",("db: %s  want_access: %lu  master_access: %lu",
                      db ? db : "", want_access, sctx->master_access));
  if (save_priv)
    *save_priv=0;
  else
    save_priv= &dummy;

  thd_proc_info(thd, "checking permissions");
  if ((!db || !db[0]) && !thd->db && !dont_check_global_grants)
  {
    DBUG_PRINT("error",("No database"));
    if (!no_errors)
      my_message(ER_NO_DB_ERROR, ER(ER_NO_DB_ERROR),
                 MYF(0));                       /* purecov: tested */
    DBUG_RETURN(TRUE);				/* purecov: tested */
  }

  if (schema_db)
  {
    if (!(sctx->master_access & FILE_ACL) && (want_access & FILE_ACL) ||
        (want_access & ~(SELECT_ACL | EXTRA_ACL | FILE_ACL)))
    {
      if (!no_errors)
      {
        const char *db_name= db ? db : thd->db;
        my_error(ER_DBACCESS_DENIED_ERROR, MYF(0),
                 sctx->priv_user, sctx->priv_host, db_name);
      }
      DBUG_RETURN(TRUE);
    }
    else
    {
      *save_priv= SELECT_ACL;
      DBUG_RETURN(FALSE);
    }
  }

  if ((sctx->master_access & want_access) == want_access)
  {
    /*
      If we don't have a global SELECT privilege, we have to get the database
      specific access rights to be able to handle queries of type
      UPDATE t1 SET a=1 WHERE b > 0
    */
    db_access= sctx->db_access;
    if (!(sctx->master_access & SELECT_ACL) &&
	(db && (!thd->db || db_is_pattern || strcmp(db,thd->db))))
      db_access=acl_get(sctx->host, sctx->ip, sctx->priv_user, db,
                        db_is_pattern);
    *save_priv=sctx->master_access | db_access;
    DBUG_RETURN(FALSE);
  }
  if (((want_access & ~sctx->master_access) & ~(DB_ACLS | EXTRA_ACL)) ||
      ! db && dont_check_global_grants)
  {						// We can never grant this
    DBUG_PRINT("error",("No possible access"));
    if (!no_errors)
      my_error(ER_ACCESS_DENIED_ERROR, MYF(0),
               sctx->priv_user,
               sctx->priv_host,
               (thd->password ?
                ER(ER_YES) :
                ER(ER_NO)));                    /* purecov: tested */
    DBUG_RETURN(TRUE);				/* purecov: tested */
  }

  if (db == any_db)
    DBUG_RETURN(FALSE);				// Allow select on anything

  if (db && (!thd->db || db_is_pattern || strcmp(db,thd->db)))
    db_access= acl_get(sctx->host, sctx->ip, sctx->priv_user, db,
                       db_is_pattern);
  else
    db_access= sctx->db_access;
  DBUG_PRINT("info",("db_access: %lu", db_access));
  /* Remove SHOW attribute and access rights we already have */
  want_access &= ~(sctx->master_access | EXTRA_ACL);
  DBUG_PRINT("info",("db_access: %lu  want_access: %lu",
                     db_access, want_access));
  db_access= ((*save_priv=(db_access | sctx->master_access)) & want_access);

  if (db_access == want_access ||
      (!dont_check_global_grants &&
       !(want_access & ~(db_access | TABLE_ACLS | PROC_ACLS))))
    DBUG_RETURN(FALSE);				/* Ok */

  DBUG_PRINT("error",("Access denied"));
  if (!no_errors)
    my_error(ER_DBACCESS_DENIED_ERROR, MYF(0),
             sctx->priv_user, sctx->priv_host,
             (db ? db : (thd->db ?
                         thd->db :
                         "unknown")));          /* purecov: tested */
  DBUG_RETURN(TRUE);				/* purecov: tested */
}


/**
  check for global access and give descriptive error message if it fails.

  @param thd			Thread handler
  @param want_access		Use should have any of these global rights

  @warning
    One gets access right if one has ANY of the rights in want_access.
    This is useful as one in most cases only need one global right,
    but in some case we want to check if the user has SUPER or
    REPL_CLIENT_ACL rights.

  @retval
    0	ok
  @retval
    1	Access denied.  In this case an error is sent to the client
*/

bool check_global_access(THD *thd, ulong want_access)
{
  char command[128];
  if ((thd->security_ctx->master_access & want_access))
    return 0;
  get_privilege_desc(command, sizeof(command), want_access);
  my_error(ER_SPECIFIC_ACCESS_DENIED_ERROR, MYF(0), command);
  return 1;
}


static bool check_show_access(THD *thd, TABLE_LIST *table)
{
  switch (get_schema_table_idx(table->schema_table)) {
  case SCH_SCHEMATA:
    return (specialflag & SPECIAL_SKIP_SHOW_DB) &&
      check_global_access(thd, SHOW_DB_ACL);

  case SCH_TABLE_NAMES:
  case SCH_TABLES:
  case SCH_VIEWS:
  case SCH_TRIGGERS:
  case SCH_EVENTS:
  {
    const char *dst_db_name= table->schema_select_lex->db;

    DBUG_ASSERT(dst_db_name);

    if (check_access(thd, SELECT_ACL, dst_db_name,
                     &thd->col_access, FALSE, FALSE,
                     is_schema_db(dst_db_name)))
      return TRUE;

    if (!thd->col_access && check_grant_db(thd, dst_db_name))
    {
      my_error(ER_DBACCESS_DENIED_ERROR, MYF(0),
               thd->security_ctx->priv_user,
               thd->security_ctx->priv_host,
               dst_db_name);
      return TRUE;
    }

    return FALSE;
  }

  case SCH_COLUMNS:
  case SCH_STATISTICS:
  {
    TABLE_LIST *dst_table;
    dst_table= (TABLE_LIST *) table->schema_select_lex->table_list.first;

    DBUG_ASSERT(dst_table);

    if (check_access(thd, SELECT_ACL | EXTRA_ACL,
                     dst_table->db,
                     &dst_table->grant.privilege,
                     FALSE, FALSE,
                     test(dst_table->schema_table)))
      return FALSE;

    return (check_grant(thd, SELECT_ACL, dst_table, 2, UINT_MAX, FALSE));
  }
  default:
    break;
  }

  return FALSE;
}


/**
  Check the privilege for all used tables.

  @param thd          Thread context
  @param want_access  Privileges requested
  @param tables       List of tables to be checked
  @param no_errors    FALSE/TRUE - report/don't report error to
                   the client (using my_error() call).

  @note
    Table privileges are cached in the table list for GRANT checking.
    This functions assumes that table list used and
    thd->lex->query_tables_own_last value correspond to each other
    (the latter should be either 0 or point to next_global member
    of one of elements of this table list).

  @retval
    FALSE   OK
  @retval
    TRUE    Access denied
*/

bool
check_table_access(THD *thd, ulong want_access,TABLE_LIST *tables,
		   bool no_errors)
{
  TABLE_LIST *org_tables= tables;
  TABLE_LIST *first_not_own_table= thd->lex->first_not_own_table();
  Security_context *sctx= thd->security_ctx, *backup_ctx= thd->security_ctx;
  /*
    The check that first_not_own_table is not reached is for the case when
    the given table list refers to the list for prelocking (contains tables
    of other queries). For simple queries first_not_own_table is 0.
  */
  for (; tables != first_not_own_table; tables= tables->next_global)
  {
    if (tables->security_ctx)
      sctx= tables->security_ctx;
    else
      sctx= backup_ctx;

    if (tables->schema_table && 
        (want_access & ~(SELECT_ACL | EXTRA_ACL | FILE_ACL)))
    {
      if (!no_errors)
        my_error(ER_DBACCESS_DENIED_ERROR, MYF(0),
                 sctx->priv_user, sctx->priv_host,
                 INFORMATION_SCHEMA_NAME.str);
      return TRUE;
    }
    /*
       Register access for view underlying table.
       Remove SHOW_VIEW_ACL, because it will be checked during making view
     */
    tables->grant.orig_want_privilege= (want_access & ~SHOW_VIEW_ACL);

    if (tables->schema_table_reformed)
    {
      if (check_show_access(thd, tables))
        goto deny;

      continue;
    }

    if (tables->derived ||
        (tables->table && tables->table->s && (int)tables->table->s->tmp_table))
      continue;
    thd->security_ctx= sctx;
    if ((sctx->master_access & want_access) ==
        (want_access & ~EXTRA_ACL) &&
	thd->db)
      tables->grant.privilege= want_access;
    else if (tables->db && thd->db && strcmp(tables->db, thd->db) == 0)
    {
      if (check_access(thd,want_access,tables->db,&tables->grant.privilege,
			 0, no_errors, test(tables->schema_table)))
        goto deny;                            // Access denied
    }
    else if (check_access(thd,want_access,tables->db,&tables->grant.privilege,
			  0, no_errors, test(tables->schema_table)))
      goto deny;
  }
  thd->security_ctx= backup_ctx;
  return check_grant(thd,want_access & ~EXTRA_ACL,org_tables,
		       test(want_access & EXTRA_ACL), UINT_MAX, no_errors);
deny:
  thd->security_ctx= backup_ctx;
  return TRUE;
}


bool
check_routine_access(THD *thd, ulong want_access,char *db, char *name,
		     bool is_proc, bool no_errors)
{
  TABLE_LIST tables[1];
  
  bzero((char *)tables, sizeof(TABLE_LIST));
  tables->db= db;
  tables->table_name= tables->alias= name;
  
  /*
    The following test is just a shortcut for check_access() (to avoid
    calculating db_access) under the assumption that it's common to
    give persons global right to execute all stored SP (but not
    necessary to create them).
  */
  if ((thd->security_ctx->master_access & want_access) == want_access)
    tables->grant.privilege= want_access;
  else if (check_access(thd,want_access,db,&tables->grant.privilege,
			0, no_errors, 0))
    return TRUE;
  
    return check_grant_routine(thd, want_access, tables, is_proc, no_errors);
}


/**
  Check if the routine has any of the routine privileges.

  @param thd	       Thread handler
  @param db           Database name
  @param name         Routine name

  @retval
    0            ok
  @retval
    1            error
*/

bool check_some_routine_access(THD *thd, const char *db, const char *name,
                               bool is_proc)
{
  ulong save_priv;
  if (thd->security_ctx->master_access & SHOW_PROC_ACLS)
    return FALSE;
  /*
    There are no routines in information_schema db. So we can safely
    pass zero to last paramter of check_access function
  */
  if (!check_access(thd, SHOW_PROC_ACLS, db, &save_priv, 0, 1, 0) ||
      (save_priv & SHOW_PROC_ACLS))
    return FALSE;
  return check_routine_level_acl(thd, db, name, is_proc);
}


/*
  Check if the given table has any of the asked privileges

  @param thd		 Thread handler
  @param want_access	 Bitmap of possible privileges to check for

  @retval
    0  ok
  @retval
    1  error
*/

bool check_some_access(THD *thd, ulong want_access, TABLE_LIST *table)
{
  ulong access;
  DBUG_ENTER("check_some_access");

  /* This loop will work as long as we have less than 32 privileges */
  for (access= 1; access < want_access ; access<<= 1)
  {
    if (access & want_access)
    {
      if (!check_access(thd, access, table->db,
                        &table->grant.privilege, 0, 1,
                        test(table->schema_table)) &&
          !check_grant(thd, access, table, 0, 1, 1))
        DBUG_RETURN(0);
    }
  }
  DBUG_PRINT("exit",("no matching access rights"));
  DBUG_RETURN(1);
}

#endif /*NO_EMBEDDED_ACCESS_CHECKS*/

/****************************************************************************
	Check stack size; Send error if there isn't enough stack to continue
****************************************************************************/

#ifndef EMBEDDED_LIBRARY

#if STACK_DIRECTION < 0
#define used_stack(A,B) (long) (A - B)
#else
#define used_stack(A,B) (long) (B - A)
#endif

#ifndef DBUG_OFF
long max_stack_used;
#endif

/**
  @note
  Note: The 'buf' parameter is necessary, even if it is unused here.
  - fix_fields functions has a "dummy" buffer large enough for the
    corresponding exec. (Thus we only have to check in fix_fields.)
  - Passing to check_stack_overrun() prevents the compiler from removing it.
*/
bool check_stack_overrun(THD *thd, long margin,
			 uchar *buf __attribute__((unused)))
{
  long stack_used;
  DBUG_ASSERT(thd == current_thd);
  if ((stack_used=used_stack(thd->thread_stack,(char*) &stack_used)) >=
      (long) (thread_stack - margin))
  {
    sprintf(errbuff[0],ER(ER_STACK_OVERRUN_NEED_MORE),
            stack_used,thread_stack,margin);
    my_message(ER_STACK_OVERRUN_NEED_MORE,errbuff[0],MYF(0));
    thd->fatal_error();
    return 1;
  }
#ifndef DBUG_OFF
  max_stack_used= max(max_stack_used, stack_used);
#endif
  return 0;
}
#endif /* EMBEDDED_LIBRARY */

#define MY_YACC_INIT 1000			// Start with big alloc
#define MY_YACC_MAX  32000			// Because of 'short'

bool my_yyoverflow(short **yyss, YYSTYPE **yyvs, ulong *yystacksize)
{
  LEX	*lex= current_thd->lex;
  ulong old_info=0;
  if ((uint) *yystacksize >= MY_YACC_MAX)
    return 1;
  if (!lex->yacc_yyvs)
    old_info= *yystacksize;
  *yystacksize= set_zone((*yystacksize)*2,MY_YACC_INIT,MY_YACC_MAX);
  if (!(lex->yacc_yyvs= (uchar*)
	my_realloc(lex->yacc_yyvs,
		   *yystacksize*sizeof(**yyvs),
		   MYF(MY_ALLOW_ZERO_PTR | MY_FREE_ON_ERROR))) ||
      !(lex->yacc_yyss= (uchar*)
	my_realloc(lex->yacc_yyss,
		   *yystacksize*sizeof(**yyss),
		   MYF(MY_ALLOW_ZERO_PTR | MY_FREE_ON_ERROR))))
    return 1;
  if (old_info)
  {						// Copy old info from stack
    memcpy(lex->yacc_yyss, (uchar*) *yyss, old_info*sizeof(**yyss));
    memcpy(lex->yacc_yyvs, (uchar*) *yyvs, old_info*sizeof(**yyvs));
  }
  *yyss=(short*) lex->yacc_yyss;
  *yyvs=(YYSTYPE*) lex->yacc_yyvs;
  return 0;
}


/**
 Reset THD part responsible for command processing state.

   This needs to be called before execution of every statement
   (prepared or conventional).
   It is not called by substatements of routines.

  @todo
   Make it a method of THD and align its name with the rest of
   reset/end/start/init methods.
  @todo
   Call it after we use THD for queries, not before.
*/

void mysql_reset_thd_for_next_command(THD *thd)
{
  DBUG_ENTER("mysql_reset_thd_for_next_command");
  DBUG_ASSERT(!thd->spcont); /* not for substatements of routines */
  DBUG_ASSERT(! thd->in_sub_stmt);
  thd->free_list= 0;
  thd->select_number= 1;
  /*
    Those two lines below are theoretically unneeded as
    THD::cleanup_after_query() should take care of this already.
  */
  thd->auto_inc_intervals_in_cur_stmt_for_binlog.empty();
  thd->stmt_depends_on_first_successful_insert_id_in_prev_stmt= 0;

  thd->query_start_used= 0;
  thd->is_fatal_error= thd->time_zone_used= 0;
  thd->server_status&= ~ (SERVER_MORE_RESULTS_EXISTS | 
                          SERVER_QUERY_NO_INDEX_USED |
                          SERVER_QUERY_NO_GOOD_INDEX_USED);
  /*
    If in autocommit mode and not in a transaction, reset
    OPTION_STATUS_NO_TRANS_UPDATE | OPTION_KEEP_LOG to not get warnings
    in ha_rollback_trans() about some tables couldn't be rolled back.
  */
  if (!(thd->options & (OPTION_NOT_AUTOCOMMIT | OPTION_BEGIN)))
  {
    thd->options&= ~OPTION_KEEP_LOG;
    thd->transaction.all.modified_non_trans_table= FALSE;
  }
  DBUG_ASSERT(thd->security_ctx== &thd->main_security_ctx);
  thd->thread_specific_used= FALSE;

  if (opt_bin_log)
  {
    reset_dynamic(&thd->user_var_events);
    thd->user_var_events_alloc= thd->mem_root;
  }
  thd->clear_error();
  thd->main_da.reset_diagnostics_area();
  thd->total_warn_count=0;			// Warnings for this query
  thd->rand_used= 0;
  thd->sent_row_count= thd->examined_row_count= 0;

  /*
    Because we come here only for start of top-statements, binlog format is
    constant inside a complex statement (using stored functions) etc.
  */
  thd->reset_current_stmt_binlog_row_based();

  DBUG_VOID_RETURN;
}


void
mysql_init_select(LEX *lex)
{
  SELECT_LEX *select_lex= lex->current_select;
  select_lex->init_select();
  lex->wild= 0;
  if (select_lex == &lex->select_lex)
  {
    DBUG_ASSERT(lex->result == 0);
    lex->exchange= 0;
  }
}


bool
mysql_new_select(LEX *lex, bool move_down)
{
  SELECT_LEX *select_lex;
  THD *thd= lex->thd;
  DBUG_ENTER("mysql_new_select");

  if (!(select_lex= new (thd->mem_root) SELECT_LEX()))
    DBUG_RETURN(1);
  select_lex->select_number= ++thd->select_number;
  select_lex->parent_lex= lex; /* Used in init_query. */
  select_lex->init_query();
  select_lex->init_select();
  lex->nest_level++;
  if (lex->nest_level > (int) MAX_SELECT_NESTING)
  {
    my_error(ER_TOO_HIGH_LEVEL_OF_NESTING_FOR_SELECT,MYF(0),MAX_SELECT_NESTING);
    DBUG_RETURN(1);
  }
  select_lex->nest_level= lex->nest_level;
  /*
    Don't evaluate this subquery during statement prepare even if
    it's a constant one. The flag is switched off in the end of
    mysql_stmt_prepare.
  */
  if (thd->stmt_arena->is_stmt_prepare())
    select_lex->uncacheable|= UNCACHEABLE_PREPARE;
  if (move_down)
  {
    SELECT_LEX_UNIT *unit;
    lex->subqueries= TRUE;
    /* first select_lex of subselect or derived table */
    if (!(unit= new (thd->mem_root) SELECT_LEX_UNIT()))
      DBUG_RETURN(1);

    unit->init_query();
    unit->init_select();
    unit->thd= thd;
    unit->include_down(lex->current_select);
    unit->link_next= 0;
    unit->link_prev= 0;
    unit->return_to= lex->current_select;
    select_lex->include_down(unit);
    /*
      By default we assume that it is usual subselect and we have outer name
      resolution context, if no we will assign it to 0 later
    */
    select_lex->context.outer_context= &select_lex->outer_select()->context;
  }
  else
  {
    if (lex->current_select->order_list.first && !lex->current_select->braces)
    {
      my_error(ER_WRONG_USAGE, MYF(0), "UNION", "ORDER BY");
      DBUG_RETURN(1);
    }
    select_lex->include_neighbour(lex->current_select);
    SELECT_LEX_UNIT *unit= select_lex->master_unit();                              
    if (!unit->fake_select_lex && unit->add_fake_select_lex(lex->thd))
      DBUG_RETURN(1);
    select_lex->context.outer_context= 
                unit->first_select()->context.outer_context;
  }

  select_lex->master_unit()->global_parameters= select_lex;
  select_lex->include_global((st_select_lex_node**)&lex->all_selects_list);
  lex->current_select= select_lex;
  /*
    in subquery is SELECT query and we allow resolution of names in SELECT
    list
  */
  select_lex->context.resolve_in_select_list= TRUE;
  DBUG_RETURN(0);
}

/**
  Create a select to return the same output as 'SELECT @@var_name'.

  Used for SHOW COUNT(*) [ WARNINGS | ERROR].

  This will crash with a core dump if the variable doesn't exists.

  @param var_name		Variable name
*/

void create_select_for_variable(const char *var_name)
{
  THD *thd;
  LEX *lex;
  LEX_STRING tmp, null_lex_string;
  Item *var;
  char buff[MAX_SYS_VAR_LENGTH*2+4+8], *end;
  DBUG_ENTER("create_select_for_variable");

  thd= current_thd;
  lex= thd->lex;
  mysql_init_select(lex);
  lex->sql_command= SQLCOM_SELECT;
  tmp.str= (char*) var_name;
  tmp.length=strlen(var_name);
  bzero((char*) &null_lex_string.str, sizeof(null_lex_string));
  /*
    We set the name of Item to @@session.var_name because that then is used
    as the column name in the output.
  */
  if ((var= get_system_var(thd, OPT_SESSION, tmp, null_lex_string)))
  {
    end= strxmov(buff, "@@session.", var_name, NullS);
    var->set_name(buff, end-buff, system_charset_info);
    add_item_to_list(thd, var);
  }
  DBUG_VOID_RETURN;
}


void mysql_init_multi_delete(LEX *lex)
{
  lex->sql_command=  SQLCOM_DELETE_MULTI;
  mysql_init_select(lex);
  lex->select_lex.select_limit= 0;
  lex->unit.select_limit_cnt= HA_POS_ERROR;
  lex->select_lex.table_list.save_and_clear(&lex->auxiliary_table_list);
  lex->lock_option= using_update_log ? TL_READ_NO_INSERT : TL_READ;
  lex->query_tables= 0;
  lex->query_tables_last= &lex->query_tables;
}


/*
  When you modify mysql_parse(), you may need to mofify
  mysql_test_parse_for_slave() in this same file.
*/

/**
  Parse a query.

  @param       thd     Current thread
  @param       inBuf   Begining of the query text
  @param       length  Length of the query text
  @param[out]  found_semicolon For multi queries, position of the character of
                               the next query in the query text.
*/

void mysql_parse(THD *thd, const char *inBuf, uint length,
                 const char ** found_semicolon)
{
  DBUG_ENTER("mysql_parse");

  DBUG_EXECUTE_IF("parser_debug", turn_parser_debug_on(););

  /*
    Warning.
    The purpose of query_cache_send_result_to_client() is to lookup the
    query in the query cache first, to avoid parsing and executing it.
    So, the natural implementation would be to:
    - first, call query_cache_send_result_to_client,
    - second, if caching failed, initialise the lexical and syntactic parser.
    The problem is that the query cache depends on a clean initialization
    of (among others) lex->safe_to_cache_query and thd->server_status,
    which are reset respectively in
    - lex_start()
    - mysql_reset_thd_for_next_command()
    So, initializing the lexical analyser *before* using the query cache
    is required for the cache to work properly.
    FIXME: cleanup the dependencies in the code to simplify this.
  */
  lex_start(thd);
  mysql_reset_thd_for_next_command(thd);

  if (query_cache_send_result_to_client(thd, (char*) inBuf, length) <= 0)
  {
    LEX *lex= thd->lex;

    sp_cache_flush_obsolete(&thd->sp_proc_cache);
    sp_cache_flush_obsolete(&thd->sp_func_cache);

    Lex_input_stream lip(thd, inBuf, length);

    bool err= parse_sql(thd, &lip, NULL);
    *found_semicolon= lip.found_semicolon;

    if (!err)
    {
#ifndef NO_EMBEDDED_ACCESS_CHECKS
      if (mqh_used && thd->user_connect &&
	  check_mqh(thd, lex->sql_command))
      {
	thd->net.error = 0;
      }
      else
#endif
      {
	if (! thd->is_error())
	{
          /*
            Binlog logs a string starting from thd->query and having length
            thd->query_length; so we set thd->query_length correctly (to not
            log several statements in one event, when we executed only first).
            We set it to not see the ';' (otherwise it would get into binlog
            and Query_log_event::print() would give ';;' output).
            This also helps display only the current query in SHOW
            PROCESSLIST.
            Note that we don't need LOCK_thread_count to modify query_length.
          */
          if (*found_semicolon &&
              (thd->query_length= (ulong)(*found_semicolon - thd->query)))
            thd->query_length--;
          /* Actually execute the query */
          lex->set_trg_event_type_for_tables();
          mysql_execute_command(thd);
	}
      }
    }
    else
    {
      DBUG_ASSERT(thd->is_error());
      DBUG_PRINT("info",("Command aborted. Fatal_error: %d",
			 thd->is_fatal_error));

      query_cache_abort(&thd->net);
    }
    if (thd->lex->sphead)
    {
      delete thd->lex->sphead;
      thd->lex->sphead= 0;
    }
    lex->unit.cleanup();
    thd_proc_info(thd, "freeing items");
    thd->end_statement();
    thd->cleanup_after_query();
    DBUG_ASSERT(thd->change_list.is_empty());
  }
  else
  {
    /* There are no multi queries in the cache. */
    *found_semicolon= NULL;
  }

  DBUG_VOID_RETURN;
}


#ifdef HAVE_REPLICATION
/*
  Usable by the replication SQL thread only: just parse a query to know if it
  can be ignored because of replicate-*-table rules.

  @retval
    0	cannot be ignored
  @retval
    1	can be ignored
*/

bool mysql_test_parse_for_slave(THD *thd, char *inBuf, uint length)
{
  LEX *lex= thd->lex;
  bool error= 0;
  DBUG_ENTER("mysql_test_parse_for_slave");

  Lex_input_stream lip(thd, inBuf, length);
  lex_start(thd);
  mysql_reset_thd_for_next_command(thd);

  if (!parse_sql(thd, &lip, NULL) &&
      all_tables_not_ok(thd,(TABLE_LIST*) lex->select_lex.table_list.first))
    error= 1;                  /* Ignore question */
  thd->end_statement();
  thd->cleanup_after_query();
  DBUG_RETURN(error);
}
#endif



/**
  Store field definition for create.

  @return
    Return 0 if ok
*/

bool add_field_to_list(THD *thd, LEX_STRING *field_name, enum_field_types type,
		       char *length, char *decimals,
		       uint type_modifier,
                       enum ha_storage_media storage_type,
                       enum column_format_type column_format,
		       Item *default_value, Item *on_update_value,
                       LEX_STRING *comment,
		       char *change,
                       List<String> *interval_list, CHARSET_INFO *cs,
		       uint uint_geom_type)
{
  register Create_field *new_field;
  LEX  *lex= thd->lex;
  DBUG_ENTER("add_field_to_list");

  if (check_identifier_name(field_name, ER_TOO_LONG_IDENT))
    DBUG_RETURN(1);				/* purecov: inspected */

  if (type_modifier & PRI_KEY_FLAG)
  {
    Key *key;
    lex->col_list.push_back(new Key_part_spec(field_name->str, 0));
    key= new Key(Key::PRIMARY, NullS,
                      &default_key_create_info,
                      0, lex->col_list);
    lex->alter_info.key_list.push_back(key);
    lex->col_list.empty();
  }
  if (type_modifier & (UNIQUE_FLAG | UNIQUE_KEY_FLAG))
  {
    Key *key;
    lex->col_list.push_back(new Key_part_spec(field_name->str, 0));
    key= new Key(Key::UNIQUE, NullS,
                 &default_key_create_info, 0,
                 lex->col_list);
    lex->alter_info.key_list.push_back(key);
    lex->col_list.empty();
  }

  if (default_value)
  {
    /* 
      Default value should be literal => basic constants =>
      no need fix_fields()
      
      We allow only one function as part of default value - 
      NOW() as default for TIMESTAMP type.
    */
    if (default_value->type() == Item::FUNC_ITEM && 
        !(((Item_func*)default_value)->functype() == Item_func::NOW_FUNC &&
         type == MYSQL_TYPE_TIMESTAMP))
    {
      my_error(ER_INVALID_DEFAULT, MYF(0), field_name->str);
      DBUG_RETURN(1);
    }
    else if (default_value->type() == Item::NULL_ITEM)
    {
      default_value= 0;
      if ((type_modifier & (NOT_NULL_FLAG | AUTO_INCREMENT_FLAG)) ==
	  NOT_NULL_FLAG)
      {
	my_error(ER_INVALID_DEFAULT, MYF(0), field_name->str);
	DBUG_RETURN(1);
      }
    }
    else if (type_modifier & AUTO_INCREMENT_FLAG)
    {
      my_error(ER_INVALID_DEFAULT, MYF(0), field_name->str);
      DBUG_RETURN(1);
    }
  }

  if (on_update_value && type != MYSQL_TYPE_TIMESTAMP)
  {
    my_error(ER_INVALID_ON_UPDATE, MYF(0), field_name->str);
    DBUG_RETURN(1);
  }

  if (!(new_field= new Create_field()) ||
      new_field->init(thd, field_name->str, type, length, decimals, type_modifier,
                      default_value, on_update_value, comment, change,
                      interval_list, cs, uint_geom_type,
                      storage_type, column_format))
    DBUG_RETURN(1);

  lex->alter_info.create_list.push_back(new_field);
  lex->last_field=new_field;
  DBUG_RETURN(0);
}


/** Store position for column in ALTER TABLE .. ADD column. */

void store_position_for_column(const char *name)
{
  current_thd->lex->last_field->after=my_const_cast(char*) (name);
}

bool
add_proc_to_list(THD* thd, Item *item)
{
  ORDER *order;
  Item	**item_ptr;

  if (!(order = (ORDER *) thd->alloc(sizeof(ORDER)+sizeof(Item*))))
    return 1;
  item_ptr = (Item**) (order+1);
  *item_ptr= item;
  order->item=item_ptr;
  order->free_me=0;
  thd->lex->proc_list.link_in_list((uchar*) order,(uchar**) &order->next);
  return 0;
}


/**
  save order by and tables in own lists.
*/

bool add_to_list(THD *thd, SQL_LIST &list,Item *item,bool asc)
{
  ORDER *order;
  DBUG_ENTER("add_to_list");
  if (!(order = (ORDER *) thd->alloc(sizeof(ORDER))))
    DBUG_RETURN(1);
  order->item_ptr= item;
  order->item= &order->item_ptr;
  order->asc = asc;
  order->free_me=0;
  order->used=0;
  order->counter_used= 0;
  list.link_in_list((uchar*) order,(uchar**) &order->next);
  DBUG_RETURN(0);
}


/**
  Add a table to list of used tables.

  @param table		Table to add
  @param alias		alias for table (or null if no alias)
  @param table_options	A set of the following bits:
                         - TL_OPTION_UPDATING : Table will be updated
                         - TL_OPTION_FORCE_INDEX : Force usage of index
                         - TL_OPTION_ALIAS : an alias in multi table DELETE
  @param lock_type	How table should be locked
  @param use_index	List of indexed used in USE INDEX
  @param ignore_index	List of indexed used in IGNORE INDEX

  @retval
      0		Error
  @retval
    \#	Pointer to TABLE_LIST element added to the total table list
*/

TABLE_LIST *st_select_lex::add_table_to_list(THD *thd,
					     Table_ident *table,
					     LEX_STRING *alias,
					     ulong table_options,
					     thr_lock_type lock_type,
					     List<Index_hint> *index_hints_arg,
                                             LEX_STRING *option)
{
  register TABLE_LIST *ptr;
  TABLE_LIST *previous_table_ref; /* The table preceding the current one. */
  char *alias_str;
  LEX *lex= thd->lex;
  DBUG_ENTER("add_table_to_list");
  LINT_INIT(previous_table_ref);

  if (!table)
    DBUG_RETURN(0);				// End of memory
  alias_str= alias ? alias->str : table->table.str;
  if (!test(table_options & TL_OPTION_ALIAS) && 
      check_table_name(table->table.str, table->table.length))
  {
    my_error(ER_WRONG_TABLE_NAME, MYF(0), table->table.str);
    DBUG_RETURN(0);
  }

  if (table->is_derived_table() == FALSE && table->db.str &&
      check_db_name(&table->db))
  {
    my_error(ER_WRONG_DB_NAME, MYF(0), table->db.str);
    DBUG_RETURN(0);
  }

  if (!alias)					/* Alias is case sensitive */
  {
    if (table->sel)
    {
      my_message(ER_DERIVED_MUST_HAVE_ALIAS,
                 ER(ER_DERIVED_MUST_HAVE_ALIAS), MYF(0));
      DBUG_RETURN(0);
    }
    if (!(alias_str= (char*) thd->memdup(alias_str,table->table.length+1)))
      DBUG_RETURN(0);
  }
  if (!(ptr = (TABLE_LIST *) thd->calloc(sizeof(TABLE_LIST))))
    DBUG_RETURN(0);				/* purecov: inspected */
  if (table->db.str)
  {
    ptr->db= table->db.str;
    ptr->db_length= table->db.length;
  }
  else if (lex->copy_db_to(&ptr->db, &ptr->db_length))
    DBUG_RETURN(0);

  ptr->alias= alias_str;
  if (lower_case_table_names && table->table.length)
    table->table.length= my_casedn_str(files_charset_info, table->table.str);
  ptr->table_name=table->table.str;
  ptr->table_name_length=table->table.length;
  ptr->lock_type=   lock_type;
  ptr->lock_timeout= -1;      /* default timeout */
  ptr->lock_transactional= 1; /* allow transactional locks */
  ptr->updating=    test(table_options & TL_OPTION_UPDATING);
  ptr->force_index= test(table_options & TL_OPTION_FORCE_INDEX);
  ptr->ignore_leaves= test(table_options & TL_OPTION_IGNORE_LEAVES);
  ptr->derived=	    table->sel;
  if (!ptr->derived && !my_strcasecmp(system_charset_info, ptr->db,
                                      INFORMATION_SCHEMA_NAME.str))
  {
    ST_SCHEMA_TABLE *schema_table= find_schema_table(thd, ptr->table_name);
    if (!schema_table ||
        (schema_table->hidden && 
         ((sql_command_flags[lex->sql_command] & CF_STATUS_COMMAND) == 0 || 
          /*
            this check is used for show columns|keys from I_S hidden table
          */
          lex->sql_command == SQLCOM_SHOW_FIELDS ||
          lex->sql_command == SQLCOM_SHOW_KEYS)))
    {
      my_error(ER_UNKNOWN_TABLE, MYF(0),
               ptr->table_name, INFORMATION_SCHEMA_NAME.str);
      DBUG_RETURN(0);
    }
    ptr->schema_table_name= ptr->table_name;
    ptr->schema_table= schema_table;
  }
  ptr->select_lex=  lex->current_select;
  ptr->cacheable_table= 1;
  ptr->index_hints= index_hints_arg;
  ptr->option= option ? option->str : 0;
  /* check that used name is unique */
  if (lock_type != TL_IGNORE)
  {
    TABLE_LIST *first_table= (TABLE_LIST*) table_list.first;
    if (lex->sql_command == SQLCOM_CREATE_VIEW)
      first_table= first_table ? first_table->next_local : NULL;
    for (TABLE_LIST *tables= first_table ;
	 tables ;
	 tables=tables->next_local)
    {
      if (!my_strcasecmp(table_alias_charset, alias_str, tables->alias) &&
	  !strcmp(ptr->db, tables->db))
      {
	my_error(ER_NONUNIQ_TABLE, MYF(0), alias_str); /* purecov: tested */
	DBUG_RETURN(0);				/* purecov: tested */
      }
    }
  }
  /* Store the table reference preceding the current one. */
  if (table_list.elements > 0)
  {
    /*
      table_list.next points to the last inserted TABLE_LIST->next_local'
      element
      We don't use the offsetof() macro here to avoid warnings from gcc
    */
    previous_table_ref= (TABLE_LIST*) ((char*) table_list.next -
                                       ((char*) &(ptr->next_local) -
                                        (char*) ptr));
    /*
      Set next_name_resolution_table of the previous table reference to point
      to the current table reference. In effect the list
      TABLE_LIST::next_name_resolution_table coincides with
      TABLE_LIST::next_local. Later this may be changed in
      store_top_level_join_columns() for NATURAL/USING joins.
    */
    previous_table_ref->next_name_resolution_table= ptr;
  }

  /*
    Link the current table reference in a local list (list for current select).
    Notice that as a side effect here we set the next_local field of the
    previous table reference to 'ptr'. Here we also add one element to the
    list 'table_list'.
  */
  table_list.link_in_list((uchar*) ptr, (uchar**) &ptr->next_local);
  ptr->next_name_resolution_table= NULL;
  /* Link table in global list (all used tables) */
  lex->add_to_query_tables(ptr);
  DBUG_RETURN(ptr);
}


/**
  Initialize a new table list for a nested join.

    The function initializes a structure of the TABLE_LIST type
    for a nested join. It sets up its nested join list as empty.
    The created structure is added to the front of the current
    join list in the st_select_lex object. Then the function
    changes the current nest level for joins to refer to the newly
    created empty list after having saved the info on the old level
    in the initialized structure.

  @param thd         current thread

  @retval
    0   if success
  @retval
    1   otherwise
*/

bool st_select_lex::init_nested_join(THD *thd)
{
  TABLE_LIST *ptr;
  NESTED_JOIN *nested_join;
  DBUG_ENTER("init_nested_join");

  if (!(ptr= (TABLE_LIST*) thd->calloc(ALIGN_SIZE(sizeof(TABLE_LIST))+
                                       sizeof(NESTED_JOIN))))
    DBUG_RETURN(1);
  nested_join= ptr->nested_join=
    ((NESTED_JOIN*) ((uchar*) ptr + ALIGN_SIZE(sizeof(TABLE_LIST))));

  join_list->push_front(ptr);
  ptr->embedding= embedding;
  ptr->join_list= join_list;
  ptr->alias= (char*) "(nested_join)";
  embedding= ptr;
  join_list= &nested_join->join_list;
  join_list->empty();
  DBUG_RETURN(0);
}


/**
  End a nested join table list.

    The function returns to the previous join nest level.
    If the current level contains only one member, the function
    moves it one level up, eliminating the nest.

  @param thd         current thread

  @return
    - Pointer to TABLE_LIST element added to the total table list, if success
    - 0, otherwise
*/

TABLE_LIST *st_select_lex::end_nested_join(THD *thd)
{
  TABLE_LIST *ptr;
  NESTED_JOIN *nested_join;
  DBUG_ENTER("end_nested_join");

  DBUG_ASSERT(embedding);
  ptr= embedding;
  join_list= ptr->join_list;
  embedding= ptr->embedding;
  nested_join= ptr->nested_join;
  if (nested_join->join_list.elements == 1)
  {
    TABLE_LIST *embedded= nested_join->join_list.head();
    join_list->pop();
    embedded->join_list= join_list;
    embedded->embedding= embedding;
    join_list->push_front(embedded);
    ptr= embedded;
  }
  else if (nested_join->join_list.elements == 0)
  {
    join_list->pop();
    ptr= 0;                                     // return value
  }
  DBUG_RETURN(ptr);
}


/**
  Nest last join operation.

    The function nest last join operation as if it was enclosed in braces.

  @param thd         current thread

  @retval
    0  Error
  @retval
    \#  Pointer to TABLE_LIST element created for the new nested join
*/

TABLE_LIST *st_select_lex::nest_last_join(THD *thd)
{
  TABLE_LIST *ptr;
  NESTED_JOIN *nested_join;
  List<TABLE_LIST> *embedded_list;
  DBUG_ENTER("nest_last_join");

  if (!(ptr= (TABLE_LIST*) thd->calloc(ALIGN_SIZE(sizeof(TABLE_LIST))+
                                       sizeof(NESTED_JOIN))))
    DBUG_RETURN(0);
  nested_join= ptr->nested_join=
    ((NESTED_JOIN*) ((uchar*) ptr + ALIGN_SIZE(sizeof(TABLE_LIST))));

  ptr->embedding= embedding;
  ptr->join_list= join_list;
  ptr->alias= (char*) "(nest_last_join)";
  embedded_list= &nested_join->join_list;
  embedded_list->empty();

  for (uint i=0; i < 2; i++)
  {
    TABLE_LIST *table= join_list->pop();
    table->join_list= embedded_list;
    table->embedding= ptr;
    embedded_list->push_back(table);
    if (table->natural_join)
    {
      ptr->is_natural_join= TRUE;
      /*
        If this is a JOIN ... USING, move the list of joined fields to the
        table reference that describes the join.
      */
      if (prev_join_using)
        ptr->join_using_fields= prev_join_using;
    }
  }
  join_list->push_front(ptr);
  nested_join->used_tables= nested_join->not_null_tables= (table_map) 0;
  DBUG_RETURN(ptr);
}


/**
  Add a table to the current join list.

    The function puts a table in front of the current join list
    of st_select_lex object.
    Thus, joined tables are put into this list in the reverse order
    (the most outer join operation follows first).

  @param table       the table to add

  @return
    None
*/

void st_select_lex::add_joined_table(TABLE_LIST *table)
{
  DBUG_ENTER("add_joined_table");
  join_list->push_front(table);
  table->join_list= join_list;
  table->embedding= embedding;
  DBUG_VOID_RETURN;
}


/**
  Convert a right join into equivalent left join.

    The function takes the current join list t[0],t[1] ... and
    effectively converts it into the list t[1],t[0] ...
    Although the outer_join flag for the new nested table contains
    JOIN_TYPE_RIGHT, it will be handled as the inner table of a left join
    operation.

  EXAMPLES
  @verbatim
    SELECT * FROM t1 RIGHT JOIN t2 ON on_expr =>
      SELECT * FROM t2 LEFT JOIN t1 ON on_expr

    SELECT * FROM t1,t2 RIGHT JOIN t3 ON on_expr =>
      SELECT * FROM t1,t3 LEFT JOIN t2 ON on_expr

    SELECT * FROM t1,t2 RIGHT JOIN (t3,t4) ON on_expr =>
      SELECT * FROM t1,(t3,t4) LEFT JOIN t2 ON on_expr

    SELECT * FROM t1 LEFT JOIN t2 ON on_expr1 RIGHT JOIN t3  ON on_expr2 =>
      SELECT * FROM t3 LEFT JOIN (t1 LEFT JOIN t2 ON on_expr2) ON on_expr1
   @endverbatim

  @param thd         current thread

  @return
    - Pointer to the table representing the inner table, if success
    - 0, otherwise
*/

TABLE_LIST *st_select_lex::convert_right_join()
{
  TABLE_LIST *tab2= join_list->pop();
  TABLE_LIST *tab1= join_list->pop();
  DBUG_ENTER("convert_right_join");

  join_list->push_front(tab2);
  join_list->push_front(tab1);
  tab1->outer_join|= JOIN_TYPE_RIGHT;

  DBUG_RETURN(tab1);
}

/**
  Set lock for all tables in current select level.

  @param lock_type			Lock to set for tables

  @note
    If lock is a write lock, then tables->updating is set 1
    This is to get tables_ok to know that the table is updated by the
    query
*/

void st_select_lex::set_lock_for_tables(thr_lock_type lock_type)
{
  bool for_update= lock_type >= TL_READ_NO_INSERT;
  DBUG_ENTER("set_lock_for_tables");
  DBUG_PRINT("enter", ("lock_type: %d  for_update: %d", lock_type,
		       for_update));

  for (TABLE_LIST *tables= (TABLE_LIST*) table_list.first;
       tables;
       tables= tables->next_local)
  {
    tables->lock_type= lock_type;
    tables->updating=  for_update;
  }
  DBUG_VOID_RETURN;
}


/**
  Create a fake SELECT_LEX for a unit.

    The method create a fake SELECT_LEX object for a unit.
    This object is created for any union construct containing a union
    operation and also for any single select union construct of the form
    @verbatim
    (SELECT ... ORDER BY order_list [LIMIT n]) ORDER BY ... 
    @endvarbatim
    or of the form
    @varbatim
    (SELECT ... ORDER BY LIMIT n) ORDER BY ...
    @endvarbatim
  
  @param thd_arg		   thread handle

  @note
    The object is used to retrieve rows from the temporary table
    where the result on the union is obtained.

  @retval
    1     on failure to create the object
  @retval
    0     on success
*/

bool st_select_lex_unit::add_fake_select_lex(THD *thd_arg)
{
  SELECT_LEX *first_sl= first_select();
  DBUG_ENTER("add_fake_select_lex");
  DBUG_ASSERT(!fake_select_lex);

  if (!(fake_select_lex= new (thd_arg->mem_root) SELECT_LEX()))
      DBUG_RETURN(1);
  fake_select_lex->include_standalone(this, 
                                      (SELECT_LEX_NODE**)&fake_select_lex);
  fake_select_lex->select_number= INT_MAX;
  fake_select_lex->parent_lex= thd_arg->lex; /* Used in init_query. */
  fake_select_lex->make_empty_select();
  fake_select_lex->linkage= GLOBAL_OPTIONS_TYPE;
  fake_select_lex->select_limit= 0;

  fake_select_lex->context.outer_context=first_sl->context.outer_context;
  /* allow item list resolving in fake select for ORDER BY */
  fake_select_lex->context.resolve_in_select_list= TRUE;
  fake_select_lex->context.select_lex= fake_select_lex;

  if (!is_union())
  {
    /* 
      This works only for 
      (SELECT ... ORDER BY list [LIMIT n]) ORDER BY order_list [LIMIT m],
      (SELECT ... LIMIT n) ORDER BY order_list [LIMIT m]
      just before the parser starts processing order_list
    */ 
    global_parameters= fake_select_lex;
    fake_select_lex->no_table_names_allowed= 1;
    thd_arg->lex->current_select= fake_select_lex;
  }
  thd_arg->lex->pop_context();
  DBUG_RETURN(0);
}


/**
  Push a new name resolution context for a JOIN ... ON clause to the
  context stack of a query block.

    Create a new name resolution context for a JOIN ... ON clause,
    set the first and last leaves of the list of table references
    to be used for name resolution, and push the newly created
    context to the stack of contexts of the query.

  @param thd       pointer to current thread
  @param left_op   left  operand of the JOIN
  @param right_op  rigth operand of the JOIN

  @retval
    FALSE  if all is OK
  @retval
    TRUE   if a memory allocation error occured
*/

bool
push_new_name_resolution_context(THD *thd,
                                 TABLE_LIST *left_op, TABLE_LIST *right_op)
{
  Name_resolution_context *on_context;
  if (!(on_context= new (thd->mem_root) Name_resolution_context))
    return TRUE;
  on_context->init();
  on_context->first_name_resolution_table=
    left_op->first_leaf_for_name_resolution();
  on_context->last_name_resolution_table=
    right_op->last_leaf_for_name_resolution();
  return thd->lex->push_context(on_context);
}


/**
  Add an ON condition to the second operand of a JOIN ... ON.

    Add an ON condition to the right operand of a JOIN ... ON clause.

  @param b     the second operand of a JOIN ... ON
  @param expr  the condition to be added to the ON clause

  @retval
    FALSE  if there was some error
  @retval
    TRUE   if all is OK
*/

void add_join_on(TABLE_LIST *b, Item *expr)
{
  if (expr)
  {
    if (!b->on_expr)
      b->on_expr= expr;
    else
    {
      /*
        If called from the parser, this happens if you have both a
        right and left join. If called later, it happens if we add more
        than one condition to the ON clause.
      */
      b->on_expr= new Item_cond_and(b->on_expr,expr);
    }
    b->on_expr->top_level_item();
  }
}


/**
  Mark that there is a NATURAL JOIN or JOIN ... USING between two
  tables.

    This function marks that table b should be joined with a either via
    a NATURAL JOIN or via JOIN ... USING. Both join types are special
    cases of each other, so we treat them together. The function
    setup_conds() creates a list of equal condition between all fields
    of the same name for NATURAL JOIN or the fields in 'using_fields'
    for JOIN ... USING. The list of equality conditions is stored
    either in b->on_expr, or in JOIN::conds, depending on whether there
    was an outer join.

  EXAMPLE
  @verbatim
    SELECT * FROM t1 NATURAL LEFT JOIN t2
     <=>
    SELECT * FROM t1 LEFT JOIN t2 ON (t1.i=t2.i and t1.j=t2.j ... )

    SELECT * FROM t1 NATURAL JOIN t2 WHERE <some_cond>
     <=>
    SELECT * FROM t1, t2 WHERE (t1.i=t2.i and t1.j=t2.j and <some_cond>)

    SELECT * FROM t1 JOIN t2 USING(j) WHERE <some_cond>
     <=>
    SELECT * FROM t1, t2 WHERE (t1.j=t2.j and <some_cond>)
   @endverbatim

  @param a		  Left join argument
  @param b		  Right join argument
  @param using_fields    Field names from USING clause
*/

void add_join_natural(TABLE_LIST *a, TABLE_LIST *b, List<String> *using_fields,
                      SELECT_LEX *lex)
{
  b->natural_join= a;
  lex->prev_join_using= using_fields;
}


/**
  Reload/resets privileges and the different caches.

  @param thd Thread handler (can be NULL!)
  @param options What should be reset/reloaded (tables, privileges, slave...)
  @param tables Tables to flush (if any)
  @param write_to_binlog True if we can write to the binlog.
               
  @note Depending on 'options', it may be very bad to write the
    query to the binlog (e.g. FLUSH SLAVE); this is a
    pointer where reload_acl_and_cache() will put 0 if
    it thinks we really should not write to the binlog.
    Otherwise it will put 1.

  @return Error status code
    @retval 0 Ok
    @retval !=0  Error; thd->killed is set or thd->is_error() is true
*/

bool reload_acl_and_cache(THD *thd, ulong options, TABLE_LIST *tables,
                          bool *write_to_binlog)
{
  bool result=0;
  select_errors=0;				/* Write if more errors */
  bool tmp_write_to_binlog= 1;

  DBUG_ASSERT(!thd || !thd->in_sub_stmt);

#ifndef NO_EMBEDDED_ACCESS_CHECKS
  if (options & REFRESH_GRANT)
  {
    THD *tmp_thd= 0;
    /*
      If reload_acl_and_cache() is called from SIGHUP handler we have to
      allocate temporary THD for execution of acl_reload()/grant_reload().
    */
    if (!thd && (thd= (tmp_thd= new THD)))
    {
      thd->thread_stack= (char*) &tmp_thd;
      thd->store_globals();
    }
    if (thd)
    {
      if (acl_reload(thd))
        result= 1;
      if (grant_reload(thd))
        result= 1;
    }
    if (tmp_thd)
    {
      delete tmp_thd;
      /* Remember that we don't have a THD */
      my_pthread_setspecific_ptr(THR_THD,  0);
      thd= 0;
    }
    reset_mqh((LEX_USER *)NULL, TRUE);
  }
#endif
  if (options & REFRESH_LOG)
  {
    /*
      Flush the normal query log, the update log, the binary log,
      the slow query log, the relay log (if it exists) and the log
      tables.
    */

    /*
      Writing this command to the binlog may result in infinite loops
      when doing mysqlbinlog|mysql, and anyway it does not really make
      sense to log it automatically (would cause more trouble to users
      than it would help them)
    */
    tmp_write_to_binlog= 0;
    if( mysql_bin_log.is_open() )
    {
      mysql_bin_log.rotate_and_purge(RP_FORCE_ROTATE);
    }
#ifdef HAVE_REPLICATION
    pthread_mutex_lock(&LOCK_active_mi);
    rotate_relay_log(active_mi);
    pthread_mutex_unlock(&LOCK_active_mi);
#endif

    /* flush slow and general logs */
    logger.flush_logs(thd);

    if (ha_flush_logs(NULL))
      result=1;
    if (flush_error_log())
      result=1;
  }
#ifdef HAVE_QUERY_CACHE
  if (options & REFRESH_QUERY_CACHE_FREE)
  {
    query_cache.pack();				// FLUSH QUERY CACHE
    options &= ~REFRESH_QUERY_CACHE;    // Don't flush cache, just free memory
  }
  if (options & (REFRESH_TABLES | REFRESH_QUERY_CACHE))
  {
    query_cache.flush();			// RESET QUERY CACHE
  }
#endif /*HAVE_QUERY_CACHE*/
  /*
    Note that if REFRESH_READ_LOCK bit is set then REFRESH_TABLES is set too
    (see sql_yacc.yy)
  */
  if (options & (REFRESH_TABLES | REFRESH_READ_LOCK)) 
  {
    if ((options & REFRESH_READ_LOCK) && thd)
    {
      /*
        We must not try to aspire a global read lock if we have a write
        locked table. This would lead to a deadlock when trying to
        reopen (and re-lock) the table after the flush.
      */
      if (thd->locked_tables)
      {
        THR_LOCK_DATA **lock_p= thd->locked_tables->locks;
        THR_LOCK_DATA **end_p= lock_p + thd->locked_tables->lock_count;

        for (; lock_p < end_p; lock_p++)
        {
          if ((*lock_p)->type >= TL_WRITE_ALLOW_WRITE)
          {
            my_error(ER_LOCK_OR_ACTIVE_TRANSACTION, MYF(0));
            return 1;
          }
        }
      }
      /*
	Writing to the binlog could cause deadlocks, as we don't log
	UNLOCK TABLES
      */
      tmp_write_to_binlog= 0;
      if (lock_global_read_lock(thd))
	return 1;                               // Killed
      result= close_cached_tables(thd, tables, FALSE, (options & REFRESH_FAST) ?
                                  FALSE : TRUE, TRUE);
      if (make_global_read_lock_block_commit(thd)) // Killed
      {
        /* Don't leave things in a half-locked state */
        unlock_global_read_lock(thd);
        return 1;
      }
    }
    else
      result= close_cached_tables(thd, tables, FALSE, (options & REFRESH_FAST) ?
                                  FALSE : TRUE, FALSE);
    my_dbopt_cleanup();
  }
  if (options & REFRESH_HOSTS)
    hostname_cache_refresh();
  if (thd && (options & REFRESH_STATUS))
    refresh_status(thd);
  if (options & REFRESH_THREADS)
    flush_thread_cache();
#ifdef HAVE_REPLICATION
  if (options & REFRESH_MASTER)
  {
    DBUG_ASSERT(thd);
    tmp_write_to_binlog= 0;
    if (reset_master(thd))
    {
      result=1;
    }
  }
#endif
#ifdef OPENSSL
   if (options & REFRESH_DES_KEY_FILE)
   {
     if (des_key_file)
       result=load_des_key_file(des_key_file);
   }
#endif
#ifdef HAVE_REPLICATION
 if (options & REFRESH_SLAVE)
 {
   tmp_write_to_binlog= 0;
   pthread_mutex_lock(&LOCK_active_mi);
   if (reset_slave(thd, active_mi))
     result=1;
   pthread_mutex_unlock(&LOCK_active_mi);
 }
#endif
 if (options & REFRESH_USER_RESOURCES)
   reset_mqh((LEX_USER *) NULL, 0);             /* purecov: inspected */
 *write_to_binlog= tmp_write_to_binlog;
 return result;
}


/**
  kill on thread.

  @param thd			Thread class
  @param id			Thread id
  @param only_kill_query        Should it kill the query or the connection

  @note
    This is written such that we have a short lock on LOCK_thread_count
*/

uint kill_one_thread(THD *thd, ulong id, bool only_kill_query)
{
  THD *tmp;
  uint error=ER_NO_SUCH_THREAD;
  DBUG_ENTER("kill_one_thread");
  DBUG_PRINT("enter", ("id=%lu only_kill=%d", id, only_kill_query));
  VOID(pthread_mutex_lock(&LOCK_thread_count)); // For unlink from list
  I_List_iterator<THD> it(threads);
  while ((tmp=it++))
  {
    if (tmp->command == COM_DAEMON)
      continue;
    if (tmp->thread_id == id)
    {
      pthread_mutex_lock(&tmp->LOCK_delete);	// Lock from delete
      break;
    }
  }
  VOID(pthread_mutex_unlock(&LOCK_thread_count));
  if (tmp)
  {
    if ((thd->security_ctx->master_access & SUPER_ACL) ||
	!strcmp(thd->security_ctx->user, tmp->security_ctx->user))
    {
      tmp->awake(only_kill_query ? THD::KILL_QUERY : THD::KILL_CONNECTION);
      error=0;
    }
    else
      error=ER_KILL_DENIED_ERROR;
    pthread_mutex_unlock(&tmp->LOCK_delete);
  }
  DBUG_PRINT("exit", ("%d", error));
  DBUG_RETURN(error);
}


/*
  kills a thread and sends response

  SYNOPSIS
    sql_kill()
    thd			Thread class
    id			Thread id
    only_kill_query     Should it kill the query or the connection
*/

void sql_kill(THD *thd, ulong id, bool only_kill_query)
{
  uint error;
  if (!(error= kill_one_thread(thd, id, only_kill_query)))
    send_ok(thd);
  else
    my_error(error, MYF(0), id);
}


/** If pointer is not a null pointer, append filename to it. */

bool append_file_to_dir(THD *thd, const char **filename_ptr,
                        const char *table_name)
{
  char buff[FN_REFLEN],*ptr, *end;
  if (!*filename_ptr)
    return 0;					// nothing to do

  /* Check that the filename is not too long and it's a hard path */
  if (strlen(*filename_ptr)+strlen(table_name) >= FN_REFLEN-1 ||
      !test_if_hard_path(*filename_ptr))
  {
    my_error(ER_WRONG_TABLE_NAME, MYF(0), *filename_ptr);
    return 1;
  }
  /* Fix is using unix filename format on dos */
  strmov(buff,*filename_ptr);
  end=convert_dirname(buff, *filename_ptr, NullS);
  if (!(ptr= (char*) thd->alloc((size_t) (end-buff) + strlen(table_name)+1)))
    return 1;					// End of memory
  *filename_ptr=ptr;
  strxmov(ptr,buff,table_name,NullS);
  return 0;
}


/**
  Check if the select is a simple select (not an union).

  @retval
    0	ok
  @retval
    1	error	; In this case the error messege is sent to the client
*/

bool check_simple_select()
{
  THD *thd= current_thd;
  LEX *lex= thd->lex;
  if (lex->current_select != &lex->select_lex)
  {
    char command[80];
    Lex_input_stream *lip= thd->m_lip;
    strmake(command, lip->yylval->symbol.str,
	    min(lip->yylval->symbol.length, sizeof(command)-1));
    my_error(ER_CANT_USE_OPTION_HERE, MYF(0), command);
    return 1;
  }
  return 0;
}


Comp_creator *comp_eq_creator(bool invert)
{
  return invert?(Comp_creator *)&ne_creator:(Comp_creator *)&eq_creator;
}


Comp_creator *comp_ge_creator(bool invert)
{
  return invert?(Comp_creator *)&lt_creator:(Comp_creator *)&ge_creator;
}


Comp_creator *comp_gt_creator(bool invert)
{
  return invert?(Comp_creator *)&le_creator:(Comp_creator *)&gt_creator;
}


Comp_creator *comp_le_creator(bool invert)
{
  return invert?(Comp_creator *)&gt_creator:(Comp_creator *)&le_creator;
}


Comp_creator *comp_lt_creator(bool invert)
{
  return invert?(Comp_creator *)&ge_creator:(Comp_creator *)&lt_creator;
}


Comp_creator *comp_ne_creator(bool invert)
{
  return invert?(Comp_creator *)&eq_creator:(Comp_creator *)&ne_creator;
}


/**
  Construct ALL/ANY/SOME subquery Item.

  @param left_expr   pointer to left expression
  @param cmp         compare function creator
  @param all         true if we create ALL subquery
  @param select_lex  pointer on parsed subquery structure

  @return
    constructed Item (or 0 if out of memory)
*/
Item * all_any_subquery_creator(Item *left_expr,
				chooser_compare_func_creator cmp,
				bool all,
				SELECT_LEX *select_lex)
{
  if ((cmp == &comp_eq_creator) && !all)       //  = ANY <=> IN
    return new Item_in_subselect(left_expr, select_lex);

  if ((cmp == &comp_ne_creator) && all)        // <> ALL <=> NOT IN
    return new Item_func_not(new Item_in_subselect(left_expr, select_lex));

  Item_allany_subselect *it=
    new Item_allany_subselect(left_expr, cmp, select_lex, all);
  if (all)
    return it->upper_item= new Item_func_not_all(it);	/* ALL */

  return it->upper_item= new Item_func_nop_all(it);      /* ANY/SOME */
}


/**
  Multi update query pre-check.

  @param thd		Thread handler
  @param tables	Global/local table list (have to be the same)

  @retval
    FALSE OK
  @retval
    TRUE  Error
*/

bool multi_update_precheck(THD *thd, TABLE_LIST *tables)
{
  const char *msg= 0;
  TABLE_LIST *table;
  LEX *lex= thd->lex;
  SELECT_LEX *select_lex= &lex->select_lex;
  DBUG_ENTER("multi_update_precheck");

  if (select_lex->item_list.elements != lex->value_list.elements)
  {
    my_message(ER_WRONG_VALUE_COUNT, ER(ER_WRONG_VALUE_COUNT), MYF(0));
    DBUG_RETURN(TRUE);
  }
  /*
    Ensure that we have UPDATE or SELECT privilege for each table
    The exact privilege is checked in mysql_multi_update()
  */
  for (table= tables; table; table= table->next_local)
  {
    if (table->derived)
      table->grant.privilege= SELECT_ACL;
    else if ((check_access(thd, UPDATE_ACL, table->db,
                           &table->grant.privilege, 0, 1,
                           test(table->schema_table)) ||
              check_grant(thd, UPDATE_ACL, table, 0, 1, 1)) &&
             (check_access(thd, SELECT_ACL, table->db,
                           &table->grant.privilege, 0, 0,
                           test(table->schema_table)) ||
              check_grant(thd, SELECT_ACL, table, 0, 1, 0)))
      DBUG_RETURN(TRUE);

    table->table_in_first_from_clause= 1;
  }
  /*
    Is there tables of subqueries?
  */
  if (&lex->select_lex != lex->all_selects_list)
  {
    DBUG_PRINT("info",("Checking sub query list"));
    for (table= tables; table; table= table->next_global)
    {
      if (!table->table_in_first_from_clause)
      {
	if (check_access(thd, SELECT_ACL, table->db,
			 &table->grant.privilege, 0, 0,
                         test(table->schema_table)) ||
	    check_grant(thd, SELECT_ACL, table, 0, 1, 0))
	  DBUG_RETURN(TRUE);
      }
    }
  }

  if (select_lex->order_list.elements)
    msg= "ORDER BY";
  else if (select_lex->select_limit)
    msg= "LIMIT";
  if (msg)
  {
    my_error(ER_WRONG_USAGE, MYF(0), "UPDATE", msg);
    DBUG_RETURN(TRUE);
  }
  DBUG_RETURN(FALSE);
}

/**
  Multi delete query pre-check.

  @param thd			Thread handler
  @param tables		Global/local table list

  @retval
    FALSE OK
  @retval
    TRUE  error
*/

bool multi_delete_precheck(THD *thd, TABLE_LIST *tables)
{
  SELECT_LEX *select_lex= &thd->lex->select_lex;
  TABLE_LIST *aux_tables=
    (TABLE_LIST *)thd->lex->auxiliary_table_list.first;
  TABLE_LIST **save_query_tables_own_last= thd->lex->query_tables_own_last;
  DBUG_ENTER("multi_delete_precheck");

  /* sql_yacc guarantees that tables and aux_tables are not zero */
  DBUG_ASSERT(aux_tables != 0);
  if (check_table_access(thd, SELECT_ACL, tables, 0))
    DBUG_RETURN(TRUE);

  /*
    Since aux_tables list is not part of LEX::query_tables list we
    have to juggle with LEX::query_tables_own_last value to be able
    call check_table_access() safely.
  */
  thd->lex->query_tables_own_last= 0;
  if (check_table_access(thd, DELETE_ACL, aux_tables, 0))
  {
    thd->lex->query_tables_own_last= save_query_tables_own_last;
    DBUG_RETURN(TRUE);
  }
  thd->lex->query_tables_own_last= save_query_tables_own_last;

  if ((thd->options & OPTION_SAFE_UPDATES) && !select_lex->where)
  {
    my_message(ER_UPDATE_WITHOUT_KEY_IN_SAFE_MODE,
               ER(ER_UPDATE_WITHOUT_KEY_IN_SAFE_MODE), MYF(0));
    DBUG_RETURN(TRUE);
  }
  DBUG_RETURN(FALSE);
}


/**
  Link tables in auxilary table list of multi-delete with corresponding
  elements in main table list, and set proper locks for them.

  @param lex   pointer to LEX representing multi-delete

  @retval
    FALSE   success
  @retval
    TRUE    error
*/

bool multi_delete_set_locks_and_link_aux_tables(LEX *lex)
{
  TABLE_LIST *tables= (TABLE_LIST*)lex->select_lex.table_list.first;
  TABLE_LIST *target_tbl;
  DBUG_ENTER("multi_delete_set_locks_and_link_aux_tables");

  lex->table_count= 0;

  for (target_tbl= (TABLE_LIST *)lex->auxiliary_table_list.first;
       target_tbl; target_tbl= target_tbl->next_local)
  {
    lex->table_count++;
    /* All tables in aux_tables must be found in FROM PART */
    TABLE_LIST *walk;
    for (walk= tables; walk; walk= walk->next_local)
    {
      if (!my_strcasecmp(table_alias_charset,
			 target_tbl->alias, walk->alias) &&
	  !strcmp(walk->db, target_tbl->db))
	break;
    }
    if (!walk)
    {
      my_error(ER_UNKNOWN_TABLE, MYF(0),
               target_tbl->table_name, "MULTI DELETE");
      DBUG_RETURN(TRUE);
    }
    if (!walk->derived)
    {
      target_tbl->table_name= walk->table_name;
      target_tbl->table_name_length= walk->table_name_length;
    }
    walk->updating= target_tbl->updating;
    walk->lock_type= target_tbl->lock_type;
    target_tbl->correspondent_table= walk;	// Remember corresponding table
  }
  DBUG_RETURN(FALSE);
}


/**
  simple UPDATE query pre-check.

  @param thd		Thread handler
  @param tables	Global table list

  @retval
    FALSE OK
  @retval
    TRUE  Error
*/

bool update_precheck(THD *thd, TABLE_LIST *tables)
{
  DBUG_ENTER("update_precheck");
  if (thd->lex->select_lex.item_list.elements != thd->lex->value_list.elements)
  {
    my_message(ER_WRONG_VALUE_COUNT, ER(ER_WRONG_VALUE_COUNT), MYF(0));
    DBUG_RETURN(TRUE);
  }
  DBUG_RETURN(check_one_table_access(thd, UPDATE_ACL, tables));
}


/**
  simple DELETE query pre-check.

  @param thd		Thread handler
  @param tables	Global table list

  @retval
    FALSE  OK
  @retval
    TRUE   error
*/

bool delete_precheck(THD *thd, TABLE_LIST *tables)
{
  DBUG_ENTER("delete_precheck");
  if (check_one_table_access(thd, DELETE_ACL, tables))
    DBUG_RETURN(TRUE);
  /* Set privilege for the WHERE clause */
  tables->grant.want_privilege=(SELECT_ACL & ~tables->grant.privilege);
  DBUG_RETURN(FALSE);
}


/**
  simple INSERT query pre-check.

  @param thd		Thread handler
  @param tables	Global table list

  @retval
    FALSE  OK
  @retval
    TRUE   error
*/

bool insert_precheck(THD *thd, TABLE_LIST *tables)
{
  LEX *lex= thd->lex;
  DBUG_ENTER("insert_precheck");

  /*
    Check that we have modify privileges for the first table and
    select privileges for the rest
  */
  ulong privilege= (INSERT_ACL |
                    (lex->duplicates == DUP_REPLACE ? DELETE_ACL : 0) |
                    (lex->value_list.elements ? UPDATE_ACL : 0));

  if (check_one_table_access(thd, privilege, tables))
    DBUG_RETURN(TRUE);

  if (lex->update_list.elements != lex->value_list.elements)
  {
    my_message(ER_WRONG_VALUE_COUNT, ER(ER_WRONG_VALUE_COUNT), MYF(0));
    DBUG_RETURN(TRUE);
  }
  DBUG_RETURN(FALSE);
}


/**
    @brief  Check privileges for SHOW CREATE TABLE statement.

    @param  thd    Thread context
    @param  table  Target table

    @retval TRUE  Failure
    @retval FALSE Success
*/

static bool check_show_create_table_access(THD *thd, TABLE_LIST *table)
{
  return check_access(thd, SELECT_ACL | EXTRA_ACL, table->db,
                      &table->grant.privilege, 0, 0,
                      test(table->schema_table)) ||
         check_grant(thd, SELECT_ACL, table, 2, UINT_MAX, 0);
}


/**
  CREATE TABLE query pre-check.

  @param thd			Thread handler
  @param tables		Global table list
  @param create_table	        Table which will be created

  @retval
    FALSE   OK
  @retval
    TRUE   Error
*/

bool create_table_precheck(THD *thd, TABLE_LIST *tables,
                           TABLE_LIST *create_table)
{
  LEX *lex= thd->lex;
  SELECT_LEX *select_lex= &lex->select_lex;
  ulong want_priv;
  bool error= TRUE;                                 // Error message is given
  DBUG_ENTER("create_table_precheck");

  /*
    Require CREATE [TEMPORARY] privilege on new table; for
    CREATE TABLE ... SELECT, also require INSERT.
  */

  want_priv= ((lex->create_info.options & HA_LEX_CREATE_TMP_TABLE) ?
              CREATE_TMP_ACL : CREATE_ACL) |
             (select_lex->item_list.elements ? INSERT_ACL : 0);

  if (check_access(thd, want_priv, create_table->db,
		   &create_table->grant.privilege, 0, 0,
                   test(create_table->schema_table)) ||
      check_merge_table_access(thd, create_table->db,
			       (TABLE_LIST *)
			       lex->create_info.merge_list.first))
    goto err;
  if (want_priv != CREATE_TMP_ACL &&
      check_grant(thd, want_priv, create_table, 0, 1, 0))
    goto err;

  if (select_lex->item_list.elements)
  {
    /* Check permissions for used tables in CREATE TABLE ... SELECT */

#ifdef NOT_NECESSARY_TO_CHECK_CREATE_TABLE_EXIST_WHEN_PREPARING_STATEMENT
    /* This code throws an ill error for CREATE TABLE t1 SELECT * FROM t1 */
    /*
      Only do the check for PS, because we on execute we have to check that
      against the opened tables to ensure we don't use a table that is part
      of the view (which can only be done after the table has been opened).
    */
    if (thd->stmt_arena->is_stmt_prepare_or_first_sp_execute())
    {
      /*
        For temporary tables we don't have to check if the created table exists
      */
      if (!(lex->create_info.options & HA_LEX_CREATE_TMP_TABLE) &&
          find_table_in_global_list(tables, create_table->db,
                                    create_table->table_name))
      {
	error= FALSE;
        goto err;
      }
    }
#endif
    if (tables && check_table_access(thd, SELECT_ACL, tables,0))
      goto err;
  }
  else if (lex->create_info.options & HA_LEX_CREATE_TABLE_LIKE)
  {
    if (check_show_create_table_access(thd, tables))
      goto err;
  }
  error= FALSE;

err:
  DBUG_RETURN(error);
}


/**
  negate given expression.

  @param thd  thread handler
  @param expr expression for negation

  @return
    negated expression
*/

Item *negate_expression(THD *thd, Item *expr)
{
  Item *negated;
  if (expr->type() == Item::FUNC_ITEM &&
      ((Item_func *) expr)->functype() == Item_func::NOT_FUNC)
  {
    /* it is NOT(NOT( ... )) */
    Item *arg= ((Item_func *) expr)->arguments()[0];
    enum_parsing_place place= thd->lex->current_select->parsing_place;
    if (arg->is_bool_func() || place == IN_WHERE || place == IN_HAVING)
      return arg;
    /*
      if it is not boolean function then we have to emulate value of
      not(not(a)), it will be a != 0
    */
    return new Item_func_ne(arg, new Item_int((char*) "0", 0, 1));
  }

  if ((negated= expr->neg_transformer(thd)) != 0)
    return negated;
  return new Item_func_not(expr);
}

/**
  Set the specified definer to the default value, which is the
  current user in the thread.
 
  @param[in]  thd       thread handler
  @param[out] definer   definer
*/
 
void get_default_definer(THD *thd, LEX_USER *definer)
{
  const Security_context *sctx= thd->security_ctx;

  definer->user.str= (char *) sctx->priv_user;
  definer->user.length= strlen(definer->user.str);

  definer->host.str= (char *) sctx->priv_host;
  definer->host.length= strlen(definer->host.str);
}


/**
  Create default definer for the specified THD.

  @param[in] thd         thread handler

  @return
    - On success, return a valid pointer to the created and initialized
    LEX_USER, which contains definer information.
    - On error, return 0.
*/

LEX_USER *create_default_definer(THD *thd)
{
  LEX_USER *definer;

  if (! (definer= (LEX_USER*) thd->alloc(sizeof(LEX_USER))))
    return 0;

  get_default_definer(thd, definer);

  return definer;
}


/**
  Create definer with the given user and host names.

  @param[in] thd          thread handler
  @param[in] user_name    user name
  @param[in] host_name    host name

  @return
    - On success, return a valid pointer to the created and initialized
    LEX_USER, which contains definer information.
    - On error, return 0.
*/

LEX_USER *create_definer(THD *thd, LEX_STRING *user_name, LEX_STRING *host_name)
{
  LEX_USER *definer;

  /* Create and initialize. */

  if (! (definer= (LEX_USER*) thd->alloc(sizeof(LEX_USER))))
    return 0;

  definer->user= *user_name;
  definer->host= *host_name;

  return definer;
}


/**
  Retuns information about user or current user.

  @param[in] thd          thread handler
  @param[in] user         user

  @return
    - On success, return a valid pointer to initialized
    LEX_USER, which contains user information.
    - On error, return 0.
*/

LEX_USER *get_current_user(THD *thd, LEX_USER *user)
{
  if (!user->user.str)  // current_user
    return create_default_definer(thd);

  return user;
}


/**
  Check that byte length of a string does not exceed some limit.

  @param str         string to be checked
  @param err_msg     error message to be displayed if the string is too long
  @param max_length  max length

  @retval
    FALSE   the passed string is not longer than max_length
  @retval
    TRUE    the passed string is longer than max_length

  NOTE
    The function is not used in existing code but can be useful later?
*/

bool check_string_byte_length(LEX_STRING *str, const char *err_msg,
                              uint max_byte_length)
{
  if (str->length <= max_byte_length)
    return FALSE;

  my_error(ER_WRONG_STRING_LENGTH, MYF(0), str->str, err_msg, max_byte_length);

  return TRUE;
}


/*
  Check that char length of a string does not exceed some limit.

  SYNOPSIS
  check_string_char_length()
      str              string to be checked
      err_msg          error message to be displayed if the string is too long
      max_char_length  max length in symbols
      cs               string charset

  RETURN
    FALSE   the passed string is not longer than max_char_length
    TRUE    the passed string is longer than max_char_length
*/


bool check_string_char_length(LEX_STRING *str, const char *err_msg,
                              uint max_char_length, CHARSET_INFO *cs,
                              bool no_error)
{
  int well_formed_error;
  uint res= cs->cset->well_formed_len(cs, str->str, str->str + str->length,
                                      max_char_length, &well_formed_error);

  if (!well_formed_error &&  str->length == res)
    return FALSE;

  if (!no_error)
    my_error(ER_WRONG_STRING_LENGTH, MYF(0), str->str, err_msg, max_char_length);
  return TRUE;
}


bool check_identifier_name(LEX_STRING *str, uint max_char_length,
                           uint err_code, const char *param_for_err_msg)
{
#ifdef HAVE_CHARSET_utf8mb3
  /*
    We don't support non-BMP characters in identifiers at the moment,
    so they should be prohibited until such support is done.
    This is why we use the 3-byte utf8 to check well-formedness here.
  */
  CHARSET_INFO *cs= &my_charset_utf8mb3_general_ci;
#else
  CHARSET_INFO *cs= system_charset_info;
#endif
  int well_formed_error;
  uint res= cs->cset->well_formed_len(cs, str->str, str->str + str->length,
                                      max_char_length, &well_formed_error);

  if (well_formed_error)
  {
    my_error(ER_INVALID_CHARACTER_STRING, MYF(0), "identifier", str->str);
    return TRUE;
  }
  
  if (str->length == res)
    return FALSE;

  switch (err_code)
  {
  case 0:
    break;
  case ER_WRONG_STRING_LENGTH:
    my_error(err_code, MYF(0), str->str, param_for_err_msg, max_char_length);
    break;
  case ER_TOO_LONG_IDENT:
    my_error(err_code, MYF(0), str->str);
    break;
  default:
    DBUG_ASSERT(0);
    break;
  }
  return TRUE;
}


extern int MYSQLparse(void *thd); // from sql_yacc.cc


/**
  This is a wrapper of MYSQLparse(). All the code should call parse_sql()
  instead of MYSQLparse().

  @param thd Thread context.
  @param lip Lexer context.
  @param creation_ctx Object creation context.

  @return Error status.
    @retval FALSE on success.
    @retval TRUE on parsing error.
*/

bool parse_sql(THD *thd,
               Lex_input_stream *lip,
               Object_creation_ctx *creation_ctx)
{
  DBUG_ASSERT(thd->m_lip == NULL);

  /* Backup creation context. */

  Object_creation_ctx *backup_ctx= NULL;

  if (creation_ctx)
    backup_ctx= creation_ctx->set_n_backup(thd);

  /* Set Lex_input_stream. */

  thd->m_lip= lip;

  /* Parse the query. */

  bool mysql_parse_status= MYSQLparse(thd) != 0;

  /* Check that if MYSQLparse() failed, thd->is_error() is set. */

  DBUG_ASSERT(!mysql_parse_status || thd->is_error());

  /* Reset Lex_input_stream. */

  thd->m_lip= NULL;

  /* Restore creation context. */

  if (creation_ctx)
    creation_ctx->restore_env(thd, backup_ctx);

  /* That's it. */

  return mysql_parse_status || thd->is_fatal_error;
}

/**
  @} (end of group Runtime_Environment)
*/<|MERGE_RESOLUTION|>--- conflicted
+++ resolved
@@ -722,74 +722,6 @@
 #endif  /* EMBEDDED_LIBRARY */
 
 /**
-  @brief Determine if an attempt to update a non-temporary table while the
-    read-only option was enabled has been made.
-
-  This is a helper function to mysql_execute_command.
-
-  @note SQLCOM_MULTI_UPDATE is an exception and delt with elsewhere.
-
-  @see mysql_execute_command
-  @returns Status code
-    @retval TRUE The statement should be denied.
-    @retval FALSE The statement isn't updating any relevant tables.
-*/
-
-static my_bool deny_updates_if_read_only_option(THD *thd,
-                                                TABLE_LIST *all_tables)
-{
-  DBUG_ENTER("deny_updates_if_read_only_option");
-
-  if (!opt_readonly)
-    DBUG_RETURN(FALSE);
-
-  LEX *lex= thd->lex;
-
-  const my_bool user_is_super=
-    ((ulong)(thd->security_ctx->master_access & SUPER_ACL) ==
-     (ulong)SUPER_ACL);
-
-  if (user_is_super)
-    DBUG_RETURN(FALSE);
-
-  if (!(sql_command_flags[lex->sql_command] & CF_CHANGES_DATA))
-    DBUG_RETURN(FALSE);
-
-  /* Multi update is an exception and is dealt with later. */
-  if (lex->sql_command == SQLCOM_UPDATE_MULTI)
-    DBUG_RETURN(FALSE);
-
-  const my_bool create_temp_tables= 
-    (lex->sql_command == SQLCOM_CREATE_TABLE) &&
-    (lex->create_info.options & HA_LEX_CREATE_TMP_TABLE);
-
-  const my_bool drop_temp_tables= 
-    (lex->sql_command == SQLCOM_DROP_TABLE) &&
-    lex->drop_temporary;
-
-  const my_bool update_real_tables=
-    some_non_temp_table_to_be_updated(thd, all_tables) &&
-    !(create_temp_tables || drop_temp_tables);
-
-
-  const my_bool create_or_drop_databases=
-    (lex->sql_command == SQLCOM_CREATE_DB) ||
-    (lex->sql_command == SQLCOM_DROP_DB);
-
-  if (update_real_tables || create_or_drop_databases)
-  {
-      /*
-        An attempt was made to modify one or more non-temporary tables.
-      */
-      DBUG_RETURN(TRUE);
-  }
-
-
-  /* Assuming that only temporary tables are modified. */
-  DBUG_RETURN(FALSE);
-}
-
-/**
   Determine if an attempt to update a non-temporary table while the
   read-only option was enabled has been made.
 
@@ -928,43 +860,6 @@
     break;
   }
 #endif
-<<<<<<< HEAD
-=======
-  case COM_TABLE_DUMP:
-  {
-    char *tbl_name;
-    LEX_STRING db;
-    /* Safe because there is always a trailing \0 at the end of the packet */
-    uint db_len= *(uchar*) packet;
-    if (db_len + 1 > packet_length || db_len > NAME_LEN)
-    {
-      my_message(ER_UNKNOWN_COM_ERROR, ER(ER_UNKNOWN_COM_ERROR), MYF(0));
-      break;
-    }
-    /* Safe because there is always a trailing \0 at the end of the packet */
-    uint tbl_len= *(uchar*) (packet + db_len + 1);
-    if (db_len + tbl_len + 2 > packet_length || tbl_len > NAME_LEN)
-    {
-      my_message(ER_UNKNOWN_COM_ERROR, ER(ER_UNKNOWN_COM_ERROR), MYF(0));
-      break;
-    }
-
-    status_var_increment(thd->status_var.com_other);
-    thd->enable_slow_log= opt_log_slow_admin_statements;
-    db.str= (char*) thd->alloc(db_len + tbl_len + 2);
-    if (!db.str)
-    {
-      my_message(ER_OUT_OF_RESOURCES, ER(ER_OUT_OF_RESOURCES), MYF(0));
-      break;
-    }
-    db.length= db_len;
-    tbl_name= strmake(db.str, packet + 1, db_len)+1;
-    strmake(tbl_name, packet + db_len + 2, tbl_len);
-    if (mysql_table_dump(thd, &db, tbl_name) == 0)
-      thd->main_da.disable_status();
-    break;
-  }
->>>>>>> bf95cf16
   case COM_CHANGE_USER:
   {
     status_var_increment(thd->status_var.com_other);
