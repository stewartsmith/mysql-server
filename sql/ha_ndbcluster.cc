/* Copyright (C) 2000-2003 MySQL AB

  This program is free software; you can redistribute it and/or modify
  it under the terms of the GNU General Public License as published by
  the Free Software Foundation; version 2 of the License.

  This program is distributed in the hope that it will be useful,
  but WITHOUT ANY WARRANTY; without even the implied warranty of
  MERCHANTABILITY or FITNESS FOR A PARTICULAR PURPOSE.  See the
  GNU General Public License for more details.

  You should have received a copy of the GNU General Public License
  along with this program; if not, write to the Free Software
  Foundation, Inc., 59 Temple Place, Suite 330, Boston, MA  02111-1307  USA
*/

/**
  @file

  @brief
  This file defines the NDB Cluster handler: the interface between
  MySQL and NDB Cluster
*/

#ifdef USE_PRAGMA_IMPLEMENTATION
#pragma implementation				// gcc: Class implementation
#endif

#include "mysql_priv.h"
#include "rpl_mi.h"

#include <my_dir.h>
#ifdef WITH_NDBCLUSTER_STORAGE_ENGINE
#include "ha_ndbcluster.h"
#include <ndbapi/NdbApi.hpp>
#include "ha_ndbcluster_cond.h"
#include <../util/Bitmask.hpp>
#include <ndbapi/NdbIndexStat.hpp>

#include "ha_ndbcluster_binlog.h"
#include "ha_ndbcluster_tables.h"
#include "ha_ndbcluster_connection.h"

#include <mysql/plugin.h>

#ifdef ndb_dynamite
#undef assert
#define assert(x) do { if(x) break; ::printf("%s %d: assert failed: %s\n", __FILE__, __LINE__, #x); ::fflush(stdout); ::signal(SIGABRT,SIG_DFL); ::abort(); ::kill(::getpid(),6); ::kill(::getpid(),9); } while (0)
#endif

// options from from mysqld.cc
extern ulong opt_ndb_cache_check_time;

// ndb interface initialization/cleanup
#ifdef  __cplusplus
extern "C" {
#endif
extern void ndb_init_internal();
extern void ndb_end_internal();
#ifdef  __cplusplus
}
#endif

const char *ndb_distribution_names[]= {"KEYHASH", "LINHASH", NullS};
TYPELIB ndb_distribution_typelib= { array_elements(ndb_distribution_names)-1,
                                    "", ndb_distribution_names, NULL };
const char *opt_ndb_distribution= ndb_distribution_names[ND_KEYHASH];
enum ndb_distribution opt_ndb_distribution_id= ND_KEYHASH;

/*
  Provided for testing purposes to be able to run full test suite
  with --ndbcluster option without getting warnings about cluster
  not being connected
*/
my_bool ndbcluster_silent= 0;

// Default value for parallelism
static const int parallelism= 0;

/*
  Default value for max number of transactions createable against NDB from
  the handler. Should really be 2 but there is a transaction to much allocated
  when lock table is used, and one extra to used for global schema lock.
*/
static const int max_transactions= 4;

static uint ndbcluster_partition_flags();
static int ndbcluster_init(void *);
static int ndbcluster_end(handlerton *hton, ha_panic_function flag);
static bool ndbcluster_show_status(handlerton *hton, THD*,
                                   stat_print_fn *,
                                   enum ha_stat_type);
static int ndbcluster_alter_tablespace(handlerton *hton,
                                       THD* thd, 
                                       st_alter_tablespace *info);
static int ndbcluster_fill_files_table(handlerton *hton,
                                       THD *thd, 
                                       TABLE_LIST *tables, 
                                       COND *cond);

handlerton *ndbcluster_hton;

static handler *ndbcluster_create_handler(handlerton *hton,
                                          TABLE_SHARE *table,
                                          MEM_ROOT *mem_root)
{
  return new (mem_root) ha_ndbcluster(hton, table);
}

static uint ndbcluster_partition_flags()
{
  return (HA_CAN_PARTITION | HA_CAN_UPDATE_PARTITION_KEY |
          HA_CAN_PARTITION_UNIQUE | HA_USE_AUTO_PARTITION);
}

static uint ndbcluster_alter_partition_flags()
{
  return HA_PARTITION_FUNCTION_SUPPORTED;
}

#define NDB_AUTO_INCREMENT_RETRIES 100
#define BATCH_FLUSH_SIZE (32768)

#define ERR_PRINT(err) \
  DBUG_PRINT("error", ("%d  message: %s", err.code, err.message))

#define ERR_RETURN(err)                  \
{                                        \
  const NdbError& tmp= err;              \
  set_ndb_err(current_thd, tmp);         \
  DBUG_RETURN(ndb_to_mysql_error(&tmp)); \
}

#define ERR_BREAK(err, code)             \
{                                        \
  const NdbError& tmp= err;              \
  set_ndb_err(current_thd, tmp);         \
  code= ndb_to_mysql_error(&tmp);        \
  break;                                 \
}

static int ndbcluster_inited= 0;
int ndbcluster_terminating= 0;

extern Ndb* g_ndb;

uchar g_node_id_map[max_ndb_nodes];

/// Handler synchronization
pthread_mutex_t ndbcluster_mutex;

/// Table lock handling
HASH ndbcluster_open_tables;

static uchar *ndbcluster_get_key(NDB_SHARE *share, size_t *length,
                                my_bool not_used __attribute__((unused)));
static
NdbRecord *
ndb_get_table_statistics_ndbrecord(NDBDICT *, const NDBTAB *);
static int ndb_get_table_statistics(THD *thd, ha_ndbcluster*, bool, Ndb*, const NDBTAB *, 
                                    struct Ndb_statistics *,
                                    bool have_lock= FALSE);
static int ndb_get_table_statistics(THD *thd, ha_ndbcluster*, bool, Ndb*,
                                    const NdbRecord *, struct Ndb_statistics *,
                                    bool have_lock= FALSE);

THD *injector_thd= 0;

// Util thread variables
pthread_t ndb_util_thread;
int ndb_util_thread_running= 0;
pthread_mutex_t LOCK_ndb_util_thread;
pthread_cond_t COND_ndb_util_thread;
pthread_cond_t COND_ndb_util_ready;
pthread_handler_t ndb_util_thread_func(void *arg);
ulong ndb_cache_check_time;

/* Status variables shown with 'show status like 'Ndb%' */

struct st_ndb_status {
  st_ndb_status() { bzero(this, sizeof(struct st_ndb_status)); }
  long cluster_node_id;
  const char * connected_host;
  long connected_port;
  long number_of_replicas;
  long number_of_data_nodes;
  long number_of_ready_data_nodes;
  long connect_count;
};

static struct st_ndb_status g_ndb_status;

static int update_status_variables(st_ndb_status *ns, Ndb_cluster_connection *c)
{
  ns->connected_port= c->get_connected_port();
  ns->connected_host= c->get_connected_host();
  if (ns->cluster_node_id != (int) c->node_id())
  {
    ns->cluster_node_id= c->node_id();
    if (&g_ndb_status == ns && g_ndb_cluster_connection == c)
      sql_print_information("NDB: NodeID is %lu, management server '%s:%lu'",
                            ns->cluster_node_id, ns->connected_host,
                            ns->connected_port);
  }
  ns->number_of_replicas= 0;
  ns->number_of_ready_data_nodes= c->get_no_ready();
  ns->number_of_data_nodes= c->no_db_nodes();
  ns->connect_count= c->get_connect_count();
  return 0;
}

SHOW_VAR ndb_status_variables[]= {
  {"cluster_node_id",     (char*) &g_ndb_status.cluster_node_id,      SHOW_LONG},
  {"config_from_host",    (char*) &g_ndb_status.connected_host,       SHOW_CHAR_PTR},
  {"config_from_port",    (char*) &g_ndb_status.connected_port,       SHOW_LONG},
//{"number_of_replicas",  (char*) &g_ndb_status.number_of_replicas,   SHOW_LONG},
  {"number_of_data_nodes",(char*) &g_ndb_status.number_of_data_nodes, SHOW_LONG},
  {"cluster_connection_pool",(char*) &opt_ndb_cluster_connection_pool, SHOW_LONG},
  {NullS, NullS, SHOW_LONG}
};

/*
  Error handling functions
*/

/* Note for merge: old mapping table, moved to storage/ndb/ndberror.c */

static int ndb_to_mysql_error(const NdbError *ndberr)
{
  /* read the mysql mapped error code */
  int error= ndberr->mysql_code;

  switch (error)
  {
    /* errors for which we do not add warnings, just return mapped error code
    */
  case HA_ERR_NO_SUCH_TABLE:
  case HA_ERR_KEY_NOT_FOUND:
    return error;

    /* Mapping missing, go with the ndb error code*/
  case -1:
    error= ndberr->code;
    break;
    /* Mapping exists, go with the mapped code */
  default:
    break;
  }

  /*
    Push the NDB error message as warning
    - Used to be able to use SHOW WARNINGS toget more info on what the error is
    - Used by replication to see if the error was temporary
  */
  if (ndberr->status == NdbError::TemporaryError)
    push_warning_printf(current_thd, MYSQL_ERROR::WARN_LEVEL_WARN,
			ER_GET_TEMPORARY_ERRMSG, ER(ER_GET_TEMPORARY_ERRMSG),
			ndberr->code, ndberr->message, "NDB");
  else
    push_warning_printf(current_thd, MYSQL_ERROR::WARN_LEVEL_WARN,
			ER_GET_ERRMSG, ER(ER_GET_ERRMSG),
			ndberr->code, ndberr->message, "NDB");
  return error;
}

int execute_no_commit_ignore_no_key(ha_ndbcluster *h, NdbTransaction *trans)
{
  int res= trans->execute(NdbTransaction::NoCommit,
                          NdbOperation::AO_IgnoreError,
                          h->m_force_send);
  Thd_ndb *thd_ndb= h->m_thd_ndb;
  thd_ndb->m_unsent_bytes= 0;
  if (res == -1)
    return -1;

  const NdbError &err= trans->getNdbError();
  if (err.classification != NdbError::NoError &&
      err.classification != NdbError::ConstraintViolation &&
      err.classification != NdbError::NoDataFound)
    return -1;

  return 0;
}

inline
int execute_no_commit(ha_ndbcluster *h, NdbTransaction *trans)
{
  h->release_completed_operations(trans);
  if (h->m_ignore_no_key)
    return execute_no_commit_ignore_no_key(h,trans);
  else
  {
    int res= trans->execute(NdbTransaction::NoCommit,
                            NdbOperation::AbortOnError,
                            h->m_force_send);
    Thd_ndb *thd_ndb= h->m_thd_ndb;
    thd_ndb->m_unsent_bytes= 0;
    return res;
  }
}

inline
int execute_commit(ha_ndbcluster *h, NdbTransaction *trans)
{
  int res= trans->execute(NdbTransaction::Commit,
                          NdbOperation::AbortOnError,
                          h->m_force_send);
  Thd_ndb *thd_ndb= h->m_thd_ndb;
  thd_ndb->m_unsent_bytes= 0;
  return res;
}

inline
int execute_commit(THD *thd, NdbTransaction *trans)
{
  int res= trans->execute(NdbTransaction::Commit,
                          NdbOperation::AbortOnError,
                          thd->variables.ndb_force_send);
  Thd_ndb *thd_ndb= get_thd_ndb(thd);
  thd_ndb->m_unsent_bytes= 0;
  return res;
}

inline
int execute_no_commit_ie(ha_ndbcluster *h, NdbTransaction *trans)
{
  h->release_completed_operations(trans);
  int res= trans->execute(NdbTransaction::NoCommit,
                          NdbOperation::AO_IgnoreError,
                          h->m_force_send);
  Thd_ndb *thd_ndb= h->m_thd_ndb;
  thd_ndb->m_unsent_bytes= 0;
  return res;
}

/*
  Place holder for ha_ndbcluster thread specific data
*/
typedef struct st_thd_ndb_share {
  const void *key;
  struct Ndb_local_table_statistics stat;
} THD_NDB_SHARE;
static
uchar *thd_ndb_share_get_key(THD_NDB_SHARE *thd_ndb_share, size_t *length,
                            my_bool not_used __attribute__((unused)))
{
  *length= sizeof(thd_ndb_share->key);
  return (uchar*) &thd_ndb_share->key;
}

Thd_ndb::Thd_ndb()
{
  connection= ndb_get_cluster_connection();
  ndb= new Ndb(connection, "");
  lock_count= 0;
  start_stmt_count= 0;
  count= 0;
  trans= NULL;
  m_error= FALSE;
  m_error_code= 0;
  options= 0;
  (void) hash_init(&open_tables, &my_charset_bin, 5, 0, 0,
                   (hash_get_key)thd_ndb_share_get_key, 0, 0);
  m_unsent_bytes= 0;
  global_schema_lock_trans= NULL;
  global_schema_lock_count= 0;
  global_schema_lock_error= 0;
  init_alloc_root(&m_batch_mem_root, BATCH_FLUSH_SIZE/4, 0);
}

Thd_ndb::~Thd_ndb()
{
  if (ndb)
  {
    delete ndb;
    ndb= NULL;
  }
  changed_tables.empty();
  hash_free(&open_tables);
  free_root(&m_batch_mem_root, MYF(0));
}

void
Thd_ndb::init_open_tables()
{
  count= 0;
  m_error= FALSE;
  m_error_code= 0;
  my_hash_reset(&open_tables);
}

inline
Ndb *ha_ndbcluster::get_ndb(THD *thd)
{
  return get_thd_ndb(thd)->ndb;
}

/*
 * manage uncommitted insert/deletes during transactio to get records correct
 */

void ha_ndbcluster::set_rec_per_key()
{
  DBUG_ENTER("ha_ndbcluster::set_rec_per_key");
  for (uint i=0 ; i < table_share->keys ; i++)
  {
    table->key_info[i].rec_per_key[table->key_info[i].key_parts-1]= 1;
  }
  DBUG_VOID_RETURN;
}

ha_rows ha_ndbcluster::records()
{
  DBUG_ENTER("ha_ndbcluster::records");
  DBUG_PRINT("info", ("id=%d, no_uncommitted_rows_count=%d",
                      ((const NDBTAB *)m_table)->getTableId(),
                      m_table_info->no_uncommitted_rows_count));

  if (update_stats(table->in_use, 1) == 0)
  {
    DBUG_RETURN(stats.records);
  }
  else
  {
    DBUG_RETURN(HA_POS_ERROR);
  }
}

void ha_ndbcluster::no_uncommitted_rows_execute_failure()
{
  DBUG_ENTER("ha_ndbcluster::no_uncommitted_rows_execute_failure");
  get_thd_ndb(current_thd)->m_error= TRUE;
  get_thd_ndb(current_thd)->m_error_code= 0;
  DBUG_VOID_RETURN;
}

void ha_ndbcluster::no_uncommitted_rows_update(int c)
{
  DBUG_ENTER("ha_ndbcluster::no_uncommitted_rows_update");
  struct Ndb_local_table_statistics *local_info= m_table_info;
  local_info->no_uncommitted_rows_count+= c;
  DBUG_PRINT("info", ("id=%d, no_uncommitted_rows_count=%d",
                      ((const NDBTAB *)m_table)->getTableId(),
                      local_info->no_uncommitted_rows_count));
  DBUG_VOID_RETURN;
}

void ha_ndbcluster::no_uncommitted_rows_reset(THD *thd)
{
  DBUG_ENTER("ha_ndbcluster::no_uncommitted_rows_reset");
  Thd_ndb *thd_ndb= get_thd_ndb(thd);
  thd_ndb->count++;
  thd_ndb->m_error= FALSE;
  thd_ndb->m_unsent_bytes= 0;
  DBUG_VOID_RETURN;
}

/*
  Sets the latest ndb error code on the thd_ndb object such that it
  can be retrieved later to know which ndb error caused the handler
  error.
*/
static void set_ndb_err(THD *thd, const NdbError &err)
{
  DBUG_ENTER("set_ndb_err");
  ERR_PRINT(err);

  Thd_ndb *thd_ndb= get_thd_ndb(thd);
  if (thd_ndb == NULL)
    DBUG_VOID_RETURN;
#ifdef NOT_YET
  /*
    Check if error code is overwritten, in this case the original
    failure cause will be lost.  E.g. if 4350 error is given. So
    push a warning so that it can be detected which is the root
    error cause.
  */
  if (thd_ndb->m_query_id == thd->query_id &&
      thd_ndb->m_error_code != 0 &&
      thd_ndb->m_error_code != err.code)
  {
    char buf[FN_REFLEN];
    ndb_error_string(thd_ndb->m_error_code, buf, sizeof(buf));
    push_warning_printf(thd, MYSQL_ERROR::WARN_LEVEL_WARN,
			ER_GET_ERRMSG, ER(ER_GET_ERRMSG),
			thd_ndb->m_error_code, buf, "NDB");
  }
#endif
  thd_ndb->m_query_id= thd->query_id;
  thd_ndb->m_error_code= err.code;
  DBUG_VOID_RETURN;
}

int ha_ndbcluster::ndb_err(NdbTransaction *trans,
                           bool have_lock)
{
  THD *thd= current_thd;
  int res;
  NdbError err= trans->getNdbError();
  DBUG_ENTER("ndb_err");
  
  set_ndb_err(thd, err);

  switch (err.classification) {
  case NdbError::SchemaError:
  {
    // TODO perhaps we need to do more here, invalidate also in the cache
    m_table->setStatusInvalid();
    /* Close other open handlers not used by any thread */
    TABLE_LIST table_list;
    bzero((char*) &table_list,sizeof(table_list));
    table_list.db= m_dbname;
    table_list.alias= table_list.table_name= m_tabname;
<<<<<<< HEAD
    close_cached_tables(thd, &table_list, FALSE, FALSE);
=======
    close_cached_tables(thd, &table_list, have_lock, FALSE, FALSE);
>>>>>>> cfc8d922
    break;
  }
  default:
    break;
  }
  res= ndb_to_mysql_error(&err);
  DBUG_PRINT("info", ("transformed ndbcluster error %d to mysql error %d", 
                      err.code, res));
  if (res == HA_ERR_FOUND_DUPP_KEY)
  {
    char *error_data= err.details;
    uint dupkey= MAX_KEY;

    for (uint i= 0; i < MAX_KEY; i++)
    {
      if (m_index[i].type == UNIQUE_INDEX || 
          m_index[i].type == UNIQUE_ORDERED_INDEX)
      {
        const NDBINDEX *unique_index=
          (const NDBINDEX *) m_index[i].unique_index;
        if (unique_index &&
            (char *) unique_index->getObjectId() == error_data)
        {
          dupkey= i;
          break;
        }
      }
    }
    if (m_rows_to_insert == 1)
    {
      /*
	We can only distinguish between primary and non-primary
	violations here, so we need to return MAX_KEY for non-primary
	to signal that key is unknown
      */
      m_dupkey= err.code == 630 ? table_share->primary_key : dupkey; 
    }
    else
    {
      /* We are batching inserts, offending key is not available */
      m_dupkey= (uint) -1;
    }
  }
  DBUG_RETURN(res);
}


/**
  Override the default get_error_message in order to add the 
  error message of NDB .
*/

bool ha_ndbcluster::get_error_message(int error, 
                                      String *buf)
{
  DBUG_ENTER("ha_ndbcluster::get_error_message");
  DBUG_PRINT("enter", ("error: %d", error));

  Ndb *ndb= check_ndb_in_thd(current_thd);
  if (!ndb)
    DBUG_RETURN(FALSE);

  const NdbError err= ndb->getNdbError(error);
  bool temporary= err.status==NdbError::TemporaryError;
  buf->set(err.message, strlen(err.message), &my_charset_bin);
  DBUG_PRINT("exit", ("message: %s, temporary: %d", buf->ptr(), temporary));
  DBUG_RETURN(temporary);
}


/**
  Check if MySQL field type forces var part in ndb storage.
*/
static bool field_type_forces_var_part(enum_field_types type)
{
  switch (type) {
  case MYSQL_TYPE_VAR_STRING:
  case MYSQL_TYPE_VARCHAR:
    return TRUE;
  case MYSQL_TYPE_TINY_BLOB:
  case MYSQL_TYPE_BLOB:
  case MYSQL_TYPE_MEDIUM_BLOB:
  case MYSQL_TYPE_LONG_BLOB:
  case MYSQL_TYPE_GEOMETRY:
    return FALSE;
  default:
    return FALSE;
  }
}

/*
 * This is used for every additional row operation, to update the guesstimate
 * of pending bytes to send, and to check if it is now time to flush a batch.
 */
bool
ha_ndbcluster::add_row_check_if_batch_full_size(Thd_ndb *thd_ndb, uint size)
{
  if (thd_ndb->m_unsent_bytes == 0)
    free_root(&(thd_ndb->m_batch_mem_root), MY_MARK_BLOCKS_FREE);
  uint unsent= thd_ndb->m_unsent_bytes;
  unsent+= size;
  thd_ndb->m_unsent_bytes= unsent;
  return unsent >= BATCH_FLUSH_SIZE;
}

/*
  Return a generic buffer that will remain valid until after next execute.

  The memory is freed by the first call to add_row_check_if_batch_full_size()
  following any execute() call. The intention is that the memory is associated
  with one batch of operations during batched slave updates.

  Note in particular that using get_buffer() / copy_row_to_buffer() separately
  from add_row_check_if_batch_full_size() could make meory usage grow without
  limit, and that this sequence:

    execute()
    get_buffer() / copy_row_to_buffer()
    add_row_check_if_batch_full_size()
    ...
    execute()

  will free the memory already at add_row_check_if_batch_full_size() time, it
  will not remain valid until the second execute().
*/
uchar *
ha_ndbcluster::get_buffer(Thd_ndb *thd_ndb, uint size)
{
  return (uchar*)alloc_root(&(thd_ndb->m_batch_mem_root), size);
}

uchar *
ha_ndbcluster::copy_row_to_buffer(Thd_ndb *thd_ndb, const uchar *record)
{
  uchar *row= get_buffer(thd_ndb, table->s->reclength);
  if (unlikely(!row))
    return NULL;
  memcpy(row, record, table->s->reclength);
  return row;
}

int g_get_ndb_blobs_value(NdbBlob *ndb_blob, void *arg)
{
  ha_ndbcluster *ha= (ha_ndbcluster *)arg;
  DBUG_ENTER("g_get_ndb_blobs_value");
  DBUG_PRINT("info", ("destination row: %p", ha->m_blob_destination_record));

  /* Count the total length needed for blob data. */
  int isNull;
  if (ndb_blob->getNull(isNull) != 0)
    ERR_RETURN(ndb_blob->getNdbError());
  if (isNull == 0) {
    Uint64 len64= 0;
    if (ndb_blob->getLength(len64) != 0)
      ERR_RETURN(ndb_blob->getNdbError());
    /* Align to Uint64. */
    ha->m_blob_total_size+= (len64 + 7) & ~((Uint64)7);
    if (ha->m_blob_total_size > 0xffffffff)
    {
      DBUG_ASSERT(FALSE);
      DBUG_RETURN(-1);
    }
  }
  ha->m_blob_counter++;

  /*
    Wait until all blobs are active with reading, so we can allocate
    and use a common buffer containing all.
  */
  if (ha->m_blob_counter < ha->m_blob_expected_count)
    DBUG_RETURN(0);
  ha->m_blob_counter= 0;

  /* Re-allocate bigger blob buffer if necessary. */
  if (ha->m_blob_total_size > ha->m_blobs_buffer_size)
  {
    my_free(ha->m_blobs_buffer, MYF(MY_ALLOW_ZERO_PTR));
    DBUG_PRINT("info", ("allocate blobs buffer size %u",
                        (uint32)(ha->m_blob_total_size)));
    ha->m_blobs_buffer=
      (uchar*) my_malloc(ha->m_blob_total_size, MYF(MY_WME));
    if (ha->m_blobs_buffer == NULL)
    {
      ha->m_blobs_buffer_size= 0;
      DBUG_RETURN(-1);
    }
    ha->m_blobs_buffer_size= ha->m_blob_total_size;
  }

  /*
    Now read all blob data.
    If we know the destination mysqld row, we also set the blob null bit and
    pointer/length (if not, it will be done instead in unpack_record()).
  */
  uint32 offset= 0;
  for (uint i= 0; i < ha->table->s->fields; i++)
  {
    Field *field= ha->table->field[i];
    if (! (field->flags & BLOB_FLAG))
      continue;
    NdbValue value= ha->m_value[i];
    if (value.blob == NULL)
    {
      DBUG_PRINT("info",("[%u] skipped", i));
      continue;
    }
    Field_blob *field_blob= (Field_blob *)field;
    NdbBlob *ndb_blob= value.blob;
    int isNull;
    if (ndb_blob->getNull(isNull) != 0)
      ERR_RETURN(ndb_blob->getNdbError());
    if (isNull == 0) {
      Uint64 len64= 0;
      if (ndb_blob->getLength(len64) != 0)
        ERR_RETURN(ndb_blob->getNdbError());
      DBUG_ASSERT(len64 < 0xffffffff);
      uchar *buf= ha->m_blobs_buffer + offset;
      uint32 len= ha->m_blobs_buffer_size - offset;
      if (ndb_blob->readData(buf, len) != 0)
          ERR_RETURN(ndb_blob->getNdbError());
      DBUG_PRINT("info", ("[%u] offset: %u  buf: %p  len=%u",
                          i, offset, buf, len));
      DBUG_ASSERT(len == len64);
      if (ha->m_blob_destination_record)
      {
        my_ptrdiff_t ptrdiff=
          ha->m_blob_destination_record - ha->table->record[0];
        field_blob->move_field_offset(ptrdiff);
        field_blob->set_ptr(len, buf);
        field_blob->set_notnull();
        field_blob->move_field_offset(-ptrdiff);
      }
      offset+= ((len64 + 7) & ~((Uint64)7));
    }
    else if (ha->m_blob_destination_record)
    {
      /* Have to set length even in this case. */
      my_ptrdiff_t ptrdiff=
        ha->m_blob_destination_record - ha->table->record[0];
      uchar *buf= ha->m_blobs_buffer + offset;
      field_blob->move_field_offset(ptrdiff);
      field_blob->set_ptr((uint32)0, buf);
      field_blob->set_null();
      field_blob->move_field_offset(-ptrdiff);
      DBUG_PRINT("info", ("[%u] isNull=%d", i, isNull));
    }
  }

  DBUG_RETURN(0);
}

/*
  Request reading of blob values.

  If dst_record is specified, the blob null bit, pointer, and length will be
  set in that record. Otherwise they must be set later by calling
  unpack_record().
*/
int
ha_ndbcluster::get_blob_values(const NdbOperation *ndb_op, uchar *dst_record,
                               const MY_BITMAP *bitmap)
{
  uint i;
  DBUG_ENTER("ha_ndbcluster::get_blob_values");

  m_blob_counter= 0;
  m_blob_expected_count= 0;
  m_blob_destination_record= dst_record;
  m_blob_total_size= 0;

  for (i= 0; i < table_share->fields; i++) 
  {
    Field *field= table->field[i];
    if (!(field->flags & BLOB_FLAG))
      continue;

    DBUG_PRINT("info", ("fieldnr=%d", i));
    NdbBlob *ndb_blob;
    if (bitmap_is_set(bitmap, i))
    {
      if ((ndb_blob= ndb_op->getBlobHandle(i)) == NULL ||
          ndb_blob->setActiveHook(g_get_ndb_blobs_value, this) != 0)
        DBUG_RETURN(1);
      m_blob_expected_count++;
    }
    else
      ndb_blob= NULL;

    m_value[i].blob= ndb_blob;
  }

  DBUG_RETURN(0);
}

int
ha_ndbcluster::set_blob_values(const NdbOperation *ndb_op,
                               my_ptrdiff_t row_offset, const MY_BITMAP *bitmap,
                               uint *set_count, bool batch)
{
  uint field_no;
  uint *blob_index, *blob_index_end;
  int res= 0;
  DBUG_ENTER("ha_ndbcluster::set_blob_values");

  *set_count= 0;

  if (table_share->blob_fields == 0)
    DBUG_RETURN(0);

  blob_index= table_share->blob_field;
  blob_index_end= blob_index + table_share->blob_fields;
  do
  {
    field_no= *blob_index;
    /* A NULL bitmap sets all blobs. */
    if (bitmap && !bitmap_is_set(bitmap, field_no))
      continue;
    Field *field= table->field[field_no];

    NdbBlob *ndb_blob= ndb_op->getBlobHandle(field_no);
    if (ndb_blob == NULL)
      ERR_RETURN(ndb_op->getNdbError());
    if (field->is_null_in_record_with_offset(row_offset))
    {
      if (ndb_blob->setNull() != 0)
        ERR_RETURN(ndb_op->getNdbError());
    }
    else
    {
      Field_blob *field_blob= (Field_blob *)field;

      // Get length and pointer to data
      const uchar *field_ptr= field->ptr + row_offset;
      uint32 blob_len= field_blob->get_length(field_ptr);
      uchar* blob_ptr= NULL;
      field_blob->get_ptr(&blob_ptr);

      // Looks like NULL ptr signals length 0 blob
      if (blob_ptr == NULL) {
        DBUG_ASSERT(blob_len == 0);
        blob_ptr= (uchar*)"";
      }

      DBUG_PRINT("value", ("set blob ptr: %p  len: %u",
                           blob_ptr, blob_len));
      DBUG_DUMP("value", blob_ptr, min(blob_len, 26));

      /*
        NdbBlob requires the data pointer to remain valid until execute() time.
        So when batching, we need to copy the value to a temporary buffer.
      */
      if (batch && blob_len > 0)
      {
        uchar *tmp_buf= get_buffer(m_thd_ndb, blob_len);
        if (!tmp_buf)
          DBUG_RETURN(HA_ERR_OUT_OF_MEM);
        memcpy(tmp_buf, blob_ptr, blob_len);
        blob_ptr= tmp_buf;
      }
      res= ndb_blob->setValue((char*)blob_ptr, blob_len);
      if (res != 0)
        ERR_RETURN(ndb_op->getNdbError());
    }

    ++(*set_count);
  } while (++blob_index != blob_index_end);

  DBUG_RETURN(res);
}

/*
  This routine is shared by injector.  There is no common blobs buffer
  so the buffer and length are passed by reference.  Injector also
  passes a record pointer diff.
 */
int get_ndb_blobs_value(TABLE* table, NdbValue* value_array,
                        uchar*& buffer, uint& buffer_size,
                        my_ptrdiff_t ptrdiff)
{
  DBUG_ENTER("get_ndb_blobs_value");

  // Field has no field number so cannot use TABLE blob_field
  // Loop twice, first only counting total buffer size
  for (int loop= 0; loop <= 1; loop++)
  {
    uint32 offset= 0;
    for (uint i= 0; i < table->s->fields; i++)
    {
      Field *field= table->field[i];
      NdbValue value= value_array[i];
      if (! (field->flags & BLOB_FLAG))
        continue;
      if (value.blob == NULL)
      {
        DBUG_PRINT("info",("[%u] skipped", i));
        continue;
      }
      Field_blob *field_blob= (Field_blob *)field;
      NdbBlob *ndb_blob= value.blob;
      int isNull;
      if (ndb_blob->getNull(isNull) != 0)
        ERR_RETURN(ndb_blob->getNdbError());
      if (isNull == 0) {
        Uint64 len64= 0;
        if (ndb_blob->getLength(len64) != 0)
          ERR_RETURN(ndb_blob->getNdbError());
        // Align to Uint64
        uint32 size= len64;
        if (size % 8 != 0)
          size+= 8 - size % 8;
        if (loop == 1)
        {
          uchar *buf= buffer + offset;
          uint32 len= 0xffffffff;  // Max uint32
          if (ndb_blob->readData(buf, len) != 0)
            ERR_RETURN(ndb_blob->getNdbError());
          DBUG_PRINT("info", ("[%u] offset: %u  buf: %p  len=%u  [ptrdiff=%d]",
                              i, offset, buf, len, (int)ptrdiff));
          DBUG_ASSERT(len == len64);
          // Ugly hack assumes only ptr needs to be changed
          field_blob->set_ptr_offset(ptrdiff, len, buf);
        }
        offset+= size;
      }
      else if (loop == 1) // undefined or null
      {
        // have to set length even in this case
        uchar *buf= buffer + offset; // or maybe NULL
        uint32 len= 0;
	field_blob->set_ptr_offset(ptrdiff, len, buf);
        DBUG_PRINT("info", ("[%u] isNull=%d", i, isNull));
      }
    }
    if (loop == 0 && offset > buffer_size)
    {
      my_free(buffer, MYF(MY_ALLOW_ZERO_PTR));
      buffer_size= 0;
      DBUG_PRINT("info", ("allocate blobs buffer size %u", offset));
      buffer= (uchar*) my_malloc(offset, MYF(MY_WME));
      if (buffer == NULL)
      {
        sql_print_error("ha_ndbcluster::get_ndb_blobs_value: "
                        "my_malloc(%u) failed", offset);
        DBUG_RETURN(-1);
      }
      buffer_size= offset;
    }
  }
  DBUG_RETURN(0);
}


/**
  Check if any set or get of blob value in current query.
*/

bool ha_ndbcluster::uses_blob_value(const MY_BITMAP *bitmap)
{
  uint *blob_index, *blob_index_end;
  if (table_share->blob_fields == 0)
    return FALSE;

  blob_index=     table_share->blob_field;
  blob_index_end= blob_index + table_share->blob_fields;
  do
  {
    if (bitmap_is_set(bitmap, table->field[*blob_index]->field_index))
      return TRUE;
  } while (++blob_index != blob_index_end);
  return FALSE;
}


/**
  Get metadata for this table from NDB.

  Check that frm-file on disk is equal to frm-file
  of table accessed in NDB.

  @retval
    0    ok
  @retval
    -2   Meta data has changed; Re-read data and try again
*/

int cmp_frm(const NDBTAB *ndbtab, const void *pack_data,
            uint pack_length)
{
  DBUG_ENTER("cmp_frm");
  /*
    Compare FrmData in NDB with frm file from disk.
  */
  if ((pack_length != ndbtab->getFrmLength()) || 
      (memcmp(pack_data, ndbtab->getFrmData(), pack_length)))
    DBUG_RETURN(1);
  DBUG_RETURN(0);
}

int ha_ndbcluster::get_metadata(THD *thd, const char *path)
{
  Ndb *ndb= get_ndb(thd);
  NDBDICT *dict= ndb->getDictionary();
  const NDBTAB *tab;
  int error;
  DBUG_ENTER("get_metadata");
  DBUG_PRINT("enter", ("m_tabname: %s, path: %s", m_tabname, path));

  DBUG_ASSERT(m_table == NULL);
  DBUG_ASSERT(m_table_info == NULL);

  uchar *data= NULL, *pack_data= NULL;
  size_t length, pack_length;

  /*
    Compare FrmData in NDB with frm file from disk.
  */
  error= 0;
  if (readfrm(path, &data, &length) ||
      packfrm(data, length, &pack_data, &pack_length))
  {
    my_free(data, MYF(MY_ALLOW_ZERO_PTR));
    my_free(pack_data, MYF(MY_ALLOW_ZERO_PTR));
    DBUG_RETURN(1);
  }
    
  Ndb_table_guard ndbtab_g(dict, m_tabname);
  if (!(tab= ndbtab_g.get_table()))
    ERR_RETURN(dict->getNdbError());

  if (get_ndb_share_state(m_share) != NSS_ALTERED 
      && cmp_frm(tab, pack_data, pack_length))
  {
    DBUG_PRINT("error", 
               ("metadata, pack_length: %lu  getFrmLength: %d  memcmp: %d",
                (ulong) pack_length, tab->getFrmLength(),
                memcmp(pack_data, tab->getFrmData(), pack_length)));
    DBUG_DUMP("pack_data", (uchar*) pack_data, pack_length);
    DBUG_DUMP("frm", (uchar*) tab->getFrmData(), tab->getFrmLength());
    error= HA_ERR_TABLE_DEF_CHANGED;
  }
  my_free((char*)data, MYF(0));
  my_free((char*)pack_data, MYF(0));

  if (error)
    goto err;

  DBUG_PRINT("info", ("fetched table %s", tab->getName()));
  m_table= tab;

  if (bitmap_init(&m_bitmap, m_bitmap_buf, table_share->fields, 0) ||
      bitmap_init(&m_pk_bitmap, m_pk_bitmap_buf, table_share->fields, 0))
  {
    error= HA_ERR_OUT_OF_MEM;
    goto err;
  }
  if (table_share->primary_key != MAX_KEY)
  {
    KEY *pk_info= table->key_info + table_share->primary_key;
    uint i;
    for (i= 0; i < pk_info->key_parts; i++)
    {
      KEY_PART_INFO *kp= &pk_info->key_part[i];
      bitmap_set_bit(&m_pk_bitmap, kp->fieldnr - 1);
    }
  }
  else
  {
    /* Hidden primary key. */
    uint field_no= table_share->fields;
    ((uchar *)m_pk_bitmap_buf)[field_no>>3]|= (1 << (field_no & 7));

    if ((error= add_hidden_pk_ndb_record(dict)) != 0)
      goto err;
  }

  if ((error= add_table_ndb_record(dict)) != 0)
    goto err;

  /*
    Approx. write size in bytes over transporter
  */
  m_bytes_per_write= 12 + tab->getRowSizeInBytes() + 4 * tab->getNoOfColumns();
  if ((error= open_indexes(thd, ndb, table, FALSE)) == 0)
  {
    ndbtab_g.release();
    DBUG_RETURN(0);
  }

err:
  ndbtab_g.invalidate();
  m_table= NULL;
  DBUG_RETURN(error);
}

static int fix_unique_index_attr_order(NDB_INDEX_DATA &data,
                                       const NDBINDEX *index,
                                       KEY *key_info)
{
  DBUG_ENTER("fix_unique_index_attr_order");
  unsigned sz= index->getNoOfIndexColumns();

  if (data.unique_index_attrid_map)
    my_free((char*)data.unique_index_attrid_map, MYF(0));
  data.unique_index_attrid_map= (uchar*)my_malloc(sz,MYF(MY_WME));
  if (data.unique_index_attrid_map == 0)
  {
    sql_print_error("fix_unique_index_attr_order: my_malloc(%u) failure",
                    (unsigned int)sz);
    DBUG_RETURN(HA_ERR_OUT_OF_MEM);
  }

  KEY_PART_INFO* key_part= key_info->key_part;
  KEY_PART_INFO* end= key_part+key_info->key_parts;
  DBUG_ASSERT(key_info->key_parts == sz);
  for (unsigned i= 0; key_part != end; key_part++, i++) 
  {
    const char *field_name= key_part->field->field_name;
#ifndef DBUG_OFF
   data.unique_index_attrid_map[i]= 255;
#endif
    for (unsigned j= 0; j < sz; j++)
    {
      const NDBCOL *c= index->getColumn(j);
      if (strcmp(field_name, c->getName()) == 0)
      {
        data.unique_index_attrid_map[i]= j;
        break;
      }
    }
    DBUG_ASSERT(data.unique_index_attrid_map[i] != 255);
  }
  DBUG_RETURN(0);
}

/*
  Create all the indexes for a table.
  If any index should fail to be created,
  the error is returned immediately
*/
int ha_ndbcluster::create_indexes(THD *thd, Ndb *ndb, TABLE *tab)
{
  uint i;
  int error= 0;
  const char *index_name;
  KEY* key_info= tab->key_info;
  const char **key_name= tab->s->keynames.type_names;
  DBUG_ENTER("ha_ndbcluster::create_indexes");

  for (i= 0; i < tab->s->keys; i++, key_info++, key_name++)
  {
    index_name= *key_name;
    NDB_INDEX_TYPE idx_type= get_index_type_from_table(i);
    error= create_index(thd, index_name, key_info, idx_type, i);
    if (error)
    {
      DBUG_PRINT("error", ("Failed to create index %u", i));
      break;
    }
  }

  DBUG_RETURN(error);
}

static void ndb_init_index(NDB_INDEX_DATA &data)
{
  data.type= UNDEFINED_INDEX;
  data.status= UNDEFINED;
  data.unique_index= NULL;
  data.index= NULL;
  data.unique_index_attrid_map= NULL;
  data.index_stat=NULL;
  data.index_stat_cache_entries=0;
  data.index_stat_update_freq=0;
  data.index_stat_query_count=0;
  data.ndb_record_key= NULL;
  data.ndb_unique_record_key= NULL;
  data.ndb_unique_record_row= NULL;
}

static void ndb_clear_index(NDBDICT *dict, NDB_INDEX_DATA &data)
{
  if (data.unique_index_attrid_map)
  {
    my_free((char*)data.unique_index_attrid_map, MYF(0));
  }
  if (data.index_stat)
  {
    delete data.index_stat;
  }
  if (data.ndb_unique_record_key)
    dict->releaseRecord(data.ndb_unique_record_key);
  if (data.ndb_unique_record_row)
    dict->releaseRecord(data.ndb_unique_record_row);
  if (data.ndb_record_key)
    dict->releaseRecord(data.ndb_record_key);
  ndb_init_index(data);
}

/*
  Associate a direct reference to an index handle
  with an index (for faster access)
 */
int ha_ndbcluster::add_index_handle(THD *thd, NDBDICT *dict, KEY *key_info,
                                    const char *index_name, uint index_no)
{
  int error= 0;

  NDB_INDEX_TYPE idx_type= get_index_type_from_table(index_no);
  m_index[index_no].type= idx_type;
  DBUG_ENTER("ha_ndbcluster::add_index_handle");
  DBUG_PRINT("enter", ("table %s", m_tabname));

  if (idx_type != PRIMARY_KEY_INDEX && idx_type != UNIQUE_INDEX)
  {
    DBUG_PRINT("info", ("Get handle to index %s", index_name));
    const NDBINDEX *index;
    do
    {
      index= dict->getIndexGlobal(index_name, *m_table);
      if (!index)
        ERR_RETURN(dict->getNdbError());
      DBUG_PRINT("info", ("index: %p  id: %d  version: %d.%d  status: %d",
                          index,
                          index->getObjectId(),
                          index->getObjectVersion() & 0xFFFFFF,
                          index->getObjectVersion() >> 24,
                          index->getObjectStatus()));
      DBUG_ASSERT(index->getObjectStatus() ==
                  NdbDictionary::Object::Retrieved);
      break;
    } while (1);
    m_index[index_no].index= index;
    // ordered index - add stats
    NDB_INDEX_DATA& d=m_index[index_no];
    delete d.index_stat;
    d.index_stat=NULL;
    if (thd->variables.ndb_index_stat_enable)
    {
      d.index_stat=new NdbIndexStat(index);
      d.index_stat_cache_entries=thd->variables.ndb_index_stat_cache_entries;
      d.index_stat_update_freq=thd->variables.ndb_index_stat_update_freq;
      d.index_stat_query_count=0;
      d.index_stat->alloc_cache(d.index_stat_cache_entries);
      DBUG_PRINT("info", ("index %s stat=on cache_entries=%u update_freq=%u",
                          index->getName(),
                          d.index_stat_cache_entries,
                          d.index_stat_update_freq));
    } else
    {
      DBUG_PRINT("info", ("index %s stat=off", index->getName()));
    }
  }
  if (idx_type == UNIQUE_ORDERED_INDEX || idx_type == UNIQUE_INDEX)
  {
    char unique_index_name[FN_LEN];
    static const char* unique_suffix= "$unique";
    m_has_unique_index= TRUE;
    strxnmov(unique_index_name, FN_LEN, index_name, unique_suffix, NullS);
    DBUG_PRINT("info", ("Get handle to unique_index %s", unique_index_name));
    const NDBINDEX *index;
    do
    {
      index= dict->getIndexGlobal(unique_index_name, *m_table);
      if (!index)
        ERR_RETURN(dict->getNdbError());
      DBUG_PRINT("info", ("index: %p  id: %d  version: %d.%d  status: %d",
                          index,
                          index->getObjectId(),
                          index->getObjectVersion() & 0xFFFFFF,
                          index->getObjectVersion() >> 24,
                          index->getObjectStatus()));
      DBUG_ASSERT(index->getObjectStatus() ==
                  NdbDictionary::Object::Retrieved);
      break;
    } while (1);
    m_index[index_no].unique_index= index;
    error= fix_unique_index_attr_order(m_index[index_no], index, key_info);
  }

  if (!error)
    error= add_index_ndb_record(dict, key_info, index_no);

  if (!error)
    m_index[index_no].status= ACTIVE;
  
  DBUG_RETURN(error);
}

/*
  We use this function to convert null bit masks, as found in class Field,
  to bit numbers, as used in NdbRecord.
*/
static uint
null_bit_mask_to_bit_number(uchar bit_mask)
{
  switch (bit_mask)
  {
    case  0x1: return 0;
    case  0x2: return 1;
    case  0x4: return 2;
    case  0x8: return 3;
    case 0x10: return 4;
    case 0x20: return 5;
    case 0x40: return 6;
    case 0x80: return 7;
    default:
      DBUG_ASSERT(false);
      return 0;
  }
}

static void
ndb_set_record_specification(uint field_no,
                             NdbDictionary::RecordSpecification *spec,
                             const TABLE *table,
                             const NdbDictionary::Table *ndb_table)
{
  spec->column= ndb_table->getColumn(field_no);
  spec->offset= table->field[field_no]->ptr - table->record[0];
  if (table->field[field_no]->null_ptr)
  {
    spec->nullbit_byte_offset=
      table->field[field_no]->null_ptr - table->record[0];
    spec->nullbit_bit_in_byte=
      null_bit_mask_to_bit_number(table->field[field_no]->null_bit);
  }
  else if (table->field[field_no]->type() == MYSQL_TYPE_BIT)
  {
    /* We need to store the position of the overflow bits. */
    const Field_bit* field_bit= static_cast<Field_bit*>(table->field[field_no]);
    spec->nullbit_byte_offset=
      field_bit->bit_ptr - table->record[0];
    spec->nullbit_bit_in_byte= field_bit->bit_ofs;
  }
  else
  {
    spec->nullbit_byte_offset= 0;
    spec->nullbit_bit_in_byte= 0;
  }
}

int
ha_ndbcluster::add_table_ndb_record(NDBDICT *dict)
{
  DBUG_ENTER("ha_ndbcluster::add_table_ndb_record()");
  NdbDictionary::RecordSpecification spec[NDB_MAX_ATTRIBUTES_IN_TABLE + 2];
  NdbRecord *rec;
  uint i;

  for (i= 0; i < table_share->fields; i++)
  {
    ndb_set_record_specification(i, &spec[i], table, m_table);
  }

  rec= dict->createRecord(m_table, spec, i, sizeof(spec[0]),
                          NdbDictionary::RecMysqldBitfield);
  if (! rec)
    ERR_RETURN(dict->getNdbError());
  m_ndb_record= rec;

  rec= ndb_get_table_statistics_ndbrecord(dict, m_table);
  if (! rec)
    ERR_RETURN(dict->getNdbError());
  m_ndb_statistics_record= rec;

  DBUG_RETURN(0);
}

/* Create NdbRecord for setting hidden primary key from Uint64. */
int
ha_ndbcluster::add_hidden_pk_ndb_record(NDBDICT *dict)
{
  DBUG_ENTER("ha_ndbcluster::add_hidden_pk_ndb_record");
  NdbDictionary::RecordSpecification spec[1];
  NdbRecord *rec;

  spec[0].column= m_table->getColumn(table_share->fields);
  spec[0].offset= 0;
  spec[0].nullbit_byte_offset= 0;
  spec[0].nullbit_bit_in_byte= 0;

  rec= dict->createRecord(m_table, spec, 1, sizeof(spec[0]));
  if (! rec)
    ERR_RETURN(dict->getNdbError());
  m_ndb_hidden_key_record= rec;

  DBUG_RETURN(0);
}

int
ha_ndbcluster::add_index_ndb_record(NDBDICT *dict, KEY *key_info, uint index_no)
{
  DBUG_ENTER("ha_ndbcluster::add_index_ndb_record");
  NdbDictionary::RecordSpecification spec[NDB_MAX_ATTRIBUTES_IN_TABLE + 2];
  NdbRecord *rec;

  Uint32 offset= 0;
  for (uint i= 0; i < key_info->key_parts; i++)
  {
    KEY_PART_INFO *kp= &key_info->key_part[i];

    spec[i].column= m_table->getColumn(kp->fieldnr - 1);
    if (! spec[i].column)
      ERR_RETURN(dict->getNdbError());
    if (kp->null_bit)
    {
      /* Nullable column. */
      spec[i].offset= offset + 1;           // First byte is NULL flag
      spec[i].nullbit_byte_offset= offset;
      spec[i].nullbit_bit_in_byte= 0;
    }
    else
    {
      /* Not nullable column. */
      spec[i].offset= offset;
      spec[i].nullbit_byte_offset= 0;
      spec[i].nullbit_bit_in_byte= 0;
    }
    offset+= kp->store_length;
  }

  if (m_index[index_no].index)
  {
    /*
      Enable MysqldShrinkVarchar flag so that the two-byte length used by
      mysqld for short varchar keys is correctly converted into a one-byte
      length used by Ndb kernel.
    */
    rec= dict->createRecord(m_index[index_no].index, m_table,
                            spec, key_info->key_parts, sizeof(spec[0]),
                            ( NdbDictionary::RecMysqldShrinkVarchar |
                              NdbDictionary::RecMysqldBitfield ));
    if (! rec)
      ERR_RETURN(dict->getNdbError());
    m_index[index_no].ndb_record_key= rec;
  }
  else
    m_index[index_no].ndb_record_key= NULL;

  if (m_index[index_no].unique_index)
  {
    rec= dict->createRecord(m_index[index_no].unique_index, m_table,
                            spec, key_info->key_parts, sizeof(spec[0]),
                            ( NdbDictionary::RecMysqldShrinkVarchar |
                              NdbDictionary::RecMysqldBitfield ));
    if (! rec)
      ERR_RETURN(dict->getNdbError());
    m_index[index_no].ndb_unique_record_key= rec;
  }
  else if (index_no == table_share->primary_key)
  {
    /* The primary key is special, there is no explicit NDB index associated. */
    rec= dict->createRecord(m_table,
                            spec, key_info->key_parts, sizeof(spec[0]),
                            ( NdbDictionary::RecMysqldShrinkVarchar |
                              NdbDictionary::RecMysqldBitfield ));
    if (! rec)
      ERR_RETURN(dict->getNdbError());
    m_index[index_no].ndb_unique_record_key= rec;
  }
  else
    m_index[index_no].ndb_unique_record_key= NULL;

  /* Now do the same, but this time with offsets from Field, for row access. */
  for (uint i= 0; i < key_info->key_parts; i++)
  {
    const KEY_PART_INFO *kp= &key_info->key_part[i];

    spec[i].offset= kp->offset;
    if (kp->null_bit)
    {
      /* Nullable column. */
      spec[i].nullbit_byte_offset= kp->null_offset;
      spec[i].nullbit_bit_in_byte= null_bit_mask_to_bit_number(kp->null_bit);
    }
    else
    {
      /* Not nullable column. */
      spec[i].nullbit_byte_offset= 0;
      spec[i].nullbit_bit_in_byte= 0;
    }
  }

  if (m_index[index_no].unique_index)
  {
    rec= dict->createRecord(m_index[index_no].unique_index, m_table,
                            spec, key_info->key_parts, sizeof(spec[0]),
                            NdbDictionary::RecMysqldBitfield);
    if (! rec)
      ERR_RETURN(dict->getNdbError());
    m_index[index_no].ndb_unique_record_row= rec;
  }
  else if (index_no == table_share->primary_key)
  {
    rec= dict->createRecord(m_table,
                            spec, key_info->key_parts, sizeof(spec[0]),
                            NdbDictionary::RecMysqldBitfield);
    if (! rec)
      ERR_RETURN(dict->getNdbError());
    m_index[index_no].ndb_unique_record_row= rec;
  }
  else
    m_index[index_no].ndb_unique_record_row= NULL;

  DBUG_RETURN(0);
}

/*
  Associate index handles for each index of a table
*/
int ha_ndbcluster::open_indexes(THD *thd, Ndb *ndb, TABLE *tab,
                                bool ignore_error)
{
  uint i;
  int error= 0;
  NDBDICT *dict= ndb->getDictionary();
  KEY* key_info= tab->key_info;
  const char **key_name= tab->s->keynames.type_names;
  DBUG_ENTER("ha_ndbcluster::open_indexes");
  m_has_unique_index= FALSE;
  for (i= 0; i < tab->s->keys; i++, key_info++, key_name++)
  {
    if ((error= add_index_handle(thd, dict, key_info, *key_name, i)))
      if (ignore_error)
        m_index[i].index= m_index[i].unique_index= NULL;
      else
        break;
    m_index[i].null_in_unique_index= FALSE;
    if (check_index_fields_not_null(key_info))
      m_index[i].null_in_unique_index= TRUE;
  }

  if (error && !ignore_error)
  {
    while (i > 0)
    {
      i--;
      if (m_index[i].index)
      {
         dict->removeIndexGlobal(*m_index[i].index, 1);
         m_index[i].index= NULL;
      }
      if (m_index[i].unique_index)
      {
         dict->removeIndexGlobal(*m_index[i].unique_index, 1);
         m_index[i].unique_index= NULL;
      }
    }
  }

  DBUG_ASSERT(error == 0 || error == 4243);

  DBUG_RETURN(error);
}

/*
  Renumber indexes in index list by shifting out
  indexes that are to be dropped
 */
void ha_ndbcluster::renumber_indexes(Ndb *ndb, TABLE *tab)
{
  uint i;
  const char *index_name;
  KEY* key_info= tab->key_info;
  const char **key_name= tab->s->keynames.type_names;
  DBUG_ENTER("ha_ndbcluster::renumber_indexes");
  
  for (i= 0; i < tab->s->keys; i++, key_info++, key_name++)
  {
    index_name= *key_name;
    NDB_INDEX_TYPE idx_type= get_index_type_from_table(i);
    m_index[i].type= idx_type;
    if (m_index[i].status == TO_BE_DROPPED) 
    {
      DBUG_PRINT("info", ("Shifting index %s(%i) out of the list", 
                          index_name, i));
      NDB_INDEX_DATA tmp;
      uint j= i + 1;
      // Shift index out of list
      while(j != MAX_KEY && m_index[j].status != UNDEFINED)
      {
        tmp=  m_index[j - 1];
        m_index[j - 1]= m_index[j];
        m_index[j]= tmp;
        j++;
      }
    }
  }

  DBUG_VOID_RETURN;
}

/*
  Drop all indexes that are marked for deletion
*/
int ha_ndbcluster::drop_indexes(Ndb *ndb, TABLE *tab)
{
  uint i;
  int error= 0;
  const char *index_name;
  KEY* key_info= tab->key_info;
  NDBDICT *dict= ndb->getDictionary();
  DBUG_ENTER("ha_ndbcluster::drop_indexes");
  
  for (i= 0; i < tab->s->keys; i++, key_info++)
  {
    NDB_INDEX_TYPE idx_type= get_index_type_from_table(i);
    m_index[i].type= idx_type;
    if (m_index[i].status == TO_BE_DROPPED)
    {
      const NdbDictionary::Index *index= m_index[i].index;
      const NdbDictionary::Index *unique_index= m_index[i].unique_index;
      
      if (index)
      {
        index_name= index->getName();
        DBUG_PRINT("info", ("Dropping index %u: %s", i, index_name));  
        // Drop ordered index from ndb
        error= dict->dropIndexGlobal(*index);
        if (!error)
        {
          dict->removeIndexGlobal(*index, 1);
          m_index[i].index= NULL;
        }
      }
      if (!error && unique_index)
      {
        index_name= unique_index->getName();
        DBUG_PRINT("info", ("Dropping unique index %u: %s", i, index_name));
        // Drop unique index from ndb
        error= dict->dropIndexGlobal(*unique_index);
        if (!error)
        {
          dict->removeIndexGlobal(*unique_index, 1);
          m_index[i].unique_index= NULL;
        }
      }
      if (error)
        DBUG_RETURN(error);
      ndb_clear_index(dict, m_index[i]);
      continue;
    }
  }
  
  DBUG_RETURN(error);
}

/**
  Decode the type of an index from information 
  provided in table object.
*/
NDB_INDEX_TYPE ha_ndbcluster::get_index_type_from_table(uint inx) const
{
  return get_index_type_from_key(inx, table_share->key_info,
                                 inx == table_share->primary_key);
}

NDB_INDEX_TYPE ha_ndbcluster::get_index_type_from_key(uint inx,
                                                      KEY *key_info,
                                                      bool primary) const
{
  bool is_hash_index=  (key_info[inx].algorithm == 
                        HA_KEY_ALG_HASH);
  if (primary)
    return is_hash_index ? PRIMARY_KEY_INDEX : PRIMARY_KEY_ORDERED_INDEX;
  
  return ((key_info[inx].flags & HA_NOSAME) ? 
          (is_hash_index ? UNIQUE_INDEX : UNIQUE_ORDERED_INDEX) :
          ORDERED_INDEX);
} 

bool ha_ndbcluster::check_index_fields_not_null(KEY* key_info)
{
  KEY_PART_INFO* key_part= key_info->key_part;
  KEY_PART_INFO* end= key_part+key_info->key_parts;
  DBUG_ENTER("ha_ndbcluster::check_index_fields_not_null");
  
  for (; key_part != end; key_part++) 
    {
      Field* field= key_part->field;
      if (field->maybe_null())
	DBUG_RETURN(TRUE);
    }
  
  DBUG_RETURN(FALSE);
}

void ha_ndbcluster::release_metadata(THD *thd, Ndb *ndb)
{
  uint i;

  DBUG_ENTER("release_metadata");
  DBUG_PRINT("enter", ("m_tabname: %s", m_tabname));

  NDBDICT *dict= ndb->getDictionary();
  int invalidate_indexes= 0;
  if (thd && thd->lex && thd->lex->sql_command == SQLCOM_FLUSH)
  {
    invalidate_indexes = 1;
  }
  if (m_table != NULL)
  {
    if (m_ndb_record != NULL)
    {
      dict->releaseRecord(m_ndb_record);
      m_ndb_record= NULL;
    }
    if (m_ndb_hidden_key_record != NULL)
    {
      dict->releaseRecord(m_ndb_hidden_key_record);
      m_ndb_hidden_key_record= NULL;
    }
    if (m_ndb_statistics_record != NULL)
    {
      dict->releaseRecord(m_ndb_statistics_record);
      m_ndb_statistics_record= NULL;
    }
    if (m_table->getObjectStatus() == NdbDictionary::Object::Invalid)
      invalidate_indexes= 1;
    dict->removeTableGlobal(*m_table, invalidate_indexes);
  }
  // TODO investigate
  DBUG_ASSERT(m_table_info == NULL);
  m_table_info= NULL;

  // Release index list 
  for (i= 0; i < MAX_KEY; i++)
  {
    if (m_index[i].unique_index)
    {
      DBUG_ASSERT(m_table != NULL);
      dict->removeIndexGlobal(*m_index[i].unique_index, invalidate_indexes);
    }
    if (m_index[i].index)
    {
      DBUG_ASSERT(m_table != NULL);
      dict->removeIndexGlobal(*m_index[i].index, invalidate_indexes);
    }
    ndb_clear_index(dict, m_index[i]);
  }

  m_table= NULL;
  DBUG_VOID_RETURN;
}

int ha_ndbcluster::get_ndb_lock_type(enum thr_lock_type type,
                                     const MY_BITMAP *column_bitmap)
{
  if (type >= TL_WRITE_ALLOW_WRITE)
    return NdbOperation::LM_Exclusive;
  if (type ==  TL_READ_WITH_SHARED_LOCKS ||
      (column_bitmap != NULL && uses_blob_value(column_bitmap)))
    return NdbOperation::LM_Read;
  return NdbOperation::LM_CommittedRead;
}

static const ulong index_type_flags[]=
{
  /* UNDEFINED_INDEX */
  0,                         

  /* PRIMARY_KEY_INDEX */
  HA_ONLY_WHOLE_INDEX, 

  /* PRIMARY_KEY_ORDERED_INDEX */
  /* 
     Enable HA_KEYREAD_ONLY when "sorted" indexes are supported, 
     thus ORDERD BY clauses can be optimized by reading directly 
     through the index.
  */
  // HA_KEYREAD_ONLY | 
  HA_READ_NEXT |
  HA_READ_PREV |
  HA_READ_RANGE |
  HA_READ_ORDER,

  /* UNIQUE_INDEX */
  HA_ONLY_WHOLE_INDEX,

  /* UNIQUE_ORDERED_INDEX */
  HA_READ_NEXT |
  HA_READ_PREV |
  HA_READ_RANGE |
  HA_READ_ORDER,

  /* ORDERED_INDEX */
  HA_READ_NEXT |
  HA_READ_PREV |
  HA_READ_RANGE |
  HA_READ_ORDER
};

static const int index_flags_size= sizeof(index_type_flags)/sizeof(ulong);

inline NDB_INDEX_TYPE ha_ndbcluster::get_index_type(uint idx_no) const
{
  DBUG_ASSERT(idx_no < MAX_KEY);
  return m_index[idx_no].type;
}

inline bool ha_ndbcluster::has_null_in_unique_index(uint idx_no) const
{
  DBUG_ASSERT(idx_no < MAX_KEY);
  return m_index[idx_no].null_in_unique_index;
}


/**
  Get the flags for an index.

  @return
    flags depending on the type of the index.
*/

inline ulong ha_ndbcluster::index_flags(uint idx_no, uint part,
                                        bool all_parts) const 
{ 
  DBUG_ENTER("ha_ndbcluster::index_flags");
  DBUG_PRINT("enter", ("idx_no: %u", idx_no));
  DBUG_ASSERT(get_index_type_from_table(idx_no) < index_flags_size);
  DBUG_RETURN(index_type_flags[get_index_type_from_table(idx_no)] | 
              HA_KEY_SCAN_NOT_ROR);
}

bool ha_ndbcluster::check_index_fields_in_write_set(uint keyno)
{
  KEY* key_info= table->key_info + keyno;
  KEY_PART_INFO* key_part= key_info->key_part;
  KEY_PART_INFO* end= key_part+key_info->key_parts;
  uint i;
  DBUG_ENTER("check_index_fields_in_write_set");

  for (i= 0; key_part != end; key_part++, i++)
  {
    Field* field= key_part->field;
    if (!bitmap_is_set(table->write_set, field->field_index))
    {
      DBUG_RETURN(false);
    }
  }

  DBUG_RETURN(true);
}


/**
  Read one record from NDB using primary key.
*/

int ha_ndbcluster::pk_read(const uchar *key, uint key_len, uchar *buf,
                           uint32 part_id)
{
  NdbConnection *trans= m_thd_ndb->trans;
  const NdbOperation *op;
  int res;
  DBUG_ENTER("pk_read");
  DBUG_PRINT("enter", ("key_len: %u read_set=%x",
                       key_len, table->read_set->bitmap[0]));
  DBUG_DUMP("key", key, key_len);

  NdbOperation::LockMode lm=
    (NdbOperation::LockMode)get_ndb_lock_type(m_lock.type, table->read_set);
  
  if (!(op= pk_unique_index_read_key(table->s->primary_key, key, buf, lm,
                                     (m_user_defined_partitioning ?
                                      &part_id :
                                      NULL))))
    ERR_RETURN(trans->getNdbError());

  if ((res = execute_no_commit_ie(this,trans)) != 0 ||
      op->getNdbError().code) 
  {
    table->status= STATUS_NOT_FOUND;
    DBUG_RETURN(ndb_err(trans));
  }

  table->status= 0;     
  DBUG_RETURN(0);
}

/**
  Update primary key or part id by doing delete insert.
*/

int ha_ndbcluster::ndb_pk_update_row(THD *thd,
                                     const uchar *old_data, uchar *new_data,
                                     uint32 old_part_id)
{
  NdbTransaction *trans= m_thd_ndb->trans;
  int error;
  const NdbOperation *op;
  DBUG_ENTER("ndb_pk_update_row");

  NdbOperation::OperationOptions *poptions = NULL;
  NdbOperation::OperationOptions options;
  options.optionsPresent=0;

  DBUG_PRINT("info", ("primary key update or partition change, "
                      "doing read+delete+insert"));
  // Get all old fields, since we optimize away fields not in query

  const NdbRecord *key_rec;
  const uchar *key_row;

  if (m_user_defined_partitioning)
  {
    options.optionsPresent |= NdbOperation::OperationOptions::OO_PARTITION_ID;
    options.partitionId=old_part_id;
    poptions=&options;
  }

  if (table_share->primary_key != MAX_KEY)
  {
    key_rec= m_index[table->s->primary_key].ndb_unique_record_row;
    key_row= old_data;
  }
  else
  {
    /* Hidden primary key, previously read into m_ref. */
    key_rec= m_ndb_hidden_key_record;
    key_row= (const uchar*)(&m_ref);
  }

  if (!bitmap_is_set_all(table->read_set))
  {
    /*
      Need to read rest of columns for later re-insert.

      Use mask only with columns that are not in write_set, not in
      read_set, and not part of the primary key.
    */

    bitmap_copy(&m_bitmap, table->read_set);
    bitmap_union(&m_bitmap, table->write_set);
    bitmap_invert(&m_bitmap);
    NdbOperation::LockMode lm=
      (NdbOperation::LockMode)get_ndb_lock_type(m_lock.type, &m_bitmap);
    if (!(op= trans->readTuple(key_rec, (const char *)key_row,
                               m_ndb_record, (char *)new_data, lm,
                               (const unsigned char *)(m_bitmap.bitmap),
                               poptions,
                               sizeof(NdbOperation::OperationOptions))))
      ERR_RETURN(trans->getNdbError());

    if (table_share->blob_fields > 0)
    {
      my_bitmap_map *old_map= dbug_tmp_use_all_columns(table, table->read_set);
      error= get_blob_values(op, new_data, &m_bitmap);
      dbug_tmp_restore_column_map(table->read_set, old_map);
      if (error != 0)
        ERR_RETURN(op->getNdbError());
    }
    if (execute_no_commit(this, trans) != 0)
    {
      table->status= STATUS_NOT_FOUND;
      DBUG_RETURN(ndb_err(trans));
    }
  }

  // Delete old row
  error= ndb_delete_row(old_data, TRUE);
  if (error)
  {
    DBUG_PRINT("info", ("delete failed"));
    DBUG_RETURN(error);
  }

  // Insert new row
  DBUG_PRINT("info", ("delete succeded"));
  bool batched_update= (m_active_cursor != 0);
  /*
    If we are updating a primary key with auto_increment
    then we need to update the auto_increment counter
  */
  if (table->found_next_number_field &&
      bitmap_is_set(table->write_set, 
                    table->found_next_number_field->field_index) &&
      (error= set_auto_inc(thd, table->found_next_number_field)))
  {
    DBUG_RETURN(error);
  }
  error= ndb_write_row(new_data, TRUE, batched_update);
  if (error)
  {
    DBUG_PRINT("info", ("insert failed"));
    if (trans->commitStatus() == NdbConnection::Started)
    {
      // Undo delete_row(old_data)
      int undo_res= ndb_write_row((uchar *)old_data, TRUE, batched_update);
      if (undo_res)
        push_warning(table->in_use,
                     MYSQL_ERROR::WARN_LEVEL_WARN,
                     undo_res,
                     "NDB failed undoing delete at primary key update");
    }
    DBUG_RETURN(error);
  }
  DBUG_PRINT("info", ("delete+insert succeeded"));

  DBUG_RETURN(0);
}

/**
  Check that all operations between first and last all
  have gotten the errcode
  If checking for HA_ERR_KEY_NOT_FOUND then update m_dupkey
  for all succeeding operations
*/
bool ha_ndbcluster::check_all_operations_for_error(NdbTransaction *trans,
                                                   const NdbOperation *first,
                                                   const NdbOperation *last,
                                                   uint errcode)
{
  const NdbOperation *op= first;
  DBUG_ENTER("ha_ndbcluster::check_all_operations_for_error");

  while(op)
  {
    NdbError err= op->getNdbError();
    if (err.status != NdbError::Success)
    {
      if (ndb_to_mysql_error(&err) != (int) errcode)
        DBUG_RETURN(FALSE);
      if (op == last) break;
      op= trans->getNextCompletedOperation(op);
    }
    else
    {
      // We found a duplicate
      if (op->getType() == NdbOperation::UniqueIndexAccess)
      {
        if (errcode == HA_ERR_KEY_NOT_FOUND)
        {
          NdbIndexOperation *iop= (NdbIndexOperation *) op;
          const NDBINDEX *index= iop->getIndex();
          // Find the key_no of the index
          for(uint i= 0; i<table->s->keys; i++)
          {
            if (m_index[i].unique_index == index)
            {
              m_dupkey= i;
              break;
            }
          }
        }
      }
      else
      {
        // Must have been primary key access
        DBUG_ASSERT(op->getType() == NdbOperation::PrimaryKeyAccess);
        if (errcode == HA_ERR_KEY_NOT_FOUND)
          m_dupkey= table->s->primary_key;
      }
      DBUG_RETURN(FALSE);      
    }
  }
  DBUG_RETURN(TRUE);
}


/**
 * Check if record contains any null valued columns that are part of a key
 */
static
int
check_null_in_record(const KEY* key_info, const uchar *record)
{
  KEY_PART_INFO *curr_part, *end_part;
  curr_part= key_info->key_part;
  end_part= curr_part + key_info->key_parts;

  while (curr_part != end_part)
  {
    if (curr_part->null_bit &&
        (record[curr_part->null_offset] & curr_part->null_bit))
      return 1;
    curr_part++;
  }
  return 0;
  /*
    We could instead pre-compute a bitmask in table_share with one bit for
    every null-bit in the key, and so check this just by OR'ing the bitmask
    with the null bitmap in the record.
    But not sure it's worth it.
  */
}

/* Empty mask and dummy row, for reading no attributes using NdbRecord. */
/* Mask will be initialized to all zeros by linker. */
static unsigned char empty_mask[(NDB_MAX_ATTRIBUTES_IN_TABLE+7)/8];
static char dummy_row[1];

/**
  Peek to check if any rows already exist with conflicting
  primary key or unique index values
*/

int ha_ndbcluster::peek_indexed_rows(const uchar *record, 
                                     NDB_WRITE_OP write_op)
{
  NdbTransaction *trans= m_thd_ndb->trans;
  const NdbOperation *op;
  const NdbOperation *first, *last;
  NdbOperation::OperationOptions options;
  NdbOperation::OperationOptions *poptions=NULL;
  options.optionsPresent = 0;
  uint i;
  int res;
  DBUG_ENTER("peek_indexed_rows");

  NdbOperation::LockMode lm=
      (NdbOperation::LockMode)get_ndb_lock_type(m_lock.type, NULL);
  first= NULL;
  if (write_op != NDB_UPDATE && table->s->primary_key != MAX_KEY)
  {
    /*
     * Fetch any row with colliding primary key
     */
    const NdbRecord *key_rec=
      m_index[table->s->primary_key].ndb_unique_record_row;

    if (m_user_defined_partitioning)
    {
      uint32 part_id;
      int error;
      longlong func_value;
      my_bitmap_map *old_map= dbug_tmp_use_all_columns(table, table->read_set);
      error= m_part_info->get_partition_id(m_part_info, &part_id, &func_value);
      dbug_tmp_restore_column_map(table->read_set, old_map);
      if (error)
      {
        m_part_info->err_value= func_value;
        DBUG_RETURN(error);
      }
      options.optionsPresent |= NdbOperation::OperationOptions::OO_PARTITION_ID;
      options.partitionId=part_id;
      poptions=&options;
    }    

    if (!(op= trans->readTuple(key_rec, (const char *)record,
                               m_ndb_record, dummy_row, lm, empty_mask,
                               poptions, 
                               sizeof(NdbOperation::OperationOptions))))
      ERR_RETURN(trans->getNdbError());
    
    first= op;
  }
  /*
   * Fetch any rows with colliding unique indexes
   */
  KEY* key_info;
  for (i= 0, key_info= table->key_info; i < table->s->keys; i++, key_info++)
  {
    if (i != table->s->primary_key &&
        key_info->flags & HA_NOSAME)
    {
      /*
        A unique index is defined on table.
        We cannot look up a NULL field value in a unique index. But since
        keys with NULLs are not indexed, such rows cannot conflict anyway, so
        we just skip the index in this case.
      */
      if (check_null_in_record(key_info, record))
      {
        DBUG_PRINT("info", ("skipping check for key with NULL"));
        continue;
      }
      if (write_op != NDB_INSERT && !check_index_fields_in_write_set(i))
      {
        DBUG_PRINT("info", ("skipping check for key %u not in write_set", i));
        continue;
      }

      const NdbOperation *iop;
      const NdbRecord *key_rec= m_index[i].ndb_unique_record_row;
      if (!(iop= trans->readTuple(key_rec, (const char *)record,
                                  m_ndb_record, dummy_row,
                                  lm, empty_mask)))
        ERR_RETURN(trans->getNdbError());

      if (!first)
        first= iop;
    }
  }
  last= trans->getLastDefinedOperation();
  if (first)
    res= execute_no_commit_ie(this, trans);
  else
  {
    // Table has no keys
    table->status= STATUS_NOT_FOUND;
    DBUG_RETURN(HA_ERR_KEY_NOT_FOUND);
  }
  if (check_all_operations_for_error(trans, first, last, 
                                     HA_ERR_KEY_NOT_FOUND))
  {
    table->status= STATUS_NOT_FOUND;
    DBUG_RETURN(ndb_err(trans));
  } 
  else
  {
    DBUG_PRINT("info", ("m_dupkey %d", m_dupkey));
  }
  DBUG_RETURN(0);
}


/**
  Read one record from NDB using unique secondary index.
*/

int ha_ndbcluster::unique_index_read(const uchar *key,
                                     uint key_len, uchar *buf)
{
  NdbTransaction *trans= m_thd_ndb->trans;
  const NdbOperation *op;
  DBUG_ENTER("ha_ndbcluster::unique_index_read");
  DBUG_PRINT("enter", ("key_len: %u, index: %u", key_len, active_index));
  DBUG_DUMP("key", key, key_len);

  NdbOperation::LockMode lm=
    (NdbOperation::LockMode)get_ndb_lock_type(m_lock.type, table->read_set);
  if (!(op= pk_unique_index_read_key(active_index, key, buf, lm, NULL)))
    ERR_RETURN(trans->getNdbError());
  
  if (execute_no_commit_ie(this, trans) != 0 ||
      op->getNdbError().code) 
  {
    int err= ndb_err(trans);
    if(err==HA_ERR_KEY_NOT_FOUND)
      table->status= STATUS_NOT_FOUND;
    else
      table->status= STATUS_GARBAGE;

    DBUG_RETURN(err);
  }

  table->status= 0;
  DBUG_RETURN(0);
}

int
ha_ndbcluster::scan_handle_lock_tuple(NdbScanOperation *scanOp,
                                      NdbTransaction *trans)
{
  DBUG_ENTER("ha_ndbcluster::scan_handle_lock_tuple");
  if (m_lock_tuple)
  {
    /*
      Lock level m_lock.type either TL_WRITE_ALLOW_WRITE
      (SELECT FOR UPDATE) or TL_READ_WITH_SHARED_LOCKS (SELECT
      LOCK WITH SHARE MODE) and row was not explictly unlocked 
      with unlock_row() call
    */
    const NdbOperation *op;
    // Lock row
    DBUG_PRINT("info", ("Keeping lock on scanned row"));
      
    if (!(op= scanOp->lockCurrentTuple(trans, m_ndb_record,
                                       dummy_row, empty_mask)))
    {
      /* purecov: begin inspected */
      m_lock_tuple= FALSE;
      ERR_RETURN(trans->getNdbError());
      /* purecov: end */    
    }
    m_thd_ndb->m_unsent_bytes+=12;
  }
  m_lock_tuple= FALSE;
  DBUG_RETURN(0);
}

inline int ha_ndbcluster::fetch_next(NdbScanOperation* cursor)
{
  DBUG_ENTER("fetch_next");
  int local_check;
  int error;
  NdbTransaction *trans= m_thd_ndb->trans;
  
  if ((error= scan_handle_lock_tuple(cursor, trans)) != 0)
    DBUG_RETURN(error);
  
  bool contact_ndb= m_lock.type < TL_WRITE_ALLOW_WRITE &&
                    m_lock.type != TL_READ_WITH_SHARED_LOCKS;
  do {
    DBUG_PRINT("info", ("Call nextResult, contact_ndb: %d", contact_ndb));
    /*
      We can only handle one tuple with blobs at a time.
    */
    if (m_thd_ndb->m_unsent_bytes && m_blobs_pending)
    {
      if (execute_no_commit(this, trans) != 0)
        DBUG_RETURN(ndb_err(trans));
    }
    
    if ((local_check= cursor->nextResult(&_m_next_row,
                                         contact_ndb,
                                         m_force_send)) == 0)
    {
      /*
	Explicitly lock tuple if "select for update" or
	"select lock in share mode"
      */
      m_lock_tuple= (m_lock.type == TL_WRITE_ALLOW_WRITE
		     || 
		     m_lock.type == TL_READ_WITH_SHARED_LOCKS);
      DBUG_RETURN(0);
    } 
    else if (local_check == 1 || local_check == 2)
    {
      // 1: No more records
      // 2: No more cached records
      
      /*
        Before fetching more rows and releasing lock(s),
        all pending update or delete operations should 
        be sent to NDB
      */
      DBUG_PRINT("info", ("thd_ndb->m_unsent_bytes: %ld",
                          (long) m_thd_ndb->m_unsent_bytes));
      if (m_thd_ndb->m_unsent_bytes)
      {
        if (flush_bulk_insert() != 0)
          DBUG_RETURN(-1);
      }
      contact_ndb= (local_check == 2);
    }
    else
    {
      DBUG_RETURN(ndb_err(trans));
    }
  } while (local_check == 2);

  DBUG_RETURN(1);
}

/**
  Get the next record of a started scan. Try to fetch
  it locally from NdbApi cached records if possible, 
  otherwise ask NDB for more.

  @note
    If this is a update/delete make sure to not contact
    NDB before any pending ops have been sent to NDB.
*/

inline int ha_ndbcluster::next_result(uchar *buf)
{  
  int res;
  DBUG_ENTER("next_result");
    
  if (!m_active_cursor)
    DBUG_RETURN(HA_ERR_END_OF_FILE);
  
  if ((res= fetch_next(m_active_cursor)) == 0)
  {
    DBUG_PRINT("info", ("One more record found"));    

    unpack_record(buf, m_next_row);
    table->status= 0;
    DBUG_RETURN(0);
  }
  else if (res == 1)
  {
    // No more records
    table->status= STATUS_NOT_FOUND;
    
    DBUG_PRINT("info", ("No more records"));
    DBUG_RETURN(HA_ERR_END_OF_FILE);
  }
  else
  {
    DBUG_RETURN(ndb_err(m_thd_ndb->trans));
  }
}

/**
  Do a primary key or unique key index read operation.
  The key value is taken from a buffer in mysqld key format.
*/
const NdbOperation *
ha_ndbcluster::pk_unique_index_read_key(uint idx, const uchar *key, uchar *buf,
                                        NdbOperation::LockMode lm,
                                        Uint32 *ppartition_id)
{
  const NdbOperation *op;
  const NdbRecord *key_rec;
  NdbOperation::OperationOptions options;
  NdbOperation::OperationOptions *poptions = NULL;
  options.optionsPresent= 0;
  NdbOperation::GetValueSpec gets[2];
  
  if (idx != MAX_KEY)
    key_rec= m_index[idx].ndb_unique_record_key;
  else
    key_rec= m_ndb_hidden_key_record;

  /* Initialize the null bitmap, setting unused null bits to 1. */
  memset(buf, 0xff, table->s->null_bytes);

  if (table_share->primary_key == MAX_KEY)
  {
    get_hidden_fields_keyop(&options, gets);
    poptions= &options;
  }

  if (ppartition_id != NULL)
  {
    options.optionsPresent|= NdbOperation::OperationOptions::OO_PARTITION_ID;
    options.partitionId= *ppartition_id;
    poptions= &options;
  }

  op= m_thd_ndb->trans->readTuple(key_rec, (const char *)key, m_ndb_record,
                                  (char *)buf, lm,
                                  (uchar *)(table->read_set->bitmap), poptions,
                                  sizeof(NdbOperation::OperationOptions));

  if (uses_blob_value(table->read_set) &&
      get_blob_values(op, buf, table->read_set) != 0)
    return NULL;

  return op;
}

/** Count number of columns in key part. */
static uint
count_key_columns(const KEY *key_info, const key_range *key)
{
  KEY_PART_INFO *first_key_part= key_info->key_part;
  KEY_PART_INFO *key_part_end= first_key_part + key_info->key_parts;
  KEY_PART_INFO *key_part;
  uint length= 0;
  for(key_part= first_key_part; key_part < key_part_end; key_part++)
  {
    if (length >= key->length)
      break;
    length+= key_part->store_length;
  }
  return key_part - first_key_part;
}

/* Helper method to compute NDB index bounds. Note: does not set range_no. */
static void
compute_index_bounds(NdbIndexScanOperation::IndexBound & bound,
                     const KEY *key_info,
                     const key_range *start_key, const key_range *end_key)
{
  if (start_key)
  {
    bound.low_key= (const char*)start_key->key;
    bound.low_key_count= count_key_columns(key_info, start_key);
    bound.low_inclusive=
      start_key->flag != HA_READ_AFTER_KEY &&
      start_key->flag != HA_READ_BEFORE_KEY;
  }
  else
  {
    bound.low_key= NULL;
    bound.low_key_count= 0;
  }

  if (start_key &&
      (start_key->flag == HA_READ_KEY_EXACT ||
       start_key->flag == HA_READ_PREFIX_LAST))
  {
    bound.high_key= bound.low_key;
    bound.high_key_count= bound.low_key_count;
    bound.high_inclusive= TRUE;
  }
  else if (end_key)
  {
    bound.high_key= (const char*)end_key->key;
    bound.high_key_count= count_key_columns(key_info, end_key);
    /*
      For some reason, 'where b >= 1 and b <= 3' uses HA_READ_AFTER_KEY for
      the end_key.
      So HA_READ_AFTER_KEY in end_key sets high_inclusive, even though in
      start_key it does not set low_inclusive.
    */
    bound.high_inclusive= end_key->flag != HA_READ_BEFORE_KEY;
    if (end_key->flag == HA_READ_KEY_EXACT ||
        end_key->flag == HA_READ_PREFIX_LAST)
    {
      bound.low_key= bound.high_key;
      bound.low_key_count= bound.high_key_count;
      bound.low_inclusive= TRUE;
    }
  }
  else
  {
    bound.high_key= NULL;
    bound.high_key_count= 0;
  }
}

/**
  Start ordered index scan in NDB
*/

int ha_ndbcluster::ordered_index_scan(const key_range *start_key,
                                      const key_range *end_key,
                                      bool sorted, bool descending,
                                      uchar* buf, part_id_range *part_spec)
{  
  NdbTransaction *trans= m_thd_ndb->trans;
  NdbIndexScanOperation *op;
  int error;

  DBUG_ENTER("ha_ndbcluster::ordered_index_scan");
  DBUG_PRINT("enter", ("index: %u, sorted: %d, descending: %d read_set=0x%x",
             active_index, sorted, descending, table->read_set->bitmap[0]));
  DBUG_PRINT("enter", ("Starting new ordered scan on %s", m_tabname));

  // Check that sorted seems to be initialised
  DBUG_ASSERT(sorted == 0 || sorted == 1);
  
  if (m_active_cursor && (error= close_scan()))
    DBUG_RETURN(error);

  if (m_active_cursor && (error= close_scan()))
    DBUG_RETURN(error);

  NdbOperation::LockMode lm=
    (NdbOperation::LockMode)get_ndb_lock_type(m_lock.type, table->read_set);

  NdbScanOperation::ScanOptions options;
  options.optionsPresent=NdbScanOperation::ScanOptions::SO_SCANFLAGS;
  options.scan_flags=0;

  NdbOperation::GetValueSpec gets[2];
  if (table_share->primary_key == MAX_KEY)
    get_hidden_fields_scan(&options, gets);

  if (lm == NdbOperation::LM_Read)
    options.scan_flags|= NdbScanOperation::SF_KeyInfo;
  if (sorted)
    options.scan_flags|= NdbScanOperation::SF_OrderBy;
  if (descending)
    options.scan_flags|= NdbScanOperation::SF_Descending;
  const NdbRecord *key_rec= m_index[active_index].ndb_record_key;
  const NdbRecord *row_rec= m_ndb_record;

  NdbIndexScanOperation::IndexBound bound;
  NdbIndexScanOperation::IndexBound *pbound = NULL;
  NdbInterpretedCode code(m_table);

  if (start_key != NULL || end_key != NULL)
  {
    /* 
       Compute bounds info, reversing range boundaries
       if descending
     */
    compute_index_bounds(bound, 
                         table->key_info + active_index,
                         (descending?
                          end_key : start_key),
                         (descending?
                          start_key : end_key));
    bound.range_no = 0;
    pbound = &bound;
  }

  /* Partition pruning */
  if (m_use_partition_pruning && part_spec != NULL &&
      part_spec->start_part == part_spec->end_part)
  {
    options.partitionId = part_spec->start_part;
    options.optionsPresent |= NdbScanOperation::ScanOptions::SO_PARTITION_ID;
  }

  if (m_cond && m_cond->generate_scan_filter(&code, &options))
    ERR_RETURN(code.getNdbError());

  if (!(op= trans->scanIndex(key_rec, row_rec, lm,
                             (uchar *)(table->read_set->bitmap),
                             pbound,
                             &options,
                             sizeof(NdbScanOperation::ScanOptions))))
    ERR_RETURN(trans->getNdbError());

  if (uses_blob_value(table->read_set) &&
      get_blob_values(op, NULL, table->read_set) != 0)
    ERR_RETURN(op->getNdbError());

  m_active_cursor= op;

  if (execute_no_commit(this,trans) != 0)
    DBUG_RETURN(ndb_err(trans));
  
  DBUG_RETURN(next_result(buf));
}

static
int
guess_scan_flags(NdbOperation::LockMode lm, 
		 const NDBTAB* tab, const MY_BITMAP* readset)
{
  int flags= 0;
  flags|= (lm == NdbOperation::LM_Read) ? NdbScanOperation::SF_KeyInfo : 0;
  if (tab->checkColumns(0, 0) & 2)
  {
    int ret = tab->checkColumns(readset->bitmap, no_bytes_in_map(readset));
    
    if (ret & 2)
    { // If disk columns...use disk scan
      flags |= NdbScanOperation::SF_DiskScan;
    }
    else if ((ret & 4) == 0 && (lm == NdbOperation::LM_Exclusive))
    {
      // If no mem column is set and exclusive...guess disk scan
      flags |= NdbScanOperation::SF_DiskScan;
    }
  }
  return flags;
}

/*
  Start full table scan in NDB or unique index scan
 */

int ha_ndbcluster::full_table_scan(const KEY* key_info, 
                                   const uchar *key, 
                                   uint key_len,
                                   uchar *buf)
{
  NdbScanOperation *op;
  NdbTransaction *trans= m_thd_ndb->trans;
  part_id_range part_spec;
  NdbOperation::GetValueSpec gets[2];

  DBUG_ENTER("full_table_scan");  
  DBUG_PRINT("enter", ("Starting new scan on %s", m_tabname));

  NdbOperation::LockMode lm=
    (NdbOperation::LockMode)get_ndb_lock_type(m_lock.type, table->read_set);
  NdbScanOperation::ScanOptions options;
  options.optionsPresent = (NdbScanOperation::ScanOptions::SO_SCANFLAGS |
                            NdbScanOperation::ScanOptions::SO_PARALLEL);
  options.scan_flags = guess_scan_flags(lm, m_table, table->read_set);
  options.parallel = parallelism;

  if (m_use_partition_pruning)
  {
    part_spec.start_part= 0;
    part_spec.end_part= m_part_info->get_tot_partitions() - 1;
    prune_partition_set(table, &part_spec);
    DBUG_PRINT("info", ("part_spec.start_part: %u  part_spec.end_part: %u",
                        part_spec.start_part, part_spec.end_part));
    /*
      If partition pruning has found no partition in set
      we can return HA_ERR_END_OF_FILE
    */
    if (part_spec.start_part > part_spec.end_part)
    {
      DBUG_RETURN(HA_ERR_END_OF_FILE);
    }

    /*
      If partition pruning has found exactly one partition in set
      we can optimize scan to run towards that partition only.
    */
    if (part_spec.start_part == part_spec.end_part)
    {
      options.optionsPresent|= NdbScanOperation::ScanOptions::SO_PARTITION_ID;
      options.partitionId= part_spec.start_part;
    }
  }
  if (table_share->primary_key == MAX_KEY)
    get_hidden_fields_scan(&options, gets);

  {
    NdbInterpretedCode code(m_table);

    if (!key_info)
    {
      if (m_cond && m_cond->generate_scan_filter(&code, &options))
        ERR_RETURN(code.getNdbError());
    }
    else
    {
      /* Unique index scan in NDB (full table scan with scan filter) */
      DBUG_PRINT("info", ("Starting unique index scan"));
      if (!m_cond)
        m_cond= new ha_ndbcluster_cond;
      if (!m_cond)
      {
        my_errno= HA_ERR_OUT_OF_MEM;
        DBUG_RETURN(my_errno);
      }       
      if (m_cond->generate_scan_filter_from_key(&code, &options, key_info, key, key_len, buf))
        ERR_RETURN(code.getNdbError());
    }

    if (!(op= trans->scanTable(m_ndb_record, lm,
                               (uchar *)(table->read_set->bitmap),
                               &options, sizeof(NdbScanOperation::ScanOptions))))
      ERR_RETURN(trans->getNdbError());
  }
  
  m_active_cursor= op;

  if (uses_blob_value(table->read_set) &&
      get_blob_values(op, NULL, table->read_set) != 0)
    ERR_RETURN(op->getNdbError());

  if (execute_no_commit(this, trans) != 0)
    DBUG_RETURN(ndb_err(trans));
  DBUG_PRINT("exit", ("Scan started successfully"));
  DBUG_RETURN(next_result(buf));
}

int
ha_ndbcluster::set_auto_inc(THD *thd, Field *field)
{
  DBUG_ENTER("ha_ndbcluster::set_auto_inc");
  Ndb *ndb= get_ndb(thd);
  bool read_bit= bitmap_is_set(table->read_set, field->field_index);
  bitmap_set_bit(table->read_set, field->field_index);
  Uint64 next_val= (Uint64) field->val_int() + 1;
  if (!read_bit)
    bitmap_clear_bit(table->read_set, field->field_index);
#ifndef DBUG_OFF
  char buff[22];
  DBUG_PRINT("info", 
             ("Trying to set next auto increment value to %s",
              llstr(next_val, buff)));
#endif
  if (ndb->checkUpdateAutoIncrementValue(m_share->tuple_id_range, next_val))
  {
    Ndb_tuple_id_range_guard g(m_share);
    if (ndb->setAutoIncrementValue(m_table, g.range, next_val, TRUE)
        == -1)
      ERR_RETURN(ndb->getNdbError());
  }
  DBUG_RETURN(0);
}

Uint32
ha_ndbcluster::setup_get_hidden_fields(NdbOperation::GetValueSpec gets[2])
{
  Uint32 num_gets= 0;
  /*
    We need to read the hidden primary key, and possibly the FRAGMENT
    pseudo-column.
  */
  gets[num_gets].column= get_hidden_key_column();
  gets[num_gets].appStorage= &m_ref;
  num_gets++;
  if (m_user_defined_partitioning)
  {
    /* Need to read partition id to support ORDER BY columns. */
    gets[num_gets].column= NdbDictionary::Column::FRAGMENT;
    gets[num_gets].appStorage= &m_part_id;
    num_gets++;
  }
  return num_gets;
}

void
ha_ndbcluster::get_hidden_fields_keyop(NdbOperation::OperationOptions *options,
                                       NdbOperation::GetValueSpec gets[2])
{
  Uint32 num_gets= setup_get_hidden_fields(gets);
  options->optionsPresent|= NdbOperation::OperationOptions::OO_GETVALUE;
  options->extraGetValues= gets;
  options->numExtraGetValues= num_gets;
}

void
ha_ndbcluster::get_hidden_fields_scan(NdbScanOperation::ScanOptions *options,
                                      NdbOperation::GetValueSpec gets[2])
{
  Uint32 num_gets= setup_get_hidden_fields(gets);
  options->optionsPresent|= NdbScanOperation::ScanOptions::SO_GETVALUE;
  options->extraGetValues= gets;
  options->numExtraGetValues= num_gets;
}

inline void
ha_ndbcluster::eventSetAnyValue(THD *thd, 
                                NdbOperation::OperationOptions *options)
{
  if (unlikely(m_slow_path))
  {
    /*
      ignore TNTO_NO_LOGGING for slave thd. It is used to indicate
      log-slave-updates option. This is instead handled in the
      injector thread, by looking explicitly at the
      opt_log_slave_updates flag.
    */
    Thd_ndb *thd_ndb= get_thd_ndb(thd);
    if (thd->slave_thread)
    {
      options->optionsPresent |= NdbOperation::OperationOptions::OO_ANYVALUE;
      options->anyValue=thd->server_id;
    }
    else if (thd_ndb->trans_options & TNTO_NO_LOGGING)
    {
      options->optionsPresent |= NdbOperation::OperationOptions::OO_ANYVALUE;
      options->anyValue=NDB_ANYVALUE_FOR_NOLOGGING;
    }
  }
}

int ha_ndbcluster::write_row(uchar *record)
{
  DBUG_ENTER("ha_ndbcluster::write_row");
  DBUG_RETURN(ndb_write_row(record, FALSE, FALSE));
}

/**
  Insert one record into NDB
*/
int ha_ndbcluster::ndb_write_row(uchar *record,
                                 bool primary_key_update,
                                 bool batched_update)
{
  bool has_auto_increment;
  NdbTransaction *trans= m_thd_ndb->trans;
  const NdbOperation *op;
  THD *thd= table->in_use;
  Thd_ndb *thd_ndb= get_thd_ndb(thd);
  uint32 part_id;
  int error;
  NdbOperation::SetValueSpec sets[2];
  Uint32 num_sets= 0;
  DBUG_ENTER("ha_ndbcluster::ndb_write_row");

  has_auto_increment= (table->next_number_field && record == table->record[0]);

  if (has_auto_increment && table_share->primary_key != MAX_KEY) 
  {
    /*
     * Increase any auto_incremented primary key
     */
    m_skip_auto_increment= FALSE;
    if ((error= update_auto_increment()))
      DBUG_RETURN(error);
    m_skip_auto_increment= (insert_id_for_cur_row == 0);
  }

  /*
   * If IGNORE the ignore constraint violations on primary and unique keys
   */
  if (!m_use_write && m_ignore_dup_key)
  {
    /*
      compare if expression with that in start_bulk_insert()
      start_bulk_insert will set parameters to ensure that each
      write_row is committed individually
    */
    int peek_res= peek_indexed_rows(record, NDB_INSERT);
    
    if (!peek_res) 
    {
      DBUG_RETURN(HA_ERR_FOUND_DUPP_KEY);
    }
    if (peek_res != HA_ERR_KEY_NOT_FOUND)
      DBUG_RETURN(peek_res);
  }

  bool uses_blobs= uses_blob_value(table->write_set);

  Uint64 auto_value;
  if (table_share->primary_key == MAX_KEY)
  {
    /* Table has hidden primary key. */
    Ndb *ndb= get_ndb(thd);
    uint retries= NDB_AUTO_INCREMENT_RETRIES;
    int retry_sleep= 30; /* 30 milliseconds, transaction */
    for (;;)
    {
      Ndb_tuple_id_range_guard g(m_share);
      if (ndb->getAutoIncrementValue(m_table, g.range, auto_value, 1000) == -1)
      {
	if (--retries && !thd->killed &&
	    ndb->getNdbError().status == NdbError::TemporaryError)
	{
	  do_retry_sleep(retry_sleep);
	  continue;
	}
	ERR_RETURN(ndb->getNdbError());
      }
      break;
    }
    sets[num_sets].column= get_hidden_key_column();
    sets[num_sets].value= &auto_value;
    num_sets++;
  } 

  if (m_user_defined_partitioning)
  {
    longlong func_value= 0;
    my_bitmap_map *old_map= dbug_tmp_use_all_columns(table, table->read_set);
    error= m_part_info->get_partition_id(m_part_info, &part_id, &func_value);
    dbug_tmp_restore_column_map(table->read_set, old_map);
    if (error)
    {
      m_part_info->err_value= func_value;
      DBUG_RETURN(error);
    }

    /*
      We need to set the value of the partition function value in
      NDB since the NDB kernel doesn't have easy access to the function
      to calculate the value.
    */
    if (func_value >= INT_MAX32)
      func_value= INT_MAX32;
    sets[num_sets].column= get_partition_id_column();
    sets[num_sets].value= &func_value;
    num_sets++;
  }

  ha_statistic_increment(&SSV::ha_write_count);
  if (table->timestamp_field_type & TIMESTAMP_AUTO_SET_ON_INSERT)
    table->timestamp_field->set_time();

  /*
     Setup OperationOptions
   */
  NdbOperation::OperationOptions options;
  NdbOperation::OperationOptions *poptions = NULL;
  options.optionsPresent=0;
  
  eventSetAnyValue(thd, &options); 

  if (m_user_defined_partitioning)
  {
    options.optionsPresent |= NdbOperation::OperationOptions::OO_PARTITION_ID;
    options.partitionId= part_id;
  }
  if (num_sets)
  {
    options.optionsPresent |= NdbOperation::OperationOptions::OO_SETVALUE;
    options.extraSetValues= sets;
    options.numExtraSetValues= num_sets;
  }
  if (options.optionsPresent != 0)
    poptions=&options;

  const NdbRecord *key_rec;
  const uchar *key_row;
  if (table_share->primary_key == MAX_KEY)
  {
    key_rec= m_ndb_hidden_key_record;
    key_row= (const uchar *)&auto_value;
  }
  else
  {
    key_rec= m_index[table_share->primary_key].ndb_unique_record_row;
    key_row= record;
  }

  /*
    We do not use the table->write_set here.
    The reason is that for REPLACE INTO t(a), the write_set is passed with
    only column 'a' enabled.
    But it is wrong not to write all columns in REPLACE, since REPLACE is
    the same as DELETE+INSERT (ie. not writing all columns risks loosing
    default values).
  */
  /*
    ToDo: Actually, we have to use the write set, since otherwise replication
    fails. Replication seems to rely on being able to replicate an update with
    a write_row() with only some bits set in write_set, leaving other fields
    intact.
    This means that we now suffer from BUG#22045... :-/
  */
  const MY_BITMAP *user_cols_written_bitmap;
  
  if (m_use_write)
  {
    const uchar *mask;
#ifdef HAVE_NDB_BINLOG
    /*
      The use of table->write_set is tricky here. This is done as a temporary
      workaround for BUG#22045.

      There is some confusion on the precise meaning of write_set in write_row,
      with REPLACE INTO and replication SQL thread having different opinions.
      There is work on the way to sort that out, but until then we need to
      implement different semantics depending on whether we are in the slave
      SQL thread or not.

      SQL thread -> use the write_set for writeTuple().
      otherwise (REPLACE INTO) -> do not use write_set.
    */
    if (thd->slave_thread)
    {
      user_cols_written_bitmap= table->write_set;
      mask= (uchar *)(user_cols_written_bitmap->bitmap);
    }
    else
#endif
    {
      user_cols_written_bitmap= NULL;
      mask= NULL;
    }

    op= trans->writeTuple(key_rec, (const char *)key_row, m_ndb_record,
                          (char *)record, mask,
                          poptions, sizeof(NdbOperation::OperationOptions));
  }
  else
  {
    /* Using insert, we write all user visible columns */
    user_cols_written_bitmap= NULL;
    op= trans->insertTuple(key_rec, (const char *)key_row, m_ndb_record,
                           (char *)record, NULL, // No mask
                           poptions, sizeof(NdbOperation::OperationOptions));
  }
  if (!(op))
    ERR_RETURN(trans->getNdbError());

  bool need_flush= add_row_check_if_batch_full(thd_ndb);
  bool do_batch= !need_flush &&
    (batched_update || (thd->options & OPTION_ALLOW_BATCH));
  uint blob_count= 0;
  if (table_share->blob_fields > 0)
  {
    my_bitmap_map *old_map= dbug_tmp_use_all_columns(table, table->read_set);
    /* Set Blob values for all columns updated by the operation */
    int res= set_blob_values(op, record - table->record[0],
                             user_cols_written_bitmap, &blob_count, do_batch);
    dbug_tmp_restore_column_map(table->read_set, old_map);
    if (res != 0)
      DBUG_RETURN(res);
  }

  m_rows_changed++;

  /*
    Execute write operation
    NOTE When doing inserts with many values in 
    each INSERT statement it should not be necessary
    to NoCommit the transaction between each row.
    Find out how this is detected!
  */
  m_rows_inserted++;
  no_uncommitted_rows_update(1);
  if (( (m_rows_to_insert == 1 || uses_blobs) && !do_batch ) ||
      primary_key_update ||
      need_flush)
  {
    int res= flush_bulk_insert();
    if (res != 0)
    {
      m_skip_auto_increment= TRUE;
      DBUG_RETURN(res);
    }
  }
  if ((has_auto_increment) && (m_skip_auto_increment))
  {
    int ret_val;
    if ((ret_val= set_auto_inc(thd, table->next_number_field)))
    {
      DBUG_RETURN(ret_val);
    }
  }
  m_skip_auto_increment= TRUE;

  DBUG_PRINT("exit",("ok"));
  DBUG_RETURN(0);
}


/* Compare if an update changes the primary key in a row. */
int ha_ndbcluster::primary_key_cmp(const uchar * old_row, const uchar * new_row)
{
  uint keynr= table_share->primary_key;
  KEY_PART_INFO *key_part=table->key_info[keynr].key_part;
  KEY_PART_INFO *end=key_part+table->key_info[keynr].key_parts;

  for (; key_part != end ; key_part++)
  {
    if (!bitmap_is_set(table->write_set, key_part->fieldnr - 1))
      continue;

    /* The primary key does not allow NULLs. */
    DBUG_ASSERT(!key_part->null_bit);

    if (key_part->key_part_flag & (HA_BLOB_PART | HA_VAR_LENGTH_PART))
    {

      if (key_part->field->cmp_binary((old_row + key_part->offset),
                                      (new_row + key_part->offset),
                                      (ulong) key_part->length))
        return 1;
    }
    else
    {
      if (memcmp(old_row+key_part->offset, new_row+key_part->offset,
                 key_part->length))
        return 1;
    }
  }
  return 0;
}

/**
  Update one record in NDB using primary key.
*/

int ha_ndbcluster::update_row(const uchar *old_data, uchar *new_data)
{
  THD *thd= table->in_use;
  Thd_ndb *thd_ndb= get_thd_ndb(thd);
  NdbTransaction *trans= m_thd_ndb->trans;
  NdbScanOperation* cursor= m_active_cursor;
  const NdbOperation *op;
  uint32 old_part_id= 0, new_part_id= 0;
  int error;
  longlong func_value;
  Uint32 func_value_uint32;
  bool have_pk= (table_share->primary_key != MAX_KEY);
  bool pk_update= (have_pk &&
                   primary_key_cmp(old_data, new_data));
  bool batch_allowed= (thd->options & OPTION_ALLOW_BATCH) != 0;
  NdbOperation::SetValueSpec sets[1];

  DBUG_ENTER("update_row");
  
  /*
   * If IGNORE the ignore constraint violations on primary and unique keys,
   * but check that it is not part of INSERT ... ON DUPLICATE KEY UPDATE
   */
  if (m_ignore_dup_key && (thd->lex->sql_command == SQLCOM_UPDATE ||
                           thd->lex->sql_command == SQLCOM_UPDATE_MULTI))
  {
    NDB_WRITE_OP write_op= (pk_update) ? NDB_PK_UPDATE : NDB_UPDATE;
    int peek_res= peek_indexed_rows(new_data, write_op);
    
    if (!peek_res) 
    {
      DBUG_RETURN(HA_ERR_FOUND_DUPP_KEY);
    }
    if (peek_res != HA_ERR_KEY_NOT_FOUND)
      DBUG_RETURN(peek_res);
  }

  ha_statistic_increment(&SSV::ha_update_count);
  if (table->timestamp_field_type & TIMESTAMP_AUTO_SET_ON_UPDATE)
  {
    table->timestamp_field->set_time();
    bitmap_set_bit(table->write_set, table->timestamp_field->field_index);
  }

  if (m_use_partition_pruning &&
      (error= get_parts_for_update(old_data, new_data, table->record[0],
                                   m_part_info, &old_part_id, &new_part_id,
                                   &func_value)))
  {
    m_part_info->err_value= func_value;
    DBUG_RETURN(error);
  }

  /*
   * Check for update of primary key or partition change
   * for special handling
   */  
  if (pk_update || old_part_id != new_part_id)
  {
    DBUG_RETURN(ndb_pk_update_row(thd, old_data, new_data, old_part_id));
  }
  /*
    If we are updating a unique key with auto_increment
    then we need to update the auto_increment counter
   */
  if (table->found_next_number_field &&
      bitmap_is_set(table->write_set, 
		    table->found_next_number_field->field_index) &&
      (error= set_auto_inc(thd, table->found_next_number_field)))
  {
    DBUG_RETURN(error);
  }
  /*
    Set only non-primary-key attributes.
    We already checked that any primary key attribute in write_set has no
    real changes.
  */
  bitmap_copy(&m_bitmap, table->write_set);
  bitmap_subtract(&m_bitmap, &m_pk_bitmap);
  uchar *mask= (uchar *)(m_bitmap.bitmap);

  NdbOperation::OperationOptions *poptions = NULL;
  NdbOperation::OperationOptions options;
  options.optionsPresent=0;

  if (m_user_defined_partitioning)
  {
    if (func_value >= INT_MAX32)
      func_value_uint32= INT_MAX32;
    else
      func_value_uint32= (uint32)func_value;
    sets[0].column= get_partition_id_column();
    sets[0].value= &func_value_uint32;
    options.optionsPresent|= NdbOperation::OperationOptions::OO_SETVALUE;
    options.extraSetValues= sets;
    options.numExtraSetValues= 1;

    if (!cursor)
    {
      options.optionsPresent|= NdbOperation::OperationOptions::OO_PARTITION_ID;
      options.partitionId= new_part_id;
    }
  }
  
  eventSetAnyValue(thd, &options);
  
  bool need_flush= add_row_check_if_batch_full(thd_ndb);

  if (cursor)
  {
    /*
      We are scanning records and want to update the record
      that was just found, call updateCurrentTuple on the cursor 
      to take over the lock to a new update operation
      And thus setting the primary key of the record from 
      the active record in cursor
    */
    DBUG_PRINT("info", ("Calling updateTuple on cursor, write_set=0x%x",
                        table->write_set->bitmap[0]));

    if (options.optionsPresent != 0)
      poptions = &options;

    if (!(op= cursor->updateCurrentTuple(trans, m_ndb_record,
                                         (const char*)new_data, mask,
                                         poptions,
                                         sizeof(NdbOperation::OperationOptions))))
      ERR_RETURN(trans->getNdbError());

    m_lock_tuple= FALSE;
    thd_ndb->m_unsent_bytes+= 12;
  }
  else
  {  
    const NdbRecord *key_rec;
    const uchar *key_row;
    if (have_pk)
    {
      key_rec= m_index[table_share->primary_key].ndb_unique_record_row;
      key_row= new_data;
    }
    else
    {
      /* Use hidden primary key previously read into m_ref. */
      key_rec= m_ndb_hidden_key_record;
      key_row= (const uchar *)(&m_ref);
    }

    if (options.optionsPresent !=0)
      poptions= &options;

    if (!(op= trans->updateTuple(key_rec, (const char *)key_row,
                                 m_ndb_record, (const char*)new_data, mask,
                                 poptions,
                                 sizeof(NdbOperation::OperationOptions))))
      ERR_RETURN(trans->getNdbError());  
  }

  uint blob_count= 0;
  if (uses_blob_value(table->write_set))
  {
    int row_offset= new_data - table->record[0];
    int res= set_blob_values(op, row_offset, table->write_set, &blob_count,
                             (batch_allowed && !need_flush));
    if (res != 0)
      DBUG_RETURN(res);
  }
  m_rows_changed++;

  /*
    Batch update operation if we are doing a scan for update, unless
    there exist UPDATE AFTER triggers
  */
  if (m_update_cannot_batch ||
      !(cursor || (batch_allowed && have_pk)) ||
      need_flush)
  {
    if (execute_no_commit(this, trans) != 0)
    {
      no_uncommitted_rows_execute_failure();
      DBUG_RETURN(ndb_err(trans));
    }
  }
  else if (blob_count > 0)
    m_blobs_pending= TRUE;
  
  DBUG_RETURN(0);
}


int ha_ndbcluster::delete_row(const uchar *record)
{
  return ndb_delete_row(record, FALSE);
}

/**
  Delete one record from NDB, using primary key .
*/

int ha_ndbcluster::ndb_delete_row(const uchar *record, bool primary_key_update)
{
  THD *thd= table->in_use;
  Thd_ndb *thd_ndb= get_thd_ndb(thd);
  NdbTransaction *trans= m_thd_ndb->trans;
  NdbScanOperation* cursor= m_active_cursor;
  const NdbOperation *op;
  uint32 part_id;
  int error;
  DBUG_ENTER("ndb_delete_row");

  ha_statistic_increment(&SSV::ha_delete_count);
  m_rows_changed++;

  if (m_use_partition_pruning &&
      (error= get_part_for_delete(record, table->record[0], m_part_info,
                                  &part_id)))
  {
    DBUG_RETURN(error);
  }

  NdbOperation::OperationOptions options;
  NdbOperation::OperationOptions *poptions = NULL;
  options.optionsPresent=0;

  eventSetAnyValue(thd, &options);

  if (cursor)
  {
    if (options.optionsPresent != 0)
      poptions = &options;

    /*
      We are scanning records and want to delete the record
      that was just found, call deleteTuple on the cursor 
      to take over the lock to a new delete operation
      And thus setting the primary key of the record from 
      the active record in cursor
    */
    DBUG_PRINT("info", ("Calling deleteTuple on cursor"));
    if ((op = cursor->deleteCurrentTuple(trans, m_ndb_record,
                                         NULL, // result_row
                                         NULL, // result_mask
                                         poptions, 
                                         sizeof(NdbOperation::OperationOptions))) == 0)
      ERR_RETURN(trans->getNdbError());     
    m_lock_tuple= FALSE;
    thd_ndb->m_unsent_bytes+= 12;

    no_uncommitted_rows_update(-1);

    if (!(primary_key_update || m_delete_cannot_batch))
      // If deleting from cursor, NoCommit will be handled in next_result
      DBUG_RETURN(0);
  }
  else
  {
    const NdbRecord *key_rec;
    const uchar *key_row;

    if (m_user_defined_partitioning)
    {
      options.optionsPresent|= NdbOperation::OperationOptions::OO_PARTITION_ID;
      options.partitionId= part_id;
    }

    if (options.optionsPresent != 0)
      poptions= &options;

    if (table_share->primary_key != MAX_KEY)
    {
      key_rec= m_index[table_share->primary_key].ndb_unique_record_row;
      key_row= record;
    }
    else
    {
      key_rec= m_ndb_hidden_key_record;
      key_row= (const uchar *)(&m_ref);
    }
    if (!(op=trans->deleteTuple(key_rec, (const char *)key_row,
                                m_ndb_record,
                                NULL, // row
                                NULL, // mask
                                poptions,
                                sizeof(NdbOperation::OperationOptions))))
      ERR_RETURN(trans->getNdbError());

    no_uncommitted_rows_update(-1);

    /*
      Check if we can batch the delete.

      We do not batch deletes on tables with no primary key. For such tables,
      replication uses full table scan to locate the row to delete. The
      problem is the following scenario when deleting 2 (or more) rows:

       1. Table scan to locate the first row.
       2. Delete the row, batched so no execute.
       3. Table scan to locate the second row is executed, along with the
          batched delete operation from step 2.
       4. The first row is returned from nextResult() (not deleted yet).
       5. The kernel deletes the row (operation from step 2).
       6. lockCurrentTuple() is called on the row returned in step 4. However,
          as that row is now deleted, the operation fails and the transaction
          is aborted.
       7. The delete of the second tuple now fails, as the transaction has
          been aborted.
    */

    /*
      Poor approx. let delete ~ tabsize / 4
    */
    uint delete_size= 12 + m_bytes_per_write >> 2;
    bool need_flush= add_row_check_if_batch_full_size(thd_ndb, delete_size);
    if ( (thd->options & OPTION_ALLOW_BATCH) &&
         table_share->primary_key != MAX_KEY &&
         !primary_key_update &&
         !need_flush)
      DBUG_RETURN(0);
  }

  // Execute delete operation
  if (execute_no_commit(this, trans) != 0) {
    no_uncommitted_rows_execute_failure();
    DBUG_RETURN(ndb_err(trans));
  }
  DBUG_RETURN(0);
}
  
/**
  Unpack a record returned from a scan.
  We copy field-for-field to
   # Avoid unnecessary copying for sparse rows.
   # Properly initialize not used null bits.
  Note that we do not unpack all returned rows; some primary/unique key
  operations can read directly into the destination row.
*/
void ha_ndbcluster::unpack_record(uchar *dst_row, const uchar *src_row)
{
  int res;
  DBUG_ASSERT(src_row != NULL);

  my_ptrdiff_t dst_offset= dst_row - table->record[0];
  my_ptrdiff_t src_offset= src_row - table->record[0];

  /* Initialize the NULL bitmap. */
  memset(dst_row, 0xff, table->s->null_bytes);

  uchar *blob_ptr= m_blobs_buffer;

  for (uint i= 0; i < table_share->fields; i++) 
  {
    Field *field= table->field[i];
    if (bitmap_is_set(table->read_set, i))
    {
      if (field->type() == MYSQL_TYPE_BIT)
      {
        Field_bit *field_bit= static_cast<Field_bit*>(field);
        if (!field->is_null_in_record_with_offset(src_offset))
        {
          field->move_field_offset(src_offset);
          longlong value= field_bit->val_int();
          field->move_field_offset(dst_offset-src_offset);
          field_bit->set_notnull();
          /* Field_bit in DBUG requires the bit set in write_set for store(). */
          my_bitmap_map *old_map=
            dbug_tmp_use_all_columns(table, table->write_set);
          IF_DBUG(int res=) field_bit->store(value, true);
          dbug_tmp_restore_column_map(table->write_set, old_map);
          DBUG_ASSERT(res == 0);
          field->move_field_offset(-dst_offset);
        }
      }
      else if (field->flags & BLOB_FLAG)
      {
        Field_blob *field_blob= (Field_blob *)field;
        NdbBlob *ndb_blob= m_value[i].blob;
        DBUG_ASSERT(ndb_blob != 0);
        int isNull;
        res= ndb_blob->getNull(isNull);
        DBUG_ASSERT(res == 0);                  // Already succeeded once
        Uint64 len64= 0;
        field_blob->move_field_offset(dst_offset);
        if (!isNull)
        {
          res= ndb_blob->getLength(len64);
          DBUG_ASSERT(res == 0 && len64 <= (Uint64)0xffffffff);
          field->set_notnull();
        }
        /* Need not set_null(), as we initialized null bits to 1 above. */
        field_blob->set_ptr((uint32)len64, blob_ptr);
        field_blob->move_field_offset(-dst_offset);
        blob_ptr+= (len64 + 7) & ~((Uint64)7);
      }
      else
      {
        field->move_field_offset(src_offset);
        /* Normal field (not blob or bit type). */
        if (!field->is_null())
        {
          /* Only copy actually used bytes of varstrings. */
          uint32 actual_length= field->used_length();
          uchar *src_ptr= field->ptr;
          field->move_field_offset(dst_offset - src_offset);
          field->set_notnull();
          memcpy(field->ptr, src_ptr, actual_length);
#ifdef HAVE_purify
          /*
            We get Valgrind warnings on uninitialised padding bytes in
            varstrings, for example when writing rows to temporary tables.
            So for valgrind builds we pad with zeros, not needed for
            production code.
          */
          if (actual_length < field->pack_length())
            bzero(field->ptr + actual_length,
                  field->pack_length() - actual_length);
#endif
          field->move_field_offset(-dst_offset);
        }
        else
          field->move_field_offset(-src_offset);
        /* No action needed for a NULL field. */
      }
    }
  }
}

/*
    DBUG_EXECUTE("value", print_results(););
*/

void ha_ndbcluster::print_results()
{
  DBUG_ENTER("print_results");

#ifndef DBUG_OFF

  char buf_type[MAX_FIELD_WIDTH], buf_val[MAX_FIELD_WIDTH];
  String type(buf_type, sizeof(buf_type), &my_charset_bin);
  String val(buf_val, sizeof(buf_val), &my_charset_bin);
  for (uint f= 0; f < table_share->fields; f++)
  {
    /* Use DBUG_PRINT since DBUG_FILE cannot be filtered out */
    char buf[2000];
    Field *field;
    void* ptr;
    NdbValue value;

    buf[0]= 0;
    field= table->field[f];
    if (!(value= m_value[f]).ptr)
    {
      strmov(buf, "not read");
      goto print_value;
    }

    ptr= field->ptr;

    if (! (field->flags & BLOB_FLAG))
    {
      if (value.rec->isNULL())
      {
        strmov(buf, "NULL");
        goto print_value;
      }
      type.length(0);
      val.length(0);
      field->sql_type(type);
      field->val_str(&val);
      my_snprintf(buf, sizeof(buf), "%s %s", type.c_ptr(), val.c_ptr());
    }
    else
    {
      NdbBlob *ndb_blob= value.blob;
      bool isNull= TRUE;
      ndb_blob->getNull(isNull);
      if (isNull)
        strmov(buf, "NULL");
    }

print_value:
    DBUG_PRINT("value", ("%u,%s: %s", f, field->field_name, buf));
  }
#endif
  DBUG_VOID_RETURN;
}


int ha_ndbcluster::index_init(uint index, bool sorted)
{
  DBUG_ENTER("ha_ndbcluster::index_init");
  DBUG_PRINT("enter", ("index: %u  sorted: %d", index, sorted));
  active_index= index;
  m_sorted= sorted;
  /*
    Locks are are explicitly released in scan
    unless m_lock.type == TL_READ_HIGH_PRIORITY
    and no sub-sequent call to unlock_row()
  */
  m_lock_tuple= FALSE;
  DBUG_RETURN(0);
}


int ha_ndbcluster::index_end()
{
  DBUG_ENTER("ha_ndbcluster::index_end");
  DBUG_RETURN(close_scan());
}

/**
  Check if key contains null.
*/
static
int
check_null_in_key(const KEY* key_info, const uchar *key, uint key_len)
{
  KEY_PART_INFO *curr_part, *end_part;
  const uchar* end_ptr= key + key_len;
  curr_part= key_info->key_part;
  end_part= curr_part + key_info->key_parts;

  for (; curr_part != end_part && key < end_ptr; curr_part++)
  {
    if (curr_part->null_bit && *key)
      return 1;

    key += curr_part->store_length;
  }
  return 0;
}

int ha_ndbcluster::index_read(uchar *buf,
                              const uchar *key, uint key_len, 
                              enum ha_rkey_function find_flag)
{
  key_range start_key;
  bool descending= FALSE;
  DBUG_ENTER("ha_ndbcluster::index_read");
  DBUG_PRINT("enter", ("active_index: %u, key_len: %u, find_flag: %d", 
                       active_index, key_len, find_flag));

  start_key.key= key;
  start_key.length= key_len;
  start_key.flag= find_flag;
  descending= FALSE;
  switch (find_flag) {
  case HA_READ_KEY_OR_PREV:
  case HA_READ_BEFORE_KEY:
  case HA_READ_PREFIX_LAST:
  case HA_READ_PREFIX_LAST_OR_PREV:
    descending= TRUE;
    break;
  default:
    break;
  }
  DBUG_RETURN(read_range_first_to_buf(&start_key, 0, descending,
                                      m_sorted, buf));
}


int ha_ndbcluster::index_next(uchar *buf)
{
  DBUG_ENTER("ha_ndbcluster::index_next");
  ha_statistic_increment(&SSV::ha_read_next_count);
  DBUG_RETURN(next_result(buf));
}


int ha_ndbcluster::index_prev(uchar *buf)
{
  DBUG_ENTER("ha_ndbcluster::index_prev");
  ha_statistic_increment(&SSV::ha_read_prev_count);
  DBUG_RETURN(next_result(buf));
}


int ha_ndbcluster::index_first(uchar *buf)
{
  DBUG_ENTER("ha_ndbcluster::index_first");
  ha_statistic_increment(&SSV::ha_read_first_count);
  // Start the ordered index scan and fetch the first row

  // Only HA_READ_ORDER indexes get called by index_first
  DBUG_RETURN(ordered_index_scan(0, 0, TRUE, FALSE, buf, NULL));
}


int ha_ndbcluster::index_last(uchar *buf)
{
  DBUG_ENTER("ha_ndbcluster::index_last");
  ha_statistic_increment(&SSV::ha_read_last_count);
  DBUG_RETURN(ordered_index_scan(0, 0, TRUE, TRUE, buf, NULL));
}

int ha_ndbcluster::index_read_last(uchar * buf, const uchar * key, uint key_len)
{
  DBUG_ENTER("ha_ndbcluster::index_read_last");
  DBUG_RETURN(index_read(buf, key, key_len, HA_READ_PREFIX_LAST));
}

int ha_ndbcluster::read_range_first_to_buf(const key_range *start_key,
                                           const key_range *end_key,
                                           bool desc, bool sorted,
                                           uchar* buf)
{
  part_id_range part_spec;
  ndb_index_type type= get_index_type(active_index);
  const KEY* key_info= table->key_info+active_index;
  int error; 
  DBUG_ENTER("ha_ndbcluster::read_range_first_to_buf");
  DBUG_PRINT("info", ("desc: %d, sorted: %d", desc, sorted));

  if (m_use_partition_pruning)
  {
    get_partition_set(table, buf, active_index, start_key, &part_spec);
    DBUG_PRINT("info", ("part_spec.start_part: %u  part_spec.end_part: %u",
                        part_spec.start_part, part_spec.end_part));
    /*
      If partition pruning has found no partition in set
      we can return HA_ERR_END_OF_FILE
      If partition pruning has found exactly one partition in set
      we can optimize scan to run towards that partition only.
    */
    if (part_spec.start_part > part_spec.end_part)
    {
      DBUG_RETURN(HA_ERR_END_OF_FILE);
    }
    else if (part_spec.start_part == part_spec.end_part)
    {
      /*
        Only one partition is required to scan, if sorted is required we
        don't need it any more since output from one ordered partitioned
        index is always sorted.
      */
      sorted= FALSE;
    }
  }

  switch (type){
  case PRIMARY_KEY_ORDERED_INDEX:
  case PRIMARY_KEY_INDEX:
    if (start_key && 
        start_key->length == key_info->key_length &&
        start_key->flag == HA_READ_KEY_EXACT)
    {
      if (m_active_cursor && (error= close_scan()))
        DBUG_RETURN(error);
      error= pk_read(start_key->key, start_key->length, buf,
		     part_spec.start_part);
      DBUG_RETURN(error == HA_ERR_KEY_NOT_FOUND ? HA_ERR_END_OF_FILE : error);
    }
    break;
  case UNIQUE_ORDERED_INDEX:
  case UNIQUE_INDEX:
    if (start_key && start_key->length == key_info->key_length &&
        start_key->flag == HA_READ_KEY_EXACT && 
        !check_null_in_key(key_info, start_key->key, start_key->length))
    {
      if (m_active_cursor && (error= close_scan()))
        DBUG_RETURN(error);

      error= unique_index_read(start_key->key, start_key->length, buf);
      DBUG_RETURN(error == HA_ERR_KEY_NOT_FOUND ? HA_ERR_END_OF_FILE : error);
    }
    else if (type == UNIQUE_INDEX)
      DBUG_RETURN(full_table_scan(key_info, 
                                  start_key->key, 
                                  start_key->length, 
                                  buf));
    break;
  default:
    break;
  }
  // Start the ordered index scan and fetch the first row
  DBUG_RETURN(ordered_index_scan(start_key, end_key, sorted, desc, buf,
                                 &part_spec));
}

int ha_ndbcluster::read_range_first(const key_range *start_key,
                                    const key_range *end_key,
                                    bool eq_r, bool sorted)
{
  uchar* buf= table->record[0];
  DBUG_ENTER("ha_ndbcluster::read_range_first");
  DBUG_RETURN(read_range_first_to_buf(start_key, end_key, FALSE,
                                      sorted, buf));
}

int ha_ndbcluster::read_range_next()
{
  DBUG_ENTER("ha_ndbcluster::read_range_next");
  DBUG_RETURN(next_result(table->record[0]));
}


int ha_ndbcluster::rnd_init(bool scan)
{
  int error;
  DBUG_ENTER("rnd_init");
  DBUG_PRINT("enter", ("scan: %d", scan));

  if (m_active_cursor && (error= close_scan()))
    DBUG_RETURN(error);
  index_init(table_share->primary_key, 0);
  DBUG_RETURN(0);
}

int ha_ndbcluster::close_scan()
{
  /*
    workaround for bug #39872 - explain causes segv
    - rnd_end/close_scan is called on unlocked table
    - should be fixed in server code, but this will
    not be done until 6.0 as it is too intrusive
  */
  if (m_thd_ndb == NULL)
    return 0;
  NdbTransaction *trans= m_thd_ndb->trans;
  int error;
  DBUG_ENTER("close_scan");

  NdbScanOperation *cursor= m_active_cursor;
  
  if (!cursor)
  {
    cursor = m_multi_cursor;
    if (!cursor)
      DBUG_RETURN(0);
  }

  if ((error= scan_handle_lock_tuple(cursor, trans)) != 0)
    DBUG_RETURN(error);

  if (m_thd_ndb->m_unsent_bytes)
  {
    /*
      Take over any pending transactions to the 
      deleteing/updating transaction before closing the scan    
    */
    DBUG_PRINT("info", ("thd_ndb->m_unsent_bytes: %ld",
                        (long) m_thd_ndb->m_unsent_bytes));    
    if (execute_no_commit(this, trans) != 0) {
      no_uncommitted_rows_execute_failure();
      DBUG_RETURN(ndb_err(trans));
    }
  }
  
  cursor->close(m_force_send, TRUE);
  m_active_cursor= NULL;
  m_multi_cursor= NULL;
  DBUG_RETURN(0);
}

int ha_ndbcluster::rnd_end()
{
  DBUG_ENTER("rnd_end");
  DBUG_RETURN(close_scan());
}


int ha_ndbcluster::rnd_next(uchar *buf)
{
  DBUG_ENTER("rnd_next");
  ha_statistic_increment(&SSV::ha_read_rnd_next_count);

  if (!m_active_cursor)
    DBUG_RETURN(full_table_scan(NULL, NULL, 0, buf));
  DBUG_RETURN(next_result(buf));
}


/**
  An "interesting" record has been found and it's pk 
  retrieved by calling position. Now it's time to read
  the record from db once again.
*/

int ha_ndbcluster::rnd_pos(uchar *buf, uchar *pos)
{
  DBUG_ENTER("rnd_pos");
  ha_statistic_increment(&SSV::ha_read_rnd_count);
  // The primary key for the record is stored in pos
  // Perform a pk_read using primary key "index"
  {
    part_id_range part_spec;
    uint key_length= ref_length;
    if (m_user_defined_partitioning)
    {
      if (table_share->primary_key == MAX_KEY)
      {
        /*
          The partition id has been fetched from ndb
          and has been stored directly after the hidden key
        */
        DBUG_DUMP("key+part", pos, key_length);
        key_length= ref_length - sizeof(m_part_id);
        part_spec.start_part= part_spec.end_part= *(uint32 *)(pos + key_length);
      }
      else
      {
        key_range key_spec;
        KEY *key_info= table->key_info + table_share->primary_key;
        key_spec.key= pos;
        key_spec.length= key_length;
        key_spec.flag= HA_READ_KEY_EXACT;
        get_full_part_id_from_key(table, buf, key_info, 
                                  &key_spec, &part_spec);
        DBUG_ASSERT(part_spec.start_part == part_spec.end_part);
      }
      DBUG_PRINT("info", ("partition id %u", part_spec.start_part));
    }
    DBUG_DUMP("key", pos, key_length);
    DBUG_RETURN(pk_read(pos, key_length, buf, part_spec.start_part));
  }
}


/**
  Store the primary key of this record in ref 
  variable, so that the row can be retrieved again later
  using "reference" in rnd_pos.
*/

void ha_ndbcluster::position(const uchar *record)
{
  KEY *key_info;
  KEY_PART_INFO *key_part;
  KEY_PART_INFO *end;
  uchar *buff;
  uint key_length;

  DBUG_ENTER("position");

  if (table_share->primary_key != MAX_KEY) 
  {
    key_length= ref_length;
    key_info= table->key_info + table_share->primary_key;
    key_part= key_info->key_part;
    end= key_part + key_info->key_parts;
    buff= ref;
    
    for (; key_part != end; key_part++) 
    {
      if (key_part->null_bit) {
        /* Store 0 if the key part is a NULL part */      
        if (record[key_part->null_offset]
            & key_part->null_bit) {
          *buff++= 1;
          continue;
        }      
        *buff++= 0;
      }

      size_t len = key_part->length;
      const uchar * ptr = record + key_part->offset;
      Field *field = key_part->field;
      if (field->type() ==  MYSQL_TYPE_VARCHAR)
      {
        if (((Field_varstring*)field)->length_bytes == 1)
        {
          /**
           * Keys always use 2 bytes length
           */
          buff[0] = ptr[0];
          buff[1] = 0;
          memcpy(buff+2, ptr + 1, len);
        }
        else
        {
          memcpy(buff, ptr, len + 2);
        }
        len += 2;
      }
      else
      {
        memcpy(buff, ptr, len);
      }
      buff += len;
    }
  } 
  else 
  {
    // No primary key, get hidden key
    DBUG_PRINT("info", ("Getting hidden key"));
    // If table has user defined partition save the partition id as well
    if (m_user_defined_partitioning)
    {
      DBUG_PRINT("info", ("Saving partition id %u", m_part_id));
      key_length= ref_length - sizeof(m_part_id);
      memcpy(ref+key_length, (void *)&m_part_id, sizeof(m_part_id));
    }
    else
      key_length= ref_length;
#ifndef DBUG_OFF
    int hidden_no= table->s->fields;
    const NDBTAB *tab= m_table;  
    const NDBCOL *hidden_col= tab->getColumn(hidden_no);
    DBUG_ASSERT(hidden_col->getPrimaryKey() && 
                hidden_col->getAutoIncrement() &&
                key_length == NDB_HIDDEN_PRIMARY_KEY_LENGTH);
#endif
    memcpy(ref, &m_ref, key_length);
  }
#ifndef DBUG_OFF
  if (table_share->primary_key == MAX_KEY && m_user_defined_partitioning) 
    DBUG_DUMP("key+part", ref, key_length+sizeof(m_part_id));
#endif
  DBUG_DUMP("ref", ref, key_length);
  DBUG_VOID_RETURN;
}


int ha_ndbcluster::info(uint flag)
{
  THD *thd= table->in_use;
  int result= 0;
  DBUG_ENTER("info");
  DBUG_PRINT("enter", ("flag: %d", flag));
  
  if (flag & HA_STATUS_POS)
    DBUG_PRINT("info", ("HA_STATUS_POS"));
  if (flag & HA_STATUS_TIME)
    DBUG_PRINT("info", ("HA_STATUS_TIME"));
  while (flag & HA_STATUS_VARIABLE)
  {
    if (!thd)
      thd= current_thd;
    DBUG_PRINT("info", ("HA_STATUS_VARIABLE"));
    if ((flag & HA_STATUS_NO_LOCK) &&
        !thd->variables.ndb_use_exact_count)
    {
      if (thd->lex->sql_command != SQLCOM_SHOW_TABLE_STATUS &&
          thd->lex->sql_command != SQLCOM_SHOW_KEYS)
      {
        /*
          just use whatever stats we have however,
          optimizer behaves strangely if we return few rows
        */
        if (stats.records < 2)
          stats.records= 2;
        break;
      }
    }
    if (!m_table_info)
    {
      if ((my_errno= check_ndb_connection(thd)))
        DBUG_RETURN(my_errno);
    }
    result= update_stats(thd, 1);
    break;
  }
  if (flag & HA_STATUS_CONST)
  {
    DBUG_PRINT("info", ("HA_STATUS_CONST"));
    set_rec_per_key();
  }
  if (flag & HA_STATUS_ERRKEY)
  {
    DBUG_PRINT("info", ("HA_STATUS_ERRKEY"));
    errkey= m_dupkey;
  }
  if (flag & HA_STATUS_AUTO)
  {
    DBUG_PRINT("info", ("HA_STATUS_AUTO"));
    if (m_table && table->found_next_number_field)
    {
      if (!thd)
        thd= current_thd;
      if ((my_errno= check_ndb_connection(thd)))
        DBUG_RETURN(my_errno);
      Ndb *ndb= get_ndb(thd);
      Ndb_tuple_id_range_guard g(m_share);
      
      Uint64 auto_increment_value64;
      if (ndb->readAutoIncrementValue(m_table, g.range,
                                      auto_increment_value64) == -1)
      {
        const NdbError err= ndb->getNdbError();
        sql_print_error("Error %lu in readAutoIncrementValue(): %s",
                        (ulong) err.code, err.message);
        stats.auto_increment_value= ~(ulonglong)0;
      }
      else
        stats.auto_increment_value= (ulonglong)auto_increment_value64;
    }
  }

  if(result == -1)
    result= HA_ERR_NO_CONNECTION;

  DBUG_RETURN(result);
}


void ha_ndbcluster::get_dynamic_partition_info(PARTITION_INFO *stat_info,
                                               uint part_id)
{
  /* 
     This functions should be fixed. Suggested fix: to
     implement ndb function which retrives the statistics
     about ndb partitions.
  */
  bzero((char*) stat_info, sizeof(PARTITION_INFO));
  return;
}


int ha_ndbcluster::extra(enum ha_extra_function operation)
{
  DBUG_ENTER("extra");
  switch (operation) {
  case HA_EXTRA_IGNORE_DUP_KEY:       /* Dup keys don't rollback everything*/
    DBUG_PRINT("info", ("HA_EXTRA_IGNORE_DUP_KEY"));
    DBUG_PRINT("info", ("Ignoring duplicate key"));
    m_ignore_dup_key= TRUE;
    break;
  case HA_EXTRA_NO_IGNORE_DUP_KEY:
    DBUG_PRINT("info", ("HA_EXTRA_NO_IGNORE_DUP_KEY"));
    m_ignore_dup_key= FALSE;
    break;
  case HA_EXTRA_IGNORE_NO_KEY:
    DBUG_PRINT("info", ("HA_EXTRA_IGNORE_NO_KEY"));
    DBUG_PRINT("info", ("Turning on AO_IgnoreError at Commit/NoCommit"));
    m_ignore_no_key= TRUE;
    break;
  case HA_EXTRA_NO_IGNORE_NO_KEY:
    DBUG_PRINT("info", ("HA_EXTRA_NO_IGNORE_NO_KEY"));
    DBUG_PRINT("info", ("Turning on AO_IgnoreError at Commit/NoCommit"));
    m_ignore_no_key= FALSE;
    break;
  case HA_EXTRA_WRITE_CAN_REPLACE:
    DBUG_PRINT("info", ("HA_EXTRA_WRITE_CAN_REPLACE"));
    if (!m_has_unique_index ||
        current_thd->slave_thread) /* always set if slave, quick fix for bug 27378 */
    {
      DBUG_PRINT("info", ("Turning ON use of write instead of insert"));
      m_use_write= TRUE;
    }
    break;
  case HA_EXTRA_WRITE_CANNOT_REPLACE:
    DBUG_PRINT("info", ("HA_EXTRA_WRITE_CANNOT_REPLACE"));
    DBUG_PRINT("info", ("Turning OFF use of write instead of insert"));
    m_use_write= FALSE;
    break;
  case HA_EXTRA_DELETE_CANNOT_BATCH:
    DBUG_PRINT("info", ("HA_EXTRA_DELETE_CANNOT_BATCH"));
    m_delete_cannot_batch= TRUE;
    break;
  case HA_EXTRA_UPDATE_CANNOT_BATCH:
    DBUG_PRINT("info", ("HA_EXTRA_UPDATE_CANNOT_BATCH"));
    m_update_cannot_batch= TRUE;
    break;
  default:
    break;
  }
  
  DBUG_RETURN(0);
}


int ha_ndbcluster::reset()
{
  DBUG_ENTER("ha_ndbcluster::reset");
  if (m_cond)
  {
    m_cond->cond_clear();
  }

  /*
    Regular partition pruning will set the bitmap appropriately.
    Some queries like ALTER TABLE doesn't use partition pruning and
    thus the 'used_partitions' bitmap needs to be initialized
  */
  if (m_part_info)
    bitmap_set_all(&m_part_info->used_partitions);

  /* reset flags set by extra calls */
  m_ignore_dup_key= FALSE;
  m_use_write= FALSE;
  m_ignore_no_key= FALSE;
  m_delete_cannot_batch= FALSE;
  m_update_cannot_batch= FALSE;

  DBUG_RETURN(0);
}


/**
  Start of an insert, remember number of rows to be inserted, it will
  be used in write_row and get_autoincrement to send an optimal number
  of rows in each roundtrip to the server.

  @param
   rows     number of rows to insert, 0 if unknown
*/

int
ha_ndbcluster::flush_bulk_insert()
{
  NdbTransaction *trans= m_thd_ndb->trans;
  DBUG_ENTER("ha_ndbcluster::flush_bulk_insert");
  DBUG_PRINT("info", ("Sending inserts to NDB, rows_inserted: %d", 
                      (int)m_rows_inserted));
  
  if (! (m_thd_ndb->trans_options & TNTO_TRANSACTIONS_OFF))
  {
    if (execute_no_commit(this, trans) != 0)
    {
      no_uncommitted_rows_execute_failure();
      DBUG_RETURN(ndb_err(trans));
    }
  }
  else
  {
    if (execute_commit(this,trans) != 0)
    {
      no_uncommitted_rows_execute_failure();
      DBUG_RETURN(ndb_err(trans));
    }
    if (trans->restart() != 0)
    {
      DBUG_ASSERT(0);
      DBUG_RETURN(-1);
    }
  }
  DBUG_RETURN(0);
}

void ha_ndbcluster::start_bulk_insert(ha_rows rows)
{
  DBUG_ENTER("start_bulk_insert");
  DBUG_PRINT("enter", ("rows: %d", (int)rows));
  
  m_rows_inserted= (ha_rows) 0;
  if (!m_use_write && m_ignore_dup_key)
  {
    /*
      compare if expression with that in write_row
      we have a situation where peek_indexed_rows() will be called
      so we cannot batch
    */
    DBUG_PRINT("info", ("Batching turned off as duplicate key is "
                        "ignored by using peek_row"));
    m_rows_to_insert= 1;
    DBUG_VOID_RETURN;
  }
  if (rows == (ha_rows) 0)
  {
    /* We don't know how many will be inserted, guess */
    m_rows_to_insert= m_autoincrement_prefetch;
  }
  else
    m_rows_to_insert= rows; 

  DBUG_VOID_RETURN;
}

/**
  End of an insert.
*/
int ha_ndbcluster::end_bulk_insert(bool abort)
{
  int error= 0;
  DBUG_ENTER("end_bulk_insert");
  // Check if last inserts need to be flushed

  THD *thd= table->in_use;
  Thd_ndb *thd_ndb= m_thd_ndb;
  
  if ((thd->options & OPTION_ALLOW_BATCH) == 0 && thd_ndb->m_unsent_bytes)
  {
    error= flush_bulk_insert();
    if (error != 0)
      my_errno= error;
  }

  m_rows_inserted= (ha_rows) 0;
  m_rows_to_insert= (ha_rows) 1;
  DBUG_RETURN(error);
}


int ha_ndbcluster::extra_opt(enum ha_extra_function operation, ulong cache_size)
{
  DBUG_ENTER("extra_opt");
  DBUG_PRINT("enter", ("cache_size: %lu", cache_size));
  DBUG_RETURN(extra(operation));
}

static const char *ha_ndbcluster_exts[] = {
 ha_ndb_ext,
 NullS
};

const char** ha_ndbcluster::bas_ext() const
{
  return ha_ndbcluster_exts;
}

/**
  How many seeks it will take to read through the table.

  This is to be comparable to the number returned by records_in_range so
  that we can decide if we should scan the table or use keys.
*/

double ha_ndbcluster::scan_time()
{
  DBUG_ENTER("ha_ndbcluster::scan_time()");
  double res= rows2double(stats.records*1000);
  DBUG_PRINT("exit", ("table: %s value: %f", 
                      m_tabname, res));
  DBUG_RETURN(res);
}

/*
  Convert MySQL table locks into locks supported by Ndb Cluster.
  Note that MySQL Cluster does currently not support distributed
  table locks, so to be safe one should set cluster in Single
  User Mode, before relying on table locks when updating tables
  from several MySQL servers
*/

THR_LOCK_DATA **ha_ndbcluster::store_lock(THD *thd,
                                          THR_LOCK_DATA **to,
                                          enum thr_lock_type lock_type)
{
  DBUG_ENTER("store_lock");
  if (lock_type != TL_IGNORE && m_lock.type == TL_UNLOCK) 
  {

    /* If we are not doing a LOCK TABLE, then allow multiple
       writers */
    
    /* Since NDB does not currently have table locks
       this is treated as a ordinary lock */

    if ((lock_type >= TL_WRITE_CONCURRENT_INSERT &&
         lock_type <= TL_WRITE) && !thd->in_lock_tables)      
      lock_type= TL_WRITE_ALLOW_WRITE;
    
    /* In queries of type INSERT INTO t1 SELECT ... FROM t2 ...
       MySQL would use the lock TL_READ_NO_INSERT on t2, and that
       would conflict with TL_WRITE_ALLOW_WRITE, blocking all inserts
       to t2. Convert the lock to a normal read lock to allow
       concurrent inserts to t2. */
    
    if (lock_type == TL_READ_NO_INSERT && !thd->in_lock_tables)
      lock_type= TL_READ;
    
    m_lock.type=lock_type;
  }
  *to++= &m_lock;

  DBUG_PRINT("exit", ("lock_type: %d", lock_type));
  
  DBUG_RETURN(to);
}

#ifndef DBUG_OFF
#define PRINT_OPTION_FLAGS(t) { \
      if (t->options & OPTION_NOT_AUTOCOMMIT) \
        DBUG_PRINT("thd->options", ("OPTION_NOT_AUTOCOMMIT")); \
      if (t->options & OPTION_BEGIN) \
        DBUG_PRINT("thd->options", ("OPTION_BEGIN")); \
      if (t->options & OPTION_TABLE_LOCK) \
        DBUG_PRINT("thd->options", ("OPTION_TABLE_LOCK")); \
}
#else
#define PRINT_OPTION_FLAGS(t)
#endif


/*
  As MySQL will execute an external lock for every new table it uses
  we can use this to start the transactions.
  If we are in auto_commit mode we just need to start a transaction
  for the statement, this will be stored in thd_ndb.stmt.
  If not, we have to start a master transaction if there doesn't exist
  one from before, this will be stored in thd_ndb.all
 
  When a table lock is held one transaction will be started which holds
  the table lock and for each statement a hupp transaction will be started  
  If we are locking the table then:
  - save the NdbDictionary::Table for easy access
  - save reference to table statistics
  - refresh list of the indexes for the table if needed (if altered)
 */

#ifdef HAVE_NDB_BINLOG
extern Master_info *active_mi;
static int ndbcluster_update_apply_status(THD *thd, int do_update)
{
  Thd_ndb *thd_ndb= get_thd_ndb(thd);
  Ndb *ndb= thd_ndb->ndb;
  NDBDICT *dict= ndb->getDictionary();
  const NDBTAB *ndbtab;
  NdbTransaction *trans= thd_ndb->trans;
  ndb->setDatabaseName(NDB_REP_DB);
  Ndb_table_guard ndbtab_g(dict, NDB_APPLY_TABLE);
  if (!(ndbtab= ndbtab_g.get_table()))
  {
    return -1;
  }
  NdbOperation *op= 0;
  int r= 0;
  r|= (op= trans->getNdbOperation(ndbtab)) == 0;
  DBUG_ASSERT(r == 0);
  if (do_update)
    r|= op->updateTuple();
  else
    r|= op->writeTuple();
  DBUG_ASSERT(r == 0);
  // server_id
  r|= op->equal(0u, (Uint32)thd->server_id);
  DBUG_ASSERT(r == 0);
  if (!do_update)
  {
    // epoch
    r|= op->setValue(1u, (Uint64)0);
    DBUG_ASSERT(r == 0);
  }
  // log_name
  char tmp_buf[FN_REFLEN];
  ndb_pack_varchar(ndbtab->getColumn(2u), tmp_buf,
                   active_mi->rli.group_master_log_name,
                   strlen(active_mi->rli.group_master_log_name));
  r|= op->setValue(2u, tmp_buf);
  DBUG_ASSERT(r == 0);
  // start_pos
  r|= op->setValue(3u, (Uint64)active_mi->rli.group_master_log_pos);
  DBUG_ASSERT(r == 0);
  // end_pos
  r|= op->setValue(4u, (Uint64)active_mi->rli.group_master_log_pos + 
                   ((Uint64)active_mi->rli.future_event_relay_log_pos -
                    (Uint64)active_mi->rli.group_relay_log_pos));
  DBUG_ASSERT(r == 0);
  return 0;
}
#endif /* HAVE_NDB_BINLOG */

void ha_ndbcluster::transaction_checks(THD *thd)
{
  if (thd->lex->sql_command == SQLCOM_LOAD)
  {
    m_thd_ndb->trans_options|= TNTO_TRANSACTIONS_OFF;
    /* Would be simpler if has_transactions() didn't always say "yes" */
    thd->transaction.all.modified_non_trans_table=
      thd->transaction.stmt.modified_non_trans_table= TRUE;
  }
  else if (!thd->transaction.on)
  {
    m_thd_ndb->trans_options|= TNTO_TRANSACTIONS_OFF;
  }
  else if (!thd->variables.ndb_use_transactions)
  {
    m_thd_ndb->trans_options|= TNTO_TRANSACTIONS_OFF;
  }
}

int ha_ndbcluster::start_statement(THD *thd,
                                   Thd_ndb *thd_ndb,
                                   Ndb *ndb)
{
  DBUG_ENTER("ha_ndbcluster::start_statement");
  PRINT_OPTION_FLAGS(thd);
  
  trans_register_ha(thd, FALSE, ndbcluster_hton);
  if (!thd_ndb->trans)
  {
    if (thd->options & (OPTION_NOT_AUTOCOMMIT | OPTION_BEGIN))
      trans_register_ha(thd, TRUE, ndbcluster_hton);
    DBUG_PRINT("trans",("Starting transaction"));      
    thd_ndb->trans= ndb->startTransaction();
    if (thd_ndb->trans == NULL)
      ERR_RETURN(ndb->getNdbError());
    thd_ndb->init_open_tables();
    thd_ndb->trans_options= 0;
    thd_ndb->m_slow_path= FALSE;
    if (!(thd->options & OPTION_BIN_LOG) ||
        thd->variables.binlog_format == BINLOG_FORMAT_STMT)
    {
      thd_ndb->trans_options|= TNTO_NO_LOGGING;
      thd_ndb->m_slow_path= TRUE;
    }
    else if (thd->slave_thread)
      thd_ndb->m_slow_path= TRUE;
  }
  /*
    If this is the start of a LOCK TABLE, a table look 
    should be taken on the table in NDB
       
    Check if it should be read or write lock
  */
  if (thd->options & (OPTION_TABLE_LOCK))
  {
    //lockThisTable();
    DBUG_PRINT("info", ("Locking the table..." ));
#ifdef NOT_YET
    push_warning_printf(current_thd, MYSQL_ERROR::WARN_LEVEL_ERROR,
                        ER_GET_ERRMSG, ER(ER_GET_ERRMSG), 0,
                        "Table only locked locally in this mysqld", "NDB");
#endif
  }
  DBUG_RETURN(0);
}

int ha_ndbcluster::init_handler_for_statement(THD *thd, Thd_ndb *thd_ndb)
{
  /*
    This is the place to make sure this handler instance
    has a started transaction.
     
    The transaction is started by the first handler on which 
    MySQL Server calls external lock
   
    Other handlers in the same stmt or transaction should use 
    the same NDB transaction. This is done by setting up the m_thd_ndb
    pointer to point to the NDB transaction object. 
   */

  DBUG_ENTER("ha_ndbcluster::init_handler_for_statement");
  // store thread specific data first to set the right context
  m_force_send=          thd->variables.ndb_force_send;
  m_autoincrement_prefetch=
    (thd->variables.ndb_autoincrement_prefetch_sz > 
     NDB_DEFAULT_AUTO_PREFETCH) ?
    (ha_rows) thd->variables.ndb_autoincrement_prefetch_sz
    : (ha_rows) NDB_DEFAULT_AUTO_PREFETCH;
  m_thd_ndb= thd_ndb;
  DBUG_ASSERT(m_thd_ndb->trans);
  // Start of transaction
  m_rows_changed= 0;
  m_blobs_pending= FALSE;
  m_slow_path= thd_ndb->m_slow_path;
#ifdef HAVE_NDB_BINLOG
  if (unlikely(m_slow_path))
  {
    if (m_share == ndb_apply_status_share && thd->slave_thread)
        thd_ndb->trans_options|= TNTO_INJECTED_APPLY_STATUS;
  }
#endif

  if (thd->options & (OPTION_NOT_AUTOCOMMIT | OPTION_BEGIN))
  {
    const void *key= m_table;
    HASH_SEARCH_STATE state;
    THD_NDB_SHARE *thd_ndb_share=
      (THD_NDB_SHARE*)hash_first(&thd_ndb->open_tables, (uchar *)&key, sizeof(key), &state);
    while (thd_ndb_share && thd_ndb_share->key != key)
      thd_ndb_share= (THD_NDB_SHARE*)hash_next(&thd_ndb->open_tables, (uchar *)&key, sizeof(key), &state);
    if (thd_ndb_share == 0)
    {
      thd_ndb_share= (THD_NDB_SHARE *) alloc_root(&thd->transaction.mem_root,
                                                  sizeof(THD_NDB_SHARE));
      if (!thd_ndb_share)
      {
        mem_alloc_error(sizeof(THD_NDB_SHARE));
        DBUG_RETURN(1);
      }
      thd_ndb_share->key= key;
      thd_ndb_share->stat.last_count= thd_ndb->count;
      thd_ndb_share->stat.no_uncommitted_rows_count= 0;
      thd_ndb_share->stat.records= ~(ha_rows)0;
      my_hash_insert(&thd_ndb->open_tables, (uchar *)thd_ndb_share);
    }
    else if (thd_ndb_share->stat.last_count != thd_ndb->count)
    {
      thd_ndb_share->stat.last_count= thd_ndb->count;
      thd_ndb_share->stat.no_uncommitted_rows_count= 0;
      thd_ndb_share->stat.records= ~(ha_rows)0;
    }
    DBUG_PRINT("exit", ("thd_ndb_share: %p  key: %p",
                        thd_ndb_share, key));
    m_table_info= &thd_ndb_share->stat;
  }
  else
  {
    struct Ndb_local_table_statistics &stat= m_table_info_instance;
    stat.last_count= thd_ndb->count;
    stat.no_uncommitted_rows_count= 0;
    stat.records= ~(ha_rows)0;
    m_table_info= &stat;
  }
  DBUG_RETURN(0);
}

int ha_ndbcluster::external_lock(THD *thd, int lock_type)
{
  int error=0;
  DBUG_ENTER("external_lock");

  /*
    Check that this handler instance has a connection
    set up to the Ndb object of thd
   */
  if (check_ndb_connection(thd))
    DBUG_RETURN(1);

  Thd_ndb *thd_ndb= get_thd_ndb(thd);
  Ndb *ndb= thd_ndb->ndb;

  DBUG_PRINT("enter", ("this: %p  thd: %p  thd_ndb: 0x%lx  "
                       "thd_ndb->lock_count: %d",
                       this, thd, (long) thd_ndb,
                       thd_ndb->lock_count));

  if (lock_type != F_UNLCK)
  {
    DBUG_PRINT("info", ("lock_type != F_UNLCK"));
    if (!thd_ndb->lock_count++)
    {
      if ((error= start_statement(thd, thd_ndb, ndb)))
        goto error;
    }
    if ((error= init_handler_for_statement(thd, thd_ndb)))
      goto error;
    transaction_checks(thd);
    DBUG_RETURN(0);
  }
  else
  {
    DBUG_PRINT("info", ("lock_type == F_UNLCK"));

    if (m_rows_changed && global_system_variables.query_cache_type)
    {
      DBUG_PRINT("info", ("Rows has changed"));

      if (thd->options & (OPTION_NOT_AUTOCOMMIT | OPTION_BEGIN))
      {
        DBUG_PRINT("info", ("Add share to list of changed tables"));
        /* NOTE push_back allocates memory using transactions mem_root! */
        thd_ndb->changed_tables.push_back(get_share(m_share),
                                          &thd->transaction.mem_root);
      }

      if (ndb_cache_check_time)
      {
        pthread_mutex_lock(&m_share->mutex);
        DBUG_PRINT("info", ("Invalidating commit_count"));
        m_share->commit_count= 0;
        m_share->commit_count_lock++;
        pthread_mutex_unlock(&m_share->mutex);
      }
    }

    if (!--thd_ndb->lock_count)
    {
      DBUG_PRINT("trans", ("Last external_lock"));
      PRINT_OPTION_FLAGS(thd);

      if (!(thd->options & (OPTION_NOT_AUTOCOMMIT | OPTION_BEGIN)))
      {
        if (thd_ndb->trans)
        {
          /*
            Unlock is done without a transaction commit / rollback.
            This happens if the thread didn't update any rows
            We must in this case close the transaction to release resources
          */
          DBUG_PRINT("trans",("ending non-updating transaction"));
          ndb->closeTransaction(thd_ndb->trans);
          thd_ndb->trans= NULL;
        }
      }
    }
    m_table_info= NULL;

    /*
      This is the place to make sure this handler instance
      no longer are connected to the active transaction.

      And since the handler is no longer part of the transaction 
      it can't have open cursors, ops or blobs pending.
    */
    m_thd_ndb= NULL;    

    if (m_active_cursor)
      DBUG_PRINT("warning", ("m_active_cursor != NULL"));
    m_active_cursor= NULL;

    if (m_multi_cursor)
      DBUG_PRINT("warning", ("m_multi_cursor != NULL"));
    m_multi_cursor= NULL;

    if (m_blobs_pending)
      DBUG_PRINT("warning", ("blobs_pending != 0"));
    m_blobs_pending= 0;
    
    DBUG_RETURN(0);
  }
error:
  thd_ndb->lock_count--;
  DBUG_RETURN(error);
}

/**
  Unlock the last row read in an open scan.
  Rows are unlocked by default in ndb, but
  for SELECT FOR UPDATE and SELECT LOCK WIT SHARE MODE
  locks are kept if unlock_row() is not called.
*/

void ha_ndbcluster::unlock_row() 
{
  DBUG_ENTER("unlock_row");

  DBUG_PRINT("info", ("Unlocking row"));
  m_lock_tuple= FALSE;
  DBUG_VOID_RETURN;
}

/**
  Start a transaction for running a statement if one is not
  already running in a transaction. This will be the case in
  a BEGIN; COMMIT; block
  When using LOCK TABLE's external_lock will start a transaction
  since ndb does not currently does not support table locking.
*/

int ha_ndbcluster::start_stmt(THD *thd, thr_lock_type lock_type)
{
  int error=0;
  DBUG_ENTER("start_stmt");

  Thd_ndb *thd_ndb= get_thd_ndb(thd);
  if (!thd_ndb->start_stmt_count++)
  {
    Ndb *ndb= thd_ndb->ndb;
    if ((error= start_statement(thd, thd_ndb, ndb)))
      goto error;
  }
  if ((error= init_handler_for_statement(thd, thd_ndb)))
    goto error;
  transaction_checks(thd);
  DBUG_RETURN(0);
error:
  thd_ndb->start_stmt_count--;
  DBUG_RETURN(error);
}


/**
  Commit a transaction started in NDB.
*/

static int ndbcluster_commit(handlerton *hton, THD *thd, bool all)
{
  int res= 0;
  Thd_ndb *thd_ndb= get_thd_ndb(thd);
  Ndb *ndb= thd_ndb->ndb;
  NdbTransaction *trans= thd_ndb->trans;

  DBUG_ENTER("ndbcluster_commit");
  DBUG_ASSERT(ndb);
  PRINT_OPTION_FLAGS(thd);
  DBUG_PRINT("enter", ("Commit %s", (all ? "all" : "stmt")));
  thd_ndb->start_stmt_count= 0;
  if (trans == NULL || (!all &&
      thd->options & (OPTION_NOT_AUTOCOMMIT | OPTION_BEGIN)))
  {
    /*
      An odditity in the handler interface is that commit on handlerton
      is called to indicate end of statement only in cases where 
      autocommit isn't used and the all flag isn't set.
   
      We also leave quickly when a transaction haven't even been started,
      in this case we are safe that no clean up is needed. In this case
      the MySQL Server could handle the query without contacting the
      NDB kernel.
    */
    DBUG_PRINT("info", ("Commit before start or end-of-statement only"));
    DBUG_RETURN(0);
  }

#ifdef HAVE_NDB_BINLOG
  if (unlikely(thd_ndb->m_slow_path))
  {
    if (thd->slave_thread)
      ndbcluster_update_apply_status
        (thd, thd_ndb->trans_options & TNTO_INJECTED_APPLY_STATUS);
  }
#endif /* HAVE_NDB_BINLOG */

  if (thd->slave_thread)
  {
    if ((res= trans->execute(Commit, AO_IgnoreError, 1)) != 0)
    {
      const NdbError err= trans->getNdbError();
      if (err.classification == NdbError::ConstraintViolation ||
	  err.classification == NdbError::NoDataFound)
      {
	/*
	  This is ok...
	*/
	res= 0;
      }
    }
  }
  else
  {
    res= execute_commit(thd,trans);
  }

  if (res != 0)
  {
    const NdbError err= trans->getNdbError();
    const NdbOperation *error_op= trans->getNdbErrorOperation();
    set_ndb_err(thd, err);
    res= ndb_to_mysql_error(&err);
    if (res != -1)
      ndbcluster_print_error(res, error_op);
  }
  ndb->closeTransaction(trans);
  thd_ndb->trans= NULL;

  /* Clear commit_count for tables changed by transaction */
  NDB_SHARE* share;
  List_iterator_fast<NDB_SHARE> it(thd_ndb->changed_tables);
  while ((share= it++))
  {
    pthread_mutex_lock(&share->mutex);
    DBUG_PRINT("info", ("Invalidate commit_count for %s, share->commit_count: %lu",
                        share->table_name, (ulong) share->commit_count));
    share->commit_count= 0;
    share->commit_count_lock++;
    pthread_mutex_unlock(&share->mutex);
    free_share(&share);
  }
  thd_ndb->changed_tables.empty();

  DBUG_RETURN(res);
}


/**
  Rollback a transaction started in NDB.
*/

static int ndbcluster_rollback(handlerton *hton, THD *thd, bool all)
{
  int res= 0;
  Thd_ndb *thd_ndb= get_thd_ndb(thd);
  Ndb *ndb= thd_ndb->ndb;
  NdbTransaction *trans= thd_ndb->trans;

  DBUG_ENTER("ndbcluster_rollback");
  DBUG_ASSERT(ndb);
  thd_ndb->start_stmt_count= 0;
  if (trans == NULL || (!all &&
      thd->options & (OPTION_NOT_AUTOCOMMIT | OPTION_BEGIN)))
  {
    /* Ignore end-of-statement until real rollback or commit is called */
    DBUG_PRINT("info", ("Rollback before start or end-of-statement only"));
    DBUG_RETURN(0);
  }

  if (trans->execute(NdbTransaction::Rollback) != 0)
  {
    const NdbError err= trans->getNdbError();
    const NdbOperation *error_op= trans->getNdbErrorOperation();
    set_ndb_err(thd, err);
    res= ndb_to_mysql_error(&err);
    if (res != -1) 
      ndbcluster_print_error(res, error_op);
  }
  ndb->closeTransaction(trans);
  thd_ndb->trans= NULL;

  /* Clear list of tables changed by transaction */
  NDB_SHARE* share;
  List_iterator_fast<NDB_SHARE> it(thd_ndb->changed_tables);
  while ((share= it++))
  {
    free_share(&share);
  }
  thd_ndb->changed_tables.empty();

  DBUG_RETURN(res);
}


/**
  Define NDB column based on Field.

  Not member of ha_ndbcluster because NDBCOL cannot be declared.

  MySQL text types with character set "binary" are mapped to true
  NDB binary types without a character set.

  Blobs are V2 and striping from mysql level is not supported
  due to lack of syntax and lack of support for partitioning.

  @return
    Returns 0 or mysql error code.
*/

static bool
ndb_blob_striping()
{
#ifndef DBUG_OFF
  const char* p= getenv("NDB_BLOB_STRIPING");
  if (p != 0 && *p != 0 && *p != '0' && *p != 'n' && *p != 'N')
    return true;
#endif
  return false;
}

static int create_ndb_column(THD *thd,
                             NDBCOL &col,
                             Field *field,
                             HA_CREATE_INFO *create_info,
                             column_format_type
                               default_format= COLUMN_FORMAT_TYPE_DEFAULT)
{
  NDBCOL::StorageType type= NDBCOL::StorageTypeMemory;
  bool dynamic= FALSE;

  DBUG_ENTER("create_ndb_column");
  // Set name
  if (col.setName(field->field_name))
  {
    DBUG_RETURN(my_errno= errno);
  }
  // Get char set
  CHARSET_INFO *cs= field->charset();
  // Set type and sizes
  const enum enum_field_types mysql_type= field->real_type();
  switch (mysql_type) {
  // Numeric types
  case MYSQL_TYPE_TINY:        
    if (field->flags & UNSIGNED_FLAG)
      col.setType(NDBCOL::Tinyunsigned);
    else
      col.setType(NDBCOL::Tinyint);
    col.setLength(1);
    break;
  case MYSQL_TYPE_SHORT:
    if (field->flags & UNSIGNED_FLAG)
      col.setType(NDBCOL::Smallunsigned);
    else
      col.setType(NDBCOL::Smallint);
    col.setLength(1);
    break;
  case MYSQL_TYPE_LONG:
    if (field->flags & UNSIGNED_FLAG)
      col.setType(NDBCOL::Unsigned);
    else
      col.setType(NDBCOL::Int);
    col.setLength(1);
    break;
  case MYSQL_TYPE_INT24:       
    if (field->flags & UNSIGNED_FLAG)
      col.setType(NDBCOL::Mediumunsigned);
    else
      col.setType(NDBCOL::Mediumint);
    col.setLength(1);
    break;
  case MYSQL_TYPE_LONGLONG:
    if (field->flags & UNSIGNED_FLAG)
      col.setType(NDBCOL::Bigunsigned);
    else
      col.setType(NDBCOL::Bigint);
    col.setLength(1);
    break;
  case MYSQL_TYPE_FLOAT:
    col.setType(NDBCOL::Float);
    col.setLength(1);
    break;
  case MYSQL_TYPE_DOUBLE:
    col.setType(NDBCOL::Double);
    col.setLength(1);
    break;
  case MYSQL_TYPE_DECIMAL:    
    {
      Field_decimal *f= (Field_decimal*)field;
      uint precision= f->pack_length();
      uint scale= f->decimals();
      if (field->flags & UNSIGNED_FLAG)
      {
        col.setType(NDBCOL::Olddecimalunsigned);
        precision-= (scale > 0);
      }
      else
      {
        col.setType(NDBCOL::Olddecimal);
        precision-= 1 + (scale > 0);
      }
      col.setPrecision(precision);
      col.setScale(scale);
      col.setLength(1);
    }
    break;
  case MYSQL_TYPE_NEWDECIMAL:    
    {
      Field_new_decimal *f= (Field_new_decimal*)field;
      uint precision= f->precision;
      uint scale= f->decimals();
      if (field->flags & UNSIGNED_FLAG)
      {
        col.setType(NDBCOL::Decimalunsigned);
      }
      else
      {
        col.setType(NDBCOL::Decimal);
      }
      col.setPrecision(precision);
      col.setScale(scale);
      col.setLength(1);
    }
    break;
  // Date types
  case MYSQL_TYPE_DATETIME:    
    col.setType(NDBCOL::Datetime);
    col.setLength(1);
    break;
  case MYSQL_TYPE_DATE: // ?
    col.setType(NDBCOL::Char);
    col.setLength(field->pack_length());
    break;
  case MYSQL_TYPE_NEWDATE:
    col.setType(NDBCOL::Date);
    col.setLength(1);
    break;
  case MYSQL_TYPE_TIME:        
    col.setType(NDBCOL::Time);
    col.setLength(1);
    break;
  case MYSQL_TYPE_YEAR:
    col.setType(NDBCOL::Year);
    col.setLength(1);
    break;
  case MYSQL_TYPE_TIMESTAMP:
    col.setType(NDBCOL::Timestamp);
    col.setLength(1);
    break;
  // Char types
  case MYSQL_TYPE_STRING:      
    if (field->pack_length() == 0)
    {
      col.setType(NDBCOL::Bit);
      col.setLength(1);
    }
    else if ((field->flags & BINARY_FLAG) && cs == &my_charset_bin)
    {
      col.setType(NDBCOL::Binary);
      col.setLength(field->pack_length());
    }
    else
    {
      col.setType(NDBCOL::Char);
      col.setCharset(cs);
      col.setLength(field->pack_length());
    }
    break;
  case MYSQL_TYPE_VAR_STRING: // ?
  case MYSQL_TYPE_VARCHAR:
    {
      Field_varstring* f= (Field_varstring*)field;
      if (f->length_bytes == 1)
      {
        if ((field->flags & BINARY_FLAG) && cs == &my_charset_bin)
          col.setType(NDBCOL::Varbinary);
        else {
          col.setType(NDBCOL::Varchar);
          col.setCharset(cs);
        }
      }
      else if (f->length_bytes == 2)
      {
        if ((field->flags & BINARY_FLAG) && cs == &my_charset_bin)
          col.setType(NDBCOL::Longvarbinary);
        else {
          col.setType(NDBCOL::Longvarchar);
          col.setCharset(cs);
        }
      }
      else
      {
        DBUG_RETURN(HA_ERR_UNSUPPORTED);
      }
      col.setLength(field->field_length);
    }
    break;
  // Blob types (all come in as MYSQL_TYPE_BLOB)
  mysql_type_tiny_blob:
  case MYSQL_TYPE_TINY_BLOB:
    if ((field->flags & BINARY_FLAG) && cs == &my_charset_bin)
      col.setType(NDBCOL::Blob);
    else {
      col.setType(NDBCOL::Text);
      col.setCharset(cs);
    }
    col.setInlineSize(256);
    // No parts
    col.setPartSize(0);
    col.setStripeSize(ndb_blob_striping() ? 0 : 0);
    break;
  //mysql_type_blob:
  case MYSQL_TYPE_GEOMETRY:
  case MYSQL_TYPE_BLOB:    
    if ((field->flags & BINARY_FLAG) && cs == &my_charset_bin)
      col.setType(NDBCOL::Blob);
    else {
      col.setType(NDBCOL::Text);
      col.setCharset(cs);
    }
    {
      Field_blob *field_blob= (Field_blob *)field;
      /*
       * max_data_length is 2^8-1, 2^16-1, 2^24-1 for tiny, blob, medium.
       * Tinyblob gets no blob parts.  The other cases are just a crude
       * way to control part size and striping.
       *
       * In mysql blob(256) is promoted to blob(65535) so it does not
       * in fact fit "inline" in NDB.
       */
      if (field_blob->max_data_length() < (1 << 8))
        goto mysql_type_tiny_blob;
      else if (field_blob->max_data_length() < (1 << 16))
      {
        col.setInlineSize(256);
        col.setPartSize(2000);
        col.setStripeSize(ndb_blob_striping() ? 16 : 0);
      }
      else if (field_blob->max_data_length() < (1 << 24))
        goto mysql_type_medium_blob;
      else
        goto mysql_type_long_blob;
    }
    break;
  mysql_type_medium_blob:
  case MYSQL_TYPE_MEDIUM_BLOB:   
    if ((field->flags & BINARY_FLAG) && cs == &my_charset_bin)
      col.setType(NDBCOL::Blob);
    else {
      col.setType(NDBCOL::Text);
      col.setCharset(cs);
    }
    col.setInlineSize(256);
    col.setPartSize(4000);
    col.setStripeSize(ndb_blob_striping() ? 8 : 0);
    break;
  mysql_type_long_blob:
  case MYSQL_TYPE_LONG_BLOB:  
    if ((field->flags & BINARY_FLAG) && cs == &my_charset_bin)
      col.setType(NDBCOL::Blob);
    else {
      col.setType(NDBCOL::Text);
      col.setCharset(cs);
    }
    col.setInlineSize(256);
    col.setPartSize(8000);
    col.setStripeSize(ndb_blob_striping() ? 4 : 0);
    break;
  // Other types
  case MYSQL_TYPE_ENUM:
    col.setType(NDBCOL::Char);
    col.setLength(field->pack_length());
    break;
  case MYSQL_TYPE_SET:         
    col.setType(NDBCOL::Char);
    col.setLength(field->pack_length());
    break;
  case MYSQL_TYPE_BIT:
  {
    int no_of_bits= field->field_length;
    col.setType(NDBCOL::Bit);
    if (!no_of_bits)
      col.setLength(1);
      else
        col.setLength(no_of_bits);
    break;
  }
  case MYSQL_TYPE_NULL:        
    goto mysql_type_unsupported;
  mysql_type_unsupported:
  default:
    DBUG_RETURN(HA_ERR_UNSUPPORTED);
  }
  // Set nullable and pk
  col.setNullable(field->maybe_null());
  col.setPrimaryKey(field->flags & PRI_KEY_FLAG);
  // Set autoincrement
  if (field->flags & AUTO_INCREMENT_FLAG) 
  {
#ifndef DBUG_OFF
    char buff[22];
#endif
    col.setAutoIncrement(TRUE);
    ulonglong value= create_info->auto_increment_value ?
      create_info->auto_increment_value : (ulonglong) 1;
    DBUG_PRINT("info", ("Autoincrement key, initial: %s", llstr(value, buff)));
    col.setAutoIncrementInitialValue(value);
  }
  else
    col.setAutoIncrement(FALSE);
 
  switch (field->field_storage_type()) {
  case(HA_SM_DEFAULT):
  default:
    if (create_info->default_storage_media == HA_SM_DISK)
      type= NDBCOL::StorageTypeDisk;
    else
      type= NDBCOL::StorageTypeMemory;
    break;
  case(HA_SM_DISK):
    type= NDBCOL::StorageTypeDisk;
    break;
  case(HA_SM_MEMORY):
    type= NDBCOL::StorageTypeMemory;
    break;
  }

  switch (field->column_format()) {
  case(COLUMN_FORMAT_TYPE_FIXED):
    dynamic= FALSE;
    break;
  case(COLUMN_FORMAT_TYPE_DYNAMIC):
    dynamic= TRUE;
    break;
  case(COLUMN_FORMAT_TYPE_DEFAULT):
  default:
    if (create_info->row_type == ROW_TYPE_DEFAULT)
      dynamic= default_format;
    else
      dynamic= (create_info->row_type == ROW_TYPE_DYNAMIC);
    break;
  }
  DBUG_PRINT("info", ("Column %s is declared %s", field->field_name,
                      (dynamic) ? "dynamic" : "static"));
  if (type == NDBCOL::StorageTypeDisk)
  {
    if (dynamic)
    {
      DBUG_PRINT("info", ("Dynamic disk stored column %s changed to static",
                          field->field_name));
      dynamic= false;
    }
    if (thd && field->column_format() == COLUMN_FORMAT_TYPE_DYNAMIC)
    {
      push_warning_printf(thd, MYSQL_ERROR::WARN_LEVEL_WARN,
                          ER_ILLEGAL_HA_CREATE_OPTION,
                          "DYNAMIC column %s with "
                          "STORAGE DISK is not supported, "
                          "column will become FIXED",
                          field->field_name);
    }
  }

  switch (create_info->row_type) {
  case ROW_TYPE_FIXED:
    if (thd && (dynamic || field_type_forces_var_part(field->type())))
    {
      push_warning_printf(thd, MYSQL_ERROR::WARN_LEVEL_WARN,
                          ER_ILLEGAL_HA_CREATE_OPTION,
                          "Row format FIXED incompatible with "
                          "dynamic attribute %s",
                          field->field_name);
    }
    break;
  case ROW_TYPE_DYNAMIC:
    /*
      Future: make columns dynamic in this case
    */
    break;
  default:
    break;
  }

  DBUG_PRINT("info", ("Format %s, Storage %s", (dynamic)?"dynamic":"fixed",(type == NDBCOL::StorageTypeDisk)?"disk":"memory"));
  col.setStorageType(type);
  col.setDynamic(dynamic);

  DBUG_RETURN(0);
}

void ha_ndbcluster::update_create_info(HA_CREATE_INFO *create_info)
{
  DBUG_ENTER("update_create_info");
  TABLE_SHARE *share= table->s;
  if (share->mysql_version < MYSQL_VERSION_TABLESPACE_IN_FRM)
  {
     DBUG_PRINT("info", ("Restored an old table %s, pre-frm_version 7", 
	                 share->table_name.str));
     if (!create_info->tablespace && !share->tablespace)
     {
       DBUG_PRINT("info", ("Checking for tablespace in ndb"));
       THD *thd= current_thd;
       Ndb *ndb= check_ndb_in_thd(thd);
       NDBDICT *ndbdict= ndb->getDictionary();
       NdbError ndberr;
       Uint32 id;
       ndb->setDatabaseName(m_dbname);
       const NDBTAB *ndbtab= m_table;
       DBUG_ASSERT(ndbtab != NULL);
       if (!ndbtab->getTablespace(&id))
       {
         DBUG_VOID_RETURN;
       }
       {
         NdbDictionary::Tablespace ts= ndbdict->getTablespace(id);
         ndberr= ndbdict->getNdbError();
         if(ndberr.classification != NdbError::NoError)
           goto err;
	 const char *tablespace= ts.getName();
         DBUG_PRINT("info", ("Found tablespace '%s'", tablespace));
         uint tablespace_len= strlen(tablespace);
         if (tablespace_len != 0) 
         {
           share->tablespace= (char *) alloc_root(&share->mem_root,
                                                  tablespace_len+1);
           strxmov(share->tablespace, tablespace, NullS);
	   create_info->tablespace= share->tablespace;
         }
         DBUG_VOID_RETURN;
       }
err:
       my_errno= ndb_to_mysql_error(&ndberr);
    }
  }

  DBUG_VOID_RETURN;
}

/**
  Create a table in NDB Cluster
*/

int ha_ndbcluster::create(const char *name, 
                          TABLE *form, 
                          HA_CREATE_INFO *create_info)
{
  THD *thd= current_thd;
  NDBTAB tab;
  NDBCOL col;
  size_t pack_length, length;
  uint i, pk_length= 0;
  uchar *data= NULL, *pack_data= NULL;
  bool create_from_engine= (create_info->table_options & HA_OPTION_CREATE_FROM_ENGINE);
  bool is_truncate= (thd->lex->sql_command == SQLCOM_TRUNCATE);
  const char *tablespace= create_info->tablespace;
  bool use_disk= FALSE;
  NdbDictionary::Table::SingleUserMode single_user_mode= NdbDictionary::Table::SingleUserModeLocked;

  DBUG_ENTER("ha_ndbcluster::create");
  DBUG_PRINT("enter", ("name: %s", name));

  DBUG_ASSERT(*fn_rext((char*)name) == 0);
  set_dbname(name);
  set_tabname(name);

  if ((my_errno= check_ndb_connection(thd)))
    DBUG_RETURN(my_errno);
  
  Ndb *ndb= get_ndb(thd);
  NDBDICT *dict= ndb->getDictionary();

  DBUG_PRINT("info", ("Tablespace %s,%s", form->s->tablespace, create_info->tablespace));
  table= form;
  if (create_from_engine)
  {
    /*
      Table already exists in NDB and frm file has been created by 
      caller.
      Do Ndb specific stuff, such as create a .ndb file
    */
    if ((my_errno= write_ndb_file(name)))
      DBUG_RETURN(my_errno);
#ifdef HAVE_NDB_BINLOG
    ndbcluster_create_binlog_setup(thd, get_ndb(thd), name, strlen(name),
                                   m_dbname, m_tabname, FALSE);
#endif /* HAVE_NDB_BINLOG */
    DBUG_RETURN(my_errno);
  }

#ifdef HAVE_NDB_BINLOG
  Thd_ndb *thd_ndb= get_thd_ndb(thd);

  if (!((thd_ndb->options & TNO_NO_LOCK_SCHEMA_OP) ||
        ndbcluster_has_global_schema_lock(thd_ndb)))
    DBUG_RETURN(ndbcluster_no_global_schema_lock_abort
                (thd, "ha_ndbcluster::create"));
  /*
    Don't allow table creation unless
    schema distribution table is setup
    ( unless it is a creation of the schema dist table itself )
  */
  if (!ndb_schema_share)
  {
    if (!(strcmp(m_dbname, NDB_REP_DB) == 0 &&
          strcmp(m_tabname, NDB_SCHEMA_TABLE) == 0))
    {
      DBUG_PRINT("info", ("Schema distribution table not setup"));
      DBUG_RETURN(HA_ERR_NO_CONNECTION);
    }
    single_user_mode = NdbDictionary::Table::SingleUserModeReadWrite;
  }
#endif /* HAVE_NDB_BINLOG */
  if (is_truncate)
  {
    {
      Ndb_table_guard ndbtab_g(dict, m_tabname);
      if (!(m_table= ndbtab_g.get_table()))
	ERR_RETURN(dict->getNdbError());
      m_table= NULL;
    }
    DBUG_PRINT("info", ("Dropping and re-creating table for TRUNCATE"));
    if ((my_errno= delete_table(name)))
      DBUG_RETURN(my_errno);
  }

  DBUG_PRINT("table", ("name: %s", m_tabname));  
  if (tab.setName(m_tabname))
  {
    DBUG_RETURN(my_errno= errno);
  }
  tab.setLogging(!(create_info->options & HA_LEX_CREATE_TMP_TABLE));    
  tab.setSingleUserMode(single_user_mode);

  // Save frm data for this table
  if (readfrm(name, &data, &length))
    DBUG_RETURN(1);
  if (packfrm(data, length, &pack_data, &pack_length))
  {
    my_free((char*)data, MYF(0));
    DBUG_RETURN(2);
  }
  DBUG_PRINT("info",
             ("setFrm data: %p  len: %lu", pack_data,
              (ulong) pack_length));
  tab.setFrm(pack_data, pack_length);      
  my_free((char*)data, MYF(0));
  my_free((char*)pack_data, MYF(0));
  
  /*
    Handle table row type

    Default is to let table rows have var part reference so that online 
    add column can be performed in the future.  Explicitly setting row 
    type to fixed will omit var part reference, which will save data 
    memory in ndb, but at the cost of not being able to online add 
    column to this table
  */
  switch (create_info->row_type) {
  case ROW_TYPE_FIXED:
    tab.setForceVarPart(FALSE);
    break;
  case ROW_TYPE_DYNAMIC:
    /* fall through, treat as default */
  default:
    /* fall through, treat as default */
  case ROW_TYPE_DEFAULT:
    tab.setForceVarPart(TRUE);
    break;
  }

  /*
    Setup columns
  */
  for (i= 0; i < form->s->fields; i++) 
  {
    Field *field= form->field[i];
    DBUG_PRINT("info", ("name: %s  type: %u  storage: %u  format: %u  "
                        "pack_length: %d", 
                        field->field_name, field->real_type(),
                        field->field_storage_type(),
                        field->column_format(),
                        field->pack_length()));
    if ((my_errno= create_ndb_column(thd, col, field, create_info)))
      DBUG_RETURN(my_errno);

    if (!use_disk &&
        col.getStorageType() == NDBCOL::StorageTypeDisk)
      use_disk= TRUE;

    if (tab.addColumn(col))
    {
      DBUG_RETURN(my_errno= errno);
    }
    if (col.getPrimaryKey())
      pk_length += (field->pack_length() + 3) / 4;
  }

  if (use_disk)
  { 
    if (tablespace)
      tab.setTablespaceName(tablespace);
    else
      tab.setTablespaceName("DEFAULT-TS");
  }
  else if (create_info->tablespace && 
           create_info->default_storage_media == HA_SM_MEMORY)
  {
    push_warning_printf(thd, MYSQL_ERROR::WARN_LEVEL_WARN,
                        ER_ILLEGAL_HA_CREATE_OPTION,
                        ER(ER_ILLEGAL_HA_CREATE_OPTION),
                        ndbcluster_hton_name,
                        "TABLESPACE currently only supported for "
                        "STORAGE DISK"); 
    DBUG_RETURN(HA_ERR_UNSUPPORTED);
  }

  DBUG_PRINT("info", ("Table %s is %s stored with tablespace %s",
                      m_tabname,
                      (use_disk) ? "disk" : "memory",
                      (use_disk) ? tab.getTablespaceName() : "N/A"));
 
  KEY* key_info;
  for (i= 0, key_info= form->key_info; i < form->s->keys; i++, key_info++)
  {
    KEY_PART_INFO *key_part= key_info->key_part;
    KEY_PART_INFO *end= key_part + key_info->key_parts;
    for (; key_part != end; key_part++)
    {
      if (key_part->field->field_storage_type() == HA_SM_DISK)
      {
        push_warning_printf(thd, MYSQL_ERROR::WARN_LEVEL_WARN,
                            ER_ILLEGAL_HA_CREATE_OPTION,
                            ER(ER_ILLEGAL_HA_CREATE_OPTION),
                            ndbcluster_hton_name,
                            "Index on field "
                            "declared with "
                            "STORAGE DISK is not supported");
        DBUG_RETURN(HA_ERR_UNSUPPORTED);
      }
      tab.getColumn(key_part->fieldnr-1)->setStorageType(
                             NdbDictionary::Column::StorageTypeMemory);
    }
  }

  // No primary key, create shadow key as 64 bit, auto increment  
  if (form->s->primary_key == MAX_KEY) 
  {
    DBUG_PRINT("info", ("Generating shadow key"));
    if (col.setName("$PK"))
    {
      DBUG_RETURN(my_errno= errno);
    }
    col.setType(NdbDictionary::Column::Bigunsigned);
    col.setLength(1);
    col.setNullable(FALSE);
    col.setPrimaryKey(TRUE);
    col.setAutoIncrement(TRUE);
    if (tab.addColumn(col))
    {
      DBUG_RETURN(my_errno= errno);
    }
    pk_length += 2;
  }
 
  // Make sure that blob tables don't have too big part size
  for (i= 0; i < form->s->fields; i++) 
  {
    /**
     * The extra +7 concists
     * 2 - words from pk in blob table
     * 5 - from extra words added by tup/dict??
     */
    switch (form->field[i]->real_type()) {
    case MYSQL_TYPE_GEOMETRY:
    case MYSQL_TYPE_BLOB:    
    case MYSQL_TYPE_MEDIUM_BLOB:   
    case MYSQL_TYPE_LONG_BLOB: 
    {
      NdbDictionary::Column * column= tab.getColumn(i);
      int size= pk_length + (column->getPartSize()+3)/4 + 7;
      if (size > NDB_MAX_TUPLE_SIZE_IN_WORDS && 
         (pk_length+7) < NDB_MAX_TUPLE_SIZE_IN_WORDS)
      {
        size= NDB_MAX_TUPLE_SIZE_IN_WORDS - pk_length - 7;
        column->setPartSize(4*size);
      }
      /**
       * If size > NDB_MAX and pk_length+7 >= NDB_MAX
       *   then the table can't be created anyway, so skip
       *   changing part size, and have error later
       */ 
    }
    default:
      break;
    }
  }

  // Check partition info
  partition_info *part_info= form->part_info;
  if ((my_errno= set_up_partition_info(part_info, form, (void*)&tab)))
  {
    DBUG_RETURN(my_errno);
  }

  // Create the table in NDB     
  if (dict->createTable(tab) != 0) 
  {
    const NdbError err= dict->getNdbError();
    set_ndb_err(thd, err);
    my_errno= ndb_to_mysql_error(&err);
    DBUG_RETURN(my_errno);
  }

  Ndb_table_guard ndbtab_g(dict, m_tabname);
  // temporary set m_table during create
  // reset at return
  m_table= ndbtab_g.get_table();
  // TODO check also that we have the same frm...
  if (!m_table)
  {
    /* purecov: begin deadcode */
    const NdbError err= dict->getNdbError();
    set_ndb_err(thd, err);
    my_errno= ndb_to_mysql_error(&err);
    DBUG_RETURN(my_errno);
    /* purecov: end */
  }

  DBUG_PRINT("info", ("Table %s/%s created successfully", 
                      m_dbname, m_tabname));

  // Create secondary indexes
  my_errno= create_indexes(thd, ndb, form);

  if (!my_errno)
    my_errno= write_ndb_file(name);
  else
  {
    /*
      Failed to create an index,
      drop the table (and all it's indexes)
    */
    while (dict->dropTableGlobal(*m_table))
    {
      switch (dict->getNdbError().status)
      {
        case NdbError::TemporaryError:
          if (!thd->killed) 
            continue; // retry indefinitly
          break;
        default:
          break;
      }
      break;
    }
    m_table = 0;
    DBUG_RETURN(my_errno);
  }

#ifdef HAVE_NDB_BINLOG
  if (!my_errno)
  {
    NDB_SHARE *share= 0;
    pthread_mutex_lock(&ndbcluster_mutex);
    /*
      First make sure we get a "fresh" share here, not an old trailing one...
    */
    {
      uint length= (uint) strlen(name);
      if ((share= (NDB_SHARE*) hash_search(&ndbcluster_open_tables,
                                           (uchar*) name, length)))
        handle_trailing_share(thd, share);
    }
    /*
      get a new share
    */

    /* ndb_share reference create */
    if (!(share= get_share(name, form, TRUE, TRUE)))
    {
      sql_print_error("NDB: allocating table share for %s failed", name);
      /* my_errno is set */
    }
    else
    {
      DBUG_PRINT("NDB_SHARE", ("%s binlog create  use_count: %u",
                               share->key, share->use_count));
    }
    pthread_mutex_unlock(&ndbcluster_mutex);

    while (!IS_TMP_PREFIX(m_tabname))
    {
      set_binlog_flags(share);

      String event_name(INJECTOR_EVENT_LEN);
      ndb_rep_event_name(&event_name, m_dbname, m_tabname,
                         get_binlog_full(share));
      int do_event_op= ndb_binlog_running;

      if (!ndb_schema_share &&
          strcmp(share->db, NDB_REP_DB) == 0 &&
          strcmp(share->table_name, NDB_SCHEMA_TABLE) == 0)
        do_event_op= 1;

      /*
        Always create an event for the table, as other mysql servers
        expect it to be there.
      */
      if (!ndbcluster_create_event(thd, ndb, m_table, event_name.c_ptr(), share,
                                   share && do_event_op ? 2 : 1/* push warning */))
      {
        if (ndb_extra_logging)
          sql_print_information("NDB Binlog: CREATE TABLE Event: %s",
                                event_name.c_ptr());
        if (share && 
            ndbcluster_create_event_ops(thd, share,
                                        m_table, event_name.c_ptr()))
        {
          sql_print_error("NDB Binlog: FAILED CREATE TABLE event operations."
                          " Event: %s", name);
          /* a warning has been issued to the client */
        }
      }
      /*
        warning has been issued if ndbcluster_create_event failed
        and (share && do_event_op)
      */
      if (share && !do_event_op)
        share->flags|= NSF_NO_BINLOG;
      ndbcluster_log_schema_op(thd,
                               thd->query, thd->query_length,
                               share->db, share->table_name,
                               m_table->getObjectId(),
                               m_table->getObjectVersion(),
                               (is_truncate) ?
			       SOT_TRUNCATE_TABLE : SOT_CREATE_TABLE, 
			       0, 0, 1);
      break;
    }
  }
#endif /* HAVE_NDB_BINLOG */

  m_table= 0;
  DBUG_RETURN(my_errno);
}


int ha_ndbcluster::create_index(THD *thd, const char *name, KEY *key_info, 
                                NDB_INDEX_TYPE idx_type, uint idx_no)
{
  int error= 0;
  char unique_name[FN_LEN];
  static const char* unique_suffix= "$unique";
  DBUG_ENTER("ha_ndbcluster::create_ordered_index");
  DBUG_PRINT("info", ("Creating index %u: %s", idx_no, name));  

  if (idx_type == UNIQUE_ORDERED_INDEX || idx_type == UNIQUE_INDEX)
  {
    strxnmov(unique_name, FN_LEN, name, unique_suffix, NullS);
    DBUG_PRINT("info", ("Created unique index name \'%s\' for index %d",
                        unique_name, idx_no));
  }
    
  switch (idx_type){
  case PRIMARY_KEY_INDEX:
    // Do nothing, already created
    break;
  case PRIMARY_KEY_ORDERED_INDEX:
    error= create_ordered_index(thd, name, key_info);
    break;
  case UNIQUE_ORDERED_INDEX:
    if (!(error= create_ordered_index(thd, name, key_info)))
      error= create_unique_index(thd, unique_name, key_info);
    break;
  case UNIQUE_INDEX:
    if (check_index_fields_not_null(key_info))
    {
      push_warning_printf(thd, MYSQL_ERROR::WARN_LEVEL_WARN,
			  ER_NULL_COLUMN_IN_INDEX,
			  "Ndb does not support unique index on NULL valued attributes, index access with NULL value will become full table scan");
    }
    error= create_unique_index(thd, unique_name, key_info);
    break;
  case ORDERED_INDEX:
    if (key_info->algorithm == HA_KEY_ALG_HASH)
    {
      push_warning_printf(thd, MYSQL_ERROR::WARN_LEVEL_WARN,
			  ER_ILLEGAL_HA_CREATE_OPTION,
			  ER(ER_ILLEGAL_HA_CREATE_OPTION),
			  ndbcluster_hton_name,
			  "Ndb does not support non-unique "
			  "hash based indexes");
      error= HA_ERR_UNSUPPORTED;
      break;
    }
    error= create_ordered_index(thd, name, key_info);
    break;
  default:
    DBUG_ASSERT(FALSE);
    break;
  }
  
  DBUG_RETURN(error);
}

int ha_ndbcluster::create_ordered_index(THD *thd, const char *name, 
                                        KEY *key_info)
{
  DBUG_ENTER("ha_ndbcluster::create_ordered_index");
  DBUG_RETURN(create_ndb_index(thd, name, key_info, FALSE));
}

int ha_ndbcluster::create_unique_index(THD *thd, const char *name, 
                                       KEY *key_info)
{

  DBUG_ENTER("ha_ndbcluster::create_unique_index");
  DBUG_RETURN(create_ndb_index(thd, name, key_info, TRUE));
}


/**
  Create an index in NDB Cluster.

  @todo
    Only temporary ordered indexes supported
*/

int ha_ndbcluster::create_ndb_index(THD *thd, const char *name, 
                                    KEY *key_info,
                                    bool unique)
{
  Ndb *ndb= get_ndb(thd);
  NdbDictionary::Dictionary *dict= ndb->getDictionary();
  KEY_PART_INFO *key_part= key_info->key_part;
  KEY_PART_INFO *end= key_part + key_info->key_parts;
  
  DBUG_ENTER("ha_ndbcluster::create_index");
  DBUG_PRINT("enter", ("name: %s ", name));

  NdbDictionary::Index ndb_index(name);
  if (unique)
    ndb_index.setType(NdbDictionary::Index::UniqueHashIndex);
  else 
  {
    ndb_index.setType(NdbDictionary::Index::OrderedIndex);
    // TODO Only temporary ordered indexes supported
    ndb_index.setLogging(FALSE); 
  }
  if (ndb_index.setTable(m_tabname))
  {
    DBUG_RETURN(my_errno= errno);
  }

  for (; key_part != end; key_part++) 
  {
    Field *field= key_part->field;
    if (field->field_storage_type() == HA_SM_DISK)
    {
      push_warning_printf(thd, MYSQL_ERROR::WARN_LEVEL_WARN,
                          ER_ILLEGAL_HA_CREATE_OPTION,
                          ER(ER_ILLEGAL_HA_CREATE_OPTION),
                          ndbcluster_hton_name,
                          "Index on field "
                          "declared with "
                          "STORAGE DISK is not supported");
      DBUG_RETURN(HA_ERR_UNSUPPORTED);
    }
    DBUG_PRINT("info", ("attr: %s", field->field_name));
    if (ndb_index.addColumnName(field->field_name))
    {
      DBUG_RETURN(my_errno= errno);
    }
  }
  
  if (dict->createIndex(ndb_index, *m_table))
    ERR_RETURN(dict->getNdbError());

  // Success
  DBUG_PRINT("info", ("Created index %s", name));
  DBUG_RETURN(0);  
}

/*
 Prepare for an on-line alter table
*/ 
void ha_ndbcluster::prepare_for_alter()
{
  /* ndb_share reference schema */
  ndbcluster_get_share(m_share); // Increase ref_count
  DBUG_PRINT("NDB_SHARE", ("%s binlog schema  use_count: %u",
                           m_share->key, m_share->use_count));
  set_ndb_share_state(m_share, NSS_ALTERED);
}

/*
  Add an index on-line to a table
*/
int ha_ndbcluster::add_index(TABLE *table_arg, 
                             KEY *key_info, uint num_of_keys)
{
  return add_index_impl(current_thd, table_arg, key_info, num_of_keys);
}

int ha_ndbcluster::add_index_impl(THD *thd, TABLE *table_arg, 
                                  KEY *key_info, uint num_of_keys)
{
  int error= 0;
  uint idx;
  DBUG_ENTER("ha_ndbcluster::add_index");
  DBUG_PRINT("enter", ("table %s", table_arg->s->table_name.str));
  DBUG_ASSERT(m_share->state == NSS_ALTERED);

  for (idx= 0; idx < num_of_keys; idx++)
  {
    KEY *key= key_info + idx;
    KEY_PART_INFO *key_part= key->key_part;
    KEY_PART_INFO *end= key_part + key->key_parts;
    NDB_INDEX_TYPE idx_type= get_index_type_from_key(idx, key_info, false);
    DBUG_PRINT("info", ("Adding index: '%s'", key_info[idx].name));
    // Add fields to key_part struct
    for (; key_part != end; key_part++)
      key_part->field= table->field[key_part->fieldnr];
    // Check index type
    // Create index in ndb
    if((error= create_index(thd, key_info[idx].name, key, idx_type, idx)))
      break;
  }
  DBUG_RETURN(error);  
}

/*
  Mark one or several indexes for deletion. and
  renumber the remaining indexes
*/
int ha_ndbcluster::prepare_drop_index(TABLE *table_arg, 
                                      uint *key_num, uint num_of_keys)
{
  DBUG_ENTER("ha_ndbcluster::prepare_drop_index");
  DBUG_ASSERT(m_share->state == NSS_ALTERED);
  // Mark indexes for deletion
  uint idx;
  for (idx= 0; idx < num_of_keys; idx++)
  {
    DBUG_PRINT("info", ("ha_ndbcluster::prepare_drop_index %u", *key_num));
    m_index[*key_num++].status= TO_BE_DROPPED;
  }
  // Renumber indexes
  THD *thd= current_thd;
  Thd_ndb *thd_ndb= get_thd_ndb(thd);
  Ndb *ndb= thd_ndb->ndb;
  renumber_indexes(ndb, table_arg);
  DBUG_RETURN(0);
}
 
/*
  Really drop all indexes marked for deletion
*/
int ha_ndbcluster::final_drop_index(TABLE *table_arg)
{
  int error;
  DBUG_ENTER("ha_ndbcluster::final_drop_index");
  DBUG_PRINT("info", ("ha_ndbcluster::final_drop_index"));
  // Really drop indexes
  THD *thd= current_thd;
  Thd_ndb *thd_ndb= get_thd_ndb(thd);
  Ndb *ndb= thd_ndb->ndb;
  error= drop_indexes(ndb, table_arg);
  DBUG_RETURN(error);
}

/**
  Rename a table in NDB Cluster.
*/

int ha_ndbcluster::rename_table(const char *from, const char *to)
{
  THD *thd= current_thd;
  NDBDICT *dict;
  char old_dbname[FN_HEADLEN];
  char new_dbname[FN_HEADLEN];
  char new_tabname[FN_HEADLEN];
  const NDBTAB *orig_tab;
  int result;
  bool recreate_indexes= FALSE;
  NDBDICT::List index_list;

  DBUG_ENTER("ha_ndbcluster::rename_table");
  DBUG_PRINT("info", ("Renaming %s to %s", from, to));

  if (thd == injector_thd)
  {
    /*
      Table was renamed remotely is already
      renamed inside ndb.
      Just rename .ndb file.
     */
    DBUG_RETURN(handler::rename_table(from, to));
  }

  set_dbname(from, old_dbname);
  set_dbname(to, new_dbname);
  set_tabname(from);
  set_tabname(to, new_tabname);

  if (check_ndb_connection(thd))
    DBUG_RETURN(my_errno= HA_ERR_NO_CONNECTION);

#ifdef HAVE_NDB_BINLOG
  if (!ndbcluster_has_global_schema_lock(get_thd_ndb(thd)))
    DBUG_RETURN(ndbcluster_no_global_schema_lock_abort
                (thd, "ha_ndbcluster::rename_table"));
#endif

  Ndb *ndb= get_ndb(thd);
  ndb->setDatabaseName(old_dbname);
  dict= ndb->getDictionary();
  Ndb_table_guard ndbtab_g(dict, m_tabname);
  if (!(orig_tab= ndbtab_g.get_table()))
    ERR_RETURN(dict->getNdbError());

  if (my_strcasecmp(system_charset_info, new_dbname, old_dbname))
  {
    dict->listIndexes(index_list, *orig_tab);    
    recreate_indexes= TRUE;
  }
  // Change current database to that of target table
  set_dbname(to);
  if (ndb->setDatabaseName(m_dbname))
  {
    ERR_RETURN(ndb->getNdbError());
  }

#ifdef HAVE_NDB_BINLOG
  int ndb_table_id= orig_tab->getObjectId();
  int ndb_table_version= orig_tab->getObjectVersion();
  /* ndb_share reference temporary */
  NDB_SHARE *share= get_share(from, 0, FALSE);
  int is_old_table_tmpfile= IS_TMP_PREFIX(m_tabname);
  int is_new_table_tmpfile= IS_TMP_PREFIX(new_tabname);
  if (!is_new_table_tmpfile && !is_old_table_tmpfile)
  {
    /*
      this is a "real" rename table, i.e. not tied to an offline alter table
      - send new name == "to" in query field
    */
    ndbcluster_log_schema_op(thd, to, strlen(to),
                             old_dbname, m_tabname,
                             ndb_table_id, ndb_table_version,
                             SOT_RENAME_TABLE_PREPARE,
                             m_dbname, new_tabname, 1);
  }
  if (share)
  {
    DBUG_PRINT("NDB_SHARE", ("%s temporary  use_count: %u",
                             share->key, share->use_count));
    ndbcluster_prepare_rename_share(share, to);
    IF_DBUG(int r=) ndbcluster_rename_share(thd, share);
    DBUG_ASSERT(r == 0);
  }
#endif

  NdbDictionary::Table new_tab= *orig_tab;
  new_tab.setName(new_tabname);
  if (dict->alterTableGlobal(*orig_tab, new_tab) != 0)
  {
    NdbError ndb_error= dict->getNdbError();
#ifdef HAVE_NDB_BINLOG
    if (share)
    {
      IF_DBUG(int ret=) ndbcluster_undo_rename_share(thd, share);
      DBUG_ASSERT(ret == 0);
      /* ndb_share reference temporary free */
      DBUG_PRINT("NDB_SHARE", ("%s temporary free  use_count: %u",
                               share->key, share->use_count));
      free_share(&share);
    }
#endif
    ERR_RETURN(ndb_error);
  }

  // Rename .ndb file
  if ((result= handler::rename_table(from, to)))
  {
    // ToDo in 4.1 should rollback alter table...
#ifdef HAVE_NDB_BINLOG
    if (share)
    {
      /* ndb_share reference temporary free */
      DBUG_PRINT("NDB_SHARE", ("%s temporary  use_count: %u",
                               share->key, share->use_count));
      free_share(&share);
    }
#endif
    DBUG_RETURN(result);
  }

#ifdef HAVE_NDB_BINLOG
  /* handle old table */
  if (!is_old_table_tmpfile)
  {
    ndbcluster_drop_event(thd, ndb, share, "rename table",
                          from + sizeof(share_prefix) - 1);
  }

  if (!result && !is_new_table_tmpfile)
  {
    Ndb_table_guard ndbtab_g2(dict, new_tabname);
    const NDBTAB *ndbtab= ndbtab_g2.get_table();

    set_binlog_flags(share);

    /* always create an event for the table */
    String event_name(INJECTOR_EVENT_LEN);
    ndb_rep_event_name(&event_name, to + sizeof(share_prefix) - 1, 0,
                       get_binlog_full(share));

    if (!ndbcluster_create_event(thd, ndb, ndbtab, event_name.c_ptr(), share,
                                 share && ndb_binlog_running ? 2 : 1/* push warning */))
    {
      if (ndb_extra_logging)
        sql_print_information("NDB Binlog: RENAME Event: %s",
                              event_name.c_ptr());
      if (share && (share->op == 0) &&
          ndbcluster_create_event_ops(thd, share, ndbtab, event_name.c_ptr()))
      {
        sql_print_error("NDB Binlog: FAILED create event operations "
                        "during RENAME. Event %s", event_name.c_ptr());
        /* a warning has been issued to the client */
      }
    }
    /*
      warning has been issued if ndbcluster_create_event failed
      and (share && ndb_binlog_running)
    */
    if (!is_old_table_tmpfile)
    {
      /* "real" rename table */
      ndbcluster_log_schema_op(thd, thd->query, thd->query_length,
                               old_dbname, m_tabname,
                               ndb_table_id, ndb_table_version,
                               SOT_RENAME_TABLE,
                               m_dbname, new_tabname, 1);
    }
    else
    {
      /* final phase of offline alter table */
      ndbcluster_log_schema_op(thd, thd->query, thd->query_length,
                               m_dbname, new_tabname,
                               ndb_table_id, ndb_table_version,
                               SOT_ALTER_TABLE_COMMIT,
                               0, 0, 1);

    }
  }

  // If we are moving tables between databases, we need to recreate
  // indexes
  if (recreate_indexes)
  {
    for (unsigned i = 0; i < index_list.count; i++) 
    {
        NDBDICT::List::Element& index_el = index_list.elements[i];
	// Recreate any indexes not stored in the system database
	if (my_strcasecmp(system_charset_info, 
			  index_el.database, NDB_SYSTEM_DATABASE))
	{
	  set_dbname(from);
	  ndb->setDatabaseName(m_dbname);
	  const NDBINDEX * index= dict->getIndexGlobal(index_el.name,  new_tab);
	  DBUG_PRINT("info", ("Creating index %s/%s",
			      index_el.database, index->getName()));
	  dict->createIndex(*index, new_tab);
	  DBUG_PRINT("info", ("Dropping index %s/%s",
			      index_el.database, index->getName()));
	  set_dbname(from);
	  ndb->setDatabaseName(m_dbname);
	  dict->dropIndexGlobal(*index);
	}
    }
  }
  if (share)
  {
    /* ndb_share reference temporary free */
    DBUG_PRINT("NDB_SHARE", ("%s temporary free  use_count: %u",
                             share->key, share->use_count));
    free_share(&share);
  }
#endif

  DBUG_RETURN(result);
}


/**
  Delete table from NDB Cluster.
*/

/* static version which does not need a handler */

int
ha_ndbcluster::delete_table(THD *thd, ha_ndbcluster *h, Ndb *ndb,
                            const char *path,
                            const char *db,
                            const char *table_name)
{
  DBUG_ENTER("ha_ndbcluster::ndbcluster_delete_table");
  NDBDICT *dict= ndb->getDictionary();
  int ndb_table_id= 0;
  int ndb_table_version= 0;
#ifdef HAVE_NDB_BINLOG
  /*
    Don't allow drop table unless
    schema distribution table is setup
  */
  if (!ndb_schema_share)
  {
    DBUG_PRINT("info", ("Schema distribution table not setup"));
    DBUG_ASSERT(ndb_schema_share);
    DBUG_RETURN(HA_ERR_NO_CONNECTION);
  }
  /* ndb_share reference temporary */
  NDB_SHARE *share= get_share(path, 0, FALSE);
  if (share)
  {
    DBUG_PRINT("NDB_SHARE", ("%s temporary  use_count: %u",
                             share->key, share->use_count));
  }
#endif

  /* Drop the table from NDB */
  
  int res= 0;
  if (h && h->m_table)
  {
retry_temporary_error1:
    if (dict->dropTableGlobal(*h->m_table) == 0)
    {
      ndb_table_id= h->m_table->getObjectId();
      ndb_table_version= h->m_table->getObjectVersion();
      DBUG_PRINT("info", ("success 1"));
    }
    else
    {
      switch (dict->getNdbError().status)
      {
        case NdbError::TemporaryError:
          if (!thd->killed) 
            goto retry_temporary_error1; // retry indefinitly
          break;
        default:
          break;
      }
      set_ndb_err(thd, dict->getNdbError());
      res= ndb_to_mysql_error(&dict->getNdbError());
      DBUG_PRINT("info", ("error(1) %u", res));
    }
    h->release_metadata(thd, ndb);
  }
  else
  {
    ndb->setDatabaseName(db);
    while (1)
    {
      Ndb_table_guard ndbtab_g(dict, table_name);
      if (ndbtab_g.get_table())
      {
    retry_temporary_error2:
        if (dict->dropTableGlobal(*ndbtab_g.get_table()) == 0)
        {
          ndb_table_id= ndbtab_g.get_table()->getObjectId();
          ndb_table_version= ndbtab_g.get_table()->getObjectVersion();
          DBUG_PRINT("info", ("success 2"));
          break;
        }
        else
        {
          switch (dict->getNdbError().status)
          {
            case NdbError::TemporaryError:
              if (!thd->killed) 
                goto retry_temporary_error2; // retry indefinitly
              break;
            default:
              if (dict->getNdbError().code == NDB_INVALID_SCHEMA_OBJECT)
              {
                ndbtab_g.invalidate();
                continue;
              }
              break;
          }
        }
      }
      set_ndb_err(thd, dict->getNdbError());
      res= ndb_to_mysql_error(&dict->getNdbError());
      DBUG_PRINT("info", ("error(2) %u", res));
      break;
    }
  }

  if (res)
  {
#ifdef HAVE_NDB_BINLOG
    /* the drop table failed for some reason, drop the share anyways */
    if (share)
    {
      pthread_mutex_lock(&ndbcluster_mutex);
      if (share->state != NSS_DROPPED)
      {
        /*
          The share kept by the server has not been freed, free it
        */
        share->state= NSS_DROPPED;
        /* ndb_share reference create free */
        DBUG_PRINT("NDB_SHARE", ("%s create free  use_count: %u",
                                 share->key, share->use_count));
        free_share(&share, TRUE);
      }
      /* ndb_share reference temporary free */
      DBUG_PRINT("NDB_SHARE", ("%s temporary free  use_count: %u",
                               share->key, share->use_count));
      free_share(&share, TRUE);
      pthread_mutex_unlock(&ndbcluster_mutex);
    }
#endif
    DBUG_RETURN(res);
  }

#ifdef HAVE_NDB_BINLOG
  /* stop the logging of the dropped table, and cleanup */

  /*
    drop table is successful even if table does not exist in ndb
    and in case table was actually not dropped, there is no need
    to force a gcp, and setting the event_name to null will indicate
    that there is no event to be dropped
  */
  int table_dropped= dict->getNdbError().code != 709;

  {
    ndbcluster_handle_drop_table(thd, ndb, share, "delete table",
                                 table_dropped ?
                                 (path + sizeof(share_prefix) - 1) : 0);
  }

  if (!IS_TMP_PREFIX(table_name) && share &&
      thd->lex->sql_command != SQLCOM_TRUNCATE)
  {
    ndbcluster_log_schema_op(thd,
                             thd->query, thd->query_length,
                             share->db, share->table_name,
                             ndb_table_id, ndb_table_version,
                             SOT_DROP_TABLE, 0, 0, 1);
  }

  if (share)
  {
    pthread_mutex_lock(&ndbcluster_mutex);
    if (share->state != NSS_DROPPED)
    {
      /*
        The share kept by the server has not been freed, free it
      */
      share->state= NSS_DROPPED;
      /* ndb_share reference create free */
      DBUG_PRINT("NDB_SHARE", ("%s create free  use_count: %u",
                               share->key, share->use_count));
      free_share(&share, TRUE);
    }
    /* ndb_share reference temporary free */
    DBUG_PRINT("NDB_SHARE", ("%s temporary free  use_count: %u",
                             share->key, share->use_count));
    free_share(&share, TRUE);
    pthread_mutex_unlock(&ndbcluster_mutex);
  }
#endif
  DBUG_RETURN(0);
}

int ha_ndbcluster::delete_table(const char *name)
{
  THD *thd= current_thd;
  Ndb *ndb;
  int error= 0;
  DBUG_ENTER("ha_ndbcluster::delete_table");
  DBUG_PRINT("enter", ("name: %s", name));

  if (thd == injector_thd)
  {
    /*
      Table was dropped remotely is already
      dropped inside ndb.
      Just drop local files.
     */
    DBUG_RETURN(handler::delete_table(name));
  }

  set_dbname(name);
  set_tabname(name);

#ifdef HAVE_NDB_BINLOG
  /*
    Don't allow drop table unless
    schema distribution table is setup
  */
  if (!ndb_schema_share)
  {
    DBUG_PRINT("info", ("Schema distribution table not setup"));
    error= HA_ERR_NO_CONNECTION;
    goto err;
  }
#endif

  if (check_ndb_connection(thd))
  {
    error= HA_ERR_NO_CONNECTION;
    goto err;
  }

  ndb= get_ndb(thd);

#ifdef HAVE_NDB_BINLOG
  if (!ndbcluster_has_global_schema_lock(get_thd_ndb(thd)))
    DBUG_RETURN(ndbcluster_no_global_schema_lock_abort
                (thd, "ha_ndbcluster::delete_table"));
#endif

  /*
    Drop table in ndb.
    If it was already gone it might have been dropped
    remotely, give a warning and then drop .ndb file.
   */
  if (!(error= delete_table(thd, this, ndb, name,
                            m_dbname, m_tabname)) ||
      error == HA_ERR_NO_SUCH_TABLE)
  {
    /* Call ancestor function to delete .ndb file */
    int error1= handler::delete_table(name);
    if (!error)
      error= error1;
  }

err:
  DBUG_RETURN(error);
}


void ha_ndbcluster::get_auto_increment(ulonglong offset, ulonglong increment,
                                       ulonglong nb_desired_values,
                                       ulonglong *first_value,
                                       ulonglong *nb_reserved_values)
{
  uint cache_size;
  Uint64 auto_value;
  THD *thd= current_thd;
  DBUG_ENTER("get_auto_increment");
  DBUG_PRINT("enter", ("m_tabname: %s", m_tabname));
  Ndb *ndb= get_ndb(table->in_use);
   
  if (m_rows_inserted > m_rows_to_insert)
  {
    /* We guessed too low */
    m_rows_to_insert+= m_autoincrement_prefetch;
  }
  uint remaining= m_rows_to_insert - m_rows_inserted;
  uint min_prefetch= 
    (remaining < thd->variables.ndb_autoincrement_prefetch_sz) ?
    thd->variables.ndb_autoincrement_prefetch_sz
    : remaining;
  cache_size= ((remaining < m_autoincrement_prefetch) ?
	       min_prefetch
	       : remaining);
  uint retries= NDB_AUTO_INCREMENT_RETRIES;
  int retry_sleep= 30; /* 30 milliseconds, transaction */
  for (;;)
  {
    Ndb_tuple_id_range_guard g(m_share);
    if (m_skip_auto_increment &&
        ndb->readAutoIncrementValue(m_table, g.range, auto_value) ||
        ndb->getAutoIncrementValue(m_table, g.range, auto_value, cache_size, increment, offset))
    {
      if (--retries && !thd->killed &&
          ndb->getNdbError().status == NdbError::TemporaryError)
      {
        do_retry_sleep(retry_sleep);
        continue;
      }
      const NdbError err= ndb->getNdbError();
      sql_print_error("Error %lu in ::get_auto_increment(): %s",
                      (ulong) err.code, err.message);
      *first_value= ~(ulonglong) 0;
      DBUG_VOID_RETURN;
    }
    break;
  }
  *first_value= (longlong)auto_value;
  /* From the point of view of MySQL, NDB reserves one row at a time */
  *nb_reserved_values= 1;
  DBUG_VOID_RETURN;
}


/**
  Constructor for the NDB Cluster table handler .
*/

/*
  Normal flags for binlogging is that ndb has HA_HAS_OWN_BINLOGGING
  and preferes HA_BINLOG_ROW_CAPABLE
  Other flags are set under certain circumstaces in table_flags()
*/
#define HA_NDBCLUSTER_TABLE_FLAGS \
                HA_REC_NOT_IN_SEQ | \
                HA_NULL_IN_KEY | \
                HA_AUTO_PART_KEY | \
                HA_NO_PREFIX_CHAR_KEYS | \
                HA_NEED_READ_RANGE_BUFFER | \
                HA_CAN_GEOMETRY | \
                HA_CAN_BIT_FIELD | \
                HA_PRIMARY_KEY_REQUIRED_FOR_POSITION | \
                HA_PRIMARY_KEY_REQUIRED_FOR_DELETE | \
                HA_PARTIAL_COLUMN_READ | \
                HA_HAS_OWN_BINLOGGING | \
                HA_BINLOG_ROW_CAPABLE | \
                HA_HAS_RECORDS | \
                HA_ONLINE_ALTER


ha_ndbcluster::ha_ndbcluster(handlerton *hton, TABLE_SHARE *table_arg):
  handler(hton, table_arg),
  m_thd_ndb(NULL),
  m_active_cursor(NULL),
  m_table(NULL),
  m_ndb_record(0),
  m_ndb_hidden_key_record(0),
  m_ndb_statistics_record(0),
  m_table_info(NULL),
  m_table_flags(HA_NDBCLUSTER_TABLE_FLAGS),
  m_share(0),
  m_part_info(NULL),
  m_user_defined_partitioning(FALSE),
  m_use_partition_pruning(FALSE),
  m_sorted(FALSE),
  m_use_write(FALSE),
  m_ignore_dup_key(FALSE),
  m_has_unique_index(FALSE),
  m_ignore_no_key(FALSE),
  m_rows_to_insert((ha_rows) 1),
  m_rows_inserted((ha_rows) 0),
  m_rows_changed((ha_rows) 0),
  m_delete_cannot_batch(FALSE),
  m_update_cannot_batch(FALSE),
  m_skip_auto_increment(TRUE),
  m_blobs_pending(0),
  m_blobs_buffer(0),
  m_blobs_buffer_size(0),
  m_dupkey((uint) -1),
  m_force_send(TRUE),
  m_autoincrement_prefetch((ha_rows) NDB_DEFAULT_AUTO_PREFETCH),
  m_cond(NULL),
  m_multi_cursor(NULL)
{
  int i;
 
  DBUG_ENTER("ha_ndbcluster");

  m_tabname[0]= '\0';
  m_dbname[0]= '\0';

  stats.records= ~(ha_rows)0; // uninitialized
  stats.block_size= 1024;

  for (i= 0; i < MAX_KEY; i++)
    ndb_init_index(m_index[i]);

  DBUG_VOID_RETURN;
}


int ha_ndbcluster::ha_initialise()
{
  DBUG_ENTER("ha_ndbcluster::ha_initialise");
  if (check_ndb_in_thd(current_thd))
  {
    DBUG_RETURN(FALSE);
  }
  DBUG_RETURN(TRUE);
}

/**
  Destructor for NDB Cluster table handler.
*/

ha_ndbcluster::~ha_ndbcluster() 
{
  THD *thd= current_thd;
  Ndb *ndb= thd ? check_ndb_in_thd(thd) : g_ndb;
  DBUG_ENTER("~ha_ndbcluster");

  if (m_share)
  {
    /* ndb_share reference handler free */
    DBUG_PRINT("NDB_SHARE", ("%s handler free  use_count: %u",
                             m_share->key, m_share->use_count));
    free_share(&m_share);
  }
  release_metadata(thd, ndb);
  my_free(m_blobs_buffer, MYF(MY_ALLOW_ZERO_PTR));
  m_blobs_buffer= 0;

  // Check for open cursor/transaction
  DBUG_ASSERT(m_active_cursor == NULL);
  DBUG_ASSERT(m_thd_ndb == NULL);

  // Discard any generated condition
  DBUG_PRINT("info", ("Deleting generated condition"));
  if (m_cond)
  {
    delete m_cond;
    m_cond= NULL;
  }

  DBUG_VOID_RETURN;
}



void
ha_ndbcluster::column_bitmaps_signal()
{
  DBUG_ENTER("ha_ndbcluster::column_bitmaps_signal");
  /*
    We need to make sure we always read all of the primary key.
    Otherwise we cannot support position() and rnd_pos().
  */
  bitmap_union(table->read_set, &m_pk_bitmap);
  DBUG_VOID_RETURN;

  /*
    Alternatively, we could just set a flag, and in the reader methods set the
    extra bits as required if the flag is set, followed by clearing the flag.
    This to save doing the work of setting bits twice or more.
    On the other hand this is quite fast in itself.
  */
}

/**
  Open a table for further use
  - fetch metadata for this table from NDB
  - check that table exists

  @retval
    0    ok
  @retval
    < 0  Table has changed
*/

int ha_ndbcluster::open(const char *name, int mode, uint test_if_locked)
{
  THD *thd= current_thd;
  int res;
  KEY *key;
  DBUG_ENTER("ha_ndbcluster::open");
  DBUG_PRINT("enter", ("name: %s  mode: %d  test_if_locked: %d",
                       name, mode, test_if_locked));
  
  /*
    Setup ref_length to make room for the whole 
    primary key to be written in the ref variable
  */
  
  if (table_share->primary_key != MAX_KEY) 
  {
    key= table->key_info+table_share->primary_key;
    ref_length= key->key_length;
  }
  else // (table_share->primary_key == MAX_KEY) 
  {
    if (m_user_defined_partitioning)
    {
      ref_length+= sizeof(m_part_id);
    }
  }

  DBUG_PRINT("info", ("ref_length: %d", ref_length));

  // Init table lock structure 
  /* ndb_share reference handler */
  if (!(m_share=get_share(name, table)))
    DBUG_RETURN(1);
  DBUG_PRINT("NDB_SHARE", ("%s handler  use_count: %u",
                           m_share->key, m_share->use_count));
  thr_lock_data_init(&m_share->lock,&m_lock,(void*) 0);
  
  set_dbname(name);
  set_tabname(name);
  
  if ((res= check_ndb_connection(thd)) ||
      (res= get_metadata(thd, name)))
  {
    /* ndb_share reference handler free */
    DBUG_PRINT("NDB_SHARE", ("%s handler free  use_count: %u",
                             m_share->key, m_share->use_count));
    free_share(&m_share);
    m_share= 0;
    DBUG_RETURN(res);
  }
  if ((res= update_stats(thd, 1, true)) ||
      (res= info(HA_STATUS_CONST)))
  {
    free_share(&m_share);
    m_share= 0;
    release_metadata(thd, get_ndb(thd));
    DBUG_RETURN(res);
  }
#ifdef HAVE_NDB_BINLOG
  if (!ndb_binlog_tables_inited ||
      (ndb_binlog_running && !ndb_binlog_is_ready))
  {
    table->db_stat|= HA_READ_ONLY;
    sql_print_information("table '%s' opened read only", name);
  }
#endif
  DBUG_RETURN(0);
}

int ha_ndbcluster::optimize(THD* thd, HA_CHECK_OPT* check_opt)
{
  return update_stats(thd, 1);
}

int ha_ndbcluster::analyze(THD* thd, HA_CHECK_OPT* check_opt)
{
  return update_stats(thd, 1);
}

/*
  Set partition info

  SYNOPSIS
    set_part_info()
    part_info

  RETURN VALUE
    NONE

  DESCRIPTION
    Set up partition info when handler object created
*/

void ha_ndbcluster::set_part_info(partition_info *part_info, bool early)
{
  DBUG_ENTER("ha_ndbcluster::set_part_info");
  m_part_info= part_info;
  if (!early)
  {
    m_use_partition_pruning= TRUE;
    if (!(m_part_info->part_type == HASH_PARTITION &&
          m_part_info->list_of_part_fields &&
          !m_part_info->is_sub_partitioned()))
    {
      /*
        PARTITION BY HASH, RANGE and LIST plus all subpartitioning variants
        all use MySQL defined partitioning. PARTITION BY KEY uses NDB native
        partitioning scheme.
      */
      m_user_defined_partitioning= TRUE;
    }
    if (m_part_info->part_type == HASH_PARTITION &&
        m_part_info->list_of_part_fields &&
        m_part_info->no_full_part_fields == 0)
    {
      /*
        CREATE TABLE t (....) ENGINE NDB PARTITON BY KEY();
        where no primary key is defined uses a hidden key as partition field
        and this makes it impossible to use any partition pruning. Partition
        pruning requires partitioning based on real fields, also the lack of
        a primary key means that all accesses to tables are based on either
        full table scans or index scans and they can never be pruned those
        scans given that the hidden key is unknown. In write_row, update_row,
        and delete_row the normal hidden key handling will fix things.
      */
      m_use_partition_pruning= FALSE;
    }
    DBUG_PRINT("info", ("m_use_partition_pruning = %d",
                         m_use_partition_pruning));
  }
  DBUG_VOID_RETURN;
}

/**
  Close the table; release resources setup by open().
*/

int ha_ndbcluster::close(void)
{
  DBUG_ENTER("close");
  THD *thd= table->in_use;
  Ndb *ndb= thd ? check_ndb_in_thd(thd) : g_ndb;
  /* ndb_share reference handler free */
  DBUG_PRINT("NDB_SHARE", ("%s handler free  use_count: %u",
                           m_share->key, m_share->use_count));
  free_share(&m_share);
  m_share= 0;
  release_metadata(thd, ndb);
  DBUG_RETURN(0);
}


/**
  @todo
  - Alt.1 If init fails because to many allocated Ndb 
  wait on condition for a Ndb object to be released.
  - Alt.2 Seize/release from pool, wait until next release 
*/
Thd_ndb* ha_ndbcluster::seize_thd_ndb()
{
  Thd_ndb *thd_ndb;
  DBUG_ENTER("seize_thd_ndb");

  thd_ndb= new Thd_ndb();
  if (thd_ndb == NULL)
  {
    my_errno= HA_ERR_OUT_OF_MEM;
    return NULL;
  }
  if (thd_ndb->ndb->init(max_transactions) != 0)
  {
    ERR_PRINT(thd_ndb->ndb->getNdbError());
    /*
      TODO 
      Alt.1 If init fails because to many allocated Ndb 
      wait on condition for a Ndb object to be released.
      Alt.2 Seize/release from pool, wait until next release 
    */
    delete thd_ndb;
    thd_ndb= NULL;
  }
  DBUG_RETURN(thd_ndb);
}


void ha_ndbcluster::release_thd_ndb(Thd_ndb* thd_ndb)
{
  DBUG_ENTER("release_thd_ndb");
  delete thd_ndb;
  DBUG_VOID_RETURN;
}


/**
  If this thread already has a Thd_ndb object allocated
  in current THD, reuse it. Otherwise
  seize a Thd_ndb object, assign it to current THD and use it.
 
*/

Ndb* check_ndb_in_thd(THD* thd)
{
  Thd_ndb *thd_ndb= get_thd_ndb(thd);
  if (!thd_ndb)
  {
    if (!(thd_ndb= ha_ndbcluster::seize_thd_ndb()))
      return NULL;
    set_thd_ndb(thd, thd_ndb);
  }
  return thd_ndb->ndb;
}



int ha_ndbcluster::check_ndb_connection(THD* thd)
{
  Ndb *ndb;
  DBUG_ENTER("check_ndb_connection");
  
  if (!(ndb= check_ndb_in_thd(thd)))
    DBUG_RETURN(HA_ERR_NO_CONNECTION);
  if (ndb->setDatabaseName(m_dbname))
  {
    ERR_RETURN(ndb->getNdbError());
  }
  DBUG_RETURN(0);
}


static int ndbcluster_close_connection(handlerton *hton, THD *thd)
{
  Thd_ndb *thd_ndb= get_thd_ndb(thd);
  DBUG_ENTER("ndbcluster_close_connection");
  if (thd_ndb)
  {
    ha_ndbcluster::release_thd_ndb(thd_ndb);
    set_thd_ndb(thd, NULL); // not strictly required but does not hurt either
  }
  DBUG_RETURN(0);
}


/**
  Try to discover one table from NDB.
*/

int ndbcluster_discover(handlerton *hton, THD* thd, const char *db, 
                        const char *name,
                        uchar **frmblob, 
                        size_t *frmlen)
{
  int error= 0;
  NdbError ndb_error;
  size_t len;
  uchar* data= NULL;
  Ndb* ndb;
  char key[FN_REFLEN];
  DBUG_ENTER("ndbcluster_discover");
  DBUG_PRINT("enter", ("db: %s, name: %s", db, name)); 

  if (!(ndb= check_ndb_in_thd(thd)))
    DBUG_RETURN(HA_ERR_NO_CONNECTION);  
  if (ndb->setDatabaseName(db))
  {
    ERR_RETURN(ndb->getNdbError());
  }
  NDBDICT* dict= ndb->getDictionary();
  build_table_filename(key, sizeof(key), db, name, "", 0);
  /* ndb_share reference temporary */
  NDB_SHARE *share= get_share(key, 0, FALSE);
  if (share)
  {
    DBUG_PRINT("NDB_SHARE", ("%s temporary  use_count: %u",
                             share->key, share->use_count));
  }
  if (share && get_ndb_share_state(share) == NSS_ALTERED)
  {
    // Frm has been altered on disk, but not yet written to ndb
    if (readfrm(key, &data, &len))
    {
      DBUG_PRINT("error", ("Could not read frm"));
      error= 1;
      goto err;
    }
  }
  else
  {
    Ndb_table_guard ndbtab_g(dict, name);
    const NDBTAB *tab= ndbtab_g.get_table();
    if (!tab)
    {
      const NdbError err= dict->getNdbError();
      if (err.code == 709 || err.code == 723)
      {
        error= -1;
        DBUG_PRINT("info", ("ndb_error.code: %u", ndb_error.code));
      }
      else
      {
        error= -1;
        ndb_error= err;
        DBUG_PRINT("info", ("ndb_error.code: %u", ndb_error.code));
      }
      goto err;
    }
    DBUG_PRINT("info", ("Found table %s", tab->getName()));
    
    len= tab->getFrmLength();  
    if (len == 0 || tab->getFrmData() == NULL)
    {
      DBUG_PRINT("error", ("No frm data found."));
      error= 1;
      goto err;
    }
    
    if (unpackfrm(&data, &len, (uchar*) tab->getFrmData()))
    {
      DBUG_PRINT("error", ("Could not unpack table"));
      error= 1;
      goto err;
    }
  }

  *frmlen= len;
  *frmblob= data;
  
  if (share)
  {
    /* ndb_share reference temporary free */
    DBUG_PRINT("NDB_SHARE", ("%s temporary free  use_count: %u",
                             share->key, share->use_count));
    free_share(&share);
  }

  DBUG_RETURN(0);
err:
  my_free((char*)data, MYF(MY_ALLOW_ZERO_PTR));
  if (share)
  {
    /* ndb_share reference temporary free */
    DBUG_PRINT("NDB_SHARE", ("%s temporary free  use_count: %u",
                             share->key, share->use_count));
    free_share(&share);
  }
  /*
    ndbcluster_silent - avoid "cluster disconnected error"
  */
  if (ndb_error.code && (!ndbcluster_silent || ndb_error.code != 4009))
  {
    ERR_RETURN(ndb_error);
  }
  DBUG_RETURN(error);
}

/**
  Check if a table exists in NDB.
*/

int ndbcluster_table_exists_in_engine(handlerton *hton, THD* thd, 
                                      const char *db,
                                      const char *name)
{
  Ndb* ndb;
  DBUG_ENTER("ndbcluster_table_exists_in_engine");
  DBUG_PRINT("enter", ("db: %s  name: %s", db, name));

  if (!(ndb= check_ndb_in_thd(thd)))
    DBUG_RETURN(HA_ERR_NO_CONNECTION);
  NDBDICT* dict= ndb->getDictionary();
  NdbDictionary::Dictionary::List list;
  if (dict->listObjects(list, NdbDictionary::Object::UserTable) != 0)
  {
    /*
      ndbcluster_silent
      - avoid "cluster failure" warning if cluster is not connected
    */
    if (ndbcluster_silent && dict->getNdbError().code == 4009)
      DBUG_RETURN(HA_ERR_NO_SUCH_TABLE);
    ERR_RETURN(dict->getNdbError());
  }
  for (uint i= 0 ; i < list.count ; i++)
  {
    NdbDictionary::Dictionary::List::Element& elmt= list.elements[i];
    if (my_strcasecmp(system_charset_info, elmt.database, db))
      continue;
    if (my_strcasecmp(system_charset_info, elmt.name, name))
      continue;
    DBUG_PRINT("info", ("Found table"));
    DBUG_RETURN(HA_ERR_TABLE_EXIST);
  }
  DBUG_RETURN(HA_ERR_NO_SUCH_TABLE);
}



extern "C" uchar* tables_get_key(const char *entry, size_t *length,
                                my_bool not_used __attribute__((unused)))
{
  *length= strlen(entry);
  return (uchar*) entry;
}


/**
  Drop a database in NDB Cluster

  @note
    add a dummy void function, since stupid handlerton is returning void instead of int...
*/
int ndbcluster_drop_database_impl(THD *thd, const char *path)
{
  DBUG_ENTER("ndbcluster_drop_database");
  char dbname[FN_HEADLEN];
  Ndb* ndb;
  NdbDictionary::Dictionary::List list;
  uint i;
  char *tabname;
  List<char> drop_list;
  int ret= 0;
  ha_ndbcluster::set_dbname(path, (char *)&dbname);
  DBUG_PRINT("enter", ("db: %s", dbname));
  
  if (!(ndb= check_ndb_in_thd(thd)))
    DBUG_RETURN(-1);
  
  // List tables in NDB
  NDBDICT *dict= ndb->getDictionary();
  if (dict->listObjects(list, 
                        NdbDictionary::Object::UserTable) != 0)
    DBUG_RETURN(-1);
  for (i= 0 ; i < list.count ; i++)
  {
    NdbDictionary::Dictionary::List::Element& elmt= list.elements[i];
    DBUG_PRINT("info", ("Found %s/%s in NDB", elmt.database, elmt.name));     
    
    // Add only tables that belongs to db
    if (my_strcasecmp(system_charset_info, elmt.database, dbname))
      continue;
    DBUG_PRINT("info", ("%s must be dropped", elmt.name));     
    drop_list.push_back(thd->strdup(elmt.name));
  }
  // Drop any tables belonging to database
  char full_path[FN_REFLEN];
  char *tmp= full_path +
    build_table_filename(full_path, sizeof(full_path), dbname, "", "", 0);
  if (ndb->setDatabaseName(dbname))
  {
    ERR_RETURN(ndb->getNdbError());
  }
  List_iterator_fast<char> it(drop_list);
  while ((tabname=it++))
  {
    tablename_to_filename(tabname, tmp, FN_REFLEN - (tmp - full_path)-1);
    pthread_mutex_lock(&LOCK_open);
    if (ha_ndbcluster::delete_table(thd, 0, ndb, full_path, dbname, tabname))
    {
      const NdbError err= dict->getNdbError();
      if (err.code != 709 && err.code != 723)
      {
        set_ndb_err(thd, err);
        ret= ndb_to_mysql_error(&err);
      }
    }
    pthread_mutex_unlock(&LOCK_open);
  }
  DBUG_RETURN(ret);      
}

static void ndbcluster_drop_database(handlerton *hton, char *path)
{
  THD *thd= current_thd;
  DBUG_ENTER("ndbcluster_drop_database");
#ifdef HAVE_NDB_BINLOG
  /*
    Don't allow drop database unless
    schema distribution table is setup
  */
  if (!ndb_schema_share)
  {
    DBUG_PRINT("info", ("Schema distribution table not setup"));
    DBUG_VOID_RETURN;
  }
#endif
  ndbcluster_drop_database_impl(thd, path);
#ifdef HAVE_NDB_BINLOG
  char db[FN_REFLEN];
  ha_ndbcluster::set_dbname(path, db);
  ndbcluster_log_schema_op(thd,
                           thd->query, thd->query_length,
                           db, "", 0, 0, SOT_DROP_DB, 0, 0, 0);
#endif
  DBUG_VOID_RETURN;
}

int ndb_create_table_from_engine(THD *thd, const char *db,
                                 const char *table_name)
{
  LEX *old_lex= thd->lex, newlex;
  thd->lex= &newlex;
  newlex.current_select= NULL;
  lex_start(thd);
  int res= ha_create_table_from_engine(thd, db, table_name);
  thd->lex= old_lex;
  return res;
}

/*
  find all tables in ndb and discover those needed
*/
int ndbcluster_find_all_files(THD *thd)
{
  Ndb* ndb;
  char key[FN_REFLEN];
  NDBDICT *dict;
  int unhandled, retries= 5, skipped;
  DBUG_ENTER("ndbcluster_find_all_files");

  if (!(ndb= check_ndb_in_thd(thd)))
    DBUG_RETURN(HA_ERR_NO_CONNECTION);

  dict= ndb->getDictionary();

  LINT_INIT(unhandled);
  LINT_INIT(skipped);
  do
  {
    NdbDictionary::Dictionary::List list;
    if (dict->listObjects(list, NdbDictionary::Object::UserTable) != 0)
      ERR_RETURN(dict->getNdbError());
    unhandled= 0;
    skipped= 0;
    retries--;
    for (uint i= 0 ; i < list.count ; i++)
    {
      NDBDICT::List::Element& elmt= list.elements[i];
      if (IS_TMP_PREFIX(elmt.name) || IS_NDB_BLOB_PREFIX(elmt.name))
      {
        DBUG_PRINT("info", ("Skipping %s.%s in NDB", elmt.database, elmt.name));
        continue;
      }
      DBUG_PRINT("info", ("Found %s.%s in NDB", elmt.database, elmt.name));
      if (elmt.state != NDBOBJ::StateOnline &&
          elmt.state != NDBOBJ::StateBackup &&
          elmt.state != NDBOBJ::StateBuilding)
      {
        sql_print_information("NDB: skipping setup table %s.%s, in state %d",
                              elmt.database, elmt.name, elmt.state);
        skipped++;
        continue;
      }

      ndb->setDatabaseName(elmt.database);
      Ndb_table_guard ndbtab_g(dict, elmt.name);
      const NDBTAB *ndbtab= ndbtab_g.get_table();
      if (!ndbtab)
      {
        if (retries == 0)
          sql_print_error("NDB: failed to setup table %s.%s, error: %d, %s",
                          elmt.database, elmt.name,
                          dict->getNdbError().code,
                          dict->getNdbError().message);
        unhandled++;
        continue;
      }

      if (ndbtab->getFrmLength() == 0)
        continue;
    
      /* check if database exists */
      char *end= key +
        build_table_filename(key, sizeof(key), elmt.database, "", "", 0);
      if (my_access(key, F_OK))
      {
        /* no such database defined, skip table */
        continue;
      }
      /* finalize construction of path */
      end+= tablename_to_filename(elmt.name, end,
                                  sizeof(key)-(end-key));
      uchar *data= 0, *pack_data= 0;
      size_t length, pack_length;
      int discover= 0;
      if (readfrm(key, &data, &length) ||
          packfrm(data, length, &pack_data, &pack_length))
      {
        discover= 1;
        sql_print_information("NDB: missing frm for %s.%s, discovering...",
                              elmt.database, elmt.name);
      }
      else if (cmp_frm(ndbtab, pack_data, pack_length))
      {
        /* ndb_share reference temporary */
        NDB_SHARE *share= get_share(key, 0, FALSE);
        if (share)
        {
          DBUG_PRINT("NDB_SHARE", ("%s temporary  use_count: %u",
                                   share->key, share->use_count));
        }
        if (!share || get_ndb_share_state(share) != NSS_ALTERED)
        {
          discover= 1;
          sql_print_information("NDB: mismatch in frm for %s.%s, discovering...",
                                elmt.database, elmt.name);
        }
        if (share)
        {
          /* ndb_share reference temporary free */
          DBUG_PRINT("NDB_SHARE", ("%s temporary free  use_count: %u",
                                   share->key, share->use_count));
          free_share(&share);
        }
      }
      my_free((char*) data, MYF(MY_ALLOW_ZERO_PTR));
      my_free((char*) pack_data, MYF(MY_ALLOW_ZERO_PTR));

      pthread_mutex_lock(&LOCK_open);
      if (discover)
      {
        /* ToDo 4.1 database needs to be created if missing */
        if (ndb_create_table_from_engine(thd, elmt.database, elmt.name))
        {
          /* ToDo 4.1 handle error */
        }
      }
#ifdef HAVE_NDB_BINLOG
      else
      {
        /* set up replication for this table */
        ndbcluster_create_binlog_setup(thd, ndb, key, end-key,
                                       elmt.database, elmt.name,
                                       TRUE);
      }
#endif
      pthread_mutex_unlock(&LOCK_open);
    }
  }
  while (unhandled && retries);

  DBUG_RETURN(-(skipped + unhandled));
}

int ndbcluster_find_files(handlerton *hton, THD *thd,
                          const char *db,
                          const char *path,
                          const char *wild, bool dir, List<LEX_STRING> *files)
{
  DBUG_ENTER("ndbcluster_find_files");
  DBUG_PRINT("enter", ("db: %s", db));
  { // extra bracket to avoid gcc 2.95.3 warning
  uint i;
  Ndb* ndb;
  char name[FN_REFLEN];
  HASH ndb_tables, ok_tables;
  NDBDICT::List list;

  if (!(ndb= check_ndb_in_thd(thd)))
    DBUG_RETURN(HA_ERR_NO_CONNECTION);

  if (dir)
    DBUG_RETURN(0); // Discover of databases not yet supported

#ifdef HAVE_NDB_BINLOG
  Ndbcluster_global_schema_lock_guard ndbcluster_global_schema_lock_guard(thd);
  if (ndbcluster_global_schema_lock_guard.lock())
    DBUG_RETURN(HA_ERR_NO_CONNECTION);
#endif

  // List tables in NDB
  NDBDICT *dict= ndb->getDictionary();
  if (dict->listObjects(list, 
                        NdbDictionary::Object::UserTable) != 0)
    ERR_RETURN(dict->getNdbError());

  if (hash_init(&ndb_tables, system_charset_info,list.count,0,0,
                (hash_get_key)tables_get_key,0,0))
  {
    DBUG_PRINT("error", ("Failed to init HASH ndb_tables"));
    DBUG_RETURN(-1);
  }

  if (hash_init(&ok_tables, system_charset_info,32,0,0,
                (hash_get_key)tables_get_key,0,0))
  {
    DBUG_PRINT("error", ("Failed to init HASH ok_tables"));
    hash_free(&ndb_tables);
    DBUG_RETURN(-1);
  }  

  for (i= 0 ; i < list.count ; i++)
  {
    NDBDICT::List::Element& elmt= list.elements[i];
    if (IS_TMP_PREFIX(elmt.name) || IS_NDB_BLOB_PREFIX(elmt.name))
    {
      DBUG_PRINT("info", ("Skipping %s.%s in NDB", elmt.database, elmt.name));
      continue;
    }
    DBUG_PRINT("info", ("Found %s/%s in NDB", elmt.database, elmt.name));

    // Add only tables that belongs to db
    if (my_strcasecmp(system_charset_info, elmt.database, db))
      continue;

    // Apply wildcard to list of tables in NDB
    if (wild)
    {
      if (lower_case_table_names)
      {
        if (wild_case_compare(files_charset_info, elmt.name, wild))
          continue;
      }
      else if (wild_compare(elmt.name,wild,0))
        continue;
    }
    DBUG_PRINT("info", ("Inserting %s into ndb_tables hash", elmt.name));     
    my_hash_insert(&ndb_tables, (uchar*)thd->strdup(elmt.name));
  }

  LEX_STRING *file_name;
  List_iterator<LEX_STRING> it(*files);
  List<char> delete_list;
  char *file_name_str;
  while ((file_name=it++))
  {
    bool file_on_disk= FALSE;
    DBUG_PRINT("info", ("%s", file_name->str));
    if (hash_search(&ndb_tables, (uchar*) file_name->str, file_name->length))
    {
      build_table_filename(name, sizeof(name), db, file_name->str, reg_ext, 0);
      if (my_access(name, F_OK))
      {
        pthread_mutex_lock(&LOCK_open);
        DBUG_PRINT("info", ("Table %s listed and need discovery",
                            file_name->str));
        if (ndb_create_table_from_engine(thd, db, file_name->str))
        {
          pthread_mutex_unlock(&LOCK_open);
          push_warning_printf(thd, MYSQL_ERROR::WARN_LEVEL_WARN,
                              ER_TABLE_EXISTS_ERROR,
                              "Discover of table %s.%s failed",
                              db, file_name->str);
          continue;
        }
        pthread_mutex_unlock(&LOCK_open);
      }
      DBUG_PRINT("info", ("%s existed in NDB _and_ on disk ", file_name->str));
      file_on_disk= TRUE;
    }
    
    // Check for .ndb file with this name
    build_table_filename(name, sizeof(name), db, file_name->str, ha_ndb_ext, 0);
    DBUG_PRINT("info", ("Check access for %s", name));
    if (my_access(name, F_OK))
    {
      DBUG_PRINT("info", ("%s did not exist on disk", name));     
      // .ndb file did not exist on disk, another table type
      if (file_on_disk)
      {
	// Ignore this ndb table 
 	uchar *record= hash_search(&ndb_tables, (uchar*) file_name->str,
                                   file_name->length);
	DBUG_ASSERT(record);
	hash_delete(&ndb_tables, record);
	push_warning_printf(thd, MYSQL_ERROR::WARN_LEVEL_WARN,
			    ER_TABLE_EXISTS_ERROR,
			    "Local table %s.%s shadows ndb table",
			    db, file_name->str);
      }
      continue;
    }
    if (file_on_disk) 
    {
      // File existed in NDB and as frm file, put in ok_tables list
      my_hash_insert(&ok_tables, (uchar*) file_name->str);
      continue;
    }
    DBUG_PRINT("info", ("%s existed on disk", name));     
    // The .ndb file exists on disk, but it's not in list of tables in ndb
    // Verify that handler agrees table is gone.
    if (ndbcluster_table_exists_in_engine(hton, thd, db, file_name->str) ==
        HA_ERR_NO_SUCH_TABLE)
    {
      DBUG_PRINT("info", ("NDB says %s does not exists", file_name->str));
      it.remove();
      // Put in list of tables to remove from disk
      delete_list.push_back(thd->strdup(file_name->str));
    }
  }

#ifdef HAVE_NDB_BINLOG
  /* setup logging to binlog for all discovered tables */
  {
    char *end, *end1= name +
      build_table_filename(name, sizeof(name), db, "", "", 0);
    for (i= 0; i < ok_tables.records; i++)
    {
      file_name_str= (char*)hash_element(&ok_tables, i);
      end= end1 +
        tablename_to_filename(file_name_str, end1, sizeof(name) - (end1 - name));
      pthread_mutex_lock(&LOCK_open);
      ndbcluster_create_binlog_setup(thd, ndb, name, end-name,
                                     db, file_name_str, TRUE);
      pthread_mutex_unlock(&LOCK_open);
    }
  }
#endif

  // Check for new files to discover
  DBUG_PRINT("info", ("Checking for new files to discover"));       
  List<char> create_list;
  for (i= 0 ; i < ndb_tables.records ; i++)
  {
    file_name_str= (char*) hash_element(&ndb_tables, i);
    if (!hash_search(&ok_tables, (uchar*) file_name_str, strlen(file_name_str)))
    {
      build_table_filename(name, sizeof(name), db, file_name_str, reg_ext, 0);
      if (my_access(name, F_OK))
      {
        DBUG_PRINT("info", ("%s must be discovered", file_name_str));
        // File is in list of ndb tables and not in ok_tables
        // This table need to be created
        create_list.push_back(thd->strdup(file_name_str));
      }
    }
  }

  /*
    ndbcluster_find_files() may be called from I_S code and ndbcluster_binlog
    thread in situations when some tables are already open. This means that
    code below will try to obtain exclusive metadata lock on some table
    while holding shared meta-data lock on other tables. This might lead to
    a deadlock, and therefore is disallowed by assertions of the metadata
    locking subsystem. In order to temporarily make the code work, we must
    reset and backup the open tables state, thus hide the existing locks
    from MDL asserts. But in the essence this is violation of metadata
    locking protocol which has to be closed ASAP.
  */
  Open_tables_state open_tables_state_backup;
  thd->reset_n_backup_open_tables_state(&open_tables_state_backup);

  if (!global_read_lock)
  {
    // Delete old files
    List_iterator_fast<char> it3(delete_list);
    while ((file_name_str= it3++))
    {
      DBUG_PRINT("info", ("Remove table %s/%s", db, file_name_str));
      // Delete the table and all related files
      TABLE_LIST table_list;
      bzero((char*) &table_list,sizeof(table_list));
      table_list.db= (char*) db;
      table_list.alias= table_list.table_name= (char*)file_name_str;
      (void)mysql_rm_table_part2(thd, &table_list,
                                 FALSE,   /* if_exists */
                                 FALSE,   /* drop_temporary */ 
                                 FALSE,   /* drop_view */
                                 TRUE     /* dont_log_query*/);

      /* Clear error message that is returned when table is deleted */
      thd->clear_error();
    }
  }

  thd->restore_backup_open_tables_state(&open_tables_state_backup);

  /* Lock mutex before creating .FRM files. */
  pthread_mutex_lock(&LOCK_open);
  /* Create new files. */
  List_iterator_fast<char> it2(create_list);
  while ((file_name_str=it2++))
  {  
    DBUG_PRINT("info", ("Table %s need discovery", file_name_str));
    if (ndb_create_table_from_engine(thd, db, file_name_str) == 0)
    {
      LEX_STRING *tmp_file_name= 0;
      tmp_file_name= thd->make_lex_string(tmp_file_name, file_name_str,
                                          strlen(file_name_str), TRUE);
      files->push_back(tmp_file_name); 
    }
  }

  pthread_mutex_unlock(&LOCK_open);

  hash_free(&ok_tables);
  hash_free(&ndb_tables);

  // Delete schema file from files
  if (!strcmp(db, NDB_REP_DB))
  {
    uint count = 0;
    while (count++ < files->elements)
    {
      file_name = (LEX_STRING *)files->pop();
      if (!strcmp(file_name->str, NDB_SCHEMA_TABLE))
      {
        DBUG_PRINT("info", ("skip %s.%s table, it should be hidden to user",
                   NDB_REP_DB, NDB_SCHEMA_TABLE));
        continue;
      }
      files->push_back(file_name); 
    }
  }
  } // extra bracket to avoid gcc 2.95.3 warning
  DBUG_RETURN(0);    
}


/*
  Initialise all gloal variables before creating 
  a NDB Cluster table handler
 */

/* Call back after cluster connect */
static int connect_callback()
{
  pthread_mutex_lock(&LOCK_ndb_util_thread);
  update_status_variables(&g_ndb_status,
                          g_ndb_cluster_connection);

  uint node_id, i= 0;
  Ndb_cluster_connection_node_iter node_iter;
  memset((void *)g_node_id_map, 0xFFFF, sizeof(g_node_id_map));
  while ((node_id= g_ndb_cluster_connection->get_next_node(node_iter)))
    g_node_id_map[node_id]= i++;

  pthread_cond_signal(&COND_ndb_util_thread);
  pthread_mutex_unlock(&LOCK_ndb_util_thread);
  return 0;
}

extern int ndb_dictionary_is_mysqld;
extern pthread_mutex_t LOCK_plugin;

static int ndbcluster_init(void *p)
{
  DBUG_ENTER("ndbcluster_init");

  if (ndbcluster_inited)
    DBUG_RETURN(FALSE);

  /*
    Below we create new THD's. They'll need LOCK_plugin, but it's taken now by
    plugin initialization code. Release it to avoid deadlocks.  It's safe, as
    there're no threads that may concurrently access plugin control structures.
  */
  pthread_mutex_unlock(&LOCK_plugin);

  pthread_mutex_init(&ndbcluster_mutex,MY_MUTEX_INIT_FAST);
  pthread_mutex_init(&LOCK_ndb_util_thread, MY_MUTEX_INIT_FAST);
  pthread_cond_init(&COND_ndb_util_thread, NULL);
  pthread_cond_init(&COND_ndb_util_ready, NULL);
  ndb_util_thread_running= -1;
  ndbcluster_terminating= 0;
  ndb_dictionary_is_mysqld= 1;
  ndbcluster_hton= (handlerton *)p;

  {
    handlerton *h= ndbcluster_hton;
    h->state=            SHOW_OPTION_YES;
    h->db_type=          DB_TYPE_NDBCLUSTER;
    h->close_connection= ndbcluster_close_connection;
    h->commit=           ndbcluster_commit;
    h->rollback=         ndbcluster_rollback;
    h->create=           ndbcluster_create_handler; /* Create a new handler */
    h->drop_database=    ndbcluster_drop_database;  /* Drop a database */
    h->panic=            ndbcluster_end;            /* Panic call */
    h->show_status=      ndbcluster_show_status;    /* Show status */
    h->alter_tablespace= ndbcluster_alter_tablespace;    /* Show status */
    h->partition_flags=  ndbcluster_partition_flags; /* Partition flags */
    h->alter_partition_flags=
      ndbcluster_alter_partition_flags;             /* Alter table flags */
    h->fill_files_table= ndbcluster_fill_files_table;
#ifdef HAVE_NDB_BINLOG
    ndbcluster_binlog_init_handlerton();
#endif
    h->flags=            HTON_CAN_RECREATE | HTON_TEMPORARY_NOT_SUPPORTED;
    h->discover=         ndbcluster_discover;
    h->find_files= ndbcluster_find_files;
    h->table_exists_in_engine= ndbcluster_table_exists_in_engine;
  }

  // Initialize ndb interface
  ndb_init_internal();

  /* allocate connection resources and connect to cluster */
  if (ndbcluster_connect(connect_callback))
    goto ndbcluster_init_error;

  (void) hash_init(&ndbcluster_open_tables,system_charset_info,32,0,0,
                   (hash_get_key) ndbcluster_get_key,0,0);
#ifdef HAVE_NDB_BINLOG
  /* start the ndb injector thread */
  if (ndbcluster_binlog_start())
    goto ndbcluster_init_error;
#endif /* HAVE_NDB_BINLOG */

  ndb_cache_check_time = opt_ndb_cache_check_time;
  // Create utility thread
  pthread_t tmp;
  if (pthread_create(&tmp, &connection_attrib, ndb_util_thread_func, 0))
  {
    DBUG_PRINT("error", ("Could not create ndb utility thread"));
    hash_free(&ndbcluster_open_tables);
    pthread_mutex_destroy(&ndbcluster_mutex);
    pthread_mutex_destroy(&LOCK_ndb_util_thread);
    pthread_cond_destroy(&COND_ndb_util_thread);
    pthread_cond_destroy(&COND_ndb_util_ready);
    goto ndbcluster_init_error;
  }

  /* Wait for the util thread to start */
  pthread_mutex_lock(&LOCK_ndb_util_thread);
  while (ndb_util_thread_running < 0)
    pthread_cond_wait(&COND_ndb_util_ready, &LOCK_ndb_util_thread);
  pthread_mutex_unlock(&LOCK_ndb_util_thread);
  
  if (!ndb_util_thread_running)
  {
    DBUG_PRINT("error", ("ndb utility thread exited prematurely"));
    hash_free(&ndbcluster_open_tables);
    pthread_mutex_destroy(&ndbcluster_mutex);
    pthread_mutex_destroy(&LOCK_ndb_util_thread);
    pthread_cond_destroy(&COND_ndb_util_thread);
    pthread_cond_destroy(&COND_ndb_util_ready);
    goto ndbcluster_init_error;
  }

  pthread_mutex_lock(&LOCK_plugin);

  ndbcluster_inited= 1;
  DBUG_RETURN(FALSE);

ndbcluster_init_error:
  /* disconnect from cluster and free connection resources */
  ndbcluster_disconnect();
  ndbcluster_hton->state= SHOW_OPTION_DISABLED;               // If we couldn't use handler

  pthread_mutex_lock(&LOCK_plugin);

  DBUG_RETURN(TRUE);
}

static int ndbcluster_end(handlerton *hton, ha_panic_function type)
{
  DBUG_ENTER("ndbcluster_end");

  if (!ndbcluster_inited)
    DBUG_RETURN(0);
  ndbcluster_inited= 0;

  /* wait for util thread to finish */
  sql_print_information("Stopping Cluster Utility thread");
  pthread_mutex_lock(&LOCK_ndb_util_thread);
  ndbcluster_terminating= 1;
  pthread_cond_signal(&COND_ndb_util_thread);
  while (ndb_util_thread_running > 0)
    pthread_cond_wait(&COND_ndb_util_ready, &LOCK_ndb_util_thread);
  pthread_mutex_unlock(&LOCK_ndb_util_thread);


#ifdef HAVE_NDB_BINLOG
  {
    pthread_mutex_lock(&ndbcluster_mutex);
    while (ndbcluster_open_tables.records)
    {
      NDB_SHARE *share=
        (NDB_SHARE*) hash_element(&ndbcluster_open_tables, 0);
#ifndef DBUG_OFF
      fprintf(stderr, "NDB: table share %s with use_count %d not freed\n",
              share->key, share->use_count);
#endif
      ndbcluster_real_free_share(&share);
    }
    pthread_mutex_unlock(&ndbcluster_mutex);
  }
#endif
  hash_free(&ndbcluster_open_tables);

  ndbcluster_disconnect();

  // cleanup ndb interface
  ndb_end_internal();

  pthread_mutex_destroy(&ndbcluster_mutex);
  pthread_mutex_destroy(&LOCK_ndb_util_thread);
  pthread_cond_destroy(&COND_ndb_util_thread);
  pthread_cond_destroy(&COND_ndb_util_ready);
  DBUG_RETURN(0);
}

void ha_ndbcluster::print_error(int error, myf errflag)
{
  DBUG_ENTER("ha_ndbcluster::print_error");
  DBUG_PRINT("enter", ("error: %d", error));

  if (error == HA_ERR_NO_PARTITION_FOUND)
    m_part_info->print_no_partition_found(table);
  else
    handler::print_error(error, errflag);
  DBUG_VOID_RETURN;
}


/**
  Static error print function called from static handler method
  ndbcluster_commit and ndbcluster_rollback.
*/

void ndbcluster_print_error(int error, const NdbOperation *error_op)
{
  DBUG_ENTER("ndbcluster_print_error");
  TABLE_SHARE share;
  const char *tab_name= (error_op) ? error_op->getTableName() : "";
  share.db.str= (char*) "";
  share.db.length= 0;
  share.table_name.str= (char *) tab_name;
  share.table_name.length= strlen(tab_name);
  ha_ndbcluster error_handler(ndbcluster_hton, &share);
  error_handler.print_error(error, MYF(0));
  DBUG_VOID_RETURN;
}

/**
  Set a given location from full pathname to database name.
*/

void ha_ndbcluster::set_dbname(const char *path_name, char *dbname)
{
  char *end, *ptr, *tmp_name;
  char tmp_buff[FN_REFLEN];
 
  tmp_name= tmp_buff;
  /* Scan name from the end */
  ptr= strend(path_name)-1;
  while (ptr >= path_name && *ptr != '\\' && *ptr != '/') {
    ptr--;
  }
  ptr--;
  end= ptr;
  while (ptr >= path_name && *ptr != '\\' && *ptr != '/') {
    ptr--;
  }
  uint name_len= end - ptr;
  memcpy(tmp_name, ptr + 1, name_len);
  tmp_name[name_len]= '\0';
#ifdef __WIN__
  /* Put to lower case */
  
  ptr= tmp_name;
  
  while (*ptr != '\0') {
    *ptr= tolower(*ptr);
    ptr++;
  }
#endif
  filename_to_tablename(tmp_name, dbname, FN_REFLEN);
}

/**
  Set m_dbname from full pathname to table file.
*/

void ha_ndbcluster::set_dbname(const char *path_name)
{
  set_dbname(path_name, m_dbname);
}

/**
  Set a given location from full pathname to table file.
*/

void
ha_ndbcluster::set_tabname(const char *path_name, char * tabname)
{
  char *end, *ptr, *tmp_name;
  char tmp_buff[FN_REFLEN];

  tmp_name= tmp_buff;
  /* Scan name from the end */
  end= strend(path_name)-1;
  ptr= end;
  while (ptr >= path_name && *ptr != '\\' && *ptr != '/') {
    ptr--;
  }
  uint name_len= end - ptr;
  memcpy(tmp_name, ptr + 1, end - ptr);
  tmp_name[name_len]= '\0';
#ifdef __WIN__
  /* Put to lower case */
  ptr= tmp_name;
  
  while (*ptr != '\0') {
    *ptr= tolower(*ptr);
    ptr++;
  }
#endif
  filename_to_tablename(tmp_name, tabname, FN_REFLEN);
}

/**
  Set m_tabname from full pathname to table file.
*/

void ha_ndbcluster::set_tabname(const char *path_name)
{
  set_tabname(path_name, m_tabname);
}


/* Determine roughly how many records are in the range specified */
ha_rows 
ha_ndbcluster::records_in_range(uint inx, key_range *min_key,
                                key_range *max_key)
{
  KEY *key_info= table->key_info + inx;
  uint key_length= key_info->key_length;
  NDB_INDEX_TYPE idx_type= get_index_type(inx);  

  DBUG_ENTER("records_in_range");
  // Prevent partial read of hash indexes by returning HA_POS_ERROR
  if ((idx_type == UNIQUE_INDEX || idx_type == PRIMARY_KEY_INDEX) &&
      ((min_key && min_key->length < key_length) ||
       (max_key && max_key->length < key_length)))
    DBUG_RETURN(HA_POS_ERROR);
  
  // Read from hash index with full key
  // This is a "const" table which returns only one record!      
  if ((idx_type != ORDERED_INDEX) &&
      ((min_key && min_key->length == key_length) || 
       (max_key && max_key->length == key_length)))
    DBUG_RETURN(1);
  
  if ((idx_type == PRIMARY_KEY_ORDERED_INDEX ||
       idx_type == UNIQUE_ORDERED_INDEX ||
       idx_type == ORDERED_INDEX) &&
      m_index[inx].index_stat != NULL) // --ndb-index-stat-enable=1
  {
    THD *thd= current_thd;
    NDB_INDEX_DATA& d=m_index[inx];
    const NDBINDEX* index= d.index;
    Ndb *ndb= get_ndb(thd);
    NdbTransaction* active_trans= m_thd_ndb ? m_thd_ndb->trans : 0;
    NdbTransaction* trans=NULL;
    int res=0;
    Uint64 rows;

    do
    {
      // We must provide approx table rows
      Uint64 table_rows=0;
      if (stats.records != ~(ha_rows)0 && stats.records != 0)
      {
        table_rows = stats.records;
        DBUG_PRINT("info", ("use info->records: %lu", (ulong) table_rows));
      }
      else
      {
        if (update_stats(thd, 1))
          break;
        table_rows= stats.records;
        DBUG_PRINT("info", ("use db row_count: %lu", (ulong) table_rows));
        if (table_rows == 0) {
          // Problem if autocommit=0
#ifdef ndb_get_table_statistics_uses_active_trans
          rows=0;
          break;
#endif
        }
      }

      /*
        Query the index statistics for our range.
      */
      if ((trans=active_trans) == NULL || 
	  trans->commitStatus() != NdbTransaction::Started)
      {
        DBUG_PRINT("info", ("no active trans"));
        if (! (trans=ndb->startTransaction()))
          ERR_BREAK(ndb->getNdbError(), res);
      }
      
      /* Create an IndexBound struct for the keys */
      NdbIndexScanOperation::IndexBound ib;
      compute_index_bounds(ib,
                           key_info,
                           min_key, 
                           max_key);

      ib.range_no= 0;

      // Decide if db should be contacted
      int flags=0;
      if (d.index_stat_query_count < d.index_stat_cache_entries ||
          (d.index_stat_update_freq != 0 &&
           d.index_stat_query_count % d.index_stat_update_freq == 0))
      {
        DBUG_PRINT("info", ("force stat from db"));
        flags|=NdbIndexStat::RR_UseDb;
      }
      if (d.index_stat->records_in_range(index, 
                                         trans, 
                                         d.ndb_record_key,
                                         m_ndb_record,
                                         &ib, 
                                         table_rows, 
                                         &rows, 
                                         flags) == -1)
        ERR_BREAK(d.index_stat->getNdbError(), res);
      d.index_stat_query_count++;
    } while (0);

    if (trans != active_trans && rows == 0)
      rows = 1;
    if (trans != active_trans && trans != NULL)
      ndb->closeTransaction(trans);
    if (res != 0)
      DBUG_RETURN(HA_POS_ERROR);
    DBUG_RETURN(rows);
  }

  DBUG_RETURN(10); /* Good guess when you don't know anything */
}

ulonglong ha_ndbcluster::table_flags(void) const
{
  THD *thd= current_thd;
  ulonglong f= m_table_flags;
  /*
    To allow for logging of ndb tables during stmt based logging;
    flag cabablity, but also turn off flag for OWN_BINLOGGING
  */
  if (thd->variables.binlog_format == BINLOG_FORMAT_STMT)
    f= (f | HA_BINLOG_STMT_CAPABLE) & ~HA_HAS_OWN_BINLOGGING;
  return f;
}
const char * ha_ndbcluster::table_type() const 
{
  return("NDBCLUSTER");
}
uint ha_ndbcluster::max_supported_record_length() const
{ 
  return NDB_MAX_TUPLE_SIZE;
}
uint ha_ndbcluster::max_supported_keys() const
{
  return MAX_KEY;
}
uint ha_ndbcluster::max_supported_key_parts() const 
{
  return NDB_MAX_NO_OF_ATTRIBUTES_IN_KEY;
}
uint ha_ndbcluster::max_supported_key_length() const
{
  return NDB_MAX_KEY_SIZE;
}
uint ha_ndbcluster::max_supported_key_part_length() const
{
  return NDB_MAX_KEY_SIZE;
}
bool ha_ndbcluster::low_byte_first() const
{ 
#ifdef WORDS_BIGENDIAN
  return FALSE;
#else
  return TRUE;
#endif
}
const char* ha_ndbcluster::index_type(uint key_number)
{
  switch (get_index_type(key_number)) {
  case ORDERED_INDEX:
  case UNIQUE_ORDERED_INDEX:
  case PRIMARY_KEY_ORDERED_INDEX:
    return "BTREE";
  case UNIQUE_INDEX:
  case PRIMARY_KEY_INDEX:
  default:
    return "HASH";
  }
}

uint8 ha_ndbcluster::table_cache_type()
{
  DBUG_ENTER("ha_ndbcluster::table_cache_type=HA_CACHE_TBL_ASKTRANSACT");
  DBUG_RETURN(HA_CACHE_TBL_ASKTRANSACT);
}


uint ndb_get_commitcount(THD *thd, char *dbname, char *tabname,
                         Uint64 *commit_count)
{
  char name[FN_REFLEN];
  NDB_SHARE *share;
  DBUG_ENTER("ndb_get_commitcount");

  build_table_filename(name, sizeof(name), dbname, tabname, "", 0);
  DBUG_PRINT("enter", ("name: %s", name));
  pthread_mutex_lock(&ndbcluster_mutex);
  if (!(share=(NDB_SHARE*) hash_search(&ndbcluster_open_tables,
                                       (uchar*) name,
                                       strlen(name))))
  {
    pthread_mutex_unlock(&ndbcluster_mutex);
    DBUG_PRINT("info", ("Table %s not found in ndbcluster_open_tables", name));
    DBUG_RETURN(1);
  }
  /* ndb_share reference temporary, free below */
  share->use_count++;
  DBUG_PRINT("NDB_SHARE", ("%s temporary  use_count: %u",
                           share->key, share->use_count));
  pthread_mutex_unlock(&ndbcluster_mutex);

  pthread_mutex_lock(&share->mutex);
  if (ndb_cache_check_time > 0)
  {
    if (share->commit_count != 0)
    {
      *commit_count= share->commit_count;
#ifndef DBUG_OFF
      char buff[22];
#endif
      DBUG_PRINT("info", ("Getting commit_count: %s from share",
                          llstr(share->commit_count, buff)));
      pthread_mutex_unlock(&share->mutex);
      /* ndb_share reference temporary free */
      DBUG_PRINT("NDB_SHARE", ("%s temporary free  use_count: %u",
                               share->key, share->use_count));
      free_share(&share);
      DBUG_RETURN(0);
    }
  }
  DBUG_PRINT("info", ("Get commit_count from NDB"));
  Ndb *ndb;
  if (!(ndb= check_ndb_in_thd(thd)))
    DBUG_RETURN(1);
  if (ndb->setDatabaseName(dbname))
  {
    ERR_RETURN(ndb->getNdbError());
  }
  uint lock= share->commit_count_lock;
  pthread_mutex_unlock(&share->mutex);

  struct Ndb_statistics stat;
  {
    Ndb_table_guard ndbtab_g(ndb->getDictionary(), tabname);
    if (ndbtab_g.get_table() == 0
        || ndb_get_table_statistics(thd, NULL, FALSE, ndb, ndbtab_g.get_table(), &stat))
    {
      /* ndb_share reference temporary free */
      DBUG_PRINT("NDB_SHARE", ("%s temporary free  use_count: %u",
                               share->key, share->use_count));
      free_share(&share);
      DBUG_RETURN(1);
    }
  }

  pthread_mutex_lock(&share->mutex);
  if (share->commit_count_lock == lock)
  {
#ifndef DBUG_OFF
    char buff[22];
#endif
    DBUG_PRINT("info", ("Setting commit_count to %s",
                        llstr(stat.commit_count, buff)));
    share->commit_count= stat.commit_count;
    *commit_count= stat.commit_count;
  }
  else
  {
    DBUG_PRINT("info", ("Discarding commit_count, comit_count_lock changed"));
    *commit_count= 0;
  }
  pthread_mutex_unlock(&share->mutex);
  /* ndb_share reference temporary free */
  DBUG_PRINT("NDB_SHARE", ("%s temporary free  use_count: %u",
                           share->key, share->use_count));
  free_share(&share);
  DBUG_RETURN(0);
}


/**
  Check if a cached query can be used.

  This is done by comparing the supplied engine_data to commit_count of
  the table.

  The commit_count is either retrieved from the share for the table, where
  it has been cached by the util thread. If the util thread is not started,
  NDB has to be contacetd to retrieve the commit_count, this will introduce
  a small delay while waiting for NDB to answer.


  @param thd            thread handle
  @param full_name      concatenation of database name,
                        the null character '\\0', and the table name
  @param full_name_len  length of the full name,
                        i.e. len(dbname) + len(tablename) + 1
  @param engine_data    parameter retrieved when query was first inserted into
                        the cache. If the value of engine_data is changed,
                        all queries for this table should be invalidated.

  @retval
    TRUE  Yes, use the query from cache
  @retval
    FALSE No, don't use the cached query, and if engine_data
          has changed, all queries for this table should be invalidated

*/

static my_bool
ndbcluster_cache_retrieval_allowed(THD *thd,
                                   char *full_name, uint full_name_len,
                                   ulonglong *engine_data)
{
  Uint64 commit_count;
  char *dbname= full_name;
  char *tabname= dbname+strlen(dbname)+1;
#ifndef DBUG_OFF
  char buff[22], buff2[22];
#endif
  DBUG_ENTER("ndbcluster_cache_retrieval_allowed");
  DBUG_PRINT("enter", ("dbname: %s, tabname: %s",
                       dbname, tabname));

  if (thd->options & (OPTION_NOT_AUTOCOMMIT | OPTION_BEGIN))
  {
    /* Don't allow qc to be used if table has been previously
       modified in transaction */
    Thd_ndb *thd_ndb= get_thd_ndb(thd);
    if (!thd_ndb->changed_tables.is_empty())
    {
      NDB_SHARE* share;
      List_iterator_fast<NDB_SHARE> it(thd_ndb->changed_tables);
      while ((share= it++))
      {
        if (strcmp(share->table_name, tabname) == 0 &&
            strcmp(share->db, dbname) == 0)
        {
          DBUG_PRINT("exit", ("No, transaction has changed table"));
          DBUG_RETURN(FALSE);
        }
      }
    }
  }

  if (ndb_get_commitcount(thd, dbname, tabname, &commit_count))
  {
    *engine_data= 0; /* invalidate */
    DBUG_PRINT("exit", ("No, could not retrieve commit_count"));
    DBUG_RETURN(FALSE);
  }
  DBUG_PRINT("info", ("*engine_data: %s, commit_count: %s",
                      llstr(*engine_data, buff), llstr(commit_count, buff2)));
  if (commit_count == 0)
  {
    *engine_data= 0; /* invalidate */
    DBUG_PRINT("exit", ("No, local commit has been performed"));
    DBUG_RETURN(FALSE);
  }
  else if (*engine_data != commit_count)
  {
    *engine_data= commit_count; /* invalidate */
     DBUG_PRINT("exit", ("No, commit_count has changed"));
     DBUG_RETURN(FALSE);
   }

  DBUG_PRINT("exit", ("OK to use cache, engine_data: %s",
                      llstr(*engine_data, buff)));
  DBUG_RETURN(TRUE);
}


/**
  Register a table for use in the query cache.

  Fetch the commit_count for the table and return it in engine_data,
  this will later be used to check if the table has changed, before
  the cached query is reused.

  @param thd            thread handle
  @param full_name      concatenation of database name,
                        the null character '\\0', and the table name
  @param full_name_len  length of the full name,
                        i.e. len(dbname) + len(tablename) + 1
  @param engine_callback  function to be called before using cache on
                          this table
  @param[out] engine_data    commit_count for this table

  @retval
    TRUE  Yes, it's ok to cahce this query
  @retval
    FALSE No, don't cach the query
*/

my_bool
ha_ndbcluster::register_query_cache_table(THD *thd,
                                          char *full_name, uint full_name_len,
                                          qc_engine_callback *engine_callback,
                                          ulonglong *engine_data)
{
  Uint64 commit_count;
#ifndef DBUG_OFF
  char buff[22];
#endif
  DBUG_ENTER("ha_ndbcluster::register_query_cache_table");
  DBUG_PRINT("enter",("dbname: %s, tabname: %s",
		      m_dbname, m_tabname));

  if (thd->options & (OPTION_NOT_AUTOCOMMIT | OPTION_BEGIN))
  {
    /* Don't allow qc to be used if table has been previously
       modified in transaction */
    Thd_ndb *thd_ndb= get_thd_ndb(thd);
    if (!thd_ndb->changed_tables.is_empty())
    {
      DBUG_ASSERT(m_share);
      NDB_SHARE* share;
      List_iterator_fast<NDB_SHARE> it(thd_ndb->changed_tables);
      while ((share= it++))
      {
        if (m_share == share)
        {
          DBUG_PRINT("exit", ("No, transaction has changed table"));
          DBUG_RETURN(FALSE);
        }
      }
    }
  }

  if (ndb_get_commitcount(thd, m_dbname, m_tabname, &commit_count))
  {
    *engine_data= 0;
    DBUG_PRINT("exit", ("Error, could not get commitcount"));
    DBUG_RETURN(FALSE);
  }
  *engine_data= commit_count;
  *engine_callback= ndbcluster_cache_retrieval_allowed;
  DBUG_PRINT("exit", ("commit_count: %s", llstr(commit_count, buff)));
  DBUG_RETURN(commit_count > 0);
}


/**
  Handling the shared NDB_SHARE structure that is needed to
  provide table locking.

  It's also used for sharing data with other NDB handlers
  in the same MySQL Server. There is currently not much
  data we want to or can share.
*/

static uchar *ndbcluster_get_key(NDB_SHARE *share, size_t *length,
                                my_bool not_used __attribute__((unused)))
{
  *length= share->key_length;
  return (uchar*) share->key;
}


#ifndef DBUG_OFF

static void print_share(const char* where, NDB_SHARE* share)
{
  fprintf(DBUG_FILE,
          "%s %s.%s: use_count: %u, commit_count: %lu\n",
          where, share->db, share->table_name, share->use_count,
          (ulong) share->commit_count);
  fprintf(DBUG_FILE,
          "  - key: %s, key_length: %d\n",
          share->key, share->key_length);

#ifdef HAVE_NDB_BINLOG
  Ndb_event_data *event_data= 0;
  if (share->event_data)
    event_data= share->event_data;
  else if (share->op)
    event_data= (Ndb_event_data *) share->op->getCustomData();
  if (event_data)
  {
    fprintf(DBUG_FILE,
            "  - event_data->table: %p %s.%s\n",
            event_data->table, event_data->table->s->db.str,
            event_data->table->s->table_name.str);
  }
#endif
}


static void print_ndbcluster_open_tables()
{
  DBUG_LOCK_FILE;
  fprintf(DBUG_FILE, ">ndbcluster_open_tables\n");
  for (uint i= 0; i < ndbcluster_open_tables.records; i++)
    print_share("",
                (NDB_SHARE*)hash_element(&ndbcluster_open_tables, i));
  fprintf(DBUG_FILE, "<ndbcluster_open_tables\n");
  DBUG_UNLOCK_FILE;
}

#endif


#define dbug_print_open_tables()                \
  DBUG_EXECUTE("info",                          \
               print_ndbcluster_open_tables(););

#define dbug_print_share(t, s)                  \
  DBUG_LOCK_FILE;                               \
  DBUG_EXECUTE("info",                          \
               print_share((t), (s)););         \
  DBUG_UNLOCK_FILE;


#ifdef HAVE_NDB_BINLOG
/*
  For some reason a share is still around, try to salvage the situation
  by closing all cached tables. If the share still exists, there is an
  error somewhere but only report this to the error log.  Keep this
  "trailing share" but rename it since there are still references to it
  to avoid segmentation faults.  There is a risk that the memory for
  this trailing share leaks.
  
  Must be called with previous pthread_mutex_lock(&ndbcluster_mutex)
*/
int handle_trailing_share(THD *thd, NDB_SHARE *share, int have_lock_open)
{
  static ulong trailing_share_id= 0;
  DBUG_ENTER("handle_trailing_share");

  /* ndb_share reference temporary, free below */
  ++share->use_count;
  if (ndb_extra_logging > 9)
    sql_print_information ("handle_trailing_share: %s use_count: %u", share->key, share->use_count);
  DBUG_PRINT("NDB_SHARE", ("%s temporary  use_count: %u",
                           share->key, share->use_count));
  pthread_mutex_unlock(&ndbcluster_mutex);

  TABLE_LIST table_list;
  bzero((char*) &table_list,sizeof(table_list));
  table_list.db= share->db;
  table_list.alias= table_list.table_name= share->table_name;
  if (have_lock_open)
    safe_mutex_assert_owner(&LOCK_open);
  else
    pthread_mutex_lock(&LOCK_open);    
  close_cached_tables(thd, &table_list, TRUE, FALSE);
  if (!have_lock_open)
    pthread_mutex_unlock(&LOCK_open);    

  pthread_mutex_lock(&ndbcluster_mutex);
  /* ndb_share reference temporary free */
  DBUG_PRINT("NDB_SHARE", ("%s temporary free  use_count: %u",
                           share->key, share->use_count));
  if (!--share->use_count)
  {
    if (ndb_extra_logging > 9)
      sql_print_information ("handle_trailing_share: %s use_count: %u", share->key, share->use_count);
    if (ndb_extra_logging)
      sql_print_information("NDB_SHARE: trailing share "
                            "%s(connect_count: %u) "
                            "released by close_cached_tables at "
                            "connect_count: %u",
                            share->key,
                            share->connect_count,
                            g_ndb_cluster_connection->get_connect_count());
    ndbcluster_real_free_share(&share);
    DBUG_RETURN(0);
  }
  if (ndb_extra_logging > 9)
    sql_print_information ("handle_trailing_share: %s use_count: %u", share->key, share->use_count);

  /*
    share still exists, if share has not been dropped by server
    release that share
  */
  if (share->state != NSS_DROPPED)
  {
    share->state= NSS_DROPPED;
    /* ndb_share reference create free */
    DBUG_PRINT("NDB_SHARE", ("%s create free  use_count: %u",
                             share->key, share->use_count));
    --share->use_count;
    if (ndb_extra_logging > 9)
      sql_print_information ("handle_trailing_share: %s use_count: %u", share->key, share->use_count);

    if (share->use_count == 0)
    {
      if (ndb_extra_logging)
        sql_print_information("NDB_SHARE: trailing share "
                              "%s(connect_count: %u) "
                              "released after NSS_DROPPED check "
                              "at connect_count: %u",
                              share->key,
                              share->connect_count,
                              g_ndb_cluster_connection->get_connect_count());
      ndbcluster_real_free_share(&share);
      DBUG_RETURN(0);
    }
  }

  DBUG_PRINT("info", ("NDB_SHARE: %s already exists use_count=%d, op=0x%lx.",
                      share->key, share->use_count, (long) share->op));
  /* 
     Ignore table shares only opened by util thread
   */
  if (!((share->use_count == 1) && share->util_thread))
  {
    sql_print_warning("NDB_SHARE: %s already exists use_count=%d."
                      " Moving away for safety, but possible memleak.",
                      share->key, share->use_count);
  }
  dbug_print_open_tables();

  /*
    Ndb share has not been released as it should
  */
#ifdef NOT_YET
  DBUG_ASSERT(FALSE);
#endif

  /*
    This is probably an error.  We can however save the situation
    at the cost of a possible mem leak, by "renaming" the share
    - First remove from hash
  */
  hash_delete(&ndbcluster_open_tables, (uchar*) share);

  /*
    now give it a new name, just a running number
    if space is not enough allocate some more
  */
  {
    const uint min_key_length= 10;
    if (share->key_length < min_key_length)
    {
      share->key= (char*) alloc_root(&share->mem_root, min_key_length + 1);
      share->key_length= min_key_length;
    }
    share->key_length=
      my_snprintf(share->key, min_key_length + 1, "#leak%lu",
                  trailing_share_id++);
  }
  /* Keep it for possible the future trailing free */
  my_hash_insert(&ndbcluster_open_tables, (uchar*) share);

  DBUG_RETURN(0);
}

/*
  Rename share is used during rename table.
*/
int ndbcluster_prepare_rename_share(NDB_SHARE *share, const char *new_key)
{
  /*
    allocate and set the new key, db etc
    enough space for key, db, and table_name
  */
  uint new_length= (uint) strlen(new_key);
  share->new_key= (char*) alloc_root(&share->mem_root, 2 * (new_length + 1));
  strmov(share->new_key, new_key);
  return 0;
}

int ndbcluster_undo_rename_share(THD *thd, NDB_SHARE *share)
{
  share->new_key= share->old_names;
  ndbcluster_rename_share(thd, share);
  return 0;
}

int ndbcluster_rename_share(THD *thd, NDB_SHARE *share, int have_lock_open)
{
  NDB_SHARE *tmp;
  pthread_mutex_lock(&ndbcluster_mutex);
  uint new_length= (uint) strlen(share->new_key);
  DBUG_PRINT("ndbcluster_rename_share", ("old_key: %s  old__length: %d",
                              share->key, share->key_length));
  if ((tmp= (NDB_SHARE*) hash_search(&ndbcluster_open_tables,
                                     (uchar*) share->new_key, new_length)))
    handle_trailing_share(thd, tmp, have_lock_open);

  /* remove the share from hash */
  hash_delete(&ndbcluster_open_tables, (uchar*) share);
  dbug_print_open_tables();

  /* save old stuff if insert should fail */
  uint old_length= share->key_length;
  char *old_key= share->key;

  share->key= share->new_key;
  share->key_length= new_length;

  if (my_hash_insert(&ndbcluster_open_tables, (uchar*) share))
  {
    // ToDo free the allocated stuff above?
    DBUG_PRINT("error", ("ndbcluster_rename_share: my_hash_insert %s failed",
                         share->key));
    share->key= old_key;
    share->key_length= old_length;
    if (my_hash_insert(&ndbcluster_open_tables, (uchar*) share))
    {
      sql_print_error("ndbcluster_rename_share: failed to recover %s", share->key);
      DBUG_PRINT("error", ("ndbcluster_rename_share: my_hash_insert %s failed",
                           share->key));
    }
    dbug_print_open_tables();
    pthread_mutex_unlock(&ndbcluster_mutex);
    return -1;
  }
  dbug_print_open_tables();

  share->db= share->key + new_length + 1;
  ha_ndbcluster::set_dbname(share->new_key, share->db);
  share->table_name= share->db + strlen(share->db) + 1;
  ha_ndbcluster::set_tabname(share->new_key, share->table_name);

  dbug_print_share("ndbcluster_rename_share:", share);
  Ndb_event_data *event_data= 0;
  if (share->event_data)
    event_data= share->event_data;
  else if (share->op)
    event_data= (Ndb_event_data *) share->op->getCustomData();
  if (event_data && event_data->table)
  {
    event_data->table->s->db.str= share->db;
    event_data->table->s->db.length= strlen(share->db);
    event_data->table->s->table_name.str= share->table_name;
    event_data->table->s->table_name.length= strlen(share->table_name);
  }
  /* else rename will be handled when the ALTER event comes */
  share->old_names= old_key;
  // ToDo free old_names after ALTER EVENT

  if (ndb_extra_logging > 9)
    sql_print_information ("ndbcluster_rename_share: %s-%s use_count: %u", old_key, share->key, share->use_count);

  pthread_mutex_unlock(&ndbcluster_mutex);
  return 0;
}
#endif

/*
  Increase refcount on existing share.
  Always returns share and cannot fail.
*/
NDB_SHARE *ndbcluster_get_share(NDB_SHARE *share)
{
  pthread_mutex_lock(&ndbcluster_mutex);
  share->use_count++;

  dbug_print_open_tables();
  dbug_print_share("ndbcluster_get_share:", share);
  if (ndb_extra_logging > 9)
    sql_print_information ("ndbcluster_get_share: %s use_count: %u", share->key, share->use_count);
  pthread_mutex_unlock(&ndbcluster_mutex);
  return share;
}


/*
  Get a share object for key

  Returns share for key, and increases the refcount on the share.

  create_if_not_exists == TRUE:
    creates share if it does not alreade exist
    returns 0 only due to out of memory, and then sets my_error

  create_if_not_exists == FALSE:
    returns 0 if share does not exist

  have_lock == TRUE, pthread_mutex_lock(&ndbcluster_mutex) already taken
*/

NDB_SHARE *ndbcluster_get_share(const char *key, TABLE *table,
                                bool create_if_not_exists,
                                bool have_lock)
{
  NDB_SHARE *share;
  uint length= (uint) strlen(key);
  DBUG_ENTER("ndbcluster_get_share");
  DBUG_PRINT("enter", ("key: '%s'", key));

  if (!have_lock)
    pthread_mutex_lock(&ndbcluster_mutex);
  if (!(share= (NDB_SHARE*) hash_search(&ndbcluster_open_tables,
                                        (uchar*) key,
                                        length)))
  {
    if (!create_if_not_exists)
    {
      DBUG_PRINT("error", ("get_share: %s does not exist", key));
      if (!have_lock)
        pthread_mutex_unlock(&ndbcluster_mutex);
      DBUG_RETURN(0);
    }
    if ((share= (NDB_SHARE*) my_malloc(sizeof(*share),
                                       MYF(MY_WME | MY_ZEROFILL))))
    {
      MEM_ROOT **root_ptr=
        my_pthread_getspecific_ptr(MEM_ROOT**, THR_MALLOC);
      MEM_ROOT *old_root= *root_ptr;
      init_sql_alloc(&share->mem_root, 1024, 0);
      *root_ptr= &share->mem_root; // remember to reset before return
      share->state= NSS_INITIAL;
      /* enough space for key, db, and table_name */
      share->key= (char*) alloc_root(*root_ptr, 2 * (length + 1));
      share->key_length= length;
      strmov(share->key, key);
      if (my_hash_insert(&ndbcluster_open_tables, (uchar*) share))
      {
        free_root(&share->mem_root, MYF(0));
        my_free((uchar*) share, 0);
        *root_ptr= old_root;
        if (!have_lock)
          pthread_mutex_unlock(&ndbcluster_mutex);
        DBUG_RETURN(0);
      }
      thr_lock_init(&share->lock);
      pthread_mutex_init(&share->mutex, MY_MUTEX_INIT_FAST);
      share->commit_count= 0;
      share->commit_count_lock= 0;
      share->db= share->key + length + 1;
      ha_ndbcluster::set_dbname(key, share->db);
      share->table_name= share->db + strlen(share->db) + 1;
      ha_ndbcluster::set_tabname(key, share->table_name);
#ifdef HAVE_NDB_BINLOG
      if (ndbcluster_binlog_init_share(current_thd, share, table))
      {
        DBUG_PRINT("error", ("get_share: %s could not init share", key));
        ndbcluster_real_free_share(&share);
        *root_ptr= old_root;
        if (!have_lock)
          pthread_mutex_unlock(&ndbcluster_mutex);
        DBUG_RETURN(0);
      }
#endif
      *root_ptr= old_root;
    }
    else
    {
      DBUG_PRINT("error", ("get_share: failed to alloc share"));
      if (!have_lock)
        pthread_mutex_unlock(&ndbcluster_mutex);
      my_error(ER_OUTOFMEMORY, MYF(0), sizeof(*share));
      DBUG_RETURN(0);
    }
  }
  share->use_count++;
  if (ndb_extra_logging > 9)
    sql_print_information ("ndbcluster_get_share: %s use_count: %u", share->key, share->use_count);

  dbug_print_open_tables();
  dbug_print_share("ndbcluster_get_share:", share);
  if (!have_lock)
    pthread_mutex_unlock(&ndbcluster_mutex);
  DBUG_RETURN(share);
}


void ndbcluster_real_free_share(NDB_SHARE **share)
{
  DBUG_ENTER("ndbcluster_real_free_share");
  dbug_print_share("ndbcluster_real_free_share:", *share);

  if (ndb_extra_logging > 9)
    sql_print_information ("ndbcluster_real_free_share: %s use_count: %u", (*share)->key, (*share)->use_count);

  hash_delete(&ndbcluster_open_tables, (uchar*) *share);
  thr_lock_delete(&(*share)->lock);
  pthread_mutex_destroy(&(*share)->mutex);

#ifdef HAVE_NDB_BINLOG
  (*share)->new_op= 0;
  if ((*share)->event_data)
  {
    delete (*share)->event_data;
    (*share)->event_data= 0;
  }
#endif
  free_root(&(*share)->mem_root, MYF(0));
  my_free((uchar*) *share, MYF(0));
  *share= 0;

  dbug_print_open_tables();
  DBUG_VOID_RETURN;
}


void ndbcluster_free_share(NDB_SHARE **share, bool have_lock)
{
  if (!have_lock)
    pthread_mutex_lock(&ndbcluster_mutex);
  if (!--(*share)->use_count)
  {
    if (ndb_extra_logging > 9)
      sql_print_information ("ndbcluster_free_share: %s use_count: %u", (*share)->key, (*share)->use_count);
    ndbcluster_real_free_share(share);
  }
  else
  {
    if (ndb_extra_logging > 9)
      sql_print_information ("ndbcluster_free_share: %s use_count: %u", (*share)->key, (*share)->use_count);
    dbug_print_open_tables();
    dbug_print_share("ndbcluster_free_share:", *share);
  }
  if (!have_lock)
    pthread_mutex_unlock(&ndbcluster_mutex);
}


struct ndb_table_statistics_row {
  Uint64 rows;
  Uint64 commits;
  Uint32 size;
  Uint64 fixed_mem;
  Uint64 var_mem;
};

int ha_ndbcluster::update_stats(THD *thd,
                                bool do_read_stat,
                                bool have_lock)
{
  struct Ndb_statistics stat;
  Thd_ndb *thd_ndb= get_thd_ndb(thd);
  DBUG_ENTER("ha_ndbcluster::update_stats");
  if (do_read_stat || !m_share)
  {
    Ndb *ndb= thd_ndb->ndb;
    if (ndb->setDatabaseName(m_dbname))
    {
      DBUG_RETURN(my_errno= HA_ERR_OUT_OF_MEM);
    }
    if (int err= ndb_get_table_statistics(thd, this, TRUE, ndb,
                                          m_ndb_statistics_record, &stat))
    {
      DBUG_RETURN(err);
    }
    if (m_share)
    {
      pthread_mutex_lock(&m_share->mutex);
      m_share->stat= stat;
      pthread_mutex_unlock(&m_share->mutex);
    }
  }
  else
  {
    pthread_mutex_lock(&m_share->mutex);
    stat= m_share->stat;
    pthread_mutex_unlock(&m_share->mutex);
  }
  struct Ndb_local_table_statistics *local_info= m_table_info;
  int no_uncommitted_rows_count;
  if (thd_ndb->m_error || !local_info)
    no_uncommitted_rows_count= 0;
  else
    no_uncommitted_rows_count= local_info->no_uncommitted_rows_count;
  stats.mean_rec_length= stat.row_size;
  stats.data_file_length= stat.fragment_memory;
  stats.records= stat.row_count + no_uncommitted_rows_count;
  DBUG_PRINT("exit", ("stats.records: %d  "
                      "stat->row_count: %d  "
                      "no_uncommitted_rows_count: %d",
                      (int)stats.records,
                      (int)stat.row_count,
                      (int)no_uncommitted_rows_count));
  DBUG_RETURN(0);
}

static
NdbRecord *
ndb_get_table_statistics_ndbrecord(NDBDICT *dict, const NDBTAB *table)
{
  NdbDictionary::RecordSpecification spec[5];
  spec[0].column= NdbDictionary::Column::ROW_COUNT;
  spec[0].offset= offsetof(struct ndb_table_statistics_row, rows);
  spec[0].nullbit_byte_offset= 0;
  spec[0].nullbit_bit_in_byte= 0;
  spec[1].column= NdbDictionary::Column::COMMIT_COUNT;
  spec[1].offset= offsetof(struct ndb_table_statistics_row, commits);
  spec[1].nullbit_byte_offset= 0;
  spec[1].nullbit_bit_in_byte= 0;
  spec[2].column= NdbDictionary::Column::ROW_SIZE;
  spec[2].offset= offsetof(struct ndb_table_statistics_row, size);
  spec[2].nullbit_byte_offset= 0;
  spec[2].nullbit_bit_in_byte= 0;
  spec[3].column= NdbDictionary::Column::FRAGMENT_FIXED_MEMORY;
  spec[3].offset= offsetof(struct ndb_table_statistics_row, fixed_mem);
  spec[3].nullbit_byte_offset= 0;
  spec[3].nullbit_bit_in_byte= 0;
  spec[4].column= NdbDictionary::Column::FRAGMENT_VARSIZED_MEMORY;
  spec[4].offset= offsetof(struct ndb_table_statistics_row, var_mem);
  spec[4].nullbit_byte_offset= 0;
  spec[4].nullbit_bit_in_byte= 0;

  return dict->createRecord(table, spec,
                            sizeof(spec)/sizeof(spec[0]), sizeof(spec[0]), 0);
}

static 
int
ndb_get_table_statistics(THD *thd, ha_ndbcluster* file, bool report_error, Ndb* ndb,
                         const NdbRecord *record,
                         struct Ndb_statistics * ndbstat,
                         bool have_lock)
{
  NdbTransaction* pTrans;
  NdbError error;
  int retries= 100;
  int reterr= 0;
  int retry_sleep= 30; /* 30 milliseconds */
  const char *row;
#ifndef DBUG_OFF
  char buff[22], buff2[22], buff3[22], buff4[22];
#endif
  DBUG_ENTER("ndb_get_table_statistics");

  DBUG_ASSERT(record != 0);
  
  const Uint32 codeWords= 1;
  Uint32 codeSpace[ codeWords ];
  NdbInterpretedCode code(NULL, // Table is irrelevant
                          &codeSpace[0],
                          codeWords);
  if ((code.interpret_exit_last_row() != 0) ||
      (code.finalise() != 0))
  {
    reterr= code.getNdbError().code;
    DBUG_PRINT("exit", ("failed, reterr: %u, NdbError %u(%s)", reterr,
                        error.code, error.message));
    DBUG_RETURN(reterr);
  }

  do
  {
    Uint32 count= 0;
    Uint64 sum_rows= 0;
    Uint64 sum_commits= 0;
    Uint64 sum_row_size= 0;
    Uint64 sum_mem= 0;
    NdbScanOperation*pOp;
    int check;

    if ((pTrans= ndb->startTransaction()) == NULL)
    {
      error= ndb->getNdbError();
      goto retry;
    }

    NdbScanOperation::ScanOptions options;
    options.optionsPresent= NdbScanOperation::ScanOptions::SO_BATCH |
                            NdbScanOperation::ScanOptions::SO_INTERPRETED;
    /* Set batch_size=1, as we need only one row per fragment. */
    options.batch= 1;
    options.interpretedCode= &code;

    if ((pOp= pTrans->scanTable(record, NdbOperation::LM_CommittedRead,
                                NULL, 
                                &options,
                                sizeof(NdbScanOperation::ScanOptions))) == NULL)
    {
      error= pTrans->getNdbError();
      goto retry;
    }
    
    if (pTrans->execute(NdbTransaction::NoCommit,
                        NdbOperation::AbortOnError,
                        TRUE) == -1)
    {
      error= pTrans->getNdbError();
      goto retry;
    }
    
    while ((check= pOp->nextResult(&row, TRUE, TRUE)) == 0)
    {
      /* NDB API ensures proper alignment of rows to make the cast valid. */
      const ndb_table_statistics_row *stat=
        (const ndb_table_statistics_row *)row;
      DBUG_PRINT("info", ("nextResult stat->rows: %d  stat->commits: %d",
                          (int)stat->rows, (int)stat->commits));
      sum_rows+= stat->rows;
      sum_commits+= stat->commits;
      if (sum_row_size < stat->size)
        sum_row_size= stat->size;
      sum_mem+= stat->fixed_mem + stat->var_mem;
      count++;
    }
    
    if (check == -1)
    {
      error= pOp->getNdbError();
      goto retry;
    }

    pOp->close(TRUE);

    ndb->closeTransaction(pTrans);

    ndbstat->row_count= sum_rows;
    ndbstat->commit_count= sum_commits;
    ndbstat->row_size= sum_row_size;
    ndbstat->fragment_memory= sum_mem;

    DBUG_PRINT("exit", ("records: %s  commits: %s "
                        "row_size: %s  mem: %s count: %u",
			llstr(sum_rows, buff),
                        llstr(sum_commits, buff2),
                        llstr(sum_row_size, buff3),
                        llstr(sum_mem, buff4),
                        count));

    DBUG_RETURN(0);
retry:
    if(report_error)
    {
      if (file && pTrans)
      {
        reterr= file->ndb_err(pTrans, have_lock);
      }
      else
      {
        const NdbError& tmp= error;
        ERR_PRINT(tmp);
        reterr= ndb_to_mysql_error(&tmp);
      }
    }
    else
      reterr= error.code;

    if (pTrans)
    {
      ndb->closeTransaction(pTrans);
      pTrans= NULL;
    }
    if (error.status == NdbError::TemporaryError &&
        retries-- && !thd->killed)
    {
      do_retry_sleep(retry_sleep);
      continue;
    }
    break;
  } while(1);
  DBUG_PRINT("exit", ("failed, reterr: %u, NdbError %u(%s)", reterr,
                      error.code, error.message));
  DBUG_RETURN(reterr);
}

/*
  Query cache stuff
*/
static 
int
ndb_get_table_statistics(THD *thd, ha_ndbcluster* file, bool report_error, Ndb* ndb,
                         const NDBTAB *ndbtab,
                         struct Ndb_statistics *ndbstat,
                         bool have_lock)
{
  NDBDICT *dict= ndb->getDictionary();
  NdbRecord *rec= ndb_get_table_statistics_ndbrecord(dict, ndbtab);
  if (!rec)
  {
    DBUG_ENTER("ndb_get_table_statistics");
    ERR_RETURN(dict->getNdbError());
  }
  int res= ndb_get_table_statistics(thd, file, report_error, ndb, rec, ndbstat);
  dict->releaseRecord(rec);
  return res;
}

/**
  Create a .ndb file to serve as a placeholder indicating 
  that the table with this name is a ndb table.
*/

int ha_ndbcluster::write_ndb_file(const char *name)
{
  File file;
  bool error=1;
  char path[FN_REFLEN];
  
  DBUG_ENTER("write_ndb_file");
  DBUG_PRINT("enter", ("name: %s", name));

  (void)strxnmov(path, FN_REFLEN-1, 
                 mysql_data_home,"/",name,ha_ndb_ext,NullS);

  if ((file=my_create(path, CREATE_MODE,O_RDWR | O_TRUNC,MYF(MY_WME))) >= 0)
  {
    // It's an empty file
    error=0;
    my_close(file,MYF(0));
  }
  DBUG_RETURN(error);
}

void 
ha_ndbcluster::release_completed_operations(NdbTransaction *trans)
{
  if (trans->hasBlobOperation())
  {
    /* We are reading/writing BLOB fields, 
       releasing operation records is unsafe
    */
    return;
  }
  
  trans->releaseCompletedOperations();
}

/****************************************************************************
 * MRR interface implementation
 ***************************************************************************/


/**
   We will not attempt to deal with more than this many ranges in a single
   MRR execute().
*/
#define MRR_MAX_RANGES 128

/*
  Types of ranges during multi_range_read.

  Code assumes that X < enum_ordered_range is a valid check for range converted
  to key operation.
*/
enum multi_range_types
{
  enum_unique_range,            /// Range converted to key operation
  enum_empty_unique_range,      /// No data found (in key operation)
  enum_ordered_range,           /// Normal ordered index scan range
  enum_skip_range               /// Empty range (eg. partition pruning)
};

/**
  Usage of the MRR buffer is as follows:

  First, N char * values, each being the custom value obtained from
  RANGE_SEQ_IF::next() that needs to be returned from multi_range_read_next().
  N is usually == total number of ranges, but never more than MRR_MAX_RANGES
  (the MRR is split across several execute()s if necessary). N may be lower
  that actual number of ranges in a single execute() in case of split for
  other reasons.

  This is followed by N variable-sized entries, each

   - 1 byte of multi_range_types for this range.

   - (Only) for ranges converted to key operations (enum_unique_range and
     enum_empty_unique_range), this is followed by table_share->reclength
     bytes of row data.
*/

/* Return the needed size of the fixed array at start of HANDLER_BUFFER. */
static ulong
multi_range_fixed_size(int num_ranges)
{
  if (num_ranges > MRR_MAX_RANGES)
    num_ranges= MRR_MAX_RANGES;
  return num_ranges * sizeof(char *);
}

/* Return max number of ranges so that fixed part will still fit in buffer. */
static int
multi_range_max_ranges(int num_ranges, ulong bufsize)
{
  if (num_ranges > MRR_MAX_RANGES)
    num_ranges= MRR_MAX_RANGES;
  if (num_ranges * sizeof(char *) > bufsize)
    num_ranges= bufsize / sizeof(char *);
  return num_ranges;
}

/* Return the size in HANDLER_BUFFER of a variable-sized entry. */
static ulong
multi_range_entry_size(my_bool use_keyop, ulong reclength)
{
  /* Space for type byte. */
  ulong len= 1;
  if (use_keyop)
    len+= reclength;
  return len;
}

/*
  Return the maximum size of a variable-sized entry in HANDLER_BUFFER.

  Actual size may depend on key values (whether the actual value can be
  converted to a hash key operation or needs to be done as an ordered index
  scan).
*/
static ulong
multi_range_max_entry(NDB_INDEX_TYPE keytype, ulong reclength)
{
  return multi_range_entry_size(keytype != ORDERED_INDEX, reclength);
}

static uchar &
multi_range_entry_type(uchar *p)
{
  return *p;
}

/* Find the start of the next entry in HANDLER_BUFFER. */
static uchar *
multi_range_next_entry(uchar *p, ulong reclength)
{
  my_bool use_keyop= multi_range_entry_type(p) < enum_ordered_range;
  return p + multi_range_entry_size(use_keyop, reclength);
}

/* Get pointer to row data (for range converted to key operation). */
static uchar *
multi_range_row(uchar *p)
{
  DBUG_ASSERT(multi_range_entry_type(p) == enum_unique_range);
  return p + 1;
}

/* Get and put upper layer custom char *, use memcpy() for unaligned access. */
static char *
multi_range_get_custom(HANDLER_BUFFER *buffer, int range_no)
{
  DBUG_ASSERT(range_no < MRR_MAX_RANGES);
  return ((char **)(buffer->buffer))[range_no];
}

static void
multi_range_put_custom(HANDLER_BUFFER *buffer, int range_no, char *custom)
{
  DBUG_ASSERT(range_no < MRR_MAX_RANGES);
  ((char **)(buffer->buffer))[range_no]= custom;
}

/*
  This is used to check if an ordered index scan is needed for a range in
  a multi range read.
  If a scan is not needed, we use a faster primary/unique key operation
  instead.
*/
static my_bool
read_multi_needs_scan(NDB_INDEX_TYPE cur_index_type, const KEY *key_info,
                      const KEY_MULTI_RANGE *r)
{
  if (cur_index_type == ORDERED_INDEX)
    return TRUE;
  if (cur_index_type == PRIMARY_KEY_INDEX ||
      cur_index_type == UNIQUE_INDEX)
    return FALSE;
  DBUG_ASSERT(cur_index_type == PRIMARY_KEY_ORDERED_INDEX ||
              cur_index_type == UNIQUE_ORDERED_INDEX);
  if (r->start_key.length != key_info->key_length ||
      r->start_key.flag != HA_READ_KEY_EXACT)
    return TRUE;                                // Not exact match, need scan
  if (cur_index_type == UNIQUE_ORDERED_INDEX &&
      check_null_in_key(key_info, r->start_key.key,r->start_key.length))
    return TRUE;                                // Can't use for NULL values
  return FALSE;
}

/*
  Get cost and other information about MRR scan over a known list of ranges

  SYNOPSIS
    See handler::multi_range_read_info_const.

  DESCRIPTION
    The implementation is copied from handler::multi_range_read_info_const.
    The only difference is that NDB-MRR cannot handle blob columns or keys
    with NULLs for unique indexes. We disable MRR for those cases.

  NOTES
    See NOTES for handler::multi_range_read_info_const().
*/

ha_rows 
ha_ndbcluster::multi_range_read_info_const(uint keyno, RANGE_SEQ_IF *seq,
                                           void *seq_init_param, 
                                           uint n_ranges_arg, uint *bufsz,
                                           uint *flags, COST_VECT *cost)
{
  KEY_MULTI_RANGE range;
  range_seq_t seq_it;
  ha_rows rows, total_rows= 0;
  uint n_ranges=0;
  bool null_ranges= FALSE;
  THD *thd= current_thd;
  NDB_INDEX_TYPE key_type= get_index_type(keyno);
  KEY* key_info= table->key_info + keyno;
  ulong reclength= table_share->reclength;
  uint entry_size= multi_range_max_entry(key_type, reclength);
  ulong total_bufsize;
  uint save_bufsize= *bufsz;
  DBUG_ENTER("ha_ndbcluster::multi_range_read_info_const");

  total_bufsize= multi_range_fixed_size(n_ranges_arg);

  seq_it= seq->init(seq_init_param, n_ranges, *flags);
  while (!seq->next(seq_it, &range))
  {
    if (unlikely(thd->killed != 0))
      DBUG_RETURN(HA_POS_ERROR);
    
    n_ranges++;
    key_range *min_endp= range.start_key.length? &range.start_key : NULL;
    key_range *max_endp= range.end_key.length? &range.end_key : NULL;
    null_ranges|= (range.range_flag & NULL_RANGE);
    if ((range.range_flag & UNIQUE_RANGE) && !(range.range_flag & NULL_RANGE))
      rows= 1; /* there can be at most one row */
    else
    {
      if (HA_POS_ERROR == (rows= this->records_in_range(keyno, min_endp, 
                                                        max_endp)))
      {
        /* Can't scan one range => can't do MRR scan at all */
        total_rows= HA_POS_ERROR;
        break;
      }
    }
    total_rows+= rows;
    total_bufsize+=
      multi_range_max_entry((read_multi_needs_scan(key_type, key_info, &range) ?
                             ORDERED_INDEX :
                             UNIQUE_INDEX),
                            reclength);
  }

  if (total_rows != HA_POS_ERROR)
  {
    if (uses_blob_value(table->read_set) ||
        ((get_index_type(keyno) ==  UNIQUE_INDEX &&
         has_null_in_unique_index(keyno)) && null_ranges))
    {
      /* Use default MRR implementation */
      *flags|= HA_MRR_USE_DEFAULT_IMPL;
      *bufsz= 0;
    }
    else
    {
      DBUG_PRINT("info", ("MRR bufsize suggested=%u want=%lu limit=%d",
                          save_bufsize, total_bufsize,
                          (*flags & HA_MRR_LIMITS) != 0));

      if (unlikely(total_bufsize > (ulong)UINT_MAX))
        total_bufsize= (ulong)UINT_MAX;

      /* 
        We'll be most efficient when we have buffer big enough to accomodate
        all ranges. But we need at least sufficient buffer for one range to
        do MRR at all.
      */
      uint min_buf_size= entry_size + multi_range_fixed_size(1);
      if (save_bufsize < min_buf_size)
      {
        if(*flags & HA_MRR_LIMITS)
        {
          /* Too small buffer limit to do MRR. */
          *flags|= HA_MRR_USE_DEFAULT_IMPL;
          *bufsz= 0;
        }
        else
        {
          *flags&= ~HA_MRR_USE_DEFAULT_IMPL;
          *bufsz= min_buf_size;
        }
      }
      else
      {
        *flags&= ~HA_MRR_USE_DEFAULT_IMPL;
        *bufsz= min(save_bufsize, total_bufsize);
      }
    }
    DBUG_PRINT("info", ("MRR bufsize set to %u", *bufsz));
    cost->zero();
    cost->avg_io_cost= 1; /* assume random seeks */
    if ((*flags & HA_MRR_INDEX_ONLY) && total_rows > 2)
      cost->io_count= index_only_read_time(keyno, total_rows);
    else
      cost->io_count= read_time(keyno, n_ranges, total_rows);
    cost->cpu_cost= (double) total_rows / TIME_FOR_COMPARE + 0.01;
  }
  DBUG_RETURN(total_rows);
}


/*
  Get cost and other information about MRR scan over some sequence of ranges

  SYNOPSIS
    See handler::multi_range_read_info.
*/

int 
ha_ndbcluster::multi_range_read_info(uint keyno, uint n_ranges, uint keys,
                                     uint *bufsz, uint *flags, COST_VECT *cost)
{
  int res;
  uint save_bufsize= *bufsz;
  DBUG_ENTER("ha_ndbcluster::multi_range_read_info");

  res= handler::multi_range_read_info(keyno, n_ranges, keys, bufsz, flags,
                                      cost);
  NDB_INDEX_TYPE key_type= get_index_type(keyno);
  /* Disable MRR on blob read and on NULL lookup in unique index. */
  if (uses_blob_value(table->read_set) ||
      ( key_type == UNIQUE_INDEX &&
        has_null_in_unique_index(keyno) &&
        !(*flags & HA_MRR_NO_NULL_ENDPOINTS)))
  {
    *flags|= HA_MRR_USE_DEFAULT_IMPL;
    *bufsz= 0;
  }
  else
  {
    ulong reclength= table_share->reclength;
    uint entry_size= multi_range_max_entry(key_type, reclength);
    uint min_total_size= entry_size + multi_range_fixed_size(1);
    DBUG_PRINT("info", ("MRR bufsize suggested=%u want=%u limit=%d",
                        save_bufsize, (keys + 1) * entry_size,
                        (*flags & HA_MRR_LIMITS) != 0));
    if (save_bufsize < min_total_size)
    {
      if(*flags & HA_MRR_LIMITS)
      {
        /* Too small buffer limit to do MRR. */
        *flags|= HA_MRR_USE_DEFAULT_IMPL;
        *bufsz= 0;
      }
      else
      {
        *flags&= ~HA_MRR_USE_DEFAULT_IMPL;
        *bufsz= min_total_size;
      }
    }
    else
    {
      *flags&= ~HA_MRR_USE_DEFAULT_IMPL;
      *bufsz= min(save_bufsize,
                  keys * entry_size + multi_range_fixed_size(n_ranges));
    }
    DBUG_PRINT("info", ("MRR bufsize set to %u", *bufsz));
  }
  DBUG_RETURN(res);
}

int ha_ndbcluster::multi_range_read_init(RANGE_SEQ_IF *seq_funcs, 
                                         void *seq_init_param,
                                         uint n_ranges, uint mode,
                                         HANDLER_BUFFER *buffer)
{
  DBUG_ENTER("ha_ndbcluster::multi_range_read_init");

  /*
    If supplied buffer is smaller than needed for just one range, we cannot do
    multi_range_read.
  */
  ulong bufsize= buffer->buffer_end - buffer->buffer;

  if (mode & HA_MRR_USE_DEFAULT_IMPL
      || bufsize < multi_range_fixed_size(1) +
                   multi_range_max_entry(get_index_type(active_index),
                                         table_share->reclength)
      || m_delete_cannot_batch || m_update_cannot_batch)
  {
    m_disable_multi_read= TRUE;
    DBUG_RETURN(handler::multi_range_read_init(seq_funcs, seq_init_param,
                                               n_ranges, mode, buffer));
  }

  m_disable_multi_read= FALSE;

  mrr_is_output_sorted= test(mode & HA_MRR_SORTED);
  /*
    Copy arguments into member variables
  */
  multi_range_buffer= buffer;
  mrr_funcs= *seq_funcs;
  mrr_iter= mrr_funcs.init(seq_init_param, n_ranges, mode);
  ranges_in_seq= n_ranges;
  m_range_res= mrr_funcs.next(mrr_iter, &mrr_cur_range);

  /*
    We do not start fetching here with execute(), rather we defer this to the
    first call to multi_range_read_next() by setting first_running_range and
    first_unstarted_range like this.

    The reason is that the MRR interface is designed so that in some cases
    multi_range_read_next() may never get called (eg. in case of WHERE
    condition on previous table that is never satisfied). So we may not need
    to fetch anything.

    Also, at the time of writing, returning an error from
    multi_range_read_init() does not correctly set the error status, so we get
    an assert on missing result status in net_end_statement().
  */
  first_running_range= 0;
  first_unstarted_range= 0;

  DBUG_RETURN(0);
}


int ha_ndbcluster::multi_range_start_retrievals(uint starting_range)
{
  KEY* key_info= table->key_info + active_index;
  ulong reclength= table_share->reclength;
  const NdbOperation* op;
  NDB_INDEX_TYPE cur_index_type= get_index_type(active_index);
  const NdbOperation *oplist[MRR_MAX_RANGES];
  uint num_keyops= 0;
  DBUG_ENTER("multi_range_start_retrievals");

  /*
   * read multi range will read ranges as follows (if not ordered)
   *
   * input    read order
   * ======   ==========
   * pk-op 1  pk-op 1
   * pk-op 2  pk-op 2
   * range 3  range (3,5) NOTE result rows will be intermixed
   * pk-op 4  pk-op 4
   * range 5
   * pk-op 6  pk-op 6
   */   

  /*
    We loop over all ranges, converting into primary/unique key operations if
    possible, and adding ranges to an ordered index scan for the rest.

    If the supplied HANDLER_BUFFER is too small, we may also need to do only
    part of the multi read at once.
  */

  DBUG_ASSERT(cur_index_type != UNDEFINED_INDEX);

  m_multi_cursor= 0;
  NdbOperation::LockMode lm= 
    (NdbOperation::LockMode)get_ndb_lock_type(m_lock.type, table->read_set);
  const uchar *end_of_buffer= multi_range_buffer->buffer_end;

  /*
    Normally we should have sufficient buffer for the whole fixed_sized part.
    But we need to make sure we do not crash if upper layer gave us a _really_
    small buffer.

    We already checked (in multi_range_read_init()) that we got enough buffer
    for at least one range.
  */
  uint min_entry_size=
    multi_range_entry_size(!read_multi_needs_scan(cur_index_type, key_info,
                                                  &mrr_cur_range), reclength);
  ulong bufsize= end_of_buffer - multi_range_buffer->buffer;
  int max_range= multi_range_max_ranges(ranges_in_seq,
                                        bufsize - min_entry_size);
  DBUG_ASSERT(max_range > 0);
  uchar *row_buf= multi_range_buffer->buffer + multi_range_fixed_size(max_range);
  m_multi_range_result_ptr= row_buf;

  int range_no= 0;
  int mrr_range_no= starting_range;

  for (;
       !m_range_res;
       range_no++, m_range_res= mrr_funcs.next(mrr_iter, &mrr_cur_range))
  {
    if (range_no >= max_range)
      break;
    my_bool need_scan=
      read_multi_needs_scan(cur_index_type, key_info, &mrr_cur_range);
    if (row_buf + multi_range_entry_size(!need_scan, reclength) > end_of_buffer)
      break;
    if (need_scan)
    {
      if (range_no > NdbIndexScanOperation::MaxRangeNo)
        break;
      /*
        Check how much KEYINFO data we already used for index bounds, and
        split the MRR here if it exceeds a certain limit. This way we avoid
        overloading the TC block in the ndb kernel.

        The limit used is based on the value MAX_KEY_SIZE_IN_WORDS.
      */
      if (m_multi_cursor && m_multi_cursor->getCurrentKeySize() >= 1000)
        break;
    }

    mrr_range_no++;
    multi_range_put_custom(multi_range_buffer, range_no, mrr_cur_range.ptr);

    part_id_range part_spec;
    if (m_use_partition_pruning)
    {
      get_partition_set(table, table->record[0], active_index,
                        &mrr_cur_range.start_key,
                        &part_spec);
      DBUG_PRINT("info", ("part_spec.start_part: %u  part_spec.end_part: %u",
                          part_spec.start_part, part_spec.end_part));
      /*
        If partition pruning has found no partition in set
        we can skip this scan
      */
      if (part_spec.start_part > part_spec.end_part)
      {
        /*
          We can skip this partition since the key won't fit into any
          partition
        */
        multi_range_entry_type(row_buf)= enum_skip_range;
        row_buf= multi_range_next_entry(row_buf, reclength);
        continue;
      }
    }

    if (need_scan)
    {
      /* Create the scan operation for the first scan range. */
      if (!m_multi_cursor)
      {
        /* Do a multi-range index scan for ranges not done by primary/unique key. */
        NdbScanOperation::ScanOptions options;
        NdbInterpretedCode code(m_table);

        options.optionsPresent=
          NdbScanOperation::ScanOptions::SO_SCANFLAGS |
          NdbScanOperation::ScanOptions::SO_PARALLEL;

        options.scan_flags= 
          NdbScanOperation::SF_ReadRangeNo |
          NdbScanOperation::SF_MultiRange;

        if (lm == NdbOperation::LM_Read)
          options.scan_flags|= NdbScanOperation::SF_KeyInfo;
        if (mrr_is_output_sorted)
          options.scan_flags|= NdbScanOperation::SF_OrderBy;

        options.parallel=parallelism;

        NdbOperation::GetValueSpec gets[2];
        if (table_share->primary_key == MAX_KEY)
          get_hidden_fields_scan(&options, gets);

        if (m_cond && m_cond->generate_scan_filter(&code, &options))
          ERR_RETURN(code.getNdbError());

        /* Define scan */
        NdbIndexScanOperation *scanOp= m_thd_ndb->trans->scanIndex
          (m_index[active_index].ndb_record_key,
           m_ndb_record, 
           lm,
           (uchar *)(table->read_set->bitmap),
           NULL, /* All bounds specified below */
           &options,
           sizeof(NdbScanOperation::ScanOptions));

        if (!scanOp)
          ERR_RETURN(m_thd_ndb->trans->getNdbError());

        m_multi_cursor= scanOp;

        /*
          We do not get_blob_values() here, as when using blobs we always
          fallback to non-batched multi range read (see multi_range_read_info
          function).
        */

        /* We set m_next_row=0 to say that no row was fetched from the scan yet. */
        m_next_row= 0;
      }

      /* Include this range in the ordered index scan. */
      NdbIndexScanOperation::IndexBound bound;
      compute_index_bounds(bound, key_info,
			   &mrr_cur_range.start_key, &mrr_cur_range.end_key);
      bound.range_no= range_no;

      if (m_multi_cursor->setBound(m_index[active_index].ndb_record_key,
                                   bound))
      {
        ERR_RETURN(m_thd_ndb->trans->getNdbError());
      }

      multi_range_entry_type(row_buf)= enum_ordered_range;
      row_buf= multi_range_next_entry(row_buf, reclength);
    }
    else
    {
      /* Convert to primary/unique key operation. */
      Uint32 partitionId;
      Uint32* ppartitionId = NULL;

      if (m_user_defined_partitioning &&
          (cur_index_type == PRIMARY_KEY_ORDERED_INDEX ||
           cur_index_type == PRIMARY_KEY_INDEX))
      {
        partitionId=part_spec.start_part;
        ppartitionId=&partitionId;
      }

      multi_range_entry_type(row_buf)= enum_unique_range;
      if (!(op= pk_unique_index_read_key(active_index,
                                         mrr_cur_range.start_key.key,
                                         multi_range_row(row_buf), lm,
                                         ppartitionId)))
        ERR_RETURN(m_thd_ndb->trans->getNdbError());
      oplist[num_keyops++]= op;
      row_buf= multi_range_next_entry(row_buf, reclength);
    }
  }

  if (execute_no_commit_ie(this, m_thd_ndb->trans))
    ERR_RETURN(m_thd_ndb->trans->getNdbError());

  if (!m_range_res)
  {
    DBUG_PRINT("info",
               ("Split MRR read, %d-%d of %d bufsize=%lu used=%lu range_no=%d",
                starting_range, mrr_range_no - 1, ranges_in_seq,
                (ulong)(end_of_buffer - multi_range_buffer->buffer),
                (ulong)(row_buf - multi_range_buffer->buffer), range_no));
    /*
      Mark that we're using entire buffer (even if might not) as we are not
      reading read all ranges yet.

      This as we don't want mysqld to reuse the buffer when we read the
      remaining ranges.
    */
    multi_range_buffer->end_of_used_area= multi_range_buffer->buffer_end;
  }
  else
    multi_range_buffer->end_of_used_area= row_buf;

  first_running_range= first_range_in_batch= starting_range;
  first_unstarted_range= mrr_range_no;
  m_current_range_no= 0;

  /*
    Now we need to inspect all ranges that were converted to key operations.

    We need to check for any error (in particular NoDataFound), and remember
    the status, since the operation pointer may no longer be valid when we
    actually get to it in multi_range_next_entry() (we may have done further
    execute()'s in a different handler object during joins eg.)
  */
  row_buf= m_multi_range_result_ptr;
  uint op_idx= 0;
  for (uint r= first_range_in_batch; r < first_unstarted_range; r++)
  {
    uchar &type_loc= multi_range_entry_type(row_buf);
    row_buf= multi_range_next_entry(row_buf, reclength);
    if (type_loc >= enum_ordered_range)
      continue;

    DBUG_ASSERT(op_idx < MRR_MAX_RANGES);
    const NdbError &error= oplist[op_idx]->getNdbError();
    if (error.code != 0)
    {
      if (error.classification == NdbError::NoDataFound)
        type_loc= enum_empty_unique_range;
      else
      {
        /*
          This shouldn't really happen.

          There aren't really any other errors that could happen on the read
          without also aborting the transaction and causing execute() to
          return failure.

          (But we can still safely return an error code in non-debug builds).
        */
        DBUG_ASSERT(FALSE);
        ERR_RETURN(error);      /* purecov: deadcode */
      }
    }
    op_idx++;
  }

  DBUG_RETURN(0);
}

int ha_ndbcluster::multi_range_read_next(char **range_info)
{
  int res;
  DBUG_ENTER("ha_ndbcluster::multi_range_read_next");

  if (m_disable_multi_read)
  {
    DBUG_RETURN(handler::multi_range_read_next(range_info));
  }

  for(;;)
  {

    /* for each range (we should have remembered the number) */
    while (first_running_range < first_unstarted_range)
    {
      uchar *row_buf= m_multi_range_result_ptr;
      int expected_range_no= first_running_range - first_range_in_batch;

      switch (multi_range_entry_type(row_buf))
      {
        case enum_skip_range:
        case enum_empty_unique_range:
          /* Nothing in this range; continue with next. */
          break;

        case enum_unique_range:
          /*
            Move to next range; we can have at most one record from a unique
            range.
          */
          first_running_range++;
          m_multi_range_result_ptr=
            multi_range_next_entry(m_multi_range_result_ptr,
                                   table_share->reclength);

          /*
            Clear m_active_cursor; it is used as a flag in update_row() /
            delete_row() to know whether the current tuple is from a scan
            or pk operation.
          */
          m_active_cursor= NULL;

          /* Return the record. */
          *range_info= multi_range_get_custom(multi_range_buffer,
                                              expected_range_no);
          memcpy(table->record[0], multi_range_row(row_buf),
                 table_share->reclength);
          DBUG_RETURN(0);

        case enum_ordered_range:
          /* An index scan range. */
          {
            int res;
            if ((res= read_multi_range_fetch_next()) != 0)
            {
              *range_info= multi_range_get_custom(multi_range_buffer,
                                                  expected_range_no);
              first_running_range++;
              m_multi_range_result_ptr=
                multi_range_next_entry(m_multi_range_result_ptr,
                                       table_share->reclength);
              DBUG_RETURN(res);
            }
          }
          if (!m_next_row)
          {
            /*
              The whole scan is done, and the cursor has been closed.
              So nothing more for this range. Move to next.
            */
            break;
          }
          else
          {
            int current_range_no= m_current_range_no;
            /*
              For a sorted index scan, we will receive rows in increasing
              range_no order, so we can return ranges in order, pausing when
              range_no indicate that the currently processed range
              (first_running_range) is done.

              But for unsorted scan, we may receive a high range_no from one
              fragment followed by a low range_no from another fragment. So we
              need to process all index scan ranges together.
            */
            if (!mrr_is_output_sorted || expected_range_no == current_range_no)
            {
              *range_info= multi_range_get_custom(multi_range_buffer,
                                                  current_range_no);
              /* Copy out data from the new row. */
              unpack_record(table->record[0], m_next_row);
              /*
                Mark that we have used this row, so we need to fetch a new
                one on the next call.
              */
              m_next_row= 0;
              /*
                Set m_active_cursor; it is used as a flag in update_row() /
                delete_row() to know whether the current tuple is from a scan or
                pk operation.
              */
              m_active_cursor= m_multi_cursor;

              DBUG_RETURN(0);
            }
            else if (current_range_no > expected_range_no)
            {
              /* Nothing more in scan for this range. Move to next. */
              break;
            }
            else
            {
              /*
                Should not happen. Ranges should be returned from NDB API in
                the order we requested them.
              */
              DBUG_ASSERT(0);
              break;                              // Attempt to carry on
            }
          }

        default:
          DBUG_ASSERT(0);
      }
      /* At this point the current range is done, proceed to next. */
      first_running_range++;
      m_multi_range_result_ptr=
        multi_range_next_entry(m_multi_range_result_ptr, table_share->reclength);
    }

  if (first_running_range == ranges_in_seq)
    DBUG_RETURN(HA_ERR_END_OF_FILE);

  /*
    Read remaining ranges
  */
  if ((res= multi_range_start_retrievals(first_running_range)))
    DBUG_RETURN(res);

  }
}

/*
  Fetch next row from the ordered index cursor in multi range scan.

  We keep the next row in m_next_row, and the range_no of the
  next row in m_current_range_no. This is used in sorted index scan
  to correctly interleave rows from primary/unique key operations with
  rows from the scan.
*/
int
ha_ndbcluster::read_multi_range_fetch_next()
{
  NdbIndexScanOperation *cursor= (NdbIndexScanOperation *)m_multi_cursor;

  if (!cursor)
    return 0;                                   // Scan already done.

  if (!m_next_row)
  {
    int res= fetch_next(cursor);
    if (res == 0)
    {
      m_current_range_no= cursor->get_range_no();
    }
    else if (res == 1)
    {
      /* We have fetched the last row from the scan. */
      cursor->close(FALSE, TRUE);
      m_active_cursor= 0;
      m_multi_cursor= 0;
      m_next_row= 0;
      return 0;
    }
    else
    {
      /* An error. */
      return res;
    }
  }
  return 0;
}

/**
  @param[in] comment  table comment defined by user

  @return
    table comment + additional
*/
char*
ha_ndbcluster::update_table_comment(
                                /* out: table comment + additional */
        const char*     comment)/* in:  table comment defined by user */
{
  THD *thd= current_thd;
  uint length= strlen(comment);
  if (length > 64000 - 3)
  {
    return((char*)comment); /* string too long */
  }

  Ndb* ndb;
  if (!(ndb= get_ndb(thd)))
  {
    return((char*)comment);
  }

  if (ndb->setDatabaseName(m_dbname))
  {
    return((char*)comment);
  }
  const NDBTAB* tab= m_table;
  DBUG_ASSERT(tab != NULL);

  char *str;
  const char *fmt="%s%snumber_of_replicas: %d";
  const unsigned fmt_len_plus_extra= length + strlen(fmt);
  if ((str= (char*) my_malloc(fmt_len_plus_extra, MYF(0))) == NULL)
  {
    sql_print_error("ha_ndbcluster::update_table_comment: "
                    "my_malloc(%u) failed", (unsigned int)fmt_len_plus_extra);
    return (char*)comment;
  }

  my_snprintf(str,fmt_len_plus_extra,fmt,comment,
              length > 0 ? " ":"",
              tab->getReplicaCount());
  return str;
}


/**
  Utility thread main loop.
*/
pthread_handler_t ndb_util_thread_func(void *arg __attribute__((unused)))
{
  THD *thd; /* needs to be first for thread_stack */
  struct timespec abstime;
  Thd_ndb *thd_ndb;
  uint share_list_size= 0;
  NDB_SHARE **share_list= NULL;

  my_thread_init();
  DBUG_ENTER("ndb_util_thread");
  DBUG_PRINT("enter", ("ndb_cache_check_time: %lu", ndb_cache_check_time));
 
   pthread_mutex_lock(&LOCK_ndb_util_thread);

  thd= new THD; /* note that contructor of THD uses DBUG_ */
  if (thd == NULL)
  {
    my_errno= HA_ERR_OUT_OF_MEM;
    DBUG_RETURN(NULL);
  }
  THD_CHECK_SENTRY(thd);
  pthread_detach_this_thread();
  ndb_util_thread= pthread_self();

  thd->thread_stack= (char*)&thd; /* remember where our stack is */
  if (thd->store_globals())
    goto ndb_util_thread_fail;
  lex_start(thd);
  thd->init_for_queries();
  thd->version=refresh_version;
  thd->main_security_ctx.host_or_ip= "";
  thd->client_capabilities = 0;
  my_net_init(&thd->net, 0);
  thd->main_security_ctx.master_access= ~0;
  thd->main_security_ctx.priv_user = 0;

  CHARSET_INFO *charset_connection;
  charset_connection= get_charset_by_csname("utf8",
                                            MY_CS_PRIMARY, MYF(MY_WME));
  thd->variables.character_set_client= charset_connection;
  thd->variables.character_set_results= charset_connection;
  thd->variables.collation_connection= charset_connection;
  thd->update_charset();

  /* Signal successful initialization */
  ndb_util_thread_running= 1;
  pthread_cond_signal(&COND_ndb_util_ready);
  pthread_mutex_unlock(&LOCK_ndb_util_thread);

  /*
    wait for mysql server to start
  */
  pthread_mutex_lock(&LOCK_server_started);
  while (!mysqld_server_started)
  {
    set_timespec(abstime, 1);
    pthread_cond_timedwait(&COND_server_started, &LOCK_server_started,
	                       &abstime);
    if (ndbcluster_terminating)
    {
      pthread_mutex_unlock(&LOCK_server_started);
      pthread_mutex_lock(&LOCK_ndb_util_thread);
      goto ndb_util_thread_end;
    }
  }
  pthread_mutex_unlock(&LOCK_server_started);

  /*
    Wait for cluster to start
  */
  pthread_mutex_lock(&LOCK_ndb_util_thread);
  while (!g_ndb_status.cluster_node_id && (ndbcluster_hton->slot != ~(uint)0))
  {
    /* ndb not connected yet */
    pthread_cond_wait(&COND_ndb_util_thread, &LOCK_ndb_util_thread);
    if (ndbcluster_terminating)
      goto ndb_util_thread_end;
  }
  pthread_mutex_unlock(&LOCK_ndb_util_thread);

  /* Get thd_ndb for this thread */
  if (!(thd_ndb= ha_ndbcluster::seize_thd_ndb()))
  {
    sql_print_error("Could not allocate Thd_ndb object");
    pthread_mutex_lock(&LOCK_ndb_util_thread);
    goto ndb_util_thread_end;
  }
  set_thd_ndb(thd, thd_ndb);
  thd_ndb->options|= TNO_NO_LOG_SCHEMA_OP;

#ifdef HAVE_NDB_BINLOG
  if (ndb_extra_logging && ndb_binlog_running)
    sql_print_information("NDB Binlog: Ndb tables initially read only.");
  /* create tables needed by the replication */
  ndbcluster_setup_binlog_table_shares(thd);
#else
  /*
    Get all table definitions from the storage node
  */
  ndbcluster_find_all_files(thd);
#endif

  set_timespec(abstime, 0);
  for (;;)
  {
    pthread_mutex_lock(&LOCK_ndb_util_thread);
    if (!ndbcluster_terminating)
      pthread_cond_timedwait(&COND_ndb_util_thread,
                             &LOCK_ndb_util_thread,
                             &abstime);
    if (ndbcluster_terminating) /* Shutting down server */
      goto ndb_util_thread_end;
    pthread_mutex_unlock(&LOCK_ndb_util_thread);
#ifdef NDB_EXTRA_DEBUG_UTIL_THREAD
    DBUG_PRINT("ndb_util_thread", ("Started, ndb_cache_check_time: %lu",
                                   ndb_cache_check_time));
#endif

#ifdef HAVE_NDB_BINLOG
    /*
      Check that the ndb_apply_status_share and ndb_schema_share 
      have been created.
      If not try to create it
    */
    if (!ndb_binlog_tables_inited)
      ndbcluster_setup_binlog_table_shares(thd);
#endif

    if (ndb_cache_check_time == 0)
    {
      /* Wake up in 1 second to check if value has changed */
      set_timespec(abstime, 1);
      continue;
    }

    /* Lock mutex and fill list with pointers to all open tables */
    NDB_SHARE *share;
    pthread_mutex_lock(&ndbcluster_mutex);
    uint i, open_count, record_count= ndbcluster_open_tables.records;
    if (share_list_size < record_count)
    {
      NDB_SHARE ** new_share_list= new NDB_SHARE * [record_count];
      if (!new_share_list)
      {
        sql_print_warning("ndb util thread: malloc failure, "
                          "query cache not maintained properly");
        pthread_mutex_unlock(&ndbcluster_mutex);
        goto next;                               // At least do not crash
      }
      delete [] share_list;
      share_list_size= record_count;
      share_list= new_share_list;
    }
    for (i= 0, open_count= 0; i < record_count; i++)
    {
      share= (NDB_SHARE *)hash_element(&ndbcluster_open_tables, i);
#ifdef HAVE_NDB_BINLOG
      if ((share->use_count - (int) (share->op != 0) - (int) (share->op != 0))
          <= 0)
        continue; // injector thread is the only user, skip statistics
#endif /* HAVE_NDB_BINLOG */
      /* ndb_share reference temporary, free below */
      share->use_count++; /* Make sure the table can't be closed */
      share->util_thread= true;
      DBUG_PRINT("NDB_SHARE", ("%s temporary  use_count: %u",
                               share->key, share->use_count));
      DBUG_PRINT("ndb_util_thread",
                 ("Found open table[%d]: %s, use_count: %d",
                  i, share->table_name, share->use_count));

      /* Store pointer to table */
      share_list[open_count++]= share;
    }
    pthread_mutex_unlock(&ndbcluster_mutex);

    /* Iterate through the open files list */
    for (i= 0; i < open_count; i++)
    {
      share= share_list[i];
#ifdef HAVE_NDB_BINLOG
      if ((share->use_count - (int) (share->op != 0) - (int) (share->op != 0))
          <= 1)
      {
        /*
          Util thread and injector thread is the only user, skip statistics
	*/
        /* ndb_share reference temporary free */
        DBUG_PRINT("NDB_SHARE", ("%s temporary free  use_count: %u",
                                 share->key, share->use_count));
        
        pthread_mutex_lock(&ndbcluster_mutex);
        share->util_thread= false;
        free_share(&share, true);
        pthread_mutex_unlock(&ndbcluster_mutex);
        continue;
      }
#endif /* HAVE_NDB_BINLOG */
      DBUG_PRINT("ndb_util_thread",
                 ("Fetching commit count for: %s", share->key));

      struct Ndb_statistics stat;
      uint lock;
      pthread_mutex_lock(&share->mutex);
      lock= share->commit_count_lock;
      pthread_mutex_unlock(&share->mutex);
      {
        /* Contact NDB to get commit count for table */
        Ndb* ndb= thd_ndb->ndb;
        if (ndb->setDatabaseName(share->db))
        {
          goto loop_next;
        }
        Ndb_table_guard ndbtab_g(ndb->getDictionary(), share->table_name);
        if (ndbtab_g.get_table() &&
            ndb_get_table_statistics(thd, NULL, FALSE, ndb,
                                     ndbtab_g.get_table(), &stat) == 0)
        {
#ifndef DBUG_OFF
          char buff[22], buff2[22];
#endif
          DBUG_PRINT("info",
                     ("Table: %s  commit_count: %s  rows: %s",
                      share->key,
                      llstr(stat.commit_count, buff),
                      llstr(stat.row_count, buff2)));
        }
        else
        {
          DBUG_PRINT("ndb_util_thread",
                     ("Error: Could not get commit count for table %s",
                      share->key));
          stat.commit_count= 0;
        }
      }
  loop_next:
      pthread_mutex_lock(&share->mutex);
      if (share->commit_count_lock == lock)
        share->commit_count= stat.commit_count;
      pthread_mutex_unlock(&share->mutex);

      /* ndb_share reference temporary free */
      DBUG_PRINT("NDB_SHARE", ("%s temporary free  use_count: %u",
                               share->key, share->use_count));
      pthread_mutex_lock(&ndbcluster_mutex);
      share->util_thread= false;
      free_share(&share, true);
      pthread_mutex_unlock(&ndbcluster_mutex);
    }
next:
    /* Calculate new time to wake up */
    int secs= 0;
    int msecs= ndb_cache_check_time;

    struct timeval tick_time;
    gettimeofday(&tick_time, 0);
    abstime.tv_sec=  tick_time.tv_sec;
    abstime.tv_nsec= tick_time.tv_usec * 1000;

    if (msecs >= 1000){
      secs=  msecs / 1000;
      msecs= msecs % 1000;
    }

    abstime.tv_sec+=  secs;
    abstime.tv_nsec+= msecs * 1000000;
    if (abstime.tv_nsec >= 1000000000) {
      abstime.tv_sec+=  1;
      abstime.tv_nsec-= 1000000000;
    }
  }

  pthread_mutex_lock(&LOCK_ndb_util_thread);

ndb_util_thread_end:
  net_end(&thd->net);
ndb_util_thread_fail:
  if (share_list)
    delete [] share_list;
  thd->cleanup();
  delete thd;
  
  /* signal termination */
  ndb_util_thread_running= 0;
  pthread_cond_signal(&COND_ndb_util_ready);
  pthread_mutex_unlock(&LOCK_ndb_util_thread);
  DBUG_PRINT("exit", ("ndb_util_thread"));
  my_thread_end();
  pthread_exit(0);
  DBUG_RETURN(NULL);
}

/*
  Condition pushdown
*/
/**
  Push a condition to ndbcluster storage engine for evaluation 
  during table   and index scans. The conditions will be stored on a stack
  for possibly storing several conditions. The stack can be popped
  by calling cond_pop, handler::extra(HA_EXTRA_RESET) (handler::reset())
  will clear the stack.
  The current implementation supports arbitrary AND/OR nested conditions
  with comparisons between columns and constants (including constant
  expressions and function calls) and the following comparison operators:
  =, !=, >, >=, <, <=, "is null", and "is not null".
  
  @retval
    NULL The condition was supported and will be evaluated for each 
         row found during the scan
  @retval
    cond The condition was not supported and all rows will be returned from
         the scan for evaluation (and thus not saved on stack)
*/
const 
COND* 
ha_ndbcluster::cond_push(const COND *cond) 
{ 
  DBUG_ENTER("cond_push");
  if (!m_cond) 
    m_cond= new ha_ndbcluster_cond;
  if (!m_cond)
  {
    my_errno= HA_ERR_OUT_OF_MEM;
    DBUG_RETURN(NULL);
  }
  DBUG_EXECUTE("where",print_where((COND *)cond, m_tabname, QT_ORDINARY););
  DBUG_RETURN(m_cond->cond_push(cond, table, (NDBTAB *)m_table));
}

/**
  Pop the top condition from the condition stack of the handler instance.
*/
void 
ha_ndbcluster::cond_pop() 
{ 
  if (m_cond)
    m_cond->cond_pop();
}


/*
  Implements the SHOW NDB STATUS command.
*/
bool
ndbcluster_show_status(handlerton *hton, THD* thd, stat_print_fn *stat_print,
                       enum ha_stat_type stat_type)
{
  char buf[IO_SIZE];
  uint buflen;
  DBUG_ENTER("ndbcluster_show_status");
  
  if (stat_type != HA_ENGINE_STATUS)
  {
    DBUG_RETURN(FALSE);
  }

  Ndb* ndb= check_ndb_in_thd(thd);
  struct st_ndb_status ns;
  if (ndb)
    update_status_variables(&ns, get_thd_ndb(thd)->connection);
  else
    update_status_variables(&ns, g_ndb_cluster_connection);

  buflen=
    my_snprintf(buf, sizeof(buf),
                "cluster_node_id=%ld, "
                "connected_host=%s, "
                "connected_port=%ld, "
                "number_of_data_nodes=%ld, "
                "number_of_ready_data_nodes=%ld, "
                "connect_count=%ld",
                ns.cluster_node_id,
                ns.connected_host,
                ns.connected_port,
                ns.number_of_data_nodes,
                ns.number_of_ready_data_nodes,
                ns.connect_count);
  if (stat_print(thd, ndbcluster_hton_name, ndbcluster_hton_name_length,
                 STRING_WITH_LEN("connection"), buf, buflen))
    DBUG_RETURN(TRUE);

  if (ndb)
  {
    Ndb::Free_list_usage tmp;
    tmp.m_name= 0;
    while (ndb->get_free_list_usage(&tmp))
    {
      buflen=
        my_snprintf(buf, sizeof(buf),
                  "created=%u, free=%u, sizeof=%u",
                  tmp.m_created, tmp.m_free, tmp.m_sizeof);
      if (stat_print(thd, ndbcluster_hton_name, ndbcluster_hton_name_length,
                     tmp.m_name, strlen(tmp.m_name), buf, buflen))
        DBUG_RETURN(TRUE);
    }
  }
#ifdef HAVE_NDB_BINLOG
  ndbcluster_show_status_binlog(thd, stat_print, stat_type);
#endif

  DBUG_RETURN(FALSE);
}


/*
  Create a table in NDB Cluster
 */
static uint get_no_fragments(ulonglong max_rows)
{
#if MYSQL_VERSION_ID >= 50000
  uint acc_row_size= 25 + /*safety margin*/ 2;
#else
  uint acc_row_size= pk_length*4;
  /* add acc overhead */
  if (pk_length <= 8)  /* main page will set the limit */
    acc_row_size+= 25 + /*safety margin*/ 2;
  else                /* overflow page will set the limit */
    acc_row_size+= 4 + /*safety margin*/ 4;
#endif
  ulonglong acc_fragment_size= 512*1024*1024;
#if MYSQL_VERSION_ID >= 50100
  return (max_rows*acc_row_size)/acc_fragment_size+1;
#else
  return ((max_rows*acc_row_size)/acc_fragment_size+1
	  +1/*correct rounding*/)/2;
#endif
}


/*
  Routine to adjust default number of partitions to always be a multiple
  of number of nodes and never more than 4 times the number of nodes.

*/
static bool adjusted_frag_count(uint no_fragments, uint no_nodes,
                                uint &reported_frags)
{
  uint i= 0;
  reported_frags= no_nodes;
  while (reported_frags < no_fragments && ++i < 4 &&
         (reported_frags + no_nodes) < MAX_PARTITIONS) 
    reported_frags+= no_nodes;
  return (reported_frags < no_fragments);
}

int ha_ndbcluster::get_default_no_partitions(HA_CREATE_INFO *create_info)
{
  ha_rows max_rows, min_rows;
  if (create_info)
  {
    max_rows= create_info->max_rows;
    min_rows= create_info->min_rows;
  }
  else
  {
    max_rows= table_share->max_rows;
    min_rows= table_share->min_rows;
  }
  uint reported_frags;
  uint no_fragments=
    get_no_fragments(max_rows >= min_rows ? max_rows : min_rows);
  uint no_nodes= g_ndb_cluster_connection->no_db_nodes();
  if (adjusted_frag_count(no_fragments, no_nodes, reported_frags))
  {
    push_warning(current_thd,
                 MYSQL_ERROR::WARN_LEVEL_WARN, ER_UNKNOWN_ERROR,
    "Ndb might have problems storing the max amount of rows specified");
  }
  return (int)reported_frags;
}

uint32 ha_ndbcluster::calculate_key_hash_value(Field **field_array)
{
  Uint32 hash_value;
  struct Ndb::Key_part_ptr key_data[MAX_REF_PARTS];
  struct Ndb::Key_part_ptr *key_data_ptr= &key_data[0];
  Uint32 i= 0;
  int ret_val;
  Uint64 tmp[4096];
  void *buf= (void*)&tmp[0];
  Ndb *ndb= m_thd_ndb->ndb;
  DBUG_ENTER("ha_ndbcluster::calculate_key_hash_value");

  do
  {
    Field *field= *field_array;
    uint len= field->data_length();
    DBUG_ASSERT(!field->is_real_null());
    if (field->real_type() == MYSQL_TYPE_VARCHAR)
      len+= ((Field_varstring*)field)->length_bytes;
    key_data[i].ptr= field->ptr;
    key_data[i++].len= len;
  } while (*(++field_array));
  key_data[i].ptr= 0;
  if ((ret_val= ndb->computeHash(&hash_value, m_table,
                                 key_data_ptr, buf, sizeof(tmp))))
  {
    DBUG_PRINT("info", ("ret_val = %d", ret_val));
    DBUG_ASSERT(FALSE);
    abort();
  }
  DBUG_RETURN(hash_value);
}

/*
  Set-up auto-partitioning for NDB Cluster

  SYNOPSIS
    set_auto_partitions()
    part_info                  Partition info struct to set-up
 
  RETURN VALUE
    NONE

  DESCRIPTION
    Set-up auto partitioning scheme for tables that didn't define any
    partitioning. We'll use PARTITION BY KEY() in this case which
    translates into partition by primary key if a primary key exists
    and partition by hidden key otherwise.
*/

void ha_ndbcluster::set_auto_partitions(partition_info *part_info)
{
  DBUG_ENTER("ha_ndbcluster::set_auto_partitions");
  part_info->list_of_part_fields= TRUE;
  part_info->part_type= HASH_PARTITION;
  switch (opt_ndb_distribution_id)
  {
  case ND_KEYHASH:
    part_info->linear_hash_ind= FALSE;
    break;
  case ND_LINHASH:
    part_info->linear_hash_ind= TRUE;
    break;
  }
  DBUG_VOID_RETURN;
}


int ha_ndbcluster::set_range_data(void *tab_ref, partition_info *part_info)
{
  NDBTAB *tab= (NDBTAB*)tab_ref;
  int32 *range_data= (int32*)my_malloc(part_info->no_parts*sizeof(int32),
                                       MYF(0));
  uint i;
  int error= 0;
  bool unsigned_flag= part_info->part_expr->unsigned_flag;
  DBUG_ENTER("set_range_data");

  if (!range_data)
  {
    mem_alloc_error(part_info->no_parts*sizeof(int32));
    DBUG_RETURN(1);
  }
  for (i= 0; i < part_info->no_parts; i++)
  {
    longlong range_val= part_info->range_int_array[i];
    if (unsigned_flag)
      range_val-= 0x8000000000000000ULL;
    if (range_val < INT_MIN32 || range_val >= INT_MAX32)
    {
      if ((i != part_info->no_parts - 1) ||
          (range_val != LONGLONG_MAX))
      {
        my_error(ER_LIMITED_PART_RANGE, MYF(0), "NDB");
        error= 1;
        goto error;
      }
      range_val= INT_MAX32;
    }
    range_data[i]= (int32)range_val;
  }
  tab->setRangeListData(range_data, sizeof(int32)*part_info->no_parts);
error:
  my_free((char*)range_data, MYF(0));
  DBUG_RETURN(error);
}

int ha_ndbcluster::set_list_data(void *tab_ref, partition_info *part_info)
{
  NDBTAB *tab= (NDBTAB*)tab_ref;
  int32 *list_data= (int32*)my_malloc(part_info->no_list_values * 2
                                      * sizeof(int32), MYF(0));
  uint32 *part_id, i;
  int error= 0;
  bool unsigned_flag= part_info->part_expr->unsigned_flag;
  DBUG_ENTER("set_list_data");

  if (!list_data)
  {
    mem_alloc_error(part_info->no_list_values*2*sizeof(int32));
    DBUG_RETURN(1);
  }
  for (i= 0; i < part_info->no_list_values; i++)
  {
    LIST_PART_ENTRY *list_entry= &part_info->list_array[i];
    longlong list_val= list_entry->list_value;
    if (unsigned_flag)
      list_val-= 0x8000000000000000ULL;
    if (list_val < INT_MIN32 || list_val > INT_MAX32)
    {
      my_error(ER_LIMITED_PART_RANGE, MYF(0), "NDB");
      error= 1;
      goto error;
    }
    list_data[2*i]= (int32)list_val;
    part_id= (uint32*)&list_data[2*i+1];
    *part_id= list_entry->partition_id;
  }
  tab->setRangeListData(list_data, 2*sizeof(int32)*part_info->no_list_values);
error:
  my_free((char*)list_data, MYF(0));
  DBUG_RETURN(error);
}

/*
  User defined partitioning set-up. We need to check how many fragments the
  user wants defined and which node groups to put those into. Later we also
  want to attach those partitions to a tablespace.

  All the functionality of the partition function, partition limits and so
  forth are entirely handled by the MySQL Server. There is one exception to
  this rule for PARTITION BY KEY where NDB handles the hash function and
  this type can thus be handled transparently also by NDB API program.
  For RANGE, HASH and LIST and subpartitioning the NDB API programs must
  implement the function to map to a partition.
*/

uint ha_ndbcluster::set_up_partition_info(partition_info *part_info,
                                          TABLE *table,
                                          void *tab_par)
{
  uint16 frag_data[MAX_PARTITIONS];
  char *ts_names[MAX_PARTITIONS];
  ulong fd_index= 0, i, j;
  NDBTAB *tab= (NDBTAB*)tab_par;
  NDBTAB::FragmentType ftype= NDBTAB::UserDefined;
  partition_element *part_elem;
  bool first= TRUE;
  uint tot_ts_name_len;
  List_iterator<partition_element> part_it(part_info->partitions);
  int error;
  DBUG_ENTER("ha_ndbcluster::set_up_partition_info");

  if (part_info->part_type == HASH_PARTITION &&
      part_info->list_of_part_fields == TRUE)
  {
    Field **fields= part_info->part_field_array;

    if (part_info->linear_hash_ind)
      ftype= NDBTAB::DistrKeyLin;
    else
      ftype= NDBTAB::DistrKeyHash;

    for (i= 0; i < part_info->part_field_list.elements; i++)
    {
      NDBCOL *col= tab->getColumn(fields[i]->field_index);
      DBUG_PRINT("info",("setting dist key on %s", col->getName()));
      col->setPartitionKey(TRUE);
    }
  }
  else 
  {
    if (!current_thd->variables.new_mode)
    {
      push_warning_printf(current_thd, MYSQL_ERROR::WARN_LEVEL_WARN,
                          ER_ILLEGAL_HA_CREATE_OPTION,
                          ER(ER_ILLEGAL_HA_CREATE_OPTION),
                          ndbcluster_hton_name,
                          "LIST, RANGE and HASH partition disabled by default,"
                          " use --new option to enable");
      DBUG_RETURN(HA_ERR_UNSUPPORTED);
    }
   /*
      Create a shadow field for those tables that have user defined
      partitioning. This field stores the value of the partition
      function such that NDB can handle reorganisations of the data
      even when the MySQL Server isn't available to assist with
      calculation of the partition function value.
    */
    NDBCOL col;
    DBUG_PRINT("info", ("Generating partition func value field"));
    col.setName("$PART_FUNC_VALUE");
    col.setType(NdbDictionary::Column::Int);
    col.setLength(1);
    col.setNullable(FALSE);
    col.setPrimaryKey(FALSE);
    col.setAutoIncrement(FALSE);
    tab->addColumn(col);
    if (part_info->part_type == RANGE_PARTITION)
    {
      if ((error= set_range_data((void*)tab, part_info)))
      {
        DBUG_RETURN(error);
      }
    }
    else if (part_info->part_type == LIST_PARTITION)
    {
      if ((error= set_list_data((void*)tab, part_info)))
      {
        DBUG_RETURN(error);
      }
    }
  }
  tab->setFragmentType(ftype);
  i= 0;
  tot_ts_name_len= 0;
  do
  {
    uint ng;
    part_elem= part_it++;
    if (!part_info->is_sub_partitioned())
    {
      ng= part_elem->nodegroup_id;
      if (first && ng == UNDEF_NODEGROUP)
        ng= 0;
      ts_names[fd_index]= part_elem->tablespace_name;
      frag_data[fd_index++]= ng;
    }
    else
    {
      List_iterator<partition_element> sub_it(part_elem->subpartitions);
      j= 0;
      do
      {
        part_elem= sub_it++;
        ng= part_elem->nodegroup_id;
        if (first && ng == UNDEF_NODEGROUP)
          ng= 0;
        ts_names[fd_index]= part_elem->tablespace_name;
        frag_data[fd_index++]= ng;
      } while (++j < part_info->no_subparts);
    }
    first= FALSE;
  } while (++i < part_info->no_parts);
  tab->setDefaultNoPartitionsFlag(part_info->use_default_no_partitions);
  tab->setLinearFlag(part_info->linear_hash_ind);
  {
    ha_rows max_rows= table_share->max_rows;
    ha_rows min_rows= table_share->min_rows;
    if (max_rows < min_rows)
      max_rows= min_rows;
    if (max_rows != (ha_rows)0) /* default setting, don't set fragmentation */
    {
      tab->setMaxRows(max_rows);
      tab->setMinRows(min_rows);
    }
  }
  tab->setTablespaceNames(ts_names, fd_index*sizeof(char*));
  tab->setFragmentCount(fd_index);
  tab->setFragmentData(&frag_data, fd_index*2);
  DBUG_RETURN(0);
}


HA_ALTER_FLAGS supported_alter_operations()
{
  HA_ALTER_FLAGS alter_flags;
  return alter_flags |
    HA_ADD_INDEX |
    HA_DROP_INDEX |
    HA_ADD_UNIQUE_INDEX |
    HA_DROP_UNIQUE_INDEX |
    HA_ADD_COLUMN |
    HA_COLUMN_STORAGE |
    HA_COLUMN_FORMAT;
}

int ha_ndbcluster::check_if_supported_alter(TABLE *altered_table,
                                            HA_CREATE_INFO *create_info,
                                            HA_ALTER_FLAGS *alter_flags,
                                            uint table_changes)
{
  THD *thd= current_thd;
  HA_ALTER_FLAGS not_supported= ~(supported_alter_operations());
  uint i;
  const NDBTAB *tab= (const NDBTAB *) m_table;
  NDBCOL new_col;
  int pk= 0;
  int ai= 0;
  HA_ALTER_FLAGS add_column;
  HA_ALTER_FLAGS adding;
  HA_ALTER_FLAGS dropping;

  DBUG_ENTER("ha_ndbcluster::check_if_supported_alter");
  add_column= add_column | HA_ADD_COLUMN;
  adding= adding | HA_ADD_INDEX | HA_ADD_UNIQUE_INDEX;
  dropping= dropping | HA_DROP_INDEX | HA_DROP_UNIQUE_INDEX;

  if (thd->variables.ndb_use_copying_alter_table)
  {
    DBUG_PRINT("info", ("On-line alter table disabled"));
    DBUG_RETURN(HA_ALTER_NOT_SUPPORTED);
  }
#ifndef DBUG_OFF
  {
    char dbug_string[HA_MAX_ALTER_FLAGS+1];
    alter_flags->print(dbug_string);
    DBUG_PRINT("info", ("Not supported %s", dbug_string));
  }
#endif
  if ((*alter_flags & not_supported).is_set())
  {
    DBUG_PRINT("info", ("Detected unsupported change"));
    DBUG_RETURN(HA_ALTER_NOT_SUPPORTED);
  }

  if (alter_flags->is_set(HA_ADD_COLUMN))
  {
     NDBCOL col;
     Ndb *ndb= get_ndb(thd);
     NDBDICT *dict= ndb->getDictionary();
     ndb->setDatabaseName(m_dbname);
     const NDBTAB *old_tab= m_table;
     NdbDictionary::Table new_tab= *old_tab;
     partition_info *part_info= table->part_info;

     /*
        Check that we are only adding columns
     */
     if ((*alter_flags & ~add_column).is_set())
     {
       DBUG_PRINT("info", ("Only add column exclusively can be performed on-line"));
       DBUG_RETURN(HA_ALTER_NOT_SUPPORTED);
     }
     /*
        Check for extra fields for hidden primary key
        or user defined partitioning
     */
     if (table_share->primary_key == MAX_KEY ||
	 part_info->part_type != HASH_PARTITION ||
	 !part_info->list_of_part_fields)
       DBUG_RETURN(HA_ALTER_NOT_SUPPORTED);

     /* Find the new fields */
     for (uint i= table->s->fields; i < altered_table->s->fields; i++)
     {
       Field *field= altered_table->field[i];
       DBUG_PRINT("info", ("Found new field %s", field->field_name));
       DBUG_PRINT("info", ("storage_type %i, column_format %i",
			   (uint) field->field_storage_type(),
			   (uint) field->column_format()));
       /* Create new field to check if it can be added */
       if ((my_errno= create_ndb_column(0, col, field, create_info,
                                        COLUMN_FORMAT_TYPE_DYNAMIC)))
       {
         DBUG_PRINT("info", ("create_ndb_column returned %u", my_errno));
         DBUG_RETURN(my_errno);
       }
       new_tab.addColumn(col);
     }
     if (dict->supportedAlterTable(*old_tab, new_tab))
     {
       DBUG_PRINT("info", ("Adding column(s) supported on-line"));
     }
     else
     {
       DBUG_PRINT("info",("Adding column not supported on-line"));
       DBUG_RETURN(HA_ALTER_NOT_SUPPORTED);
     }
  }

  /*
    Check that we are not adding multiple indexes
  */
  if ((*alter_flags & adding).is_set())
  {
    if (((altered_table->s->keys - table->s->keys) != 1) ||
        (*alter_flags & dropping).is_set())
    {
       DBUG_PRINT("info",("Only one index can be added on-line"));
       DBUG_RETURN(HA_ALTER_NOT_SUPPORTED);
    }
  }

  /*
    Check that we are not dropping multiple indexes
  */
  if ((*alter_flags & dropping).is_set())
  {
    if (((table->s->keys - altered_table->s->keys) != 1) ||
        (*alter_flags & adding).is_set())
    {
       DBUG_PRINT("info",("Only one index can be dropped on-line"));
       DBUG_RETURN(HA_ALTER_NOT_SUPPORTED);
    }
  }

  for (i= 0; i < table->s->fields; i++)
  {
    Field *field= table->field[i];
    const NDBCOL *col= tab->getColumn(i);

    create_ndb_column(0, new_col, field, create_info);
    if (col->getStorageType() != new_col.getStorageType())
    {
      DBUG_PRINT("info", ("Column storage media is changed"));
      DBUG_RETURN(HA_ALTER_NOT_SUPPORTED);
    }

    if (field->flags & FIELD_IS_RENAMED)
    {
      DBUG_PRINT("info", ("Field has been renamed, copy table"));
      DBUG_RETURN(HA_ALTER_NOT_SUPPORTED);
    }

    if ((field->flags & FIELD_IN_ADD_INDEX) &&
        (col->getStorageType() == NdbDictionary::Column::StorageTypeDisk))
    {
      DBUG_PRINT("info", ("add/drop index not supported for disk stored column"));
      DBUG_RETURN(HA_ALTER_NOT_SUPPORTED);
    }

    if (field->flags & PRI_KEY_FLAG)
      pk=1;
    if (field->flags & FIELD_IN_ADD_INDEX)
      ai=1;
  }

  /* Check that auto_increment value was not changed */
  if ((create_info->used_fields & HA_CREATE_USED_AUTO) &&
      create_info->auto_increment_value != 0)
  {
    DBUG_PRINT("info", ("Auto_increment value changed"));
    DBUG_RETURN(HA_ALTER_NOT_SUPPORTED);
  }

  /* Check that row format didn't change */
  if ((create_info->used_fields & HA_CREATE_USED_AUTO) &&
      get_row_type() != create_info->row_type)
  {
    DBUG_PRINT("info", ("Row format changed"));
    DBUG_RETURN(HA_ALTER_NOT_SUPPORTED);
  }

  DBUG_PRINT("info", ("Ndb supports ALTER on-line"));
  DBUG_RETURN(HA_ALTER_SUPPORTED_WAIT_LOCK);
}

int ha_ndbcluster::alter_table_phase1(THD *thd,
                                      TABLE *altered_table,
                                      HA_CREATE_INFO *create_info,
                                      HA_ALTER_INFO *alter_info,
                                      HA_ALTER_FLAGS *alter_flags)
{
  int error= 0;
  uint i;
  Ndb *ndb= get_ndb(thd);
  NDBDICT *dict= ndb->getDictionary();
  ndb->setDatabaseName(m_dbname);
  NDB_ALTER_DATA *alter_data;
  const NDBTAB *old_tab;
  NdbDictionary::Table *new_tab;
  HA_ALTER_FLAGS adding;
  HA_ALTER_FLAGS dropping;

  DBUG_ENTER("alter_table_phase1");
  adding=  adding | HA_ADD_INDEX | HA_ADD_UNIQUE_INDEX;
  dropping= dropping | HA_DROP_INDEX | HA_DROP_UNIQUE_INDEX;

#ifdef HAVE_NDB_BINLOG
  if (!ndbcluster_has_global_schema_lock(get_thd_ndb(thd)))
    DBUG_RETURN(ndbcluster_no_global_schema_lock_abort
                (thd, "ha_ndbcluster::alter_table_phase1"));
#endif

  if (!(alter_data= new NDB_ALTER_DATA(dict, m_table)))
    DBUG_RETURN(HA_ERR_OUT_OF_MEM);
  old_tab= alter_data->old_table;
  new_tab= alter_data->new_table;
  alter_info->data= alter_data;
#ifndef DBUG_OFF
  {
    char dbug_string[HA_MAX_ALTER_FLAGS+1];
    alter_flags->print(dbug_string);
    DBUG_PRINT("info", ("altered_table %s, alter_flags %s",
                        altered_table->s->table_name.str,
                        (char *) dbug_string));
  }
#endif

  prepare_for_alter();

  if ((*alter_flags & adding).is_set())
  {
    KEY           *key_info;
    KEY           *key;
    uint          *idx_p;
    uint          *idx_end_p;
    KEY_PART_INFO *key_part;
    KEY_PART_INFO *part_end;
    DBUG_PRINT("info", ("Adding indexes"));
    key_info= (KEY*) thd->alloc(sizeof(KEY) * alter_info->index_add_count);
    key= key_info;
    for (idx_p=  alter_info->index_add_buffer,
	 idx_end_p= idx_p + alter_info->index_add_count;
	 idx_p < idx_end_p;
	 idx_p++, key++)
    {
      /* Copy the KEY struct. */
      *key= alter_info->key_info_buffer[*idx_p];
      /* Fix the key parts. */
      part_end= key->key_part + key->key_parts;
      for (key_part= key->key_part; key_part < part_end; key_part++)
	key_part->field= table->field[key_part->fieldnr];
    }
    if ((error= add_index_impl(thd, altered_table, key_info,
                               alter_info->index_add_count)))
    {
      /*
	Exchange the key_info for the error message. If we exchange
	key number by key name in the message later, we need correct info.
      */
      KEY *save_key_info= table->key_info;
      table->key_info= key_info;
      table->file->print_error(error, MYF(0));
      table->key_info= save_key_info;
      goto err;
    }
  }

  if ((*alter_flags & dropping).is_set())
  {
    uint          *key_numbers;
    uint          *keyno_p;
    uint          *idx_p;
    uint          *idx_end_p;
    DBUG_PRINT("info", ("Renumbering indexes"));
    /* The prepare_drop_index() method takes an array of key numbers. */
    key_numbers= (uint*) thd->alloc(sizeof(uint) * alter_info->index_drop_count);
    keyno_p= key_numbers;
    /* Get the number of each key. */
    for (idx_p= alter_info->index_drop_buffer,
	 idx_end_p= idx_p + alter_info->index_drop_count;
	 idx_p < idx_end_p;
	 idx_p++, keyno_p++)
      *keyno_p= *idx_p;
    /*
      Tell the handler to prepare for drop indexes.
      This re-numbers the indexes to get rid of gaps.
    */
    if ((error= prepare_drop_index(table, key_numbers,
				   alter_info->index_drop_count)))
    {
      table->file->print_error(error, MYF(0));
      goto err;
    }
  }

  if (alter_flags->is_set(HA_ADD_COLUMN))
  {
     NDBCOL col;

     /* Find the new fields */
     for (i= table->s->fields; i < altered_table->s->fields; i++)
     {
       Field *field= altered_table->field[i];
       DBUG_PRINT("info", ("Found new field %s", field->field_name));
       if ((my_errno= create_ndb_column(thd, col, field, create_info,
                                        COLUMN_FORMAT_TYPE_DYNAMIC)))
       {
         error= my_errno;
         goto err;
       }
       /*
	 If the user has not specified the field format
	 make it dynamic to enable on-line add attribute
       */
       if (field->column_format() == COLUMN_FORMAT_TYPE_DEFAULT &&
           create_info->row_type == ROW_TYPE_DEFAULT &&
           col.getDynamic())
       {
	 push_warning_printf(thd, MYSQL_ERROR::WARN_LEVEL_WARN,
                             ER_ILLEGAL_HA_CREATE_OPTION,
		             "Converted FIXED field to DYNAMIC "
			     "to enable on-line ADD COLUMN",
                             field->field_name);
	}
        new_tab->addColumn(col);
     }
  }

  DBUG_RETURN(0);
 err:
  set_ndb_share_state(m_share, NSS_INITIAL);
  /* ndb_share reference schema free */
  DBUG_PRINT("NDB_SHARE", ("%s binlog schema free  use_count: %u",
                           m_share->key, m_share->use_count));
  free_share(&m_share); // Decrease ref_count
  delete alter_data;
  DBUG_RETURN(error);
}

int ha_ndbcluster::alter_frm(THD *thd, const char *file, 
                             NDB_ALTER_DATA *alter_data)
{
  uchar *data= NULL, *pack_data= NULL;
  size_t length, pack_length;
  int error= 0;

  DBUG_ENTER("alter_frm");

  DBUG_PRINT("enter", ("file: %s", file));

  NDBDICT *dict= alter_data->dictionary;

  // TODO handle this
  DBUG_ASSERT(m_table != 0);

  DBUG_ASSERT(get_ndb_share_state(m_share) == NSS_ALTERED);
  if (readfrm(file, &data, &length) ||
      packfrm(data, length, &pack_data, &pack_length))
  {
    DBUG_PRINT("info", ("Missing frm for %s", m_tabname));
    my_free((char*)data, MYF(MY_ALLOW_ZERO_PTR));
    my_free((char*)pack_data, MYF(MY_ALLOW_ZERO_PTR));
    error= 1;
  }
  else
  {
    DBUG_PRINT("info", ("Table %s has changed, altering frm in ndb",
                        m_tabname));
    const NDBTAB *old_tab= alter_data->old_table;
    NdbDictionary::Table *new_tab= alter_data->new_table;

    new_tab->setFrm(pack_data, pack_length);
    if (dict->alterTableGlobal(*old_tab, *new_tab))
    {
      DBUG_PRINT("info", ("On-line alter of table %s failed", m_tabname));
      error= ndb_to_mysql_error(&dict->getNdbError());
    }
    my_free((char*)data, MYF(MY_ALLOW_ZERO_PTR));
    my_free((char*)pack_data, MYF(MY_ALLOW_ZERO_PTR));
  }

  /* ndb_share reference schema(?) free */
  DBUG_PRINT("NDB_SHARE", ("%s binlog schema(?) free  use_count: %u",
                           m_share->key, m_share->use_count));

  DBUG_RETURN(error);
}

int ha_ndbcluster::alter_table_phase2(THD *thd,
                                      TABLE *altered_table,
                                      HA_CREATE_INFO *create_info,
                                      HA_ALTER_INFO *alter_info,
                                      HA_ALTER_FLAGS *alter_flags)

{
  int error= 0;
  NDB_ALTER_DATA *alter_data= (NDB_ALTER_DATA *) alter_info->data;
  HA_ALTER_FLAGS dropping;

  DBUG_ENTER("alter_table_phase2");
  dropping= dropping  | HA_DROP_INDEX | HA_DROP_UNIQUE_INDEX;

#ifdef HAVE_NDB_BINLOG
  if (!ndbcluster_has_global_schema_lock(get_thd_ndb(thd)))
    DBUG_RETURN(ndbcluster_no_global_schema_lock_abort
                (thd, "ha_ndbcluster::alter_table_phase2"));
#endif

  if ((*alter_flags & dropping).is_set())
  {
    /* Tell the handler to finally drop the indexes. */
    if ((error= final_drop_index(table)))
    {
      print_error(error, MYF(0));
      goto err;
    }
  }

  DBUG_PRINT("info", ("getting frm file %s", altered_table->s->path.str));

  DBUG_ASSERT(alter_data);
  error= alter_frm(thd, altered_table->s->path.str, alter_data);
 err:
  if (error)
  {
    set_ndb_share_state(m_share, NSS_INITIAL);
    /* ndb_share reference schema free */
    DBUG_PRINT("NDB_SHARE", ("%s binlog schema free  use_count: %u",
                             m_share->key, m_share->use_count));
  }
  free_share(&m_share); // Decrease ref_count
  delete alter_data;
  DBUG_RETURN(error);
}

int ha_ndbcluster::alter_table_phase3(THD *thd, TABLE *table)
{
  DBUG_ENTER("alter_table_phase3");

#ifdef HAVE_NDB_BINLOG
  if (!ndbcluster_has_global_schema_lock(get_thd_ndb(thd)))
    DBUG_RETURN(ndbcluster_no_global_schema_lock_abort
                (thd, "ha_ndbcluster::alter_table_phase3"));

  const char *db= table->s->db.str;
  const char *name= table->s->table_name.str;
  /*
    all mysqld's will read frms from disk and setup new
    event operation for the table (new_op)
  */
  ndbcluster_log_schema_op(thd, thd->query, thd->query_length,
                           db, name,
                           0, 0,
                           SOT_ONLINE_ALTER_TABLE_PREPARE,
                           0, 0, 0);
  /*
    all mysqld's will switch to using the new_op, and delete the old
    event operation
  */
  ndbcluster_log_schema_op(thd, thd->query, thd->query_length,
                           db, name,
                           0, 0,
                           SOT_ONLINE_ALTER_TABLE_COMMIT,
                           0, 0, 0);
#endif

  DBUG_RETURN(0);
}


bool set_up_tablespace(st_alter_tablespace *alter_info,
                       NdbDictionary::Tablespace *ndb_ts)
{
  ndb_ts->setName(alter_info->tablespace_name);
  ndb_ts->setExtentSize(alter_info->extent_size);
  ndb_ts->setDefaultLogfileGroup(alter_info->logfile_group_name);
  return FALSE;
}

bool set_up_datafile(st_alter_tablespace *alter_info,
                     NdbDictionary::Datafile *ndb_df)
{
  if (alter_info->max_size > 0)
  {
    my_error(ER_TABLESPACE_AUTO_EXTEND_ERROR, MYF(0));
    return TRUE;
  }
  ndb_df->setPath(alter_info->data_file_name);
  ndb_df->setSize(alter_info->initial_size);
  ndb_df->setTablespace(alter_info->tablespace_name);
  return FALSE;
}

bool set_up_logfile_group(st_alter_tablespace *alter_info,
                          NdbDictionary::LogfileGroup *ndb_lg)
{
  ndb_lg->setName(alter_info->logfile_group_name);
  ndb_lg->setUndoBufferSize(alter_info->undo_buffer_size);
  return FALSE;
}

bool set_up_undofile(st_alter_tablespace *alter_info,
                     NdbDictionary::Undofile *ndb_uf)
{
  ndb_uf->setPath(alter_info->undo_file_name);
  ndb_uf->setSize(alter_info->initial_size);
  ndb_uf->setLogfileGroup(alter_info->logfile_group_name);
  return FALSE;
}

int ndbcluster_alter_tablespace(handlerton *hton,
                                THD* thd, st_alter_tablespace *alter_info)
{
  int is_tablespace= 0;
  NdbError err;
  NDBDICT *dict;
  int error;
  const char *errmsg;
  Ndb *ndb;
  DBUG_ENTER("ha_ndbcluster::alter_tablespace");
  LINT_INIT(errmsg);

  ndb= check_ndb_in_thd(thd);
  if (ndb == NULL)
  {
    DBUG_RETURN(HA_ERR_NO_CONNECTION);
  }
  dict= ndb->getDictionary();

  switch (alter_info->ts_cmd_type){
  case (CREATE_TABLESPACE):
  {
    error= ER_CREATE_FILEGROUP_FAILED;
    
    NdbDictionary::Tablespace ndb_ts;
    NdbDictionary::Datafile ndb_df;
    NdbDictionary::ObjectId objid;
    if (set_up_tablespace(alter_info, &ndb_ts))
    {
      DBUG_RETURN(1);
    }
    if (set_up_datafile(alter_info, &ndb_df))
    {
      DBUG_RETURN(1);
    }
    errmsg= "TABLESPACE";
    if (dict->createTablespace(ndb_ts, &objid))
    {
      DBUG_PRINT("error", ("createTablespace returned %d", error));
      goto ndberror;
    }
    DBUG_PRINT("alter_info", ("Successfully created Tablespace"));
    errmsg= "DATAFILE";
    if (dict->createDatafile(ndb_df))
    {
      err= dict->getNdbError();
      NdbDictionary::Tablespace tmp= dict->getTablespace(ndb_ts.getName());
      if (dict->getNdbError().code == 0 &&
	  tmp.getObjectId() == objid.getObjectId() &&
	  tmp.getObjectVersion() == objid.getObjectVersion())
      {
	dict->dropTablespace(tmp);
      }
      
      DBUG_PRINT("error", ("createDatafile returned %d", error));
      goto ndberror2;
    }
    is_tablespace= 1;
    break;
  }
  case (ALTER_TABLESPACE):
  {
    error= ER_ALTER_FILEGROUP_FAILED;
    if (alter_info->ts_alter_tablespace_type == ALTER_TABLESPACE_ADD_FILE)
    {
      NdbDictionary::Datafile ndb_df;
      if (set_up_datafile(alter_info, &ndb_df))
      {
	DBUG_RETURN(1);
      }
      errmsg= " CREATE DATAFILE";
      if (dict->createDatafile(ndb_df))
      {
	goto ndberror;
      }
    }
    else if(alter_info->ts_alter_tablespace_type == ALTER_TABLESPACE_DROP_FILE)
    {
      NdbDictionary::Tablespace ts= dict->getTablespace(alter_info->tablespace_name);
      NdbDictionary::Datafile df= dict->getDatafile(0, alter_info->data_file_name);
      NdbDictionary::ObjectId objid;
      df.getTablespaceId(&objid);
      if (ts.getObjectId() == objid.getObjectId() && 
	  strcmp(df.getPath(), alter_info->data_file_name) == 0)
      {
	errmsg= " DROP DATAFILE";
	if (dict->dropDatafile(df))
	{
	  goto ndberror;
	}
      }
      else
      {
	DBUG_PRINT("error", ("No such datafile"));
	my_error(ER_ALTER_FILEGROUP_FAILED, MYF(0), " NO SUCH FILE");
	DBUG_RETURN(1);
      }
    }
    else
    {
      DBUG_PRINT("error", ("Unsupported alter tablespace: %d", 
			   alter_info->ts_alter_tablespace_type));
      DBUG_RETURN(HA_ADMIN_NOT_IMPLEMENTED);
    }
    is_tablespace= 1;
    break;
  }
  case (CREATE_LOGFILE_GROUP):
  {
    error= ER_CREATE_FILEGROUP_FAILED;
    NdbDictionary::LogfileGroup ndb_lg;
    NdbDictionary::Undofile ndb_uf;
    NdbDictionary::ObjectId objid;
    if (alter_info->undo_file_name == NULL)
    {
      /*
	REDO files in LOGFILE GROUP not supported yet
      */
      DBUG_RETURN(HA_ADMIN_NOT_IMPLEMENTED);
    }
    if (set_up_logfile_group(alter_info, &ndb_lg))
    {
      DBUG_RETURN(1);
    }
    errmsg= "LOGFILE GROUP";
    if (dict->createLogfileGroup(ndb_lg, &objid))
    {
      goto ndberror;
    }
    DBUG_PRINT("alter_info", ("Successfully created Logfile Group"));
    if (set_up_undofile(alter_info, &ndb_uf))
    {
      DBUG_RETURN(1);
    }
    errmsg= "UNDOFILE";
    if (dict->createUndofile(ndb_uf))
    {
      err= dict->getNdbError();
      NdbDictionary::LogfileGroup tmp= dict->getLogfileGroup(ndb_lg.getName());
      if (dict->getNdbError().code == 0 &&
	  tmp.getObjectId() == objid.getObjectId() &&
	  tmp.getObjectVersion() == objid.getObjectVersion())
      {
	dict->dropLogfileGroup(tmp);
      }
      goto ndberror2;
    }
    break;
  }
  case (ALTER_LOGFILE_GROUP):
  {
    error= ER_ALTER_FILEGROUP_FAILED;
    if (alter_info->undo_file_name == NULL)
    {
      /*
	REDO files in LOGFILE GROUP not supported yet
      */
      DBUG_RETURN(HA_ADMIN_NOT_IMPLEMENTED);
    }
    NdbDictionary::Undofile ndb_uf;
    if (set_up_undofile(alter_info, &ndb_uf))
    {
      DBUG_RETURN(1);
    }
    errmsg= "CREATE UNDOFILE";
    if (dict->createUndofile(ndb_uf))
    {
      goto ndberror;
    }
    break;
  }
  case (DROP_TABLESPACE):
  {
    error= ER_DROP_FILEGROUP_FAILED;
    errmsg= "TABLESPACE";
    if (dict->dropTablespace(dict->getTablespace(alter_info->tablespace_name)))
    {
      goto ndberror;
    }
    is_tablespace= 1;
    break;
  }
  case (DROP_LOGFILE_GROUP):
  {
    error= ER_DROP_FILEGROUP_FAILED;
    errmsg= "LOGFILE GROUP";
    if (dict->dropLogfileGroup(dict->getLogfileGroup(alter_info->logfile_group_name)))
    {
      goto ndberror;
    }
    break;
  }
  case (CHANGE_FILE_TABLESPACE):
  {
    DBUG_RETURN(HA_ADMIN_NOT_IMPLEMENTED);
  }
  case (ALTER_ACCESS_MODE_TABLESPACE):
  {
    DBUG_RETURN(HA_ADMIN_NOT_IMPLEMENTED);
  }
  default:
  {
    DBUG_RETURN(HA_ADMIN_NOT_IMPLEMENTED);
  }
  }
#ifdef HAVE_NDB_BINLOG
  if (is_tablespace)
    ndbcluster_log_schema_op(thd,
                             thd->query, thd->query_length,
                             "", alter_info->tablespace_name,
                             0, 0,
                             SOT_TABLESPACE, 0, 0, 0);
  else
    ndbcluster_log_schema_op(thd,
                             thd->query, thd->query_length,
                             "", alter_info->logfile_group_name,
                             0, 0,
                             SOT_LOGFILE_GROUP, 0, 0, 0);
#endif
  DBUG_RETURN(FALSE);

ndberror:
  err= dict->getNdbError();
ndberror2:
  set_ndb_err(thd, err);
  ndb_to_mysql_error(&err);
  
  my_error(error, MYF(0), errmsg);
  DBUG_RETURN(1);
}


bool ha_ndbcluster::get_no_parts(const char *name, uint *no_parts)
{
  THD *thd= current_thd;
  Ndb *ndb;
  NDBDICT *dict;
  int err;
  DBUG_ENTER("ha_ndbcluster::get_no_parts");
  LINT_INIT(err);

  set_dbname(name);
  set_tabname(name);
  for (;;)
  {
    if (check_ndb_connection(thd))
    {
      err= HA_ERR_NO_CONNECTION;
      break;
    }
    ndb= get_ndb(thd);
    ndb->setDatabaseName(m_dbname);
    Ndb_table_guard ndbtab_g(dict= ndb->getDictionary(), m_tabname);
    if (!ndbtab_g.get_table())
      ERR_BREAK(dict->getNdbError(), err);
    *no_parts= ndbtab_g.get_table()->getFragmentCount();
    DBUG_RETURN(FALSE);
  }

  print_error(err, MYF(0));
  DBUG_RETURN(TRUE);
}

static int ndbcluster_fill_files_table(handlerton *hton, 
                                       THD *thd, 
                                       TABLE_LIST *tables,
                                       COND *cond)
{
  TABLE* table= tables->table;
  Ndb *ndb= check_ndb_in_thd(thd);
  NdbDictionary::Dictionary* dict= ndb->getDictionary();
  NdbDictionary::Dictionary::List dflist;
  NdbError ndberr;
  uint i;
  DBUG_ENTER("ndbcluster_fill_files_table");

  dict->listObjects(dflist, NdbDictionary::Object::Datafile);
  ndberr= dict->getNdbError();
  if (ndberr.classification != NdbError::NoError)
    ERR_RETURN(ndberr);

  for (i= 0; i < dflist.count; i++)
  {
    NdbDictionary::Dictionary::List::Element& elt = dflist.elements[i];
    Ndb_cluster_connection_node_iter iter;
    uint id;
    
    g_ndb_cluster_connection->init_get_next_node(iter);

    while ((id= g_ndb_cluster_connection->get_next_node(iter)))
    {
      init_fill_schema_files_row(table);
      NdbDictionary::Datafile df= dict->getDatafile(id, elt.name);
      ndberr= dict->getNdbError();
      if(ndberr.classification != NdbError::NoError)
      {
        if (ndberr.classification == NdbError::SchemaError)
          continue;

        if (ndberr.classification == NdbError::UnknownResultError)
          continue;

        ERR_RETURN(ndberr);
      }
      NdbDictionary::Tablespace ts= dict->getTablespace(df.getTablespace());
      ndberr= dict->getNdbError();
      if (ndberr.classification != NdbError::NoError)
      {
        if (ndberr.classification == NdbError::SchemaError)
          continue;
        ERR_RETURN(ndberr);
      }

      table->field[IS_FILES_FILE_NAME]->set_notnull();
      table->field[IS_FILES_FILE_NAME]->store(elt.name, strlen(elt.name),
                                              system_charset_info);
      table->field[IS_FILES_FILE_TYPE]->set_notnull();
      table->field[IS_FILES_FILE_TYPE]->store("DATAFILE",8,
                                              system_charset_info);
      table->field[IS_FILES_TABLESPACE_NAME]->set_notnull();
      table->field[IS_FILES_TABLESPACE_NAME]->store(df.getTablespace(),
                                                    strlen(df.getTablespace()),
                                                    system_charset_info);
      table->field[IS_FILES_LOGFILE_GROUP_NAME]->set_notnull();
      table->field[IS_FILES_LOGFILE_GROUP_NAME]->
        store(ts.getDefaultLogfileGroup(),
              strlen(ts.getDefaultLogfileGroup()),
              system_charset_info);
      table->field[IS_FILES_ENGINE]->set_notnull();
      table->field[IS_FILES_ENGINE]->store(ndbcluster_hton_name,
                                           ndbcluster_hton_name_length,
                                           system_charset_info);

      table->field[IS_FILES_FREE_EXTENTS]->set_notnull();
      table->field[IS_FILES_FREE_EXTENTS]->store(df.getFree()
                                                 / ts.getExtentSize());
      table->field[IS_FILES_TOTAL_EXTENTS]->set_notnull();
      table->field[IS_FILES_TOTAL_EXTENTS]->store(df.getSize()
                                                  / ts.getExtentSize());
      table->field[IS_FILES_EXTENT_SIZE]->set_notnull();
      table->field[IS_FILES_EXTENT_SIZE]->store(ts.getExtentSize());
      table->field[IS_FILES_INITIAL_SIZE]->set_notnull();
      table->field[IS_FILES_INITIAL_SIZE]->store(df.getSize());
      table->field[IS_FILES_MAXIMUM_SIZE]->set_notnull();
      table->field[IS_FILES_MAXIMUM_SIZE]->store(df.getSize());
      table->field[IS_FILES_VERSION]->set_notnull();
      table->field[IS_FILES_VERSION]->store(df.getObjectVersion());

      table->field[IS_FILES_ROW_FORMAT]->set_notnull();
      table->field[IS_FILES_ROW_FORMAT]->store("FIXED", 5, system_charset_info);

      char extra[30];
      int len= my_snprintf(extra, sizeof(extra), "CLUSTER_NODE=%u", id);
      table->field[IS_FILES_EXTRA]->set_notnull();
      table->field[IS_FILES_EXTRA]->store(extra, len, system_charset_info);
      schema_table_store_record(thd, table);
    }
  }

  NdbDictionary::Dictionary::List uflist;
  dict->listObjects(uflist, NdbDictionary::Object::Undofile);
  ndberr= dict->getNdbError();
  if (ndberr.classification != NdbError::NoError)
    ERR_RETURN(ndberr);

  for (i= 0; i < uflist.count; i++)
  {
    NdbDictionary::Dictionary::List::Element& elt= uflist.elements[i];
    Ndb_cluster_connection_node_iter iter;
    unsigned id;

    g_ndb_cluster_connection->init_get_next_node(iter);

    while ((id= g_ndb_cluster_connection->get_next_node(iter)))
    {
      NdbDictionary::Undofile uf= dict->getUndofile(id, elt.name);
      ndberr= dict->getNdbError();
      if (ndberr.classification != NdbError::NoError)
      {
        if (ndberr.classification == NdbError::SchemaError)
          continue;
        if (ndberr.classification == NdbError::UnknownResultError)
          continue;
        ERR_RETURN(ndberr);
      }
      NdbDictionary::LogfileGroup lfg=
        dict->getLogfileGroup(uf.getLogfileGroup());
      ndberr= dict->getNdbError();
      if (ndberr.classification != NdbError::NoError)
      {
        if (ndberr.classification == NdbError::SchemaError)
          continue;
        ERR_RETURN(ndberr);
      }

      init_fill_schema_files_row(table);
      table->field[IS_FILES_FILE_NAME]->set_notnull();
      table->field[IS_FILES_FILE_NAME]->store(elt.name, strlen(elt.name),
                                              system_charset_info);
      table->field[IS_FILES_FILE_TYPE]->set_notnull();
      table->field[IS_FILES_FILE_TYPE]->store("UNDO LOG", 8,
                                              system_charset_info);
      NdbDictionary::ObjectId objid;
      uf.getLogfileGroupId(&objid);
      table->field[IS_FILES_LOGFILE_GROUP_NAME]->set_notnull();
      table->field[IS_FILES_LOGFILE_GROUP_NAME]->store(uf.getLogfileGroup(),
                                                  strlen(uf.getLogfileGroup()),
                                                       system_charset_info);
      table->field[IS_FILES_LOGFILE_GROUP_NUMBER]->set_notnull();
      table->field[IS_FILES_LOGFILE_GROUP_NUMBER]->store(objid.getObjectId());
      table->field[IS_FILES_ENGINE]->set_notnull();
      table->field[IS_FILES_ENGINE]->store(ndbcluster_hton_name,
                                           ndbcluster_hton_name_length,
                                           system_charset_info);

      table->field[IS_FILES_TOTAL_EXTENTS]->set_notnull();
      table->field[IS_FILES_TOTAL_EXTENTS]->store(uf.getSize()/4);
      table->field[IS_FILES_EXTENT_SIZE]->set_notnull();
      table->field[IS_FILES_EXTENT_SIZE]->store(4);

      table->field[IS_FILES_INITIAL_SIZE]->set_notnull();
      table->field[IS_FILES_INITIAL_SIZE]->store(uf.getSize());
      table->field[IS_FILES_MAXIMUM_SIZE]->set_notnull();
      table->field[IS_FILES_MAXIMUM_SIZE]->store(uf.getSize());

      table->field[IS_FILES_VERSION]->set_notnull();
      table->field[IS_FILES_VERSION]->store(uf.getObjectVersion());

      char extra[100];
      int len= my_snprintf(extra,sizeof(extra),"CLUSTER_NODE=%u;UNDO_BUFFER_SIZE=%lu",
                           id, (ulong) lfg.getUndoBufferSize());
      table->field[IS_FILES_EXTRA]->set_notnull();
      table->field[IS_FILES_EXTRA]->store(extra, len, system_charset_info);
      schema_table_store_record(thd, table);
    }
  }

  // now for LFGs
  NdbDictionary::Dictionary::List lfglist;
  dict->listObjects(lfglist, NdbDictionary::Object::LogfileGroup);
  ndberr= dict->getNdbError();
  if (ndberr.classification != NdbError::NoError)
    ERR_RETURN(ndberr);

  for (i= 0; i < lfglist.count; i++)
  {
    NdbDictionary::Dictionary::List::Element& elt= lfglist.elements[i];

    NdbDictionary::LogfileGroup lfg= dict->getLogfileGroup(elt.name);
    ndberr= dict->getNdbError();
    if (ndberr.classification != NdbError::NoError)
    {
      if (ndberr.classification == NdbError::SchemaError)
        continue;
      ERR_RETURN(ndberr);
    }

    init_fill_schema_files_row(table);
    table->field[IS_FILES_FILE_TYPE]->set_notnull();
    table->field[IS_FILES_FILE_TYPE]->store("UNDO LOG", 8,
                                            system_charset_info);

    table->field[IS_FILES_LOGFILE_GROUP_NAME]->set_notnull();
    table->field[IS_FILES_LOGFILE_GROUP_NAME]->store(elt.name,
                                                     strlen(elt.name),
                                                     system_charset_info);
    table->field[IS_FILES_LOGFILE_GROUP_NUMBER]->set_notnull();
    table->field[IS_FILES_LOGFILE_GROUP_NUMBER]->store(lfg.getObjectId());
    table->field[IS_FILES_ENGINE]->set_notnull();
    table->field[IS_FILES_ENGINE]->store(ndbcluster_hton_name,
                                         ndbcluster_hton_name_length,
                                         system_charset_info);

    table->field[IS_FILES_FREE_EXTENTS]->set_notnull();
    table->field[IS_FILES_FREE_EXTENTS]->store(lfg.getUndoFreeWords());
    table->field[IS_FILES_EXTENT_SIZE]->set_notnull();
    table->field[IS_FILES_EXTENT_SIZE]->store(4);

    table->field[IS_FILES_VERSION]->set_notnull();
    table->field[IS_FILES_VERSION]->store(lfg.getObjectVersion());

    char extra[100];
    int len= my_snprintf(extra,sizeof(extra),
                         "UNDO_BUFFER_SIZE=%lu",
                         (ulong) lfg.getUndoBufferSize());
    table->field[IS_FILES_EXTRA]->set_notnull();
    table->field[IS_FILES_EXTRA]->store(extra, len, system_charset_info);
    schema_table_store_record(thd, table);
  }
  DBUG_RETURN(0);
}

SHOW_VAR ndb_status_variables_export[]= {
  {"Ndb",                      (char*) &ndb_status_variables,   SHOW_ARRAY},
  {NullS, NullS, SHOW_LONG}
};

struct st_mysql_storage_engine ndbcluster_storage_engine=
{ MYSQL_HANDLERTON_INTERFACE_VERSION };

mysql_declare_plugin(ndbcluster)
{
  MYSQL_STORAGE_ENGINE_PLUGIN,
  &ndbcluster_storage_engine,
  ndbcluster_hton_name,
  "MySQL AB",
  "Clustered, fault-tolerant tables",
  PLUGIN_LICENSE_GPL,
  ndbcluster_init, /* Plugin Init */
  NULL, /* Plugin Deinit */
  0x0100 /* 1.0 */,
  ndb_status_variables_export,/* status variables                */
  NULL,                       /* system variables                */
  NULL                        /* config options                  */
}
mysql_declare_plugin_end;

#endif<|MERGE_RESOLUTION|>--- conflicted
+++ resolved
@@ -511,11 +511,7 @@
     bzero((char*) &table_list,sizeof(table_list));
     table_list.db= m_dbname;
     table_list.alias= table_list.table_name= m_tabname;
-<<<<<<< HEAD
-    close_cached_tables(thd, &table_list, FALSE, FALSE);
-=======
-    close_cached_tables(thd, &table_list, have_lock, FALSE, FALSE);
->>>>>>> cfc8d922
+    close_cached_tables(thd, &table_list, have_lock, FALSE);
     break;
   }
   default:
