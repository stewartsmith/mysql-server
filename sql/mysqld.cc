--- conflicted
+++ resolved
@@ -886,19 +886,6 @@
   kill_cached_threads++;
   flush_thread_cache();
 
-<<<<<<< HEAD
-  /* kill flush thread */
-  (void) pthread_mutex_lock(&LOCK_manager);
-  if (manager_thread_in_use)
-  {
-    DBUG_PRINT("quit", ("killing manager thread: 0x%llx",
-                        (ulonglong)manager_thread));
-   (void) pthread_cond_signal(&COND_manager);
-  }
-  (void) pthread_mutex_unlock(&LOCK_manager);
-
-=======
->>>>>>> 4dfbf2ec
   /* kill connection thread */
 #if !defined(__WIN__) && !defined(__NETWARE__)
   DBUG_PRINT("quit", ("waiting for select thread: 0x%llx",
