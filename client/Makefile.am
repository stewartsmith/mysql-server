# Copyright (C) 2000-2006 MySQL AB
#
# This program is free software; you can redistribute it and/or modify
# it under the terms of the GNU General Public License as published by
# the Free Software Foundation; version 2 of the License.
#
# This program is distributed in the hope that it will be useful,
# but WITHOUT ANY WARRANTY; without even the implied warranty of
# MERCHANTABILITY or FITNESS FOR A PARTICULAR PURPOSE.  See the
# GNU General Public License for more details.
#
# You should have received a copy of the GNU General Public License
# along with this program; if not, write to the Free Software
# Foundation, Inc., 59 Temple Place, Suite 330, Boston, MA  02111-1307  USA

# This file is public domain and comes with NO WARRANTY of any kind

if THREAD_SAFE_CLIENT
LIBMYSQLCLIENT_LA =		$(top_builddir)/libmysql_r/libmysqlclient_r.la
else
LIBMYSQLCLIENT_LA =		$(top_builddir)/libmysql/libmysqlclient.la
endif

<<<<<<< HEAD
INCLUDES =			-I$(top_builddir)/include \
				-I$(top_srcdir)/include \
=======
AM_CPPFLAGS =			-I$(top_srcdir)/include \
>>>>>>> b0218b63
				-I$(top_srcdir)/regex \
                                $(openssl_includes)

LIBS =				@CLIENT_LIBS@

LDADD=				@CLIENT_EXTRA_LDFLAGS@ $(CLIENT_THREAD_LIBS) \
				$(top_builddir)/libmysql/libmysqlclient.la

noinst_HEADERS =		sql_string.h completion_hash.h my_readline.h \
				client_priv.h

EXTRA_DIST =			get_password.c CMakeLists.txt echo.c

BUILT_SOURCES =			link_sources

CLEANFILES =			$(BUILT_SOURCES)

bin_PROGRAMS =			mysql \
				mysqladmin \
				mysqlbinlog \
				mysqlcheck \
				mysqldump \
				mysqlimport \
				mysqlshow \
				mysqlslap \
				mysqltest \
				mysql_upgrade

mysql_SOURCES =			mysql.cc readline.cc sql_string.cc \
				completion_hash.cc
mysql_LDADD =			@readline_link@ @TERMCAP_LIB@ \
				@ZLIB_LIBS@ \
				$(LDADD) $(CXXLDFLAGS)
mysqladmin_SOURCES =		mysqladmin.cc

mysqlbinlog_SOURCES =		mysqlbinlog.cc \
				$(top_srcdir)/mysys/mf_tempdir.c \
				$(top_srcdir)/mysys/my_new.cc \
				$(top_srcdir)/mysys/my_bit.c \
				$(top_srcdir)/mysys/my_bitmap.c \
				$(top_srcdir)/mysys/my_vle.c \
				$(top_srcdir)/mysys/base64.c
mysqlbinlog_LDADD =		$(LDADD) $(CXXLDFLAGS)

mysqldump_SOURCES=              mysqldump.c \
				my_user.c \
	                        $(top_srcdir)/mysys/mf_getdate.c

mysqlimport_SOURCES=		mysqlimport.c

mysqlimport_LDADD =		$(CXXLDFLAGS) $(CLIENT_THREAD_LIBS) \
				@CLIENT_EXTRA_LDFLAGS@ \
				$(LIBMYSQLCLIENT_LA) \
				$(top_builddir)/mysys/libmysyslt.la

mysqlshow_SOURCES=		mysqlshow.c

mysqlslap_SOURCES=		mysqlslap.c
mysqlslap_CFLAGS=		-DTHREAD -UUNDEF_THREADS_HACK
mysqlslap_LDADD =		$(CXXLDFLAGS) $(CLIENT_THREAD_LIBS) \
				@CLIENT_EXTRA_LDFLAGS@ \
				$(LIBMYSQLCLIENT_LA) \
				$(top_builddir)/mysys/libmysyslt.la

<<<<<<< HEAD
mysqltest_SOURCES=		mysqltest.cc
mysqltest_CXXFLAGS=		-DTHREAD -UUNDEF_THREADS_HACK
mysqltest_LDADD =		$(CXXLDFLAGS) $(CLIENT_THREAD_LIBS) \
=======
mysqltest_SOURCES=		mysqltest.c
mysqltest_CFLAGS=		-DTHREAD -UUNDEF_THREADS_HACK
mysqltest_LDADD =		$(CXXLDFLAGS) \
>>>>>>> b0218b63
				@CLIENT_EXTRA_LDFLAGS@ \
				$(LIBMYSQLCLIENT_LA) \
				$(top_builddir)/mysys/libmysyslt.la \
				$(top_builddir)/regex/libregex.a \
				$(CLIENT_THREAD_LIBS)

mysql_upgrade_SOURCES=          mysql_upgrade.c \
                                $(top_srcdir)/mysys/my_getpagesize.c

# Fix for mit-threads
DEFS =			-DUNDEF_THREADS_HACK \
			-DDEFAULT_MYSQL_HOME="\"$(prefix)\"" \
			-DDATADIR="\"$(localstatedir)\""

sql_src=log_event.h mysql_priv.h rpl_constants.h \
	rpl_utility.h rpl_tblmap.h rpl_tblmap.cc \
	log_event.cc my_decimal.h my_decimal.cc \
	log_event_old.h log_event_old.cc \
	rpl_record_old.h rpl_record_old.cc \
	transaction.h
strings_src=decimal.c dtoa.c

link_sources:
	for f in $(sql_src) ; do \
	  rm -f $$f; \
	  @LN_CP_F@ $(top_srcdir)/sql/$$f $$f; \
	done; \
	for f in $(strings_src) ; do \
	  rm -f $(srcdir)/$$f; \
	  @LN_CP_F@ $(top_srcdir)/strings/$$f $$f; \
	done; \
	rm -f $(srcdir)/my_user.c; \
	@LN_CP_F@ $(top_srcdir)/sql-common/my_user.c my_user.c;
<<<<<<< HEAD
	echo timestamp > link_sources;

# Don't update the files from bitkeeper
%::SCCS/s.%
=======
	echo timestamp > link_sources;
>>>>>>> b0218b63
<|MERGE_RESOLUTION|>--- conflicted
+++ resolved
@@ -21,12 +21,7 @@
 LIBMYSQLCLIENT_LA =		$(top_builddir)/libmysql/libmysqlclient.la
 endif
 
-<<<<<<< HEAD
-INCLUDES =			-I$(top_builddir)/include \
-				-I$(top_srcdir)/include \
-=======
 AM_CPPFLAGS =			-I$(top_srcdir)/include \
->>>>>>> b0218b63
 				-I$(top_srcdir)/regex \
                                 $(openssl_includes)
 
@@ -91,15 +86,9 @@
 				$(LIBMYSQLCLIENT_LA) \
 				$(top_builddir)/mysys/libmysyslt.la
 
-<<<<<<< HEAD
 mysqltest_SOURCES=		mysqltest.cc
 mysqltest_CXXFLAGS=		-DTHREAD -UUNDEF_THREADS_HACK
 mysqltest_LDADD =		$(CXXLDFLAGS) $(CLIENT_THREAD_LIBS) \
-=======
-mysqltest_SOURCES=		mysqltest.c
-mysqltest_CFLAGS=		-DTHREAD -UUNDEF_THREADS_HACK
-mysqltest_LDADD =		$(CXXLDFLAGS) \
->>>>>>> b0218b63
 				@CLIENT_EXTRA_LDFLAGS@ \
 				$(LIBMYSQLCLIENT_LA) \
 				$(top_builddir)/mysys/libmysyslt.la \
@@ -133,11 +122,4 @@
 	done; \
 	rm -f $(srcdir)/my_user.c; \
 	@LN_CP_F@ $(top_srcdir)/sql-common/my_user.c my_user.c;
-<<<<<<< HEAD
-	echo timestamp > link_sources;
-
-# Don't update the files from bitkeeper
-%::SCCS/s.%
-=======
-	echo timestamp > link_sources;
->>>>>>> b0218b63
+	echo timestamp > link_sources;