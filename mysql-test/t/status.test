# This test requires that --log-output includes 'table', and the general
# log is on

# embedded server causes different stat
-- source include/not_embedded.inc

# PS causes different statistics
--disable_ps_protocol

connect (con1,localhost,root,,);
connect (con2,localhost,root,,);

flush status;

# Logging to the general query log table (--log-output=table --log) increments
# Table_locks_immediate with each query, so here Immediate becomes 1
show status like 'Table_lock%';
# ++Immediate = 2
select * from information_schema.session_status where variable_name like 'Table_lock%';

connection con1;
# ++Immediate = 3
SET SQL_LOG_BIN=0;
set @old_general_log = @@global.general_log;                                      
set global general_log = 'OFF';
--disable_warnings
# ++Immediate = 4
drop table if exists t1;
--enable_warnings

# ++Immediate = 5
create table t1(n int) engine=myisam;
# Immediate + 2 = 7
insert into t1 values(1);

connection con2;
# Immediate + 2 = 9
lock tables t1 read;
# ++Immediate = 10
unlock tables;
# Immediate + 2 = 12
lock tables t1 read;

connection con1;
# ++Immediate = 13
let $ID= `select connection_id()`;
# ++Immediate = 14 (Not +2, because this increments Table_locks_waited)
--send
update t1 set n = 3;

connection con2;
# wait for the other query to start executing
let $wait_condition= select 1 from INFORMATION_SCHEMA.PROCESSLIST where ID = $ID and STATE = "Table lock";
# Immediate = 14 + $wait_condition_reps ($wait_timeout is 0, so no extra select
# is done inside wait_condition.inc)
--source include/wait_condition.inc
# ++Immediate = 15 + $wait_condition_reps
unlock tables;

connection con1;
reap;
# ++Immediate = 16 + $wait_condition_reps
show status like 'Table_locks_waited';
drop table t1;
set global general_log = @old_general_log;

disconnect con2;
disconnect con1;
connection default;

# End of 4.1 tests

#
# last_query_cost
#

select 1;
show status like 'last_query_cost';
create table t1 (a int);
insert into t1 values (1),(2),(3),(4),(5),(6),(7),(8),(9),(10);
insert into t1 values (1),(2),(3),(4),(5),(6),(7),(8),(9),(10);
insert into t1 values (1),(2),(3),(4),(5),(6),(7),(8),(9),(10);
insert into t1 values (1),(2),(3),(4),(5),(6),(7),(8),(9),(10);
insert into t1 values (1),(2),(3),(4),(5),(6),(7),(8),(9),(10);
select * from t1 where a=6;
show status like 'last_query_cost';
# Ensure value dosn't change by second status call
show status like 'last_query_cost';
select 1;
show status like 'last_query_cost';
drop table t1;

#
# Test for Bug #15933 max_used_connections is wrong after FLUSH STATUS
# if connections are cached
#
#
# The first suggested fix from the bug report was chosen
# (see http://bugs.mysql.com/bug.php?id=15933):
#
#   a) On flushing the status, set max_used_connections to
#   threads_connected, not to 0.
#
#   b) Check if it is necessary to increment max_used_connections when
#   taking a thread from the cache as well as when creating new threads
#

# Wait for at most $disconnect_timeout seconds for disconnects to finish.
let $disconnect_timeout = 10;

# Wait for any previous disconnects to finish.
FLUSH STATUS;
--disable_query_log
--disable_result_log
eval SET @wait_left = $disconnect_timeout;
let $max_used_connections = `SHOW STATUS LIKE 'max_used_connections'`;
eval SET @max_used_connections = SUBSTRING('$max_used_connections', 21)+0;
let $wait_more = `SELECT @max_used_connections != 1 && @wait_left > 0`;
while ($wait_more)
{
  sleep 1;
  FLUSH STATUS;
  SET @wait_left = @wait_left - 1;
  let $max_used_connections = `SHOW STATUS LIKE 'max_used_connections'`;
  eval SET @max_used_connections = SUBSTRING('$max_used_connections', 21)+0;
  let $wait_more = `SELECT @max_used_connections != 1 && @wait_left > 0`;
}
--enable_query_log
--enable_result_log

# Prerequisite.
SHOW STATUS LIKE 'max_used_connections';
SELECT * FROM INFORMATION_SCHEMA.SESSION_STATUS WHERE VARIABLE_NAME LIKE 'max_used_connections';

# Save original setting.
SET @save_thread_cache_size=@@thread_cache_size;
SET GLOBAL thread_cache_size=3;

connect (con1,localhost,root,,);
connect (con2,localhost,root,,);

connection con1;
disconnect con2;

# Check that max_used_connections still reflects maximum value.
SHOW STATUS LIKE 'max_used_connections';
SELECT * FROM INFORMATION_SCHEMA.SESSION_STATUS WHERE VARIABLE_NAME LIKE 'max_used_connections';

# Check that after flush max_used_connections equals to current number
# of connections.  First wait for previous disconnect to finish.
FLUSH STATUS;
--disable_query_log
--disable_result_log
eval SET @wait_left = $disconnect_timeout;
let $max_used_connections = `SHOW STATUS LIKE 'max_used_connections'`;
eval SET @max_used_connections = SUBSTRING('$max_used_connections', 21)+0;
let $wait_more = `SELECT @max_used_connections != 2 && @wait_left > 0`;
while ($wait_more)
{
  sleep 1;
  FLUSH STATUS;
  SET @wait_left = @wait_left - 1;
  let $max_used_connections = `SHOW STATUS LIKE 'max_used_connections'`;
  eval SET @max_used_connections = SUBSTRING('$max_used_connections', 21)+0;
  let $wait_more = `SELECT @max_used_connections != 2 && @wait_left > 0`;
}
--enable_query_log
--enable_result_log
# Check that we don't count disconnected thread any longer.
SHOW STATUS LIKE 'max_used_connections';
SELECT * FROM INFORMATION_SCHEMA.SESSION_STATUS WHERE VARIABLE_NAME LIKE 'max_used_connections';

# Check that max_used_connections is updated when cached thread is
# reused...
connect (con2,localhost,root,,);
SHOW STATUS LIKE 'max_used_connections';
SELECT * FROM INFORMATION_SCHEMA.SESSION_STATUS WHERE VARIABLE_NAME LIKE 'max_used_connections';

# ...and when new thread is created.
connect (con3,localhost,root,,);
SHOW STATUS LIKE 'max_used_connections';
SELECT * FROM INFORMATION_SCHEMA.SESSION_STATUS WHERE VARIABLE_NAME LIKE 'max_used_connections';

# Restore original setting.
connection default;
SET GLOBAL thread_cache_size=@save_thread_cache_size;

disconnect con3;
disconnect con2;
disconnect con1;


#
# Bug #30377: EXPLAIN loses last_query_cost when used with UNION
#

CREATE TABLE t1 ( a INT );
INSERT INTO t1 VALUES (1), (2);

SELECT a FROM t1 LIMIT 1;
SHOW SESSION STATUS LIKE 'Last_query_cost';

EXPLAIN SELECT a FROM t1;
SHOW SESSION STATUS LIKE 'Last_query_cost';

SELECT a FROM t1 UNION SELECT a FROM t1 ORDER BY a;
SHOW SESSION STATUS LIKE 'Last_query_cost';

EXPLAIN SELECT a FROM t1 UNION SELECT a FROM t1 ORDER BY a;
SHOW SESSION STATUS LIKE 'Last_query_cost';

SELECT a IN (SELECT a FROM t1) FROM t1 LIMIT 1;
SHOW SESSION STATUS LIKE 'Last_query_cost';

SELECT (SELECT a FROM t1 LIMIT 1) x FROM t1 LIMIT 1;
SHOW SESSION STATUS LIKE 'Last_query_cost';

SELECT * FROM t1 a, t1 b LIMIT 1;
SHOW SESSION STATUS LIKE 'Last_query_cost';

DROP TABLE t1;


# End of 5.0 tests

#
# Ensure that SHOW STATUS only changes global status variables
#

connect (con1,localhost,root,,);
let $rnd_next = `show global status like 'handler_read_rnd_next'`;
let $tmp_table = `show global status like 'Created_tmp_tables'`;
show status like 'com_show_status';
show status like 'hand%write%';
show status like '%tmp%';
show status like 'hand%write%';
show status like '%tmp%';
show status like 'com_show_status';
let $rnd_next2 = `show global status like 'handler_read_rnd_next'`;
let $tmp_table2 = `show global status like 'Created_tmp_tables'`;
--disable_query_log
eval select substring_index('$rnd_next2',0x9,-1)-substring_index('$rnd_next',0x9,-1) as rnd_diff, substring_index('$tmp_table2',0x9,-1)-substring_index('$tmp_table',0x9,-1) as tmp_table_diff;
--enable_query_log

# 
# Bug#30252 Com_create_function is not incremented.
#
flush status;
show status like 'Com%function';

DELIMITER //;
create function f1 (x INTEGER) returns integer
  begin
    declare ret integer;
    set ret = x * 10;
    return ret;
  end //
DELIMITER ;//

drop function f1;

show status like 'Com%function';

<<<<<<< HEAD
# End of 5.1 tests

#
# Bug #17954: Threads_connected > Threads_created
#

--disable_warnings
DROP VIEW IF EXISTS v1;
--enable_warnings

CREATE VIEW v1 AS SELECT VARIABLE_NAME AS NAME, CONVERT(VARIABLE_VALUE, UNSIGNED) AS VALUE FROM INFORMATION_SCHEMA.GLOBAL_STATUS;

SELECT VALUE INTO @tc FROM v1 WHERE NAME = 'Threads_connected';
SELECT NAME FROM v1 WHERE NAME = 'Threads_created' AND VALUE < @tc;
SELECT VALUE INTO @tr FROM v1 WHERE NAME = 'Threads_running';

FLUSH STATUS;

SELECT * FROM v1 WHERE NAME = 'Threads_connected' AND VALUE < @tc;
SELECT * FROM v1 WHERE NAME = 'Threads_running' AND VALUE < @tr;

DROP VIEW v1;
=======
#
# Bug#37908: Skipped access right check caused server crash.
#
connect (root, localhost, root,,test);
connection root;
--disable_warnings
create database db37908;
--enable_warnings
create table db37908.t1(f1 int);
insert into db37908.t1 values(1);
grant usage,execute on test.* to mysqltest_1@localhost;
delimiter |;
create procedure proc37908() begin select 1; end |
create function func37908() returns int sql security invoker 
  return (select * from db37908.t1 limit 1)|
delimiter ;|
  
connect (user1,localhost,mysqltest_1,,test);
connection user1;

--error 1142
select * from db37908.t1;
--error 1142
show status where variable_name ='uptime' and 2 in (select * from db37908.t1);
--error 1142
show procedure status where name ='proc37908' and 1 in (select f1 from db37908.t1);
--error 1142
show function status where name ='func37908' and 1 in (select func37908());

connection root;
drop database db37908;
drop procedure proc37908;
drop function func37908;
# End of 5.1 tests
>>>>>>> aa74a314
<|MERGE_RESOLUTION|>--- conflicted
+++ resolved
@@ -261,30 +261,6 @@
 
 show status like 'Com%function';
 
-<<<<<<< HEAD
-# End of 5.1 tests
-
-#
-# Bug #17954: Threads_connected > Threads_created
-#
-
---disable_warnings
-DROP VIEW IF EXISTS v1;
---enable_warnings
-
-CREATE VIEW v1 AS SELECT VARIABLE_NAME AS NAME, CONVERT(VARIABLE_VALUE, UNSIGNED) AS VALUE FROM INFORMATION_SCHEMA.GLOBAL_STATUS;
-
-SELECT VALUE INTO @tc FROM v1 WHERE NAME = 'Threads_connected';
-SELECT NAME FROM v1 WHERE NAME = 'Threads_created' AND VALUE < @tc;
-SELECT VALUE INTO @tr FROM v1 WHERE NAME = 'Threads_running';
-
-FLUSH STATUS;
-
-SELECT * FROM v1 WHERE NAME = 'Threads_connected' AND VALUE < @tc;
-SELECT * FROM v1 WHERE NAME = 'Threads_running' AND VALUE < @tr;
-
-DROP VIEW v1;
-=======
 #
 # Bug#37908: Skipped access right check caused server crash.
 #
@@ -319,4 +295,24 @@
 drop procedure proc37908;
 drop function func37908;
 # End of 5.1 tests
->>>>>>> aa74a314
+
+#
+# Bug #17954: Threads_connected > Threads_created
+#
+
+--disable_warnings
+DROP VIEW IF EXISTS v1;
+--enable_warnings
+
+CREATE VIEW v1 AS SELECT VARIABLE_NAME AS NAME, CONVERT(VARIABLE_VALUE, UNSIGNED) AS VALUE FROM INFORMATION_SCHEMA.GLOBAL_STATUS;
+
+SELECT VALUE INTO @tc FROM v1 WHERE NAME = 'Threads_connected';
+SELECT NAME FROM v1 WHERE NAME = 'Threads_created' AND VALUE < @tc;
+SELECT VALUE INTO @tr FROM v1 WHERE NAME = 'Threads_running';
+
+FLUSH STATUS;
+
+SELECT * FROM v1 WHERE NAME = 'Threads_connected' AND VALUE < @tc;
+SELECT * FROM v1 WHERE NAME = 'Threads_running' AND VALUE < @tr;
+
+DROP VIEW v1;