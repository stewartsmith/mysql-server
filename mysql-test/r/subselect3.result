drop table if exists t0, t1, t2, t3, t4;
create table t1 (oref int, grp int, ie int) ;
insert into t1 (oref, grp, ie) values
(1, 1, 1),
(1, 1, 1),
(1, 2, NULL),
(2, 1, 3),
(3, 1, 4),
(3, 2, NULL);
create table t2 (oref int, a int);
insert into t2 values 
(1, 1),
(2, 2),
(3, 3),
(4, NULL),
(2, NULL);
select a, oref, a in (select max(ie) 
from t1 where oref=t2.oref group by grp) Z from t2;
a	oref	Z
1	1	1
2	2	0
3	3	NULL
NULL	4	0
NULL	2	NULL
explain extended
select a, oref, a in (select max(ie) 
from t1 where oref=t2.oref group by grp) Z from t2;
id	select_type	table	type	possible_keys	key	key_len	ref	rows	filtered	Extra
1	PRIMARY	t2	ALL	NULL	NULL	NULL	NULL	5	100.00	
2	DEPENDENT SUBQUERY	t1	ALL	NULL	NULL	NULL	NULL	6	100.00	Using where; Using temporary; Using filesort
Warnings:
Note	1276	Field or reference 'test.t2.oref' of SELECT #2 was resolved in SELECT #1
Note	1003	select `test`.`t2`.`a` AS `a`,`test`.`t2`.`oref` AS `oref`,<in_optimizer>(`test`.`t2`.`a`,<exists>(select max(`test`.`t1`.`ie`) AS `max(ie)` from `test`.`t1` where (`test`.`t1`.`oref` = `test`.`t2`.`oref`) group by `test`.`t1`.`grp` having trigcond((<cache>(`test`.`t2`.`a`) = <ref_null_helper>(max(`test`.`t1`.`ie`)))))) AS `Z` from `test`.`t2`
explain extended
select a, oref from t2 
where a in (select max(ie) from t1 where oref=t2.oref group by grp);
id	select_type	table	type	possible_keys	key	key_len	ref	rows	filtered	Extra
1	PRIMARY	t2	ALL	NULL	NULL	NULL	NULL	5	100.00	Using where
2	DEPENDENT SUBQUERY	t1	ALL	NULL	NULL	NULL	NULL	6	100.00	Using where; Using temporary; Using filesort
Warnings:
Note	1276	Field or reference 'test.t2.oref' of SELECT #2 was resolved in SELECT #1
Note	1003	select `test`.`t2`.`a` AS `a`,`test`.`t2`.`oref` AS `oref` from `test`.`t2` where <in_optimizer>(`test`.`t2`.`a`,<exists>(select max(`test`.`t1`.`ie`) AS `max(ie)` from `test`.`t1` where (`test`.`t1`.`oref` = `test`.`t2`.`oref`) group by `test`.`t1`.`grp` having (<cache>(`test`.`t2`.`a`) = <ref_null_helper>(max(`test`.`t1`.`ie`)))))
select a, oref, a in (
select max(ie) from t1 where oref=t2.oref group by grp union
select max(ie) from t1 where oref=t2.oref group by grp
) Z from t2;
a	oref	Z
1	1	1
2	2	0
3	3	NULL
NULL	4	0
NULL	2	NULL
create table t3 (a int);
insert into t3 values (NULL), (NULL);
flush status;
select a in (select max(ie) from t1 where oref=4 group by grp) from t3;
a in (select max(ie) from t1 where oref=4 group by grp)
0
0
show status like 'Handler_read_rnd_next';
Variable_name	Value
Handler_read_rnd_next	11
select ' ^ This must show 11' Z;
Z
 ^ This must show 11
explain extended select a in (select max(ie) from t1 where oref=4 group by grp) from t3;
id	select_type	table	type	possible_keys	key	key_len	ref	rows	filtered	Extra
1	PRIMARY	t3	ALL	NULL	NULL	NULL	NULL	2	100.00	
2	DEPENDENT SUBQUERY	t1	ALL	NULL	NULL	NULL	NULL	6	100.00	Using where; Using temporary; Using filesort
Warnings:
Note	1003	select <in_optimizer>(`test`.`t3`.`a`,<exists>(select max(`test`.`t1`.`ie`) AS `max(ie)` from `test`.`t1` where (`test`.`t1`.`oref` = 4) group by `test`.`t1`.`grp` having trigcond((<cache>(`test`.`t3`.`a`) = <ref_null_helper>(max(`test`.`t1`.`ie`)))))) AS `a in (select max(ie) from t1 where oref=4 group by grp)` from `test`.`t3`
drop table t1, t2, t3;
create table t1 (a int, oref int, key(a));
insert into t1 values 
(1, 1),
(1, NULL),
(2, 3),
(2, NULL),
(3, NULL);
create table t2 (a int, oref int);
insert into t2 values (1, 1), (2,2), (NULL, 3), (NULL, 4);
select oref, a, a in (select a from t1 where oref=t2.oref) Z from t2;
oref	a	Z
1	1	1
2	2	0
3	NULL	NULL
4	NULL	0
explain extended 
select oref, a, a in (select a from t1 where oref=t2.oref) Z from t2;
id	select_type	table	type	possible_keys	key	key_len	ref	rows	filtered	Extra
1	PRIMARY	t2	ALL	NULL	NULL	NULL	NULL	4	100.00	
2	DEPENDENT SUBQUERY	t1	index_subquery	a	a	5	func	2	100.00	Using where; Full scan on NULL key
Warnings:
Note	1276	Field or reference 'test.t2.oref' of SELECT #2 was resolved in SELECT #1
Note	1003	select `test`.`t2`.`oref` AS `oref`,`test`.`t2`.`a` AS `a`,<in_optimizer>(`test`.`t2`.`a`,<exists>(<index_lookup>(<cache>(`test`.`t2`.`a`) in t1 on a checking NULL where (`test`.`t1`.`oref` = `test`.`t2`.`oref`) having trigcond(<is_not_null_test>(`test`.`t1`.`a`))))) AS `Z` from `test`.`t2`
flush status;
select oref, a from t2 where a in (select a from t1 where oref=t2.oref);
oref	a
1	1
show status like '%Handler_read_rnd_next';
Variable_name	Value
Handler_read_rnd_next	11
delete from t2;
insert into t2 values (NULL, 0),(NULL, 0), (NULL, 0), (NULL, 0);
flush status;
select oref, a, a in (select a from t1 where oref=t2.oref) Z from t2;
oref	a	Z
0	NULL	0
0	NULL	0
0	NULL	0
0	NULL	0
show status like '%Handler_read%';
Variable_name	Value
Handler_read_first	0
Handler_read_key	0
Handler_read_next	0
Handler_read_prev	0
Handler_read_rnd	0
Handler_read_rnd_next	29
select 'No key lookups, seq reads: 29= 5 reads from t2 + 4 * 6 reads from t1.' Z;
Z
No key lookups, seq reads: 29= 5 reads from t2 + 4 * 6 reads from t1.
drop table t1, t2;
create table t1 (a int, b int, primary key (a));
insert into t1 values (1,1), (3,1),(100,1);
create table t2 (a int, b int);
insert into t2 values (1,1),(2,1),(NULL,1),(NULL,0);
select a,b, a in (select a from t1 where t1.b = t2.b) Z from t2 ;
a	b	Z
1	1	1
2	1	0
NULL	1	NULL
NULL	0	0
drop table t1, t2;
create table t1 (a int, b int, key(a));
insert into t1 values 
(0,0),(1,1),(2,2),(3,3),(4,4),(5,5),(6,6),(7,7),(8,8),(9,9);
create table t2 like t1;
insert into t2 select * from t1;
update t2 set b=1;
create table t3 (a int, oref int);
insert into t3 values (1, 1), (NULL,1), (NULL,0);
select a, oref, 
t3.a in (select t1.a from t1, t2 where t1.b=t2.a and t2.b=t3.oref) Z 
from t3;
a	oref	Z
1	1	1
NULL	1	NULL
NULL	0	0
explain extended
select a, oref, 
t3.a in (select t1.a from t1, t2 where t1.b=t2.a and t2.b=t3.oref) Z 
from t3;
id	select_type	table	type	possible_keys	key	key_len	ref	rows	filtered	Extra
1	PRIMARY	t3	ALL	NULL	NULL	NULL	NULL	3	100.00	
2	DEPENDENT SUBQUERY	t1	ref_or_null	a	a	5	func	4	100.00	Using where; Full scan on NULL key
2	DEPENDENT SUBQUERY	t2	ref	a	a	5	test.t1.b	1	100.00	Using where
Warnings:
Note	1276	Field or reference 'test.t3.oref' of SELECT #2 was resolved in SELECT #1
Note	1003	select `test`.`t3`.`a` AS `a`,`test`.`t3`.`oref` AS `oref`,<in_optimizer>(`test`.`t3`.`a`,<exists>(select 1 AS `Not_used` from `test`.`t1` join `test`.`t2` where ((`test`.`t2`.`a` = `test`.`t1`.`b`) and (`test`.`t2`.`b` = `test`.`t3`.`oref`) and trigcond(((<cache>(`test`.`t3`.`a`) = `test`.`t1`.`a`) or isnull(`test`.`t1`.`a`)))) having trigcond(<is_not_null_test>(`test`.`t1`.`a`)))) AS `Z` from `test`.`t3`
drop table t1, t2, t3;
create table t1 (a int NOT NULL, b int NOT NULL, key(a));
insert into t1 values 
(0,0),(1,1),(2,2),(3,3),(4,4),(5,5),(6,6),(7,7),(8,8),(9,9);
create table t2 like t1;
insert into t2 select * from t1;
update t2 set b=1;
create table t3 (a int, oref int);
insert into t3 values (1, 1), (NULL,1), (NULL,0);
select a, oref, 
t3.a in (select t1.a from t1, t2 where t1.b=t2.a and t2.b=t3.oref) Z 
from t3;
a	oref	Z
1	1	1
NULL	1	NULL
NULL	0	0
This must show a trig_cond:
explain extended
select a, oref, 
t3.a in (select t1.a from t1, t2 where t1.b=t2.a and t2.b=t3.oref) Z 
from t3;
id	select_type	table	type	possible_keys	key	key_len	ref	rows	filtered	Extra
1	PRIMARY	t3	ALL	NULL	NULL	NULL	NULL	3	100.00	
2	DEPENDENT SUBQUERY	t1	ref	a	a	4	func	2	100.00	Using where; Full scan on NULL key
2	DEPENDENT SUBQUERY	t2	ref	a	a	4	test.t1.b	1	100.00	Using where
Warnings:
Note	1276	Field or reference 'test.t3.oref' of SELECT #2 was resolved in SELECT #1
Note	1003	select `test`.`t3`.`a` AS `a`,`test`.`t3`.`oref` AS `oref`,<in_optimizer>(`test`.`t3`.`a`,<exists>(select 1 AS `Not_used` from `test`.`t1` join `test`.`t2` where ((`test`.`t2`.`a` = `test`.`t1`.`b`) and (`test`.`t2`.`b` = `test`.`t3`.`oref`) and trigcond((<cache>(`test`.`t3`.`a`) = `test`.`t1`.`a`))))) AS `Z` from `test`.`t3`
drop table t1,t2,t3;
create table t1 (oref int, grp int);
insert into t1 (oref, grp) values
(1, 1),
(1, 1);
create table t2 (oref int, a int);
insert into t2 values 
(1, NULL),
(2, NULL);
select a, oref, 
a in (select count(*) from t1 group by grp having grp=t2.oref) Z from t2;
a	oref	Z
NULL	1	NULL
NULL	2	0
This must show a trig_cond:
explain extended
select a, oref, 
a in (select count(*) from t1 group by grp having grp=t2.oref) Z from t2;
id	select_type	table	type	possible_keys	key	key_len	ref	rows	filtered	Extra
1	PRIMARY	t2	ALL	NULL	NULL	NULL	NULL	2	100.00	
2	DEPENDENT SUBQUERY	t1	ALL	NULL	NULL	NULL	NULL	2	100.00	Using temporary; Using filesort
Warnings:
Note	1276	Field or reference 't2.oref' of SELECT #2 was resolved in SELECT #1
Note	1003	select `test`.`t2`.`a` AS `a`,`test`.`t2`.`oref` AS `oref`,<in_optimizer>(`test`.`t2`.`a`,<exists>(select count(0) AS `count(*)` from `test`.`t1` group by `test`.`t1`.`grp` having ((`test`.`t1`.`grp` = `test`.`t2`.`oref`) and trigcond((<cache>(`test`.`t2`.`a`) = <ref_null_helper>(count(0))))))) AS `Z` from `test`.`t2`
drop table t1, t2;
create table t1 (a int, b int, primary key (a));
insert into t1 values (1,1), (3,1),(100,1);
create table t2 (a int, b int);
insert into t2 values (1,1),(2,1),(NULL,1),(NULL,0);
select a,b, a in (select a from t1 where t1.b = t2.b union select a from
t1 where t1.b = t2.b) Z from t2 ;
a	b	Z
1	1	1
2	1	0
NULL	1	NULL
NULL	0	0
select a,b, a in (select a from t1 where t1.b = t2.b) Z from t2 ;
a	b	Z
1	1	1
2	1	0
NULL	1	NULL
NULL	0	0
drop table t1, t2;
create table t3 (a int);
insert into t3 values (0),(1),(2),(3),(4),(5),(6),(7),(8),(9);
create table t2 (a int, b int, oref int);
insert into t2 values (NULL,1, 100), (NULL,2, 100);
create table t1 (a int, b int, c int, key(a,b));
insert into t1 select 2*A, 2*A, 100 from t3;
explain extended select a,b, oref, (a,b) in (select a,b from t1 where c=t2.oref) Z from t2;
id	select_type	table	type	possible_keys	key	key_len	ref	rows	filtered	Extra
1	PRIMARY	t2	ALL	NULL	NULL	NULL	NULL	2	100.00	
2	DEPENDENT SUBQUERY	t1	index_subquery	a	a	5	func	2	100.00	Using where; Full scan on NULL key
Warnings:
Note	1276	Field or reference 'test.t2.oref' of SELECT #2 was resolved in SELECT #1
Note	1003	select `test`.`t2`.`a` AS `a`,`test`.`t2`.`b` AS `b`,`test`.`t2`.`oref` AS `oref`,<in_optimizer>((`test`.`t2`.`a`,`test`.`t2`.`b`),<exists>(<index_lookup>(<cache>(`test`.`t2`.`a`) in t1 on a checking NULL where ((`test`.`t1`.`c` = `test`.`t2`.`oref`) and trigcond(((<cache>(`test`.`t2`.`a`) = `test`.`t1`.`a`) or isnull(`test`.`t1`.`a`))) and trigcond(((<cache>(`test`.`t2`.`b`) = `test`.`t1`.`b`) or isnull(`test`.`t1`.`b`)))) having (trigcond(<is_not_null_test>(`test`.`t1`.`a`)) and trigcond(<is_not_null_test>(`test`.`t1`.`b`)))))) AS `Z` from `test`.`t2`
select a,b, oref, (a,b) in (select a,b from t1 where c=t2.oref) Z from t2;
a	b	oref	Z
NULL	1	100	0
NULL	2	100	NULL
create table t4 (x int);
insert into t4 select A.a + 10*B.a from t1 A, t1 B;
explain extended 
select a,b, oref, 
(a,b) in (select a,b from t1,t4 where c=t2.oref) Z 
from t2;
id	select_type	table	type	possible_keys	key	key_len	ref	rows	filtered	Extra
1	PRIMARY	t2	ALL	NULL	NULL	NULL	NULL	2	100.00	
2	DEPENDENT SUBQUERY	t1	ref_or_null	a	a	5	func	2	100.00	Using where; Full scan on NULL key
2	DEPENDENT SUBQUERY	t4	ALL	NULL	NULL	NULL	NULL	100	100.00	Using where; Using join buffer
Warnings:
Note	1276	Field or reference 'test.t2.oref' of SELECT #2 was resolved in SELECT #1
Note	1003	select `test`.`t2`.`a` AS `a`,`test`.`t2`.`b` AS `b`,`test`.`t2`.`oref` AS `oref`,<in_optimizer>((`test`.`t2`.`a`,`test`.`t2`.`b`),<exists>(select `test`.`t1`.`a` AS `a`,`test`.`t1`.`b` AS `b` from `test`.`t1` join `test`.`t4` where ((`test`.`t1`.`c` = `test`.`t2`.`oref`) and trigcond(((<cache>(`test`.`t2`.`a`) = `test`.`t1`.`a`) or isnull(`test`.`t1`.`a`))) and trigcond(((<cache>(`test`.`t2`.`b`) = `test`.`t1`.`b`) or isnull(`test`.`t1`.`b`)))) having (trigcond(<is_not_null_test>(`test`.`t1`.`a`)) and trigcond(<is_not_null_test>(`test`.`t1`.`b`))))) AS `Z` from `test`.`t2`
select a,b, oref, 
(a,b) in (select a,b from t1,t4 where c=t2.oref) Z 
from t2;
a	b	oref	Z
NULL	1	100	0
NULL	2	100	NULL
drop table t1,t2,t3,t4;
create table t1 (oref char(4), grp int, ie1 int, ie2 int);
insert into t1 (oref, grp, ie1, ie2) values
('aa', 10, 2, 1),
('aa', 10, 1, 1),
('aa', 20, 2, 1),
('bb', 10, 3, 1),
('cc', 10, 4, 2),
('cc', 20, 3, 2),
('ee', 10, 2, 1),
('ee', 10, 1, 2),
('ff', 20, 2, 2),
('ff', 20, 1, 2);
create table t2 (oref char(4), a int, b int);
insert into t2 values 
('ee', NULL, 1),
('bb', 2, 1),
('ff', 2, 2),
('cc', 3, NULL),
('bb', NULL, NULL),
('aa', 1, 1),
('dd', 1, NULL);
alter table t1 add index idx(ie1,ie2);
select oref, a, b, (a,b) in (select ie1,ie2 from t1 where oref=t2.oref) Z from t2 where a=3 and b is null ;
oref	a	b	Z
cc	3	NULL	NULL
insert into t2 values ('new1', 10,10);
insert into t1 values ('new1', 1234, 10, NULL);
select oref, a, b, (a,b) in (select ie1,ie2 from t1 where oref=t2.oref) Z from t2 where a=10 and b=10;
oref	a	b	Z
new1	10	10	NULL
explain extended
select oref, a, b, (a,b) in (select ie1,ie2 from t1 where oref=t2.oref) Z from t2 where a=10 and b=10;
id	select_type	table	type	possible_keys	key	key_len	ref	rows	filtered	Extra
1	PRIMARY	t2	ALL	NULL	NULL	NULL	NULL	8	100.00	Using where
2	DEPENDENT SUBQUERY	t1	index_subquery	idx	idx	5	func	4	100.00	Using where; Full scan on NULL key
Warnings:
Note	1276	Field or reference 'test.t2.oref' of SELECT #2 was resolved in SELECT #1
Note	1003	select `test`.`t2`.`oref` AS `oref`,`test`.`t2`.`a` AS `a`,`test`.`t2`.`b` AS `b`,<in_optimizer>((`test`.`t2`.`a`,`test`.`t2`.`b`),<exists>(<index_lookup>(<cache>(`test`.`t2`.`a`) in t1 on idx checking NULL where ((`test`.`t1`.`oref` = `test`.`t2`.`oref`) and trigcond(((<cache>(`test`.`t2`.`a`) = `test`.`t1`.`ie1`) or isnull(`test`.`t1`.`ie1`))) and trigcond(((<cache>(`test`.`t2`.`b`) = `test`.`t1`.`ie2`) or isnull(`test`.`t1`.`ie2`)))) having (trigcond(<is_not_null_test>(`test`.`t1`.`ie1`)) and trigcond(<is_not_null_test>(`test`.`t1`.`ie2`)))))) AS `Z` from `test`.`t2` where ((`test`.`t2`.`b` = 10) and (`test`.`t2`.`a` = 10))
drop table t1, t2;
create table t1 (oref char(4), grp int, ie int);
insert into t1 (oref, grp, ie) values
('aa', 10, 2),
('aa', 10, 1),
('aa', 20, NULL),
('bb', 10, 3),
('cc', 10, 4),
('cc', 20, NULL),
('ee', 10, NULL),
('ee', 10, NULL),
('ff', 20, 2),
('ff', 20, 1);
create table t2 (oref char(4), a int);
insert into t2 values 
('ee', NULL),
('bb', 2),
('ff', 2),
('cc', 3),
('aa', 1),
('dd', NULL),
('bb', NULL);
select oref, a, a in (select ie from t1 where oref=t2.oref) Z from t2;
oref	a	Z
ee	NULL	NULL
bb	2	0
ff	2	1
cc	3	NULL
aa	1	1
dd	NULL	0
bb	NULL	NULL
select oref, a from t2 where a in (select ie from t1 where oref=t2.oref);
oref	a
aa	1
ff	2
select oref, a from t2 where a not in (select ie from t1 where oref=t2.oref);
oref	a
bb	2
dd	NULL
select oref, a, a in (select min(ie) from t1 where oref=t2.oref group by grp) Z from t2;
oref	a	Z
ee	NULL	NULL
bb	2	0
ff	2	0
cc	3	NULL
aa	1	1
dd	NULL	0
bb	NULL	NULL
select oref, a from t2 where 
a in (select min(ie) from t1 where oref=t2.oref group by grp);
oref	a
aa	1
select oref, a from t2 where 
a not in (select min(ie) from t1 where oref=t2.oref group by grp);
oref	a
bb	2
ff	2
dd	NULL
update t1 set ie=3 where oref='ff' and ie=1;
select oref, a, a in (select min(ie) from t1 where oref=t2.oref group by
grp) Z from t2;
oref	a	Z
ee	NULL	NULL
bb	2	0
ff	2	1
cc	3	NULL
aa	1	1
dd	NULL	0
bb	NULL	NULL
select oref, a from t2 where a in (select min(ie) from t1 where
oref=t2.oref group by grp);
oref	a
ff	2
aa	1
select oref, a from t2 where a not in (select min(ie) from t1 where
oref=t2.oref group by grp);
oref	a
bb	2
dd	NULL
select oref, a, a in (select min(ie) from t1 where oref=t2.oref group by
grp having min(ie) > 1) Z from t2;
oref	a	Z
ee	NULL	0
bb	2	0
ff	2	1
cc	3	0
aa	1	0
dd	NULL	0
bb	NULL	NULL
select oref, a from t2 where a in (select min(ie) from t1 where
oref=t2.oref group by grp having min(ie) > 1);
oref	a
ff	2
select oref, a from t2 where a not in (select min(ie) from t1 where
oref=t2.oref group by grp having min(ie) > 1);
oref	a
ee	NULL
bb	2
cc	3
aa	1
dd	NULL
alter table t1 add index idx(ie);
explain select oref, a, a in (select ie from t1 where oref=t2.oref) Z from t2;
id	select_type	table	type	possible_keys	key	key_len	ref	rows	Extra
1	PRIMARY	t2	ALL	NULL	NULL	NULL	NULL	7	
2	DEPENDENT SUBQUERY	t1	index_subquery	idx	idx	5	func	4	Using where; Full scan on NULL key
select oref, a, a in (select ie from t1 where oref=t2.oref) Z from t2;
oref	a	Z
ee	NULL	NULL
bb	2	0
ff	2	1
cc	3	NULL
aa	1	1
dd	NULL	0
bb	NULL	NULL
select oref, a from t2 where a in (select ie from t1 where oref=t2.oref);
oref	a
aa	1
ff	2
select oref, a from t2 where a not in (select ie from t1 where oref=t2.oref);
oref	a
bb	2
dd	NULL
alter table t1 drop index idx;
alter table t1 add index idx(oref,ie);
explain select oref, a, a in (select ie from t1 where oref=t2.oref) Z from t2;
id	select_type	table	type	possible_keys	key	key_len	ref	rows	Extra
1	PRIMARY	t2	ALL	NULL	NULL	NULL	NULL	7	
2	DEPENDENT SUBQUERY	t1	ref_or_null	idx	idx	10	test.t2.oref,func	4	Using where; Using index; Full scan on NULL key
select oref, a, a in (select ie from t1 where oref=t2.oref) Z from t2;
oref	a	Z
ee	NULL	NULL
bb	2	0
ff	2	1
cc	3	NULL
aa	1	1
dd	NULL	0
bb	NULL	NULL
select oref, a from t2 where a in (select ie from t1 where oref=t2.oref);
oref	a
ff	2
aa	1
select oref, a from t2 where a not in (select ie from t1 where oref=t2.oref);
oref	a
bb	2
dd	NULL
explain 
select oref, a, 
a in (select min(ie) from t1 where oref=t2.oref 
group by grp having min(ie) > 1) Z 
from t2;
id	select_type	table	type	possible_keys	key	key_len	ref	rows	Extra
1	PRIMARY	t2	ALL	NULL	NULL	NULL	NULL	7	
2	DEPENDENT SUBQUERY	t1	ref	idx	idx	5	test.t2.oref	2	Using where; Using temporary; Using filesort
select oref, a, 
a in (select min(ie) from t1 where oref=t2.oref 
group by grp having min(ie) > 1) Z 
from t2;
oref	a	Z
ee	NULL	0
bb	2	0
ff	2	1
cc	3	0
aa	1	0
dd	NULL	0
bb	NULL	NULL
select oref, a from t2 where a in (select min(ie) from t1 where oref=t2.oref 
group by grp having min(ie) > 1);
oref	a
ff	2
select oref, a from t2 where a not in (select min(ie) from t1 where oref=t2.oref 
group by grp having min(ie) > 1);
oref	a
ee	NULL
bb	2
cc	3
aa	1
dd	NULL
drop table t1,t2;
create table t1 (oref char(4), grp int, ie1 int, ie2 int);
insert into t1 (oref, grp, ie1, ie2) values
('aa', 10, 2, 1),
('aa', 10, 1, 1),
('aa', 20, 2, 1),
('bb', 10, 3, 1),
('cc', 10, 4, 2),
('cc', 20, 3, 2),
('ee', 10, 2, 1),
('ee', 10, 1, 2),
('ff', 20, 2, 2),
('ff', 20, 1, 2);
create table t2 (oref char(4), a int, b int);
insert into t2 values 
('ee', NULL, 1),
('bb', 2, 1),
('ff', 2, 2),
('cc', 3, NULL),
('bb', NULL, NULL),
('aa', 1, 1),
('dd', 1, NULL);
select oref, a, b, (a,b) in (select ie1,ie2 from t1 where oref=t2.oref) Z from t2;
oref	a	b	Z
ee	NULL	1	NULL
bb	2	1	0
ff	2	2	1
cc	3	NULL	NULL
bb	NULL	NULL	NULL
aa	1	1	1
dd	1	NULL	0
select oref, a, b from t2 where (a,b) in (select ie1,ie2 from t1 where oref=t2.oref);
oref	a	b
aa	1	1
ff	2	2
select oref, a, b from t2 where (a,b) not in (select ie1,ie2 from t1 where oref=t2.oref);
oref	a	b
bb	2	1
dd	1	NULL
select oref, a, b, 
(a,b) in (select min(ie1),max(ie2) from t1 
where oref=t2.oref group by grp) Z 
from t2;
oref	a	b	Z
ee	NULL	1	0
bb	2	1	0
ff	2	2	0
cc	3	NULL	NULL
bb	NULL	NULL	NULL
aa	1	1	1
dd	1	NULL	0
select oref, a, b from t2 where 
(a,b) in (select min(ie1), max(ie2) from t1 where oref=t2.oref group by grp);
oref	a	b
aa	1	1
select oref, a, b from t2 where
(a,b) not in (select min(ie1), max(ie2) from t1 where oref=t2.oref group by grp);
oref	a	b
ee	NULL	1
bb	2	1
ff	2	2
dd	1	NULL
alter table t1 add index idx(ie1,ie2);
explain select oref, a, b, (a,b) in (select ie1,ie2 from t1 where oref=t2.oref) Z from t2;
id	select_type	table	type	possible_keys	key	key_len	ref	rows	Extra
1	PRIMARY	t2	ALL	NULL	NULL	NULL	NULL	7	
2	DEPENDENT SUBQUERY	t1	index_subquery	idx	idx	5	func	4	Using where; Full scan on NULL key
select oref, a, b, (a,b) in (select ie1,ie2 from t1 where oref=t2.oref) Z from t2;
oref	a	b	Z
ee	NULL	1	NULL
bb	2	1	0
ff	2	2	1
cc	3	NULL	NULL
bb	NULL	NULL	NULL
aa	1	1	1
dd	1	NULL	0
select oref, a, b from t2 where (a,b) in (select ie1,ie2 from t1 where oref=t2.oref);
oref	a	b
aa	1	1
ff	2	2
select oref, a, b from t2 where (a,b) not in (select ie1,ie2 from t1 where oref=t2.oref);
oref	a	b
bb	2	1
dd	1	NULL
explain extended 
select oref, a, b, (a,b) in (select ie1,ie2 from t1 where oref=t2.oref) Z from t2;
id	select_type	table	type	possible_keys	key	key_len	ref	rows	filtered	Extra
1	PRIMARY	t2	ALL	NULL	NULL	NULL	NULL	7	100.00	
2	DEPENDENT SUBQUERY	t1	index_subquery	idx	idx	5	func	4	100.00	Using where; Full scan on NULL key
Warnings:
Note	1276	Field or reference 'test.t2.oref' of SELECT #2 was resolved in SELECT #1
Note	1003	select `test`.`t2`.`oref` AS `oref`,`test`.`t2`.`a` AS `a`,`test`.`t2`.`b` AS `b`,<in_optimizer>((`test`.`t2`.`a`,`test`.`t2`.`b`),<exists>(<index_lookup>(<cache>(`test`.`t2`.`a`) in t1 on idx checking NULL where ((`test`.`t1`.`oref` = `test`.`t2`.`oref`) and trigcond(((<cache>(`test`.`t2`.`a`) = `test`.`t1`.`ie1`) or isnull(`test`.`t1`.`ie1`))) and trigcond(((<cache>(`test`.`t2`.`b`) = `test`.`t1`.`ie2`) or isnull(`test`.`t1`.`ie2`)))) having (trigcond(<is_not_null_test>(`test`.`t1`.`ie1`)) and trigcond(<is_not_null_test>(`test`.`t1`.`ie2`)))))) AS `Z` from `test`.`t2`
drop table t1,t2;
create table t1 (oref char(4), grp int, ie int primary key);
insert into t1 (oref, grp, ie) values
('aa', 10, 2),
('aa', 10, 1),
('bb', 10, 3),
('cc', 10, 4),
('cc', 20, 5),
('cc', 10, 6);
create table t2 (oref char(4), a int);
insert into t2 values 
('ee', NULL),
('bb', 2),
('cc', 5),
('cc', 2),
('cc', NULL),
('aa', 1),
('bb', NULL);
explain select oref, a, a in (select ie from t1 where oref=t2.oref) Z from t2;
id	select_type	table	type	possible_keys	key	key_len	ref	rows	Extra
1	PRIMARY	t2	ALL	NULL	NULL	NULL	NULL	7	
2	DEPENDENT SUBQUERY	t1	unique_subquery	PRIMARY	PRIMARY	4	func	1	Using where; Full scan on NULL key
select oref, a, a in (select ie from t1 where oref=t2.oref) Z from t2;
oref	a	Z
ee	NULL	0
bb	2	0
cc	5	1
cc	2	0
cc	NULL	NULL
aa	1	1
bb	NULL	NULL
select oref, a from t2 where a in (select ie from t1 where oref=t2.oref);
oref	a
cc	5
aa	1
select oref, a from t2 where a not in (select ie from t1 where oref=t2.oref);
oref	a
ee	NULL
bb	2
cc	2
explain 
select oref, a, a in (select min(ie) from t1 where oref=t2.oref group by grp) Z from t2;
id	select_type	table	type	possible_keys	key	key_len	ref	rows	Extra
1	PRIMARY	t2	ALL	NULL	NULL	NULL	NULL	7	
2	DEPENDENT SUBQUERY	t1	ALL	NULL	NULL	NULL	NULL	6	Using where; Using temporary; Using filesort
select oref, a, a in (select min(ie) from t1 where oref=t2.oref group by grp) Z from t2;
oref	a	Z
ee	NULL	0
bb	2	0
cc	5	1
cc	2	0
cc	NULL	NULL
aa	1	1
bb	NULL	NULL
drop table t1,t2;
create table t1 (a int, b int);
insert into t1 values (0,0), (2,2), (3,3);
create table t2 (a int, b int);
insert into t2 values (1,1), (3,3);
select a, b, (a,b) in (select a, min(b) from t2 group by a) Z from t1;
a	b	Z
0	0	0
2	2	0
3	3	1
insert into t2 values (NULL,4);
select a, b, (a,b) in (select a, min(b) from t2 group by a) Z from t1;
a	b	Z
0	0	0
2	2	0
3	3	1
drop table t1,t2;
CREATE TABLE t1 (a int, b INT, c CHAR(10) NOT NULL, PRIMARY KEY (a, b));
INSERT INTO t1 VALUES (1,1,'a'), (1,2,'b'), (1,3,'c'), (1,4,'d'), (1,5,'e'),
(2,1,'f'), (2,2,'g'), (2,3,'h'), (3,4,'i'),(3,3,'j'), (3,2,'k'), (3,1,'l'),
(1,9,'m');
CREATE TABLE t2 (a int, b INT, c CHAR(10) NOT NULL, PRIMARY KEY (a, b));
INSERT INTO t2 SELECT * FROM t1;
SELECT a, MAX(b), (SELECT t.c FROM t1 AS t WHERE t1.a=t.a AND t.b=MAX(t1.b))
as test FROM t1 GROUP BY a;
a	MAX(b)	test
1	9	m
2	3	h
3	4	i
SELECT * FROM t1 GROUP by t1.a
HAVING (MAX(t1.b) > (SELECT MAX(t2.b) FROM t2 WHERE t2.c < t1.c
HAVING MAX(t2.b+t1.a) < 10));
a	b	c
SELECT a,b,c FROM t1 WHERE b in (9,3,4) ORDER BY b,c;
a	b	c
1	3	c
2	3	h
3	3	j
1	4	d
3	4	i
1	9	m
SELECT a, MAX(b),
(SELECT COUNT(DISTINCT t.c) FROM t1 AS t WHERE t1.a=t.a AND t.b=MAX(t1.b) 
LIMIT 1) 
as cnt, 
(SELECT t.b FROM t1 AS t WHERE t1.a=t.a AND t.b=MAX(t1.b) LIMIT 1) 
as t_b,
(SELECT t.c FROM t1 AS t WHERE t1.a=t.a AND t.b=MAX(t1.b) LIMIT 1) 
as t_b,
(SELECT t.c FROM t1 AS t WHERE t1.a=t.a AND t.b=MAX(t1.b) ORDER BY t.c LIMIT 1)
as t_b
FROM t1 GROUP BY a;
a	MAX(b)	cnt	t_b	t_b	t_b
1	9	1	9	m	m
2	3	1	3	h	h
3	4	1	4	i	i
SELECT a, MAX(b),
(SELECT t.c FROM t1 AS t WHERE t1.a=t.a AND t.b=MAX(t1.b) LIMIT 1) as test 
FROM t1 GROUP BY a;
a	MAX(b)	test
1	9	m
2	3	h
3	4	i
DROP TABLE t1, t2;
CREATE TABLE t1 (a int);
CREATE TABLE t2 (b int, PRIMARY KEY(b));
INSERT INTO t1 VALUES (1), (NULL), (4);
INSERT INTO t2 VALUES (3), (1),(2), (5), (4), (7), (6);
EXPLAIN EXTENDED 
SELECT a FROM t1, t2 WHERE a=b AND (b NOT IN (SELECT a FROM t1));
id	select_type	table	type	possible_keys	key	key_len	ref	rows	filtered	Extra
1	PRIMARY	t1	ALL	NULL	NULL	NULL	NULL	3	100.00	Using where
1	PRIMARY	t2	eq_ref	PRIMARY	PRIMARY	4	test.t1.a	1	100.00	Using index
2	DEPENDENT SUBQUERY	t1	ALL	NULL	NULL	NULL	NULL	3	100.00	Using where
Warnings:
Note	1003	select `test`.`t1`.`a` AS `a` from `test`.`t1` join `test`.`t2` where ((`test`.`t2`.`b` = `test`.`t1`.`a`) and (not(<in_optimizer>(`test`.`t1`.`a`,<exists>(select 1 AS `Not_used` from `test`.`t1` where ((<cache>(`test`.`t2`.`b`) = `test`.`t1`.`a`) or isnull(`test`.`t1`.`a`)) having <is_not_null_test>(`test`.`t1`.`a`))))))
SELECT a FROM t1, t2 WHERE a=b AND (b NOT IN (SELECT a FROM t1));
a
SELECT a FROM t1, t2 WHERE a=b AND (b NOT IN (SELECT a FROM t1 WHERE a > 4));
a
1
4
DROP TABLE t1,t2;
CREATE TABLE t1 (id int);
CREATE TABLE t2 (id int PRIMARY KEY);
CREATE TABLE t3 (id int PRIMARY KEY, name varchar(10));
INSERT INTO t1 VALUES (2), (NULL), (3), (1);
INSERT INTO t2 VALUES (234), (345), (457);
INSERT INTO t3 VALUES (222,'bbb'), (333,'ccc'), (111,'aaa');
EXPLAIN
SELECT * FROM t1
WHERE t1.id NOT IN (SELECT t2.id FROM t2,t3 
WHERE t3.name='xxx' AND t2.id=t3.id);
id	select_type	table	type	possible_keys	key	key_len	ref	rows	Extra
1	PRIMARY	t1	ALL	NULL	NULL	NULL	NULL	4	Using where
2	DEPENDENT SUBQUERY	t2	eq_ref	PRIMARY	PRIMARY	4	func	1	Using where; Using index; Full scan on NULL key
2	DEPENDENT SUBQUERY	t3	eq_ref	PRIMARY	PRIMARY	4	func	1	Using index condition; Using where; Full scan on NULL key
SELECT * FROM t1
WHERE t1.id NOT IN (SELECT t2.id FROM t2,t3 
WHERE t3.name='xxx' AND t2.id=t3.id);
id
2
NULL
3
1
SELECT (t1.id IN (SELECT t2.id FROM t2,t3 
WHERE t3.name='xxx' AND t2.id=t3.id)) AS x
FROM t1;
x
0
0
0
0
DROP TABLE t1,t2,t3;
CREATE TABLE t1 (a INT NOT NULL);
INSERT INTO t1 VALUES (1),(-1), (65),(66);
CREATE TABLE t2 (a INT UNSIGNED NOT NULL PRIMARY KEY);
INSERT INTO t2 VALUES (65),(66);
SELECT a FROM t1 WHERE a NOT IN (65,66);
a
1
-1
SELECT a FROM t1 WHERE a NOT IN (SELECT a FROM t2);
a
1
-1
EXPLAIN SELECT a FROM t1 WHERE a NOT IN (SELECT a FROM t2);
id	select_type	table	type	possible_keys	key	key_len	ref	rows	Extra
1	PRIMARY	t1	ALL	NULL	NULL	NULL	NULL	4	Using where
2	DEPENDENT SUBQUERY	t2	unique_subquery	PRIMARY	PRIMARY	4	func	1	Using index; Using where
DROP TABLE t1, t2;
CREATE TABLE t1 (a INT);
INSERT INTO t1 VALUES(1);
CREATE TABLE t2 (placeholder CHAR(11));
INSERT INTO t2 VALUES("placeholder");
SELECT ROW(1, 2) IN (SELECT t1.a, 2)         FROM t1 GROUP BY t1.a;
ROW(1, 2) IN (SELECT t1.a, 2)
1
SELECT ROW(1, 2) IN (SELECT t1.a, 2 FROM t2) FROM t1 GROUP BY t1.a;
ROW(1, 2) IN (SELECT t1.a, 2 FROM t2)
1
DROP TABLE t1, t2;
CREATE TABLE t1 (a INT);
INSERT INTO t1 VALUES (1),(2),(3);
CREATE TABLE t2 SELECT * FROM t1;
SELECT 1 FROM t1 WHERE t1.a NOT IN (SELECT 1 FROM t1, t2 WHERE 0);
1
1
1
1
DROP TABLE t1, t2;
create table t1 (a int, b decimal(13, 3));
insert into t1 values (1, 0.123);
select a, (select max(b) from t1) into outfile "subselect.out.file.1" from t1;
delete from t1;
load data infile "subselect.out.file.1" into table t1;
select * from t1;
a	b
1	0.123
drop table t1;
<<<<<<< HEAD
CREATE TABLE t1 (
pk INT PRIMARY KEY,
int_key INT,
varchar_key VARCHAR(5) UNIQUE,
varchar_nokey VARCHAR(5)
);
INSERT INTO t1 VALUES (9, 7,NULL,NULL), (10,8,'p' ,'p');
SELECT varchar_nokey
FROM t1
WHERE NULL NOT IN (
SELECT INNR.pk FROM t1 AS INNR2
LEFT JOIN t1 AS INNR ON ( INNR2.int_key = INNR.int_key )
WHERE INNR.varchar_key > 'n{'
);
varchar_nokey
DROP TABLE t1;
=======
>>>>>>> 630db463
End of 5.0 tests
#  
# BUG#36896: Server crash on SELECT FROM DUAL
# 
create table t1 (a int);
select 1 as res from dual where (1) in (select * from t1);
res
drop table t1;<|MERGE_RESOLUTION|>--- conflicted
+++ resolved
@@ -788,7 +788,6 @@
 a	b
 1	0.123
 drop table t1;
-<<<<<<< HEAD
 CREATE TABLE t1 (
 pk INT PRIMARY KEY,
 int_key INT,
@@ -805,8 +804,6 @@
 );
 varchar_nokey
 DROP TABLE t1;
-=======
->>>>>>> 630db463
 End of 5.0 tests
 #  
 # BUG#36896: Server crash on SELECT FROM DUAL
