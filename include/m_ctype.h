/* Copyright (C) 2000 MySQL AB

   This program is free software; you can redistribute it and/or modify
   it under the terms of the GNU General Public License as published by
   the Free Software Foundation; version 2 of the License.

   This program is distributed in the hope that it will be useful,
   but WITHOUT ANY WARRANTY; without even the implied warranty of
   MERCHANTABILITY or FITNESS FOR A PARTICULAR PURPOSE.  See the
   GNU General Public License for more details.

   You should have received a copy of the GNU General Public License
   along with this program; if not, write to the Free Software
   Foundation, Inc., 59 Temple Place, Suite 330, Boston, MA  02111-1307  USA */

/*
  A better inplementation of the UNIX ctype(3) library.
  Notes:   my_global.h should be included before ctype.h
*/

#ifndef _m_ctype_h
#define _m_ctype_h

#include <my_attribute.h>

#ifdef	__cplusplus
extern "C" {
#endif

#define MY_CS_NAME_SIZE			32
#define MY_CS_CTYPE_TABLE_SIZE		257
#define MY_CS_TO_LOWER_TABLE_SIZE	256
#define MY_CS_TO_UPPER_TABLE_SIZE	256
#define MY_CS_SORT_ORDER_TABLE_SIZE	256
#define MY_CS_TO_UNI_TABLE_SIZE		256

#define CHARSET_DIR	"charsets/"

#define my_wc_t ulong

typedef struct unicase_info_st
{
  uint16 toupper;
  uint16 tolower;
  uint16 sort;
} MY_UNICASE_INFO;


extern MY_UNICASE_INFO *my_unicase_default[256];
extern MY_UNICASE_INFO *my_unicase_turkish[256];

typedef struct uni_ctype_st
{
  uchar  pctype;
  uchar  *ctype;
} MY_UNI_CTYPE;

extern MY_UNI_CTYPE my_uni_ctype[256];

/* wm_wc and wc_mb return codes */
#define MY_CS_ILSEQ	0     /* Wrong by sequence: wb_wc                   */
#define MY_CS_ILUNI	0     /* Cannot encode Unicode to charset: wc_mb    */
#define MY_CS_TOOSMALL  -101  /* Need at least one byte:    wc_mb and mb_wc */
#define MY_CS_TOOSMALL2 -102  /* Need at least two bytes:   wc_mb and mb_wc */
#define MY_CS_TOOSMALL3 -103  /* Need at least three bytes: wc_mb and mb_wc */
/* These following three are currently not really used */
#define MY_CS_TOOSMALL4 -104  /* Need at least 4 bytes: wc_mb and mb_wc */
#define MY_CS_TOOSMALL5 -105  /* Need at least 5 bytes: wc_mb and mb_wc */
#define MY_CS_TOOSMALL6 -106  /* Need at least 6 bytes: wc_mb and mb_wc */
/* A helper macros for "need at least n bytes" */
#define MY_CS_TOOSMALLN(n)    (-100-(n))

#define MY_SEQ_INTTAIL	1
#define MY_SEQ_SPACES	2

        /* My charsets_list flags */
#define MY_CS_COMPILED  1      /* compiled-in sets               */
#define MY_CS_CONFIG    2      /* sets that have a *.conf file   */
#define MY_CS_INDEX     4      /* sets listed in the Index file  */
#define MY_CS_LOADED    8      /* sets that are currently loaded */
#define MY_CS_BINSORT	16     /* if binary sort order           */
#define MY_CS_PRIMARY	32     /* if primary collation           */
#define MY_CS_STRNXFRM	64     /* if strnxfrm is used for sort   */
#define MY_CS_UNICODE	128    /* is a charset is full unicode   */
#define MY_CS_READY	256    /* if a charset is initialized    */
#define MY_CS_AVAILABLE	512    /* If either compiled-in or loaded*/
#define MY_CS_CSSORT	1024   /* if case sensitive sort order   */	
#define MY_CS_HIDDEN	2048   /* don't display in SHOW          */	
#define MY_CS_PUREASCII 4096   /* if a charset is pure ascii     */
#define MY_CS_NONASCII  8192   /* if not ASCII-compatible        */
#define MY_CHARSET_UNDEFINED 0

/* Character repertoire flags */
#define MY_REPERTOIRE_ASCII      1 /* Pure ASCII            U+0000..U+007F */
#define MY_REPERTOIRE_EXTENDED   2 /* Extended characters:  U+0080..U+FFFF */
#define MY_REPERTOIRE_UNICODE30  3 /* ASCII | EXTENDED:     U+0000..U+FFFF */

/* Flags for strxfrm */
#define MY_STRXFRM_LEVEL1          0x00000001 /* for primary weights   */
#define MY_STRXFRM_LEVEL2          0x00000002 /* for secondary weights */
#define MY_STRXFRM_LEVEL3          0x00000004 /* for tertiary weights  */
#define MY_STRXFRM_LEVEL4          0x00000008 /* fourth level weights  */
#define MY_STRXFRM_LEVEL5          0x00000010 /* fifth level weights   */
#define MY_STRXFRM_LEVEL6          0x00000020 /* sixth level weights   */
#define MY_STRXFRM_LEVEL_ALL       0x0000003F /* Bit OR for the above six */
#define MY_STRXFRM_NLEVELS         6          /* Number of possible levels*/

#define MY_STRXFRM_PAD_WITH_SPACE  0x00000040 /* if pad result with spaces */
<<<<<<< HEAD
#define MY_STRXFRM_UNUSED_00000080 0x00000080 /* for future extensions     */
=======
#define MY_STRXFRM_PAD_TO_MAXLEN   0x00000080 /* if pad tail(for filesort) */
>>>>>>> 770a4e2b

#define MY_STRXFRM_DESC_LEVEL1     0x00000100 /* if desc order for level1 */
#define MY_STRXFRM_DESC_LEVEL2     0x00000200 /* if desc order for level2 */
#define MY_STRXFRM_DESC_LEVEL3     0x00000300 /* if desc order for level3 */
#define MY_STRXFRM_DESC_LEVEL4     0x00000800 /* if desc order for level4 */
#define MY_STRXFRM_DESC_LEVEL5     0x00001000 /* if desc order for level5 */
#define MY_STRXFRM_DESC_LEVEL6     0x00002000 /* if desc order for level6 */
#define MY_STRXFRM_DESC_SHIFT      8

#define MY_STRXFRM_UNUSED_00004000 0x00004000 /* for future extensions     */
#define MY_STRXFRM_UNUSED_00008000 0x00008000 /* for future extensions     */

#define MY_STRXFRM_REVERSE_LEVEL1  0x00010000 /* if reverse order for level1 */
#define MY_STRXFRM_REVERSE_LEVEL2  0x00020000 /* if reverse order for level2 */
#define MY_STRXFRM_REVERSE_LEVEL3  0x00040000 /* if reverse order for level3 */
#define MY_STRXFRM_REVERSE_LEVEL4  0x00080000 /* if reverse order for level4 */
#define MY_STRXFRM_REVERSE_LEVEL5  0x00100000 /* if reverse order for level5 */
#define MY_STRXFRM_REVERSE_LEVEL6  0x00200000 /* if reverse order for level6 */
#define MY_STRXFRM_REVERSE_SHIFT   16


typedef struct my_uni_idx_st
{
  uint16 from;
  uint16 to;
  uchar  *tab;
} MY_UNI_IDX;

typedef struct
{
  uint beg;
  uint end;
  uint mb_len;
} my_match_t;

enum my_lex_states
{
  MY_LEX_START, MY_LEX_CHAR, MY_LEX_IDENT, 
  MY_LEX_IDENT_SEP, MY_LEX_IDENT_START,
  MY_LEX_REAL, MY_LEX_HEX_NUMBER, MY_LEX_BIN_NUMBER,
  MY_LEX_CMP_OP, MY_LEX_LONG_CMP_OP, MY_LEX_STRING, MY_LEX_COMMENT, MY_LEX_END,
  MY_LEX_OPERATOR_OR_IDENT, MY_LEX_NUMBER_IDENT, MY_LEX_INT_OR_REAL,
  MY_LEX_REAL_OR_POINT, MY_LEX_BOOL, MY_LEX_EOL, MY_LEX_ESCAPE, 
  MY_LEX_LONG_COMMENT, MY_LEX_END_LONG_COMMENT, MY_LEX_SEMICOLON, 
  MY_LEX_SET_VAR, MY_LEX_USER_END, MY_LEX_HOSTNAME, MY_LEX_SKIP, 
  MY_LEX_USER_VARIABLE_DELIMITER, MY_LEX_SYSTEM_VAR,
  MY_LEX_IDENT_OR_KEYWORD,
  MY_LEX_IDENT_OR_HEX, MY_LEX_IDENT_OR_BIN, MY_LEX_IDENT_OR_NCHAR,
  MY_LEX_STRING_OR_DELIMITER
};

struct charset_info_st;


/* See strings/CHARSET_INFO.txt for information about this structure  */
typedef struct my_collation_handler_st
{
  my_bool (*init)(struct charset_info_st *, void *(*alloc)(size_t));
  /* Collation routines */
  int     (*strnncoll)(struct charset_info_st *,
		       const uchar *, size_t, const uchar *, size_t, my_bool);
  int     (*strnncollsp)(struct charset_info_st *,
                         const uchar *, size_t, const uchar *, size_t,
                         my_bool diff_if_only_endspace_difference);
  size_t  (*strnxfrm)(struct charset_info_st *,
                      uchar *dst, size_t dstlen, uint nweights,
                      const uchar *src, size_t srclen, uint flags);
  size_t    (*strnxfrmlen)(struct charset_info_st *, size_t);
  my_bool (*like_range)(struct charset_info_st *,
			const char *s, size_t s_length,
			pchar w_prefix, pchar w_one, pchar w_many, 
			size_t res_length,
			char *min_str, char *max_str,
			size_t *min_len, size_t *max_len);
  int     (*wildcmp)(struct charset_info_st *,
  		     const char *str,const char *str_end,
                     const char *wildstr,const char *wildend,
                     int escape,int w_one, int w_many);

  int  (*strcasecmp)(struct charset_info_st *, const char *, const char *);
  
  uint (*instr)(struct charset_info_st *,
                const char *b, size_t b_length,
                const char *s, size_t s_length,
                my_match_t *match, uint nmatch);
  
  /* Hash calculation */
  void (*hash_sort)(struct charset_info_st *cs, const uchar *key, size_t len,
		    ulong *nr1, ulong *nr2); 
  my_bool (*propagate)(struct charset_info_st *cs, const uchar *str, size_t len);
} MY_COLLATION_HANDLER;

extern MY_COLLATION_HANDLER my_collation_mb_bin_handler;
extern MY_COLLATION_HANDLER my_collation_8bit_bin_handler;
extern MY_COLLATION_HANDLER my_collation_8bit_simple_ci_handler;
extern MY_COLLATION_HANDLER my_collation_ucs2_uca_handler;

/* Some typedef to make it easy for C++ to make function pointers */
typedef int (*my_charset_conv_mb_wc)(struct charset_info_st *, my_wc_t *,
                                     const uchar *, const uchar *);
typedef int (*my_charset_conv_wc_mb)(struct charset_info_st *, my_wc_t,
                                     uchar *, uchar *);
typedef size_t (*my_charset_conv_case)(struct charset_info_st *,
                                       char *, size_t, char *, size_t);


/* See strings/CHARSET_INFO.txt about information on this structure  */
typedef struct my_charset_handler_st
{
  my_bool (*init)(struct charset_info_st *, void *(*alloc)(size_t));
  /* Multibyte routines */
  uint    (*ismbchar)(struct charset_info_st *, const char *, const char *);
  uint    (*mbcharlen)(struct charset_info_st *, uint c);
  size_t  (*numchars)(struct charset_info_st *, const char *b, const char *e);
  size_t  (*charpos)(struct charset_info_st *, const char *b, const char *e,
                     size_t pos);
  size_t  (*well_formed_len)(struct charset_info_st *,
                             const char *b,const char *e,
                             size_t nchars, int *error);
  size_t  (*lengthsp)(struct charset_info_st *, const char *ptr, size_t length);
  size_t  (*numcells)(struct charset_info_st *, const char *b, const char *e);
  
  /* Unicode conversion */
  my_charset_conv_mb_wc mb_wc;
  my_charset_conv_wc_mb wc_mb;

  /* CTYPE scanner */
  int (*ctype)(struct charset_info_st *cs, int *ctype,
               const uchar *s, const uchar *e);
  
  /* Functions for case and sort conversion */
  size_t  (*caseup_str)(struct charset_info_st *, char *);
  size_t  (*casedn_str)(struct charset_info_st *, char *);

  my_charset_conv_case caseup;
  my_charset_conv_case casedn;

  /* Charset dependant snprintf() */
  size_t (*snprintf)(struct charset_info_st *, char *to, size_t n,
                     const char *fmt,
                     ...) ATTRIBUTE_FORMAT_FPTR(printf, 4, 5);
  size_t (*long10_to_str)(struct charset_info_st *, char *to, size_t n,
                          int radix, long int val);
  size_t (*longlong10_to_str)(struct charset_info_st *, char *to, size_t n,
                              int radix, longlong val);
  
  void (*fill)(struct charset_info_st *, char *to, size_t len, int fill);
  
  /* String-to-number conversion routines */
  long        (*strntol)(struct charset_info_st *, const char *s, size_t l,
			 int base, char **e, int *err);
  ulong      (*strntoul)(struct charset_info_st *, const char *s, size_t l,
			 int base, char **e, int *err);
  longlong   (*strntoll)(struct charset_info_st *, const char *s, size_t l,
			 int base, char **e, int *err);
  ulonglong (*strntoull)(struct charset_info_st *, const char *s, size_t l,
			 int base, char **e, int *err);
  double      (*strntod)(struct charset_info_st *, char *s, size_t l, char **e,
			 int *err);
  longlong    (*strtoll10)(struct charset_info_st *cs,
                           const char *nptr, char **endptr, int *error);
  ulonglong   (*strntoull10rnd)(struct charset_info_st *cs,
                                const char *str, size_t length,
                                int unsigned_fl,
                                char **endptr, int *error);
  size_t        (*scan)(struct charset_info_st *, const char *b, const char *e,
                        int sq);
} MY_CHARSET_HANDLER;

extern MY_CHARSET_HANDLER my_charset_8bit_handler;
extern MY_CHARSET_HANDLER my_charset_ucs2_handler;


/* See strings/CHARSET_INFO.txt about information on this structure  */
typedef struct charset_info_st
{
  uint      number;
  uint      primary_number;
  uint      binary_number;
  uint      state;
  const char *csname;
  const char *name;
  const char *comment;
  const char *tailoring;
  uchar    *ctype;
  uchar    *to_lower;
  uchar    *to_upper;
  uchar    *sort_order;
  uint16   *contractions;
  uint16   **sort_order_big;
  uint16      *tab_to_uni;
  MY_UNI_IDX  *tab_from_uni;
  MY_UNICASE_INFO **caseinfo;
  uchar     *state_map;
  uchar     *ident_map;
  uint      strxfrm_multiply;
  uchar     caseup_multiply;
  uchar     casedn_multiply;
  uint      mbminlen;
  uint      mbmaxlen;
  uint16    min_sort_char;
  uint16    max_sort_char; /* For LIKE optimization */
  uchar     pad_char;
  my_bool   escape_with_backslash_is_dangerous;
  uchar     levels_for_compare;
  uchar     levels_for_order;
  
  MY_CHARSET_HANDLER *cset;
  MY_COLLATION_HANDLER *coll;
  
} CHARSET_INFO;
#define ILLEGAL_CHARSET_INFO_NUMBER (~0U)


extern CHARSET_INFO my_charset_bin;
extern CHARSET_INFO my_charset_big5_chinese_ci;
extern CHARSET_INFO my_charset_big5_bin;
extern CHARSET_INFO my_charset_cp932_japanese_ci;
extern CHARSET_INFO my_charset_cp932_bin;
extern CHARSET_INFO my_charset_cp1250_czech_ci;
extern CHARSET_INFO my_charset_eucjpms_japanese_ci;
extern CHARSET_INFO my_charset_eucjpms_bin;
extern CHARSET_INFO my_charset_euckr_korean_ci;
extern CHARSET_INFO my_charset_euckr_bin;
extern CHARSET_INFO my_charset_filename;
extern CHARSET_INFO my_charset_gb2312_chinese_ci;
extern CHARSET_INFO my_charset_gb2312_bin;
extern CHARSET_INFO my_charset_gbk_chinese_ci;
extern CHARSET_INFO my_charset_gbk_bin;
extern CHARSET_INFO my_charset_latin1;
extern CHARSET_INFO my_charset_latin1_german2_ci;
extern CHARSET_INFO my_charset_latin1_bin;
extern CHARSET_INFO my_charset_latin2_czech_ci;
extern CHARSET_INFO my_charset_sjis_japanese_ci;
extern CHARSET_INFO my_charset_sjis_bin;
extern CHARSET_INFO my_charset_tis620_thai_ci;
extern CHARSET_INFO my_charset_tis620_bin;
extern CHARSET_INFO my_charset_ucs2_general_ci;
extern CHARSET_INFO my_charset_ucs2_bin;
extern CHARSET_INFO my_charset_ucs2_unicode_ci;
extern CHARSET_INFO my_charset_ujis_japanese_ci;
extern CHARSET_INFO my_charset_ujis_bin;
extern CHARSET_INFO my_charset_utf16_bin;
extern CHARSET_INFO my_charset_utf16_general_ci;
extern CHARSET_INFO my_charset_utf16_unicode_ci;
extern CHARSET_INFO my_charset_utf32_bin;
extern CHARSET_INFO my_charset_utf32_general_ci;
extern CHARSET_INFO my_charset_utf32_unicode_ci;
extern CHARSET_INFO my_charset_utf8mb3_bin;
extern CHARSET_INFO my_charset_utf8mb3_general_ci;
extern CHARSET_INFO my_charset_utf8mb3_unicode_ci;
extern CHARSET_INFO my_charset_utf8mb4_bin;
extern CHARSET_INFO my_charset_utf8mb4_general_ci;
extern CHARSET_INFO my_charset_utf8mb4_unicode_ci;

#define MY_UTF8MB3                 "utf8mb3"
#define MY_UTF8MB4                 "utf8"
#define my_charset_utf8_general_ci my_charset_utf8mb4_general_ci
#define my_charset_utf8_bin        my_charset_utf8mb4_bin


/* declarations for simple charsets */
extern size_t my_strnxfrm_simple(CHARSET_INFO *,
                                 uchar *dst, size_t dstlen, uint nweights,
                                 const uchar *src, size_t srclen, uint flags);
size_t my_strnxfrmlen_simple(CHARSET_INFO *, size_t);
extern int  my_strnncoll_simple(CHARSET_INFO *, const uchar *, size_t,
				const uchar *, size_t, my_bool);

extern int  my_strnncollsp_simple(CHARSET_INFO *, const uchar *, size_t,
                                  const uchar *, size_t,
                                  my_bool diff_if_only_endspace_difference);

extern void my_hash_sort_simple(CHARSET_INFO *cs,
				const uchar *key, size_t len,
				ulong *nr1, ulong *nr2); 

extern size_t my_lengthsp_8bit(CHARSET_INFO *cs, const char *ptr, size_t length);

extern uint my_instr_simple(struct charset_info_st *,
                            const char *b, size_t b_length,
                            const char *s, size_t s_length,
                            my_match_t *match, uint nmatch);


/* Functions for 8bit */
extern size_t my_caseup_str_8bit(CHARSET_INFO *, char *);
extern size_t my_casedn_str_8bit(CHARSET_INFO *, char *);
extern size_t my_caseup_8bit(CHARSET_INFO *, char *src, size_t srclen,
                             char *dst, size_t dstlen);
extern size_t my_casedn_8bit(CHARSET_INFO *, char *src, size_t srclen,
                             char *dst, size_t dstlen);

extern int my_strcasecmp_8bit(CHARSET_INFO * cs, const char *, const char *);

int my_mb_wc_8bit(CHARSET_INFO *cs,my_wc_t *wc, const uchar *s,const uchar *e);
int my_wc_mb_8bit(CHARSET_INFO *cs,my_wc_t wc, uchar *s, uchar *e);

int my_mb_ctype_8bit(CHARSET_INFO *,int *, const uchar *,const uchar *);
int my_mb_ctype_mb(CHARSET_INFO *,int *, const uchar *,const uchar *);

size_t my_scan_8bit(CHARSET_INFO *cs, const char *b, const char *e, int sq);

size_t my_snprintf_8bit(struct charset_info_st *, char *to, size_t n,
                        const char *fmt, ...)
  ATTRIBUTE_FORMAT(printf, 4, 5);

long       my_strntol_8bit(CHARSET_INFO *, const char *s, size_t l, int base,
                           char **e, int *err);
ulong      my_strntoul_8bit(CHARSET_INFO *, const char *s, size_t l, int base,
			    char **e, int *err);
longlong   my_strntoll_8bit(CHARSET_INFO *, const char *s, size_t l, int base,
			    char **e, int *err);
ulonglong my_strntoull_8bit(CHARSET_INFO *, const char *s, size_t l, int base,
			    char **e, int *err);
double      my_strntod_8bit(CHARSET_INFO *, char *s, size_t l,char **e,
			    int *err);
size_t my_long10_to_str_8bit(CHARSET_INFO *, char *to, size_t l, int radix,
                             long int val);
size_t my_longlong10_to_str_8bit(CHARSET_INFO *, char *to, size_t l, int radix,
                                 longlong val);

longlong my_strtoll10_8bit(CHARSET_INFO *cs,
                           const char *nptr, char **endptr, int *error);
longlong my_strtoll10_ucs2(CHARSET_INFO *cs, 
                           const char *nptr, char **endptr, int *error);

ulonglong my_strntoull10rnd_8bit(CHARSET_INFO *cs,
                                 const char *str, size_t length, int
                                 unsigned_fl, char **endptr, int *error);
ulonglong my_strntoull10rnd_ucs2(CHARSET_INFO *cs, 
                                 const char *str, size_t length,
                                 int unsigned_fl, char **endptr, int *error);

void my_fill_8bit(CHARSET_INFO *cs, char* to, size_t l, int fill);

my_bool  my_like_range_simple(CHARSET_INFO *cs,
			      const char *ptr, size_t ptr_length,
			      pbool escape, pbool w_one, pbool w_many,
			      size_t res_length,
			      char *min_str, char *max_str,
			      size_t *min_length, size_t *max_length);

my_bool  my_like_range_mb(CHARSET_INFO *cs,
			  const char *ptr, size_t ptr_length,
			  pbool escape, pbool w_one, pbool w_many,
			  size_t res_length,
			  char *min_str, char *max_str,
			  size_t *min_length, size_t *max_length);

my_bool  my_like_range_ucs2(CHARSET_INFO *cs,
			    const char *ptr, size_t ptr_length,
			    pbool escape, pbool w_one, pbool w_many,
			    size_t res_length,
			    char *min_str, char *max_str,
			    size_t *min_length, size_t *max_length);

my_bool  my_like_range_utf16(CHARSET_INFO *cs,
			     const char *ptr, size_t ptr_length,
			     pbool escape, pbool w_one, pbool w_many,
			     size_t res_length,
			     char *min_str, char *max_str,
			     size_t *min_length, size_t *max_length);

my_bool  my_like_range_utf32(CHARSET_INFO *cs,
			     const char *ptr, size_t ptr_length,
			     pbool escape, pbool w_one, pbool w_many,
			     size_t res_length,
			     char *min_str, char *max_str,
			     size_t *min_length, size_t *max_length);


int my_wildcmp_8bit(CHARSET_INFO *,
		    const char *str,const char *str_end,
		    const char *wildstr,const char *wildend,
		    int escape, int w_one, int w_many);

int my_wildcmp_bin(CHARSET_INFO *,
		   const char *str,const char *str_end,
		   const char *wildstr,const char *wildend,
		   int escape, int w_one, int w_many);

size_t my_numchars_8bit(CHARSET_INFO *, const char *b, const char *e);
size_t my_numcells_8bit(CHARSET_INFO *, const char *b, const char *e);
size_t my_charpos_8bit(CHARSET_INFO *, const char *b, const char *e, size_t pos);
size_t my_well_formed_len_8bit(CHARSET_INFO *, const char *b, const char *e,
                             size_t pos, int *error);
uint my_mbcharlen_8bit(CHARSET_INFO *, uint c);


/* Functions for multibyte charsets */
extern size_t my_caseup_str_mb(CHARSET_INFO *, char *);
extern size_t my_casedn_str_mb(CHARSET_INFO *, char *);
extern size_t my_caseup_mb(CHARSET_INFO *, char *src, size_t srclen,
                                         char *dst, size_t dstlen);
extern size_t my_casedn_mb(CHARSET_INFO *, char *src, size_t srclen,
                                         char *dst, size_t dstlen);
extern int my_strcasecmp_mb(CHARSET_INFO * cs,const char *, const char *);

int my_wildcmp_mb(CHARSET_INFO *,
		  const char *str,const char *str_end,
		  const char *wildstr,const char *wildend,
		  int escape, int w_one, int w_many);
size_t my_numchars_mb(CHARSET_INFO *, const char *b, const char *e);
size_t my_numcells_mb(CHARSET_INFO *, const char *b, const char *e);
size_t my_charpos_mb(CHARSET_INFO *, const char *b, const char *e, size_t pos);
size_t my_well_formed_len_mb(CHARSET_INFO *, const char *b, const char *e,
                             size_t pos, int *error);
uint my_instr_mb(struct charset_info_st *,
                 const char *b, size_t b_length,
                 const char *s, size_t s_length,
                 my_match_t *match, uint nmatch);

int my_strnncoll_mb_bin(CHARSET_INFO * cs,
                        const uchar *s, size_t slen,
                        const uchar *t, size_t tlen,
                        my_bool t_is_prefix);

int my_strnncollsp_mb_bin(CHARSET_INFO *cs,
                          const uchar *a, size_t a_length,
                          const uchar *b, size_t b_length,
                          my_bool diff_if_only_endspace_difference);

int my_wildcmp_mb_bin(CHARSET_INFO *cs,
                      const char *str,const char *str_end,
                      const char *wildstr,const char *wildend,
                      int escape, int w_one, int w_many);

int my_strcasecmp_mb_bin(CHARSET_INFO * cs __attribute__((unused)),
                         const char *s, const char *t);

void my_hash_sort_mb_bin(CHARSET_INFO *cs __attribute__((unused)),
                         const uchar *key, size_t len,ulong *nr1, ulong *nr2);

size_t my_strnxfrm_mb(CHARSET_INFO *,
                      uchar *dst, size_t dstlen, uint nweights,
                      const uchar *src, size_t srclen, uint flags);

<<<<<<< HEAD
=======
size_t my_strnxfrm_unicode(CHARSET_INFO *,
                           uchar *dst, size_t dstlen, uint nweights,
                           const uchar *src, size_t srclen, uint flags);

>>>>>>> 770a4e2b
int my_wildcmp_unicode(CHARSET_INFO *cs,
                       const char *str, const char *str_end,
                       const char *wildstr, const char *wildend,
                       int escape, int w_one, int w_many,
                       MY_UNICASE_INFO **weights);

extern my_bool my_parse_charset_xml(const char *bug, size_t len,
				    int (*add)(CHARSET_INFO *cs));
extern char *my_strchr(CHARSET_INFO *cs, const char *str, const char *end,
                       pchar c);

my_bool my_propagate_simple(CHARSET_INFO *cs, const uchar *str, size_t len);
my_bool my_propagate_complex(CHARSET_INFO *cs, const uchar *str, size_t len);


uint my_string_repertoire(CHARSET_INFO *cs, const char *str, ulong len);
my_bool my_charset_is_ascii_based(CHARSET_INFO *cs);
my_bool my_charset_is_8bit_pure_ascii(CHARSET_INFO *cs);


uint my_strxfrm_flag_normalize(uint flags, uint nlevels);
void my_strxfrm_desc_and_reverse(uchar *str, uchar *strend,
                                 uint flags, uint level);
size_t my_strxfrm_pad_desc_and_reverse(CHARSET_INFO *cs,
                                       uchar *str, uchar *frmend, uchar *strend,
                                       uint nweights, uint flags, uint level);

my_bool my_charset_is_ascii_compatible(CHARSET_INFO *cs);

#define	_MY_U	01	/* Upper case */
#define	_MY_L	02	/* Lower case */
#define	_MY_NMR	04	/* Numeral (digit) */
#define	_MY_SPC	010	/* Spacing character */
#define	_MY_PNT	020	/* Punctuation */
#define	_MY_CTR	040	/* Control character */
#define	_MY_B	0100	/* Blank */
#define	_MY_X	0200	/* heXadecimal digit */


#define	my_isascii(c)	(!((c) & ~0177))
#define	my_toascii(c)	((c) & 0177)
#define my_tocntrl(c)	((c) & 31)
#define my_toprint(c)	((c) | 64)
#define my_toupper(s,c)	(char) ((s)->to_upper[(uchar) (c)])
#define my_tolower(s,c)	(char) ((s)->to_lower[(uchar) (c)])
#define	my_isalpha(s, c)  (((s)->ctype+1)[(uchar) (c)] & (_MY_U | _MY_L))
#define	my_isupper(s, c)  (((s)->ctype+1)[(uchar) (c)] & _MY_U)
#define	my_islower(s, c)  (((s)->ctype+1)[(uchar) (c)] & _MY_L)
#define	my_isdigit(s, c)  (((s)->ctype+1)[(uchar) (c)] & _MY_NMR)
#define	my_isxdigit(s, c) (((s)->ctype+1)[(uchar) (c)] & _MY_X)
#define	my_isalnum(s, c)  (((s)->ctype+1)[(uchar) (c)] & (_MY_U | _MY_L | _MY_NMR))
#define	my_isspace(s, c)  (((s)->ctype+1)[(uchar) (c)] & _MY_SPC)
#define	my_ispunct(s, c)  (((s)->ctype+1)[(uchar) (c)] & _MY_PNT)
#define	my_isprint(s, c)  (((s)->ctype+1)[(uchar) (c)] & (_MY_PNT | _MY_U | _MY_L | _MY_NMR | _MY_B))
#define	my_isgraph(s, c)  (((s)->ctype+1)[(uchar) (c)] & (_MY_PNT | _MY_U | _MY_L | _MY_NMR))
#define	my_iscntrl(s, c)  (((s)->ctype+1)[(uchar) (c)] & _MY_CTR)

/* Some macros that should be cleaned up a little */
#define my_isvar(s,c)                 (my_isalnum(s,c) || (c) == '_')
#define my_isvar_start(s,c)           (my_isalpha(s,c) || (c) == '_')

#define my_binary_compare(s)	      ((s)->state  & MY_CS_BINSORT)
#define use_strnxfrm(s)               ((s)->state  & MY_CS_STRNXFRM)
#define my_strnxfrm(cs, d, dl, s, sl) \
   ((cs)->coll->strnxfrm((cs), (d), (dl), (dl), (s), (sl), MY_STRXFRM_PAD_WITH_SPACE))
#define my_strnncoll(s, a, b, c, d) ((s)->coll->strnncoll((s), (a), (b), (c), (d), 0))
#define my_like_range(s, a, b, c, d, e, f, g, h, i, j) \
   ((s)->coll->like_range((s), (a), (b), (c), (d), (e), (f), (g), (h), (i), (j)))
#define my_wildcmp(cs,s,se,w,we,e,o,m) ((cs)->coll->wildcmp((cs),(s),(se),(w),(we),(e),(o),(m)))
#define my_strcasecmp(s, a, b)        ((s)->coll->strcasecmp((s), (a), (b)))
#define my_charpos(cs, b, e, num)     (cs)->cset->charpos((cs), (const char*) (b), (const char *)(e), (num))


#define use_mb(s)                     ((s)->cset->ismbchar != NULL)
#define my_ismbchar(s, a, b)          ((s)->cset->ismbchar((s), (a), (b)))
#ifdef USE_MB
#define my_mbcharlen(s, a)            ((s)->cset->mbcharlen((s),(a)))
#else
#define my_mbcharlen(s, a)            1
#endif

#define my_caseup_str(s, a)           ((s)->cset->caseup_str((s), (a)))
#define my_casedn_str(s, a)           ((s)->cset->casedn_str((s), (a)))
#define my_strntol(s, a, b, c, d, e)  ((s)->cset->strntol((s),(a),(b),(c),(d),(e)))
#define my_strntoul(s, a, b, c, d, e) ((s)->cset->strntoul((s),(a),(b),(c),(d),(e)))
#define my_strntoll(s, a, b, c, d, e) ((s)->cset->strntoll((s),(a),(b),(c),(d),(e)))
#define my_strntoull(s, a, b, c,d, e) ((s)->cset->strntoull((s),(a),(b),(c),(d),(e)))
#define my_strntod(s, a, b, c, d)     ((s)->cset->strntod((s),(a),(b),(c),(d)))


/* XXX: still need to take care of this one */
#ifdef MY_CHARSET_TIS620
#error The TIS620 charset is broken at the moment.  Tell tim to fix it.
#define USE_TIS620
#include "t_ctype.h"
#endif

#ifdef	__cplusplus
}
#endif

#endif /* _m_ctype_h */<|MERGE_RESOLUTION|>--- conflicted
+++ resolved
@@ -106,11 +106,7 @@
 #define MY_STRXFRM_NLEVELS         6          /* Number of possible levels*/
 
 #define MY_STRXFRM_PAD_WITH_SPACE  0x00000040 /* if pad result with spaces */
-<<<<<<< HEAD
-#define MY_STRXFRM_UNUSED_00000080 0x00000080 /* for future extensions     */
-=======
 #define MY_STRXFRM_PAD_TO_MAXLEN   0x00000080 /* if pad tail(for filesort) */
->>>>>>> 770a4e2b
 
 #define MY_STRXFRM_DESC_LEVEL1     0x00000100 /* if desc order for level1 */
 #define MY_STRXFRM_DESC_LEVEL2     0x00000200 /* if desc order for level2 */
@@ -549,13 +545,10 @@
                       uchar *dst, size_t dstlen, uint nweights,
                       const uchar *src, size_t srclen, uint flags);
 
-<<<<<<< HEAD
-=======
 size_t my_strnxfrm_unicode(CHARSET_INFO *,
                            uchar *dst, size_t dstlen, uint nweights,
                            const uchar *src, size_t srclen, uint flags);
 
->>>>>>> 770a4e2b
 int my_wildcmp_unicode(CHARSET_INFO *cs,
                        const char *str, const char *str_end,
                        const char *wildstr, const char *wildend,
