MYSQL_STORAGE_ENGINE(falcon, falcon, [Falcon Storage Engine],
        [Transactional tables using Falcon], [max,max-no-ndb])
MYSQL_PLUGIN_DIRECTORY(falcon, [storage/falcon])
MYSQL_PLUGIN_STATIC(falcon,    [libfalcon.a])
MYSQL_PLUGIN_DYNAMIC(falcon,   [ha_falcon.la])

# Check if we have the atomic_* functions on Solaris
AC_CHECK_FUNC(atomic_cas_32, AC_DEFINE([HAVE_SOLARIS_ATOMIC], [1], [Define to 1 if Solaris support atomic functions.]))

# Check for supported machine types.
AC_CACHE_CHECK([if Falcon Storage Engine is supported on $MACHINE_TYPE],
  			   falcon_cv_supported_by_machine,[
  case "$BASE_MACHINE_TYPE" in
    i386)   falcon_cv_supported_by_machine="yes" ;;
    amd64)  falcon_cv_supported_by_machine="yes" ;;
    x86_64) falcon_cv_supported_by_machine="yes" ;;
    powerpc)falcon_cv_supported_by_machine="yes" ;;
    sparc)
      AC_LINK_IFELSE(
        [AC_LANG_PROGRAM([[
#include <stdlib.h>
volatile int target= 0;
int compare= 1;
int exchange= 2;
      ]],[[
#if defined(__SUNPRO_C) || defined(__SUNPRO_CC)
  /* When compiling with Sun Studio compiler we use the Solaris atomic 
     functions if they are available. These were first introduced in 
     Solaris 10. */
#if defined(HAVE_SOLARIS_ATOMIC)
  return 0;
#else 
  /* If the atomic functions are not available we use our own assembly
     implementation for these. These are implemented using Sun Studio's
	 inline assembly templates which is only supported by Sun Studio 12
	 and newer versions (compiler version 5.9 or newer). */
#if (__SUNPRO_C) >= 0x590 || (__SUNPRO_CC >= 0x590)
  return 0;  
#else
  /* Fail if we do not have the atomic functions and the Sun Studio version
     is older that Sun Studio 12. */
#error To compile Falcon with Sun Studio for Solaris on SPARC we need either Solaris 10 or newer or Sun Studio 12 or newer
#endif
#endif /* HAVE_SOLARIS_ATOMIC */
#else
  /* Use gcc style inline assembly when compiling with gcc */
  char ret;
  __asm__ __volatile__ (
	  "membar #LoadLoad | #LoadStore | #StoreLoad | #StoreStore\n\t"
	  "cas [%2],%0,%1\n\t"
	  "cmp %0,%1\n\t"
	  "be,a 0f\n\t"
	  "mov 1,%0\n\t"		/* one insn after branch always executed */
	  "clr %0\n\t"
	  "0:\n\t"
	  : "=r" (ret), "+r" (exchange)
	  : "r" (&target), "0" (compare)
	  : "memory", "cc"
	  )
#endif /* !__SUNPRO_C && !__SUNPRO_CC */
        ]])],
        [falcon_cv_supported_by_machine="yes"],
        [falcon_cv_supported_by_machine="no"])
      ;;
    *) falcon_cv_supported_by_machine="no" ;;
  esac
])

if test "$falcon_cv_supported_by_machine" != "yes"; then
  mysql_plugin_falcon="no"
  with_plugin_falcon="no"
fi

# Generate Makefile for TransformLib.
MYSQL_PLUGIN_ACTIONS(falcon,[
  AC_CONFIG_FILES(storage/falcon/TransformLib/Makefile)

  AC_LANG_PUSH([C++])
  ac_save_CXXFLAGS="$CXXFLAGS"
  AC_CACHE_CHECK([compiler flag to enable implicit templates],
                 falcon_cv_cxx_enable_implicit_templates,[
    CXXFLAGS="$ac_save_CXXFLAGS -fimplicit-templates"
    AC_LINK_IFELSE([AC_LANG_PROGRAM()],
      falcon_cv_cxx_enable_implicit_templates="-fimplicit-templates"
    )
  ])

  AC_CACHE_CHECK([compiler flag to enable exceptions],
                 falcon_cv_cxx_enable_exceptions,[
    m4_foreach([cxxflag], [[-fexceptions], [-features=except]],[
      CXXFLAGS="$ac_save_CXXFLAGS cxxflag"
      AC_TRY_RUN([
        int main() {
          try {
            throw 1;
          }
          catch (int) {
            return 0;
          }
          return -1;
        }
      ], falcon_cv_cxx_enable_exceptions="cxxflag")
    ])
  ])

  if test -z "$falcon_cv_cxx_enable_exceptions"; then
    echo "Falcon must be compiled with support for C++ exceptions enabled."
    echo "Please adjust your compiler flags or disable support for Falcon (--without-plugin-falcon)."
    exit 1
  fi

  AC_CACHE_CHECK([compiler flag to silence offsetof warnings],
                 falcon_cv_cxx_no_invalid_offsetof,[
    CXXFLAGS="$ac_save_CXXFLAGS -Wno-invalid-offsetof"
    AC_LINK_IFELSE([AC_LANG_PROGRAM()],
      falcon_cv_cxx_no_invalid_offsetof="-Wno-invalid-offsetof"
    )
  ])

  # Falcon uses exceptions and STL.
  FALCON_CXXFLAGS="$falcon_cv_cxx_no_invalid_offsetof $falcon_cv_cxx_enable_implicit_templates $falcon_cv_cxx_enable_exceptions"
  case "$with_debug" in
    yes)  FALCON_CXXFLAGS="$FALCON_CXXFLAGS -D_DEBUG" ;;
    full) FALCON_CXXFLAGS="$FALCON_CXXFLAGS -D_DEBUG -DMEM_DEBUG" ;;
  esac

  AC_SUBST([FALCON_CXXFLAGS])

<<<<<<< HEAD
  # Check that C++ exceptions works in an executable by actually running a
  # compiled program and throwing and catching an exception
  CXXFLAGS=$FALCON_CXXFLAGS
  AC_CACHE_CHECK([if compiler and compiler options support C++ exceptions for Falcon],
	            falcon_cv_supported_by_compiler,[
    AC_RUN_IFELSE(
      [AC_LANG_PROGRAM([],[[
      try {
        throw 1;
      }
      catch (int) {
        return 0;
      }
      return -1;
      ]])],
      [falcon_cv_supported_by_compiler="yes"],
      [falcon_cv_supported_by_compiler="no"],
      [falcon_cv_supported_by_compiler="yes"]) dnl For cross compiling, assume it works
  ])

  if test "$falcon_cv_supported_by_compiler" != "yes"; then
    echo "Falcon must be compiled with support for C++ exceptions enabled."
    echo "Please adjust your compiler flags or disable support for Falcon (--without-plugin-falcon)."
    exit 1
  fi

=======
>>>>>>> 3762ffea
  CXXFLAGS=$ac_save_CXXFLAGS
  AC_LANG_POP([C++])

  # When compiling with Sun Studio compiler on SPARC assembly code for
  # Interlock operations needs to be included. This has been implemented
  # as "inline templates" in a separate file
  FALCON_SPARC_ASSEMBLY=""
  case $host in
    sparc-sun-solaris2.?)
      case $CXX_VERSION in
        *Sun*C++*)
          FALCON_SPARC_ASSEMBLY="CompareAndSwapSparc.il"
          ;;
      esac
      ;;
  esac

  AC_SUBST([FALCON_SPARC_ASSEMBLY])
])<|MERGE_RESOLUTION|>--- conflicted
+++ resolved
@@ -89,8 +89,8 @@
                  falcon_cv_cxx_enable_exceptions,[
     m4_foreach([cxxflag], [[-fexceptions], [-features=except]],[
       CXXFLAGS="$ac_save_CXXFLAGS cxxflag"
-      AC_TRY_RUN([
-        int main() {
+      AC_RUN_IFELSE(
+        [AC_LANG_PROGRAM([],[[
           try {
             throw 1;
           }
@@ -98,8 +98,9 @@
             return 0;
           }
           return -1;
-        }
-      ], falcon_cv_cxx_enable_exceptions="cxxflag")
+        ]])],
+        falcon_cv_cxx_enable_exceptions="cxxflag"
+      )
     ])
   ])
 
@@ -126,35 +127,6 @@
 
   AC_SUBST([FALCON_CXXFLAGS])
 
-<<<<<<< HEAD
-  # Check that C++ exceptions works in an executable by actually running a
-  # compiled program and throwing and catching an exception
-  CXXFLAGS=$FALCON_CXXFLAGS
-  AC_CACHE_CHECK([if compiler and compiler options support C++ exceptions for Falcon],
-	            falcon_cv_supported_by_compiler,[
-    AC_RUN_IFELSE(
-      [AC_LANG_PROGRAM([],[[
-      try {
-        throw 1;
-      }
-      catch (int) {
-        return 0;
-      }
-      return -1;
-      ]])],
-      [falcon_cv_supported_by_compiler="yes"],
-      [falcon_cv_supported_by_compiler="no"],
-      [falcon_cv_supported_by_compiler="yes"]) dnl For cross compiling, assume it works
-  ])
-
-  if test "$falcon_cv_supported_by_compiler" != "yes"; then
-    echo "Falcon must be compiled with support for C++ exceptions enabled."
-    echo "Please adjust your compiler flags or disable support for Falcon (--without-plugin-falcon)."
-    exit 1
-  fi
-
-=======
->>>>>>> 3762ffea
   CXXFLAGS=$ac_save_CXXFLAGS
   AC_LANG_POP([C++])
 
