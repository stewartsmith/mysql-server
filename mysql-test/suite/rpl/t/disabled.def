--- conflicted
+++ resolved
@@ -30,9 +30,5 @@
 
 rpl_locktrans_innodb       : Bug#37712 2008-07-17 alik Disabled to make 6.0 greaner (the test fails too often)
 rpl_temporary_errors       : Bug#36968 2008-07-17 alik Disabled to make 6.0 greaner (the test fails too often)
-<<<<<<< HEAD
 rpl_flushlog_loop          : BUG#37733 2008-07-23 Sven disabled in 5.1-bugteam. the bug has been fixed in 5.1-rpl: please re-enable when that gets pushed to main
-=======
-rpl_flushlog_loop          : BUG#37733 2008-07-23 Sven disabled in 5.1-bugteam. the bug has been fixed in 5.1-rpl: please re-enable when that gets pushed to main
-rpl_extraCol_falcon        : Bug#40930 2008-11-21 johnemb rpl.rpl_extraCol_falcon fails doing STOP SLAVE (on Windows PB2)
->>>>>>> c64c492d
+rpl_extraCol_falcon        : Bug#40930 2008-11-21 johnemb rpl.rpl_extraCol_falcon fails doing STOP SLAVE (on Windows PB2)