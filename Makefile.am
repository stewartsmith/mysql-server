# Copyright (C) 2000-2006 MySQL AB
# 
# This program is free software; you can redistribute it and/or modify
# it under the terms of the GNU General Public License as published by
# the Free Software Foundation; version 2 of the License.
# 
# This program is distributed in the hope that it will be useful,
# but WITHOUT ANY WARRANTY; without even the implied warranty of
# MERCHANTABILITY or FITNESS FOR A PARTICULAR PURPOSE.  See the
# GNU General Public License for more details.
# 
# You should have received a copy of the GNU General Public License
# along with this program; if not, write to the Free Software
# Foundation, Inc., 59 Temple Place, Suite 330, Boston, MA  02111-1307  USA

# Process this file with automake to create Makefile.in

AUTOMAKE_OPTIONS =	foreign

# Files in the first two lines are built from source in the Docs directory,
# "CMakeLists.txt" is for Windows only,
# "libevent_configure.m4" is needed in sources but should be evaluated only
#    if "--with-libevent" is given (handled in "config/ac-macros/libevent.m4").
EXTRA_DIST =		INSTALL-SOURCE INSTALL-WIN-SOURCE \
			README COPYING EXCEPTIONS-CLIENT \
			CMakeLists.txt \
			config/ac-macros/libevent_configure.m4

SUBDIRS =		. include @docs_dirs@ @zlib_dir@ \
			@readline_topdir@ sql-common scripts \
			@pstack_dir@ \
			@sql_union_dirs@ unittest storage plugin \
			@sql_server@ @man_dirs@ tests \
			netware @libmysqld_dirs@ \
			mysql-test support-files sql-bench \
			win

DIST_SUBDIRS =		. include Docs zlib \
			cmd-line-utils sql-common scripts \
			pstack \
			strings mysys dbug extra regex libmysql libmysql_r client unittest storage plugin \
			vio sql man tests \
			netware libmysqld \
			mysql-test support-files sql-bench \
			win \
			BUILD
DISTCLEANFILES = ac_available_languages_fragment

# Create permission databases
init-db:		all
	$(top_builddir)/scripts/mysql_install_db

bin-dist:		all
	$(top_builddir)/scripts/make_binary_distribution @MAKE_BINARY_DISTRIBUTION_OPTIONS@

# Remove BK's "SCCS" subdirectories from source distribution
# Create initial database files for Windows installations.
dist-hook:
	rm -rf `find $(distdir) -type d -name SCCS -print`
	mkdir -p $(distdir)/win
	scripts/mysql_install_db --no-defaults --cross-bootstrap \
		--builddir=$(top_builddir) \
		--datadir=$(distdir)/win/data \
		--srcdir=$(top_srcdir)

<<<<<<< HEAD
all-local:		abi_check
=======
all-local:		@ABI_CHECK@	
>>>>>>> 51381ae3

tags:
	support-files/build-tags

.PHONY:	init-db bin-dist \
  test    test-force    test-full    test-force-full    test-force-mem \
  test-pl test-force-pl test-full-pl test-force-full-pl test-force-pl-mem \
  test-unit test-unit-big test-ps test-nr test-pr test-ns test-binlog-statement \
  test-ext-funcs test-ext-rpl test-ext-partitions test-ext-jp \
  test-ext-stress test-ext test-embedded test-reprepare \
  test-fast test-fast-cursor test-fast-view test-fast-prepare \
  test-full-qa

# Target 'test' will run the regression test suite using the built server.
#
# If you are running in a shared environment, users can avoid clashing
# port numbers by setting individual small numbers 1-100 to the
# environment variable MTR_BUILD_THREAD. The script "mysql-test-run"
# will then calculate the various port numbers it needs from this,
# making sure each user use different ports.

test-unit:
	cd unittest; $(MAKE) test

test-unit-big:
	cd unittest; MYTAP_CONFIG=big $(MAKE) test

test-ps:
	cd mysql-test ; \
	    @PERL@ ./mysql-test-run.pl $(force) --ps-protocol --mysqld=--binlog-format=mixed

test-nr:
	cd mysql-test ; \
	    @PERL@ ./mysql-test-run.pl $(force) --mysqld=--binlog-format=row

test-pr:
	cd mysql-test ; \
	    @PERL@ ./mysql-test-run.pl $(force) $(mem) --ps-protocol --mysqld=--binlog-format=row #@libevent_test_option@

test-ns:
	cd mysql-test ; \
	    @PERL@ ./mysql-test-run.pl $(force) $(mem) --mysqld=--binlog-format=mixed

test-binlog-statement:
	cd mysql-test ; \
	    @PERL@ ./mysql-test-run.pl $(force) --mysqld=--binlog-format=statement

# This code is duplicated in "test-bt", see the Changeset comment of 2007-Dec-07
test-embedded:
	if [ -e bin/mysqltest_embedded -o -e libmysqld/examples/mysqltest_embedded ] ; then \
	  cd mysql-test ; MTR_BUILD_THREAD=auto \
	      @PERL@ ./mysql-test-run.pl --comment=embedded --force --timer \
	          --embedded-server --skip-rpl --skip-ndbcluster ; \
	else \
	  echo "no program found for 'embedded' tests - skipped testing" ; \
	fi

test-reprepare:
	cd mysql-test ; \
	    @PERL@ ./mysql-test-run.pl $(force) $(mem) --ps-protocol \
		--mysqld=--debug=+d,reprepare_each_statement

test:	test-ns test-pr

test-full:	test test-nr test-ps

test-force:
	$(MAKE) force=--force test

test-force-full:
	$(MAKE) force=--force test-full

#used by autopush.pl to run memory based tests
test-force-mem:
	$(MAKE) force=--force mem=--mem test

test-bt:
	-cd mysql-test ; MTR_BUILD_THREAD=auto \
	    @PERL@ ./mysql-test-run.pl --comment=normal --force --timer \
	        --skip-ndbcluster --report-features
	-cd mysql-test ; MTR_BUILD_THREAD=auto \
	    @PERL@ ./mysql-test-run.pl  --comment=ps    --force --timer \
	        --skip-ndbcluster --ps-protocol
	-if [ -e bin/ndbd -o -e storage/ndb/src/kernel/ndbd ] ; then \
	  cd mysql-test ; \
	    MTR_BUILD_THREAD=auto \
	      @PERL@ ./mysql-test-run.pl --comment=ndb+rpl_ndb+ps --force --timer \
	          --ps-protocol --mysqld=--binlog-format=row --suite=ndb,rpl_ndb ; \
	    MTR_BUILD_THREAD=auto \
	      @PERL@ ./mysql-test-run.pl --comment=ndb --force --timer \
	          --with-ndbcluster-only ; \
	else \
	  echo "no program found for 'ndbcluster' tests - skipped testing" ; \
	fi
	-cd mysql-test ; MTR_BUILD_THREAD=auto \
	    @PERL@ ./mysql-test-run.pl --force --comment=falcon --suite=falcon
	-cd mysql-test ; MTR_BUILD_THREAD=auto \
	    @PERL@ ./mysql-test-run.pl --force --comment=funcs1+ps --ps-protocol --reorder --suite=funcs_1
	-cd mysql-test ; MTR_BUILD_THREAD=auto \
	    @PERL@ ./mysql-test-run.pl --force --comment=funcs2 --suite=funcs_2
	-cd mysql-test ; MTR_BUILD_THREAD=auto \
	    @PERL@ ./mysql-test-run.pl --force --comment=partitions --suite=parts
	-cd mysql-test ; MTR_BUILD_THREAD=auto \
	    @PERL@ ./mysql-test-run.pl --force --comment=stress --suite=stress
	-if [ -d mysql-test/suite/nist ] ; then \
	  cd mysql-test ; MTR_BUILD_THREAD=auto \
	      @PERL@ ./mysql-test-run.pl --comment=nist --force --suite=nist ; \
	fi
	-if [ -d mysql-test/suite/nist ] ; then \
	  cd mysql-test ; MTR_BUILD_THREAD=auto \
	      @PERL@ ./mysql-test-run.pl --comment=NIST+ps --force --suite=nist --ps-protocol ; \
	      @PERL@ ./mysql-test-run.pl --comment=nist+ps --force --suite=nist --ps-protocol ; \
	fi
	-if [ -e bin/mysqltest_embedded -o -e libmysqld/examples/mysqltest_embedded ] ; then \
	  cd mysql-test ; MTR_BUILD_THREAD=auto \
	      @PERL@ ./mysql-test-run.pl --comment=embedded --force --timer \
	          --embedded-server --skip-rpl --skip-ndbcluster ; \
	else \
	  echo "no program found for 'embedded' tests - skipped testing" ; \
	fi

# Re-enable the "jp" suite when bug#28563 is fixed
#	-cd mysql-test ; MTR_BUILD_THREAD=auto \
#	    @PERL@ ./mysql-test-run.pl --force --comment=jp --suite=jp

test-bt-debug:
	-cd mysql-test ; MTR_BUILD_THREAD=auto \
	    @PERL@ ./mysql-test-run.pl --comment=debug  --force --timer \
	        --skip-ndbcluster --skip-rpl --report-features

# Keep these for a while
test-pl:	test
test-full-pl:	test-full
test-force-pl:	test-force
test-force-pl-mem:  test-force-mem
test-force-full-pl: test-force-full

test-ext-funcs:
	cd mysql-test ; \
	    @PERL@ ./mysql-test-run.pl --force --reorder --suite=funcs_1 ; \
	    @PERL@ ./mysql-test-run.pl --force --suite=funcs_2

test-ext-rpl:
	cd mysql-test ; \
	    @PERL@ ./mysql-test-run.pl --force --suite=rpl

test-ext-partitions:
	cd mysql-test ; \
	    @PERL@ ./mysql-test-run.pl --force --suite=parts

test-ext-jp:
	cd mysql-test ; \
	    @PERL@ ./mysql-test-run.pl --force --suite=jp

test-ext-stress:
	cd mysql-test ; \
	    @PERL@ ./mysql-test-run.pl --force --big-test --suite=stress

test-ext:	test-ext-funcs test-ext-rpl test-ext-partitions test-ext-jp test-ext-stress

test-fast:
	cd mysql-test ; \
	    @PERL@ ./mysql-test-run.pl $(subset) --force --skip-ndb --skip-innodb --skip-im --skip-rpl ; \
	    @PERL@ ./mysql-test-run.pl $(subset) --force --suite=funcs_1 --do-test=myisam ; \
	    @PERL@ ./mysql-test-run.pl $(subset) --force --suite=stress --do-test=ddl_myisam 

test-fast-view:
	$(MAKE) subset=--view-protocol test-fast

test-fast-cursor:
	$(MAKE) subset=--cursor-protocol test-fast

test-fast-prepare:
	$(MAKE) subset=--ps-protocol test-fast

test-full-qa:
	$(MAKE) force=--force test-pr \
	    test-binlog-statement test-ext test-fast-view \
	        test-fast-cursor test-unit

#
# Headers which need to be checked for abi/api compatibility.
# API_PREPROCESSOR_HEADER will be used until mysql_priv.h stablizes
# after which TEST_PREPROCESSOR_HEADER will be used.
#

API_PREPROCESSOR_HEADER = $(top_srcdir)/include/mysql/plugin.h \
                           $(top_srcdir)/include/mysql.h

TEST_PREPROCESSOR_HEADER = $(top_srcdir)/include/mysql/plugin.h \
                            $(top_srcdir)/sql/mysql_priv.h \
                            $(top_srcdir)/include/mysql.h

#
# Rules for checking that the abi/api has not changed.
#
# The following steps are followed in the do_abi_check rule below
#
# 1) Generate preprocessor output for the files that need to
#    be tested for abi/api changes. use -nostdinc to prevent
#    generation of preprocessor output for system headers. This
#    results in messages in stderr saying that these headers
#    were not found. Redirect the stderr output to /dev/null
#    to prevent seeing these messages.
# 2) sed the output to 
#    2.1) remove blank lines and lines that begin with "# "
<<<<<<< HEAD
#         (The header information is retained to enable easy
#         analysis of abi diffs at a later stage).
#    2.2) When gcc -E is run on the Mac OS  and solaris sparc platforms it 
#         introduces a line of output that shows up as a difference between
#         the .pp and .out files. Remove these OS specific preprocessor text
#         inserted by the preprocessor. 
=======
#    2.2) When gcc -E is run on the Mac OS  and solaris sparc platforms it
#         introduces a line of output that shows up as a difference between
#         the .pp and .out files. Remove these OS specific preprocessor text
#         inserted by the preprocessor.
>>>>>>> 51381ae3
# 3) diff the generated file and the canons (.pp files already in
#    the repository).
# 4) delete the .out file that is generated.
#
# If the diff fails, the generated file is not removed. This will
# be useful for analysis of ABI differences (e.g. using a visual
# diff tool).
#
# A ABI change that causes a build to fail will always be accompanied
# by new canons (.out files). The .out files that are not removed will
# be replaced as the new .pp files.
#
# e.g. If include/mysql/plugin.h has an ABI change then this rule would
# leave a <build directory>/abi_check.out file.
#
# A developer with a justified API change will then do a
# mv <build directory>/abi_check.out include/mysql/plugin.pp 
# to replace the old canons with the new ones.
#

abi_check:	$(API_PREPROCESSOR_HEADER)
	$(MAKE) abi_headers="$^" do_abi_check

abi_check_all:	$(TEST_PREPROCESSOR_HEADER)
	$(MAKE) abi_headers="$^" do_abi_check

do_abi_check:
	set -ex; \
	for file in $(abi_headers); do \
	         @CC@ -E -nostdinc -dI \
	                  -I$(top_srcdir)/include \
	                  -I$(top_srcdir)/include/mysql \
	                  -I$(top_srcdir)/sql \
	                  -I$(top_builddir)/include \
	                  -I$(top_builddir)/include/mysql \
	                  -I$(top_builddir)/sql \
	                                 $$file 2>/dev/null | \
	                  @SED@ -e '/^# /d' \
	                            -e '/^[ 	]*$$/d' \
	                            -e '/^#pragma GCC set_debug_pwd/d' \
	                            -e '/^#ident/d' > \
	                                       $(top_builddir)/abi_check.out; \
	                  @DIFF@ -w $$file.pp $(top_builddir)/abi_check.out; \
	                  @RM@ $(top_builddir)/abi_check.out; \
	done

# Don't update the files from bitkeeper
%::SCCS/s.%<|MERGE_RESOLUTION|>--- conflicted
+++ resolved
@@ -63,11 +63,7 @@
 		--datadir=$(distdir)/win/data \
 		--srcdir=$(top_srcdir)
 
-<<<<<<< HEAD
-all-local:		abi_check
-=======
 all-local:		@ABI_CHECK@	
->>>>>>> 51381ae3
 
 tags:
 	support-files/build-tags
@@ -274,19 +270,10 @@
 #    to prevent seeing these messages.
 # 2) sed the output to 
 #    2.1) remove blank lines and lines that begin with "# "
-<<<<<<< HEAD
-#         (The header information is retained to enable easy
-#         analysis of abi diffs at a later stage).
 #    2.2) When gcc -E is run on the Mac OS  and solaris sparc platforms it 
 #         introduces a line of output that shows up as a difference between
 #         the .pp and .out files. Remove these OS specific preprocessor text
 #         inserted by the preprocessor. 
-=======
-#    2.2) When gcc -E is run on the Mac OS  and solaris sparc platforms it
-#         introduces a line of output that shows up as a difference between
-#         the .pp and .out files. Remove these OS specific preprocessor text
-#         inserted by the preprocessor.
->>>>>>> 51381ae3
 # 3) diff the generated file and the canons (.pp files already in
 #    the repository).
 # 4) delete the .out file that is generated.
