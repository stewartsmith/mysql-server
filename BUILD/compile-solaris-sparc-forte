--- conflicted
+++ resolved
@@ -3,13 +3,12 @@
 # Assume Forte is installed in /opt/SUNWSpro and ld is installed in
 # /usr/ccs/bin
 
-# Example PATH. You will need to use CC from forte, but use GNU for pretty much everything else
-# PATH=/opt/SUNWspro/bin:/usr/ccs/bin:/usr/sfw/bin:/opt/csw/bin:$PATH
+PATH=/opt/SUNWspro/bin:/usr/ccs/bin:/usr/sfw/bin:/opt/csw/bin:$PATH
 
-PREFIX="/usr/local/mysql"
+prefix="/usr/local/mysql"
 if test -n "$MYSQL_BUILD_PREFIX"
 then
-  PREFIX="$MYSQL_BUILD_PREFIX"
+  prefix="$MYSQL_BUILD_PREFIX"
 fi
 
 make -k maintainer-clean || true
@@ -30,14 +29,8 @@
 
 STD="-mt -D_FORTEC_ $EXTRA $EXTRA_64_BIT"
 CC=cc-5.0 CFLAGS="-Xa -xstrconst $STD" \
-<<<<<<< HEAD
-DTRACEFLAGS='-64' \
-CXX=CC CXXFLAGS="-noex $STD" \
-./configure --enable-assembler --with-extra-charsets=complex --enable-thread-safe-client --prefix=$PREFIX --with-plugins=max --enable-dtrace
-=======
 CXX=CC CXXFLAGS="-noex $STD" LIBS="-lmtmalloc" \
 ./configure --prefix=/usr/local/mysql --enable-assembler --with-extra-charsets=complex --enable-thread-safe-client --prefix=$PREFIX
->>>>>>> 749f8b3e
 
 make -j 4
 if [ $? = 0 ]
