--- conflicted
+++ resolved
@@ -398,11 +398,7 @@
                              Uint32* keyStatData,
                              Uint32& keyLength)
 {
-<<<<<<< HEAD
-  char buf[256]; // For shrinking MySQLD varchars
-=======
   char buf[NdbRecord::Attr::SHRINK_VARCHAR_BUFFSIZE];
->>>>>>> b07947fd
 
   Uint32 key_index= record->key_indexes[ keyPartNum ];
   const NdbRecord::Attr *column= &record->columns[ key_index ];
