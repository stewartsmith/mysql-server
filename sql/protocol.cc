/* Copyright (C) 2000-2003 MySQL AB

   This program is free software; you can redistribute it and/or modify
   it under the terms of the GNU General Public License as published by
   the Free Software Foundation; version 2 of the License.

   This program is distributed in the hope that it will be useful,
   but WITHOUT ANY WARRANTY; without even the implied warranty of
   MERCHANTABILITY or FITNESS FOR A PARTICULAR PURPOSE.  See the
   GNU General Public License for more details.

   You should have received a copy of the GNU General Public License
   along with this program; if not, write to the Free Software
   Foundation, Inc., 59 Temple Place, Suite 330, Boston, MA  02111-1307  USA */

/*
  Low level functions for storing data to be send to the MySQL client
  The actual communction is handled by the net_xxx functions in net_serv.cc
*/

#ifdef USE_PRAGMA_IMPLEMENTATION
#pragma implementation				// gcc: Class implementation
#endif

#include "mysql_priv.h"
#include "sp_rcontext.h"
#include <stdarg.h>

static const unsigned int PACKET_BUFFER_EXTRA_ALLOC= 1024;
void net_send_error_packet(THD *thd, uint sql_errno, const char *err);
#ifndef EMBEDDED_LIBRARY
static void write_eof_packet(THD *thd, NET *net);
#endif

#ifndef EMBEDDED_LIBRARY
bool Protocol::net_store_data(const uchar *from, size_t length)
#else
bool Protocol_binary::net_store_data(const uchar *from, size_t length)
#endif
{
  ulong packet_length=packet->length();
  /* 
     The +9 comes from that strings of length longer than 16M require
     9 bytes to be stored (see net_store_length).
  */
  if (packet_length+9+length > packet->alloced_length() &&
      packet->realloc(packet_length+9+length))
    return 1;
  uchar *to= net_store_length((uchar*) packet->ptr()+packet_length, length);
  memcpy(to,from,length);
  packet->length((uint) (to+length-(uchar*) packet->ptr()));
  return 0;
}


/*
  net_store_data() - extended version with character set conversion.
  
  It is optimized for short strings whose length after
  conversion is garanteed to be less than 251, which accupies
  exactly one byte to store length. It allows not to use
  the "convert" member as a temporary buffer, conversion
  is done directly to the "packet" member.
  The limit 251 is good enough to optimize send_fields()
  because column, table, database names fit into this limit.
*/

#ifndef EMBEDDED_LIBRARY
bool Protocol::net_store_data(const char *from, uint length,
                              CHARSET_INFO *from_cs, CHARSET_INFO *to_cs)
{
  uint dummy_errors;
  /* Calculate maxumum possible result length */
  uint conv_length= to_cs->mbmaxlen * length / from_cs->mbminlen;
  if (conv_length > 250)
  {
    /*
      For strings with conv_length greater than 250 bytes
      we don't know how many bytes we will need to store length: one or two,
      because we don't know result length until conversion is done.
      For example, when converting from utf8 (mbmaxlen=3) to latin1,
      conv_length=300 means that the result length can vary between 100 to 300.
      length=100 needs one byte, length=300 needs to bytes.
      
      Thus conversion directly to "packet" is not worthy.
      Let's use "convert" as a temporary buffer.
    */
    return convert->copy(from, length, from_cs, to_cs, &dummy_errors) ||
           net_store_data(convert->ptr(), convert->length());
  }

  ulong packet_length= packet->length();
  ulong new_length= packet_length + conv_length + 1;

  if (new_length > packet->alloced_length() && packet->realloc(new_length))
    return 1;

  char *length_pos= (char*) packet->ptr() + packet_length;
  char *to= length_pos + 1;

  to+= copy_and_convert(to, conv_length, to_cs,
                        from, length, from_cs, &dummy_errors);

  net_store_length(length_pos, to - length_pos - 1);
  packet->length((uint) (to - packet->ptr()));
  return 0;
}
#endif


/*
   Send a error string to client

   Design note:

   net_printf_error and net_send_error are low-level functions
   that shall be used only when a new connection is being
   established or at server startup.
   For SIGNAL/RESIGNAL and GET DIAGNOSTICS functionality it's
   critical that every error that can be intercepted is issued in one
   place only, my_message_sql.
*/
void net_send_error(THD *thd, uint sql_errno, const char *err)
{
  NET *net= &thd->net;
  bool generate_warning= thd->killed != THD::KILL_CONNECTION;
  DBUG_ENTER("net_send_error");
  DBUG_PRINT("enter",("sql_errno: %d  err: %s", sql_errno,
		      err ? err : net->last_error[0] ?
		      net->last_error : "NULL"));

  DBUG_ASSERT(!thd->spcont);

  if (net && net->no_send_error)
  {
    thd->clear_error();
    thd->is_fatal_error= 0;			// Error message is given
    DBUG_PRINT("info", ("sending error messages prohibited"));
    DBUG_VOID_RETURN;
  }

  thd->query_error=  1; // needed to catch query errors during replication
  if (!err)
  {
    if (sql_errno)
      err=ER(sql_errno);
    else
    {
      if ((err=net->last_error)[0])
      {
	sql_errno=net->last_errno;
        generate_warning= 0;            // This warning has already been given
      }
      else
      {
	sql_errno=ER_UNKNOWN_ERROR;
	err=ER(sql_errno);	 /* purecov: inspected */
      }
    }
  }

  if (generate_warning)
  {
    /* Error that we have not got with my_error() */
    push_warning(thd, MYSQL_ERROR::WARN_LEVEL_ERROR, sql_errno, err);
  }

  net_send_error_packet(thd, sql_errno, err);

  thd->is_fatal_error= 0;			// Error message is given
  thd->net.report_error= 0;

  /* Abort multi-result sets */
  thd->server_status&= ~SERVER_MORE_RESULTS_EXISTS;
  DBUG_VOID_RETURN;
}

/*
   Write error package and flush to client
   It's a little too low level, but I don't want to use another buffer for
   this

   Design note:

   net_printf_error and net_send_error are low-level functions
   that shall be used only when a new connection is being
   established or at server startup.
   For SIGNAL/RESIGNAL and GET DIAGNOSTICS functionality it's
   critical that every error that can be intercepted is issued in one
   place only, my_message_sql.
*/

void
net_printf_error(THD *thd, uint errcode, ...)
{
  va_list args;
  uint length,offset;
  const char *format;
#ifndef EMBEDDED_LIBRARY
  const char *text_pos;
  int head_length= NET_HEADER_SIZE;
#else
  char text_pos[1024];
#endif
  NET *net= &thd->net;

  DBUG_ENTER("net_printf_error");
  DBUG_PRINT("enter",("message: %u",errcode));

  DBUG_ASSERT(!thd->spcont);

  if (net && net->no_send_error)
  {
    thd->clear_error();
    thd->is_fatal_error= 0;			// Error message is given
    DBUG_PRINT("info", ("sending error messages prohibited"));
    DBUG_VOID_RETURN;
  }

  thd->query_error=  1; // needed to catch query errors during replication
#ifndef EMBEDDED_LIBRARY
  query_cache_abort(net);	// Safety
#endif
  va_start(args,errcode);
  /*
    The following is needed to make net_printf_error() work with 0 argument
    for errorcode and use the argument after that as the format string. This
    is useful for rare errors that are not worth the hassle to put in
    errmsg.sys, but at the same time, the message is not fixed text
  */
  if (errcode)
    format= ER(errcode);
  else
  {
    format=va_arg(args,char*);
    errcode= ER_UNKNOWN_ERROR;
  }
  offset= (net->return_errno ?
	   ((thd->client_capabilities & CLIENT_PROTOCOL_41) ?
	    2+SQLSTATE_LENGTH+1 : 2) : 0);
#ifndef EMBEDDED_LIBRARY
  text_pos=(char*) net->buff + head_length + offset + 1;
  length= (uint) ((char*)net->buff_end - text_pos);
#else
  length=sizeof(text_pos)-1;
#endif
  length=my_vsnprintf(my_const_cast(char*) (text_pos),
                      min(length, sizeof(net->last_error)),
                      format,args);
  va_end(args);

  /* Replication slave relies on net->last_* to see if there was error */
  net->last_errno= errcode;
  strmake(net->last_error, text_pos, sizeof(net->last_error)-1);

#ifndef EMBEDDED_LIBRARY
  if (net->vio == 0)
  {
    if (thd->bootstrap)
    {
      /*
	In bootstrap it's ok to print on stderr
	This may also happen when we get an error from a slave thread
      */
      fprintf(stderr,"ERROR: %d  %s\n",errcode,text_pos);
      thd->fatal_error();
    }
    DBUG_VOID_RETURN;
  }

  int3store(net->buff,length+1+offset);
  net->buff[3]= (net->compress) ? 0 : (uchar) (net->pkt_nr++);
  net->buff[head_length]=(uchar) 255;		// Error package
  if (offset)
  {
    uchar *pos= net->buff+head_length+1;
    int2store(pos, errcode);
    if (thd->client_capabilities & CLIENT_PROTOCOL_41)
    {
      pos[2]= '#';      /* To make the protocol backward compatible */
      memcpy(pos+3, mysql_errno_to_sqlstate(errcode), SQLSTATE_LENGTH);
    }
  }
  VOID(net_real_write(net, net->buff, length+head_length+1+offset));
#else
  net->last_errno= errcode;
  strmake(net->last_error, text_pos, length);
  strmake(net->sqlstate, mysql_errno_to_sqlstate(errcode), SQLSTATE_LENGTH);
#endif
  if (thd->killed != THD::KILL_CONNECTION)
    push_warning(thd, MYSQL_ERROR::WARN_LEVEL_ERROR, errcode,
                 text_pos ? text_pos : ER(errcode));
  thd->is_fatal_error=0;			// Error message is given
  DBUG_VOID_RETURN;
}

/*
  Return ok to the client.

  SYNOPSIS
    send_ok()
    thd			Thread handler
    affected_rows	Number of rows changed by statement
    id			Auto_increment id for first row (if used)
    message		Message to send to the client (Used by mysql_status)

  DESCRIPTION
    The ok packet has the following structure

    0			Marker (1 byte)
    affected_rows	Stored in 1-9 bytes
    id			Stored in 1-9 bytes
    server_status	Copy of thd->server_status;  Can be used by client
			to check if we are inside an transaction
			New in 4.0 protocol
    warning_count	Stored in 2 bytes; New in 4.1 protocol
    message		Stored as packed length (1-9 bytes) + message
			Is not stored if no message

   If net->no_send_ok return without sending packet
*/    

#ifndef EMBEDDED_LIBRARY
void
send_ok(THD *thd, ha_rows affected_rows, ulonglong id, const char *message)
{
  NET *net= &thd->net;
  uchar buff[MYSQL_ERRMSG_SIZE+10],*pos;
  DBUG_ENTER("send_ok");

  if (net->no_send_ok || !net->vio)	// hack for re-parsing queries
  {
    DBUG_PRINT("info", ("no send ok: %s, vio present: %s",
                        (net->no_send_ok ? "YES" : "NO"),
                        (net->vio ? "YES" : "NO")));
    DBUG_VOID_RETURN;
  }

  buff[0]=0;					// No fields
  pos=net_store_length(buff+1,affected_rows);
  pos=net_store_length(pos, id);
  if (thd->client_capabilities & CLIENT_PROTOCOL_41)
  {
    DBUG_PRINT("info",
	       ("affected_rows: %lu  id: %lu  status: %u  warning_count: %u",
		(ulong) affected_rows,		
		(ulong) id,
		(uint) (thd->server_status & 0xffff),
		(uint) thd->total_warn_count));
    int2store(pos,thd->server_status);
    pos+=2;

    /* We can only return up to 65535 warnings in two bytes */
    uint tmp= min(thd->total_warn_count, 65535);
    int2store(pos, tmp);
    pos+= 2;
  }
  else if (net->return_status)			// For 4.0 protocol
  {
    int2store(pos,thd->server_status);
    pos+=2;
  }
  if (message)
    pos= net_store_data(pos, (uchar*) message, strlen(message));
  VOID(my_net_write(net, buff, (size_t) (pos-buff)));
  VOID(net_flush(net));
  /* We can't anymore send an error to the client */
  thd->net.report_error= 0;
  thd->net.no_send_error= 1;
  DBUG_PRINT("info", ("OK sent, so no more error sending allowed"));

  DBUG_VOID_RETURN;
}

static uchar eof_buff[1]= { (uchar) 254 };      /* Marker for end of fields */

/*
  Send eof (= end of result set) to the client

  SYNOPSIS
    send_eof()
    thd			Thread handler
    no_flush		Set to 1 if there will be more data to the client,
			like in send_fields().

  DESCRIPTION
    The eof packet has the following structure

    254			Marker (1 byte)
    warning_count	Stored in 2 bytes; New in 4.1 protocol
    status_flag		Stored in 2 bytes;
			For flags like SERVER_MORE_RESULTS_EXISTS

    Note that the warning count will not be sent if 'no_flush' is set as
    we don't want to report the warning count until all data is sent to the
    client.
*/    

void
send_eof(THD *thd)
{
  NET *net= &thd->net;
  DBUG_ENTER("send_eof");
  if (net->vio != 0 && !net->no_send_eof)
  {
    write_eof_packet(thd, net);
    VOID(net_flush(net));
    thd->net.no_send_error= 1;
    DBUG_PRINT("info", ("EOF sent, so no more error sending allowed"));
  }
  DBUG_VOID_RETURN;
}


/*
  Format EOF packet according to the current protocol and
  write it to the network output buffer.
*/

static void write_eof_packet(THD *thd, NET *net)
{
  if (thd->client_capabilities & CLIENT_PROTOCOL_41)
  {
    uchar buff[5];
    /*
      Don't send warn count during SP execution, as the warn_list
      is cleared between substatements, and mysqltest gets confused
    */
    uint tmp= (thd->spcont ? 0 : min(thd->total_warn_count, 65535));
    buff[0]= 254;
    int2store(buff+1, tmp);
    /*
      The following test should never be true, but it's better to do it
      because if 'is_fatal_error' is set the server is not going to execute
      other queries (see the if test in dispatch_command / COM_QUERY)
    */
    if (thd->is_fatal_error)
      thd->server_status&= ~SERVER_MORE_RESULTS_EXISTS;
    int2store(buff+3, thd->server_status);
    VOID(my_net_write(net, buff, 5));
  }
  else
    VOID(my_net_write(net, eof_buff, 1));
}

/*
    Please client to send scrambled_password in old format.
  SYNOPSYS
    send_old_password_request()
    thd thread handle
     
  RETURN VALUE
    0  ok
   !0  error
*/

bool send_old_password_request(THD *thd)
{
  NET *net= &thd->net;
  return my_net_write(net, eof_buff, 1) || net_flush(net);
}


void net_send_error_packet(THD *thd, uint sql_errno, const char *err)
{
  NET *net= &thd->net;
  uint length;
  uchar buff[MYSQL_ERRMSG_SIZE+2], *pos;

  DBUG_ENTER("send_error_packet");

  if (net->vio == 0)
  {
    if (thd->bootstrap)
    {
      /* In bootstrap it's ok to print on stderr */
      fprintf(stderr,"ERROR: %d  %s\n",sql_errno,err);
    }
    DBUG_VOID_RETURN;
  }

  if (net->return_errno)
  {				// new client code; Add errno before message
    int2store(buff,sql_errno);
    pos= buff+2;
    if (thd->client_capabilities & CLIENT_PROTOCOL_41)
    {
      /* The first # is to make the protocol backward compatible */
      buff[2]= '#';
      pos= (uchar*) strmov((char*) buff+3, mysql_errno_to_sqlstate(sql_errno));
    }
    length= (uint) (strmake((char*) pos, err, MYSQL_ERRMSG_SIZE-1) -
                    (char*) buff);
    err= (char*) buff;
  }
  else
  {
    length=(uint) strlen(err);
    set_if_smaller(length,MYSQL_ERRMSG_SIZE-1);
  }
  VOID(net_write_command(net,(uchar) 255, (uchar*) "", 0, (uchar*) err,
                         length));
  DBUG_VOID_RETURN;
}

#endif /* EMBEDDED_LIBRARY */

/*
  Faster net_store_length when we know that length is less than 65536.
  We keep a separate version for that range because it's widely used in
  libmysql.
  uint is used as agrument type because of MySQL type conventions:
  uint for 0..65536
  ulong for 0..4294967296
  ulonglong for bigger numbers.
*/

static uchar *net_store_length_fast(uchar *packet, uint length)
{
  if (length < 251)
  {
    *packet=(uchar) length;
    return packet+1;
  }
  *packet++=252;
  int2store(packet,(uint) length);
  return packet+2;
}


/****************************************************************************
  Functions used by the protocol functions (like send_ok) to store strings
  and numbers in the header result packet.
****************************************************************************/

/* The following will only be used for short strings < 65K */

uchar *net_store_data(uchar *to, const uchar *from, size_t length)
{
  to=net_store_length_fast(to,length);
  memcpy(to,from,length);
  return to+length;
}

uchar *net_store_data(uchar *to,int32 from)
{
  char buff[20];
  uint length=(uint) (int10_to_str(from,buff,10)-buff);
  to=net_store_length_fast(to,length);
  memcpy(to,buff,length);
  return to+length;
}

uchar *net_store_data(uchar *to,longlong from)
{
  char buff[22];
  uint length=(uint) (longlong10_to_str(from,buff,10)-buff);
  to=net_store_length_fast(to,length);
  memcpy(to,buff,length);
  return to+length;
}


/*****************************************************************************
  Default Protocol functions
*****************************************************************************/

void Protocol::init(THD *thd_arg)
{
  thd=thd_arg;
  packet= &thd->packet;
  convert= &thd->convert_buffer;
#ifndef DBUG_OFF
  field_types= 0;
#endif
}


bool Protocol::flush()
{
#ifndef EMBEDDED_LIBRARY
  return net_flush(&thd->net);
#else
  return 0;
#endif
}

/*
  Send name and type of result to client.

  SYNOPSIS
    send_fields()
    THD		Thread data object
    list	List of items to send to client
    flag	Bit mask with the following functions:
		1 send number of rows
		2 send default values
                4 don't write eof packet

  DESCRIPTION
    Sum fields has table name empty and field_name.

  RETURN VALUES
    0	ok
    1	Error  (Note that in this case the error is not sent to the client)
*/

#ifndef EMBEDDED_LIBRARY
bool Protocol::send_fields(List<Item> *list, uint flags)
{
  List_iterator_fast<Item> it(*list);
  Item *item;
  uchar buff[80];
  String tmp((char*) buff,sizeof(buff),&my_charset_bin);
  Protocol_text prot(thd);
  String *local_packet= prot.storage_packet();
  CHARSET_INFO *thd_charset= thd->variables.character_set_results;
  DBUG_ENTER("send_fields");

  if (flags & SEND_NUM_ROWS)
  {				// Packet with number of elements
    uchar *pos= net_store_length(buff, list->elements);
    (void) my_net_write(&thd->net, buff, (size_t) (pos-buff));
  }

#ifndef DBUG_OFF
  field_types= (enum_field_types*) thd->alloc(sizeof(field_types) *
					      list->elements);
  uint count= 0;
#endif

  while ((item=it++))
  {
    char *pos;
    CHARSET_INFO *cs= system_charset_info;
    Send_field field;
    item->make_field(&field);

    /* Keep things compatible for old clients */
    if (field.type == MYSQL_TYPE_VARCHAR)
      field.type= MYSQL_TYPE_VAR_STRING;

    prot.prepare_for_resend();

    if (thd->client_capabilities & CLIENT_PROTOCOL_41)
    {
      if (prot.store(STRING_WITH_LEN("def"), cs, thd_charset) ||
	  prot.store(field.db_name, (uint) strlen(field.db_name),
		     cs, thd_charset) ||
	  prot.store(field.table_name, (uint) strlen(field.table_name),
		     cs, thd_charset) ||
	  prot.store(field.org_table_name, (uint) strlen(field.org_table_name),
		     cs, thd_charset) ||
	  prot.store(field.col_name, (uint) strlen(field.col_name),
		     cs, thd_charset) ||
	  prot.store(field.org_col_name, (uint) strlen(field.org_col_name),
		     cs, thd_charset) ||
	  local_packet->realloc(local_packet->length()+12))
	goto err;
      /* Store fixed length fields */
      pos= (char*) local_packet->ptr()+local_packet->length();
      *pos++= 12;				// Length of packed fields
      if (item->collation.collation == &my_charset_bin || thd_charset == NULL)
      {
        /* No conversion */
        int2store(pos, field.charsetnr);
        int4store(pos+2, field.length);
      }
      else
      {
        /* With conversion */
        uint max_char_len;
        int2store(pos, thd_charset->number);
        /*
          For TEXT/BLOB columns, field_length describes the maximum data
          length in bytes. There is no limit to the number of characters
          that a TEXT column can store, as long as the data fits into
          the designated space.
          For the rest of textual columns, field_length is evaluated as
          char_count * mbmaxlen, where character count is taken from the
          definition of the column. In other words, the maximum number
          of characters here is limited by the column definition.
        */
        max_char_len= (field.type >= (int) MYSQL_TYPE_TINY_BLOB &&
                      field.type <= (int) MYSQL_TYPE_BLOB) ?
                      field.length / item->collation.collation->mbminlen :
                      field.length / item->collation.collation->mbmaxlen;
        int4store(pos+2, max_char_len * thd_charset->mbmaxlen);
      }
      pos[6]= field.type;
      int2store(pos+7,field.flags);
      pos[9]= (char) field.decimals;
      pos[10]= 0;				// For the future
      pos[11]= 0;				// For the future
      pos+= 12;
    }
    else
    {
      if (prot.store(field.table_name, (uint) strlen(field.table_name),
		     cs, thd_charset) ||
	  prot.store(field.col_name, (uint) strlen(field.col_name),
		     cs, thd_charset) ||
	  local_packet->realloc(local_packet->length()+10))
	goto err;
      pos= (char*) local_packet->ptr()+local_packet->length();

#ifdef TO_BE_DELETED_IN_6
      if (!(thd->client_capabilities & CLIENT_LONG_FLAG))
      {
	pos[0]=3;
	int3store(pos+1,field.length);
	pos[4]=1;
	pos[5]=field.type;
	pos[6]=2;
	pos[7]= (char) field.flags;
	pos[8]= (char) field.decimals;
	pos+= 9;
      }
      else
#endif
      {
	pos[0]=3;
	int3store(pos+1,field.length);
	pos[4]=1;
	pos[5]=field.type;
	pos[6]=3;
	int2store(pos+7,field.flags);
	pos[9]= (char) field.decimals;
	pos+= 10;
      }
    }
    local_packet->length((uint) (pos - local_packet->ptr()));
    if (flags & SEND_DEFAULTS)
      item->send(&prot, &tmp);			// Send default value
    if (prot.write())
      break;					/* purecov: inspected */
#ifndef DBUG_OFF
    field_types[count++]= field.type;
#endif
  }

  if (flags & SEND_EOF)
    write_eof_packet(thd, &thd->net);
  DBUG_RETURN(prepare_for_send(list));

err:
  my_message(ER_OUT_OF_RESOURCES, ER(ER_OUT_OF_RESOURCES),
             MYF(0));	/* purecov: inspected */
  DBUG_RETURN(1);				/* purecov: inspected */
}


bool Protocol::write()
{
  DBUG_ENTER("Protocol::write");
  DBUG_RETURN(my_net_write(&thd->net, (uchar*) packet->ptr(),
                           packet->length()));
}
#endif /* EMBEDDED_LIBRARY */


/*
  Send \0 end terminated string

  SYNOPSIS
    store()
    from	NullS or \0 terminated string

  NOTES
    In most cases one should use store(from, length) instead of this function

  RETURN VALUES
    0		ok
    1		error
*/

bool Protocol::store(const char *from, CHARSET_INFO *cs)
{
  if (!from)
    return store_null();
  uint length= strlen(from);
  return store(from, length, cs);
}


/*
  Send a set of strings as one long string with ',' in between
*/

bool Protocol::store(I_List<i_string>* str_list)
{
  char buf[256];
  String tmp(buf, sizeof(buf), &my_charset_bin);
  uint32 len;
  I_List_iterator<i_string> it(*str_list);
  i_string* s;

  tmp.length(0);
  while ((s=it++))
  {
    tmp.append(s->ptr);
    tmp.append(',');
  }
  if ((len= tmp.length()))
    len--;					// Remove last ','
  return store((char*) tmp.ptr(), len,  tmp.charset());
}


/****************************************************************************
  Functions to handle the simple (default) protocol where everything is
  This protocol is the one that is used by default between the MySQL server
  and client when you are not using prepared statements.

  All data are sent as 'packed-string-length' followed by 'string-data'
****************************************************************************/

#ifndef EMBEDDED_LIBRARY
void Protocol_text::prepare_for_resend()
{
  packet->length(0);
#ifndef DBUG_OFF
  field_pos= 0;
#endif
}

bool Protocol_text::store_null()
{
#ifndef DBUG_OFF
  field_pos++;
#endif
  char buff[1];
  buff[0]= (char)251;
  return packet->append(buff, sizeof(buff), PACKET_BUFFER_EXTRA_ALLOC);
}
#endif


/*
  Auxilary function to convert string to the given character set
  and store in network buffer.
*/

bool Protocol::store_string_aux(const char *from, size_t length,
                                CHARSET_INFO *fromcs, CHARSET_INFO *tocs)
{
  /* 'tocs' is set 0 when client issues SET character_set_results=NULL */
  if (tocs && !my_charset_same(fromcs, tocs) &&
      fromcs != &my_charset_bin &&
      tocs != &my_charset_bin)
  {
<<<<<<< HEAD
    uint dummy_errors;
    return (convert->copy(from, length, fromcs, tocs, &dummy_errors) ||
            net_store_data((uchar*) convert->ptr(), convert->length()));
  }
  return net_store_data((uchar*) from, length);
=======
    /* Store with conversion */
    return net_store_data(from, length, fromcs, tocs);
  }
  /* Store without conversion */
  return net_store_data(from, length);
>>>>>>> f16b82d9
}


bool Protocol_text::store(const char *from, size_t length,
                          CHARSET_INFO *fromcs, CHARSET_INFO *tocs)
{
#ifndef DBUG_OFF
  DBUG_ASSERT(field_types == 0 ||
	      field_types[field_pos] == MYSQL_TYPE_DECIMAL ||
              field_types[field_pos] == MYSQL_TYPE_BIT ||
              field_types[field_pos] == MYSQL_TYPE_NEWDECIMAL ||
	      (field_types[field_pos] >= MYSQL_TYPE_ENUM &&
	       field_types[field_pos] <= MYSQL_TYPE_GEOMETRY));
  field_pos++;
#endif
  return store_string_aux(from, length, fromcs, tocs);
}


bool Protocol_text::store(const char *from, size_t length,
                          CHARSET_INFO *fromcs)
{
  CHARSET_INFO *tocs= this->thd->variables.character_set_results;
#ifndef DBUG_OFF
  DBUG_ASSERT(field_types == 0 ||
	      field_types[field_pos] == MYSQL_TYPE_DECIMAL ||
              field_types[field_pos] == MYSQL_TYPE_BIT ||
              field_types[field_pos] == MYSQL_TYPE_NEWDECIMAL ||
	      (field_types[field_pos] >= MYSQL_TYPE_ENUM &&
	       field_types[field_pos] <= MYSQL_TYPE_GEOMETRY));
  field_pos++;
#endif
  return store_string_aux(from, length, fromcs, tocs);
}


bool Protocol_text::store_tiny(longlong from)
{
#ifndef DBUG_OFF
  DBUG_ASSERT(field_types == 0 || field_types[field_pos] == MYSQL_TYPE_TINY);
  field_pos++;
#endif
  char buff[20];
  return net_store_data((uchar*) buff,
			(size_t) (int10_to_str((int) from, buff, -10) - buff));
}


bool Protocol_text::store_short(longlong from)
{
#ifndef DBUG_OFF
  DBUG_ASSERT(field_types == 0 ||
	      field_types[field_pos] == MYSQL_TYPE_YEAR ||
	      field_types[field_pos] == MYSQL_TYPE_SHORT);
  field_pos++;
#endif
  char buff[20];
  return net_store_data((uchar*) buff,
			(size_t) (int10_to_str((int) from, buff, -10) -
                                  buff));
}


bool Protocol_text::store_long(longlong from)
{
#ifndef DBUG_OFF
  DBUG_ASSERT(field_types == 0 ||
              field_types[field_pos] == MYSQL_TYPE_INT24 ||
              field_types[field_pos] == MYSQL_TYPE_LONG);
  field_pos++;
#endif
  char buff[20];
  return net_store_data((uchar*) buff,
			(size_t) (int10_to_str((long int)from, buff,
                                               (from <0)?-10:10)-buff));
}


bool Protocol_text::store_longlong(longlong from, bool unsigned_flag)
{
#ifndef DBUG_OFF
  DBUG_ASSERT(field_types == 0 ||
	      field_types[field_pos] == MYSQL_TYPE_LONGLONG);
  field_pos++;
#endif
  char buff[22];
  return net_store_data((uchar*) buff,
			(size_t) (longlong10_to_str(from,buff,
                                                    unsigned_flag ? 10 : -10)-
                                  buff));
}


bool Protocol_text::store_decimal(const my_decimal *d)
{
#ifndef DBUG_OFF
  DBUG_ASSERT(field_types == 0 ||
              field_types[field_pos] == MYSQL_TYPE_NEWDECIMAL);
  field_pos++;
#endif
  char buff[DECIMAL_MAX_STR_LENGTH];
  String str(buff, sizeof(buff), &my_charset_bin);
  (void) my_decimal2string(E_DEC_FATAL_ERROR, d, 0, 0, 0, &str);
  return net_store_data((uchar*) str.ptr(), str.length());
}


bool Protocol_text::store(float from, uint32 decimals, String *buffer)
{
#ifndef DBUG_OFF
  DBUG_ASSERT(field_types == 0 ||
	      field_types[field_pos] == MYSQL_TYPE_FLOAT);
  field_pos++;
#endif
  buffer->set_real((double) from, decimals, thd->charset());
  return net_store_data((uchar*) buffer->ptr(), buffer->length());
}


bool Protocol_text::store(double from, uint32 decimals, String *buffer)
{
#ifndef DBUG_OFF
  DBUG_ASSERT(field_types == 0 ||
	      field_types[field_pos] == MYSQL_TYPE_DOUBLE);
  field_pos++;
#endif
  buffer->set_real(from, decimals, thd->charset());
  return net_store_data((uchar*) buffer->ptr(), buffer->length());
}


bool Protocol_text::store(Field *field)
{
  if (field->is_null())
    return store_null();
#ifndef DBUG_OFF
  field_pos++;
#endif
  char buff[MAX_FIELD_WIDTH];
  String str(buff,sizeof(buff), &my_charset_bin);
  CHARSET_INFO *tocs= this->thd->variables.character_set_results;
#ifndef DBUG_OFF
  TABLE *table= field->table;
  my_bitmap_map *old_map= 0;
  if (table->file)
    old_map= dbug_tmp_use_all_columns(table, table->read_set);
#endif

  field->val_str(&str);
#ifndef DBUG_OFF
  if (old_map)
    dbug_tmp_restore_column_map(table->read_set, old_map);
#endif

  return store_string_aux(str.ptr(), str.length(), str.charset(), tocs);
}


/*
   TODO:
        Second_part format ("%06") needs to change when 
        we support 0-6 decimals for time.
*/


bool Protocol_text::store(MYSQL_TIME *tm)
{
#ifndef DBUG_OFF
  DBUG_ASSERT(field_types == 0 ||
	      field_types[field_pos] == MYSQL_TYPE_DATETIME ||
	      field_types[field_pos] == MYSQL_TYPE_TIMESTAMP);
  field_pos++;
#endif
  char buff[40];
  uint length;
  length= my_sprintf(buff,(buff, "%04d-%02d-%02d %02d:%02d:%02d",
			   (int) tm->year,
			   (int) tm->month,
			   (int) tm->day,
			   (int) tm->hour,
			   (int) tm->minute,
			   (int) tm->second));
  if (tm->second_part)
    length+= my_sprintf(buff+length,(buff+length, ".%06d",
                                     (int)tm->second_part));
  return net_store_data((uchar*) buff, length);
}


bool Protocol_text::store_date(MYSQL_TIME *tm)
{
#ifndef DBUG_OFF
  DBUG_ASSERT(field_types == 0 ||
	      field_types[field_pos] == MYSQL_TYPE_DATE);
  field_pos++;
#endif
  char buff[MAX_DATE_STRING_REP_LENGTH];
  size_t length= my_date_to_str(tm, buff);
  return net_store_data((uchar*) buff, length);
}


/*
   TODO:
        Second_part format ("%06") needs to change when 
        we support 0-6 decimals for time.
*/

bool Protocol_text::store_time(MYSQL_TIME *tm)
{
#ifndef DBUG_OFF
  DBUG_ASSERT(field_types == 0 ||
	      field_types[field_pos] == MYSQL_TYPE_TIME);
  field_pos++;
#endif
  char buff[40];
  uint length;
  uint day= (tm->year || tm->month) ? 0 : tm->day;
  length= my_sprintf(buff,(buff, "%s%02ld:%02d:%02d",
			   tm->neg ? "-" : "",
			   (long) day*24L+(long) tm->hour,
			   (int) tm->minute,
			   (int) tm->second));
  if (tm->second_part)
    length+= my_sprintf(buff+length,(buff+length, ".%06d", (int)tm->second_part));
  return net_store_data((uchar*) buff, length);
}


/****************************************************************************
  Functions to handle the binary protocol used with prepared statements

  Data format:

   [ok:1]                            reserved ok packet
   [null_field:(field_count+7+2)/8]  reserved to send null data. The size is
                                     calculated using:
                                     bit_fields= (field_count+7+2)/8; 
                                     2 bits are reserved for identifying type
				     of package.
   [[length]data]                    data field (the length applies only for 
                                     string/binary/time/timestamp fields and 
                                     rest of them are not sent as they have 
                                     the default length that client understands
                                     based on the field type
   [..]..[[length]data]              data
****************************************************************************/

bool Protocol_binary::prepare_for_send(List<Item> *item_list)
{
  Protocol::prepare_for_send(item_list);
  bit_fields= (field_count+9)/8;
  if (packet->alloc(bit_fields+1))
    return 1;
  /* prepare_for_resend will be called after this one */
  return 0;
}


void Protocol_binary::prepare_for_resend()
{
  packet->length(bit_fields+1);
  bzero((uchar*) packet->ptr(), 1+bit_fields);
  field_pos=0;
}


bool Protocol_binary::store(const char *from, size_t length,
                            CHARSET_INFO *fromcs)
{
  CHARSET_INFO *tocs= thd->variables.character_set_results;
  field_pos++;
  return store_string_aux(from, length, fromcs, tocs);
}

bool Protocol_binary::store(const char *from, size_t length,
                            CHARSET_INFO *fromcs, CHARSET_INFO *tocs)
{
  field_pos++;
  return store_string_aux(from, length, fromcs, tocs);
}

bool Protocol_binary::store_null()
{
  uint offset= (field_pos+2)/8+1, bit= (1 << ((field_pos+2) & 7));
  /* Room for this as it's allocated in prepare_for_send */
  char *to= (char*) packet->ptr()+offset;
  *to= (char) ((uchar) *to | (uchar) bit);
  field_pos++;
  return 0;
}


bool Protocol_binary::store_tiny(longlong from)
{
  char buff[1];
  field_pos++;
  buff[0]= (uchar) from;
  return packet->append(buff, sizeof(buff), PACKET_BUFFER_EXTRA_ALLOC);
}


bool Protocol_binary::store_short(longlong from)
{
  field_pos++;
  char *to= packet->prep_append(2, PACKET_BUFFER_EXTRA_ALLOC);
  if (!to)
    return 1;
  int2store(to, (int) from);
  return 0;
}


bool Protocol_binary::store_long(longlong from)
{
  field_pos++;
  char *to= packet->prep_append(4, PACKET_BUFFER_EXTRA_ALLOC);
  if (!to)
    return 1;
  int4store(to, from);
  return 0;
}


bool Protocol_binary::store_longlong(longlong from, bool unsigned_flag)
{
  field_pos++;
  char *to= packet->prep_append(8, PACKET_BUFFER_EXTRA_ALLOC);
  if (!to)
    return 1;
  int8store(to, from);
  return 0;
}

bool Protocol_binary::store_decimal(const my_decimal *d)
{
#ifndef DBUG_OFF
  DBUG_ASSERT(field_types == 0 ||
              field_types[field_pos] == MYSQL_TYPE_NEWDECIMAL);
  field_pos++;
#endif
  char buff[DECIMAL_MAX_STR_LENGTH];
  String str(buff, sizeof(buff), &my_charset_bin);
  (void) my_decimal2string(E_DEC_FATAL_ERROR, d, 0, 0, 0, &str);
  return store(str.ptr(), str.length(), str.charset());
}

bool Protocol_binary::store(float from, uint32 decimals, String *buffer)
{
  field_pos++;
  char *to= packet->prep_append(4, PACKET_BUFFER_EXTRA_ALLOC);
  if (!to)
    return 1;
  float4store(to, from);
  return 0;
}


bool Protocol_binary::store(double from, uint32 decimals, String *buffer)
{
  field_pos++;
  char *to= packet->prep_append(8, PACKET_BUFFER_EXTRA_ALLOC);
  if (!to)
    return 1;
  float8store(to, from);
  return 0;
}


bool Protocol_binary::store(Field *field)
{
  /*
    We should not increment field_pos here as send_binary() will call another
    protocol function to do this for us
  */
  if (field->is_null())
    return store_null();
  return field->send_binary(this);
}


bool Protocol_binary::store(MYSQL_TIME *tm)
{
  char buff[12],*pos;
  uint length;
  field_pos++;
  pos= buff+1;

  int2store(pos, tm->year);
  pos[2]= (uchar) tm->month;
  pos[3]= (uchar) tm->day;
  pos[4]= (uchar) tm->hour;
  pos[5]= (uchar) tm->minute;
  pos[6]= (uchar) tm->second;
  int4store(pos+7, tm->second_part);
  if (tm->second_part)
    length=11;
  else if (tm->hour || tm->minute || tm->second)
    length=7;
  else if (tm->year || tm->month || tm->day)
    length=4;
  else
    length=0;
  buff[0]=(char) length;			// Length is stored first
  return packet->append(buff, length+1, PACKET_BUFFER_EXTRA_ALLOC);
}

bool Protocol_binary::store_date(MYSQL_TIME *tm)
{
  tm->hour= tm->minute= tm->second=0;
  tm->second_part= 0;
  return Protocol_binary::store(tm);
}


bool Protocol_binary::store_time(MYSQL_TIME *tm)
{
  char buff[13], *pos;
  uint length;
  field_pos++;
  pos= buff+1;
  pos[0]= tm->neg ? 1 : 0;
  if (tm->hour >= 24)
  {
    /* Fix if we come from Item::send */
    uint days= tm->hour/24;
    tm->hour-= days*24;
    tm->day+= days;
  }
  int4store(pos+1, tm->day);
  pos[5]= (uchar) tm->hour;
  pos[6]= (uchar) tm->minute;
  pos[7]= (uchar) tm->second;
  int4store(pos+8, tm->second_part);
  if (tm->second_part)
    length=12;
  else if (tm->hour || tm->minute || tm->second || tm->day)
    length=8;
  else
    length=0;
  buff[0]=(char) length;			// Length is stored first
  return packet->append(buff, length+1, PACKET_BUFFER_EXTRA_ALLOC);
}<|MERGE_RESOLUTION|>--- conflicted
+++ resolved
@@ -66,7 +66,7 @@
 */
 
 #ifndef EMBEDDED_LIBRARY
-bool Protocol::net_store_data(const char *from, uint length,
+bool Protocol::net_store_data(const char *from, size_t length,
                               CHARSET_INFO *from_cs, CHARSET_INFO *to_cs)
 {
   uint dummy_errors;
@@ -849,19 +849,11 @@
       fromcs != &my_charset_bin &&
       tocs != &my_charset_bin)
   {
-<<<<<<< HEAD
-    uint dummy_errors;
-    return (convert->copy(from, length, fromcs, tocs, &dummy_errors) ||
-            net_store_data((uchar*) convert->ptr(), convert->length()));
-  }
+    /* Store with conversion */
+    return net_store_data((uchar*) from, length, fromcs, tocs);
+  }
+  /* Store without conversion */
   return net_store_data((uchar*) from, length);
-=======
-    /* Store with conversion */
-    return net_store_data(from, length, fromcs, tocs);
-  }
-  /* Store without conversion */
-  return net_store_data(from, length);
->>>>>>> f16b82d9
 }
 
 
