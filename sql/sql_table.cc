/* Copyright (C) 2000-2004 MySQL AB

   This program is free software; you can redistribute it and/or modify
   it under the terms of the GNU General Public License as published by
   the Free Software Foundation; version 2 of the License.

   This program is distributed in the hope that it will be useful,
   but WITHOUT ANY WARRANTY; without even the implied warranty of
   MERCHANTABILITY or FITNESS FOR A PARTICULAR PURPOSE.  See the
   GNU General Public License for more details.

   You should have received a copy of the GNU General Public License
   along with this program; if not, write to the Free Software
   Foundation, Inc., 59 Temple Place, Suite 330, Boston, MA  02111-1307  USA */

/* drop and alter of tables */

#include "mysql_priv.h"
#include <hash.h>
#include <myisam.h>
#include <my_dir.h>
#include "sp_head.h"
#include "sql_trigger.h"
#include "sql_show.h"

#ifdef __WIN__
#include <io.h>
#endif

int creating_table= 0;        // How many mysql_create_table are running

const char *primary_key_name="PRIMARY";

static bool check_if_keyname_exists(const char *name,KEY *start, KEY *end);
static char *make_unique_key_name(const char *field_name,KEY *start,KEY *end);
static int copy_data_between_tables(TABLE *from,TABLE *to,
                                    List<create_field> &create, bool ignore,
                                    uint order_num, ORDER *order,
                                    ha_rows *copied,ha_rows *deleted,
                                    enum enum_enable_or_disable keys_onoff);

static bool prepare_blob_field(THD *thd, create_field *sql_field);
static bool check_engine(THD *, const char *, HA_CREATE_INFO *);
static int mysql_prepare_table(THD *thd, HA_CREATE_INFO *create_info,
                               List<create_field> *fields,
                               List<Key> *keys, bool tmp_table,
                               uint *db_options,
                               handler *file, KEY **key_info_buffer,
                               uint *key_count, int select_field_count);

#define MYSQL50_TABLE_NAME_PREFIX         "#mysql50#"
#define MYSQL50_TABLE_NAME_PREFIX_LENGTH  9


/*
  Translate a file name to a table name (WL #1324).

  SYNOPSIS
    filename_to_tablename()
      from                      The file name in my_charset_filename.
      to                OUT     The table name in system_charset_info.
      to_length                 The size of the table name buffer.

  RETURN
    Table name length.
*/

uint filename_to_tablename(const char *from, char *to, uint to_length)
{
  uint errors;
  uint res;
  DBUG_ENTER("filename_to_tablename");
  DBUG_PRINT("enter", ("from '%s'", from));

  if (!memcmp(from, tmp_file_prefix, tmp_file_prefix_length))
  {
    /* Temporary table name. */
    res= (strnmov(to, from, to_length) - to);
  }
  else
  {
    res= strconvert(&my_charset_filename, from,
                    system_charset_info,  to, to_length, &errors);
    if (errors) // Old 5.0 name
    {
      res= (strxnmov(to, to_length, MYSQL50_TABLE_NAME_PREFIX,  from, NullS) -
            to);
      sql_print_error("Invalid (old?) table or database name '%s'", from);
      /*
        TODO: add a stored procedure for fix table and database names,
        and mention its name in error log.
      */
    }
  }

  DBUG_PRINT("exit", ("to '%s'", to));
  DBUG_RETURN(res);
}


/*
  Translate a table name to a file name (WL #1324).

  SYNOPSIS
    tablename_to_filename()
      from                      The table name in system_charset_info.
      to                OUT     The file name in my_charset_filename.
      to_length                 The size of the file name buffer.

  RETURN
    File name length.
*/

uint tablename_to_filename(const char *from, char *to, uint to_length)
{
  uint errors, length;
  DBUG_ENTER("tablename_to_filename");
  DBUG_PRINT("enter", ("from '%s'", from));

  if (from[0] == '#' && !strncmp(from, MYSQL50_TABLE_NAME_PREFIX,
                                 MYSQL50_TABLE_NAME_PREFIX_LENGTH))
    DBUG_RETURN((uint) (strmake(to, from+MYSQL50_TABLE_NAME_PREFIX_LENGTH,
                                to_length-1) -
                        (from + MYSQL50_TABLE_NAME_PREFIX_LENGTH)));
  length= strconvert(system_charset_info, from,
                     &my_charset_filename, to, to_length, &errors);
  if (check_if_legal_tablename(to) &&
      length + 4 < to_length)
  {
    memcpy(to + length, "@@@", 4);
    length+= 3;
  }
  DBUG_PRINT("exit", ("to '%s'", to));
  DBUG_RETURN(length);
}


/*
  Creates path to a file: mysql_data_dir/db/table.ext

  SYNOPSIS
   build_table_filename()
     buff                       Where to write result in my_charset_filename.
     bufflen                    buff size
     db                         Database name in system_charset_info.
     table_name                 Table name in system_charset_info.
     ext                        File extension.
     flags                      FN_FROM_IS_TMP or FN_TO_IS_TMP or FN_IS_TMP
                                table_name is temporary, do not change.

  NOTES

    Uses database and table name, and extension to create
    a file name in mysql_data_dir. Database and table
    names are converted from system_charset_info into "fscs".
    Unless flags indicate a temporary table name.
    'db' is always converted.
    'ext' is not converted.

    The conversion suppression is required for ALTER TABLE. This
    statement creates intermediate tables. These are regular
    (non-temporary) tables with a temporary name. Their path names must
    be derivable from the table name. So we cannot use
    build_tmptable_filename() for them.

  RETURN
    path length
*/

uint build_table_filename(char *buff, size_t bufflen, const char *db,
                          const char *table_name, const char *ext, uint flags)
{
  uint length;
  char dbbuff[FN_REFLEN];
  char tbbuff[FN_REFLEN];
  DBUG_ENTER("build_table_filename");

  if (flags & FN_IS_TMP) // FN_FROM_IS_TMP | FN_TO_IS_TMP
    strnmov(tbbuff, table_name, sizeof(tbbuff));
  else
    VOID(tablename_to_filename(table_name, tbbuff, sizeof(tbbuff)));

  VOID(tablename_to_filename(db, dbbuff, sizeof(dbbuff)));
  length= strxnmov(buff, bufflen, mysql_data_home, FN_ROOTDIR, dbbuff,
                   FN_ROOTDIR, tbbuff, ext, NullS) - buff;
  DBUG_PRINT("exit", ("buff: '%s'", buff));
  DBUG_RETURN(length);
}


/*
  Creates path to a file: mysql_tmpdir/#sql1234_12_1.ext

  SYNOPSIS
   build_tmptable_filename()
     thd                        The thread handle.
     buff                       Where to write result in my_charset_filename.
     bufflen                    buff size

  NOTES

    Uses current_pid, thread_id, and tmp_table counter to create
    a file name in mysql_tmpdir.

  RETURN
    path length
*/

uint build_tmptable_filename(THD* thd, char *buff, size_t bufflen)
{
  DBUG_ENTER("build_tmptable_filename");

  char *p= strnmov(buff, mysql_tmpdir, bufflen);
  my_snprintf(p, bufflen - (p - buff), "/%s%lx_%lx_%x%s",
              tmp_file_prefix, current_pid,
              thd->thread_id, thd->tmp_table++, reg_ext);

  if (lower_case_table_names)
  {
    /* Convert all except tmpdir to lower case */
    my_casedn_str(files_charset_info, p);
  }

  uint length= unpack_filename(buff, buff);
  DBUG_PRINT("exit", ("buff: '%s'", buff));
  DBUG_RETURN(length);
}

/*
  SYNOPSIS
    mysql_copy_create_list()
    orig_create_list          Original list of created fields
    inout::new_create_list    Copy of original list

  RETURN VALUES
    FALSE                     Success
    TRUE                      Memory allocation error

  DESCRIPTION
    mysql_prepare_table destroys the create_list and in some cases we need
    this lists for more purposes. Thus we copy it specifically for use
    by mysql_prepare_table
*/

static int mysql_copy_create_list(List<create_field> *orig_create_list,
                                  List<create_field> *new_create_list)
{
  List_iterator<create_field> prep_field_it(*orig_create_list);
  create_field *prep_field;
  DBUG_ENTER("mysql_copy_create_list");

  while ((prep_field= prep_field_it++))
  {
    create_field *field= new create_field(*prep_field);
    if (!field || new_create_list->push_back(field))
    {
      mem_alloc_error(2);
      DBUG_RETURN(TRUE);
    }
  }
  DBUG_RETURN(FALSE);
}


/*
  SYNOPSIS
    mysql_copy_key_list()
    orig_key                  Original list of keys
    inout::new_key            Copy of original list

  RETURN VALUES
    FALSE                     Success
    TRUE                      Memory allocation error

  DESCRIPTION
    mysql_prepare_table destroys the key list and in some cases we need
    this lists for more purposes. Thus we copy it specifically for use
    by mysql_prepare_table
*/

static int mysql_copy_key_list(List<Key> *orig_key,
                               List<Key> *new_key)
{
  List_iterator<Key> prep_key_it(*orig_key);
  Key *prep_key;
  DBUG_ENTER("mysql_copy_key_list");

  while ((prep_key= prep_key_it++))
  {
    List<key_part_spec> prep_columns;
    List_iterator<key_part_spec> prep_col_it(prep_key->columns);
    key_part_spec *prep_col;
    Key *temp_key;

    while ((prep_col= prep_col_it++))
    {
      key_part_spec *prep_key_part;

      if (!(prep_key_part= new key_part_spec(*prep_col)))
      {
        mem_alloc_error(sizeof(key_part_spec));
        DBUG_RETURN(TRUE);
      }
      if (prep_columns.push_back(prep_key_part))
      {
        mem_alloc_error(2);
        DBUG_RETURN(TRUE);
      }
    }
    if (!(temp_key= new Key(prep_key->type, prep_key->name,
                            &prep_key->key_create_info,
                            prep_key->generated,
                            prep_columns)))
    {
      mem_alloc_error(sizeof(Key));
      DBUG_RETURN(TRUE);
    }
    if (new_key->push_back(temp_key))
    {
      mem_alloc_error(2);
      DBUG_RETURN(TRUE);
    }
  }
  DBUG_RETURN(FALSE);
}

/*
--------------------------------------------------------------------------

   MODULE: DDL log
   -----------------

   This module is used to ensure that we can recover from crashes that occur
   in the middle of a meta-data operation in MySQL. E.g. DROP TABLE t1, t2;
   We need to ensure that both t1 and t2 are dropped and not only t1 and
   also that each table drop is entirely done and not "half-baked".

   To support this we create log entries for each meta-data statement in the
   ddl log while we are executing. These entries are dropped when the
   operation is completed.

   At recovery those entries that were not completed will be executed.

   There is only one ddl log in the system and it is protected by a mutex
   and there is a global struct that contains information about its current
   state.

   History:
   First version written in 2006 by Mikael Ronstrom
--------------------------------------------------------------------------
*/


typedef struct st_global_ddl_log
{
  /*
    We need to adjust buffer size to be able to handle downgrades/upgrades
    where IO_SIZE has changed. We'll set the buffer size such that we can
    handle that the buffer size was upto 4 times bigger in the version
    that wrote the DDL log.
  */
  char file_entry_buf[4*IO_SIZE];
  char file_name_str[FN_REFLEN];
  char *file_name;
  DDL_LOG_MEMORY_ENTRY *first_free;
  DDL_LOG_MEMORY_ENTRY *first_used;
  uint num_entries;
  File file_id;
  uint name_len;
  uint io_size;
  bool inited;
  bool recovery_phase;
} GLOBAL_DDL_LOG;

GLOBAL_DDL_LOG global_ddl_log;

pthread_mutex_t LOCK_gdl;

#define DDL_LOG_ENTRY_TYPE_POS 0
#define DDL_LOG_ACTION_TYPE_POS 1
#define DDL_LOG_PHASE_POS 2
#define DDL_LOG_NEXT_ENTRY_POS 4
#define DDL_LOG_NAME_POS 8

#define DDL_LOG_NUM_ENTRY_POS 0
#define DDL_LOG_NAME_LEN_POS 4
#define DDL_LOG_IO_SIZE_POS 8

/*
  Read one entry from ddl log file
  SYNOPSIS
    read_ddl_log_file_entry()
    entry_no                     Entry number to read
  RETURN VALUES
    TRUE                         Error
    FALSE                        Success
*/

static bool read_ddl_log_file_entry(uint entry_no)
{
  bool error= FALSE;
  File file_id= global_ddl_log.file_id;
  char *file_entry_buf= (char*)global_ddl_log.file_entry_buf;
  uint io_size= global_ddl_log.io_size;
  DBUG_ENTER("read_ddl_log_file_entry");

  if (my_pread(file_id, (byte*)file_entry_buf, io_size, io_size * entry_no,
               MYF(MY_WME)) != io_size)
    error= TRUE;
  DBUG_RETURN(error);
}


/*
  Write one entry from ddl log file
  SYNOPSIS
    write_ddl_log_file_entry()
    entry_no                     Entry number to read
  RETURN VALUES
    TRUE                         Error
    FALSE                        Success
*/

static bool write_ddl_log_file_entry(uint entry_no)
{
  bool error= FALSE;
  File file_id= global_ddl_log.file_id;
  char *file_entry_buf= (char*)global_ddl_log.file_entry_buf;
  DBUG_ENTER("write_ddl_log_file_entry");

  if (my_pwrite(file_id, (byte*)file_entry_buf,
                IO_SIZE, IO_SIZE * entry_no, MYF(MY_WME)) != IO_SIZE)
    error= TRUE;
  DBUG_RETURN(error);
}


/*
  Write ddl log header
  SYNOPSIS
    write_ddl_log_header()
  RETURN VALUES
    TRUE                      Error
    FALSE                     Success
*/

static bool write_ddl_log_header()
{
  uint16 const_var;
  bool error= FALSE;
  DBUG_ENTER("write_ddl_log_header");

  int4store(&global_ddl_log.file_entry_buf[DDL_LOG_NUM_ENTRY_POS],
            global_ddl_log.num_entries);
  const_var= FN_LEN;
  int4store(&global_ddl_log.file_entry_buf[DDL_LOG_NAME_LEN_POS],
            (ulong) const_var);
  const_var= IO_SIZE;
  int4store(&global_ddl_log.file_entry_buf[DDL_LOG_IO_SIZE_POS],
            (ulong) const_var);
  if (write_ddl_log_file_entry(0UL))
  {
    sql_print_error("Error writing ddl log header");
    DBUG_RETURN(TRUE);
  }
  VOID(sync_ddl_log());
  DBUG_RETURN(error);
}


/*
  Create ddl log file name
  SYNOPSIS
    create_ddl_log_file_name()
    file_name                   Filename setup
  RETURN VALUES
    NONE
*/

static inline void create_ddl_log_file_name(char *file_name)
{
  strxmov(file_name, mysql_data_home, "/", "ddl_log.log", NullS);
}


/*
  Read header of ddl log file
  SYNOPSIS
    read_ddl_log_header()
  RETURN VALUES
    > 0                  Last entry in ddl log
    0                    No entries in ddl log
  DESCRIPTION
    When we read the ddl log header we get information about maximum sizes
    of names in the ddl log and we also get information about the number
    of entries in the ddl log.
*/

static uint read_ddl_log_header()
{
  char *file_entry_buf= (char*)global_ddl_log.file_entry_buf;
  char file_name[FN_REFLEN];
  uint entry_no;
  bool successful_open= FALSE;
  DBUG_ENTER("read_ddl_log_header");

  create_ddl_log_file_name(file_name);
  if ((global_ddl_log.file_id= my_open(file_name,
                                        O_RDWR | O_BINARY, MYF(MY_WME))) >= 0)
  {
    if (read_ddl_log_file_entry(0UL))
    {
      /* Write message into error log */
      sql_print_error("Failed to read ddl log file in recovery");
    }
    else
      successful_open= TRUE;
  }
  entry_no= uint4korr(&file_entry_buf[DDL_LOG_NUM_ENTRY_POS]);
  global_ddl_log.name_len= uint4korr(&file_entry_buf[DDL_LOG_NAME_LEN_POS]);
  if (successful_open)
  {
    global_ddl_log.io_size= uint4korr(&file_entry_buf[DDL_LOG_IO_SIZE_POS]);
    DBUG_ASSERT(global_ddl_log.io_size <=
                sizeof(global_ddl_log.file_entry_buf));
  }
  else
  {
    entry_no= 0;
  }
  global_ddl_log.first_free= NULL;
  global_ddl_log.first_used= NULL;
  global_ddl_log.num_entries= 0;
  VOID(pthread_mutex_init(&LOCK_gdl, MY_MUTEX_INIT_FAST));
  DBUG_RETURN(entry_no);
}


/*
  Read a ddl log entry
  SYNOPSIS
    read_ddl_log_entry()
    read_entry               Number of entry to read
    out:entry_info           Information from entry
  RETURN VALUES
    TRUE                     Error
    FALSE                    Success
  DESCRIPTION
    Read a specified entry in the ddl log
*/

bool read_ddl_log_entry(uint read_entry, DDL_LOG_ENTRY *ddl_log_entry)
{
  char *file_entry_buf= (char*)&global_ddl_log.file_entry_buf;
  uint inx;
  uchar single_char;
  DBUG_ENTER("read_ddl_log_entry");

  if (read_ddl_log_file_entry(read_entry))
  {
    DBUG_RETURN(TRUE);
  }
  ddl_log_entry->entry_pos= read_entry;
  single_char= file_entry_buf[DDL_LOG_ENTRY_TYPE_POS];
  ddl_log_entry->entry_type= (enum ddl_log_entry_code)single_char;
  single_char= file_entry_buf[DDL_LOG_ACTION_TYPE_POS];
  ddl_log_entry->action_type= (enum ddl_log_action_code)single_char;
  ddl_log_entry->phase= file_entry_buf[DDL_LOG_PHASE_POS];
  ddl_log_entry->next_entry= uint4korr(&file_entry_buf[DDL_LOG_NEXT_ENTRY_POS]);
  ddl_log_entry->name= &file_entry_buf[DDL_LOG_NAME_POS];
  inx= DDL_LOG_NAME_POS + global_ddl_log.name_len;
  ddl_log_entry->from_name= &file_entry_buf[inx];
  inx+= global_ddl_log.name_len;
  ddl_log_entry->handler_name= &file_entry_buf[inx];
  DBUG_RETURN(FALSE);
}


/*
  Initialise ddl log
  SYNOPSIS
    init_ddl_log()

  DESCRIPTION
    Write the header of the ddl log file and length of names. Also set
    number of entries to zero.

  RETURN VALUES
    TRUE                     Error
    FALSE                    Success
*/

static bool init_ddl_log()
{
  char file_name[FN_REFLEN];
  DBUG_ENTER("init_ddl_log");

  if (global_ddl_log.inited)
    goto end;

  global_ddl_log.io_size= IO_SIZE;
  create_ddl_log_file_name(file_name);
  if ((global_ddl_log.file_id= my_create(file_name,
                                         CREATE_MODE,
                                         O_RDWR | O_TRUNC | O_BINARY,
                                         MYF(MY_WME))) < 0)
  {
    /* Couldn't create ddl log file, this is serious error */
    sql_print_error("Failed to open ddl log file");
    DBUG_RETURN(TRUE);
  }
  global_ddl_log.inited= TRUE;
  if (write_ddl_log_header())
  {
    VOID(my_close(global_ddl_log.file_id, MYF(MY_WME)));
    global_ddl_log.inited= FALSE;
    DBUG_RETURN(TRUE);
  }

end:
  DBUG_RETURN(FALSE);
}


/*
  Execute one action in a ddl log entry
  SYNOPSIS
    execute_ddl_log_action()
    ddl_log_entry              Information in action entry to execute
  RETURN VALUES
    TRUE                       Error
    FALSE                      Success
*/

static int execute_ddl_log_action(THD *thd, DDL_LOG_ENTRY *ddl_log_entry)
{
  bool frm_action= FALSE;
  LEX_STRING handler_name;
  handler *file= NULL;
  MEM_ROOT mem_root;
  int error= TRUE;
  char to_path[FN_REFLEN];
  char from_path[FN_REFLEN];
  char *par_ext= (char*)".par";
  handlerton *hton;
  DBUG_ENTER("execute_ddl_log_action");

  if (ddl_log_entry->entry_type == DDL_IGNORE_LOG_ENTRY_CODE)
  {
    DBUG_RETURN(FALSE);
  }
  handler_name.str= (char*)ddl_log_entry->handler_name;
  handler_name.length= strlen(ddl_log_entry->handler_name);
  init_sql_alloc(&mem_root, TABLE_ALLOC_BLOCK_SIZE, 0); 
  if (!strcmp(ddl_log_entry->handler_name, reg_ext))
    frm_action= TRUE;
  else
  {
    plugin_ref plugin= ha_resolve_by_name(thd, &handler_name);
    if (!plugin)
    {
      my_error(ER_ILLEGAL_HA, MYF(0), ddl_log_entry->handler_name);
      goto error;
    }
    hton= plugin_data(plugin, handlerton*);
    file= get_new_handler((TABLE_SHARE*)0, &mem_root, hton);
    if (!file)
    {
      mem_alloc_error(sizeof(handler));
      goto error;
    }
  }
  switch (ddl_log_entry->action_type)
  {
    case DDL_LOG_REPLACE_ACTION:
    case DDL_LOG_DELETE_ACTION:
    {
      if (ddl_log_entry->phase == 0)
      {
        if (frm_action)
        {
          strxmov(to_path, ddl_log_entry->name, reg_ext, NullS);
          if ((error= my_delete(to_path, MYF(MY_WME))))
          {
            if (my_errno != ENOENT)
              break;
          }
#ifdef WITH_PARTITION_STORAGE_ENGINE
          strxmov(to_path, ddl_log_entry->name, par_ext, NullS);
          VOID(my_delete(to_path, MYF(MY_WME)));
#endif
        }
        else
        {
          if ((error= file->delete_table(ddl_log_entry->name)))
          {
            if (error != ENOENT && error != HA_ERR_NO_SUCH_TABLE)
              break;
          }
        }
        if ((deactivate_ddl_log_entry(ddl_log_entry->entry_pos)))
          break;
        VOID(sync_ddl_log());
        error= FALSE;
        if (ddl_log_entry->action_type == DDL_LOG_DELETE_ACTION)
          break;
      }
      DBUG_ASSERT(ddl_log_entry->action_type == DDL_LOG_REPLACE_ACTION);
      /*
        Fall through and perform the rename action of the replace
        action. We have already indicated the success of the delete
        action in the log entry by stepping up the phase.
      */
    }
    case DDL_LOG_RENAME_ACTION:
    {
      error= TRUE;
      if (frm_action)
      {
        strxmov(to_path, ddl_log_entry->name, reg_ext, NullS);
        strxmov(from_path, ddl_log_entry->from_name, reg_ext, NullS);
        if (my_rename(from_path, to_path, MYF(MY_WME)))
          break;
#ifdef WITH_PARTITION_STORAGE_ENGINE
        strxmov(to_path, ddl_log_entry->name, par_ext, NullS);
        strxmov(from_path, ddl_log_entry->from_name, par_ext, NullS);
        VOID(my_rename(from_path, to_path, MYF(MY_WME)));
#endif
      }
      else
      {
        if (file->rename_table(ddl_log_entry->from_name,
                               ddl_log_entry->name))
          break;
      }
      if ((deactivate_ddl_log_entry(ddl_log_entry->entry_pos)))
        break;
      VOID(sync_ddl_log());
      error= FALSE;
      break;
    }
    default:
      DBUG_ASSERT(0);
      break;
  }
  delete file;
error:
  free_root(&mem_root, MYF(0)); 
  DBUG_RETURN(error);
}


/*
  Get a free entry in the ddl log
  SYNOPSIS
    get_free_ddl_log_entry()
    out:active_entry                A ddl log memory entry returned
  RETURN VALUES
    TRUE                       Error
    FALSE                      Success
*/

static bool get_free_ddl_log_entry(DDL_LOG_MEMORY_ENTRY **active_entry,
                                   bool *write_header)
{
  DDL_LOG_MEMORY_ENTRY *used_entry;
  DDL_LOG_MEMORY_ENTRY *first_used= global_ddl_log.first_used;
  DBUG_ENTER("get_free_ddl_log_entry");

  if (global_ddl_log.first_free == NULL)
  {
    if (!(used_entry= (DDL_LOG_MEMORY_ENTRY*)my_malloc(
                              sizeof(DDL_LOG_MEMORY_ENTRY), MYF(MY_WME))))
    {
      sql_print_error("Failed to allocate memory for ddl log free list");
      DBUG_RETURN(TRUE);
    }
    global_ddl_log.num_entries++;
    used_entry->entry_pos= global_ddl_log.num_entries;
    *write_header= TRUE;
  }
  else
  {
    used_entry= global_ddl_log.first_free;
    global_ddl_log.first_free= used_entry->next_log_entry;
    *write_header= FALSE;
  }
  /*
    Move from free list to used list
  */
  used_entry->next_log_entry= first_used;
  used_entry->prev_log_entry= NULL;
  global_ddl_log.first_used= used_entry;
  if (first_used)
    first_used->prev_log_entry= used_entry;

  *active_entry= used_entry;
  DBUG_RETURN(FALSE);
}


/*
  External interface methods for the DDL log Module
  ---------------------------------------------------
*/

/*
  SYNOPSIS
    write_ddl_log_entry()
    ddl_log_entry         Information about log entry
    out:entry_written     Entry information written into   

  RETURN VALUES
    TRUE                      Error
    FALSE                     Success

  DESCRIPTION
    A careful write of the ddl log is performed to ensure that we can
    handle crashes occurring during CREATE and ALTER TABLE processing.
*/

bool write_ddl_log_entry(DDL_LOG_ENTRY *ddl_log_entry,
                         DDL_LOG_MEMORY_ENTRY **active_entry)
{
  bool error, write_header;
  DBUG_ENTER("write_ddl_log_entry");

  if (init_ddl_log())
  {
    DBUG_RETURN(TRUE);
  }
  global_ddl_log.file_entry_buf[DDL_LOG_ENTRY_TYPE_POS]=
                                    (char)DDL_LOG_ENTRY_CODE;
  global_ddl_log.file_entry_buf[DDL_LOG_ACTION_TYPE_POS]=
                                    (char)ddl_log_entry->action_type;
  global_ddl_log.file_entry_buf[DDL_LOG_PHASE_POS]= 0;
  int4store(&global_ddl_log.file_entry_buf[DDL_LOG_NEXT_ENTRY_POS],
            ddl_log_entry->next_entry);
  DBUG_ASSERT(strlen(ddl_log_entry->name) < FN_LEN);
  strmake(&global_ddl_log.file_entry_buf[DDL_LOG_NAME_POS],
          ddl_log_entry->name, FN_LEN - 1);
  if (ddl_log_entry->action_type == DDL_LOG_RENAME_ACTION ||
      ddl_log_entry->action_type == DDL_LOG_REPLACE_ACTION)
  {
    DBUG_ASSERT(strlen(ddl_log_entry->from_name) < FN_LEN);
    strmake(&global_ddl_log.file_entry_buf[DDL_LOG_NAME_POS + FN_LEN],
          ddl_log_entry->from_name, FN_LEN - 1);
  }
  else
    global_ddl_log.file_entry_buf[DDL_LOG_NAME_POS + FN_LEN]= 0;
  DBUG_ASSERT(strlen(ddl_log_entry->handler_name) < FN_LEN);
  strmake(&global_ddl_log.file_entry_buf[DDL_LOG_NAME_POS + (2*FN_LEN)],
          ddl_log_entry->handler_name, FN_LEN - 1);
  if (get_free_ddl_log_entry(active_entry, &write_header))
  {
    DBUG_RETURN(TRUE);
  }
  error= FALSE;
  if (write_ddl_log_file_entry((*active_entry)->entry_pos))
  {
    error= TRUE;
    sql_print_error("Failed to write entry_no = %u",
                    (*active_entry)->entry_pos);
  }
  if (write_header && !error)
  {
    VOID(sync_ddl_log());
    if (write_ddl_log_header())
      error= TRUE;
  }
  if (error)
    release_ddl_log_memory_entry(*active_entry);
  DBUG_RETURN(error);
}


/*
  Write final entry in the ddl log
  SYNOPSIS
    write_execute_ddl_log_entry()
    first_entry                    First entry in linked list of entries
                                   to execute, if 0 = NULL it means that
                                   the entry is removed and the entries
                                   are put into the free list.
    complete                       Flag indicating we are simply writing
                                   info about that entry has been completed
    in:out:active_entry            Entry to execute, 0 = NULL if the entry
                                   is written first time and needs to be
                                   returned. In this case the entry written
                                   is returned in this parameter
  RETURN VALUES
    TRUE                           Error
    FALSE                          Success

  DESCRIPTION
    This is the last write in the ddl log. The previous log entries have
    already been written but not yet synched to disk.
    We write a couple of log entries that describes action to perform.
    This entries are set-up in a linked list, however only when a first
    execute entry is put as the first entry these will be executed.
    This routine writes this first 
*/ 

bool write_execute_ddl_log_entry(uint first_entry,
                                 bool complete,
                                 DDL_LOG_MEMORY_ENTRY **active_entry)
{
  bool write_header= FALSE;
  char *file_entry_buf= (char*)global_ddl_log.file_entry_buf;
  DBUG_ENTER("write_execute_ddl_log_entry");

  if (init_ddl_log())
  {
    DBUG_RETURN(TRUE);
  }
  if (!complete)
  {
    /*
      We haven't synched the log entries yet, we synch them now before
      writing the execute entry. If complete is true we haven't written
      any log entries before, we are only here to write the execute
      entry to indicate it is done.
    */
    VOID(sync_ddl_log());
    file_entry_buf[DDL_LOG_ENTRY_TYPE_POS]= (char)DDL_LOG_EXECUTE_CODE;
  }
  else
    file_entry_buf[DDL_LOG_ENTRY_TYPE_POS]= (char)DDL_IGNORE_LOG_ENTRY_CODE;
  file_entry_buf[DDL_LOG_ACTION_TYPE_POS]= 0; /* Ignored for execute entries */
  file_entry_buf[DDL_LOG_PHASE_POS]= 0;
  int4store(&file_entry_buf[DDL_LOG_NEXT_ENTRY_POS], first_entry);
  file_entry_buf[DDL_LOG_NAME_POS]= 0;
  file_entry_buf[DDL_LOG_NAME_POS + FN_LEN]= 0;
  file_entry_buf[DDL_LOG_NAME_POS + 2*FN_LEN]= 0;
  if (!(*active_entry))
  {
    if (get_free_ddl_log_entry(active_entry, &write_header))
    {
      DBUG_RETURN(TRUE);
    }
  }
  if (write_ddl_log_file_entry((*active_entry)->entry_pos))
  {
    sql_print_error("Error writing execute entry in ddl log");
    release_ddl_log_memory_entry(*active_entry);
    DBUG_RETURN(TRUE);
  }
  VOID(sync_ddl_log());
  if (write_header)
  {
    if (write_ddl_log_header())
    {
      release_ddl_log_memory_entry(*active_entry);
      DBUG_RETURN(TRUE);
    }
  }
  DBUG_RETURN(FALSE);
}


/*
  For complex rename operations we need to deactivate individual entries.
  SYNOPSIS
    deactivate_ddl_log_entry()
    entry_no                      Entry position of record to change
  RETURN VALUES
    TRUE                         Error
    FALSE                        Success
  DESCRIPTION
    During replace operations where we start with an existing table called
    t1 and a replacement table called t1#temp or something else and where
    we want to delete t1 and rename t1#temp to t1 this is not possible to
    do in a safe manner unless the ddl log is informed of the phases in
    the change.

    Delete actions are 1-phase actions that can be ignored immediately after
    being executed.
    Rename actions from x to y is also a 1-phase action since there is no
    interaction with any other handlers named x and y.
    Replace action where drop y and x -> y happens needs to be a two-phase
    action. Thus the first phase will drop y and the second phase will
    rename x -> y.
*/

bool deactivate_ddl_log_entry(uint entry_no)
{
  char *file_entry_buf= (char*)global_ddl_log.file_entry_buf;
  DBUG_ENTER("deactivate_ddl_log_entry");

  if (!read_ddl_log_file_entry(entry_no))
  {
    if (file_entry_buf[DDL_LOG_ENTRY_TYPE_POS] == DDL_LOG_ENTRY_CODE)
    {
      if (file_entry_buf[DDL_LOG_ACTION_TYPE_POS] == DDL_LOG_DELETE_ACTION ||
          file_entry_buf[DDL_LOG_ACTION_TYPE_POS] == DDL_LOG_RENAME_ACTION ||
          (file_entry_buf[DDL_LOG_ACTION_TYPE_POS] == DDL_LOG_REPLACE_ACTION &&
           file_entry_buf[DDL_LOG_PHASE_POS] == 1))
        file_entry_buf[DDL_LOG_ENTRY_TYPE_POS]= DDL_IGNORE_LOG_ENTRY_CODE;
      else if (file_entry_buf[DDL_LOG_ACTION_TYPE_POS] == DDL_LOG_REPLACE_ACTION)
      {
        DBUG_ASSERT(file_entry_buf[DDL_LOG_PHASE_POS] == 0);
        file_entry_buf[DDL_LOG_PHASE_POS]= 1;
      }
      else
      {
        DBUG_ASSERT(0);
      }
      if (write_ddl_log_file_entry(entry_no))
      {
        sql_print_error("Error in deactivating log entry. Position = %u",
                        entry_no);
        DBUG_RETURN(TRUE);
      }
    }
  }
  else
  {
    sql_print_error("Failed in reading entry before deactivating it");
    DBUG_RETURN(TRUE);
  }
  DBUG_RETURN(FALSE);
}


/*
  Sync ddl log file
  SYNOPSIS
    sync_ddl_log()
  RETURN VALUES
    TRUE                      Error
    FALSE                     Success
*/

bool sync_ddl_log()
{
  bool error= FALSE;
  DBUG_ENTER("sync_ddl_log");

  if ((!global_ddl_log.recovery_phase) &&
      init_ddl_log())
  {
    DBUG_RETURN(TRUE);
  }
  if (my_sync(global_ddl_log.file_id, MYF(0)))
  {
    /* Write to error log */
    sql_print_error("Failed to sync ddl log");
    error= TRUE;
  }
  DBUG_RETURN(error);
}


/*
  Release a log memory entry
  SYNOPSIS
    release_ddl_log_memory_entry()
    log_memory_entry                Log memory entry to release
  RETURN VALUES
    NONE
*/

void release_ddl_log_memory_entry(DDL_LOG_MEMORY_ENTRY *log_entry)
{
  DDL_LOG_MEMORY_ENTRY *first_free= global_ddl_log.first_free;
  DDL_LOG_MEMORY_ENTRY *next_log_entry= log_entry->next_log_entry;
  DDL_LOG_MEMORY_ENTRY *prev_log_entry= log_entry->prev_log_entry;
  DBUG_ENTER("release_ddl_log_memory_entry");

  global_ddl_log.first_free= log_entry;
  log_entry->next_log_entry= first_free;

  if (prev_log_entry)
    prev_log_entry->next_log_entry= next_log_entry;
  else
    global_ddl_log.first_used= next_log_entry;
  if (next_log_entry)
    next_log_entry->prev_log_entry= prev_log_entry;
  DBUG_VOID_RETURN;
}


/*
  Execute one entry in the ddl log. Executing an entry means executing
  a linked list of actions.
  SYNOPSIS
    execute_ddl_log_entry()
    first_entry                Reference to first action in entry
  RETURN VALUES
    TRUE                       Error
    FALSE                      Success
*/

bool execute_ddl_log_entry(THD *thd, uint first_entry)
{
  DDL_LOG_ENTRY ddl_log_entry;
  uint read_entry= first_entry;
  DBUG_ENTER("execute_ddl_log_entry");

  pthread_mutex_lock(&LOCK_gdl);
  do
  {
    if (read_ddl_log_entry(read_entry, &ddl_log_entry))
    {
      /* Write to error log and continue with next log entry */
      sql_print_error("Failed to read entry = %u from ddl log",
                      read_entry);
      break;
    }
    DBUG_ASSERT(ddl_log_entry.entry_type == DDL_LOG_ENTRY_CODE ||
                ddl_log_entry.entry_type == DDL_IGNORE_LOG_ENTRY_CODE);

    if (execute_ddl_log_action(thd, &ddl_log_entry))
    {
      /* Write to error log and continue with next log entry */
      sql_print_error("Failed to execute action for entry = %u from ddl log",
                      read_entry);
      break;
    }
    read_entry= ddl_log_entry.next_entry;
  } while (read_entry);
  pthread_mutex_unlock(&LOCK_gdl);
  DBUG_RETURN(FALSE);
}


/*
  Close the ddl log
  SYNOPSIS
    close_ddl_log()
  RETURN VALUES
    NONE
*/

static void close_ddl_log()
{
  DBUG_ENTER("close_ddl_log");
  if (global_ddl_log.file_id >= 0)
  {
    VOID(my_close(global_ddl_log.file_id, MYF(MY_WME)));
    global_ddl_log.file_id= (File) -1;
  }
  DBUG_VOID_RETURN;
}


/*
  Execute the ddl log at recovery of MySQL Server
  SYNOPSIS
    execute_ddl_log_recovery()
  RETURN VALUES
    NONE
*/

void execute_ddl_log_recovery()
{
  uint num_entries, i;
  THD *thd;
  DDL_LOG_ENTRY ddl_log_entry;
  char file_name[FN_REFLEN];
  DBUG_ENTER("execute_ddl_log_recovery");

  /*
    Initialise global_ddl_log struct
  */
  bzero(global_ddl_log.file_entry_buf, sizeof(global_ddl_log.file_entry_buf));
  global_ddl_log.inited= FALSE;
  global_ddl_log.recovery_phase= TRUE;
  global_ddl_log.io_size= IO_SIZE;
  global_ddl_log.file_id= (File) -1;

  /*
    To be able to run this from boot, we allocate a temporary THD
  */
  if (!(thd=new THD))
    DBUG_VOID_RETURN;
  thd->thread_stack= (char*) &thd;
  thd->store_globals();

  num_entries= read_ddl_log_header();
  for (i= 1; i < num_entries + 1; i++)
  {
    if (read_ddl_log_entry(i, &ddl_log_entry))
    {
      sql_print_error("Failed to read entry no = %u from ddl log",
                       i);
      continue;
    }
    if (ddl_log_entry.entry_type == DDL_LOG_EXECUTE_CODE)
    {
      if (execute_ddl_log_entry(thd, ddl_log_entry.next_entry))
      {
        /* Real unpleasant scenario but we continue anyways.  */
        continue;
      }
    }
  }
  close_ddl_log();
  create_ddl_log_file_name(file_name);
  VOID(my_delete(file_name, MYF(0)));
  global_ddl_log.recovery_phase= FALSE;
  delete thd;
  /* Remember that we don't have a THD */
  my_pthread_setspecific_ptr(THR_THD,  0);
  DBUG_VOID_RETURN;
}


/*
  Release all memory allocated to the ddl log
  SYNOPSIS
    release_ddl_log()
  RETURN VALUES
    NONE
*/

void release_ddl_log()
{
  DDL_LOG_MEMORY_ENTRY *free_list= global_ddl_log.first_free;
  DDL_LOG_MEMORY_ENTRY *used_list= global_ddl_log.first_used;
  DBUG_ENTER("release_ddl_log");

  pthread_mutex_lock(&LOCK_gdl);
  while (used_list)
  {
    DDL_LOG_MEMORY_ENTRY *tmp= used_list->next_log_entry;
    my_free((char*)used_list, MYF(0));
    used_list= tmp;
  }
  while (free_list)
  {
    DDL_LOG_MEMORY_ENTRY *tmp= free_list->next_log_entry;
    my_free((char*)free_list, MYF(0));
    free_list= tmp;
  }
  close_ddl_log();
  global_ddl_log.inited= 0;
  pthread_mutex_unlock(&LOCK_gdl);
  VOID(pthread_mutex_destroy(&LOCK_gdl));
  DBUG_VOID_RETURN;
}


/*
---------------------------------------------------------------------------

  END MODULE DDL log
  --------------------

---------------------------------------------------------------------------
*/


/*
  SYNOPSIS
    mysql_write_frm()
    lpt                    Struct carrying many parameters needed for this
                           method
    flags                  Flags as defined below
      WFRM_INITIAL_WRITE        If set we need to prepare table before
                                creating the frm file
      WFRM_CREATE_HANDLER_FILES If set we need to create the handler file as
                                part of the creation of the frm file
      WFRM_PACK_FRM             If set we should pack the frm file and delete
                                the frm file

  RETURN VALUES
    TRUE                   Error
    FALSE                  Success

  DESCRIPTION
    A support method that creates a new frm file and in this process it
    regenerates the partition data. It works fine also for non-partitioned
    tables since it only handles partitioned data if it exists.
*/

bool mysql_write_frm(ALTER_PARTITION_PARAM_TYPE *lpt, uint flags)
{
  /*
    Prepare table to prepare for writing a new frm file where the
    partitions in add/drop state have temporarily changed their state
    We set tmp_table to avoid get errors on naming of primary key index.
  */
  int error= 0;
  char path[FN_REFLEN+1];
  char shadow_path[FN_REFLEN+1];
  char shadow_frm_name[FN_REFLEN+1];
  char frm_name[FN_REFLEN+1];
  DBUG_ENTER("mysql_write_frm");

  /*
    Build shadow frm file name
  */
  build_table_filename(shadow_path, sizeof(shadow_path), lpt->db,
                       lpt->table_name, "#", 0);
  strxmov(shadow_frm_name, shadow_path, reg_ext, NullS);
  if (flags & WFRM_WRITE_SHADOW)
  {
    if (mysql_copy_create_list(lpt->create_list,
                               &lpt->new_create_list) ||
        mysql_copy_key_list(lpt->key_list,
                            &lpt->new_key_list) ||
        mysql_prepare_table(lpt->thd, lpt->create_info,
                            &lpt->new_create_list,
                            &lpt->new_key_list,
                            /*tmp_table*/ 1,
                            &lpt->db_options,
                            lpt->table->file,
                            &lpt->key_info_buffer,
                            &lpt->key_count,
                            /*select_field_count*/ 0))
    {
      DBUG_RETURN(TRUE);
    }
#ifdef WITH_PARTITION_STORAGE_ENGINE
    {
      partition_info *part_info= lpt->table->part_info;
      char *part_syntax_buf;
      uint syntax_len;

      if (part_info)
      {
        if (!(part_syntax_buf= generate_partition_syntax(part_info,
                                                         &syntax_len,
                                                         TRUE, TRUE)))
        {
          DBUG_RETURN(TRUE);
        }
        part_info->part_info_string= part_syntax_buf;
        part_info->part_info_len= syntax_len;
      }
    }
#endif
    /* Write shadow frm file */
    lpt->create_info->table_options= lpt->db_options;
    if ((mysql_create_frm(lpt->thd, shadow_frm_name, lpt->db,
                          lpt->table_name, lpt->create_info,
                          lpt->new_create_list, lpt->key_count,
                          lpt->key_info_buffer, lpt->table->file)) ||
         lpt->table->file->create_handler_files(shadow_path, NULL,
                                                CHF_CREATE_FLAG,
                                                lpt->create_info))
    {
      my_delete(shadow_frm_name, MYF(0));
      error= 1;
      goto end;
    }
  }
  if (flags & WFRM_PACK_FRM)
  {
    /*
      We need to pack the frm file and after packing it we delete the
      frm file to ensure it doesn't get used. This is only used for
      handlers that have the main version of the frm file stored in the
      handler.
    */
    const void *data= 0;
    uint length= 0;
    if (readfrm(shadow_path, &data, &length) ||
        packfrm(data, length, &lpt->pack_frm_data, &lpt->pack_frm_len))
    {
      my_free((char*)data, MYF(MY_ALLOW_ZERO_PTR));
      my_free((char*)lpt->pack_frm_data, MYF(MY_ALLOW_ZERO_PTR));
      mem_alloc_error(length);
      error= 1;
      goto end;
    }
    error= my_delete(shadow_frm_name, MYF(MY_WME));
  }
  if (flags & WFRM_INSTALL_SHADOW)
  {
#ifdef WITH_PARTITION_STORAGE_ENGINE
    partition_info *part_info= lpt->part_info;
#endif
    /*
      Build frm file name
    */
    build_table_filename(path, sizeof(path), lpt->db,
                         lpt->table_name, "", 0);
    strxmov(frm_name, path, reg_ext, NullS);
    /*
      When we are changing to use new frm file we need to ensure that we
      don't collide with another thread in process to open the frm file.
      We start by deleting the .frm file and possible .par file. Then we
      write to the DDL log that we have completed the delete phase by
      increasing the phase of the log entry. Next step is to rename the
      new .frm file and the new .par file to the real name. After
      completing this we write a new phase to the log entry that will
      deactivate it.
    */
    VOID(pthread_mutex_lock(&LOCK_open));
    if (my_delete(frm_name, MYF(MY_WME)) ||
#ifdef WITH_PARTITION_STORAGE_ENGINE
        lpt->table->file->create_handler_files(path, shadow_path,
                                               CHF_DELETE_FLAG, NULL) ||
        deactivate_ddl_log_entry(part_info->frm_log_entry->entry_pos) ||
        (sync_ddl_log(), FALSE) ||
#endif
#ifdef WITH_PARTITION_STORAGE_ENGINE
        my_rename(shadow_frm_name, frm_name, MYF(MY_WME)) ||
        lpt->table->file->create_handler_files(path, shadow_path,
                                               CHF_RENAME_FLAG, NULL))
#else
        my_rename(shadow_frm_name, frm_name, MYF(MY_WME)))
#endif
    {
      error= 1;
    }
    VOID(pthread_mutex_unlock(&LOCK_open));
#ifdef WITH_PARTITION_STORAGE_ENGINE
    deactivate_ddl_log_entry(part_info->frm_log_entry->entry_pos);
    part_info->frm_log_entry= NULL;
    VOID(sync_ddl_log());
#endif
  }

end:
  DBUG_RETURN(error);
}


/*
  SYNOPSIS
    write_bin_log()
    thd                           Thread object
    clear_error                   is clear_error to be called
    query                         Query to log
    query_length                  Length of query

  RETURN VALUES
    NONE

  DESCRIPTION
    Write the binlog if open, routine used in multiple places in this
    file
*/

void write_bin_log(THD *thd, bool clear_error,
                   char const *query, ulong query_length)
{
  if (mysql_bin_log.is_open())
  {
    if (clear_error)
      thd->clear_error();
    thd->binlog_query(THD::STMT_QUERY_TYPE,
                      query, query_length, FALSE, FALSE);
  }
}


/*
 delete (drop) tables.

  SYNOPSIS
   mysql_rm_table()
   thd			Thread handle
   tables		List of tables to delete
   if_exists		If 1, don't give error if one table doesn't exists

  NOTES
    Will delete all tables that can be deleted and give a compact error
    messages for tables that could not be deleted.
    If a table is in use, we will wait for all users to free the table
    before dropping it

    Wait if global_read_lock (FLUSH TABLES WITH READ LOCK) is set.

  RETURN
    FALSE OK.  In this case ok packet is sent to user
    TRUE  Error

*/

bool mysql_rm_table(THD *thd,TABLE_LIST *tables, my_bool if_exists,
                    my_bool drop_temporary)
{
  bool error= FALSE, need_start_waiters= FALSE;
  DBUG_ENTER("mysql_rm_table");

  /* mark for close and remove all cached entries */

  if (!drop_temporary)
  {
    if ((error= wait_if_global_read_lock(thd, 0, 1)))
    {
      my_error(ER_TABLE_NOT_LOCKED_FOR_WRITE, MYF(0), tables->table_name);
      DBUG_RETURN(TRUE);
    }
    else
      need_start_waiters= TRUE;
  }

  /*
    Acquire LOCK_open after wait_if_global_read_lock(). If we would hold
    LOCK_open during wait_if_global_read_lock(), other threads could not
    close their tables. This would make a pretty deadlock.
  */
  thd->mysys_var->current_mutex= &LOCK_open;
  thd->mysys_var->current_cond= &COND_refresh;
  VOID(pthread_mutex_lock(&LOCK_open));

  error= mysql_rm_table_part2(thd, tables, if_exists, drop_temporary, 0, 0);

  pthread_mutex_unlock(&LOCK_open);

  pthread_mutex_lock(&thd->mysys_var->mutex);
  thd->mysys_var->current_mutex= 0;
  thd->mysys_var->current_cond= 0;
  pthread_mutex_unlock(&thd->mysys_var->mutex);

  if (need_start_waiters)
    start_waiting_global_read_lock(thd);

  if (error)
    DBUG_RETURN(TRUE);
  send_ok(thd);
  DBUG_RETURN(FALSE);
}


/*
 delete (drop) tables.

  SYNOPSIS
    mysql_rm_table_part2_with_lock()
    thd			Thread handle
    tables		List of tables to delete
    if_exists		If 1, don't give error if one table doesn't exists
    dont_log_query	Don't write query to log files. This will also not
                        generate warnings if the handler files doesn't exists

 NOTES
   Works like documented in mysql_rm_table(), but don't check
   global_read_lock and don't send_ok packet to server.

 RETURN
  0	ok
  1	error
*/

int mysql_rm_table_part2_with_lock(THD *thd,
                                   TABLE_LIST *tables, bool if_exists,
                                   bool drop_temporary, bool dont_log_query)
{
  int error;
  thd->mysys_var->current_mutex= &LOCK_open;
  thd->mysys_var->current_cond= &COND_refresh;
  VOID(pthread_mutex_lock(&LOCK_open));

  error= mysql_rm_table_part2(thd, tables, if_exists, drop_temporary, 1,
                              dont_log_query);

  pthread_mutex_unlock(&LOCK_open);

  pthread_mutex_lock(&thd->mysys_var->mutex);
  thd->mysys_var->current_mutex= 0;
  thd->mysys_var->current_cond= 0;
  pthread_mutex_unlock(&thd->mysys_var->mutex);
  return error;
}


/*
  Execute the drop of a normal or temporary table

  SYNOPSIS
    mysql_rm_table_part2()
    thd			Thread handler
    tables		Tables to drop
    if_exists		If set, don't give an error if table doesn't exists.
			In this case we give an warning of level 'NOTE'
    drop_temporary	Only drop temporary tables
    drop_view		Allow to delete VIEW .frm
    dont_log_query	Don't write query to log files. This will also not
			generate warnings if the handler files doesn't exists  

  TODO:
    When logging to the binary log, we should log
    tmp_tables and transactional tables as separate statements if we
    are in a transaction;  This is needed to get these tables into the
    cached binary log that is only written on COMMIT.

   The current code only writes DROP statements that only uses temporary
   tables to the cache binary log.  This should be ok on most cases, but
   not all.

 RETURN
   0	ok
   1	Error
   -1	Thread was killed
*/

int mysql_rm_table_part2(THD *thd, TABLE_LIST *tables, bool if_exists,
                         bool drop_temporary, bool drop_view,
                         bool dont_log_query)
{
  TABLE_LIST *table;
  char path[FN_REFLEN], *alias;
  uint path_length;
  String wrong_tables;
  int error;
  int non_temp_tables_count= 0;
  bool some_tables_deleted=0, tmp_table_deleted=0, foreign_key_error=0;
  String built_query;
  DBUG_ENTER("mysql_rm_table_part2");

  LINT_INIT(alias);
  LINT_INIT(path_length);
  safe_mutex_assert_owner(&LOCK_open);

  if (thd->current_stmt_binlog_row_based && !dont_log_query)
  {
    built_query.set_charset(system_charset_info);
    if (if_exists)
      built_query.append("DROP TABLE IF EXISTS ");
    else
      built_query.append("DROP TABLE ");
  }
  /*
    If we have the table in the definition cache, we don't have to check the
    .frm file to find if the table is a normal table (not view) and what
    engine to use.
  */

  for (table= tables; table; table= table->next_local)
  {
    TABLE_SHARE *share;
    table->db_type= NULL;
    if ((share= get_cached_table_share(table->db, table->table_name)))
      table->db_type= share->db_type();

    /* Disable drop of enabled log tables */
    if (share && share->log_table &&
        check_if_log_table(table->db_length, table->db,
                           table->table_name_length, table->table_name, 1))
    {
      my_error(ER_BAD_LOG_STATEMENT, MYF(0), "DROP");
      DBUG_RETURN(1);
    }
  }

  if (!drop_temporary && lock_table_names(thd, tables))
    DBUG_RETURN(1);

  /* Don't give warnings for not found errors, as we already generate notes */
  thd->no_warnings_for_error= 1;

  for (table= tables; table; table= table->next_local)
  {
    char *db=table->db;
    handlerton *table_type;
    enum legacy_db_type frm_db_type;

    mysql_ha_flush(thd, table, MYSQL_HA_CLOSE_FINAL, TRUE);
    if (!close_temporary_table(thd, table))
    {
      tmp_table_deleted=1;
      continue;					// removed temporary table
    }

    /*
      If row-based replication is used and the table is not a
      temporary table, we add the table name to the drop statement
      being built.  The string always end in a comma and the comma
      will be chopped off before being written to the binary log.
      */
    if (thd->current_stmt_binlog_row_based && !dont_log_query)
    {
      non_temp_tables_count++;
      /*
        Don't write the database name if it is the current one (or if
        thd->db is NULL).
      */
      built_query.append("`");
      if (thd->db == NULL || strcmp(db,thd->db) != 0)
      {
        built_query.append(db);
        built_query.append("`.`");
      }

      built_query.append(table->table_name);
      built_query.append("`,");
    }

    error=0;
    table_type= table->db_type;
    if (!drop_temporary)
    {
      TABLE *locked_table;
      abort_locked_tables(thd, db, table->table_name);
      remove_table_from_cache(thd, db, table->table_name,
                              RTFC_WAIT_OTHER_THREAD_FLAG |
                              RTFC_CHECK_KILLED_FLAG);
      /*
        If the table was used in lock tables, remember it so that
        unlock_table_names can free it
      */
      if ((locked_table= drop_locked_tables(thd, db, table->table_name)))
        table->table= locked_table;

      if (thd->killed)
      {
        thd->no_warnings_for_error= 0;
        DBUG_RETURN(-1);
      }
      alias= (lower_case_table_names == 2) ? table->alias : table->table_name;
      /* remove .frm file and engine files */
      path_length= build_table_filename(path, sizeof(path),
                                        db, alias, reg_ext, 0);
    }
    if (drop_temporary ||
        (table_type == NULL &&        
         (access(path, F_OK) &&
          ha_create_table_from_engine(thd, db, alias)) ||
         (!drop_view &&
          mysql_frm_type(thd, path, &frm_db_type) != FRMTYPE_TABLE)))
    {
      // Table was not found on disk and table can't be created from engine
      if (if_exists)
        push_warning_printf(thd, MYSQL_ERROR::WARN_LEVEL_NOTE,
                            ER_BAD_TABLE_ERROR, ER(ER_BAD_TABLE_ERROR),
                            table->table_name);
      else
        error= 1;
    }
    else
    {
      char *end;
      if (table_type == NULL)
      {
        mysql_frm_type(thd, path, &frm_db_type);
        table_type= ha_resolve_by_legacy_type(thd, frm_db_type);
      }
      // Remove extension for delete
      *(end= path + path_length - reg_ext_length)= '\0';
      error= ha_delete_table(thd, table_type, path, db, table->table_name,
                             !dont_log_query);
      if ((error == ENOENT || error == HA_ERR_NO_SUCH_TABLE) && 
          (if_exists || table_type == NULL))
        error= 0;
      if (error == HA_ERR_ROW_IS_REFERENCED)
      {
        /* the table is referenced by a foreign key constraint */
        foreign_key_error=1;
      }
      if (!error || error == ENOENT || error == HA_ERR_NO_SUCH_TABLE)
      {
        int new_error;
        /* Delete the table definition file */
        strmov(end,reg_ext);
        if (!(new_error=my_delete(path,MYF(MY_WME))))
        {
          some_tables_deleted=1;
          new_error= Table_triggers_list::drop_all_triggers(thd, db,
                                                            table->table_name);
        }
        error|= new_error;
      }
    }
    if (error)
    {
      if (wrong_tables.length())
        wrong_tables.append(',');
      wrong_tables.append(String(table->table_name,system_charset_info));
    }
  }
  thd->tmp_table_used= tmp_table_deleted;
  error= 0;
  if (wrong_tables.length())
  {
    if (!foreign_key_error)
      my_printf_error(ER_BAD_TABLE_ERROR, ER(ER_BAD_TABLE_ERROR), MYF(0),
                      wrong_tables.c_ptr());
    else
      my_message(ER_ROW_IS_REFERENCED, ER(ER_ROW_IS_REFERENCED), MYF(0));
    error= 1;
  }

  if (some_tables_deleted || tmp_table_deleted || !error)
  {
    query_cache_invalidate3(thd, tables, 0);
    if (!dont_log_query)
    {
      if (!thd->current_stmt_binlog_row_based ||
          non_temp_tables_count > 0 && !tmp_table_deleted)
      {
        /*
          In this case, we are either using statement-based
          replication or using row-based replication but have only
          deleted one or more non-temporary tables (and no temporary
          tables).  In this case, we can write the original query into
          the binary log.
         */
        write_bin_log(thd, !error, thd->query, thd->query_length);
      }
      else if (thd->current_stmt_binlog_row_based &&
               non_temp_tables_count > 0 &&
               tmp_table_deleted)
      {
        /*
          In this case we have deleted both temporary and
          non-temporary tables, so:
          - since we have deleted a non-temporary table we have to
            binlog the statement, but
          - since we have deleted a temporary table we cannot binlog
            the statement (since the table has not been created on the
            slave, this might cause the slave to stop).

          Instead, we write a built statement, only containing the
          non-temporary tables, to the binary log
        */
        built_query.chop();                  // Chop of the last comma
        built_query.append(" /* generated by server */");
        write_bin_log(thd, !error, built_query.ptr(), built_query.length());
      }
      /*
        The remaining cases are:
        - no tables where deleted and
        - only temporary tables where deleted and row-based
          replication is used.
        In both these cases, nothing should be written to the binary
        log.
      */
    }
  }

  if (!drop_temporary)
    unlock_table_names(thd, tables, (TABLE_LIST*) 0);
  thd->no_warnings_for_error= 0;
  DBUG_RETURN(error);
}


/*
  Quickly remove a table.

  SYNOPSIS
    quick_rm_table()
      base                      The handlerton handle.
      db                        The database name.
      table_name                The table name.
      flags                     flags for build_table_filename().

  RETURN
    0           OK
    != 0        Error
*/

bool quick_rm_table(handlerton *base,const char *db,
                    const char *table_name, uint flags)
{
  char path[FN_REFLEN];
  bool error= 0;
  DBUG_ENTER("quick_rm_table");

  uint path_length= build_table_filename(path, sizeof(path),
                                         db, table_name, reg_ext, flags);
  if (my_delete(path,MYF(0)))
    error= 1; /* purecov: inspected */
  path[path_length - reg_ext_length]= '\0'; // Remove reg_ext
  DBUG_RETURN(ha_delete_table(current_thd, base, path, db, table_name, 0) ||
              error);
}

/*
  Sort keys in the following order:
  - PRIMARY KEY
  - UNIQUE keyws where all column are NOT NULL
  - Other UNIQUE keys
  - Normal keys
  - Fulltext keys

  This will make checking for duplicated keys faster and ensure that
  PRIMARY keys are prioritized.
*/

static int sort_keys(KEY *a, KEY *b)
{
  if (a->flags & HA_NOSAME)
  {
    if (!(b->flags & HA_NOSAME))
      return -1;
    if ((a->flags ^ b->flags) & (HA_NULL_PART_KEY | HA_END_SPACE_KEY))
    {
      /* Sort NOT NULL keys before other keys */
      return (a->flags & (HA_NULL_PART_KEY | HA_END_SPACE_KEY)) ? 1 : -1;
    }
    if (a->name == primary_key_name)
      return -1;
    if (b->name == primary_key_name)
      return 1;
  }
  else if (b->flags & HA_NOSAME)
    return 1;					// Prefer b

  if ((a->flags ^ b->flags) & HA_FULLTEXT)
  {
    return (a->flags & HA_FULLTEXT) ? 1 : -1;
  }
  /*
    Prefer original key order.	usable_key_parts contains here
    the original key position.
  */
  return ((a->usable_key_parts < b->usable_key_parts) ? -1 :
          (a->usable_key_parts > b->usable_key_parts) ? 1 :
          0);
}

/*
  Check TYPELIB (set or enum) for duplicates

  SYNOPSIS
    check_duplicates_in_interval()
    set_or_name   "SET" or "ENUM" string for warning message
    name	  name of the checked column
    typelib	  list of values for the column
    dup_val_count  returns count of duplicate elements

  DESCRIPTION
    This function prints an warning for each value in list
    which has some duplicates on its right

  RETURN VALUES
    0             ok
    1             Error
*/

bool check_duplicates_in_interval(const char *set_or_name,
                                  const char *name, TYPELIB *typelib,
                                  CHARSET_INFO *cs, unsigned int *dup_val_count)
{
  TYPELIB tmp= *typelib;
  const char **cur_value= typelib->type_names;
  unsigned int *cur_length= typelib->type_lengths;
  *dup_val_count= 0;  
  
  for ( ; tmp.count > 1; cur_value++, cur_length++)
  {
    tmp.type_names++;
    tmp.type_lengths++;
    tmp.count--;
    if (find_type2(&tmp, (const char*)*cur_value, *cur_length, cs))
    {
      if ((current_thd->variables.sql_mode &
         (MODE_STRICT_TRANS_TABLES | MODE_STRICT_ALL_TABLES)))
      {
        my_error(ER_DUPLICATED_VALUE_IN_TYPE, MYF(0),
                 name,*cur_value,set_or_name);
        return 1;
      }
      push_warning_printf(current_thd,MYSQL_ERROR::WARN_LEVEL_NOTE,
                          ER_DUPLICATED_VALUE_IN_TYPE,
                          ER(ER_DUPLICATED_VALUE_IN_TYPE),
                          name,*cur_value,set_or_name);
      (*dup_val_count)++;
    }
  }
  return 0;
}


/*
  Check TYPELIB (set or enum) max and total lengths

  SYNOPSIS
    calculate_interval_lengths()
    cs            charset+collation pair of the interval
    typelib       list of values for the column
    max_length    length of the longest item
    tot_length    sum of the item lengths

  DESCRIPTION
    After this function call:
    - ENUM uses max_length
    - SET uses tot_length.

  RETURN VALUES
    void
*/
void calculate_interval_lengths(CHARSET_INFO *cs, TYPELIB *interval,
                                uint32 *max_length, uint32 *tot_length)
{
  const char **pos;
  uint *len;
  *max_length= *tot_length= 0;
  for (pos= interval->type_names, len= interval->type_lengths;
       *pos ; pos++, len++)
  {
    uint length= cs->cset->numchars(cs, *pos, *pos + *len);
    *tot_length+= length;
    set_if_bigger(*max_length, (uint32)length);
  }
}


/*
  Prepare a create_table instance for packing

  SYNOPSIS
    prepare_create_field()
    sql_field     field to prepare for packing
    blob_columns  count for BLOBs
    timestamps    count for timestamps
    table_flags   table flags

  DESCRIPTION
    This function prepares a create_field instance.
    Fields such as pack_flag are valid after this call.

  RETURN VALUES
   0	ok
   1	Error
*/

int prepare_create_field(create_field *sql_field, 
                         uint *blob_columns,
                         int *timestamps, int *timestamps_with_niladic,
                         longlong table_flags)
{
  unsigned int dup_val_count;
  DBUG_ENTER("prepare_field");

  /*
    This code came from mysql_prepare_table.
    Indent preserved to make patching easier
  */
  DBUG_ASSERT(sql_field->charset);

  switch (sql_field->sql_type) {
  case MYSQL_TYPE_BLOB:
  case MYSQL_TYPE_MEDIUM_BLOB:
  case MYSQL_TYPE_TINY_BLOB:
  case MYSQL_TYPE_LONG_BLOB:
    sql_field->pack_flag=FIELDFLAG_BLOB |
      pack_length_to_packflag(sql_field->pack_length -
                              portable_sizeof_char_ptr);
    if (sql_field->charset->state & MY_CS_BINSORT)
      sql_field->pack_flag|=FIELDFLAG_BINARY;
    sql_field->length=8;			// Unireg field length
    sql_field->unireg_check=Field::BLOB_FIELD;
    (*blob_columns)++;
    break;
  case MYSQL_TYPE_GEOMETRY:
#ifdef HAVE_SPATIAL
    if (!(table_flags & HA_CAN_GEOMETRY))
    {
      my_printf_error(ER_CHECK_NOT_IMPLEMENTED, ER(ER_CHECK_NOT_IMPLEMENTED),
                      MYF(0), "GEOMETRY");
      DBUG_RETURN(1);
    }
    sql_field->pack_flag=FIELDFLAG_GEOM |
      pack_length_to_packflag(sql_field->pack_length -
                              portable_sizeof_char_ptr);
    if (sql_field->charset->state & MY_CS_BINSORT)
      sql_field->pack_flag|=FIELDFLAG_BINARY;
    sql_field->length=8;			// Unireg field length
    sql_field->unireg_check=Field::BLOB_FIELD;
    (*blob_columns)++;
    break;
#else
    my_printf_error(ER_FEATURE_DISABLED,ER(ER_FEATURE_DISABLED), MYF(0),
                    sym_group_geom.name, sym_group_geom.needed_define);
    DBUG_RETURN(1);
#endif /*HAVE_SPATIAL*/
  case MYSQL_TYPE_VARCHAR:
#ifndef QQ_ALL_HANDLERS_SUPPORT_VARCHAR
    if (table_flags & HA_NO_VARCHAR)
    {
      /* convert VARCHAR to CHAR because handler is not yet up to date */
      sql_field->sql_type=    MYSQL_TYPE_VAR_STRING;
      sql_field->pack_length= calc_pack_length(sql_field->sql_type,
                                               (uint) sql_field->length);
      if ((sql_field->length / sql_field->charset->mbmaxlen) >
          MAX_FIELD_CHARLENGTH)
      {
        my_printf_error(ER_TOO_BIG_FIELDLENGTH, ER(ER_TOO_BIG_FIELDLENGTH),
                        MYF(0), sql_field->field_name, MAX_FIELD_CHARLENGTH);
        DBUG_RETURN(1);
      }
    }
#endif
    /* fall through */
  case MYSQL_TYPE_STRING:
    sql_field->pack_flag=0;
    if (sql_field->charset->state & MY_CS_BINSORT)
      sql_field->pack_flag|=FIELDFLAG_BINARY;
    break;
  case MYSQL_TYPE_ENUM:
    sql_field->pack_flag=pack_length_to_packflag(sql_field->pack_length) |
      FIELDFLAG_INTERVAL;
    if (sql_field->charset->state & MY_CS_BINSORT)
      sql_field->pack_flag|=FIELDFLAG_BINARY;
    sql_field->unireg_check=Field::INTERVAL_FIELD;
    if (check_duplicates_in_interval("ENUM",sql_field->field_name,
                                     sql_field->interval,
                                     sql_field->charset, &dup_val_count))
      DBUG_RETURN(1);
    break;
  case MYSQL_TYPE_SET:
    sql_field->pack_flag=pack_length_to_packflag(sql_field->pack_length) |
      FIELDFLAG_BITFIELD;
    if (sql_field->charset->state & MY_CS_BINSORT)
      sql_field->pack_flag|=FIELDFLAG_BINARY;
    sql_field->unireg_check=Field::BIT_FIELD;
    if (check_duplicates_in_interval("SET",sql_field->field_name,
                                     sql_field->interval,
                                     sql_field->charset, &dup_val_count))
      DBUG_RETURN(1);
    /* Check that count of unique members is not more then 64 */
    if (sql_field->interval->count -  dup_val_count > sizeof(longlong)*8)
    {
       my_error(ER_TOO_BIG_SET, MYF(0), sql_field->field_name);
       DBUG_RETURN(1);
    }
    break;
  case MYSQL_TYPE_DATE:			// Rest of string types
  case MYSQL_TYPE_NEWDATE:
  case MYSQL_TYPE_TIME:
  case MYSQL_TYPE_DATETIME:
  case MYSQL_TYPE_NULL:
    sql_field->pack_flag=f_settype((uint) sql_field->sql_type);
    break;
  case MYSQL_TYPE_BIT:
    /* 
      We have sql_field->pack_flag already set here, see mysql_prepare_table().
    */
    break;
  case MYSQL_TYPE_NEWDECIMAL:
    sql_field->pack_flag=(FIELDFLAG_NUMBER |
                          (sql_field->flags & UNSIGNED_FLAG ? 0 :
                           FIELDFLAG_DECIMAL) |
                          (sql_field->flags & ZEROFILL_FLAG ?
                           FIELDFLAG_ZEROFILL : 0) |
                          (sql_field->decimals << FIELDFLAG_DEC_SHIFT));
    break;
  case MYSQL_TYPE_TIMESTAMP:
    /* We should replace old TIMESTAMP fields with their newer analogs */
    if (sql_field->unireg_check == Field::TIMESTAMP_OLD_FIELD)
    {
      if (!*timestamps)
      {
        sql_field->unireg_check= Field::TIMESTAMP_DNUN_FIELD;
        (*timestamps_with_niladic)++;
      }
      else
        sql_field->unireg_check= Field::NONE;
    }
    else if (sql_field->unireg_check != Field::NONE)
      (*timestamps_with_niladic)++;

    (*timestamps)++;
    /* fall-through */
  default:
    sql_field->pack_flag=(FIELDFLAG_NUMBER |
                          (sql_field->flags & UNSIGNED_FLAG ? 0 :
                           FIELDFLAG_DECIMAL) |
                          (sql_field->flags & ZEROFILL_FLAG ?
                           FIELDFLAG_ZEROFILL : 0) |
                          f_settype((uint) sql_field->sql_type) |
                          (sql_field->decimals << FIELDFLAG_DEC_SHIFT));
    break;
  }
  if (!(sql_field->flags & NOT_NULL_FLAG))
    sql_field->pack_flag|= FIELDFLAG_MAYBE_NULL;
  if (sql_field->flags & NO_DEFAULT_VALUE_FLAG)
    sql_field->pack_flag|= FIELDFLAG_NO_DEFAULT;
  DBUG_RETURN(0);
}

/*
  Preparation for table creation

  SYNOPSIS
    mysql_prepare_table()
      thd                       Thread object.
      create_info               Create information (like MAX_ROWS).
      fields                    List of fields to create.
      keys                      List of keys to create.
      tmp_table                 If a temporary table is to be created.
      db_options          INOUT Table options (like HA_OPTION_PACK_RECORD).
      file                      The handler for the new table.
      key_info_buffer     OUT   An array of KEY structs for the indexes.
      key_count           OUT   The number of elements in the array.
      select_field_count        The number of fields coming from a select table.

  DESCRIPTION
    Prepares the table and key structures for table creation.

  NOTES
    sets create_info->varchar if the table has a varchar

  RETURN VALUES
    0	ok
    -1	error
*/

static int mysql_prepare_table(THD *thd, HA_CREATE_INFO *create_info,
                               List<create_field> *fields,
                               List<Key> *keys, bool tmp_table,
                               uint *db_options,
                               handler *file, KEY **key_info_buffer,
                               uint *key_count, int select_field_count)
{
  const char	*key_name;
  create_field	*sql_field,*dup_field;
  uint		field,null_fields,blob_columns,max_key_length;
  ulong		record_offset= 0;
  KEY		*key_info;
  KEY_PART_INFO *key_part_info;
  int		timestamps= 0, timestamps_with_niladic= 0;
  int		field_no,dup_no;
  int		select_field_pos,auto_increment=0;
  List_iterator<create_field> it(*fields),it2(*fields);
  uint total_uneven_bit_length= 0;
  DBUG_ENTER("mysql_prepare_table");

  select_field_pos= fields->elements - select_field_count;
  null_fields=blob_columns=0;
  create_info->varchar= 0;
  max_key_length= file->max_key_length();

  for (field_no=0; (sql_field=it++) ; field_no++)
  {
    CHARSET_INFO *save_cs;

    /*
      Initialize length from its original value (number of characters),
      which was set in the parser. This is necessary if we're
      executing a prepared statement for the second time.
    */
    sql_field->length= sql_field->char_length;
    if (!sql_field->charset)
      sql_field->charset= create_info->default_table_charset;
    /*
      table_charset is set in ALTER TABLE if we want change character set
      for all varchar/char columns.
      But the table charset must not affect the BLOB fields, so don't
      allow to change my_charset_bin to somethig else.
    */
    if (create_info->table_charset && sql_field->charset != &my_charset_bin)
      sql_field->charset= create_info->table_charset;

    save_cs= sql_field->charset;
    if ((sql_field->flags & BINCMP_FLAG) &&
        !(sql_field->charset= get_charset_by_csname(sql_field->charset->csname,
                                                    MY_CS_BINSORT,MYF(0))))
    {
      char tmp[64];
      strmake(strmake(tmp, save_cs->csname, sizeof(tmp)-4),
              STRING_WITH_LEN("_bin"));
      my_error(ER_UNKNOWN_COLLATION, MYF(0), tmp);
      DBUG_RETURN(-1);
    }

    /*
      Convert the default value from client character
      set into the column character set if necessary.
    */
    if (sql_field->def && 
        save_cs != sql_field->def->collation.collation &&
        (sql_field->sql_type == MYSQL_TYPE_VAR_STRING ||
         sql_field->sql_type == MYSQL_TYPE_STRING ||
         sql_field->sql_type == MYSQL_TYPE_SET ||
         sql_field->sql_type == MYSQL_TYPE_ENUM))
    {
      Query_arena backup_arena;
      bool need_to_change_arena= !thd->stmt_arena->is_conventional();
      if (need_to_change_arena)
      {
        /* Asser that we don't do that at every PS execute */
        DBUG_ASSERT(thd->stmt_arena->is_first_stmt_execute() ||
                    thd->stmt_arena->is_first_sp_execute());
        thd->set_n_backup_active_arena(thd->stmt_arena, &backup_arena);
      }

      sql_field->def= sql_field->def->safe_charset_converter(save_cs);

      if (need_to_change_arena)
        thd->restore_active_arena(thd->stmt_arena, &backup_arena);

      if (sql_field->def == NULL)
      {
        /* Could not convert */
        my_error(ER_INVALID_DEFAULT, MYF(0), sql_field->field_name);
        DBUG_RETURN(-1);
      }
    }

    if (sql_field->sql_type == MYSQL_TYPE_SET ||
        sql_field->sql_type == MYSQL_TYPE_ENUM)
    {
      uint32 dummy;
      CHARSET_INFO *cs= sql_field->charset;
      TYPELIB *interval= sql_field->interval;

      /*
        Create typelib from interval_list, and if necessary
        convert strings from client character set to the
        column character set.
      */
      if (!interval)
      {
        /*
          Create the typelib in prepared statement memory if we're
          executing one.
        */
        MEM_ROOT *stmt_root= thd->stmt_arena->mem_root;

        interval= sql_field->interval= typelib(stmt_root,
                                               sql_field->interval_list);
        List_iterator<String> int_it(sql_field->interval_list);
        String conv, *tmp;
        char comma_buf[2];
        int comma_length= cs->cset->wc_mb(cs, ',', (uchar*) comma_buf,
                                          (uchar*) comma_buf + 
                                          sizeof(comma_buf));
        DBUG_ASSERT(comma_length > 0);
        for (uint i= 0; (tmp= int_it++); i++)
        {
          uint lengthsp;
          if (String::needs_conversion(tmp->length(), tmp->charset(),
                                       cs, &dummy))
          {
            uint cnv_errs;
            conv.copy(tmp->ptr(), tmp->length(), tmp->charset(), cs, &cnv_errs);
            interval->type_names[i]= strmake_root(stmt_root, conv.ptr(),
                                                  conv.length());
            interval->type_lengths[i]= conv.length();
          }

          // Strip trailing spaces.
          lengthsp= cs->cset->lengthsp(cs, interval->type_names[i],
                                       interval->type_lengths[i]);
          interval->type_lengths[i]= lengthsp;
          ((uchar *)interval->type_names[i])[lengthsp]= '\0';
          if (sql_field->sql_type == MYSQL_TYPE_SET)
          {
            if (cs->coll->instr(cs, interval->type_names[i], 
                                interval->type_lengths[i], 
                                comma_buf, comma_length, NULL, 0))
            {
              my_error(ER_ILLEGAL_VALUE_FOR_TYPE, MYF(0), "set", tmp->ptr());
              DBUG_RETURN(-1);
            }
          }
        }
        sql_field->interval_list.empty(); // Don't need interval_list anymore
      }

      if (sql_field->sql_type == MYSQL_TYPE_SET)
      {
        uint32 field_length;
        if (sql_field->def != NULL)
        {
          char *not_used;
          uint not_used2;
          bool not_found= 0;
          String str, *def= sql_field->def->val_str(&str);
          if (def == NULL) /* SQL "NULL" maps to NULL */
          {
            if ((sql_field->flags & NOT_NULL_FLAG) != 0)
            {
              my_error(ER_INVALID_DEFAULT, MYF(0), sql_field->field_name);
              DBUG_RETURN(-1);
            }

            /* else, NULL is an allowed value */
            (void) find_set(interval, NULL, 0,
                            cs, &not_used, &not_used2, &not_found);
          }
          else /* not NULL */
          {
            (void) find_set(interval, def->ptr(), def->length(),
                            cs, &not_used, &not_used2, &not_found);
          }

          if (not_found)
          {
            my_error(ER_INVALID_DEFAULT, MYF(0), sql_field->field_name);
            DBUG_RETURN(-1);
          }
        }
        calculate_interval_lengths(cs, interval, &dummy, &field_length);
        sql_field->length= field_length + (interval->count - 1);
      }
      else  /* MYSQL_TYPE_ENUM */
      {
        uint32 field_length;
        DBUG_ASSERT(sql_field->sql_type == MYSQL_TYPE_ENUM);
        if (sql_field->def != NULL)
        {
          String str, *def= sql_field->def->val_str(&str);
          if (def == NULL) /* SQL "NULL" maps to NULL */
          {
            if ((sql_field->flags & NOT_NULL_FLAG) != 0)
            {
              my_error(ER_INVALID_DEFAULT, MYF(0), sql_field->field_name);
              DBUG_RETURN(-1);
            }

            /* else, the defaults yield the correct length for NULLs. */
          } 
          else /* not NULL */
          {
            def->length(cs->cset->lengthsp(cs, def->ptr(), def->length()));
            if (find_type2(interval, def->ptr(), def->length(), cs) == 0) /* not found */
            {
              my_error(ER_INVALID_DEFAULT, MYF(0), sql_field->field_name);
              DBUG_RETURN(-1);
            }
          }
        }
        calculate_interval_lengths(cs, interval, &field_length, &dummy);
        sql_field->length= field_length;
      }
      set_if_smaller(sql_field->length, MAX_FIELD_WIDTH-1);
    }

    if (sql_field->sql_type == MYSQL_TYPE_BIT)
    { 
      sql_field->pack_flag= FIELDFLAG_NUMBER;
      if (file->ha_table_flags() & HA_CAN_BIT_FIELD)
        total_uneven_bit_length+= sql_field->length & 7;
      else
        sql_field->pack_flag|= FIELDFLAG_TREAT_BIT_AS_CHAR;
    }

    sql_field->create_length_to_internal_length();
    if (prepare_blob_field(thd, sql_field))
      DBUG_RETURN(-1);

    if (!(sql_field->flags & NOT_NULL_FLAG))
      null_fields++;

    if (check_column_name(sql_field->field_name))
    {
      my_error(ER_WRONG_COLUMN_NAME, MYF(0), sql_field->field_name);
      DBUG_RETURN(-1);
    }

    /* Check if we have used the same field name before */
    for (dup_no=0; (dup_field=it2++) != sql_field; dup_no++)
    {
      if (my_strcasecmp(system_charset_info,
                        sql_field->field_name,
                        dup_field->field_name) == 0)
      {
	/*
	  If this was a CREATE ... SELECT statement, accept a field
	  redefinition if we are changing a field in the SELECT part
	*/
	if (field_no < select_field_pos || dup_no >= select_field_pos)
	{
	  my_error(ER_DUP_FIELDNAME, MYF(0), sql_field->field_name);
	  DBUG_RETURN(-1);
	}
	else
	{
	  /* Field redefined */
	  sql_field->def=		dup_field->def;
	  sql_field->sql_type=		dup_field->sql_type;
	  sql_field->charset=		(dup_field->charset ?
					 dup_field->charset :
					 create_info->default_table_charset);
	  sql_field->length=		dup_field->char_length;
          sql_field->pack_length=	dup_field->pack_length;
          sql_field->key_length=	dup_field->key_length;
	  sql_field->create_length_to_internal_length();
	  sql_field->decimals=		dup_field->decimals;
	  sql_field->unireg_check=	dup_field->unireg_check;
          /* 
            We're making one field from two, the result field will have
            dup_field->flags as flags. If we've incremented null_fields
            because of sql_field->flags, decrement it back.
          */
          if (!(sql_field->flags & NOT_NULL_FLAG))
            null_fields--;
	  sql_field->flags=		dup_field->flags;
          sql_field->interval=          dup_field->interval;
	  it2.remove();			// Remove first (create) definition
	  select_field_pos--;
	  break;
	}
      }
    }
    /* Don't pack rows in old tables if the user has requested this */
    if ((sql_field->flags & BLOB_FLAG) ||
	sql_field->sql_type == MYSQL_TYPE_VARCHAR &&
	create_info->row_type != ROW_TYPE_FIXED)
      (*db_options)|= HA_OPTION_PACK_RECORD;
    it2.rewind();
  }

  /* record_offset will be increased with 'length-of-null-bits' later */
  record_offset= 0;
  null_fields+= total_uneven_bit_length;

  it.rewind();
  while ((sql_field=it++))
  {
    DBUG_ASSERT(sql_field->charset != 0);

    if (prepare_create_field(sql_field, &blob_columns, 
			     &timestamps, &timestamps_with_niladic,
			     file->ha_table_flags()))
      DBUG_RETURN(-1);
    if (sql_field->sql_type == MYSQL_TYPE_VARCHAR)
      create_info->varchar= 1;
    sql_field->offset= record_offset;
    if (MTYP_TYPENR(sql_field->unireg_check) == Field::NEXT_NUMBER)
      auto_increment++;
    record_offset+= sql_field->pack_length;
  }
  if (timestamps_with_niladic > 1)
  {
    my_message(ER_TOO_MUCH_AUTO_TIMESTAMP_COLS,
               ER(ER_TOO_MUCH_AUTO_TIMESTAMP_COLS), MYF(0));
    DBUG_RETURN(-1);
  }
  if (auto_increment > 1)
  {
    my_message(ER_WRONG_AUTO_KEY, ER(ER_WRONG_AUTO_KEY), MYF(0));
    DBUG_RETURN(-1);
  }
  if (auto_increment &&
      (file->ha_table_flags() & HA_NO_AUTO_INCREMENT))
  {
    my_message(ER_TABLE_CANT_HANDLE_AUTO_INCREMENT,
               ER(ER_TABLE_CANT_HANDLE_AUTO_INCREMENT), MYF(0));
    DBUG_RETURN(-1);
  }

  if (blob_columns && (file->ha_table_flags() & HA_NO_BLOBS))
  {
    my_message(ER_TABLE_CANT_HANDLE_BLOB, ER(ER_TABLE_CANT_HANDLE_BLOB),
               MYF(0));
    DBUG_RETURN(-1);
  }

  /* Create keys */

  List_iterator<Key> key_iterator(*keys), key_iterator2(*keys);
  uint key_parts=0, fk_key_count=0;
  bool primary_key=0,unique_key=0;
  Key *key, *key2;
  uint tmp, key_number;
  /* special marker for keys to be ignored */
  static char ignore_key[1];

  /* Calculate number of key segements */
  *key_count= 0;

  while ((key=key_iterator++))
  {
    DBUG_PRINT("info", ("key name: '%s'  type: %d", key->name ? key->name :
                        "(none)" , key->type));
    LEX_STRING key_name_str;
    if (key->type == Key::FOREIGN_KEY)
    {
      fk_key_count++;
      foreign_key *fk_key= (foreign_key*) key;
      if (fk_key->ref_columns.elements &&
	  fk_key->ref_columns.elements != fk_key->columns.elements)
      {
        my_error(ER_WRONG_FK_DEF, MYF(0),
                 (fk_key->name ?  fk_key->name : "foreign key without name"),
                 ER(ER_KEY_REF_DO_NOT_MATCH_TABLE_REF));
	DBUG_RETURN(-1);
      }
      continue;
    }
    (*key_count)++;
    tmp=file->max_key_parts();
    if (key->columns.elements > tmp)
    {
      my_error(ER_TOO_MANY_KEY_PARTS,MYF(0),tmp);
      DBUG_RETURN(-1);
    }
    key_name_str.str= (char*) key->name;
    key_name_str.length= key->name ? strlen(key->name) : 0;
    if (check_string_char_length(&key_name_str, "", NAME_CHAR_LEN,
                                 system_charset_info, 1))
    {
      my_error(ER_TOO_LONG_IDENT, MYF(0), key->name);
      DBUG_RETURN(-1);
    }
    key_iterator2.rewind ();
    if (key->type != Key::FOREIGN_KEY)
    {
      while ((key2 = key_iterator2++) != key)
      {
	/*
          foreign_key_prefix(key, key2) returns 0 if key or key2, or both, is
          'generated', and a generated key is a prefix of the other key.
          Then we do not need the generated shorter key.
        */
        if ((key2->type != Key::FOREIGN_KEY &&
             key2->name != ignore_key &&
             !foreign_key_prefix(key, key2)))
        {
          /* TODO: issue warning message */
          /* mark that the generated key should be ignored */
          if (!key2->generated ||
              (key->generated && key->columns.elements <
               key2->columns.elements))
            key->name= ignore_key;
          else
          {
            key2->name= ignore_key;
            key_parts-= key2->columns.elements;
            (*key_count)--;
          }
          break;
        }
      }
    }
    if (key->name != ignore_key)
      key_parts+=key->columns.elements;
    else
      (*key_count)--;
    if (key->name && !tmp_table && (key->type != Key::PRIMARY) &&
	!my_strcasecmp(system_charset_info,key->name,primary_key_name))
    {
      my_error(ER_WRONG_NAME_FOR_INDEX, MYF(0), key->name);
      DBUG_RETURN(-1);
    }
  }
  tmp=file->max_keys();
  if (*key_count > tmp)
  {
    my_error(ER_TOO_MANY_KEYS,MYF(0),tmp);
    DBUG_RETURN(-1);
  }

  (*key_info_buffer)= key_info= (KEY*) sql_calloc(sizeof(KEY) * (*key_count));
  key_part_info=(KEY_PART_INFO*) sql_calloc(sizeof(KEY_PART_INFO)*key_parts);
  if (!*key_info_buffer || ! key_part_info)
    DBUG_RETURN(-1);				// Out of memory

  key_iterator.rewind();
  key_number=0;
  for (; (key=key_iterator++) ; key_number++)
  {
    uint key_length=0;
    key_part_spec *column;

    if (key->name == ignore_key)
    {
      /* ignore redundant keys */
      do
	key=key_iterator++;
      while (key && key->name == ignore_key);
      if (!key)
	break;
    }

    switch (key->type) {
    case Key::MULTIPLE:
	key_info->flags= 0;
	break;
    case Key::FULLTEXT:
	key_info->flags= HA_FULLTEXT;
	if ((key_info->parser_name= &key->key_create_info.parser_name)->str)
          key_info->flags|= HA_USES_PARSER;
        else
          key_info->parser_name= 0;
	break;
    case Key::SPATIAL:
#ifdef HAVE_SPATIAL
	key_info->flags= HA_SPATIAL;
	break;
#else
	my_error(ER_FEATURE_DISABLED, MYF(0),
                 sym_group_geom.name, sym_group_geom.needed_define);
	DBUG_RETURN(-1);
#endif
    case Key::FOREIGN_KEY:
      key_number--;				// Skip this key
      continue;
    default:
      key_info->flags = HA_NOSAME;
      break;
    }
    if (key->generated)
      key_info->flags|= HA_GENERATED_KEY;

    key_info->key_parts=(uint8) key->columns.elements;
    key_info->key_part=key_part_info;
    key_info->usable_key_parts= key_number;
    key_info->algorithm= key->key_create_info.algorithm;

    if (key->type == Key::FULLTEXT)
    {
      if (!(file->ha_table_flags() & HA_CAN_FULLTEXT))
      {
	my_message(ER_TABLE_CANT_HANDLE_FT, ER(ER_TABLE_CANT_HANDLE_FT),
                   MYF(0));
	DBUG_RETURN(-1);
      }
    }
    /*
       Make SPATIAL to be RTREE by default
       SPATIAL only on BLOB or at least BINARY, this
       actually should be replaced by special GEOM type
       in near future when new frm file is ready
       checking for proper key parts number:
    */

    /* TODO: Add proper checks if handler supports key_type and algorithm */
    if (key_info->flags & HA_SPATIAL)
    {
      if (!(file->ha_table_flags() & HA_CAN_RTREEKEYS))
      {
        my_message(ER_TABLE_CANT_HANDLE_SPKEYS, ER(ER_TABLE_CANT_HANDLE_SPKEYS),
                   MYF(0));
        DBUG_RETURN(-1);
      }
      if (key_info->key_parts != 1)
      {
	my_error(ER_WRONG_ARGUMENTS, MYF(0), "SPATIAL INDEX");
	DBUG_RETURN(-1);
      }
    }
    else if (key_info->algorithm == HA_KEY_ALG_RTREE)
    {
#ifdef HAVE_RTREE_KEYS
      if ((key_info->key_parts & 1) == 1)
      {
	my_error(ER_WRONG_ARGUMENTS, MYF(0), "RTREE INDEX");
	DBUG_RETURN(-1);
      }
      /* TODO: To be deleted */
      my_error(ER_NOT_SUPPORTED_YET, MYF(0), "RTREE INDEX");
      DBUG_RETURN(-1);
#else
      my_error(ER_FEATURE_DISABLED, MYF(0),
               sym_group_rtree.name, sym_group_rtree.needed_define);
      DBUG_RETURN(-1);
#endif
    }

    /* Take block size from key part or table part */
    /*
      TODO: Add warning if block size changes. We can't do it here, as
      this may depend on the size of the key
    */
    key_info->block_size= (key->key_create_info.block_size ?
                           key->key_create_info.block_size :
                           create_info->key_block_size);

    if (key_info->block_size)
      key_info->flags|= HA_USES_BLOCK_SIZE;

    List_iterator<key_part_spec> cols(key->columns), cols2(key->columns);
    CHARSET_INFO *ft_key_charset=0;  // for FULLTEXT
    for (uint column_nr=0 ; (column=cols++) ; column_nr++)
    {
      uint length;
      key_part_spec *dup_column;

      it.rewind();
      field=0;
      while ((sql_field=it++) &&
	     my_strcasecmp(system_charset_info,
			   column->field_name,
			   sql_field->field_name))
	field++;
      if (!sql_field)
      {
	my_error(ER_KEY_COLUMN_DOES_NOT_EXITS, MYF(0), column->field_name);
	DBUG_RETURN(-1);
      }
      while ((dup_column= cols2++) != column)
      {
        if (!my_strcasecmp(system_charset_info,
	     	           column->field_name, dup_column->field_name))
	{
	  my_printf_error(ER_DUP_FIELDNAME,
			  ER(ER_DUP_FIELDNAME),MYF(0),
			  column->field_name);
	  DBUG_RETURN(-1);
	}
      }
      cols2.rewind();
      if (key->type == Key::FULLTEXT)
      {
	if ((sql_field->sql_type != MYSQL_TYPE_STRING &&
	     sql_field->sql_type != MYSQL_TYPE_VARCHAR &&
	     !f_is_blob(sql_field->pack_flag)) ||
	    sql_field->charset == &my_charset_bin ||
	    sql_field->charset->mbminlen > 1 || // ucs2 doesn't work yet
	    (ft_key_charset && sql_field->charset != ft_key_charset))
	{
	    my_error(ER_BAD_FT_COLUMN, MYF(0), column->field_name);
	    DBUG_RETURN(-1);
	}
	ft_key_charset=sql_field->charset;
	/*
	  for fulltext keys keyseg length is 1 for blobs (it's ignored in ft
	  code anyway, and 0 (set to column width later) for char's. it has
	  to be correct col width for char's, as char data are not prefixed
	  with length (unlike blobs, where ft code takes data length from a
	  data prefix, ignoring column->length).
	*/
	column->length=test(f_is_blob(sql_field->pack_flag));
      }
      else
      {
	column->length*= sql_field->charset->mbmaxlen;

        if (key->type == Key::SPATIAL && column->length)
        {
          my_error(ER_WRONG_SUB_KEY, MYF(0));
	  DBUG_RETURN(-1);
	}

	if (f_is_blob(sql_field->pack_flag) ||
            (f_is_geom(sql_field->pack_flag) && key->type != Key::SPATIAL))
	{
	  if (!(file->ha_table_flags() & HA_CAN_INDEX_BLOBS))
	  {
	    my_error(ER_BLOB_USED_AS_KEY, MYF(0), column->field_name);
	    DBUG_RETURN(-1);
	  }
          if (f_is_geom(sql_field->pack_flag) && sql_field->geom_type ==
              Field::GEOM_POINT)
            column->length= 21;
	  if (!column->length)
	  {
	    my_error(ER_BLOB_KEY_WITHOUT_LENGTH, MYF(0), column->field_name);
	    DBUG_RETURN(-1);
	  }
	}
#ifdef HAVE_SPATIAL
	if (key->type == Key::SPATIAL)
	{
	  if (!column->length)
	  {
	    /*
              4 is: (Xmin,Xmax,Ymin,Ymax), this is for 2D case
              Lately we'll extend this code to support more dimensions
	    */
	    column->length= 4*sizeof(double);
	  }
	}
#endif
	if (!(sql_field->flags & NOT_NULL_FLAG))
	{
	  if (key->type == Key::PRIMARY)
	  {
	    /* Implicitly set primary key fields to NOT NULL for ISO conf. */
	    sql_field->flags|= NOT_NULL_FLAG;
	    sql_field->pack_flag&= ~FIELDFLAG_MAYBE_NULL;
            null_fields--;
	  }
	  else
          {
            key_info->flags|= HA_NULL_PART_KEY;
            if (!(file->ha_table_flags() & HA_NULL_IN_KEY))
            {
              my_error(ER_NULL_COLUMN_IN_INDEX, MYF(0), column->field_name);
              DBUG_RETURN(-1);
            }
            if (key->type == Key::SPATIAL)
            {
              my_message(ER_SPATIAL_CANT_HAVE_NULL,
                         ER(ER_SPATIAL_CANT_HAVE_NULL), MYF(0));
              DBUG_RETURN(-1);
            }
          }
	}
	if (MTYP_TYPENR(sql_field->unireg_check) == Field::NEXT_NUMBER)
	{
	  if (column_nr == 0 || (file->ha_table_flags() & HA_AUTO_PART_KEY))
	    auto_increment--;			// Field is used
	}
      }

      key_part_info->fieldnr= field;
      key_part_info->offset=  (uint16) sql_field->offset;
      key_part_info->key_type=sql_field->pack_flag;
      length= sql_field->key_length;

      if (column->length)
      {
	if (f_is_blob(sql_field->pack_flag))
	{
	  if ((length=column->length) > max_key_length ||
	      length > file->max_key_part_length())
	  {
	    length=min(max_key_length, file->max_key_part_length());
	    if (key->type == Key::MULTIPLE)
	    {
	      /* not a critical problem */
	      char warn_buff[MYSQL_ERRMSG_SIZE];
	      my_snprintf(warn_buff, sizeof(warn_buff), ER(ER_TOO_LONG_KEY),
			  length);
	      push_warning(thd, MYSQL_ERROR::WARN_LEVEL_WARN,
			   ER_TOO_LONG_KEY, warn_buff);
	    }
	    else
	    {
	      my_error(ER_TOO_LONG_KEY,MYF(0),length);
	      DBUG_RETURN(-1);
	    }
	  }
	}
	else if (!f_is_geom(sql_field->pack_flag) &&
		  (column->length > length ||
                   !Field::type_can_have_key_part (sql_field->sql_type) ||
		   ((f_is_packed(sql_field->pack_flag) ||
		     ((file->ha_table_flags() & HA_NO_PREFIX_CHAR_KEYS) &&
		      (key_info->flags & HA_NOSAME))) &&
		    column->length != length)))
	{
	  my_message(ER_WRONG_SUB_KEY, ER(ER_WRONG_SUB_KEY), MYF(0));
	  DBUG_RETURN(-1);
	}
	else if (!(file->ha_table_flags() & HA_NO_PREFIX_CHAR_KEYS))
	  length=column->length;
      }
      else if (length == 0)
      {
	my_error(ER_WRONG_KEY_COLUMN, MYF(0), column->field_name);
	  DBUG_RETURN(-1);
      }
      if (length > file->max_key_part_length() && key->type != Key::FULLTEXT)
      {
        length= file->max_key_part_length();
        /* Align key length to multibyte char boundary */
        length-= length % sql_field->charset->mbmaxlen;
	if (key->type == Key::MULTIPLE)
	{
	  /* not a critical problem */
	  char warn_buff[MYSQL_ERRMSG_SIZE];
	  my_snprintf(warn_buff, sizeof(warn_buff), ER(ER_TOO_LONG_KEY),
		      length);
	  push_warning(thd, MYSQL_ERROR::WARN_LEVEL_WARN,
		       ER_TOO_LONG_KEY, warn_buff);
	}
	else
	{
	  my_error(ER_TOO_LONG_KEY,MYF(0),length);
	  DBUG_RETURN(-1);
	}
      }
      key_part_info->length=(uint16) length;
      /* Use packed keys for long strings on the first column */
      if (!((*db_options) & HA_OPTION_NO_PACK_KEYS) &&
	  (length >= KEY_DEFAULT_PACK_LENGTH &&
	   (sql_field->sql_type == MYSQL_TYPE_STRING ||
	    sql_field->sql_type == MYSQL_TYPE_VARCHAR ||
	    sql_field->pack_flag & FIELDFLAG_BLOB)))
      {
	if (column_nr == 0 && (sql_field->pack_flag & FIELDFLAG_BLOB) ||
            sql_field->sql_type == MYSQL_TYPE_VARCHAR)
	  key_info->flags|= HA_BINARY_PACK_KEY | HA_VAR_LENGTH_KEY;
	else
	  key_info->flags|= HA_PACK_KEY;
      }
      key_length+=length;
      key_part_info++;

      /* Create the key name based on the first column (if not given) */
      if (column_nr == 0)
      {
	if (key->type == Key::PRIMARY)
	{
	  if (primary_key)
	  {
	    my_message(ER_MULTIPLE_PRI_KEY, ER(ER_MULTIPLE_PRI_KEY),
                       MYF(0));
	    DBUG_RETURN(-1);
	  }
	  key_name=primary_key_name;
	  primary_key=1;
	}
	else if (!(key_name = key->name))
	  key_name=make_unique_key_name(sql_field->field_name,
					*key_info_buffer, key_info);
	if (check_if_keyname_exists(key_name, *key_info_buffer, key_info))
	{
	  my_error(ER_DUP_KEYNAME, MYF(0), key_name);
	  DBUG_RETURN(-1);
	}
	key_info->name=(char*) key_name;
      }
    }
    if (!key_info->name || check_column_name(key_info->name))
    {
      my_error(ER_WRONG_NAME_FOR_INDEX, MYF(0), key_info->name);
      DBUG_RETURN(-1);
    }
    if (!(key_info->flags & HA_NULL_PART_KEY))
      unique_key=1;
    key_info->key_length=(uint16) key_length;
    if (key_length > max_key_length && key->type != Key::FULLTEXT)
    {
      my_error(ER_TOO_LONG_KEY,MYF(0),max_key_length);
      DBUG_RETURN(-1);
    }
    key_info++;
  }
  if (!unique_key && !primary_key &&
      (file->ha_table_flags() & HA_REQUIRE_PRIMARY_KEY))
  {
    my_message(ER_REQUIRES_PRIMARY_KEY, ER(ER_REQUIRES_PRIMARY_KEY), MYF(0));
    DBUG_RETURN(-1);
  }
  if (auto_increment > 0)
  {
    my_message(ER_WRONG_AUTO_KEY, ER(ER_WRONG_AUTO_KEY), MYF(0));
    DBUG_RETURN(-1);
  }
  /* Sort keys in optimized order */
  qsort((gptr) *key_info_buffer, *key_count, sizeof(KEY),
	(qsort_cmp) sort_keys);
  create_info->null_bits= null_fields;

  DBUG_RETURN(0);
}


/*
  Set table default charset, if not set

  SYNOPSIS
    set_table_default_charset()
    create_info        Table create information

  DESCRIPTION
    If the table character set was not given explicitely,
    let's fetch the database default character set and
    apply it to the table.
*/

static void set_table_default_charset(THD *thd,
				      HA_CREATE_INFO *create_info, char *db)
{
  /*
    If the table character set was not given explicitly,
    let's fetch the database default character set and
    apply it to the table.
  */
  if (!create_info->default_table_charset)
  {
    HA_CREATE_INFO db_info;

    load_db_opt_by_name(thd, db, &db_info);

    create_info->default_table_charset= db_info.default_table_charset;
  }
}


/*
  Extend long VARCHAR fields to blob & prepare field if it's a blob

  SYNOPSIS
    prepare_blob_field()
    sql_field		Field to check

  RETURN
    0	ok
    1	Error (sql_field can't be converted to blob)
        In this case the error is given
*/

static bool prepare_blob_field(THD *thd, create_field *sql_field)
{
  DBUG_ENTER("prepare_blob_field");

  if (sql_field->length > MAX_FIELD_VARCHARLENGTH &&
      !(sql_field->flags & BLOB_FLAG))
  {
    /* Convert long VARCHAR columns to TEXT or BLOB */
    char warn_buff[MYSQL_ERRMSG_SIZE];

    if (sql_field->def || (thd->variables.sql_mode & (MODE_STRICT_TRANS_TABLES |
                                                      MODE_STRICT_ALL_TABLES)))
    {
      my_error(ER_TOO_BIG_FIELDLENGTH, MYF(0), sql_field->field_name,
               MAX_FIELD_VARCHARLENGTH / sql_field->charset->mbmaxlen);
      DBUG_RETURN(1);
    }
    sql_field->sql_type= MYSQL_TYPE_BLOB;
    sql_field->flags|= BLOB_FLAG;
    sprintf(warn_buff, ER(ER_AUTO_CONVERT), sql_field->field_name,
            (sql_field->charset == &my_charset_bin) ? "VARBINARY" : "VARCHAR",
            (sql_field->charset == &my_charset_bin) ? "BLOB" : "TEXT");
    push_warning(thd, MYSQL_ERROR::WARN_LEVEL_NOTE, ER_AUTO_CONVERT,
                 warn_buff);
  }
    
  if ((sql_field->flags & BLOB_FLAG) && sql_field->length)
  {
    if (sql_field->sql_type == MYSQL_TYPE_BLOB)
    {
      /* The user has given a length to the blob column */
      sql_field->sql_type= get_blob_type_from_length(sql_field->length);
      sql_field->pack_length= calc_pack_length(sql_field->sql_type, 0);
    }
    sql_field->length= 0;
  }
  DBUG_RETURN(0);
}


/*
  Preparation of create_field for SP function return values.
  Based on code used in the inner loop of mysql_prepare_table() above

  SYNOPSIS
    sp_prepare_create_field()
    thd			Thread object
    sql_field		Field to prepare

  DESCRIPTION
    Prepares the field structures for field creation.

*/

void sp_prepare_create_field(THD *thd, create_field *sql_field)
{
  if (sql_field->sql_type == MYSQL_TYPE_SET ||
      sql_field->sql_type == MYSQL_TYPE_ENUM)
  {
    uint32 field_length, dummy;
    if (sql_field->sql_type == MYSQL_TYPE_SET)
    {
      calculate_interval_lengths(sql_field->charset,
                                 sql_field->interval, &dummy, 
                                 &field_length);
      sql_field->length= field_length + 
                         (sql_field->interval->count - 1);
    }
    else /* MYSQL_TYPE_ENUM */
    {
      calculate_interval_lengths(sql_field->charset,
                                 sql_field->interval,
                                 &field_length, &dummy);
      sql_field->length= field_length;
    }
    set_if_smaller(sql_field->length, MAX_FIELD_WIDTH-1);
  }

  if (sql_field->sql_type == MYSQL_TYPE_BIT)
  {
    sql_field->pack_flag= FIELDFLAG_NUMBER |
                          FIELDFLAG_TREAT_BIT_AS_CHAR;
  }
  sql_field->create_length_to_internal_length();
  DBUG_ASSERT(sql_field->def == 0);
  /* Can't go wrong as sql_field->def is not defined */
  (void) prepare_blob_field(thd, sql_field);
}


/*
  Copy HA_CREATE_INFO struct
  SYNOPSIS
    copy_create_info()
    lex_create_info         The create_info struct setup by parser
  RETURN VALUES
    > 0                     A pointer to a copy of the lex_create_info
    0                       Memory allocation error
  DESCRIPTION
  Allocate memory for copy of HA_CREATE_INFO structure from parser
  to ensure we can reuse the parser struct in stored procedures
  and prepared statements.
*/

static HA_CREATE_INFO *copy_create_info(HA_CREATE_INFO *lex_create_info)
{
  HA_CREATE_INFO *create_info;
  if (!(create_info= (HA_CREATE_INFO*)sql_alloc(sizeof(HA_CREATE_INFO))))
    mem_alloc_error(sizeof(HA_CREATE_INFO));
  else
    memcpy((void*)create_info, (void*)lex_create_info, sizeof(HA_CREATE_INFO));
  return create_info;
}


/*
  Create a table

  SYNOPSIS
    mysql_create_table_no_lock()
    thd			Thread object
    db			Database
    table_name		Table name
    lex_create_info	Create information (like MAX_ROWS)
    fields		List of fields to create
    keys		List of keys to create
    internal_tmp_table  Set to 1 if this is an internal temporary table
			(From ALTER TABLE)
    select_field_count  
    use_copy_create_info Should we make a copy of create info (we do this
                         when this is called from sql_parse.cc where we
                         want to ensure lex object isn't manipulated.

  DESCRIPTION
    If one creates a temporary table, this is automatically opened

    Note that this function assumes that caller already have taken
    name-lock on table being created or used some other way to ensure
    that concurrent operations won't intervene. mysql_create_table()
    is a wrapper that can be used for this.

    no_log is needed for the case of CREATE ... SELECT,
    as the logging will be done later in sql_insert.cc
    select_field_count is also used for CREATE ... SELECT,
    and must be zero for standard create of table.

  RETURN VALUES
    FALSE OK
    TRUE  error
*/

bool mysql_create_table_no_lock(THD *thd,
                                const char *db, const char *table_name,
                                HA_CREATE_INFO *lex_create_info,
                                List<create_field> &fields,
                                List<Key> &keys,bool internal_tmp_table,
                                uint select_field_count,
                                bool use_copy_create_info)
{
  char		path[FN_REFLEN];
  uint          path_length;
  const char	*alias;
  uint		db_options, key_count;
  KEY		*key_info_buffer;
  HA_CREATE_INFO *create_info;
  handler	*file;
  bool		error= TRUE;
  DBUG_ENTER("mysql_create_table_no_lock");
  DBUG_PRINT("enter", ("db: '%s'  table: '%s'  tmp: %d",
                       db, table_name, internal_tmp_table));

  if (use_copy_create_info)
  {
    if (!(create_info= copy_create_info(lex_create_info)))
    {
      DBUG_RETURN(TRUE);
    }
  }
  else
    create_info= lex_create_info;
 
  /* Check for duplicate fields and check type of table to create */
  if (!fields.elements)
  {
    my_message(ER_TABLE_MUST_HAVE_COLUMNS, ER(ER_TABLE_MUST_HAVE_COLUMNS),
               MYF(0));
    DBUG_RETURN(TRUE);
  }
  if (check_engine(thd, table_name, create_info))
    DBUG_RETURN(TRUE);
  db_options= create_info->table_options;
  if (create_info->row_type == ROW_TYPE_DYNAMIC)
    db_options|=HA_OPTION_PACK_RECORD;
  alias= table_case_name(create_info, table_name);
  if (!(file= get_new_handler((TABLE_SHARE*) 0, thd->mem_root,
                              create_info->db_type)))
  {
    mem_alloc_error(sizeof(handler));
    DBUG_RETURN(TRUE);
  }
#ifdef WITH_PARTITION_STORAGE_ENGINE
  partition_info *part_info= thd->work_part_info;

  if (!part_info && create_info->db_type->partition_flags &&
      (create_info->db_type->partition_flags() & HA_USE_AUTO_PARTITION))
  {
    /*
      Table is not defined as a partitioned table but the engine handles
      all tables as partitioned. The handler will set up the partition info
      object with the default settings.
    */
    thd->work_part_info= part_info= new partition_info();
    if (!part_info)
    {
      mem_alloc_error(sizeof(partition_info));
      DBUG_RETURN(TRUE);
    }
    file->set_auto_partitions(part_info);
    part_info->default_engine_type= create_info->db_type;
    part_info->is_auto_partitioned= TRUE;
  }
  if (part_info)
  {
    /*
      The table has been specified as a partitioned table.
      If this is part of an ALTER TABLE the handler will be the partition
      handler but we need to specify the default handler to use for
      partitions also in the call to check_partition_info. We transport
      this information in the default_db_type variable, it is either
      DB_TYPE_DEFAULT or the engine set in the ALTER TABLE command.

      Check that we don't use foreign keys in the table since it won't
      work even with InnoDB beneath it.
    */
    List_iterator<Key> key_iterator(keys);
    Key *key;
    handlerton *part_engine_type= create_info->db_type;
    char *part_syntax_buf;
    uint syntax_len;
    handlerton *engine_type;
    if (create_info->options & HA_LEX_CREATE_TMP_TABLE)
    {
      my_error(ER_PARTITION_NO_TEMPORARY, MYF(0));
      goto err;
    }
    while ((key= key_iterator++))
    {
      if (key->type == Key::FOREIGN_KEY &&
          !part_info->is_auto_partitioned)
      {
        my_error(ER_CANNOT_ADD_FOREIGN, MYF(0));
        goto err;
      }
    }
    if ((part_engine_type == partition_hton) &&
        part_info->default_engine_type)
    {
      /*
        This only happens at ALTER TABLE.
        default_engine_type was assigned from the engine set in the ALTER
        TABLE command.
      */
      ;
    }
    else
    {
      if (create_info->used_fields & HA_CREATE_USED_ENGINE)
      {
        part_info->default_engine_type= create_info->db_type;
      }
      else
      {
        if (part_info->default_engine_type == NULL)
        {
          part_info->default_engine_type= ha_checktype(thd,
                                          DB_TYPE_DEFAULT, 0, 0);
        }
      }
    }
    DBUG_PRINT("info", ("db_type = %d",
                         ha_legacy_type(part_info->default_engine_type)));
    if (part_info->check_partition_info(thd, &engine_type, file,
                                        create_info, TRUE))
      goto err;
    part_info->default_engine_type= engine_type;

    /*
      We reverse the partitioning parser and generate a standard format
      for syntax stored in frm file.
    */
    if (!(part_syntax_buf= generate_partition_syntax(part_info,
                                                     &syntax_len,
                                                     TRUE, TRUE)))
      goto err;
    part_info->part_info_string= part_syntax_buf;
    part_info->part_info_len= syntax_len;
    if ((!(engine_type->partition_flags &&
           engine_type->partition_flags() & HA_CAN_PARTITION)) ||
        create_info->db_type == partition_hton)
    {
      /*
        The handler assigned to the table cannot handle partitioning.
        Assign the partition handler as the handler of the table.
      */
      DBUG_PRINT("info", ("db_type: %d",
                          ha_legacy_type(create_info->db_type)));
      delete file;
      create_info->db_type= partition_hton;
      if (!(file= get_ha_partition(part_info)))
      {
        DBUG_RETURN(TRUE);
      }
      /*
        If we have default number of partitions or subpartitions we
        might require to set-up the part_info object such that it
        creates a proper .par file. The current part_info object is
        only used to create the frm-file and .par-file.
      */
      if (part_info->use_default_no_partitions &&
          part_info->no_parts &&
          (int)part_info->no_parts !=
          file->get_default_no_partitions(create_info))
      {
        uint i;
        List_iterator<partition_element> part_it(part_info->partitions);
        part_it++;
        DBUG_ASSERT(thd->lex->sql_command != SQLCOM_CREATE_TABLE);
        for (i= 1; i < part_info->partitions.elements; i++)
          (part_it++)->part_state= PART_TO_BE_DROPPED;
      }
      else if (part_info->is_sub_partitioned() &&
               part_info->use_default_no_subpartitions &&
               part_info->no_subparts &&
               (int)part_info->no_subparts !=
                 file->get_default_no_partitions(create_info))
      {
        DBUG_ASSERT(thd->lex->sql_command != SQLCOM_CREATE_TABLE);
        part_info->no_subparts= file->get_default_no_partitions(create_info);
      }
    }
    else if (create_info->db_type != engine_type)
    {
      /*
        We come here when we don't use a partitioned handler.
        Since we use a partitioned table it must be "native partitioned".
        We have switched engine from defaults, most likely only specified
        engines in partition clauses.
      */
      delete file;
      if (!(file= get_new_handler((TABLE_SHARE*) 0, thd->mem_root,
                                  engine_type)))
      {
        mem_alloc_error(sizeof(handler));
        DBUG_RETURN(TRUE);
      }
    }
  }
#endif

  set_table_default_charset(thd, create_info, (char*) db);

  if (mysql_prepare_table(thd, create_info, &fields,
			  &keys, internal_tmp_table, &db_options, file,
			  &key_info_buffer, &key_count,
			  select_field_count))
    goto err;

      /* Check if table exists */
  if (create_info->options & HA_LEX_CREATE_TMP_TABLE)
  {
    path_length= build_tmptable_filename(thd, path, sizeof(path));
    create_info->table_options|=HA_CREATE_DELAY_KEY_WRITE;
  }
  else  
  {
 #ifdef FN_DEVCHAR
    /* check if the table name contains FN_DEVCHAR when defined */
    if (strchr(alias, FN_DEVCHAR))
    {
      my_error(ER_WRONG_TABLE_NAME, MYF(0), alias);
      DBUG_RETURN(TRUE);
    }
#endif
    path_length= build_table_filename(path, sizeof(path), db, alias, reg_ext,
                                      internal_tmp_table ? FN_IS_TMP : 0);
  }

  /* Check if table already exists */
  if ((create_info->options & HA_LEX_CREATE_TMP_TABLE) &&
      find_temporary_table(thd, db, table_name))
  {
    if (create_info->options & HA_LEX_CREATE_IF_NOT_EXISTS)
    {
      create_info->table_existed= 1;		// Mark that table existed
      push_warning_printf(thd, MYSQL_ERROR::WARN_LEVEL_NOTE,
                          ER_TABLE_EXISTS_ERROR, ER(ER_TABLE_EXISTS_ERROR),
                          alias);
      error= 0;
      goto err;
    }
    my_error(ER_TABLE_EXISTS_ERROR, MYF(0), alias);
    goto err;
  }

  VOID(pthread_mutex_lock(&LOCK_open));
  if (!internal_tmp_table && !(create_info->options & HA_LEX_CREATE_TMP_TABLE))
  {
    if (!access(path,F_OK))
    {
      if (create_info->options & HA_LEX_CREATE_IF_NOT_EXISTS)
        goto warn;
      my_error(ER_TABLE_EXISTS_ERROR,MYF(0),table_name);
      goto unlock_and_end;
    }
    /*
      We don't assert here, but check the result, because the table could be
      in the table definition cache and in the same time the .frm could be
      missing from the disk, in case of manual intervention which deletes
      the .frm file. The user has to use FLUSH TABLES; to clear the cache.
      Then she could create the table. This case is pretty obscure and
      therefore we don't introduce a new error message only for it.
    */
    if (get_cached_table_share(db, alias))
    {
      my_error(ER_TABLE_EXISTS_ERROR, MYF(0), table_name);
      goto unlock_and_end;
    }
  }

  /*
    Check that table with given name does not already
    exist in any storage engine. In such a case it should
    be discovered and the error ER_TABLE_EXISTS_ERROR be returned
    unless user specified CREATE TABLE IF EXISTS
    The LOCK_open mutex has been locked to make sure no
    one else is attempting to discover the table. Since
    it's not on disk as a frm file, no one could be using it!
  */
  if (!(create_info->options & HA_LEX_CREATE_TMP_TABLE))
  {
    bool create_if_not_exists =
      create_info->options & HA_LEX_CREATE_IF_NOT_EXISTS;
    int retcode = ha_table_exists_in_engine(thd, db, table_name);
    DBUG_PRINT("info", ("exists_in_engine: %u",retcode));
    switch (retcode)
    {
      case HA_ERR_NO_SUCH_TABLE:
        /* Normal case, no table exists. we can go and create it */
        break;
      case HA_ERR_TABLE_EXIST:
        DBUG_PRINT("info", ("Table existed in handler"));

        if (create_if_not_exists)
          goto warn;
        my_error(ER_TABLE_EXISTS_ERROR,MYF(0),table_name);
        goto unlock_and_end;
        break;
      default:
        DBUG_PRINT("info", ("error: %u from storage engine", retcode));
        my_error(retcode, MYF(0),table_name);
        goto unlock_and_end;
    }
  }

  thd->proc_info="creating table";
  create_info->table_existed= 0;		// Mark that table is created

  if (thd->variables.sql_mode & MODE_NO_DIR_IN_CREATE)
    create_info->data_file_name= create_info->index_file_name= 0;
  create_info->table_options=db_options;

  path[path_length - reg_ext_length]= '\0'; // Remove .frm extension
  if (rea_create_table(thd, path, db, table_name, create_info, fields,
                       key_count, key_info_buffer, file))
    goto unlock_and_end;

  if (create_info->options & HA_LEX_CREATE_TMP_TABLE)
  {
    /* Open table and put in temporary table list */
    if (!(open_temporary_table(thd, path, db, table_name, 1, OTM_OPEN)))
    {
      (void) rm_temporary_table(create_info->db_type, path);
      goto unlock_and_end;
    }
    thd->tmp_table_used= 1;
  }

  /*
    Don't write statement if:
    - It is an internal temporary table,
    - Row-based logging is used and it we are creating a temporary table, or
    - The binary log is not open.
    Otherwise, the statement shall be binlogged.
   */
  if (!internal_tmp_table &&
      (!thd->current_stmt_binlog_row_based ||
       (thd->current_stmt_binlog_row_based &&
        !(create_info->options & HA_LEX_CREATE_TMP_TABLE))))
    write_bin_log(thd, TRUE, thd->query, thd->query_length);
  error= FALSE;
unlock_and_end:
  VOID(pthread_mutex_unlock(&LOCK_open));

err:
  thd->proc_info="After create";
  delete file;
  DBUG_RETURN(error);

warn:
  error= FALSE;
  push_warning_printf(thd, MYSQL_ERROR::WARN_LEVEL_NOTE,
                      ER_TABLE_EXISTS_ERROR, ER(ER_TABLE_EXISTS_ERROR),
                      alias);
  create_info->table_existed= 1;		// Mark that table existed
  goto unlock_and_end;
}


/*
  Database and name-locking aware wrapper for mysql_create_table_no_lock(),
*/

bool mysql_create_table(THD *thd, const char *db, const char *table_name,
                        HA_CREATE_INFO *create_info,
                        List<create_field> &fields,
                        List<Key> &keys,bool internal_tmp_table,
                        uint select_field_count,
                        bool use_copy_create_info)
{
  TABLE *name_lock= 0;
  bool result;
  DBUG_ENTER("mysql_create_table");

  /* Wait for any database locks */
  pthread_mutex_lock(&LOCK_lock_db);
  while (!thd->killed &&
         hash_search(&lock_db_cache,(byte*) db, strlen(db)))
  {
    wait_for_condition(thd, &LOCK_lock_db, &COND_refresh);
    pthread_mutex_lock(&LOCK_lock_db);
  }

  if (thd->killed)
  {
    pthread_mutex_unlock(&LOCK_lock_db);
    DBUG_RETURN(TRUE);
  }
  creating_table++;
  pthread_mutex_unlock(&LOCK_lock_db);

  if (!(create_info->options & HA_LEX_CREATE_TMP_TABLE))
  {
    if (lock_table_name_if_not_cached(thd, db, table_name, &name_lock))
    {
      result= TRUE;
      goto unlock;
    }
    if (!name_lock)
    {
      if (create_info->options & HA_LEX_CREATE_IF_NOT_EXISTS)
      {
        push_warning_printf(thd, MYSQL_ERROR::WARN_LEVEL_NOTE,
                            ER_TABLE_EXISTS_ERROR, ER(ER_TABLE_EXISTS_ERROR),
                            table_name);
        create_info->table_existed= 1;
        result= FALSE;
      }
      else
      {
        my_error(ER_TABLE_EXISTS_ERROR,MYF(0),table_name);
        result= TRUE;
      }
      goto unlock;
    }
  }

  result= mysql_create_table_no_lock(thd, db, table_name, create_info,
                                     fields, keys, internal_tmp_table,
                                     select_field_count,
                                     use_copy_create_info);

unlock:
  if (name_lock)
  {
    pthread_mutex_lock(&LOCK_open);
    unlink_open_table(thd, name_lock, FALSE);
    pthread_mutex_unlock(&LOCK_open);
  }
  pthread_mutex_lock(&LOCK_lock_db);
  if (!--creating_table && creating_database)
    pthread_cond_signal(&COND_refresh);
  pthread_mutex_unlock(&LOCK_lock_db);
  DBUG_RETURN(result);
}


/*
** Give the key name after the first field with an optional '_#' after
**/

static bool
check_if_keyname_exists(const char *name, KEY *start, KEY *end)
{
  for (KEY *key=start ; key != end ; key++)
    if (!my_strcasecmp(system_charset_info,name,key->name))
      return 1;
  return 0;
}


static char *
make_unique_key_name(const char *field_name,KEY *start,KEY *end)
{
  char buff[MAX_FIELD_NAME],*buff_end;

  if (!check_if_keyname_exists(field_name,start,end) &&
      my_strcasecmp(system_charset_info,field_name,primary_key_name))
    return (char*) field_name;			// Use fieldname
  buff_end=strmake(buff,field_name, sizeof(buff)-4);

  /*
    Only 3 chars + '\0' left, so need to limit to 2 digit
    This is ok as we can't have more than 100 keys anyway
  */
  for (uint i=2 ; i< 100; i++)
  {
    *buff_end= '_';
    int10_to_str(i, buff_end+1, 10);
    if (!check_if_keyname_exists(buff,start,end))
      return sql_strdup(buff);
  }
  return (char*) "not_specified";		// Should never happen
}


/****************************************************************************
** Alter a table definition
****************************************************************************/


/*
  Rename a table.

  SYNOPSIS
    mysql_rename_table()
      base                      The handlerton handle.
      old_db                    The old database name.
      old_name                  The old table name.
      new_db                    The new database name.
      new_name                  The new table name.
      flags                     flags for build_table_filename().
                                FN_FROM_IS_TMP old_name is temporary.
                                FN_TO_IS_TMP   new_name is temporary.
                                NO_FRM_RENAME  Don't rename the FRM file
                                but only the table in the storage engine.

  RETURN
    FALSE   OK
    TRUE    Error
*/

bool
mysql_rename_table(handlerton *base, const char *old_db,
                   const char *old_name, const char *new_db,
                   const char *new_name, uint flags)
{
  THD *thd= current_thd;
  char from[FN_REFLEN], to[FN_REFLEN], lc_from[FN_REFLEN], lc_to[FN_REFLEN];
  char *from_base= from, *to_base= to;
  char tmp_name[NAME_LEN+1];
  handler *file;
  int error=0;
  DBUG_ENTER("mysql_rename_table");
  DBUG_PRINT("enter", ("old: '%s'.'%s'  new: '%s'.'%s'",
                       old_db, old_name, new_db, new_name));

  file= (base == NULL ? 0 :
         get_new_handler((TABLE_SHARE*) 0, thd->mem_root, base));

  build_table_filename(from, sizeof(from), old_db, old_name, "",
                       flags & FN_FROM_IS_TMP);
  build_table_filename(to, sizeof(to), new_db, new_name, "",
                       flags & FN_TO_IS_TMP);

  /*
    If lower_case_table_names == 2 (case-preserving but case-insensitive
    file system) and the storage is not HA_FILE_BASED, we need to provide
    a lowercase file name, but we leave the .frm in mixed case.
   */
  if (lower_case_table_names == 2 && file &&
      !(file->ha_table_flags() & HA_FILE_BASED))
  {
    strmov(tmp_name, old_name);
    my_casedn_str(files_charset_info, tmp_name);
    build_table_filename(lc_from, sizeof(lc_from), old_db, tmp_name, "",
                         flags & FN_FROM_IS_TMP);
    from_base= lc_from;

    strmov(tmp_name, new_name);
    my_casedn_str(files_charset_info, tmp_name);
    build_table_filename(lc_to, sizeof(lc_to), new_db, tmp_name, "",
                         flags & FN_TO_IS_TMP);
    to_base= lc_to;
  }

  if (!file || !(error=file->rename_table(from_base, to_base)))
  {
    if (!(flags & NO_FRM_RENAME) && rename_file_ext(from,to,reg_ext))
    {
      error=my_errno;
      /* Restore old file name */
      if (file)
        file->rename_table(to_base, from_base);
    }
  }
  delete file;
  if (error == HA_ERR_WRONG_COMMAND)
    my_error(ER_NOT_SUPPORTED_YET, MYF(0), "ALTER TABLE");
  else if (error)
    my_error(ER_ERROR_ON_RENAME, MYF(0), from, to, error);
  DBUG_RETURN(error != 0);
}


/*
  Force all other threads to stop using the table

  SYNOPSIS
    wait_while_table_is_used()
    thd			Thread handler
    table		Table to remove from cache
    function		HA_EXTRA_PREPARE_FOR_DELETE if table is to be deleted
			HA_EXTRA_FORCE_REOPEN if table is not be used
  NOTES
   When returning, the table will be unusable for other threads until
   the table is closed.

  PREREQUISITES
    Lock on LOCK_open
    Win32 clients must also have a WRITE LOCK on the table !
*/

static void wait_while_table_is_used(THD *thd,TABLE *table,
				     enum ha_extra_function function)
{
  DBUG_ENTER("wait_while_table_is_used");
  DBUG_PRINT("enter", ("table: '%s'  share: 0x%lx  db_stat: %u  version: %lu",
                       table->s->table_name.str, (ulong) table->s,
                       table->db_stat, table->s->version));

  VOID(table->file->extra(function));
  /* Mark all tables that are in use as 'old' */
  mysql_lock_abort(thd, table, TRUE);	/* end threads waiting on lock */

  /* Wait until all there are no other threads that has this table open */
  remove_table_from_cache(thd, table->s->db.str,
                          table->s->table_name.str,
                          RTFC_WAIT_OTHER_THREAD_FLAG);
  DBUG_VOID_RETURN;
}

/*
  Close a cached table

  SYNOPSIS
    close_cached_table()
    thd			Thread handler
    table		Table to remove from cache

  NOTES
    Function ends by signaling threads waiting for the table to try to
    reopen the table.

  PREREQUISITES
    Lock on LOCK_open
    Win32 clients must also have a WRITE LOCK on the table !
*/

void close_cached_table(THD *thd, TABLE *table)
{
  DBUG_ENTER("close_cached_table");

  wait_while_table_is_used(thd, table, HA_EXTRA_PREPARE_FOR_DELETE);
  /* Close lock if this is not got with LOCK TABLES */
  if (thd->lock)
  {
    mysql_unlock_tables(thd, thd->lock);
    thd->lock=0;			// Start locked threads
  }
  /* Close all copies of 'table'.  This also frees all LOCK TABLES lock */
  unlink_open_table(thd, table, TRUE);

  /* When lock on LOCK_open is freed other threads can continue */
  broadcast_refresh();
  DBUG_VOID_RETURN;
}

static int send_check_errmsg(THD *thd, TABLE_LIST* table,
			     const char* operator_name, const char* errmsg)

{
  Protocol *protocol= thd->protocol;
  protocol->prepare_for_resend();
  protocol->store(table->alias, system_charset_info);
  protocol->store((char*) operator_name, system_charset_info);
  protocol->store(STRING_WITH_LEN("error"), system_charset_info);
  protocol->store(errmsg, system_charset_info);
  thd->clear_error();
  if (protocol->write())
    return -1;
  return 1;
}


static int prepare_for_restore(THD* thd, TABLE_LIST* table,
			       HA_CHECK_OPT *check_opt)
{
  DBUG_ENTER("prepare_for_restore");

  if (table->table) // do not overwrite existing tables on restore
  {
    DBUG_RETURN(send_check_errmsg(thd, table, "restore",
				  "table exists, will not overwrite on restore"
				  ));
  }
  else
  {
    char* backup_dir= thd->lex->backup_dir;
    char src_path[FN_REFLEN], dst_path[FN_REFLEN], uname[FN_REFLEN];
    char* table_name= table->table_name;
    char* db= table->db;

    VOID(tablename_to_filename(table->table_name, uname, sizeof(uname)));

    if (fn_format_relative_to_data_home(src_path, uname, backup_dir, reg_ext))
      DBUG_RETURN(-1); // protect buffer overflow

    build_table_filename(dst_path, sizeof(dst_path),
                         db, table_name, reg_ext, 0);

    if (lock_and_wait_for_table_name(thd,table))
      DBUG_RETURN(-1);

    if (my_copy(src_path, dst_path, MYF(MY_WME)))
    {
      pthread_mutex_lock(&LOCK_open);
      unlock_table_name(thd, table);
      pthread_mutex_unlock(&LOCK_open);
      DBUG_RETURN(send_check_errmsg(thd, table, "restore",
				    "Failed copying .frm file"));
    }
    if (mysql_truncate(thd, table, 1))
    {
      pthread_mutex_lock(&LOCK_open);
      unlock_table_name(thd, table);
      pthread_mutex_unlock(&LOCK_open);
      DBUG_RETURN(send_check_errmsg(thd, table, "restore",
				    "Failed generating table from .frm file"));
    }
  }

  /*
    Now we should be able to open the partially restored table
    to finish the restore in the handler later on
  */
  pthread_mutex_lock(&LOCK_open);
  if (reopen_name_locked_table(thd, table, TRUE))
  {
    unlock_table_name(thd, table);
    pthread_mutex_unlock(&LOCK_open);
    DBUG_RETURN(send_check_errmsg(thd, table, "restore",
                                  "Failed to open partially restored table"));
  }
  pthread_mutex_unlock(&LOCK_open);
  DBUG_RETURN(0);
}


static int prepare_for_repair(THD *thd, TABLE_LIST *table_list,
			      HA_CHECK_OPT *check_opt)
{
  int error= 0;
  TABLE tmp_table, *table;
  TABLE_SHARE *share;
  char from[FN_REFLEN],tmp[FN_REFLEN+32];
  const char **ext;
  MY_STAT stat_info;
  DBUG_ENTER("prepare_for_repair");

  if (!(check_opt->sql_flags & TT_USEFRM))
    DBUG_RETURN(0);

  if (!(table= table_list->table))		/* if open_ltable failed */
  {
    char key[MAX_DBKEY_LENGTH];
    uint key_length;

    key_length= create_table_def_key(thd, key, table_list, 0);
    pthread_mutex_lock(&LOCK_open);
    if (!(share= (get_table_share(thd, table_list, key, key_length, 0,
                                  &error))))
    {
      pthread_mutex_unlock(&LOCK_open);
      DBUG_RETURN(0);				// Can't open frm file
    }

    if (open_table_from_share(thd, share, "", 0, 0, 0, &tmp_table, OTM_OPEN))
    {
      release_table_share(share, RELEASE_NORMAL);
      pthread_mutex_unlock(&LOCK_open);
      DBUG_RETURN(0);                           // Out of memory
    }
    table= &tmp_table;
    pthread_mutex_unlock(&LOCK_open);
  }
  /*
    REPAIR TABLE ... USE_FRM for temporary tables makes little sense.
  */
  if (table->s->tmp_table)
  {
    error= send_check_errmsg(thd, table_list, "repair",
			     "Cannot repair temporary table from .frm file");
    goto end;
  }

  /*
    User gave us USE_FRM which means that the header in the index file is
    trashed.
    In this case we will try to fix the table the following way:
    - Rename the data file to a temporary name
    - Truncate the table
    - Replace the new data file with the old one
    - Run a normal repair using the new index file and the old data file
  */

  /*
    Check if this is a table type that stores index and data separately,
    like ISAM or MyISAM. We assume fixed order of engine file name
    extentions array. First element of engine file name extentions array
    is meta/index file extention. Second element - data file extention. 
  */
  ext= table->file->bas_ext();
  if (!ext[0] || !ext[1])
    goto end;					// No data file

  // Name of data file
  strxmov(from, table->s->normalized_path.str, ext[1], NullS);
  if (!my_stat(from, &stat_info, MYF(0)))
    goto end;				// Can't use USE_FRM flag

  my_snprintf(tmp, sizeof(tmp), "%s-%lx_%lx",
	      from, current_pid, thd->thread_id);

  /* If we could open the table, close it */
  if (table_list->table)
  {
    pthread_mutex_lock(&LOCK_open);
    close_cached_table(thd, table);
    pthread_mutex_unlock(&LOCK_open);
  }
  if (lock_and_wait_for_table_name(thd,table_list))
  {
    error= -1;
    goto end;
  }
  if (my_rename(from, tmp, MYF(MY_WME)))
  {
    pthread_mutex_lock(&LOCK_open);
    unlock_table_name(thd, table_list);
    pthread_mutex_unlock(&LOCK_open);
    error= send_check_errmsg(thd, table_list, "repair",
			     "Failed renaming data file");
    goto end;
  }
  if (mysql_truncate(thd, table_list, 1))
  {
    pthread_mutex_lock(&LOCK_open);
    unlock_table_name(thd, table_list);
    pthread_mutex_unlock(&LOCK_open);
    error= send_check_errmsg(thd, table_list, "repair",
			     "Failed generating table from .frm file");
    goto end;
  }
  if (my_rename(tmp, from, MYF(MY_WME)))
  {
    pthread_mutex_lock(&LOCK_open);
    unlock_table_name(thd, table_list);
    pthread_mutex_unlock(&LOCK_open);
    error= send_check_errmsg(thd, table_list, "repair",
			     "Failed restoring .MYD file");
    goto end;
  }

  /*
    Now we should be able to open the partially repaired table
    to finish the repair in the handler later on.
  */
  pthread_mutex_lock(&LOCK_open);
  if (reopen_name_locked_table(thd, table_list, TRUE))
  {
    unlock_table_name(thd, table_list);
    pthread_mutex_unlock(&LOCK_open);
    error= send_check_errmsg(thd, table_list, "repair",
                             "Failed to open partially repaired table");
    goto end;
  }
  pthread_mutex_unlock(&LOCK_open);

end:
  if (table == &tmp_table)
  {
    pthread_mutex_lock(&LOCK_open);
    closefrm(table, 1);				// Free allocated memory
    pthread_mutex_unlock(&LOCK_open);
  }
  DBUG_RETURN(error);
}



/*
  RETURN VALUES
    FALSE Message sent to net (admin operation went ok)
    TRUE  Message should be sent by caller 
          (admin operation or network communication failed)
*/
static bool mysql_admin_table(THD* thd, TABLE_LIST* tables,
                              HA_CHECK_OPT* check_opt,
                              const char *operator_name,
                              thr_lock_type lock_type,
                              bool open_for_modify,
                              bool no_warnings_for_error,
                              uint extra_open_options,
                              int (*prepare_func)(THD *, TABLE_LIST *,
                                                  HA_CHECK_OPT *),
                              int (handler::*operator_func)(THD *,
                                                            HA_CHECK_OPT *),
                              int (view_operator_func)(THD *, TABLE_LIST*))
{
  TABLE_LIST *table;
  SELECT_LEX *select= &thd->lex->select_lex;
  List<Item> field_list;
  Item *item;
  Protocol *protocol= thd->protocol;
  LEX *lex= thd->lex;
  int result_code, disable_logs= 0;
  DBUG_ENTER("mysql_admin_table");

  if (end_active_trans(thd))
    DBUG_RETURN(1);
  field_list.push_back(item = new Item_empty_string("Table", NAME_CHAR_LEN*2));
  item->maybe_null = 1;
  field_list.push_back(item = new Item_empty_string("Op", 10));
  item->maybe_null = 1;
  field_list.push_back(item = new Item_empty_string("Msg_type", 10));
  item->maybe_null = 1;
  field_list.push_back(item = new Item_empty_string("Msg_text", 255));
  item->maybe_null = 1;
  if (protocol->send_fields(&field_list,
                            Protocol::SEND_NUM_ROWS | Protocol::SEND_EOF))
    DBUG_RETURN(TRUE);

  mysql_ha_flush(thd, tables, MYSQL_HA_CLOSE_FINAL, FALSE);
  for (table= tables; table; table= table->next_local)
  {
    char table_name[NAME_LEN*2+2];
    char* db = table->db;
    bool fatal_error=0;

    strxmov(table_name, db, ".", table->table_name, NullS);
    thd->open_options|= extra_open_options;
    table->lock_type= lock_type;
    /* open only one table from local list of command */
    {
      TABLE_LIST *save_next_global, *save_next_local;
      save_next_global= table->next_global;
      table->next_global= 0;
      save_next_local= table->next_local;
      table->next_local= 0;
      select->table_list.first= (byte*)table;
      /*
        Time zone tables and SP tables can be add to lex->query_tables list,
        so it have to be prepared.
        TODO: Investigate if we can put extra tables into argument instead of
        using lex->query_tables
      */
      lex->query_tables= table;
      lex->query_tables_last= &table->next_global;
      lex->query_tables_own_last= 0;
      thd->no_warnings_for_error= no_warnings_for_error;
      if (view_operator_func == NULL)
        table->required_type=FRMTYPE_TABLE;

      /*
        If we want to perform an admin operation on the log table
        (E.g. rename) and lock_type >= TL_READ_NO_INSERT disable
        log tables
      */

      if (check_if_log_table(table->db_length, table->db,
                             table->table_name_length,
                             table->table_name, 1) &&
          lock_type >= TL_READ_NO_INSERT)
      {
        disable_logs= 1;
        logger.lock();
        logger.tmp_close_log_tables(thd);
      }

      open_and_lock_tables(thd, table);
      thd->no_warnings_for_error= 0;
      table->next_global= save_next_global;
      table->next_local= save_next_local;
      thd->open_options&= ~extra_open_options;
    }
    if (prepare_func)
    {
      switch ((*prepare_func)(thd, table, check_opt)) {
      case  1:           // error, message written to net
        ha_autocommit_or_rollback(thd, 1);
        close_thread_tables(thd);
        continue;
      case -1:           // error, message could be written to net
        goto err;
      default:           // should be 0 otherwise
        ;
      }
    }

    /*
      CHECK TABLE command is only command where VIEW allowed here and this
      command use only temporary teble method for VIEWs resolving => there
      can't be VIEW tree substitition of join view => if opening table
      succeed then table->table will have real TABLE pointer as value (in
      case of join view substitution table->table can be 0, but here it is
      impossible)
    */
    if (!table->table)
    {
      char buf[ERRMSGSIZE+ERRMSGSIZE+2];
      const char *err_msg;
      protocol->prepare_for_resend();
      protocol->store(table_name, system_charset_info);
      protocol->store(operator_name, system_charset_info);
      protocol->store(STRING_WITH_LEN("error"), system_charset_info);
      if (!(err_msg=thd->net.last_error))
	err_msg=ER(ER_CHECK_NO_SUCH_TABLE);
      /* if it was a view will check md5 sum */
      if (table->view &&
          view_checksum(thd, table) == HA_ADMIN_WRONG_CHECKSUM)
      {
        strxmov(buf, err_msg, "; ", ER(ER_VIEW_CHECKSUM), NullS);
        err_msg= (const char *)buf;
      }
      protocol->store(err_msg, system_charset_info);
      lex->cleanup_after_one_table_open();
      thd->clear_error();
      /*
        View opening can be interrupted in the middle of process so some
        tables can be left opening
      */
      ha_autocommit_or_rollback(thd, 1);
      close_thread_tables(thd);
      lex->reset_query_tables_list(FALSE);
      if (protocol->write())
	goto err;
      continue;
    }

    if (table->view)
    {
      result_code= (*view_operator_func)(thd, table);
      goto send_result;
    }

    if ((table->table->db_stat & HA_READ_ONLY) && open_for_modify)
    {
      char buff[FN_REFLEN + MYSQL_ERRMSG_SIZE];
      uint length;
      protocol->prepare_for_resend();
      protocol->store(table_name, system_charset_info);
      protocol->store(operator_name, system_charset_info);
      protocol->store(STRING_WITH_LEN("error"), system_charset_info);
      length= my_snprintf(buff, sizeof(buff), ER(ER_OPEN_AS_READONLY),
                          table_name);
      protocol->store(buff, length, system_charset_info);
      ha_autocommit_or_rollback(thd, 0);
      close_thread_tables(thd);
      lex->reset_query_tables_list(FALSE);
      table->table=0;				// For query cache
      if (protocol->write())
	goto err;
      continue;
    }

    /* Close all instances of the table to allow repair to rename files */
    if (lock_type == TL_WRITE && table->table->s->version &&
        !table->table->s->log_table)
    {
      pthread_mutex_lock(&LOCK_open);
      const char *old_message=thd->enter_cond(&COND_refresh, &LOCK_open,
					      "Waiting to get writelock");
      mysql_lock_abort(thd,table->table, TRUE);
      remove_table_from_cache(thd, table->table->s->db.str,
                              table->table->s->table_name.str,
                              RTFC_WAIT_OTHER_THREAD_FLAG |
                              RTFC_CHECK_KILLED_FLAG);
      thd->exit_cond(old_message);
      if (thd->killed)
	goto err;
      /* Flush entries in the query cache involving this table. */
      query_cache_invalidate3(thd, table->table, 0);
      open_for_modify= 0;
    }

    if (table->table->s->crashed && operator_func == &handler::ha_check)
    {
      protocol->prepare_for_resend();
      protocol->store(table_name, system_charset_info);
      protocol->store(operator_name, system_charset_info);
      protocol->store(STRING_WITH_LEN("warning"), system_charset_info);
      protocol->store(STRING_WITH_LEN("Table is marked as crashed"),
                      system_charset_info);
      if (protocol->write())
        goto err;
    }

    if (operator_func == &handler::ha_repair)
    {
      if ((table->table->file->check_old_types() == HA_ADMIN_NEEDS_ALTER) ||
          (table->table->file->ha_check_for_upgrade(check_opt) ==
           HA_ADMIN_NEEDS_ALTER))
      {
        ha_autocommit_or_rollback(thd, 1);
        close_thread_tables(thd);
        tmp_disable_binlog(thd); // binlogging is done by caller if wanted
        result_code= mysql_recreate_table(thd, table, 0);
        reenable_binlog(thd);
        goto send_result;
      }

    }

    result_code = (table->table->file->*operator_func)(thd, check_opt);

send_result:

    lex->cleanup_after_one_table_open();
    thd->clear_error();  // these errors shouldn't get client
    protocol->prepare_for_resend();
    protocol->store(table_name, system_charset_info);
    protocol->store(operator_name, system_charset_info);

send_result_message:

    DBUG_PRINT("info", ("result_code: %d", result_code));
    switch (result_code) {
    case HA_ADMIN_NOT_IMPLEMENTED:
      {
	char buf[ERRMSGSIZE+20];
	uint length=my_snprintf(buf, ERRMSGSIZE,
				ER(ER_CHECK_NOT_IMPLEMENTED), operator_name);
	protocol->store(STRING_WITH_LEN("note"), system_charset_info);
	protocol->store(buf, length, system_charset_info);
      }
      break;

    case HA_ADMIN_NOT_BASE_TABLE:
      {
        char buf[ERRMSGSIZE+20];
        uint length= my_snprintf(buf, ERRMSGSIZE,
                                 ER(ER_BAD_TABLE_ERROR), table_name);
        protocol->store(STRING_WITH_LEN("note"), system_charset_info);
        protocol->store(buf, length, system_charset_info);
      }
      break;

    case HA_ADMIN_OK:
      protocol->store(STRING_WITH_LEN("status"), system_charset_info);
      protocol->store(STRING_WITH_LEN("OK"), system_charset_info);
      break;

    case HA_ADMIN_FAILED:
      protocol->store(STRING_WITH_LEN("status"), system_charset_info);
      protocol->store(STRING_WITH_LEN("Operation failed"),
                      system_charset_info);
      break;

    case HA_ADMIN_REJECT:
      protocol->store(STRING_WITH_LEN("status"), system_charset_info);
      protocol->store(STRING_WITH_LEN("Operation need committed state"),
                      system_charset_info);
      open_for_modify= FALSE;
      break;

    case HA_ADMIN_ALREADY_DONE:
      protocol->store(STRING_WITH_LEN("status"), system_charset_info);
      protocol->store(STRING_WITH_LEN("Table is already up to date"),
                      system_charset_info);
      break;

    case HA_ADMIN_CORRUPT:
      protocol->store(STRING_WITH_LEN("error"), system_charset_info);
      protocol->store(STRING_WITH_LEN("Corrupt"), system_charset_info);
      fatal_error=1;
      break;

    case HA_ADMIN_INVALID:
      protocol->store(STRING_WITH_LEN("error"), system_charset_info);
      protocol->store(STRING_WITH_LEN("Invalid argument"),
                      system_charset_info);
      break;

    case HA_ADMIN_TRY_ALTER:
    {
      /*
        This is currently used only by InnoDB. ha_innobase::optimize() answers
        "try with alter", so here we close the table, do an ALTER TABLE,
        reopen the table and do ha_innobase::analyze() on it.
      */
      ha_autocommit_or_rollback(thd, 0);
      close_thread_tables(thd);
      TABLE_LIST *save_next_local= table->next_local,
                 *save_next_global= table->next_global;
      table->next_local= table->next_global= 0;
      tmp_disable_binlog(thd); // binlogging is done by caller if wanted
      result_code= mysql_recreate_table(thd, table, 0);
      reenable_binlog(thd);
      ha_autocommit_or_rollback(thd, 0);
      close_thread_tables(thd);
      if (!result_code) // recreation went ok
      {
        if ((table->table= open_ltable(thd, table, lock_type)) &&
            ((result_code= table->table->file->analyze(thd, check_opt)) > 0))
          result_code= 0; // analyze went ok
      }
      if (result_code) // either mysql_recreate_table or analyze failed
      {
        const char *err_msg;
        if ((err_msg= thd->net.last_error))
        {
          if (!thd->vio_ok())
          {
            sql_print_error(err_msg);
          }
          else
          {
            /* Hijack the row already in-progress. */
            protocol->store(STRING_WITH_LEN("error"), system_charset_info);
            protocol->store(err_msg, system_charset_info);
            (void)protocol->write();
            /* Start off another row for HA_ADMIN_FAILED */
            protocol->prepare_for_resend();
            protocol->store(table_name, system_charset_info);
            protocol->store(operator_name, system_charset_info);
          }
        }
      }
      result_code= result_code ? HA_ADMIN_FAILED : HA_ADMIN_OK;
      table->next_local= save_next_local;
      table->next_global= save_next_global;
      goto send_result_message;
    }
    case HA_ADMIN_WRONG_CHECKSUM:
    {
      protocol->store(STRING_WITH_LEN("note"), system_charset_info);
      protocol->store(ER(ER_VIEW_CHECKSUM), strlen(ER(ER_VIEW_CHECKSUM)),
                      system_charset_info);
      break;
    }

    case HA_ADMIN_NEEDS_UPGRADE:
    case HA_ADMIN_NEEDS_ALTER:
    {
      char buf[ERRMSGSIZE];
      uint length;

      protocol->store(STRING_WITH_LEN("error"), system_charset_info);
      length=my_snprintf(buf, ERRMSGSIZE, ER(ER_TABLE_NEEDS_UPGRADE), table->table_name);
      protocol->store(buf, length, system_charset_info);
      fatal_error=1;
      break;
    }

    default:				// Probably HA_ADMIN_INTERNAL_ERROR
      {
        char buf[ERRMSGSIZE+20];
        uint length=my_snprintf(buf, ERRMSGSIZE,
                                "Unknown - internal error %d during operation",
                                result_code);
        protocol->store(STRING_WITH_LEN("error"), system_charset_info);
        protocol->store(buf, length, system_charset_info);
        fatal_error=1;
        break;
      }
    }
    if (table->table)
    {
      /* in the below check we do not refresh the log tables */
      if (fatal_error)
        table->table->s->version=0;               // Force close of table
      else if (open_for_modify && !table->table->s->log_table)
      {
        if (table->table->s->tmp_table)
          table->table->file->info(HA_STATUS_CONST);
        else
        {
          pthread_mutex_lock(&LOCK_open);
          remove_table_from_cache(thd, table->table->s->db.str,
                                  table->table->s->table_name.str, RTFC_NO_FLAG);
          pthread_mutex_unlock(&LOCK_open);
        }
        /* May be something modified consequently we have to invalidate cache */
        query_cache_invalidate3(thd, table->table, 0);
      }
    }
    ha_autocommit_or_rollback(thd, 0);
    close_thread_tables(thd);
    table->table=0;				// For query cache
    if (protocol->write())
      goto err;
  }

  send_eof(thd);
  if (disable_logs)
  {
    if (logger.reopen_log_tables())
      my_error(ER_CANT_ACTIVATE_LOG, MYF(0));
    logger.unlock();
  }
  DBUG_RETURN(FALSE);

 err:
  ha_autocommit_or_rollback(thd, 1);
  close_thread_tables(thd);			// Shouldn't be needed
  /* enable logging back if needed */
  if (disable_logs)
  {
    if (logger.reopen_log_tables())
      my_error(ER_CANT_ACTIVATE_LOG, MYF(0));
    logger.unlock();
  }
  if (table)
    table->table=0;
  DBUG_RETURN(TRUE);
}


bool mysql_backup_table(THD* thd, TABLE_LIST* table_list)
{
  DBUG_ENTER("mysql_backup_table");
  DBUG_RETURN(mysql_admin_table(thd, table_list, 0,
				"backup", TL_READ, 0, 0, 0, 0,
				&handler::backup, 0));
}


bool mysql_restore_table(THD* thd, TABLE_LIST* table_list)
{
  DBUG_ENTER("mysql_restore_table");
  DBUG_RETURN(mysql_admin_table(thd, table_list, 0,
				"restore", TL_WRITE, 1, 1, 0,
				&prepare_for_restore,
				&handler::restore, 0));
}


bool mysql_repair_table(THD* thd, TABLE_LIST* tables, HA_CHECK_OPT* check_opt)
{
  DBUG_ENTER("mysql_repair_table");
  DBUG_RETURN(mysql_admin_table(thd, tables, check_opt,
				"repair", TL_WRITE, 1,
                                test(check_opt->sql_flags & TT_USEFRM),
                                HA_OPEN_FOR_REPAIR,
				&prepare_for_repair,
				&handler::ha_repair, 0));
}


bool mysql_optimize_table(THD* thd, TABLE_LIST* tables, HA_CHECK_OPT* check_opt)
{
  DBUG_ENTER("mysql_optimize_table");
  DBUG_RETURN(mysql_admin_table(thd, tables, check_opt,
				"optimize", TL_WRITE, 1,0,0,0,
				&handler::optimize, 0));
}


/*
  Assigned specified indexes for a table into key cache

  SYNOPSIS
    mysql_assign_to_keycache()
    thd		Thread object
    tables	Table list (one table only)

  RETURN VALUES
   FALSE ok
   TRUE  error
*/

bool mysql_assign_to_keycache(THD* thd, TABLE_LIST* tables,
			     LEX_STRING *key_cache_name)
{
  HA_CHECK_OPT check_opt;
  KEY_CACHE *key_cache;
  DBUG_ENTER("mysql_assign_to_keycache");

  check_opt.init();
  pthread_mutex_lock(&LOCK_global_system_variables);
  if (!(key_cache= get_key_cache(key_cache_name)))
  {
    pthread_mutex_unlock(&LOCK_global_system_variables);
    my_error(ER_UNKNOWN_KEY_CACHE, MYF(0), key_cache_name->str);
    DBUG_RETURN(TRUE);
  }
  pthread_mutex_unlock(&LOCK_global_system_variables);
  check_opt.key_cache= key_cache;
  DBUG_RETURN(mysql_admin_table(thd, tables, &check_opt,
				"assign_to_keycache", TL_READ_NO_INSERT, 0, 0,
				0, 0, &handler::assign_to_keycache, 0));
}


/*
  Reassign all tables assigned to a key cache to another key cache

  SYNOPSIS
    reassign_keycache_tables()
    thd		Thread object
    src_cache	Reference to the key cache to clean up
    dest_cache	New key cache

  NOTES
    This is called when one sets a key cache size to zero, in which
    case we have to move the tables associated to this key cache to
    the "default" one.

    One has to ensure that one never calls this function while
    some other thread is changing the key cache. This is assured by
    the caller setting src_cache->in_init before calling this function.

    We don't delete the old key cache as there may still be pointers pointing
    to it for a while after this function returns.

 RETURN VALUES
    0	  ok
*/

int reassign_keycache_tables(THD *thd, KEY_CACHE *src_cache,
			     KEY_CACHE *dst_cache)
{
  DBUG_ENTER("reassign_keycache_tables");

  DBUG_ASSERT(src_cache != dst_cache);
  DBUG_ASSERT(src_cache->in_init);
  src_cache->param_buff_size= 0;		// Free key cache
  ha_resize_key_cache(src_cache);
  ha_change_key_cache(src_cache, dst_cache);
  DBUG_RETURN(0);
}


/*
  Preload specified indexes for a table into key cache

  SYNOPSIS
    mysql_preload_keys()
    thd		Thread object
    tables	Table list (one table only)

  RETURN VALUES
    FALSE ok
    TRUE  error
*/

bool mysql_preload_keys(THD* thd, TABLE_LIST* tables)
{
  DBUG_ENTER("mysql_preload_keys");
  /*
    We cannot allow concurrent inserts. The storage engine reads
    directly from the index file, bypassing the cache. It could read
    outdated information if parallel inserts into cache blocks happen.
  */
  DBUG_RETURN(mysql_admin_table(thd, tables, 0,
				"preload_keys", TL_READ_NO_INSERT, 0, 0, 0, 0,
				&handler::preload_keys, 0));
}


/*
  Create a table identical to the specified table

  SYNOPSIS
    mysql_create_like_table()
    thd		Thread object
    table	Table list (one table only)
    create_info Create info
    table_ident Src table_ident

  RETURN VALUES
    FALSE OK
    TRUE  error
*/

bool mysql_create_like_table(THD* thd, TABLE_LIST* table,
                             HA_CREATE_INFO *lex_create_info,
                             Table_ident *table_ident)
{
  TABLE *tmp_table, *name_lock= 0;
  char src_path[FN_REFLEN], dst_path[FN_REFLEN];
  char src_table_name_buff[FN_REFLEN], src_db_name_buff[FN_REFLEN];
  uint dst_path_length;
  char *db= table->db;
  char *table_name= table->table_name;
  char *src_db;
  char *src_table= table_ident->table.str;
  int  err;
  bool res= TRUE;
  enum legacy_db_type not_used;
  HA_CREATE_INFO *create_info;
#ifdef WITH_PARTITION_STORAGE_ENGINE
  char tmp_path[FN_REFLEN];
#endif
  TABLE_LIST src_tables_list;
  DBUG_ENTER("mysql_create_like_table");

  if (!(create_info= copy_create_info(lex_create_info)))
  {
    DBUG_RETURN(TRUE);
  }
  DBUG_ASSERT(table_ident->db.str); /* Must be set in the parser */
  src_db= table_ident->db.str;

  /*
    Validate the source table
  */
  if (check_string_char_length(&table_ident->table, "", NAME_CHAR_LEN,
                               system_charset_info, 1) ||
      (table_ident->table.length &&
       check_table_name(src_table,table_ident->table.length)))
  {
    my_error(ER_WRONG_TABLE_NAME, MYF(0), src_table);
    DBUG_RETURN(TRUE);
  }
  if (!src_db || check_db_name(&table_ident->db))
  {
    my_error(ER_WRONG_DB_NAME, MYF(0), src_db ? src_db : "NULL");
    DBUG_RETURN(-1);
  }

  if ((tmp_table= find_temporary_table(thd, src_db, src_table)))
    strxmov(src_path, tmp_table->s->path.str, reg_ext, NullS);
  else
  {
    build_table_filename(src_path, sizeof(src_path),
                         src_db, src_table, reg_ext, 0);
    /* Resolve symlinks (for windows) */
    unpack_filename(src_path, src_path);
    if (lower_case_table_names)
      my_casedn_str(files_charset_info, src_path);
    if (access(src_path, F_OK))
    {
      my_error(ER_BAD_TABLE_ERROR, MYF(0), src_table);
      goto err;
    }
  }

  /* 
     create like should be not allowed for Views, Triggers, ... 
  */
  if (mysql_frm_type(thd, src_path, &not_used) != FRMTYPE_TABLE)
  {
    my_error(ER_WRONG_OBJECT, MYF(0), src_db, src_table, "BASE TABLE");
    goto err;
  }

  if (lower_case_table_names)
  {
    if (src_db)
    {
      strmake(src_db_name_buff, src_db,
              min(sizeof(src_db_name_buff) - 1, table_ident->db.length));
      my_casedn_str(files_charset_info, src_db_name_buff);
      src_db= src_db_name_buff;
    }
    if (src_table)
    {
      strmake(src_table_name_buff, src_table,
              min(sizeof(src_table_name_buff) - 1, table_ident->table.length));
      my_casedn_str(files_charset_info, src_table_name_buff);
      src_table= src_table_name_buff;
    }
  }

  bzero((gptr)&src_tables_list, sizeof(src_tables_list));
  src_tables_list.db= src_db;
  src_tables_list.db_length= table_ident->db.length;
  src_tables_list.lock_type= TL_READ;
  src_tables_list.table_name= src_table;
  src_tables_list.alias= src_table;

  if (simple_open_n_lock_tables(thd, &src_tables_list))
    DBUG_RETURN(TRUE);

  /*
    Validate the destination table

    skip the destination table name checking as this is already
    validated.
  */
  if (create_info->options & HA_LEX_CREATE_TMP_TABLE)
  {
    if (find_temporary_table(thd, db, table_name))
      goto table_exists;
    dst_path_length= build_tmptable_filename(thd, dst_path, sizeof(dst_path));
    create_info->table_options|= HA_CREATE_DELAY_KEY_WRITE;
  }
  else
  {
    if (lock_table_name_if_not_cached(thd, db, table_name, &name_lock))
      goto err;
    if (!name_lock)
      goto table_exists;
    dst_path_length= build_table_filename(dst_path, sizeof(dst_path),
                                          db, table_name, reg_ext, 0);
    if (!access(dst_path, F_OK))
      goto table_exists;
  }

  /*
    Create a new table by copying from source table
  */
  if (my_copy(src_path, dst_path, MYF(MY_DONT_OVERWRITE_FILE)))
  {
    if (my_errno == ENOENT)
      my_error(ER_BAD_DB_ERROR,MYF(0),db);
    else
      my_error(ER_CANT_CREATE_FILE,MYF(0),dst_path,my_errno);
    goto err;
  }

  /*
    As mysql_truncate don't work on a new table at this stage of
    creation, instead create the table directly (for both normal
    and temporary tables).
  */
#ifdef WITH_PARTITION_STORAGE_ENGINE
  /*
    For partitioned tables we need to copy the .par file as well since
    it is used in open_table_def to even be able to create a new handler.
    There is no way to find out here if the original table is a
    partitioned table so we copy the file and ignore any errors.
  */
  fn_format(tmp_path, dst_path, reg_ext, ".par", MYF(MY_REPLACE_EXT));
  strmov(dst_path, tmp_path);
  fn_format(tmp_path, src_path, reg_ext, ".par", MYF(MY_REPLACE_EXT));
  strmov(src_path, tmp_path);
  my_copy(src_path, dst_path, MYF(MY_DONT_OVERWRITE_FILE));
#endif
  dst_path[dst_path_length - reg_ext_length]= '\0';  // Remove .frm
  pthread_mutex_lock(&LOCK_open);  
  err= ha_create_table(thd, dst_path, db, table_name, create_info, 1);
  pthread_mutex_unlock(&LOCK_open);
  if (create_info->options & HA_LEX_CREATE_TMP_TABLE)
  {
    if (err || !open_temporary_table(thd, dst_path, db, table_name, 1,
                                     OTM_OPEN))
    {
      (void) rm_temporary_table(create_info->db_type,
				dst_path); /* purecov: inspected */
      goto err;     /* purecov: inspected */
    }
  }
  else if (err)
  {
    (void) quick_rm_table(create_info->db_type, db,
			  table_name, 0); /* purecov: inspected */
    goto err;	    /* purecov: inspected */
  }

  /*
    We have to write the query before we unlock the tables.
  */
  if (thd->current_stmt_binlog_row_based)
  {
    /*
       Since temporary tables are not replicated under row-based
       replication, CREATE TABLE ... LIKE ... needs special
       treatement.  We have four cases to consider, according to the
       following decision table:

           ==== ========= ========= ==============================
           Case    Target    Source Write to binary log
           ==== ========= ========= ==============================
           1       normal    normal Original statement
           2       normal temporary Generated statement
           3    temporary    normal Nothing
           4    temporary temporary Nothing
           ==== ========= ========= ==============================

       The variable 'tmp_table' below is used to see if the source
       table is a temporary table: if it is set, then the source table
       was a temporary table and we can take apropriate actions.
    */
    if (!(create_info->options & HA_LEX_CREATE_TMP_TABLE))
    {
      if (tmp_table)                            // Case 2
      {
        char buf[2048];
        String query(buf, sizeof(buf), system_charset_info);
        query.length(0);  // Have to zero it since constructor doesn't

        /*
          Here we open the destination table, on which we already have
          name-lock. This is needed for store_create_info() to work.
          The table will be closed by unlink_open_table() at the end
          of this function.
        */
        table->table= name_lock;
        VOID(pthread_mutex_lock(&LOCK_open));
        if (reopen_name_locked_table(thd, table, FALSE))
        {
          VOID(pthread_mutex_unlock(&LOCK_open));
          goto err;
        }
        VOID(pthread_mutex_unlock(&LOCK_open));

        IF_DBUG(int result=) store_create_info(thd, table, &query,
                                               create_info);

        DBUG_ASSERT(result == 0); // store_create_info() always return 0
        write_bin_log(thd, TRUE, query.ptr(), query.length());
      }
      else                                      // Case 1
        write_bin_log(thd, TRUE, thd->query, thd->query_length);
    }
    /*
      Case 3 and 4 does nothing under RBR
    */
  }
  else
    write_bin_log(thd, TRUE, thd->query, thd->query_length);

  res= FALSE;
  goto err;

table_exists:
  if (create_info->options & HA_LEX_CREATE_IF_NOT_EXISTS)
  {
    char warn_buff[MYSQL_ERRMSG_SIZE];
    my_snprintf(warn_buff, sizeof(warn_buff),
		ER(ER_TABLE_EXISTS_ERROR), table_name);
    push_warning(thd, MYSQL_ERROR::WARN_LEVEL_NOTE,
		 ER_TABLE_EXISTS_ERROR,warn_buff);
    res= FALSE;
  }
  else
    my_error(ER_TABLE_EXISTS_ERROR, MYF(0), table_name);

err:
  if (name_lock)
  {
    pthread_mutex_lock(&LOCK_open);
    unlink_open_table(thd, name_lock, FALSE);
    pthread_mutex_unlock(&LOCK_open);
  }
  DBUG_RETURN(res);
}


bool mysql_analyze_table(THD* thd, TABLE_LIST* tables, HA_CHECK_OPT* check_opt)
{
  thr_lock_type lock_type = TL_READ_NO_INSERT;

  DBUG_ENTER("mysql_analyze_table");
  DBUG_RETURN(mysql_admin_table(thd, tables, check_opt,
				"analyze", lock_type, 1, 0, 0, 0,
				&handler::analyze, 0));
}


bool mysql_check_table(THD* thd, TABLE_LIST* tables,HA_CHECK_OPT* check_opt)
{
  thr_lock_type lock_type = TL_READ_NO_INSERT;

  DBUG_ENTER("mysql_check_table");
  DBUG_RETURN(mysql_admin_table(thd, tables, check_opt,
				"check", lock_type,
				0, HA_OPEN_FOR_REPAIR, 0, 0,
				&handler::ha_check, &view_checksum));
}


/* table_list should contain just one table */
static int
mysql_discard_or_import_tablespace(THD *thd,
                                   TABLE_LIST *table_list,
                                   enum tablespace_op_type tablespace_op)
{
  TABLE *table;
  my_bool discard;
  int error;
  DBUG_ENTER("mysql_discard_or_import_tablespace");

  /*
    Note that DISCARD/IMPORT TABLESPACE always is the only operation in an
    ALTER TABLE
  */

  thd->proc_info="discard_or_import_tablespace";

  discard= test(tablespace_op == DISCARD_TABLESPACE);

 /*
   We set this flag so that ha_innobase::open and ::external_lock() do
   not complain when we lock the table
 */
  thd->tablespace_op= TRUE;
  if (!(table=open_ltable(thd,table_list,TL_WRITE)))
  {
    thd->tablespace_op=FALSE;
    DBUG_RETURN(-1);
  }

  error=table->file->discard_or_import_tablespace(discard);

  thd->proc_info="end";

  if (error)
    goto err;

  /*
    The 0 in the call below means 'not in a transaction', which means
    immediate invalidation; that is probably what we wish here
  */
  query_cache_invalidate3(thd, table_list, 0);

  /* The ALTER TABLE is always in its own transaction */
  error = ha_commit_stmt(thd);
  if (ha_commit(thd))
    error=1;
  if (error)
    goto err;
  write_bin_log(thd, FALSE, thd->query, thd->query_length);

err:
  ha_autocommit_or_rollback(thd, error);
  close_thread_tables(thd);
  thd->tablespace_op=FALSE;
  
  if (error == 0)
  {
    send_ok(thd);
    DBUG_RETURN(0);
  }

  table->file->print_error(error, MYF(0));
    
  DBUG_RETURN(-1);
}

/*
  Copy all changes detected by parser to the HA_ALTER_FLAGS
*/
void setup_alter_table_flags(ALTER_INFO* alter_info,
                             HA_ALTER_FLAGS *alter_flags)
{
  uint flags= alter_info->flags;

  if (ALTER_ADD_COLUMN & flags)
    *alter_flags|= HA_ADD_COLUMN;
  if (ALTER_DROP_COLUMN & flags)
    *alter_flags|= HA_DROP_COLUMN;
  if (ALTER_RENAME & flags)
    *alter_flags|= HA_RENAME_TABLE;
  if (ALTER_CHANGE_COLUMN & flags)
  {
    if (ALTER_CHANGE_COLUMN_DEFAULT & flags)
      *alter_flags|= HA_ALTER_COLUMN_DEFAULT_VALUE;
    if (ALTER_COLUMN_STORAGE & flags)
      *alter_flags|= HA_ALTER_COLUMN_STORAGE;
    if (ALTER_COLUMN_FORMAT & flags)
      *alter_flags|= HA_ALTER_COLUMN_FORMAT;
  }
  if (ALTER_COLUMN_ORDER & flags)
    *alter_flags|= HA_ALTER_COLUMN_ORDER;
  if (ALTER_STORAGE & flags)
    *alter_flags|= HA_ALTER_STORAGE;
  if (ALTER_ROW_FORMAT & flags)
    *alter_flags|= HA_ALTER_ROW_FORMAT;
  if (ALTER_RECREATE & flags)
    *alter_flags|= HA_RECREATE;
  if (ALTER_ADD_PARTITION & flags)
    *alter_flags|= HA_ADD_PARTITION;
  if (ALTER_DROP_PARTITION & flags)
    *alter_flags|= HA_DROP_PARTITION;
  if (ALTER_COALESCE_PARTITION & flags)
    *alter_flags|= HA_COALESCE_PARTITION;
  if (ALTER_REORGANIZE_PARTITION & flags)
    *alter_flags|= HA_REORGANIZE_PARTITION;
  if (ALTER_PARTITION & flags)
    *alter_flags|= HA_ALTER_PARTITION;
  if (ALTER_FOREIGN_KEY & flags)
    *alter_flags|= HA_ALTER_FOREIGN_KEY;
}

/*
  SYNOPSIS
    compare_tables()
      thd                       Thread
      table                     The original table.
      create_list               The fields for the new table.
      create_info               Create options for the new table.
      alter_info                Alter options.
      order_num                 Number of order list elements.
      varchar                   Table contains varchar (to be removed?)
      alter_table_flags   OUT   Flags that indicate what will be changed
      alter_table_info    OUT   Data structures needed for on-line alter
      table_changes       OUT   Information about particular change

  DESCRIPTION
    'table' (first argument) contains information of the original
    table, which includes all corresponding parts that the new
    table has in arguments create_list, key_list and create_info.

    By comparing the changes between the original and new table
    we can determine how much it has changed after ALTER TABLE
    and whether we need to make a copy of the table, or just change
    the .frm file.

   Mark any changes detected in the alter_table_flags.

    If there are no data changes, but index changes, 'index_drop_buffer'
    and/or 'index_add_buffer' are populated with offsets into
    table->key_info or key_info_buffer respectively for the indexes
    that need to be dropped and/or (re-)created.
*/

static void compare_tables(THD *thd, TABLE *table,
                           List<create_field> *create_list,
                           HA_CREATE_INFO *create_info,
                           ALTER_INFO *alter_info, uint order_num,
                           bool varchar, HA_ALTER_FLAGS *alter_flags,
                           HA_ALTER_INFO *alter_table_info,
                           uint *table_changes)
{
  Field **f_ptr, *field;
  uint tmp= 0;
  List_iterator_fast<create_field> new_field_it(*create_list);
  create_field *new_field;
  KEY_PART_INFO *key_part;
  KEY_PART_INFO *end;
  DBUG_ENTER("compare_tables");

  /*
    First we setup alter_table_flags based on what was detected
    by parser
  */
  setup_alter_table_flags(alter_info, alter_flags);

#ifndef DBUG_OFF
  {
    char dbug_string[HA_MAX_ALTER_FLAGS+1];
    alter_flags->print(dbug_string);
    DBUG_PRINT("info", ("alter_flags:  %s", (char *) dbug_string));
  }
#endif

  /*
    Some very basic checks. If number of fields changes, or the
    handler, we need to run full ALTER TABLE. In the future
    new fields can be added and old dropped without copy, but
    not yet.

    Test also that engine was not given during ALTER TABLE, or
    we are force to run regular alter table (copy).
    E.g. ALTER TABLE tbl_name ENGINE=MyISAM.

    For the following ones we also want to run regular alter table:
    ALTER TABLE tbl_name ORDER BY ..
    ALTER TABLE tbl_name CONVERT TO CHARACTER SET ..

    At the moment we can't handle altering temporary tables without a copy.
    We also test if OPTIMIZE TABLE was given and was mapped to alter table.
    In that case we always do full copy.

    There was a bug prior to mysql-4.0.25. Number of null fields was
    calculated incorrectly. As a result frm and data files gets out of
    sync after fast alter table. There is no way to determine by which
    mysql version (in 4.0 and 4.1 branches) table was created, thus we
    disable fast alter table for all tables created by mysql versions
    prior to 5.0 branch.
    See BUG#6236.
  */
  if (table->s->fields != create_list->elements ||
      table->s->db_type() != create_info->db_type ||
      table->s->tmp_table ||
      create_info->used_fields & HA_CREATE_USED_ENGINE ||
      create_info->used_fields & HA_CREATE_USED_CHARSET ||
      create_info->used_fields & HA_CREATE_USED_DEFAULT_CHARSET ||
      (alter_info->flags & (ALTER_RECREATE | ALTER_FOREIGN_KEY)) ||
      order_num ||
      !table->s->mysql_version ||
      (table->s->frm_version < FRM_VER_TRUE_VARCHAR && varchar))
  {
    /*
       Check what has changed and set alter_flags
     */
    if (table->s->fields < create_list->elements)
      *alter_flags|= HA_ADD_COLUMN;
    else if (table->s->fields > create_list->elements)
      *alter_flags|= HA_DROP_COLUMN;
    if (create_info->db_type != table->s->db_type() ||
        create_info->used_fields & HA_CREATE_USED_ENGINE)
      *alter_flags|= HA_ALTER_STORAGE_ENGINE;
    if (create_info->used_fields & HA_CREATE_USED_CHARSET)
      *alter_flags|= HA_CHANGE_CHARACTER_SET;
    if (create_info->used_fields & HA_CREATE_USED_DEFAULT_CHARSET)
      *alter_flags|= HA_SET_DEFAULT_CHARACTER_SET;
    if (alter_info->flags & ALTER_RECREATE)
      *alter_flags|= HA_RECREATE;
    /* TODO check for ADD/DROP FOREIGN KEY */
    if (alter_info->flags & ALTER_FOREIGN_KEY)
      *alter_flags|=  HA_ALTER_FOREIGN_KEY;
    if (!table->s->mysql_version ||
        (table->s->frm_version < FRM_VER_TRUE_VARCHAR && varchar))
      *alter_flags|=  HA_ALTER_COLUMN_TYPE;
  }
  /*
    Go through fields and check if the original ones are compatible
    with new table.
  */
  for (f_ptr= table->field, new_field= new_field_it++;
       (new_field && (field= *f_ptr));
       f_ptr++, new_field= new_field_it++)
  {
    /* Make sure we have at least the default charset in use. */
    if (!new_field->charset)
      new_field->charset= create_info->default_table_charset;

    /* Don't pack rows in old tables if the user has requested this. */
    if (create_info->row_type == ROW_TYPE_DYNAMIC ||
        (new_field->flags & BLOB_FLAG) ||
        new_field->sql_type == MYSQL_TYPE_VARCHAR &&
        create_info->row_type != ROW_TYPE_FIXED)
      create_info->table_options|= HA_OPTION_PACK_RECORD;

    /*
      Check how fields have been modified
    */
    if (alter_info->flags & ALTER_CHANGE_COLUMN)
    {
      /* Evaluate changes bitmap and send to check_if_incompatible_data() */
      if (!(tmp= field->is_equal(new_field)))
        *alter_flags|= HA_ALTER_COLUMN_TYPE;

      /* Check if field was renamed */
      field->flags&= ~FIELD_IS_RENAMED;
      if (my_strcasecmp(system_charset_info,
                        field->field_name,
                        new_field->field_name))
      {
        field->flags|= FIELD_IS_RENAMED;
        *alter_flags|= HA_ALTER_COLUMN_NAME;
      }

      *table_changes|= tmp;
      if (tmp == IS_EQUAL_PACK_LENGTH)
        *alter_flags|= HA_ALTER_COLUMN_TYPE;

      /* Check that NULL behavior is same for old and new fields */
      if ((new_field->flags & NOT_NULL_FLAG) !=
          (uint) (field->flags & NOT_NULL_FLAG))
        *alter_flags|= HA_ALTER_COLUMN_NULLABLE;
    }

    /* Clear indexed marker */
    field->flags&= ~FIELD_IN_ADD_INDEX;
  }

  /*
    Go through any extra fields found
  */
  for (; new_field; new_field= new_field_it++)
  {
// ?
  }

  /*
    Go through keys and check if the original ones are compatible
    with new table.
  */
  KEY *table_key;
  KEY *table_key_end= table->key_info + table->s->keys;
  KEY *new_key;
  KEY *new_key_end=
       alter_table_info->key_info_buffer + alter_table_info->key_count;

  DBUG_PRINT("info", ("index count old: %d  new: %d",
                      table->s->keys, alter_table_info->key_count));
  /*
    Step through all keys of the old table and search matching new keys.
  */
  alter_table_info->index_drop_count= 0;
  alter_table_info->index_add_count= 0;
  for (table_key= table->key_info; table_key < table_key_end; table_key++)
  {
    KEY_PART_INFO *table_part;
    KEY_PART_INFO *table_part_end= table_key->key_part + table_key->key_parts;
    KEY_PART_INFO *new_part;

    /* Search a new key with the same name. */
    for (new_key= alter_table_info->key_info_buffer;
         new_key < new_key_end;
         new_key++)
    {
      if (! strcmp(table_key->name, new_key->name))
        break;
    }
    if (new_key >= new_key_end)
    {
      /* Key not found. Add the offset of the key to the drop buffer. */
      alter_table_info->index_drop_buffer
           [alter_table_info->index_drop_count++]=
           table_key - table->key_info;
      if (table_key->flags & HA_NOSAME)
      {
        /* Unique key. Check for "PRIMARY". */
        if (! my_strcasecmp(system_charset_info,
                            table_key->name, primary_key_name))
          *alter_flags|= HA_DROP_PK_INDEX;
        else
          *alter_flags|= HA_DROP_UNIQUE_INDEX;
      }
      else
        *alter_flags|= HA_DROP_INDEX;
      DBUG_PRINT("info", ("index dropped: '%s'", table_key->name));
      continue;
    }

    /* Check that the key types are compatible between old and new tables. */
    if ((table_key->algorithm != new_key->algorithm) ||
        ((table_key->flags & HA_KEYFLAG_MASK) !=
         (new_key->flags & HA_KEYFLAG_MASK)) ||
        (table_key->key_parts != new_key->key_parts))
    {
      if (table_key->flags & HA_NOSAME)
      {
        // Unique key. Check for "PRIMARY".
        if (! my_strcasecmp(system_charset_info,
                            table_key->name, primary_key_name))
          *alter_flags|= HA_ALTER_PK_INDEX;
        else
          *alter_flags|= HA_ALTER_UNIQUE_INDEX;
      }
      else
        *alter_flags|= HA_ALTER_INDEX;
      goto index_changed;
    }

    /*
      Check that the key parts remain compatible between the old and
      new tables.
    */
    for (table_part= table_key->key_part, new_part= new_key->key_part;
         table_part < table_part_end;
         table_part++, new_part++)
    {
      /*
        Key definition has changed if we are using a different field or
	if the used key part length is different. We know that the fields
        did not change. Comparing field numbers is sufficient.
      */
      if ((table_part->length != new_part->length) ||
          (table_part->fieldnr - 1 != new_part->fieldnr))
      {
        if (table_key->flags & HA_NOSAME)
        {
          /* Unique key. Check for "PRIMARY" */
          if (! my_strcasecmp(system_charset_info,
                              table_key->name, primary_key_name))
            *alter_flags|= HA_ALTER_PK_INDEX;
          else
            *alter_flags|= HA_ALTER_UNIQUE_INDEX;
        }
        else
          *alter_flags|= HA_ALTER_INDEX;
        goto index_changed;
      }
    }
    continue;

  index_changed:
    /* Key modified. Add the offset of the key to both buffers. */
    alter_table_info->index_drop_buffer
         [alter_table_info->index_drop_count++]=
         table_key - table->key_info;
    alter_table_info->index_add_buffer
         [alter_table_info->index_add_count++]=
         new_key - alter_table_info->key_info_buffer;
    key_part= new_key->key_part;
    end= key_part + new_key->key_parts;
    for(; key_part != end; key_part++)
    {
      // Mark field to be part of new key 
      if ((field= table->field[key_part->fieldnr]))
        field->flags|= FIELD_IN_ADD_INDEX;
    }
    DBUG_PRINT("info", ("index changed: '%s'", table_key->name));
  }
  /*end of for (; table_key < table_key_end;) */

  /*
    Step through all keys of the new table and find matching old keys.
  */
  for (new_key= alter_table_info->key_info_buffer;
       new_key < new_key_end;
       new_key++)
  {
    /* Search an old key with the same name. */
    for (table_key= table->key_info; table_key < table_key_end; table_key++)
    {
      if (! strcmp(table_key->name, new_key->name))
        break;
    }
    if (table_key >= table_key_end)
    {
      /* Key not found. Add the offset of the key to the add buffer. */
      alter_table_info->index_add_buffer
           [alter_table_info->index_add_count++]=
           new_key - alter_table_info->key_info_buffer;
      key_part= new_key->key_part;
      end= key_part + new_key->key_parts;
      for(; key_part != end; key_part++)
      {
        // Mark field to be part of new key 
        if ((field= table->field[key_part->fieldnr]))
          field->flags|= FIELD_IN_ADD_INDEX;
      }
      if (new_key->flags & HA_NOSAME)
      {
        /* Unique key. Check for "PRIMARY" */
        if (! my_strcasecmp(system_charset_info,
                            new_key->name, primary_key_name))
          *alter_flags|= HA_ADD_PK_INDEX;
        else
        *alter_flags|= HA_ADD_UNIQUE_INDEX;
      }
      else
        *alter_flags|= HA_ADD_INDEX;
      DBUG_PRINT("info", ("index added: '%s'", new_key->name));
    }
  }

#ifndef DBUG_OFF
  {
    char dbug_string[HA_MAX_ALTER_FLAGS+1];
    alter_flags->print(dbug_string);
    DBUG_PRINT("info", ("alter_flags:  %s", (char *) dbug_string));
  }
#endif

  DBUG_VOID_RETURN;
}


/*
  Manages enabling/disabling of indexes for ALTER TABLE

  SYNOPSIS
    alter_table_manage_keys()
      table                  Target table
      indexes_were_disabled  Whether the indexes of the from table
                             were disabled
      keys_onoff             ENABLE | DISABLE | LEAVE_AS_IS

  RETURN VALUES
    FALSE  OK
    TRUE   Error
*/

static
bool alter_table_manage_keys(TABLE *table, int indexes_were_disabled,
                             enum enum_enable_or_disable keys_onoff)
{
  int error= 0;
  DBUG_ENTER("alter_table_manage_keys");
  DBUG_PRINT("enter", ("table=%p were_disabled=%d on_off=%d",
             table, indexes_were_disabled, keys_onoff));

  switch (keys_onoff) {
  case ENABLE:
    error= table->file->enable_indexes(HA_KEY_SWITCH_NONUNIQ_SAVE);
    break;
  case LEAVE_AS_IS:
    if (!indexes_were_disabled)
      break;
    /* fall-through: disabled indexes */
  case DISABLE:
    error= table->file->disable_indexes(HA_KEY_SWITCH_NONUNIQ_SAVE);
  }

  if (error == HA_ERR_WRONG_COMMAND)
  {
    push_warning_printf(current_thd, MYSQL_ERROR::WARN_LEVEL_NOTE,
                        ER_ILLEGAL_HA, ER(ER_ILLEGAL_HA), table->s->table_name);
    error= 0;
  } else if (error)
    table->file->print_error(error, MYF(0));

  DBUG_RETURN(error);
}

int create_temporary_table(THD *thd,
                           TABLE *table,
                           char *new_db,
                           char *tmp_name,
                           HA_CREATE_INFO *create_info,
                           List<create_field> &create_list,
                           List<Key> &key_list,
                           bool db_changed)
{
  int error;
  char index_file[FN_REFLEN], data_file[FN_REFLEN];
  handlerton *old_db_type, *new_db_type;
  DBUG_ENTER("create_temporary_table");
  old_db_type= table->s->db_type();
  new_db_type= create_info->db_type;
  /*
    Handling of symlinked tables:
    If no rename:
      Create new data file and index file on the same disk as the
      old data and index files.
      Copy data.
      Rename new data file over old data file and new index file over
      old index file.
      Symlinks are not changed.

   If rename:
      Create new data file and index file on the same disk as the
      old data and index files.  Create also symlinks to point at
      the new tables.
      Copy data.
      At end, rename intermediate tables, and symlinks to intermediate
      table, to final table name.
      Remove old table and old symlinks

    If rename is made to another database:
      Create new tables in new database.
      Copy data.
      Remove old table and symlinks.
  */
  if (db_changed)		// Ignore symlink if db changed
  {
    if (create_info->index_file_name)
    {
      /* Fix index_file_name to have 'tmp_name' as basename */
      strmov(index_file, tmp_name);
      create_info->index_file_name=fn_same(index_file,
                                           create_info->index_file_name,
                                           1);
    }
    if (create_info->data_file_name)
    {
      /* Fix data_file_name to have 'tmp_name' as basename */
      strmov(data_file, tmp_name);
      create_info->data_file_name=fn_same(data_file,
                                          create_info->data_file_name,
                                          1);
    }
  }
  else
    create_info->data_file_name=create_info->index_file_name=0;

  if (new_db_type == old_db_type)
  {
    /*
       Table has not changed storage engine.
       If STORAGE and TABLESPACE have not been changed than copy them
       from the original table
    */
    if (!create_info->tablespace &&
        table->s->tablespace &&
        create_info->default_storage_media == HA_SM_DEFAULT)
      create_info->tablespace= table->s->tablespace;
    if (create_info->default_storage_media == HA_SM_DEFAULT)
      create_info->default_storage_media= table->s->default_storage_media;
   }

  /*
    Create a table with a temporary name.
    With create_info->frm_only == 1 this creates a .frm file only.
    We don't log the statement, it will be logged later.
  */
  tmp_disable_binlog(thd);
  error= mysql_create_table(thd, new_db, tmp_name,
                            create_info,create_list,key_list,1,0,0);
  reenable_binlog(thd);

DBUG_RETURN(error);
}

TABLE *create_altered_table(THD *thd,
                            TABLE *table,
                            char *new_db,
                            HA_CREATE_INFO *create_info,
                            List<create_field> &fields,
                            List<Key> &keys,
                            bool db_change)
{
  int error;
  HA_CREATE_INFO *altered_create_info;
  TABLE *altered_table;
  char tmp_name[80];
  char path[FN_REFLEN];
  DBUG_ENTER("create_altered_table");

  my_snprintf(tmp_name, sizeof(tmp_name), "%s-%lx_%lx",
              tmp_file_prefix, current_pid, thd->thread_id);
  if (!(altered_create_info= copy_create_info(create_info)))
    goto err;
  altered_create_info->options&= ~HA_LEX_CREATE_TMP_TABLE;
  altered_create_info->frm_only= 1;
  error= create_temporary_table(thd, table, new_db, tmp_name,
                                altered_create_info,
                                fields, keys, db_change);

  build_table_filename(path, sizeof(path), new_db, tmp_name, "",
                       FN_IS_TMP);
  altered_table= open_temporary_table(thd, path, new_db, tmp_name, 1,
                                      OTM_ALTER);
  DBUG_RETURN(altered_table);

 err:
  DBUG_RETURN(NULL);
}


/*
  If mysql_alter_table does not need to copy the table, it is
  either a fast alter table where the storage engine does not
  need to know about the change, only the frm will change,
  or the storage engine supports performing the alter table
  operation directly, on-line without mysql having to copy
  the table.
*/
int mysql_fast_or_online_alter_table(THD *thd,
                                     char *path,
                                     TABLE *table,
                                     TABLE *altered_table,
                                     HA_CREATE_INFO *create_info,
                                     HA_ALTER_INFO *alter_info,
                                     HA_ALTER_FLAGS *alter_table_flags,
                                     bool lock)
{
  int error= 0;
  DBUG_ENTER(" mysql_fast_or_online_alter_table");
  if ((error= table->file->alter_table_phase1(thd,
                                              altered_table,
                                              create_info,
                                              alter_info,
                                              alter_table_flags)))
  {
    goto err;
  }

  if ((error= table->file->alter_table_phase2(thd,
                                              altered_table,
                                              create_info,
                                              alter_info,
                                              alter_table_flags)))
  {
    goto err;
  }

  /*
    The final .frm file is already created as a temporary file
    and will be renamed to the original table name.
  */
  VOID(pthread_mutex_lock(&LOCK_open));
  if (mysql_rename_table(NULL,
			 altered_table->s->db.str,
                         altered_table->s->table_name.str,
			 table->s->db.str,
                         table->s->table_name.str, FN_FROM_IS_TMP))
  {
     error= 1;
     VOID(pthread_mutex_unlock(&LOCK_open));
     goto err;
  }
  /*
     Force all threads to re-open table
   */
  table->s->version= 0;
  close_cached_table(thd, table);
  VOID(pthread_mutex_unlock(&LOCK_open));

  broadcast_refresh();
  /*
    The ALTER TABLE is always in its own transaction.
    Commit must not be called while LOCK_open is locked. It could call
    wait_if_global_read_lock(), which could create a deadlock if called
    with LOCK_open.
  */
  error= ha_commit_stmt(thd);
  if (ha_commit(thd))
    error=1;
  if (error)
    goto err;
  thd->proc_info="end";

 err:
  DBUG_RETURN(error);
}


/*
  Alter table

  SYNOPSIS
    mysql_alter_table()
      thd              Thread handle
      new_db           If there is a RENAME clause
      new_name         If there is a RENAME clause
      lex_create_info  Information from the parsing phase. Since some
                       clauses are common to CREATE and ALTER TABLE, the
                       data is stored in lex->create_info. The non-common
                       is stored in lex->alter_info.
      table_list       The table to change.
      fields           lex->create_list - List of fields to be changed,
                       added or dropped.
      keys             lex->key_list - List of keys to be changed, added or
                       dropped.
      order_num        How many ORDER BY fields has been specified.
      order            List of fields to ORDER BY.
      ignore           Whether we have ALTER IGNORE TABLE
      alter_info       Information from the parsing phase specific to ALTER
                       TABLE and not shared with CREATE TABLE.
      do_send_ok       Whether to call send_ok() on success.

  DESCRIPTION
    This is a veery long function and is everything but the kitchen sink :)
    It is used to alter a table and not only by ALTER TABLE but also
    CREATE|DROP INDEX are mapped on this function.

    When the ALTER TABLE statement just does a RENAME or ENABLE|DISABLE KEYS,
    or both, then this function short cuts its operation by renaming
    the table and/or enabling/disabling the keys. In this case, the FRM is
    not changed, directly by mysql_alter_table. However, if there is a
    RENAME + change of a field, or an index, the short cut is not used.
    See how `fields` is used to generate the new FRM regarding the structure
    of the fields. The same is done for the indices of the table.

    Important is the fact, that this function tries to do as little work as
    possible, by finding out whether a intermediate table is needed to copy
    data into and when finishing the altering to use it as the original table.
    For this reason the function compare_tables() is called, which decides
    based on all kind of data how similar are the new and the original
    tables. 

  RETURN VALUES
    FALSE  OK
    TRUE   Error
*/

bool mysql_alter_table(THD *thd,char *new_db, char *new_name,
                       HA_CREATE_INFO *lex_create_info,
                       TABLE_LIST *table_list,
                       List<create_field> &fields, List<Key> &keys,
                       uint order_num, ORDER *order, bool ignore,
                       ALTER_INFO *alter_info, bool do_send_ok)
{
<<<<<<< HEAD
  TABLE *table, *new_table= 0, *name_lock= 0;
  int error= 0;
  char tmp_name[80],old_name[32],new_name_buff[FN_REFLEN];
  char new_alias_buff[FN_REFLEN], *table_name, *db, *new_alias, *alias;
  char index_file[FN_REFLEN], data_file[FN_REFLEN];
=======
  TABLE *table,*new_table=0,*altered_table=0;
  int error= 0;
  char tmp_name[80],old_name[32],new_name_buff[FN_REFLEN];
  char new_alias_buff[FN_REFLEN], *table_name, *db, *new_alias, *alias;
>>>>>>> 5a888760
  char path[FN_REFLEN];
  char reg_path[FN_REFLEN+1];
  ha_rows copied= 0,deleted= 0;
  uint db_create_options, used_fields;
  handlerton *old_db_type, *new_db_type, *save_old_db_type;
  legacy_db_type table_type;
  HA_CREATE_INFO *create_info;
  frm_type_enum frm_type;
  HA_ALTER_FLAGS alter_table_flags;
  uint table_changes= IS_EQUAL_YES, need_copy_table= 0;
  bool no_table_reopen= FALSE, varchar= FALSE;
#ifdef WITH_PARTITION_STORAGE_ENGINE
  uint fast_alter_partition= 0;
  bool partition_changed= FALSE;
#endif
  List<create_field> prepared_create_list, prepared_create_list2;
  List<Key>          prepared_key_list, prepared_key_list2;;
  bool need_lock= TRUE;
  uint db_options= 0;
  bool committed= 0;
  HA_ALTER_INFO alter_table_info;
  DBUG_ENTER("mysql_alter_table");

  if (table_list && table_list->db && table_list->table_name)
  {
    int table_kind= 0;

    table_kind= check_if_log_table(table_list->db_length, table_list->db,
                                   table_list->table_name_length,
                                   table_list->table_name, 0);

    /* Disable alter of enabled log tables */
    if (table_kind && logger.is_log_table_enabled(table_kind))
    {
      my_error(ER_BAD_LOG_STATEMENT, MYF(0), "ALTER");
      DBUG_RETURN(TRUE);
    }

    /* Disable alter of log tables to unsupported engine */
    if (table_kind &&
        (lex_create_info->used_fields & HA_CREATE_USED_ENGINE) &&
        (!lex_create_info->db_type || /* unknown engine */
        !(lex_create_info->db_type->flags & HTON_SUPPORT_LOG_TABLES)))
    {
      my_error(ER_UNSUPORTED_LOG_ENGINE, MYF(0));
      DBUG_RETURN(TRUE);
    }
  }

  thd->proc_info="init";
  bzero((char*) &create_info,sizeof(create_info));
  if (!(create_info= copy_create_info(lex_create_info)))
  {
    DBUG_RETURN(TRUE);
  }
  table_name=table_list->table_name;
  alias= (lower_case_table_names == 2) ? table_list->alias : table_name;
  db=table_list->db;
  if (!new_db || !my_strcasecmp(table_alias_charset, new_db, db))
    new_db= db;
  build_table_filename(reg_path, sizeof(reg_path), db, table_name, reg_ext, 0);
  build_table_filename(path, sizeof(path), db, table_name, "", 0);

  used_fields=create_info->used_fields;

  mysql_ha_flush(thd, table_list, MYSQL_HA_CLOSE_FINAL, FALSE);

  /* DISCARD/IMPORT TABLESPACE is always alone in an ALTER TABLE */
  if (alter_info->tablespace_op != NO_TABLESPACE_OP)
    /* Conditionally writes to binlog. */
    DBUG_RETURN(mysql_discard_or_import_tablespace(thd,table_list,
						   alter_info->tablespace_op));
  strxnmov(new_name_buff, sizeof (new_name_buff) - 1, mysql_data_home, "/", db, 
           "/", table_name, reg_ext, NullS);
  (void) unpack_filename(new_name_buff, new_name_buff);
  if (lower_case_table_names != 2)
    my_casedn_str(files_charset_info, new_name_buff);
  frm_type= mysql_frm_type(thd, new_name_buff, &table_type);
  /* Rename a view */
  if (frm_type == FRMTYPE_VIEW && !(alter_info->flags & ~ALTER_RENAME))
  {
    /*
      Avoid problems with a rename on a table that we have locked or
      if the user is trying to to do this in a transcation context
    */

    if (thd->locked_tables || thd->active_transaction())
    {
      my_message(ER_LOCK_OR_ACTIVE_TRANSACTION,
                 ER(ER_LOCK_OR_ACTIVE_TRANSACTION), MYF(0));
      DBUG_RETURN(TRUE);
    }

    if (wait_if_global_read_lock(thd,0,1))
      DBUG_RETURN(TRUE);
    VOID(pthread_mutex_lock(&LOCK_open));
    if (lock_table_names(thd, table_list))
    {
      error= 1;
      goto view_err;
    }
    
    if (!do_rename(thd, table_list, new_db, new_name, new_name, 1))
    {
      if (mysql_bin_log.is_open())
      {
        thd->clear_error();
        Query_log_event qinfo(thd, thd->query, thd->query_length, 0, FALSE);
        mysql_bin_log.write(&qinfo);
      }
      send_ok(thd);
    }

    unlock_table_names(thd, table_list, (TABLE_LIST*) 0);

view_err:
    pthread_mutex_unlock(&LOCK_open);
    start_waiting_global_read_lock(thd);
    DBUG_RETURN(error);
  }
  if (!(table=open_ltable(thd,table_list,TL_WRITE_ALLOW_READ)))
    DBUG_RETURN(TRUE);
  table->use_all_columns();

  List_iterator<Alter_drop> drop_it(alter_info->drop_list);
  List_iterator<create_field> def_it(fields);
  List_iterator<Alter_column> alter_it(alter_info->alter_list);
  List<create_field> create_list;		// Add new fields here
  List<Key> key_list;				// Add new keys here
  List_iterator<create_field> find_it(create_list);
  List_iterator<Key> key_it(keys);
  List_iterator<create_field> field_it(create_list);
  List<key_part_spec> key_parts;

  KEY *key_info=table->key_info;

  /* Check that we are not trying to rename to an existing table */
  if (new_name)
  {
    DBUG_PRINT("info", ("new_db.new_name: '%s'.'%s'", new_db, new_name));
    strmov(new_name_buff,new_name);
    strmov(new_alias= new_alias_buff, new_name);
    if (lower_case_table_names)
    {
      if (lower_case_table_names != 2)
      {
	my_casedn_str(files_charset_info, new_name_buff);
	new_alias= new_name;			// Create lower case table name
      }
      my_casedn_str(files_charset_info, new_name);
    }
    if (new_db == db &&
	!my_strcasecmp(table_alias_charset, new_name_buff, table_name))
    {
      /*
	Source and destination table names are equal: make later check
	easier.
      */
      new_alias= new_name= table_name;
    }
    else
    {
      if (table->s->tmp_table != NO_TMP_TABLE)
      {
	if (find_temporary_table(thd,new_db,new_name_buff))
	{
	  my_error(ER_TABLE_EXISTS_ERROR, MYF(0), new_name_buff);
	  DBUG_RETURN(TRUE);
	}
      }
      else
      {
        if (lock_table_name_if_not_cached(thd, new_db, new_name, &name_lock))
          DBUG_RETURN(TRUE);
        if (!name_lock)
        {
	  my_error(ER_TABLE_EXISTS_ERROR, MYF(0), new_alias);
	  DBUG_RETURN(TRUE);
        }

        build_table_filename(new_name_buff, sizeof(new_name_buff),
                             new_db, new_name_buff, reg_ext, 0);
        if (!access(new_name_buff, F_OK))
	{
	  /* Table will be closed in do_command() */
	  my_error(ER_TABLE_EXISTS_ERROR, MYF(0), new_alias);
          goto err;
	}
      }
    }
  }
  else
  {
    new_alias= (lower_case_table_names == 2) ? alias : table_name;
    new_name= table_name;
  }

  old_db_type= table->s->db_type();
  if (!create_info->db_type)
  {
#ifdef WITH_PARTITION_STORAGE_ENGINE
    if (table->part_info &&
        create_info->used_fields & HA_CREATE_USED_ENGINE)
    {
      /*
        This case happens when the user specified
        ENGINE = x where x is a non-existing storage engine
        We set create_info->db_type to default_engine_type
        to ensure we don't change underlying engine type
        due to a erroneously given engine name.
      */
      create_info->db_type= table->part_info->default_engine_type;
    }
    else
#endif
      create_info->db_type= old_db_type;
  }

#ifdef WITH_PARTITION_STORAGE_ENGINE
  if (prep_alter_part_table(thd, table, alter_info, create_info, old_db_type,
                            &partition_changed, &fast_alter_partition))
    goto err;
#endif
  if (check_engine(thd, new_name, create_info))
    goto err;
  new_db_type= create_info->db_type;
  if (create_info->row_type == ROW_TYPE_NOT_USED)
    create_info->row_type= table->s->row_type;

  DBUG_PRINT("info", ("old type: %s  new type: %s",
             ha_resolve_storage_engine_name(old_db_type),
             ha_resolve_storage_engine_name(new_db_type)));
  if (ha_check_storage_engine_flag(old_db_type, HTON_ALTER_NOT_SUPPORTED) ||
      ha_check_storage_engine_flag(new_db_type, HTON_ALTER_NOT_SUPPORTED))
  {
    DBUG_PRINT("info", ("doesn't support alter"));
    my_error(ER_ILLEGAL_HA, MYF(0), table_name);
    goto err;
  }
  
  thd->proc_info="setup";
  if (!(alter_info->flags & ~(ALTER_RENAME | ALTER_KEYS_ONOFF)) &&
      !table->s->tmp_table) // no need to touch frm
  {
    switch (alter_info->keys_onoff) {
    case LEAVE_AS_IS:
      break;
    case ENABLE:
      /*
        wait_while_table_is_used() ensures that table being altered is
        opened only by this thread and that TABLE::TABLE_SHARE::version
        of TABLE object corresponding to this table is 0.
        The latter guarantees that no DML statement will open this table
        until ALTER TABLE finishes (i.e. until close_thread_tables())
        while the fact that the table is still open gives us protection
        from concurrent DDL statements.
      */
      VOID(pthread_mutex_lock(&LOCK_open));
      wait_while_table_is_used(thd, table, HA_EXTRA_FORCE_REOPEN);
      VOID(pthread_mutex_unlock(&LOCK_open));
      error= table->file->enable_indexes(HA_KEY_SWITCH_NONUNIQ_SAVE);
      /* COND_refresh will be signaled in close_thread_tables() */
      break;
    case DISABLE:
      VOID(pthread_mutex_lock(&LOCK_open));
      wait_while_table_is_used(thd, table, HA_EXTRA_FORCE_REOPEN);
      VOID(pthread_mutex_unlock(&LOCK_open));
      error=table->file->disable_indexes(HA_KEY_SWITCH_NONUNIQ_SAVE);
      /* COND_refresh will be signaled in close_thread_tables() */
      break;
    default:
      DBUG_ASSERT(FALSE);
      error= 0;
      break;
    }
    if (error == HA_ERR_WRONG_COMMAND)
    {
      error= 0;
      push_warning_printf(thd, MYSQL_ERROR::WARN_LEVEL_NOTE,
			  ER_ILLEGAL_HA, ER(ER_ILLEGAL_HA),
			  table->alias);
    }

    VOID(pthread_mutex_lock(&LOCK_open));
    /*
      Unlike to the above case close_cached_table() below will remove ALL
      instances of TABLE from table cache (it will also remove table lock
      held by this thread). So to make actual table renaming and writing
      to binlog atomic we have to put them into the same critical section
      protected by LOCK_open mutex. This also removes gap for races between
      access() and mysql_rename_table() calls.
    */

    if (!error && (new_name != table_name || new_db != db))
    {
      thd->proc_info="rename";
      /*
        Then do a 'simple' rename of the table. First we need to close all
        instances of 'source' table.
      */
      close_cached_table(thd, table);
      /*
        Then, we want check once again that target table does not exist.
        Actually the order of these two steps does not matter since
        earlier we took name-lock on the target table, so we do them
        in this particular order only to be consistent with 5.0, in which
        we don't take this name-lock and where this order really matters.
        TODO: Investigate if we need this access() check at all.
      */
      if (!access(new_name_buff,F_OK))
      {
	my_error(ER_TABLE_EXISTS_ERROR, MYF(0), new_name);
	error= -1;
      }
      else
      {
	*fn_ext(new_name)=0;
	if (mysql_rename_table(old_db_type,db,table_name,new_db,new_alias, 0))
	  error= -1;
        else if (Table_triggers_list::change_table_name(thd, db, table_name,
                                                        new_db, new_alias))
        {
          VOID(mysql_rename_table(old_db_type, new_db, new_alias, db,
                                  table_name, 0));
          error= -1;
        }
      }
    }

    if (error == HA_ERR_WRONG_COMMAND)
    {
      error= 0;
      push_warning_printf(thd, MYSQL_ERROR::WARN_LEVEL_NOTE,
			  ER_ILLEGAL_HA, ER(ER_ILLEGAL_HA),
			  table->alias);
    }

    if (!error)
    {
      write_bin_log(thd, TRUE, thd->query, thd->query_length);
      if (do_send_ok)
        send_ok(thd);
    }
    else if (error > 0)
    {
      table->file->print_error(error, MYF(0));
      error= -1;
    }
    if (name_lock)
      unlink_open_table(thd, name_lock, FALSE);
    VOID(pthread_mutex_unlock(&LOCK_open));
    table_list->table= NULL;                    // For query cache
    query_cache_invalidate3(thd, table_list, 0);
    DBUG_RETURN(error);
  }

  /* We have to do full alter table */

  /* Let new create options override the old ones */
  if (!(used_fields & HA_CREATE_USED_MIN_ROWS))
    create_info->min_rows= table->s->min_rows;
  if (!(used_fields & HA_CREATE_USED_MAX_ROWS))
    create_info->max_rows= table->s->max_rows;
  if (!(used_fields & HA_CREATE_USED_AVG_ROW_LENGTH))
    create_info->avg_row_length= table->s->avg_row_length;
  if (!(used_fields & HA_CREATE_USED_DEFAULT_CHARSET))
    create_info->default_table_charset= table->s->table_charset;
  if (!(used_fields & HA_CREATE_USED_AUTO) && table->found_next_number_field)
  {
    /* Table has an autoincrement, copy value to new table */
    table->file->info(HA_STATUS_AUTO);
    create_info->auto_increment_value= table->file->stats.auto_increment_value;
  }
  if (!(used_fields & HA_CREATE_USED_KEY_BLOCK_SIZE))
    create_info->key_block_size= table->s->key_block_size;

  restore_record(table, s->default_values);     // Empty record for DEFAULT
  create_field *def;

  /*
    First collect all fields from table which isn't in drop_list
  */

  Field **f_ptr,*field;
  for (f_ptr=table->field ; (field= *f_ptr) ; f_ptr++)
  {
    if (field->type() == MYSQL_TYPE_STRING)
      varchar= TRUE;
    /* Check if field should be dropped */
    Alter_drop *drop;
    drop_it.rewind();
    while ((drop=drop_it++))
    {
      if (drop->type == Alter_drop::COLUMN &&
	  !my_strcasecmp(system_charset_info,field->field_name, drop->name))
      {
	/* Reset auto_increment value if it was dropped */
	if (MTYP_TYPENR(field->unireg_check) == Field::NEXT_NUMBER &&
	    !(used_fields & HA_CREATE_USED_AUTO))
	{
	  create_info->auto_increment_value=0;
	  create_info->used_fields|=HA_CREATE_USED_AUTO;
	}
	break;
      }
    }
    if (drop)
    {
      drop_it.remove();
      continue;
    }
    /* Check if field is changed */
    def_it.rewind();
    while ((def=def_it++))
    {
      if (def->change &&
	  !my_strcasecmp(system_charset_info,field->field_name, def->change))
	break;
    }
    if (def)
    {						// Field is changed
      def->field=field;
      if (!def->after)
      {
	create_list.push_back(def);
	def_it.remove();
      }
    }
    else
    {
      /*
        This field was not dropped and not changed, add it to the list
        for the new table.
      */
      create_list.push_back(def=new create_field(field,field));
      alter_it.rewind();			// Change default if ALTER
      Alter_column *alter;
      while ((alter=alter_it++))
      {
	if (!my_strcasecmp(system_charset_info,field->field_name, alter->name))
	  break;
      }
      if (alter)
      {
	if (def->sql_type == MYSQL_TYPE_BLOB)
	{
	  my_error(ER_BLOB_CANT_HAVE_DEFAULT, MYF(0), def->change);
          goto err;
	}
	if ((def->def=alter->def))              // Use new default
          def->flags&= ~NO_DEFAULT_VALUE_FLAG;
        else
          def->flags|= NO_DEFAULT_VALUE_FLAG;
	alter_it.remove();
      }
    }
  }
  def_it.rewind();
  while ((def=def_it++))			// Add new columns
  {
    if (def->change && ! def->field)
    {
      my_error(ER_BAD_FIELD_ERROR, MYF(0), def->change, table_name);
      goto err;
    }
    if (!def->after)
      create_list.push_back(def);
    else if (def->after == first_keyword)
      create_list.push_front(def);
    else
    {
      create_field *find;
      find_it.rewind();
      while ((find=find_it++))			// Add new columns
      {
	if (!my_strcasecmp(system_charset_info,def->after, find->field_name))
	  break;
      }
      if (!find)
      {
	my_error(ER_BAD_FIELD_ERROR, MYF(0), def->after, table_name);
        goto err;
      }
      find_it.after(def);			// Put element after this
    }
  }
  if (alter_info->alter_list.elements)
  {
    my_error(ER_BAD_FIELD_ERROR, MYF(0),
             alter_info->alter_list.head()->name, table_name);
    goto err;
  }
  if (!create_list.elements)
  {
    my_message(ER_CANT_REMOVE_ALL_FIELDS, ER(ER_CANT_REMOVE_ALL_FIELDS),
               MYF(0));
    goto err;
  }

  /*
    Collect all keys which isn't in drop list. Add only those
    for which some fields exists.
  */

  for (uint i=0 ; i < table->s->keys ; i++,key_info++)
  {
    char *key_name= key_info->name;
    Alter_drop *drop;
    drop_it.rewind();
    while ((drop=drop_it++))
    {
      if (drop->type == Alter_drop::KEY &&
	  !my_strcasecmp(system_charset_info,key_name, drop->name))
	break;
    }
    if (drop)
    {
      drop_it.remove();
      continue;
    }

    KEY_PART_INFO *key_part= key_info->key_part;
    key_parts.empty();
    for (uint j=0 ; j < key_info->key_parts ; j++,key_part++)
    {
      if (!key_part->field)
	continue;				// Wrong field (from UNIREG)
      const char *key_part_name=key_part->field->field_name;
      create_field *cfield;
      field_it.rewind();
      while ((cfield=field_it++))
      {
	if (cfield->change)
	{
	  if (!my_strcasecmp(system_charset_info, key_part_name,
			     cfield->change))
	    break;
	}
	else if (!my_strcasecmp(system_charset_info,
				key_part_name, cfield->field_name))
	  break;
      }
      if (!cfield)
	continue;				// Field is removed
      uint key_part_length=key_part->length;
      if (cfield->field)			// Not new field
      {
        /*
          If the field can't have only a part used in a key according to its
          new type, or should not be used partially according to its
          previous type, or the field length is less than the key part
          length, unset the key part length.

          We also unset the key part length if it is the same as the
          old field's length, so the whole new field will be used.

          BLOBs may have cfield->length == 0, which is why we test it before
          checking whether cfield->length < key_part_length (in chars).
         */
        if (!Field::type_can_have_key_part(cfield->field->type()) ||
            !Field::type_can_have_key_part(cfield->sql_type) ||
            /* spatial keys can't have sub-key length */
            (key_info->flags & HA_SPATIAL) ||
            (cfield->field->field_length == key_part_length &&
             !f_is_blob(key_part->key_type)) ||
	    (cfield->length && (cfield->length < key_part_length /
                                key_part->field->charset()->mbmaxlen)))
	  key_part_length= 0;			// Use whole field
      }
      key_part_length /= key_part->field->charset()->mbmaxlen;
      key_parts.push_back(new key_part_spec(cfield->field_name,
					    key_part_length));
    }
    if (key_parts.elements)
    {
      KEY_CREATE_INFO key_create_info;
      bzero((char*) &key_create_info, sizeof(key_create_info));

      key_create_info.algorithm= key_info->algorithm;
      if (key_info->flags & HA_USES_BLOCK_SIZE)
        key_create_info.block_size= key_info->block_size;
      if (key_info->flags & HA_USES_PARSER)
        key_create_info.parser_name= *key_info->parser_name;

      key_list.push_back(new Key(key_info->flags & HA_SPATIAL ? Key::SPATIAL :
				 (key_info->flags & HA_NOSAME ?
				 (!my_strcasecmp(system_charset_info,
						 key_name, primary_key_name) ?
				  Key::PRIMARY	: Key::UNIQUE) :
				  (key_info->flags & HA_FULLTEXT ?
				   Key::FULLTEXT : Key::MULTIPLE)),
				 key_name,
                                 &key_create_info,
                                 test(key_info->flags & HA_GENERATED_KEY),
				 key_parts));
    }
  }
  {
    Key *key;
    while ((key=key_it++))			// Add new keys
    {
      if (key->type != Key::FOREIGN_KEY)
	key_list.push_back(key);
      if (key->name &&
	  !my_strcasecmp(system_charset_info,key->name,primary_key_name))
      {
	my_error(ER_WRONG_NAME_FOR_INDEX, MYF(0), key->name);
        goto err;
      }
    }
  }

  if (alter_info->drop_list.elements)
  {
    my_error(ER_CANT_DROP_FIELD_OR_KEY, MYF(0),
             alter_info->drop_list.head()->name);
    goto err;
  }
  if (alter_info->alter_list.elements)
  {
    my_error(ER_CANT_DROP_FIELD_OR_KEY, MYF(0),
             alter_info->alter_list.head()->name);
    goto err;
  }

  db_create_options= table->s->db_create_options & ~(HA_OPTION_PACK_RECORD);
  my_snprintf(tmp_name, sizeof(tmp_name), "%s-%lx_%lx", tmp_file_prefix,
	      current_pid, thd->thread_id);
  /* Safety fix for innodb */
  if (lower_case_table_names)
    my_casedn_str(files_charset_info, tmp_name);
  if (new_db_type != old_db_type && !table->file->can_switch_engines()) {
    my_error(ER_ROW_IS_REFERENCED, MYF(0));
    goto err;
  }
  create_info->db_type=new_db_type;
  if (!create_info->comment.str)
  {
    create_info->comment.str= table->s->comment.str;
    create_info->comment.length= table->s->comment.length;
  }

  table->file->update_create_info(create_info);
  if ((create_info->table_options &
       (HA_OPTION_PACK_KEYS | HA_OPTION_NO_PACK_KEYS)) ||
      (used_fields & HA_CREATE_USED_PACK_KEYS))
    db_create_options&= ~(HA_OPTION_PACK_KEYS | HA_OPTION_NO_PACK_KEYS);
  if (create_info->table_options &
      (HA_OPTION_CHECKSUM | HA_OPTION_NO_CHECKSUM))
    db_create_options&= ~(HA_OPTION_CHECKSUM | HA_OPTION_NO_CHECKSUM);
  if (create_info->table_options &
      (HA_OPTION_DELAY_KEY_WRITE | HA_OPTION_NO_DELAY_KEY_WRITE))
    db_create_options&= ~(HA_OPTION_DELAY_KEY_WRITE |
			  HA_OPTION_NO_DELAY_KEY_WRITE);
  create_info->table_options|= db_create_options;

  if (table->s->tmp_table)
    create_info->options|=HA_LEX_CREATE_TMP_TABLE;

  set_table_default_charset(thd, create_info, db);

  {
    /*
      For some purposes we need prepared table structures and translated
      key descriptions with proper default key name assignment.

      Unfortunately, mysql_prepare_table() modifies the field and key
      lists. mysql_create_table() needs the unmodified lists. Hence, we
      need to copy the lists and all their elements. The lists contain
      pointers to the elements only.

      We cannot copy conditionally because the partition code always
      needs prepared lists and compare_tables() needs them and is almost
      always called.
    */

    /* Copy fields. */
    List_iterator<create_field> prep_field_it(create_list);
    create_field *prep_field;
    while ((prep_field= prep_field_it++))
    {
      prepared_create_list.push_back(new create_field(*prep_field));
      prepared_create_list2.push_back(new create_field(*prep_field));
    }
    /* Copy keys and key parts. */
    List_iterator<Key> prep_key_it(key_list);
    Key *prep_key;
    while ((prep_key= prep_key_it++))
    {
      List<key_part_spec> prep_columns, prep_columns2;
      List_iterator<key_part_spec> prep_col_it(prep_key->columns);
      key_part_spec *prep_col;

      while ((prep_col= prep_col_it++))
      {
        prep_columns.push_back(new key_part_spec(*prep_col));
        prep_columns2.push_back(new key_part_spec(*prep_col));
      }
      prepared_key_list.push_back(new Key(prep_key->type, prep_key->name,
                                          &prep_key->key_create_info,
                                          prep_key->generated, prep_columns));
      prepared_key_list2.push_back(new Key(prep_key->type, prep_key->name,
                                           &prep_key->key_create_info,
                                           prep_key->generated, prep_columns2));
    }

    /* Create the prepared information. */
    if (mysql_prepare_table(thd, create_info, &prepared_create_list,
                            &prepared_key_list,
                            (table->s->tmp_table != NO_TMP_TABLE), &db_options,
                            table->file,
                            &alter_table_info.key_info_buffer,
                            &alter_table_info.key_count, 0))
      goto err;
  }

#ifdef WITH_PARTITION_STORAGE_ENGINE
  if (fast_alter_partition)
  {
    DBUG_RETURN(fast_alter_partition_table(thd, table, alter_info,
                                           create_info, table_list,
                                           &create_list, &key_list,
                                           db, table_name,
                                           fast_alter_partition));
  }
#endif

  if (thd->variables.old_alter_table
      || (table->s->db_type() != create_info->db_type)
#ifdef WITH_PARTITION_STORAGE_ENGINE
      || partition_changed
#endif
     )
    need_copy_table= 1;
  else
  {
    /* Try to optimize ALTER TABLE. Allocate result buffers. */
    if (! (alter_table_info.index_drop_buffer=
           (uint*) thd->alloc(sizeof(uint) * table->s->keys)) ||
        ! (alter_table_info.index_add_buffer=
           (uint*) thd->alloc(sizeof(uint) * prepared_key_list.elements)))
      goto err;
    /* Check how much the tables differ. */
    compare_tables(thd, table, &prepared_create_list,
                   create_info, alter_info, order_num,
                   varchar,
                   &alter_table_flags,
                   &alter_table_info,
                   &table_changes);

    /* Check if storage engine supports altering the table
       on-line
    */

#ifndef DBUG_OFF
    {
      char dbug_string[HA_MAX_ALTER_FLAGS+1];
      alter_table_flags.print(dbug_string);
      DBUG_PRINT("info", ("need_copy_table: %u, Real alter_flags:  %s",
                          need_copy_table,
                          (char *) dbug_string));
    }
#endif

    /*
      If table is not renamed, changed database and
      some change was detected then check if engine
      can do the change on-line
    */
    if (new_name == table_name && new_db == db &&
        alter_table_flags.is_set())
    {
      /*
        If no table rename,
        check if table can be altered on-line
      */
      if (!(altered_table= create_altered_table(thd,
                                                table,
                                                new_db,
                                                create_info,
                                                prepared_create_list2,
                                                prepared_key_list2,
                                                !strcmp(db, new_db))))
        goto err;
      switch(table->file->check_if_supported_alter(altered_table,
                                                   create_info,
                                                   &alter_table_flags,
                                                   table_changes)) {
      case(HA_ALTER_NOT_SUPPORTED):
        need_copy_table= TRUE;
        break;
      case(HA_ALTER_SUPPORTED_WAIT_LOCK):
        need_lock= TRUE;
      case(HA_ALTER_SUPPORTED_NO_LOCK):
        need_copy_table= FALSE;
        break;
      case(HA_ALTER_ERROR):
      default:
        goto err;
      }

#ifndef DBUG_OFF
      {
        char dbug_string[HA_MAX_ALTER_FLAGS+1];
        alter_table_flags.print(dbug_string);
        DBUG_PRINT("info", ("need_copy_table: %u, Real alter_flags:  %s",
                            need_copy_table,
                            (char *) dbug_string));
      }
#endif

    }
  // TODO need to check if changes can be handled as fast ALTER TABLE
    if (!altered_table ||
        !(altered_table->file->ha_table_flags() & HA_ONLINE_ALTER))
      need_copy_table= TRUE;

    if (!need_copy_table)
    {
     error= mysql_fast_or_online_alter_table(thd,
                                             path,
                                             table,
                                             altered_table,
                                             create_info,
                                             &alter_table_info,
                                             &alter_table_flags,
                                             need_lock);
      if (thd->lock)
      {
        mysql_unlock_tables(thd, thd->lock);
        thd->lock=0;
      }
      close_temporary_table(thd, altered_table, 1, 0);

      if (error)
        goto err;
      else
        goto end_online;
    }

<<<<<<< HEAD
#ifdef WITH_PARTITION_STORAGE_ENGINE
  if (fast_alter_partition)
  {
    DBUG_ASSERT(!name_lock);
    DBUG_RETURN(fast_alter_partition_table(thd, table, alter_info,
                                           create_info, table_list,
                                           &create_list, &key_list,
                                           db, table_name,
                                           fast_alter_partition));
=======
    if (altered_table)
      close_temporary_table(thd, altered_table, 1, 0);
>>>>>>> 5a888760
  }

  /* Create a temporary table with the new format */
  error= create_temporary_table(thd, table, new_db, tmp_name, create_info,
                                create_list, key_list, !strcmp(db, new_db));

  /* Open the table so we need to copy the data to it. */
  if (table->s->tmp_table)
  {
    TABLE_LIST tbl;
    bzero((void*) &tbl, sizeof(tbl));
    tbl.db= new_db;
    tbl.table_name= tbl.alias= tmp_name;
    /* Table is in thd->temporary_tables */
    new_table= open_table(thd, &tbl, thd->mem_root, (bool*) 0,
                          MYSQL_LOCK_IGNORE_FLUSH);
  }
  else
<<<<<<< HEAD
    create_info->data_file_name=create_info->index_file_name=0;

  if (new_db_type == old_db_type)
  {
    /*
      Table has not changed storage engine.
      If STORAGE and TABLESPACE have not been changed than copy them
      from the original table
    */
    if (!create_info->tablespace && 
	table->s->tablespace &&
        create_info->default_storage_media == HA_SM_DEFAULT)
      create_info->tablespace= table->s->tablespace;
    if (create_info->default_storage_media == HA_SM_DEFAULT)
      create_info->default_storage_media= table->s->default_storage_media;
  }
  /*
    Create a table with a temporary name.
    With create_info->frm_only == 1 this creates a .frm file only.
    We don't log the statement, it will be logged later.
  */
  tmp_disable_binlog(thd);
  error= mysql_create_table_no_lock(thd, new_db, tmp_name,
                                    create_info, create_list,
                                    key_list, 1, 0, 0);
  reenable_binlog(thd);
  if (error)
    goto err;

  /* Open the table if we need to copy the data. */
  if (need_copy_table)
=======
>>>>>>> 5a888760
  {
    char path[FN_REFLEN];
    /* table is a normal table: Create temporary table in same directory */
    build_table_filename(path, sizeof(path), new_db, tmp_name, "",
                         FN_IS_TMP);
    /* Open our intermediate table */
    new_table=open_temporary_table(thd, path, new_db, tmp_name, 0, OTM_OPEN);
  }
  if (!new_table)
    goto err1;

  /* Copy the data if necessary. */
  thd->count_cuted_fields= CHECK_FIELD_WARN;	// calc cuted fields
  thd->cuted_fields=0L;
  thd->proc_info="copy to tmp table";
  copied=deleted=0;
  if (new_table && !(new_table->file->ha_table_flags() & HA_NO_COPY_ON_ALTER))
  {
    /* We don't want update TIMESTAMP fields during ALTER TABLE. */
    new_table->timestamp_field_type= TIMESTAMP_NO_AUTO_SET;
    new_table->next_number_field=new_table->found_next_number_field;
    error=copy_data_between_tables(table, new_table, create_list, ignore,
                                   order_num, order, &copied, &deleted,
                                   alter_info->keys_onoff);
  }
  else
  {
    VOID(pthread_mutex_lock(&LOCK_open));
    wait_while_table_is_used(thd, table, HA_EXTRA_FORCE_REOPEN);
    table->file->ha_external_lock(thd, F_WRLCK);
    alter_table_manage_keys(table, table->file->indexes_are_disabled(),
                            alter_info->keys_onoff);
    table->file->ha_external_lock(thd, F_UNLCK);
    VOID(pthread_mutex_unlock(&LOCK_open));
  }
  thd->count_cuted_fields= CHECK_FIELD_IGNORE;

  if (table->s->tmp_table != NO_TMP_TABLE)
  {
    /* We changed a temporary table */
    if (error)
      goto err1;
    /* Close lock if this is a transactional table */
    if (thd->lock)
    {
      mysql_unlock_tables(thd, thd->lock);
      thd->lock=0;
    }
    /* Remove link to old table and rename the new one */
    close_temporary_table(thd, table, 1, 1);
    /* Should pass the 'new_name' as we store table name in the cache */
    if (rename_temporary_table(thd, new_table, new_db, new_name))
      goto err1;
    /* We don't replicate alter table statement on temporary tables */
    if (!thd->current_stmt_binlog_row_based)
      write_bin_log(thd, TRUE, thd->query, thd->query_length);
    goto end_temporary;
  }

  if (new_table)
  {
    /* Close the intermediate table that will be the new table */
    intern_close_table(new_table);
    my_free((gptr) new_table,MYF(0));
  }
  VOID(pthread_mutex_lock(&LOCK_open));
  if (error)
  {
    VOID(quick_rm_table(new_db_type, new_db, tmp_name, FN_IS_TMP));
    VOID(pthread_mutex_unlock(&LOCK_open));
    goto err;
  }

  /*
    Data is copied.  Now we rename the old table to a temp name,
    rename the new one to the old name, remove all entries about the old table
    from the cache, free all locks, close the old table and remove it.
  */

  thd->proc_info="rename result table";
  my_snprintf(old_name, sizeof(old_name), "%s2-%lx-%lx", tmp_file_prefix,
	      current_pid, thd->thread_id);
  if (lower_case_table_names)
    my_casedn_str(files_charset_info, old_name);

#if !defined( __WIN__)
  if (table->file->has_transactions())
#endif
  {
    /*
      Win32 and InnoDB can't drop a table that is in use, so we must
      close the original table before doing the rename
    */
    close_cached_table(thd, table);
    table=0;					// Marker that table is closed
    no_table_reopen= TRUE;
  }
#if !defined( __WIN__)
  else
    table->file->extra(HA_EXTRA_FORCE_REOPEN);	// Don't use this file anymore
#endif

  if (new_name != table_name || new_db != db)
  {
    /*
      Check that there is no table with target name. See the
      comment describing code for 'simple' ALTER TABLE ... RENAME.
    */
    if (!access(new_name_buff,F_OK))
    {
      error=1;
      my_error(ER_TABLE_EXISTS_ERROR, MYF(0), new_name_buff);
      VOID(quick_rm_table(new_db_type, new_db, tmp_name, FN_IS_TMP));
      VOID(pthread_mutex_unlock(&LOCK_open));
      goto err;
    }
  }

  error=0;
  save_old_db_type= old_db_type;

  /*
    This leads to the storage engine (SE) not being notified for renames in
    mysql_rename_table(), because we just juggle with the FRM and nothing
    more. If we have an intermediate table, then we notify the SE that
    it should become the actual table. Later, we will recycle the old table.
    However, in case of ALTER TABLE RENAME there might be no intermediate
    table. This is when the old and new tables are compatible, according to
    compare_table(). Then, we need one additional call to
    mysql_rename_table() with flag NO_FRM_RENAME, which does nothing else but
    actual rename in the SE and the FRM is not touched. Note that, if the
    table is renamed and the SE is also changed, then an intermediate table
    is created and the additional call will not take place.
  */
  if (mysql_rename_table(old_db_type, db, table_name, db, old_name,
                         FN_TO_IS_TMP))
  {
    error=1;
    VOID(quick_rm_table(new_db_type, new_db, tmp_name, FN_IS_TMP));
  }
  else if (mysql_rename_table(new_db_type,new_db,tmp_name,new_db,
                              new_alias, FN_FROM_IS_TMP) ||
           (new_name != table_name || new_db != db) && // we also do rename
           (need_copy_table ||
            mysql_rename_table(save_old_db_type, db, table_name, new_db,
                               new_alias, NO_FRM_RENAME)) &&
           Table_triggers_list::change_table_name(thd, db, table_name,
                                                  new_db, new_alias))
  {
    /* Try to get everything back. */
    error=1;
    VOID(quick_rm_table(new_db_type,new_db,new_alias, 0));
    VOID(quick_rm_table(new_db_type, new_db, tmp_name, FN_IS_TMP));
    VOID(mysql_rename_table(old_db_type, db, old_name, db, alias,
                            FN_FROM_IS_TMP));
  }

  if (error)
  {
    /*
      This shouldn't happen.  We solve this the safe way by
      closing the locked table.
    */
    if (table)
    {
      close_cached_table(thd,table);
    }
    VOID(pthread_mutex_unlock(&LOCK_open));
    goto err;
  }
<<<<<<< HEAD
  if (! need_copy_table)
  {
    bool needs_unlink= FALSE;
    if (! table)
    {
      if (new_name != table_name || new_db != db)
      {
        table_list->alias= new_name;
        table_list->table_name= new_name;
        table_list->table_name_length= strlen(new_name);
        table_list->db= new_db;
        table_list->db_length= strlen(new_db);
      }
      else
      {
        /*
          TODO: Creation of name-lock placeholder here is a temporary
          work-around. Long term we should change close_cached_table() call
          which we invoke before table renaming operation in such way that
          it will leave placeholders for table in table cache/THD::open_tables
          list. By doing this we will be able easily reopen and relock these
          tables later and therefore behave under LOCK TABLES in the same way
          on all platforms.
        */
        char  key[MAX_DBKEY_LENGTH];
        uint  key_length;
        key_length= create_table_def_key(thd, key, table_list, 0);
        if (!(name_lock= table_cache_insert_placeholder(thd, key,
                                                        key_length)))
        {
          VOID(pthread_mutex_unlock(&LOCK_open));
          goto err;
        }
        name_lock->next= thd->open_tables;
        thd->open_tables= name_lock;
      }
      table_list->table= name_lock;
      if (reopen_name_locked_table(thd, table_list, FALSE))
      {
        VOID(pthread_mutex_unlock(&LOCK_open));
        goto err;
      }
      table= table_list->table;
      /*
        We can't rely on later close_cached_table() calls to close
        this instance of the table since it was not properly locked.
      */
      needs_unlink= TRUE;
    }
    /* Tell the handler that a new frm file is in place. */
    if (table->file->create_handler_files(path, NULL, CHF_INDEX_FLAG,
                                          create_info))
    {
      VOID(pthread_mutex_unlock(&LOCK_open));
      goto err;
    }
    if (needs_unlink)
    {
      unlink_open_table(thd, table, FALSE);
      table= name_lock= 0;
    }
  }
=======
>>>>>>> 5a888760

  if (thd->lock || new_name != table_name || no_table_reopen)  // True if WIN32
  {
    /*
      Not table locking or alter table with rename.
      Free locks and remove old table
    */
    if (table)
    {
      close_cached_table(thd,table);
    }
    VOID(quick_rm_table(old_db_type, db, old_name, FN_IS_TMP));
  }
  else
  {
    /*
      Using LOCK TABLES without rename.
      This code is never executed on WIN32!
      Remove old renamed table, reopen table and get new locks
    */
    if (table)
    {
      VOID(table->file->extra(HA_EXTRA_FORCE_REOPEN)); // Use new file
      /* Mark in-use copies old */
      remove_table_from_cache(thd,db,table_name,RTFC_NO_FLAG);
      /* end threads waiting on lock */
      mysql_lock_abort(thd,table, TRUE);
    }
    VOID(quick_rm_table(old_db_type, db, old_name, FN_IS_TMP));
    if (close_data_tables(thd,db,table_name) ||
	reopen_tables(thd,1,0))
    {						// This shouldn't happen
      if (table)
      {
	close_cached_table(thd,table);		// Remove lock for table
      }
      VOID(pthread_mutex_unlock(&LOCK_open));
      goto err;
    }
  }
  VOID(pthread_mutex_unlock(&LOCK_open));
  broadcast_refresh();
  /*
    The ALTER TABLE is always in its own transaction.
    Commit must not be called while LOCK_open is locked. It could call
    wait_if_global_read_lock(), which could create a deadlock if called
    with LOCK_open.
  */
  if (!committed)
  {
    error = ha_commit_stmt(thd);
    if (ha_commit(thd))
      error=1;
    if (error)
      goto err;
  }
  thd->proc_info="end";

end_online:

  ha_binlog_log_query(thd, create_info->db_type, LOGCOM_ALTER_TABLE,
                      thd->query, thd->query_length,
                      db, table_name);

  DBUG_ASSERT(!(mysql_bin_log.is_open() &&
                thd->current_stmt_binlog_row_based &&
                (create_info->options & HA_LEX_CREATE_TMP_TABLE)));
  write_bin_log(thd, TRUE, thd->query, thd->query_length);

  if (ha_check_storage_engine_flag(old_db_type,HTON_FLUSH_AFTER_RENAME))
  {
    /*
      For the alter table to be properly flushed to the logs, we
      have to open the new table.  If not, we get a problem on server
      shutdown.
    */
    char path[FN_REFLEN];
    build_table_filename(path, sizeof(path), new_db, table_name, "", 0);
    table=open_temporary_table(thd, path, new_db, tmp_name, 0, OTM_OPEN);
    if (table)
    {
      intern_close_table(table);
      my_free((char*) table, MYF(0));
    }
    else
      sql_print_warning("Could not open table %s.%s after rename\n",
                        new_db,table_name);
    ha_flush_logs(old_db_type);
  }
  table_list->table=0;				// For query cache
  query_cache_invalidate3(thd, table_list, 0);

  if (name_lock)
  {
    pthread_mutex_lock(&LOCK_open);
    unlink_open_table(thd, name_lock, FALSE);
    pthread_mutex_unlock(&LOCK_open);
  }

end_temporary:
  my_snprintf(tmp_name, sizeof(tmp_name), ER(ER_INSERT_INFO),
	      (ulong) (copied + deleted), (ulong) deleted,
	      (ulong) thd->cuted_fields);
  if (do_send_ok)
    send_ok(thd,copied+deleted,0L,tmp_name);
  thd->some_tables_deleted=0;
  DBUG_RETURN(FALSE);

err1:
  if (new_table)
  {
    /* close_temporary_table() frees the new_table pointer. */
    close_temporary_table(thd, new_table, 1, 1);
  }
  else
    VOID(quick_rm_table(new_db_type, new_db, tmp_name, FN_IS_TMP));

err:
  if (name_lock)
  {
    pthread_mutex_lock(&LOCK_open);
    unlink_open_table(thd, name_lock, FALSE);
    pthread_mutex_unlock(&LOCK_open);
  }
  DBUG_RETURN(TRUE);
}
/* mysql_alter_table */

static int
copy_data_between_tables(TABLE *from,TABLE *to,
			 List<create_field> &create,
                         bool ignore,
			 uint order_num, ORDER *order,
			 ha_rows *copied,
			 ha_rows *deleted,
                         enum enum_enable_or_disable keys_onoff)
{
  int error;
  Copy_field *copy,*copy_end;
  ulong found_count,delete_count;
  THD *thd= current_thd;
  uint length= 0;
  SORT_FIELD *sortorder;
  READ_RECORD info;
  TABLE_LIST   tables;
  List<Item>   fields;
  List<Item>   all_fields;
  ha_rows examined_rows;
  bool auto_increment_field_copied= 0;
  ulong save_sql_mode;
  ulonglong prev_insert_id;
  DBUG_ENTER("copy_data_between_tables");

  /*
    Turn off recovery logging since rollback of an alter table is to
    delete the new table so there is no need to log the changes to it.
    
    This needs to be done before external_lock
  */
  error= ha_enable_transaction(thd, FALSE);
  if (error)
    DBUG_RETURN(-1);
  
  if (!(copy= new Copy_field[to->s->fields]))
    DBUG_RETURN(-1);				/* purecov: inspected */

  if (to->file->ha_external_lock(thd, F_WRLCK))
    DBUG_RETURN(-1);

  /* We need external lock before we can disable/enable keys */
  alter_table_manage_keys(to, from->file->indexes_are_disabled(), keys_onoff);

  /* We can abort alter table for any table type */
  thd->no_trans_update.stmt= FALSE;
  thd->abort_on_warning= !ignore && test(thd->variables.sql_mode &
                                         (MODE_STRICT_TRANS_TABLES |
                                          MODE_STRICT_ALL_TABLES));

  from->file->info(HA_STATUS_VARIABLE);
  to->file->ha_start_bulk_insert(from->file->stats.records);

  save_sql_mode= thd->variables.sql_mode;

  List_iterator<create_field> it(create);
  create_field *def;
  copy_end=copy;
  for (Field **ptr=to->field ; *ptr ; ptr++)
  {
    def=it++;
    if (def->field)
    {
      if (*ptr == to->next_number_field)
      {
        auto_increment_field_copied= TRUE;
        /*
          If we are going to copy contents of one auto_increment column to
          another auto_increment column it is sensible to preserve zeroes.
          This condition also covers case when we are don't actually alter
          auto_increment column.
        */
        if (def->field == from->found_next_number_field)
          thd->variables.sql_mode|= MODE_NO_AUTO_VALUE_ON_ZERO;
      }
      (copy_end++)->set(*ptr,def->field,0);
    }

  }

  found_count=delete_count=0;

  if (order)
  {
    from->sort.io_cache=(IO_CACHE*) my_malloc(sizeof(IO_CACHE),
					      MYF(MY_FAE | MY_ZEROFILL));
    bzero((char*) &tables,sizeof(tables));
    tables.table= from;
    tables.alias= tables.table_name= from->s->table_name.str;
    tables.db=    from->s->db.str;
    error=1;

    if (thd->lex->select_lex.setup_ref_array(thd, order_num) ||
	setup_order(thd, thd->lex->select_lex.ref_pointer_array,
		    &tables, fields, all_fields, order) ||
	!(sortorder=make_unireg_sortorder(order, &length, NULL)) ||
	(from->sort.found_records = filesort(thd, from, sortorder, length,
					     (SQL_SELECT *) 0, HA_POS_ERROR, 1,
					     &examined_rows)) ==
	HA_POS_ERROR)
      goto err;
  };

  /* Tell handler that we have values for all columns in the to table */
  to->use_all_columns();
  init_read_record(&info, thd, from, (SQL_SELECT *) 0, 1,1);
  if (ignore)
    to->file->extra(HA_EXTRA_IGNORE_DUP_KEY);
  thd->row_count= 0;
  restore_record(to, s->default_values);        // Create empty record
  while (!(error=info.read_record(&info)))
  {
    if (thd->killed)
    {
      thd->send_kill_message();
      error= 1;
      break;
    }
    thd->row_count++;
    if (to->next_number_field)
    {
      if (auto_increment_field_copied)
        to->auto_increment_field_not_null= TRUE;
      else
        to->next_number_field->reset();
    }
    
    for (Copy_field *copy_ptr=copy ; copy_ptr != copy_end ; copy_ptr++)
    {
      copy_ptr->do_copy(copy_ptr);
    }
    prev_insert_id= to->file->next_insert_id;
    error=to->file->write_row((byte*) to->record[0]);
    to->auto_increment_field_not_null= FALSE;
    if (error)
    {
      if (!ignore ||
          to->file->is_fatal_error(error, HA_CHECK_DUP))
      {
         if (!to->file->is_fatal_error(error, HA_CHECK_DUP))
         {
           uint key_nr= to->file->get_dup_key(error);
           if ((int) key_nr >= 0)
           {
             const char *err_msg= ER(ER_DUP_ENTRY_WITH_KEY_NAME);
             if (key_nr == 0 &&
                 (to->key_info[0].key_part[0].field->flags &
                  AUTO_INCREMENT_FLAG))
               err_msg= ER(ER_DUP_ENTRY_AUTOINCREMENT_CASE);
             to->file->print_keydup_error(key_nr, err_msg);
             break;
           }
         }

	to->file->print_error(error,MYF(0));
	break;
      }
      to->file->restore_auto_increment(prev_insert_id);
      delete_count++;
    }
    else
      found_count++;
  }
  end_read_record(&info);
  free_io_cache(from);
  delete [] copy;				// This is never 0

  if (to->file->ha_end_bulk_insert() && error <= 0)
  {
    to->file->print_error(my_errno,MYF(0));
    error=1;
  }
  to->file->extra(HA_EXTRA_NO_IGNORE_DUP_KEY);

  ha_enable_transaction(thd,TRUE);

  /*
    Ensure that the new table is saved properly to disk so that we
    can do a rename
  */
  if (ha_commit_stmt(thd))
    error=1;
  if (ha_commit(thd))
    error=1;

 err:
  thd->variables.sql_mode= save_sql_mode;
  thd->abort_on_warning= 0;
  free_io_cache(from);
  *copied= found_count;
  *deleted=delete_count;
  to->file->ha_release_auto_increment();
  if (to->file->ha_external_lock(thd,F_UNLCK))
    error=1;
  DBUG_RETURN(error > 0 ? -1 : 0);
}


/*
  Recreates tables by calling mysql_alter_table().

  SYNOPSIS
    mysql_recreate_table()
    thd			Thread handler
    tables		Tables to recreate
    do_send_ok          If we should send_ok() or leave it to caller

 RETURN
    Like mysql_alter_table().
*/
bool mysql_recreate_table(THD *thd, TABLE_LIST *table_list,
                          bool do_send_ok)
{
  DBUG_ENTER("mysql_recreate_table");
  LEX *lex= thd->lex;
  HA_CREATE_INFO create_info;
  lex->create_list.empty();
  lex->key_list.empty();
  lex->col_list.empty();
  lex->alter_info.reset();
  bzero((char*) &create_info,sizeof(create_info));
  create_info.db_type= 0;
  create_info.row_type=ROW_TYPE_NOT_USED;
  create_info.default_table_charset=default_charset_info;
  /* Force alter table to recreate table */
  lex->alter_info.flags= (ALTER_CHANGE_COLUMN | ALTER_RECREATE);
  DBUG_RETURN(mysql_alter_table(thd, NullS, NullS, &create_info,
                                table_list, lex->create_list,
                                lex->key_list, 0, (ORDER *) 0,
                                0, &lex->alter_info, do_send_ok));
}


bool mysql_checksum_table(THD *thd, TABLE_LIST *tables,
                          HA_CHECK_OPT *check_opt)
{
  TABLE_LIST *table;
  List<Item> field_list;
  Item *item;
  Protocol *protocol= thd->protocol;
  DBUG_ENTER("mysql_checksum_table");

  field_list.push_back(item = new Item_empty_string("Table", NAME_LEN*2));
  item->maybe_null= 1;
  field_list.push_back(item= new Item_int("Checksum", (longlong) 1,
                                          MY_INT64_NUM_DECIMAL_DIGITS));
  item->maybe_null= 1;
  if (protocol->send_fields(&field_list,
                            Protocol::SEND_NUM_ROWS | Protocol::SEND_EOF))
    DBUG_RETURN(TRUE);

  for (table= tables; table; table= table->next_local)
  {
    char table_name[NAME_LEN*2+2];
    TABLE *t;

    strxmov(table_name, table->db ,".", table->table_name, NullS);

    t= table->table= open_ltable(thd, table, TL_READ);
    thd->clear_error();			// these errors shouldn't get client

    protocol->prepare_for_resend();
    protocol->store(table_name, system_charset_info);

    if (!t)
    {
      /* Table didn't exist */
      protocol->store_null();
      thd->clear_error();
    }
    else
    {
      if (t->file->ha_table_flags() & HA_HAS_CHECKSUM &&
	  !(check_opt->flags & T_EXTEND))
	protocol->store((ulonglong)t->file->checksum());
      else if (!(t->file->ha_table_flags() & HA_HAS_CHECKSUM) &&
	       (check_opt->flags & T_QUICK))
	protocol->store_null();
      else
      {
	/* calculating table's checksum */
	ha_checksum crc= 0;
        uchar null_mask=256 -  (1 << t->s->last_null_bit_pos);

        t->use_all_columns();

	if (t->file->ha_rnd_init(1))
	  protocol->store_null();
	else
	{
	  for (;;)
	  {
	    ha_checksum row_crc= 0;
            int error= t->file->rnd_next(t->record[0]);
            if (unlikely(error))
            {
              if (error == HA_ERR_RECORD_DELETED)
                continue;
              break;
            }
	    if (t->s->null_bytes)
            {
              /* fix undefined null bits */
              t->record[0][t->s->null_bytes-1] |= null_mask;
              if (!(t->s->db_create_options & HA_OPTION_PACK_RECORD))
                t->record[0][0] |= 1;

	      row_crc= my_checksum(row_crc, t->record[0], t->s->null_bytes);
            }

	    for (uint i= 0; i < t->s->fields; i++ )
	    {
	      Field *f= t->field[i];
	      if ((f->type() == MYSQL_TYPE_BLOB) ||
                  (f->type() == MYSQL_TYPE_VARCHAR))
	      {
		String tmp;
		f->val_str(&tmp);
		row_crc= my_checksum(row_crc, (byte*) tmp.ptr(), tmp.length());
	      }
	      else
		row_crc= my_checksum(row_crc, (byte*) f->ptr,
				     f->pack_length());
	    }

	    crc+= row_crc;
	  }
	  protocol->store((ulonglong)crc);
          t->file->ha_rnd_end();
	}
      }
      thd->clear_error();
      close_thread_tables(thd);
      table->table=0;				// For query cache
    }
    if (protocol->write())
      goto err;
  }

  send_eof(thd);
  DBUG_RETURN(FALSE);

 err:
  close_thread_tables(thd);			// Shouldn't be needed
  if (table)
    table->table=0;
  DBUG_RETURN(TRUE);
}

static bool check_engine(THD *thd, const char *table_name,
                         HA_CREATE_INFO *create_info)
{
  handlerton **new_engine= &create_info->db_type;
  handlerton *req_engine= *new_engine;
  bool no_substitution=
        test(thd->variables.sql_mode & MODE_NO_ENGINE_SUBSTITUTION);
  if (!(*new_engine= ha_checktype(thd, ha_legacy_type(req_engine),
                                  no_substitution, 1)))
    return TRUE;

  if (req_engine && req_engine != *new_engine)
  {
    push_warning_printf(thd, MYSQL_ERROR::WARN_LEVEL_NOTE,
                       ER_WARN_USING_OTHER_HANDLER,
                       ER(ER_WARN_USING_OTHER_HANDLER),
                       ha_resolve_storage_engine_name(*new_engine),
                       table_name);
  }
  if (create_info->options & HA_LEX_CREATE_TMP_TABLE &&
      ha_check_storage_engine_flag(*new_engine, HTON_TEMPORARY_NOT_SUPPORTED))
  {
    if (create_info->used_fields & HA_CREATE_USED_ENGINE)
    {
      my_error(ER_ILLEGAL_HA_CREATE_OPTION, MYF(0),
               ha_resolve_storage_engine_name(*new_engine), "TEMPORARY");
      *new_engine= 0;
      return TRUE;
    }
    *new_engine= myisam_hton;
  }
  return FALSE;
}<|MERGE_RESOLUTION|>--- conflicted
+++ resolved
@@ -3185,7 +3185,7 @@
   Create a table
 
   SYNOPSIS
-    mysql_create_table_no_lock()
+    mysql_create_table_internal()
     thd			Thread object
     db			Database
     table_name		Table name
@@ -3202,11 +3202,6 @@
   DESCRIPTION
     If one creates a temporary table, this is automatically opened
 
-    Note that this function assumes that caller already have taken
-    name-lock on table being created or used some other way to ensure
-    that concurrent operations won't intervene. mysql_create_table()
-    is a wrapper that can be used for this.
-
     no_log is needed for the case of CREATE ... SELECT,
     as the logging will be done later in sql_insert.cc
     select_field_count is also used for CREATE ... SELECT,
@@ -3217,7 +3212,7 @@
     TRUE  error
 */
 
-bool mysql_create_table_no_lock(THD *thd,
+bool mysql_create_table_internal(THD *thd,
                                 const char *db, const char *table_name,
                                 HA_CREATE_INFO *lex_create_info,
                                 List<create_field> &fields,
@@ -3233,7 +3228,7 @@
   HA_CREATE_INFO *create_info;
   handler	*file;
   bool		error= TRUE;
-  DBUG_ENTER("mysql_create_table_no_lock");
+  DBUG_ENTER("mysql_create_table_internal");
   DBUG_PRINT("enter", ("db: '%s'  table: '%s'  tmp: %d",
                        db, table_name, internal_tmp_table));
 
@@ -3585,7 +3580,7 @@
 
 
 /*
-  Database and name-locking aware wrapper for mysql_create_table_no_lock(),
+  Database locking aware wrapper for mysql_create_table_internal(),
 */
 
 bool mysql_create_table(THD *thd, const char *db, const char *table_name,
@@ -3595,7 +3590,6 @@
                         uint select_field_count,
                         bool use_copy_create_info)
 {
-  TABLE *name_lock= 0;
   bool result;
   DBUG_ENTER("mysql_create_table");
 
@@ -3616,44 +3610,11 @@
   creating_table++;
   pthread_mutex_unlock(&LOCK_lock_db);
 
-  if (!(create_info->options & HA_LEX_CREATE_TMP_TABLE))
-  {
-    if (lock_table_name_if_not_cached(thd, db, table_name, &name_lock))
-    {
-      result= TRUE;
-      goto unlock;
-    }
-    if (!name_lock)
-    {
-      if (create_info->options & HA_LEX_CREATE_IF_NOT_EXISTS)
-      {
-        push_warning_printf(thd, MYSQL_ERROR::WARN_LEVEL_NOTE,
-                            ER_TABLE_EXISTS_ERROR, ER(ER_TABLE_EXISTS_ERROR),
-                            table_name);
-        create_info->table_existed= 1;
-        result= FALSE;
-      }
-      else
-      {
-        my_error(ER_TABLE_EXISTS_ERROR,MYF(0),table_name);
-        result= TRUE;
-      }
-      goto unlock;
-    }
-  }
-
-  result= mysql_create_table_no_lock(thd, db, table_name, create_info,
-                                     fields, keys, internal_tmp_table,
-                                     select_field_count,
-                                     use_copy_create_info);
-
-unlock:
-  if (name_lock)
-  {
-    pthread_mutex_lock(&LOCK_open);
-    unlink_open_table(thd, name_lock, FALSE);
-    pthread_mutex_unlock(&LOCK_open);
-  }
+  result= mysql_create_table_internal(thd, db, table_name, create_info,
+                                      fields, keys, internal_tmp_table,
+                                      select_field_count,
+                                      use_copy_create_info);
+
   pthread_mutex_lock(&LOCK_lock_db);
   if (!--creating_table && creating_database)
     pthread_cond_signal(&COND_refresh);
@@ -3856,7 +3817,7 @@
     thd->lock=0;			// Start locked threads
   }
   /* Close all copies of 'table'.  This also frees all LOCK TABLES lock */
-  unlink_open_table(thd, table, TRUE);
+  thd->open_tables=unlink_open_table(thd,thd->open_tables,table);
 
   /* When lock on LOCK_open is freed other threads can continue */
   broadcast_refresh();
@@ -3932,7 +3893,7 @@
     to finish the restore in the handler later on
   */
   pthread_mutex_lock(&LOCK_open);
-  if (reopen_name_locked_table(thd, table, TRUE))
+  if (reopen_name_locked_table(thd, table))
   {
     unlock_table_name(thd, table);
     pthread_mutex_unlock(&LOCK_open);
@@ -4064,7 +4025,7 @@
     to finish the repair in the handler later on.
   */
   pthread_mutex_lock(&LOCK_open);
-  if (reopen_name_locked_table(thd, table_list, TRUE))
+  if (reopen_name_locked_table(thd, table_list))
   {
     unlock_table_name(thd, table_list);
     pthread_mutex_unlock(&LOCK_open);
@@ -4645,13 +4606,8 @@
 bool mysql_preload_keys(THD* thd, TABLE_LIST* tables)
 {
   DBUG_ENTER("mysql_preload_keys");
-  /*
-    We cannot allow concurrent inserts. The storage engine reads
-    directly from the index file, bypassing the cache. It could read
-    outdated information if parallel inserts into cache blocks happen.
-  */
   DBUG_RETURN(mysql_admin_table(thd, tables, 0,
-				"preload_keys", TL_READ_NO_INSERT, 0, 0, 0, 0,
+				"preload_keys", TL_READ, 0, 0, 0, 0,
 				&handler::preload_keys, 0));
 }
 
@@ -4675,7 +4631,7 @@
                              HA_CREATE_INFO *lex_create_info,
                              Table_ident *table_ident)
 {
-  TABLE *tmp_table, *name_lock= 0;
+  TABLE *tmp_table;
   char src_path[FN_REFLEN], dst_path[FN_REFLEN];
   char src_table_name_buff[FN_REFLEN], src_db_name_buff[FN_REFLEN];
   uint dst_path_length;
@@ -4684,13 +4640,13 @@
   char *src_db;
   char *src_table= table_ident->table.str;
   int  err;
-  bool res= TRUE;
+  bool res= TRUE, unlock_dst_table= FALSE;
   enum legacy_db_type not_used;
   HA_CREATE_INFO *create_info;
 #ifdef WITH_PARTITION_STORAGE_ENGINE
   char tmp_path[FN_REFLEN];
 #endif
-  TABLE_LIST src_tables_list;
+  TABLE_LIST src_tables_list, dst_tables_list;
   DBUG_ENTER("mysql_create_like_table");
 
   if (!(create_info= copy_create_info(lex_create_info)))
@@ -4786,10 +4742,6 @@
   }
   else
   {
-    if (lock_table_name_if_not_cached(thd, db, table_name, &name_lock))
-      goto err;
-    if (!name_lock)
-      goto table_exists;
     dst_path_length= build_table_filename(dst_path, sizeof(dst_path),
                                           db, table_name, reg_ext, 0);
     if (!access(dst_path, F_OK))
@@ -4878,21 +4830,28 @@
         char buf[2048];
         String query(buf, sizeof(buf), system_charset_info);
         query.length(0);  // Have to zero it since constructor doesn't
+        uint counter;
 
         /*
-          Here we open the destination table, on which we already have
-          name-lock. This is needed for store_create_info() to work.
-          The table will be closed by unlink_open_table() at the end
-          of this function.
+          Here we open the destination table. This is needed for
+          store_create_info() to work. The table will be closed
+          by close_thread_tables() at the end of the statement.
         */
-        table->table= name_lock;
-        VOID(pthread_mutex_lock(&LOCK_open));
-        if (reopen_name_locked_table(thd, table, FALSE))
-        {
-          VOID(pthread_mutex_unlock(&LOCK_open));
+        if (open_tables(thd, &table, &counter, 0))
           goto err;
-        }
-        VOID(pthread_mutex_unlock(&LOCK_open));
+
+        bzero((gptr)&dst_tables_list, sizeof(dst_tables_list));
+        dst_tables_list.db= table->db;
+        dst_tables_list.table_name= table->table_name;
+
+        /*
+          lock destination table name, to make sure that nobody
+          can drop/alter the table while we execute store_create_info()
+        */
+        if (lock_and_wait_for_table_name(thd, &dst_tables_list))
+          goto err;
+        else
+          unlock_dst_table= TRUE;
 
         IF_DBUG(int result=) store_create_info(thd, table, &query,
                                                create_info);
@@ -4927,10 +4886,10 @@
     my_error(ER_TABLE_EXISTS_ERROR, MYF(0), table_name);
 
 err:
-  if (name_lock)
+  if (unlock_dst_table)
   {
     pthread_mutex_lock(&LOCK_open);
-    unlink_open_table(thd, name_lock, FALSE);
+    unlock_table_name(thd, &dst_tables_list);
     pthread_mutex_unlock(&LOCK_open);
   }
   DBUG_RETURN(res);
@@ -5739,18 +5698,10 @@
                        uint order_num, ORDER *order, bool ignore,
                        ALTER_INFO *alter_info, bool do_send_ok)
 {
-<<<<<<< HEAD
-  TABLE *table, *new_table= 0, *name_lock= 0;
-  int error= 0;
-  char tmp_name[80],old_name[32],new_name_buff[FN_REFLEN];
-  char new_alias_buff[FN_REFLEN], *table_name, *db, *new_alias, *alias;
-  char index_file[FN_REFLEN], data_file[FN_REFLEN];
-=======
   TABLE *table,*new_table=0,*altered_table=0;
   int error= 0;
   char tmp_name[80],old_name[32],new_name_buff[FN_REFLEN];
   char new_alias_buff[FN_REFLEN], *table_name, *db, *new_alias, *alias;
->>>>>>> 5a888760
   char path[FN_REFLEN];
   char reg_path[FN_REFLEN+1];
   ha_rows copied= 0,deleted= 0;
@@ -5875,18 +5826,6 @@
     DBUG_RETURN(TRUE);
   table->use_all_columns();
 
-  List_iterator<Alter_drop> drop_it(alter_info->drop_list);
-  List_iterator<create_field> def_it(fields);
-  List_iterator<Alter_column> alter_it(alter_info->alter_list);
-  List<create_field> create_list;		// Add new fields here
-  List<Key> key_list;				// Add new keys here
-  List_iterator<create_field> find_it(create_list);
-  List_iterator<Key> key_it(keys);
-  List_iterator<create_field> field_it(create_list);
-  List<key_part_spec> key_parts;
-
-  KEY *key_info=table->key_info;
-
   /* Check that we are not trying to rename to an existing table */
   if (new_name)
   {
@@ -5923,21 +5862,13 @@
       }
       else
       {
-        if (lock_table_name_if_not_cached(thd, new_db, new_name, &name_lock))
-          DBUG_RETURN(TRUE);
-        if (!name_lock)
-        {
-	  my_error(ER_TABLE_EXISTS_ERROR, MYF(0), new_alias);
-	  DBUG_RETURN(TRUE);
-        }
-
         build_table_filename(new_name_buff, sizeof(new_name_buff),
                              new_db, new_name_buff, reg_ext, 0);
         if (!access(new_name_buff, F_OK))
 	{
 	  /* Table will be closed in do_command() */
 	  my_error(ER_TABLE_EXISTS_ERROR, MYF(0), new_alias);
-          goto err;
+	  DBUG_RETURN(TRUE);
 	}
       }
     }
@@ -5972,10 +5903,12 @@
 #ifdef WITH_PARTITION_STORAGE_ENGINE
   if (prep_alter_part_table(thd, table, alter_info, create_info, old_db_type,
                             &partition_changed, &fast_alter_partition))
-    goto err;
+  {
+    DBUG_RETURN(TRUE);
+  }
 #endif
   if (check_engine(thd, new_name, create_info))
-    goto err;
+    DBUG_RETURN(TRUE);
   new_db_type= create_info->db_type;
   if (create_info->row_type == ROW_TYPE_NOT_USED)
     create_info->row_type= table->s->row_type;
@@ -5988,7 +5921,7 @@
   {
     DBUG_PRINT("info", ("doesn't support alter"));
     my_error(ER_ILLEGAL_HA, MYF(0), table_name);
-    goto err;
+    DBUG_RETURN(TRUE);
   }
   
   thd->proc_info="setup";
@@ -6047,19 +5980,7 @@
     if (!error && (new_name != table_name || new_db != db))
     {
       thd->proc_info="rename";
-      /*
-        Then do a 'simple' rename of the table. First we need to close all
-        instances of 'source' table.
-      */
-      close_cached_table(thd, table);
-      /*
-        Then, we want check once again that target table does not exist.
-        Actually the order of these two steps does not matter since
-        earlier we took name-lock on the target table, so we do them
-        in this particular order only to be consistent with 5.0, in which
-        we don't take this name-lock and where this order really matters.
-        TODO: Investigate if we need this access() check at all.
-      */
+      /* Then do a 'simple' rename of the table */
       if (!access(new_name_buff,F_OK))
       {
 	my_error(ER_TABLE_EXISTS_ERROR, MYF(0), new_name);
@@ -6068,6 +5989,8 @@
       else
       {
 	*fn_ext(new_name)=0;
+        table->s->version= 0;                   // Force removal of table def
+	close_cached_table(thd, table);
 	if (mysql_rename_table(old_db_type,db,table_name,new_db,new_alias, 0))
 	  error= -1;
         else if (Table_triggers_list::change_table_name(thd, db, table_name,
@@ -6099,8 +6022,6 @@
       table->file->print_error(error, MYF(0));
       error= -1;
     }
-    if (name_lock)
-      unlink_open_table(thd, name_lock, FALSE);
     VOID(pthread_mutex_unlock(&LOCK_open));
     table_list->table= NULL;                    // For query cache
     query_cache_invalidate3(thd, table_list, 0);
@@ -6128,6 +6049,11 @@
     create_info->key_block_size= table->s->key_block_size;
 
   restore_record(table, s->default_values);     // Empty record for DEFAULT
+  List_iterator<Alter_drop> drop_it(alter_info->drop_list);
+  List_iterator<create_field> def_it(fields);
+  List_iterator<Alter_column> alter_it(alter_info->alter_list);
+  List<create_field> create_list;		// Add new fields here
+  List<Key> key_list;				// Add new keys here
   create_field *def;
 
   /*
@@ -6198,7 +6124,7 @@
 	if (def->sql_type == MYSQL_TYPE_BLOB)
 	{
 	  my_error(ER_BLOB_CANT_HAVE_DEFAULT, MYF(0), def->change);
-          goto err;
+	  DBUG_RETURN(TRUE);
 	}
 	if ((def->def=alter->def))              // Use new default
           def->flags&= ~NO_DEFAULT_VALUE_FLAG;
@@ -6209,12 +6135,13 @@
     }
   }
   def_it.rewind();
+  List_iterator<create_field> find_it(create_list);
   while ((def=def_it++))			// Add new columns
   {
     if (def->change && ! def->field)
     {
       my_error(ER_BAD_FIELD_ERROR, MYF(0), def->change, table_name);
-      goto err;
+      DBUG_RETURN(TRUE);
     }
     if (!def->after)
       create_list.push_back(def);
@@ -6232,7 +6159,7 @@
       if (!find)
       {
 	my_error(ER_BAD_FIELD_ERROR, MYF(0), def->after, table_name);
-        goto err;
+	DBUG_RETURN(TRUE);
       }
       find_it.after(def);			// Put element after this
     }
@@ -6241,13 +6168,13 @@
   {
     my_error(ER_BAD_FIELD_ERROR, MYF(0),
              alter_info->alter_list.head()->name, table_name);
-    goto err;
+    DBUG_RETURN(TRUE);
   }
   if (!create_list.elements)
   {
     my_message(ER_CANT_REMOVE_ALL_FIELDS, ER(ER_CANT_REMOVE_ALL_FIELDS),
                MYF(0));
-    goto err;
+    DBUG_RETURN(TRUE);
   }
 
   /*
@@ -6255,6 +6182,11 @@
     for which some fields exists.
   */
 
+  List_iterator<Key> key_it(keys);
+  List_iterator<create_field> field_it(create_list);
+  List<key_part_spec> key_parts;
+
+  KEY *key_info=table->key_info;
   for (uint i=0 ; i < table->s->keys ; i++,key_info++)
   {
     char *key_name= key_info->name;
@@ -6358,7 +6290,7 @@
 	  !my_strcasecmp(system_charset_info,key->name,primary_key_name))
       {
 	my_error(ER_WRONG_NAME_FOR_INDEX, MYF(0), key->name);
-        goto err;
+	DBUG_RETURN(TRUE);
       }
     }
   }
@@ -6591,20 +6523,8 @@
         goto end_online;
     }
 
-<<<<<<< HEAD
-#ifdef WITH_PARTITION_STORAGE_ENGINE
-  if (fast_alter_partition)
-  {
-    DBUG_ASSERT(!name_lock);
-    DBUG_RETURN(fast_alter_partition_table(thd, table, alter_info,
-                                           create_info, table_list,
-                                           &create_list, &key_list,
-                                           db, table_name,
-                                           fast_alter_partition));
-=======
     if (altered_table)
       close_temporary_table(thd, altered_table, 1, 0);
->>>>>>> 5a888760
   }
 
   /* Create a temporary table with the new format */
@@ -6623,40 +6543,6 @@
                           MYSQL_LOCK_IGNORE_FLUSH);
   }
   else
-<<<<<<< HEAD
-    create_info->data_file_name=create_info->index_file_name=0;
-
-  if (new_db_type == old_db_type)
-  {
-    /*
-      Table has not changed storage engine.
-      If STORAGE and TABLESPACE have not been changed than copy them
-      from the original table
-    */
-    if (!create_info->tablespace && 
-	table->s->tablespace &&
-        create_info->default_storage_media == HA_SM_DEFAULT)
-      create_info->tablespace= table->s->tablespace;
-    if (create_info->default_storage_media == HA_SM_DEFAULT)
-      create_info->default_storage_media= table->s->default_storage_media;
-  }
-  /*
-    Create a table with a temporary name.
-    With create_info->frm_only == 1 this creates a .frm file only.
-    We don't log the statement, it will be logged later.
-  */
-  tmp_disable_binlog(thd);
-  error= mysql_create_table_no_lock(thd, new_db, tmp_name,
-                                    create_info, create_list,
-                                    key_list, 1, 0, 0);
-  reenable_binlog(thd);
-  if (error)
-    goto err;
-
-  /* Open the table if we need to copy the data. */
-  if (need_copy_table)
-=======
->>>>>>> 5a888760
   {
     char path[FN_REFLEN];
     /* table is a normal table: Create temporary table in same directory */
@@ -6741,30 +6627,8 @@
 	      current_pid, thd->thread_id);
   if (lower_case_table_names)
     my_casedn_str(files_charset_info, old_name);
-
-#if !defined( __WIN__)
-  if (table->file->has_transactions())
-#endif
-  {
-    /*
-      Win32 and InnoDB can't drop a table that is in use, so we must
-      close the original table before doing the rename
-    */
-    close_cached_table(thd, table);
-    table=0;					// Marker that table is closed
-    no_table_reopen= TRUE;
-  }
-#if !defined( __WIN__)
-  else
-    table->file->extra(HA_EXTRA_FORCE_REOPEN);	// Don't use this file anymore
-#endif
-
   if (new_name != table_name || new_db != db)
   {
-    /*
-      Check that there is no table with target name. See the
-      comment describing code for 'simple' ALTER TABLE ... RENAME.
-    */
     if (!access(new_name_buff,F_OK))
     {
       error=1;
@@ -6774,6 +6638,25 @@
       goto err;
     }
   }
+
+#if !defined( __WIN__)
+  if (table->file->has_transactions())
+#endif
+  {
+    /*
+      Win32 and InnoDB can't drop a table that is in use, so we must
+      close the original table before doing the rename
+    */
+    table->s->version= 0;                	// Force removal of table def
+    close_cached_table(thd, table);
+    table=0;					// Marker that table is closed
+    no_table_reopen= TRUE;
+  }
+#if !defined( __WIN__)
+  else
+    table->file->extra(HA_EXTRA_FORCE_REOPEN);	// Don't use this file anymore
+#endif
+
 
   error=0;
   save_old_db_type= old_db_type;
@@ -6822,76 +6705,12 @@
     */
     if (table)
     {
+      table->s->version= 0;            	        // Force removal of table def
       close_cached_table(thd,table);
     }
     VOID(pthread_mutex_unlock(&LOCK_open));
     goto err;
   }
-<<<<<<< HEAD
-  if (! need_copy_table)
-  {
-    bool needs_unlink= FALSE;
-    if (! table)
-    {
-      if (new_name != table_name || new_db != db)
-      {
-        table_list->alias= new_name;
-        table_list->table_name= new_name;
-        table_list->table_name_length= strlen(new_name);
-        table_list->db= new_db;
-        table_list->db_length= strlen(new_db);
-      }
-      else
-      {
-        /*
-          TODO: Creation of name-lock placeholder here is a temporary
-          work-around. Long term we should change close_cached_table() call
-          which we invoke before table renaming operation in such way that
-          it will leave placeholders for table in table cache/THD::open_tables
-          list. By doing this we will be able easily reopen and relock these
-          tables later and therefore behave under LOCK TABLES in the same way
-          on all platforms.
-        */
-        char  key[MAX_DBKEY_LENGTH];
-        uint  key_length;
-        key_length= create_table_def_key(thd, key, table_list, 0);
-        if (!(name_lock= table_cache_insert_placeholder(thd, key,
-                                                        key_length)))
-        {
-          VOID(pthread_mutex_unlock(&LOCK_open));
-          goto err;
-        }
-        name_lock->next= thd->open_tables;
-        thd->open_tables= name_lock;
-      }
-      table_list->table= name_lock;
-      if (reopen_name_locked_table(thd, table_list, FALSE))
-      {
-        VOID(pthread_mutex_unlock(&LOCK_open));
-        goto err;
-      }
-      table= table_list->table;
-      /*
-        We can't rely on later close_cached_table() calls to close
-        this instance of the table since it was not properly locked.
-      */
-      needs_unlink= TRUE;
-    }
-    /* Tell the handler that a new frm file is in place. */
-    if (table->file->create_handler_files(path, NULL, CHF_INDEX_FLAG,
-                                          create_info))
-    {
-      VOID(pthread_mutex_unlock(&LOCK_open));
-      goto err;
-    }
-    if (needs_unlink)
-    {
-      unlink_open_table(thd, table, FALSE);
-      table= name_lock= 0;
-    }
-  }
-=======
->>>>>>> 5a888760
 
   if (thd->lock || new_name != table_name || no_table_reopen)  // True if WIN32
   {
@@ -6901,6 +6720,7 @@
     */
     if (table)
     {
+      table->s->version= 0;              	// Force removal of table def
       close_cached_table(thd,table);
     }
     VOID(quick_rm_table(old_db_type, db, old_name, FN_IS_TMP));
@@ -6926,6 +6746,7 @@
     {						// This shouldn't happen
       if (table)
       {
+        table->s->version= 0;                   // Force removal of table def
 	close_cached_table(thd,table);		// Remove lock for table
       }
       VOID(pthread_mutex_unlock(&LOCK_open));
@@ -6984,13 +6805,6 @@
   table_list->table=0;				// For query cache
   query_cache_invalidate3(thd, table_list, 0);
 
-  if (name_lock)
-  {
-    pthread_mutex_lock(&LOCK_open);
-    unlink_open_table(thd, name_lock, FALSE);
-    pthread_mutex_unlock(&LOCK_open);
-  }
-
 end_temporary:
   my_snprintf(tmp_name, sizeof(tmp_name), ER(ER_INSERT_INFO),
 	      (ulong) (copied + deleted), (ulong) deleted,
@@ -7010,12 +6824,6 @@
     VOID(quick_rm_table(new_db_type, new_db, tmp_name, FN_IS_TMP));
 
 err:
-  if (name_lock)
-  {
-    pthread_mutex_lock(&LOCK_open);
-    unlink_open_table(thd, name_lock, FALSE);
-    pthread_mutex_unlock(&LOCK_open);
-  }
   DBUG_RETURN(TRUE);
 }
 /* mysql_alter_table */
