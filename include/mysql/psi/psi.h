--- conflicted
+++ resolved
@@ -2225,7 +2225,6 @@
   digest_add_token_v1_t digest_add_token;
   /** @sa set_thread_connect_attrs_v1_t. */
   set_thread_connect_attrs_v1_t set_thread_connect_attrs;
-<<<<<<< HEAD
   /** @sa start_sp_v1_t. */
   start_sp_v1_t start_sp;
   /** @sa start_sp_v1_t. */
@@ -2236,7 +2235,6 @@
   get_sp_share_v1_t get_sp_share;
   /** @sa release_sp_share_v1_t. */
   release_sp_share_v1_t release_sp_share;
-=======
   /** @sa register_memory_v1_t. */
   register_memory_v1_t register_memory;
   /** @sa memory_alloc_v1_t. */
@@ -2245,7 +2243,6 @@
   memory_realloc_v1_t memory_realloc;
   /** @sa memory_free_v1_t. */
   memory_free_v1_t memory_free;
->>>>>>> 308616d8
 };
 
 /** @} (end of group Group_PSI_v1) */
