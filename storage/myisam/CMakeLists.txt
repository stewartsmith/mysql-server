--- conflicted
+++ resolved
@@ -34,19 +34,6 @@
 				mi_unique.c mi_update.c mi_write.c rt_index.c rt_key.c rt_mbr.c
 				rt_split.c sort.c sp_key.c ft_eval.h myisamdef.h rt_index.h mi_rkey.c)
 
-<<<<<<< HEAD
-ADD_EXECUTABLE(myisam_ftdump myisam_ftdump.c)
-TARGET_LINK_LIBRARIES(myisam_ftdump myisam mysys debug dbug strings zlib wsock32)
-
-ADD_EXECUTABLE(myisamchk myisamchk.c)
-TARGET_LINK_LIBRARIES(myisamchk myisam mysys debug dbug strings zlib wsock32)
-
-ADD_EXECUTABLE(myisamlog myisamlog.c)
-TARGET_LINK_LIBRARIES(myisamlog myisam mysys debug dbug strings zlib wsock32)
-
-ADD_EXECUTABLE(myisampack myisampack.c)
-TARGET_LINK_LIBRARIES(myisampack myisam mysys debug dbug strings zlib wsock32)
-=======
 IF(NOT SOURCE_SUBLIBS)
 
   ADD_LIBRARY(myisam ${MYISAM_SOURCES})
@@ -69,6 +56,5 @@
     MYSQL_EMBED_MANIFEST("myisamlog" "asInvoker")
     MYSQL_EMBED_MANIFEST("myisampack" "asInvoker")
   ENDIF(EMBED_MANIFESTS)
->>>>>>> b30fbfd3
 
 ENDIF(NOT SOURCE_SUBLIBS)