--- conflicted
+++ resolved
@@ -1355,7 +1355,13 @@
    where a.VARIABLE_NAME = b.VARIABLE_NAME; 
 drop table t0;
 
-<<<<<<< HEAD
+#
+# Bug#35275 INFORMATION_SCHEMA.TABLES.CREATE_OPTIONS omits KEY_BLOCK_SIZE
+#
+CREATE TABLE t1(a INT) KEY_BLOCK_SIZE=1;
+SELECT CREATE_OPTIONS FROM INFORMATION_SCHEMA.TABLES WHERE TABLE_NAME='t1';
+DROP TABLE t1;
+
 --echo End of 5.1 tests.
 
 #
@@ -1443,14 +1449,4 @@
 --reap
 --echo # Switching to connection 'default'
 connection default;
-drop tables t1, t3;
-=======
-#
-# Bug#35275 INFORMATION_SCHEMA.TABLES.CREATE_OPTIONS omits KEY_BLOCK_SIZE
-#
-CREATE TABLE t1(a INT) KEY_BLOCK_SIZE=1;
-SELECT CREATE_OPTIONS FROM INFORMATION_SCHEMA.TABLES WHERE TABLE_NAME='t1';
-DROP TABLE t1;
-
---echo End of 5.1 tests.
->>>>>>> 5fdd9c99
+drop tables t1, t3;