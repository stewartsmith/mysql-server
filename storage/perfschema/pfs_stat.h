/* Copyright (c) 2008, 2014, Oracle and/or its affiliates. All rights reserved.

  This program is free software; you can redistribute it and/or modify
  it under the terms of the GNU General Public License as published by
  the Free Software Foundation; version 2 of the License.

  This program is distributed in the hope that it will be useful,
  but WITHOUT ANY WARRANTY; without even the implied warranty of
  MERCHANTABILITY or FITNESS FOR A PARTICULAR PURPOSE.  See the
  GNU General Public License for more details.

  You should have received a copy of the GNU General Public License
  along with this program; if not, write to the Free Software Foundation,
  51 Franklin Street, Suite 500, Boston, MA 02110-1335 USA */

#ifndef PFS_STAT_H
#define PFS_STAT_H

#include <algorithm>
#include "sql_const.h"
/* memcpy */
#include "string.h"

/**
  @file storage/perfschema/pfs_stat.h
  Statistics (declarations).
*/

/**
  @addtogroup Performance_schema_buffers
  @{
*/

/** Single statistic. */
struct PFS_single_stat
{
  /** Count of values. */
  ulonglong m_count;
  /** Sum of values. */
  ulonglong m_sum;
  /** Minimum value. */
  ulonglong m_min;
  /** Maximum value. */
  ulonglong m_max;

  PFS_single_stat()
  {
    m_count= 0;
    m_sum= 0;
    m_min= ULONGLONG_MAX;
    m_max= 0;
  }

  inline void reset(void)
  {
    m_count= 0;
    m_sum= 0;
    m_min= ULONGLONG_MAX;
    m_max= 0;
  }

  inline bool has_timed_stats() const
  {
    return (m_min <= m_max);
  }

  inline void aggregate(const PFS_single_stat *stat)
  {
    if (stat->m_count != 0)
    {
      m_count+= stat->m_count;
      m_sum+= stat->m_sum;
      if (unlikely(m_min > stat->m_min))
        m_min= stat->m_min;
      if (unlikely(m_max < stat->m_max))
        m_max= stat->m_max;
    }
  }

  inline void aggregate_no_check(const PFS_single_stat *stat)
  {
    m_count+= stat->m_count;
    m_sum+= stat->m_sum;
    if (unlikely(m_min > stat->m_min))
      m_min= stat->m_min;
    if (unlikely(m_max < stat->m_max))
      m_max= stat->m_max;
  }

  inline void aggregate_counted()
  {
    m_count++;
  }

  inline void aggregate_counted(ulonglong count)
  {
    m_count+= count;
  }

  inline void aggregate_value(ulonglong value)
  {
    m_count++;
    m_sum+= value;
    if (unlikely(m_min > value))
      m_min= value;
    if (unlikely(m_max < value))
      m_max= value;
  }
};

/** Combined statistic. */
struct PFS_byte_stat : public PFS_single_stat
{
  /** Byte count statistics */
  ulonglong m_bytes;

  /** Aggregate wait stats, event count and byte count */
  inline void aggregate(const PFS_byte_stat *stat)
  {
    if (stat->m_count != 0)
    {
      PFS_single_stat::aggregate_no_check(stat);
      m_bytes+= stat->m_bytes;
    }
  }

  /** Aggregate wait stats, event count and byte count */
  inline void aggregate_no_check(const PFS_byte_stat *stat)
  {
    PFS_single_stat::aggregate_no_check(stat);
    m_bytes+= stat->m_bytes;
  }

  /** Aggregate individual wait time, event count and byte count */
  inline void aggregate(ulonglong wait, ulonglong bytes)
  {
    aggregate_value(wait);
    m_bytes+= bytes;
  }

  /** Aggregate wait stats and event count */
  inline void aggregate_waits(const PFS_byte_stat *stat)
  {
    PFS_single_stat::aggregate(stat);
  }

  /** Aggregate event count and byte count */
  inline void aggregate_counted()
  {
    PFS_single_stat::aggregate_counted();
  }

  /** Aggregate event count and byte count */
  inline void aggregate_counted(ulonglong bytes)
  {
    PFS_single_stat::aggregate_counted();
    m_bytes+= bytes;
  }

  PFS_byte_stat()
  {
    reset();
  }

  inline void reset(void)
  {
    PFS_single_stat::reset();
    m_bytes= 0;
  }
};

/** Statistics for mutex usage. */
struct PFS_mutex_stat
{
  /** Wait statistics. */
  PFS_single_stat m_wait_stat;
#ifdef PFS_LATER
  /**
    Lock statistics.
    This statistic is not exposed in user visible tables yet.
  */
  PFS_single_stat m_lock_stat;
#endif

  inline void aggregate(const PFS_mutex_stat *stat)
  {
    m_wait_stat.aggregate(&stat->m_wait_stat);
#ifdef PFS_LATER
    m_lock_stat.aggregate(&stat->m_lock_stat);
#endif
  }

  inline void reset(void)
  {
    m_wait_stat.reset();
#ifdef PFS_LATER
    m_lock_stat.reset();
#endif
  }
};

/** Statistics for rwlock usage. */
struct PFS_rwlock_stat
{
  /** Wait statistics. */
  PFS_single_stat m_wait_stat;
#ifdef PFS_LATER
  /**
    RWLock read lock usage statistics.
    This statistic is not exposed in user visible tables yet.
  */
  PFS_single_stat m_read_lock_stat;
  /**
    RWLock write lock usage statistics.
    This statistic is not exposed in user visible tables yet.
  */
  PFS_single_stat m_write_lock_stat;
#endif

  inline void aggregate(const PFS_rwlock_stat *stat)
  {
    m_wait_stat.aggregate(&stat->m_wait_stat);
#ifdef PFS_LATER
    m_read_lock_stat.aggregate(&stat->m_read_lock_stat);
    m_write_lock_stat.aggregate(&stat->m_write_lock_stat);
#endif
  }

  inline void reset(void)
  {
    m_wait_stat.reset();
#ifdef PFS_LATER
    m_read_lock_stat.reset();
    m_write_lock_stat.reset();
#endif
  }
};

/** Statistics for COND usage. */
struct PFS_cond_stat
{
  /** Wait statistics. */
  PFS_single_stat m_wait_stat;
#ifdef PFS_LATER
  /**
    Number of times a condition was signalled.
    This statistic is not exposed in user visible tables yet.
  */
  ulonglong m_signal_count;
  /**
    Number of times a condition was broadcast.
    This statistic is not exposed in user visible tables yet.
  */
  ulonglong m_broadcast_count;
#endif

  inline void aggregate(const PFS_cond_stat *stat)
  {
    m_wait_stat.aggregate(&stat->m_wait_stat);
#ifdef PFS_LATER
    m_signal_count+= stat->m_signal_count;
    m_broadcast_count+= stat->m_broadcast_count;
#endif
  }

  inline void reset(void)
  {
    m_wait_stat.reset();
#ifdef PFS_LATER
    m_signal_count= 0;
    m_broadcast_count= 0;
#endif
  }
};

/** Statistics for FILE IO. Used for both waits and byte counts. */
struct PFS_file_io_stat
{
  /** READ statistics */
  PFS_byte_stat m_read;
  /** WRITE statistics */
  PFS_byte_stat m_write;
  /** Miscellaneous statistics */
  PFS_byte_stat m_misc;

  inline void reset(void)
  {
    m_read.reset();
    m_write.reset();
    m_misc.reset();
  }

  inline void aggregate(const PFS_file_io_stat *stat)
  {
    m_read.aggregate(&stat->m_read);
    m_write.aggregate(&stat->m_write);
    m_misc.aggregate(&stat->m_misc);
  }

  /* Sum waits and byte counts */
  inline void sum(PFS_byte_stat *stat)
  {
    stat->aggregate(&m_read);
    stat->aggregate(&m_write);
    stat->aggregate(&m_misc);
  }

  /* Sum waits only */
  inline void sum_waits(PFS_single_stat *stat)
  {
    stat->aggregate(&m_read);
    stat->aggregate(&m_write);
    stat->aggregate(&m_misc);
  }
};

/** Statistics for FILE usage. */
struct PFS_file_stat
{
  /** Number of current open handles. */
  ulong m_open_count;
  /** File IO statistics. */
  PFS_file_io_stat m_io_stat;

  inline void aggregate(const PFS_file_stat *stat)
  {
    m_io_stat.aggregate(&stat->m_io_stat);
  }

  /** Reset file statistics. */
  inline void reset(void)
  {
    m_io_stat.reset();
  }
};

/** Statistics for stage usage. */
struct PFS_stage_stat
{
  PFS_single_stat m_timer1_stat;

  inline void reset(void)
  { m_timer1_stat.reset(); }

  inline void aggregate_counted()
  { m_timer1_stat.aggregate_counted(); }

  inline void aggregate_value(ulonglong value)
  { m_timer1_stat.aggregate_value(value); }

  inline void aggregate(const PFS_stage_stat *stat)
  { m_timer1_stat.aggregate(& stat->m_timer1_stat); }
};

/** Statistics for stored program usage. */
struct PFS_sp_stat
{
  PFS_single_stat m_timer1_stat;

  inline void reset(void)
  { m_timer1_stat.reset(); }

  inline void aggregate_counted()
  { m_timer1_stat.aggregate_counted(); }

  inline void aggregate_value(ulonglong value)
  { m_timer1_stat.aggregate_value(value); }

  inline void aggregate(const PFS_stage_stat *stat)
  { m_timer1_stat.aggregate(& stat->m_timer1_stat); }
};

<<<<<<< HEAD
/** Statistics for prepared statement usage. */
struct PFS_prepared_stmt_stat
{
  PFS_single_stat m_timer1_stat;

  inline void reset(void)
  { m_timer1_stat.reset(); }

  inline void aggregate_counted()
  { m_timer1_stat.aggregate_counted(); }

  inline void aggregate_value(ulonglong value)
  { m_timer1_stat.aggregate_value(value); }

  inline void aggregate(PFS_stage_stat *stat)
  { m_timer1_stat.aggregate(& stat->m_timer1_stat); }
};

/** Statistics for statement usage. */
=======
/**
  Statistics for statement usage.
  This structure uses lazy initialization,
  controlled by member @c m_timer1_stat.m_count.
*/
>>>>>>> 152b4c84
struct PFS_statement_stat
{
  PFS_single_stat m_timer1_stat;
  ulonglong m_error_count;
  ulonglong m_warning_count;
  ulonglong m_rows_affected;
  ulonglong m_lock_time;
  ulonglong m_rows_sent;
  ulonglong m_rows_examined;
  ulonglong m_created_tmp_disk_tables;
  ulonglong m_created_tmp_tables;
  ulonglong m_select_full_join;
  ulonglong m_select_full_range_join;
  ulonglong m_select_range;
  ulonglong m_select_range_check;
  ulonglong m_select_scan;
  ulonglong m_sort_merge_passes;
  ulonglong m_sort_range;
  ulonglong m_sort_rows;
  ulonglong m_sort_scan;
  ulonglong m_no_index_used;
  ulonglong m_no_good_index_used;

  PFS_statement_stat()
  {
    reset();
  }

  inline void reset()
  {
    m_timer1_stat.m_count= 0;
  }

  inline void mark_used()
  {
    delayed_reset();
  }

private:
  inline void delayed_reset(void)
  {
    if (m_timer1_stat.m_count == 0)
    {
      m_timer1_stat.reset();
      m_error_count= 0;
      m_warning_count= 0;
      m_rows_affected= 0;
      m_lock_time= 0;
      m_rows_sent= 0;
      m_rows_examined= 0;
      m_created_tmp_disk_tables= 0;
      m_created_tmp_tables= 0;
      m_select_full_join= 0;
      m_select_full_range_join= 0;
      m_select_range= 0;
      m_select_range_check= 0;
      m_select_scan= 0;
      m_sort_merge_passes= 0;
      m_sort_range= 0;
      m_sort_rows= 0;
      m_sort_scan= 0;
      m_no_index_used= 0;
      m_no_good_index_used= 0;
    }
  }

public:
  inline void aggregate_counted()
  {
    delayed_reset();
    m_timer1_stat.aggregate_counted();
  }

  inline void aggregate_value(ulonglong value)
  {
    delayed_reset();
    m_timer1_stat.aggregate_value(value);
  }

  inline void aggregate(const PFS_statement_stat *stat)
  {
    if (stat->m_timer1_stat.m_count != 0)
    {
      delayed_reset();
      m_timer1_stat.aggregate_no_check(& stat->m_timer1_stat);

      m_error_count+= stat->m_error_count;
      m_warning_count+= stat->m_warning_count;
      m_rows_affected+= stat->m_rows_affected;
      m_lock_time+= stat->m_lock_time;
      m_rows_sent+= stat->m_rows_sent;
      m_rows_examined+= stat->m_rows_examined;
      m_created_tmp_disk_tables+= stat->m_created_tmp_disk_tables;
      m_created_tmp_tables+= stat->m_created_tmp_tables;
      m_select_full_join+= stat->m_select_full_join;
      m_select_full_range_join+= stat->m_select_full_range_join;
      m_select_range+= stat->m_select_range;
      m_select_range_check+= stat->m_select_range_check;
      m_select_scan+= stat->m_select_scan;
      m_sort_merge_passes+= stat->m_sort_merge_passes;
      m_sort_range+= stat->m_sort_range;
      m_sort_rows+= stat->m_sort_rows;
      m_sort_scan+= stat->m_sort_scan;
      m_no_index_used+= stat->m_no_index_used;
      m_no_good_index_used+= stat->m_no_good_index_used;
    }
  }
};

/** Statistics for transaction usage. */
struct PFS_transaction_stat
{
  PFS_single_stat m_read_write_stat;
  PFS_single_stat m_read_only_stat;

  ulonglong m_savepoint_count;
  ulonglong m_rollback_to_savepoint_count;
  ulonglong m_release_savepoint_count;

  PFS_transaction_stat()
  {
    m_savepoint_count= 0;
    m_rollback_to_savepoint_count= 0;
    m_release_savepoint_count= 0;
  }

  ulonglong count(void)
  {
    return (m_read_write_stat.m_count + m_read_only_stat.m_count);
  }

  inline void reset(void)
  {
    m_read_write_stat.reset();
    m_read_only_stat.reset();
    m_savepoint_count= 0;
    m_rollback_to_savepoint_count= 0;
    m_release_savepoint_count= 0;
  }

  inline void aggregate(const PFS_transaction_stat *stat)
  {
    m_read_write_stat.aggregate(&stat->m_read_write_stat);
    m_read_only_stat.aggregate(&stat->m_read_only_stat);
    m_savepoint_count+= stat->m_savepoint_count;
    m_rollback_to_savepoint_count+= stat->m_rollback_to_savepoint_count;
    m_release_savepoint_count+= stat->m_release_savepoint_count;
  }
};

/** Single table io statistic. */
struct PFS_table_io_stat
{
  bool m_has_data;
  /** FETCH statistics */
  PFS_single_stat m_fetch;
  /** INSERT statistics */
  PFS_single_stat m_insert;
  /** UPDATE statistics */
  PFS_single_stat m_update;
  /** DELETE statistics */
  PFS_single_stat m_delete;

  PFS_table_io_stat()
  {
    m_has_data= false;
  }

  inline void reset(void)
  {
    m_has_data= false;
    m_fetch.reset();
    m_insert.reset();
    m_update.reset();
    m_delete.reset();
  }

  inline void aggregate(const PFS_table_io_stat *stat)
  {
    if (stat->m_has_data)
    {
      m_has_data= true;
      m_fetch.aggregate(&stat->m_fetch);
      m_insert.aggregate(&stat->m_insert);
      m_update.aggregate(&stat->m_update);
      m_delete.aggregate(&stat->m_delete);
    }
  }

  inline void sum(PFS_single_stat *result)
  {
    if (m_has_data)
    {
      result->aggregate(& m_fetch);
      result->aggregate(& m_insert);
      result->aggregate(& m_update);
      result->aggregate(& m_delete);
    }
  }
};

enum PFS_TL_LOCK_TYPE
{
  /* Locks from enum thr_lock */
  PFS_TL_READ= 0,
  PFS_TL_READ_WITH_SHARED_LOCKS= 1,
  PFS_TL_READ_HIGH_PRIORITY= 2,
  PFS_TL_READ_NO_INSERT= 3,
  PFS_TL_WRITE_ALLOW_WRITE= 4,
  PFS_TL_WRITE_CONCURRENT_INSERT= 5,
  PFS_TL_WRITE_LOW_PRIORITY= 6,
  PFS_TL_WRITE= 7,

  /* Locks for handler::ha_external_lock() */
  PFS_TL_READ_EXTERNAL= 8,
  PFS_TL_WRITE_EXTERNAL= 9,

  PFS_TL_NONE= 99
};

#define COUNT_PFS_TL_LOCK_TYPE 10

/** Statistics for table locks. */
struct PFS_table_lock_stat
{
  PFS_single_stat m_stat[COUNT_PFS_TL_LOCK_TYPE];

  inline void reset(void)
  {
    PFS_single_stat *pfs= & m_stat[0];
    PFS_single_stat *pfs_last= & m_stat[COUNT_PFS_TL_LOCK_TYPE];
    for ( ; pfs < pfs_last ; pfs++)
      pfs->reset();
  }

  inline void aggregate(const PFS_table_lock_stat *stat)
  {
    PFS_single_stat *pfs= & m_stat[0];
    PFS_single_stat *pfs_last= & m_stat[COUNT_PFS_TL_LOCK_TYPE];
    const PFS_single_stat *pfs_from= & stat->m_stat[0];
    for ( ; pfs < pfs_last ; pfs++, pfs_from++)
      pfs->aggregate(pfs_from);
  }

  inline void sum(PFS_single_stat *result)
  {
    PFS_single_stat *pfs= & m_stat[0];
    PFS_single_stat *pfs_last= & m_stat[COUNT_PFS_TL_LOCK_TYPE];
    for ( ; pfs < pfs_last ; pfs++)
      result->aggregate(pfs);
  }
};

/** Statistics for TABLE usage. */
struct PFS_table_stat
{
  /**
    Statistics, per index.
    Each index stat is in [0, MAX_INDEXES-1],
    stats when using no index are in [MAX_INDEXES].
  */
  PFS_table_io_stat m_index_stat[MAX_INDEXES + 1];

  /**
    Statistics, per lock type.
  */
  PFS_table_lock_stat m_lock_stat;

  /** Reset table io statistic. */
  inline void reset_io(void)
  {
    PFS_table_io_stat *stat= & m_index_stat[0];
    PFS_table_io_stat *stat_last= & m_index_stat[MAX_INDEXES + 1];
    for ( ; stat < stat_last ; stat++)
      stat->reset();
  }

  /** Reset table lock statistic. */
  inline void reset_lock(void)
  {
    m_lock_stat.reset();
  }

  /** Reset table statistic. */
  inline void reset(void)
  {
    reset_io();
    reset_lock();
  }

  inline void fast_reset_io(void)
  {
    memcpy(& m_index_stat, & g_reset_template.m_index_stat, sizeof(m_index_stat));
  }

  inline void fast_reset_lock(void)
  {
    memcpy(& m_lock_stat, & g_reset_template.m_lock_stat, sizeof(m_lock_stat));
  }

  inline void fast_reset(void)
  {
    memcpy(this, & g_reset_template, sizeof(*this));
  }

  inline void aggregate_io(const PFS_table_stat *stat, uint key_count)
  {
    PFS_table_io_stat *to_stat;
    PFS_table_io_stat *to_stat_last;
    const PFS_table_io_stat *from_stat;

    DBUG_ASSERT(key_count <= MAX_INDEXES);

    /* Aggregate stats for each index, if any */
    to_stat= & m_index_stat[0];
    to_stat_last= to_stat + key_count;
    from_stat= & stat->m_index_stat[0];
    for ( ; to_stat < to_stat_last ; from_stat++, to_stat++)
      to_stat->aggregate(from_stat);

    /* Aggregate stats for the table */
    to_stat= & m_index_stat[MAX_INDEXES];
    from_stat= & stat->m_index_stat[MAX_INDEXES];
    to_stat->aggregate(from_stat);
  }

  inline void aggregate_lock(const PFS_table_stat *stat)
  {
    m_lock_stat.aggregate(& stat->m_lock_stat);
  }

  inline void aggregate(const PFS_table_stat *stat, uint key_count)
  {
    aggregate_io(stat, key_count);
    aggregate_lock(stat);
  }

  inline void sum_io(PFS_single_stat *result, uint key_count)
  {
    PFS_table_io_stat *stat;
    PFS_table_io_stat *stat_last;

    DBUG_ASSERT(key_count <= MAX_INDEXES);

    /* Sum stats for each index, if any */
    stat= & m_index_stat[0];
    stat_last= stat + key_count;
    for ( ; stat < stat_last ; stat++)
      stat->sum(result);

    /* Sum stats for the table */
    m_index_stat[MAX_INDEXES].sum(result);
  }

  inline void sum_lock(PFS_single_stat *result)
  {
    m_lock_stat.sum(result);
  }

  inline void sum(PFS_single_stat *result, uint key_count)
  {
    sum_io(result, key_count);
    sum_lock(result);
  }

  static struct PFS_table_stat g_reset_template;
};

/** Statistics for SOCKET IO. Used for both waits and byte counts. */
struct PFS_socket_io_stat
{
  /** READ statistics */
  PFS_byte_stat m_read;
  /** WRITE statistics */
  PFS_byte_stat m_write;
  /** Miscellaneous statistics */
  PFS_byte_stat m_misc;

  inline void reset(void)
  {
    m_read.reset();
    m_write.reset();
    m_misc.reset();
  }

  inline void aggregate(const PFS_socket_io_stat *stat)
  {
    m_read.aggregate(&stat->m_read);
    m_write.aggregate(&stat->m_write);
    m_misc.aggregate(&stat->m_misc);
  }

  /* Sum waits and byte counts */
  inline void sum(PFS_byte_stat *stat)
  {
    stat->aggregate(&m_read);
    stat->aggregate(&m_write);
    stat->aggregate(&m_misc);
  }

  /* Sum waits only */
  inline void sum_waits(PFS_single_stat *stat)
  {
    stat->aggregate(&m_read);
    stat->aggregate(&m_write);
    stat->aggregate(&m_misc);
  }
};

/** Statistics for SOCKET usage. */
struct PFS_socket_stat
{
  /** Socket timing and byte count statistics per operation */
  PFS_socket_io_stat m_io_stat;

  /** Reset socket statistics. */
  inline void reset(void)
  {
    m_io_stat.reset();
  }
};

struct PFS_memory_stat_delta
{
  size_t m_alloc_count_delta;
  size_t m_free_count_delta;
  size_t m_alloc_size_delta;
  size_t m_free_size_delta;

  void reset()
  {
    m_alloc_count_delta= 0;
    m_free_count_delta= 0;
    m_alloc_size_delta= 0;
    m_free_size_delta= 0;
  }
};

/**
  Memory statistics.
  Conceptually, the following statistics are maintained:
  - CURRENT_COUNT_USED,
  - LOW_COUNT_USED,
  - HIGH_COUNT_USED
  - CURRENT_SIZE_USED,
  - LOW_SIZE_USED,
  - HIGH_SIZE_USED
  Now, the implementation keeps different counters,
  which are easier (less overhead) to maintain while
  collecting statistics.
  Invariants are as follows:
  CURRENT_COUNT_USED = @c m_alloc_count - @c m_free_count
  LOW_COUNT_USED + @c m_free_count_capacity = CURRENT_COUNT_USED
  CURRENT_COUNT_USED + @c m_alloc_count_capacity = HIGH_COUNT_USED
  CURRENT_SIZE_USED = @c m_alloc_size - @c m_free_size
  LOW_SIZE_USED + @c m_free_size_capacity = CURRENT_SIZE_USED
  CURRENT_SIZE_USED + @c m_alloc_size_capacity = HIGH_SIZE_USED

*/
struct PFS_memory_stat
{
  bool m_used;
  size_t m_alloc_count;
  size_t m_free_count;
  size_t m_alloc_size;
  size_t m_free_size;

  size_t m_alloc_count_capacity;
  size_t m_free_count_capacity;
  size_t m_alloc_size_capacity;
  size_t m_free_size_capacity;

  inline void reset(void)
  {
    m_used= false;
    m_alloc_count= 0;
    m_free_count= 0;
    m_alloc_size= 0;
    m_free_size= 0;

    m_alloc_count_capacity= 0;
    m_free_count_capacity= 0;
    m_alloc_size_capacity= 0;
    m_free_size_capacity= 0;
  }

  inline void rebase(void)
  {
    if (! m_used)
      return;

    size_t base;

    base= std::min<size_t>(m_alloc_count, m_free_count);
    m_alloc_count-= base;
    m_free_count-= base;

    base= std::min<size_t>(m_alloc_size, m_free_size);
    m_alloc_size-= base;
    m_free_size-= base;

    m_alloc_count_capacity= 0;
    m_free_count_capacity= 0;
    m_alloc_size_capacity= 0;
    m_free_size_capacity= 0;
  }

  inline void partial_aggregate_to(PFS_memory_stat *stat)
  {
    if (! m_used)
      return;

    size_t base;

    stat->m_used= true;

    base= std::min<size_t>(m_alloc_count, m_free_count);
    if (base != 0)
    {
      stat->m_alloc_count+= base;
      stat->m_free_count+= base;
      m_alloc_count-= base;
      m_free_count-= base;
    }

    base= std::min<size_t>(m_alloc_size, m_free_size);
    if (base != 0)
    {
      stat->m_alloc_size+= base;
      stat->m_free_size+= base;
      m_alloc_size-= base;
      m_free_size-= base;
    }

    stat->m_alloc_count_capacity+= m_alloc_count_capacity;
    stat->m_free_count_capacity+= m_free_count_capacity;
    stat->m_alloc_size_capacity+= m_alloc_size_capacity;
    stat->m_free_size_capacity+= m_free_size_capacity;

    m_alloc_count_capacity= 0;
    m_free_count_capacity= 0;
    m_alloc_size_capacity= 0;
    m_free_size_capacity= 0;
  }

  inline void full_aggregate_to(PFS_memory_stat *stat) const
  {
    if (! m_used)
      return;

    stat->m_used= true;

    stat->m_alloc_count+= m_alloc_count;
    stat->m_free_count+= m_free_count;
    stat->m_alloc_size+= m_alloc_size;
    stat->m_free_size+= m_free_size;

    stat->m_alloc_count_capacity+= m_alloc_count_capacity;
    stat->m_free_count_capacity+= m_free_count_capacity;
    stat->m_alloc_size_capacity+= m_alloc_size_capacity;
    stat->m_free_size_capacity+= m_free_size_capacity;
  }

  inline void partial_aggregate_to(PFS_memory_stat *stat1, PFS_memory_stat *stat2)
  {
    if (! m_used)
      return;

    size_t base;

    stat1->m_used= true;
    stat2->m_used= true;

    base= std::min<size_t>(m_alloc_count, m_free_count);
    if (base != 0)
    {
      stat1->m_alloc_count+= base;
      stat2->m_alloc_count+= base;
      stat1->m_free_count+= base;
      stat2->m_free_count+= base;
      m_alloc_count-= base;
      m_free_count-= base;
    }

    base= std::min<size_t>(m_alloc_size, m_free_size);
    if (base != 0)
    {
      stat1->m_alloc_size+= base;
      stat2->m_alloc_size+= base;
      stat1->m_free_size+= base;
      stat2->m_free_size+= base;
      m_alloc_size-= base;
      m_free_size-= base;
    }

    stat1->m_alloc_count_capacity+= m_alloc_count_capacity;
    stat2->m_alloc_count_capacity+= m_alloc_count_capacity;
    stat1->m_free_count_capacity+= m_free_count_capacity;
    stat2->m_free_count_capacity+= m_free_count_capacity;
    stat1->m_alloc_size_capacity+= m_alloc_size_capacity;
    stat2->m_alloc_size_capacity+= m_alloc_size_capacity;
    stat1->m_free_size_capacity+= m_free_size_capacity;
    stat2->m_free_size_capacity+= m_free_size_capacity;

    m_alloc_count_capacity= 0;
    m_free_count_capacity= 0;
    m_alloc_size_capacity= 0;
    m_free_size_capacity= 0;
  }

  inline void full_aggregate_to(PFS_memory_stat *stat1, PFS_memory_stat *stat2) const
  {
    if (! m_used)
      return;

    stat1->m_used= true;
    stat2->m_used= true;

    stat1->m_alloc_count+= m_alloc_count;
    stat2->m_alloc_count+= m_alloc_count;
    stat1->m_free_count+= m_free_count;
    stat2->m_free_count+= m_free_count;
    stat1->m_alloc_size+= m_alloc_size;
    stat2->m_alloc_size+= m_alloc_size;
    stat1->m_free_size+= m_free_size;
    stat2->m_free_size+= m_free_size;

    stat1->m_alloc_count_capacity+= m_alloc_count_capacity;
    stat2->m_alloc_count_capacity+= m_alloc_count_capacity;
    stat1->m_free_count_capacity+= m_free_count_capacity;
    stat2->m_free_count_capacity+= m_free_count_capacity;
    stat1->m_alloc_size_capacity+= m_alloc_size_capacity;
    stat2->m_alloc_size_capacity+= m_alloc_size_capacity;
    stat1->m_free_size_capacity+= m_free_size_capacity;
    stat2->m_free_size_capacity+= m_free_size_capacity;
  }

  inline PFS_memory_stat_delta *count_alloc(size_t size,
                                            PFS_memory_stat_delta *delta)
  {
    m_used= true;

    m_alloc_count++;
    m_free_count_capacity++;
    m_alloc_size+= size;
    m_free_size_capacity+= size;

    if ((m_alloc_count_capacity >= 1) &&
        (m_alloc_size_capacity >= size))
    {
      m_alloc_count_capacity--;
      m_alloc_size_capacity-= size;
      return NULL;
    }

    delta->reset();

    if (m_alloc_count_capacity >= 1)
    {
      m_alloc_count_capacity--;
    }
    else
    {
      delta->m_alloc_count_delta= 1;
    }

    if (m_alloc_size_capacity >= size)
    {
      m_alloc_size_capacity-= size;
    }
    else
    {
      delta->m_alloc_size_delta= size - m_alloc_size_capacity;
      m_alloc_size_capacity= 0;
    }

    return delta;
  }

  inline PFS_memory_stat_delta *count_realloc(size_t old_size, size_t new_size,
                                              PFS_memory_stat_delta *delta)
  {
    m_used= true;

    size_t size_delta= new_size - old_size;
    m_alloc_count++;
    m_alloc_size+= new_size;
    m_free_count++;
    m_free_size+= old_size;

    if (new_size == old_size)
    {
      return NULL;
    }

    if (new_size > old_size)
    {
      /* Growing */
      size_delta= new_size - old_size;
      m_free_size_capacity+= size_delta;

      if (m_alloc_size_capacity >= size_delta)
      {
        m_alloc_size_capacity-= size_delta;
        return NULL;
      }

      delta->reset();
      delta->m_alloc_size_delta= size_delta - m_alloc_size_capacity;
      m_alloc_size_capacity= 0;
    }
    else
    {
      /* Shrinking */
      size_delta= old_size - new_size;
      m_alloc_size_capacity+= size_delta;

      if (m_free_size_capacity >= size_delta)
      {
        m_free_size_capacity-= size_delta;
        return NULL;
      }

      delta->reset();
      delta->m_free_size_delta= size_delta - m_free_size_capacity;
      m_free_size_capacity= 0;
    }

    return delta;
  }

  inline PFS_memory_stat_delta *count_free(size_t size, PFS_memory_stat_delta *delta)
  {
    m_used= true;

    m_free_count++;
    m_alloc_count_capacity++;
    m_free_size+= size;
    m_alloc_size_capacity+= size;

    if ((m_free_count_capacity >= 1) &&
        (m_free_size_capacity >= size))
    {
      m_free_count_capacity--;
      m_free_size_capacity-= size;
      return NULL;
    }

    delta->reset();

    if (m_free_count_capacity >= 1)
    {
      m_free_count_capacity--;
    }
    else
    {
      delta->m_free_count_delta= 1;
    }

    if (m_free_size_capacity >= size)
    {
      m_free_size_capacity-= size;
    }
    else
    {
      delta->m_free_size_delta= size - m_free_size_capacity;
      m_free_size_capacity= 0;
    }

    return delta;
  }

  inline PFS_memory_stat_delta *apply_delta(const PFS_memory_stat_delta *delta,
                                            PFS_memory_stat_delta *delta_buffer)
  {
    size_t val;
    size_t remaining_alloc_count;
    size_t remaining_alloc_size;
    size_t remaining_free_count;
    size_t remaining_free_size;
    bool has_remaining= false;

    m_used= true;

    val= delta->m_alloc_count_delta;
    if (val <= m_alloc_count_capacity)
    {
      m_alloc_count_capacity-= val;
      remaining_alloc_count= 0;
    }
    else
    {
      remaining_alloc_count= val - m_alloc_count_capacity;
      m_alloc_count_capacity= 0;
      has_remaining= true;
    }

    val= delta->m_alloc_size_delta;
    if (val <= m_alloc_size_capacity)
    {
      m_alloc_size_capacity-= val;
      remaining_alloc_size= 0;
    }
    else
    {
      remaining_alloc_size= val - m_alloc_size_capacity;
      m_alloc_size_capacity= 0;
      has_remaining= true;
    }

    val= delta->m_free_count_delta;
    if (val <= m_free_count_capacity)
    {
      m_free_count_capacity-= val;
      remaining_free_count= 0;
    }
    else
    {
      remaining_free_count= val - m_free_count_capacity;
      m_free_count_capacity= 0;
      has_remaining= true;
    }

    val= delta->m_free_size_delta;
    if (val <= m_free_size_capacity)
    {
      m_free_size_capacity-= val;
      remaining_free_size= 0;
    }
    else
    {
      remaining_free_size= val - m_free_size_capacity;
      m_free_size_capacity= 0;
      has_remaining= true;
    }

    if (! has_remaining)
      return NULL;

    delta_buffer->m_alloc_count_delta= remaining_alloc_count;
    delta_buffer->m_alloc_size_delta= remaining_alloc_size;
    delta_buffer->m_free_count_delta= remaining_free_count;
    delta_buffer->m_free_size_delta= remaining_free_size;
    return delta_buffer;
  }
};

/** Connections statistics. */
struct PFS_connection_stat
{
  PFS_connection_stat()
  : m_current_connections(0),
    m_total_connections(0)
  {}

  ulonglong m_current_connections;
  ulonglong m_total_connections;

  inline void aggregate_active(ulonglong active)
  {
    m_current_connections+= active;
    m_total_connections+= active;
  }

  inline void aggregate_disconnected(ulonglong disconnected)
  {
    m_total_connections+= disconnected;
  }
};

/** @} */
#endif
<|MERGE_RESOLUTION|>--- conflicted
+++ resolved
@@ -370,7 +370,6 @@
   { m_timer1_stat.aggregate(& stat->m_timer1_stat); }
 };
 
-<<<<<<< HEAD
 /** Statistics for prepared statement usage. */
 struct PFS_prepared_stmt_stat
 {
@@ -389,14 +388,11 @@
   { m_timer1_stat.aggregate(& stat->m_timer1_stat); }
 };
 
-/** Statistics for statement usage. */
-=======
 /**
   Statistics for statement usage.
   This structure uses lazy initialization,
   controlled by member @c m_timer1_stat.m_count.
 */
->>>>>>> 152b4c84
 struct PFS_statement_stat
 {
   PFS_single_stat m_timer1_stat;
