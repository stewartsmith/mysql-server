##############################################################################
#
#  List the test cases that are to be disabled temporarily.
#
#  Separate the test case name and the comment with ':'.
#
#    <testcasename> : BUG#<xxxx> <date disabled> <disabler> <comment>
#
#  Do not use any TAB characters for whitespace.
#
##############################################################################
innodb          : WL#1213: Waiting for InnoDB team to add support for 4-byte character sets.
federated_transactions   : Bug#29523 Transactions do not work
<<<<<<< HEAD
lowercase_table3         : Bug#32667 lowercase_table3.test reports to error log
ctype_create         : Bug#32965 main.ctype_create fails
backup_no_engine     : Bug#36021 2008-04-13 rsomla server crashes when openning table with unknown storage engine
query_cache_wlock_invalidate_func: Bug#35390 causes not deterministic results.
csv_alter_table      : Bug#33696 2008-01-21 pcrews no .result file - bug allows NULL columns in CSV tables
cast                 : Bug#35594 2008-03-27 main.cast fails on Windows2003-64
backup_triggers_and_events  : Bug#37762 2008-07-01 rafal Test fails on remove_file for unknown reasons
backup_no_be                : Bug#38023 2008-07-16 rafal Test triggers valgrind warnings described in the bug
thread_cache_size_func      : Bug#40575 2008-11-07 joro main.thread_cache_size_func fails in pushbuild when run with pool of threads
log_output_basic     : Bug #40988  	log_output_basic.test succeeded though syntactically false.
=======
log_tables.test                       : Bug #37798: main.log_tables fails randomly on powermacg5 and windows
slow_query_log_func.test              : Bug #37962: *_func tests containing sleeps/race conditions
wait_timeout_func    : Bug #41225 joro wait_timeout_func fails
>>>>>>> cb7b5524
<|MERGE_RESOLUTION|>--- conflicted
+++ resolved
@@ -11,7 +11,6 @@
 ##############################################################################
 innodb          : WL#1213: Waiting for InnoDB team to add support for 4-byte character sets.
 federated_transactions   : Bug#29523 Transactions do not work
-<<<<<<< HEAD
 lowercase_table3         : Bug#32667 lowercase_table3.test reports to error log
 ctype_create         : Bug#32965 main.ctype_create fails
 backup_no_engine     : Bug#36021 2008-04-13 rsomla server crashes when openning table with unknown storage engine
@@ -22,8 +21,4 @@
 backup_no_be                : Bug#38023 2008-07-16 rafal Test triggers valgrind warnings described in the bug
 thread_cache_size_func      : Bug#40575 2008-11-07 joro main.thread_cache_size_func fails in pushbuild when run with pool of threads
 log_output_basic     : Bug #40988  	log_output_basic.test succeeded though syntactically false.
-=======
-log_tables.test                       : Bug #37798: main.log_tables fails randomly on powermacg5 and windows
-slow_query_log_func.test              : Bug #37962: *_func tests containing sleeps/race conditions
 wait_timeout_func    : Bug #41225 joro wait_timeout_func fails
->>>>>>> cb7b5524
