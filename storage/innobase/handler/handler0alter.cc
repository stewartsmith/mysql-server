--- conflicted
+++ resolved
@@ -3180,11 +3180,6 @@
 {
 	dict_foreign_t*	foreign;
 
-<<<<<<< HEAD
-	ut_ad(!index->to_be_dropped);
-
-=======
->>>>>>> 7c0bc485
 	/* Check if the index is referenced. */
 	foreign = dict_table_get_referenced_constraint(indexed_table, index);
 
@@ -3605,8 +3600,6 @@
 		CREATE TABLE adding FOREIGN KEY constraints. */
 		row_mysql_lock_data_dictionary(prebuilt->trx);
 
-<<<<<<< HEAD
-=======
 		if (!n_drop_index) {
 			drop_index = NULL;
 		} else {
@@ -3617,7 +3610,6 @@
 			}
 		}
 
->>>>>>> 7c0bc485
 		if (prebuilt->trx->check_foreigns) {
 			for (uint i = 0; i < n_drop_index; i++) {
 			     dict_index_t*	index = drop_index[i];
@@ -3648,19 +3640,6 @@
 			}
 		}
 
-<<<<<<< HEAD
-		if (!n_drop_index) {
-			drop_index = NULL;
-		} else {
-			/* Flag all indexes that are to be dropped. */
-			for (ulint i = 0; i < n_drop_index; i++) {
-				ut_ad(!drop_index[i]->to_be_dropped);
-				drop_index[i]->to_be_dropped = 1;
-			}
-		}
-
-=======
->>>>>>> 7c0bc485
 		row_mysql_unlock_data_dictionary(prebuilt->trx);
 	} else {
 		drop_index = NULL;
