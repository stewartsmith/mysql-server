--- conflicted
+++ resolved
@@ -385,7 +385,6 @@
 Warning	1264	Out of range value for column 'f1' at row 2
 select f1 + 0e0 from t1;
 f1 + 0e0
-<<<<<<< HEAD
 1.0000000150474662e29
 -1.0000000150474662e29
 1.0000000150474662e30
@@ -416,14 +415,6 @@
 select a+0 from t1;
 a+0
 0.00001225
-=======
-1.00000001504747e+29
--1.00000001504747e+29
-1.00000001504747e+30
--1.00000001504747e+30
-1.00000001504747e+30
--1.00000001504747e+30
->>>>>>> bc790c9f
 drop table t1;
 create table t1(d double, u bigint unsigned);
 insert into t1(d) values (9.22337203685479e18),
@@ -438,5 +429,5 @@
 INSERT INTO t1 VALUES(-1.79769313486231e+308);
 SELECT f1 FROM t1;
 f1
--1.79769313486231e+308
+-1.79769313486231e308
 End of 5.0 tests