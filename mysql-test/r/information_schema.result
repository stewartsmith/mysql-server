--- conflicted
+++ resolved
@@ -1669,7 +1669,11 @@
 CREATE_OPTIONS
 KEY_BLOCK_SIZE=1
 DROP TABLE t1;
-<<<<<<< HEAD
+SET TIMESTAMP=@@TIMESTAMP + 10000000;
+SELECT 'OK' AS TEST_RESULT FROM INFORMATION_SCHEMA.PROCESSLIST WHERE time < 0;
+TEST_RESULT
+OK
+SET TIMESTAMP=DEFAULT;
 End of 5.1 tests.
 create function f1 (p1 int, p2 datetime, p3 decimal(10,2))
 returns char(10) return null;
@@ -1814,12 +1818,4 @@
 where routine_schema = 'test';
 routine_name	routine_type
 f1	FUNCTION
-drop function f1;
-=======
-SET TIMESTAMP=@@TIMESTAMP + 10000000;
-SELECT 'OK' AS TEST_RESULT FROM INFORMATION_SCHEMA.PROCESSLIST WHERE time < 0;
-TEST_RESULT
-OK
-SET TIMESTAMP=DEFAULT;
-End of 5.1 tests.
->>>>>>> 49c6e747
+drop function f1;