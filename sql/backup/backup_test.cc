--- conflicted
+++ resolved
@@ -8,12 +8,9 @@
 
 #include "../mysql_priv.h"
 #include "si_objects.h"
-<<<<<<< HEAD
 #include "backup_aux.h"
 
 using namespace obs;
-=======
->>>>>>> 20ff3544
 
 /**
    Call backup kernel API to execute backup related SQL statement.
@@ -28,49 +25,6 @@
   DBUG_ENTER("execute_backup_command");
   DBUG_ASSERT(thd);
 
-<<<<<<< HEAD
-  List_iterator<LEX_STRING> dbl(*db_list);
-  LEX_STRING *db_name;
-  String serialized;
-  String db_query;
-  Obj *dbo;
-
-  // Database object test
-  while (db_name= dbl++)
-  {
-    serialized.length(0);
-    dbo= get_database(*db_name);
-    dbo->serialize(thd, &serialized);
-    printf("serialized string for database %s:\n%s\n", db_name->str, serialized.c_ptr());
-    db_query.length(0);
-    db_query.append("DROP DATABASE ");
-    db_query.append(db_name->str);
-    backup::silent_exec_query(thd, db_query);
-    printf("database %s dropped.\n", db_name->str);
-    dbo->materialize(0, &serialized);
-    dbo->execute(thd);
-    printf("database created.\n");
-  }
-
-  // Table object test
-  serialized.length(0);
-  LEX_STRING db, tbl;
-  db.str= new char[128];
-  memcpy(db.str, "sakila", 6);
-  db.str[6]= 0;
-  db.length= 6;
-  tbl.str= new char[128];
-  memcpy(tbl.str, "store", 5);
-  tbl.str[5]= 0;
-  tbl.length= 5;
-  dbo= get_table(db, tbl, FALSE);
-  dbo->serialize(thd, &serialized);
-  printf("serialized string for table %s.%s:\n%s\n", db.str, tbl.str, serialized.c_ptr());
-  
-  delete db.str;
-  delete tbl.str;
-  send_ok(thd);
-=======
   Protocol *protocol= thd->protocol;    // client comms
   List<Item> field_list;                // list of fields to send
   String     op_str;                    // operations string
@@ -141,6 +95,5 @@
   
   send_eof(thd);
 //  delete i;
->>>>>>> 20ff3544
   DBUG_RETURN(res);
 }
