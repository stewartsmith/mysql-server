--- conflicted
+++ resolved
@@ -4430,11 +4430,7 @@
 
   if (ndb_extra_logging)
     sql_print_information("NDB Binlog: ndb tables writable");
-<<<<<<< HEAD
-  close_cached_tables((THD*) 0, 0, (TABLE_LIST*) 0, FALSE, FALSE);
-=======
   close_cached_tables((THD*) 0, (TABLE_LIST*) 0, FALSE, FALSE, FALSE);
->>>>>>> a6445512
 
   {
     static char db[]= "";
