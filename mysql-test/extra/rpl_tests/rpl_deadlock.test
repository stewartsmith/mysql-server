--- conflicted
+++ resolved
@@ -68,17 +68,6 @@
 # Block slave and wait lock timeout error
 --echo *** Test lock wait timeout ***
 
-<<<<<<< HEAD
-stop slave;
-delete from t3;
-change master to master_log_pos=549; # the BEGIN log event
-begin;
-select * from t2 for update; # hold lock
-start slave;
---real_sleep 10 # repl-ed should have blocked, and be retrying
-select count(*) from t3  /* must be zero */; # replaying begins after rollback
-commit;
-=======
 connection slave;
 --source include/stop_slave.inc
 DELETE FROM t2;
@@ -95,7 +84,6 @@
 SELECT COUNT(*) FROM t2;
 COMMIT;
 --source include/start_slave.inc
->>>>>>> 2ee7a7cf
 sync_with_master;
 # Check data from tables
 SELECT * FROM t1;
@@ -109,18 +97,6 @@
 # Restart slave and check that no erros appear
 --echo *** Test lock wait timeout and purged relay logs ***
 
-<<<<<<< HEAD
-# This is really copy-paste of 2) of above
-stop slave;
-delete from t3;
-change master to master_log_pos=549;
-begin;
-select * from t2 for update;
-start slave;
---real_sleep 10
-select count(*) from t3  /* must be zero */; # replaying begins after rollback
-commit;
-=======
 connection slave;
 SET @my_max_relay_log_size= @@global.max_relay_log_size;
 SET global max_relay_log_size=0;
@@ -138,7 +114,6 @@
 SELECT COUNT(*) FROM t2;
 COMMIT;
 --source include/start_slave.inc
->>>>>>> 2ee7a7cf
 sync_with_master;
 # Check data from tables
 SELECT * FROM t1;
