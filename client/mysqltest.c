/* Copyright (C) 2000 MySQL AB

   This program is free software; you can redistribute it and/or modify
   it under the terms of the GNU General Public License as published by
   the Free Software Foundation; version 2 of the License.

   This program is distributed in the hope that it will be useful,
   but WITHOUT ANY WARRANTY; without even the implied warranty of
   MERCHANTABILITY or FITNESS FOR A PARTICULAR PURPOSE.  See the
   GNU General Public License for more details.

   You should have received a copy of the GNU General Public License
   along with this program; if not, write to the Free Software
   Foundation, Inc., 59 Temple Place, Suite 330, Boston, MA  02111-1307  USA */

/*
  mysqltest

  Tool used for executing a .test file

  See the "MySQL Test framework manual" for more information
  http://dev.mysql.com/doc/mysqltest/en/index.html

  Please keep the test framework tools identical in all versions!

  Written by:
  Sasha Pachev <sasha@mysql.com>
  Matt Wagner  <matt@mysql.com>
  Monty
  Jani
  Holyfoot
*/

#define MTEST_VERSION "3.3"

#include "client_priv.h"
#include <mysql_version.h>
#include <mysqld_error.h>
#include <m_ctype.h>
#include <my_dir.h>
#include <hash.h>
#include <stdarg.h>
#include <violite.h>
#include "my_regex.h" /* Our own version of regex */
#ifdef HAVE_SYS_WAIT_H
#include <sys/wait.h>
#endif
#ifdef __WIN__
#include <direct.h>
#endif
#include <signal.h>
#include <my_stacktrace.h>

#ifdef __WIN__
#include <crtdbg.h>
#define SIGNAL_FMT "exception 0x%x"
#else
#define SIGNAL_FMT "signal %d"
#endif

/* Use cygwin for --exec and --system before 5.0 */
#if MYSQL_VERSION_ID < 50000
#define USE_CYGWIN
#endif

#define MAX_VAR_NAME_LENGTH    256
#define MAX_COLUMNS            256
#define MAX_EMBEDDED_SERVER_ARGS 64
#define MAX_DELIMITER_LENGTH 16

/* Flags controlling send and reap */
#define QUERY_SEND_FLAG  1
#define QUERY_REAP_FLAG  2

enum {
  OPT_SKIP_SAFEMALLOC=OPT_MAX_CLIENT_OPTION,
  OPT_PS_PROTOCOL, OPT_SP_PROTOCOL, OPT_CURSOR_PROTOCOL, OPT_VIEW_PROTOCOL,
  OPT_MAX_CONNECT_RETRIES, OPT_MARK_PROGRESS, OPT_LOG_DIR, OPT_TAIL_LINES,
  OPT_RESULT_FORMAT_VERSION
};

static int record= 0, opt_sleep= -1;
static char *opt_db= 0, *opt_pass= 0;
const char *opt_user= 0, *opt_host= 0, *unix_sock= 0, *opt_basedir= "./";
const char *opt_logdir= "";
const char *opt_include= 0, *opt_charsets_dir;
static int opt_port= 0;
static int opt_max_connect_retries;
static int opt_result_format_version;
static my_bool opt_compress= 0, silent= 0, verbose= 0;
static my_bool debug_info_flag= 0, debug_check_flag= 0;
static my_bool tty_password= 0;
static my_bool opt_mark_progress= 0;
static my_bool ps_protocol= 0, ps_protocol_enabled= 0;
static my_bool sp_protocol= 0, sp_protocol_enabled= 0;
static my_bool view_protocol= 0, view_protocol_enabled= 0;
static my_bool cursor_protocol= 0, cursor_protocol_enabled= 0;
static my_bool parsing_disabled= 0;
static my_bool display_result_vertically= FALSE,
  display_metadata= FALSE, display_result_sorted= FALSE;
static my_bool disable_query_log= 0, disable_result_log= 0;
static my_bool disable_warnings= 0;
static my_bool disable_info= 1;
static my_bool abort_on_error= 1;
static my_bool server_initialized= 0;
static my_bool is_windows= 0;
static char **default_argv;
static const char *load_default_groups[]= { "mysqltest", "client", 0 };
static char line_buffer[MAX_DELIMITER_LENGTH], *line_buffer_pos= line_buffer;

static uint start_lineno= 0; /* Start line of current command */
static uint my_end_arg= 0;

/* Number of lines of the result to include in failure report */
static uint opt_tail_lines= 0;

static char delimiter[MAX_DELIMITER_LENGTH]= ";";
static uint delimiter_length= 1;

static char TMPDIR[FN_REFLEN];

/* Block stack */
enum block_cmd {
  cmd_none,
  cmd_if,
  cmd_while
};

struct st_block
{
  int             line; /* Start line of block */
  my_bool         ok;   /* Should block be executed */
  enum block_cmd  cmd;  /* Command owning the block */
};

static struct st_block block_stack[32];
static struct st_block *cur_block, *block_stack_end;

/* Open file stack */
struct st_test_file
{
  FILE* file;
  const char *file_name;
  uint lineno; /* Current line in file */
};

static struct st_test_file file_stack[16];
static struct st_test_file* cur_file;
static struct st_test_file* file_stack_end;


static CHARSET_INFO *charset_info= &my_charset_latin1; /* Default charset */

static const char *embedded_server_groups[]=
{
  "server",
  "embedded",
  "mysqltest_SERVER",
  NullS
};

static int embedded_server_arg_count=0;
static char *embedded_server_args[MAX_EMBEDDED_SERVER_ARGS];

/*
  Timer related variables
  See the timer_output() definition for details
*/
static char *timer_file = NULL;
static ulonglong timer_start;
static void timer_output(void);
static ulonglong timer_now(void);

static ulonglong progress_start= 0;

static ulong connection_retry_sleep= 100000; /* Microseconds */

/* Precompiled re's */
static my_regex_t ps_re;     /* the query can be run using PS protocol */
static my_regex_t sp_re;     /* the query can be run as a SP */
static my_regex_t view_re;   /* the query can be run as a view*/

static void init_re(void);
static int match_re(my_regex_t *, char *);
static void free_re(void);

DYNAMIC_ARRAY q_lines;

#include "sslopt-vars.h"

struct
{
  int read_lines,current_line;
} parser;

struct
{
  char file[FN_REFLEN];
  ulong pos;
} master_pos;

/* if set, all results are concated and compared against this file */
const char *result_file_name= 0;

typedef struct st_var
{
  char *name;
  int name_len;
  char *str_val;
  int str_val_len;
  int int_val;
  int alloced_len;
  int int_dirty; /* do not update string if int is updated until first read */
  int alloced;
  char *env_s;
} VAR;

/*Perl/shell-like variable registers */
VAR var_reg[10];

HASH var_hash;

struct st_connection
{
  MYSQL mysql;
  /* Used when creating views and sp, to avoid implicit commit */
  MYSQL* util_mysql;
  char *name;
  size_t name_len;
  MYSQL_STMT* stmt;

#ifdef EMBEDDED_LIBRARY
  const char *cur_query;
  int cur_query_len;
  pthread_mutex_t mutex;
  pthread_cond_t cond;
  int query_done;
#endif /*EMBEDDED_LIBRARY*/
};
struct st_connection connections[128];
struct st_connection* cur_con= NULL, *next_con, *connections_end;

/*
  List of commands in mysqltest
  Must match the "command_names" array
  Add new commands before Q_UNKNOWN!
*/
enum enum_commands {
  Q_CONNECTION=1,     Q_QUERY,
  Q_CONNECT,	    Q_SLEEP, Q_REAL_SLEEP,
  Q_INC,		    Q_DEC,
  Q_SOURCE,	    Q_DISCONNECT,
  Q_LET,		    Q_ECHO,
  Q_WHILE,	    Q_END_BLOCK,
  Q_SYSTEM,	    Q_RESULT,
  Q_REQUIRE,	    Q_SAVE_MASTER_POS,
  Q_SYNC_WITH_MASTER,
  Q_SYNC_SLAVE_WITH_MASTER,
  Q_ERROR,
  Q_SEND,		    Q_REAP,
  Q_DIRTY_CLOSE,	    Q_REPLACE, Q_REPLACE_COLUMN,
  Q_PING,		    Q_EVAL,
  Q_EVAL_RESULT,
  Q_ENABLE_QUERY_LOG, Q_DISABLE_QUERY_LOG,
  Q_ENABLE_RESULT_LOG, Q_DISABLE_RESULT_LOG,
  Q_WAIT_FOR_SLAVE_TO_STOP,
  Q_ENABLE_WARNINGS, Q_DISABLE_WARNINGS,
  Q_ENABLE_INFO, Q_DISABLE_INFO,
  Q_ENABLE_METADATA, Q_DISABLE_METADATA,
  Q_EXEC, Q_DELIMITER,
  Q_DISABLE_ABORT_ON_ERROR, Q_ENABLE_ABORT_ON_ERROR,
  Q_DISPLAY_VERTICAL_RESULTS, Q_DISPLAY_HORIZONTAL_RESULTS,
  Q_QUERY_VERTICAL, Q_QUERY_HORIZONTAL, Q_SORTED_RESULT,
  Q_START_TIMER, Q_END_TIMER,
  Q_CHARACTER_SET, Q_DISABLE_PS_PROTOCOL, Q_ENABLE_PS_PROTOCOL,
  Q_DISABLE_RECONNECT, Q_ENABLE_RECONNECT,
  Q_IF,
  Q_DISABLE_PARSING, Q_ENABLE_PARSING,
  Q_REPLACE_REGEX, Q_REMOVE_FILE, Q_FILE_EXIST,
  Q_WRITE_FILE, Q_COPY_FILE, Q_PERL, Q_DIE, Q_EXIT, Q_SKIP,
  Q_CHMOD_FILE, Q_APPEND_FILE, Q_CAT_FILE, Q_DIFF_FILES,
<<<<<<< HEAD
  Q_SEND_QUIT, Q_CHANGE_USER, Q_MKDIR, Q_RMDIR,
  Q_RESULT_FORMAT_VERSION,
=======
  Q_SEND_QUIT, Q_CHANGE_USER, Q_MKDIR, Q_RMDIR, Q_LIST_FILES,
  Q_LIST_FILES_WRITE_FILE, Q_LIST_FILES_APPEND_FILE,
>>>>>>> 770a4e2b

  Q_UNKNOWN,			       /* Unknown command.   */
  Q_COMMENT,			       /* Comments, ignored. */
  Q_COMMENT_WITH_COMMAND,
  Q_EMPTY_LINE
};


const char *command_names[]=
{
  "connection",
  "query",
  "connect",
  "sleep",
  "real_sleep",
  "inc",
  "dec",
  "source",
  "disconnect",
  "let",
  "echo",
  "while",
  "end",
  "system",
  "result",
  "require",
  "save_master_pos",
  "sync_with_master",
  "sync_slave_with_master",
  "error",
  "send",
  "reap",
  "dirty_close",
  "replace_result",
  "replace_column",
  "ping",
  "eval",
  "eval_result",
  /* Enable/disable that the _query_ is logged to result file */
  "enable_query_log",
  "disable_query_log",
  /* Enable/disable that the _result_ from a query is logged to result file */
  "enable_result_log",
  "disable_result_log",
  "wait_for_slave_to_stop",
  "enable_warnings",
  "disable_warnings",
  "enable_info",
  "disable_info",
  "enable_metadata",
  "disable_metadata",
  "exec",
  "delimiter",
  "disable_abort_on_error",
  "enable_abort_on_error",
  "vertical_results",
  "horizontal_results",
  "query_vertical",
  "query_horizontal",
  "sorted_result",
  "start_timer",
  "end_timer",
  "character_set",
  "disable_ps_protocol",
  "enable_ps_protocol",
  "disable_reconnect",
  "enable_reconnect",
  "if",
  "disable_parsing",
  "enable_parsing",
  "replace_regex",
  "remove_file",
  "file_exists",
  "write_file",
  "copy_file",
  "perl",
  "die",
               
  /* Don't execute any more commands, compare result */
  "exit",
  "skip",
  "chmod",
  "append_file",
  "cat_file",
  "diff_files",
  "send_quit",
  "change_user",
  "mkdir",
  "rmdir",
<<<<<<< HEAD
  "result_format",
=======
  "list_files",
  "list_files_write_file",
  "list_files_append_file",
>>>>>>> 770a4e2b

  0
};


/*
  The list of error codes to --error are stored in an internal array of
  structs. This struct can hold numeric SQL error codes, error names or
  SQLSTATE codes as strings. The element next to the last active element
  in the list is set to type ERR_EMPTY. When an SQL statement returns an
  error, we use this list to check if this is an expected error.
*/
enum match_err_type
{
  ERR_EMPTY= 0,
  ERR_ERRNO,
  ERR_SQLSTATE
};

struct st_match_err
{
  enum match_err_type type;
  union
  {
    uint errnum;
    char sqlstate[SQLSTATE_LENGTH+1];  /* \0 terminated string */
  } code;
};

struct st_expected_errors
{
  struct st_match_err err[10];
  uint count;
};
static struct st_expected_errors saved_expected_errors;

struct st_command
{
  char *query, *query_buf,*first_argument,*last_argument,*end;
  int first_word_len, query_len;
  my_bool abort_on_error;
  struct st_expected_errors expected_errors;
  char require_file[FN_REFLEN];
  enum enum_commands type;
};

TYPELIB command_typelib= {array_elements(command_names),"",
			  command_names, 0};

DYNAMIC_STRING ds_res, ds_progress, ds_warning_messages;

char builtin_echo[FN_REFLEN];

void die(const char *fmt, ...)
  ATTRIBUTE_FORMAT(printf, 1, 2);
void abort_not_supported_test(const char *fmt, ...)
  ATTRIBUTE_FORMAT(printf, 1, 2);
void verbose_msg(const char *fmt, ...)
  ATTRIBUTE_FORMAT(printf, 1, 2);
void warning_msg(const char *fmt, ...)
  ATTRIBUTE_FORMAT(printf, 1, 2);
void log_msg(const char *fmt, ...)
  ATTRIBUTE_FORMAT(printf, 1, 2);

VAR* var_from_env(const char *, const char *);
VAR* var_init(VAR* v, const char *name, int name_len, const char *val,
              int val_len);
void var_free(void* v);
VAR* var_get(const char *var_name, const char** var_name_end,
             my_bool raw, my_bool ignore_not_existing);
void eval_expr(VAR* v, const char *p, const char** p_end);
my_bool match_delimiter(int c, const char *delim, uint length);
void dump_result_to_log_file(char *buf, int size);
void dump_warning_messages();
void dump_progress();

void do_eval(DYNAMIC_STRING *query_eval, const char *query,
             const char *query_end, my_bool pass_through_escape_chars);
void str_to_file(const char *fname, char *str, int size);
void str_to_file2(const char *fname, char *str, int size, my_bool append);

#ifdef __WIN__
void free_tmp_sh_file();
void free_win_path_patterns();
#endif


/* For replace_column */
static char *replace_column[MAX_COLUMNS];
static uint max_replace_column= 0;
void do_get_replace_column(struct st_command*);
void free_replace_column();

/* For replace */
void do_get_replace(struct st_command *command);
void free_replace();

/* For replace_regex */
void do_get_replace_regex(struct st_command *command);
void free_replace_regex();


void free_all_replace(){
  free_replace();
  free_replace_regex();
  free_replace_column();
}

void replace_dynstr_append_mem(DYNAMIC_STRING *ds, const char *val,
                               int len);
void replace_dynstr_append(DYNAMIC_STRING *ds, const char *val);
void replace_dynstr_append_uint(DYNAMIC_STRING *ds, uint val);
void dynstr_append_sorted(DYNAMIC_STRING* ds, DYNAMIC_STRING* ds_input);

static int match_expected_error(struct st_command *command,
                                unsigned int err_errno,
                                const char *err_sqlstate);
void handle_error(struct st_command*,
                  unsigned int err_errno, const char *err_error,
                  const char *err_sqlstate, DYNAMIC_STRING *ds);
void handle_no_error(struct st_command*);

#ifdef EMBEDDED_LIBRARY

/* attributes of the query thread */
pthread_attr_t cn_thd_attrib;

/*
  send_one_query executes query in separate thread, which is
  necessary in embedded library to run 'send' in proper way.
  This implementation doesn't handle errors returned
  by mysql_send_query. It's technically possible, though
  I don't see where it is needed.
*/
pthread_handler_t send_one_query(void *arg)
{
  struct st_connection *cn= (struct st_connection*)arg;

  mysql_thread_init();
  (void) mysql_send_query(&cn->mysql, cn->cur_query, cn->cur_query_len);

  mysql_thread_end();
  pthread_mutex_lock(&cn->mutex);
  cn->query_done= 1;
  pthread_cond_signal(&cn->cond);
  pthread_mutex_unlock(&cn->mutex);
  pthread_exit(0);
  return 0;
}

static int do_send_query(struct st_connection *cn, const char *q, int q_len,
                         int flags)
{
  pthread_t tid;

  if (flags & QUERY_REAP_FLAG)
    return mysql_send_query(&cn->mysql, q, q_len);

  if (pthread_mutex_init(&cn->mutex, NULL) ||
      pthread_cond_init(&cn->cond, NULL))
    die("Error in the thread library");

  cn->cur_query= q;
  cn->cur_query_len= q_len;
  cn->query_done= 0;
  if (pthread_create(&tid, &cn_thd_attrib, send_one_query, (void*)cn))
    die("Cannot start new thread for query");

  return 0;
}

static void wait_query_thread_end(struct st_connection *con)
{
  if (!con->query_done)
  {
    pthread_mutex_lock(&con->mutex);
    while (!con->query_done)
      pthread_cond_wait(&con->cond, &con->mutex);
    pthread_mutex_unlock(&con->mutex);
  }
}

#else /*EMBEDDED_LIBRARY*/

#define do_send_query(cn,q,q_len,flags) mysql_send_query(&cn->mysql, q, q_len)

#endif /*EMBEDDED_LIBRARY*/

void do_eval(DYNAMIC_STRING *query_eval, const char *query,
             const char *query_end, my_bool pass_through_escape_chars)
{
  const char *p;
  register char c, next_c;
  register int escaped = 0;
  VAR *v;
  DBUG_ENTER("do_eval");

  for (p= query; (c= *p) && p < query_end; ++p)
  {
    switch(c) {
    case '$':
      if (escaped)
      {
	escaped= 0;
	dynstr_append_mem(query_eval, p, 1);
      }
      else
      {
	if (!(v= var_get(p, &p, 0, 0)))
	  die("Bad variable in eval");
	dynstr_append_mem(query_eval, v->str_val, v->str_val_len);
      }
      break;
    case '\\':
      next_c= *(p+1);
      if (escaped)
      {
	escaped= 0;
	dynstr_append_mem(query_eval, p, 1);
      }
      else if (next_c == '\\' || next_c == '$' || next_c == '"')
      {
        /* Set escaped only if next char is \, " or $ */
	escaped= 1;

        if (pass_through_escape_chars)
        {
          /* The escape char should be added to the output string. */
          dynstr_append_mem(query_eval, p, 1);
        }
      }
      else
	dynstr_append_mem(query_eval, p, 1);
      break;
    default:
      escaped= 0;
      dynstr_append_mem(query_eval, p, 1);
      break;
    }
  }
  DBUG_VOID_RETURN;
}


/*
  Run query and dump the result to stdout in vertical format

  NOTE! This function should be safe to call when an error
  has occured and thus any further errors will be ignored(although logged)

  SYNOPSIS
  show_query
  mysql - connection to use
  query - query to run

*/

static void show_query(MYSQL* mysql, const char* query)
{
  MYSQL_RES* res;
  DBUG_ENTER("show_query");

  if (!mysql)
    DBUG_VOID_RETURN;

  if (mysql_query(mysql, query))
  {
    log_msg("Error running query '%s': %d %s",
            query, mysql_errno(mysql), mysql_error(mysql));
    DBUG_VOID_RETURN;
  }

  if ((res= mysql_store_result(mysql)) == NULL)
  {
    /* No result set returned */
    DBUG_VOID_RETURN;
  }

  {
    MYSQL_ROW row;
    unsigned int i;
    unsigned int row_num= 0;
    unsigned int num_fields= mysql_num_fields(res);
    MYSQL_FIELD *fields= mysql_fetch_fields(res);

    fprintf(stderr, "=== %s ===\n", query);
    while ((row= mysql_fetch_row(res)))
    {
      unsigned long *lengths= mysql_fetch_lengths(res);
      row_num++;

      fprintf(stderr, "---- %d. ----\n", row_num);
      for(i= 0; i < num_fields; i++)
      {
        fprintf(stderr, "%s\t%.*s\n",
                fields[i].name,
                (int)lengths[i], row[i] ? row[i] : "NULL");
      }
    }
    for (i= 0; i < strlen(query)+8; i++)
      fprintf(stderr, "=");
    fprintf(stderr, "\n\n");
  }
  mysql_free_result(res);

  DBUG_VOID_RETURN;
}


/*
  Show any warnings just before the error. Since the last error
  is added to the warning stack, only print @@warning_count-1 warnings.

  NOTE! This function should be safe to call when an error
  has occured and this any further errors will be ignored(although logged)

  SYNOPSIS
  show_warnings_before_error
  mysql - connection to use

*/

static void show_warnings_before_error(MYSQL* mysql)
{
  MYSQL_RES* res;
  const char* query= "SHOW WARNINGS";
  DBUG_ENTER("show_warnings_before_error");

  if (!mysql)
    DBUG_VOID_RETURN;

  if (mysql_query(mysql, query))
  {
    log_msg("Error running query '%s': %d %s",
            query, mysql_errno(mysql), mysql_error(mysql));
    DBUG_VOID_RETURN;
  }

  if ((res= mysql_store_result(mysql)) == NULL)
  {
    /* No result set returned */
    DBUG_VOID_RETURN;
  }

  if (mysql_num_rows(res) <= 1)
  {
    /* Don't display the last row, it's "last error" */
  }
  else
  {
    MYSQL_ROW row;
    unsigned int row_num= 0;
    unsigned int num_fields= mysql_num_fields(res);

    fprintf(stderr, "\nWarnings from just before the error:\n");
    while ((row= mysql_fetch_row(res)))
    {
      unsigned int i;
      unsigned long *lengths= mysql_fetch_lengths(res);

      if (++row_num >= mysql_num_rows(res))
      {
        /* Don't display the last row, it's "last error" */
        break;
      }

      for(i= 0; i < num_fields; i++)
      {
        fprintf(stderr, "%.*s ", (int)lengths[i],
                row[i] ? row[i] : "NULL");
      }
      fprintf(stderr, "\n");
    }
  }
  mysql_free_result(res);

  DBUG_VOID_RETURN;
}


enum arg_type
{
  ARG_STRING,
  ARG_REST
};

struct command_arg {
  const char *argname;       /* Name of argument   */
  enum arg_type type;        /* Type of argument   */
  my_bool required;          /* Argument required  */
  DYNAMIC_STRING *ds;        /* Storage for argument */
  const char *description;   /* Description of the argument */
};


void check_command_args(struct st_command *command,
                        const char *arguments,
                        const struct command_arg *args,
                        int num_args, const char delimiter_arg)
{
  int i;
  const char *ptr= arguments;
  const char *start;
  DBUG_ENTER("check_command_args");
  DBUG_PRINT("enter", ("num_args: %d", num_args));

  for (i= 0; i < num_args; i++)
  {
    const struct command_arg *arg= &args[i];

    switch (arg->type) {
      /* A string */
    case ARG_STRING:
      /* Skip leading spaces */
      while (*ptr && *ptr == ' ')
        ptr++;
      start= ptr;
      /* Find end of arg, terminated by "delimiter_arg" */
      while (*ptr && *ptr != delimiter_arg)
        ptr++;
      if (ptr > start)
      {
        init_dynamic_string(arg->ds, 0, ptr-start, 32);
        do_eval(arg->ds, start, ptr, FALSE);
      }
      else
      {
        /* Empty string */
        init_dynamic_string(arg->ds, "", 0, 0);
      }
      command->last_argument= (char*)ptr;

      /* Step past the delimiter */
      if (*ptr && *ptr == delimiter_arg)
        ptr++;
      DBUG_PRINT("info", ("val: %s", arg->ds->str));
      break;

      /* Rest of line */
    case ARG_REST:
      start= ptr;
      init_dynamic_string(arg->ds, 0, command->query_len, 256);
      do_eval(arg->ds, start, command->end, FALSE);
      command->last_argument= command->end;
      DBUG_PRINT("info", ("val: %s", arg->ds->str));
      break;

    default:
      DBUG_ASSERT("Unknown argument type");
      break;
    }

    /* Check required arg */
    if (arg->ds->length == 0 && arg->required)
      die("Missing required argument '%s' to command '%.*s'", arg->argname,
          command->first_word_len, command->query);

  }
  /* Check for too many arguments passed */
  ptr= command->last_argument;
  while(ptr <= command->end)
  {
    if (*ptr && *ptr != ' ')
      die("Extra argument '%s' passed to '%.*s'",
          ptr, command->first_word_len, command->query);
    ptr++;
  }
  DBUG_VOID_RETURN;
}

void handle_command_error(struct st_command *command, uint error)
{
  DBUG_ENTER("handle_command_error");
  DBUG_PRINT("enter", ("error: %d", error));
  if (error != 0)
  {
    int i;

    if (command->abort_on_error)
      die("command \"%.*s\" failed with error %d",
          command->first_word_len, command->query, error);

    i= match_expected_error(command, error, NULL);

    if (i >= 0)
    {
      DBUG_PRINT("info", ("command \"%.*s\" failed with expected error: %d",
                          command->first_word_len, command->query, error));
      DBUG_VOID_RETURN;
    }
    die("command \"%.*s\" failed with wrong error: %d",
        command->first_word_len, command->query, error);
  }
  else if (command->expected_errors.err[0].type == ERR_ERRNO &&
           command->expected_errors.err[0].code.errnum != 0)
  {
    /* Error code we wanted was != 0, i.e. not an expected success */
    die("command \"%.*s\" succeeded - should have failed with errno %d...",
        command->first_word_len, command->query,
        command->expected_errors.err[0].code.errnum);
  }
  DBUG_VOID_RETURN;
}


void close_connections()
{
  DBUG_ENTER("close_connections");
  for (--next_con; next_con >= connections; --next_con)
  {
    if (next_con->stmt)
      mysql_stmt_close(next_con->stmt);
    next_con->stmt= 0;
    mysql_close(&next_con->mysql);
    if (next_con->util_mysql)
      mysql_close(next_con->util_mysql);
    my_free(next_con->name, MYF(MY_ALLOW_ZERO_PTR));
  }
  DBUG_VOID_RETURN;
}


void close_statements()
{
  struct st_connection *con;
  DBUG_ENTER("close_statements");
  for (con= connections; con < next_con; con++)
  {
    if (con->stmt)
      mysql_stmt_close(con->stmt);
    con->stmt= 0;
  }
  DBUG_VOID_RETURN;
}


void close_files()
{
  DBUG_ENTER("close_files");
  for (; cur_file >= file_stack; cur_file--)
  {
    if (cur_file->file && cur_file->file != stdin)
    {
      DBUG_PRINT("info", ("closing file: %s", cur_file->file_name));
      my_fclose(cur_file->file, MYF(0));
    }
    my_free((uchar*) cur_file->file_name, MYF(MY_ALLOW_ZERO_PTR));
    cur_file->file_name= 0;
  }
  DBUG_VOID_RETURN;
}


void free_used_memory()
{
  uint i;
  DBUG_ENTER("free_used_memory");

  close_connections();
  close_files();
  hash_free(&var_hash);

  for (i= 0 ; i < q_lines.elements ; i++)
  {
    struct st_command **q= dynamic_element(&q_lines, i, struct st_command**);
    my_free((*q)->query_buf,MYF(MY_ALLOW_ZERO_PTR));
    my_free((*q),MYF(0));
  }
  for (i= 0; i < 10; i++)
  {
    if (var_reg[i].alloced_len)
      my_free(var_reg[i].str_val, MYF(MY_WME));
  }
  while (embedded_server_arg_count > 1)
    my_free(embedded_server_args[--embedded_server_arg_count],MYF(0));
  delete_dynamic(&q_lines);
  dynstr_free(&ds_res);
  dynstr_free(&ds_progress);
  dynstr_free(&ds_warning_messages);
  free_all_replace();
  my_free(opt_pass,MYF(MY_ALLOW_ZERO_PTR));
  free_defaults(default_argv);
  free_re();
#ifdef __WIN__
  free_tmp_sh_file();
  free_win_path_patterns();
#endif

  /* Only call mysql_server_end if mysql_server_init has been called */
  if (server_initialized)
    mysql_server_end();

  /* Don't use DBUG after mysql_server_end() */
  return;
}


static void cleanup_and_exit(int exit_code)
{
  free_used_memory();
  my_end(my_end_arg);

  if (!silent) {
    switch (exit_code) {
    case 1:
      printf("not ok\n");
      break;
    case 0:
      printf("ok\n");
      break;
    case 62:
      printf("skipped\n");
    break;
    default:
      printf("unknown exit code: %d\n", exit_code);
      DBUG_ASSERT(0);
    }
  }

  exit(exit_code);
}

void die(const char *fmt, ...)
{
  static int dying= 0;
  va_list args;
  DBUG_ENTER("die");
  DBUG_PRINT("enter", ("start_lineno: %d", start_lineno));

  /*
    Protect against dying twice
    first time 'die' is called, try to write log files
    second time, just exit
  */
  if (dying)
    cleanup_and_exit(1);
  dying= 1;

  /* Print the error message */
  fprintf(stderr, "mysqltest: ");
  if (cur_file && cur_file != file_stack)
    fprintf(stderr, "In included file \"%s\": ",
            cur_file->file_name);
  if (start_lineno > 0)
    fprintf(stderr, "At line %u: ", start_lineno);
  if (fmt)
  {
    va_start(args, fmt);
    vfprintf(stderr, fmt, args);
    va_end(args);
  }
  else
    fprintf(stderr, "unknown error");
  fprintf(stderr, "\n");
  fflush(stderr);

  /* Show results from queries just before failure */
  if (ds_res.length && opt_tail_lines)
  {
    int tail_lines= opt_tail_lines;
    char* show_from= ds_res.str + ds_res.length - 1;
    while(show_from > ds_res.str && tail_lines > 0 )
    {
      show_from--;
      if (*show_from == '\n')
        tail_lines--;
    }
    fprintf(stderr, "\nThe result from queries just before the failure was:\n");
    if (show_from > ds_res.str)
      fprintf(stderr, "< snip >");
    fprintf(stderr, "%s", show_from);
    fflush(stderr);
  }

  /* Dump the result that has been accumulated so far to .log file */
  if (result_file_name && ds_res.length)
    dump_result_to_log_file(ds_res.str, ds_res.length);

  /* Dump warning messages */
  if (result_file_name && ds_warning_messages.length)
    dump_warning_messages();

  /*
    Help debugging by displaying any warnings that might have
    been produced prior to the error
  */
  if (cur_con)
    show_warnings_before_error(&cur_con->mysql);

  cleanup_and_exit(1);
}


void abort_not_supported_test(const char *fmt, ...)
{
  va_list args;
  struct st_test_file* err_file= cur_file;
  DBUG_ENTER("abort_not_supported_test");

  /* Print include filestack */
  fprintf(stderr, "The test '%s' is not supported by this installation\n",
          file_stack->file_name);
  fprintf(stderr, "Detected in file %s at line %d\n",
          err_file->file_name, err_file->lineno);
  while (err_file != file_stack)
  {
    err_file--;
    fprintf(stderr, "included from %s at line %d\n",
            err_file->file_name, err_file->lineno);
  }

  /* Print error message */
  va_start(args, fmt);
  if (fmt)
  {
    fprintf(stderr, "reason: ");
    vfprintf(stderr, fmt, args);
    fprintf(stderr, "\n");
    fflush(stderr);
  }
  va_end(args);

  cleanup_and_exit(62);
}


void abort_not_in_this_version()
{
  die("Not available in this version of mysqltest");
}


void deprecated(struct st_command *command)
{
  die("'%.*s'has been deprecated",
      command->first_word_len, command->query);
}


void verbose_msg(const char *fmt, ...)
{
  va_list args;
  DBUG_ENTER("verbose_msg");
  if (!verbose)
    DBUG_VOID_RETURN;

  va_start(args, fmt);
  fprintf(stderr, "mysqltest: ");
  if (cur_file && cur_file != file_stack)
    fprintf(stderr, "In included file \"%s\": ",
            cur_file->file_name);
  if (start_lineno != 0)
    fprintf(stderr, "At line %u: ", start_lineno);
  vfprintf(stderr, fmt, args);
  fprintf(stderr, "\n");
  va_end(args);

  DBUG_VOID_RETURN;
}


void warning_msg(const char *fmt, ...)
{
  va_list args;
  char buff[512];
  size_t len;
  DBUG_ENTER("warning_msg");

  va_start(args, fmt);
  dynstr_append(&ds_warning_messages, "mysqltest: ");
  if (start_lineno != 0)
  {
    dynstr_append(&ds_warning_messages, "Warning detected ");
    if (cur_file && cur_file != file_stack)
    {
      len= my_snprintf(buff, sizeof(buff), "in included file %s ",
                       cur_file->file_name);
      dynstr_append_mem(&ds_warning_messages,
                        buff, len);
    }
    len= my_snprintf(buff, sizeof(buff), "at line %d: ",
                     start_lineno);
    dynstr_append_mem(&ds_warning_messages,
                      buff, len);
  }

  len= my_vsnprintf(buff, sizeof(buff), fmt, args);
  dynstr_append_mem(&ds_warning_messages, buff, len);

  dynstr_append(&ds_warning_messages, "\n");
  va_end(args);

  DBUG_VOID_RETURN;
}


void log_msg(const char *fmt, ...)
{
  va_list args;
  char buff[1024];
  size_t len;
  DBUG_ENTER("log_msg");

  va_start(args, fmt);
  len= my_vsnprintf(buff, sizeof(buff)-1, fmt, args);
  va_end(args);

  dynstr_append_mem(&ds_res, buff, len);
  dynstr_append(&ds_res, "\n");

  DBUG_VOID_RETURN;
}


/*
  Read a file and append it to ds

  SYNOPSIS
  cat_file
  ds - pointer to dynamic string where to add the files content
  filename - name of the file to read

*/

void cat_file(DYNAMIC_STRING* ds, const char* filename)
{
  int fd;
  uint len;
  char buff[512];

  if ((fd= my_open(filename, O_RDONLY, MYF(0))) < 0)
    die("Failed to open file '%s'", filename);
  while((len= my_read(fd, (uchar*)&buff,
                      sizeof(buff), MYF(0))) > 0)
  {
    char *p= buff, *start= buff;
    while (p < buff+len)
    {
      /* Convert cr/lf to lf */
      if (*p == '\r' && *(p+1) && *(p+1)== '\n')
      {
        /* Add fake newline instead of cr and output the line */
        *p= '\n';
        p++; /* Step past the "fake" newline */
        dynstr_append_mem(ds, start, p-start);
        p++; /* Step past the "fake" newline */
        start= p;
      }
      else
        p++;
    }
    /* Output any chars that migh be left */
    dynstr_append_mem(ds, start, p-start);
  }
  my_close(fd, MYF(0));
}


/*
  Run the specified command with popen

  SYNOPSIS
  run_command
  cmd - command to execute(should be properly quoted
  ds_res- pointer to dynamic string where to store the result

*/

static int run_command(char* cmd,
                       DYNAMIC_STRING *ds_res)
{
  char buf[512]= {0};
  FILE *res_file;
  int error;

  if (!(res_file= popen(cmd, "r")))
    die("popen(\"%s\", \"r\") failed", cmd);

  while (fgets(buf, sizeof(buf), res_file))
  {
    DBUG_PRINT("info", ("buf: %s", buf));
    if(ds_res)
    {
      /* Save the output of this command in the supplied string */
      dynstr_append(ds_res, buf);
    }
    else
    {
      /* Print it directly on screen */
      fprintf(stdout, "%s", buf);
    }
  }

  error= pclose(res_file);
  return WEXITSTATUS(error);
}


/*
  Run the specified tool with variable number of arguments

  SYNOPSIS
  run_tool
  tool_path - the name of the tool to run
  ds_res - pointer to dynamic string where to store the result
  ... - variable number of arguments that will be properly
        quoted and appended after the tool's name

*/

static int run_tool(const char *tool_path, DYNAMIC_STRING *ds_res, ...)
{
  int ret;
  const char* arg;
  va_list args;
  DYNAMIC_STRING ds_cmdline;

  DBUG_ENTER("run_tool");
  DBUG_PRINT("enter", ("tool_path: %s", tool_path));

  if (init_dynamic_string(&ds_cmdline, IF_WIN("\"", ""), FN_REFLEN, FN_REFLEN))
    die("Out of memory");

  dynstr_append_os_quoted(&ds_cmdline, tool_path, NullS);
  dynstr_append(&ds_cmdline, " ");

  va_start(args, ds_res);

  while ((arg= va_arg(args, char *)))
  {
    /* Options should be os quoted */
    if (strncmp(arg, "--", 2) == 0)
      dynstr_append_os_quoted(&ds_cmdline, arg, NullS);
    else
      dynstr_append(&ds_cmdline, arg);
    dynstr_append(&ds_cmdline, " ");
  }

  va_end(args);

#ifdef __WIN__
  dynstr_append(&ds_cmdline, "\"");
#endif

  DBUG_PRINT("info", ("Running: %s", ds_cmdline.str));
  ret= run_command(ds_cmdline.str, ds_res);
  DBUG_PRINT("exit", ("ret: %d", ret));
  dynstr_free(&ds_cmdline);
  DBUG_RETURN(ret);
}


/*
  Show the diff of two files using the systems builtin diff
  command. If no such diff command exist, just dump the content
  of the two files and inform about how to get "diff"

  SYNOPSIS
  show_diff
  ds - pointer to dynamic string where to add the diff(may be NULL)
  filename1 - name of first file
  filename2 - name of second file

*/

void show_diff(DYNAMIC_STRING* ds,
               const char* filename1, const char* filename2)
{

  DYNAMIC_STRING ds_tmp;

  if (init_dynamic_string(&ds_tmp, "", 256, 256))
    die("Out of memory");

  /* First try with unified diff */
  if (run_tool("diff",
               &ds_tmp, /* Get output from diff in ds_tmp */
               "-u",
               filename1,
               filename2,
               "2>&1",
               NULL) > 1) /* Most "diff" tools return >1 if error */
  {
    dynstr_set(&ds_tmp, "");

    /* Fallback to context diff with "diff -c" */
    if (run_tool("diff",
                 &ds_tmp, /* Get output from diff in ds_tmp */
                 "-c",
                 filename1,
                 filename2,
                 "2>&1",
                 NULL) > 1) /* Most "diff" tools return >1 if error */
    {
      /*
        Fallback to dump both files to result file and inform
        about installing "diff"
      */
      dynstr_set(&ds_tmp, "");

      dynstr_append(&ds_tmp,
"\n"
"The two files differ but it was not possible to execute 'diff' in\n"
"order to show only the difference, tried both 'diff -u' or 'diff -c'.\n"
"Instead the whole content of the two files was shown for you to diff manually. ;)\n\n"
"To get a better report you should install 'diff' on your system, which you\n"
"for example can get from http://www.gnu.org/software/diffutils/diffutils.html\n"
#ifdef __WIN__
"or http://gnuwin32.sourceforge.net/packages/diffutils.htm\n"
#endif
"\n");

      dynstr_append(&ds_tmp, " --- ");
      dynstr_append(&ds_tmp, filename1);
      dynstr_append(&ds_tmp, " >>>\n");
      cat_file(&ds_tmp, filename1);
      dynstr_append(&ds_tmp, "<<<\n --- ");
      dynstr_append(&ds_tmp, filename1);
      dynstr_append(&ds_tmp, " >>>\n");
      cat_file(&ds_tmp, filename2);
      dynstr_append(&ds_tmp, "<<<<\n");
    }
  }

  if (ds)
  {
    /* Add the diff to output */
    dynstr_append_mem(ds, ds_tmp.str, ds_tmp.length);
  }
  else
  {
    /* Print diff directly to stdout */
    fprintf(stderr, "%s\n", ds_tmp.str);
  }
 
  dynstr_free(&ds_tmp);

}


enum compare_files_result_enum {
   RESULT_OK= 0,
   RESULT_CONTENT_MISMATCH= 1,
   RESULT_LENGTH_MISMATCH= 2
};

/*
  Compare two files, given a fd to the first file and
  name of the second file

  SYNOPSIS
  compare_files2
  fd - Open file descriptor of the first file
  filename2 - Name of second file

  RETURN VALUES
  According to the values in "compare_files_result_enum"

*/

int compare_files2(File fd, const char* filename2)
{
  int error= RESULT_OK;
  File fd2;
  uint len, len2;
  char buff[512], buff2[512];

  if ((fd2= my_open(filename2, O_RDONLY, MYF(0))) < 0)
  {
    my_close(fd, MYF(0));
    die("Failed to open second file: '%s'", filename2);
  }
  while((len= my_read(fd, (uchar*)&buff,
                      sizeof(buff), MYF(0))) > 0)
  {
    if ((len2= my_read(fd2, (uchar*)&buff2,
                       sizeof(buff2), MYF(0))) < len)
    {
      /* File 2 was smaller */
      error= RESULT_LENGTH_MISMATCH;
      break;
    }
    if (len2 > len)
    {
      /* File 1 was smaller */
      error= RESULT_LENGTH_MISMATCH;
      break;
    }
    if ((memcmp(buff, buff2, len)))
    {
      /* Content of this part differed */
      error= RESULT_CONTENT_MISMATCH;
      break;
    }
  }
  if (!error && my_read(fd2, (uchar*)&buff2,
                        sizeof(buff2), MYF(0)) > 0)
  {
    /* File 1 was smaller */
    error= RESULT_LENGTH_MISMATCH;
  }

  my_close(fd2, MYF(0));

  return error;
}


/*
  Compare two files, given their filenames

  SYNOPSIS
  compare_files
  filename1 - Name of first file
  filename2 - Name of second file

  RETURN VALUES
  See 'compare_files2'

*/

int compare_files(const char* filename1, const char* filename2)
{
  File fd;
  int error;

  if ((fd= my_open(filename1, O_RDONLY, MYF(0))) < 0)
    die("Failed to open first file: '%s'", filename1);

  error= compare_files2(fd, filename2);

  my_close(fd, MYF(0));

  return error;
}


/*
  Compare content of the string in ds to content of file fname

  SYNOPSIS
  dyn_string_cmp
  ds - Dynamic string containing the string o be compared
  fname - Name of file to compare with

  RETURN VALUES
  See 'compare_files2'
*/

int dyn_string_cmp(DYNAMIC_STRING* ds, const char *fname)
{
  int error;
  File fd;
  char temp_file_path[FN_REFLEN];

  DBUG_ENTER("dyn_string_cmp");
  DBUG_PRINT("enter", ("fname: %s", fname));

  if ((fd= create_temp_file(temp_file_path, TMPDIR,
                            "tmp", O_CREAT | O_SHARE | O_RDWR,
                            MYF(MY_WME))) < 0)
    die("Failed to create temporary file for ds");

  /* Write ds to temporary file and set file pos to beginning*/
  if (my_write(fd, (uchar *) ds->str, ds->length,
               MYF(MY_FNABP | MY_WME)) ||
      my_seek(fd, 0, SEEK_SET, MYF(0)) == MY_FILEPOS_ERROR)
  {
    my_close(fd, MYF(0));
    /* Remove the temporary file */
    my_delete(temp_file_path, MYF(0));
    die("Failed to write file '%s'", temp_file_path);
  }

  error= compare_files2(fd, fname);

  my_close(fd, MYF(0));
  /* Remove the temporary file */
  my_delete(temp_file_path, MYF(0));

  DBUG_RETURN(error);
}


/*
  Check the content of ds against result file

  SYNOPSIS
  check_result
  ds - content to be checked

  RETURN VALUES
  error - the function will not return

*/

void check_result(DYNAMIC_STRING* ds)
{
  const char* mess= "Result content mismatch\n";

  DBUG_ENTER("check_result");
  DBUG_ASSERT(result_file_name);
  DBUG_PRINT("enter", ("result_file_name: %s", result_file_name));

  if (access(result_file_name, F_OK) != 0)
    die("The specified result file does not exist: '%s'", result_file_name);

  switch (dyn_string_cmp(ds, result_file_name)) {
  case RESULT_OK:
    break; /* ok */
  case RESULT_LENGTH_MISMATCH:
    mess= "Result length mismatch\n";
    /* Fallthrough */
  case RESULT_CONTENT_MISMATCH:
  {
    /*
      Result mismatched, dump results to .reject file
      and then show the diff
    */
    char reject_file[FN_REFLEN];
    size_t reject_length;
    dirname_part(reject_file, result_file_name, &reject_length);

    if (access(reject_file, W_OK) == 0)
    {
      /* Result file directory is writable, save reject file there */
      fn_format(reject_file, result_file_name, NULL,
                ".reject", MY_REPLACE_EXT);
    }
    else
    {
      /* Put reject file in opt_logdir */
      fn_format(reject_file, result_file_name, opt_logdir,
                ".reject", MY_REPLACE_DIR | MY_REPLACE_EXT);
    }
    str_to_file(reject_file, ds->str, ds->length);

    dynstr_set(ds, NULL); /* Don't create a .log file */

    show_diff(NULL, result_file_name, reject_file);
    die(mess);
    break;
  }
  default: /* impossible */
    die("Unknown error code from dyn_string_cmp()");
  }

  DBUG_VOID_RETURN;
}


/*
  Check the content of ds against a require file
  If match fails, abort the test with special error code
  indicating that test is not supported

  SYNOPSIS
  check_require
  ds - content to be checked
  fname - name of file to check against

  RETURN VALUES
  error - the function will not return

*/

void check_require(DYNAMIC_STRING* ds, const char *fname)
{
  DBUG_ENTER("check_require");

  if (dyn_string_cmp(ds, fname))
  {
    char reason[FN_REFLEN];
    fn_format(reason, fname, "", "", MY_REPLACE_EXT | MY_REPLACE_DIR);
    abort_not_supported_test("Test requires: '%s'", reason);
  }
  DBUG_VOID_RETURN;
}


/*
   Remove surrounding chars from string

   Return 1 if first character is found but not last
*/
static int strip_surrounding(char* str, char c1, char c2)
{
  char* ptr= str;

  /* Check if the first non space character is c1 */
  while(*ptr && my_isspace(charset_info, *ptr))
    ptr++;
  if (*ptr == c1)
  {
    /* Replace it with a space */
    *ptr= ' ';

    /* Last non space charecter should be c2 */
    ptr= strend(str)-1;
    while(*ptr && my_isspace(charset_info, *ptr))
      ptr--;
    if (*ptr == c2)
    {
      /* Replace it with \0 */
      *ptr= 0;
    }
    else
    {
      /* Mismatch detected */
      return 1;
    }
  }
  return 0;
}


static void strip_parentheses(struct st_command *command)
{
  if (strip_surrounding(command->first_argument, '(', ')'))
      die("%.*s - argument list started with '%c' must be ended with '%c'",
          command->first_word_len, command->query, '(', ')');
}


static uchar *get_var_key(const uchar* var, size_t *len,
                          my_bool __attribute__((unused)) t)
{
  register char* key;
  key = ((VAR*)var)->name;
  *len = ((VAR*)var)->name_len;
  return (uchar*)key;
}


VAR *var_init(VAR *v, const char *name, int name_len, const char *val,
              int val_len)
{
  int val_alloc_len;
  VAR *tmp_var;
  if (!name_len && name)
    name_len = strlen(name);
  if (!val_len && val)
    val_len = strlen(val) ;
  val_alloc_len = val_len + 16; /* room to grow */
  if (!(tmp_var=v) && !(tmp_var = (VAR*)my_malloc(sizeof(*tmp_var)
                                                  + name_len+1, MYF(MY_WME))))
    die("Out of memory");

  tmp_var->name = (name) ? (char*) tmp_var + sizeof(*tmp_var) : 0;
  tmp_var->alloced = (v == 0);

  if (!(tmp_var->str_val = my_malloc(val_alloc_len+1, MYF(MY_WME))))
    die("Out of memory");

  memcpy(tmp_var->name, name, name_len);
  if (val)
  {
    memcpy(tmp_var->str_val, val, val_len);
    tmp_var->str_val[val_len]= 0;
  }
  tmp_var->name_len = name_len;
  tmp_var->str_val_len = val_len;
  tmp_var->alloced_len = val_alloc_len;
  tmp_var->int_val = (val) ? atoi(val) : 0;
  tmp_var->int_dirty = 0;
  tmp_var->env_s = 0;
  return tmp_var;
}


void var_free(void *v)
{
  my_free(((VAR*) v)->str_val, MYF(MY_WME));
  my_free(((VAR*) v)->env_s, MYF(MY_WME|MY_ALLOW_ZERO_PTR));
  if (((VAR*)v)->alloced)
    my_free(v, MYF(MY_WME));
}


VAR* var_from_env(const char *name, const char *def_val)
{
  const char *tmp;
  VAR *v;
  if (!(tmp = getenv(name)))
    tmp = def_val;

  v = var_init(0, name, strlen(name), tmp, strlen(tmp));
  my_hash_insert(&var_hash, (uchar*)v);
  return v;
}


VAR* var_get(const char *var_name, const char **var_name_end, my_bool raw,
	     my_bool ignore_not_existing)
{
  int digit;
  VAR *v;
  DBUG_ENTER("var_get");
  DBUG_PRINT("enter", ("var_name: %s",var_name));

  if (*var_name != '$')
    goto err;
  digit = *++var_name - '0';
  if (digit < 0 || digit >= 10)
  {
    const char *save_var_name = var_name, *end;
    uint length;
    end = (var_name_end) ? *var_name_end : 0;
    while (my_isvar(charset_info,*var_name) && var_name != end)
      var_name++;
    if (var_name == save_var_name)
    {
      if (ignore_not_existing)
	DBUG_RETURN(0);
      die("Empty variable");
    }
    length= (uint) (var_name - save_var_name);
    if (length >= MAX_VAR_NAME_LENGTH)
      die("Too long variable name: %s", save_var_name);

    if (!(v = (VAR*) hash_search(&var_hash, (const uchar*) save_var_name,
                                            length)))
    {
      char buff[MAX_VAR_NAME_LENGTH+1];
      strmake(buff, save_var_name, length);
      v= var_from_env(buff, "");
    }
    var_name--;	/* Point at last character */
  }
  else
    v = var_reg + digit;

  if (!raw && v->int_dirty)
  {
    sprintf(v->str_val, "%d", v->int_val);
    v->int_dirty = 0;
    v->str_val_len = strlen(v->str_val);
  }
  if (var_name_end)
    *var_name_end = var_name  ;
  DBUG_RETURN(v);
err:
  if (var_name_end)
    *var_name_end = 0;
  die("Unsupported variable name: %s", var_name);
  DBUG_RETURN(0);
}


VAR *var_obtain(const char *name, int len)
{
  VAR* v;
  if ((v = (VAR*)hash_search(&var_hash, (const uchar *) name, len)))
    return v;
  v = var_init(0, name, len, "", 0);
  my_hash_insert(&var_hash, (uchar*)v);
  return v;
}


/*
  - if variable starts with a $ it is regarded as a local test varable
  - if not it is treated as a environment variable, and the corresponding
  environment variable will be updated
*/

void var_set(const char *var_name, const char *var_name_end,
             const char *var_val, const char *var_val_end)
{
  int digit, env_var= 0;
  VAR *v;
  DBUG_ENTER("var_set");
  DBUG_PRINT("enter", ("var_name: '%.*s' = '%.*s' (length: %d)",
                       (int) (var_name_end - var_name), var_name,
                       (int) (var_val_end - var_val), var_val,
                       (int) (var_val_end - var_val)));

  if (*var_name != '$')
    env_var= 1;
  else
    var_name++;

  digit= *var_name - '0';
  if (!(digit < 10 && digit >= 0))
  {
    v= var_obtain(var_name, (uint) (var_name_end - var_name));
  }
  else
    v= var_reg + digit;

  eval_expr(v, var_val, (const char**) &var_val_end);

  if (env_var)
  {
    char buf[1024], *old_env_s= v->env_s;
    if (v->int_dirty)
    {
      sprintf(v->str_val, "%d", v->int_val);
      v->int_dirty= 0;
      v->str_val_len= strlen(v->str_val);
    }
    my_snprintf(buf, sizeof(buf), "%.*s=%.*s",
                v->name_len, v->name,
                v->str_val_len, v->str_val);
    if (!(v->env_s= my_strdup(buf, MYF(MY_WME))))
      die("Out of memory");
    putenv(v->env_s);
    my_free(old_env_s, MYF(MY_ALLOW_ZERO_PTR));
  }
  DBUG_VOID_RETURN;
}


void var_set_string(const char* name, const char* value)
{
  var_set(name, name + strlen(name), value, value + strlen(value));
}


void var_set_int(const char* name, int value)
{
  char buf[21];
  my_snprintf(buf, sizeof(buf), "%d", value);
  var_set_string(name, buf);
}


/*
  Store an integer (typically the returncode of the last SQL)
  statement in the mysqltest builtin variable $mysql_errno
*/

void var_set_errno(int sql_errno)
{
  var_set_int("$mysql_errno", sql_errno);
}


/*
  Update $mysql_get_server_version variable with version
  of the currently connected server
*/

void var_set_mysql_get_server_version(MYSQL* mysql)
{
  var_set_int("$mysql_get_server_version", mysql_get_server_version(mysql));
}


/*
  Set variable from the result of a query

  SYNOPSIS
  var_query_set()
  var	        variable to set from query
  query       start of query string to execute
  query_end   end of the query string to execute


  DESCRIPTION
  let @<var_name> = `<query>`

  Execute the query and assign the first row of result to var as
  a tab separated strings

  Also assign each column of the result set to
  variable "$<var_name>_<column_name>"
  Thus the tab separated output can be read from $<var_name> and
  and each individual column can be read as $<var_name>_<col_name>

*/

void var_query_set(VAR *var, const char *query, const char** query_end)
{
  char *end = (char*)((query_end && *query_end) ?
		      *query_end : query + strlen(query));
  MYSQL_RES *res;
  MYSQL_ROW row;
  MYSQL* mysql = &cur_con->mysql;
  DYNAMIC_STRING ds_query;
  DBUG_ENTER("var_query_set");
  LINT_INIT(res);

  while (end > query && *end != '`')
    --end;
  if (query == end)
    die("Syntax error in query, missing '`'");
  ++query;

  /* Eval the query, thus replacing all environment variables */
  init_dynamic_string(&ds_query, 0, (end - query) + 32, 256);
  do_eval(&ds_query, query, end, FALSE);

  if (mysql_real_query(mysql, ds_query.str, ds_query.length))
    die("Error running query '%s': %d %s", ds_query.str,
	mysql_errno(mysql), mysql_error(mysql));
  if (!(res= mysql_store_result(mysql)))
    die("Query '%s' didn't return a result set", ds_query.str);
  dynstr_free(&ds_query);

  if ((row= mysql_fetch_row(res)) && row[0])
  {
    /*
      Concatenate all fields in the first row with tab in between
      and assign that string to the $variable
    */
    DYNAMIC_STRING result;
    uint i;
    ulong *lengths;

    init_dynamic_string(&result, "", 512, 512);
    lengths= mysql_fetch_lengths(res);
    for (i= 0; i < mysql_num_fields(res); i++)
    {
      if (row[i])
      {
        /* Add column to tab separated string */
	dynstr_append_mem(&result, row[i], lengths[i]);
      }
      dynstr_append_mem(&result, "\t", 1);
    }
    end= result.str + result.length-1;
    eval_expr(var, result.str, (const char**) &end);
    dynstr_free(&result);
  }
  else
    eval_expr(var, "", 0);

  mysql_free_result(res);
  DBUG_VOID_RETURN;
}


static void
set_result_format_version(ulong new_version)
{
  switch (new_version){
  case 1:
    /* The first format */
    break;
  case 2:
    /* New format that also writes comments and empty lines
       from test file to result */
    break;
  default:
    die("Version format %lu has not yet been implemented", new_version);
    break;
  }
  opt_result_format_version= new_version;
}


/*
  Set the result format version to use when generating
  the .result file
*/

static void
do_result_format_version(struct st_command *command)
{
  long version;
  static DYNAMIC_STRING ds_version;
  const struct command_arg result_format_args[] = {
    "version", ARG_STRING, TRUE, &ds_version, "Version to use",
  };

  DBUG_ENTER("do_result_format_version");

  check_command_args(command, command->first_argument,
                     result_format_args,
                     sizeof(result_format_args)/sizeof(struct command_arg),
                     ',');

  /* Convert version  number to int */
  if (!str2int(ds_version.str, 10, (long) 0, (long) INT_MAX, &version))
    die("Invalid version number: '%s'", ds_version.str);

  set_result_format_version(version);

  dynstr_append(&ds_res, "result_format: ");
  dynstr_append_mem(&ds_res, ds_version.str, ds_version.length);
  dynstr_append(&ds_res, "\n");
  dynstr_free(&ds_version);
}


/*
  Set variable from the result of a field in a query

  This function is useful when checking for a certain value
  in the output from a query that can't be restricted to only
  return some values. A very good example of that is most SHOW
  commands.

  SYNOPSIS
  var_set_query_get_value()

  DESCRIPTION
  let $variable= query_get_value(<query to run>,<column name>,<row no>);

  <query to run> -    The query that should be sent to the server
  <column name> -     Name of the column that holds the field be compared
                      against the expected value
  <row no> -          Number of the row that holds the field to be
                      compared against the expected value

*/

void var_set_query_get_value(struct st_command *command, VAR *var)
{
  long row_no;
  int col_no= -1;
  MYSQL_RES* res;
  MYSQL* mysql= &cur_con->mysql;

  static DYNAMIC_STRING ds_query;
  static DYNAMIC_STRING ds_col;
  static DYNAMIC_STRING ds_row;
  const struct command_arg query_get_value_args[] = {
    {"query", ARG_STRING, TRUE, &ds_query, "Query to run"},
    {"column name", ARG_STRING, TRUE, &ds_col, "Name of column"},
    {"row number", ARG_STRING, TRUE, &ds_row, "Number for row"},
  };

  DBUG_ENTER("var_set_query_get_value");
  LINT_INIT(res);

  strip_parentheses(command);
  DBUG_PRINT("info", ("query: %s", command->query));
  check_command_args(command, command->first_argument, query_get_value_args,
                     sizeof(query_get_value_args)/sizeof(struct command_arg),
                     ',');

  DBUG_PRINT("info", ("query: %s", ds_query.str));
  DBUG_PRINT("info", ("col: %s", ds_col.str));

  /* Convert row number to int */
  if (!str2int(ds_row.str, 10, (long) 0, (long) INT_MAX, &row_no))
    die("Invalid row number: '%s'", ds_row.str);
  DBUG_PRINT("info", ("row: %s, row_no: %ld", ds_row.str, row_no));
  dynstr_free(&ds_row);

  /* Remove any surrounding "'s from the query - if there is any */
  if (strip_surrounding(ds_query.str, '"', '"'))
    die("Mismatched \"'s around query '%s'", ds_query.str);

  /* Run the query */
  if (mysql_real_query(mysql, ds_query.str, ds_query.length))
    die("Error running query '%s': %d %s", ds_query.str,
	mysql_errno(mysql), mysql_error(mysql));
  if (!(res= mysql_store_result(mysql)))
    die("Query '%s' didn't return a result set", ds_query.str);

  {
    /* Find column number from the given column name */
    uint i;
    uint num_fields= mysql_num_fields(res);
    MYSQL_FIELD *fields= mysql_fetch_fields(res);

    for (i= 0; i < num_fields; i++)
    {
      if (strcmp(fields[i].name, ds_col.str) == 0 &&
          strlen(fields[i].name) == ds_col.length)
      {
        col_no= i;
        break;
      }
    }
    if (col_no == -1)
    {
      mysql_free_result(res);
      die("Could not find column '%s' in the result of '%s'",
          ds_col.str, ds_query.str);
    }
    DBUG_PRINT("info", ("Found column %d with name '%s'",
                        i, fields[i].name));
  }
  dynstr_free(&ds_col);

  {
    /* Get the value */
    MYSQL_ROW row;
    long rows= 0;
    const char* value= "No such row";

    while ((row= mysql_fetch_row(res)))
    {
      if (++rows == row_no)
      {

        DBUG_PRINT("info", ("At row %ld, column %d is '%s'",
                            row_no, col_no, row[col_no]));
        /* Found the row to get */
        if (row[col_no])
          value= row[col_no];
        else
          value= "NULL";

        break;
      }
    }
    eval_expr(var, value, 0);
  }
  dynstr_free(&ds_query);
  mysql_free_result(res);

  DBUG_VOID_RETURN;
}


void var_copy(VAR *dest, VAR *src)
{
  dest->int_val= src->int_val;
  dest->int_dirty= src->int_dirty;

  /* Alloc/realloc data for str_val in dest */
  if (dest->alloced_len < src->alloced_len &&
      !(dest->str_val= dest->str_val
        ? my_realloc(dest->str_val, src->alloced_len, MYF(MY_WME))
        : my_malloc(src->alloced_len, MYF(MY_WME))))
    die("Out of memory");
  else
    dest->alloced_len= src->alloced_len;

  /* Copy str_val data to dest */
  dest->str_val_len= src->str_val_len;
  if (src->str_val_len)
    memcpy(dest->str_val, src->str_val, src->str_val_len);
}


void eval_expr(VAR *v, const char *p, const char **p_end)
{

  DBUG_ENTER("eval_expr");
  DBUG_PRINT("enter", ("p: '%s'", p));

  if (*p == '$')
  {
    VAR *vp;
    if ((vp= var_get(p, p_end, 0, 0)))
      var_copy(v, vp);
    DBUG_VOID_RETURN;
  }

  if (*p == '`')
  {
    var_query_set(v, p, p_end);
    DBUG_VOID_RETURN;
  }

  {
    /* Check if this is a "let $var= query_get_value()" */
    const char* get_value_str= "query_get_value";
    const size_t len= strlen(get_value_str);
    if (strncmp(p, get_value_str, len)==0)
    {
      struct st_command command;
      memset(&command, 0, sizeof(command));
      command.query= (char*)p;
      command.first_word_len= len;
      command.first_argument= command.query + len;
      command.end= (char*)*p_end;
      var_set_query_get_value(&command, v);
      DBUG_VOID_RETURN;
    }
  }

  {
    int new_val_len = (p_end && *p_end) ?
      (int) (*p_end - p) : (int) strlen(p);
    if (new_val_len + 1 >= v->alloced_len)
    {
      static int MIN_VAR_ALLOC= 32;
      v->alloced_len = (new_val_len < MIN_VAR_ALLOC - 1) ?
        MIN_VAR_ALLOC : new_val_len + 1;
      if (!(v->str_val =
            v->str_val ? my_realloc(v->str_val, v->alloced_len+1,
                                    MYF(MY_WME)) :
            my_malloc(v->alloced_len+1, MYF(MY_WME))))
        die("Out of memory");
    }
    v->str_val_len = new_val_len;
    memcpy(v->str_val, p, new_val_len);
    v->str_val[new_val_len] = 0;
    v->int_val=atoi(p);
    DBUG_PRINT("info", ("atoi on '%s', returns: %d", p, v->int_val));
    v->int_dirty=0;
  }
  DBUG_VOID_RETURN;
}


int open_file(const char *name)
{
  char buff[FN_REFLEN];
  DBUG_ENTER("open_file");
  DBUG_PRINT("enter", ("name: %s", name));
  if (!test_if_hard_path(name))
  {
    strxmov(buff, opt_basedir, name, NullS);
    name=buff;
  }
  fn_format(buff, name, "", "", MY_UNPACK_FILENAME);

  if (cur_file == file_stack_end)
    die("Source directives are nesting too deep");
  cur_file++;
  if (!(cur_file->file = my_fopen(buff, O_RDONLY | FILE_BINARY, MYF(0))))
  {
    cur_file--;
    die("Could not open '%s' for reading", buff);
  }
  cur_file->file_name= my_strdup(buff, MYF(MY_FAE));
  cur_file->lineno=1;
  DBUG_RETURN(0);
}


/*
  Source and execute the given file

  SYNOPSIS
  do_source()
  query	called command

  DESCRIPTION
  source <file_name>

  Open the file <file_name> and execute it

*/

void do_source(struct st_command *command)
{
  static DYNAMIC_STRING ds_filename;
  const struct command_arg source_args[] = {
    { "filename", ARG_STRING, TRUE, &ds_filename, "File to source" }
  };
  DBUG_ENTER("do_source");

  check_command_args(command, command->first_argument, source_args,
                     sizeof(source_args)/sizeof(struct command_arg),
                     ' ');

  /*
    If this file has already been sourced, don't source it again.
    It's already available in the q_lines cache.
  */
  if (parser.current_line < (parser.read_lines - 1))
    ; /* Do nothing */
  else
  {
    DBUG_PRINT("info", ("sourcing file: %s", ds_filename.str));
    open_file(ds_filename.str);
  }

  dynstr_free(&ds_filename);
  DBUG_VOID_RETURN;
}


#if defined __WIN__

#ifdef USE_CYGWIN
/* Variables used for temporary sh files used for emulating Unix on Windows */
char tmp_sh_name[64], tmp_sh_cmd[70];
#endif

void init_tmp_sh_file()
{
#ifdef USE_CYGWIN
  /* Format a name for the tmp sh file that is unique for this process */
  my_snprintf(tmp_sh_name, sizeof(tmp_sh_name), "tmp_%d.sh", getpid());
  /* Format the command to execute in order to run the script */
  my_snprintf(tmp_sh_cmd, sizeof(tmp_sh_cmd), "sh %s", tmp_sh_name);
#endif
}


void free_tmp_sh_file()
{
#ifdef USE_CYGWIN
  my_delete(tmp_sh_name, MYF(0));
#endif
}
#endif


FILE* my_popen(DYNAMIC_STRING *ds_cmd, const char *mode)
{
#if defined __WIN__ && defined USE_CYGWIN
  /* Dump the command into a sh script file and execute with popen */
  str_to_file(tmp_sh_name, ds_cmd->str, ds_cmd->length);
  return popen(tmp_sh_cmd, mode);
#else
  return popen(ds_cmd->str, mode);
#endif
}


static void init_builtin_echo(void)
{
#ifdef __WIN__
  size_t echo_length;

  /* Look for "echo.exe" in same dir as mysqltest was started from */
  dirname_part(builtin_echo, my_progname, &echo_length);
  fn_format(builtin_echo, ".\\echo.exe",
            builtin_echo, "", MYF(MY_REPLACE_DIR));

  /* Make sure echo.exe exists */
  if (access(builtin_echo, F_OK) != 0)
    builtin_echo[0]= 0;
  return;

#else

  builtin_echo[0]= 0;
  return;

#endif
}


/*
  Replace a substring

  SYNOPSIS
    replace
    ds_str      The string to search and perform the replace in
    search_str  The string to search for
    search_len  Length of the string to search for
    replace_str The string to replace with
    replace_len Length of the string to replace with

  RETURN
    0 String replaced
    1 Could not find search_str in str
*/

static int replace(DYNAMIC_STRING *ds_str,
                   const char *search_str, ulong search_len,
                   const char *replace_str, ulong replace_len)
{
  DYNAMIC_STRING ds_tmp;
  const char *start= strstr(ds_str->str, search_str);
  if (!start)
    return 1;
  init_dynamic_string(&ds_tmp, "",
                      ds_str->length + replace_len, 256);
  dynstr_append_mem(&ds_tmp, ds_str->str, start - ds_str->str);
  dynstr_append_mem(&ds_tmp, replace_str, replace_len);
  dynstr_append(&ds_tmp, start + search_len);
  dynstr_set(ds_str, ds_tmp.str);
  dynstr_free(&ds_tmp);
  return 0;
}


/*
  Execute given command.

  SYNOPSIS
  do_exec()
  query	called command

  DESCRIPTION
  exec <command>

  Execute the text between exec and end of line in a subprocess.
  The error code returned from the subprocess is checked against the
  expected error array, previously set with the --error command.
  It can thus be used to execute a command that shall fail.

  NOTE
  Although mysqltest is executed from cygwin shell, the command will be
  executed in "cmd.exe". Thus commands like "rm" etc can NOT be used, use
  mysqltest commmand(s) like "remove_file" for that
*/

void do_exec(struct st_command *command)
{
  int error;
  char buf[512];
  FILE *res_file;
  char *cmd= command->first_argument;
  DYNAMIC_STRING ds_cmd;
  DBUG_ENTER("do_exec");
  DBUG_PRINT("enter", ("cmd: '%s'", cmd));

  /* Skip leading space */
  while (*cmd && my_isspace(charset_info, *cmd))
    cmd++;
  if (!*cmd)
    die("Missing argument in exec");
  command->last_argument= command->end;

  init_dynamic_string(&ds_cmd, 0, command->query_len+256, 256);
  /* Eval the command, thus replacing all environment variables */
  do_eval(&ds_cmd, cmd, command->end, !is_windows);

  /* Check if echo should be replaced with "builtin" echo */
  if (builtin_echo[0] && strncmp(cmd, "echo", 4) == 0)
  {
    /* Replace echo with our "builtin" echo */
    replace(&ds_cmd, "echo", 4, builtin_echo, strlen(builtin_echo));
  }

#ifdef __WIN__
#ifndef USE_CYGWIN
  /* Replace /dev/null with NUL */
  while(replace(&ds_cmd, "/dev/null", 9, "NUL", 3) == 0)
    ;
  /* Replace "closed stdout" with non existing output fd */
  while(replace(&ds_cmd, ">&-", 3, ">&4", 3) == 0)
    ;
#endif
#endif

  DBUG_PRINT("info", ("Executing '%s' as '%s'",
                      command->first_argument, ds_cmd.str));

  if (!(res_file= my_popen(&ds_cmd, "r")) && command->abort_on_error)
  {
    dynstr_free(&ds_cmd);
    die("popen(\"%s\", \"r\") failed", command->first_argument);
  }

  while (fgets(buf, sizeof(buf), res_file))
  {
    if (disable_result_log)
    {
      buf[strlen(buf)-1]=0;
      DBUG_PRINT("exec_result",("%s", buf));
    }
    else
    {
      replace_dynstr_append(&ds_res, buf);
    }
  }
  error= pclose(res_file);
  if (error > 0)
  {
    uint status= WEXITSTATUS(error);
    int i;

    if (command->abort_on_error)
    {
      log_msg("exec of '%s' failed, error: %d, status: %d, errno: %d",
              ds_cmd.str, error, status, errno);
      dynstr_free(&ds_cmd);
      die("command \"%s\" failed", command->first_argument);
    }

    DBUG_PRINT("info",
               ("error: %d, status: %d", error, status));

    i= match_expected_error(command, status, NULL);

    if (i >= 0)
      DBUG_PRINT("info", ("command \"%s\" failed with expected error: %d",
                          command->first_argument, status));
    else
    {
      dynstr_free(&ds_cmd);
      die("command \"%s\" failed with wrong error: %d",
          command->first_argument, status);
    }
  }
  else if (command->expected_errors.err[0].type == ERR_ERRNO &&
           command->expected_errors.err[0].code.errnum != 0)
  {
    /* Error code we wanted was != 0, i.e. not an expected success */
    log_msg("exec of '%s failed, error: %d, errno: %d",
            ds_cmd.str, error, errno);
    dynstr_free(&ds_cmd);
    die("command \"%s\" succeeded - should have failed with errno %d...",
        command->first_argument, command->expected_errors.err[0].code.errnum);
  }

  dynstr_free(&ds_cmd);
  DBUG_VOID_RETURN;
}

enum enum_operator
{
  DO_DEC,
  DO_INC
};


/*
  Decrease or increase the value of a variable

  SYNOPSIS
  do_modify_var()
  query	called command
  operator    operation to perform on the var

  DESCRIPTION
  dec $var_name
  inc $var_name

*/

int do_modify_var(struct st_command *command,
                  enum enum_operator operator)
{
  const char *p= command->first_argument;
  VAR* v;
  if (!*p)
    die("Missing argument to %.*s", command->first_word_len, command->query);
  if (*p != '$')
    die("The argument to %.*s must be a variable (start with $)",
        command->first_word_len, command->query);
  v= var_get(p, &p, 1, 0);
  switch (operator) {
  case DO_DEC:
    v->int_val--;
    break;
  case DO_INC:
    v->int_val++;
    break;
  default:
    die("Invalid operator to do_modify_var");
    break;
  }
  v->int_dirty= 1;
  command->last_argument= (char*)++p;
  return 0;
}


/*
  Wrapper for 'system' function

  NOTE
  If mysqltest is executed from cygwin shell, the command will be
  executed in the "windows command interpreter" cmd.exe and we prepend "sh"
  to make it be executed by cygwins "bash". Thus commands like "rm",
  "mkdir" as well as shellscripts can executed by "system" in Windows.

*/

int my_system(DYNAMIC_STRING* ds_cmd)
{
#if defined __WIN__ && defined USE_CYGWIN
  /* Dump the command into a sh script file and execute with system */
  str_to_file(tmp_sh_name, ds_cmd->str, ds_cmd->length);
  return system(tmp_sh_cmd);
#else
  return system(ds_cmd->str);
#endif
}


/*
  SYNOPSIS
  do_system
  command	called command

  DESCRIPTION
  system <command>

  Eval the query to expand any $variables in the command.
  Execute the command with the "system" command.

*/

void do_system(struct st_command *command)
{
  DYNAMIC_STRING ds_cmd;
  DBUG_ENTER("do_system");

  if (strlen(command->first_argument) == 0)
    die("Missing arguments to system, nothing to do!");

  init_dynamic_string(&ds_cmd, 0, command->query_len + 64, 256);

  /* Eval the system command, thus replacing all environment variables */
  do_eval(&ds_cmd, command->first_argument, command->end, !is_windows);

#ifdef __WIN__
#ifndef USE_CYGWIN
   /* Replace /dev/null with NUL */
   while(replace(&ds_cmd, "/dev/null", 9, "NUL", 3) == 0)
     ;
#endif
#endif


  DBUG_PRINT("info", ("running system command '%s' as '%s'",
                      command->first_argument, ds_cmd.str));
  if (my_system(&ds_cmd))
  {
    if (command->abort_on_error)
      die("system command '%s' failed", command->first_argument);

    /* If ! abort_on_error, log message and continue */
    dynstr_append(&ds_res, "system command '");
    replace_dynstr_append(&ds_res, command->first_argument);
    dynstr_append(&ds_res, "' failed\n");
  }

  command->last_argument= command->end;
  dynstr_free(&ds_cmd);
  DBUG_VOID_RETURN;
}


/*
  SYNOPSIS
  do_remove_file
  command	called command

  DESCRIPTION
  remove_file <file_name>
  Remove the file <file_name>
*/

void do_remove_file(struct st_command *command)
{
  int error;
  static DYNAMIC_STRING ds_filename;
  const struct command_arg rm_args[] = {
    { "filename", ARG_STRING, TRUE, &ds_filename, "File to delete" }
  };
  DBUG_ENTER("do_remove_file");

  check_command_args(command, command->first_argument,
                     rm_args, sizeof(rm_args)/sizeof(struct command_arg),
                     ' ');

  DBUG_PRINT("info", ("removing file: %s", ds_filename.str));
  error= my_delete(ds_filename.str, MYF(0)) != 0;
  handle_command_error(command, error);
  dynstr_free(&ds_filename);
  DBUG_VOID_RETURN;
}


/*
  SYNOPSIS
  do_copy_file
  command	command handle

  DESCRIPTION
  copy_file <from_file> <to_file>
  Copy <from_file> to <to_file>

  NOTE! Will fail if <to_file> exists
*/

void do_copy_file(struct st_command *command)
{
  int error;
  static DYNAMIC_STRING ds_from_file;
  static DYNAMIC_STRING ds_to_file;
  const struct command_arg copy_file_args[] = {
    { "from_file", ARG_STRING, TRUE, &ds_from_file, "Filename to copy from" },
    { "to_file", ARG_STRING, TRUE, &ds_to_file, "Filename to copy to" }
  };
  DBUG_ENTER("do_copy_file");

  check_command_args(command, command->first_argument,
                     copy_file_args,
                     sizeof(copy_file_args)/sizeof(struct command_arg),
                     ' ');

  DBUG_PRINT("info", ("Copy %s to %s", ds_from_file.str, ds_to_file.str));
  error= (my_copy(ds_from_file.str, ds_to_file.str,
                  MYF(MY_DONT_OVERWRITE_FILE)) != 0);
  handle_command_error(command, error);
  dynstr_free(&ds_from_file);
  dynstr_free(&ds_to_file);
  DBUG_VOID_RETURN;
}


/*
  SYNOPSIS
  do_chmod_file
  command	command handle

  DESCRIPTION
  chmod <octal> <file_name>
  Change file permission of <file_name>

*/

void do_chmod_file(struct st_command *command)
{
  long mode= 0;
  static DYNAMIC_STRING ds_mode;
  static DYNAMIC_STRING ds_file;
  const struct command_arg chmod_file_args[] = {
    { "mode", ARG_STRING, TRUE, &ds_mode, "Mode of file(octal) ex. 0660"}, 
    { "filename", ARG_STRING, TRUE, &ds_file, "Filename of file to modify" }
  };
  DBUG_ENTER("do_chmod_file");

  check_command_args(command, command->first_argument,
                     chmod_file_args,
                     sizeof(chmod_file_args)/sizeof(struct command_arg),
                     ' ');

  /* Parse what mode to set */
  if (ds_mode.length != 4 ||
      str2int(ds_mode.str, 8, 0, INT_MAX, &mode) == NullS)
    die("You must write a 4 digit octal number for mode");

  DBUG_PRINT("info", ("chmod %o %s", (uint)mode, ds_file.str));
  handle_command_error(command, chmod(ds_file.str, mode));
  dynstr_free(&ds_mode);
  dynstr_free(&ds_file);
  DBUG_VOID_RETURN;
}


/*
  SYNOPSIS
  do_file_exists
  command	called command

  DESCRIPTION
  fiile_exist <file_name>
  Check if file <file_name> exists
*/

void do_file_exist(struct st_command *command)
{
  int error;
  static DYNAMIC_STRING ds_filename;
  const struct command_arg file_exist_args[] = {
    { "filename", ARG_STRING, TRUE, &ds_filename, "File to check if it exist" }
  };
  DBUG_ENTER("do_file_exist");

  check_command_args(command, command->first_argument,
                     file_exist_args,
                     sizeof(file_exist_args)/sizeof(struct command_arg),
                     ' ');

  DBUG_PRINT("info", ("Checking for existence of file: %s", ds_filename.str));
  error= (access(ds_filename.str, F_OK) != 0);
  handle_command_error(command, error);
  dynstr_free(&ds_filename);
  DBUG_VOID_RETURN;
}


/*
  SYNOPSIS
  do_mkdir
  command	called command

  DESCRIPTION
  mkdir <dir_name>
  Create the directory <dir_name>
*/

void do_mkdir(struct st_command *command)
{
  int error;
  static DYNAMIC_STRING ds_dirname;
  const struct command_arg mkdir_args[] = {
    "dirname", ARG_STRING, TRUE, &ds_dirname, "Directory to create"
  };
  DBUG_ENTER("do_mkdir");

  check_command_args(command, command->first_argument,
                     mkdir_args, sizeof(mkdir_args)/sizeof(struct command_arg),
                     ' ');

  DBUG_PRINT("info", ("creating directory: %s", ds_dirname.str));
  error= my_mkdir(ds_dirname.str, 0777, MYF(0)) != 0;
  handle_command_error(command, error);
  dynstr_free(&ds_dirname);
  DBUG_VOID_RETURN;
}

/*
  SYNOPSIS
  do_rmdir
  command	called command

  DESCRIPTION
  rmdir <dir_name>
  Remove the empty directory <dir_name>
*/

void do_rmdir(struct st_command *command)
{
  int error;
  static DYNAMIC_STRING ds_dirname;
  const struct command_arg rmdir_args[] = {
    "dirname", ARG_STRING, TRUE, &ds_dirname, "Directory to remove"
  };
  DBUG_ENTER("do_rmdir");

  check_command_args(command, command->first_argument,
                     rmdir_args, sizeof(rmdir_args)/sizeof(struct command_arg),
                     ' ');

  DBUG_PRINT("info", ("removing directory: %s", ds_dirname.str));
  error= rmdir(ds_dirname.str) != 0;
  handle_command_error(command, error);
  dynstr_free(&ds_dirname);
  DBUG_VOID_RETURN;
}


/*
  SYNOPSIS
  get_list_files
  ds          output
  ds_dirname  dir to list
  ds_wild     wild-card file pattern (can be empty)

  DESCRIPTION
  list all entries in directory (matching ds_wild if given)
*/

static int get_list_files(DYNAMIC_STRING *ds, const DYNAMIC_STRING *ds_dirname,
                          const DYNAMIC_STRING *ds_wild)
{
  uint i;
  MY_DIR *dir_info;
  FILEINFO *file;
  DBUG_ENTER("get_list_files");

  DBUG_PRINT("info", ("listing directory: %s", ds_dirname->str));
  /* Note that my_dir sorts the list if not given any flags */
  if (!(dir_info= my_dir(ds_dirname->str, MYF(0))))
    DBUG_RETURN(1);
  for (i= 0; i < (uint) dir_info->number_off_files; i++)
  {
    file= dir_info->dir_entry + i;
    if (file->name[0] == '.' &&
        (file->name[1] == '\0' ||
         (file->name[1] == '.' && file->name[2] == '\0')))
      continue;                               /* . or .. */
    if (ds_wild && ds_wild->length &&
        wild_compare(file->name, ds_wild->str, 0))
      continue;
    dynstr_append(ds, file->name);
    dynstr_append(ds, "\n");
  }
  my_dirend(dir_info);
  DBUG_RETURN(0);
}


/*
  SYNOPSIS
  do_list_files
  command	called command

  DESCRIPTION
  list_files <dir_name> [<file_name>]
  List files and directories in directory <dir_name> (like `ls`)
  [Matching <file_name>, where wild-cards are allowed]
*/

static void do_list_files(struct st_command *command)
{
  int error;
  static DYNAMIC_STRING ds_dirname;
  static DYNAMIC_STRING ds_wild;
  const struct command_arg list_files_args[] = {
    {"dirname", ARG_STRING, TRUE, &ds_dirname, "Directory to list"},
    {"file", ARG_STRING, FALSE, &ds_wild, "Filename (incl. wildcard)"}
  };
  DBUG_ENTER("do_list_files");

  check_command_args(command, command->first_argument,
                     list_files_args,
                     sizeof(list_files_args)/sizeof(struct command_arg), ' ');

  error= get_list_files(&ds_res, &ds_dirname, &ds_wild);
  handle_command_error(command, error);
  dynstr_free(&ds_dirname);
  dynstr_free(&ds_wild);
  DBUG_VOID_RETURN;
}


/*
  SYNOPSIS
  do_list_files_write_file_command
  command       called command
  append        append file, or create new

  DESCRIPTION
  list_files_{write|append}_file <filename> <dir_name> [<match_file>]
  List files and directories in directory <dir_name> (like `ls`)
  [Matching <match_file>, where wild-cards are allowed]

  Note: File will be truncated if exists and append is not true.
*/

static void do_list_files_write_file_command(struct st_command *command,
                                             my_bool append)
{
  int error;
  static DYNAMIC_STRING ds_content;
  static DYNAMIC_STRING ds_filename;
  static DYNAMIC_STRING ds_dirname;
  static DYNAMIC_STRING ds_wild;
  const struct command_arg list_files_args[] = {
    {"filename", ARG_STRING, TRUE, &ds_filename, "Filename for write"},
    {"dirname", ARG_STRING, TRUE, &ds_dirname, "Directory to list"},
    {"file", ARG_STRING, FALSE, &ds_wild, "Filename (incl. wildcard)"}
  };
  DBUG_ENTER("do_list_files_write_file");

  check_command_args(command, command->first_argument,
                     list_files_args,
                     sizeof(list_files_args)/sizeof(struct command_arg), ' ');

  init_dynamic_string(&ds_content, "", 1024, 1024);
  error= get_list_files(&ds_content, &ds_dirname, &ds_wild);
  handle_command_error(command, error);
  str_to_file2(ds_filename.str, ds_content.str, ds_content.length, append);
  dynstr_free(&ds_content);
  dynstr_free(&ds_filename);
  dynstr_free(&ds_dirname);
  dynstr_free(&ds_wild);
  DBUG_VOID_RETURN;
}


/*
  Read characters from line buffer or file. This is needed to allow
  my_ungetc() to buffer MAX_DELIMITER_LENGTH characters for a file

  NOTE:
  This works as long as one doesn't change files (with 'source file_name')
  when there is things pushed into the buffer.  This should however not
  happen for any tests in the test suite.
*/

int my_getc(FILE *file)
{
  if (line_buffer_pos == line_buffer)
    return fgetc(file);
  return *--line_buffer_pos;
}


void my_ungetc(int c)
{
  *line_buffer_pos++= (char) c;
}


void read_until_delimiter(DYNAMIC_STRING *ds,
                          DYNAMIC_STRING *ds_delimiter)
{
  char c;
  DBUG_ENTER("read_until_delimiter");
  DBUG_PRINT("enter", ("delimiter: %s, length: %u",
                       ds_delimiter->str, (uint) ds_delimiter->length));

  if (ds_delimiter->length > MAX_DELIMITER_LENGTH)
    die("Max delimiter length(%d) exceeded", MAX_DELIMITER_LENGTH);

  /* Read from file until delimiter is found */
  while (1)
  {
    c= my_getc(cur_file->file);

    if (c == '\n')
    {
      cur_file->lineno++;

      /* Skip newline from the same line as the command */
      if (start_lineno == (cur_file->lineno - 1))
        continue;
    }
    else if (start_lineno == cur_file->lineno)
    {
      /*
        No characters except \n are allowed on
        the same line as the command
      */
      die("Trailing characters found after command");
    }

    if (feof(cur_file->file))
      die("End of file encountered before '%s' delimiter was found",
          ds_delimiter->str);

    if (match_delimiter(c, ds_delimiter->str, ds_delimiter->length))
    {
      DBUG_PRINT("exit", ("Found delimiter '%s'", ds_delimiter->str));
      break;
    }
    dynstr_append_mem(ds, (const char*)&c, 1);
  }
  DBUG_PRINT("exit", ("ds: %s", ds->str));
  DBUG_VOID_RETURN;
}


void do_write_file_command(struct st_command *command, my_bool append)
{
  static DYNAMIC_STRING ds_content;
  static DYNAMIC_STRING ds_filename;
  static DYNAMIC_STRING ds_delimiter;
  const struct command_arg write_file_args[] = {
    { "filename", ARG_STRING, TRUE, &ds_filename, "File to write to" },
    { "delimiter", ARG_STRING, FALSE, &ds_delimiter, "Delimiter to read until" }
  };
  DBUG_ENTER("do_write_file");

  check_command_args(command,
                     command->first_argument,
                     write_file_args,
                     sizeof(write_file_args)/sizeof(struct command_arg),
                     ' ');

  /* If no delimiter was provided, use EOF */
  if (ds_delimiter.length == 0)
    dynstr_set(&ds_delimiter, "EOF");

  if (!append && access(ds_filename.str, F_OK) == 0)
  {
    /* The file should not be overwritten */
    die("File already exist: '%s'", ds_filename.str);
  }

  init_dynamic_string(&ds_content, "", 1024, 1024);
  read_until_delimiter(&ds_content, &ds_delimiter);
  DBUG_PRINT("info", ("Writing to file: %s", ds_filename.str));
  str_to_file2(ds_filename.str, ds_content.str, ds_content.length, append);
  dynstr_free(&ds_content);
  dynstr_free(&ds_filename);
  dynstr_free(&ds_delimiter);
  DBUG_VOID_RETURN;
}


/*
  SYNOPSIS
  do_write_file
  command	called command

  DESCRIPTION
  write_file <file_name> [<delimiter>];
  <what to write line 1>
  <...>
  < what to write line n>
  EOF

  --write_file <file_name>;
  <what to write line 1>
  <...>
  < what to write line n>
  EOF

  Write everything between the "write_file" command and 'delimiter'
  to "file_name"

  NOTE! Will fail if <file_name> exists

  Default <delimiter> is EOF

*/

void do_write_file(struct st_command *command)
{
  do_write_file_command(command, FALSE);
}


/*
  SYNOPSIS
  do_append_file
  command	called command

  DESCRIPTION
  append_file <file_name> [<delimiter>];
  <what to write line 1>
  <...>
  < what to write line n>
  EOF

  --append_file <file_name>;
  <what to write line 1>
  <...>
  < what to write line n>
  EOF

  Append everything between the "append_file" command
  and 'delimiter' to "file_name"

  Default <delimiter> is EOF

*/

void do_append_file(struct st_command *command)
{
  do_write_file_command(command, TRUE);
}


/*
  SYNOPSIS
  do_cat_file
  command	called command

  DESCRIPTION
  cat_file <file_name>;

  Print the given file to result log

*/

void do_cat_file(struct st_command *command)
{
  static DYNAMIC_STRING ds_filename;
  const struct command_arg cat_file_args[] = {
    { "filename", ARG_STRING, TRUE, &ds_filename, "File to read from" }
  };
  DBUG_ENTER("do_cat_file");

  check_command_args(command,
                     command->first_argument,
                     cat_file_args,
                     sizeof(cat_file_args)/sizeof(struct command_arg),
                     ' ');

  DBUG_PRINT("info", ("Reading from, file: %s", ds_filename.str));

  cat_file(&ds_res, ds_filename.str);

  dynstr_free(&ds_filename);
  DBUG_VOID_RETURN;
}


/*
  SYNOPSIS
  do_diff_files
  command	called command

  DESCRIPTION
  diff_files <file1> <file2>;

  Fails if the two files differ.

*/

void do_diff_files(struct st_command *command)
{
  int error= 0;
  static DYNAMIC_STRING ds_filename;
  static DYNAMIC_STRING ds_filename2;
  const struct command_arg diff_file_args[] = {
    { "file1", ARG_STRING, TRUE, &ds_filename, "First file to diff" },
    { "file2", ARG_STRING, TRUE, &ds_filename2, "Second file to diff" }
  };
  DBUG_ENTER("do_diff_files");

  check_command_args(command,
                     command->first_argument,
                     diff_file_args,
                     sizeof(diff_file_args)/sizeof(struct command_arg),
                     ' ');

  if ((error= compare_files(ds_filename.str, ds_filename2.str)))
  {
    /* Compare of the two files failed, append them to output
       so the failure can be analyzed
    */
    show_diff(&ds_res, ds_filename.str, ds_filename2.str);
  }

  dynstr_free(&ds_filename);
  dynstr_free(&ds_filename2);
  handle_command_error(command, error);
  DBUG_VOID_RETURN;
}


struct st_connection * find_connection_by_name(const char *name)
{
  struct st_connection *con;
  for (con= connections; con < next_con; con++)
  {
    if (!strcmp(con->name, name))
    {
      return con;
    }
  }
  return 0; /* Connection not found */
}


/*
  SYNOPSIS
  do_send_quit
  command	called command

  DESCRIPTION
  Sends a simple quit command to the server for the named connection.

*/

void do_send_quit(struct st_command *command)
{
  char *p= command->first_argument, *name;
  struct st_connection *con;

  DBUG_ENTER("do_send_quit");
  DBUG_PRINT("enter",("name: '%s'",p));

  if (!*p)
    die("Missing connection name in send_quit");
  name= p;
  while (*p && !my_isspace(charset_info,*p))
    p++;

  if (*p)
    *p++= 0;
  command->last_argument= p;

  if (!(con= find_connection_by_name(name)))
    die("connection '%s' not found in connection pool", name);

  simple_command(&con->mysql,COM_QUIT,0,0,1);

  DBUG_VOID_RETURN;
}


/*
  SYNOPSIS
  do_change_user
  command       called command

  DESCRIPTION
  change_user [<user>], [<passwd>], [<db>]
  <user> - user to change to
  <passwd> - user password
  <db> - default database

  Changes the user and causes the database specified by db to become
  the default (current) database for the the current connection.

*/

void do_change_user(struct st_command *command)
{
  MYSQL *mysql = &cur_con->mysql;
  /* static keyword to make the NetWare compiler happy. */
  static DYNAMIC_STRING ds_user, ds_passwd, ds_db;
  const struct command_arg change_user_args[] = {
    { "user", ARG_STRING, FALSE, &ds_user, "User to connect as" },
    { "password", ARG_STRING, FALSE, &ds_passwd, "Password used when connecting" },
    { "database", ARG_STRING, FALSE, &ds_db, "Database to select after connect" },
  };

  DBUG_ENTER("do_change_user");

  check_command_args(command, command->first_argument,
                     change_user_args,
                     sizeof(change_user_args)/sizeof(struct command_arg),
                     ',');

  if (cur_con->stmt)
  {
    mysql_stmt_close(cur_con->stmt);
    cur_con->stmt= NULL;
  }

  if (!ds_user.length)
    dynstr_set(&ds_user, mysql->user);

  if (!ds_passwd.length)
    dynstr_set(&ds_passwd, mysql->passwd);

  if (!ds_db.length)
    dynstr_set(&ds_db, mysql->db);

  DBUG_PRINT("info",("connection: '%s' user: '%s' password: '%s' database: '%s'",
                      cur_con->name, ds_user.str, ds_passwd.str, ds_db.str));

  if (mysql_change_user(mysql, ds_user.str, ds_passwd.str, ds_db.str))
    die("change user failed: %s", mysql_error(mysql));

  dynstr_free(&ds_user);
  dynstr_free(&ds_passwd);
  dynstr_free(&ds_db);

  DBUG_VOID_RETURN;
}


/*
  SYNOPSIS
  do_perl
  command	command handle

  DESCRIPTION
  perl [<delimiter>];
  <perlscript line 1>
  <...>
  <perlscript line n>
  EOF

  Execute everything after "perl" until <delimiter> as perl.
  Useful for doing more advanced things
  but still being able to execute it on all platforms.

  Default <delimiter> is EOF
*/

void do_perl(struct st_command *command)
{
  int error;
  File fd;
  FILE *res_file;
  char buf[FN_REFLEN];
  char temp_file_path[FN_REFLEN];
  static DYNAMIC_STRING ds_script;
  static DYNAMIC_STRING ds_delimiter;
  const struct command_arg perl_args[] = {
    { "delimiter", ARG_STRING, FALSE, &ds_delimiter, "Delimiter to read until" }
  };
  DBUG_ENTER("do_perl");

  check_command_args(command,
                     command->first_argument,
                     perl_args,
                     sizeof(perl_args)/sizeof(struct command_arg),
                     ' ');

  /* If no delimiter was provided, use EOF */
  if (ds_delimiter.length == 0)
    dynstr_set(&ds_delimiter, "EOF");

  init_dynamic_string(&ds_script, "", 1024, 1024);
  read_until_delimiter(&ds_script, &ds_delimiter);

  DBUG_PRINT("info", ("Executing perl: %s", ds_script.str));

  /* Create temporary file name */
  if ((fd= create_temp_file(temp_file_path, getenv("MYSQLTEST_VARDIR"),
                            "tmp", O_CREAT | O_SHARE | O_RDWR,
                            MYF(MY_WME))) < 0)
    die("Failed to create temporary file for perl command");
  my_close(fd, MYF(0));

  str_to_file(temp_file_path, ds_script.str, ds_script.length);

  /* Format the "perl <filename>" command */
  my_snprintf(buf, sizeof(buf), "perl %s", temp_file_path);

  if (!(res_file= popen(buf, "r")) && command->abort_on_error)
    die("popen(\"%s\", \"r\") failed", buf);

  while (fgets(buf, sizeof(buf), res_file))
  {
    if (disable_result_log)
    {
      buf[strlen(buf)-1]=0;
      DBUG_PRINT("exec_result",("%s", buf));
    }
    else
    {
      replace_dynstr_append(&ds_res, buf);
    }
  }
  error= pclose(res_file);

  /* Remove the temporary file */
  my_delete(temp_file_path, MYF(0));

  handle_command_error(command, WEXITSTATUS(error));
  dynstr_free(&ds_script);
  dynstr_free(&ds_delimiter);
  DBUG_VOID_RETURN;
}


/*
  Print the content between echo and <delimiter> to result file.
  Evaluate all variables in the string before printing, allow
  for variable names to be escaped using \

  SYNOPSIS
  do_echo()
  command  called command

  DESCRIPTION
  echo text
  Print the text after echo until end of command to result file

  echo $<var_name>
  Print the content of the variable <var_name> to result file

  echo Some text $<var_name>
  Print "Some text" plus the content of the variable <var_name> to
  result file

  echo Some text \$<var_name>
  Print "Some text" plus $<var_name> to result file
*/

int do_echo(struct st_command *command)
{
  DYNAMIC_STRING ds_echo;
  DBUG_ENTER("do_echo");

  init_dynamic_string(&ds_echo, "", command->query_len, 256);
  do_eval(&ds_echo, command->first_argument, command->end, FALSE);
  dynstr_append_mem(&ds_res, ds_echo.str, ds_echo.length);
  dynstr_append_mem(&ds_res, "\n", 1);
  dynstr_free(&ds_echo);
  command->last_argument= command->end;
  DBUG_RETURN(0);
}


void do_wait_for_slave_to_stop(struct st_command *c __attribute__((unused)))
{
  static int SLAVE_POLL_INTERVAL= 300000;
  MYSQL* mysql = &cur_con->mysql;
  for (;;)
  {
    MYSQL_RES *res;
    MYSQL_ROW row;
    int done;
    LINT_INIT(res);

    if (mysql_query(mysql,"show status like 'Slave_running'") ||
	!(res=mysql_store_result(mysql)))
      die("Query failed while probing slave for stop: %s",
	  mysql_error(mysql));
    if (!(row=mysql_fetch_row(res)) || !row[1])
    {
      mysql_free_result(res);
      die("Strange result from query while probing slave for stop");
    }
    done = !strcmp(row[1],"OFF");
    mysql_free_result(res);
    if (done)
      break;
    my_sleep(SLAVE_POLL_INTERVAL);
  }
  return;
}


void do_sync_with_master2(long offset)
{
  MYSQL_RES *res;
  MYSQL_ROW row;
  MYSQL *mysql= &cur_con->mysql;
  char query_buf[FN_REFLEN+128];
  int tries= 0;

  if (!master_pos.file[0])
    die("Calling 'sync_with_master' without calling 'save_master_pos'");

  sprintf(query_buf, "select master_pos_wait('%s', %ld)", master_pos.file,
	  master_pos.pos + offset);

wait_for_position:

  if (mysql_query(mysql, query_buf))
    die("failed in '%s': %d: %s", query_buf, mysql_errno(mysql),
        mysql_error(mysql));

  if (!(res= mysql_store_result(mysql)))
    die("mysql_store_result() returned NULL for '%s'", query_buf);
  if (!(row= mysql_fetch_row(res)))
  {
    mysql_free_result(res);
    die("empty result in %s", query_buf);
  }
  if (!row[0])
  {
    /*
      It may be that the slave SQL thread has not started yet, though START
      SLAVE has been issued ?
    */
    mysql_free_result(res);
    if (tries++ == 30)
    {
      show_query(mysql, "SHOW MASTER STATUS");
      show_query(mysql, "SHOW SLAVE STATUS");
      die("could not sync with master ('%s' returned NULL)", query_buf);
    }
    sleep(1); /* So at most we will wait 30 seconds and make 31 tries */
    goto wait_for_position;
  }
  mysql_free_result(res);
  return;
}


void do_sync_with_master(struct st_command *command)
{
  long offset= 0;
  char *p= command->first_argument;
  const char *offset_start= p;
  if (*offset_start)
  {
    for (; my_isdigit(charset_info, *p); p++)
      offset = offset * 10 + *p - '0';

    if(*p && !my_isspace(charset_info, *p))
      die("Invalid integer argument \"%s\"", offset_start);
    command->last_argument= p;
  }
  do_sync_with_master2(offset);
  return;
}


/*
  when ndb binlog is on, this call will wait until last updated epoch
  (locally in the mysqld) has been received into the binlog
*/
int do_save_master_pos()
{
  MYSQL_RES *res;
  MYSQL_ROW row;
  MYSQL *mysql = &cur_con->mysql;
  const char *query;
  DBUG_ENTER("do_save_master_pos");

#ifdef HAVE_NDB_BINLOG
  /*
    Wait for ndb binlog to be up-to-date with all changes
    done on the local mysql server
  */
  {
    ulong have_ndbcluster;
    if (mysql_query(mysql, query= "show variables like 'have_ndbcluster'"))
      die("'%s' failed: %d %s", query,
          mysql_errno(mysql), mysql_error(mysql));
    if (!(res= mysql_store_result(mysql)))
      die("mysql_store_result() returned NULL for '%s'", query);
    if (!(row= mysql_fetch_row(res)))
      die("Query '%s' returned empty result", query);

    have_ndbcluster= strcmp("YES", row[1]) == 0;
    mysql_free_result(res);

    if (have_ndbcluster)
    {
      ulonglong start_epoch= 0, handled_epoch= 0,
	latest_epoch=0, latest_trans_epoch=0,
	latest_handled_binlog_epoch= 0, latest_received_binlog_epoch= 0,
	latest_applied_binlog_epoch= 0;
      int count= 0;
      int do_continue= 1;
      while (do_continue)
      {
        const char binlog[]= "binlog";
	const char latest_epoch_str[]=
          "latest_epoch=";
        const char latest_trans_epoch_str[]=
          "latest_trans_epoch=";
	const char latest_received_binlog_epoch_str[]=
	  "latest_received_binlog_epoch";
        const char latest_handled_binlog_epoch_str[]=
          "latest_handled_binlog_epoch=";
        const char latest_applied_binlog_epoch_str[]=
          "latest_applied_binlog_epoch=";
        if (count)
          sleep(1);
        if (mysql_query(mysql, query= "show engine ndb status"))
          die("failed in '%s': %d %s", query,
              mysql_errno(mysql), mysql_error(mysql));
        if (!(res= mysql_store_result(mysql)))
          die("mysql_store_result() returned NULL for '%s'", query);
        while ((row= mysql_fetch_row(res)))
        {
          if (strcmp(row[1], binlog) == 0)
          {
            const char *status= row[2];

	    /* latest_epoch */
	    while (*status && strncmp(status, latest_epoch_str,
				      sizeof(latest_epoch_str)-1))
	      status++;
	    if (*status)
            {
	      status+= sizeof(latest_epoch_str)-1;
	      latest_epoch= strtoull(status, (char**) 0, 10);
	    }
	    else
	      die("result does not contain '%s' in '%s'",
		  latest_epoch_str, query);
	    /* latest_trans_epoch */
	    while (*status && strncmp(status, latest_trans_epoch_str,
				      sizeof(latest_trans_epoch_str)-1))
	      status++;
	    if (*status)
	    {
	      status+= sizeof(latest_trans_epoch_str)-1;
	      latest_trans_epoch= strtoull(status, (char**) 0, 10);
	    }
	    else
	      die("result does not contain '%s' in '%s'",
		  latest_trans_epoch_str, query);
	    /* latest_received_binlog_epoch */
	    while (*status &&
		   strncmp(status, latest_received_binlog_epoch_str,
			   sizeof(latest_received_binlog_epoch_str)-1))
	      status++;
	    if (*status)
	    {
	      status+= sizeof(latest_received_binlog_epoch_str)-1;
	      latest_received_binlog_epoch= strtoull(status, (char**) 0, 10);
	    }
	    else
	      die("result does not contain '%s' in '%s'",
		  latest_received_binlog_epoch_str, query);
	    /* latest_handled_binlog */
	    while (*status &&
		   strncmp(status, latest_handled_binlog_epoch_str,
			   sizeof(latest_handled_binlog_epoch_str)-1))
	      status++;
	    if (*status)
	    {
	      status+= sizeof(latest_handled_binlog_epoch_str)-1;
	      latest_handled_binlog_epoch= strtoull(status, (char**) 0, 10);
	    }
	    else
	      die("result does not contain '%s' in '%s'",
		  latest_handled_binlog_epoch_str, query);
	    /* latest_applied_binlog_epoch */
	    while (*status &&
		   strncmp(status, latest_applied_binlog_epoch_str,
			   sizeof(latest_applied_binlog_epoch_str)-1))
	      status++;
	    if (*status)
	    {
	      status+= sizeof(latest_applied_binlog_epoch_str)-1;
	      latest_applied_binlog_epoch= strtoull(status, (char**) 0, 10);
	    }
	    else
	      die("result does not contain '%s' in '%s'",
		  latest_applied_binlog_epoch_str, query);
	    if (count == 0)
	      start_epoch= latest_trans_epoch;
	    break;
	  }
	}
	if (!row)
	  die("result does not contain '%s' in '%s'",
	      binlog, query);
	if (latest_handled_binlog_epoch > handled_epoch)
	  count= 0;
	handled_epoch= latest_handled_binlog_epoch;
	count++;
	if (latest_handled_binlog_epoch >= start_epoch)
          do_continue= 0;
        else if (count > 30)
	{
	  break;
        }
        mysql_free_result(res);
      }
    }
  }
#endif
  if (mysql_query(mysql, query= "show master status"))
    die("failed in 'show master status': %d %s",
	mysql_errno(mysql), mysql_error(mysql));

  if (!(res = mysql_store_result(mysql)))
    die("mysql_store_result() retuned NULL for '%s'", query);
  if (!(row = mysql_fetch_row(res)))
    die("empty result in show master status");
  strnmov(master_pos.file, row[0], sizeof(master_pos.file)-1);
  master_pos.pos = strtoul(row[1], (char**) 0, 10);
  mysql_free_result(res);
  DBUG_RETURN(0);
}


/*
  Assign the variable <var_name> with <var_val>

  SYNOPSIS
  do_let()
  query	called command

  DESCRIPTION
  let $<var_name>=<var_val><delimiter>

  <var_name>  - is the string string found between the $ and =
  <var_val>   - is the content between the = and <delimiter>, it may span
  multiple line and contain any characters except <delimiter>
  <delimiter> - is a string containing of one or more chars, default is ;

  RETURN VALUES
  Program will die if error detected
*/

void do_let(struct st_command *command)
{
  char *p= command->first_argument;
  char *var_name, *var_name_end;
  DYNAMIC_STRING let_rhs_expr;
  DBUG_ENTER("do_let");

  init_dynamic_string(&let_rhs_expr, "", 512, 2048);

  /* Find <var_name> */
  if (!*p)
    die("Missing arguments to let");
  var_name= p;
  while (*p && (*p != '=') && !my_isspace(charset_info,*p))
    p++;
  var_name_end= p;
  if (var_name == var_name_end ||
      (var_name+1 == var_name_end && *var_name == '$'))
    die("Missing variable name in let");
  while (my_isspace(charset_info,*p))
    p++;
  if (*p++ != '=')
    die("Missing assignment operator in let");

  /* Find start of <var_val> */
  while (*p && my_isspace(charset_info,*p))
    p++;

  do_eval(&let_rhs_expr, p, command->end, FALSE);

  command->last_argument= command->end;
  /* Assign var_val to var_name */
  var_set(var_name, var_name_end, let_rhs_expr.str,
          (let_rhs_expr.str + let_rhs_expr.length));
  dynstr_free(&let_rhs_expr);
  DBUG_VOID_RETURN;
}


/*
  Sleep the number of specified seconds

  SYNOPSIS
  do_sleep()
  q	       called command
  real_sleep   use the value from opt_sleep as number of seconds to sleep
               if real_sleep is false

  DESCRIPTION
  sleep <seconds>
  real_sleep <seconds>

  The difference between the sleep and real_sleep commands is that sleep
  uses the delay from the --sleep command-line option if there is one.
  (If the --sleep option is not given, the sleep command uses the delay
  specified by its argument.) The real_sleep command always uses the
  delay specified by its argument.  The logic is that sometimes delays are
  cpu-dependent, and --sleep can be used to set this delay.  real_sleep is
  used for cpu-independent delays.
*/

int do_sleep(struct st_command *command, my_bool real_sleep)
{
  int error= 0;
  char *p= command->first_argument;
  char *sleep_start, *sleep_end= command->end;
  double sleep_val;

  while (my_isspace(charset_info, *p))
    p++;
  if (!*p)
    die("Missing argument to %.*s", command->first_word_len, command->query);
  sleep_start= p;
  /* Check that arg starts with a digit, not handled by my_strtod */
  if (!my_isdigit(charset_info, *sleep_start))
    die("Invalid argument to %.*s \"%s\"", command->first_word_len,
        command->query,command->first_argument);
  sleep_val= my_strtod(sleep_start, &sleep_end, &error);
  if (error)
    die("Invalid argument to %.*s \"%s\"", command->first_word_len,
        command->query, command->first_argument);

  /* Fixed sleep time selected by --sleep option */
  if (opt_sleep >= 0 && !real_sleep)
    sleep_val= opt_sleep;

  DBUG_PRINT("info", ("sleep_val: %f", sleep_val));
  if (sleep_val)
    my_sleep((ulong) (sleep_val * 1000000L));
  command->last_argument= sleep_end;
  return 0;
}


void do_get_file_name(struct st_command *command,
                      char* dest, uint dest_max_len)
{
  char *p= command->first_argument, *name;
  if (!*p)
    die("Missing file name argument");
  name= p;
  while (*p && !my_isspace(charset_info,*p))
    p++;
  if (*p)
    *p++= 0;
  command->last_argument= p;
  strmake(dest, name, dest_max_len - 1);
}


void do_set_charset(struct st_command *command)
{
  char *charset_name= command->first_argument;
  char *p;

  if (!charset_name || !*charset_name)
    die("Missing charset name in 'character_set'");
  /* Remove end space */
  p= charset_name;
  while (*p && !my_isspace(charset_info,*p))
    p++;
  if(*p)
    *p++= 0;
  command->last_argument= p;
  charset_info= get_charset_by_csname(charset_name,MY_CS_PRIMARY,MYF(MY_WME));
  if (!charset_info)
    abort_not_supported_test("Test requires charset '%s'", charset_name);
}


#if MYSQL_VERSION_ID >= 50000
/* List of error names to error codes, available from 5.0 */
typedef struct
{
  const char *name;
  uint        code;
  const char *text;
} st_error;

static st_error global_error_names[] =
{
#include <mysqld_ername.h>
  { 0, 0, 0 }
};

uint get_errcode_from_name(char *error_name, char *error_end)
{
  /* SQL error as string */
  st_error *e= global_error_names;

  DBUG_ENTER("get_errcode_from_name");
  DBUG_PRINT("enter", ("error_name: %s", error_name));

  /* Loop through the array of known error names */
  for (; e->name; e++)
  {
    /*
      If we get a match, we need to check the length of the name we
      matched against in case it was longer than what we are checking
      (as in ER_WRONG_VALUE vs. ER_WRONG_VALUE_COUNT).
    */
    if (!strncmp(error_name, e->name, (int) (error_end - error_name)) &&
        (uint) strlen(e->name) == (uint) (error_end - error_name))
    {
      DBUG_RETURN(e->code);
    }
  }
  if (!e->name)
    die("Unknown SQL error name '%s'", error_name);
  DBUG_RETURN(0);
}
#else
uint get_errcode_from_name(char *error_name __attribute__((unused)),
                           char *error_end __attribute__((unused)))
{
  abort_not_in_this_version();
  return 0; /* Never reached */
}
#endif



void do_get_errcodes(struct st_command *command)
{
  struct st_match_err *to= saved_expected_errors.err;
  char *p= command->first_argument;
  uint count= 0;

  DBUG_ENTER("do_get_errcodes");

  if (!*p)
    die("Missing argument(s) to 'error'");

  do
  {
    char *end;

    /* Skip leading spaces */
    while (*p && *p == ' ')
      p++;

    /* Find end */
    end= p;
    while (*end && *end != ',' && *end != ' ')
      end++;

    if (*p == 'S')
    {
      char *to_ptr= to->code.sqlstate;

      /*
        SQLSTATE string
        - Must be SQLSTATE_LENGTH long
        - May contain only digits[0-9] and _uppercase_ letters
      */
      p++; /* Step past the S */
      if ((end - p) != SQLSTATE_LENGTH)
        die("The sqlstate must be exactly %d chars long", SQLSTATE_LENGTH);

      /* Check sqlstate string validity */
      while (*p && p < end)
      {
        if (my_isdigit(charset_info, *p) || my_isupper(charset_info, *p))
          *to_ptr++= *p++;
        else
          die("The sqlstate may only consist of digits[0-9] " \
              "and _uppercase_ letters");
      }

      *to_ptr= 0;
      to->type= ERR_SQLSTATE;
      DBUG_PRINT("info", ("ERR_SQLSTATE: %s", to->code.sqlstate));
    }
    else if (*p == 's')
    {
      die("The sqlstate definition must start with an uppercase S");
    }
    else if (*p == 'E')
    {
      /* Error name string */

      DBUG_PRINT("info", ("Error name: %s", p));
      to->code.errnum= get_errcode_from_name(p, end);
      to->type= ERR_ERRNO;
      DBUG_PRINT("info", ("ERR_ERRNO: %d", to->code.errnum));
    }
    else if (*p == 'e')
    {
      die("The error name definition must start with an uppercase E");
    }
    else
    {
      long val;
      char *start= p;
      /* Check that the string passed to str2int only contain digits */
      while (*p && p != end)
      {
        if (!my_isdigit(charset_info, *p))
          die("Invalid argument to error: '%s' - "\
              "the errno may only consist of digits[0-9]",
              command->first_argument);
        p++;
      }

      /* Convert the sting to int */
      if (!str2int(start, 10, (long) INT_MIN, (long) INT_MAX, &val))
	die("Invalid argument to error: '%s'", command->first_argument);

      to->code.errnum= (uint) val;
      to->type= ERR_ERRNO;
      DBUG_PRINT("info", ("ERR_ERRNO: %d", to->code.errnum));
    }
    to++;
    count++;

    if (count >= (sizeof(saved_expected_errors.err) /
                  sizeof(struct st_match_err)))
      die("Too many errorcodes specified");

    /* Set pointer to the end of the last error code */
    p= end;

    /* Find next ',' */
    while (*p && *p != ',')
      p++;

    if (*p)
      p++; /* Step past ',' */

  } while (*p);

  command->last_argument= p;
  to->type= ERR_EMPTY;                        /* End of data */

  DBUG_PRINT("info", ("Expected errors: %d", count));
  saved_expected_errors.count= count;
  DBUG_VOID_RETURN;
}


/*
  Get a string;  Return ptr to end of string
  Strings may be surrounded by " or '

  If string is a '$variable', return the value of the variable.
*/

char *get_string(char **to_ptr, char **from_ptr,
                 struct st_command *command)
{
  char c, sep;
  char *to= *to_ptr, *from= *from_ptr, *start=to;
  DBUG_ENTER("get_string");

  /* Find separator */
  if (*from == '"' || *from == '\'')
    sep= *from++;
  else
    sep=' ';				/* Separated with space */

  for ( ; (c=*from) ; from++)
  {
    if (c == '\\' && from[1])
    {					/* Escaped character */
      /* We can't translate \0 -> ASCII 0 as replace can't handle ASCII 0 */
      switch (*++from) {
      case 'n':
	*to++= '\n';
	break;
      case 't':
	*to++= '\t';
	break;
      case 'r':
	*to++ = '\r';
	break;
      case 'b':
	*to++ = '\b';
	break;
      case 'Z':				/* ^Z must be escaped on Win32 */
	*to++='\032';
	break;
      default:
	*to++ = *from;
	break;
      }
    }
    else if (c == sep)
    {
      if (c == ' ' || c != *++from)
	break;				/* Found end of string */
      *to++=c;				/* Copy duplicated separator */
    }
    else
      *to++=c;
  }
  if (*from != ' ' && *from)
    die("Wrong string argument in %s", command->query);

  while (my_isspace(charset_info,*from))	/* Point to next string */
    from++;

  *to =0;				/* End of string marker */
  *to_ptr= to+1;			/* Store pointer to end */
  *from_ptr= from;

  /* Check if this was a variable */
  if (*start == '$')
  {
    const char *end= to;
    VAR *var=var_get(start, &end, 0, 1);
    if (var && to == (char*) end+1)
    {
      DBUG_PRINT("info",("var: '%s' -> '%s'", start, var->str_val));
      DBUG_RETURN(var->str_val);	/* return found variable value */
    }
  }
  DBUG_RETURN(start);
}


void set_reconnect(MYSQL* mysql, int val)
{
  my_bool reconnect= val;
  DBUG_ENTER("set_reconnect");
  DBUG_PRINT("info", ("val: %d", val));
#if MYSQL_VERSION_ID < 50000
  mysql->reconnect= reconnect;
#else
  mysql_options(mysql, MYSQL_OPT_RECONNECT, (char *)&reconnect);
#endif
  DBUG_VOID_RETURN;
}


int select_connection_name(const char *name)
{
  DBUG_ENTER("select_connection_name");
  DBUG_PRINT("enter",("name: '%s'", name));

  if (!(cur_con= find_connection_by_name(name)))
    die("connection '%s' not found in connection pool", name);

  /* Update $mysql_get_server_version to that of current connection */
  var_set_mysql_get_server_version(&cur_con->mysql);

  DBUG_RETURN(0);
}


int select_connection(struct st_command *command)
{
  char *name;
  char *p= command->first_argument;
  DBUG_ENTER("select_connection");

  if (!*p)
    die("Missing connection name in connect");
  name= p;
  while (*p && !my_isspace(charset_info,*p))
    p++;
  if (*p)
    *p++= 0;
  command->last_argument= p;
  DBUG_RETURN(select_connection_name(name));
}


void do_close_connection(struct st_command *command)
{
  char *p= command->first_argument, *name;
  struct st_connection *con;

  DBUG_ENTER("close_connection");
  DBUG_PRINT("enter",("name: '%s'",p));

  if (!*p)
    die("Missing connection name in disconnect");
  name= p;
  while (*p && !my_isspace(charset_info,*p))
    p++;

  if (*p)
    *p++= 0;
  command->last_argument= p;

  if (!(con= find_connection_by_name(name)))
    die("connection '%s' not found in connection pool", name);

  DBUG_PRINT("info", ("Closing connection %s", con->name));
#ifndef EMBEDDED_LIBRARY
  if (command->type == Q_DIRTY_CLOSE)
  {
    if (con->mysql.net.vio)
    {
      vio_delete(con->mysql.net.vio);
      con->mysql.net.vio = 0;
    }
  }
#else
  /*
    As query could be still executed in a separate theread
    we need to check if the query's thread was finished and probably wait
    (embedded-server specific)
  */
  wait_query_thread_end(con);
#endif /*EMBEDDED_LIBRARY*/
  if (con->stmt)
    mysql_stmt_close(con->stmt);
  con->stmt= 0;

  mysql_close(&con->mysql);

  if (con->util_mysql)
    mysql_close(con->util_mysql);
  con->util_mysql= 0;

  my_free(con->name, MYF(0));

  /*
    When the connection is closed set name to "-closed_connection-"
    to make it possible to reuse the connection name.
  */
  if (!(con->name = my_strdup("-closed_connection-", MYF(MY_WME))))
    die("Out of memory");

  DBUG_VOID_RETURN;
}


/*
  Connect to a server doing several retries if needed.

  SYNOPSIS
  safe_connect()
  con               - connection structure to be used
  host, user, pass, - connection parameters
  db, port, sock

  NOTE

  Sometimes in a test the client starts before
  the server - to solve the problem, we try again
  after some sleep if connection fails the first
  time

  This function will try to connect to the given server
  "opt_max_connect_retries" times and sleep "connection_retry_sleep"
  seconds between attempts before finally giving up.
  This helps in situation when the client starts
  before the server (which happens sometimes).
  It will only ignore connection errors during these retries.

*/

void safe_connect(MYSQL* mysql, const char *name, const char *host,
                  const char *user, const char *pass, const char *db,
                  int port, const char *sock)
{
  int failed_attempts= 0;

  DBUG_ENTER("safe_connect");
  while(!mysql_real_connect(mysql, host,user, pass, db, port, sock,
                            CLIENT_MULTI_STATEMENTS | CLIENT_REMEMBER_OPTIONS))
  {
    /*
      Connect failed

      Only allow retry if this was an error indicating the server
      could not be contacted. Error code differs depending
      on protocol/connection type
    */

    if ((mysql_errno(mysql) == CR_CONN_HOST_ERROR ||
         mysql_errno(mysql) == CR_CONNECTION_ERROR) &&
        failed_attempts < opt_max_connect_retries)
    {
      verbose_msg("Connect attempt %d/%d failed: %d: %s", failed_attempts,
                  opt_max_connect_retries, mysql_errno(mysql),
                  mysql_error(mysql));
      my_sleep(connection_retry_sleep);
    }
    else
    {
      if (failed_attempts > 0)
        die("Could not open connection '%s' after %d attempts: %d %s", name,
            failed_attempts, mysql_errno(mysql), mysql_error(mysql));
      else
        die("Could not open connection '%s': %d %s", name,
            mysql_errno(mysql), mysql_error(mysql));
    }
    failed_attempts++;
  }
  DBUG_VOID_RETURN;
}


/*
  Connect to a server and handle connection errors in case they occur.

  SYNOPSIS
  connect_n_handle_errors()
  q                 - context of connect "query" (command)
  con               - connection structure to be used
  host, user, pass, - connection parameters
  db, port, sock

  DESCRIPTION
  This function will try to establish a connection to server and handle
  possible errors in the same manner as if "connect" was usual SQL-statement
  (If error is expected it will ignore it once it occurs and log the
  "statement" to the query log).
  Unlike safe_connect() it won't do several attempts.

  RETURN VALUES
  1 - Connected
  0 - Not connected

*/

int connect_n_handle_errors(struct st_command *command,
                            MYSQL* con, const char* host,
                            const char* user, const char* pass,
                            const char* db, int port, const char* sock)
{
  DYNAMIC_STRING *ds;
  int failed_attempts= 0;

  ds= &ds_res;

  /* Only log if an error is expected */
  if (!command->abort_on_error &&
      !disable_query_log)
  {
    /*
      Log the connect to result log
    */
    dynstr_append_mem(ds, "connect(", 8);
    replace_dynstr_append(ds, host);
    dynstr_append_mem(ds, ",", 1);
    replace_dynstr_append(ds, user);
    dynstr_append_mem(ds, ",", 1);
    replace_dynstr_append(ds, pass);
    dynstr_append_mem(ds, ",", 1);
    if (db)
      replace_dynstr_append(ds, db);
    dynstr_append_mem(ds, ",", 1);
    replace_dynstr_append_uint(ds, port);
    dynstr_append_mem(ds, ",", 1);
    if (sock)
      replace_dynstr_append(ds, sock);
    dynstr_append_mem(ds, ")", 1);
    dynstr_append_mem(ds, delimiter, delimiter_length);
    dynstr_append_mem(ds, "\n", 1);
  }
  while (!mysql_real_connect(con, host, user, pass, db, port, sock ? sock: 0,
                          CLIENT_MULTI_STATEMENTS))
  {
    /*
      If we have used up all our connections check whether this
      is expected (by --error). If so, handle the error right away.
      Otherwise, give it some extra time to rule out race-conditions.
      If extra-time doesn't help, we have an unexpected error and
      must abort -- just proceeding to handle_error() when second
      and third chances are used up will handle that for us.

      There are various user-limits of which only max_user_connections
      and max_connections_per_hour apply at connect time. For the
      the second to create a race in our logic, we'd need a limits
      test that runs without a FLUSH for longer than an hour, so we'll
      stay clear of trying to work out which exact user-limit was
      exceeded.
    */

    if (((mysql_errno(con) == ER_TOO_MANY_USER_CONNECTIONS) ||
         (mysql_errno(con) == ER_USER_LIMIT_REACHED)) &&
        (failed_attempts++ < opt_max_connect_retries))
    {
      int i;

      i= match_expected_error(command, mysql_errno(con), mysql_sqlstate(con));

      if (i >= 0)
        goto do_handle_error;                 /* expected error, handle */

      my_sleep(connection_retry_sleep);       /* unexpected error, wait */
      continue;                               /* and give it 1 more chance */
    }

do_handle_error:
    var_set_errno(mysql_errno(con));
    handle_error(command, mysql_errno(con), mysql_error(con),
		 mysql_sqlstate(con), ds);
    return 0; /* Not connected */
  }

  var_set_errno(0);
  handle_no_error(command);
  return 1; /* Connected */
}


/*
  Open a new connection to MySQL Server with the parameters
  specified. Make the new connection the current connection.

  SYNOPSIS
  do_connect()
  q	       called command

  DESCRIPTION
  connect(<name>,<host>,<user>,[<pass>,[<db>,[<port>,<sock>[<opts>]]]]);
  connect <name>,<host>,<user>,[<pass>,[<db>,[<port>,<sock>[<opts>]]]];

  <name> - name of the new connection
  <host> - hostname of server
  <user> - user to connect as
  <pass> - password used when connecting
  <db>   - initial db when connected
  <port> - server port
  <sock> - server socket
  <opts> - options to use for the connection
   * SSL - use SSL if available
   * COMPRESS - use compression if available

*/

void do_connect(struct st_command *command)
{
  int con_port= opt_port;
  char *con_options;
  my_bool con_ssl= 0, con_compress= 0;
  struct st_connection* con_slot;

  static DYNAMIC_STRING ds_connection_name;
  static DYNAMIC_STRING ds_host;
  static DYNAMIC_STRING ds_user;
  static DYNAMIC_STRING ds_password;
  static DYNAMIC_STRING ds_database;
  static DYNAMIC_STRING ds_port;
  static DYNAMIC_STRING ds_sock;
  static DYNAMIC_STRING ds_options;
  const struct command_arg connect_args[] = {
    { "connection name", ARG_STRING, TRUE, &ds_connection_name, "Name of the connection" },
    { "host", ARG_STRING, TRUE, &ds_host, "Host to connect to" },
    { "user", ARG_STRING, FALSE, &ds_user, "User to connect as" },
    { "passsword", ARG_STRING, FALSE, &ds_password, "Password used when connecting" },
    { "database", ARG_STRING, FALSE, &ds_database, "Database to select after connect" },
    { "port", ARG_STRING, FALSE, &ds_port, "Port to connect to" },
    { "socket", ARG_STRING, FALSE, &ds_sock, "Socket to connect with" },
    { "options", ARG_STRING, FALSE, &ds_options, "Options to use while connecting" }
  };

  DBUG_ENTER("do_connect");
  DBUG_PRINT("enter",("connect: %s", command->first_argument));

  strip_parentheses(command);
  check_command_args(command, command->first_argument, connect_args,
                     sizeof(connect_args)/sizeof(struct command_arg),
                     ',');

  /* Port */
  if (ds_port.length)
  {
    con_port= atoi(ds_port.str);
    if (con_port == 0)
      die("Illegal argument for port: '%s'", ds_port.str);
  }

  /* Sock */
  if (ds_sock.length)
  {
    /*
      If the socket is specified just as a name without path
      append tmpdir in front
    */
    if (*ds_sock.str != FN_LIBCHAR)
    {
      char buff[FN_REFLEN];
      fn_format(buff, ds_sock.str, TMPDIR, "", 0);
      dynstr_set(&ds_sock, buff);
    }
  }
  else
  {
    /* No socket specified, use default */
    dynstr_set(&ds_sock, unix_sock);
  }
  DBUG_PRINT("info", ("socket: %s", ds_sock.str));


  /* Options */
  con_options= ds_options.str;
  while (*con_options)
  {
    char* end;
    /* Step past any spaces in beginning of option*/
    while (*con_options && my_isspace(charset_info, *con_options))
     con_options++;
    /* Find end of this option */
    end= con_options;
    while (*end && !my_isspace(charset_info, *end))
      end++;
    if (!strncmp(con_options, "SSL", 3))
      con_ssl= 1;
    else if (!strncmp(con_options, "COMPRESS", 8))
      con_compress= 1;
    else
      die("Illegal option to connect: %.*s", 
          (int) (end - con_options), con_options);
    /* Process next option */
    con_options= end;
  }

  if (find_connection_by_name(ds_connection_name.str))
    die("Connection %s already exists", ds_connection_name.str);
    
  if (next_con != connections_end)
    con_slot= next_con;
  else
  {
    if (!(con_slot= find_connection_by_name("-closed_connection-")))
      die("Connection limit exhausted, you can have max %d connections",
          (int) (sizeof(connections)/sizeof(struct st_connection)));
  }

#ifdef EMBEDDED_LIBRARY
  con_slot->query_done= 1;
#endif
  if (!mysql_init(&con_slot->mysql))
    die("Failed on mysql_init()");
  if (opt_compress || con_compress)
    mysql_options(&con_slot->mysql, MYSQL_OPT_COMPRESS, NullS);
  mysql_options(&con_slot->mysql, MYSQL_OPT_LOCAL_INFILE, 0);
  mysql_options(&con_slot->mysql, MYSQL_SET_CHARSET_NAME,
                charset_info->csname);
  if (opt_charsets_dir)
    mysql_options(&con_slot->mysql, MYSQL_SET_CHARSET_DIR,
                  opt_charsets_dir);

#if defined(HAVE_OPENSSL) && !defined(EMBEDDED_LIBRARY)
  if (opt_use_ssl || con_ssl)
  {
    mysql_ssl_set(&con_slot->mysql, opt_ssl_key, opt_ssl_cert, opt_ssl_ca,
		  opt_ssl_capath, opt_ssl_cipher);
#if MYSQL_VERSION_ID >= 50000
    /* Turn on ssl_verify_server_cert only if host is "localhost" */
    opt_ssl_verify_server_cert= !strcmp(ds_host.str, "localhost");
    mysql_options(&con_slot->mysql, MYSQL_OPT_SSL_VERIFY_SERVER_CERT,
                  &opt_ssl_verify_server_cert);
#endif
  }
#endif

  /* Use default db name */
  if (ds_database.length == 0)
    dynstr_set(&ds_database, opt_db);

  /* Special database to allow one to connect without a database name */
  if (ds_database.length && !strcmp(ds_database.str,"*NO-ONE*"))
    dynstr_set(&ds_database, "");

  if (connect_n_handle_errors(command, &con_slot->mysql,
                              ds_host.str,ds_user.str,
                              ds_password.str, ds_database.str,
                              con_port, ds_sock.str))
  {
    DBUG_PRINT("info", ("Inserting connection %s in connection pool",
                        ds_connection_name.str));
    if (!(con_slot->name= my_strdup(ds_connection_name.str, MYF(MY_WME))))
      die("Out of memory");
    con_slot->name_len= strlen(con_slot->name);
    cur_con= con_slot;
    
    if (con_slot == next_con)
      next_con++; /* if we used the next_con slot, advance the pointer */
  }

  /* Update $mysql_get_server_version to that of current connection */
  var_set_mysql_get_server_version(&cur_con->mysql);

  dynstr_free(&ds_connection_name);
  dynstr_free(&ds_host);
  dynstr_free(&ds_user);
  dynstr_free(&ds_password);
  dynstr_free(&ds_database);
  dynstr_free(&ds_port);
  dynstr_free(&ds_sock);
  dynstr_free(&ds_options);
  DBUG_VOID_RETURN;
}


int do_done(struct st_command *command)
{
  /* Check if empty block stack */
  if (cur_block == block_stack)
  {
    if (*command->query != '}')
      die("Stray 'end' command - end of block before beginning");
    die("Stray '}' - end of block before beginning");
  }

  /* Test if inner block has been executed */
  if (cur_block->ok && cur_block->cmd == cmd_while)
  {
    /* Pop block from stack, re-execute outer block */
    cur_block--;
    parser.current_line = cur_block->line;
  }
  else
  {
    /* Pop block from stack, goto next line */
    cur_block--;
    parser.current_line++;
  }
  return 0;
}


/*
  Process start of a "if" or "while" statement

  SYNOPSIS
  do_block()
  cmd        Type of block
  q	       called command

  DESCRIPTION
  if ([!]<expr>)
  {
  <block statements>
  }

  while ([!]<expr>)
  {
  <block statements>
  }

  Evaluates the <expr> and if it evaluates to
  greater than zero executes the following code block.
  A '!' can be used before the <expr> to indicate it should
  be executed if it evaluates to zero.

*/

void do_block(enum block_cmd cmd, struct st_command* command)
{
  char *p= command->first_argument;
  const char *expr_start, *expr_end;
  VAR v;
  const char *cmd_name= (cmd == cmd_while ? "while" : "if");
  my_bool not_expr= FALSE;
  DBUG_ENTER("do_block");
  DBUG_PRINT("enter", ("%s", cmd_name));

  /* Check stack overflow */
  if (cur_block == block_stack_end)
    die("Nesting too deeply");

  /* Set way to find outer block again, increase line counter */
  cur_block->line= parser.current_line++;

  /* If this block is ignored */
  if (!cur_block->ok)
  {
    /* Inner block should be ignored too */
    cur_block++;
    cur_block->cmd= cmd;
    cur_block->ok= FALSE;
    DBUG_VOID_RETURN;
  }

  /* Parse and evaluate test expression */
  expr_start= strchr(p, '(');
  if (!expr_start++)
    die("missing '(' in %s", cmd_name);

  /* Check for !<expr> */
  if (*expr_start == '!')
  {
    not_expr= TRUE;
    expr_start++; /* Step past the '!' */
  }
  /* Find ending ')' */
  expr_end= strrchr(expr_start, ')');
  if (!expr_end)
    die("missing ')' in %s", cmd_name);
  p= (char*)expr_end+1;

  while (*p && my_isspace(charset_info, *p))
    p++;
  if (*p && *p != '{')
    die("Missing '{' after %s. Found \"%s\"", cmd_name, p);

  var_init(&v,0,0,0,0);
  eval_expr(&v, expr_start, &expr_end);

  /* Define inner block */
  cur_block++;
  cur_block->cmd= cmd;
  cur_block->ok= (v.int_val ? TRUE : FALSE);

  if (not_expr)
    cur_block->ok = !cur_block->ok;

  DBUG_PRINT("info", ("OK: %d", cur_block->ok));

  var_free(&v);
  DBUG_VOID_RETURN;
}


void do_delimiter(struct st_command* command)
{
  char* p= command->first_argument;
  DBUG_ENTER("do_delimiter");
  DBUG_PRINT("enter", ("first_argument: %s", command->first_argument));

  while (*p && my_isspace(charset_info, *p))
    p++;

  if (!(*p))
    die("Can't set empty delimiter");

  strmake(delimiter, p, sizeof(delimiter) - 1);
  delimiter_length= strlen(delimiter);

  DBUG_PRINT("exit", ("delimiter: %s", delimiter));
  command->last_argument= p + delimiter_length;
  DBUG_VOID_RETURN;
}


my_bool match_delimiter(int c, const char *delim, uint length)
{
  uint i;
  char tmp[MAX_DELIMITER_LENGTH];

  if (c != *delim)
    return 0;

  for (i= 1; i < length &&
	 (c= my_getc(cur_file->file)) == *(delim + i);
       i++)
    tmp[i]= c;

  if (i == length)
    return 1;					/* Found delimiter */

  /* didn't find delimiter, push back things that we read */
  my_ungetc(c);
  while (i > 1)
    my_ungetc(tmp[--i]);
  return 0;
}


my_bool end_of_query(int c)
{
  return match_delimiter(c, delimiter, delimiter_length);
}


/*
  Read one "line" from the file

  SYNOPSIS
  read_line
  buf     buffer for the read line
  size    size of the buffer i.e max size to read

  DESCRIPTION
  This function actually reads several lines and adds them to the
  buffer buf. It continues to read until it finds what it believes
  is a complete query.

  Normally that means it will read lines until it reaches the
  "delimiter" that marks end of query. Default delimiter is ';'
  The function should be smart enough not to detect delimiter's
  found inside strings surrounded with '"' and '\'' escaped strings.

  If the first line in a query starts with '#' or '-' this line is treated
  as a comment. A comment is always terminated when end of line '\n' is
  reached.

*/

int read_line(char *buf, int size)
{
  char c, last_quote, last_char= 0;
  char *p= buf, *buf_end= buf + size - 1;
  int skip_char= 0;
  enum {R_NORMAL, R_Q, R_SLASH_IN_Q,
        R_COMMENT, R_LINE_START} state= R_LINE_START;
  DBUG_ENTER("read_line");
  LINT_INIT(last_quote);

  start_lineno= cur_file->lineno;
  DBUG_PRINT("info", ("Starting to read at lineno: %d", start_lineno));
  for (; p < buf_end ;)
  {
    skip_char= 0;
    c= my_getc(cur_file->file);
    if (feof(cur_file->file))
    {
  found_eof:
      if (cur_file->file != stdin)
      {
	my_fclose(cur_file->file, MYF(0));
        cur_file->file= 0;
      }
      my_free((uchar*) cur_file->file_name, MYF(MY_ALLOW_ZERO_PTR));
      cur_file->file_name= 0;
      if (cur_file == file_stack)
      {
        /* We're back at the first file, check if
           all { have matching }
        */
        if (cur_block != block_stack)
          die("Missing end of block");

        *p= 0;
        DBUG_PRINT("info", ("end of file at line %d", cur_file->lineno));
        DBUG_RETURN(1);
      }
      cur_file--;
      start_lineno= cur_file->lineno;
      continue;
    }

    if (c == '\n')
    {
      /* Line counting is independent of state */
      cur_file->lineno++;

      /* Convert cr/lf to lf */
      if (p != buf && *(p-1) == '\r')
        p--;
    }

    switch(state) {
    case R_NORMAL:
      if (end_of_query(c))
      {
	*p= 0;
        DBUG_PRINT("exit", ("Found delimiter '%s' at line %d",
                            delimiter, cur_file->lineno));
	DBUG_RETURN(0);
      }
      else if ((c == '{' &&
                (!my_strnncoll_simple(charset_info, (const uchar*) "while", 5,
                                      (uchar*) buf, min(5, p - buf), 0) ||
                 !my_strnncoll_simple(charset_info, (const uchar*) "if", 2,
                                      (uchar*) buf, min(2, p - buf), 0))))
      {
        /* Only if and while commands can be terminated by { */
        *p++= c;
	*p= 0;
        DBUG_PRINT("exit", ("Found '{' indicating start of block at line %d",
                            cur_file->lineno));
	DBUG_RETURN(0);
      }
      else if (c == '\'' || c == '"' || c == '`')
      {
        last_quote= c;
	state= R_Q;
      }
      break;

    case R_COMMENT:
      if (c == '\n')
      {
        /* Comments are terminated by newline */
	*p= 0;
        DBUG_PRINT("exit", ("Found newline in comment at line: %d",
                            cur_file->lineno));
	DBUG_RETURN(0);
      }
      break;

    case R_LINE_START:
      if (c == '#' || c == '-')
      {
        /* A # or - in the first position of the line - this is a comment */
	state = R_COMMENT;
      }
      else if (my_isspace(charset_info, c))
      {
	if (c == '\n')
        {
          if (last_char == '\n')
          {
            /* Two new lines in a row, return empty line */
            DBUG_PRINT("info", ("Found two new lines in a row"));
            *p++= c;
            *p= 0;
            DBUG_RETURN(0);
          }

          /* Query hasn't started yet */
	  start_lineno= cur_file->lineno;
          DBUG_PRINT("info", ("Query hasn't started yet, start_lineno: %d",
                              start_lineno));
        }

        /* Skip all space at begining of line */
	skip_char= 1;
      }
      else if (end_of_query(c))
      {
	*p= 0;
        DBUG_PRINT("exit", ("Found delimiter '%s' at line: %d",
                            delimiter, cur_file->lineno));
	DBUG_RETURN(0);
      }
      else if (c == '}')
      {
        /* A "}" need to be by itself in the begining of a line to terminate */
        *p++= c;
	*p= 0;
        DBUG_PRINT("exit", ("Found '}' in begining of a line at line: %d",
                            cur_file->lineno));
	DBUG_RETURN(0);
      }
      else if (c == '\'' || c == '"' || c == '`')
      {
        last_quote= c;
	state= R_Q;
      }
      else
	state= R_NORMAL;
      break;

    case R_Q:
      if (c == last_quote)
	state= R_NORMAL;
      else if (c == '\\')
	state= R_SLASH_IN_Q;
      break;

    case R_SLASH_IN_Q:
      state= R_Q;
      break;

    }

    last_char= c;

    if (!skip_char)
    {
      /* Could be a multibyte character */
      /* This code is based on the code in "sql_load.cc" */
#ifdef USE_MB
      int charlen = my_mbcharlen(charset_info, c);
      /* We give up if multibyte character is started but not */
      /* completed before we pass buf_end */
      if ((charlen > 1) && (p + charlen) <= buf_end)
      {
	int i;
	char* mb_start = p;

	*p++ = c;

	for (i= 1; i < charlen; i++)
	{
	  if (feof(cur_file->file))
	    goto found_eof;
	  c= my_getc(cur_file->file);
	  *p++ = c;
	}
	if (! my_ismbchar(charset_info, mb_start, p))
	{
	  /* It was not a multiline char, push back the characters */
	  /* We leave first 'c', i.e. pretend it was a normal char */
	  while (p > mb_start)
	    my_ungetc(*--p);
	}
      }
      else
#endif
	*p++= c;
    }
  }
  die("The input buffer is too small for this query.x\n" \
      "check your query or increase MAX_QUERY and recompile");
  DBUG_RETURN(0);
}


/*
  Convert the read query to result format version 1

  That is: After newline, all spaces need to be skipped
  unless the previous char was a quote

  This is due to an old bug that has now been fixed, but the
  version 1 output format is preserved by using this function

*/

void convert_to_format_v1(char* query)
{
  int last_c_was_quote= 0;
  char *p= query, *to= query;
  char *end= strend(query);
  char last_c;

  while (p <= end)
  {
    if (*p == '\n' && !last_c_was_quote)
    {
      *to++ = *p++; /* Save the newline */

      /* Skip any spaces on next line */
      while (*p && my_isspace(charset_info, *p))
        p++;

      last_c_was_quote= 0;
    }
    else if (*p == '\'' || *p == '"' || *p == '`')
    {
      last_c= *p;
      *to++ = *p++;

      /* Copy anything until the next quote of same type */
      while (*p && *p != last_c)
        *to++ = *p++;

      *to++ = *p++;

      last_c_was_quote= 1;
    }
    else
    {
      *to++ = *p++;
      last_c_was_quote= 0;
    }
  }
}


/*
  Check a command that is about to be sent (or should have been
  sent if parsing was enabled) to mysql server for
  suspicious things and generate warnings.
*/

void scan_command_for_warnings(struct st_command *command)
{
  const char *ptr= command->query;
  DBUG_ENTER("scan_command_for_warnings");
  DBUG_PRINT("enter", ("query: %s", command->query));

  while(*ptr)
  {
    /*
      Look for query's that lines that start with a -- comment
      and has a mysqltest command
    */
    if (ptr[0] == '\n' &&
        ptr[1] && ptr[1] == '-' &&
        ptr[2] && ptr[2] == '-' &&
        ptr[3])
    {
      uint type;
      char save;
      char *end, *start= (char*)ptr+3;
      /* Skip leading spaces */
      while (*start && my_isspace(charset_info, *start))
        start++;
      end= start;
      /* Find end of command(next space) */
      while (*end && !my_isspace(charset_info, *end))
        end++;
      save= *end;
      *end= 0;
      DBUG_PRINT("info", ("Checking '%s'", start));
      type= find_type(start, &command_typelib, 1+2);
      if (type)
        warning_msg("Embedded mysqltest command '--%s' detected in "
                    "query '%s' was this intentional? ",
                    start, command->query);
      *end= save;
    }

    ptr++;
  }
  DBUG_VOID_RETURN;
}

/*
  Check for unexpected "junk" after the end of query
  This is normally caused by missing delimiters or when
  switching between different delimiters
*/

void check_eol_junk_line(const char *line)
{
  const char *p= line;
  DBUG_ENTER("check_eol_junk_line");
  DBUG_PRINT("enter", ("line: %s", line));

  /* Check for extra delimiter */
  if (*p && !strncmp(p, delimiter, delimiter_length))
    die("Extra delimiter \"%s\" found", delimiter);

  /* Allow trailing # comment */
  if (*p && *p != '#')
  {
    if (*p == '\n')
      die("Missing delimiter");
    die("End of line junk detected: \"%s\"", p);
  }
  DBUG_VOID_RETURN;
}

void check_eol_junk(const char *eol)
{
  const char *p= eol;
  DBUG_ENTER("check_eol_junk");
  DBUG_PRINT("enter", ("eol: %s", eol));

  /* Skip past all spacing chars and comments */
  while (*p && (my_isspace(charset_info, *p) || *p == '#' || *p == '\n'))
  {
    /* Skip past comments started with # and ended with newline */
    if (*p && *p == '#')
    {
      p++;
      while (*p && *p != '\n')
        p++;
    }

    /* Check this line */
    if (*p && *p == '\n')
      check_eol_junk_line(p);

    if (*p)
      p++;
  }

  check_eol_junk_line(p);

  DBUG_VOID_RETURN;
}



/*
  Create a command from a set of lines

  SYNOPSIS
    read_command()
    command_ptr pointer where to return the new query

  DESCRIPTION
    Converts lines returned by read_line into a command, this involves
    parsing the first word in the read line to find the command type.

  A -- comment may contain a valid query as the first word after the
  comment start. Thus it's always checked to see if that is the case.
  The advantage with this approach is to be able to execute commands
  terminated by new line '\n' regardless how many "delimiter" it contain.
*/

#define MAX_QUERY (256*1024*2) /* 256K -- a test in sp-big is >128K */
static char read_command_buf[MAX_QUERY];

int read_command(struct st_command** command_ptr)
{
  char *p= read_command_buf;
  struct st_command* command;
  DBUG_ENTER("read_command");

  if (parser.current_line < parser.read_lines)
  {
    get_dynamic(&q_lines, (uchar*) command_ptr, parser.current_line) ;
    DBUG_RETURN(0);
  }
  if (!(*command_ptr= command=
        (struct st_command*) my_malloc(sizeof(*command),
                                       MYF(MY_WME|MY_ZEROFILL))) ||
      insert_dynamic(&q_lines, (uchar*) &command))
    die(NullS);
  command->type= Q_UNKNOWN;

  read_command_buf[0]= 0;
  if (read_line(read_command_buf, sizeof(read_command_buf)))
  {
    check_eol_junk(read_command_buf);
    DBUG_RETURN(1);
  }

  if (opt_result_format_version == 1)
    convert_to_format_v1(read_command_buf);

  DBUG_PRINT("info", ("query: '%s'", read_command_buf));
  if (*p == '#')
  {
    command->type= Q_COMMENT;
  }
  else if (p[0] == '-' && p[1] == '-')
  {
    command->type= Q_COMMENT_WITH_COMMAND;
    p+= 2; /* Skip past -- */
  }
  else if (*p == '\n')
  {
    command->type= Q_EMPTY_LINE;
  }

  /* Skip leading spaces */
  while (*p && my_isspace(charset_info, *p))
    p++;

  if (!(command->query_buf= command->query= my_strdup(p, MYF(MY_WME))))
    die("Out of memory");

  /* Calculate first word length(the command), terminated by space or ( */
  p= command->query;
  while (*p && !my_isspace(charset_info, *p) && *p != '(')
    p++;
  command->first_word_len= (uint) (p - command->query);
  DBUG_PRINT("info", ("first_word: %.*s",
                      command->first_word_len, command->query));

  /* Skip spaces between command and first argument */
  while (*p && my_isspace(charset_info, *p))
    p++;
  command->first_argument= p;

  command->end= strend(command->query);
  command->query_len= (command->end - command->query);
  parser.read_lines++;
  DBUG_RETURN(0);
}


static struct my_option my_long_options[] =
{
  {"help", '?', "Display this help and exit.", 0, 0, 0, GET_NO_ARG, NO_ARG,
   0, 0, 0, 0, 0, 0},
  {"basedir", 'b', "Basedir for tests.", (uchar**) &opt_basedir,
   (uchar**) &opt_basedir, 0, GET_STR, REQUIRED_ARG, 0, 0, 0, 0, 0, 0},
  {"character-sets-dir", OPT_CHARSETS_DIR,
   "Directory where character sets are.", (uchar**) &opt_charsets_dir,
   (uchar**) &opt_charsets_dir, 0, GET_STR, REQUIRED_ARG, 0, 0, 0, 0, 0, 0},
  {"compress", 'C', "Use the compressed server/client protocol.",
   (uchar**) &opt_compress, (uchar**) &opt_compress, 0, GET_BOOL, NO_ARG, 0, 0, 0,
   0, 0, 0},
  {"cursor-protocol", OPT_CURSOR_PROTOCOL, "Use cursors for prepared statements.",
   (uchar**) &cursor_protocol, (uchar**) &cursor_protocol, 0,
   GET_BOOL, NO_ARG, 0, 0, 0, 0, 0, 0},
  {"database", 'D', "Database to use.", (uchar**) &opt_db, (uchar**) &opt_db, 0,
   GET_STR, REQUIRED_ARG, 0, 0, 0, 0, 0, 0},
#ifdef DBUG_OFF
  {"debug", '#', "This is a non-debug version. Catch this and exit",
   0,0, 0, GET_DISABLED, OPT_ARG, 0, 0, 0, 0, 0, 0},
#else
  {"debug", '#', "Output debug log. Often this is 'd:t:o,filename'.",
   0, 0, 0, GET_STR, OPT_ARG, 0, 0, 0, 0, 0, 0},
#endif
  {"debug-check", OPT_DEBUG_CHECK, "Check memory and open file usage at exit.",
   (uchar**) &debug_check_flag, (uchar**) &debug_check_flag, 0,
   GET_BOOL, NO_ARG, 0, 0, 0, 0, 0, 0},
  {"debug-info", OPT_DEBUG_INFO, "Print some debug info at exit.",
   (uchar**) &debug_info_flag, (uchar**) &debug_info_flag,
   0, GET_BOOL, NO_ARG, 0, 0, 0, 0, 0, 0},
  {"host", 'h', "Connect to host.", (uchar**) &opt_host, (uchar**) &opt_host, 0,
   GET_STR, REQUIRED_ARG, 0, 0, 0, 0, 0, 0},
  {"include", 'i', "Include SQL before each test case.", (uchar**) &opt_include,
   (uchar**) &opt_include, 0, GET_STR, REQUIRED_ARG, 0, 0, 0, 0, 0, 0},
  {"logdir", OPT_LOG_DIR, "Directory for log files", (uchar**) &opt_logdir,
   (uchar**) &opt_logdir, 0, GET_STR, REQUIRED_ARG, 0, 0, 0, 0, 0, 0},
  {"mark-progress", OPT_MARK_PROGRESS,
   "Write linenumber and elapsed time to <testname>.progress ",
   (uchar**) &opt_mark_progress, (uchar**) &opt_mark_progress, 0,
   GET_BOOL, NO_ARG, 0, 0, 0, 0, 0, 0},
  {"max-connect-retries", OPT_MAX_CONNECT_RETRIES,
   "Max number of connection attempts when connecting to server",
   (uchar**) &opt_max_connect_retries, (uchar**) &opt_max_connect_retries, 0,
   GET_INT, REQUIRED_ARG, 500, 1, 10000, 0, 0, 0},
  {"password", 'p', "Password to use when connecting to server.",
   0, 0, 0, GET_STR, OPT_ARG, 0, 0, 0, 0, 0, 0},
  {"port", 'P', "Port number to use for connection or 0 for default to, in "
   "order of preference, my.cnf, $MYSQL_TCP_PORT, "
#if MYSQL_PORT_DEFAULT == 0
   "/etc/services, "
#endif
   "built-in default (" STRINGIFY_ARG(MYSQL_PORT) ").",
   (uchar**) &opt_port,
   (uchar**) &opt_port, 0, GET_INT, REQUIRED_ARG, 0, 0, 0, 0, 0, 0},
  {"ps-protocol", OPT_PS_PROTOCOL, "Use prepared statements protocol for communication",
   (uchar**) &ps_protocol, (uchar**) &ps_protocol, 0,
   GET_BOOL, NO_ARG, 0, 0, 0, 0, 0, 0},
  {"quiet", 's', "Suppress all normal output.", (uchar**) &silent,
   (uchar**) &silent, 0, GET_BOOL, NO_ARG, 0, 0, 0, 0, 0, 0},
  {"record", 'r', "Record output of test_file into result file.",
   0, 0, 0, GET_NO_ARG, NO_ARG, 0, 0, 0, 0, 0, 0},
  {"result-file", 'R', "Read/Store result from/in this file.",
   (uchar**) &result_file_name, (uchar**) &result_file_name, 0,
   GET_STR, REQUIRED_ARG, 0, 0, 0, 0, 0, 0},
  {"result-format-version", OPT_RESULT_FORMAT_VERSION,
   "Version of the result file format to use",
   (uchar**) &opt_result_format_version,
   (uchar**) &opt_result_format_version, 0,
   GET_INT, REQUIRED_ARG, 1, 1, 2, 0, 0, 0},
  {"server-arg", 'A', "Send option value to embedded server as a parameter.",
   0, 0, 0, GET_STR, REQUIRED_ARG, 0, 0, 0, 0, 0, 0},
  {"server-file", 'F', "Read embedded server arguments from file.",
   0, 0, 0, GET_STR, REQUIRED_ARG, 0, 0, 0, 0, 0, 0},
  {"silent", 's', "Suppress all normal output. Synonym for --quiet.",
   (uchar**) &silent, (uchar**) &silent, 0, GET_BOOL, NO_ARG, 0, 0, 0, 0, 0, 0},
  {"skip-safemalloc", OPT_SKIP_SAFEMALLOC,
   "Don't use the memory allocation checking.", 0, 0, 0, GET_NO_ARG, NO_ARG,
   0, 0, 0, 0, 0, 0},
  {"sleep", 'T', "Sleep always this many seconds on sleep commands.",
   (uchar**) &opt_sleep, (uchar**) &opt_sleep, 0, GET_INT, REQUIRED_ARG, -1, -1, 0,
   0, 0, 0},
  {"socket", 'S', "Socket file to use for connection.",
   (uchar**) &unix_sock, (uchar**) &unix_sock, 0, GET_STR, REQUIRED_ARG, 0, 0, 0,
   0, 0, 0},
  {"sp-protocol", OPT_SP_PROTOCOL, "Use stored procedures for select",
   (uchar**) &sp_protocol, (uchar**) &sp_protocol, 0,
   GET_BOOL, NO_ARG, 0, 0, 0, 0, 0, 0},
  {"tail-lines", OPT_TAIL_LINES,
   "Number of lines of the resul to include in a failure report",
   (uchar**) &opt_tail_lines, (uchar**) &opt_tail_lines, 0,
   GET_INT, REQUIRED_ARG, 0, 0, 10000, 0, 0, 0},
#include "sslopt-longopts.h"
  {"test-file", 'x', "Read test from/in this file (default stdin).",
   0, 0, 0, GET_STR, REQUIRED_ARG, 0, 0, 0, 0, 0, 0},
  {"timer-file", 'm', "File where the timing in micro seconds is stored.",
   0, 0, 0, GET_STR, REQUIRED_ARG, 0, 0, 0, 0, 0, 0},
  {"tmpdir", 't', "Temporary directory where sockets are put.",
   0, 0, 0, GET_STR, REQUIRED_ARG, 0, 0, 0, 0, 0, 0},
  {"user", 'u', "User for login.", (uchar**) &opt_user, (uchar**) &opt_user, 0,
   GET_STR, REQUIRED_ARG, 0, 0, 0, 0, 0, 0},
  {"verbose", 'v', "Write more.", (uchar**) &verbose, (uchar**) &verbose, 0,
   GET_BOOL, NO_ARG, 0, 0, 0, 0, 0, 0},
  {"version", 'V', "Output version information and exit.",
   0, 0, 0, GET_NO_ARG, NO_ARG, 0, 0, 0, 0, 0, 0},
  {"view-protocol", OPT_VIEW_PROTOCOL, "Use views for select",
   (uchar**) &view_protocol, (uchar**) &view_protocol, 0,
   GET_BOOL, NO_ARG, 0, 0, 0, 0, 0, 0},
  { 0, 0, 0, 0, 0, 0, GET_NO_ARG, NO_ARG, 0, 0, 0, 0, 0, 0}
};


#include <help_start.h>

void print_version(void)
{
  printf("%s  Ver %s Distrib %s, for %s (%s)\n",my_progname,MTEST_VERSION,
	 MYSQL_SERVER_VERSION,SYSTEM_TYPE,MACHINE_TYPE);
}

void usage()
{
  print_version();
  printf("MySQL AB, by Sasha, Matt, Monty & Jani\n");
  printf("This software comes with ABSOLUTELY NO WARRANTY\n\n");
  printf("Runs a test against the mysql server and compares output with a results file.\n\n");
  printf("Usage: %s [OPTIONS] [database] < test_file\n", my_progname);
  my_print_help(my_long_options);
  printf("  --no-defaults       Don't read default options from any options file.\n");
  my_print_variables(my_long_options);
}

#include <help_end.h>


/*
  Read arguments for embedded server and put them into
  embedded_server_args[]
*/

void read_embedded_server_arguments(const char *name)
{
  char argument[1024],buff[FN_REFLEN], *str=0;
  FILE *file;

  if (!test_if_hard_path(name))
  {
    strxmov(buff, opt_basedir, name, NullS);
    name=buff;
  }
  fn_format(buff, name, "", "", MY_UNPACK_FILENAME);

  if (!embedded_server_arg_count)
  {
    embedded_server_arg_count=1;
    embedded_server_args[0]= (char*) "";		/* Progname */
  }
  if (!(file=my_fopen(buff, O_RDONLY | FILE_BINARY, MYF(MY_WME))))
    die("Failed to open file '%s'", buff);

  while (embedded_server_arg_count < MAX_EMBEDDED_SERVER_ARGS &&
	 (str=fgets(argument,sizeof(argument), file)))
  {
    *(strend(str)-1)=0;				/* Remove end newline */
    if (!(embedded_server_args[embedded_server_arg_count]=
	  (char*) my_strdup(str,MYF(MY_WME))))
    {
      my_fclose(file,MYF(0));
      die("Out of memory");

    }
    embedded_server_arg_count++;
  }
  my_fclose(file,MYF(0));
  if (str)
    die("Too many arguments in option file: %s",name);

  return;
}


static my_bool
get_one_option(int optid, const struct my_option *opt __attribute__((unused)),
	       char *argument)
{
  switch(optid) {
  case '#':
#ifndef DBUG_OFF
    DBUG_PUSH(argument ? argument : "d:t:S:i:O,/tmp/mysqltest.trace");
    debug_check_flag= 1;
#endif
    break;
  case 'r':
    record = 1;
    break;
  case 'x':
  {
    char buff[FN_REFLEN];
    if (!test_if_hard_path(argument))
    {
      strxmov(buff, opt_basedir, argument, NullS);
      argument= buff;
    }
    fn_format(buff, argument, "", "", MY_UNPACK_FILENAME);
    DBUG_ASSERT(cur_file == file_stack && cur_file->file == 0);
    if (!(cur_file->file=
          my_fopen(buff, O_RDONLY | FILE_BINARY, MYF(0))))
      die("Could not open '%s' for reading: errno = %d", buff, errno);
    cur_file->file_name= my_strdup(buff, MYF(MY_FAE));
    cur_file->lineno= 1;
    break;
  }
  case 'm':
  {
    static char buff[FN_REFLEN];
    if (!test_if_hard_path(argument))
    {
      strxmov(buff, opt_basedir, argument, NullS);
      argument= buff;
    }
    fn_format(buff, argument, "", "", MY_UNPACK_FILENAME);
    timer_file= buff;
    unlink(timer_file);	     /* Ignore error, may not exist */
    break;
  }
  case 'p':
    if (argument)
    {
      my_free(opt_pass, MYF(MY_ALLOW_ZERO_PTR));
      opt_pass= my_strdup(argument, MYF(MY_FAE));
      while (*argument) *argument++= 'x';		/* Destroy argument */
      tty_password= 0;
    }
    else
      tty_password= 1;
    break;
#include <sslopt-case.h>
  case 't':
    strnmov(TMPDIR, argument, sizeof(TMPDIR));
    break;
  case 'A':
    if (!embedded_server_arg_count)
    {
      embedded_server_arg_count=1;
      embedded_server_args[0]= (char*) "";
    }
    if (embedded_server_arg_count == MAX_EMBEDDED_SERVER_ARGS-1 ||
        !(embedded_server_args[embedded_server_arg_count++]=
          my_strdup(argument, MYF(MY_FAE))))
    {
      die("Can't use server argument");
    }
    break;
  case 'F':
    read_embedded_server_arguments(argument);
    break;
  case OPT_SKIP_SAFEMALLOC:
#ifdef SAFEMALLOC
    sf_malloc_quick=1;
#endif
    break;
  case OPT_RESULT_FORMAT_VERSION:
    set_result_format_version(opt_result_format_version);
    break;
  case 'V':
    print_version();
    exit(0);
  case '?':
    usage();
    exit(0);
  }
  return 0;
}


int parse_args(int argc, char **argv)
{
  load_defaults("my",load_default_groups,&argc,&argv);
  default_argv= argv;

  if ((handle_options(&argc, &argv, my_long_options, get_one_option)))
    exit(1);

  if (argc > 1)
  {
    usage();
    exit(1);
  }
  if (argc == 1)
    opt_db= *argv;
  if (tty_password)
    opt_pass= get_tty_password(NullS);          /* purify tested */
  if (debug_info_flag)
    my_end_arg= MY_CHECK_ERROR | MY_GIVE_INFO;
  if (debug_check_flag)
    my_end_arg= MY_CHECK_ERROR;

  return 0;
}

/*
  Write the content of str into file

  SYNOPSIS
  str_to_file2
  fname - name of file to truncate/create and write to
  str - content to write to file
  size - size of content witten to file
  append - append to file instead of overwriting old file
*/

void str_to_file2(const char *fname, char *str, int size, my_bool append)
{
  int fd;
  char buff[FN_REFLEN];
  int flags= O_WRONLY | O_CREAT;
  if (!test_if_hard_path(fname))
  {
    strxmov(buff, opt_basedir, fname, NullS);
    fname= buff;
  }
  fn_format(buff, fname, "", "", MY_UNPACK_FILENAME);

  if (!append)
    flags|= O_TRUNC;
  if ((fd= my_open(buff, flags,
                   MYF(MY_WME | MY_FFNF))) < 0)
    die("Could not open '%s' for writing: errno = %d", buff, errno);
  if (append && my_seek(fd, 0, SEEK_END, MYF(0)) == MY_FILEPOS_ERROR)
    die("Could not find end of file '%s': errno = %d", buff, errno);
  if (my_write(fd, (uchar*)str, size, MYF(MY_WME|MY_FNABP)))
    die("write failed");
  my_close(fd, MYF(0));
}

/*
  Write the content of str into file

  SYNOPSIS
  str_to_file
  fname - name of file to truncate/create and write to
  str - content to write to file
  size - size of content witten to file
*/

void str_to_file(const char *fname, char *str, int size)
{
  str_to_file2(fname, str, size, FALSE);
}


void dump_result_to_log_file(char *buf, int size)
{
  char log_file[FN_REFLEN];
  str_to_file(fn_format(log_file, result_file_name, opt_logdir, ".log",
                        *opt_logdir ? MY_REPLACE_DIR | MY_REPLACE_EXT :
                        MY_REPLACE_EXT),
              buf, size);
  fprintf(stderr, "\nMore results from queries before failure can be found in %s\n",
          log_file);
}

void dump_progress(void)
{
  char progress_file[FN_REFLEN];
  str_to_file(fn_format(progress_file, result_file_name,
                        opt_logdir, ".progress",
                        *opt_logdir ? MY_REPLACE_DIR | MY_REPLACE_EXT :
                        MY_REPLACE_EXT),
              ds_progress.str, ds_progress.length);
}

void dump_warning_messages(void)
{
  char warn_file[FN_REFLEN];

  str_to_file(fn_format(warn_file, result_file_name, opt_logdir, ".warnings",
                        *opt_logdir ? MY_REPLACE_DIR | MY_REPLACE_EXT :
                        MY_REPLACE_EXT),
              ds_warning_messages.str, ds_warning_messages.length);
}

void check_regerr(my_regex_t* r, int err)
{
  char err_buf[1024];

  if (err)
  {
    my_regerror(err,r,err_buf,sizeof(err_buf));
    die("Regex error: %s\n", err_buf);
  }
}


#ifdef __WIN__

DYNAMIC_ARRAY patterns;

/*
  init_win_path_patterns

  DESCRIPTION
  Setup string patterns that will be used to detect filenames that
  needs to be converted from Win to Unix format

*/

void init_win_path_patterns()
{
  /* List of string patterns to match in order to find paths */
  const char* paths[] = { "$MYSQL_TEST_DIR",
                          "$MYSQL_TMP_DIR",
                          "$MYSQLTEST_VARDIR",
                          "$MASTER_MYSOCK",
                          "./test/" };
  int num_paths= sizeof(paths)/sizeof(char*);
  int i;
  char* p;

  DBUG_ENTER("init_win_path_patterns");

  my_init_dynamic_array(&patterns, sizeof(const char*), 16, 16);

  /* Loop through all paths in the array */
  for (i= 0; i < num_paths; i++)
  {
    VAR* v;
    if (*(paths[i]) == '$')
    {
      v= var_get(paths[i], 0, 0, 0);
      p= my_strdup(v->str_val, MYF(MY_FAE));
    }
    else
      p= my_strdup(paths[i], MYF(MY_FAE));

    /* Don't insert zero length strings in patterns array */
    if (strlen(p) == 0)
    {
      my_free(p, MYF(0));
      continue;
    }

    if (insert_dynamic(&patterns, (uchar*) &p))
      die(NullS);

    DBUG_PRINT("info", ("p: %s", p));
    while (*p)
    {
      if (*p == '/')
        *p='\\';
      p++;
    }
  }
  DBUG_VOID_RETURN;
}

void free_win_path_patterns()
{
  uint i= 0;
  for (i=0 ; i < patterns.elements ; i++)
  {
    const char** pattern= dynamic_element(&patterns, i, const char**);
    my_free((char*) *pattern, MYF(0));
  }
  delete_dynamic(&patterns);
}

/*
  fix_win_paths

  DESCRIPTION
  Search the string 'val' for the patterns that are known to be
  strings that contain filenames. Convert all \ to / in the
  filenames that are found.

  Ex:
  val = 'Error "c:\mysql\mysql-test\var\test\t1.frm" didn't exist'
  => $MYSQL_TEST_DIR is found by strstr
  => all \ from c:\mysql\m... until next space is converted into /
*/

void fix_win_paths(const char *val, int len)
{
  uint i;
  char *p;

  DBUG_ENTER("fix_win_paths");
  for (i= 0; i < patterns.elements; i++)
  {
    const char** pattern= dynamic_element(&patterns, i, const char**);
    DBUG_PRINT("info", ("pattern: %s", *pattern));

    /* Search for the path in string */
    while ((p= strstr(val, *pattern)))
    {
      DBUG_PRINT("info", ("Found %s in val p: %s", *pattern, p));

      while (*p && !my_isspace(charset_info, *p))
      {
        if (*p == '\\')
          *p= '/';
        p++;
      }
      DBUG_PRINT("info", ("Converted \\ to /, p: %s", p));
    }
  }
  DBUG_PRINT("exit", (" val: %s, len: %d", val, len));
  DBUG_VOID_RETURN;
}
#endif



/*
  Append the result for one field to the dynamic string ds
*/

void append_field(DYNAMIC_STRING *ds, uint col_idx, MYSQL_FIELD* field,
                  char* val, ulonglong len, my_bool is_null)
{
  char null[]= "NULL";

  if (col_idx < max_replace_column && replace_column[col_idx])
  {
    val= replace_column[col_idx];
    len= strlen(val);
  }
  else if (is_null)
  {
    val= null;
    len= 4;
  }
#ifdef __WIN__
  else if ((field->type == MYSQL_TYPE_DOUBLE ||
            field->type == MYSQL_TYPE_FLOAT ) &&
           field->decimals >= 31)
  {
    /* Convert 1.2e+018 to 1.2e+18 and 1.2e-018 to 1.2e-18 */
    char *start= strchr(val, 'e');
    if (start && strlen(start) >= 5 &&
        (start[1] == '-' || start[1] == '+') && start[2] == '0')
    {
      start+=2; /* Now points at first '0' */
      if (field->flags & ZEROFILL_FLAG)
      {
        /* Move all chars before the first '0' one step right */
        memmove(val + 1, val, start - val);
        *val= '0';
      }
      else
      {
        /* Move all chars after the first '0' one step left */
        memmove(start, start + 1, strlen(start));
        len--;
      }
    }
  }
#endif

  if (!display_result_vertically)
  {
    if (col_idx)
      dynstr_append_mem(ds, "\t", 1);
    replace_dynstr_append_mem(ds, val, (int)len);
  }
  else
  {
    dynstr_append(ds, field->name);
    dynstr_append_mem(ds, "\t", 1);
    replace_dynstr_append_mem(ds, val, (int)len);
    dynstr_append_mem(ds, "\n", 1);
  }
}


/*
  Append all results to the dynamic string separated with '\t'
  Values may be converted with 'replace_column'
*/

void append_result(DYNAMIC_STRING *ds, MYSQL_RES *res)
{
  MYSQL_ROW row;
  uint num_fields= mysql_num_fields(res);
  MYSQL_FIELD *fields= mysql_fetch_fields(res);
  ulong *lengths;

  while ((row = mysql_fetch_row(res)))
  {
    uint i;
    lengths = mysql_fetch_lengths(res);
    for (i = 0; i < num_fields; i++)
      append_field(ds, i, &fields[i],
                   row[i], lengths[i], !row[i]);
    if (!display_result_vertically)
      dynstr_append_mem(ds, "\n", 1);
  }
}


/*
  Append all results from ps execution to the dynamic string separated
  with '\t'. Values may be converted with 'replace_column'
*/

void append_stmt_result(DYNAMIC_STRING *ds, MYSQL_STMT *stmt,
                        MYSQL_FIELD *fields, uint num_fields)
{
  MYSQL_BIND *my_bind;
  my_bool *is_null;
  ulong *length;
  uint i;

  /* Allocate array with bind structs, lengths and NULL flags */
  my_bind= (MYSQL_BIND*) my_malloc(num_fields * sizeof(MYSQL_BIND),
				MYF(MY_WME | MY_FAE | MY_ZEROFILL));
  length= (ulong*) my_malloc(num_fields * sizeof(ulong),
			     MYF(MY_WME | MY_FAE));
  is_null= (my_bool*) my_malloc(num_fields * sizeof(my_bool),
				MYF(MY_WME | MY_FAE));

  /* Allocate data for the result of each field */
  for (i= 0; i < num_fields; i++)
  {
    uint max_length= fields[i].max_length + 1;
    my_bind[i].buffer_type= MYSQL_TYPE_STRING;
    my_bind[i].buffer= (char *)my_malloc(max_length, MYF(MY_WME | MY_FAE));
    my_bind[i].buffer_length= max_length;
    my_bind[i].is_null= &is_null[i];
    my_bind[i].length= &length[i];

    DBUG_PRINT("bind", ("col[%d]: buffer_type: %d, buffer_length: %lu",
			i, my_bind[i].buffer_type, my_bind[i].buffer_length));
  }

  if (mysql_stmt_bind_result(stmt, my_bind))
    die("mysql_stmt_bind_result failed: %d: %s",
	mysql_stmt_errno(stmt), mysql_stmt_error(stmt));

  while (mysql_stmt_fetch(stmt) == 0)
  {
    for (i= 0; i < num_fields; i++)
      append_field(ds, i, &fields[i], my_bind[i].buffer,
                   *my_bind[i].length, *my_bind[i].is_null);
    if (!display_result_vertically)
      dynstr_append_mem(ds, "\n", 1);
  }

  if (mysql_stmt_fetch(stmt) != MYSQL_NO_DATA)
    die("fetch didn't end with MYSQL_NO_DATA from statement: %d %s",
	mysql_stmt_errno(stmt), mysql_stmt_error(stmt));

  for (i= 0; i < num_fields; i++)
  {
    /* Free data for output */
    my_free(my_bind[i].buffer, MYF(MY_WME | MY_FAE));
  }
  /* Free array with bind structs, lengths and NULL flags */
  my_free(my_bind    , MYF(MY_WME | MY_FAE));
  my_free(length  , MYF(MY_WME | MY_FAE));
  my_free(is_null , MYF(MY_WME | MY_FAE));
}


/*
  Append metadata for fields to output
*/

void append_metadata(DYNAMIC_STRING *ds,
                     MYSQL_FIELD *field,
                     uint num_fields)
{
  MYSQL_FIELD *field_end;
  dynstr_append(ds,"Catalog\tDatabase\tTable\tTable_alias\tColumn\t"
                "Column_alias\tType\tLength\tMax length\tIs_null\t"
                "Flags\tDecimals\tCharsetnr\n");

  for (field_end= field+num_fields ;
       field < field_end ;
       field++)
  {
    dynstr_append_mem(ds, field->catalog,
                      field->catalog_length);
    dynstr_append_mem(ds, "\t", 1);
    dynstr_append_mem(ds, field->db, field->db_length);
    dynstr_append_mem(ds, "\t", 1);
    dynstr_append_mem(ds, field->org_table,
                      field->org_table_length);
    dynstr_append_mem(ds, "\t", 1);
    dynstr_append_mem(ds, field->table,
                      field->table_length);
    dynstr_append_mem(ds, "\t", 1);
    dynstr_append_mem(ds, field->org_name,
                      field->org_name_length);
    dynstr_append_mem(ds, "\t", 1);
    dynstr_append_mem(ds, field->name, field->name_length);
    dynstr_append_mem(ds, "\t", 1);
    replace_dynstr_append_uint(ds, field->type);
    dynstr_append_mem(ds, "\t", 1);
    replace_dynstr_append_uint(ds, field->length);
    dynstr_append_mem(ds, "\t", 1);
    replace_dynstr_append_uint(ds, field->max_length);
    dynstr_append_mem(ds, "\t", 1);
    dynstr_append_mem(ds, (char*) (IS_NOT_NULL(field->flags) ?
                                   "N" : "Y"), 1);
    dynstr_append_mem(ds, "\t", 1);
    replace_dynstr_append_uint(ds, field->flags);
    dynstr_append_mem(ds, "\t", 1);
    replace_dynstr_append_uint(ds, field->decimals);
    dynstr_append_mem(ds, "\t", 1);
    replace_dynstr_append_uint(ds, field->charsetnr);
    dynstr_append_mem(ds, "\n", 1);
  }
}


/*
  Append affected row count and other info to output
*/

void append_info(DYNAMIC_STRING *ds, ulonglong affected_rows,
                 const char *info)
{
  char buf[40], buff2[21];
  sprintf(buf,"affected rows: %s\n", llstr(affected_rows, buff2));
  dynstr_append(ds, buf);
  if (info)
  {
    dynstr_append(ds, "info: ");
    dynstr_append(ds, info);
    dynstr_append_mem(ds, "\n", 1);
  }
}


/*
  Display the table headings with the names tab separated
*/

void append_table_headings(DYNAMIC_STRING *ds,
                           MYSQL_FIELD *field,
                           uint num_fields)
{
  uint col_idx;
  for (col_idx= 0; col_idx < num_fields; col_idx++)
  {
    if (col_idx)
      dynstr_append_mem(ds, "\t", 1);
    replace_dynstr_append(ds, field[col_idx].name);
  }
  dynstr_append_mem(ds, "\n", 1);
}

/*
  Fetch warnings from server and append to ds

  RETURN VALUE
  Number of warnings appended to ds
*/

int append_warnings(DYNAMIC_STRING *ds, MYSQL* mysql)
{
  uint count;
  MYSQL_RES *warn_res;
  DBUG_ENTER("append_warnings");

  if (!(count= mysql_warning_count(mysql)))
    DBUG_RETURN(0);

  /*
    If one day we will support execution of multi-statements
    through PS API we should not issue SHOW WARNINGS until
    we have not read all results...
  */
  DBUG_ASSERT(!mysql_more_results(mysql));

  if (mysql_real_query(mysql, "SHOW WARNINGS", 13))
    die("Error running query \"SHOW WARNINGS\": %s", mysql_error(mysql));

  if (!(warn_res= mysql_store_result(mysql)))
    die("Warning count is %u but didn't get any warnings",
	count);

  append_result(ds, warn_res);
  mysql_free_result(warn_res);

  DBUG_PRINT("warnings", ("%s", ds->str));

  DBUG_RETURN(count);
}


/*
  Run query using MySQL C API

  SYNOPSIS
    run_query_normal()
    mysql	mysql handle
    command	current command pointer
    flags	flags indicating if we should SEND and/or REAP
    query	query string to execute
    query_len	length query string to execute
    ds		output buffer where to store result form query
*/

void run_query_normal(struct st_connection *cn, struct st_command *command,
                      int flags, char *query, int query_len,
                      DYNAMIC_STRING *ds, DYNAMIC_STRING *ds_warnings)
{
  MYSQL_RES *res= 0;
  MYSQL *mysql= &cn->mysql;
  int err= 0, counter= 0;
  DBUG_ENTER("run_query_normal");
  DBUG_PRINT("enter",("flags: %d", flags));
  DBUG_PRINT("enter", ("query: '%-.60s'", query));

  if (flags & QUERY_SEND_FLAG)
  {
    /*
      Send the query
    */
    if (do_send_query(cn, query, query_len, flags))
    {
      handle_error(command, mysql_errno(mysql), mysql_error(mysql),
		   mysql_sqlstate(mysql), ds);
      goto end;
    }
  }
#ifdef EMBEDDED_LIBRARY
  /*
    Here we handle 'reap' command, so we need to check if the
    query's thread was finished and probably wait
  */
  else if (flags & QUERY_REAP_FLAG)
    wait_query_thread_end(cn);
#endif /*EMBEDDED_LIBRARY*/
  if (!(flags & QUERY_REAP_FLAG))
    DBUG_VOID_RETURN;

  do
  {
    /*
      When  on first result set, call mysql_read_query_result to retrieve
      answer to the query sent earlier
    */
    if ((counter==0) && mysql_read_query_result(mysql))
    {
      handle_error(command, mysql_errno(mysql), mysql_error(mysql),
		   mysql_sqlstate(mysql), ds);
      goto end;

    }

    /*
      Store the result of the query if it will return any fields
    */
    if (mysql_field_count(mysql) && ((res= mysql_store_result(mysql)) == 0))
    {
      handle_error(command, mysql_errno(mysql), mysql_error(mysql),
		   mysql_sqlstate(mysql), ds);
      goto end;
    }

    if (!disable_result_log)
    {
      ulonglong affected_rows;    /* Ok to be undef if 'disable_info' is set */
      LINT_INIT(affected_rows);

      if (res)
      {
	MYSQL_FIELD *fields= mysql_fetch_fields(res);
	uint num_fields= mysql_num_fields(res);

	if (display_metadata)
          append_metadata(ds, fields, num_fields);

	if (!display_result_vertically)
	  append_table_headings(ds, fields, num_fields);

	append_result(ds, res);
      }

      /*
        Need to call mysql_affected_rows() before the "new"
        query to find the warnings
      */
      if (!disable_info)
        affected_rows= mysql_affected_rows(mysql);

      /*
        Add all warnings to the result. We can't do this if we are in
        the middle of processing results from multi-statement, because
        this will break protocol.
      */
      if (!disable_warnings && !mysql_more_results(mysql))
      {
	if (append_warnings(ds_warnings, mysql) || ds_warnings->length)
	{
	  dynstr_append_mem(ds, "Warnings:\n", 10);
	  dynstr_append_mem(ds, ds_warnings->str, ds_warnings->length);
	}
      }

      if (!disable_info)
	append_info(ds, affected_rows, mysql_info(mysql));
    }

    if (res)
    {
      mysql_free_result(res);
      res= 0;
    }
    counter++;
  } while (!(err= mysql_next_result(mysql)));
  if (err > 0)
  {
    /* We got an error from mysql_next_result, maybe expected */
    handle_error(command, mysql_errno(mysql), mysql_error(mysql),
		 mysql_sqlstate(mysql), ds);
    goto end;
  }
  DBUG_ASSERT(err == -1); /* Successful and there are no more results */

  /* If we come here the query is both executed and read successfully */
  handle_no_error(command);

end:

  /*
    We save the return code (mysql_errno(mysql)) from the last call sent
    to the server into the mysqltest builtin variable $mysql_errno. This
    variable then can be used from the test case itself.
  */
  var_set_errno(mysql_errno(mysql));
  DBUG_VOID_RETURN;
}


/*
  Check whether given error is in list of expected errors

  SYNOPSIS
    match_expected_error()

  PARAMETERS
    command        the current command (and its expect-list)
    err_errno      error number of the error that actually occurred
    err_sqlstate   SQL-state that was thrown, or NULL for impossible
                   (file-ops, diff, etc.)

  RETURNS
    -1 for not in list, index in list of expected errors otherwise

  NOTE
    If caller needs to know whether the list was empty, they should
    check command->expected_errors.count.
*/

static int match_expected_error(struct st_command *command,
                                unsigned int err_errno,
                                const char *err_sqlstate)
{
  uint i;

  for (i= 0 ; (uint) i < command->expected_errors.count ; i++)
  {
    if ((command->expected_errors.err[i].type == ERR_ERRNO) &&
        (command->expected_errors.err[i].code.errnum == err_errno))
      return i;

    if (command->expected_errors.err[i].type == ERR_SQLSTATE)
    {
      /*
        NULL is quite likely, but not in conjunction with a SQL-state expect!
      */
      if (unlikely(err_sqlstate == NULL))
        die("expecting a SQL-state (%s) from query '%s' which cannot produce one...",
            command->expected_errors.err[i].code.sqlstate, command->query);

      if (strncmp(command->expected_errors.err[i].code.sqlstate,
                  err_sqlstate, SQLSTATE_LENGTH) == 0)
        return i;
    }
  }
  return -1;
}


/*
  Handle errors which occurred during execution

  SYNOPSIS
  handle_error()
  q     - query context
  err_errno - error number
  err_error - error message
  err_sqlstate - sql state
  ds    - dynamic string which is used for output buffer

  NOTE
    If there is an unexpected error this function will abort mysqltest
    immediately.
*/

void handle_error(struct st_command *command,
                  unsigned int err_errno, const char *err_error,
                  const char *err_sqlstate, DYNAMIC_STRING *ds)
{
  int i;

  DBUG_ENTER("handle_error");

  if (command->require_file[0])
  {
    /*
      The query after a "--require" failed. This is fine as long the server
      returned a valid reponse. Don't allow 2013 or 2006 to trigger an
      abort_not_supported_test
    */
    if (err_errno == CR_SERVER_LOST ||
        err_errno == CR_SERVER_GONE_ERROR)
      die("require query '%s' failed: %d: %s", command->query,
          err_errno, err_error);

    /* Abort the run of this test, pass the failed query as reason */
    abort_not_supported_test("Query '%s' failed, required functionality " \
                             "not supported", command->query);
  }

  if (command->abort_on_error)
    die("query '%s' failed: %d: %s", command->query, err_errno, err_error);

  DBUG_PRINT("info", ("expected_errors.count: %d",
                      command->expected_errors.count));

  i= match_expected_error(command, err_errno, err_sqlstate);

  if (i >= 0)
  {
    if (!disable_result_log)
    {
      if (command->expected_errors.count == 1)
      {
        /* Only log error if there is one possible error */
        dynstr_append_mem(ds, "ERROR ", 6);
        replace_dynstr_append(ds, err_sqlstate);
        dynstr_append_mem(ds, ": ", 2);
        replace_dynstr_append(ds, err_error);
        dynstr_append_mem(ds,"\n",1);
      }
      /* Don't log error if we may not get an error */
      else if (command->expected_errors.err[0].type == ERR_SQLSTATE ||
               (command->expected_errors.err[0].type == ERR_ERRNO &&
                command->expected_errors.err[0].code.errnum != 0))
        dynstr_append(ds,"Got one of the listed errors\n");
    }
    /* OK */
    DBUG_VOID_RETURN;
  }

  DBUG_PRINT("info",("i: %d  expected_errors: %d", i,
                     command->expected_errors.count));

  if (!disable_result_log)
  {
    dynstr_append_mem(ds, "ERROR ",6);
    replace_dynstr_append(ds, err_sqlstate);
    dynstr_append_mem(ds, ": ", 2);
    replace_dynstr_append(ds, err_error);
    dynstr_append_mem(ds, "\n", 1);
  }

  if (command->expected_errors.count > 0)
  {
    if (command->expected_errors.err[0].type == ERR_ERRNO)
      die("query '%s' failed with wrong errno %d: '%s', instead of %d...",
          command->query, err_errno, err_error,
          command->expected_errors.err[0].code.errnum);
    else
      die("query '%s' failed with wrong sqlstate %s: '%s', instead of %s...",
          command->query, err_sqlstate, err_error,
	  command->expected_errors.err[0].code.sqlstate);
  }

  DBUG_VOID_RETURN;
}


/*
  Handle absence of errors after execution

  SYNOPSIS
  handle_no_error()
  q - context of query

  RETURN VALUE
  error - function will not return
*/

void handle_no_error(struct st_command *command)
{
  DBUG_ENTER("handle_no_error");

  if (command->expected_errors.err[0].type == ERR_ERRNO &&
      command->expected_errors.err[0].code.errnum != 0)
  {
    /* Error code we wanted was != 0, i.e. not an expected success */
    die("query '%s' succeeded - should have failed with errno %d...",
        command->query, command->expected_errors.err[0].code.errnum);
  }
  else if (command->expected_errors.err[0].type == ERR_SQLSTATE &&
           strcmp(command->expected_errors.err[0].code.sqlstate,"00000") != 0)
  {
    /* SQLSTATE we wanted was != "00000", i.e. not an expected success */
    die("query '%s' succeeded - should have failed with sqlstate %s...",
        command->query, command->expected_errors.err[0].code.sqlstate);
  }

  DBUG_VOID_RETURN;
}


/*
  Run query using prepared statement C API

  SYNPOSIS
  run_query_stmt
  mysql - mysql handle
  command - currrent command pointer
  query - query string to execute
  query_len - length query string to execute
  ds - output buffer where to store result form query

  RETURN VALUE
  error - function will not return
*/

void run_query_stmt(MYSQL *mysql, struct st_command *command,
                    char *query, int query_len, DYNAMIC_STRING *ds,
                    DYNAMIC_STRING *ds_warnings)
{
  MYSQL_RES *res= NULL;     /* Note that here 'res' is meta data result set */
  MYSQL_STMT *stmt;
  DYNAMIC_STRING ds_prepare_warnings;
  DYNAMIC_STRING ds_execute_warnings;
  DBUG_ENTER("run_query_stmt");
  DBUG_PRINT("query", ("'%-.60s'", query));

  /*
    Init a new stmt if it's not already one created for this connection
  */
  if(!(stmt= cur_con->stmt))
  {
    if (!(stmt= mysql_stmt_init(mysql)))
      die("unable to init stmt structure");
    cur_con->stmt= stmt;
  }

  /* Init dynamic strings for warnings */
  if (!disable_warnings)
  {
    init_dynamic_string(&ds_prepare_warnings, NULL, 0, 256);
    init_dynamic_string(&ds_execute_warnings, NULL, 0, 256);
  }

  /*
    Prepare the query
  */
  if (mysql_stmt_prepare(stmt, query, query_len))
  {
    handle_error(command,  mysql_stmt_errno(stmt),
                 mysql_stmt_error(stmt), mysql_stmt_sqlstate(stmt), ds);
    goto end;
  }

  /*
    Get the warnings from mysql_stmt_prepare and keep them in a
    separate string
  */
  if (!disable_warnings)
    append_warnings(&ds_prepare_warnings, mysql);

  /*
    No need to call mysql_stmt_bind_param() because we have no
    parameter markers.
  */

#if MYSQL_VERSION_ID >= 50000
  if (cursor_protocol_enabled)
  {
    /*
      Use cursor when retrieving result
    */
    ulong type= CURSOR_TYPE_READ_ONLY;
    if (mysql_stmt_attr_set(stmt, STMT_ATTR_CURSOR_TYPE, (void*) &type))
      die("mysql_stmt_attr_set(STMT_ATTR_CURSOR_TYPE) failed': %d %s",
          mysql_stmt_errno(stmt), mysql_stmt_error(stmt));
  }
#endif

  /*
    Execute the query
  */
  if (mysql_stmt_execute(stmt))
  {
    handle_error(command, mysql_stmt_errno(stmt),
                 mysql_stmt_error(stmt), mysql_stmt_sqlstate(stmt), ds);
    goto end;
  }

  /*
    When running in cursor_protocol get the warnings from execute here
    and keep them in a separate string for later.
  */
  if (cursor_protocol_enabled && !disable_warnings)
    append_warnings(&ds_execute_warnings, mysql);

  /*
    We instruct that we want to update the "max_length" field in
    mysql_stmt_store_result(), this is our only way to know how much
    buffer to allocate for result data
  */
  {
    my_bool one= 1;
    if (mysql_stmt_attr_set(stmt, STMT_ATTR_UPDATE_MAX_LENGTH, (void*) &one))
      die("mysql_stmt_attr_set(STMT_ATTR_UPDATE_MAX_LENGTH) failed': %d %s",
          mysql_stmt_errno(stmt), mysql_stmt_error(stmt));
  }

  /*
    If we got here the statement succeeded and was expected to do so,
    get data. Note that this can still give errors found during execution!
    Store the result of the query if if will return any fields
  */
  if (mysql_stmt_field_count(stmt) && mysql_stmt_store_result(stmt))
  {
    handle_error(command, mysql_stmt_errno(stmt),
                 mysql_stmt_error(stmt), mysql_stmt_sqlstate(stmt), ds);
    goto end;
  }

  /* If we got here the statement was both executed and read successfully */
  handle_no_error(command);
  if (!disable_result_log)
  {
    /*
      Not all statements creates a result set. If there is one we can
      now create another normal result set that contains the meta
      data. This set can be handled almost like any other non prepared
      statement result set.
    */
    if ((res= mysql_stmt_result_metadata(stmt)) != NULL)
    {
      /* Take the column count from meta info */
      MYSQL_FIELD *fields= mysql_fetch_fields(res);
      uint num_fields= mysql_num_fields(res);

      if (display_metadata)
        append_metadata(ds, fields, num_fields);

      if (!display_result_vertically)
        append_table_headings(ds, fields, num_fields);

      append_stmt_result(ds, stmt, fields, num_fields);

      mysql_free_result(res);     /* Free normal result set with meta data */

      /* Clear prepare warnings */
      dynstr_set(&ds_prepare_warnings, NULL);
    }
    else
    {
      /*
	This is a query without resultset
      */
    }

    if (!disable_warnings)
    {
      /* Get the warnings from execute */

      /* Append warnings to ds - if there are any */
      if (append_warnings(&ds_execute_warnings, mysql) ||
          ds_execute_warnings.length ||
          ds_prepare_warnings.length ||
          ds_warnings->length)
      {
        dynstr_append_mem(ds, "Warnings:\n", 10);
	if (ds_warnings->length)
	  dynstr_append_mem(ds, ds_warnings->str,
			    ds_warnings->length);
	if (ds_prepare_warnings.length)
	  dynstr_append_mem(ds, ds_prepare_warnings.str,
			    ds_prepare_warnings.length);
	if (ds_execute_warnings.length)
	  dynstr_append_mem(ds, ds_execute_warnings.str,
			    ds_execute_warnings.length);
      }
    }

    if (!disable_info)
      append_info(ds, mysql_affected_rows(mysql), mysql_info(mysql));

  }

end:
  if (!disable_warnings)
  {
    dynstr_free(&ds_prepare_warnings);
    dynstr_free(&ds_execute_warnings);
  }


  /* Close the statement if - no reconnect, need new prepare */
  if (mysql->reconnect)
  {
    mysql_stmt_close(stmt);
    cur_con->stmt= NULL;
  }

  /*
    We save the return code (mysql_stmt_errno(stmt)) from the last call sent
    to the server into the mysqltest builtin variable $mysql_errno. This
    variable then can be used from the test case itself.
  */

  var_set_errno(mysql_stmt_errno(stmt));

  DBUG_VOID_RETURN;
}



/*
  Create a util connection if one does not already exists
  and use that to run the query
  This is done to avoid implict commit when creating/dropping objects such
  as view, sp etc.
*/

int util_query(MYSQL* org_mysql, const char* query){

  MYSQL* mysql;
  DBUG_ENTER("util_query");

  if(!(mysql= cur_con->util_mysql))
  {
    DBUG_PRINT("info", ("Creating util_mysql"));
    if (!(mysql= mysql_init(mysql)))
      die("Failed in mysql_init()");

    /* enable local infile, in non-binary builds often disabled by default */
    mysql_options(mysql, MYSQL_OPT_LOCAL_INFILE, 0);
    safe_connect(mysql, "util", org_mysql->host, org_mysql->user,
                 org_mysql->passwd, org_mysql->db, org_mysql->port,
                 org_mysql->unix_socket);

    cur_con->util_mysql= mysql;
  }

  return mysql_query(mysql, query);
}



/*
  Run query

  SYNPOSIS
    run_query()
     mysql	mysql handle
     command	currrent command pointer

  flags control the phased/stages of query execution to be performed
  if QUERY_SEND_FLAG bit is on, the query will be sent. If QUERY_REAP_FLAG
  is on the result will be read - for regular query, both bits must be on
*/

void run_query(struct st_connection *cn, struct st_command *command, int flags)
{
  MYSQL *mysql= &cn->mysql;
  DYNAMIC_STRING *ds;
  DYNAMIC_STRING *save_ds= NULL;
  DYNAMIC_STRING ds_result;
  DYNAMIC_STRING ds_sorted;
  DYNAMIC_STRING ds_warnings;
  DYNAMIC_STRING eval_query;
  char *query;
  int query_len;
  my_bool view_created= 0, sp_created= 0;
  my_bool complete_query= ((flags & QUERY_SEND_FLAG) &&
                           (flags & QUERY_REAP_FLAG));
  DBUG_ENTER("run_query");

  init_dynamic_string(&ds_warnings, NULL, 0, 256);

  /* Scan for warning before sending to server */
  scan_command_for_warnings(command);

  /*
    Evaluate query if this is an eval command
  */
  if (command->type == Q_EVAL)
  {
    init_dynamic_string(&eval_query, "", command->query_len+256, 1024);
    do_eval(&eval_query, command->query, command->end, FALSE);
    query = eval_query.str;
    query_len = eval_query.length;
  }
  else
  {
    query = command->query;
    query_len = strlen(query);
  }

  /*
    When command->require_file is set the output of _this_ query
    should be compared with an already existing file
    Create a temporary dynamic string to contain the output from
    this query.
  */
  if (command->require_file[0])
  {
    init_dynamic_string(&ds_result, "", 1024, 1024);
    ds= &ds_result;
  }
  else
    ds= &ds_res;

  /*
    Log the query into the output buffer
  */
  if (!disable_query_log && (flags & QUERY_SEND_FLAG))
  {
    replace_dynstr_append_mem(ds, query, query_len);
    dynstr_append_mem(ds, delimiter, delimiter_length);
    dynstr_append_mem(ds, "\n", 1);
  }

  if (view_protocol_enabled &&
      complete_query &&
      match_re(&view_re, query))
  {
    /*
      Create the query as a view.
      Use replace since view can exist from a failed mysqltest run
    */
    DYNAMIC_STRING query_str;
    init_dynamic_string(&query_str,
			"CREATE OR REPLACE VIEW mysqltest_tmp_v AS ",
			query_len+64, 256);
    dynstr_append_mem(&query_str, query, query_len);
    if (util_query(mysql, query_str.str))
    {
      /*
	Failed to create the view, this is not fatal
	just run the query the normal way
      */
      DBUG_PRINT("view_create_error",
		 ("Failed to create view '%s': %d: %s", query_str.str,
		  mysql_errno(mysql), mysql_error(mysql)));

      /* Log error to create view */
      verbose_msg("Failed to create view '%s' %d: %s", query_str.str,
		  mysql_errno(mysql), mysql_error(mysql));
    }
    else
    {
      /*
	Yes, it was possible to create this query as a view
      */
      view_created= 1;
      query= (char*)"SELECT * FROM mysqltest_tmp_v";
      query_len = strlen(query);

      /*
        Collect warnings from create of the view that should otherwise
        have been produced when the SELECT was executed
      */
      append_warnings(&ds_warnings, cur_con->util_mysql);
    }

    dynstr_free(&query_str);

  }

  if (sp_protocol_enabled &&
      complete_query &&
      match_re(&sp_re, query))
  {
    /*
      Create the query as a stored procedure
      Drop first since sp can exist from a failed mysqltest run
    */
    DYNAMIC_STRING query_str;
    init_dynamic_string(&query_str,
			"DROP PROCEDURE IF EXISTS mysqltest_tmp_sp;",
			query_len+64, 256);
    util_query(mysql, query_str.str);
    dynstr_set(&query_str, "CREATE PROCEDURE mysqltest_tmp_sp()\n");
    dynstr_append_mem(&query_str, query, query_len);
    if (util_query(mysql, query_str.str))
    {
      /*
	Failed to create the stored procedure for this query,
	this is not fatal just run the query the normal way
      */
      DBUG_PRINT("sp_create_error",
		 ("Failed to create sp '%s': %d: %s", query_str.str,
		  mysql_errno(mysql), mysql_error(mysql)));

      /* Log error to create sp */
      verbose_msg("Failed to create sp '%s' %d: %s", query_str.str,
		  mysql_errno(mysql), mysql_error(mysql));

    }
    else
    {
      sp_created= 1;

      query= (char*)"CALL mysqltest_tmp_sp()";
      query_len = strlen(query);
    }
    dynstr_free(&query_str);
  }

  if (display_result_sorted)
  {
    /*
       Collect the query output in a separate string
       that can be sorted before it's added to the
       global result string
    */
    init_dynamic_string(&ds_sorted, "", 1024, 1024);
    save_ds= ds; /* Remember original ds */
    ds= &ds_sorted;
  }

  /*
    Find out how to run this query

    Always run with normal C API if it's not a complete
    SEND + REAP

    If it is a '?' in the query it may be a SQL level prepared
    statement already and we can't do it twice
  */
  if (ps_protocol_enabled &&
      complete_query &&
      match_re(&ps_re, query))
    run_query_stmt(mysql, command, query, query_len, ds, &ds_warnings);
  else
    run_query_normal(cn, command, flags, query, query_len,
		     ds, &ds_warnings);

  if (display_result_sorted)
  {
    /* Sort the result set and append it to result */
    dynstr_append_sorted(save_ds, &ds_sorted);
    ds= save_ds;
    dynstr_free(&ds_sorted);
  }

  if (sp_created)
  {
    if (util_query(mysql, "DROP PROCEDURE mysqltest_tmp_sp "))
      die("Failed to drop sp: %d: %s", mysql_errno(mysql), mysql_error(mysql));
  }

  if (view_created)
  {
    if (util_query(mysql, "DROP VIEW mysqltest_tmp_v "))
      die("Failed to drop view: %d: %s",
	  mysql_errno(mysql), mysql_error(mysql));
  }

  if (command->require_file[0])
  {
    /* A result file was specified for _this_ query
       and the output should be checked against an already
       existing file which has been specified using --require or --result
    */
    check_require(ds, command->require_file);
  }

  dynstr_free(&ds_warnings);
  if (ds == &ds_result)
    dynstr_free(&ds_result);
  if (command->type == Q_EVAL)
    dynstr_free(&eval_query);
  DBUG_VOID_RETURN;
}

/****************************************************************************/
/*
  Functions to detect different SQL statements
*/

char *re_eprint(int err)
{
  static char epbuf[100];
  size_t len= my_regerror(REG_ITOA|err, (my_regex_t *)NULL,
			  epbuf, sizeof(epbuf));
  assert(len <= sizeof(epbuf));
  return(epbuf);
}

void init_re_comp(my_regex_t *re, const char* str)
{
  int err= my_regcomp(re, str, (REG_EXTENDED | REG_ICASE | REG_NOSUB),
                      &my_charset_latin1);
  if (err)
  {
    char erbuf[100];
    int len= my_regerror(err, re, erbuf, sizeof(erbuf));
    die("error %s, %d/%d `%s'\n",
	re_eprint(err), len, (int)sizeof(erbuf), erbuf);
  }
}

void init_re(void)
{
  /*
    Filter for queries that can be run using the
    MySQL Prepared Statements C API
  */
  const char *ps_re_str =
    "^("
    "[[:space:]]*REPLACE[[:space:]]|"
    "[[:space:]]*INSERT[[:space:]]|"
    "[[:space:]]*UPDATE[[:space:]]|"
    "[[:space:]]*DELETE[[:space:]]|"
    "[[:space:]]*SELECT[[:space:]]|"
    "[[:space:]]*CREATE[[:space:]]+TABLE[[:space:]]|"
    "[[:space:]]*DO[[:space:]]|"
    "[[:space:]]*SET[[:space:]]+OPTION[[:space:]]|"
    "[[:space:]]*DELETE[[:space:]]+MULTI[[:space:]]|"
    "[[:space:]]*UPDATE[[:space:]]+MULTI[[:space:]]|"
    "[[:space:]]*INSERT[[:space:]]+SELECT[[:space:]])";

  /*
    Filter for queries that can be run using the
    Stored procedures
  */
  const char *sp_re_str =ps_re_str;

  /*
    Filter for queries that can be run as views
  */
  const char *view_re_str =
    "^("
    "[[:space:]]*SELECT[[:space:]])";

  init_re_comp(&ps_re, ps_re_str);
  init_re_comp(&sp_re, sp_re_str);
  init_re_comp(&view_re, view_re_str);
}


int match_re(my_regex_t *re, char *str)
{
  int err= my_regexec(re, str, (size_t)0, NULL, 0);

  if (err == 0)
    return 1;
  else if (err == REG_NOMATCH)
    return 0;

  {
    char erbuf[100];
    int len= my_regerror(err, re, erbuf, sizeof(erbuf));
    die("error %s, %d/%d `%s'\n",
	re_eprint(err), len, (int)sizeof(erbuf), erbuf);
  }
  return 0;
}

void free_re(void)
{
  my_regfree(&ps_re);
  my_regfree(&sp_re);
  my_regfree(&view_re);
  my_regex_end();
}

/****************************************************************************/

void get_command_type(struct st_command* command)
{
  char save;
  uint type;
  DBUG_ENTER("get_command_type");

  if (*command->query == '}')
  {
    command->type = Q_END_BLOCK;
    DBUG_VOID_RETURN;
  }

  save= command->query[command->first_word_len];
  command->query[command->first_word_len]= 0;
  type= find_type(command->query, &command_typelib, 1+2);
  command->query[command->first_word_len]= save;
  if (type > 0)
  {
    command->type=(enum enum_commands) type;		/* Found command */

    /*
      Look for case where "query" was explicitly specified to
      force command being sent to server
    */
    if (type == Q_QUERY)
    {
      /* Skip the "query" part */
      command->query= command->first_argument;
    }
  }
  else
  {
    /* No mysqltest command matched */

    if (command->type != Q_COMMENT_WITH_COMMAND)
    {
      /* A query that will sent to mysqld */
      command->type= Q_QUERY;
    }
    else
    {
      /* -- comment that didn't contain a mysqltest command */
      command->type= Q_COMMENT;
      warning_msg("Suspicious command '--%s' detected, was this intentional? "\
                  "Use # instead of -- to avoid this warning",
                  command->query);

      if (command->first_word_len &&
          strcmp(command->query + command->first_word_len - 1, delimiter) == 0)
      {
        /*
          Detect comment with command using extra delimiter
          Ex --disable_query_log;
          ^ Extra delimiter causing the command
          to be skipped
        */
        save= command->query[command->first_word_len-1];
        command->query[command->first_word_len-1]= 0;
        if (find_type(command->query, &command_typelib, 1+2) > 0)
          die("Extra delimiter \";\" found");
        command->query[command->first_word_len-1]= save;

      }
    }
  }

  /* Set expected error on command */
  memcpy(&command->expected_errors, &saved_expected_errors,
         sizeof(saved_expected_errors));
  DBUG_PRINT("info", ("There are %d expected errors",
                      command->expected_errors.count));
  command->abort_on_error= (command->expected_errors.count == 0 &&
                            abort_on_error);

  DBUG_VOID_RETURN;
}



/*
  Record how many milliseconds it took to execute the test file
  up until the current line and save it in the dynamic string ds_progress.

  The ds_progress will be dumped to <test_name>.progress when
  test run completes

*/

void mark_progress(struct st_command* command __attribute__((unused)),
                   int line)
{
  char buf[32], *end;
  ulonglong timer= timer_now();
  if (!progress_start)
    progress_start= timer;
  timer-= progress_start;

  /* Milliseconds since start */
  end= longlong2str(timer, buf, 10);
  dynstr_append_mem(&ds_progress, buf, (int)(end-buf));
  dynstr_append_mem(&ds_progress, "\t", 1);

  /* Parser line number */
  end= int10_to_str(line, buf, 10);
  dynstr_append_mem(&ds_progress, buf, (int)(end-buf));
  dynstr_append_mem(&ds_progress, "\t", 1);

  /* Filename */
  dynstr_append(&ds_progress, cur_file->file_name);
  dynstr_append_mem(&ds_progress, ":", 1);

  /* Line in file */
  end= int10_to_str(cur_file->lineno, buf, 10);
  dynstr_append_mem(&ds_progress, buf, (int)(end-buf));


  dynstr_append_mem(&ds_progress, "\n", 1);

}

#ifdef HAVE_STACKTRACE

static void dump_backtrace(void)
{
  struct st_connection *conn= cur_con;

  my_safe_print_str("read_command_buf", read_command_buf,
                    sizeof(read_command_buf));
  if (conn)
  {
    my_safe_print_str("conn->name", conn->name, conn->name_len);
#ifdef EMBEDDED_LIBRARY
    my_safe_print_str("conn->cur_query", conn->cur_query, conn->cur_query_len);
#endif
  }
  fputs("Attempting backtrace...\n", stderr);
  my_print_stacktrace(NULL, my_thread_stack_size);
}

#else

static void dump_backtrace(void)
{
  fputs("Backtrace not available.\n", stderr);
}

#endif

static sig_handler signal_handler(int sig)
{
  fprintf(stderr, "mysqltest got " SIGNAL_FMT "\n", sig);
  dump_backtrace();
}

#ifdef __WIN__

LONG WINAPI exception_filter(EXCEPTION_POINTERS *exp)
{
  __try
  {
    my_set_exception_pointers(exp);
    signal_handler(exp->ExceptionRecord->ExceptionCode);
  }
  __except(EXCEPTION_EXECUTE_HANDLER)
  {
    fputs("Got exception in exception handler!\n", stderr);
  }

  return EXCEPTION_CONTINUE_SEARCH;
}


static void init_signal_handling(void)
{
  UINT mode;

  /* Set output destination of messages to the standard error stream. */
  _CrtSetReportMode(_CRT_WARN, _CRTDBG_MODE_FILE);
  _CrtSetReportFile(_CRT_WARN, _CRTDBG_FILE_STDERR);
  _CrtSetReportMode(_CRT_ERROR, _CRTDBG_MODE_FILE);
  _CrtSetReportFile(_CRT_ERROR, _CRTDBG_FILE_STDERR);
  _CrtSetReportMode(_CRT_ASSERT, _CRTDBG_MODE_FILE);
  _CrtSetReportFile(_CRT_ASSERT, _CRTDBG_FILE_STDERR);

  /* Do not not display the a error message box. */
  mode= SetErrorMode(0) | SEM_FAILCRITICALERRORS | SEM_NOOPENFILEERRORBOX;
  SetErrorMode(mode);

  SetUnhandledExceptionFilter(exception_filter);
}

#else /* __WIN__ */

static void init_signal_handling(void)
{
  struct sigaction sa;
  DBUG_ENTER("init_signal_handling");

#ifdef HAVE_STACKTRACE
  my_init_stacktrace();
#endif

  sa.sa_flags = SA_RESETHAND | SA_NODEFER;
  sigemptyset(&sa.sa_mask);
  sigprocmask(SIG_SETMASK, &sa.sa_mask, NULL);

  sa.sa_handler= signal_handler;

  sigaction(SIGSEGV, &sa, NULL);
  sigaction(SIGABRT, &sa, NULL);
#ifdef SIGBUS
  sigaction(SIGBUS, &sa, NULL);
#endif
  sigaction(SIGILL, &sa, NULL);
  sigaction(SIGFPE, &sa, NULL);
  DBUG_VOID_RETURN;
}

#endif /* !__WIN__ */

int main(int argc, char **argv)
{
  struct st_command *command;
  my_bool q_send_flag= 0, abort_flag= 0;
  uint command_executed= 0, last_command_executed= 0;
  char save_file[FN_REFLEN];
  MY_STAT res_info;
  MY_INIT(argv[0]);

  save_file[0]= 0;
  TMPDIR[0]= 0;

  init_signal_handling();

  /* Init expected errors */
  memset(&saved_expected_errors, 0, sizeof(saved_expected_errors));

  /* Init connections */
  memset(connections, 0, sizeof(connections));
  connections_end= connections +
    (sizeof(connections)/sizeof(struct st_connection)) - 1;
  next_con= connections + 1;

#ifdef EMBEDDED_LIBRARY
  /* set appropriate stack for the 'query' threads */
  (void) pthread_attr_init(&cn_thd_attrib);
  pthread_attr_setstacksize(&cn_thd_attrib, DEFAULT_THREAD_STACK);
#endif /*EMBEDDED_LIBRARY*/

  /* Init file stack */
  memset(file_stack, 0, sizeof(file_stack));
  file_stack_end=
    file_stack + (sizeof(file_stack)/sizeof(struct st_test_file)) - 1;
  cur_file= file_stack;

  /* Init block stack */
  memset(block_stack, 0, sizeof(block_stack));
  block_stack_end=
    block_stack + (sizeof(block_stack)/sizeof(struct st_block)) - 1;
  cur_block= block_stack;
  cur_block->ok= TRUE; /* Outer block should always be executed */
  cur_block->cmd= cmd_none;

  my_init_dynamic_array(&q_lines, sizeof(struct st_command*), 1024, 1024);

  if (hash_init(&var_hash, charset_info,
                1024, 0, 0, get_var_key, var_free, MYF(0)))
    die("Variable hash initialization failed");

  var_set_string("$MYSQL_SERVER_VERSION", MYSQL_SERVER_VERSION);

  memset(&master_pos, 0, sizeof(master_pos));

  parser.current_line= parser.read_lines= 0;
  memset(&var_reg, 0, sizeof(var_reg));

  init_builtin_echo();
#ifdef __WIN__
#ifndef USE_CYGWIN
  is_windows= 1;
#endif
  init_tmp_sh_file();
  init_win_path_patterns();
#endif

  init_dynamic_string(&ds_res, "", 65536, 65536);
  init_dynamic_string(&ds_progress, "", 0, 2048);
  init_dynamic_string(&ds_warning_messages, "", 0, 2048);
  parse_args(argc, argv);

  var_set_int("$PS_PROTOCOL", ps_protocol);
  var_set_int("$SP_PROTOCOL", sp_protocol);
  var_set_int("$VIEW_PROTOCOL", view_protocol);
  var_set_int("$CURSOR_PROTOCOL", cursor_protocol);

  DBUG_PRINT("info",("result_file: '%s'",
                     result_file_name ? result_file_name : ""));
  if (mysql_server_init(embedded_server_arg_count,
			embedded_server_args,
			(char**) embedded_server_groups))
    die("Can't initialize MySQL server");
  server_initialized= 1;
  if (cur_file == file_stack && cur_file->file == 0)
  {
    cur_file->file= stdin;
    cur_file->file_name= my_strdup("<stdin>", MYF(MY_WME));
    cur_file->lineno= 1;
  }
  init_re();
  ps_protocol_enabled= ps_protocol;
  sp_protocol_enabled= sp_protocol;
  view_protocol_enabled= view_protocol;
  cursor_protocol_enabled= cursor_protocol;
  /* Cursor protcol implies ps protocol */
  if (cursor_protocol_enabled)
    ps_protocol_enabled= 1;

  cur_con= connections;
  if (!( mysql_init(&cur_con->mysql)))
    die("Failed in mysql_init()");
  if (opt_compress)
    mysql_options(&cur_con->mysql,MYSQL_OPT_COMPRESS,NullS);
  mysql_options(&cur_con->mysql, MYSQL_OPT_LOCAL_INFILE, 0);
  mysql_options(&cur_con->mysql, MYSQL_SET_CHARSET_NAME,
                charset_info->csname);
  if (opt_charsets_dir)
    mysql_options(&cur_con->mysql, MYSQL_SET_CHARSET_DIR,
                  opt_charsets_dir);

#if defined(HAVE_OPENSSL) && !defined(EMBEDDED_LIBRARY)

  if (opt_use_ssl)
  {
    mysql_ssl_set(&cur_con->mysql, opt_ssl_key, opt_ssl_cert, opt_ssl_ca,
		  opt_ssl_capath, opt_ssl_cipher);
#if MYSQL_VERSION_ID >= 50000
    /* Turn on ssl_verify_server_cert only if host is "localhost" */
    opt_ssl_verify_server_cert= opt_host && !strcmp(opt_host, "localhost");
    mysql_options(&cur_con->mysql, MYSQL_OPT_SSL_VERIFY_SERVER_CERT,
                  &opt_ssl_verify_server_cert);
#endif
  }
#endif

  if (!(cur_con->name = my_strdup("default", MYF(MY_WME))))
    die("Out of memory");

  safe_connect(&cur_con->mysql, cur_con->name, opt_host, opt_user, opt_pass,
               opt_db, opt_port, unix_sock);

  /* Use all time until exit if no explicit 'start_timer' */
  timer_start= timer_now();

  /*
    Initialize $mysql_errno with -1, so we can
    - distinguish it from valid values ( >= 0 ) and
    - detect if there was never a command sent to the server
  */
  var_set_errno(-1);

  /* Update $mysql_get_server_version to that of current connection */
  var_set_mysql_get_server_version(&cur_con->mysql);

  if (opt_include)
  {
    open_file(opt_include);
  }

  while (!read_command(&command) && !abort_flag)
  {
    int current_line_inc = 1, processed = 0;
    if (command->type == Q_UNKNOWN || command->type == Q_COMMENT_WITH_COMMAND)
      get_command_type(command);

    if (parsing_disabled &&
        command->type != Q_ENABLE_PARSING &&
        command->type != Q_DISABLE_PARSING)
    {
      command->type= Q_COMMENT;
      scan_command_for_warnings(command);
    }

    if (cur_block->ok)
    {
      command->last_argument= command->first_argument;
      processed = 1;
      switch (command->type) {
      case Q_CONNECT:
        do_connect(command);
        break;
      case Q_CONNECTION: select_connection(command); break;
      case Q_DISCONNECT:
      case Q_DIRTY_CLOSE:
	do_close_connection(command); break;
      case Q_ENABLE_QUERY_LOG:   disable_query_log=0; break;
      case Q_DISABLE_QUERY_LOG:  disable_query_log=1; break;
      case Q_ENABLE_ABORT_ON_ERROR:  abort_on_error=1; break;
      case Q_DISABLE_ABORT_ON_ERROR: abort_on_error=0; break;
      case Q_ENABLE_RESULT_LOG:  disable_result_log=0; break;
      case Q_DISABLE_RESULT_LOG: disable_result_log=1; break;
      case Q_ENABLE_WARNINGS:    disable_warnings=0; break;
      case Q_DISABLE_WARNINGS:   disable_warnings=1; break;
      case Q_ENABLE_INFO:        disable_info=0; break;
      case Q_DISABLE_INFO:       disable_info=1; break;
      case Q_ENABLE_METADATA:    display_metadata=1; break;
      case Q_DISABLE_METADATA:   display_metadata=0; break;
      case Q_SOURCE: do_source(command); break;
      case Q_SLEEP: do_sleep(command, 0); break;
      case Q_REAL_SLEEP: do_sleep(command, 1); break;
      case Q_WAIT_FOR_SLAVE_TO_STOP: do_wait_for_slave_to_stop(command); break;
      case Q_INC: do_modify_var(command, DO_INC); break;
      case Q_DEC: do_modify_var(command, DO_DEC); break;
      case Q_ECHO: do_echo(command); command_executed++; break;
      case Q_SYSTEM: do_system(command); break;
      case Q_REMOVE_FILE: do_remove_file(command); break;
      case Q_MKDIR: do_mkdir(command); break;
      case Q_RMDIR: do_rmdir(command); break;
      case Q_LIST_FILES: do_list_files(command); break;
      case Q_LIST_FILES_WRITE_FILE:
        do_list_files_write_file_command(command, FALSE);
        break;
      case Q_LIST_FILES_APPEND_FILE:
        do_list_files_write_file_command(command, TRUE);
        break;
      case Q_FILE_EXIST: do_file_exist(command); break;
      case Q_WRITE_FILE: do_write_file(command); break;
      case Q_APPEND_FILE: do_append_file(command); break;
      case Q_DIFF_FILES: do_diff_files(command); break;
      case Q_SEND_QUIT: do_send_quit(command); break;
      case Q_CHANGE_USER: do_change_user(command); break;
      case Q_CAT_FILE: do_cat_file(command); break;
      case Q_COPY_FILE: do_copy_file(command); break;
      case Q_CHMOD_FILE: do_chmod_file(command); break;
      case Q_PERL: do_perl(command); break;
      case Q_RESULT_FORMAT_VERSION: do_result_format_version(command); break;
      case Q_DELIMITER:
        do_delimiter(command);
	break;
      case Q_DISPLAY_VERTICAL_RESULTS:
        display_result_vertically= TRUE;
        break;
      case Q_DISPLAY_HORIZONTAL_RESULTS:
	display_result_vertically= FALSE;
        break;
      case Q_SORTED_RESULT:
        /*
          Turn on sorting of result set, will be reset after next
          command
        */
	display_result_sorted= TRUE;
        break;
      case Q_LET: do_let(command); break;
      case Q_EVAL_RESULT:
        die("'eval_result' command  is deprecated");
      case Q_EVAL:
      case Q_QUERY_VERTICAL:
      case Q_QUERY_HORIZONTAL:
	if (command->query == command->query_buf)
        {
          /* Skip the first part of command, i.e query_xxx */
	  command->query= command->first_argument;
          command->first_word_len= 0;
        }
	/* fall through */
      case Q_QUERY:
      case Q_REAP:
      {
	my_bool old_display_result_vertically= display_result_vertically;
        /* Default is full query, both reap and send  */
        int flags= QUERY_REAP_FLAG | QUERY_SEND_FLAG;

        if (q_send_flag)
        {
          /* Last command was an empty 'send' */
          flags= QUERY_SEND_FLAG;
          q_send_flag= 0;
        }
        else if (command->type == Q_REAP)
        {
          flags= QUERY_REAP_FLAG;
        }

        /* Check for special property for this query */
        display_result_vertically|= (command->type == Q_QUERY_VERTICAL);

	if (save_file[0])
	{
	  strmake(command->require_file, save_file, sizeof(save_file) - 1);
	  save_file[0]= 0;
	}
	run_query(cur_con, command, flags);
	command_executed++;
        command->last_argument= command->end;

        /* Restore settings */
	display_result_vertically= old_display_result_vertically;

	break;
      }
      case Q_SEND:
        if (!*command->first_argument)
        {
          /*
            This is a send without arguments, it indicates that _next_ query
            should be send only
          */
          q_send_flag= 1;
          break;
        }

        /* Remove "send" if this is first iteration */
	if (command->query == command->query_buf)
	  command->query= command->first_argument;

	/*
	  run_query() can execute a query partially, depending on the flags.
	  QUERY_SEND_FLAG flag without QUERY_REAP_FLAG tells it to just send
          the query and read the result some time later when reap instruction
	  is given on this connection.
        */
	run_query(cur_con, command, QUERY_SEND_FLAG);
	command_executed++;
        command->last_argument= command->end;
	break;
      case Q_REQUIRE:
	do_get_file_name(command, save_file, sizeof(save_file));
	break;
      case Q_ERROR:
        do_get_errcodes(command);
	break;
      case Q_REPLACE:
	do_get_replace(command);
	break;
      case Q_REPLACE_REGEX:
        do_get_replace_regex(command);
        break;
      case Q_REPLACE_COLUMN:
	do_get_replace_column(command);
	break;
      case Q_SAVE_MASTER_POS: do_save_master_pos(); break;
      case Q_SYNC_WITH_MASTER: do_sync_with_master(command); break;
      case Q_SYNC_SLAVE_WITH_MASTER:
      {
	do_save_master_pos();
	if (*command->first_argument)
	  select_connection(command);
	else
	  select_connection_name("slave");
	do_sync_with_master2(0);
	break;
      }
      case Q_COMMENT:
      {
        const char* p= command->query;
        command->last_argument= command->end;

        /* Don't output comments in v1 */
        if (opt_result_format_version == 1)
          break;

        /* Don't output comments if query logging is off */
        if (disable_query_log)
          break;

        /* Write comment's with two starting #'s to result file */
        if (p && *p == '#' && *(p+1) == '#')
        {
          dynstr_append_mem(&ds_res, command->query, command->query_len);
          dynstr_append(&ds_res, "\n");
        }
	break;
      }
      case Q_EMPTY_LINE:
        /* Don't output newline in v1 */
        if (opt_result_format_version == 1)
          break;

        /* Don't output newline if query logging is off */
        if (disable_query_log)
          break;

        dynstr_append(&ds_res, "\n");
        break;
      case Q_PING:
	(void) mysql_ping(&cur_con->mysql);
	break;
      case Q_EXEC:
	do_exec(command);
	command_executed++;
	break;
      case Q_START_TIMER:
	/* Overwrite possible earlier start of timer */
	timer_start= timer_now();
	break;
      case Q_END_TIMER:
	/* End timer before ending mysqltest */
	timer_output();
	break;
      case Q_CHARACTER_SET:
	do_set_charset(command);
	break;
      case Q_DISABLE_PS_PROTOCOL:
        ps_protocol_enabled= 0;
        /* Close any open statements */
        close_statements();
        break;
      case Q_ENABLE_PS_PROTOCOL:
        ps_protocol_enabled= ps_protocol;
        break;
      case Q_DISABLE_RECONNECT:
        set_reconnect(&cur_con->mysql, 0);
        break;
      case Q_ENABLE_RECONNECT:
        set_reconnect(&cur_con->mysql, 1);
        /* Close any open statements - no reconnect, need new prepare */
        close_statements();
        break;
      case Q_DISABLE_PARSING:
        if (parsing_disabled == 0)
          parsing_disabled= 1;
        else
          die("Parsing is already disabled");
        break;
      case Q_ENABLE_PARSING:
        /*
          Ensure we don't get parsing_disabled < 0 as this would accidentally
          disable code we don't want to have disabled
        */
        if (parsing_disabled == 1)
          parsing_disabled= 0;
        else
          die("Parsing is already enabled");
        break;
      case Q_DIE:
        /* Abort test with error code and error message */
        die("%s", command->first_argument);
        break;
      case Q_EXIT:
        /* Stop processing any more commands */
        abort_flag= 1;
        break;
      case Q_SKIP:
        abort_not_supported_test("%s", command->first_argument);
        break;

      case Q_RESULT:
        die("result, deprecated command");
        break;

      default:
        processed= 0;
        break;
      }
    }

    if (!processed)
    {
      current_line_inc= 0;
      switch (command->type) {
      case Q_WHILE: do_block(cmd_while, command); break;
      case Q_IF: do_block(cmd_if, command); break;
      case Q_END_BLOCK: do_done(command); break;
      default: current_line_inc = 1; break;
      }
    }
    else
      check_eol_junk(command->last_argument);

    if (command->type != Q_ERROR &&
        command->type != Q_COMMENT)
    {
      /*
        As soon as any non "error" command or comment has been executed,
        the array with expected errors should be cleared
      */
      memset(&saved_expected_errors, 0, sizeof(saved_expected_errors));
    }

    if (command_executed != last_command_executed)
    {
      /*
        As soon as any command has been executed,
        the replace structures should be cleared
      */
      free_all_replace();

      /* Also reset "sorted_result" */
      display_result_sorted= FALSE;
    }
    last_command_executed= command_executed;

    parser.current_line += current_line_inc;
    if ( opt_mark_progress )
      mark_progress(command, parser.current_line);
  }

  start_lineno= 0;

  if (parsing_disabled)
    die("Test ended with parsing disabled");

  /*
    The whole test has been executed _sucessfully_.
    Time to compare result or save it to record file.
    The entire output from test is now kept in ds_res.
  */
  if (ds_res.length)
  {
    if (result_file_name)
    {
      /* A result file has been specified */

      if (record)
      {
	/* Recording - dump the output from test to result file */
	str_to_file(result_file_name, ds_res.str, ds_res.length);
      }
      else
      {
	/* Check that the output from test is equal to result file
	   - detect missing result file
	   - detect zero size result file
        */
	check_result(&ds_res);
      }
    }
    else
    {
      /* No result_file_name specified to compare with, print to stdout */
      printf("%s", ds_res.str);
    }
  }
  else
  {
    die("The test didn't produce any output");
  }

  if (!command_executed &&
      result_file_name && my_stat(result_file_name, &res_info, 0))
  {
    /*
      my_stat() successful on result file. Check if we have not run a
      single query, but we do have a result file that contains data.
      Note that we don't care, if my_stat() fails. For example, for a
      non-existing or non-readable file, we assume it's fine to have
      no query output from the test file, e.g. regarded as no error.
    */
    die("No queries executed but result file found!");
  }

  if ( opt_mark_progress && result_file_name )
    dump_progress();

  /* Dump warning messages */
  if (result_file_name && ds_warning_messages.length)
    dump_warning_messages();

  timer_output();
  /* Yes, if we got this far the test has suceeded! Sakila smiles */
  cleanup_and_exit(0);
  return 0; /* Keep compiler happy too */
}


/*
  A primitive timer that give results in milliseconds if the
  --timer-file=<filename> is given. The timer result is written
  to that file when the result is available. To not confuse
  mysql-test-run with an old obsolete result, we remove the file
  before executing any commands. The time we measure is

  - If no explicit 'start_timer' or 'end_timer' is given in the
  test case, the timer measure how long we execute in mysqltest.

  - If only 'start_timer' is given we measure how long we execute
  from that point until we terminate mysqltest.

  - If only 'end_timer' is given we measure how long we execute
  from that we enter mysqltest to the 'end_timer' is command is
  executed.

  - If both 'start_timer' and 'end_timer' are given we measure
  the time between executing the two commands.
*/

void timer_output(void)
{
  if (timer_file)
  {
    char buf[32], *end;
    ulonglong timer= timer_now() - timer_start;
    end= longlong2str(timer, buf, 10);
    str_to_file(timer_file,buf, (int) (end-buf));
    /* Timer has been written to the file, don't use it anymore */
    timer_file= 0;
  }
}


ulonglong timer_now(void)
{
  return my_micro_time() / 1000;
}


/*
  Get arguments for replace_columns. The syntax is:
  replace-column column_number to_string [column_number to_string ...]
  Where each argument may be quoted with ' or "
  A argument may also be a variable, in which case the value of the
  variable is replaced.
*/

void do_get_replace_column(struct st_command *command)
{
  char *from= command->first_argument;
  char *buff, *start;
  DBUG_ENTER("get_replace_columns");

  free_replace_column();
  if (!*from)
    die("Missing argument in %s", command->query);

  /* Allocate a buffer for results */
  start= buff= my_malloc(strlen(from)+1,MYF(MY_WME | MY_FAE));
  while (*from)
  {
    char *to;
    uint column_number;

    to= get_string(&buff, &from, command);
    if (!(column_number= atoi(to)) || column_number > MAX_COLUMNS)
      die("Wrong column number to replace_column in '%s'", command->query);
    if (!*from)
      die("Wrong number of arguments to replace_column in '%s'", command->query);
    to= get_string(&buff, &from, command);
    my_free(replace_column[column_number-1], MY_ALLOW_ZERO_PTR);
    replace_column[column_number-1]= my_strdup(to, MYF(MY_WME | MY_FAE));
    set_if_bigger(max_replace_column, column_number);
  }
  my_free(start, MYF(0));
  command->last_argument= command->end;
}


void free_replace_column()
{
  uint i;
  for (i=0 ; i < max_replace_column ; i++)
  {
    if (replace_column[i])
    {
      my_free(replace_column[i], 0);
      replace_column[i]= 0;
    }
  }
  max_replace_column= 0;
}


/****************************************************************************/
/*
  Replace functions
*/

/* Definitions for replace result */

typedef struct st_pointer_array {		/* when using array-strings */
  TYPELIB typelib;				/* Pointer to strings */
  uchar	*str;					/* Strings is here */
  int7	*flag;					/* Flag about each var. */
  uint	array_allocs,max_count,length,max_length;
} POINTER_ARRAY;

struct st_replace;
struct st_replace *init_replace(char * *from, char * *to, uint count,
				char * word_end_chars);
int insert_pointer_name(reg1 POINTER_ARRAY *pa,char * name);
void replace_strings_append(struct st_replace *rep, DYNAMIC_STRING* ds,
                            const char *from, int len);
void free_pointer_array(POINTER_ARRAY *pa);

struct st_replace *glob_replace;

/*
  Get arguments for replace. The syntax is:
  replace from to [from to ...]
  Where each argument may be quoted with ' or "
  A argument may also be a variable, in which case the value of the
  variable is replaced.
*/

void do_get_replace(struct st_command *command)
{
  uint i;
  char *from= command->first_argument;
  char *buff, *start;
  char word_end_chars[256], *pos;
  POINTER_ARRAY to_array, from_array;
  DBUG_ENTER("get_replace");

  free_replace();

  bzero((char*) &to_array,sizeof(to_array));
  bzero((char*) &from_array,sizeof(from_array));
  if (!*from)
    die("Missing argument in %s", command->query);
  start= buff= my_malloc(strlen(from)+1,MYF(MY_WME | MY_FAE));
  while (*from)
  {
    char *to= buff;
    to= get_string(&buff, &from, command);
    if (!*from)
      die("Wrong number of arguments to replace_result in '%s'",
          command->query);
    insert_pointer_name(&from_array,to);
    to= get_string(&buff, &from, command);
    insert_pointer_name(&to_array,to);
  }
  for (i= 1,pos= word_end_chars ; i < 256 ; i++)
    if (my_isspace(charset_info,i))
      *pos++= i;
  *pos=0;					/* End pointer */
  if (!(glob_replace= init_replace((char**) from_array.typelib.type_names,
				  (char**) to_array.typelib.type_names,
				  (uint) from_array.typelib.count,
				  word_end_chars)))
    die("Can't initialize replace from '%s'", command->query);
  free_pointer_array(&from_array);
  free_pointer_array(&to_array);
  my_free(start, MYF(0));
  command->last_argument= command->end;
  DBUG_VOID_RETURN;
}


void free_replace()
{
  DBUG_ENTER("free_replace");
  if (glob_replace)
  {
    my_free(glob_replace,MYF(0));
    glob_replace=0;
  }
  DBUG_VOID_RETURN;
}


typedef struct st_replace {
  my_bool found;
  struct st_replace *next[256];
} REPLACE;

typedef struct st_replace_found {
  my_bool found;
  char *replace_string;
  uint to_offset;
  int from_offset;
} REPLACE_STRING;


void replace_strings_append(REPLACE *rep, DYNAMIC_STRING* ds,
                            const char *str,
                            int len __attribute__((unused)))
{
  reg1 REPLACE *rep_pos;
  reg2 REPLACE_STRING *rep_str;
  const char *start, *from;
  DBUG_ENTER("replace_strings_append");

  start= from= str;
  rep_pos=rep+1;
  for (;;)
  {
    /* Loop through states */
    DBUG_PRINT("info", ("Looping through states"));
    while (!rep_pos->found)
      rep_pos= rep_pos->next[(uchar) *from++];

    /* Does this state contain a string to be replaced */
    if (!(rep_str = ((REPLACE_STRING*) rep_pos))->replace_string)
    {
      /* No match found */
      dynstr_append_mem(ds, start, from - start - 1);
      DBUG_PRINT("exit", ("Found no more string to replace, appended: %s", start));
      DBUG_VOID_RETURN;
    }

    /* Found a string that needs to be replaced */
    DBUG_PRINT("info", ("found: %d, to_offset: %d, from_offset: %d, string: %s",
                        rep_str->found, rep_str->to_offset,
                        rep_str->from_offset, rep_str->replace_string));

    /* Append part of original string before replace string */
    dynstr_append_mem(ds, start, (from - rep_str->to_offset) - start);

    /* Append replace string */
    dynstr_append_mem(ds, rep_str->replace_string,
                      strlen(rep_str->replace_string));

    if (!*(from-=rep_str->from_offset) && rep_pos->found != 2)
    {
      /* End of from string */
      DBUG_PRINT("exit", ("Found end of from string"));
      DBUG_VOID_RETURN;
    }
    DBUG_ASSERT(from <= str+len);
    start= from;
    rep_pos=rep;
  }
}


/*
  Regex replace  functions
*/


/* Stores regex substitutions */

struct st_regex
{
  char* pattern; /* Pattern to be replaced */
  char* replace; /* String or expression to replace the pattern with */
  int icase; /* true if the match is case insensitive */
};

struct st_replace_regex
{
  DYNAMIC_ARRAY regex_arr; /* stores a list of st_regex subsitutions */

  /*
    Temporary storage areas for substitutions. To reduce unnessary copying
    and memory freeing/allocation, we pre-allocate two buffers, and alternate
    their use, one for input/one for output, the roles changing on the next
    st_regex substition. At the end of substitutions  buf points to the
    one containing the final result.
  */
  char* buf;
  char* even_buf;
  char* odd_buf;
  int even_buf_len;
  int odd_buf_len;
};

struct st_replace_regex *glob_replace_regex= 0;

int reg_replace(char** buf_p, int* buf_len_p, char *pattern, char *replace,
                char *string, int icase);



/*
  Finds the next (non-escaped) '/' in the expression.
  (If the character '/' is needed, it can be escaped using '\'.)
*/

#define PARSE_REGEX_ARG                         \
  while (p < expr_end)                          \
  {                                             \
    char c= *p;                                 \
    if (c == '/')                               \
    {                                           \
      if (last_c == '\\')                       \
      {                                         \
        buf_p[-1]= '/';                         \
      }                                         \
      else                                      \
      {                                         \
        *buf_p++ = 0;                           \
        break;                                  \
      }                                         \
    }                                           \
    else                                        \
      *buf_p++ = c;                             \
                                                \
    last_c= c;                                  \
    p++;                                        \
  }                                             \
                                                \
/*
  Initializes the regular substitution expression to be used in the
  result output of test.

  Returns: st_replace_regex struct with pairs of substitutions
*/

struct st_replace_regex* init_replace_regex(char* expr)
{
  struct st_replace_regex* res;
  char* buf,*expr_end;
  char* p;
  char* buf_p;
  uint expr_len= strlen(expr);
  char last_c = 0;
  struct st_regex reg;

  /* my_malloc() will die on fail with MY_FAE */
  res=(struct st_replace_regex*)my_malloc(
                                          sizeof(*res)+expr_len ,MYF(MY_FAE+MY_WME));
  my_init_dynamic_array(&res->regex_arr,sizeof(struct st_regex),128,128);

  buf= (char*)res + sizeof(*res);
  expr_end= expr + expr_len;
  p= expr;
  buf_p= buf;

  /* for each regexp substitution statement */
  while (p < expr_end)
  {
    bzero(&reg,sizeof(reg));
    /* find the start of the statement */
    while (p < expr_end)
    {
      if (*p == '/')
        break;
      p++;
    }

    if (p == expr_end || ++p == expr_end)
    {
      if (res->regex_arr.elements)
        break;
      else
        goto err;
    }
    /* we found the start */
    reg.pattern= buf_p;

    /* Find first argument -- pattern string to be removed */
    PARSE_REGEX_ARG

      if (p == expr_end || ++p == expr_end)
        goto err;

    /* buf_p now points to the replacement pattern terminated with \0 */
    reg.replace= buf_p;

    /* Find second argument -- replace string to replace pattern */
    PARSE_REGEX_ARG

      if (p == expr_end)
        goto err;

    /* skip the ending '/' in the statement */
    p++;

    /* Check if we should do matching case insensitive */
    if (p < expr_end && *p == 'i')
      reg.icase= 1;

    /* done parsing the statement, now place it in regex_arr */
    if (insert_dynamic(&res->regex_arr,(uchar*) &reg))
      die("Out of memory");
  }
  res->odd_buf_len= res->even_buf_len= 8192;
  res->even_buf= (char*)my_malloc(res->even_buf_len,MYF(MY_WME+MY_FAE));
  res->odd_buf= (char*)my_malloc(res->odd_buf_len,MYF(MY_WME+MY_FAE));
  res->buf= res->even_buf;

  return res;

err:
  my_free(res,0);
  die("Error parsing replace_regex \"%s\"", expr);
  return 0;
}

/*
  Execute all substitutions on val.

  Returns: true if substituition was made, false otherwise
  Side-effect: Sets r->buf to be the buffer with all substitutions done.

  IN:
  struct st_replace_regex* r
  char* val
  Out:
  struct st_replace_regex* r
  r->buf points at the resulting buffer
  r->even_buf and r->odd_buf might have been reallocated
  r->even_buf_len and r->odd_buf_len might have been changed

  TODO:  at some point figure out if there is a way to do everything
  in one pass
*/

int multi_reg_replace(struct st_replace_regex* r,char* val)
{
  uint i;
  char* in_buf, *out_buf;
  int* buf_len_p;

  in_buf= val;
  out_buf= r->even_buf;
  buf_len_p= &r->even_buf_len;
  r->buf= 0;

  /* For each substitution, do the replace */
  for (i= 0; i < r->regex_arr.elements; i++)
  {
    struct st_regex re;
    char* save_out_buf= out_buf;

    get_dynamic(&r->regex_arr,(uchar*)&re,i);

    if (!reg_replace(&out_buf, buf_len_p, re.pattern, re.replace,
                     in_buf, re.icase))
    {
      /* if the buffer has been reallocated, make adjustements */
      if (save_out_buf != out_buf)
      {
        if (save_out_buf == r->even_buf)
          r->even_buf= out_buf;
        else
          r->odd_buf= out_buf;
      }

      r->buf= out_buf;
      if (in_buf == val)
        in_buf= r->odd_buf;

      swap_variables(char*,in_buf,out_buf);

      buf_len_p= (out_buf == r->even_buf) ? &r->even_buf_len :
        &r->odd_buf_len;
    }
  }

  return (r->buf == 0);
}

/*
  Parse the regular expression to be used in all result files
  from now on.

  The syntax is --replace_regex /from/to/i /from/to/i ...
  i means case-insensitive match. If omitted, the match is
  case-sensitive

*/
void do_get_replace_regex(struct st_command *command)
{
  char *expr= command->first_argument;
  free_replace_regex();
  if (!(glob_replace_regex=init_replace_regex(expr)))
    die("Could not init replace_regex");
  command->last_argument= command->end;
}

void free_replace_regex()
{
  if (glob_replace_regex)
  {
    delete_dynamic(&glob_replace_regex->regex_arr);
    my_free(glob_replace_regex->even_buf,MYF(MY_ALLOW_ZERO_PTR));
    my_free(glob_replace_regex->odd_buf,MYF(MY_ALLOW_ZERO_PTR));
    my_free(glob_replace_regex,MYF(0));
    glob_replace_regex=0;
  }
}



/*
  auxiluary macro used by reg_replace
  makes sure the result buffer has sufficient length
*/
#define SECURE_REG_BUF   if (buf_len < need_buf_len)                    \
  {                                                                     \
    int off= res_p - buf;                                               \
    buf= (char*)my_realloc(buf,need_buf_len,MYF(MY_WME+MY_FAE));        \
    res_p= buf + off;                                                   \
    buf_len= need_buf_len;                                              \
  }

/*
  Performs a regex substitution

  IN:

  buf_p - result buffer pointer. Will change if reallocated
  buf_len_p - result buffer length. Will change if the buffer is reallocated
  pattern - regexp pattern to match
  replace - replacement expression
  string - the string to perform substituions in
  icase - flag, if set to 1 the match is case insensitive
*/
int reg_replace(char** buf_p, int* buf_len_p, char *pattern,
                char *replace, char *string, int icase)
{
  my_regex_t r;
  my_regmatch_t *subs;
  char *replace_end;
  char *buf= *buf_p;
  int len;
  int buf_len, need_buf_len;
  int cflags= REG_EXTENDED;
  int err_code;
  char *res_p,*str_p,*str_end;

  buf_len= *buf_len_p;
  len= strlen(string);
  str_end= string + len;

  /* start with a buffer of a reasonable size that hopefully will not
     need to be reallocated
  */
  need_buf_len= len * 2 + 1;
  res_p= buf;

  SECURE_REG_BUF

  if (icase)
    cflags|= REG_ICASE;

  if ((err_code= my_regcomp(&r,pattern,cflags,&my_charset_latin1)))
  {
    check_regerr(&r,err_code);
    return 1;
  }

  subs= (my_regmatch_t*)my_malloc(sizeof(my_regmatch_t) * (r.re_nsub+1),
                                  MYF(MY_WME+MY_FAE));

  *res_p= 0;
  str_p= string;
  replace_end= replace + strlen(replace);

  /* for each pattern match instance perform a replacement */
  while (!err_code)
  {
    /* find the match */
    err_code= my_regexec(&r,str_p, r.re_nsub+1, subs,
                         (str_p == string) ? REG_NOTBOL : 0);

    /* if regular expression error (eg. bad syntax, or out of memory) */
    if (err_code && err_code != REG_NOMATCH)
    {
      check_regerr(&r,err_code);
      my_regfree(&r);
      return 1;
    }

    /* if match found */
    if (!err_code)
    {
      char* expr_p= replace;
      int c;

      /*
        we need at least what we have so far in the buffer + the part
        before this match
      */
      need_buf_len= (res_p - buf) + (int) subs[0].rm_so;

      /* on this pass, calculate the memory for the result buffer */
      while (expr_p < replace_end)
      {
        int back_ref_num= -1;
        c= *expr_p;

        if (c == '\\' && expr_p + 1 < replace_end)
        {
          back_ref_num= (int) (expr_p[1] - '0');
        }

        /* found a valid back_ref (eg. \1)*/
        if (back_ref_num >= 0 && back_ref_num <= (int)r.re_nsub)
        {
          regoff_t start_off, end_off;
          if ((start_off=subs[back_ref_num].rm_so) > -1 &&
              (end_off=subs[back_ref_num].rm_eo) > -1)
          {
            need_buf_len += (int) (end_off - start_off);
          }
          expr_p += 2;
        }
        else
        {
          expr_p++;
          need_buf_len++;
        }
      }
      need_buf_len++;
      /*
        now that we know the size of the buffer,
        make sure it is big enough
      */
      SECURE_REG_BUF

        /* copy the pre-match part */
        if (subs[0].rm_so)
        {
          memcpy(res_p, str_p, (size_t) subs[0].rm_so);
          res_p+= subs[0].rm_so;
        }

      expr_p= replace;

      /* copy the match and expand back_refs */
      while (expr_p < replace_end)
      {
        int back_ref_num= -1;
        c= *expr_p;

        if (c == '\\' && expr_p + 1 < replace_end)
        {
          back_ref_num= expr_p[1] - '0';
        }

        if (back_ref_num >= 0 && back_ref_num <= (int)r.re_nsub)
        {
          regoff_t start_off, end_off;
          if ((start_off=subs[back_ref_num].rm_so) > -1 &&
              (end_off=subs[back_ref_num].rm_eo) > -1)
          {
            int block_len= (int) (end_off - start_off);
            memcpy(res_p,str_p + start_off, block_len);
            res_p += block_len;
          }
          expr_p += 2;
        }
        else
        {
          *res_p++ = *expr_p++;
        }
      }

      /* handle the post-match part */
      if (subs[0].rm_so == subs[0].rm_eo)
      {
        if (str_p + subs[0].rm_so >= str_end)
          break;
        str_p += subs[0].rm_eo ;
        *res_p++ = *str_p++;
      }
      else
      {
        str_p += subs[0].rm_eo;
      }
    }
    else /* no match this time, just copy the string as is */
    {
      int left_in_str= str_end-str_p;
      need_buf_len= (res_p-buf) + left_in_str;
      SECURE_REG_BUF
        memcpy(res_p,str_p,left_in_str);
      res_p += left_in_str;
      str_p= str_end;
    }
  }
  my_free(subs, MYF(0));
  my_regfree(&r);
  *res_p= 0;
  *buf_p= buf;
  *buf_len_p= buf_len;
  return 0;
}


#ifndef WORD_BIT
#define WORD_BIT (8*sizeof(uint))
#endif

#define SET_MALLOC_HUNC 64
#define LAST_CHAR_CODE 259

typedef struct st_rep_set {
  uint	*bits;				/* Pointer to used sets */
  short next[LAST_CHAR_CODE];		/* Pointer to next sets */
  uint	found_len;			/* Best match to date */
  int	found_offset;
  uint	table_offset;
  uint	size_of_bits;			/* For convinience */
} REP_SET;

typedef struct st_rep_sets {
  uint		count;			/* Number of sets */
  uint		extra;			/* Extra sets in buffer */
  uint		invisible;		/* Sets not chown */
  uint		size_of_bits;
  REP_SET	*set,*set_buffer;
  uint		*bit_buffer;
} REP_SETS;

typedef struct st_found_set {
  uint table_offset;
  int found_offset;
} FOUND_SET;

typedef struct st_follow {
  int chr;
  uint table_offset;
  uint len;
} FOLLOWS;


int init_sets(REP_SETS *sets,uint states);
REP_SET *make_new_set(REP_SETS *sets);
void make_sets_invisible(REP_SETS *sets);
void free_last_set(REP_SETS *sets);
void free_sets(REP_SETS *sets);
void internal_set_bit(REP_SET *set, uint bit);
void internal_clear_bit(REP_SET *set, uint bit);
void or_bits(REP_SET *to,REP_SET *from);
void copy_bits(REP_SET *to,REP_SET *from);
int cmp_bits(REP_SET *set1,REP_SET *set2);
int get_next_bit(REP_SET *set,uint lastpos);
int find_set(REP_SETS *sets,REP_SET *find);
int find_found(FOUND_SET *found_set,uint table_offset,
               int found_offset);
uint start_at_word(char * pos);
uint end_of_word(char * pos);

static uint found_sets=0;


uint replace_len(char * str)
{
  uint len=0;
  while (*str)
  {
    str++;
    len++;
  }
  return len;
}

/* Init a replace structure for further calls */

REPLACE *init_replace(char * *from, char * *to,uint count,
		      char * word_end_chars)
{
  static const int SPACE_CHAR= 256;
  static const int END_OF_LINE= 258;

  uint i,j,states,set_nr,len,result_len,max_length,found_end,bits_set,bit_nr;
  int used_sets,chr,default_state;
  char used_chars[LAST_CHAR_CODE],is_word_end[256];
  char * pos, *to_pos, **to_array;
  REP_SETS sets;
  REP_SET *set,*start_states,*word_states,*new_set;
  FOLLOWS *follow,*follow_ptr;
  REPLACE *replace;
  FOUND_SET *found_set;
  REPLACE_STRING *rep_str;
  DBUG_ENTER("init_replace");

  /* Count number of states */
  for (i=result_len=max_length=0 , states=2 ; i < count ; i++)
  {
    len=replace_len(from[i]);
    if (!len)
    {
      errno=EINVAL;
      DBUG_RETURN(0);
    }
    states+=len+1;
    result_len+=(uint) strlen(to[i])+1;
    if (len > max_length)
      max_length=len;
  }
  bzero((char*) is_word_end,sizeof(is_word_end));
  for (i=0 ; word_end_chars[i] ; i++)
    is_word_end[(uchar) word_end_chars[i]]=1;

  if (init_sets(&sets,states))
    DBUG_RETURN(0);
  found_sets=0;
  if (!(found_set= (FOUND_SET*) my_malloc(sizeof(FOUND_SET)*max_length*count,
					  MYF(MY_WME))))
  {
    free_sets(&sets);
    DBUG_RETURN(0);
  }
  (void) make_new_set(&sets);			/* Set starting set */
  make_sets_invisible(&sets);			/* Hide previus sets */
  used_sets=-1;
  word_states=make_new_set(&sets);		/* Start of new word */
  start_states=make_new_set(&sets);		/* This is first state */
  if (!(follow=(FOLLOWS*) my_malloc((states+2)*sizeof(FOLLOWS),MYF(MY_WME))))
  {
    free_sets(&sets);
    my_free(found_set,MYF(0));
    DBUG_RETURN(0);
  }

  /* Init follow_ptr[] */
  for (i=0, states=1, follow_ptr=follow+1 ; i < count ; i++)
  {
    if (from[i][0] == '\\' && from[i][1] == '^')
    {
      internal_set_bit(start_states,states+1);
      if (!from[i][2])
      {
	start_states->table_offset=i;
	start_states->found_offset=1;
      }
    }
    else if (from[i][0] == '\\' && from[i][1] == '$')
    {
      internal_set_bit(start_states,states);
      internal_set_bit(word_states,states);
      if (!from[i][2] && start_states->table_offset == (uint) ~0)
      {
	start_states->table_offset=i;
	start_states->found_offset=0;
      }
    }
    else
    {
      internal_set_bit(word_states,states);
      if (from[i][0] == '\\' && (from[i][1] == 'b' && from[i][2]))
	internal_set_bit(start_states,states+1);
      else
	internal_set_bit(start_states,states);
    }
    for (pos=from[i], len=0; *pos ; pos++)
    {
      follow_ptr->chr= (uchar) *pos;
      follow_ptr->table_offset=i;
      follow_ptr->len= ++len;
      follow_ptr++;
    }
    follow_ptr->chr=0;
    follow_ptr->table_offset=i;
    follow_ptr->len=len;
    follow_ptr++;
    states+=(uint) len+1;
  }


  for (set_nr=0,pos=0 ; set_nr < sets.count ; set_nr++)
  {
    set=sets.set+set_nr;
    default_state= 0;				/* Start from beginning */

    /* If end of found-string not found or start-set with current set */

    for (i= (uint) ~0; (i=get_next_bit(set,i)) ;)
    {
      if (!follow[i].chr)
      {
	if (! default_state)
	  default_state= find_found(found_set,set->table_offset,
				    set->found_offset+1);
      }
    }
    copy_bits(sets.set+used_sets,set);		/* Save set for changes */
    if (!default_state)
      or_bits(sets.set+used_sets,sets.set);	/* Can restart from start */

    /* Find all chars that follows current sets */
    bzero((char*) used_chars,sizeof(used_chars));
    for (i= (uint) ~0; (i=get_next_bit(sets.set+used_sets,i)) ;)
    {
      used_chars[follow[i].chr]=1;
      if ((follow[i].chr == SPACE_CHAR && !follow[i+1].chr &&
	   follow[i].len > 1) || follow[i].chr == END_OF_LINE)
	used_chars[0]=1;
    }

    /* Mark word_chars used if \b is in state */
    if (used_chars[SPACE_CHAR])
      for (pos= word_end_chars ; *pos ; pos++)
	used_chars[(int) (uchar) *pos] = 1;

    /* Handle other used characters */
    for (chr= 0 ; chr < 256 ; chr++)
    {
      if (! used_chars[chr])
	set->next[chr]= chr ? default_state : -1;
      else
      {
	new_set=make_new_set(&sets);
	set=sets.set+set_nr;			/* if realloc */
	new_set->table_offset=set->table_offset;
	new_set->found_len=set->found_len;
	new_set->found_offset=set->found_offset+1;
	found_end=0;

	for (i= (uint) ~0 ; (i=get_next_bit(sets.set+used_sets,i)) ; )
	{
	  if (!follow[i].chr || follow[i].chr == chr ||
	      (follow[i].chr == SPACE_CHAR &&
	       (is_word_end[chr] ||
		(!chr && follow[i].len > 1 && ! follow[i+1].chr))) ||
	      (follow[i].chr == END_OF_LINE && ! chr))
	  {
	    if ((! chr || (follow[i].chr && !follow[i+1].chr)) &&
		follow[i].len > found_end)
	      found_end=follow[i].len;
	    if (chr && follow[i].chr)
	      internal_set_bit(new_set,i+1);		/* To next set */
	    else
	      internal_set_bit(new_set,i);
	  }
	}
	if (found_end)
	{
	  new_set->found_len=0;			/* Set for testing if first */
	  bits_set=0;
	  for (i= (uint) ~0; (i=get_next_bit(new_set,i)) ;)
	  {
	    if ((follow[i].chr == SPACE_CHAR ||
		 follow[i].chr == END_OF_LINE) && ! chr)
	      bit_nr=i+1;
	    else
	      bit_nr=i;
	    if (follow[bit_nr-1].len < found_end ||
		(new_set->found_len &&
		 (chr == 0 || !follow[bit_nr].chr)))
	      internal_clear_bit(new_set,i);
	    else
	    {
	      if (chr == 0 || !follow[bit_nr].chr)
	      {					/* best match  */
		new_set->table_offset=follow[bit_nr].table_offset;
		if (chr || (follow[i].chr == SPACE_CHAR ||
			    follow[i].chr == END_OF_LINE))
		  new_set->found_offset=found_end;	/* New match */
		new_set->found_len=found_end;
	      }
	      bits_set++;
	    }
	  }
	  if (bits_set == 1)
	  {
	    set->next[chr] = find_found(found_set,
					new_set->table_offset,
					new_set->found_offset);
	    free_last_set(&sets);
	  }
	  else
	    set->next[chr] = find_set(&sets,new_set);
	}
	else
	  set->next[chr] = find_set(&sets,new_set);
      }
    }
  }

  /* Alloc replace structure for the replace-state-machine */

  if ((replace=(REPLACE*) my_malloc(sizeof(REPLACE)*(sets.count)+
				    sizeof(REPLACE_STRING)*(found_sets+1)+
				    sizeof(char *)*count+result_len,
				    MYF(MY_WME | MY_ZEROFILL))))
  {
    rep_str=(REPLACE_STRING*) (replace+sets.count);
    to_array= (char **) (rep_str+found_sets+1);
    to_pos=(char *) (to_array+count);
    for (i=0 ; i < count ; i++)
    {
      to_array[i]=to_pos;
      to_pos=strmov(to_pos,to[i])+1;
    }
    rep_str[0].found=1;
    rep_str[0].replace_string=0;
    for (i=1 ; i <= found_sets ; i++)
    {
      pos=from[found_set[i-1].table_offset];
      rep_str[i].found= !bcmp((const uchar*) pos,
			      (const uchar*) "\\^", 3) ? 2 : 1;
      rep_str[i].replace_string=to_array[found_set[i-1].table_offset];
      rep_str[i].to_offset=found_set[i-1].found_offset-start_at_word(pos);
      rep_str[i].from_offset=found_set[i-1].found_offset-replace_len(pos)+
	end_of_word(pos);
    }
    for (i=0 ; i < sets.count ; i++)
    {
      for (j=0 ; j < 256 ; j++)
	if (sets.set[i].next[j] >= 0)
	  replace[i].next[j]=replace+sets.set[i].next[j];
	else
	  replace[i].next[j]=(REPLACE*) (rep_str+(-sets.set[i].next[j]-1));
    }
  }
  my_free(follow,MYF(0));
  free_sets(&sets);
  my_free(found_set,MYF(0));
  DBUG_PRINT("exit",("Replace table has %d states",sets.count));
  DBUG_RETURN(replace);
}


int init_sets(REP_SETS *sets,uint states)
{
  bzero((char*) sets,sizeof(*sets));
  sets->size_of_bits=((states+7)/8);
  if (!(sets->set_buffer=(REP_SET*) my_malloc(sizeof(REP_SET)*SET_MALLOC_HUNC,
					      MYF(MY_WME))))
    return 1;
  if (!(sets->bit_buffer=(uint*) my_malloc(sizeof(uint)*sets->size_of_bits*
					   SET_MALLOC_HUNC,MYF(MY_WME))))
  {
    my_free(sets->set,MYF(0));
    return 1;
  }
  return 0;
}

/* Make help sets invisible for nicer codeing */

void make_sets_invisible(REP_SETS *sets)
{
  sets->invisible=sets->count;
  sets->set+=sets->count;
  sets->count=0;
}

REP_SET *make_new_set(REP_SETS *sets)
{
  uint i,count,*bit_buffer;
  REP_SET *set;
  if (sets->extra)
  {
    sets->extra--;
    set=sets->set+ sets->count++;
    bzero((char*) set->bits,sizeof(uint)*sets->size_of_bits);
    bzero((char*) &set->next[0],sizeof(set->next[0])*LAST_CHAR_CODE);
    set->found_offset=0;
    set->found_len=0;
    set->table_offset= (uint) ~0;
    set->size_of_bits=sets->size_of_bits;
    return set;
  }
  count=sets->count+sets->invisible+SET_MALLOC_HUNC;
  if (!(set=(REP_SET*) my_realloc((uchar*) sets->set_buffer,
                                  sizeof(REP_SET)*count,
				  MYF(MY_WME))))
    return 0;
  sets->set_buffer=set;
  sets->set=set+sets->invisible;
  if (!(bit_buffer=(uint*) my_realloc((uchar*) sets->bit_buffer,
				      (sizeof(uint)*sets->size_of_bits)*count,
				      MYF(MY_WME))))
    return 0;
  sets->bit_buffer=bit_buffer;
  for (i=0 ; i < count ; i++)
  {
    sets->set_buffer[i].bits=bit_buffer;
    bit_buffer+=sets->size_of_bits;
  }
  sets->extra=SET_MALLOC_HUNC;
  return make_new_set(sets);
}

void free_last_set(REP_SETS *sets)
{
  sets->count--;
  sets->extra++;
  return;
}

void free_sets(REP_SETS *sets)
{
  my_free(sets->set_buffer,MYF(0));
  my_free(sets->bit_buffer,MYF(0));
  return;
}

void internal_set_bit(REP_SET *set, uint bit)
{
  set->bits[bit / WORD_BIT] |= 1 << (bit % WORD_BIT);
  return;
}

void internal_clear_bit(REP_SET *set, uint bit)
{
  set->bits[bit / WORD_BIT] &= ~ (1 << (bit % WORD_BIT));
  return;
}


void or_bits(REP_SET *to,REP_SET *from)
{
  reg1 uint i;
  for (i=0 ; i < to->size_of_bits ; i++)
    to->bits[i]|=from->bits[i];
  return;
}

void copy_bits(REP_SET *to,REP_SET *from)
{
  memcpy((uchar*) to->bits,(uchar*) from->bits,
	 (size_t) (sizeof(uint) * to->size_of_bits));
}

int cmp_bits(REP_SET *set1,REP_SET *set2)
{
  return bcmp((uchar*) set1->bits,(uchar*) set2->bits,
	      sizeof(uint) * set1->size_of_bits);
}


/* Get next set bit from set. */

int get_next_bit(REP_SET *set,uint lastpos)
{
  uint pos,*start,*end,bits;

  start=set->bits+ ((lastpos+1) / WORD_BIT);
  end=set->bits + set->size_of_bits;
  bits=start[0] & ~((1 << ((lastpos+1) % WORD_BIT)) -1);

  while (! bits && ++start < end)
    bits=start[0];
  if (!bits)
    return 0;
  pos=(uint) (start-set->bits)*WORD_BIT;
  while (! (bits & 1))
  {
    bits>>=1;
    pos++;
  }
  return pos;
}

/* find if there is a same set in sets. If there is, use it and
   free given set, else put in given set in sets and return its
   position */

int find_set(REP_SETS *sets,REP_SET *find)
{
  uint i;
  for (i=0 ; i < sets->count-1 ; i++)
  {
    if (!cmp_bits(sets->set+i,find))
    {
      free_last_set(sets);
      return i;
    }
  }
  return i;				/* return new postion */
}

/* find if there is a found_set with same table_offset & found_offset
   If there is return offset to it, else add new offset and return pos.
   Pos returned is -offset-2 in found_set_structure because it is
   saved in set->next and set->next[] >= 0 points to next set and
   set->next[] == -1 is reserved for end without replaces.
*/

int find_found(FOUND_SET *found_set,uint table_offset, int found_offset)
{
  int i;
  for (i=0 ; (uint) i < found_sets ; i++)
    if (found_set[i].table_offset == table_offset &&
	found_set[i].found_offset == found_offset)
      return -i-2;
  found_set[i].table_offset=table_offset;
  found_set[i].found_offset=found_offset;
  found_sets++;
  return -i-2;				/* return new postion */
}

/* Return 1 if regexp starts with \b or ends with \b*/

uint start_at_word(char * pos)
{
  return (((!bcmp((const uchar*) pos, (const uchar*) "\\b",2) && pos[2]) ||
           !bcmp((const uchar*) pos, (const uchar*) "\\^", 2)) ? 1 : 0);
}

uint end_of_word(char * pos)
{
  char * end=strend(pos);
  return ((end > pos+2 && !bcmp((const uchar*) end-2,
                                (const uchar*) "\\b", 2)) ||
	  (end >= pos+2 && !bcmp((const uchar*) end-2,
                                (const uchar*) "\\$",2))) ? 1 : 0;
}

/****************************************************************************
 * Handle replacement of strings
 ****************************************************************************/

#define PC_MALLOC		256	/* Bytes for pointers */
#define PS_MALLOC		512	/* Bytes for data */

int insert_pointer_name(reg1 POINTER_ARRAY *pa,char * name)
{
  uint i,length,old_count;
  uchar *new_pos;
  const char **new_array;
  DBUG_ENTER("insert_pointer_name");

  if (! pa->typelib.count)
  {
    if (!(pa->typelib.type_names=(const char **)
	  my_malloc(((PC_MALLOC-MALLOC_OVERHEAD)/
		     (sizeof(char *)+sizeof(*pa->flag))*
		     (sizeof(char *)+sizeof(*pa->flag))),MYF(MY_WME))))
      DBUG_RETURN(-1);
    if (!(pa->str= (uchar*) my_malloc((uint) (PS_MALLOC-MALLOC_OVERHEAD),
				     MYF(MY_WME))))
    {
      my_free((char*) pa->typelib.type_names,MYF(0));
      DBUG_RETURN (-1);
    }
    pa->max_count=(PC_MALLOC-MALLOC_OVERHEAD)/(sizeof(uchar*)+
					       sizeof(*pa->flag));
    pa->flag= (int7*) (pa->typelib.type_names+pa->max_count);
    pa->length=0;
    pa->max_length=PS_MALLOC-MALLOC_OVERHEAD;
    pa->array_allocs=1;
  }
  length=(uint) strlen(name)+1;
  if (pa->length+length >= pa->max_length)
  {
    if (!(new_pos= (uchar*) my_realloc((uchar*) pa->str,
				      (uint) (pa->max_length+PS_MALLOC),
				      MYF(MY_WME))))
      DBUG_RETURN(1);
    if (new_pos != pa->str)
    {
      my_ptrdiff_t diff=PTR_BYTE_DIFF(new_pos,pa->str);
      for (i=0 ; i < pa->typelib.count ; i++)
	pa->typelib.type_names[i]= ADD_TO_PTR(pa->typelib.type_names[i],diff,
					      char*);
      pa->str=new_pos;
    }
    pa->max_length+=PS_MALLOC;
  }
  if (pa->typelib.count >= pa->max_count-1)
  {
    int len;
    pa->array_allocs++;
    len=(PC_MALLOC*pa->array_allocs - MALLOC_OVERHEAD);
    if (!(new_array=(const char **) my_realloc((uchar*) pa->typelib.type_names,
					       (uint) len/
                                               (sizeof(uchar*)+sizeof(*pa->flag))*
                                               (sizeof(uchar*)+sizeof(*pa->flag)),
                                               MYF(MY_WME))))
      DBUG_RETURN(1);
    pa->typelib.type_names=new_array;
    old_count=pa->max_count;
    pa->max_count=len/(sizeof(uchar*) + sizeof(*pa->flag));
    pa->flag= (int7*) (pa->typelib.type_names+pa->max_count);
    memcpy((uchar*) pa->flag,(char *) (pa->typelib.type_names+old_count),
	   old_count*sizeof(*pa->flag));
  }
  pa->flag[pa->typelib.count]=0;			/* Reset flag */
  pa->typelib.type_names[pa->typelib.count++]= (char*) pa->str+pa->length;
  pa->typelib.type_names[pa->typelib.count]= NullS;	/* Put end-mark */
  (void) strmov((char*) pa->str+pa->length,name);
  pa->length+=length;
  DBUG_RETURN(0);
} /* insert_pointer_name */


/* free pointer array */

void free_pointer_array(POINTER_ARRAY *pa)
{
  if (pa->typelib.count)
  {
    pa->typelib.count=0;
    my_free((char*) pa->typelib.type_names,MYF(0));
    pa->typelib.type_names=0;
    my_free(pa->str,MYF(0));
  }
} /* free_pointer_array */


/* Functions that uses replace and replace_regex */

/* Append the string to ds, with optional replace */
void replace_dynstr_append_mem(DYNAMIC_STRING *ds,
                               const char *val, int len)
{
#ifdef __WIN__
  fix_win_paths(val, len);
#endif

  if (glob_replace_regex)
  {
    /* Regex replace */
    if (!multi_reg_replace(glob_replace_regex, (char*)val))
    {
      val= glob_replace_regex->buf;
      len= strlen(val);
    }
  }

  if (glob_replace)
  {
    /* Normal replace */
    replace_strings_append(glob_replace, ds, val, len);
  }
  else
    dynstr_append_mem(ds, val, len);
}


/* Append zero-terminated string to ds, with optional replace */
void replace_dynstr_append(DYNAMIC_STRING *ds, const char *val)
{
  replace_dynstr_append_mem(ds, val, strlen(val));
}

/* Append uint to ds, with optional replace */
void replace_dynstr_append_uint(DYNAMIC_STRING *ds, uint val)
{
  char buff[22]; /* This should be enough for any int */
  char *end= longlong10_to_str(val, buff, 10);
  replace_dynstr_append_mem(ds, buff, end - buff);
}



/*
  Build a list of pointer to each line in ds_input, sort
  the list and use the sorted list to append the strings
  sorted to the output ds

  SYNOPSIS
  dynstr_append_sorted
  ds - string where the sorted output will be appended
  ds_input - string to be sorted

*/

static int comp_lines(const char **a, const char **b)
{
  return (strcmp(*a,*b));
}

void dynstr_append_sorted(DYNAMIC_STRING* ds, DYNAMIC_STRING *ds_input)
{
  unsigned i;
  char *start= ds_input->str;
  DYNAMIC_ARRAY lines;
  DBUG_ENTER("dynstr_append_sorted");

  if (!*start)
    DBUG_VOID_RETURN;  /* No input */

  my_init_dynamic_array(&lines, sizeof(const char*), 32, 32);

  /* First line is result header, skip past it */
  while (*start && *start != '\n')
    start++;
  start++; /* Skip past \n */
  dynstr_append_mem(ds, ds_input->str, start - ds_input->str);

  /* Insert line(s) in array */
  while (*start)
  {
    char* line_end= (char*)start;

    /* Find end of line */
    while (*line_end && *line_end != '\n')
      line_end++;
    *line_end= 0;

    /* Insert pointer to the line in array */
    if (insert_dynamic(&lines, (uchar*) &start))
      die("Out of memory inserting lines to sort");

    start= line_end+1;
  }

  /* Sort array */
  qsort(lines.buffer, lines.elements,
        sizeof(char**), (qsort_cmp)comp_lines);

  /* Create new result */
  for (i= 0; i < lines.elements ; i++)
  {
    const char **line= dynamic_element(&lines, i, const char**);
    dynstr_append(ds, *line);
    dynstr_append(ds, "\n");
  }

  delete_dynamic(&lines);
  DBUG_VOID_RETURN;
}<|MERGE_RESOLUTION|>--- conflicted
+++ resolved
@@ -279,14 +279,9 @@
   Q_REPLACE_REGEX, Q_REMOVE_FILE, Q_FILE_EXIST,
   Q_WRITE_FILE, Q_COPY_FILE, Q_PERL, Q_DIE, Q_EXIT, Q_SKIP,
   Q_CHMOD_FILE, Q_APPEND_FILE, Q_CAT_FILE, Q_DIFF_FILES,
-<<<<<<< HEAD
-  Q_SEND_QUIT, Q_CHANGE_USER, Q_MKDIR, Q_RMDIR,
-  Q_RESULT_FORMAT_VERSION,
-=======
   Q_SEND_QUIT, Q_CHANGE_USER, Q_MKDIR, Q_RMDIR, Q_LIST_FILES,
   Q_LIST_FILES_WRITE_FILE, Q_LIST_FILES_APPEND_FILE,
->>>>>>> 770a4e2b
-
+  Q_RESULT_FORMAT_VERSION,
   Q_UNKNOWN,			       /* Unknown command.   */
   Q_COMMENT,			       /* Comments, ignored. */
   Q_COMMENT_WITH_COMMAND,
@@ -375,14 +370,10 @@
   "change_user",
   "mkdir",
   "rmdir",
-<<<<<<< HEAD
-  "result_format",
-=======
   "list_files",
   "list_files_write_file",
   "list_files_append_file",
->>>>>>> 770a4e2b
-
+  "result_format",
   0
 };
 
@@ -3926,13 +3917,12 @@
 {
   const char *name;
   uint        code;
-  const char *text;
 } st_error;
 
 static st_error global_error_names[] =
 {
 #include <mysqld_ername.h>
-  { 0, 0, 0 }
+  { 0, 0 }
 };
 
 uint get_errcode_from_name(char *error_name, char *error_end)
