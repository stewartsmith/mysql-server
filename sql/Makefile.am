# Copyright (C) 2000-2006 MySQL AB
# 
# This program is free software; you can redistribute it and/or modify
# it under the terms of the GNU General Public License as published by
# the Free Software Foundation; version 2 of the License.
# 
# This program is distributed in the hope that it will be useful,
# but WITHOUT ANY WARRANTY; without even the implied warranty of
# MERCHANTABILITY or FITNESS FOR A PARTICULAR PURPOSE.  See the
# GNU General Public License for more details.
# 
# You should have received a copy of the GNU General Public License
# along with this program; if not, write to the Free Software
# Foundation, Inc., 59 Temple Place, Suite 330, Boston, MA  02111-1307  USA

#called from the top level Makefile

MYSQLDATAdir =		$(localstatedir)
MYSQLSHAREdir =		$(pkgdatadir)
MYSQLBASEdir=		$(prefix)
MYSQLLIBdir=            $(pkglibdir)
pkgplugindir =		$(pkglibdir)/plugin
INCLUDES =		@ZLIB_INCLUDES@ \
			-I$(top_builddir)/include -I$(top_srcdir)/include \
			-I$(top_srcdir)/regex -I$(srcdir) $(openssl_includes) \
			$(libevent_includes)
WRAPLIBS=		@WRAPLIBS@
SUBDIRS =		share backup
libexec_PROGRAMS =	mysqld
EXTRA_PROGRAMS =	gen_lex_hash
bin_PROGRAMS =		mysql_tzinfo_to_sql
DTRACE =                @DTRACE@
DTRACEFLAGS =           @DTRACEFLAGS@
DTRACEFILES =           handler.o \
			filesort.o \
			sql_insert.o \
			sql_delete.o \
			sql_select.o \
			sql_update.o

noinst_LTLIBRARIES=	libndb.la \
			udf_example.la

SUPPORTING_LIBS =	$(top_builddir)/vio/libvio.a \
			$(top_builddir)/mysys/libmysys.a \
			$(top_builddir)/dbug/libdbug.a \
			$(top_builddir)/regex/libregex.a \
			$(top_builddir)/strings/libmystrings.a
mysqld_DEPENDENCIES=	@mysql_plugin_libs@ $(SUPPORTING_LIBS) backup/libbackup.la libndb.la
LDADD = $(SUPPORTING_LIBS) @ZLIB_LIBS@ @NDB_SCI_LIBS@
mysqld_LDADD =		libndb.la \
			@MYSQLD_EXTRA_LDFLAGS@ \
			@pstack_libs@ $(libevent_libs) \
			@mysql_plugin_libs@ \
			$(LDADD)  $(CXXLDFLAGS) $(WRAPLIBS) @LIBDL@ \
			$(yassl_libs) $(openssl_libs) @MYSQLD_EXTRA_LIBS@ \
			backup/libbackup.la

noinst_HEADERS =	item.h item_func.h item_sum.h item_cmpfunc.h \
			item_strfunc.h item_timefunc.h \
			item_xmlfunc.h \
			item_create.h item_subselect.h item_row.h \
			mysql_priv.h item_geofunc.h sql_bitmap.h \
			procedure.h sql_class.h sql_lex.h sql_list.h \
			sql_map.h sql_string.h unireg.h \
			sql_error.h field.h handler.h mysqld_suffix.h \
			sql_profile.h \
			ha_ndbcluster.h ha_ndbcluster_cond.h \
			ha_ndbcluster_binlog.h ha_ndbcluster_tables.h \
			ha_ndbcluster_connection.h ha_ndbcluster_connection.h \
			ha_partition.h rpl_constants.h \
			opt_range.h protocol.h rpl_tblmap.h rpl_utility.h \
			rpl_reporting.h \
			log.h sql_show.h rpl_rli.h rpl_mi.h \
			sql_select.h structs.h table.h sql_udf.h hash_filo.h \
			lex.h lex_symbol.h sql_acl.h sql_crypt.h  \
			sql_repl.h slave.h rpl_filter.h rpl_injector.h \
			log_event.h rpl_record.h \
			log_event_old.h rpl_record_old.h \
			stacktrace.h sql_sort.h sql_cache.h set_var.h \
			spatial.h gstream.h client_settings.h tzfile.h \
			tztime.h my_decimal.h\
			sp_head.h sp_pcontext.h sp_rcontext.h sp.h sp_cache.h \
			parse_file.h sql_view.h	sql_trigger.h \
			sql_array.h sql_cursor.h events.h scheduler.h \
                        event_db_repository.h event_queue.h \
			sql_plugin.h authors.h event_parse_data.h \
			event_data_objects.h event_scheduler.h \
			sql_partition.h partition_info.h partition_element.h \
			probes.h sql_audit.h \
			contributors.h sql_servers.h ddl_blocker.h si_objects.h

mysqld_SOURCES =	sql_lex.cc sql_handler.cc sql_partition.cc \
			item.cc item_sum.cc item_buff.cc item_func.cc \
			item_cmpfunc.cc item_strfunc.cc item_timefunc.cc \
			thr_malloc.cc item_create.cc item_subselect.cc \
			item_row.cc item_geofunc.cc item_xmlfunc.cc \
			field.cc strfunc.cc key.cc sql_class.cc sql_list.cc \
			net_serv.cc protocol.cc sql_state.c \
			lock.cc my_lock.c \
			sql_string.cc sql_manager.cc sql_map.cc \
			mysqld.cc password.c hash_filo.cc hostname.cc \
			sql_connect.cc scheduler.cc sql_parse.cc \
			set_var.cc sql_yacc.yy \
			sql_base.cc table.cc sql_select.cc sql_insert.cc \
			sql_profile.cc \
			sql_prepare.cc sql_error.cc sql_locale.cc \
			sql_update.cc sql_delete.cc uniques.cc sql_do.cc \
			procedure.cc sql_test.cc \
			log.cc init.cc derror.cc sql_acl.cc \
			unireg.cc des_key_file.cc \
			log_event.cc rpl_record.cc \
			log_event_old.cc rpl_record_old.cc \
			discover.cc time.cc opt_range.cc opt_sum.cc \
		   	records.cc filesort.cc handler.cc \
		        ha_partition.cc \
			sql_db.cc sql_table.cc sql_rename.cc sql_crypt.cc \
			sql_load.cc mf_iocache.cc field_conv.cc sql_show.cc \
			sql_udf.cc sql_analyse.cc sql_analyse.h sql_cache.cc \
			slave.cc sql_repl.cc rpl_filter.cc rpl_tblmap.cc \
			rpl_utility.cc rpl_injector.cc rpl_rli.cc rpl_mi.cc \
			rpl_reporting.cc \
                        sql_union.cc sql_derived.cc \
			sql_client.cc \
			stacktrace.c repl_failsafe.h repl_failsafe.cc \
			sql_olap.cc sql_view.cc \
			gstream.cc spatial.cc sql_help.cc sql_cursor.cc \
			tztime.cc my_decimal.cc\
			sp_head.cc sp_pcontext.cc  sp_rcontext.cc sp.cc \
			sp_cache.cc parse_file.cc sql_trigger.cc \
                        event_scheduler.cc event_data_objects.cc \
                        event_queue.cc event_db_repository.cc events.cc \
			sql_plugin.cc sql_binlog.cc \
			sql_builtin.cc sql_tablespace.cc partition_info.cc \
<<<<<<< HEAD
			sql_servers.cc sql_audit.cc sha2.cc \
			ddl_blocker.cc si_objects.cc

if HAVE_DTRACE
  mysqld_SOURCES += probes.d
endif
=======
			sql_servers.cc event_parse_data.cc
>>>>>>> 19a22f87

nodist_mysqld_SOURCES =	mini_client_errors.c pack.c client.c my_time.c my_user.c 

libndb_la_CPPFLAGS=	@ndbcluster_includes@
libndb_la_SOURCES=	ha_ndbcluster.cc \
			ha_ndbcluster_binlog.cc \
			ha_ndbcluster_connection.cc \
			ha_ndbcluster_cond.cc

gen_lex_hash_SOURCES =	gen_lex_hash.cc
gen_lex_hash_LDFLAGS =  @NOINST_LDFLAGS@

mysql_tzinfo_to_sql_SOURCES = tztime.cc
mysql_tzinfo_to_sql_CXXFLAGS= -DTZINFO2SQL

DEFS =			-DMYSQL_SERVER \
			-DDEFAULT_MYSQL_HOME="\"$(MYSQLBASEdir)\"" \
			-DDATADIR="\"$(MYSQLDATAdir)\"" \
			-DSHAREDIR="\"$(MYSQLSHAREdir)\"" \
			-DPLUGINDIR="\"$(pkgplugindir)\"" \
			-DHAVE_EVENT_SCHEDULER \
			@DEFS@

BUILT_MAINT_SRC =	sql_yacc.cc sql_yacc.h
BUILT_SOURCES =		$(BUILT_MAINT_SRC) lex_hash.h link_sources
EXTRA_DIST =		udf_example.c udf_example.def $(BUILT_MAINT_SRC) \
			nt_servc.cc nt_servc.h message.mc CMakeLists.txt \
			probes.d \
			udf_example.c udf_example.def
CLEANFILES =        	lex_hash.h sql_yacc.output link_sources
DISTCLEANFILES =        $(EXTRA_PROGRAMS)
MAINTAINERCLEANFILES =  $(BUILT_MAINT_SRC)
AM_YFLAGS =		-d --verbose

# These are listed in 'nodist_mysqld_SOURCES'
link_sources:
	rm -f mini_client_errors.c
	@LN_CP_F@ $(top_srcdir)/libmysql/errmsg.c mini_client_errors.c
	rm -f pack.c
	@LN_CP_F@ $(top_srcdir)/sql-common/pack.c pack.c
	rm -f client.c
	@LN_CP_F@ $(top_srcdir)/sql-common/client.c client.c
	rm -f my_time.c
	@LN_CP_F@ $(top_srcdir)/sql-common/my_time.c my_time.c
	rm -f my_user.c
	@LN_CP_F@ $(top_srcdir)/sql-common/my_user.c my_user.c
	echo timestamp > link_sources

# This generates lex_hash.h
# NOTE Built sources should depend on their sources not the tool
# this avoid the rebuild of the built files in a source dist
lex_hash.h:	gen_lex_hash.cc lex.h
		$(MAKE) $(AM_MAKEFLAGS) gen_lex_hash$(EXEEXT)
		./gen_lex_hash$(EXEEXT) > $@-t
		$(MV) $@-t $@

# For testing of udf_example.so
udf_example_la_SOURCES= udf_example.c
udf_example_la_LDFLAGS= -module -rpath $(pkglibdir)

probes.h: probes.d
	$(DTRACE) $(DTRACEFLAGS) -h -s probes.d
	mv probes.h probes.h.bak
	sed "s/#include <unistd.h>//g" probes.h.bak > probes.h
	rm probes.h.bak

# We might have some stuff not built in this build, but that we want to install
install-exec-hook:
	$(mkinstalldirs) $(DESTDIR)$(libexecdir) $(DESTDIR)$(pkglibdir)
	test ! -x mysqld-debug$(EXEEXT) || $(INSTALL_PROGRAM) mysqld-debug$(EXEEXT) $(DESTDIR)$(libexecdir)
	test ! -f mysqld-debug.sym.gz   || $(INSTALL_DATA)    mysqld-debug.sym.gz   $(DESTDIR)$(pkglibdir)
	test ! -f mysqld.sym.gz         || $(INSTALL_DATA)    mysqld.sym.gz         $(DESTDIR)$(pkglibdir)

SUFFIXES : .d

.d.o : $(DTRACEFILES)
	$(DTRACE) $(DTRACEFLAGS) -G -s $< $(DTRACEFILES)

# Don't update the files from bitkeeper
%::SCCS/s.%<|MERGE_RESOLUTION|>--- conflicted
+++ resolved
@@ -132,16 +132,12 @@
                         event_queue.cc event_db_repository.cc events.cc \
 			sql_plugin.cc sql_binlog.cc \
 			sql_builtin.cc sql_tablespace.cc partition_info.cc \
-<<<<<<< HEAD
 			sql_servers.cc sql_audit.cc sha2.cc \
-			ddl_blocker.cc si_objects.cc
+			ddl_blocker.cc si_objects.cc event_parse_data.cc
 
 if HAVE_DTRACE
   mysqld_SOURCES += probes.d
 endif
-=======
-			sql_servers.cc event_parse_data.cc
->>>>>>> 19a22f87
 
 nodist_mysqld_SOURCES =	mini_client_errors.c pack.c client.c my_time.c my_user.c 
 
