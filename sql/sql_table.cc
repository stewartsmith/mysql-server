--- conflicted
+++ resolved
@@ -1555,8 +1555,6 @@
   }
 
   mysql_ha_rm_tables(thd, tables);
-<<<<<<< HEAD
-=======
   Ha_global_schema_lock_guard global_schema_lock_guard(thd);
   /*
     Here we have no way of knowing if an ndb table is one of
@@ -1565,7 +1563,6 @@
   */
   if (!drop_temporary)
     global_schema_lock_guard.lock();
->>>>>>> c64c492d
 
   /*
     If we have the table in the definition cache, we don't have to check the
@@ -4333,11 +4330,7 @@
     if (!table->table)
     {
       DBUG_PRINT("admin", ("open table failed"));
-<<<<<<< HEAD
-      if (!thd->warn_list.elements)
-=======
       if (thd->warning_info->is_empty())
->>>>>>> c64c492d
         push_warning(thd, MYSQL_ERROR::WARN_LEVEL_WARN,
                      ER_CHECK_NO_SUCH_TABLE, ER(ER_CHECK_NO_SUCH_TABLE));
       /* if it was a view will check md5 sum */
@@ -4560,13 +4553,8 @@
         we will store the error message in a result set row 
         and then clear.
       */
-<<<<<<< HEAD
-      if (thd->main_da.is_ok())
-        thd->main_da.reset_diagnostics_area();
-=======
       if (thd->stmt_da->is_ok())
         thd->stmt_da->reset_diagnostics_area();
->>>>>>> c64c492d
       trans_commit_stmt(thd);
       close_thread_tables(thd);
       if (!result_code) // recreation went ok
@@ -4883,10 +4871,7 @@
 #ifdef WITH_PARTITION_STORAGE_ENGINE
   char tmp_path[FN_REFLEN];
 #endif
-<<<<<<< HEAD
-=======
   Ha_global_schema_lock_guard global_schema_lock_guard(thd);
->>>>>>> c64c492d
   DBUG_ENTER("mysql_create_like_table");
 
 
@@ -5294,12 +5279,9 @@
     create_info->varchar will be reset in mysql_prepare_create_table.
   */
   bool varchar= create_info->varchar;
-<<<<<<< HEAD
-=======
   uint candidate_key_count= 0;
   bool not_nullable= true;
 
->>>>>>> c64c492d
   /*
     Create a copy of alter_info.
     To compare the new and old table definitions, we need to "prepare"
@@ -5322,15 +5304,6 @@
 
   /* Create the prepared information. */
   if (mysql_prepare_create_table(thd, create_info,
-<<<<<<< HEAD
-                                  &tmp_alter_info,
-                                  (table->s->tmp_table != NO_TMP_TABLE),
-                                  &db_options,
-                                  table->file,
-                                  &ha_alter_info->key_info_buffer,
-                                  &ha_alter_info->key_count,
-                                  /* select_field_count */ 0))
-=======
                                  &tmp_alter_info,
                                  (table->s->tmp_table != NO_TMP_TABLE),
                                  &db_options,
@@ -5338,7 +5311,6 @@
                                  &ha_alter_info->key_info_buffer,
                                  &ha_alter_info->key_count,
                                  /* select_field_count */ 0))
->>>>>>> c64c492d
     DBUG_RETURN(TRUE);
   /* Allocate result buffers. */
   if (! (ha_alter_info->index_drop_buffer=
@@ -5499,24 +5471,14 @@
 
   DBUG_PRINT("info", ("index count old: %d  new: %d",
                       table->s->keys, ha_alter_info->key_count));
-<<<<<<< HEAD
-  /*
-    Step through all keys of the old table and search matching new keys.
-  */
-  ha_alter_info->index_drop_count= 0;
-  ha_alter_info->index_add_count= 0;
-=======
 
   /* Count all candidate keys. */
 
->>>>>>> c64c492d
   for (table_key= table->key_info; table_key < table_key_end; table_key++)
   {
     KEY_PART_INFO *table_part;
     KEY_PART_INFO *table_part_end= table_key->key_part + table_key->key_parts;
 
-<<<<<<< HEAD
-=======
     /*
       Check if key is a candidate key, i.e. a unique index with no index
       fields nullable, then key is either already primary key or could
@@ -5544,7 +5506,6 @@
     KEY_PART_INFO *table_part_end= table_key->key_part + table_key->key_parts;
     KEY_PART_INFO *new_part;
 
->>>>>>> c64c492d
     /* Search a new key with the same name. */
     for (new_key= ha_alter_info->key_info_buffer;
          new_key < new_key_end;
@@ -5562,13 +5523,6 @@
       if (table_key->flags & HA_NOSAME)
       {
         /* Unique key. Check for "PRIMARY". */
-<<<<<<< HEAD
-        if (! my_strcasecmp(system_charset_info,
-                            table_key->name, primary_key_name))
-          *alter_flags|= HA_DROP_PK_INDEX;
-        else
-          *alter_flags|= HA_DROP_UNIQUE_INDEX;
-=======
         if ((uint) (table_key - table->key_info) == table->s->primary_key)
         {
           *alter_flags|= HA_DROP_PK_INDEX;
@@ -5595,7 +5549,6 @@
           if (is_not_null)
             candidate_key_count--;
         }
->>>>>>> c64c492d
       }
       else
         *alter_flags|= HA_DROP_INDEX;
@@ -5612,14 +5565,8 @@
     {
       if (table_key->flags & HA_NOSAME)
       {
-<<<<<<< HEAD
-        // Unique key. Check for "PRIMARY".
-        if (! my_strcasecmp(system_charset_info,
-                            table_key->name, primary_key_name))
-=======
         /* Unique key. Check for "PRIMARY". */
         if ((uint) (table_key - table->key_info) == table->s->primary_key)
->>>>>>> c64c492d
           *alter_flags|= HA_ALTER_PK_INDEX;
         else
           *alter_flags|= HA_ALTER_UNIQUE_INDEX;
@@ -5648,12 +5595,7 @@
         if (table_key->flags & HA_NOSAME)
         {
           /* Unique key. Check for "PRIMARY" */
-<<<<<<< HEAD
-          if (! my_strcasecmp(system_charset_info,
-                              table_key->name, primary_key_name))
-=======
           if ((uint) (table_key - table->key_info) ==  table->s->primary_key)
->>>>>>> c64c492d
             *alter_flags|= HA_ALTER_PK_INDEX;
           else
             *alter_flags|= HA_ALTER_UNIQUE_INDEX;
@@ -5716,14 +5658,6 @@
         /* Mark field to be part of new key */
         if ((field= table->field[key_part->fieldnr]))
           field->flags|= FIELD_IN_ADD_INDEX;
-<<<<<<< HEAD
-      }
-      if (new_key->flags & HA_NOSAME)
-      {
-        /* Unique key. Check for "PRIMARY" */
-        if (! my_strcasecmp(system_charset_info,
-                            new_key->name, primary_key_name))
-=======
         /*
           Check if all fields in key are declared
           NOT NULL
@@ -5759,7 +5693,6 @@
         if ((!my_strcasecmp(system_charset_info,
                             new_key->name, primary_key_name)) ||
             (no_pk && candidate_key_count == 0 && is_not_null))
->>>>>>> c64c492d
           *alter_flags|= HA_ADD_PK_INDEX;
         else
         *alter_flags|= HA_ADD_UNIQUE_INDEX;
@@ -5853,7 +5786,6 @@
       Rename new data file over old data file and new index file over
       old index file.
       Symlinks are not changed.
-<<<<<<< HEAD
 
    If rename:
       Create new data file and index file on the same disk as the
@@ -6037,304 +5969,6 @@
                                         create_info, alter_info,
                                         ha_alter_flags))
       DBUG_RETURN(1);
-  }
-
-  /*
-    Upgrade the shared metadata lock to exclusive and close all
-    instances of the table in the TDC except those used in this thread.
-  */
-  if (wait_while_table_is_used(thd, table, HA_EXTRA_PREPARE_FOR_RENAME))
-    DBUG_RETURN(1);
-
-  alter_table_manage_keys(table, table->file->indexes_are_disabled(),
-                          keys_onoff);
-
-  /* Now close all open instances of the table in this thread */
-  close_all_tables_for_name(thd, table->s, FALSE);
-  table_list->table= 0;                         /* The table was closed */
-
-  /*
-    The final .frm file is already created as a temporary file.
-    Let's rename it to the original table name.
-  */
-  pthread_mutex_lock(&LOCK_open);
-  error= mysql_rename_table(NULL,
-                            altered_table->s->db.str,
-                            altered_table->s->table_name.str,
-                            table_list->db, table_list->table_name,
-                            FN_FROM_IS_TMP);
-  pthread_mutex_unlock(&LOCK_open);
-
-  /*
-    The ALTER TABLE is always in its own transaction.
-    Commit must not be called while LOCK_open is locked. It could call
-    wait_if_global_read_lock(), which could create a deadlock if called
-    with LOCK_open.
-  */
-  error= trans_commit_stmt(thd);
-  if (trans_commit_implicit(thd))
-    error= 1;
-
-  if (error)
-    DBUG_RETURN(2);
-
-  if (is_online_alter)
-  {
-    enum enum_open_table_action ot_action_unused;
-    /*
-      Here we open the destination table, on which we already have
-      an exclusive metadata lock.
-    */
-    if (open_table(thd, table_list, thd->mem_root, &ot_action_unused,
-                   MYSQL_OPEN_REOPEN))
-      DBUG_RETURN(2);
-    table= table_list->table;
-
-    /*
-      Tell the handler that the changed .frm is on disk and the
-      table has been re-opened successfully.
-    */
-    if (table->file->alter_table_phase3(thd, table))
-      error= 2;
-
-    DBUG_ASSERT(thd->open_tables == table);
-    pthread_mutex_lock(&LOCK_open);
-    close_thread_table(thd, &thd->open_tables);
-    pthread_mutex_unlock(&LOCK_open);
-    table_list->table= 0;
-  }
-  DBUG_ASSERT(table_list->table == 0);
-  DBUG_RETURN(error);
-}
-
-
-/**
-  maximum possible length for certain blob types.
-
-  @param[in]      type        Blob type (e.g. MYSQL_TYPE_TINY_BLOB)
-
-  @return
-    length
-*/
-
-static uint
-blob_length_by_type(enum_field_types type)
-{
-  switch (type)
-  {
-  case MYSQL_TYPE_TINY_BLOB:
-    return 255;
-  case MYSQL_TYPE_BLOB:
-    return 65535;
-  case MYSQL_TYPE_MEDIUM_BLOB:
-    return 16777215;
-  case MYSQL_TYPE_LONG_BLOB:
-    return 4294967295U;
-  default:
-    DBUG_ASSERT(0); // we should never go here
-    return 0;
-  }
-}
-
-=======
->>>>>>> c64c492d
-
-   If rename:
-      Create new data file and index file on the same disk as the
-      old data and index files.  Create also symlinks to point at
-      the new tables.
-      Copy data.
-      At end, rename intermediate tables, and symlinks to intermediate
-      table, to final table name.
-      Remove old table and old symlinks
-
-    If rename is made to another database:
-      Create new tables in new database.
-      Copy data.
-      Remove old table and symlinks.
-  */
-  if (db_changed)		// Ignore symlink if db changed
-  {
-    if (create_info->index_file_name)
-    {
-      /* Fix index_file_name to have 'tmp_name' as basename */
-      strmov(index_file, tmp_name);
-      create_info->index_file_name=fn_same(index_file,
-                                           create_info->index_file_name,
-                                           1);
-    }
-    if (create_info->data_file_name)
-    {
-      /* Fix data_file_name to have 'tmp_name' as basename */
-      strmov(data_file, tmp_name);
-      create_info->data_file_name=fn_same(data_file,
-                                          create_info->data_file_name,
-                                          1);
-    }
-  }
-  else
-    create_info->data_file_name=create_info->index_file_name=0;
-
-  if (new_db_type == old_db_type)
-  {
-    /*
-       Table has not changed storage engine.
-       If STORAGE and TABLESPACE have not been changed than copy them
-       from the original table
-    */
-    if (!create_info->tablespace &&
-        table->s->tablespace &&
-        create_info->default_storage_media == HA_SM_DEFAULT)
-      create_info->tablespace= table->s->tablespace;
-    if (create_info->default_storage_media == HA_SM_DEFAULT)
-      create_info->default_storage_media= table->s->default_storage_media;
-   }
-
-  /*
-    Create a table with a temporary name.
-    With create_info->frm_only == 1 this creates a .frm file only.
-    We don't log the statement, it will be logged later.
-  */
-  tmp_disable_binlog(thd);
-  error= mysql_create_table_no_lock(thd, new_db, tmp_name,
-                                    create_info, alter_info, 1, 0);
-  reenable_binlog(thd);
-
-<<<<<<< HEAD
-  @return
-    Fills various create_info members based on information retrieved
-    from the storage engine.
-    Sets create_info->varchar if the table has a VARCHAR column.
-    Prepares alter_info->create_list and alter_info->key_list with
-    columns and keys of the new table.
-
-  @retval TRUE   error, out of memory or a semantical error in ALTER
-                 TABLE instructions
-  @retval FALSE  success
-*/
-=======
-  DBUG_RETURN(error);
-}
->>>>>>> c64c492d
-
-/*
-  Create a temporary table that reflects what an alter table operation
-  will accomplish.
-
-  SYNOPSIS
-    create_altered_table()
-      thd              Thread handle
-      table            The original table
-      create_info      Information from the parsing phase about new
-                       table properties.
-      alter_info       Lists of fields, keys to be changed, added
-                       or dropped.
-      db_change        Specifies if the table is moved to another database
-  RETURN
-    A temporary table with all changes
-    NULL if error
-  NOTES
-    The temporary table is created without storing it in any storage engine
-    and is opened only to get the table struct and frm file reference.
-*/
-TABLE *create_altered_table(THD *thd,
-                            TABLE *table,
-                            char *new_db,
-                            HA_CREATE_INFO *create_info,
-                            Alter_info *alter_info,
-                            bool db_change)
-{
-  int error;
-  HA_CREATE_INFO altered_create_info(*create_info);
-  TABLE *altered_table;
-  char tmp_name[80];
-  char path[FN_REFLEN];
-  DBUG_ENTER("create_altered_table");
-
-  my_snprintf(tmp_name, sizeof(tmp_name), "%s-%lx_%lx",
-              tmp_file_prefix, current_pid, thd->thread_id);
-  /* Safety fix for InnoDB */
-  if (lower_case_table_names)
-    my_casedn_str(files_charset_info, tmp_name);
-  altered_create_info.options&= ~HA_LEX_CREATE_TMP_TABLE;
-  altered_create_info.frm_only= 1;
-  if ((error= create_temporary_table(thd, table, new_db, tmp_name,
-                                     &altered_create_info,
-                                     alter_info, db_change)))
-  {
-    DBUG_PRINT("info", ("Error %u while creating temporary table", error));
-    DBUG_RETURN(NULL);
-  };
-
-  build_table_filename(path, sizeof(path), new_db, tmp_name, "",
-                       FN_IS_TMP);
-  altered_table= open_temporary_table(thd, path, new_db, tmp_name, 1,
-                                      OTM_ALTER);
-  DBUG_RETURN(altered_table);
-
-  DBUG_RETURN(NULL);
-}
-
-
-/*
-  Perform a fast or on-line alter table
-
-  @param  thd            Thread handle
-  @param  table_list     The original table
-  @param  altered_table  A temporary table showing how we will change table
-  @param  create_info    Information from the parsing phase about new
-                         table properties.
-  @param  alter_info     Storage place for data used during different phases
-  @param  ha_alter_flags Bitmask that shows what will be changed
-  @param  keys_onoff     Specifies if keys are to be enabled/disabled
-
-  If mysql_alter_table() does not need to copy the table, it is
-  either a fast alter table, where the storage engine does not
-  need to know about the change, only the frm will change,
-  or the storage engine supports performing the alter table
-  operation directly, on-line, without mysql having to copy
-  the table.
-
-  @retval  0  success
-  @retval  1  error, that happened before we took an
-              exclusive metadata lock
-  @retval  2  error, that happened after we took an
-              exclusive metadata lock
-*/
-
-int
-mysql_fast_or_online_alter_table(THD *thd,
-                                 TABLE_LIST *table_list,
-                                 TABLE *altered_table,
-                                 HA_CREATE_INFO *create_info,
-                                 HA_ALTER_INFO *alter_info,
-                                 HA_ALTER_FLAGS *ha_alter_flags,
-                                 enum enum_enable_or_disable keys_onoff)
-{
-  TABLE *table= table_list->table;
-  bool is_online_alter= table->file->ha_table_flags() & HA_ONLINE_ALTER;
-  int error;
-
-  DBUG_ENTER("mysql_fast_or_online_alter_table");
-
-  if (is_online_alter)
-  {
-    /* Tell the storage engine to prepare for the online ALTER. */
-    if (table->file->alter_table_phase1(thd, altered_table,
-                                        create_info, alter_info,
-                                        ha_alter_flags))
-      DBUG_RETURN(1);
-
-    /*
-      Tell the storage engine to perform the online ALTER.
-      @todo If check_if_supported_alter() returns
-      HA_ALTER_SUPPORTED_WAIT_LOCK we need to wrap the next call
-      with a DDL lock.
-    */
-    if (table->file->alter_table_phase2(thd, altered_table,
-                                        create_info, alter_info,
-                                        ha_alter_flags))
-      DBUG_RETURN(1);
 
     /*
       Make the metadata lock available to open_table() called to
@@ -7029,14 +6663,11 @@
 
     if (wait_if_global_read_lock(thd,0,1))
       DBUG_RETURN(TRUE);
-<<<<<<< HEAD
-=======
 
     Ha_global_schema_lock_guard global_schema_lock_guard(thd);
     if (table_type == DB_TYPE_NDBCLUSTER)
       global_schema_lock_guard.lock();
 
->>>>>>> c64c492d
     if (lock_table_names(thd, table_list))
     {
       error= 1;
@@ -7064,8 +6695,6 @@
     DBUG_RETURN(error);
   }
 
-<<<<<<< HEAD
-=======
   Ha_global_schema_lock_guard global_schema_lock_guard(thd);
   if (table_type == DB_TYPE_NDBCLUSTER ||
       (create_info->db_type && create_info->db_type->db_type == DB_TYPE_NDBCLUSTER))
@@ -7089,7 +6718,6 @@
       global_schema_lock_guard.lock();
     }
   }
->>>>>>> c64c492d
   if (!(table= open_n_lock_single_table(thd, table_list, TL_WRITE_ALLOW_READ,
                                         MYSQL_OPEN_TAKE_UPGRADABLE_MDL)))
     DBUG_RETURN(TRUE);
