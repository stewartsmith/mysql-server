/*****************************************************************************

Copyright (c) 1996, 2013, Oracle and/or its affiliates. All Rights Reserved.

This program is free software; you can redistribute it and/or modify it under
the terms of the GNU General Public License as published by the Free Software
Foundation; version 2 of the License.

This program is distributed in the hope that it will be useful, but WITHOUT
ANY WARRANTY; without even the implied warranty of MERCHANTABILITY or FITNESS
FOR A PARTICULAR PURPOSE. See the GNU General Public License for more details.

You should have received a copy of the GNU General Public License along with
this program; if not, write to the Free Software Foundation, Inc.,
51 Franklin Street, Suite 500, Boston, MA 02110-1335 USA

*****************************************************************************/

/**************************************************//**
@file include/trx0trx.h
The transaction

Created 3/26/1996 Heikki Tuuri
*******************************************************/

#ifndef trx0trx_h
#define trx0trx_h

#include "univ.i"
#include "trx0types.h"
#include "dict0types.h"
#ifndef UNIV_HOTBACKUP
#include "lock0types.h"
#include "log0log.h"
#include "usr0types.h"
#include "que0types.h"
#include "mem0mem.h"
#include "read0types.h"
#include "trx0xa.h"
#include "ut0vec.h"
#include "fts0fts.h"

/** Dummy session used currently in MySQL interface */
extern sess_t*	trx_dummy_sess;

/********************************************************************//**
Releases the search latch if trx has reserved it. */
UNIV_INLINE
void
trx_search_latch_release_if_reserved(
/*=================================*/
	trx_t*		trx); /*!< in: transaction */
/******************************************************************//**
Set detailed error message for the transaction. */
UNIV_INTERN
void
trx_set_detailed_error(
/*===================*/
	trx_t*		trx,	/*!< in: transaction struct */
	const char*	msg);	/*!< in: detailed error message */
/*************************************************************//**
Set detailed error message for the transaction from a file. Note that the
file is rewinded before reading from it. */
UNIV_INTERN
void
trx_set_detailed_error_from_file(
/*=============================*/
	trx_t*	trx,	/*!< in: transaction struct */
	FILE*	file);	/*!< in: file to read message from */
/****************************************************************//**
Retrieves the error_info field from a trx.
@return	the error info */
UNIV_INLINE
const dict_index_t*
trx_get_error_info(
/*===============*/
	const trx_t*	trx);	/*!< in: trx object */
/********************************************************************//**
Creates a transaction object for MySQL.
@return	own: transaction object */
UNIV_INTERN
trx_t*
trx_allocate_for_mysql(void);
/*========================*/
/********************************************************************//**
Creates a transaction object for background operations by the master thread.
@return	own: transaction object */
UNIV_INTERN
trx_t*
trx_allocate_for_background(void);
/*=============================*/
/********************************************************************//**
Frees a transaction object of a background operation of the master thread. */
UNIV_INTERN
void
trx_free_for_background(
/*====================*/
	trx_t*	trx);	/*!< in, own: trx object */
/********************************************************************//**
At shutdown, frees a transaction object that is in the PREPARED state. */
UNIV_INTERN
void
trx_free_prepared(
/*==============*/
	trx_t*	trx)	/*!< in, own: trx object */
	UNIV_COLD __attribute__((nonnull));
/********************************************************************//**
Frees a transaction object for MySQL. */
UNIV_INTERN
void
trx_free_for_mysql(
/*===============*/
	trx_t*	trx);	/*!< in, own: trx object */
/****************************************************************//**
Creates trx objects for transactions and initializes the trx list of
trx_sys at database start. Rollback segment and undo log lists must
already exist when this function is called, because the lists of
transactions to be rolled back or cleaned up are built based on the
undo log lists. */
UNIV_INTERN
void
trx_lists_init_at_db_start(void);
/*============================*/

/*************************************************************//**
Starts the transaction if it is not yet started. */
UNIV_INTERN
void
trx_start_if_not_started_xa_low(
/*============================*/
	trx_t*	trx,		/*!< in/out: transaction */
	bool	read_write);	/*!< in: true if read write transaction */
/*************************************************************//**
Starts the transaction if it is not yet started. */
UNIV_INTERN
void
trx_start_if_not_started_low(
/*=========================*/
	trx_t*	trx,		/*!< in/out: transaction */
	bool	read_write);	/*!< in: true if read write transaction */

/*************************************************************//**
Starts a transaction for internal processing. */
UNIV_INTERN
void
trx_start_internal_low(
/*===================*/
	trx_t*	trx);		/*!< in/out: transaction */

#ifdef UNIV_DEBUG
#define trx_start_if_not_started_xa(t, rw)			\
	do {							\
	(t)->start_line = __LINE__;				\
	(t)->start_file = __FILE__;				\
	trx_start_if_not_started_xa_low((t), rw);		\
	} while (false)

#define trx_start_if_not_started(t, rw)				\
	do {							\
	(t)->start_line = __LINE__;				\
	(t)->start_file = __FILE__;				\
	trx_start_if_not_started_low((t), rw);			\
	} while (false)

#define trx_start_internal(t)					\
	do {							\
	(t)->start_line = __LINE__;				\
	(t)->start_file = __FILE__;				\
	trx_start_internal_low((t));				\
	} while (false)
#else
#define trx_start_if_not_started(t, rw)				\
	trx_start_if_not_started_low((t), rw)

#define trx_start_internal(t)					\
	trx_start_internal_low((t))

#define trx_start_if_not_started_xa(t, rw)			\
	trx_start_if_not_started_xa_low((t), (rw))
#endif /* UNIV_DEBUG */

/*************************************************************//**
Starts the transaction for a DDL operation. */
UNIV_INTERN
void
trx_start_for_ddl_low(
/*==================*/
	trx_t*		trx,	/*!< in/out: transaction */
	trx_dict_op_t	op)	/*!< in: dictionary operation type */
	__attribute__((nonnull));

#ifdef UNIV_DEBUG
#define trx_start_for_ddl(t, o)					\
	do {							\
	ut_ad((t)->start_file == 0);				\
	(t)->start_line = __LINE__;				\
	(t)->start_file = __FILE__;				\
	trx_start_for_ddl_low((t), (o));			\
	} while (0)
#else
#define trx_start_for_ddl(t, o)					\
	trx_start_for_ddl_low((t), (o))
#endif /* UNIV_DEBUG */

/****************************************************************//**
Commits a transaction. */
UNIV_INTERN
void
trx_commit(
/*=======*/
	trx_t*	trx)	/*!< in/out: transaction */
	__attribute__((nonnull));
/****************************************************************//**
Commits a transaction and a mini-transaction. */
UNIV_INTERN
void
trx_commit_low(
/*===========*/
	trx_t*	trx,	/*!< in/out: transaction */
	mtr_t*	mtr)	/*!< in/out: mini-transaction (will be committed),
			or NULL if trx made no modifications */
	__attribute__((nonnull(1)));
/****************************************************************//**
Cleans up a transaction at database startup. The cleanup is needed if
the transaction already got to the middle of a commit when the database
crashed, and we cannot roll it back. */
UNIV_INTERN
void
trx_cleanup_at_db_startup(
/*======================*/
	trx_t*	trx);	/*!< in: transaction */
/**********************************************************************//**
Does the transaction commit for MySQL.
@return	DB_SUCCESS or error number */
UNIV_INTERN
dberr_t
trx_commit_for_mysql(
/*=================*/
	trx_t*	trx);	/*!< in/out: transaction */
/**********************************************************************//**
Does the transaction prepare for MySQL. */
UNIV_INTERN
void
trx_prepare_for_mysql(
/*==================*/
	trx_t*	trx);		/*!< in/out: trx handle */
/**********************************************************************//**
This function is used to find number of prepared transactions and
their transaction objects for a recovery.
@return	number of prepared transactions */
UNIV_INTERN
int
trx_recover_for_mysql(
/*==================*/
	XID*	xid_list,	/*!< in/out: prepared transactions */
	ulint	len);		/*!< in: number of slots in xid_list */
/*******************************************************************//**
This function is used to find one X/Open XA distributed transaction
which is in the prepared state
@return	trx or NULL; on match, the trx->xid will be invalidated;
note that the trx may have been committed, unless the caller is
holding lock_sys->mutex */
UNIV_INTERN
trx_t *
trx_get_trx_by_xid(
/*===============*/
	const XID*	xid);	/*!< in: X/Open XA transaction identifier */
/**********************************************************************//**
If required, flushes the log to disk if we called trx_commit_for_mysql()
with trx->flush_log_later == TRUE. */
UNIV_INTERN
void
trx_commit_complete_for_mysql(
/*==========================*/
	trx_t*	trx)	/*!< in/out: transaction */
	__attribute__((nonnull));
/**********************************************************************//**
Marks the latest SQL statement ended. */
UNIV_INTERN
void
trx_mark_sql_stat_end(
/*==================*/
	trx_t*	trx);	/*!< in: trx handle */
/********************************************************************//**
Assigns a read view for a consistent read query. All the consistent reads
within the same transaction will get the same read view, which is created
when this function is first called for a new started transaction.
@return	consistent read view */
UNIV_INTERN
read_view_t*
trx_assign_read_view(
/*=================*/
	trx_t*	trx);	/*!< in: active transaction */
/****************************************************************//**
Prepares a transaction for commit/rollback. */
UNIV_INTERN
void
trx_commit_or_rollback_prepare(
/*===========================*/
	trx_t*	trx);	/*!< in/out: transaction */
/*********************************************************************//**
Creates a commit command node struct.
@return	own: commit node struct */
UNIV_INTERN
commit_node_t*
trx_commit_node_create(
/*===================*/
	mem_heap_t*	heap);	/*!< in: mem heap where created */
/***********************************************************//**
Performs an execution step for a commit type node in a query graph.
@return	query thread to run next, or NULL */
UNIV_INTERN
que_thr_t*
trx_commit_step(
/*============*/
	que_thr_t*	thr);	/*!< in: query thread */

/**********************************************************************//**
Prints info about a transaction.
Caller must hold trx_sys->mutex. */
UNIV_INTERN
void
trx_print_low(
/*==========*/
	FILE*		f,
			/*!< in: output stream */
	const trx_t*	trx,
			/*!< in: transaction */
	ulint		max_query_len,
			/*!< in: max query length to print,
			or 0 to use the default max length */
	ulint		n_rec_locks,
			/*!< in: lock_number_of_rows_locked(&trx->lock) */
	ulint		n_trx_locks,
			/*!< in: length of trx->lock.trx_locks */
	ulint		heap_size)
			/*!< in: mem_heap_get_size(trx->lock.lock_heap) */
	__attribute__((nonnull));

/**********************************************************************//**
Prints info about a transaction.
The caller must hold lock_sys->mutex and trx_sys->mutex.
When possible, use trx_print() instead. */
UNIV_INTERN
void
trx_print_latched(
/*==============*/
	FILE*		f,		/*!< in: output stream */
	const trx_t*	trx,		/*!< in: transaction */
	ulint		max_query_len)	/*!< in: max query length to print,
					or 0 to use the default max length */
	__attribute__((nonnull));

/**********************************************************************//**
Prints info about a transaction.
Acquires and releases lock_sys->mutex and trx_sys->mutex. */
UNIV_INTERN
void
trx_print(
/*======*/
	FILE*		f,		/*!< in: output stream */
	const trx_t*	trx,		/*!< in: transaction */
	ulint		max_query_len)	/*!< in: max query length to print,
					or 0 to use the default max length */
	__attribute__((nonnull));

/**********************************************************************//**
Determine if a transaction is a dictionary operation.
@return	dictionary operation mode */
UNIV_INLINE
enum trx_dict_op_t
trx_get_dict_operation(
/*===================*/
	const trx_t*	trx)	/*!< in: transaction */
	__attribute__((pure));
/**********************************************************************//**
Flag a transaction a dictionary operation. */
UNIV_INLINE
void
trx_set_dict_operation(
/*===================*/
	trx_t*			trx,	/*!< in/out: transaction */
	enum trx_dict_op_t	op);	/*!< in: operation, not
					TRX_DICT_OP_NONE */

#ifndef UNIV_HOTBACKUP
/**********************************************************************//**
Determines if a transaction is in the given state.
The caller must hold trx_sys->mutex, or it must be the thread
that is serving a running transaction.
A running transaction must be in trx_sys->ro_trx_list or trx_sys->rw_trx_list
unless it is a non-locking autocommit read only transaction, which is only
in trx_sys->mysql_trx_list.
@return	TRUE if trx->state == state */
UNIV_INLINE
ibool
trx_state_eq(
/*=========*/
	const trx_t*	trx,	/*!< in: transaction */
	trx_state_t	state)	/*!< in: state;
				if state != TRX_STATE_NOT_STARTED
				asserts that
				trx->state != TRX_STATE_NOT_STARTED */
	__attribute__((nonnull, warn_unused_result));
# ifdef UNIV_DEBUG
/**********************************************************************//**
Asserts that a transaction has been started.
The caller must hold trx_sys->mutex.
@return TRUE if started */
UNIV_INTERN
ibool
trx_assert_started(
/*===============*/
	const trx_t*	trx)	/*!< in: transaction */
	__attribute__((nonnull, warn_unused_result));
# endif /* UNIV_DEBUG */

/**********************************************************************//**
Determines if the currently running transaction has been interrupted.
@return	TRUE if interrupted */
UNIV_INTERN
ibool
trx_is_interrupted(
/*===============*/
	const trx_t*	trx);	/*!< in: transaction */
/**********************************************************************//**
Determines if the currently running transaction is in strict mode.
@return	TRUE if strict */
UNIV_INTERN
ibool
trx_is_strict(
/*==========*/
	trx_t*	trx);	/*!< in: transaction */
#else /* !UNIV_HOTBACKUP */
#define trx_is_interrupted(trx) FALSE
#endif /* !UNIV_HOTBACKUP */

/*******************************************************************//**
Calculates the "weight" of a transaction. The weight of one transaction
is estimated as the number of altered rows + the number of locked rows.
@param t	transaction
@return		transaction weight */
#define TRX_WEIGHT(t)	((t)->undo_no + UT_LIST_GET_LEN((t)->lock.trx_locks))

/*******************************************************************//**
Compares the "weight" (or size) of two transactions. Transactions that
have edited non-transactional tables are considered heavier than ones
that have not.
@return	TRUE if weight(a) >= weight(b) */
UNIV_INTERN
ibool
trx_weight_ge(
/*==========*/
	const trx_t*	a,	/*!< in: the first transaction to be compared */
	const trx_t*	b);	/*!< in: the second transaction to be compared */

/* Maximum length of a string that can be returned by
trx_get_que_state_str(). */
#define TRX_QUE_STATE_STR_MAX_LEN	12 /* "ROLLING BACK" */

/*******************************************************************//**
Retrieves transaction's que state in a human readable string. The string
should not be free()'d or modified.
@return	string in the data segment */
UNIV_INLINE
const char*
trx_get_que_state_str(
/*==================*/
	const trx_t*	trx);	/*!< in: transaction */

/****************************************************************//**
Assign a read-only transaction a rollback-segment, if it is attempting
to write to a TEMPORARY table. */
UNIV_INTERN
void
trx_assign_rseg(
/*============*/
	trx_t*		trx);		/*!< A read-only transaction that
					needs to be assigned a RBS. */

/** Create the trx_t pool */
UNIV_INTERN
void
trx_pool_init();

/** Destroy the trx_t pool */
UNIV_INTERN
void
trx_pool_close();

/*************************************************************//**
Set the transaction as a read-write transaction if it is not already
tagged as such. */
UNIV_INTERN
void
trx_set_rw_mode(
/*============*/
	trx_t*		trx);		/*!< in/out: transaction that is RW */

/**
Increase the reference count. If the transaction is in state
TRX_STATE_COMMITTED_IN_MEMORY then the transaction is considered
committed and the reference count is not incremented.
@param trx		Transaction that is being referenced
@param do_ref_count	Increment the reference iff this is true
@return transaction instance if it is not committed */
UNIV_INLINE
trx_t*
trx_reference(
	trx_t*		trx,
	bool		do_ref_count);

/**
Release the transaction. Decrease the reference count.
@param trx	Transaction that is being released */
UNIV_INLINE
void
trx_release_reference(
	trx_t*		trx);

/**
Check if the transaction is being referenced. */
#define trx_is_referenced(t)	((t)->n_ref > 0)

/*******************************************************************//**
Transactions that aren't started by the MySQL server don't set
the trx_t::mysql_thd field. For such transactions we set the lock
wait timeout to 0 instead of the user configured value that comes
from innodb_lock_wait_timeout via trx_t::mysql_thd.
@param trx	transaction
@return		lock wait timeout in seconds */
#define trx_lock_wait_timeout_get(t)					\
	((t)->mysql_thd != NULL						\
	 ? thd_lock_wait_timeout((t)->mysql_thd)			\
	 : 0)

/*******************************************************************//**
Determine if the transaction is a non-locking autocommit select
(implied read-only).
@param t	transaction
@return true	if non-locking autocommit select transaction. */
#define trx_is_autocommit_non_locking(t)				\
((t)->auto_commit && (t)->will_lock == 0)

/*******************************************************************//**
Determine if the transaction is a non-locking autocommit select
with an explicit check for the read-only status.
@param t	transaction
@return true	if non-locking autocommit read-only transaction. */
#define trx_is_ac_nl_ro(t)						\
((t)->read_only && trx_is_autocommit_non_locking((t)))

/*******************************************************************//**
Assert that the transaction is in the trx_sys_t::rw_trx_list */
#define assert_trx_in_rw_list(t) do {					\
	ut_ad(!(t)->read_only);						\
	assert_trx_in_list(t);						\
} while (0)

/*******************************************************************//**
Assert that the transaction is either in trx_sys->ro_trx_list or
trx_sys->rw_trx_list but not both and it cannot be an autocommit
non-locking select */
#define assert_trx_in_list(t) do {					\
	ut_ad((t)->in_ro_trx_list == ((t)->read_only || !(t)->rseg));	\
	ut_ad((t)->in_rw_trx_list == !((t)->read_only || !(t)->rseg));	\
	ut_ad(!trx_is_autocommit_non_locking((t)));			\
	switch ((t)->state) {						\
	case TRX_STATE_PREPARED:					\
		/* fall through */					\
	case TRX_STATE_ACTIVE:						\
	case TRX_STATE_COMMITTED_IN_MEMORY:				\
		continue;						\
	case TRX_STATE_NOT_STARTED:					\
		break;							\
	}								\
	ut_error;							\
} while (0)

#ifdef UNIV_DEBUG
/*******************************************************************//**
Assert that an autocommit non-locking select cannot be in the
ro_trx_list nor the rw_trx_list and that it is a read-only transaction.
The tranasction must be in the mysql_trx_list. */
# define assert_trx_nonlocking_or_in_list(t)				\
	do {								\
		if (trx_is_autocommit_non_locking(t)) {			\
			trx_state_t	t_state = (t)->state;		\
			ut_ad((t)->read_only);				\
			ut_ad(!(t)->is_recovered);			\
			ut_ad(!(t)->in_ro_trx_list);			\
			ut_ad(!(t)->in_rw_trx_list);			\
			ut_ad((t)->in_mysql_trx_list);			\
			ut_ad(t_state == TRX_STATE_NOT_STARTED		\
			      || t_state == TRX_STATE_ACTIVE);		\
		} else {						\
			assert_trx_in_list(t);				\
		}							\
	} while (0)
#else /* UNIV_DEBUG */
/*******************************************************************//**
Assert that an autocommit non-locking slect cannot be in the
ro_trx_list nor the rw_trx_list and that it is a read-only transaction.
The tranasction must be in the mysql_trx_list. */
# define assert_trx_nonlocking_or_in_list(trx) ((void)0)
#endif /* UNIV_DEBUG */

/*******************************************************************//**
Latching protocol for trx_lock_t::que_state.  trx_lock_t::que_state
captures the state of the query thread during the execution of a query.
This is different from a transaction state. The query state of a transaction
can be updated asynchronously by other threads.  The other threads can be
system threads, like the timeout monitor thread or user threads executing
other queries. Another thing to be mindful of is that there is a delay between
when a query thread is put into LOCK_WAIT state and before it actually starts
waiting.  Between these two events it is possible that the query thread is
granted the lock it was waiting for, which implies that the state can be changed
asynchronously.

All these operations take place within the context of locking. Therefore state
changes within the locking code must acquire both the lock mutex and the
trx->mutex when changing trx->lock.que_state to TRX_QUE_LOCK_WAIT or
trx->lock.wait_lock to non-NULL but when the lock wait ends it is sufficient
to only acquire the trx->mutex.
To query the state either of the mutexes is sufficient within the locking
code and no mutex is required when the query thread is no longer waiting. */

/** The locks and state of an active transaction. Protected by
lock_sys->mutex, trx->mutex or both. */
struct trx_lock_t {
	ulint		n_active_thrs;	/*!< number of active query threads */

	trx_que_t	que_state;	/*!< valid when trx->state
					== TRX_STATE_ACTIVE: TRX_QUE_RUNNING,
					TRX_QUE_LOCK_WAIT, ... */

	lock_t*		wait_lock;	/*!< if trx execution state is
					TRX_QUE_LOCK_WAIT, this points to
					the lock request, otherwise this is
					NULL; set to non-NULL when holding
					both trx->mutex and lock_sys->mutex;
					set to NULL when holding
					lock_sys->mutex; readers should
					hold lock_sys->mutex, except when
					they are holding trx->mutex and
					wait_lock==NULL */
	ib_uint64_t	deadlock_mark;	/*!< A mark field that is initialized
					to and checked against lock_mark_counter
					by lock_deadlock_recursive(). */
	bool		was_chosen_as_deadlock_victim;
					/*!< when the transaction decides to
					wait for a lock, it sets this to false;
					if another transaction chooses this
					transaction as a victim in deadlock
					resolution, it sets this to true.
					Protected by trx->mutex. */
	time_t		wait_started;	/*!< lock wait started at this time,
					protected only by lock_sys->mutex */

	que_thr_t*	wait_thr;	/*!< query thread belonging to this
					trx that is in QUE_THR_LOCK_WAIT
					state. For threads suspended in a
					lock wait, this is protected by
					lock_sys->mutex. Otherwise, this may
					only be modified by the thread that is
					serving the running transaction. */

	mem_heap_t*	lock_heap;	/*!< memory heap for trx_locks;
					protected by lock_sys->mutex */

	trx_lock_list_t trx_locks;	/*!< locks requested by the transaction;
					insertions are protected by trx->mutex
					and lock_sys->mutex; removals are
					protected by lock_sys->mutex */

	ib_vector_t*	table_locks;	/*!< All table locks requested by this
					transaction, including AUTOINC locks */

	bool		cancel;		/*!< true if the transaction is being
					rolled back either via deadlock
					detection or due to lock timeout. The
					caller has to acquire the trx_t::mutex
					in order to cancel the locks. In
					lock_trx_table_locks_remove() we
					check for this cancel of a transaction's
					locks and avoid reacquiring the trx
					mutex to prevent recursive deadlocks.
					Protected by both the lock sys mutex
					and the trx_t::mutex. */
};

#define TRX_MAGIC_N	91118598

/** The transaction handle

Normally, there is a 1:1 relationship between a transaction handle
(trx) and a session (client connection). One session is associated
with exactly one user transaction. There are some exceptions to this:

* For DDL operations, a subtransaction is allocated that modifies the
data dictionary tables. Lock waits and deadlocks are prevented by
acquiring the dict_operation_lock before starting the subtransaction
and releasing it after committing the subtransaction.

* The purge system uses a special transaction that is not associated
with any session.

* If the system crashed or it was quickly shut down while there were
transactions in the ACTIVE or PREPARED state, these transactions would
no longer be associated with a session when the server is restarted.

A session may be served by at most one thread at a time. The serving
thread of a session might change in some MySQL implementations.
Therefore we do not have os_thread_get_curr_id() assertions in the code.

Normally, only the thread that is currently associated with a running
transaction may access (read and modify) the trx object, and it may do
so without holding any mutex. The following are exceptions to this:

* trx_rollback_resurrected() may access resurrected (connectionless)
transactions while the system is already processing new user
transactions. The trx_sys->mutex prevents a race condition between it
and lock_trx_release_locks() [invoked by trx_commit()].

* trx_print_low() may access transactions not associated with the current
thread. The caller must be holding trx_sys->mutex and lock_sys->mutex.

* When a transaction handle is in the trx_sys->mysql_trx_list or
trx_sys->trx_list, some of its fields must not be modified without
holding trx_sys->mutex exclusively.

* The locking code (in particular, lock_deadlock_recursive() and
lock_rec_convert_impl_to_expl()) will access transactions associated
to other connections. The locks of transactions are protected by
lock_sys->mutex and sometimes by trx->mutex. */

struct trx_t{
	UT_LIST_NODE_T(trx_t)
			trx_list;	/*!< list of transactions;
					protected by trx_sys->mutex.
					The same node is used for both
					trx_sys_t::ro_trx_list and
					trx_sys_t::rw_trx_list */

	trx_id_t	id;		/*!< transaction id */

	trx_id_t	no;		/*!< transaction serialization number:
					max trx id shortly before the
					transaction is moved to
					COMMITTED_IN_MEMORY state.
					Protected by trx_sys_t::mutex
					when trx->in_rw_trx_list. Initially
					set to TRX_ID_MAX. */

	/** State of the trx from the point of view of concurrency control
	and the valid state transitions.

	Possible states:

	TRX_STATE_NOT_STARTED
	TRX_STATE_ACTIVE
	TRX_STATE_PREPARED
	TRX_STATE_COMMITTED_IN_MEMORY (alias below COMMITTED)

	Valid state transitions are:

	Regular transactions:
	* NOT_STARTED -> ACTIVE -> COMMITTED -> NOT_STARTED

	Auto-commit non-locking read-only:
	* NOT_STARTED -> ACTIVE -> NOT_STARTED

	XA (2PC):
	* NOT_STARTED -> ACTIVE -> PREPARED -> COMMITTED -> NOT_STARTED

	Recovered XA:
	* NOT_STARTED -> PREPARED -> COMMITTED -> (freed)

	XA (2PC) (shutdown before ROLLBACK or COMMIT):
	* NOT_STARTED -> PREPARED -> (freed)

	Latching and various transaction lists membership rules:

	XA (2PC) transactions are always treated as non-autocommit.

	Transitions to ACTIVE or NOT_STARTED occur when
	!in_rw_trx_list and !in_ro_trx_list (no trx_sys->mutex needed).

	Autocommit non-locking read-only transactions move between states
	without holding any mutex. They are !in_rw_trx_list, !in_ro_trx_list.

	All transactions, unless they are determined to be ac-nl-ro,
	explicitly tagged as read-only or read-write, will first be put
	on the read-only transaction list. Only when a !read-only transaction
	in the read-only list tries to acquire an X or IX lock on a table
	do we remove it from the read-only list and put it on the read-write
	list. During this switch we assign it a rollback segment.

	When a transaction is NOT_STARTED, it can be in_mysql_trx_list if
	it is a user transaction. It cannot be in ro_trx_list or rw_trx_list.

	ACTIVE->PREPARED->COMMITTED is only possible when trx->in_rw_trx_list.
	The transition ACTIVE->PREPARED is protected by trx_sys->mutex.

	ACTIVE->COMMITTED is possible when the transaction is in
	ro_trx_list or rw_trx_list.

	Transitions to COMMITTED are protected by both lock_sys->mutex
	and trx->mutex.

	NOTE: Some of these state change constraints are an overkill,
	currently only required for a consistent view for printing stats.
	This unnecessarily adds a huge cost for the general case.

	NOTE: In the future we should add read only transactions to the
	ro_trx_list the first time they try to acquire a lock ie. by default
	we treat all read-only transactions as non-locking.  */

	trx_state_t	state;

	ib_mutex_t	mutex;		/*!< Mutex protecting the fields
					state and lock
					(except some fields of lock, which
					are protected by lock_sys->mutex) */

	trx_lock_t	lock;		/*!< Information about the transaction
					locks and state. Protected by
					trx->mutex or lock_sys->mutex
					or both */
	bool		is_recovered;	/*!< 0=normal transaction,
					1=recovered, must be rolled back,
					protected by trx_sys->mutex when
					trx->in_rw_trx_list holds */

	/* These fields are not protected by any mutex. */
	const char*	op_info;	/*!< English text describing the
					current operation, or an empty
					string */
	ulint		isolation_level;/*!< TRX_ISO_REPEATABLE_READ, ... */
	bool		check_foreigns;	/*!< normally TRUE, but if the user
					wants to suppress foreign key checks,
					(in table imports, for example) we
					set this FALSE */
	/*------------------------------*/
	/* MySQL has a transaction coordinator to coordinate two phase
	commit between multiple storage engines and the binary log. When
	an engine participates in a transaction, it's responsible for
	registering itself using the trans_register_ha() API. */
	bool		is_registered;	/* This flag is set to true after the
					transaction has been registered with
					the coordinator using the XA API, and
					is set to false  after commit or
					rollback. */
	/*------------------------------*/
	bool		check_unique_secondary;
					/*!< normally TRUE, but if the user
					wants to speed up inserts by
					suppressing unique key checks
					for secondary indexes when we decide
					if we can use the insert buffer for
					them, we set this FALSE */
	bool		support_xa;	/*!< normally we do the XA two-phase
					commit steps, but by setting this to
					FALSE, one can save CPU time and about
					150 bytes in the undo log size as then
					we skip XA steps */
	bool		flush_log_later;/* In 2PC, we hold the
					prepare_commit mutex across
					both phases. In that case, we
					defer flush of the logs to disk
					until after we release the
					mutex. */
	bool		must_flush_log_later;/*!< this flag is set to TRUE in
					trx_commit() if flush_log_later was
					TRUE, and there were modifications by
					the transaction; in that case we must
					flush the log in
					trx_commit_complete_for_mysql() */
	ulint		duplicates;	/*!< TRX_DUP_IGNORE | TRX_DUP_REPLACE */
	bool		has_search_latch;
					/*!< TRUE if this trx has latched the
					search system latch in S-mode */
	ulint		search_latch_timeout;
					/*!< If we notice that someone is
					waiting for our S-lock on the search
					latch to be released, we wait in
					row0sel.cc for BTR_SEA_TIMEOUT new
					searches until we try to keep
					the search latch again over
					calls from MySQL; this is intended
					to reduce contention on the search
					latch */
	trx_dict_op_t	dict_operation;	/**< @see enum trx_dict_op_t */

	/* Fields protected by the srv_conc_mutex. */
	bool		declared_to_be_inside_innodb;
					/*!< this is TRUE if we have declared
					this transaction in
					srv_conc_enter_innodb to be inside the
					InnoDB engine */
	ib_uint32_t	n_tickets_to_enter_innodb;
					/*!< this can be > 0 only when
					declared_to_... is TRUE; when we come
					to srv_conc_innodb_enter, if the value
					here is > 0, we decrement this by 1 */
	ib_uint32_t	dict_operation_lock_mode;
					/*!< 0, RW_S_LATCH, or RW_X_LATCH:
					the latch mode trx currently holds
					on dict_operation_lock. Protected
					by dict_operation_lock. */

	time_t		start_time;	/*!< time the trx object was created
					or the state last time became
					TRX_STATE_ACTIVE */
	lsn_t		commit_lsn;	/*!< lsn at the time of the commit */
	table_id_t	table_id;	/*!< Table to drop iff dict_operation
					== TRX_DICT_OP_TABLE, or 0. */
	/*------------------------------*/
	THD*		mysql_thd;	/*!< MySQL thread handle corresponding
					to this trx, or NULL */
	const char*	mysql_log_file_name;
					/*!< if MySQL binlog is used, this field
					contains a pointer to the latest file
					name; this is NULL if binlog is not
					used */
	ib_int64_t	mysql_log_offset;
					/*!< if MySQL binlog is used, this
					field contains the end offset of the
					binlog entry */
	/*------------------------------*/
	ib_uint32_t	n_mysql_tables_in_use; /*!< number of Innobase tables
					used in the processing of the current
					SQL statement in MySQL */
	ib_uint32_t	mysql_n_tables_locked;
					/*!< how many tables the current SQL
					statement uses, except those
					in consistent read */
	/*------------------------------*/
#ifdef UNIV_DEBUG
	/** The following two fields are mutually exclusive. */
	/* @{ */

	bool		in_ro_trx_list;	/*!< true if in trx_sys->ro_trx_list */
	bool		in_rw_trx_list;	/*!< true if in trx_sys->rw_trx_list */
	/* @} */
#endif /* UNIV_DEBUG */
	UT_LIST_NODE_T(trx_t)
			mysql_trx_list;	/*!< list of transactions created for
					MySQL; protected by trx_sys->mutex */
#ifdef UNIV_DEBUG
	bool		in_mysql_trx_list;
					/*!< true if in
					trx_sys->mysql_trx_list */
#endif /* UNIV_DEBUG */
	/*------------------------------*/
	dberr_t		error_state;	/*!< 0 if no error, otherwise error
					number; NOTE That ONLY the thread
					doing the transaction is allowed to
					set this field: this is NOT protected
					by any mutex */
	const dict_index_t*error_info;	/*!< if the error number indicates a
					duplicate key error, a pointer to
					the problematic index is stored here */
	ulint		error_key_num;	/*!< if the index creation fails to a
					duplicate key error, a mysql key
					number of that index is stored here */
	sess_t*		sess;		/*!< session of the trx, NULL if none */
	que_t*		graph;		/*!< query currently run in the session,
					or NULL if none; NOTE that the query
					belongs to the session, and it can
					survive over a transaction commit, if
					it is a stored procedure with a COMMIT
					WORK statement, for instance */
	mem_heap_t*	read_view_heap;	/*!< memory heap for the read view */
	read_view_t*	read_view;	/*!< consistent read view used in the
					transaction, or NULL if not yet set */
	/*------------------------------*/
	UT_LIST_BASE_NODE_T(trx_named_savept_t)
			trx_savepoints;	/*!< savepoints set with SAVEPOINT ...,
					oldest first */
	/*------------------------------*/
	ib_mutex_t	undo_mutex;	/*!< mutex protecting the fields in this
					section (down to undo_no_arr), EXCEPT
					last_sql_stat_start, which can be
					accessed only when we know that there
					cannot be any activity in the undo
					logs! */
	undo_no_t	undo_no;	/*!< next undo log record number to
					assign; since the undo log is
					private for a transaction, this
					is a simple ascending sequence
					with no gaps; thus it represents
					the number of modified/inserted
					rows in a transaction */
	trx_savept_t	last_sql_stat_start;
					/*!< undo_no when the last sql statement
					was started: in case of an error, trx
					is rolled back down to this undo
					number; see note at undo_mutex! */
	trx_rseg_t*	rseg;		/*!< rollback segment assigned to the
					transaction, or NULL if not assigned
					yet */
	trx_undo_t*	insert_undo;	/*!< pointer to the insert undo log, or
					NULL if no inserts performed yet */
	trx_undo_t*	update_undo;	/*!< pointer to the update undo log, or
					NULL if no update performed yet */
	undo_no_t	roll_limit;	/*!< least undo number to undo during
					a partial rollback; 0 otherwise */
#ifdef UNIV_DEBUG
	bool		in_rollback;	/*!< true when the transaction is
					executing a partial or full rollback */
#endif /* UNIV_DEBUG */
	ulint		pages_undone;	/*!< number of undo log pages undone
					since the last undo log truncation */
	/*------------------------------*/
	ulint		n_autoinc_rows;	/*!< no. of AUTO-INC rows required for
					an SQL statement. This is useful for
					multi-row INSERTs */
	ib_vector_t*    autoinc_locks;  /* AUTOINC locks held by this
					transaction. Note that these are
					also in the lock list trx_locks. This
					vector needs to be freed explicitly
					when the trx instance is destroyed.
					Protected by lock_sys->mutex. */
	/*------------------------------*/
	bool		read_only;	/*!< true if transaction is flagged
					as a READ-ONLY transaction.
					if !auto_commit || will_lock > 0
					then it will added to the list
					trx_sys_t::ro_trx_list. A read only
					transaction will not be assigned an
					UNDO log. Non-locking auto-commit
					read-only transaction will not be on
					either list. */
	bool		auto_commit;	/*!< true if it is an autocommit */
	ib_uint32_t	will_lock;	/*!< Will acquire some locks. Increment
					each time we determine that a lock will
					be acquired by the MySQL layer. */
	/*------------------------------*/
	fts_trx_t*	fts_trx;	/*!< FTS information, or NULL if
					transaction hasn't modified tables
					with FTS indexes (yet). */
	doc_id_t	fts_next_doc_id;/* The document id used for updates */
	/*------------------------------*/
	ib_uint32_t	flush_tables;	/*!< if "covering" the FLUSH TABLES",
					count of tables being flushed. */

	/*------------------------------*/
	bool		ddl;		/*!< true if it is an internal
					transaction for DDL */
	bool		internal;	/*!< true if it is a system/internal
					transaction background task. This
					includes DDL transactions too.  Such
					transactions are always treated as
					read-write. */
	/*------------------------------*/
#ifdef UNIV_DEBUG
	ulint		start_line;	/*!< Track where it was started from */
	const char*	start_file;	/*!< Filename where it was started */
#endif /* UNIV_DEBUG */

<<<<<<< HEAD
	lint		n_ref;		/*!< Count of references, protected
					by trx_t::mutex. We can't release the
					locks nor commit the transaction until
					this reference is 0.  We can change
					the state to COMMITTED_IN_MEMORY to
					signify that it is no longer
					"active". */

=======
	XID*		xid;		/*!< X/Open XA transaction
					identification to identify a
					transaction branch */
>>>>>>> 87b096c2
	/*------------------------------*/
	char*		detailed_error;	/*!< detailed error message for last
					error, or empty. */

	ulint		magic_n;
};

/* Transaction isolation levels (trx->isolation_level) */
#define TRX_ISO_READ_UNCOMMITTED	0	/* dirty read: non-locking
						SELECTs are performed so that
						we do not look at a possible
						earlier version of a record;
						thus they are not 'consistent'
						reads under this isolation
						level; otherwise like level
						2 */

#define TRX_ISO_READ_COMMITTED		1	/* somewhat Oracle-like
						isolation, except that in
						range UPDATE and DELETE we
						must block phantom rows
						with next-key locks;
						SELECT ... FOR UPDATE and ...
						LOCK IN SHARE MODE only lock
						the index records, NOT the
						gaps before them, and thus
						allow free inserting;
						each consistent read reads its
						own snapshot */

#define TRX_ISO_REPEATABLE_READ		2	/* this is the default;
						all consistent reads in the
						same trx read the same
						snapshot;
						full next-key locking used
						in locking reads to block
						insertions into gaps */

#define TRX_ISO_SERIALIZABLE		3	/* all plain SELECTs are
						converted to LOCK IN SHARE
						MODE reads */

/* Treatment of duplicate values (trx->duplicates; for example, in inserts).
Multiple flags can be combined with bitwise OR. */
#define TRX_DUP_IGNORE	1	/* duplicate rows are to be updated */
#define TRX_DUP_REPLACE	2	/* duplicate rows are to be replaced */


/** Commit node states */
enum commit_node_state {
	COMMIT_NODE_SEND = 1,	/*!< about to send a commit signal to
				the transaction */
	COMMIT_NODE_WAIT	/*!< commit signal sent to the transaction,
				waiting for completion */
};

/** Commit command node in a query graph */
struct commit_node_t{
	que_common_t	common;	/*!< node type: QUE_NODE_COMMIT */
	enum commit_node_state
			state;	/*!< node execution state */
};


/** Test if trx->mutex is owned. */
#define trx_mutex_own(t) mutex_own(&t->mutex)

/** Acquire the trx->mutex. */
#define trx_mutex_enter(t) do {			\
	mutex_enter(&t->mutex);			\
} while (0)

/** Release the trx->mutex. */
#define trx_mutex_exit(t) do {			\
	mutex_exit(&t->mutex);			\
} while (0)

/** @brief The latch protecting the adaptive search system

This latch protects the
(1) hash index;
(2) columns of a record to which we have a pointer in the hash index;

but does NOT protect:

(3) next record offset field in a record;
(4) next or previous records on the same page.

Bear in mind (3) and (4) when using the hash index.
*/
extern rw_lock_t*	btr_search_latch_temp;

/** The latch protecting the adaptive search system */
#define btr_search_latch	(*btr_search_latch_temp)

#ifndef UNIV_NONINL
#include "trx0trx.ic"
#endif
#endif /* !UNIV_HOTBACKUP */

#endif<|MERGE_RESOLUTION|>--- conflicted
+++ resolved
@@ -1059,7 +1059,6 @@
 	const char*	start_file;	/*!< Filename where it was started */
 #endif /* UNIV_DEBUG */
 
-<<<<<<< HEAD
 	lint		n_ref;		/*!< Count of references, protected
 					by trx_t::mutex. We can't release the
 					locks nor commit the transaction until
@@ -1068,11 +1067,9 @@
 					signify that it is no longer
 					"active". */
 
-=======
 	XID*		xid;		/*!< X/Open XA transaction
 					identification to identify a
 					transaction branch */
->>>>>>> 87b096c2
 	/*------------------------------*/
 	char*		detailed_error;	/*!< detailed error message for last
 					error, or empty. */
