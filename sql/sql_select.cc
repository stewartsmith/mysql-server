/* Copyright (C) 2000-2003 MySQL AB & MySQL Finland AB & TCX DataKonsult AB

   This program is free software; you can redistribute it and/or modify
   it under the terms of the GNU General Public License as published by
   the Free Software Foundation; either version 2 of the License, or
   (at your option) any later version.

   This program is distributed in the hope that it will be useful,
   but WITHOUT ANY WARRANTY; without even the implied warranty of
   MERCHANTABILITY or FITNESS FOR A PARTICULAR PURPOSE.  See the
   GNU General Public License for more details.

   You should have received a copy of the GNU General Public License
   along with this program; if not, write to the Free Software
   Foundation, Inc., 59 Temple Place, Suite 330, Boston, MA  02111-1307  USA */


/* mysql_select and join optimization */

#ifdef __GNUC__
#pragma implementation				// gcc: Class implementation
#endif

#include "mysql_priv.h"
#include "sql_select.h"

#include "opt_ft.h"

#include <m_ctype.h>
#include <hash.h>
#include <ft_global.h>
#include <assert.h>

const char *join_type_str[]={ "UNKNOWN","system","const","eq_ref","ref",
			      "MAYBE_REF","ALL","range","index","fulltext" };

static bool make_join_statistics(JOIN *join,TABLE_LIST *tables,COND *conds,
				 DYNAMIC_ARRAY *keyuse);
static bool update_ref_and_keys(THD *thd, DYNAMIC_ARRAY *keyuse,
				JOIN_TAB *join_tab,
                                uint tables,COND *conds,table_map table_map);
static int sort_keyuse(KEYUSE *a,KEYUSE *b);
static void set_position(JOIN *join,uint index,JOIN_TAB *table,KEYUSE *key);
static bool create_ref_for_key(JOIN *join, JOIN_TAB *j, KEYUSE *org_keyuse,
			       table_map used_tables);
static void find_best_combination(JOIN *join,table_map rest_tables);
static void find_best(JOIN *join,table_map rest_tables,uint index,
		      double record_count,double read_time);
static uint cache_record_length(JOIN *join,uint index);
static double prev_record_reads(JOIN *join,table_map found_ref);
static bool get_best_combination(JOIN *join);
static store_key *get_store_key(THD *thd,
				KEYUSE *keyuse, table_map used_tables,
				KEY_PART_INFO *key_part, char *key_buff,
				uint maybe_null);
static bool make_simple_join(JOIN *join,TABLE *tmp_table);
static bool make_join_select(JOIN *join,SQL_SELECT *select,COND *item);
static void make_join_readinfo(JOIN *join,uint options);
static void join_free(JOIN *join);
static bool only_eq_ref_tables(JOIN *join,ORDER *order,table_map tables);
static void update_depend_map(JOIN *join);
static void update_depend_map(JOIN *join, ORDER *order);
static ORDER *remove_const(JOIN *join,ORDER *first_order,COND *cond,
			   bool *simple_order);
static int return_zero_rows(JOIN *join, select_result *res,TABLE_LIST *tables,
			    List<Item> &fields, bool send_row,
			    uint select_options, const char *info,
			    Item *having, Procedure *proc);
static COND *optimize_cond(COND *conds,Item::cond_result *cond_value);
static COND *remove_eq_conds(COND *cond,Item::cond_result *cond_value);
static bool const_expression_in_where(COND *conds,Item *item, Item **comp_item);
static bool open_tmp_table(TABLE *table);
static bool create_myisam_tmp_table(TABLE *table,TMP_TABLE_PARAM *param,
				    ulong options);
static int do_select(JOIN *join,List<Item> *fields,TABLE *tmp_table,
		     Procedure *proc);
static int sub_select_cache(JOIN *join,JOIN_TAB *join_tab,bool end_of_records);
static int sub_select(JOIN *join,JOIN_TAB *join_tab,bool end_of_records);
static int flush_cached_records(JOIN *join,JOIN_TAB *join_tab,bool skipp_last);
static int end_send(JOIN *join, JOIN_TAB *join_tab, bool end_of_records);
static int end_send_group(JOIN *join, JOIN_TAB *join_tab,bool end_of_records);
static int end_write(JOIN *join, JOIN_TAB *join_tab, bool end_of_records);
static int end_update(JOIN *join, JOIN_TAB *join_tab, bool end_of_records);
static int end_unique_update(JOIN *join,JOIN_TAB *join_tab,
			     bool end_of_records);
static int end_write_group(JOIN *join, JOIN_TAB *join_tab,
			   bool end_of_records);
static int test_if_group_changed(List<Item_buff> &list);
static int join_read_const_table(JOIN_TAB *tab, POSITION *pos);
static int join_read_system(JOIN_TAB *tab);
static int join_read_const(JOIN_TAB *tab);
static int join_read_key(JOIN_TAB *tab);
static int join_read_always_key(JOIN_TAB *tab);
static int join_read_last_key(JOIN_TAB *tab);
static int join_no_more_records(READ_RECORD *info);
static int join_read_next(READ_RECORD *info);
static int join_init_quick_read_record(JOIN_TAB *tab);
static int test_if_quick_select(JOIN_TAB *tab);
static int join_init_read_record(JOIN_TAB *tab);
static int join_read_first(JOIN_TAB *tab);
static int join_read_next(READ_RECORD *info);
static int join_read_next_same(READ_RECORD *info);
static int join_read_last(JOIN_TAB *tab);
static int join_read_prev_same(READ_RECORD *info);
static int join_read_prev(READ_RECORD *info);
static int join_ft_read_first(JOIN_TAB *tab);
static int join_ft_read_next(READ_RECORD *info);
static COND *make_cond_for_table(COND *cond,table_map table,
				 table_map used_table);
static Item* part_of_refkey(TABLE *form,Field *field);
static uint find_shortest_key(TABLE *table, key_map usable_keys);
static bool test_if_skip_sort_order(JOIN_TAB *tab,ORDER *order,
				    ha_rows select_limit, bool no_changes);
static int create_sort_index(JOIN_TAB *tab,ORDER *order,ha_rows filesort_limit,
			     ha_rows select_limit);
static int remove_duplicates(JOIN *join,TABLE *entry,List<Item> &fields,
			     Item *having);
static int remove_dup_with_compare(THD *thd, TABLE *entry, Field **field,
				   ulong offset,Item *having);
static int remove_dup_with_hash_index(THD *thd, TABLE *table,
				      uint field_count, Field **first_field,
				      ulong key_length,Item *having);
static int join_init_cache(THD *thd,JOIN_TAB *tables,uint table_count);
static ulong used_blob_length(CACHE_FIELD **ptr);
static bool store_record_in_cache(JOIN_CACHE *cache);
static void reset_cache(JOIN_CACHE *cache);
static void read_cached_record(JOIN_TAB *tab);
static bool cmp_buffer_with_ref(JOIN_TAB *tab);
static int setup_group(THD *thd,TABLE_LIST *tables,List<Item> &fields,
		       List<Item> &all_fields, ORDER *order, bool *hidden);
static bool setup_new_fields(THD *thd,TABLE_LIST *tables,List<Item> &fields,
			     List<Item> &all_fields,ORDER *new_order);
static ORDER *create_distinct_group(THD *thd, ORDER *order,
				    List<Item> &fields,
				    bool *all_order_by_fields_used);
static bool test_if_subpart(ORDER *a,ORDER *b);
static TABLE *get_sort_by_table(ORDER *a,ORDER *b,TABLE_LIST *tables);
static void calc_group_buffer(JOIN *join,ORDER *group);
static bool alloc_group_fields(JOIN *join,ORDER *group);
static bool make_sum_func_list(JOIN *join,List<Item> &fields);
static bool change_to_use_tmp_fields(List<Item> &func);
static bool change_refs_to_tmp_fields(THD *thd, List<Item> &func);
static void init_tmptable_sum_functions(Item_sum **func);
static void update_tmptable_sum_func(Item_sum **func,TABLE *tmp_table);
static void copy_sum_funcs(Item_sum **func_ptr);
static bool add_ref_to_table_cond(THD *thd, JOIN_TAB *join_tab);
static void init_sum_functions(Item_sum **func);
static bool update_sum_func(Item_sum **func);
static void select_describe(JOIN *join, bool need_tmp_table,bool need_order,
			    bool distinct, const char *message=NullS);
static void describe_info(JOIN *join, const char *info);

/*
  This handles SELECT with and without UNION
*/

int handle_select(THD *thd, LEX *lex, select_result *result)
{
  int res;
  register SELECT_LEX *select_lex = &lex->select_lex;

#ifdef DISABLED_UNTIL_REWRITTEN_IN_4_1
  if (lex->olap)
  {
    SELECT_LEX *sl, *sl_next;
    int error;
    for (sl= &select_lex; sl; sl=sl_next)
    {
      sl_next=sl->next;				// Save if sl->next changes
      if (sl->olap != UNSPECIFIED_OLAP_TYPE)
      {
	if ((error=handle_olaps(lex,sl)))
	  return error;
	lex->last_selects->next=sl_next;
      }
    }
    lex->select = select_lex;
  }
#endif /* DISABLED_UNTIL_REWRITTEN_IN_4_1 */
  if (select_lex->next)
    res=mysql_union(thd,lex,result);
  else
    res=mysql_select(thd,(TABLE_LIST*) select_lex->table_list.first,
		     select_lex->item_list,
		     select_lex->where,
		     (ORDER*) select_lex->order_list.first,
		     (ORDER*) select_lex->group_list.first,
		     select_lex->having,
		     (ORDER*) lex->proc_list.first,
		     select_lex->options | thd->options,
		     result);
  if (res && result)
    result->abort();
  delete result;
  return res;
}


/*****************************************************************************
  Check fields, find best join, do the select and output fields.
  mysql_select assumes that all tables are already opened
*****************************************************************************/

int
mysql_select(THD *thd,TABLE_LIST *tables,List<Item> &fields,COND *conds,
	     ORDER *order, ORDER *group,Item *having,ORDER *proc_param,
	     ulong select_options,select_result *result)
{
  TABLE		*tmp_table;
  int		error, tmp_error;
  bool         need_tmp;
  bool          hidden_group_fields;
  /*
    simple_xxxxx is set if ORDER/GROUP BY doesn't include any references
    to other tables than the first non-constant table in the JOIN.
    It's also set if ORDER/GROUP BY is empty.
  */
  bool         simple_order, simple_group;
  /*
    Is set only in case if we have a GROUP BY clause
    and no ORDER BY after constant elimination of 'order'.
  */
  bool          no_order;
  /* Is set if we have a GROUP BY and we have ORDER BY on a constant. */
  bool          skip_sort_order;
  ha_rows	select_limit;
  Item::cond_result cond_value;
  SQL_SELECT	*select;
  DYNAMIC_ARRAY keyuse;
  JOIN		join;
  Procedure	*procedure;
  List<Item>	all_fields(fields);
  bool		select_distinct;
  SELECT_LEX *cur_sel = thd->lex.select;
  DBUG_ENTER("mysql_select");

  /* Check that all tables, fields, conds and order are ok */

  select_distinct=test(select_options & SELECT_DISTINCT);
  tmp_table=0;
  select=0;
  no_order=skip_sort_order=0;
  bzero((char*) &keyuse,sizeof(keyuse));
  thd->proc_info="init";
  thd->used_tables=0;				// Updated by setup_fields
  /* select_limit is used to decide if we are likely to scan the whole table */
  select_limit= thd->select_limit;
  if (having || (select_options & OPTION_FOUND_ROWS))
    select_limit= HA_POS_ERROR;

  if (setup_tables(tables) ||
      setup_fields(thd,tables,fields,1,&all_fields,1) ||
      setup_conds(thd,tables,&conds) ||
      setup_order(thd,tables,fields,all_fields,order) ||
      setup_group(thd,tables,fields,all_fields,group,&hidden_group_fields))
    DBUG_RETURN(-1);				/* purecov: inspected */

  if (having)
  {
    thd->where="having clause";
    thd->allow_sum_func=1;
    if (having->fix_fields(thd,tables) || thd->fatal_error)
      DBUG_RETURN(-1);				/* purecov: inspected */
    if (having->with_sum_func)
      having->split_sum_func(all_fields);
  }
  if (setup_ftfuncs(thd)) /* should be after having->fix_fields */
    DBUG_RETURN(-1);
  /*
    Check if one one uses a not constant column with group functions
    and no GROUP BY.
    TODO:  Add check of calculation of GROUP functions and fields:
	   SELECT COUNT(*)+table.col1 from table1;
  */
  join.table=0;
  join.tables=0;
  {
    if (!group)
    {
      uint flag=0;
      List_iterator_fast<Item> it(fields);
      Item *item;
      while ((item= it++))
      {
	if (item->with_sum_func)
	  flag|=1;
	else if (!(flag & 2) && !item->const_item())
	  flag|=2;
      }
      if (flag == 3)
      {
	my_error(ER_MIX_OF_GROUP_FUNC_AND_FIELDS,MYF(0));
	DBUG_RETURN(-1);
      }
    }
    TABLE_LIST *table;
    for (table=tables ; table ; table=table->next)
      join.tables++;
  }
  procedure=setup_procedure(thd,proc_param,result,fields,&error);
  if (error)
    DBUG_RETURN(-1);				/* purecov: inspected */
  if (procedure)
  {
    if (setup_new_fields(thd,tables,fields,all_fields,procedure->param_fields))
    {						/* purecov: inspected */
      delete procedure;				/* purecov: inspected */
      DBUG_RETURN(-1);				/* purecov: inspected */
    }
    if (procedure->group)
    {
      if (!test_if_subpart(procedure->group,group))
      {						/* purecov: inspected */
	my_message(0,"Can't handle procedures with differents groups yet",
		   MYF(0));			/* purecov: inspected */
	delete procedure;			/* purecov: inspected */
	DBUG_RETURN(-1);			/* purecov: inspected */
      }
    }
#ifdef NOT_NEEDED
    else if (!group && procedure->flags & PROC_GROUP)
    {
      my_message(0,"Select must have a group with this procedure",MYF(0));
      delete procedure;
      DBUG_RETURN(-1);
    }
#endif
    if (order && (procedure->flags & PROC_NO_SORT))
    { /* purecov: inspected */
      my_message(0,"Can't use order with this procedure",MYF(0)); /* purecov: inspected */
      delete procedure; /* purecov: inspected */
      DBUG_RETURN(-1); /* purecov: inspected */
    }
  }

  /* Init join struct */
  join.thd=thd;
  join.lock=thd->lock;
  join.join_tab=0;
  join.tmp_table_param.copy_field=0;
  join.sum_funcs=0;
  join.send_records=join.found_records=join.examined_rows=0;
  join.tmp_table_param.end_write_records= HA_POS_ERROR;
  join.first_record=join.sort_and_group=0;
  join.select_options=select_options;
  join.result=result;
  count_field_types(&join.tmp_table_param,all_fields,0);
  join.const_tables=0;
  join.having=0;
  join.do_send_rows = 1;
  join.group= group != 0;
  join.row_limit= ((select_distinct || order || group) ? HA_POS_ERROR :
		   thd->select_limit);

#ifdef RESTRICTED_GROUP
  if (join.sum_func_count && !group && (join.func_count || join.field_count))
  {
    my_message(ER_WRONG_SUM_SELECT,ER(ER_WRONG_SUM_SELECT),MYF(0));
    delete procedure;
    DBUG_RETURN(-1);
  }
#endif
  if (!procedure && result->prepare(fields))
  {						/* purecov: inspected */
    DBUG_RETURN(-1);				/* purecov: inspected */
  }

#ifdef HAVE_REF_TO_FIELDS			// Not done yet
  /* Add HAVING to WHERE if possible */
  if (having && !group && ! join.sum_func_count)
  {
    if (!conds)
    {
      conds=having;
      having=0;
    }
    else if ((conds=new Item_cond_and(conds,having)))
    {
      conds->fix_fields(thd,tables);
      conds->change_ref_to_fields(thd,tables);
      conds->top_level_item();
      having=0;
    }
  }
#endif

  conds=optimize_cond(conds,&cond_value);
  if (thd->fatal_error)				// Out of memory
  {
    delete procedure;
    DBUG_RETURN(0);
  }
  if (cond_value == Item::COND_FALSE || !thd->select_limit)
  {					/* Impossible cond */
    error=return_zero_rows(&join, result, tables, fields,
			   join.tmp_table_param.sum_func_count != 0 && !group,
			   select_options,"Impossible WHERE",having,
			   procedure);
    delete procedure;
    DBUG_RETURN(error);
  }

  /* Optimize count(*), min() and max() */
  if (tables && join.tmp_table_param.sum_func_count && ! group)
  {
    int res;
    /*
    opt_sum_query returns -1 if no rows match to the WHERE conditions,
    or 1 if all items were resolved, or 0, or an error number HA_ERR_...
    */
    if ((res=opt_sum_query(tables, all_fields, conds)))
    {
      if (res > 1)
      {
	delete procedure;
	DBUG_RETURN(-1);
      }
      if (res < 0)
      {
	error=return_zero_rows(&join, result, tables, fields, !group,
			       select_options,"No matching min/max row",
			       having,procedure);
	delete procedure;
	DBUG_RETURN(error);
      }
      if (select_options & SELECT_DESCRIBE)
      {
	describe_info(&join, "Select tables optimized away");
	delete procedure;
	DBUG_RETURN(error);
      }
      tables=0;					// All tables resolved
    }
  }
  if (!tables)
  {						// Only test of functions
    error=0;
    if (select_options & SELECT_DESCRIBE)
      describe_info(&join, "No tables used");
    else
    {
      result->send_fields(fields,1);
      if (!having || having->val_int())
      {
	if (join.do_send_rows && result->send_data(fields))
	{
	  result->send_error(0,NullS);		/* purecov: inspected */
	  error=1;
	}
	else
	  error=(int) result->send_eof();
      }
      else
	error=(int) result->send_eof();
    }
    delete procedure;
    DBUG_RETURN(error);
  }

  error = -1;
  join.sort_by_table=get_sort_by_table(order,group,tables);

  /* Calculate how to do the join */
  thd->proc_info="statistics";
  if (make_join_statistics(&join,tables,conds,&keyuse) || thd->fatal_error)
    goto err;

  thd->proc_info="preparing";

  select_distinct= select_distinct && (join.const_tables != join.tables);

  if (result->initialize_tables(&join))
    goto err;
  if (join.const_table_map != join.found_const_table_map &&
      !(select_options & SELECT_DESCRIBE))
  {
    error=return_zero_rows(&join,result,tables,fields,
			   join.tmp_table_param.sum_func_count != 0 &&
			   !group,0,"no matching row in const table",having,
			   procedure);
    goto err;
  }
  if (!(thd->options & OPTION_BIG_SELECTS) &&
      join.best_read > (double) thd->variables.max_join_size &&
      !(select_options & SELECT_DESCRIBE))
  {						/* purecov: inspected */
    result->send_error(ER_TOO_BIG_SELECT,ER(ER_TOO_BIG_SELECT)); /* purecov: inspected */
    error= 1;					/* purecov: inspected */
    goto err;					/* purecov: inspected */
  }
  if (join.const_tables && !thd->locked_tables &&
      !(select_options & SELECT_NO_UNLOCK))
  {
    TABLE **table, **end;
    for (table=join.table, end=table + join.const_tables ;
	 table != end;
	 table++)
    {
      /* BDB tables require that we call index_end() before doing an unlock */
      if ((*table)->key_read)
      {
	(*table)->key_read=0;
	(*table)->file->extra(HA_EXTRA_NO_KEYREAD);
      }
      (*table)->file->index_end();
    }
    mysql_unlock_some_tables(thd, join.table,join.const_tables);
  }
  if (!conds && join.outer_join)
  {
    /* Handle the case where we have an OUTER JOIN without a WHERE */
    conds=new Item_int((longlong) 1,1);	// Always true
  }
  select=make_select(*join.table, join.const_table_map,
		     join.const_table_map,conds,&error);
  if (error)
  { /* purecov: inspected */
    error= -1; /* purecov: inspected */
    goto err; /* purecov: inspected */
  }
  if (make_join_select(&join,select,conds))
  {
    error=return_zero_rows(&join, result, tables, fields,
			   join.tmp_table_param.sum_func_count != 0 && !group,
			   select_options,
			   "Impossible WHERE noticed after reading const tables",
			   having,procedure);
    goto err;
  }

  error= -1;					/* if goto err */

  /* Optimize distinct away if possible */
  {
    ORDER *org_order= order;
    order=remove_const(&join,order,conds,&simple_order);
    /*
      If we are using ORDER BY NULL or ORDER BY const_expression,
      return result in any order (even if we are using a GROUP BY)
    */
    if (!order && org_order)
      skip_sort_order= 1;
  }
  if (group || join.tmp_table_param.sum_func_count)
  {
    if (! hidden_group_fields)
      select_distinct=0;
  }
  else if (select_distinct && join.tables - join.const_tables == 1)
  {
    /*
      We are only using one table. In this case we change DISTINCT to a
      GROUP BY query if:
      - The GROUP BY can be done through indexes (no sort) and the ORDER
        BY only uses selected fields.
	(In this case we can later optimize away GROUP BY and ORDER BY)
      - We are scanning the whole table without LIMIT
        This can happen if:
        - We are using CALC_FOUND_ROWS
        - We are using an ORDER BY that can't be optimized away.

      We don't want to use this optimization when we are using LIMIT
      because in this case we can just create a temporary table that
      holds LIMIT rows and stop when this table is full.
    */
    JOIN_TAB *tab= &join.join_tab[join.const_tables];
    bool all_order_fields_used;
    if (order)
      skip_sort_order= test_if_skip_sort_order(tab, order, select_limit, 1);
    if ((group=create_distinct_group(thd, order, fields,
				     &all_order_fields_used)))
    {
      bool skip_group= (skip_sort_order &&
			test_if_skip_sort_order(tab, group, select_limit,
						1) != 0);
      if ((skip_group && all_order_fields_used) ||
	  select_limit == HA_POS_ERROR ||
	  (order && !skip_sort_order))
      {
	/*  Change DISTINCT to GROUP BY */
	select_distinct= 0;
	no_order= !order;
	if (all_order_fields_used)
	{
	  if (order && skip_sort_order)
	  {
	    /*
	      Force MySQL to read the table in sorted order to get result in
	      ORDER BY order.
	    */	    
	    join.tmp_table_param.quick_group=0;
	  }
	  order=0;
	}
	join.group=1;				// For end_write_group
      }
      else
	group= 0;
    } else if (thd->fatal_error)			// End of memory
      goto err;
  }
  group=remove_const(&join,group,conds,&simple_group);
  if (!group && join.group)
  {
    order=0;					// The output has only one row
    simple_order=1;
  }

  calc_group_buffer(&join,group);
  join.send_group_parts=join.tmp_table_param.group_parts; /* Save org parts */
  if (procedure && procedure->group)
  {
    group=procedure->group=remove_const(&join,procedure->group,conds,
					&simple_group);
    calc_group_buffer(&join,group);
  }

  if (test_if_subpart(group,order) ||
      (!group && join.tmp_table_param.sum_func_count))
    order=0;

  // Can't use sort on head table if using row cache
  if (join.full_join)
  {
    if (group)
      simple_group=0;
    if (order)
      simple_order=0;
  }

  /*
    Check if we need to create a temporary table.
    This has to be done if all tables are not already read (const tables)
    and one of the following conditions holds:
    - We are using DISTINCT (simple distinct's are already optimized away)
    - We are using an ORDER BY or GROUP BY on fields not in the first table
    - We are using different ORDER BY and GROUP BY orders
    - The user wants us to buffer the result.
  */
  need_tmp= (join.const_tables != join.tables &&
	     ((select_distinct || !simple_order || !simple_group) ||
	      (group && order) || 
	      test(select_options & OPTION_BUFFER_RESULT)));

  // No cache for MATCH
  make_join_readinfo(&join,
		     (select_options & (SELECT_DESCRIBE |
					SELECT_NO_JOIN_CACHE)) |
		     (cur_sel->ftfunc_list.elements ? SELECT_NO_JOIN_CACHE :
		      0));
  /*
    Need to tell Innobase that to play it safe, it should fetch all
    columns of the tables: this is because MySQL may build row
    pointers for the rows, and for all columns of the primary key the
    field->query_id has not necessarily been set to thd->query_id by
    MySQL.
  */

#ifdef HAVE_INNOBASE_DB
  if (need_tmp || select_distinct || group || order)
  {
    for (uint i_h = join.const_tables; i_h < join.tables; i_h++)
    {
      TABLE*	  table_h = join.join_tab[i_h].table;
      if (table_h->db_type == DB_TYPE_INNODB)
	table_h->file->extra(HA_EXTRA_DONT_USE_CURSOR_TO_UPDATE);
    }
  }
#endif

  DBUG_EXECUTE("info",TEST_join(&join););
  /*
    Because filesort always does a full table scan or a quick range scan
    we must add the removed reference to the select for the table.
    We only need to do this when we have a simple_order or simple_group
    as in other cases the join is done before the sort.
    */
  if ((order || group) && join.join_tab[join.const_tables].type != JT_ALL &&
      join.join_tab[join.const_tables].type != JT_FT &&
      (order && simple_order || group && simple_group))
  {
    if (add_ref_to_table_cond(thd,&join.join_tab[join.const_tables]))
      goto err;
  }

  if (!(select_options & SELECT_BIG_RESULT) &&
      ((group && join.const_tables != join.tables &&
	(!simple_group ||
	 !test_if_skip_sort_order(&join.join_tab[join.const_tables], group,
				  thd->select_limit,0))) ||
       select_distinct) &&
      join.tmp_table_param.quick_group && !procedure)
  {
    need_tmp=1; simple_order=simple_group=0;	// Force tmp table without sort
  }

  if (select_options & SELECT_DESCRIBE)
  {
    /*
      Check if we managed to optimize ORDER BY away and don't use temporary
      table to resolve ORDER BY: in that case, we only may need to do
      filesort for GROUP BY.
    */
    if (!order && !no_order && (!skip_sort_order || !need_tmp))
    {
      /* Reset 'order' to 'group' and reinit variables describing 'order' */
      order= group;
      simple_order= simple_group;
      skip_sort_order= 0;
    }
    if (order &&
	(join.const_tables == join.tables ||
	 ((simple_order || skip_sort_order) &&
	  test_if_skip_sort_order(&join.join_tab[join.const_tables], order,
				  select_limit, 0))))
      order=0;
    select_describe(&join,need_tmp,
		    order != 0 && !skip_sort_order,
		    select_distinct);
    error=0;
    goto err;
  }

  /* Perform FULLTEXT search before all regular searches */
  init_ftfuncs(thd,test(order));

  /* Create a tmp table if distinct or if the sort is too complicated */
  if (need_tmp)
  {
    DBUG_PRINT("info",("Creating tmp table"));
    thd->proc_info="Creating tmp table";

    join.tmp_table_param.hidden_field_count= (all_fields.elements -
					      fields.elements);
    if (!(tmp_table =
	  create_tmp_table(thd,&join.tmp_table_param,all_fields,
			   ((!simple_group && !procedure &&
			     !(test_flags & TEST_NO_KEY_GROUP)) ?
			    group : (ORDER*) 0),
			   group ? 0 : select_distinct,
			   group && simple_group,
			   (order == 0 || skip_sort_order) &&
			   select_limit != HA_POS_ERROR,
			   join.select_options)))
      goto err;					/* purecov: inspected */

    if (having && (join.sort_and_group || (tmp_table->distinct && !group)))
      join.having=having;

    /* if group or order on first table, sort first */
    if (group && simple_group)
    {
      DBUG_PRINT("info",("Sorting for group"));
      thd->proc_info="Sorting for group";
      if (create_sort_index(&join.join_tab[join.const_tables],group,
			    HA_POS_ERROR, HA_POS_ERROR) ||
	  make_sum_func_list(&join,all_fields) ||
	  alloc_group_fields(&join,group))
	goto err;
      group=0;
    }
    else
    {
      if (make_sum_func_list(&join,all_fields))
	goto err;
      if (!group && ! tmp_table->distinct && order && simple_order)
      {
	DBUG_PRINT("info",("Sorting for order"));
	thd->proc_info="Sorting for order";
	if (create_sort_index(&join.join_tab[join.const_tables],order,
			      HA_POS_ERROR, HA_POS_ERROR))
	  goto err;				/* purecov: inspected */
	order=0;
      }
    }

    /*
      Optimize distinct when used on some of the tables
      SELECT DISTINCT t1.a FROM t1,t2 WHERE t1.b=t2.b
      In this case we can stop scanning t2 when we have found one t1.a
    */

    if (tmp_table->distinct)
    {
      table_map used_tables= thd->used_tables;
      JOIN_TAB *join_tab=join.join_tab+join.tables-1;
      do
      {
	if (used_tables & join_tab->table->map)
	  break;
	join_tab->not_used_in_distinct=1;
      } while (join_tab-- != join.join_tab);
      /* Optimize "select distinct b from t1 order by key_part_1 limit #" */
      if (order && skip_sort_order)
      {
	/* Should always succeed */
	if (test_if_skip_sort_order(&join.join_tab[join.const_tables],
				    order, thd->select_limit,0))
	  order=0;
      }
    }

    /* Copy data to the temporary table */
    thd->proc_info="Copying to tmp table";
    if ((tmp_error=do_select(&join,(List<Item> *) 0,tmp_table,0)))
    {
      error=tmp_error;
      goto err;					/* purecov: inspected */
    }
    if (join.having)
      join.having=having=0;			// Allready done

    /* Change sum_fields reference to calculated fields in tmp_table */
    if (join.sort_and_group || tmp_table->group)
    {
      if (change_to_use_tmp_fields(all_fields))
	goto err;
      join.tmp_table_param.field_count+=join.tmp_table_param.sum_func_count+
	join.tmp_table_param.func_count;
      join.tmp_table_param.sum_func_count=join.tmp_table_param.func_count=0;
    }
    else
    {
      if (change_refs_to_tmp_fields(thd,all_fields))
	goto err;
      join.tmp_table_param.field_count+=join.tmp_table_param.func_count;
      join.tmp_table_param.func_count=0;
    }
    if (procedure)
      procedure->update_refs();
    if (tmp_table->group)
    {						// Already grouped
      if (!order && !no_order && !skip_sort_order)
	order=group;				/* order by group */
      group=0;
    }

    /*
      If we have different sort & group then we must sort the data by group
      and copy it to another tmp table
      This code is also used if we are using distinct something
      we haven't been able to store in the temporary table yet
      like SEC_TO_TIME(SUM(...)).
    */

    if (group && (!test_if_subpart(group,order) || select_distinct) ||
	(select_distinct &&
	 join.tmp_table_param.using_indirect_summary_function))
    {					/* Must copy to another table */
      TABLE *tmp_table2;
      DBUG_PRINT("info",("Creating group table"));

      /* Free first data from old join */
      join_free(&join);
      if (make_simple_join(&join,tmp_table))
	goto err;
      calc_group_buffer(&join,group);
      count_field_types(&join.tmp_table_param,all_fields,
			select_distinct && !group);
      join.tmp_table_param.hidden_field_count=(all_fields.elements-
					       fields.elements);

      /* group data to new table */
      if (!(tmp_table2 = create_tmp_table(thd,&join.tmp_table_param,all_fields,
					  (ORDER*) 0,
					  select_distinct && !group,
					  1, 0,
					  join.select_options)))
	goto err;				/* purecov: inspected */
      if (group)
      {
	thd->proc_info="Creating sort index";
	if (create_sort_index(join.join_tab,group,HA_POS_ERROR, HA_POS_ERROR) ||
	    alloc_group_fields(&join,group))
	{
	  free_tmp_table(thd,tmp_table2);	/* purecov: inspected */
	  goto err;				/* purecov: inspected */
	}
	group=0;
      }
      thd->proc_info="Copying to group table";
      tmp_error= -1;
      if (make_sum_func_list(&join,all_fields) ||
	  (tmp_error=do_select(&join,(List<Item> *) 0,tmp_table2,0)))
      {
	error=tmp_error;
	free_tmp_table(thd,tmp_table2);
	goto err;				/* purecov: inspected */
      }
      end_read_record(&join.join_tab->read_record);
      free_tmp_table(thd,tmp_table);
      join.const_tables=join.tables;		// Mark free for join_free()
      tmp_table=tmp_table2;
      join.join_tab[0].table=0;			// Table is freed

      if (change_to_use_tmp_fields(all_fields)) // No sum funcs anymore
	goto err;
      join.tmp_table_param.field_count+=join.tmp_table_param.sum_func_count;
      join.tmp_table_param.sum_func_count=0;
    }

    if (tmp_table->distinct)
      select_distinct=0;			/* Each row is unique */

    join_free(&join);				/* Free quick selects */
    if (select_distinct && ! group)
    {
      thd->proc_info="Removing duplicates";
      if (having)
	having->update_used_tables();
      if (remove_duplicates(&join,tmp_table,fields, having))
	goto err;				/* purecov: inspected */
      having=0;
      select_distinct=0;
    }
    tmp_table->reginfo.lock_type=TL_UNLOCK;
    if (make_simple_join(&join,tmp_table))
      goto err;
    calc_group_buffer(&join,group);
    count_field_types(&join.tmp_table_param,all_fields,0);
  }
  if (procedure)
  {
    if (procedure->change_columns(fields) ||
	result->prepare(fields))
      goto err;
    count_field_types(&join.tmp_table_param,all_fields,0);
  }
  if (join.group || join.tmp_table_param.sum_func_count ||
      (procedure && (procedure->flags & PROC_GROUP)))
  {
    if (alloc_group_fields(&join,group) ||
        setup_copy_fields(thd, &join.tmp_table_param,all_fields) ||
        make_sum_func_list(&join,all_fields) || thd->fatal_error)
      goto err; /* purecov: inspected */
  }
  if (group || order)
  {
    DBUG_PRINT("info",("Sorting for send_fields"));
    thd->proc_info="Sorting result";
    /* If we have already done the group, add HAVING to sorted table */
    if (having && ! group && ! join.sort_and_group)
    {
      having->update_used_tables();	// Some tables may have been const
      JOIN_TAB *table=&join.join_tab[join.const_tables];
      table_map used_tables= join.const_table_map | table->table->map;

      Item* sort_table_cond=make_cond_for_table(having,used_tables,used_tables);
      if (sort_table_cond)
      {
	if (!table->select)
	  if (!(table->select=new SQL_SELECT))
	    goto err;
	if (!table->select->cond)
	  table->select->cond=sort_table_cond;
	else					// This should never happen
	  if (!(table->select->cond=new Item_cond_and(table->select->cond,
						      sort_table_cond)))
	    goto err;
	table->select_cond=table->select->cond;
	table->select_cond->top_level_item();
	DBUG_EXECUTE("where",print_where(table->select->cond,
					 "select and having"););
	having=make_cond_for_table(having,~ (table_map) 0,~used_tables);
	DBUG_EXECUTE("where",print_where(conds,"having after sort"););
      }
    }
    if (group)
      select_limit= HA_POS_ERROR;
    else
    {
      /*
	We can abort sorting after thd->select_limit rows if we there is no
	WHERE clause for any tables after the sorted one.
      */
      JOIN_TAB *table= &join.join_tab[join.const_tables+1];
      JOIN_TAB *end_table= &join.join_tab[join.tables];
      for (; table < end_table ; table++)
      {
	/*
	  table->keyuse is set in the case there was an original WHERE clause
	  on the table that was optimized away.
	  table->on_expr tells us that it was a LEFT JOIN and there will be
	  at least one row generated from the table.
	*/
	if (table->select_cond || (table->keyuse && !table->on_expr))
	{
	  /* We have to sort all rows */
	  select_limit= HA_POS_ERROR;
	  break;
	}
      }
    }
    /*
      Here we sort rows for ORDER BY/GROUP BY clause, if the optimiser
      chose FILESORT to be faster than INDEX SCAN or there is no 
      suitable index present.
      Note, that create_sort_index calls test_if_skip_sort_order and may
      finally replace sorting with index scan if there is a LIMIT clause in
      the query. XXX: it's never shown in EXPLAIN!
      OPTION_FOUND_ROWS supersedes LIMIT and is taken into account.
    */
    if (create_sort_index(&join.join_tab[join.const_tables],
			  group ? group : order,
			  select_limit, 
                          join.select_options & OPTION_FOUND_ROWS ?
                          HA_POS_ERROR : thd->select_limit))
      goto err;
  }
  join.having=having;				// Actually a parameter
  thd->proc_info="Sending data";
  error=do_select(&join,&fields,NULL,procedure);

err:
  thd->limit_found_rows = join.send_records;
  thd->examined_row_count = join.examined_rows;
  thd->proc_info="end";
  join.lock=0;					// It's faster to unlock later
  join_free(&join);
  thd->proc_info="end2";			// QQ
  if (tmp_table)
    free_tmp_table(thd,tmp_table);
  thd->proc_info="end3";			// QQ
  delete select;
  delete_dynamic(&keyuse);
  delete procedure;
  thd->proc_info="end4";			// QQ
  DBUG_RETURN(error);
}

/*****************************************************************************
  Create JOIN_TABS, make a guess about the table types,
  Approximate how many records will be used in each table
*****************************************************************************/

static ha_rows get_quick_record_count(THD *thd, SQL_SELECT *select,
				      TABLE *table,
				      key_map keys,ha_rows limit)
{
  int error;
  DBUG_ENTER("get_quick_record_count");
  if (select)
  {
    select->head=table;
    table->reginfo.impossible_range=0;
    if ((error=select->test_quick_select(thd, keys,(table_map) 0,limit))
	== 1)
      DBUG_RETURN(select->quick->records);
    if (error == -1)
    {
      table->reginfo.impossible_range=1;
      DBUG_RETURN(0);
    }
    DBUG_PRINT("warning",("Couldn't use record count on const keypart"));
  }
  DBUG_RETURN(HA_POS_ERROR);			/* This shouldn't happend */
}


/*
  Calculate the best possible join and initialize the join structure

  RETURN VALUES
  0	ok
  1	Fatal error
*/
  
static bool
make_join_statistics(JOIN *join,TABLE_LIST *tables,COND *conds,
		     DYNAMIC_ARRAY *keyuse_array)
{
  int error;
  uint i,table_count,const_count,found_ref,refs,key,const_ref,eq_part;
  table_map found_const_table_map,all_table_map;
  TABLE **table_vector;
  JOIN_TAB *stat,*stat_end,*s,**stat_ref;
  KEYUSE *keyuse,*start_keyuse;
  table_map outer_join=0;
  JOIN_TAB *stat_vector[MAX_TABLES+1];
  DBUG_ENTER("make_join_statistics");

  table_count=join->tables;
  stat=(JOIN_TAB*) join->thd->calloc(sizeof(JOIN_TAB)*table_count);
  stat_ref=(JOIN_TAB**) join->thd->alloc(sizeof(JOIN_TAB*)*MAX_TABLES);
  table_vector=(TABLE**) join->thd->alloc(sizeof(TABLE*)*(table_count*2));
  if (!stat || !stat_ref || !table_vector)
    DBUG_RETURN(1);				// Eom /* purecov: inspected */

  join->best_ref=stat_vector;

  stat_end=stat+table_count;
  found_const_table_map=all_table_map=0;
  const_count=0;

  for (s=stat,i=0 ; tables ; s++,tables=tables->next,i++)
  {
    TABLE *table;
    stat_vector[i]=s;
    table_vector[i]=s->table=table=tables->table;
    table->file->info(HA_STATUS_VARIABLE | HA_STATUS_NO_LOCK);// record count
    table->quick_keys=0;
    table->reginfo.join_tab=s;
    table->reginfo.not_exists_optimize=0;
    bzero((char*) table->const_key_parts, sizeof(key_part_map)*table->keys);
    all_table_map|= table->map;
    s->join=join;
    s->info=0;					// For describe
    if ((s->on_expr=tables->on_expr))
    {
      /* Left join */
      if (!table->file->records)
      {						// Empty table
	s->key_dependent=s->dependent=0;	// Ignore LEFT JOIN depend.
	set_position(join,const_count++,s,(KEYUSE*) 0);
	continue;
      }
      s->key_dependent=s->dependent=
	s->on_expr->used_tables() & ~(table->map);
      if (table->outer_join & JOIN_TYPE_LEFT)
	s->dependent|=stat_vector[i-1]->dependent | table_vector[i-1]->map;
      if (tables->outer_join & JOIN_TYPE_RIGHT)
	s->dependent|=tables->next->table->map;
      outer_join|=table->map;
      continue;
    }
    if (tables->straight)			// We don't have to move this
      s->dependent= table_vector[i-1]->map | stat_vector[i-1]->dependent;
    else
      s->dependent=(table_map) 0;
    s->key_dependent=(table_map) 0;
    if ((table->system || table->file->records <= 1) && ! s->dependent &&
	!(table->file->table_flags() & HA_NOT_EXACT_COUNT) &&
        !table->fulltext_searched)
    {
      set_position(join,const_count++,s,(KEYUSE*) 0);
    }
  }
  stat_vector[i]=0;
  join->outer_join=outer_join;

  /*
    If outer join: Re-arrange tables in stat_vector so that outer join
    tables are after all tables it is dependent of.
    For example: SELECT * from A LEFT JOIN B ON B.c=C.c, C WHERE A.C=C.C
    Will shift table B after table C.
  */
  if (outer_join)
  {
    table_map used_tables=0L;
    for (i=0 ; i < join->tables-1 ; i++)
    {
      if (stat_vector[i]->dependent & ~used_tables)
      {
	JOIN_TAB *save= stat_vector[i];
	uint j;
	for (j=i+1;
	     j < join->tables && stat_vector[j]->dependent & ~used_tables;
	     j++)
	{
	  JOIN_TAB *tmp=stat_vector[j];		// Move element up
	  stat_vector[j]=save;
	  save=tmp;
	}
	if (j == join->tables)
	{
	  join->tables=0;			// Don't use join->table
	  my_error(ER_WRONG_OUTER_JOIN,MYF(0));
	  DBUG_RETURN(1);
	}
	stat_vector[i]=stat_vector[j];
	stat_vector[j]=save;
      }
      used_tables|= stat_vector[i]->table->map;
    }
  }

  if (conds || outer_join)
    if (update_ref_and_keys(join->thd,keyuse_array,stat,join->tables,
                            conds,~outer_join))
      DBUG_RETURN(1);

  /* Read tables with 0 or 1 rows (system tables) */
  join->const_table_map= 0;

  for (POSITION *p_pos=join->positions, *p_end=p_pos+const_count;
       p_pos < p_end ;
       p_pos++)
  {
    int tmp;
    s= p_pos->table;
    s->type=JT_SYSTEM;
    join->const_table_map|=s->table->map;
    if ((tmp=join_read_const_table(s, p_pos)))
    {
      if (tmp > 0)
	DBUG_RETURN(1);			// Fatal error
    }
    else
      found_const_table_map|= s->table->map;
  }

  /* loop until no more const tables are found */
  int ref_changed;
  do
  {
    ref_changed = 0;
    found_ref=0;

    /*
      We only have to loop from stat_vector + const_count as
      set_position() will move all const_tables first in stat_vector
    */

    for (JOIN_TAB **pos=stat_vector+const_count ; (s= *pos) ; pos++)
    {
      TABLE *table=s->table;
      if (s->dependent)				// If dependent on some table
      {
	// All dep. must be constants
	if (s->dependent & ~(found_const_table_map))
	  continue;
	if (table->file->records <= 1L &&
	    !(table->file->table_flags() & HA_NOT_EXACT_COUNT))
	{					// system table
	  int tmp= 0;
	  s->type=JT_SYSTEM;
	  join->const_table_map|=table->map;
	  set_position(join,const_count++,s,(KEYUSE*) 0);
	  if ((tmp= join_read_const_table(s,join->positions+const_count-1)))
	  {
	    if (tmp > 0)
	      DBUG_RETURN(1);			// Fatal error
	  }
	  else
	    found_const_table_map|= table->map;
	  continue;
	}
      }
      /* check if table can be read by key or table only uses const refs */
      if ((keyuse=s->keyuse))
      {
	s->type= JT_REF;
	while (keyuse->table == table)
	{
	  start_keyuse=keyuse;
	  key=keyuse->key;
	  s->keys|= (key_map) 1 << key;		// QQ: remove this ?

	  refs=const_ref=eq_part=0;
	  do
	  {
	    if (keyuse->val->type() != Item::NULL_ITEM)
	    {
	      if (!((~found_const_table_map) & keyuse->used_tables))
		const_ref|= (key_map) 1 << keyuse->keypart;
	      else
		refs|=keyuse->used_tables;
	      eq_part|= (uint) 1 << keyuse->keypart;
	    }
	    keyuse++;
	  } while (keyuse->table == table && keyuse->key == key);

	  if (eq_part == PREV_BITS(uint,table->key_info[key].key_parts) &&
	      ((table->key_info[key].flags & (HA_NOSAME | HA_END_SPACE_KEY)) ==
	       HA_NOSAME) &&
              !table->fulltext_searched)
	  {
	    if (const_ref == eq_part)
	    {					// Found everything for ref.
	      int tmp;
	      ref_changed = 1;
	      s->type= JT_CONST;
	      join->const_table_map|=table->map;
	      set_position(join,const_count++,s,start_keyuse);
	      if (create_ref_for_key(join, s, start_keyuse,
				     found_const_table_map))
		DBUG_RETURN(1);
	      if ((tmp=join_read_const_table(s,
					     join->positions+const_count-1)))
	      {
		if (tmp > 0)
		  DBUG_RETURN(1);			// Fatal error
	      }
	      else
		found_const_table_map|= table->map;
	      break;
	    }
	    else
	      found_ref|= refs;		// Table is const if all refs are const
	  }
	}
      }
    }
  } while (join->const_table_map & found_ref && ref_changed);

  /* Calc how many (possible) matched records in each table */

  for (s=stat ; s < stat_end ; s++)
  {
    if (s->type == JT_SYSTEM || s->type == JT_CONST)
    {
      /* Only one matching row */
      s->found_records=s->records=s->read_time=1; s->worst_seeks=1.0;
      continue;
    }
    /* Approximate found rows and time to read them */
    s->found_records=s->records=s->table->file->records;
    s->read_time=(ha_rows) s->table->file->scan_time();

    /*
      Set a max range of how many seeks we can expect when using keys
      This is can't be to high as otherwise we are likely to use
      table scan.
    */
    s->worst_seeks= min((double) s->found_records / 10,
			(double) s->read_time*3);
    if (s->worst_seeks < 2.0)			// Fix for small tables
      s->worst_seeks=2.0;

    if (s->const_keys)
    {
      ha_rows records;
      SQL_SELECT *select;
      select= make_select(s->table, found_const_table_map,
			  found_const_table_map,
			  s->on_expr ? s->on_expr : conds,
			  &error);
      records= get_quick_record_count(join->thd, select, s->table,
				      s->const_keys, join->row_limit);
      s->quick=select->quick;
      s->needed_reg=select->needed_reg;
      select->quick=0;
      if (records == 0 && s->table->reginfo.impossible_range)
      {
	/*
	  Impossible WHERE or ON expression
	  In case of ON, we mark that the we match one empty NULL row.
	  In case of WHERE, don't set found_const_table_map to get the
	  caller to abort with a zero row result.
	*/
	join->const_table_map|= s->table->map;
	set_position(join,const_count++,s,(KEYUSE*) 0);
	s->type= JT_CONST;
	if (s->on_expr)
	{
	  /* Generate empty row */
	  s->info= "Impossible ON condition";
	  found_const_table_map|= s->table->map;
	  s->type= JT_CONST;
	  mark_as_null_row(s->table);		// All fields are NULL
	}
      }
      if (records != HA_POS_ERROR)
      {
	s->found_records=records;
	s->read_time= (ha_rows) (s->quick ? s->quick->read_time : 0.0);
      }
      delete select;
    }
  }

  /* Find best combination and return it */
  join->join_tab=stat;
  join->map2table=stat_ref;
  join->table= join->all_tables=table_vector;
  join->const_tables=const_count;
  join->found_const_table_map=found_const_table_map;

  if (join->const_tables != join->tables)
    find_best_combination(join,all_table_map & ~join->const_table_map);
  else
  {
    memcpy((gptr) join->best_positions,(gptr) join->positions,
	   sizeof(POSITION)*join->const_tables);
    join->best_read=1.0;
  }
  DBUG_RETURN(get_best_combination(join));
}


/*****************************************************************************
  Check with keys are used and with tables references with tables
  Updates in stat:
	  keys	     Bitmap of all used keys
	  const_keys Bitmap of all keys with may be used with quick_select
	  keyuse     Pointer to possible keys
*****************************************************************************/

typedef struct key_field_t {		// Used when finding key fields
  Field		*field;
  Item		*val;			// May be empty if diff constant
  uint		level,const_level;	// QQ: Remove const_level
  bool		eq_func;
  bool		exists_optimize;
} KEY_FIELD;


/* merge new key definitions to old ones, remove those not used in both */

static KEY_FIELD *
merge_key_fields(KEY_FIELD *start,KEY_FIELD *new_fields,KEY_FIELD *end,
		 uint and_level)
{
  if (start == new_fields)
    return start;				// Impossible or
  if (new_fields == end)
    return start;				// No new fields, skip all

  KEY_FIELD *first_free=new_fields;

  /* Mark all found fields in old array */
  for (; new_fields != end ; new_fields++)
  {
    for (KEY_FIELD *old=start ; old != first_free ; old++)
    {
      if (old->field == new_fields->field)
      {
	if (new_fields->val->used_tables())
	{
	  if (old->val->eq(new_fields->val, old->field->binary()))
	  {
	    old->level=old->const_level=and_level;
	    old->exists_optimize&=new_fields->exists_optimize;
	  }
	}
	else if (old->val->eq(new_fields->val, old->field->binary()) &&
		 old->eq_func && new_fields->eq_func)
	{
	  old->level=old->const_level=and_level;
	  old->exists_optimize&=new_fields->exists_optimize;
	}
	else					// Impossible; remove it
	{
	  if (old == --first_free)		// If last item
	    break;
	  *old= *first_free;			// Remove old value
	  old--;				// Retry this value
	}
      }
    }
  }
  /* Remove all not used items */
  for (KEY_FIELD *old=start ; old != first_free ;)
  {
    if (old->level != and_level && old->const_level != and_level)
    {						// Not used in all levels
      if (old == --first_free)
	break;
      *old= *first_free;			// Remove old value
      continue;
    }
    old++;
  }
  return first_free;
}


static void
add_key_field(KEY_FIELD **key_fields,uint and_level,
	      Field *field,bool eq_func,Item **value, uint num_values,
	      table_map usable_tables)
{
  bool exists_optimize=0;
  if (!(field->flags & PART_KEY_FLAG))
  {
    // Don't remove column IS NULL on a LEFT JOIN table
    if (!eq_func || (*value)->type() != Item::NULL_ITEM ||
        !field->table->maybe_null || field->null_ptr)
      return;					// Not a key. Skip it
    exists_optimize=1;
  }
  else
  {
    table_map used_tables=0;
    bool optimizable=0;
    for (uint i=0; i<num_values; i++)
    {
      used_tables|=(value[i])->used_tables();
      if (!((value[i])->used_tables() & (field->table->map | RAND_TABLE_BIT)))
        optimizable=1;
    }
    if (!optimizable)
      return;
    if (!(usable_tables & field->table->map))
    {
      if (!eq_func || (*value)->type() != Item::NULL_ITEM ||
          !field->table->maybe_null || field->null_ptr)
	return;					// Can't use left join optimize
      exists_optimize=1;
    }
    else
    {
      JOIN_TAB *stat=field->table->reginfo.join_tab;
      key_map possible_keys= (field->key_start &
			      field->table->keys_in_use_for_query);
      stat[0].keys|= possible_keys;		// Add possible keys

      /* Save the following cases:
	 Field op constant
	 Field LIKE constant where constant doesn't start with a wildcard
	 Field = field2 where field2 is in a different table
	 Field op formula
	 Field IS NULL
	 Field IS NOT NULL
         Field BETWEEN ...
         Field IN ...
      */
      stat[0].key_dependent|=used_tables;

      bool is_const=1;
      for (uint i=0; i<num_values; i++)
        is_const&= (*value)->const_item();
      if (is_const)
        stat[0].const_keys |= possible_keys;

      /* We can't always use indexes when comparing a string index to a
	 number. cmp_type() is checked to allow compare of dates to numbers
         also eq_func is NEVER true when num_values > 1
       */
      if (!eq_func ||
	  field->result_type() == STRING_RESULT &&
	  (*value)->result_type() != STRING_RESULT &&
	  field->cmp_type() != (*value)->result_type())
	return;
    }
  }
  DBUG_ASSERT(num_values == 1);
  /*
    For the moment eq_func is always true. This slot is reserved for future
    extensions where we want to remembers other things than just eq comparisons
  */
  DBUG_ASSERT(eq_func);
  /* Store possible eq field */
  (*key_fields)->field=field;
  (*key_fields)->eq_func=eq_func;
  (*key_fields)->val= *value;
  (*key_fields)->level=(*key_fields)->const_level=and_level;
  (*key_fields)->exists_optimize=exists_optimize;
  (*key_fields)++;
}


static void
add_key_fields(JOIN_TAB *stat,KEY_FIELD **key_fields,uint *and_level,
	       COND *cond, table_map usable_tables)
{
  if (cond->type() == Item_func::COND_ITEM)
  {
    List_iterator_fast<Item> li(*((Item_cond*) cond)->argument_list());
    KEY_FIELD *org_key_fields= *key_fields;

    if (((Item_cond*) cond)->functype() == Item_func::COND_AND_FUNC)
    {
      Item *item;
      while ((item=li++))
	add_key_fields(stat,key_fields,and_level,item,usable_tables);
      for (; org_key_fields != *key_fields ; org_key_fields++)
      {
	if (org_key_fields->const_level == org_key_fields->level)
	  org_key_fields->const_level=org_key_fields->level= *and_level;
	else
	  org_key_fields->const_level= *and_level;
      }
    }
    else
    {
      (*and_level)++;
      add_key_fields(stat,key_fields,and_level,li++,usable_tables);
      Item *item;
      while ((item=li++))
      {
	KEY_FIELD *start_key_fields= *key_fields;
	(*and_level)++;
	add_key_fields(stat,key_fields,and_level,item,usable_tables);
	*key_fields=merge_key_fields(org_key_fields,start_key_fields,
				     *key_fields,++(*and_level));
      }
    }
    return;
  }
  /* If item is of type 'field op field/constant' add it to key_fields */

  if (cond->type() != Item::FUNC_ITEM)
    return;
  Item_func *cond_func= (Item_func*) cond;
  switch (cond_func->select_optimize()) {
  case Item_func::OPTIMIZE_NONE:
    break;
  case Item_func::OPTIMIZE_KEY:
    // BETWEEN or IN
    if (cond_func->key_item()->type() == Item::FIELD_ITEM)
      add_key_field(key_fields,*and_level,
		    ((Item_field*) (cond_func->key_item()))->field, 0,
#ifndef TO_BE_REMOVED_IN_4_1
                    /* special treatment for IN. Not necessary in 4.1 */
                    cond_func->arguments()      + (cond_func->functype() != Item_func::IN_FUNC),
                    cond_func->argument_count() - (cond_func->functype() != Item_func::IN_FUNC),
#else
                    cond_func->arguments()+1, cond_func->argument_count()-1,
#endif
                    usable_tables);
    break;
  case Item_func::OPTIMIZE_OP:
  {
    bool equal_func=(cond_func->functype() == Item_func::EQ_FUNC ||
		     cond_func->functype() == Item_func::EQUAL_FUNC);

    if (cond_func->arguments()[0]->type() == Item::FIELD_ITEM)
    {
      add_key_field(key_fields,*and_level,
		    ((Item_field*) (cond_func->arguments()[0]))->field,
		    equal_func,
                    cond_func->arguments()+1, 1, usable_tables);
    }
    if (cond_func->arguments()[1]->type() == Item::FIELD_ITEM &&
	cond_func->functype() != Item_func::LIKE_FUNC)
    {
      add_key_field(key_fields,*and_level,
		    ((Item_field*) (cond_func->arguments()[1]))->field,
		    equal_func,
		    cond_func->arguments(),1,usable_tables);
    }
    break;
  }
  case Item_func::OPTIMIZE_NULL:
    /* column_name IS [NOT] NULL */
    if (cond_func->arguments()[0]->type() == Item::FIELD_ITEM)
    {
      Item *tmp=new Item_null;
      if (!tmp)					// Should never be true
	return;
      add_key_field(key_fields,*and_level,
		    ((Item_field*) (cond_func->arguments()[0]))->field,
		    cond_func->functype() == Item_func::ISNULL_FUNC,
		    &tmp, 1, usable_tables);
    }
    break;
  }
  return;
}

/*
  Add all keys with uses 'field' for some keypart
  If field->and_level != and_level then only mark key_part as const_part
*/

static uint
max_part_bit(key_map bits)
{
  uint found;
  for (found=0; bits & 1 ; found++,bits>>=1) ;
  return found;
}


static void
add_key_part(DYNAMIC_ARRAY *keyuse_array,KEY_FIELD *key_field)
{
  Field *field=key_field->field;
  TABLE *form= field->table;
  KEYUSE keyuse;

  if (key_field->eq_func && !key_field->exists_optimize)
  {
    for (uint key=0 ; key < form->keys ; key++)
    {
      if (!(form->keys_in_use_for_query & (((key_map) 1) << key)))
	continue;
      if (form->key_info[key].flags & HA_FULLTEXT)
	continue;    // ToDo: ft-keys in non-ft queries.   SerG

      uint key_parts= (uint) form->key_info[key].key_parts;
      for (uint part=0 ; part <  key_parts ; part++)
      {
	if (field->eq(form->key_info[key].key_part[part].field))
	{
	  keyuse.table= field->table;
	  keyuse.val =  key_field->val;
	  keyuse.key =  key;
	  keyuse.keypart=part;
	  keyuse.used_tables=key_field->val->used_tables();
	  VOID(insert_dynamic(keyuse_array,(gptr) &keyuse));
	}
      }
    }
  }
}


#define FT_KEYPART   (MAX_REF_PARTS+10)

static void
add_ft_keys(DYNAMIC_ARRAY *keyuse_array,
            JOIN_TAB *stat,COND *cond,table_map usable_tables)
{
  Item_func_match *cond_func=NULL;

  if (!cond)
    return;

  if (cond->type() == Item::FUNC_ITEM)
  {
    Item_func *func=(Item_func *)cond;
    Item_func::Functype functype=  func->functype();
    if (functype == Item_func::FT_FUNC)
      cond_func=(Item_func_match *)cond;
    else if (func->arg_count == 2)
    {
      Item_func *arg0=(Item_func *)(func->arguments()[0]),
                *arg1=(Item_func *)(func->arguments()[1]);
      if (arg1->const_item()  &&
          ((functype == Item_func::GE_FUNC && arg1->val()> 0) ||
           (functype == Item_func::GT_FUNC && arg1->val()>=0))  &&
           arg0->type() == Item::FUNC_ITEM            &&
           arg0->functype() == Item_func::FT_FUNC)
        cond_func=(Item_func_match *) arg0;
      else if (arg0->const_item() &&
               ((functype == Item_func::LE_FUNC && arg0->val()> 0) ||
                (functype == Item_func::LT_FUNC && arg0->val()>=0)) &&
                arg1->type() == Item::FUNC_ITEM          &&
                arg1->functype() == Item_func::FT_FUNC)
        cond_func=(Item_func_match *) arg1;
    }
  }
  else if (cond->type() == Item::COND_ITEM)
  {
    List_iterator_fast<Item> li(*((Item_cond*) cond)->argument_list());

    if (((Item_cond*) cond)->functype() == Item_func::COND_AND_FUNC)
    {
      Item *item;
      while ((item=li++))
        add_ft_keys(keyuse_array,stat,item,usable_tables);
    }
  }

  if (!cond_func || cond_func->key == NO_SUCH_KEY ||
      !(usable_tables & cond_func->table->map))
    return;

  KEYUSE keyuse;
  keyuse.table= cond_func->table;
  keyuse.val =  cond_func;
  keyuse.key =  cond_func->key;
  keyuse.keypart= FT_KEYPART;
  keyuse.used_tables=cond_func->key_item()->used_tables();
  VOID(insert_dynamic(keyuse_array,(gptr) &keyuse));
}

static int
sort_keyuse(KEYUSE *a,KEYUSE *b)
{
  if (a->table->tablenr != b->table->tablenr)
    return (int) (a->table->tablenr - b->table->tablenr);
  if (a->key != b->key)
    return (int) (a->key - b->key);
  if (a->keypart != b->keypart)
    return (int) (a->keypart - b->keypart);
  return test(a->used_tables) - test(b->used_tables);	// Place const first
}


/*
  Update keyuse array with all possible keys we can use to fetch rows
  join_tab is a array in tablenr_order
  stat is a reference array in 'prefered' order.
*/

static bool
update_ref_and_keys(THD *thd, DYNAMIC_ARRAY *keyuse,JOIN_TAB *join_tab,
		    uint tables, COND *cond, table_map normal_tables)
{
  uint	and_level,i,found_eq_constant;
  KEY_FIELD *key_fields, *end, *field;

  if (!(key_fields=(KEY_FIELD*)
	thd->alloc(sizeof(key_fields[0])*(thd->cond_count+1)*2)))
    return TRUE; /* purecov: inspected */
  and_level=0; field=end=key_fields;
  if (my_init_dynamic_array(keyuse,sizeof(KEYUSE),20,64))
    return TRUE;
  if (cond)
  {
    add_key_fields(join_tab,&end,&and_level,cond,normal_tables);
    for (; field != end ; field++)
    {
      add_key_part(keyuse,field);
      /* Mark that we can optimize LEFT JOIN */
      if (field->val->type() == Item::NULL_ITEM &&
	  !field->field->real_maybe_null())
	field->field->table->reginfo.not_exists_optimize=1;
    }
  }
  for (i=0 ; i < tables ; i++)
  {
    if (join_tab[i].on_expr)
    {
      add_key_fields(join_tab,&end,&and_level,join_tab[i].on_expr,
		     join_tab[i].table->map);
    }
  }
  /* fill keyuse with found key parts */
  for (; field != end ; field++)
    add_key_part(keyuse,field);

  if (thd->lex.select->ftfunc_list.elements)
  {
    add_ft_keys(keyuse,join_tab,cond,normal_tables);
  }

  /*
    Remove ref if there is a keypart which is a ref and a const.
    Remove keyparts without previous keyparts.
    Special treatment for ft-keys.
  */
  if (keyuse->elements)
  {
    KEYUSE end,*prev,*save_pos,*use;

    qsort(keyuse->buffer,keyuse->elements,sizeof(KEYUSE),
	  (qsort_cmp) sort_keyuse);

    bzero((char*) &end,sizeof(end));		/* Add for easy testing */
    VOID(insert_dynamic(keyuse,(gptr) &end));

    use=save_pos=dynamic_element(keyuse,0,KEYUSE*);
    prev=&end;
    found_eq_constant=0;
    for (i=0 ; i < keyuse->elements-1 ; i++,use++)
    {
      if (!use->used_tables)
	use->table->const_key_parts[use->key] |=
	  (key_part_map) 1 << use->keypart;
      if (use->keypart != FT_KEYPART)
      {
	if (use->key == prev->key && use->table == prev->table)
	{
	  if (prev->keypart+1 < use->keypart ||
	      prev->keypart == use->keypart && found_eq_constant)
	    continue;				/* remove */
	}
	else if (use->keypart != 0)		// First found must be 0
	  continue;
      }

      *save_pos= *use;
      prev=use;
      found_eq_constant= !use->used_tables;
      /* Save ptr to first use */
      if (!use->table->reginfo.join_tab->keyuse)
	use->table->reginfo.join_tab->keyuse=save_pos;
      use->table->reginfo.join_tab->checked_keys|= (key_map) 1 << use->key;
      save_pos++;
    }
    i=(uint) (save_pos-(KEYUSE*) keyuse->buffer);
    VOID(set_dynamic(keyuse,(gptr) &end,i));
    keyuse->elements=i;
  }
  return FALSE;
}


/*****************************************************************************
  Go through all combinations of not marked tables and find the one
  which uses least records
*****************************************************************************/

/* Save const tables first as used tables */

static void
set_position(JOIN *join,uint idx,JOIN_TAB *table,KEYUSE *key)
{
  join->positions[idx].table= table;
  join->positions[idx].key=key;
  join->positions[idx].records_read=1.0;	/* This is a const table */

  /* Move the const table as down as possible in best_ref */
  JOIN_TAB **pos=join->best_ref+idx+1;
  JOIN_TAB *next=join->best_ref[idx];
  for (;next != table ; pos++)
  {
    JOIN_TAB *tmp=pos[0];
    pos[0]=next;
    next=tmp;
  }
  join->best_ref[idx]=table;
}


static void
find_best_combination(JOIN *join, table_map rest_tables)
{
  DBUG_ENTER("find_best_combination");
  join->best_read=DBL_MAX;
  find_best(join,rest_tables, join->const_tables,1.0,0.0);
  DBUG_VOID_RETURN;
}


static void
find_best(JOIN *join,table_map rest_tables,uint idx,double record_count,
	  double read_time)
{
  ha_rows rec;
  double tmp;
  THD *thd= join->thd;

  if (!rest_tables)
  {
    DBUG_PRINT("best",("read_time: %g  record_count: %g",read_time,
		       record_count));

    read_time+=record_count/(double) TIME_FOR_COMPARE;
    if (join->sort_by_table &&
	join->sort_by_table !=
	join->positions[join->const_tables].table->table)
      read_time+=record_count;			// We have to make a temp table
    if (read_time < join->best_read)
    {
      memcpy((gptr) join->best_positions,(gptr) join->positions,
	     sizeof(POSITION)*idx);
      join->best_read=read_time;
    }
    return;
  }
  if (read_time+record_count/(double) TIME_FOR_COMPARE >= join->best_read)
    return;					/* Found better before */

  JOIN_TAB *s;
  double best_record_count=DBL_MAX,best_read_time=DBL_MAX;
  for (JOIN_TAB **pos=join->best_ref+idx ; (s=*pos) ; pos++)
  {
    table_map real_table_bit=s->table->map;
    if ((rest_tables & real_table_bit) && !(rest_tables & s->dependent))
    {
      double best,best_time,records;
      best=best_time=records=DBL_MAX;
      KEYUSE *best_key=0;
      uint best_max_key_part=0;
      my_bool found_constraint= 0;

      if (s->keyuse)
      {						/* Use key if possible */
	TABLE *table=s->table;
	KEYUSE *keyuse,*start_key=0;
	double best_records=DBL_MAX;
	uint max_key_part=0;

	/* Test how we can use keys */
	rec= s->records/MATCHING_ROWS_IN_OTHER_TABLE;  // Assumed records/key
	for (keyuse=s->keyuse ; keyuse->table == table ;)
	{
	  key_map found_part=0;
	  table_map found_ref=0;
	  uint key=keyuse->key;
	  KEY *keyinfo=table->key_info+key;
          bool ft_key=(keyuse->keypart == FT_KEYPART);

	  start_key=keyuse;
	  do
	  {
            uint keypart=keyuse->keypart;
	    do
	    {
              if (!ft_key)
              {
		table_map map;
		if (!(rest_tables & keyuse->used_tables))
		{
		  found_part|= (key_part_map) 1 << keypart;
		  found_ref|= keyuse->used_tables;
		}
		/*
		  If we find a ref, assume this table matches a proportional
		  part of this table.
		  For example 100 records matching a table with 5000 records
		  gives 5000/100 = 50 records per key
		  Constant tables are ignored and to avoid bad matches,
		  we don't make rec less than 100.
		*/
		if (keyuse->used_tables &
		    (map=(keyuse->used_tables & ~join->const_table_map)))
		{
		  uint tablenr;
		  for (tablenr=0 ; ! (map & 1) ; map>>=1, tablenr++) ;
		  if (map == 1)			// Only one table
		  {
		    TABLE *tmp_table=join->all_tables[tablenr];
		    if (rec > tmp_table->file->records && rec > 100)
		      rec=max(tmp_table->file->records,100);
		  }
		}
              }
	      keyuse++;
	    } while (keyuse->table == table && keyuse->key == key &&
		     keyuse->keypart == keypart);
	  } while (keyuse->table == table && keyuse->key == key);

	  /*
	    Assume that that each key matches a proportional part of table.
	  */
          if (!found_part && !ft_key)
	    continue;				// Nothing usable found
	  if (rec == 0)
	    rec=1L;				// Fix for small tables

          /*
	    ft-keys require special treatment
          */
          if (ft_key)
          {
            /*
	      Really, there should be records=0.0 (yes!)
	      but 1.0 would be probably safer
            */
            tmp=prev_record_reads(join,found_ref);
            records=1.0;
          }
          else
          {
	  found_constraint= 1;
	  /*
	    Check if we found full key
	  */
	  if (found_part == PREV_BITS(uint,keyinfo->key_parts))
	  {				/* use eq key */
	    max_key_part= (uint) ~0;
	    if ((keyinfo->flags & (HA_NOSAME | HA_NULL_PART_KEY |
				   HA_END_SPACE_KEY)) == HA_NOSAME)
	    {
	      tmp=prev_record_reads(join,found_ref);
	      records=1.0;
	    }
	    else
	    {
	      if (!found_ref)
	      {					// We found a const key
		if (table->quick_keys & ((key_map) 1 << key))
		  records= (double) table->quick_rows[key];
		else
		{
		  /* quick_range couldn't use key! */
		  records= (double) s->records/rec;
		}
	      }
	      else
	      {
		if (!(records=keyinfo->rec_per_key[keyinfo->key_parts-1]))
		{				// Prefere longer keys
		  records=
		    ((double) s->records / (double) rec *
		     (1.0 +
		      ((double) (table->max_key_length-keyinfo->key_length) /
		       (double) table->max_key_length)));
		  if (records < 2.0)
		    records=2.0;		// Can't be as good as a unique
		}
	      }
	      /* Limit the number of matched rows */
	      tmp= records;
	      set_if_smaller(tmp, (double) thd->variables.max_seeks_for_key);
	      if (table->used_keys & ((key_map) 1 << key))
	      {
		/* we can use only index tree */
		uint keys_per_block= table->file->block_size/2/
		  (keyinfo->key_length+table->file->ref_length)+1;
		tmp=record_count*(tmp+keys_per_block-1)/keys_per_block;
	      }
	      else
		tmp=record_count*min(tmp,s->worst_seeks);
	    }
	  }
	  else
	  {
	    /*
	      Use as much key-parts as possible and a uniq key is better
	      than a not unique key
	      Set tmp to (previous record count) * (records / combination)
	    */
	    if ((found_part & 1) &&
		!(table->file->index_flags(key) & HA_ONLY_WHOLE_INDEX))
	    {
	      max_key_part=max_part_bit(found_part);
	      /*
		Check if quick_range could determinate how many rows we
		will match
	      */
	      if (table->quick_keys & ((key_map) 1 << key) &&
		  table->quick_key_parts[key] == max_key_part)
		tmp=records= (double) table->quick_rows[key];
	      else
	      {
		/* Check if we have statistic about the distribution */
		if ((records=keyinfo->rec_per_key[max_key_part-1]))
		  tmp=records;
		else
		{
		  /*
		    Assume that the first key part matches 1% of the file
		    and that the hole key matches 10 (duplicates) or 1
		    (unique) records.
		    Assume also that more key matches proportionally more
		    records
		    This gives the formula:
		    records= (x * (b-a) + a*c-b)/(c-1)

		    b = records matched by whole key
		    a = records matched by first key part (10% of all records?)
		    c = number of key parts in key
		    x = used key parts (1 <= x <= c)
		  */
		  double rec_per_key;
		  if (!(rec_per_key=(double)
			keyinfo->rec_per_key[keyinfo->key_parts-1]))
		    rec_per_key=(double) s->records/rec+1;

		  if (!s->records)
		    tmp=0;
		  else if (rec_per_key/(double) s->records >= 0.01)
		    tmp=rec_per_key;
		  else
		  {
		    double a=s->records*0.01;
		    tmp=(max_key_part * (rec_per_key - a) +
			 a*keyinfo->key_parts - rec_per_key)/
		      (keyinfo->key_parts-1);
		    set_if_bigger(tmp,1.0);
		  }
		  records=(ulong) tmp;
		}
		/*
		  If quick_select was used on a part of this key, we know
		  the maximum number of rows that the key can match.
		*/
		if (table->quick_keys & ((key_map) 1 << key) &&
		    table->quick_key_parts[key] <= max_key_part &&
		    records > (double) table->quick_rows[key])
		  tmp= records= (double) table->quick_rows[key];
	      }
	      /* Limit the number of matched rows */
	      set_if_smaller(tmp, (double) thd->variables.max_seeks_for_key);
	      if (table->used_keys & ((key_map) 1 << key))
	      {
		/* we can use only index tree */
		uint keys_per_block= table->file->block_size/2/
		  (keyinfo->key_length+table->file->ref_length)+1;
		tmp=record_count*(tmp+keys_per_block-1)/keys_per_block;
	      }
	      else
		tmp=record_count*min(tmp,s->worst_seeks);
	    }
	    else
	      tmp=best_time;			// Do nothing
	  }
          } /* not ft_key */
	  if (tmp < best_time - records/(double) TIME_FOR_COMPARE)
	  {
	    best_time=tmp + records/(double) TIME_FOR_COMPARE;
	    best=tmp;
	    best_records=records;
	    best_key=start_key;
	    best_max_key_part=max_key_part;
	  }
	}
	records=best_records;
      }

      /*
	Don't test table scan if it can't be better.
	Prefer key lookup if we would use the same key for scanning.

	Don't do a table scan on InnoDB tables, if we can read the used
	parts of the row from any of the used index.
	This is because table scans uses index and we would not win
	anything by using a table scan.
      */
      if ((records >= s->found_records || best > s->read_time) &&
	  !(s->quick && best_key && s->quick->index == best_key->key &&
	    best_max_key_part >= s->table->quick_key_parts[best_key->key]) &&
	  !((s->table->file->table_flags() & HA_TABLE_SCAN_ON_INDEX) &&
	    s->table->used_keys && best_key) &&
	  !(s->table->force_index && best_key))
      {						// Check full join
        ha_rows rnd_records= s->found_records;
        /*
          If there is a restriction on the table, assume that 25% of the
          rows can be skipped on next part.
          This is to force tables that this table depends on before this
          table
        */
        if (found_constraint)
          rnd_records-= rnd_records/4;

        /*
          Range optimizer never proposes a RANGE if it isn't better
          than FULL: so if RANGE is present, it's always preferred to FULL.
          Here we estimate its cost.
        */
        if (s->quick)
        {
          /*
            For each record we:
             - read record range through 'quick'
             - skip rows which does not satisfy WHERE constraints
           */
          tmp= record_count *
               (s->quick->read_time +
               (s->found_records - rnd_records)/(double) TIME_FOR_COMPARE);
        }
        else
        {
          /* Estimate cost of reading table. */
          tmp= s->table->file->scan_time();
          if (s->on_expr)                         // Can't use join cache
          {
            /*
              For each record we have to:
              - read the whole table record 
              - skip rows which does not satisfy join condition
            */
            tmp= record_count *
                 (tmp +     
                 (s->records - rnd_records)/(double) TIME_FOR_COMPARE);
          }
          else
          {
            /* We read the table as many times as join buffer becomes full. */
            tmp*= (1.0 + floor((double) cache_record_length(join,idx) *
                               record_count /
                               (double) thd->variables.join_buff_size));
            /* 
              We don't make full cartesian product between rows in the scanned
              table and existing records because we skip all rows from the
              scanned table, which does not satisfy join condition when 
              we read the table (see flush_cached_records for details). Here we
              take into account cost to read and skip these records.
            */
            tmp+= (s->records - rnd_records)/(double) TIME_FOR_COMPARE;
          }
        }

        /*
          We estimate the cost of evaluating WHERE clause for found records
          as record_count * rnd_records / TIME_FOR_COMPARE. This cost plus
          tmp give us total cost of using TABLE SCAN
        */
	if (best == DBL_MAX ||
	    (tmp  + record_count/(double) TIME_FOR_COMPARE*rnd_records <
	     best + record_count/(double) TIME_FOR_COMPARE*records))
	{
	  /*
	    If the table has a range (s->quick is set) make_join_select()
	    will ensure that this will be used
	  */
	  best=tmp;
	  records= rows2double(rnd_records);
	  best_key=0;
	}
      }
      join->positions[idx].records_read= records;
      join->positions[idx].key=best_key;
      join->positions[idx].table= s;
      if (!best_key && idx == join->const_tables &&
	  s->table == join->sort_by_table &&
	  join->thd->select_limit >= records)
	join->sort_by_table= (TABLE*) 1;	// Must use temporary table

     /*
	Go to the next level only if there hasn't been a better key on
	this level! This will cut down the search for a lot simple cases!
       */
      double current_record_count=record_count*records;
      double current_read_time=read_time+best;
      if (best_record_count > current_record_count ||
	  best_read_time > current_read_time ||
	  idx == join->const_tables && s->table == join->sort_by_table)
      {
	if (best_record_count >= current_record_count &&
	    best_read_time >= current_read_time &&
	    (!(s->key_dependent & rest_tables) || records < 2.0))
	{
	  best_record_count=current_record_count;
	  best_read_time=current_read_time;
	}
	swap(JOIN_TAB*,join->best_ref[idx],*pos);
	find_best(join,rest_tables & ~real_table_bit,idx+1,
		  current_record_count,current_read_time);
	swap(JOIN_TAB*,join->best_ref[idx],*pos);
      }
      if (join->select_options & SELECT_STRAIGHT_JOIN)
	break;				// Don't test all combinations
    }
  }
}


/*
  Find how much space the prevous read not const tables takes in cache
*/

static void calc_used_field_length(THD *thd, JOIN_TAB *join_tab)
{
  uint null_fields,blobs,fields,rec_length;
  null_fields=blobs=fields=rec_length=0;

  Field **f_ptr,*field;
  for (f_ptr=join_tab->table->field ; (field= *f_ptr) ; f_ptr++)
  {
    if (field->query_id == thd->query_id)
    {
      uint flags=field->flags;
      fields++;
      rec_length+=field->pack_length();
      if (flags & BLOB_FLAG)
	blobs++;
      if (!(flags & NOT_NULL_FLAG))
	null_fields++;
    }
  }
  if (null_fields)
    rec_length+=(join_tab->table->null_fields+7)/8;
  if (join_tab->table->maybe_null)
    rec_length+=sizeof(my_bool);
  if (blobs)
  {
    uint blob_length=(uint) (join_tab->table->file->mean_rec_length-
			     (join_tab->table->reclength- rec_length));
    rec_length+=(uint) max(4,blob_length);
  }
  join_tab->used_fields=fields;
  join_tab->used_fieldlength=rec_length;
  join_tab->used_blobs=blobs;
}


static uint
cache_record_length(JOIN *join,uint idx)
{
  uint length=0;
  JOIN_TAB **pos,**end;
  THD *thd=join->thd;

  for (pos=join->best_ref+join->const_tables,end=join->best_ref+idx ;
       pos != end ;
       pos++)
  {
    JOIN_TAB *join_tab= *pos;
    if (!join_tab->used_fieldlength)		/* Not calced yet */
      calc_used_field_length(thd, join_tab);
    length+=join_tab->used_fieldlength;
  }
  return length;
}


static double
prev_record_reads(JOIN *join,table_map found_ref)
{
  double found=1.0;

  for (POSITION *pos=join->positions ; found_ref ; pos++)
  {
    if (pos->table->table->map & found_ref)
    {
      found_ref&= ~pos->table->table->map;
      found*=pos->records_read;
    }
  }
  return found;
}


/*****************************************************************************
  Set up join struct according to best position.
*****************************************************************************/

static bool
get_best_combination(JOIN *join)
{
  uint i,tablenr;
  table_map used_tables;
  JOIN_TAB *join_tab,*j;
  KEYUSE *keyuse;
  uint table_count;
  THD *thd=join->thd;

  table_count=join->tables;
  if (!(join->join_tab=join_tab=
	(JOIN_TAB*) thd->alloc(sizeof(JOIN_TAB)*table_count)))
    return TRUE;

  join->full_join=0;

  used_tables=0;
  for (j=join_tab, tablenr=0 ; tablenr < table_count ; tablenr++,j++)
  {
    TABLE *form;
    *j= *join->best_positions[tablenr].table;
    form=join->table[tablenr]=j->table;
    used_tables|= form->map;
    form->reginfo.join_tab=j;
    if (!j->on_expr)
      form->reginfo.not_exists_optimize=0;	// Only with LEFT JOIN
    if (j->type == JT_CONST)
      continue;					// Handled in make_join_stat..

    j->ref.key = -1;
    j->ref.key_parts=0;

    if (j->type == JT_SYSTEM)
      continue;
    if (!j->keys || !(keyuse= join->best_positions[tablenr].key))
    {
      j->type=JT_ALL;
      if (tablenr != join->const_tables)
	join->full_join=1;
    }
    else if (create_ref_for_key(join, j, keyuse, used_tables))
      return TRUE;				// Something went wrong
  }

  for (i=0 ; i < table_count ; i++)
    join->map2table[join->join_tab[i].table->tablenr]=join->join_tab+i;
  update_depend_map(join);
  return 0;
}


static bool create_ref_for_key(JOIN *join, JOIN_TAB *j, KEYUSE *org_keyuse,
			       table_map used_tables)
{
  KEYUSE *keyuse=org_keyuse;
  bool ftkey=(keyuse->keypart == FT_KEYPART);
  THD  *thd= join->thd;
  uint keyparts,length,key;
  TABLE *table;
  KEY *keyinfo;

  /*
    Use best key from find_best
  */
  table=j->table;
  key=keyuse->key;
  keyinfo=table->key_info+key;

  if (ftkey)
  {
    Item_func_match *ifm=(Item_func_match *)keyuse->val;

    length=0;
    keyparts=1;
    ifm->join_key=1;
  }
  else
  {
    keyparts=length=0;
    do
    {
      if (!((~used_tables) & keyuse->used_tables))
      {
	if (keyparts == keyuse->keypart)
	{
	  keyparts++;
	  length+=keyinfo->key_part[keyuse->keypart].store_length;
	}
      }
      keyuse++;
    } while (keyuse->table == table && keyuse->key == key);
  } /* not ftkey */

  /* set up fieldref */
  keyinfo=table->key_info+key;
  j->ref.key_parts=keyparts;
  j->ref.key_length=length;
  j->ref.key=(int) key;
  if (!(j->ref.key_buff= (byte*) thd->calloc(ALIGN_SIZE(length)*2)) ||
      !(j->ref.key_copy= (store_key**) thd->alloc((sizeof(store_key*) *
						   (keyparts+1)))) ||
      !(j->ref.items=    (Item**) thd->alloc(sizeof(Item*)*keyparts)))
  {
    return TRUE;
  }
  j->ref.key_buff2=j->ref.key_buff+ALIGN_SIZE(length);
  j->ref.key_err=1;
  keyuse=org_keyuse;

  store_key **ref_key=j->ref.key_copy;
  byte *key_buff=j->ref.key_buff;
  if (ftkey)
  {
    j->ref.items[0]=((Item_func*)(keyuse->val))->key_item();
    if (keyuse->used_tables)
      return TRUE; // not supported yet. SerG

    j->type=JT_FT;
  }
  else
  {
    uint i;
    for (i=0 ; i < keyparts ; keyuse++,i++)
    {
      while (keyuse->keypart != i ||
	     ((~used_tables) & keyuse->used_tables))
	keyuse++;				/* Skip other parts */

      uint maybe_null= test(keyinfo->key_part[i].null_bit);
      j->ref.items[i]=keyuse->val;		// Save for cond removal
      if (!keyuse->used_tables &&
	  !(join->select_options & SELECT_DESCRIBE))
      {					// Compare against constant
	store_key_item *tmp=new store_key_item(thd,
					       keyinfo->key_part[i].field,
					       (char*)key_buff +
					       maybe_null,
					       maybe_null ?
					       (char*) key_buff : 0,
					       keyinfo->key_part[i].length,
					       keyuse->val);
	if (thd->fatal_error)
	{
	  return TRUE;
	}
	tmp->copy();
      }
      else
	*ref_key++= get_store_key(thd,
				  keyuse,join->const_table_map,
				  &keyinfo->key_part[i],
				  (char*) key_buff,maybe_null);
      key_buff+=keyinfo->key_part[i].store_length;
    }
  } /* not ftkey */
  *ref_key=0;				// end_marker
  if (j->type == JT_FT)  /* no-op */;
  else if (j->type == JT_CONST)
    j->table->const_table=1;
  else if (((keyinfo->flags & (HA_NOSAME | HA_NULL_PART_KEY |
			       HA_END_SPACE_KEY)) != HA_NOSAME) ||
	   keyparts != keyinfo->key_parts)
    j->type=JT_REF;				/* Must read with repeat */
  else if (ref_key == j->ref.key_copy)
  {
    /*
      This happen if we are using a constant expression in the ON part
      of an LEFT JOIN.
      SELECT * FROM a LEFT JOIN b ON b.key=30
      Here we should not mark the table as a 'const' as a field may
      have a 'normal' value or a NULL value.
    */
    j->type=JT_CONST;
  }
  else
    j->type=JT_EQ_REF;
  return 0;
}



static store_key *
get_store_key(THD *thd, KEYUSE *keyuse, table_map used_tables,
	      KEY_PART_INFO *key_part, char *key_buff, uint maybe_null)
{
  if (!((~used_tables) & keyuse->used_tables))		// if const item
  {
    return new store_key_const_item(thd,
				    key_part->field,
				    key_buff + maybe_null,
				    maybe_null ? key_buff : 0,
				    key_part->length,
				    keyuse->val);
  }
  else if (keyuse->val->type() == Item::FIELD_ITEM)
    return new store_key_field(thd,
			       key_part->field,
			       key_buff + maybe_null,
			       maybe_null ? key_buff : 0,
			       key_part->length,
			       ((Item_field*) keyuse->val)->field,
			       keyuse->val->full_name());
  return new store_key_item(thd,
			    key_part->field,
			    key_buff + maybe_null,
			    maybe_null ? key_buff : 0,
			    key_part->length,
			    keyuse->val);
}

/*
  This function is only called for const items on fields which are keys
  returns 1 if there was some conversion made when the field was stored.
*/

bool
store_val_in_field(Field *field,Item *item)
{
  bool error;
  THD *thd=current_thd;
<<<<<<< HEAD
  ha_rows cuted_fields=thd->cuted_fields;
  thd->count_cuted_fields=1;
  error= item->save_in_field(field, 1);
  thd->count_cuted_fields=0;
  return error || cuted_fields != thd->cuted_fields;
=======
  ulong cuted_fields=thd->cuted_fields;
  /*
    we should restore old value of count_cuted_fields because
    store_val_in_field can be called from mysql_insert 
    with select_insert, which make count_cuted_fields= 1
   */
  bool old_count_cuted_fields= thd->count_cuted_fields;
  thd->count_cuted_fields=1;
  item->save_in_field(field);
  thd->count_cuted_fields= old_count_cuted_fields;
  return cuted_fields != thd->cuted_fields;
>>>>>>> 2093624a
}


static bool
make_simple_join(JOIN *join,TABLE *tmp_table)
{
  TABLE **tableptr;
  JOIN_TAB *join_tab;

  if (!(tableptr=(TABLE**) join->thd->alloc(sizeof(TABLE*))) ||
      !(join_tab=(JOIN_TAB*) join->thd->alloc(sizeof(JOIN_TAB))))
    return TRUE;
  join->join_tab=join_tab;
  join->table=tableptr; tableptr[0]=tmp_table;
  join->tables=1;
  join->const_tables=0;
  join->const_table_map=0;
  join->tmp_table_param.field_count= join->tmp_table_param.sum_func_count=
    join->tmp_table_param.func_count=0;
  join->tmp_table_param.copy_field=join->tmp_table_param.copy_field_end=0;
  join->first_record=join->sort_and_group=0;
  join->sum_funcs=0;
  join->send_records=(ha_rows) 0;
  join->group=0;
  join->do_send_rows = 1;
  join->row_limit=join->thd->select_limit;

  join_tab->cache.buff=0;			/* No cacheing */
  join_tab->table=tmp_table;
  join_tab->select=0;
  join_tab->select_cond=0;
  join_tab->quick=0;
  join_tab->type= JT_ALL;			/* Map through all records */
  join_tab->keys= (uint) ~0;			/* test everything in quick */
  join_tab->info=0;
  join_tab->on_expr=0;
  join_tab->ref.key = -1;
  join_tab->not_used_in_distinct=0;
  join_tab->read_first_record= join_init_read_record;
  join_tab->join=join;
  bzero((char*) &join_tab->read_record,sizeof(join_tab->read_record));
  tmp_table->status=0;
  tmp_table->null_row=0;
  return FALSE;
}


static bool
make_join_select(JOIN *join,SQL_SELECT *select,COND *cond)
{
  DBUG_ENTER("make_join_select");
  if (select)
  {
    table_map used_tables;
    if (join->tables > 1)
      cond->update_used_tables();		// Tablenr may have changed
    if (join->const_tables == join->tables)
      join->const_table_map|=RAND_TABLE_BIT;
    {						// Check const tables
      COND *const_cond=
	make_cond_for_table(cond,join->const_table_map,(table_map) 0);
      DBUG_EXECUTE("where",print_where(const_cond,"constants"););
      if (const_cond && !const_cond->val_int())
      {
	DBUG_PRINT("info",("Found impossible WHERE condition"));
	DBUG_RETURN(1);				// Impossible const condition
      }
    }
    used_tables=(select->const_tables=join->const_table_map) | RAND_TABLE_BIT;
    for (uint i=join->const_tables ; i < join->tables ; i++)
    {
      JOIN_TAB *tab=join->join_tab+i;
      table_map current_map= tab->table->map;
      /*
	Following force including random expression in last table condition.
	It solve problem with select like SELECT * FROM t1 WHERE rand() > 0.5
      */
      if (i == join->tables-1)
	current_map|= RAND_TABLE_BIT;
      bool use_quick_range=0;
      used_tables|=current_map;

      if (tab->type == JT_REF && tab->quick &&
	  (uint) tab->ref.key == tab->quick->index &&
	  tab->ref.key_length < tab->quick->max_used_key_length)
      {
	/* Range uses longer key;  Use this instead of ref on key */
	tab->type=JT_ALL;
	use_quick_range=1;
	tab->use_quick=1;
	tab->ref.key_parts=0;		// Don't use ref key.
	join->best_positions[i].records_read= rows2double(tab->quick->records);
      }

      COND *tmp=make_cond_for_table(cond,used_tables,current_map);
      if (!tmp && tab->quick)
      {						// Outer join
	/*
	  Hack to handle the case where we only refer to a table
	  in the ON part of an OUTER JOIN.
	*/
	tmp=new Item_int((longlong) 1,1);	// Always true
      }
      if (tmp)
      {
	DBUG_EXECUTE("where",print_where(tmp,tab->table->table_name););
	SQL_SELECT *sel=tab->select=(SQL_SELECT*)
	  join->thd->memdup((gptr) select, sizeof(SQL_SELECT));
	if (!sel)
	  DBUG_RETURN(1);			// End of memory
	tab->select_cond=sel->cond=tmp;
	sel->head=tab->table;
	if (tab->quick)
	{
	  /* Use quick key read if it's a constant and it's not used
	     with key reading */
	  if (tab->needed_reg == 0 && tab->type != JT_EQ_REF
	      && tab->type != JT_FT && (tab->type != JT_REF ||
	       (uint) tab->ref.key == tab->quick->index))
	  {
	    sel->quick=tab->quick;		// Use value from get_quick_...
	    sel->quick_keys=0;
	    sel->needed_reg=0;
	  }
	  else
	  {
	    delete tab->quick;
	  }
	  tab->quick=0;
	}
	uint ref_key=(uint) sel->head->reginfo.join_tab->ref.key+1;
	if (i == join->const_tables && ref_key)
	{
	  if (tab->const_keys && tab->table->reginfo.impossible_range)
	    DBUG_RETURN(1);
	}
	else if (tab->type == JT_ALL && ! use_quick_range)
	{
	  if (tab->const_keys &&
	      tab->table->reginfo.impossible_range)
	    DBUG_RETURN(1);				// Impossible range
	  /*
	    We plan to scan all rows.
	    Check again if we should use an index.
	    We could have used an column from a previous table in
	    the index if we are using limit and this is the first table
	  */

	  if ((tab->keys & ~ tab->const_keys && i > 0) ||
	      (tab->const_keys && i == join->const_tables &&
	       join->thd->select_limit < join->best_positions[i].records_read &&
	       !(join->select_options & OPTION_FOUND_ROWS)))
	  {
	    /* Join with outer join condition */
	    COND *orig_cond=sel->cond;
	    sel->cond=and_conds(sel->cond,tab->on_expr);
	    if (sel->test_quick_select(join->thd, tab->keys,
				       used_tables & ~ current_map,
				       (join->select_options &
					OPTION_FOUND_ROWS ?
					HA_POS_ERROR :
					join->thd->select_limit)) < 0)
            { /* before reporting "Impossible WHERE" for the whole query
                 we have to check isn't it only "impossible ON" instead */
              sel->cond=orig_cond;
              if (!tab->on_expr ||
                  sel->test_quick_select(join->thd, tab->keys,
                                         used_tables & ~ current_map,
                                         (join->select_options &
                                          OPTION_FOUND_ROWS ?
                                          HA_POS_ERROR :
                                          join->thd->select_limit)) < 0)
	         DBUG_RETURN(1);			// Impossible WHERE
            }
            else
	      sel->cond=orig_cond;

	    /* Fix for EXPLAIN */
	    if (sel->quick)
	      join->best_positions[i].records_read= sel->quick->records;
	  }
	  else
	  {
	    sel->needed_reg=tab->needed_reg;
	    sel->quick_keys=0;
	  }
	  if ((sel->quick_keys | sel->needed_reg) & ~tab->checked_keys)
	  {
	    tab->keys=sel->quick_keys | sel->needed_reg;
	    tab->use_quick= (sel->needed_reg &&
			     (!select->quick_keys ||
			      (select->quick &&
			       (select->quick->records >= 100L)))) ?
	      2 : 1;
	    sel->read_tables= used_tables & ~current_map;
	  }
	  if (i != join->const_tables && tab->use_quick != 2)
	  {					/* Read with cache */
	    if ((tmp=make_cond_for_table(cond,
					 join->const_table_map |
					 current_map,
					 current_map)))
	    {
	      DBUG_EXECUTE("where",print_where(tmp,"cache"););
	      tab->cache.select=(SQL_SELECT*)
		join->thd->memdup((gptr) sel, sizeof(SQL_SELECT));
	      tab->cache.select->cond=tmp;
	      tab->cache.select->read_tables=join->const_table_map;
	    }
	  }
	}
      }
    }
  }
  DBUG_RETURN(0);
}


static void
make_join_readinfo(JOIN *join,uint options)
{
  uint i;
  SELECT_LEX *select_lex = &(join->thd->lex.select_lex);
  bool statistics= test(!(join->select_options & SELECT_DESCRIBE));

  DBUG_ENTER("make_join_readinfo");

  for (i=join->const_tables ; i < join->tables ; i++)
  {
    JOIN_TAB *tab=join->join_tab+i;
    TABLE *table=tab->table;
    tab->read_record.table= table;
    tab->read_record.file=table->file;
    tab->next_select=sub_select;		/* normal select */
    switch (tab->type) {
    case JT_SYSTEM:				// Only happens with left join
      table->status=STATUS_NO_RECORD;
      tab->read_first_record= join_read_system;
      tab->read_record.read_record= join_no_more_records;
      break;
    case JT_CONST:				// Only happens with left join
      table->status=STATUS_NO_RECORD;
      tab->read_first_record= join_read_const;
      tab->read_record.read_record= join_no_more_records;
      break;
    case JT_EQ_REF:
      table->status=STATUS_NO_RECORD;
      if (tab->select)
      {
	delete tab->select->quick;
	tab->select->quick=0;
      }
      delete tab->quick;
      tab->quick=0;
      table->file->index_init(tab->ref.key);
      tab->read_first_record= join_read_key;
      tab->read_record.read_record= join_no_more_records;
      if (table->used_keys & ((key_map) 1 << tab->ref.key) &&
	  !table->no_keyread)
      {
	table->key_read=1;
	table->file->extra(HA_EXTRA_KEYREAD);
      }
      break;
    case JT_REF:
      table->status=STATUS_NO_RECORD;
      if (tab->select)
      {
	delete tab->select->quick;
	tab->select->quick=0;
      }
      delete tab->quick;
      tab->quick=0;
      table->file->index_init(tab->ref.key);
      tab->read_first_record= join_read_always_key;
      tab->read_record.read_record= join_read_next_same;
      if (table->used_keys & ((key_map) 1 << tab->ref.key) &&
	  !table->no_keyread)
      {
	table->key_read=1;
	table->file->extra(HA_EXTRA_KEYREAD);
      }
      break;
    case JT_FT:
      table->status=STATUS_NO_RECORD;
      table->file->index_init(tab->ref.key);
      tab->read_first_record= join_ft_read_first;
      tab->read_record.read_record= join_ft_read_next;
      break;
    case JT_ALL:
      /*
	If previous table use cache
      */
      table->status=STATUS_NO_RECORD;
      if (i != join->const_tables && !(options & SELECT_NO_JOIN_CACHE) &&
	  tab->use_quick != 2 && !tab->on_expr)
      {
	if ((options & SELECT_DESCRIBE) ||
	    !join_init_cache(join->thd,join->join_tab+join->const_tables,
			     i-join->const_tables))
	{
	  tab[-1].next_select=sub_select_cache; /* Patch previous */
	}
      }
      /* These init changes read_record */
      if (tab->use_quick == 2)
      {
	select_lex->options|=QUERY_NO_GOOD_INDEX_USED;
	tab->read_first_record= join_init_quick_read_record;
	if (statistics)
	  statistic_increment(select_range_check_count, &LOCK_status);
      }
      else
      {
	tab->read_first_record= join_init_read_record;
	if (i == join->const_tables)
	{
	  if (tab->select && tab->select->quick)
	  {
	    if (statistics)
	      statistic_increment(select_range_count, &LOCK_status);
	  }
	  else
	  {
	    select_lex->options|=QUERY_NO_INDEX_USED;
	    if (statistics)
	      statistic_increment(select_scan_count, &LOCK_status);
	  }
	}
	else
	{
	  if (tab->select && tab->select->quick)
	  {
	    if (statistics)
	      statistic_increment(select_full_range_join_count, &LOCK_status);
	  }
	  else
	  {
	    select_lex->options|=QUERY_NO_INDEX_USED;
	    if (statistics)
	      statistic_increment(select_full_join_count, &LOCK_status);
	  }
	}
	if (!table->no_keyread)
	{
	  if (tab->select && tab->select->quick &&
	      table->used_keys & ((key_map) 1 << tab->select->quick->index))
	  {
	    table->key_read=1;
	    table->file->extra(HA_EXTRA_KEYREAD);
	  }
	  else if (table->used_keys && ! (tab->select && tab->select->quick))
	  {					// Only read index tree
	    tab->index=find_shortest_key(table, table->used_keys);
	    tab->table->file->index_init(tab->index);
	    tab->read_first_record= join_read_first;
	    tab->type=JT_NEXT;		// Read with index_first / index_next
	  }
	}
      }
      break;
    default:
      DBUG_PRINT("error",("Table type %d found",tab->type)); /* purecov: deadcode */
      break;					/* purecov: deadcode */
    case JT_UNKNOWN:
    case JT_MAYBE_REF:
      abort();					/* purecov: deadcode */
    }
  }
  join->join_tab[join->tables-1].next_select=0; /* Set by do_select */
  DBUG_VOID_RETURN;
}


/*
  Give error if we some tables are done with a full join

  SYNOPSIS
    error_if_full_join()
    join		Join condition

  USAGE
   This is used by multi_table_update and multi_table_delete when running
   in safe mode

 RETURN VALUES
   0	ok
   1	Error (full join used)
*/

bool error_if_full_join(JOIN *join)
{
  for (JOIN_TAB *tab=join->join_tab, *end=join->join_tab+join->tables;
       tab < end;
       tab++)
  {
    if (tab->type == JT_ALL && (!tab->select || !tab->select->quick))
    {
      my_error(ER_UPDATE_WITHOUT_KEY_IN_SAFE_MODE,MYF(0));
      return(1);
    }
  }
  return(0);
}


static void
join_free(JOIN *join)
{
  JOIN_TAB *tab,*end;
  DBUG_ENTER("join_free");

  if (join->table)
  {
    /*
      Only a sorted table may be cached.  This sorted table is always the
      first non const table in join->table
    */
    if (join->tables > join->const_tables) // Test for not-const tables
      free_io_cache(join->table[join->const_tables]);
    for (tab=join->join_tab,end=tab+join->tables ; tab != end ; tab++)
    {
      delete tab->select;
      delete tab->quick;
      x_free(tab->cache.buff);
      if (tab->table)
      {
	if (tab->table->key_read)
	{
	  tab->table->key_read=0;
	  tab->table->file->extra(HA_EXTRA_NO_KEYREAD);
	}
	/* Don't free index if we are using read_record */
	if (!tab->read_record.table)
	  tab->table->file->index_end();
      }
      end_read_record(&tab->read_record);
    }
    join->table=0;
  }
  /*
    We are not using tables anymore
    Unlock all tables. We may be in an INSERT .... SELECT statement.
  */
  if (join->lock && join->thd->lock &&
      !(join->select_options & SELECT_NO_UNLOCK))
  {
    mysql_unlock_read_tables(join->thd, join->lock);// Don't free join->lock
    join->lock=0;
  }
  join->group_fields.delete_elements();
  join->tmp_table_param.copy_funcs.delete_elements();
  join->tmp_table_param.cleanup();
  DBUG_VOID_RETURN;
}


/*****************************************************************************
  Remove the following expressions from ORDER BY and GROUP BY:
  Constant expressions
  Expression that only uses tables that are of type EQ_REF and the reference
  is in the ORDER list or if all refereed tables are of the above type.

  In the following, the X field can be removed:
  SELECT * FROM t1,t2 WHERE t1.a=t2.a ORDER BY t1.a,t2.X
  SELECT * FROM t1,t2,t3 WHERE t1.a=t2.a AND t2.b=t3.b ORDER BY t1.a,t3.X

  These can't be optimized:
  SELECT * FROM t1,t2 WHERE t1.a=t2.a ORDER BY t2.X,t1.a
  SELECT * FROM t1,t2 WHERE t1.a=t2.a AND t1.b=t2.b ORDER BY t1.a,t2.c
  SELECT * FROM t1,t2 WHERE t1.a=t2.a ORDER BY t2.b,t1.a
*****************************************************************************/

static bool
eq_ref_table(JOIN *join, ORDER *start_order, JOIN_TAB *tab)
{
  if (tab->cached_eq_ref_table)			// If cached
    return tab->eq_ref_table;
  tab->cached_eq_ref_table=1;
  if (tab->type == JT_CONST)			// We can skip const tables
    return (tab->eq_ref_table=1);		/* purecov: inspected */
  if (tab->type != JT_EQ_REF)
    return (tab->eq_ref_table=0);		// We must use this
  Item **ref_item=tab->ref.items;
  Item **end=ref_item+tab->ref.key_parts;
  uint found=0;
  table_map map=tab->table->map;

  for (; ref_item != end ; ref_item++)
  {
    if (! (*ref_item)->const_item())
    {						// Not a const ref
      ORDER *order;
      for (order=start_order ; order ; order=order->next)
      {
	if ((*ref_item)->eq(order->item[0],0))
	  break;
      }
      if (order)
      {
	found++;
	DBUG_ASSERT(!(order->used & map));
	order->used|=map;
	continue;				// Used in ORDER BY
      }
      if (!only_eq_ref_tables(join,start_order, (*ref_item)->used_tables()))
	return (tab->eq_ref_table=0);
    }
  }
  /* Check that there was no reference to table before sort order */
  for (; found && start_order ; start_order=start_order->next)
  {
    if (start_order->used & map)
    {
      found--;
      continue;
    }
    if (start_order->depend_map & map)
      return (tab->eq_ref_table=0);
  }
  return tab->eq_ref_table=1;
}


static bool
only_eq_ref_tables(JOIN *join,ORDER *order,table_map tables)
{
  if (specialflag &  SPECIAL_SAFE_MODE)
    return 0;			// skip this optimize /* purecov: inspected */
  for (JOIN_TAB **tab=join->map2table ; tables ; tab++, tables>>=1)
  {
    if (tables & 1 && !eq_ref_table(join, order, *tab))
      return 0;
  }
  return 1;
}


/* Update the dependency map for the tables */

static void update_depend_map(JOIN *join)
{
  JOIN_TAB *join_tab=join->join_tab, *end=join_tab+join->tables;

  for (; join_tab != end ; join_tab++)
  {
    TABLE_REF *ref= &join_tab->ref;
    table_map depend_map=0;
    Item **item=ref->items;
    uint i;
    for (i=0 ; i < ref->key_parts ; i++,item++)
      depend_map|=(*item)->used_tables();
    ref->depend_map=depend_map;
    for (JOIN_TAB **tab=join->map2table;
	 depend_map ;
	 tab++,depend_map>>=1 )
    {
      if (depend_map & 1)
	ref->depend_map|=(*tab)->ref.depend_map;
    }
  }
}


/* Update the dependency map for the sort order */

static void update_depend_map(JOIN *join, ORDER *order)
{
  for (; order ; order=order->next)
  {
    table_map depend_map;
    order->item[0]->update_used_tables();
    order->depend_map=depend_map=order->item[0]->used_tables();
    if (!(order->depend_map & RAND_TABLE_BIT))	// Not item_sum() or RAND()
    {
      for (JOIN_TAB **tab=join->map2table;
	   depend_map ;
	   tab++, depend_map>>=1)
      {
	if (depend_map & 1)
	  order->depend_map|=(*tab)->ref.depend_map;
      }
    }
  }
}


/*
  simple_order is set to 1 if sort_order only uses fields from head table
  and the head table is not a LEFT JOIN table
*/

static ORDER *
remove_const(JOIN *join,ORDER *first_order, COND *cond, bool *simple_order)
{
  if (join->tables == join->const_tables)
    return 0;					// No need to sort
  DBUG_ENTER("remove_const");
  ORDER *order,**prev_ptr;
  table_map first_table= join->join_tab[join->const_tables].table->map;
  table_map not_const_tables= ~join->const_table_map;
  table_map ref;
  prev_ptr= &first_order;
  *simple_order= join->join_tab[join->const_tables].on_expr ? 0 : 1;

  /* NOTE: A variable of not_const_tables ^ first_table; breaks gcc 2.7 */

  update_depend_map(join, first_order);
  for (order=first_order; order ; order=order->next)
  {
    table_map order_tables=order->item[0]->used_tables();
    if (order->item[0]->with_sum_func)
      *simple_order=0;				// Must do a temp table to sort
    else if (!(order_tables & not_const_tables))
    {
      DBUG_PRINT("info",("removing: %s", order->item[0]->full_name()));
      continue;					// skip const item
    }
    else
    {
      if (order_tables & RAND_TABLE_BIT)
	*simple_order=0;
      else
      {
	Item *comp_item=0;
	if (cond && const_expression_in_where(cond,order->item[0], &comp_item))
	{
	  DBUG_PRINT("info",("removing: %s", order->item[0]->full_name()));
	  continue;
	}
	if ((ref=order_tables & (not_const_tables ^ first_table)))
	{
	  if (only_eq_ref_tables(join,first_order,ref))
	  {
	    DBUG_PRINT("info",("removing: %s", order->item[0]->full_name()));
	    continue;
	  }
	  *simple_order=0;			// Must do a temp table to sort
	}
      }
    }
    *prev_ptr= order;				// use this entry
    prev_ptr= &order->next;
  }
  *prev_ptr=0;
  if (!first_order)				// Nothing to sort/group
    *simple_order=1;
  DBUG_PRINT("exit",("simple_order: %d",(int) *simple_order));
  DBUG_RETURN(first_order);
}


static int
return_zero_rows(JOIN *join, select_result *result,TABLE_LIST *tables,
		 List<Item> &fields, bool send_row, uint select_options,
		 const char *info, Item *having, Procedure *procedure)
{
  DBUG_ENTER("return_zero_rows");

  if (select_options & SELECT_DESCRIBE)
  {
    describe_info(join, info);
    DBUG_RETURN(0);
  }
  if (procedure)
  {
    if (result->prepare(fields))		// This hasn't been done yet
      DBUG_RETURN(-1);
  }
  if (send_row)
  {
    for (TABLE_LIST *table=tables; table ; table=table->next)
      mark_as_null_row(table->table);		// All fields are NULL
    if (having && having->val_int() == 0)
      send_row=0;
  }
  if (!(result->send_fields(fields,1)))
  {
    if (send_row)
    {
      List_iterator_fast<Item> it(fields);
      Item *item;
      while ((item= it++))
	item->no_rows_in_result();
      result->send_data(fields);
    }
    if (tables)				// Not from do_select()
    {
      /* Close open cursors */
      for (TABLE_LIST *table=tables; table ; table=table->next)
	table->table->file->index_end();
    }
    result->send_eof();				// Should be safe
  }
  /* Update results for FOUND_ROWS */
  join->thd->limit_found_rows= join->thd->examined_row_count= 0;
  DBUG_RETURN(0);
}


static void clear_tables(JOIN *join)
{
  for (uint i=0 ; i < join->tables ; i++)
    mark_as_null_row(join->table[i]);		// All fields are NULL
}

/*****************************************************************************
  Make som simple condition optimization:
  If there is a test 'field = const' change all refs to 'field' to 'const'
  Remove all dummy tests 'item = item', 'const op const'.
  Remove all 'item is NULL', when item can never be null!
  item->marker should be 0 for all items on entry
  Return in cond_value FALSE if condition is impossible (1 = 2)
*****************************************************************************/

class COND_CMP :public ilink {
public:
  static void *operator new(size_t size) {return (void*) sql_alloc((uint) size); }
  static void operator delete(void *ptr __attribute__((unused)),
			      size_t size __attribute__((unused))) {} /*lint -e715 */

  Item *and_level;
  Item_func *cmp_func;
  COND_CMP(Item *a,Item_func *b) :and_level(a),cmp_func(b) {}
};

#ifdef __GNUC__
template class I_List<COND_CMP>;
template class I_List_iterator<COND_CMP>;
template class List<Item_func_match>;
template class List_iterator<Item_func_match>;
#endif

/*
  change field = field to field = const for each found field = const in the
  and_level
*/

static void
change_cond_ref_to_const(I_List<COND_CMP> *save_list,Item *and_father,
			 Item *cond, Item *field, Item *value)
{
  if (cond->type() == Item::COND_ITEM)
  {
    bool and_level= ((Item_cond*) cond)->functype() ==
      Item_func::COND_AND_FUNC;
    List_iterator<Item> li(*((Item_cond*) cond)->argument_list());
    Item *item;
    while ((item=li++))
      change_cond_ref_to_const(save_list,and_level ? cond : item, item,
			       field, value);
    return;
  }
  if (cond->eq_cmp_result() == Item::COND_OK)
    return;					// Not a boolean function

  Item_bool_func2 *func=  (Item_bool_func2*) cond;
  Item *left_item=  func->arguments()[0];
  Item *right_item= func->arguments()[1];
  Item_func::Functype functype=  func->functype();

  if (right_item->eq(field,0) && left_item != value)
  {
    Item *tmp=value->new_item();
    if (tmp)
    {
      func->arguments()[1] = tmp;
      func->update_used_tables();
      if ((functype == Item_func::EQ_FUNC || functype == Item_func::EQUAL_FUNC)
	  && and_father != cond && !left_item->const_item())
      {
	cond->marker=1;
	COND_CMP *tmp2;
	if ((tmp2=new COND_CMP(and_father,func)))
	  save_list->push_back(tmp2);
      }
      func->set_cmp_func(item_cmp_type(func->arguments()[0]->result_type(),
				       func->arguments()[1]->result_type()));
    }
  }
  else if (left_item->eq(field,0) && right_item != value)
  {
    Item *tmp=value->new_item();
    if (tmp)
    {
      func->arguments()[0] = value = tmp;
      func->update_used_tables();
      if ((functype == Item_func::EQ_FUNC || functype == Item_func::EQUAL_FUNC)
	  && and_father != cond && !right_item->const_item())
      {
	func->arguments()[0] = func->arguments()[1]; // For easy check
	func->arguments()[1] = value;
	cond->marker=1;
	COND_CMP *tmp2;
	if ((tmp2=new COND_CMP(and_father,func)))
	  save_list->push_back(tmp2);
      }
      func->set_cmp_func(item_cmp_type(func->arguments()[0]->result_type(),
				       func->arguments()[1]->result_type()));
    }
  }
}


static void
propagate_cond_constants(I_List<COND_CMP> *save_list,COND *and_father,
			 COND *cond)
{
  if (cond->type() == Item::COND_ITEM)
  {
    bool and_level= ((Item_cond*) cond)->functype() ==
      Item_func::COND_AND_FUNC;
    List_iterator_fast<Item> li(*((Item_cond*) cond)->argument_list());
    Item *item;
    I_List<COND_CMP> save;
    while ((item=li++))
    {
      propagate_cond_constants(&save,and_level ? cond : item, item);
    }
    if (and_level)
    {						// Handle other found items
      I_List_iterator<COND_CMP> cond_itr(save);
      COND_CMP *cond_cmp;
      while ((cond_cmp=cond_itr++))
	if (!cond_cmp->cmp_func->arguments()[0]->const_item())
	  change_cond_ref_to_const(&save,cond_cmp->and_level,
				   cond_cmp->and_level,
				   cond_cmp->cmp_func->arguments()[0],
				   cond_cmp->cmp_func->arguments()[1]);
    }
  }
  else if (and_father != cond && !cond->marker)		// In a AND group
  {
    if (cond->type() == Item::FUNC_ITEM &&
	(((Item_func*) cond)->functype() == Item_func::EQ_FUNC ||
	 ((Item_func*) cond)->functype() == Item_func::EQUAL_FUNC))
    {
      Item_func_eq *func=(Item_func_eq*) cond;
      bool left_const= func->arguments()[0]->const_item();
      bool right_const=func->arguments()[1]->const_item();
      if (!(left_const && right_const) &&
	  (func->arguments()[0]->result_type() ==
	   (func->arguments()[1]->result_type())))
      {
	if (right_const)
	{
	  func->arguments()[1]=resolve_const_item(func->arguments()[1],
						  func->arguments()[0]);
	  func->update_used_tables();
	  change_cond_ref_to_const(save_list,and_father,and_father,
				   func->arguments()[0],
				   func->arguments()[1]);
	}
	else if (left_const)
	{
	  func->arguments()[0]=resolve_const_item(func->arguments()[0],
						  func->arguments()[1]);
	  func->update_used_tables();
	  change_cond_ref_to_const(save_list,and_father,and_father,
				   func->arguments()[1],
				   func->arguments()[0]);
	}
      }
    }
  }
}


static COND *
optimize_cond(COND *conds,Item::cond_result *cond_value)
{
  if (!conds)
  {
    *cond_value= Item::COND_TRUE;
    return conds;
  }
  /* change field = field to field = const for each found field = const */
  DBUG_EXECUTE("where",print_where(conds,"original"););
  propagate_cond_constants((I_List<COND_CMP> *) 0,conds,conds);
  /*
    Remove all instances of item == item
    Remove all and-levels where CONST item != CONST item
  */
  DBUG_EXECUTE("where",print_where(conds,"after const change"););
  conds=remove_eq_conds(conds,cond_value) ;
  DBUG_EXECUTE("info",print_where(conds,"after remove"););
  return conds;
}


/*
  Remove const and eq items. Return new item, or NULL if no condition
  cond_value is set to according:
  COND_OK    query is possible (field = constant)
  COND_TRUE  always true	( 1 = 1 )
  COND_FALSE always false	( 1 = 2 )
*/

static COND *
remove_eq_conds(COND *cond,Item::cond_result *cond_value)
{
  if (cond->type() == Item::COND_ITEM)
  {
    bool and_level= ((Item_cond*) cond)->functype()
      == Item_func::COND_AND_FUNC;
    List_iterator<Item> li(*((Item_cond*) cond)->argument_list());
    Item::cond_result tmp_cond_value;
    bool should_fix_fields=0;

    *cond_value=Item::COND_UNDEF;
    Item *item;
    while ((item=li++))
    {
      Item *new_item=remove_eq_conds(item,&tmp_cond_value);
      if (!new_item)
      {
#ifdef DELETE_ITEMS
	delete item;				// This may be shared
#endif
	li.remove();
      }
      else if (item != new_item)
      {
#ifdef DELETE_ITEMS
	delete item;				// This may be shared
#endif
	VOID(li.replace(new_item));
	should_fix_fields=1;
      }
      if (*cond_value == Item::COND_UNDEF)
	*cond_value=tmp_cond_value;
      switch (tmp_cond_value) {
      case Item::COND_OK:			// Not TRUE or FALSE
	if (and_level || *cond_value == Item::COND_FALSE)
	  *cond_value=tmp_cond_value;
	break;
      case Item::COND_FALSE:
	if (and_level)
	{
	  *cond_value=tmp_cond_value;
	  return (COND*) 0;			// Always false
	}
	break;
      case Item::COND_TRUE:
	if (!and_level)
	{
	  *cond_value= tmp_cond_value;
	  return (COND*) 0;			// Always true
	}
	break;
      case Item::COND_UNDEF:			// Impossible
	break; /* purecov: deadcode */
      }
    }
    if (should_fix_fields)
      cond->fix_fields(current_thd,0);

    if (!((Item_cond*) cond)->argument_list()->elements ||
	*cond_value != Item::COND_OK)
      return (COND*) 0;
    if (((Item_cond*) cond)->argument_list()->elements == 1)
    {						// Remove list
      item= ((Item_cond*) cond)->argument_list()->head();
      ((Item_cond*) cond)->argument_list()->empty();
      return item;
    }
  }
  else if (cond->type() == Item::FUNC_ITEM &&
	   ((Item_func*) cond)->functype() == Item_func::ISNULL_FUNC)
  {
    /*
      Handles this special case for some ODBC applications:
      The are requesting the row that was just updated with a auto_increment
      value with this construct:

      SELECT * from table_name where auto_increment_column IS NULL
      This will be changed to:
      SELECT * from table_name where auto_increment_column = LAST_INSERT_ID
    */

    Item_func_isnull *func=(Item_func_isnull*) cond;
    Item **args= func->arguments();
    THD *thd=current_thd;
    if (args[0]->type() == Item::FIELD_ITEM)
    {
      Field *field=((Item_field*) args[0])->field;
      if (field->flags & AUTO_INCREMENT_FLAG && !field->table->maybe_null &&
	  (thd->options & OPTION_AUTO_IS_NULL) &&
	  thd->insert_id())
      {
	query_cache_abort(&thd->net);
	COND *new_cond;
	if ((new_cond= new Item_func_eq(args[0],
					new Item_int("last_insert_id()",
						     thd->insert_id(),
						     21))))
	{
	  cond=new_cond;
	  cond->fix_fields(thd,0);
	}
	thd->insert_id(0);		// Clear for next request
      }
      /* fix to replace 'NULL' dates with '0' (shreeve@uci.edu) */
      else if (((field->type() == FIELD_TYPE_DATE) ||
		(field->type() == FIELD_TYPE_DATETIME)) &&
		(field->flags & NOT_NULL_FLAG) &&
	       !field->table->maybe_null)
      {
	COND *new_cond;
	if ((new_cond= new Item_func_eq(args[0],new Item_int("0", 0, 2))))
	{
	  cond=new_cond;
	  cond->fix_fields(thd,0);
	}
      }
    }
  }
  else if (cond->const_item())
  {
    *cond_value= eval_const_cond(cond) ? Item::COND_TRUE : Item::COND_FALSE;
    return (COND*) 0;
  }
  else if ((*cond_value= cond->eq_cmp_result()) != Item::COND_OK)
  {						// boolan compare function
    Item *left_item=	((Item_func*) cond)->arguments()[0];
    Item *right_item= ((Item_func*) cond)->arguments()[1];
    if (left_item->eq(right_item,1))
    {
      if (!left_item->maybe_null ||
	  ((Item_func*) cond)->functype() == Item_func::EQUAL_FUNC)
	return (COND*) 0;			// Compare of identical items
    }
  }
  *cond_value=Item::COND_OK;
  return cond;					// Point at next and level
}

/*
  Return 1 if the item is a const value in all the WHERE clause
*/

static bool
const_expression_in_where(COND *cond, Item *comp_item, Item **const_item)
{
  if (cond->type() == Item::COND_ITEM)
  {
    bool and_level= (((Item_cond*) cond)->functype()
		     == Item_func::COND_AND_FUNC);
    List_iterator_fast<Item> li(*((Item_cond*) cond)->argument_list());
    Item *item;
    while ((item=li++))
    {
      bool res=const_expression_in_where(item, comp_item, const_item);
      if (res)					// Is a const value
      {
	if (and_level)
	  return 1;
      }
      else if (!and_level)
	return 0;
    }
    return and_level ? 0 : 1;
  }
  else if (cond->eq_cmp_result() != Item::COND_OK)
  {						// boolan compare function
    Item_func* func= (Item_func*) cond;
    if (func->functype() != Item_func::EQUAL_FUNC &&
	func->functype() != Item_func::EQ_FUNC)
      return 0;
    Item *left_item=	((Item_func*) cond)->arguments()[0];
    Item *right_item= ((Item_func*) cond)->arguments()[1];
    if (left_item->eq(comp_item,1))
    {
      if (right_item->const_item())
      {
	if (*const_item)
	  return right_item->eq(*const_item, 1);
	*const_item=right_item;
	return 1;
      }
    }
    else if (right_item->eq(comp_item,1))
    {
      if (left_item->const_item())
      {
	if (*const_item)
	  return left_item->eq(*const_item, 1);
	*const_item=left_item;
	return 1;
      }
    }
  }
  return 0;
}


/****************************************************************************
  Create internal temporary table
****************************************************************************/

/*
  Create field for temporary table

  SYNOPSIS
    create_tmp_field()
    thd			Thread handler
    table		Temporary table
    item		Item to create a field for
    type		Type of item (normally item->type)
    copy_func		If set and item is a function, store copy of item
			in this array
    group		1 if we are going to do a relative group by on result
    modify_item		1 if item->result_field should point to new item.
			This is relevent for how fill_record() is going to
			work:
			If modify_item is 1 then fill_record() will update
			the record in the original table.
			If modify_item is 0 then fill_record() will update
			the temporary table
		       
  RETURN
    0			on error
    new_created field
*/

Field *create_tmp_field(THD *thd, TABLE *table,Item *item, Item::Type type,
			Item ***copy_func, Field **from_field,
			bool group, bool modify_item)
{
  switch (type) {
  case Item::SUM_FUNC_ITEM:
  {
    Item_sum *item_sum=(Item_sum*) item;
    bool maybe_null=item_sum->maybe_null;
    switch (item_sum->sum_func()) {
    case Item_sum::AVG_FUNC:			/* Place for sum & count */
      if (group)
	return new Field_string(sizeof(double)+sizeof(longlong),
				maybe_null, item->name,table,1);
      else
	return new Field_double(item_sum->max_length,maybe_null,
				item->name, table, item_sum->decimals);
    case Item_sum::STD_FUNC:			/* Place for sum & count */
      if (group)
	return	new Field_string(sizeof(double)*2+sizeof(longlong),
				 maybe_null, item->name,table,1);
      else
	return new Field_double(item_sum->max_length, maybe_null,
				item->name,table,item_sum->decimals);
    case Item_sum::UNIQUE_USERS_FUNC:
      return new Field_long(9,maybe_null,item->name,table,1);
    default:
      switch (item_sum->result_type()) {
      case REAL_RESULT:
	return new Field_double(item_sum->max_length,maybe_null,
				item->name,table,item_sum->decimals);
      case INT_RESULT:
	return new Field_longlong(item_sum->max_length,maybe_null,
				  item->name,table,item->unsigned_flag);
      case STRING_RESULT:
	if (item_sum->max_length > 255)
	  return  new Field_blob(item_sum->max_length,maybe_null,
				 item->name,table,item->binary);
	return	new Field_string(item_sum->max_length,maybe_null,
				 item->name,table,item->binary);
      }
    }
    thd->fatal_error=1;
    return 0;					// Error
  }
  case Item::FIELD_ITEM:
  {
    Field *org_field=((Item_field*) item)->field,*new_field;

    *from_field=org_field;
    // The following should always be true
    if ((new_field= org_field->new_field(&thd->mem_root,table)))
    {
      if (modify_item)
	((Item_field*) item)->result_field= new_field;
      else
	new_field->field_name=item->name;
      if (org_field->maybe_null())
	new_field->flags&= ~NOT_NULL_FLAG;	// Because of outer join
      if (org_field->type()==FIELD_TYPE_VAR_STRING)
	table->db_create_options|= HA_OPTION_PACK_RECORD;
    }
    return new_field;
  }
  case Item::FUNC_ITEM:
  case Item::COND_ITEM:
  case Item::FIELD_AVG_ITEM:
  case Item::FIELD_STD_ITEM:
    /* The following can only happen with 'CREATE TABLE ... SELECT' */
  case Item::PROC_ITEM:
  case Item::INT_ITEM:
  case Item::REAL_ITEM:
  case Item::STRING_ITEM:
  case Item::REF_ITEM:
  case Item::NULL_ITEM:
  case Item::VARBIN_ITEM:
  {
    bool maybe_null=item->maybe_null;
    Field *new_field;
    LINT_INIT(new_field);

    switch (item->result_type()) {
    case REAL_RESULT:
      new_field=new Field_double(item->max_length,maybe_null,
				 item->name,table,item->decimals);
      break;
    case INT_RESULT:
      new_field=new Field_longlong(item->max_length,maybe_null,
				   item->name,table, item->unsigned_flag);
      break;
    case STRING_RESULT:
      if (item->max_length > 255)
	new_field=  new Field_blob(item->max_length,maybe_null,
				   item->name,table,item->binary);
      else
	new_field= new Field_string(item->max_length,maybe_null,
				    item->name,table,item->binary);
      break;
    }
    if (copy_func && item->is_result_field())
      *((*copy_func)++) = item;			// Save for copy_funcs
    if (modify_item)
      item->set_result_field(new_field);
    return new_field;
  }
  default:					// Dosen't have to be stored
    return 0;
  }
}


/*
  Create a temp table according to a field list.
  Set distinct if duplicates could be removed
  Given fields field pointers are changed to point at tmp_table
  for send_fields
*/

TABLE *
create_tmp_table(THD *thd,TMP_TABLE_PARAM *param,List<Item> &fields,
		 ORDER *group, bool distinct, bool save_sum_fields,
		 bool allow_distinct_limit, ulong select_options)
{
  TABLE *table;
  uint	i,field_count,reclength,null_count,null_pack_length,
        hidden_null_count, hidden_null_pack_length, hidden_field_count,
	blob_count,group_null_items;
  bool	using_unique_constraint=0;
  bool  not_all_columns= !(select_options & TMP_TABLE_ALL_COLUMNS);
  char	*tmpname,path[FN_REFLEN];
  byte	*pos,*group_buff;
  uchar *null_flags;
  Field **reg_field, **from_field, **blob_field;
  Copy_field *copy=0;
  KEY *keyinfo;
  KEY_PART_INFO *key_part_info;
  Item **copy_func;
  MI_COLUMNDEF *recinfo;
  uint temp_pool_slot=MY_BIT_NONE;

  DBUG_ENTER("create_tmp_table");
  DBUG_PRINT("enter",("distinct: %d  save_sum_fields: %d  allow_distinct_limit: %d  group: %d",
		      (int) distinct, (int) save_sum_fields,
		      (int) allow_distinct_limit,test(group)));

  statistic_increment(created_tmp_tables, &LOCK_status);

  if (use_temp_pool)
    temp_pool_slot = bitmap_set_next(&temp_pool);

  if (temp_pool_slot != MY_BIT_NONE) // we got a slot
    sprintf(path, "%s%s_%lx_%i", mysql_tmpdir, tmp_file_prefix,
	    current_pid, temp_pool_slot);
  else // if we run out of slots or we are not using tempool
    sprintf(path,"%s%s%lx_%lx_%x",mysql_tmpdir,tmp_file_prefix,current_pid,
            thd->thread_id, thd->tmp_table++);

  if (group)
  {
    if (!param->quick_group)
      group=0;					// Can't use group key
    else for (ORDER *tmp=group ; tmp ; tmp=tmp->next)
    {
      (*tmp->item)->marker=4;			// Store null in key
      if ((*tmp->item)->max_length >= MAX_CHAR_WIDTH)
	using_unique_constraint=1;
    }
    if (param->group_length >= MAX_BLOB_WIDTH)
      using_unique_constraint=1;
    if (group)
      distinct=0;				// Can't use distinct
  }

  field_count=param->field_count+param->func_count+param->sum_func_count;
  hidden_field_count=param->hidden_field_count;
  if (!my_multi_malloc(MYF(MY_WME),
		       &table,sizeof(*table),
		       &reg_field,  sizeof(Field*)*(field_count+1),
		       &blob_field, sizeof(Field*)*(field_count+1),
		       &from_field, sizeof(Field*)*field_count,
		       &copy_func,sizeof(*copy_func)*(param->func_count+1),
		       &param->keyinfo,sizeof(*param->keyinfo),
		       &key_part_info,
		       sizeof(*key_part_info)*(param->group_parts+1),
		       &param->start_recinfo,
		       sizeof(*param->recinfo)*(field_count*2+4),
		       &tmpname,(uint) strlen(path)+1,
		       &group_buff,group && ! using_unique_constraint ?
		       param->group_length : 0,
		       NullS))
  {
    bitmap_clear_bit(&temp_pool, temp_pool_slot);
    DBUG_RETURN(NULL);				/* purecov: inspected */
  }
  if (!(param->copy_field=copy=new Copy_field[field_count]))
  {
    bitmap_clear_bit(&temp_pool, temp_pool_slot);
    my_free((gptr) table,MYF(0));		/* purecov: inspected */
    DBUG_RETURN(NULL);				/* purecov: inspected */
  }
  param->items_to_copy= copy_func;
  strmov(tmpname,path);
  /* make table according to fields */

  bzero((char*) table,sizeof(*table));
  bzero((char*) reg_field,sizeof(Field*)*(field_count+1));
  bzero((char*) from_field,sizeof(Field*)*field_count);
  table->field=reg_field;
  table->blob_field= (Field_blob**) blob_field;
  table->real_name=table->path=tmpname;
  /*
    This must be "" as field may refer to it after tempory table is dropped
  */
  table->table_name= (char*) "";
  table->reginfo.lock_type=TL_WRITE;	/* Will be updated */
  table->db_stat=HA_OPEN_KEYFILE+HA_OPEN_RNDFILE;
  table->blob_ptr_size=mi_portable_sizeof_char_ptr;
  table->map=1;
  table->tmp_table= TMP_TABLE;
  table->db_low_byte_first=1;			// True for HEAP and MyISAM
  table->temp_pool_slot = temp_pool_slot;
  table->copy_blobs= 1;

  /* Calculate which type of fields we will store in the temporary table */

  reclength=blob_count=null_count=hidden_null_count=group_null_items=0;
  param->using_indirect_summary_function=0;

  List_iterator_fast<Item> li(fields);
  Item *item;
  Field **tmp_from_field=from_field;
  while ((item=li++))
  {
    Item::Type type=item->type();
    if (not_all_columns)
    {
      if (item->with_sum_func && type != Item::SUM_FUNC_ITEM)
      {
	/*
	  Mark that the we have ignored an item that refers to a summary
	  function. We need to know this if someone is going to use
	  DISTINCT on the result.
	*/
	param->using_indirect_summary_function=1;
	continue;
      }
      if (item->const_item() && (int) hidden_field_count <= 0)
        continue; // We don't have to store this
    }
    if (type == Item::SUM_FUNC_ITEM && !group && !save_sum_fields)
    {						/* Can't calc group yet */
      ((Item_sum*) item)->result_field=0;
      for (i=0 ; i < ((Item_sum*) item)->arg_count ; i++)
      {
	Item *arg= ((Item_sum*) item)->args[i];
	if (!arg->const_item())
	{
	  Field *new_field=
	    create_tmp_field(thd, table,arg,arg->type(),&copy_func,
			     tmp_from_field, group != 0,not_all_columns);
	  if (!new_field)
	    goto err;					// Should be OOM
	  tmp_from_field++;
	  *(reg_field++)= new_field;
	  reclength+=new_field->pack_length();
	  if (!(new_field->flags & NOT_NULL_FLAG))
	    null_count++;
	  if (new_field->flags & BLOB_FLAG)
	  {
	    *blob_field++= new_field;
	    blob_count++;
	  }
	  ((Item_sum*) item)->args[i]= new Item_field(new_field);
	}
      }
    }
    else
    {
      /*
	The last parameter to create_tmp_field() is a bit tricky:

	We need to set it to 0 in union, to get fill_record() to modify the
	temporary table.
	We need to set it to 1 on multi-table-update and in select to
	write rows to the temporary table.
	We here distinguish between UNION and multi-table-updates by the fact
	that in the later case group is set to the row pointer.
      */
      Field *new_field=create_tmp_field(thd, table, item,type, &copy_func,
					tmp_from_field, group != 0,
					not_all_columns || group !=0);
      if (!new_field)
      {
	if (thd->fatal_error)
	  goto err;				// Got OOM
	continue;				// Some kindf of const item
      }
      if (type == Item::SUM_FUNC_ITEM)
	((Item_sum *) item)->result_field= new_field;
      tmp_from_field++;
      reclength+=new_field->pack_length();
      if (!(new_field->flags & NOT_NULL_FLAG))
	null_count++;
      if (new_field->flags & BLOB_FLAG)
      {
	*blob_field++= new_field;
	blob_count++;
      }
      if (item->marker == 4 && item->maybe_null)
      {
	group_null_items++;
	new_field->flags|= GROUP_FLAG;
      }
      *(reg_field++) =new_field;
    }
    if (!--hidden_field_count)
      hidden_null_count=null_count;
  }
  DBUG_ASSERT(field_count >= (uint) (reg_field - table->field));
  field_count= (uint) (reg_field - table->field);
  *blob_field= 0;				// End marker

  /* If result table is small; use a heap */
  if (blob_count || using_unique_constraint ||
      (select_options & (OPTION_BIG_TABLES | SELECT_SMALL_RESULT)) ==
      OPTION_BIG_TABLES)
  {
    table->file=get_new_handler(table,table->db_type=DB_TYPE_MYISAM);
    if (group &&
	(param->group_parts > table->file->max_key_parts() ||
	 param->group_length > table->file->max_key_length()))
      using_unique_constraint=1;
  }
  else
  {
    table->file=get_new_handler(table,table->db_type=DB_TYPE_HEAP);
  }

  if (!using_unique_constraint)
    reclength+= group_null_items;	// null flag is stored separately

  table->blob_fields=blob_count;
  if (blob_count == 0)
  {
    /* We need to ensure that first byte is not 0 for the delete link */
    if (param->hidden_field_count)
      hidden_null_count++;
    else
      null_count++;
  }
  hidden_null_pack_length=(hidden_null_count+7)/8;
  null_pack_length=hidden_null_count+(null_count+7)/8;
  reclength+=null_pack_length;
  if (!reclength)
    reclength=1;				// Dummy select

  table->fields=field_count;
  table->reclength=reclength;
  {
    uint alloc_length=ALIGN_SIZE(reclength+MI_UNIQUE_HASH_LENGTH+1);
    table->rec_buff_length=alloc_length;
    if (!(table->record[0]= (byte *) my_malloc(alloc_length*3, MYF(MY_WME))))
      goto err;
    table->record[1]= table->record[0]+alloc_length;
    table->record[2]= table->record[1]+alloc_length;
  }
  copy_func[0]=0;				// End marker

  recinfo=param->start_recinfo;
  null_flags=(uchar*) table->record[0];
  pos=table->record[0]+ null_pack_length;
  if (null_pack_length)
  {
    bzero((byte*) recinfo,sizeof(*recinfo));
    recinfo->type=FIELD_NORMAL;
    recinfo->length=null_pack_length;
    recinfo++;
    bfill(null_flags,null_pack_length,255);	// Set null fields
  }
  null_count= (blob_count == 0) ? 1 : 0;
  hidden_field_count=param->hidden_field_count;
  for (i=0,reg_field=table->field; i < field_count; i++,reg_field++,recinfo++)
  {
    Field *field= *reg_field;
    uint length;
    bzero((byte*) recinfo,sizeof(*recinfo));

    if (!(field->flags & NOT_NULL_FLAG))
    {
      if (field->flags & GROUP_FLAG && !using_unique_constraint)
      {
	/*
	  We have to reserve one byte here for NULL bits,
	  as this is updated by 'end_update()'
	*/
	*pos++=0;				// Null is stored here
	recinfo->length=1;
	recinfo->type=FIELD_NORMAL;
	recinfo++;
	bzero((byte*) recinfo,sizeof(*recinfo));
      }
      else
      {
	recinfo->null_bit= 1 << (null_count & 7);
	recinfo->null_pos= null_count/8;
      }
      field->move_field((char*) pos,null_flags+null_count/8,
			1 << (null_count & 7));
      null_count++;
    }
    else
      field->move_field((char*) pos,(uchar*) 0,0);
    field->reset();
    if (from_field[i])
    {						/* Not a table Item */
      copy->set(field,from_field[i],save_sum_fields);
      copy++;
    }
    length=field->pack_length();
    pos+= length;

    /* Make entry for create table */
    recinfo->length=length;
    if (field->flags & BLOB_FLAG)
      recinfo->type= (int) FIELD_BLOB;
    else if (!field->zero_pack() &&
	     (field->type() == FIELD_TYPE_STRING ||
	      field->type() == FIELD_TYPE_VAR_STRING) &&
	     length >= 10 && blob_count)
      recinfo->type=FIELD_SKIP_ENDSPACE;
    else
      recinfo->type=FIELD_NORMAL;
    if (!--hidden_field_count)
      null_count=(null_count+7) & ~7;		// move to next byte
  }

  param->copy_field_end=copy;
  param->recinfo=recinfo;
  store_record(table,2);			// Make empty default record

  if (thd->variables.tmp_table_size == ~(ulong) 0)		// No limit
    table->max_rows= ~(ha_rows) 0;
  else
    table->max_rows=(((table->db_type == DB_TYPE_HEAP) ?
		      min(thd->variables.tmp_table_size,
			  thd->variables.max_heap_table_size) :
		      thd->variables.tmp_table_size)/ table->reclength);
  set_if_bigger(table->max_rows,1);		// For dummy start options
  keyinfo=param->keyinfo;

  if (group)
  {
    DBUG_PRINT("info",("Creating group key in temporary table"));
    table->group=group;				/* Table is grouped by key */
    param->group_buff=group_buff;
    table->keys=1;
    table->uniques= test(using_unique_constraint);
    table->key_info=keyinfo;
    keyinfo->key_part=key_part_info;
    keyinfo->flags=HA_NOSAME;
    keyinfo->usable_key_parts=keyinfo->key_parts= param->group_parts;
    keyinfo->key_length=0;
    keyinfo->rec_per_key=0;
    for (; group ; group=group->next,key_part_info++)
    {
      Field *field=(*group->item)->tmp_table_field();
      bool maybe_null=(*group->item)->maybe_null;
      key_part_info->null_bit=0;
      key_part_info->field=  field;
      key_part_info->offset= field->offset();
      key_part_info->length= (uint16) field->pack_length();
      key_part_info->type=   (uint8) field->key_type();
      key_part_info->key_type =
	((ha_base_keytype) key_part_info->type == HA_KEYTYPE_TEXT ||
	 (ha_base_keytype) key_part_info->type == HA_KEYTYPE_VARTEXT) ?
	0 : FIELDFLAG_BINARY;
      if (!using_unique_constraint)
      {
	group->buff=(char*) group_buff;
	if (!(group->field=field->new_field(&thd->mem_root,table)))
	  goto err; /* purecov: inspected */
	if (maybe_null)
	{
	  /*
	    To be able to group on NULL, we reserve place in group_buff
	    for the NULL flag just before the column.
	    The field data is after this flag.
	    The NULL flag is updated by 'end_update()' and 'end_write()'
	  */
	  keyinfo->flags|= HA_NULL_ARE_EQUAL;	// def. that NULL == NULL
	  key_part_info->null_bit=field->null_bit;
	  key_part_info->null_offset= (uint) (field->null_ptr -
					      (uchar*) table->record[0]);
	  group->field->move_field((char*) ++group->buff);
	  group_buff++;
	}
	else
	  group->field->move_field((char*) group_buff);
	group_buff+= key_part_info->length;
      }
      keyinfo->key_length+=  key_part_info->length;
    }
  }

  if (distinct)
  {
    /*
      Create an unique key or an unique constraint over all columns
      that should be in the result.  In the temporary table, there are
      'param->hidden_field_count' extra columns, whose null bits are stored
      in the first 'hidden_null_pack_length' bytes of the row.
    */
    DBUG_PRINT("info",("hidden_field_count: %d", param->hidden_field_count));

    null_pack_length-=hidden_null_pack_length;
    keyinfo->key_parts= ((field_count-param->hidden_field_count)+
			 test(null_pack_length));
    if (allow_distinct_limit)
    {
      set_if_smaller(table->max_rows,thd->select_limit);
      param->end_write_records=thd->select_limit;
    }
    else
      param->end_write_records= HA_POS_ERROR;
    table->distinct=1;
    table->keys=1;
    if (blob_count)
    {
      using_unique_constraint=1;
      table->uniques=1;
    }
    if (!(key_part_info= (KEY_PART_INFO*)
	  sql_calloc((keyinfo->key_parts)*sizeof(KEY_PART_INFO))))
      goto err;
    table->key_info=keyinfo;
    keyinfo->key_part=key_part_info;
    keyinfo->flags=HA_NOSAME | HA_NULL_ARE_EQUAL;
    keyinfo->key_length=(uint16) reclength;
    keyinfo->name=(char*) "tmp";
    if (null_pack_length)
    {
      key_part_info->null_bit=0;
      key_part_info->offset=hidden_null_pack_length;
      key_part_info->length=null_pack_length;
      key_part_info->field=new Field_string((char*) table->record[0],
					    (uint32) key_part_info->length,
					    (uchar*) 0,
					    (uint) 0,
					    Field::NONE,
					    NullS, table, (bool) 1);
      key_part_info->key_type=FIELDFLAG_BINARY;
      key_part_info->type=    HA_KEYTYPE_BINARY;
      key_part_info++;
    }
    /* Create a distinct key over the columns we are going to return */
    for (i=param->hidden_field_count, reg_field=table->field + i ;
	 i < field_count;
	 i++, reg_field++, key_part_info++)
    {
      key_part_info->null_bit=0;
      key_part_info->field=    *reg_field;
      key_part_info->offset=   (*reg_field)->offset();
      key_part_info->length=   (uint16) (*reg_field)->pack_length();
      key_part_info->type=     (uint8) (*reg_field)->key_type();
      key_part_info->key_type =
	((ha_base_keytype) key_part_info->type == HA_KEYTYPE_TEXT ||
	 (ha_base_keytype) key_part_info->type == HA_KEYTYPE_VARTEXT) ?
	0 : FIELDFLAG_BINARY;
    }
  }
  if (thd->fatal_error)				// If end of memory
    goto err;					 /* purecov: inspected */
  table->db_record_offset=1;
  if (table->db_type == DB_TYPE_MYISAM)
  {
    if (create_myisam_tmp_table(table,param,select_options))
      goto err;
  }
  /* Set table_name for easier debugging */
  table->table_name= base_name(tmpname);
  if (!open_tmp_table(table))
    DBUG_RETURN(table);

 err:
  /*
    Hack to ensure that free_blobs() doesn't fail if blob_field is not yet
    complete
  */
  *table->blob_field= 0;
  free_tmp_table(thd,table);                    /* purecov: inspected */
  bitmap_clear_bit(&temp_pool, temp_pool_slot);
  DBUG_RETURN(NULL);				/* purecov: inspected */
}


static bool open_tmp_table(TABLE *table)
{
  int error;
  if ((error=table->file->ha_open(table->real_name,O_RDWR,HA_OPEN_TMP_TABLE)))
  {
    table->file->print_error(error,MYF(0)); /* purecov: inspected */
    table->db_stat=0;
    return(1);
  }
  (void) table->file->extra(HA_EXTRA_QUICK);		/* Faster */
  return(0);
}


static bool create_myisam_tmp_table(TABLE *table,TMP_TABLE_PARAM *param,
				    ulong options)
{
  int error;
  MI_KEYDEF keydef;
  MI_UNIQUEDEF uniquedef;
  KEY *keyinfo=param->keyinfo;

  DBUG_ENTER("create_myisam_tmp_table");
  if (table->keys)
  {						// Get keys for ni_create
    bool using_unique_constraint=0;
    MI_KEYSEG *seg= (MI_KEYSEG*) sql_calloc(sizeof(*seg) *
					    keyinfo->key_parts);
    if (!seg)
      goto err;

    if (keyinfo->key_length >= table->file->max_key_length() ||
	keyinfo->key_parts > table->file->max_key_parts() ||
	table->uniques)
    {
      /* Can't create a key; Make a unique constraint instead of a key */
      table->keys=0;
      table->uniques=1;
      using_unique_constraint=1;
      bzero((char*) &uniquedef,sizeof(uniquedef));
      uniquedef.keysegs=keyinfo->key_parts;
      uniquedef.seg=seg;
      uniquedef.null_are_equal=1;

      /* Create extra column for hash value */
      bzero((byte*) param->recinfo,sizeof(*param->recinfo));
      param->recinfo->type= FIELD_CHECK;
      param->recinfo->length=MI_UNIQUE_HASH_LENGTH;
      param->recinfo++;
      table->reclength+=MI_UNIQUE_HASH_LENGTH;
    }
    else
    {
      /* Create an unique key */
      bzero((char*) &keydef,sizeof(keydef));
      keydef.flag=HA_NOSAME | HA_BINARY_PACK_KEY | HA_PACK_KEY;
      keydef.keysegs=  keyinfo->key_parts;
      keydef.seg= seg;
    }
    for (uint i=0; i < keyinfo->key_parts ; i++,seg++)
    {
      Field *field=keyinfo->key_part[i].field;
      seg->flag=     0;
      seg->language= MY_CHARSET_CURRENT;
      seg->length=   keyinfo->key_part[i].length;
      seg->start=    keyinfo->key_part[i].offset;
      if (field->flags & BLOB_FLAG)
      {
	seg->type=
	((keyinfo->key_part[i].key_type & FIELDFLAG_BINARY) ?
	 HA_KEYTYPE_VARBINARY : HA_KEYTYPE_VARTEXT);
	seg->bit_start=seg->length - table->blob_ptr_size;
	seg->flag= HA_BLOB_PART;
	seg->length=0;			// Whole blob in unique constraint
      }
      else
      {
	seg->type=
	  ((keyinfo->key_part[i].key_type & FIELDFLAG_BINARY) ?
	   HA_KEYTYPE_BINARY : HA_KEYTYPE_TEXT);
	if (!(field->flags & ZEROFILL_FLAG) &&
	    (field->type() == FIELD_TYPE_STRING ||
	     field->type() == FIELD_TYPE_VAR_STRING) &&
	    keyinfo->key_part[i].length > 4)
	  seg->flag|=HA_SPACE_PACK;
      }
      if (!(field->flags & NOT_NULL_FLAG))
      {
	seg->null_bit= field->null_bit;
	seg->null_pos= (uint) (field->null_ptr - (uchar*) table->record[0]);
	/*
	  We are using a GROUP BY on something that contains NULL
	  In this case we have to tell MyISAM that two NULL should
	  on INSERT be compared as equal
	*/
	if (!using_unique_constraint)
	  keydef.flag|= HA_NULL_ARE_EQUAL;
      }
    }
  }
  MI_CREATE_INFO create_info;
  bzero((char*) &create_info,sizeof(create_info));
  if ((options & (OPTION_BIG_TABLES | SELECT_SMALL_RESULT)) ==
      OPTION_BIG_TABLES)
    create_info.data_file_length= ~(ulonglong) 0;

  if ((error=mi_create(table->real_name,table->keys,&keydef,
		       (uint) (param->recinfo-param->start_recinfo),
		       param->start_recinfo,
		       table->uniques, &uniquedef,
		       &create_info,
		       HA_CREATE_TMP_TABLE)))
  {
    table->file->print_error(error,MYF(0));	/* purecov: inspected */
    table->db_stat=0;
    goto err;
  }
  statistic_increment(created_tmp_disk_tables, &LOCK_status);
  table->db_record_offset=1;
  DBUG_RETURN(0);
 err:
  DBUG_RETURN(1);
}


void
free_tmp_table(THD *thd, TABLE *entry)
{
  const char *save_proc_info;
  DBUG_ENTER("free_tmp_table");
  DBUG_PRINT("enter",("table: %s",entry->table_name));

  save_proc_info=thd->proc_info;
  thd->proc_info="removing tmp table";
  free_blobs(entry);
  if (entry->db_stat && entry->file)
  {
    (void) entry->file->close();
    delete entry->file;
  }
  if (!(test_flags & TEST_KEEP_TMP_TABLES) || entry->db_type == DB_TYPE_HEAP)
    (void) ha_delete_table(entry->db_type,entry->real_name);
  /* free blobs */
  for (Field **ptr=entry->field ; *ptr ; ptr++)
    delete *ptr;
  my_free((gptr) entry->record[0],MYF(0));
  free_io_cache(entry);

  bitmap_clear_bit(&temp_pool, entry->temp_pool_slot);

  my_free((gptr) entry,MYF(0));
  thd->proc_info=save_proc_info;

  DBUG_VOID_RETURN;
}

/*
* If a HEAP table gets full, create a MyISAM table and copy all rows to this
*/

bool create_myisam_from_heap(THD *thd, TABLE *table, TMP_TABLE_PARAM *param,
			     int error, bool ignore_last_dupp_key_error)
{
  TABLE new_table;
  const char *save_proc_info;
  int write_err;
  DBUG_ENTER("create_myisam_from_heap");

  if (table->db_type != DB_TYPE_HEAP || error != HA_ERR_RECORD_FILE_FULL)
  {
    table->file->print_error(error,MYF(0));
    DBUG_RETURN(1);
  }
  new_table= *table;
  new_table.db_type=DB_TYPE_MYISAM;
  if (!(new_table.file=get_new_handler(&new_table,DB_TYPE_MYISAM)))
    DBUG_RETURN(1);				// End of memory

  save_proc_info=thd->proc_info;
  thd->proc_info="converting HEAP to MyISAM";

  if (create_myisam_tmp_table(&new_table,param,
			      thd->lex.select_lex.options | thd->options))
    goto err2;
  if (open_tmp_table(&new_table))
    goto err1;
  table->file->index_end();
  table->file->rnd_init();
  if (table->no_rows)
  {
    new_table.file->extra(HA_EXTRA_NO_ROWS);
    new_table.no_rows=1;
  }

  /* copy all old rows */
  while (!table->file->rnd_next(new_table.record[1]))
  {
    if ((write_err=new_table.file->write_row(new_table.record[1])))
      goto err;
  }
  /* copy row that filled HEAP table */
  if ((write_err=new_table.file->write_row(table->record[0])))
  {
    if (write_err != HA_ERR_FOUND_DUPP_KEY &&
	write_err != HA_ERR_FOUND_DUPP_UNIQUE || !ignore_last_dupp_key_error)
    goto err;
  }

  /* remove heap table and change to use myisam table */
  (void) table->file->rnd_end();
  (void) table->file->close();
  (void) table->file->delete_table(table->real_name);
  delete table->file;
  table->file=0;
  *table =new_table;
  table->file->change_table_ptr(table);
  thd->proc_info= (!strcmp(save_proc_info,"Copying to tmp table") ?
		   "Copying to tmp table on disk" : save_proc_info);
  DBUG_RETURN(0);

 err:
  DBUG_PRINT("error",("Got error: %d",write_err));
  table->file->print_error(error,MYF(0));	// Give table is full error
  (void) table->file->rnd_end();
  (void) new_table.file->close();
 err1:
  new_table.file->delete_table(new_table.real_name);
  delete new_table.file;
 err2:
  thd->proc_info=save_proc_info;
  DBUG_RETURN(1);
}


/****************************************************************************
  Make a join of all tables and write it on socket or to table
  Return:  0 if ok
           1 if error is sent
          -1 if error should be sent
****************************************************************************/

static int
do_select(JOIN *join,List<Item> *fields,TABLE *table,Procedure *procedure)
{
  int error;
  JOIN_TAB *join_tab;
  int (*end_select)(JOIN *, struct st_join_table *,bool);
  DBUG_ENTER("do_select");

  join->procedure=procedure;
  /*
    Tell the client how many fields there are in a row
  */
  if (!table)
    join->result->send_fields(*fields,1);
  else
  {
    VOID(table->file->extra(HA_EXTRA_WRITE_CACHE));
    empty_record(table);
  }
  join->tmp_table=table;			/* Save for easy recursion */
  join->fields= fields;

  /* Set up select_end */
  if (table)
  {
    if (table->group && join->tmp_table_param.sum_func_count)
    {
      if (table->keys)
      {
	DBUG_PRINT("info",("Using end_update"));
	end_select=end_update;
	table->file->index_init(0);
      }
      else
      {
	DBUG_PRINT("info",("Using end_unique_update"));
	end_select=end_unique_update;
      }
    }
    else if (join->sort_and_group)
    {
      DBUG_PRINT("info",("Using end_write_group"));
      end_select=end_write_group;
    }
    else
    {
      DBUG_PRINT("info",("Using end_write"));
      end_select=end_write;
    }
  }
  else
  {
    if (join->sort_and_group || (join->procedure &&
				 join->procedure->flags & PROC_GROUP))
      end_select=end_send_group;
    else
      end_select=end_send;
  }
  join->join_tab[join->tables-1].next_select=end_select;

  join_tab=join->join_tab+join->const_tables;
  join->send_records=0;
  if (join->tables == join->const_tables)
  {
    if (!(error=(*end_select)(join,join_tab,0)) || error == -3)
      error=(*end_select)(join,join_tab,1);
  }
  else
  {
    error=sub_select(join,join_tab,0);
    if (error >= 0)
      error=sub_select(join,join_tab,1);
    if (error == -3)
      error=0;					/* select_limit used */
  }

  /* Return 1 if error is sent;  -1 if error should be sent */
  if (error < 0)
  {
    join->result->send_error(0,NullS);		/* purecov: inspected */
    error=1;					// Error sent
  }
  else
  {
    error=0;
    if (!table)					// If sending data to client
    {
      /*
	The following will unlock all cursors if the command wasn't an
	update command
      */
      join_free(join);
      if (join->result->send_eof())
	error= 1;				// Don't send error
    }
    DBUG_PRINT("info",("%ld records output",join->send_records));
  }
  if (table)
  {
    int tmp;
    if ((tmp=table->file->extra(HA_EXTRA_NO_CACHE)))
    {
      my_errno=tmp;
      error= -1;
    }
    if ((tmp=table->file->index_end()))
    {
      my_errno=tmp;
      error= -1;
    }
    if (error == -1)
      table->file->print_error(my_errno,MYF(0));
  }
  DBUG_RETURN(error);
}


static int
sub_select_cache(JOIN *join,JOIN_TAB *join_tab,bool end_of_records)
{
  int error;

  if (end_of_records)
  {
    if ((error=flush_cached_records(join,join_tab,FALSE)) < 0)
      return error; /* purecov: inspected */
    return sub_select(join,join_tab,end_of_records);
  }
  if (join->thd->killed)		// If aborted by user
  {
    my_error(ER_SERVER_SHUTDOWN,MYF(0)); /* purecov: inspected */
    return -2;				 /* purecov: inspected */
  }
  if (join_tab->use_quick != 2 || test_if_quick_select(join_tab) <= 0)
  {
    if (!store_record_in_cache(&join_tab->cache))
      return 0;					// There is more room in cache
    return flush_cached_records(join,join_tab,FALSE);
  }
  if ((error=flush_cached_records(join,join_tab,TRUE)) < 0)
    return error; /* purecov: inspected */
  return sub_select(join,join_tab,end_of_records); /* Use ordinary select */
}


static int
sub_select(JOIN *join,JOIN_TAB *join_tab,bool end_of_records)
{

  join_tab->table->null_row=0;
  if (end_of_records)
    return (*join_tab->next_select)(join,join_tab+1,end_of_records);

  /* Cache variables for faster loop */
  int error;
  bool found=0;
  COND *on_expr=join_tab->on_expr, *select_cond=join_tab->select_cond;

  if (!(error=(*join_tab->read_first_record)(join_tab)))
  {
    bool not_exists_optimize= join_tab->table->reginfo.not_exists_optimize;
    bool not_used_in_distinct=join_tab->not_used_in_distinct;
    ha_rows found_records=join->found_records;
    READ_RECORD *info= &join_tab->read_record;

    do
    {
      if (join->thd->killed)			// Aborted by user
      {
	my_error(ER_SERVER_SHUTDOWN,MYF(0));	/* purecov: inspected */
	return -2;				/* purecov: inspected */
      }
      join->examined_rows++;
      if (!on_expr || on_expr->val_int())
      {
	found=1;
	if (not_exists_optimize)
	  break;			// Searching after not null columns
	if (!select_cond || select_cond->val_int())
	{
	  if ((error=(*join_tab->next_select)(join,join_tab+1,0)) < 0)
	    return error;
	  /*
	    Test if this was a SELECT DISTINCT query on a table that
	    was not in the field list;  In this case we can abort if
	    we found a row, as no new rows can be added to the result.
	  */
	  if (not_used_in_distinct && found_records != join->found_records)
	    return 0;
	}
	else
	  info->file->unlock_row();
      }
    } while (!(error=info->read_record(info)));
  }
  if (error > 0)				// Fatal error
    return -1;

  if (!found && on_expr)
  {						// OUTER JOIN
    restore_record(join_tab->table,2);		// Make empty record
    mark_as_null_row(join_tab->table);		// For group by without error
    if (!select_cond || select_cond->val_int())
    {
      if ((error=(*join_tab->next_select)(join,join_tab+1,0)) < 0)
	return error;				/* purecov: inspected */
    }
  }
  return 0;
}


static int
flush_cached_records(JOIN *join,JOIN_TAB *join_tab,bool skipp_last)
{
  int error;
  READ_RECORD *info;

  if (!join_tab->cache.records)
    return 0;				/* Nothing to do */
  if (skipp_last)
    (void) store_record_in_cache(&join_tab->cache); // Must save this for later
  if (join_tab->use_quick == 2)
  {
    if (join_tab->select->quick)
    {					/* Used quick select last. reset it */
      delete join_tab->select->quick;
      join_tab->select->quick=0;
    }
  }
 /* read through all records */
  if ((error=join_init_read_record(join_tab)))
  {
    reset_cache(&join_tab->cache);
    join_tab->cache.records=0; join_tab->cache.ptr_record= (uint) ~0;
    return -error;			/* No records or error */
  }

  for (JOIN_TAB *tmp=join->join_tab; tmp != join_tab ; tmp++)
  {
    tmp->status=tmp->table->status;
    tmp->table->status=0;
  }

  info= &join_tab->read_record;
  do
  {
    if (join->thd->killed)
    {
      my_error(ER_SERVER_SHUTDOWN,MYF(0)); /* purecov: inspected */
      return -2;				// Aborted by user /* purecov: inspected */
    }
    SQL_SELECT *select=join_tab->select;
    if (!error && (!join_tab->cache.select ||
		   !join_tab->cache.select->skipp_record()))
    {
      uint i;
      reset_cache(&join_tab->cache);
      for (i=(join_tab->cache.records- (skipp_last ? 1 : 0)) ; i-- > 0 ;)
      {
	read_cached_record(join_tab);
	if (!select || !select->skipp_record())
	  if ((error=(join_tab->next_select)(join,join_tab+1,0)) < 0)
	    return error; /* purecov: inspected */
      }
    }
  } while (!(error=info->read_record(info)));

  if (skipp_last)
    read_cached_record(join_tab);		// Restore current record
  reset_cache(&join_tab->cache);
  join_tab->cache.records=0; join_tab->cache.ptr_record= (uint) ~0;
  if (error > 0)				// Fatal error
    return -1;					/* purecov: inspected */
  for (JOIN_TAB *tmp2=join->join_tab; tmp2 != join_tab ; tmp2++)
    tmp2->table->status=tmp2->status;
  return 0;
}


/*****************************************************************************
  The different ways to read a record
  Returns -1 if row was not found, 0 if row was found and 1 on errors
*****************************************************************************/
static int
join_read_const_table(JOIN_TAB *tab, POSITION *pos)
{
  int error;
  DBUG_ENTER("join_read_const_table");
  TABLE *table=tab->table;
  table->const_table=1;
  table->null_row=0;
  table->status=STATUS_NO_RECORD;
  
  if (tab->type == JT_SYSTEM)
  {
    if ((error=join_read_system(tab)))
    {						// Info for DESCRIBE
      tab->info="const row not found";
      /* Mark for EXPLAIN that the row was not found */
      pos->records_read=0.0;
      if (!table->outer_join || error > 0)
	DBUG_RETURN(error);
    }
  }
  else
  {
    if ((error=join_read_const(tab)))
    {
      tab->info="unique row not found";
      /* Mark for EXPLAIN that the row was not found */
      pos->records_read=0.0;
      if (!table->outer_join || error > 0)
	DBUG_RETURN(error);
    }
  }
  if (tab->on_expr && !table->null_row)
  {
    if ((table->null_row= test(tab->on_expr->val_int() == 0)))
      empty_record(table);
    }
  if (!table->null_row)
    table->maybe_null=0;
  DBUG_RETURN(0);
}


static int
join_read_system(JOIN_TAB *tab)
{
  TABLE *table= tab->table;
  int error;
  if (table->status & STATUS_GARBAGE)		// If first read
  {
    if ((error=table->file->read_first_row(table->record[0],
					   table->primary_key)))
    {
      if (error != HA_ERR_END_OF_FILE)
      {
	table->file->print_error(error,MYF(0));
	return 1;
      }
      table->null_row=1;			// This is ok.
      empty_record(table);			// Make empty record
      return -1;
    }
    store_record(table,1);
  }
  else if (!table->status)			// Only happens with left join
    restore_record(table,1);			// restore old record
  table->null_row=0;
  return table->status ? -1 : 0;
}


static int
join_read_const(JOIN_TAB *tab)
{
  int error;
  TABLE *table= tab->table;
  if (table->status & STATUS_GARBAGE)		// If first read
  {
    if (cp_buffer_from_ref(&tab->ref))
      error=HA_ERR_KEY_NOT_FOUND;
    else
    {
      error=table->file->index_read_idx(table->record[0],tab->ref.key,
					(byte*) tab->ref.key_buff,
					tab->ref.key_length,HA_READ_KEY_EXACT);
    }
    if (error)
    {
      table->null_row=1;
      empty_record(table);
      if (error != HA_ERR_KEY_NOT_FOUND)
      {
	/* Locking reads can legally return also these errors, do not
	   print them to the .err log */
	if (error != HA_ERR_LOCK_DEADLOCK && error != HA_ERR_LOCK_WAIT_TIMEOUT)
	  sql_print_error("read_const: Got error %d when reading table %s",
			error, table->path);
	table->file->print_error(error,MYF(0));
	return 1;
      }
      return -1;
    }
    store_record(table,1);
  }
  else if (!(table->status & ~STATUS_NULL_ROW))	// Only happens with left join
  {
    table->status=0;
    restore_record(table,1);			// restore old record
  }
  table->null_row=0;
  return table->status ? -1 : 0;
}


static int
join_read_key(JOIN_TAB *tab)
{
  int error;
  TABLE *table= tab->table;

  if (cmp_buffer_with_ref(tab) ||
      (table->status & (STATUS_GARBAGE | STATUS_NO_PARENT | STATUS_NULL_ROW)))
  {
    if (tab->ref.key_err)
    {
      table->status=STATUS_NOT_FOUND;
      return -1;
    }
    error=table->file->index_read(table->record[0],
				  tab->ref.key_buff,
				  tab->ref.key_length,HA_READ_KEY_EXACT);
    if (error && error != HA_ERR_KEY_NOT_FOUND)
    {
      sql_print_error("read_key: Got error %d when reading table '%s'",error,
		      table->path);
      table->file->print_error(error,MYF(0));
      return 1;
    }
  }
  table->null_row=0;
  return table->status ? -1 : 0;
}


static int
join_read_always_key(JOIN_TAB *tab)
{
  int error;
  TABLE *table= tab->table;

  if (cp_buffer_from_ref(&tab->ref))
    return -1;
  if ((error=table->file->index_read(table->record[0],
				     tab->ref.key_buff,
				     tab->ref.key_length,HA_READ_KEY_EXACT)))
  {
    if (error != HA_ERR_KEY_NOT_FOUND)
    {
      if (error != HA_ERR_LOCK_DEADLOCK && error != HA_ERR_LOCK_WAIT_TIMEOUT)
	sql_print_error("read_const: Got error %d when reading table %s",error,
		      table->path);
      table->file->print_error(error,MYF(0));
      return 1;
    }
    return -1; /* purecov: inspected */
  }
  return 0;
}

/*
  This function is used when optimizing away ORDER BY in 
  SELECT * FROM t1 WHERE a=1 ORDER BY a DESC,b DESC
*/
  
static int
join_read_last_key(JOIN_TAB *tab)
{
  int error;
  TABLE *table= tab->table;

  if (cp_buffer_from_ref(&tab->ref))
    return -1;
  if ((error=table->file->index_read_last(table->record[0],
					  tab->ref.key_buff,
					  tab->ref.key_length)))
  {
    if (error != HA_ERR_KEY_NOT_FOUND)
    {
      if (error != HA_ERR_LOCK_DEADLOCK && error != HA_ERR_LOCK_WAIT_TIMEOUT)
	sql_print_error("read_const: Got error %d when reading table %s",error,
		      table->path);
      table->file->print_error(error,MYF(0));
      return 1;
    }
    return -1; /* purecov: inspected */
  }
  return 0;
}


	/* ARGSUSED */
static int
join_no_more_records(READ_RECORD *info __attribute__((unused)))
{
  return -1;
}


static int
join_read_next_same(READ_RECORD *info)
{
  int error;
  TABLE *table= info->table;
  JOIN_TAB *tab=table->reginfo.join_tab;

  if ((error=table->file->index_next_same(table->record[0],
					  tab->ref.key_buff,
					  tab->ref.key_length)))
  {
    if (error != HA_ERR_END_OF_FILE)
    {
      if (error != HA_ERR_LOCK_DEADLOCK && error != HA_ERR_LOCK_WAIT_TIMEOUT)
	sql_print_error("read_next: Got error %d when reading table %s",error,
		      table->path);
      table->file->print_error(error,MYF(0));
      return 1;
    }
    table->status= STATUS_GARBAGE;
    return -1;
  }
  return 0;
}

static int
join_read_prev_same(READ_RECORD *info)
{
  int error;
  TABLE *table= info->table;
  JOIN_TAB *tab=table->reginfo.join_tab;

  if ((error=table->file->index_prev(table->record[0])))
  {
    if (error != HA_ERR_END_OF_FILE)
    {
      if (error != HA_ERR_LOCK_DEADLOCK && error != HA_ERR_LOCK_WAIT_TIMEOUT)
	sql_print_error("read_next: Got error %d when reading table %s",error,
		      table->path);
      table->file->print_error(error,MYF(0));
      error= 1;
    }
    else
    {
      table->status= STATUS_GARBAGE;
      error= -1;
    }
  }
  else if (key_cmp(table, tab->ref.key_buff, tab->ref.key,
		   tab->ref.key_length))
  {
    table->status=STATUS_NOT_FOUND;
    error= -1;
  }
  return error;
}


static int
join_init_quick_read_record(JOIN_TAB *tab)
{
  if (test_if_quick_select(tab) == -1)
    return -1;					/* No possible records */
  return join_init_read_record(tab);
}


static int
test_if_quick_select(JOIN_TAB *tab)
{
  delete tab->select->quick;
  tab->select->quick=0;
  return tab->select->test_quick_select(tab->join->thd, tab->keys,
					(table_map) 0, HA_POS_ERROR);
}


static int
join_init_read_record(JOIN_TAB *tab)
{
  if (tab->select && tab->select->quick)
    tab->select->quick->reset();
  init_read_record(&tab->read_record, tab->join->thd, tab->table,
		   tab->select,1,1);
  return (*tab->read_record.read_record)(&tab->read_record);
}

static int
join_read_first(JOIN_TAB *tab)
{
  int error;
  TABLE *table=tab->table;
  if (!table->key_read && (table->used_keys & ((key_map) 1 << tab->index)) &&
      !table->no_keyread)
  {
    table->key_read=1;
    table->file->extra(HA_EXTRA_KEYREAD);
  }
  tab->table->status=0;
  tab->read_record.read_record=join_read_next;
  tab->read_record.table=table;
  tab->read_record.file=table->file;
  tab->read_record.index=tab->index;
  tab->read_record.record=table->record[0];
  error=tab->table->file->index_first(tab->table->record[0]);
  if (error)
  {
    if (error != HA_ERR_KEY_NOT_FOUND && error != HA_ERR_END_OF_FILE)
    {
      if (error != HA_ERR_LOCK_DEADLOCK && error != HA_ERR_LOCK_WAIT_TIMEOUT)
	sql_print_error("read_first_with_key: Got error %d when reading table",
		      error);
      table->file->print_error(error,MYF(0));
      return 1;
    }
    return -1;
  }
  return 0;
}


static int
join_read_next(READ_RECORD *info)
{
  int error=info->file->index_next(info->record);
  if (error)
  {
    if (error != HA_ERR_END_OF_FILE)
    {
      if (error != HA_ERR_LOCK_DEADLOCK && error != HA_ERR_LOCK_WAIT_TIMEOUT)
	sql_print_error(
		    "read_next_with_key: Got error %d when reading table %s",
		      error, info->table->path);
      info->file->print_error(error,MYF(0));
      return 1;
    }
    return -1;
  }
  return 0;
}

static int
join_read_last(JOIN_TAB *tab)
{
  TABLE *table=tab->table;
  int error;
  if (!table->key_read && (table->used_keys & ((key_map) 1 << tab->index)) &&
      !table->no_keyread)
  {
    table->key_read=1;
    table->file->extra(HA_EXTRA_KEYREAD);
  }
  tab->table->status=0;
  tab->read_record.read_record=join_read_prev;
  tab->read_record.table=table;
  tab->read_record.file=table->file;
  tab->read_record.index=tab->index;
  tab->read_record.record=table->record[0];
  error=tab->table->file->index_last(tab->table->record[0]);
  if (error)
  {
    if (error != HA_ERR_END_OF_FILE)
    {
      if (error != HA_ERR_LOCK_DEADLOCK && error != HA_ERR_LOCK_WAIT_TIMEOUT)
	sql_print_error("read_last_with_key: Got error %d when reading table",
		      error, table->path);
      table->file->print_error(error,MYF(0));
      return 1;
    }
    return -1;
  }
  return 0;
}


static int
join_read_prev(READ_RECORD *info)
{
  int error=info->file->index_prev(info->record);
  if (error)
  {
    if (error != HA_ERR_END_OF_FILE)
    {
      if (error != HA_ERR_LOCK_DEADLOCK && error != HA_ERR_LOCK_WAIT_TIMEOUT)
	sql_print_error(
		  "read_prev_with_key: Got error %d when reading table: %s",
		      error,info->table->path);
      info->file->print_error(error,MYF(0));
      return 1;
    }
    return -1;
  }
  return 0;
}


static int
join_ft_read_first(JOIN_TAB *tab)
{
  int error;
  TABLE *table= tab->table;

#if NOT_USED_YET
  if (cp_buffer_from_ref(&tab->ref))       // as ft-key doesn't use store_key's
    return -1;                             // see also FT_SELECT::init()
#endif
  table->file->ft_init();

  error=table->file->ft_read(table->record[0]);
  if (error)
  {
    if (error != HA_ERR_END_OF_FILE)
    {
      if (error != HA_ERR_LOCK_DEADLOCK && error != HA_ERR_LOCK_WAIT_TIMEOUT)
	sql_print_error("ft_read_first: Got error %d when reading table %s",
                      error, table->path);
      table->file->print_error(error,MYF(0));
      return 1;
    }
    return -1;
  }
  return 0;
}

static int
join_ft_read_next(READ_RECORD *info)
{
  int error=info->file->ft_read(info->table->record[0]);
  if (error)
  {
    if (error != HA_ERR_END_OF_FILE)
    {
      if (error != HA_ERR_LOCK_DEADLOCK && error != HA_ERR_LOCK_WAIT_TIMEOUT)
	sql_print_error("ft_read_next: Got error %d when reading table %s",
                      error, info->table->path);
      info->file->print_error(error,MYF(0));
      return 1;
    }
    return -1;
  }
  return 0;
}


/*****************************************************************************
  The different end of select functions
  These functions returns < 0 when end is reached, 0 on ok and > 0 if a
  fatal error (like table corruption) was detected
*****************************************************************************/

/* ARGSUSED */
static int
end_send(JOIN *join, JOIN_TAB *join_tab __attribute__((unused)),
	 bool end_of_records)
{
  DBUG_ENTER("end_send");
  if (!end_of_records)
  {
    int error;
    if (join->having && join->having->val_int() == 0)
      DBUG_RETURN(0);				// Didn't match having
    error=0;
    if (join->procedure)
      error=join->procedure->send_row(*join->fields);
    else if (join->do_send_rows)
      error=join->result->send_data(*join->fields);
    if (error)
      DBUG_RETURN(-1); /* purecov: inspected */
    if (++join->send_records >= join->thd->select_limit &&
	join->do_send_rows)
    {
      if (join->select_options & OPTION_FOUND_ROWS)
      {
	JOIN_TAB *jt=join->join_tab;
	if ((join->tables == 1) && !join->tmp_table && !join->sort_and_group
	    && !join->send_group_parts && !join->having && !jt->select_cond &&
	    !(jt->select && jt->select->quick) &&
	    !(jt->table->file->table_flags() & HA_NOT_EXACT_COUNT))
	{
	  /* Join over all rows in table;  Return number of found rows */
	  TABLE *table=jt->table;

	  join->select_options ^= OPTION_FOUND_ROWS;
	  if (table->record_pointers ||
	      (table->io_cache && my_b_inited(table->io_cache)))
	  {
	    /* Using filesort */
	    join->send_records= table->found_records;
	  }
	  else
	  {
	    table->file->info(HA_STATUS_VARIABLE);
	    join->send_records = table->file->records;
	  }
	}
	else 
	{
	  join->do_send_rows=0;
	  join->thd->select_limit = HA_POS_ERROR;
	  DBUG_RETURN(0);
	}
      }
      DBUG_RETURN(-3);				// Abort nicely
    }
  }
  else
  {
    if (join->procedure && join->procedure->end_of_records())
      DBUG_RETURN(-1);
  }
  DBUG_RETURN(0);
}


	/* ARGSUSED */
static int
end_send_group(JOIN *join, JOIN_TAB *join_tab __attribute__((unused)),
	       bool end_of_records)
{
  int idx= -1;
  DBUG_ENTER("end_send_group");

  if (!join->first_record || end_of_records ||
      (idx=test_if_group_changed(join->group_fields)) >= 0)
  {
    if (join->first_record || (end_of_records && !join->group))
    {
      if (join->procedure)
	join->procedure->end_group();
      if (idx < (int) join->send_group_parts)
      {
	int error=0;
	if (join->procedure)
	{
	  if (join->having && join->having->val_int() == 0)
	    error= -1;				// Didn't satisfy having
 	  else if (join->do_send_rows)
	    error=join->procedure->send_row(*join->fields) ? 1 : 0;
	  if (end_of_records && join->procedure->end_of_records())
	    error= 1;				// Fatal error
	}
	else
	{
	  if (!join->first_record)
	  {
	    /* No matching rows for group function */
	    clear_tables(join);
	    copy_fields(&join->tmp_table_param);
	  }
	  if (join->having && join->having->val_int() == 0)
	    error= -1;				// Didn't satisfy having
	  else if (join->do_send_rows)
	    error=join->result->send_data(*join->fields) ? 1 : 0;
	}
	if (error > 0)
	  DBUG_RETURN(-1);			/* purecov: inspected */
	if (end_of_records)
	{
	  join->send_records++;
	  DBUG_RETURN(0);
	}
	if (!error &&
	    ++join->send_records >= join->thd->select_limit &&
	    join->do_send_rows)
	{
	  if (!(join->select_options & OPTION_FOUND_ROWS))
	    DBUG_RETURN(-3);				// Abort nicely
	  join->do_send_rows=0;
	  join->thd->select_limit = HA_POS_ERROR;
        }
      }
    }
    else
    {
      if (end_of_records)
	DBUG_RETURN(0);
      join->first_record=1;
      VOID(test_if_group_changed(join->group_fields));
    }
    if (idx < (int) join->send_group_parts)
    {
      copy_fields(&join->tmp_table_param);
      init_sum_functions(join->sum_funcs);
      if (join->procedure)
	join->procedure->add();
      DBUG_RETURN(0);
    }
  }
  if (update_sum_func(join->sum_funcs))
    DBUG_RETURN(-1);
  if (join->procedure)
    join->procedure->add();
  DBUG_RETURN(0);
}


	/* ARGSUSED */
static int
end_write(JOIN *join, JOIN_TAB *join_tab __attribute__((unused)),
	  bool end_of_records)
{
  TABLE *table=join->tmp_table;
  int error;
  DBUG_ENTER("end_write");

  if (join->thd->killed)			// Aborted by user
  {
    my_error(ER_SERVER_SHUTDOWN,MYF(0));	/* purecov: inspected */
    DBUG_RETURN(-2);				/* purecov: inspected */
  }
  if (!end_of_records)
  {
    copy_fields(&join->tmp_table_param);
    copy_funcs(join->tmp_table_param.items_to_copy);

#ifdef TO_BE_DELETED
    if (!table->uniques)			// If not unique handling
    {
      /* Copy null values from group to row */
      ORDER   *group;
      for (group=table->group ; group ; group=group->next)
      {
	Item *item= *group->item;
	if (item->maybe_null)
	{
	  Field *field=item->tmp_table_field();
	  field->ptr[-1]= (byte) (field->is_null() ? 1 : 0);
	}
      }
    }
#endif
    if (!join->having || join->having->val_int())
    {
      join->found_records++;
      if ((error=table->file->write_row(table->record[0])))
      {
	if (error == HA_ERR_FOUND_DUPP_KEY ||
	    error == HA_ERR_FOUND_DUPP_UNIQUE)
	  goto end;
	if (create_myisam_from_heap(join->thd, table, &join->tmp_table_param,
				    error,1))
	  DBUG_RETURN(-1);			// Not a table_is_full error
	table->uniques=0;			// To ensure rows are the same
      }
      if (++join->send_records >= join->tmp_table_param.end_write_records &&
	  join->do_send_rows)
      {
	if (!(join->select_options & OPTION_FOUND_ROWS))
	  DBUG_RETURN(-3);
	join->do_send_rows=0;
	join->thd->select_limit = HA_POS_ERROR;
	DBUG_RETURN(0);
      }
    }
  }
end:
  DBUG_RETURN(0);
}

/* Group by searching after group record and updating it if possible */
/* ARGSUSED */

static int
end_update(JOIN *join, JOIN_TAB *join_tab __attribute__((unused)),
	   bool end_of_records)
{
  TABLE *table=join->tmp_table;
  ORDER   *group;
  int	  error;
  DBUG_ENTER("end_update");

  if (end_of_records)
    DBUG_RETURN(0);
  if (join->thd->killed)			// Aborted by user
  {
    my_error(ER_SERVER_SHUTDOWN,MYF(0));	/* purecov: inspected */
    DBUG_RETURN(-2);				/* purecov: inspected */
  }

  join->found_records++;
  copy_fields(&join->tmp_table_param);		// Groups are copied twice.
  /* Make a key of group index */
  for (group=table->group ; group ; group=group->next)
  {
    Item *item= *group->item;
    item->save_org_in_field(group->field);
    /* Store in the used key if the field was 0 */
    if (item->maybe_null)
      group->buff[-1]=item->null_value ? 1 : 0;
  }
  // table->file->index_init(0);
  if (!table->file->index_read(table->record[1],
			       join->tmp_table_param.group_buff,0,
			       HA_READ_KEY_EXACT))
  {						/* Update old record */
    restore_record(table,1);
    update_tmptable_sum_func(join->sum_funcs,table);
    if ((error=table->file->update_row(table->record[1],
				       table->record[0])))
    {
      table->file->print_error(error,MYF(0));	/* purecov: inspected */
      DBUG_RETURN(-1);				/* purecov: inspected */
    }
    DBUG_RETURN(0);
  }

  /* The null bits are already set */
  KEY_PART_INFO *key_part;
  for (group=table->group,key_part=table->key_info[0].key_part;
       group ;
       group=group->next,key_part++)
    memcpy(table->record[0]+key_part->offset, group->buff, key_part->length);

  init_tmptable_sum_functions(join->sum_funcs);
  copy_funcs(join->tmp_table_param.items_to_copy);
  if ((error=table->file->write_row(table->record[0])))
  {
    if (create_myisam_from_heap(join->thd, table, &join->tmp_table_param,
				error, 0))
      DBUG_RETURN(-1);				// Not a table_is_full error
    /* Change method to update rows */
    table->file->index_init(0);
    join->join_tab[join->tables-1].next_select=end_unique_update;
  }
  join->send_records++;
  DBUG_RETURN(0);
}

/* Like end_update, but this is done with unique constraints instead of keys */

static int
end_unique_update(JOIN *join, JOIN_TAB *join_tab __attribute__((unused)),
		  bool end_of_records)
{
  TABLE *table=join->tmp_table;
  int	  error;
  DBUG_ENTER("end_unique_update");

  if (end_of_records)
    DBUG_RETURN(0);
  if (join->thd->killed)			// Aborted by user
  {
    my_error(ER_SERVER_SHUTDOWN,MYF(0));	/* purecov: inspected */
    DBUG_RETURN(-2);				/* purecov: inspected */
  }

  init_tmptable_sum_functions(join->sum_funcs);
  copy_fields(&join->tmp_table_param);		// Groups are copied twice.
  copy_funcs(join->tmp_table_param.items_to_copy);

  if (!(error=table->file->write_row(table->record[0])))
    join->send_records++;			// New group
  else
  {
    if ((int) table->file->get_dup_key(error) < 0)
    {
      table->file->print_error(error,MYF(0));	/* purecov: inspected */
      DBUG_RETURN(-1);				/* purecov: inspected */
    }
    if (table->file->rnd_pos(table->record[1],table->file->dupp_ref))
    {
      table->file->print_error(error,MYF(0));	/* purecov: inspected */
      DBUG_RETURN(-1);				/* purecov: inspected */
    }
    restore_record(table,1);
    update_tmptable_sum_func(join->sum_funcs,table);
    if ((error=table->file->update_row(table->record[1],
				       table->record[0])))
    {
      table->file->print_error(error,MYF(0));	/* purecov: inspected */
      DBUG_RETURN(-1);				/* purecov: inspected */
    }
  }
  DBUG_RETURN(0);
}


	/* ARGSUSED */
static int
end_write_group(JOIN *join, JOIN_TAB *join_tab __attribute__((unused)),
		bool end_of_records)
{
  TABLE *table=join->tmp_table;
  int	  error;
  int	  idx= -1;
  DBUG_ENTER("end_write_group");

  if (join->thd->killed)
  {						// Aborted by user
    my_error(ER_SERVER_SHUTDOWN,MYF(0));	/* purecov: inspected */
    DBUG_RETURN(-2);				/* purecov: inspected */
  }
  if (!join->first_record || end_of_records ||
      (idx=test_if_group_changed(join->group_fields)) >= 0)
  {
    if (join->first_record || (end_of_records && !join->group))
    {
      if (join->procedure)
	join->procedure->end_group();
      if (idx < (int) join->send_group_parts)
      {
	if (!join->first_record)
	{
	  /* No matching rows for group function */
	  clear_tables(join);
	  copy_fields(&join->tmp_table_param);
	}
	copy_sum_funcs(join->sum_funcs);
	if (!join->having || join->having->val_int())
	{
	  if ((error=table->file->write_row(table->record[0])))
	  {
	    if (create_myisam_from_heap(join->thd, table,
					&join->tmp_table_param, error, 0))
	      DBUG_RETURN(-1);			// Not a table_is_full error
	  }
	  else
	    join->send_records++;
	}
	if (end_of_records)
	  DBUG_RETURN(0);
      }
    }
    else
    {
      if (end_of_records)
	DBUG_RETURN(0);
      join->first_record=1;
      VOID(test_if_group_changed(join->group_fields));
    }
    if (idx < (int) join->send_group_parts)
    {
      copy_fields(&join->tmp_table_param);
      copy_funcs(join->tmp_table_param.items_to_copy);
      init_sum_functions(join->sum_funcs);
      if (join->procedure)
	join->procedure->add();
      DBUG_RETURN(0);
    }
  }
  if (update_sum_func(join->sum_funcs))
    DBUG_RETURN(-1);
  if (join->procedure)
    join->procedure->add();
  DBUG_RETURN(0);
}


/*****************************************************************************
  Remove calculation with tables that aren't yet read. Remove also tests
  against fields that are read through key where the table is not a
  outer join table.
  We can't remove tests that are made against columns which are stored
  in sorted order.
*****************************************************************************/

/* Return 1 if right_item is used removable reference key on left_item */

static bool test_if_ref(Item_field *left_item,Item *right_item)
{
  Field *field=left_item->field;
  // No need to change const test. We also have to keep tests on LEFT JOIN
  if (!field->table->const_table && !field->table->maybe_null)
  {
    Item *ref_item=part_of_refkey(field->table,field);
    if (ref_item && ref_item->eq(right_item,1))
    {
      if (right_item->type() == Item::FIELD_ITEM)
	return (field->eq_def(((Item_field *) right_item)->field));
      if (right_item->const_item() && !(right_item->is_null()))
      {
	/*
	  We can remove binary fields and numerical fields except float,
	  as float comparison isn't 100 % secure
	*/
	if (field->binary() &&
	    (field->type() != FIELD_TYPE_FLOAT || field->decimals() == 0))
	{
	  return !store_val_in_field(field,right_item);
	}
      }
    }
  }
  return 0;					// keep test
}


static COND *
make_cond_for_table(COND *cond,table_map tables,table_map used_table)
{
  if (used_table && !(cond->used_tables() & used_table))
    return (COND*) 0;				// Already checked
  if (cond->type() == Item::COND_ITEM)
  {
    if (((Item_cond*) cond)->functype() == Item_func::COND_AND_FUNC)
    {
      /* Create new top level AND item */
      Item_cond_and *new_cond=new Item_cond_and;
      if (!new_cond)
	return (COND*) 0;			// OOM /* purecov: inspected */
      List_iterator<Item> li(*((Item_cond*) cond)->argument_list());
      Item *item;
      while ((item=li++))
      {
	Item *fix=make_cond_for_table(item,tables,used_table);
	if (fix)
	  new_cond->argument_list()->push_back(fix);
      }
      switch (new_cond->argument_list()->elements) {
      case 0:
	return (COND*) 0;			// Always true
      case 1:
	return new_cond->argument_list()->head();
      default:
	new_cond->used_tables_cache=((Item_cond*) cond)->used_tables_cache &
	  tables;
	return new_cond;
      }
    }
    else
    {						// Or list
      Item_cond_or *new_cond=new Item_cond_or;
      if (!new_cond)
	return (COND*) 0;			// OOM /* purecov: inspected */
      List_iterator<Item> li(*((Item_cond*) cond)->argument_list());
      Item *item;
      while ((item=li++))
      {
	Item *fix=make_cond_for_table(item,tables,0L);
	if (!fix)
	  return (COND*) 0;			// Always true
	new_cond->argument_list()->push_back(fix);
      }
      new_cond->used_tables_cache=((Item_cond_or*) cond)->used_tables_cache;
      new_cond->top_level_item();
      return new_cond;
    }
  }

  /*
    Because the following test takes a while and it can be done
    table_count times, we mark each item that we have examined with the result
    of the test
  */

  if (cond->marker == 3 || (cond->used_tables() & ~tables))
    return (COND*) 0;				// Can't check this yet
  if (cond->marker == 2 || cond->eq_cmp_result() == Item::COND_OK)
    return cond;				// Not boolean op

  if (((Item_func*) cond)->functype() == Item_func::EQ_FUNC)
  {
    Item *left_item=	((Item_func*) cond)->arguments()[0];
    Item *right_item= ((Item_func*) cond)->arguments()[1];
    if (left_item->type() == Item::FIELD_ITEM &&
	test_if_ref((Item_field*) left_item,right_item))
    {
      cond->marker=3;			// Checked when read
      return (COND*) 0;
    }
    if (right_item->type() == Item::FIELD_ITEM &&
	test_if_ref((Item_field*) right_item,left_item))
    {
      cond->marker=3;			// Checked when read
      return (COND*) 0;
    }
  }
  cond->marker=2;
  return cond;
}

static Item *
part_of_refkey(TABLE *table,Field *field)
{
  uint ref_parts=table->reginfo.join_tab->ref.key_parts;
  if (ref_parts)
  {
    KEY_PART_INFO *key_part=
      table->key_info[table->reginfo.join_tab->ref.key].key_part;

    for (uint part=0 ; part < ref_parts ; part++,key_part++)
      if (field->eq(key_part->field) &&
	  !(key_part->key_part_flag & HA_PART_KEY_SEG))
	return table->reginfo.join_tab->ref.items[part];
  }
  return (Item*) 0;
}


/*****************************************************************************
  Test if one can use the key to resolve ORDER BY
  Returns: 1 if key is ok.
	   0 if key can't be used
	  -1 if reverse key can be used
          used_key_parts is set to key parts used if length != 0
*****************************************************************************/

static int test_if_order_by_key(ORDER *order, TABLE *table, uint idx,
				uint *used_key_parts)
{
  KEY_PART_INFO *key_part,*key_part_end;
  key_part=table->key_info[idx].key_part;
  key_part_end=key_part+table->key_info[idx].key_parts;
  key_part_map const_key_parts=table->const_key_parts[idx];
  int reverse=0;

  for (; order ; order=order->next, const_key_parts>>=1)
  {
    Field *field=((Item_field*) (*order->item))->field;
    int flag;

    /*
      Skip key parts that are constants in the WHERE clause.
      These are already skipped in the ORDER BY by const_expression_in_where()
    */
    while (const_key_parts & 1)
    {
      key_part++; const_key_parts>>=1;
    }
    if (key_part == key_part_end || key_part->field != field)
      return 0;

    /* set flag to 1 if we can use read-next on key, else to -1 */
    flag=(order->asc == !(key_part->key_part_flag & HA_REVERSE_SORT))
      ? 1 : -1;
    if (reverse && flag != reverse)
      return 0;
    reverse=flag;				// Remember if reverse
    key_part++;
  }
  *used_key_parts= (uint) (key_part - table->key_info[idx].key_part);
  return reverse;
}

static uint find_shortest_key(TABLE *table, key_map usable_keys)
{
  uint min_length= (uint) ~0;
  uint best= MAX_KEY;
  for (uint nr=0; usable_keys ; usable_keys>>=1, nr++)
  {
    if (usable_keys & 1)
    {
      if (table->key_info[nr].key_length < min_length)
      {
	min_length=table->key_info[nr].key_length;
	best=nr;
      }
    }
  }
  return best;
}


/*
  Test if we can skip the ORDER BY by using an index.

  If we can use an index, the JOIN_TAB / tab->select struct
  is changed to use the index.

  Return:
     0 We have to use filesort to do the sorting
     1 We can use an index.
*/

static bool
test_if_skip_sort_order(JOIN_TAB *tab,ORDER *order,ha_rows select_limit,
			bool no_changes)
{
  int ref_key;
  TABLE *table=tab->table;
  SQL_SELECT *select=tab->select;
  key_map usable_keys;
  DBUG_ENTER("test_if_skip_sort_order");

  /* Check which keys can be used to resolve ORDER BY */
  usable_keys= ~(key_map) 0;
  for (ORDER *tmp_order=order; tmp_order ; tmp_order=tmp_order->next)
  {
    if ((*tmp_order->item)->type() != Item::FIELD_ITEM)
    {
      usable_keys=0;
      break;
    }
    usable_keys&=((Item_field*) (*tmp_order->item))->field->part_of_sortkey;
  }

  ref_key= -1;
  if (tab->ref.key >= 0)			// Constant range in WHERE
    ref_key=tab->ref.key;
  else if (select && select->quick)		// Range found by opt_range
    ref_key=select->quick->index;

  if (ref_key >= 0)
  {
    /*
      We come here when there is a REF key.
    */
    int order_direction;
    uint used_key_parts;
    /* Check if we get the rows in requested sorted order by using the key */
    if ((usable_keys & ((key_map) 1 << ref_key)) &&
	(order_direction = test_if_order_by_key(order,table,ref_key,
						&used_key_parts)))
    {
      if (order_direction == -1)		// If ORDER BY ... DESC
      {
	if (select && select->quick)
	{
	  /*
	    Don't reverse the sort order, if it's already done.
	    (In some cases test_if_order_by_key() can be called multiple times
	  */
	  if (!select->quick->reverse_sorted())
	  {
            if (table->file->index_flags(ref_key) & HA_NOT_READ_PREFIX_LAST)
              DBUG_RETURN(0);			// Use filesort
	    // ORDER BY range_key DESC
	    QUICK_SELECT_DESC *tmp=new QUICK_SELECT_DESC(select->quick,
							 used_key_parts);
	    if (!tmp || tmp->error)
	    {
	      delete tmp;
	      DBUG_RETURN(0);		// Reverse sort not supported
	    }
	    select->quick=tmp;
	  }
	  DBUG_RETURN(1);
	}
	if (tab->ref.key_parts < used_key_parts)
	{
	  /*
	    SELECT * FROM t1 WHERE a=1 ORDER BY a DESC,b DESC

	    Use a traversal function that starts by reading the last row
	    with key part (A) and then traverse the index backwards.
	  */
	  if (table->file->index_flags(ref_key) & HA_NOT_READ_PREFIX_LAST)
	    DBUG_RETURN(0);			// Use filesort
	  tab->read_first_record=       join_read_last_key;
	  tab->read_record.read_record= join_read_prev_same;
	  /* fall through */
	}
      }
      DBUG_RETURN(1);			/* No need to sort */
    }
  }
  else
  {
    /* check if we can use a key to resolve the group */
    /* Tables using JT_NEXT are handled here */
    uint nr;
    key_map keys=usable_keys;

    /*
      If not used with LIMIT, only use keys if the whole query can be
      resolved with a key;  This is because filesort() is usually faster than
      retrieving all rows through an index.
    */
    if (select_limit >= table->file->records)
      keys&= (table->used_keys | table->file->keys_to_use_for_scanning());

    for (nr=0; keys ; keys>>=1, nr++)
    {
      uint not_used;
      if (keys & 1)
      {
	int flag;
	if ((flag=test_if_order_by_key(order, table, nr, &not_used)))
	{
	  if (!no_changes)
	  {
	    tab->index=nr;
	    tab->read_first_record=  (flag > 0 ? join_read_first:
				      join_read_last);
	    table->file->index_init(nr);
	    tab->type=JT_NEXT;	// Read with index_first(), index_next()
	    if (table->used_keys & ((key_map) 1 << nr))
	    {
	      table->key_read=1;
	      table->file->extra(HA_EXTRA_KEYREAD);
	    }
	  }
	  DBUG_RETURN(1);
	}
      }
    }
  }
  DBUG_RETURN(0);				// Can't use index.
}


/*****************************************************************************
  If not selecting by given key, create an index how records should be read
  return: 0  ok
	  -1 some fatal error
	   1  no records
*****************************************************************************/

static int
create_sort_index(JOIN_TAB *tab, ORDER *order, ha_rows filesort_limit,
		  ha_rows select_limit)
{
  SORT_FIELD *sortorder;
  uint length;
  ha_rows examined_rows;
  TABLE *table=tab->table;
  SQL_SELECT *select=tab->select;
  DBUG_ENTER("create_sort_index");

  if (test_if_skip_sort_order(tab,order,select_limit,0))
    DBUG_RETURN(0);
  if (!(sortorder=make_unireg_sortorder(order,&length)))
    goto err;				/* purecov: inspected */
  /* It's not fatal if the following alloc fails */
  table->io_cache=(IO_CACHE*) my_malloc(sizeof(IO_CACHE),
					MYF(MY_WME | MY_ZEROFILL));
  table->status=0;				// May be wrong if quick_select

  // If table has a range, move it to select
  if (select && !select->quick && tab->ref.key >= 0)
  {
    if (tab->quick)
    {
      select->quick=tab->quick;
      tab->quick=0;
      /* We can only use 'Only index' if quick key is same as ref_key */
      if (table->key_read && (uint) tab->ref.key != select->quick->index)
      {
	table->key_read=0;
	table->file->extra(HA_EXTRA_NO_KEYREAD);
      }
    }
    else
    {
      /*
	We have a ref on a const;  Change this to a range that filesort
	can use.
	For impossible ranges (like when doing a lookup on NULL on a NOT NULL
	field, quick will contain an empty record set.
      */
      if (!(select->quick=get_ft_or_quick_select_for_ref(tab->join->thd,
							 table, tab)))
	goto err;
    }
  }
  if (table->tmp_table)
    table->file->info(HA_STATUS_VARIABLE);	// Get record count
  table->found_records=filesort(table,sortorder,length,
				select, 0L, filesort_limit, &examined_rows);
  tab->records=table->found_records;		// For SQL_CALC_ROWS
  delete select;				// filesort did select
  tab->select=0;
  tab->select_cond=0;
  tab->type=JT_ALL;				// Read with normal read_record
  tab->read_first_record= join_init_read_record;
  tab->join->examined_rows+=examined_rows;
  if (table->key_read)				// Restore if we used indexes
  {
    table->key_read=0;
    table->file->extra(HA_EXTRA_NO_KEYREAD);
  }
  DBUG_RETURN(table->found_records == HA_POS_ERROR);
err:
  DBUG_RETURN(-1);
}

/*
  Add the HAVING criteria to table->select
*/

#ifdef NOT_YET
static bool fix_having(JOIN *join, Item **having)
{
  (*having)->update_used_tables();	// Some tables may have been const
  JOIN_TAB *table=&join->join_tab[join->const_tables];
  table_map used_tables= join->const_table_map | table->table->map;

  DBUG_EXECUTE("where",print_where(*having,"having"););
  Item* sort_table_cond=make_cond_for_table(*having,used_tables,used_tables);
  if (sort_table_cond)
  {
    if (!table->select)
      if (!(table->select=new SQL_SELECT))
	return 1;
    if (!table->select->cond)
      table->select->cond=sort_table_cond;
    else					// This should never happen
      if (!(table->select->cond=new Item_cond_and(table->select->cond,
						  sort_table_cond)))
	return 1;
    table->select_cond=table->select->cond;
    table->select_cond->top_level_item();
    DBUG_EXECUTE("where",print_where(table->select_cond,
				     "select and having"););
    *having=make_cond_for_table(*having,~ (table_map) 0,~used_tables);
    DBUG_EXECUTE("where",print_where(*having,"having after make_cond"););
  }
  return 0;
}
#endif


/*****************************************************************************
  Remove duplicates from tmp table
  This should be recoded to add a unique index to the table and remove
  duplicates
  Table is a locked single thread table
  fields is the number of fields to check (from the end)
*****************************************************************************/

static bool compare_record(TABLE *table, Field **ptr)
{
  for (; *ptr ; ptr++)
  {
    if ((*ptr)->cmp_offset(table->rec_buff_length))
      return 1;
  }
  return 0;
}

static bool copy_blobs(Field **ptr)
{
  for (; *ptr ; ptr++)
  {
    if ((*ptr)->flags & BLOB_FLAG)
      if (((Field_blob *) (*ptr))->copy())
	return 1;				// Error
  }
  return 0;
}

static void free_blobs(Field **ptr)
{
  for (; *ptr ; ptr++)
  {
    if ((*ptr)->flags & BLOB_FLAG)
      ((Field_blob *) (*ptr))->free();
  }
}


static int
remove_duplicates(JOIN *join, TABLE *entry,List<Item> &fields, Item *having)
{
  int error;
  ulong reclength,offset;
  uint field_count;
  THD *thd= join->thd;
  DBUG_ENTER("remove_duplicates");

  entry->reginfo.lock_type=TL_WRITE;

  /* Calculate how many saved fields there is in list */
  field_count=0;
  List_iterator<Item> it(fields);
  Item *item;
  while ((item=it++))
  {
    if (item->tmp_table_field() && ! item->const_item())
      field_count++;
  }

  if (!field_count)
  {						// only const items
    join->thd->select_limit=1;	// Only send first row
    DBUG_RETURN(0);
  }
  Field **first_field=entry->field+entry->fields - field_count;
  offset=entry->field[entry->fields - field_count]->offset();
  reclength=entry->reclength-offset;

  free_io_cache(entry);				// Safety
  entry->file->info(HA_STATUS_VARIABLE);
  if (entry->db_type == DB_TYPE_HEAP ||
      (!entry->blob_fields &&
       ((ALIGN_SIZE(reclength) +sizeof(HASH_LINK)) * entry->file->records <
	thd->variables.sortbuff_size)))
    error=remove_dup_with_hash_index(join->thd, entry,
				     field_count, first_field,
				     reclength, having);
  else
    error=remove_dup_with_compare(join->thd, entry, first_field, offset,
				  having);

  free_blobs(first_field);
  DBUG_RETURN(error);
}


static int remove_dup_with_compare(THD *thd, TABLE *table, Field **first_field,
				   ulong offset, Item *having)
{
  handler *file=table->file;
  char *org_record,*new_record;
  byte *record;
  int error;
  ulong reclength=table->reclength-offset;
  DBUG_ENTER("remove_dup_with_compare");

  org_record=(char*) (record=table->record[0])+offset;
  new_record=(char*) table->record[1]+offset;

  file->rnd_init();
  error=file->rnd_next(record);
  for (;;)
  {
    if (thd->killed)
    {
      my_error(ER_SERVER_SHUTDOWN,MYF(0));
      error=0;
      goto err;
    }
    if (error)
    {
      if (error == HA_ERR_RECORD_DELETED)
	continue;
      if (error == HA_ERR_END_OF_FILE)
	break;
      goto err;
    }
    if (having && !having->val_int())
    {
      if ((error=file->delete_row(record)))
	goto err;
      error=file->rnd_next(record);
      continue;
    }
    if (copy_blobs(first_field))
    {
      my_error(ER_OUT_OF_SORTMEMORY,MYF(0));
      error=0;
      goto err;
    }
    memcpy(new_record,org_record,reclength);

    /* Read through rest of file and mark duplicated rows deleted */
    bool found=0;
    for (;;)
    {
      if ((error=file->rnd_next(record)))
      {
	if (error == HA_ERR_RECORD_DELETED)
	  continue;
	if (error == HA_ERR_END_OF_FILE)
	  break;
	goto err;
      }
      if (compare_record(table, first_field) == 0)
      {
	if ((error=file->delete_row(record)))
	  goto err;
      }
      else if (!found)
      {
	found=1;
	file->position(record);	// Remember position
      }
    }
    if (!found)
      break;					// End of file
    /* Restart search on next row */
    error=file->restart_rnd_next(record,file->ref);
  }

  file->extra(HA_EXTRA_NO_CACHE);
  DBUG_RETURN(0);
err:
  file->extra(HA_EXTRA_NO_CACHE);
  if (error)
    file->print_error(error,MYF(0));
  DBUG_RETURN(1);
}


/*
  Generate a hash index for each row to quickly find duplicate rows
  Note that this will not work on tables with blobs!
*/

static int remove_dup_with_hash_index(THD *thd, TABLE *table,
				      uint field_count,
				      Field **first_field,
				      ulong key_length,
				      Item *having)
{
  byte *key_buffer, *key_pos, *record=table->record[0];
  int error;
  handler *file=table->file;
  ulong extra_length=ALIGN_SIZE(key_length)-key_length;
  uint *field_lengths,*field_length;
  HASH hash;
  DBUG_ENTER("remove_dup_with_hash_index");

  if (!my_multi_malloc(MYF(MY_WME),
		       &key_buffer,
		       (uint) ((key_length + extra_length) *
			       (long) file->records),
		       &field_lengths,
		       (uint) (field_count*sizeof(*field_lengths)),
		       NullS))
    DBUG_RETURN(1);
  if (hash_init(&hash, (uint) file->records, 0, key_length,
		(hash_get_key) 0, 0, 0))
  {
    my_free((char*) key_buffer,MYF(0));
    DBUG_RETURN(1);
  }
  {
    Field **ptr;
    for (ptr= first_field, field_length=field_lengths ; *ptr ; ptr++)
      (*field_length++)= (*ptr)->pack_length();
  }

  file->rnd_init();
  key_pos=key_buffer;
  for (;;)
  {
    if (thd->killed)
    {
      my_error(ER_SERVER_SHUTDOWN,MYF(0));
      error=0;
      goto err;
    }
    if ((error=file->rnd_next(record)))
    {
      if (error == HA_ERR_RECORD_DELETED)
	continue;
      if (error == HA_ERR_END_OF_FILE)
	break;
      goto err;
    }
    if (having && !having->val_int())
    {
      if ((error=file->delete_row(record)))
	goto err;
      continue;
    }

    /* copy fields to key buffer */
    field_length=field_lengths;
    for (Field **ptr= first_field ; *ptr ; ptr++)
    {
      (*ptr)->sort_string((char*) key_pos,*field_length);
      key_pos+= *field_length++;
    }
    /* Check if it exists before */
    if (hash_search(&hash,key_pos-key_length,key_length))
    {
      /* Duplicated found ; Remove the row */
      if ((error=file->delete_row(record)))
	goto err;
    }
    else
      (void) hash_insert(&hash, key_pos-key_length);
    key_pos+=extra_length;
  }
  my_free((char*) key_buffer,MYF(0));
  hash_free(&hash);
  file->extra(HA_EXTRA_NO_CACHE);
  (void) file->rnd_end();
  DBUG_RETURN(0);

err:
  my_free((char*) key_buffer,MYF(0));
  hash_free(&hash);
  file->extra(HA_EXTRA_NO_CACHE);
  (void) file->rnd_end();
  if (error)
    file->print_error(error,MYF(0));
  DBUG_RETURN(1);
}


SORT_FIELD *make_unireg_sortorder(ORDER *order, uint *length)
{
  uint count;
  SORT_FIELD *sort,*pos;
  DBUG_ENTER("make_unireg_sortorder");

  count=0;
  for (ORDER *tmp = order; tmp; tmp=tmp->next)
    count++;
  pos=sort=(SORT_FIELD*) sql_alloc(sizeof(SORT_FIELD)*(count+1));
  if (!pos)
    return 0;

  for (;order;order=order->next,pos++)
  {
    pos->field=0; pos->item=0;
    if (order->item[0]->type() == Item::FIELD_ITEM)
      pos->field= ((Item_field*) (*order->item))->field;
    else if (order->item[0]->type() == Item::SUM_FUNC_ITEM &&
	     !order->item[0]->const_item())
      pos->field= ((Item_sum*) order->item[0])->tmp_table_field();
    else if (order->item[0]->type() == Item::COPY_STR_ITEM)
    {						// Blob patch
      pos->item= ((Item_copy_string*) (*order->item))->item;
    }
    else
      pos->item= *order->item;
    pos->reverse=! order->asc;
  }
  *length=count;
  DBUG_RETURN(sort);
}


/*****************************************************************************
  Fill join cache with packed records
  Records are stored in tab->cache.buffer and last record in
  last record is stored with pointers to blobs to support very big
  records
******************************************************************************/

static int
join_init_cache(THD *thd,JOIN_TAB *tables,uint table_count)
{
  reg1 uint i;
  uint length,blobs,size;
  CACHE_FIELD *copy,**blob_ptr;
  JOIN_CACHE  *cache;
  JOIN_TAB *join_tab;
  DBUG_ENTER("join_init_cache");

  cache= &tables[table_count].cache;
  cache->fields=blobs=0;

  join_tab=tables;
  for (i=0 ; i < table_count ; i++,join_tab++)
  {
    if (!join_tab->used_fieldlength)		/* Not calced yet */
      calc_used_field_length(thd, join_tab);
    cache->fields+=join_tab->used_fields;
    blobs+=join_tab->used_blobs;
  }
  if (!(cache->field=(CACHE_FIELD*)
	sql_alloc(sizeof(CACHE_FIELD)*(cache->fields+table_count*2)+(blobs+1)*
		  sizeof(CACHE_FIELD*))))
  {
    my_free((gptr) cache->buff,MYF(0));		/* purecov: inspected */
    cache->buff=0;				/* purecov: inspected */
    DBUG_RETURN(1);				/* purecov: inspected */
  }
  copy=cache->field;
  blob_ptr=cache->blob_ptr=(CACHE_FIELD**)
    (cache->field+cache->fields+table_count*2);

  length=0;
  for (i=0 ; i < table_count ; i++)
  {
    uint null_fields=0,used_fields;

    Field **f_ptr,*field;
    for (f_ptr=tables[i].table->field,used_fields=tables[i].used_fields ;
	 used_fields ;
	 f_ptr++)
    {
      field= *f_ptr;
      if (field->query_id == thd->query_id)
      {
	used_fields--;
	length+=field->fill_cache_field(copy);
	if (copy->blob_field)
	  (*blob_ptr++)=copy;
	if (field->maybe_null())
	  null_fields++;
	copy++;
      }
    }
    /* Copy null bits from table */
    if (null_fields && tables[i].table->null_fields)
    {						/* must copy null bits */
      copy->str=(char*) tables[i].table->null_flags;
      copy->length=tables[i].table->null_bytes;
      copy->strip=0;
      copy->blob_field=0;
      length+=copy->length;
      copy++;
      cache->fields++;
    }
    /* If outer join table, copy null_row flag */
    if (tables[i].table->maybe_null)
    {
      copy->str= (char*) &tables[i].table->null_row;
      copy->length=sizeof(tables[i].table->null_row);
      copy->strip=0;
      copy->blob_field=0;
      length+=copy->length;
      copy++;
      cache->fields++;
    }
  }

  cache->records=0; cache->ptr_record= (uint) ~0;
  cache->length=length+blobs*sizeof(char*);
  cache->blobs=blobs;
  *blob_ptr=0;					/* End sequentel */
  size=max(thd->variables.join_buff_size, cache->length);
  if (!(cache->buff=(uchar*) my_malloc(size,MYF(0))))
    DBUG_RETURN(1);				/* Don't use cache */ /* purecov: inspected */
  cache->end=cache->buff+size;
  reset_cache(cache);
  DBUG_RETURN(0);
}


static ulong
used_blob_length(CACHE_FIELD **ptr)
{
  uint length,blob_length;
  for (length=0 ; *ptr ; ptr++)
  {
    (*ptr)->blob_length=blob_length=(*ptr)->blob_field->get_length();
    length+=blob_length;
    (*ptr)->blob_field->get_ptr(&(*ptr)->str);
  }
  return length;
}


static bool
store_record_in_cache(JOIN_CACHE *cache)
{
  ulong length;
  uchar *pos;
  CACHE_FIELD *copy,*end_field;
  bool last_record;

  pos=cache->pos;
  end_field=cache->field+cache->fields;

  length=cache->length;
  if (cache->blobs)
    length+=used_blob_length(cache->blob_ptr);
  if ((last_record=(length+cache->length > (uint) (cache->end - pos))))
    cache->ptr_record=cache->records;

  /*
    There is room in cache. Put record there
  */
  cache->records++;
  for (copy=cache->field ; copy < end_field; copy++)
  {
    if (copy->blob_field)
    {
      if (last_record)
      {
	copy->blob_field->get_image((char*) pos,copy->length+sizeof(char*));
	pos+=copy->length+sizeof(char*);
      }
      else
      {
	copy->blob_field->get_image((char*) pos,copy->length); // blob length
	memcpy(pos+copy->length,copy->str,copy->blob_length);  // Blob data
	pos+=copy->length+copy->blob_length;
      }
    }
    else
    {
      if (copy->strip)
      {
	char *str,*end;
	for (str=copy->str,end= str+copy->length;
	     end > str && end[-1] == ' ' ;
	     end--) ;
	length=(uint) (end-str);
	memcpy(pos+1,str,length);
	*pos=(uchar) length;
	pos+=length+1;
      }
      else
      {
	memcpy(pos,copy->str,copy->length);
	pos+=copy->length;
      }
    }
  }
  cache->pos=pos;
  return last_record || (uint) (cache->end -pos) < cache->length;
}


static void
reset_cache(JOIN_CACHE *cache)
{
  cache->record_nr=0;
  cache->pos=cache->buff;
}


static void
read_cached_record(JOIN_TAB *tab)
{
  uchar *pos;
  uint length;
  bool last_record;
  CACHE_FIELD *copy,*end_field;

  last_record=tab->cache.record_nr++ == tab->cache.ptr_record;
  pos=tab->cache.pos;

  for (copy=tab->cache.field,end_field=copy+tab->cache.fields ;
       copy < end_field;
       copy++)
  {
    if (copy->blob_field)
    {
      if (last_record)
      {
	copy->blob_field->set_image((char*) pos,copy->length+sizeof(char*));
	pos+=copy->length+sizeof(char*);
      }
      else
      {
	copy->blob_field->set_ptr((char*) pos,(char*) pos+copy->length);
	pos+=copy->length+copy->blob_field->get_length();
      }
    }
    else
    {
      if (copy->strip)
      {
	memcpy(copy->str,pos+1,length=(uint) *pos);
	memset(copy->str+length,' ',copy->length-length);
	pos+=1+length;
      }
      else
      {
	memcpy(copy->str,pos,copy->length);
	pos+=copy->length;
      }
    }
  }
  tab->cache.pos=pos;
  return;
}


static bool
cmp_buffer_with_ref(JOIN_TAB *tab)
{
  bool diff;
  if (!(diff=tab->ref.key_err))
  {
    memcpy(tab->ref.key_buff2, tab->ref.key_buff, tab->ref.key_length);
  }
  if ((tab->ref.key_err=cp_buffer_from_ref(&tab->ref)) || diff)
    return 1;
  return memcmp(tab->ref.key_buff2, tab->ref.key_buff, tab->ref.key_length)
    != 0;
}


bool
cp_buffer_from_ref(TABLE_REF *ref)
{
  for (store_key **copy=ref->key_copy ; *copy ; copy++)
    if ((*copy)->copy())
      return 1;					// Something went wrong
  return 0;
}


/*****************************************************************************
  Group and order functions
*****************************************************************************/

/*
  Find order/group item in requested columns and change the item to point at
  it. If item doesn't exists, add it first in the field list
  Return 0 if ok.
*/

static int
find_order_in_list(THD *thd,TABLE_LIST *tables,ORDER *order,List<Item> &fields,
		   List<Item> &all_fields)
{
  if ((*order->item)->type() == Item::INT_ITEM)
  {						/* Order by position */
    Item *item=0;
    List_iterator<Item> li(fields);

    for (uint count= (uint) ((Item_int*) (*order->item))->value ;
	 count-- && (item=li++) ;) ;
    if (!item)
    {
      my_printf_error(ER_BAD_FIELD_ERROR,ER(ER_BAD_FIELD_ERROR),
		      MYF(0),(*order->item)->full_name(),
	       thd->where);
      return 1;
    }
    order->item=li.ref();
    order->in_field_list=1;
    return 0;
  }
  const char *save_where=thd->where;
  thd->where=0;					// No error if not found
  Item **item=find_item_in_list(*order->item,fields);
  thd->where=save_where;
  if (item)
  {
    order->item=item;				// use it
    order->in_field_list=1;
    return 0;
  }
  order->in_field_list=0;
  if ((*order->item)->fix_fields(thd,tables) || thd->fatal_error)
    return 1;					// Wrong field
  all_fields.push_front(*order->item);		// Add new field to field list
  order->item=(Item**) all_fields.head_ref();
  return 0;
}


/*
  Change order to point at item in select list. If item isn't a number
  and doesn't exits in the select list, add it the the field list.
*/

int setup_order(THD *thd,TABLE_LIST *tables,List<Item> &fields,
	     List<Item> &all_fields, ORDER *order)
{
  thd->where="order clause";
  for (; order; order=order->next)
  {
    if (find_order_in_list(thd,tables,order,fields,all_fields))
      return 1;
  }
  return 0;
}


static int
setup_group(THD *thd,TABLE_LIST *tables,List<Item> &fields,
	    List<Item> &all_fields, ORDER *order, bool *hidden_group_fields)
{
  *hidden_group_fields=0;
  if (!order)
    return 0;				/* Everything is ok */

  if (thd->sql_mode & MODE_ONLY_FULL_GROUP_BY)
  {
    Item *item;
    List_iterator<Item> li(fields);
    while ((item=li++))
      item->marker=0;			/* Marker that field is not used */
  }
  uint org_fields=all_fields.elements;

  thd->where="group statement";
  for (; order; order=order->next)
  {
    if (find_order_in_list(thd,tables,order,fields,all_fields))
      return 1;
    (*order->item)->marker=1;		/* Mark found */
    if ((*order->item)->with_sum_func)
    {
      my_printf_error(ER_WRONG_GROUP_FIELD, ER(ER_WRONG_GROUP_FIELD),MYF(0),
		      (*order->item)->full_name());
      return 1;
    }
  }
  if (thd->sql_mode & MODE_ONLY_FULL_GROUP_BY)
  {
    /* Don't allow one to use fields that is not used in GROUP BY */
    Item *item;
    List_iterator<Item> li(fields);

    while ((item=li++))
    {
      if (item->type() != Item::SUM_FUNC_ITEM && !item->marker &&
	  !item->const_item())
      {
	my_printf_error(ER_WRONG_FIELD_WITH_GROUP,
			ER(ER_WRONG_FIELD_WITH_GROUP),
			MYF(0),item->full_name());
	return 1;
      }
    }
  }
  if (org_fields != all_fields.elements)
    *hidden_group_fields=1;			// group fields is not used
  return 0;
}

/*
  Add fields with aren't used at start of field list. Return FALSE if ok
*/

static bool
setup_new_fields(THD *thd,TABLE_LIST *tables,List<Item> &fields,
		 List<Item> &all_fields, ORDER *new_field)
{
  Item	  **item;
  DBUG_ENTER("setup_new_fields");

  thd->set_query_id=1;				// Not really needed, but...
  thd->where=0;					// Don't give error
  for (; new_field ; new_field=new_field->next)
  {
    if ((item=find_item_in_list(*new_field->item,fields)))
      new_field->item=item;			/* Change to shared Item */
    else
    {
      thd->where="procedure list";
      if ((*new_field->item)->fix_fields(thd,tables))
	DBUG_RETURN(1); /* purecov: inspected */
      thd->where=0;
      all_fields.push_front(*new_field->item);
      new_field->item=all_fields.head_ref();
    }
  }
  DBUG_RETURN(0);
}

/*
  Create a group by that consist of all non const fields. Try to use
  the fields in the order given by 'order' to allow one to optimize
  away 'order by'.
*/

static ORDER *
create_distinct_group(THD *thd, ORDER *order_list, List<Item> &fields, 
		      bool *all_order_by_fields_used)
{
  List_iterator<Item> li(fields);
  Item *item;
  ORDER *order,*group,**prev;

  *all_order_by_fields_used= 1;
  while ((item=li++))
    item->marker=0;			/* Marker that field is not used */

  prev= &group;  group=0;
  for (order=order_list ; order; order=order->next)
  {
    if (order->in_field_list)
    {
      ORDER *ord=(ORDER*) thd->memdup((char*) order,sizeof(ORDER));
      if (!ord)
	return 0;
      *prev=ord;
      prev= &ord->next;
      (*ord->item)->marker=1;
    }
    else
      *all_order_by_fields_used= 0;
  }

  li.rewind();
  while ((item=li++))
  {
    if (item->const_item() || item->with_sum_func)
      continue;
    if (!item->marker)
    {
      ORDER *ord=(ORDER*) thd->calloc(sizeof(ORDER));
      if (!ord)
	return 0;
      ord->item=li.ref();
      ord->asc=1;
      *prev=ord;
      prev= &ord->next;
    }
  }
  *prev=0;
  return group;
}


/*****************************************************************************
  Update join with count of the different type of fields
*****************************************************************************/

void
count_field_types(TMP_TABLE_PARAM *param, List<Item> &fields,
		  bool reset_with_sum_func)
{
  List_iterator<Item> li(fields);
  Item *field;

  param->field_count=param->sum_func_count=param->func_count=
    param->hidden_field_count=0;
  param->quick_group=1;
  while ((field=li++))
  {
    Item::Type type=field->type();
    if (type == Item::FIELD_ITEM)
      param->field_count++;
    else if (type == Item::SUM_FUNC_ITEM)
    {
      if (! field->const_item())
      {
	Item_sum *sum_item=(Item_sum*) field;
	if (!sum_item->quick_group)
	  param->quick_group=0;			// UDF SUM function
	param->sum_func_count++;

	for (uint i=0 ; i < sum_item->arg_count ; i++)
	{
	  if (sum_item->args[0]->type() == Item::FIELD_ITEM)
	    param->field_count++;
	  else
	    param->func_count++;
	}
      }
    }
    else
    {
      param->func_count++;
      if (reset_with_sum_func)
	field->with_sum_func=0;
    }
  }
}


/*
  Return 1 if second is a subpart of first argument
  If first parts has different direction, change it to second part
  (group is sorted like order)
*/

static bool
test_if_subpart(ORDER *a,ORDER *b)
{
  for (; a && b; a=a->next,b=b->next)
  {
    if ((*a->item)->eq(*b->item,1))
      a->asc=b->asc;
    else
      return 0;
  }
  return test(!b);
}

/*
  Return table number if there is only one table in sort order
  and group and order is compatible
  else return 0;
*/

static TABLE *
get_sort_by_table(ORDER *a,ORDER *b,TABLE_LIST *tables)
{
  table_map map= (table_map) 0;
  DBUG_ENTER("get_sort_by_table");

  if (!a)
    a=b;					// Only one need to be given
  else if (!b)
    b=a;

  for (; a && b; a=a->next,b=b->next)
  {
    if (!(*a->item)->eq(*b->item,1))
      DBUG_RETURN(0);
    map|=a->item[0]->used_tables();
  }
  if (!map || (map & RAND_TABLE_BIT))
    DBUG_RETURN(0);

  for (; !(map & tables->table->map) ; tables=tables->next) ;
  if (map != tables->table->map)
    DBUG_RETURN(0);				// More than one table
  DBUG_PRINT("exit",("sort by table: %d",tables->table->tablenr));
  DBUG_RETURN(tables->table);
}


	/* calc how big buffer we need for comparing group entries */

static void
calc_group_buffer(JOIN *join,ORDER *group)
{
  uint key_length=0, parts=0, null_parts=0;

  if (group)
    join->group= 1;
  for (; group ; group=group->next)
  {
    Field *field=(*group->item)->tmp_table_field();
    if (field)
    {
      if (field->type() == FIELD_TYPE_BLOB)
	key_length+=MAX_BLOB_WIDTH;		// Can't be used as a key
      else
	key_length+=field->pack_length();
    }
    else if ((*group->item)->result_type() == REAL_RESULT)
      key_length+=sizeof(double);
    else if ((*group->item)->result_type() == INT_RESULT)
      key_length+=sizeof(longlong);
    else
      key_length+=(*group->item)->max_length;
    parts++;
    if ((*group->item)->maybe_null)
      null_parts++;
  }
  join->tmp_table_param.group_length=key_length+null_parts;
  join->tmp_table_param.group_parts=parts;
  join->tmp_table_param.group_null_parts=null_parts;
}


/*
  Get a list of buffers for saveing last group
  Groups are saved in reverse order for easyer check loop
*/

static bool
alloc_group_fields(JOIN *join,ORDER *group)
{
  if (group)
  {
    for (; group ; group=group->next)
    {
      Item_buff *tmp=new_Item_buff(*group->item);
      if (!tmp || join->group_fields.push_front(tmp))
	return TRUE;
    }
  }
  join->sort_and_group=1;			/* Mark for do_select */
  return FALSE;
}


static int
test_if_group_changed(List<Item_buff> &list)
{
  List_iterator<Item_buff> li(list);
  int idx= -1,i;
  Item_buff *buff;

  for (i=(int) list.elements-1 ; (buff=li++) ; i--)
  {
    if (buff->cmp())
      idx=i;
  }
  return idx;
}



/*
  Setup copy_fields to save fields at start of new group
  Only FIELD_ITEM:s and FUNC_ITEM:s needs to be saved between groups.
  Change old item_field to use a new field with points at saved fieldvalue
  This function is only called before use of send_fields
*/

bool
setup_copy_fields(THD *thd, TMP_TABLE_PARAM *param, List<Item> &fields)
{
  Item *pos;
  List_iterator<Item> li(fields);
  Copy_field *copy;
  DBUG_ENTER("setup_copy_fields");

  if (!(copy=param->copy_field= new Copy_field[param->field_count]))
    goto err2;

  param->copy_funcs.empty();
  while ((pos=li++))
  {
    if (pos->type() == Item::FIELD_ITEM)
    {
      Item_field *item=(Item_field*) pos;
      if (item->field->flags & BLOB_FLAG)
      {
	if (!(pos=new Item_copy_string(pos)))
	  goto err;
	VOID(li.replace(pos));
	if (param->copy_funcs.push_back(pos))
	  goto err;
	continue;
      }

      /* set up save buffer and change result_field to point at saved value */
      Field *field= item->field;
      item->result_field=field->new_field(&thd->mem_root,field->table);
      char *tmp=(char*) sql_alloc(field->pack_length()+1);
      if (!tmp)
	goto err;
      copy->set(tmp, item->result_field);
      item->result_field->move_field(copy->to_ptr,copy->to_null_ptr,1);
      copy++;
    }
    else if ((pos->type() == Item::FUNC_ITEM ||
	      pos->type() == Item::COND_ITEM) &&
	     !pos->with_sum_func)
    {						// Save for send fields
      /* TODO:
	 In most cases this result will be sent to the user.
	 This should be changed to use copy_int or copy_real depending
	 on how the value is to be used: In some cases this may be an
	 argument in a group function, like: IF(ISNULL(col),0,COUNT(*))
      */
      if (!(pos=new Item_copy_string(pos)))
	goto err;
      VOID(li.replace(pos));
      if (param->copy_funcs.push_back(pos))
	goto err;
    }
  }
  param->copy_field_end= copy;
  DBUG_RETURN(0);

 err:
  delete [] param->copy_field;			// This is never 0
  param->copy_field=0;
err2:
  DBUG_RETURN(TRUE);
}


/*
  Copy fields and null values between two tables
*/

void
copy_fields(TMP_TABLE_PARAM *param)
{
  Copy_field *ptr=param->copy_field;
  Copy_field *end=param->copy_field_end;

  for (; ptr != end; ptr++)
    (*ptr->do_copy)(ptr);

  List_iterator_fast<Item> &it=param->copy_funcs_it;
  it.rewind();
  Item_copy_string *item;
  while ((item = (Item_copy_string*) it++))
    item->copy();
}


/*****************************************************************************
  Make an array of pointer to sum_functions to speed up sum_func calculation
*****************************************************************************/

static bool
make_sum_func_list(JOIN *join,List<Item> &fields)
{
  DBUG_ENTER("make_sum_func_list");
  Item_sum **func =
    (Item_sum**) sql_alloc(sizeof(Item_sum*)*
			   (join->tmp_table_param.sum_func_count+1));
  if (!func)
    DBUG_RETURN(TRUE);
  List_iterator<Item> it(fields);
  join->sum_funcs=func;

  Item *field;
  while ((field=it++))
  {
    if (field->type() == Item::SUM_FUNC_ITEM && !field->const_item())
    {
      *func++=(Item_sum*) field;
      /* let COUNT(DISTINCT) create the temporary table */
      if (((Item_sum*) field)->setup(join->thd))
	DBUG_RETURN(TRUE);
    }
  }
  *func=0;					// End marker
  DBUG_RETURN(FALSE);
}


/*
  Change all funcs and sum_funcs to fields in tmp table
*/

static bool
change_to_use_tmp_fields(List<Item> &items)
{
  List_iterator<Item> it(items);
  Item *item_field,*item;

  while ((item=it++))
  {
    Field *field;
    if (item->with_sum_func && item->type() != Item::SUM_FUNC_ITEM)
      continue;
    if (item->type() == Item::FIELD_ITEM)
    {
      ((Item_field*) item)->field=
	((Item_field*) item)->result_field;
    }
    else if ((field=item->tmp_table_field()))
    {
      if (item->type() == Item::SUM_FUNC_ITEM && field->table->group)
	item_field=((Item_sum*) item)->result_item(field);
      else
	item_field=(Item*) new Item_field(field);
      if (!item_field)
	return TRUE;				// Fatal error
      item_field->name=item->name;		/*lint -e613 */
#ifndef DBUG_OFF
      if (_db_on_ && !item_field->name)
      {
	char buff[256];
	String str(buff,sizeof(buff));
	str.length(0);
	item->print(&str);
	item_field->name=sql_strmake(str.ptr(),str.length());
      }
#endif
#ifdef DELETE_ITEMS
      delete it.replace(item_field);		/*lint -e613 */
#else
      (void) it.replace(item_field);		/*lint -e613 */
#endif
    }
  }
  return FALSE;
}


/*
  Change all sum_func refs to fields to point at fields in tmp table
  Change all funcs to be fields in tmp table
*/

static bool
change_refs_to_tmp_fields(THD *thd,List<Item> &items)
{
  List_iterator<Item> it(items);
  Item *item;

  while ((item= it++))
  {
    if (item->type() == Item::SUM_FUNC_ITEM)
    {
      if (!item->const_item())
      {
	Item_sum *sum_item= (Item_sum*) item;
	if (sum_item->result_field)		// If not a const sum func
	{
	  Field *result_field=sum_item->result_field;
	  for (uint i=0 ; i < sum_item->arg_count ; i++)
	  {
	    Item *arg= sum_item->args[i];
	    if (!arg->const_item())
	    {
	      if (arg->type() == Item::FIELD_ITEM)
		((Item_field*) arg)->field= result_field++;
	      else
		sum_item->args[i]= new Item_field(result_field++);
	    }
	  }
	}
      }
    }
    else if (item->with_sum_func)
      continue;
    else if ((item->type() == Item::FUNC_ITEM ||
	      item->type() == Item::COND_ITEM) &&
	     !item->const_item())
    {						/* All funcs are stored */
#ifdef DELETE_ITEMS
      delete it.replace(new Item_field(((Item_func*) item)->result_field));
#else
      (void) it.replace(new Item_field(((Item_func*) item)->result_field));
#endif
    }
    else if (item->type() == Item::FIELD_ITEM)	/* Change refs */
    {
      ((Item_field*)item)->field=((Item_field*) item)->result_field;
    }
  }
  return thd->fatal_error;
}



/******************************************************************************
  Code for calculating functions
******************************************************************************/

static void
init_tmptable_sum_functions(Item_sum **func_ptr)
{
  Item_sum *func;
  while ((func= *(func_ptr++)))
    func->reset_field();
}


	/* Update record 0 in tmp_table from record 1 */

static void
update_tmptable_sum_func(Item_sum **func_ptr,
			 TABLE *tmp_table __attribute__((unused)))
{
  Item_sum *func;
  while ((func= *(func_ptr++)))
    func->update_field();
}


	/* Copy result of sum functions to record in tmp_table */

static void
copy_sum_funcs(Item_sum **func_ptr)
{
  Item_sum *func;
  for (; (func = *func_ptr) ; func_ptr++)
    (void) func->save_in_result_field(1);
  return;
}


static void
init_sum_functions(Item_sum **func_ptr)
{
  Item_sum *func;
  for (; (func= (Item_sum*) *func_ptr) ; func_ptr++)
    func->reset();
}


static bool
update_sum_func(Item_sum **func_ptr)
{
  Item_sum *func;
  for (; (func= (Item_sum*) *func_ptr) ; func_ptr++)
    if (func->add())
      return 1;
  return 0;
}

	/* Copy result of functions to record in tmp_table */

void
copy_funcs(Item **func_ptr)
{
  Item *func;
  for (; (func = *func_ptr) ; func_ptr++)
    func->save_in_result_field(1);
}


/*****************************************************************************
  Create a condition for a const reference and add this to the
  currenct select for the table
*****************************************************************************/

static bool add_ref_to_table_cond(THD *thd, JOIN_TAB *join_tab)
{
  DBUG_ENTER("add_ref_to_table_cond");
  if (!join_tab->ref.key_parts)
    DBUG_RETURN(FALSE);

  Item_cond_and *cond=new Item_cond_and();
  TABLE *table=join_tab->table;
  int error;
  if (!cond)
    DBUG_RETURN(TRUE);

  for (uint i=0 ; i < join_tab->ref.key_parts ; i++)
  {
    Field *field=table->field[table->key_info[join_tab->ref.key].key_part[i].fieldnr-1];
    Item *value=join_tab->ref.items[i];
    cond->add(new Item_func_equal(new Item_field(field),value));
  }
  if (thd->fatal_error)
    DBUG_RETURN(TRUE);

  /*
    Here we pass 0 as the first argument to fix_fields that don't need
    to do any stack checking (This is already done in the initial fix_fields).
  */
  cond->fix_fields((THD *) 0,(TABLE_LIST *) 0);
  if (join_tab->select)
  {
    error=(int) cond->add(join_tab->select->cond);
    join_tab->select_cond=join_tab->select->cond=cond;
  }
  else if ((join_tab->select=make_select(join_tab->table, 0, 0, cond,&error)))
    join_tab->select_cond=cond;

  DBUG_RETURN(error ? TRUE : FALSE);
}

/****************************************************************************
  Send a description about what how the select will be done to stdout
****************************************************************************/

static void select_describe(JOIN *join, bool need_tmp_table, bool need_order,
			    bool distinct,const char *message)
{
  List<Item> field_list;
  Item *item;
  List<Item> item_list;
  THD *thd=join->thd;
  MYSQL_LOCK *save_lock;
  SELECT_LEX *select_lex = &(join->thd->lex.select_lex);
  select_result *result=join->result;
  Item *item_null= new Item_null();
  DBUG_ENTER("select_describe");

  /* Don't log this into the slow query log */
  select_lex->options&= ~(QUERY_NO_INDEX_USED | QUERY_NO_GOOD_INDEX_USED);
  thd->offset_limit=0;
  if (thd->lex.select == select_lex)
  {
    field_list.push_back(new Item_empty_string("table",NAME_LEN));
    field_list.push_back(new Item_empty_string("type",10));
    field_list.push_back(item=new Item_empty_string("possible_keys",
						  NAME_LEN*MAX_KEY));
    item->maybe_null=1;
    field_list.push_back(item=new Item_empty_string("key",NAME_LEN));
    item->maybe_null=1;
    field_list.push_back(item=new Item_int("key_len",0,3));
    item->maybe_null=1;
    field_list.push_back(item=new Item_empty_string("ref",
						    NAME_LEN*MAX_REF_PARTS));
    item->maybe_null=1;
    field_list.push_back(new Item_real("rows",0.0,0,10));
    field_list.push_back(new Item_empty_string("Extra",255));
    if (result->send_fields(field_list,1))
      return;
  }

  if (message)
  {
    Item *empty= new Item_empty_string("",0);
    for (uint i=0 ; i < 7; i++)
      item_list.push_back(empty);
    item_list.push_back(new Item_string(message,strlen(message)));
    if (result->send_data(item_list))
      result->send_error(0,NullS);
  }
  else
  {
    table_map used_tables=0;
    for (uint i=0 ; i < join->tables ; i++)
    {
      JOIN_TAB *tab=join->join_tab+i;
      TABLE *table=tab->table;
      char buff[512],*buff_ptr=buff;
      char buff1[512], buff2[512], buff3[512];
      String tmp1(buff1,sizeof(buff1));
      String tmp2(buff2,sizeof(buff2));
      tmp1.length(0);
      tmp2.length(0);
      item_list.empty();

      if (tab->type == JT_ALL && tab->select && tab->select->quick)
	tab->type= JT_RANGE;
      item_list.push_back(new Item_string(table->table_name,
					  strlen(table->table_name)));
      item_list.push_back(new Item_string(join_type_str[tab->type],
					  strlen(join_type_str[tab->type])));
      key_map bits;
      uint j;
      for (j=0,bits=tab->keys ; bits ; j++,bits>>=1)
      {
	if (bits & 1)
	{
	  if (tmp1.length())
	    tmp1.append(',');
	  tmp1.append(table->key_info[j].name);
	}
      }
      if (tmp1.length())
	item_list.push_back(new Item_string(tmp1.ptr(),tmp1.length()));
      else
	item_list.push_back(item_null);
      if (tab->ref.key_parts)
      {
	KEY *key_info=table->key_info+ tab->ref.key;
	item_list.push_back(new Item_string(key_info->name,
					    strlen(key_info->name)));
	item_list.push_back(new Item_int((int32) tab->ref.key_length));
	for (store_key **ref=tab->ref.key_copy ; *ref ; ref++)
	{
	  if (tmp2.length())
	    tmp2.append(',');
	  tmp2.append((*ref)->name());
	}
	item_list.push_back(new Item_string(tmp2.ptr(),tmp2.length()));
      }
      else if (tab->type == JT_NEXT)
      {
	KEY *key_info=table->key_info+ tab->index;
	item_list.push_back(new Item_string(key_info->name,
					    strlen(key_info->name)));
	item_list.push_back(new Item_int((int32) key_info->key_length));
	item_list.push_back(item_null);
      }
      else if (tab->select && tab->select->quick)
      {
	KEY *key_info=table->key_info+ tab->select->quick->index;
	item_list.push_back(new Item_string(key_info->name,
					    strlen(key_info->name)));
	item_list.push_back(new Item_int((int32) tab->select->quick->max_used_key_length));
	item_list.push_back(item_null);
      }
      else
      {
	item_list.push_back(item_null);
	item_list.push_back(item_null);
	item_list.push_back(item_null);
      }
      sprintf(buff3,"%.0f",join->best_positions[i].records_read);
      item_list.push_back(new Item_string(buff3,strlen(buff3)));
      my_bool key_read=table->key_read;
      if (tab->type == JT_NEXT &&
	  ((table->used_keys & ((key_map) 1 << tab->index))))
	key_read=1;
      
      if (tab->info)
	item_list.push_back(new Item_string(tab->info,strlen(tab->info)));
      else
      {
	if (tab->select)
	{
	  if (tab->use_quick == 2)
	  {
	    sprintf(buff_ptr,"; Range checked for each record (index map: %u)",
		    tab->keys);
	    buff_ptr=strend(buff_ptr);
	  }
	  else
	    buff_ptr=strmov(buff_ptr,"; Using where");
	}
	if (key_read)
	  buff_ptr= strmov(buff_ptr,"; Using index");
	if (table->reginfo.not_exists_optimize)
	  buff_ptr= strmov(buff_ptr,"; Not exists");
	if (need_tmp_table)
	{
	  need_tmp_table=0;
	  buff_ptr= strmov(buff_ptr,"; Using temporary");
	}
	if (need_order)
	{
	  need_order=0;
	  buff_ptr= strmov(buff_ptr,"; Using filesort");
	}
	if (distinct && test_all_bits(used_tables,thd->used_tables))
	  buff_ptr= strmov(buff_ptr,"; Distinct");
	if (buff_ptr == buff)
	  buff_ptr+= 2;
	item_list.push_back(new Item_string(buff+2,(uint) (buff_ptr - buff)-2));
      }
      // For next iteration
      used_tables|=table->map;
      if (result->send_data(item_list))
	result->send_error(0,NullS);
    }
  }
  if (!thd->lex.select->next)			// Not union
  {
    save_lock=thd->lock;
    thd->lock=(MYSQL_LOCK *)0;
    result->send_eof();
    thd->lock=save_lock;
  }
  DBUG_VOID_RETURN;
}


static void describe_info(JOIN *join, const char *info)
{
  THD *thd= join->thd;

  if (thd->lex.select_lex.next)			/* If in UNION */
  {
    select_describe(join,FALSE,FALSE,FALSE,info);
    return;
  }
  List<Item> field_list;
  String *packet= &thd->packet;

  /* Don't log this into the slow query log */
  thd->lex.select_lex.options&= ~(QUERY_NO_INDEX_USED |
				  QUERY_NO_GOOD_INDEX_USED);
  field_list.push_back(new Item_empty_string("Comment",80));
  if (send_fields(thd,field_list,1))
    return; /* purecov: inspected */
  packet->length(0);
  net_store_data(packet,info);
  if (!my_net_write(&thd->net,(char*) packet->ptr(),packet->length()))
    send_eof(&thd->net);
}<|MERGE_RESOLUTION|>--- conflicted
+++ resolved
@@ -2595,14 +2595,7 @@
 {
   bool error;
   THD *thd=current_thd;
-<<<<<<< HEAD
   ha_rows cuted_fields=thd->cuted_fields;
-  thd->count_cuted_fields=1;
-  error= item->save_in_field(field, 1);
-  thd->count_cuted_fields=0;
-  return error || cuted_fields != thd->cuted_fields;
-=======
-  ulong cuted_fields=thd->cuted_fields;
   /*
     we should restore old value of count_cuted_fields because
     store_val_in_field can be called from mysql_insert 
@@ -2610,10 +2603,9 @@
    */
   bool old_count_cuted_fields= thd->count_cuted_fields;
   thd->count_cuted_fields=1;
-  item->save_in_field(field);
+  error= item->save_in_field(field, 1);
   thd->count_cuted_fields= old_count_cuted_fields;
-  return cuted_fields != thd->cuted_fields;
->>>>>>> 2093624a
+  return error || cuted_fields != thd->cuted_fields;
 }
 
 
