/* Copyright (C) 2000-2006 MySQL AB & Sasha

   This program is free software; you can redistribute it and/or modify
   it under the terms of the GNU General Public License as published by
   the Free Software Foundation; version 2 of the License.

   This program is distributed in the hope that it will be useful,
   but WITHOUT ANY WARRANTY; without even the implied warranty of
   MERCHANTABILITY or FITNESS FOR A PARTICULAR PURPOSE.  See the
   GNU General Public License for more details.

   You should have received a copy of the GNU General Public License
   along with this program; if not, write to the Free Software
   Foundation, Inc., 59 Temple Place, Suite 330, Boston, MA  02111-1307  USA */

#include "mysql_priv.h"
#ifdef HAVE_REPLICATION

#include "rpl_mi.h"
#include "sql_repl.h"
#include "log_event.h"
#include "rpl_filter.h"
#include <my_dir.h>
#include "rpl_handler.h"

int max_binlog_dump_events = 0; // unlimited
my_bool opt_sporadic_binlog_dump_fail = 0;
#ifndef DBUG_OFF
static int binlog_dump_count = 0;
#endif
extern my_bool disable_slaves;

/*
    fake_rotate_event() builds a fake (=which does not exist physically in any
    binlog) Rotate event, which contains the name of the binlog we are going to
    send to the slave (because the slave may not know it if it just asked for
    MASTER_LOG_FILE='', MASTER_LOG_POS=4).
    < 4.0.14, fake_rotate_event() was called only if the requested pos was 4.
    After this version we always call it, so that a 3.23.58 slave can rely on
    it to detect if the master is 4.0 (and stop) (the _fake_ Rotate event has
    zeros in the good positions which, by chance, make it possible for the 3.23
    slave to detect that this event is unexpected) (this is luck which happens
    because the master and slave disagree on the size of the header of
    Log_event).

    Relying on the event length of the Rotate event instead of these
    well-placed zeros was not possible as Rotate events have a variable-length
    part.
*/

static int fake_rotate_event(NET* net, String* packet, char* log_file_name,
                             ulonglong position, const char** errmsg)
{
  DBUG_ENTER("fake_rotate_event");
  char header[LOG_EVENT_HEADER_LEN], buf[ROTATE_HEADER_LEN+100];
  /*
    'when' (the timestamp) is set to 0 so that slave could distinguish between
    real and fake Rotate events (if necessary)
  */
  memset(header, 0, 4);
  header[EVENT_TYPE_OFFSET] = ROTATE_EVENT;

  char* p = log_file_name+dirname_length(log_file_name);
  uint ident_len = (uint) strlen(p);
  ulong event_len = ident_len + LOG_EVENT_HEADER_LEN + ROTATE_HEADER_LEN;
  int4store(header + SERVER_ID_OFFSET, server_id);
  int4store(header + EVENT_LEN_OFFSET, event_len);
  int2store(header + FLAGS_OFFSET, 0);

  // TODO: check what problems this may cause and fix them
  int4store(header + LOG_POS_OFFSET, 0);

  packet->append(header, sizeof(header));
  int8store(buf+R_POS_OFFSET,position);
  packet->append(buf, ROTATE_HEADER_LEN);
  packet->append(p,ident_len);
  if (my_net_write(net, (uchar*) packet->ptr(), packet->length()))
  {
    *errmsg = "failed on my_net_write()";
    DBUG_RETURN(-1);
  }
  DBUG_RETURN(0);
}

static int send_file(THD *thd)
{
  NET* net = &thd->net;
  int fd = -1, error = 1;
  size_t bytes;
  char fname[FN_REFLEN+1];
  const char *errmsg = 0;
  int old_timeout;
  unsigned long packet_len;
  uchar buf[IO_SIZE];				// It's safe to alloc this
  DBUG_ENTER("send_file");

  /*
    The client might be slow loading the data, give him wait_timeout to do
    the job
  */
  old_timeout= net->read_timeout;
  my_net_set_read_timeout(net, thd->variables.net_wait_timeout);

  /*
    We need net_flush here because the client will not know it needs to send
    us the file name until it has processed the load event entry
  */
  if (net_flush(net) || (packet_len = my_net_read(net)) == packet_error)
  {
    errmsg = "while reading file name";
    goto err;
  }

  // terminate with \0 for fn_format
  *((char*)net->read_pos +  packet_len) = 0;
  fn_format(fname, (char*) net->read_pos + 1, "", "", 4);
  // this is needed to make replicate-ignore-db
  if (!strcmp(fname,"/dev/null"))
    goto end;

  if ((fd = my_open(fname, O_RDONLY, MYF(0))) < 0)
  {
    errmsg = "on open of file";
    goto err;
  }

  while ((long) (bytes= my_read(fd, buf, IO_SIZE, MYF(0))) > 0)
  {
    if (my_net_write(net, buf, bytes))
    {
      errmsg = "while writing data to client";
      goto err;
    }
  }

 end:
  if (my_net_write(net, (uchar*) "", 0) || net_flush(net) ||
      (my_net_read(net) == packet_error))
  {
    errmsg = "while negotiating file transfer close";
    goto err;
  }
  error = 0;

 err:
  my_net_set_read_timeout(net, old_timeout);
  if (fd >= 0)
    (void) my_close(fd, MYF(0));
  if (errmsg)
  {
    sql_print_error("Failed in send_file() %s", errmsg);
    DBUG_PRINT("error", (errmsg));
  }
  DBUG_RETURN(error);
}


/*
  Adjust the position pointer in the binary log file for all running slaves

  SYNOPSIS
    adjust_linfo_offsets()
    purge_offset	Number of bytes removed from start of log index file

  NOTES
    - This is called when doing a PURGE when we delete lines from the
      index log file

  REQUIREMENTS
    - Before calling this function, we have to ensure that no threads are
      using any binary log file before purge_offset.a

  TODO
    - Inform the slave threads that they should sync the position
      in the binary log file with flush_relay_log_info.
      Now they sync is done for next read.
*/

void adjust_linfo_offsets(my_off_t purge_offset)
{
  THD *tmp;

  pthread_mutex_lock(&LOCK_thread_count);
  I_List_iterator<THD> it(threads);

  while ((tmp=it++))
  {
    LOG_INFO* linfo;
    if ((linfo = tmp->current_linfo))
    {
      pthread_mutex_lock(&linfo->lock);
      /*
	Index file offset can be less that purge offset only if
	we just started reading the index file. In that case
	we have nothing to adjust
      */
      if (linfo->index_file_offset < purge_offset)
	linfo->fatal = (linfo->index_file_offset != 0);
      else
	linfo->index_file_offset -= purge_offset;
      pthread_mutex_unlock(&linfo->lock);
    }
  }
  pthread_mutex_unlock(&LOCK_thread_count);
}


bool log_in_use(const char* log_name)
{
  int log_name_len = strlen(log_name) + 1;
  THD *tmp;
  bool result = 0;

  pthread_mutex_lock(&LOCK_thread_count);
  I_List_iterator<THD> it(threads);

  while ((tmp=it++))
  {
    LOG_INFO* linfo;
    if ((linfo = tmp->current_linfo))
    {
      pthread_mutex_lock(&linfo->lock);
      result = !bcmp((uchar*) log_name, (uchar*) linfo->log_file_name,
                     log_name_len);
      pthread_mutex_unlock(&linfo->lock);
      if (result)
	break;
    }
  }

  pthread_mutex_unlock(&LOCK_thread_count);
  return result;
}

bool purge_error_message(THD* thd, int res)
{
  uint errmsg= 0;

  switch (res)  {
  case 0: break;
  case LOG_INFO_EOF:	errmsg= ER_UNKNOWN_TARGET_BINLOG; break;
  case LOG_INFO_IO:	errmsg= ER_IO_ERR_LOG_INDEX_READ; break;
  case LOG_INFO_INVALID:errmsg= ER_BINLOG_PURGE_PROHIBITED; break;
  case LOG_INFO_SEEK:	errmsg= ER_FSEEK_FAIL; break;
  case LOG_INFO_MEM:	errmsg= ER_OUT_OF_RESOURCES; break;
  case LOG_INFO_FATAL:	errmsg= ER_BINLOG_PURGE_FATAL_ERR; break;
  case LOG_INFO_IN_USE: errmsg= ER_LOG_IN_USE; break;
  case LOG_INFO_EMFILE: errmsg= ER_BINLOG_PURGE_EMFILE; break;
  default:		errmsg= ER_LOG_PURGE_UNKNOWN_ERR; break;
  }

  if (errmsg)
  {
    my_message(errmsg, ER(errmsg), MYF(0));
    return TRUE;
  }
  my_ok(thd);
  return FALSE;
}


bool purge_master_logs(THD* thd, const char* to_log)
{
  char search_file_name[FN_REFLEN];
  if (!mysql_bin_log.is_open())
  {
    my_ok(thd);
    return FALSE;
  }

  mysql_bin_log.make_log_name(search_file_name, to_log);
  return purge_error_message(thd,
			     mysql_bin_log.purge_logs(search_file_name, 0, 1,
						      1, NULL));
}


bool purge_master_logs_before_date(THD* thd, time_t purge_time)
{
  if (!mysql_bin_log.is_open())
  {
    my_ok(thd);
    return 0;
  }
  return purge_error_message(thd,
                             mysql_bin_log.purge_logs_before_date(purge_time));
}

int test_for_non_eof_log_read_errors(int error, const char **errmsg)
{
  if (error == LOG_READ_EOF)
    return 0;
  my_errno= ER_MASTER_FATAL_ERROR_READING_BINLOG;
  switch (error) {
  case LOG_READ_BOGUS:
    *errmsg = "bogus data in log event";
    break;
  case LOG_READ_TOO_LARGE:
    *errmsg = "log event entry exceeded max_allowed_packet; \
Increase max_allowed_packet on master";
    break;
  case LOG_READ_IO:
    *errmsg = "I/O error reading log event";
    break;
  case LOG_READ_MEM:
    *errmsg = "memory allocation failed reading log event";
    break;
  case LOG_READ_TRUNC:
    *errmsg = "binlog truncated in the middle of event";
    break;
  default:
    *errmsg = "unknown error reading log event on the master";
    break;
  }
  return error;
}


/**
  An auxiliary function for calling in mysql_binlog_send
  to initialize the heartbeat timeout in waiting for a binlogged event.

  @param[in]    thd  THD to access a user variable

  @return        heartbeat period an ulonglong of nanoseconds
                 or zero if heartbeat was not demanded by slave
*/ 
static ulonglong get_heartbeat_period(THD * thd)
{
  my_bool null_value;
  LEX_STRING name=  { C_STRING_WITH_LEN("master_heartbeat_period")};
  user_var_entry *entry= 
    (user_var_entry*) hash_search(&thd->user_vars, (uchar*) name.str,
                                  name.length);
  return entry? entry->val_int(&null_value) : 0;
}

/*
  Function prepares and sends repliation heartbeat event.

  @param net                net object of THD
  @param packet             buffer to store the heartbeat instance
  @param event_coordinates  binlog file name and position of the last
                            real event master sent from binlog

  @note 
    Among three essential pieces of heartbeat data Log_event::when
    is computed locally.
    The  error to send is serious and should force terminating
    the dump thread.
*/
static int send_heartbeat_event(NET* net, String* packet,
                                const struct event_coordinates *coord)
{
  DBUG_ENTER("send_heartbeat_event");
  char header[LOG_EVENT_HEADER_LEN];
  /*
    'when' (the timestamp) is set to 0 so that slave could distinguish between
    real and fake Rotate events (if necessary)
  */
  memset(header, 0, 4);  // when

  header[EVENT_TYPE_OFFSET] = HEARTBEAT_LOG_EVENT;

  char* p= coord->file_name + dirname_length(coord->file_name);

  uint ident_len = strlen(p);
  ulong event_len = ident_len + LOG_EVENT_HEADER_LEN;
  int4store(header + SERVER_ID_OFFSET, server_id);
  int4store(header + EVENT_LEN_OFFSET, event_len);
  int2store(header + FLAGS_OFFSET, 0);

  int4store(header + LOG_POS_OFFSET, coord->pos);  // log_pos

  packet->append(header, sizeof(header));
  packet->append(p, ident_len);             // log_file_name

  if (my_net_write(net, (uchar*) packet->ptr(), packet->length()) ||
      net_flush(net))
  {
    DBUG_RETURN(-1);
  }
  DBUG_RETURN(0);
}

/*
  Reset thread transmit packet buffer for event sending

  This function allocates header bytes for event transmission, and
  should be called before store the event data to the packet buffer.
*/
static int reset_transmit_packet(THD *thd, ushort flags,
                                 ulong *ev_offset, const char **errmsg)
{
  int ret= 0;
  String *packet= &thd->packet;

  /* reserve and set default header */
  packet->length(0);
  packet->set("\0", 1, &my_charset_bin);

  if (RUN_HOOK(binlog_transmit, reserve_header, (thd, flags, packet)))
  {
    *errmsg= "Failed to run hook 'reserve_header'";
    my_errno= ER_UNKNOWN_ERROR;
    ret= 1;
  }
  *ev_offset= packet->length();
  return ret;
}

/*
  TODO: Clean up loop to only have one call to send_file()
*/

void mysql_binlog_send(THD* thd, char* log_ident, my_off_t pos,
		       ushort flags)
{
  LOG_INFO linfo;
  char *log_file_name = linfo.log_file_name;
  char search_file_name[FN_REFLEN], *name;

  ulong ev_offset;

  IO_CACHE log;
  File file = -1;
  String* packet = &thd->packet;
  int error;
  const char *errmsg = "Unknown error";
  NET* net = &thd->net;
  pthread_mutex_t *log_lock;
  bool binlog_can_be_corrupted= FALSE;
#ifndef DBUG_OFF
  int left_events = max_binlog_dump_events;
#endif
  DBUG_ENTER("mysql_binlog_send");
  DBUG_PRINT("enter",("log_ident: '%s'  pos: %ld", log_ident, (long) pos));

  bzero((char*) &log,sizeof(log));
  sql_print_information("Start binlog_dump to slave_server(%d), pos(%s, %lu)",
                        thd->server_id, log_ident, (ulong)pos);

  /* 
     heartbeat_period from @master_heartbeat_period user variable
  */
  ulonglong heartbeat_period= get_heartbeat_period(thd);
  struct timespec heartbeat_buf;
  struct event_coordinates coord_buf;
  struct timespec *heartbeat_ts= NULL;
  struct event_coordinates *coord= NULL;
  if (heartbeat_period != LL(0))
  {
    heartbeat_ts= &heartbeat_buf;
    set_timespec_nsec(*heartbeat_ts, 0);
    coord= &coord_buf;
    coord->file_name= log_file_name; // initialization basing on what slave remembers
    coord->pos= pos;
  }
  if (RUN_HOOK(binlog_transmit, transmit_start, (thd, flags, log_ident, pos)))
  {
    errmsg= "Failed to run hook 'transmit_start'";
    my_errno= ER_UNKNOWN_ERROR;
    goto err;
  }
  
#ifndef DBUG_OFF
  if (opt_sporadic_binlog_dump_fail && (binlog_dump_count++ % 2))
  {
    errmsg = "Master failed COM_BINLOG_DUMP to test if slave can recover";
    my_errno= ER_UNKNOWN_ERROR;
    goto err;
  }
#endif

  /*
    Tell the connecting slave the master cannot accept any connections
    if disable_slaves == TRUE.
  */
  if (disable_slaves)
  {
     errmsg= "Master does not allow slaves to connect.";
     my_errno= ER_MASTER_BLOCKING_SLAVES;
     goto err;
  }

  if (!mysql_bin_log.is_open())
  {
    errmsg = "Binary log is not open";
    my_errno= ER_MASTER_FATAL_ERROR_READING_BINLOG;
    goto err;
  }
  if (!server_id_supplied)
  {
    errmsg = "Misconfigured master - server id was not set";
    my_errno= ER_MASTER_FATAL_ERROR_READING_BINLOG;
    goto err;
  }

  name=search_file_name;
  if (log_ident[0])
    mysql_bin_log.make_log_name(search_file_name, log_ident);
  else
    name=0;					// Find first log

  linfo.index_file_offset = 0;

  if (mysql_bin_log.find_log_pos(&linfo, name, 1))
  {
    errmsg = "Could not find first log file name in binary log index file";
    my_errno= ER_MASTER_FATAL_ERROR_READING_BINLOG;
    goto err;
  }

  pthread_mutex_lock(&LOCK_thread_count);
  thd->current_linfo = &linfo;
  pthread_mutex_unlock(&LOCK_thread_count);

  if ((file=open_binlog(&log, log_file_name, &errmsg)) < 0)
  {
    my_errno= ER_MASTER_FATAL_ERROR_READING_BINLOG;
    goto err;
  }
  if (pos < BIN_LOG_HEADER_SIZE || pos > my_b_filelength(&log))
  {
    errmsg= "Client requested master to start replication from \
impossible position";
    my_errno= ER_MASTER_FATAL_ERROR_READING_BINLOG;
    goto err;
  }

  /* reset transmit packet for the fake rotate event below */
  if (reset_transmit_packet(thd, flags, &ev_offset, &errmsg))
    goto err;

  /*
    Tell the client about the log name with a fake Rotate event;
    this is needed even if we also send a Format_description_log_event
    just after, because that event does not contain the binlog's name.
    Note that as this Rotate event is sent before
    Format_description_log_event, the slave cannot have any info to
    understand this event's format, so the header len of
    Rotate_log_event is FROZEN (so in 5.0 it will have a header shorter
    than other events except FORMAT_DESCRIPTION_EVENT).
    Before 4.0.14 we called fake_rotate_event below only if (pos ==
    BIN_LOG_HEADER_SIZE), because if this is false then the slave
    already knows the binlog's name.
    Since, we always call fake_rotate_event; if the slave already knew
    the log's name (ex: CHANGE MASTER TO MASTER_LOG_FILE=...) this is
    useless but does not harm much. It is nice for 3.23 (>=.58) slaves
    which test Rotate events to see if the master is 4.0 (then they
    choose to stop because they can't replicate 4.0); by always calling
    fake_rotate_event we are sure that 3.23.58 and newer will detect the
    problem as soon as replication starts (BUG#198).
    Always calling fake_rotate_event makes sending of normal
    (=from-binlog) Rotate events a priori unneeded, but it is not so
    simple: the 2 Rotate events are not equivalent, the normal one is
    before the Stop event, the fake one is after. If we don't send the
    normal one, then the Stop event will be interpreted (by existing 4.0
    slaves) as "the master stopped", which is wrong. So for safety,
    given that we want minimum modification of 4.0, we send the normal
    and fake Rotates.
  */
  if (fake_rotate_event(net, packet, log_file_name, pos, &errmsg))
  {
    /*
       This error code is not perfect, as fake_rotate_event() does not
       read anything from the binlog; if it fails it's because of an
       error in my_net_write(), fortunately it will say so in errmsg.
    */
    my_errno= ER_MASTER_FATAL_ERROR_READING_BINLOG;
    goto err;
  }

  /*
    Adding MAX_LOG_EVENT_HEADER_LEN, since a binlog event can become
    this larger than the corresponding packet (query) sent 
    from client to master.
  */
  thd->variables.max_allowed_packet+= MAX_LOG_EVENT_HEADER;

  /*
    We can set log_lock now, it does not move (it's a member of
    mysql_bin_log, and it's already inited, and it will be destroyed
    only at shutdown).
  */
  log_lock = mysql_bin_log.get_log_lock();
  if (pos > BIN_LOG_HEADER_SIZE)
  {
    /* reset transmit packet for the event read from binary log
       file */
    if (reset_transmit_packet(thd, flags, &ev_offset, &errmsg))
      goto err;

     /*
       Try to find a Format_description_log_event at the beginning of
       the binlog
     */
     if (!(error = Log_event::read_log_event(&log, packet, log_lock)))
     {
       /*
         The packet has offsets equal to the normal offsets in a
         binlog event + ev_offset (the first ev_offset characters are
         the header (default \0)).
       */
       DBUG_PRINT("info",
                  ("Looked for a Format_description_log_event, found event type %d",
                   (*packet)[EVENT_TYPE_OFFSET+ev_offset]));
       if ((*packet)[EVENT_TYPE_OFFSET+ev_offset] == FORMAT_DESCRIPTION_EVENT)
       {
         binlog_can_be_corrupted= test((*packet)[FLAGS_OFFSET+ev_offset] &
                                       LOG_EVENT_BINLOG_IN_USE_F);
         (*packet)[FLAGS_OFFSET+ev_offset] &= ~LOG_EVENT_BINLOG_IN_USE_F;
         /*
           mark that this event with "log_pos=0", so the slave
           should not increment master's binlog position
           (rli->group_master_log_pos)
         */
         int4store((char*) packet->ptr()+LOG_POS_OFFSET+ev_offset, 0);
         /*
           if reconnect master sends FD event with `created' as 0
           to avoid destroying temp tables.
          */
         int4store((char*) packet->ptr()+LOG_EVENT_MINIMAL_HEADER_LEN+
                   ST_CREATED_OFFSET+ev_offset, (ulong) 0);
         /* send it */
         if (my_net_write(net, (uchar*) packet->ptr(), packet->length()))
         {
           errmsg = "Failed on my_net_write()";
           my_errno= ER_UNKNOWN_ERROR;
           goto err;
         }

         /*
           No need to save this event. We are only doing simple reads
           (no real parsing of the events) so we don't need it. And so
           we don't need the artificial Format_description_log_event of
           3.23&4.x.
         */
       }
     }
     else
     {
       if (test_for_non_eof_log_read_errors(error, &errmsg))
         goto err;
       /*
         It's EOF, nothing to do, go on reading next events, the
         Format_description_log_event will be found naturally if it is written.
       */
     }
  } /* end of if (pos > BIN_LOG_HEADER_SIZE); */
  else
  {
    /* The Format_description_log_event event will be found naturally. */
  }

  /* seek to the requested position, to start the requested dump */
  my_b_seek(&log, pos);			// Seek will done on next read

  while (!net->error && net->vio != 0 && !thd->killed)
  {
    Log_event_type event_type= UNKNOWN_EVENT;

    /* reset the transmit packet for the event read from binary log
       file */
    if (reset_transmit_packet(thd, flags, &ev_offset, &errmsg))
      goto err;
    while (!(error = Log_event::read_log_event(&log, packet, log_lock)))
    {
#ifndef DBUG_OFF
      if (max_binlog_dump_events && !left_events--)
      {
	net_flush(net);
	errmsg = "Debugging binlog dump abort";
	my_errno= ER_UNKNOWN_ERROR;
	goto err;
      }
#endif
      /*
        log's filename does not change while it's active
      */
      if (coord)
        coord->pos= uint4korr(packet->ptr() + ev_offset + LOG_POS_OFFSET);

      event_type= (Log_event_type)((*packet)[LOG_EVENT_OFFSET+ev_offset]);
      if (event_type == FORMAT_DESCRIPTION_EVENT)
      {
        binlog_can_be_corrupted= test((*packet)[FLAGS_OFFSET+ev_offset] &
                                      LOG_EVENT_BINLOG_IN_USE_F);
        (*packet)[FLAGS_OFFSET+ev_offset] &= ~LOG_EVENT_BINLOG_IN_USE_F;
      }
      else if (event_type == STOP_EVENT)
        binlog_can_be_corrupted= FALSE;

      pos = my_b_tell(&log);
      if (RUN_HOOK(binlog_transmit, before_send_event,
                   (thd, flags, packet, log_file_name, pos)))
      {
        my_errno= ER_UNKNOWN_ERROR;
        errmsg= "run 'before_send_event' hook failed";
        goto err;
      }
      if (my_net_write(net, (uchar*) packet->ptr(), packet->length()))
      {
	errmsg = "Failed on my_net_write()";
	my_errno= ER_UNKNOWN_ERROR;
	goto err;
      }

      DBUG_PRINT("info", ("log event code %d", event_type));
      if (event_type == LOAD_EVENT)
      {
	if (send_file(thd))
	{
	  errmsg = "failed in send_file()";
	  my_errno= ER_UNKNOWN_ERROR;
	  goto err;
	}
      }

      if (RUN_HOOK(binlog_transmit, after_send_event, (thd, flags, packet)))
      {
        errmsg= "Failed to run hook 'after_send_event'";
        my_errno= ER_UNKNOWN_ERROR;
        goto err;
      }

      /* reset transmit packet for next loop */
      if (reset_transmit_packet(thd, flags, &ev_offset, &errmsg))
        goto err;
    }

    /*
      here we were reading binlog that was not closed properly (as a result
      of a crash ?). treat any corruption as EOF
    */
    if (binlog_can_be_corrupted && error != LOG_READ_MEM)
      error=LOG_READ_EOF;
    /*
      TODO: now that we are logging the offset, check to make sure
      the recorded offset and the actual match.
      Guilhem 2003-06: this is not true if this master is a slave
      <4.0.15 running with --log-slave-updates, because then log_pos may
      be the offset in the-master-of-this-master's binlog.
    */
    if (test_for_non_eof_log_read_errors(error, &errmsg))
      goto err;

    if (!(flags & BINLOG_DUMP_NON_BLOCK) &&
        mysql_bin_log.is_active(log_file_name))
    {
      /*
	Block until there is more data in the log
      */
      if (net_flush(net))
      {
	errmsg = "failed on net_flush()";
	my_errno= ER_UNKNOWN_ERROR;
	goto err;
      }

      /*
	We may have missed the update broadcast from the log
	that has just happened, let's try to catch it if it did.
	If we did not miss anything, we just wait for other threads
	to signal us.
      */
      {
	log.error=0;
	bool read_packet = 0, fatal_error = 0;

#ifndef DBUG_OFF
	if (max_binlog_dump_events && !left_events--)
	{
	  errmsg = "Debugging binlog dump abort";
	  my_errno= ER_UNKNOWN_ERROR;
	  goto err;
	}
#endif

        /* reset the transmit packet for the event read from binary log
           file */
        if (reset_transmit_packet(thd, flags, &ev_offset, &errmsg))
          goto err;
        
	/*
	  No one will update the log while we are reading
	  now, but we'll be quick and just read one record

	  TODO:
          Add an counter that is incremented for each time we update the
          binary log.  We can avoid the following read if the counter
          has not been updated since last read.
	*/

	pthread_mutex_lock(log_lock);
	switch (Log_event::read_log_event(&log, packet, (pthread_mutex_t*)0)) {
	case 0:
	  /* we read successfully, so we'll need to send it to the slave */
	  pthread_mutex_unlock(log_lock);
	  read_packet = 1;
          if (coord)
            coord->pos= uint4korr(packet->ptr() + 1 + LOG_POS_OFFSET);
          event_type= (Log_event_type)((*packet)[LOG_EVENT_OFFSET+ev_offset]);
	  break;

	case LOG_READ_EOF:
        {
          int ret;
	  DBUG_PRINT("wait",("waiting for data in binary log"));
	  if (thd->server_id==0) // for mysqlbinlog (mysqlbinlog.server_id==0)
	  {
	    pthread_mutex_unlock(log_lock);
	    goto end;
	  }

#ifndef DBUG_OFF
          ulong hb_info_counter= 0;
#endif
          do 
          {
            if (coord)
            {
              DBUG_ASSERT(heartbeat_ts && heartbeat_period != LL(0));
              set_timespec_nsec(*heartbeat_ts, heartbeat_period);
            }
            ret= mysql_bin_log.wait_for_update_bin_log(thd, heartbeat_ts);
            DBUG_ASSERT(ret == 0 || heartbeat_period != LL(0) && coord != NULL);
            if (ret == ETIMEDOUT || ret == ETIME)
            {
#ifndef DBUG_OFF
              if (hb_info_counter < 3)
              {
                sql_print_information("master sends heartbeat message");
                hb_info_counter++;
                if (hb_info_counter == 3)
                  sql_print_information("the rest of heartbeat info skipped ...");
              }
#endif
              /* reset transmit packet for the heartbeat event */
              if (reset_transmit_packet(thd, flags, &ev_offset, &errmsg))
                goto err;
              if (send_heartbeat_event(net, packet, coord))
              {
                errmsg = "Failed on my_net_write()";
                my_errno= ER_UNKNOWN_ERROR;
                pthread_mutex_unlock(log_lock);
                goto err;
              }
            }
            else
            {
              DBUG_ASSERT(ret == 0);
              DBUG_PRINT("wait",("binary log received update"));
            }
          } while (ret != 0 && coord != NULL && !thd->killed);
          pthread_mutex_unlock(log_lock);
        }    
        break;
            
        default:
	  pthread_mutex_unlock(log_lock);
	  fatal_error = 1;
	  break;
	}

	if (read_packet)
        {
          thd_proc_info(thd, "Sending binlog event to slave");
          pos = my_b_tell(&log);
          if (RUN_HOOK(binlog_transmit, before_send_event,
                       (thd, flags, packet, log_file_name, pos)))
          {
            my_errno= ER_UNKNOWN_ERROR;
            errmsg= "run 'before_send_event' hook failed";
            goto err;
          }
	  
	  if (my_net_write(net, (uchar*) packet->ptr(), packet->length()) )
	  {
	    errmsg = "Failed on my_net_write()";
	    my_errno= ER_UNKNOWN_ERROR;
	    goto err;
	  }

	  if (event_type == LOAD_EVENT)
	  {
	    if (send_file(thd))
	    {
	      errmsg = "failed in send_file()";
	      my_errno= ER_UNKNOWN_ERROR;
	      goto err;
	    }
	  }

          if (RUN_HOOK(binlog_transmit, after_send_event, (thd, flags, packet)))
          {
            my_errno= ER_UNKNOWN_ERROR;
            errmsg= "Failed to run hook 'after_send_event'";
            goto err;
          }
	}

	if (fatal_error)
	{
	  errmsg = "error reading log entry";
          my_errno= ER_MASTER_FATAL_ERROR_READING_BINLOG;
	  goto err;
	}
	log.error=0;
      }
    }
    else
    {
      bool loop_breaker = 0;
      /* need this to break out of the for loop from switch */

      thd_proc_info(thd, "Finished reading one binlog; switching to next binlog");
      switch (mysql_bin_log.find_next_log(&linfo, 1)) {
      case LOG_INFO_EOF:
	loop_breaker = (flags & BINLOG_DUMP_NON_BLOCK);
	break;
      case 0:
	break;
      default:
	errmsg = "could not find next log";
	my_errno= ER_MASTER_FATAL_ERROR_READING_BINLOG;
	goto err;
      }

      if (loop_breaker)
        break;

      end_io_cache(&log);
      (void) my_close(file, MYF(MY_WME));

      /* reset transmit packet for the possible fake rotate event */
      if (reset_transmit_packet(thd, flags, &ev_offset, &errmsg))
        goto err;
      
      /*
        Call fake_rotate_event() in case the previous log (the one which
        we have just finished reading) did not contain a Rotate event
        (for example (I don't know any other example) the previous log
        was the last one before the master was shutdown & restarted).
        This way we tell the slave about the new log's name and
        position.  If the binlog is 5.0, the next event we are going to
        read and send is Format_description_log_event.
      */
      if ((file=open_binlog(&log, log_file_name, &errmsg)) < 0 ||
	  fake_rotate_event(net, packet, log_file_name, BIN_LOG_HEADER_SIZE,
                            &errmsg))
      {
	my_errno= ER_MASTER_FATAL_ERROR_READING_BINLOG;
	goto err;
      }

      if (coord)
        coord->file_name= log_file_name; // reset to the next
    }
  }

end:
  end_io_cache(&log);
  (void)my_close(file, MYF(MY_WME));

  RUN_HOOK(binlog_transmit, transmit_stop, (thd, flags));
  my_eof(thd);
  thd_proc_info(thd, "Waiting to finalize termination");
  pthread_mutex_lock(&LOCK_thread_count);
  thd->current_linfo = 0;
  pthread_mutex_unlock(&LOCK_thread_count);
  DBUG_VOID_RETURN;

err:
  thd_proc_info(thd, "Waiting to finalize termination");
  end_io_cache(&log);
  RUN_HOOK(binlog_transmit, transmit_stop, (thd, flags));
  /*
    Exclude  iteration through thread list
    this is needed for purge_logs() - it will iterate through
    thread list and update thd->current_linfo->index_file_offset
    this mutex will make sure that it never tried to update our linfo
    after we return from this stack frame
  */
  pthread_mutex_lock(&LOCK_thread_count);
  thd->current_linfo = 0;
  pthread_mutex_unlock(&LOCK_thread_count);
  if (file >= 0)
    (void) my_close(file, MYF(MY_WME));

  my_message(my_errno, errmsg, MYF(0));
  DBUG_VOID_RETURN;
}

int start_slave(THD* thd , Master_info* mi,  bool net_report)
{
  int slave_errno= 0;
  int thread_mask;
  DBUG_ENTER("start_slave");

  if (check_access(thd, SUPER_ACL, any_db,0,0,0,0))
    DBUG_RETURN(1);
  lock_slave_threads(mi);  // this allows us to cleanly read slave_running
  // Get a mask of _stopped_ threads
  init_thread_mask(&thread_mask,mi,1 /* inverse */);
  /*
    Below we will start all stopped threads.  But if the user wants to
    start only one thread, do as if the other thread was running (as we
    don't wan't to touch the other thread), so set the bit to 0 for the
    other thread
  */
  if (thd->lex->slave_thd_opt)
    thread_mask&= thd->lex->slave_thd_opt;
  if (thread_mask) //some threads are stopped, start them
  {
    if (init_master_info(mi,master_info_file,relay_log_info_file, 0,
			 thread_mask))
      slave_errno=ER_MASTER_INFO;
    else if (server_id_supplied && *mi->host)
    {
      /*
        If we will start SQL thread we will care about UNTIL options If
        not and they are specified we will ignore them and warn user
        about this fact.
      */
      if (thread_mask & SLAVE_SQL)
      {
        pthread_mutex_lock(&mi->rli.data_lock);

        if (thd->lex->mi.pos)
        {
          mi->rli.until_condition= Relay_log_info::UNTIL_MASTER_POS;
          mi->rli.until_log_pos= thd->lex->mi.pos;
          /*
             We don't check thd->lex->mi.log_file_name for NULL here
             since it is checked in sql_yacc.yy
          */
          strmake(mi->rli.until_log_name, thd->lex->mi.log_file_name,
                  sizeof(mi->rli.until_log_name)-1);
        }
        else if (thd->lex->mi.relay_log_pos)
        {
          mi->rli.until_condition= Relay_log_info::UNTIL_RELAY_POS;
          mi->rli.until_log_pos= thd->lex->mi.relay_log_pos;
          strmake(mi->rli.until_log_name, thd->lex->mi.relay_log_name,
                  sizeof(mi->rli.until_log_name)-1);
        }
        else
          mi->rli.clear_until_condition();

        if (mi->rli.until_condition != Relay_log_info::UNTIL_NONE)
        {
          /* Preparing members for effective until condition checking */
          const char *p= fn_ext(mi->rli.until_log_name);
          char *p_end;
          if (*p)
          {
            //p points to '.'
            mi->rli.until_log_name_extension= strtoul(++p,&p_end, 10);
            /*
              p_end points to the first invalid character. If it equals
              to p, no digits were found, error. If it contains '\0' it
              means  conversion went ok.
            */
            if (p_end==p || *p_end)
              slave_errno=ER_BAD_SLAVE_UNTIL_COND;
          }
          else
            slave_errno=ER_BAD_SLAVE_UNTIL_COND;

          /* mark the cached result of the UNTIL comparison as "undefined" */
          mi->rli.until_log_names_cmp_result=
            Relay_log_info::UNTIL_LOG_NAMES_CMP_UNKNOWN;

          /* Issuing warning then started without --skip-slave-start */
          if (!opt_skip_slave_start)
            push_warning(thd, MYSQL_ERROR::WARN_LEVEL_NOTE,
                         ER_MISSING_SKIP_SLAVE,
                         ER(ER_MISSING_SKIP_SLAVE));
        }

        pthread_mutex_unlock(&mi->rli.data_lock);
      }
      else if (thd->lex->mi.pos || thd->lex->mi.relay_log_pos)
        push_warning(thd, MYSQL_ERROR::WARN_LEVEL_NOTE, ER_UNTIL_COND_IGNORED,
                     ER(ER_UNTIL_COND_IGNORED));

      if (!slave_errno)
        slave_errno = start_slave_threads(0 /*no mutex */,
					1 /* wait for start */,
					mi,
					master_info_file,relay_log_info_file,
					thread_mask);
    }
    else
      slave_errno = ER_BAD_SLAVE;
  }
  else
  {
    /* no error if all threads are already started, only a warning */
    push_warning(thd, MYSQL_ERROR::WARN_LEVEL_NOTE, ER_SLAVE_WAS_RUNNING,
                 ER(ER_SLAVE_WAS_RUNNING));
  }

  unlock_slave_threads(mi);

  if (slave_errno)
  {
    if (net_report)
      my_message(slave_errno, ER(slave_errno), MYF(0));
    DBUG_RETURN(1);
  }
  else if (net_report)
    my_ok(thd);

  DBUG_RETURN(0);
}


int stop_slave(THD* thd, Master_info* mi, bool net_report )
{
  DBUG_ENTER("stop_slave");
  
  int slave_errno;
  if (!thd)
    thd = current_thd;

  if (check_access(thd, SUPER_ACL, any_db,0,0,0,0))
    DBUG_RETURN(1);
  thd_proc_info(thd, "Killing slave");
  int thread_mask;
  lock_slave_threads(mi);
  // Get a mask of _running_ threads
  init_thread_mask(&thread_mask,mi,0 /* not inverse*/);
  /*
    Below we will stop all running threads.
    But if the user wants to stop only one thread, do as if the other thread
    was stopped (as we don't wan't to touch the other thread), so set the
    bit to 0 for the other thread
  */
  if (thd->lex->slave_thd_opt)
    thread_mask &= thd->lex->slave_thd_opt;

  if (thread_mask)
  {
    slave_errno= terminate_slave_threads(mi,thread_mask,
                                         1 /*skip lock */);
  }
  else
  {
    //no error if both threads are already stopped, only a warning
    slave_errno= 0;
    push_warning(thd, MYSQL_ERROR::WARN_LEVEL_NOTE, ER_SLAVE_WAS_NOT_RUNNING,
                 ER(ER_SLAVE_WAS_NOT_RUNNING));
  }
  unlock_slave_threads(mi);
  thd_proc_info(thd, 0);

  if (slave_errno)
  {
    if (net_report)
      my_message(slave_errno, ER(slave_errno), MYF(0));
    DBUG_RETURN(1);
  }
  else if (net_report)
    my_ok(thd);

  DBUG_RETURN(0);
}


/*
  Remove all relay logs and start replication from the start

  SYNOPSIS
    reset_slave()
    thd			Thread handler
    mi			Master info for the slave

  RETURN
    0	ok
    1	error
*/


int reset_slave(THD *thd, Master_info* mi)
{
  MY_STAT stat_area;
  char fname[FN_REFLEN];
  int thread_mask= 0, error= 0;
  uint sql_errno=0;
  const char* errmsg=0;
  DBUG_ENTER("reset_slave");

  lock_slave_threads(mi);
  init_thread_mask(&thread_mask,mi,0 /* not inverse */);
  if (thread_mask) // We refuse if any slave thread is running
  {
    sql_errno= ER_SLAVE_MUST_STOP;
    error=1;
    goto err;
  }

  if ((error= ha_reset_slave(thd)))
    goto err;

  // delete relay logs, clear relay log coordinates
  if ((error= purge_relay_logs(&mi->rli, thd,
			       1 /* just reset */,
			       &errmsg)))
    goto err;

  /* Clear master's log coordinates */
  init_master_log_pos(mi);
  /*
     Reset errors (the idea is that we forget about the
     old master).
  */
  mi->rli.clear_error();
  mi->rli.clear_until_condition();

  // close master_info_file, relay_log_info_file, set mi->inited=rli->inited=0
  end_master_info(mi);
  // and delete these two files
  fn_format(fname, master_info_file, mysql_data_home, "", 4+32);
  if (my_stat(fname, &stat_area, MYF(0)) && my_delete(fname, MYF(MY_WME)))
  {
    error=1;
    goto err;
  }
  // delete relay_log_info_file
  fn_format(fname, relay_log_info_file, mysql_data_home, "", 4+32);
  if (my_stat(fname, &stat_area, MYF(0)) && my_delete(fname, MYF(MY_WME)))
  {
    error=1;
    goto err;
  }

  RUN_HOOK(binlog_relay_io, after_reset_slave, (thd, mi));
err:
  unlock_slave_threads(mi);
  if (error)
    my_error(sql_errno, MYF(0), errmsg);
  DBUG_RETURN(error);
}

/*

  Kill all Binlog_dump threads which previously talked to the same slave
  ("same" means with the same server id). Indeed, if the slave stops, if the
  Binlog_dump thread is waiting (pthread_cond_wait) for binlog update, then it
  will keep existing until a query is written to the binlog. If the master is
  idle, then this could last long, and if the slave reconnects, we could have 2
  Binlog_dump threads in SHOW PROCESSLIST, until a query is written to the
  binlog. To avoid this, when the slave reconnects and sends COM_BINLOG_DUMP,
  the master kills any existing thread with the slave's server id (if this id is
  not zero; it will be true for real slaves, but false for mysqlbinlog when it
  sends COM_BINLOG_DUMP to get a remote binlog dump).

  SYNOPSIS
    kill_zombie_dump_threads()
    slave_server_id     the slave's server id

*/


void kill_zombie_dump_threads(uint32 slave_server_id)
{
  pthread_mutex_lock(&LOCK_thread_count);
  I_List_iterator<THD> it(threads);
  THD *tmp;

  while ((tmp=it++))
  {
    if (tmp->command == COM_BINLOG_DUMP &&
       tmp->server_id == slave_server_id)
    {
      pthread_mutex_lock(&tmp->LOCK_delete);	// Lock from delete
      break;
    }
  }
  pthread_mutex_unlock(&LOCK_thread_count);
  if (tmp)
  {
    /*
      Here we do not call kill_one_thread() as
      it will be slow because it will iterate through the list
      again. We just to do kill the thread ourselves.
    */
    tmp->awake(THD::KILL_QUERY);
    pthread_mutex_unlock(&tmp->LOCK_delete);
  }
}


bool change_master(THD* thd, Master_info* mi)
{
  int thread_mask;
  const char* errmsg= 0;
  bool need_relay_log_purge= 1;
  DBUG_ENTER("change_master");

  lock_slave_threads(mi);
  init_thread_mask(&thread_mask,mi,0 /*not inverse*/);
  if (thread_mask) // We refuse if any slave thread is running
  {
    my_message(ER_SLAVE_MUST_STOP, ER(ER_SLAVE_MUST_STOP), MYF(0));
    unlock_slave_threads(mi);
    DBUG_RETURN(TRUE);
  }

  thd_proc_info(thd, "Changing master");
  LEX_MASTER_INFO* lex_mi= &thd->lex->mi;
  // TODO: see if needs re-write
  if (init_master_info(mi, master_info_file, relay_log_info_file, 0,
		       thread_mask))
  {
    my_message(ER_MASTER_INFO, ER(ER_MASTER_INFO), MYF(0));
    unlock_slave_threads(mi);
    DBUG_RETURN(TRUE);
  }

  /*
    Data lock not needed since we have already stopped the running threads,
    and we have the hold on the run locks which will keep all threads that
    could possibly modify the data structures from running
  */

  /*
    If the user specified host or port without binlog or position,
    reset binlog's name to FIRST and position to 4.
  */

  if ((lex_mi->host || lex_mi->port) && !lex_mi->log_file_name && !lex_mi->pos)
  {
    mi->master_log_name[0] = 0;
    mi->master_log_pos= BIN_LOG_HEADER_SIZE;
  }

  if (lex_mi->log_file_name)
    strmake(mi->master_log_name, lex_mi->log_file_name,
	    sizeof(mi->master_log_name)-1);
  if (lex_mi->pos)
  {
    mi->master_log_pos= lex_mi->pos;
  }
  DBUG_PRINT("info", ("master_log_pos: %lu", (ulong) mi->master_log_pos));

  if (lex_mi->host)
    strmake(mi->host, lex_mi->host, sizeof(mi->host)-1);
  if (lex_mi->user)
    strmake(mi->user, lex_mi->user, sizeof(mi->user)-1);
  if (lex_mi->password)
    strmake(mi->password, lex_mi->password, sizeof(mi->password)-1);
  if (lex_mi->port)
    mi->port = lex_mi->port;
  if (lex_mi->connect_retry)
    mi->connect_retry = lex_mi->connect_retry;
  if (lex_mi->heartbeat_opt != LEX_MASTER_INFO::LEX_MI_UNCHANGED)
    mi->heartbeat_period = lex_mi->heartbeat_period;
  else
    mi->heartbeat_period= (float) min(SLAVE_MAX_HEARTBEAT_PERIOD,
                                      (slave_net_timeout/2.0));
  mi->received_heartbeats= LL(0); // counter lives until master is CHANGEd
  if (lex_mi->ssl != LEX_MASTER_INFO::LEX_MI_UNCHANGED)
    mi->ssl= (lex_mi->ssl == LEX_MASTER_INFO::LEX_MI_ENABLE);

  if (lex_mi->ssl_verify_server_cert != LEX_MASTER_INFO::LEX_MI_UNCHANGED)
    mi->ssl_verify_server_cert=
      (lex_mi->ssl_verify_server_cert == LEX_MASTER_INFO::LEX_MI_ENABLE);

  if (lex_mi->ssl_ca)
    strmake(mi->ssl_ca, lex_mi->ssl_ca, sizeof(mi->ssl_ca)-1);
  if (lex_mi->ssl_capath)
    strmake(mi->ssl_capath, lex_mi->ssl_capath, sizeof(mi->ssl_capath)-1);
  if (lex_mi->ssl_cert)
    strmake(mi->ssl_cert, lex_mi->ssl_cert, sizeof(mi->ssl_cert)-1);
  if (lex_mi->ssl_cipher)
    strmake(mi->ssl_cipher, lex_mi->ssl_cipher, sizeof(mi->ssl_cipher)-1);
  if (lex_mi->ssl_key)
    strmake(mi->ssl_key, lex_mi->ssl_key, sizeof(mi->ssl_key)-1);
#ifndef HAVE_OPENSSL
  if (lex_mi->ssl || lex_mi->ssl_ca || lex_mi->ssl_capath ||
      lex_mi->ssl_cert || lex_mi->ssl_cipher || lex_mi->ssl_key ||
      lex_mi->ssl_verify_server_cert )
    push_warning(thd, MYSQL_ERROR::WARN_LEVEL_NOTE,
                 ER_SLAVE_IGNORED_SSL_PARAMS, ER(ER_SLAVE_IGNORED_SSL_PARAMS));
#endif

  if (lex_mi->relay_log_name)
  {
    need_relay_log_purge= 0;
    strmake(mi->rli.group_relay_log_name,lex_mi->relay_log_name,
	    sizeof(mi->rli.group_relay_log_name)-1);
    strmake(mi->rli.event_relay_log_name,lex_mi->relay_log_name,
	    sizeof(mi->rli.event_relay_log_name)-1);
  }

  if (lex_mi->relay_log_pos)
  {
    need_relay_log_purge= 0;
    mi->rli.group_relay_log_pos= mi->rli.event_relay_log_pos= lex_mi->relay_log_pos;
  }

  /*
    If user did specify neither host nor port nor any log name nor any log
    pos, i.e. he specified only user/password/master_connect_retry, he probably
    wants replication to resume from where it had left, i.e. from the
    coordinates of the **SQL** thread (imagine the case where the I/O is ahead
    of the SQL; restarting from the coordinates of the I/O would lose some
    events which is probably unwanted when you are just doing minor changes
    like changing master_connect_retry).
    A side-effect is that if only the I/O thread was started, this thread may
    restart from ''/4 after the CHANGE MASTER. That's a minor problem (it is a
    much more unlikely situation than the one we are fixing here).
    Note: coordinates of the SQL thread must be read here, before the
    'if (need_relay_log_purge)' block which resets them.
  */
  if (!lex_mi->host && !lex_mi->port &&
      !lex_mi->log_file_name && !lex_mi->pos &&
      need_relay_log_purge)
   {
     /*
       Sometimes mi->rli.master_log_pos == 0 (it happens when the SQL thread is
       not initialized), so we use a max().
       What happens to mi->rli.master_log_pos during the initialization stages
       of replication is not 100% clear, so we guard against problems using
       max().
      */
     mi->master_log_pos = max(BIN_LOG_HEADER_SIZE,
			      mi->rli.group_master_log_pos);
     strmake(mi->master_log_name, mi->rli.group_master_log_name,
             sizeof(mi->master_log_name)-1);
  }
  /*
    Relay log's IO_CACHE may not be inited, if rli->inited==0 (server was never
    a slave before).
  */
  if (flush_master_info(mi, 0))
  {
    my_error(ER_RELAY_LOG_INIT, MYF(0), "Failed to flush master info file");
    unlock_slave_threads(mi);
    DBUG_RETURN(TRUE);
  }
  if (need_relay_log_purge)
  {
    relay_log_purge= 1;
    thd_proc_info(thd, "Purging old relay logs");
    if (purge_relay_logs(&mi->rli, thd,
			 0 /* not only reset, but also reinit */,
			 &errmsg))
    {
      my_error(ER_RELAY_LOG_FAIL, MYF(0), errmsg);
      unlock_slave_threads(mi);
      DBUG_RETURN(TRUE);
    }
  }
  else
  {
    const char* msg;
    relay_log_purge= 0;
    /* Relay log is already initialized */
    if (init_relay_log_pos(&mi->rli,
			   mi->rli.group_relay_log_name,
			   mi->rli.group_relay_log_pos,
			   0 /*no data lock*/,
			   &msg, 0))
    {
      my_error(ER_RELAY_LOG_INIT, MYF(0), msg);
      unlock_slave_threads(mi);
      DBUG_RETURN(TRUE);
    }
  }
  /*
    Coordinates in rli were spoilt by the 'if (need_relay_log_purge)' block,
    so restore them to good values. If we left them to ''/0, that would work;
    but that would fail in the case of 2 successive CHANGE MASTER (without a
    START SLAVE in between): because first one would set the coords in mi to
    the good values of those in rli, the set those in rli to ''/0, then
    second CHANGE MASTER would set the coords in mi to those of rli, i.e. to
    ''/0: we have lost all copies of the original good coordinates.
    That's why we always save good coords in rli.
  */
  mi->rli.group_master_log_pos= mi->master_log_pos;
  DBUG_PRINT("info", ("master_log_pos: %lu", (ulong) mi->master_log_pos));
  strmake(mi->rli.group_master_log_name,mi->master_log_name,
	  sizeof(mi->rli.group_master_log_name)-1);

  if (!mi->rli.group_master_log_name[0]) // uninitialized case
    mi->rli.group_master_log_pos=0;

  pthread_mutex_lock(&mi->rli.data_lock);
  mi->rli.abort_pos_wait++; /* for MASTER_POS_WAIT() to abort */
  /* Clear the errors, for a clean start */
  mi->rli.clear_error();
  mi->rli.clear_until_condition();
  /*
    If we don't write new coordinates to disk now, then old will remain in
    relay-log.info until START SLAVE is issued; but if mysqld is shutdown
    before START SLAVE, then old will remain in relay-log.info, and will be the
    in-memory value at restart (thus causing errors, as the old relay log does
    not exist anymore).
  */
  flush_relay_log_info(&mi->rli);
  pthread_cond_broadcast(&mi->data_cond);
  pthread_mutex_unlock(&mi->rli.data_lock);

  unlock_slave_threads(mi);
  thd_proc_info(thd, 0);
  my_ok(thd);
  DBUG_RETURN(FALSE);
}

int reset_master(THD* thd)
{
  if (!mysql_bin_log.is_open())
  {
    my_message(ER_FLUSH_MASTER_BINLOG_CLOSED,
               ER(ER_FLUSH_MASTER_BINLOG_CLOSED), MYF(ME_BELL+ME_WAITTANG));
    return 1;
  }

  if (mysql_bin_log.reset_logs(thd))
    return 1;
  RUN_HOOK(binlog_transmit, after_reset_master, (thd, 0 /* flags */));
  return 0;
}

int cmp_master_pos(const char* log_file_name1, ulonglong log_pos1,
		   const char* log_file_name2, ulonglong log_pos2)
{
  int res;
  uint log_file_name1_len=  strlen(log_file_name1);
  uint log_file_name2_len=  strlen(log_file_name2);

  //  We assume that both log names match up to '.'
  if (log_file_name1_len == log_file_name2_len)
  {
    if ((res= strcmp(log_file_name1, log_file_name2)))
      return res;
    return (log_pos1 < log_pos2) ? -1 : (log_pos1 == log_pos2) ? 0 : 1;
  }
  return ((log_file_name1_len < log_file_name2_len) ? -1 : 1);
}


bool mysql_show_binlog_events(THD* thd)
{
  Protocol *protocol= thd->protocol;
  List<Item> field_list;
  const char *errmsg = 0;
  bool ret = TRUE;
  IO_CACHE log;
  File file = -1;
  DBUG_ENTER("mysql_show_binlog_events");

  Log_event::init_show_field_list(&field_list);
  if (protocol->send_result_set_metadata(&field_list,
                            Protocol::SEND_NUM_ROWS | Protocol::SEND_EOF))
    DBUG_RETURN(TRUE);

  Format_description_log_event *description_event= new
    Format_description_log_event(3); /* MySQL 4.0 by default */

  /*
    Wait for handlers to insert any pending information
    into the binlog.  For e.g. ndb which updates the binlog asynchronously
    this is needed so that the uses sees all its own commands in the binlog
  */
  ha_binlog_wait(thd);

  if (mysql_bin_log.is_open())
  {
    LEX_MASTER_INFO *lex_mi= &thd->lex->mi;
    SELECT_LEX_UNIT *unit= &thd->lex->unit;
    ha_rows event_count, limit_start, limit_end;
    my_off_t pos = max(BIN_LOG_HEADER_SIZE, lex_mi->pos); // user-friendly
    char search_file_name[FN_REFLEN], *name;
    const char *log_file_name = lex_mi->log_file_name;
    pthread_mutex_t *log_lock = mysql_bin_log.get_log_lock();
    LOG_INFO linfo;
    Log_event* ev;

    unit->set_limit(thd->lex->current_select);
    limit_start= unit->offset_limit_cnt;
    limit_end= unit->select_limit_cnt;

    name= search_file_name;
    if (log_file_name)
      mysql_bin_log.make_log_name(search_file_name, log_file_name);
    else
      name=0;					// Find first log

    linfo.index_file_offset = 0;

    if (mysql_bin_log.find_log_pos(&linfo, name, 1))
    {
      errmsg = "Could not find target log";
      goto err;
    }

    pthread_mutex_lock(&LOCK_thread_count);
    thd->current_linfo = &linfo;
    pthread_mutex_unlock(&LOCK_thread_count);

    if ((file=open_binlog(&log, linfo.log_file_name, &errmsg)) < 0)
      goto err;

    /*
      to account binlog event header size
    */
    thd->variables.max_allowed_packet += MAX_LOG_EVENT_HEADER;

    pthread_mutex_lock(log_lock);

    /*
      open_binlog() sought to position 4.
      Read the first event in case it's a Format_description_log_event, to
      know the format. If there's no such event, we are 3.23 or 4.x. This
      code, like before, can't read 3.23 binlogs.
      This code will fail on a mixed relay log (one which has Format_desc then
      Rotate then Format_desc).
    */
    ev = Log_event::read_log_event(&log,(pthread_mutex_t*)0,description_event);
    if (ev)
    {
      if (ev->get_type_code() == FORMAT_DESCRIPTION_EVENT)
      {
        delete description_event;
        description_event= (Format_description_log_event*) ev;
      }
      else
        delete ev;
    }

    my_b_seek(&log, pos);

    if (!description_event->is_valid())
    {
      errmsg="Invalid Format_description event; could be out of memory";
      goto err;
    }

    for (event_count = 0;
	 (ev = Log_event::read_log_event(&log,(pthread_mutex_t*) 0,
                                         description_event)); )
    {
      if (event_count >= limit_start &&
	  ev->net_send(protocol, linfo.log_file_name, pos))
      {
	errmsg = "Net error";
	delete ev;
	pthread_mutex_unlock(log_lock);
	goto err;
      }

      pos = my_b_tell(&log);
      delete ev;

      if (++event_count >= limit_end)
	break;
    }

    if (event_count < limit_end && log.error)
    {
      errmsg = "Wrong offset or I/O error";
      pthread_mutex_unlock(log_lock);
      goto err;
    }

    pthread_mutex_unlock(log_lock);
  }

  ret= FALSE;

err:
  delete description_event;
  if (file >= 0)
  {
    end_io_cache(&log);
    (void) my_close(file, MYF(MY_WME));
  }

  if (errmsg)
    my_error(ER_ERROR_WHEN_EXECUTING_COMMAND, MYF(0),
             "SHOW BINLOG EVENTS", errmsg);
  else
    my_eof(thd);

  pthread_mutex_lock(&LOCK_thread_count);
  thd->current_linfo = 0;
  pthread_mutex_unlock(&LOCK_thread_count);
  DBUG_RETURN(ret);
}


bool show_binlog_info(THD* thd)
{
  Protocol *protocol= thd->protocol;
  DBUG_ENTER("show_binlog_info");
  List<Item> field_list;
  field_list.push_back(new Item_empty_string("File", FN_REFLEN));
  field_list.push_back(new Item_return_int("Position",20,
					   MYSQL_TYPE_LONGLONG));
  field_list.push_back(new Item_empty_string("Binlog_Do_DB",255));
  field_list.push_back(new Item_empty_string("Binlog_Ignore_DB",255));

  if (protocol->send_result_set_metadata(&field_list,
                            Protocol::SEND_NUM_ROWS | Protocol::SEND_EOF))
    DBUG_RETURN(TRUE);
  protocol->prepare_for_resend();

  if (mysql_bin_log.is_open())
  {
    LOG_INFO li;
    mysql_bin_log.get_current_log(&li);
    int dir_len = dirname_length(li.log_file_name);
    protocol->store(li.log_file_name + dir_len, &my_charset_bin);
    protocol->store((ulonglong) li.pos);
    protocol->store(binlog_filter->get_do_db());
    protocol->store(binlog_filter->get_ignore_db());
    if (protocol->write())
      DBUG_RETURN(TRUE);
  }
  my_eof(thd);
  DBUG_RETURN(FALSE);
}


/*
  Send a list of all binary logs to client

  SYNOPSIS
    show_binlogs()
    thd		Thread specific variable

  RETURN VALUES
    FALSE OK
    TRUE  error
*/

bool show_binlogs(THD* thd)
{
  IO_CACHE *index_file;
  LOG_INFO cur;
  File file;
  char fname[FN_REFLEN];
  List<Item> field_list;
  uint length;
  int cur_dir_len;
  Protocol *protocol= thd->protocol;
  DBUG_ENTER("show_binlogs");

  if (!mysql_bin_log.is_open())
  {
    my_message(ER_NO_BINARY_LOGGING, ER(ER_NO_BINARY_LOGGING), MYF(0));
    DBUG_RETURN(TRUE);
  }

  field_list.push_back(new Item_empty_string("Log_name", 255));
  field_list.push_back(new Item_return_int("File_size", 20,
                                           MYSQL_TYPE_LONGLONG));
  if (protocol->send_result_set_metadata(&field_list,
                            Protocol::SEND_NUM_ROWS | Protocol::SEND_EOF))
    DBUG_RETURN(TRUE);
  
  pthread_mutex_lock(mysql_bin_log.get_log_lock());
  mysql_bin_log.lock_index();
  index_file=mysql_bin_log.get_index_file();
  
  mysql_bin_log.raw_get_current_log(&cur); // dont take mutex
  pthread_mutex_unlock(mysql_bin_log.get_log_lock()); // lockdep, OK
  
  cur_dir_len= dirname_length(cur.log_file_name);

  reinit_io_cache(index_file, READ_CACHE, (my_off_t) 0, 0, 0);

  /* The file ends with EOF or empty line */
  while ((length=my_b_gets(index_file, fname, sizeof(fname))) > 1)
  {
    int dir_len;
    ulonglong file_length= 0;                   // Length if open fails
    fname[--length] = '\0';                     // remove the newline

    protocol->prepare_for_resend();
    dir_len= dirname_length(fname);
    length-= dir_len;
    protocol->store(fname + dir_len, length, &my_charset_bin);

    if (!(strncmp(fname+dir_len, cur.log_file_name+cur_dir_len, length)))
      file_length= cur.pos;  /* The active log, use the active position */
    else
    {
      /* this is an old log, open it and find the size */
      if ((file= my_open(fname, O_RDONLY | O_SHARE | O_BINARY,
                         MYF(0))) >= 0)
      {
        file_length= (ulonglong) my_seek(file, 0L, MY_SEEK_END, MYF(0));
        my_close(file, MYF(0));
      }
    }
    protocol->store(file_length);
    if (protocol->write())
      goto err;
  }
  mysql_bin_log.unlock_index();
  my_eof(thd);
  DBUG_RETURN(FALSE);

err:
  mysql_bin_log.unlock_index();
  DBUG_RETURN(TRUE);
}

/**
   Load data's io cache specific hook to be executed
   before a chunk of data is being read into the cache's buffer
   The fuction instantianates and writes into the binlog
   replication events along LOAD DATA processing.
   
   @param file  pointer to io-cache
   @return 0
*/
int log_loaded_block(IO_CACHE* file,
                     const uchar *buffert __attribute__((unused)),
                     uint count __attribute__((unused)),
                     my_off_t filepos __attribute__((unused)))
{
  DBUG_ENTER("log_loaded_block");
  LOAD_FILE_INFO *lf_info;
  uint block_len;
  /* buffer contains position where we started last read */
  uchar* buffer= (uchar*) my_b_get_buffer_start(file);
  uint max_event_size= current_thd->variables.max_allowed_packet;
  lf_info= (LOAD_FILE_INFO*) file->arg;
  if (lf_info->thd->current_stmt_binlog_row_based)
    DBUG_RETURN(0);
  if (lf_info->last_pos_in_file != HA_POS_ERROR &&
      lf_info->last_pos_in_file >= my_b_get_pos_in_file(file))
    DBUG_RETURN(0);
  
  for (block_len= my_b_get_bytes_in_buffer(file); block_len > 0;
       buffer += min(block_len, max_event_size),
       block_len -= min(block_len, max_event_size))
  {
    lf_info->last_pos_in_file= my_b_get_pos_in_file(file);
    if (lf_info->wrote_create_file)
    {
      Append_block_log_event a(lf_info->thd, lf_info->thd->db, buffer,
                               min(block_len, max_event_size),
                               lf_info->log_delayed);
      mysql_bin_log.write(&a);
    }
    else
    {
      Begin_load_query_log_event b(lf_info->thd, lf_info->thd->db,
                                   buffer,
                                   min(block_len, max_event_size),
                                   lf_info->log_delayed);
      mysql_bin_log.write(&b);
      lf_info->wrote_create_file= 1;
      DBUG_SYNC_POINT("debug_lock.created_file_event",10);
    }
  }
  DBUG_RETURN(0);
}

/*
  Replication System Variables
*/

class sys_var_slave_skip_counter :public sys_var
{
public:
  sys_var_slave_skip_counter(sys_var_chain *chain, const char *name_arg)
    :sys_var(name_arg)
  { chain_sys_var(chain); }
  bool check(THD *thd, set_var *var);
  bool update(THD *thd, set_var *var);
  bool check_type(enum_var_type type) { return type != OPT_GLOBAL; }
  /*
    We can't retrieve the value of this, so we don't have to define
    type() or value_ptr()
  */
};

class sys_var_sync_binlog_period :public sys_var_long_ptr
{
public:
  sys_var_sync_binlog_period(sys_var_chain *chain, const char *name_arg, 
                             ulong *value_ptr)
    :sys_var_long_ptr(chain, name_arg,value_ptr) {}
  bool update(THD *thd, set_var *var);
};

static void fix_slave_net_timeout(THD *thd, enum_var_type type)
{
  DBUG_ENTER("fix_slave_net_timeout");
#ifdef HAVE_REPLICATION
  pthread_mutex_lock(&LOCK_active_mi);
  DBUG_PRINT("info",("slave_net_timeout=%lu mi->heartbeat_period=%.3f",
                     slave_net_timeout,
                     (active_mi? active_mi->heartbeat_period : 0.0)));
  if (active_mi && slave_net_timeout < active_mi->heartbeat_period)
    push_warning_printf(thd, MYSQL_ERROR::WARN_LEVEL_WARN,
                        ER_SLAVE_HEARTBEAT_VALUE_OUT_OF_RANGE,
                        "The currect value for master_heartbeat_period"
                        " exceeds the new value of `slave_net_timeout' sec."
                        " A sensible value for the period should be"
                        " less than the timeout.");
  pthread_mutex_unlock(&LOCK_active_mi);
#endif
  DBUG_VOID_RETURN;
}

static sys_var_chain vars = { NULL, NULL };

static sys_var_const    sys_log_slave_updates(&vars, "log_slave_updates",
                                              OPT_GLOBAL, SHOW_MY_BOOL,
                                              (uchar*) &opt_log_slave_updates);
static sys_var_const    sys_relay_log(&vars, "relay_log",
                                      OPT_GLOBAL, SHOW_CHAR_PTR,
                                      (uchar*) &opt_relay_logname);
static sys_var_const    sys_relay_log_index(&vars, "relay_log_index",
                                      OPT_GLOBAL, SHOW_CHAR_PTR,
                                      (uchar*) &opt_relaylog_index_name);
static sys_var_const    sys_relay_log_info_file(&vars, "relay_log_info_file",
                                      OPT_GLOBAL, SHOW_CHAR_PTR,
                                      (uchar*) &relay_log_info_file);
static sys_var_bool_ptr	sys_relay_log_purge(&vars, "relay_log_purge",
					    &relay_log_purge);
static sys_var_const    sys_relay_log_space_limit(&vars,
                                                  "relay_log_space_limit",
                                                  OPT_GLOBAL, SHOW_LONGLONG,
                                                  (uchar*)
                                                  &relay_log_space_limit);
static sys_var_const    sys_slave_load_tmpdir(&vars, "slave_load_tmpdir",
                                              OPT_GLOBAL, SHOW_CHAR_PTR,
                                              (uchar*) &slave_load_tmpdir);
static sys_var_long_ptr	sys_slave_net_timeout(&vars, "slave_net_timeout",
					      &slave_net_timeout,
                                              fix_slave_net_timeout);
<<<<<<< HEAD
=======
static sys_var_const    sys_slave_skip_errors(&vars, "slave_skip_errors",
                                              OPT_GLOBAL, SHOW_CHAR,
                                              (uchar*) slave_skip_error_names);
>>>>>>> c64c492d
static sys_var_long_ptr	sys_slave_trans_retries(&vars, "slave_transaction_retries",
						&slave_trans_retries);
static sys_var_sync_binlog_period sys_sync_binlog_period(&vars, "sync_binlog", &sync_binlog_period);
static sys_var_slave_skip_counter sys_slave_skip_counter(&vars, "sql_slave_skip_counter");


bool sys_var_slave_skip_counter::check(THD *thd, set_var *var)
{
  int result= 0;
  pthread_mutex_lock(&LOCK_active_mi);
  pthread_mutex_lock(&active_mi->rli.run_lock);
  if (active_mi->rli.slave_running)
  {
    my_message(ER_SLAVE_MUST_STOP, ER(ER_SLAVE_MUST_STOP), MYF(0));
    result=1;
  }
  pthread_mutex_unlock(&active_mi->rli.run_lock);
  pthread_mutex_unlock(&LOCK_active_mi);
  var->save_result.ulong_value= (ulong) var->value->val_int();
  return result;
}


bool sys_var_slave_skip_counter::update(THD *thd, set_var *var)
{
  pthread_mutex_lock(&LOCK_active_mi);
  pthread_mutex_lock(&active_mi->rli.run_lock);
  /*
    The following test should normally never be true as we test this
    in the check function;  To be safe against multiple
    SQL_SLAVE_SKIP_COUNTER request, we do the check anyway
  */
  if (!active_mi->rli.slave_running)
  {
    pthread_mutex_lock(&active_mi->rli.data_lock);
    active_mi->rli.slave_skip_counter= var->save_result.ulong_value;
    pthread_mutex_unlock(&active_mi->rli.data_lock);
  }
  pthread_mutex_unlock(&active_mi->rli.run_lock);
  pthread_mutex_unlock(&LOCK_active_mi);
  return 0;
}


bool sys_var_sync_binlog_period::update(THD *thd, set_var *var)
{
  sync_binlog_period= (ulong) var->save_result.ulonglong_value;
  return 0;
}

int init_replication_sys_vars()
{
  if (mysql_add_sys_var_chain(vars.first, my_long_options))
  {
    /* should not happen */
    fprintf(stderr, "failed to initialize replication system variables");
    unireg_abort(1);
  }
  return 0;
}

#endif /* HAVE_REPLICATION */<|MERGE_RESOLUTION|>--- conflicted
+++ resolved
@@ -1940,12 +1940,9 @@
 static sys_var_long_ptr	sys_slave_net_timeout(&vars, "slave_net_timeout",
 					      &slave_net_timeout,
                                               fix_slave_net_timeout);
-<<<<<<< HEAD
-=======
 static sys_var_const    sys_slave_skip_errors(&vars, "slave_skip_errors",
                                               OPT_GLOBAL, SHOW_CHAR,
                                               (uchar*) slave_skip_error_names);
->>>>>>> c64c492d
 static sys_var_long_ptr	sys_slave_trans_retries(&vars, "slave_transaction_retries",
 						&slave_trans_retries);
 static sys_var_sync_binlog_period sys_sync_binlog_period(&vars, "sync_binlog", &sync_binlog_period);
