--- conflicted
+++ resolved
@@ -656,13 +656,7 @@
       info.binlog_information.position= li.pos;
       memcpy(info.binlog_information.binlog_file_name, 
              li.log_file_name, strlen(li.log_file_name));
-<<<<<<< HEAD
       DBUG_PRINT("SYNC PHASE - binlog position : ", ("%d", (int) li.pos));
-=======
-      if (strlen(li.log_file_name) > 0)
-        info.binlog_information.binlog_file_name[strlen(li.log_file_name)]= 0;
-      DBUG_PRINT("SYNC PHASE - binlog position : ", ("%d", li.pos));
->>>>>>> bb2ed826
       DBUG_PRINT("SYNC PHASE - binlog filename : ", ("%s", li.log_file_name));
     }
 
