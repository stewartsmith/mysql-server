--- conflicted
+++ resolved
@@ -9,27 +9,15 @@
 #  Do not use any TAB characters for whitespace.
 #
 ##############################################################################
-<<<<<<< HEAD
 innodb          : WL#1213: Waiting for InnoDB team to add support for 4-byte character sets.
-=======
->>>>>>> d8d83c41
 federated_transactions   : Bug#29523 Transactions do not work
 lowercase_table3         : Bug#32667 lowercase_table3.test reports to error log
 ctype_create         : Bug#32965 main.ctype_create fails
-<<<<<<< HEAD
 backup_no_engine     : Bug#36021 2008-04-13 rsomla server crashes when openning table with unknown storage engine
 query_cache_wlock_invalidate_func: Bug#35390 causes not deterministic results.
+csv_alter_table      : Bug#33696 2008-01-21 pcrews no .result file - bug allows NULL columns in CSV tables
 cast                 : Bug#35594 2008-03-27 main.cast fails on Windows2003-64
 backup_triggers_and_events  : Bug#37762 2008-07-01 rafal Test fails on remove_file for unknown reasons
 backup_no_be                : Bug#38023 2008-07-16 rafal Test triggers valgrind warnings described in the bug
 thread_cache_size_func      : Bug#40575 2008-11-07 joro main.thread_cache_size_func fails in pushbuild when run with pool of threads
 log_output_basic     : Bug #40988  	log_output_basic.test succeeded though syntactically false.
-=======
-csv_alter_table      : Bug#33696 2008-01-21 pcrews no .result file - bug allows NULL columns in CSV tables
-cast                 : Bug#35594 2008-03-27 main.cast fails on Windows2003-64
-wait_timeout_func           : Bug #36873 wait_timeout_func.test fails randomly
-timestamp_func              : Bug #37702 timestamp_func relies on sleep and is unstable in pushbuild
-thread_cache_size_func      : Bug#40574 2008-11-07 joro main.thread_cache_size_func fails in pushbuild when run with pool of threads
-log_output_basic     : Bug #40988       log_output_basic.test succeeded though syntactically false.
-innodb               : Bug #41056    Innodb.test shows some difference to its result file.
->>>>>>> d8d83c41
