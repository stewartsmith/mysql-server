#
# Test of MERGE TABLES
#

# Clean up resources used in this test case.
# MERGE tables require MyISAM tables
let $default=`select @@global.storage_engine`;
set global storage_engine=myisam;
set session storage_engine=myisam;

--disable_warnings
drop table if exists t1,t2,t3,t4,t5,t6;
drop database if exists mysqltest;
--enable_warnings

create table t1 (a int not null primary key auto_increment, message char(20));
create table t2 (a int not null primary key auto_increment, message char(20));
INSERT INTO t1 (message) VALUES ("Testing"),("table"),("t1");
INSERT INTO t2 (message) VALUES ("Testing"),("table"),("t2");
create table t3 (a int not null, b char(20), key(a)) engine=MERGE UNION=(t1,t2);
select * from t3;
select * from t3 order by a desc;
drop table t3;
insert into t1 select NULL,message from t2;
insert into t2 select NULL,message from t1;
insert into t1 select NULL,message from t2;
insert into t2 select NULL,message from t1;
insert into t1 select NULL,message from t2;
insert into t2 select NULL,message from t1;
insert into t1 select NULL,message from t2;
insert into t2 select NULL,message from t1;
insert into t1 select NULL,message from t2;
insert into t2 select NULL,message from t1;
insert into t1 select NULL,message from t2;
create table t3 (a int not null, b char(20), key(a)) engine=MERGE UNION=(test.t1,test.t2);
explain select * from t3 where a < 10;
explain select * from t3 where a > 10 and a < 20;
select * from t3 where a = 10;
select * from t3 where a < 10;
select * from t3 where a > 10 and a < 20;
explain select a from t3 order by a desc limit 10;
select a from t3 order by a desc limit 10;
select a from t3 order by a desc limit 300,10;
delete from t3 where a=3;
select * from t3 where a < 10;
delete from t3 where a >= 6 and a <= 8;
select * from t3 where a < 10;
update t3 set a=3 where a=9;
select * from t3 where a < 10;
update t3 set a=6 where a=7;
select * from t3 where a < 10;
show create table t3;

# The following should give errors
create table t4 (a int not null, b char(10), key(a)) engine=MERGE UNION=(t1,t2);
--error 1168
select * from t4;
--error 1168
alter table t4 add column c int;
flush tables;
--error 1168
select * from t4;

#
# Test tables in different databases
#
create database mysqltest;
create table mysqltest.t6 (a int not null primary key auto_increment, message char(20));
create table t5 (a int not null, b char(20), key(a)) engine=MERGE UNION=(test.t1,mysqltest.t6);
show create table t5;
alter table t5 engine=myisam;
drop table t5, mysqltest.t6;
drop database mysqltest;

# Because of windows, it's important that we drop the merge tables first!
drop table t4,t3,t1,t2;
  
create table t1 (c char(10)) engine=myisam;
create table t2 (c char(10)) engine=myisam;
create table t3 (c char(10)) union=(t1,t2) engine=merge;
insert into t1 (c) values ('test1');
insert into t1 (c) values ('test1');
insert into t1 (c) values ('test1');
insert into t2 (c) values ('test2');
insert into t2 (c) values ('test2');
insert into t2 (c) values ('test2');
select * from t3;
select * from t3;
delete from t3 where 1=1;
select * from t3;
select * from t1;
drop table t3,t2,t1;

#
# Test 2
#

CREATE TABLE t1 (incr int not null, othr int not null, primary key(incr));
CREATE TABLE t2 (incr int not null, othr int not null, primary key(incr));
CREATE TABLE t3 (incr int not null, othr int not null, primary key(incr))
ENGINE=MERGE UNION=(t1,t2);

SELECT * from t3;

INSERT INTO t1 VALUES ( 1,10),( 3,53),( 5,21),( 7,12),( 9,17);
INSERT INTO t2 VALUES ( 2,24),( 4,33),( 6,41),( 8,26),( 0,32);
INSERT INTO t1 VALUES (11,20),(13,43),(15,11),(17,22),(19,37);
INSERT INTO t2 VALUES (12,25),(14,31),(16,42),(18,27),(10,30);

SELECT * from t3 where incr in (1,2,3,4) order by othr;
alter table t3 UNION=(t1);
select count(*) from t3;
alter table t3 UNION=(t1,t2);
select count(*) from t3;
alter table t3 ENGINE=MYISAM;
select count(*) from t3;

# Test that ALTER TABLE rembers the old UNION

drop table t3;
CREATE TABLE t3 (incr int not null, othr int not null, primary key(incr))
ENGINE=MERGE UNION=(t1,t2);
show create table t3;
alter table t3 drop primary key;
show create table t3;

drop table t3,t2,t1;

#
# Test table without unions
#
create table t1 (a int not null, key(a)) engine=merge;
select * from t1;
drop table t1;

#
# Bug in flush tables combined with MERGE tables
#

create table t1 (a int not null, b int not null, key(a,b));
create table t2 (a int not null, b int not null, key(a,b));
create table t3 (a int not null, b int not null, key(a,b)) ENGINE=MERGE UNION=(t1,t2);
insert into t1 values (1,2),(2,1),(0,0),(4,4),(5,5),(6,6);
insert into t2 values (1,1),(2,2),(0,0),(4,4),(5,5),(6,6);
flush tables;
select * from t3 where a=1 order by b limit 2;
drop table t3,t1,t2;

#
# [phi] testing INSERT_METHOD stuff
#

# first testing of common stuff with new parameters
create table t1 (a int not null, b int not null auto_increment, primary key(a,b));
create table t2 (a int not null, b int not null auto_increment, primary key(a,b));
create table t3 (a int not null, b int not null, key(a,b)) UNION=(t1,t2) INSERT_METHOD=NO;
create table t4 (a int not null, b int not null, key(a,b)) ENGINE=MERGE UNION=(t1,t2) INSERT_METHOD=NO;
create table t5 (a int not null, b int not null auto_increment, primary key(a,b)) ENGINE=MERGE UNION=(t1,t2) INSERT_METHOD=FIRST;
create table t6 (a int not null, b int not null auto_increment, primary key(a,b)) ENGINE=MERGE UNION=(t1,t2) INSERT_METHOD=LAST;
show create table t3;
show create table t4;
show create table t5;
show create table t6;
insert into t1 values (1,NULL),(1,NULL),(1,NULL),(1,NULL);
insert into t2 values (2,NULL),(2,NULL),(2,NULL),(2,NULL);
select * from t3 order by b,a limit 3;
select * from t4 order by b,a limit 3;
select * from t5 order by b,a limit 3,3;
select * from t6 order by b,a limit 6,3;
# now testing inserts and where the data gets written
insert into t5 values (5,1),(5,2);
insert into t6 values (6,1),(6,2);
select * from t1 order by a,b;
select * from t2 order by a,b;
select * from t4 order by a,b;
# preperation for next test
insert into t3 values (3,1),(3,2),(3,3),(3,4);
select * from t3 order by a,b;
# now testing whether options are kept by alter table
alter table t4 UNION=(t1,t2,t3);
show create table t4;
select * from t4 order by a,b;
# testing switching off insert method and inserts again
alter table t4 INSERT_METHOD=FIRST;
show create table t4;
insert into t4 values (4,1),(4,2);
select * from t1 order by a,b;
select * from t2 order by a,b;
select * from t3 order by a,b;
select * from t4 order by a,b;
select * from t5 order by a,b;
# auto_increment
select 1;
insert into t5 values (1,NULL),(5,NULL);
insert into t6 values (2,NULL),(6,NULL);
select * from t1 order by a,b;
select * from t2 order by a,b;
select * from t5 order by a,b;
select * from t6 order by a,b;
insert into t1 values (99,NULL);
select * from t4 where a+0 > 90;
# bug#4008 - cannot determine a unique key that caused "dupl. key error"
--error ER_DUP_ENTRY
insert t5 values (1,1);
--error ER_DUP_ENTRY
insert t6 values (2,1);
insert t5 values (1,1) on duplicate key update b=b+10;
insert t6 values (2,1) on duplicate key update b=b+20;
select * from t5 where a < 3;
drop table t6, t5, t4, t3, t2, t1;

CREATE TABLE t1 (  a int(11) NOT NULL default '0',  b int(11) NOT NULL default '0',  PRIMARY KEY  (a,b)) ENGINE=MyISAM;
INSERT INTO t1 VALUES (1,1), (2,1);
CREATE TABLE t2 (  a int(11) NOT NULL default '0',  b int(11) NOT NULL default '0',  PRIMARY KEY  (a,b)) ENGINE=MyISAM;
INSERT INTO t2 VALUES (1,2), (2,2);
CREATE TABLE t3 (  a int(11) NOT NULL default '0',  b int(11) NOT NULL default '0',  KEY a (a,b)) ENGINE=MRG_MyISAM UNION=(t1,t2);
select max(b) from t3 where a = 2;
select max(b) from t1 where a = 2;
drop table t3,t1,t2;

#
# temporary merge tables
#
CREATE TABLE t1 (c1 INT NOT NULL);
CREATE TABLE t2 (c1 INT NOT NULL);
INSERT INTO t1 VALUES (1);
INSERT INTO t2 VALUES (2);
CREATE TEMPORARY TABLE t3 (c1 INT NOT NULL) ENGINE=MRG_MYISAM UNION=(t1,t2);
--error ER_WRONG_MRG_TABLE
SELECT * FROM t3;
CREATE TEMPORARY TABLE t4 (c1 INT NOT NULL);
CREATE TEMPORARY TABLE t5 (c1 INT NOT NULL);
INSERT INTO t4 VALUES (4);
INSERT INTO t5 VALUES (5);
CREATE TEMPORARY TABLE t6 (c1 INT NOT NULL) ENGINE=MRG_MYISAM UNION=(t4,t5);
SELECT * FROM t6;
DROP TABLE t6, t3, t1, t2, t4, t5;
#
# Bug#19627 - temporary merge table locking
# MERGE table and its children must match in temporary type.
# Forbid temporary merge on non-temporary children: shown above.
# Forbid non-temporary merge on temporary children:
create temporary table t1 (a int not null);
create temporary table t2 (a int not null);
insert into t1 values (1);
insert into t2 values (2);
create table t3 (a int not null) ENGINE=MERGE UNION=(t1,t2);
--error ER_WRONG_MRG_TABLE
select * from t3;
drop table t3, t2, t1;
# Forbid children mismatch in temporary:
create table t1 (a int not null);
create temporary table t2 (a int not null);
insert into t1 values (1);
insert into t2 values (2);
create table t3 (a int not null) ENGINE=MERGE UNION=(t1,t2);
--error ER_WRONG_MRG_TABLE
select * from t3;
drop table t3;
create temporary table t3 (a int not null) ENGINE=MERGE UNION=(t1,t2);
--error ER_WRONG_MRG_TABLE
select * from t3;
drop table t3, t2, t1;
--echo # CREATE...SELECT is not implemented for MERGE tables.
CREATE TEMPORARY TABLE t1 (c1 INT NOT NULL);
CREATE TEMPORARY TABLE t2 (c1 INT NOT NULL);
CREATE TABLE t3 (c1 INT NOT NULL);
INSERT INTO t3 VALUES (3), (33);
LOCK TABLES t3 READ;
--error ER_WRONG_OBJECT
CREATE TEMPORARY TABLE t4 (c1 INT NOT NULL) ENGINE=MERGE UNION=(t1,t2)
  INSERT_METHOD=LAST SELECT * FROM t3;
--error ER_TABLE_NOT_LOCKED
SELECT * FROM t4;
UNLOCK TABLES;
CREATE TEMPORARY TABLE t4 (c1 INT NOT NULL) ENGINE=MERGE UNION=(t1,t2)
  INSERT_METHOD=LAST;
INSERT INTO t4 SELECT * FROM t3;
--echo # Alter temporary MERGE table.
ALTER TABLE t4 UNION=(t1);
LOCK TABLES t4 WRITE;
--echo # Alter temporary MERGE table under LOCk tables.
ALTER TABLE t4 UNION=(t1,t2);
UNLOCK TABLES;
--echo # MERGE table and function.
CREATE FUNCTION f1 () RETURNS INT RETURN (SELECT max(c1) FROM t3);
SELECT * FROM t4 WHERE c1 < f1();
DROP FUNCTION f1;
DROP TABLE t4, t3, t2, t1;

#
# testing merge::records_in_range and optimizer
#

CREATE TABLE t1 (
  fileset_id tinyint(3) unsigned NOT NULL default '0',
  file_code varchar(32) NOT NULL default '',
  fileset_root_id tinyint(3) unsigned NOT NULL default '0',
  PRIMARY KEY  (fileset_id,file_code),
  KEY files (fileset_id,fileset_root_id)
) ENGINE=MyISAM;
INSERT INTO t1 VALUES (2, '0000000111', 1), (2, '0000000112', 1), (2, '0000000113', 1),
(2, '0000000114', 1), (2, '0000000115', 1), (2, '0000000116', 1), (2, '0000000117', 1),
(2, '0000000118', 1), (2, '0000000119', 1), (2, '0000000120', 1);
CREATE TABLE t2 (
  fileset_id tinyint(3) unsigned NOT NULL default '0',
  file_code varchar(32) NOT NULL default '',
  fileset_root_id tinyint(3) unsigned NOT NULL default '0',
  PRIMARY KEY  (fileset_id,file_code),
  KEY files (fileset_id,fileset_root_id)
) ENGINE=MRG_MyISAM UNION=(t1);

EXPLAIN SELECT * FROM t2 IGNORE INDEX (files) WHERE fileset_id = 2
AND file_code BETWEEN '0000000115' AND '0000000120' LIMIT 1;
EXPLAIN SELECT * FROM t2 WHERE fileset_id = 2
AND file_code BETWEEN '0000000115' AND '0000000120' LIMIT 1;
EXPLAIN SELECT * FROM t1 WHERE fileset_id = 2
AND file_code BETWEEN '0000000115' AND '0000000120' LIMIT 1;
EXPLAIN SELECT * FROM t2 WHERE fileset_id = 2
AND file_code = '0000000115' LIMIT 1;
DROP TABLE t2, t1;

#
# Test of ORDER BY DESC on key (Bug #515)
#

create table t1 (x int, y int, index xy(x, y));
create table t2 (x int, y int, index xy(x, y));
create table t3 (x int, y int, index xy(x, y)) engine=merge union=(t1,t2);
insert into t1 values(1, 2);
insert into t2 values(1, 3);
select * from t3 where x = 1 and y < 5 order by y;
# Bug is that followng query returns empty set while it must be same as above
select * from t3 where x = 1 and y < 5 order by y desc;
drop table t1,t2,t3;

#
# Bug#5232: CREATE TABLE ... SELECT
#

create table t1 (a int);
create table t2 (a int);
insert into t1 values (0);
insert into t2 values (1);
--error ER_WRONG_OBJECT
create table t3 engine=merge union=(t1, t2) select * from t1;
--error ER_WRONG_OBJECT
create table t3 engine=merge union=(t1, t2) select * from t2;
--error ER_WRONG_OBJECT
create table t3 engine=merge union=(t1, t2) select (select max(a) from t2);
drop table t1, t2;

#
# Bug#9112 - Merge table with composite index producing invalid results with some queries
# This test case will fail only without the bugfix and some
# non-deterministic circumstances. It depends on properly initialized
# "un-initialized" memory. At the time it happens with a standard
# non-debug build. But there is no guarantee that this will be always so.
#
create table t1 (
 a double(14,4),
 b varchar(10),
 index (a,b)
) engine=merge union=(t2,t3);

create table t2 (
 a double(14,4),
 b varchar(10),
 index (a,b)
) engine=myisam;

create table t3 (
 a double(14,4),
 b varchar(10),
 index (a,b)
) engine=myisam;

insert into t2 values ( null, '');
insert into t2 values ( 9999999999.999, '');
insert into t3 select * from t2;
select min(a), max(a) from t1;
flush tables;
select min(a), max(a) from t1;
drop table t1, t2, t3;
# BUG#6699 : no sorting on 'ref' retrieval 
create table t1 (a int,b int,c int, index (a,b,c));
create table t2 (a int,b int,c int, index (a,b,c));
create table t3 (a int,b int,c int, index (a,b,c))
  engine=merge union=(t1 ,t2);
insert into t1 (a,b,c) values (1,1,0),(1,2,0);
insert into t2 (a,b,c) values (1,1,1),(1,2,1);

explain select a,b,c from t3 force index (a) where a=1 order by a,b,c;
select a,b,c from t3 force index (a) where a=1 order by a,b,c;

# this actually wasn't affected:
explain select a,b,c from t3 force index (a) where a=1 order by a desc, b desc, c desc;
select a,b,c from t3 force index (a) where a=1 order by a desc, b desc, c desc;

# BUG#7377 SHOW index on MERGE table crashes debug server
show index from t3;

drop table t1, t2, t3;

#
# Bug#10400 - Improperly-defined MERGE table crashes with INSERT ... ON DUPLICATE KEY UPDATE
#
CREATE TABLE t1 ( a INT AUTO_INCREMENT PRIMARY KEY, b VARCHAR(10), UNIQUE (b) )
  ENGINE=MyISAM;
CREATE TABLE t2 ( a INT AUTO_INCREMENT, b VARCHAR(10), INDEX (a), INDEX (b) )
  ENGINE=MERGE UNION (t1) INSERT_METHOD=FIRST;
INSERT INTO t2 (b) VALUES (1) ON DUPLICATE KEY UPDATE b=2;
INSERT INTO t2 (b) VALUES (1) ON DUPLICATE KEY UPDATE b=3;
SELECT b FROM t2;
DROP TABLE t1, t2;


#
# BUG#5390 - problems with merge tables
# Problem #1: INSERT...SELECT
#
#drop table if exists t1, t2, t3;
create table t1(a int);
create table t2(a int);
insert into t1 values (1);
insert into t2 values (2);
create table t3 (a int) engine=merge union=(t1, t2) insert_method=first;
select * from t3;
#
insert t2 select * from t2;
select * from t2;
#
insert t3 select * from t1;
select * from t3;
#
insert t1 select * from t3;
select * from t1;
select * from t2;
select * from t3;
check table t1, t2;
drop table t1, t2, t3;

#
# BUG#21617 - crash when selecting from merge table with inconsistent
# indexes
#
CREATE TABLE t1(a INT);
INSERT INTO t1 VALUES(2),(1);
CREATE TABLE t2(a INT, KEY(a)) ENGINE=MERGE UNION=(t1);
--error 1168
SELECT * FROM t2 WHERE a=2;
DROP TABLE t1, t2;

#
# BUG#10974 - No error message if merge table based on union of innodb,
# memory
#
CREATE TABLE t1(a INT) ENGINE=MEMORY;
CREATE TABLE t2(a INT) ENGINE=MERGE UNION=(t1);
--error 1168
SELECT * FROM t2;
DROP TABLE t1, t2;
CREATE TABLE t2(a INT) ENGINE=MERGE UNION=(t3);
--error 1168
SELECT * FROM t2;
DROP TABLE t2;

#
# Underlying table definition conformance tests.
#
CREATE TABLE t1(a INT, b TEXT);
CREATE TABLE tm1(a TEXT, b INT) ENGINE=MERGE UNION=(t1);
--error 1168
SELECT * FROM tm1;
DROP TABLE t1, tm1;

CREATE TABLE t1(a SMALLINT, b SMALLINT);
CREATE TABLE tm1(a INT) ENGINE=MERGE UNION=(t1);
--error 1168
SELECT * FROM tm1;
DROP TABLE t1, tm1;

CREATE TABLE t1(a SMALLINT, b SMALLINT, KEY(a, b));
CREATE TABLE tm1(a SMALLINT, b SMALLINT, KEY(a)) ENGINE=MERGE UNION=(t1);
--error 1168
SELECT * FROM tm1;
DROP TABLE t1, tm1;

CREATE TABLE t1(a SMALLINT, b SMALLINT, KEY(b));
CREATE TABLE tm1(a SMALLINT, b SMALLINT, KEY(a)) ENGINE=MERGE UNION=(t1);
--error 1168
SELECT * FROM tm1;
DROP TABLE t1, tm1;


# BUG#26881 - Large MERGE tables report incorrect specification when no
#             differences in tables
#
CREATE TABLE t1(c1 VARCHAR(1));
CREATE TABLE m1 LIKE t1;
ALTER TABLE m1 ENGINE=MERGE UNION=(t1);
SELECT * FROM m1;
DROP TABLE t1, m1;

CREATE TABLE t1(c1 VARCHAR(4), c2 TINYINT, c3 TINYINT, c4 TINYINT,
                c5 TINYINT, c6 TINYINT, c7 TINYINT, c8 TINYINT, c9 TINYINT);
CREATE TABLE m1 LIKE t1;
ALTER TABLE m1 ENGINE=MERGE UNION=(t1);
SELECT * FROM m1;
DROP TABLE t1, m1;

#
# BUG#24342 - Incorrect results with query over MERGE table
#
CREATE TABLE t1 (a VARCHAR(255) CHARACTER SET latin1 COLLATE latin1_german2_ci,
                 b INT, INDEX(a,b));
CREATE TABLE t2 LIKE t1;
CREATE TABLE t3 LIKE t1;
ALTER TABLE t3 ENGINE=MERGE UNION=(t1,t2);
INSERT INTO t1 VALUES ('ss',1);
INSERT INTO t2 VALUES ('ss',2),(0xDF,2);
SELECT COUNT(*) FROM t3 WHERE a=0xDF AND b=2;
DROP TABLE t1,t2,t3;

# End of 4.1 tests

#
# BUG#19648 - Merge table does not work with bit types
#
create table t1 (b bit(1));
create table t2 (b bit(1));
create table tm (b bit(1)) engine = merge union = (t1,t2);
select * from tm;
drop table tm, t1, t2;

#
# Bug #17766: The server accepts to create MERGE tables which cannot work
#
create table t1 (a int) insert_method = last engine = merge;
--error ER_OPEN_AS_READONLY
insert into t1 values (1);
create table t2 (a int) engine = myisam;
alter table t1 union (t2);
insert into t1 values (1);
alter table t1 insert_method = no;
--error ER_OPEN_AS_READONLY
insert into t1 values (1);
drop table t2;
drop table t1;

#
# BUG#26976 - Missing table in merge not noted in related error msg + SHOW
#             CREATE TABLE fails
#
CREATE TABLE tm1(a INT) ENGINE=MERGE UNION=(t1, t2);
--error 1168
SELECT * FROM tm1;
CHECK TABLE tm1;
CREATE TABLE t1(a INT);
--error 1168
SELECT * FROM tm1;
CHECK TABLE tm1;
CREATE TABLE t2(a BLOB);
--error ER_WRONG_MRG_TABLE
SELECT * FROM tm1;
CHECK TABLE tm1;
ALTER TABLE t2 MODIFY a INT;
SELECT * FROM tm1;
CHECK TABLE tm1;
DROP TABLE tm1, t1, t2;

#
# Bug#15522 - create ... select and with merge tables
#
# This was fixed together with Bug#20662 (Infinite loop in CREATE TABLE
# IF NOT EXISTS ... SELECT with locked tables).
# The new behavior for MERGE tables is consistent with the
# CREATE TABLE SELECT behavior for ordinary tables.
#
CREATE TABLE t1(c1 INT);
CREATE TABLE t2 (c1 INT) ENGINE=MERGE UNION=(t1) INSERT_METHOD=FIRST;
--error ER_UPDATE_TABLE_USED
CREATE TABLE IF NOT EXISTS t1 SELECT * FROM t2;
DROP TABLE t1, t2;

#
# Bug #28837: MyISAM storage engine error (134) doing delete with self-join
#

CREATE TABLE t1 (id INT NOT NULL, ref INT NOT NULL, INDEX (id)) ENGINE=MyISAM;
CREATE TABLE t2 LIKE t1;

INSERT INTO t2 (id, ref) VALUES (1,3), (2,1), (3,2), (4,5), (4,4);
INSERT INTO t1 SELECT * FROM t2;
INSERT INTO t1 SELECT * FROM t2;

CREATE TABLE t3 (id INT NOT NULL, ref INT NOT NULL, INDEX (id)) ENGINE=MERGE
                                                                UNION(t1);

SELECT * FROM t3 AS a INNER JOIN t3 AS b USING (id) WHERE a.ref < b.ref;
SELECT * FROM t3;
DELETE FROM a USING t3 AS a INNER JOIN t3 AS b USING (id) WHERE a.ref < b.ref;
SELECT * FROM t3;

DROP TABLE t1, t2, t3;

#
# BUG#28248 - mysqldump results with MERGE ... UNION=() cannot be executed
#
CREATE TABLE t1(a INT);
CREATE TABLE m1(a INT) ENGINE=MERGE;
SHOW CREATE TABLE m1;
DROP TABLE m1;
CREATE TABLE m1(a INT) ENGINE=MERGE UNION=();
SHOW CREATE TABLE m1;
ALTER TABLE m1 UNION=(t1);
ALTER TABLE m1 UNION=();
SHOW CREATE TABLE m1;
DROP TABLE t1, m1;

#
# BUG#35274 - merge table doesn't need any base tables, gives error 124 when
#             key accessed
#
CREATE TABLE t1(a INT, KEY(a)) ENGINE=merge;
SELECT MAX(a) FROM t1;
DROP TABLE t1;

--echo End of 5.0 tests

#
# Bug #8306: TRUNCATE leads to index corruption 
#
create table t1 (c1 int, index(c1));
create table t2 (c1 int, index(c1)) engine=merge union=(t1);
insert into t1 values (1);
# Close all tables.
flush tables;
# Open t2 and (implicitly) t1.
select * from t2;
# Truncate after flush works (unless another threads reopens t2 in between).
flush tables;
truncate table t1;
insert into t1 values (1);
# Close all tables.
flush tables;
# Open t2 and (implicitly) t1.
select * from t2;
# Truncate t1, wich was not recognized as open without the bugfix.
# After fix for Bug#8306 and before fix for Bug#26379,
# it should fail with a table-in-use error message, otherwise succeed.
truncate table t1;
# The insert used to fail on the crashed table.
insert into t1 values (1);
drop table t1,t2;
--echo #
--echo # Extra tests for TRUNCATE.
--echo #
--echo # Truncate MERGE table.
CREATE TABLE t1 (c1 INT, INDEX(c1));
CREATE TABLE t2 (c1 INT, INDEX(c1));
CREATE TABLE t3 (c1 INT, INDEX(c1)) ENGINE=MRG_MYISAM UNION=(t1,t2);
INSERT INTO t1 VALUES (1);
INSERT INTO t2 VALUES (2);
SELECT * FROM t3;
TRUNCATE TABLE t3;
SELECT * FROM t3;
--echo #
--echo # Truncate child table.
INSERT INTO t1 VALUES (1);
INSERT INTO t2 VALUES (2);
TRUNCATE TABLE t1;
SELECT * FROM t3;
--echo #
--echo # Truncate MERGE table under locked tables.
LOCK TABLE t1 WRITE, t2 WRITE, t3 WRITE;
INSERT INTO t1 VALUES (1);
--error ER_LOCK_OR_ACTIVE_TRANSACTION
TRUNCATE TABLE t3;
SELECT * FROM t3;
--echo #
--echo # Truncate child table under locked tables.
--error ER_LOCK_OR_ACTIVE_TRANSACTION
TRUNCATE TABLE t1;
SELECT * FROM t3;
UNLOCK TABLES;
DROP TABLE t1, t2, t3;
--echo #
--echo # Truncate temporary MERGE table.
CREATE TEMPORARY TABLE t1 (c1 INT, INDEX(c1));
CREATE TEMPORARY TABLE t2 (c1 INT, INDEX(c1));
CREATE TEMPORARY TABLE t3 (c1 INT, INDEX(c1)) ENGINE=MRG_MYISAM UNION=(t1,t2);
INSERT INTO t1 VALUES (1);
INSERT INTO t2 VALUES (2);
SELECT * FROM t3;
TRUNCATE TABLE t3;
SELECT * FROM t3;
--echo #
--echo # Truncate temporary child table.
INSERT INTO t1 VALUES (1);
INSERT INTO t2 VALUES (2);
TRUNCATE TABLE t1;
SELECT * FROM t3;
--echo #
--echo # Truncate temporary MERGE table under locked tables.
INSERT INTO t1 VALUES (1);
CREATE TABLE t4 (c1 INT, INDEX(c1));
LOCK TABLE t4 WRITE;
--error ER_LOCK_OR_ACTIVE_TRANSACTION
TRUNCATE TABLE t3;
SELECT * FROM t3;
--echo #
--echo # Truncate temporary child table under locked tables.
--error ER_LOCK_OR_ACTIVE_TRANSACTION
TRUNCATE TABLE t1;
SELECT * FROM t3;
UNLOCK TABLES;
DROP TABLE t1, t2, t3, t4;

--echo #
--echo # Extra tests for Bug#26379 - Combination of FLUSH TABLE and
--echo #                             REPAIR TABLE corrupts a MERGE table
#
--echo #
--echo # CREATE ... SELECT is disabled for MERGE tables.
--echo #
CREATE TABLE t1(c1 INT);
INSERT INTO t1 VALUES (1);
CREATE TABLE t2 (c1 INT) ENGINE=MRG_MYISAM UNION=(t1) INSERT_METHOD=LAST;
--error ER_OPEN_AS_READONLY
CREATE TABLE t3 ENGINE=MRG_MYISAM INSERT_METHOD=LAST SELECT * FROM t2;
--error ER_NO_SUCH_TABLE
SHOW CREATE TABLE t3;
--error ER_WRONG_OBJECT
CREATE TABLE t3 ENGINE=MRG_MYISAM UNION=(t1) INSERT_METHOD=LAST
  SELECT * FROM t2;
--error ER_NO_SUCH_TABLE
SHOW CREATE TABLE t3;
DROP TABLE t1, t2;
#
--echo #
--echo # CREATE ... LIKE
--echo #
--echo # 1. Create like.
CREATE TABLE t1 (c1 INT);
CREATE TABLE t2 (c1 INT);
CREATE TABLE t3 (c1 INT) ENGINE=MRG_MYISAM UNION=(t1,t2)
  INSERT_METHOD=LAST;
INSERT INTO t1 VALUES (1);
INSERT INTO t2 VALUES (2);
INSERT INTO t3 VALUES (3);
CREATE TABLE t4 LIKE t3;
SHOW CREATE TABLE t4;
--error ER_OPEN_AS_READONLY
INSERT INTO t4 VALUES (4);
DROP TABLE t4;
--echo #
--echo # 1. Create like with locked tables.
LOCK TABLES t3 WRITE, t2 WRITE, t1 WRITE;
CREATE TABLE t4 LIKE t3;
--error ER_TABLE_NOT_LOCKED
SHOW CREATE TABLE t4;
--error ER_TABLE_NOT_LOCKED
INSERT INTO t4 VALUES (4);
UNLOCK TABLES;
SHOW CREATE TABLE t4;
--error ER_OPEN_AS_READONLY
INSERT INTO t4 VALUES (4);
DROP TABLE t4;
#
--echo #
--echo # Rename child.
--echo #
--echo # 1. Normal rename of non-MERGE table.
CREATE TABLE t4 (c1 INT);
INSERT INTO t4 VALUES (4);
SELECT * FROM t4 ORDER BY c1;
RENAME TABLE t4 TO t5;
SELECT * FROM t5 ORDER BY c1;
RENAME TABLE t5 TO t4;
SELECT * FROM t4 ORDER BY c1;
DROP TABLE t4;
--echo #
--echo # 2. Normal rename.
SELECT * FROM t3 ORDER BY c1;
RENAME TABLE t2 TO t5;
--error 1168
SELECT * FROM t3 ORDER BY c1;
RENAME TABLE t5 TO t2;
SELECT * FROM t3 ORDER BY c1;
--echo #
--echo # 3. Normal rename with locked tables.
LOCK TABLES t1 WRITE, t2 WRITE, t3 WRITE;
SELECT * FROM t3 ORDER BY c1;
--error ER_LOCK_OR_ACTIVE_TRANSACTION
RENAME TABLE t2 TO t5;
SELECT * FROM t3 ORDER BY c1;
--error ER_LOCK_OR_ACTIVE_TRANSACTION
RENAME TABLE t5 TO t2;
SELECT * FROM t3 ORDER BY c1;
UNLOCK TABLES;
--echo #
--echo # 4. Alter table rename.
ALTER TABLE t2 RENAME TO t5;
--error 1168
SELECT * FROM t3 ORDER BY c1;
ALTER TABLE t5 RENAME TO t2;
SELECT * FROM t3 ORDER BY c1;
--echo #
--echo # 5. Alter table rename with locked tables.
LOCK TABLES t1 WRITE, t2 WRITE, t3 WRITE;
ALTER TABLE t2 RENAME TO t5;
--error ER_TABLE_NOT_LOCKED
SELECT * FROM t3 ORDER BY c1;
--error ER_TABLE_NOT_LOCKED
ALTER TABLE t5 RENAME TO t2;
UNLOCK TABLES;
ALTER TABLE t5 RENAME TO t2;
SELECT * FROM t3 ORDER BY c1;
#
--echo #
--echo # Rename parent.
--echo #
--echo # 1. Normal rename with locked tables.
LOCK TABLES t1 WRITE, t2 WRITE, t3 WRITE;
SELECT * FROM t3 ORDER BY c1;
--error ER_LOCK_OR_ACTIVE_TRANSACTION
RENAME TABLE t3 TO t5;
SELECT * FROM t3 ORDER BY c1;
--error ER_LOCK_OR_ACTIVE_TRANSACTION
RENAME TABLE t5 TO t3;
SELECT * FROM t3 ORDER BY c1;
--echo #
--echo # 5. Alter table rename with locked tables.
ALTER TABLE t3 RENAME TO t5;
--error ER_TABLE_NOT_LOCKED
SELECT * FROM t5 ORDER BY c1;
--error ER_TABLE_NOT_LOCKED
ALTER TABLE t5 RENAME TO t3;
UNLOCK TABLES;
ALTER TABLE t5 RENAME TO t3;
SELECT * FROM t3 ORDER BY c1;
DROP TABLE t1, t2, t3;
#
--echo #
--echo # Drop locked tables.
--echo #
--echo # 1. Drop parent.
CREATE TABLE t1 (c1 INT, INDEX(c1));
CREATE TABLE t2 (c1 INT, INDEX(c1)) ENGINE=MRG_MYISAM UNION=(t1)
  INSERT_METHOD=LAST;
LOCK TABLES t1 WRITE, t2 WRITE;
INSERT INTO t1 VALUES (1);
DROP TABLE t2;
--error ER_TABLE_NOT_LOCKED
SELECT * FROM t2;
SELECT * FROM t1;
UNLOCK TABLES;
--echo # 2. Drop child.
CREATE TABLE t2 (c1 INT, INDEX(c1)) ENGINE=MRG_MYISAM UNION=(t1)
  INSERT_METHOD=LAST;
LOCK TABLES t1 WRITE, t2 WRITE;
INSERT INTO t1 VALUES (1);
DROP TABLE t1;
<<<<<<< HEAD
--error ER_TABLE_NOT_LOCKED
=======
--error 1168
>>>>>>> 38d90d60
SELECT * FROM t2;
--error ER_TABLE_NOT_LOCKED
SELECT * FROM t1;
UNLOCK TABLES;
DROP TABLE t2;
#
--echo #
--echo # ALTER TABLE. Change child list.
--echo #
CREATE TABLE t1 (c1 INT, INDEX(c1));
CREATE TABLE t2 (c1 INT, INDEX(c1));
CREATE TABLE t3 (c1 INT, INDEX(c1));
INSERT INTO t1 VALUES (1);
INSERT INTO t2 VALUES (2);
INSERT INTO t3 VALUES (3);
CREATE TABLE t4 (c1 INT, INDEX(c1)) ENGINE=MRG_MYISAM UNION=(t3,t2)
  INSERT_METHOD=LAST;
--echo # Shrink child list.
ALTER TABLE t4 UNION=(t3);
SHOW CREATE TABLE t4;
SELECT * FROM t4 ORDER BY c1;
--echo # Extend child list.
ALTER TABLE t4 UNION=(t3,t2);
SHOW CREATE TABLE t4;
SELECT * FROM t4 ORDER BY c1;
#
--echo #
--echo # ALTER TABLE under LOCK TABLES. Change child list.
--echo #
LOCK TABLES t4 WRITE, t3 WRITE, t2 WRITE;
--echo # Shrink child list.
--error ER_LOCK_OR_ACTIVE_TRANSACTION
ALTER TABLE t4 UNION=(t3);
--echo # Extend child list within locked tables.
--error ER_LOCK_OR_ACTIVE_TRANSACTION
ALTER TABLE t4 UNION=(t3,t2);
--echo # Extend child list beyond locked tables.
--error ER_LOCK_OR_ACTIVE_TRANSACTION
ALTER TABLE t4 UNION=(t3,t2,t1);
SHOW CREATE TABLE t4;
SELECT * FROM t4 ORDER BY c1;
UNLOCK TABLES;
DROP TABLE t4;
#
--echo #
--echo # ALTER TABLE under LOCK TABLES. Grave change, table re-creation.
--echo #
CREATE TABLE t4 (c1 INT, INDEX(c1)) ENGINE=MRG_MYISAM UNION=(t1,t2,t3)
  INSERT_METHOD=LAST;
--echo # Lock parent first and then children.
LOCK TABLES t4 WRITE, t3 WRITE, t2 WRITE, t1 WRITE;
ALTER TABLE t4 DROP INDEX c1, ADD UNIQUE INDEX (c1);
SELECT * FROM t4 ORDER BY c1;
ALTER TABLE t2 DROP INDEX c1, ADD UNIQUE INDEX (c1);
SELECT * FROM t4 ORDER BY c1;
UNLOCK TABLES;
--echo # Lock children first and then parent.
LOCK TABLES t1 WRITE, t2 WRITE, t3 WRITE, t4 WRITE;
ALTER TABLE t4 DROP INDEX c1, ADD UNIQUE INDEX (c1);
SELECT * FROM t4 ORDER BY c1;
ALTER TABLE t2 DROP INDEX c1, ADD UNIQUE INDEX (c1);
SELECT * FROM t4 ORDER BY c1;
UNLOCK TABLES;
--echo # Lock parent between children.
LOCK TABLES t3 WRITE, t2 WRITE, t4 WRITE, t1 WRITE;
ALTER TABLE t4 DROP INDEX c1, ADD UNIQUE INDEX (c1);
SELECT * FROM t4 ORDER BY c1;
ALTER TABLE t2 DROP INDEX c1, ADD UNIQUE INDEX (c1);
SELECT * FROM t4 ORDER BY c1;
UNLOCK TABLES;
DROP TABLE t1, t2, t3, t4;
#
--echo #
--echo # ALTER TABLE under LOCK TABLES. Simple change, no re-creation.
--echo #
CREATE TABLE t1 (c1 INT);
CREATE TABLE t2 (c1 INT);
CREATE TABLE t3 (c1 INT);
CREATE TABLE t4 (c1 INT) ENGINE=MRG_MYISAM UNION=(t1,t2,t3)
  INSERT_METHOD=LAST;
INSERT INTO t1 VALUES (1);
INSERT INTO t2 VALUES (2);
INSERT INTO t3 VALUES (3);
--echo # Lock parent first and then children.
LOCK TABLES t4 WRITE, t3 WRITE, t2 WRITE, t1 WRITE;
ALTER TABLE t4 ALTER COLUMN c1 SET DEFAULT 44;
SELECT * FROM t4 ORDER BY c1;
ALTER TABLE t2 ALTER COLUMN c1 SET DEFAULT 22;
SELECT * FROM t4 ORDER BY c1;
UNLOCK TABLES;
--echo # Lock children first and then parent.
LOCK TABLES t1 WRITE, t2 WRITE, t3 WRITE, t4 WRITE;
ALTER TABLE t4 ALTER COLUMN c1 SET DEFAULT 44;
SELECT * FROM t4 ORDER BY c1;
ALTER TABLE t2 ALTER COLUMN c1 SET DEFAULT 22;
SELECT * FROM t4 ORDER BY c1;
UNLOCK TABLES;
--echo # Lock parent between children.
LOCK TABLES t3 WRITE, t2 WRITE, t4 WRITE, t1 WRITE;
ALTER TABLE t4 ALTER COLUMN c1 SET DEFAULT 44;
SELECT * FROM t4 ORDER BY c1;
ALTER TABLE t2 ALTER COLUMN c1 SET DEFAULT 22;
SELECT * FROM t4 ORDER BY c1;
UNLOCK TABLES;
#
--echo #
--echo # FLUSH TABLE under LOCK TABLES.
--echo #
--echo # Lock parent first and then children.
LOCK TABLES t4 WRITE, t3 WRITE, t2 WRITE, t1 WRITE;
FLUSH TABLE t4;
SELECT * FROM t4 ORDER BY c1;
FLUSH TABLE t2;
SELECT * FROM t4 ORDER BY c1;
FLUSH TABLES;
SELECT * FROM t4 ORDER BY c1;
UNLOCK TABLES;
--echo # Lock children first and then parent.
LOCK TABLES t1 WRITE, t2 WRITE, t3 WRITE, t4 WRITE;
FLUSH TABLE t4;
SELECT * FROM t4 ORDER BY c1;
FLUSH TABLE t2;
SELECT * FROM t4 ORDER BY c1;
FLUSH TABLES;
SELECT * FROM t4 ORDER BY c1;
UNLOCK TABLES;
--echo # Lock parent between children.
LOCK TABLES t3 WRITE, t2 WRITE, t4 WRITE, t1 WRITE;
FLUSH TABLE t4;
SELECT * FROM t4 ORDER BY c1;
FLUSH TABLE t2;
SELECT * FROM t4 ORDER BY c1;
FLUSH TABLES;
SELECT * FROM t4 ORDER BY c1;
UNLOCK TABLES;
#
--echo #
--echo # Triggers
--echo #
--echo # Trigger on parent
DELETE FROM t4 WHERE c1 = 4;
CREATE TRIGGER t4_ai AFTER INSERT ON t4 FOR EACH ROW SET @a=1;
SET @a=0;
INSERT INTO t4 VALUES (4);
SELECT @a;
SELECT * FROM t4 ORDER BY c1;
DROP TRIGGER t4_ai;
--echo # Trigger on parent under LOCK TABLES
LOCK TABLES t3 WRITE, t2 WRITE, t4 WRITE, t1 WRITE;
CREATE TRIGGER t4_ai AFTER INSERT ON t4 FOR EACH ROW SET @a=1;
SET @a=0;
INSERT INTO t4 VALUES (4);
SELECT @a;
SELECT * FROM t4 ORDER BY c1;
DROP TRIGGER t4_ai;
UNLOCK TABLES;
--echo #
--echo # Trigger on child
DELETE FROM t4 WHERE c1 = 4;
CREATE TRIGGER t3_ai AFTER INSERT ON t3 FOR EACH ROW SET @a=1;
SET @a=0;
INSERT INTO t4 VALUES (4);
SELECT @a;
INSERT INTO t3 VALUES (33);
SELECT @a;
SELECT * FROM t4 ORDER BY c1;
DROP TRIGGER t3_ai;
--echo # Trigger on child under LOCK TABLES
LOCK TABLES t3 WRITE, t2 WRITE, t4 WRITE, t1 WRITE;
CREATE TRIGGER t3_ai AFTER INSERT ON t3 FOR EACH ROW SET @a=1;
SET @a=0;
INSERT INTO t4 VALUES (4);
SELECT @a;
INSERT INTO t3 VALUES (33);
SELECT @a;
SELECT * FROM t4 ORDER BY c1;
DELETE FROM t4 WHERE c1 = 33;
DROP TRIGGER t3_ai;
UNLOCK TABLES;
--echo #
--echo # Trigger with table use on child
DELETE FROM t4 WHERE c1 = 4;
CREATE TRIGGER t3_ai AFTER INSERT ON t3 FOR EACH ROW INSERT INTO t2 VALUES(22);
INSERT INTO t4 VALUES (4);
SELECT * FROM t4 ORDER BY c1;
INSERT INTO t3 VALUES (33);
SELECT * FROM t4 ORDER BY c1;
DELETE FROM t4 WHERE c1 = 22;
DELETE FROM t4 WHERE c1 = 33;
DROP TRIGGER t3_ai;
--echo # Trigger with table use on child under LOCK TABLES
LOCK TABLES t3 WRITE, t2 WRITE, t4 WRITE, t1 WRITE;
CREATE TRIGGER t3_ai AFTER INSERT ON t3 FOR EACH ROW INSERT INTO t2 VALUES(22);
INSERT INTO t4 VALUES (4);
SELECT * FROM t4 ORDER BY c1;
INSERT INTO t3 VALUES (33);
SELECT * FROM t4 ORDER BY c1;
DROP TRIGGER t3_ai;
DELETE FROM t4 WHERE c1 = 22;
DELETE FROM t4 WHERE c1 = 33;
UNLOCK TABLES;
#
--echo #
--echo # Repair
--echo #
REPAIR TABLE t4;
REPAIR TABLE t2;
SELECT * FROM t4 ORDER BY c1;
LOCK TABLES t3 WRITE, t2 WRITE, t4 WRITE, t1 WRITE;
REPAIR TABLE t4;
REPAIR TABLE t2;
SELECT * FROM t4 ORDER BY c1;
UNLOCK TABLES;
#
--echo #
--echo # Optimize
--echo #
OPTIMIZE TABLE t4;
OPTIMIZE TABLE t2;
SELECT * FROM t4 ORDER BY c1;
LOCK TABLES t3 WRITE, t2 WRITE, t4 WRITE, t1 WRITE;
OPTIMIZE TABLE t4;
OPTIMIZE TABLE t2;
SELECT * FROM t4 ORDER BY c1;
UNLOCK TABLES;
#
--echo #
--echo # Checksum
--echo #
CHECKSUM TABLE t4;
CHECKSUM TABLE t2;
SELECT * FROM t4 ORDER BY c1;
LOCK TABLES t3 WRITE, t2 WRITE, t4 WRITE, t1 WRITE;
CHECKSUM TABLE t4;
CHECKSUM TABLE t2;
SELECT * FROM t4 ORDER BY c1;
UNLOCK TABLES;
#
--echo #
--echo # Insert delayed
--echo #
# See also Bug#26464 - insert delayed + update + merge = corruption
# Succeeds in embedded server - is converted to normal insert
# Fails in normal server, ps-protocol - not supported by engine
# Fails in normal server, normal protocol - not a base table
--error 0, ER_DELAYED_NOT_SUPPORTED, ER_WRONG_OBJECT
INSERT DELAYED INTO t4 VALUES(44);
# Get rid of row in embedded server
DELETE FROM t4 WHERE c1 = 44;
INSERT DELAYED INTO t3 VALUES(33);
  let $wait_cmd= SHOW STATUS LIKE 'Not_flushed_delayed_rows';
  let $run= query_get_value($wait_cmd, Value, 1);
  while ($run)
  {
    let $run= query_get_value($wait_cmd, Value, 1);
  }
SELECT * FROM t4 ORDER BY c1;
LOCK TABLES t3 WRITE, t2 WRITE, t4 WRITE, t1 WRITE;
--error ER_DELAYED_INSERT_TABLE_LOCKED, ER_DELAYED_NOT_SUPPORTED
INSERT DELAYED INTO t4 VALUES(444);
--error ER_DELAYED_INSERT_TABLE_LOCKED, ER_DELAYED_NOT_SUPPORTED
INSERT DELAYED INTO t3 VALUES(333);
SELECT * FROM t4 ORDER BY c1;
UNLOCK TABLES;
DROP TABLE t1, t2, t3, t4;
#
--echo #
--echo # Recursive inclusion of merge tables in their union clauses.
--echo #
CREATE TABLE t1 (c1 INT, INDEX(c1));
CREATE TABLE t2 (c1 INT, INDEX(c1)) ENGINE=MRG_MYISAM UNION=(t1)
  INSERT_METHOD=LAST;
CREATE TABLE t3 (c1 INT, INDEX(c1)) ENGINE=MRG_MYISAM UNION=(t2,t1)
  INSERT_METHOD=LAST;
ALTER TABLE t2 UNION=(t3,t1);
--error ER_ADMIN_WRONG_MRG_TABLE
SELECT * FROM t2;
DROP TABLE t1, t2, t3;


#
# Bug#25038 - Waiting TRUNCATE
# Truncate failed with error message when table was in use by MERGE.
#
# Show that truncate of child table after use of parent table works.
CREATE TABLE t1 (c1 INT) ENGINE=MyISAM; 
CREATE TABLE t2 (c1 INT) ENGINE=MyISAM; 
CREATE TABLE t3 (c1 INT) ENGINE=MRG_MYISAM UNION=(t1,t2); 
INSERT INTO t1 VALUES (1);
INSERT INTO t2 VALUES (2);
SELECT * FROM t3;
TRUNCATE TABLE t1;
SELECT * FROM t3;
DROP TABLE t1, t2, t3;

#
# Bug#25700 - merge base tables get corrupted by optimize/analyze/repair table
#
# Using FLUSH TABLES before REPAIR.
CREATE TABLE t1 (c1 INT) ENGINE=MyISAM;
CREATE TABLE t2 (c1 INT) ENGINE=MRG_MYISAM UNION=(t1) INSERT_METHOD=LAST;
INSERT INTO t2 VALUES (1);
SELECT * FROM t2;
LOCK TABLES t2 WRITE, t1 WRITE;
FLUSH TABLES;
REPAIR TABLE t1;
CHECK TABLE t1;
REPAIR TABLE t1;
UNLOCK TABLES;
CHECK TABLE t1 EXTENDED;
#
# Not using FLUSH TABLES before REPAIR.
LOCK TABLES t2 WRITE, t1 WRITE;
REPAIR TABLE t1;
CHECK TABLE t1;
REPAIR TABLE t1;
UNLOCK TABLES;
CHECK TABLE t1 EXTENDED;
DROP TABLE t1, t2;

#
# Bug#26377 - Deadlock with MERGE and FLUSH TABLE
#
CREATE TABLE t1 ( a INT ) ENGINE=MyISAM;
CREATE TABLE m1 ( a INT ) ENGINE=MRG_MYISAM UNION=(t1);
# Lock t1 first. This did always work.
LOCK TABLES t1 WRITE, m1 WRITE;
FLUSH TABLE t1;
UNLOCK TABLES;
DROP TABLE m1, t1;
#
CREATE TABLE t1 ( a INT ) ENGINE=MyISAM;
CREATE TABLE m1 ( a INT ) ENGINE=MRG_MYISAM UNION=(t1);
# Lock m1 first. This did deadlock.
LOCK TABLES m1 WRITE, t1 WRITE;
FLUSH TABLE t1;
UNLOCK TABLES;
DROP TABLE m1, t1;

#
# Bug#27660 - Falcon: merge table possible
#
# Normal MyISAM MERGE operation.
CREATE TABLE t1 (c1 INT, c2 INT) ENGINE= MyISAM;
CREATE TABLE t2 (c1 INT, c2 INT) ENGINE= MyISAM;
CREATE TABLE t3 (c1 INT, c2 INT) ENGINE= MRG_MYISAM UNION(t1, t2);
INSERT INTO t1 VALUES (1, 1);
INSERT INTO t2 VALUES (2, 2);
SELECT * FROM t3;
# Try an unsupported engine.
ALTER TABLE t1 ENGINE= MEMORY;
INSERT INTO t1 VALUES (0, 0);
# Before fixing, this succeeded, but (0, 0) was missing.
--error 1168
SELECT * FROM t3;
DROP TABLE t1, t2, t3;

#
# Bug#30275 - Merge tables: flush tables or unlock tables causes server to crash
#
CREATE TABLE t1 (c1 INT, KEY(c1));
CREATE TABLE t2 (c1 INT, KEY(c1)) ENGINE=MRG_MYISAM UNION=(t1)
  INSERT_METHOD=FIRST;
LOCK TABLE t1 WRITE, t2 WRITE;
FLUSH TABLES t2, t1;
OPTIMIZE TABLE t1;
FLUSH TABLES t1;
UNLOCK TABLES;
#
FLUSH TABLES;
INSERT INTO t1 VALUES (1);
LOCK TABLE t1 WRITE, t2 WRITE;
FLUSH TABLES t2, t1;
OPTIMIZE TABLE t1;
FLUSH TABLES t1;
UNLOCK TABLES;
DROP TABLE t1, t2;

#
# Test derived from test program for
# Bug#30273 - merge tables: Can't lock file (errno: 155)
#
CREATE TABLE t1 (ID INT) ENGINE=MYISAM;
CREATE TABLE m1 (ID INT) ENGINE=MRG_MYISAM UNION=(t1) INSERT_METHOD=FIRST;
INSERT INTO t1 VALUES ();
INSERT INTO m1 VALUES ();
LOCK TABLE t1 WRITE, m1 WRITE;
FLUSH TABLES m1, t1;
OPTIMIZE TABLE t1;
FLUSH TABLES m1, t1;
UNLOCK TABLES;
DROP TABLE t1, m1;


#
# Bug#35068 - Assertion fails when reading from i_s.tables
#             and there is incorrect merge table
#
CREATE TABLE tm1 (c1 INT) ENGINE=MRG_MYISAM UNION=(t1) INSERT_METHOD=FIRST;
--replace_column 8 # 9 # 10 # 11 # 12 # 13 # 14 # 15 # 16 # 17 # 19 # 20 #
SELECT * FROM INFORMATION_SCHEMA.TABLES WHERE
TABLE_SCHEMA = 'test' and TABLE_NAME='tm1';

DROP TABLE tm1;

--echo End of 5.1 tests

#
# Bug#36006 - Optimizer does table scan for select count(*)
#
CREATE TABLE t1(C1 INT, C2 INT, KEY C1(C1), KEY C2(C2)) ENGINE=MYISAM;
CREATE TABLE t2(C1 INT, C2 INT, KEY C1(C1), KEY C2(C2)) ENGINE=MYISAM;
CREATE TABLE t3(C1 INT, C2 INT, KEY C1(C1), KEY C2(C2)) ENGINE=MYISAM;
CREATE TABLE t4(C1 INT, C2 INT, KEY C1(C1), KEY C2(C2))
  ENGINE=MRG_MYISAM UNION=(t1, t2, t3);
INSERT INTO t1 VALUES (1,1), (1,2),(1,3), (1,4);
INSERT INTO t2 VALUES (2,1), (2,2),(2,3), (2,4);
INSERT INTO t3 VALUES (3,1), (3,2),(3,3), (3,4);
EXPLAIN SELECT COUNT(*) FROM t1;
EXPLAIN SELECT COUNT(*) FROM t4;
DROP TABLE t1, t2, t3, t4;

--echo End of 5.1 tests


--echo #
--echo # An additional test case for Bug#27430 Crash in subquery code
--echo # when in PS and table DDL changed after PREPARE
--echo #
--echo # Test merge table with too many merge children.
--echo #
--disable_warnings
drop table if exists t_parent;
--enable_warnings
set @save_table_definition_cache=@@global.table_definition_cache;
--echo #
--echo # Set @@global.table_definition_cache to minimum
--echo #
set @@global.table_definition_cache=256;
set @a=null;
let $1 = 256;
--echo #
--echo # Create 256 merge children
--echo #
--disable_query_log
while ($1)
{
--disable_warnings
  eval drop table if exists t$1;
--enable_warnings
  eval create table t$1 (a int) engine=myisam;
  eval set @a=ifnull(concat(@a, ", ", "t$1"), "t$1");
  dec $1;
}
--enable_query_log
set @a=concat("create table t_parent (a int) union(", @a,
              ") insert_method=first engine=mrg_myisam");
prepare stmt from @a;
execute stmt;
prepare stmt from "select * from t_parent";
--error ER_NEED_REPREPARE
execute stmt;
--error ER_NEED_REPREPARE
execute stmt;
--error ER_NEED_REPREPARE
execute stmt;
deallocate prepare stmt;
--echo #
--echo # Create merge parent 
--echo #

--echo #
--echo # Cleanup
--echo #
let $1 = 256;
--disable_query_log
while ($1)
{
  eval drop table t$1;
  dec $1;
}
--enable_query_log
drop table t_parent;
set @@global.table_definition_cache=@save_table_definition_cache;

#
# WL#4144 - Lock MERGE engine children
#
# Test DATA/INDEX DIRECTORY
#
--disable_warnings
DROP DATABASE IF EXISTS mysql_test1;
--enable_warnings
CREATE DATABASE mysql_test1;
--disable_query_log
# data/index directory don't work in HAVE_purify builds. Disable
# build-dependent warnings.
--disable_warnings
--echo CREATE TABLE t1 ... DATA DIRECTORY=... INDEX DIRECTORY=...
eval CREATE TABLE t1 (c1 INT)
  DATA DIRECTORY='$MYSQLTEST_VARDIR/tmp'
  INDEX DIRECTORY='$MYSQLTEST_VARDIR/tmp';
--echo CREATE TABLE mysql_test1.t2 ... DATA DIRECTORY=... INDEX DIRECTORY=...
eval CREATE TABLE mysql_test1.t2 (c1 INT)
  DATA DIRECTORY='$MYSQLTEST_VARDIR/tmp'
  INDEX DIRECTORY='$MYSQLTEST_VARDIR/tmp';
--enable_query_log
--enable_warnings
CREATE TABLE m1 (c1 INT) ENGINE=MRG_MYISAM UNION=(t1,mysql_test1.t2)
  INSERT_METHOD=LAST;
INSERT INTO t1 VALUES (1);
INSERT INTO mysql_test1.t2 VALUES (2);
SELECT * FROM m1;
#--copy_file $MYSQLTEST_VARDIR/master-data/test/m1.MRG /tmp/mysql-test-m1.MRG
DROP TABLE t1, mysql_test1.t2, m1;
DROP DATABASE mysql_test1;
#
# Review detected Crash #1. Detaching main tables while in sub statement.
#
CREATE TABLE t1 (c1 INT);
CREATE TABLE t2 (c1 INT);
INSERT INTO t1 (c1) VALUES (1);
CREATE TABLE tm1 (c1 INT) ENGINE=MRG_MYISAM UNION=(t1,t2) INSERT_METHOD=FIRST;
CREATE TABLE t3 (c1 INT);
INSERT INTO t3 (c1) VALUES (1);
CREATE FUNCTION f1() RETURNS INT RETURN (SELECT MAX(c1) FROM t3);
CREATE VIEW v1 AS SELECT foo.c1 c1, f1() c2, bar.c1 c3, f1() c4
                    FROM tm1 foo, tm1 bar, t3;
SELECT * FROM v1;
DROP FUNCTION f1;
DROP VIEW v1;
DROP TABLE tm1, t1, t2, t3;
#
# Review detected Crash #2. Trying to attach temporary table twice.
#
CREATE TEMPORARY TABLE t1 (c1 INT);
CREATE TEMPORARY TABLE t2 (c1 INT);
CREATE TEMPORARY TABLE tm1 (c1 INT) ENGINE=MRG_MYISAM UNION=(t1,t2)
  INSERT_METHOD=FIRST;
CREATE FUNCTION f1() RETURNS INT RETURN (SELECT MAX(c1) FROM tm1);
INSERT INTO tm1 (c1) VALUES (1);
SELECT f1() FROM (SELECT 1) AS c1;
DROP FUNCTION f1;
DROP TABLE tm1, t1, t2;
#
# Review suggested test. DDL in a stored function.
#
DELIMITER |;
CREATE FUNCTION f1() RETURNS INT
BEGIN
  CREATE TEMPORARY TABLE t1 (c1 INT);
  CREATE TEMPORARY TABLE t2 (c1 INT);
  CREATE TEMPORARY TABLE tm1 (c1 INT) ENGINE=MRG_MYISAM UNION=(t1,t2);
  INSERT INTO t1 (c1) VALUES (1);
  RETURN (SELECT MAX(c1) FROM tm1);
END|
DELIMITER ;|
SELECT f1() FROM (SELECT 1 UNION SELECT 1) c1;
DROP FUNCTION f1;
DROP TABLE tm1, t1, t2;
#
CREATE TEMPORARY TABLE t1 (c1 INT);
INSERT INTO t1 (c1) VALUES (1);
CREATE TEMPORARY TABLE tm1 (c1 INT) ENGINE=MRG_MYISAM UNION=(t1);
DELIMITER |;
--error ER_SP_BADSTATEMENT
CREATE FUNCTION f1() RETURNS INT
BEGIN
  CREATE TEMPORARY TABLE t2 (c1 INT);
  ALTER TEMPORARY TABLE tm1 UNION=(t1,t2);
  INSERT INTO t2 (c1) VALUES (2);
  RETURN (SELECT MAX(c1) FROM tm1);
END|
DELIMITER ;|
DROP TABLE tm1, t1;
#
# Base table. No LOCK TABLES, no functions/triggers.
#
CREATE TABLE t1 (c1 INT) ENGINE=MyISAM;
CREATE TABLE tm1 (c1 INT) ENGINE=MRG_MYISAM UNION=(t1) INSERT_METHOD=LAST;
INSERT INTO tm1 VALUES (1);
SELECT * FROM tm1;
DROP TABLE tm1, t1;
#
# Base table. No LOCK TABLES, sub-statement that is run inside a function.
#
DELIMITER |;
CREATE FUNCTION f1() RETURNS INT
BEGIN
  INSERT INTO tm1 VALUES (1);
  RETURN (SELECT MAX(c1) FROM tm1);
END|
DELIMITER ;|
CREATE TABLE t1 (c1 INT) ENGINE=MyISAM;
CREATE TABLE tm1 (c1 INT) ENGINE=MRG_MYISAM UNION=(t1) INSERT_METHOD=LAST;
SELECT f1();
DROP FUNCTION f1;
DROP TABLE tm1, t1;
#
# Base table. LOCK TABLES, no functions/triggers.
#
CREATE TABLE t1 (c1 INT) ENGINE=MyISAM;
CREATE TABLE tm1 (c1 INT) ENGINE=MRG_MYISAM UNION=(t1) INSERT_METHOD=LAST;
LOCK TABLE tm1 WRITE;
INSERT INTO tm1 VALUES (1);
SELECT * FROM tm1;
UNLOCK TABLES;
DROP TABLE tm1, t1;
#
# Base table. LOCK TABLES, sub-statement that is run inside a function.
#
DELIMITER |;
CREATE FUNCTION f1() RETURNS INT
BEGIN
  INSERT INTO tm1 VALUES (1);
  RETURN (SELECT MAX(c1) FROM tm1);
END|
DELIMITER ;|
CREATE TABLE t1 (c1 INT) ENGINE=MyISAM;
CREATE TABLE tm1 (c1 INT) ENGINE=MRG_MYISAM UNION=(t1) INSERT_METHOD=LAST;
LOCK TABLE tm1 WRITE;
SELECT f1();
UNLOCK TABLES;
DROP FUNCTION f1;
DROP TABLE tm1, t1;
#
# Base table. LOCK TABLES statement that locks a table that has a trigger
# that inserts into a merge table, so an attempt is made to lock tables
# of a sub-statement.
#
CREATE TABLE t1 (c1 INT) ENGINE=MyISAM;
CREATE TABLE t2 (c1 INT) ENGINE=MyISAM;
CREATE TABLE tm1 (c1 INT) ENGINE=MRG_MYISAM UNION=(t1) INSERT_METHOD=LAST;
CREATE TRIGGER t2_ai AFTER INSERT ON t2
  FOR EACH ROW INSERT INTO tm1 VALUES(11);
LOCK TABLE t2 WRITE;
INSERT INTO t2 VALUES (2);
SELECT * FROM tm1;
SELECT * FROM t2;
UNLOCK TABLES;
DROP TRIGGER t2_ai;
DROP TABLE tm1, t1, t2;
#
# Temporary. No LOCK TABLES, no functions/triggers.
#
CREATE TEMPORARY TABLE t1 (c1 INT) ENGINE=MyISAM;
CREATE TEMPORARY TABLE tm1 (c1 INT) ENGINE=MRG_MYISAM UNION=(t1)
  INSERT_METHOD=LAST;
INSERT INTO tm1 VALUES (1);
SELECT * FROM tm1;
DROP TABLE tm1, t1;
#
# Temporary. No LOCK TABLES, sub-statement that is run inside a function.
#
DELIMITER |;
CREATE FUNCTION f1() RETURNS INT
BEGIN
  INSERT INTO tm1 VALUES (1);
  RETURN (SELECT MAX(c1) FROM tm1);
END|
DELIMITER ;|
CREATE TEMPORARY TABLE t1 (c1 INT) ENGINE=MyISAM;
CREATE TEMPORARY TABLE tm1 (c1 INT) ENGINE=MRG_MYISAM UNION=(t1)
  INSERT_METHOD=LAST;
SELECT f1();
DROP FUNCTION f1;
DROP TABLE tm1, t1;
#
# Temporary. LOCK TABLES, no functions/triggers.
#
CREATE TEMPORARY TABLE t1 (c1 INT) ENGINE=MyISAM;
CREATE TEMPORARY TABLE tm1 (c1 INT) ENGINE=MRG_MYISAM UNION=(t1)
  INSERT_METHOD=LAST;
CREATE TABLE t9 (c1 INT) ENGINE=MyISAM;
LOCK TABLE t9 WRITE;
INSERT INTO tm1 VALUES (1);
SELECT * FROM tm1;
UNLOCK TABLES;
DROP TABLE tm1, t1, t9;
#
# Temporary. LOCK TABLES, sub-statement that is run inside a function.
#
DELIMITER |;
CREATE FUNCTION f1() RETURNS INT
BEGIN
  INSERT INTO tm1 VALUES (1);
  RETURN (SELECT MAX(c1) FROM tm1);
END|
DELIMITER ;|
CREATE TEMPORARY TABLE t1 (c1 INT) ENGINE=MyISAM;
CREATE TEMPORARY TABLE tm1 (c1 INT) ENGINE=MRG_MYISAM UNION=(t1)
  INSERT_METHOD=LAST;
CREATE TABLE t9 (c1 INT) ENGINE=MyISAM;
LOCK TABLE t9 WRITE;
SELECT f1();
UNLOCK TABLES;
DROP FUNCTION f1;
DROP TABLE tm1, t1, t9;
#
# Temporary. LOCK TABLES statement that locks a table that has a trigger
# that inserts into a merge table, so an attempt is made to lock tables
# of a sub-statement.
#
CREATE TEMPORARY TABLE t1 (c1 INT) ENGINE=MyISAM;
CREATE TEMPORARY TABLE tm1 (c1 INT) ENGINE=MRG_MYISAM UNION=(t1)
  INSERT_METHOD=LAST;
CREATE TABLE t2 (c1 INT) ENGINE=MyISAM;
CREATE TRIGGER t2_ai AFTER INSERT ON t2
  FOR EACH ROW INSERT INTO tm1 VALUES(11);
LOCK TABLE t2 WRITE;
INSERT INTO t2 VALUES (2);
SELECT * FROM tm1;
SELECT * FROM t2;
UNLOCK TABLES;
DROP TRIGGER t2_ai;
DROP TABLE tm1, t1, t2;
--echo #
--echo # Don't select MERGE child when trying to get prelocked table.
--echo #
CREATE TABLE t1 (c1 INT) ENGINE=MyISAM;
CREATE TABLE tm1 (c1 INT) ENGINE=MRG_MYISAM UNION=(t1)
  INSERT_METHOD=LAST;
CREATE TRIGGER tm1_ai AFTER INSERT ON tm1
  FOR EACH ROW INSERT INTO t1 VALUES(11);
LOCK TABLE tm1 WRITE, t1 WRITE;
INSERT INTO tm1 VALUES (1);
SELECT * FROM tm1;
UNLOCK TABLES;
LOCK TABLE t1 WRITE, tm1 WRITE;
INSERT INTO tm1 VALUES (1);
SELECT * FROM tm1;
UNLOCK TABLES;
DROP TRIGGER tm1_ai;
DROP TABLE tm1, t1;

# Don't resurrect chopped off prelocked tables.
# The problem is not visible by test results; only by debugging.
#
CREATE TABLE t1 (c1 INT) ENGINE=MyISAM;
CREATE TABLE t2 (c1 INT) ENGINE=MyISAM;
CREATE TABLE t3 (c1 INT) ENGINE=MyISAM;
CREATE TABLE t4 (c1 INT) ENGINE=MyISAM;
CREATE TABLE t5 (c1 INT) ENGINE=MyISAM;
CREATE TABLE tm1 (c1 INT) ENGINE=MRG_MYISAM UNION=(t1,t2,t3,t4,t5)
  INSERT_METHOD=LAST;
CREATE TRIGGER t2_au AFTER UPDATE ON t2
  FOR EACH ROW INSERT INTO t3 VALUES(33);
CREATE FUNCTION f1() RETURNS INT
  RETURN (SELECT MAX(c1) FROM t4);
LOCK TABLE tm1 WRITE, t1 WRITE, t2 WRITE, t3 WRITE, t4 WRITE, t5 WRITE;
INSERT INTO t1 VALUES(1);
INSERT INTO t2 VALUES(2);
INSERT INTO t3 VALUES(3);
INSERT INTO t4 VALUES(4);
INSERT INTO t5 VALUES(5);
    connect (con1,localhost,root,,);
    send UPDATE t2, tm1 SET t2.c1=f1();
connection default;
# Force reopen in other thread.
#sleep 1;
FLUSH TABLES;
#sleep 1;
FLUSH TABLES;
#sleep 1;
UNLOCK TABLES;
    connection con1;
    reap;
    disconnect con1;
connection default;
SELECT * FROM tm1;
DROP TRIGGER t2_au;
DROP FUNCTION f1;
DROP TABLE tm1, t1, t2, t3, t4, t5;



--echo End of 6.0 tests

--disable_result_log
--disable_query_log
eval set global storage_engine=$default;
--enable_result_log
--enable_query_log<|MERGE_RESOLUTION|>--- conflicted
+++ resolved
@@ -461,7 +461,7 @@
 SELECT * FROM t2;
 DROP TABLE t1, t2;
 CREATE TABLE t2(a INT) ENGINE=MERGE UNION=(t3);
---error 1168
+--error ER_WRONG_MRG_TABLE
 SELECT * FROM t2;
 DROP TABLE t2;
 
@@ -553,11 +553,11 @@
 #             CREATE TABLE fails
 #
 CREATE TABLE tm1(a INT) ENGINE=MERGE UNION=(t1, t2);
---error 1168
+--error ER_WRONG_MRG_TABLE
 SELECT * FROM tm1;
 CHECK TABLE tm1;
 CREATE TABLE t1(a INT);
---error 1168
+--error ER_WRONG_MRG_TABLE
 SELECT * FROM tm1;
 CHECK TABLE tm1;
 CREATE TABLE t2(a BLOB);
@@ -784,7 +784,7 @@
 --echo # 2. Normal rename.
 SELECT * FROM t3 ORDER BY c1;
 RENAME TABLE t2 TO t5;
---error 1168
+--error ER_WRONG_MRG_TABLE
 SELECT * FROM t3 ORDER BY c1;
 RENAME TABLE t5 TO t2;
 SELECT * FROM t3 ORDER BY c1;
@@ -802,7 +802,7 @@
 --echo #
 --echo # 4. Alter table rename.
 ALTER TABLE t2 RENAME TO t5;
---error 1168
+--error ER_WRONG_MRG_TABLE
 SELECT * FROM t3 ORDER BY c1;
 ALTER TABLE t5 RENAME TO t2;
 SELECT * FROM t3 ORDER BY c1;
@@ -862,11 +862,7 @@
 LOCK TABLES t1 WRITE, t2 WRITE;
 INSERT INTO t1 VALUES (1);
 DROP TABLE t1;
-<<<<<<< HEAD
 --error ER_TABLE_NOT_LOCKED
-=======
---error 1168
->>>>>>> 38d90d60
 SELECT * FROM t2;
 --error ER_TABLE_NOT_LOCKED
 SELECT * FROM t1;
@@ -1260,19 +1256,6 @@
 UNLOCK TABLES;
 DROP TABLE t1, m1;
 
-
-#
-# Bug#35068 - Assertion fails when reading from i_s.tables
-#             and there is incorrect merge table
-#
-CREATE TABLE tm1 (c1 INT) ENGINE=MRG_MYISAM UNION=(t1) INSERT_METHOD=FIRST;
---replace_column 8 # 9 # 10 # 11 # 12 # 13 # 14 # 15 # 16 # 17 # 19 # 20 #
-SELECT * FROM INFORMATION_SCHEMA.TABLES WHERE
-TABLE_SCHEMA = 'test' and TABLE_NAME='tm1';
-
-DROP TABLE tm1;
-
---echo End of 5.1 tests
 
 #
 # Bug#36006 - Optimizer does table scan for select count(*)
