/* Copyright (C) 2000-2003 MySQL AB

   This program is free software; you can redistribute it and/or modify
   it under the terms of the GNU General Public License as published by
   the Free Software Foundation; version 2 of the License.

   This program is distributed in the hope that it will be useful,
   but WITHOUT ANY WARRANTY; without even the implied warranty of
   MERCHANTABILITY or FITNESS FOR A PARTICULAR PURPOSE.  See the
   GNU General Public License for more details.

   You should have received a copy of the GNU General Public License
   along with this program; if not, write to the Free Software
   Foundation, Inc., 59 Temple Place, Suite 330, Boston, MA  02111-1307  USA */


/*
  UNION  of select's
  UNION's  were introduced by Monty and Sinisa <sinisa@mysql.com>
*/


#include "mysql_priv.h"
#include "sql_select.h"
#include "sql_cursor.h"

bool mysql_union(THD *thd, LEX *lex, select_result *result,
                 SELECT_LEX_UNIT *unit, ulong setup_tables_done_option)
{
  DBUG_ENTER("mysql_union");
  bool res;
  if (!(res= unit->prepare(thd, result, SELECT_NO_UNLOCK |
                           setup_tables_done_option)))
    res= unit->exec();
  if (res || !thd->cursor || !thd->cursor->is_open())
    res|= unit->cleanup();
  DBUG_RETURN(res);
}


/***************************************************************************
** store records in temporary table for UNION
***************************************************************************/

int select_union::prepare(List<Item> &list, SELECT_LEX_UNIT *u)
{
  unit= u;
  return 0;
}


bool select_union::send_data(List<Item> &values)
{
  int error= 0;
  if (unit->offset_limit_cnt)
  {						// using limit offset,count
    unit->offset_limit_cnt--;
    return 0;
  }
  fill_record(thd, table->field, values, 1);
  if (thd->is_error())
    return 1;

  if ((error= table->file->ha_write_row(table->record[0])))
  {
    /* create_internal_tmp_table_from_heap will generate error if needed */
    if (table->file->is_fatal_error(error, HA_CHECK_DUP) &&
<<<<<<< HEAD
        create_myisam_from_heap(thd, table, tmp_table_param.start_recinfo, 
                                &tmp_table_param.recinfo, error, 1))
=======
        create_internal_tmp_table_from_heap(thd, table, &tmp_table_param, error, 1))
>>>>>>> 0bfb9083
      return 1;
  }
  return 0;
}


bool select_union::send_eof()
{
  return 0;
}


bool select_union::flush()
{
  int error;
  if ((error=table->file->extra(HA_EXTRA_NO_CACHE)))
  {
    table->file->print_error(error, MYF(0));
    return 1;
  }
  return 0;
}

/*
  Create a temporary table to store the result of select_union.

  SYNOPSIS
    select_union::create_result_table()
      thd                thread handle
      column_types       a list of items used to define columns of the
                         temporary table
      is_union_distinct  if set, the temporary table will eliminate
                         duplicates on insert
      options            create options
      table_alias        name of the temporary table
      bit_fields_as_long convert bit fields to ulonglong

  DESCRIPTION
    Create a temporary table that is used to store the result of a UNION,
    derived table, or a materialized cursor.

  RETURN VALUE
    0                    The table has been created successfully.
    1                    create_tmp_table failed.
*/

bool
select_union::create_result_table(THD *thd_arg, List<Item> *column_types,
                                  bool is_union_distinct, ulonglong options,
                                  const char *table_alias,
                                  bool bit_fields_as_long)
{
  DBUG_ASSERT(table == 0);
  tmp_table_param.init();
  tmp_table_param.field_count= column_types->elements;
  tmp_table_param.bit_fields_as_long= bit_fields_as_long;

  if (! (table= create_tmp_table(thd_arg, &tmp_table_param, *column_types,
                                 (ORDER*) 0, is_union_distinct, 1,
                                 options, HA_POS_ERROR, (char*) table_alias)))
    return TRUE;
  table->file->extra(HA_EXTRA_WRITE_CACHE);
  table->file->extra(HA_EXTRA_IGNORE_DUP_KEY);
  return FALSE;
}


/**
  Reset and empty the temporary table that stores the materialized query result.

  @note The cleanup performed here is exactly the same as for the two temp
  tables of JOIN - exec_tmp_table_[1 | 2].
*/

void select_union::cleanup()
{
  table->file->extra(HA_EXTRA_RESET_STATE);
  table->file->ha_delete_all_rows();
  free_io_cache(table);
  filesort_free_buffers(table,0);
}


/*
  initialization procedures before fake_select_lex preparation()

  SYNOPSIS
    st_select_lex_unit::init_prepare_fake_select_lex()
    thd		- thread handler

  RETURN
    options of SELECT
*/

void
st_select_lex_unit::init_prepare_fake_select_lex(THD *thd_arg) 
{
  thd_arg->lex->current_select= fake_select_lex;
  fake_select_lex->table_list.link_in_list((uchar *)&result_table_list,
					   (uchar **)
					   &result_table_list.next_local);
  fake_select_lex->context.table_list= 
    fake_select_lex->context.first_name_resolution_table= 
    fake_select_lex->get_table_list();
  if (!fake_select_lex->first_execution)
  {
    for (ORDER *order= (ORDER *) global_parameters->order_list.first;
         order;
         order= order->next)
      order->item= &order->item_ptr;
  }
  for (ORDER *order= (ORDER *)global_parameters->order_list.first;
       order;
       order=order->next)
  {
    (*order->item)->walk(&Item::change_context_processor, 0,
                         (uchar*) &fake_select_lex->context);
  }
}


bool st_select_lex_unit::prepare(THD *thd_arg, select_result *sel_result,
                                 ulong additional_options)
{
  SELECT_LEX *lex_select_save= thd_arg->lex->current_select;
  SELECT_LEX *sl, *first_sl= first_select();
  select_result *tmp_result;
  bool is_union_select;
  TABLE *empty_table= 0;
  DBUG_ENTER("st_select_lex_unit::prepare");

  describe= test(additional_options & SELECT_DESCRIBE);

  /*
    result object should be reassigned even if preparing already done for
    max/min subquery (ALL/ANY optimization)
  */
  result= sel_result;

  if (prepared)
  {
    if (describe)
    {
      /* fast reinit for EXPLAIN */
      for (sl= first_sl; sl; sl= sl->next_select())
      {
	sl->join->result= result;
	select_limit_cnt= HA_POS_ERROR;
	offset_limit_cnt= 0;
	if (!sl->join->procedure &&
	    result->prepare(sl->join->fields_list, this))
	{
	  DBUG_RETURN(TRUE);
	}
	sl->join->select_options|= SELECT_DESCRIBE;
	sl->join->reinit();
      }
    }
    DBUG_RETURN(FALSE);
  }
  prepared= 1;
  saved_error= FALSE;
  
  thd_arg->lex->current_select= sl= first_sl;
  found_rows_for_union= first_sl->options & OPTION_FOUND_ROWS;
  is_union_select= is_union() || fake_select_lex;

  /* Global option */

  if (is_union_select)
  {
    if (!(tmp_result= union_result= new select_union))
      goto err;
    if (describe)
      tmp_result= sel_result;
  }
  else
    tmp_result= sel_result;

  sl->context.resolve_in_select_list= TRUE;

  for (;sl; sl= sl->next_select())
  {
    bool can_skip_order_by;
    sl->options|=  SELECT_NO_UNLOCK;
    JOIN *join= new JOIN(thd_arg, sl->item_list, 
			 sl->options | thd_arg->options | additional_options,
			 tmp_result);
    /*
      setup_tables_done_option should be set only for very first SELECT,
      because it protect from secont setup_tables call for select-like non
      select commands (DELETE/INSERT/...) and they use only very first
      SELECT (for union it can be only INSERT ... SELECT).
    */
    additional_options&= ~OPTION_SETUP_TABLES_DONE;
    if (!join)
      goto err;

    thd_arg->lex->current_select= sl;

    can_skip_order_by= is_union_select && !(sl->braces && sl->explicit_limit);

    saved_error= join->prepare(&sl->ref_pointer_array,
                               (TABLE_LIST*) sl->table_list.first,
                               sl->with_wild,
                               sl->where,
                               (can_skip_order_by ? 0 :
                                sl->order_list.elements) +
                               sl->group_list.elements,
                               can_skip_order_by ?
                               (ORDER*) 0 : (ORDER *)sl->order_list.first,
                               (ORDER*) sl->group_list.first,
                               sl->having,
                               (is_union_select ? (ORDER*) 0 :
                                (ORDER*) thd_arg->lex->proc_list.first),
                               sl, this);
    /* There are no * in the statement anymore (for PS) */
    sl->with_wild= 0;
    last_procedure= join->procedure;

    if (saved_error || (saved_error= thd_arg->is_fatal_error))
      goto err;
    /*
      Use items list of underlaid select for derived tables to preserve
      information about fields lengths and exact types
    */
    if (!is_union_select)
      types= first_sl->item_list;
    else if (sl == first_sl)
    {
      /*
        We need to create an empty table object. It is used
        to create tmp_table fields in Item_type_holder.
        The main reason of this is that we can't create
        field object without table.
      */
      DBUG_ASSERT(!empty_table);
      empty_table= (TABLE*) thd->calloc(sizeof(TABLE));
      types.empty();
      List_iterator_fast<Item> it(sl->item_list);
      Item *item_tmp;
      while ((item_tmp= it++))
      {
	/* Error's in 'new' will be detected after loop */
	types.push_back(new Item_type_holder(thd_arg, item_tmp));
      }

      if (thd_arg->is_fatal_error)
	goto err; // out of memory
    }
    else
    {
      if (types.elements != sl->item_list.elements)
      {
	my_message(ER_WRONG_NUMBER_OF_COLUMNS_IN_SELECT,
		   ER(ER_WRONG_NUMBER_OF_COLUMNS_IN_SELECT),MYF(0));
	goto err;
      }
      List_iterator_fast<Item> it(sl->item_list);
      List_iterator_fast<Item> tp(types);	
      Item *type, *item_tmp;
      while ((type= tp++, item_tmp= it++))
      {
        if (((Item_type_holder*)type)->join_types(thd_arg, item_tmp))
	  DBUG_RETURN(TRUE);
      }
    }
  }

  if (is_union_select)
  {
    /*
      Check that it was possible to aggregate
      all collations together for UNION.
    */
    List_iterator_fast<Item> tp(types);
    Item *type;
    ulonglong create_options;

    while ((type= tp++))
    {
      if (type->result_type() == STRING_RESULT &&
          type->collation.derivation == DERIVATION_NONE)
      {
        my_error(ER_CANT_AGGREGATE_NCOLLATIONS, MYF(0), "UNION");
        goto err;
      }
    }
    
    create_options= (first_sl->options | thd_arg->options |
                     TMP_TABLE_ALL_COLUMNS);
    /*
      Force the temporary table to be a MyISAM table if we're going to use
      fullext functions (MATCH ... AGAINST .. IN BOOLEAN MODE) when reading
      from it (this should be removed in 5.2 when fulltext search is moved 
      out of MyISAM).
    */
    if (global_parameters->ftfunc_list->elements)
      create_options= create_options | TMP_TABLE_FORCE_MYISAM;

    if (union_result->create_result_table(thd, &types, test(union_distinct),
                                          create_options, "", FALSE))
      goto err;
    bzero((char*) &result_table_list, sizeof(result_table_list));
    result_table_list.db= (char*) "";
    result_table_list.table_name= result_table_list.alias= (char*) "union";
    result_table_list.table= table= union_result->table;

    thd_arg->lex->current_select= lex_select_save;
    if (!item_list.elements)
    {
      Query_arena *arena, backup_arena;

      arena= thd->activate_stmt_arena_if_needed(&backup_arena);
      
      saved_error= table->fill_item_list(&item_list);

      if (arena)
        thd->restore_active_arena(arena, &backup_arena);

      if (saved_error)
        goto err;

      if (thd->stmt_arena->is_stmt_prepare())
      {
        /* Validate the global parameters of this union */

	init_prepare_fake_select_lex(thd);
        /* Should be done only once (the only item_list per statement) */
        DBUG_ASSERT(fake_select_lex->join == 0);
	if (!(fake_select_lex->join= new JOIN(thd, item_list, thd->options,
					      result)))
	{
	  fake_select_lex->table_list.empty();
	  DBUG_RETURN(TRUE);
	}
	fake_select_lex->item_list= item_list;

	thd_arg->lex->current_select= fake_select_lex;
	saved_error= fake_select_lex->join->
	  prepare(&fake_select_lex->ref_pointer_array,
		  (TABLE_LIST*) fake_select_lex->table_list.first,
		  0, 0,
		  fake_select_lex->order_list.elements,
		  (ORDER*) fake_select_lex->order_list.first,
		  (ORDER*) NULL, NULL,
                  (ORDER*) NULL,
		  fake_select_lex, this);
	fake_select_lex->table_list.empty();
      }
    }
    else
    {
      DBUG_ASSERT(!thd->stmt_arena->is_conventional());
      /*
        We're in execution of a prepared statement or stored procedure:
        reset field items to point at fields from the created temporary table.
      */
      table->reset_item_list(&item_list);
    }
  }

  thd_arg->lex->current_select= lex_select_save;

  DBUG_RETURN(saved_error || thd_arg->is_fatal_error);

err:
  thd_arg->lex->current_select= lex_select_save;
  DBUG_RETURN(TRUE);
}


bool st_select_lex_unit::exec()
{
  SELECT_LEX *lex_select_save= thd->lex->current_select;
  SELECT_LEX *select_cursor=first_select();
  ulonglong add_rows=0;
  ha_rows examined_rows= 0;
  DBUG_ENTER("st_select_lex_unit::exec");

  if (executed && !uncacheable && !describe)
    DBUG_RETURN(FALSE);
  executed= 1;
  
  if (uncacheable || !item || !item->assigned() || describe)
  {
    if (item)
      item->reset_value_registration();
    if (optimized && item)
    {
      if (item->assigned())
      {
        item->assigned(0); // We will reinit & rexecute unit
        item->reset();
        table->file->ha_delete_all_rows();
      }
      /* re-enabling indexes for next subselect iteration */
      if (union_distinct && table->file->ha_enable_indexes(HA_KEY_SWITCH_ALL))
      {
        DBUG_ASSERT(0);
      }
    }
    for (SELECT_LEX *sl= select_cursor; sl; sl= sl->next_select())
    {
      ha_rows records_at_start= 0;
      thd->lex->current_select= sl;

      if (optimized)
	saved_error= sl->join->reinit();
      else
      {
        set_limit(sl);
	if (sl == global_parameters || describe)
	{
	  offset_limit_cnt= 0;
	  /*
	    We can't use LIMIT at this stage if we are using ORDER BY for the
	    whole query
	  */
	  if (sl->order_list.first || describe)
	    select_limit_cnt= HA_POS_ERROR;
        }

        /*
          When using braces, SQL_CALC_FOUND_ROWS affects the whole query:
          we don't calculate found_rows() per union part.
          Otherwise, SQL_CALC_FOUND_ROWS should be done on all sub parts.
        */
        sl->join->select_options= 
          (select_limit_cnt == HA_POS_ERROR || sl->braces) ?
          sl->options & ~OPTION_FOUND_ROWS : sl->options | found_rows_for_union;

        /* dump_TABLE_LIST_struct(select_lex, select_lex->leaf_tables); */
        if (sl->join->flatten_subqueries())
          DBUG_RETURN(TRUE);

        /* dump_TABLE_LIST_struct(select_lex, select_lex->leaf_tables); */
	saved_error= sl->join->optimize();
      }
      if (!saved_error)
      {
	records_at_start= table->file->stats.records;
	sl->join->exec();
        if (sl == union_distinct)
	{
	  if (table->file->ha_disable_indexes(HA_KEY_SWITCH_ALL))
	    DBUG_RETURN(TRUE);
	  table->no_keyread=1;
	}
	saved_error= sl->join->error;
	offset_limit_cnt= (ha_rows)(sl->offset_limit ?
                                    sl->offset_limit->val_uint() :
                                    0);
	if (!saved_error)
	{
	  examined_rows+= thd->examined_row_count;
	  if (union_result->flush())
	  {
	    thd->lex->current_select= lex_select_save;
	    DBUG_RETURN(1);
	  }
	}
      }
      if (saved_error)
      {
	thd->lex->current_select= lex_select_save;
	DBUG_RETURN(saved_error);
      }
      /* Needed for the following test and for records_at_start in next loop */
      int error= table->file->info(HA_STATUS_VARIABLE);
      if(error)
      {
        table->file->print_error(error, MYF(0));
        DBUG_RETURN(1);
      }
      if (found_rows_for_union && !sl->braces && 
          select_limit_cnt != HA_POS_ERROR)
      {
	/*
	  This is a union without braces. Remember the number of rows that
	  could also have been part of the result set.
	  We get this from the difference of between total number of possible
	  rows and actual rows added to the temporary table.
	*/
	add_rows+= (ulonglong) (thd->limit_found_rows - (ulonglong)
			      ((table->file->stats.records -  records_at_start)));
      }
    }
  }
  optimized= 1;

  /* Send result to 'result' */
  saved_error= TRUE;
  {
    List<Item_func_match> empty_list;
    empty_list.empty();

    if (!thd->is_fatal_error)				// Check if EOM
    {
      set_limit(global_parameters);
      init_prepare_fake_select_lex(thd);
      JOIN *join= fake_select_lex->join;
      if (!join)
      {
	/*
	  allocate JOIN for fake select only once (prevent
	  mysql_select automatic allocation)
          TODO: The above is nonsense. mysql_select() will not allocate the
          join if one already exists. There must be some other reason why we
          don't let it allocate the join. Perhaps this is because we need
          some special parameter values passed to join constructor?
	*/
	if (!(fake_select_lex->join= new JOIN(thd, item_list,
					      fake_select_lex->options, result)))
	{
	  fake_select_lex->table_list.empty();
	  DBUG_RETURN(TRUE);
	}
        fake_select_lex->join->no_const_tables= TRUE;

	/*
	  Fake st_select_lex should have item list for correctref_array
	  allocation.
	*/
	fake_select_lex->item_list= item_list;
        saved_error= mysql_select(thd, &fake_select_lex->ref_pointer_array,
                              &result_table_list,
                              0, item_list, NULL,
                              global_parameters->order_list.elements,
                              (ORDER*)global_parameters->order_list.first,
                              (ORDER*) NULL, NULL, (ORDER*) NULL,
                              fake_select_lex->options | SELECT_NO_UNLOCK,
                              result, this, fake_select_lex);
      }
      else
      {
        if (describe)
        {
          /*
            In EXPLAIN command, constant subqueries that do not use any
            tables are executed two times:
             - 1st time is a real evaluation to get the subquery value
             - 2nd time is to produce EXPLAIN output rows.
            1st execution sets certain members (e.g. select_result) to perform
            subquery execution rather than EXPLAIN line production. In order 
            to reset them back, we re-do all of the actions (yes it is ugly):
          */
	  join->init(thd, item_list, fake_select_lex->options, result);
          saved_error= mysql_select(thd, &fake_select_lex->ref_pointer_array,
                                &result_table_list,
                                0, item_list, NULL,
                                global_parameters->order_list.elements,
                                (ORDER*)global_parameters->order_list.first,
                                (ORDER*) NULL, NULL, (ORDER*) NULL,
                                fake_select_lex->options | SELECT_NO_UNLOCK,
                                result, this, fake_select_lex);
        }
        else
        {
          join->examined_rows= 0;
          saved_error= join->reinit();
          join->exec();
        }
      }

      fake_select_lex->table_list.empty();
      if (!saved_error)
      {
	thd->limit_found_rows = (ulonglong)table->file->stats.records + add_rows;
        thd->examined_row_count+= examined_rows;
      }
      /*
	Mark for slow query log if any of the union parts didn't use
	indexes efficiently
      */
    }
  }
  thd->lex->current_select= lex_select_save;
  DBUG_RETURN(saved_error);
}


bool st_select_lex_unit::cleanup()
{
  int error= 0;
  DBUG_ENTER("st_select_lex_unit::cleanup");

  if (cleaned)
  {
    DBUG_RETURN(FALSE);
  }
  cleaned= 1;

  if (union_result)
  {
    delete union_result;
    union_result=0; // Safety
    if (table)
      free_tmp_table(thd, table);
    table= 0; // Safety
  }

  for (SELECT_LEX *sl= first_select(); sl; sl= sl->next_select())
    error|= sl->cleanup();

  if (fake_select_lex)
  {
    JOIN *join;
    if ((join= fake_select_lex->join))
    {
      join->tables_list= 0;
      join->tables= 0;
    }
    error|= fake_select_lex->cleanup();
    if (fake_select_lex->order_list.elements)
    {
      ORDER *ord;
      for (ord= (ORDER*)fake_select_lex->order_list.first; ord; ord= ord->next)
        (*ord->item)->cleanup();
    }
  }

  DBUG_RETURN(error);
}


void st_select_lex_unit::reinit_exec_mechanism()
{
  prepared= optimized= executed= 0;
#ifndef DBUG_OFF
  if (is_union())
  {
    List_iterator_fast<Item> it(item_list);
    Item *field;
    while ((field= it++))
    {
      /*
	we can't cleanup here, because it broke link to temporary table field,
	but have to drop fixed flag to allow next fix_field of this field
	during re-executing
      */
      field->fixed= 0;
    }
  }
#endif
}


/*
  change select_result object of unit

  SYNOPSIS
    st_select_lex_unit::change_result()
    result	new select_result object
    old_result	old select_result object

  RETURN
    FALSE - OK
    TRUE  - error
*/

bool st_select_lex_unit::change_result(select_result_interceptor *new_result,
                                       select_result_interceptor *old_result)
{
  bool res= FALSE;
  for (SELECT_LEX *sl= first_select(); sl; sl= sl->next_select())
  {
    if (sl->join && sl->join->result == old_result)
      if (sl->join->change_result(new_result))
	return TRUE;
  }
  if (fake_select_lex && fake_select_lex->join)
    res= fake_select_lex->join->change_result(new_result);
  return (res);
}

/*
  Get column type information for this unit.

  SYNOPSIS
    st_select_lex_unit::get_unit_column_types()

  DESCRIPTION
    For a single-select the column types are taken
    from the list of selected items. For a union this function
    assumes that st_select_lex_unit::prepare has been called
    and returns the type holders that were created for unioned
    column types of all selects.

  NOTES
    The implementation of this function should be in sync with
    st_select_lex_unit::prepare()
*/

List<Item> *st_select_lex_unit::get_unit_column_types()
{
  SELECT_LEX *sl= first_select();
  bool is_procedure= test(sl->join->procedure);

  if (is_procedure)
  {
    /* Types for "SELECT * FROM t1 procedure analyse()"
       are generated during execute */
    return &sl->join->procedure_fields_list;
  }


  if (is_union())
  {
    DBUG_ASSERT(prepared);
    /* Types are generated during prepare */
    return &types;
  }

  return &sl->item_list;
}

bool st_select_lex::cleanup()
{
  bool error= FALSE;
  DBUG_ENTER("st_select_lex::cleanup()");

  if (join)
  {
    DBUG_ASSERT((st_select_lex*)join->select_lex == this);
    error= join->destroy();
    delete join;
    join= 0;
  }
  for (SELECT_LEX_UNIT *lex_unit= first_inner_unit(); lex_unit ;
       lex_unit= lex_unit->next_unit())
  {
    error= (bool) ((uint) error | (uint) lex_unit->cleanup());
  }
  non_agg_fields.empty();
  inner_refs_list.empty();
  DBUG_RETURN(error);
}


void st_select_lex::cleanup_all_joins(bool full)
{
  SELECT_LEX_UNIT *unit;
  SELECT_LEX *sl;

  if (join)
    join->cleanup(full);

  for (unit= first_inner_unit(); unit; unit= unit->next_unit())
    for (sl= unit->first_select(); sl; sl= sl->next_select())
      sl->cleanup_all_joins(full);
}<|MERGE_RESOLUTION|>--- conflicted
+++ resolved
@@ -65,12 +65,10 @@
   {
     /* create_internal_tmp_table_from_heap will generate error if needed */
     if (table->file->is_fatal_error(error, HA_CHECK_DUP) &&
-<<<<<<< HEAD
-        create_myisam_from_heap(thd, table, tmp_table_param.start_recinfo, 
-                                &tmp_table_param.recinfo, error, 1))
-=======
-        create_internal_tmp_table_from_heap(thd, table, &tmp_table_param, error, 1))
->>>>>>> 0bfb9083
+        create_internal_tmp_table_from_heap(thd, table,
+                                            tmp_table_param.start_recinfo, 
+                                            &tmp_table_param.recinfo, error,
+                                            1))
       return 1;
   }
   return 0;
