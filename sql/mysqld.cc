/* Copyright (C) 2000-2003 MySQL AB

   This program is free software; you can redistribute it and/or modify
   it under the terms of the GNU General Public License as published by
   the Free Software Foundation; version 2 of the License.

   This program is distributed in the hope that it will be useful,
   but WITHOUT ANY WARRANTY; without even the implied warranty of
   MERCHANTABILITY or FITNESS FOR A PARTICULAR PURPOSE.  See the
   GNU General Public License for more details.

   You should have received a copy of the GNU General Public License
   along with this program; if not, write to the Free Software
   Foundation, Inc., 59 Temple Place, Suite 330, Boston, MA  02111-1307  USA */

#include "mysql_priv.h"
#include <m_ctype.h>
#include <my_dir.h>
#include <my_bit.h>
#include "slave.h"
#include "rpl_mi.h"
#include "sql_repl.h"
#include "rpl_filter.h"
#include "repl_failsafe.h"
#include "stacktrace.h"
#include "mysqld_suffix.h"
#include "mysys_err.h"
#include "events.h"

#include "../storage/myisam/ha_myisam.h"

#include "rpl_injector.h"

#ifdef HAVE_SYS_PRCTL_H
#include <sys/prctl.h>
#endif

#ifdef WITH_NDBCLUSTER_STORAGE_ENGINE
#if defined(NOT_ENOUGH_TESTED) \
  && defined(NDB_SHM_TRANSPORTER) && MYSQL_VERSION_ID >= 50000
#define OPT_NDB_SHM_DEFAULT 1
#else
#define OPT_NDB_SHM_DEFAULT 0
#endif
#endif

#ifndef DEFAULT_SKIP_THREAD_PRIORITY
#define DEFAULT_SKIP_THREAD_PRIORITY 0
#endif

#include <thr_alarm.h>
#include <ft_global.h>
#include <errmsg.h>
#include "sp_rcontext.h"
#include "sp_cache.h"

#define mysqld_charset &my_charset_latin1

#ifdef HAVE_purify
#define IF_PURIFY(A,B) (A)
#else
#define IF_PURIFY(A,B) (B)
#endif

#if SIZEOF_CHARP == 4
#define MAX_MEM_TABLE_SIZE ~(ulong) 0
#else
#define MAX_MEM_TABLE_SIZE ~(ulonglong) 0
#endif

/* stack traces are only supported on linux intel */
#if defined(__linux__)  && defined(__i386__) && defined(USE_PSTACK)
#define	HAVE_STACK_TRACE_ON_SEGV
#include "../pstack/pstack.h"
char pstack_file_name[80];
#endif /* __linux__ */

/* We have HAVE_purify below as this speeds up the shutdown of MySQL */

#if defined(HAVE_DEC_3_2_THREADS) || defined(SIGNALS_DONT_BREAK_READ) || defined(HAVE_purify) && defined(__linux__)
#define HAVE_CLOSE_SERVER_SOCK 1
#endif

extern "C" {					// Because of SCO 3.2V4.2
#include <errno.h>
#include <sys/stat.h>
#ifndef __GNU_LIBRARY__
#define __GNU_LIBRARY__				// Skip warnings in getopt.h
#endif
#include <my_getopt.h>
#ifdef HAVE_SYSENT_H
#include <sysent.h>
#endif
#ifdef HAVE_PWD_H
#include <pwd.h>				// For getpwent
#endif
#ifdef HAVE_GRP_H
#include <grp.h>
#endif
#include <my_net.h>

#if !defined(__WIN__)
#  ifndef __NETWARE__
#include <sys/resource.h>
#  endif /* __NETWARE__ */
#ifdef HAVE_SYS_UN_H
#  include <sys/un.h>
#endif
#include <netdb.h>
#ifdef HAVE_SELECT_H
#  include <select.h>
#endif
#ifdef HAVE_SYS_SELECT_H
#include <sys/select.h>
#endif
#include <sys/utsname.h>
#endif /* __WIN__ */

#include <my_libwrap.h>

#ifdef HAVE_SYS_MMAN_H
#include <sys/mman.h>
#endif

#ifdef __NETWARE__
#define zVOLSTATE_ACTIVE 6
#define zVOLSTATE_DEACTIVE 2
#define zVOLSTATE_MAINTENANCE 3

#undef __event_h__
#include <../include/event.h>
/*
  This #undef exists here because both libc of NetWare and MySQL have
  files named event.h which causes compilation errors.
*/

#include <nks/netware.h>
#include <nks/vm.h>
#include <library.h>
#include <monitor.h>
#include <zOmni.h>                              //For NEB
#include <neb.h>                                //For NEB
#include <nebpub.h>                             //For NEB
#include <zEvent.h>                             //For NSS event structures
#include <zPublics.h>

static void *neb_consumer_id= NULL;             //For storing NEB consumer id
static char datavolname[256]= {0};
static VolumeID_t datavolid;
static event_handle_t eh;
static Report_t ref;
static void *refneb= NULL;
my_bool event_flag= FALSE;
static int volumeid= -1;

  /* NEB event callback */
unsigned long neb_event_callback(struct EventBlock *eblock);
static void registerwithneb();
static void getvolumename();
static void getvolumeID(BYTE *volumeName);
#endif /* __NETWARE__ */
  

#ifdef _AIX41
int initgroups(const char *,unsigned int);
#endif

#if defined(__FreeBSD__) && defined(HAVE_IEEEFP_H)
#include <ieeefp.h>
#ifdef HAVE_FP_EXCEPT				// Fix type conflict
typedef fp_except fp_except_t;
#endif
#endif /* __FreeBSD__ && HAVE_IEEEFP_H */

<<<<<<< HEAD
#ifdef HAVE_FPU_CONTROL_H
#include <fpu_control.h>
#endif
  
inline void setup_fpu()
=======
  /* We can't handle floating point exceptions with threads, so disable
     this on freebsd
  */

inline void set_proper_floating_point_mode()
>>>>>>> 69f5f945
{
#if defined(__FreeBSD__) && defined(HAVE_IEEEFP_H)
  /*
     We can't handle floating point exceptions with threads, so disable
     this on freebsd.
     Don't fall for overflow, underflow,divide-by-zero or loss of precision
  */
#if defined(__i386__)
  fpsetmask(~(FP_X_INV | FP_X_DNML | FP_X_OFL | FP_X_UFL | FP_X_DZ |
	      FP_X_IMP));
#else
<<<<<<< HEAD
  fpsetmask(~(FP_X_INV |             FP_X_OFL | FP_X_UFL | FP_X_DZ |
              FP_X_IMP));
#endif /* __i386__ */
=======
 fpsetmask(~(FP_X_INV |             FP_X_OFL | FP_X_UFL | FP_X_DZ |
	     FP_X_IMP));
#endif
}
#elif defined(__sgi)
/* for IRIX to use set_fpc_csr() */
#include <sys/fpu.h>

inline void set_proper_floating_point_mode()
{
  /* Enable denormalized DOUBLE values support for IRIX */
  {
    union fpc_csr n;
    n.fc_word = get_fpc_csr();
    n.fc_struct.flush = 0;
    set_fpc_csr(n.fc_word);
  }
}
#else
#define set_proper_floating_point_mode()
>>>>>>> 69f5f945
#endif /* __FreeBSD__ && HAVE_IEEEFP_H */

  /*
    x86 (32-bit) requires FPU precision to be explicitly set to 64 bit for
    portable results of floating point operations
  */
#if defined(__i386__) && defined(HAVE_FPU_CONTROL_H) && defined(_FPU_DOUBLE)
  fpu_control_t cw;
  _FPU_GETCW(cw);
  cw= (cw & ~_FPU_EXTENDED) | _FPU_DOUBLE;
  _FPU_SETCW(cw);
#elif defined(_WIN32) && !defined(_WIN64)
  _control87(_PC_53, MCW_PC);
#endif /* __i386__ && HAVE_FPU_CONTROL_H && _FPU_DOUBLE */
}

} /* cplusplus */

#define MYSQL_KILL_SIGNAL SIGTERM

#ifdef HAVE_GLIBC2_STYLE_GETHOSTBYNAME_R
#include <sys/types.h>
#else
#include <my_pthread.h>			// For thr_setconcurency()
#endif

#ifdef SOLARIS
extern "C" int gethostname(char *name, int namelen);
#endif


/* Constants */

const char *show_comp_option_name[]= {"YES", "NO", "DISABLED"};
static const char *sql_mode_names[]=
{
  "REAL_AS_FLOAT", "PIPES_AS_CONCAT", "ANSI_QUOTES", "IGNORE_SPACE",
  "?", "ONLY_FULL_GROUP_BY", "NO_UNSIGNED_SUBTRACTION",
  "NO_DIR_IN_CREATE",
  "POSTGRESQL", "ORACLE", "MSSQL", "DB2", "MAXDB", "NO_KEY_OPTIONS",
  "NO_TABLE_OPTIONS", "NO_FIELD_OPTIONS", "MYSQL323", "MYSQL40", "ANSI",
  "NO_AUTO_VALUE_ON_ZERO", "NO_BACKSLASH_ESCAPES", "STRICT_TRANS_TABLES",
  "STRICT_ALL_TABLES",
  "NO_ZERO_IN_DATE", "NO_ZERO_DATE", "ALLOW_INVALID_DATES",
  "ERROR_FOR_DIVISION_BY_ZERO",
  "TRADITIONAL", "NO_AUTO_CREATE_USER", "HIGH_NOT_PRECEDENCE",
  "NO_ENGINE_SUBSTITUTION",
  "PAD_CHAR_TO_FULL_LENGTH",
  NullS
};

static const unsigned int sql_mode_names_len[]=
{
  /*REAL_AS_FLOAT*/               13,
  /*PIPES_AS_CONCAT*/             15,
  /*ANSI_QUOTES*/                 11,
  /*IGNORE_SPACE*/                12,
  /*?*/                           1,
  /*ONLY_FULL_GROUP_BY*/          18,
  /*NO_UNSIGNED_SUBTRACTION*/     23,
  /*NO_DIR_IN_CREATE*/            16,
  /*POSTGRESQL*/                  10,
  /*ORACLE*/                      6,
  /*MSSQL*/                       5,
  /*DB2*/                         3,
  /*MAXDB*/                       5,
  /*NO_KEY_OPTIONS*/              14,
  /*NO_TABLE_OPTIONS*/            16,
  /*NO_FIELD_OPTIONS*/            16,
  /*MYSQL323*/                    8,
  /*MYSQL40*/                     7,
  /*ANSI*/                        4,
  /*NO_AUTO_VALUE_ON_ZERO*/       21,
  /*NO_BACKSLASH_ESCAPES*/        20,
  /*STRICT_TRANS_TABLES*/         19,
  /*STRICT_ALL_TABLES*/           17,
  /*NO_ZERO_IN_DATE*/             15,
  /*NO_ZERO_DATE*/                12,
  /*ALLOW_INVALID_DATES*/         19,
  /*ERROR_FOR_DIVISION_BY_ZERO*/  26,
  /*TRADITIONAL*/                 11,
  /*NO_AUTO_CREATE_USER*/         19,
  /*HIGH_NOT_PRECEDENCE*/         19,
  /*NO_ENGINE_SUBSTITUTION*/      22,
  /*PAD_CHAR_TO_FULL_LENGTH*/     23
};

TYPELIB sql_mode_typelib= { array_elements(sql_mode_names)-1,"",
			    sql_mode_names,
                            (unsigned int *)sql_mode_names_len };


static const char *optimizer_switch_names[]=
{
  "no_materialization", "no_semijoin",
  NullS
};

/* Corresponding defines are named OPTIMIZER_SWITCH_XXX */
static const unsigned int optimizer_switch_names_len[]=
{
  /*no_materialization*/          19,
  /*no_semijoin*/                 11
};

TYPELIB optimizer_switch_typelib= { array_elements(optimizer_switch_names)-1,"",
                                    optimizer_switch_names,
                                    (unsigned int *)optimizer_switch_names_len };

static const char *tc_heuristic_recover_names[]=
{
  "COMMIT", "ROLLBACK", NullS
};
static TYPELIB tc_heuristic_recover_typelib=
{
  array_elements(tc_heuristic_recover_names)-1,"",
  tc_heuristic_recover_names, NULL
};

static const char *thread_handling_names[]=
{ "one-thread-per-connection", "no-threads",
#if HAVE_POOL_OF_THREADS == 1
  "pool-of-threads",
#endif
  NullS};

TYPELIB thread_handling_typelib=
{
  array_elements(thread_handling_names) - 1, "",
  thread_handling_names, NULL
};

const char *first_keyword= "first", *binary_keyword= "BINARY";
const char *my_localhost= "localhost", *delayed_user= "DELAYED";
#if SIZEOF_OFF_T > 4 && defined(BIG_TABLES)
#define GET_HA_ROWS GET_ULL
#else
#define GET_HA_ROWS GET_ULONG
#endif

bool opt_large_files= sizeof(my_off_t) > 4;

/*
  Used with --help for detailed option
*/
static my_bool opt_help= 0, opt_verbose= 0;

arg_cmp_func Arg_comparator::comparator_matrix[5][2] =
{{&Arg_comparator::compare_string,     &Arg_comparator::compare_e_string},
 {&Arg_comparator::compare_real,       &Arg_comparator::compare_e_real},
 {&Arg_comparator::compare_int_signed, &Arg_comparator::compare_e_int},
 {&Arg_comparator::compare_row,        &Arg_comparator::compare_e_row},
 {&Arg_comparator::compare_decimal,    &Arg_comparator::compare_e_decimal}};

const char *log_output_names[] = { "NONE", "FILE", "TABLE", NullS};
static const unsigned int log_output_names_len[]= { 4, 4, 5, 0 };
TYPELIB log_output_typelib= {array_elements(log_output_names)-1,"",
                             log_output_names, 
                             (unsigned int *) log_output_names_len};

/* static variables */

/* the default log output is log tables */
static bool lower_case_table_names_used= 0;
static bool volatile select_thread_in_use, signal_thread_in_use;
static bool volatile ready_to_exit;
static my_bool opt_debugging= 0, opt_external_locking= 0, opt_console= 0;
static my_bool opt_short_log_format= 0;
static uint kill_cached_threads, wake_thread;
static ulong killed_threads, thread_created;
static ulong max_used_connections;
static ulong my_bind_addr;			/* the address we bind to */
static volatile ulong cached_thread_count= 0;
static const char *sql_mode_str= "OFF";
static char *mysqld_user, *mysqld_chroot, *log_error_file_ptr;
static char *opt_init_slave, *language_ptr, *opt_init_connect;
static char *default_character_set_name;
static char *character_set_filesystem_name;
static char *lc_time_names_name;
static char *my_bind_addr_str;
static char *default_collation_name; 
static char *default_storage_engine_str;
static char compiled_default_collation_name[]= MYSQL_DEFAULT_COLLATION_NAME;
static I_List<THD> thread_cache;
static double long_query_time;

static pthread_cond_t COND_thread_cache, COND_flush_thread_cache;

/* Global variables */

bool opt_update_log, opt_bin_log;
my_bool opt_log, opt_slow_log;
ulong log_output_options;
my_bool opt_log_queries_not_using_indexes= 0;
bool opt_error_log= IF_WIN(1,0);
bool opt_disable_networking=0, opt_skip_show_db=0;
my_bool opt_character_set_client_handshake= 1;
bool server_id_supplied = 0;
bool opt_endinfo, using_udf_functions;
my_bool locked_in_memory;
bool opt_using_transactions, using_update_log;
bool volatile abort_loop;
bool volatile shutdown_in_progress;
/**
   @brief 'grant_option' is used to indicate if privileges needs
   to be checked, in which case the lock, LOCK_grant, is used
   to protect access to the grant table.
   @note This flag is dropped in 5.1 
   @see grant_init()
 */
bool volatile grant_option;

my_bool opt_skip_slave_start = 0; // If set, slave is not autostarted
my_bool opt_reckless_slave = 0;
my_bool opt_enable_named_pipe= 0;
my_bool opt_local_infile, opt_slave_compressed_protocol;
my_bool opt_safe_user_create = 0, opt_no_mix_types = 0;
my_bool opt_show_slave_auth_info, opt_sql_bin_update = 0;
my_bool opt_log_slave_updates= 0;

/*
  Legacy global handlerton. These will be removed (please do not add more).
*/
handlerton *heap_hton;
handlerton *myisam_hton;
handlerton *partition_hton;

#ifdef WITH_NDBCLUSTER_STORAGE_ENGINE
const char *opt_ndbcluster_connectstring= 0;
const char *opt_ndb_connectstring= 0;
char opt_ndb_constrbuf[1024]= {0};
unsigned opt_ndb_constrbuf_len= 0;
my_bool	opt_ndb_shm, opt_ndb_optimized_node_selection;
ulong opt_ndb_cache_check_time, opt_ndb_wait_connected;
ulong opt_ndb_cluster_connection_pool;
const char *opt_ndb_mgmd;
ulong opt_ndb_nodeid;
ulong ndb_extra_logging;
#ifdef HAVE_NDB_BINLOG
ulong ndb_report_thresh_binlog_epoch_slip;
ulong ndb_report_thresh_binlog_mem_usage;
my_bool opt_ndb_log_update_as_write;
my_bool opt_ndb_log_updated_only;
my_bool opt_ndb_log_orig;
#endif

extern const char *ndb_distribution_names[];
extern TYPELIB ndb_distribution_typelib;
extern const char *opt_ndb_distribution;
extern enum ndb_distribution opt_ndb_distribution_id;
#endif
my_bool opt_readonly, use_temp_pool, relay_log_purge;
my_bool opt_sync_frm, opt_allow_suspicious_udfs;
my_bool opt_secure_auth= 0;
char* opt_secure_file_priv= 0;
my_bool opt_log_slow_admin_statements= 0;
my_bool opt_log_slow_slave_statements= 0;
my_bool lower_case_file_system= 0;
my_bool opt_large_pages= 0;
my_bool opt_myisam_use_mmap= 0;
uint    opt_large_page_size= 0;
my_bool opt_old_style_user_limits= 0, trust_function_creators= 0;
/*
  True if there is at least one per-hour limit for some user, so we should
  check them before each query (and possibly reset counters when hour is
  changed). False otherwise.
*/
volatile bool mqh_used = 0;
my_bool opt_noacl;
my_bool sp_automatic_privileges= 1;

ulong opt_binlog_rows_event_max_size;
const char *binlog_format_names[]= {"MIXED", "STATEMENT", "ROW", NullS};
TYPELIB binlog_format_typelib=
  { array_elements(binlog_format_names) - 1, "",
    binlog_format_names, NULL };
ulong opt_binlog_format_id= (ulong) BINLOG_FORMAT_UNSPEC;
const char *opt_binlog_format= binlog_format_names[opt_binlog_format_id];
#ifdef HAVE_INITGROUPS
static bool calling_initgroups= FALSE; /* Used in SIGSEGV handler. */
#endif
uint mysqld_port, test_flags, select_errors, dropping_tables, ha_open_options;
uint mysqld_port_timeout;
uint delay_key_write_options, protocol_version;
uint lower_case_table_names;
uint tc_heuristic_recover= 0;
uint volatile thread_count, thread_running;
ulonglong thd_startup_options;
ulong back_log, connect_timeout, concurrency, server_id;
ulong table_cache_size, table_def_size;
ulong thread_stack, what_to_log;
ulong query_buff_size, slow_launch_time, slave_open_temp_tables;
ulong open_files_limit, max_binlog_size, max_relay_log_size;
ulong slave_net_timeout, slave_trans_retries;
my_bool slave_allow_batching;
ulong thread_cache_size=0, thread_pool_size= 0;
ulong binlog_cache_size=0, max_binlog_cache_size=0;
ulong query_cache_size=0;
ulong refresh_version;  /* Increments on each reload */
query_id_t global_query_id;
ulong aborted_threads, aborted_connects;
ulong delayed_insert_timeout, delayed_insert_limit, delayed_queue_size;
ulong delayed_insert_threads, delayed_insert_writes, delayed_rows_in_use;
ulong delayed_insert_errors,flush_time;
ulong specialflag=0;
ulong binlog_cache_use= 0, binlog_cache_disk_use= 0;
ulong max_connections, max_connect_errors;
uint  max_user_connections= 0;
/*
  Limit of the total number of prepared statements in the server.
  Is necessary to protect the server against out-of-memory attacks.
*/
ulong max_prepared_stmt_count;
/*
  Current total number of prepared statements in the server. This number
  is exact, and therefore may not be equal to the difference between
  `com_stmt_prepare' and `com_stmt_close' (global status variables), as
  the latter ones account for all registered attempts to prepare
  a statement (including unsuccessful ones).  Prepared statements are
  currently connection-local: if the same SQL query text is prepared in
  two different connections, this counts as two distinct prepared
  statements.
*/
ulong prepared_stmt_count=0;
ulong thread_id=1L,current_pid;
ulong slow_launch_threads = 0, sync_binlog_period;
ulong expire_logs_days = 0;
ulong rpl_recovery_rank=0;
const char *log_output_str= "FILE";

const double log_10[] = {
  1e000, 1e001, 1e002, 1e003, 1e004, 1e005, 1e006, 1e007, 1e008, 1e009,
  1e010, 1e011, 1e012, 1e013, 1e014, 1e015, 1e016, 1e017, 1e018, 1e019,
  1e020, 1e021, 1e022, 1e023, 1e024, 1e025, 1e026, 1e027, 1e028, 1e029,
  1e030, 1e031, 1e032, 1e033, 1e034, 1e035, 1e036, 1e037, 1e038, 1e039,
  1e040, 1e041, 1e042, 1e043, 1e044, 1e045, 1e046, 1e047, 1e048, 1e049,
  1e050, 1e051, 1e052, 1e053, 1e054, 1e055, 1e056, 1e057, 1e058, 1e059,
  1e060, 1e061, 1e062, 1e063, 1e064, 1e065, 1e066, 1e067, 1e068, 1e069,
  1e070, 1e071, 1e072, 1e073, 1e074, 1e075, 1e076, 1e077, 1e078, 1e079,
  1e080, 1e081, 1e082, 1e083, 1e084, 1e085, 1e086, 1e087, 1e088, 1e089,
  1e090, 1e091, 1e092, 1e093, 1e094, 1e095, 1e096, 1e097, 1e098, 1e099,
  1e100, 1e101, 1e102, 1e103, 1e104, 1e105, 1e106, 1e107, 1e108, 1e109,
  1e110, 1e111, 1e112, 1e113, 1e114, 1e115, 1e116, 1e117, 1e118, 1e119,
  1e120, 1e121, 1e122, 1e123, 1e124, 1e125, 1e126, 1e127, 1e128, 1e129,
  1e130, 1e131, 1e132, 1e133, 1e134, 1e135, 1e136, 1e137, 1e138, 1e139,
  1e140, 1e141, 1e142, 1e143, 1e144, 1e145, 1e146, 1e147, 1e148, 1e149,
  1e150, 1e151, 1e152, 1e153, 1e154, 1e155, 1e156, 1e157, 1e158, 1e159,
  1e160, 1e161, 1e162, 1e163, 1e164, 1e165, 1e166, 1e167, 1e168, 1e169,
  1e170, 1e171, 1e172, 1e173, 1e174, 1e175, 1e176, 1e177, 1e178, 1e179,
  1e180, 1e181, 1e182, 1e183, 1e184, 1e185, 1e186, 1e187, 1e188, 1e189,
  1e190, 1e191, 1e192, 1e193, 1e194, 1e195, 1e196, 1e197, 1e198, 1e199,
  1e200, 1e201, 1e202, 1e203, 1e204, 1e205, 1e206, 1e207, 1e208, 1e209,
  1e210, 1e211, 1e212, 1e213, 1e214, 1e215, 1e216, 1e217, 1e218, 1e219,
  1e220, 1e221, 1e222, 1e223, 1e224, 1e225, 1e226, 1e227, 1e228, 1e229,
  1e230, 1e231, 1e232, 1e233, 1e234, 1e235, 1e236, 1e237, 1e238, 1e239,
  1e240, 1e241, 1e242, 1e243, 1e244, 1e245, 1e246, 1e247, 1e248, 1e249,
  1e250, 1e251, 1e252, 1e253, 1e254, 1e255, 1e256, 1e257, 1e258, 1e259,
  1e260, 1e261, 1e262, 1e263, 1e264, 1e265, 1e266, 1e267, 1e268, 1e269,
  1e270, 1e271, 1e272, 1e273, 1e274, 1e275, 1e276, 1e277, 1e278, 1e279,
  1e280, 1e281, 1e282, 1e283, 1e284, 1e285, 1e286, 1e287, 1e288, 1e289,
  1e290, 1e291, 1e292, 1e293, 1e294, 1e295, 1e296, 1e297, 1e298, 1e299,
  1e300, 1e301, 1e302, 1e303, 1e304, 1e305, 1e306, 1e307, 1e308
};

time_t server_start_time;

char mysql_home[FN_REFLEN], pidfile_name[FN_REFLEN], system_time_zone[30];
char *default_tz_name;
char log_error_file[FN_REFLEN], glob_hostname[FN_REFLEN];
char mysql_real_data_home[FN_REFLEN],
     language[FN_REFLEN], reg_ext[FN_EXTLEN], mysql_charsets_dir[FN_REFLEN],
     *opt_init_file, *opt_tc_log_file,
     def_ft_boolean_syntax[sizeof(ft_boolean_syntax)];
uint reg_ext_length;
const key_map key_map_empty(0);
key_map key_map_full(0);                        // Will be initialized later

const char *opt_date_time_formats[3];

uint mysql_data_home_len;
char mysql_data_home_buff[2], *mysql_data_home=mysql_real_data_home;
char server_version[SERVER_VERSION_LENGTH];
char *mysqld_unix_port, *opt_mysql_tmpdir;
const char **errmesg;			/* Error messages */
const char *myisam_recover_options_str="OFF";
const char *myisam_stats_method_str="nulls_unequal";

/* name of reference on left espression in rewritten IN subquery */
const char *in_left_expr_name= "<left expr>";
/* name of additional condition */
const char *in_additional_cond= "<IN COND>";
const char *in_having_cond= "<IN HAVING>";

my_decimal decimal_zero;
/* classes for comparation parsing/processing */
Eq_creator eq_creator;
Ne_creator ne_creator;
Gt_creator gt_creator;
Lt_creator lt_creator;
Ge_creator ge_creator;
Le_creator le_creator;

FILE *bootstrap_file;
int bootstrap_error;
FILE *stderror_file=0;

I_List<THD> threads;
I_List<NAMED_LIST> key_caches;
Rpl_filter* rpl_filter;
Rpl_filter* binlog_filter;

struct system_variables global_system_variables;
struct system_variables max_system_variables;
struct system_status_var global_status_var;

MY_TMPDIR mysql_tmpdir_list;
MY_BITMAP temp_pool;

CHARSET_INFO *system_charset_info, *files_charset_info ;
CHARSET_INFO *national_charset_info, *table_alias_charset;
CHARSET_INFO *character_set_filesystem;

MY_LOCALE *my_default_lc_time_names;

SHOW_COMP_OPTION have_ssl, have_symlink, have_dlopen, have_query_cache;
SHOW_COMP_OPTION have_geometry, have_rtree_keys;
SHOW_COMP_OPTION have_crypt, have_compress;

/* Thread specific variables */

pthread_key(MEM_ROOT**,THR_MALLOC);
pthread_key(THD*, THR_THD);
pthread_mutex_t LOCK_mysql_create_db, LOCK_Acl, LOCK_open, LOCK_thread_count,
		LOCK_mapped_file, LOCK_status, LOCK_global_read_lock,
		LOCK_error_log, LOCK_uuid_generator,
		LOCK_delayed_insert, LOCK_delayed_status, LOCK_delayed_create,
		LOCK_crypt, LOCK_bytes_sent, LOCK_bytes_received,
	        LOCK_global_system_variables,
		LOCK_user_conn, LOCK_slave_list, LOCK_active_mi;
/*
  The below lock protects access to two global server variables:
  max_prepared_stmt_count and prepared_stmt_count. These variables
  set the limit and hold the current total number of prepared statements
  in the server, respectively. As PREPARE/DEALLOCATE rate in a loaded
  server may be fairly high, we need a dedicated lock.
*/
pthread_mutex_t LOCK_prepared_stmt_count;
#ifdef HAVE_OPENSSL
pthread_mutex_t LOCK_des_key_file;
#endif
rw_lock_t	LOCK_grant, LOCK_sys_init_connect, LOCK_sys_init_slave;
rw_lock_t	LOCK_system_variables_hash;
pthread_cond_t COND_refresh, COND_thread_count, COND_global_read_lock;
pthread_t signal_thread;
pthread_attr_t connection_attrib;
pthread_mutex_t  LOCK_server_started;
pthread_cond_t  COND_server_started;

int mysqld_server_started= 0;

File_parser_dummy_hook file_parser_dummy_hook;

/* replication parameters, if master_host is not NULL, we are a slave */
uint report_port= MYSQL_PORT;
ulong master_retry_count=0;
char *master_info_file;
char *relay_log_info_file, *report_user, *report_password, *report_host;
char *opt_relay_logname = 0, *opt_relaylog_index_name=0;
char *opt_logname, *opt_slow_logname;

/* Static variables */

static bool kill_in_progress, segfaulted;
static my_bool opt_do_pstack, opt_bootstrap, opt_myisam_log;
static int cleanup_done;
static ulong opt_specialflag, opt_myisam_block_size;
static char *opt_update_logname, *opt_binlog_index_name;
static char *opt_tc_heuristic_recover;
static char *mysql_home_ptr, *pidfile_name_ptr;
static int defaults_argc;
static char **defaults_argv;
static char *opt_bin_logname;

static my_socket unix_sock,ip_sock;
struct rand_struct sql_rand; // used by sql_class.cc:THD::THD()

#ifndef EMBEDDED_LIBRARY
struct passwd *user_info;
static pthread_t select_thread;
static uint thr_kill_signal;
#endif

/* OS specific variables */

#ifdef __WIN__
#undef	 getpid
#include <process.h>

static pthread_cond_t COND_handler_count;
static uint handler_count;
static bool start_mode=0, use_opt_args;
static int opt_argc;
static char **opt_argv;

#if !defined(EMBEDDED_LIBRARY)
static HANDLE hEventShutdown;
static char shutdown_event_name[40];
#include "nt_servc.h"
static	 NTService  Service;	      // Service object for WinNT
#endif /* EMBEDDED_LIBRARY */
#endif /* __WIN__ */

#ifdef __NT__
static char pipe_name[512];
static SECURITY_ATTRIBUTES saPipeSecurity;
static SECURITY_DESCRIPTOR sdPipeDescriptor;
static HANDLE hPipe = INVALID_HANDLE_VALUE;
#endif

#ifndef EMBEDDED_LIBRARY
bool mysqld_embedded=0;
#else
bool mysqld_embedded=1;
#endif

#ifndef DBUG_OFF
static const char* default_dbug_option;
#endif
#ifdef HAVE_LIBWRAP
const char *libwrapName= NULL;
int allow_severity = LOG_INFO;
int deny_severity = LOG_WARNING;
#endif
#ifdef HAVE_QUERY_CACHE
static ulong query_cache_limit= 0;
ulong query_cache_min_res_unit= QUERY_CACHE_MIN_RESULT_DATA_SIZE;
Query_cache query_cache;
#endif
#ifdef HAVE_SMEM
char *shared_memory_base_name= default_shared_memory_base_name;
my_bool opt_enable_shared_memory;
HANDLE smem_event_connect_request= 0;
#endif

scheduler_functions thread_scheduler;

#define SSL_VARS_NOT_STATIC
#include "sslopt-vars.h"
#ifdef HAVE_OPENSSL
#include <openssl/crypto.h>
#ifndef HAVE_YASSL
typedef struct CRYPTO_dynlock_value
{
  rw_lock_t lock;
} openssl_lock_t;

static openssl_lock_t *openssl_stdlocks;
static openssl_lock_t *openssl_dynlock_create(const char *, int);
static void openssl_dynlock_destroy(openssl_lock_t *, const char *, int);
static void openssl_lock_function(int, int, const char *, int);
static void openssl_lock(int, openssl_lock_t *, const char *, int);
static unsigned long openssl_id_function();
#endif
char *des_key_file;
#ifndef EMBEDDED_LIBRARY
struct st_VioSSLFd *ssl_acceptor_fd;
#endif
#endif /* HAVE_OPENSSL */


/* Function declarations */

pthread_handler_t signal_hand(void *arg);
static void mysql_init_variables(void);
static void get_options(int *argc,char **argv);
extern "C" my_bool mysqld_get_one_option(int, const struct my_option *, char *);
static void set_server_version(void);
static int init_thread_environment();
static char *get_relative_path(const char *path);
static void fix_paths(void);
pthread_handler_t handle_connections_sockets(void *arg);
pthread_handler_t kill_server_thread(void *arg);
static void bootstrap(FILE *file);
static bool read_init_file(char *file_name);
#ifdef __NT__
pthread_handler_t handle_connections_namedpipes(void *arg);
#endif
#ifdef HAVE_SMEM
pthread_handler_t handle_connections_shared_memory(void *arg);
#endif
pthread_handler_t handle_slave(void *arg);
static ulong find_bit_type(const char *x, TYPELIB *bit_lib);
static ulong find_bit_type_or_exit(const char *x, TYPELIB *bit_lib,
                                   const char *option);
static void clean_up(bool print_message);
static int test_if_case_insensitive(const char *dir_name);

#ifndef EMBEDDED_LIBRARY
static void usage(void);
static void start_signal_handler(void);
static void close_server_sock();
static void clean_up_mutexes(void);
static void wait_for_signal_thread_to_end(void);
static void create_pid_file();
#endif
static void end_ssl();


#ifndef EMBEDDED_LIBRARY
/****************************************************************************
** Code to end mysqld
****************************************************************************/

static void close_connections(void)
{
#ifdef EXTRA_DEBUG
  int count=0;
#endif
  DBUG_ENTER("close_connections");

  /* Clear thread cache */
  kill_cached_threads++;
  flush_thread_cache();

  /* kill flush thread */
  (void) pthread_mutex_lock(&LOCK_manager);
  if (manager_thread_in_use)
  {
    DBUG_PRINT("quit", ("killing manager thread: 0x%lx",
                        (ulong)manager_thread));
   (void) pthread_cond_signal(&COND_manager);
  }
  (void) pthread_mutex_unlock(&LOCK_manager);

  /* kill connection thread */
#if !defined(__WIN__) && !defined(__NETWARE__)
  DBUG_PRINT("quit", ("waiting for select thread: 0x%lx",
                      (ulong) select_thread));
  (void) pthread_mutex_lock(&LOCK_thread_count);

  while (select_thread_in_use)
  {
    struct timespec abstime;
    int error;
    LINT_INIT(error);
    DBUG_PRINT("info",("Waiting for select thread"));

#ifndef DONT_USE_THR_ALARM
    if (pthread_kill(select_thread, thr_client_alarm))
      break;					// allready dead
#endif
    set_timespec(abstime, 2);
    for (uint tmp=0 ; tmp < 10 && select_thread_in_use; tmp++)
    {
      error=pthread_cond_timedwait(&COND_thread_count,&LOCK_thread_count,
				   &abstime);
      if (error != EINTR)
	break;
    }
#ifdef EXTRA_DEBUG
    if (error != 0 && !count++)
      sql_print_error("Got error %d from pthread_cond_timedwait",error);
#endif
    close_server_sock();
  }
  (void) pthread_mutex_unlock(&LOCK_thread_count);
#endif /* __WIN__ */


  /* Abort listening to new connections */
  DBUG_PRINT("quit",("Closing sockets"));
  if (!opt_disable_networking )
  {
    if (ip_sock != INVALID_SOCKET)
    {
      (void) shutdown(ip_sock, SHUT_RDWR);
      (void) closesocket(ip_sock);
      ip_sock= INVALID_SOCKET;
    }
  }
#ifdef __NT__
  if (hPipe != INVALID_HANDLE_VALUE && opt_enable_named_pipe)
  {
    HANDLE temp;
    DBUG_PRINT("quit", ("Closing named pipes") );

    /* Create connection to the handle named pipe handler to break the loop */
    if ((temp = CreateFile(pipe_name,
			   GENERIC_READ | GENERIC_WRITE,
			   0,
			   NULL,
			   OPEN_EXISTING,
			   0,
			   NULL )) != INVALID_HANDLE_VALUE)
    {
      WaitNamedPipe(pipe_name, 1000);
      DWORD dwMode = PIPE_READMODE_BYTE | PIPE_WAIT;
      SetNamedPipeHandleState(temp, &dwMode, NULL, NULL);
      CancelIo(temp);
      DisconnectNamedPipe(temp);
      CloseHandle(temp);
    }
  }
#endif
#ifdef HAVE_SYS_UN_H
  if (unix_sock != INVALID_SOCKET)
  {
    (void) shutdown(unix_sock, SHUT_RDWR);
    (void) closesocket(unix_sock);
    (void) unlink(mysqld_unix_port);
    unix_sock= INVALID_SOCKET;
  }
#endif
  end_thr_alarm(0);			 // Abort old alarms.

  /*
    First signal all threads that it's time to die
    This will give the threads some time to gracefully abort their
    statements and inform their clients that the server is about to die.
  */

  THD *tmp;
  (void) pthread_mutex_lock(&LOCK_thread_count); // For unlink from list

  I_List_iterator<THD> it(threads);
  while ((tmp=it++))
  {
    DBUG_PRINT("quit",("Informing thread %ld that it's time to die",
		       tmp->thread_id));
    /* We skip slave threads & scheduler on this first loop through. */
    if (tmp->slave_thread)
      continue;

    tmp->killed= THD::KILL_CONNECTION;
    thread_scheduler.post_kill_notification(tmp);
    if (tmp->mysys_var)
    {
      tmp->mysys_var->abort=1;
      pthread_mutex_lock(&tmp->mysys_var->mutex);
      if (tmp->mysys_var->current_cond)
      {
	pthread_mutex_lock(tmp->mysys_var->current_mutex);
	pthread_cond_broadcast(tmp->mysys_var->current_cond);
	pthread_mutex_unlock(tmp->mysys_var->current_mutex);
      }
      pthread_mutex_unlock(&tmp->mysys_var->mutex);
    }
  }
  (void) pthread_mutex_unlock(&LOCK_thread_count); // For unlink from list

  Events::deinit();
  end_slave();

  if (thread_count)
    sleep(2);					// Give threads time to die

  /*
    Force remaining threads to die by closing the connection to the client
    This will ensure that threads that are waiting for a command from the
    client on a blocking read call are aborted.
  */

  for (;;)
  {
    DBUG_PRINT("quit",("Locking LOCK_thread_count"));
    (void) pthread_mutex_lock(&LOCK_thread_count); // For unlink from list
    if (!(tmp=threads.get()))
    {
      DBUG_PRINT("quit",("Unlocking LOCK_thread_count"));
      (void) pthread_mutex_unlock(&LOCK_thread_count);
      break;
    }
#ifndef __bsdi__				// Bug in BSDI kernel
    if (tmp->vio_ok())
    {
      if (global_system_variables.log_warnings)
        sql_print_warning(ER(ER_FORCING_CLOSE),my_progname,
                          tmp->thread_id,
                          (tmp->main_security_ctx.user ?
                           tmp->main_security_ctx.user : ""));
      close_connection(tmp,0,0);
    }
#endif
    DBUG_PRINT("quit",("Unlocking LOCK_thread_count"));
    (void) pthread_mutex_unlock(&LOCK_thread_count);
  }
  /* All threads has now been aborted */
  DBUG_PRINT("quit",("Waiting for threads to die (count=%u)",thread_count));
  (void) pthread_mutex_lock(&LOCK_thread_count);
  while (thread_count)
  {
    (void) pthread_cond_wait(&COND_thread_count,&LOCK_thread_count);
    DBUG_PRINT("quit",("One thread died (count=%u)",thread_count));
  }
  (void) pthread_mutex_unlock(&LOCK_thread_count);

  DBUG_PRINT("quit",("close_connections thread"));
  DBUG_VOID_RETURN;
}


static void close_server_sock()
{
#ifdef HAVE_CLOSE_SERVER_SOCK
  DBUG_ENTER("close_server_sock");
  my_socket tmp_sock;
  tmp_sock=ip_sock;
  if (tmp_sock != INVALID_SOCKET)
  {
    ip_sock=INVALID_SOCKET;
    DBUG_PRINT("info",("calling shutdown on TCP/IP socket"));
    VOID(shutdown(tmp_sock, SHUT_RDWR));
#if defined(__NETWARE__)
    /*
      The following code is disabled for normal systems as it causes MySQL
      to hang on AIX 4.3 during shutdown
    */
    DBUG_PRINT("info",("calling closesocket on TCP/IP socket"));
    VOID(closesocket(tmp_sock));
#endif
  }
  tmp_sock=unix_sock;
  if (tmp_sock != INVALID_SOCKET)
  {
    unix_sock=INVALID_SOCKET;
    DBUG_PRINT("info",("calling shutdown on unix socket"));
    VOID(shutdown(tmp_sock, SHUT_RDWR));
#if defined(__NETWARE__)
    /*
      The following code is disabled for normal systems as it may cause MySQL
      to hang on AIX 4.3 during shutdown
    */
    DBUG_PRINT("info",("calling closesocket on unix/IP socket"));
    VOID(closesocket(tmp_sock));
#endif
    VOID(unlink(mysqld_unix_port));
  }
  DBUG_VOID_RETURN;
#endif
}

#endif /*EMBEDDED_LIBRARY*/


void kill_mysql(void)
{
  DBUG_ENTER("kill_mysql");

#if defined(SIGNALS_DONT_BREAK_READ) && !defined(EMBEDDED_LIBRARY)
  abort_loop=1;					// Break connection loops
  close_server_sock();				// Force accept to wake up
#endif

#if defined(__WIN__)
#if !defined(EMBEDDED_LIBRARY)
  {
    if (!SetEvent(hEventShutdown))
    {
      DBUG_PRINT("error",("Got error: %ld from SetEvent",GetLastError()));
    }
    /*
      or:
      HANDLE hEvent=OpenEvent(0, FALSE, "MySqlShutdown");
      SetEvent(hEventShutdown);
      CloseHandle(hEvent);
    */
  }
#endif
#elif defined(HAVE_PTHREAD_KILL)
  if (pthread_kill(signal_thread, MYSQL_KILL_SIGNAL))
  {
    DBUG_PRINT("error",("Got error %d from pthread_kill",errno)); /* purecov: inspected */
  }
#elif !defined(SIGNALS_DONT_BREAK_READ)
  kill(current_pid, MYSQL_KILL_SIGNAL);
#endif
  DBUG_PRINT("quit",("After pthread_kill"));
  shutdown_in_progress=1;			// Safety if kill didn't work
#ifdef SIGNALS_DONT_BREAK_READ
  if (!kill_in_progress)
  {
    pthread_t tmp;
    abort_loop=1;
    if (pthread_create(&tmp,&connection_attrib, kill_server_thread,
			   (void*) 0))
      sql_print_error("Can't create thread to kill server");
  }
#endif
  DBUG_VOID_RETURN;
}

/*
  Force server down. Kill all connections and threads and exit

  SYNOPSIS
  kill_server

  sig_ptr       Signal number that caused kill_server to be called.

  NOTE!
    A signal number of 0 mean that the function was not called
    from a signal handler and there is thus no signal to block
    or stop, we just want to kill the server.

*/

#if defined(__NETWARE__)
extern "C" void kill_server(int sig_ptr)
#define RETURN_FROM_KILL_SERVER DBUG_VOID_RETURN
#elif !defined(__WIN__)
static void *kill_server(void *sig_ptr)
#define RETURN_FROM_KILL_SERVER DBUG_RETURN(0)
#else
static void __cdecl kill_server(int sig_ptr)
#define RETURN_FROM_KILL_SERVER DBUG_VOID_RETURN
#endif
{
  DBUG_ENTER("kill_server");
#ifndef EMBEDDED_LIBRARY
  int sig=(int) (long) sig_ptr;			// This is passed a int
  // if there is a signal during the kill in progress, ignore the other
  if (kill_in_progress)				// Safety
    RETURN_FROM_KILL_SERVER;
  kill_in_progress=TRUE;
  abort_loop=1;					// This should be set
  if (sig != 0) // 0 is not a valid signal number
    my_sigset(sig, SIG_IGN);                    /* purify inspected */
  if (sig == MYSQL_KILL_SIGNAL || sig == 0)
    sql_print_information(ER(ER_NORMAL_SHUTDOWN),my_progname);
  else
    sql_print_error(ER(ER_GOT_SIGNAL),my_progname,sig); /* purecov: inspected */

#if defined(HAVE_SMEM) && defined(__WIN__)    
  /*    
   Send event to smem_event_connect_request for aborting    
   */    
  if (!SetEvent(smem_event_connect_request))    
  {      
	  DBUG_PRINT("error",
		("Got error: %ld from SetEvent of smem_event_connect_request",
		 GetLastError()));    
  }
#endif  
  
  close_connections();
  if (sig != MYSQL_KILL_SIGNAL &&
#ifdef __WIN__
      sig != SIGINT &&				/* Bug#18235 */
#endif
      sig != 0)
    unireg_abort(1);				/* purecov: inspected */
  else
    unireg_end();

  /* purecov: begin deadcode */
#ifdef __NETWARE__
  if (!event_flag)
    pthread_join(select_thread, NULL);		// wait for main thread
#endif /* __NETWARE__ */

  my_thread_end();
  pthread_exit(0);
  /* purecov: end */

#endif /* EMBEDDED_LIBRARY */
  RETURN_FROM_KILL_SERVER;
}


#if defined(USE_ONE_SIGNAL_HAND) || (defined(__NETWARE__) && defined(SIGNALS_DONT_BREAK_READ))
pthread_handler_t kill_server_thread(void *arg __attribute__((unused)))
{
  my_thread_init();				// Initialize new thread
  kill_server(0);
  /* purecov: begin deadcode */
  my_thread_end();
  pthread_exit(0);
  return 0;
  /* purecov: end */
}
#endif


extern "C" sig_handler print_signal_warning(int sig)
{
  if (global_system_variables.log_warnings)
    sql_print_warning("Got signal %d from thread %ld", sig,my_thread_id());
#ifdef DONT_REMEMBER_SIGNAL
  my_sigset(sig,print_signal_warning);		/* int. thread system calls */
#endif
#if !defined(__WIN__) && !defined(__NETWARE__)
  if (sig == SIGALRM)
    alarm(2);					/* reschedule alarm */
#endif
}

/*
  cleanup all memory and end program nicely

  SYNOPSIS
    unireg_end()

  NOTES
    This function never returns.

    If SIGNALS_DONT_BREAK_READ is defined, this function is called
    by the main thread. To get MySQL to shut down nicely in this case
    (Mac OS X) we have to call exit() instead if pthread_exit().
*/

#ifndef EMBEDDED_LIBRARY
void unireg_end(void)
{
  clean_up(1);
  my_thread_end();
#if defined(SIGNALS_DONT_BREAK_READ) && !defined(__NETWARE__)
  exit(0);
#else
  pthread_exit(0);				// Exit is in main thread
#endif
}

extern "C" void unireg_abort(int exit_code)
{
  DBUG_ENTER("unireg_abort");

  if (exit_code)
    sql_print_error("Aborting\n");
  else if (opt_help)
    usage();
  clean_up(!opt_help && (exit_code || !opt_bootstrap)); /* purecov: inspected */
  DBUG_PRINT("quit",("done with cleanup in unireg_abort"));
  wait_for_signal_thread_to_end();
  clean_up_mutexes();
  my_end(opt_endinfo ? MY_CHECK_ERROR | MY_GIVE_INFO : 0);
  exit(exit_code); /* purecov: inspected */
}
#endif


void clean_up(bool print_message)
{
  DBUG_PRINT("exit",("clean_up"));
  if (cleanup_done++)
    return; /* purecov: inspected */

  release_ddl_log();

  /*
    make sure that handlers finish up
    what they have that is dependent on the binlog
  */
  ha_binlog_end(current_thd);

  logger.cleanup_base();

  injector::free_instance();
  mysql_bin_log.cleanup();

#ifdef HAVE_REPLICATION
  if (use_slave_mask)
    bitmap_free(&slave_error_mask);
#endif
  my_tz_free();
  my_database_names_free();
#ifndef NO_EMBEDDED_ACCESS_CHECKS
  servers_free(1);
  acl_free(1);
  grant_free();
#endif
  query_cache_destroy();
  table_cache_free();
  table_def_free();
  hostname_cache_free();
  item_user_lock_free();
  lex_free();				/* Free some memory */
  item_create_cleanup();
  set_var_free();
  free_charsets();
  if (!opt_noacl)
  {
#ifdef HAVE_DLOPEN
    udf_free();
#endif
  }
  plugin_shutdown();
  ha_end();
  if (tc_log)
    tc_log->close();
  xid_cache_free();
  delete_elements(&key_caches, (void (*)(const char*, uchar*)) free_key_cache);
  multi_keycache_free();
  free_status_vars();
  end_thr_alarm(1);			/* Free allocated memory */
  my_free_open_file_info();
  my_free((char*) global_system_variables.date_format,
	  MYF(MY_ALLOW_ZERO_PTR));
  my_free((char*) global_system_variables.time_format,
	  MYF(MY_ALLOW_ZERO_PTR));
  my_free((char*) global_system_variables.datetime_format,
	  MYF(MY_ALLOW_ZERO_PTR));
  if (defaults_argv)
    free_defaults(defaults_argv);
  my_free(sys_init_connect.value, MYF(MY_ALLOW_ZERO_PTR));
  my_free(sys_init_slave.value, MYF(MY_ALLOW_ZERO_PTR));
  my_free(sys_var_general_log_path.value, MYF(MY_ALLOW_ZERO_PTR));
  my_free(sys_var_slow_log_path.value, MYF(MY_ALLOW_ZERO_PTR));
  free_tmpdir(&mysql_tmpdir_list);
#ifdef HAVE_REPLICATION
  my_free(slave_load_tmpdir,MYF(MY_ALLOW_ZERO_PTR));
#endif
  x_free(opt_bin_logname);
  x_free(opt_relay_logname);
  x_free(opt_secure_file_priv);
  bitmap_free(&temp_pool);
  free_max_user_conn();
#ifdef HAVE_REPLICATION
  end_slave_list();
#endif
  delete binlog_filter;
  delete rpl_filter;
  end_ssl();
  vio_end();
#ifdef USE_REGEX
  my_regex_end();
#endif

#if !defined(EMBEDDED_LIBRARY)
  if (!opt_bootstrap)
    (void) my_delete(pidfile_name,MYF(0));	// This may not always exist
#endif
  if (print_message && errmesg && server_start_time)
    sql_print_information(ER(ER_SHUTDOWN_COMPLETE),my_progname);
  thread_scheduler.end();
  finish_client_errs();
  my_free((uchar*) my_error_unregister(ER_ERROR_FIRST, ER_ERROR_LAST),
          MYF(MY_WME | MY_FAE | MY_ALLOW_ZERO_PTR));
  DBUG_PRINT("quit", ("Error messages freed"));
  /* Tell main we are ready */
  logger.cleanup_end();
  (void) pthread_mutex_lock(&LOCK_thread_count);
  DBUG_PRINT("quit", ("got thread count lock"));
  ready_to_exit=1;
  /* do the broadcast inside the lock to ensure that my_end() is not called */
  (void) pthread_cond_broadcast(&COND_thread_count);
  (void) pthread_mutex_unlock(&LOCK_thread_count);

  /*
    The following lines may never be executed as the main thread may have
    killed us
  */
  DBUG_PRINT("quit", ("done with cleanup"));
} /* clean_up */


#ifndef EMBEDDED_LIBRARY

/*
  This is mainly needed when running with purify, but it's still nice to
  know that all child threads have died when mysqld exits
*/

static void wait_for_signal_thread_to_end()
{
#ifndef __NETWARE__
  uint i;
  /*
    Wait up to 10 seconds for signal thread to die. We use this mainly to
    avoid getting warnings that my_thread_end has not been called
  */
  for (i= 0 ; i < 100 && signal_thread_in_use; i++)
  {
    if (pthread_kill(signal_thread, MYSQL_KILL_SIGNAL) != ESRCH)
      break;
    my_sleep(100);				// Give it time to die
  }
#endif
}


static void clean_up_mutexes()
{
  (void) pthread_mutex_destroy(&LOCK_mysql_create_db);
  (void) pthread_mutex_destroy(&LOCK_lock_db);
  (void) pthread_mutex_destroy(&LOCK_Acl);
  (void) rwlock_destroy(&LOCK_grant);
  (void) pthread_mutex_destroy(&LOCK_open);
  (void) pthread_mutex_destroy(&LOCK_thread_count);
  (void) pthread_mutex_destroy(&LOCK_mapped_file);
  (void) pthread_mutex_destroy(&LOCK_status);
  (void) pthread_mutex_destroy(&LOCK_error_log);
  (void) pthread_mutex_destroy(&LOCK_delayed_insert);
  (void) pthread_mutex_destroy(&LOCK_delayed_status);
  (void) pthread_mutex_destroy(&LOCK_delayed_create);
  (void) pthread_mutex_destroy(&LOCK_manager);
  (void) pthread_mutex_destroy(&LOCK_crypt);
  (void) pthread_mutex_destroy(&LOCK_bytes_sent);
  (void) pthread_mutex_destroy(&LOCK_bytes_received);
  (void) pthread_mutex_destroy(&LOCK_user_conn);
  Events::destroy_mutexes();
#ifdef HAVE_OPENSSL
  (void) pthread_mutex_destroy(&LOCK_des_key_file);
#ifndef HAVE_YASSL
  for (int i= 0; i < CRYPTO_num_locks(); ++i)
    (void) rwlock_destroy(&openssl_stdlocks[i].lock);
  OPENSSL_free(openssl_stdlocks);
#endif
#endif
#ifdef HAVE_REPLICATION
  (void) pthread_mutex_destroy(&LOCK_rpl_status);
  (void) pthread_cond_destroy(&COND_rpl_status);
#endif
  (void) pthread_mutex_destroy(&LOCK_active_mi);
  (void) rwlock_destroy(&LOCK_sys_init_connect);
  (void) rwlock_destroy(&LOCK_sys_init_slave);
  (void) pthread_mutex_destroy(&LOCK_global_system_variables);
  (void) rwlock_destroy(&LOCK_system_variables_hash);
  (void) pthread_mutex_destroy(&LOCK_global_read_lock);
  (void) pthread_mutex_destroy(&LOCK_uuid_generator);
  (void) pthread_mutex_destroy(&LOCK_prepared_stmt_count);
  (void) pthread_cond_destroy(&COND_thread_count);
  (void) pthread_cond_destroy(&COND_refresh);
  (void) pthread_cond_destroy(&COND_global_read_lock);
  (void) pthread_cond_destroy(&COND_thread_cache);
  (void) pthread_cond_destroy(&COND_flush_thread_cache);
  (void) pthread_cond_destroy(&COND_manager);
}

#endif /*EMBEDDED_LIBRARY*/


/****************************************************************************
** Init IP and UNIX socket
****************************************************************************/

#ifndef EMBEDDED_LIBRARY
static void set_ports()
{
  char	*env;
  if (!mysqld_port && !opt_disable_networking)
  {					// Get port if not from commandline
    struct  servent *serv_ptr;
    mysqld_port= MYSQL_PORT;

    /*
      if builder specifically requested a default port, use that
      (even if it coincides with our factory default).
      only if they didn't do we check /etc/services (and, failing
      on that, fall back to the factory default of 3306).
      either default can be overridden by the environment variable
      MYSQL_TCP_PORT, which in turn can be overridden with command
      line options.
    */

#if MYSQL_PORT_DEFAULT == 0
    if ((serv_ptr= getservbyname("mysql", "tcp")))
      mysqld_port= ntohs((u_short) serv_ptr->s_port); /* purecov: inspected */
#endif
    if ((env = getenv("MYSQL_TCP_PORT")))
      mysqld_port= (uint) atoi(env);		/* purecov: inspected */
  }
  if (!mysqld_unix_port)
  {
#ifdef __WIN__
    mysqld_unix_port= (char*) MYSQL_NAMEDPIPE;
#else
    mysqld_unix_port= (char*) MYSQL_UNIX_ADDR;
#endif
    if ((env = getenv("MYSQL_UNIX_PORT")))
      mysqld_unix_port= env;			/* purecov: inspected */
  }
}

/* Change to run as another user if started with --user */

static struct passwd *check_user(const char *user)
{
#if !defined(__WIN__) && !defined(__NETWARE__)
  struct passwd *tmp_user_info;
  uid_t user_id= geteuid();

  // Don't bother if we aren't superuser
  if (user_id)
  {
    if (user)
    {
      /* Don't give a warning, if real user is same as given with --user */
      /* purecov: begin tested */
      tmp_user_info= getpwnam(user);
      if ((!tmp_user_info || user_id != tmp_user_info->pw_uid) &&
	  global_system_variables.log_warnings)
        sql_print_warning(
                    "One can only use the --user switch if running as root\n");
      /* purecov: end */
    }
    return NULL;
  }
  if (!user)
  {
    if (!opt_bootstrap)
    {
      sql_print_error("Fatal error: Please read \"Security\" section of the manual to find out how to run mysqld as root!\n");
      unireg_abort(1);
    }
    return NULL;
  }
  /* purecov: begin tested */
  if (!strcmp(user,"root"))
    return NULL;                        // Avoid problem with dynamic libraries

  if (!(tmp_user_info= getpwnam(user)))
  {
    // Allow a numeric uid to be used
    const char *pos;
    for (pos= user; my_isdigit(mysqld_charset,*pos); pos++) ;
    if (*pos)                                   // Not numeric id
      goto err;
    if (!(tmp_user_info= getpwuid(atoi(user))))
      goto err;
  }
  return tmp_user_info;
  /* purecov: end */

err:
  sql_print_error("Fatal error: Can't change to run as user '%s' ;  Please check that the user exists!\n",user);
  unireg_abort(1);

#ifdef PR_SET_DUMPABLE
  if (test_flags & TEST_CORE_ON_SIGNAL)
  {
    /* inform kernel that process is dumpable */
    (void) prctl(PR_SET_DUMPABLE, 1);
  }
#endif

#endif
  return NULL;
}

static void set_user(const char *user, struct passwd *user_info_arg)
{
  /* purecov: begin tested */
#if !defined(__WIN__) && !defined(__NETWARE__)
  DBUG_ASSERT(user_info_arg != 0);
#ifdef HAVE_INITGROUPS
  /*
    We can get a SIGSEGV when calling initgroups() on some systems when NSS
    is configured to use LDAP and the server is statically linked.  We set
    calling_initgroups as a flag to the SIGSEGV handler that is then used to
    output a specific message to help the user resolve this problem.
  */
  calling_initgroups= TRUE;
  initgroups((char*) user, user_info_arg->pw_gid);
  calling_initgroups= FALSE;
#endif
  if (setgid(user_info_arg->pw_gid) == -1)
  {
    sql_perror("setgid");
    unireg_abort(1);
  }
  if (setuid(user_info_arg->pw_uid) == -1)
  {
    sql_perror("setuid");
    unireg_abort(1);
  }
#endif
  /* purecov: end */
}


static void set_effective_user(struct passwd *user_info_arg)
{
#if !defined(__WIN__) && !defined(__NETWARE__)
  DBUG_ASSERT(user_info_arg != 0);
  if (setregid((gid_t)-1, user_info_arg->pw_gid) == -1)
  {
    sql_perror("setregid");
    unireg_abort(1);
  }
  if (setreuid((uid_t)-1, user_info_arg->pw_uid) == -1)
  {
    sql_perror("setreuid");
    unireg_abort(1);
  }
#endif
}


/* Change root user if started with  --chroot */

static void set_root(const char *path)
{
#if !defined(__WIN__) && !defined(__NETWARE__)
  if (chroot(path) == -1)
  {
    sql_perror("chroot");
    unireg_abort(1);
  }
  my_setwd("/", MYF(0));
#endif
}

static void network_init(void)
{
  struct sockaddr_in	IPaddr;
#ifdef HAVE_SYS_UN_H
  struct sockaddr_un	UNIXaddr;
#endif
  int	arg=1;
  int   ret;
  uint  waited;
  uint  this_wait;
  uint  retry;
  DBUG_ENTER("network_init");
  LINT_INIT(ret);

  if (thread_scheduler.init())
    unireg_abort(1);			/* purecov: inspected */

  set_ports();

  if (mysqld_port != 0 && !opt_disable_networking && !opt_bootstrap)
  {
    DBUG_PRINT("general",("IP Socket is %d",mysqld_port));
    ip_sock = socket(AF_INET, SOCK_STREAM, 0);
    if (ip_sock == INVALID_SOCKET)
    {
      DBUG_PRINT("error",("Got error: %d from socket()",socket_errno));
      sql_perror(ER(ER_IPSOCK_ERROR));		/* purecov: tested */
      unireg_abort(1);				/* purecov: tested */
    }
    bzero((char*) &IPaddr, sizeof(IPaddr));
    IPaddr.sin_family = AF_INET;
    IPaddr.sin_addr.s_addr = my_bind_addr;
    IPaddr.sin_port = (unsigned short) htons((unsigned short) mysqld_port);

#ifndef __WIN__
    /*
      We should not use SO_REUSEADDR on windows as this would enable a
      user to open two mysqld servers with the same TCP/IP port.
    */
    (void) setsockopt(ip_sock,SOL_SOCKET,SO_REUSEADDR,(char*)&arg,sizeof(arg));
#endif /* __WIN__ */
    /*
      Sometimes the port is not released fast enough when stopping and
      restarting the server. This happens quite often with the test suite
      on busy Linux systems. Retry to bind the address at these intervals:
      Sleep intervals: 1, 2, 4,  6,  9, 13, 17, 22, ...
      Retry at second: 1, 3, 7, 13, 22, 35, 52, 74, ...
      Limit the sequence by mysqld_port_timeout (set --port-open-timeout=#).
    */
    for (waited= 0, retry= 1; ; retry++, waited+= this_wait)
    {
      if (((ret= bind(ip_sock, my_reinterpret_cast(struct sockaddr *) (&IPaddr),
                      sizeof(IPaddr))) >= 0) ||
          (socket_errno != SOCKET_EADDRINUSE) ||
          (waited >= mysqld_port_timeout))
        break;
      sql_print_information("Retrying bind on TCP/IP port %u", mysqld_port);
      this_wait= retry * retry / 3 + 1;
      sleep(this_wait);
    }
    if (ret < 0)
    {
      DBUG_PRINT("error",("Got error: %d from bind",socket_errno));
      sql_perror("Can't start server: Bind on TCP/IP port");
      sql_print_error("Do you already have another mysqld server running on port: %d ?",mysqld_port);
      unireg_abort(1);
    }
    if (listen(ip_sock,(int) back_log) < 0)
    {
      sql_perror("Can't start server: listen() on TCP/IP port");
      sql_print_error("listen() on TCP/IP failed with error %d",
		      socket_errno);
      unireg_abort(1);
    }
  }

#ifdef __NT__
  /* create named pipe */
  if (Service.IsNT() && mysqld_unix_port[0] && !opt_bootstrap &&
      opt_enable_named_pipe)
  {
    
    pipe_name[sizeof(pipe_name)-1]= 0;		/* Safety if too long string */
    strxnmov(pipe_name, sizeof(pipe_name)-1, "\\\\.\\pipe\\",
	     mysqld_unix_port, NullS);
    bzero((char*) &saPipeSecurity, sizeof(saPipeSecurity));
    bzero((char*) &sdPipeDescriptor, sizeof(sdPipeDescriptor));
    if (!InitializeSecurityDescriptor(&sdPipeDescriptor,
				      SECURITY_DESCRIPTOR_REVISION))
    {
      sql_perror("Can't start server : Initialize security descriptor");
      unireg_abort(1);
    }
    if (!SetSecurityDescriptorDacl(&sdPipeDescriptor, TRUE, NULL, FALSE))
    {
      sql_perror("Can't start server : Set security descriptor");
      unireg_abort(1);
    }
    saPipeSecurity.nLength = sizeof(SECURITY_ATTRIBUTES);
    saPipeSecurity.lpSecurityDescriptor = &sdPipeDescriptor;
    saPipeSecurity.bInheritHandle = FALSE;
    if ((hPipe= CreateNamedPipe(pipe_name,
				PIPE_ACCESS_DUPLEX,
				PIPE_TYPE_BYTE |
				PIPE_READMODE_BYTE |
				PIPE_WAIT,
				PIPE_UNLIMITED_INSTANCES,
				(int) global_system_variables.net_buffer_length,
				(int) global_system_variables.net_buffer_length,
				NMPWAIT_USE_DEFAULT_WAIT,
				&saPipeSecurity)) == INVALID_HANDLE_VALUE)
      {
	LPVOID lpMsgBuf;
	int error=GetLastError();
	FormatMessage(FORMAT_MESSAGE_ALLOCATE_BUFFER |
		      FORMAT_MESSAGE_FROM_SYSTEM,
		      NULL, error, MAKELANGID(LANG_NEUTRAL, SUBLANG_DEFAULT),
		      (LPTSTR) &lpMsgBuf, 0, NULL );
	MessageBox(NULL, (LPTSTR) lpMsgBuf, "Error from CreateNamedPipe",
		    MB_OK|MB_ICONINFORMATION);
	LocalFree(lpMsgBuf);
	unireg_abort(1);
      }
  }
#endif

#if defined(HAVE_SYS_UN_H)
  /*
  ** Create the UNIX socket
  */
  if (mysqld_unix_port[0] && !opt_bootstrap)
  {
    DBUG_PRINT("general",("UNIX Socket is %s",mysqld_unix_port));

    if (strlen(mysqld_unix_port) > (sizeof(UNIXaddr.sun_path) - 1))
    {
      sql_print_error("The socket file path is too long (> %u): %s",
                      (uint) sizeof(UNIXaddr.sun_path) - 1, mysqld_unix_port);
      unireg_abort(1);
    }
    if ((unix_sock= socket(AF_UNIX, SOCK_STREAM, 0)) < 0)
    {
      sql_perror("Can't start server : UNIX Socket "); /* purecov: inspected */
      unireg_abort(1);				/* purecov: inspected */
    }
    bzero((char*) &UNIXaddr, sizeof(UNIXaddr));
    UNIXaddr.sun_family = AF_UNIX;
    strmov(UNIXaddr.sun_path, mysqld_unix_port);
    (void) unlink(mysqld_unix_port);
    (void) setsockopt(unix_sock,SOL_SOCKET,SO_REUSEADDR,(char*)&arg,
		      sizeof(arg));
    umask(0);
    if (bind(unix_sock, my_reinterpret_cast(struct sockaddr *) (&UNIXaddr),
	     sizeof(UNIXaddr)) < 0)
    {
      sql_perror("Can't start server : Bind on unix socket"); /* purecov: tested */
      sql_print_error("Do you already have another mysqld server running on socket: %s ?",mysqld_unix_port);
      unireg_abort(1);					/* purecov: tested */
    }
    umask(((~my_umask) & 0666));
#if defined(S_IFSOCK) && defined(SECURE_SOCKETS)
    (void) chmod(mysqld_unix_port,S_IFSOCK);	/* Fix solaris 2.6 bug */
#endif
    if (listen(unix_sock,(int) back_log) < 0)
      sql_print_warning("listen() on Unix socket failed with error %d",
		      socket_errno);
  }
#endif
  DBUG_PRINT("info",("server started"));
  DBUG_VOID_RETURN;
}

#endif /*!EMBEDDED_LIBRARY*/


#ifndef EMBEDDED_LIBRARY
/*
  Close a connection

  SYNOPSIS
    close_connection()
    thd		Thread handle
    errcode	Error code to print to console
    lock	1 if we have have to lock LOCK_thread_count

  NOTES
    For the connection that is doing shutdown, this is called twice
*/

void close_connection(THD *thd, uint errcode, bool lock)
{
  st_vio *vio;
  DBUG_ENTER("close_connection");
  DBUG_PRINT("enter",("fd: %s  error: '%s'",
		      thd->net.vio ? vio_description(thd->net.vio) :
		      "(not connected)",
		      errcode ? ER(errcode) : ""));
  if (lock)
    (void) pthread_mutex_lock(&LOCK_thread_count);
  thd->killed= THD::KILL_CONNECTION;
  if ((vio= thd->net.vio) != 0)
  {
    if (errcode)
      net_send_error(thd, errcode, ER(errcode)); /* purecov: inspected */
    vio_close(vio);			/* vio is freed in delete thd */
  }
  if (lock)
    (void) pthread_mutex_unlock(&LOCK_thread_count);
  DBUG_VOID_RETURN;
}
#endif /* EMBEDDED_LIBRARY */


	/* Called when a thread is aborted */
	/* ARGSUSED */

extern "C" sig_handler end_thread_signal(int sig __attribute__((unused)))
{
  THD *thd=current_thd;
  DBUG_ENTER("end_thread_signal");
  if (thd && ! thd->bootstrap)
  {
    statistic_increment(killed_threads, &LOCK_status);
    thread_scheduler.end_thread(thd,0);		/* purecov: inspected */
  }
  DBUG_VOID_RETURN;				/* purecov: deadcode */
}


/*
  Unlink thd from global list of available connections and free thd

  SYNOPSIS
    unlink_thd()
    thd		 Thread handler

  NOTES
    LOCK_thread_count is locked and left locked
*/

void unlink_thd(THD *thd)
{
  DBUG_ENTER("unlink_thd");
  DBUG_PRINT("enter", ("thd: 0x%lx", (long) thd));
  thd->cleanup();
  (void) pthread_mutex_lock(&LOCK_thread_count);
  thread_count--;
  delete thd;
  DBUG_VOID_RETURN;
}


/*
  Store thread in cache for reuse by new connections

  SYNOPSIS
    cache_thread()

  NOTES
    LOCK_thread_count has to be locked

  RETURN
    0  Thread was not put in cache
    1  Thread is to be reused by new connection.
       (ie, caller should return, not abort with pthread_exit())
*/


static bool cache_thread()
{
  safe_mutex_assert_owner(&LOCK_thread_count);
  if (cached_thread_count < thread_cache_size &&
      ! abort_loop && !kill_cached_threads)
  {
    /* Don't kill the thread, just put it in cache for reuse */
    DBUG_PRINT("info", ("Adding thread to cache"));
    cached_thread_count++;
    while (!abort_loop && ! wake_thread && ! kill_cached_threads)
      (void) pthread_cond_wait(&COND_thread_cache, &LOCK_thread_count);
    cached_thread_count--;
    if (kill_cached_threads)
      pthread_cond_signal(&COND_flush_thread_cache);
    if (wake_thread)
    {
      THD *thd;
      wake_thread--;
      thd= thread_cache.get();
      thd->thread_stack= (char*) &thd;          // For store_globals
      (void) thd->store_globals();
      /*
        THD::mysys_var::abort is associated with physical thread rather
        than with THD object. So we need to reset this flag before using
        this thread for handling of new THD object/connection.
      */
      thd->mysys_var->abort= 0;
      thd->thr_create_utime= my_micro_time();
      threads.append(thd);
      return(1);
    }
  }
  return(0);
}


/*
  End thread for the current connection

  SYNOPSIS
    one_thread_per_connection_end()
    thd		  Thread handler
    put_in_cache  Store thread in cache, if there is room in it
                  Normally this is true in all cases except when we got
                  out of resources initializing the current thread

  NOTES
    If thread is cached, we will wait until thread is scheduled to be
    reused and then we will return.
    If thread is not cached, we end the thread.

  RETURN
    0    Signal to handle_one_connection to reuse connection
*/

bool one_thread_per_connection_end(THD *thd, bool put_in_cache)
{
  DBUG_ENTER("one_thread_per_connection_end");
  unlink_thd(thd);
  if (put_in_cache)
    put_in_cache= cache_thread();
  pthread_mutex_unlock(&LOCK_thread_count);
  if (put_in_cache)
    DBUG_RETURN(0);                             // Thread is reused

  /* It's safe to broadcast outside a lock (COND... is not deleted here) */
  DBUG_PRINT("signal", ("Broadcasting COND_thread_count"));
  (void) pthread_cond_broadcast(&COND_thread_count);

  my_thread_end();
  pthread_exit(0);
  DBUG_RETURN(0);                               // Impossible
}


void flush_thread_cache()
{
  (void) pthread_mutex_lock(&LOCK_thread_count);
  kill_cached_threads++;
  while (cached_thread_count)
  {
    pthread_cond_broadcast(&COND_thread_cache);
    pthread_cond_wait(&COND_flush_thread_cache,&LOCK_thread_count);
  }
  kill_cached_threads--;
  (void) pthread_mutex_unlock(&LOCK_thread_count);
}


/*
  Aborts a thread nicely. Commes here on SIGPIPE
  TODO: One should have to fix that thr_alarm know about this
  thread too.
*/

#ifdef THREAD_SPECIFIC_SIGPIPE
extern "C" sig_handler abort_thread(int sig __attribute__((unused)))
{
  THD *thd=current_thd;
  DBUG_ENTER("abort_thread");
  if (thd)
    thd->killed= THD::KILL_CONNECTION;
  DBUG_VOID_RETURN;
}
#endif


/******************************************************************************
  Setup a signal thread with handles all signals.
  Because Linux doesn't support schemas use a mutex to check that
  the signal thread is ready before continuing
******************************************************************************/

#if defined(__WIN__)
static void init_signals(void)
{
  int signals[] = {SIGINT,SIGILL,SIGFPE,SIGSEGV,SIGTERM,SIGABRT } ;
  for (uint i=0 ; i < sizeof(signals)/sizeof(int) ; i++)
    signal(signals[i], kill_server) ;
#if defined(__WIN__)
  signal(SIGBREAK,SIG_IGN);	//ignore SIGBREAK for NT
#else
  signal(SIGBREAK, kill_server);
#endif
}


static void start_signal_handler(void)
{
#ifndef EMBEDDED_LIBRARY
  // Save vm id of this process
  if (!opt_bootstrap)
    create_pid_file();
#endif /* EMBEDDED_LIBRARY */
}


static void check_data_home(const char *path)
{}


#elif defined(__NETWARE__)

// down server event callback
void mysql_down_server_cb(void *, void *)
{
  event_flag= TRUE;
  kill_server(0);
}


// destroy callback resources
void mysql_cb_destroy(void *)
{
  UnRegisterEventNotification(eh);  // cleanup down event notification
  NX_UNWRAP_INTERFACE(ref);
  /* Deregister NSS volume deactivation event */
  NX_UNWRAP_INTERFACE(refneb);
  if (neb_consumer_id)
    UnRegisterConsumer(neb_consumer_id, NULL);
}


// initialize callbacks
void mysql_cb_init()
{
  // register for down server event
  void *handle = getnlmhandle();
  rtag_t rt= AllocateResourceTag(handle, "MySQL Down Server Callback",
                                 EventSignature);
  NX_WRAP_INTERFACE((void *)mysql_down_server_cb, 2, (void **)&ref);
  eh= RegisterForEventNotification(rt, EVENT_PRE_DOWN_SERVER,
                                   EVENT_PRIORITY_APPLICATION,
                                   NULL, ref, NULL);

  /*
    Register for volume deactivation event
    Wrap the callback function, as it is called by non-LibC thread
  */
  (void *) NX_WRAP_INTERFACE(neb_event_callback, 1, &refneb);
  registerwithneb();

  NXVmRegisterExitHandler(mysql_cb_destroy, NULL);  // clean-up
}


/* To get the name of the NetWare volume having MySQL data folder */

static void getvolumename()
{
  char *p;
  /*
    We assume that data path is already set.
    If not it won't come here. Terminate after volume name
  */
  if ((p= strchr(mysql_real_data_home, ':')))
    strmake(datavolname, mysql_real_data_home,
            (uint) (p - mysql_real_data_home));
}


/*
  Registering with NEB for NSS Volume Deactivation event
*/

static void registerwithneb()
{

  ConsumerRegistrationInfo reg_info;
    
  /* Clear NEB registration structure */
  bzero((char*) &reg_info, sizeof(struct ConsumerRegistrationInfo));

  /* Fill the NEB consumer information structure */
  reg_info.CRIVersion= 1;  	            // NEB version
  /* NEB Consumer name */
  reg_info.CRIConsumerName= (BYTE *) "MySQL Database Server";
  /* Event of interest */
  reg_info.CRIEventName= (BYTE *) "NSS.ChangeVolState.Enter";
  reg_info.CRIUserParameter= NULL;	    // Consumer Info
  reg_info.CRIEventFlags= 0;	            // Event flags
  /* Consumer NLM handle */
  reg_info.CRIOwnerID= (LoadDefinitionStructure *)getnlmhandle();
  reg_info.CRIConsumerESR= NULL;	    // No consumer ESR required
  reg_info.CRISecurityToken= 0;	            // No security token for the event
  reg_info.CRIConsumerFlags= 0;             // SMP_ENABLED_BIT;	
  reg_info.CRIFilterName= 0;	            // No event filtering
  reg_info.CRIFilterDataLength= 0;          // No filtering data
  reg_info.CRIFilterData= 0;	            // No filtering data
  /* Callback function for the event */
  (void *)reg_info.CRIConsumerCallback= (void *) refneb;
  reg_info.CRIOrder= 0;	                    // Event callback order
  reg_info.CRIConsumerType= CHECK_CONSUMER; // Consumer type

  /* Register for the event with NEB */
  if (RegisterConsumer(&reg_info))
  {
    consoleprintf("Failed to register for NSS Volume Deactivation event \n");
    return;
  }
  /* This ID is required for deregistration */
  neb_consumer_id= reg_info.CRIConsumerID;

  /* Get MySQL data volume name, stored in global variable datavolname */
  getvolumename();

  /*
    Get the NSS volume ID of the MySQL Data volume.
    Volume ID is stored in a global variable
  */
  getvolumeID((BYTE*) datavolname);	
}


/*
  Callback for NSS Volume Deactivation event
*/

ulong neb_event_callback(struct EventBlock *eblock)
{
  EventChangeVolStateEnter_s *voldata;
  extern bool nw_panic;

  voldata= (EventChangeVolStateEnter_s *)eblock->EBEventData;

  /* Deactivation of a volume */
  if ((voldata->oldState == zVOLSTATE_ACTIVE &&
       voldata->newState == zVOLSTATE_DEACTIVE ||
       voldata->newState == zVOLSTATE_MAINTENANCE))
  {
    /*
      Ensure that we bring down MySQL server only for MySQL data
      volume deactivation
    */
    if (!memcmp(&voldata->volID, &datavolid, sizeof(VolumeID_t)))
    {
      consoleprintf("MySQL data volume is deactivated, shutting down MySQL Server \n");
      event_flag= TRUE;
      nw_panic = TRUE;
      event_flag= TRUE;
      kill_server(0);
    }
  }
  return 0;
}


/*
  Function to get NSS volume ID of the MySQL data
*/

#define ADMIN_VOL_PATH					"_ADMIN:/Volumes/"

static void getvolumeID(BYTE *volumeName)
{
  char path[zMAX_FULL_NAME];
  Key_t rootKey= 0, fileKey= 0;
  QUAD getInfoMask;
  zInfo_s info;
  STATUS status;

  /* Get the root key */
  if ((status= zRootKey(0, &rootKey)) != zOK)
  {
    consoleprintf("\nGetNSSVolumeProperties - Failed to get root key, status: %d\n.", (int) status);
    goto exit;
  }

  /*
    Get the file key. This is the key to the volume object in the
    NSS admin volumes directory.
  */

  strxmov(path, (const char *) ADMIN_VOL_PATH, (const char *) volumeName,
          NullS);
  if ((status= zOpen(rootKey, zNSS_TASK, zNSPACE_LONG|zMODE_UTF8, 
                     (BYTE *) path, zRR_READ_ACCESS, &fileKey)) != zOK)
  {
    consoleprintf("\nGetNSSVolumeProperties - Failed to get file, status: %d\n.", (int) status);
    goto exit;
  }

  getInfoMask= zGET_IDS | zGET_VOLUME_INFO ;
  if ((status= zGetInfo(fileKey, getInfoMask, sizeof(info), 
                        zINFO_VERSION_A, &info)) != zOK)
  {
    consoleprintf("\nGetNSSVolumeProperties - Failed in zGetInfo, status: %d\n.", (int) status);
    goto exit;
  }

  /* Copy the data to global variable */
  datavolid.timeLow= info.vol.volumeID.timeLow;
  datavolid.timeMid= info.vol.volumeID.timeMid;
  datavolid.timeHighAndVersion= info.vol.volumeID.timeHighAndVersion;
  datavolid.clockSeqHighAndReserved= info.vol.volumeID.clockSeqHighAndReserved;
  datavolid.clockSeqLow= info.vol.volumeID.clockSeqLow;
  /* This is guranteed to be 6-byte length (but sizeof() would be better) */
  memcpy(datavolid.node, info.vol.volumeID.node, (unsigned int) 6);

exit:
  if (rootKey)
    zClose(rootKey);
  if (fileKey)
    zClose(fileKey);
}


static void init_signals(void)
{
  int signals[] = {SIGINT,SIGILL,SIGFPE,SIGSEGV,SIGTERM,SIGABRT};

  for (uint i=0 ; i < sizeof(signals)/sizeof(int) ; i++)
    signal(signals[i], kill_server);
  mysql_cb_init();  // initialize callbacks

}


static void start_signal_handler(void)
{
  // Save vm id of this process
  if (!opt_bootstrap)
    create_pid_file();
  // no signal handler
}


/*
  Warn if the data is on a Traditional volume

  NOTE
    Already done by mysqld_safe
*/

static void check_data_home(const char *path)
{
}

#else /* if ! __WIN__  */

#ifdef HAVE_LINUXTHREADS
#define UNSAFE_DEFAULT_LINUX_THREADS 200
#endif

extern "C" sig_handler handle_segfault(int sig)
{
  time_t curr_time;
  struct tm tm;
  THD *thd=current_thd;

  /*
    Strictly speaking, one needs a mutex here
    but since we have got SIGSEGV already, things are a mess
    so not having the mutex is not as bad as possibly using a buggy
    mutex - so we keep things simple
  */
  if (segfaulted)
  {
    fprintf(stderr, "Fatal signal %d while backtracing\n", sig);
    exit(1);
  }

  segfaulted = 1;

  curr_time= my_time(0);
  localtime_r(&curr_time, &tm);

  fprintf(stderr,"\
%02d%02d%02d %2d:%02d:%02d - mysqld got signal %d;\n\
This could be because you hit a bug. It is also possible that this binary\n\
or one of the libraries it was linked against is corrupt, improperly built,\n\
or misconfigured. This error can also be caused by malfunctioning hardware.\n",
          tm.tm_year % 100, tm.tm_mon+1, tm.tm_mday,
          tm.tm_hour, tm.tm_min, tm.tm_sec,
	  sig);
  fprintf(stderr, "\
We will try our best to scrape up some info that will hopefully help diagnose\n\
the problem, but since we have already crashed, something is definitely wrong\n\
and this may fail.\n\n");
  fprintf(stderr, "key_buffer_size=%lu\n", 
          (ulong) dflt_key_cache->key_cache_mem_size);
  fprintf(stderr, "read_buffer_size=%ld\n", (long) global_system_variables.read_buff_size);
  fprintf(stderr, "max_used_connections=%lu\n", max_used_connections);
  fprintf(stderr, "max_threads=%u\n", thread_scheduler.max_threads);
  fprintf(stderr, "threads_connected=%u\n", thread_count);
  fprintf(stderr, "It is possible that mysqld could use up to \n\
key_buffer_size + (read_buffer_size + sort_buffer_size)*max_threads = %lu K\n\
bytes of memory\n", ((ulong) dflt_key_cache->key_cache_mem_size +
		     (global_system_variables.read_buff_size +
		      global_system_variables.sortbuff_size) *
		     thread_scheduler.max_threads +
                     max_connections * sizeof(THD)) / 1024);
  fprintf(stderr, "Hope that's ok; if not, decrease some variables in the equation.\n\n");

#if defined(HAVE_LINUXTHREADS)
  if (sizeof(char*) == 4 && thread_count > UNSAFE_DEFAULT_LINUX_THREADS)
  {
    fprintf(stderr, "\
You seem to be running 32-bit Linux and have %d concurrent connections.\n\
If you have not changed STACK_SIZE in LinuxThreads and built the binary \n\
yourself, LinuxThreads is quite likely to steal a part of the global heap for\n\
the thread stack. Please read http://dev.mysql.com/doc/mysql/en/linux.html\n\n",
	    thread_count);
  }
#endif /* HAVE_LINUXTHREADS */

#ifdef HAVE_STACKTRACE
  if (!(test_flags & TEST_NO_STACKTRACE))
  {
    fprintf(stderr,"thd: 0x%lx\n",(long) thd);
    print_stacktrace(thd ? (uchar*) thd->thread_stack : (uchar*) 0,
		     thread_stack);
  }
  if (thd)
  {
    fprintf(stderr, "Trying to get some variables.\n\
Some pointers may be invalid and cause the dump to abort...\n");
    safe_print_str("thd->query", thd->query, 1024);
    fprintf(stderr, "thd->thread_id=%lu\n", (ulong) thd->thread_id);
  }
  fprintf(stderr, "\
The manual page at http://dev.mysql.com/doc/mysql/en/crashing.html contains\n\
information that should help you find out what is causing the crash.\n");
  fflush(stderr);
#endif /* HAVE_STACKTRACE */

#ifdef HAVE_INITGROUPS
  if (calling_initgroups)
    fprintf(stderr, "\n\
This crash occured while the server was calling initgroups(). This is\n\
often due to the use of a mysqld that is statically linked against glibc\n\
and configured to use LDAP in /etc/nsswitch.conf. You will need to either\n\
upgrade to a version of glibc that does not have this problem (2.3.4 or\n\
later when used with nscd), disable LDAP in your nsswitch.conf, or use a\n\
mysqld that is not statically linked.\n");
#endif

#ifdef HAVE_NPTL
  if (thd_lib_detected == THD_LIB_LT && !getenv("LD_ASSUME_KERNEL"))
    fprintf(stderr,"\n\
You are running a statically-linked LinuxThreads binary on an NPTL system.\n\
This can result in crashes on some distributions due to LT/NPTL conflicts.\n\
You should either build a dynamically-linked binary, or force LinuxThreads\n\
to be used with the LD_ASSUME_KERNEL environment variable. Please consult\n\
the documentation for your distribution on how to do that.\n");
#endif
  
  if (locked_in_memory)
  {
    fprintf(stderr, "\n\
The \"--memlock\" argument, which was enabled, uses system calls that are\n\
unreliable and unstable on some operating systems and operating-system\n\
versions (notably, some versions of Linux).  This crash could be due to use\n\
of those buggy OS calls.  You should consider whether you really need the\n\
\"--memlock\" parameter and/or consult the OS distributer about \"mlockall\"\n\
bugs.\n");
  }

  if (test_flags & TEST_CORE_ON_SIGNAL)
  {
    fprintf(stderr, "Writing a core file\n");
    fflush(stderr);
    write_core(sig);
  }
  exit(1);
}

#ifndef SA_RESETHAND
#define SA_RESETHAND 0
#endif
#ifndef SA_NODEFER
#define SA_NODEFER 0
#endif

#ifndef EMBEDDED_LIBRARY

static void init_signals(void)
{
  sigset_t set;
  struct sigaction sa;
  DBUG_ENTER("init_signals");

  if (test_flags & TEST_SIGINT)
  {
    my_sigset(thr_kill_signal, end_thread_signal);
  }
  my_sigset(THR_SERVER_ALARM,print_signal_warning); // Should never be called!

  if (!(test_flags & TEST_NO_STACKTRACE) || (test_flags & TEST_CORE_ON_SIGNAL))
  {
    sa.sa_flags = SA_RESETHAND | SA_NODEFER;
    sigemptyset(&sa.sa_mask);
    sigprocmask(SIG_SETMASK,&sa.sa_mask,NULL);

    init_stacktrace();
#if defined(__amiga__)
    sa.sa_handler=(void(*)())handle_segfault;
#else
    sa.sa_handler=handle_segfault;
#endif
    sigaction(SIGSEGV, &sa, NULL);
    sigaction(SIGABRT, &sa, NULL);
#ifdef SIGBUS
    sigaction(SIGBUS, &sa, NULL);
#endif
    sigaction(SIGILL, &sa, NULL);
    sigaction(SIGFPE, &sa, NULL);
  }

#ifdef HAVE_GETRLIMIT
  if (test_flags & TEST_CORE_ON_SIGNAL)
  {
    /* Change limits so that we will get a core file */
    STRUCT_RLIMIT rl;
    rl.rlim_cur = rl.rlim_max = RLIM_INFINITY;
    if (setrlimit(RLIMIT_CORE, &rl) && global_system_variables.log_warnings)
      sql_print_warning("setrlimit could not change the size of core files to 'infinity';  We may not be able to generate a core file on signals");
  }
#endif
  (void) sigemptyset(&set);
  my_sigset(SIGPIPE,SIG_IGN);
  sigaddset(&set,SIGPIPE);
  sigaddset(&set,SIGINT);
#ifndef IGNORE_SIGHUP_SIGQUIT
  sigaddset(&set,SIGQUIT);
  sigaddset(&set,SIGHUP);
#endif
  sigaddset(&set,SIGTERM);

  /* Fix signals if blocked by parents (can happen on Mac OS X) */
  sigemptyset(&sa.sa_mask);
  sa.sa_flags = 0;
  sa.sa_handler = print_signal_warning;
  sigaction(SIGTERM, &sa, (struct sigaction*) 0);
  sa.sa_flags = 0;
  sa.sa_handler = print_signal_warning;
  sigaction(SIGHUP, &sa, (struct sigaction*) 0);
#ifdef SIGTSTP
  sigaddset(&set,SIGTSTP);
#endif
  if (thd_lib_detected != THD_LIB_LT)
    sigaddset(&set,THR_SERVER_ALARM);
  if (test_flags & TEST_SIGINT)
  {
    // May be SIGINT
    sigdelset(&set, thr_kill_signal);
  }
  sigprocmask(SIG_SETMASK,&set,NULL);
  pthread_sigmask(SIG_SETMASK,&set,NULL);
  DBUG_VOID_RETURN;
}


static void start_signal_handler(void)
{
  int error;
  pthread_attr_t thr_attr;
  DBUG_ENTER("start_signal_handler");

  (void) pthread_attr_init(&thr_attr);
#if !defined(HAVE_DEC_3_2_THREADS)
  pthread_attr_setscope(&thr_attr,PTHREAD_SCOPE_SYSTEM);
  (void) pthread_attr_setdetachstate(&thr_attr,PTHREAD_CREATE_DETACHED);
  if (!(opt_specialflag & SPECIAL_NO_PRIOR))
    my_pthread_attr_setprio(&thr_attr,INTERRUPT_PRIOR);
#if defined(__ia64__) || defined(__ia64)
  /*
    Peculiar things with ia64 platforms - it seems we only have half the
    stack size in reality, so we have to double it here
  */
  pthread_attr_setstacksize(&thr_attr,thread_stack*2);
#else
  pthread_attr_setstacksize(&thr_attr,thread_stack);
#endif
#endif

  (void) pthread_mutex_lock(&LOCK_thread_count);
  if ((error=pthread_create(&signal_thread,&thr_attr,signal_hand,0)))
  {
    sql_print_error("Can't create interrupt-thread (error %d, errno: %d)",
		    error,errno);
    exit(1);
  }
  (void) pthread_cond_wait(&COND_thread_count,&LOCK_thread_count);
  pthread_mutex_unlock(&LOCK_thread_count);

  (void) pthread_attr_destroy(&thr_attr);
  DBUG_VOID_RETURN;
}


/* This threads handles all signals and alarms */

/* ARGSUSED */
pthread_handler_t signal_hand(void *arg __attribute__((unused)))
{
  sigset_t set;
  int sig;
  my_thread_init();				// Init new thread
  DBUG_ENTER("signal_hand");
  signal_thread_in_use= 1;

  /*
    Setup alarm handler
    This should actually be '+ max_number_of_slaves' instead of +10,
    but the +10 should be quite safe.
  */
  init_thr_alarm(thread_scheduler.max_threads +
		 global_system_variables.max_insert_delayed_threads + 10);
  if (thd_lib_detected != THD_LIB_LT && (test_flags & TEST_SIGINT))
  {
    (void) sigemptyset(&set);			// Setup up SIGINT for debug
    (void) sigaddset(&set,SIGINT);		// For debugging
    (void) pthread_sigmask(SIG_UNBLOCK,&set,NULL);
  }
  (void) sigemptyset(&set);			// Setup up SIGINT for debug
#ifdef USE_ONE_SIGNAL_HAND
  (void) sigaddset(&set,THR_SERVER_ALARM);	// For alarms
#endif
#ifndef IGNORE_SIGHUP_SIGQUIT
  (void) sigaddset(&set,SIGQUIT);
  (void) sigaddset(&set,SIGHUP);
#endif
  (void) sigaddset(&set,SIGTERM);
  (void) sigaddset(&set,SIGTSTP);

  /* Save pid to this process (or thread on Linux) */
  if (!opt_bootstrap)
    create_pid_file();

#ifdef HAVE_STACK_TRACE_ON_SEGV
  if (opt_do_pstack)
  {
    sprintf(pstack_file_name,"mysqld-%lu-%%d-%%d.backtrace", (ulong)getpid());
    pstack_install_segv_action(pstack_file_name);
  }
#endif /* HAVE_STACK_TRACE_ON_SEGV */

  /*
    signal to start_signal_handler that we are ready
    This works by waiting for start_signal_handler to free mutex,
    after which we signal it that we are ready.
    At this pointer there is no other threads running, so there
    should not be any other pthread_cond_signal() calls.
  */
  (void) pthread_mutex_lock(&LOCK_thread_count);
  (void) pthread_mutex_unlock(&LOCK_thread_count);
  (void) pthread_cond_broadcast(&COND_thread_count);

  (void) pthread_sigmask(SIG_BLOCK,&set,NULL);
  for (;;)
  {
    int error;					// Used when debugging
    if (shutdown_in_progress && !abort_loop)
    {
      sig= SIGTERM;
      error=0;
    }
    else
      while ((error=my_sigwait(&set,&sig)) == EINTR) ;
    if (cleanup_done)
    {
      DBUG_PRINT("quit",("signal_handler: calling my_thread_end()"));
      my_thread_end();
      signal_thread_in_use= 0;
      pthread_exit(0);				// Safety
    }
    switch (sig) {
    case SIGTERM:
    case SIGQUIT:
    case SIGKILL:
#ifdef EXTRA_DEBUG
      sql_print_information("Got signal %d to shutdown mysqld",sig);
#endif
      /* switch to the old log message processing */
      logger.set_handlers(LOG_FILE, opt_slow_log ? LOG_FILE:LOG_NONE,
                          opt_log ? LOG_FILE:LOG_NONE);
      DBUG_PRINT("info",("Got signal: %d  abort_loop: %d",sig,abort_loop));
      if (!abort_loop)
      {
	abort_loop=1;				// mark abort for threads
#ifdef USE_ONE_SIGNAL_HAND
	pthread_t tmp;
	if (!(opt_specialflag & SPECIAL_NO_PRIOR))
	  my_pthread_attr_setprio(&connection_attrib,INTERRUPT_PRIOR);
	if (pthread_create(&tmp,&connection_attrib, kill_server_thread,
			   (void*) &sig))
	  sql_print_error("Can't create thread to kill server");
#else
	kill_server((void*) sig);	// MIT THREAD has a alarm thread
#endif
      }
      break;
    case SIGHUP:
      if (!abort_loop)
      {
        bool not_used;
	mysql_print_status();		// Print some debug info
	reload_acl_and_cache((THD*) 0,
			     (REFRESH_LOG | REFRESH_TABLES | REFRESH_FAST |
			      REFRESH_GRANT |
			      REFRESH_THREADS | REFRESH_HOSTS),
			     (TABLE_LIST*) 0, &not_used); // Flush logs
      }
      /* reenable logs after the options were reloaded */
      logger.set_handlers(LOG_FILE, opt_slow_log ? LOG_TABLE:LOG_NONE,
                          opt_log ? LOG_TABLE:LOG_NONE);
      break;
#ifdef USE_ONE_SIGNAL_HAND
    case THR_SERVER_ALARM:
      process_alarm(sig);			// Trigger alarms.
      break;
#endif
    default:
#ifdef EXTRA_DEBUG
      sql_print_warning("Got signal: %d  error: %d",sig,error); /* purecov: tested */
#endif
      break;					/* purecov: tested */
    }
  }
  return(0);					/* purecov: deadcode */
}

static void check_data_home(const char *path)
{}

#endif /*!EMBEDDED_LIBRARY*/
#endif	/* __WIN__*/


/*
  All global error messages are sent here where the first one is stored
  for the client
*/


/* ARGSUSED */
extern "C" int my_message_sql(uint error, const char *str, myf MyFlags);

int my_message_sql(uint error, const char *str, myf MyFlags)
{
  THD *thd;
  DBUG_ENTER("my_message_sql");
  DBUG_PRINT("error", ("error: %u  message: '%s'", error, str));
  /*
    Put here following assertion when situation with EE_* error codes
    will be fixed
    DBUG_ASSERT(error != 0);
  */
  if ((thd= current_thd))
  {
    /*
      TODO: There are two exceptions mechanism (THD and sp_rcontext),
      this could be improved by having a common stack of handlers.
    */
    if (thd->handle_error(error, str,
                          MYSQL_ERROR::WARN_LEVEL_ERROR))
      DBUG_RETURN(0);

    thd->is_slave_error=  1; // needed to catch query errors during replication

    /*
      thd->lex->current_select == 0 if lex structure is not inited
      (not query command (COM_QUERY))
    */
    if (thd->lex->current_select &&
	thd->lex->current_select->no_error && !thd->is_fatal_error)
    {
      DBUG_PRINT("error",
                 ("Error converted to warning: current_select: no_error %d  "
                  "fatal_error: %d",
                  (thd->lex->current_select ?
                   thd->lex->current_select->no_error : 0),
                  (int) thd->is_fatal_error));
    }
    else
    {
      if (! thd->main_da.is_error())            // Return only first message
      {
        if (error == 0)
          error= ER_UNKNOWN_ERROR;
        if (str == NULL)
          str= ER(error);
        thd->main_da.set_error_status(thd, error, str);
      }
      query_cache_abort(&thd->net);
    }
    /*
      If a continue handler is found, the error message will be cleared
      by the stored procedures code.
    */
    if (thd->spcont &&
        thd->spcont->handle_error(error, MYSQL_ERROR::WARN_LEVEL_ERROR, thd))
    {
      /*
        Do not push any warnings, a handled error must be completely
        silenced.
      */
      DBUG_RETURN(0);
    }

    if (!thd->no_warnings_for_error)
    {
      /*
        Suppress infinite recursion if there a memory allocation error
        inside push_warning.
      */
      thd->no_warnings_for_error= TRUE;
      push_warning(thd, MYSQL_ERROR::WARN_LEVEL_ERROR, error, str);
      thd->no_warnings_for_error= FALSE;
    }
  }
  if (!thd || MyFlags & ME_NOREFRESH)
    sql_print_error("%s: %s",my_progname,str); /* purecov: inspected */
  DBUG_RETURN(0);
}


#ifndef EMBEDDED_LIBRARY
extern "C" void *my_str_malloc_mysqld(size_t size);
extern "C" void my_str_free_mysqld(void *ptr);

void *my_str_malloc_mysqld(size_t size)
{
  return my_malloc(size, MYF(MY_FAE));
}


void my_str_free_mysqld(void *ptr)
{
  my_free((uchar*)ptr, MYF(MY_FAE));
}
#endif /* EMBEDDED_LIBRARY */


#ifdef __WIN__

pthread_handler_t handle_shutdown(void *arg)
{
  MSG msg;
  my_thread_init();

  /* this call should create the message queue for this thread */
  PeekMessage(&msg, NULL, 1, 65534,PM_NOREMOVE);
#if !defined(EMBEDDED_LIBRARY)
  if (WaitForSingleObject(hEventShutdown,INFINITE)==WAIT_OBJECT_0)
#endif /* EMBEDDED_LIBRARY */
     kill_server(MYSQL_KILL_SIGNAL);
  return 0;
}


int STDCALL handle_kill(ulong ctrl_type)
{
  if (ctrl_type == CTRL_CLOSE_EVENT ||
      ctrl_type == CTRL_SHUTDOWN_EVENT)
  {
    kill_server(MYSQL_KILL_SIGNAL);
    return TRUE;
  }
  return FALSE;
}
#endif

#if !defined(EMBEDDED_LIBRARY)
static const char *load_default_groups[]= {
#ifdef WITH_NDBCLUSTER_STORAGE_ENGINE
"mysql_cluster",
#endif
"mysqld","server", MYSQL_BASE_VERSION, 0, 0};

#if defined(__WIN__)
static const int load_default_groups_sz=
sizeof(load_default_groups)/sizeof(load_default_groups[0]);
#endif
#endif /*!EMBEDDED_LIBRARY*/


/*
  Initialize one of the global date/time format variables

  SYNOPSIS
    init_global_datetime_format()
    format_type		What kind of format should be supported
    var_ptr		Pointer to variable that should be updated

  NOTES
    The default value is taken from either opt_date_time_formats[] or
    the ISO format (ANSI SQL)

  RETURN
    0 ok
    1 error
*/

static bool init_global_datetime_format(timestamp_type format_type,
                                        DATE_TIME_FORMAT **var_ptr)
{
  /* Get command line option */
  const char *str= opt_date_time_formats[format_type];

  if (!str)					// No specified format
  {
    str= get_date_time_format_str(&known_date_time_formats[ISO_FORMAT],
				  format_type);
    /*
      Set the "command line" option to point to the generated string so
      that we can set global formats back to default
    */
    opt_date_time_formats[format_type]= str;
  }
  if (!(*var_ptr= date_time_format_make(format_type, str, strlen(str))))
  {
    fprintf(stderr, "Wrong date/time format specifier: %s\n", str);
    return 1;
  }
  return 0;
}


static int init_common_variables(const char *conf_file_name, int argc,
				 char **argv, const char **groups)
{
  char buff[FN_REFLEN], *s;
  umask(((~my_umask) & 0666));
  my_decimal_set_zero(&decimal_zero); // set decimal_zero constant;
  tzset();			// Set tzname

  max_system_variables.pseudo_thread_id= (ulong)~0;
  server_start_time= my_time(0);
  rpl_filter= new Rpl_filter;
  binlog_filter= new Rpl_filter;
  if (!rpl_filter || !binlog_filter) 
  {
    sql_perror("Could not allocate replication and binlog filters");
    exit(1);
  }

  if (init_thread_environment())
    return 1;
  mysql_init_variables();

#ifdef HAVE_TZNAME
  {
    struct tm tm_tmp;
    localtime_r(&server_start_time,&tm_tmp);
    strmake(system_time_zone, tzname[tm_tmp.tm_isdst != 0 ? 1 : 0],
            sizeof(system_time_zone)-1);

 }
#endif
  /*
    We set SYSTEM time zone as reasonable default and 
    also for failure of my_tz_init() and bootstrap mode.
    If user explicitly set time zone with --default-time-zone
    option we will change this value in my_tz_init().
  */
  global_system_variables.time_zone= my_tz_SYSTEM;
  
  /*
    Init mutexes for the global MYSQL_BIN_LOG objects.
    As safe_mutex depends on what MY_INIT() does, we can't init the mutexes of
    global MYSQL_BIN_LOGs in their constructors, because then they would be
    inited before MY_INIT(). So we do it here.
  */
  mysql_bin_log.init_pthread_objects();

  if (gethostname(glob_hostname,sizeof(glob_hostname)) < 0)
  {
    strmake(glob_hostname, STRING_WITH_LEN("localhost"));
    sql_print_warning("gethostname failed, using '%s' as hostname",
                      glob_hostname);
    strmake(pidfile_name, STRING_WITH_LEN("mysql"));
  }
  else
  strmake(pidfile_name, glob_hostname, sizeof(pidfile_name)-5);
  strmov(fn_ext(pidfile_name),".pid");		// Add proper extension

  /*
    Add server status variables to the dynamic list of
    status variables that is shown by SHOW STATUS.
    Later, in plugin_init, and mysql_install_plugin
    new entries could be added to that list.
  */
  if (add_status_vars(status_vars))
    return 1; // an error was already reported

  load_defaults(conf_file_name, groups, &argc, &argv);
  defaults_argv=argv;
  defaults_argc=argc;
  get_options(&defaults_argc, defaults_argv);
  set_server_version();

  DBUG_PRINT("info",("%s  Ver %s for %s on %s\n",my_progname,
		     server_version, SYSTEM_TYPE,MACHINE_TYPE));

#ifdef HAVE_LARGE_PAGES
  /* Initialize large page size */
  if (opt_large_pages && (opt_large_page_size= my_get_large_page_size()))
  {
      my_use_large_pages= 1;
      my_large_page_size= opt_large_page_size;
  }
#endif /* HAVE_LARGE_PAGES */

  /* connections and databases needs lots of files */
  {
    uint files, wanted_files, max_open_files;

    /* MyISAM requires two file handles per table. */
    wanted_files= 10+max_connections+table_cache_size*2;
    /*
      We are trying to allocate no less than max_connections*5 file
      handles (i.e. we are trying to set the limit so that they will
      be available).  In addition, we allocate no less than how much
      was already allocated.  However below we report a warning and
      recompute values only if we got less file handles than were
      explicitly requested.  No warning and re-computation occur if we
      can't get max_connections*5 but still got no less than was
      requested (value of wanted_files).
    */
    max_open_files= max(max(wanted_files, max_connections*5),
                        open_files_limit);
    files= my_set_max_open_files(max_open_files);

    if (files < wanted_files)
    {
      if (!open_files_limit)
      {
        /*
          If we have requested too much file handles than we bring
          max_connections in supported bounds.
        */
        max_connections= (ulong) min(files-10-TABLE_OPEN_CACHE_MIN*2,
                                     max_connections);
        /*
          Decrease table_cache_size according to max_connections, but
          not below TABLE_OPEN_CACHE_MIN.  Outer min() ensures that we
          never increase table_cache_size automatically (that could
          happen if max_connections is decreased above).
        */
        table_cache_size= (ulong) min(max((files-10-max_connections)/2,
                                          TABLE_OPEN_CACHE_MIN),
                                      table_cache_size);    
	DBUG_PRINT("warning",
		   ("Changed limits: max_open_files: %u  max_connections: %ld  table_cache: %ld",
		    files, max_connections, table_cache_size));
	if (global_system_variables.log_warnings)
	  sql_print_warning("Changed limits: max_open_files: %u  max_connections: %ld  table_cache: %ld",
			files, max_connections, table_cache_size);
      }
      else if (global_system_variables.log_warnings)
	sql_print_warning("Could not increase number of max_open_files to more than %u (request: %u)", files, wanted_files);
    }
    open_files_limit= files;
  }
  unireg_init(opt_specialflag); /* Set up extern variabels */
  if (init_errmessage())	/* Read error messages from file */
    return 1;
  init_client_errs();
  lex_init();
  if (item_create_init())
    return 1;
  item_init();
  if (set_var_init())
    return 1;
#ifdef HAVE_REPLICATION
  if (init_replication_sys_vars())
    return 1;
#endif
  mysys_uses_curses=0;
#ifdef USE_REGEX
  my_regex_init(&my_charset_latin1);
#endif
  /*
    Process a comma-separated character set list and choose
    the first available character set. This is mostly for
    test purposes, to be able to start "mysqld" even if
    the requested character set is not available (see bug#18743).
  */
  for (;;)
  {
    char *next_character_set_name= strchr(default_character_set_name, ',');
    if (next_character_set_name)
      *next_character_set_name++= '\0';
    if (!(default_charset_info=
          get_charset_by_csname(default_character_set_name,
                                MY_CS_PRIMARY, MYF(MY_WME))))
    {
      if (next_character_set_name)
      {
        default_character_set_name= next_character_set_name;
        default_collation_name= 0;          // Ignore collation
      }
      else
        return 1;                           // Eof of the list
    }
    else
      break;
  }

  if (default_collation_name)
  {
    CHARSET_INFO *default_collation;
    default_collation= get_charset_by_name(default_collation_name, MYF(0));
    if (!default_collation)
    {
      sql_print_error(ER(ER_UNKNOWN_COLLATION), default_collation_name);
      return 1;
    }
    if (!my_charset_same(default_charset_info, default_collation))
    {
      sql_print_error(ER(ER_COLLATION_CHARSET_MISMATCH),
		      default_collation_name,
		      default_charset_info->csname);
      return 1;
    }
    default_charset_info= default_collation;
  }
  /* Set collactions that depends on the default collation */
  global_system_variables.collation_server=	 default_charset_info;
  global_system_variables.collation_database=	 default_charset_info;
  global_system_variables.collation_connection=  default_charset_info;
  global_system_variables.character_set_results= default_charset_info;
  global_system_variables.character_set_client= default_charset_info;

  global_system_variables.optimizer_use_mrr= 1;
  global_system_variables.optimizer_switch= 0;

  if (!(character_set_filesystem= 
        get_charset_by_csname(character_set_filesystem_name,
                              MY_CS_PRIMARY, MYF(MY_WME))))
    return 1;
  global_system_variables.character_set_filesystem= character_set_filesystem;

  if (!(my_default_lc_time_names=
        my_locale_by_name(lc_time_names_name)))
  {
    sql_print_error("Unknown locale: '%s'", lc_time_names_name);
    return 1;
  }
  global_system_variables.lc_time_names= my_default_lc_time_names;
  
  sys_init_connect.value_length= 0;
  if ((sys_init_connect.value= opt_init_connect))
    sys_init_connect.value_length= strlen(opt_init_connect);
  else
    sys_init_connect.value=my_strdup("",MYF(0));

  sys_init_slave.value_length= 0;
  if ((sys_init_slave.value= opt_init_slave))
    sys_init_slave.value_length= strlen(opt_init_slave);
  else
    sys_init_slave.value=my_strdup("",MYF(0));

  /* check log options and issue warnings if needed */
  if (opt_log && opt_logname && !(log_output_options & LOG_FILE) &&
      !(log_output_options & LOG_NONE))
    sql_print_warning("Although a path was specified for the "
                      "--log option, log tables are used. "
                      "To enable logging to files use the --log-output option.");

  if (opt_slow_log && opt_slow_logname && !(log_output_options & LOG_FILE)
      && !(log_output_options & LOG_NONE))
    sql_print_warning("Although a path was specified for the "
                      "--log-slow-queries option, log tables are used. "
                      "To enable logging to files use the --log-output=file option.");

  s= opt_logname ? opt_logname : make_default_log_name(buff, ".log");
  sys_var_general_log_path.value= my_strdup(s, MYF(0));
  sys_var_general_log_path.value_length= strlen(s);

  s= opt_slow_logname ? opt_slow_logname : make_default_log_name(buff, "-slow.log");
  sys_var_slow_log_path.value= my_strdup(s, MYF(0));
  sys_var_slow_log_path.value_length= strlen(s);

  if (use_temp_pool && bitmap_init(&temp_pool,0,1024,1))
    return 1;
  if (my_database_names_init())
    return 1;

  /*
    Ensure that lower_case_table_names is set on system where we have case
    insensitive names.  If this is not done the users MyISAM tables will
    get corrupted if accesses with names of different case.
  */
  DBUG_PRINT("info", ("lower_case_table_names: %d", lower_case_table_names));
  lower_case_file_system= test_if_case_insensitive(mysql_real_data_home);
  if (!lower_case_table_names && lower_case_file_system == 1)
  {
    if (lower_case_table_names_used)
    {
      if (global_system_variables.log_warnings)
	sql_print_warning("\
You have forced lower_case_table_names to 0 through a command-line \
option, even though your file system '%s' is case insensitive.  This means \
that you can corrupt a MyISAM table by accessing it with different cases. \
You should consider changing lower_case_table_names to 1 or 2",
			mysql_real_data_home);
    }
    else
    {
      if (global_system_variables.log_warnings)
	sql_print_warning("Setting lower_case_table_names=2 because file system for %s is case insensitive", mysql_real_data_home);
      lower_case_table_names= 2;
    }
  }
  else if (lower_case_table_names == 2 &&
           !(lower_case_file_system=
             (test_if_case_insensitive(mysql_real_data_home) == 1)))
  {
    if (global_system_variables.log_warnings)
      sql_print_warning("lower_case_table_names was set to 2, even though your "
                        "the file system '%s' is case sensitive.  Now setting "
                        "lower_case_table_names to 0 to avoid future problems.",
			mysql_real_data_home);
    lower_case_table_names= 0;
  }
  else
  {
    lower_case_file_system=
      (test_if_case_insensitive(mysql_real_data_home) == 1);
  }

  /* Reset table_alias_charset, now that lower_case_table_names is set. */
  table_alias_charset= (lower_case_table_names ?
			files_charset_info :
			&my_charset_bin);

  return 0;
}


static int init_thread_environment()
{
  (void) pthread_mutex_init(&LOCK_mysql_create_db,MY_MUTEX_INIT_SLOW);
  (void) pthread_mutex_init(&LOCK_lock_db,MY_MUTEX_INIT_SLOW);
  (void) pthread_mutex_init(&LOCK_Acl,MY_MUTEX_INIT_SLOW);
  (void) pthread_mutex_init(&LOCK_open, NULL);
  (void) pthread_mutex_init(&LOCK_thread_count,MY_MUTEX_INIT_FAST);
  (void) pthread_mutex_init(&LOCK_mapped_file,MY_MUTEX_INIT_SLOW);
  (void) pthread_mutex_init(&LOCK_status,MY_MUTEX_INIT_FAST);
  (void) pthread_mutex_init(&LOCK_error_log,MY_MUTEX_INIT_FAST);
  (void) pthread_mutex_init(&LOCK_delayed_insert,MY_MUTEX_INIT_FAST);
  (void) pthread_mutex_init(&LOCK_delayed_status,MY_MUTEX_INIT_FAST);
  (void) pthread_mutex_init(&LOCK_delayed_create,MY_MUTEX_INIT_SLOW);
  (void) pthread_mutex_init(&LOCK_manager,MY_MUTEX_INIT_FAST);
  (void) pthread_mutex_init(&LOCK_crypt,MY_MUTEX_INIT_FAST);
  (void) pthread_mutex_init(&LOCK_bytes_sent,MY_MUTEX_INIT_FAST);
  (void) pthread_mutex_init(&LOCK_bytes_received,MY_MUTEX_INIT_FAST);
  (void) pthread_mutex_init(&LOCK_user_conn, MY_MUTEX_INIT_FAST);
  (void) pthread_mutex_init(&LOCK_active_mi, MY_MUTEX_INIT_FAST);
  (void) pthread_mutex_init(&LOCK_global_system_variables, MY_MUTEX_INIT_FAST);
  (void) my_rwlock_init(&LOCK_system_variables_hash, NULL);
  (void) pthread_mutex_init(&LOCK_global_read_lock, MY_MUTEX_INIT_FAST);
  (void) pthread_mutex_init(&LOCK_prepared_stmt_count, MY_MUTEX_INIT_FAST);
  (void) pthread_mutex_init(&LOCK_uuid_generator, MY_MUTEX_INIT_FAST);
#ifdef HAVE_OPENSSL
  (void) pthread_mutex_init(&LOCK_des_key_file,MY_MUTEX_INIT_FAST);
#ifndef HAVE_YASSL
  openssl_stdlocks= (openssl_lock_t*) OPENSSL_malloc(CRYPTO_num_locks() *
                                                     sizeof(openssl_lock_t));
  for (int i= 0; i < CRYPTO_num_locks(); ++i)
    (void) my_rwlock_init(&openssl_stdlocks[i].lock, NULL); 
  CRYPTO_set_dynlock_create_callback(openssl_dynlock_create);
  CRYPTO_set_dynlock_destroy_callback(openssl_dynlock_destroy);
  CRYPTO_set_dynlock_lock_callback(openssl_lock);
  CRYPTO_set_locking_callback(openssl_lock_function);
  CRYPTO_set_id_callback(openssl_id_function);
#endif
#endif
  (void) my_rwlock_init(&LOCK_sys_init_connect, NULL);
  (void) my_rwlock_init(&LOCK_sys_init_slave, NULL);
  (void) my_rwlock_init(&LOCK_grant, NULL);
  (void) pthread_cond_init(&COND_thread_count,NULL);
  (void) pthread_cond_init(&COND_refresh,NULL);
  (void) pthread_cond_init(&COND_global_read_lock,NULL);
  (void) pthread_cond_init(&COND_thread_cache,NULL);
  (void) pthread_cond_init(&COND_flush_thread_cache,NULL);
  (void) pthread_cond_init(&COND_manager,NULL);
#ifdef HAVE_REPLICATION
  (void) pthread_mutex_init(&LOCK_rpl_status, MY_MUTEX_INIT_FAST);
  (void) pthread_cond_init(&COND_rpl_status, NULL);
#endif
  (void) pthread_mutex_init(&LOCK_server_started, MY_MUTEX_INIT_FAST);
  (void) pthread_cond_init(&COND_server_started,NULL);
  sp_cache_init();
  Events::init_mutexes();
  /* Parameter for threads created for connections */
  (void) pthread_attr_init(&connection_attrib);
  (void) pthread_attr_setdetachstate(&connection_attrib,
				     PTHREAD_CREATE_DETACHED);
  pthread_attr_setscope(&connection_attrib, PTHREAD_SCOPE_SYSTEM);
  if (!(opt_specialflag & SPECIAL_NO_PRIOR))
    my_pthread_attr_setprio(&connection_attrib,WAIT_PRIOR);

  if (pthread_key_create(&THR_THD,NULL) ||
      pthread_key_create(&THR_MALLOC,NULL))
  {
    sql_print_error("Can't create thread-keys");
    return 1;
  }
  return 0;
}


#if defined(HAVE_OPENSSL) && !defined(HAVE_YASSL)
static unsigned long openssl_id_function()
{ 
  return (unsigned long) pthread_self();
} 


static openssl_lock_t *openssl_dynlock_create(const char *file, int line)
{ 
  openssl_lock_t *lock= new openssl_lock_t;
  my_rwlock_init(&lock->lock, NULL);
  return lock;
}


static void openssl_dynlock_destroy(openssl_lock_t *lock, const char *file, 
				    int line)
{
  rwlock_destroy(&lock->lock);
  delete lock;
}


static void openssl_lock_function(int mode, int n, const char *file, int line)
{
  if (n < 0 || n > CRYPTO_num_locks())
  {
    /* Lock number out of bounds. */
    sql_print_error("Fatal: OpenSSL interface problem (n = %d)", n);
    abort();
  }
  openssl_lock(mode, &openssl_stdlocks[n], file, line);
}


static void openssl_lock(int mode, openssl_lock_t *lock, const char *file, 
			 int line)
{
  int err;
  char const *what;

  switch (mode) {
  case CRYPTO_LOCK|CRYPTO_READ:
    what = "read lock";
    err = rw_rdlock(&lock->lock);
    break;
  case CRYPTO_LOCK|CRYPTO_WRITE:
    what = "write lock";
    err = rw_wrlock(&lock->lock);
    break;
  case CRYPTO_UNLOCK|CRYPTO_READ:
  case CRYPTO_UNLOCK|CRYPTO_WRITE:
    what = "unlock";
    err = rw_unlock(&lock->lock);
    break;
  default:
    /* Unknown locking mode. */
    sql_print_error("Fatal: OpenSSL interface problem (mode=0x%x)", mode);
    abort();
  }
  if (err) 
  {
    sql_print_error("Fatal: can't %s OpenSSL lock", what);
    abort();
  }
}
#endif /* HAVE_OPENSSL */


static void init_ssl()
{
#ifdef HAVE_OPENSSL
#ifndef EMBEDDED_LIBRARY
  if (opt_use_ssl)
  {
    /* having ssl_acceptor_fd != 0 signals the use of SSL */
    ssl_acceptor_fd= new_VioSSLAcceptorFd(opt_ssl_key, opt_ssl_cert,
					  opt_ssl_ca, opt_ssl_capath,
					  opt_ssl_cipher);
    DBUG_PRINT("info",("ssl_acceptor_fd: 0x%lx", (long) ssl_acceptor_fd));
    if (!ssl_acceptor_fd)
    {
      sql_print_warning("Failed to setup SSL");
      opt_use_ssl = 0;
      have_ssl= SHOW_OPTION_DISABLED;
    }
  }
  else
  {
    have_ssl= SHOW_OPTION_DISABLED;
  }
#else
  have_ssl= SHOW_OPTION_DISABLED;
#endif /* ! EMBEDDED_LIBRARY */
  if (des_key_file)
    load_des_key_file(des_key_file);
#endif /* HAVE_OPENSSL */
}


static void end_ssl()
{
#ifdef HAVE_OPENSSL
#ifndef EMBEDDED_LIBRARY
  if (ssl_acceptor_fd)
  {
    free_vio_ssl_acceptor_fd(ssl_acceptor_fd);
    ssl_acceptor_fd= 0;
  }
#endif /* ! EMBEDDED_LIBRARY */
#endif /* HAVE_OPENSSL */
}


static int init_server_components()
{
  DBUG_ENTER("init_server_components");
  /*
    We need to call each of these following functions to ensure that
    all things are initialized so that unireg_abort() doesn't fail
  */
  if (table_cache_init() | table_def_init() | hostname_cache_init())
    unireg_abort(1);

  query_cache_result_size_limit(query_cache_limit);
  query_cache_set_min_res_unit(query_cache_min_res_unit);
  query_cache_init();
  query_cache_resize(query_cache_size);
  randominit(&sql_rand,(ulong) server_start_time,(ulong) server_start_time/2);
<<<<<<< HEAD
  setup_fpu();
=======
  set_proper_floating_point_mode();
>>>>>>> 69f5f945
  init_thr_lock();
#ifdef HAVE_REPLICATION
  init_slave_list();
#endif

  /* Setup logs */

  /*
    Enable old-fashioned error log, except when the user has requested
    help information. Since the implementation of plugin server
    variables the help output is now written much later.
  */
  if (opt_error_log && !opt_help)
  {
    if (!log_error_file_ptr[0])
      fn_format(log_error_file, pidfile_name, mysql_data_home, ".err",
                MY_REPLACE_EXT); /* replace '.<domain>' by '.err', bug#4997 */
    else
      fn_format(log_error_file, log_error_file_ptr, mysql_data_home, ".err",
                MY_UNPACK_FILENAME | MY_SAFE_PATH);
    if (!log_error_file[0])
      opt_error_log= 1;				// Too long file name
    else
    {
#ifndef EMBEDDED_LIBRARY
      if (freopen(log_error_file, "a+", stdout))
#endif
        freopen(log_error_file, "a+", stderr);
    }
  }

  if (xid_cache_init())
  {
    sql_print_error("Out of memory");
    unireg_abort(1);
  }

  /* need to configure logging before initializing storage engines */
  if (opt_update_log)
  {
    /*
      Update log is removed since 5.0. But we still accept the option.
      The idea is if the user already uses the binlog and the update log,
      we completely ignore any option/variable related to the update log, like
      if the update log did not exist. But if the user uses only the update
      log, then we translate everything into binlog for him (with warnings).
      Implementation of the above :
      - If mysqld is started with --log-update and --log-bin,
      ignore --log-update (print a warning), push a warning when SQL_LOG_UPDATE
      is used, and turn off --sql-bin-update-same.
      This will completely ignore SQL_LOG_UPDATE
      - If mysqld is started with --log-update only,
      change it to --log-bin (with the filename passed to log-update,
      plus '-bin') (print a warning), push a warning when SQL_LOG_UPDATE is
      used, and turn on --sql-bin-update-same.
      This will translate SQL_LOG_UPDATE to SQL_LOG_BIN.

      Note that we tell the user that --sql-bin-update-same is deprecated and
      does nothing, and we don't take into account if he used this option or
      not; but internally we give this variable a value to have the behaviour
      we want (i.e. have SQL_LOG_UPDATE influence SQL_LOG_BIN or not).
      As sql-bin-update-same, log-update and log-bin cannot be changed by the
      user after starting the server (they are not variables), the user will
      not later interfere with the settings we do here.
    */
    if (opt_bin_log)
    {
      opt_sql_bin_update= 0;
      sql_print_error("The update log is no longer supported by MySQL in \
version 5.0 and above. It is replaced by the binary log.");
    }
    else
    {
      opt_sql_bin_update= 1;
      opt_bin_log= 1;
      if (opt_update_logname)
      {
        /* as opt_bin_log==0, no need to free opt_bin_logname */
        if (!(opt_bin_logname= my_strdup(opt_update_logname, MYF(MY_WME))))
          exit(EXIT_OUT_OF_MEMORY);
        sql_print_error("The update log is no longer supported by MySQL in \
version 5.0 and above. It is replaced by the binary log. Now starting MySQL \
with --log-bin='%s' instead.",opt_bin_logname);
      }
      else
        sql_print_error("The update log is no longer supported by MySQL in \
version 5.0 and above. It is replaced by the binary log. Now starting MySQL \
with --log-bin instead.");
    }
  }
  if (opt_log_slave_updates && !opt_bin_log)
  {
    sql_print_error("You need to use --log-bin to make "
                    "--log-slave-updates work.");
    unireg_abort(1);
  }
  if (!opt_bin_log)
    if (opt_binlog_format_id != BINLOG_FORMAT_UNSPEC)
  {
    sql_print_error("You need to use --log-bin to make "
                    "--binlog-format work.");
    unireg_abort(1);
  }
    else
  {
      global_system_variables.binlog_format= BINLOG_FORMAT_MIXED;
    }
  else
    if (opt_binlog_format_id == BINLOG_FORMAT_UNSPEC)
      global_system_variables.binlog_format= BINLOG_FORMAT_MIXED;
    else
    { 
      DBUG_ASSERT(global_system_variables.binlog_format != BINLOG_FORMAT_UNSPEC);
  }

  /* Check that we have not let the format to unspecified at this point */
  DBUG_ASSERT((uint)global_system_variables.binlog_format <=
              array_elements(binlog_format_names)-1);

#ifdef HAVE_REPLICATION
  if (opt_log_slave_updates && replicate_same_server_id)
  {
    sql_print_error("\
using --replicate-same-server-id in conjunction with \
--log-slave-updates is impossible, it would lead to infinite loops in this \
server.");
    unireg_abort(1);
  }
#endif

  if (opt_bin_log)
  {
    char buf[FN_REFLEN];
    const char *ln;
    ln= mysql_bin_log.generate_name(opt_bin_logname, "-bin", 1, buf);
    if (!opt_bin_logname && !opt_binlog_index_name)
    {
      /*
        User didn't give us info to name the binlog index file.
        Picking `hostname`-bin.index like did in 4.x, causes replication to
        fail if the hostname is changed later. So, we would like to instead
        require a name. But as we don't want to break many existing setups, we
        only give warning, not error.
      */
      sql_print_warning("No argument was provided to --log-bin, and "
                        "--log-bin-index was not used; so replication "
                        "may break when this MySQL server acts as a "
                        "master and has his hostname changed!! Please "
                        "use '--log-bin=%s' to avoid this problem.", ln);
    }
    if (ln == buf)
    {
      my_free(opt_bin_logname, MYF(MY_ALLOW_ZERO_PTR));
      opt_bin_logname=my_strdup(buf, MYF(0));
    }
    if (mysql_bin_log.open_index_file(opt_binlog_index_name, ln))
    {
      unireg_abort(1);
    }

    /*
      Used to specify which type of lock we need to use for queries of type
      INSERT ... SELECT. This will change when we have row level logging.
    */
    using_update_log=1;
  }

  if (plugin_init(&defaults_argc, defaults_argv,
                  (opt_noacl ? PLUGIN_INIT_SKIP_PLUGIN_TABLE : 0) |
                  (opt_help ? PLUGIN_INIT_SKIP_INITIALIZATION : 0)))
  {
    sql_print_error("Failed to initialize plugins.");
    unireg_abort(1);
  }

  if (opt_help)
    unireg_abort(0);

  /* we do want to exit if there are any other unknown options */
  if (defaults_argc > 1)
  {
    int ho_error;
    char **tmp_argv= defaults_argv;
    struct my_option no_opts[]=
    {
      {0, 0, 0, 0, 0, 0, GET_NO_ARG, NO_ARG, 0, 0, 0, 0, 0, 0}
    };
    /*
      We need to eat any 'loose' arguments first before we conclude
      that there are unprocessed options.
      But we need to preserve defaults_argv pointer intact for
      free_defaults() to work. Thus we use a copy here.
    */
    my_getopt_skip_unknown= 0;

    if ((ho_error= handle_options(&defaults_argc, &tmp_argv, no_opts,
                                  mysqld_get_one_option)))
      unireg_abort(ho_error);

    if (defaults_argc)
    {
      fprintf(stderr, "%s: Too many arguments (first extra is '%s').\n"
              "Use --verbose --help to get a list of available options\n",
              my_progname, *tmp_argv);
      unireg_abort(1);
    }
  }

  /* if the errmsg.sys is not loaded, terminate to maintain behaviour */
  if (!errmesg[0][0])
    unireg_abort(1);

  /* We have to initialize the storage engines before CSV logging */
  if (ha_init())
  {
    sql_print_error("Can't init databases");
    unireg_abort(1);
  }

#ifdef WITH_CSV_STORAGE_ENGINE
  if (opt_bootstrap)
    log_output_options= LOG_FILE;
  else
    logger.init_log_tables();

  if (log_output_options & LOG_NONE)
  {
    /*
      Issue a warining if there were specified additional options to the
      log-output along with NONE. Probably this wasn't what user wanted.
    */
    if ((log_output_options & LOG_NONE) && (log_output_options & ~LOG_NONE))
      sql_print_warning("There were other values specified to "
                        "log-output besides NONE. Disabling slow "
                        "and general logs anyway.");
    logger.set_handlers(LOG_FILE, LOG_NONE, LOG_NONE);
  }
  else
  {
    /* fall back to the log files if tables are not present */
    LEX_STRING csv_name={C_STRING_WITH_LEN("csv")};
    if (!plugin_is_ready(&csv_name, MYSQL_STORAGE_ENGINE_PLUGIN))
    {
      /* purecov: begin inspected */
      sql_print_error("CSV engine is not present, falling back to the "
                      "log files");
      log_output_options= (log_output_options & ~LOG_TABLE) | LOG_FILE;
      /* purecov: end */
    }

    logger.set_handlers(LOG_FILE, opt_slow_log ? log_output_options:LOG_NONE,
                        opt_log ? log_output_options:LOG_NONE);
  }
#else
  logger.set_handlers(LOG_FILE, opt_slow_log ? LOG_FILE:LOG_NONE,
                      opt_log ? LOG_FILE:LOG_NONE);
#endif

  /*
    Check that the default storage engine is actually available.
  */
  if (default_storage_engine_str)
  {
    LEX_STRING name= { default_storage_engine_str,
                       strlen(default_storage_engine_str) };
    plugin_ref plugin;
    handlerton *hton;
    
    if ((plugin= ha_resolve_by_name(0, &name)))
      hton= plugin_data(plugin, handlerton*);
    else
    {
      sql_print_error("Unknown/unsupported table type: %s",
                      default_storage_engine_str);
      unireg_abort(1);
    }
    if (!ha_storage_engine_is_enabled(hton))
    {
      if (!opt_bootstrap)
      {
        sql_print_error("Default storage engine (%s) is not available",
                        default_storage_engine_str);
        unireg_abort(1);
      }
      DBUG_ASSERT(global_system_variables.table_plugin);
    }
    else
    {
      /*
        Need to unlock as global_system_variables.table_plugin 
        was acquired during plugin_init()
      */
      plugin_unlock(0, global_system_variables.table_plugin);
      global_system_variables.table_plugin= plugin;
    }
  }

  tc_log= (total_ha_2pc > 1 ? (opt_bin_log  ?
                               (TC_LOG *) &mysql_bin_log :
                               (TC_LOG *) &tc_log_mmap) :
           (TC_LOG *) &tc_log_dummy);

  if (tc_log->open(opt_bin_log ? opt_bin_logname : opt_tc_log_file))
  {
    sql_print_error("Can't init tc log");
    unireg_abort(1);
  }

  if (ha_recover(0))
  {
    unireg_abort(1);
  }

  if (opt_bin_log && mysql_bin_log.open(opt_bin_logname, LOG_BIN, 0,
                                        WRITE_CACHE, 0, max_binlog_size, 0))
    unireg_abort(1);

#ifdef HAVE_REPLICATION
  if (opt_bin_log && expire_logs_days)
  {
    time_t purge_time= server_start_time - expire_logs_days*24*60*60;
    if (purge_time >= 0)
      mysql_bin_log.purge_logs_before_date(purge_time);
  }
#endif
#ifdef __NETWARE__
  /* Increasing stacksize of threads on NetWare */
  pthread_attr_setstacksize(&connection_attrib, NW_THD_STACKSIZE);
#endif

  if (opt_myisam_log)
    (void) mi_log(1);

  /* call ha_init_key_cache() on all key caches to init them */
  process_key_caches(&ha_init_key_cache);

#if defined(HAVE_MLOCKALL) && defined(MCL_CURRENT) && !defined(EMBEDDED_LIBRARY)
  if (locked_in_memory && !getuid())
  {
    if (setreuid((uid_t)-1, 0) == -1)
    {                        // this should never happen
      sql_perror("setreuid");
      unireg_abort(1);
    }
    if (mlockall(MCL_CURRENT))
    {
      if (global_system_variables.log_warnings)
	sql_print_warning("Failed to lock memory. Errno: %d\n",errno);
      locked_in_memory= 0;
    }
    if (user_info)
      set_user(mysqld_user, user_info);
  }
  else
#endif
    locked_in_memory=0;

  ft_init_stopwords();

  init_max_user_conn();
  init_update_queries();
  DBUG_RETURN(0);
}


#ifndef EMBEDDED_LIBRARY

static void create_maintenance_thread()
{
  if (flush_time && flush_time != ~(ulong) 0L)
  {
    pthread_t hThread;
    if (pthread_create(&hThread,&connection_attrib,handle_manager,0))
      sql_print_warning("Can't create thread to manage maintenance");
  }
}


static void create_shutdown_thread()
{
#ifdef __WIN__
  hEventShutdown=CreateEvent(0, FALSE, FALSE, shutdown_event_name);
  pthread_t hThread;
  if (pthread_create(&hThread,&connection_attrib,handle_shutdown,0))
    sql_print_warning("Can't create thread to handle shutdown requests");

  // On "Stop Service" we have to do regular shutdown
  Service.SetShutdownEvent(hEventShutdown);
#endif /* __WIN__ */
}

#endif /* EMBEDDED_LIBRARY */


#if (defined(__NT__) || defined(HAVE_SMEM)) && !defined(EMBEDDED_LIBRARY)
static void handle_connections_methods()
{
  pthread_t hThread;
  DBUG_ENTER("handle_connections_methods");
#ifdef __NT__
  if (hPipe == INVALID_HANDLE_VALUE &&
      (!have_tcpip || opt_disable_networking) &&
      !opt_enable_shared_memory)
  {
    sql_print_error("TCP/IP, --shared-memory, or --named-pipe should be configured on NT OS");
    unireg_abort(1);				// Will not return
  }
#endif

  pthread_mutex_lock(&LOCK_thread_count);
  (void) pthread_cond_init(&COND_handler_count,NULL);
  handler_count=0;
#ifdef __NT__
  if (hPipe != INVALID_HANDLE_VALUE)
  {
    handler_count++;
    if (pthread_create(&hThread,&connection_attrib,
		       handle_connections_namedpipes, 0))
    {
      sql_print_warning("Can't create thread to handle named pipes");
      handler_count--;
    }
  }
#endif /* __NT__ */
  if (have_tcpip && !opt_disable_networking)
  {
    handler_count++;
    if (pthread_create(&hThread,&connection_attrib,
		       handle_connections_sockets, 0))
    {
      sql_print_warning("Can't create thread to handle TCP/IP");
      handler_count--;
    }
  }
#ifdef HAVE_SMEM
  if (opt_enable_shared_memory)
  {
    handler_count++;
    if (pthread_create(&hThread,&connection_attrib,
		       handle_connections_shared_memory, 0))
    {
      sql_print_warning("Can't create thread to handle shared memory");
      handler_count--;
    }
  }
#endif 

  while (handler_count > 0)
    pthread_cond_wait(&COND_handler_count,&LOCK_thread_count);
  pthread_mutex_unlock(&LOCK_thread_count);
  DBUG_VOID_RETURN;
}

void decrement_handler_count()
{
  pthread_mutex_lock(&LOCK_thread_count);
  handler_count--;
  pthread_cond_signal(&COND_handler_count);
  pthread_mutex_unlock(&LOCK_thread_count);  
  my_thread_end();
}
#else
#define decrement_handler_count()
#endif /* defined(__NT__) || defined(HAVE_SMEM) */


#ifndef EMBEDDED_LIBRARY
#ifdef __WIN__
int win_main(int argc, char **argv)
#else
int main(int argc, char **argv)
#endif
{
  MY_INIT(argv[0]);		// init my_sys library & pthreads
  /* nothing should come before this line ^^^ */

  /* Set signal used to kill MySQL */
#if defined(SIGUSR2)
  thr_kill_signal= thd_lib_detected == THD_LIB_LT ? SIGINT : SIGUSR2;
#else
  thr_kill_signal= SIGINT;
#endif

  /*
    Perform basic logger initialization logger. Should be called after
    MY_INIT, as it initializes mutexes. Log tables are inited later.
  */
  logger.init_base();

#ifdef _CUSTOMSTARTUPCONFIG_
  if (_cust_check_startup())
  {
    / * _cust_check_startup will report startup failure error * /
    exit(1);
  }
#endif

#ifdef	__WIN__
  /*
    Before performing any socket operation (like retrieving hostname
    in init_common_variables we have to call WSAStartup
  */
  {
    WSADATA WsaData;
    if (SOCKET_ERROR == WSAStartup (0x0101, &WsaData))
    {
      /* errors are not read yet, so we use english text here */
      my_message(ER_WSAS_FAILED, "WSAStartup Failed", MYF(0));
      unireg_abort(1);
    }
  }
#endif /* __WIN__ */

  if (init_common_variables(MYSQL_CONFIG_NAME,
			    argc, argv, load_default_groups))
    unireg_abort(1);				// Will do exit

  init_signals();
  if (!(opt_specialflag & SPECIAL_NO_PRIOR))
    my_pthread_setprio(pthread_self(),CONNECT_PRIOR);
#if defined(__ia64__) || defined(__ia64)
  /*
    Peculiar things with ia64 platforms - it seems we only have half the
    stack size in reality, so we have to double it here
  */
  pthread_attr_setstacksize(&connection_attrib,thread_stack*2);
#else
  pthread_attr_setstacksize(&connection_attrib,thread_stack);
#endif
#ifdef HAVE_PTHREAD_ATTR_GETSTACKSIZE
  {
    /* Retrieve used stack size;  Needed for checking stack overflows */
    size_t stack_size= 0;
    pthread_attr_getstacksize(&connection_attrib, &stack_size);
#if defined(__ia64__) || defined(__ia64)
    stack_size/= 2;
#endif
    /* We must check if stack_size = 0 as Solaris 2.9 can return 0 here */
    if (stack_size && stack_size < thread_stack)
    {
      if (global_system_variables.log_warnings)
	sql_print_warning("Asked for %lu thread stack, but got %ld",
			  thread_stack, (long) stack_size);
#if defined(__ia64__) || defined(__ia64)
      thread_stack= stack_size*2;
#else
      thread_stack= stack_size;
#endif
    }
  }
#endif
#ifdef __NETWARE__
  /* Increasing stacksize of threads on NetWare */
  pthread_attr_setstacksize(&connection_attrib, NW_THD_STACKSIZE);
#endif

  (void) thr_setconcurrency(concurrency);	// 10 by default

  select_thread=pthread_self();
  select_thread_in_use=1;
  init_ssl();

#ifdef HAVE_LIBWRAP
  libwrapName= my_progname+dirname_length(my_progname);
  openlog(libwrapName, LOG_PID, LOG_AUTH);
#endif

  /*
    We have enough space for fiddling with the argv, continue
  */
  check_data_home(mysql_real_data_home);
  if (my_setwd(mysql_real_data_home,MYF(MY_WME)) && !opt_help)
    unireg_abort(1);				/* purecov: inspected */
  mysql_data_home= mysql_data_home_buff;
  mysql_data_home[0]=FN_CURLIB;		// all paths are relative from here
  mysql_data_home[1]=0;
  mysql_data_home_len= 2;

  if ((user_info= check_user(mysqld_user)))
  {
#if defined(HAVE_MLOCKALL) && defined(MCL_CURRENT)
    if (locked_in_memory) // getuid() == 0 here
      set_effective_user(user_info);
    else
#endif
      set_user(mysqld_user, user_info);
  }

  if (opt_bin_log && !server_id)
  {
    server_id= 1;
#ifdef EXTRA_DEBUG
    sql_print_warning("You have enabled the binary log, but you haven't set "
                      "server-id to a non-zero value: we force server id to 1; "
                      "updates will be logged to the binary log, but "
                      "connections from slaves will not be accepted.");
#endif
  }

  if (init_server_components())
    unireg_abort(1);

  network_init();

#ifdef __WIN__
  if (!opt_console)
  {
    freopen(log_error_file,"a+",stdout);
    freopen(log_error_file,"a+",stderr);
    FreeConsole();				// Remove window
  }
  else
  {
    /* Don't show error dialog box when on foreground: it stops the server */ 
    SetErrorMode(SEM_NOOPENFILEERRORBOX | SEM_FAILCRITICALERRORS);
  }
#endif

  /*
   Initialize my_str_malloc() and my_str_free()
  */
  my_str_malloc= &my_str_malloc_mysqld;
  my_str_free= &my_str_free_mysqld;

  /*
    init signals & alarm
    After this we can't quit by a simple unireg_abort
  */
  error_handler_hook= my_message_sql;
  start_signal_handler();				// Creates pidfile

  if (mysql_rm_tmp_tables() || acl_init(opt_noacl) ||
      my_tz_init((THD *)0, default_tz_name, opt_bootstrap))
  {
    abort_loop=1;
    select_thread_in_use=0;
#ifndef __NETWARE__
    (void) pthread_kill(signal_thread, MYSQL_KILL_SIGNAL);
#endif /* __NETWARE__ */

    if (!opt_bootstrap)
      (void) my_delete(pidfile_name,MYF(MY_WME));	// Not needed anymore

    if (unix_sock != INVALID_SOCKET)
      unlink(mysqld_unix_port);
    exit(1);
  }
  if (!opt_noacl)
    (void) grant_init();

  if (!opt_bootstrap)
    servers_init(0);

  if (!opt_noacl)
  {
#ifdef HAVE_DLOPEN
    udf_init();
#endif
  }

  init_status_vars();
  if (opt_bootstrap) /* If running with bootstrap, do not start replication. */
    opt_skip_slave_start= 1;
  /*
    init_slave() must be called after the thread keys are created.
    Some parts of the code (e.g. SHOW STATUS LIKE 'slave_running' and other
    places) assume that active_mi != 0, so let's fail if it's 0 (out of
    memory); a message has already been printed.
  */
  if (init_slave() && !active_mi)
  {
    unireg_abort(1);
  }

  if (opt_bootstrap)
  {
    select_thread_in_use= 0;                    // Allow 'kill' to work
    bootstrap(stdin);
    unireg_abort(bootstrap_error ? 1 : 0);
  }
  if (opt_init_file)
  {
    if (read_init_file(opt_init_file))
      unireg_abort(1);
  }
  execute_ddl_log_recovery();

  create_shutdown_thread();
  create_maintenance_thread();

  if (Events::init(opt_noacl))
    unireg_abort(1);

  sql_print_information(ER(ER_STARTUP),my_progname,server_version,
                        ((unix_sock == INVALID_SOCKET) ? (char*) ""
                                                       : mysqld_unix_port),
                         mysqld_port,
                         MYSQL_COMPILATION_COMMENT);


  /* Signal threads waiting for server to be started */
  pthread_mutex_lock(&LOCK_server_started);
  mysqld_server_started= 1;
  pthread_cond_signal(&COND_server_started);
  pthread_mutex_unlock(&LOCK_server_started);

#if defined(__NT__) || defined(HAVE_SMEM)
  handle_connections_methods();
#else
#ifdef __WIN__
  if (!have_tcpip || opt_disable_networking)
  {
    sql_print_error("TCP/IP unavailable or disabled with --skip-networking; no available interfaces");
    unireg_abort(1);
  }
#endif
  handle_connections_sockets(0);
#endif /* __NT__ */

  /* (void) pthread_attr_destroy(&connection_attrib); */
  
  DBUG_PRINT("quit",("Exiting main thread"));

#ifndef __WIN__
#ifdef EXTRA_DEBUG2
  sql_print_error("Before Lock_thread_count");
#endif
  (void) pthread_mutex_lock(&LOCK_thread_count);
  DBUG_PRINT("quit", ("Got thread_count mutex"));
  select_thread_in_use=0;			// For close_connections
  (void) pthread_mutex_unlock(&LOCK_thread_count);
  (void) pthread_cond_broadcast(&COND_thread_count);
#ifdef EXTRA_DEBUG2
  sql_print_error("After lock_thread_count");
#endif
#endif /* __WIN__ */

  /* Wait until cleanup is done */
  (void) pthread_mutex_lock(&LOCK_thread_count);
  while (!ready_to_exit)
    pthread_cond_wait(&COND_thread_count,&LOCK_thread_count);
  (void) pthread_mutex_unlock(&LOCK_thread_count);

#if defined(__WIN__) && !defined(EMBEDDED_LIBRARY)
  if (Service.IsNT() && start_mode)
    Service.Stop();
  else
  {
    Service.SetShutdownEvent(0);
    if (hEventShutdown)
      CloseHandle(hEventShutdown);
  }
#endif
  clean_up(1);
  wait_for_signal_thread_to_end();
  clean_up_mutexes();
  my_end(opt_endinfo ? MY_CHECK_ERROR | MY_GIVE_INFO : 0);

  exit(0);
  return(0);					/* purecov: deadcode */
}

#endif /* EMBEDDED_LIBRARY */


/****************************************************************************
  Main and thread entry function for Win32
  (all this is needed only to run mysqld as a service on WinNT)
****************************************************************************/

#if defined(__WIN__) && !defined(EMBEDDED_LIBRARY)
int mysql_service(void *p)
{
  if (use_opt_args)
    win_main(opt_argc, opt_argv);
  else
    win_main(Service.my_argc, Service.my_argv);
  return 0;
}


/* Quote string if it contains space, else copy */

static char *add_quoted_string(char *to, const char *from, char *to_end)
{
  uint length= (uint) (to_end-to);

  if (!strchr(from, ' '))
    return strmake(to, from, length-1);
  return strxnmov(to, length-1, "\"", from, "\"", NullS);
}


/*
  Handle basic handling of services, like installation and removal

  SYNOPSIS
    default_service_handling()
    argv		Pointer to argument list
    servicename		Internal name of service
    displayname		Display name of service (in taskbar ?)
    file_path		Path to this program
    startup_option	Startup option to mysqld

  RETURN VALUES
    0		option handled
    1		Could not handle option
 */

static bool
default_service_handling(char **argv,
			 const char *servicename,
			 const char *displayname,
			 const char *file_path,
			 const char *extra_opt,
			 const char *account_name)
{
  char path_and_service[FN_REFLEN+FN_REFLEN+32], *pos, *end;
  end= path_and_service + sizeof(path_and_service)-3;

  /* We have to quote filename if it contains spaces */
  pos= add_quoted_string(path_and_service, file_path, end);
  if (*extra_opt)
  {
    /* Add (possible quoted) option after file_path */
    *pos++= ' ';
    pos= add_quoted_string(pos, extra_opt, end);
  }
  /* We must have servicename last */
  *pos++= ' ';
  (void) add_quoted_string(pos, servicename, end);

  if (Service.got_service_option(argv, "install"))
  {
    Service.Install(1, servicename, displayname, path_and_service,
                    account_name);
    return 0;
  }
  if (Service.got_service_option(argv, "install-manual"))
  {
    Service.Install(0, servicename, displayname, path_and_service,
                    account_name);
    return 0;
  }
  if (Service.got_service_option(argv, "remove"))
  {
    Service.Remove(servicename);
    return 0;
  }
  return 1;
}


int main(int argc, char **argv)
{
  /*
    When several instances are running on the same machine, we
    need to have an  unique  named  hEventShudown  through the
    application PID e.g.: MySQLShutdown1890; MySQLShutdown2342
  */
  int10_to_str((int) GetCurrentProcessId(),strmov(shutdown_event_name,
                                                  "MySQLShutdown"), 10);

  /* Must be initialized early for comparison of service name */
  system_charset_info= &my_charset_utf8_general_ci;

  if (Service.GetOS())	/* true NT family */
  {
    char file_path[FN_REFLEN];
    my_path(file_path, argv[0], "");		      /* Find name in path */
    fn_format(file_path,argv[0],file_path,"",
	      MY_REPLACE_DIR | MY_UNPACK_FILENAME | MY_RESOLVE_SYMLINKS);

    if (argc == 2)
    {
      if (!default_service_handling(argv, MYSQL_SERVICENAME, MYSQL_SERVICENAME,
				   file_path, "", NULL))
	return 0;
      if (Service.IsService(argv[1]))        /* Start an optional service */
      {
	/*
	  Only add the service name to the groups read from the config file
	  if it's not "MySQL". (The default service name should be 'mysqld'
	  but we started a bad tradition by calling it MySQL from the start
	  and we are now stuck with it.
	*/
	if (my_strcasecmp(system_charset_info, argv[1],"mysql"))
	  load_default_groups[load_default_groups_sz-2]= argv[1];
        start_mode= 1;
        Service.Init(argv[1], mysql_service);
        return 0;
      }
    }
    else if (argc == 3) /* install or remove any optional service */
    {
      if (!default_service_handling(argv, argv[2], argv[2], file_path, "",
                                    NULL))
	return 0;
      if (Service.IsService(argv[2]))
      {
	/*
	  mysqld was started as
	  mysqld --defaults-file=my_path\my.ini service-name
	*/
	use_opt_args=1;
	opt_argc= 2;				// Skip service-name
	opt_argv=argv;
	start_mode= 1;
	if (my_strcasecmp(system_charset_info, argv[2],"mysql"))
	  load_default_groups[load_default_groups_sz-2]= argv[2];
	Service.Init(argv[2], mysql_service);
	return 0;
      }
    }
    else if (argc == 4 || argc == 5)
    {
      /*
        This may seem strange, because we handle --local-service while
        preserving 4.1's behavior of allowing any one other argument that is
        passed to the service on startup. (The assumption is that this is
        --defaults-file=file, but that was not enforced in 4.1, so we don't
        enforce it here.)
      */
      const char *extra_opt= NullS;
      const char *account_name = NullS;
      int index;
      for (index = 3; index < argc; index++)
      {
        if (!strcmp(argv[index], "--local-service"))
          account_name= "NT AUTHORITY\\LocalService";
        else
          extra_opt= argv[index];
      }

      if (argc == 4 || account_name)
        if (!default_service_handling(argv, argv[2], argv[2], file_path,
                                      extra_opt, account_name))
          return 0;
    }
    else if (argc == 1 && Service.IsService(MYSQL_SERVICENAME))
    {
      /* start the default service */
      start_mode= 1;
      Service.Init(MYSQL_SERVICENAME, mysql_service);
      return 0;
    }
  }
  /* Start as standalone server */
  Service.my_argc=argc;
  Service.my_argv=argv;
  mysql_service(NULL);
  return 0;
}
#endif


/*
  Execute all commands from a file. Used by the mysql_install_db script to
  create MySQL privilege tables without having to start a full MySQL server.
*/

static void bootstrap(FILE *file)
{
  DBUG_ENTER("bootstrap");

  THD *thd= new THD;
  thd->bootstrap=1;
  my_net_init(&thd->net,(st_vio*) 0);
  thd->max_client_packet_length= thd->net.max_packet;
  thd->security_ctx->master_access= ~(ulong)0;
  thd->thread_id= thd->variables.pseudo_thread_id= thread_id++;
  thread_count++;

  bootstrap_file=file;
#ifndef EMBEDDED_LIBRARY			// TODO:  Enable this
  if (pthread_create(&thd->real_id,&connection_attrib,handle_bootstrap,
		     (void*) thd))
  {
    sql_print_warning("Can't create thread to handle bootstrap");
    bootstrap_error=-1;
    DBUG_VOID_RETURN;
  }
  /* Wait for thread to die */
  (void) pthread_mutex_lock(&LOCK_thread_count);
  while (thread_count)
  {
    (void) pthread_cond_wait(&COND_thread_count,&LOCK_thread_count);
    DBUG_PRINT("quit",("One thread died (count=%u)",thread_count));
  }
  (void) pthread_mutex_unlock(&LOCK_thread_count);
#else
  thd->mysql= 0;
  handle_bootstrap((void *)thd);
#endif

  DBUG_VOID_RETURN;
}


static bool read_init_file(char *file_name)
{
  FILE *file;
  DBUG_ENTER("read_init_file");
  DBUG_PRINT("enter",("name: %s",file_name));
  if (!(file=my_fopen(file_name,O_RDONLY,MYF(MY_WME))))
    return(1);
  bootstrap(file);
  (void) my_fclose(file,MYF(MY_WME));
  return 0;
}


#ifndef EMBEDDED_LIBRARY

/*
   Simple scheduler that use the main thread to handle the request

   NOTES
     This is only used for debugging, when starting mysqld with
     --thread-handling=no-threads or --one-thread

     When we enter this function, LOCK_thread_count is hold!
*/
   
void handle_connection_in_main_thread(THD *thd)
{
  safe_mutex_assert_owner(&LOCK_thread_count);
  thread_cache_size=0;			// Safety
  threads.append(thd);
  (void) pthread_mutex_unlock(&LOCK_thread_count);
  handle_one_connection((void*) thd);
}


/*
  Scheduler that uses one thread per connection
*/

void create_thread_to_handle_connection(THD *thd)
{
  if (cached_thread_count > wake_thread)
  {
    /* Get thread from cache */
    thread_cache.append(thd);
    wake_thread++;
    pthread_cond_signal(&COND_thread_cache);
  }
  else
  {
    char error_message_buff[MYSQL_ERRMSG_SIZE];
    /* Create new thread to handle connection */
    int error;
    thread_created++;
    threads.append(thd);
    DBUG_PRINT("info",(("creating thread %lu"), thd->thread_id));
    thd->connect_utime= thd->start_utime= my_micro_time();
    if ((error=pthread_create(&thd->real_id,&connection_attrib,
                              handle_one_connection,
                              (void*) thd)))
    {
      /* purify: begin inspected */
      DBUG_PRINT("error",
                 ("Can't create thread to handle request (error %d)",
                  error));
      thread_count--;
      thd->killed= THD::KILL_CONNECTION;			// Safety
      (void) pthread_mutex_unlock(&LOCK_thread_count);
      statistic_increment(aborted_connects,&LOCK_status);
      /* Can't use my_error() since store_globals has not been called. */
      my_snprintf(error_message_buff, sizeof(error_message_buff),
                  ER(ER_CANT_CREATE_THREAD), error);
      net_send_error(thd, ER_CANT_CREATE_THREAD, error_message_buff);
      (void) pthread_mutex_lock(&LOCK_thread_count);
      close_connection(thd,0,0);
      delete thd;
      (void) pthread_mutex_unlock(&LOCK_thread_count);
      return;
      /* purecov: end */
    }
  }
  (void) pthread_mutex_unlock(&LOCK_thread_count);
  DBUG_PRINT("info",("Thread created"));
}


/*
  Create new thread to handle incoming connection.

  SYNOPSIS
    create_new_thread()
      thd in/out    Thread handle of future thread.

  DESCRIPTION
    This function will create new thread to handle the incoming
    connection.  If there are idle cached threads one will be used.
    'thd' will be pushed into 'threads'.

    In single-threaded mode (#define ONE_THREAD) connection will be
    handled inside this function.

  RETURN VALUE
    none
*/

static void create_new_thread(THD *thd)
{
  DBUG_ENTER("create_new_thread");

  /* don't allow too many connections */
  if (thread_count - delayed_insert_threads >= max_connections+1 || abort_loop)
  {
    DBUG_PRINT("error",("Too many connections"));
    close_connection(thd, ER_CON_COUNT_ERROR, 1);
    delete thd;
    DBUG_VOID_RETURN;
  }
  pthread_mutex_lock(&LOCK_thread_count);
  /*
    The initialization of thread_id is done in create_embedded_thd() for
    the embedded library.
    TODO: refactor this to avoid code duplication there
  */
  thd->thread_id= thd->variables.pseudo_thread_id= thread_id++;

  /* Start a new thread to handle connection */
  thread_count++;

  if (thread_count - delayed_insert_threads > max_used_connections)
    max_used_connections= thread_count - delayed_insert_threads;

  thread_scheduler.add_connection(thd);
  DBUG_VOID_RETURN;
}
#endif /* EMBEDDED_LIBRARY */


#ifdef SIGNALS_DONT_BREAK_READ
inline void kill_broken_server()
{
  /* hack to get around signals ignored in syscalls for problem OS's */
  if (
#if !defined(__NETWARE__)
      unix_sock == INVALID_SOCKET ||
#endif
      (!opt_disable_networking && ip_sock == INVALID_SOCKET))
  {
    select_thread_in_use = 0;
    /* The following call will never return */
    kill_server(IF_NETWARE(MYSQL_KILL_SIGNAL, (void*) MYSQL_KILL_SIGNAL));
  }
}
#define MAYBE_BROKEN_SYSCALL kill_broken_server();
#else
#define MAYBE_BROKEN_SYSCALL
#endif

	/* Handle new connections and spawn new process to handle them */

#ifndef EMBEDDED_LIBRARY
pthread_handler_t handle_connections_sockets(void *arg __attribute__((unused)))
{
  my_socket sock,new_sock;
  uint error_count=0;
  uint max_used_connection= (uint) (max(ip_sock,unix_sock)+1);
  fd_set readFDs,clientFDs;
  THD *thd;
  struct sockaddr_in cAddr;
  int ip_flags=0,socket_flags=0,flags;
  st_vio *vio_tmp;
  DBUG_ENTER("handle_connections_sockets");

  LINT_INIT(new_sock);

  (void) my_pthread_getprio(pthread_self());		// For debugging

  FD_ZERO(&clientFDs);
  if (ip_sock != INVALID_SOCKET)
  {
    FD_SET(ip_sock,&clientFDs);
#ifdef HAVE_FCNTL
    ip_flags = fcntl(ip_sock, F_GETFL, 0);
#endif
  }
#ifdef HAVE_SYS_UN_H
  FD_SET(unix_sock,&clientFDs);
#ifdef HAVE_FCNTL
  socket_flags=fcntl(unix_sock, F_GETFL, 0);
#endif
#endif

  DBUG_PRINT("general",("Waiting for connections."));
  MAYBE_BROKEN_SYSCALL;
  while (!abort_loop)
  {
    readFDs=clientFDs;
#ifdef HPUX10
    if (select(max_used_connection,(int*) &readFDs,0,0,0) < 0)
      continue;
#else
    if (select((int) max_used_connection,&readFDs,0,0,0) < 0)
    {
      if (socket_errno != SOCKET_EINTR)
      {
	if (!select_errors++ && !abort_loop)	/* purecov: inspected */
	  sql_print_error("mysqld: Got error %d from select",socket_errno); /* purecov: inspected */
      }
      MAYBE_BROKEN_SYSCALL
      continue;
    }
#endif	/* HPUX10 */
    if (abort_loop)
    {
      MAYBE_BROKEN_SYSCALL;
      break;
    }

    /* Is this a new connection request ? */
#ifdef HAVE_SYS_UN_H
    if (FD_ISSET(unix_sock,&readFDs))
    {
      sock = unix_sock;
      flags= socket_flags;
    }
    else
#endif
    {
      sock = ip_sock;
      flags= ip_flags;
    }

#if !defined(NO_FCNTL_NONBLOCK)
    if (!(test_flags & TEST_BLOCKING))
    {
#if defined(O_NONBLOCK)
      fcntl(sock, F_SETFL, flags | O_NONBLOCK);
#elif defined(O_NDELAY)
      fcntl(sock, F_SETFL, flags | O_NDELAY);
#endif
    }
#endif /* NO_FCNTL_NONBLOCK */
    for (uint retry=0; retry < MAX_ACCEPT_RETRY; retry++)
    {
      size_socket length=sizeof(struct sockaddr_in);
      new_sock = accept(sock, my_reinterpret_cast(struct sockaddr *) (&cAddr),
			&length);
#ifdef __NETWARE__ 
      // TODO: temporary fix, waiting for TCP/IP fix - DEFECT000303149
      if ((new_sock == INVALID_SOCKET) && (socket_errno == EINVAL))
      {
        kill_server(SIGTERM);
      }
#endif
      if (new_sock != INVALID_SOCKET ||
	  (socket_errno != SOCKET_EINTR && socket_errno != SOCKET_EAGAIN))
	break;
      MAYBE_BROKEN_SYSCALL;
#if !defined(NO_FCNTL_NONBLOCK)
      if (!(test_flags & TEST_BLOCKING))
      {
	if (retry == MAX_ACCEPT_RETRY - 1)
	  fcntl(sock, F_SETFL, flags);		// Try without O_NONBLOCK
      }
#endif
    }
#if !defined(NO_FCNTL_NONBLOCK)
    if (!(test_flags & TEST_BLOCKING))
      fcntl(sock, F_SETFL, flags);
#endif
    if (new_sock == INVALID_SOCKET)
    {
      if ((error_count++ & 255) == 0)		// This can happen often
	sql_perror("Error in accept");
      MAYBE_BROKEN_SYSCALL;
      if (socket_errno == SOCKET_ENFILE || socket_errno == SOCKET_EMFILE)
	sleep(1);				// Give other threads some time
      continue;
    }

#ifdef HAVE_LIBWRAP
    {
      if (sock == ip_sock)
      {
	struct request_info req;
	signal(SIGCHLD, SIG_DFL);
	request_init(&req, RQ_DAEMON, libwrapName, RQ_FILE, new_sock, NULL);
	my_fromhost(&req);
	if (!my_hosts_access(&req))
	{
	  /*
	    This may be stupid but refuse() includes an exit(0)
	    which we surely don't want...
	    clean_exit() - same stupid thing ...
	  */
	  syslog(deny_severity, "refused connect from %s",
		 my_eval_client(&req));

	  /*
	    C++ sucks (the gibberish in front just translates the supplied
	    sink function pointer in the req structure from a void (*sink)();
	    to a void(*sink)(int) if you omit the cast, the C++ compiler
	    will cry...
	  */
	  if (req.sink)
	    ((void (*)(int))req.sink)(req.fd);

	  (void) shutdown(new_sock, SHUT_RDWR);
	  (void) closesocket(new_sock);
	  continue;
	}
      }
    }
#endif /* HAVE_LIBWRAP */

    {
      size_socket dummyLen;
      struct sockaddr dummy;
      dummyLen = sizeof(struct sockaddr);
      if (getsockname(new_sock,&dummy, &dummyLen) < 0)
      {
	sql_perror("Error on new connection socket");
	(void) shutdown(new_sock, SHUT_RDWR);
	(void) closesocket(new_sock);
	continue;
      }
    }

    /*
    ** Don't allow too many connections
    */

    if (!(thd= new THD))
    {
      (void) shutdown(new_sock, SHUT_RDWR);
      VOID(closesocket(new_sock));
      continue;
    }
    if (!(vio_tmp=vio_new(new_sock,
			  sock == unix_sock ? VIO_TYPE_SOCKET :
			  VIO_TYPE_TCPIP,
			  sock == unix_sock ? VIO_LOCALHOST: 0)) ||
	my_net_init(&thd->net,vio_tmp))
    {
      /*
        Only delete the temporary vio if we didn't already attach it to the
        NET object. The destructor in THD will delete any initialized net
        structure.
      */
      if (vio_tmp && thd->net.vio != vio_tmp)
        vio_delete(vio_tmp);
      else
      {
	(void) shutdown(new_sock, SHUT_RDWR);
	(void) closesocket(new_sock);
      }
      delete thd;
      continue;
    }
    if (sock == unix_sock)
      thd->security_ctx->host=(char*) my_localhost;

    create_new_thread(thd);
  }

  decrement_handler_count();
  DBUG_RETURN(0);
}


#ifdef __NT__
pthread_handler_t handle_connections_namedpipes(void *arg)
{
  HANDLE hConnectedPipe;
  BOOL fConnected;
  THD *thd;
  my_thread_init();
  DBUG_ENTER("handle_connections_namedpipes");
  (void) my_pthread_getprio(pthread_self());		// For debugging

  DBUG_PRINT("general",("Waiting for named pipe connections."));
  while (!abort_loop)
  {
    /* wait for named pipe connection */
    fConnected = ConnectNamedPipe(hPipe, NULL);
    if (abort_loop)
      break;
    if (!fConnected)
      fConnected = GetLastError() == ERROR_PIPE_CONNECTED;
    if (!fConnected)
    {
      CloseHandle(hPipe);
      if ((hPipe= CreateNamedPipe(pipe_name,
                                  PIPE_ACCESS_DUPLEX,
                                  PIPE_TYPE_BYTE |
                                  PIPE_READMODE_BYTE |
                                  PIPE_WAIT,
                                  PIPE_UNLIMITED_INSTANCES,
                                  (int) global_system_variables.
                                  net_buffer_length,
                                  (int) global_system_variables.
                                  net_buffer_length,
                                  NMPWAIT_USE_DEFAULT_WAIT,
                                  &saPipeSecurity)) ==
	  INVALID_HANDLE_VALUE)
      {
	sql_perror("Can't create new named pipe!");
	break;					// Abort
      }
    }
    hConnectedPipe = hPipe;
    /* create new pipe for new connection */
    if ((hPipe = CreateNamedPipe(pipe_name,
				 PIPE_ACCESS_DUPLEX,
				 PIPE_TYPE_BYTE |
				 PIPE_READMODE_BYTE |
				 PIPE_WAIT,
				 PIPE_UNLIMITED_INSTANCES,
				 (int) global_system_variables.net_buffer_length,
				 (int) global_system_variables.net_buffer_length,
				 NMPWAIT_USE_DEFAULT_WAIT,
				 &saPipeSecurity)) ==
	INVALID_HANDLE_VALUE)
    {
      sql_perror("Can't create new named pipe!");
      hPipe=hConnectedPipe;
      continue;					// We have to try again
    }

    if (!(thd = new THD))
    {
      DisconnectNamedPipe(hConnectedPipe);
      CloseHandle(hConnectedPipe);
      continue;
    }
    if (!(thd->net.vio = vio_new_win32pipe(hConnectedPipe)) ||
	my_net_init(&thd->net, thd->net.vio))
    {
      close_connection(thd, ER_OUT_OF_RESOURCES, 1);
      delete thd;
      continue;
    }
    /* Host is unknown */
    thd->security_ctx->host= my_strdup(my_localhost, MYF(0));
    create_new_thread(thd);
  }

  decrement_handler_count();
  DBUG_RETURN(0);
}
#endif /* __NT__ */


/*
  Thread of shared memory's service

  SYNOPSIS
    handle_connections_shared_memory()
    arg                              Arguments of thread
*/

#ifdef HAVE_SMEM
pthread_handler_t handle_connections_shared_memory(void *arg)
{
  /* file-mapping object, use for create shared memory */
  HANDLE handle_connect_file_map= 0;
  char  *handle_connect_map= 0;                 // pointer on shared memory
  HANDLE event_connect_answer= 0;
  ulong smem_buffer_length= shared_memory_buffer_length + 4;
  ulong connect_number= 1;
  char *tmp= NULL;
  char *suffix_pos;
  char connect_number_char[22], *p;
  const char *errmsg= 0;
  SECURITY_ATTRIBUTES *sa_event= 0, *sa_mapping= 0;
  my_thread_init();
  DBUG_ENTER("handle_connections_shared_memorys");
  DBUG_PRINT("general",("Waiting for allocated shared memory."));

  /*
     get enough space base-name + '_' + longest suffix we might ever send
   */
  if (!(tmp= (char *)my_malloc(strlen(shared_memory_base_name) + 32L, MYF(MY_FAE))))
    goto error;

  if (my_security_attr_create(&sa_event, &errmsg,
                              GENERIC_ALL, SYNCHRONIZE | EVENT_MODIFY_STATE))
    goto error;

  if (my_security_attr_create(&sa_mapping, &errmsg,
                             GENERIC_ALL, FILE_MAP_READ | FILE_MAP_WRITE))
    goto error;

  /*
    The name of event and file-mapping events create agree next rule:
      shared_memory_base_name+unique_part
    Where:
      shared_memory_base_name is unique value for each server
      unique_part is unique value for each object (events and file-mapping)
  */
  suffix_pos= strxmov(tmp,shared_memory_base_name,"_",NullS);
  strmov(suffix_pos, "CONNECT_REQUEST");
  if ((smem_event_connect_request= CreateEvent(sa_event,
                                               FALSE, FALSE, tmp)) == 0)
  {
    errmsg= "Could not create request event";
    goto error;
  }
  strmov(suffix_pos, "CONNECT_ANSWER");
  if ((event_connect_answer= CreateEvent(sa_event, FALSE, FALSE, tmp)) == 0)
  {
    errmsg="Could not create answer event";
    goto error;
  }
  strmov(suffix_pos, "CONNECT_DATA");
  if ((handle_connect_file_map=
       CreateFileMapping(INVALID_HANDLE_VALUE, sa_mapping,
                         PAGE_READWRITE, 0, sizeof(connect_number), tmp)) == 0)
  {
    errmsg= "Could not create file mapping";
    goto error;
  }
  if ((handle_connect_map= (char *)MapViewOfFile(handle_connect_file_map,
						  FILE_MAP_WRITE,0,0,
						  sizeof(DWORD))) == 0)
  {
    errmsg= "Could not create shared memory service";
    goto error;
  }

  while (!abort_loop)
  {
    /* Wait a request from client */
    WaitForSingleObject(smem_event_connect_request,INFINITE);

    /*
       it can be after shutdown command
    */
    if (abort_loop)
      goto error;

    HANDLE handle_client_file_map= 0;
    char  *handle_client_map= 0;
    HANDLE event_client_wrote= 0;
    HANDLE event_client_read= 0;    // for transfer data server <-> client
    HANDLE event_server_wrote= 0;
    HANDLE event_server_read= 0;
    HANDLE event_conn_closed= 0;
    THD *thd= 0;

    p= int10_to_str(connect_number, connect_number_char, 10);
    /*
      The name of event and file-mapping events create agree next rule:
        shared_memory_base_name+unique_part+number_of_connection
        Where:
	  shared_memory_base_name is uniquel value for each server
	  unique_part is unique value for each object (events and file-mapping)
	  number_of_connection is connection-number between server and client
    */
    suffix_pos= strxmov(tmp,shared_memory_base_name,"_",connect_number_char,
			 "_",NullS);
    strmov(suffix_pos, "DATA");
    if ((handle_client_file_map=
         CreateFileMapping(INVALID_HANDLE_VALUE, sa_mapping,
                           PAGE_READWRITE, 0, smem_buffer_length, tmp)) == 0)
    {
      errmsg= "Could not create file mapping";
      goto errorconn;
    }
    if ((handle_client_map= (char*)MapViewOfFile(handle_client_file_map,
						  FILE_MAP_WRITE,0,0,
						  smem_buffer_length)) == 0)
    {
      errmsg= "Could not create memory map";
      goto errorconn;
    }
    strmov(suffix_pos, "CLIENT_WROTE");
    if ((event_client_wrote= CreateEvent(sa_event, FALSE, FALSE, tmp)) == 0)
    {
      errmsg= "Could not create client write event";
      goto errorconn;
    }
    strmov(suffix_pos, "CLIENT_READ");
    if ((event_client_read= CreateEvent(sa_event, FALSE, FALSE, tmp)) == 0)
    {
      errmsg= "Could not create client read event";
      goto errorconn;
    }
    strmov(suffix_pos, "SERVER_READ");
    if ((event_server_read= CreateEvent(sa_event, FALSE, FALSE, tmp)) == 0)
    {
      errmsg= "Could not create server read event";
      goto errorconn;
    }
    strmov(suffix_pos, "SERVER_WROTE");
    if ((event_server_wrote= CreateEvent(sa_event,
                                         FALSE, FALSE, tmp)) == 0)
    {
      errmsg= "Could not create server write event";
      goto errorconn;
    }
    strmov(suffix_pos, "CONNECTION_CLOSED");
    if ((event_conn_closed= CreateEvent(sa_event,
                                        TRUE, FALSE, tmp)) == 0)
    {
      errmsg= "Could not create closed connection event";
      goto errorconn;
    }
    if (abort_loop)
      goto errorconn;
    if (!(thd= new THD))
      goto errorconn;
    /* Send number of connection to client */
    int4store(handle_connect_map, connect_number);
    if (!SetEvent(event_connect_answer))
    {
      errmsg= "Could not send answer event";
      goto errorconn;
    }
    /* Set event that client should receive data */
    if (!SetEvent(event_client_read))
    {
      errmsg= "Could not set client to read mode";
      goto errorconn;
    }
    if (!(thd->net.vio= vio_new_win32shared_memory(&thd->net,
                                                   handle_client_file_map,
                                                   handle_client_map,
                                                   event_client_wrote,
                                                   event_client_read,
                                                   event_server_wrote,
                                                   event_server_read,
                                                   event_conn_closed)) ||
                        my_net_init(&thd->net, thd->net.vio))
    {
      close_connection(thd, ER_OUT_OF_RESOURCES, 1);
      errmsg= 0;
      goto errorconn;
    }
    thd->security_ctx->host= my_strdup(my_localhost, MYF(0)); /* Host is unknown */
    create_new_thread(thd);
    connect_number++;
    continue;

errorconn:
    /* Could not form connection;  Free used handlers/memort and retry */
    if (errmsg)
    {
      char buff[180];
      strxmov(buff, "Can't create shared memory connection: ", errmsg, ".",
	      NullS);
      sql_perror(buff);
    }
    if (handle_client_file_map) 
      CloseHandle(handle_client_file_map);
    if (handle_client_map)
      UnmapViewOfFile(handle_client_map);
    if (event_server_wrote)
      CloseHandle(event_server_wrote);
    if (event_server_read)
      CloseHandle(event_server_read);
    if (event_client_wrote)
      CloseHandle(event_client_wrote);
    if (event_client_read)
      CloseHandle(event_client_read);
    if (event_conn_closed)
      CloseHandle(event_conn_closed);
    delete thd;
  }

  /* End shared memory handling */
error:
  if (tmp)
    my_free(tmp, MYF(0));

  if (errmsg)
  {
    char buff[180];
    strxmov(buff, "Can't create shared memory service: ", errmsg, ".", NullS);
    sql_perror(buff);
  }
  my_security_attr_free(sa_event);
  my_security_attr_free(sa_mapping);
  if (handle_connect_map)	UnmapViewOfFile(handle_connect_map);
  if (handle_connect_file_map)	CloseHandle(handle_connect_file_map);
  if (event_connect_answer)	CloseHandle(event_connect_answer);
  if (smem_event_connect_request) CloseHandle(smem_event_connect_request);

  decrement_handler_count();
  DBUG_RETURN(0);
}
#endif /* HAVE_SMEM */
#endif /* EMBEDDED_LIBRARY */


/****************************************************************************
  Handle start options
******************************************************************************/

enum options_mysqld
{
  OPT_ISAM_LOG=256,            OPT_SKIP_NEW, 
  OPT_SKIP_GRANT,              OPT_SKIP_LOCK, 
  OPT_ENABLE_LOCK,             OPT_USE_LOCKING,
  OPT_SOCKET,                  OPT_UPDATE_LOG,
  OPT_BIN_LOG,                 OPT_SKIP_RESOLVE,
  OPT_SKIP_NETWORKING,         OPT_BIN_LOG_INDEX,
  OPT_BIND_ADDRESS,            OPT_PID_FILE,
  OPT_SKIP_PRIOR,              OPT_BIG_TABLES,
  OPT_STANDALONE,              OPT_ONE_THREAD,
  OPT_CONSOLE,                 OPT_LOW_PRIORITY_UPDATES,
  OPT_SKIP_HOST_CACHE,         OPT_SHORT_LOG_FORMAT,
  OPT_FLUSH,                   OPT_SAFE,
  OPT_BOOTSTRAP,               OPT_SKIP_SHOW_DB,
  OPT_STORAGE_ENGINE,          OPT_INIT_FILE,
  OPT_DELAY_KEY_WRITE_ALL,     OPT_SLOW_QUERY_LOG,
  OPT_DELAY_KEY_WRITE,	       OPT_CHARSETS_DIR,
  OPT_MASTER_INFO_FILE,
  OPT_MASTER_RETRY_COUNT,      OPT_LOG_TC, OPT_LOG_TC_SIZE,
  OPT_SQL_BIN_UPDATE_SAME,     OPT_REPLICATE_DO_DB,
  OPT_REPLICATE_IGNORE_DB,     OPT_LOG_SLAVE_UPDATES,
  OPT_BINLOG_DO_DB,            OPT_BINLOG_IGNORE_DB,
  OPT_BINLOG_FORMAT,
#ifndef DBUG_OFF
  OPT_BINLOG_SHOW_XID,
#endif
  OPT_BINLOG_ROWS_EVENT_MAX_SIZE, 
  OPT_WANT_CORE,               OPT_CONCURRENT_INSERT,
  OPT_MEMLOCK,                 OPT_MYISAM_RECOVER,
  OPT_REPLICATE_REWRITE_DB,    OPT_SERVER_ID,
  OPT_SKIP_SLAVE_START,        OPT_SAFE_SHOW_DB, 
  OPT_SAFEMALLOC_MEM_LIMIT,    OPT_REPLICATE_DO_TABLE,
  OPT_REPLICATE_IGNORE_TABLE,  OPT_REPLICATE_WILD_DO_TABLE,
  OPT_REPLICATE_WILD_IGNORE_TABLE, OPT_REPLICATE_SAME_SERVER_ID,
  OPT_DISCONNECT_SLAVE_EVENT_COUNT, OPT_TC_HEURISTIC_RECOVER,
  OPT_ABORT_SLAVE_EVENT_COUNT,
  OPT_LOG_BIN_TRUST_FUNCTION_CREATORS,
  OPT_ENGINE_CONDITION_PUSHDOWN, OPT_NDB_CONNECTSTRING, 
  OPT_NDB_USE_EXACT_COUNT, OPT_NDB_USE_TRANSACTIONS,
  OPT_NDB_FORCE_SEND, OPT_NDB_AUTOINCREMENT_PREFETCH_SZ,
  OPT_NDB_SHM, OPT_NDB_OPTIMIZED_NODE_SELECTION, OPT_NDB_CACHE_CHECK_TIME,
  OPT_NDB_WAIT_CONNECTED,
  OPT_NDB_CLUSTER_CONNECTION_POOL,
  OPT_NDB_MGMD, OPT_NDB_NODEID,
  OPT_NDB_DISTRIBUTION,
  OPT_NDB_INDEX_STAT_ENABLE,
  OPT_NDB_EXTRA_LOGGING,
  OPT_NDB_REPORT_THRESH_BINLOG_EPOCH_SLIP,
  OPT_NDB_REPORT_THRESH_BINLOG_MEM_USAGE,
  OPT_NDB_USE_COPYING_ALTER_TABLE,
  OPT_NDB_LOG_UPDATE_AS_WRITE, OPT_NDB_LOG_UPDATED_ONLY,
  OPT_NDB_LOG_ORIG,
  OPT_SKIP_SAFEMALLOC,
  OPT_TEMP_POOL, OPT_TX_ISOLATION, OPT_COMPLETION_TYPE,
  OPT_SKIP_STACK_TRACE, OPT_SKIP_SYMLINKS,
  OPT_MAX_BINLOG_DUMP_EVENTS, OPT_SPORADIC_BINLOG_DUMP_FAIL,
  OPT_SAFE_USER_CREATE, OPT_SQL_MODE,
  OPT_HAVE_NAMED_PIPE,
  OPT_DO_PSTACK, OPT_EVENT_SCHEDULER, OPT_REPORT_HOST,
  OPT_REPORT_USER, OPT_REPORT_PASSWORD, OPT_REPORT_PORT,
  OPT_SHOW_SLAVE_AUTH_INFO,
  OPT_SLAVE_LOAD_TMPDIR, OPT_NO_MIX_TYPE,
  OPT_RPL_RECOVERY_RANK,OPT_INIT_RPL_ROLE,
  OPT_RELAY_LOG, OPT_RELAY_LOG_INDEX, OPT_RELAY_LOG_INFO_FILE,
  OPT_SLAVE_SKIP_ERRORS, OPT_SLAVE_ALLOW_BATCHING, OPT_DES_KEY_FILE, OPT_LOCAL_INFILE,
  OPT_SSL_SSL, OPT_SSL_KEY, OPT_SSL_CERT, OPT_SSL_CA,
  OPT_SSL_CAPATH, OPT_SSL_CIPHER,
  OPT_BACK_LOG, OPT_BINLOG_CACHE_SIZE,
  OPT_CONNECT_TIMEOUT, OPT_DELAYED_INSERT_TIMEOUT,
  OPT_DELAYED_INSERT_LIMIT, OPT_DELAYED_QUEUE_SIZE,
  OPT_FLUSH_TIME, OPT_FT_MIN_WORD_LEN, OPT_FT_BOOLEAN_SYNTAX,
  OPT_FT_MAX_WORD_LEN, OPT_FT_QUERY_EXPANSION_LIMIT, OPT_FT_STOPWORD_FILE,
  OPT_INTERACTIVE_TIMEOUT, OPT_JOIN_BUFF_SIZE,
  OPT_KEY_BUFFER_SIZE, OPT_KEY_CACHE_BLOCK_SIZE,
  OPT_KEY_CACHE_DIVISION_LIMIT, OPT_KEY_CACHE_AGE_THRESHOLD,
  OPT_LONG_QUERY_TIME,
  OPT_LOWER_CASE_TABLE_NAMES, OPT_MAX_ALLOWED_PACKET,
  OPT_MAX_BINLOG_CACHE_SIZE, OPT_MAX_BINLOG_SIZE,
  OPT_MAX_CONNECTIONS, OPT_MAX_CONNECT_ERRORS,
  OPT_MAX_DELAYED_THREADS, OPT_MAX_HEP_TABLE_SIZE,
  OPT_MAX_JOIN_SIZE, OPT_MAX_PREPARED_STMT_COUNT,
  OPT_MAX_RELAY_LOG_SIZE, OPT_MAX_SORT_LENGTH,
  OPT_MAX_SEEKS_FOR_KEY, OPT_MAX_TMP_TABLES, OPT_MAX_USER_CONNECTIONS,
  OPT_MAX_LENGTH_FOR_SORT_DATA,
  OPT_MAX_WRITE_LOCK_COUNT, OPT_BULK_INSERT_BUFFER_SIZE,
  OPT_MAX_ERROR_COUNT, OPT_MULTI_RANGE_COUNT, OPT_MYISAM_DATA_POINTER_SIZE,
  OPT_MYISAM_BLOCK_SIZE, OPT_MYISAM_MAX_EXTRA_SORT_FILE_SIZE,
  OPT_MYISAM_MAX_SORT_FILE_SIZE, OPT_MYISAM_SORT_BUFFER_SIZE,
  OPT_MYISAM_USE_MMAP,
  OPT_MYISAM_STATS_METHOD,
  OPT_NET_BUFFER_LENGTH, OPT_NET_RETRY_COUNT,
  OPT_NET_READ_TIMEOUT, OPT_NET_WRITE_TIMEOUT,
  OPT_OPEN_FILES_LIMIT,
  OPT_PRELOAD_BUFFER_SIZE,
  OPT_QUERY_CACHE_LIMIT, OPT_QUERY_CACHE_MIN_RES_UNIT, OPT_QUERY_CACHE_SIZE,
  OPT_QUERY_CACHE_TYPE, OPT_QUERY_CACHE_WLOCK_INVALIDATE, OPT_RECORD_BUFFER,
  OPT_RECORD_RND_BUFFER, OPT_DIV_PRECINCREMENT, OPT_RELAY_LOG_SPACE_LIMIT,
  OPT_RELAY_LOG_PURGE,
  OPT_SLAVE_NET_TIMEOUT, OPT_SLAVE_COMPRESSED_PROTOCOL, OPT_SLOW_LAUNCH_TIME,
  OPT_SLAVE_TRANS_RETRIES, OPT_READONLY, OPT_DEBUGGING,
  OPT_SORT_BUFFER, OPT_TABLE_OPEN_CACHE, OPT_TABLE_DEF_CACHE,
  OPT_THREAD_CONCURRENCY, OPT_THREAD_CACHE_SIZE,
  OPT_TMP_TABLE_SIZE, OPT_THREAD_STACK,
  OPT_WAIT_TIMEOUT, OPT_MYISAM_REPAIR_THREADS,
  OPT_ERROR_LOG_FILE,
  OPT_DEFAULT_WEEK_FORMAT,
  OPT_RANGE_ALLOC_BLOCK_SIZE, OPT_ALLOW_SUSPICIOUS_UDFS,
  OPT_QUERY_ALLOC_BLOCK_SIZE, OPT_QUERY_PREALLOC_SIZE,
  OPT_TRANS_ALLOC_BLOCK_SIZE, OPT_TRANS_PREALLOC_SIZE,
  OPT_SYNC_FRM, OPT_SYNC_BINLOG,
  OPT_SYNC_REPLICATION,
  OPT_SYNC_REPLICATION_SLAVE_ID,
  OPT_SYNC_REPLICATION_TIMEOUT,
  OPT_ENABLE_SHARED_MEMORY,
  OPT_SHARED_MEMORY_BASE_NAME,
  OPT_OLD_PASSWORDS,
  OPT_OLD_ALTER_TABLE,
  OPT_EXPIRE_LOGS_DAYS,
  OPT_GROUP_CONCAT_MAX_LEN,
  OPT_DEFAULT_COLLATION,
  OPT_CHARACTER_SET_CLIENT_HANDSHAKE,
  OPT_CHARACTER_SET_FILESYSTEM,
  OPT_LC_TIME_NAMES,
  OPT_INIT_CONNECT,
  OPT_INIT_SLAVE,
  OPT_SECURE_AUTH,
  OPT_DATE_FORMAT,
  OPT_TIME_FORMAT,
  OPT_DATETIME_FORMAT,
  OPT_LOG_QUERIES_NOT_USING_INDEXES,
  OPT_DEFAULT_TIME_ZONE,
  OPT_SYSDATE_IS_NOW,
  OPT_OPTIMIZER_SEARCH_DEPTH,
  OPT_OPTIMIZER_PRUNE_LEVEL,
  OPT_UPDATABLE_VIEWS_WITH_LIMIT,
  OPT_SP_AUTOMATIC_PRIVILEGES,
  OPT_MAX_SP_RECURSION_DEPTH,
  OPT_AUTO_INCREMENT, OPT_AUTO_INCREMENT_OFFSET,
  OPT_ENABLE_LARGE_PAGES,
  OPT_TIMED_MUTEXES,
  OPT_OLD_STYLE_USER_LIMITS,
  OPT_LOG_SLOW_ADMIN_STATEMENTS,
  OPT_TABLE_LOCK_WAIT_TIMEOUT,
  OPT_PLUGIN_LOAD,
  OPT_PLUGIN_DIR,
  OPT_LOG_OUTPUT,
  OPT_PORT_OPEN_TIMEOUT,
  OPT_KEEP_FILES_ON_CREATE,
  OPT_GENERAL_LOG,
  OPT_SLOW_LOG,
  OPT_THREAD_HANDLING,
  OPT_INNODB_ROLLBACK_ON_TIMEOUT,
  OPT_SECURE_FILE_PRIV,
  OPT_MIN_EXAMINED_ROW_LIMIT,
  OPT_LOG_SLOW_SLAVE_STATEMENTS,
  OPT_OLD_MODE
};


#define LONG_TIMEOUT ((ulong) 3600L*24L*365L)

struct my_option my_long_options[] =
{
  {"help", '?', "Display this help and exit.", 
   (uchar**) &opt_help, (uchar**) &opt_help, 0, GET_BOOL, NO_ARG, 0, 0, 0, 0,
   0, 0},
#ifdef HAVE_REPLICATION
  {"abort-slave-event-count", OPT_ABORT_SLAVE_EVENT_COUNT,
   "Option used by mysql-test for debugging and testing of replication.",
   (uchar**) &abort_slave_event_count,  (uchar**) &abort_slave_event_count,
   0, GET_INT, REQUIRED_ARG, 0, 0, 0, 0, 0, 0},
#endif /* HAVE_REPLICATION */
  {"allow-suspicious-udfs", OPT_ALLOW_SUSPICIOUS_UDFS,
   "Allows use of UDFs consisting of only one symbol xxx() "
   "without corresponding xxx_init() or xxx_deinit(). That also means "
   "that one can load any function from any library, for example exit() "
   "from libc.so",
   (uchar**) &opt_allow_suspicious_udfs, (uchar**) &opt_allow_suspicious_udfs,
   0, GET_BOOL, NO_ARG, 0, 0, 0, 0, 0, 0},
  {"ansi", 'a', "Use ANSI SQL syntax instead of MySQL syntax. This mode will also set transaction isolation level 'serializable'.", 0, 0, 0,
   GET_NO_ARG, NO_ARG, 0, 0, 0, 0, 0, 0},
  {"auto-increment-increment", OPT_AUTO_INCREMENT,
   "Auto-increment columns are incremented by this",
   (uchar**) &global_system_variables.auto_increment_increment,
   (uchar**) &max_system_variables.auto_increment_increment, 0, GET_ULONG,
   OPT_ARG, 1, 1, 65535, 0, 1, 0 },
  {"auto-increment-offset", OPT_AUTO_INCREMENT_OFFSET,
   "Offset added to Auto-increment columns. Used when auto-increment-increment != 1",
   (uchar**) &global_system_variables.auto_increment_offset,
   (uchar**) &max_system_variables.auto_increment_offset, 0, GET_ULONG, OPT_ARG,
   1, 1, 65535, 0, 1, 0 },
  {"automatic-sp-privileges", OPT_SP_AUTOMATIC_PRIVILEGES,
   "Creating and dropping stored procedures alters ACLs. Disable with --skip-automatic-sp-privileges.",
   (uchar**) &sp_automatic_privileges, (uchar**) &sp_automatic_privileges,
   0, GET_BOOL, NO_ARG, 1, 0, 0, 0, 0, 0},
  {"basedir", 'b',
   "Path to installation directory. All paths are usually resolved relative to this.",
   (uchar**) &mysql_home_ptr, (uchar**) &mysql_home_ptr, 0, GET_STR, REQUIRED_ARG,
   0, 0, 0, 0, 0, 0},
  {"big-tables", OPT_BIG_TABLES,
   "Allow big result sets by saving all temporary sets on file (Solves most 'table full' errors).",
   0, 0, 0, GET_NO_ARG, NO_ARG, 0, 0, 0, 0, 0, 0},
  {"bind-address", OPT_BIND_ADDRESS, "IP address to bind to.",
   (uchar**) &my_bind_addr_str, (uchar**) &my_bind_addr_str, 0, GET_STR,
   REQUIRED_ARG, 0, 0, 0, 0, 0, 0},
  {"binlog_format", OPT_BINLOG_FORMAT,
   "Does not have any effect without '--log-bin'. "
   "Tell the master the form of binary logging to use: either 'row' for "
   "row-based binary logging, or 'statement' for statement-based binary "
   "logging, or 'mixed'. 'mixed' is statement-based binary logging except "
   "for those statements where only row-based is correct: those which "
   "involve user-defined functions (i.e. UDFs) or the UUID() function; for "
   "those, row-based binary logging is automatically used. "
#ifdef HAVE_NDB_BINLOG
   "If ndbcluster is enabled and binlog_format is `mixed', the format switches"
   " to 'row' and back implicitly per each query accessing a NDB table."
#endif
   ,(uchar**) &opt_binlog_format, (uchar**) &opt_binlog_format,
   0, GET_STR, REQUIRED_ARG, 0, 0, 0, 0, 0, 0},
  {"binlog-do-db", OPT_BINLOG_DO_DB,
   "Tells the master it should log updates for the specified database, and exclude all others not explicitly mentioned.",
   0, 0, 0, GET_STR, REQUIRED_ARG, 0, 0, 0, 0, 0, 0},
  {"binlog-ignore-db", OPT_BINLOG_IGNORE_DB,
   "Tells the master that updates to the given database should not be logged tothe binary log.",
   0, 0, 0, GET_STR, REQUIRED_ARG, 0, 0, 0, 0, 0, 0},
  {"binlog-row-event-max-size", OPT_BINLOG_ROWS_EVENT_MAX_SIZE,
   "The maximum size of a row-based binary log event in bytes. Rows will be "
   "grouped into events smaller than this size if possible. "
   "The value has to be a multiple of 256.",
   (uchar**) &opt_binlog_rows_event_max_size, 
   (uchar**) &opt_binlog_rows_event_max_size, 0, 
   GET_ULONG, REQUIRED_ARG, 
   /* def_value */ 1024, /* min_value */  256, /* max_value */ ULONG_MAX, 
   /* sub_size */     0, /* block_size */ 256, 
   /* app_type */ 0
  },
#ifndef DISABLE_GRANT_OPTIONS
  {"bootstrap", OPT_BOOTSTRAP, "Used by mysql installation scripts.", 0, 0, 0,
   GET_NO_ARG, NO_ARG, 0, 0, 0, 0, 0, 0},
#endif
  {"character-set-client-handshake", OPT_CHARACTER_SET_CLIENT_HANDSHAKE,
   "Don't ignore client side character set value sent during handshake.",
   (uchar**) &opt_character_set_client_handshake,
   (uchar**) &opt_character_set_client_handshake,
    0, GET_BOOL, NO_ARG, 1, 0, 0, 0, 0, 0},
  {"character-set-filesystem", OPT_CHARACTER_SET_FILESYSTEM,
   "Set the filesystem character set.",
   (uchar**) &character_set_filesystem_name,
   (uchar**) &character_set_filesystem_name,
   0, GET_STR, REQUIRED_ARG, 0, 0, 0, 0, 0, 0 },
  {"character-set-server", 'C', "Set the default character set.",
   (uchar**) &default_character_set_name, (uchar**) &default_character_set_name,
   0, GET_STR, REQUIRED_ARG, 0, 0, 0, 0, 0, 0 },
  {"character-sets-dir", OPT_CHARSETS_DIR,
   "Directory where character sets are.", (uchar**) &charsets_dir,
   (uchar**) &charsets_dir, 0, GET_STR, REQUIRED_ARG, 0, 0, 0, 0, 0, 0},
  {"chroot", 'r', "Chroot mysqld daemon during startup.",
   (uchar**) &mysqld_chroot, (uchar**) &mysqld_chroot, 0, GET_STR, REQUIRED_ARG,
   0, 0, 0, 0, 0, 0},
  {"collation-server", OPT_DEFAULT_COLLATION, "Set the default collation.",
   (uchar**) &default_collation_name, (uchar**) &default_collation_name,
   0, GET_STR, REQUIRED_ARG, 0, 0, 0, 0, 0, 0 },
  {"completion-type", OPT_COMPLETION_TYPE, "Default completion type.",
   (uchar**) &global_system_variables.completion_type,
   (uchar**) &max_system_variables.completion_type, 0, GET_ULONG,
   REQUIRED_ARG, 0, 0, 2, 0, 1, 0},
  {"concurrent-insert", OPT_CONCURRENT_INSERT,
   "Use concurrent insert with MyISAM. Disable with --concurrent-insert=0",
   (uchar**) &myisam_concurrent_insert, (uchar**) &myisam_concurrent_insert,
   0, GET_ULONG, OPT_ARG, 1, 0, 2, 0, 0, 0},
  {"console", OPT_CONSOLE, "Write error output on screen; Don't remove the console window on windows.",
   (uchar**) &opt_console, (uchar**) &opt_console, 0, GET_BOOL, NO_ARG, 0, 0, 0,
   0, 0, 0},
  {"core-file", OPT_WANT_CORE, "Write core on errors.", 0, 0, 0, GET_NO_ARG,
   NO_ARG, 0, 0, 0, 0, 0, 0},
  {"datadir", 'h', "Path to the database root.", (uchar**) &mysql_data_home,
   (uchar**) &mysql_data_home, 0, GET_STR, REQUIRED_ARG, 0, 0, 0, 0, 0, 0},
#ifndef DBUG_OFF
  {"debug", '#', "Debug log.", (uchar**) &default_dbug_option,
   (uchar**) &default_dbug_option, 0, GET_STR, OPT_ARG, 0, 0, 0, 0, 0, 0},
#endif
  {"default-character-set", 'C', "Set the default character set (deprecated option, use --character-set-server instead).",
   (uchar**) &default_character_set_name, (uchar**) &default_character_set_name,
   0, GET_STR, REQUIRED_ARG, 0, 0, 0, 0, 0, 0 },
  {"default-collation", OPT_DEFAULT_COLLATION, "Set the default collation (deprecated option, use --collation-server instead).",
   (uchar**) &default_collation_name, (uchar**) &default_collation_name,
   0, GET_STR, REQUIRED_ARG, 0, 0, 0, 0, 0, 0 },
  {"default-storage-engine", OPT_STORAGE_ENGINE,
   "Set the default storage engine (table type) for tables.",
   (uchar**)&default_storage_engine_str, (uchar**)&default_storage_engine_str,
   0, GET_STR, REQUIRED_ARG, 0, 0, 0, 0, 0, 0},
  {"default-table-type", OPT_STORAGE_ENGINE,
   "(deprecated) Use --default-storage-engine.",
   (uchar**)&default_storage_engine_str, (uchar**)&default_storage_engine_str,
   0, GET_STR, REQUIRED_ARG, 0, 0, 0, 0, 0, 0},
  {"default-time-zone", OPT_DEFAULT_TIME_ZONE, "Set the default time zone.",
   (uchar**) &default_tz_name, (uchar**) &default_tz_name,
   0, GET_STR, REQUIRED_ARG, 0, 0, 0, 0, 0, 0 },
  {"delay-key-write", OPT_DELAY_KEY_WRITE, "Type of DELAY_KEY_WRITE.",
   0,0,0, GET_STR, OPT_ARG, 0, 0, 0, 0, 0, 0},
  {"delay-key-write-for-all-tables", OPT_DELAY_KEY_WRITE_ALL,
   "Don't flush key buffers between writes for any MyISAM table (Deprecated option, use --delay-key-write=all instead).",
   0, 0, 0, GET_NO_ARG, NO_ARG, 0, 0, 0, 0, 0, 0},
#ifdef HAVE_OPENSSL
  {"des-key-file", OPT_DES_KEY_FILE,
   "Load keys for des_encrypt() and des_encrypt from given file.",
   (uchar**) &des_key_file, (uchar**) &des_key_file, 0, GET_STR, REQUIRED_ARG,
   0, 0, 0, 0, 0, 0},
#endif /* HAVE_OPENSSL */
#ifdef HAVE_REPLICATION
  {"disconnect-slave-event-count", OPT_DISCONNECT_SLAVE_EVENT_COUNT,
   "Option used by mysql-test for debugging and testing of replication.",
   (uchar**) &disconnect_slave_event_count,
   (uchar**) &disconnect_slave_event_count, 0, GET_INT, REQUIRED_ARG, 0, 0, 0,
   0, 0, 0},
#endif /* HAVE_REPLICATION */
  {"enable-locking", OPT_ENABLE_LOCK,
   "Deprecated option, use --external-locking instead.",
   (uchar**) &opt_external_locking, (uchar**) &opt_external_locking,
   0, GET_BOOL, NO_ARG, 0, 0, 0, 0, 0, 0},
#ifdef __NT__
  {"enable-named-pipe", OPT_HAVE_NAMED_PIPE, "Enable the named pipe (NT).",
   (uchar**) &opt_enable_named_pipe, (uchar**) &opt_enable_named_pipe, 0, GET_BOOL,
   NO_ARG, 0, 0, 0, 0, 0, 0},
#endif
  {"enable-pstack", OPT_DO_PSTACK, "Print a symbolic stack trace on failure.",
   (uchar**) &opt_do_pstack, (uchar**) &opt_do_pstack, 0, GET_BOOL, NO_ARG, 0, 0,
   0, 0, 0, 0},
  {"engine-condition-pushdown",
   OPT_ENGINE_CONDITION_PUSHDOWN,
   "Push supported query conditions to the storage engine.",
   (uchar**) &global_system_variables.engine_condition_pushdown,
   (uchar**) &global_system_variables.engine_condition_pushdown,
   0, GET_BOOL, NO_ARG, 1, 0, 0, 0, 0, 0},
  /* See how it's handled in get_one_option() */
  {"event-scheduler", OPT_EVENT_SCHEDULER, "Enable/disable the event scheduler.",
   NULL,  NULL, 0, GET_STR, OPT_ARG, 0, 0, 0, 0, 0, 0},
  {"exit-info", 'T', "Used for debugging;  Use at your own risk!", 0, 0, 0,
   GET_LONG, OPT_ARG, 0, 0, 0, 0, 0, 0},
  {"external-locking", OPT_USE_LOCKING, "Use system (external) locking (disabled by default).  With this option enabled you can run myisamchk to test (not repair) tables while the MySQL server is running. Disable with --skip-external-locking.",
   (uchar**) &opt_external_locking, (uchar**) &opt_external_locking,
   0, GET_BOOL, NO_ARG, 0, 0, 0, 0, 0, 0},
  {"flush", OPT_FLUSH, "Flush tables to disk between SQL commands.", 0, 0, 0,
   GET_NO_ARG, NO_ARG, 0, 0, 0, 0, 0, 0},
  /* We must always support the next option to make scripts like mysqltest
     easier to do */
  {"gdb", OPT_DEBUGGING,
   "Set up signals usable for debugging",
   (uchar**) &opt_debugging, (uchar**) &opt_debugging,
   0, GET_BOOL, NO_ARG, 0, 0, 0, 0, 0, 0},
  {"general-log", OPT_GENERAL_LOG,
   "Enable|disable general log", (uchar**) &opt_log,
   (uchar**) &opt_log, 0, GET_BOOL, OPT_ARG, 0, 0, 0, 0, 0, 0},
#ifdef HAVE_LARGE_PAGES
  {"large-pages", OPT_ENABLE_LARGE_PAGES, "Enable support for large pages. \
Disable with --skip-large-pages.",
   (uchar**) &opt_large_pages, (uchar**) &opt_large_pages, 0, GET_BOOL, NO_ARG, 0, 0, 0,
   0, 0, 0},
#endif
  {"init-connect", OPT_INIT_CONNECT, "Command(s) that are executed for each new connection",
   (uchar**) &opt_init_connect, (uchar**) &opt_init_connect, 0, GET_STR_ALLOC,
   REQUIRED_ARG, 0, 0, 0, 0, 0, 0},
#ifndef DISABLE_GRANT_OPTIONS
  {"init-file", OPT_INIT_FILE, "Read SQL commands from this file at startup.",
   (uchar**) &opt_init_file, (uchar**) &opt_init_file, 0, GET_STR, REQUIRED_ARG,
   0, 0, 0, 0, 0, 0},
#endif
  {"init-rpl-role", OPT_INIT_RPL_ROLE, "Set the replication role.", 0, 0, 0,
   GET_STR, REQUIRED_ARG, 0, 0, 0, 0, 0, 0},
  {"init-slave", OPT_INIT_SLAVE, "Command(s) that are executed when a slave connects to this master",
   (uchar**) &opt_init_slave, (uchar**) &opt_init_slave, 0, GET_STR_ALLOC,
   REQUIRED_ARG, 0, 0, 0, 0, 0, 0},
  {"language", 'L',
   "Client error messages in given language. May be given as a full path.",
   (uchar**) &language_ptr, (uchar**) &language_ptr, 0, GET_STR, REQUIRED_ARG,
   0, 0, 0, 0, 0, 0},
  {"lc-time-names", OPT_LC_TIME_NAMES,
   "Set the language used for the month names and the days of the week.",
   (uchar**) &lc_time_names_name,
   (uchar**) &lc_time_names_name,
   0, GET_STR, REQUIRED_ARG, 0, 0, 0, 0, 0, 0 },
  {"local-infile", OPT_LOCAL_INFILE,
   "Enable/disable LOAD DATA LOCAL INFILE (takes values 1|0).",
   (uchar**) &opt_local_infile,
   (uchar**) &opt_local_infile, 0, GET_BOOL, OPT_ARG,
   1, 0, 0, 0, 0, 0},
  {"log", 'l', "Log connections and queries to file.", (uchar**) &opt_logname,
   (uchar**) &opt_logname, 0, GET_STR, OPT_ARG, 0, 0, 0, 0, 0, 0},
  {"log-bin", OPT_BIN_LOG,
   "Log update queries in binary format. Optional (but strongly recommended "
   "to avoid replication problems if server's hostname changes) argument "
   "should be the chosen location for the binary log files.",
   (uchar**) &opt_bin_logname, (uchar**) &opt_bin_logname, 0, GET_STR_ALLOC,
   OPT_ARG, 0, 0, 0, 0, 0, 0},
  {"log-bin-index", OPT_BIN_LOG_INDEX,
   "File that holds the names for last binary log files.",
   (uchar**) &opt_binlog_index_name, (uchar**) &opt_binlog_index_name, 0, GET_STR,
   REQUIRED_ARG, 0, 0, 0, 0, 0, 0},
#ifndef TO_BE_REMOVED_IN_5_1_OR_6_0
  /*
    In 5.0.6 we introduced the below option, then in 5.0.16 we renamed it to
    log-bin-trust-function-creators but kept also the old name for
    compatibility; the behaviour was also changed to apply only to functions
    (and triggers). In a future release this old name could be removed.
  */
  {"log-bin-trust-routine-creators", OPT_LOG_BIN_TRUST_FUNCTION_CREATORS,
   "(deprecated) Use log-bin-trust-function-creators.",
   (uchar**) &trust_function_creators, (uchar**) &trust_function_creators, 0,
   GET_BOOL, NO_ARG, 0, 0, 0, 0, 0, 0},
#endif
  /*
    This option starts with "log-bin" to emphasize that it is specific of
    binary logging.
  */
  {"log-bin-trust-function-creators", OPT_LOG_BIN_TRUST_FUNCTION_CREATORS,
   "If equal to 0 (the default), then when --log-bin is used, creation of "
   "a stored function (or trigger) is allowed only to users having the SUPER privilege "
   "and only if this stored function (trigger) may not break binary logging."
   "Note that if ALL connections to this server ALWAYS use row-based binary "
   "logging, the security issues do not exist and the binary logging cannot "
   "break, so you can safely set this to 1."
   ,(uchar**) &trust_function_creators, (uchar**) &trust_function_creators, 0,
   GET_BOOL, NO_ARG, 0, 0, 0, 0, 0, 0},
  {"log-error", OPT_ERROR_LOG_FILE, "Error log file.",
   (uchar**) &log_error_file_ptr, (uchar**) &log_error_file_ptr, 0, GET_STR,
   OPT_ARG, 0, 0, 0, 0, 0, 0},
  {"log-isam", OPT_ISAM_LOG, "Log all MyISAM changes to file.",
   (uchar**) &myisam_log_filename, (uchar**) &myisam_log_filename, 0, GET_STR,
   OPT_ARG, 0, 0, 0, 0, 0, 0},
  {"log-long-format", '0',
   "Log some extra information to update log. Please note that this option is deprecated; see --log-short-format option.", 
   0, 0, 0, GET_NO_ARG, NO_ARG, 0, 0, 0, 0, 0, 0},
#ifdef WITH_CSV_STORAGE_ENGINE
  {"log-output", OPT_LOG_OUTPUT,
   "Syntax: log-output[=value[,value...]], where \"value\" could be TABLE, "
   "FILE or NONE.",
   (uchar**) &log_output_str, (uchar**) &log_output_str, 0,
   GET_STR, OPT_ARG, 0, 0, 0, 0, 0, 0},
#endif
  {"log-queries-not-using-indexes", OPT_LOG_QUERIES_NOT_USING_INDEXES,
   "Log queries that are executed without benefit of any index to the slow log if it is open.",
   (uchar**) &opt_log_queries_not_using_indexes, (uchar**) &opt_log_queries_not_using_indexes,
   0, GET_BOOL, NO_ARG, 0, 0, 0, 0, 0, 0},
  {"log-short-format", OPT_SHORT_LOG_FORMAT,
   "Don't log extra information to update and slow-query logs.",
   (uchar**) &opt_short_log_format, (uchar**) &opt_short_log_format,
   0, GET_BOOL, NO_ARG, 0, 0, 0, 0, 0, 0},
  {"log-slave-updates", OPT_LOG_SLAVE_UPDATES,
   "Tells the slave to log the updates from the slave thread to the binary log. You will need to turn it on if you plan to daisy-chain the slaves.",
   (uchar**) &opt_log_slave_updates, (uchar**) &opt_log_slave_updates, 0, GET_BOOL,
   NO_ARG, 0, 0, 0, 0, 0, 0},
  {"log-slow-admin-statements", OPT_LOG_SLOW_ADMIN_STATEMENTS,
   "Log slow OPTIMIZE, ANALYZE, ALTER and other administrative statements to the slow log if it is open.",
   (uchar**) &opt_log_slow_admin_statements,
   (uchar**) &opt_log_slow_admin_statements,
   0, GET_BOOL, NO_ARG, 0, 0, 0, 0, 0, 0},
 {"log-slow-slave-statements", OPT_LOG_SLOW_SLAVE_STATEMENTS,
  "Log slow statements executed by slave thread to the slow log if it is open.",
  (uchar**) &opt_log_slow_slave_statements,
  (uchar**) &opt_log_slow_slave_statements,
  0, GET_BOOL, NO_ARG, 0, 0, 0, 0, 0, 0},
  {"log-slow-queries", OPT_SLOW_QUERY_LOG,
    "Log slow queries to a table or log file. Defaults logging to table mysql.slow_log or hostname-slow.log if --log-output=file is used. Must be enabled to activate other slow log options.",
   (uchar**) &opt_slow_logname, (uchar**) &opt_slow_logname, 0, GET_STR, OPT_ARG,
   0, 0, 0, 0, 0, 0},
  {"log-tc", OPT_LOG_TC,
   "Path to transaction coordinator log (used for transactions that affect "
   "more than one storage engine, when binary log is disabled)",
   (uchar**) &opt_tc_log_file, (uchar**) &opt_tc_log_file, 0, GET_STR,
   REQUIRED_ARG, 0, 0, 0, 0, 0, 0},
#ifdef HAVE_MMAP
  {"log-tc-size", OPT_LOG_TC_SIZE, "Size of transaction coordinator log.",
   (uchar**) &opt_tc_log_size, (uchar**) &opt_tc_log_size, 0, GET_ULONG,
   REQUIRED_ARG, TC_LOG_MIN_SIZE, TC_LOG_MIN_SIZE, ULONG_MAX, 0,
   TC_LOG_PAGE_SIZE, 0},
#endif
  {"log-update", OPT_UPDATE_LOG,
   "The update log is deprecated since version 5.0, is replaced by the binary \
log and this option justs turns on --log-bin instead.",
   (uchar**) &opt_update_logname, (uchar**) &opt_update_logname, 0, GET_STR,
   OPT_ARG, 0, 0, 0, 0, 0, 0},
  {"log-warnings", 'W', "Log some not critical warnings to the log file.",
   (uchar**) &global_system_variables.log_warnings,
   (uchar**) &max_system_variables.log_warnings, 0, GET_ULONG, OPT_ARG, 1, 0, 0,
   0, 0, 0},
  {"low-priority-updates", OPT_LOW_PRIORITY_UPDATES,
   "INSERT/DELETE/UPDATE has lower priority than selects.",
   (uchar**) &global_system_variables.low_priority_updates,
   (uchar**) &max_system_variables.low_priority_updates,
   0, GET_BOOL, NO_ARG, 0, 0, 0, 0, 0, 0},
  {"master-info-file", OPT_MASTER_INFO_FILE,
   "The location and name of the file that remembers the master and where the I/O replication \
thread is in the master's binlogs.",
   (uchar**) &master_info_file, (uchar**) &master_info_file, 0, GET_STR,
   REQUIRED_ARG, 0, 0, 0, 0, 0, 0},
  {"master-retry-count", OPT_MASTER_RETRY_COUNT,
   "The number of tries the slave will make to connect to the master before giving up.",
   (uchar**) &master_retry_count, (uchar**) &master_retry_count, 0, GET_ULONG,
   REQUIRED_ARG, 3600*24, 0, 0, 0, 0, 0},
#ifdef HAVE_REPLICATION
  {"max-binlog-dump-events", OPT_MAX_BINLOG_DUMP_EVENTS,
   "Option used by mysql-test for debugging and testing of replication.",
   (uchar**) &max_binlog_dump_events, (uchar**) &max_binlog_dump_events, 0,
   GET_INT, REQUIRED_ARG, 0, 0, 0, 0, 0, 0},
#endif /* HAVE_REPLICATION */
  {"memlock", OPT_MEMLOCK, "Lock mysqld in memory.", (uchar**) &locked_in_memory,
   (uchar**) &locked_in_memory, 0, GET_BOOL, NO_ARG, 0, 0, 0, 0, 0, 0},
  {"myisam-recover", OPT_MYISAM_RECOVER,
   "Syntax: myisam-recover[=option[,option...]], where option can be DEFAULT, BACKUP, FORCE or QUICK.",
   (uchar**) &myisam_recover_options_str, (uchar**) &myisam_recover_options_str, 0,
   GET_STR, OPT_ARG, 0, 0, 0, 0, 0, 0},
#ifdef WITH_NDBCLUSTER_STORAGE_ENGINE
  {"ndb-connectstring", OPT_NDB_CONNECTSTRING,
   "Connect string for ndbcluster.",
   (uchar**) &opt_ndb_connectstring,
   (uchar**) &opt_ndb_connectstring,
   0, GET_STR, REQUIRED_ARG, 0, 0, 0, 0, 0, 0},
  {"ndb-mgmd-host", OPT_NDB_MGMD,
   "Set host and port for ndb_mgmd. Syntax: hostname[:port]",
   (uchar**) &opt_ndb_mgmd,
   (uchar**) &opt_ndb_mgmd,
   0, GET_STR, REQUIRED_ARG, 0, 0, 0, 0, 0, 0},
  {"ndb-nodeid", OPT_NDB_NODEID,
   "Nodeid for this mysqlserver in the cluster.",
   (uchar**) &opt_ndb_nodeid,
   (uchar**) &opt_ndb_nodeid,
   0, GET_INT, REQUIRED_ARG, 0, 0, 0, 0, 0, 0},
  {"ndb-autoincrement-prefetch-sz", OPT_NDB_AUTOINCREMENT_PREFETCH_SZ,
   "Specify number of autoincrement values that are prefetched.",
   (uchar**) &global_system_variables.ndb_autoincrement_prefetch_sz,
   (uchar**) &max_system_variables.ndb_autoincrement_prefetch_sz,
   0, GET_ULONG, REQUIRED_ARG, 1, 1, 256, 0, 0, 0},
  {"ndb-force-send", OPT_NDB_FORCE_SEND,
   "Force send of buffers to ndb immediately without waiting for "
   "other threads.",
   (uchar**) &global_system_variables.ndb_force_send,
   (uchar**) &global_system_variables.ndb_force_send,
   0, GET_BOOL, OPT_ARG, 1, 0, 0, 0, 0, 0},
  {"ndb_force_send", OPT_NDB_FORCE_SEND,
   "same as --ndb-force-send.",
   (uchar**) &global_system_variables.ndb_force_send,
   (uchar**) &global_system_variables.ndb_force_send,
   0, GET_BOOL, OPT_ARG, 1, 0, 0, 0, 0, 0},
  {"ndb-extra-logging", OPT_NDB_EXTRA_LOGGING,
   "Turn on more logging in the error log.",
   (uchar**) &ndb_extra_logging,
   (uchar**) &ndb_extra_logging,
   0, GET_INT, OPT_ARG, 0, 0, 0, 0, 0, 0},
#ifdef HAVE_NDB_BINLOG
  {"ndb-report-thresh-binlog-epoch-slip", OPT_NDB_REPORT_THRESH_BINLOG_EPOCH_SLIP,
   "Threshold on number of epochs to be behind before reporting binlog status. "
   "E.g. 3 means that if the difference between what epoch has been received "
   "from the storage nodes and what has been applied to the binlog is 3 or more, "
   "a status message will be sent to the cluster log.",
   (uchar**) &ndb_report_thresh_binlog_epoch_slip,
   (uchar**) &ndb_report_thresh_binlog_epoch_slip,
   0, GET_ULONG, REQUIRED_ARG, 3, 0, 256, 0, 0, 0},
  {"ndb-report-thresh-binlog-mem-usage", OPT_NDB_REPORT_THRESH_BINLOG_MEM_USAGE,
   "Threshold on percentage of free memory before reporting binlog status. E.g. "
   "10 means that if amount of available memory for receiving binlog data from "
   "the storage nodes goes below 10%, "
   "a status message will be sent to the cluster log.",
   (uchar**) &ndb_report_thresh_binlog_mem_usage,
   (uchar**) &ndb_report_thresh_binlog_mem_usage,
   0, GET_ULONG, REQUIRED_ARG, 10, 0, 100, 0, 0, 0},
  {"ndb-log-update-as-write", OPT_NDB_LOG_UPDATE_AS_WRITE,
   "For efficiency log only after image as a write event."
   "Ignore before image.  This may cause compatability problems if"
   "replicating to other storage engines than ndbcluster",
   (uchar**) &opt_ndb_log_update_as_write,
   (uchar**) &opt_ndb_log_update_as_write,
   0, GET_BOOL, OPT_ARG, 1, 0, 0, 0, 0, 0},
  {"ndb-log-updated-only", OPT_NDB_LOG_UPDATED_ONLY,
   "For efficiency log only updated columns. Columns are considered "
   "as \"updated\" even if they are updated with the same value. "
   "This may cause compatability problems if"
   "replicating to other storage engines than ndbcluster",
   (uchar**) &opt_ndb_log_updated_only,
   (uchar**) &opt_ndb_log_updated_only,
   0, GET_BOOL, OPT_ARG, 1, 0, 0, 0, 0, 0},
  {"ndb-log-orig", OPT_NDB_LOG_ORIG,
   "Log originating server id and epoch in ndb_binlog_index.  Each epoch may in this case have "
   "multiple rows in ndb_binlog_index, one for each originating epoch.",
   (uchar**) &opt_ndb_log_orig,
   (uchar**) &opt_ndb_log_orig,
   0, GET_BOOL, OPT_ARG, 0, 0, 0, 0, 0, 0},
#endif
  {"ndb-use-exact-count", OPT_NDB_USE_EXACT_COUNT,
   "Use exact records count during query planning and for fast "
   "select count(*), disable for faster queries.",
   (uchar**) &global_system_variables.ndb_use_exact_count,
   (uchar**) &global_system_variables.ndb_use_exact_count,
   0, GET_BOOL, OPT_ARG, 1, 0, 0, 0, 0, 0},
  {"ndb_use_exact_count", OPT_NDB_USE_EXACT_COUNT,
   "same as --ndb-use-exact-count.",
   (uchar**) &global_system_variables.ndb_use_exact_count,
   (uchar**) &global_system_variables.ndb_use_exact_count,
   0, GET_BOOL, OPT_ARG, 1, 0, 0, 0, 0, 0},
  {"ndb-use-transactions", OPT_NDB_USE_TRANSACTIONS,
   "Use transactions for large inserts, if enabled then large "
   "inserts will be split into several smaller transactions",
   (uchar**) &global_system_variables.ndb_use_transactions,
   (uchar**) &global_system_variables.ndb_use_transactions,
   0, GET_BOOL, OPT_ARG, 1, 0, 0, 0, 0, 0},
  {"ndb_use_transactions", OPT_NDB_USE_TRANSACTIONS,
   "same as --ndb-use-transactions.",
   (uchar**) &global_system_variables.ndb_use_transactions,
   (uchar**) &global_system_variables.ndb_use_transactions,
   0, GET_BOOL, OPT_ARG, 1, 0, 0, 0, 0, 0},
  {"ndb-shm", OPT_NDB_SHM,
   "Use shared memory connections when available.",
   (uchar**) &opt_ndb_shm,
   (uchar**) &opt_ndb_shm,
   0, GET_BOOL, OPT_ARG, OPT_NDB_SHM_DEFAULT, 0, 0, 0, 0, 0},
  {"ndb-optimized-node-selection", OPT_NDB_OPTIMIZED_NODE_SELECTION,
   "Select nodes for transactions in a more optimal way.",
   (uchar**) &opt_ndb_optimized_node_selection,
   (uchar**) &opt_ndb_optimized_node_selection,
   0, GET_BOOL, OPT_ARG, 1, 0, 0, 0, 0, 0},
  { "ndb-cache-check-time", OPT_NDB_CACHE_CHECK_TIME,
    "A dedicated thread is created to, at the given millisecons interval, invalidate the query cache if another MySQL server in the cluster has changed the data in the database.",
    (uchar**) &opt_ndb_cache_check_time, (uchar**) &opt_ndb_cache_check_time, 0, GET_ULONG, REQUIRED_ARG,
    0, 0, LONG_TIMEOUT, 0, 1, 0},
  {"ndb-index-stat-enable", OPT_NDB_INDEX_STAT_ENABLE,
   "Use ndb index statistics in query optimization.",
   (uchar**) &global_system_variables.ndb_index_stat_enable,
   (uchar**) &max_system_variables.ndb_index_stat_enable,
   0, GET_BOOL, OPT_ARG, 0, 0, 1, 0, 0, 0},
  {"ndb-use-copying-alter-table",
   OPT_NDB_USE_COPYING_ALTER_TABLE,
   "Force ndbcluster to always copy tables at alter table (should only be used if on-line alter table fails).",
   (uchar**) &global_system_variables.ndb_use_copying_alter_table,
   (uchar**) &global_system_variables.ndb_use_copying_alter_table,
   0, GET_BOOL, NO_ARG, 0, 0, 0, 0, 0, 0},  
  { "ndb-wait-connected", OPT_NDB_WAIT_CONNECTED,
    "Time (in seconds) for mysqld to wait for connection to cluster management and data nodes.",
    (uchar**) &opt_ndb_wait_connected, (uchar**) &opt_ndb_wait_connected,
    0, GET_ULONG, REQUIRED_ARG, 0, 0, LONG_TIMEOUT, 0, 0, 0},
  { "ndb-cluster-connection-pool", OPT_NDB_CLUSTER_CONNECTION_POOL,
    "Pool of cluster connections to cluster to be used by mysql server.",
    (uchar**) &opt_ndb_cluster_connection_pool,
    (uchar**) &opt_ndb_cluster_connection_pool,
    0, GET_ULONG, REQUIRED_ARG, 1, 1, 63, 0, 0, 0},
#endif
  {"new", 'n', "Use very new possible 'unsafe' functions.",
   (uchar**) &global_system_variables.new_mode,
   (uchar**) &max_system_variables.new_mode,
   0, GET_BOOL, NO_ARG, 0, 0, 0, 0, 0, 0},
#ifdef NOT_YET
  {"no-mix-table-types", OPT_NO_MIX_TYPE, "Don't allow commands with uses two different table types.",
   (uchar**) &opt_no_mix_types, (uchar**) &opt_no_mix_types, 0, GET_BOOL, NO_ARG,
   0, 0, 0, 0, 0, 0},
#endif
  {"old-alter-table", OPT_OLD_ALTER_TABLE,
   "Use old, non-optimized alter table.",
   (uchar**) &global_system_variables.old_alter_table,
   (uchar**) &max_system_variables.old_alter_table, 0, GET_BOOL, NO_ARG,
   0, 0, 0, 0, 0, 0},
  {"old-passwords", OPT_OLD_PASSWORDS, "Use old password encryption method (needed for 4.0 and older clients).",
   (uchar**) &global_system_variables.old_passwords,
   (uchar**) &max_system_variables.old_passwords, 0, GET_BOOL, NO_ARG,
   0, 0, 0, 0, 0, 0},
  {"one-thread", OPT_ONE_THREAD,
   "(deprecated): Only use one thread (for debugging under Linux). Use thread-handling=no-threads instead",
   0, 0, 0, GET_NO_ARG, NO_ARG, 0, 0, 0, 0, 0, 0},
  {"old-style-user-limits", OPT_OLD_STYLE_USER_LIMITS,
   "Enable old-style user limits (before 5.0.3 user resources were counted per each user+host vs. per account)",
   (uchar**) &opt_old_style_user_limits, (uchar**) &opt_old_style_user_limits,
   0, GET_BOOL, NO_ARG, 0, 0, 0, 0, 0, 0},
  {"pid-file", OPT_PID_FILE, "Pid file used by safe_mysqld.",
   (uchar**) &pidfile_name_ptr, (uchar**) &pidfile_name_ptr, 0, GET_STR,
   REQUIRED_ARG, 0, 0, 0, 0, 0, 0},
  {"port", 'P', "Port number to use for connection or 0 for default to, in "
   "order of preference, my.cnf, $MYSQL_TCP_PORT, "
#if MYSQL_PORT_DEFAULT == 0
   "/etc/services, "
#endif
   "built-in default (" STRINGIFY_ARG(MYSQL_PORT) ").",
   (uchar**) &mysqld_port,
   (uchar**) &mysqld_port, 0, GET_UINT, REQUIRED_ARG, 0, 0, 0, 0, 0, 0},
  {"port-open-timeout", OPT_PORT_OPEN_TIMEOUT,
   "Maximum time in seconds to wait for the port to become free. "
   "(Default: no wait)", (uchar**) &mysqld_port_timeout,
   (uchar**) &mysqld_port_timeout, 0, GET_UINT, REQUIRED_ARG, 0, 0, 0, 0, 0, 0},
  {"relay-log", OPT_RELAY_LOG,
   "The location and name to use for relay logs.",
   (uchar**) &opt_relay_logname, (uchar**) &opt_relay_logname, 0,
   GET_STR_ALLOC, REQUIRED_ARG, 0, 0, 0, 0, 0, 0},
  {"relay-log-index", OPT_RELAY_LOG_INDEX,
   "The location and name to use for the file that keeps a list of the last \
relay logs.",
   (uchar**) &opt_relaylog_index_name, (uchar**) &opt_relaylog_index_name, 0,
   GET_STR, REQUIRED_ARG, 0, 0, 0, 0, 0, 0},
  {"relay-log-info-file", OPT_RELAY_LOG_INFO_FILE,
   "The location and name of the file that remembers where the SQL replication \
thread is in the relay logs.",
   (uchar**) &relay_log_info_file, (uchar**) &relay_log_info_file, 0, GET_STR,
   REQUIRED_ARG, 0, 0, 0, 0, 0, 0},
  {"replicate-do-db", OPT_REPLICATE_DO_DB,
   "Tells the slave thread to restrict replication to the specified database. To specify more than one database, use the directive multiple times, once for each database. Note that this will only work if you do not use cross-database queries such as UPDATE some_db.some_table SET foo='bar' while having selected a different or no database. If you need cross database updates to work, make sure you have 3.23.28 or later, and use replicate-wild-do-table=db_name.%.",
   0, 0, 0, GET_STR, REQUIRED_ARG, 0, 0, 0, 0, 0, 0},
  {"replicate-do-table", OPT_REPLICATE_DO_TABLE,
   "Tells the slave thread to restrict replication to the specified table. To specify more than one table, use the directive multiple times, once for each table. This will work for cross-database updates, in contrast to replicate-do-db.",
   0, 0, 0, GET_STR, REQUIRED_ARG, 0, 0, 0, 0, 0, 0},
  {"replicate-ignore-db", OPT_REPLICATE_IGNORE_DB,
   "Tells the slave thread to not replicate to the specified database. To specify more than one database to ignore, use the directive multiple times, once for each database. This option will not work if you use cross database updates. If you need cross database updates to work, make sure you have 3.23.28 or later, and use replicate-wild-ignore-table=db_name.%. ",
   0, 0, 0, GET_STR, REQUIRED_ARG, 0, 0, 0, 0, 0, 0},
  {"replicate-ignore-table", OPT_REPLICATE_IGNORE_TABLE,
   "Tells the slave thread to not replicate to the specified table. To specify more than one table to ignore, use the directive multiple times, once for each table. This will work for cross-datbase updates, in contrast to replicate-ignore-db.",
   0, 0, 0, GET_STR, REQUIRED_ARG, 0, 0, 0, 0, 0, 0},
  {"replicate-rewrite-db", OPT_REPLICATE_REWRITE_DB,
   "Updates to a database with a different name than the original. Example: replicate-rewrite-db=master_db_name->slave_db_name.",
   0, 0, 0, GET_STR, REQUIRED_ARG, 0, 0, 0, 0, 0, 0},
#ifdef HAVE_REPLICATION
  {"replicate-same-server-id", OPT_REPLICATE_SAME_SERVER_ID,
   "In replication, if set to 1, do not skip events having our server id. \
Default value is 0 (to break infinite loops in circular replication). \
Can't be set to 1 if --log-slave-updates is used.",
   (uchar**) &replicate_same_server_id,
   (uchar**) &replicate_same_server_id,
   0, GET_BOOL, NO_ARG, 0, 0, 0, 0, 0, 0},
#endif
  {"replicate-wild-do-table", OPT_REPLICATE_WILD_DO_TABLE,
   "Tells the slave thread to restrict replication to the tables that match the specified wildcard pattern. To specify more than one table, use the directive multiple times, once for each table. This will work for cross-database updates. Example: replicate-wild-do-table=foo%.bar% will replicate only updates to tables in all databases that start with foo and whose table names start with bar.",
   0, 0, 0, GET_STR, REQUIRED_ARG, 0, 0, 0, 0, 0, 0},
  {"replicate-wild-ignore-table", OPT_REPLICATE_WILD_IGNORE_TABLE,
   "Tells the slave thread to not replicate to the tables that match the given wildcard pattern. To specify more than one table to ignore, use the directive multiple times, once for each table. This will work for cross-database updates. Example: replicate-wild-ignore-table=foo%.bar% will not do updates to tables in databases that start with foo and whose table names start with bar.",
   0, 0, 0, GET_STR, REQUIRED_ARG, 0, 0, 0, 0, 0, 0},
  // In replication, we may need to tell the other servers how to connect
  {"report-host", OPT_REPORT_HOST,
   "Hostname or IP of the slave to be reported to to the master during slave registration. Will appear in the output of SHOW SLAVE HOSTS. Leave unset if you do not want the slave to register itself with the master. Note that it is not sufficient for the master to simply read the IP of the slave off the socket once the slave connects. Due to NAT and other routing issues, that IP may not be valid for connecting to the slave from the master or other hosts.",
   (uchar**) &report_host, (uchar**) &report_host, 0, GET_STR, REQUIRED_ARG, 0, 0,
   0, 0, 0, 0},
  {"report-password", OPT_REPORT_PASSWORD, "Undocumented.",
   (uchar**) &report_password, (uchar**) &report_password, 0, GET_STR,
   REQUIRED_ARG, 0, 0, 0, 0, 0, 0},
  {"report-port", OPT_REPORT_PORT,
   "Port for connecting to slave reported to the master during slave registration. Set it only if the slave is listening on a non-default port or if you have a special tunnel from the master or other clients to the slave. If not sure, leave this option unset.",
   (uchar**) &report_port, (uchar**) &report_port, 0, GET_UINT, REQUIRED_ARG,
   MYSQL_PORT, 0, 0, 0, 0, 0},
  {"report-user", OPT_REPORT_USER, "Undocumented.", (uchar**) &report_user,
   (uchar**) &report_user, 0, GET_STR, REQUIRED_ARG, 0, 0, 0, 0, 0, 0},
  {"rpl-recovery-rank", OPT_RPL_RECOVERY_RANK, "Undocumented.",
   (uchar**) &rpl_recovery_rank, (uchar**) &rpl_recovery_rank, 0, GET_ULONG,
   REQUIRED_ARG, 0, 0, 0, 0, 0, 0},
  {"safe-mode", OPT_SAFE, "Skip some optimize stages (for testing).",
   0, 0, 0, GET_NO_ARG, NO_ARG, 0, 0, 0, 0, 0, 0},
#ifndef TO_BE_DELETED
  {"safe-show-database", OPT_SAFE_SHOW_DB,
   "Deprecated option; use GRANT SHOW DATABASES instead...",
   0, 0, 0, GET_NO_ARG, NO_ARG, 0, 0, 0, 0, 0, 0},
#endif
  {"safe-user-create", OPT_SAFE_USER_CREATE,
   "Don't allow new user creation by the user who has no write privileges to the mysql.user table.",
   (uchar**) &opt_safe_user_create, (uchar**) &opt_safe_user_create, 0, GET_BOOL,
   NO_ARG, 0, 0, 0, 0, 0, 0},
  {"safemalloc-mem-limit", OPT_SAFEMALLOC_MEM_LIMIT,
   "Simulate memory shortage when compiled with the --with-debug=full option.",
   0, 0, 0, GET_ULL, REQUIRED_ARG, 0, 0, 0, 0, 0, 0},
  {"secure-auth", OPT_SECURE_AUTH, "Disallow authentication for accounts that have old (pre-4.1) passwords.",
   (uchar**) &opt_secure_auth, (uchar**) &opt_secure_auth, 0, GET_BOOL, NO_ARG,
   my_bool(0), 0, 0, 0, 0, 0},
  {"secure-file-priv", OPT_SECURE_FILE_PRIV,
   "Limit LOAD DATA, SELECT ... OUTFILE, and LOAD_FILE() to files within specified directory",
   (uchar**) &opt_secure_file_priv, (uchar**) &opt_secure_file_priv, 0,
   GET_STR_ALLOC, REQUIRED_ARG, 0, 0, 0, 0, 0, 0},
  {"server-id",	OPT_SERVER_ID,
   "Uniquely identifies the server instance in the community of replication partners.",
   (uchar**) &server_id, (uchar**) &server_id, 0, GET_ULONG, REQUIRED_ARG, 0, 0, 0,
   0, 0, 0},
  {"set-variable", 'O',
   "Change the value of a variable. Please note that this option is deprecated;you can set variables directly with --variable-name=value.",
   0, 0, 0, GET_STR, REQUIRED_ARG, 0, 0, 0, 0, 0, 0},
#ifdef HAVE_SMEM
  {"shared-memory", OPT_ENABLE_SHARED_MEMORY,
   "Enable the shared memory.",(uchar**) &opt_enable_shared_memory, (uchar**) &opt_enable_shared_memory,
   0, GET_BOOL, NO_ARG, 0, 0, 0, 0, 0, 0},
#endif
#ifdef HAVE_SMEM
  {"shared-memory-base-name",OPT_SHARED_MEMORY_BASE_NAME,
   "Base name of shared memory.", (uchar**) &shared_memory_base_name, (uchar**) &shared_memory_base_name,
   0, GET_STR, REQUIRED_ARG, 0, 0, 0, 0, 0, 0},
#endif
  {"show-slave-auth-info", OPT_SHOW_SLAVE_AUTH_INFO,
   "Show user and password in SHOW SLAVE HOSTS on this master",
   (uchar**) &opt_show_slave_auth_info, (uchar**) &opt_show_slave_auth_info, 0,
   GET_BOOL, NO_ARG, 0, 0, 0, 0, 0, 0},
#ifndef DISABLE_GRANT_OPTIONS
  {"skip-grant-tables", OPT_SKIP_GRANT,
   "Start without grant tables. This gives all users FULL ACCESS to all tables!",
   (uchar**) &opt_noacl, (uchar**) &opt_noacl, 0, GET_BOOL, NO_ARG, 0, 0, 0, 0, 0,
   0},
#endif
  {"skip-host-cache", OPT_SKIP_HOST_CACHE, "Don't cache host names.", 0, 0, 0,
   GET_NO_ARG, NO_ARG, 0, 0, 0, 0, 0, 0},
  {"skip-locking", OPT_SKIP_LOCK,
   "Deprecated option, use --skip-external-locking instead.",
   0, 0, 0, GET_NO_ARG, NO_ARG, 0, 0, 0, 0, 0, 0},
  {"skip-name-resolve", OPT_SKIP_RESOLVE,
   "Don't resolve hostnames. All hostnames are IP's or 'localhost'.",
   0, 0, 0, GET_NO_ARG, NO_ARG, 0, 0, 0, 0, 0, 0},
  {"skip-networking", OPT_SKIP_NETWORKING,
   "Don't allow connection with TCP/IP.", 0, 0, 0, GET_NO_ARG, NO_ARG, 0, 0, 0,
   0, 0, 0},
  {"skip-new", OPT_SKIP_NEW, "Don't use new, possible wrong routines.",
   0, 0, 0, GET_NO_ARG, NO_ARG, 0, 0, 0, 0, 0, 0},
#ifndef DBUG_OFF
#ifdef SAFEMALLOC
  {"skip-safemalloc", OPT_SKIP_SAFEMALLOC,
   "Don't use the memory allocation checking.", 0, 0, 0, GET_NO_ARG, NO_ARG,
   0, 0, 0, 0, 0, 0},
#endif
#endif
  {"skip-show-database", OPT_SKIP_SHOW_DB,
   "Don't allow 'SHOW DATABASE' commands.", 0, 0, 0, GET_NO_ARG, NO_ARG, 0, 0,
   0, 0, 0, 0},
  {"skip-slave-start", OPT_SKIP_SLAVE_START,
   "If set, slave is not autostarted.", (uchar**) &opt_skip_slave_start,
   (uchar**) &opt_skip_slave_start, 0, GET_BOOL, NO_ARG, 0, 0, 0, 0, 0, 0},
  {"skip-stack-trace", OPT_SKIP_STACK_TRACE,
   "Don't print a stack trace on failure.", 0, 0, 0, GET_NO_ARG, NO_ARG, 0, 0,
   0, 0, 0, 0},
  {"skip-symlink", OPT_SKIP_SYMLINKS, "Don't allow symlinking of tables. Deprecated option.  Use --skip-symbolic-links instead.",
   0, 0, 0, GET_NO_ARG, NO_ARG, 0, 0, 0, 0, 0, 0},
  {"skip-thread-priority", OPT_SKIP_PRIOR,
   "Don't give threads different priorities.", 0, 0, 0, GET_NO_ARG, NO_ARG,
   DEFAULT_SKIP_THREAD_PRIORITY, 0, 0, 0, 0, 0},
#ifdef HAVE_REPLICATION
  {"slave-load-tmpdir", OPT_SLAVE_LOAD_TMPDIR,
   "The location where the slave should put its temporary files when \
replicating a LOAD DATA INFILE command.",
   (uchar**) &slave_load_tmpdir, (uchar**) &slave_load_tmpdir, 0, GET_STR_ALLOC,
   REQUIRED_ARG, 0, 0, 0, 0, 0, 0},
  {"slave-skip-errors", OPT_SLAVE_SKIP_ERRORS,
   "Tells the slave thread to continue replication when a query returns an error from the provided list.",
   0, 0, 0, GET_STR, REQUIRED_ARG, 0, 0, 0, 0, 0, 0},
#endif
  {"slow-query-log", OPT_SLOW_LOG,
   "Enable|disable slow query log", (uchar**) &opt_slow_log,
   (uchar**) &opt_slow_log, 0, GET_BOOL, OPT_ARG, 0, 0, 0, 0, 0, 0},
  {"socket", OPT_SOCKET, "Socket file to use for connection.",
   (uchar**) &mysqld_unix_port, (uchar**) &mysqld_unix_port, 0, GET_STR,
   REQUIRED_ARG, 0, 0, 0, 0, 0, 0},
#ifdef HAVE_REPLICATION
  {"sporadic-binlog-dump-fail", OPT_SPORADIC_BINLOG_DUMP_FAIL,
   "Option used by mysql-test for debugging and testing of replication.",
   (uchar**) &opt_sporadic_binlog_dump_fail,
   (uchar**) &opt_sporadic_binlog_dump_fail, 0, GET_BOOL, NO_ARG, 0, 0, 0, 0, 0,
   0},
#endif /* HAVE_REPLICATION */
  {"sql-bin-update-same", OPT_SQL_BIN_UPDATE_SAME,
   "The update log is deprecated since version 5.0, is replaced by the binary \
log and this option does nothing anymore.",
   0, 0, 0, GET_DISABLED, NO_ARG, 0, 0, 0, 0, 0, 0},
  {"sql-mode", OPT_SQL_MODE,
   "Syntax: sql-mode=option[,option[,option...]] where option can be one of: REAL_AS_FLOAT, PIPES_AS_CONCAT, ANSI_QUOTES, IGNORE_SPACE, ONLY_FULL_GROUP_BY, NO_UNSIGNED_SUBTRACTION.",
   (uchar**) &sql_mode_str, (uchar**) &sql_mode_str, 0, GET_STR, REQUIRED_ARG, 0,
   0, 0, 0, 0, 0},
#ifdef HAVE_OPENSSL
#include "sslopt-longopts.h"
#endif
#ifdef __WIN__
  {"standalone", OPT_STANDALONE,
  "Dummy option to start as a standalone program (NT).", 0, 0, 0, GET_NO_ARG,
   NO_ARG, 0, 0, 0, 0, 0, 0},
#endif
  {"symbolic-links", 's', "Enable symbolic link support.",
   (uchar**) &my_use_symdir, (uchar**) &my_use_symdir, 0, GET_BOOL, NO_ARG,
   /*
     The system call realpath() produces warnings under valgrind and
     purify. These are not suppressed: instead we disable symlinks
     option if compiled with valgrind support.
   */
   IF_PURIFY(0,1), 0, 0, 0, 0, 0},
  {"sysdate-is-now", OPT_SYSDATE_IS_NOW,
   "Non-default option to alias SYSDATE() to NOW() to make it safe-replicable. Since 5.0, SYSDATE() returns a `dynamic' value different for different invocations, even within the same statement.",
   (uchar**) &global_system_variables.sysdate_is_now,
   0, 0, GET_BOOL, NO_ARG, 0, 0, 1, 0, 1, 0},
  {"tc-heuristic-recover", OPT_TC_HEURISTIC_RECOVER,
   "Decision to use in heuristic recover process. Possible values are COMMIT or ROLLBACK.",
   (uchar**) &opt_tc_heuristic_recover, (uchar**) &opt_tc_heuristic_recover,
   0, GET_STR, REQUIRED_ARG, 0, 0, 0, 0, 0, 0},
  {"temp-pool", OPT_TEMP_POOL,
   "Using this option will cause most temporary files created to use a small set of names, rather than a unique name for each new file.",
   (uchar**) &use_temp_pool, (uchar**) &use_temp_pool, 0, GET_BOOL, NO_ARG, 1,
   0, 0, 0, 0, 0},
  {"timed_mutexes", OPT_TIMED_MUTEXES,
   "Specify whether to time mutexes (only InnoDB mutexes are currently supported)",
   (uchar**) &timed_mutexes, (uchar**) &timed_mutexes, 0, GET_BOOL, NO_ARG, 0, 
    0, 0, 0, 0, 0},
  {"tmpdir", 't',
   "Path for temporary files. Several paths may be specified, separated by a "
#if defined(__WIN__) || defined(__NETWARE__)
   "semicolon (;)"
#else
   "colon (:)"
#endif
   ", in this case they are used in a round-robin fashion.",
   (uchar**) &opt_mysql_tmpdir,
   (uchar**) &opt_mysql_tmpdir, 0, GET_STR, REQUIRED_ARG, 0, 0, 0, 0, 0, 0},
  {"transaction-isolation", OPT_TX_ISOLATION,
   "Default transaction isolation level.", 0, 0, 0, GET_STR, REQUIRED_ARG, 0,
   0, 0, 0, 0, 0},
  {"use-symbolic-links", 's', "Enable symbolic link support. Deprecated option; use --symbolic-links instead.",
   (uchar**) &my_use_symdir, (uchar**) &my_use_symdir, 0, GET_BOOL, NO_ARG,
   IF_PURIFY(0,1), 0, 0, 0, 0, 0},
  {"user", 'u', "Run mysqld daemon as user.", 0, 0, 0, GET_STR, REQUIRED_ARG,
   0, 0, 0, 0, 0, 0},
  {"verbose", 'v', "Used with --help option for detailed help",
   (uchar**) &opt_verbose, (uchar**) &opt_verbose, 0, GET_BOOL, NO_ARG, 0, 0, 0, 0,
   0, 0},
  {"version", 'V', "Output version information and exit.", 0, 0, 0, GET_NO_ARG,
   NO_ARG, 0, 0, 0, 0, 0, 0},
  {"warnings", 'W', "Deprecated; use --log-warnings instead.",
   (uchar**) &global_system_variables.log_warnings,
   (uchar**) &max_system_variables.log_warnings, 0, GET_ULONG, OPT_ARG,
   1, 0, ULONG_MAX, 0, 0, 0},
  { "back_log", OPT_BACK_LOG,
    "The number of outstanding connection requests MySQL can have. This comes into play when the main MySQL thread gets very many connection requests in a very short time.",
    (uchar**) &back_log, (uchar**) &back_log, 0, GET_ULONG,
    REQUIRED_ARG, 50, 1, 65535, 0, 1, 0 },
  {"binlog_cache_size", OPT_BINLOG_CACHE_SIZE,
   "The size of the cache to hold the SQL statements for the binary log during a transaction. If you often use big, multi-statement transactions you can increase this to get more performance.",
   (uchar**) &binlog_cache_size, (uchar**) &binlog_cache_size, 0, GET_ULONG,
   REQUIRED_ARG, 32*1024L, IO_SIZE, ULONG_MAX, 0, IO_SIZE, 0},
  {"bulk_insert_buffer_size", OPT_BULK_INSERT_BUFFER_SIZE,
   "Size of tree cache used in bulk insert optimisation. Note that this is a limit per thread!",
   (uchar**) &global_system_variables.bulk_insert_buff_size,
   (uchar**) &max_system_variables.bulk_insert_buff_size,
   0, GET_ULONG, REQUIRED_ARG, 8192*1024, 0, ULONG_MAX, 0, 1, 0},
  {"connect_timeout", OPT_CONNECT_TIMEOUT,
   "The number of seconds the mysqld server is waiting for a connect packet before responding with 'Bad handshake'.",
    (uchar**) &connect_timeout, (uchar**) &connect_timeout,
   0, GET_ULONG, REQUIRED_ARG, CONNECT_TIMEOUT, 2, LONG_TIMEOUT, 0, 1, 0 },
  { "date_format", OPT_DATE_FORMAT,
    "The DATE format (For future).",
    (uchar**) &opt_date_time_formats[MYSQL_TIMESTAMP_DATE],
    (uchar**) &opt_date_time_formats[MYSQL_TIMESTAMP_DATE],
    0, GET_STR, REQUIRED_ARG, 0, 0, 0, 0, 0, 0},
  { "datetime_format", OPT_DATETIME_FORMAT,
    "The DATETIME/TIMESTAMP format (for future).",
    (uchar**) &opt_date_time_formats[MYSQL_TIMESTAMP_DATETIME],
    (uchar**) &opt_date_time_formats[MYSQL_TIMESTAMP_DATETIME],
    0, GET_STR, REQUIRED_ARG, 0, 0, 0, 0, 0, 0},
  { "default_week_format", OPT_DEFAULT_WEEK_FORMAT,
    "The default week format used by WEEK() functions.",
    (uchar**) &global_system_variables.default_week_format,
    (uchar**) &max_system_variables.default_week_format,
    0, GET_ULONG, REQUIRED_ARG, 0, 0, 7L, 0, 1, 0},
  {"delayed_insert_limit", OPT_DELAYED_INSERT_LIMIT,
   "After inserting delayed_insert_limit rows, the INSERT DELAYED handler will check if there are any SELECT statements pending. If so, it allows these to execute before continuing.",
    (uchar**) &delayed_insert_limit, (uchar**) &delayed_insert_limit, 0, GET_ULONG,
    REQUIRED_ARG, DELAYED_LIMIT, 1, ULONG_MAX, 0, 1, 0},
  {"delayed_insert_timeout", OPT_DELAYED_INSERT_TIMEOUT,
   "How long a INSERT DELAYED thread should wait for INSERT statements before terminating.",
   (uchar**) &delayed_insert_timeout, (uchar**) &delayed_insert_timeout, 0,
   GET_ULONG, REQUIRED_ARG, DELAYED_WAIT_TIMEOUT, 1, LONG_TIMEOUT, 0, 1, 0},
  { "delayed_queue_size", OPT_DELAYED_QUEUE_SIZE,
    "What size queue (in rows) should be allocated for handling INSERT DELAYED. If the queue becomes full, any client that does INSERT DELAYED will wait until there is room in the queue again.",
    (uchar**) &delayed_queue_size, (uchar**) &delayed_queue_size, 0, GET_ULONG,
    REQUIRED_ARG, DELAYED_QUEUE_SIZE, 1, ULONG_MAX, 0, 1, 0},
  {"div_precision_increment", OPT_DIV_PRECINCREMENT,
   "Precision of the result of '/' operator will be increased on that value.",
   (uchar**) &global_system_variables.div_precincrement,
   (uchar**) &max_system_variables.div_precincrement, 0, GET_ULONG,
   REQUIRED_ARG, 4, 0, DECIMAL_MAX_SCALE, 0, 0, 0},
  {"expire_logs_days", OPT_EXPIRE_LOGS_DAYS,
   "If non-zero, binary logs will be purged after expire_logs_days "
   "days; possible purges happen at startup and at binary log rotation.",
   (uchar**) &expire_logs_days,
   (uchar**) &expire_logs_days, 0, GET_ULONG,
   REQUIRED_ARG, 0, 0, 99, 0, 1, 0},
  { "flush_time", OPT_FLUSH_TIME,
    "A dedicated thread is created to flush all tables at the given interval.",
    (uchar**) &flush_time, (uchar**) &flush_time, 0, GET_ULONG, REQUIRED_ARG,
    FLUSH_TIME, 0, LONG_TIMEOUT, 0, 1, 0},
  { "ft_boolean_syntax", OPT_FT_BOOLEAN_SYNTAX,
    "List of operators for MATCH ... AGAINST ( ... IN BOOLEAN MODE)",
    0, 0, 0, GET_STR,
    REQUIRED_ARG, 0, 0, 0, 0, 0, 0},
  { "ft_max_word_len", OPT_FT_MAX_WORD_LEN,
    "The maximum length of the word to be included in a FULLTEXT index. Note: FULLTEXT indexes must be rebuilt after changing this variable.",
    (uchar**) &ft_max_word_len, (uchar**) &ft_max_word_len, 0, GET_ULONG,
    REQUIRED_ARG, HA_FT_MAXCHARLEN, 10, HA_FT_MAXCHARLEN, 0, 1, 0},
  { "ft_min_word_len", OPT_FT_MIN_WORD_LEN,
    "The minimum length of the word to be included in a FULLTEXT index. Note: FULLTEXT indexes must be rebuilt after changing this variable.",
    (uchar**) &ft_min_word_len, (uchar**) &ft_min_word_len, 0, GET_ULONG,
    REQUIRED_ARG, 4, 1, HA_FT_MAXCHARLEN, 0, 1, 0},
  { "ft_query_expansion_limit", OPT_FT_QUERY_EXPANSION_LIMIT,
    "Number of best matches to use for query expansion",
    (uchar**) &ft_query_expansion_limit, (uchar**) &ft_query_expansion_limit, 0, GET_ULONG,
    REQUIRED_ARG, 20, 0, 1000, 0, 1, 0},
  { "ft_stopword_file", OPT_FT_STOPWORD_FILE,
    "Use stopwords from this file instead of built-in list.",
    (uchar**) &ft_stopword_file, (uchar**) &ft_stopword_file, 0, GET_STR,
    REQUIRED_ARG, 0, 0, 0, 0, 0, 0},
  { "group_concat_max_len", OPT_GROUP_CONCAT_MAX_LEN,
    "The maximum length of the result of function  group_concat.",
    (uchar**) &global_system_variables.group_concat_max_len,
    (uchar**) &max_system_variables.group_concat_max_len, 0, GET_ULONG,
    REQUIRED_ARG, 1024, 4, ULONG_MAX, 0, 1, 0},
  {"interactive_timeout", OPT_INTERACTIVE_TIMEOUT,
   "The number of seconds the server waits for activity on an interactive connection before closing it.",
   (uchar**) &global_system_variables.net_interactive_timeout,
   (uchar**) &max_system_variables.net_interactive_timeout, 0,
   GET_ULONG, REQUIRED_ARG, NET_WAIT_TIMEOUT, 1, LONG_TIMEOUT, 0, 1, 0},
  {"join_buffer_size", OPT_JOIN_BUFF_SIZE,
   "The size of the buffer that is used for full joins.",
   (uchar**) &global_system_variables.join_buff_size,
   (uchar**) &max_system_variables.join_buff_size, 0, GET_ULONG,
   REQUIRED_ARG, 128*1024L, IO_SIZE*2+MALLOC_OVERHEAD, ULONG_MAX,
   MALLOC_OVERHEAD, IO_SIZE, 0},
  {"keep_files_on_create", OPT_KEEP_FILES_ON_CREATE,
   "Don't overwrite stale .MYD and .MYI even if no directory is specified.",
   (uchar**) &global_system_variables.keep_files_on_create,
   (uchar**) &max_system_variables.keep_files_on_create,
   0, GET_BOOL, OPT_ARG, 0, 0, 0, 0, 0, 0},
  {"key_buffer_size", OPT_KEY_BUFFER_SIZE,
   "The size of the buffer used for index blocks for MyISAM tables. Increase this to get better index handling (for all reads and multiple writes) to as much as you can afford; 64M on a 256M machine that mainly runs MySQL is quite common.",
   (uchar**) &dflt_key_cache_var.param_buff_size,
   (uchar**) 0,
   0, (GET_ULL | GET_ASK_ADDR),
   REQUIRED_ARG, KEY_CACHE_SIZE, MALLOC_OVERHEAD, SIZE_T_MAX, MALLOC_OVERHEAD,
   IO_SIZE, 0},
  {"key_cache_age_threshold", OPT_KEY_CACHE_AGE_THRESHOLD,
   "This characterizes the number of hits a hot block has to be untouched until it is considered aged enough to be downgraded to a warm block. This specifies the percentage ratio of that number of hits to the total number of blocks in key cache",
   (uchar**) &dflt_key_cache_var.param_age_threshold,
   (uchar**) 0,
   0, (GET_ULONG | GET_ASK_ADDR), REQUIRED_ARG, 
   300, 100, ULONG_MAX, 0, 100, 0},
  {"key_cache_block_size", OPT_KEY_CACHE_BLOCK_SIZE,
   "The default size of key cache blocks",
   (uchar**) &dflt_key_cache_var.param_block_size,
   (uchar**) 0,
   0, (GET_ULONG | GET_ASK_ADDR), REQUIRED_ARG,
   KEY_CACHE_BLOCK_SIZE, 512, 1024 * 16, 0, 512, 0},
  {"key_cache_division_limit", OPT_KEY_CACHE_DIVISION_LIMIT,
   "The minimum percentage of warm blocks in key cache",
   (uchar**) &dflt_key_cache_var.param_division_limit,
   (uchar**) 0,
   0, (GET_ULONG | GET_ASK_ADDR) , REQUIRED_ARG, 100,
   1, 100, 0, 1, 0},
  {"long_query_time", OPT_LONG_QUERY_TIME,
   "Log all queries that have taken more than long_query_time seconds to execute to file. "
   "The argument will be treated as a decimal value with microsecond precission.",
   (uchar**) &long_query_time, (uchar**) &long_query_time, 0, GET_DOUBLE,
   REQUIRED_ARG, 10, 0, LONG_TIMEOUT, 0, 0, 0},
  {"lower_case_table_names", OPT_LOWER_CASE_TABLE_NAMES,
   "If set to 1 table names are stored in lowercase on disk and table names will be case-insensitive.  Should be set to 2 if you are using a case insensitive file system",
   (uchar**) &lower_case_table_names,
   (uchar**) &lower_case_table_names, 0, GET_UINT, OPT_ARG,
#ifdef FN_NO_CASE_SENCE
    1
#else
    0
#endif
   , 0, 2, 0, 1, 0},
  {"max_allowed_packet", OPT_MAX_ALLOWED_PACKET,
   "Max packetlength to send/receive from to server.",
   (uchar**) &global_system_variables.max_allowed_packet,
   (uchar**) &max_system_variables.max_allowed_packet, 0, GET_ULONG,
   REQUIRED_ARG, 1024*1024L, 1024, 1024L*1024L*1024L, MALLOC_OVERHEAD, 1024, 0},
  {"max_binlog_cache_size", OPT_MAX_BINLOG_CACHE_SIZE,
   "Can be used to restrict the total size used to cache a multi-transaction query.",
   (uchar**) &max_binlog_cache_size, (uchar**) &max_binlog_cache_size, 0,
   GET_ULONG, REQUIRED_ARG, ULONG_MAX, IO_SIZE, ULONG_MAX, 0, IO_SIZE, 0},
  {"max_binlog_size", OPT_MAX_BINLOG_SIZE,
   "Binary log will be rotated automatically when the size exceeds this \
value. Will also apply to relay logs if max_relay_log_size is 0. \
The minimum value for this variable is 4096.",
   (uchar**) &max_binlog_size, (uchar**) &max_binlog_size, 0, GET_ULONG,
   REQUIRED_ARG, 1024*1024L*1024L, IO_SIZE, 1024*1024L*1024L, 0, IO_SIZE, 0},
  {"max_connect_errors", OPT_MAX_CONNECT_ERRORS,
   "If there is more than this number of interrupted connections from a host this host will be blocked from further connections.",
   (uchar**) &max_connect_errors, (uchar**) &max_connect_errors, 0, GET_ULONG,
    REQUIRED_ARG, MAX_CONNECT_ERRORS, 1, ULONG_MAX, 0, 1, 0},
  // Default max_connections of 151 is larger than Apache's default max
  // children, to avoid "too many connections" error in a common setup
  {"max_connections", OPT_MAX_CONNECTIONS,
   "The number of simultaneous clients allowed.", (uchar**) &max_connections,
   (uchar**) &max_connections, 0, GET_ULONG, REQUIRED_ARG, 151, 1, 100000, 0, 1,
   0},
  {"max_delayed_threads", OPT_MAX_DELAYED_THREADS,
   "Don't start more than this number of threads to handle INSERT DELAYED statements. If set to zero, which means INSERT DELAYED is not used.",
   (uchar**) &global_system_variables.max_insert_delayed_threads,
   (uchar**) &max_system_variables.max_insert_delayed_threads,
   0, GET_ULONG, REQUIRED_ARG, 20, 0, 16384, 0, 1, 0},
  {"max_error_count", OPT_MAX_ERROR_COUNT,
   "Max number of errors/warnings to store for a statement.",
   (uchar**) &global_system_variables.max_error_count,
   (uchar**) &max_system_variables.max_error_count,
   0, GET_ULONG, REQUIRED_ARG, DEFAULT_ERROR_COUNT, 0, 65535, 0, 1, 0},
  {"max_heap_table_size", OPT_MAX_HEP_TABLE_SIZE,
   "Don't allow creation of heap tables bigger than this.",
   (uchar**) &global_system_variables.max_heap_table_size,
   (uchar**) &max_system_variables.max_heap_table_size, 0, GET_ULL,
   REQUIRED_ARG, 16*1024*1024L, 16384, MAX_MEM_TABLE_SIZE,
   MALLOC_OVERHEAD, 1024, 0},
  {"max_join_size", OPT_MAX_JOIN_SIZE,
   "Joins that are probably going to read more than max_join_size records return an error.",
   (uchar**) &global_system_variables.max_join_size,
   (uchar**) &max_system_variables.max_join_size, 0, GET_HA_ROWS, REQUIRED_ARG,
   ~0L, 1, ~0L, 0, 1, 0},
   {"max_length_for_sort_data", OPT_MAX_LENGTH_FOR_SORT_DATA,
    "Max number of bytes in sorted records.",
    (uchar**) &global_system_variables.max_length_for_sort_data,
    (uchar**) &max_system_variables.max_length_for_sort_data, 0, GET_ULONG,
    REQUIRED_ARG, 1024, 4, 8192*1024L, 0, 1, 0},
  {"max_prepared_stmt_count", OPT_MAX_PREPARED_STMT_COUNT,
   "Maximum number of prepared statements in the server.",
   (uchar**) &max_prepared_stmt_count, (uchar**) &max_prepared_stmt_count,
   0, GET_ULONG, REQUIRED_ARG, 16382, 0, 1*1024*1024, 0, 1, 0},
  {"max_relay_log_size", OPT_MAX_RELAY_LOG_SIZE,
   "If non-zero: relay log will be rotated automatically when the size exceeds this value; if zero (the default): when the size exceeds max_binlog_size. 0 excepted, the minimum value for this variable is 4096.",
   (uchar**) &max_relay_log_size, (uchar**) &max_relay_log_size, 0, GET_ULONG,
   REQUIRED_ARG, 0L, 0L, 1024*1024L*1024L, 0, IO_SIZE, 0},
  { "max_seeks_for_key", OPT_MAX_SEEKS_FOR_KEY,
    "Limit assumed max number of seeks when looking up rows based on a key",
    (uchar**) &global_system_variables.max_seeks_for_key,
    (uchar**) &max_system_variables.max_seeks_for_key, 0, GET_ULONG,
    REQUIRED_ARG, ULONG_MAX, 1, ULONG_MAX, 0, 1, 0 },
  {"max_sort_length", OPT_MAX_SORT_LENGTH,
   "The number of bytes to use when sorting BLOB or TEXT values (only the first max_sort_length bytes of each value are used; the rest are ignored).",
   (uchar**) &global_system_variables.max_sort_length,
   (uchar**) &max_system_variables.max_sort_length, 0, GET_ULONG,
   REQUIRED_ARG, 1024, 4, 8192*1024L, 0, 1, 0},
  {"max_sp_recursion_depth", OPT_MAX_SP_RECURSION_DEPTH,
   "Maximum stored procedure recursion depth. (discussed with docs).",
   (uchar**) &global_system_variables.max_sp_recursion_depth,
   (uchar**) &max_system_variables.max_sp_recursion_depth, 0, GET_ULONG,
   OPT_ARG, 0, 0, 255, 0, 1, 0 },
  {"max_tmp_tables", OPT_MAX_TMP_TABLES,
   "Maximum number of temporary tables a client can keep open at a time.",
   (uchar**) &global_system_variables.max_tmp_tables,
   (uchar**) &max_system_variables.max_tmp_tables, 0, GET_ULONG,
   REQUIRED_ARG, 32, 1, ULONG_MAX, 0, 1, 0},
  {"max_user_connections", OPT_MAX_USER_CONNECTIONS,
   "The maximum number of active connections for a single user (0 = no limit).",
   (uchar**) &max_user_connections, (uchar**) &max_user_connections, 0, GET_UINT,
   REQUIRED_ARG, 0, 1, UINT_MAX, 0, 1, 0},
  {"max_write_lock_count", OPT_MAX_WRITE_LOCK_COUNT,
   "After this many write locks, allow some read locks to run in between.",
   (uchar**) &max_write_lock_count, (uchar**) &max_write_lock_count, 0, GET_ULONG,
   REQUIRED_ARG, ULONG_MAX, 1, ULONG_MAX, 0, 1, 0},
  {"min_examined_row_limit", OPT_MIN_EXAMINED_ROW_LIMIT,
   "Don't log queries which examine less than min_examined_row_limit rows to file.",
   (uchar**) &global_system_variables.min_examined_row_limit,
   (uchar**) &max_system_variables.min_examined_row_limit, 0, GET_ULONG,
  REQUIRED_ARG, 0, 0, ULONG_MAX, 0, 1L, 0},
  {"myisam_block_size", OPT_MYISAM_BLOCK_SIZE,
   "Block size to be used for MyISAM index pages.",
   (uchar**) &opt_myisam_block_size,
   (uchar**) &opt_myisam_block_size, 0, GET_ULONG, REQUIRED_ARG,
   MI_KEY_BLOCK_LENGTH, MI_MIN_KEY_BLOCK_LENGTH, MI_MAX_KEY_BLOCK_LENGTH,
   0, MI_MIN_KEY_BLOCK_LENGTH, 0},
  {"myisam_data_pointer_size", OPT_MYISAM_DATA_POINTER_SIZE,
   "Default pointer size to be used for MyISAM tables.",
   (uchar**) &myisam_data_pointer_size,
   (uchar**) &myisam_data_pointer_size, 0, GET_ULONG, REQUIRED_ARG,
   6, 2, 7, 0, 1, 0},
  {"myisam_max_extra_sort_file_size", OPT_MYISAM_MAX_EXTRA_SORT_FILE_SIZE,
   "Deprecated option",
   (uchar**) &global_system_variables.myisam_max_extra_sort_file_size,
   (uchar**) &max_system_variables.myisam_max_extra_sort_file_size,
   0, GET_ULL, REQUIRED_ARG, (ulonglong) MI_MAX_TEMP_LENGTH,
   0, (ulonglong) MAX_FILE_SIZE, 0, 1, 0},
  {"myisam_max_sort_file_size", OPT_MYISAM_MAX_SORT_FILE_SIZE,
   "Don't use the fast sort index method to created index if the temporary file would get bigger than this.",
   (uchar**) &global_system_variables.myisam_max_sort_file_size,
   (uchar**) &max_system_variables.myisam_max_sort_file_size, 0,
   GET_ULL, REQUIRED_ARG, (longlong) LONG_MAX, 0, (ulonglong) MAX_FILE_SIZE,
   0, 1024*1024, 0},
  {"myisam_repair_threads", OPT_MYISAM_REPAIR_THREADS,
   "Number of threads to use when repairing MyISAM tables. The value of 1 disables parallel repair.",
   (uchar**) &global_system_variables.myisam_repair_threads,
   (uchar**) &max_system_variables.myisam_repair_threads, 0,
   GET_ULONG, REQUIRED_ARG, 1, 1, ULONG_MAX, 0, 1, 0},
  {"myisam_sort_buffer_size", OPT_MYISAM_SORT_BUFFER_SIZE,
   "The buffer that is allocated when sorting the index when doing a REPAIR or when creating indexes with CREATE INDEX or ALTER TABLE.",
   (uchar**) &global_system_variables.myisam_sort_buff_size,
   (uchar**) &max_system_variables.myisam_sort_buff_size, 0,
   GET_ULONG, REQUIRED_ARG, 8192*1024, 4, ~0L, 0, 1, 0},
  {"myisam_use_mmap", OPT_MYISAM_USE_MMAP,
   "Use memory mapping for reading and writing MyISAM tables",
   (uchar**) &opt_myisam_use_mmap,
   (uchar**) &opt_myisam_use_mmap, 0, GET_BOOL, NO_ARG, 0, 
    0, 0, 0, 0, 0},
  {"myisam_stats_method", OPT_MYISAM_STATS_METHOD,
   "Specifies how MyISAM index statistics collection code should threat NULLs. "
   "Possible values of name are \"nulls_unequal\" (default behavior for 4.1/5.0), "
   "\"nulls_equal\" (emulate 4.0 behavior), and \"nulls_ignored\".",
   (uchar**) &myisam_stats_method_str, (uchar**) &myisam_stats_method_str, 0,
    GET_STR, REQUIRED_ARG, 0, 0, 0, 0, 0, 0},
  {"net_buffer_length", OPT_NET_BUFFER_LENGTH,
   "Buffer length for TCP/IP and socket communication.",
   (uchar**) &global_system_variables.net_buffer_length,
   (uchar**) &max_system_variables.net_buffer_length, 0, GET_ULONG,
   REQUIRED_ARG, 16384, 1024, 1024*1024L, 0, 1024, 0},
  {"net_read_timeout", OPT_NET_READ_TIMEOUT,
   "Number of seconds to wait for more data from a connection before aborting the read.",
   (uchar**) &global_system_variables.net_read_timeout,
   (uchar**) &max_system_variables.net_read_timeout, 0, GET_ULONG,
   REQUIRED_ARG, NET_READ_TIMEOUT, 1, LONG_TIMEOUT, 0, 1, 0},
  {"net_retry_count", OPT_NET_RETRY_COUNT,
   "If a read on a communication port is interrupted, retry this many times before giving up.",
   (uchar**) &global_system_variables.net_retry_count,
   (uchar**) &max_system_variables.net_retry_count,0,
   GET_ULONG, REQUIRED_ARG, MYSQLD_NET_RETRY_COUNT, 1, ULONG_MAX, 0, 1, 0},
  {"net_write_timeout", OPT_NET_WRITE_TIMEOUT,
   "Number of seconds to wait for a block to be written to a connection  before aborting the write.",
   (uchar**) &global_system_variables.net_write_timeout,
   (uchar**) &max_system_variables.net_write_timeout, 0, GET_ULONG,
   REQUIRED_ARG, NET_WRITE_TIMEOUT, 1, LONG_TIMEOUT, 0, 1, 0},
  { "old", OPT_OLD_MODE, "Use compatible behavior.", 
    (uchar**) &global_system_variables.old_mode,
    (uchar**) &max_system_variables.old_mode, 0, GET_BOOL, NO_ARG, 
    0, 0, 0, 0, 0, 0},
  {"open_files_limit", OPT_OPEN_FILES_LIMIT,
   "If this is not 0, then mysqld will use this value to reserve file descriptors to use with setrlimit(). If this value is 0 then mysqld will reserve max_connections*5 or max_connections + table_cache*2 (whichever is larger) number of files.",
   (uchar**) &open_files_limit, (uchar**) &open_files_limit, 0, GET_ULONG,
   REQUIRED_ARG, 0, 0, OS_FILE_LIMIT, 0, 1, 0},
  {"optimizer_prune_level", OPT_OPTIMIZER_PRUNE_LEVEL,
   "Controls the heuristic(s) applied during query optimization to prune less-promising partial plans from the optimizer search space. Meaning: 0 - do not apply any heuristic, thus perform exhaustive search; 1 - prune plans based on number of retrieved rows.",
   (uchar**) &global_system_variables.optimizer_prune_level,
   (uchar**) &max_system_variables.optimizer_prune_level,
   0, GET_ULONG, OPT_ARG, 1, 0, 1, 0, 1, 0},
  {"optimizer_search_depth", OPT_OPTIMIZER_SEARCH_DEPTH,
   "Maximum depth of search performed by the query optimizer. Values larger than the number of relations in a query result in better query plans, but take longer to compile a query. Smaller values than the number of tables in a relation result in faster optimization, but may produce very bad query plans. If set to 0, the system will automatically pick a reasonable value; if set to MAX_TABLES+2, the optimizer will switch to the original find_best (used for testing/comparison).",
   (uchar**) &global_system_variables.optimizer_search_depth,
   (uchar**) &max_system_variables.optimizer_search_depth,
   0, GET_ULONG, OPT_ARG, MAX_TABLES+1, 0, MAX_TABLES+2, 0, 1, 0},
  {"plugin_dir", OPT_PLUGIN_DIR,
   "Directory for plugins.",
   (uchar**) &opt_plugin_dir_ptr, (uchar**) &opt_plugin_dir_ptr, 0,
   GET_STR, REQUIRED_ARG, 0, 0, 0, 0, 0, 0},
  {"plugin_load", OPT_PLUGIN_LOAD,
   "Optional colon separated list of plugins to load, where each plugin is "
   "identified by name and path to library seperated by an equals.",
   (uchar**) &opt_plugin_load, (uchar**) &opt_plugin_load, 0,
   GET_STR, REQUIRED_ARG, 0, 0, 0, 0, 0, 0},
  {"preload_buffer_size", OPT_PRELOAD_BUFFER_SIZE,
    "The size of the buffer that is allocated when preloading indexes",
    (uchar**) &global_system_variables.preload_buff_size,
    (uchar**) &max_system_variables.preload_buff_size, 0, GET_ULONG,
    REQUIRED_ARG, 32*1024L, 1024, 1024*1024*1024L, 0, 1, 0},
  {"query_alloc_block_size", OPT_QUERY_ALLOC_BLOCK_SIZE,
   "Allocation block size for query parsing and execution",
   (uchar**) &global_system_variables.query_alloc_block_size,
   (uchar**) &max_system_variables.query_alloc_block_size, 0, GET_ULONG,
   REQUIRED_ARG, QUERY_ALLOC_BLOCK_SIZE, 1024, ULONG_MAX, 0, 1024, 0},
#ifdef HAVE_QUERY_CACHE
  {"query_cache_limit", OPT_QUERY_CACHE_LIMIT,
   "Don't cache results that are bigger than this.",
   (uchar**) &query_cache_limit, (uchar**) &query_cache_limit, 0, GET_ULONG,
   REQUIRED_ARG, 1024*1024L, 0, ULONG_MAX, 0, 1, 0},
  {"query_cache_min_res_unit", OPT_QUERY_CACHE_MIN_RES_UNIT,
   "minimal size of unit in wich space for results is allocated (last unit will be trimed after writing all result data.",
   (uchar**) &query_cache_min_res_unit, (uchar**) &query_cache_min_res_unit,
   0, GET_ULONG, REQUIRED_ARG, QUERY_CACHE_MIN_RESULT_DATA_SIZE,
   0, ULONG_MAX, 0, 1, 0},
#endif /*HAVE_QUERY_CACHE*/
  {"query_cache_size", OPT_QUERY_CACHE_SIZE,
   "The memory allocated to store results from old queries.",
   (uchar**) &query_cache_size, (uchar**) &query_cache_size, 0, GET_ULONG,
   REQUIRED_ARG, 0, 0, (longlong) ULONG_MAX, 0, 1024, 0},
#ifdef HAVE_QUERY_CACHE
  {"query_cache_type", OPT_QUERY_CACHE_TYPE,
   "0 = OFF = Don't cache or retrieve results. 1 = ON = Cache all results except SELECT SQL_NO_CACHE ... queries. 2 = DEMAND = Cache only SELECT SQL_CACHE ... queries.",
   (uchar**) &global_system_variables.query_cache_type,
   (uchar**) &max_system_variables.query_cache_type,
   0, GET_ULONG, REQUIRED_ARG, 1, 0, 2, 0, 1, 0},
  {"query_cache_wlock_invalidate", OPT_QUERY_CACHE_WLOCK_INVALIDATE,
   "Invalidate queries in query cache on LOCK for write",
   (uchar**) &global_system_variables.query_cache_wlock_invalidate,
   (uchar**) &max_system_variables.query_cache_wlock_invalidate,
   0, GET_BOOL, NO_ARG, 0, 0, 1, 0, 1, 0},
#endif /*HAVE_QUERY_CACHE*/
  {"query_prealloc_size", OPT_QUERY_PREALLOC_SIZE,
   "Persistent buffer for query parsing and execution",
   (uchar**) &global_system_variables.query_prealloc_size,
   (uchar**) &max_system_variables.query_prealloc_size, 0, GET_ULONG,
   REQUIRED_ARG, QUERY_ALLOC_PREALLOC_SIZE, QUERY_ALLOC_PREALLOC_SIZE,
   ULONG_MAX, 0, 1024, 0},
  {"range_alloc_block_size", OPT_RANGE_ALLOC_BLOCK_SIZE,
   "Allocation block size for storing ranges during optimization",
   (uchar**) &global_system_variables.range_alloc_block_size,
   (uchar**) &max_system_variables.range_alloc_block_size, 0, GET_ULONG,
   REQUIRED_ARG, RANGE_ALLOC_BLOCK_SIZE, RANGE_ALLOC_BLOCK_SIZE, ULONG_MAX,
   0, 1024, 0},
  {"read_buffer_size", OPT_RECORD_BUFFER,
   "Each thread that does a sequential scan allocates a buffer of this size for each table it scans. If you do many sequential scans, you may want to increase this value.",
   (uchar**) &global_system_variables.read_buff_size,
   (uchar**) &max_system_variables.read_buff_size,0, GET_ULONG, REQUIRED_ARG,
   128*1024L, IO_SIZE*2+MALLOC_OVERHEAD, INT_MAX32, MALLOC_OVERHEAD, IO_SIZE,
   0},
  {"read_only", OPT_READONLY,
   "Make all non-temporary tables read-only, with the exception for replication (slave) threads and users with the SUPER privilege",
   (uchar**) &opt_readonly,
   (uchar**) &opt_readonly,
   0, GET_BOOL, NO_ARG, 0, 0, 1, 0, 1, 0},
  {"read_rnd_buffer_size", OPT_RECORD_RND_BUFFER,
   "When reading rows in sorted order after a sort, the rows are read through this buffer to avoid a disk seeks. If not set, then it's set to the value of record_buffer.",
   (uchar**) &global_system_variables.read_rnd_buff_size,
   (uchar**) &max_system_variables.read_rnd_buff_size, 0,
   GET_ULONG, REQUIRED_ARG, 256*1024L, 64 /*IO_SIZE*2+MALLOC_OVERHEAD*/ ,
   INT_MAX32, MALLOC_OVERHEAD, 1 /* Small lower limit to be able to test MRR */, 0},
  {"record_buffer", OPT_RECORD_BUFFER,
   "Alias for read_buffer_size",
   (uchar**) &global_system_variables.read_buff_size,
   (uchar**) &max_system_variables.read_buff_size,0, GET_ULONG, REQUIRED_ARG,
   128*1024L, IO_SIZE*2+MALLOC_OVERHEAD, INT_MAX32, MALLOC_OVERHEAD, IO_SIZE, 0},
#ifdef HAVE_REPLICATION
  {"relay_log_purge", OPT_RELAY_LOG_PURGE,
   "0 = do not purge relay logs. 1 = purge them as soon as they are no more needed.",
   (uchar**) &relay_log_purge,
   (uchar**) &relay_log_purge, 0, GET_BOOL, NO_ARG,
   1, 0, 1, 0, 1, 0},
  {"relay_log_space_limit", OPT_RELAY_LOG_SPACE_LIMIT,
   "Maximum space to use for all relay logs.",
   (uchar**) &relay_log_space_limit,
   (uchar**) &relay_log_space_limit, 0, GET_ULL, REQUIRED_ARG, 0L, 0L,
   (longlong) ULONG_MAX, 0, 1, 0},
  {"slave_compressed_protocol", OPT_SLAVE_COMPRESSED_PROTOCOL,
   "Use compression on master/slave protocol.",
   (uchar**) &opt_slave_compressed_protocol,
   (uchar**) &opt_slave_compressed_protocol,
   0, GET_BOOL, NO_ARG, 0, 0, 1, 0, 1, 0},
  {"slave_net_timeout", OPT_SLAVE_NET_TIMEOUT,
   "Number of seconds to wait for more data from a master/slave connection before aborting the read.",
   (uchar**) &slave_net_timeout, (uchar**) &slave_net_timeout, 0,
   GET_ULONG, REQUIRED_ARG, SLAVE_NET_TIMEOUT, 1, LONG_TIMEOUT, 0, 1, 0},
  {"slave_transaction_retries", OPT_SLAVE_TRANS_RETRIES,
   "Number of times the slave SQL thread will retry a transaction in case "
   "it failed with a deadlock or elapsed lock wait timeout, "
   "before giving up and stopping.",
   (uchar**) &slave_trans_retries, (uchar**) &slave_trans_retries, 0,
   GET_ULONG, REQUIRED_ARG, 10L, 0L, (longlong) ULONG_MAX, 0, 1, 0},
  {"slave-allow-batching", OPT_SLAVE_ALLOW_BATCHING,
   "Allow slave to batch requests.",
   (uchar**) &slave_allow_batching, (uchar**) &slave_allow_batching,
   0, GET_BOOL, NO_ARG, 0, 0, 1, 0, 1, 0},
#endif /* HAVE_REPLICATION */
  {"slow_launch_time", OPT_SLOW_LAUNCH_TIME,
   "If creating the thread takes longer than this value (in seconds), the Slow_launch_threads counter will be incremented.",
   (uchar**) &slow_launch_time, (uchar**) &slow_launch_time, 0, GET_ULONG,
   REQUIRED_ARG, 2L, 0L, LONG_TIMEOUT, 0, 1, 0},
  {"sort_buffer_size", OPT_SORT_BUFFER,
   "Each thread that needs to do a sort allocates a buffer of this size.",
   (uchar**) &global_system_variables.sortbuff_size,
   (uchar**) &max_system_variables.sortbuff_size, 0, GET_ULONG, REQUIRED_ARG,
   MAX_SORT_MEMORY, MIN_SORT_MEMORY+MALLOC_OVERHEAD*2, ULONG_MAX,
   MALLOC_OVERHEAD, 1, 0},
  {"sync-binlog", OPT_SYNC_BINLOG,
   "Synchronously flush binary log to disk after every #th event. "
   "Use 0 (default) to disable synchronous flushing.",
   (uchar**) &sync_binlog_period, (uchar**) &sync_binlog_period, 0, GET_ULONG,
   REQUIRED_ARG, 0, 0, ULONG_MAX, 0, 1, 0},
  {"sync-frm", OPT_SYNC_FRM, "Sync .frm to disk on create. Enabled by default.",
   (uchar**) &opt_sync_frm, (uchar**) &opt_sync_frm, 0, GET_BOOL, NO_ARG, 1, 0,
   0, 0, 0, 0},
  {"table_cache", OPT_TABLE_OPEN_CACHE,
   "Deprecated; use --table_open_cache instead.",
   (uchar**) &table_cache_size, (uchar**) &table_cache_size, 0, GET_ULONG,
   REQUIRED_ARG, TABLE_OPEN_CACHE_DEFAULT, 1, 512*1024L, 0, 1, 0},
  {"table_definition_cache", OPT_TABLE_DEF_CACHE,
   "The number of cached table definitions.",
   (uchar**) &table_def_size, (uchar**) &table_def_size,
   0, GET_ULONG, REQUIRED_ARG, 128, 1, 512*1024L, 0, 1, 0},
  {"table_open_cache", OPT_TABLE_OPEN_CACHE,
   "The number of cached open tables.",
   (uchar**) &table_cache_size, (uchar**) &table_cache_size, 0, GET_ULONG,
   REQUIRED_ARG, TABLE_OPEN_CACHE_DEFAULT, 1, 512*1024L, 0, 1, 0},
  {"table_lock_wait_timeout", OPT_TABLE_LOCK_WAIT_TIMEOUT,
   "Timeout in seconds to wait for a table level lock before returning an "
   "error. Used only if the connection has active cursors.",
   (uchar**) &table_lock_wait_timeout, (uchar**) &table_lock_wait_timeout,
   0, GET_ULONG, REQUIRED_ARG, 50, 1, 1024 * 1024 * 1024, 0, 1, 0},
  {"thread_cache_size", OPT_THREAD_CACHE_SIZE,
   "How many threads we should keep in a cache for reuse.",
   (uchar**) &thread_cache_size, (uchar**) &thread_cache_size, 0, GET_ULONG,
   REQUIRED_ARG, 0, 0, 16384, 0, 1, 0},
  {"thread_concurrency", OPT_THREAD_CONCURRENCY,
   "Permits the application to give the threads system a hint for the desired number of threads that should be run at the same time.",
   (uchar**) &concurrency, (uchar**) &concurrency, 0, GET_ULONG, REQUIRED_ARG,
   DEFAULT_CONCURRENCY, 1, 512, 0, 1, 0},
#if HAVE_POOL_OF_THREADS == 1
  {"thread_pool_size", OPT_THREAD_CACHE_SIZE,
   "How many threads we should create to handle query requests in case of 'thread_handling=pool-of-threads'",
   (uchar**) &thread_pool_size, (uchar**) &thread_pool_size, 0, GET_ULONG,
   REQUIRED_ARG, 20, 1, 16384, 0, 1, 0},
#endif
  {"thread_stack", OPT_THREAD_STACK,
   "The stack size for each thread.", (uchar**) &thread_stack,
   (uchar**) &thread_stack, 0, GET_ULONG, REQUIRED_ARG,DEFAULT_THREAD_STACK,
   1024L*128L, ULONG_MAX, 0, 1024, 0},
  { "time_format", OPT_TIME_FORMAT,
    "The TIME format (for future).",
    (uchar**) &opt_date_time_formats[MYSQL_TIMESTAMP_TIME],
    (uchar**) &opt_date_time_formats[MYSQL_TIMESTAMP_TIME],
    0, GET_STR, REQUIRED_ARG, 0, 0, 0, 0, 0, 0},
  {"tmp_table_size", OPT_TMP_TABLE_SIZE,
   "If an internal in-memory temporary table exceeds this size, MySQL will"
   " automatically convert it to an on-disk MyISAM table.",
   (uchar**) &global_system_variables.tmp_table_size,
   (uchar**) &max_system_variables.tmp_table_size, 0, GET_ULL,
   REQUIRED_ARG, 16*1024*1024L, 1024, MAX_MEM_TABLE_SIZE, 0, 1, 0},
  {"transaction_alloc_block_size", OPT_TRANS_ALLOC_BLOCK_SIZE,
   "Allocation block size for various transaction-related structures",
   (uchar**) &global_system_variables.trans_alloc_block_size,
   (uchar**) &max_system_variables.trans_alloc_block_size, 0, GET_ULONG,
   REQUIRED_ARG, QUERY_ALLOC_BLOCK_SIZE, 1024, ULONG_MAX, 0, 1024, 0},
  {"transaction_prealloc_size", OPT_TRANS_PREALLOC_SIZE,
   "Persistent buffer for various transaction-related structures",
   (uchar**) &global_system_variables.trans_prealloc_size,
   (uchar**) &max_system_variables.trans_prealloc_size, 0, GET_ULONG,
   REQUIRED_ARG, TRANS_ALLOC_PREALLOC_SIZE, 1024, ULONG_MAX, 0, 1024, 0},
  {"thread_handling", OPT_THREAD_HANDLING,
   "Define threads usage for handling queries:  "
   "one-thread-per-connection or no-threads", 0, 0,
   0, GET_STR, REQUIRED_ARG, 0, 0, 0, 0, 0, 0},
  {"updatable_views_with_limit", OPT_UPDATABLE_VIEWS_WITH_LIMIT,
   "1 = YES = Don't issue an error message (warning only) if a VIEW without presence of a key of the underlying table is used in queries with a LIMIT clause for updating. 0 = NO = Prohibit update of a VIEW, which does not contain a key of the underlying table and the query uses a LIMIT clause (usually get from GUI tools).",
   (uchar**) &global_system_variables.updatable_views_with_limit,
   (uchar**) &max_system_variables.updatable_views_with_limit,
   0, GET_ULONG, REQUIRED_ARG, 1, 0, 1, 0, 1, 0},
  {"wait_timeout", OPT_WAIT_TIMEOUT,
   "The number of seconds the server waits for activity on a connection before closing it.",
   (uchar**) &global_system_variables.net_wait_timeout,
   (uchar**) &max_system_variables.net_wait_timeout, 0, GET_ULONG,
   REQUIRED_ARG, NET_WAIT_TIMEOUT, 1, IF_WIN(INT_MAX32/1000, LONG_TIMEOUT),
   0, 1, 0},
  {0, 0, 0, 0, 0, 0, GET_NO_ARG, NO_ARG, 0, 0, 0, 0, 0, 0}
};

static int show_question(THD *thd, SHOW_VAR *var, char *buff)
{
  var->type= SHOW_LONGLONG;
  var->value= (char *)&thd->query_id;
  return 0;
}

static int show_net_compression(THD *thd, SHOW_VAR *var, char *buff)
{
  var->type= SHOW_MY_BOOL;
  var->value= (char *)&thd->net.compress;
  return 0;
}

static int show_starttime(THD *thd, SHOW_VAR *var, char *buff)
{
  var->type= SHOW_LONG;
  var->value= buff;
  *((long *)buff)= (long) (thd->query_start() - server_start_time);
  return 0;
}

#ifdef HAVE_REPLICATION
static int show_rpl_status(THD *thd, SHOW_VAR *var, char *buff)
{
  var->type= SHOW_CHAR;
  var->value= const_cast<char*>(rpl_status_type[(int)rpl_status]);
  return 0;
}

static int show_slave_running(THD *thd, SHOW_VAR *var, char *buff)
{
  var->type= SHOW_MY_BOOL;
  pthread_mutex_lock(&LOCK_active_mi);
  var->value= buff;
  *((my_bool *)buff)= (my_bool) (active_mi && active_mi->slave_running &&
                                 active_mi->rli.slave_running);
  pthread_mutex_unlock(&LOCK_active_mi);
  return 0;
}

static int show_slave_retried_trans(THD *thd, SHOW_VAR *var, char *buff)
{
  /*
    TODO: with multimaster, have one such counter per line in
    SHOW SLAVE STATUS, and have the sum over all lines here.
  */
  pthread_mutex_lock(&LOCK_active_mi);
  if (active_mi)
  {
    var->type= SHOW_LONG;
    var->value= buff;
    pthread_mutex_lock(&active_mi->rli.data_lock);
    *((long *)buff)= (long)active_mi->rli.retried_trans;
    pthread_mutex_unlock(&active_mi->rli.data_lock);
  }
  else
    var->type= SHOW_UNDEF;
  pthread_mutex_unlock(&LOCK_active_mi);
  return 0;
}
#endif /* HAVE_REPLICATION */

static int show_open_tables(THD *thd, SHOW_VAR *var, char *buff)
{
  var->type= SHOW_LONG;
  var->value= buff;
  *((long *)buff)= (long)cached_open_tables();
  return 0;
}

static int show_prepared_stmt_count(THD *thd, SHOW_VAR *var, char *buff)
{
  var->type= SHOW_LONG;
  var->value= buff;
  pthread_mutex_lock(&LOCK_prepared_stmt_count);
  *((long *)buff)= (long)prepared_stmt_count;
  pthread_mutex_unlock(&LOCK_prepared_stmt_count);
  return 0;
}

static int show_table_definitions(THD *thd, SHOW_VAR *var, char *buff)
{
  var->type= SHOW_LONG;
  var->value= buff;
  *((long *)buff)= (long)cached_table_definitions();
  return 0;
}

#if defined(HAVE_OPENSSL) && !defined(EMBEDDED_LIBRARY)
/* Functions relying on CTX */
static int show_ssl_ctx_sess_accept(THD *thd, SHOW_VAR *var, char *buff)
{
  var->type= SHOW_LONG;
  var->value= buff;
  *((long *)buff)= (!ssl_acceptor_fd ? 0 :
                     SSL_CTX_sess_accept(ssl_acceptor_fd->ssl_context));
  return 0;
}

static int show_ssl_ctx_sess_accept_good(THD *thd, SHOW_VAR *var, char *buff)
{
  var->type= SHOW_LONG;
  var->value= buff;
  *((long *)buff)= (!ssl_acceptor_fd ? 0 :
                     SSL_CTX_sess_accept_good(ssl_acceptor_fd->ssl_context));
  return 0;
}

static int show_ssl_ctx_sess_connect_good(THD *thd, SHOW_VAR *var, char *buff)
{
  var->type= SHOW_LONG;
  var->value= buff;
  *((long *)buff)= (!ssl_acceptor_fd ? 0 :
                     SSL_CTX_sess_connect_good(ssl_acceptor_fd->ssl_context));
  return 0;
}

static int show_ssl_ctx_sess_accept_renegotiate(THD *thd, SHOW_VAR *var, char *buff)
{
  var->type= SHOW_LONG;
  var->value= buff;
  *((long *)buff)= (!ssl_acceptor_fd ? 0 :
                     SSL_CTX_sess_accept_renegotiate(ssl_acceptor_fd->ssl_context));
  return 0;
}

static int show_ssl_ctx_sess_connect_renegotiate(THD *thd, SHOW_VAR *var, char *buff)
{
  var->type= SHOW_LONG;
  var->value= buff;
  *((long *)buff)= (!ssl_acceptor_fd ? 0 :
                     SSL_CTX_sess_connect_renegotiate(ssl_acceptor_fd->ssl_context));
  return 0;
}

static int show_ssl_ctx_sess_cb_hits(THD *thd, SHOW_VAR *var, char *buff)
{
  var->type= SHOW_LONG;
  var->value= buff;
  *((long *)buff)= (!ssl_acceptor_fd ? 0 :
                     SSL_CTX_sess_cb_hits(ssl_acceptor_fd->ssl_context));
  return 0;
}

static int show_ssl_ctx_sess_hits(THD *thd, SHOW_VAR *var, char *buff)
{
  var->type= SHOW_LONG;
  var->value= buff;
  *((long *)buff)= (!ssl_acceptor_fd ? 0 :
                     SSL_CTX_sess_hits(ssl_acceptor_fd->ssl_context));
  return 0;
}

static int show_ssl_ctx_sess_cache_full(THD *thd, SHOW_VAR *var, char *buff)
{
  var->type= SHOW_LONG;
  var->value= buff;
  *((long *)buff)= (!ssl_acceptor_fd ? 0 :
                     SSL_CTX_sess_cache_full(ssl_acceptor_fd->ssl_context));
  return 0;
}

static int show_ssl_ctx_sess_misses(THD *thd, SHOW_VAR *var, char *buff)
{
  var->type= SHOW_LONG;
  var->value= buff;
  *((long *)buff)= (!ssl_acceptor_fd ? 0 :
                     SSL_CTX_sess_misses(ssl_acceptor_fd->ssl_context));
  return 0;
}

static int show_ssl_ctx_sess_timeouts(THD *thd, SHOW_VAR *var, char *buff)
{
  var->type= SHOW_LONG;
  var->value= buff;
  *((long *)buff)= (!ssl_acceptor_fd ? 0 :
                     SSL_CTX_sess_timeouts(ssl_acceptor_fd->ssl_context));
  return 0;
}

static int show_ssl_ctx_sess_number(THD *thd, SHOW_VAR *var, char *buff)
{
  var->type= SHOW_LONG;
  var->value= buff;
  *((long *)buff)= (!ssl_acceptor_fd ? 0 :
                     SSL_CTX_sess_number(ssl_acceptor_fd->ssl_context));
  return 0;
}

static int show_ssl_ctx_sess_connect(THD *thd, SHOW_VAR *var, char *buff)
{
  var->type= SHOW_LONG;
  var->value= buff;
  *((long *)buff)= (!ssl_acceptor_fd ? 0 :
                     SSL_CTX_sess_connect(ssl_acceptor_fd->ssl_context));
  return 0;
}

static int show_ssl_ctx_sess_get_cache_size(THD *thd, SHOW_VAR *var, char *buff)
{
  var->type= SHOW_LONG;
  var->value= buff;
  *((long *)buff)= (!ssl_acceptor_fd ? 0 :
                     SSL_CTX_sess_get_cache_size(ssl_acceptor_fd->ssl_context));
  return 0;
}

static int show_ssl_ctx_get_verify_mode(THD *thd, SHOW_VAR *var, char *buff)
{
  var->type= SHOW_LONG;
  var->value= buff;
  *((long *)buff)= (!ssl_acceptor_fd ? 0 :
                     SSL_CTX_get_verify_mode(ssl_acceptor_fd->ssl_context));
  return 0;
}

static int show_ssl_ctx_get_verify_depth(THD *thd, SHOW_VAR *var, char *buff)
{
  var->type= SHOW_LONG;
  var->value= buff;
  *((long *)buff)= (!ssl_acceptor_fd ? 0 :
                     SSL_CTX_get_verify_depth(ssl_acceptor_fd->ssl_context));
  return 0;
}

static int show_ssl_ctx_get_session_cache_mode(THD *thd, SHOW_VAR *var, char *buff)
{
  var->type= SHOW_CHAR;
  if (!ssl_acceptor_fd)
    var->value= const_cast<char*>("NONE");
  else
    switch (SSL_CTX_get_session_cache_mode(ssl_acceptor_fd->ssl_context))
    {
    case SSL_SESS_CACHE_OFF:
      var->value= const_cast<char*>("OFF"); break;
    case SSL_SESS_CACHE_CLIENT:
      var->value= const_cast<char*>("CLIENT"); break;
    case SSL_SESS_CACHE_SERVER:
      var->value= const_cast<char*>("SERVER"); break;
    case SSL_SESS_CACHE_BOTH:
      var->value= const_cast<char*>("BOTH"); break;
    case SSL_SESS_CACHE_NO_AUTO_CLEAR:
      var->value= const_cast<char*>("NO_AUTO_CLEAR"); break;
    case SSL_SESS_CACHE_NO_INTERNAL_LOOKUP:
      var->value= const_cast<char*>("NO_INTERNAL_LOOKUP"); break;
    default:
      var->value= const_cast<char*>("Unknown"); break;
    }
  return 0;
}

/*
   Functions relying on SSL 
   Note: In the show_ssl_* functions, we need to check if we have a
         valid vio-object since this isn't always true, specifically
         when session_status or global_status is requested from
         inside an Event.
 */
static int show_ssl_get_version(THD *thd, SHOW_VAR *var, char *buff)
{
  var->type= SHOW_CHAR;
  if( thd->vio_ok() && thd->net.vio->ssl_arg )
    var->value= const_cast<char*>(SSL_get_version((SSL*) thd->net.vio->ssl_arg));
  else
    var->value= (char *)"";
  return 0;
}

static int show_ssl_session_reused(THD *thd, SHOW_VAR *var, char *buff)
{
  var->type= SHOW_LONG;
  var->value= buff;
  if( thd->vio_ok() && thd->net.vio->ssl_arg )
    *((long *)buff)= (long)SSL_session_reused((SSL*) thd->net.vio->ssl_arg);
  else
    *((long *)buff)= 0;
  return 0;
}

static int show_ssl_get_default_timeout(THD *thd, SHOW_VAR *var, char *buff)
{
  var->type= SHOW_LONG;
  var->value= buff;
  if( thd->vio_ok() && thd->net.vio->ssl_arg )
    *((long *)buff)= (long)SSL_get_default_timeout((SSL*)thd->net.vio->ssl_arg);
  else
    *((long *)buff)= 0;
  return 0;
}

static int show_ssl_get_verify_mode(THD *thd, SHOW_VAR *var, char *buff)
{
  var->type= SHOW_LONG;
  var->value= buff;
  if( thd->net.vio && thd->net.vio->ssl_arg )
    *((long *)buff)= (long)SSL_get_verify_mode((SSL*)thd->net.vio->ssl_arg);
  else
    *((long *)buff)= 0;
  return 0;
}

static int show_ssl_get_verify_depth(THD *thd, SHOW_VAR *var, char *buff)
{
  var->type= SHOW_LONG;
  var->value= buff;
  if( thd->vio_ok() && thd->net.vio->ssl_arg )
    *((long *)buff)= (long)SSL_get_verify_depth((SSL*)thd->net.vio->ssl_arg);
  else
    *((long *)buff)= 0;
  return 0;
}

static int show_ssl_get_cipher(THD *thd, SHOW_VAR *var, char *buff)
{
  var->type= SHOW_CHAR;
  if( thd->vio_ok() && thd->net.vio->ssl_arg )
    var->value= const_cast<char*>(SSL_get_cipher((SSL*) thd->net.vio->ssl_arg));
  else
    var->value= (char *)"";
  return 0;
}

static int show_ssl_get_cipher_list(THD *thd, SHOW_VAR *var, char *buff)
{
  var->type= SHOW_CHAR;
  var->value= buff;
  if (thd->vio_ok() && thd->net.vio->ssl_arg)
  {
    int i;
    const char *p;
    char *end= buff + SHOW_VAR_FUNC_BUFF_SIZE;
    for (i=0; (p= SSL_get_cipher_list((SSL*) thd->net.vio->ssl_arg,i)) &&
               buff < end; i++)
    {
      buff= strnmov(buff, p, end-buff-1);
      *buff++= ':';
    }
    if (i)
      buff--;
  }
  *buff=0;
  return 0;
}

#endif /* HAVE_OPENSSL && !EMBEDDED_LIBRARY */


/*
  Variables shown by SHOW STATUS in alphabetical order
*/

SHOW_VAR status_vars[]= {
  {"Aborted_clients",          (char*) &aborted_threads,        SHOW_LONG},
  {"Aborted_connects",         (char*) &aborted_connects,       SHOW_LONG},
  {"Binlog_cache_disk_use",    (char*) &binlog_cache_disk_use,  SHOW_LONG},
  {"Binlog_cache_use",         (char*) &binlog_cache_use,       SHOW_LONG},
  {"Bytes_received",           (char*) offsetof(STATUS_VAR, bytes_received), SHOW_LONGLONG_STATUS},
  {"Bytes_sent",               (char*) offsetof(STATUS_VAR, bytes_sent), SHOW_LONGLONG_STATUS},
  {"Com_admin_commands",       (char*) offsetof(STATUS_VAR, com_other), SHOW_LONG_STATUS},
  {"Com_alter_db",	       (char*) offsetof(STATUS_VAR, com_stat[(uint) SQLCOM_ALTER_DB]), SHOW_LONG_STATUS},
  {"Com_alter_event",	       (char*) offsetof(STATUS_VAR, com_stat[(uint) SQLCOM_ALTER_EVENT]), SHOW_LONG_STATUS},
  {"Com_alter_table",	       (char*) offsetof(STATUS_VAR, com_stat[(uint) SQLCOM_ALTER_TABLE]), SHOW_LONG_STATUS},
  {"Com_analyze",	       (char*) offsetof(STATUS_VAR, com_stat[(uint) SQLCOM_ANALYZE]), SHOW_LONG_STATUS},
  {"Com_begin",		       (char*) offsetof(STATUS_VAR, com_stat[(uint) SQLCOM_BEGIN]), SHOW_LONG_STATUS},
  {"Com_call_procedure",       (char*) offsetof(STATUS_VAR, com_stat[(uint) SQLCOM_CALL]), SHOW_LONG_STATUS},
  {"Com_change_db",	       (char*) offsetof(STATUS_VAR, com_stat[(uint) SQLCOM_CHANGE_DB]), SHOW_LONG_STATUS},
  {"Com_change_master",	       (char*) offsetof(STATUS_VAR, com_stat[(uint) SQLCOM_CHANGE_MASTER]), SHOW_LONG_STATUS},
  {"Com_check",		       (char*) offsetof(STATUS_VAR, com_stat[(uint) SQLCOM_CHECK]), SHOW_LONG_STATUS},
  {"Com_checksum",	       (char*) offsetof(STATUS_VAR, com_stat[(uint) SQLCOM_CHECKSUM]), SHOW_LONG_STATUS},
  {"Com_commit",	       (char*) offsetof(STATUS_VAR, com_stat[(uint) SQLCOM_COMMIT]), SHOW_LONG_STATUS},
  {"Com_create_db",	       (char*) offsetof(STATUS_VAR, com_stat[(uint) SQLCOM_CREATE_DB]), SHOW_LONG_STATUS},
  {"Com_create_event",	       (char*) offsetof(STATUS_VAR, com_stat[(uint) SQLCOM_CREATE_EVENT]), SHOW_LONG_STATUS},
  {"Com_create_function",      (char*) offsetof(STATUS_VAR, com_stat[(uint) SQLCOM_CREATE_FUNCTION]), SHOW_LONG_STATUS},
  {"Com_create_index",	       (char*) offsetof(STATUS_VAR, com_stat[(uint) SQLCOM_CREATE_INDEX]), SHOW_LONG_STATUS},
  {"Com_create_table",	       (char*) offsetof(STATUS_VAR, com_stat[(uint) SQLCOM_CREATE_TABLE]), SHOW_LONG_STATUS},
  {"Com_create_user",	       (char*) offsetof(STATUS_VAR, com_stat[(uint) SQLCOM_CREATE_USER]), SHOW_LONG_STATUS},
  {"Com_dealloc_sql",          (char*) offsetof(STATUS_VAR, com_stat[(uint) SQLCOM_DEALLOCATE_PREPARE]), SHOW_LONG_STATUS},
  {"Com_delete",	       (char*) offsetof(STATUS_VAR, com_stat[(uint) SQLCOM_DELETE]), SHOW_LONG_STATUS},
  {"Com_delete_multi",	       (char*) offsetof(STATUS_VAR, com_stat[(uint) SQLCOM_DELETE_MULTI]), SHOW_LONG_STATUS},
  {"Com_do",                   (char*) offsetof(STATUS_VAR, com_stat[(uint) SQLCOM_DO]), SHOW_LONG_STATUS},
  {"Com_drop_db",	       (char*) offsetof(STATUS_VAR, com_stat[(uint) SQLCOM_DROP_DB]), SHOW_LONG_STATUS},
  {"Com_drop_event",	       (char*) offsetof(STATUS_VAR, com_stat[(uint) SQLCOM_DROP_EVENT]), SHOW_LONG_STATUS},
  {"Com_drop_function",	       (char*) offsetof(STATUS_VAR, com_stat[(uint) SQLCOM_DROP_FUNCTION]), SHOW_LONG_STATUS},
  {"Com_drop_index",	       (char*) offsetof(STATUS_VAR, com_stat[(uint) SQLCOM_DROP_INDEX]), SHOW_LONG_STATUS},
  {"Com_drop_table",	       (char*) offsetof(STATUS_VAR, com_stat[(uint) SQLCOM_DROP_TABLE]), SHOW_LONG_STATUS},
  {"Com_drop_user",	       (char*) offsetof(STATUS_VAR, com_stat[(uint) SQLCOM_DROP_USER]), SHOW_LONG_STATUS},
  {"Com_execute_sql",          (char*) offsetof(STATUS_VAR, com_stat[(uint) SQLCOM_EXECUTE]), SHOW_LONG_STATUS},
  {"Com_flush",		       (char*) offsetof(STATUS_VAR, com_stat[(uint) SQLCOM_FLUSH]), SHOW_LONG_STATUS},
  {"Com_grant",		       (char*) offsetof(STATUS_VAR, com_stat[(uint) SQLCOM_GRANT]), SHOW_LONG_STATUS},
  {"Com_ha_close",	       (char*) offsetof(STATUS_VAR, com_stat[(uint) SQLCOM_HA_CLOSE]), SHOW_LONG_STATUS},
  {"Com_ha_open",	       (char*) offsetof(STATUS_VAR, com_stat[(uint) SQLCOM_HA_OPEN]), SHOW_LONG_STATUS},
  {"Com_ha_read",	       (char*) offsetof(STATUS_VAR, com_stat[(uint) SQLCOM_HA_READ]), SHOW_LONG_STATUS},
  {"Com_help",                 (char*) offsetof(STATUS_VAR, com_stat[(uint) SQLCOM_HELP]), SHOW_LONG_STATUS},
  {"Com_insert",	       (char*) offsetof(STATUS_VAR, com_stat[(uint) SQLCOM_INSERT]), SHOW_LONG_STATUS},
  {"Com_insert_select",	       (char*) offsetof(STATUS_VAR, com_stat[(uint) SQLCOM_INSERT_SELECT]), SHOW_LONG_STATUS},
  {"Com_kill",		       (char*) offsetof(STATUS_VAR, com_stat[(uint) SQLCOM_KILL]), SHOW_LONG_STATUS},
  {"Com_load",		       (char*) offsetof(STATUS_VAR, com_stat[(uint) SQLCOM_LOAD]), SHOW_LONG_STATUS},
  {"Com_lock_tables",	       (char*) offsetof(STATUS_VAR, com_stat[(uint) SQLCOM_LOCK_TABLES]), SHOW_LONG_STATUS},
  {"Com_optimize",	       (char*) offsetof(STATUS_VAR, com_stat[(uint) SQLCOM_OPTIMIZE]), SHOW_LONG_STATUS},
  {"Com_preload_keys",	       (char*) offsetof(STATUS_VAR, com_stat[(uint) SQLCOM_PRELOAD_KEYS]), SHOW_LONG_STATUS},
  {"Com_prepare_sql",          (char*) offsetof(STATUS_VAR, com_stat[(uint) SQLCOM_PREPARE]), SHOW_LONG_STATUS},
  {"Com_purge",		       (char*) offsetof(STATUS_VAR, com_stat[(uint) SQLCOM_PURGE]), SHOW_LONG_STATUS},
  {"Com_purge_before_date",    (char*) offsetof(STATUS_VAR, com_stat[(uint) SQLCOM_PURGE_BEFORE]), SHOW_LONG_STATUS},
  {"Com_rename_table",	       (char*) offsetof(STATUS_VAR, com_stat[(uint) SQLCOM_RENAME_TABLE]), SHOW_LONG_STATUS},
  {"Com_repair",	       (char*) offsetof(STATUS_VAR, com_stat[(uint) SQLCOM_REPAIR]), SHOW_LONG_STATUS},
  {"Com_replace",	       (char*) offsetof(STATUS_VAR, com_stat[(uint) SQLCOM_REPLACE]), SHOW_LONG_STATUS},
  {"Com_replace_select",       (char*) offsetof(STATUS_VAR, com_stat[(uint) SQLCOM_REPLACE_SELECT]), SHOW_LONG_STATUS},
  {"Com_reset",		       (char*) offsetof(STATUS_VAR, com_stat[(uint) SQLCOM_RESET]), SHOW_LONG_STATUS},
  {"Com_revoke",	       (char*) offsetof(STATUS_VAR, com_stat[(uint) SQLCOM_REVOKE]), SHOW_LONG_STATUS},
  {"Com_revoke_all",	       (char*) offsetof(STATUS_VAR, com_stat[(uint) SQLCOM_REVOKE_ALL]), SHOW_LONG_STATUS},
  {"Com_rollback",	       (char*) offsetof(STATUS_VAR, com_stat[(uint) SQLCOM_ROLLBACK]), SHOW_LONG_STATUS},
  {"Com_savepoint",	       (char*) offsetof(STATUS_VAR, com_stat[(uint) SQLCOM_SAVEPOINT]), SHOW_LONG_STATUS},
  {"Com_select",	       (char*) offsetof(STATUS_VAR, com_stat[(uint) SQLCOM_SELECT]), SHOW_LONG_STATUS},
  {"Com_set_option",	       (char*) offsetof(STATUS_VAR, com_stat[(uint) SQLCOM_SET_OPTION]), SHOW_LONG_STATUS},
  {"Com_show_binlog_events",   (char*) offsetof(STATUS_VAR, com_stat[(uint) SQLCOM_SHOW_BINLOG_EVENTS]), SHOW_LONG_STATUS},
  {"Com_show_binlogs",	       (char*) offsetof(STATUS_VAR, com_stat[(uint) SQLCOM_SHOW_BINLOGS]), SHOW_LONG_STATUS},
  {"Com_show_charsets",	       (char*) offsetof(STATUS_VAR, com_stat[(uint) SQLCOM_SHOW_CHARSETS]), SHOW_LONG_STATUS},
  {"Com_show_collations",      (char*) offsetof(STATUS_VAR, com_stat[(uint) SQLCOM_SHOW_COLLATIONS]), SHOW_LONG_STATUS},
  {"Com_show_column_types",    (char*) offsetof(STATUS_VAR, com_stat[(uint) SQLCOM_SHOW_COLUMN_TYPES]), SHOW_LONG_STATUS},
  {"Com_show_create_db",       (char*) offsetof(STATUS_VAR, com_stat[(uint) SQLCOM_SHOW_CREATE_DB]), SHOW_LONG_STATUS},
  {"Com_show_create_event",    (char*) offsetof(STATUS_VAR, com_stat[(uint) SQLCOM_SHOW_CREATE_EVENT]), SHOW_LONG_STATUS},
  {"Com_show_create_table",    (char*) offsetof(STATUS_VAR, com_stat[(uint) SQLCOM_SHOW_CREATE]), SHOW_LONG_STATUS},
  {"Com_show_databases",       (char*) offsetof(STATUS_VAR, com_stat[(uint) SQLCOM_SHOW_DATABASES]), SHOW_LONG_STATUS},
  {"Com_show_engine_logs",     (char*) offsetof(STATUS_VAR, com_stat[(uint) SQLCOM_SHOW_ENGINE_LOGS]), SHOW_LONG_STATUS},
  {"Com_show_engine_mutex",    (char*) offsetof(STATUS_VAR, com_stat[(uint) SQLCOM_SHOW_ENGINE_MUTEX]), SHOW_LONG_STATUS},
  {"Com_show_engine_status",   (char*) offsetof(STATUS_VAR, com_stat[(uint) SQLCOM_SHOW_ENGINE_STATUS]), SHOW_LONG_STATUS},
  {"Com_show_events",          (char*) offsetof(STATUS_VAR, com_stat[(uint) SQLCOM_SHOW_EVENTS]), SHOW_LONG_STATUS},
  {"Com_show_errors",	       (char*) offsetof(STATUS_VAR, com_stat[(uint) SQLCOM_SHOW_ERRORS]), SHOW_LONG_STATUS},
  {"Com_show_fields",	       (char*) offsetof(STATUS_VAR, com_stat[(uint) SQLCOM_SHOW_FIELDS]), SHOW_LONG_STATUS},
  {"Com_show_grants",	       (char*) offsetof(STATUS_VAR, com_stat[(uint) SQLCOM_SHOW_GRANTS]), SHOW_LONG_STATUS},
  {"Com_show_keys",	       (char*) offsetof(STATUS_VAR, com_stat[(uint) SQLCOM_SHOW_KEYS]), SHOW_LONG_STATUS},
  {"Com_show_master_status",   (char*) offsetof(STATUS_VAR, com_stat[(uint) SQLCOM_SHOW_MASTER_STAT]), SHOW_LONG_STATUS},
  {"Com_show_new_master",      (char*) offsetof(STATUS_VAR, com_stat[(uint) SQLCOM_SHOW_NEW_MASTER]), SHOW_LONG_STATUS},
  {"Com_show_open_tables",     (char*) offsetof(STATUS_VAR, com_stat[(uint) SQLCOM_SHOW_OPEN_TABLES]), SHOW_LONG_STATUS},
  {"Com_show_plugins",         (char*) offsetof(STATUS_VAR, com_stat[(uint) SQLCOM_SHOW_PLUGINS]), SHOW_LONG_STATUS},
  {"Com_show_privileges",      (char*) offsetof(STATUS_VAR, com_stat[(uint) SQLCOM_SHOW_PRIVILEGES]), SHOW_LONG_STATUS},
  {"Com_show_processlist",     (char*) offsetof(STATUS_VAR, com_stat[(uint) SQLCOM_SHOW_PROCESSLIST]), SHOW_LONG_STATUS},
  {"Com_show_slave_hosts",     (char*) offsetof(STATUS_VAR, com_stat[(uint) SQLCOM_SHOW_SLAVE_HOSTS]), SHOW_LONG_STATUS},
  {"Com_show_slave_status",    (char*) offsetof(STATUS_VAR, com_stat[(uint) SQLCOM_SHOW_SLAVE_STAT]), SHOW_LONG_STATUS},
  {"Com_show_status",	       (char*) offsetof(STATUS_VAR, com_stat[(uint) SQLCOM_SHOW_STATUS]), SHOW_LONG_STATUS},
  {"Com_show_storage_engines", (char*) offsetof(STATUS_VAR, com_stat[(uint) SQLCOM_SHOW_STORAGE_ENGINES]), SHOW_LONG_STATUS},
  {"Com_show_tables",	       (char*) offsetof(STATUS_VAR, com_stat[(uint) SQLCOM_SHOW_TABLES]), SHOW_LONG_STATUS},
  {"Com_show_triggers",	       (char*) offsetof(STATUS_VAR, com_stat[(uint) SQLCOM_SHOW_TRIGGERS]), SHOW_LONG_STATUS},
  {"Com_show_variables",       (char*) offsetof(STATUS_VAR, com_stat[(uint) SQLCOM_SHOW_VARIABLES]), SHOW_LONG_STATUS},
  {"Com_show_warnings",        (char*) offsetof(STATUS_VAR, com_stat[(uint) SQLCOM_SHOW_WARNS]), SHOW_LONG_STATUS},
  {"Com_slave_start",	       (char*) offsetof(STATUS_VAR, com_stat[(uint) SQLCOM_SLAVE_START]), SHOW_LONG_STATUS},
  {"Com_slave_stop",	       (char*) offsetof(STATUS_VAR, com_stat[(uint) SQLCOM_SLAVE_STOP]), SHOW_LONG_STATUS},
  {"Com_stmt_close",           (char*) offsetof(STATUS_VAR, com_stmt_close), SHOW_LONG_STATUS},
  {"Com_stmt_execute",         (char*) offsetof(STATUS_VAR, com_stmt_execute), SHOW_LONG_STATUS},
  {"Com_stmt_fetch",           (char*) offsetof(STATUS_VAR, com_stmt_fetch), SHOW_LONG_STATUS},
  {"Com_stmt_prepare",         (char*) offsetof(STATUS_VAR, com_stmt_prepare), SHOW_LONG_STATUS},
  {"Com_stmt_reset",           (char*) offsetof(STATUS_VAR, com_stmt_reset), SHOW_LONG_STATUS},
  {"Com_stmt_send_long_data",  (char*) offsetof(STATUS_VAR, com_stmt_send_long_data), SHOW_LONG_STATUS},
  {"Com_truncate",	       (char*) offsetof(STATUS_VAR, com_stat[(uint) SQLCOM_TRUNCATE]), SHOW_LONG_STATUS},
  {"Com_unlock_tables",	       (char*) offsetof(STATUS_VAR, com_stat[(uint) SQLCOM_UNLOCK_TABLES]), SHOW_LONG_STATUS},
  {"Com_update",	       (char*) offsetof(STATUS_VAR, com_stat[(uint) SQLCOM_UPDATE]), SHOW_LONG_STATUS},
  {"Com_update_multi",	       (char*) offsetof(STATUS_VAR, com_stat[(uint) SQLCOM_UPDATE_MULTI]), SHOW_LONG_STATUS},
  {"Com_xa_commit",            (char*) offsetof(STATUS_VAR, com_stat[(uint) SQLCOM_XA_COMMIT]),SHOW_LONG_STATUS},
  {"Com_xa_end",               (char*) offsetof(STATUS_VAR, com_stat[(uint) SQLCOM_XA_END]),SHOW_LONG_STATUS},
  {"Com_xa_prepare",           (char*) offsetof(STATUS_VAR, com_stat[(uint) SQLCOM_XA_PREPARE]),SHOW_LONG_STATUS},
  {"Com_xa_recover",           (char*) offsetof(STATUS_VAR, com_stat[(uint) SQLCOM_XA_RECOVER]),SHOW_LONG_STATUS},
  {"Com_xa_rollback",          (char*) offsetof(STATUS_VAR, com_stat[(uint) SQLCOM_XA_ROLLBACK]),SHOW_LONG_STATUS},
  {"Com_xa_start",             (char*) offsetof(STATUS_VAR, com_stat[(uint) SQLCOM_XA_START]),SHOW_LONG_STATUS},
  {"Compression",              (char*) &show_net_compression, SHOW_FUNC},
  {"Connections",              (char*) &thread_id,              SHOW_LONG_NOFLUSH},
  {"Created_tmp_disk_tables",  (char*) offsetof(STATUS_VAR, created_tmp_disk_tables), SHOW_LONG_STATUS},
  {"Created_tmp_files",	       (char*) &my_tmp_file_created,	SHOW_LONG},
  {"Created_tmp_tables",       (char*) offsetof(STATUS_VAR, created_tmp_tables), SHOW_LONG_STATUS},
  {"Delayed_errors",           (char*) &delayed_insert_errors,  SHOW_LONG},
  {"Delayed_insert_threads",   (char*) &delayed_insert_threads, SHOW_LONG_NOFLUSH},
  {"Delayed_writes",           (char*) &delayed_insert_writes,  SHOW_LONG},
  {"Flush_commands",           (char*) &refresh_version,        SHOW_LONG_NOFLUSH},
  {"Handler_commit",           (char*) offsetof(STATUS_VAR, ha_commit_count), SHOW_LONG_STATUS},
  {"Handler_delete",           (char*) offsetof(STATUS_VAR, ha_delete_count), SHOW_LONG_STATUS},
  {"Handler_discover",         (char*) offsetof(STATUS_VAR, ha_discover_count), SHOW_LONG_STATUS},
  {"Handler_prepare",          (char*) offsetof(STATUS_VAR, ha_prepare_count),  SHOW_LONG_STATUS},
  {"Handler_read_first",       (char*) offsetof(STATUS_VAR, ha_read_first_count), SHOW_LONG_STATUS},
  {"Handler_read_key",         (char*) offsetof(STATUS_VAR, ha_read_key_count), SHOW_LONG_STATUS},
  {"Handler_read_next",        (char*) offsetof(STATUS_VAR, ha_read_next_count), SHOW_LONG_STATUS},
  {"Handler_read_prev",        (char*) offsetof(STATUS_VAR, ha_read_prev_count), SHOW_LONG_STATUS},
  {"Handler_read_rnd",         (char*) offsetof(STATUS_VAR, ha_read_rnd_count), SHOW_LONG_STATUS},
  {"Handler_read_rnd_next",    (char*) offsetof(STATUS_VAR, ha_read_rnd_next_count), SHOW_LONG_STATUS},
  {"Handler_rollback",         (char*) offsetof(STATUS_VAR, ha_rollback_count), SHOW_LONG_STATUS},
  {"Handler_savepoint",        (char*) offsetof(STATUS_VAR, ha_savepoint_count), SHOW_LONG_STATUS},
  {"Handler_savepoint_rollback",(char*) offsetof(STATUS_VAR, ha_savepoint_rollback_count), SHOW_LONG_STATUS},
  {"Handler_update",           (char*) offsetof(STATUS_VAR, ha_update_count), SHOW_LONG_STATUS},
  {"Handler_write",            (char*) offsetof(STATUS_VAR, ha_write_count), SHOW_LONG_STATUS},
  {"Key_blocks_not_flushed",   (char*) offsetof(KEY_CACHE, global_blocks_changed), SHOW_KEY_CACHE_LONG},
  {"Key_blocks_unused",        (char*) offsetof(KEY_CACHE, blocks_unused), SHOW_KEY_CACHE_LONG},
  {"Key_blocks_used",          (char*) offsetof(KEY_CACHE, blocks_used), SHOW_KEY_CACHE_LONG},
  {"Key_read_requests",        (char*) offsetof(KEY_CACHE, global_cache_r_requests), SHOW_KEY_CACHE_LONGLONG},
  {"Key_reads",                (char*) offsetof(KEY_CACHE, global_cache_read), SHOW_KEY_CACHE_LONGLONG},
  {"Key_write_requests",       (char*) offsetof(KEY_CACHE, global_cache_w_requests), SHOW_KEY_CACHE_LONGLONG},
  {"Key_writes",               (char*) offsetof(KEY_CACHE, global_cache_write), SHOW_KEY_CACHE_LONGLONG},
  {"Last_query_cost",          (char*) offsetof(STATUS_VAR, last_query_cost), SHOW_DOUBLE_STATUS},
  {"Max_used_connections",     (char*) &max_used_connections,  SHOW_LONG},
  {"Not_flushed_delayed_rows", (char*) &delayed_rows_in_use,    SHOW_LONG_NOFLUSH},
  {"Open_files",               (char*) &my_file_opened,         SHOW_LONG_NOFLUSH},
  {"Open_streams",             (char*) &my_stream_opened,       SHOW_LONG_NOFLUSH},
  {"Open_table_definitions",   (char*) &show_table_definitions, SHOW_FUNC},
  {"Open_tables",              (char*) &show_open_tables,       SHOW_FUNC},
  {"Opened_files",             (char*) &my_file_total_opened, SHOW_LONG_NOFLUSH},
  {"Opened_tables",            (char*) offsetof(STATUS_VAR, opened_tables), SHOW_LONG_STATUS},
  {"Prepared_stmt_count",      (char*) &show_prepared_stmt_count, SHOW_FUNC},
#ifdef HAVE_QUERY_CACHE
  {"Qcache_free_blocks",       (char*) &query_cache.free_memory_blocks, SHOW_LONG_NOFLUSH},
  {"Qcache_free_memory",       (char*) &query_cache.free_memory, SHOW_LONG_NOFLUSH},
  {"Qcache_hits",              (char*) &query_cache.hits,       SHOW_LONG},
  {"Qcache_inserts",           (char*) &query_cache.inserts,    SHOW_LONG},
  {"Qcache_lowmem_prunes",     (char*) &query_cache.lowmem_prunes, SHOW_LONG},
  {"Qcache_not_cached",        (char*) &query_cache.refused,    SHOW_LONG},
  {"Qcache_queries_in_cache",  (char*) &query_cache.queries_in_cache, SHOW_LONG_NOFLUSH},
  {"Qcache_total_blocks",      (char*) &query_cache.total_blocks, SHOW_LONG_NOFLUSH},
#endif /*HAVE_QUERY_CACHE*/
  {"Questions",                (char*) &show_question,            SHOW_FUNC},
#ifdef HAVE_REPLICATION
  {"Rpl_status",               (char*) &show_rpl_status,          SHOW_FUNC},
#endif
  {"Select_full_join",         (char*) offsetof(STATUS_VAR, select_full_join_count), SHOW_LONG_STATUS},
  {"Select_full_range_join",   (char*) offsetof(STATUS_VAR, select_full_range_join_count), SHOW_LONG_STATUS},
  {"Select_range",             (char*) offsetof(STATUS_VAR, select_range_count), SHOW_LONG_STATUS},
  {"Select_range_check",       (char*) offsetof(STATUS_VAR, select_range_check_count), SHOW_LONG_STATUS},
  {"Select_scan",	       (char*) offsetof(STATUS_VAR, select_scan_count), SHOW_LONG_STATUS},
  {"Slave_open_temp_tables",   (char*) &slave_open_temp_tables, SHOW_LONG},
#ifdef HAVE_REPLICATION
  {"Slave_retried_transactions",(char*) &show_slave_retried_trans, SHOW_FUNC},
  {"Slave_running",            (char*) &show_slave_running,     SHOW_FUNC},
#endif
  {"Slow_launch_threads",      (char*) &slow_launch_threads,    SHOW_LONG},
  {"Slow_queries",             (char*) offsetof(STATUS_VAR, long_query_count), SHOW_LONG_STATUS},
  {"Sort_merge_passes",	       (char*) offsetof(STATUS_VAR, filesort_merge_passes), SHOW_LONG_STATUS},
  {"Sort_range",	       (char*) offsetof(STATUS_VAR, filesort_range_count), SHOW_LONG_STATUS},
  {"Sort_rows",		       (char*) offsetof(STATUS_VAR, filesort_rows), SHOW_LONG_STATUS},
  {"Sort_scan",		       (char*) offsetof(STATUS_VAR, filesort_scan_count), SHOW_LONG_STATUS},
#ifdef HAVE_OPENSSL
#ifndef EMBEDDED_LIBRARY
  {"Ssl_accept_renegotiates",  (char*) &show_ssl_ctx_sess_accept_renegotiate, SHOW_FUNC},
  {"Ssl_accepts",              (char*) &show_ssl_ctx_sess_accept, SHOW_FUNC},
  {"Ssl_callback_cache_hits",  (char*) &show_ssl_ctx_sess_cb_hits, SHOW_FUNC},
  {"Ssl_cipher",               (char*) &show_ssl_get_cipher, SHOW_FUNC},
  {"Ssl_cipher_list",          (char*) &show_ssl_get_cipher_list, SHOW_FUNC},
  {"Ssl_client_connects",      (char*) &show_ssl_ctx_sess_connect, SHOW_FUNC},
  {"Ssl_connect_renegotiates", (char*) &show_ssl_ctx_sess_connect_renegotiate, SHOW_FUNC},
  {"Ssl_ctx_verify_depth",     (char*) &show_ssl_ctx_get_verify_depth, SHOW_FUNC},
  {"Ssl_ctx_verify_mode",      (char*) &show_ssl_ctx_get_verify_mode, SHOW_FUNC},
  {"Ssl_default_timeout",      (char*) &show_ssl_get_default_timeout, SHOW_FUNC},
  {"Ssl_finished_accepts",     (char*) &show_ssl_ctx_sess_accept_good, SHOW_FUNC},
  {"Ssl_finished_connects",    (char*) &show_ssl_ctx_sess_connect_good, SHOW_FUNC},
  {"Ssl_session_cache_hits",   (char*) &show_ssl_ctx_sess_hits, SHOW_FUNC},
  {"Ssl_session_cache_misses", (char*) &show_ssl_ctx_sess_misses, SHOW_FUNC},
  {"Ssl_session_cache_mode",   (char*) &show_ssl_ctx_get_session_cache_mode, SHOW_FUNC},
  {"Ssl_session_cache_overflows", (char*) &show_ssl_ctx_sess_cache_full, SHOW_FUNC},
  {"Ssl_session_cache_size",   (char*) &show_ssl_ctx_sess_get_cache_size, SHOW_FUNC},
  {"Ssl_session_cache_timeouts", (char*) &show_ssl_ctx_sess_timeouts, SHOW_FUNC},
  {"Ssl_sessions_reused",      (char*) &show_ssl_session_reused, SHOW_FUNC},
  {"Ssl_used_session_cache_entries",(char*) &show_ssl_ctx_sess_number, SHOW_FUNC},
  {"Ssl_verify_depth",         (char*) &show_ssl_get_verify_depth, SHOW_FUNC},
  {"Ssl_verify_mode",          (char*) &show_ssl_get_verify_mode, SHOW_FUNC},
  {"Ssl_version",              (char*) &show_ssl_get_version, SHOW_FUNC},
#endif
#endif /* HAVE_OPENSSL */
  {"Table_locks_immediate",    (char*) &locks_immediate,        SHOW_LONG},
  {"Table_locks_waited",       (char*) &locks_waited,           SHOW_LONG},
#ifdef HAVE_MMAP
  {"Tc_log_max_pages_used",    (char*) &tc_log_max_pages_used,  SHOW_LONG},
  {"Tc_log_page_size",         (char*) &tc_log_page_size,       SHOW_LONG},
  {"Tc_log_page_waits",        (char*) &tc_log_page_waits,      SHOW_LONG},
#endif
  {"Threads_cached",           (char*) &cached_thread_count,    SHOW_LONG_NOFLUSH},
  {"Threads_connected",        (char*) &thread_count,           SHOW_INT},
  {"Threads_created",	       (char*) &thread_created,		SHOW_LONG_NOFLUSH},
  {"Threads_running",          (char*) &thread_running,         SHOW_INT},
  {"Uptime",                   (char*) &show_starttime,         SHOW_FUNC},
  {NullS, NullS, SHOW_LONG}
};

static void print_version(void)
{
  set_server_version();
  /*
    Note: the instance manager keys off the string 'Ver' so it can find the
    version from the output of 'mysqld --version', so don't change it!
  */
  printf("%s  Ver %s for %s on %s (%s)\n",my_progname,
	 server_version,SYSTEM_TYPE,MACHINE_TYPE, MYSQL_COMPILATION_COMMENT);
}

#ifndef EMBEDDED_LIBRARY
static void usage(void)
{
  if (!(default_charset_info= get_charset_by_csname(default_character_set_name,
					           MY_CS_PRIMARY,
						   MYF(MY_WME))))
    exit(1);
  if (!default_collation_name)
    default_collation_name= (char*) default_charset_info->name;
  print_version();
  puts("\
Copyright (C) 2000 MySQL AB, by Monty and others\n\
This software comes with ABSOLUTELY NO WARRANTY. This is free software,\n\
and you are welcome to modify and redistribute it under the GPL license\n\n\
Starts the MySQL database server\n");

  printf("Usage: %s [OPTIONS]\n", my_progname);
  if (!opt_verbose)
    puts("\nFor more help options (several pages), use mysqld --verbose --help");
  else
  {
#ifdef __WIN__
  puts("NT and Win32 specific options:\n\
  --install                     Install the default service (NT)\n\
  --install-manual              Install the default service started manually (NT)\n\
  --install service_name        Install an optional service (NT)\n\
  --install-manual service_name Install an optional service started manually (NT)\n\
  --remove                      Remove the default service from the service list (NT)\n\
  --remove service_name         Remove the service_name from the service list (NT)\n\
  --enable-named-pipe           Only to be used for the	default server (NT)\n\
  --standalone                  Dummy option to start as a standalone server (NT)\
");
  puts("");
#endif
  print_defaults(MYSQL_CONFIG_NAME,load_default_groups);
  puts("");
  set_ports();

  /* Print out all the options including plugin supplied options */
  my_print_help_inc_plugins(my_long_options, sizeof(my_long_options)/sizeof(my_option));

  puts("\n\
To see what values a running MySQL server is using, type\n\
'mysqladmin variables' instead of 'mysqld --verbose --help'.");
  }
}
#endif /*!EMBEDDED_LIBRARY*/


/*
  Initialize all MySQL global variables to default values

  SYNOPSIS
    mysql_init_variables()

  NOTES
    The reason to set a lot of global variables to zero is to allow one to
    restart the embedded server with a clean environment
    It's also needed on some exotic platforms where global variables are
    not set to 0 when a program starts.

    We don't need to set numeric variables refered to in my_long_options
    as these are initialized by my_getopt.
*/

static void mysql_init_variables(void)
{
  /* Things reset to zero */
  opt_skip_slave_start= opt_reckless_slave = 0;
  mysql_home[0]= pidfile_name[0]= log_error_file[0]= 0;
  opt_log= opt_slow_log= 0;
  opt_update_log= 0;
  log_output_options= find_bit_type(log_output_str, &log_output_typelib);
  opt_bin_log= 0;
  opt_disable_networking= opt_skip_show_db=0;
  opt_logname= opt_update_logname= opt_binlog_index_name= opt_slow_logname= 0;
  opt_tc_log_file= (char *)"tc.log";      // no hostname in tc_log file name !
  opt_secure_auth= 0;
  opt_secure_file_priv= 0;
  opt_bootstrap= opt_myisam_log= 0;
  mqh_used= 0;
  segfaulted= kill_in_progress= 0;
  cleanup_done= 0;
  defaults_argc= 0;
  defaults_argv= 0;
  server_id_supplied= 0;
  test_flags= select_errors= dropping_tables= ha_open_options=0;
  thread_count= thread_running= kill_cached_threads= wake_thread=0;
  slave_open_temp_tables= 0;
  cached_thread_count= 0;
  opt_endinfo= using_udf_functions= 0;
  opt_using_transactions= using_update_log= 0;
  abort_loop= select_thread_in_use= signal_thread_in_use= 0;
  ready_to_exit= shutdown_in_progress= grant_option= 0;
  aborted_threads= aborted_connects= 0;
  delayed_insert_threads= delayed_insert_writes= delayed_rows_in_use= 0;
  delayed_insert_errors= thread_created= 0;
  specialflag= 0;
  binlog_cache_use=  binlog_cache_disk_use= 0;
  max_used_connections= slow_launch_threads = 0;
  mysqld_user= mysqld_chroot= opt_init_file= opt_bin_logname = 0;
  prepared_stmt_count= 0;
  errmesg= 0;
  mysqld_unix_port= opt_mysql_tmpdir= my_bind_addr_str= NullS;
  bzero((uchar*) &mysql_tmpdir_list, sizeof(mysql_tmpdir_list));
  bzero((char *) &global_status_var, sizeof(global_status_var));
  opt_large_pages= 0;
  key_map_full.set_all();

  /* Character sets */
  system_charset_info= &my_charset_utf8_general_ci;
  files_charset_info= &my_charset_utf8_general_ci;
  national_charset_info= &my_charset_utf8_general_ci;
  table_alias_charset= &my_charset_bin;
  character_set_filesystem= &my_charset_bin;

  opt_date_time_formats[0]= opt_date_time_formats[1]= opt_date_time_formats[2]= 0;

  /* Things with default values that are not zero */
  delay_key_write_options= (uint) DELAY_KEY_WRITE_ON;
  opt_specialflag= SPECIAL_ENGLISH;
  unix_sock= ip_sock= INVALID_SOCKET;
  mysql_home_ptr= mysql_home;
  pidfile_name_ptr= pidfile_name;
  log_error_file_ptr= log_error_file;
  language_ptr= language;
  mysql_data_home= mysql_real_data_home;
  thd_startup_options= (OPTION_AUTO_IS_NULL | OPTION_BIN_LOG |
                        OPTION_QUOTE_SHOW_CREATE | OPTION_SQL_NOTES);
  protocol_version= PROTOCOL_VERSION;
  what_to_log= ~ (1L << (uint) COM_TIME);
  refresh_version= 1L;	/* Increments on each reload */
  global_query_id= thread_id= 1L;
  strmov(server_version, MYSQL_SERVER_VERSION);
  myisam_recover_options_str= sql_mode_str= "OFF";
  myisam_stats_method_str= "nulls_unequal";
  my_bind_addr = htonl(INADDR_ANY);
  threads.empty();
  thread_cache.empty();
  key_caches.empty();
  if (!(dflt_key_cache= get_or_create_key_cache(default_key_cache_base.str,
					       default_key_cache_base.length)))
    exit(1);
  multi_keycache_init(); /* set key_cache_hash.default_value = dflt_key_cache */

  /* Set directory paths */
  strmake(language, LANGUAGE, sizeof(language)-1);
  strmake(mysql_real_data_home, get_relative_path(DATADIR),
	  sizeof(mysql_real_data_home)-1);
  mysql_data_home_buff[0]=FN_CURLIB;	// all paths are relative from here
  mysql_data_home_buff[1]=0;
  mysql_data_home_len= 2;

  /* Replication parameters */
  master_info_file= (char*) "master.info",
    relay_log_info_file= (char*) "relay-log.info";
  report_user= report_password = report_host= 0;	/* TO BE DELETED */
  opt_relay_logname= opt_relaylog_index_name= 0;

  /* Variables in libraries */
  charsets_dir= 0;
  default_character_set_name= (char*) MYSQL_DEFAULT_CHARSET_NAME;
  default_collation_name= compiled_default_collation_name;
  sys_charset_system.value= (char*) system_charset_info->csname;
  character_set_filesystem_name= (char*) "binary";
  lc_time_names_name= (char*) "en_US";
  /* Set default values for some option variables */
  default_storage_engine_str= (char*) "MyISAM";
  global_system_variables.table_plugin= NULL;
  global_system_variables.tx_isolation= ISO_REPEATABLE_READ;
  global_system_variables.select_limit= (ulonglong) HA_POS_ERROR;
  max_system_variables.select_limit=    (ulonglong) HA_POS_ERROR;
  global_system_variables.max_join_size= (ulonglong) HA_POS_ERROR;
  max_system_variables.max_join_size=   (ulonglong) HA_POS_ERROR;
  global_system_variables.old_passwords= 0;
  global_system_variables.old_alter_table= 0;
  global_system_variables.binlog_format= BINLOG_FORMAT_UNSPEC;
  /*
    Default behavior for 4.1 and 5.0 is to treat NULL values as unequal
    when collecting index statistics for MyISAM tables.
  */
  global_system_variables.myisam_stats_method= MI_STATS_METHOD_NULLS_NOT_EQUAL;

  /* Variables that depends on compile options */
#ifndef DBUG_OFF
  default_dbug_option=IF_WIN("d:t:i:O,\\mysqld.trace",
			     "d:t:i:o,/tmp/mysqld.trace");
#endif
  opt_error_log= IF_WIN(1,0);
#ifdef WITH_NDBCLUSTER_STORAGE_ENGINE
  global_system_variables.ndb_index_stat_enable=FALSE;
  max_system_variables.ndb_index_stat_enable=TRUE;
  global_system_variables.ndb_index_stat_cache_entries=32;
  max_system_variables.ndb_index_stat_cache_entries=~0L;
  global_system_variables.ndb_index_stat_update_freq=20;
  max_system_variables.ndb_index_stat_update_freq=~0L;
#endif
#ifdef HAVE_OPENSSL
  have_ssl=SHOW_OPTION_YES;
#else
  have_ssl=SHOW_OPTION_NO;
#endif
#ifdef HAVE_BROKEN_REALPATH
  have_symlink=SHOW_OPTION_NO;
#else
  have_symlink=SHOW_OPTION_YES;
#endif
#ifdef HAVE_DLOPEN
  have_dlopen=SHOW_OPTION_YES;
#else
  have_dlopen=SHOW_OPTION_NO;
#endif
#ifdef HAVE_QUERY_CACHE
  have_query_cache=SHOW_OPTION_YES;
#else
  have_query_cache=SHOW_OPTION_NO;
#endif
#ifdef HAVE_SPATIAL
  have_geometry=SHOW_OPTION_YES;
#else
  have_geometry=SHOW_OPTION_NO;
#endif
#ifdef HAVE_RTREE_KEYS
  have_rtree_keys=SHOW_OPTION_YES;
#else
  have_rtree_keys=SHOW_OPTION_NO;
#endif
#ifdef HAVE_CRYPT
  have_crypt=SHOW_OPTION_YES;
#else
  have_crypt=SHOW_OPTION_NO;
#endif
#ifdef HAVE_COMPRESS
  have_compress= SHOW_OPTION_YES;
#else
  have_compress= SHOW_OPTION_NO;
#endif
#ifdef HAVE_LIBWRAP
  libwrapName= NullS;
#endif
#ifdef HAVE_OPENSSL
  des_key_file = 0;
#ifndef EMBEDDED_LIBRARY
  ssl_acceptor_fd= 0;
#endif /* ! EMBEDDED_LIBRARY */
#endif /* HAVE_OPENSSL */
#ifdef HAVE_SMEM
  shared_memory_base_name= default_shared_memory_base_name;
#endif
#if !defined(my_pthread_setprio) && !defined(HAVE_PTHREAD_SETSCHEDPARAM)
  opt_specialflag |= SPECIAL_NO_PRIOR;
#endif

#if defined(__WIN__) || defined(__NETWARE__)
  /* Allow Win32 and NetWare users to move MySQL anywhere */
  {
    char prg_dev[LIBLEN];
#if defined __WIN__
	char executing_path_name[LIBLEN];
	if (!test_if_hard_path(my_progname))
	{
		// we don't want to use GetModuleFileName inside of my_path since
		// my_path is a generic path dereferencing function and here we care
		// only about the executing binary.
		GetModuleFileName(NULL, executing_path_name, sizeof(executing_path_name));
		my_path(prg_dev, executing_path_name, NULL);
	}
	else
#endif
    my_path(prg_dev,my_progname,"mysql/bin");
    strcat(prg_dev,"/../");			// Remove 'bin' to get base dir
    cleanup_dirname(mysql_home,prg_dev);
  }
#else
  const char *tmpenv;
  if (!(tmpenv = getenv("MY_BASEDIR_VERSION")))
    tmpenv = DEFAULT_MYSQL_HOME;
  (void) strmake(mysql_home, tmpenv, sizeof(mysql_home)-1);
#endif
}


my_bool
mysqld_get_one_option(int optid,
                      const struct my_option *opt __attribute__((unused)),
                      char *argument)
{
  switch(optid) {
  case '#':
#ifndef DBUG_OFF
    DBUG_SET_INITIAL(argument ? argument : default_dbug_option);
#endif
    opt_endinfo=1;				/* unireg: memory allocation */
    break;
  case 'a':
    global_system_variables.sql_mode= fix_sql_mode(MODE_ANSI);
    global_system_variables.tx_isolation= ISO_SERIALIZABLE;
    break;
  case 'b':
    strmake(mysql_home,argument,sizeof(mysql_home)-1);
    break;
  case 'C':
    if (default_collation_name == compiled_default_collation_name)
      default_collation_name= 0;
    break;
  case 'l':
    opt_log=1;
    break;
  case 'h':
    strmake(mysql_real_data_home,argument, sizeof(mysql_real_data_home)-1);
    /* Correct pointer set by my_getopt (for embedded library) */
    mysql_data_home= mysql_real_data_home;
    mysql_data_home_len= strlen(mysql_data_home);
    break;
  case 'u':
    if (!mysqld_user || !strcmp(mysqld_user, argument))
      mysqld_user= argument;
    else
      sql_print_warning("Ignoring user change to '%s' because the user was set to '%s' earlier on the command line\n", argument, mysqld_user);
    break;
  case 'L':
    strmake(language, argument, sizeof(language)-1);
    break;
#ifdef HAVE_REPLICATION
  case OPT_SLAVE_SKIP_ERRORS:
    init_slave_skip_errors(argument);
    break;
#endif
  case OPT_SAFEMALLOC_MEM_LIMIT:
#if !defined(DBUG_OFF) && defined(SAFEMALLOC)
    sf_malloc_mem_limit = atoi(argument);
#endif
    break;
#include <sslopt-case.h>
  case 'V':
    print_version();
    exit(0);
  case 'W':
    if (!argument)
      global_system_variables.log_warnings++;
    else if (argument == disabled_my_option)
      global_system_variables.log_warnings= 0L;
    else
      global_system_variables.log_warnings= atoi(argument);
    break;
  case 'T':
    test_flags= argument ? (uint) atoi(argument) : 0;
    opt_endinfo=1;
    break;
  case (int) OPT_BIG_TABLES:
    thd_startup_options|=OPTION_BIG_TABLES;
    break;
  case (int) OPT_ISAM_LOG:
    opt_myisam_log=1;
    break;
  case (int) OPT_UPDATE_LOG:
    opt_update_log=1;
    break;
  case (int) OPT_BIN_LOG:
    opt_bin_log= test(argument != disabled_my_option);
    break;
  case (int) OPT_ERROR_LOG_FILE:
    opt_error_log= 1;
    break;
#ifdef HAVE_REPLICATION
  case (int) OPT_INIT_RPL_ROLE:
  {
    int role;
    role= find_type_or_exit(argument, &rpl_role_typelib, opt->name);
    rpl_status = (role == 1) ?  RPL_AUTH_MASTER : RPL_IDLE_SLAVE;
    break;
  }
  case (int)OPT_REPLICATE_IGNORE_DB:
  {
    rpl_filter->add_ignore_db(argument);
    break;
  }
  case (int)OPT_REPLICATE_DO_DB:
  {
    rpl_filter->add_do_db(argument);
    break;
  }
  case (int)OPT_REPLICATE_REWRITE_DB:
  {
    char* key = argument,*p, *val;

    if (!(p= strstr(argument, "->")))
    {
      fprintf(stderr,
	      "Bad syntax in replicate-rewrite-db - missing '->'!\n");
      exit(1);
    }
    val= p--;
    while (my_isspace(mysqld_charset, *p) && p > argument)
      *p-- = 0;
    if (p == argument)
    {
      fprintf(stderr,
	      "Bad syntax in replicate-rewrite-db - empty FROM db!\n");
      exit(1);
    }
    *val= 0;
    val+= 2;
    while (*val && my_isspace(mysqld_charset, *val))
      *val++;
    if (!*val)
    {
      fprintf(stderr,
	      "Bad syntax in replicate-rewrite-db - empty TO db!\n");
      exit(1);
    }

    rpl_filter->add_db_rewrite(key, val);
    break;
  }

  case (int)OPT_BINLOG_IGNORE_DB:
  {
    binlog_filter->add_ignore_db(argument);
    break;
  }
  case OPT_BINLOG_FORMAT:
  {
    int id;
    id= find_type_or_exit(argument, &binlog_format_typelib, opt->name);
    global_system_variables.binlog_format= opt_binlog_format_id= id - 1;
    break;
  }
  case (int)OPT_BINLOG_DO_DB:
  {
    binlog_filter->add_do_db(argument);
    break;
  }
  case (int)OPT_REPLICATE_DO_TABLE:
  {
    if (rpl_filter->add_do_table(argument))
    {
      fprintf(stderr, "Could not add do table rule '%s'!\n", argument);
      exit(1);
    }
    break;
  }
  case (int)OPT_REPLICATE_WILD_DO_TABLE:
  {
    if (rpl_filter->add_wild_do_table(argument))
    {
      fprintf(stderr, "Could not add do table rule '%s'!\n", argument);
      exit(1);
    }
    break;
  }
  case (int)OPT_REPLICATE_WILD_IGNORE_TABLE:
  {
    if (rpl_filter->add_wild_ignore_table(argument))
    {
      fprintf(stderr, "Could not add ignore table rule '%s'!\n", argument);
      exit(1);
    }
    break;
  }
  case (int)OPT_REPLICATE_IGNORE_TABLE:
  {
    if (rpl_filter->add_ignore_table(argument))
    {
      fprintf(stderr, "Could not add ignore table rule '%s'!\n", argument);
      exit(1);
    }
    break;
  }
#endif /* HAVE_REPLICATION */
  case (int) OPT_SLOW_QUERY_LOG:
    opt_slow_log= 1;
    break;
#ifdef WITH_CSV_STORAGE_ENGINE
  case  OPT_LOG_OUTPUT:
  {
    if (!argument || !argument[0])
    {
      log_output_options= LOG_FILE;
      log_output_str= log_output_typelib.type_names[1];
    }
    else
    {
      log_output_str= argument;
      log_output_options=
        find_bit_type_or_exit(argument, &log_output_typelib, opt->name);
  }
    break;
  }
#endif
  case OPT_EVENT_SCHEDULER:
    if (Events::set_opt_event_scheduler(argument))
	exit(1);
    break;
  case (int) OPT_SKIP_NEW:
    opt_specialflag|= SPECIAL_NO_NEW_FUNC;
    delay_key_write_options= (uint) DELAY_KEY_WRITE_NONE;
    myisam_concurrent_insert=0;
    myisam_recover_options= HA_RECOVER_NONE;
    sp_automatic_privileges=0;
    my_use_symdir=0;
    ha_open_options&= ~(HA_OPEN_ABORT_IF_CRASHED | HA_OPEN_DELAY_KEY_WRITE);
#ifdef HAVE_QUERY_CACHE
    query_cache_size=0;
#endif
    break;
  case (int) OPT_SAFE:
    opt_specialflag|= SPECIAL_SAFE_MODE;
    delay_key_write_options= (uint) DELAY_KEY_WRITE_NONE;
    myisam_recover_options= HA_RECOVER_DEFAULT;
    ha_open_options&= ~(HA_OPEN_DELAY_KEY_WRITE);
    break;
  case (int) OPT_SKIP_PRIOR:
    opt_specialflag|= SPECIAL_NO_PRIOR;
    break;
  case (int) OPT_SKIP_LOCK:
    opt_external_locking=0;
    break;
  case (int) OPT_SKIP_HOST_CACHE:
    opt_specialflag|= SPECIAL_NO_HOST_CACHE;
    break;
  case (int) OPT_SKIP_RESOLVE:
    opt_specialflag|=SPECIAL_NO_RESOLVE;
    break;
  case (int) OPT_SKIP_NETWORKING:
#if defined(__NETWARE__)
    sql_perror("Can't start server: skip-networking option is currently not supported on NetWare");
    exit(1);
#endif
    opt_disable_networking=1;
    mysqld_port=0;
    break;
  case (int) OPT_SKIP_SHOW_DB:
    opt_skip_show_db=1;
    opt_specialflag|=SPECIAL_SKIP_SHOW_DB;
    break;
  case (int) OPT_WANT_CORE:
    test_flags |= TEST_CORE_ON_SIGNAL;
    break;
  case (int) OPT_SKIP_STACK_TRACE:
    test_flags|=TEST_NO_STACKTRACE;
    break;
  case (int) OPT_SKIP_SYMLINKS:
    my_use_symdir=0;
    break;
  case (int) OPT_BIND_ADDRESS:
    if ((my_bind_addr= (ulong) inet_addr(argument)) == INADDR_NONE)
    {
      struct hostent *ent;
      if (argument[0])
	ent=gethostbyname(argument);
      else
      {
	char myhostname[255];
	if (gethostname(myhostname,sizeof(myhostname)) < 0)
	{
	  sql_perror("Can't start server: cannot get my own hostname!");
	  exit(1);
	}
	ent=gethostbyname(myhostname);
      }
      if (!ent)
      {
	sql_perror("Can't start server: cannot resolve hostname!");
	exit(1);
      }
      my_bind_addr = (ulong) ((in_addr*)ent->h_addr_list[0])->s_addr;
    }
    break;
  case (int) OPT_PID_FILE:
    strmake(pidfile_name, argument, sizeof(pidfile_name)-1);
    break;
#ifdef __WIN__
  case (int) OPT_STANDALONE:		/* Dummy option for NT */
    break;
#endif
  case OPT_CONSOLE:
    if (opt_console)
      opt_error_log= 0;			// Force logs to stdout
    break;
  case (int) OPT_FLUSH:
    myisam_flush=1;
    flush_time=0;			// No auto flush
    break;
  case OPT_LOW_PRIORITY_UPDATES:
    thr_upgraded_concurrent_insert_lock= TL_WRITE_LOW_PRIORITY;
    global_system_variables.low_priority_updates=1;
    break;
  case OPT_BOOTSTRAP:
    opt_noacl=opt_bootstrap=1;
    break;
  case OPT_SERVER_ID:
    server_id_supplied = 1;
    break;
  case OPT_DELAY_KEY_WRITE_ALL:
    if (argument != disabled_my_option)
      argument= (char*) "ALL";
    /* Fall through */
  case OPT_DELAY_KEY_WRITE:
    if (argument == disabled_my_option)
      delay_key_write_options= (uint) DELAY_KEY_WRITE_NONE;
    else if (! argument)
      delay_key_write_options= (uint) DELAY_KEY_WRITE_ON;
    else
    {
      int type;
      type= find_type_or_exit(argument, &delay_key_write_typelib, opt->name);
      delay_key_write_options= (uint) type-1;
    }
    break;
  case OPT_CHARSETS_DIR:
    strmake(mysql_charsets_dir, argument, sizeof(mysql_charsets_dir)-1);
    charsets_dir = mysql_charsets_dir;
    break;
  case OPT_TX_ISOLATION:
  {
    int type;
    type= find_type_or_exit(argument, &tx_isolation_typelib, opt->name);
    global_system_variables.tx_isolation= (type-1);
    break;
  }
#ifdef WITH_NDBCLUSTER_STORAGE_ENGINE
  case OPT_NDB_MGMD:
  case OPT_NDB_NODEID:
  {
    int len= my_snprintf(opt_ndb_constrbuf+opt_ndb_constrbuf_len,
			 sizeof(opt_ndb_constrbuf)-opt_ndb_constrbuf_len,
			 "%s%s%s",opt_ndb_constrbuf_len > 0 ? ",":"",
			 optid == OPT_NDB_NODEID ? "nodeid=" : "",
			 argument);
    opt_ndb_constrbuf_len+= len;
  }
  /* fall through to add the connectstring to the end
   * and set opt_ndbcluster_connectstring
   */
  case OPT_NDB_CONNECTSTRING:
    if (opt_ndb_connectstring && opt_ndb_connectstring[0])
      my_snprintf(opt_ndb_constrbuf+opt_ndb_constrbuf_len,
		  sizeof(opt_ndb_constrbuf)-opt_ndb_constrbuf_len,
		  "%s%s", opt_ndb_constrbuf_len > 0 ? ",":"",
		  opt_ndb_connectstring);
    else
      opt_ndb_constrbuf[opt_ndb_constrbuf_len]= 0;
    opt_ndbcluster_connectstring= opt_ndb_constrbuf;
    break;
  case OPT_NDB_DISTRIBUTION:
    int id;
    id= find_type_or_exit(argument, &ndb_distribution_typelib, opt->name);
    opt_ndb_distribution_id= (enum ndb_distribution)(id-1);
    break;
  case OPT_NDB_EXTRA_LOGGING:
    if (!argument)
      ndb_extra_logging++;
    else if (argument == disabled_my_option)
      ndb_extra_logging= 0L;
    else
      ndb_extra_logging= atoi(argument);
    break;
#endif
  case OPT_MYISAM_RECOVER:
  {
    if (!argument)
    {
      myisam_recover_options=    HA_RECOVER_DEFAULT;
      myisam_recover_options_str= myisam_recover_typelib.type_names[0];
    }
    else if (!argument[0])
    {
      myisam_recover_options= HA_RECOVER_NONE;
      myisam_recover_options_str= "OFF";
    }
    else
    {
      myisam_recover_options_str=argument;
      myisam_recover_options=
        find_bit_type_or_exit(argument, &myisam_recover_typelib, opt->name);
    }
    ha_open_options|=HA_OPEN_ABORT_IF_CRASHED;
    break;
  }
  case OPT_CONCURRENT_INSERT:
    /* The following code is mainly here to emulate old behavior */
    if (!argument)                      /* --concurrent-insert */
      myisam_concurrent_insert= 1;
    else if (argument == disabled_my_option)
      myisam_concurrent_insert= 0;      /* --skip-concurrent-insert */
    break;
  case OPT_TC_HEURISTIC_RECOVER:
    tc_heuristic_recover= find_type_or_exit(argument,
                                            &tc_heuristic_recover_typelib,
                                            opt->name);
    break;
  case OPT_MYISAM_STATS_METHOD:
  {
    ulong method_conv;
    int method;
    LINT_INIT(method_conv);

    myisam_stats_method_str= argument;
    method= find_type_or_exit(argument, &myisam_stats_method_typelib,
                              opt->name);
    switch (method-1) {
    case 2:
      method_conv= MI_STATS_METHOD_IGNORE_NULLS;
      break;
    case 1:
      method_conv= MI_STATS_METHOD_NULLS_EQUAL;
      break;
    case 0:
    default:
      method_conv= MI_STATS_METHOD_NULLS_NOT_EQUAL;
      break;
    }
    global_system_variables.myisam_stats_method= method_conv;
    break;
  }
  case OPT_SQL_MODE:
  {
    sql_mode_str= argument;
    global_system_variables.sql_mode=
      find_bit_type_or_exit(argument, &sql_mode_typelib, opt->name);
    global_system_variables.sql_mode= fix_sql_mode(global_system_variables.
						   sql_mode);
    break;
  }
  case OPT_ONE_THREAD:
    global_system_variables.thread_handling=
      SCHEDULER_ONE_THREAD_PER_CONNECTION;
    break;
  case OPT_THREAD_HANDLING:
  {
    global_system_variables.thread_handling=
      find_type_or_exit(argument, &thread_handling_typelib, opt->name)-1;
    break;
  }
  case OPT_FT_BOOLEAN_SYNTAX:
    if (ft_boolean_check_syntax_string((uchar*) argument))
    {
      fprintf(stderr, "Invalid ft-boolean-syntax string: %s\n", argument);
      exit(1);
    }
    strmake(ft_boolean_syntax, argument, sizeof(ft_boolean_syntax)-1);
    break;
  case OPT_SKIP_SAFEMALLOC:
#ifdef SAFEMALLOC
    sf_malloc_quick=1;
#endif
    break;
  case OPT_LOWER_CASE_TABLE_NAMES:
    lower_case_table_names= argument ? atoi(argument) : 1;
    lower_case_table_names_used= 1;
    break;
  }
  return 0;
}


/* Handle arguments for multiple key caches */

extern "C" uchar **mysql_getopt_value(const char *keyname, uint key_length,
                                      const struct my_option *option);

uchar* *
mysql_getopt_value(const char *keyname, uint key_length,
		   const struct my_option *option)
{
  switch (option->id) {
  case OPT_KEY_BUFFER_SIZE:
  case OPT_KEY_CACHE_BLOCK_SIZE:
  case OPT_KEY_CACHE_DIVISION_LIMIT:
  case OPT_KEY_CACHE_AGE_THRESHOLD:
  {
    KEY_CACHE *key_cache;
    if (!(key_cache= get_or_create_key_cache(keyname, key_length)))
      exit(1);
    switch (option->id) {
    case OPT_KEY_BUFFER_SIZE:
      return (uchar**) &key_cache->param_buff_size;
    case OPT_KEY_CACHE_BLOCK_SIZE:
      return (uchar**) &key_cache->param_block_size;
    case OPT_KEY_CACHE_DIVISION_LIMIT:
      return (uchar**) &key_cache->param_division_limit;
    case OPT_KEY_CACHE_AGE_THRESHOLD:
      return (uchar**) &key_cache->param_age_threshold;
    }
  }
  }
 return option->value;
}


extern "C" void option_error_reporter(enum loglevel level, const char *format, ...);

void option_error_reporter(enum loglevel level, const char *format, ...)
{
  va_list args;
  va_start(args, format);

  /* Don't print warnings for --loose options during bootstrap */
  if (level == ERROR_LEVEL || !opt_bootstrap ||
      global_system_variables.log_warnings)
  {
    vprint_msg_to_log(level, format, args);
  }
  va_end(args);
}


static void get_options(int *argc,char **argv)
{
  int ho_error;

  my_getopt_register_get_addr(mysql_getopt_value);
  strmake(def_ft_boolean_syntax, ft_boolean_syntax,
	  sizeof(ft_boolean_syntax)-1);
  my_getopt_error_reporter= option_error_reporter;

  /* Skip unknown options so that they may be processed later by plugins */
  my_getopt_skip_unknown= TRUE;

  if ((ho_error= handle_options(argc, &argv, my_long_options,
                                mysqld_get_one_option)))
    exit(ho_error);
  (*argc)++; /* add back one for the progname handle_options removes */
             /* no need to do this for argv as we are discarding it. */

  if ((opt_log_slow_admin_statements || opt_log_queries_not_using_indexes ||
       opt_log_slow_slave_statements) &&
      !opt_slow_log)
    sql_print_warning("options --log-slow-admin-statements, --log-queries-not-using-indexes and --log-slow-slave-statements have no effect if --log-slow-queries is not set");

#if defined(HAVE_BROKEN_REALPATH)
  my_use_symdir=0;
  my_disable_symlinks=1;
  have_symlink=SHOW_OPTION_NO;
#else
  if (!my_use_symdir)
  {
    my_disable_symlinks=1;
    have_symlink=SHOW_OPTION_DISABLED;
  }
#endif
  if (opt_debugging)
  {
    /* Allow break with SIGINT, no core or stack trace */
    test_flags|= TEST_SIGINT | TEST_NO_STACKTRACE;
    test_flags&= ~TEST_CORE_ON_SIGNAL;
  }
  /* Set global MyISAM variables from delay_key_write_options */
  fix_delay_key_write((THD*) 0, OPT_GLOBAL);

#ifndef EMBEDDED_LIBRARY
  if (mysqld_chroot)
    set_root(mysqld_chroot);
#else
  global_system_variables.thread_handling = SCHEDULER_NO_THREADS;
  max_allowed_packet= global_system_variables.max_allowed_packet;
  net_buffer_length= global_system_variables.net_buffer_length;
#endif
  fix_paths();

  /*
    Set some global variables from the global_system_variables
    In most cases the global variables will not be used
  */
  my_disable_locking= myisam_single_user= test(opt_external_locking == 0);
  my_default_record_cache_size=global_system_variables.read_buff_size;
  myisam_max_temp_length=
    (my_off_t) global_system_variables.myisam_max_sort_file_size;

  /* Set global variables based on startup options */
  myisam_block_size=(uint) 1 << my_bit_log2(opt_myisam_block_size);

  /* long_query_time is in microseconds */
  global_system_variables.long_query_time= max_system_variables.long_query_time=
    (longlong) (long_query_time * 1000000.0);

  if (opt_short_log_format)
    opt_specialflag|= SPECIAL_SHORT_LOG_FORMAT;

  if (init_global_datetime_format(MYSQL_TIMESTAMP_DATE,
				  &global_system_variables.date_format) ||
      init_global_datetime_format(MYSQL_TIMESTAMP_TIME,
				  &global_system_variables.time_format) ||
      init_global_datetime_format(MYSQL_TIMESTAMP_DATETIME,
				  &global_system_variables.datetime_format))
    exit(1);

#ifdef EMBEDDED_LIBRARY
  one_thread_scheduler(&thread_scheduler);
#else
  if (global_system_variables.thread_handling <=
      SCHEDULER_ONE_THREAD_PER_CONNECTION)
    one_thread_per_connection_scheduler(&thread_scheduler);
  else if (global_system_variables.thread_handling == SCHEDULER_NO_THREADS)
    one_thread_scheduler(&thread_scheduler);
  else
    pool_of_threads_scheduler(&thread_scheduler);  /* purecov: tested */
#endif
}


/*
  Create version name for running mysqld version
  We automaticly add suffixes -debug, -embedded and -log to the version
  name to make the version more descriptive.
  (MYSQL_SERVER_SUFFIX is set by the compilation environment)
*/

static void set_server_version(void)
{
  char *end= strxmov(server_version, MYSQL_SERVER_VERSION,
                     MYSQL_SERVER_SUFFIX_STR, NullS);
#ifdef EMBEDDED_LIBRARY
  end= strmov(end, "-embedded");
#endif
#ifndef DBUG_OFF
  if (!strstr(MYSQL_SERVER_SUFFIX_STR, "-debug"))
    end= strmov(end, "-debug");
#endif
  if (opt_log || opt_update_log || opt_slow_log || opt_bin_log)
    strmov(end, "-log");                        // This may slow down system
}


static char *get_relative_path(const char *path)
{
  if (test_if_hard_path(path) &&
      is_prefix(path,DEFAULT_MYSQL_HOME) &&
      strcmp(DEFAULT_MYSQL_HOME,FN_ROOTDIR))
  {
    path+=(uint) strlen(DEFAULT_MYSQL_HOME);
    while (*path == FN_LIBCHAR)
      path++;
  }
  return (char*) path;
}


/*
  Fix filename and replace extension where 'dir' is relative to
  mysql_real_data_home.
  Return 1 if len(path) > FN_REFLEN
*/

bool
fn_format_relative_to_data_home(char * to, const char *name,
				const char *dir, const char *extension)
{
  char tmp_path[FN_REFLEN];
  if (!test_if_hard_path(dir))
  {
    strxnmov(tmp_path,sizeof(tmp_path)-1, mysql_real_data_home,
	     dir, NullS);
    dir=tmp_path;
  }
  return !fn_format(to, name, dir, extension,
		    MY_APPEND_EXT | MY_UNPACK_FILENAME | MY_SAFE_PATH);
}


static void fix_paths(void)
{
  char buff[FN_REFLEN],*pos;
  convert_dirname(mysql_home,mysql_home,NullS);
  /* Resolve symlinks to allow 'mysql_home' to be a relative symlink */
  my_realpath(mysql_home,mysql_home,MYF(0));
  /* Ensure that mysql_home ends in FN_LIBCHAR */
  pos=strend(mysql_home);
  if (pos[-1] != FN_LIBCHAR)
  {
    pos[0]= FN_LIBCHAR;
    pos[1]= 0;
  }
  convert_dirname(mysql_real_data_home,mysql_real_data_home,NullS);
  convert_dirname(language,language,NullS);
  (void) my_load_path(mysql_home,mysql_home,""); // Resolve current dir
  (void) my_load_path(mysql_real_data_home,mysql_real_data_home,mysql_home);
  (void) my_load_path(pidfile_name,pidfile_name,mysql_real_data_home);
  (void) my_load_path(opt_plugin_dir, opt_plugin_dir_ptr ? opt_plugin_dir_ptr :
                                      get_relative_path(LIBDIR), mysql_home);
  opt_plugin_dir_ptr= opt_plugin_dir;

  char *sharedir=get_relative_path(SHAREDIR);
  if (test_if_hard_path(sharedir))
    strmake(buff,sharedir,sizeof(buff)-1);		/* purecov: tested */
  else
    strxnmov(buff,sizeof(buff)-1,mysql_home,sharedir,NullS);
  convert_dirname(buff,buff,NullS);
  (void) my_load_path(language,language,buff);

  /* If --character-sets-dir isn't given, use shared library dir */
  if (charsets_dir != mysql_charsets_dir)
  {
    strxnmov(mysql_charsets_dir, sizeof(mysql_charsets_dir)-1, buff,
	     CHARSET_DIR, NullS);
  }
  (void) my_load_path(mysql_charsets_dir, mysql_charsets_dir, buff);
  convert_dirname(mysql_charsets_dir, mysql_charsets_dir, NullS);
  charsets_dir=mysql_charsets_dir;

  if (init_tmpdir(&mysql_tmpdir_list, opt_mysql_tmpdir))
    exit(1);
#ifdef HAVE_REPLICATION
  if (!slave_load_tmpdir)
  {
    if (!(slave_load_tmpdir = (char*) my_strdup(mysql_tmpdir, MYF(MY_FAE))))
      exit(1);
  }
#endif /* HAVE_REPLICATION */
  /*
    Convert the secure-file-priv option to system format, allowing
    a quick strcmp to check if read or write is in an allowed dir
   */
  if (opt_secure_file_priv)
  {
    convert_dirname(buff, opt_secure_file_priv, NullS);
    my_free(opt_secure_file_priv, MYF(0));
    opt_secure_file_priv= my_strdup(buff, MYF(MY_FAE));
  }
}


static ulong find_bit_type_or_exit(const char *x, TYPELIB *bit_lib,
                                   const char *option)
{
  ulong res;

  const char **ptr;
  
  if ((res= find_bit_type(x, bit_lib)) == ~(ulong) 0)
  {
    ptr= bit_lib->type_names;
    if (!*x)
      fprintf(stderr, "No option given to %s\n", option);
    else
      fprintf(stderr, "Wrong option to %s. Option(s) given: %s\n", option, x);
    fprintf(stderr, "Alternatives are: '%s'", *ptr);
    while (*++ptr)
      fprintf(stderr, ",'%s'", *ptr);
    fprintf(stderr, "\n");
    exit(1);
  }
  return res;
}


/*
  Return a bitfield from a string of substrings separated by ','
  returns ~(ulong) 0 on error.
*/

static ulong find_bit_type(const char *x, TYPELIB *bit_lib)
{
  bool found_end;
  int  found_count;
  const char *end,*i,*j;
  const char **array, *pos;
  ulong found,found_int,bit;
  DBUG_ENTER("find_bit_type");
  DBUG_PRINT("enter",("x: '%s'",x));

  found=0;
  found_end= 0;
  pos=(char *) x;
  while (*pos == ' ') pos++;
  found_end= *pos == 0;
  while (!found_end)
  {
    if (!*(end=strcend(pos,',')))		/* Let end point at fieldend */
    {
      while (end > pos && end[-1] == ' ')
	end--;					/* Skip end-space */
      found_end=1;
    }
    found_int=0; found_count=0;
    for (array=bit_lib->type_names, bit=1 ; (i= *array++) ; bit<<=1)
    {
      j=pos;
      while (j != end)
      {
	if (my_toupper(mysqld_charset,*i++) !=
            my_toupper(mysqld_charset,*j++))
	  goto skip;
      }
      found_int=bit;
      if (! *i)
      {
	found_count=1;
	break;
      }
      else if (j != pos)			// Half field found
      {
	found_count++;				// Could be one of two values
      }
skip: ;
    }
    if (found_count != 1)
      DBUG_RETURN(~(ulong) 0);				// No unique value
    found|=found_int;
    pos=end+1;
  }

  DBUG_PRINT("exit",("bit-field: %ld",(ulong) found));
  DBUG_RETURN(found);
} /* find_bit_type */


/*
  Check if file system used for databases is case insensitive

  SYNOPSIS
    test_if_case_sensitive()
    dir_name			Directory to test

  RETURN
    -1  Don't know (Test failed)
    0   File system is case sensitive
    1   File system is case insensitive
*/

static int test_if_case_insensitive(const char *dir_name)
{
  int result= 0;
  File file;
  char buff[FN_REFLEN], buff2[FN_REFLEN];
  MY_STAT stat_info;
  DBUG_ENTER("test_if_case_insensitive");

  fn_format(buff, glob_hostname, dir_name, ".lower-test",
	    MY_UNPACK_FILENAME | MY_REPLACE_EXT | MY_REPLACE_DIR);
  fn_format(buff2, glob_hostname, dir_name, ".LOWER-TEST",
	    MY_UNPACK_FILENAME | MY_REPLACE_EXT | MY_REPLACE_DIR);
  (void) my_delete(buff2, MYF(0));
  if ((file= my_create(buff, 0666, O_RDWR, MYF(0))) < 0)
  {
    sql_print_warning("Can't create test file %s", buff);
    DBUG_RETURN(-1);
  }
  my_close(file, MYF(0));
  if (my_stat(buff2, &stat_info, MYF(0)))
    result= 1;					// Can access file
  (void) my_delete(buff, MYF(MY_WME));
  DBUG_PRINT("exit", ("result: %d", result));
  DBUG_RETURN(result);
}


/* Create file to store pid number */

#ifndef EMBEDDED_LIBRARY

static void create_pid_file()
{
  File file;
  if ((file = my_create(pidfile_name,0664,
			O_WRONLY | O_TRUNC, MYF(MY_WME))) >= 0)
  {
    char buff[21], *end;
    end= int10_to_str((long) getpid(), buff, 10);
    *end++= '\n';
    if (!my_write(file, (uchar*) buff, (uint) (end-buff), MYF(MY_WME | MY_NABP)))
    {
      (void) my_close(file, MYF(0));
      return;
    }
    (void) my_close(file, MYF(0));
  }
  sql_perror("Can't start server: can't create PID file");
  exit(1);
}
#endif /* EMBEDDED_LIBRARY */

/* Clear most status variables */
void refresh_status(THD *thd)
{
  pthread_mutex_lock(&LOCK_status);

  /* Add thread's status variabes to global status */
  add_to_status(&global_status_var, &thd->status_var);

  /* Reset thread's status variables */
  bzero((uchar*) &thd->status_var, sizeof(thd->status_var));

  /* Reset some global variables */
  reset_status_vars();

  /* Reset the counters of all key caches (default and named). */
  process_key_caches(reset_key_cache_counters);
  pthread_mutex_unlock(&LOCK_status);

  /*
    Set max_used_connections to the number of currently open
    connections.  Lock LOCK_thread_count out of LOCK_status to avoid
    deadlocks.  Status reset becomes not atomic, but status data is
    not exact anyway.
  */
  pthread_mutex_lock(&LOCK_thread_count);
  max_used_connections= thread_count-delayed_insert_threads;
  pthread_mutex_unlock(&LOCK_thread_count);
}


/*****************************************************************************
  Instantiate variables for missing storage engines
  This section should go away soon
*****************************************************************************/

#ifndef WITH_NDBCLUSTER_STORAGE_ENGINE
ulong ndb_cache_check_time;
ulong ndb_extra_logging;
#endif

/*****************************************************************************
  Instantiate templates
*****************************************************************************/

#ifdef HAVE_EXPLICIT_TEMPLATE_INSTANTIATION
/* Used templates */
template class I_List<THD>;
template class I_List_iterator<THD>;
template class I_List<i_string>;
template class I_List<i_string_pair>;
template class I_List<NAMED_LIST>;
template class I_List<Statement>;
template class I_List_iterator<Statement>;
#endif<|MERGE_RESOLUTION|>--- conflicted
+++ resolved
@@ -172,19 +172,16 @@
 #endif
 #endif /* __FreeBSD__ && HAVE_IEEEFP_H */
 
-<<<<<<< HEAD
 #ifdef HAVE_FPU_CONTROL_H
 #include <fpu_control.h>
 #endif
-  
+
+#ifdef HAVE_SYS_FPU_H
+/* for IRIX to use set_fpc_csr() */
+#include <sys/fpu.h>
+#endif
+
 inline void setup_fpu()
-=======
-  /* We can't handle floating point exceptions with threads, so disable
-     this on freebsd
-  */
-
-inline void set_proper_floating_point_mode()
->>>>>>> 69f5f945
 {
 #if defined(__FreeBSD__) && defined(HAVE_IEEEFP_H)
   /*
@@ -196,32 +193,9 @@
   fpsetmask(~(FP_X_INV | FP_X_DNML | FP_X_OFL | FP_X_UFL | FP_X_DZ |
 	      FP_X_IMP));
 #else
-<<<<<<< HEAD
   fpsetmask(~(FP_X_INV |             FP_X_OFL | FP_X_UFL | FP_X_DZ |
               FP_X_IMP));
 #endif /* __i386__ */
-=======
- fpsetmask(~(FP_X_INV |             FP_X_OFL | FP_X_UFL | FP_X_DZ |
-	     FP_X_IMP));
-#endif
-}
-#elif defined(__sgi)
-/* for IRIX to use set_fpc_csr() */
-#include <sys/fpu.h>
-
-inline void set_proper_floating_point_mode()
-{
-  /* Enable denormalized DOUBLE values support for IRIX */
-  {
-    union fpc_csr n;
-    n.fc_word = get_fpc_csr();
-    n.fc_struct.flush = 0;
-    set_fpc_csr(n.fc_word);
-  }
-}
-#else
-#define set_proper_floating_point_mode()
->>>>>>> 69f5f945
 #endif /* __FreeBSD__ && HAVE_IEEEFP_H */
 
   /*
@@ -236,6 +210,14 @@
 #elif defined(_WIN32) && !defined(_WIN64)
   _control87(_PC_53, MCW_PC);
 #endif /* __i386__ && HAVE_FPU_CONTROL_H && _FPU_DOUBLE */
+
+#if defined(__sgi) && defined(HAVE_SYS_FPU_H)
+  /* Enable denormalized DOUBLE values support for IRIX */
+  union fpc_csr n;
+  n.fc_word = get_fpc_csr();
+  n.fc_struct.flush = 0;
+  set_fpc_csr(n.fc_word);
+#endif
 }
 
 } /* cplusplus */
@@ -3367,11 +3349,7 @@
   query_cache_init();
   query_cache_resize(query_cache_size);
   randominit(&sql_rand,(ulong) server_start_time,(ulong) server_start_time/2);
-<<<<<<< HEAD
   setup_fpu();
-=======
-  set_proper_floating_point_mode();
->>>>>>> 69f5f945
   init_thr_lock();
 #ifdef HAVE_REPLICATION
   init_slave_list();
