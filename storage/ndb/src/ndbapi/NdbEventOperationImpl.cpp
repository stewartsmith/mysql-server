--- conflicted
+++ resolved
@@ -1220,13 +1220,8 @@
   Uint32 minpos = m_min_gci_index;
   Uint32 maxpos = m_max_gci_index;
 
-<<<<<<< HEAD
-  g_eventLogger.info("Flushing incomplete GCI:s < %u/%u",
-                     Uint32(gci >> 32), Uint32(gci));
-=======
   g_eventLogger->info("Flushing incomplete GCI:s < %u/%u",
                       Uint32(gci >> 32), Uint32(gci));
->>>>>>> b07947fd
   while (minpos != maxpos && array[minpos] < gci)
   {
     Gci_container* tmp = find_bucket(array[minpos]);
@@ -1934,19 +1929,11 @@
         goto do_complete;
       }
       /** out of order something */
-<<<<<<< HEAD
-      g_eventLogger.info("out of order bucket: %d gci: %u/%u minGCI: %u/%u m_latestGCI: %u/%u",
-                         (int)(bucket-(Gci_container*)m_active_gci.getBase()),
-                         Uint32(gci >> 32), Uint32(gci),
-                         Uint32(minGCI >> 32), Uint32(minGCI),
-                         Uint32(m_latestGCI >> 32), Uint32(m_latestGCI));
-=======
       g_eventLogger->info("out of order bucket: %d gci: %u/%u minGCI: %u/%u m_latestGCI: %u/%u",
                           (int)(bucket-(Gci_container*)m_active_gci.getBase()),
                           Uint32(gci >> 32), Uint32(gci),
                           Uint32(minGCI >> 32), Uint32(minGCI),
                           Uint32(m_latestGCI >> 32), Uint32(m_latestGCI));
->>>>>>> b07947fd
       bucket->m_state = Gci_container::GC_COMPLETE;
       bucket->m_gcp_complete_rep_count = 1; // Prevent from being reused
       m_latest_complete_GCI = gci;
@@ -1970,15 +1957,9 @@
   Uint64 stop_gci = m_latest_complete_GCI;
 
   Uint64 start_gci = array[minpos];
-<<<<<<< HEAD
-  g_eventLogger.info("complete_outof_order_gcis from: %u/%u to: %u/%u",
-                     Uint32(start_gci >> 32), Uint32(start_gci),
-                     Uint32(stop_gci >> 32), Uint32(stop_gci));
-=======
   g_eventLogger->info("complete_outof_order_gcis from: %u/%u to: %u/%u",
                       Uint32(start_gci >> 32), Uint32(start_gci),
                       Uint32(stop_gci >> 32), Uint32(stop_gci));
->>>>>>> b07947fd
 
   assert(start_gci <= stop_gci);
   do
