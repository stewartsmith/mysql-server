--- conflicted
+++ resolved
@@ -290,13 +290,7 @@
 
 create table t1(d double, u bigint unsigned);
 
-<<<<<<< HEAD
-insert into t1(d) values (9.223372036854775808e+18),
-                         (9.223372036854779e18),
-                         (9.22337203685479e18),
-=======
 insert into t1(d) values (9.22337203685479e18),
->>>>>>> 22e3c1f6
                          (1.84e19);
 
 update t1 set u = d;
