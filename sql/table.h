/* Copyright (C) 2000-2006 MySQL AB

   This program is free software; you can redistribute it and/or modify
   it under the terms of the GNU General Public License as published by
   the Free Software Foundation; version 2 of the License.

   This program is distributed in the hope that it will be useful,
   but WITHOUT ANY WARRANTY; without even the implied warranty of
   MERCHANTABILITY or FITNESS FOR A PARTICULAR PURPOSE.  See the
   GNU General Public License for more details.

   You should have received a copy of the GNU General Public License
   along with this program; if not, write to the Free Software
   Foundation, Inc., 59 Temple Place, Suite 330, Boston, MA  02111-1307  USA */


/* Structs that defines the TABLE */

class Item;				/* Needed by ORDER */
class Item_subselect;
class GRANT_TABLE;
class st_select_lex_unit;
class st_select_lex;
class partition_info;
class COND_EQUAL;
class Security_context;

/*************************************************************************/

/**
 View_creation_ctx -- creation context of view objects.
*/

class View_creation_ctx : public Default_object_creation_ctx,
                          public Sql_alloc
{
public:
  static View_creation_ctx *create(THD *thd);

  static View_creation_ctx *create(THD *thd,
                                   TABLE_LIST *view);

private:
  View_creation_ctx(THD *thd)
    : Default_object_creation_ctx(thd)
  { }
};

/*************************************************************************/

/* Order clause list element */

typedef struct st_order {
  struct st_order *next;
  Item	 **item;			/* Point at item in select fields */
  Item	 *item_ptr;			/* Storage for initial item */
  Item   **item_copy;			/* For SPs; the original item ptr */
  int    counter;                       /* position in SELECT list, correct
                                           only if counter_used is true*/
  bool	 asc;				/* true if ascending */
  bool	 free_me;			/* true if item isn't shared  */
  bool	 in_field_list;			/* true if in select field list */
  bool   counter_used;                  /* parameter was counter of columns */
  Field  *field;			/* If tmp-table group */
  char	 *buff;				/* If tmp-table group */
  table_map used, depend_map;
} ORDER;

typedef struct st_grant_info
{
  GRANT_TABLE *grant_table;
  uint version;
  ulong privilege;
  ulong want_privilege;
  /*
    Stores the requested access acl of top level tables list. Is used to
    check access rights to the underlying tables of a view.
  */
  ulong orig_want_privilege;
} GRANT_INFO;

enum tmp_table_type
{
  NO_TMP_TABLE, NON_TRANSACTIONAL_TMP_TABLE, TRANSACTIONAL_TMP_TABLE,
  INTERNAL_TMP_TABLE, SYSTEM_TMP_TABLE, TMP_TABLE_FRM_FILE_ONLY
};

/** Event on which trigger is invoked. */
enum trg_event_type
{
  TRG_EVENT_INSERT= 0,
  TRG_EVENT_UPDATE= 1,
  TRG_EVENT_DELETE= 2,
  TRG_EVENT_MAX
};

enum frm_type_enum
{
  FRMTYPE_ERROR= 0,
  FRMTYPE_TABLE,
  FRMTYPE_VIEW
};

enum release_type { RELEASE_NORMAL, RELEASE_WAIT_FOR_DROP };

typedef struct st_filesort_info
{
  IO_CACHE *io_cache;           /* If sorted through filesort */
  uchar     **sort_keys;        /* Buffer for sorting keys */
  uchar     *buffpek;           /* Buffer for buffpek structures */
  uint      buffpek_len;        /* Max number of buffpeks in the buffer */
  uchar     *addon_buf;         /* Pointer to a buffer if sorted with fields */
  size_t    addon_length;       /* Length of the buffer */
  struct st_sort_addon_field *addon_field;     /* Pointer to the fields info */
  void    (*unpack)(struct st_sort_addon_field *, uchar *); /* To unpack back */
  uchar     *record_pointers;    /* If sorted in memory */
  ha_rows   found_records;      /* How many records in sort */
} FILESORT_INFO;


/*
  Values in this enum are used to indicate how a tables TIMESTAMP field
  should be treated. It can be set to the current timestamp on insert or
  update or both.
  WARNING: The values are used for bit operations. If you change the
  enum, you must keep the bitwise relation of the values. For example:
  (int) TIMESTAMP_AUTO_SET_ON_BOTH must be equal to
  (int) TIMESTAMP_AUTO_SET_ON_INSERT | (int) TIMESTAMP_AUTO_SET_ON_UPDATE.
  We use an enum here so that the debugger can display the value names.
*/
enum timestamp_auto_set_type
{
  TIMESTAMP_NO_AUTO_SET= 0, TIMESTAMP_AUTO_SET_ON_INSERT= 1,
  TIMESTAMP_AUTO_SET_ON_UPDATE= 2, TIMESTAMP_AUTO_SET_ON_BOTH= 3
};
#define clear_timestamp_auto_bits(_target_, _bits_) \
  (_target_)= (enum timestamp_auto_set_type)((int)(_target_) & ~(int)(_bits_))

class Field_timestamp;
class Field_blob;
class Table_triggers_list;

/**
  Category of table found in the table share.
*/
enum enum_table_category
{
  /**
    Unknown value.
  */
  TABLE_UNKNOWN_CATEGORY=0,

  /**
    Temporary table.
    The table is visible only in the session.
    Therefore,
    - FLUSH TABLES WITH READ LOCK
    - SET GLOBAL READ_ONLY = ON
    do not apply to this table.
    Note that LOCK TABLE t FOR READ/WRITE
    can be used on temporary tables.
    Temporary tables are not part of the table cache.
  */
  TABLE_CATEGORY_TEMPORARY=1,

  /**
    User table.
    These tables do honor:
    - LOCK TABLE t FOR READ/WRITE
    - FLUSH TABLES WITH READ LOCK
    - SET GLOBAL READ_ONLY = ON
    User tables are cached in the table cache.
  */
  TABLE_CATEGORY_USER=2,

  /**
    System table, maintained by the server.
    These tables do honor:
    - LOCK TABLE t FOR READ/WRITE
    - FLUSH TABLES WITH READ LOCK
    - SET GLOBAL READ_ONLY = ON
    Typically, writes to system tables are performed by
    the server implementation, not explicitly be a user.
    System tables are cached in the table cache.
  */
  TABLE_CATEGORY_SYSTEM=3,

  /**
    Information schema tables.
    These tables are an interface provided by the system
    to inspect the system metadata.
    These tables do *not* honor:
    - LOCK TABLE t FOR READ/WRITE
    - FLUSH TABLES WITH READ LOCK
    - SET GLOBAL READ_ONLY = ON
    as there is no point in locking explicitely
    an INFORMATION_SCHEMA table.
    Nothing is directly written to information schema tables.
    Note that this value is not used currently,
    since information schema tables are not shared,
    but implemented as session specific temporary tables.
  */
  /*
    TODO: Fixing the performance issues of I_S will lead
    to I_S tables in the table cache, which should use
    this table type.
  */
  TABLE_CATEGORY_INFORMATION=4,

  /**
    Performance schema tables.
    These tables are an interface provided by the system
    to inspect the system performance data.
    These tables do *not* honor:
    - LOCK TABLE t FOR READ/WRITE
    - FLUSH TABLES WITH READ LOCK
    - SET GLOBAL READ_ONLY = ON
    as there is no point in locking explicitely
    a PERFORMANCE_SCHEMA table.
    An example of PERFORMANCE_SCHEMA tables are:
    - mysql.slow_log
    - mysql.general_log,
    which *are* updated even when there is either
    a GLOBAL READ LOCK or a GLOBAL READ_ONLY in effect.
    User queries do not write directly to these tables
    (there are exceptions for log tables).
    The server implementation perform writes.
    Performance tables are cached in the table cache.
  */
  TABLE_CATEGORY_PERFORMANCE=5
};
typedef enum enum_table_category TABLE_CATEGORY;

TABLE_CATEGORY get_table_category(const LEX_STRING *db,
                                  const LEX_STRING *name);

/*
  This structure is shared between different table objects. There is one
  instance of table share per one table in the database.
*/

typedef struct st_table_share
{
  st_table_share() {}                    /* Remove gcc warning */

  /** Category of this table. */
  TABLE_CATEGORY table_category;

  /* hash of field names (contains pointers to elements of field array) */
  HASH	name_hash;			/* hash of field names */
  MEM_ROOT mem_root;
  TYPELIB keynames;			/* Pointers to keynames */
  TYPELIB fieldnames;			/* Pointer to fieldnames */
  TYPELIB *intervals;			/* pointer to interval info */
  pthread_mutex_t mutex;                /* For locking the share  */
  pthread_cond_t cond;			/* To signal that share is ready */
  struct st_table_share *next,		/* Link to unused shares */
    **prev;
#ifdef NOT_YET
  struct st_table *open_tables;		/* link to open tables */
#endif

  /* The following is copied to each TABLE on OPEN */
  Field **field;
  Field **found_next_number_field;
  Field *timestamp_field;               /* Used only during open */
  KEY  *key_info;			/* data of keys in database */
  uint	*blob_field;			/* Index to blobs in Field arrray*/

  uchar	*default_values;		/* row with default values */
  LEX_STRING comment;			/* Comment about table */
  CHARSET_INFO *table_charset;		/* Default charset of string fields */

  MY_BITMAP all_set;
  /*
    Key which is used for looking-up table in table cache and in the list
    of thread's temporary tables. Has the form of:
      "database_name\0table_name\0" + optional part for temporary tables.

    Note that all three 'table_cache_key', 'db' and 'table_name' members
    must be set (and be non-zero) for tables in table cache. They also
    should correspond to each other.
    To ensure this one can use set_table_cache() methods.
  */
  LEX_STRING table_cache_key;
  LEX_STRING db;                        /* Pointer to db */
  LEX_STRING table_name;                /* Table name (for open) */
  LEX_STRING path;                	/* Path to .frm file (from datadir) */
  LEX_STRING normalized_path;		/* unpack_filename(path) */
  LEX_STRING connect_string;

  /* 
     Set of keys in use, implemented as a Bitmap.
     Excludes keys disabled by ALTER TABLE ... DISABLE KEYS.
  */
  key_map keys_in_use;
  key_map keys_for_keyread;
  ha_rows min_rows, max_rows;		/* create information */
  ulong   avg_row_length;		/* create information */
  ulong   raid_chunksize;
  ulong   version, mysql_version;
  ulong   timestamp_offset;		/* Set to offset+1 of record */
  ulong   reclength;			/* Recordlength */

  plugin_ref db_plugin;			/* storage engine plugin */
  inline handlerton *db_type() const	/* table_type for handler */
  { 
    // DBUG_ASSERT(db_plugin);
    return db_plugin ? plugin_data(db_plugin, handlerton*) : NULL;
  }
  enum row_type row_type;		/* How rows are stored */
  enum ha_storage_media default_storage_media;
  char *tablespace;
  enum tmp_table_type tmp_table;
  enum ha_choice transactional;

  uint ref_count;                       /* How many TABLE objects uses this */
  uint open_count;			/* Number of tables in open list */
  uint blob_ptr_size;			/* 4 or 8 */
  uint key_block_size;			/* create key_block_size, if used */
  uint null_bytes, last_null_bit_pos;
  uint fields;				/* Number of fields */
  uint rec_buff_length;                 /* Size of table->record[] buffer */
  uint keys, key_parts;
  uint max_key_length, max_unique_length, total_key_length;
  uint uniques;                         /* Number of UNIQUE index */
  uint null_fields;			/* number of null fields */
  uint blob_fields;			/* number of blob fields */
  uint timestamp_field_offset;		/* Field number for timestamp field */
  uint varchar_fields;                  /* number of varchar fields */
  uint db_create_options;		/* Create options from database */
  uint db_options_in_use;		/* Options in use */
  uint db_record_offset;		/* if HA_REC_IN_SEQ */
  uint raid_type, raid_chunks;
  uint rowid_field_offset;		/* Field_nr +1 to rowid field */
  /* Index of auto-updated TIMESTAMP field in field array */
  uint primary_key;
  uint next_number_index;               /* autoincrement key number */
  uint next_number_key_offset;          /* autoinc keypart offset in a key */
  uint next_number_keypart;             /* autoinc keypart number in a key */
  uint error, open_errno, errarg;       /* error from open_table_def() */
  uint column_bitmap_size;
  uchar frm_version;
  bool null_field_first;
  bool system;                          /* Set if system table (one record) */
  bool crypted;                         /* If .frm file is crypted */
  bool db_low_byte_first;		/* Portable row format */
  bool crashed;
  bool is_view;
  bool name_lock, replace_with_name_lock;
  bool waiting_on_cond;                 /* Protection against free */
  ulong table_map_id;                   /* for row-based replication */
  ulonglong table_map_version;

  /*
    Cache for row-based replication table share checks that does not
    need to be repeated. Possible values are: -1 when cache value is
    not calculated yet, 0 when table *shall not* be replicated, 1 when
    table *may* be replicated.
  */
  int cached_row_logging_check;

#ifdef WITH_PARTITION_STORAGE_ENGINE
  bool auto_partitioned;
  const char *partition_info;
  uint  partition_info_len;
  uint  partition_info_buffer_size;
  const char *part_state;
  uint part_state_len;
  handlerton *default_part_db_type;
#endif


  /*
    Set share's table cache key and update its db and table name appropriately.

    SYNOPSIS
      set_table_cache_key()
        key_buff    Buffer with already built table cache key to be
                    referenced from share.
        key_length  Key length.

    NOTES
      Since 'key_buff' buffer will be referenced from share it should has same
      life-time as share itself.
      This method automatically ensures that TABLE_SHARE::table_name/db have
      appropriate values by using table cache key as their source.
  */

  void set_table_cache_key(char *key_buff, uint key_length)
  {
    table_cache_key.str= key_buff;
    table_cache_key.length= key_length;
    /*
      Let us use the fact that the key is "db/0/table_name/0" + optional
      part for temporary tables.
    */
    db.str=            table_cache_key.str;
    db.length=         strlen(db.str);
    table_name.str=    db.str + db.length + 1;
    table_name.length= strlen(table_name.str);
  }


  /*
    Set share's table cache key and update its db and table name appropriately.

    SYNOPSIS
      set_table_cache_key()
        key_buff    Buffer to be used as storage for table cache key
                    (should be at least key_length bytes).
        key         Value for table cache key.
        key_length  Key length.

    NOTE
      Since 'key_buff' buffer will be used as storage for table cache key
      it should has same life-time as share itself.
  */

  void set_table_cache_key(char *key_buff, const char *key, uint key_length)
  {
    memcpy(key_buff, key, key_length);
    set_table_cache_key(key_buff, key_length);
  }

  inline bool honor_global_locks()
  {
    return ((table_category == TABLE_CATEGORY_USER)
            || (table_category == TABLE_CATEGORY_SYSTEM));
  }

  inline bool require_write_privileges()
  {
    return (table_category == TABLE_CATEGORY_PERFORMANCE);
  }
} TABLE_SHARE;


extern ulong refresh_version;

/* Information for one open table */
enum index_hint_type
{
  INDEX_HINT_IGNORE,
  INDEX_HINT_USE,
  INDEX_HINT_FORCE
};

struct st_table {
  st_table() {}                               /* Remove gcc warning */

  TABLE_SHARE	*s;
  handler	*file;
#ifdef NOT_YET
  struct st_table *used_next, **used_prev;	/* Link to used tables */
  struct st_table *open_next, **open_prev;	/* Link to open tables */
#endif
  struct st_table *next, *prev;

  THD	*in_use;                        /* Which thread uses this */
  Field **field;			/* Pointer to fields */

  uchar *record[2];			/* Pointer to records */
  uchar *write_row_record;		/* Used as optimisation in
					   THD::write_row */
  uchar *insert_values;                  /* used by INSERT ... UPDATE */
  /* 
    Map of keys that can be used to retrieve all data from this table 
    needed by the query without reading the row.
  */
  key_map covering_keys;
  key_map quick_keys, merge_keys;
  /*
    A set of keys that can be used in the query that references this
    table.

    All indexes disabled on the table's TABLE_SHARE (see TABLE::s) will be 
    subtracted from this set upon instantiation. Thus for any TABLE t it holds
    that t.keys_in_use_for_query is a subset of t.s.keys_in_use. Generally we 
    must not introduce any new keys here (see setup_tables).

    The set is implemented as a bitmap.
  */
  key_map keys_in_use_for_query;
  /* Map of keys that can be used to calculate GROUP BY without sorting */
  key_map keys_in_use_for_group_by;
  /* Map of keys that can be used to calculate ORDER BY without sorting */
  key_map keys_in_use_for_order_by;
  KEY  *key_info;			/* data of keys in database */

  Field *next_number_field;		/* Set if next_number is activated */
  Field *found_next_number_field;	/* Set on open */
  Field_timestamp *timestamp_field;

  /* Table's triggers, 0 if there are no of them */
  Table_triggers_list *triggers;
  TABLE_LIST *pos_in_table_list;/* Element referring to this table */
  ORDER		*group;
  const char	*alias;            	  /* alias or table name */
  uchar		*null_flags;
  my_bitmap_map	*bitmap_init_value;
  MY_BITMAP     def_read_set, def_write_set, tmp_set; /* containers */
  MY_BITMAP     *read_set, *write_set;          /* Active column sets */
  /*
   The ID of the query that opened and is using this table. Has different
   meanings depending on the table type.

   Temporary tables:

   table->query_id is set to thd->query_id for the duration of a statement
   and is reset to 0 once it is closed by the same statement. A non-zero
   table->query_id means that a statement is using the table even if it's
   not the current statement (table is in use by some outer statement).

   Non-temporary tables:

   Under pre-locked or LOCK TABLES mode: query_id is set to thd->query_id
   for the duration of a statement and is reset to 0 once it is closed by
   the same statement. A non-zero query_id is used to control which tables
   in the list of pre-opened and locked tables are actually being used.
  */
  query_id_t	query_id;

  /* 
    For each key that has quick_keys.is_set(key) == TRUE: estimate of #records
    and max #key parts that range access would use.
  */
  ha_rows	quick_rows[MAX_KEY];

  /* Bitmaps of key parts that =const for the entire join. */
  key_part_map  const_key_parts[MAX_KEY];

  uint		quick_key_parts[MAX_KEY];
  uint		quick_n_ranges[MAX_KEY];

  /* 
    Estimate of number of records that satisfy SARGable part of the table
    condition, or table->file->records if no SARGable condition could be
    constructed.
    This value is used by join optimizer as an estimate of number of records
    that will pass the table condition (condition that depends on fields of 
    this table and constants)
  */
  ha_rows       quick_condition_rows;

  /*
    If this table has TIMESTAMP field with auto-set property (pointed by
    timestamp_field member) then this variable indicates during which
    operations (insert only/on update/in both cases) we should set this
    field to current timestamp. If there are no such field in this table
    or we should not automatically set its value during execution of current
    statement then the variable contains TIMESTAMP_NO_AUTO_SET (i.e. 0).

    Value of this variable is set for each statement in open_table() and
    if needed cleared later in statement processing code (see mysql_update()
    as example).
  */
  timestamp_auto_set_type timestamp_field_type;
  table_map	map;                    /* ID bit of table (1,2,4,8,16...) */

  uint          lock_position;          /* Position in MYSQL_LOCK.table */
  uint          lock_data_start;        /* Start pos. in MYSQL_LOCK.locks */
  uint          lock_count;             /* Number of locks */
  uint		tablenr,used_fields;
  uint          temp_pool_slot;		/* Used by intern temp tables */
  uint		status;                 /* What's in record[0] */
  uint		db_stat;		/* mode of file as in handler.h */
  /* number of select if it is derived table */
  uint          derived_select_number;
  int		current_lock;           /* Type of lock on table */
  my_bool copy_blobs;			/* copy_blobs when storing */

  /*
    0 or JOIN_TYPE_{LEFT|RIGHT}. Currently this is only compared to 0.
    If maybe_null !=0, this table is inner w.r.t. some outer join operation,
    and null_row may be true.
  */
  uint maybe_null;
  /*
    If true, the current table row is considered to have all columns set to 
    NULL, including columns declared as "not null" (see maybe_null).
  */
  my_bool null_row;

  /*
    TODO: Each of the following flags take up 8 bits. They can just as easily
    be put into one single unsigned long and instead of taking up 18
    bytes, it would take up 4.
  */
  my_bool force_index;
  my_bool distinct,const_table,no_rows;
  my_bool key_read, no_keyread;
  /*
    Placeholder for an open table which prevents other connections
    from taking name-locks on this table. Typically used with
    TABLE_SHARE::version member to take an exclusive name-lock on
    this table name -- a name lock that not only prevents other
    threads from opening the table, but also blocks other name
    locks. This is achieved by:
    - setting open_placeholder to 1 - this will block other name
      locks, as wait_for_locked_table_name will be forced to wait,
      see table_is_used for details.
    - setting version to 0 - this will force other threads to close
      the instance of this table and wait (this is the same approach
      as used for usual name locks).
    An exclusively name-locked table currently can have no handler
    object associated with it (db_stat is always 0), but please do
    not rely on that.
  */
  my_bool open_placeholder;
  my_bool locked_by_logger;
  my_bool no_replicate;
  my_bool locked_by_name;
  my_bool fulltext_searched;
  my_bool no_cache;
  /* To signal that the table is associated with a HANDLER statement */
  my_bool open_by_handler;
  /*
    To indicate that a non-null value of the auto_increment field
    was provided by the user or retrieved from the current record.
    Used only in the MODE_NO_AUTO_VALUE_ON_ZERO mode.
  */
  my_bool auto_increment_field_not_null;
  my_bool insert_or_update;             /* Can be used by the handler */
  my_bool alias_name_used;		/* true if table_name is alias */
  my_bool get_fields_in_item_tree;      /* Signal to fix_field */

  REGINFO reginfo;			/* field connections */
  MEM_ROOT mem_root;
  GRANT_INFO grant;
  FILESORT_INFO sort;
#ifdef WITH_PARTITION_STORAGE_ENGINE
  partition_info *part_info;            /* Partition related information */
  bool no_partitions_used; /* If true, all partitions have been pruned away */
#endif

  bool fill_item_list(List<Item> *item_list) const;
  void reset_item_list(List<Item> *item_list) const;
  void clear_column_bitmaps(void);
  void prepare_for_position(void);
  void mark_columns_used_by_index_no_reset(uint index, MY_BITMAP *map);
  void mark_columns_used_by_index(uint index);
  void restore_column_maps_after_mark_index();
  void mark_auto_increment_column(void);
  void mark_columns_needed_for_update(void);
  void mark_columns_needed_for_delete(void);
  void mark_columns_needed_for_insert(void);
  inline void column_bitmaps_set(MY_BITMAP *read_set_arg,
                                 MY_BITMAP *write_set_arg)
  {
    read_set= read_set_arg;
    write_set= write_set_arg;
    if (file)
      file->column_bitmaps_signal();
  }
  inline void column_bitmaps_set_no_signal(MY_BITMAP *read_set_arg,
                                           MY_BITMAP *write_set_arg)
  {
    read_set= read_set_arg;
    write_set= write_set_arg;
  }
  inline void use_all_columns()
  {
    column_bitmaps_set(&s->all_set, &s->all_set);
  }
  inline void default_column_bitmaps()
  {
    read_set= &def_read_set;
    write_set= &def_write_set;
  }
  /* Is table open or should be treated as such by name-locking? */
  inline bool is_name_opened() { return db_stat || open_placeholder; }
  /*
    Is this instance of the table should be reopen or represents a name-lock?
  */
  inline bool needs_reopen_or_name_lock()
  { return s->version != refresh_version; }
};

enum enum_schema_table_state
{ 
  NOT_PROCESSED= 0,
  PROCESSED_BY_CREATE_SORT_INDEX,
  PROCESSED_BY_JOIN_EXEC
};

typedef struct st_foreign_key_info
{
  LEX_STRING *forein_id;
  LEX_STRING *referenced_db;
  LEX_STRING *referenced_table;
  LEX_STRING *update_method;
  LEX_STRING *delete_method;
  LEX_STRING *referenced_key_name;
  List<LEX_STRING> foreign_fields;
  List<LEX_STRING> referenced_fields;
} FOREIGN_KEY_INFO;

/*
  Make sure that the order of schema_tables and enum_schema_tables are the same.
*/

enum enum_schema_tables
{
  SCH_CHARSETS= 0,
  SCH_COLLATIONS,
  SCH_COLLATION_CHARACTER_SET_APPLICABILITY,
  SCH_COLUMNS,
  SCH_COLUMN_PRIVILEGES,
  SCH_ENGINES,
  SCH_EVENTS,
  SCH_FILES,
  SCH_GLOBAL_STATUS,
  SCH_GLOBAL_VARIABLES,
  SCH_KEY_COLUMN_USAGE,
  SCH_OPEN_TABLES,
  SCH_PARAMETERS,
  SCH_PARTITIONS,
  SCH_PLUGINS,
  SCH_PROCESSLIST,
  SCH_REFERENTIAL_CONSTRAINTS,
  SCH_PROCEDURES,
  SCH_SCHEMATA,
  SCH_SCHEMA_PRIVILEGES,
  SCH_SESSION_STATUS,
  SCH_SESSION_VARIABLES,
  SCH_STATISTICS,
  SCH_STATUS,
  SCH_TABLES,
  SCH_TABLE_CONSTRAINTS,
  SCH_TABLE_NAMES,
  SCH_TABLE_PRIVILEGES,
  SCH_TRIGGERS,
  SCH_USER_PRIVILEGES,
  SCH_VARIABLES,
  SCH_VIEWS
};


#define MY_I_S_MAYBE_NULL 1
#define MY_I_S_UNSIGNED   2


#define SKIP_OPEN_TABLE 0                // do not open table
#define OPEN_FRM_ONLY   1                // open FRM file only
#define OPEN_FULL_TABLE 2                // open FRM,MYD, MYI files

typedef struct st_field_info
{
  const char* field_name;
  uint field_length;
  enum enum_field_types field_type;
  int value;
  uint field_flags;        // Field atributes(maybe_null, signed, unsigned etc.)
  const char* old_name;
  uint open_method;
} ST_FIELD_INFO;


struct TABLE_LIST;
typedef class Item COND;

typedef struct st_schema_table
{
  const char* table_name;
  ST_FIELD_INFO *fields_info;
  /* Create information_schema table */
  TABLE *(*create_table)  (THD *thd, TABLE_LIST *table_list);
  /* Fill table with data */
  int (*fill_table) (THD *thd, TABLE_LIST *tables, COND *cond);
  /* Handle fileds for old SHOW */
  int (*old_format) (THD *thd, struct st_schema_table *schema_table);
  int (*process_table) (THD *thd, TABLE_LIST *tables, TABLE *table,
                        bool res, LEX_STRING *db_name, LEX_STRING *table_name);
  int idx_field1, idx_field2; 
  bool hidden;
  uint i_s_requested_object;  /* the object we need to open(TABLE | VIEW) */
} ST_SCHEMA_TABLE;


#define JOIN_TYPE_LEFT	1
#define JOIN_TYPE_RIGHT	2

#define VIEW_ALGORITHM_UNDEFINED        0
#define VIEW_ALGORITHM_TMPTABLE         1
#define VIEW_ALGORITHM_MERGE            2

#define VIEW_SUID_INVOKER               0
#define VIEW_SUID_DEFINER               1
#define VIEW_SUID_DEFAULT               2

/* view WITH CHECK OPTION parameter options */
#define VIEW_CHECK_NONE       0
#define VIEW_CHECK_LOCAL      1
#define VIEW_CHECK_CASCADED   2

/* result of view WITH CHECK OPTION parameter check */
#define VIEW_CHECK_OK         0
#define VIEW_CHECK_ERROR      1
#define VIEW_CHECK_SKIP       2

struct st_lex;
class select_union;
class TMP_TABLE_PARAM;

Item *create_view_field(THD *thd, TABLE_LIST *view, Item **field_ref,
                        const char *name);

struct Field_translator
{
  Item *item;
  const char *name;
};


/*
  Column reference of a NATURAL/USING join. Since column references in
  joins can be both from views and stored tables, may point to either a
  Field (for tables), or a Field_translator (for views).
*/

class Natural_join_column: public Sql_alloc
{
public:
  Field_translator *view_field;  /* Column reference of merge view. */
  Field            *table_field; /* Column reference of table or temp view. */
  TABLE_LIST *table_ref; /* Original base table/view reference. */
  /*
    True if a common join column of two NATURAL/USING join operands. Notice
    that when we have a hierarchy of nested NATURAL/USING joins, a column can
    be common at some level of nesting but it may not be common at higher
    levels of nesting. Thus this flag may change depending on at which level
    we are looking at some column.
  */
  bool is_common;
public:
  Natural_join_column(Field_translator *field_param, TABLE_LIST *tab);
  Natural_join_column(Field *field_param, TABLE_LIST *tab);
  const char *name();
  Item *create_item(THD *thd);
  Field *field();
  const char *table_name();
  const char *db_name();
  GRANT_INFO *grant();
};


/*
  Table reference in the FROM clause.

  These table references can be of several types that correspond to
  different SQL elements. Below we list all types of TABLE_LISTs with
  the necessary conditions to determine when a TABLE_LIST instance
  belongs to a certain type.

  1) table (TABLE_LIST::view == NULL)
     - base table
       (TABLE_LIST::derived == NULL)
     - subquery - TABLE_LIST::table is a temp table
       (TABLE_LIST::derived != NULL)
     - information schema table
       (TABLE_LIST::schema_table != NULL)
       NOTICE: for schema tables TABLE_LIST::field_translation may be != NULL
  2) view (TABLE_LIST::view != NULL)
     - merge    (TABLE_LIST::effective_algorithm == VIEW_ALGORITHM_MERGE)
           also (TABLE_LIST::field_translation != NULL)
     - tmptable (TABLE_LIST::effective_algorithm == VIEW_ALGORITHM_TMPTABLE)
           also (TABLE_LIST::field_translation == NULL)
  3) nested table reference (TABLE_LIST::nested_join != NULL)
     - table sequence - e.g. (t1, t2, t3)
       TODO: how to distinguish from a JOIN?
     - general JOIN
       TODO: how to distinguish from a table sequence?
     - NATURAL JOIN
       (TABLE_LIST::natural_join != NULL)
       - JOIN ... USING
         (TABLE_LIST::join_using_fields != NULL)
     - semi-join
       ;
*/

class Index_hint;
struct TABLE_LIST
{
  TABLE_LIST() {}                          /* Remove gcc warning */

  /**
    Prepare TABLE_LIST that consists of one table instance to use in
    simple_open_and_lock_tables
  */
  inline void init_one_table(const char *db_name_arg,
                             const char *table_name_arg,
                             enum thr_lock_type lock_type_arg)
  {
    bzero((char*) this, sizeof(*this));
    db= (char*) db_name_arg;
    table_name= alias= (char*) table_name_arg;
    lock_type= lock_type_arg;
  }

  /*
    List of tables local to a subquery (used by SQL_LIST). Considers
    views as leaves (unlike 'next_leaf' below). Created at parse time
    in st_select_lex::add_table_to_list() -> table_list.link_in_list().
  */
  TABLE_LIST *next_local;
  /* link in a global list of all queries tables */
  TABLE_LIST *next_global, **prev_global;
  char		*db, *alias, *table_name, *schema_table_name;
  char          *option;                /* Used by cache index  */
  Item		*on_expr;		/* Used with outer join */
  Item          *sj_on_expr;
  /*
    (Valid only for semi-join nests) Bitmap of tables that are within the
    semi-join (this is different from bitmap of all nest's children because
    tables that were pulled out of the semi-join nest remain listed as
    nest's children).
  */
  table_map     sj_inner_tables;
  /* Number of IN-compared expressions */
  uint          sj_in_exprs; 
  /*
    The structure of ON expression presented in the member above
    can be changed during certain optimizations. This member
    contains a snapshot of AND-OR structure of the ON expression
    made after permanent transformations of the parse tree, and is
    used to restore ON clause before every reexecution of a prepared
    statement or stored procedure.
  */
  Item          *prep_on_expr;
  COND_EQUAL    *cond_equal;            /* Used with outer join */
  /*
    During parsing - left operand of NATURAL/USING join where 'this' is
    the right operand. After parsing (this->natural_join == this) iff
    'this' represents a NATURAL or USING join operation. Thus after
    parsing 'this' is a NATURAL/USING join iff (natural_join != NULL).
  */
  TABLE_LIST *natural_join;
  /*
    True if 'this' represents a nested join that is a NATURAL JOIN.
    For one of the operands of 'this', the member 'natural_join' points
    to the other operand of 'this'.
  */
  bool is_natural_join;
  /* Field names in a USING clause for JOIN ... USING. */
  List<String> *join_using_fields;
  /*
    Explicitly store the result columns of either a NATURAL/USING join or
    an operand of such a join.
  */
  List<Natural_join_column> *join_columns;
  /* TRUE if join_columns contains all columns of this table reference. */
  bool is_join_columns_complete;

  /*
    List of nodes in a nested join tree, that should be considered as
    leaves with respect to name resolution. The leaves are: views,
    top-most nodes representing NATURAL/USING joins, subqueries, and
    base tables. All of these TABLE_LIST instances contain a
    materialized list of columns. The list is local to a subquery.
  */
  TABLE_LIST *next_name_resolution_table;
  /* Index names in a "... JOIN ... USE/IGNORE INDEX ..." clause. */
  List<Index_hint> *index_hints;
  TABLE        *table;                          /* opened table */
  uint          table_id; /* table id (from binlog) for opened table */
  /*
    select_result for derived table to pass it from table creation to table
    filling procedure
  */
  select_union  *derived_result;
  /*
    Reference from aux_tables to local list entry of main select of
    multi-delete statement:
    delete t1 from t2,t1 where t1.a<'B' and t2.b=t1.b;
    here it will be reference of first occurrence of t1 to second (as you
    can see this lists can't be merged)
  */
  TABLE_LIST	*correspondent_table;
  st_select_lex_unit *derived;		/* SELECT_LEX_UNIT of derived table */
  ST_SCHEMA_TABLE *schema_table;        /* Information_schema table */
  st_select_lex	*schema_select_lex;
  /*
    True when the view field translation table is used to convert
    schema table fields for backwards compatibility with SHOW command.
  */
  bool schema_table_reformed;
  TMP_TABLE_PARAM *schema_table_param;
  /* link to select_lex where this table was used */
  st_select_lex	*select_lex;
  st_lex	*view;			/* link on VIEW lex for merging */
  Field_translator *field_translation;	/* array of VIEW fields */
  /* pointer to element after last one in translation table above */
  Field_translator *field_translation_end;
  /*
    List (based on next_local) of underlying tables of this view. I.e. it
    does not include the tables of subqueries used in the view. Is set only
    for merged views.
  */
  TABLE_LIST	*merge_underlying_list;
  /*
    - 0 for base tables
    - in case of the view it is the list of all (not only underlying
    tables but also used in subquery ones) tables of the view.
  */
  List<TABLE_LIST> *view_tables;
  /* most upper view this table belongs to */
  TABLE_LIST	*belong_to_view;
  /*
    The view directly referencing this table
    (non-zero only for merged underlying tables of a view).
  */
  TABLE_LIST	*referencing_view;
  /*
    Security  context (non-zero only for tables which belong
    to view with SQL SECURITY DEFINER)
  */
  Security_context *security_ctx;
  /*
    This view security context (non-zero only for views with
    SQL SECURITY DEFINER)
  */
  Security_context *view_sctx;
  /*
    List of all base tables local to a subquery including all view
    tables. Unlike 'next_local', this in this list views are *not*
    leaves. Created in setup_tables() -> make_leaves_list().
  */
  bool allowed_show;
  TABLE_LIST	*next_leaf;
  Item          *where;                 /* VIEW WHERE clause condition */
  Item          *check_option;          /* WITH CHECK OPTION condition */
  LEX_STRING	select_stmt;		/* text of (CREATE/SELECT) statement */
  LEX_STRING	md5;			/* md5 of query text */
  LEX_STRING	source;			/* source of CREATE VIEW */
  LEX_STRING	view_db;		/* saved view database */
  LEX_STRING	view_name;		/* saved view name */
  LEX_STRING	timestamp;		/* GMT time stamp of last operation */
  st_lex_user   definer;                /* definer of view */
  ulonglong	file_version;		/* version of file's field set */
  ulonglong     updatable_view;         /* VIEW can be updated */
  ulonglong	revision;		/* revision control number */
  ulonglong	algorithm;		/* 0 any, 1 tmp tables , 2 merging */
  ulonglong     view_suid;              /* view is suid (TRUE dy default) */
  ulonglong     with_check;             /* WITH CHECK OPTION */
  /*
    effective value of WITH CHECK OPTION (differ for temporary table
    algorithm)
  */
  uint8         effective_with_check;
  uint8         effective_algorithm;    /* which algorithm was really used */
  GRANT_INFO	grant;
  /* data need by some engines in query cache*/
  ulonglong     engine_data;
  /* call back function for asking handler about caching in query cache */
  qc_engine_callback callback_func;
  thr_lock_type lock_type;
  uint		outer_join;		/* Which join type */
  uint		shared;			/* Used in multi-upd */
  size_t        db_length;
  size_t        table_name_length;
  bool          updatable;		/* VIEW/TABLE can be updated now */
  bool		straight;		/* optimize with prev table */
  bool          updating;               /* for replicate-do/ignore table */
  bool		force_index;		/* prefer index over table scan */
  bool          ignore_leaves;          /* preload only non-leaf nodes */
  table_map     dep_tables;             /* tables the table depends on      */
  table_map     on_expr_dep_tables;     /* tables on expression depends on  */
  struct st_nested_join *nested_join;   /* if the element is a nested join  */
  TABLE_LIST *embedding;             /* nested join containing the table */
  List<TABLE_LIST> *join_list;/* join list the table belongs to   */
  bool		cacheable_table;	/* stop PS caching */
  /* used in multi-upd/views privilege check */
  bool		table_in_first_from_clause;
  bool		skip_temporary;		/* this table shouldn't be temporary */
  /* TRUE if this merged view contain auto_increment field */
  bool          contain_auto_increment;
  bool          multitable_view;        /* TRUE iff this is multitable view */
  bool          compact_view_format;    /* Use compact format for SHOW CREATE VIEW */
  /* view where processed */
  bool          where_processed;
  /* TRUE <=> VIEW CHECK OPTION expression has been processed */
  bool          check_option_processed;
  /* FRMTYPE_ERROR if any type is acceptable */
  enum frm_type_enum required_type;
  handlerton	*db_type;		/* table_type for handler */
  char		timestamp_buffer[20];	/* buffer for timestamp (19+1) */
  /*
    This TABLE_LIST object is just placeholder for prelocking, it will be
    used for implicit LOCK TABLES only and won't be used in real statement.
  */
  bool          prelocking_placeholder;
  /*
    This TABLE_LIST object corresponds to the table to be created
    so it is possible that it does not exist (used in CREATE TABLE
    ... SELECT implementation).
  */
  bool          create;
<<<<<<< HEAD
  /* For transactional locking. */
  int           lock_timeout;           /* NOWAIT or WAIT [X]               */
  bool          lock_transactional;     /* If transactional lock requested. */
=======
  bool          internal_tmp_table;

>>>>>>> 9ef3ed6f

  /* View creation context. */

  View_creation_ctx *view_creation_ctx;

  /*
    Attributes to save/load view creation context in/from frm-file.

    Ther are required only to be able to use existing parser to load
    view-definition file. As soon as the parser parsed the file, view
    creation context is initialized and the attributes become redundant.

    These attributes MUST NOT be used for any purposes but the parsing.
  */

  LEX_STRING view_client_cs_name;
  LEX_STRING view_connection_cl_name;

  /*
    View definition (SELECT-statement) in the UTF-form.
  */

  LEX_STRING view_body_utf8;

   /* End of view definition context. */

  /**
    Indicates what triggers we need to pre-load for this TABLE_LIST
    when opening an associated TABLE. This is filled after
    the parsed tree is created.
  */
  uint8 trg_event_map;

  uint i_s_requested_object;
  bool has_db_lookup_value;
  bool has_table_lookup_value;
  uint table_open_method;
  enum enum_schema_table_state schema_table_state;
  void calc_md5(char *buffer);
  void set_underlying_merge();
  int view_check_option(THD *thd, bool ignore_failure);
  bool setup_underlying(THD *thd);
  void cleanup_items();
  /*
    If you change placeholder(), please check the condition in
    check_transactional_lock() too.
  */
  bool placeholder()
  {
    return derived || view || schema_table || create && !table->db_stat ||
           !table;
  }
  void print(THD *thd, String *str);
  bool check_single_table(TABLE_LIST **table, table_map map,
                          TABLE_LIST *view);
  bool set_insert_values(MEM_ROOT *mem_root);
  void hide_view_error(THD *thd);
  TABLE_LIST *find_underlying_table(TABLE *table);
  TABLE_LIST *first_leaf_for_name_resolution();
  TABLE_LIST *last_leaf_for_name_resolution();
  bool is_leaf_for_name_resolution();
  inline TABLE_LIST *top_table()
    { return belong_to_view ? belong_to_view : this; }
  inline bool prepare_check_option(THD *thd)
  {
    bool res= FALSE;
    if (effective_with_check)
      res= prep_check_option(thd, effective_with_check);
    return res;
  }
  inline bool prepare_where(THD *thd, Item **conds,
                            bool no_where_clause)
  {
    if (effective_algorithm == VIEW_ALGORITHM_MERGE)
      return prep_where(thd, conds, no_where_clause);
    return FALSE;
  }

  void register_want_access(ulong want_access);
  bool prepare_security(THD *thd);
#ifndef NO_EMBEDDED_ACCESS_CHECKS
  Security_context *find_view_security_context(THD *thd);
  bool prepare_view_securety_context(THD *thd);
#endif
  /*
    Cleanup for re-execution in a prepared statement or a stored
    procedure.
  */
  void reinit_before_use(THD *thd);
  Item_subselect *containing_subselect();

  /* 
    Compiles the tagged hints list and fills up st_table::keys_in_use_for_query,
    st_table::keys_in_use_for_group_by, st_table::keys_in_use_for_order_by,
    st_table::force_index and st_table::covering_keys.
  */
  bool process_index_hints(TABLE *table);

private:
  bool prep_check_option(THD *thd, uint8 check_opt_type);
  bool prep_where(THD *thd, Item **conds, bool no_where_clause);
  /*
    Cleanup for re-execution in a prepared statement or a stored
    procedure.
  */
};

class Item;

/*
  Iterator over the fields of a generic table reference.
*/

class Field_iterator: public Sql_alloc
{
public:
  Field_iterator() {}                         /* Remove gcc warning */
  virtual ~Field_iterator() {}
  virtual void set(TABLE_LIST *)= 0;
  virtual void next()= 0;
  virtual bool end_of_fields()= 0;              /* Return 1 at end of list */
  virtual const char *name()= 0;
  virtual Item *create_item(THD *)= 0;
  virtual Field *field()= 0;
};


/* 
  Iterator over the fields of a base table, view with temporary
  table, or subquery.
*/

class Field_iterator_table: public Field_iterator
{
  Field **ptr;
public:
  Field_iterator_table() :ptr(0) {}
  void set(TABLE_LIST *table) { ptr= table->table->field; }
  void set_table(TABLE *table) { ptr= table->field; }
  void next() { ptr++; }
  bool end_of_fields() { return *ptr == 0; }
  const char *name();
  Item *create_item(THD *thd);
  Field *field() { return *ptr; }
};


/* Iterator over the fields of a merge view. */

class Field_iterator_view: public Field_iterator
{
  Field_translator *ptr, *array_end;
  TABLE_LIST *view;
public:
  Field_iterator_view() :ptr(0), array_end(0) {}
  void set(TABLE_LIST *table);
  void next() { ptr++; }
  bool end_of_fields() { return ptr == array_end; }
  const char *name();
  Item *create_item(THD *thd);
  Item **item_ptr() {return &ptr->item; }
  Field *field() { return 0; }
  inline Item *item() { return ptr->item; }
  Field_translator *field_translator() { return ptr; }
};


/*
  Field_iterator interface to the list of materialized fields of a
  NATURAL/USING join.
*/

class Field_iterator_natural_join: public Field_iterator
{
  List_iterator_fast<Natural_join_column> column_ref_it;
  Natural_join_column *cur_column_ref;
public:
  Field_iterator_natural_join() :cur_column_ref(NULL) {}
  ~Field_iterator_natural_join() {}
  void set(TABLE_LIST *table);
  void next();
  bool end_of_fields() { return !cur_column_ref; }
  const char *name() { return cur_column_ref->name(); }
  Item *create_item(THD *thd) { return cur_column_ref->create_item(thd); }
  Field *field() { return cur_column_ref->field(); }
  Natural_join_column *column_ref() { return cur_column_ref; }
};


/*
  Generic iterator over the fields of an arbitrary table reference.

  DESCRIPTION
    This class unifies the various ways of iterating over the columns
    of a table reference depending on the type of SQL entity it
    represents. If such an entity represents a nested table reference,
    this iterator encapsulates the iteration over the columns of the
    members of the table reference.

  IMPLEMENTATION
    The implementation assumes that all underlying NATURAL/USING table
    references already contain their result columns and are linked into
    the list TABLE_LIST::next_name_resolution_table.
*/

class Field_iterator_table_ref: public Field_iterator
{
  TABLE_LIST *table_ref, *first_leaf, *last_leaf;
  Field_iterator_table        table_field_it;
  Field_iterator_view         view_field_it;
  Field_iterator_natural_join natural_join_it;
  Field_iterator *field_it;
  void set_field_iterator();
public:
  Field_iterator_table_ref() :field_it(NULL) {}
  void set(TABLE_LIST *table);
  void next();
  bool end_of_fields()
  { return (table_ref == last_leaf && field_it->end_of_fields()); }
  const char *name() { return field_it->name(); }
  const char *table_name();
  const char *db_name();
  GRANT_INFO *grant();
  Item *create_item(THD *thd) { return field_it->create_item(thd); }
  Field *field() { return field_it->field(); }
  Natural_join_column *get_or_create_column_ref(TABLE_LIST *parent_table_ref);
  Natural_join_column *get_natural_column_ref();
};


typedef struct st_nested_join
{
  List<TABLE_LIST>  join_list;       /* list of elements in the nested join */
  table_map         used_tables;     /* bitmap of tables in the nested join */
  table_map         not_null_tables; /* tables that rejects nulls           */
  struct st_join_table *first_nested;/* the first nested table in the plan  */
  /* 
    Used to count tables in the nested join in 2 isolated places:
    1. In make_outerjoin_info(). 
    2. check_interleaving_with_nj/restore_prev_nj_state (these are called
       by the join optimizer. 
    Before each use the counters are zeroed by reset_nj_counters.
  */
  uint              counter_;
  nested_join_map   nj_map;          /* Bit used to identify this nested join*/
  /*
    (Valid only for semi-join nests) Bitmap of tables outside the semi-join
    that are used within the semi-join's ON condition.
  */
  table_map         sj_depends_on;
  /* Outer non-trivially correlated tables */
  table_map         sj_corr_tables;
  List<Item>        sj_outer_expr_list;
} NESTED_JOIN;


typedef struct st_changed_table_list
{
  struct	st_changed_table_list *next;
  char		*key;
  uint32        key_length;
} CHANGED_TABLE_LIST;


typedef struct st_open_table_list{
  struct st_open_table_list *next;
  char	*db,*table;
  uint32 in_use,locked;
} OPEN_TABLE_LIST;

typedef struct st_table_field_w_type
{
  LEX_STRING name;
  LEX_STRING type;
  LEX_STRING cset;
} TABLE_FIELD_W_TYPE;


my_bool
table_check_intact(TABLE *table, const uint table_f_count,
                   const TABLE_FIELD_W_TYPE *table_def);

static inline my_bitmap_map *tmp_use_all_columns(TABLE *table,
                                                 MY_BITMAP *bitmap)
{
  my_bitmap_map *old= bitmap->bitmap;
  bitmap->bitmap= table->s->all_set.bitmap;
  return old;
}


static inline void tmp_restore_column_map(MY_BITMAP *bitmap,
                                          my_bitmap_map *old)
{
  bitmap->bitmap= old;
}

/* The following is only needed for debugging */

static inline my_bitmap_map *dbug_tmp_use_all_columns(TABLE *table,
                                                      MY_BITMAP *bitmap)
{
#ifndef DBUG_OFF
  return tmp_use_all_columns(table, bitmap);
#else
  return 0;
#endif
}

static inline void dbug_tmp_restore_column_map(MY_BITMAP *bitmap,
                                               my_bitmap_map *old)
{
#ifndef DBUG_OFF
  tmp_restore_column_map(bitmap, old);
#endif
}

size_t max_row_length(TABLE *table, const uchar *data);
<|MERGE_RESOLUTION|>--- conflicted
+++ resolved
@@ -1096,14 +1096,11 @@
     ... SELECT implementation).
   */
   bool          create;
-<<<<<<< HEAD
   /* For transactional locking. */
   int           lock_timeout;           /* NOWAIT or WAIT [X]               */
   bool          lock_transactional;     /* If transactional lock requested. */
-=======
   bool          internal_tmp_table;
 
->>>>>>> 9ef3ed6f
 
   /* View creation context. */
 
