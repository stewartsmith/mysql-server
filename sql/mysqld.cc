--- conflicted
+++ resolved
@@ -8035,13 +8035,7 @@
       default_collation_name= 0;
     break;
   case 'l':
-<<<<<<< HEAD
     WARN_DEPRECATED(NULL, 7,0, "--log", "'--general_log'/'--general_log_file'");
-    /* FALL-THROUGH */
-  case OPT_GENERAL_LOG_FILE:
-=======
-    WARN_DEPRECATED(NULL, "7.0", "--log", "'--general_log'/'--general_log_file'");
->>>>>>> ff3b5248
     opt_log=1;
     break;
   case 'B':
@@ -8226,13 +8220,7 @@
   }
 #endif /* HAVE_REPLICATION */
   case (int) OPT_SLOW_QUERY_LOG:
-<<<<<<< HEAD
     WARN_DEPRECATED(NULL, 7,0, "--log_slow_queries", "'--slow_query_log'/'--slow_query_log_file'");
-    /* FALL-THROUGH */
-  case (int) OPT_SLOW_QUERY_LOG_FILE:
-=======
-    WARN_DEPRECATED(NULL, "7.0", "--log_slow_queries", "'--slow_query_log'/'--slow_query_log_file'");
->>>>>>> ff3b5248
     opt_slow_log= 1;
     break;
 #ifdef WITH_CSV_STORAGE_ENGINE
