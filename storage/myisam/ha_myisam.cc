/* Copyright (C) 2000-2006 MySQL AB

   This program is free software; you can redistribute it and/or modify
   it under the terms of the GNU General Public License as published by
   the Free Software Foundation; version 2 of the License.

   This program is distributed in the hope that it will be useful,
   but WITHOUT ANY WARRANTY; without even the implied warranty of
   MERCHANTABILITY or FITNESS FOR A PARTICULAR PURPOSE.  See the
   GNU General Public License for more details.

   You should have received a copy of the GNU General Public License
   along with this program; if not, write to the Free Software
   Foundation, Inc., 59 Temple Place, Suite 330, Boston, MA  02111-1307  USA */


#ifdef USE_PRAGMA_IMPLEMENTATION
#pragma implementation				// gcc: Class implementation
#endif

#define MYSQL_SERVER 1
#include "mysql_priv.h"
#include <mysql/plugin.h>
#include <m_ctype.h>
#include <my_bit.h>
#include <myisampack.h>
#include "ha_myisam.h"
#include <stdarg.h>
#include "myisamdef.h"
#include "rt_index.h"

ulong myisam_recover_options= HA_RECOVER_NONE;

/* bits in myisam_recover_options */
const char *myisam_recover_names[] =
{ "DEFAULT", "BACKUP", "FORCE", "QUICK", NullS};
TYPELIB myisam_recover_typelib= {array_elements(myisam_recover_names)-1,"",
				 myisam_recover_names, NULL};

const char *myisam_stats_method_names[] = {"nulls_unequal", "nulls_equal",
                                           "nulls_ignored", NullS};
TYPELIB myisam_stats_method_typelib= {
  array_elements(myisam_stats_method_names) - 1, "",
  myisam_stats_method_names, NULL};


/*****************************************************************************
** MyISAM tables
*****************************************************************************/

static handler *myisam_create_handler(handlerton *hton,
                                      TABLE_SHARE *table, 
                                      MEM_ROOT *mem_root)
{
  return new (mem_root) ha_myisam(hton, table);
}

// collect errors printed by mi_check routines

static void mi_check_print_msg(MI_CHECK *param,	const char* msg_type,
			       const char *fmt, va_list args)
{
  THD* thd = (THD*)param->thd;
  Protocol *protocol= thd->protocol;
  uint length, msg_length;
  char msgbuf[MI_MAX_MSG_BUF];
  char name[NAME_LEN*2+2];

  msg_length= my_vsnprintf(msgbuf, sizeof(msgbuf), fmt, args);
  msgbuf[sizeof(msgbuf) - 1] = 0; // healthy paranoia

  DBUG_PRINT(msg_type,("message: %s",msgbuf));

  if (!thd->vio_ok())
  {
    sql_print_error(msgbuf);
    return;
  }

  if (param->testflag & (T_CREATE_MISSING_KEYS | T_SAFE_REPAIR |
			 T_AUTO_REPAIR))
  {
    my_message(ER_NOT_KEYFILE,msgbuf,MYF(MY_WME));
    return;
  }
  length=(uint) (strxmov(name, param->db_name,".",param->table_name,NullS) -
		 name);
  /*
    TODO: switch from protocol to push_warning here. The main reason we didn't
    it yet is parallel repair. Due to following trace:
    mi_check_print_msg/push_warning/sql_alloc/my_pthread_getspecific_ptr.

    Also we likely need to lock mutex here (in both cases with protocol and
    push_warning).
  */
  protocol->prepare_for_resend();
  protocol->store(name, length, system_charset_info);
  protocol->store(param->op_name, system_charset_info);
  protocol->store(msg_type, system_charset_info);
  protocol->store(msgbuf, msg_length, system_charset_info);
  if (protocol->write())
    sql_print_error("Failed on my_net_write, writing to stderr instead: %s\n",
		    msgbuf);
  return;
}


/*
  Convert TABLE object to MyISAM key and column definition

  SYNOPSIS
    table2myisam()
      table_arg   in     TABLE object.
      keydef_out  out    MyISAM key definition.
      recinfo_out out    MyISAM column definition.
      records_out out    Number of fields.

  DESCRIPTION
    This function will allocate and initialize MyISAM key and column
    definition for further use in mi_create or for a check for underlying
    table conformance in merge engine.

    The caller needs to free *recinfo_out after use. Since *recinfo_out
    and *keydef_out are allocated with a my_multi_malloc, *keydef_out
    is freed automatically when *recinfo_out is freed.

  RETURN VALUE
    0  OK
    !0 error code
*/

int table2myisam(TABLE *table_arg, MI_KEYDEF **keydef_out,
                 MI_COLUMNDEF **recinfo_out, uint *records_out)
{
  uint i, j, recpos, minpos, fieldpos, temp_length, length;
  enum ha_base_keytype type= HA_KEYTYPE_BINARY;
  uchar *record;
  KEY *pos;
  MI_KEYDEF *keydef;
  MI_COLUMNDEF *recinfo, *recinfo_pos;
  HA_KEYSEG *keyseg;
  TABLE_SHARE *share= table_arg->s;
  uint options= share->db_options_in_use;
  DBUG_ENTER("table2myisam");
  if (!(my_multi_malloc(MYF(MY_WME),
          recinfo_out, (share->fields * 2 + 2) * sizeof(MI_COLUMNDEF),
          keydef_out, share->keys * sizeof(MI_KEYDEF),
          &keyseg,
          (share->key_parts + share->keys) * sizeof(HA_KEYSEG),
          NullS)))
    DBUG_RETURN(HA_ERR_OUT_OF_MEM); /* purecov: inspected */
  keydef= *keydef_out;
  recinfo= *recinfo_out;
  pos= table_arg->key_info;
  for (i= 0; i < share->keys; i++, pos++)
  {
    keydef[i].flag= ((uint16) pos->flags & (HA_NOSAME | HA_FULLTEXT | HA_SPATIAL));
    keydef[i].key_alg= pos->algorithm == HA_KEY_ALG_UNDEF ?
      (pos->flags & HA_SPATIAL ? HA_KEY_ALG_RTREE : HA_KEY_ALG_BTREE) :
      pos->algorithm;
    keydef[i].block_length= pos->block_size;
    keydef[i].seg= keyseg;
    keydef[i].keysegs= pos->key_parts;
    for (j= 0; j < pos->key_parts; j++)
    {
      Field *field= pos->key_part[j].field;
      type= field->key_type();
      keydef[i].seg[j].flag= pos->key_part[j].key_part_flag;

      if (options & HA_OPTION_PACK_KEYS ||
          (pos->flags & (HA_PACK_KEY | HA_BINARY_PACK_KEY |
                         HA_SPACE_PACK_USED)))
      {
        if (pos->key_part[j].length > 8 &&
            (type == HA_KEYTYPE_TEXT ||
             type == HA_KEYTYPE_NUM ||
             (type == HA_KEYTYPE_BINARY && !field->zero_pack())))
        {
          /* No blobs here */
          if (j == 0)
            keydef[i].flag|= HA_PACK_KEY;
          if (!(field->flags & ZEROFILL_FLAG) &&
              (field->type() == MYSQL_TYPE_STRING ||
               field->type() == MYSQL_TYPE_VAR_STRING ||
               ((int) (pos->key_part[j].length - field->decimals())) >= 4))
            keydef[i].seg[j].flag|= HA_SPACE_PACK;
        }
        else if (j == 0 && (!(pos->flags & HA_NOSAME) || pos->key_length > 16))
          keydef[i].flag|= HA_BINARY_PACK_KEY;
      }
      keydef[i].seg[j].type= (int) type;
      keydef[i].seg[j].start= pos->key_part[j].offset;
      keydef[i].seg[j].length= pos->key_part[j].length;
      keydef[i].seg[j].bit_start= keydef[i].seg[j].bit_end=
        keydef[i].seg[j].bit_length= 0;
      keydef[i].seg[j].bit_pos= 0;
      keydef[i].seg[j].language= field->charset()->number;

      if (field->null_ptr)
      {
        keydef[i].seg[j].null_bit= field->null_bit;
        keydef[i].seg[j].null_pos= (uint) (field->null_ptr-
                                           (uchar*) table_arg->record[0]);
      }
      else
      {
        keydef[i].seg[j].null_bit= 0;
        keydef[i].seg[j].null_pos= 0;
      }
      if (field->type() == MYSQL_TYPE_BLOB ||
          field->type() == MYSQL_TYPE_GEOMETRY)
      {
        keydef[i].seg[j].flag|= HA_BLOB_PART;
        /* save number of bytes used to pack length */
        keydef[i].seg[j].bit_start= (uint) (field->pack_length() -
                                            share->blob_ptr_size);
      }
      else if (field->type() == MYSQL_TYPE_BIT)
      {
        keydef[i].seg[j].bit_length= ((Field_bit *) field)->bit_len;
        keydef[i].seg[j].bit_start= ((Field_bit *) field)->bit_ofs;
        keydef[i].seg[j].bit_pos= (uint) (((Field_bit *) field)->bit_ptr -
                                          (uchar*) table_arg->record[0]);
      }
    }
    keyseg+= pos->key_parts;
  }
  if (table_arg->found_next_number_field)
    keydef[share->next_number_index].flag|= HA_AUTO_KEY;
  record= table_arg->record[0];
  recpos= 0;
  recinfo_pos= recinfo;
  while (recpos < (uint) share->reclength)
  {
    Field **field, *found= 0;
    minpos= share->reclength;
    length= 0;

    for (field= table_arg->field; *field; field++)
    {
      if ((fieldpos= (*field)->offset(record)) >= recpos &&
          fieldpos <= minpos)
      {
        /* skip null fields */
        if (!(temp_length= (*field)->pack_length_in_rec()))
          continue; /* Skip null-fields */
        if (! found || fieldpos < minpos ||
            (fieldpos == minpos && temp_length < length))
        {
          minpos= fieldpos;
          found= *field;
          length= temp_length;
        }
      }
    }
    DBUG_PRINT("loop", ("found: 0x%lx  recpos: %d  minpos: %d  length: %d",
                        (long) found, recpos, minpos, length));
    if (recpos != minpos)
    { // Reserved space (Null bits?)
      bzero((char*) recinfo_pos, sizeof(*recinfo_pos));
      recinfo_pos->type= (int) FIELD_NORMAL;
      recinfo_pos++->length= (uint16) (minpos - recpos);
    }
    if (!found)
      break;

    if (found->flags & BLOB_FLAG)
      recinfo_pos->type= (int) FIELD_BLOB;
    else if (found->type() == MYSQL_TYPE_VARCHAR)
      recinfo_pos->type= FIELD_VARCHAR;
    else if (!(options & HA_OPTION_PACK_RECORD))
      recinfo_pos->type= (int) FIELD_NORMAL;
    else if (found->zero_pack())
      recinfo_pos->type= (int) FIELD_SKIP_ZERO;
    else
      recinfo_pos->type= (int) ((length <= 3 ||
                                 (found->flags & ZEROFILL_FLAG)) ?
                                  FIELD_NORMAL :
                                  found->type() == MYSQL_TYPE_STRING ||
                                  found->type() == MYSQL_TYPE_VAR_STRING ?
                                  FIELD_SKIP_ENDSPACE :
                                  FIELD_SKIP_PRESPACE);
    if (found->null_ptr)
    {
      recinfo_pos->null_bit= found->null_bit;
      recinfo_pos->null_pos= (uint) (found->null_ptr -
                                     (uchar*) table_arg->record[0]);
    }
    else
    {
      recinfo_pos->null_bit= 0;
      recinfo_pos->null_pos= 0;
    }
    (recinfo_pos++)->length= (uint16) length;
    recpos= minpos + length;
    DBUG_PRINT("loop", ("length: %d  type: %d",
                        recinfo_pos[-1].length,recinfo_pos[-1].type));
  }
  *records_out= (uint) (recinfo_pos - recinfo);
  DBUG_RETURN(0);
}


/*
  Check for underlying table conformance

  SYNOPSIS
    check_definition()
      t1_keyinfo       in    First table key definition
      t1_recinfo       in    First table record definition
      t1_keys          in    Number of keys in first table
      t1_recs          in    Number of records in first table
      t2_keyinfo       in    Second table key definition
      t2_recinfo       in    Second table record definition
      t2_keys          in    Number of keys in second table
      t2_recs          in    Number of records in second table
      strict           in    Strict check switch

  DESCRIPTION
    This function compares two MyISAM definitions. By intention it was done
    to compare merge table definition against underlying table definition.
    It may also be used to compare dot-frm and MYI definitions of MyISAM
    table as well to compare different MyISAM table definitions.

    For merge table it is not required that number of keys in merge table
    must exactly match number of keys in underlying table. When calling this
    function for underlying table conformance check, 'strict' flag must be
    set to false, and converted merge definition must be passed as t1_*.

    Otherwise 'strict' flag must be set to 1 and it is not required to pass
    converted dot-frm definition as t1_*.

  RETURN VALUE
    0 - Equal definitions.
    1 - Different definitions.

  TODO
    - compare FULLTEXT keys;
    - compare SPATIAL keys;
    - compare FIELD_SKIP_ZERO which is converted to FIELD_NORMAL correctly
      (should be corretly detected in table2myisam).
*/

int check_definition(MI_KEYDEF *t1_keyinfo, MI_COLUMNDEF *t1_recinfo,
                     uint t1_keys, uint t1_recs,
                     MI_KEYDEF *t2_keyinfo, MI_COLUMNDEF *t2_recinfo,
                     uint t2_keys, uint t2_recs, bool strict)
{
  uint i, j;
  DBUG_ENTER("check_definition");
  if ((strict ? t1_keys != t2_keys : t1_keys > t2_keys))
  {
    DBUG_PRINT("error", ("Number of keys differs: t1_keys=%u, t2_keys=%u",
                         t1_keys, t2_keys));
    DBUG_RETURN(1);
  }
  if (t1_recs != t2_recs)
  {
    DBUG_PRINT("error", ("Number of recs differs: t1_recs=%u, t2_recs=%u",
                         t1_recs, t2_recs));
    DBUG_RETURN(1);
  }
  for (i= 0; i < t1_keys; i++)
  {
    HA_KEYSEG *t1_keysegs= t1_keyinfo[i].seg;
    HA_KEYSEG *t2_keysegs= t2_keyinfo[i].seg;
    if (t1_keyinfo[i].flag & HA_FULLTEXT && t2_keyinfo[i].flag & HA_FULLTEXT)
      continue;
    else if (t1_keyinfo[i].flag & HA_FULLTEXT ||
             t2_keyinfo[i].flag & HA_FULLTEXT)
    {
       DBUG_PRINT("error", ("Key %d has different definition", i));
       DBUG_PRINT("error", ("t1_fulltext= %d, t2_fulltext=%d",
                            test(t1_keyinfo[i].flag & HA_FULLTEXT),
                            test(t2_keyinfo[i].flag & HA_FULLTEXT)));
       DBUG_RETURN(1);
    }
    if (t1_keyinfo[i].flag & HA_SPATIAL && t2_keyinfo[i].flag & HA_SPATIAL)
      continue;
    else if (t1_keyinfo[i].flag & HA_SPATIAL ||
             t2_keyinfo[i].flag & HA_SPATIAL)
    {
       DBUG_PRINT("error", ("Key %d has different definition", i));
       DBUG_PRINT("error", ("t1_spatial= %d, t2_spatial=%d",
                            test(t1_keyinfo[i].flag & HA_SPATIAL),
                            test(t2_keyinfo[i].flag & HA_SPATIAL)));
       DBUG_RETURN(1);
    }
    if (t1_keyinfo[i].keysegs != t2_keyinfo[i].keysegs ||
        t1_keyinfo[i].key_alg != t2_keyinfo[i].key_alg)
    {
      DBUG_PRINT("error", ("Key %d has different definition", i));
      DBUG_PRINT("error", ("t1_keysegs=%d, t1_key_alg=%d",
                           t1_keyinfo[i].keysegs, t1_keyinfo[i].key_alg));
      DBUG_PRINT("error", ("t2_keysegs=%d, t2_key_alg=%d",
                           t2_keyinfo[i].keysegs, t2_keyinfo[i].key_alg));
      DBUG_RETURN(1);
    }
    for (j=  t1_keyinfo[i].keysegs; j--;)
    {
      uint8 t1_keysegs_j__type= t1_keysegs[j].type;

      /*
        Table migration from 4.1 to 5.1. In 5.1 a *TEXT key part is
        always HA_KEYTYPE_VARTEXT2. In 4.1 we had only the equivalent of
        HA_KEYTYPE_VARTEXT1. Since we treat both the same on MyISAM
        level, we can ignore a mismatch between these types.
      */
      if ((t1_keysegs[j].flag & HA_BLOB_PART) &&
          (t2_keysegs[j].flag & HA_BLOB_PART))
      {
        if ((t1_keysegs_j__type == HA_KEYTYPE_VARTEXT2) &&
            (t2_keysegs[j].type == HA_KEYTYPE_VARTEXT1))
          t1_keysegs_j__type= HA_KEYTYPE_VARTEXT1;
        else if ((t1_keysegs_j__type == HA_KEYTYPE_VARBINARY2) &&
                 (t2_keysegs[j].type == HA_KEYTYPE_VARBINARY1))
          t1_keysegs_j__type= HA_KEYTYPE_VARBINARY1;
      }

      if (t1_keysegs_j__type != t2_keysegs[j].type ||
          t1_keysegs[j].language != t2_keysegs[j].language ||
          t1_keysegs[j].null_bit != t2_keysegs[j].null_bit ||
          t1_keysegs[j].length != t2_keysegs[j].length)
      {
        DBUG_PRINT("error", ("Key segment %d (key %d) has different "
                             "definition", j, i));
        DBUG_PRINT("error", ("t1_type=%d, t1_language=%d, t1_null_bit=%d, "
                             "t1_length=%d",
                             t1_keysegs[j].type, t1_keysegs[j].language,
                             t1_keysegs[j].null_bit, t1_keysegs[j].length));
        DBUG_PRINT("error", ("t2_type=%d, t2_language=%d, t2_null_bit=%d, "
                             "t2_length=%d",
                             t2_keysegs[j].type, t2_keysegs[j].language,
                             t2_keysegs[j].null_bit, t2_keysegs[j].length));

        DBUG_RETURN(1);
      }
    }
  }
  for (i= 0; i < t1_recs; i++)
  {
    MI_COLUMNDEF *t1_rec= &t1_recinfo[i];
    MI_COLUMNDEF *t2_rec= &t2_recinfo[i];
    /*
      FIELD_SKIP_ZERO can be changed to FIELD_NORMAL in mi_create,
      see NOTE1 in mi_create.c
    */
    if ((t1_rec->type != t2_rec->type &&
         !(t1_rec->type == (int) FIELD_SKIP_ZERO &&
           t1_rec->length == 1 &&
           t2_rec->type == (int) FIELD_NORMAL)) ||
        t1_rec->length != t2_rec->length ||
        t1_rec->null_bit != t2_rec->null_bit)
    {
      DBUG_PRINT("error", ("Field %d has different definition", i));
      DBUG_PRINT("error", ("t1_type=%d, t1_length=%d, t1_null_bit=%d",
                           t1_rec->type, t1_rec->length, t1_rec->null_bit));
      DBUG_PRINT("error", ("t2_type=%d, t2_length=%d, t2_null_bit=%d",
                           t2_rec->type, t2_rec->length, t2_rec->null_bit));
      DBUG_RETURN(1);
    }
  }
  DBUG_RETURN(0);
}


extern "C" {

volatile int *killed_ptr(MI_CHECK *param)
{
  /* In theory Unsafe conversion, but should be ok for now */
  return (int*) &(((THD *)(param->thd))->killed);
}

void mi_check_print_error(MI_CHECK *param, const char *fmt,...)
{
  param->error_printed|=1;
  param->out_flag|= O_DATA_LOST;
  va_list args;
  va_start(args, fmt);
  mi_check_print_msg(param, "error", fmt, args);
  va_end(args);
}

void mi_check_print_info(MI_CHECK *param, const char *fmt,...)
{
  va_list args;
  va_start(args, fmt);
  mi_check_print_msg(param, "info", fmt, args);
  va_end(args);
}

void mi_check_print_warning(MI_CHECK *param, const char *fmt,...)
{
  param->warning_printed=1;
  param->out_flag|= O_DATA_LOST;
  va_list args;
  va_start(args, fmt);
  mi_check_print_msg(param, "warning", fmt, args);
  va_end(args);
}


/**
  Report list of threads (and queries) accessing a table, thread_id of a
  thread that detected corruption, ource file name and line number where
  this corruption was detected, optional extra information (string).

  This function is intended to be used when table corruption is detected.

  @param[in] file      MI_INFO object.
  @param[in] message   Optional error message.
  @param[in] sfile     Name of source file.
  @param[in] sline     Line number in source file.

  @return void
*/

void _mi_report_crashed(MI_INFO *file, const char *message,
                        const char *sfile, uint sline)
{
  THD *cur_thd;
  LIST *element;
  char buf[1024];
  pthread_mutex_lock(&file->s->intern_lock);
  if ((cur_thd= (THD*) file->in_use.data))
    sql_print_error("Got an error from thread_id=%lu, %s:%d", cur_thd->thread_id,
                    sfile, sline);
  else
    sql_print_error("Got an error from unknown thread, %s:%d", sfile, sline);
  if (message)
    sql_print_error("%s", message);
  for (element= file->s->in_use; element; element= list_rest(element))
  {
    THD *thd= (THD*) element->data;
    sql_print_error("%s", thd ? thd_security_context(thd, buf, sizeof(buf), 0)
                              : "Unknown thread accessing table");
  }
  pthread_mutex_unlock(&file->s->intern_lock);
}

}


ha_myisam::ha_myisam(handlerton *hton, TABLE_SHARE *table_arg)
  :handler(hton, table_arg), file(0),
  int_table_flags(HA_NULL_IN_KEY | HA_CAN_FULLTEXT | HA_CAN_SQL_HANDLER |
                  HA_BINLOG_ROW_CAPABLE | HA_BINLOG_STMT_CAPABLE |
                  HA_DUPLICATE_POS | HA_CAN_INDEX_BLOBS | HA_AUTO_PART_KEY |
                  HA_FILE_BASED | HA_CAN_GEOMETRY | HA_NO_TRANSACTIONS |
                  HA_CAN_INSERT_DELAYED | HA_CAN_BIT_FIELD | HA_CAN_RTREEKEYS |
                  HA_HAS_RECORDS | HA_STATS_RECORDS_IS_EXACT |
                  HA_NEED_READ_RANGE_BUFFER | HA_MRR_CANT_SORT),
<<<<<<< HEAD
   can_enable_indexes(1)
{}
=======
   can_enable_indexes(1),
   cond_keyno(MAX_KEY),
   ds_mrr((DsMrr_impl::range_check_toggle_func_t)&ha_myisam::toggle_range_check)
{
  ds_mrr.h= this;
}
>>>>>>> 0cbdf571

handler *ha_myisam::clone(MEM_ROOT *mem_root)
{
  ha_myisam *new_handler= static_cast <ha_myisam *>(handler::clone(mem_root));
  if (new_handler)
    new_handler->file->state= file->state;
  return new_handler;
}


static const char *ha_myisam_exts[] = {
  ".MYI",
  ".MYD",
  NullS
};

const char **ha_myisam::bas_ext() const
{
  return ha_myisam_exts;
}


const char *ha_myisam::index_type(uint key_number)
{
  return ((table->key_info[key_number].flags & HA_FULLTEXT) ? 
	  "FULLTEXT" :
	  (table->key_info[key_number].flags & HA_SPATIAL) ?
	  "SPATIAL" :
	  (table->key_info[key_number].algorithm == HA_KEY_ALG_RTREE) ?
	  "RTREE" :
	  "BTREE");
}

/* Name is here without an extension */
int ha_myisam::open(const char *name, int mode, uint test_if_locked)
{
  MI_KEYDEF *keyinfo;
  MI_COLUMNDEF *recinfo= 0;
  uint recs;
  uint i;

  /*
    If the user wants to have memory mapped data files, add an
    open_flag. Do not memory map temporary tables because they are
    expected to be inserted and thus extended a lot. Memory mapping is
    efficient for files that keep their size, but very inefficient for
    growing files. Using an open_flag instead of calling mi_extra(...
    HA_EXTRA_MMAP ...) after mi_open() has the advantage that the
    mapping is not repeated for every open, but just done on the initial
    open, when the MyISAM share is created. Everytime the server
    requires to open a new instance of a table it calls this method. We
    will always supply HA_OPEN_MMAP for a permanent table. However, the
    MyISAM storage engine will ignore this flag if this is a secondary
    open of a table that is in use by other threads already (if the
    MyISAM share exists already).
  */
  if (!(test_if_locked & HA_OPEN_TMP_TABLE) && opt_myisam_use_mmap)
    test_if_locked|= HA_OPEN_MMAP;

  if (!(file=mi_open(name, mode, test_if_locked | HA_OPEN_FROM_SQL_LAYER)))
    return (my_errno ? my_errno : -1);
  if (!table->s->tmp_table) /* No need to perform a check for tmp table */
  {
    if ((my_errno= table2myisam(table, &keyinfo, &recinfo, &recs)))
    {
      /* purecov: begin inspected */
      DBUG_PRINT("error", ("Failed to convert TABLE object to MyISAM "
                           "key and column definition"));
      goto err;
      /* purecov: end */
    }
    if (check_definition(keyinfo, recinfo, table->s->keys, recs,
                         file->s->keyinfo, file->s->rec,
                         file->s->base.keys, file->s->base.fields, true))
    {
      /* purecov: begin inspected */
      my_errno= HA_ERR_CRASHED;
      goto err;
      /* purecov: end */
    }
  }
  
  if (test_if_locked & (HA_OPEN_IGNORE_IF_LOCKED | HA_OPEN_TMP_TABLE))
    VOID(mi_extra(file, HA_EXTRA_NO_WAIT_LOCK, 0));

  info(HA_STATUS_NO_LOCK | HA_STATUS_VARIABLE | HA_STATUS_CONST);
  if (!(test_if_locked & HA_OPEN_WAIT_IF_LOCKED))
    VOID(mi_extra(file, HA_EXTRA_WAIT_LOCK, 0));
  if (!table->s->db_record_offset)
    int_table_flags|=HA_REC_NOT_IN_SEQ;
  if (file->s->options & (HA_OPTION_CHECKSUM | HA_OPTION_COMPRESS_RECORD))
    int_table_flags|=HA_HAS_CHECKSUM;
  
  keys_with_parts.clear_all();
  for (i= 0; i < table->s->keys; i++)
  {
    plugin_ref parser= table->key_info[i].parser;
    if (table->key_info[i].flags & HA_USES_PARSER)
      file->s->keyinfo[i].parser=
        (struct st_mysql_ftparser *)plugin_decl(parser)->info;
    table->key_info[i].block_size= file->s->keyinfo[i].block_length;

    KEY_PART_INFO *kp= table->key_info[i].key_part;
    KEY_PART_INFO *kp_end= kp + table->key_info[i].key_parts;
    for (; kp != kp_end; kp++)
    {
      if (!kp->field->part_of_key.is_set(i))
      {
        keys_with_parts.set_bit(i);
        break;
      }
    }
  }
  my_errno= 0;
  goto end;
 err:
  this->close();
 end:
  /*
    Both recinfo and keydef are allocated by my_multi_malloc(), thus only
    recinfo must be freed.
  */
  if (recinfo)
    my_free((uchar*) recinfo, MYF(0));
  return my_errno;
}

int ha_myisam::close(void)
{
  MI_INFO *tmp=file;
  file=0;
  return mi_close(tmp);
}

int ha_myisam::write_row(uchar *buf)
{
  ha_statistic_increment(&SSV::ha_write_count);

  /* If we have a timestamp column, update it to the current time */
  if (table->timestamp_field_type & TIMESTAMP_AUTO_SET_ON_INSERT)
    table->timestamp_field->set_time();

  /*
    If we have an auto_increment column and we are writing a changed row
    or a new row, then update the auto_increment value in the record.
  */
  if (table->next_number_field && buf == table->record[0])
  {
    int error;
    if ((error= update_auto_increment()))
      return error;
  }
  return mi_write(file,buf);
}

int ha_myisam::check(THD* thd, HA_CHECK_OPT* check_opt)
{
  if (!file) return HA_ADMIN_INTERNAL_ERROR;
  int error;
  MI_CHECK param;
  MYISAM_SHARE* share = file->s;
  const char *old_proc_info=thd->proc_info;

  thd_proc_info(thd, "Checking table");
  myisamchk_init(&param);
  param.thd = thd;
  param.op_name =   "check";
  param.db_name=    table->s->db.str;
  param.table_name= table->alias;
  param.testflag = check_opt->flags | T_CHECK | T_SILENT;
  param.stats_method= (enum_mi_stats_method)thd->variables.myisam_stats_method;

  if (!(table->db_stat & HA_READ_ONLY))
    param.testflag|= T_STATISTICS;
  param.using_global_keycache = 1;

  if (!mi_is_crashed(file) &&
      (((param.testflag & T_CHECK_ONLY_CHANGED) &&
	!(share->state.changed & (STATE_CHANGED | STATE_CRASHED |
				  STATE_CRASHED_ON_REPAIR)) &&
	share->state.open_count == 0) ||
       ((param.testflag & T_FAST) && (share->state.open_count ==
				      (uint) (share->global_changed ? 1 : 0)))))
    return HA_ADMIN_ALREADY_DONE;

  error = chk_status(&param, file);		// Not fatal
  error = chk_size(&param, file);
  if (!error)
    error |= chk_del(&param, file, param.testflag);
  if (!error)
    error = chk_key(&param, file);
  if (!error)
  {
    if ((!(param.testflag & T_QUICK) &&
	 ((share->options &
	   (HA_OPTION_PACK_RECORD | HA_OPTION_COMPRESS_RECORD)) ||
	  (param.testflag & (T_EXTEND | T_MEDIUM)))) ||
	mi_is_crashed(file))
    {
      uint old_testflag=param.testflag;
      param.testflag|=T_MEDIUM;
      if (!(error= init_io_cache(&param.read_cache, file->dfile,
                                 my_default_record_cache_size, READ_CACHE,
                                 share->pack.header_length, 1, MYF(MY_WME))))
      {
        error= chk_data_link(&param, file, param.testflag & T_EXTEND);
        end_io_cache(&(param.read_cache));
      }
      param.testflag= old_testflag;
    }
  }
  if (!error)
  {
    if ((share->state.changed & (STATE_CHANGED |
				 STATE_CRASHED_ON_REPAIR |
				 STATE_CRASHED | STATE_NOT_ANALYZED)) ||
	(param.testflag & T_STATISTICS) ||
	mi_is_crashed(file))
    {
      file->update|=HA_STATE_CHANGED | HA_STATE_ROW_CHANGED;
      pthread_mutex_lock(&share->intern_lock);
      share->state.changed&= ~(STATE_CHANGED | STATE_CRASHED |
			       STATE_CRASHED_ON_REPAIR);
      if (!(table->db_stat & HA_READ_ONLY))
	error=update_state_info(&param,file,UPDATE_TIME | UPDATE_OPEN_COUNT |
				UPDATE_STAT);
      pthread_mutex_unlock(&share->intern_lock);
      info(HA_STATUS_NO_LOCK | HA_STATUS_TIME | HA_STATUS_VARIABLE |
	   HA_STATUS_CONST);
    }
  }
  else if (!mi_is_crashed(file) && !thd->killed)
  {
    mi_mark_crashed(file);
    file->update |= HA_STATE_CHANGED | HA_STATE_ROW_CHANGED;
  }

  thd_proc_info(thd, old_proc_info);
  return error ? HA_ADMIN_CORRUPT : HA_ADMIN_OK;
}


/*
  analyze the key distribution in the table
  As the table may be only locked for read, we have to take into account that
  two threads may do an analyze at the same time!
*/

int ha_myisam::analyze(THD *thd, HA_CHECK_OPT* check_opt)
{
  int error=0;
  MI_CHECK param;
  MYISAM_SHARE* share = file->s;

  myisamchk_init(&param);
  param.thd = thd;
  param.op_name=    "analyze";
  param.db_name=    table->s->db.str;
  param.table_name= table->alias;
  param.testflag= (T_FAST | T_CHECK | T_SILENT | T_STATISTICS |
                   T_DONT_CHECK_CHECKSUM);
  param.using_global_keycache = 1;
  param.stats_method= (enum_mi_stats_method)thd->variables.myisam_stats_method;

  if (!(share->state.changed & STATE_NOT_ANALYZED))
    return HA_ADMIN_ALREADY_DONE;

  error = chk_key(&param, file);
  if (!error)
  {
    pthread_mutex_lock(&share->intern_lock);
    error=update_state_info(&param,file,UPDATE_STAT);
    pthread_mutex_unlock(&share->intern_lock);
  }
  else if (!mi_is_crashed(file) && !thd->killed)
    mi_mark_crashed(file);
  return error ? HA_ADMIN_CORRUPT : HA_ADMIN_OK;
}


int ha_myisam::repair(THD* thd, HA_CHECK_OPT *check_opt)
{
  int error;
  MI_CHECK param;
  ha_rows start_records;

  if (!file) return HA_ADMIN_INTERNAL_ERROR;

  myisamchk_init(&param);
  param.thd = thd;
  param.op_name=  "repair";
  param.testflag= ((check_opt->flags & ~(T_EXTEND)) |
                   T_SILENT | T_FORCE_CREATE | T_CALC_CHECKSUM |
                   (check_opt->flags & T_EXTEND ? T_REP : T_REP_BY_SORT));
  param.sort_buffer_length=  check_opt->sort_buffer_size;
  start_records=file->state->records;
  while ((error=repair(thd,param,0)) && param.retry_repair)
  {
    param.retry_repair=0;
    if (test_all_bits(param.testflag,
		      (uint) (T_RETRY_WITHOUT_QUICK | T_QUICK)))
    {
      param.testflag&= ~T_RETRY_WITHOUT_QUICK;
      sql_print_information("Retrying repair of: '%s' without quick",
                            table->s->path.str);
      continue;
    }
    param.testflag&= ~T_QUICK;
    if ((param.testflag & T_REP_BY_SORT))
    {
      param.testflag= (param.testflag & ~T_REP_BY_SORT) | T_REP;
      sql_print_information("Retrying repair of: '%s' with keycache",
                            table->s->path.str);
      continue;
    }
    break;
  }
  if (!error && start_records != file->state->records &&
      !(check_opt->flags & T_VERY_SILENT))
  {
    char llbuff[22],llbuff2[22];
    sql_print_information("Found %s of %s rows when repairing '%s'",
                          llstr(file->state->records, llbuff),
                          llstr(start_records, llbuff2),
                          table->s->path.str);
  }
  return error;
}

int ha_myisam::optimize(THD* thd, HA_CHECK_OPT *check_opt)
{
  int error;
  if (!file) return HA_ADMIN_INTERNAL_ERROR;
  MI_CHECK param;

  myisamchk_init(&param);
  param.thd = thd;
  param.op_name= "optimize";
  param.testflag= (check_opt->flags | T_SILENT | T_FORCE_CREATE |
                   T_REP_BY_SORT | T_STATISTICS | T_SORT_INDEX);
  param.sort_buffer_length=  check_opt->sort_buffer_size;
  if ((error= repair(thd,param,1)) && param.retry_repair)
  {
    sql_print_warning("Warning: Optimize table got errno %d on %s.%s, retrying",
                      my_errno, param.db_name, param.table_name);
    param.testflag&= ~T_REP_BY_SORT;
    error= repair(thd,param,1);
  }
  return error;
}


int ha_myisam::repair(THD *thd, MI_CHECK &param, bool do_optimize)
{
  int error=0;
  uint local_testflag=param.testflag;
  bool optimize_done= !do_optimize, statistics_done=0;
  const char *old_proc_info=thd->proc_info;
  char fixed_name[FN_REFLEN];
  MYISAM_SHARE* share = file->s;
  ha_rows rows= file->state->records;
  DBUG_ENTER("ha_myisam::repair");

  /*
    Normally this method is entered with a properly opened table. If the
    repair fails, it can be repeated with more elaborate options. Under
    special circumstances it can happen that a repair fails so that it
    closed the data file and cannot re-open it. In this case file->dfile
    is set to -1. We must not try another repair without an open data
    file. (Bug #25289)
  */
  if (file->dfile == -1)
  {
    sql_print_information("Retrying repair of: '%s' failed. "
                          "Please try REPAIR EXTENDED or myisamchk",
                          table->s->path.str);
    DBUG_RETURN(HA_ADMIN_FAILED);
  }

  param.db_name=    table->s->db.str;
  param.table_name= table->alias;
  param.tmpfile_createflag = O_RDWR | O_TRUNC;
  param.using_global_keycache = 1;
  param.thd= thd;
  param.tmpdir= &mysql_tmpdir_list;
  param.out_flag= 0;
  strmov(fixed_name,file->filename);

  // Don't lock tables if we have used LOCK TABLE
  if (!thd->locked_tables && 
      mi_lock_database(file, table->s->tmp_table ? F_EXTRA_LCK : F_WRLCK))
  {
    mi_check_print_error(&param,ER(ER_CANT_LOCK),my_errno);
    DBUG_RETURN(HA_ADMIN_FAILED);
  }

  if (!do_optimize ||
      ((file->state->del || share->state.split != file->state->records) &&
       (!(param.testflag & T_QUICK) ||
	!(share->state.changed & STATE_NOT_OPTIMIZED_KEYS))))
  {
    ulonglong key_map= ((local_testflag & T_CREATE_MISSING_KEYS) ?
			mi_get_mask_all_keys_active(share->base.keys) :
			share->state.key_map);
    uint testflag=param.testflag;
    if (mi_test_if_sort_rep(file,file->state->records,key_map,0) &&
	(local_testflag & T_REP_BY_SORT))
    {
      local_testflag|= T_STATISTICS;
      param.testflag|= T_STATISTICS;		// We get this for free
      statistics_done=1;
      if (thd->variables.myisam_repair_threads>1)
      {
        char buf[40];
        /* TODO: respect myisam_repair_threads variable */
        my_snprintf(buf, 40, "Repair with %d threads", my_count_bits(key_map));
        thd_proc_info(thd, buf);
        error = mi_repair_parallel(&param, file, fixed_name,
            param.testflag & T_QUICK);
        thd_proc_info(thd, "Repair done"); // to reset proc_info, as
                                      // it was pointing to local buffer
      }
      else
      {
        thd_proc_info(thd, "Repair by sorting");
        error = mi_repair_by_sort(&param, file, fixed_name,
            param.testflag & T_QUICK);
      }
    }
    else
    {
      thd_proc_info(thd, "Repair with keycache");
      param.testflag &= ~T_REP_BY_SORT;
      error=  mi_repair(&param, file, fixed_name,
			param.testflag & T_QUICK);
    }
    param.testflag=testflag;
    optimize_done=1;
  }
  if (!error)
  {
    if ((local_testflag & T_SORT_INDEX) &&
	(share->state.changed & STATE_NOT_SORTED_PAGES))
    {
      optimize_done=1;
      thd_proc_info(thd, "Sorting index");
      error=mi_sort_index(&param,file,fixed_name);
    }
    if (!statistics_done && (local_testflag & T_STATISTICS))
    {
      if (share->state.changed & STATE_NOT_ANALYZED)
      {
	optimize_done=1;
	thd_proc_info(thd, "Analyzing");
	error = chk_key(&param, file);
      }
      else
	local_testflag&= ~T_STATISTICS;		// Don't update statistics
    }
  }
  thd_proc_info(thd, "Saving state");
  if (!error)
  {
    if ((share->state.changed & STATE_CHANGED) || mi_is_crashed(file))
    {
      share->state.changed&= ~(STATE_CHANGED | STATE_CRASHED |
			       STATE_CRASHED_ON_REPAIR);
      file->update|=HA_STATE_CHANGED | HA_STATE_ROW_CHANGED;
    }
    /*
      the following 'if', thought conceptually wrong,
      is a useful optimization nevertheless.
    */
    if (file->state != &file->s->state.state)
      file->s->state.state = *file->state;
    if (file->s->base.auto_key)
      update_auto_increment_key(&param, file, 1);
    if (optimize_done)
      error = update_state_info(&param, file,
				UPDATE_TIME | UPDATE_OPEN_COUNT |
				(local_testflag &
				 T_STATISTICS ? UPDATE_STAT : 0));
    info(HA_STATUS_NO_LOCK | HA_STATUS_TIME | HA_STATUS_VARIABLE |
	 HA_STATUS_CONST);
    if (rows != file->state->records && ! (param.testflag & T_VERY_SILENT))
    {
      char llbuff[22],llbuff2[22];
      mi_check_print_warning(&param,"Number of rows changed from %s to %s",
			     llstr(rows,llbuff),
			     llstr(file->state->records,llbuff2));
    }
  }
  else
  {
    mi_mark_crashed_on_repair(file);
    file->update |= HA_STATE_CHANGED | HA_STATE_ROW_CHANGED;
    update_state_info(&param, file, 0);
  }
  thd_proc_info(thd, old_proc_info);
  if (!thd->locked_tables)
    mi_lock_database(file,F_UNLCK);
  DBUG_RETURN(error ? HA_ADMIN_FAILED :
	      !optimize_done ? HA_ADMIN_ALREADY_DONE : HA_ADMIN_OK);
}


/*
  Assign table indexes to a specific key cache.
*/

int ha_myisam::assign_to_keycache(THD* thd, HA_CHECK_OPT *check_opt)
{
  KEY_CACHE *new_key_cache= check_opt->key_cache;
  const char *errmsg= 0;
  int error= HA_ADMIN_OK;
  ulonglong map;
  TABLE_LIST *table_list= table->pos_in_table_list;
  DBUG_ENTER("ha_myisam::assign_to_keycache");

  table->keys_in_use_for_query.clear_all();

  if (table_list->process_index_hints(table))
    DBUG_RETURN(HA_ADMIN_FAILED);
  map= ~(ulonglong) 0;
  if (!table->keys_in_use_for_query.is_clear_all())
    /* use all keys if there's no list specified by the user through hints */
    map= table->keys_in_use_for_query.to_ulonglong();

  if ((error= mi_assign_to_key_cache(file, map, new_key_cache)))
  { 
    char buf[STRING_BUFFER_USUAL_SIZE];
    my_snprintf(buf, sizeof(buf),
		"Failed to flush to index file (errno: %d)", error);
    errmsg= buf;
    error= HA_ADMIN_CORRUPT;
  }

  if (error != HA_ADMIN_OK)
  {
    /* Send error to user */
    MI_CHECK param;
    myisamchk_init(&param);
    param.thd= thd;
    param.op_name=    "assign_to_keycache";
    param.db_name=    table->s->db.str;
    param.table_name= table->s->table_name.str;
    param.testflag= 0;
    mi_check_print_error(&param, errmsg);
  }
  DBUG_RETURN(error);
}


/*
  Preload pages of the index file for a table into the key cache.
*/

int ha_myisam::preload_keys(THD* thd, HA_CHECK_OPT *check_opt)
{
  int error;
  const char *errmsg;
  ulonglong map;
  TABLE_LIST *table_list= table->pos_in_table_list;
  my_bool ignore_leaves= table_list->ignore_leaves;
  char buf[ERRMSGSIZE+20];

  DBUG_ENTER("ha_myisam::preload_keys");

  table->keys_in_use_for_query.clear_all();

  if (table_list->process_index_hints(table))
    DBUG_RETURN(HA_ADMIN_FAILED);

  map= ~(ulonglong) 0;
  /* Check validity of the index references */
  if (!table->keys_in_use_for_query.is_clear_all())
    /* use all keys if there's no list specified by the user through hints */
    map= table->keys_in_use_for_query.to_ulonglong();

  mi_extra(file, HA_EXTRA_PRELOAD_BUFFER_SIZE,
           (void *) &thd->variables.preload_buff_size);

  if ((error= mi_preload(file, map, ignore_leaves)))
  {
    switch (error) {
    case HA_ERR_NON_UNIQUE_BLOCK_SIZE:
      errmsg= "Indexes use different block sizes";
      break;
    case HA_ERR_OUT_OF_MEM:
      errmsg= "Failed to allocate buffer";
      break;
    default:
      my_snprintf(buf, ERRMSGSIZE,
                  "Failed to read from index file (errno: %d)", my_errno);
      errmsg= buf;
    }
    error= HA_ADMIN_FAILED;
    goto err;
  }

  DBUG_RETURN(HA_ADMIN_OK);

 err:
  {
    MI_CHECK param;
    myisamchk_init(&param);
    param.thd= thd;
    param.op_name=    "preload_keys";
    param.db_name=    table->s->db.str;
    param.table_name= table->s->table_name.str;
    param.testflag=   0;
    mi_check_print_error(&param, errmsg);
    DBUG_RETURN(error);
  }
}


/*
  Disable indexes, making it persistent if requested.

  SYNOPSIS
    disable_indexes()
    mode        mode of operation:
                HA_KEY_SWITCH_NONUNIQ      disable all non-unique keys
                HA_KEY_SWITCH_ALL          disable all keys
                HA_KEY_SWITCH_NONUNIQ_SAVE dis. non-uni. and make persistent
                HA_KEY_SWITCH_ALL_SAVE     dis. all keys and make persistent

  IMPLEMENTATION
    HA_KEY_SWITCH_NONUNIQ       is not implemented.
    HA_KEY_SWITCH_ALL_SAVE      is not implemented.

  RETURN
    0  ok
    HA_ERR_WRONG_COMMAND  mode not implemented.
*/

int ha_myisam::disable_indexes(uint mode)
{
  int error;

  if (mode == HA_KEY_SWITCH_ALL)
  {
    /* call a storage engine function to switch the key map */
    error= mi_disable_indexes(file);
  }
  else if (mode == HA_KEY_SWITCH_NONUNIQ_SAVE)
  {
    mi_extra(file, HA_EXTRA_NO_KEYS, 0);
    info(HA_STATUS_CONST);                        // Read new key info
    error= 0;
  }
  else
  {
    /* mode not implemented */
    error= HA_ERR_WRONG_COMMAND;
  }
  return error;
}


/*
  Enable indexes, making it persistent if requested.

  SYNOPSIS
    enable_indexes()
    mode        mode of operation:
                HA_KEY_SWITCH_NONUNIQ      enable all non-unique keys
                HA_KEY_SWITCH_ALL          enable all keys
                HA_KEY_SWITCH_NONUNIQ_SAVE en. non-uni. and make persistent
                HA_KEY_SWITCH_ALL_SAVE     en. all keys and make persistent

  DESCRIPTION
    Enable indexes, which might have been disabled by disable_index() before.
    The modes without _SAVE work only if both data and indexes are empty,
    since the MyISAM repair would enable them persistently.
    To be sure in these cases, call handler::delete_all_rows() before.

  IMPLEMENTATION
    HA_KEY_SWITCH_NONUNIQ       is not implemented.
    HA_KEY_SWITCH_ALL_SAVE      is not implemented.

  RETURN
    0  ok
    !=0  Error, among others:
    HA_ERR_CRASHED  data or index is non-empty. Delete all rows and retry.
    HA_ERR_WRONG_COMMAND  mode not implemented.
*/

int ha_myisam::enable_indexes(uint mode)
{
  int error;

  if (mi_is_all_keys_active(file->s->state.key_map, file->s->base.keys))
  {
    /* All indexes are enabled already. */
    return 0;
  }

  if (mode == HA_KEY_SWITCH_ALL)
  {
    error= mi_enable_indexes(file);
    /*
       Do not try to repair on error,
       as this could make the enabled state persistent,
       but mode==HA_KEY_SWITCH_ALL forbids it.
    */
  }
  else if (mode == HA_KEY_SWITCH_NONUNIQ_SAVE)
  {
    THD *thd=current_thd;
    MI_CHECK param;
    const char *save_proc_info=thd->proc_info;
    thd_proc_info(thd, "Creating index");
    myisamchk_init(&param);
    param.op_name= "recreating_index";
    param.testflag= (T_SILENT | T_REP_BY_SORT | T_QUICK |
                     T_CREATE_MISSING_KEYS);
    param.myf_rw&= ~MY_WAIT_IF_FULL;
    param.sort_buffer_length=  thd->variables.myisam_sort_buff_size;
    param.stats_method= (enum_mi_stats_method)thd->variables.myisam_stats_method;
    param.tmpdir=&mysql_tmpdir_list;
    if ((error= (repair(thd,param,0) != HA_ADMIN_OK)) && param.retry_repair)
    {
      sql_print_warning("Warning: Enabling keys got errno %d on %s.%s, retrying",
                        my_errno, param.db_name, param.table_name);
      /* Repairing by sort failed. Now try standard repair method. */
      param.testflag&= ~(T_REP_BY_SORT | T_QUICK);
      error= (repair(thd,param,0) != HA_ADMIN_OK);
      /*
        If the standard repair succeeded, clear all error messages which
        might have been set by the first repair. They can still be seen
        with SHOW WARNINGS then.
      */
      if (! error)
        thd->clear_error();
    }
    info(HA_STATUS_CONST);
    thd_proc_info(thd, save_proc_info);
  }
  else
  {
    /* mode not implemented */
    error= HA_ERR_WRONG_COMMAND;
  }
  return error;
}


/*
  Test if indexes are disabled.


  SYNOPSIS
    indexes_are_disabled()
      no parameters


  RETURN
    0  indexes are not disabled
    1  all indexes are disabled
   [2  non-unique indexes are disabled - NOT YET IMPLEMENTED]
*/

int ha_myisam::indexes_are_disabled(void)
{
  
  return mi_indexes_are_disabled(file);
}


/*
  prepare for a many-rows insert operation
  e.g. - disable indexes (if they can be recreated fast) or
  activate special bulk-insert optimizations

  SYNOPSIS
    start_bulk_insert(rows)
    rows        Rows to be inserted
                0 if we don't know

  NOTICE
    Do not forget to call end_bulk_insert() later!
*/

void ha_myisam::start_bulk_insert(ha_rows rows)
{
  DBUG_ENTER("ha_myisam::start_bulk_insert");
  THD *thd= current_thd;
  ulong size= min(thd->variables.read_buff_size,
                  (ulong) (table->s->avg_row_length*rows));
  DBUG_PRINT("info",("start_bulk_insert: rows %lu size %lu",
                     (ulong) rows, size));

  /* don't enable row cache if too few rows */
  if (! rows || (rows > MI_MIN_ROWS_TO_USE_WRITE_CACHE))
    mi_extra(file, HA_EXTRA_WRITE_CACHE, (void*) &size);

  can_enable_indexes= mi_is_all_keys_active(file->s->state.key_map,
                                            file->s->base.keys);

  if (!(specialflag & SPECIAL_SAFE_MODE))
  {
    /*
      Only disable old index if the table was empty and we are inserting
      a lot of rows.
      We should not do this for only a few rows as this is slower and
      we don't want to update the key statistics based of only a few rows.
    */
    if (file->state->records == 0 && can_enable_indexes &&
        (!rows || rows >= MI_MIN_ROWS_TO_DISABLE_INDEXES))
      mi_disable_non_unique_index(file,rows);
    else
    if (!file->bulk_insert &&
        (!rows || rows >= MI_MIN_ROWS_TO_USE_BULK_INSERT))
    {
      mi_init_bulk_insert(file, thd->variables.bulk_insert_buff_size, rows);
    }
  }
  DBUG_VOID_RETURN;
}

/*
  end special bulk-insert optimizations,
  which have been activated by start_bulk_insert().

  SYNOPSIS
    end_bulk_insert()
    no arguments

  RETURN
    0     OK
    != 0  Error
*/

int ha_myisam::end_bulk_insert()
{
  mi_end_bulk_insert(file);
  int err=mi_extra(file, HA_EXTRA_NO_CACHE, 0);
  return err ? err : can_enable_indexes ?
                     enable_indexes(HA_KEY_SWITCH_NONUNIQ_SAVE) : 0;
}


bool ha_myisam::check_and_repair(THD *thd)
{
  int error=0;
  int marked_crashed;
  char *old_query;
  uint old_query_length;
  HA_CHECK_OPT check_opt;
  DBUG_ENTER("ha_myisam::check_and_repair");

  check_opt.init();
  check_opt.flags= T_MEDIUM | T_AUTO_REPAIR;
  // Don't use quick if deleted rows
  if (!file->state->del && (myisam_recover_options & HA_RECOVER_QUICK))
    check_opt.flags|=T_QUICK;
  sql_print_warning("Checking table:   '%s'",table->s->path.str);

  old_query= thd->query;
  old_query_length= thd->query_length;
  pthread_mutex_lock(&LOCK_thread_count);
  thd->query=        table->s->table_name.str;
  thd->query_length= table->s->table_name.length;
  pthread_mutex_unlock(&LOCK_thread_count);

  if ((marked_crashed= mi_is_crashed(file)) || check(thd, &check_opt))
  {
    sql_print_warning("Recovering table: '%s'",table->s->path.str);
    check_opt.flags=
      ((myisam_recover_options & HA_RECOVER_BACKUP ? T_BACKUP_DATA : 0) |
       (marked_crashed                             ? 0 : T_QUICK) |
       (myisam_recover_options & HA_RECOVER_FORCE  ? 0 : T_SAFE_REPAIR) |
       T_AUTO_REPAIR);
    if (repair(thd, &check_opt))
      error=1;
  }
  pthread_mutex_lock(&LOCK_thread_count);
  thd->query= old_query;
  thd->query_length= old_query_length;
  pthread_mutex_unlock(&LOCK_thread_count);
  DBUG_RETURN(error);
}

bool ha_myisam::is_crashed() const
{
  return (file->s->state.changed & STATE_CRASHED ||
	  (my_disable_locking && file->s->state.open_count));
}

int ha_myisam::update_row(const uchar *old_data, uchar *new_data)
{
  ha_statistic_increment(&SSV::ha_update_count);
  if (table->timestamp_field_type & TIMESTAMP_AUTO_SET_ON_UPDATE)
    table->timestamp_field->set_time();
  return mi_update(file,old_data,new_data);
}

int ha_myisam::delete_row(const uchar *buf)
{
  ha_statistic_increment(&SSV::ha_delete_count);
  return mi_delete(file,buf);
}

C_MODE_START

my_bool index_cond_func_myisam(void *arg)
{
  ha_myisam *h= (ha_myisam*)arg;
<<<<<<< HEAD
  /*if (h->in_range_read)*/
  if (h->end_range)
  {
    if (h->compare_key2(h->end_range) > 0)
      return 2; /* caller should return HA_ERR_END_OF_FILE already */
  }
  return (my_bool)h->pushed_idx_cond->val_int();
=======
  if (h->in_range_read)
  {
    if (h->compare_key(h->end_range) > 0)
      return 2; /* caller should return HA_ERR_END_OF_FILE already */
  }
  return (my_bool)h->idx_cond->val_int();
>>>>>>> 0cbdf571
}

C_MODE_END


int ha_myisam::index_init(uint idx, bool sorted)
{ 
  active_index=idx;
<<<<<<< HEAD
  //in_range_read= FALSE;
  if (pushed_idx_cond_keyno == idx)
=======
  in_range_read= FALSE;
  if (cond_keyno == idx)
>>>>>>> 0cbdf571
    mi_set_index_cond_func(file, index_cond_func_myisam, this);
  return 0; 
}


int ha_myisam::index_end()
{
  active_index=MAX_KEY;
<<<<<<< HEAD
  //pushed_idx_cond_keyno= MAX_KEY;
  mi_set_index_cond_func(file, NULL, 0);
  in_range_check_pushed_down= FALSE;
  ds_mrr.dsmrr_close();
=======
  mi_set_index_cond_func(file, NULL, 0);
  in_range_check_pushed_down= FALSE;
>>>>>>> 0cbdf571
  return 0; 
}


int ha_myisam::index_read_map(uchar *buf, const uchar *key,
                              key_part_map keypart_map,
                              enum ha_rkey_function find_flag)
{
  DBUG_ASSERT(inited==INDEX);
  ha_statistic_increment(&SSV::ha_read_key_count);
  int error=mi_rkey(file, buf, active_index, key, keypart_map, find_flag);
  table->status=error ? STATUS_NOT_FOUND: 0;
  return error;
}

int ha_myisam::index_read_idx_map(uchar *buf, uint index, const uchar *key,
                                  key_part_map keypart_map,
                                  enum ha_rkey_function find_flag)
{
  ha_statistic_increment(&SSV::ha_read_key_count);
  int error=mi_rkey(file, buf, index, key, keypart_map, find_flag);
  table->status=error ? STATUS_NOT_FOUND: 0;
  return error;
}

int ha_myisam::index_read_last_map(uchar *buf, const uchar *key,
                                   key_part_map keypart_map)
{
  DBUG_ENTER("ha_myisam::index_read_last");
  DBUG_ASSERT(inited==INDEX);
  ha_statistic_increment(&SSV::ha_read_key_count);
  int error=mi_rkey(file, buf, active_index, key, keypart_map,
                    HA_READ_PREFIX_LAST);
  table->status=error ? STATUS_NOT_FOUND: 0;
  DBUG_RETURN(error);
}

int ha_myisam::index_next(uchar *buf)
{
  DBUG_ASSERT(inited==INDEX);
  ha_statistic_increment(&SSV::ha_read_next_count);
  int error=mi_rnext(file,buf,active_index);
  table->status=error ? STATUS_NOT_FOUND: 0;
  return error;
}

int ha_myisam::index_prev(uchar *buf)
{
  DBUG_ASSERT(inited==INDEX);
  ha_statistic_increment(&SSV::ha_read_prev_count);
  int error=mi_rprev(file,buf, active_index);
  table->status=error ? STATUS_NOT_FOUND: 0;
  return error;
}

int ha_myisam::index_first(uchar *buf)
{
  DBUG_ASSERT(inited==INDEX);
  ha_statistic_increment(&SSV::ha_read_first_count);
  int error=mi_rfirst(file, buf, active_index);
  table->status=error ? STATUS_NOT_FOUND: 0;
  return error;
}

int ha_myisam::index_last(uchar *buf)
{
  DBUG_ASSERT(inited==INDEX);
  ha_statistic_increment(&SSV::ha_read_last_count);
  int error=mi_rlast(file, buf, active_index);
  table->status=error ? STATUS_NOT_FOUND: 0;
  return error;
}

int ha_myisam::index_next_same(uchar *buf,
			       const uchar *key __attribute__((unused)),
			       uint length __attribute__((unused)))
{
  int error;
  DBUG_ASSERT(inited==INDEX);
  ha_statistic_increment(&SSV::ha_read_next_count);
  do
  {
    error= mi_rnext_same(file,buf);
  } while (error == HA_ERR_RECORD_DELETED);
  table->status=error ? STATUS_NOT_FOUND: 0;
  return error;
}

int ha_myisam::read_range_first(const key_range *start_key,
		 	        const key_range *end_key,
			        bool eq_range_arg,
                                bool sorted /* ignored */)
{
  int res;
<<<<<<< HEAD
  //if (!eq_range_arg)
  //  in_range_read= TRUE;

  res= handler::read_range_first(start_key, end_key, eq_range_arg, sorted);

  //if (res)
  //  in_range_read= FALSE;
=======
  if (!eq_range_arg)
    in_range_read= TRUE;

  res= handler::read_range_first(start_key, end_key, eq_range_arg, sorted);

  if (res)
    in_range_read= FALSE;
>>>>>>> 0cbdf571
  return res;
}


int ha_myisam::read_range_next()
{
  int res= handler::read_range_next();
<<<<<<< HEAD
  //if (res)
  //  in_range_read= FALSE;
=======
  if (res)
    in_range_read= FALSE;
>>>>>>> 0cbdf571
  return res;
}


int ha_myisam::rnd_init(bool scan)
{
  if (scan)
    return mi_scan_init(file);
  return mi_reset(file);                        // Free buffers
}

int ha_myisam::rnd_next(uchar *buf)
{
  ha_statistic_increment(&SSV::ha_read_rnd_next_count);
  int error=mi_scan(file, buf);
  table->status=error ? STATUS_NOT_FOUND: 0;
  return error;
}

int ha_myisam::restart_rnd_next(uchar *buf, uchar *pos)
{
  return rnd_pos(buf,pos);
}

int ha_myisam::rnd_pos(uchar *buf, uchar *pos)
{
  ha_statistic_increment(&SSV::ha_read_rnd_count);
  int error=mi_rrnd(file, buf, my_get_ptr(pos,ref_length));
  table->status=error ? STATUS_NOT_FOUND: 0;
  return error;
}


void ha_myisam::position(const uchar *record)
{
  my_off_t row_position= mi_position(file);
  my_store_ptr(ref, ref_length, row_position);
}

int ha_myisam::info(uint flag)
{
  MI_ISAMINFO misam_info;
  char name_buff[FN_REFLEN];

  (void) mi_status(file,&misam_info,flag);
  if (flag & HA_STATUS_VARIABLE)
  {
    stats.records=           misam_info.records;
    stats.deleted=           misam_info.deleted;
    stats.data_file_length=  misam_info.data_file_length;
    stats.index_file_length= misam_info.index_file_length;
    stats.delete_length=     misam_info.delete_length;
    stats.check_time=        misam_info.check_time;
    stats.mean_rec_length=   misam_info.mean_reclength;
  }
  if (flag & HA_STATUS_CONST)
  {
    TABLE_SHARE *share= table->s;
    stats.max_data_file_length=  misam_info.max_data_file_length;
    stats.max_index_file_length= misam_info.max_index_file_length;
    stats.create_time= misam_info.create_time;
    ref_length= misam_info.reflength;
    share->db_options_in_use= misam_info.options;
    stats.block_size= myisam_block_size;        /* record block size */

    /* Update share */
    if (share->tmp_table == NO_TMP_TABLE)
      pthread_mutex_lock(&share->mutex);
    share->keys_in_use.set_prefix(share->keys);
    share->keys_in_use.intersect_extended(misam_info.key_map);
    share->keys_for_keyread.intersect(share->keys_in_use);
    share->db_record_offset= misam_info.record_offset;
    if (share->key_parts)
      memcpy((char*) table->key_info[0].rec_per_key,
	     (char*) misam_info.rec_per_key,
	     sizeof(table->key_info[0].rec_per_key)*share->key_parts);
    if (share->tmp_table == NO_TMP_TABLE)
      pthread_mutex_unlock(&share->mutex);

   /*
     Set data_file_name and index_file_name to point at the symlink value
     if table is symlinked (Ie;  Real name is not same as generated name)
   */
    data_file_name= index_file_name= 0;
    fn_format(name_buff, file->filename, "", MI_NAME_DEXT,
              MY_APPEND_EXT | MY_UNPACK_FILENAME);
    if (strcmp(name_buff, misam_info.data_file_name))
      data_file_name=misam_info.data_file_name;
    fn_format(name_buff, file->filename, "", MI_NAME_IEXT,
              MY_APPEND_EXT | MY_UNPACK_FILENAME);
    if (strcmp(name_buff, misam_info.index_file_name))
      index_file_name=misam_info.index_file_name;
  }
  if (flag & HA_STATUS_ERRKEY)
  {
    errkey  = misam_info.errkey;
    my_store_ptr(dup_ref, ref_length, misam_info.dupp_key_pos);
  }
  if (flag & HA_STATUS_TIME)
    stats.update_time = misam_info.update_time;
  if (flag & HA_STATUS_AUTO)
    stats.auto_increment_value= misam_info.auto_increment;

  return 0;
}


int ha_myisam::extra(enum ha_extra_function operation)
{
  if ((specialflag & SPECIAL_SAFE_MODE) && operation == HA_EXTRA_KEYREAD)
    return 0;
  return mi_extra(file, operation, 0);
}

int ha_myisam::reset(void)
{
<<<<<<< HEAD
  pushed_idx_cond= NULL;
  pushed_idx_cond_keyno= MAX_KEY;
  mi_set_index_cond_func(file, NULL, 0);
  ds_mrr.dsmrr_close();
=======
  cond_keyno= MAX_KEY;
  mi_set_index_cond_func(file, NULL, 0);
>>>>>>> 0cbdf571
  return mi_reset(file);
}

/* To be used with WRITE_CACHE and EXTRA_CACHE */

int ha_myisam::extra_opt(enum ha_extra_function operation, ulong cache_size)
{
  if ((specialflag & SPECIAL_SAFE_MODE) && operation == HA_EXTRA_WRITE_CACHE)
    return 0;
  return mi_extra(file, operation, (void*) &cache_size);
}

int ha_myisam::delete_all_rows()
{
  return mi_delete_all_rows(file);
}

int ha_myisam::delete_table(const char *name)
{
  return mi_delete_table(name);
}


int ha_myisam::external_lock(THD *thd, int lock_type)
{
  file->in_use.data= thd;
  return mi_lock_database(file, !table->s->tmp_table ?
			  lock_type : ((lock_type == F_UNLCK) ?
				       F_UNLCK : F_EXTRA_LCK));
}

THR_LOCK_DATA **ha_myisam::store_lock(THD *thd,
				      THR_LOCK_DATA **to,
				      enum thr_lock_type lock_type)
{
  if (lock_type != TL_IGNORE && file->lock.type == TL_UNLOCK)
    file->lock.type=lock_type;
  *to++= &file->lock;
  return to;
}

void ha_myisam::update_create_info(HA_CREATE_INFO *create_info)
{
  ha_myisam::info(HA_STATUS_AUTO | HA_STATUS_CONST);
  if (!(create_info->used_fields & HA_CREATE_USED_AUTO))
  {
    create_info->auto_increment_value= stats.auto_increment_value;
  }
  create_info->data_file_name=data_file_name;
  create_info->index_file_name=index_file_name;
}


int ha_myisam::create(const char *name, register TABLE *table_arg,
		      HA_CREATE_INFO *ha_create_info)
{
  int error;
  uint create_flags= 0, records, i;
  char buff[FN_REFLEN];
  MI_KEYDEF *keydef;
  MI_COLUMNDEF *recinfo;
  MI_CREATE_INFO create_info;
  TABLE_SHARE *share= table_arg->s;
  uint options= share->db_options_in_use;
  DBUG_ENTER("ha_myisam::create");
  for (i= 0; i < share->keys; i++)
  {
    if (table_arg->key_info[i].flags & HA_USES_PARSER)
    {
      create_flags|= HA_CREATE_RELIES_ON_SQL_LAYER;
      break;
    }
  }
  if ((error= table2myisam(table_arg, &keydef, &recinfo, &records)))
    DBUG_RETURN(error); /* purecov: inspected */
  bzero((char*) &create_info, sizeof(create_info));
  create_info.max_rows= share->max_rows;
  create_info.reloc_rows= share->min_rows;
  create_info.with_auto_increment= share->next_number_key_offset == 0;
  create_info.auto_increment= (ha_create_info->auto_increment_value ?
                               ha_create_info->auto_increment_value -1 :
                               (ulonglong) 0);
  create_info.data_file_length= ((ulonglong) share->max_rows *
                                 share->avg_row_length);
  create_info.data_file_name= ha_create_info->data_file_name;
  create_info.index_file_name= ha_create_info->index_file_name;
  create_info.language= share->table_charset->number;

  if (ha_create_info->options & HA_LEX_CREATE_TMP_TABLE)
    create_flags|= HA_CREATE_TMP_TABLE;
  if (ha_create_info->options & HA_CREATE_KEEP_FILES)
    create_flags|= HA_CREATE_KEEP_FILES;
  if (options & HA_OPTION_PACK_RECORD)
    create_flags|= HA_PACK_RECORD;
  if (options & HA_OPTION_CHECKSUM)
    create_flags|= HA_CREATE_CHECKSUM;
  if (options & HA_OPTION_DELAY_KEY_WRITE)
    create_flags|= HA_CREATE_DELAY_KEY_WRITE;

  /* TODO: Check that the following fn_format is really needed */
  error= mi_create(fn_format(buff, name, "", "",
                             MY_UNPACK_FILENAME|MY_APPEND_EXT),
                   share->keys, keydef,
                   records, recinfo,
                   0, (MI_UNIQUEDEF*) 0,
                   &create_info, create_flags);
  my_free((uchar*) recinfo, MYF(0));
  DBUG_RETURN(error);
}


int ha_myisam::rename_table(const char * from, const char * to)
{
  return mi_rename(from,to);
}


void ha_myisam::get_auto_increment(ulonglong offset, ulonglong increment,
                                   ulonglong nb_desired_values,
                                   ulonglong *first_value,
                                   ulonglong *nb_reserved_values)
{
  ulonglong nr;
  int error;
  uchar key[MI_MAX_KEY_LENGTH];

  if (!table->s->next_number_key_offset)
  {						// Autoincrement at key-start
    ha_myisam::info(HA_STATUS_AUTO);
    *first_value= stats.auto_increment_value;
    /* MyISAM has only table-level lock, so reserves to +inf */
    *nb_reserved_values= ULONGLONG_MAX;
    return;
  }

  /* it's safe to call the following if bulk_insert isn't on */
  mi_flush_bulk_insert(file, table->s->next_number_index);

  (void) extra(HA_EXTRA_KEYREAD);
  key_copy(key, table->record[0],
           table->key_info + table->s->next_number_index,
           table->s->next_number_key_offset);
  error= mi_rkey(file, table->record[1], (int) table->s->next_number_index,
                 key, make_prev_keypart_map(table->s->next_number_keypart),
                 HA_READ_PREFIX_LAST);
  if (error)
    nr= 1;
  else
  {
    /* Get data from record[1] */
    nr= ((ulonglong) table->next_number_field->
         val_int_offset(table->s->rec_buff_length)+1);
  }
  extra(HA_EXTRA_NO_KEYREAD);
  *first_value= nr;
  /*
    MySQL needs to call us for next row: assume we are inserting ("a",null)
    here, we return 3, and next this statement will want to insert ("b",null):
    there is no reason why ("b",3+1) would be the good row to insert: maybe it
    already exists, maybe 3+1 is too large...
  */
  *nb_reserved_values= 1;
}


/*
  Find out how many rows there is in the given range

  SYNOPSIS
    records_in_range()
    inx			Index to use
    min_key		Start of range.  Null pointer if from first key
    max_key		End of range. Null pointer if to last key

  NOTES
    min_key.flag can have one of the following values:
      HA_READ_KEY_EXACT		Include the key in the range
      HA_READ_AFTER_KEY		Don't include key in range

    max_key.flag can have one of the following values:  
      HA_READ_BEFORE_KEY	Don't include key in range
      HA_READ_AFTER_KEY		Include all 'end_key' values in the range

  RETURN
   HA_POS_ERROR		Something is wrong with the index tree.
   0			There is no matching keys in the given range
   number > 0		There is approximately 'number' matching rows in
			the range.
*/

ha_rows ha_myisam::records_in_range(uint inx, key_range *min_key,
                                    key_range *max_key)
{
  return (ha_rows) mi_records_in_range(file, (int) inx, min_key, max_key);
}


int ha_myisam::ft_read(uchar *buf)
{
  int error;

  if (!ft_handler)
    return -1;

  thread_safe_increment(table->in_use->status_var.ha_read_next_count,
			&LOCK_status); // why ?

  error=ft_handler->please->read_next(ft_handler,(char*) buf);

  table->status=error ? STATUS_NOT_FOUND: 0;
  return error;
}

uint ha_myisam::checksum() const
{
  return (uint)file->state->checksum;
}


bool ha_myisam::check_if_incompatible_data(HA_CREATE_INFO *info,
					   uint table_changes)
{
  uint options= table->s->db_options_in_use;

  if (info->auto_increment_value != stats.auto_increment_value ||
      info->data_file_name != data_file_name ||
      info->index_file_name != index_file_name ||
      table_changes == IS_EQUAL_NO ||
      table_changes & IS_EQUAL_PACK_LENGTH) // Not implemented yet
    return COMPATIBLE_DATA_NO;

  if ((options & (HA_OPTION_PACK_RECORD | HA_OPTION_CHECKSUM |
		  HA_OPTION_DELAY_KEY_WRITE)) !=
      (info->table_options & (HA_OPTION_PACK_RECORD | HA_OPTION_CHECKSUM |
			      HA_OPTION_DELAY_KEY_WRITE)))
    return COMPATIBLE_DATA_NO;
  return COMPATIBLE_DATA_YES;
}

extern int mi_panic(enum ha_panic_function flag);
int myisam_panic(handlerton *hton, ha_panic_function flag)
{
  return mi_panic(flag);
}

static int myisam_init(void *p)
{
  handlerton *myisam_hton;

  myisam_hton= (handlerton *)p;
  myisam_hton->state= SHOW_OPTION_YES;
  myisam_hton->db_type= DB_TYPE_MYISAM;
  myisam_hton->create= myisam_create_handler;
  myisam_hton->panic= myisam_panic;
  myisam_hton->flags= HTON_CAN_RECREATE | HTON_SUPPORT_LOG_TABLES;
  return 0;
}



/****************************************************************************
 * MyISAM MRR implementation: use DS-MRR
 ***************************************************************************/

int ha_myisam::multi_range_read_init(RANGE_SEQ_IF *seq, void *seq_init_param,
                                     uint n_ranges, uint mode, 
                                     HANDLER_BUFFER *buf)
{
  return ds_mrr.dsmrr_init(this, &table->key_info[active_index], 
                           seq, seq_init_param, n_ranges, mode, buf);
}

int ha_myisam::multi_range_read_next(char **range_info)
{
  return ds_mrr.dsmrr_next(this, range_info);
}

ha_rows ha_myisam::multi_range_read_info_const(uint keyno, RANGE_SEQ_IF *seq,
                                               void *seq_init_param, 
                                               uint n_ranges, uint *bufsz,
                                               uint *flags, COST_VECT *cost)
{
<<<<<<< HEAD
  /*
    This call is here because there is no location where this->table would
    already be known.
    TODO: consider moving it into some per-query initialization call.
  */
  ds_mrr.init(this, table);
=======
>>>>>>> 0cbdf571
  return ds_mrr.dsmrr_info_const(keyno, seq, seq_init_param, n_ranges, bufsz,
                                 flags, cost);
}

int ha_myisam::multi_range_read_info(uint keyno, uint n_ranges, uint keys,
                                     uint *bufsz, uint *flags, COST_VECT *cost)
{
<<<<<<< HEAD
  ds_mrr.init(this, table);
=======
>>>>>>> 0cbdf571
  return ds_mrr.dsmrr_info(keyno, n_ranges, keys, bufsz, flags, cost);
}

/* MyISAM MRR implementation ends */


/* Index condition pushdown implementation*/


Item *ha_myisam::idx_cond_push(uint keyno_arg, Item* idx_cond_arg)
{
<<<<<<< HEAD
  pushed_idx_cond_keyno= keyno_arg;
  pushed_idx_cond= idx_cond_arg;
  in_range_check_pushed_down= TRUE;
  if (active_index == pushed_idx_cond_keyno)
=======
  cond_keyno= keyno_arg;
  idx_cond= idx_cond_arg;
  in_range_check_pushed_down= TRUE;
  if (active_index == cond_keyno)
>>>>>>> 0cbdf571
    mi_set_index_cond_func(file, index_cond_func_myisam, this);
  return NULL;
}

<<<<<<< HEAD
=======
void ha_myisam::add_explain_extra_info(uint keyno, String *extra)
{
  if (cond_keyno != MAX_KEY && idx_cond && keyno==cond_keyno)
    extra->append(STRING_WITH_LEN("; Using index condition"));
}

>>>>>>> 0cbdf571

struct st_mysql_storage_engine myisam_storage_engine=
{ MYSQL_HANDLERTON_INTERFACE_VERSION };

mysql_declare_plugin(myisam)
{
  MYSQL_STORAGE_ENGINE_PLUGIN,
  &myisam_storage_engine,
  "MyISAM",
  "MySQL AB",
  "Default engine as of MySQL 3.23 with great performance",
  PLUGIN_LICENSE_GPL,
  myisam_init, /* Plugin Init */
  NULL, /* Plugin Deinit */
  0x0100, /* 1.0 */
  NULL,                       /* status variables                */
  NULL,                       /* system variables                */
  NULL                        /* config options                  */
}
mysql_declare_plugin_end;


#ifdef HAVE_QUERY_CACHE
/**
  @brief Register a named table with a call back function to the query cache.

  @param thd The thread handle
  @param table_key A pointer to the table name in the table cache
  @param key_length The length of the table name
  @param[out] engine_callback The pointer to the storage engine call back
    function, currently 0
  @param[out] engine_data Engine data will be set to 0.

  @note Despite the name of this function, it is used to check each statement
    before it is cached and not to register a table or callback function.

  @see handler::register_query_cache_table

  @return The error code. The engine_data and engine_callback will be set to 0.
    @retval TRUE Success
    @retval FALSE An error occured
*/

my_bool ha_myisam::register_query_cache_table(THD *thd, char *table_name,
                                              uint table_name_len,
                                              qc_engine_callback
                                              *engine_callback,
                                              ulonglong *engine_data)
{
  /*
    No call back function is needed to determine if a cached statement
    is valid or not.
  */
  *engine_callback= 0;

  /*
    No engine data is needed.
  */
  *engine_data= 0;

  /*
    If a concurrent INSERT has happened just before the currently processed
    SELECT statement, the total size of the table is unknown.

    To determine if the table size is known, the current thread's snap shot of
    the table size with the actual table size are compared.

    If the table size is unknown the SELECT statement can't be cached.
  */
  ulonglong actual_data_file_length;
  ulonglong current_data_file_length;

  /*
    POSIX visibility rules specify that "2. Whatever memory values a
    thread can see when it unlocks a mutex <...> can also be seen by any
    thread that later locks the same mutex". In this particular case,
    concurrent insert thread had modified the data_file_length in
    MYISAM_SHARE before it has unlocked (or even locked)
    structure_guard_mutex. So, here we're guaranteed to see at least that
    value after we've locked the same mutex. We can see a later value
    (modified by some other thread) though, but it's ok, as we only want
    to know if the variable was changed, the actual new value doesn't matter
  */
  actual_data_file_length= file->s->state.state.data_file_length;
  current_data_file_length= file->save_state.data_file_length;

  if (current_data_file_length != actual_data_file_length)
  {
    /* Don't cache current statement. */
    return FALSE;
  }

  /* It is ok to try to cache current statement. */
  return TRUE;
}
#endif<|MERGE_RESOLUTION|>--- conflicted
+++ resolved
@@ -551,17 +551,8 @@
                   HA_CAN_INSERT_DELAYED | HA_CAN_BIT_FIELD | HA_CAN_RTREEKEYS |
                   HA_HAS_RECORDS | HA_STATS_RECORDS_IS_EXACT |
                   HA_NEED_READ_RANGE_BUFFER | HA_MRR_CANT_SORT),
-<<<<<<< HEAD
    can_enable_indexes(1)
 {}
-=======
-   can_enable_indexes(1),
-   cond_keyno(MAX_KEY),
-   ds_mrr((DsMrr_impl::range_check_toggle_func_t)&ha_myisam::toggle_range_check)
-{
-  ds_mrr.h= this;
-}
->>>>>>> 0cbdf571
 
 handler *ha_myisam::clone(MEM_ROOT *mem_root)
 {
@@ -1472,7 +1463,6 @@
 my_bool index_cond_func_myisam(void *arg)
 {
   ha_myisam *h= (ha_myisam*)arg;
-<<<<<<< HEAD
   /*if (h->in_range_read)*/
   if (h->end_range)
   {
@@ -1480,14 +1470,6 @@
       return 2; /* caller should return HA_ERR_END_OF_FILE already */
   }
   return (my_bool)h->pushed_idx_cond->val_int();
-=======
-  if (h->in_range_read)
-  {
-    if (h->compare_key(h->end_range) > 0)
-      return 2; /* caller should return HA_ERR_END_OF_FILE already */
-  }
-  return (my_bool)h->idx_cond->val_int();
->>>>>>> 0cbdf571
 }
 
 C_MODE_END
@@ -1496,13 +1478,8 @@
 int ha_myisam::index_init(uint idx, bool sorted)
 { 
   active_index=idx;
-<<<<<<< HEAD
   //in_range_read= FALSE;
   if (pushed_idx_cond_keyno == idx)
-=======
-  in_range_read= FALSE;
-  if (cond_keyno == idx)
->>>>>>> 0cbdf571
     mi_set_index_cond_func(file, index_cond_func_myisam, this);
   return 0; 
 }
@@ -1511,15 +1488,10 @@
 int ha_myisam::index_end()
 {
   active_index=MAX_KEY;
-<<<<<<< HEAD
   //pushed_idx_cond_keyno= MAX_KEY;
   mi_set_index_cond_func(file, NULL, 0);
   in_range_check_pushed_down= FALSE;
   ds_mrr.dsmrr_close();
-=======
-  mi_set_index_cond_func(file, NULL, 0);
-  in_range_check_pushed_down= FALSE;
->>>>>>> 0cbdf571
   return 0; 
 }
 
@@ -1614,7 +1586,6 @@
                                 bool sorted /* ignored */)
 {
   int res;
-<<<<<<< HEAD
   //if (!eq_range_arg)
   //  in_range_read= TRUE;
 
@@ -1622,15 +1593,6 @@
 
   //if (res)
   //  in_range_read= FALSE;
-=======
-  if (!eq_range_arg)
-    in_range_read= TRUE;
-
-  res= handler::read_range_first(start_key, end_key, eq_range_arg, sorted);
-
-  if (res)
-    in_range_read= FALSE;
->>>>>>> 0cbdf571
   return res;
 }
 
@@ -1638,13 +1600,8 @@
 int ha_myisam::read_range_next()
 {
   int res= handler::read_range_next();
-<<<<<<< HEAD
   //if (res)
   //  in_range_read= FALSE;
-=======
-  if (res)
-    in_range_read= FALSE;
->>>>>>> 0cbdf571
   return res;
 }
 
@@ -1761,15 +1718,10 @@
 
 int ha_myisam::reset(void)
 {
-<<<<<<< HEAD
   pushed_idx_cond= NULL;
   pushed_idx_cond_keyno= MAX_KEY;
   mi_set_index_cond_func(file, NULL, 0);
   ds_mrr.dsmrr_close();
-=======
-  cond_keyno= MAX_KEY;
-  mi_set_index_cond_func(file, NULL, 0);
->>>>>>> 0cbdf571
   return mi_reset(file);
 }
 
@@ -2052,15 +2004,12 @@
                                                uint n_ranges, uint *bufsz,
                                                uint *flags, COST_VECT *cost)
 {
-<<<<<<< HEAD
   /*
     This call is here because there is no location where this->table would
     already be known.
     TODO: consider moving it into some per-query initialization call.
   */
   ds_mrr.init(this, table);
-=======
->>>>>>> 0cbdf571
   return ds_mrr.dsmrr_info_const(keyno, seq, seq_init_param, n_ranges, bufsz,
                                  flags, cost);
 }
@@ -2068,10 +2017,7 @@
 int ha_myisam::multi_range_read_info(uint keyno, uint n_ranges, uint keys,
                                      uint *bufsz, uint *flags, COST_VECT *cost)
 {
-<<<<<<< HEAD
   ds_mrr.init(this, table);
-=======
->>>>>>> 0cbdf571
   return ds_mrr.dsmrr_info(keyno, n_ranges, keys, bufsz, flags, cost);
 }
 
@@ -2083,30 +2029,14 @@
 
 Item *ha_myisam::idx_cond_push(uint keyno_arg, Item* idx_cond_arg)
 {
-<<<<<<< HEAD
   pushed_idx_cond_keyno= keyno_arg;
   pushed_idx_cond= idx_cond_arg;
   in_range_check_pushed_down= TRUE;
   if (active_index == pushed_idx_cond_keyno)
-=======
-  cond_keyno= keyno_arg;
-  idx_cond= idx_cond_arg;
-  in_range_check_pushed_down= TRUE;
-  if (active_index == cond_keyno)
->>>>>>> 0cbdf571
     mi_set_index_cond_func(file, index_cond_func_myisam, this);
   return NULL;
 }
 
-<<<<<<< HEAD
-=======
-void ha_myisam::add_explain_extra_info(uint keyno, String *extra)
-{
-  if (cond_keyno != MAX_KEY && idx_cond && keyno==cond_keyno)
-    extra->append(STRING_WITH_LEN("; Using index condition"));
-}
-
->>>>>>> 0cbdf571
 
 struct st_mysql_storage_engine myisam_storage_engine=
 { MYSQL_HANDLERTON_INTERFACE_VERSION };
