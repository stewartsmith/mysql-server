/* Copyright (C) 2000-2003 MySQL AB

   This program is free software; you can redistribute it and/or modify
   it under the terms of the GNU General Public License as published by
   the Free Software Foundation; version 2 of the License.

   This program is distributed in the hope that it will be useful,
   but WITHOUT ANY WARRANTY; without even the implied warranty of
   MERCHANTABILITY or FITNESS FOR A PARTICULAR PURPOSE.  See the
   GNU General Public License for more details.

   You should have received a copy of the GNU General Public License
   along with this program; if not, write to the Free Software
   Foundation, Inc., 59 Temple Place, Suite 330, Boston, MA  02111-1307  USA */

#include "mysql_priv.h"
#include <m_ctype.h>
#include <my_dir.h>
#include <my_bit.h>
#include "slave.h"
#include "rpl_mi.h"
#include "sql_repl.h"
#include "rpl_filter.h"
#include "repl_failsafe.h"
#include <my_stacktrace.h>
#include "mysqld_suffix.h"
#include "mysys_err.h"
#include "events.h"
#include "ddl_blocker.h"
#include "sql_audit.h"
#include <waiting_threads.h>

#include "../storage/myisam/ha_myisam.h"

#include "rpl_injector.h"

#include "rpl_handler.h"

#ifdef HAVE_SYS_PRCTL_H
#include <sys/prctl.h>
#endif

#ifdef WITH_NDBCLUSTER_STORAGE_ENGINE
#if defined(NOT_ENOUGH_TESTED) \
  && defined(NDB_SHM_TRANSPORTER) && MYSQL_VERSION_ID >= 50000
#define OPT_NDB_SHM_DEFAULT 1
#else
#define OPT_NDB_SHM_DEFAULT 0
#endif
#endif

#include <thr_alarm.h>
#include <ft_global.h>
#include <errmsg.h>
#include "sp_rcontext.h"
#include "sp_cache.h"

#define mysqld_charset &my_charset_latin1

#ifdef HAVE_purify
#define IF_PURIFY(A,B) (A)
#else
#define IF_PURIFY(A,B) (B)
#endif

#if SIZEOF_CHARP == 4
#define MAX_MEM_TABLE_SIZE ~(ulong) 0
#else
#define MAX_MEM_TABLE_SIZE ~(ulonglong) 0
#endif

/* stack traces are only supported on linux intel */
#if defined(__linux__)  && defined(__i386__) && defined(USE_PSTACK)
#define	HAVE_STACK_TRACE_ON_SEGV
#include "../pstack/pstack.h"
char pstack_file_name[80];
#endif /* __linux__ */

/* We have HAVE_purify below as this speeds up the shutdown of MySQL */

#if defined(HAVE_DEC_3_2_THREADS) || defined(SIGNALS_DONT_BREAK_READ) || defined(HAVE_purify) && defined(__linux__)
#define HAVE_CLOSE_SERVER_SOCK 1
#endif

extern "C" {					// Because of SCO 3.2V4.2
#include <errno.h>
#include <sys/stat.h>
#ifndef __GNU_LIBRARY__
#define __GNU_LIBRARY__				// Skip warnings in getopt.h
#endif
#include <my_getopt.h>
#ifdef HAVE_SYSENT_H
#include <sysent.h>
#endif
#ifdef HAVE_PWD_H
#include <pwd.h>				// For getpwent
#endif
#ifdef HAVE_GRP_H
#include <grp.h>
#endif
#include <my_net.h>

#if !defined(__WIN__)
#  ifndef __NETWARE__
#include <sys/resource.h>
#  endif /* __NETWARE__ */
#ifdef HAVE_SYS_UN_H
#  include <sys/un.h>
#endif
#ifdef HAVE_SELECT_H
#  include <select.h>
#endif
#ifdef HAVE_SYS_SELECT_H
#include <sys/select.h>
#endif
#include <sys/utsname.h>
#endif /* __WIN__ */

#include <my_libwrap.h>

#ifdef HAVE_SYS_MMAN_H
#include <sys/mman.h>
#endif

#ifdef __WIN__ 
#include <crtdbg.h>
#define SIGNAL_FMT "exception 0x%x"
#else
#define SIGNAL_FMT "signal %d"
#endif

#ifdef __NETWARE__
#define zVOLSTATE_ACTIVE 6
#define zVOLSTATE_DEACTIVE 2
#define zVOLSTATE_MAINTENANCE 3

#undef __event_h__
#include <../include/event.h>
/*
  This #undef exists here because both libc of NetWare and MySQL have
  files named event.h which causes compilation errors.
*/

#include <nks/netware.h>
#include <nks/vm.h>
#include <library.h>
#include <monitor.h>
#include <zOmni.h>                              //For NEB
#include <neb.h>                                //For NEB
#include <nebpub.h>                             //For NEB
#include <zEvent.h>                             //For NSS event structures
#include <zPublics.h>

static void *neb_consumer_id= NULL;             //For storing NEB consumer id
static char datavolname[256]= {0};
static VolumeID_t datavolid;
static event_handle_t eh;
static Report_t ref;
static void *refneb= NULL;
my_bool event_flag= FALSE;
static int volumeid= -1;

  /* NEB event callback */
unsigned long neb_event_callback(struct EventBlock *eblock);
static void registerwithneb();
static void getvolumename();
static void getvolumeID(BYTE *volumeName);
#endif /* __NETWARE__ */


#ifdef _AIX41
int initgroups(const char *,unsigned int);
#endif

#if defined(__FreeBSD__) && defined(HAVE_IEEEFP_H)
#include <ieeefp.h>
#ifdef HAVE_FP_EXCEPT				// Fix type conflict
typedef fp_except fp_except_t;
#endif
#endif /* __FreeBSD__ && HAVE_IEEEFP_H */

#ifdef HAVE_FENV_H
#include <fenv.h>
#endif

#ifdef HAVE_FPU_CONTROL_H
#include <fpu_control.h>
#endif

#ifdef HAVE_SYS_FPU_H
/* for IRIX to use set_fpc_csr() */
#include <sys/fpu.h>
#endif

inline void setup_fpu()
{
#if defined(__FreeBSD__) && defined(HAVE_IEEEFP_H)
  /*
     We can't handle floating point exceptions with threads, so disable
     this on freebsd.
     Don't fall for overflow, underflow,divide-by-zero or loss of precision
  */
#if defined(__i386__)
  fpsetmask(~(FP_X_INV | FP_X_DNML | FP_X_OFL | FP_X_UFL | FP_X_DZ |
	      FP_X_IMP));
#else
  fpsetmask(~(FP_X_INV |             FP_X_OFL | FP_X_UFL | FP_X_DZ |
              FP_X_IMP));
#endif /* __i386__ */

#endif /* __FreeBSD__ && HAVE_IEEEFP_H */

#ifdef HAVE_FESETROUND
  /* Set FPU rounding mode to "round-to-nearest" */
  fesetround(FE_TONEAREST);
#endif /* HAVE_FESETROUND */

  /*
    x86 (32-bit) requires FPU precision to be explicitly set to 64 bit for
    portable results of floating point operations
  */
#if defined(__i386__) && defined(HAVE_FPU_CONTROL_H) && defined(_FPU_DOUBLE)
  fpu_control_t cw;
  _FPU_GETCW(cw);
  cw= (cw & ~_FPU_EXTENDED) | _FPU_DOUBLE;
  _FPU_SETCW(cw);
#elif defined(_WIN32) && !defined(_WIN64)
  _control87(_PC_53, MCW_PC);
#endif /* __i386__ && HAVE_FPU_CONTROL_H && _FPU_DOUBLE */

#if defined(__sgi) && defined(HAVE_SYS_FPU_H)
  /* Enable denormalized DOUBLE values support for IRIX */
  union fpc_csr n;
  n.fc_word = get_fpc_csr();
  n.fc_struct.flush = 0;
  set_fpc_csr(n.fc_word);
#endif
}

} /* cplusplus */

#define MYSQL_KILL_SIGNAL SIGTERM

#ifdef HAVE_GLIBC2_STYLE_GETHOSTBYNAME_R
#include <sys/types.h>
#else
#include <my_pthread.h>			// For thr_setconcurency()
#endif

#ifdef SOLARIS
extern "C" int gethostname(char *name, int namelen);
#endif

extern "C" sig_handler handle_segfault(int sig);
/* 
  Online backup initialization and shutdown functions - defined in 
  backup/kernel.cc
 */
#ifndef EMBEDDED_LIBRARY
int backup_init();
void backup_shutdown();
#endif

/* Constants */

const char *show_comp_option_name[]= {"YES", "NO", "DISABLED"};
/*
  WARNING: When adding new SQL modes don't forget to update the
           tables definitions that stores it's value.
           (ie: mysql.event, mysql.proc)
*/
static const char *sql_mode_names[]=
{
  "REAL_AS_FLOAT", "PIPES_AS_CONCAT", "ANSI_QUOTES", "IGNORE_SPACE",
  "?", "ONLY_FULL_GROUP_BY", "NO_UNSIGNED_SUBTRACTION",
  "NO_DIR_IN_CREATE",
  "POSTGRESQL", "ORACLE", "MSSQL", "DB2", "MAXDB", "NO_KEY_OPTIONS",
  "NO_TABLE_OPTIONS", "NO_FIELD_OPTIONS", "MYSQL323", "MYSQL40", "ANSI",
  "NO_AUTO_VALUE_ON_ZERO", "NO_BACKSLASH_ESCAPES", "STRICT_TRANS_TABLES",
  "STRICT_ALL_TABLES",
  "NO_ZERO_IN_DATE", "NO_ZERO_DATE", "ALLOW_INVALID_DATES",
  "ERROR_FOR_DIVISION_BY_ZERO",
  "TRADITIONAL", "NO_AUTO_CREATE_USER", "HIGH_NOT_PRECEDENCE",
  "NO_ENGINE_SUBSTITUTION",
  "PAD_CHAR_TO_FULL_LENGTH",
  NullS
};

static const unsigned int sql_mode_names_len[]=
{
  /*REAL_AS_FLOAT*/               13,
  /*PIPES_AS_CONCAT*/             15,
  /*ANSI_QUOTES*/                 11,
  /*IGNORE_SPACE*/                12,
  /*?*/                           1,
  /*ONLY_FULL_GROUP_BY*/          18,
  /*NO_UNSIGNED_SUBTRACTION*/     23,
  /*NO_DIR_IN_CREATE*/            16,
  /*POSTGRESQL*/                  10,
  /*ORACLE*/                      6,
  /*MSSQL*/                       5,
  /*DB2*/                         3,
  /*MAXDB*/                       5,
  /*NO_KEY_OPTIONS*/              14,
  /*NO_TABLE_OPTIONS*/            16,
  /*NO_FIELD_OPTIONS*/            16,
  /*MYSQL323*/                    8,
  /*MYSQL40*/                     7,
  /*ANSI*/                        4,
  /*NO_AUTO_VALUE_ON_ZERO*/       21,
  /*NO_BACKSLASH_ESCAPES*/        20,
  /*STRICT_TRANS_TABLES*/         19,
  /*STRICT_ALL_TABLES*/           17,
  /*NO_ZERO_IN_DATE*/             15,
  /*NO_ZERO_DATE*/                12,
  /*ALLOW_INVALID_DATES*/         19,
  /*ERROR_FOR_DIVISION_BY_ZERO*/  26,
  /*TRADITIONAL*/                 11,
  /*NO_AUTO_CREATE_USER*/         19,
  /*HIGH_NOT_PRECEDENCE*/         19,
  /*NO_ENGINE_SUBSTITUTION*/      22,
  /*PAD_CHAR_TO_FULL_LENGTH*/     23
};

TYPELIB sql_mode_typelib= { array_elements(sql_mode_names)-1,"",
			    sql_mode_names,
                            (unsigned int *)sql_mode_names_len };


static const char *optimizer_switch_names[]=
{
  "no_materialization", "no_semijoin", "no_loosescan",
  NullS
};

/* Corresponding defines are named OPTIMIZER_SWITCH_XXX */
static const unsigned int optimizer_switch_names_len[]=
{
  /*no_materialization*/          18,
  /*no_semijoin*/                 11,
  /*no_loosescan*/                12,
};

TYPELIB optimizer_switch_typelib= { array_elements(optimizer_switch_names)-1,"",
                                    optimizer_switch_names,
                                    (unsigned int *)optimizer_switch_names_len };

static const char *tc_heuristic_recover_names[]=
{
  "COMMIT", "ROLLBACK", NullS
};
static TYPELIB tc_heuristic_recover_typelib=
{
  array_elements(tc_heuristic_recover_names)-1,"",
  tc_heuristic_recover_names, NULL
};

static const char *thread_handling_names[]=
{ "one-thread-per-connection", "no-threads",
#if HAVE_POOL_OF_THREADS == 1
  "pool-of-threads",
#endif
  NullS};

TYPELIB thread_handling_typelib=
{
  array_elements(thread_handling_names) - 1, "",
  thread_handling_names, NULL
};

const char *first_keyword= "first", *binary_keyword= "BINARY";
const char *my_localhost= "localhost", *delayed_user= "DELAYED";
#if SIZEOF_OFF_T > 4 && defined(BIG_TABLES)
#define GET_HA_ROWS GET_ULL
#else
#define GET_HA_ROWS GET_ULONG
#endif

bool opt_large_files= sizeof(my_off_t) > 4;

/*
  Used with --help for detailed option
*/
static my_bool opt_help= 0, opt_verbose= 0;

arg_cmp_func Arg_comparator::comparator_matrix[5][2] =
{{&Arg_comparator::compare_string,     &Arg_comparator::compare_e_string},
 {&Arg_comparator::compare_real,       &Arg_comparator::compare_e_real},
 {&Arg_comparator::compare_int_signed, &Arg_comparator::compare_e_int},
 {&Arg_comparator::compare_row,        &Arg_comparator::compare_e_row},
 {&Arg_comparator::compare_decimal,    &Arg_comparator::compare_e_decimal}};

const char *log_output_names[] = { "NONE", "FILE", "TABLE", NullS};
static const unsigned int log_output_names_len[]= { 4, 4, 5, 0 };
TYPELIB log_output_typelib= {array_elements(log_output_names)-1,"",
                             log_output_names,
                             (unsigned int *) log_output_names_len};

/* static variables */

/* the default log output is log tables */
static bool lower_case_table_names_used= 0;
static bool volatile select_thread_in_use, signal_thread_in_use;
static bool volatile ready_to_exit;
static my_bool opt_debugging= 0, opt_external_locking= 0, opt_console= 0;
static my_bool opt_short_log_format= 0;
static uint kill_cached_threads, wake_thread;
<<<<<<< HEAD
static ulong killed_threads;
=======
static ulong thread_created;
>>>>>>> 58ad3b0b
static ulong max_used_connections;
static volatile ulong cached_thread_count= 0;
static const char *sql_mode_str= "OFF";
static char *mysqld_user, *mysqld_chroot, *log_error_file_ptr;
static char *opt_init_slave, *language_ptr, *opt_init_connect;
static char *default_character_set_name;
static char *character_set_filesystem_name;
static char *lc_time_names_name;
static char *my_bind_addr_str;
static char *default_collation_name;
static char *default_storage_engine_str;
static char compiled_default_collation_name[]= MYSQL_DEFAULT_COLLATION_NAME;
static I_List<THD> thread_cache;
static double long_query_time;
static ulong opt_my_crc_dbug_check;

static pthread_cond_t COND_thread_cache, COND_flush_thread_cache;

/* Global variables */

extern DDL_blocker_class *DDL_blocker;
bool opt_update_log, opt_bin_log;
my_bool opt_log, opt_slow_log;
my_bool opt_backup_history_log;
my_bool opt_backup_progress_log;
ulong log_output_options;
ulong log_backup_output_options;
my_bool opt_log_queries_not_using_indexes= 0;
bool opt_error_log= IF_WIN(1,0);
bool opt_disable_networking=0, opt_skip_show_db=0;
my_bool opt_character_set_client_handshake= 1;
bool server_id_supplied = 0;
bool opt_endinfo, using_udf_functions;
my_bool locked_in_memory;
bool opt_using_transactions;
bool volatile abort_loop;
bool volatile shutdown_in_progress;
/**
   @brief 'grant_option' is used to indicate if privileges needs
   to be checked, in which case the lock, LOCK_grant, is used
   to protect access to the grant table.
   @note This flag is dropped in 5.1
   @see grant_init()
 */
bool volatile grant_option;

my_bool opt_skip_slave_start = 0; ///< If set, slave is not autostarted
my_bool opt_reckless_slave = 0;
my_bool opt_enable_named_pipe= 0;
my_bool opt_local_infile, opt_slave_compressed_protocol;
my_bool opt_safe_user_create = 0, opt_no_mix_types = 0;
my_bool opt_show_slave_auth_info, opt_sql_bin_update = 0;
my_bool opt_log_slave_updates= 0;

/*
  Legacy global handlerton. These will be removed (please do not add more).
*/
handlerton *heap_hton;
handlerton *myisam_hton;
handlerton *partition_hton;

#ifdef WITH_NDBCLUSTER_STORAGE_ENGINE
const char *opt_ndbcluster_connectstring= 0;
const char *opt_ndb_connectstring= 0;
char opt_ndb_constrbuf[1024]= {0};
unsigned opt_ndb_constrbuf_len= 0;
my_bool	opt_ndb_shm, opt_ndb_optimized_node_selection;
ulong opt_ndb_cache_check_time, opt_ndb_wait_connected;
ulong opt_ndb_cluster_connection_pool;
const char *opt_ndb_mgmd;
ulong opt_ndb_nodeid;
ulong ndb_extra_logging;
#ifdef HAVE_NDB_BINLOG
ulong ndb_report_thresh_binlog_epoch_slip;
ulong ndb_report_thresh_binlog_mem_usage;
my_bool opt_ndb_log_update_as_write;
my_bool opt_ndb_log_updated_only;
my_bool opt_ndb_log_orig;
#endif

extern const char *ndb_distribution_names[];
extern TYPELIB ndb_distribution_typelib;
extern const char *opt_ndb_distribution;
extern enum ndb_distribution opt_ndb_distribution_id;
#endif
my_bool opt_readonly, use_temp_pool, relay_log_purge;
my_bool opt_sync_frm, opt_allow_suspicious_udfs;
my_bool opt_secure_auth= 0;
char* opt_secure_file_priv= 0;
my_bool opt_log_slow_admin_statements= 0;
my_bool opt_log_slow_slave_statements= 0;
my_bool lower_case_file_system= 0;
my_bool opt_large_pages= 0;
my_bool opt_myisam_use_mmap= 0;
uint    opt_large_page_size= 0;
#if defined(ENABLED_DEBUG_SYNC)
uint    opt_debug_sync_timeout= 0;
#endif /* defined(ENABLED_DEBUG_SYNC) */
my_bool opt_old_style_user_limits= 0, trust_function_creators= 0;
/*
  True if there is at least one per-hour limit for some user, so we should
  check them before each query (and possibly reset counters when hour is
  changed). False otherwise.
*/
volatile bool mqh_used = 0;
my_bool opt_noacl;
my_bool sp_automatic_privileges= 1;
my_bool disable_slaves= 0;

ulong opt_binlog_rows_event_max_size;
const char *binlog_format_names[]= {"MIXED", "STATEMENT", "ROW", NullS};
TYPELIB binlog_format_typelib=
  { array_elements(binlog_format_names) - 1, "",
    binlog_format_names, NULL };
ulong opt_binlog_format_id= (ulong) BINLOG_FORMAT_UNSPEC;
const char *opt_binlog_format= binlog_format_names[opt_binlog_format_id];
#ifdef HAVE_INITGROUPS
static bool calling_initgroups= FALSE; /**< Used in SIGSEGV handler. */
#endif
uint mysqld_port, test_flags, select_errors, dropping_tables, ha_open_options;
uint mysqld_port_timeout;
uint delay_key_write_options, protocol_version;
uint lower_case_table_names;
uint tc_heuristic_recover= 0;
uint volatile thread_count, thread_running;
ulong thread_created;
ulonglong thd_startup_options;
ulong back_log, connect_timeout, concurrency, server_id;
ulong table_cache_size, table_def_size;
ulong what_to_log;
ulong query_buff_size, slow_launch_time, slave_open_temp_tables;
ulong open_files_limit, max_binlog_size, max_relay_log_size;
ulong slave_net_timeout, slave_trans_retries;
my_bool slave_allow_batching;
ulong slave_exec_mode_options;
const char *slave_exec_mode_str= "STRICT";
ulong thread_cache_size=0, thread_pool_size= 0;
ulong binlog_cache_size=0, max_binlog_cache_size=0;
ulong query_cache_size=0;
ulong refresh_version;  /* Increments on each reload */
query_id_t global_query_id;
ulong aborted_threads, aborted_connects;
ulong delayed_insert_timeout, delayed_insert_limit, delayed_queue_size;
ulong delayed_insert_threads, delayed_insert_writes, delayed_rows_in_use;
ulong delayed_insert_errors,flush_time;
ulong specialflag=0;
ulong binlog_cache_use= 0, binlog_cache_disk_use= 0;
ulong max_connections, max_connect_errors;
uint  max_user_connections= 0;
/**
  Limit of the total number of prepared statements in the server.
  Is necessary to protect the server against out-of-memory attacks.
*/
ulong max_prepared_stmt_count;
/**
  Current total number of prepared statements in the server. This number
  is exact, and therefore may not be equal to the difference between
  `com_stmt_prepare' and `com_stmt_close' (global status variables), as
  the latter ones account for all registered attempts to prepare
  a statement (including unsuccessful ones).  Prepared statements are
  currently connection-local: if the same SQL query text is prepared in
  two different connections, this counts as two distinct prepared
  statements.
*/
ulong prepared_stmt_count=0;
ulong thread_id=1L,current_pid;
ulong slow_launch_threads = 0, sync_binlog_period;
ulong expire_logs_days = 0;
ulong rpl_recovery_rank=0;
const char *log_output_str= "FILE";
const char *log_backup_output_str= "TABLE";

const double log_10[] = {
  1e000, 1e001, 1e002, 1e003, 1e004, 1e005, 1e006, 1e007, 1e008, 1e009,
  1e010, 1e011, 1e012, 1e013, 1e014, 1e015, 1e016, 1e017, 1e018, 1e019,
  1e020, 1e021, 1e022, 1e023, 1e024, 1e025, 1e026, 1e027, 1e028, 1e029,
  1e030, 1e031, 1e032, 1e033, 1e034, 1e035, 1e036, 1e037, 1e038, 1e039,
  1e040, 1e041, 1e042, 1e043, 1e044, 1e045, 1e046, 1e047, 1e048, 1e049,
  1e050, 1e051, 1e052, 1e053, 1e054, 1e055, 1e056, 1e057, 1e058, 1e059,
  1e060, 1e061, 1e062, 1e063, 1e064, 1e065, 1e066, 1e067, 1e068, 1e069,
  1e070, 1e071, 1e072, 1e073, 1e074, 1e075, 1e076, 1e077, 1e078, 1e079,
  1e080, 1e081, 1e082, 1e083, 1e084, 1e085, 1e086, 1e087, 1e088, 1e089,
  1e090, 1e091, 1e092, 1e093, 1e094, 1e095, 1e096, 1e097, 1e098, 1e099,
  1e100, 1e101, 1e102, 1e103, 1e104, 1e105, 1e106, 1e107, 1e108, 1e109,
  1e110, 1e111, 1e112, 1e113, 1e114, 1e115, 1e116, 1e117, 1e118, 1e119,
  1e120, 1e121, 1e122, 1e123, 1e124, 1e125, 1e126, 1e127, 1e128, 1e129,
  1e130, 1e131, 1e132, 1e133, 1e134, 1e135, 1e136, 1e137, 1e138, 1e139,
  1e140, 1e141, 1e142, 1e143, 1e144, 1e145, 1e146, 1e147, 1e148, 1e149,
  1e150, 1e151, 1e152, 1e153, 1e154, 1e155, 1e156, 1e157, 1e158, 1e159,
  1e160, 1e161, 1e162, 1e163, 1e164, 1e165, 1e166, 1e167, 1e168, 1e169,
  1e170, 1e171, 1e172, 1e173, 1e174, 1e175, 1e176, 1e177, 1e178, 1e179,
  1e180, 1e181, 1e182, 1e183, 1e184, 1e185, 1e186, 1e187, 1e188, 1e189,
  1e190, 1e191, 1e192, 1e193, 1e194, 1e195, 1e196, 1e197, 1e198, 1e199,
  1e200, 1e201, 1e202, 1e203, 1e204, 1e205, 1e206, 1e207, 1e208, 1e209,
  1e210, 1e211, 1e212, 1e213, 1e214, 1e215, 1e216, 1e217, 1e218, 1e219,
  1e220, 1e221, 1e222, 1e223, 1e224, 1e225, 1e226, 1e227, 1e228, 1e229,
  1e230, 1e231, 1e232, 1e233, 1e234, 1e235, 1e236, 1e237, 1e238, 1e239,
  1e240, 1e241, 1e242, 1e243, 1e244, 1e245, 1e246, 1e247, 1e248, 1e249,
  1e250, 1e251, 1e252, 1e253, 1e254, 1e255, 1e256, 1e257, 1e258, 1e259,
  1e260, 1e261, 1e262, 1e263, 1e264, 1e265, 1e266, 1e267, 1e268, 1e269,
  1e270, 1e271, 1e272, 1e273, 1e274, 1e275, 1e276, 1e277, 1e278, 1e279,
  1e280, 1e281, 1e282, 1e283, 1e284, 1e285, 1e286, 1e287, 1e288, 1e289,
  1e290, 1e291, 1e292, 1e293, 1e294, 1e295, 1e296, 1e297, 1e298, 1e299,
  1e300, 1e301, 1e302, 1e303, 1e304, 1e305, 1e306, 1e307, 1e308
};

time_t server_start_time, flush_status_time;

char mysql_home[FN_REFLEN], pidfile_name[FN_REFLEN], system_time_zone[30];
char *default_tz_name;
char log_error_file[FN_REFLEN], glob_hostname[FN_REFLEN];
char mysql_real_data_home[FN_REFLEN],
     language[FN_REFLEN], reg_ext[FN_EXTLEN], mysql_charsets_dir[FN_REFLEN],
     *opt_init_file, *opt_tc_log_file,
     def_ft_boolean_syntax[sizeof(ft_boolean_syntax)];
char mysql_unpacked_real_data_home[FN_REFLEN];
int mysql_unpacked_real_data_home_len;
uint reg_ext_length;
const key_map key_map_empty(0);
key_map key_map_full(0);                        // Will be initialized later

const char *opt_date_time_formats[3];

uint mysql_data_home_len;
char mysql_data_home_buff[2], *mysql_data_home=mysql_real_data_home;
char server_version[SERVER_VERSION_LENGTH];
char *mysqld_unix_port, *opt_mysql_tmpdir;
const char **errmesg;			/**< Error messages */
const char *myisam_recover_options_str="OFF";
const char *myisam_stats_method_str="nulls_unequal";

/** name of reference on left espression in rewritten IN subquery */
const char *in_left_expr_name= "<left expr>";
/** name of additional condition */
const char *in_additional_cond= "<IN COND>";
const char *in_having_cond= "<IN HAVING>";

my_decimal decimal_zero;
/* classes for comparation parsing/processing */
Eq_creator eq_creator;
Ne_creator ne_creator;
Gt_creator gt_creator;
Lt_creator lt_creator;
Ge_creator ge_creator;
Le_creator le_creator;

FILE *bootstrap_file;
int bootstrap_error;
FILE *stderror_file=0;

I_List<THD> threads;
I_List<NAMED_LIST> key_caches;
Rpl_filter* rpl_filter;
Rpl_filter* binlog_filter;

struct system_variables global_system_variables;
struct system_variables max_system_variables;
struct system_status_var global_status_var;

MY_TMPDIR mysql_tmpdir_list;
MY_BITMAP temp_pool;

CHARSET_INFO *system_charset_info, *files_charset_info ;
CHARSET_INFO *national_charset_info, *table_alias_charset;
CHARSET_INFO *character_set_filesystem;

MY_LOCALE *my_default_lc_time_names;

SHOW_COMP_OPTION have_ssl, have_symlink, have_dlopen, have_query_cache;
SHOW_COMP_OPTION have_geometry, have_rtree_keys;
SHOW_COMP_OPTION have_crypt, have_compress;
SHOW_COMP_OPTION have_community_features;

/* Thread specific variables */

pthread_key(MEM_ROOT**,THR_MALLOC);
pthread_key(THD*, THR_THD);
pthread_mutex_t LOCK_mysql_create_db, LOCK_open, LOCK_thread_count,
		LOCK_mapped_file, LOCK_status, LOCK_global_read_lock,
		LOCK_error_log,
		LOCK_delayed_insert, LOCK_delayed_status, LOCK_delayed_create,
		LOCK_crypt,
	        LOCK_global_system_variables,
                LOCK_user_conn, LOCK_slave_list, LOCK_active_mi,
                LOCK_connection_count;

/**
  The below lock protects access to two global server variables:
  max_prepared_stmt_count and prepared_stmt_count. These variables
  set the limit and hold the current total number of prepared statements
  in the server, respectively. As PREPARE/DEALLOCATE rate in a loaded
  server may be fairly high, we need a dedicated lock.
*/
pthread_mutex_t LOCK_prepared_stmt_count;
#ifdef HAVE_OPENSSL
pthread_mutex_t LOCK_des_key_file;
#endif
rw_lock_t	LOCK_grant, LOCK_sys_init_connect, LOCK_sys_init_slave;
rw_lock_t	LOCK_system_variables_hash;
pthread_cond_t COND_refresh, COND_thread_count, COND_global_read_lock;
pthread_t signal_thread;
pthread_attr_t connection_attrib;
pthread_mutex_t  LOCK_server_started;
pthread_cond_t  COND_server_started;

int mysqld_server_started= 0;

File_parser_dummy_hook file_parser_dummy_hook;

/* replication parameters, if master_host is not NULL, we are a slave */
uint report_port= MYSQL_PORT;
ulong master_retry_count=0;
char *master_info_file;
char *relay_log_info_file, *report_user, *report_password, *report_host;
char *opt_relay_logname = 0, *opt_relaylog_index_name=0;
char *opt_logname, *opt_slow_logname;
char *opt_backup_history_logname, *opt_backup_progress_logname,
     *opt_backup_settings_name;

/* Static variables */

static bool kill_in_progress, segfaulted;
#ifdef HAVE_STACK_TRACE_ON_SEGV
static my_bool opt_do_pstack;
#endif /* HAVE_STACK_TRACE_ON_SEGV */
static my_bool opt_bootstrap, opt_myisam_logical_log;
static int cleanup_done;
static ulong opt_specialflag, opt_myisam_block_size;
static char *opt_update_logname, *opt_binlog_index_name;
static char *opt_tc_heuristic_recover;
static char *mysql_home_ptr, *pidfile_name_ptr;
static int defaults_argc;
static char **defaults_argv;
static char *opt_bin_logname;

static my_socket unix_sock,ip_sock;
struct my_rnd_struct sql_rand; ///< used by sql_class.cc:THD::THD()

#ifndef EMBEDDED_LIBRARY
struct passwd *user_info;
static pthread_t select_thread;
#endif

/* OS specific variables */

#ifdef __WIN__
#undef	 getpid
#include <process.h>

static pthread_cond_t COND_handler_count;
static uint handler_count;
static bool start_mode=0, use_opt_args;
static int opt_argc;
static char **opt_argv;

#if !defined(EMBEDDED_LIBRARY)
static HANDLE hEventShutdown;
static char shutdown_event_name[40];
#include "nt_servc.h"
static	 NTService  Service;	      ///< Service object for WinNT
#endif /* EMBEDDED_LIBRARY */

static char pipe_name[512];
static SECURITY_ATTRIBUTES saPipeSecurity;
static SECURITY_DESCRIPTOR sdPipeDescriptor;
static HANDLE hPipe = INVALID_HANDLE_VALUE;
#endif /* __WIN__ */

#ifndef EMBEDDED_LIBRARY
bool mysqld_embedded=0;
#else
bool mysqld_embedded=1;
#endif

#ifndef DBUG_OFF
static const char* default_dbug_option;
#endif
#ifdef HAVE_LIBWRAP
const char *libwrapName= NULL;
int allow_severity = LOG_INFO;
int deny_severity = LOG_WARNING;
#endif
#ifdef HAVE_QUERY_CACHE
static ulong query_cache_limit= 0;
ulong query_cache_min_res_unit= QUERY_CACHE_MIN_RESULT_DATA_SIZE;
Query_cache query_cache;
#endif
#ifdef HAVE_SMEM
char *shared_memory_base_name= default_shared_memory_base_name;
my_bool opt_enable_shared_memory;
HANDLE smem_event_connect_request= 0;
#endif

scheduler_functions thread_scheduler;

#define SSL_VARS_NOT_STATIC
#include "sslopt-vars.h"
#ifdef HAVE_OPENSSL
#include <openssl/crypto.h>
#ifndef HAVE_YASSL
typedef struct CRYPTO_dynlock_value
{
  rw_lock_t lock;
} openssl_lock_t;

static openssl_lock_t *openssl_stdlocks;
static openssl_lock_t *openssl_dynlock_create(const char *, int);
static void openssl_dynlock_destroy(openssl_lock_t *, const char *, int);
static void openssl_lock_function(int, int, const char *, int);
static void openssl_lock(int, openssl_lock_t *, const char *, int);
static unsigned long openssl_id_function();
#endif
char *des_key_file;
#ifndef EMBEDDED_LIBRARY
struct st_VioSSLFd *ssl_acceptor_fd;
#endif
#endif /* HAVE_OPENSSL */

/**
  Number of currently active user connections. The variable is protected by
  LOCK_connection_count.
*/
uint connection_count= 0;

/* Function declarations */

pthread_handler_t signal_hand(void *arg);
static void mysql_init_variables(void);
static void get_options(int *argc,char **argv);
extern "C" my_bool mysqld_get_one_option(int, const struct my_option *, char *);
static void set_server_version(void);
static int init_thread_environment();
static char *get_relative_path(const char *path);
static void fix_paths(void);
pthread_handler_t handle_connections_sockets(void *arg);
pthread_handler_t kill_server_thread(void *arg);
static void bootstrap(FILE *file);
static bool read_init_file(char *file_name);
#ifdef _WIN32
pthread_handler_t handle_connections_namedpipes(void *arg);
#endif
#ifdef HAVE_SMEM
pthread_handler_t handle_connections_shared_memory(void *arg);
#endif
pthread_handler_t handle_slave(void *arg);
static ulong find_bit_type(const char *x, TYPELIB *bit_lib);
static ulong find_bit_type_or_exit(const char *x, TYPELIB *bit_lib,
                                   const char *option);
static void clean_up(bool print_message);
static int test_if_case_insensitive(const char *dir_name);
static void register_mutex_order();

#ifndef EMBEDDED_LIBRARY
static void usage(void);
static void start_signal_handler(void);
static void close_server_sock();
static void clean_up_mutexes(void);
static void wait_for_signal_thread_to_end(void);
static void create_pid_file();
static void mysqld_exit(int exit_code) __attribute__((noreturn));
#endif
static void end_ssl();


#ifndef EMBEDDED_LIBRARY
/****************************************************************************
** Code to end mysqld
****************************************************************************/

static void close_connections(void)
{
#ifdef EXTRA_DEBUG
  int count=0;
#endif
  DBUG_ENTER("close_connections");

  /* Clear thread cache */
  kill_cached_threads++;
  flush_thread_cache();

  /* kill flush thread */
  (void) pthread_mutex_lock(&LOCK_manager);
  if (manager_thread_in_use)
  {
    DBUG_PRINT("quit", ("killing manager thread: 0x%llx",
                        (ulonglong)manager_thread));
   (void) pthread_cond_signal(&COND_manager);
  }
  (void) pthread_mutex_unlock(&LOCK_manager);

  /* kill connection thread */
#if !defined(__WIN__) && !defined(__NETWARE__)
  DBUG_PRINT("quit", ("waiting for select thread: 0x%llx",
                      (ulonglong)select_thread));
  (void) pthread_mutex_lock(&LOCK_thread_count);

  while (select_thread_in_use)
  {
    struct timespec abstime;
    int error;
    LINT_INIT(error);
    DBUG_PRINT("info",("Waiting for select thread"));

#ifndef DONT_USE_THR_ALARM
    if (pthread_kill(select_thread, thr_client_alarm))
      break;					// allready dead
#endif
    set_timespec(abstime, 2);
    for (uint tmp=0 ; tmp < 10 && select_thread_in_use; tmp++)
    {
      error=pthread_cond_timedwait(&COND_thread_count,&LOCK_thread_count,
				   &abstime);
      if (error != EINTR)
	break;
    }
#ifdef EXTRA_DEBUG
    if (error != 0 && error != ETIMEDOUT && !count++)
      sql_print_error("Got error %d from pthread_cond_timedwait",error);
#endif
    close_server_sock();
  }
  (void) pthread_mutex_unlock(&LOCK_thread_count);
#endif /* __WIN__ */


  /* Abort listening to new connections */
  DBUG_PRINT("quit",("Closing sockets"));
  if (!opt_disable_networking )
  {
    if (ip_sock != INVALID_SOCKET)
    {
      (void) shutdown(ip_sock, SHUT_RDWR);
      (void) closesocket(ip_sock);
      ip_sock= INVALID_SOCKET;
    }
  }
#ifdef _WIN32
  if (hPipe != INVALID_HANDLE_VALUE && opt_enable_named_pipe)
  {
    HANDLE temp;
    DBUG_PRINT("quit", ("Closing named pipes") );

    /* Create connection to the handle named pipe handler to break the loop */
    if ((temp = CreateFile(pipe_name,
			   GENERIC_READ | GENERIC_WRITE,
			   0,
			   NULL,
			   OPEN_EXISTING,
			   0,
			   NULL )) != INVALID_HANDLE_VALUE)
    {
      WaitNamedPipe(pipe_name, 1000);
      DWORD dwMode = PIPE_READMODE_BYTE | PIPE_WAIT;
      SetNamedPipeHandleState(temp, &dwMode, NULL, NULL);
      CancelIo(temp);
      DisconnectNamedPipe(temp);
      CloseHandle(temp);
    }
  }
#endif
#ifdef HAVE_SYS_UN_H
  if (unix_sock != INVALID_SOCKET)
  {
    (void) shutdown(unix_sock, SHUT_RDWR);
    (void) closesocket(unix_sock);
    (void) unlink(mysqld_unix_port);
    unix_sock= INVALID_SOCKET;
  }
#endif
  end_thr_alarm(0);			 // Abort old alarms.

  /*
    First signal all threads that it's time to die
    This will give the threads some time to gracefully abort their
    statements and inform their clients that the server is about to die.
  */

  THD *tmp;
  (void) pthread_mutex_lock(&LOCK_thread_count); // For unlink from list

  I_List_iterator<THD> it(threads);
  while ((tmp=it++))
  {
    DBUG_PRINT("quit",("Informing thread %ld that it's time to die",
		       tmp->thread_id));
    /* We skip slave threads & scheduler on this first loop through. */
    if (tmp->slave_thread)
      continue;

    tmp->killed= THD::KILL_CONNECTION;
    thread_scheduler.post_kill_notification(tmp);
    if (tmp->mysys_var)
    {
      tmp->mysys_var->abort=1;
      pthread_mutex_lock(&tmp->mysys_var->mutex);
      if (tmp->mysys_var->current_cond)
      {
        uint i;
        for (i=0; i < 2; i++)
        {
          int ret= pthread_mutex_trylock(tmp->mysys_var->current_mutex);
          pthread_cond_broadcast(tmp->mysys_var->current_cond);
          if (!ret)
          {
            /* Thread has surely got the signal, unlock and abort */
            pthread_mutex_unlock(tmp->mysys_var->current_mutex);
            break;
          }
          sleep(1);
        }
      }
      pthread_mutex_unlock(&tmp->mysys_var->mutex);
    }
  }
  (void) pthread_mutex_unlock(&LOCK_thread_count); // For unlink from list

  Events::deinit();
  end_slave();

  if (thread_count)
    sleep(2);					// Give threads time to die

  /*
    Force remaining threads to die by closing the connection to the client
    This will ensure that threads that are waiting for a command from the
    client on a blocking read call are aborted.
  */

  for (;;)
  {
    DBUG_PRINT("quit",("Locking LOCK_thread_count"));
    (void) pthread_mutex_lock(&LOCK_thread_count); // For unlink from list
    if (!(tmp=threads.get()))
    {
      DBUG_PRINT("quit",("Unlocking LOCK_thread_count"));
      (void) pthread_mutex_unlock(&LOCK_thread_count);
      break;
    }
#ifndef __bsdi__				// Bug in BSDI kernel
    if (tmp->vio_ok())
    {
      if (global_system_variables.log_warnings)
        sql_print_warning(ER(ER_FORCING_CLOSE),my_progname,
                          tmp->thread_id,
                          (tmp->main_security_ctx.user ?
                           tmp->main_security_ctx.user : ""));
      close_connection(tmp,0,0);
    }
#endif
    DBUG_PRINT("quit",("Unlocking LOCK_thread_count"));
    (void) pthread_mutex_unlock(&LOCK_thread_count);
  }
  /* All threads has now been aborted */
  DBUG_PRINT("quit",("Waiting for threads to die (count=%u)",thread_count));
  (void) pthread_mutex_lock(&LOCK_thread_count);
  while (thread_count)
  {
    (void) pthread_cond_wait(&COND_thread_count,&LOCK_thread_count);
    DBUG_PRINT("quit",("One thread died (count=%u)",thread_count));
  }
  (void) pthread_mutex_unlock(&LOCK_thread_count);

  DBUG_PRINT("quit",("close_connections thread"));
  DBUG_VOID_RETURN;
}


static void close_server_sock()
{
#ifdef HAVE_CLOSE_SERVER_SOCK
  DBUG_ENTER("close_server_sock");
  my_socket tmp_sock;
  tmp_sock=ip_sock;
  if (tmp_sock != INVALID_SOCKET)
  {
    ip_sock=INVALID_SOCKET;
    DBUG_PRINT("info",("calling shutdown on TCP/IP socket"));
    (void) shutdown(tmp_sock, SHUT_RDWR);
#if defined(__NETWARE__)
    /*
      The following code is disabled for normal systems as it causes MySQL
      to hang on AIX 4.3 during shutdown
    */
    DBUG_PRINT("info",("calling closesocket on TCP/IP socket"));
    (void) closesocket(tmp_sock);
#endif
  }
  tmp_sock=unix_sock;
  if (tmp_sock != INVALID_SOCKET)
  {
    unix_sock=INVALID_SOCKET;
    DBUG_PRINT("info",("calling shutdown on unix socket"));
    (void) shutdown(tmp_sock, SHUT_RDWR);
#if defined(__NETWARE__)
    /*
      The following code is disabled for normal systems as it may cause MySQL
      to hang on AIX 4.3 during shutdown
    */
    DBUG_PRINT("info",("calling closesocket on unix/IP socket"));
    (void) closesocket(tmp_sock);
#endif
    (void) unlink(mysqld_unix_port);
  }
  DBUG_VOID_RETURN;
#endif
}

#endif /*EMBEDDED_LIBRARY*/


void kill_mysql(void)
{
  DBUG_ENTER("kill_mysql");

#if defined(SIGNALS_DONT_BREAK_READ) && !defined(EMBEDDED_LIBRARY)
  abort_loop=1;					// Break connection loops
  close_server_sock();				// Force accept to wake up
#endif

#if defined(__WIN__)
#if !defined(EMBEDDED_LIBRARY)
  {
    if (!SetEvent(hEventShutdown))
    {
      DBUG_PRINT("error",("Got error: %ld from SetEvent",GetLastError()));
    }
    /*
      or:
      HANDLE hEvent=OpenEvent(0, FALSE, "MySqlShutdown");
      SetEvent(hEventShutdown);
      CloseHandle(hEvent);
    */
  }
#endif
#elif defined(HAVE_PTHREAD_KILL)
  if (pthread_kill(signal_thread, MYSQL_KILL_SIGNAL))
  {
    DBUG_PRINT("error",("Got error %d from pthread_kill",errno)); /* purecov: inspected */
  }
#elif !defined(SIGNALS_DONT_BREAK_READ)
  kill(current_pid, MYSQL_KILL_SIGNAL);
#endif
  DBUG_PRINT("quit",("After pthread_kill"));
  shutdown_in_progress=1;			// Safety if kill didn't work
#ifdef SIGNALS_DONT_BREAK_READ
  if (!kill_in_progress)
  {
    pthread_t tmp;
    abort_loop=1;
    if (pthread_create(&tmp,&connection_attrib, kill_server_thread,
			   (void*) 0))
      sql_print_error("Can't create thread to kill server");
  }
#endif
  DBUG_VOID_RETURN;
}

/**
  Force server down. Kill all connections and threads and exit.

  @param  sig_ptr       Signal number that caused kill_server to be called.

  @note
    A signal number of 0 mean that the function was not called
    from a signal handler and there is thus no signal to block
    or stop, we just want to kill the server.
*/

#if defined(__NETWARE__)
extern "C" void kill_server(int sig_ptr)
#define RETURN_FROM_KILL_SERVER DBUG_VOID_RETURN
#elif !defined(__WIN__)
static void *kill_server(void *sig_ptr)
#define RETURN_FROM_KILL_SERVER DBUG_RETURN(0)
#else
static void __cdecl kill_server(int sig_ptr)
#define RETURN_FROM_KILL_SERVER DBUG_VOID_RETURN
#endif
{
  DBUG_ENTER("kill_server");
#ifndef EMBEDDED_LIBRARY
  int sig=(int) (long) sig_ptr;			// This is passed a int
  // if there is a signal during the kill in progress, ignore the other
  if (kill_in_progress)				// Safety
    RETURN_FROM_KILL_SERVER;
  kill_in_progress=TRUE;
  abort_loop=1;					// This should be set
  if (sig != 0) // 0 is not a valid signal number
    my_sigset(sig, SIG_IGN);                    /* purify inspected */
  if (sig == MYSQL_KILL_SIGNAL || sig == 0)
    sql_print_information(ER(ER_NORMAL_SHUTDOWN),my_progname);
  else
    sql_print_error(ER(ER_GOT_SIGNAL),my_progname,sig); /* purecov: inspected */

#if defined(HAVE_SMEM) && defined(__WIN__)
  /*
   Send event to smem_event_connect_request for aborting
   */
  if (!SetEvent(smem_event_connect_request))
  {
    DBUG_PRINT("error",
               ("Got error: %ld from SetEvent of smem_event_connect_request",
                GetLastError()));
  }
#endif

  close_connections();
  if (sig != MYSQL_KILL_SIGNAL &&
      sig != 0)
    unireg_abort(1);				/* purecov: inspected */
  else
    unireg_end();

  /* purecov: begin deadcode */
#ifdef __NETWARE__
  if (!event_flag)
    pthread_join(select_thread, NULL);		// wait for main thread
#endif /* __NETWARE__ */

  my_thread_end();
  pthread_exit(0);
  /* purecov: end */

#endif /* EMBEDDED_LIBRARY */
  RETURN_FROM_KILL_SERVER;
}


#if defined(USE_ONE_SIGNAL_HAND) || (defined(__NETWARE__) && defined(SIGNALS_DONT_BREAK_READ))
pthread_handler_t kill_server_thread(void *arg __attribute__((unused)))
{
  my_thread_init();				// Initialize new thread
  kill_server(0);
  /* purecov: begin deadcode */
  my_thread_end();
  pthread_exit(0);
  return 0;
  /* purecov: end */
}
#endif


extern "C" sig_handler print_signal_warning(int sig)
{
  if (global_system_variables.log_warnings)
    sql_print_warning("Got signal %d from thread %ld", sig,my_thread_id());
#ifdef DONT_REMEMBER_SIGNAL
  my_sigset(sig,print_signal_warning);		/* int. thread system calls */
#endif
#if !defined(__WIN__) && !defined(__NETWARE__)
  if (sig == SIGALRM)
    alarm(2);					/* reschedule alarm */
#endif
}

#ifndef EMBEDDED_LIBRARY

/**
  cleanup all memory and end program nicely.

    If SIGNALS_DONT_BREAK_READ is defined, this function is called
    by the main thread. To get MySQL to shut down nicely in this case
    (Mac OS X) we have to call exit() instead if pthread_exit().

  @note
    This function never returns.
*/
void unireg_end(void)
{
  clean_up(1);
  my_thread_end();
#if defined(SIGNALS_DONT_BREAK_READ) && !defined(__NETWARE__)
  exit(0);
#else
  pthread_exit(0);				// Exit is in main thread
#endif
}


extern "C" void unireg_abort(int exit_code)
{
  DBUG_ENTER("unireg_abort");

  if (exit_code)
    sql_print_error("Aborting\n");
  else if (opt_help)
    usage();
  clean_up(!opt_help && (exit_code || !opt_bootstrap)); /* purecov: inspected */
  DBUG_PRINT("quit",("done with cleanup in unireg_abort"));
  mysqld_exit(exit_code);
}


static void mysqld_exit(int exit_code)
{
  wait_for_signal_thread_to_end();
  mysql_audit_finalize();
  clean_up_mutexes();
  my_end(opt_endinfo ? MY_CHECK_ERROR | MY_GIVE_INFO : 0);
  exit(exit_code); /* purecov: inspected */
}

#endif /* !EMBEDDED_LIBRARY */


void clean_up(bool print_message)
{
  DBUG_PRINT("exit",("clean_up"));
  if (cleanup_done++)
    return; /* purecov: inspected */

  release_ddl_log();

  /*
    make sure that handlers finish up
    what they have that is dependent on the binlog
  */
  ha_binlog_end(current_thd);

  logger.cleanup_base();

  injector::free_instance();
  mysql_bin_log.cleanup();

#ifdef HAVE_REPLICATION
  if (use_slave_mask)
    bitmap_free(&slave_error_mask);
#endif
  my_tz_free();
  my_database_names_free();
#ifndef NO_EMBEDDED_ACCESS_CHECKS
  servers_free(1);
  acl_free(1);
  grant_free();
#endif
  query_cache_destroy();
  table_def_free();
  hostname_cache_free();
  mdl_destroy();
  item_user_lock_free();
  lex_free();				/* Free some memory */
  item_create_cleanup();
  set_var_free();
  free_charsets();
  if (!opt_noacl)
  {
#ifdef HAVE_DLOPEN
    udf_free();
#endif
  }
#ifndef EMBEDDED_LIBRARY
  backup_shutdown();
#endif
  plugin_shutdown();
  ha_end();
  if (tc_log)
    tc_log->close();
  delegates_destroy();
  xid_cache_free();
  wt_end();
  delete_elements(&key_caches, (void (*)(const char*, uchar*)) free_key_cache);
  multi_keycache_free();
  sp_cache_end();
  free_status_vars();
  end_thr_alarm(1);			/* Free allocated memory */
  my_free_open_file_info();
  my_free((char*) global_system_variables.date_format,
	  MYF(MY_ALLOW_ZERO_PTR));
  my_free((char*) global_system_variables.time_format,
	  MYF(MY_ALLOW_ZERO_PTR));
  my_free((char*) global_system_variables.datetime_format,
	  MYF(MY_ALLOW_ZERO_PTR));
  if (defaults_argv)
    free_defaults(defaults_argv);
  my_free(sys_init_connect.value, MYF(MY_ALLOW_ZERO_PTR));
  my_free(sys_init_slave.value, MYF(MY_ALLOW_ZERO_PTR));
  my_free(sys_var_general_log_path.value, MYF(MY_ALLOW_ZERO_PTR));
  my_free(sys_var_backup_history_log_path.value, MYF(MY_ALLOW_ZERO_PTR));
  my_free(sys_var_backup_progress_log_path.value, MYF(MY_ALLOW_ZERO_PTR));
  my_free(sys_var_backupdir.value, MYF(MY_ALLOW_ZERO_PTR));
  my_free(sys_var_slow_log_path.value, MYF(MY_ALLOW_ZERO_PTR));
  free_tmpdir(&mysql_tmpdir_list);
#ifdef HAVE_REPLICATION
  my_free(slave_load_tmpdir,MYF(MY_ALLOW_ZERO_PTR));
#endif
  x_free(opt_bin_logname);
  x_free(opt_relay_logname);
  x_free(opt_secure_file_priv);
  bitmap_free(&temp_pool);
  free_max_user_conn();
#ifdef HAVE_REPLICATION
  end_slave_list();
#endif
  delete binlog_filter;
  delete rpl_filter;
  end_ssl();
  vio_end();
#ifdef USE_REGEX
  my_regex_end();
#endif
#if defined(ENABLED_DEBUG_SYNC)
  /* End the debug sync facility. See debug_sync.cc. */
  debug_sync_end();
#endif /* defined(ENABLED_DEBUG_SYNC) */

#if !defined(EMBEDDED_LIBRARY)
  if (!opt_bootstrap)
    (void) my_delete(pidfile_name,MYF(0));	// This may not always exist
#endif
  if (print_message && errmesg && server_start_time)
    sql_print_information(ER(ER_SHUTDOWN_COMPLETE),my_progname);
  thread_scheduler.end();
  finish_client_errs();
  my_free((uchar*) my_error_unregister(ER_ERROR_FIRST, ER_ERROR_LAST),
          MYF(MY_WME | MY_FAE | MY_ALLOW_ZERO_PTR));
  DBUG_PRINT("quit", ("Error messages freed"));
  /* Tell main we are ready */
  logger.cleanup_end();
  (void) pthread_mutex_lock(&LOCK_thread_count);
  DBUG_PRINT("quit", ("got thread count lock"));
  ready_to_exit=1;
  /* do the broadcast inside the lock to ensure that my_end() is not called */
  (void) pthread_cond_broadcast(&COND_thread_count);
  (void) pthread_mutex_unlock(&LOCK_thread_count);
  my_uuid_end();

  /*
    The following lines may never be executed as the main thread may have
    killed us
  */
  DBUG_PRINT("quit", ("done with cleanup"));
} /* clean_up */


#ifndef EMBEDDED_LIBRARY

/**
  This is mainly needed when running with purify, but it's still nice to
  know that all child threads have died when mysqld exits.
*/
static void wait_for_signal_thread_to_end()
{
#ifndef __NETWARE__
  uint i;
  /*
    Wait up to 10 seconds for signal thread to die. We use this mainly to
    avoid getting warnings that my_thread_end has not been called
  */
  for (i= 0 ; i < 100 && signal_thread_in_use; i++)
  {
    if (pthread_kill(signal_thread, MYSQL_KILL_SIGNAL) != ESRCH)
      break;
    my_sleep(100);				// Give it time to die
  }
#endif
}


static void clean_up_mutexes()
{
  DBUG_ENTER("clean_up_mutexes");
  (void) pthread_mutex_destroy(&LOCK_mysql_create_db);
  (void) pthread_mutex_destroy(&LOCK_lock_db);
  (void) rwlock_destroy(&LOCK_grant);
  (void) pthread_mutex_destroy(&LOCK_open);
  (void) pthread_mutex_destroy(&LOCK_thread_count);
  (void) pthread_mutex_destroy(&LOCK_mapped_file);
  (void) pthread_mutex_destroy(&LOCK_status);
  (void) pthread_mutex_destroy(&LOCK_error_log);
  (void) pthread_mutex_destroy(&LOCK_delayed_insert);
  (void) pthread_mutex_destroy(&LOCK_delayed_status);
  (void) pthread_mutex_destroy(&LOCK_delayed_create);
  (void) pthread_mutex_destroy(&LOCK_manager);
  (void) pthread_mutex_destroy(&LOCK_crypt);
  (void) pthread_mutex_destroy(&LOCK_user_conn);
  (void) pthread_mutex_destroy(&LOCK_connection_count);
  Events::destroy_mutexes();
#ifdef HAVE_OPENSSL
  (void) pthread_mutex_destroy(&LOCK_des_key_file);
#ifndef HAVE_YASSL
  for (int i= 0; i < CRYPTO_num_locks(); ++i)
    (void) rwlock_destroy(&openssl_stdlocks[i].lock);
  OPENSSL_free(openssl_stdlocks);
#endif
#endif
#ifdef HAVE_REPLICATION
  (void) pthread_mutex_destroy(&LOCK_rpl_status);
  (void) pthread_cond_destroy(&COND_rpl_status);
#endif
  (void) pthread_mutex_destroy(&LOCK_server_started);
  (void) pthread_cond_destroy(&COND_server_started);
  (void) pthread_mutex_destroy(&LOCK_active_mi);
  (void) rwlock_destroy(&LOCK_sys_init_connect);
  (void) rwlock_destroy(&LOCK_sys_init_slave);
  (void) pthread_mutex_destroy(&LOCK_global_system_variables);
  (void) pthread_mutex_destroy(&LOCK_uuid_short);
  (void) rwlock_destroy(&LOCK_system_variables_hash);
  (void) pthread_mutex_destroy(&LOCK_global_read_lock);
  (void) pthread_mutex_destroy(&LOCK_prepared_stmt_count);
  (void) pthread_cond_destroy(&COND_thread_count);
  (void) pthread_cond_destroy(&COND_refresh);
  (void) pthread_cond_destroy(&COND_global_read_lock);
  (void) pthread_cond_destroy(&COND_thread_cache);
  (void) pthread_cond_destroy(&COND_flush_thread_cache);
  (void) pthread_cond_destroy(&COND_manager);
<<<<<<< HEAD
  DDL_blocker_class::destroy_DDL_blocker_class_instance();
=======
  DBUG_VOID_RETURN;
>>>>>>> 58ad3b0b
}

#endif /*EMBEDDED_LIBRARY*/


/**
   Register order of mutex for wrong mutex deadlock detector

   By aquiring all mutex in order here, the mutex order detector in
   mysys/thr_mutex.c, will give a warning on first wrong mutex usage!
*/

static void register_mutex_order()
{
#ifdef SAFE_MUTEX
  /*
    We must have LOCK_open before LOCK_global_system_variables because
    LOCK_open is hold while sql_plugin.c::intern_sys_var_ptr() is called.
  */
  pthread_mutex_lock(&LOCK_open);
  pthread_mutex_lock(&LOCK_global_system_variables);

  pthread_mutex_unlock(&LOCK_global_system_variables);
  pthread_mutex_unlock(&LOCK_open);
#endif
}


/****************************************************************************
** Init IP and UNIX socket
****************************************************************************/

#ifndef EMBEDDED_LIBRARY
static void set_ports()
{
  char	*env;
  if (!mysqld_port && !opt_disable_networking)
  {					// Get port if not from commandline
    mysqld_port= MYSQL_PORT;

    /*
      if builder specifically requested a default port, use that
      (even if it coincides with our factory default).
      only if they didn't do we check /etc/services (and, failing
      on that, fall back to the factory default of 3306).
      either default can be overridden by the environment variable
      MYSQL_TCP_PORT, which in turn can be overridden with command
      line options.
    */

#if MYSQL_PORT_DEFAULT == 0
    struct  servent *serv_ptr;
    if ((serv_ptr= getservbyname("mysql", "tcp")))
      mysqld_port= ntohs((u_short) serv_ptr->s_port); /* purecov: inspected */
#endif
    if ((env = getenv("MYSQL_TCP_PORT")))
      mysqld_port= (uint) atoi(env);		/* purecov: inspected */
  }
  if (!mysqld_unix_port)
  {
#ifdef __WIN__
    mysqld_unix_port= (char*) MYSQL_NAMEDPIPE;
#else
    mysqld_unix_port= (char*) MYSQL_UNIX_ADDR;
#endif
    if ((env = getenv("MYSQL_UNIX_PORT")))
      mysqld_unix_port= env;			/* purecov: inspected */
  }
}

/* Change to run as another user if started with --user */

static struct passwd *check_user(const char *user)
{
#if !defined(__WIN__) && !defined(__NETWARE__)
  struct passwd *tmp_user_info;
  uid_t user_id= geteuid();

  // Don't bother if we aren't superuser
  if (user_id)
  {
    if (user)
    {
      /* Don't give a warning, if real user is same as given with --user */
      /* purecov: begin tested */
      tmp_user_info= getpwnam(user);
      if ((!tmp_user_info || user_id != tmp_user_info->pw_uid) &&
	  global_system_variables.log_warnings)
        sql_print_warning(
                    "One can only use the --user switch if running as root\n");
      /* purecov: end */
    }
    return NULL;
  }
  if (!user)
  {
    if (!opt_bootstrap)
    {
      sql_print_error("Fatal error: Please read \"Security\" section of the manual to find out how to run mysqld as root!\n");
      unireg_abort(1);
    }
    return NULL;
  }
  /* purecov: begin tested */
  if (!strcmp(user,"root"))
    return NULL;                        // Avoid problem with dynamic libraries

  if (!(tmp_user_info= getpwnam(user)))
  {
    // Allow a numeric uid to be used
    const char *pos;
    for (pos= user; my_isdigit(mysqld_charset,*pos); pos++) ;
    if (*pos)                                   // Not numeric id
      goto err;
    if (!(tmp_user_info= getpwuid(atoi(user))))
      goto err;
  }
  return tmp_user_info;
  /* purecov: end */

err:
  sql_print_error("Fatal error: Can't change to run as user '%s' ;  Please check that the user exists!\n",user);
  unireg_abort(1);

#ifdef PR_SET_DUMPABLE
  if (test_flags & TEST_CORE_ON_SIGNAL)
  {
    /* inform kernel that process is dumpable */
    (void) prctl(PR_SET_DUMPABLE, 1);
  }
#endif

#endif
  return NULL;
}

static void set_user(const char *user, struct passwd *user_info_arg)
{
  /* purecov: begin tested */
#if !defined(__WIN__) && !defined(__NETWARE__)
  DBUG_ASSERT(user_info_arg != 0);
#ifdef HAVE_INITGROUPS
  /*
    We can get a SIGSEGV when calling initgroups() on some systems when NSS
    is configured to use LDAP and the server is statically linked.  We set
    calling_initgroups as a flag to the SIGSEGV handler that is then used to
    output a specific message to help the user resolve this problem.
  */
  calling_initgroups= TRUE;
  initgroups((char*) user, user_info_arg->pw_gid);
  calling_initgroups= FALSE;
#endif
  if (setgid(user_info_arg->pw_gid) == -1)
  {
    sql_perror("setgid");
    unireg_abort(1);
  }
  if (setuid(user_info_arg->pw_uid) == -1)
  {
    sql_perror("setuid");
    unireg_abort(1);
  }
#endif
  /* purecov: end */
}


static void set_effective_user(struct passwd *user_info_arg)
{
#if !defined(__WIN__) && !defined(__NETWARE__)
  DBUG_ASSERT(user_info_arg != 0);
  if (setregid((gid_t)-1, user_info_arg->pw_gid) == -1)
  {
    sql_perror("setregid");
    unireg_abort(1);
  }
  if (setreuid((uid_t)-1, user_info_arg->pw_uid) == -1)
  {
    sql_perror("setreuid");
    unireg_abort(1);
  }
#endif
}


/** Change root user if started with @c --chroot . */
static void set_root(const char *path)
{
#if !defined(__WIN__) && !defined(__NETWARE__)
  if (chroot(path) == -1)
  {
    sql_perror("chroot");
    unireg_abort(1);
  }
  my_setwd("/", MYF(0));
#endif
}


static void network_init(void)
{
#ifdef HAVE_SYS_UN_H
  struct sockaddr_un	UNIXaddr;
#endif
  int	arg;
  int   ret;
  uint  waited;
  uint  this_wait;
  uint  retry;
  char port_buf[NI_MAXSERV];
  DBUG_ENTER("network_init");
  LINT_INIT(ret);

  if (thread_scheduler.init())
    unireg_abort(1);			/* purecov: inspected */

  set_ports();

  if (mysqld_port != 0 && !opt_disable_networking && !opt_bootstrap)
  {
    struct addrinfo *ai, *a;
    struct addrinfo hints;
    int error;
    DBUG_PRINT("general",("IP Socket is %d",mysqld_port));

    bzero(&hints, sizeof (hints));
    hints.ai_flags= AI_PASSIVE;
    hints.ai_socktype= SOCK_STREAM;
    hints.ai_family= AF_UNSPEC;

    my_snprintf(port_buf, NI_MAXSERV, "%d", mysqld_port);
    error= getaddrinfo(my_bind_addr_str, port_buf, &hints, &ai);
    if (error != 0)
    {
      DBUG_PRINT("error",("Got error: %d from getaddrinfo()", error));
      sql_perror(ER(ER_IPSOCK_ERROR));		/* purecov: tested */
      unireg_abort(1);				/* purecov: tested */
    }

    for (a = ai; a != NULL; a = ai->ai_next)
    {
      ip_sock= socket(a->ai_family, a->ai_socktype, a->ai_protocol);
      if (ip_sock != INVALID_SOCKET)
        break;
    }

    if (ip_sock == INVALID_SOCKET)
    {
      DBUG_PRINT("error",("Got error: %d from socket()",socket_errno));
      sql_perror(ER(ER_IPSOCK_ERROR));		/* purecov: tested */
      unireg_abort(1);				/* purecov: tested */
    }

#ifndef __WIN__
    /*
      We should not use SO_REUSEADDR on windows as this would enable a
      user to open two mysqld servers with the same TCP/IP port.
    */
    arg= 1;
    (void) setsockopt(ip_sock,SOL_SOCKET,SO_REUSEADDR,(char*)&arg,sizeof(arg));
#endif /* __WIN__ */

#ifdef IPV6_V6ONLY
     /*
       For interoperability with older clients, IPv6 socket should
       listen on both IPv6 and IPv4 wildcard addresses.
       Turn off IPV6_V6ONLY option.
     */
    if (a->ai_family == AF_INET6)
    {
      arg= 0;      
      (void) setsockopt(ip_sock, IPPROTO_IPV6, IPV6_V6ONLY, (char*)&arg,
                sizeof(arg));
    }
#endif
    /*
      Sometimes the port is not released fast enough when stopping and
      restarting the server. This happens quite often with the test suite
      on busy Linux systems. Retry to bind the address at these intervals:
      Sleep intervals: 1, 2, 4,  6,  9, 13, 17, 22, ...
      Retry at second: 1, 3, 7, 13, 22, 35, 52, 74, ...
      Limit the sequence by mysqld_port_timeout (set --port-open-timeout=#).
    */
    for (waited= 0, retry= 1; ; retry++, waited+= this_wait)
    {
      if (((ret= bind(ip_sock, a->ai_addr, a->ai_addrlen)) >= 0 ) ||
          (socket_errno != SOCKET_EADDRINUSE) ||
          (waited >= mysqld_port_timeout))
        break;
      sql_print_information("Retrying bind on TCP/IP port %u", mysqld_port);
      this_wait= retry * retry / 3 + 1;
      sleep(this_wait);
    }
    freeaddrinfo(ai);
    if (ret < 0)
    {
      DBUG_PRINT("error",("Got error: %d from bind",socket_errno));
      sql_perror("Can't start server: Bind on TCP/IP port");
      sql_print_error("Do you already have another mysqld server running on port: %d ?",mysqld_port);
      unireg_abort(1);
    }
    if (listen(ip_sock,(int) back_log) < 0)
    {
      sql_perror("Can't start server: listen() on TCP/IP port");
      sql_print_error("listen() on TCP/IP failed with error %d",
		      socket_errno);
      unireg_abort(1);
    }
  }

#ifdef _WIN32
  /* create named pipe */
  if (Service.IsNT() && mysqld_unix_port[0] && !opt_bootstrap &&
      opt_enable_named_pipe)
  {

    pipe_name[sizeof(pipe_name)-1]= 0;		/* Safety if too long string */
    strxnmov(pipe_name, sizeof(pipe_name)-1, "\\\\.\\pipe\\",
	     mysqld_unix_port, NullS);
    bzero((char*) &saPipeSecurity, sizeof(saPipeSecurity));
    bzero((char*) &sdPipeDescriptor, sizeof(sdPipeDescriptor));
    if (!InitializeSecurityDescriptor(&sdPipeDescriptor,
				      SECURITY_DESCRIPTOR_REVISION))
    {
      sql_perror("Can't start server : Initialize security descriptor");
      unireg_abort(1);
    }
    if (!SetSecurityDescriptorDacl(&sdPipeDescriptor, TRUE, NULL, FALSE))
    {
      sql_perror("Can't start server : Set security descriptor");
      unireg_abort(1);
    }
    saPipeSecurity.nLength = sizeof(SECURITY_ATTRIBUTES);
    saPipeSecurity.lpSecurityDescriptor = &sdPipeDescriptor;
    saPipeSecurity.bInheritHandle = FALSE;
    if ((hPipe= CreateNamedPipe(pipe_name,
				PIPE_ACCESS_DUPLEX,
				PIPE_TYPE_BYTE |
				PIPE_READMODE_BYTE |
				PIPE_WAIT,
				PIPE_UNLIMITED_INSTANCES,
				(int) global_system_variables.net_buffer_length,
				(int) global_system_variables.net_buffer_length,
				NMPWAIT_USE_DEFAULT_WAIT,
				&saPipeSecurity)) == INVALID_HANDLE_VALUE)
      {
	LPVOID lpMsgBuf;
	int error=GetLastError();
	FormatMessage(FORMAT_MESSAGE_ALLOCATE_BUFFER |
		      FORMAT_MESSAGE_FROM_SYSTEM,
		      NULL, error, MAKELANGID(LANG_NEUTRAL, SUBLANG_DEFAULT),
		      (LPTSTR) &lpMsgBuf, 0, NULL );
	sql_perror((char *)lpMsgBuf);
	LocalFree(lpMsgBuf);
	unireg_abort(1);
      }
  }
#endif

#if defined(HAVE_SYS_UN_H)
  /*
  ** Create the UNIX socket
  */
  if (mysqld_unix_port[0] && !opt_bootstrap)
  {
    DBUG_PRINT("general",("UNIX Socket is %s",mysqld_unix_port));

    if (strlen(mysqld_unix_port) > (sizeof(UNIXaddr.sun_path) - 1))
    {
      sql_print_error("The socket file path is too long (> %u): %s",
                      (uint) sizeof(UNIXaddr.sun_path) - 1, mysqld_unix_port);
      unireg_abort(1);
    }
    if ((unix_sock= socket(AF_UNIX, SOCK_STREAM, 0)) < 0)
    {
      sql_perror("Can't start server : UNIX Socket "); /* purecov: inspected */
      unireg_abort(1);				/* purecov: inspected */
    }
    bzero((char*) &UNIXaddr, sizeof(UNIXaddr));
    UNIXaddr.sun_family = AF_UNIX;
    strmov(UNIXaddr.sun_path, mysqld_unix_port);
    (void) unlink(mysqld_unix_port);
    arg= 1;
    (void) setsockopt(unix_sock,SOL_SOCKET,SO_REUSEADDR,(char*)&arg,
		      sizeof(arg));
    umask(0);
    if (bind(unix_sock, my_reinterpret_cast(struct sockaddr *) (&UNIXaddr),
	     sizeof(UNIXaddr)) < 0)
    {
      sql_perror("Can't start server : Bind on unix socket"); /* purecov: tested */
      sql_print_error("Do you already have another mysqld server running on socket: %s ?",mysqld_unix_port);
      unireg_abort(1);					/* purecov: tested */
    }
    umask(((~my_umask) & 0666));
#if defined(S_IFSOCK) && defined(SECURE_SOCKETS)
    (void) chmod(mysqld_unix_port,S_IFSOCK);	/* Fix solaris 2.6 bug */
#endif
    if (listen(unix_sock,(int) back_log) < 0)
      sql_print_warning("listen() on Unix socket failed with error %d",
		      socket_errno);
  }
#endif
  DBUG_PRINT("info",("server started"));
  DBUG_VOID_RETURN;
}

#endif /*!EMBEDDED_LIBRARY*/


#ifndef EMBEDDED_LIBRARY
/**
  Close a connection.

  @param thd		Thread handle
  @param errcode	Error code to print to console
  @param lock	        1 if we have have to lock LOCK_thread_count

  @note
    For the connection that is doing shutdown, this is called twice
*/
void close_connection(THD *thd, uint errcode, bool lock)
{
  st_vio *vio;
  DBUG_ENTER("close_connection");
  DBUG_PRINT("enter",("fd: %s  error: '%s'",
		      thd->net.vio ? vio_description(thd->net.vio) :
		      "(not connected)",
		      errcode ? ER(errcode) : ""));
  if (lock)
    (void) pthread_mutex_lock(&LOCK_thread_count);
  thd->killed= THD::KILL_CONNECTION;
  if ((vio= thd->net.vio) != 0)
  {
    if (errcode)
      net_send_error(thd, errcode, ER(errcode)); /* purecov: inspected */
    vio_close(vio);			/* vio is freed in delete thd */
  }
  if (lock)
    (void) pthread_mutex_unlock(&LOCK_thread_count);
  MYSQL_CONNECTION_DONE((int) errcode, thd->thread_id);
  DBUG_VOID_RETURN;
}
#endif /* EMBEDDED_LIBRARY */


/** Called when mysqld is aborted with ^C */
/* ARGSUSED */
extern "C" sig_handler end_mysqld_signal(int sig __attribute__((unused)))
{
  DBUG_ENTER("end_mysqld_signal");
  kill_mysql();                                 // Take down mysqld nicely 
  DBUG_VOID_RETURN;				/* purecov: deadcode */
}


/*
  Unlink thd from global list of available connections and free thd

  SYNOPSIS
    unlink_thd()
    thd		 Thread handler

  NOTES
    LOCK_thread_count is locked and left locked
*/

void unlink_thd(THD *thd)
{
  DBUG_ENTER("unlink_thd");
  DBUG_PRINT("enter", ("thd: %p", thd));
  thd->cleanup();

  pthread_mutex_lock(&LOCK_connection_count);
  --connection_count;
  pthread_mutex_unlock(&LOCK_connection_count);

  (void) pthread_mutex_lock(&LOCK_thread_count);
  thread_count--;
  delete thd;
  DBUG_VOID_RETURN;
}


/*
  Store thread in cache for reuse by new connections

  SYNOPSIS
    cache_thread()

  NOTES
    LOCK_thread_count has to be locked

  RETURN
    0  Thread was not put in cache
    1  Thread is to be reused by new connection.
       (ie, caller should return, not abort with pthread_exit())
*/


static bool cache_thread()
{
  safe_mutex_assert_owner(&LOCK_thread_count);
  if (cached_thread_count < thread_cache_size &&
      ! abort_loop && !kill_cached_threads)
  {
    /* Don't kill the thread, just put it in cache for reuse */
    DBUG_PRINT("info", ("Adding thread to cache"));
    cached_thread_count++;
    while (!abort_loop && ! wake_thread && ! kill_cached_threads)
      (void) pthread_cond_wait(&COND_thread_cache, &LOCK_thread_count);
    cached_thread_count--;
    if (kill_cached_threads)
      pthread_cond_signal(&COND_flush_thread_cache);
    if (wake_thread)
    {
      THD *thd;
      wake_thread--;
      thd= thread_cache.get();
      thd->thread_stack= (char*) &thd;          // For store_globals
      (void) thd->store_globals();
      /*
        THD::mysys_var::abort is associated with physical thread rather
        than with THD object. So we need to reset this flag before using
        this thread for handling of new THD object/connection.
      */
      thd->mysys_var->abort= 0;
      thd->thr_create_utime= my_micro_time();
      threads.append(thd);
      return(1);
    }
  }
  return(0);
}


/*
  End thread for the current connection

  SYNOPSIS
    one_thread_per_connection_end()
    thd		  Thread handler
    put_in_cache  Store thread in cache, if there is room in it
                  Normally this is true in all cases except when we got
                  out of resources initializing the current thread

  NOTES
    If thread is cached, we will wait until thread is scheduled to be
    reused and then we will return.
    If thread is not cached, we end the thread.

  RETURN
    0    Signal to handle_one_connection to reuse connection
*/

bool one_thread_per_connection_end(THD *thd, bool put_in_cache)
{
  DBUG_ENTER("one_thread_per_connection_end");
  unlink_thd(thd);
  /* Mark that current_thd is not valid anymore */
  my_pthread_setspecific_ptr(THR_THD,  0);
  if (put_in_cache)
    put_in_cache= cache_thread();
  pthread_mutex_unlock(&LOCK_thread_count);
  if (put_in_cache)
    DBUG_RETURN(0);                             // Thread is reused

  /* It's safe to broadcast outside a lock (COND... is not deleted here) */
  DBUG_PRINT("signal", ("Broadcasting COND_thread_count"));
  my_thread_end();
  (void) pthread_cond_broadcast(&COND_thread_count);

  pthread_exit(0);
  DBUG_RETURN(0);                               // Impossible
}


void flush_thread_cache()
{
  (void) pthread_mutex_lock(&LOCK_thread_count);
  kill_cached_threads++;
  while (cached_thread_count)
  {
    pthread_cond_broadcast(&COND_thread_cache);
    pthread_cond_wait(&COND_flush_thread_cache,&LOCK_thread_count);
  }
  kill_cached_threads--;
  (void) pthread_mutex_unlock(&LOCK_thread_count);
}


#ifdef THREAD_SPECIFIC_SIGPIPE
/**
  Aborts a thread nicely. Comes here on SIGPIPE.

  @todo
    One should have to fix that thr_alarm know about this thread too.
*/
extern "C" sig_handler abort_thread(int sig __attribute__((unused)))
{
  THD *thd=current_thd;
  DBUG_ENTER("abort_thread");
  if (thd)
    thd->killed= THD::KILL_CONNECTION;
  DBUG_VOID_RETURN;
}
#endif


/******************************************************************************
  Setup a signal thread with handles all signals.
  Because Linux doesn't support schemas use a mutex to check that
  the signal thread is ready before continuing
******************************************************************************/

#if defined(__WIN__)


/*
  On Windows, we use native SetConsoleCtrlHandler for handle events like Ctrl-C
  with graceful shutdown.
  Also, we do not use signal(), but SetUnhandledExceptionFilter instead - as it
  provides possibility to pass the exception to just-in-time debugger, collect
  dumps and potentially also the exception and thread context used to output
  callstack.
*/

static BOOL WINAPI console_event_handler( DWORD type ) 
{
  DBUG_ENTER("console_event_handler");
#ifndef EMBEDDED_LIBRARY
  if(type == CTRL_C_EVENT)
  {
     /*
       Do not shutdown before startup is finished and shutdown
       thread is initialized. Otherwise there is a race condition 
       between main thread doing initialization and CTRL-C thread doing
       cleanup, which can result into crash.
     */
#ifndef EMBEDDED_LIBRARY
     if(hEventShutdown)
       kill_mysql();
     else
#endif
       sql_print_warning("CTRL-C ignored during startup");
     DBUG_RETURN(TRUE);
  }
#endif
  DBUG_RETURN(FALSE);
}


/*
  In Visual Studio 2005 and later, default SIGABRT handler will overwrite
  any unhandled exception filter set by the application  and will try to
  call JIT debugger. This is not what we want, this we calling __debugbreak
  to stop in debugger, if process is being debugged or to generate 
  EXCEPTION_BREAKPOINT and then handle_segfault will do its magic.
*/

#if (_MSC_VER >= 1400)
static void my_sigabrt_handler(int sig)
{
  __debugbreak();
}
#endif /*_MSC_VER >=1400 */

void win_install_sigabrt_handler(void)
{
#if (_MSC_VER >=1400)
  /*abort() should not override our exception filter*/
  _set_abort_behavior(0,_CALL_REPORTFAULT);
  signal(SIGABRT,my_sigabrt_handler);
#endif /* _MSC_VER >=1400 */
}

#ifdef DEBUG_UNHANDLED_EXCEPTION_FILTER
#define DEBUGGER_ATTACH_TIMEOUT 120
/*
  Wait for debugger to attach and break into debugger. If debugger is not attached,
  resume after timeout.
*/
static void wait_for_debugger(int timeout_sec)
{
   if(!IsDebuggerPresent())
   {
     int i;
     printf("Waiting for debugger to attach, pid=%u\n",GetCurrentProcessId());
     fflush(stdout);
     for(i= 0; i < timeout_sec; i++)
     {
       Sleep(1000);
       if(IsDebuggerPresent())
       {
         /* Break into debugger */
         __debugbreak();
         return;
       }
     }
     printf("pid=%u, debugger not attached after %d seconds, resuming\n",GetCurrentProcessId(),
       timeout_sec);
     fflush(stdout);
   }
}
#endif /* DEBUG_UNHANDLED_EXCEPTION_FILTER */

LONG WINAPI my_unhandler_exception_filter(EXCEPTION_POINTERS *ex_pointers)
{
   static BOOL first_time= TRUE;
   if(!first_time)
   {
     /*
       This routine can be called twice, typically
       when detaching in JIT debugger.
       Return EXCEPTION_EXECUTE_HANDLER to terminate process.
     */
     return EXCEPTION_EXECUTE_HANDLER;
   }
   first_time= FALSE;
#ifdef DEBUG_UNHANDLED_EXCEPTION_FILTER
   /*
    Unfortunately there is no clean way to debug unhandled exception filters,
    as debugger does not stop there(also documented in MSDN) 
    To overcome, one could put a MessageBox, but this will not work in service.
    Better solution is to print error message and sleep some minutes 
    until debugger is attached
  */
  wait_for_debugger(DEBUGGER_ATTACH_TIMEOUT);
#endif /* DEBUG_UNHANDLED_EXCEPTION_FILTER */
  __try
  {
    my_set_exception_pointers(ex_pointers);
    handle_segfault(ex_pointers->ExceptionRecord->ExceptionCode);
  }
  __except(EXCEPTION_EXECUTE_HANDLER)
  {
    DWORD written;
    const char msg[] = "Got exception in exception handler!\n";
    WriteFile(GetStdHandle(STD_OUTPUT_HANDLE),msg, sizeof(msg)-1, 
      &written,NULL);
  }
  /*
    Return EXCEPTION_CONTINUE_SEARCH to give JIT debugger
    (drwtsn32 or vsjitdebugger) possibility to attach,
    if JIT debugger is configured.
    Windows Error reporting might generate a dump here.
  */
  return EXCEPTION_CONTINUE_SEARCH;
}


static void init_signals(void)
{
  win_install_sigabrt_handler();
  if(opt_console)
    SetConsoleCtrlHandler(console_event_handler,TRUE);
  else
  {
    /* Avoid MessageBox()es*/
   _CrtSetReportMode(_CRT_WARN, _CRTDBG_MODE_FILE);
   _CrtSetReportFile(_CRT_WARN, _CRTDBG_FILE_STDERR);
   _CrtSetReportMode(_CRT_ERROR, _CRTDBG_MODE_FILE);
   _CrtSetReportFile(_CRT_ERROR, _CRTDBG_FILE_STDERR);
   _CrtSetReportMode(_CRT_ASSERT, _CRTDBG_MODE_FILE);
   _CrtSetReportFile(_CRT_ASSERT, _CRTDBG_FILE_STDERR);

   /*
     Do not use SEM_NOGPFAULTERRORBOX in the following SetErrorMode (),
     because it would prevent JIT debugger and Windows error reporting
     from working. We need WER or JIT-debugging, since our own unhandled
     exception filter is not guaranteed to work in all situation
     (like heap corruption or stack overflow)
   */
   SetErrorMode(SetErrorMode(0)|SEM_FAILCRITICALERRORS|SEM_NOOPENFILEERRORBOX);
  }
  SetUnhandledExceptionFilter(my_unhandler_exception_filter);
}


static void start_signal_handler(void)
{
#ifndef EMBEDDED_LIBRARY
  // Save vm id of this process
  if (!opt_bootstrap)
    create_pid_file();
#endif /* EMBEDDED_LIBRARY */
}


static void check_data_home(const char *path)
{}


#elif defined(__NETWARE__)

/// down server event callback.
void mysql_down_server_cb(void *, void *)
{
  event_flag= TRUE;
  kill_server(0);
}


/// destroy callback resources.
void mysql_cb_destroy(void *)
{
  UnRegisterEventNotification(eh);  // cleanup down event notification
  NX_UNWRAP_INTERFACE(ref);
  /* Deregister NSS volume deactivation event */
  NX_UNWRAP_INTERFACE(refneb);
  if (neb_consumer_id)
    UnRegisterConsumer(neb_consumer_id, NULL);
}


/// initialize callbacks.
void mysql_cb_init()
{
  // register for down server event
  void *handle = getnlmhandle();
  rtag_t rt= AllocateResourceTag(handle, "MySQL Down Server Callback",
                                 EventSignature);
  NX_WRAP_INTERFACE((void *)mysql_down_server_cb, 2, (void **)&ref);
  eh= RegisterForEventNotification(rt, EVENT_PRE_DOWN_SERVER,
                                   EVENT_PRIORITY_APPLICATION,
                                   NULL, ref, NULL);

  /*
    Register for volume deactivation event
    Wrap the callback function, as it is called by non-LibC thread
  */
  (void *) NX_WRAP_INTERFACE(neb_event_callback, 1, &refneb);
  registerwithneb();

  NXVmRegisterExitHandler(mysql_cb_destroy, NULL);  // clean-up
}


/** To get the name of the NetWare volume having MySQL data folder. */
static void getvolumename()
{
  char *p;
  /*
    We assume that data path is already set.
    If not it won't come here. Terminate after volume name
  */
  if ((p= strchr(mysql_real_data_home, ':')))
    strmake(datavolname, mysql_real_data_home,
            (uint) (p - mysql_real_data_home));
}


/**
  Registering with NEB for NSS Volume Deactivation event.
*/

static void registerwithneb()
{

  ConsumerRegistrationInfo reg_info;

  /* Clear NEB registration structure */
  bzero((char*) &reg_info, sizeof(struct ConsumerRegistrationInfo));

  /* Fill the NEB consumer information structure */
  reg_info.CRIVersion= 1;  	            // NEB version
  /* NEB Consumer name */
  reg_info.CRIConsumerName= (BYTE *) "MySQL Database Server";
  /* Event of interest */
  reg_info.CRIEventName= (BYTE *) "NSS.ChangeVolState.Enter";
  reg_info.CRIUserParameter= NULL;	    // Consumer Info
  reg_info.CRIEventFlags= 0;	            // Event flags
  /* Consumer NLM handle */
  reg_info.CRIOwnerID= (LoadDefinitionStructure *)getnlmhandle();
  reg_info.CRIConsumerESR= NULL;	    // No consumer ESR required
  reg_info.CRISecurityToken= 0;	            // No security token for the event
  reg_info.CRIConsumerFlags= 0;             // SMP_ENABLED_BIT;
  reg_info.CRIFilterName= 0;	            // No event filtering
  reg_info.CRIFilterDataLength= 0;          // No filtering data
  reg_info.CRIFilterData= 0;	            // No filtering data
  /* Callback function for the event */
  (void *)reg_info.CRIConsumerCallback= (void *) refneb;
  reg_info.CRIOrder= 0;	                    // Event callback order
  reg_info.CRIConsumerType= CHECK_CONSUMER; // Consumer type

  /* Register for the event with NEB */
  if (RegisterConsumer(&reg_info))
  {
    consoleprintf("Failed to register for NSS Volume Deactivation event \n");
    return;
  }
  /* This ID is required for deregistration */
  neb_consumer_id= reg_info.CRIConsumerID;

  /* Get MySQL data volume name, stored in global variable datavolname */
  getvolumename();

  /*
    Get the NSS volume ID of the MySQL Data volume.
    Volume ID is stored in a global variable
  */
  getvolumeID((BYTE*) datavolname);
}


/**
  Callback for NSS Volume Deactivation event.
*/

ulong neb_event_callback(struct EventBlock *eblock)
{
  EventChangeVolStateEnter_s *voldata;
  extern bool nw_panic;

  voldata= (EventChangeVolStateEnter_s *)eblock->EBEventData;

  /* Deactivation of a volume */
  if ((voldata->oldState == zVOLSTATE_ACTIVE &&
       voldata->newState == zVOLSTATE_DEACTIVE ||
       voldata->newState == zVOLSTATE_MAINTENANCE))
  {
    /*
      Ensure that we bring down MySQL server only for MySQL data
      volume deactivation
    */
    if (!memcmp(&voldata->volID, &datavolid, sizeof(VolumeID_t)))
    {
      consoleprintf("MySQL data volume is deactivated, shutting down MySQL Server \n");
      event_flag= TRUE;
      nw_panic = TRUE;
      event_flag= TRUE;
      kill_server(0);
    }
  }
  return 0;
}


#define ADMIN_VOL_PATH					"_ADMIN:/Volumes/"

/**
  Function to get NSS volume ID of the MySQL data.
*/
static void getvolumeID(BYTE *volumeName)
{
  char path[zMAX_FULL_NAME];
  Key_t rootKey= 0, fileKey= 0;
  QUAD getInfoMask;
  zInfo_s info;
  STATUS status;

  /* Get the root key */
  if ((status= zRootKey(0, &rootKey)) != zOK)
  {
    consoleprintf("\nGetNSSVolumeProperties - Failed to get root key, status: %d\n.", (int) status);
    goto exit;
  }

  /*
    Get the file key. This is the key to the volume object in the
    NSS admin volumes directory.
  */

  strxmov(path, (const char *) ADMIN_VOL_PATH, (const char *) volumeName,
          NullS);
  if ((status= zOpen(rootKey, zNSS_TASK, zNSPACE_LONG|zMODE_UTF8,
                     (BYTE *) path, zRR_READ_ACCESS, &fileKey)) != zOK)
  {
    consoleprintf("\nGetNSSVolumeProperties - Failed to get file, status: %d\n.", (int) status);
    goto exit;
  }

  getInfoMask= zGET_IDS | zGET_VOLUME_INFO ;
  if ((status= zGetInfo(fileKey, getInfoMask, sizeof(info),
                        zINFO_VERSION_A, &info)) != zOK)
  {
    consoleprintf("\nGetNSSVolumeProperties - Failed in zGetInfo, status: %d\n.", (int) status);
    goto exit;
  }

  /* Copy the data to global variable */
  datavolid.timeLow= info.vol.volumeID.timeLow;
  datavolid.timeMid= info.vol.volumeID.timeMid;
  datavolid.timeHighAndVersion= info.vol.volumeID.timeHighAndVersion;
  datavolid.clockSeqHighAndReserved= info.vol.volumeID.clockSeqHighAndReserved;
  datavolid.clockSeqLow= info.vol.volumeID.clockSeqLow;
  /* This is guranteed to be 6-byte length (but sizeof() would be better) */
  memcpy(datavolid.node, info.vol.volumeID.node, (unsigned int) 6);

exit:
  if (rootKey)
    zClose(rootKey);
  if (fileKey)
    zClose(fileKey);
}


static void init_signals(void)
{
  int signals[] = {SIGINT,SIGILL,SIGFPE,SIGSEGV,SIGTERM,SIGABRT};

  for (uint i=0 ; i < sizeof(signals)/sizeof(int) ; i++)
    signal(signals[i], kill_server);
  mysql_cb_init();  // initialize callbacks

}


static void start_signal_handler(void)
{
  // Save vm id of this process
  if (!opt_bootstrap)
    create_pid_file();
  // no signal handler
}


/**
  Warn if the data is on a Traditional volume.

  @note
    Already done by mysqld_safe
*/

static void check_data_home(const char *path)
{
}

#endif /*__WIN__ || __NETWARE */

#ifdef HAVE_LINUXTHREADS
#define UNSAFE_DEFAULT_LINUX_THREADS 200
#endif


#if BACKTRACE_DEMANGLE
#include <cxxabi.h>
extern "C" char *my_demangle(const char *mangled_name, int *status)
{
  return abi::__cxa_demangle(mangled_name, NULL, NULL, status);
}
#endif


extern "C" sig_handler handle_segfault(int sig)
{
  time_t curr_time;
  struct tm tm;
  THD *thd=current_thd;

  /*
    Strictly speaking, one needs a mutex here
    but since we have got SIGSEGV already, things are a mess
    so not having the mutex is not as bad as possibly using a buggy
    mutex - so we keep things simple
  */
  if (segfaulted)
  {
    fprintf(stderr, "Fatal " SIGNAL_FMT " while backtracing\n", sig);
    exit(1);
  }

  segfaulted = 1;

  curr_time= my_time(0);
  localtime_r(&curr_time, &tm);

  fprintf(stderr,"\
%02d%02d%02d %2d:%02d:%02d - mysqld got " SIGNAL_FMT " ;\n\
This could be because you hit a bug. It is also possible that this binary\n\
or one of the libraries it was linked against is corrupt, improperly built,\n\
or misconfigured. This error can also be caused by malfunctioning hardware.\n",
          tm.tm_year % 100, tm.tm_mon+1, tm.tm_mday,
          tm.tm_hour, tm.tm_min, tm.tm_sec,
	  sig);
  fprintf(stderr, "\
We will try our best to scrape up some info that will hopefully help diagnose\n\
the problem, but since we have already crashed, something is definitely wrong\n\
and this may fail.\n\n");
  fprintf(stderr, "key_buffer_size=%lu\n",
          (ulong) dflt_key_cache->key_cache_mem_size);
  fprintf(stderr, "read_buffer_size=%ld\n", (long) global_system_variables.read_buff_size);
  fprintf(stderr, "max_used_connections=%lu\n", max_used_connections);
  fprintf(stderr, "max_threads=%u\n", thread_scheduler.max_threads);
  fprintf(stderr, "thread_count=%u\n", thread_count);
  fprintf(stderr, "connection_count=%u\n", connection_count);
  fprintf(stderr, "It is possible that mysqld could use up to \n\
key_buffer_size + (read_buffer_size + sort_buffer_size)*max_threads = %lu K\n\
bytes of memory\n", ((ulong) dflt_key_cache->key_cache_mem_size +
		     (global_system_variables.read_buff_size +
		      global_system_variables.sortbuff_size) *
		     thread_scheduler.max_threads +
                     max_connections * sizeof(THD)) / 1024);
  fprintf(stderr, "Hope that's ok; if not, decrease some variables in the equation.\n\n");

#if defined(HAVE_LINUXTHREADS)
  if (sizeof(char*) == 4 && thread_count > UNSAFE_DEFAULT_LINUX_THREADS)
  {
    fprintf(stderr, "\
You seem to be running 32-bit Linux and have %d concurrent connections.\n\
If you have not changed STACK_SIZE in LinuxThreads and built the binary \n\
yourself, LinuxThreads is quite likely to steal a part of the global heap for\n\
the thread stack. Please read http://dev.mysql.com/doc/mysql/en/linux.html\n\n",
	    thread_count);
  }
#endif /* HAVE_LINUXTHREADS */

#ifdef HAVE_STACKTRACE
  if (!(test_flags & TEST_NO_STACKTRACE))
  {
    fprintf(stderr,"thd: 0x%lx\n",(long) thd);
    fprintf(stderr,"\
Attempting backtrace. You can use the following information to find out\n\
where mysqld died. If you see no messages after this, something went\n\
terribly wrong...\n");  
    my_print_stacktrace(thd ? (uchar*) thd->thread_stack : NULL,
                        my_thread_stack_size);
  }
  if (thd)
  {
    const char *kreason= "UNKNOWN";
    switch (thd->killed) {
    case THD::NOT_KILLED:
      kreason= "NOT_KILLED";
      break;
    case THD::KILL_BAD_DATA:
      kreason= "KILL_BAD_DATA";
      break;
    case THD::KILL_CONNECTION:
      kreason= "KILL_CONNECTION";
      break;
    case THD::KILL_QUERY:
      kreason= "KILL_QUERY";
      break;
    case THD::KILLED_NO_VALUE:
      kreason= "KILLED_NO_VALUE";
      break;
    }
    fprintf(stderr, "Trying to get some variables.\n\
Some pointers may be invalid and cause the dump to abort...\n");
    my_safe_print_str("thd->query", thd->query, 1024);
    fprintf(stderr, "thd->thread_id=%lu\n", (ulong) thd->thread_id);
    fprintf(stderr, "thd->killed=%s\n", kreason);
  }
  fprintf(stderr, "\
The manual page at http://dev.mysql.com/doc/mysql/en/crashing.html contains\n\
information that should help you find out what is causing the crash.\n");
  fflush(stderr);
#endif /* HAVE_STACKTRACE */

#ifdef HAVE_INITGROUPS
  if (calling_initgroups)
    fprintf(stderr, "\n\
This crash occured while the server was calling initgroups(). This is\n\
often due to the use of a mysqld that is statically linked against glibc\n\
and configured to use LDAP in /etc/nsswitch.conf. You will need to either\n\
upgrade to a version of glibc that does not have this problem (2.3.4 or\n\
later when used with nscd), disable LDAP in your nsswitch.conf, or use a\n\
mysqld that is not statically linked.\n");
#endif

#ifdef HAVE_NPTL
  if (thd_lib_detected == THD_LIB_LT && !getenv("LD_ASSUME_KERNEL"))
    fprintf(stderr,"\n\
You are running a statically-linked LinuxThreads binary on an NPTL system.\n\
This can result in crashes on some distributions due to LT/NPTL conflicts.\n\
You should either build a dynamically-linked binary, or force LinuxThreads\n\
to be used with the LD_ASSUME_KERNEL environment variable. Please consult\n\
the documentation for your distribution on how to do that.\n");
#endif

  if (locked_in_memory)
  {
    fprintf(stderr, "\n\
The \"--memlock\" argument, which was enabled, uses system calls that are\n\
unreliable and unstable on some operating systems and operating-system\n\
versions (notably, some versions of Linux).  This crash could be due to use\n\
of those buggy OS calls.  You should consider whether you really need the\n\
\"--memlock\" parameter and/or consult the OS distributer about \"mlockall\"\n\
bugs.\n");
  }

#ifdef HAVE_WRITE_CORE
  if (test_flags & TEST_CORE_ON_SIGNAL)
  {
    fprintf(stderr, "Writing a core file\n");
    fflush(stderr);
    my_write_core(sig);
  }
#endif

#ifndef __WIN__
  /* On Windows, do not terminate, but pass control to exception filter */
  exit(1);
#endif
}

#if !defined(__WIN__) && !defined(__NETWARE__)
#ifndef SA_RESETHAND
#define SA_RESETHAND 0
#endif
#ifndef SA_NODEFER
#define SA_NODEFER 0
#endif

#ifndef EMBEDDED_LIBRARY

static void init_signals(void)
{
  sigset_t set;
  struct sigaction sa;
  DBUG_ENTER("init_signals");

  my_sigset(THR_SERVER_ALARM,print_signal_warning); // Should never be called!

  if (!(test_flags & TEST_NO_STACKTRACE) || (test_flags & TEST_CORE_ON_SIGNAL))
  {
    sa.sa_flags = SA_RESETHAND | SA_NODEFER;
    sigemptyset(&sa.sa_mask);
    sigprocmask(SIG_SETMASK,&sa.sa_mask,NULL);

#ifdef HAVE_STACKTRACE
    my_init_stacktrace();
#endif
#if defined(__amiga__)
    sa.sa_handler=(void(*)())handle_segfault;
#else
    sa.sa_handler=handle_segfault;
#endif
    sigaction(SIGSEGV, &sa, NULL);
    sigaction(SIGABRT, &sa, NULL);
#ifdef SIGBUS
    sigaction(SIGBUS, &sa, NULL);
#endif
    sigaction(SIGILL, &sa, NULL);
    sigaction(SIGFPE, &sa, NULL);
  }

#ifdef HAVE_GETRLIMIT
  if (test_flags & TEST_CORE_ON_SIGNAL)
  {
    /* Change limits so that we will get a core file */
    STRUCT_RLIMIT rl;
    rl.rlim_cur = rl.rlim_max = RLIM_INFINITY;
    if (setrlimit(RLIMIT_CORE, &rl) && global_system_variables.log_warnings)
      sql_print_warning("setrlimit could not change the size of core files to 'infinity';  We may not be able to generate a core file on signals");
  }
#endif
  (void) sigemptyset(&set);
  my_sigset(SIGPIPE,SIG_IGN);
  sigaddset(&set,SIGPIPE);
#ifndef IGNORE_SIGHUP_SIGQUIT
  sigaddset(&set,SIGQUIT);
  sigaddset(&set,SIGHUP);
#endif
  sigaddset(&set,SIGTERM);

  /* Fix signals if blocked by parents (can happen on Mac OS X) */
  sigemptyset(&sa.sa_mask);
  sa.sa_flags = 0;
  sa.sa_handler = print_signal_warning;
  sigaction(SIGTERM, &sa, (struct sigaction*) 0);
  sa.sa_flags = 0;
  sa.sa_handler = print_signal_warning;
  sigaction(SIGHUP, &sa, (struct sigaction*) 0);
#ifdef SIGTSTP
  sigaddset(&set,SIGTSTP);
#endif
  if (thd_lib_detected != THD_LIB_LT)
    sigaddset(&set,THR_SERVER_ALARM);
  if (test_flags & TEST_SIGINT)
  {
    /* Allow SIGINT to break mysqld. This is for debugging with --gdb */
    my_sigset(SIGINT, end_mysqld_signal);
    sigdelset(&set, SIGINT);
  }
  else
    sigaddset(&set,SIGINT);

  sigprocmask(SIG_SETMASK,&set,NULL);
  pthread_sigmask(SIG_SETMASK,&set,NULL);
  DBUG_VOID_RETURN;
}


static void start_signal_handler(void)
{
  int error;
  pthread_attr_t thr_attr;
  DBUG_ENTER("start_signal_handler");

  (void) pthread_attr_init(&thr_attr);
#if !defined(HAVE_DEC_3_2_THREADS)
  pthread_attr_setscope(&thr_attr,PTHREAD_SCOPE_SYSTEM);
  (void) pthread_attr_setdetachstate(&thr_attr,PTHREAD_CREATE_DETACHED);
#if defined(__ia64__) || defined(__ia64)
  /*
    Peculiar things with ia64 platforms - it seems we only have half the
    stack size in reality, so we have to double it here
  */
  pthread_attr_setstacksize(&thr_attr,my_thread_stack_size*2);
#else
  pthread_attr_setstacksize(&thr_attr,my_thread_stack_size);
#endif
#endif

  (void) pthread_mutex_lock(&LOCK_thread_count);
  if ((error=pthread_create(&signal_thread,&thr_attr,signal_hand,0)))
  {
    sql_print_error("Can't create interrupt-thread (error %d, errno: %d)",
		    error,errno);
    exit(1);
  }
  (void) pthread_cond_wait(&COND_thread_count,&LOCK_thread_count);
  pthread_mutex_unlock(&LOCK_thread_count);

  (void) pthread_attr_destroy(&thr_attr);
  DBUG_VOID_RETURN;
}


/** This threads handles all signals and alarms. */
/* ARGSUSED */
pthread_handler_t signal_hand(void *arg __attribute__((unused)))
{
  sigset_t set;
  int sig;
  my_thread_init();				// Init new thread
  DBUG_ENTER("signal_hand");
  signal_thread_in_use= 1;

  /*
    Setup alarm handler
    This should actually be '+ max_number_of_slaves' instead of +10,
    but the +10 should be quite safe.
  */
  init_thr_alarm(thread_scheduler.max_threads +
		 global_system_variables.max_insert_delayed_threads + 10);
  if (test_flags & TEST_SIGINT)
  {
    /* Allow SIGINT to break mysqld. This is for debugging with --gdb */
    (void) sigemptyset(&set);
    (void) sigaddset(&set,SIGINT);
    (void) pthread_sigmask(SIG_UNBLOCK,&set,NULL);
  }
  (void) sigemptyset(&set);			// Setup up SIGINT for debug
#ifdef USE_ONE_SIGNAL_HAND
  (void) sigaddset(&set,THR_SERVER_ALARM);	// For alarms
#endif
#ifndef IGNORE_SIGHUP_SIGQUIT
  (void) sigaddset(&set,SIGQUIT);
  (void) sigaddset(&set,SIGHUP);
#endif
  (void) sigaddset(&set,SIGTERM);
  (void) sigaddset(&set,SIGTSTP);

  /* Save pid to this process (or thread on Linux) */
  if (!opt_bootstrap)
    create_pid_file();

#ifdef HAVE_STACK_TRACE_ON_SEGV
  if (opt_do_pstack)
  {
    sprintf(pstack_file_name,"mysqld-%lu-%%d-%%d.backtrace", (ulong)getpid());
    pstack_install_segv_action(pstack_file_name);
  }
#endif /* HAVE_STACK_TRACE_ON_SEGV */

  /*
    signal to start_signal_handler that we are ready
    This works by waiting for start_signal_handler to free mutex,
    after which we signal it that we are ready.
    At this pointer there is no other threads running, so there
    should not be any other pthread_cond_signal() calls.
  */
  (void) pthread_mutex_lock(&LOCK_thread_count);
  (void) pthread_mutex_unlock(&LOCK_thread_count);
  (void) pthread_cond_broadcast(&COND_thread_count);

  (void) pthread_sigmask(SIG_BLOCK,&set,NULL);
  for (;;)
  {
    int error;					// Used when debugging
    if (shutdown_in_progress && !abort_loop)
    {
      sig= SIGTERM;
      error=0;
    }
    else
      while ((error=my_sigwait(&set,&sig)) == EINTR) ;
    if (cleanup_done)
    {
      DBUG_PRINT("quit",("signal_handler: calling my_thread_end()"));
      my_thread_end();
      signal_thread_in_use= 0;
      pthread_exit(0);				// Safety
    }
    switch (sig) {
    case SIGTERM:
    case SIGQUIT:
    case SIGKILL:
#ifdef EXTRA_DEBUG
      sql_print_information("Got signal %d to shutdown mysqld",sig);
#endif
      /* switch to the old log message processing */
      logger.set_handlers(LOG_FILE, opt_slow_log ? LOG_FILE:LOG_NONE,
                          opt_log ? LOG_FILE:LOG_NONE);
      logger.set_backup_handlers(opt_backup_history_log ? LOG_FILE : LOG_NONE,
                                 opt_backup_progress_log ? LOG_FILE : LOG_NONE);
      DBUG_PRINT("info",("Got signal: %d  abort_loop: %d",sig,abort_loop));
      if (!abort_loop)
      {
	abort_loop=1;				// mark abort for threads
#ifdef USE_ONE_SIGNAL_HAND
	pthread_t tmp;
	if (pthread_create(&tmp,&connection_attrib, kill_server_thread,
			   (void*) &sig))
	  sql_print_error("Can't create thread to kill server");
#else
	kill_server((void*) sig);	// MIT THREAD has a alarm thread
#endif
      }
      break;
    case SIGHUP:
    {
      if (!abort_loop)
      {
        bool not_used;
	mysql_print_status();		// Print some debug info
	reload_acl_and_cache((THD*) 0,
			     (REFRESH_LOG | REFRESH_TABLES | REFRESH_FAST |
			      REFRESH_GRANT |
			      REFRESH_THREADS | REFRESH_HOSTS),
			     (TABLE_LIST*) 0, &not_used); // Flush logs
      }
      /* reenable logs after the options were reloaded */
      if (log_output_options & LOG_NONE)
      {
        logger.set_handlers(LOG_FILE,
                            opt_slow_log ? LOG_TABLE : LOG_NONE,
                            opt_log ? LOG_TABLE : LOG_NONE);
      }
      else
      {
        logger.set_handlers(LOG_FILE,
                            opt_slow_log ? log_output_options : LOG_NONE,
                            opt_log ? log_output_options : LOG_NONE);
      }
      if (log_backup_output_options & LOG_NONE)
        logger.set_backup_handlers(LOG_NONE, LOG_NONE);
      else
        logger.set_backup_handlers(
          opt_backup_history_log ? log_backup_output_options : LOG_NONE,
          opt_backup_progress_log ? log_backup_output_options : LOG_NONE);
      break;
    }
#ifdef USE_ONE_SIGNAL_HAND
    case THR_SERVER_ALARM:
      process_alarm(sig);			// Trigger alarms.
      break;
#endif
    default:
#ifdef EXTRA_DEBUG
      sql_print_warning("Got signal: %d  error: %d",sig,error); /* purecov: tested */
#endif
      break;					/* purecov: tested */
    }
  }
  return(0);					/* purecov: deadcode */
}

static void check_data_home(const char *path)
{}

#endif /*!EMBEDDED_LIBRARY*/
#endif	/* __WIN__*/


/**
  All global error messages are sent here where the first one is stored
  for the client.
*/
/* ARGSUSED */
extern "C" void my_message_sql(uint error, const char *str, myf MyFlags);

void my_message_sql(uint error, const char *str, myf MyFlags)
{
  THD *thd;
  MYSQL_ERROR::enum_warning_level level;
  sql_print_message_func func;
  DBUG_ENTER("my_message_sql");
  DBUG_PRINT("error", ("error: %u  message: '%s'", error, str));

  DBUG_ASSERT(str != NULL);
  /*
    An error should have a valid error number (!= 0), so it can be caught
    in stored procedures by SQL exception handlers.
    Calling my_error() with error == 0 is a bug.
    Remaining known places to fix:
    - storage/myisam/mi_create.c, my_printf_error()
    TODO:
    DBUG_ASSERT(error != 0);
  */
  if (error == 0)
  {
    /* At least, prevent new abuse ... */
    DBUG_ASSERT(strncmp(str, "MyISAM table", 12) == 0 ||
                strncmp(str, "MARIA table", 11) == 0);
    error= ER_UNKNOWN_ERROR;
  }

  if (MyFlags & ME_JUST_INFO)
  {
    level= MYSQL_ERROR::WARN_LEVEL_NOTE;
    func= sql_print_information;
  }
  else if (MyFlags & ME_JUST_WARNING)
  {
    level= MYSQL_ERROR::WARN_LEVEL_WARN;
    func= sql_print_warning;
  }
  else
  {
    level= MYSQL_ERROR::WARN_LEVEL_ERROR;
    func= sql_print_error;
  }

  if ((thd= current_thd))
  {
    if (MyFlags & ME_FATALERROR)
      thd->is_fatal_error= 1;

#ifdef BUG_36098_FIXED
    mysql_audit_general(thd,MYSQL_AUDIT_GENERAL_ERROR,error,my_time(0),
                        0,0,str,str ? strlen(str) : 0,
                        thd->query,thd->query_length,
                        thd->variables.character_set_client,
                        thd->row_count);
#endif


    /*
      TODO: There are two exceptions mechanism (THD and sp_rcontext),
      this could be improved by having a common stack of handlers.
    */
    if (thd->handle_error(error, str, level))
      DBUG_VOID_RETURN;

    if (level == MYSQL_ERROR::WARN_LEVEL_WARN)
      push_warning(thd, MYSQL_ERROR::WARN_LEVEL_WARN, error, str);
    if (level != MYSQL_ERROR::WARN_LEVEL_ERROR)
      goto to_error_log;

    thd->is_slave_error=  1; // needed to catch query errors during replication

    /*
      thd->lex->current_select == 0 if lex structure is not inited
      (not query command (COM_QUERY))
    */
    if (thd->lex->current_select &&
	thd->lex->current_select->no_error && !thd->is_fatal_error)
    {
      DBUG_PRINT("error",
                 ("Error converted to warning: current_select: no_error %d  "
                  "fatal_error: %d",
                  (thd->lex->current_select ?
                   thd->lex->current_select->no_error : 0),
                  (int) thd->is_fatal_error));
    }
    else
    {
      if (! thd->main_da.is_error())            // Return only first message
      {
        thd->main_da.set_error_status(thd, error, str);
      }
      query_cache_abort(&thd->query_cache_tls);
    }
    /*
      If a continue handler is found, the error message will be cleared
      by the stored procedures code.
    */
    if (!thd->is_fatal_error && thd->spcont &&
        ! (MyFlags & ME_NO_SP_HANDLER) &&
        thd->spcont->handle_error(error, MYSQL_ERROR::WARN_LEVEL_ERROR, thd))
    {
      /*
        Do not push any warnings, a handled error must be completely
        silenced.
      */
      DBUG_VOID_RETURN;
    }

    if (!thd->is_fatal_error && !thd->no_warnings_for_error &&
        !(MyFlags & ME_NO_WARNING_FOR_ERROR))
    {
      /*
        Suppress infinite recursion if there a memory allocation error
        inside push_warning.
      */
      thd->no_warnings_for_error= TRUE;
      push_warning(thd, MYSQL_ERROR::WARN_LEVEL_ERROR, error, str);
      thd->no_warnings_for_error= FALSE;
    }
  }
to_error_log:
  if (!thd || (MyFlags & ME_NOREFRESH))
    (*func)("%s: %s", my_progname_short, str); /* purecov: inspected */
  DBUG_VOID_RETURN;
}


#ifndef EMBEDDED_LIBRARY
extern "C" void *my_str_malloc_mysqld(size_t size);
extern "C" void my_str_free_mysqld(void *ptr);

void *my_str_malloc_mysqld(size_t size)
{
  return my_malloc(size, MYF(MY_FAE));
}


void my_str_free_mysqld(void *ptr)
{
  my_free((uchar*)ptr, MYF(MY_FAE));
}
#endif /* EMBEDDED_LIBRARY */


#ifdef __WIN__

pthread_handler_t handle_shutdown(void *arg)
{
  MSG msg;
  my_thread_init();

  /* this call should create the message queue for this thread */
  PeekMessage(&msg, NULL, 1, 65534,PM_NOREMOVE);
#if !defined(EMBEDDED_LIBRARY)
  if (WaitForSingleObject(hEventShutdown,INFINITE)==WAIT_OBJECT_0)
#endif /* EMBEDDED_LIBRARY */
     kill_server(MYSQL_KILL_SIGNAL);
  return 0;
}
#endif

#if !defined(EMBEDDED_LIBRARY)
static const char *load_default_groups[]= {
#ifdef WITH_NDBCLUSTER_STORAGE_ENGINE
"mysql_cluster",
#endif
"mysqld","server", MYSQL_BASE_VERSION, 0, 0};

#if defined(__WIN__)
static const int load_default_groups_sz=
sizeof(load_default_groups)/sizeof(load_default_groups[0]);
#endif
#endif /*!EMBEDDED_LIBRARY*/


/**
  Initialize one of the global date/time format variables.

  @param format_type		What kind of format should be supported
  @param var_ptr		Pointer to variable that should be updated

  @note
    The default value is taken from either opt_date_time_formats[] or
    the ISO format (ANSI SQL)

  @retval
    0 ok
  @retval
    1 error
*/

static bool init_global_datetime_format(timestamp_type format_type,
                                        DATE_TIME_FORMAT **var_ptr)
{
  /* Get command line option */
  const char *str= opt_date_time_formats[format_type];

  if (!str)					// No specified format
  {
    str= get_date_time_format_str(&known_date_time_formats[ISO_FORMAT],
				  format_type);
    /*
      Set the "command line" option to point to the generated string so
      that we can set global formats back to default
    */
    opt_date_time_formats[format_type]= str;
  }
  if (!(*var_ptr= date_time_format_make(format_type, str, strlen(str))))
  {
    fprintf(stderr, "Wrong date/time format specifier: %s\n", str);
    return 1;
  }
  return 0;
}

SHOW_VAR com_status_vars[]= {
  {"admin_commands",       (char*) offsetof(STATUS_VAR, com_other), SHOW_LONG_STATUS},
  {"assign_to_keycache",   (char*) offsetof(STATUS_VAR, com_stat[(uint) SQLCOM_ASSIGN_TO_KEYCACHE]), SHOW_LONG_STATUS},
  {"alter_db",             (char*) offsetof(STATUS_VAR, com_stat[(uint) SQLCOM_ALTER_DB]), SHOW_LONG_STATUS},
  {"alter_db_upgrade",     (char*) offsetof(STATUS_VAR, com_stat[(uint) SQLCOM_ALTER_DB_UPGRADE]), SHOW_LONG_STATUS},
  {"alter_event",          (char*) offsetof(STATUS_VAR, com_stat[(uint) SQLCOM_ALTER_EVENT]), SHOW_LONG_STATUS},
  {"alter_function",       (char*) offsetof(STATUS_VAR, com_stat[(uint) SQLCOM_ALTER_FUNCTION]), SHOW_LONG_STATUS},
  {"alter_procedure",      (char*) offsetof(STATUS_VAR, com_stat[(uint) SQLCOM_ALTER_PROCEDURE]), SHOW_LONG_STATUS},
  {"alter_server",         (char*) offsetof(STATUS_VAR, com_stat[(uint) SQLCOM_ALTER_SERVER]), SHOW_LONG_STATUS},
  {"alter_table",          (char*) offsetof(STATUS_VAR, com_stat[(uint) SQLCOM_ALTER_TABLE]), SHOW_LONG_STATUS},
  {"alter_tablespace",     (char*) offsetof(STATUS_VAR, com_stat[(uint) SQLCOM_ALTER_TABLESPACE]), SHOW_LONG_STATUS},
  {"analyze",              (char*) offsetof(STATUS_VAR, com_stat[(uint) SQLCOM_ANALYZE]), SHOW_LONG_STATUS},
  {"begin",                (char*) offsetof(STATUS_VAR, com_stat[(uint) SQLCOM_BEGIN]), SHOW_LONG_STATUS},
  {"backup",               (char*) offsetof(STATUS_VAR, com_stat[(uint) SQLCOM_BACKUP]), SHOW_LONG_STATUS},
#ifdef BACKUP_TEST
  {"backup_test",          (char*) offsetof(STATUS_VAR, com_stat[(uint) SQLCOM_BACKUP_TEST]), SHOW_LONG_STATUS},
#endif
  {"binlog",               (char*) offsetof(STATUS_VAR, com_stat[(uint) SQLCOM_BINLOG_BASE64_EVENT]), SHOW_LONG_STATUS},
  {"call_procedure",       (char*) offsetof(STATUS_VAR, com_stat[(uint) SQLCOM_CALL]), SHOW_LONG_STATUS},
  {"change_db",            (char*) offsetof(STATUS_VAR, com_stat[(uint) SQLCOM_CHANGE_DB]), SHOW_LONG_STATUS},
  {"change_master",        (char*) offsetof(STATUS_VAR, com_stat[(uint) SQLCOM_CHANGE_MASTER]), SHOW_LONG_STATUS},
  {"check",                (char*) offsetof(STATUS_VAR, com_stat[(uint) SQLCOM_CHECK]), SHOW_LONG_STATUS},
  {"checksum",             (char*) offsetof(STATUS_VAR, com_stat[(uint) SQLCOM_CHECKSUM]), SHOW_LONG_STATUS},
  {"commit",               (char*) offsetof(STATUS_VAR, com_stat[(uint) SQLCOM_COMMIT]), SHOW_LONG_STATUS},
  {"create_db",            (char*) offsetof(STATUS_VAR, com_stat[(uint) SQLCOM_CREATE_DB]), SHOW_LONG_STATUS},
  {"create_event",         (char*) offsetof(STATUS_VAR, com_stat[(uint) SQLCOM_CREATE_EVENT]), SHOW_LONG_STATUS},
  {"create_function",      (char*) offsetof(STATUS_VAR, com_stat[(uint) SQLCOM_CREATE_SPFUNCTION]), SHOW_LONG_STATUS},
  {"create_index",         (char*) offsetof(STATUS_VAR, com_stat[(uint) SQLCOM_CREATE_INDEX]), SHOW_LONG_STATUS},
  {"create_procedure",     (char*) offsetof(STATUS_VAR, com_stat[(uint) SQLCOM_CREATE_PROCEDURE]), SHOW_LONG_STATUS},
  {"create_server",        (char*) offsetof(STATUS_VAR, com_stat[(uint) SQLCOM_CREATE_SERVER]), SHOW_LONG_STATUS},
  {"create_table",         (char*) offsetof(STATUS_VAR, com_stat[(uint) SQLCOM_CREATE_TABLE]), SHOW_LONG_STATUS},
  {"create_trigger",       (char*) offsetof(STATUS_VAR, com_stat[(uint) SQLCOM_CREATE_TRIGGER]), SHOW_LONG_STATUS},
  {"create_udf",           (char*) offsetof(STATUS_VAR, com_stat[(uint) SQLCOM_CREATE_FUNCTION]), SHOW_LONG_STATUS},
  {"create_user",          (char*) offsetof(STATUS_VAR, com_stat[(uint) SQLCOM_CREATE_USER]), SHOW_LONG_STATUS},
  {"create_view",          (char*) offsetof(STATUS_VAR, com_stat[(uint) SQLCOM_CREATE_VIEW]), SHOW_LONG_STATUS},
  {"dealloc_sql",          (char*) offsetof(STATUS_VAR, com_stat[(uint) SQLCOM_DEALLOCATE_PREPARE]), SHOW_LONG_STATUS},
  {"delete",               (char*) offsetof(STATUS_VAR, com_stat[(uint) SQLCOM_DELETE]), SHOW_LONG_STATUS},
  {"delete_multi",         (char*) offsetof(STATUS_VAR, com_stat[(uint) SQLCOM_DELETE_MULTI]), SHOW_LONG_STATUS},
  {"do",                   (char*) offsetof(STATUS_VAR, com_stat[(uint) SQLCOM_DO]), SHOW_LONG_STATUS},
  {"drop_db",              (char*) offsetof(STATUS_VAR, com_stat[(uint) SQLCOM_DROP_DB]), SHOW_LONG_STATUS},
  {"drop_event",           (char*) offsetof(STATUS_VAR, com_stat[(uint) SQLCOM_DROP_EVENT]), SHOW_LONG_STATUS},
  {"drop_function",        (char*) offsetof(STATUS_VAR, com_stat[(uint) SQLCOM_DROP_FUNCTION]), SHOW_LONG_STATUS},
  {"drop_index",           (char*) offsetof(STATUS_VAR, com_stat[(uint) SQLCOM_DROP_INDEX]), SHOW_LONG_STATUS},
  {"drop_procedure",       (char*) offsetof(STATUS_VAR, com_stat[(uint) SQLCOM_DROP_PROCEDURE]), SHOW_LONG_STATUS},
  {"drop_server",          (char*) offsetof(STATUS_VAR, com_stat[(uint) SQLCOM_DROP_SERVER]), SHOW_LONG_STATUS},
  {"drop_table",           (char*) offsetof(STATUS_VAR, com_stat[(uint) SQLCOM_DROP_TABLE]), SHOW_LONG_STATUS},
  {"drop_trigger",         (char*) offsetof(STATUS_VAR, com_stat[(uint) SQLCOM_DROP_TRIGGER]), SHOW_LONG_STATUS},
  {"drop_user",            (char*) offsetof(STATUS_VAR, com_stat[(uint) SQLCOM_DROP_USER]), SHOW_LONG_STATUS},
  {"drop_view",            (char*) offsetof(STATUS_VAR, com_stat[(uint) SQLCOM_DROP_VIEW]), SHOW_LONG_STATUS},
  {"empty_query",          (char*) offsetof(STATUS_VAR, com_stat[(uint) SQLCOM_EMPTY_QUERY]), SHOW_LONG_STATUS},
  {"execute_sql",          (char*) offsetof(STATUS_VAR, com_stat[(uint) SQLCOM_EXECUTE]), SHOW_LONG_STATUS},
  {"flush",                (char*) offsetof(STATUS_VAR, com_stat[(uint) SQLCOM_FLUSH]), SHOW_LONG_STATUS},
  {"grant",                (char*) offsetof(STATUS_VAR, com_stat[(uint) SQLCOM_GRANT]), SHOW_LONG_STATUS},
  {"ha_close",             (char*) offsetof(STATUS_VAR, com_stat[(uint) SQLCOM_HA_CLOSE]), SHOW_LONG_STATUS},
  {"ha_open",              (char*) offsetof(STATUS_VAR, com_stat[(uint) SQLCOM_HA_OPEN]), SHOW_LONG_STATUS},
  {"ha_read",              (char*) offsetof(STATUS_VAR, com_stat[(uint) SQLCOM_HA_READ]), SHOW_LONG_STATUS},
  {"help",                 (char*) offsetof(STATUS_VAR, com_stat[(uint) SQLCOM_HELP]), SHOW_LONG_STATUS},
  {"insert",               (char*) offsetof(STATUS_VAR, com_stat[(uint) SQLCOM_INSERT]), SHOW_LONG_STATUS},
  {"insert_select",        (char*) offsetof(STATUS_VAR, com_stat[(uint) SQLCOM_INSERT_SELECT]), SHOW_LONG_STATUS},
  {"install_plugin",       (char*) offsetof(STATUS_VAR, com_stat[(uint) SQLCOM_INSTALL_PLUGIN]), SHOW_LONG_STATUS},
  {"kill",                 (char*) offsetof(STATUS_VAR, com_stat[(uint) SQLCOM_KILL]), SHOW_LONG_STATUS},
  {"load",                 (char*) offsetof(STATUS_VAR, com_stat[(uint) SQLCOM_LOAD]), SHOW_LONG_STATUS},
  {"lock_tables",          (char*) offsetof(STATUS_VAR, com_stat[(uint) SQLCOM_LOCK_TABLES]), SHOW_LONG_STATUS},
  {"optimize",             (char*) offsetof(STATUS_VAR, com_stat[(uint) SQLCOM_OPTIMIZE]), SHOW_LONG_STATUS},
  {"preload_keys",         (char*) offsetof(STATUS_VAR, com_stat[(uint) SQLCOM_PRELOAD_KEYS]), SHOW_LONG_STATUS},
  {"prepare_sql",          (char*) offsetof(STATUS_VAR, com_stat[(uint) SQLCOM_PREPARE]), SHOW_LONG_STATUS},
  {"purge",                (char*) offsetof(STATUS_VAR, com_stat[(uint) SQLCOM_PURGE]), SHOW_LONG_STATUS},
  {"purge_before_date",    (char*) offsetof(STATUS_VAR, com_stat[(uint) SQLCOM_PURGE_BEFORE]), SHOW_LONG_STATUS},
  {"purge_bup_log",        (char*) offsetof(STATUS_VAR, com_stat[(uint) SQLCOM_PURGE_BACKUP_LOGS]), SHOW_LONG_STATUS},
  {"release_savepoint",    (char*) offsetof(STATUS_VAR, com_stat[(uint) SQLCOM_RELEASE_SAVEPOINT]), SHOW_LONG_STATUS},
  {"rename_table",         (char*) offsetof(STATUS_VAR, com_stat[(uint) SQLCOM_RENAME_TABLE]), SHOW_LONG_STATUS},
  {"rename_user",          (char*) offsetof(STATUS_VAR, com_stat[(uint) SQLCOM_RENAME_USER]), SHOW_LONG_STATUS},
  {"repair",               (char*) offsetof(STATUS_VAR, com_stat[(uint) SQLCOM_REPAIR]), SHOW_LONG_STATUS},
  {"replace",              (char*) offsetof(STATUS_VAR, com_stat[(uint) SQLCOM_REPLACE]), SHOW_LONG_STATUS},
  {"replace_select",       (char*) offsetof(STATUS_VAR, com_stat[(uint) SQLCOM_REPLACE_SELECT]), SHOW_LONG_STATUS},
  {"reset",                (char*) offsetof(STATUS_VAR, com_stat[(uint) SQLCOM_RESET]), SHOW_LONG_STATUS},
  {"restore",              (char*) offsetof(STATUS_VAR, com_stat[(uint) SQLCOM_RESTORE]), SHOW_LONG_STATUS},
  {"revoke",               (char*) offsetof(STATUS_VAR, com_stat[(uint) SQLCOM_REVOKE]), SHOW_LONG_STATUS},
  {"revoke_all",           (char*) offsetof(STATUS_VAR, com_stat[(uint) SQLCOM_REVOKE_ALL]), SHOW_LONG_STATUS},
  {"rollback",             (char*) offsetof(STATUS_VAR, com_stat[(uint) SQLCOM_ROLLBACK]), SHOW_LONG_STATUS},
  {"rollback_to_savepoint",(char*) offsetof(STATUS_VAR, com_stat[(uint) SQLCOM_ROLLBACK_TO_SAVEPOINT]), SHOW_LONG_STATUS},
  {"savepoint",            (char*) offsetof(STATUS_VAR, com_stat[(uint) SQLCOM_SAVEPOINT]), SHOW_LONG_STATUS},
  {"select",               (char*) offsetof(STATUS_VAR, com_stat[(uint) SQLCOM_SELECT]), SHOW_LONG_STATUS},
  {"set_option",           (char*) offsetof(STATUS_VAR, com_stat[(uint) SQLCOM_SET_OPTION]), SHOW_LONG_STATUS},
  {"show_authors",         (char*) offsetof(STATUS_VAR, com_stat[(uint) SQLCOM_SHOW_AUTHORS]), SHOW_LONG_STATUS},
  {"show_binlog_events",   (char*) offsetof(STATUS_VAR, com_stat[(uint) SQLCOM_SHOW_BINLOG_EVENTS]), SHOW_LONG_STATUS},
  {"show_binlogs",         (char*) offsetof(STATUS_VAR, com_stat[(uint) SQLCOM_SHOW_BINLOGS]), SHOW_LONG_STATUS},
  {"show_charsets",        (char*) offsetof(STATUS_VAR, com_stat[(uint) SQLCOM_SHOW_CHARSETS]), SHOW_LONG_STATUS},
  {"show_collations",      (char*) offsetof(STATUS_VAR, com_stat[(uint) SQLCOM_SHOW_COLLATIONS]), SHOW_LONG_STATUS},
  {"show_contributors",    (char*) offsetof(STATUS_VAR, com_stat[(uint) SQLCOM_SHOW_CONTRIBUTORS]), SHOW_LONG_STATUS},
  {"show_create_db",       (char*) offsetof(STATUS_VAR, com_stat[(uint) SQLCOM_SHOW_CREATE_DB]), SHOW_LONG_STATUS},
  {"show_create_event",    (char*) offsetof(STATUS_VAR, com_stat[(uint) SQLCOM_SHOW_CREATE_EVENT]), SHOW_LONG_STATUS},
  {"show_create_func",     (char*) offsetof(STATUS_VAR, com_stat[(uint) SQLCOM_SHOW_CREATE_FUNC]), SHOW_LONG_STATUS},
  {"show_create_proc",     (char*) offsetof(STATUS_VAR, com_stat[(uint) SQLCOM_SHOW_CREATE_PROC]), SHOW_LONG_STATUS},
  {"show_create_table",    (char*) offsetof(STATUS_VAR, com_stat[(uint) SQLCOM_SHOW_CREATE]), SHOW_LONG_STATUS},
  {"show_create_trigger",  (char*) offsetof(STATUS_VAR, com_stat[(uint) SQLCOM_SHOW_CREATE_TRIGGER]), SHOW_LONG_STATUS},
  {"show_databases",       (char*) offsetof(STATUS_VAR, com_stat[(uint) SQLCOM_SHOW_DATABASES]), SHOW_LONG_STATUS},
  {"show_engine_logs",     (char*) offsetof(STATUS_VAR, com_stat[(uint) SQLCOM_SHOW_ENGINE_LOGS]), SHOW_LONG_STATUS},
  {"show_engine_mutex",    (char*) offsetof(STATUS_VAR, com_stat[(uint) SQLCOM_SHOW_ENGINE_MUTEX]), SHOW_LONG_STATUS},
  {"show_engine_status",   (char*) offsetof(STATUS_VAR, com_stat[(uint) SQLCOM_SHOW_ENGINE_STATUS]), SHOW_LONG_STATUS},
  {"show_events",          (char*) offsetof(STATUS_VAR, com_stat[(uint) SQLCOM_SHOW_EVENTS]), SHOW_LONG_STATUS},
  {"show_errors",          (char*) offsetof(STATUS_VAR, com_stat[(uint) SQLCOM_SHOW_ERRORS]), SHOW_LONG_STATUS},
  {"show_fields",          (char*) offsetof(STATUS_VAR, com_stat[(uint) SQLCOM_SHOW_FIELDS]), SHOW_LONG_STATUS},
#ifndef DBUG_OFF
  {"show_function_code",   (char*) offsetof(STATUS_VAR, com_stat[(uint) SQLCOM_SHOW_FUNC_CODE]), SHOW_LONG_STATUS},
#endif
  {"show_function_status", (char*) offsetof(STATUS_VAR, com_stat[(uint) SQLCOM_SHOW_STATUS_FUNC]), SHOW_LONG_STATUS},
  {"show_grants",          (char*) offsetof(STATUS_VAR, com_stat[(uint) SQLCOM_SHOW_GRANTS]), SHOW_LONG_STATUS},
  {"show_keys",            (char*) offsetof(STATUS_VAR, com_stat[(uint) SQLCOM_SHOW_KEYS]), SHOW_LONG_STATUS},
  {"show_master_status",   (char*) offsetof(STATUS_VAR, com_stat[(uint) SQLCOM_SHOW_MASTER_STAT]), SHOW_LONG_STATUS},
  {"show_new_master",      (char*) offsetof(STATUS_VAR, com_stat[(uint) SQLCOM_SHOW_NEW_MASTER]), SHOW_LONG_STATUS},
  {"show_open_tables",     (char*) offsetof(STATUS_VAR, com_stat[(uint) SQLCOM_SHOW_OPEN_TABLES]), SHOW_LONG_STATUS},
  {"show_plugins",         (char*) offsetof(STATUS_VAR, com_stat[(uint) SQLCOM_SHOW_PLUGINS]), SHOW_LONG_STATUS},
  {"show_privileges",      (char*) offsetof(STATUS_VAR, com_stat[(uint) SQLCOM_SHOW_PRIVILEGES]), SHOW_LONG_STATUS},
#ifndef DBUG_OFF
  {"show_procedure_code",  (char*) offsetof(STATUS_VAR, com_stat[(uint) SQLCOM_SHOW_PROC_CODE]), SHOW_LONG_STATUS},
#endif
  {"show_procedure_status",(char*) offsetof(STATUS_VAR, com_stat[(uint) SQLCOM_SHOW_STATUS_PROC]), SHOW_LONG_STATUS},
  {"show_processlist",     (char*) offsetof(STATUS_VAR, com_stat[(uint) SQLCOM_SHOW_PROCESSLIST]), SHOW_LONG_STATUS},
  {"show_profile",         (char*) offsetof(STATUS_VAR, com_stat[(uint) SQLCOM_SHOW_PROFILE]), SHOW_LONG_STATUS},
  {"show_profiles",        (char*) offsetof(STATUS_VAR, com_stat[(uint) SQLCOM_SHOW_PROFILES]), SHOW_LONG_STATUS},
  {"show_slave_hosts",     (char*) offsetof(STATUS_VAR, com_stat[(uint) SQLCOM_SHOW_SLAVE_HOSTS]), SHOW_LONG_STATUS},
  {"show_slave_status",    (char*) offsetof(STATUS_VAR, com_stat[(uint) SQLCOM_SHOW_SLAVE_STAT]), SHOW_LONG_STATUS},
  {"show_status",          (char*) offsetof(STATUS_VAR, com_stat[(uint) SQLCOM_SHOW_STATUS]), SHOW_LONG_STATUS},
  {"show_storage_engines", (char*) offsetof(STATUS_VAR, com_stat[(uint) SQLCOM_SHOW_STORAGE_ENGINES]), SHOW_LONG_STATUS},
  {"show_table_status",    (char*) offsetof(STATUS_VAR, com_stat[(uint) SQLCOM_SHOW_TABLE_STATUS]), SHOW_LONG_STATUS},
  {"show_tables",          (char*) offsetof(STATUS_VAR, com_stat[(uint) SQLCOM_SHOW_TABLES]), SHOW_LONG_STATUS},
  {"show_triggers",        (char*) offsetof(STATUS_VAR, com_stat[(uint) SQLCOM_SHOW_TRIGGERS]), SHOW_LONG_STATUS},
  {"show_variables",       (char*) offsetof(STATUS_VAR, com_stat[(uint) SQLCOM_SHOW_VARIABLES]), SHOW_LONG_STATUS},
  {"show_warnings",        (char*) offsetof(STATUS_VAR, com_stat[(uint) SQLCOM_SHOW_WARNS]), SHOW_LONG_STATUS},
  {"slave_start",          (char*) offsetof(STATUS_VAR, com_stat[(uint) SQLCOM_SLAVE_START]), SHOW_LONG_STATUS},
  {"slave_stop",           (char*) offsetof(STATUS_VAR, com_stat[(uint) SQLCOM_SLAVE_STOP]), SHOW_LONG_STATUS},
  {"stmt_close",           (char*) offsetof(STATUS_VAR, com_stmt_close), SHOW_LONG_STATUS},
  {"stmt_execute",         (char*) offsetof(STATUS_VAR, com_stmt_execute), SHOW_LONG_STATUS},
  {"stmt_fetch",           (char*) offsetof(STATUS_VAR, com_stmt_fetch), SHOW_LONG_STATUS},
  {"stmt_prepare",         (char*) offsetof(STATUS_VAR, com_stmt_prepare), SHOW_LONG_STATUS},
  {"stmt_reprepare",       (char*) offsetof(STATUS_VAR, com_stmt_reprepare), SHOW_LONG_STATUS},
  {"stmt_reset",           (char*) offsetof(STATUS_VAR, com_stmt_reset), SHOW_LONG_STATUS},
  {"stmt_send_long_data",  (char*) offsetof(STATUS_VAR, com_stmt_send_long_data), SHOW_LONG_STATUS},
  {"truncate",             (char*) offsetof(STATUS_VAR, com_stat[(uint) SQLCOM_TRUNCATE]), SHOW_LONG_STATUS},
  {"uninstall_plugin",     (char*) offsetof(STATUS_VAR, com_stat[(uint) SQLCOM_UNINSTALL_PLUGIN]), SHOW_LONG_STATUS},
  {"unlock_tables",        (char*) offsetof(STATUS_VAR, com_stat[(uint) SQLCOM_UNLOCK_TABLES]), SHOW_LONG_STATUS},
  {"update",               (char*) offsetof(STATUS_VAR, com_stat[(uint) SQLCOM_UPDATE]), SHOW_LONG_STATUS},
  {"update_multi",         (char*) offsetof(STATUS_VAR, com_stat[(uint) SQLCOM_UPDATE_MULTI]), SHOW_LONG_STATUS},
  {"xa_commit",            (char*) offsetof(STATUS_VAR, com_stat[(uint) SQLCOM_XA_COMMIT]),SHOW_LONG_STATUS},
  {"xa_end",               (char*) offsetof(STATUS_VAR, com_stat[(uint) SQLCOM_XA_END]),SHOW_LONG_STATUS},
  {"xa_prepare",           (char*) offsetof(STATUS_VAR, com_stat[(uint) SQLCOM_XA_PREPARE]),SHOW_LONG_STATUS},
  {"xa_recover",           (char*) offsetof(STATUS_VAR, com_stat[(uint) SQLCOM_XA_RECOVER]),SHOW_LONG_STATUS},
  {"xa_rollback",          (char*) offsetof(STATUS_VAR, com_stat[(uint) SQLCOM_XA_ROLLBACK]),SHOW_LONG_STATUS},
  {"xa_start",             (char*) offsetof(STATUS_VAR, com_stat[(uint) SQLCOM_XA_START]),SHOW_LONG_STATUS},
  {NullS, NullS, SHOW_LONG}
};

static int init_common_variables(const char *conf_file_name, int argc,
				 char **argv, const char **groups)
{
  char buff[FN_REFLEN], *s;
  umask(((~my_umask) & 0666));
  my_decimal_set_zero(&decimal_zero); // set decimal_zero constant;
  tzset();			// Set tzname

  max_system_variables.pseudo_thread_id= (ulong)~0;
  server_start_time= flush_status_time= my_time(0);
  rpl_filter= new Rpl_filter;
  binlog_filter= new Rpl_filter;
  if (!rpl_filter || !binlog_filter) 
  {
    sql_perror("Could not allocate replication and binlog filters");
    exit(1);
  }

  if (init_thread_environment())
    return 1;
  mysql_init_variables();

#ifdef HAVE_TZNAME
  {
    struct tm tm_tmp;
    localtime_r(&server_start_time,&tm_tmp);
    strmake(system_time_zone, tzname[tm_tmp.tm_isdst != 0 ? 1 : 0],
            sizeof(system_time_zone)-1);

 }
#endif
  /*
    We set SYSTEM time zone as reasonable default and
    also for failure of my_tz_init() and bootstrap mode.
    If user explicitly set time zone with --default-time-zone
    option we will change this value in my_tz_init().
  */
  global_system_variables.time_zone= my_tz_SYSTEM;

  /*
    Init mutexes for the global MYSQL_BIN_LOG objects.
    As safe_mutex depends on what MY_INIT() does, we can't init the mutexes of
    global MYSQL_BIN_LOGs in their constructors, because then they would be
    inited before MY_INIT(). So we do it here.
  */
  mysql_bin_log.init_pthread_objects();

  if (gethostname(glob_hostname,sizeof(glob_hostname)) < 0)
  {
    strmake(glob_hostname, STRING_WITH_LEN("localhost"));
    sql_print_warning("gethostname failed, using '%s' as hostname",
                      glob_hostname);
    strmake(pidfile_name, STRING_WITH_LEN("mysql"));
  }
  else
  strmake(pidfile_name, glob_hostname, sizeof(pidfile_name)-5);
  strmov(fn_ext(pidfile_name),".pid");		// Add proper extension

  /*
    Add server status variables to the dynamic list of
    status variables that is shown by SHOW STATUS.
    Later, in plugin_init, and mysql_install_plugin
    new entries could be added to that list.
  */
  if (add_status_vars(status_vars))
    return 1; // an error was already reported

#ifndef DBUG_OFF
  /*
    We have few debug-only commands in com_status_vars, only visible in debug
    builds. for simplicity we enable the assert only in debug builds

    There are 8 Com_ variables which don't have corresponding SQLCOM_ values:
    (TODO strictly speaking they shouldn't be here, should not have Com_ prefix
    that is. Perhaps Stmt_ ? Comstmt_ ? Prepstmt_ ?)

      Com_admin_commands       => com_other
      Com_stmt_close           => com_stmt_close
      Com_stmt_execute         => com_stmt_execute
      Com_stmt_fetch           => com_stmt_fetch
      Com_stmt_prepare         => com_stmt_prepare
      Com_stmt_reprepare       => com_stmt_reprepare
      Com_stmt_reset           => com_stmt_reset
      Com_stmt_send_long_data  => com_stmt_send_long_data

    With this correction the number of Com_ variables (number of elements in
    the array, excluding the last element - terminator) must match the number
    of SQLCOM_ constants.
  */
  compile_time_assert(sizeof(com_status_vars)/sizeof(com_status_vars[0]) - 1 ==
                     SQLCOM_END + 8);
#endif

  load_defaults(conf_file_name, groups, &argc, &argv);
  defaults_argv=argv;
  defaults_argc=argc;
  get_options(&defaults_argc, defaults_argv);
  set_server_version();

  DBUG_PRINT("info",("%s  Ver %s for %s on %s\n",my_progname,
		     server_version, SYSTEM_TYPE,MACHINE_TYPE));

#ifdef HAVE_LARGE_PAGES
  /* Initialize large page size */
  if (opt_large_pages && (opt_large_page_size= my_get_large_page_size()))
  {
      my_use_large_pages= 1;
      my_large_page_size= opt_large_page_size;
  }
#endif /* HAVE_LARGE_PAGES */

  /* connections and databases needs lots of files */
  {
    uint files, wanted_files, max_open_files;

    /* MyISAM requires two file handles per table. */
    wanted_files= 10+max_connections+table_cache_size*2;
    /*
      We are trying to allocate no less than max_connections*5 file
      handles (i.e. we are trying to set the limit so that they will
      be available).  In addition, we allocate no less than how much
      was already allocated.  However below we report a warning and
      recompute values only if we got less file handles than were
      explicitly requested.  No warning and re-computation occur if we
      can't get max_connections*5 but still got no less than was
      requested (value of wanted_files).
    */
    max_open_files= max(max(wanted_files, max_connections*5),
                        open_files_limit);
    files= my_set_max_open_files(max_open_files);

    if (files < wanted_files)
    {
      if (!open_files_limit)
      {
        /*
          If we have requested too much file handles than we bring
          max_connections in supported bounds.
        */
        max_connections= (ulong) min(files-10-TABLE_OPEN_CACHE_MIN*2,
                                     max_connections);
        /*
          Decrease table_cache_size according to max_connections, but
          not below TABLE_OPEN_CACHE_MIN.  Outer min() ensures that we
          never increase table_cache_size automatically (that could
          happen if max_connections is decreased above).
        */
        table_cache_size= (ulong) min(max((files-10-max_connections)/2,
                                          TABLE_OPEN_CACHE_MIN),
                                      table_cache_size);
	DBUG_PRINT("warning",
		   ("Changed limits: max_open_files: %u  max_connections: %ld  table_cache: %ld",
		    files, max_connections, table_cache_size));
	if (global_system_variables.log_warnings)
	  sql_print_warning("Changed limits: max_open_files: %u  max_connections: %ld  table_cache: %ld",
			files, max_connections, table_cache_size);
      }
      else if (global_system_variables.log_warnings)
	sql_print_warning("Could not increase number of max_open_files to more than %u (request: %u)", files, wanted_files);
    }
    open_files_limit= files;
  }
  unireg_init(opt_specialflag); /* Set up extern variabels */
  if (init_errmessage())	/* Read error messages from file */
    return 1;
  init_client_errs();
  lex_init();
  if (item_create_init())
    return 1;
  item_init();
  if (set_var_init())
    return 1;
#ifdef HAVE_REPLICATION
  if (init_replication_sys_vars())
    return 1;
#endif
  mysys_uses_curses=0;
#ifdef USE_REGEX
  my_regex_init(&my_charset_latin1);
#endif
  /*
    Process a comma-separated character set list and choose
    the first available character set. This is mostly for
    test purposes, to be able to start "mysqld" even if
    the requested character set is not available (see bug#18743).
  */
  for (;;)
  {
    char *next_character_set_name= strchr(default_character_set_name, ',');
    if (next_character_set_name)
      *next_character_set_name++= '\0';
    if (!(default_charset_info=
          get_charset_by_csname(default_character_set_name,
                                MY_CS_PRIMARY, MYF(MY_WME))))
    {
      if (next_character_set_name)
      {
        default_character_set_name= next_character_set_name;
        default_collation_name= 0;          // Ignore collation
      }
      else
        return 1;                           // Eof of the list
    }
    else
      break;
  }

  if (default_collation_name)
  {
    CHARSET_INFO *default_collation;
    default_collation= get_charset_by_name(default_collation_name, MYF(0));
    if (!default_collation)
    {
      sql_print_error(ER(ER_UNKNOWN_COLLATION), default_collation_name);
      return 1;
    }
    if (!my_charset_same(default_charset_info, default_collation))
    {
      sql_print_error(ER(ER_COLLATION_CHARSET_MISMATCH),
		      default_collation_name,
		      default_charset_info->csname);
      return 1;
    }
    default_charset_info= default_collation;
  }
  /* Set collactions that depends on the default collation */
  global_system_variables.collation_server=	 default_charset_info;
  global_system_variables.collation_database=	 default_charset_info;
  global_system_variables.collation_connection=  default_charset_info;
  global_system_variables.character_set_results= default_charset_info;
  global_system_variables.character_set_client= default_charset_info;

  global_system_variables.optimizer_use_mrr= 1;
  global_system_variables.optimizer_switch= 0;

  if (!(character_set_filesystem= 
        get_charset_by_csname(character_set_filesystem_name,
                              MY_CS_PRIMARY, MYF(MY_WME))))
    return 1;
  global_system_variables.character_set_filesystem= character_set_filesystem;

  if (!(my_default_lc_time_names=
        my_locale_by_name(lc_time_names_name)))
  {
    sql_print_error("Unknown locale: '%s'", lc_time_names_name);
    return 1;
  }
  global_system_variables.lc_time_names= my_default_lc_time_names;

  sys_init_connect.value_length= 0;
  if ((sys_init_connect.value= opt_init_connect))
    sys_init_connect.value_length= strlen(opt_init_connect);
  else
    sys_init_connect.value=my_strdup("",MYF(0));

  sys_init_slave.value_length= 0;
  if ((sys_init_slave.value= opt_init_slave))
    sys_init_slave.value_length= strlen(opt_init_slave);
  else
    sys_init_slave.value=my_strdup("",MYF(0));

  /* check log options and issue warnings if needed */
  if (opt_log && opt_logname && !(log_output_options & LOG_FILE) &&
      !(log_output_options & LOG_NONE))
    sql_print_warning("Although a path was specified for the "
                      "--log option, log tables are used. "
                      "To enable logging to files use the --log-output option.");

  if (opt_slow_log && opt_slow_logname && !(log_output_options & LOG_FILE)
      && !(log_output_options & LOG_NONE))
    sql_print_warning("Although a path was specified for the "
                      "--log_slow_queries option, log tables are used. "
                      "To enable logging to files use the --log-output=file option.");

  if (opt_backup_history_log && opt_backup_history_logname
     && !(log_backup_output_options & LOG_FILE) && !(log_backup_output_options & LOG_NONE))
    sql_print_warning("Although a path was specified for the "
                      "--log-backup-history option, log tables are used. "
                      "To enable logging to files use the --log-backup-output option.");

  if (opt_backup_progress_log && opt_backup_progress_logname
     && !(log_backup_output_options & LOG_FILE) && !(log_backup_output_options & LOG_NONE))
    sql_print_warning("Although a path was specified for the "
                      "--log-backup-progress option, log tables are used. "
                      "To enable logging to files use the --log-backup-output option.");

  s= opt_logname ? opt_logname : make_default_log_name(buff, ".log");
  sys_var_general_log_path.value= my_strdup(s, MYF(0));
  sys_var_general_log_path.value_length= strlen(s);

  /*
    Set defaults for history and progress log paths.
  */
  s= opt_backup_history_logname ? opt_backup_history_logname : 
    make_backup_log_name(buff, BACKUP_HISTORY_LOG_NAME.str, ".log");
  sys_var_backup_history_log_path.value= my_strdup(s, MYF(0));
  sys_var_backup_history_log_path.value_length= BACKUP_HISTORY_LOG_NAME.length;

  s= opt_backup_progress_logname ? opt_backup_progress_logname : 
    make_backup_log_name(buff, BACKUP_PROGRESS_LOG_NAME.str, ".log");
  sys_var_backup_progress_log_path.value= my_strdup(s, MYF(0));
  sys_var_backup_progress_log_path.value_length= BACKUP_PROGRESS_LOG_NAME.length;

  s= opt_slow_logname ? opt_slow_logname : make_default_log_name(buff, "-slow.log");
  sys_var_slow_log_path.value= my_strdup(s, MYF(0));
  sys_var_slow_log_path.value_length= strlen(s);

#if defined(ENABLED_DEBUG_SYNC)
  /* Initialize the debug sync facility. See debug_sync.cc. */
  if (debug_sync_init())
    return 1; /* purecov: tested */
#endif /* defined(ENABLED_DEBUG_SYNC) */

  if (use_temp_pool && bitmap_init(&temp_pool,0,1024,1))
    return 1;
  if (my_database_names_init())
    return 1;

  /*
    Ensure that lower_case_table_names is set on system where we have case
    insensitive names.  If this is not done the users MyISAM tables will
    get corrupted if accesses with names of different case.
  */
  DBUG_PRINT("info", ("lower_case_table_names: %d", lower_case_table_names));
  lower_case_file_system= test_if_case_insensitive(mysql_real_data_home);
  if (!lower_case_table_names && lower_case_file_system == 1)
  {
    if (lower_case_table_names_used)
    {
      if (global_system_variables.log_warnings)
	sql_print_warning("\
You have forced lower_case_table_names to 0 through a command-line \
option, even though your file system '%s' is case insensitive.  This means \
that you can corrupt a MyISAM table by accessing it with different cases. \
You should consider changing lower_case_table_names to 1 or 2",
			mysql_real_data_home);
    }
    else
    {
      if (global_system_variables.log_warnings)
	sql_print_warning("Setting lower_case_table_names=2 because file system for %s is case insensitive", mysql_real_data_home);
      lower_case_table_names= 2;
    }
  }
  else if (lower_case_table_names == 2 &&
           !(lower_case_file_system=
             (test_if_case_insensitive(mysql_real_data_home) == 1)))
  {
    if (global_system_variables.log_warnings)
      sql_print_warning("lower_case_table_names was set to 2, even though your "
                        "the file system '%s' is case sensitive.  Now setting "
                        "lower_case_table_names to 0 to avoid future problems.",
			mysql_real_data_home);
    lower_case_table_names= 0;
  }
  else
  {
    lower_case_file_system=
      (test_if_case_insensitive(mysql_real_data_home) == 1);
  }

  /* Reset table_alias_charset, now that lower_case_table_names is set. */
  table_alias_charset= (lower_case_table_names ?
			files_charset_info :
			&my_charset_bin);

  return 0;
}


static int init_thread_environment()
{
  (void) pthread_mutex_init(&LOCK_mysql_create_db,MY_MUTEX_INIT_SLOW);
  (void) pthread_mutex_init(&LOCK_lock_db,MY_MUTEX_INIT_SLOW);
  (void) pthread_mutex_init(&LOCK_open, NULL);
  (void) pthread_mutex_init(&LOCK_thread_count,MY_MUTEX_INIT_FAST);
  (void) pthread_mutex_init(&LOCK_mapped_file,MY_MUTEX_INIT_SLOW);
  (void) pthread_mutex_init(&LOCK_status,MY_MUTEX_INIT_FAST);
  (void) pthread_mutex_init(&LOCK_error_log,MY_MUTEX_INIT_FAST);
  (void) pthread_mutex_init(&LOCK_delayed_insert,MY_MUTEX_INIT_FAST);
  (void) pthread_mutex_init(&LOCK_delayed_status,MY_MUTEX_INIT_FAST);
  (void) pthread_mutex_init(&LOCK_delayed_create,MY_MUTEX_INIT_SLOW);
  (void) pthread_mutex_init(&LOCK_manager,MY_MUTEX_INIT_FAST);
  (void) pthread_mutex_init(&LOCK_crypt,MY_MUTEX_INIT_FAST);
  (void) pthread_mutex_init(&LOCK_user_conn, MY_MUTEX_INIT_FAST);
  (void) pthread_mutex_init(&LOCK_active_mi, MY_MUTEX_INIT_FAST);
  (void) pthread_mutex_init(&LOCK_global_system_variables, MY_MUTEX_INIT_FAST);
  (void) my_rwlock_init(&LOCK_system_variables_hash, NULL);
  (void) pthread_mutex_init(&LOCK_global_read_lock, MY_MUTEX_INIT_FAST);
  (void) pthread_mutex_init(&LOCK_prepared_stmt_count, MY_MUTEX_INIT_FAST);
  (void) pthread_mutex_init(&LOCK_uuid_short, MY_MUTEX_INIT_FAST);
  (void) pthread_mutex_init(&LOCK_connection_count, MY_MUTEX_INIT_FAST);
#ifdef HAVE_OPENSSL
  (void) pthread_mutex_init(&LOCK_des_key_file,MY_MUTEX_INIT_FAST);
#ifndef HAVE_YASSL
  openssl_stdlocks= (openssl_lock_t*) OPENSSL_malloc(CRYPTO_num_locks() *
                                                     sizeof(openssl_lock_t));
  for (int i= 0; i < CRYPTO_num_locks(); ++i)
    (void) my_rwlock_init(&openssl_stdlocks[i].lock, NULL);
  CRYPTO_set_dynlock_create_callback(openssl_dynlock_create);
  CRYPTO_set_dynlock_destroy_callback(openssl_dynlock_destroy);
  CRYPTO_set_dynlock_lock_callback(openssl_lock);
  CRYPTO_set_locking_callback(openssl_lock_function);
  CRYPTO_set_id_callback(openssl_id_function);
#endif
#endif
  (void) my_rwlock_init(&LOCK_sys_init_connect, NULL);
  (void) my_rwlock_init(&LOCK_sys_init_slave, NULL);
  (void) my_rwlock_init(&LOCK_grant, NULL);
  (void) pthread_cond_init(&COND_thread_count,NULL);
  (void) pthread_cond_init(&COND_refresh,NULL);
  (void) pthread_cond_init(&COND_global_read_lock,NULL);
  (void) pthread_cond_init(&COND_thread_cache,NULL);
  (void) pthread_cond_init(&COND_flush_thread_cache,NULL);
  (void) pthread_cond_init(&COND_manager,NULL);
#ifdef HAVE_REPLICATION
  (void) pthread_mutex_init(&LOCK_rpl_status, MY_MUTEX_INIT_FAST);
  (void) pthread_cond_init(&COND_rpl_status, NULL);
#endif
  (void) pthread_mutex_init(&LOCK_server_started, MY_MUTEX_INIT_FAST);
  (void) pthread_cond_init(&COND_server_started,NULL);

  /*
    Initialize the DDL blocker
  */
  DDL_blocker= DDL_blocker_class::get_DDL_blocker_class_instance();

  sp_cache_init();
#ifdef HAVE_EVENT_SCHEDULER
  Events::init_mutexes();
#endif
  /* Parameter for threads created for connections */
  (void) pthread_attr_init(&connection_attrib);
  (void) pthread_attr_setdetachstate(&connection_attrib,
				     PTHREAD_CREATE_DETACHED);
  pthread_attr_setscope(&connection_attrib, PTHREAD_SCOPE_SYSTEM);

  if (pthread_key_create(&THR_THD,NULL) ||
      pthread_key_create(&THR_MALLOC,NULL))
  {
    sql_print_error("Can't create thread-keys");
    return 1;
  }
  register_mutex_order();
  return 0;
}


#if defined(HAVE_OPENSSL) && !defined(HAVE_YASSL)
static unsigned long openssl_id_function()
{
  return (unsigned long) pthread_self();
}


static openssl_lock_t *openssl_dynlock_create(const char *file, int line)
{
  openssl_lock_t *lock= new openssl_lock_t;
  my_rwlock_init(&lock->lock, NULL);
  return lock;
}


static void openssl_dynlock_destroy(openssl_lock_t *lock, const char *file,
				    int line)
{
  rwlock_destroy(&lock->lock);
  delete lock;
}


static void openssl_lock_function(int mode, int n, const char *file, int line)
{
  if (n < 0 || n > CRYPTO_num_locks())
  {
    /* Lock number out of bounds. */
    sql_print_error("Fatal: OpenSSL interface problem (n = %d)", n);
    abort();
  }
  openssl_lock(mode, &openssl_stdlocks[n], file, line);
}


static void openssl_lock(int mode, openssl_lock_t *lock, const char *file,
			 int line)
{
  int err;
  char const *what;

  switch (mode) {
  case CRYPTO_LOCK|CRYPTO_READ:
    what = "read lock";
    err = rw_rdlock(&lock->lock);
    break;
  case CRYPTO_LOCK|CRYPTO_WRITE:
    what = "write lock";
    err = rw_wrlock(&lock->lock);
    break;
  case CRYPTO_UNLOCK|CRYPTO_READ:
  case CRYPTO_UNLOCK|CRYPTO_WRITE:
    what = "unlock";
    err = rw_unlock(&lock->lock);
    break;
  default:
    /* Unknown locking mode. */
    sql_print_error("Fatal: OpenSSL interface problem (mode=0x%x)", mode);
    abort();
  }
  if (err)
  {
    sql_print_error("Fatal: can't %s OpenSSL lock", what);
    abort();
  }
}
#endif /* HAVE_OPENSSL */


static void init_ssl()
{
#ifdef HAVE_OPENSSL
#ifndef EMBEDDED_LIBRARY
  if (opt_use_ssl)
  {
    /* having ssl_acceptor_fd != 0 signals the use of SSL */
    ssl_acceptor_fd= new_VioSSLAcceptorFd(opt_ssl_key, opt_ssl_cert,
					  opt_ssl_ca, opt_ssl_capath,
					  opt_ssl_cipher);
    DBUG_PRINT("info",("ssl_acceptor_fd: %p", ssl_acceptor_fd));
    if (!ssl_acceptor_fd)
    {
      sql_print_warning("Failed to setup SSL");
      opt_use_ssl = 0;
      have_ssl= SHOW_OPTION_DISABLED;
    }
  }
  else
  {
    have_ssl= SHOW_OPTION_DISABLED;
  }
#else
  have_ssl= SHOW_OPTION_DISABLED;
#endif /* ! EMBEDDED_LIBRARY */
  if (des_key_file)
    load_des_key_file(des_key_file);
#endif /* HAVE_OPENSSL */
}


static void end_ssl()
{
#ifdef HAVE_OPENSSL
#ifndef EMBEDDED_LIBRARY
  if (ssl_acceptor_fd)
  {
    free_vio_ssl_acceptor_fd(ssl_acceptor_fd);
    ssl_acceptor_fd= 0;
  }
#endif /* ! EMBEDDED_LIBRARY */
#endif /* HAVE_OPENSSL */
}


static int init_server_components()
{
  DBUG_ENTER("init_server_components");
  /*
    We need to call each of these following functions to ensure that
    all things are initialized so that unireg_abort() doesn't fail
  */
  mdl_init();
  if (table_def_init() | hostname_cache_init())
    unireg_abort(1);

  wt_init();

  query_cache_result_size_limit(query_cache_limit);
  query_cache_set_min_res_unit(query_cache_min_res_unit);
  query_cache_init();
  query_cache_resize(query_cache_size);
  my_rnd_init(&sql_rand,(ulong) server_start_time,(ulong) server_start_time/2);
  setup_fpu();
  init_thr_lock();
  my_uuid_init((ulong) (my_rnd(&sql_rand))*12345,12345);
#ifdef HAVE_REPLICATION
  init_slave_list();
#endif

  /* Setup logs */

  /*
    Enable old-fashioned error log, except when the user has requested
    help information. Since the implementation of plugin server
    variables the help output is now written much later.
  */
  if (opt_error_log && !opt_help)
  {
    if (!log_error_file_ptr[0])
      fn_format(log_error_file, pidfile_name, mysql_data_home, ".err",
                MY_REPLACE_EXT); /* replace '.<domain>' by '.err', bug#4997 */
    else
      fn_format(log_error_file, log_error_file_ptr, mysql_data_home, ".err",
                MY_UNPACK_FILENAME | MY_SAFE_PATH);
    if (!log_error_file[0])
      opt_error_log= 1;				// Too long file name
    else
    {
#ifndef EMBEDDED_LIBRARY
      if (freopen(log_error_file, "a+", stdout))
#endif
        freopen(log_error_file, "a+", stderr);
    }
  }

  /* set up the hook before initializing plugins which may use it */
  error_handler_hook= my_message_sql;
  proc_info_hook= (const char *(*)(void *, const char *, const char *,
                                   const char *, const unsigned int))
                  set_thd_proc_info;

  if (xid_cache_init())
  {
    sql_print_error("Out of memory");
    unireg_abort(1);
  }

  /* initialize delegates for extension observers */
  if (delegates_init())
  {
    sql_print_error("Initialize extension delegates failed");
    unireg_abort(1);
  }

  /* need to configure logging before initializing storage engines */
  if (opt_update_log)
  {
    /*
      Update log is removed since 5.0. But we still accept the option.
      The idea is if the user already uses the binlog and the update log,
      we completely ignore any option/variable related to the update log, like
      if the update log did not exist. But if the user uses only the update
      log, then we translate everything into binlog for him (with warnings).
      Implementation of the above :
      - If mysqld is started with --log-update and --log-bin,
      ignore --log-update (print a warning), push a warning when SQL_LOG_UPDATE
      is used, and turn off --sql-bin-update-same.
      This will completely ignore SQL_LOG_UPDATE
      - If mysqld is started with --log-update only,
      change it to --log-bin (with the filename passed to log-update,
      plus '-bin') (print a warning), push a warning when SQL_LOG_UPDATE is
      used, and turn on --sql-bin-update-same.
      This will translate SQL_LOG_UPDATE to SQL_LOG_BIN.

      Note that we tell the user that --sql-bin-update-same is deprecated and
      does nothing, and we don't take into account if he used this option or
      not; but internally we give this variable a value to have the behaviour
      we want (i.e. have SQL_LOG_UPDATE influence SQL_LOG_BIN or not).
      As sql-bin-update-same, log-update and log-bin cannot be changed by the
      user after starting the server (they are not variables), the user will
      not later interfere with the settings we do here.
    */
    if (opt_bin_log)
    {
      opt_sql_bin_update= 0;
      sql_print_error("The update log is no longer supported by MySQL in \
version 5.0 and above. It is replaced by the binary log.");
    }
    else
    {
      opt_sql_bin_update= 1;
      opt_bin_log= 1;
      if (opt_update_logname)
      {
        /* as opt_bin_log==0, no need to free opt_bin_logname */
        if (!(opt_bin_logname= my_strdup(opt_update_logname, MYF(MY_WME))))
          exit(EXIT_OUT_OF_MEMORY);
        sql_print_error("The update log is no longer supported by MySQL in \
version 5.0 and above. It is replaced by the binary log. Now starting MySQL \
with --log-bin='%s' instead.",opt_bin_logname);
      }
      else
        sql_print_error("The update log is no longer supported by MySQL in \
version 5.0 and above. It is replaced by the binary log. Now starting MySQL \
with --log-bin instead.");
    }
  }
  if (opt_log_slave_updates && !opt_bin_log)
  {
    sql_print_error("You need to use --log-bin to make "
                    "--log-slave-updates work.");
    unireg_abort(1);
  }
  if (!opt_bin_log)
  {
    if (opt_binlog_format_id != BINLOG_FORMAT_UNSPEC)
    {
      sql_print_error("You need to use --log-bin to make "
                      "--binlog-format work.");
      unireg_abort(1);
    }
    else
    {
      global_system_variables.binlog_format= BINLOG_FORMAT_MIXED;
    }
  }
  else
    if (opt_binlog_format_id == BINLOG_FORMAT_UNSPEC)
      global_system_variables.binlog_format= BINLOG_FORMAT_MIXED;
    else
    {
      DBUG_ASSERT(global_system_variables.binlog_format != BINLOG_FORMAT_UNSPEC);
    }

  /* Check that we have not let the format to unspecified at this point */
  DBUG_ASSERT((uint)global_system_variables.binlog_format <=
              array_elements(binlog_format_names)-1);

#ifdef HAVE_REPLICATION
  if (opt_log_slave_updates && replicate_same_server_id)
  {
    sql_print_error("\
using --replicate-same-server-id in conjunction with \
--log-slave-updates is impossible, it would lead to infinite loops in this \
server.");
    unireg_abort(1);
  }
#endif

  if (opt_bin_log)
  {
    char buf[FN_REFLEN];
    const char *ln;
    ln= mysql_bin_log.generate_name(opt_bin_logname, "-bin", 1, buf);
    if (!opt_bin_logname && !opt_binlog_index_name)
    {
      /*
        User didn't give us info to name the binlog index file.
        Picking `hostname`-bin.index like did in 4.x, causes replication to
        fail if the hostname is changed later. So, we would like to instead
        require a name. But as we don't want to break many existing setups, we
        only give warning, not error.
      */
      sql_print_warning("No argument was provided to --log-bin, and "
                        "--log-bin-index was not used; so replication "
                        "may break when this MySQL server acts as a "
                        "master and has his hostname changed!! Please "
                        "use '--log-bin=%s' to avoid this problem.", ln);
    }
    if (ln == buf)
    {
      my_free(opt_bin_logname, MYF(MY_ALLOW_ZERO_PTR));
      opt_bin_logname=my_strdup(buf, MYF(0));
    }
    if (mysql_bin_log.open_index_file(opt_binlog_index_name, ln))
    {
      unireg_abort(1);
    }
  }

  /* call ha_init_key_cache() on all key caches to init them */
  process_key_caches(&ha_init_key_cache);

  /* Allow storage engine to give real error messages */
  if (ha_init_errors())
    DBUG_RETURN(1);

  if (plugin_init(&defaults_argc, defaults_argv,
                  (opt_noacl ? PLUGIN_INIT_SKIP_PLUGIN_TABLE : 0) |
                  (opt_help ? PLUGIN_INIT_SKIP_INITIALIZATION : 0)))
  {
    sql_print_error("Failed to initialize plugins.");
    unireg_abort(1);
  }

#ifndef EMBEDDED_LIBRARY
  if (backup_init())
  {
    sql_print_error("Failed to initialize online backup.");
    unireg_abort(1);
  }
#endif

  if (opt_help)
    unireg_abort(0);

  /* we do want to exit if there are any other unknown options */
  if (defaults_argc > 1)
  {
    int ho_error;
    char **tmp_argv= defaults_argv;
    struct my_option no_opts[]=
    {
      {0, 0, 0, 0, 0, 0, GET_NO_ARG, NO_ARG, 0, 0, 0, 0, 0, 0}
    };
    /*
      We need to eat any 'loose' arguments first before we conclude
      that there are unprocessed options.
      But we need to preserve defaults_argv pointer intact for
      free_defaults() to work. Thus we use a copy here.
    */
    my_getopt_skip_unknown= 0;

    if ((ho_error= handle_options(&defaults_argc, &tmp_argv, no_opts,
                                  mysqld_get_one_option)))
      unireg_abort(ho_error);

    if (defaults_argc)
    {
      fprintf(stderr, "%s: Too many arguments (first extra is '%s').\n"
              "Use --verbose --help to get a list of available options\n",
              my_progname, *tmp_argv);
      unireg_abort(1);
    }
  }

  /* if the errmsg.sys is not loaded, terminate to maintain behaviour */
  if (!errmesg[0][0])
    unireg_abort(1);

  /* We have to initialize the storage engines before CSV logging */
  if (ha_init())
  {
    sql_print_error("Can't init databases");
    unireg_abort(1);
  }

#ifdef WITH_CSV_STORAGE_ENGINE
  if (opt_bootstrap)
  {
    log_output_options= LOG_FILE;
    log_backup_output_options= LOG_FILE;
  }
  else
    logger.init_log_tables();

  if (log_output_options & LOG_NONE)
  {
    /*
      Issue a warining if there were specified additional options to the
      log-output along with NONE. Probably this wasn't what user wanted.
    */
    if ((log_output_options & LOG_NONE) && (log_output_options & ~LOG_NONE))
      sql_print_warning("There were other values specified to "
                        "log-output besides NONE. Disabling slow "
                        "and general logs anyway.");
    logger.set_handlers(LOG_FILE, LOG_NONE, LOG_NONE);
  }
  else
  {
    /* fall back to the log files if tables are not present */
    LEX_STRING csv_name={C_STRING_WITH_LEN("csv")};
    if (!plugin_is_ready(&csv_name, MYSQL_STORAGE_ENGINE_PLUGIN))
    {
      /* purecov: begin inspected */
      sql_print_error("CSV engine is not present, falling back to the "
                      "log files");
      log_output_options= (log_output_options & ~LOG_TABLE) | LOG_FILE;
      /* purecov: end */
    }

    logger.set_handlers(LOG_FILE, opt_slow_log ? log_output_options:LOG_NONE,
                        opt_log ? log_output_options:LOG_NONE);
  }

  if (log_backup_output_options & LOG_NONE)
  {
    /*
      Issue a warining if there were specified additional options to the
      log-backup-output along with NONE. Probably this wasn't what user wanted.
    */
    if ((log_backup_output_options & LOG_NONE) && 
        (log_backup_output_options & ~LOG_NONE))
      sql_print_warning("There were other values specified to "
                        "log-backup-output besides NONE. Disabling "
                        "backup logs anyway.");
    logger.set_backup_handlers(LOG_NONE, LOG_NONE);
  }
  else
  {
    /* fall back to the log files if tables are not present */
    LEX_STRING csv_name={C_STRING_WITH_LEN("csv")};
    if (!plugin_is_ready(&csv_name, MYSQL_STORAGE_ENGINE_PLUGIN))
    {
      /* purecov: begin inspected */
      sql_print_error("CSV engine is not present, falling back to the "
                      "log files");
      log_backup_output_options= 
        (log_backup_output_options & ~LOG_TABLE) | LOG_FILE;
      /* purecov: end */
    }

    logger.set_backup_handlers(log_backup_output_options,
      log_backup_output_options);
  }
#else
  logger.set_handlers(LOG_FILE, opt_slow_log ? LOG_FILE:LOG_NONE,
                      opt_log ? LOG_FILE:LOG_NONE);
  logger.set_backup_handlers(LOG_FILE, LOG_FILE);
#endif

  /*
    Check that the default storage engine is actually available.
  */
  if (default_storage_engine_str)
  {
    LEX_STRING name= { default_storage_engine_str,
                       strlen(default_storage_engine_str) };
    plugin_ref plugin;
    handlerton *hton;

    if ((plugin= ha_resolve_by_name(0, &name)))
      hton= plugin_data(plugin, handlerton*);
    else
    {
      sql_print_error("Unknown/unsupported table type: %s",
                      default_storage_engine_str);
      unireg_abort(1);
    }
    if (!ha_storage_engine_is_enabled(hton))
    {
      if (!opt_bootstrap)
      {
        sql_print_error("Default storage engine (%s) is not available",
                        default_storage_engine_str);
        unireg_abort(1);
      }
      DBUG_ASSERT(global_system_variables.table_plugin);
    }
    else
    {
      /*
        Need to unlock as global_system_variables.table_plugin
        was acquired during plugin_init()
      */
      plugin_unlock(0, global_system_variables.table_plugin);
      global_system_variables.table_plugin= plugin;
    }
  }
#if defined(WITH_MARIA_STORAGE_ENGINE) && defined(USE_MARIA_FOR_TMP_TABLES)
  if (!ha_storage_engine_is_enabled(maria_hton) && !opt_bootstrap)
  {
    sql_print_error("Maria engine is not enabled or did not start. The Maria engine must be enabled to continue as mysqld was configured with --with-maria-tmp-tables");
    unireg_abort(1);
  }
#endif

  tc_log= (total_ha_2pc > 1 ? (opt_bin_log  ?
                               (TC_LOG *) &mysql_bin_log :
                               (TC_LOG *) &tc_log_mmap) :
           (TC_LOG *) &tc_log_dummy);

  if (tc_log->open(opt_bin_log ? opt_bin_logname : opt_tc_log_file))
  {
    sql_print_error("Can't init tc log");
    unireg_abort(1);
  }

  if (ha_recover(0))
  {
    unireg_abort(1);
  }

  if (opt_bin_log && mysql_bin_log.open(opt_bin_logname, LOG_BIN, 0,
                                        WRITE_CACHE, 0, max_binlog_size, 0))
    unireg_abort(1);

#ifdef HAVE_REPLICATION
  if (opt_bin_log && expire_logs_days)
  {
    time_t purge_time= server_start_time - expire_logs_days*24*60*60;
    if (purge_time >= 0)
      mysql_bin_log.purge_logs_before_date(purge_time);
  }
#endif
#ifdef __NETWARE__
  /* Increasing stacksize of threads on NetWare */
  pthread_attr_setstacksize(&connection_attrib, NW_THD_STACKSIZE);
#endif

  if (opt_myisam_logical_log)
    (void) mi_log(MI_LOG_ACTION_OPEN, MI_LOG_LOGICAL, NULL, NULL);

#if defined(HAVE_MLOCKALL) && defined(MCL_CURRENT) && !defined(EMBEDDED_LIBRARY)
  if (locked_in_memory && !getuid())
  {
    if (setreuid((uid_t)-1, 0) == -1)
    {                        // this should never happen
      sql_perror("setreuid");
      unireg_abort(1);
    }
    if (mlockall(MCL_CURRENT))
    {
      if (global_system_variables.log_warnings)
	sql_print_warning("Failed to lock memory. Errno: %d\n",errno);
      locked_in_memory= 0;
    }
    if (user_info)
      set_user(mysqld_user, user_info);
  }
  else
#endif
    locked_in_memory=0;

  ft_init_stopwords();

  init_max_user_conn();
  init_update_queries();
  DBUG_RETURN(0);
}


#ifndef EMBEDDED_LIBRARY

static void create_maintenance_thread()
{
  if (flush_time && flush_time != ~(ulong) 0L)
  {
    pthread_t hThread;
    if (pthread_create(&hThread,&connection_attrib,handle_manager,0))
      sql_print_warning("Can't create thread to manage maintenance");
  }
}


static void create_shutdown_thread()
{
#ifdef __WIN__
  hEventShutdown=CreateEvent(0, FALSE, FALSE, shutdown_event_name);
  pthread_t hThread;
  if (pthread_create(&hThread,&connection_attrib,handle_shutdown,0))
    sql_print_warning("Can't create thread to handle shutdown requests");

  // On "Stop Service" we have to do regular shutdown
  Service.SetShutdownEvent(hEventShutdown);
#endif /* __WIN__ */
}

#endif /* EMBEDDED_LIBRARY */


#if (defined(_WIN32) || defined(HAVE_SMEM)) && !defined(EMBEDDED_LIBRARY)
static void handle_connections_methods()
{
  pthread_t hThread;
  DBUG_ENTER("handle_connections_methods");
#ifdef _WIN32
  if (hPipe == INVALID_HANDLE_VALUE &&
      (!have_tcpip || opt_disable_networking) &&
      !opt_enable_shared_memory)
  {
    sql_print_error("TCP/IP, --shared-memory, or --named-pipe should be configured on NT OS");
    unireg_abort(1);				// Will not return
  }
#endif

  pthread_mutex_lock(&LOCK_thread_count);
  (void) pthread_cond_init(&COND_handler_count,NULL);
  handler_count=0;
#ifdef _WIN32
  if (hPipe != INVALID_HANDLE_VALUE)
  {
    handler_count++;
    if (pthread_create(&hThread,&connection_attrib,
		       handle_connections_namedpipes, 0))
    {
      sql_print_warning("Can't create thread to handle named pipes");
      handler_count--;
    }
  }
#endif /* _WIN32 */
  if (have_tcpip && !opt_disable_networking)
  {
    handler_count++;
    if (pthread_create(&hThread,&connection_attrib,
		       handle_connections_sockets, 0))
    {
      sql_print_warning("Can't create thread to handle TCP/IP");
      handler_count--;
    }
  }
#ifdef HAVE_SMEM
  if (opt_enable_shared_memory)
  {
    handler_count++;
    if (pthread_create(&hThread,&connection_attrib,
		       handle_connections_shared_memory, 0))
    {
      sql_print_warning("Can't create thread to handle shared memory");
      handler_count--;
    }
  }
#endif

  while (handler_count > 0)
    pthread_cond_wait(&COND_handler_count,&LOCK_thread_count);
  pthread_mutex_unlock(&LOCK_thread_count);
  DBUG_VOID_RETURN;
}

void decrement_handler_count()
{
  pthread_mutex_lock(&LOCK_thread_count);
  handler_count--;
  pthread_cond_signal(&COND_handler_count);
  pthread_mutex_unlock(&LOCK_thread_count);
  my_thread_end();
}
#else
#define decrement_handler_count()
#endif /* defined(_WIN32) || defined(HAVE_SMEM) */


#ifndef EMBEDDED_LIBRARY
#ifdef __WIN__
int win_main(int argc, char **argv)
#else
int main(int argc, char **argv)
#endif
{
  MY_INIT(argv[0]);		// init my_sys library & pthreads
  /* nothing should come before this line ^^^ */

<<<<<<< HEAD
  /* Set signal used to kill MySQL */
#if defined(SIGUSR2)
  thr_kill_signal= thd_lib_detected == THD_LIB_LT ? SIGINT : SIGUSR2;
#else
  thr_kill_signal= SIGINT;
#endif

  /* Initialize audit interface globals. Audit plugins are inited later. */
  mysql_audit_initialize();

=======
>>>>>>> 58ad3b0b
  /*
    Perform basic logger initialization logger. Should be called after
    MY_INIT, as it initializes mutexes. Log tables are inited later.
  */
  logger.init_base();

#ifdef _CUSTOMSTARTUPCONFIG_
  if (_cust_check_startup())
  {
    / * _cust_check_startup will report startup failure error * /
    exit(1);
  }
#endif

#ifdef	__WIN__
  /*
    Before performing any socket operation (like retrieving hostname
    in init_common_variables we have to call WSAStartup
  */
  {
    WSADATA WsaData;
    if (SOCKET_ERROR == WSAStartup (0x0101, &WsaData))
    {
      /* errors are not read yet, so we use english text here */
      my_message(ER_WSAS_FAILED, "WSAStartup Failed", MYF(0));
      unireg_abort(1);
    }
  }
#endif /* __WIN__ */

  if (init_common_variables(MYSQL_CONFIG_NAME,
			    argc, argv, load_default_groups))
    unireg_abort(1);				// Will do exit

  init_signals();
#if defined(__ia64__) || defined(__ia64)
  /*
    Peculiar things with ia64 platforms - it seems we only have half the
    stack size in reality, so we have to double it here
  */
  pthread_attr_setstacksize(&connection_attrib,my_thread_stack_size*2);
#else
  pthread_attr_setstacksize(&connection_attrib,my_thread_stack_size);
#endif
#ifdef HAVE_PTHREAD_ATTR_GETSTACKSIZE
  {
    /* Retrieve used stack size;  Needed for checking stack overflows */
    size_t stack_size= 0;
    pthread_attr_getstacksize(&connection_attrib, &stack_size);
#if defined(__ia64__) || defined(__ia64)
    stack_size/= 2;
#endif
    /* We must check if stack_size = 0 as Solaris 2.9 can return 0 here */
    if (stack_size && stack_size < my_thread_stack_size)
    {
      if (global_system_variables.log_warnings)
	sql_print_warning("Asked for %lu thread stack, but got %ld",
			  my_thread_stack_size, (long) stack_size);
#if defined(__ia64__) || defined(__ia64)
      my_thread_stack_size= stack_size*2;
#else
      my_thread_stack_size= stack_size;
#endif
    }
  }
#endif
#ifdef __NETWARE__
  /* Increasing stacksize of threads on NetWare */
  pthread_attr_setstacksize(&connection_attrib, NW_THD_STACKSIZE);
#endif

  (void) thr_setconcurrency(concurrency);	// 10 by default

  select_thread=pthread_self();
  select_thread_in_use=1;
  init_ssl();

#ifdef HAVE_LIBWRAP
  libwrapName= my_progname+dirname_length(my_progname);
  openlog(libwrapName, LOG_PID, LOG_AUTH);
#endif

  /*
    We have enough space for fiddling with the argv, continue
  */
  check_data_home(mysql_real_data_home);
  if (my_setwd(mysql_real_data_home,MYF(MY_WME)) && !opt_help)
    unireg_abort(1);				/* purecov: inspected */
  mysql_data_home= mysql_data_home_buff;
  mysql_data_home[0]=FN_CURLIB;		// all paths are relative from here
  mysql_data_home[1]=0;
  mysql_data_home_len= 2;

  if ((user_info= check_user(mysqld_user)))
  {
#if defined(HAVE_MLOCKALL) && defined(MCL_CURRENT)
    if (locked_in_memory) // getuid() == 0 here
      set_effective_user(user_info);
    else
#endif
      set_user(mysqld_user, user_info);
  }

  if (opt_bin_log && !server_id)
  {
    server_id= 1;
#ifdef EXTRA_DEBUG
    sql_print_warning("You have enabled the binary log, but you haven't set "
                      "server-id to a non-zero value: we force server id to 1; "
                      "updates will be logged to the binary log, but "
                      "connections from slaves will not be accepted.");
#endif
  }

  if (init_server_components())
    unireg_abort(1);

  network_init();

#ifdef __WIN__
  if (!opt_console)
  {
    freopen(log_error_file,"a+",stdout);
    freopen(log_error_file,"a+",stderr);
    FreeConsole();				// Remove window
  }
#endif

  /*
   Initialize my_str_malloc() and my_str_free()
  */
  my_str_malloc= &my_str_malloc_mysqld;
  my_str_free= &my_str_free_mysqld;

  /*
    init signals & alarm
    After this we can't quit by a simple unireg_abort
  */
  start_signal_handler();				// Creates pidfile

  if (mysql_rm_tmp_tables() || acl_init(opt_noacl) ||
      my_tz_init((THD *)0, default_tz_name, opt_bootstrap))
  {
    abort_loop=1;
    select_thread_in_use=0;
#ifndef __NETWARE__
    (void) pthread_kill(signal_thread, MYSQL_KILL_SIGNAL);
#endif /* __NETWARE__ */

    if (!opt_bootstrap)
      (void) my_delete(pidfile_name,MYF(MY_WME));	// Not needed anymore

    if (unix_sock != INVALID_SOCKET)
      unlink(mysqld_unix_port);
    exit(1);
  }
  if (!opt_noacl)
    (void) grant_init();

  if (!opt_bootstrap)
    servers_init(0);

  if (!opt_noacl)
  {
#ifdef HAVE_DLOPEN
    udf_init();
#endif
  }

  init_status_vars();
  if (opt_bootstrap) /* If running with bootstrap, do not start replication. */
    opt_skip_slave_start= 1;
  /*
    init_slave() must be called after the thread keys are created.
    Some parts of the code (e.g. SHOW STATUS LIKE 'slave_running' and other
    places) assume that active_mi != 0, so let's fail if it's 0 (out of
    memory); a message has already been printed.
  */
  if (init_slave() && !active_mi)
  {
    unireg_abort(1);
  }

  if (opt_bootstrap)
  {
    select_thread_in_use= 0;                    // Allow 'kill' to work
    bootstrap(stdin);
    unireg_abort(bootstrap_error ? 1 : 0);
  }
  if (opt_init_file)
  {
    if (read_init_file(opt_init_file))
      unireg_abort(1);
  }
  execute_ddl_log_recovery();

  create_shutdown_thread();
  create_maintenance_thread();

  if (Events::init(opt_noacl))
    unireg_abort(1);

  sql_print_information(ER(ER_STARTUP),my_progname,server_version,
                        ((unix_sock == INVALID_SOCKET) ? (char*) ""
                                                       : mysqld_unix_port),
                         mysqld_port,
                         MYSQL_COMPILATION_COMMENT);


  /* Signal threads waiting for server to be started */
  pthread_mutex_lock(&LOCK_server_started);
  mysqld_server_started= 1;
  pthread_cond_signal(&COND_server_started);
  pthread_mutex_unlock(&LOCK_server_started);

#if defined(_WIN32) || defined(HAVE_SMEM)
  handle_connections_methods();
#else
#ifdef __WIN__
  if (!have_tcpip || opt_disable_networking)
  {
    sql_print_error("TCP/IP unavailable or disabled with --skip-networking; no available interfaces");
    unireg_abort(1);
  }
#endif
  handle_connections_sockets(0);
#endif /* _WIN32 || HAVE_SMEM */

  /* (void) pthread_attr_destroy(&connection_attrib); */

  DBUG_PRINT("quit",("Exiting main thread"));

#ifndef __WIN__
#ifdef EXTRA_DEBUG2
  sql_print_error("Before Lock_thread_count");
#endif
  (void) pthread_mutex_lock(&LOCK_thread_count);
  DBUG_PRINT("quit", ("Got thread_count mutex"));
  select_thread_in_use=0;			// For close_connections
  (void) pthread_mutex_unlock(&LOCK_thread_count);
  (void) pthread_cond_broadcast(&COND_thread_count);
#ifdef EXTRA_DEBUG2
  sql_print_error("After lock_thread_count");
#endif
#endif /* __WIN__ */

  /* Wait until cleanup is done */
  (void) pthread_mutex_lock(&LOCK_thread_count);
  while (!ready_to_exit)
    pthread_cond_wait(&COND_thread_count,&LOCK_thread_count);
  (void) pthread_mutex_unlock(&LOCK_thread_count);

#if defined(__WIN__) && !defined(EMBEDDED_LIBRARY)
  if (Service.IsNT() && start_mode)
    Service.Stop();
  else
  {
    Service.SetShutdownEvent(0);
    if (hEventShutdown)
      CloseHandle(hEventShutdown);
  }
#endif
  clean_up(1);
  mysqld_exit(0);
}

#endif /* !EMBEDDED_LIBRARY */


/****************************************************************************
  Main and thread entry function for Win32
  (all this is needed only to run mysqld as a service on WinNT)
****************************************************************************/

#if defined(__WIN__) && !defined(EMBEDDED_LIBRARY)
int mysql_service(void *p)
{
  if (use_opt_args)
    win_main(opt_argc, opt_argv);
  else
    win_main(Service.my_argc, Service.my_argv);
  return 0;
}


/* Quote string if it contains space, else copy */

static char *add_quoted_string(char *to, const char *from, char *to_end)
{
  uint length= (uint) (to_end-to);

  if (!strchr(from, ' '))
    return strmake(to, from, length-1);
  return strxnmov(to, length-1, "\"", from, "\"", NullS);
}


/**
  Handle basic handling of services, like installation and removal.

  @param argv	   	        Pointer to argument list
  @param servicename		Internal name of service
  @param displayname		Display name of service (in taskbar ?)
  @param file_path		Path to this program
  @param startup_option	Startup option to mysqld

  @retval
    0		option handled
  @retval
    1		Could not handle option
*/

static bool
default_service_handling(char **argv,
			 const char *servicename,
			 const char *displayname,
			 const char *file_path,
			 const char *extra_opt,
			 const char *account_name)
{
  char path_and_service[FN_REFLEN+FN_REFLEN+32], *pos, *end;
  end= path_and_service + sizeof(path_and_service)-3;

  /* We have to quote filename if it contains spaces */
  pos= add_quoted_string(path_and_service, file_path, end);
  if (*extra_opt)
  {
    /* Add (possible quoted) option after file_path */
    *pos++= ' ';
    pos= add_quoted_string(pos, extra_opt, end);
  }
  /* We must have servicename last */
  *pos++= ' ';
  (void) add_quoted_string(pos, servicename, end);

  if (Service.got_service_option(argv, "install"))
  {
    Service.Install(1, servicename, displayname, path_and_service,
                    account_name);
    return 0;
  }
  if (Service.got_service_option(argv, "install-manual"))
  {
    Service.Install(0, servicename, displayname, path_and_service,
                    account_name);
    return 0;
  }
  if (Service.got_service_option(argv, "remove"))
  {
    Service.Remove(servicename);
    return 0;
  }
  return 1;
}


int main(int argc, char **argv)
{
  /*
    When several instances are running on the same machine, we
    need to have an  unique  named  hEventShudown  through the
    application PID e.g.: MySQLShutdown1890; MySQLShutdown2342
  */
  int10_to_str((int) GetCurrentProcessId(),strmov(shutdown_event_name,
                                                  "MySQLShutdown"), 10);

  /* Must be initialized early for comparison of service name */
  system_charset_info= &my_charset_utf8_general_ci;

  if (Service.GetOS())	/* true NT family */
  {
    char file_path[FN_REFLEN];
    my_path(file_path, argv[0], "");		      /* Find name in path */
    fn_format(file_path,argv[0],file_path,"",
	      MY_REPLACE_DIR | MY_UNPACK_FILENAME | MY_RESOLVE_SYMLINKS);

    if (argc == 2)
    {
      if (!default_service_handling(argv, MYSQL_SERVICENAME, MYSQL_SERVICENAME,
				   file_path, "", NULL))
	return 0;
      if (Service.IsService(argv[1]))        /* Start an optional service */
      {
	/*
	  Only add the service name to the groups read from the config file
	  if it's not "MySQL". (The default service name should be 'mysqld'
	  but we started a bad tradition by calling it MySQL from the start
	  and we are now stuck with it.
	*/
	if (my_strcasecmp(system_charset_info, argv[1],"mysql"))
	  load_default_groups[load_default_groups_sz-2]= argv[1];
        start_mode= 1;
        Service.Init(argv[1], mysql_service);
        return 0;
      }
    }
    else if (argc == 3) /* install or remove any optional service */
    {
      if (!default_service_handling(argv, argv[2], argv[2], file_path, "",
                                    NULL))
	return 0;
      if (Service.IsService(argv[2]))
      {
	/*
	  mysqld was started as
	  mysqld --defaults-file=my_path\my.ini service-name
	*/
	use_opt_args=1;
	opt_argc= 2;				// Skip service-name
	opt_argv=argv;
	start_mode= 1;
	if (my_strcasecmp(system_charset_info, argv[2],"mysql"))
	  load_default_groups[load_default_groups_sz-2]= argv[2];
	Service.Init(argv[2], mysql_service);
	return 0;
      }
    }
    else if (argc == 4 || argc == 5)
    {
      /*
        This may seem strange, because we handle --local-service while
        preserving 4.1's behavior of allowing any one other argument that is
        passed to the service on startup. (The assumption is that this is
        --defaults-file=file, but that was not enforced in 4.1, so we don't
        enforce it here.)
      */
      const char *extra_opt= NullS;
      const char *account_name = NullS;
      int index;
      for (index = 3; index < argc; index++)
      {
        if (!strcmp(argv[index], "--local-service"))
          account_name= "NT AUTHORITY\\LocalService";
        else
          extra_opt= argv[index];
      }

      if (argc == 4 || account_name)
        if (!default_service_handling(argv, argv[2], argv[2], file_path,
                                      extra_opt, account_name))
          return 0;
    }
    else if (argc == 1 && Service.IsService(MYSQL_SERVICENAME))
    {
      /* start the default service */
      start_mode= 1;
      Service.Init(MYSQL_SERVICENAME, mysql_service);
      return 0;
    }
  }
  /* Start as standalone server */
  Service.my_argc=argc;
  Service.my_argv=argv;
  mysql_service(NULL);
  return 0;
}
#endif


/**
  Execute all commands from a file. Used by the mysql_install_db script to
  create MySQL privilege tables without having to start a full MySQL server.
*/

static void bootstrap(FILE *file)
{
  DBUG_ENTER("bootstrap");

  THD *thd= new THD;
  thd->bootstrap=1;
  my_net_init(&thd->net,(st_vio*) 0);
  thd->max_client_packet_length= thd->net.max_packet;
  thd->security_ctx->master_access= ~(ulong)0;
  thd->thread_id= thd->variables.pseudo_thread_id= thread_id++;
  thread_count++;

  bootstrap_file=file;
#ifndef EMBEDDED_LIBRARY			// TODO:  Enable this
  if (pthread_create(&thd->real_id,&connection_attrib,handle_bootstrap,
		     (void*) thd))
  {
    sql_print_warning("Can't create thread to handle bootstrap");
    bootstrap_error=-1;
    DBUG_VOID_RETURN;
  }
  /* Wait for thread to die */
  (void) pthread_mutex_lock(&LOCK_thread_count);
  while (thread_count)
  {
    (void) pthread_cond_wait(&COND_thread_count,&LOCK_thread_count);
    DBUG_PRINT("quit",("One thread died (count=%u)",thread_count));
  }
  (void) pthread_mutex_unlock(&LOCK_thread_count);
#else
  thd->mysql= 0;
  handle_bootstrap((void *)thd);
#endif

  DBUG_VOID_RETURN;
}


static bool read_init_file(char *file_name)
{
  FILE *file;
  DBUG_ENTER("read_init_file");
  DBUG_PRINT("enter",("name: %s",file_name));
  if (!(file=my_fopen(file_name,O_RDONLY,MYF(MY_WME))))
    return(1);
  bootstrap(file);
  (void) my_fclose(file,MYF(MY_WME));
  return 0;
}


#ifndef EMBEDDED_LIBRARY

/*
   Simple scheduler that use the main thread to handle the request

   NOTES
     This is only used for debugging, when starting mysqld with
     --thread-handling=no-threads or --one-thread

     When we enter this function, LOCK_thread_count is hold!
*/

void handle_connection_in_main_thread(THD *thd)
{
  safe_mutex_assert_owner(&LOCK_thread_count);
  thread_cache_size=0;			// Safety
  threads.append(thd);
  (void) pthread_mutex_unlock(&LOCK_thread_count);
  handle_one_connection((void*) thd);
}


/*
  Scheduler that uses one thread per connection
*/

void create_thread_to_handle_connection(THD *thd)
{
  if (cached_thread_count > wake_thread)
  {
    /* Get thread from cache */
    thread_cache.append(thd);
    wake_thread++;
    pthread_cond_signal(&COND_thread_cache);
  }
  else
  {
    char error_message_buff[MYSQL_ERRMSG_SIZE];
    /* Create new thread to handle connection */
    int error;
    thread_created++;
    threads.append(thd);
    DBUG_PRINT("info",(("creating thread %lu"), thd->thread_id));
    thd->connect_utime= thd->start_utime= my_micro_time();
    if ((error=pthread_create(&thd->real_id,&connection_attrib,
                              handle_one_connection,
                              (void*) thd)))
    {
      /* purecov: begin inspected */
      DBUG_PRINT("error",
                 ("Can't create thread to handle request (error %d)",
                  error));
      thread_count--;
      thd->killed= THD::KILL_CONNECTION;			// Safety
      (void) pthread_mutex_unlock(&LOCK_thread_count);

      pthread_mutex_lock(&LOCK_connection_count);
      --connection_count;
      pthread_mutex_unlock(&LOCK_connection_count);

      statistic_increment(aborted_connects,&LOCK_status);
      /* Can't use my_error() since store_globals has not been called. */
      my_snprintf(error_message_buff, sizeof(error_message_buff),
                  ER(ER_CANT_CREATE_THREAD), error);
      net_send_error(thd, ER_CANT_CREATE_THREAD, error_message_buff);
      (void) pthread_mutex_lock(&LOCK_thread_count);
      close_connection(thd,0,0);
      delete thd;
      (void) pthread_mutex_unlock(&LOCK_thread_count);
      return;
      /* purecov: end */
    }
  }
  (void) pthread_mutex_unlock(&LOCK_thread_count);
  DBUG_PRINT("info",("Thread created"));
}


/**
  Create new thread to handle incoming connection.

    This function will create new thread to handle the incoming
    connection.  If there are idle cached threads one will be used.
    'thd' will be pushed into 'threads'.

    In single-threaded mode (\#define ONE_THREAD) connection will be
    handled inside this function.

  @param[in,out] thd    Thread handle of future thread.
*/

static void create_new_thread(THD *thd)
{
  DBUG_ENTER("create_new_thread");

  /*
    Don't allow too many connections. We roughly check here that we allow
    only (max_connections + 1) connections.
  */

  pthread_mutex_lock(&LOCK_connection_count);

  if (connection_count >= max_connections + 1 || abort_loop)
  {
    pthread_mutex_unlock(&LOCK_connection_count);

    DBUG_PRINT("error",("Too many connections"));
    close_connection(thd, ER_CON_COUNT_ERROR, 1);
    delete thd;
    DBUG_VOID_RETURN;
  }

  ++connection_count;

  if (connection_count > max_used_connections)
    max_used_connections= connection_count;

  pthread_mutex_unlock(&LOCK_connection_count);

  /* Start a new thread to handle connection. */

  pthread_mutex_lock(&LOCK_thread_count);

  /*
    The initialization of thread_id is done in create_embedded_thd() for
    the embedded library.
    TODO: refactor this to avoid code duplication there
  */
  thd->thread_id= thd->variables.pseudo_thread_id= thread_id++;

  thread_count++;

  thread_scheduler.add_connection(thd);

  DBUG_VOID_RETURN;
}
#endif /* EMBEDDED_LIBRARY */


#ifdef SIGNALS_DONT_BREAK_READ
inline void kill_broken_server()
{
  /* hack to get around signals ignored in syscalls for problem OS's */
  if (
#if !defined(__NETWARE__)
      unix_sock == INVALID_SOCKET ||
#endif
      (!opt_disable_networking && ip_sock == INVALID_SOCKET))
  {
    select_thread_in_use = 0;
    /* The following call will never return */
    kill_server(IF_NETWARE(MYSQL_KILL_SIGNAL, (void*) MYSQL_KILL_SIGNAL));
  }
}
#define MAYBE_BROKEN_SYSCALL kill_broken_server();
#else
#define MAYBE_BROKEN_SYSCALL
#endif

	/* Handle new connections and spawn new process to handle them */

#ifndef EMBEDDED_LIBRARY
pthread_handler_t handle_connections_sockets(void *arg __attribute__((unused)))
{
  my_socket sock,new_sock;
  uint error_count=0;
  uint max_used_connection= (uint) (max(ip_sock,unix_sock)+1);
  fd_set readFDs,clientFDs;
  THD *thd;
  struct sockaddr_storage cAddr;
  int ip_flags=0,socket_flags=0,flags;
  st_vio *vio_tmp;
  DBUG_ENTER("handle_connections_sockets");

  LINT_INIT(new_sock);

  FD_ZERO(&clientFDs);
  if (ip_sock != INVALID_SOCKET)
  {
    FD_SET(ip_sock,&clientFDs);
#ifdef HAVE_FCNTL
    ip_flags = fcntl(ip_sock, F_GETFL, 0);
#endif
  }
#ifdef HAVE_SYS_UN_H
  FD_SET(unix_sock,&clientFDs);
#ifdef HAVE_FCNTL
  socket_flags=fcntl(unix_sock, F_GETFL, 0);
#endif
#endif

  DBUG_PRINT("general",("Waiting for connections."));
  MAYBE_BROKEN_SYSCALL;
  while (!abort_loop)
  {
    readFDs=clientFDs;
#ifdef HPUX10
    if (select(max_used_connection,(int*) &readFDs,0,0,0) < 0)
      continue;
#else
    if (select((int) max_used_connection,&readFDs,0,0,0) < 0)
    {
      if (socket_errno != SOCKET_EINTR)
      {
	if (!select_errors++ && !abort_loop)	/* purecov: inspected */
	  sql_print_error("mysqld: Got error %d from select",socket_errno); /* purecov: inspected */
      }
      MAYBE_BROKEN_SYSCALL
      continue;
    }
#endif	/* HPUX10 */
    if (abort_loop)
    {
      MAYBE_BROKEN_SYSCALL;
      break;
    }

    /* Is this a new connection request ? */
#ifdef HAVE_SYS_UN_H
    if (FD_ISSET(unix_sock,&readFDs))
    {
      sock = unix_sock;
      flags= socket_flags;
    }
    else
#endif
    {
      sock = ip_sock;
      flags= ip_flags;
    }

#if !defined(NO_FCNTL_NONBLOCK)
    if (!(test_flags & TEST_BLOCKING))
    {
#if defined(O_NONBLOCK)
      fcntl(sock, F_SETFL, flags | O_NONBLOCK);
#elif defined(O_NDELAY)
      fcntl(sock, F_SETFL, flags | O_NDELAY);
#endif
    }
#endif /* NO_FCNTL_NONBLOCK */
    for (uint retry=0; retry < MAX_ACCEPT_RETRY; retry++)
    {
      size_socket length= sizeof(struct sockaddr_storage);
      new_sock= accept(sock, (struct sockaddr *)(&cAddr),
                       &length);
#ifdef __NETWARE__ 
      // TODO: temporary fix, waiting for TCP/IP fix - DEFECT000303149
      if ((new_sock == INVALID_SOCKET) && (socket_errno == EINVAL))
      {
        kill_server(SIGTERM);
      }
#endif
      if (new_sock != INVALID_SOCKET ||
	  (socket_errno != SOCKET_EINTR && socket_errno != SOCKET_EAGAIN))
	break;
      MAYBE_BROKEN_SYSCALL;
#if !defined(NO_FCNTL_NONBLOCK)
      if (!(test_flags & TEST_BLOCKING))
      {
	if (retry == MAX_ACCEPT_RETRY - 1)
	  fcntl(sock, F_SETFL, flags);		// Try without O_NONBLOCK
      }
#endif
    }
#if !defined(NO_FCNTL_NONBLOCK)
    if (!(test_flags & TEST_BLOCKING))
      fcntl(sock, F_SETFL, flags);
#endif
    if (new_sock == INVALID_SOCKET)
    {
      if ((error_count++ & 255) == 0)		// This can happen often
	sql_perror("Error in accept");
      MAYBE_BROKEN_SYSCALL;
      if (socket_errno == SOCKET_ENFILE || socket_errno == SOCKET_EMFILE)
	sleep(1);				// Give other threads some time
      continue;
    }

#ifdef HAVE_LIBWRAP
    {
      if (sock == ip_sock)
      {
	struct request_info req;
	signal(SIGCHLD, SIG_DFL);
	request_init(&req, RQ_DAEMON, libwrapName, RQ_FILE, new_sock, NULL);
	my_fromhost(&req);
	if (!my_hosts_access(&req))
	{
	  /*
	    This may be stupid but refuse() includes an exit(0)
	    which we surely don't want...
	    clean_exit() - same stupid thing ...
	  */
	  syslog(deny_severity, "refused connect from %s",
		 my_eval_client(&req));

	  /*
	    C++ sucks (the gibberish in front just translates the supplied
	    sink function pointer in the req structure from a void (*sink)();
	    to a void(*sink)(int) if you omit the cast, the C++ compiler
	    will cry...
	  */
	  if (req.sink)
	    ((void (*)(int))req.sink)(req.fd);

	  (void) shutdown(new_sock, SHUT_RDWR);
	  (void) closesocket(new_sock);
	  continue;
	}
      }
    }
#endif /* HAVE_LIBWRAP */

    {
      size_socket dummyLen;
      struct sockaddr_storage dummy;
      dummyLen = sizeof(dummy);
      if (  getsockname(new_sock,(struct sockaddr *)&dummy, 
                  (SOCKET_SIZE_TYPE *)&dummyLen) < 0  )
      {
	sql_perror("Error on new connection socket");
	(void) shutdown(new_sock, SHUT_RDWR);
	(void) closesocket(new_sock);
	continue;
      }
    }

    /*
    ** Don't allow too many connections
    */

    if (!(thd= new THD))
    {
      (void) shutdown(new_sock, SHUT_RDWR);
      (void) closesocket(new_sock);
      continue;
    }
    if (!(vio_tmp=vio_new(new_sock,
			  sock == unix_sock ? VIO_TYPE_SOCKET :
			  VIO_TYPE_TCPIP,
			  sock == unix_sock ? VIO_LOCALHOST: 0)) ||
	my_net_init(&thd->net,vio_tmp))
    {
      /*
        Only delete the temporary vio if we didn't already attach it to the
        NET object. The destructor in THD will delete any initialized net
        structure.
      */
      if (vio_tmp && thd->net.vio != vio_tmp)
        vio_delete(vio_tmp);
      else
      {
	(void) shutdown(new_sock, SHUT_RDWR);
	(void) closesocket(new_sock);
      }
      delete thd;
      continue;
    }
    if (sock == unix_sock)
      thd->security_ctx->host=(char*) my_localhost;

    create_new_thread(thd);
  }

  decrement_handler_count();
  DBUG_RETURN(0);
}


#ifdef _WIN32
pthread_handler_t handle_connections_namedpipes(void *arg)
{
  HANDLE hConnectedPipe;
  BOOL fConnected;
  THD *thd;
  my_thread_init();
  DBUG_ENTER("handle_connections_namedpipes");

  DBUG_PRINT("general",("Waiting for named pipe connections."));
  while (!abort_loop)
  {
    /* wait for named pipe connection */
    fConnected = ConnectNamedPipe(hPipe, NULL);
    if (abort_loop)
      break;
    if (!fConnected)
      fConnected = GetLastError() == ERROR_PIPE_CONNECTED;
    if (!fConnected)
    {
      CloseHandle(hPipe);
      if ((hPipe= CreateNamedPipe(pipe_name,
                                  PIPE_ACCESS_DUPLEX,
                                  PIPE_TYPE_BYTE |
                                  PIPE_READMODE_BYTE |
                                  PIPE_WAIT,
                                  PIPE_UNLIMITED_INSTANCES,
                                  (int) global_system_variables.
                                  net_buffer_length,
                                  (int) global_system_variables.
                                  net_buffer_length,
                                  NMPWAIT_USE_DEFAULT_WAIT,
                                  &saPipeSecurity)) ==
	  INVALID_HANDLE_VALUE)
      {
	sql_perror("Can't create new named pipe!");
	break;					// Abort
      }
    }
    hConnectedPipe = hPipe;
    /* create new pipe for new connection */
    if ((hPipe = CreateNamedPipe(pipe_name,
				 PIPE_ACCESS_DUPLEX,
				 PIPE_TYPE_BYTE |
				 PIPE_READMODE_BYTE |
				 PIPE_WAIT,
				 PIPE_UNLIMITED_INSTANCES,
				 (int) global_system_variables.net_buffer_length,
				 (int) global_system_variables.net_buffer_length,
				 NMPWAIT_USE_DEFAULT_WAIT,
				 &saPipeSecurity)) ==
	INVALID_HANDLE_VALUE)
    {
      sql_perror("Can't create new named pipe!");
      hPipe=hConnectedPipe;
      continue;					// We have to try again
    }

    if (!(thd = new THD))
    {
      DisconnectNamedPipe(hConnectedPipe);
      CloseHandle(hConnectedPipe);
      continue;
    }
    if (!(thd->net.vio = vio_new_win32pipe(hConnectedPipe)) ||
	my_net_init(&thd->net, thd->net.vio))
    {
      close_connection(thd, ER_OUT_OF_RESOURCES, 1);
      delete thd;
      continue;
    }
    /* Host is unknown */
    thd->security_ctx->host= my_strdup(my_localhost, MYF(0));
    create_new_thread(thd);
  }

  decrement_handler_count();
  DBUG_RETURN(0);
}
#endif /* _WIN32 */


#ifdef HAVE_SMEM

/**
  Thread of shared memory's service.

  @param arg                              Arguments of thread
*/
pthread_handler_t handle_connections_shared_memory(void *arg)
{
  /* file-mapping object, use for create shared memory */
  HANDLE handle_connect_file_map= 0;
  char  *handle_connect_map= 0;                 // pointer on shared memory
  HANDLE event_connect_answer= 0;
  ulong smem_buffer_length= shared_memory_buffer_length + 4;
  ulong connect_number= 1;
  char *tmp= NULL;
  char *suffix_pos;
  char connect_number_char[22], *p;
  const char *errmsg= 0;
  SECURITY_ATTRIBUTES *sa_event= 0, *sa_mapping= 0;
  my_thread_init();
  DBUG_ENTER("handle_connections_shared_memorys");
  DBUG_PRINT("general",("Waiting for allocated shared memory."));

  /*
     get enough space base-name + '_' + longest suffix we might ever send
   */
  if (!(tmp= (char *)my_malloc(strlen(shared_memory_base_name) + 32L, MYF(MY_FAE))))
    goto error;

  if (my_security_attr_create(&sa_event, &errmsg,
                              GENERIC_ALL, SYNCHRONIZE | EVENT_MODIFY_STATE))
    goto error;

  if (my_security_attr_create(&sa_mapping, &errmsg,
                             GENERIC_ALL, FILE_MAP_READ | FILE_MAP_WRITE))
    goto error;

  /*
    The name of event and file-mapping events create agree next rule:
      shared_memory_base_name+unique_part
    Where:
      shared_memory_base_name is unique value for each server
      unique_part is unique value for each object (events and file-mapping)
  */
  suffix_pos= strxmov(tmp,shared_memory_base_name,"_",NullS);
  strmov(suffix_pos, "CONNECT_REQUEST");
  if ((smem_event_connect_request= CreateEvent(sa_event,
                                               FALSE, FALSE, tmp)) == 0)
  {
    errmsg= "Could not create request event";
    goto error;
  }
  strmov(suffix_pos, "CONNECT_ANSWER");
  if ((event_connect_answer= CreateEvent(sa_event, FALSE, FALSE, tmp)) == 0)
  {
    errmsg="Could not create answer event";
    goto error;
  }
  strmov(suffix_pos, "CONNECT_DATA");
  if ((handle_connect_file_map=
       CreateFileMapping(INVALID_HANDLE_VALUE, sa_mapping,
                         PAGE_READWRITE, 0, sizeof(connect_number), tmp)) == 0)
  {
    errmsg= "Could not create file mapping";
    goto error;
  }
  if ((handle_connect_map= (char *)MapViewOfFile(handle_connect_file_map,
						  FILE_MAP_WRITE,0,0,
						  sizeof(DWORD))) == 0)
  {
    errmsg= "Could not create shared memory service";
    goto error;
  }

  while (!abort_loop)
  {
    /* Wait a request from client */
    WaitForSingleObject(smem_event_connect_request,INFINITE);

    /*
       it can be after shutdown command
    */
    if (abort_loop)
      goto error;

    HANDLE handle_client_file_map= 0;
    char  *handle_client_map= 0;
    HANDLE event_client_wrote= 0;
    HANDLE event_client_read= 0;    // for transfer data server <-> client
    HANDLE event_server_wrote= 0;
    HANDLE event_server_read= 0;
    HANDLE event_conn_closed= 0;
    THD *thd= 0;

    p= int10_to_str(connect_number, connect_number_char, 10);
    /*
      The name of event and file-mapping events create agree next rule:
        shared_memory_base_name+unique_part+number_of_connection
        Where:
	  shared_memory_base_name is uniquel value for each server
	  unique_part is unique value for each object (events and file-mapping)
	  number_of_connection is connection-number between server and client
    */
    suffix_pos= strxmov(tmp,shared_memory_base_name,"_",connect_number_char,
			 "_",NullS);
    strmov(suffix_pos, "DATA");
    if ((handle_client_file_map=
         CreateFileMapping(INVALID_HANDLE_VALUE, sa_mapping,
                           PAGE_READWRITE, 0, smem_buffer_length, tmp)) == 0)
    {
      errmsg= "Could not create file mapping";
      goto errorconn;
    }
    if ((handle_client_map= (char*)MapViewOfFile(handle_client_file_map,
						  FILE_MAP_WRITE,0,0,
						  smem_buffer_length)) == 0)
    {
      errmsg= "Could not create memory map";
      goto errorconn;
    }
    strmov(suffix_pos, "CLIENT_WROTE");
    if ((event_client_wrote= CreateEvent(sa_event, FALSE, FALSE, tmp)) == 0)
    {
      errmsg= "Could not create client write event";
      goto errorconn;
    }
    strmov(suffix_pos, "CLIENT_READ");
    if ((event_client_read= CreateEvent(sa_event, FALSE, FALSE, tmp)) == 0)
    {
      errmsg= "Could not create client read event";
      goto errorconn;
    }
    strmov(suffix_pos, "SERVER_READ");
    if ((event_server_read= CreateEvent(sa_event, FALSE, FALSE, tmp)) == 0)
    {
      errmsg= "Could not create server read event";
      goto errorconn;
    }
    strmov(suffix_pos, "SERVER_WROTE");
    if ((event_server_wrote= CreateEvent(sa_event,
                                         FALSE, FALSE, tmp)) == 0)
    {
      errmsg= "Could not create server write event";
      goto errorconn;
    }
    strmov(suffix_pos, "CONNECTION_CLOSED");
    if ((event_conn_closed= CreateEvent(sa_event,
                                        TRUE, FALSE, tmp)) == 0)
    {
      errmsg= "Could not create closed connection event";
      goto errorconn;
    }
    if (abort_loop)
      goto errorconn;
    if (!(thd= new THD))
      goto errorconn;
    /* Send number of connection to client */
    int4store(handle_connect_map, connect_number);
    if (!SetEvent(event_connect_answer))
    {
      errmsg= "Could not send answer event";
      goto errorconn;
    }
    /* Set event that client should receive data */
    if (!SetEvent(event_client_read))
    {
      errmsg= "Could not set client to read mode";
      goto errorconn;
    }
    if (!(thd->net.vio= vio_new_win32shared_memory(&thd->net,
                                                   handle_client_file_map,
                                                   handle_client_map,
                                                   event_client_wrote,
                                                   event_client_read,
                                                   event_server_wrote,
                                                   event_server_read,
                                                   event_conn_closed)) ||
                        my_net_init(&thd->net, thd->net.vio))
    {
      close_connection(thd, ER_OUT_OF_RESOURCES, 1);
      errmsg= 0;
      goto errorconn;
    }
    thd->security_ctx->host= my_strdup(my_localhost, MYF(0)); /* Host is unknown */
    create_new_thread(thd);
    connect_number++;
    continue;

errorconn:
    /* Could not form connection;  Free used handlers/memort and retry */
    if (errmsg)
    {
      char buff[180];
      strxmov(buff, "Can't create shared memory connection: ", errmsg, ".",
	      NullS);
      sql_perror(buff);
    }
    if (handle_client_file_map)
      CloseHandle(handle_client_file_map);
    if (handle_client_map)
      UnmapViewOfFile(handle_client_map);
    if (event_server_wrote)
      CloseHandle(event_server_wrote);
    if (event_server_read)
      CloseHandle(event_server_read);
    if (event_client_wrote)
      CloseHandle(event_client_wrote);
    if (event_client_read)
      CloseHandle(event_client_read);
    if (event_conn_closed)
      CloseHandle(event_conn_closed);
    delete thd;
  }

  /* End shared memory handling */
error:
  if (tmp)
    my_free(tmp, MYF(0));

  if (errmsg)
  {
    char buff[180];
    strxmov(buff, "Can't create shared memory service: ", errmsg, ".", NullS);
    sql_perror(buff);
  }
  my_security_attr_free(sa_event);
  my_security_attr_free(sa_mapping);
  if (handle_connect_map)	UnmapViewOfFile(handle_connect_map);
  if (handle_connect_file_map)	CloseHandle(handle_connect_file_map);
  if (event_connect_answer)	CloseHandle(event_connect_answer);
  if (smem_event_connect_request) CloseHandle(smem_event_connect_request);

  decrement_handler_count();
  DBUG_RETURN(0);
}
#endif /* HAVE_SMEM */
#endif /* EMBEDDED_LIBRARY */


/****************************************************************************
  Handle start options
******************************************************************************/

enum options_mysqld
{
  OPT_ISAM_LOG=256,            OPT_SKIP_NEW,
  OPT_SKIP_GRANT,              OPT_SKIP_LOCK,
  OPT_ENABLE_LOCK,             OPT_USE_LOCKING,
  OPT_SOCKET,                  OPT_UPDATE_LOG,
  OPT_BIN_LOG,                 OPT_SKIP_RESOLVE,
  OPT_SKIP_NETWORKING,         OPT_BIN_LOG_INDEX,
  OPT_BIND_ADDRESS,            OPT_PID_FILE,
  OPT_SKIP_PRIOR,              OPT_BIG_TABLES,
  OPT_STANDALONE,              OPT_ONE_THREAD,
  OPT_CONSOLE,                 OPT_LOW_PRIORITY_UPDATES,
  OPT_SKIP_HOST_CACHE,         OPT_SHORT_LOG_FORMAT,
  OPT_FLUSH,                   OPT_SAFE,
  OPT_BOOTSTRAP,               OPT_SKIP_SHOW_DB,
  OPT_STORAGE_ENGINE,          OPT_INIT_FILE,
  OPT_DELAY_KEY_WRITE_ALL,     OPT_SLOW_QUERY_LOG,
  OPT_DELAY_KEY_WRITE,	       OPT_CHARSETS_DIR,
  OPT_MASTER_INFO_FILE,
  OPT_MASTER_RETRY_COUNT,      OPT_LOG_TC, OPT_LOG_TC_SIZE,
  OPT_SQL_BIN_UPDATE_SAME,     OPT_REPLICATE_DO_DB,
  OPT_REPLICATE_IGNORE_DB,     OPT_LOG_SLAVE_UPDATES,
  OPT_BINLOG_DO_DB,            OPT_BINLOG_IGNORE_DB,
  OPT_BINLOG_FORMAT,
#ifndef DBUG_OFF
  OPT_BINLOG_SHOW_XID,
#endif
  OPT_BINLOG_ROWS_EVENT_MAX_SIZE,
  OPT_WANT_CORE,               OPT_CONCURRENT_INSERT,
  OPT_MEMLOCK,                 OPT_MYISAM_RECOVER,
  OPT_REPLICATE_REWRITE_DB,    OPT_SERVER_ID,
  OPT_SKIP_SLAVE_START,        OPT_SAFE_SHOW_DB,
  OPT_SAFEMALLOC_MEM_LIMIT,    OPT_REPLICATE_DO_TABLE,
  OPT_REPLICATE_IGNORE_TABLE,  OPT_REPLICATE_WILD_DO_TABLE,
  OPT_REPLICATE_WILD_IGNORE_TABLE, OPT_REPLICATE_SAME_SERVER_ID,
  OPT_DISCONNECT_SLAVE_EVENT_COUNT, OPT_TC_HEURISTIC_RECOVER,
  OPT_ABORT_SLAVE_EVENT_COUNT,
  OPT_LOG_BIN_TRUST_FUNCTION_CREATORS,
  OPT_ENGINE_CONDITION_PUSHDOWN, OPT_NDB_CONNECTSTRING,
  OPT_NDB_USE_EXACT_COUNT, OPT_NDB_USE_TRANSACTIONS,
  OPT_NDB_FORCE_SEND, OPT_NDB_AUTOINCREMENT_PREFETCH_SZ,
  OPT_NDB_SHM, OPT_NDB_OPTIMIZED_NODE_SELECTION, OPT_NDB_CACHE_CHECK_TIME,
  OPT_NDB_WAIT_CONNECTED,
  OPT_NDB_CLUSTER_CONNECTION_POOL,
  OPT_NDB_MGMD, OPT_NDB_NODEID,
  OPT_NDB_DISTRIBUTION,
  OPT_NDB_INDEX_STAT_ENABLE,
  OPT_NDB_EXTRA_LOGGING,
  OPT_NDB_REPORT_THRESH_BINLOG_EPOCH_SLIP,
  OPT_NDB_REPORT_THRESH_BINLOG_MEM_USAGE,
  OPT_NDB_USE_COPYING_ALTER_TABLE,
<<<<<<< HEAD
  OPT_NDB_LOG_UPDATE_AS_WRITE, OPT_NDB_LOG_UPDATED_ONLY,
  OPT_NDB_LOG_ORIG,
  OPT_SKIP_SAFEMALLOC,
=======
  OPT_SKIP_SAFEMALLOC, OPT_MUTEX_DEADLOCK_DETECTOR,
>>>>>>> 58ad3b0b
  OPT_TEMP_POOL, OPT_TX_ISOLATION, OPT_COMPLETION_TYPE,
  OPT_SKIP_STACK_TRACE, OPT_SKIP_SYMLINKS,
  OPT_MAX_BINLOG_DUMP_EVENTS, OPT_SPORADIC_BINLOG_DUMP_FAIL,
  OPT_SAFE_USER_CREATE, OPT_SQL_MODE,
  OPT_HAVE_NAMED_PIPE,
  OPT_DO_PSTACK, OPT_EVENT_SCHEDULER, OPT_REPORT_HOST,
  OPT_REPORT_USER, OPT_REPORT_PASSWORD, OPT_REPORT_PORT,
  OPT_SHOW_SLAVE_AUTH_INFO,
  OPT_SLAVE_LOAD_TMPDIR, OPT_NO_MIX_TYPE,
  OPT_RPL_RECOVERY_RANK,OPT_INIT_RPL_ROLE,
  OPT_RELAY_LOG, OPT_RELAY_LOG_INDEX, OPT_RELAY_LOG_INFO_FILE,
  OPT_SLAVE_SKIP_ERRORS, OPT_SLAVE_ALLOW_BATCHING, OPT_DES_KEY_FILE, OPT_LOCAL_INFILE,
  OPT_SSL_SSL, OPT_SSL_KEY, OPT_SSL_CERT, OPT_SSL_CA,
  OPT_SSL_CAPATH, OPT_SSL_CIPHER,
  OPT_BACK_LOG, OPT_BINLOG_CACHE_SIZE,
  OPT_CONNECT_TIMEOUT, OPT_DELAYED_INSERT_TIMEOUT,
  OPT_DELAYED_INSERT_LIMIT, OPT_DELAYED_QUEUE_SIZE,
  OPT_FLUSH_TIME, OPT_FT_MIN_WORD_LEN, OPT_FT_BOOLEAN_SYNTAX,
  OPT_FT_MAX_WORD_LEN, OPT_FT_QUERY_EXPANSION_LIMIT, OPT_FT_STOPWORD_FILE,
  OPT_INTERACTIVE_TIMEOUT, OPT_JOIN_BUFF_SIZE,
  OPT_KEY_BUFFER_SIZE, OPT_KEY_CACHE_BLOCK_SIZE,
  OPT_KEY_CACHE_DIVISION_LIMIT, OPT_KEY_CACHE_AGE_THRESHOLD,
  OPT_LONG_QUERY_TIME,
  OPT_LOWER_CASE_TABLE_NAMES, OPT_MAX_ALLOWED_PACKET,
  OPT_MAX_BINLOG_CACHE_SIZE, OPT_MAX_BINLOG_SIZE,
  OPT_MAX_CONNECTIONS, OPT_MAX_CONNECT_ERRORS,
  OPT_MAX_DELAYED_THREADS, OPT_MAX_HEP_TABLE_SIZE,
  OPT_MAX_JOIN_SIZE, OPT_MAX_PREPARED_STMT_COUNT,
  OPT_MAX_RELAY_LOG_SIZE, OPT_MAX_SORT_LENGTH,
  OPT_MAX_SEEKS_FOR_KEY, OPT_MAX_TMP_TABLES, OPT_MAX_USER_CONNECTIONS,
  OPT_MAX_LENGTH_FOR_SORT_DATA,
  OPT_MAX_WRITE_LOCK_COUNT, OPT_BULK_INSERT_BUFFER_SIZE,
  OPT_MAX_ERROR_COUNT, OPT_MYISAM_DATA_POINTER_SIZE,

  OPT_MYISAM_BLOCK_SIZE, OPT_MYISAM_MAX_EXTRA_SORT_FILE_SIZE,
  OPT_MYISAM_MAX_SORT_FILE_SIZE, OPT_MYISAM_SORT_BUFFER_SIZE,
  OPT_MYISAM_USE_MMAP, OPT_MYISAM_REPAIR_THREADS,
  OPT_MYISAM_STATS_METHOD,

  OPT_PAGECACHE_BUFFER_SIZE,
  OPT_PAGECACHE_DIVISION_LIMIT, OPT_PAGECACHE_AGE_THRESHOLD,

  OPT_NET_BUFFER_LENGTH, OPT_NET_RETRY_COUNT,
  OPT_NET_READ_TIMEOUT, OPT_NET_WRITE_TIMEOUT,
  OPT_OPEN_FILES_LIMIT,
  OPT_PRELOAD_BUFFER_SIZE,
  OPT_QUERY_CACHE_LIMIT, OPT_QUERY_CACHE_MIN_RES_UNIT, OPT_QUERY_CACHE_SIZE,
  OPT_QUERY_CACHE_TYPE, OPT_QUERY_CACHE_WLOCK_INVALIDATE, OPT_RECORD_BUFFER,
  OPT_RECORD_RND_BUFFER, OPT_DIV_PRECINCREMENT, OPT_RELAY_LOG_SPACE_LIMIT,
  OPT_RELAY_LOG_PURGE,
  OPT_SLAVE_NET_TIMEOUT, OPT_SLAVE_COMPRESSED_PROTOCOL, OPT_SLOW_LAUNCH_TIME,
  OPT_SLAVE_TRANS_RETRIES, OPT_READONLY, OPT_DEBUGGING,
  OPT_SORT_BUFFER, OPT_TABLE_OPEN_CACHE, OPT_TABLE_DEF_CACHE,
  OPT_THREAD_CONCURRENCY, OPT_THREAD_CACHE_SIZE,
  OPT_TMP_TABLE_SIZE, OPT_THREAD_STACK,
  OPT_WAIT_TIMEOUT,
  OPT_ERROR_LOG_FILE,
  OPT_DEFAULT_WEEK_FORMAT,
  OPT_RANGE_ALLOC_BLOCK_SIZE, OPT_ALLOW_SUSPICIOUS_UDFS,
  OPT_QUERY_ALLOC_BLOCK_SIZE, OPT_QUERY_PREALLOC_SIZE,
  OPT_TRANS_ALLOC_BLOCK_SIZE, OPT_TRANS_PREALLOC_SIZE,
  OPT_SYNC_FRM, OPT_SYNC_BINLOG,
  OPT_SYNC_REPLICATION,
  OPT_SYNC_REPLICATION_SLAVE_ID,
  OPT_SYNC_REPLICATION_TIMEOUT,
  OPT_ENABLE_SHARED_MEMORY,
  OPT_SHARED_MEMORY_BASE_NAME,
  OPT_OLD_PASSWORDS,
  OPT_OLD_ALTER_TABLE,
  OPT_EXPIRE_LOGS_DAYS,
  OPT_GROUP_CONCAT_MAX_LEN,
  OPT_DEFAULT_COLLATION,
  OPT_CHARACTER_SET_CLIENT_HANDSHAKE,
  OPT_CHARACTER_SET_FILESYSTEM,
  OPT_LC_TIME_NAMES,
  OPT_INIT_CONNECT,
  OPT_INIT_SLAVE,
  OPT_SECURE_AUTH,
  OPT_DATE_FORMAT,
  OPT_TIME_FORMAT,
  OPT_DATETIME_FORMAT,
  OPT_LOG_QUERIES_NOT_USING_INDEXES,
  OPT_DEFAULT_TIME_ZONE,
  OPT_SYSDATE_IS_NOW,
  OPT_OPTIMIZER_SEARCH_DEPTH,
  OPT_OPTIMIZER_PRUNE_LEVEL,
  OPT_UPDATABLE_VIEWS_WITH_LIMIT,
  OPT_SP_AUTOMATIC_PRIVILEGES,
  OPT_MAX_SP_RECURSION_DEPTH,
  OPT_AUTO_INCREMENT, OPT_AUTO_INCREMENT_OFFSET,
  OPT_ENABLE_LARGE_PAGES,
  OPT_TIMED_MUTEXES,
  OPT_OLD_STYLE_USER_LIMITS,
  OPT_LOG_SLOW_ADMIN_STATEMENTS,
  OPT_TABLE_LOCK_WAIT_TIMEOUT,
  OPT_PLUGIN_LOAD,
  OPT_PLUGIN_DIR,
  OPT_LOG_OUTPUT,
  OPT_LOG_BACKUP_OUTPUT,
  OPT_PORT_OPEN_TIMEOUT,
  OPT_PROFILING,
  OPT_KEEP_FILES_ON_CREATE,
  OPT_GENERAL_LOG,
  OPT_BACKUP_HISTORY_LOG,
  OPT_BACKUP_PROGRESS_LOG,
  OPT_SLOW_LOG,
  OPT_THREAD_HANDLING,
  OPT_INNODB_ROLLBACK_ON_TIMEOUT,
  OPT_SECURE_FILE_PRIV,
  OPT_MIN_EXAMINED_ROW_LIMIT,
  OPT_LOG_SLOW_SLAVE_STATEMENTS,
#if defined(ENABLED_DEBUG_SYNC)
  OPT_DEBUG_SYNC_TIMEOUT,
#endif /* defined(ENABLED_DEBUG_SYNC) */
  OPT_OLD_MODE,
#if HAVE_POOL_OF_THREADS == 1
  OPT_POOL_OF_THREADS,
#endif
  OPT_DEBUG_CRC, OPT_DEBUG_ON,
  OPT_SLAVE_EXEC_MODE,
  OPT_DEADLOCK_SEARCH_DEPTH_SHORT,
  OPT_DEADLOCK_SEARCH_DEPTH_LONG,
  OPT_DEADLOCK_TIMEOUT_SHORT,
  OPT_DEADLOCK_TIMEOUT_LONG,
  OPT_GENERAL_LOG_FILE,
  OPT_SLOW_QUERY_LOG_FILE,
  OPT_BACKUP_HISTORY_LOG_FILE,
  OPT_BACKUP_PROGRESS_LOG_FILE
};


#define LONG_TIMEOUT ((ulong) 3600L*24L*365L)

struct my_option my_long_options[] =
{
  {"help", '?', "Display this help and exit.",
   (uchar**) &opt_help, (uchar**) &opt_help, 0, GET_BOOL, NO_ARG, 0, 0, 0, 0,
   0, 0},
#ifdef HAVE_REPLICATION
  {"abort-slave-event-count", OPT_ABORT_SLAVE_EVENT_COUNT,
   "Option used by mysql-test for debugging and testing of replication.",
   (uchar**) &abort_slave_event_count,  (uchar**) &abort_slave_event_count,
   0, GET_INT, REQUIRED_ARG, 0, 0, 0, 0, 0, 0},
#endif /* HAVE_REPLICATION */
  {"allow-suspicious-udfs", OPT_ALLOW_SUSPICIOUS_UDFS,
   "Allows use of UDFs consisting of only one symbol xxx() "
   "without corresponding xxx_init() or xxx_deinit(). That also means "
   "that one can load any function from any library, for example exit() "
   "from libc.so",
   (uchar**) &opt_allow_suspicious_udfs, (uchar**) &opt_allow_suspicious_udfs,
   0, GET_BOOL, NO_ARG, 0, 0, 0, 0, 0, 0},
  {"ansi", 'a', "Use ANSI SQL syntax instead of MySQL syntax. This mode will also set transaction isolation level 'serializable'.", 0, 0, 0,
   GET_NO_ARG, NO_ARG, 0, 0, 0, 0, 0, 0},
  {"auto-increment-increment", OPT_AUTO_INCREMENT,
   "Auto-increment columns are incremented by this",
   (uchar**) &global_system_variables.auto_increment_increment,
   (uchar**) &max_system_variables.auto_increment_increment, 0, GET_ULONG,
   OPT_ARG, 1, 1, 65535, 0, 1, 0 },
  {"auto-increment-offset", OPT_AUTO_INCREMENT_OFFSET,
   "Offset added to Auto-increment columns. Used when auto-increment-increment != 1",
   (uchar**) &global_system_variables.auto_increment_offset,
   (uchar**) &max_system_variables.auto_increment_offset, 0, GET_ULONG, OPT_ARG,
   1, 1, 65535, 0, 1, 0 },
  {"automatic-sp-privileges", OPT_SP_AUTOMATIC_PRIVILEGES,
   "Creating and dropping stored procedures alters ACLs. Disable with --skip-automatic-sp-privileges.",
   (uchar**) &sp_automatic_privileges, (uchar**) &sp_automatic_privileges,
   0, GET_BOOL, NO_ARG, 1, 0, 0, 0, 0, 0},
  {"backupdir", 'B', "Path used to store backup data.", (uchar**) &sys_var_backupdir.value,
   (uchar**) &sys_var_backupdir.value, 0, GET_STR, REQUIRED_ARG, 0, 0, 0, 0, 0, 0},
  {"backup-history-log", OPT_BACKUP_HISTORY_LOG,
   "Enable|disable backup history log", (uchar**) &opt_backup_history_log,
   (uchar**) &opt_backup_history_log, 0, GET_BOOL, OPT_ARG, 1, 0, 0, 0, 0, 0},
  {"backup-progress-log", OPT_BACKUP_PROGRESS_LOG,
   "Enable|disable backup progress log", (uchar**) &opt_backup_progress_log,
   (uchar**) &opt_backup_progress_log, 0, GET_BOOL, OPT_ARG, 1, 0, 0, 0, 0, 0},
  {"basedir", 'b',
   "Path to installation directory. All paths are usually resolved relative to this.",
   (uchar**) &mysql_home_ptr, (uchar**) &mysql_home_ptr, 0, GET_STR, REQUIRED_ARG,
   0, 0, 0, 0, 0, 0},
  {"big-tables", OPT_BIG_TABLES,
   "Allow big result sets by saving all temporary sets on file (Solves most 'table full' errors).",
   0, 0, 0, GET_NO_ARG, NO_ARG, 0, 0, 0, 0, 0, 0},
  {"bind-address", OPT_BIND_ADDRESS, "IP address to bind to.",
   (uchar**) &my_bind_addr_str, (uchar**) &my_bind_addr_str, 0, GET_STR,
   REQUIRED_ARG, 0, 0, 0, 0, 0, 0},
  {"binlog_format", OPT_BINLOG_FORMAT,
   "Does not have any effect without '--log-bin'. "
   "Tell the master the form of binary logging to use: either 'row' for "
   "row-based binary logging, or 'statement' for statement-based binary "
   "logging, or 'mixed'. 'mixed' is statement-based binary logging except "
   "for those statements where only row-based is correct: those which "
   "involve user-defined functions (i.e. UDFs) or the UUID() function; for "
   "those, row-based binary logging is automatically used. "
#ifdef HAVE_NDB_BINLOG
   "If ndbcluster is enabled and binlog_format is `mixed', the format switches"
   " to 'row' and back implicitly per each query accessing a NDB table."
#endif
   ,(uchar**) &opt_binlog_format, (uchar**) &opt_binlog_format,
   0, GET_STR, REQUIRED_ARG, 0, 0, 0, 0, 0, 0},
  {"binlog-do-db", OPT_BINLOG_DO_DB,
   "Tells the master it should log updates for the specified database, and exclude all others not explicitly mentioned.",
   0, 0, 0, GET_STR, REQUIRED_ARG, 0, 0, 0, 0, 0, 0},
  {"binlog-ignore-db", OPT_BINLOG_IGNORE_DB,
   "Tells the master that updates to the given database should not be logged tothe binary log.",
   0, 0, 0, GET_STR, REQUIRED_ARG, 0, 0, 0, 0, 0, 0},
  {"binlog-row-event-max-size", OPT_BINLOG_ROWS_EVENT_MAX_SIZE,
   "The maximum size of a row-based binary log event in bytes. Rows will be "
   "grouped into events smaller than this size if possible. "
   "The value has to be a multiple of 256.",
   (uchar**) &opt_binlog_rows_event_max_size,
   (uchar**) &opt_binlog_rows_event_max_size, 0,
   GET_ULONG, REQUIRED_ARG,
   /* def_value */ 1024, /* min_value */  256,
   /* max_value */ (longlong) ULONG_MAX,
   /* sub_size */     0, /* block_size */ 256,
   /* app_type */ 0
  },
#ifndef DISABLE_GRANT_OPTIONS
  {"bootstrap", OPT_BOOTSTRAP, "Used by mysql installation scripts.", 0, 0, 0,
   GET_NO_ARG, NO_ARG, 0, 0, 0, 0, 0, 0},
#endif
  {"character-set-client-handshake", OPT_CHARACTER_SET_CLIENT_HANDSHAKE,
   "Don't ignore client side character set value sent during handshake.",
   (uchar**) &opt_character_set_client_handshake,
   (uchar**) &opt_character_set_client_handshake,
    0, GET_BOOL, NO_ARG, 1, 0, 0, 0, 0, 0},
  {"character-set-filesystem", OPT_CHARACTER_SET_FILESYSTEM,
   "Set the filesystem character set.",
   (uchar**) &character_set_filesystem_name,
   (uchar**) &character_set_filesystem_name,
   0, GET_STR, REQUIRED_ARG, 0, 0, 0, 0, 0, 0 },
  {"character-set-server", 'C', "Set the default character set.",
   (uchar**) &default_character_set_name, (uchar**) &default_character_set_name,
   0, GET_STR, REQUIRED_ARG, 0, 0, 0, 0, 0, 0 },
  {"character-sets-dir", OPT_CHARSETS_DIR,
   "Directory where character sets are.", (uchar**) &charsets_dir,
   (uchar**) &charsets_dir, 0, GET_STR, REQUIRED_ARG, 0, 0, 0, 0, 0, 0},
  {"chroot", 'r', "Chroot mysqld daemon during startup.",
   (uchar**) &mysqld_chroot, (uchar**) &mysqld_chroot, 0, GET_STR, REQUIRED_ARG,
   0, 0, 0, 0, 0, 0},
  {"collation-server", OPT_DEFAULT_COLLATION, "Set the default collation.",
   (uchar**) &default_collation_name, (uchar**) &default_collation_name,
   0, GET_STR, REQUIRED_ARG, 0, 0, 0, 0, 0, 0 },
  {"completion-type", OPT_COMPLETION_TYPE, "Default completion type.",
   (uchar**) &global_system_variables.completion_type,
   (uchar**) &max_system_variables.completion_type, 0, GET_ULONG,
   REQUIRED_ARG, 0, 0, 2, 0, 1, 0},
  {"concurrent-insert", OPT_CONCURRENT_INSERT,
   "Use concurrent insert with MyISAM. Disable with --concurrent-insert=0",
   (uchar**) &myisam_concurrent_insert, (uchar**) &myisam_concurrent_insert,
   0, GET_ULONG, OPT_ARG, 1, 0, 2, 0, 0, 0},
  {"console", OPT_CONSOLE, "Write error output on screen; Don't remove the console window on windows.",
   (uchar**) &opt_console, (uchar**) &opt_console, 0, GET_BOOL, NO_ARG, 0, 0, 0,
   0, 0, 0},
  {"core-file", OPT_WANT_CORE, "Write core on errors.", 0, 0, 0, GET_NO_ARG,
   NO_ARG, 0, 0, 0, 0, 0, 0},
  {"datadir", 'h', "Path to the database root.", (uchar**) &mysql_data_home,
   (uchar**) &mysql_data_home, 0, GET_STR, REQUIRED_ARG, 0, 0, 0, 0, 0, 0},
  {"deadlock-search-depth-short", OPT_DEADLOCK_SEARCH_DEPTH_SHORT,
   "Short search depth for the two-step deadlock detection",
   (uchar**) &global_system_variables.wt_deadlock_search_depth_short,
   (uchar**) &max_system_variables.wt_deadlock_search_depth_short,
   0, GET_ULONG, REQUIRED_ARG, 4, 0, 32, 0, 0, 0},
  {"deadlock-search-depth-long", OPT_DEADLOCK_SEARCH_DEPTH_LONG,
   "Long search depth for the two-step deadlock detection",
   (uchar**) &global_system_variables.wt_deadlock_search_depth_long,
   (uchar**) &max_system_variables.wt_deadlock_search_depth_long,
   0, GET_ULONG, REQUIRED_ARG, 15, 0, 33, 0, 0, 0},
  {"deadlock-timeout-short", OPT_DEADLOCK_TIMEOUT_SHORT,
   "Short timeout for the two-step deadlock detection (in microseconds)",
   (uchar**) &global_system_variables.wt_timeout_short,
   (uchar**) &max_system_variables.wt_timeout_short,
   0, GET_ULONG, REQUIRED_ARG, 10000, 0, ULONG_MAX, 0, 0, 0},
  {"deadlock-timeout-long", OPT_DEADLOCK_TIMEOUT_LONG,
   "Long timeout for the two-step deadlock detection (in microseconds)",
   (uchar**) &global_system_variables.wt_timeout_long,
   (uchar**) &max_system_variables.wt_timeout_long,
   0, GET_ULONG, REQUIRED_ARG, 50000000, 0, ULONG_MAX, 0, 0, 0},
#ifndef DBUG_OFF
  {"debug", '#', "Debug log.", (uchar**) &default_dbug_option,
   (uchar**) &default_dbug_option, 0, GET_STR, OPT_ARG, 0, 0, 0, 0, 0, 0},
  {"debug-crc-break", OPT_DEBUG_CRC,
   "Call my_debug_put_break_here() if crc matches this number (for debug).",
   (uchar**) &opt_my_crc_dbug_check, (uchar**) &opt_my_crc_dbug_check,
   0, GET_ULONG, REQUIRED_ARG, 0, 0, ~(ulong) 0L, 0, 0, 0},
#endif
  {"default-character-set", 'C', "Set the default character set (deprecated option, use --character-set-server instead).",
   (uchar**) &default_character_set_name, (uchar**) &default_character_set_name,
   0, GET_STR, REQUIRED_ARG, 0, 0, 0, 0, 0, 0 },
  {"default-collation", OPT_DEFAULT_COLLATION, "Set the default collation (deprecated option, use --collation-server instead).",
   (uchar**) &default_collation_name, (uchar**) &default_collation_name,
   0, GET_STR, REQUIRED_ARG, 0, 0, 0, 0, 0, 0 },
  {"default-storage-engine", OPT_STORAGE_ENGINE,
   "Set the default storage engine (table type) for tables.",
   (uchar**)&default_storage_engine_str, (uchar**)&default_storage_engine_str,
   0, GET_STR, REQUIRED_ARG, 0, 0, 0, 0, 0, 0},
  {"default-time-zone", OPT_DEFAULT_TIME_ZONE, "Set the default time zone.",
   (uchar**) &default_tz_name, (uchar**) &default_tz_name,
   0, GET_STR, REQUIRED_ARG, 0, 0, 0, 0, 0, 0 },
  {"delay-key-write", OPT_DELAY_KEY_WRITE, "Type of DELAY_KEY_WRITE.",
   0,0,0, GET_STR, OPT_ARG, 0, 0, 0, 0, 0, 0},
  {"delay-key-write-for-all-tables", OPT_DELAY_KEY_WRITE_ALL,
   "Don't flush key buffers between writes for any MyISAM table (Deprecated option, use --delay-key-write=all instead).",
   0, 0, 0, GET_NO_ARG, NO_ARG, 0, 0, 0, 0, 0, 0},
#ifdef HAVE_OPENSSL
  {"des-key-file", OPT_DES_KEY_FILE,
   "Load keys for des_encrypt() and des_encrypt from given file.",
   (uchar**) &des_key_file, (uchar**) &des_key_file, 0, GET_STR, REQUIRED_ARG,
   0, 0, 0, 0, 0, 0},
#endif /* HAVE_OPENSSL */
#ifdef HAVE_REPLICATION
  {"disconnect-slave-event-count", OPT_DISCONNECT_SLAVE_EVENT_COUNT,
   "Option used by mysql-test for debugging and testing of replication.",
   (uchar**) &disconnect_slave_event_count,
   (uchar**) &disconnect_slave_event_count, 0, GET_INT, REQUIRED_ARG, 0, 0, 0,
   0, 0, 0},
#endif /* HAVE_REPLICATION */
  {"enable-locking", OPT_ENABLE_LOCK,
   "Deprecated option, use --external-locking instead.",
   (uchar**) &opt_external_locking, (uchar**) &opt_external_locking,
   0, GET_BOOL, NO_ARG, 0, 0, 0, 0, 0, 0},
#ifdef _WIN32
  {"enable-named-pipe", OPT_HAVE_NAMED_PIPE, "Enable the named pipe (NT).",
   (uchar**) &opt_enable_named_pipe, (uchar**) &opt_enable_named_pipe, 0, GET_BOOL,
   NO_ARG, 0, 0, 0, 0, 0, 0},
#endif
#ifdef HAVE_STACK_TRACE_ON_SEGV
  {"enable-pstack", OPT_DO_PSTACK, "Print a symbolic stack trace on failure.",
   (uchar**) &opt_do_pstack, (uchar**) &opt_do_pstack, 0, GET_BOOL, NO_ARG, 0, 0,
   0, 0, 0, 0},
#endif /* HAVE_STACK_TRACE_ON_SEGV */
  {"engine-condition-pushdown",
   OPT_ENGINE_CONDITION_PUSHDOWN,
   "Push supported query conditions to the storage engine.",
   (uchar**) &global_system_variables.engine_condition_pushdown,
   (uchar**) &global_system_variables.engine_condition_pushdown,
   0, GET_BOOL, NO_ARG, 1, 0, 0, 0, 0, 0},
  /* See how it's handled in get_one_option() */
  {"event-scheduler", OPT_EVENT_SCHEDULER, "Enable/disable the event scheduler.",
   NULL,  NULL, 0, GET_STR, OPT_ARG, 0, 0, 0, 0, 0, 0},
  {"exit-info", 'T', "Used for debugging;  Use at your own risk!", 0, 0, 0,
   GET_LONG, OPT_ARG, 0, 0, 0, 0, 0, 0},
  {"external-locking", OPT_USE_LOCKING, "Use system (external) locking (disabled by default).  With this option enabled you can run myisamchk to test (not repair) tables while the MySQL server is running. Disable with --skip-external-locking.",
   (uchar**) &opt_external_locking, (uchar**) &opt_external_locking,
   0, GET_BOOL, NO_ARG, 0, 0, 0, 0, 0, 0},
  {"flush", OPT_FLUSH, "Flush tables to disk between SQL commands.", 0, 0, 0,
   GET_NO_ARG, NO_ARG, 0, 0, 0, 0, 0, 0},
  /* We must always support the next option to make scripts like mysqltest
     easier to do */
  {"gdb", OPT_DEBUGGING,
   "Set up signals usable for debugging",
   (uchar**) &opt_debugging, (uchar**) &opt_debugging,
   0, GET_BOOL, NO_ARG, 0, 0, 0, 0, 0, 0},
  {"general_log", OPT_GENERAL_LOG,
   "Enable|disable general log", (uchar**) &opt_log,
   (uchar**) &opt_log, 0, GET_BOOL, OPT_ARG, 0, 0, 0, 0, 0, 0},
#ifdef HAVE_LARGE_PAGES
  {"large-pages", OPT_ENABLE_LARGE_PAGES, "Enable support for large pages. \
Disable with --skip-large-pages.",
   (uchar**) &opt_large_pages, (uchar**) &opt_large_pages, 0, GET_BOOL, NO_ARG, 0, 0, 0,
   0, 0, 0},
#endif
  {"init-connect", OPT_INIT_CONNECT, "Command(s) that are executed for each new connection",
   (uchar**) &opt_init_connect, (uchar**) &opt_init_connect, 0, GET_STR_ALLOC,
   REQUIRED_ARG, 0, 0, 0, 0, 0, 0},
#ifndef DISABLE_GRANT_OPTIONS
  {"init-file", OPT_INIT_FILE, "Read SQL commands from this file at startup.",
   (uchar**) &opt_init_file, (uchar**) &opt_init_file, 0, GET_STR, REQUIRED_ARG,
   0, 0, 0, 0, 0, 0},
#endif
  {"init-rpl-role", OPT_INIT_RPL_ROLE, "Set the replication role.", 0, 0, 0,
   GET_STR, REQUIRED_ARG, 0, 0, 0, 0, 0, 0},
  {"init-slave", OPT_INIT_SLAVE, "Command(s) that are executed when a slave connects to this master",
   (uchar**) &opt_init_slave, (uchar**) &opt_init_slave, 0, GET_STR_ALLOC,
   REQUIRED_ARG, 0, 0, 0, 0, 0, 0},
  {"language", 'L',
   "Client error messages in given language. May be given as a full path.",
   (uchar**) &language_ptr, (uchar**) &language_ptr, 0, GET_STR, REQUIRED_ARG,
   0, 0, 0, 0, 0, 0},
  {"lc-time-names", OPT_LC_TIME_NAMES,
   "Set the language used for the month names and the days of the week.",
   (uchar**) &lc_time_names_name,
   (uchar**) &lc_time_names_name,
   0, GET_STR, REQUIRED_ARG, 0, 0, 0, 0, 0, 0 },
  {"local-infile", OPT_LOCAL_INFILE,
   "Enable/disable LOAD DATA LOCAL INFILE (takes values 1|0).",
   (uchar**) &opt_local_infile,
   (uchar**) &opt_local_infile, 0, GET_BOOL, OPT_ARG,
   1, 0, 0, 0, 0, 0},
  {"log", 'l', "Log connections and queries to file (deprecated option, use "
   "--general_log/--general_log_file instead).", (uchar**) &opt_logname,
   (uchar**) &opt_logname, 0, GET_STR, OPT_ARG, 0, 0, 0, 0, 0, 0},
  {"general_log_file", OPT_GENERAL_LOG_FILE,
   "Log connections and queries to given file.", (uchar**) &opt_logname,
   (uchar**) &opt_logname, 0, GET_STR, REQUIRED_ARG, 0, 0, 0, 0, 0, 0},
  {"backup_history_log_file", OPT_BACKUP_HISTORY_LOG_FILE,
   "Log backup history to a given file.", 
   (uchar**) &opt_backup_history_logname,
   (uchar**) &opt_backup_history_logname, 0, GET_STR, 
   REQUIRED_ARG, 0, 0, 0, 0, 0, 0},
  {"backup_progress_log_file", OPT_BACKUP_PROGRESS_LOG_FILE,
   "Log backup progress to a given file.", 
   (uchar**) &opt_backup_progress_logname,
   (uchar**) &opt_backup_progress_logname, 0, GET_STR, 
   REQUIRED_ARG, 0, 0, 0, 0, 0, 0},
  {"log-bin", OPT_BIN_LOG,
   "Log update queries in binary format. Optional (but strongly recommended "
   "to avoid replication problems if server's hostname changes) argument "
   "should be the chosen location for the binary log files.",
   (uchar**) &opt_bin_logname, (uchar**) &opt_bin_logname, 0, GET_STR_ALLOC,
   OPT_ARG, 0, 0, 0, 0, 0, 0},
  {"log-bin-index", OPT_BIN_LOG_INDEX,
   "File that holds the names for last binary log files.",
   (uchar**) &opt_binlog_index_name, (uchar**) &opt_binlog_index_name, 0, GET_STR,
   REQUIRED_ARG, 0, 0, 0, 0, 0, 0},
#ifndef TO_BE_REMOVED_IN_5_1_OR_6_0
  /*
    In 5.0.6 we introduced the below option, then in 5.0.16 we renamed it to
    log-bin-trust-function-creators but kept also the old name for
    compatibility; the behaviour was also changed to apply only to functions
    (and triggers). In a future release this old name could be removed.
  */
  {"log-bin-trust-routine-creators", OPT_LOG_BIN_TRUST_FUNCTION_CREATORS,
   "(deprecated) Use log-bin-trust-function-creators.",
   (uchar**) &trust_function_creators, (uchar**) &trust_function_creators, 0,
   GET_BOOL, NO_ARG, 0, 0, 0, 0, 0, 0},
#endif
  /*
    This option starts with "log-bin" to emphasize that it is specific of
    binary logging.
  */
  {"log-bin-trust-function-creators", OPT_LOG_BIN_TRUST_FUNCTION_CREATORS,
   "If equal to 0 (the default), then when --log-bin is used, creation of "
   "a stored function (or trigger) is allowed only to users having the SUPER privilege "
   "and only if this stored function (trigger) may not break binary logging."
   "Note that if ALL connections to this server ALWAYS use row-based binary "
   "logging, the security issues do not exist and the binary logging cannot "
   "break, so you can safely set this to 1."
   ,(uchar**) &trust_function_creators, (uchar**) &trust_function_creators, 0,
   GET_BOOL, NO_ARG, 0, 0, 0, 0, 0, 0},
  {"log-error", OPT_ERROR_LOG_FILE, "Error log file.",
   (uchar**) &log_error_file_ptr, (uchar**) &log_error_file_ptr, 0, GET_STR,
   OPT_ARG, 0, 0, 0, 0, 0, 0},
  {"log-isam", OPT_ISAM_LOG, "Log all MyISAM changes to file.",
   (uchar**) &myisam_logical_log_filename, (uchar**)
   &myisam_logical_log_filename, 0, GET_STR, OPT_ARG, 0, 0, 0, 0, 0, 0},
  {"log-long-format", '0',
   "Log some extra information to update log. Please note that this option is deprecated; see --log-short-format option.",
   0, 0, 0, GET_NO_ARG, NO_ARG, 0, 0, 0, 0, 0, 0},
#ifdef WITH_CSV_STORAGE_ENGINE
  {"log-output", OPT_LOG_OUTPUT,
   "Syntax: log-output[=value[,value...]], where \"value\" could be TABLE, "
   "FILE or NONE.",
   (uchar**) &log_output_str, (uchar**) &log_output_str, 0,
   GET_STR, OPT_ARG, 0, 0, 0, 0, 0, 0},
  {"log-backup-output", OPT_LOG_BACKUP_OUTPUT,
   "Syntax: log-backup-output[=value[,value...]], where \"value\" could be TABLE, "
   "FILE or NONE.",
   (uchar**) &log_backup_output_str, (uchar**) &log_backup_output_str, 0,
   GET_STR, OPT_ARG, 0, 0, 0, 0, 0, 0},
#endif
  {"log-queries-not-using-indexes", OPT_LOG_QUERIES_NOT_USING_INDEXES,
   "Log queries that are executed without benefit of any index to the slow log if it is open.",
   (uchar**) &opt_log_queries_not_using_indexes, (uchar**) &opt_log_queries_not_using_indexes,
   0, GET_BOOL, NO_ARG, 0, 0, 0, 0, 0, 0},
  {"log-short-format", OPT_SHORT_LOG_FORMAT,
   "Don't log extra information to update and slow-query logs.",
   (uchar**) &opt_short_log_format, (uchar**) &opt_short_log_format,
   0, GET_BOOL, NO_ARG, 0, 0, 0, 0, 0, 0},
  {"log-slave-updates", OPT_LOG_SLAVE_UPDATES,
   "Tells the slave to log the updates from the slave thread to the binary log. You will need to turn it on if you plan to daisy-chain the slaves.",
   (uchar**) &opt_log_slave_updates, (uchar**) &opt_log_slave_updates, 0, GET_BOOL,
   NO_ARG, 0, 0, 0, 0, 0, 0},
  {"log-slow-admin-statements", OPT_LOG_SLOW_ADMIN_STATEMENTS,
   "Log slow OPTIMIZE, ANALYZE, ALTER and other administrative statements to the slow log if it is open.",
   (uchar**) &opt_log_slow_admin_statements,
   (uchar**) &opt_log_slow_admin_statements,
   0, GET_BOOL, NO_ARG, 0, 0, 0, 0, 0, 0},
 {"log-slow-slave-statements", OPT_LOG_SLOW_SLAVE_STATEMENTS,
  "Log slow statements executed by slave thread to the slow log if it is open.",
  (uchar**) &opt_log_slow_slave_statements,
  (uchar**) &opt_log_slow_slave_statements,
  0, GET_BOOL, NO_ARG, 0, 0, 0, 0, 0, 0},
  {"log_slow_queries", OPT_SLOW_QUERY_LOG,
    "Log slow queries to a table or log file. Defaults logging to table "
    "mysql.slow_log or hostname-slow.log if --log-output=file is used. "
    "Must be enabled to activate other slow log options. "
    "(deprecated option, use --slow_query_log/--slow_query_log_file instead)",
   (uchar**) &opt_slow_logname, (uchar**) &opt_slow_logname, 0, GET_STR, OPT_ARG,
   0, 0, 0, 0, 0, 0},
  {"slow_query_log_file", OPT_SLOW_QUERY_LOG_FILE,
    "Log slow queries to given log file. Defaults logging to hostname-slow.log. Must be enabled to activate other slow log options.",
   (uchar**) &opt_slow_logname, (uchar**) &opt_slow_logname, 0, GET_STR,
   REQUIRED_ARG, 0, 0, 0, 0, 0, 0},
  {"log-tc", OPT_LOG_TC,
   "Path to transaction coordinator log (used for transactions that affect "
   "more than one storage engine, when binary log is disabled)",
   (uchar**) &opt_tc_log_file, (uchar**) &opt_tc_log_file, 0, GET_STR,
   REQUIRED_ARG, 0, 0, 0, 0, 0, 0},
#ifdef HAVE_MMAP
  {"log-tc-size", OPT_LOG_TC_SIZE, "Size of transaction coordinator log.",
   (uchar**) &opt_tc_log_size, (uchar**) &opt_tc_log_size, 0, GET_ULONG,
   REQUIRED_ARG, TC_LOG_MIN_SIZE, TC_LOG_MIN_SIZE, (longlong) ULONG_MAX, 0,
   TC_LOG_PAGE_SIZE, 0},
#endif
  {"log-update", OPT_UPDATE_LOG,
   "The update log is deprecated since version 5.0, is replaced by the binary \
log and this option justs turns on --log-bin instead.",
   (uchar**) &opt_update_logname, (uchar**) &opt_update_logname, 0, GET_STR,
   OPT_ARG, 0, 0, 0, 0, 0, 0},
  {"log-warnings", 'W', "Log some not critical warnings to the log file.",
   (uchar**) &global_system_variables.log_warnings,
   (uchar**) &max_system_variables.log_warnings, 0, GET_ULONG, OPT_ARG, 1, 0, 0,
   0, 0, 0},
  {"low-priority-updates", OPT_LOW_PRIORITY_UPDATES,
   "INSERT/DELETE/UPDATE has lower priority than selects.",
   (uchar**) &global_system_variables.low_priority_updates,
   (uchar**) &max_system_variables.low_priority_updates,
   0, GET_BOOL, NO_ARG, 0, 0, 0, 0, 0, 0},
  {"master-info-file", OPT_MASTER_INFO_FILE,
   "The location and name of the file that remembers the master and where the I/O replication \
thread is in the master's binlogs.",
   (uchar**) &master_info_file, (uchar**) &master_info_file, 0, GET_STR,
   REQUIRED_ARG, 0, 0, 0, 0, 0, 0},
  {"master-retry-count", OPT_MASTER_RETRY_COUNT,
   "The number of tries the slave will make to connect to the master before giving up.",
   (uchar**) &master_retry_count, (uchar**) &master_retry_count, 0, GET_ULONG,
   REQUIRED_ARG, 3600*24, 0, 0, 0, 0, 0},
#ifdef HAVE_REPLICATION
  {"max-binlog-dump-events", OPT_MAX_BINLOG_DUMP_EVENTS,
   "Option used by mysql-test for debugging and testing of replication.",
   (uchar**) &max_binlog_dump_events, (uchar**) &max_binlog_dump_events, 0,
   GET_INT, REQUIRED_ARG, 0, 0, 0, 0, 0, 0},
#endif /* HAVE_REPLICATION */
  {"memlock", OPT_MEMLOCK, "Lock mysqld in memory.", (uchar**) &locked_in_memory,
   (uchar**) &locked_in_memory, 0, GET_BOOL, NO_ARG, 0, 0, 0, 0, 0, 0},
#ifdef SAFE_MUTEX
  {"mutex-deadlock-detector", OPT_MUTEX_DEADLOCK_DETECTOR,
   "Enable checking of wrong mutex usage.",
   (uchar**) &safe_mutex_deadlock_detector,
   (uchar**) &safe_mutex_deadlock_detector,
   0, GET_BOOL, NO_ARG, 1, 0, 0, 0, 0, 0},
#endif
  {"myisam-recover", OPT_MYISAM_RECOVER,
   "Syntax: myisam-recover[=option[,option...]], where option can be DEFAULT, BACKUP, FORCE or QUICK.",
   (uchar**) &myisam_recover_options_str, (uchar**) &myisam_recover_options_str, 0,
   GET_STR, OPT_ARG, 0, 0, 0, 0, 0, 0},
#ifdef WITH_NDBCLUSTER_STORAGE_ENGINE
  {"ndb-connectstring", OPT_NDB_CONNECTSTRING,
   "Connect string for ndbcluster.",
   (uchar**) &opt_ndb_connectstring,
   (uchar**) &opt_ndb_connectstring,
   0, GET_STR, REQUIRED_ARG, 0, 0, 0, 0, 0, 0},
  {"ndb-mgmd-host", OPT_NDB_MGMD,
   "Set host and port for ndb_mgmd. Syntax: hostname[:port]",
   (uchar**) &opt_ndb_mgmd,
   (uchar**) &opt_ndb_mgmd,
   0, GET_STR, REQUIRED_ARG, 0, 0, 0, 0, 0, 0},
  {"ndb-nodeid", OPT_NDB_NODEID,
   "Nodeid for this mysqlserver in the cluster.",
   (uchar**) &opt_ndb_nodeid,
   (uchar**) &opt_ndb_nodeid,
   0, GET_INT, REQUIRED_ARG, 0, 0, 0, 0, 0, 0},
  {"ndb-autoincrement-prefetch-sz", OPT_NDB_AUTOINCREMENT_PREFETCH_SZ,
   "Specify number of autoincrement values that are prefetched.",
   (uchar**) &global_system_variables.ndb_autoincrement_prefetch_sz,
   (uchar**) &max_system_variables.ndb_autoincrement_prefetch_sz,
   0, GET_ULONG, REQUIRED_ARG, 1, 1, 256, 0, 0, 0},
  {"ndb-force-send", OPT_NDB_FORCE_SEND,
   "Force send of buffers to ndb immediately without waiting for "
   "other threads.",
   (uchar**) &global_system_variables.ndb_force_send,
   (uchar**) &global_system_variables.ndb_force_send,
   0, GET_BOOL, OPT_ARG, 1, 0, 0, 0, 0, 0},
  {"ndb_force_send", OPT_NDB_FORCE_SEND,
   "same as --ndb-force-send.",
   (uchar**) &global_system_variables.ndb_force_send,
   (uchar**) &global_system_variables.ndb_force_send,
   0, GET_BOOL, OPT_ARG, 1, 0, 0, 0, 0, 0},
  {"ndb-extra-logging", OPT_NDB_EXTRA_LOGGING,
   "Turn on more logging in the error log.",
   (uchar**) &ndb_extra_logging,
   (uchar**) &ndb_extra_logging,
   0, GET_INT, OPT_ARG, 0, 0, 0, 0, 0, 0},
#ifdef HAVE_NDB_BINLOG
  {"ndb-report-thresh-binlog-epoch-slip", OPT_NDB_REPORT_THRESH_BINLOG_EPOCH_SLIP,
   "Threshold on number of epochs to be behind before reporting binlog status. "
   "E.g. 3 means that if the difference between what epoch has been received "
   "from the storage nodes and what has been applied to the binlog is 3 or more, "
   "a status message will be sent to the cluster log.",
   (uchar**) &ndb_report_thresh_binlog_epoch_slip,
   (uchar**) &ndb_report_thresh_binlog_epoch_slip,
   0, GET_ULONG, REQUIRED_ARG, 3, 0, 256, 0, 0, 0},
  {"ndb-report-thresh-binlog-mem-usage", OPT_NDB_REPORT_THRESH_BINLOG_MEM_USAGE,
   "Threshold on percentage of free memory before reporting binlog status. E.g. "
   "10 means that if amount of available memory for receiving binlog data from "
   "the storage nodes goes below 10%, "
   "a status message will be sent to the cluster log.",
   (uchar**) &ndb_report_thresh_binlog_mem_usage,
   (uchar**) &ndb_report_thresh_binlog_mem_usage,
   0, GET_ULONG, REQUIRED_ARG, 10, 0, 100, 0, 0, 0},
  {"ndb-log-update-as-write", OPT_NDB_LOG_UPDATE_AS_WRITE,
   "For efficiency log only after image as a write event."
   "Ignore before image.  This may cause compatability problems if"
   "replicating to other storage engines than ndbcluster",
   (uchar**) &opt_ndb_log_update_as_write,
   (uchar**) &opt_ndb_log_update_as_write,
   0, GET_BOOL, OPT_ARG, 1, 0, 0, 0, 0, 0},
  {"ndb-log-updated-only", OPT_NDB_LOG_UPDATED_ONLY,
   "For efficiency log only updated columns. Columns are considered "
   "as \"updated\" even if they are updated with the same value. "
   "This may cause compatability problems if"
   "replicating to other storage engines than ndbcluster",
   (uchar**) &opt_ndb_log_updated_only,
   (uchar**) &opt_ndb_log_updated_only,
   0, GET_BOOL, OPT_ARG, 1, 0, 0, 0, 0, 0},
  {"ndb-log-orig", OPT_NDB_LOG_ORIG,
   "Log originating server id and epoch in ndb_binlog_index.  Each epoch may in this case have "
   "multiple rows in ndb_binlog_index, one for each originating epoch.",
   (uchar**) &opt_ndb_log_orig,
   (uchar**) &opt_ndb_log_orig,
   0, GET_BOOL, OPT_ARG, 0, 0, 0, 0, 0, 0},
#endif
  {"ndb-use-exact-count", OPT_NDB_USE_EXACT_COUNT,
   "Use exact records count during query planning and for fast "
   "select count(*), disable for faster queries.",
   (uchar**) &global_system_variables.ndb_use_exact_count,
   (uchar**) &global_system_variables.ndb_use_exact_count,
   0, GET_BOOL, OPT_ARG, 1, 0, 0, 0, 0, 0},
  {"ndb_use_exact_count", OPT_NDB_USE_EXACT_COUNT,
   "same as --ndb-use-exact-count.",
   (uchar**) &global_system_variables.ndb_use_exact_count,
   (uchar**) &global_system_variables.ndb_use_exact_count,
   0, GET_BOOL, OPT_ARG, 1, 0, 0, 0, 0, 0},
  {"ndb-use-transactions", OPT_NDB_USE_TRANSACTIONS,
   "Use transactions for large inserts, if enabled then large "
   "inserts will be split into several smaller transactions",
   (uchar**) &global_system_variables.ndb_use_transactions,
   (uchar**) &global_system_variables.ndb_use_transactions,
   0, GET_BOOL, OPT_ARG, 1, 0, 0, 0, 0, 0},
  {"ndb_use_transactions", OPT_NDB_USE_TRANSACTIONS,
   "same as --ndb-use-transactions.",
   (uchar**) &global_system_variables.ndb_use_transactions,
   (uchar**) &global_system_variables.ndb_use_transactions,
   0, GET_BOOL, OPT_ARG, 1, 0, 0, 0, 0, 0},
  {"ndb-shm", OPT_NDB_SHM,
   "Use shared memory connections when available.",
   (uchar**) &opt_ndb_shm,
   (uchar**) &opt_ndb_shm,
   0, GET_BOOL, OPT_ARG, OPT_NDB_SHM_DEFAULT, 0, 0, 0, 0, 0},
  {"ndb-optimized-node-selection", OPT_NDB_OPTIMIZED_NODE_SELECTION,
   "Select nodes for transactions in a more optimal way.",
   (uchar**) &opt_ndb_optimized_node_selection,
   (uchar**) &opt_ndb_optimized_node_selection,
   0, GET_BOOL, OPT_ARG, 1, 0, 0, 0, 0, 0},
  { "ndb-cache-check-time", OPT_NDB_CACHE_CHECK_TIME,
    "A dedicated thread is created to, at the given millisecons interval, invalidate the query cache if another MySQL server in the cluster has changed the data in the database.",
    (uchar**) &opt_ndb_cache_check_time, (uchar**) &opt_ndb_cache_check_time, 0, GET_ULONG, REQUIRED_ARG,
    0, 0, LONG_TIMEOUT, 0, 1, 0},
  {"ndb-index-stat-enable", OPT_NDB_INDEX_STAT_ENABLE,
   "Use ndb index statistics in query optimization.",
   (uchar**) &global_system_variables.ndb_index_stat_enable,
   (uchar**) &max_system_variables.ndb_index_stat_enable,
   0, GET_BOOL, OPT_ARG, 0, 0, 1, 0, 0, 0},
  {"ndb-use-copying-alter-table",
   OPT_NDB_USE_COPYING_ALTER_TABLE,
   "Force ndbcluster to always copy tables at alter table (should only be used if on-line alter table fails).",
   (uchar**) &global_system_variables.ndb_use_copying_alter_table,
   (uchar**) &global_system_variables.ndb_use_copying_alter_table,
   0, GET_BOOL, NO_ARG, 0, 0, 0, 0, 0, 0},  
  { "ndb-wait-connected", OPT_NDB_WAIT_CONNECTED,
    "Time (in seconds) for mysqld to wait for connection to cluster management and data nodes.",
    (uchar**) &opt_ndb_wait_connected, (uchar**) &opt_ndb_wait_connected,
    0, GET_ULONG, REQUIRED_ARG, 0, 0, LONG_TIMEOUT, 0, 0, 0},
  { "ndb-cluster-connection-pool", OPT_NDB_CLUSTER_CONNECTION_POOL,
    "Pool of cluster connections to cluster to be used by mysql server.",
    (uchar**) &opt_ndb_cluster_connection_pool,
    (uchar**) &opt_ndb_cluster_connection_pool,
    0, GET_ULONG, REQUIRED_ARG, 1, 1, 63, 0, 0, 0},
#endif
  {"new", 'n', "Use very new possible 'unsafe' functions.",
   (uchar**) &global_system_variables.new_mode,
   (uchar**) &max_system_variables.new_mode,
   0, GET_BOOL, NO_ARG, 0, 0, 0, 0, 0, 0},
#ifdef NOT_YET
  {"no-mix-table-types", OPT_NO_MIX_TYPE, "Don't allow commands with uses two different table types.",
   (uchar**) &opt_no_mix_types, (uchar**) &opt_no_mix_types, 0, GET_BOOL, NO_ARG,
   0, 0, 0, 0, 0, 0},
#endif
  {"old-alter-table", OPT_OLD_ALTER_TABLE,
   "Use old, non-optimized alter table.",
   (uchar**) &global_system_variables.old_alter_table,
   (uchar**) &max_system_variables.old_alter_table, 0, GET_BOOL, NO_ARG,
   0, 0, 0, 0, 0, 0},
  {"old-passwords", OPT_OLD_PASSWORDS, "Use old password encryption method (needed for 4.0 and older clients).",
   (uchar**) &global_system_variables.old_passwords,
   (uchar**) &max_system_variables.old_passwords, 0, GET_BOOL, NO_ARG,
   0, 0, 0, 0, 0, 0},
  {"one-thread", OPT_ONE_THREAD,
   "(deprecated): Only use one thread (for debugging under Linux). Use thread-handling=no-threads instead",
   0, 0, 0, GET_NO_ARG, NO_ARG, 0, 0, 0, 0, 0, 0},
#if HAVE_POOL_OF_THREADS == 1
  {"pool-of-threads", OPT_POOL_OF_THREADS,
   "Use pool of threads during testing. NOTE: Use thread-handling=pool-of-threads instead",
   0, 0, 0, GET_NO_ARG, NO_ARG, 0, 0, 0, 0, 0, 0},
#endif
  {"old-style-user-limits", OPT_OLD_STYLE_USER_LIMITS,
   "Enable old-style user limits (before 5.0.3 user resources were counted per each user+host vs. per account)",
   (uchar**) &opt_old_style_user_limits, (uchar**) &opt_old_style_user_limits,
   0, GET_BOOL, NO_ARG, 0, 0, 0, 0, 0, 0},
  {"pid-file", OPT_PID_FILE, "Pid file used by safe_mysqld.",
   (uchar**) &pidfile_name_ptr, (uchar**) &pidfile_name_ptr, 0, GET_STR,
   REQUIRED_ARG, 0, 0, 0, 0, 0, 0},
  {"port", 'P', "Port number to use for connection or 0 for default to, in "
   "order of preference, my.cnf, $MYSQL_TCP_PORT, "
#if MYSQL_PORT_DEFAULT == 0
   "/etc/services, "
#endif
   "built-in default (" STRINGIFY_ARG(MYSQL_PORT) ").",
   (uchar**) &mysqld_port,
   (uchar**) &mysqld_port, 0, GET_UINT, REQUIRED_ARG, 0, 0, 0, 0, 0, 0},
  {"port-open-timeout", OPT_PORT_OPEN_TIMEOUT,
   "Maximum time in seconds to wait for the port to become free. "
   "(Default: no wait)", (uchar**) &mysqld_port_timeout,
   (uchar**) &mysqld_port_timeout, 0, GET_UINT, REQUIRED_ARG, 0, 0, 0, 0, 0, 0},
#if defined(ENABLED_PROFILING)
  {"profiling_history_size", OPT_PROFILING, "Limit of query profiling memory",
   (uchar**) &global_system_variables.profiling_history_size,
   (uchar**) &max_system_variables.profiling_history_size,
   0, GET_ULONG, REQUIRED_ARG, 15, 0, 100, 0, 0, 0},
#endif
  {"relay-log", OPT_RELAY_LOG,
   "The location and name to use for relay logs.",
   (uchar**) &opt_relay_logname, (uchar**) &opt_relay_logname, 0,
   GET_STR_ALLOC, REQUIRED_ARG, 0, 0, 0, 0, 0, 0},
  {"relay-log-index", OPT_RELAY_LOG_INDEX,
   "The location and name to use for the file that keeps a list of the last \
relay logs.",
   (uchar**) &opt_relaylog_index_name, (uchar**) &opt_relaylog_index_name, 0,
   GET_STR, REQUIRED_ARG, 0, 0, 0, 0, 0, 0},
  {"relay-log-info-file", OPT_RELAY_LOG_INFO_FILE,
   "The location and name of the file that remembers where the SQL replication \
thread is in the relay logs.",
   (uchar**) &relay_log_info_file, (uchar**) &relay_log_info_file, 0, GET_STR,
   REQUIRED_ARG, 0, 0, 0, 0, 0, 0},
  {"replicate-do-db", OPT_REPLICATE_DO_DB,
   "Tells the slave thread to restrict replication to the specified database. To specify more than one database, use the directive multiple times, once for each database. Note that this will only work if you do not use cross-database queries such as UPDATE some_db.some_table SET foo='bar' while having selected a different or no database. If you need cross database updates to work, make sure you have 3.23.28 or later, and use replicate-wild-do-table=db_name.%.",
   0, 0, 0, GET_STR, REQUIRED_ARG, 0, 0, 0, 0, 0, 0},
  {"replicate-do-table", OPT_REPLICATE_DO_TABLE,
   "Tells the slave thread to restrict replication to the specified table. To specify more than one table, use the directive multiple times, once for each table. This will work for cross-database updates, in contrast to replicate-do-db.",
   0, 0, 0, GET_STR, REQUIRED_ARG, 0, 0, 0, 0, 0, 0},
  {"replicate-ignore-db", OPT_REPLICATE_IGNORE_DB,
   "Tells the slave thread to not replicate to the specified database. To specify more than one database to ignore, use the directive multiple times, once for each database. This option will not work if you use cross database updates. If you need cross database updates to work, make sure you have 3.23.28 or later, and use replicate-wild-ignore-table=db_name.%. ",
   0, 0, 0, GET_STR, REQUIRED_ARG, 0, 0, 0, 0, 0, 0},
  {"replicate-ignore-table", OPT_REPLICATE_IGNORE_TABLE,
   "Tells the slave thread to not replicate to the specified table. To specify more than one table to ignore, use the directive multiple times, once for each table. This will work for cross-datbase updates, in contrast to replicate-ignore-db.",
   0, 0, 0, GET_STR, REQUIRED_ARG, 0, 0, 0, 0, 0, 0},
  {"replicate-rewrite-db", OPT_REPLICATE_REWRITE_DB,
   "Updates to a database with a different name than the original. Example: replicate-rewrite-db=master_db_name->slave_db_name.",
   0, 0, 0, GET_STR, REQUIRED_ARG, 0, 0, 0, 0, 0, 0},
#ifdef HAVE_REPLICATION
  {"replicate-same-server-id", OPT_REPLICATE_SAME_SERVER_ID,
   "In replication, if set to 1, do not skip events having our server id. \
Default value is 0 (to break infinite loops in circular replication). \
Can't be set to 1 if --log-slave-updates is used.",
   (uchar**) &replicate_same_server_id,
   (uchar**) &replicate_same_server_id,
   0, GET_BOOL, NO_ARG, 0, 0, 0, 0, 0, 0},
#endif
  {"replicate-wild-do-table", OPT_REPLICATE_WILD_DO_TABLE,
   "Tells the slave thread to restrict replication to the tables that match the specified wildcard pattern. To specify more than one table, use the directive multiple times, once for each table. This will work for cross-database updates. Example: replicate-wild-do-table=foo%.bar% will replicate only updates to tables in all databases that start with foo and whose table names start with bar.",
   0, 0, 0, GET_STR, REQUIRED_ARG, 0, 0, 0, 0, 0, 0},
  {"replicate-wild-ignore-table", OPT_REPLICATE_WILD_IGNORE_TABLE,
   "Tells the slave thread to not replicate to the tables that match the given wildcard pattern. To specify more than one table to ignore, use the directive multiple times, once for each table. This will work for cross-database updates. Example: replicate-wild-ignore-table=foo%.bar% will not do updates to tables in databases that start with foo and whose table names start with bar.",
   0, 0, 0, GET_STR, REQUIRED_ARG, 0, 0, 0, 0, 0, 0},
  // In replication, we may need to tell the other servers how to connect
  {"report-host", OPT_REPORT_HOST,
   "Hostname or IP of the slave to be reported to to the master during slave registration. Will appear in the output of SHOW SLAVE HOSTS. Leave unset if you do not want the slave to register itself with the master. Note that it is not sufficient for the master to simply read the IP of the slave off the socket once the slave connects. Due to NAT and other routing issues, that IP may not be valid for connecting to the slave from the master or other hosts.",
   (uchar**) &report_host, (uchar**) &report_host, 0, GET_STR, REQUIRED_ARG, 0, 0,
   0, 0, 0, 0},
  {"report-password", OPT_REPORT_PASSWORD, "Undocumented.",
   (uchar**) &report_password, (uchar**) &report_password, 0, GET_STR,
   REQUIRED_ARG, 0, 0, 0, 0, 0, 0},
  {"report-port", OPT_REPORT_PORT,
   "Port for connecting to slave reported to the master during slave registration. Set it only if the slave is listening on a non-default port or if you have a special tunnel from the master or other clients to the slave. If not sure, leave this option unset.",
   (uchar**) &report_port, (uchar**) &report_port, 0, GET_UINT, REQUIRED_ARG,
   MYSQL_PORT, 0, 0, 0, 0, 0},
  {"report-user", OPT_REPORT_USER, "Undocumented.", (uchar**) &report_user,
   (uchar**) &report_user, 0, GET_STR, REQUIRED_ARG, 0, 0, 0, 0, 0, 0},
  {"rpl-recovery-rank", OPT_RPL_RECOVERY_RANK, "Undocumented.",
   (uchar**) &rpl_recovery_rank, (uchar**) &rpl_recovery_rank, 0, GET_ULONG,
   REQUIRED_ARG, 0, 0, 0, 0, 0, 0},
  {"safe-mode", OPT_SAFE, "Skip some optimize stages (for testing).",
   0, 0, 0, GET_NO_ARG, NO_ARG, 0, 0, 0, 0, 0, 0},
#ifndef TO_BE_DELETED
  {"safe-show-database", OPT_SAFE_SHOW_DB,
   "Deprecated option; use GRANT SHOW DATABASES instead...",
   0, 0, 0, GET_NO_ARG, NO_ARG, 0, 0, 0, 0, 0, 0},
#endif
  {"safe-user-create", OPT_SAFE_USER_CREATE,
   "Don't allow new user creation by the user who has no write privileges to the mysql.user table.",
   (uchar**) &opt_safe_user_create, (uchar**) &opt_safe_user_create, 0, GET_BOOL,
   NO_ARG, 0, 0, 0, 0, 0, 0},
  {"safemalloc-mem-limit", OPT_SAFEMALLOC_MEM_LIMIT,
   "Simulate memory shortage when compiled with the --with-debug=full option.",
   0, 0, 0, GET_ULL, REQUIRED_ARG, 0, 0, 0, 0, 0, 0},
  {"secure-auth", OPT_SECURE_AUTH, "Disallow authentication for accounts that have old (pre-4.1) passwords.",
   (uchar**) &opt_secure_auth, (uchar**) &opt_secure_auth, 0, GET_BOOL, NO_ARG,
   my_bool(0), 0, 0, 0, 0, 0},
  {"secure-file-priv", OPT_SECURE_FILE_PRIV,
   "Limit LOAD DATA, SELECT ... OUTFILE, and LOAD_FILE() to files within specified directory",
   (uchar**) &opt_secure_file_priv, (uchar**) &opt_secure_file_priv, 0,
   GET_STR_ALLOC, REQUIRED_ARG, 0, 0, 0, 0, 0, 0},
  {"server-id",	OPT_SERVER_ID,
   "Uniquely identifies the server instance in the community of replication partners.",
   (uchar**) &server_id, (uchar**) &server_id, 0, GET_ULONG, REQUIRED_ARG, 0, 0, 0,
   0, 0, 0},
  {"set-variable", 'O',
   "Change the value of a variable. Please note that this option is deprecated;you can set variables directly with --variable-name=value.",
   0, 0, 0, GET_STR, REQUIRED_ARG, 0, 0, 0, 0, 0, 0},
#ifdef HAVE_SMEM
  {"shared-memory", OPT_ENABLE_SHARED_MEMORY,
   "Enable the shared memory.",(uchar**) &opt_enable_shared_memory, (uchar**) &opt_enable_shared_memory,
   0, GET_BOOL, NO_ARG, 0, 0, 0, 0, 0, 0},
#endif
#ifdef HAVE_SMEM
  {"shared-memory-base-name",OPT_SHARED_MEMORY_BASE_NAME,
   "Base name of shared memory.", (uchar**) &shared_memory_base_name, (uchar**) &shared_memory_base_name,
   0, GET_STR, REQUIRED_ARG, 0, 0, 0, 0, 0, 0},
#endif
  {"show-slave-auth-info", OPT_SHOW_SLAVE_AUTH_INFO,
   "Show user and password in SHOW SLAVE HOSTS on this master",
   (uchar**) &opt_show_slave_auth_info, (uchar**) &opt_show_slave_auth_info, 0,
   GET_BOOL, NO_ARG, 0, 0, 0, 0, 0, 0},
#ifndef DISABLE_GRANT_OPTIONS
  {"skip-grant-tables", OPT_SKIP_GRANT,
   "Start without grant tables. This gives all users FULL ACCESS to all tables!",
   (uchar**) &opt_noacl, (uchar**) &opt_noacl, 0, GET_BOOL, NO_ARG, 0, 0, 0, 0, 0,
   0},
#endif
  {"skip-host-cache", OPT_SKIP_HOST_CACHE, "Don't cache host names.", 0, 0, 0,
   GET_NO_ARG, NO_ARG, 0, 0, 0, 0, 0, 0},
  {"skip-locking", OPT_SKIP_LOCK,
   "Deprecated option, use --skip-external-locking instead.",
   0, 0, 0, GET_NO_ARG, NO_ARG, 0, 0, 0, 0, 0, 0},
  {"skip-name-resolve", OPT_SKIP_RESOLVE,
   "Don't resolve hostnames. All hostnames are IP's or 'localhost'.",
   0, 0, 0, GET_NO_ARG, NO_ARG, 0, 0, 0, 0, 0, 0},
  {"skip-networking", OPT_SKIP_NETWORKING,
   "Don't allow connection with TCP/IP.", 0, 0, 0, GET_NO_ARG, NO_ARG, 0, 0, 0,
   0, 0, 0},
  {"skip-new", OPT_SKIP_NEW, "Don't use new, possible wrong routines.",
   0, 0, 0, GET_NO_ARG, NO_ARG, 0, 0, 0, 0, 0, 0},
#ifndef DBUG_OFF
#ifdef SAFEMALLOC
  {"skip-safemalloc", OPT_SKIP_SAFEMALLOC,
   "Don't use the memory allocation checking.", 0, 0, 0, GET_NO_ARG, NO_ARG,
   0, 0, 0, 0, 0, 0},
#endif
#endif
  {"skip-show-database", OPT_SKIP_SHOW_DB,
   "Don't allow 'SHOW DATABASE' commands.", 0, 0, 0, GET_NO_ARG, NO_ARG, 0, 0,
   0, 0, 0, 0},
  {"skip-slave-start", OPT_SKIP_SLAVE_START,
   "If set, slave is not autostarted.", (uchar**) &opt_skip_slave_start,
   (uchar**) &opt_skip_slave_start, 0, GET_BOOL, NO_ARG, 0, 0, 0, 0, 0, 0},
  {"skip-stack-trace", OPT_SKIP_STACK_TRACE,
   "Don't print a stack trace on failure.", 0, 0, 0, GET_NO_ARG, NO_ARG, 0, 0,
   0, 0, 0, 0},
  {"skip-symlink", OPT_SKIP_SYMLINKS, "Don't allow symlinking of tables. Deprecated option.  Use --skip-symbolic-links instead.",
   0, 0, 0, GET_NO_ARG, NO_ARG, 0, 0, 0, 0, 0, 0},
  {"skip-thread-priority", OPT_SKIP_PRIOR,
   "Don't give threads different priorities. This option is deprecated "
   "because it has no effect; the implied behavior is already the default.",
   0, 0, 0, GET_NO_ARG, NO_ARG, 0, 0, 0, 0, 0, 0},
#ifdef HAVE_REPLICATION
  {"slave-load-tmpdir", OPT_SLAVE_LOAD_TMPDIR,
   "The location where the slave should put its temporary files when \
replicating a LOAD DATA INFILE command.",
   (uchar**) &slave_load_tmpdir, (uchar**) &slave_load_tmpdir, 0, GET_STR_ALLOC,
   REQUIRED_ARG, 0, 0, 0, 0, 0, 0},
  {"slave-skip-errors", OPT_SLAVE_SKIP_ERRORS,
   "Tells the slave thread to continue replication when a query event returns an error from the provided list.",
   0, 0, 0, GET_STR, REQUIRED_ARG, 0, 0, 0, 0, 0, 0},
  {"slave-exec-mode", OPT_SLAVE_EXEC_MODE,
   "Modes for how replication events should be executed.  Legal values are STRICT (default) and IDEMPOTENT. In IDEMPOTENT mode, replication will not stop for operations that are idempotent. In STRICT mode, replication will stop on any unexpected difference between the master and the slave.",
   (uchar**) &slave_exec_mode_str, (uchar**) &slave_exec_mode_str, 0, GET_STR, REQUIRED_ARG, 0, 0, 0, 0, 0, 0},
#endif
  {"slow-query-log", OPT_SLOW_LOG,
   "Enable|disable slow query log", (uchar**) &opt_slow_log,
   (uchar**) &opt_slow_log, 0, GET_BOOL, OPT_ARG, 0, 0, 0, 0, 0, 0},
  {"socket", OPT_SOCKET, "Socket file to use for connection.",
   (uchar**) &mysqld_unix_port, (uchar**) &mysqld_unix_port, 0, GET_STR,
   REQUIRED_ARG, 0, 0, 0, 0, 0, 0},
#ifdef HAVE_REPLICATION
  {"sporadic-binlog-dump-fail", OPT_SPORADIC_BINLOG_DUMP_FAIL,
   "Option used by mysql-test for debugging and testing of replication.",
   (uchar**) &opt_sporadic_binlog_dump_fail,
   (uchar**) &opt_sporadic_binlog_dump_fail, 0, GET_BOOL, NO_ARG, 0, 0, 0, 0, 0,
   0},
#endif /* HAVE_REPLICATION */
  {"sql-bin-update-same", OPT_SQL_BIN_UPDATE_SAME,
   "The update log is deprecated since version 5.0, is replaced by the binary \
log and this option does nothing anymore.",
   0, 0, 0, GET_DISABLED, NO_ARG, 0, 0, 0, 0, 0, 0},
  {"sql-mode", OPT_SQL_MODE,
   "Syntax: sql-mode=option[,option[,option...]] where option can be one of: REAL_AS_FLOAT, PIPES_AS_CONCAT, ANSI_QUOTES, IGNORE_SPACE, ONLY_FULL_GROUP_BY, NO_UNSIGNED_SUBTRACTION.",
   (uchar**) &sql_mode_str, (uchar**) &sql_mode_str, 0, GET_STR, REQUIRED_ARG, 0,
   0, 0, 0, 0, 0},
#ifdef HAVE_OPENSSL
#include "sslopt-longopts.h"
#endif
#ifdef __WIN__
  {"standalone", OPT_STANDALONE,
  "Dummy option to start as a standalone program (NT).", 0, 0, 0, GET_NO_ARG,
   NO_ARG, 0, 0, 0, 0, 0, 0},
#endif
  {"symbolic-links", 's', "Enable symbolic link support.",
   (uchar**) &my_use_symdir, (uchar**) &my_use_symdir, 0, GET_BOOL, NO_ARG,
   /*
     The system call realpath() produces warnings under valgrind and
     purify. These are not suppressed: instead we disable symlinks
     option if compiled with valgrind support.
   */
   IF_PURIFY(0,1), 0, 0, 0, 0, 0},
  {"sysdate-is-now", OPT_SYSDATE_IS_NOW,
   "Non-default option to alias SYSDATE() to NOW() to make it safe-replicable. Since 5.0, SYSDATE() returns a `dynamic' value different for different invocations, even within the same statement.",
   (uchar**) &global_system_variables.sysdate_is_now,
   0, 0, GET_BOOL, NO_ARG, 0, 0, 1, 0, 1, 0},
  {"tc-heuristic-recover", OPT_TC_HEURISTIC_RECOVER,
   "Decision to use in heuristic recover process. Possible values are COMMIT or ROLLBACK.",
   (uchar**) &opt_tc_heuristic_recover, (uchar**) &opt_tc_heuristic_recover,
   0, GET_STR, REQUIRED_ARG, 0, 0, 0, 0, 0, 0},
#if defined(ENABLED_DEBUG_SYNC)
  {"debug-sync-timeout", OPT_DEBUG_SYNC_TIMEOUT,
   "Enable the debug sync facility "
   "and optionally specify a default wait timeout in seconds. "
   "A zero value keeps the facility disabled.",
   (uchar**) &opt_debug_sync_timeout, 0,
   0, GET_UINT, OPT_ARG, 0, 0, UINT_MAX, 0, 0, 0},
#endif /* defined(ENABLED_DEBUG_SYNC) */
  {"temp-pool", OPT_TEMP_POOL,
   "Using this option will cause most temporary files created to use a small set of names, rather than a unique name for each new file.",
   (uchar**) &use_temp_pool, (uchar**) &use_temp_pool, 0, GET_BOOL, NO_ARG, 1,
   0, 0, 0, 0, 0},
  {"timed_mutexes", OPT_TIMED_MUTEXES,
   "Specify whether to time mutexes (only InnoDB mutexes are currently supported)",
   (uchar**) &timed_mutexes, (uchar**) &timed_mutexes, 0, GET_BOOL, NO_ARG, 0,
    0, 0, 0, 0, 0},
  {"tmpdir", 't',
   "Path for temporary files. Several paths may be specified, separated by a "
#if defined(__WIN__) || defined(__NETWARE__)
   "semicolon (;)"
#else
   "colon (:)"
#endif
   ", in this case they are used in a round-robin fashion.",
   (uchar**) &opt_mysql_tmpdir,
   (uchar**) &opt_mysql_tmpdir, 0, GET_STR, REQUIRED_ARG, 0, 0, 0, 0, 0, 0},
  {"transaction-isolation", OPT_TX_ISOLATION,
   "Default transaction isolation level.", 0, 0, 0, GET_STR, REQUIRED_ARG, 0,
   0, 0, 0, 0, 0},
  {"use-symbolic-links", 's', "Enable symbolic link support. Deprecated option; use --symbolic-links instead.",
   (uchar**) &my_use_symdir, (uchar**) &my_use_symdir, 0, GET_BOOL, NO_ARG,
   IF_PURIFY(0,1), 0, 0, 0, 0, 0},
  {"user", 'u', "Run mysqld daemon as user.", 0, 0, 0, GET_STR, REQUIRED_ARG,
   0, 0, 0, 0, 0, 0},
  {"verbose", 'v', "Used with --help option for detailed help",
   (uchar**) &opt_verbose, (uchar**) &opt_verbose, 0, GET_BOOL, NO_ARG, 0, 0, 0, 0,
   0, 0},
  {"version", 'V', "Output version information and exit.", 0, 0, 0, GET_NO_ARG,
   NO_ARG, 0, 0, 0, 0, 0, 0},
  {"warnings", 'W', "Deprecated; use --log-warnings instead.",
   (uchar**) &global_system_variables.log_warnings,
   (uchar**) &max_system_variables.log_warnings, 0, GET_ULONG, OPT_ARG,
   1, 0, (longlong) ULONG_MAX, 0, 0, 0},
  { "back_log", OPT_BACK_LOG,
    "The number of outstanding connection requests MySQL can have. This comes into play when the main MySQL thread gets very many connection requests in a very short time.",
    (uchar**) &back_log, (uchar**) &back_log, 0, GET_ULONG,
    REQUIRED_ARG, 50, 1, 65535, 0, 1, 0 },
  {"binlog_cache_size", OPT_BINLOG_CACHE_SIZE,
   "The size of the cache to hold the SQL statements for the binary log during a transaction. If you often use big, multi-statement transactions you can increase this to get more performance.",
   (uchar**) &binlog_cache_size, (uchar**) &binlog_cache_size, 0, GET_ULONG,
   REQUIRED_ARG, 32*1024L, IO_SIZE, (longlong) ULONG_MAX, 0, IO_SIZE, 0},
  {"bulk_insert_buffer_size", OPT_BULK_INSERT_BUFFER_SIZE,
   "Size of tree cache used in bulk insert optimisation. Note that this is a limit per thread!",
   (uchar**) &global_system_variables.bulk_insert_buff_size,
   (uchar**) &max_system_variables.bulk_insert_buff_size,
   0, GET_ULONG, REQUIRED_ARG, 8192*1024, 0, (longlong) ULONG_MAX, 0, 1, 0},
  {"connect_timeout", OPT_CONNECT_TIMEOUT,
   "The number of seconds the mysqld server is waiting for a connect packet before responding with 'Bad handshake'.",
    (uchar**) &connect_timeout, (uchar**) &connect_timeout,
   0, GET_ULONG, REQUIRED_ARG, CONNECT_TIMEOUT, 2, LONG_TIMEOUT, 0, 1, 0 },
  { "date_format", OPT_DATE_FORMAT,
    "The DATE format (For future).",
    (uchar**) &opt_date_time_formats[MYSQL_TIMESTAMP_DATE],
    (uchar**) &opt_date_time_formats[MYSQL_TIMESTAMP_DATE],
    0, GET_STR, REQUIRED_ARG, 0, 0, 0, 0, 0, 0},
  { "datetime_format", OPT_DATETIME_FORMAT,
    "The DATETIME/TIMESTAMP format (for future).",
    (uchar**) &opt_date_time_formats[MYSQL_TIMESTAMP_DATETIME],
    (uchar**) &opt_date_time_formats[MYSQL_TIMESTAMP_DATETIME],
    0, GET_STR, REQUIRED_ARG, 0, 0, 0, 0, 0, 0},
  { "default_week_format", OPT_DEFAULT_WEEK_FORMAT,
    "The default week format used by WEEK() functions.",
    (uchar**) &global_system_variables.default_week_format,
    (uchar**) &max_system_variables.default_week_format,
    0, GET_ULONG, REQUIRED_ARG, 0, 0, 7L, 0, 1, 0},
  {"delayed_insert_limit", OPT_DELAYED_INSERT_LIMIT,
   "After inserting delayed_insert_limit rows, the INSERT DELAYED handler will check if there are any SELECT statements pending. If so, it allows these to execute before continuing.",
    (uchar**) &delayed_insert_limit, (uchar**) &delayed_insert_limit, 0, GET_ULONG,
    REQUIRED_ARG, DELAYED_LIMIT, 1, (longlong) ULONG_MAX, 0, 1, 0},
  {"delayed_insert_timeout", OPT_DELAYED_INSERT_TIMEOUT,
   "How long a INSERT DELAYED thread should wait for INSERT statements before terminating.",
   (uchar**) &delayed_insert_timeout, (uchar**) &delayed_insert_timeout, 0,
   GET_ULONG, REQUIRED_ARG, DELAYED_WAIT_TIMEOUT, 1, LONG_TIMEOUT, 0, 1, 0},
  { "delayed_queue_size", OPT_DELAYED_QUEUE_SIZE,
    "What size queue (in rows) should be allocated for handling INSERT DELAYED. If the queue becomes full, any client that does INSERT DELAYED will wait until there is room in the queue again.",
    (uchar**) &delayed_queue_size, (uchar**) &delayed_queue_size, 0, GET_ULONG,
    REQUIRED_ARG, DELAYED_QUEUE_SIZE, 1, (longlong) ULONG_MAX, 0, 1, 0},
  {"div_precision_increment", OPT_DIV_PRECINCREMENT,
   "Precision of the result of '/' operator will be increased on that value.",
   (uchar**) &global_system_variables.div_precincrement,
   (uchar**) &max_system_variables.div_precincrement, 0, GET_ULONG,
   REQUIRED_ARG, 4, 0, DECIMAL_MAX_SCALE, 0, 0, 0},
  {"expire_logs_days", OPT_EXPIRE_LOGS_DAYS,
   "If non-zero, binary logs will be purged after expire_logs_days "
   "days; possible purges happen at startup and at binary log rotation.",
   (uchar**) &expire_logs_days,
   (uchar**) &expire_logs_days, 0, GET_ULONG,
   REQUIRED_ARG, 0, 0, 99, 0, 1, 0},
  { "flush_time", OPT_FLUSH_TIME,
    "A dedicated thread is created to flush all tables at the given interval.",
    (uchar**) &flush_time, (uchar**) &flush_time, 0, GET_ULONG, REQUIRED_ARG,
    FLUSH_TIME, 0, LONG_TIMEOUT, 0, 1, 0},
  { "ft_boolean_syntax", OPT_FT_BOOLEAN_SYNTAX,
    "List of operators for MATCH ... AGAINST ( ... IN BOOLEAN MODE)",
    0, 0, 0, GET_STR,
    REQUIRED_ARG, 0, 0, 0, 0, 0, 0},
  { "ft_max_word_len", OPT_FT_MAX_WORD_LEN,
    "The maximum length of the word to be included in a FULLTEXT index. Note: FULLTEXT indexes must be rebuilt after changing this variable.",
    (uchar**) &ft_max_word_len, (uchar**) &ft_max_word_len, 0, GET_ULONG,
    REQUIRED_ARG, HA_FT_MAXCHARLEN, 10, HA_FT_MAXCHARLEN, 0, 1, 0},
  { "ft_min_word_len", OPT_FT_MIN_WORD_LEN,
    "The minimum length of the word to be included in a FULLTEXT index. Note: FULLTEXT indexes must be rebuilt after changing this variable.",
    (uchar**) &ft_min_word_len, (uchar**) &ft_min_word_len, 0, GET_ULONG,
    REQUIRED_ARG, 4, 1, HA_FT_MAXCHARLEN, 0, 1, 0},
  { "ft_query_expansion_limit", OPT_FT_QUERY_EXPANSION_LIMIT,
    "Number of best matches to use for query expansion",
    (uchar**) &ft_query_expansion_limit, (uchar**) &ft_query_expansion_limit, 0, GET_ULONG,
    REQUIRED_ARG, 20, 0, 1000, 0, 1, 0},
  { "ft_stopword_file", OPT_FT_STOPWORD_FILE,
    "Use stopwords from this file instead of built-in list.",
    (uchar**) &ft_stopword_file, (uchar**) &ft_stopword_file, 0, GET_STR,
    REQUIRED_ARG, 0, 0, 0, 0, 0, 0},
  { "group_concat_max_len", OPT_GROUP_CONCAT_MAX_LEN,
    "The maximum length of the result of function  group_concat.",
    (uchar**) &global_system_variables.group_concat_max_len,
    (uchar**) &max_system_variables.group_concat_max_len, 0, GET_ULONG,
    REQUIRED_ARG, 1024, 4, (longlong) ULONG_MAX, 0, 1, 0},
  {"interactive_timeout", OPT_INTERACTIVE_TIMEOUT,
   "The number of seconds the server waits for activity on an interactive connection before closing it.",
   (uchar**) &global_system_variables.net_interactive_timeout,
   (uchar**) &max_system_variables.net_interactive_timeout, 0,
   GET_ULONG, REQUIRED_ARG, NET_WAIT_TIMEOUT, 1, LONG_TIMEOUT, 0, 1, 0},
  {"join_buffer_size", OPT_JOIN_BUFF_SIZE,
   "The size of the buffer that is used for full joins.",
   (uchar**) &global_system_variables.join_buff_size,
   (uchar**) &max_system_variables.join_buff_size, 0, GET_ULONG,
   REQUIRED_ARG, 128*1024L, IO_SIZE*2+MALLOC_OVERHEAD, (longlong) ULONG_MAX,
   MALLOC_OVERHEAD, IO_SIZE, 0},
  {"keep_files_on_create", OPT_KEEP_FILES_ON_CREATE,
   "Don't overwrite stale .MYD and .MYI even if no directory is specified.",
   (uchar**) &global_system_variables.keep_files_on_create,
   (uchar**) &max_system_variables.keep_files_on_create,
   0, GET_BOOL, OPT_ARG, 0, 0, 0, 0, 0, 0},
  {"key_buffer_size", OPT_KEY_BUFFER_SIZE,
   "The size of the buffer used for index blocks for MyISAM tables. Increase this to get better index handling (for all reads and multiple writes) to as much as you can afford; 64M on a 256M machine that mainly runs MySQL is quite common.",
   (uchar**) &dflt_key_cache_var.param_buff_size,
   (uchar**) 0,
   0, (GET_ULL | GET_ASK_ADDR),
   REQUIRED_ARG, KEY_CACHE_SIZE, MALLOC_OVERHEAD, SIZE_T_MAX, MALLOC_OVERHEAD,
   IO_SIZE, 0},
  {"key_cache_age_threshold", OPT_KEY_CACHE_AGE_THRESHOLD,
   "This characterizes the number of hits a hot block has to be untouched until it is considered aged enough to be downgraded to a warm block. This specifies the percentage ratio of that number of hits to the total number of blocks in key cache",
   (uchar**) &dflt_key_cache_var.param_age_threshold,
   (uchar**) 0,
   0, (GET_ULONG | GET_ASK_ADDR), REQUIRED_ARG,
   300, 100, (longlong) ULONG_MAX, 0, 100, 0},
  {"key_cache_block_size", OPT_KEY_CACHE_BLOCK_SIZE,
   "The default size of key cache blocks",
   (uchar**) &dflt_key_cache_var.param_block_size,
   (uchar**) 0,
   0, (GET_ULONG | GET_ASK_ADDR), REQUIRED_ARG,
   KEY_CACHE_BLOCK_SIZE, 512, 1024 * 16, 0, 512, 0},
  {"key_cache_division_limit", OPT_KEY_CACHE_DIVISION_LIMIT,
   "The minimum percentage of warm blocks in key cache",
   (uchar**) &dflt_key_cache_var.param_division_limit,
   (uchar**) 0,
   0, (GET_ULONG | GET_ASK_ADDR) , REQUIRED_ARG, 100,
   1, 100, 0, 1, 0},
  {"long_query_time", OPT_LONG_QUERY_TIME,
   "Log all queries that have taken more than long_query_time seconds to execute to file. "
   "The argument will be treated as a decimal value with microsecond precission.",
   (uchar**) &long_query_time, (uchar**) &long_query_time, 0, GET_DOUBLE,
   REQUIRED_ARG, 10, 0, LONG_TIMEOUT, 0, 0, 0},
  {"lower_case_table_names", OPT_LOWER_CASE_TABLE_NAMES,
   "If set to 1 table names are stored in lowercase on disk and table names will be case-insensitive.  Should be set to 2 if you are using a case insensitive file system",
   (uchar**) &lower_case_table_names,
   (uchar**) &lower_case_table_names, 0, GET_UINT, OPT_ARG,
#ifdef FN_NO_CASE_SENCE
    1
#else
    0
#endif
   , 0, 2, 0, 1, 0},
  {"max_allowed_packet", OPT_MAX_ALLOWED_PACKET,
   "Max packetlength to send/receive from to server.",
   (uchar**) &global_system_variables.max_allowed_packet,
   (uchar**) &max_system_variables.max_allowed_packet, 0, GET_ULONG,
   REQUIRED_ARG, 1024*1024L, 1024, 1024L*1024L*1024L, 0, 1024, 0},
  {"max_binlog_cache_size", OPT_MAX_BINLOG_CACHE_SIZE,
   "Can be used to restrict the total size used to cache a multi-transaction query.",
   (uchar**) &max_binlog_cache_size, (uchar**) &max_binlog_cache_size, 0,
   GET_ULONG, REQUIRED_ARG, (longlong) ULONG_MAX, IO_SIZE,
   (longlong) ULONG_MAX, 0, IO_SIZE, 0},
  {"max_binlog_size", OPT_MAX_BINLOG_SIZE,
   "Binary log will be rotated automatically when the size exceeds this \
value. Will also apply to relay logs if max_relay_log_size is 0. \
The minimum value for this variable is 4096.",
   (uchar**) &max_binlog_size, (uchar**) &max_binlog_size, 0, GET_ULONG,
   REQUIRED_ARG, 1024*1024L*1024L, IO_SIZE, 1024*1024L*1024L, 0, IO_SIZE, 0},
  {"max_connect_errors", OPT_MAX_CONNECT_ERRORS,
   "If there is more than this number of interrupted connections from a host this host will be blocked from further connections.",
   (uchar**) &max_connect_errors, (uchar**) &max_connect_errors, 0, GET_ULONG,
    REQUIRED_ARG, MAX_CONNECT_ERRORS, 1, (longlong) ULONG_MAX, 0, 1, 0},
  // Default max_connections of 151 is larger than Apache's default max
  // children, to avoid "too many connections" error in a common setup
  {"max_connections", OPT_MAX_CONNECTIONS,
   "The number of simultaneous clients allowed.", (uchar**) &max_connections,
   (uchar**) &max_connections, 0, GET_ULONG, REQUIRED_ARG, 151, 1, 100000, 0, 1,
   0},
  {"max_delayed_threads", OPT_MAX_DELAYED_THREADS,
   "Don't start more than this number of threads to handle INSERT DELAYED statements. If set to zero, which means INSERT DELAYED is not used.",
   (uchar**) &global_system_variables.max_insert_delayed_threads,
   (uchar**) &max_system_variables.max_insert_delayed_threads,
   0, GET_ULONG, REQUIRED_ARG, 20, 0, 16384, 0, 1, 0},
  {"max_error_count", OPT_MAX_ERROR_COUNT,
   "Max number of errors/warnings to store for a statement.",
   (uchar**) &global_system_variables.max_error_count,
   (uchar**) &max_system_variables.max_error_count,
   0, GET_ULONG, REQUIRED_ARG, DEFAULT_ERROR_COUNT, 0, 65535, 0, 1, 0},
  {"max_heap_table_size", OPT_MAX_HEP_TABLE_SIZE,
   "Don't allow creation of heap tables bigger than this.",
   (uchar**) &global_system_variables.max_heap_table_size,
   (uchar**) &max_system_variables.max_heap_table_size, 0, GET_ULL,
   REQUIRED_ARG, 16*1024*1024L, 16384, MAX_MEM_TABLE_SIZE,
   MALLOC_OVERHEAD, 1024, 0},
  {"max_join_size", OPT_MAX_JOIN_SIZE,
   "Joins that are probably going to read more than max_join_size records return an error.",
   (uchar**) &global_system_variables.max_join_size,
   (uchar**) &max_system_variables.max_join_size, 0, GET_HA_ROWS, REQUIRED_ARG,
   HA_POS_ERROR, 1, HA_POS_ERROR, 0, 1, 0},
   {"max_length_for_sort_data", OPT_MAX_LENGTH_FOR_SORT_DATA,
    "Max number of bytes in sorted records.",
    (uchar**) &global_system_variables.max_length_for_sort_data,
    (uchar**) &max_system_variables.max_length_for_sort_data, 0, GET_ULONG,
    REQUIRED_ARG, 1024, 4, 8192*1024L, 0, 1, 0},
  {"max_prepared_stmt_count", OPT_MAX_PREPARED_STMT_COUNT,
   "Maximum number of prepared statements in the server.",
   (uchar**) &max_prepared_stmt_count, (uchar**) &max_prepared_stmt_count,
   0, GET_ULONG, REQUIRED_ARG, 16382, 0, 1*1024*1024, 0, 1, 0},
  {"max_relay_log_size", OPT_MAX_RELAY_LOG_SIZE,
   "If non-zero: relay log will be rotated automatically when the size exceeds this value; if zero (the default): when the size exceeds max_binlog_size. 0 excepted, the minimum value for this variable is 4096.",
   (uchar**) &max_relay_log_size, (uchar**) &max_relay_log_size, 0, GET_ULONG,
   REQUIRED_ARG, 0L, 0L, 1024*1024L*1024L, 0, IO_SIZE, 0},
  { "max_seeks_for_key", OPT_MAX_SEEKS_FOR_KEY,
    "Limit assumed max number of seeks when looking up rows based on a key",
    (uchar**) &global_system_variables.max_seeks_for_key,
    (uchar**) &max_system_variables.max_seeks_for_key, 0, GET_ULONG,
    REQUIRED_ARG, (longlong) ULONG_MAX, 1, (longlong) ULONG_MAX, 0, 1, 0 },
  {"max_sort_length", OPT_MAX_SORT_LENGTH,
   "The number of bytes to use when sorting BLOB or TEXT values (only the first max_sort_length bytes of each value are used; the rest are ignored).",
   (uchar**) &global_system_variables.max_sort_length,
   (uchar**) &max_system_variables.max_sort_length, 0, GET_ULONG,
   REQUIRED_ARG, 1024, 4, 8192*1024L, 0, 1, 0},
  {"max_sp_recursion_depth", OPT_MAX_SP_RECURSION_DEPTH,
   "Maximum stored procedure recursion depth. (discussed with docs).",
   (uchar**) &global_system_variables.max_sp_recursion_depth,
   (uchar**) &max_system_variables.max_sp_recursion_depth, 0, GET_ULONG,
   OPT_ARG, 0, 0, 255, 0, 1, 0 },
  {"max_tmp_tables", OPT_MAX_TMP_TABLES,
   "Maximum number of temporary tables a client can keep open at a time.",
   (uchar**) &global_system_variables.max_tmp_tables,
   (uchar**) &max_system_variables.max_tmp_tables, 0, GET_ULONG,
   REQUIRED_ARG, 32, 1, (longlong) ULONG_MAX, 0, 1, 0},
  {"max_user_connections", OPT_MAX_USER_CONNECTIONS,
   "The maximum number of active connections for a single user (0 = no limit).",
   (uchar**) &max_user_connections, (uchar**) &max_user_connections, 0, GET_UINT,
   REQUIRED_ARG, 0, 0, UINT_MAX, 0, 1, 0},
  {"max_write_lock_count", OPT_MAX_WRITE_LOCK_COUNT,
   "After this many write locks, allow some read locks to run in between.",
   (uchar**) &max_write_lock_count, (uchar**) &max_write_lock_count, 0, GET_ULONG,
   REQUIRED_ARG, (longlong) ULONG_MAX, 1, (longlong) ULONG_MAX, 0, 1, 0},
  {"min_examined_row_limit", OPT_MIN_EXAMINED_ROW_LIMIT,
   "Don't log queries which examine less than min_examined_row_limit rows to file.",
   (uchar**) &global_system_variables.min_examined_row_limit,
   (uchar**) &max_system_variables.min_examined_row_limit, 0, GET_ULONG,
   REQUIRED_ARG, 0, 0, (longlong) ULONG_MAX, 0, 1L, 0},
  {"myisam_block_size", OPT_MYISAM_BLOCK_SIZE,
   "Block size to be used for MyISAM index pages.",
   (uchar**) &opt_myisam_block_size,
   (uchar**) &opt_myisam_block_size, 0, GET_ULONG, REQUIRED_ARG,
   MI_KEY_BLOCK_LENGTH, MI_MIN_KEY_BLOCK_LENGTH, MI_MAX_KEY_BLOCK_LENGTH,
   0, MI_MIN_KEY_BLOCK_LENGTH, 0},
  {"myisam_data_pointer_size", OPT_MYISAM_DATA_POINTER_SIZE,
   "Default pointer size to be used for MyISAM tables.",
   (uchar**) &myisam_data_pointer_size,
   (uchar**) &myisam_data_pointer_size, 0, GET_ULONG, REQUIRED_ARG,
   6, 2, 7, 0, 1, 0},
  {"myisam_max_sort_file_size", OPT_MYISAM_MAX_SORT_FILE_SIZE,
   "Don't use the fast sort index method to created index if the temporary file would get bigger than this.",
   (uchar**) &global_system_variables.myisam_max_sort_file_size,
   (uchar**) &max_system_variables.myisam_max_sort_file_size, 0,
   GET_ULL, REQUIRED_ARG, (longlong) LONG_MAX, 0, (ulonglong) MAX_FILE_SIZE,
   0, 1024*1024, 0},
  {"myisam_repair_threads", OPT_MYISAM_REPAIR_THREADS,
   "Number of threads to use when repairing MyISAM tables. The value of 1 disables parallel repair.",
   (uchar**) &global_system_variables.myisam_repair_threads,
   (uchar**) &max_system_variables.myisam_repair_threads, 0,
   GET_ULONG, REQUIRED_ARG, 1, 1, (longlong) ULONG_MAX, 0, 1, 0},
  {"myisam_sort_buffer_size", OPT_MYISAM_SORT_BUFFER_SIZE,
   "The buffer that is allocated when sorting the index when doing a REPAIR or when creating indexes with CREATE INDEX or ALTER TABLE.",
   (uchar**) &global_system_variables.myisam_sort_buff_size,
   (uchar**) &max_system_variables.myisam_sort_buff_size, 0,
   GET_ULONG, REQUIRED_ARG, 8192*1024, 4, (longlong) ULONG_MAX, 0, 1, 0},
  {"myisam_use_mmap", OPT_MYISAM_USE_MMAP,
   "Use memory mapping for reading and writing MyISAM tables",
   (uchar**) &opt_myisam_use_mmap,
   (uchar**) &opt_myisam_use_mmap, 0, GET_BOOL, NO_ARG, 0,
    0, 0, 0, 0, 0},
  {"myisam_stats_method", OPT_MYISAM_STATS_METHOD,
   "Specifies how MyISAM index statistics collection code should threat NULLs. "
   "Possible values of name are \"nulls_unequal\" (default behavior for 4.1/5.0), "
   "\"nulls_equal\" (emulate 4.0 behavior), and \"nulls_ignored\".",
   (uchar**) &myisam_stats_method_str, (uchar**) &myisam_stats_method_str, 0,
    GET_STR, REQUIRED_ARG, 0, 0, 0, 0, 0, 0},
  {"net_buffer_length", OPT_NET_BUFFER_LENGTH,
   "Buffer length for TCP/IP and socket communication.",
   (uchar**) &global_system_variables.net_buffer_length,
   (uchar**) &max_system_variables.net_buffer_length, 0, GET_ULONG,
   REQUIRED_ARG, 16384, 1024, 1024*1024L, 0, 1024, 0},
  {"net_read_timeout", OPT_NET_READ_TIMEOUT,
   "Number of seconds to wait for more data from a connection before aborting the read.",
   (uchar**) &global_system_variables.net_read_timeout,
   (uchar**) &max_system_variables.net_read_timeout, 0, GET_ULONG,
   REQUIRED_ARG, NET_READ_TIMEOUT, 1, LONG_TIMEOUT, 0, 1, 0},
  {"net_retry_count", OPT_NET_RETRY_COUNT,
   "If a read on a communication port is interrupted, retry this many times before giving up.",
   (uchar**) &global_system_variables.net_retry_count,
   (uchar**) &max_system_variables.net_retry_count,0,
   GET_ULONG, REQUIRED_ARG, MYSQLD_NET_RETRY_COUNT, 1, (longlong) ULONG_MAX,
   0, 1, 0},
  {"net_write_timeout", OPT_NET_WRITE_TIMEOUT,
   "Number of seconds to wait for a block to be written to a connection  before aborting the write.",
   (uchar**) &global_system_variables.net_write_timeout,
   (uchar**) &max_system_variables.net_write_timeout, 0, GET_ULONG,
   REQUIRED_ARG, NET_WRITE_TIMEOUT, 1, LONG_TIMEOUT, 0, 1, 0},
  {"old", OPT_OLD_MODE, "Use compatible behavior.",
    (uchar**) &global_system_variables.old_mode,
    (uchar**) &max_system_variables.old_mode, 0, GET_BOOL, NO_ARG,
    0, 0, 0, 0, 0, 0},
  {"open_files_limit", OPT_OPEN_FILES_LIMIT,
   "If this is not 0, then mysqld will use this value to reserve file descriptors to use with setrlimit(). If this value is 0 then mysqld will reserve max_connections*5 or max_connections + table_cache*2 (whichever is larger) number of files.",
   (uchar**) &open_files_limit, (uchar**) &open_files_limit, 0, GET_ULONG,
   REQUIRED_ARG, 0, 0, OS_FILE_LIMIT, 0, 1, 0},
  {"optimizer_prune_level", OPT_OPTIMIZER_PRUNE_LEVEL,
   "Controls the heuristic(s) applied during query optimization to prune less-promising partial plans from the optimizer search space. Meaning: 0 - do not apply any heuristic, thus perform exhaustive search; 1 - prune plans based on number of retrieved rows.",
   (uchar**) &global_system_variables.optimizer_prune_level,
   (uchar**) &max_system_variables.optimizer_prune_level,
   0, GET_ULONG, OPT_ARG, 1, 0, 1, 0, 1, 0},
  {"optimizer_search_depth", OPT_OPTIMIZER_SEARCH_DEPTH,
   "Maximum depth of search performed by the query optimizer. Values larger than the number of relations in a query result in better query plans, but take longer to compile a query. Smaller values than the number of tables in a relation result in faster optimization, but may produce very bad query plans. If set to 0, the system will automatically pick a reasonable value; if set to MAX_TABLES+2, the optimizer will switch to the original find_best (used for testing/comparison).",
   (uchar**) &global_system_variables.optimizer_search_depth,
   (uchar**) &max_system_variables.optimizer_search_depth,
   0, GET_ULONG, OPT_ARG, MAX_TABLES+1, 0, MAX_TABLES+2, 0, 1, 0},
  {"plugin_dir", OPT_PLUGIN_DIR,
   "Directory for plugins.",
   (uchar**) &opt_plugin_dir_ptr, (uchar**) &opt_plugin_dir_ptr, 0,
   GET_STR, REQUIRED_ARG, 0, 0, 0, 0, 0, 0},
  {"plugin-load", OPT_PLUGIN_LOAD,
   "Optional colon-separated list of plugins to load, where each plugin is "
   "identified as name=library, where name is the plugin name and library "
   "is the plugin library in plugin_dir.",
   (uchar**) &opt_plugin_load, (uchar**) &opt_plugin_load, 0,
   GET_STR, REQUIRED_ARG, 0, 0, 0, 0, 0, 0},
  {"preload_buffer_size", OPT_PRELOAD_BUFFER_SIZE,
   "The size of the buffer that is allocated when preloading indexes",
   (uchar**) &global_system_variables.preload_buff_size,
   (uchar**) &max_system_variables.preload_buff_size, 0, GET_ULONG,
   REQUIRED_ARG, 32*1024L, 1024, 1024*1024*1024L, 0, 1, 0},
  {"query_alloc_block_size", OPT_QUERY_ALLOC_BLOCK_SIZE,
   "Allocation block size for query parsing and execution",
   (uchar**) &global_system_variables.query_alloc_block_size,
   (uchar**) &max_system_variables.query_alloc_block_size, 0, GET_ULONG,
   REQUIRED_ARG, QUERY_ALLOC_BLOCK_SIZE, 1024, (longlong) ULONG_MAX, 0, 1024,
   0},
#ifdef HAVE_QUERY_CACHE
  {"query_cache_limit", OPT_QUERY_CACHE_LIMIT,
   "Don't cache results that are bigger than this.",
   (uchar**) &query_cache_limit, (uchar**) &query_cache_limit, 0, GET_ULONG,
   REQUIRED_ARG, 1024*1024L, 0, (longlong) ULONG_MAX, 0, 1, 0},
  {"query_cache_min_res_unit", OPT_QUERY_CACHE_MIN_RES_UNIT,
   "minimal size of unit in wich space for results is allocated (last unit will be trimed after writing all result data.",
   (uchar**) &query_cache_min_res_unit, (uchar**) &query_cache_min_res_unit,
   0, GET_ULONG, REQUIRED_ARG, QUERY_CACHE_MIN_RESULT_DATA_SIZE,
   0, (longlong) ULONG_MAX, 0, 1, 0},
#endif /*HAVE_QUERY_CACHE*/
  {"query_cache_size", OPT_QUERY_CACHE_SIZE,
   "The memory allocated to store results from old queries.",
   (uchar**) &query_cache_size, (uchar**) &query_cache_size, 0, GET_ULONG,
   REQUIRED_ARG, 0, 0, (longlong) ULONG_MAX, 0, 1024, 0},
#ifdef HAVE_QUERY_CACHE
  {"query_cache_type", OPT_QUERY_CACHE_TYPE,
   "0 = OFF = Don't cache or retrieve results. 1 = ON = Cache all results except SELECT SQL_NO_CACHE ... queries. 2 = DEMAND = Cache only SELECT SQL_CACHE ... queries.",
   (uchar**) &global_system_variables.query_cache_type,
   (uchar**) &max_system_variables.query_cache_type,
   0, GET_ULONG, REQUIRED_ARG, 1, 0, 2, 0, 1, 0},
  {"query_cache_wlock_invalidate", OPT_QUERY_CACHE_WLOCK_INVALIDATE,
   "Invalidate queries in query cache on LOCK for write",
   (uchar**) &global_system_variables.query_cache_wlock_invalidate,
   (uchar**) &max_system_variables.query_cache_wlock_invalidate,
   0, GET_BOOL, NO_ARG, 0, 0, 1, 0, 1, 0},
#endif /*HAVE_QUERY_CACHE*/
  {"query_prealloc_size", OPT_QUERY_PREALLOC_SIZE,
   "Persistent buffer for query parsing and execution",
   (uchar**) &global_system_variables.query_prealloc_size,
   (uchar**) &max_system_variables.query_prealloc_size, 0, GET_ULONG,
   REQUIRED_ARG, QUERY_ALLOC_PREALLOC_SIZE, QUERY_ALLOC_PREALLOC_SIZE,
   (longlong) ULONG_MAX, 0, 1024, 0},
  {"range_alloc_block_size", OPT_RANGE_ALLOC_BLOCK_SIZE,
   "Allocation block size for storing ranges during optimization",
   (uchar**) &global_system_variables.range_alloc_block_size,
   (uchar**) &max_system_variables.range_alloc_block_size, 0, GET_ULONG,
   REQUIRED_ARG, RANGE_ALLOC_BLOCK_SIZE, RANGE_ALLOC_BLOCK_SIZE,
   (longlong) ULONG_MAX, 0, 1024, 0},
  {"read_buffer_size", OPT_RECORD_BUFFER,
   "Each thread that does a sequential scan allocates a buffer of this size for each table it scans. If you do many sequential scans, you may want to increase this value.",
   (uchar**) &global_system_variables.read_buff_size,
   (uchar**) &max_system_variables.read_buff_size,0, GET_ULONG, REQUIRED_ARG,
   128*1024L, IO_SIZE*2+MALLOC_OVERHEAD, INT_MAX32, MALLOC_OVERHEAD, IO_SIZE,
   0},
  {"read_only", OPT_READONLY,
   "Make all non-temporary tables read-only, with the exception for replication (slave) threads and users with the SUPER privilege",
   (uchar**) &opt_readonly,
   (uchar**) &opt_readonly,
   0, GET_BOOL, NO_ARG, 0, 0, 1, 0, 1, 0},
  {"read_rnd_buffer_size", OPT_RECORD_RND_BUFFER,
   "When reading rows in sorted order after a sort, the rows are read through this buffer to avoid a disk seeks. If not set, then it's set to the value of record_buffer.",
   (uchar**) &global_system_variables.read_rnd_buff_size,
   (uchar**) &max_system_variables.read_rnd_buff_size, 0,
   GET_ULONG, REQUIRED_ARG, 256*1024L, 64 /*IO_SIZE*2+MALLOC_OVERHEAD*/ ,
   INT_MAX32, MALLOC_OVERHEAD, 1 /* Small lower limit to be able to test MRR */, 0},
  {"record_buffer", OPT_RECORD_BUFFER,
   "Alias for read_buffer_size",
   (uchar**) &global_system_variables.read_buff_size,
   (uchar**) &max_system_variables.read_buff_size,0, GET_ULONG, REQUIRED_ARG,
   128*1024L, IO_SIZE*2+MALLOC_OVERHEAD, INT_MAX32, MALLOC_OVERHEAD, IO_SIZE, 0},
#ifdef HAVE_REPLICATION
  {"relay_log_purge", OPT_RELAY_LOG_PURGE,
   "0 = do not purge relay logs. 1 = purge them as soon as they are no more needed.",
   (uchar**) &relay_log_purge,
   (uchar**) &relay_log_purge, 0, GET_BOOL, NO_ARG,
   1, 0, 1, 0, 1, 0},
  {"relay_log_space_limit", OPT_RELAY_LOG_SPACE_LIMIT,
   "Maximum space to use for all relay logs.",
   (uchar**) &relay_log_space_limit,
   (uchar**) &relay_log_space_limit, 0, GET_ULL, REQUIRED_ARG, 0L, 0L,
   (longlong) ULONG_MAX, 0, 1, 0},
  {"slave_compressed_protocol", OPT_SLAVE_COMPRESSED_PROTOCOL,
   "Use compression on master/slave protocol.",
   (uchar**) &opt_slave_compressed_protocol,
   (uchar**) &opt_slave_compressed_protocol,
   0, GET_BOOL, NO_ARG, 0, 0, 1, 0, 1, 0},
  {"slave_net_timeout", OPT_SLAVE_NET_TIMEOUT,
   "Number of seconds to wait for more data from a master/slave connection before aborting the read.",
   (uchar**) &slave_net_timeout, (uchar**) &slave_net_timeout, 0,
   GET_ULONG, REQUIRED_ARG, SLAVE_NET_TIMEOUT, 1, LONG_TIMEOUT, 0, 1, 0},
  {"slave_transaction_retries", OPT_SLAVE_TRANS_RETRIES,
   "Number of times the slave SQL thread will retry a transaction in case "
   "it failed with a deadlock or elapsed lock wait timeout, "
   "before giving up and stopping.",
   (uchar**) &slave_trans_retries, (uchar**) &slave_trans_retries, 0,
   GET_ULONG, REQUIRED_ARG, 10L, 0L, (longlong) ULONG_MAX, 0, 1, 0},
  {"slave-allow-batching", OPT_SLAVE_ALLOW_BATCHING,
   "Allow slave to batch requests.",
   (uchar**) &slave_allow_batching, (uchar**) &slave_allow_batching,
   0, GET_BOOL, NO_ARG, 0, 0, 1, 0, 1, 0},
#endif /* HAVE_REPLICATION */
  {"slow_launch_time", OPT_SLOW_LAUNCH_TIME,
   "If creating the thread takes longer than this value (in seconds), the Slow_launch_threads counter will be incremented.",
   (uchar**) &slow_launch_time, (uchar**) &slow_launch_time, 0, GET_ULONG,
   REQUIRED_ARG, 2L, 0L, LONG_TIMEOUT, 0, 1, 0},
  {"sort_buffer_size", OPT_SORT_BUFFER,
   "Each thread that needs to do a sort allocates a buffer of this size.",
   (uchar**) &global_system_variables.sortbuff_size,
   (uchar**) &max_system_variables.sortbuff_size, 0, GET_ULONG, REQUIRED_ARG,
   MAX_SORT_MEMORY, MIN_SORT_MEMORY+MALLOC_OVERHEAD*2, (longlong) ULONG_MAX,
   MALLOC_OVERHEAD, 1, 0},
  {"sync-binlog", OPT_SYNC_BINLOG,
   "Synchronously flush binary log to disk after every #th event. "
   "Use 0 (default) to disable synchronous flushing.",
   (uchar**) &sync_binlog_period, (uchar**) &sync_binlog_period, 0, GET_ULONG,
   REQUIRED_ARG, 0, 0, (longlong) ULONG_MAX, 0, 1, 0},
  {"sync-frm", OPT_SYNC_FRM, "Sync .frm to disk on create. Enabled by default.",
   (uchar**) &opt_sync_frm, (uchar**) &opt_sync_frm, 0, GET_BOOL, NO_ARG, 1, 0,
   0, 0, 0, 0},
  {"table_cache", OPT_TABLE_OPEN_CACHE,
   "Deprecated; use --table_open_cache instead.",
   (uchar**) &table_cache_size, (uchar**) &table_cache_size, 0, GET_ULONG,
   REQUIRED_ARG, TABLE_OPEN_CACHE_DEFAULT, 1, 512*1024L, 0, 1, 0},
  {"table_definition_cache", OPT_TABLE_DEF_CACHE,
   "The number of cached table definitions.",
   (uchar**) &table_def_size, (uchar**) &table_def_size,
   0, GET_ULONG, REQUIRED_ARG, TABLE_DEF_CACHE_DEFAULT, TABLE_DEF_CACHE_MIN,
   512*1024L, 0, 1, 0},
  {"table_open_cache", OPT_TABLE_OPEN_CACHE,
   "The number of cached open tables.",
   (uchar**) &table_cache_size, (uchar**) &table_cache_size, 0, GET_ULONG,
   REQUIRED_ARG, TABLE_OPEN_CACHE_DEFAULT, 1, 512*1024L, 0, 1, 0},
  {"table_lock_wait_timeout", OPT_TABLE_LOCK_WAIT_TIMEOUT,
   "Timeout in seconds to wait for a table level lock before returning an "
   "error. Used only if the connection has active cursors.",
   (uchar**) &table_lock_wait_timeout, (uchar**) &table_lock_wait_timeout,
   0, GET_ULONG, REQUIRED_ARG, 50, 1, 1024 * 1024 * 1024, 0, 1, 0},
  {"thread_cache_size", OPT_THREAD_CACHE_SIZE,
   "How many threads we should keep in a cache for reuse.",
   (uchar**) &thread_cache_size, (uchar**) &thread_cache_size, 0, GET_ULONG,
   REQUIRED_ARG, 0, 0, 16384, 0, 1, 0},
  {"thread_concurrency", OPT_THREAD_CONCURRENCY,
   "Permits the application to give the threads system a hint for the desired number of threads that should be run at the same time.",
   (uchar**) &concurrency, (uchar**) &concurrency, 0, GET_ULONG, REQUIRED_ARG,
   DEFAULT_CONCURRENCY, 1, 512, 0, 1, 0},
#if HAVE_POOL_OF_THREADS == 1
  {"thread_pool_size", OPT_THREAD_CACHE_SIZE,
   "How many threads we should create to handle query requests in case of 'thread_handling=pool-of-threads'",
   (uchar**) &thread_pool_size, (uchar**) &thread_pool_size, 0, GET_ULONG,
   REQUIRED_ARG, 20, 1, 16384, 0, 1, 0},
#endif
  {"thread_stack", OPT_THREAD_STACK,
   "The stack size for each thread.", (uchar**) &my_thread_stack_size,
   (uchar**) &my_thread_stack_size, 0, GET_ULONG, REQUIRED_ARG,DEFAULT_THREAD_STACK,
   1024L*128L, (longlong) ULONG_MAX, 0, 1024, 0},
  { "time_format", OPT_TIME_FORMAT,
    "The TIME format (for future).",
    (uchar**) &opt_date_time_formats[MYSQL_TIMESTAMP_TIME],
    (uchar**) &opt_date_time_formats[MYSQL_TIMESTAMP_TIME],
    0, GET_STR, REQUIRED_ARG, 0, 0, 0, 0, 0, 0},
  {"tmp_table_size", OPT_TMP_TABLE_SIZE,
   "If an internal in-memory temporary table exceeds this size, MySQL will"
   " automatically convert it to an on-disk MyISAM table.",
   (uchar**) &global_system_variables.tmp_table_size,
   (uchar**) &max_system_variables.tmp_table_size, 0, GET_ULL,
   REQUIRED_ARG, 16*1024*1024L, 1024, MAX_MEM_TABLE_SIZE, 0, 1, 0},
  {"transaction_alloc_block_size", OPT_TRANS_ALLOC_BLOCK_SIZE,
   "Allocation block size for transactions to be stored in binary log",
   (uchar**) &global_system_variables.trans_alloc_block_size,
   (uchar**) &max_system_variables.trans_alloc_block_size, 0, GET_ULONG,
   REQUIRED_ARG, QUERY_ALLOC_BLOCK_SIZE, 1024, (longlong) ULONG_MAX, 0, 1024,
   0},
  {"transaction_prealloc_size", OPT_TRANS_PREALLOC_SIZE,
   "Persistent buffer for transactions to be stored in binary log",
   (uchar**) &global_system_variables.trans_prealloc_size,
   (uchar**) &max_system_variables.trans_prealloc_size, 0, GET_ULONG,
   REQUIRED_ARG, TRANS_ALLOC_PREALLOC_SIZE, 1024, (longlong) ULONG_MAX, 0,
   1024, 0},
  {"thread_handling", OPT_THREAD_HANDLING,
   "Define threads usage for handling queries:  "
   "one-thread-per-connection or no-threads", 0, 0,
   0, GET_STR, REQUIRED_ARG, 0, 0, 0, 0, 0, 0},
  {"updatable_views_with_limit", OPT_UPDATABLE_VIEWS_WITH_LIMIT,
   "1 = YES = Don't issue an error message (warning only) if a VIEW without presence of a key of the underlying table is used in queries with a LIMIT clause for updating. 0 = NO = Prohibit update of a VIEW, which does not contain a key of the underlying table and the query uses a LIMIT clause (usually get from GUI tools).",
   (uchar**) &global_system_variables.updatable_views_with_limit,
   (uchar**) &max_system_variables.updatable_views_with_limit,
   0, GET_ULONG, REQUIRED_ARG, 1, 0, 1, 0, 1, 0},
  {"wait_timeout", OPT_WAIT_TIMEOUT,
   "The number of seconds the server waits for activity on a connection before closing it.",
   (uchar**) &global_system_variables.net_wait_timeout,
   (uchar**) &max_system_variables.net_wait_timeout, 0, GET_ULONG,
   REQUIRED_ARG, NET_WAIT_TIMEOUT, 1, IF_WIN(INT_MAX32/1000, LONG_TIMEOUT),
   0, 1, 0},
  {0, 0, 0, 0, 0, 0, GET_NO_ARG, NO_ARG, 0, 0, 0, 0, 0, 0}
};

static int show_net_compression(THD *thd, SHOW_VAR *var, char *buff)
{
  var->type= SHOW_MY_BOOL;
  var->value= (char *)&thd->net.compress;
  return 0;
}

static int show_starttime(THD *thd, SHOW_VAR *var, char *buff)
{
  var->type= SHOW_LONG;
  var->value= buff;
  *((long *)buff)= (long) (thd->query_start() - server_start_time);
  return 0;
}

#ifdef COMMUNITY_SERVER
static int show_flushstatustime(THD *thd, SHOW_VAR *var, char *buff)
{
  var->type= SHOW_LONG;
  var->value= buff;
  *((long *)buff)= (long) (thd->query_start() - flush_status_time);
  return 0;
}
#endif

#ifdef HAVE_REPLICATION
static int show_rpl_status(THD *thd, SHOW_VAR *var, char *buff)
{
  var->type= SHOW_CHAR;
  var->value= const_cast<char*>(rpl_status_type[(int)rpl_status]);
  return 0;
}

static int show_slave_running(THD *thd, SHOW_VAR *var, char *buff)
{
  var->type= SHOW_MY_BOOL;
  pthread_mutex_lock(&LOCK_active_mi);
  var->value= buff;
  *((my_bool *)buff)= (my_bool) (active_mi && active_mi->slave_running &&
                                 active_mi->rli.slave_running);
  pthread_mutex_unlock(&LOCK_active_mi);
  return 0;
}

static int show_slave_retried_trans(THD *thd, SHOW_VAR *var, char *buff)
{
  /*
    TODO: with multimaster, have one such counter per line in
    SHOW SLAVE STATUS, and have the sum over all lines here.
  */
  pthread_mutex_lock(&LOCK_active_mi);
  if (active_mi)
  {
    var->type= SHOW_LONG;
    var->value= buff;
    pthread_mutex_lock(&active_mi->rli.data_lock);
    *((long *)buff)= (long)active_mi->rli.retried_trans;
    pthread_mutex_unlock(&active_mi->rli.data_lock);
  }
  else
    var->type= SHOW_UNDEF;
  pthread_mutex_unlock(&LOCK_active_mi);
  return 0;
}

static int show_slave_received_heartbeats(THD *thd, SHOW_VAR *var, char *buff)
{
  pthread_mutex_lock(&LOCK_active_mi);
  if (active_mi)
  {
    var->type= SHOW_LONGLONG;
    var->value= buff;
    pthread_mutex_lock(&active_mi->rli.data_lock);
    *((longlong *)buff)= active_mi->received_heartbeats;
    pthread_mutex_unlock(&active_mi->rli.data_lock);
  }
  else
    var->type= SHOW_UNDEF;
  pthread_mutex_unlock(&LOCK_active_mi);
  return 0;
}

static int show_heartbeat_period(THD *thd, SHOW_VAR *var, char *buff)
{
  pthread_mutex_lock(&LOCK_active_mi);
  if (active_mi)
  {
    var->type= SHOW_CHAR;
    var->value= buff;
    my_sprintf(buff, (buff, "%.3f",active_mi->heartbeat_period));
  }
  else
    var->type= SHOW_UNDEF;
  pthread_mutex_unlock(&LOCK_active_mi);
  return 0;
}


#endif /* HAVE_REPLICATION */

static int show_open_tables(THD *thd, SHOW_VAR *var, char *buff)
{
  var->type= SHOW_LONG;
  var->value= buff;
  *((long *)buff)= (long)cached_open_tables();
  return 0;
}

static int show_prepared_stmt_count(THD *thd, SHOW_VAR *var, char *buff)
{
  var->type= SHOW_LONG;
  var->value= buff;
  pthread_mutex_lock(&LOCK_prepared_stmt_count);
  *((long *)buff)= (long)prepared_stmt_count;
  pthread_mutex_unlock(&LOCK_prepared_stmt_count);
  return 0;
}

static int show_table_definitions(THD *thd, SHOW_VAR *var, char *buff)
{
  var->type= SHOW_LONG;
  var->value= buff;
  *((long *)buff)= (long)cached_table_definitions();
  return 0;
}

#if defined(HAVE_OPENSSL) && !defined(EMBEDDED_LIBRARY)
/* Functions relying on CTX */
static int show_ssl_ctx_sess_accept(THD *thd, SHOW_VAR *var, char *buff)
{
  var->type= SHOW_LONG;
  var->value= buff;
  *((long *)buff)= (!ssl_acceptor_fd ? 0 :
                     SSL_CTX_sess_accept(ssl_acceptor_fd->ssl_context));
  return 0;
}

static int show_ssl_ctx_sess_accept_good(THD *thd, SHOW_VAR *var, char *buff)
{
  var->type= SHOW_LONG;
  var->value= buff;
  *((long *)buff)= (!ssl_acceptor_fd ? 0 :
                     SSL_CTX_sess_accept_good(ssl_acceptor_fd->ssl_context));
  return 0;
}

static int show_ssl_ctx_sess_connect_good(THD *thd, SHOW_VAR *var, char *buff)
{
  var->type= SHOW_LONG;
  var->value= buff;
  *((long *)buff)= (!ssl_acceptor_fd ? 0 :
                     SSL_CTX_sess_connect_good(ssl_acceptor_fd->ssl_context));
  return 0;
}

static int show_ssl_ctx_sess_accept_renegotiate(THD *thd, SHOW_VAR *var, char *buff)
{
  var->type= SHOW_LONG;
  var->value= buff;
  *((long *)buff)= (!ssl_acceptor_fd ? 0 :
                     SSL_CTX_sess_accept_renegotiate(ssl_acceptor_fd->ssl_context));
  return 0;
}

static int show_ssl_ctx_sess_connect_renegotiate(THD *thd, SHOW_VAR *var, char *buff)
{
  var->type= SHOW_LONG;
  var->value= buff;
  *((long *)buff)= (!ssl_acceptor_fd ? 0 :
                     SSL_CTX_sess_connect_renegotiate(ssl_acceptor_fd->ssl_context));
  return 0;
}

static int show_ssl_ctx_sess_cb_hits(THD *thd, SHOW_VAR *var, char *buff)
{
  var->type= SHOW_LONG;
  var->value= buff;
  *((long *)buff)= (!ssl_acceptor_fd ? 0 :
                     SSL_CTX_sess_cb_hits(ssl_acceptor_fd->ssl_context));
  return 0;
}

static int show_ssl_ctx_sess_hits(THD *thd, SHOW_VAR *var, char *buff)
{
  var->type= SHOW_LONG;
  var->value= buff;
  *((long *)buff)= (!ssl_acceptor_fd ? 0 :
                     SSL_CTX_sess_hits(ssl_acceptor_fd->ssl_context));
  return 0;
}

static int show_ssl_ctx_sess_cache_full(THD *thd, SHOW_VAR *var, char *buff)
{
  var->type= SHOW_LONG;
  var->value= buff;
  *((long *)buff)= (!ssl_acceptor_fd ? 0 :
                     SSL_CTX_sess_cache_full(ssl_acceptor_fd->ssl_context));
  return 0;
}

static int show_ssl_ctx_sess_misses(THD *thd, SHOW_VAR *var, char *buff)
{
  var->type= SHOW_LONG;
  var->value= buff;
  *((long *)buff)= (!ssl_acceptor_fd ? 0 :
                     SSL_CTX_sess_misses(ssl_acceptor_fd->ssl_context));
  return 0;
}

static int show_ssl_ctx_sess_timeouts(THD *thd, SHOW_VAR *var, char *buff)
{
  var->type= SHOW_LONG;
  var->value= buff;
  *((long *)buff)= (!ssl_acceptor_fd ? 0 :
                     SSL_CTX_sess_timeouts(ssl_acceptor_fd->ssl_context));
  return 0;
}

static int show_ssl_ctx_sess_number(THD *thd, SHOW_VAR *var, char *buff)
{
  var->type= SHOW_LONG;
  var->value= buff;
  *((long *)buff)= (!ssl_acceptor_fd ? 0 :
                     SSL_CTX_sess_number(ssl_acceptor_fd->ssl_context));
  return 0;
}

static int show_ssl_ctx_sess_connect(THD *thd, SHOW_VAR *var, char *buff)
{
  var->type= SHOW_LONG;
  var->value= buff;
  *((long *)buff)= (!ssl_acceptor_fd ? 0 :
                     SSL_CTX_sess_connect(ssl_acceptor_fd->ssl_context));
  return 0;
}

static int show_ssl_ctx_sess_get_cache_size(THD *thd, SHOW_VAR *var, char *buff)
{
  var->type= SHOW_LONG;
  var->value= buff;
  *((long *)buff)= (!ssl_acceptor_fd ? 0 :
                     SSL_CTX_sess_get_cache_size(ssl_acceptor_fd->ssl_context));
  return 0;
}

static int show_ssl_ctx_get_verify_mode(THD *thd, SHOW_VAR *var, char *buff)
{
  var->type= SHOW_LONG;
  var->value= buff;
  *((long *)buff)= (!ssl_acceptor_fd ? 0 :
                     SSL_CTX_get_verify_mode(ssl_acceptor_fd->ssl_context));
  return 0;
}

static int show_ssl_ctx_get_verify_depth(THD *thd, SHOW_VAR *var, char *buff)
{
  var->type= SHOW_LONG;
  var->value= buff;
  *((long *)buff)= (!ssl_acceptor_fd ? 0 :
                     SSL_CTX_get_verify_depth(ssl_acceptor_fd->ssl_context));
  return 0;
}

static int show_ssl_ctx_get_session_cache_mode(THD *thd, SHOW_VAR *var, char *buff)
{
  var->type= SHOW_CHAR;
  if (!ssl_acceptor_fd)
    var->value= const_cast<char*>("NONE");
  else
    switch (SSL_CTX_get_session_cache_mode(ssl_acceptor_fd->ssl_context))
    {
    case SSL_SESS_CACHE_OFF:
      var->value= const_cast<char*>("OFF"); break;
    case SSL_SESS_CACHE_CLIENT:
      var->value= const_cast<char*>("CLIENT"); break;
    case SSL_SESS_CACHE_SERVER:
      var->value= const_cast<char*>("SERVER"); break;
    case SSL_SESS_CACHE_BOTH:
      var->value= const_cast<char*>("BOTH"); break;
    case SSL_SESS_CACHE_NO_AUTO_CLEAR:
      var->value= const_cast<char*>("NO_AUTO_CLEAR"); break;
    case SSL_SESS_CACHE_NO_INTERNAL_LOOKUP:
      var->value= const_cast<char*>("NO_INTERNAL_LOOKUP"); break;
    default:
      var->value= const_cast<char*>("Unknown"); break;
    }
  return 0;
}

/*
   Functions relying on SSL
   Note: In the show_ssl_* functions, we need to check if we have a
         valid vio-object since this isn't always true, specifically
         when session_status or global_status is requested from
         inside an Event.
 */
static int show_ssl_get_version(THD *thd, SHOW_VAR *var, char *buff)
{
  var->type= SHOW_CHAR;
  if( thd->vio_ok() && thd->net.vio->ssl_arg )
    var->value= const_cast<char*>(SSL_get_version((SSL*) thd->net.vio->ssl_arg));
  else
    var->value= (char *)"";
  return 0;
}

static int show_ssl_session_reused(THD *thd, SHOW_VAR *var, char *buff)
{
  var->type= SHOW_LONG;
  var->value= buff;
  if( thd->vio_ok() && thd->net.vio->ssl_arg )
    *((long *)buff)= (long)SSL_session_reused((SSL*) thd->net.vio->ssl_arg);
  else
    *((long *)buff)= 0;
  return 0;
}

static int show_ssl_get_default_timeout(THD *thd, SHOW_VAR *var, char *buff)
{
  var->type= SHOW_LONG;
  var->value= buff;
  if( thd->vio_ok() && thd->net.vio->ssl_arg )
    *((long *)buff)= (long)SSL_get_default_timeout((SSL*)thd->net.vio->ssl_arg);
  else
    *((long *)buff)= 0;
  return 0;
}

static int show_ssl_get_verify_mode(THD *thd, SHOW_VAR *var, char *buff)
{
  var->type= SHOW_LONG;
  var->value= buff;
  if( thd->net.vio && thd->net.vio->ssl_arg )
    *((long *)buff)= (long)SSL_get_verify_mode((SSL*)thd->net.vio->ssl_arg);
  else
    *((long *)buff)= 0;
  return 0;
}

static int show_ssl_get_verify_depth(THD *thd, SHOW_VAR *var, char *buff)
{
  var->type= SHOW_LONG;
  var->value= buff;
  if( thd->vio_ok() && thd->net.vio->ssl_arg )
    *((long *)buff)= (long)SSL_get_verify_depth((SSL*)thd->net.vio->ssl_arg);
  else
    *((long *)buff)= 0;
  return 0;
}

static int show_ssl_get_cipher(THD *thd, SHOW_VAR *var, char *buff)
{
  var->type= SHOW_CHAR;
  if( thd->vio_ok() && thd->net.vio->ssl_arg )
    var->value= const_cast<char*>(SSL_get_cipher((SSL*) thd->net.vio->ssl_arg));
  else
    var->value= (char *)"";
  return 0;
}

static int show_ssl_get_cipher_list(THD *thd, SHOW_VAR *var, char *buff)
{
  var->type= SHOW_CHAR;
  var->value= buff;
  if (thd->vio_ok() && thd->net.vio->ssl_arg)
  {
    int i;
    const char *p;
    char *end= buff + SHOW_VAR_FUNC_BUFF_SIZE;
    for (i=0; (p= SSL_get_cipher_list((SSL*) thd->net.vio->ssl_arg,i)) &&
               buff < end; i++)
    {
      buff= strnmov(buff, p, end-buff-1);
      *buff++= ':';
    }
    if (i)
      buff--;
  }
  *buff=0;
  return 0;
}

#endif /* HAVE_OPENSSL && !EMBEDDED_LIBRARY */


/*
  Variables shown by SHOW STATUS in alphabetical order
*/

SHOW_VAR status_vars[]= {
  {"Aborted_clients",          (char*) &aborted_threads,        SHOW_LONG},
  {"Aborted_connects",         (char*) &aborted_connects,       SHOW_LONG},
  {"Binlog_cache_disk_use",    (char*) &binlog_cache_disk_use,  SHOW_LONG},
  {"Binlog_cache_use",         (char*) &binlog_cache_use,       SHOW_LONG},
  {"Bytes_received",           (char*) offsetof(STATUS_VAR, bytes_received), SHOW_LONGLONG_STATUS},
  {"Bytes_sent",               (char*) offsetof(STATUS_VAR, bytes_sent), SHOW_LONGLONG_STATUS},
  {"Com",                      (char*) com_status_vars, SHOW_ARRAY},
  {"Compression",              (char*) &show_net_compression, SHOW_FUNC},
  {"Connections",              (char*) &thread_id,              SHOW_LONG_NOFLUSH},
  {"Created_tmp_disk_tables",  (char*) offsetof(STATUS_VAR, created_tmp_disk_tables), SHOW_LONG_STATUS},
  {"Created_tmp_files",	       (char*) &my_tmp_file_created,	SHOW_LONG},
  {"Created_tmp_tables",       (char*) offsetof(STATUS_VAR, created_tmp_tables), SHOW_LONG_STATUS},
  {"Delayed_errors",           (char*) &delayed_insert_errors,  SHOW_LONG},
  {"Delayed_insert_threads",   (char*) &delayed_insert_threads, SHOW_LONG_NOFLUSH},
  {"Delayed_writes",           (char*) &delayed_insert_writes,  SHOW_LONG},
  {"Flush_commands",           (char*) &refresh_version,        SHOW_LONG_NOFLUSH},
  {"Handler_commit",           (char*) offsetof(STATUS_VAR, ha_commit_count), SHOW_LONG_STATUS},
  {"Handler_delete",           (char*) offsetof(STATUS_VAR, ha_delete_count), SHOW_LONG_STATUS},
  {"Handler_discover",         (char*) offsetof(STATUS_VAR, ha_discover_count), SHOW_LONG_STATUS},
  {"Handler_prepare",          (char*) offsetof(STATUS_VAR, ha_prepare_count),  SHOW_LONG_STATUS},
  {"Handler_read_first",       (char*) offsetof(STATUS_VAR, ha_read_first_count), SHOW_LONG_STATUS},
  {"Handler_read_key",         (char*) offsetof(STATUS_VAR, ha_read_key_count), SHOW_LONG_STATUS},
  {"Handler_read_next",        (char*) offsetof(STATUS_VAR, ha_read_next_count), SHOW_LONG_STATUS},
  {"Handler_read_prev",        (char*) offsetof(STATUS_VAR, ha_read_prev_count), SHOW_LONG_STATUS},
  {"Handler_read_rnd",         (char*) offsetof(STATUS_VAR, ha_read_rnd_count), SHOW_LONG_STATUS},
  {"Handler_read_rnd_next",    (char*) offsetof(STATUS_VAR, ha_read_rnd_next_count), SHOW_LONG_STATUS},
  {"Handler_rollback",         (char*) offsetof(STATUS_VAR, ha_rollback_count), SHOW_LONG_STATUS},
  {"Handler_savepoint",        (char*) offsetof(STATUS_VAR, ha_savepoint_count), SHOW_LONG_STATUS},
  {"Handler_savepoint_rollback",(char*) offsetof(STATUS_VAR, ha_savepoint_rollback_count), SHOW_LONG_STATUS},
  {"Handler_update",           (char*) offsetof(STATUS_VAR, ha_update_count), SHOW_LONG_STATUS},
  {"Handler_write",            (char*) offsetof(STATUS_VAR, ha_write_count), SHOW_LONG_STATUS},
  {"Key_blocks_not_flushed",   (char*) offsetof(KEY_CACHE, global_blocks_changed), SHOW_KEY_CACHE_LONG},
  {"Key_blocks_unused",        (char*) offsetof(KEY_CACHE, blocks_unused), SHOW_KEY_CACHE_LONG},
  {"Key_blocks_used",          (char*) offsetof(KEY_CACHE, blocks_used), SHOW_KEY_CACHE_LONG},
  {"Key_read_requests",        (char*) offsetof(KEY_CACHE, global_cache_r_requests), SHOW_KEY_CACHE_LONGLONG},
  {"Key_reads",                (char*) offsetof(KEY_CACHE, global_cache_read), SHOW_KEY_CACHE_LONGLONG},
  {"Key_write_requests",       (char*) offsetof(KEY_CACHE, global_cache_w_requests), SHOW_KEY_CACHE_LONGLONG},
  {"Key_writes",               (char*) offsetof(KEY_CACHE, global_cache_write), SHOW_KEY_CACHE_LONGLONG},
  {"Last_query_cost",          (char*) offsetof(STATUS_VAR, last_query_cost), SHOW_DOUBLE_STATUS},
  {"Max_used_connections",     (char*) &max_used_connections,  SHOW_LONG},
  {"Not_flushed_delayed_rows", (char*) &delayed_rows_in_use,    SHOW_LONG_NOFLUSH},
  {"Open_files",               (char*) &my_file_opened,         SHOW_LONG_NOFLUSH},
  {"Open_streams",             (char*) &my_stream_opened,       SHOW_LONG_NOFLUSH},
  {"Open_table_definitions",   (char*) &show_table_definitions, SHOW_FUNC},
  {"Open_tables",              (char*) &show_open_tables,       SHOW_FUNC},
  {"Opened_files",             (char*) &my_file_total_opened, SHOW_LONG_NOFLUSH},
  {"Opened_tables",            (char*) offsetof(STATUS_VAR, opened_tables), SHOW_LONG_STATUS},
  {"Opened_table_definitions", (char*) offsetof(STATUS_VAR, opened_shares), SHOW_LONG_STATUS},
  {"Prepared_stmt_count",      (char*) &show_prepared_stmt_count, SHOW_FUNC},
#ifdef HAVE_QUERY_CACHE
  {"Qcache_free_blocks",       (char*) &query_cache.free_memory_blocks, SHOW_LONG_NOFLUSH},
  {"Qcache_free_memory",       (char*) &query_cache.free_memory, SHOW_LONG_NOFLUSH},
  {"Qcache_hits",              (char*) &query_cache.hits,       SHOW_LONG},
  {"Qcache_inserts",           (char*) &query_cache.inserts,    SHOW_LONG},
  {"Qcache_lowmem_prunes",     (char*) &query_cache.lowmem_prunes, SHOW_LONG},
  {"Qcache_not_cached",        (char*) &query_cache.refused,    SHOW_LONG},
  {"Qcache_queries_in_cache",  (char*) &query_cache.queries_in_cache, SHOW_LONG_NOFLUSH},
  {"Qcache_total_blocks",      (char*) &query_cache.total_blocks, SHOW_LONG_NOFLUSH},
#endif /*HAVE_QUERY_CACHE*/
  {"Questions",                (char*) offsetof(STATUS_VAR, questions), SHOW_LONG_STATUS},
#ifdef HAVE_REPLICATION
  {"Rpl_status",               (char*) &show_rpl_status,          SHOW_FUNC},
#endif
  {"Select_full_join",         (char*) offsetof(STATUS_VAR, select_full_join_count), SHOW_LONG_STATUS},
  {"Select_full_range_join",   (char*) offsetof(STATUS_VAR, select_full_range_join_count), SHOW_LONG_STATUS},
  {"Select_range",             (char*) offsetof(STATUS_VAR, select_range_count), SHOW_LONG_STATUS},
  {"Select_range_check",       (char*) offsetof(STATUS_VAR, select_range_check_count), SHOW_LONG_STATUS},
  {"Select_scan",	       (char*) offsetof(STATUS_VAR, select_scan_count), SHOW_LONG_STATUS},
  {"Slave_open_temp_tables",   (char*) &slave_open_temp_tables, SHOW_LONG},
#ifdef HAVE_REPLICATION
  {"Slave_retried_transactions",(char*) &show_slave_retried_trans, SHOW_FUNC},
  {"Slave_heartbeat_period",   (char*) &show_heartbeat_period, SHOW_FUNC},
  {"Slave_received_heartbeats",(char*) &show_slave_received_heartbeats, SHOW_FUNC},
  {"Slave_running",            (char*) &show_slave_running,     SHOW_FUNC},
#endif
  {"Slow_launch_threads",      (char*) &slow_launch_threads,    SHOW_LONG},
  {"Slow_queries",             (char*) offsetof(STATUS_VAR, long_query_count), SHOW_LONG_STATUS},
  {"Sort_merge_passes",	       (char*) offsetof(STATUS_VAR, filesort_merge_passes), SHOW_LONG_STATUS},
  {"Sort_range",	       (char*) offsetof(STATUS_VAR, filesort_range_count), SHOW_LONG_STATUS},
  {"Sort_rows",		       (char*) offsetof(STATUS_VAR, filesort_rows), SHOW_LONG_STATUS},
  {"Sort_scan",		       (char*) offsetof(STATUS_VAR, filesort_scan_count), SHOW_LONG_STATUS},
#ifdef HAVE_OPENSSL
#ifndef EMBEDDED_LIBRARY
  {"Ssl_accept_renegotiates",  (char*) &show_ssl_ctx_sess_accept_renegotiate, SHOW_FUNC},
  {"Ssl_accepts",              (char*) &show_ssl_ctx_sess_accept, SHOW_FUNC},
  {"Ssl_callback_cache_hits",  (char*) &show_ssl_ctx_sess_cb_hits, SHOW_FUNC},
  {"Ssl_cipher",               (char*) &show_ssl_get_cipher, SHOW_FUNC},
  {"Ssl_cipher_list",          (char*) &show_ssl_get_cipher_list, SHOW_FUNC},
  {"Ssl_client_connects",      (char*) &show_ssl_ctx_sess_connect, SHOW_FUNC},
  {"Ssl_connect_renegotiates", (char*) &show_ssl_ctx_sess_connect_renegotiate, SHOW_FUNC},
  {"Ssl_ctx_verify_depth",     (char*) &show_ssl_ctx_get_verify_depth, SHOW_FUNC},
  {"Ssl_ctx_verify_mode",      (char*) &show_ssl_ctx_get_verify_mode, SHOW_FUNC},
  {"Ssl_default_timeout",      (char*) &show_ssl_get_default_timeout, SHOW_FUNC},
  {"Ssl_finished_accepts",     (char*) &show_ssl_ctx_sess_accept_good, SHOW_FUNC},
  {"Ssl_finished_connects",    (char*) &show_ssl_ctx_sess_connect_good, SHOW_FUNC},
  {"Ssl_session_cache_hits",   (char*) &show_ssl_ctx_sess_hits, SHOW_FUNC},
  {"Ssl_session_cache_misses", (char*) &show_ssl_ctx_sess_misses, SHOW_FUNC},
  {"Ssl_session_cache_mode",   (char*) &show_ssl_ctx_get_session_cache_mode, SHOW_FUNC},
  {"Ssl_session_cache_overflows", (char*) &show_ssl_ctx_sess_cache_full, SHOW_FUNC},
  {"Ssl_session_cache_size",   (char*) &show_ssl_ctx_sess_get_cache_size, SHOW_FUNC},
  {"Ssl_session_cache_timeouts", (char*) &show_ssl_ctx_sess_timeouts, SHOW_FUNC},
  {"Ssl_sessions_reused",      (char*) &show_ssl_session_reused, SHOW_FUNC},
  {"Ssl_used_session_cache_entries",(char*) &show_ssl_ctx_sess_number, SHOW_FUNC},
  {"Ssl_verify_depth",         (char*) &show_ssl_get_verify_depth, SHOW_FUNC},
  {"Ssl_verify_mode",          (char*) &show_ssl_get_verify_mode, SHOW_FUNC},
  {"Ssl_version",              (char*) &show_ssl_get_version, SHOW_FUNC},
#endif
#endif /* HAVE_OPENSSL */
  {"Table_locks_immediate",    (char*) &locks_immediate,        SHOW_LONG},
  {"Table_locks_waited",       (char*) &locks_waited,           SHOW_LONG},
#ifdef HAVE_MMAP
  {"Tc_log_max_pages_used",    (char*) &tc_log_max_pages_used,  SHOW_LONG},
  {"Tc_log_page_size",         (char*) &tc_log_page_size,       SHOW_LONG},
  {"Tc_log_page_waits",        (char*) &tc_log_page_waits,      SHOW_LONG},
#endif
  {"Threads_cached",           (char*) &cached_thread_count,    SHOW_LONG_NOFLUSH},
  {"Threads_connected",        (char*) &connection_count,       SHOW_INT},
  {"Threads_created",	       (char*) &thread_created,		SHOW_LONG_NOFLUSH},
  {"Threads_running",          (char*) &thread_running,         SHOW_INT},
  {"Uptime",                   (char*) &show_starttime,         SHOW_FUNC},
#ifdef COMMUNITY_SERVER
  {"Uptime_since_flush_status",(char*) &show_flushstatustime,   SHOW_FUNC},
#endif
  {NullS, NullS, SHOW_LONG}
};

static void print_version(void)
{
  set_server_version();
  /*
    Note: the instance manager keys off the string 'Ver' so it can find the
    version from the output of 'mysqld --version', so don't change it!
  */
  printf("%s  Ver %s for %s on %s (%s)\n",my_progname,
	 server_version,SYSTEM_TYPE,MACHINE_TYPE, MYSQL_COMPILATION_COMMENT);
}

#ifndef EMBEDDED_LIBRARY
static void usage(void)
{
  if (!(default_charset_info= get_charset_by_csname(default_character_set_name,
					           MY_CS_PRIMARY,
						   MYF(MY_WME))))
    exit(1);
  if (!default_collation_name)
    default_collation_name= (char*) default_charset_info->name;
  print_version();
  puts("\
Copyright (C) 2000 MySQL AB, by Monty and others\n\
This software comes with ABSOLUTELY NO WARRANTY. This is free software,\n\
and you are welcome to modify and redistribute it under the GPL license\n\n\
Starts the MySQL database server\n");

  printf("Usage: %s [OPTIONS]\n", my_progname);
  if (!opt_verbose)
    puts("\nFor more help options (several pages), use mysqld --verbose --help");
  else
  {
#ifdef __WIN__
  puts("NT and Win32 specific options:\n\
  --install                     Install the default service (NT)\n\
  --install-manual              Install the default service started manually (NT)\n\
  --install service_name        Install an optional service (NT)\n\
  --install-manual service_name Install an optional service started manually (NT)\n\
  --remove                      Remove the default service from the service list (NT)\n\
  --remove service_name         Remove the service_name from the service list (NT)\n\
  --enable-named-pipe           Only to be used for the	default server (NT)\n\
  --standalone                  Dummy option to start as a standalone server (NT)\
");
  puts("");
#endif
  print_defaults(MYSQL_CONFIG_NAME,load_default_groups);
  puts("");
  set_ports();

  /* Print out all the options including plugin supplied options */
  my_print_help_inc_plugins(my_long_options, sizeof(my_long_options)/sizeof(my_option));

  puts("\n\
To see what values a running MySQL server is using, type\n\
'mysqladmin variables' instead of 'mysqld --verbose --help'.");
  }
}
#endif /*!EMBEDDED_LIBRARY*/


/**
  Initialize all MySQL global variables to default values.

  We don't need to set numeric variables refered to in my_long_options
  as these are initialized by my_getopt.

  @note
    The reason to set a lot of global variables to zero is to allow one to
    restart the embedded server with a clean environment
    It's also needed on some exotic platforms where global variables are
    not set to 0 when a program starts.

    We don't need to set numeric variables refered to in my_long_options
    as these are initialized by my_getopt.
*/

static void mysql_init_variables(void)
{
  /* Things reset to zero */
  opt_skip_slave_start= opt_reckless_slave = 0;
  mysql_home[0]= pidfile_name[0]= log_error_file[0]= 0;
#if defined(HAVE_REALPATH) && !defined(HAVE_purify) && !defined(HAVE_BROKEN_REALPATH)
  /*  We can only test for sub paths if my_symlink.c is using realpath */
  myisam_test_invalid_symlink= test_if_data_home_dir;
#endif
  opt_log= opt_slow_log= 0;
  opt_update_log= 0;
  log_output_options= find_bit_type(log_output_str, &log_output_typelib);
  log_backup_output_options= find_bit_type(log_backup_output_str, &log_output_typelib);
  opt_bin_log= 0;
  opt_disable_networking= opt_skip_show_db=0;
  opt_logname= opt_update_logname= opt_binlog_index_name= opt_slow_logname= 0;
  opt_tc_log_file= (char *)"tc.log";      // no hostname in tc_log file name !
  opt_secure_auth= 0;
  opt_secure_file_priv= 0;
  opt_bootstrap= opt_myisam_logical_log= 0;
  mqh_used= 0;
  segfaulted= kill_in_progress= 0;
  cleanup_done= 0;
  defaults_argc= 0;
  defaults_argv= 0;
  server_id_supplied= 0;
  test_flags= select_errors= dropping_tables= ha_open_options=0;
  thread_count= thread_running= kill_cached_threads= wake_thread=0;
  slave_open_temp_tables= 0;
  cached_thread_count= 0;
  opt_endinfo= using_udf_functions= 0;
  opt_using_transactions= 0;
  abort_loop= select_thread_in_use= signal_thread_in_use= 0;
  ready_to_exit= shutdown_in_progress= grant_option= 0;
  aborted_threads= aborted_connects= 0;
  delayed_insert_threads= delayed_insert_writes= delayed_rows_in_use= 0;
  delayed_insert_errors= thread_created= 0;
  specialflag= 0;
  binlog_cache_use=  binlog_cache_disk_use= 0;
  max_used_connections= slow_launch_threads = 0;
  mysqld_user= mysqld_chroot= opt_init_file= opt_bin_logname = 0;
  prepared_stmt_count= 0;
  errmesg= 0;
  mysqld_unix_port= opt_mysql_tmpdir= my_bind_addr_str= NullS;
  bzero((uchar*) &mysql_tmpdir_list, sizeof(mysql_tmpdir_list));
  bzero((char *) &global_status_var, sizeof(global_status_var));
  opt_large_pages= 0;
#if defined(ENABLED_DEBUG_SYNC)
  opt_debug_sync_timeout= 0;
#endif /* defined(ENABLED_DEBUG_SYNC) */
  key_map_full.set_all();

  /* Character sets */
  system_charset_info= &my_charset_utf8_general_ci;
  files_charset_info= &my_charset_utf8_general_ci;
  national_charset_info= &my_charset_utf8_general_ci;
  table_alias_charset= &my_charset_bin;
  character_set_filesystem= &my_charset_bin;

  opt_date_time_formats[0]= opt_date_time_formats[1]= opt_date_time_formats[2]= 0;

  /* Things with default values that are not zero */
  delay_key_write_options= (uint) DELAY_KEY_WRITE_ON;
  slave_exec_mode_options= 0;
  slave_exec_mode_options= (uint)
    find_bit_type_or_exit(slave_exec_mode_str, &slave_exec_mode_typelib, NULL);
  opt_specialflag= SPECIAL_ENGLISH;
  unix_sock= ip_sock= INVALID_SOCKET;
  mysql_home_ptr= mysql_home;
  pidfile_name_ptr= pidfile_name;
  log_error_file_ptr= log_error_file;
  language_ptr= language;
  mysql_data_home= mysql_real_data_home;
  thd_startup_options= (OPTION_AUTO_IS_NULL | OPTION_BIN_LOG |
                        OPTION_QUOTE_SHOW_CREATE | OPTION_SQL_NOTES);
  protocol_version= PROTOCOL_VERSION;
  what_to_log= ~ (1L << (uint) COM_TIME);
  refresh_version= 1L;	/* Increments on each reload */
  global_query_id= thread_id= 1L;
  strmov(server_version, MYSQL_SERVER_VERSION);
  myisam_recover_options_str= sql_mode_str= "OFF";
  myisam_stats_method_str= "nulls_unequal";
  threads.empty();
  thread_cache.empty();
  key_caches.empty();
  if (!(dflt_key_cache= get_or_create_key_cache(default_key_cache_base.str,
                                                default_key_cache_base.length)))
    exit(1);

  /* set key_cache_hash.default_value = dflt_key_cache */
  multi_keycache_init();

  /* Set directory paths */
  strmake(language, LANGUAGE, sizeof(language)-1);
  strmake(mysql_real_data_home, get_relative_path(DATADIR),
	  sizeof(mysql_real_data_home)-1);
  mysql_data_home_buff[0]=FN_CURLIB;	// all paths are relative from here
  mysql_data_home_buff[1]=0;
  mysql_data_home_len= 2;

  strmake(language, LANGUAGE, sizeof(language)-1);
 
  /* Replication parameters */
  master_info_file= (char*) "master.info",
    relay_log_info_file= (char*) "relay-log.info";
  report_user= report_password = report_host= 0;	/* TO BE DELETED */
  opt_relay_logname= opt_relaylog_index_name= 0;

  /* Variables in libraries */
  charsets_dir= 0;
  default_character_set_name= (char*) MYSQL_DEFAULT_CHARSET_NAME;
  default_collation_name= compiled_default_collation_name;
  sys_charset_system.value= (char*) system_charset_info->csname;
  character_set_filesystem_name= (char*) "binary";
  lc_time_names_name= (char*) "en_US";
  /* Set default values for some option variables */
  default_storage_engine_str= (char*) "MyISAM";
  global_system_variables.table_plugin= NULL;
  global_system_variables.tx_isolation= ISO_REPEATABLE_READ;
  global_system_variables.select_limit= (ulonglong) HA_POS_ERROR;
  max_system_variables.select_limit=    (ulonglong) HA_POS_ERROR;
  global_system_variables.max_join_size= (ulonglong) HA_POS_ERROR;
  max_system_variables.max_join_size=   (ulonglong) HA_POS_ERROR;
  global_system_variables.old_passwords= 0;
  global_system_variables.old_alter_table= 0;
  global_system_variables.binlog_format= BINLOG_FORMAT_UNSPEC;
  /*
    Default behavior for 4.1 and 5.0 is to treat NULL values as unequal
    when collecting index statistics for MyISAM tables.
  */
  global_system_variables.myisam_stats_method= MI_STATS_METHOD_NULLS_NOT_EQUAL;

  /* Variables that depends on compile options */
#ifndef DBUG_OFF
  default_dbug_option=IF_WIN("d:t:i:O,\\mysqld.trace",
			     "d:t:i:o,/tmp/mysqld.trace");
#endif
  opt_error_log= IF_WIN(1,0);
#ifdef COMMUNITY_SERVER
    have_community_features = SHOW_OPTION_YES;
#else
    have_community_features = SHOW_OPTION_NO;
#endif
  global_system_variables.ndb_index_stat_enable=FALSE;
  max_system_variables.ndb_index_stat_enable=TRUE;
  global_system_variables.ndb_index_stat_cache_entries=32;
  max_system_variables.ndb_index_stat_cache_entries=~0L;
  global_system_variables.ndb_index_stat_update_freq=20;
  max_system_variables.ndb_index_stat_update_freq=~0L;
#ifdef HAVE_OPENSSL
  have_ssl=SHOW_OPTION_YES;
#else
  have_ssl=SHOW_OPTION_NO;
#endif
#ifdef HAVE_BROKEN_REALPATH
  have_symlink=SHOW_OPTION_NO;
#else
  have_symlink=SHOW_OPTION_YES;
#endif
#ifdef HAVE_DLOPEN
  have_dlopen=SHOW_OPTION_YES;
#else
  have_dlopen=SHOW_OPTION_NO;
#endif
#ifdef HAVE_QUERY_CACHE
  have_query_cache=SHOW_OPTION_YES;
#else
  have_query_cache=SHOW_OPTION_NO;
#endif
#ifdef HAVE_SPATIAL
  have_geometry=SHOW_OPTION_YES;
#else
  have_geometry=SHOW_OPTION_NO;
#endif
#ifdef HAVE_RTREE_KEYS
  have_rtree_keys=SHOW_OPTION_YES;
#else
  have_rtree_keys=SHOW_OPTION_NO;
#endif
#ifdef HAVE_CRYPT
  have_crypt=SHOW_OPTION_YES;
#else
  have_crypt=SHOW_OPTION_NO;
#endif
#ifdef HAVE_COMPRESS
  have_compress= SHOW_OPTION_YES;
#else
  have_compress= SHOW_OPTION_NO;
#endif
#ifdef HAVE_LIBWRAP
  libwrapName= NullS;
#endif
#ifdef HAVE_OPENSSL
  des_key_file = 0;
#ifndef EMBEDDED_LIBRARY
  ssl_acceptor_fd= 0;
#endif /* ! EMBEDDED_LIBRARY */
#endif /* HAVE_OPENSSL */
#ifdef HAVE_SMEM
  shared_memory_base_name= default_shared_memory_base_name;
#endif

#if defined(__WIN__) || defined(__NETWARE__)
  /* Allow Win32 and NetWare users to move MySQL anywhere */
  {
    char prg_dev[LIBLEN];
#if defined __WIN__
	char executing_path_name[LIBLEN];
	if (!test_if_hard_path(my_progname))
	{
		// we don't want to use GetModuleFileName inside of my_path since
		// my_path is a generic path dereferencing function and here we care
		// only about the executing binary.
		GetModuleFileName(NULL, executing_path_name, sizeof(executing_path_name));
		my_path(prg_dev, executing_path_name, NULL);
	}
	else
#endif
    my_path(prg_dev,my_progname,"mysql/bin");
    strcat(prg_dev,"/../");			// Remove 'bin' to get base dir
    cleanup_dirname(mysql_home,prg_dev);
  }
#else
  const char *tmpenv;
  if (!(tmpenv = getenv("MY_BASEDIR_VERSION")))
    tmpenv = DEFAULT_MYSQL_HOME;
  (void) strmake(mysql_home, tmpenv, sizeof(mysql_home)-1);
#endif
}


my_bool
mysqld_get_one_option(int optid,
                      const struct my_option *opt __attribute__((unused)),
                      char *argument)
{
  switch(optid) {
#ifndef DBUG_OFF
  case '#':
    if (!argument)
      argument= (char*) default_dbug_option;
    if (argument[0] == '0' && !argument[1])
    {
      DEBUGGER_OFF;
      break;
    }
    DEBUGGER_ON;
    if (argument[0] == '1' && !argument[1])
      break;
    DBUG_SET_INITIAL(argument);
    opt_endinfo=1;				/* unireg: memory allocation */
    break;
#endif
  case 'a':
    global_system_variables.sql_mode= fix_sql_mode(MODE_ANSI);
    global_system_variables.tx_isolation= ISO_SERIALIZABLE;
    break;
  case 'b':
    strmake(mysql_home,argument,sizeof(mysql_home)-1);
    break;
  case 'C':
    if (default_collation_name == compiled_default_collation_name)
      default_collation_name= 0;
    break;
  case 'l':
    WARN_DEPRECATED(NULL, 7,0, "--log", "'--general-log --general-log-file'");
    opt_log=1;
    break;
  case 'B':
  {
    /*
      Check if directory exists and we have permission to create file and
      write to file.
    */
    if (my_access(argument, (F_OK|W_OK)))
    {
      sql_print_warning("The path specified for the variable backupdir cannot"
        " be accessed or is invalid. ref:'%s'\n", argument);
    }
    sys_var_backupdir.value= my_strdup(argument, MYF(0));
    sys_var_backupdir.value_length= strlen(sys_var_backupdir.value);
    break;
  }
  case 'h':
    strmake(mysql_real_data_home,argument, sizeof(mysql_real_data_home)-1);
    /* Correct pointer set by my_getopt (for embedded library) */
    mysql_data_home= mysql_real_data_home;
    mysql_data_home_len= strlen(mysql_data_home);
    break;
  case 'u':
    if (!mysqld_user || !strcmp(mysqld_user, argument))
      mysqld_user= argument;
    else
      sql_print_warning("Ignoring user change to '%s' because the user was set to '%s' earlier on the command line\n", argument, mysqld_user);
    break;
  case 'L':
    strmake(language, argument, sizeof(language)-1);
    break;
#ifdef HAVE_REPLICATION
  case OPT_SLAVE_SKIP_ERRORS:
    init_slave_skip_errors(argument);
    break;
  case OPT_SLAVE_EXEC_MODE:
    slave_exec_mode_options= (uint)
      find_bit_type_or_exit(argument, &slave_exec_mode_typelib, "");
    break;
#endif
  case OPT_SAFEMALLOC_MEM_LIMIT:
#if !defined(DBUG_OFF) && defined(SAFEMALLOC)
    sf_malloc_mem_limit = atoi(argument);
#endif
    break;
#include <sslopt-case.h>
  case 'V':
    print_version();
    exit(0);
  case 'W':
    if (!argument)
      global_system_variables.log_warnings++;
    else if (argument == disabled_my_option)
      global_system_variables.log_warnings= 0L;
    else
      global_system_variables.log_warnings= atoi(argument);
    break;
  case 'T':
    test_flags= argument ? (uint) atoi(argument) : 0;
    opt_endinfo=1;
    break;
  case (int) OPT_BIG_TABLES:
    thd_startup_options|=OPTION_BIG_TABLES;
    break;
  case (int) OPT_ISAM_LOG:
    opt_myisam_logical_log=1;
    break;
  case (int) OPT_UPDATE_LOG:
    opt_update_log=1;
    break;
  case (int) OPT_BIN_LOG:
    opt_bin_log= test(argument != disabled_my_option);
    break;
  case (int) OPT_ERROR_LOG_FILE:
    opt_error_log= 1;
    break;
#ifdef HAVE_REPLICATION
  case (int) OPT_INIT_RPL_ROLE:
  {
    int role;
    role= find_type_or_exit(argument, &rpl_role_typelib, opt->name);
    rpl_status = (role == 1) ?  RPL_AUTH_MASTER : RPL_IDLE_SLAVE;
    break;
  }
  case (int)OPT_REPLICATE_IGNORE_DB:
  {
    rpl_filter->add_ignore_db(argument);
    break;
  }
  case (int)OPT_REPLICATE_DO_DB:
  {
    rpl_filter->add_do_db(argument);
    break;
  }
  case (int)OPT_REPLICATE_REWRITE_DB:
  {
    char* key = argument,*p, *val;

    if (!(p= strstr(argument, "->")))
    {
      fprintf(stderr,
	      "Bad syntax in replicate-rewrite-db - missing '->'!\n");
      exit(1);
    }
    val= p--;
    while (my_isspace(mysqld_charset, *p) && p > argument)
      *p-- = 0;
    if (p == argument)
    {
      fprintf(stderr,
	      "Bad syntax in replicate-rewrite-db - empty FROM db!\n");
      exit(1);
    }
    *val= 0;
    val+= 2;
    while (*val && my_isspace(mysqld_charset, *val))
      *val++;
    if (!*val)
    {
      fprintf(stderr,
	      "Bad syntax in replicate-rewrite-db - empty TO db!\n");
      exit(1);
    }

    rpl_filter->add_db_rewrite(key, val);
    break;
  }

  case (int)OPT_BINLOG_IGNORE_DB:
  {
    binlog_filter->add_ignore_db(argument);
    break;
  }
  case OPT_BINLOG_FORMAT:
  {
    int id;
    id= find_type_or_exit(argument, &binlog_format_typelib, opt->name);
    global_system_variables.binlog_format= opt_binlog_format_id= id - 1;
    break;
  }
  case (int)OPT_BINLOG_DO_DB:
  {
    binlog_filter->add_do_db(argument);
    break;
  }
  case (int)OPT_REPLICATE_DO_TABLE:
  {
    if (rpl_filter->add_do_table(argument))
    {
      fprintf(stderr, "Could not add do table rule '%s'!\n", argument);
      exit(1);
    }
    break;
  }
  case (int)OPT_REPLICATE_WILD_DO_TABLE:
  {
    if (rpl_filter->add_wild_do_table(argument))
    {
      fprintf(stderr, "Could not add do table rule '%s'!\n", argument);
      exit(1);
    }
    break;
  }
  case (int)OPT_REPLICATE_WILD_IGNORE_TABLE:
  {
    if (rpl_filter->add_wild_ignore_table(argument))
    {
      fprintf(stderr, "Could not add ignore table rule '%s'!\n", argument);
      exit(1);
    }
    break;
  }
  case (int)OPT_REPLICATE_IGNORE_TABLE:
  {
    if (rpl_filter->add_ignore_table(argument))
    {
      fprintf(stderr, "Could not add ignore table rule '%s'!\n", argument);
      exit(1);
    }
    break;
  }
#endif /* HAVE_REPLICATION */
  case (int) OPT_SLOW_QUERY_LOG:
    WARN_DEPRECATED(NULL, 7,0, "--log-slow-queries",
                    "'--slow-query-log --slow-query-log-file'");
    opt_slow_log= 1;
    break;
#ifdef WITH_CSV_STORAGE_ENGINE
  case  OPT_LOG_OUTPUT:
  {
    if (!argument || !argument[0])
    {
      log_output_options= LOG_FILE;
      log_output_str= log_output_typelib.type_names[1];
    }
    else
    {
      log_output_str= argument;
      log_output_options=
        find_bit_type_or_exit(argument, &log_output_typelib, opt->name);
  }
    break;
  }
  case  OPT_LOG_BACKUP_OUTPUT:
  {
    if (!argument || !argument[0])
    {
      log_backup_output_options= LOG_TABLE;
      log_backup_output_str= log_output_typelib.type_names[1];
    }
    else
    {
      log_backup_output_str= argument;
      log_backup_output_options=
        find_bit_type_or_exit(argument, &log_output_typelib, opt->name);
  }
    break;
  }
#endif
  case OPT_EVENT_SCHEDULER:
#ifndef HAVE_EVENT_SCHEDULER
    sql_perror("Event scheduler is not supported in embedded build.");
#else
    if (Events::set_opt_event_scheduler(argument))
	exit(1);
#endif
    break;
  case (int) OPT_SKIP_NEW:
    opt_specialflag|= SPECIAL_NO_NEW_FUNC;
    delay_key_write_options= (uint) DELAY_KEY_WRITE_NONE;
    myisam_concurrent_insert=0;
    myisam_recover_options= HA_RECOVER_NONE;
    sp_automatic_privileges=0;
    my_use_symdir=0;
    ha_open_options&= ~(HA_OPEN_ABORT_IF_CRASHED | HA_OPEN_DELAY_KEY_WRITE);
#ifdef HAVE_QUERY_CACHE
    query_cache_size=0;
#endif
    break;
  case (int) OPT_SAFE:
    opt_specialflag|= SPECIAL_SAFE_MODE;
    delay_key_write_options= (uint) DELAY_KEY_WRITE_NONE;
    myisam_recover_options= HA_RECOVER_DEFAULT;
    ha_open_options&= ~(HA_OPEN_DELAY_KEY_WRITE);
    break;
  case (int) OPT_SKIP_PRIOR:
    opt_specialflag|= SPECIAL_NO_PRIOR;
    sql_print_warning("The --skip-thread-priority startup option is deprecated "
                      "and will be removed in MySQL 7.0. This option has no effect "
                      "as the implied behavior is already the default.");
    break;
  case (int) OPT_SKIP_LOCK:
    opt_external_locking=0;
    break;
  case (int) OPT_SKIP_HOST_CACHE:
    opt_specialflag|= SPECIAL_NO_HOST_CACHE;
    break;
  case (int) OPT_SKIP_RESOLVE:
    opt_specialflag|=SPECIAL_NO_RESOLVE;
    break;
  case (int) OPT_SKIP_NETWORKING:
#if defined(__NETWARE__)
    sql_perror("Can't start server: skip-networking option is currently not supported on NetWare");
    exit(1);
#endif
    opt_disable_networking=1;
    mysqld_port=0;
    break;
  case (int) OPT_SKIP_SHOW_DB:
    opt_skip_show_db=1;
    opt_specialflag|=SPECIAL_SKIP_SHOW_DB;
    break;
  case (int) OPT_WANT_CORE:
    test_flags |= TEST_CORE_ON_SIGNAL;
    break;
  case (int) OPT_SKIP_STACK_TRACE:
    test_flags|=TEST_NO_STACKTRACE;
    break;
  case (int) OPT_SKIP_SYMLINKS:
    my_use_symdir=0;
    break;
  case (int) OPT_BIND_ADDRESS:
    {
      struct addrinfo *res_lst, hints;    

      bzero(&hints, sizeof(struct addrinfo));
      hints.ai_socktype= SOCK_STREAM;
      hints.ai_protocol= IPPROTO_TCP;

      if (getaddrinfo(argument, NULL, &hints, &res_lst) != 0) 
      {
        sql_print_error("Can't start server: cannot resolve hostname!");
        exit(1);
      }

      if (res_lst->ai_next)
      {
        sql_print_error("Can't start server: bind-address refers to multiple interfaces!");
        exit(1);
      }
      freeaddrinfo(res_lst);
    }
    break;
  case (int) OPT_PID_FILE:
    strmake(pidfile_name, argument, sizeof(pidfile_name)-1);
    break;
#ifdef __WIN__
  case (int) OPT_STANDALONE:		/* Dummy option for NT */
    break;
#endif
  case OPT_CONSOLE:
    if (opt_console)
      opt_error_log= 0;			// Force logs to stdout
    break;
  case (int) OPT_FLUSH:
    myisam_flush=1;
    flush_time=0;			// No auto flush
    break;
  case OPT_LOW_PRIORITY_UPDATES:
    thr_upgraded_concurrent_insert_lock= TL_WRITE_LOW_PRIORITY;
    global_system_variables.low_priority_updates=1;
    break;
  case OPT_BOOTSTRAP:
    opt_noacl=opt_bootstrap=1;
    break;
  case OPT_SERVER_ID:
    server_id_supplied = 1;
    break;
  case OPT_DELAY_KEY_WRITE_ALL:
    if (argument != disabled_my_option)
      argument= (char*) "ALL";
    /* Fall through */
  case OPT_DELAY_KEY_WRITE:
    if (argument == disabled_my_option)
      delay_key_write_options= (uint) DELAY_KEY_WRITE_NONE;
    else if (! argument)
      delay_key_write_options= (uint) DELAY_KEY_WRITE_ON;
    else
    {
      int type;
      type= find_type_or_exit(argument, &delay_key_write_typelib, opt->name);
      delay_key_write_options= (uint) type-1;
    }
    break;
  case OPT_CHARSETS_DIR:
    strmake(mysql_charsets_dir, argument, sizeof(mysql_charsets_dir)-1);
    charsets_dir = mysql_charsets_dir;
    break;
  case OPT_TX_ISOLATION:
  {
    int type;
    type= find_type_or_exit(argument, &tx_isolation_typelib, opt->name);
    global_system_variables.tx_isolation= (type-1);
    break;
  }
#ifdef WITH_NDBCLUSTER_STORAGE_ENGINE
  case OPT_NDB_MGMD:
  case OPT_NDB_NODEID:
  {
    int len= my_snprintf(opt_ndb_constrbuf+opt_ndb_constrbuf_len,
			 sizeof(opt_ndb_constrbuf)-opt_ndb_constrbuf_len,
			 "%s%s%s",opt_ndb_constrbuf_len > 0 ? ",":"",
			 optid == OPT_NDB_NODEID ? "nodeid=" : "",
			 argument);
    opt_ndb_constrbuf_len+= len;
  }
  /* fall through to add the connectstring to the end
   * and set opt_ndbcluster_connectstring
   */
  case OPT_NDB_CONNECTSTRING:
    if (opt_ndb_connectstring && opt_ndb_connectstring[0])
      my_snprintf(opt_ndb_constrbuf+opt_ndb_constrbuf_len,
		  sizeof(opt_ndb_constrbuf)-opt_ndb_constrbuf_len,
		  "%s%s", opt_ndb_constrbuf_len > 0 ? ",":"",
		  opt_ndb_connectstring);
    else
      opt_ndb_constrbuf[opt_ndb_constrbuf_len]= 0;
    opt_ndbcluster_connectstring= opt_ndb_constrbuf;
    break;
  case OPT_NDB_DISTRIBUTION:
    int id;
    id= find_type_or_exit(argument, &ndb_distribution_typelib, opt->name);
    opt_ndb_distribution_id= (enum ndb_distribution)(id-1);
    break;
  case OPT_NDB_EXTRA_LOGGING:
    if (!argument)
      ndb_extra_logging++;
    else if (argument == disabled_my_option)
      ndb_extra_logging= 0L;
    else
      ndb_extra_logging= atoi(argument);
    break;
#endif
  case OPT_MYISAM_RECOVER:
  {
    if (!argument)
    {
      myisam_recover_options=    HA_RECOVER_DEFAULT;
      myisam_recover_options_str= myisam_recover_typelib.type_names[0];
    }
    else if (!argument[0])
    {
      myisam_recover_options= HA_RECOVER_NONE;
      myisam_recover_options_str= "OFF";
    }
    else
    {
      myisam_recover_options_str=argument;
      myisam_recover_options=
        find_bit_type_or_exit(argument, &myisam_recover_typelib, opt->name);
    }
    ha_open_options|=HA_OPEN_ABORT_IF_CRASHED;
    break;
  }
  case OPT_CONCURRENT_INSERT:
    /* The following code is mainly here to emulate old behavior */
    if (!argument)                      /* --concurrent-insert */
      myisam_concurrent_insert= 1;
    else if (argument == disabled_my_option)
      myisam_concurrent_insert= 0;      /* --skip-concurrent-insert */
    break;
  case OPT_TC_HEURISTIC_RECOVER:
    tc_heuristic_recover= find_type_or_exit(argument,
                                            &tc_heuristic_recover_typelib,
                                            opt->name);
    break;
  case OPT_MYISAM_STATS_METHOD:
  {
    ulong method_conv;
    int method;
    LINT_INIT(method_conv);

    myisam_stats_method_str= argument;
    method= find_type_or_exit(argument, &myisam_stats_method_typelib,
                              opt->name);
    switch (method-1) {
    case 2:
      method_conv= MI_STATS_METHOD_IGNORE_NULLS;
      break;
    case 1:
      method_conv= MI_STATS_METHOD_NULLS_EQUAL;
      break;
    case 0:
    default:
      method_conv= MI_STATS_METHOD_NULLS_NOT_EQUAL;
      break;
    }
    global_system_variables.myisam_stats_method= method_conv;
    break;
  }
  case OPT_SQL_MODE:
  {
    sql_mode_str= argument;
    global_system_variables.sql_mode=
      find_bit_type_or_exit(argument, &sql_mode_typelib, opt->name);
    global_system_variables.sql_mode= fix_sql_mode(global_system_variables.
						   sql_mode);
    break;
  }
  case OPT_ONE_THREAD:
    global_system_variables.thread_handling=
      SCHEDULER_ONE_THREAD_PER_CONNECTION;
    break;
#if HAVE_POOL_OF_THREADS == 1
  case OPT_POOL_OF_THREADS:
    global_system_variables.thread_handling=
      SCHEDULER_POOL_OF_THREADS;
    break;
#endif
  case OPT_THREAD_HANDLING:
  {
    global_system_variables.thread_handling=
      find_type_or_exit(argument, &thread_handling_typelib, opt->name)-1;
    break;
  }
  case OPT_FT_BOOLEAN_SYNTAX:
    if (ft_boolean_check_syntax_string((uchar*) argument))
    {
      fprintf(stderr, "Invalid ft-boolean-syntax string: %s\n", argument);
      exit(1);
    }
    strmake(ft_boolean_syntax, argument, sizeof(ft_boolean_syntax)-1);
    break;
  case OPT_SKIP_SAFEMALLOC:
#ifdef SAFEMALLOC
    sf_malloc_quick=1;
#endif
    break;
  case OPT_LOWER_CASE_TABLE_NAMES:
    lower_case_table_names= argument ? atoi(argument) : 1;
    lower_case_table_names_used= 1;
    break;
#if defined(ENABLED_DEBUG_SYNC)
  case OPT_DEBUG_SYNC_TIMEOUT:
    /*
      Debug Sync Facility. See debug_sync.cc.
      Default timeout for WAIT_FOR action.
      Default value is zero (facility disabled).
      If option is given without an argument, supply a non-zero value.
    */
    if (!argument)
    {
      /* purecov: begin tested */
      opt_debug_sync_timeout= DEBUG_SYNC_DEFAULT_WAIT_TIMEOUT;
      /* purecov: end */
    }
    break;
#endif /* defined(ENABLED_DEBUG_SYNC) */
  }
  return 0;
}


/** Handle arguments for multiple key caches. */

extern "C" uchar **mysql_getopt_value(const char *keyname, uint key_length,
                                      const struct my_option *option);

uchar* *
mysql_getopt_value(const char *keyname, uint key_length,
		   const struct my_option *option)
{
  switch (option->id) {
  case OPT_KEY_BUFFER_SIZE:
  case OPT_KEY_CACHE_BLOCK_SIZE:
  case OPT_KEY_CACHE_DIVISION_LIMIT:
  case OPT_KEY_CACHE_AGE_THRESHOLD:
  {
    KEY_CACHE *key_cache;
    if (!(key_cache= get_or_create_key_cache(keyname, key_length)))
      exit(1);
    switch (option->id) {
    case OPT_KEY_BUFFER_SIZE:
      return (uchar**) &key_cache->param_buff_size;
    case OPT_KEY_CACHE_BLOCK_SIZE:
      return (uchar**) &key_cache->param_block_size;
    case OPT_KEY_CACHE_DIVISION_LIMIT:
      return (uchar**) &key_cache->param_division_limit;
    case OPT_KEY_CACHE_AGE_THRESHOLD:
      return (uchar**) &key_cache->param_age_threshold;
    }
  }
  }
  return option->value;
}


extern "C" void option_error_reporter(enum loglevel level, const char *format, ...);

void option_error_reporter(enum loglevel level, const char *format, ...)
{
  va_list args;
  va_start(args, format);

  /* Don't print warnings for --loose options during bootstrap */
  if (level == ERROR_LEVEL || !opt_bootstrap ||
      global_system_variables.log_warnings)
  {
    vprint_msg_to_log(level, format, args);
  }
  va_end(args);
}


/**
  @todo
  - FIXME add EXIT_TOO_MANY_ARGUMENTS to "mysys_err.h" and return that code?
*/
static void get_options(int *argc,char **argv)
{
  int ho_error;

  my_getopt_register_get_addr(mysql_getopt_value);
  strmake(def_ft_boolean_syntax, ft_boolean_syntax,
	  sizeof(ft_boolean_syntax)-1);
  my_getopt_error_reporter= option_error_reporter;

  /* Skip unknown options so that they may be processed later by plugins */
  my_getopt_skip_unknown= TRUE;

  if ((ho_error= handle_options(argc, &argv, my_long_options,
                                mysqld_get_one_option)))
    exit(ho_error);
  (*argc)++; /* add back one for the progname handle_options removes */
             /* no need to do this for argv as we are discarding it. */

  if ((opt_log_slow_admin_statements || opt_log_queries_not_using_indexes ||
       opt_log_slow_slave_statements) &&
      !opt_slow_log)
    sql_print_warning("options --log-slow-admin-statements, --log-queries-not-using-indexes and --log-slow-slave-statements have no effect if --log_slow_queries is not set");

#if defined(HAVE_BROKEN_REALPATH)
  my_use_symdir=0;
  my_disable_symlinks=1;
  have_symlink=SHOW_OPTION_NO;
#else
  if (!my_use_symdir)
  {
    my_disable_symlinks=1;
    have_symlink=SHOW_OPTION_DISABLED;
  }
#endif
  if (opt_debugging)
  {
    /* Allow break with SIGINT, no core or stack trace */
    test_flags|= TEST_SIGINT | TEST_NO_STACKTRACE;
    test_flags&= ~TEST_CORE_ON_SIGNAL;
  }
  /* Set global MyISAM variables from delay_key_write_options */
  fix_delay_key_write((THD*) 0, OPT_GLOBAL);
  /* Set global slave_exec_mode from its option */
  fix_slave_exec_mode(OPT_GLOBAL);

#ifndef EMBEDDED_LIBRARY
  if (mysqld_chroot)
    set_root(mysqld_chroot);
#else
  global_system_variables.thread_handling = SCHEDULER_NO_THREADS;
  max_allowed_packet= global_system_variables.max_allowed_packet;
  net_buffer_length= global_system_variables.net_buffer_length;
#endif
  fix_paths();

  /*
    Set some global variables from the global_system_variables
    In most cases the global variables will not be used
  */
  my_disable_locking= myisam_single_user= test(opt_external_locking == 0);
  my_default_record_cache_size=global_system_variables.read_buff_size;
  myisam_max_temp_length=
    (my_off_t) global_system_variables.myisam_max_sort_file_size;

  /* Set global variables based on startup options */
  myisam_block_size=(uint) 1 << my_bit_log2(opt_myisam_block_size);
  my_crc_dbug_check= opt_my_crc_dbug_check;

  /* long_query_time is in microseconds */
  global_system_variables.long_query_time= max_system_variables.long_query_time=
    (longlong) (long_query_time * 1000000.0);

  if (opt_short_log_format)
    opt_specialflag|= SPECIAL_SHORT_LOG_FORMAT;

  if (init_global_datetime_format(MYSQL_TIMESTAMP_DATE,
				  &global_system_variables.date_format) ||
      init_global_datetime_format(MYSQL_TIMESTAMP_TIME,
				  &global_system_variables.time_format) ||
      init_global_datetime_format(MYSQL_TIMESTAMP_DATETIME,
				  &global_system_variables.datetime_format))
    exit(1);

#ifdef EMBEDDED_LIBRARY
  one_thread_scheduler(&thread_scheduler);
#else
  if (global_system_variables.thread_handling <=
      SCHEDULER_ONE_THREAD_PER_CONNECTION)
    one_thread_per_connection_scheduler(&thread_scheduler);
  else if (global_system_variables.thread_handling == SCHEDULER_NO_THREADS)
    one_thread_scheduler(&thread_scheduler);
  else
    pool_of_threads_scheduler(&thread_scheduler);  /* purecov: tested */
#endif
}


/*
  Create version name for running mysqld version
  We automaticly add suffixes -debug, -embedded and -log to the version
  name to make the version more descriptive.
  (MYSQL_SERVER_SUFFIX is set by the compilation environment)
*/

static void set_server_version(void)
{
  char *end= strxmov(server_version, MYSQL_SERVER_VERSION,
                     MYSQL_SERVER_SUFFIX_STR, NullS);
#ifdef EMBEDDED_LIBRARY
  end= strmov(end, "-embedded");
#endif
#ifndef DBUG_OFF
  if (!strstr(MYSQL_SERVER_SUFFIX_STR, "-debug"))
    end= strmov(end, "-debug");
#endif
  if (opt_log || opt_update_log || opt_slow_log || opt_bin_log)
    strmov(end, "-log");                        // This may slow down system
}


static char *get_relative_path(const char *path)
{
  if (test_if_hard_path(path) &&
      is_prefix(path,DEFAULT_MYSQL_HOME) &&
      strcmp(DEFAULT_MYSQL_HOME,FN_ROOTDIR))
  {
    path+=(uint) strlen(DEFAULT_MYSQL_HOME);
    while (*path == FN_LIBCHAR)
      path++;
  }
  return (char*) path;
}


/**
  Fix filename and replace extension where 'dir' is relative to
  mysql_real_data_home.
  @return
    1 if len(path) > FN_REFLEN
*/

bool
fn_format_relative_to_data_home(char * to, const char *name,
				const char *dir, const char *extension)
{
  char tmp_path[FN_REFLEN];
  if (!test_if_hard_path(dir))
  {
    strxnmov(tmp_path,sizeof(tmp_path)-1, mysql_real_data_home,
	     dir, NullS);
    dir=tmp_path;
  }
  return !fn_format(to, name, dir, extension,
		    MY_APPEND_EXT | MY_UNPACK_FILENAME | MY_SAFE_PATH);
}


static void fix_paths(void)
{
  char buff[FN_REFLEN],*pos;
  convert_dirname(mysql_home,mysql_home,NullS);
  /* Resolve symlinks to allow 'mysql_home' to be a relative symlink */
  my_realpath(mysql_home,mysql_home,MYF(0));
  /* Ensure that mysql_home ends in FN_LIBCHAR */
  pos=strend(mysql_home);
  if (pos[-1] != FN_LIBCHAR)
  {
    pos[0]= FN_LIBCHAR;
    pos[1]= 0;
  }
  convert_dirname(mysql_real_data_home,mysql_real_data_home,NullS);
  my_realpath(mysql_unpacked_real_data_home, mysql_real_data_home, MYF(0));
  mysql_unpacked_real_data_home_len= strlen(mysql_unpacked_real_data_home);
  if (mysql_unpacked_real_data_home[mysql_unpacked_real_data_home_len-1] == FN_LIBCHAR)
    --mysql_unpacked_real_data_home_len;


  convert_dirname(language,language,NullS);
  (void) my_load_path(mysql_home,mysql_home,""); // Resolve current dir
  (void) my_load_path(mysql_real_data_home,mysql_real_data_home,mysql_home);
 
  /*
    Set backupdir if datadir set on command line but not otherwise set.
  */
  if (!sys_var_backupdir.value)
  {
    sys_var_backupdir.value= my_strdup(mysql_real_data_home, MYF(0));
    sys_var_backupdir.value_length= strlen(mysql_real_data_home);
  }

  (void) my_load_path(pidfile_name,pidfile_name,mysql_real_data_home);
  (void) my_load_path(opt_plugin_dir, opt_plugin_dir_ptr ? opt_plugin_dir_ptr :
                                      get_relative_path(PLUGINDIR), mysql_home);
  opt_plugin_dir_ptr= opt_plugin_dir;

  char *sharedir=get_relative_path(SHAREDIR);
  if (test_if_hard_path(sharedir))
    strmake(buff,sharedir,sizeof(buff)-1);		/* purecov: tested */
  else
    strxnmov(buff,sizeof(buff)-1,mysql_home,sharedir,NullS);
  convert_dirname(buff,buff,NullS);
  (void) my_load_path(language,language,buff);

  /* If --character-sets-dir isn't given, use shared library dir */
  if (charsets_dir != mysql_charsets_dir)
  {
    strxnmov(mysql_charsets_dir, sizeof(mysql_charsets_dir)-1, buff,
	     CHARSET_DIR, NullS);
  }
  (void) my_load_path(mysql_charsets_dir, mysql_charsets_dir, buff);
  convert_dirname(mysql_charsets_dir, mysql_charsets_dir, NullS);
  charsets_dir=mysql_charsets_dir;

  if (init_tmpdir(&mysql_tmpdir_list, opt_mysql_tmpdir))
    exit(1);
#ifdef HAVE_REPLICATION
  if (!slave_load_tmpdir)
  {
    if (!(slave_load_tmpdir = (char*) my_strdup(mysql_tmpdir, MYF(MY_FAE))))
      exit(1);
  }
#endif /* HAVE_REPLICATION */
  /*
    Convert the secure-file-priv option to system format, allowing
    a quick strcmp to check if read or write is in an allowed dir
   */
  if (opt_secure_file_priv)
  {
    convert_dirname(buff, opt_secure_file_priv, NullS);
    my_free(opt_secure_file_priv, MYF(0));
    opt_secure_file_priv= my_strdup(buff, MYF(MY_FAE));
  }
}


static ulong find_bit_type_or_exit(const char *x, TYPELIB *bit_lib,
                                   const char *option)
{
  ulong res;

  const char **ptr;

  if ((res= find_bit_type(x, bit_lib)) == ~(ulong) 0)
  {
    ptr= bit_lib->type_names;
    if (!*x)
      fprintf(stderr, "No option given to %s\n", option);
    else
      fprintf(stderr, "Wrong option to %s. Option(s) given: %s\n", option, x);
    fprintf(stderr, "Alternatives are: '%s'", *ptr);
    while (*++ptr)
      fprintf(stderr, ",'%s'", *ptr);
    fprintf(stderr, "\n");
    exit(1);
  }
  return res;
}


/**
  @return
    a bitfield from a string of substrings separated by ','
    or
    ~(ulong) 0 on error.
*/

static ulong find_bit_type(const char *x, TYPELIB *bit_lib)
{
  bool found_end;
  int  found_count;
  const char *end,*i,*j;
  const char **array, *pos;
  ulong found,found_int,bit;
  DBUG_ENTER("find_bit_type");
  DBUG_PRINT("enter",("x: '%s'",x));

  found=0;
  found_end= 0;
  pos=(char *) x;
  while (*pos == ' ') pos++;
  found_end= *pos == 0;
  while (!found_end)
  {
    if (!*(end=strcend(pos,',')))		/* Let end point at fieldend */
    {
      while (end > pos && end[-1] == ' ')
	end--;					/* Skip end-space */
      found_end=1;
    }
    found_int=0; found_count=0;
    for (array=bit_lib->type_names, bit=1 ; (i= *array++) ; bit<<=1)
    {
      j=pos;
      while (j != end)
      {
	if (my_toupper(mysqld_charset,*i++) !=
            my_toupper(mysqld_charset,*j++))
	  goto skip;
      }
      found_int=bit;
      if (! *i)
      {
	found_count=1;
	break;
      }
      else if (j != pos)			// Half field found
      {
	found_count++;				// Could be one of two values
      }
skip: ;
    }
    if (found_count != 1)
      DBUG_RETURN(~(ulong) 0);				// No unique value
    found|=found_int;
    pos=end+1;
  }

  DBUG_PRINT("exit",("bit-field: %ld",(ulong) found));
  DBUG_RETURN(found);
} /* find_bit_type */


/**
  Check if file system used for databases is case insensitive.

  @param dir_name			Directory to test

  @retval
    -1  Don't know (Test failed)
  @retval
    0   File system is case sensitive
  @retval
    1   File system is case insensitive
*/

static int test_if_case_insensitive(const char *dir_name)
{
  int result= 0;
  File file;
  char buff[FN_REFLEN], buff2[FN_REFLEN];
  MY_STAT stat_info;
  DBUG_ENTER("test_if_case_insensitive");

  fn_format(buff, glob_hostname, dir_name, ".lower-test",
	    MY_UNPACK_FILENAME | MY_REPLACE_EXT | MY_REPLACE_DIR);
  fn_format(buff2, glob_hostname, dir_name, ".LOWER-TEST",
	    MY_UNPACK_FILENAME | MY_REPLACE_EXT | MY_REPLACE_DIR);
  (void) my_delete(buff2, MYF(0));
  if ((file= my_create(buff, 0666, O_RDWR, MYF(0))) < 0)
  {
    sql_print_warning("Can't create test file %s", buff);
    DBUG_RETURN(-1);
  }
  my_close(file, MYF(0));
  if (my_stat(buff2, &stat_info, MYF(0)))
    result= 1;					// Can access file
  (void) my_delete(buff, MYF(MY_WME));
  DBUG_PRINT("exit", ("result: %d", result));
  DBUG_RETURN(result);
}


#ifndef EMBEDDED_LIBRARY

/**
  Create file to store pid number.
*/
static void create_pid_file()
{
  File file;
  if ((file = my_create(pidfile_name,0664,
			O_WRONLY | O_TRUNC, MYF(MY_WME))) >= 0)
  {
    char buff[21], *end;
    end= int10_to_str((long) getpid(), buff, 10);
    *end++= '\n';
    if (!my_write(file, (uchar*) buff, (uint) (end-buff), MYF(MY_WME | MY_NABP)))
    {
      (void) my_close(file, MYF(0));
      return;
    }
    (void) my_close(file, MYF(0));
  }
  sql_perror("Can't start server: can't create PID file");
  exit(1);
}
#endif /* EMBEDDED_LIBRARY */

/** Clear most status variables. */
void refresh_status(THD *thd)
{
  pthread_mutex_lock(&LOCK_status);

  /* Add thread's status variabes to global status */
  add_to_status(&global_status_var, &thd->status_var);

  /* Reset thread's status variables */
  bzero((uchar*) &thd->status_var, sizeof(thd->status_var));

  /* Reset some global variables */
  reset_status_vars();

  /* Reset the counters of all key caches (default and named). */
  process_key_caches(reset_key_cache_counters);
  flush_status_time= time((time_t*) 0);
  pthread_mutex_unlock(&LOCK_status);

  /*
    Set max_used_connections to the number of currently open
    connections.  Lock LOCK_thread_count out of LOCK_status to avoid
    deadlocks.  Status reset becomes not atomic, but status data is
    not exact anyway.
  */
  pthread_mutex_lock(&LOCK_thread_count);
  max_used_connections= thread_count-delayed_insert_threads;
  pthread_mutex_unlock(&LOCK_thread_count);
}


/*****************************************************************************
  Instantiate variables for missing storage engines
  This section should go away soon
*****************************************************************************/

#ifndef WITH_NDBCLUSTER_STORAGE_ENGINE
ulong ndb_cache_check_time;
ulong ndb_extra_logging;
#endif

/*****************************************************************************
  Instantiate templates
*****************************************************************************/

#ifdef HAVE_EXPLICIT_TEMPLATE_INSTANTIATION
/* Used templates */
template class I_List<THD>;
template class I_List_iterator<THD>;
template class I_List<i_string>;
template class I_List<i_string_pair>;
template class I_List<NAMED_LIST>;
template class I_List<Statement>;
template class I_List_iterator<Statement>;
#endif<|MERGE_RESOLUTION|>--- conflicted
+++ resolved
@@ -405,11 +405,6 @@
 static my_bool opt_debugging= 0, opt_external_locking= 0, opt_console= 0;
 static my_bool opt_short_log_format= 0;
 static uint kill_cached_threads, wake_thread;
-<<<<<<< HEAD
-static ulong killed_threads;
-=======
-static ulong thread_created;
->>>>>>> 58ad3b0b
 static ulong max_used_connections;
 static volatile ulong cached_thread_count= 0;
 static const char *sql_mode_str= "OFF";
@@ -1515,11 +1510,8 @@
   (void) pthread_cond_destroy(&COND_thread_cache);
   (void) pthread_cond_destroy(&COND_flush_thread_cache);
   (void) pthread_cond_destroy(&COND_manager);
-<<<<<<< HEAD
   DDL_blocker_class::destroy_DDL_blocker_class_instance();
-=======
   DBUG_VOID_RETURN;
->>>>>>> 58ad3b0b
 }
 
 #endif /*EMBEDDED_LIBRARY*/
@@ -4492,19 +4484,9 @@
   MY_INIT(argv[0]);		// init my_sys library & pthreads
   /* nothing should come before this line ^^^ */
 
-<<<<<<< HEAD
-  /* Set signal used to kill MySQL */
-#if defined(SIGUSR2)
-  thr_kill_signal= thd_lib_detected == THD_LIB_LT ? SIGINT : SIGUSR2;
-#else
-  thr_kill_signal= SIGINT;
-#endif
-
   /* Initialize audit interface globals. Audit plugins are inited later. */
   mysql_audit_initialize();
 
-=======
->>>>>>> 58ad3b0b
   /*
     Perform basic logger initialization logger. Should be called after
     MY_INIT, as it initializes mutexes. Log tables are inited later.
@@ -5767,13 +5749,9 @@
   OPT_NDB_REPORT_THRESH_BINLOG_EPOCH_SLIP,
   OPT_NDB_REPORT_THRESH_BINLOG_MEM_USAGE,
   OPT_NDB_USE_COPYING_ALTER_TABLE,
-<<<<<<< HEAD
   OPT_NDB_LOG_UPDATE_AS_WRITE, OPT_NDB_LOG_UPDATED_ONLY,
   OPT_NDB_LOG_ORIG,
-  OPT_SKIP_SAFEMALLOC,
-=======
   OPT_SKIP_SAFEMALLOC, OPT_MUTEX_DEADLOCK_DETECTOR,
->>>>>>> 58ad3b0b
   OPT_TEMP_POOL, OPT_TX_ISOLATION, OPT_COMPLETION_TYPE,
   OPT_SKIP_STACK_TRACE, OPT_SKIP_SYMLINKS,
   OPT_MAX_BINLOG_DUMP_EVENTS, OPT_SPORADIC_BINLOG_DUMP_FAIL,
