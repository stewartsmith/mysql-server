#
# This file contains tests covering the parser
#

#=============================================================================
# LEXICAL PARSER (lex)
#=============================================================================

#
# Maintainer: these tests are for the lexical parser, so every character,
# even whitespace or comments, is significant here.
#

SET @save_sql_mode=@@sql_mode;

#
# Documenting the current behavior, to detect incompatible changes.
# In each cases:
# - no error is the correct result
# - an error is the expected result with the current implementation,
#   and is a limitation.

set SQL_MODE='';

create table ADDDATE(a int);
drop table ADDDATE;
create table ADDDATE (a int);
drop table ADDDATE;

--error ER_PARSE_ERROR
create table BIT_AND(a int);
create table BIT_AND (a int);
drop table BIT_AND;

--error ER_PARSE_ERROR
create table BIT_OR(a int);
create table BIT_OR (a int);
drop table BIT_OR;

--error ER_PARSE_ERROR
create table BIT_XOR(a int);
create table BIT_XOR (a int);
drop table BIT_XOR;

--error ER_PARSE_ERROR
create table CAST(a int);
create table CAST (a int);
drop table CAST;

--error ER_PARSE_ERROR
create table COUNT(a int);
create table COUNT (a int);
drop table COUNT;

--error ER_PARSE_ERROR
create table CURDATE(a int);
create table CURDATE (a int);
drop table CURDATE;

--error ER_PARSE_ERROR
create table CURTIME(a int);
create table CURTIME (a int);
drop table CURTIME;

--error ER_PARSE_ERROR
create table DATE_ADD(a int);
create table DATE_ADD (a int);
drop table DATE_ADD;

--error ER_PARSE_ERROR
create table DATE_SUB(a int);
create table DATE_SUB (a int);
drop table DATE_SUB;

--error ER_PARSE_ERROR
create table EXTRACT(a int);
create table EXTRACT (a int);
drop table EXTRACT;

--error ER_PARSE_ERROR
create table GROUP_CONCAT(a int);
create table GROUP_CONCAT (a int);
drop table GROUP_CONCAT;

# Limitation removed in 5.1
create table GROUP_UNIQUE_USERS(a int);
drop table GROUP_UNIQUE_USERS;
create table GROUP_UNIQUE_USERS (a int);
drop table GROUP_UNIQUE_USERS;

--error ER_PARSE_ERROR
create table MAX(a int);
create table MAX (a int);
drop table MAX;

--error ER_PARSE_ERROR
create table MID(a int);
create table MID (a int);
drop table MID;

--error ER_PARSE_ERROR
create table MIN(a int);
create table MIN (a int);
drop table MIN;

--error ER_PARSE_ERROR
create table NOW(a int);
create table NOW (a int);
drop table NOW;

--error ER_PARSE_ERROR
create table POSITION(a int);
create table POSITION (a int);
drop table POSITION;

create table SESSION_USER(a int);
drop table SESSION_USER;
create table SESSION_USER (a int);
drop table SESSION_USER;

--error ER_PARSE_ERROR
create table STD(a int);
create table STD (a int);
drop table STD;

--error ER_PARSE_ERROR
create table STDDEV(a int);
create table STDDEV (a int);
drop table STDDEV;

--error ER_PARSE_ERROR
create table STDDEV_POP(a int);
create table STDDEV_POP (a int);
drop table STDDEV_POP;

--error ER_PARSE_ERROR
create table STDDEV_SAMP(a int);
create table STDDEV_SAMP (a int);
drop table STDDEV_SAMP;

create table SUBDATE(a int);
drop table SUBDATE;
create table SUBDATE (a int);
drop table SUBDATE;

--error ER_PARSE_ERROR
create table SUBSTR(a int);
create table SUBSTR (a int);
drop table SUBSTR;

--error ER_PARSE_ERROR
create table SUBSTRING(a int);
create table SUBSTRING (a int);
drop table SUBSTRING;

--error ER_PARSE_ERROR
create table SUM(a int);
create table SUM (a int);
drop table SUM;

--error ER_PARSE_ERROR
create table SYSDATE(a int);
create table SYSDATE (a int);
drop table SYSDATE;

create table SYSTEM_USER(a int);
drop table SYSTEM_USER;
create table SYSTEM_USER (a int);
drop table SYSTEM_USER;

--error ER_PARSE_ERROR
create table TRIM(a int);
create table TRIM (a int);
drop table TRIM;

# Limitation removed in 5.1
create table UNIQUE_USERS(a int);
drop table UNIQUE_USERS;
create table UNIQUE_USERS (a int);
drop table UNIQUE_USERS;

--error ER_PARSE_ERROR
create table VARIANCE(a int);
create table VARIANCE (a int);
drop table VARIANCE;

--error ER_PARSE_ERROR
create table VAR_POP(a int);
create table VAR_POP (a int);
drop table VAR_POP;

--error ER_PARSE_ERROR
create table VAR_SAMP(a int);
create table VAR_SAMP (a int);
drop table VAR_SAMP;

set SQL_MODE='IGNORE_SPACE';

create table ADDDATE(a int);
drop table ADDDATE;
create table ADDDATE (a int);
drop table ADDDATE;

--error ER_PARSE_ERROR
create table BIT_AND(a int);
--error ER_PARSE_ERROR
create table BIT_AND (a int);

--error ER_PARSE_ERROR
create table BIT_OR(a int);
--error ER_PARSE_ERROR
create table BIT_OR (a int);

--error ER_PARSE_ERROR
create table BIT_XOR(a int);
--error ER_PARSE_ERROR
create table BIT_XOR (a int);

--error ER_PARSE_ERROR
create table CAST(a int);
--error ER_PARSE_ERROR
create table CAST (a int);

--error ER_PARSE_ERROR
create table COUNT(a int);
--error ER_PARSE_ERROR
create table COUNT (a int);

--error ER_PARSE_ERROR
create table CURDATE(a int);
--error ER_PARSE_ERROR
create table CURDATE (a int);

--error ER_PARSE_ERROR
create table CURTIME(a int);
--error ER_PARSE_ERROR
create table CURTIME (a int);

--error ER_PARSE_ERROR
create table DATE_ADD(a int);
--error ER_PARSE_ERROR
create table DATE_ADD (a int);

--error ER_PARSE_ERROR
create table DATE_SUB(a int);
--error ER_PARSE_ERROR
create table DATE_SUB (a int);

--error ER_PARSE_ERROR
create table EXTRACT(a int);
--error ER_PARSE_ERROR
create table EXTRACT (a int);

--error ER_PARSE_ERROR
create table GROUP_CONCAT(a int);
--error ER_PARSE_ERROR
create table GROUP_CONCAT (a int);

# Limitation removed in 5.1
create table GROUP_UNIQUE_USERS(a int);
drop table GROUP_UNIQUE_USERS;
create table GROUP_UNIQUE_USERS (a int);
drop table GROUP_UNIQUE_USERS;

--error ER_PARSE_ERROR
create table MAX(a int);
--error ER_PARSE_ERROR
create table MAX (a int);

--error ER_PARSE_ERROR
create table MID(a int);
--error ER_PARSE_ERROR
create table MID (a int);

--error ER_PARSE_ERROR
create table MIN(a int);
--error ER_PARSE_ERROR
create table MIN (a int);

--error ER_PARSE_ERROR
create table NOW(a int);
--error ER_PARSE_ERROR
create table NOW (a int);

--error ER_PARSE_ERROR
create table POSITION(a int);
--error ER_PARSE_ERROR
create table POSITION (a int);

create table SESSION_USER(a int);
drop table SESSION_USER;
create table SESSION_USER (a int);
drop table SESSION_USER;

--error ER_PARSE_ERROR
create table STD(a int);
--error ER_PARSE_ERROR
create table STD (a int);

--error ER_PARSE_ERROR
create table STDDEV(a int);
--error ER_PARSE_ERROR
create table STDDEV (a int);

--error ER_PARSE_ERROR
create table STDDEV_POP(a int);
--error ER_PARSE_ERROR
create table STDDEV_POP (a int);

--error ER_PARSE_ERROR
create table STDDEV_SAMP(a int);
--error ER_PARSE_ERROR
create table STDDEV_SAMP (a int);

create table SUBDATE(a int);
drop table SUBDATE;
create table SUBDATE (a int);
drop table SUBDATE;

--error ER_PARSE_ERROR
create table SUBSTR(a int);
--error ER_PARSE_ERROR
create table SUBSTR (a int);

--error ER_PARSE_ERROR
create table SUBSTRING(a int);
--error ER_PARSE_ERROR
create table SUBSTRING (a int);

--error ER_PARSE_ERROR
create table SUM(a int);
--error ER_PARSE_ERROR
create table SUM (a int);

--error ER_PARSE_ERROR
create table SYSDATE(a int);
--error ER_PARSE_ERROR
create table SYSDATE (a int);

create table SYSTEM_USER(a int);
drop table SYSTEM_USER;
create table SYSTEM_USER (a int);
drop table SYSTEM_USER;

--error ER_PARSE_ERROR
create table TRIM(a int);
--error ER_PARSE_ERROR
create table TRIM (a int);

# Limitation removed in 5.1
create table UNIQUE_USERS(a int);
drop table UNIQUE_USERS;
create table UNIQUE_USERS (a int);
drop table UNIQUE_USERS;

--error ER_PARSE_ERROR
create table VARIANCE(a int);
--error ER_PARSE_ERROR
create table VARIANCE (a int);

--error ER_PARSE_ERROR
create table VAR_POP(a int);
--error ER_PARSE_ERROR
create table VAR_POP (a int);

--error ER_PARSE_ERROR
create table VAR_SAMP(a int);
--error ER_PARSE_ERROR
create table VAR_SAMP (a int);

#
# Bug#25930 (CREATE TABLE x SELECT ... parses columns wrong when ran with
#            ANSI_QUOTES mode)
#

--disable_warnings
DROP TABLE IF EXISTS table_25930_a;
DROP TABLE IF EXISTS table_25930_b;
--enable_warnings

SET SQL_MODE = 'ANSI_QUOTES';
CREATE TABLE table_25930_a ( "blah" INT );
CREATE TABLE table_25930_b SELECT "blah" - 1 FROM table_25930_a;

# The lexer used to chop the first <">,
# not marking the start of the token "blah" correctly.
desc table_25930_b;

DROP TABLE table_25930_a;
DROP TABLE table_25930_b;


SET @@sql_mode=@save_sql_mode;

#
# Bug#26030 (Parsing fails for stored routine w/multi-statement execution
# enabled)
#

--disable_warnings
DROP PROCEDURE IF EXISTS p26030;
--enable_warnings

delimiter $$;

select "non terminated"$$
select "terminated";$$
select "non terminated, space"      $$
select "terminated, space";      $$
select "non terminated, comment" /* comment */$$
select "terminated, comment"; /* comment */$$

<<<<<<< HEAD
=======
# Multi queries can not be used in --ps-protocol test mode
--disable_ps_protocol

>>>>>>> 7e3c619b
select "stmt 1";select "stmt 2 non terminated"$$
select "stmt 1";select "stmt 2 terminated";$$
select "stmt 1";select "stmt 2 non terminated, space"      $$
select "stmt 1";select "stmt 2 terminated, space";      $$
select "stmt 1";select "stmt 2 non terminated, comment" /* comment */$$
select "stmt 1";select "stmt 2 terminated, comment"; /* comment */$$

select "stmt 1";             select "space, stmt 2"$$
select "stmt 1";/* comment */select "comment, stmt 2"$$

DROP PROCEDURE IF EXISTS p26030; CREATE PROCEDURE p26030() BEGIN SELECT 1; END; CALL p26030()
$$

DROP PROCEDURE IF EXISTS p26030; CREATE PROCEDURE p26030() SELECT 1; CALL p26030()
$$

<<<<<<< HEAD
=======
--enable_ps_protocol

>>>>>>> 7e3c619b
delimiter ;$$
DROP PROCEDURE p26030;

#=============================================================================
# SYNTACTIC PARSER (bison)
#=============================================================================

#
#
# Bug#21114 (Foreign key creation fails to table with name format)
# 

# Test coverage with edge conditions

-- error ER_WRONG_PARAMCOUNT_TO_NATIVE_FCT
select pi(3.14);

-- error ER_WRONG_PARAMCOUNT_TO_NATIVE_FCT
select tan();
-- error ER_WRONG_PARAMCOUNT_TO_NATIVE_FCT
select tan(1, 2);

-- error ER_WRONG_PARAMCOUNT_TO_NATIVE_FCT
select makedate(1);
-- error ER_WRONG_PARAMCOUNT_TO_NATIVE_FCT
select makedate(1, 2, 3);

-- error ER_WRONG_PARAMCOUNT_TO_NATIVE_FCT
select maketime();
-- error ER_WRONG_PARAMCOUNT_TO_NATIVE_FCT
select maketime(1);
-- error ER_WRONG_PARAMCOUNT_TO_NATIVE_FCT
select maketime(1, 2);
-- error ER_WRONG_PARAMCOUNT_TO_NATIVE_FCT
select maketime(1, 2, 3, 4);

-- error ER_WRONG_PARAMCOUNT_TO_NATIVE_FCT
select atan();
-- error ER_WRONG_PARAMCOUNT_TO_NATIVE_FCT
select atan2(1, 2, 3);

-- error ER_WRONG_PARAMCOUNT_TO_NATIVE_FCT
select concat();
select concat("foo");

-- error ER_WRONG_PARAMCOUNT_TO_NATIVE_FCT
select concat_ws();
-- error ER_WRONG_PARAMCOUNT_TO_NATIVE_FCT
select concat_ws("foo");

-- error ER_WRONG_PARAMCOUNT_TO_NATIVE_FCT
select encrypt();
-- error ER_WRONG_PARAMCOUNT_TO_NATIVE_FCT
select encrypt(1, 2, 3);

-- error ER_WRONG_PARAMCOUNT_TO_NATIVE_FCT
select des_encrypt("p1", "p2", "not expected");
-- error ER_WRONG_PARAMCOUNT_TO_NATIVE_FCT
select des_decrypt("p1", "p2", "not expected");

-- error ER_WRONG_PARAMCOUNT_TO_NATIVE_FCT
select elt();
-- error ER_WRONG_PARAMCOUNT_TO_NATIVE_FCT
select elt(1);

-- error ER_WRONG_PARAMCOUNT_TO_NATIVE_FCT
select export_set();
-- error ER_WRONG_PARAMCOUNT_TO_NATIVE_FCT
select export_set("p1");
-- error ER_WRONG_PARAMCOUNT_TO_NATIVE_FCT
select export_set("p1", "p2");
-- error ER_WRONG_PARAMCOUNT_TO_NATIVE_FCT
select export_set("p1", "p2", "p3", "p4", "p5", "p6");

-- error ER_WRONG_PARAMCOUNT_TO_NATIVE_FCT
select field();
-- error ER_WRONG_PARAMCOUNT_TO_NATIVE_FCT
select field("p1");

-- error ER_WRONG_PARAMCOUNT_TO_NATIVE_FCT
select from_unixtime();
-- error ER_WRONG_PARAMCOUNT_TO_NATIVE_FCT
select from_unixtime(1, 2, 3);

-- error ER_WRONG_PARAMCOUNT_TO_NATIVE_FCT
select unix_timestamp(1, 2);

-- error ER_WRONG_PARAMCOUNT_TO_NATIVE_FCT
select greatest();
-- error ER_WRONG_PARAMCOUNT_TO_NATIVE_FCT
select greatest(12);

-- error ER_WRONG_PARAMCOUNT_TO_NATIVE_FCT
select last_insert_id(1, 2);

-- error ER_WRONG_PARAMCOUNT_TO_NATIVE_FCT
select least();
-- error ER_WRONG_PARAMCOUNT_TO_NATIVE_FCT
select least(12);

-- error ER_WRONG_PARAMCOUNT_TO_NATIVE_FCT
select locate();
-- error ER_WRONG_PARAMCOUNT_TO_NATIVE_FCT
select locate(1);
-- error ER_WRONG_PARAMCOUNT_TO_NATIVE_FCT
select locate(1, 2, 3, 4);

-- error ER_WRONG_PARAMCOUNT_TO_NATIVE_FCT
select log();
-- error ER_WRONG_PARAMCOUNT_TO_NATIVE_FCT
select log(1, 2, 3);

-- error ER_WRONG_PARAMCOUNT_TO_NATIVE_FCT
select make_set();
-- error ER_WRONG_PARAMCOUNT_TO_NATIVE_FCT
select make_set(1);

-- error ER_WRONG_PARAMCOUNT_TO_NATIVE_FCT
select master_pos_wait();
-- error ER_WRONG_PARAMCOUNT_TO_NATIVE_FCT
select master_pos_wait(1);
-- error ER_WRONG_PARAMCOUNT_TO_NATIVE_FCT
select master_pos_wait(1, 2, 3, 4);

-- error ER_WRONG_PARAMCOUNT_TO_NATIVE_FCT
select rand(1, 2, 3);

-- error ER_WRONG_PARAMCOUNT_TO_NATIVE_FCT
select round(1, 2, 3);

-- error ER_WRONG_PARAMCOUNT_TO_NATIVE_FCT
select yearweek();
-- error ER_WRONG_PARAMCOUNT_TO_NATIVE_FCT
select yearweek(1, 2, 3);

#
# Bug#24736: UDF functions parsed as Stored Functions
#

# Verify that the syntax for calling UDF : foo(expr AS param, ...)
# can not be used when calling native functions

# Native function with 1 argument

select abs(3);
-- error ER_WRONG_PARAMETERS_TO_NATIVE_FCT
select abs(3 AS three);
-- error ER_WRONG_PARAMETERS_TO_NATIVE_FCT
select abs(3 three);
-- error ER_WRONG_PARAMETERS_TO_NATIVE_FCT
select abs(3 AS "three");
-- error ER_WRONG_PARAMETERS_TO_NATIVE_FCT
select abs(3 "three");

# Native function with 2 arguments

set @bar="bar";
set @foobar="foobar";

select instr("foobar", "bar");
-- error ER_WRONG_PARAMETERS_TO_NATIVE_FCT
select instr("foobar" AS p1, "bar");
-- error ER_WRONG_PARAMETERS_TO_NATIVE_FCT
select instr("foobar" p1, "bar");
-- error ER_WRONG_PARAMETERS_TO_NATIVE_FCT
select instr("foobar" AS "p1", "bar");
## String concatenation, valid syntax
select instr("foobar" "p1", "bar");
-- error ER_WRONG_PARAMETERS_TO_NATIVE_FCT
select instr(@foobar "p1", "bar");
-- error ER_WRONG_PARAMETERS_TO_NATIVE_FCT
select instr("foobar", "bar" AS p2);
-- error ER_WRONG_PARAMETERS_TO_NATIVE_FCT
select instr("foobar", "bar" p2);
-- error ER_WRONG_PARAMETERS_TO_NATIVE_FCT
select instr("foobar", "bar" AS "p2");
## String concatenation, valid syntax
select instr("foobar", "bar" "p2");
-- error ER_WRONG_PARAMETERS_TO_NATIVE_FCT
select instr("foobar", @bar "p2");
-- error ER_WRONG_PARAMETERS_TO_NATIVE_FCT
select instr("foobar" AS p1, "bar" AS p2);

# Native function with 3 arguments

select conv(255, 10, 16);
-- error ER_WRONG_PARAMETERS_TO_NATIVE_FCT
select conv(255 AS p1, 10, 16);
-- error ER_WRONG_PARAMETERS_TO_NATIVE_FCT
select conv(255 p1, 10, 16);
-- error ER_WRONG_PARAMETERS_TO_NATIVE_FCT
select conv(255 AS "p1", 10, 16);
-- error ER_WRONG_PARAMETERS_TO_NATIVE_FCT
select conv(255 "p1", 10, 16);
-- error ER_WRONG_PARAMETERS_TO_NATIVE_FCT
select conv(255, 10 AS p2, 16);
-- error ER_WRONG_PARAMETERS_TO_NATIVE_FCT
select conv(255, 10 p2, 16);
-- error ER_WRONG_PARAMETERS_TO_NATIVE_FCT
select conv(255, 10 AS "p2", 16);
-- error ER_WRONG_PARAMETERS_TO_NATIVE_FCT
select conv(255, 10 "p2", 16);
-- error ER_WRONG_PARAMETERS_TO_NATIVE_FCT
select conv(255, 10, 16 AS p3);
-- error ER_WRONG_PARAMETERS_TO_NATIVE_FCT
select conv(255, 10, 16 p3);
-- error ER_WRONG_PARAMETERS_TO_NATIVE_FCT
select conv(255, 10, 16 AS "p3");
-- error ER_WRONG_PARAMETERS_TO_NATIVE_FCT
select conv(255, 10, 16 "p3");
-- error ER_WRONG_PARAMETERS_TO_NATIVE_FCT
select conv(255 AS p1, 10 AS p2, 16 AS p3);

# Native function with a variable number of arguments

select atan(10);
-- error ER_WRONG_PARAMETERS_TO_NATIVE_FCT
select atan(10 AS p1);
-- error ER_WRONG_PARAMETERS_TO_NATIVE_FCT
select atan(10 p1);
-- error ER_WRONG_PARAMETERS_TO_NATIVE_FCT
select atan(10 AS "p1");
-- error ER_WRONG_PARAMETERS_TO_NATIVE_FCT
select atan(10 "p1");

select atan(10, 20);
-- error ER_WRONG_PARAMETERS_TO_NATIVE_FCT
select atan(10 AS p1, 20);
-- error ER_WRONG_PARAMETERS_TO_NATIVE_FCT
select atan(10 p1, 20);
-- error ER_WRONG_PARAMETERS_TO_NATIVE_FCT
select atan(10 AS "p1", 20);
-- error ER_WRONG_PARAMETERS_TO_NATIVE_FCT
select atan(10 "p1", 20);
-- error ER_WRONG_PARAMETERS_TO_NATIVE_FCT
select atan(10, 20 AS p2);
-- error ER_WRONG_PARAMETERS_TO_NATIVE_FCT
select atan(10, 20 p2);
-- error ER_WRONG_PARAMETERS_TO_NATIVE_FCT
select atan(10, 20 AS "p2");
-- error ER_WRONG_PARAMETERS_TO_NATIVE_FCT
select atan(10, 20 "p2");
-- error ER_WRONG_PARAMETERS_TO_NATIVE_FCT
select atan(10 AS p1, 20 AS p2);

#
# Bug#22312 Syntax error in expression with INTERVAL()
#

--disable_warnings
DROP TABLE IF EXISTS t1;
--enable_warnings

SELECT STR_TO_DATE('10:00 PM', '%h:%i %p') + INTERVAL 10 MINUTE;
SELECT STR_TO_DATE('10:00 PM', '%h:%i %p') + INTERVAL (INTERVAL(1,2,3) + 1) MINUTE;
SELECT "1997-12-31 23:59:59" + INTERVAL 1 SECOND;
SELECT 1 + INTERVAL(1,0,1,2) + 1;
SELECT INTERVAL(1^1,0,1,2) + 1;
SELECT INTERVAL(1,0+1,2,3) * 5.5;
SELECT INTERVAL(3,3,1+3,4+4) / 0.5;
SELECT (INTERVAL(1,0,1,2) + 5) * 7 + INTERVAL(1,0,1,2) / 2;
SELECT INTERVAL(1,0,1,2) + 1, 5 * INTERVAL(1,0,1,2);
SELECT INTERVAL(0,(1*5)/2) + INTERVAL(5,4,3);

--disable_warnings
SELECT 1^1 + INTERVAL 1+1 SECOND & 1 + INTERVAL 1+1 SECOND;
SELECT 1%2 - INTERVAL 1^1 SECOND | 1%2 - INTERVAL 1^1 SECOND;
--enable_warnings

CREATE TABLE t1 (a INT, b DATETIME);
INSERT INTO t1 VALUES (INTERVAL(3,2,1) + 1, "1997-12-31 23:59:59" + INTERVAL 1 SECOND);
SELECT * FROM t1 WHERE a = INTERVAL(3,2,1) + 1;
DROP TABLE t1;

#
# Bug#28317 Left Outer Join with {oj outer-join}
#

--disable_warnings
DROP TABLE IF EXISTS t1,t2,t3;
--enable_warnings
CREATE TABLE t1 (a1 INT, a2 INT, a3 INT, a4 DATETIME);
CREATE TABLE t2 LIKE t1;
CREATE TABLE t3 LIKE t1;
SELECT t1.* FROM t1 AS t0, { OJ t2 INNER JOIN t1 ON (t1.a1=t2.a1) } WHERE t0.a3=2;
SELECT t1.*,t2.* FROM { OJ ((t1 INNER JOIN t2 ON (t1.a1=t2.a2)) LEFT OUTER JOIN t3 ON t3.a3=t2.a1)};
SELECT t1.*,t2.* FROM { OJ ((t1 LEFT OUTER JOIN t2 ON t1.a3=t2.a2) INNER JOIN t3 ON (t3.a1=t2.a2))};
SELECT t1.*,t2.* FROM { OJ (t1 LEFT OUTER JOIN t2 ON t1.a1=t2.a2) CROSS JOIN t3 ON (t3.a2=t2.a3)};
SELECT * FROM {oj t1 LEFT OUTER JOIN t2 ON t1.a1=t2.a3} WHERE t1.a2 > 10;
SELECT {fn CONCAT(a1,a2)} FROM t1;
UPDATE t3 SET a4={d '1789-07-14'} WHERE a1=0;
SELECT a1, a4 FROM t2 WHERE a4 LIKE {fn UCASE('1789-07-14')};
DROP TABLE t1, t2, t3;<|MERGE_RESOLUTION|>--- conflicted
+++ resolved
@@ -410,12 +410,9 @@
 select "non terminated, comment" /* comment */$$
 select "terminated, comment"; /* comment */$$
 
-<<<<<<< HEAD
-=======
 # Multi queries can not be used in --ps-protocol test mode
 --disable_ps_protocol
 
->>>>>>> 7e3c619b
 select "stmt 1";select "stmt 2 non terminated"$$
 select "stmt 1";select "stmt 2 terminated";$$
 select "stmt 1";select "stmt 2 non terminated, space"      $$
@@ -432,11 +429,8 @@
 DROP PROCEDURE IF EXISTS p26030; CREATE PROCEDURE p26030() SELECT 1; CALL p26030()
 $$
 
-<<<<<<< HEAD
-=======
 --enable_ps_protocol
 
->>>>>>> 7e3c619b
 delimiter ;$$
 DROP PROCEDURE p26030;
 
