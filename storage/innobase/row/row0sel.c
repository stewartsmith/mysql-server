--- conflicted
+++ resolved
@@ -3604,14 +3604,9 @@
 	if (trx->isolation_level <= TRX_ISO_READ_COMMITTED
 	    && prebuilt->select_lock_type != LOCK_NONE
 	    && trx->mysql_thd != NULL
-<<<<<<< HEAD
-	    && trx->mysql_query_str != NULL
-	    && *trx->mysql_query_str != NULL) {
-=======
 	    && thd_is_select(trx->mysql_thd)) {
 		/* It is a plain locking SELECT and the isolation
 		level is low: do not lock gaps */
->>>>>>> b774a8dd
 
 		set_also_gap_locks = FALSE;
 	}
