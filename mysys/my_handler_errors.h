
/*
  Errors a handler can give you
*/

static const char *handler_error_messages[]=
{
  /* HA_ERR_KEY_NOT_FOUND */
  "Didn't find key on read or update",
  /* HA_ERR_FOUND_DUPP_KEY */
  "Duplicate key on write or update",
  /* HA_ERR_INTERNAL_ERROR */
  "Internal (unspecified) error in handler",
  /* HA_ERR_RECORD_CHANGED */
  "Someone has changed the row since it was read (while the table was locked to prevent it)",
  /* HA_ERR_WRONG_INDEX */
  "Wrong index given to function",
  /* empty */
  "Undefined handler error 125",
  /* HA_ERR_CRASHED */
  "Index file is crashed",
  /* HA_ERR_WRONG_IN_RECORD */
  "Record file is crashed",
  /* HA_ERR_OUT_OF_MEM */
  "Out of memory in engine",
  /* empty */
  "Undefined handler error 129",
  /* HA_ERR_NOT_A_TABLE */
  "Incorrect file format",
  /* HA_ERR_WRONG_COMMAND */
  "Command not supported by database",
  /* HA_ERR_OLD_FILE */
  "Old database file",
  /* HA_ERR_NO_ACTIVE_RECORD */
  "No record read before update",
  /* HA_ERR_RECORD_DELETED */
  "Record was already deleted (or record file crashed)",
  /* HA_ERR_RECORD_FILE_FULL */
  "No more room in record file",
  /* HA_ERR_INDEX_FILE_FULL */
  "No more room in index file",
  /* HA_ERR_END_OF_FILE */
  "No more records (read after end of file)",
  /* HA_ERR_UNSUPPORTED */
  "Unsupported extension used for table",
  /* HA_ERR_TO_BIG_ROW */
  "Too big row",
  /* HA_WRONG_CREATE_OPTION */
  "Wrong create options",
  /* HA_ERR_FOUND_DUPP_UNIQUE */
  "Duplicate unique key or constraint on write or update",
  /* HA_ERR_UNKNOWN_CHARSET */
  "Unknown character set used in table",
  /* HA_ERR_WRONG_MRG_TABLE_DEF */
  "Conflicting table definitions in sub-tables of MERGE table",
  /* HA_ERR_CRASHED_ON_REPAIR */
  "Table is crashed and last repair failed",
  /* HA_ERR_CRASHED_ON_USAGE */
  "Table was marked as crashed and should be repaired",
  /* HA_ERR_LOCK_WAIT_TIMEOUT */
  "Lock timed out; Retry transaction",
  /* HA_ERR_LOCK_TABLE_FULL */
  "Lock table is full;  Restart program with a larger lock table",
  /* HA_ERR_READ_ONLY_TRANSACTION */
  "Updates are not allowed under a read only transactions",
  /* HA_ERR_LOCK_DEADLOCK */
  "Lock deadlock; Retry transaction",
  /* HA_ERR_CANNOT_ADD_FOREIGN */
  "Foreign key constraint is incorrectly formed",
  /* HA_ERR_NO_REFERENCED_ROW */
  "Cannot add a child row",
  /* HA_ERR_ROW_IS_REFERENCED */
  "Cannot delete a parent row",
  /* HA_ERR_NO_SAVEPOINT */
  "No savepoint with that name",
  /* HA_ERR_NON_UNIQUE_BLOCK_SIZE */
  "Non unique key block size",
  /* HA_ERR_NO_SUCH_TABLE */
  "The table does not exist in engine",
  /* HA_ERR_TABLE_EXIST */
  "The table already existed in storage engine",
  /* HA_ERR_NO_CONNECTION */
  "Could not connect to storage engine",
  /* HA_ERR_NULL_IN_SPATIAL */
  "Unexpected null pointer found when using spatial index",
  /* HA_ERR_TABLE_DEF_CHANGED */
  "The table changed in storage engine",
  /* HA_ERR_NO_PARTITION_FOUND */
  "There's no partition in table for the given value",
  /* HA_ERR_RBR_LOGGING_FAILED */
  "Row-based binary logging of row failed",
  /* HA_ERR_DROP_INDEX_FK */
  "Index needed in foreign key constraint",
  /* HA_ERR_FOREIGN_DUPLICATE_KEY */
  "Upholding foreign key constraints would lead to a duplicate key error in "
  "some other table",
  /* HA_ERR_TABLE_NEEDS_UPGRADE */
  "Table needs to be upgraded before it can be used",
  /* HA_ERR_TABLE_READONLY */
  "Table is read only",
  /* HA_ERR_AUTOINC_READ_FAILED */
  "Failed to get next auto increment value",
  /* HA_ERR_AUTOINC_ERANGE */
  "Failed to set row auto increment value",
  /* HA_ERR_GENERIC */
  "Unknown (generic) error from engine",
<<<<<<< HEAD
  /* HA_ERR_RECORD_IS_THE_SAME */
  "Record is the same",
  /* HA_ERR_LOGGING_IMPOSSIBLE */
=======
  "Record was not update. Original values was same as new values",
>>>>>>> aff64657
  "It is not possible to log this statement",
  /* HA_ERR_TABLESPACE_EXIST */
  "Tablespace exists",
  /* HA_ERR_CORRUPT_EVENT */
  "The event was corrupt, leading to illegal data being read",
  /* HA_ERR_NEW_FILE */
  "The table is of a new format not supported by this version",
<<<<<<< HEAD
  /* HA_ERR_ROWS_EVENT_APPLY */
  "The event could not be processed no other handler error happened",
  /* HA_ERR_INITIALIZATION */
=======
  "The event could not be processed. No other handler error happened",
>>>>>>> aff64657
  "Got a fatal error during initialization of handler",
  /* HA_ERR_FILE_TOO_SHORT */
  "File too short; Expected more data in file",
<<<<<<< HEAD

  /* HA_ERR_WRONG_CRC */
  "Read page with wrong checksum",
  /* HA_ERR_LOCK_OR_ACTIVE_TRANSACTION */
  "Lock or active transaction", /* TODO: get a better message */
  /* HA_ERR_NO_SUCH_TABLESPACE */
  "No such table space", /* TODO: get a better message */
  /* HA_ERR_TABLESPACE_NOT_EMPTY */
  "Tablespace not empty" /* TODO: get a better message */
=======
  "Read page with wrong checksum",
  "Row is not visible by the current transaction"
>>>>>>> aff64657
};
<|MERGE_RESOLUTION|>--- conflicted
+++ resolved
@@ -104,13 +104,9 @@
   "Failed to set row auto increment value",
   /* HA_ERR_GENERIC */
   "Unknown (generic) error from engine",
-<<<<<<< HEAD
   /* HA_ERR_RECORD_IS_THE_SAME */
-  "Record is the same",
+  "Record was not update. Original values was same as new values",
   /* HA_ERR_LOGGING_IMPOSSIBLE */
-=======
-  "Record was not update. Original values was same as new values",
->>>>>>> aff64657
   "It is not possible to log this statement",
   /* HA_ERR_TABLESPACE_EXIST */
   "Tablespace exists",
@@ -118,17 +114,12 @@
   "The event was corrupt, leading to illegal data being read",
   /* HA_ERR_NEW_FILE */
   "The table is of a new format not supported by this version",
-<<<<<<< HEAD
   /* HA_ERR_ROWS_EVENT_APPLY */
-  "The event could not be processed no other handler error happened",
+  "The event could not be processed. No other handler error happened",
   /* HA_ERR_INITIALIZATION */
-=======
-  "The event could not be processed. No other handler error happened",
->>>>>>> aff64657
   "Got a fatal error during initialization of handler",
   /* HA_ERR_FILE_TOO_SHORT */
   "File too short; Expected more data in file",
-<<<<<<< HEAD
 
   /* HA_ERR_WRONG_CRC */
   "Read page with wrong checksum",
@@ -137,9 +128,7 @@
   /* HA_ERR_NO_SUCH_TABLESPACE */
   "No such table space", /* TODO: get a better message */
   /* HA_ERR_TABLESPACE_NOT_EMPTY */
-  "Tablespace not empty" /* TODO: get a better message */
-=======
-  "Read page with wrong checksum",
+  "Tablespace not empty", /* TODO: get a better message */
+  /* HA_ERR_ROW_NOT_VISIBLE */
   "Row is not visible by the current transaction"
->>>>>>> aff64657
 };
