/* Copyright (C) 2000-2004 MySQL AB

   This program is free software; you can redistribute it and/or modify
   it under the terms of the GNU General Public License as published by
   the Free Software Foundation.

   There are special exceptions to the terms and conditions of the GPL as it
   is applied to this software. View the full text of the exception in file
   EXCEPTIONS-CLIENT in the directory of this software distribution.

   This program is distributed in the hope that it will be useful,
   but WITHOUT ANY WARRANTY; without even the implied warranty of
   MERCHANTABILITY or FITNESS FOR A PARTICULAR PURPOSE.  See the
   GNU General Public License for more details.

   You should have received a copy of the GNU General Public License
   along with this program; if not, write to the Free Software
   Foundation, Inc., 59 Temple Place, Suite 330, Boston, MA  02111-1307  USA */

#include <my_global.h>
#include <my_sys.h>
#include <my_time.h>
#include <mysys_err.h>
#include <m_string.h>
#include <m_ctype.h>
#include "mysql.h"
#include "mysql_version.h"
#include "mysqld_error.h"
#include "errmsg.h"
#include <violite.h>
#include <sys/stat.h>
#include <signal.h>
#include <time.h>
#ifdef	 HAVE_PWD_H
#include <pwd.h>
#endif
#if !defined(MSDOS) && !defined(__WIN__)
#include <sys/socket.h>
#include <netinet/in.h>
#include <arpa/inet.h>
#include <netdb.h>
#ifdef HAVE_SELECT_H
#include <select.h>
#endif
#ifdef HAVE_SYS_SELECT_H
#include <sys/select.h>
#endif
#endif /* !defined(MSDOS) && !defined(__WIN__) */
#ifdef HAVE_POLL
#include <sys/poll.h>
#endif
#ifdef HAVE_SYS_UN_H
#include <sys/un.h>
#endif
#if defined(THREAD) && !defined(__WIN__)
#include <my_pthread.h>				/* because of signal()	*/
#endif
#ifndef INADDR_NONE
#define INADDR_NONE	-1
#endif

#include <sql_common.h>
#include "client_settings.h"

#undef net_buffer_length
#undef max_allowed_packet

ulong 		net_buffer_length=8192;
ulong		max_allowed_packet= 1024L*1024L*1024L;


#ifdef EMBEDDED_LIBRARY
#undef net_flush
my_bool	net_flush(NET *net);
#endif

#if defined(MSDOS) || defined(__WIN__)
/* socket_errno is defined in my_global.h for all platforms */
#define perror(A)
#else
#include <errno.h>
#define SOCKET_ERROR -1
#endif /* __WIN__ */

/*
  If allowed through some configuration, then this needs to
  be changed
*/
#define MAX_LONG_DATA_LENGTH 8192
#define unsigned_field(A) ((A)->flags & UNSIGNED_FLAG)

static void append_wild(char *to,char *end,const char *wild);
sig_handler my_pipe_sig_handler(int sig);

static my_bool mysql_client_init= 0;
static my_bool org_my_init_done= 0;


/*
  Initialize the MySQL client library

  SYNOPSIS
    mysql_server_init()

  NOTES
    Should be called before doing any other calls to the MySQL
    client library to initialize thread specific variables etc.
    It's called by mysql_init() to ensure that things will work for
    old not threaded applications that doesn't call mysql_server_init()
    directly.

  RETURN
    0  ok
    1  could not initialize environment (out of memory or thread keys)
*/

int STDCALL mysql_server_init(int argc __attribute__((unused)),
			      char **argv __attribute__((unused)),
			      char **groups __attribute__((unused)))
{
  int result= 0;
  if (!mysql_client_init)
  {
    mysql_client_init=1;
    org_my_init_done=my_init_done;
    if (my_init())				/* Will init threads */
      return 1;
    init_client_errs();
    if (!mysql_port)
    {
      mysql_port = MYSQL_PORT;
#ifndef MSDOS
      {
	struct servent *serv_ptr;
	char	*env;

        /*
          if builder specifically requested a default port, use that
          (even if it coincides with our factory default).
          only if they didn't do we check /etc/services (and, failing
          on that, fall back to the factory default of 3306).
          either default can be overridden by the environment variable
          MYSQL_TCP_PORT, which in turn can be overridden with command
          line options.
        */

#if MYSQL_PORT_DEFAULT == 0
        if ((serv_ptr = getservbyname("mysql", "tcp")))
          mysql_port = (uint) ntohs((ushort) serv_ptr->s_port);
#endif
        if ((env = getenv("MYSQL_TCP_PORT")))
          mysql_port =(uint) atoi(env);
      }
#endif
    }
    if (!mysql_unix_port)
    {
      char *env;
#ifdef __WIN__
      mysql_unix_port = (char*) MYSQL_NAMEDPIPE;
#else
      mysql_unix_port = (char*) MYSQL_UNIX_ADDR;
#endif
      if ((env = getenv("MYSQL_UNIX_PORT")))
	mysql_unix_port = env;
    }
    mysql_debug(NullS);
#if defined(SIGPIPE) && !defined(__WIN__) && !defined(__NETWARE__)
    (void) signal(SIGPIPE, SIG_IGN);
#endif
#ifdef EMBEDDED_LIBRARY
    if (argc > -1)
       result= init_embedded_server(argc, argv, groups);
#endif
  }
#ifdef THREAD
  else
    result= (int)my_thread_init();         /* Init if new thread */
#endif
  return result;
}


/*
  Free all memory and resources used by the client library

  NOTES
    When calling this there should not be any other threads using
    the library.

    To make things simpler when used with windows dll's (which calls this
    function automaticly), it's safe to call this function multiple times.
*/


void STDCALL mysql_server_end()
{
  if (!mysql_client_init)
    return;

#ifdef EMBEDDED_LIBRARY
  end_embedded_server();
#endif
  finish_client_errs();
  vio_end();

  /* If library called my_init(), free memory allocated by it */
  if (!org_my_init_done)
  {
    my_end(MY_DONT_FREE_DBUG);
    /* Remove TRACING, if enabled by mysql_debug() */
    DBUG_POP();
  }
  else
  {
    free_charsets();
    mysql_thread_end();
  }

  mysql_client_init= org_my_init_done= 0;
#ifdef EMBEDDED_SERVER
  if (stderror_file)
  {
    fclose(stderror_file);
    stderror_file= 0;
  }
#endif
}

static MYSQL_PARAMETERS mysql_internal_parameters=
{&max_allowed_packet, &net_buffer_length, 0};

MYSQL_PARAMETERS *STDCALL mysql_get_parameters(void)
{
  return &mysql_internal_parameters;
}

my_bool STDCALL mysql_thread_init()
{
#ifdef THREAD
  return my_thread_init();
#else
  return 0;
#endif
}

void STDCALL mysql_thread_end()
{
#ifdef THREAD
  my_thread_end();
#endif
}


/*
  Expand wildcard to a sql string
*/

static void
append_wild(char *to, char *end, const char *wild)
{
  end-=5;					/* Some extra */
  if (wild && wild[0])
  {
    to=strmov(to," like '");
    while (*wild && to < end)
    {
      if (*wild == '\\' || *wild == '\'')
	*to++='\\';
      *to++= *wild++;
    }
    if (*wild)					/* Too small buffer */
      *to++='%';				/* Nicer this way */
    to[0]='\'';
    to[1]=0;
  }
}


/**************************************************************************
  Init debugging if MYSQL_DEBUG environment variable is found
**************************************************************************/

void STDCALL
mysql_debug(const char *debug __attribute__((unused)))
{
#ifndef DBUG_OFF
  char	*env;
  if (debug)
  {
    DBUG_PUSH(debug);
  }
  else if ((env = getenv("MYSQL_DEBUG")))
  {
    DBUG_PUSH(env);
#if !defined(_WINVER) && !defined(WINVER)
    puts("\n-------------------------------------------------------");
    puts("MYSQL_DEBUG found. libmysql started with the following:");
    puts(env);
    puts("-------------------------------------------------------\n");
#else
    {
      char buff[80];
      buff[sizeof(buff)-1]= 0;
      strxnmov(buff,sizeof(buff)-1,"libmysql: ", env, NullS);
      MessageBox((HWND) 0,"Debugging variable MYSQL_DEBUG used",buff,MB_OK);
    }
#endif
  }
#endif
}


/**************************************************************************
  Ignore SIGPIPE handler
   ARGSUSED
**************************************************************************/

sig_handler
my_pipe_sig_handler(int sig __attribute__((unused)))
{
  DBUG_PRINT("info",("Hit by signal %d",sig));
#ifdef DONT_REMEMBER_SIGNAL
  (void) signal(SIGPIPE, my_pipe_sig_handler);
#endif
}

<<<<<<< HEAD
=======
/* perform query on master */
my_bool STDCALL mysql_master_query(MYSQL *mysql, const char *q,
				   unsigned long length)
{
  DBUG_ENTER("mysql_master_query");
  if (mysql_master_send_query(mysql, q, length))
    DBUG_RETURN(1);
  DBUG_RETURN((*mysql->methods->read_query_result)(mysql));
}

my_bool STDCALL mysql_master_send_query(MYSQL *mysql, const char *q,
					unsigned long length)
{
  MYSQL *master = mysql->master;
  DBUG_ENTER("mysql_master_send_query");
  if (!master->net.vio && !mysql_real_connect(master,0,0,0,0,0,0,0))
    DBUG_RETURN(1);
  master->reconnect= 1;
  mysql->last_used_con = master;
  DBUG_RETURN(simple_command(master, COM_QUERY, (const uchar*) q, length, 1));
}


/* perform query on slave */
my_bool STDCALL mysql_slave_query(MYSQL *mysql, const char *q,
				  unsigned long length)
{
  DBUG_ENTER("mysql_slave_query");
  if (mysql_slave_send_query(mysql, q, length))
    DBUG_RETURN(1);
  DBUG_RETURN((*mysql->methods->read_query_result)(mysql));
}


my_bool STDCALL mysql_slave_send_query(MYSQL *mysql, const char *q,
				   unsigned long length)
{
  MYSQL* last_used_slave, *slave_to_use = 0;
  DBUG_ENTER("mysql_slave_send_query");

  if ((last_used_slave = mysql->last_used_slave))
    slave_to_use = last_used_slave->next_slave;
  else
    slave_to_use = mysql->next_slave;
  /*
    Next_slave is always safe to use - we have a circular list of slaves
    if there are no slaves, mysql->next_slave == mysql
  */
  mysql->last_used_con = mysql->last_used_slave = slave_to_use;
  if (!slave_to_use->net.vio && !mysql_real_connect(slave_to_use, 0,0,0,
						    0,0,0,0))
    DBUG_RETURN(1);
  slave_to_use->reconnect= 1;
  DBUG_RETURN(simple_command(slave_to_use, COM_QUERY, (const uchar*) q,
                             length, 1));
}


/* enable/disable parsing of all queries to decide
   if they go on master or slave */
void STDCALL mysql_enable_rpl_parse(MYSQL* mysql)
{
  mysql->options.rpl_parse = 1;
}

void STDCALL mysql_disable_rpl_parse(MYSQL* mysql)
{
  mysql->options.rpl_parse = 0;
}

/* get the value of the parse flag */
int STDCALL mysql_rpl_parse_enabled(MYSQL* mysql)
{
  return mysql->options.rpl_parse;
}

/*  enable/disable reads from master */
void STDCALL mysql_enable_reads_from_master(MYSQL* mysql)
{
  mysql->options.no_master_reads = 0;
}

void STDCALL mysql_disable_reads_from_master(MYSQL* mysql)
{
  mysql->options.no_master_reads = 1;
}

/* get the value of the master read flag */
my_bool STDCALL mysql_reads_from_master_enabled(MYSQL* mysql)
{
  return !(mysql->options.no_master_reads);
}


/*
  We may get an error while doing replication internals.
  In this case, we add a special explanation to the original
  error
*/

static void expand_error(MYSQL* mysql, int error)
{
  char tmp[MYSQL_ERRMSG_SIZE];
  char *p;
  uint err_length;
  strmake(tmp, mysql->net.last_error, MYSQL_ERRMSG_SIZE-1);
  p = strmake(mysql->net.last_error, ER(error), MYSQL_ERRMSG_SIZE-1);
  err_length= (uint) (p - mysql->net.last_error);
  strmake(p, tmp, MYSQL_ERRMSG_SIZE-1 - err_length);
  mysql->net.last_errno = error;
}

/*
  This function assumes we have just called SHOW SLAVE STATUS and have
  read the given result and row
*/

static my_bool get_master(MYSQL* mysql, MYSQL_RES* res, MYSQL_ROW row)
{
  MYSQL* master;
  DBUG_ENTER("get_master");
  if (mysql_num_fields(res) < 3)
    DBUG_RETURN(1); /* safety */

  /* use the same username and password as the original connection */
  if (!(master = spawn_init(mysql, row[0], atoi(row[2]), 0, 0)))
    DBUG_RETURN(1);
  mysql->master = master;
  DBUG_RETURN(0);
}


/*
  Assuming we already know that mysql points to a master connection,
  retrieve all the slaves
*/

static my_bool get_slaves_from_master(MYSQL* mysql)
{
  MYSQL_RES* res = 0;
  MYSQL_ROW row;
  my_bool error = 1;
  int has_auth_info;
  int port_ind;
  DBUG_ENTER("get_slaves_from_master");

  if (!mysql->net.vio && !mysql_real_connect(mysql,0,0,0,0,0,0,0))
  {
    expand_error(mysql, CR_PROBE_MASTER_CONNECT);
    DBUG_RETURN(1);
  }
  mysql->reconnect= 1;

  if (mysql_query(mysql, "SHOW SLAVE HOSTS") ||
      !(res = mysql_store_result(mysql)))
  {
    expand_error(mysql, CR_PROBE_SLAVE_HOSTS);
    DBUG_RETURN(1);
  }

  switch (mysql_num_fields(res)) {
  case 5:
    has_auth_info = 0;
    port_ind=2;
    break;
  case 7:
    has_auth_info = 1;
    port_ind=4;
    break;
  default:
    goto err;
  }

  while ((row = mysql_fetch_row(res)))
  {
    MYSQL* slave;
    const char* tmp_user, *tmp_pass;

    if (has_auth_info)
    {
      tmp_user = row[2];
      tmp_pass = row[3];
    }
    else
    {
      tmp_user = mysql->user;
      tmp_pass = mysql->passwd;
    }

    if (!(slave = spawn_init(mysql, row[1], atoi(row[port_ind]),
			     tmp_user, tmp_pass)))
      goto err;

    /* Now add slave into the circular linked list */
    slave->next_slave = mysql->next_slave;
    mysql->next_slave = slave;
  }
  error = 0;
err:
  if (res)
    mysql_free_result(res);
  DBUG_RETURN(error);
}


my_bool STDCALL mysql_rpl_probe(MYSQL* mysql)
{
  MYSQL_RES *res= 0;
  MYSQL_ROW row;
  my_bool error= 1;
  DBUG_ENTER("mysql_rpl_probe");

  /*
    First determine the replication role of the server we connected to
    the most reliable way to do this is to run SHOW SLAVE STATUS and see
    if we have a non-empty master host. This is still not fool-proof -
    it is not a sin to have a master that has a dormant slave thread with
    a non-empty master host. However, it is more reliable to check
    for empty master than whether the slave thread is actually running
  */
  if (mysql_query(mysql, "SHOW SLAVE STATUS") ||
      !(res = mysql_store_result(mysql)))
  {
    expand_error(mysql, CR_PROBE_SLAVE_STATUS);
    DBUG_RETURN(1);
  }

  row= mysql_fetch_row(res);
  /*
    Check master host for emptiness/NULL
    For MySQL 4.0 it's enough to check for row[0]
  */
  if (row && row[0] && *(row[0]))
  {
    /* this is a slave, ask it for the master */
    if (get_master(mysql, res, row) || get_slaves_from_master(mysql))
      goto err;
  }
  else
  {
    mysql->master = mysql;
    if (get_slaves_from_master(mysql))
      goto err;
  }

  error = 0;
err:
  if (res)
    mysql_free_result(res);
  DBUG_RETURN(error);
}


/*
  Make a not so fool-proof decision on where the query should go, to
  the master or the slave. Ideally the user should always make this
  decision himself with mysql_master_query() or mysql_slave_query().
  However, to be able to more easily port the old code, we support the
  option of an educated guess - this should work for most applications,
  however, it may make the wrong decision in some particular cases. If
  that happens, the user would have to change the code to call
  mysql_master_query() or mysql_slave_query() explicitly in the place
  where we have made the wrong decision
*/

enum mysql_rpl_type
STDCALL mysql_rpl_query_type(const char* q, int len)
{
  const char *q_end= q + len;
  for (; q < q_end; ++q)
  {
    char c;
    if (my_isalpha(&my_charset_latin1, (c= *q)))
    {
      switch (my_tolower(&my_charset_latin1,c)) {
      case 'i':  /* insert */
      case 'u':  /* update or unlock tables */
      case 'l':  /* lock tables or load data infile */
      case 'd':  /* drop or delete */
      case 'a':  /* alter */
	return MYSQL_RPL_MASTER;
      case 'c':  /* create or check */
	return my_tolower(&my_charset_latin1,q[1]) == 'h' ? MYSQL_RPL_ADMIN :
	  MYSQL_RPL_MASTER;
      case 's': /* select or show */
	return my_tolower(&my_charset_latin1,q[1]) == 'h' ? MYSQL_RPL_ADMIN :
	  MYSQL_RPL_SLAVE;
      case 'f': /* flush */
      case 'r': /* repair */
      case 'g': /* grant */
	return MYSQL_RPL_ADMIN;
      default:
	return MYSQL_RPL_SLAVE;
      }
    }
  }
  return MYSQL_RPL_MASTER;		/* By default, send to master */
}

>>>>>>> 004a280a

/**************************************************************************
  Connect to sql server
  If host == 0 then use localhost
**************************************************************************/

#ifdef USE_OLD_FUNCTIONS
MYSQL * STDCALL
mysql_connect(MYSQL *mysql,const char *host,
	      const char *user, const char *passwd)
{
  MYSQL *res;
  mysql=mysql_init(mysql);			/* Make it thread safe */
  {
    DBUG_ENTER("mysql_connect");
    if (!(res=mysql_real_connect(mysql,host,user,passwd,NullS,0,NullS,0)))
    {
      if (mysql->free_me)
	my_free((uchar*) mysql,MYF(0));
    }
    mysql->reconnect= 1;
    DBUG_RETURN(res);
  }
}
#endif


/**************************************************************************
  Change user and database
**************************************************************************/

int cli_read_change_user_result(MYSQL *mysql, char *buff, const char *passwd)
{
  NET *net= &mysql->net;
  ulong pkt_length;

  pkt_length= cli_safe_read(mysql);
  
  if (pkt_length == packet_error)
    return 1;

  if (pkt_length == 1 && net->read_pos[0] == 254 &&
      mysql->server_capabilities & CLIENT_SECURE_CONNECTION)
  {
    /*
      By sending this very specific reply server asks us to send scrambled
      password in old format. The reply contains scramble_323.
    */
    scramble_323(buff, mysql->scramble, passwd);
    if (my_net_write(net, (uchar*) buff, SCRAMBLE_LENGTH_323 + 1) ||
        net_flush(net))
    {
      set_mysql_error(mysql, CR_SERVER_LOST, unknown_sqlstate);
      return 1;
    }
    /* Read what server thinks about out new auth message report */
    if (cli_safe_read(mysql) == packet_error)
      return 1;
  }
  return 0;
}

my_bool	STDCALL mysql_change_user(MYSQL *mysql, const char *user,
				  const char *passwd, const char *db)
{
  char buff[USERNAME_LENGTH+SCRAMBLED_PASSWORD_CHAR_LENGTH+NAME_LEN+2];
  char *end= buff;
  int rc;
  CHARSET_INFO *saved_cs= mysql->charset;

  DBUG_ENTER("mysql_change_user");

  /* Get the connection-default character set. */

  if (mysql_init_character_set(mysql))
  {
    mysql->charset= saved_cs;
    DBUG_RETURN(TRUE);
  }

  /* Use an empty string instead of NULL. */

  if (!user)
    user="";
  if (!passwd)
    passwd="";

  /* Store user into the buffer */
  end= strmake(end, user, USERNAME_LENGTH) + 1;

  /* write scrambled password according to server capabilities */
  if (passwd[0])
  {
    if (mysql->server_capabilities & CLIENT_SECURE_CONNECTION)
    {
      *end++= SCRAMBLE_LENGTH;
      scramble(end, mysql->scramble, passwd);
      end+= SCRAMBLE_LENGTH;
    }
    else
    {
      scramble_323(end, mysql->scramble, passwd);
      end+= SCRAMBLE_LENGTH_323 + 1;
    }
  }
  else
    *end++= '\0';                               /* empty password */
  /* Add database if needed */
  end= strmake(end, db ? db : "", NAME_LEN) + 1;

  /* Add character set number. */

  if (mysql->server_capabilities & CLIENT_SECURE_CONNECTION)
  {
    int2store(end, (ushort) mysql->charset->number);
    end+= 2;
  }

  /* Write authentication package */
  simple_command(mysql,COM_CHANGE_USER, (uchar*) buff, (ulong) (end-buff), 1);

  rc= (*mysql->methods->read_change_user_result)(mysql, buff, passwd);

  /*
    The server will close all statements no matter was the attempt
    to change user successful or not.
  */
  mysql_detach_stmt_list(&mysql->stmts, "mysql_change_user");
  if (rc == 0)
  {
    /* Free old connect information */
    my_free(mysql->user,MYF(MY_ALLOW_ZERO_PTR));
    my_free(mysql->passwd,MYF(MY_ALLOW_ZERO_PTR));
    my_free(mysql->db,MYF(MY_ALLOW_ZERO_PTR));

    /* alloc new connect information */
    mysql->user=  my_strdup(user,MYF(MY_WME));
    mysql->passwd=my_strdup(passwd,MYF(MY_WME));
    mysql->db=    db ? my_strdup(db,MYF(MY_WME)) : 0;
  }
  else
  {
    mysql->charset= saved_cs;
  }

  DBUG_RETURN(rc);
}

#if defined(HAVE_GETPWUID) && defined(NO_GETPWUID_DECL)
struct passwd *getpwuid(uid_t);
char* getlogin(void);
#endif

#if defined(__NETWARE__)
/* Default to value of USER on NetWare, if unset use "UNKNOWN_USER" */
void read_user_name(char *name)
{
  char *str=getenv("USER");
  strmake(name, str ? str : "UNKNOWN_USER", USERNAME_LENGTH);
}

#elif !defined(MSDOS) && ! defined(VMS) && !defined(__WIN__)

void read_user_name(char *name)
{
  DBUG_ENTER("read_user_name");
  if (geteuid() == 0)
    (void) strmov(name,"root");		/* allow use of surun */
  else
  {
#ifdef HAVE_GETPWUID
    struct passwd *skr;
    const char *str;
    if ((str=getlogin()) == NULL)
    {
      if ((skr=getpwuid(geteuid())) != NULL)
	str=skr->pw_name;
      else if (!(str=getenv("USER")) && !(str=getenv("LOGNAME")) &&
	       !(str=getenv("LOGIN")))
	str="UNKNOWN_USER";
    }
    (void) strmake(name,str,USERNAME_LENGTH);
#elif HAVE_CUSERID
    (void) cuserid(name);
#else
    strmov(name,"UNKNOWN_USER");
#endif
  }
  DBUG_VOID_RETURN;
}

#else /* If MSDOS || VMS */

void read_user_name(char *name)
{
  char *str=getenv("USER");		/* ODBC will send user variable */
  strmake(name,str ? str : "ODBC", USERNAME_LENGTH);
}

#endif

my_bool handle_local_infile(MYSQL *mysql, const char *net_filename)
{
  my_bool result= 1;
  uint packet_length=MY_ALIGN(mysql->net.max_packet-16,IO_SIZE);
  NET *net= &mysql->net;
  int readcount;
  void *li_ptr;          /* pass state to local_infile functions */
  char *buf;		/* buffer to be filled by local_infile_read */
  struct st_mysql_options *options= &mysql->options;
  DBUG_ENTER("handle_local_infile");

  /* check that we've got valid callback functions */
  if (!(options->local_infile_init &&
	options->local_infile_read &&
	options->local_infile_end &&
	options->local_infile_error))
  {
    /* if any of the functions is invalid, set the default */
    mysql_set_local_infile_default(mysql);
  }

  /* copy filename into local memory and allocate read buffer */
  if (!(buf=my_malloc(packet_length, MYF(0))))
  {
    set_mysql_error(mysql, CR_OUT_OF_MEMORY, unknown_sqlstate);
    DBUG_RETURN(1);
  }

  /* initialize local infile (open file, usually) */
  if ((*options->local_infile_init)(&li_ptr, net_filename,
    options->local_infile_userdata))
  {
    VOID(my_net_write(net,(const uchar*) "",0)); /* Server needs one packet */
    net_flush(net);
    strmov(net->sqlstate, unknown_sqlstate);
    net->last_errno=
      (*options->local_infile_error)(li_ptr,
                                     net->last_error,
                                     sizeof(net->last_error)-1);
    goto err;
  }

  /* read blocks of data from local infile callback */
  while ((readcount =
	  (*options->local_infile_read)(li_ptr, buf,
					packet_length)) > 0)
  {
    if (my_net_write(net, (uchar*) buf, readcount))
    {
      DBUG_PRINT("error",
		 ("Lost connection to MySQL server during LOAD DATA of local file"));
      set_mysql_error(mysql, CR_SERVER_LOST, unknown_sqlstate);
      goto err;
    }
  }

  /* Send empty packet to mark end of file */
  if (my_net_write(net, (const uchar*) "", 0) || net_flush(net))
  {
    set_mysql_error(mysql, CR_SERVER_LOST, unknown_sqlstate);
    goto err;
  }

  if (readcount < 0)
  {
    net->last_errno=
      (*options->local_infile_error)(li_ptr,
                                     net->last_error,
                                     sizeof(net->last_error)-1);
    goto err;
  }

  result=0;					/* Ok */

err:
  /* free up memory allocated with _init, usually */
  (*options->local_infile_end)(li_ptr);
  my_free(buf, MYF(0));
  DBUG_RETURN(result);
}


/****************************************************************************
  Default handlers for LOAD LOCAL INFILE
****************************************************************************/

typedef struct st_default_local_infile
{
  int fd;
  int error_num;
  const char *filename;
  char error_msg[LOCAL_INFILE_ERROR_LEN];
} default_local_infile_data;


/*
  Open file for LOAD LOCAL INFILE

  SYNOPSIS
    default_local_infile_init()
    ptr			Store pointer to internal data here
    filename		File name to open. This may be in unix format !


  NOTES
    Even if this function returns an error, the load data interface
    guarantees that default_local_infile_end() is called.

  RETURN
    0	ok
    1	error
*/

static int default_local_infile_init(void **ptr, const char *filename,
             void *userdata __attribute__ ((unused)))
{
  default_local_infile_data *data;
  char tmp_name[FN_REFLEN];

  if (!(*ptr= data= ((default_local_infile_data *)
		     my_malloc(sizeof(default_local_infile_data),  MYF(0)))))
    return 1; /* out of memory */

  data->error_msg[0]= 0;
  data->error_num=    0;
  data->filename= filename;

  fn_format(tmp_name, filename, "", "", MY_UNPACK_FILENAME);
  if ((data->fd = my_open(tmp_name, O_RDONLY, MYF(0))) < 0)
  {
    data->error_num= my_errno;
    my_snprintf(data->error_msg, sizeof(data->error_msg)-1,
                EE(EE_FILENOTFOUND), tmp_name, data->error_num);
    return 1;
  }
  return 0; /* ok */
}


/*
  Read data for LOAD LOCAL INFILE

  SYNOPSIS
    default_local_infile_read()
    ptr			Points to handle allocated by _init
    buf			Read data here
    buf_len		Ammount of data to read

  RETURN
    > 0		number of bytes read
    == 0	End of data
    < 0		Error
*/

static int default_local_infile_read(void *ptr, char *buf, uint buf_len)
{
  int count;
  default_local_infile_data*data = (default_local_infile_data *) ptr;

  if ((count= (int) my_read(data->fd, (uchar *) buf, buf_len, MYF(0))) < 0)
  {
    data->error_num= EE_READ; /* the errmsg for not entire file read */
    my_snprintf(data->error_msg, sizeof(data->error_msg)-1,
		EE(EE_READ),
		data->filename, my_errno);
  }
  return count;
}


/*
  Read data for LOAD LOCAL INFILE

  SYNOPSIS
    default_local_infile_end()
    ptr			Points to handle allocated by _init
			May be NULL if _init failed!

  RETURN
*/

static void default_local_infile_end(void *ptr)
{
  default_local_infile_data *data= (default_local_infile_data *) ptr;
  if (data)					/* If not error on open */
  {
    if (data->fd >= 0)
      my_close(data->fd, MYF(MY_WME));
    my_free(ptr, MYF(MY_WME));
  }
}


/*
  Return error from LOAD LOCAL INFILE

  SYNOPSIS
    default_local_infile_end()
    ptr			Points to handle allocated by _init
			May be NULL if _init failed!
    error_msg		Store error text here
    error_msg_len	Max lenght of error_msg

  RETURN
    error message number
*/

static int
default_local_infile_error(void *ptr, char *error_msg, uint error_msg_len)
{
  default_local_infile_data *data = (default_local_infile_data *) ptr;
  if (data)					/* If not error on open */
  {
    strmake(error_msg, data->error_msg, error_msg_len);
    return data->error_num;
  }
  /* This can only happen if we got error on malloc of handle */
  strmov(error_msg, ER(CR_OUT_OF_MEMORY));
  return CR_OUT_OF_MEMORY;
}


void
mysql_set_local_infile_handler(MYSQL *mysql,
                               int (*local_infile_init)(void **, const char *,
                               void *),
                               int (*local_infile_read)(void *, char *, uint),
                               void (*local_infile_end)(void *),
                               int (*local_infile_error)(void *, char *, uint),
                               void *userdata)
{
  mysql->options.local_infile_init=  local_infile_init;
  mysql->options.local_infile_read=  local_infile_read;
  mysql->options.local_infile_end=   local_infile_end;
  mysql->options.local_infile_error= local_infile_error;
  mysql->options.local_infile_userdata = userdata;
}


void mysql_set_local_infile_default(MYSQL *mysql)
{
  mysql->options.local_infile_init=  default_local_infile_init;
  mysql->options.local_infile_read=  default_local_infile_read;
  mysql->options.local_infile_end=   default_local_infile_end;
  mysql->options.local_infile_error= default_local_infile_error;
}


/**************************************************************************
  Do a query. If query returned rows, free old rows.
  Read data by mysql_store_result or by repeat call of mysql_fetch_row
**************************************************************************/

int STDCALL
mysql_query(MYSQL *mysql, const char *query)
{
  return mysql_real_query(mysql,query, (uint) strlen(query));
}


/**************************************************************************
  Return next field of the query results
**************************************************************************/

MYSQL_FIELD * STDCALL
mysql_fetch_field(MYSQL_RES *result)
{
  if (result->current_field >= result->field_count)
    return(NULL);
  return &result->fields[result->current_field++];
}


/**************************************************************************
  Move to a specific row and column
**************************************************************************/

void STDCALL
mysql_data_seek(MYSQL_RES *result, my_ulonglong row)
{
  MYSQL_ROWS	*tmp=0;
  DBUG_PRINT("info",("mysql_data_seek(%ld)",(long) row));
  if (result->data)
    for (tmp=result->data->data; row-- && tmp ; tmp = tmp->next) ;
  result->current_row=0;
  result->data_cursor = tmp;
}


/*************************************************************************
  put the row or field cursor one a position one got from mysql_row_tell()
  This doesn't restore any data. The next mysql_fetch_row or
  mysql_fetch_field will return the next row or field after the last used
*************************************************************************/

MYSQL_ROW_OFFSET STDCALL
mysql_row_seek(MYSQL_RES *result, MYSQL_ROW_OFFSET row)
{
  MYSQL_ROW_OFFSET return_value=result->data_cursor;
  result->current_row= 0;
  result->data_cursor= row;
  return return_value;
}


MYSQL_FIELD_OFFSET STDCALL
mysql_field_seek(MYSQL_RES *result, MYSQL_FIELD_OFFSET field_offset)
{
  MYSQL_FIELD_OFFSET return_value=result->current_field;
  result->current_field=field_offset;
  return return_value;
}


/*****************************************************************************
  List all databases
*****************************************************************************/

MYSQL_RES * STDCALL
mysql_list_dbs(MYSQL *mysql, const char *wild)
{
  char buff[255];
  DBUG_ENTER("mysql_list_dbs");

  append_wild(strmov(buff,"show databases"),buff+sizeof(buff),wild);
  if (mysql_query(mysql,buff))
    DBUG_RETURN(0);
  DBUG_RETURN (mysql_store_result(mysql));
}


/*****************************************************************************
  List all tables in a database
  If wild is given then only the tables matching wild is returned
*****************************************************************************/

MYSQL_RES * STDCALL
mysql_list_tables(MYSQL *mysql, const char *wild)
{
  char buff[255];
  DBUG_ENTER("mysql_list_tables");

  append_wild(strmov(buff,"show tables"),buff+sizeof(buff),wild);
  if (mysql_query(mysql,buff))
    DBUG_RETURN(0);
  DBUG_RETURN (mysql_store_result(mysql));
}


MYSQL_FIELD *cli_list_fields(MYSQL *mysql)
{
  MYSQL_DATA *query;
  if (!(query= cli_read_rows(mysql,(MYSQL_FIELD*) 0, 
			     protocol_41(mysql) ? 8 : 6)))
    return NULL;

  mysql->field_count= (uint) query->rows;
  return unpack_fields(query,&mysql->field_alloc,
		       mysql->field_count, 1, mysql->server_capabilities);
}


/**************************************************************************
  List all fields in a table
  If wild is given then only the fields matching wild is returned
  Instead of this use query:
  show fields in 'table' like "wild"
**************************************************************************/

MYSQL_RES * STDCALL
mysql_list_fields(MYSQL *mysql, const char *table, const char *wild)
{
  MYSQL_RES   *result;
  MYSQL_FIELD *fields;
  char	     buff[257],*end;
  DBUG_ENTER("mysql_list_fields");
  DBUG_PRINT("enter",("table: '%s'  wild: '%s'",table,wild ? wild : ""));

  end=strmake(strmake(buff, table,128)+1,wild ? wild : "",128);
  free_old_query(mysql);
  if (simple_command(mysql, COM_FIELD_LIST, (uchar*) buff,
                     (ulong) (end-buff), 1) ||
      !(fields= (*mysql->methods->list_fields)(mysql)))
    DBUG_RETURN(NULL);

  if (!(result = (MYSQL_RES *) my_malloc(sizeof(MYSQL_RES),
					 MYF(MY_WME | MY_ZEROFILL))))
    DBUG_RETURN(NULL);

  result->methods= mysql->methods;
  result->field_alloc=mysql->field_alloc;
  mysql->fields=0;
  result->field_count = mysql->field_count;
  result->fields= fields;
  result->eof=1;
  DBUG_RETURN(result);
}

/* List all running processes (threads) in server */

MYSQL_RES * STDCALL
mysql_list_processes(MYSQL *mysql)
{
  MYSQL_DATA *fields;
  uint field_count;
  uchar *pos;
  DBUG_ENTER("mysql_list_processes");

  LINT_INIT(fields);
  if (simple_command(mysql,COM_PROCESS_INFO,0,0,0))
    DBUG_RETURN(0);
  free_old_query(mysql);
  pos=(uchar*) mysql->net.read_pos;
  field_count=(uint) net_field_length(&pos);
  if (!(fields = (*mysql->methods->read_rows)(mysql,(MYSQL_FIELD*) 0,
					      protocol_41(mysql) ? 7 : 5)))
    DBUG_RETURN(NULL);
  if (!(mysql->fields=unpack_fields(fields,&mysql->field_alloc,field_count,0,
				    mysql->server_capabilities)))
    DBUG_RETURN(0);
  mysql->status=MYSQL_STATUS_GET_RESULT;
  mysql->field_count=field_count;
  DBUG_RETURN(mysql_store_result(mysql));
}


#ifdef USE_OLD_FUNCTIONS
int  STDCALL
mysql_create_db(MYSQL *mysql, const char *db)
{
  DBUG_ENTER("mysql_createdb");
  DBUG_PRINT("enter",("db: %s",db));
  DBUG_RETURN(simple_command(mysql,COM_CREATE_DB,db, (ulong) strlen(db),0));
}


int  STDCALL
mysql_drop_db(MYSQL *mysql, const char *db)
{
  DBUG_ENTER("mysql_drop_db");
  DBUG_PRINT("enter",("db: %s",db));
  DBUG_RETURN(simple_command(mysql,COM_DROP_DB,db,(ulong) strlen(db),0));
}
#endif


int STDCALL
mysql_shutdown(MYSQL *mysql, enum mysql_enum_shutdown_level shutdown_level)
{
  uchar level[1];
  DBUG_ENTER("mysql_shutdown");
  level[0]= (uchar) shutdown_level;
  DBUG_RETURN(simple_command(mysql, COM_SHUTDOWN, level, 1, 0));
}


int STDCALL
mysql_refresh(MYSQL *mysql,uint options)
{
  uchar bits[1];
  DBUG_ENTER("mysql_refresh");
  bits[0]= (uchar) options;
  DBUG_RETURN(simple_command(mysql, COM_REFRESH, bits, 1, 0));
}


int STDCALL
mysql_kill(MYSQL *mysql,ulong pid)
{
  uchar buff[4];
  DBUG_ENTER("mysql_kill");
  int4store(buff,pid);
  DBUG_RETURN(simple_command(mysql,COM_PROCESS_KILL,buff,sizeof(buff),0));
}


int STDCALL
mysql_set_server_option(MYSQL *mysql, enum enum_mysql_set_option option)
{
  uchar buff[2];
  DBUG_ENTER("mysql_set_server_option");
  int2store(buff, (uint) option);
  DBUG_RETURN(simple_command(mysql, COM_SET_OPTION, buff, sizeof(buff), 0));
}


int STDCALL
mysql_dump_debug_info(MYSQL *mysql)
{
  DBUG_ENTER("mysql_dump_debug_info");
  DBUG_RETURN(simple_command(mysql,COM_DEBUG,0,0,0));
}


const char *cli_read_statistics(MYSQL *mysql)
{
  mysql->net.read_pos[mysql->packet_length]=0;	/* End of stat string */
  if (!mysql->net.read_pos[0])
  {
    set_mysql_error(mysql, CR_WRONG_HOST_INFO, unknown_sqlstate);
    return mysql->net.last_error;
  }
  return (char*) mysql->net.read_pos;
}


const char * STDCALL
mysql_stat(MYSQL *mysql)
{
  DBUG_ENTER("mysql_stat");
  if (simple_command(mysql,COM_STATISTICS,0,0,0))
    DBUG_RETURN(mysql->net.last_error);
  DBUG_RETURN((*mysql->methods->read_statistics)(mysql));
}


int STDCALL
mysql_ping(MYSQL *mysql)
{
  int res;
  DBUG_ENTER("mysql_ping");
  res= simple_command(mysql,COM_PING,0,0,0);
  if (res == CR_SERVER_LOST && mysql->reconnect)
    res= simple_command(mysql,COM_PING,0,0,0);
  DBUG_RETURN(res);
}


const char * STDCALL
mysql_get_server_info(MYSQL *mysql)
{
  return((char*) mysql->server_version);
}


const char * STDCALL
mysql_get_host_info(MYSQL *mysql)
{
  return(mysql->host_info);
}


uint STDCALL
mysql_get_proto_info(MYSQL *mysql)
{
  return (mysql->protocol_version);
}

const char * STDCALL
mysql_get_client_info(void)
{
  return (char*) MYSQL_SERVER_VERSION;
}

ulong STDCALL mysql_get_client_version(void)
{
  return MYSQL_VERSION_ID;
}

my_bool STDCALL mysql_eof(MYSQL_RES *res)
{
  return res->eof;
}

MYSQL_FIELD * STDCALL mysql_fetch_field_direct(MYSQL_RES *res,uint fieldnr)
{
  return &(res)->fields[fieldnr];
}

MYSQL_FIELD * STDCALL mysql_fetch_fields(MYSQL_RES *res)
{
  return (res)->fields;
}

MYSQL_ROW_OFFSET STDCALL mysql_row_tell(MYSQL_RES *res)
{
  return res->data_cursor;
}

MYSQL_FIELD_OFFSET STDCALL mysql_field_tell(MYSQL_RES *res)
{
  return (res)->current_field;
}

/* MYSQL */

unsigned int STDCALL mysql_field_count(MYSQL *mysql)
{
  return mysql->field_count;
}

my_ulonglong STDCALL mysql_affected_rows(MYSQL *mysql)
{
  return mysql->affected_rows;
}

my_ulonglong STDCALL mysql_insert_id(MYSQL *mysql)
{
  return mysql->insert_id;
}

const char *STDCALL mysql_sqlstate(MYSQL *mysql)
{
  return mysql->net.sqlstate;
}

uint STDCALL mysql_warning_count(MYSQL *mysql)
{
  return mysql->warning_count;
}

const char *STDCALL mysql_info(MYSQL *mysql)
{
  return mysql->info;
}

ulong STDCALL mysql_thread_id(MYSQL *mysql)
{
  return (mysql)->thread_id;
}

const char * STDCALL mysql_character_set_name(MYSQL *mysql)
{
  return mysql->charset->csname;
}

void STDCALL mysql_get_character_set_info(MYSQL *mysql, MY_CHARSET_INFO *csinfo)
{
  csinfo->number   = mysql->charset->number;
  csinfo->state    = mysql->charset->state;
  csinfo->csname   = mysql->charset->csname;
  csinfo->name     = mysql->charset->name;
  csinfo->comment  = mysql->charset->comment;
  csinfo->mbminlen = mysql->charset->mbminlen;
  csinfo->mbmaxlen = mysql->charset->mbmaxlen;

  if (mysql->options.charset_dir)
    csinfo->dir = mysql->options.charset_dir;
  else
    csinfo->dir = charsets_dir;
}

uint STDCALL mysql_thread_safe(void)
{
#ifdef THREAD
  return 1;
#else
  return 0;
#endif
}


my_bool STDCALL mysql_embedded(void)
{
#ifdef EMBEDDED_LIBRARY
  return 1;
#else
  return 0;
#endif
}

/****************************************************************************
  Some support functions
****************************************************************************/

/*
  Functions called my my_net_init() to set some application specific variables
*/

void my_net_local_init(NET *net)
{
  net->max_packet=   (uint) net_buffer_length;
  my_net_set_read_timeout(net, CLIENT_NET_READ_TIMEOUT);
  my_net_set_write_timeout(net, CLIENT_NET_WRITE_TIMEOUT);
  net->retry_count=  1;
  net->max_packet_size= max(net_buffer_length, max_allowed_packet);
}

/*
  This function is used to create HEX string that you
  can use in a SQL statement in of the either ways:
    INSERT INTO blob_column VALUES (0xAABBCC);  (any MySQL version)
    INSERT INTO blob_column VALUES (X'AABBCC'); (4.1 and higher)
  
  The string in "from" is encoded to a HEX string.
  The result is placed in "to" and a terminating null byte is appended.
  
  The string pointed to by "from" must be "length" bytes long.
  You must allocate the "to" buffer to be at least length*2+1 bytes long.
  Each character needs two bytes, and you need room for the terminating
  null byte. When mysql_hex_string() returns, the contents of "to" will
  be a null-terminated string. The return value is the length of the
  encoded string, not including the terminating null character.

  The return value does not contain any leading 0x or a leading X' and
  trailing '. The caller must supply whichever of those is desired.
*/

ulong STDCALL
mysql_hex_string(char *to, const char *from, ulong length)
{
  char *to0= to;
  const char *end;
            
  for (end= from + length; from < end; from++)
  {
    *to++= _dig_vec_upper[((unsigned char) *from) >> 4];
    *to++= _dig_vec_upper[((unsigned char) *from) & 0x0F];
  }
  *to= '\0';
  return (ulong) (to-to0);
}

/*
  Add escape characters to a string (blob?) to make it suitable for a insert
  to should at least have place for length*2+1 chars
  Returns the length of the to string
*/

ulong STDCALL
mysql_escape_string(char *to,const char *from,ulong length)
{
  return escape_string_for_mysql(default_charset_info, to, 0, from, length);
}

ulong STDCALL
mysql_real_escape_string(MYSQL *mysql, char *to,const char *from,
			 ulong length)
{
  if (mysql->server_status & SERVER_STATUS_NO_BACKSLASH_ESCAPES)
    return escape_quotes_for_mysql(mysql->charset, to, 0, from, length);
  return escape_string_for_mysql(mysql->charset, to, 0, from, length);
}

void STDCALL
myodbc_remove_escape(MYSQL *mysql,char *name)
{
  char *to;
#ifdef USE_MB
  my_bool use_mb_flag=use_mb(mysql->charset);
  char *end;
  LINT_INIT(end);
  if (use_mb_flag)
    for (end=name; *end ; end++) ;
#endif

  for (to=name ; *name ; name++)
  {
#ifdef USE_MB
    int l;
    if (use_mb_flag && (l = my_ismbchar( mysql->charset, name , end ) ) )
    {
      while (l--)
	*to++ = *name++;
      name--;
      continue;
    }
#endif
    if (*name == '\\' && name[1])
      name++;
    *to++= *name;
  }
  *to=0;
}

/********************************************************************
 Implementation of new client API for 4.1 version.

 mysql_stmt_* are real prototypes used by applications.

 To make API work in embedded library all functions performing
 real I/O are prefixed with 'cli_' (abbreviated from 'Call Level
 Interface'). This functions are invoked via pointers set in
 MYSQL::methods structure. Embedded counterparts, prefixed with
 'emb_' reside in libmysqld/lib_sql.cc.
*********************************************************************/

/******************* Declarations ***********************************/

/* Default number of rows fetched per one COM_STMT_FETCH command. */

#define DEFAULT_PREFETCH_ROWS (ulong) 1

/*
  These functions are called by function pointer MYSQL_STMT::read_row_func.
  Each function corresponds to one of the read methods:
  - mysql_stmt_fetch without prior mysql_stmt_store_result,
  - mysql_stmt_fetch when result is stored,
  - mysql_stmt_fetch when there are no rows (always returns MYSQL_NO_DATA)
*/

static int stmt_read_row_unbuffered(MYSQL_STMT *stmt, unsigned char **row);
static int stmt_read_row_buffered(MYSQL_STMT *stmt, unsigned char **row);
static int stmt_read_row_from_cursor(MYSQL_STMT *stmt, unsigned char **row);
static int stmt_read_row_no_data(MYSQL_STMT *stmt, unsigned char **row);
static int stmt_read_row_no_result_set(MYSQL_STMT *stmt, unsigned char **row);

/*
  This function is used in mysql_stmt_store_result if
  STMT_ATTR_UPDATE_MAX_LENGTH attribute is set.
*/
static void stmt_update_metadata(MYSQL_STMT *stmt, MYSQL_ROWS *data);
static my_bool setup_one_fetch_function(MYSQL_BIND *, MYSQL_FIELD *field);

/* Auxilary function used to reset statement handle. */

#define RESET_SERVER_SIDE 1
#define RESET_LONG_DATA 2
#define RESET_STORE_RESULT 4

static my_bool reset_stmt_handle(MYSQL_STMT *stmt, uint flags);

/*
  Maximum sizes of MYSQL_TYPE_DATE, MYSQL_TYPE_TIME, MYSQL_TYPE_DATETIME
  values stored in network buffer.
*/

/* 1 (length) + 2 (year) + 1 (month) + 1 (day) */
#define MAX_DATE_REP_LENGTH 5

/*
  1 (length) + 1 (is negative) + 4 (day count) + 1 (hour)
  + 1 (minute) + 1 (seconds) + 4 (microseconds)
*/
#define MAX_TIME_REP_LENGTH 13

/*
  1 (length) + 2 (year) + 1 (month) + 1 (day) +
  1 (hour) + 1 (minute) + 1 (second) + 4 (microseconds)
*/
#define MAX_DATETIME_REP_LENGTH 12

#define MAX_DOUBLE_STRING_REP_LENGTH 331

/* A macro to check truncation errors */

#define IS_TRUNCATED(value, is_unsigned, min, max, umax) \
        ((is_unsigned) ? (((value) > (umax) || (value) < 0) ? 1 : 0) : \
                         (((value) > (max)  || (value) < (min)) ? 1 : 0))

#define BIND_RESULT_DONE 1
/*
  We report truncations only if at least one of MYSQL_BIND::error
  pointers is set. In this case stmt->bind_result_done |-ed with
  this flag.
*/
#define REPORT_DATA_TRUNCATION 2

/**************** Misc utility functions ****************************/

/*
  Reallocate the NET package to have at least length bytes available.

  SYNPOSIS
    my_realloc_str()
    net                 The NET structure to modify.
    length              Ensure that net->buff has space for at least
                        this number of bytes.

  RETURN VALUES
    0   Success.
    1   Error, i.e. out of memory or requested packet size is bigger
        than max_allowed_packet. The error code is stored in net->last_errno.
*/

static my_bool my_realloc_str(NET *net, ulong length)
{
  ulong buf_length= (ulong) (net->write_pos - net->buff);
  my_bool res=0;
  DBUG_ENTER("my_realloc_str");
  if (buf_length + length > net->max_packet)
  {
    res= net_realloc(net, buf_length + length);
    if (res)
    {
      strmov(net->sqlstate, unknown_sqlstate);
      strmov(net->last_error, ER(net->last_errno));
    }
    net->write_pos= net->buff+ buf_length;
  }
  DBUG_RETURN(res);
}


static void stmt_clear_error(MYSQL_STMT *stmt)
{
  if (stmt->last_errno)
  {
    stmt->last_errno= 0;
    stmt->last_error[0]= '\0';
    strmov(stmt->sqlstate, not_error_sqlstate);
  }
}

/**
  Set statement error code, sqlstate, and error message
  from given errcode and sqlstate.
*/

void set_stmt_error(MYSQL_STMT * stmt, int errcode,
                    const char *sqlstate, const char *err)
{
  DBUG_ENTER("set_stmt_error");
  DBUG_PRINT("enter", ("error: %d '%s'", errcode, ER(errcode)));
  DBUG_ASSERT(stmt != 0);

  if (err == 0)
    err= ER(errcode);

  stmt->last_errno= errcode;
  strmov(stmt->last_error, ER(errcode));
  strmov(stmt->sqlstate, sqlstate);

  DBUG_VOID_RETURN;
}


/**
  Set statement error code, sqlstate, and error message from NET.

  @param stmt  a statement handle. Copy the error here.
  @param net   mysql->net. Source of the error.
*/

void set_stmt_errmsg(MYSQL_STMT *stmt, NET *net)
{
  DBUG_ENTER("set_stmt_errmsg");
  DBUG_PRINT("enter", ("error: %d/%s '%s'",
                       net->last_errno,
                       net->sqlstate,
                       net->last_error));
  DBUG_ASSERT(stmt != 0);

  stmt->last_errno= net->last_errno;
  if (net->last_error && net->last_error[0])
    strmov(stmt->last_error, net->last_error);
  strmov(stmt->sqlstate, net->sqlstate);

  DBUG_VOID_RETURN;
}

/*
  Read and unpack server reply to COM_STMT_PREPARE command (sent from
  mysql_stmt_prepare).

  SYNOPSIS
    cli_read_prepare_result()
    mysql   connection handle
    stmt    statement handle

  RETURN VALUES
    0	ok
    1	error
*/

my_bool cli_read_prepare_result(MYSQL *mysql, MYSQL_STMT *stmt)
{
  uchar *pos;
  uint field_count, param_count;
  ulong packet_length;
  MYSQL_DATA *fields_data;
  DBUG_ENTER("cli_read_prepare_result");

  if ((packet_length= cli_safe_read(mysql)) == packet_error)
    DBUG_RETURN(1);
  mysql->warning_count= 0;

  pos= (uchar*) mysql->net.read_pos;
  stmt->stmt_id= uint4korr(pos+1); pos+= 5;
  /* Number of columns in result set */
  field_count=   uint2korr(pos);   pos+= 2;
  /* Number of placeholders in the statement */
  param_count=   uint2korr(pos);   pos+= 2;
  if (packet_length >= 12)
    mysql->warning_count= uint2korr(pos+1);

  if (param_count != 0)
  {
    MYSQL_DATA *param_data;

    /* skip parameters data: we don't support it yet */
    if (!(param_data= (*mysql->methods->read_rows)(mysql, (MYSQL_FIELD*)0, 7)))
      DBUG_RETURN(1);
    free_rows(param_data);
  }

  if (field_count != 0)
  {
    if (!(mysql->server_status & SERVER_STATUS_AUTOCOMMIT))
      mysql->server_status|= SERVER_STATUS_IN_TRANS;

    if (!(fields_data= (*mysql->methods->read_rows)(mysql,(MYSQL_FIELD*)0,7)))
      DBUG_RETURN(1);
    if (!(stmt->fields= unpack_fields(fields_data,&stmt->mem_root,
				      field_count,0,
				      mysql->server_capabilities)))
      DBUG_RETURN(1);
  }
  stmt->field_count=  field_count;
  stmt->param_count=  (ulong) param_count;
  DBUG_PRINT("exit",("field_count: %u  param_count: %u  warning_count: %u",
                     field_count, param_count, (uint) mysql->warning_count));

  DBUG_RETURN(0);
}


/*
  Allocate memory and init prepared statement structure.

  SYNOPSIS
    mysql_stmt_init()
    mysql   connection handle

  DESCRIPTION
    This is an entry point of the new API. Returned handle stands for
    a server-side prepared statement. Memory for this structure (~700
    bytes) is allocated using 'malloc'. Once created, the handle can be
    reused many times. Created statement handle is bound to connection
    handle provided to this call: its lifetime is limited by lifetime
    of connection.
    'mysql_stmt_init()' is a pure local call, server side structure is
    created only in mysql_stmt_prepare.
    Next steps you may want to make:
    - set a statement attribute (mysql_stmt_attr_set()),
    - prepare statement handle with a query (mysql_stmt_prepare()),
    - close statement handle and free its memory (mysql_stmt_close()),
    - reset statement with mysql_stmt_reset() (a no-op which will
      just return).
    Behaviour of the rest of API calls on this statement is not defined yet
    (though we're working on making each wrong call sequence return
    error).

  RETURN VALUE
    statement structure upon success and NULL if out of
    memory
*/

MYSQL_STMT * STDCALL
mysql_stmt_init(MYSQL *mysql)
{
  MYSQL_STMT *stmt;
  DBUG_ENTER("mysql_stmt_init");

  if (!(stmt= (MYSQL_STMT *) my_malloc(sizeof(MYSQL_STMT),
                                       MYF(MY_WME | MY_ZEROFILL))))
  {
    set_mysql_error(mysql, CR_OUT_OF_MEMORY, unknown_sqlstate);
    DBUG_RETURN(0);
  }

  init_alloc_root(&stmt->mem_root, 2048, 2048);
  init_alloc_root(&stmt->result.alloc, 4096, 4096);
  stmt->result.alloc.min_malloc= sizeof(MYSQL_ROWS);
  mysql->stmts= list_add(mysql->stmts, &stmt->list);
  stmt->list.data= stmt;
  stmt->state= MYSQL_STMT_INIT_DONE;
  stmt->mysql= mysql;
  stmt->read_row_func= stmt_read_row_no_result_set;
  stmt->prefetch_rows= DEFAULT_PREFETCH_ROWS;
  strmov(stmt->sqlstate, not_error_sqlstate);
  /* The rest of statement members was bzeroed inside malloc */

  DBUG_RETURN(stmt);
}


/*
  Prepare server side statement with query.

  SYNOPSIS
    mysql_stmt_prepare()
    stmt    statement handle
    query   statement to prepare
    length  statement length

  DESCRIPTION
    Associate statement with statement handle. This is done both on
    client and server sides. At this point the server parses given query
    and creates an internal structure to represent it.
    Next steps you may want to make:
    - find out if this statement returns a result set by
      calling mysql_stmt_field_count(), and get result set metadata
      with mysql_stmt_result_metadata(),
    - if query contains placeholders, bind input parameters to placeholders
      using mysql_stmt_bind_param(),
    - otherwise proceed directly to mysql_stmt_execute().

  IMPLEMENTATION NOTES
  - if this is a re-prepare of the statement, first close previous data
    structure on the server and free old statement data
  - then send the query to server and get back number of placeholders,
    number of columns in result set (if any), and result set metadata.
    At the same time allocate memory for input and output parameters
    to have less checks in mysql_stmt_bind_{param, result}.

  RETURN VALUES
    0  success
   !0  error
*/

int STDCALL
mysql_stmt_prepare(MYSQL_STMT *stmt, const char *query, ulong length)
{
  MYSQL *mysql= stmt->mysql;
  DBUG_ENTER("mysql_stmt_prepare");

  if (!mysql)
  {
    /* mysql can be reset in mysql_close called from mysql_reconnect */
    set_stmt_error(stmt, CR_SERVER_LOST, unknown_sqlstate, NULL);
    DBUG_RETURN(1);
  }

  /*
    Reset the last error in any case: that would clear the statement
    if the previous prepare failed.
  */
  stmt->last_errno= 0;
  stmt->last_error[0]= '\0';

  if ((int) stmt->state > (int) MYSQL_STMT_INIT_DONE)
  {
    /* This is second prepare with another statement */
    uchar buff[MYSQL_STMT_HEADER];               /* 4 bytes - stmt id */

    if (reset_stmt_handle(stmt, RESET_LONG_DATA | RESET_STORE_RESULT))
      DBUG_RETURN(1);
    /*
      These members must be reset for API to
      function in case of error or misuse.
    */
    stmt->bind_param_done= stmt->bind_result_done= FALSE;
    stmt->param_count= stmt->field_count= 0;
    free_root(&stmt->mem_root, MYF(MY_KEEP_PREALLOC));

    int4store(buff, stmt->stmt_id);

    /*
      Close statement in server

      If there was a 'use' result from another statement, or from
      mysql_use_result it won't be freed in mysql_stmt_free_result and
      we should get 'Commands out of sync' here.
    */
    stmt->state= MYSQL_STMT_INIT_DONE;
    if (stmt_command(mysql, COM_STMT_CLOSE, buff, 4, stmt))
    {
      set_stmt_errmsg(stmt, &mysql->net);
      DBUG_RETURN(1);
    }
  }

  if (stmt_command(mysql, COM_STMT_PREPARE, (const uchar*) query, length, stmt))
  {
    set_stmt_errmsg(stmt, &mysql->net);
    DBUG_RETURN(1);
  }

  if ((*mysql->methods->read_prepare_result)(mysql, stmt))
  {
    set_stmt_errmsg(stmt, &mysql->net);
    DBUG_RETURN(1);
  }

  /*
    alloc_root will return valid address even in case when param_count
    and field_count are zero. Thus we should never rely on stmt->bind
    or stmt->params when checking for existence of placeholders or
    result set.
  */
  if (!(stmt->params= (MYSQL_BIND *) alloc_root(&stmt->mem_root,
						sizeof(MYSQL_BIND)*
                                                (stmt->param_count +
                                                 stmt->field_count))))
  {
    set_stmt_error(stmt, CR_OUT_OF_MEMORY, unknown_sqlstate, NULL);
    DBUG_RETURN(1);
  }
  stmt->bind= stmt->params + stmt->param_count;
  stmt->state= MYSQL_STMT_PREPARE_DONE;
  DBUG_PRINT("info", ("Parameter count: %u", stmt->param_count));
  DBUG_RETURN(0);
}

/*
  Get result set metadata from reply to mysql_stmt_execute.
  This is used mainly for SHOW commands, as metadata for these
  commands is sent only with result set.
  To be removed when all commands will fully support prepared mode.
*/

static unsigned int alloc_stmt_fields(MYSQL_STMT *stmt)
{
  MYSQL_FIELD *fields, *field, *end;
  MEM_ROOT *alloc= &stmt->mem_root;
  MYSQL *mysql= stmt->mysql;

  stmt->field_count= mysql->field_count;

  /*
    Get the field information for non-select statements
    like SHOW and DESCRIBE commands
  */
  if (!(stmt->fields= (MYSQL_FIELD *) alloc_root(alloc,
						 sizeof(MYSQL_FIELD) *
						 stmt->field_count)) ||
      !(stmt->bind= (MYSQL_BIND *) alloc_root(alloc,
					      sizeof(MYSQL_BIND) *
					      stmt->field_count)))
    return 0;

  for (fields= mysql->fields, end= fields+stmt->field_count,
	 field= stmt->fields;
       field && fields < end; fields++, field++)
  {
    field->db       = strdup_root(alloc,fields->db);
    field->table    = strdup_root(alloc,fields->table);
    field->org_table= strdup_root(alloc,fields->org_table);
    field->name     = strdup_root(alloc,fields->name);
    field->org_name = strdup_root(alloc,fields->org_name);
    field->charsetnr= fields->charsetnr;
    field->length   = fields->length;
    field->type     = fields->type;
    field->flags    = fields->flags;
    field->decimals = fields->decimals;
    field->def      = fields->def ? strdup_root(alloc,fields->def): 0;
    field->max_length= 0;
  }
  return stmt->field_count;
}


/*
  Update result set columns metadata if it was sent again in
  reply to COM_STMT_EXECUTE.
*/

static void update_stmt_fields(MYSQL_STMT *stmt)
{
  MYSQL_FIELD *field= stmt->mysql->fields;
  MYSQL_FIELD *field_end= field + stmt->field_count;
  MYSQL_FIELD *stmt_field= stmt->fields;
  MYSQL_BIND *my_bind= stmt->bind_result_done ? stmt->bind : 0;

  DBUG_ASSERT(stmt->field_count == stmt->mysql->field_count);

  for (; field < field_end; ++field, ++stmt_field)
  {
    stmt_field->charsetnr= field->charsetnr;
    stmt_field->length   = field->length;
    stmt_field->type     = field->type;
    stmt_field->flags    = field->flags;
    stmt_field->decimals = field->decimals;
    if (my_bind)
    {
      /* Ignore return value: it should be 0 if bind_result succeeded. */
      (void) setup_one_fetch_function(my_bind++, stmt_field);
    }
  }
}

/*
  Returns prepared statement metadata in the form of a result set.

  SYNOPSIS
    mysql_stmt_result_metadata()
    stmt  statement handle

  DESCRIPTION
    This function should be used after mysql_stmt_execute().
    You can safely check that prepared statement has a result set by calling
    mysql_stmt_field_count(): if number of fields is not zero, you can call
    this function to get fields metadata.
    Next steps you may want to make:
    - find out number of columns in result set by calling
      mysql_num_fields(res) (the same value is returned by
      mysql_stmt_field_count())
    - fetch metadata for any column with mysql_fetch_field,
      mysql_fetch_field_direct, mysql_fetch_fields, mysql_field_seek.
    - free returned MYSQL_RES structure with mysql_free_result.
    - proceed to binding of output parameters.

  RETURN
    NULL  statement contains no result set or out of memory.
          In the latter case you can retreive error message
          with mysql_stmt_error.
    MYSQL_RES  a result set with no rows
*/

MYSQL_RES * STDCALL
mysql_stmt_result_metadata(MYSQL_STMT *stmt)
{
  MYSQL_RES *result;
  DBUG_ENTER("mysql_stmt_result_metadata");

  /*
    stmt->fields is only defined if stmt->field_count is not null;
    stmt->field_count is initialized in prepare.
  */
  if (!stmt->field_count)
     DBUG_RETURN(0);

  if (!(result=(MYSQL_RES*) my_malloc(sizeof(*result),
                                      MYF(MY_WME | MY_ZEROFILL))))
  {
    set_stmt_error(stmt, CR_OUT_OF_MEMORY, unknown_sqlstate, NULL);
    DBUG_RETURN(0);
  }

  result->methods=	stmt->mysql->methods;
  result->eof=		1;                      /* Marker for buffered */
  result->fields=	stmt->fields;
  result->field_count=	stmt->field_count;
  /* The rest of members of 'result' was bzeroed inside malloc */
  DBUG_RETURN(result);
}


/*
  Returns parameter columns meta information in the form of
  result set.

  SYNOPSYS
    mysql_stmt_param_metadata()
    stmt    statement handle

  DESCRIPTION
    This function can be called after you prepared the statement handle
    with mysql_stmt_prepare().
    XXX: not implemented yet.

  RETURN
    MYSQL_RES on success, 0 if there is no metadata.
    Currently this function always returns 0.
*/

MYSQL_RES * STDCALL
mysql_stmt_param_metadata(MYSQL_STMT *stmt)
{
  DBUG_ENTER("mysql_stmt_param_metadata");

  if (!stmt->param_count)
    DBUG_RETURN(0);

  /*
    TODO: Fix this when server sends the information.
    Till then keep a dummy prototype.
  */
  DBUG_RETURN(0); 
}


/* Store type of parameter in network buffer. */

static void store_param_type(char **pos, MYSQL_BIND *param)
{
  uint typecode= param->buffer_type | (param->is_unsigned ? 32768 : 0);
  int2store(*pos, typecode);
  *pos+= 2;
}


/*
  Functions to store parameter data in network packet.

  SYNOPSIS
    store_param_xxx()
    net			MySQL NET connection
    param		MySQL bind param

  DESCRIPTION
    These funtions are invoked from mysql_stmt_execute() by
    MYSQL_BIND::store_param_func pointer. This pointer is set once per
    many executions in mysql_stmt_bind_param(). The caller must ensure
    that network buffer have enough capacity to store parameter
    (MYSQL_BIND::buffer_length contains needed number of bytes).
*/

static void store_param_tinyint(NET *net, MYSQL_BIND *param)
{
  *(net->write_pos++)= *(uchar *) param->buffer;
}

static void store_param_short(NET *net, MYSQL_BIND *param)
{
  short value= *(short*) param->buffer;
  int2store(net->write_pos,value);
  net->write_pos+=2;
}

static void store_param_int32(NET *net, MYSQL_BIND *param)
{
  int32 value= *(int32*) param->buffer;
  int4store(net->write_pos,value);
  net->write_pos+=4;
}

static void store_param_int64(NET *net, MYSQL_BIND *param)
{
  longlong value= *(longlong*) param->buffer;
  int8store(net->write_pos,value);
  net->write_pos+= 8;
}

static void store_param_float(NET *net, MYSQL_BIND *param)
{
  float value= *(float*) param->buffer;
  float4store(net->write_pos, value);
  net->write_pos+= 4;
}

static void store_param_double(NET *net, MYSQL_BIND *param)
{
  double value= *(double*) param->buffer;
  float8store(net->write_pos, value);
  net->write_pos+= 8;
}

static void store_param_time(NET *net, MYSQL_BIND *param)
{
  MYSQL_TIME *tm= (MYSQL_TIME *) param->buffer;
  char buff[MAX_TIME_REP_LENGTH], *pos;
  uint length;

  pos= buff+1;
  pos[0]= tm->neg ? 1: 0;
  int4store(pos+1, tm->day);
  pos[5]= (uchar) tm->hour;
  pos[6]= (uchar) tm->minute;
  pos[7]= (uchar) tm->second;
  int4store(pos+8, tm->second_part);
  if (tm->second_part)
    length= 12;
  else if (tm->hour || tm->minute || tm->second || tm->day)
    length= 8;
  else
    length= 0;
  buff[0]= (char) length++;
  memcpy((char *)net->write_pos, buff, length);
  net->write_pos+= length;
}

static void net_store_datetime(NET *net, MYSQL_TIME *tm)
{
  char buff[MAX_DATETIME_REP_LENGTH], *pos;
  uint length;

  pos= buff+1;

  int2store(pos, tm->year);
  pos[2]= (uchar) tm->month;
  pos[3]= (uchar) tm->day;
  pos[4]= (uchar) tm->hour;
  pos[5]= (uchar) tm->minute;
  pos[6]= (uchar) tm->second;
  int4store(pos+7, tm->second_part);
  if (tm->second_part)
    length= 11;
  else if (tm->hour || tm->minute || tm->second)
    length= 7;
  else if (tm->year || tm->month || tm->day)
    length= 4;
  else
    length= 0;
  buff[0]= (char) length++;
  memcpy((char *)net->write_pos, buff, length);
  net->write_pos+= length;
}

static void store_param_date(NET *net, MYSQL_BIND *param)
{
  MYSQL_TIME tm= *((MYSQL_TIME *) param->buffer);
  tm.hour= tm.minute= tm.second= tm.second_part= 0;
  net_store_datetime(net, &tm);
}

static void store_param_datetime(NET *net, MYSQL_BIND *param)
{
  MYSQL_TIME *tm= (MYSQL_TIME *) param->buffer;
  net_store_datetime(net, tm);
}

static void store_param_str(NET *net, MYSQL_BIND *param)
{
  /* param->length is always set in mysql_stmt_bind_param */
  ulong length= *param->length;
  uchar *to= net_store_length(net->write_pos, length);
  memcpy(to, param->buffer, length);
  net->write_pos= to+length;
}


/*
  Mark if the parameter is NULL.

  SYNOPSIS
    store_param_null()
    net			MySQL NET connection
    param		MySQL bind param

  DESCRIPTION
    A data package starts with a string of bits where we set a bit
    if a parameter is NULL. Unlike bit string in result set row, here
    we don't have reserved bits for OK/error packet.
*/

static void store_param_null(NET *net, MYSQL_BIND *param)
{
  uint pos= param->param_number;
  net->buff[pos/8]|=  (uchar) (1 << (pos & 7));
}


/*
  Store one parameter in network packet: data is read from
  client buffer and saved in network packet by means of one
  of store_param_xxxx functions.
*/

static my_bool store_param(MYSQL_STMT *stmt, MYSQL_BIND *param)
{
  NET *net= &stmt->mysql->net;
  DBUG_ENTER("store_param");
  DBUG_PRINT("enter",("type: %d  buffer: 0x%lx  length: %lu  is_null: %d",
		      param->buffer_type,
		      (long) (param->buffer ? param->buffer : NullS),
                      *param->length, *param->is_null));

  if (*param->is_null)
    store_param_null(net, param);
  else
  {
    /*
      Param->length should ALWAYS point to the correct length for the type
      Either to the length pointer given by the user or param->buffer_length
    */
    if ((my_realloc_str(net, *param->length)))
    {
      set_stmt_errmsg(stmt, net);
      DBUG_RETURN(1);
    }
    (*param->store_param_func)(net, param);
  }
  DBUG_RETURN(0);
}


/*
  Auxilary function to send COM_STMT_EXECUTE packet to server and read reply.
  Used from cli_stmt_execute, which is in turn used by mysql_stmt_execute.
*/

static my_bool execute(MYSQL_STMT *stmt, char *packet, ulong length)
{
  MYSQL *mysql= stmt->mysql;
  NET	*net= &mysql->net;
  uchar buff[4 /* size of stmt id */ +
             5 /* execution flags */];
  my_bool res;
  DBUG_ENTER("execute");
  DBUG_DUMP("packet", (uchar *) packet, length);

  int4store(buff, stmt->stmt_id);		/* Send stmt id to server */
  buff[4]= (char) stmt->flags;
  int4store(buff+5, 1);                         /* iteration count */

  res= test(cli_advanced_command(mysql, COM_STMT_EXECUTE, buff, sizeof(buff),
                                 (uchar*) packet, length, 1, NULL) ||
            (*mysql->methods->read_query_result)(mysql));
  stmt->affected_rows= mysql->affected_rows;
  stmt->server_status= mysql->server_status;
  stmt->insert_id= mysql->insert_id;
  if (res)
  {
    set_stmt_errmsg(stmt, net);
    DBUG_RETURN(1);
  }
  DBUG_RETURN(0);
}


int cli_stmt_execute(MYSQL_STMT *stmt)
{
  DBUG_ENTER("cli_stmt_execute");

  if (stmt->param_count)
  {
    MYSQL *mysql= stmt->mysql;
    NET        *net= &mysql->net;
    MYSQL_BIND *param, *param_end;
    char       *param_data;
    ulong length;
    uint null_count;
    my_bool    result;

    if (!stmt->bind_param_done)
    {
      set_stmt_error(stmt, CR_PARAMS_NOT_BOUND, unknown_sqlstate, NULL);
      DBUG_RETURN(1);
    }
    if (mysql->status != MYSQL_STATUS_READY ||
        mysql->server_status & SERVER_MORE_RESULTS_EXISTS)
    {
      set_stmt_error(stmt, CR_COMMANDS_OUT_OF_SYNC, unknown_sqlstate, NULL);
      DBUG_RETURN(1);
    }

    net_clear(net, 1);				/* Sets net->write_pos */
    /* Reserve place for null-marker bytes */
    null_count= (stmt->param_count+7) /8;
    if (my_realloc_str(net, null_count + 1))
    {
      set_stmt_errmsg(stmt, net);
      DBUG_RETURN(1);
    }
    bzero((char*) net->write_pos, null_count);
    net->write_pos+= null_count;
    param_end= stmt->params + stmt->param_count;

    /* In case if buffers (type) altered, indicate to server */
    *(net->write_pos)++= (uchar) stmt->send_types_to_server;
    if (stmt->send_types_to_server)
    {
      if (my_realloc_str(net, 2 * stmt->param_count))
      {
        set_stmt_errmsg(stmt, net);
        DBUG_RETURN(1);
      }
      /*
	Store types of parameters in first in first package
	that is sent to the server.
      */
      for (param= stmt->params;	param < param_end ; param++)
        store_param_type((char**) &net->write_pos, param);
    }

    for (param= stmt->params; param < param_end; param++)
    {
      /* check if mysql_stmt_send_long_data() was used */
      if (param->long_data_used)
	param->long_data_used= 0;	/* Clear for next execute call */
      else if (store_param(stmt, param))
	DBUG_RETURN(1);
    }
    length= (ulong) (net->write_pos - net->buff);
    /* TODO: Look into avoding the following memdup */
    if (!(param_data= my_memdup(net->buff, length, MYF(0))))
    {
      set_stmt_error(stmt, CR_OUT_OF_MEMORY, unknown_sqlstate, NULL);
      DBUG_RETURN(1);
    }
    result= execute(stmt, param_data, length);
    stmt->send_types_to_server=0;
    my_free(param_data, MYF(MY_WME));
    DBUG_RETURN(result);
  }
  DBUG_RETURN((int) execute(stmt,0,0));
}

/*
  Read one row from buffered result set.  Result set is created by prior
  call to mysql_stmt_store_result().
  SYNOPSIS
    stmt_read_row_buffered()

  RETURN VALUE
    0             - success; *row is set to valid row pointer (row data
                    is stored in result set buffer)
    MYSQL_NO_DATA - end of result set. *row is set to NULL
*/

static int stmt_read_row_buffered(MYSQL_STMT *stmt, unsigned char **row)
{
  if (stmt->data_cursor)
  {
    *row= (uchar *) stmt->data_cursor->data;
    stmt->data_cursor= stmt->data_cursor->next;
    return 0;
  }
  *row= 0;
  return MYSQL_NO_DATA;
}

/*
  Read one row from network: unbuffered non-cursor fetch.
  If last row was read, or error occured, erase this statement
  from record pointing to object unbuffered fetch is performed from.

  SYNOPSIS
    stmt_read_row_unbuffered()
    stmt  statement handle
    row   pointer to write pointer to row data;

  RETURN VALUE
    0           - success; *row contains valid address of a row;
                  row data is stored in network buffer
    1           - error; error code is written to
                  stmt->last_{errno,error}; *row is not changed
  MYSQL_NO_DATA - end of file was read from network;
                  *row is set to NULL
*/

static int stmt_read_row_unbuffered(MYSQL_STMT *stmt, unsigned char **row)
{
  int rc= 1;
  MYSQL *mysql= stmt->mysql;
  /*
    This function won't be called if stmt->field_count is zero
    or execution wasn't done: this is ensured by mysql_stmt_execute.
  */
  if (!mysql)
  {
    set_stmt_error(stmt, CR_SERVER_LOST, unknown_sqlstate, NULL);
    return 1;
  }
  if (mysql->status != MYSQL_STATUS_GET_RESULT)
  {
    set_stmt_error(stmt, stmt->unbuffered_fetch_cancelled ?
                   CR_FETCH_CANCELED : CR_COMMANDS_OUT_OF_SYNC,
                   unknown_sqlstate, NULL);
    goto error;
  }
  if ((*mysql->methods->unbuffered_fetch)(mysql, (char**) row))
  {
    set_stmt_errmsg(stmt, &mysql->net);
    /*
      If there was an error, there are no more pending rows:
      reset statement status to not hang up in following
      mysql_stmt_close (it will try to flush result set before
      closing the statement).
    */
    mysql->status= MYSQL_STATUS_READY;
    goto error;
  }
  if (!*row)
  {
    mysql->status= MYSQL_STATUS_READY;
    rc= MYSQL_NO_DATA;
    goto error;
  }
  return 0;
error:
  if (mysql->unbuffered_fetch_owner == &stmt->unbuffered_fetch_cancelled)
    mysql->unbuffered_fetch_owner= 0;
  return rc;
}


/*
  Fetch statement row using server side cursor.

  SYNOPSIS
    stmt_read_row_from_cursor()

  RETURN VALUE
    0            success
    1            error
  MYSQL_NO_DATA  end of data
*/

static int
stmt_read_row_from_cursor(MYSQL_STMT *stmt, unsigned char **row)
{
  if (stmt->data_cursor)
    return stmt_read_row_buffered(stmt, row);
  if (stmt->server_status & SERVER_STATUS_LAST_ROW_SENT)
    stmt->server_status &= ~SERVER_STATUS_LAST_ROW_SENT;
  else
  {
    MYSQL *mysql= stmt->mysql;
    NET *net= &mysql->net;
    MYSQL_DATA *result= &stmt->result;
    uchar buff[4 /* statement id */ +
               4 /* number of rows to fetch */];

    free_root(&result->alloc, MYF(MY_KEEP_PREALLOC));
    result->data= NULL;
    result->rows= 0;
    /* Send row request to the server */
    int4store(buff, stmt->stmt_id);
    int4store(buff + 4, stmt->prefetch_rows); /* number of rows to fetch */
    if ((*mysql->methods->advanced_command)(mysql, COM_STMT_FETCH,
                                            buff, sizeof(buff), (uchar*) 0, 0,
                                            1, NULL))
    {
      set_stmt_errmsg(stmt, net);
      return 1;
    }
    if ((*mysql->methods->read_rows_from_cursor)(stmt))
      return 1;
    stmt->server_status= mysql->server_status;

    stmt->data_cursor= result->data;
    return stmt_read_row_buffered(stmt, row);
  }
  *row= 0;
  return MYSQL_NO_DATA;
}


/*
  Default read row function to not SIGSEGV in client in
  case of wrong sequence of API calls.
*/

static int
stmt_read_row_no_data(MYSQL_STMT *stmt  __attribute__((unused)),
                      unsigned char **row  __attribute__((unused)))
{
  return MYSQL_NO_DATA;
}

static int
stmt_read_row_no_result_set(MYSQL_STMT *stmt  __attribute__((unused)),
                      unsigned char **row  __attribute__((unused)))
{
  set_stmt_error(stmt, CR_NO_RESULT_SET, unknown_sqlstate, NULL);
  return 1;
}


/*
  Get/set statement attributes

  SYNOPSIS
    mysql_stmt_attr_get()
    mysql_stmt_attr_set()

    attr_type  statement attribute
    value      casted to const void * pointer to value.

  RETURN VALUE
    0 success
   !0 wrong attribute type
*/

my_bool STDCALL mysql_stmt_attr_set(MYSQL_STMT *stmt,
                                    enum enum_stmt_attr_type attr_type,
                                    const void *value)
{
  switch (attr_type) {
  case STMT_ATTR_UPDATE_MAX_LENGTH:
    stmt->update_max_length= value ? *(const my_bool*) value : 0;
    break;
  case STMT_ATTR_CURSOR_TYPE:
  {
    ulong cursor_type;
    cursor_type= value ? *(ulong*) value : 0UL;
    if (cursor_type > (ulong) CURSOR_TYPE_READ_ONLY)
      goto err_not_implemented;
    stmt->flags= cursor_type;
    break;
  }
  case STMT_ATTR_PREFETCH_ROWS:
  {
    ulong prefetch_rows= value ? *(ulong*) value : DEFAULT_PREFETCH_ROWS;
    if (value == 0)
      return TRUE;
    stmt->prefetch_rows= prefetch_rows;
    break;
  }
  default:
    goto err_not_implemented;
  }
  return FALSE;
err_not_implemented:
  set_stmt_error(stmt, CR_NOT_IMPLEMENTED, unknown_sqlstate, NULL);
  return TRUE;
}


my_bool STDCALL mysql_stmt_attr_get(MYSQL_STMT *stmt,
                                    enum enum_stmt_attr_type attr_type,
                                    void *value)
{
  switch (attr_type) {
  case STMT_ATTR_UPDATE_MAX_LENGTH:
    *(my_bool*) value= stmt->update_max_length;
    break;
  case STMT_ATTR_CURSOR_TYPE:
    *(ulong*) value= stmt->flags;
    break;
  case STMT_ATTR_PREFETCH_ROWS:
    *(ulong*) value= stmt->prefetch_rows;
    break;
  default:
    return TRUE;
  }
  return FALSE;
}


/*
  Send placeholders data to server (if there are placeholders)
  and execute prepared statement.

  SYNOPSIS
    mysql_stmt_execute()
    stmt  statement handle. The handle must be created
          with mysql_stmt_init() and prepared with
          mysql_stmt_prepare(). If there are placeholders
          in the statement they must be bound to local
          variables with mysql_stmt_bind_param().

  DESCRIPTION
    This function will automatically flush pending result
    set (if there is one), send parameters data to the server
    and read result of statement execution.
    If previous result set was cached with mysql_stmt_store_result()
    it will also be freed in the beginning of this call.
    The server can return 3 types of responses to this command:
    - error, can be retrieved with mysql_stmt_error()
    - ok, no result set pending. In this case we just update
      stmt->insert_id and stmt->affected_rows.
    - the query returns a result set: there could be 0 .. N
    rows in it. In this case the server can also send updated
    result set metadata.

    Next steps you may want to make:
    - find out if there is result set with mysql_stmt_field_count().
    If there is one:
    - optionally, cache entire result set on client to unblock
    connection with mysql_stmt_store_result()
    - bind client variables to result set columns and start read rows
    with mysql_stmt_fetch().
    - reset statement with mysql_stmt_reset() or close it with
    mysql_stmt_close()
    Otherwise:
    - find out last insert id and number of affected rows with
    mysql_stmt_insert_id(), mysql_stmt_affected_rows()

  RETURN
    0   success
    1   error, message can be retrieved with mysql_stmt_error().
*/

int STDCALL mysql_stmt_execute(MYSQL_STMT *stmt)
{
  MYSQL *mysql= stmt->mysql;
  DBUG_ENTER("mysql_stmt_execute");

  if (!mysql)
  {
    /* Error is already set in mysql_detatch_stmt_list */
    DBUG_RETURN(1);
  }

  if (reset_stmt_handle(stmt, RESET_STORE_RESULT))
    DBUG_RETURN(1);
  /*
    No need to check for stmt->state: if the statement wasn't
    prepared we'll get 'unknown statement handler' error from server.
  */
  if (mysql->methods->stmt_execute(stmt))
    DBUG_RETURN(1);
  if (mysql->field_count)
  {
    /* Server has sent result set metadata */
    if (stmt->field_count == 0)
    {
      /*
        This is 'SHOW'/'EXPLAIN'-like query. Current implementation of
        prepared statements can't send result set metadata for these queries
        on prepare stage. Read it now.
      */
      alloc_stmt_fields(stmt);
    }
    else
    {
      /*
        Update result set metadata if it for some reason changed between
        prepare and execute, i.e.:
        - in case of 'SELECT ?' we don't know column type unless data was
          supplied to mysql_stmt_execute, so updated column type is sent
          now.
        - if data dictionary changed between prepare and execute, for
          example a table used in the query was altered.
        Note, that now (4.1.3) we always send metadata in reply to
        COM_STMT_EXECUTE (even if it is not necessary), so either this or
        previous branch always works.
        TODO: send metadata only when it's really necessary and add a warning
        'Metadata changed' when it's sent twice.
      */
      update_stmt_fields(stmt);
    }
  }
  stmt->state= MYSQL_STMT_EXECUTE_DONE;
  if (stmt->field_count)
  {
    if (stmt->server_status & SERVER_STATUS_CURSOR_EXISTS)
    {
      mysql->status= MYSQL_STATUS_READY;
      stmt->read_row_func= stmt_read_row_from_cursor;
    }
    else if (stmt->flags & CURSOR_TYPE_READ_ONLY)
    {
      /*
        This is a single-row result set, a result set with no rows, EXPLAIN,
        SHOW VARIABLES, or some other command which either a) bypasses the
        cursors framework in the server and writes rows directly to the
        network or b) is more efficient if all (few) result set rows are
        precached on client and server's resources are freed.
      */
      DBUG_RETURN(mysql_stmt_store_result(stmt));
    }
    else
    {
      stmt->mysql->unbuffered_fetch_owner= &stmt->unbuffered_fetch_cancelled;
      stmt->unbuffered_fetch_cancelled= FALSE;
      stmt->read_row_func= stmt_read_row_unbuffered;
    }
  }
  DBUG_RETURN(0);
}


/*
  Return total parameters count in the statement
*/

ulong STDCALL mysql_stmt_param_count(MYSQL_STMT * stmt)
{
  DBUG_ENTER("mysql_stmt_param_count");
  DBUG_RETURN(stmt->param_count);
}

/*
  Return total affected rows from the last statement
*/

my_ulonglong STDCALL mysql_stmt_affected_rows(MYSQL_STMT *stmt)
{
  return stmt->affected_rows;
}


/*
  Returns the number of result columns for the most recent query
  run on this statement.
*/

unsigned int STDCALL mysql_stmt_field_count(MYSQL_STMT *stmt)
{
  return stmt->field_count;
}

/*
  Return last inserted id for auto_increment columns.

  SYNOPSIS
    mysql_stmt_insert_id()
    stmt    statement handle

  DESCRIPTION
    Current implementation of this call has a caveat: stmt->insert_id is
    unconditionally updated from mysql->insert_id in the end of each
    mysql_stmt_execute(). This works OK if mysql->insert_id contains new
    value (sent in reply to mysql_stmt_execute()), otherwise stmt->insert_id
    value gets undefined, as it's updated from some arbitrary value saved in
    connection structure during some other call.
*/

my_ulonglong STDCALL mysql_stmt_insert_id(MYSQL_STMT *stmt)
{
  return stmt->insert_id;
}


static my_bool int_is_null_true= 1;		/* Used for MYSQL_TYPE_NULL */
static my_bool int_is_null_false= 0;


/*
  Set up input data buffers for a statement.

  SYNOPSIS
    mysql_stmt_bind_param()
    stmt    statement handle
            The statement must be prepared with mysql_stmt_prepare().
    my_bind Array of mysql_stmt_param_count() bind parameters.
            This function doesn't check that size of this argument
            is >= mysql_stmt_field_count(): it's user's responsibility.

  DESCRIPTION
    Use this call after mysql_stmt_prepare() to bind user variables to
    placeholders.
    Each element of bind array stands for a placeholder. Placeholders
    are counted from 0.  For example statement
    'INSERT INTO t (a, b) VALUES (?, ?)'
    contains two placeholders, and for such statement you should supply
    bind array of two elements (MYSQL_BIND bind[2]).

    By properly initializing bind array you can bind virtually any
    C language type to statement's placeholders:
    First, it's strongly recommended to always zero-initialize entire
    bind structure before setting its members. This will both shorten
    your application code and make it robust to future extensions of
    MYSQL_BIND structure.
    Then you need to assign typecode of your application buffer to
    MYSQL_BIND::buffer_type. The following typecodes with their
    correspondence to C language types are supported:
    MYSQL_TYPE_TINY       for 8-bit integer variables. Normally it's
                          'signed char' and 'unsigned char';
    MYSQL_TYPE_SHORT      for 16-bit signed and unsigned variables. This
                          is usually 'short' and 'unsigned short';
    MYSQL_TYPE_LONG       for 32-bit signed and unsigned variables. It
                          corresponds to 'int' and 'unsigned int' on
                          vast majority of platforms. On IA-32 and some
                          other 32-bit systems you can also use 'long'
                          here;
    MYSQL_TYPE_LONGLONG   64-bit signed or unsigned integer.  Stands for
                          '[unsigned] long long' on most platforms;
    MYSQL_TYPE_FLOAT      32-bit floating point type, 'float' on most
                          systems;
    MYSQL_TYPE_DOUBLE     64-bit floating point type, 'double' on most
                          systems;
    MYSQL_TYPE_TIME       broken-down time stored in MYSQL_TIME
                          structure
    MYSQL_TYPE_DATE       date stored in MYSQL_TIME structure
    MYSQL_TYPE_DATETIME   datetime stored in MYSQL_TIME structure See
                          more on how to use these types for sending
                          dates and times below;
    MYSQL_TYPE_STRING     character string, assumed to be in
                          character-set-client. If character set of
                          client is not equal to character set of
                          column, value for this placeholder will be
                          converted to destination character set before
                          insert.
    MYSQL_TYPE_BLOB       sequence of bytes. This sequence is assumed to
                          be in binary character set (which is the same
                          as no particular character set), and is never
                          converted to any other character set. See also
                          notes about supplying string/blob length
                          below.
    MYSQL_TYPE_NULL       special typecode for binding nulls.
    These C/C++ types are not supported yet by the API: long double,
    bool.

    As you can see from the list above, it's responsibility of
    application programmer to ensure that chosen typecode properly
    corresponds to host language type. For example on all platforms
    where we build MySQL packages (as of MySQL 4.1.4) int is a 32-bit
    type. So for int you can always assume that proper typecode is
    MYSQL_TYPE_LONG (however queer it sounds, the name is legacy of the
    old MySQL API). In contrary sizeof(long) can be 4 or 8 8-bit bytes,
    depending on platform.

    TODO: provide client typedefs for each integer and floating point
    typecode, i. e. int8, uint8, float32, etc.

    Once typecode was set, it's necessary to assign MYSQL_BIND::buffer
    to point to the buffer of given type. Finally, additional actions
    may be taken for some types or use cases:

    Binding integer types.
      For integer types you might also need to set MYSQL_BIND::is_unsigned
      member. Set it to TRUE when binding unsigned char, unsigned short,
      unsigned int, unsigned long, unsigned long long.

    Binding floating point types.
      For floating point types you just need to set
      MYSQL_BIND::buffer_type and MYSQL_BIND::buffer. The rest of the
      members should be zero-initialized.

    Binding NULLs.
      You might have a column always NULL, never NULL, or sometimes
      NULL.  For an always NULL column set MYSQL_BIND::buffer_type to
      MYSQL_TYPE_NULL.  The rest of the members just need to be
      zero-initialized.  For never NULL columns set
      MYSQL_BIND::is_null to 0, or this has already been done if you
      zero-initialized the entire structure.  If you set
      MYSQL_TYPE::is_null to point to an application buffer of type
      'my_bool', then this buffer will be checked on each execution:
      this way you can set the buffer to TRUE, or any non-0 value for
      NULLs, and to FALSE or 0 for not NULL data.

    Binding text strings and sequences of bytes.
      For strings, in addition to MYSQL_BIND::buffer_type and
      MYSQL_BIND::buffer you need to set MYSQL_BIND::length or
      MYSQL_BIND::buffer_length.  If 'length' is set, 'buffer_length'
      is ignored. 'buffer_length' member should be used when size of
      string doesn't change between executions. If you want to vary
      buffer length for each value, set 'length' to point to an
      application buffer of type 'unsigned long' and set this long to
      length of the string before each mysql_stmt_execute().

    Binding dates and times.
      For binding dates and times prepared statements API provides
      clients with MYSQL_TIME structure. A pointer to instance of this
      structure should be assigned to MYSQL_BIND::buffer whenever
      MYSQL_TYPE_TIME, MYSQL_TYPE_DATE, MYSQL_TYPE_DATETIME typecodes
      are used.  When typecode is MYSQL_TYPE_TIME, only members
      'hour', 'minute', 'second' and 'neg' (is time offset negative)
      are used. These members only will be sent to the server.
      MYSQL_TYPE_DATE implies use of 'year', 'month', 'day', 'neg'.
      MYSQL_TYPE_DATETIME utilizes both parts of MYSQL_TIME structure.
      You don't have to set MYSQL_TIME::time_type member: it's not
      used when sending data to the server, typecode information is
      enough.  'second_part' member can hold microsecond precision of
      time value, but now it's only supported on protocol level: you
      can't store microsecond in a column, or use in temporal
      calculations. However, if you send a time value with microsecond
      part for 'SELECT ?', statement, you'll get it back unchanged
      from the server.

    Data conversion.
      If conversion from host language type to data representation,
      corresponding to SQL type, is required it's done on the server.
      Data truncation is possible when conversion is lossy. For
      example, if you supply MYSQL_TYPE_DATETIME value out of valid
      SQL type TIMESTAMP range, the same conversion will be applied as
      if this value would have been sent as string in the old
      protocol.  TODO: document how the server will behave in case of
      truncation/data loss.

    After variables were bound, you can repeatedly set/change their
    values and mysql_stmt_execute() the statement.

    See also: mysql_stmt_send_long_data() for sending long text/blob
    data in pieces, examples in tests/mysql_client_test.c.
    Next steps you might want to make:
    - execute statement with mysql_stmt_execute(),
    - reset statement using mysql_stmt_reset() or reprepare it with
      another query using mysql_stmt_prepare()
    - close statement with mysql_stmt_close().

  IMPLEMENTATION
    The function copies given bind array to internal storage of the
    statement, and sets up typecode-specific handlers to perform
    serialization of bound data. This means that although you don't need
    to call this routine after each assignment to bind buffers, you
    need to call it each time you change parameter typecodes, or other
    members of MYSQL_BIND array.
    This is a pure local call. Data types of client buffers are sent
    along with buffers' data at first execution of the statement.

  RETURN
    0  success
    1  error, can be retrieved with mysql_stmt_error.
*/

my_bool STDCALL mysql_stmt_bind_param(MYSQL_STMT *stmt, MYSQL_BIND *my_bind)
{
  uint count=0;
  MYSQL_BIND *param, *end;
  DBUG_ENTER("mysql_stmt_bind_param");

  if (!stmt->param_count)
  {
    if ((int) stmt->state < (int) MYSQL_STMT_PREPARE_DONE)
    {
      set_stmt_error(stmt, CR_NO_PREPARE_STMT, unknown_sqlstate, NULL);
      DBUG_RETURN(1);
    }
    DBUG_RETURN(0);
  }

  /* Allocated on prepare */
  memcpy((char*) stmt->params, (char*) my_bind,
	 sizeof(MYSQL_BIND) * stmt->param_count);

  for (param= stmt->params, end= param+stmt->param_count;
       param < end ;
       param++)
  {
    param->param_number= count++;
    param->long_data_used= 0;

    /* If param->is_null is not set, then the value can never be NULL */
    if (!param->is_null)
      param->is_null= &int_is_null_false;

    /* Setup data copy functions for the different supported types */
    switch (param->buffer_type) {
    case MYSQL_TYPE_NULL:
      param->is_null= &int_is_null_true;
      break;
    case MYSQL_TYPE_TINY:
      /* Force param->length as this is fixed for this type */
      param->length= &param->buffer_length;
      param->buffer_length= 1;
      param->store_param_func= store_param_tinyint;
      break;
    case MYSQL_TYPE_SHORT:
      param->length= &param->buffer_length;
      param->buffer_length= 2;
      param->store_param_func= store_param_short;
      break;
    case MYSQL_TYPE_LONG:
      param->length= &param->buffer_length;
      param->buffer_length= 4;
      param->store_param_func= store_param_int32;
      break;
    case MYSQL_TYPE_LONGLONG:
      param->length= &param->buffer_length;
      param->buffer_length= 8;
      param->store_param_func= store_param_int64;
      break;
    case MYSQL_TYPE_FLOAT:
      param->length= &param->buffer_length;
      param->buffer_length= 4;
      param->store_param_func= store_param_float;
      break;
    case MYSQL_TYPE_DOUBLE:
      param->length= &param->buffer_length;
      param->buffer_length= 8;
      param->store_param_func= store_param_double;
      break;
    case MYSQL_TYPE_TIME:
      param->store_param_func= store_param_time;
      param->buffer_length= MAX_TIME_REP_LENGTH;
      break;
    case MYSQL_TYPE_DATE:
      param->store_param_func= store_param_date;
      param->buffer_length= MAX_DATE_REP_LENGTH;
      break;
    case MYSQL_TYPE_DATETIME:
    case MYSQL_TYPE_TIMESTAMP:
      param->store_param_func= store_param_datetime;
      param->buffer_length= MAX_DATETIME_REP_LENGTH;
      break;
    case MYSQL_TYPE_TINY_BLOB:
    case MYSQL_TYPE_MEDIUM_BLOB:
    case MYSQL_TYPE_LONG_BLOB:
    case MYSQL_TYPE_BLOB:
    case MYSQL_TYPE_VARCHAR:
    case MYSQL_TYPE_VAR_STRING:
    case MYSQL_TYPE_STRING:
    case MYSQL_TYPE_DECIMAL:
    case MYSQL_TYPE_NEWDECIMAL:
      param->store_param_func= store_param_str;
      /*
        For variable length types user must set either length or
        buffer_length.
      */
      break;
    default:
      strmov(stmt->sqlstate, unknown_sqlstate);
      sprintf(stmt->last_error,
	      ER(stmt->last_errno= CR_UNSUPPORTED_PARAM_TYPE),
	      param->buffer_type, count);
      DBUG_RETURN(1);
    }
    /*
      If param->length is not given, change it to point to buffer_length.
      This way we can always use *param->length to get the length of data
    */
    if (!param->length)
      param->length= &param->buffer_length;
  }
  /* We have to send/resend type information to MySQL */
  stmt->send_types_to_server= TRUE;
  stmt->bind_param_done= TRUE;
  DBUG_RETURN(0);
}


/********************************************************************
 Long data implementation
*********************************************************************/

/*
  Send long data in pieces to the server

  SYNOPSIS
    mysql_stmt_send_long_data()
    stmt			Statement handler
    param_number		Parameter number (0 - N-1)
    data			Data to send to server
    length			Length of data to send (may be 0)

  DESCRIPTION
    This call can be used repeatedly to send long data in pieces
    for any string/binary placeholder. Data supplied for
    a placeholder is saved at server side till execute, and then
    used instead of value from MYSQL_BIND object. More precisely,
    if long data for a parameter was supplied, MYSQL_BIND object
    corresponding to this parameter is not sent to server. In the
    end of execution long data states of placeholders are reset,
    so next time values of such placeholders will be taken again
    from MYSQL_BIND array.
    The server does not reply to this call: if there was an error
    in data handling (which now only can happen if server run out
    of memory) it would be returned in reply to
    mysql_stmt_execute().
    You should choose type of long data carefully if you care
    about character set conversions performed by server when the
    statement is executed.  No conversion is performed at all for
    MYSQL_TYPE_BLOB and other binary typecodes. For
    MYSQL_TYPE_STRING and the rest of text placeholders data is
    converted from client character set to character set of
    connection. If these character sets are different, this
    conversion may require additional memory at server, equal to
    total size of supplied pieces.

  RETURN VALUES
    0	ok
    1	error
*/

my_bool STDCALL
mysql_stmt_send_long_data(MYSQL_STMT *stmt, uint param_number,
		     const char *data, ulong length)
{
  MYSQL_BIND *param;
  DBUG_ENTER("mysql_stmt_send_long_data");
  DBUG_ASSERT(stmt != 0);
  DBUG_PRINT("enter",("param no: %d  data: 0x%lx, length : %ld",
		      param_number, (long) data, length));

  /*
    We only need to check for stmt->param_count, if it's not null
    prepare was done.
  */
  if (param_number >= stmt->param_count)
  {
    set_stmt_error(stmt, CR_INVALID_PARAMETER_NO, unknown_sqlstate, NULL);
    DBUG_RETURN(1);
  }

  param= stmt->params+param_number;
  if (!IS_LONGDATA(param->buffer_type))
  {
    /* Long data handling should be used only for string/binary types */
    strmov(stmt->sqlstate, unknown_sqlstate);
    sprintf(stmt->last_error, ER(stmt->last_errno= CR_INVALID_BUFFER_USE),
	    param->param_number);
    DBUG_RETURN(1);
  }

  /*
    Send long data packet if there is data or we're sending long data
    for the first time.
  */
  if (length || param->long_data_used == 0)
  {
    MYSQL *mysql= stmt->mysql;
    /* Packet header: stmt id (4 bytes), param no (2 bytes) */
    uchar buff[MYSQL_LONG_DATA_HEADER];

    int4store(buff, stmt->stmt_id);
    int2store(buff + 4, param_number);
    param->long_data_used= 1;

    /*
      Note that we don't get any ok packet from the server in this case
      This is intentional to save bandwidth.
    */
    if ((*mysql->methods->advanced_command)(mysql, COM_STMT_SEND_LONG_DATA,
                                            buff, sizeof(buff), (uchar*) data,
                                            length, 1, NULL))
    {
      set_stmt_errmsg(stmt, &mysql->net);
      DBUG_RETURN(1);
    }
  }
  DBUG_RETURN(0);
}


/********************************************************************
 Fetch and conversion of result set rows (binary protocol).
*********************************************************************/

/*
  Read date, (time, datetime) value from network buffer and store it
  in MYSQL_TIME structure.

  SYNOPSIS
    read_binary_{date,time,datetime}()
    tm    MYSQL_TIME structure to fill
    pos   pointer to current position in network buffer.
          These functions increase pos to point to the beginning of the
          next column.

  Auxiliary functions to read time (date, datetime) values from network
  buffer and store in MYSQL_TIME structure. Jointly used by conversion
  and no-conversion fetching.
*/

static void read_binary_time(MYSQL_TIME *tm, uchar **pos)
{
  /* net_field_length will set pos to the first byte of data */
  uint length= net_field_length(pos);

  if (length)
  {
    uchar *to= *pos;
    tm->neg=    to[0];

    tm->day=    (ulong) sint4korr(to+1);
    tm->hour=   (uint) to[5];
    tm->minute= (uint) to[6];
    tm->second= (uint) to[7];
    tm->second_part= (length > 8) ? (ulong) sint4korr(to+8) : 0;
    tm->year= tm->month= 0;
    if (tm->day)
    {
      /* Convert days to hours at once */
      tm->hour+= tm->day*24;
      tm->day= 0;
    }
    tm->time_type= MYSQL_TIMESTAMP_TIME;

    *pos+= length;
  }
  else
    set_zero_time(tm, MYSQL_TIMESTAMP_TIME);
}

static void read_binary_datetime(MYSQL_TIME *tm, uchar **pos)
{
  uint length= net_field_length(pos);

  if (length)
  {
    uchar *to= *pos;

    tm->neg=    0;
    tm->year=   (uint) sint2korr(to);
    tm->month=  (uint) to[2];
    tm->day=    (uint) to[3];

    if (length > 4)
    {
      tm->hour=   (uint) to[4];
      tm->minute= (uint) to[5];
      tm->second= (uint) to[6];
    }
    else
      tm->hour= tm->minute= tm->second= 0;
    tm->second_part= (length > 7) ? (ulong) sint4korr(to+7) : 0;
    tm->time_type= MYSQL_TIMESTAMP_DATETIME;

    *pos+= length;
  }
  else
    set_zero_time(tm, MYSQL_TIMESTAMP_DATETIME);
}

static void read_binary_date(MYSQL_TIME *tm, uchar **pos)
{
  uint length= net_field_length(pos);

  if (length)
  {
    uchar *to= *pos;
    tm->year =  (uint) sint2korr(to);
    tm->month=  (uint) to[2];
    tm->day= (uint) to[3];

    tm->hour= tm->minute= tm->second= 0;
    tm->second_part= 0;
    tm->neg= 0;
    tm->time_type= MYSQL_TIMESTAMP_DATE;

    *pos+= length;
  }
  else
    set_zero_time(tm, MYSQL_TIMESTAMP_DATE);
}


/*
  Convert string to supplied buffer of any type.

  SYNOPSIS
    fetch_string_with_conversion()
    param   output buffer descriptor
    value   column data
    length  data length
*/

static void fetch_string_with_conversion(MYSQL_BIND *param, char *value,
                                         uint length)
{
  char *buffer= (char *)param->buffer;
  int err= 0;
  char *endptr= value + length;

  /*
    This function should support all target buffer types: the rest
    of conversion functions can delegate conversion to it.
  */
  switch (param->buffer_type) {
  case MYSQL_TYPE_NULL: /* do nothing */
    break;
  case MYSQL_TYPE_TINY:
  {
    longlong data= my_strtoll10(value, &endptr, &err);
    *param->error= (IS_TRUNCATED(data, param->is_unsigned,
                                 INT_MIN8, INT_MAX8, UINT_MAX8) || err > 0);
    *buffer= (uchar) data;
    break;
  }
  case MYSQL_TYPE_SHORT:
  {
    longlong data= my_strtoll10(value, &endptr, &err);
    *param->error= (IS_TRUNCATED(data, param->is_unsigned,
                                 INT_MIN16, INT_MAX16, UINT_MAX16) || err > 0);
    shortstore(buffer, (short) data);
    break;
  }
  case MYSQL_TYPE_LONG:
  {
    longlong data= my_strtoll10(value, &endptr, &err);
    *param->error= (IS_TRUNCATED(data, param->is_unsigned,
                                 INT_MIN32, INT_MAX32, UINT_MAX32) || err > 0);
    longstore(buffer, (int32) data);
    break;
  }
  case MYSQL_TYPE_LONGLONG:
  {
    longlong data= my_strtoll10(value, &endptr, &err);
    *param->error= param->is_unsigned ? err != 0 :
                                       (err > 0 || (err == 0 && data < 0));
    longlongstore(buffer, data);
    break;
  }
  case MYSQL_TYPE_FLOAT:
  {
    double data= my_strntod(&my_charset_latin1, value, length, &endptr, &err);
    float fdata= (float) data;
    *param->error= (fdata != data) | test(err);
    floatstore(buffer, fdata);
    break;
  }
  case MYSQL_TYPE_DOUBLE:
  {
    double data= my_strntod(&my_charset_latin1, value, length, &endptr, &err);
    *param->error= test(err);
    doublestore(buffer, data);
    break;
  }
  case MYSQL_TYPE_TIME:
  {
    MYSQL_TIME *tm= (MYSQL_TIME *)buffer;
    str_to_time(value, length, tm, &err);
    *param->error= test(err);
    break;
  }
  case MYSQL_TYPE_DATE:
  case MYSQL_TYPE_DATETIME:
  case MYSQL_TYPE_TIMESTAMP:
  {
    MYSQL_TIME *tm= (MYSQL_TIME *)buffer;
    (void) str_to_datetime(value, length, tm, TIME_FUZZY_DATE, &err);
    *param->error= test(err) && (param->buffer_type == MYSQL_TYPE_DATE &&
                                 tm->time_type != MYSQL_TIMESTAMP_DATE);
    break;
  }
  case MYSQL_TYPE_TINY_BLOB:
  case MYSQL_TYPE_MEDIUM_BLOB:
  case MYSQL_TYPE_LONG_BLOB:
  case MYSQL_TYPE_BLOB:
  case MYSQL_TYPE_DECIMAL:
  case MYSQL_TYPE_NEWDECIMAL:
  default:
  {
    /*
      Copy column data to the buffer taking into account offset,
      data length and buffer length.
    */
    char *start= value + param->offset;
    char *end= value + length;
    ulong copy_length;
    if (start < end)
    {
      copy_length= end - start;
      /* We've got some data beyond offset: copy up to buffer_length bytes */
      if (param->buffer_length)
        memcpy(buffer, start, min(copy_length, param->buffer_length));
    }
    else
      copy_length= 0;
    if (copy_length < param->buffer_length)
      buffer[copy_length]= '\0';
    *param->error= copy_length > param->buffer_length;
    /*
      param->length will always contain length of entire column;
      number of copied bytes may be way different:
    */
    *param->length= length;
    break;
  }
  }
}


/*
  Convert integer value to client buffer of any type.

  SYNOPSIS
    fetch_long_with_conversion()
    param   output buffer descriptor
    field   column metadata
    value   column data
*/

static void fetch_long_with_conversion(MYSQL_BIND *param, MYSQL_FIELD *field,
                                       longlong value, my_bool is_unsigned)
{
  char *buffer= (char *)param->buffer;

  switch (param->buffer_type) {
  case MYSQL_TYPE_NULL: /* do nothing */
    break;
  case MYSQL_TYPE_TINY:
    *param->error= IS_TRUNCATED(value, param->is_unsigned,
                                INT_MIN8, INT_MAX8, UINT_MAX8);
    *(uchar *)param->buffer= (uchar) value;
    break;
  case MYSQL_TYPE_SHORT:
    *param->error= IS_TRUNCATED(value, param->is_unsigned,
                                INT_MIN16, INT_MAX16, UINT_MAX16);
    shortstore(buffer, (short) value);
    break;
  case MYSQL_TYPE_LONG:
    *param->error= IS_TRUNCATED(value, param->is_unsigned,
                                INT_MIN32, INT_MAX32, UINT_MAX32);
    longstore(buffer, (int32) value);
    break;
  case MYSQL_TYPE_LONGLONG:
    longlongstore(buffer, value);
    *param->error= param->is_unsigned != is_unsigned && value < 0;
    break;
  case MYSQL_TYPE_FLOAT:
  {
    /*
      We need to mark the local variable volatile to
      workaround Intel FPU executive precision feature.
      (See http://gcc.gnu.org/bugzilla/show_bug.cgi?id=323 for details)
    */
    volatile float data;
    if (is_unsigned)
    {
      data= (float) ulonglong2double(value);
      *param->error= ((ulonglong) value) != ((ulonglong) data);
    }
    else
    {
      data= (float)value;
      *param->error= value != ((longlong) data);
    }
    floatstore(buffer, data);
    break;
  }
  case MYSQL_TYPE_DOUBLE:
  {
    volatile double data;
    if (is_unsigned)
    {
      data= ulonglong2double(value);
      *param->error= ((ulonglong) value) != ((ulonglong) data);
    }
    else
    {
      data= (double)value;
      *param->error= value != ((longlong) data);
    }
    doublestore(buffer, data);
    break;
  }
  case MYSQL_TYPE_TIME:
  case MYSQL_TYPE_DATE:
  case MYSQL_TYPE_TIMESTAMP:
  case MYSQL_TYPE_DATETIME:
  {
    int error;
    value= number_to_datetime(value, (MYSQL_TIME *) buffer, TIME_FUZZY_DATE,
                              &error);
    *param->error= test(error);
    break;
  }
  default:
  {
    uchar buff[22];                              /* Enough for longlong */
    uchar *end= (uchar*) longlong10_to_str(value, (char*) buff,
                                           is_unsigned ? 10: -10);
    /* Resort to string conversion which supports all typecodes */
    uint length= (uint) (end-buff);

    if (field->flags & ZEROFILL_FLAG && length < field->length &&
        field->length < 21)
    {
      bmove_upp(buff+field->length,buff+length, length);
      bfill(buff, field->length - length,'0');
      length= field->length;
    }
    fetch_string_with_conversion(param, (char*) buff, length);
    break;
  }
  }
}

/*
  Convert double/float column to supplied buffer of any type.

  SYNOPSIS
    fetch_float_with_conversion()
    param   output buffer descriptor
    field   column metadata
    value   column data
    type    either MY_GCVT_ARG_FLOAT or MY_GCVT_ARG_DOUBLE.
            Affects the maximum number of significant digits
            returned by my_gcvt().
*/

static void fetch_float_with_conversion(MYSQL_BIND *param, MYSQL_FIELD *field,
                                        double value, my_gcvt_arg_type type)
{
  char *buffer= (char *)param->buffer;
  double val64 = (value < 0 ? -floor(-value) : floor(value));

  switch (param->buffer_type) {
  case MYSQL_TYPE_NULL: /* do nothing */
    break;
  case MYSQL_TYPE_TINY:
    /*
      We need to _store_ data in the buffer before the truncation check to
      workaround Intel FPU executive precision feature.
      (See http://gcc.gnu.org/bugzilla/show_bug.cgi?id=323 for details)
      Sic: AFAIU it does not guarantee to work.
    */
    if (param->is_unsigned)
      *buffer= (uint8) value;
    else
      *buffer= (int8) value;
    *param->error= val64 != (param->is_unsigned ? (double)((uint8) *buffer) :
                                                  (double)((int8) *buffer));
    break;
  case MYSQL_TYPE_SHORT:
    if (param->is_unsigned)
    {
      ushort data= (ushort) value;
      shortstore(buffer, data);
    }
    else
    {
      short data= (short) value;
      shortstore(buffer, data);
    }
    *param->error= val64 != (param->is_unsigned ? (double) (*(ushort*) buffer):
                                                  (double) (*(short*) buffer));
    break;
  case MYSQL_TYPE_LONG:
    if (param->is_unsigned)
    {
      uint32 data= (uint32) value;
      longstore(buffer, data);
    }
    else
    {
      int32 data= (int32) value;
      longstore(buffer, data);
    }
    *param->error= val64 != (param->is_unsigned ? (double) (*(uint32*) buffer):
                                                  (double) (*(int32*) buffer));
      break;
  case MYSQL_TYPE_LONGLONG:
    if (param->is_unsigned)
    {
      ulonglong data= (ulonglong) value;
      longlongstore(buffer, data);
    }
    else
    {
      longlong data= (longlong) value;
      longlongstore(buffer, data);
    }
    *param->error= val64 != (param->is_unsigned ?
                             ulonglong2double(*(ulonglong*) buffer) :
                             (double) (*(longlong*) buffer));
    break;
  case MYSQL_TYPE_FLOAT:
  {
    float data= (float) value;
    floatstore(buffer, data);
    *param->error= (*(float*) buffer) != value;
    break;
  }
  case MYSQL_TYPE_DOUBLE:
  {
    doublestore(buffer, value);
    break;
  }
  default:
  {
    /*
      Resort to fetch_string_with_conversion: this should handle
      floating point -> string conversion nicely, honor all typecodes
      and param->offset possibly set in mysql_stmt_fetch_column
    */
    char buff[FLOATING_POINT_BUFFER];
    size_t len;
    if (field->decimals >= NOT_FIXED_DEC)
      len= my_gcvt(value, type,
                   (int) min(sizeof(buff)-1, param->buffer_length),
                   buff, NULL);
    else
      len= my_fcvt(value, (int) field->decimals, buff, NULL);

    if (field->flags & ZEROFILL_FLAG && len < field->length &&
        field->length < MAX_DOUBLE_STRING_REP_LENGTH - 1)
    {
      bmove_upp((uchar*) buff + field->length, (uchar*) buff + len,
                len);
      bfill((char*) buff, field->length - len, '0');
      len= field->length;
    }
    fetch_string_with_conversion(param, buff, len);

    break;
  }
  }
}


/*
  Fetch time/date/datetime to supplied buffer of any type

  SYNOPSIS
    param   output buffer descriptor
    time    column data
*/

static void fetch_datetime_with_conversion(MYSQL_BIND *param,
                                           MYSQL_FIELD *field,
                                           MYSQL_TIME *my_time)
{
  switch (param->buffer_type) {
  case MYSQL_TYPE_NULL: /* do nothing */
    break;
  case MYSQL_TYPE_DATE:
    *(MYSQL_TIME *)(param->buffer)= *my_time;
    *param->error= my_time->time_type != MYSQL_TIMESTAMP_DATE;
    break;
  case MYSQL_TYPE_TIME:
    *(MYSQL_TIME *)(param->buffer)= *my_time;
    *param->error= my_time->time_type != MYSQL_TIMESTAMP_TIME;
    break;
  case MYSQL_TYPE_DATETIME:
  case MYSQL_TYPE_TIMESTAMP:
    *(MYSQL_TIME *)(param->buffer)= *my_time;
    /* No error: time and date are compatible with datetime */
    break;
  case MYSQL_TYPE_YEAR:
    shortstore(param->buffer, my_time->year);
    *param->error= 1;
    break;
  case MYSQL_TYPE_FLOAT:
  case MYSQL_TYPE_DOUBLE:
  {
    ulonglong value= TIME_to_ulonglong(my_time);
    fetch_float_with_conversion(param, field,
                                ulonglong2double(value), MY_GCVT_ARG_DOUBLE);
    break;
  }
  case MYSQL_TYPE_TINY:
  case MYSQL_TYPE_SHORT:
  case MYSQL_TYPE_INT24:
  case MYSQL_TYPE_LONG:
  case MYSQL_TYPE_LONGLONG:
  {
    longlong value= (longlong) TIME_to_ulonglong(my_time);
    fetch_long_with_conversion(param, field, value, TRUE);
    break;
  }
  default:
  {
    /*
      Convert time value  to string and delegate the rest to
      fetch_string_with_conversion:
    */
    char buff[MAX_DATE_STRING_REP_LENGTH];
    uint length= my_TIME_to_str(my_time, buff);
    /* Resort to string conversion */
    fetch_string_with_conversion(param, (char *)buff, length);
    break;
  }
  }
}


/*
  Fetch and convert result set column to output buffer.

  SYNOPSIS
    fetch_result_with_conversion()
    param   output buffer descriptor
    field   column metadata
    row     points to a column of result set tuple in binary format

  DESCRIPTION
    This is a fallback implementation of column fetch used
    if column and output buffer types do not match.
    Increases tuple pointer to point at the next column within the
    tuple.
*/

static void fetch_result_with_conversion(MYSQL_BIND *param, MYSQL_FIELD *field,
                                         uchar **row)
{
  enum enum_field_types field_type= field->type;
  uint field_is_unsigned= field->flags & UNSIGNED_FLAG;

  switch (field_type) {
  case MYSQL_TYPE_TINY:
  {
    uchar value= **row;
    /* sic: we need to cast to 'signed char' as 'char' may be unsigned */
    longlong data= field_is_unsigned ? (longlong) value :
                                       (longlong) (signed char) value;
    fetch_long_with_conversion(param, field, data, 0);
    *row+= 1;
    break;
  }
  case MYSQL_TYPE_SHORT:
  case MYSQL_TYPE_YEAR:
  {
    short value= sint2korr(*row);
    longlong data= field_is_unsigned ? (longlong) (unsigned short) value :
                                       (longlong) value;
    fetch_long_with_conversion(param, field, data, 0);
    *row+= 2;
    break;
  }
  case MYSQL_TYPE_INT24: /* mediumint is sent as 4 bytes int */
  case MYSQL_TYPE_LONG:
  {
    int32 value= sint4korr(*row);
    longlong data= field_is_unsigned ? (longlong) (uint32) value :
                                       (longlong) value;
    fetch_long_with_conversion(param, field, data, 0);
    *row+= 4;
    break;
  }
  case MYSQL_TYPE_LONGLONG:
  {
    longlong value= (longlong)sint8korr(*row);
    fetch_long_with_conversion(param, field, value,
                               field->flags & UNSIGNED_FLAG);
    *row+= 8;
    break;
  }
  case MYSQL_TYPE_FLOAT:
  {
    float value;
    float4get(value,*row);
    fetch_float_with_conversion(param, field, value, MY_GCVT_ARG_FLOAT);
    *row+= 4;
    break;
  }
  case MYSQL_TYPE_DOUBLE:
  {
    double value;
    float8get(value,*row);
    fetch_float_with_conversion(param, field, value, MY_GCVT_ARG_DOUBLE);
    *row+= 8;
    break;
  }
  case MYSQL_TYPE_DATE:
  {
    MYSQL_TIME tm;

    read_binary_date(&tm, row);
    fetch_datetime_with_conversion(param, field, &tm);
    break;
  }
  case MYSQL_TYPE_TIME:
  {
    MYSQL_TIME tm;

    read_binary_time(&tm, row);
    fetch_datetime_with_conversion(param, field, &tm);
    break;
  }
  case MYSQL_TYPE_DATETIME:
  case MYSQL_TYPE_TIMESTAMP:
  {
    MYSQL_TIME tm;

    read_binary_datetime(&tm, row);
    fetch_datetime_with_conversion(param, field, &tm);
    break;
  }
  default:
  {
    ulong length= net_field_length(row);
    fetch_string_with_conversion(param, (char*) *row, length);
    *row+= length;
    break;
  }
  }
}


/*
  Functions to fetch data to application buffers without conversion.

  All functions have the following characteristics:

  SYNOPSIS
    fetch_result_xxx()
    param   MySQL bind param
    pos     Row value

  DESCRIPTION
    These are no-conversion functions, used in binary protocol to store
    rows in application buffers. A function used only if type of binary data
    is compatible with type of application buffer.

  RETURN
    none
*/

static void fetch_result_tinyint(MYSQL_BIND *param, MYSQL_FIELD *field,
                                 uchar **row)
{
  my_bool field_is_unsigned= test(field->flags & UNSIGNED_FLAG);
  uchar data= **row;
  *(uchar *)param->buffer= data;
  *param->error= param->is_unsigned != field_is_unsigned && data > INT_MAX8;
  (*row)++;
}

static void fetch_result_short(MYSQL_BIND *param, MYSQL_FIELD *field,
                               uchar **row)
{
  my_bool field_is_unsigned= test(field->flags & UNSIGNED_FLAG);
  ushort data= (ushort) sint2korr(*row);
  shortstore(param->buffer, data);
  *param->error= param->is_unsigned != field_is_unsigned && data > INT_MAX16;
  *row+= 2;
}

static void fetch_result_int32(MYSQL_BIND *param,
                               MYSQL_FIELD *field __attribute__((unused)),
                               uchar **row)
{
  my_bool field_is_unsigned= test(field->flags & UNSIGNED_FLAG);
  uint32 data= (uint32) sint4korr(*row);
  longstore(param->buffer, data);
  *param->error= param->is_unsigned != field_is_unsigned && data > INT_MAX32;
  *row+= 4;
}

static void fetch_result_int64(MYSQL_BIND *param,
                               MYSQL_FIELD *field __attribute__((unused)),
                               uchar **row)
{
  my_bool field_is_unsigned= test(field->flags & UNSIGNED_FLAG);
  ulonglong data= (ulonglong) sint8korr(*row);
  *param->error= param->is_unsigned != field_is_unsigned && data > LONGLONG_MAX;
  longlongstore(param->buffer, data);
  *row+= 8;
}

static void fetch_result_float(MYSQL_BIND *param,
                               MYSQL_FIELD *field __attribute__((unused)),
                               uchar **row)
{
  float value;
  float4get(value,*row);
  floatstore(param->buffer, value);
  *row+= 4;
}

static void fetch_result_double(MYSQL_BIND *param,
                                MYSQL_FIELD *field __attribute__((unused)),
                                uchar **row)
{
  double value;
  float8get(value,*row);
  doublestore(param->buffer, value);
  *row+= 8;
}

static void fetch_result_time(MYSQL_BIND *param,
                              MYSQL_FIELD *field __attribute__((unused)),
                              uchar **row)
{
  MYSQL_TIME *tm= (MYSQL_TIME *)param->buffer;
  read_binary_time(tm, row);
}

static void fetch_result_date(MYSQL_BIND *param,
                              MYSQL_FIELD *field __attribute__((unused)),
                              uchar **row)
{
  MYSQL_TIME *tm= (MYSQL_TIME *)param->buffer;
  read_binary_date(tm, row);
}

static void fetch_result_datetime(MYSQL_BIND *param,
                                  MYSQL_FIELD *field __attribute__((unused)),
                                  uchar **row)
{
  MYSQL_TIME *tm= (MYSQL_TIME *)param->buffer;
  read_binary_datetime(tm, row);
}

static void fetch_result_bin(MYSQL_BIND *param,
                             MYSQL_FIELD *field __attribute__((unused)),
                             uchar **row)
{
  ulong length= net_field_length(row);
  ulong copy_length= min(length, param->buffer_length);
  memcpy(param->buffer, (char *)*row, copy_length);
  *param->length= length;
  *param->error= copy_length < length;
  *row+= length;
}

static void fetch_result_str(MYSQL_BIND *param,
                             MYSQL_FIELD *field __attribute__((unused)),
                             uchar **row)
{
  ulong length= net_field_length(row);
  ulong copy_length= min(length, param->buffer_length);
  memcpy(param->buffer, (char *)*row, copy_length);
  /* Add an end null if there is room in the buffer */
  if (copy_length != param->buffer_length)
    ((uchar *)param->buffer)[copy_length]= '\0';
  *param->length= length;			/* return total length */
  *param->error= copy_length < length;
  *row+= length;
}


/*
  functions to calculate max lengths for strings during
  mysql_stmt_store_result()
*/

static void skip_result_fixed(MYSQL_BIND *param,
			      MYSQL_FIELD *field __attribute__((unused)),
			      uchar **row)

{
  (*row)+= param->pack_length;
}


static void skip_result_with_length(MYSQL_BIND *param __attribute__((unused)),
				    MYSQL_FIELD *field __attribute__((unused)),
				    uchar **row)

{
  ulong length= net_field_length(row);
  (*row)+= length;
}


static void skip_result_string(MYSQL_BIND *param __attribute__((unused)),
			       MYSQL_FIELD *field,
			       uchar **row)

{
  ulong length= net_field_length(row);
  (*row)+= length;
  if (field->max_length < length)
    field->max_length= length;
}


/*
  Check that two field types are binary compatible i. e.
  have equal representation in the binary protocol and
  require client-side buffers of the same type.

  SYNOPSIS
    is_binary_compatible()
    type1   parameter type supplied by user
    type2   field type, obtained from result set metadata

  RETURN
    TRUE or FALSE
*/

static my_bool is_binary_compatible(enum enum_field_types type1,
                                    enum enum_field_types type2)
{
  static const enum enum_field_types
    range1[]= { MYSQL_TYPE_SHORT, MYSQL_TYPE_YEAR, MYSQL_TYPE_NULL },
    range2[]= { MYSQL_TYPE_INT24, MYSQL_TYPE_LONG, MYSQL_TYPE_NULL },
    range3[]= { MYSQL_TYPE_DATETIME, MYSQL_TYPE_TIMESTAMP, MYSQL_TYPE_NULL },
    range4[]= { MYSQL_TYPE_ENUM, MYSQL_TYPE_SET, MYSQL_TYPE_TINY_BLOB,
                MYSQL_TYPE_MEDIUM_BLOB, MYSQL_TYPE_LONG_BLOB, MYSQL_TYPE_BLOB,
                MYSQL_TYPE_VAR_STRING, MYSQL_TYPE_STRING, MYSQL_TYPE_GEOMETRY,
                MYSQL_TYPE_DECIMAL, MYSQL_TYPE_NULL };
  static const enum enum_field_types
   *range_list[]= { range1, range2, range3, range4 },
   **range_list_end= range_list + sizeof(range_list)/sizeof(*range_list);
   const enum enum_field_types **range, *type;

  if (type1 == type2)
    return TRUE;
  for (range= range_list; range != range_list_end; ++range)
  {
    /* check that both type1 and type2 are in the same range */
    my_bool type1_found= FALSE, type2_found= FALSE;
    for (type= *range; *type != MYSQL_TYPE_NULL; type++)
    {
      type1_found|= type1 == *type;
      type2_found|= type2 == *type;
    }
    if (type1_found || type2_found)
      return type1_found && type2_found;
  }
  return FALSE;
}


/*
  Setup a fetch function for one column of a result set.

  SYNOPSIS
    setup_one_fetch_function()
    param    output buffer descriptor
    field    column descriptor

  DESCRIPTION
    When user binds result set buffers or when result set
    metadata is changed, we need to setup fetch (and possibly
    conversion) functions for all columns of the result set.
    In addition to that here we set up skip_result function, used
    to update result set metadata in case when
    STMT_ATTR_UPDATE_MAX_LENGTH attribute is set.
    Notice that while fetch_result is chosen depending on both
    field->type and param->type, skip_result depends on field->type
    only.

  RETURN
    TRUE   fetch function for this typecode was not found (typecode
          is not supported by the client library)
    FALSE  success
*/

static my_bool setup_one_fetch_function(MYSQL_BIND *param, MYSQL_FIELD *field)
{
  DBUG_ENTER("setup_one_fetch_function");

  /* Setup data copy functions for the different supported types */
  switch (param->buffer_type) {
  case MYSQL_TYPE_NULL: /* for dummy binds */
    /*
      It's not binary compatible with anything the server can return:
      no need to setup fetch_result, as it'll be reset anyway
    */
    *param->length= 0;
    break;
  case MYSQL_TYPE_TINY:
    param->fetch_result= fetch_result_tinyint;
    *param->length= 1;
    break;
  case MYSQL_TYPE_SHORT:
  case MYSQL_TYPE_YEAR:
    param->fetch_result= fetch_result_short;
    *param->length= 2;
    break;
  case MYSQL_TYPE_INT24:
  case MYSQL_TYPE_LONG:
    param->fetch_result= fetch_result_int32;
    *param->length= 4;
    break;
  case MYSQL_TYPE_LONGLONG:
    param->fetch_result= fetch_result_int64;
    *param->length= 8;
    break;
  case MYSQL_TYPE_FLOAT:
    param->fetch_result= fetch_result_float;
    *param->length= 4;
    break;
  case MYSQL_TYPE_DOUBLE:
    param->fetch_result= fetch_result_double;
    *param->length= 8;
    break;
  case MYSQL_TYPE_TIME:
    param->fetch_result= fetch_result_time;
    *param->length= sizeof(MYSQL_TIME);
    break;
  case MYSQL_TYPE_DATE:
    param->fetch_result= fetch_result_date;
    *param->length= sizeof(MYSQL_TIME);
    break;
  case MYSQL_TYPE_DATETIME:
  case MYSQL_TYPE_TIMESTAMP:
    param->fetch_result= fetch_result_datetime;
    *param->length= sizeof(MYSQL_TIME);
    break;
  case MYSQL_TYPE_TINY_BLOB:
  case MYSQL_TYPE_MEDIUM_BLOB:
  case MYSQL_TYPE_LONG_BLOB:
  case MYSQL_TYPE_BLOB:
  case MYSQL_TYPE_BIT:
    DBUG_ASSERT(param->buffer_length != 0);
    param->fetch_result= fetch_result_bin;
    break;
  case MYSQL_TYPE_VAR_STRING:
  case MYSQL_TYPE_STRING:
  case MYSQL_TYPE_DECIMAL:
  case MYSQL_TYPE_NEWDECIMAL:
  case MYSQL_TYPE_NEWDATE:
    DBUG_ASSERT(param->buffer_length != 0);
    param->fetch_result= fetch_result_str;
    break;
  default:
    DBUG_PRINT("error", ("Unknown param->buffer_type: %u",
                         (uint) param->buffer_type));
    DBUG_RETURN(TRUE);
  }
  if (! is_binary_compatible(param->buffer_type, field->type))
    param->fetch_result= fetch_result_with_conversion;

  /* Setup skip_result functions (to calculate max_length) */
  param->skip_result= skip_result_fixed;
  switch (field->type) {
  case MYSQL_TYPE_NULL: /* for dummy binds */
    param->pack_length= 0;
    field->max_length= 0;
    break;
  case MYSQL_TYPE_TINY:
    param->pack_length= 1;
    field->max_length= 4;                     /* as in '-127' */
    break;
  case MYSQL_TYPE_YEAR:
  case MYSQL_TYPE_SHORT:
    param->pack_length= 2;
    field->max_length= 6;                     /* as in '-32767' */
    break;
  case MYSQL_TYPE_INT24:
    field->max_length= 9;  /* as in '16777216' or in '-8388607' */
    param->pack_length= 4;
    break;
  case MYSQL_TYPE_LONG:
    field->max_length= 11;                    /* '-2147483647' */
    param->pack_length= 4;
    break;
  case MYSQL_TYPE_LONGLONG:
    field->max_length= 21;                    /* '18446744073709551616' */
    param->pack_length= 8;
    break;
  case MYSQL_TYPE_FLOAT:
    param->pack_length= 4;
    field->max_length= MAX_DOUBLE_STRING_REP_LENGTH;
    break;
  case MYSQL_TYPE_DOUBLE:
    param->pack_length= 8;
    field->max_length= MAX_DOUBLE_STRING_REP_LENGTH;
    break;
  case MYSQL_TYPE_TIME:
    field->max_length= 15;                    /* 19:23:48.123456 */
    param->skip_result= skip_result_with_length;
  case MYSQL_TYPE_DATE:
    field->max_length= 10;                    /* 2003-11-11 */
    param->skip_result= skip_result_with_length;
    break;
    break;
  case MYSQL_TYPE_DATETIME:
  case MYSQL_TYPE_TIMESTAMP:
    param->skip_result= skip_result_with_length;
    field->max_length= MAX_DATE_STRING_REP_LENGTH;
    break;
  case MYSQL_TYPE_DECIMAL:
  case MYSQL_TYPE_NEWDECIMAL:
  case MYSQL_TYPE_ENUM:
  case MYSQL_TYPE_SET:
  case MYSQL_TYPE_GEOMETRY:
  case MYSQL_TYPE_TINY_BLOB:
  case MYSQL_TYPE_MEDIUM_BLOB:
  case MYSQL_TYPE_LONG_BLOB:
  case MYSQL_TYPE_BLOB:
  case MYSQL_TYPE_VAR_STRING:
  case MYSQL_TYPE_STRING:
  case MYSQL_TYPE_BIT:
  case MYSQL_TYPE_NEWDATE:
    param->skip_result= skip_result_string;
    break;
  default:
    DBUG_PRINT("error", ("Unknown field->type: %u", (uint) field->type));
    DBUG_RETURN(TRUE);
  }
  DBUG_RETURN(FALSE);
}


/*
  Setup the bind buffers for resultset processing
*/

my_bool STDCALL mysql_stmt_bind_result(MYSQL_STMT *stmt, MYSQL_BIND *my_bind)
{
  MYSQL_BIND *param, *end;
  MYSQL_FIELD *field;
  ulong       bind_count= stmt->field_count;
  uint        param_count= 0;
  DBUG_ENTER("mysql_stmt_bind_result");
  DBUG_PRINT("enter",("field_count: %lu", bind_count));

  if (!bind_count)
  {
    int errorcode= (int) stmt->state < (int) MYSQL_STMT_PREPARE_DONE ?
                   CR_NO_PREPARE_STMT : CR_NO_STMT_METADATA;
    set_stmt_error(stmt, errorcode, unknown_sqlstate, NULL);
    DBUG_RETURN(1);
  }

  /*
    We only need to check that stmt->field_count - if it is not null
    stmt->bind was initialized in mysql_stmt_prepare
    stmt->bind overlaps with bind if mysql_stmt_bind_param
    is called from mysql_stmt_store_result.
  */

  if (stmt->bind != my_bind)
    memcpy((char*) stmt->bind, (char*) my_bind,
           sizeof(MYSQL_BIND) * bind_count);

  for (param= stmt->bind, end= param + bind_count, field= stmt->fields ;
       param < end ;
       param++, field++)
  {
    DBUG_PRINT("info",("buffer_type: %u  field_type: %u",
                       (uint) param->buffer_type, (uint) field->type));
    /*
      Set param->is_null to point to a dummy variable if it's not set.
      This is to make the execute code easier
    */
    if (!param->is_null)
      param->is_null= &param->is_null_value;

    if (!param->length)
      param->length= &param->length_value;

    if (!param->error)
      param->error= &param->error_value;

    param->param_number= param_count++;
    param->offset= 0;

    if (setup_one_fetch_function(param, field))
    {
      strmov(stmt->sqlstate, unknown_sqlstate);
      sprintf(stmt->last_error,
              ER(stmt->last_errno= CR_UNSUPPORTED_PARAM_TYPE),
              field->type, param_count);
      DBUG_RETURN(1);
    }
  }
  stmt->bind_result_done= BIND_RESULT_DONE;
  if (stmt->mysql->options.report_data_truncation)
    stmt->bind_result_done|= REPORT_DATA_TRUNCATION;

  DBUG_RETURN(0);
}


/*
  Fetch row data to bind buffers
*/

static int stmt_fetch_row(MYSQL_STMT *stmt, uchar *row)
{
  MYSQL_BIND  *my_bind, *end;
  MYSQL_FIELD *field;
  uchar *null_ptr, bit;
  int truncation_count= 0;
  /*
    Precondition: if stmt->field_count is zero or row is NULL, read_row_*
    function must return no data.
  */
  DBUG_ASSERT(stmt->field_count);
  DBUG_ASSERT(row);

  if (!stmt->bind_result_done)
  {
    /* If output parameters were not bound we should just return success */
    return 0;
  }

  null_ptr= row;
  row+= (stmt->field_count+9)/8;		/* skip null bits */
  bit= 4;					/* first 2 bits are reserved */

  /* Copy complete row to application buffers */
  for (my_bind= stmt->bind, end= my_bind + stmt->field_count,
         field= stmt->fields ;
       my_bind < end ;
       my_bind++, field++)
  {
    *my_bind->error= 0;
    if (*null_ptr & bit)
    {
      /*
        We should set both row_ptr and is_null to be able to see
        nulls in mysql_stmt_fetch_column. This is because is_null may point
        to user data which can be overwritten between mysql_stmt_fetch and
        mysql_stmt_fetch_column, and in this case nullness of column will be
        lost. See mysql_stmt_fetch_column for details.
      */
      my_bind->row_ptr= NULL;
      *my_bind->is_null= 1;
    }
    else
    {
      *my_bind->is_null= 0;
      my_bind->row_ptr= row;
      (*my_bind->fetch_result)(my_bind, field, &row);
      truncation_count+= *my_bind->error;
    }
    if (!((bit<<=1) & 255))
    {
      bit= 1;					/* To next uchar */
      null_ptr++;
    }
  }
  if (truncation_count && (stmt->bind_result_done & REPORT_DATA_TRUNCATION))
    return MYSQL_DATA_TRUNCATED;
  return 0;
}


int cli_unbuffered_fetch(MYSQL *mysql, char **row)
{
  if (packet_error == cli_safe_read(mysql))
    return 1;

  *row= ((mysql->net.read_pos[0] == 254) ? NULL :
	 (char*) (mysql->net.read_pos+1));
  return 0;
}


/*
  Fetch and return row data to bound buffers, if any
*/

int STDCALL mysql_stmt_fetch(MYSQL_STMT *stmt)
{
  int rc;
  uchar *row;
  DBUG_ENTER("mysql_stmt_fetch");

  if ((rc= (*stmt->read_row_func)(stmt, &row)) ||
      ((rc= stmt_fetch_row(stmt, row)) && rc != MYSQL_DATA_TRUNCATED))
  {
    stmt->state= MYSQL_STMT_PREPARE_DONE;       /* XXX: this is buggy */
    stmt->read_row_func= (rc == MYSQL_NO_DATA) ? 
      stmt_read_row_no_data : stmt_read_row_no_result_set;
  }
  else
  {
    /* This is to know in mysql_stmt_fetch_column that data was fetched */
    stmt->state= MYSQL_STMT_FETCH_DONE;
  }
  DBUG_RETURN(rc);
}


/*
  Fetch data for one specified column data

  SYNOPSIS
    mysql_stmt_fetch_column()
    stmt		Prepared statement handler
    my_bind		Where data should be placed. Should be filled in as
			when calling mysql_stmt_bind_result()
    column		Column to fetch (first column is 0)
    ulong offset	Offset in result data (to fetch blob in pieces)
			This is normally 0
  RETURN
    0	ok
    1	error
*/

int STDCALL mysql_stmt_fetch_column(MYSQL_STMT *stmt, MYSQL_BIND *my_bind,
                                    uint column, ulong offset)
{
  MYSQL_BIND *param= stmt->bind+column;
  DBUG_ENTER("mysql_stmt_fetch_column");

  if ((int) stmt->state < (int) MYSQL_STMT_FETCH_DONE)
  {
    set_stmt_error(stmt, CR_NO_DATA, unknown_sqlstate, NULL);
    return 1;
  }
  if (column >= stmt->field_count)
  {
    set_stmt_error(stmt, CR_INVALID_PARAMETER_NO, unknown_sqlstate, NULL);
    DBUG_RETURN(1);
  }

  if (!my_bind->error)
    my_bind->error= &my_bind->error_value;
  *my_bind->error= 0;
  if (param->row_ptr)
  {
    MYSQL_FIELD *field= stmt->fields+column;
    uchar *row= param->row_ptr;
    my_bind->offset= offset;
    if (my_bind->is_null)
      *my_bind->is_null= 0;
    if (my_bind->length) /* Set the length if non char/binary types */
      *my_bind->length= *param->length;
    else
      my_bind->length= &param->length_value;       /* Needed for fetch_result() */
    fetch_result_with_conversion(my_bind, field, &row);
  }
  else
  {
    if (my_bind->is_null)
      *my_bind->is_null= 1;
  }
  DBUG_RETURN(0);
}


/*
  Read all rows of data from server  (binary format)
*/

int cli_read_binary_rows(MYSQL_STMT *stmt)
{
  ulong      pkt_len;
  uchar      *cp;
  MYSQL      *mysql= stmt->mysql;
  MYSQL_DATA *result= &stmt->result;
  MYSQL_ROWS *cur, **prev_ptr= &result->data;
  NET        *net;

  DBUG_ENTER("cli_read_binary_rows");

  if (!mysql)
  {
    set_stmt_error(stmt, CR_SERVER_LOST, unknown_sqlstate, NULL);
    DBUG_RETURN(1);
  }

  net = &mysql->net;

  while ((pkt_len= cli_safe_read(mysql)) != packet_error)
  {
    cp= net->read_pos;
    if (cp[0] != 254 || pkt_len >= 8)
    {
      if (!(cur= (MYSQL_ROWS*) alloc_root(&result->alloc,
                                          sizeof(MYSQL_ROWS) + pkt_len - 1)))
      {
        set_stmt_error(stmt, CR_OUT_OF_MEMORY, unknown_sqlstate, NULL);
        goto err;
      }
      cur->data= (MYSQL_ROW) (cur+1);
      *prev_ptr= cur;
      prev_ptr= &cur->next;
      memcpy((char *) cur->data, (char *) cp+1, pkt_len-1);
      cur->length= pkt_len;		/* To allow us to do sanity checks */
      result->rows++;
    }
    else
    {
      /* end of data */
      *prev_ptr= 0;
      mysql->warning_count= uint2korr(cp+1);
      mysql->server_status= uint2korr(cp+3);
      DBUG_PRINT("info",("status: %u  warning_count: %u",
                         mysql->server_status, mysql->warning_count));
      DBUG_RETURN(0);
    }
  }
  set_stmt_errmsg(stmt, net);

err:
  DBUG_RETURN(1);
}


/*
  Update meta data for statement

  SYNOPSIS
    stmt_update_metadata()
    stmt			Statement handler
    row				Binary data

  NOTES
    Only updates MYSQL_FIELD->max_length for strings
*/

static void stmt_update_metadata(MYSQL_STMT *stmt, MYSQL_ROWS *data)
{
  MYSQL_BIND  *my_bind, *end;
  MYSQL_FIELD *field;
  uchar *null_ptr, bit;
  uchar *row= (uchar*) data->data;
#ifndef DBUG_OFF
  uchar *row_end= row + data->length;
#endif

  null_ptr= row;
  row+= (stmt->field_count+9)/8;		/* skip null bits */
  bit= 4;					/* first 2 bits are reserved */

  /* Go through all fields and calculate metadata */
  for (my_bind= stmt->bind, end= my_bind + stmt->field_count, field= stmt->fields ;
       my_bind < end ;
       my_bind++, field++)
  {
    if (!(*null_ptr & bit))
      (*my_bind->skip_result)(my_bind, field, &row);
    DBUG_ASSERT(row <= row_end);
    if (!((bit<<=1) & 255))
    {
      bit= 1;					/* To next uchar */
      null_ptr++;
    }
  }
}


/*
  Store or buffer the binary results to stmt
*/

int STDCALL mysql_stmt_store_result(MYSQL_STMT *stmt)
{
  MYSQL *mysql= stmt->mysql;
  MYSQL_DATA *result= &stmt->result;
  DBUG_ENTER("mysql_stmt_store_result");

  if (!stmt->field_count)
    DBUG_RETURN(0);

  if ((int) stmt->state < (int) MYSQL_STMT_EXECUTE_DONE)
  {
    set_stmt_error(stmt, CR_COMMANDS_OUT_OF_SYNC, unknown_sqlstate, NULL);
    DBUG_RETURN(1);
  }

  if (mysql->status == MYSQL_STATUS_READY &&
      stmt->server_status & SERVER_STATUS_CURSOR_EXISTS)
  {
    /*
      Server side cursor exist, tell server to start sending the rows
    */
    NET *net= &mysql->net;
    uchar buff[4 /* statement id */ +
               4 /* number of rows to fetch */];

    /* Send row request to the server */
    int4store(buff, stmt->stmt_id);
    int4store(buff + 4, (int)~0); /* number of rows to fetch */
    if (cli_advanced_command(mysql, COM_STMT_FETCH, buff, sizeof(buff),
                             (uchar*) 0, 0, 1, NULL))
    {
      set_stmt_errmsg(stmt, net);
      DBUG_RETURN(1);
    }
  }
  else if (mysql->status != MYSQL_STATUS_GET_RESULT)
  {
    set_stmt_error(stmt, CR_COMMANDS_OUT_OF_SYNC, unknown_sqlstate, NULL);
    DBUG_RETURN(1);
  }

  if (stmt->update_max_length && !stmt->bind_result_done)
  {
    /*
      We must initalize the bind structure to be able to calculate
      max_length
    */
    MYSQL_BIND  *my_bind, *end;
    MYSQL_FIELD *field;
    bzero((char*) stmt->bind, sizeof(*stmt->bind)* stmt->field_count);

    for (my_bind= stmt->bind, end= my_bind + stmt->field_count,
           field= stmt->fields;
	 my_bind < end ;
	 my_bind++, field++)
    {
      my_bind->buffer_type= MYSQL_TYPE_NULL;
      my_bind->buffer_length=1;
    }

    if (mysql_stmt_bind_result(stmt, stmt->bind))
      DBUG_RETURN(1);
    stmt->bind_result_done= 0;			/* No normal bind done */
  }

  if ((*mysql->methods->read_binary_rows)(stmt))
  {
    free_root(&result->alloc, MYF(MY_KEEP_PREALLOC));
    result->data= NULL;
    result->rows= 0;
    mysql->status= MYSQL_STATUS_READY;
    DBUG_RETURN(1);
  }

  /* Assert that if there was a cursor, all rows have been fetched */
  DBUG_ASSERT(mysql->status != MYSQL_STATUS_READY ||
              (mysql->server_status & SERVER_STATUS_LAST_ROW_SENT));

  if (stmt->update_max_length)
  {
    MYSQL_ROWS *cur= result->data;
    for(; cur; cur=cur->next)
      stmt_update_metadata(stmt, cur);
  }

  stmt->data_cursor= result->data;
  mysql->affected_rows= stmt->affected_rows= result->rows;
  stmt->read_row_func= stmt_read_row_buffered;
  mysql->unbuffered_fetch_owner= 0;             /* set in stmt_execute */
  mysql->status= MYSQL_STATUS_READY;		/* server is ready */
  DBUG_RETURN(0); /* Data buffered, must be fetched with mysql_stmt_fetch() */
}


/*
  Seek to desired row in the statement result set
*/

MYSQL_ROW_OFFSET STDCALL
mysql_stmt_row_seek(MYSQL_STMT *stmt, MYSQL_ROW_OFFSET row)
{
  MYSQL_ROW_OFFSET offset= stmt->data_cursor;
  DBUG_ENTER("mysql_stmt_row_seek");

  stmt->data_cursor= row;
  DBUG_RETURN(offset);
}


/*
  Return the current statement row cursor position
*/

MYSQL_ROW_OFFSET STDCALL
mysql_stmt_row_tell(MYSQL_STMT *stmt)
{
  DBUG_ENTER("mysql_stmt_row_tell");

  DBUG_RETURN(stmt->data_cursor);
}


/*
  Move the stmt result set data cursor to specified row
*/

void STDCALL
mysql_stmt_data_seek(MYSQL_STMT *stmt, my_ulonglong row)
{
  MYSQL_ROWS *tmp= stmt->result.data;
  DBUG_ENTER("mysql_stmt_data_seek");
  DBUG_PRINT("enter",("row id to seek: %ld",(long) row));

  for (; tmp && row; --row, tmp= tmp->next)
    ;
  stmt->data_cursor= tmp;
  if (!row && tmp)
  {
       /*  Rewind the counter */
    stmt->read_row_func= stmt_read_row_buffered;
    stmt->state= MYSQL_STMT_EXECUTE_DONE;
  }
  DBUG_VOID_RETURN;
}


/*
  Return total rows the current statement result set
*/

my_ulonglong STDCALL mysql_stmt_num_rows(MYSQL_STMT *stmt)
{
  DBUG_ENTER("mysql_stmt_num_rows");

  DBUG_RETURN(stmt->result.rows);
}


/*
  Free the client side memory buffers, reset long data state
  on client if necessary, and reset the server side statement if
  this has been requested.
*/

static my_bool reset_stmt_handle(MYSQL_STMT *stmt, uint flags)
{
  /* If statement hasn't been prepared there is nothing to reset */
  if ((int) stmt->state > (int) MYSQL_STMT_INIT_DONE)
  {
    MYSQL *mysql= stmt->mysql;
    MYSQL_DATA *result= &stmt->result;

    /*
      Reset stored result set if so was requested or it's a part
      of cursor fetch.
    */
    if (flags & RESET_STORE_RESULT)
    {
      /* Result buffered */
      free_root(&result->alloc, MYF(MY_KEEP_PREALLOC));
      result->data= NULL;
      result->rows= 0;
      stmt->data_cursor= NULL;
    }
    if (flags & RESET_LONG_DATA)
    {
      MYSQL_BIND *param= stmt->params, *param_end= param + stmt->param_count;
      /* Clear long_data_used flags */
      for (; param < param_end; param++)
        param->long_data_used= 0;
    }
    stmt->read_row_func= stmt_read_row_no_result_set;
    if (mysql)
    {
      if ((int) stmt->state > (int) MYSQL_STMT_PREPARE_DONE)
      {
        if (mysql->unbuffered_fetch_owner == &stmt->unbuffered_fetch_cancelled)
          mysql->unbuffered_fetch_owner= 0;
        if (stmt->field_count && mysql->status != MYSQL_STATUS_READY)
        {
          /* There is a result set and it belongs to this statement */
          (*mysql->methods->flush_use_result)(mysql);
          if (mysql->unbuffered_fetch_owner)
            *mysql->unbuffered_fetch_owner= TRUE;
          mysql->status= MYSQL_STATUS_READY;
        }
      }
      if (flags & RESET_SERVER_SIDE)
      {
        /*
          Reset the server side statement and close the server side
          cursor if it exists.
        */
        uchar buff[MYSQL_STMT_HEADER]; /* packet header: 4 bytes for stmt id */
        int4store(buff, stmt->stmt_id);
        if ((*mysql->methods->advanced_command)(mysql, COM_STMT_RESET, buff,
                                                sizeof(buff), 0, 0, 0, NULL))
        {
          set_stmt_errmsg(stmt, &mysql->net);
          stmt->state= MYSQL_STMT_INIT_DONE;
          return 1;
        }
        stmt_clear_error(stmt);
      }
    }
    stmt->state= MYSQL_STMT_PREPARE_DONE;
  }
  return 0;
}

my_bool STDCALL mysql_stmt_free_result(MYSQL_STMT *stmt)
{
  DBUG_ENTER("mysql_stmt_free_result");

  /* Free the client side and close the server side cursor if there is one */
  DBUG_RETURN(reset_stmt_handle(stmt, RESET_LONG_DATA | RESET_STORE_RESULT));
}

/********************************************************************
 statement error handling and close
*********************************************************************/

/*
  Close the statement handle by freeing all alloced resources

  SYNOPSIS
    mysql_stmt_close()
    stmt	       Statement handle

  RETURN VALUES
    0	ok
    1	error
*/

my_bool STDCALL mysql_stmt_close(MYSQL_STMT *stmt)
{
  MYSQL *mysql= stmt->mysql;
  int rc= 0;
  DBUG_ENTER("mysql_stmt_close");

  free_root(&stmt->result.alloc, MYF(0));
  free_root(&stmt->mem_root, MYF(0));

  if (mysql)
  {
    mysql->stmts= list_delete(mysql->stmts, &stmt->list);
    /*
      Clear NET error state: if the following commands come through
      successfully, connection will still be usable for other commands.
    */
    net_clear_error(&mysql->net);
    if ((int) stmt->state > (int) MYSQL_STMT_INIT_DONE)
    {
      uchar buff[MYSQL_STMT_HEADER];             /* 4 bytes - stmt id */

      if (mysql->unbuffered_fetch_owner == &stmt->unbuffered_fetch_cancelled)
        mysql->unbuffered_fetch_owner= 0;
      if (mysql->status != MYSQL_STATUS_READY)
      {
        /*
          Flush result set of the connection. If it does not belong
          to this statement, set a warning.
        */
        (*mysql->methods->flush_use_result)(mysql);
        if (mysql->unbuffered_fetch_owner)
          *mysql->unbuffered_fetch_owner= TRUE;
        mysql->status= MYSQL_STATUS_READY;
      }
      int4store(buff, stmt->stmt_id);
      if ((rc= stmt_command(mysql, COM_STMT_CLOSE, buff, 4, stmt)))
      {
        set_stmt_errmsg(stmt, &mysql->net);
      }
    }
  }

  my_free((uchar*) stmt, MYF(MY_WME));

  DBUG_RETURN(test(rc));
}

/*
  Reset the statement buffers in server
*/

my_bool STDCALL mysql_stmt_reset(MYSQL_STMT *stmt)
{
  DBUG_ENTER("mysql_stmt_reset");
  DBUG_ASSERT(stmt != 0);
  if (!stmt->mysql)
  {
    /* mysql can be reset in mysql_close called from mysql_reconnect */
    set_stmt_error(stmt, CR_SERVER_LOST, unknown_sqlstate, NULL);
    DBUG_RETURN(1);
  }
  /* Reset the client and server sides of the prepared statement */
  DBUG_RETURN(reset_stmt_handle(stmt, RESET_SERVER_SIDE | RESET_LONG_DATA));
}

/*
  Return statement error code
*/

uint STDCALL mysql_stmt_errno(MYSQL_STMT * stmt)
{
  DBUG_ENTER("mysql_stmt_errno");
  DBUG_RETURN(stmt->last_errno);
}

const char *STDCALL mysql_stmt_sqlstate(MYSQL_STMT * stmt)
{
  DBUG_ENTER("mysql_stmt_sqlstate");
  DBUG_RETURN(stmt->sqlstate);
}

/*
  Return statement error message
*/

const char *STDCALL mysql_stmt_error(MYSQL_STMT * stmt)
{
  DBUG_ENTER("mysql_stmt_error");
  DBUG_RETURN(stmt->last_error);
}


/********************************************************************
 Transactional APIs
*********************************************************************/

/*
  Commit the current transaction
*/

my_bool STDCALL mysql_commit(MYSQL * mysql)
{
  DBUG_ENTER("mysql_commit");
  DBUG_RETURN((my_bool) mysql_real_query(mysql, "commit", 6));
}

/*
  Rollback the current transaction
*/

my_bool STDCALL mysql_rollback(MYSQL * mysql)
{
  DBUG_ENTER("mysql_rollback");
  DBUG_RETURN((my_bool) mysql_real_query(mysql, "rollback", 8));
}


/*
  Set autocommit to either true or false
*/

my_bool STDCALL mysql_autocommit(MYSQL * mysql, my_bool auto_mode)
{
  DBUG_ENTER("mysql_autocommit");
  DBUG_PRINT("enter", ("mode : %d", auto_mode));

  DBUG_RETURN((my_bool) mysql_real_query(mysql, auto_mode ?
                                         "set autocommit=1":"set autocommit=0",
                                         16));
}


/********************************************************************
 Multi query execution + SPs APIs
*********************************************************************/

/*
  Returns true/false to indicate whether any more query results exist
  to be read using mysql_next_result()
*/

my_bool STDCALL mysql_more_results(MYSQL *mysql)
{
  my_bool res;
  DBUG_ENTER("mysql_more_results");

  res= ((mysql->server_status & SERVER_MORE_RESULTS_EXISTS) ? 1: 0);
  DBUG_PRINT("exit",("More results exists ? %d", res));
  DBUG_RETURN(res);
}


/*
  Reads and returns the next query results
*/
int STDCALL mysql_next_result(MYSQL *mysql)
{
  DBUG_ENTER("mysql_next_result");

  if (mysql->status != MYSQL_STATUS_READY)
  {
    set_mysql_error(mysql, CR_COMMANDS_OUT_OF_SYNC, unknown_sqlstate);
    DBUG_RETURN(1);
  }

  net_clear_error(&mysql->net);
  mysql->affected_rows= ~(my_ulonglong) 0;

  if (mysql->server_status & SERVER_MORE_RESULTS_EXISTS)
    DBUG_RETURN((*mysql->methods->next_result)(mysql));

  DBUG_RETURN(-1);				/* No more results */
}


MYSQL_RES * STDCALL mysql_use_result(MYSQL *mysql)
{
  return (*mysql->methods->use_result)(mysql);
}

my_bool STDCALL mysql_read_query_result(MYSQL *mysql)
{
  return (*mysql->methods->read_query_result)(mysql);
}
<|MERGE_RESOLUTION|>--- conflicted
+++ resolved
@@ -325,308 +325,6 @@
 #endif
 }
 
-<<<<<<< HEAD
-=======
-/* perform query on master */
-my_bool STDCALL mysql_master_query(MYSQL *mysql, const char *q,
-				   unsigned long length)
-{
-  DBUG_ENTER("mysql_master_query");
-  if (mysql_master_send_query(mysql, q, length))
-    DBUG_RETURN(1);
-  DBUG_RETURN((*mysql->methods->read_query_result)(mysql));
-}
-
-my_bool STDCALL mysql_master_send_query(MYSQL *mysql, const char *q,
-					unsigned long length)
-{
-  MYSQL *master = mysql->master;
-  DBUG_ENTER("mysql_master_send_query");
-  if (!master->net.vio && !mysql_real_connect(master,0,0,0,0,0,0,0))
-    DBUG_RETURN(1);
-  master->reconnect= 1;
-  mysql->last_used_con = master;
-  DBUG_RETURN(simple_command(master, COM_QUERY, (const uchar*) q, length, 1));
-}
-
-
-/* perform query on slave */
-my_bool STDCALL mysql_slave_query(MYSQL *mysql, const char *q,
-				  unsigned long length)
-{
-  DBUG_ENTER("mysql_slave_query");
-  if (mysql_slave_send_query(mysql, q, length))
-    DBUG_RETURN(1);
-  DBUG_RETURN((*mysql->methods->read_query_result)(mysql));
-}
-
-
-my_bool STDCALL mysql_slave_send_query(MYSQL *mysql, const char *q,
-				   unsigned long length)
-{
-  MYSQL* last_used_slave, *slave_to_use = 0;
-  DBUG_ENTER("mysql_slave_send_query");
-
-  if ((last_used_slave = mysql->last_used_slave))
-    slave_to_use = last_used_slave->next_slave;
-  else
-    slave_to_use = mysql->next_slave;
-  /*
-    Next_slave is always safe to use - we have a circular list of slaves
-    if there are no slaves, mysql->next_slave == mysql
-  */
-  mysql->last_used_con = mysql->last_used_slave = slave_to_use;
-  if (!slave_to_use->net.vio && !mysql_real_connect(slave_to_use, 0,0,0,
-						    0,0,0,0))
-    DBUG_RETURN(1);
-  slave_to_use->reconnect= 1;
-  DBUG_RETURN(simple_command(slave_to_use, COM_QUERY, (const uchar*) q,
-                             length, 1));
-}
-
-
-/* enable/disable parsing of all queries to decide
-   if they go on master or slave */
-void STDCALL mysql_enable_rpl_parse(MYSQL* mysql)
-{
-  mysql->options.rpl_parse = 1;
-}
-
-void STDCALL mysql_disable_rpl_parse(MYSQL* mysql)
-{
-  mysql->options.rpl_parse = 0;
-}
-
-/* get the value of the parse flag */
-int STDCALL mysql_rpl_parse_enabled(MYSQL* mysql)
-{
-  return mysql->options.rpl_parse;
-}
-
-/*  enable/disable reads from master */
-void STDCALL mysql_enable_reads_from_master(MYSQL* mysql)
-{
-  mysql->options.no_master_reads = 0;
-}
-
-void STDCALL mysql_disable_reads_from_master(MYSQL* mysql)
-{
-  mysql->options.no_master_reads = 1;
-}
-
-/* get the value of the master read flag */
-my_bool STDCALL mysql_reads_from_master_enabled(MYSQL* mysql)
-{
-  return !(mysql->options.no_master_reads);
-}
-
-
-/*
-  We may get an error while doing replication internals.
-  In this case, we add a special explanation to the original
-  error
-*/
-
-static void expand_error(MYSQL* mysql, int error)
-{
-  char tmp[MYSQL_ERRMSG_SIZE];
-  char *p;
-  uint err_length;
-  strmake(tmp, mysql->net.last_error, MYSQL_ERRMSG_SIZE-1);
-  p = strmake(mysql->net.last_error, ER(error), MYSQL_ERRMSG_SIZE-1);
-  err_length= (uint) (p - mysql->net.last_error);
-  strmake(p, tmp, MYSQL_ERRMSG_SIZE-1 - err_length);
-  mysql->net.last_errno = error;
-}
-
-/*
-  This function assumes we have just called SHOW SLAVE STATUS and have
-  read the given result and row
-*/
-
-static my_bool get_master(MYSQL* mysql, MYSQL_RES* res, MYSQL_ROW row)
-{
-  MYSQL* master;
-  DBUG_ENTER("get_master");
-  if (mysql_num_fields(res) < 3)
-    DBUG_RETURN(1); /* safety */
-
-  /* use the same username and password as the original connection */
-  if (!(master = spawn_init(mysql, row[0], atoi(row[2]), 0, 0)))
-    DBUG_RETURN(1);
-  mysql->master = master;
-  DBUG_RETURN(0);
-}
-
-
-/*
-  Assuming we already know that mysql points to a master connection,
-  retrieve all the slaves
-*/
-
-static my_bool get_slaves_from_master(MYSQL* mysql)
-{
-  MYSQL_RES* res = 0;
-  MYSQL_ROW row;
-  my_bool error = 1;
-  int has_auth_info;
-  int port_ind;
-  DBUG_ENTER("get_slaves_from_master");
-
-  if (!mysql->net.vio && !mysql_real_connect(mysql,0,0,0,0,0,0,0))
-  {
-    expand_error(mysql, CR_PROBE_MASTER_CONNECT);
-    DBUG_RETURN(1);
-  }
-  mysql->reconnect= 1;
-
-  if (mysql_query(mysql, "SHOW SLAVE HOSTS") ||
-      !(res = mysql_store_result(mysql)))
-  {
-    expand_error(mysql, CR_PROBE_SLAVE_HOSTS);
-    DBUG_RETURN(1);
-  }
-
-  switch (mysql_num_fields(res)) {
-  case 5:
-    has_auth_info = 0;
-    port_ind=2;
-    break;
-  case 7:
-    has_auth_info = 1;
-    port_ind=4;
-    break;
-  default:
-    goto err;
-  }
-
-  while ((row = mysql_fetch_row(res)))
-  {
-    MYSQL* slave;
-    const char* tmp_user, *tmp_pass;
-
-    if (has_auth_info)
-    {
-      tmp_user = row[2];
-      tmp_pass = row[3];
-    }
-    else
-    {
-      tmp_user = mysql->user;
-      tmp_pass = mysql->passwd;
-    }
-
-    if (!(slave = spawn_init(mysql, row[1], atoi(row[port_ind]),
-			     tmp_user, tmp_pass)))
-      goto err;
-
-    /* Now add slave into the circular linked list */
-    slave->next_slave = mysql->next_slave;
-    mysql->next_slave = slave;
-  }
-  error = 0;
-err:
-  if (res)
-    mysql_free_result(res);
-  DBUG_RETURN(error);
-}
-
-
-my_bool STDCALL mysql_rpl_probe(MYSQL* mysql)
-{
-  MYSQL_RES *res= 0;
-  MYSQL_ROW row;
-  my_bool error= 1;
-  DBUG_ENTER("mysql_rpl_probe");
-
-  /*
-    First determine the replication role of the server we connected to
-    the most reliable way to do this is to run SHOW SLAVE STATUS and see
-    if we have a non-empty master host. This is still not fool-proof -
-    it is not a sin to have a master that has a dormant slave thread with
-    a non-empty master host. However, it is more reliable to check
-    for empty master than whether the slave thread is actually running
-  */
-  if (mysql_query(mysql, "SHOW SLAVE STATUS") ||
-      !(res = mysql_store_result(mysql)))
-  {
-    expand_error(mysql, CR_PROBE_SLAVE_STATUS);
-    DBUG_RETURN(1);
-  }
-
-  row= mysql_fetch_row(res);
-  /*
-    Check master host for emptiness/NULL
-    For MySQL 4.0 it's enough to check for row[0]
-  */
-  if (row && row[0] && *(row[0]))
-  {
-    /* this is a slave, ask it for the master */
-    if (get_master(mysql, res, row) || get_slaves_from_master(mysql))
-      goto err;
-  }
-  else
-  {
-    mysql->master = mysql;
-    if (get_slaves_from_master(mysql))
-      goto err;
-  }
-
-  error = 0;
-err:
-  if (res)
-    mysql_free_result(res);
-  DBUG_RETURN(error);
-}
-
-
-/*
-  Make a not so fool-proof decision on where the query should go, to
-  the master or the slave. Ideally the user should always make this
-  decision himself with mysql_master_query() or mysql_slave_query().
-  However, to be able to more easily port the old code, we support the
-  option of an educated guess - this should work for most applications,
-  however, it may make the wrong decision in some particular cases. If
-  that happens, the user would have to change the code to call
-  mysql_master_query() or mysql_slave_query() explicitly in the place
-  where we have made the wrong decision
-*/
-
-enum mysql_rpl_type
-STDCALL mysql_rpl_query_type(const char* q, int len)
-{
-  const char *q_end= q + len;
-  for (; q < q_end; ++q)
-  {
-    char c;
-    if (my_isalpha(&my_charset_latin1, (c= *q)))
-    {
-      switch (my_tolower(&my_charset_latin1,c)) {
-      case 'i':  /* insert */
-      case 'u':  /* update or unlock tables */
-      case 'l':  /* lock tables or load data infile */
-      case 'd':  /* drop or delete */
-      case 'a':  /* alter */
-	return MYSQL_RPL_MASTER;
-      case 'c':  /* create or check */
-	return my_tolower(&my_charset_latin1,q[1]) == 'h' ? MYSQL_RPL_ADMIN :
-	  MYSQL_RPL_MASTER;
-      case 's': /* select or show */
-	return my_tolower(&my_charset_latin1,q[1]) == 'h' ? MYSQL_RPL_ADMIN :
-	  MYSQL_RPL_SLAVE;
-      case 'f': /* flush */
-      case 'r': /* repair */
-      case 'g': /* grant */
-	return MYSQL_RPL_ADMIN;
-      default:
-	return MYSQL_RPL_SLAVE;
-      }
-    }
-  }
-  return MYSQL_RPL_MASTER;		/* By default, send to master */
-}
-
->>>>>>> 004a280a
 
 /**************************************************************************
   Connect to sql server
