--- conflicted
+++ resolved
@@ -24,6 +24,7 @@
 #include "rpl_injector.h"
 #include "rpl_filter.h"
 #include "slave.h"
+#include "sql_prepare.h"
 #include "ha_ndbcluster_binlog.h"
 #include <ndbapi/NdbDictionary.hpp>
 #include <ndbapi/ndb_cluster_connection.hpp>
@@ -245,86 +246,58 @@
   - purging the ndb_binlog_index
   - creating the ndb_apply_status table
 */
+static void copy_warnings(THD *thd, List<MYSQL_ERROR> *src)
+{
+  List_iterator_fast<MYSQL_ERROR> err_it(*src);
+  MYSQL_ERROR *err;
+
+  while ((err= err_it++))
+    push_warning(thd, err->level, err->code, err->msg);
+}
 static void run_query(THD *thd, char *buf, char *end,
                       const int *no_print_error, my_bool disable_binlog,
                       my_bool reset_error)
 {
-  ulong save_thd_query_length= thd->query_length;
-  char *save_thd_query= thd->query;
-  ulong save_thread_id= thd->variables.pseudo_thread_id;
-  struct system_status_var save_thd_status_var= thd->status_var;
-  THD_TRANS save_thd_transaction_all= thd->transaction.all;
-  THD_TRANS save_thd_transaction_stmt= thd->transaction.stmt;
   ulonglong save_thd_options= thd->options;
   DBUG_ASSERT(sizeof(save_thd_options) == sizeof(thd->options));
-  NET save_thd_net= thd->net;
-  const char* found_semicolon= NULL;
-
-  bzero((char*) &thd->net, sizeof(NET));
-  thd->query_length= end - buf;
-  thd->query= buf;
-  thd->variables.pseudo_thread_id= thread_id;
-  thd->transaction.stmt.modified_non_trans_table= FALSE;
+
+  LEX_STRING query= {buf, end - buf};
   if (disable_binlog)
     thd->options&= ~OPTION_BIN_LOG;
-    
-  DBUG_PRINT("query", ("%s", thd->query));
+
+  DBUG_PRINT("query", ("%s", query.str));
 
   DBUG_ASSERT(!thd->in_sub_stmt);
   DBUG_ASSERT(!thd->locked_tables_mode);
 
-  mysql_parse(thd, thd->query, thd->query_length, &found_semicolon);
-
-  if (no_print_error && thd->main_da.is_error())
-  {
-    int i;
-    Thd_ndb *thd_ndb= get_thd_ndb(thd);
-    for (i= 0; no_print_error[i]; i++)
-      if ((thd_ndb->m_error_code == no_print_error[i]) ||
-          (thd->stmt_da->sql_errno() == (unsigned) no_print_error[i]))
-        break;
-    if (!no_print_error[i])
-      sql_print_error("NDB: %s: error %s %d(ndb: %d) %d %d",
-                      buf,
-                      thd->stmt_da->message(),
-                      thd->stmt_da->sql_errno(),
-                      thd_ndb->m_error_code,
-                      (int) thd->is_error(), thd->is_slave_error);
-  }
-
-  /*
-    After executing statement we should unlock and close tables open
-    by it as well as release meta-data locks obtained by it.
-  */
-  close_thread_tables(thd);
-
-  /*
-    XXX: this code is broken. mysql_parse()/mysql_reset_thd_for_next_command()
-    can not be called from within a statement, and
-    run_query() can be called from anywhere, including from within
-    a sub-statement.
-    This particular reset is a temporary hack to avoid an assert
-    for double assignment of the diagnostics area when run_query()
-    is called from ndbcluster_reset_logs(), which is called from
-    mysql_flush().
-  */
-<<<<<<< HEAD
-  thd->stmt_da->reset_diagnostics_area();
-=======
-  if (!thd->main_da.is_error() || reset_error)
-  {
-    thd->main_da.reset_diagnostics_area();
-  }
->>>>>>> 638ab1a1
+  {
+    Ed_connection con(thd);
+    bool res= con.execute_direct(query);
+
+    if (no_print_error && res)
+    {
+      int i;
+      Thd_ndb *thd_ndb= get_thd_ndb(thd);
+      for (i= 0; no_print_error[i]; i++)
+        if ((thd_ndb->m_error_code == no_print_error[i]) ||
+            (con.get_last_errno() == (unsigned)no_print_error[i]))
+          break;
+      if (!no_print_error[i])
+        sql_print_error("NDB: %s: error %s %d(ndb: %d)",
+                        buf,
+                        con.get_last_error(),
+                        con.get_last_errno(),
+                        thd_ndb->m_error_code);
+    }
+
+    if (res && !reset_error)
+    {
+      copy_warnings(thd, con.get_warn_list());
+      my_message(con.get_last_errno(), con.get_last_error(), MYF(ME_NO_WARNING_FOR_ERROR));
+    }
+  }
 
   thd->options= save_thd_options;
-  thd->query_length= save_thd_query_length;
-  thd->query= save_thd_query;
-  thd->variables.pseudo_thread_id= save_thread_id;
-  thd->status_var= save_thd_status_var;
-  thd->transaction.all= save_thd_transaction_all;
-  thd->transaction.stmt= save_thd_transaction_stmt;
-  thd->net= save_thd_net;
 }
 
 static void
@@ -539,7 +512,26 @@
   char buf[1024];
   char *end= strmov(buf, "TRUNCATE " NDB_REP_DB "." NDB_REP_TABLE);
 
-  run_query(thd, buf, end, NULL, TRUE);
+  run_query(thd, buf, end, NULL, TRUE, FALSE);
+
+  /*
+    Calling function only expects and handles error cases,
+    so reset state if not an error as not to hit asserts
+    in upper layers
+  */
+  while (thd->stmt_da->is_error())
+  {
+    if (thd->stmt_da->sql_errno() == ER_NO_SUCH_TABLE)
+    {
+      /*
+        If table does not exist ignore the error as it
+        is a consistant behavior
+      */
+      break;
+    }
+    DBUG_RETURN(1);
+  }
+  thd->stmt_da->reset_diagnostics_area();
 
   DBUG_RETURN(0);
 }
@@ -564,20 +556,16 @@
                                   NDB_REP_DB "." NDB_REP_TABLE
                                   " WHERE File='"), file), "'");
 
-<<<<<<< HEAD
-  run_query(thd, buf, end, NULL, TRUE);
-=======
   run_query(thd, buf, end, NULL, TRUE, FALSE);
-  if (thd->main_da.is_error() &&
-      thd->main_da.sql_errno() == ER_NO_SUCH_TABLE)
+  if (thd->stmt_da->is_error() &&
+      thd->stmt_da->sql_errno() == ER_NO_SUCH_TABLE)
   {
     /*
       If table does not exist ignore the error as it
       is a consistant behavior
     */
-    thd->main_da.reset_diagnostics_area();
-  }
->>>>>>> 638ab1a1
+    thd->stmt_da->reset_diagnostics_area();
+  }
 
   DBUG_RETURN(0);
 }
@@ -695,15 +683,15 @@
   char buf[1024];
   char *end= strmov(buf, "DELETE FROM " NDB_REP_DB "." NDB_APPLY_TABLE);
   run_query(thd, buf, end, NULL, TRUE, FALSE);
-  if (thd->main_da.is_error() &&
-      ((thd->main_da.sql_errno() == ER_NO_SUCH_TABLE) ||
-       (thd->main_da.sql_errno() == ER_OPEN_AS_READONLY && ndbcluster_silent)))
+  if (thd->stmt_da->is_error() &&
+      ((thd->stmt_da->sql_errno() == ER_NO_SUCH_TABLE) ||
+       (thd->stmt_da->sql_errno() == ER_OPEN_AS_READONLY && ndbcluster_silent)))
   {
     /*
       If table does not exist ignore the error as it
       is a consistant behavior
     */
-    thd->main_da.reset_diagnostics_area();
+    thd->stmt_da->reset_diagnostics_area();
     /*
       ndbcluster_silent
       - avoid "no table mysql.ndb_apply_status" warning - ER_NO_SUCH_TABLE
@@ -1073,11 +1061,7 @@
 
       end= strmov(buf, "FLUSH TABLE " NDB_REP_DB "." NDB_APPLY_TABLE);
       const int no_print_error[1]= {0};
-<<<<<<< HEAD
-      run_query(thd, buf, end, no_print_error, TRUE);
-=======
       run_query(thd, buf, end, no_print_error, TRUE, TRUE);
->>>>>>> 638ab1a1
     }
   }
 
@@ -1099,11 +1083,7 @@
                                 721, // Table already exist
                                 4009,
                                 0}; // do not print error 701 etc
-<<<<<<< HEAD
-  run_query(thd, buf, end, no_print_error, TRUE);
-=======
   run_query(thd, buf, end, no_print_error, TRUE, TRUE);
->>>>>>> 638ab1a1
 
   DBUG_RETURN(0);
 }
@@ -1154,11 +1134,7 @@
 
       end= strmov(buf, "FLUSH TABLE " NDB_REP_DB "." NDB_SCHEMA_TABLE);
       const int no_print_error[1]= {0};
-<<<<<<< HEAD
-      run_query(thd, buf, end, no_print_error, TRUE);
-=======
       run_query(thd, buf, end, no_print_error, TRUE, TRUE);
->>>>>>> 638ab1a1
     }
   }
 
@@ -1184,11 +1160,7 @@
                                 721, // Table already exist
                                 4009,
                                 0}; // do not print error 701 etc
-<<<<<<< HEAD
-  run_query(thd, buf, end, no_print_error, TRUE);
-=======
   run_query(thd, buf, end, no_print_error, TRUE, TRUE);
->>>>>>> 638ab1a1
 
   DBUG_RETURN(0);
 }
@@ -2370,13 +2342,8 @@
             run_query(thd, schema->query,
                       schema->query + schema->query_length,
                       no_print_error, //   /* don't print error */
-<<<<<<< HEAD
-                      TRUE); //  /* don't binlog the query */
-
-=======
                       TRUE,   /* don't binlog the query */
                       TRUE);  /* reset error */
->>>>>>> 638ab1a1
             /* binlog dropping table after any table operations */
             post_epoch_log_list->push_back(schema, mem_root);
             /* acknowledge this query _after_ epoch completion */
@@ -2464,12 +2431,8 @@
             run_query(thd, schema->query,
                       schema->query + schema->query_length,
                       no_print_error,    /* print error */
-<<<<<<< HEAD
-                      TRUE);   /* don't binlog the query */
-=======
                       TRUE,   /* don't binlog the query */
                       TRUE);  /* reset error */
->>>>>>> 638ab1a1
             /* binlog dropping database after any table operations */
             post_epoch_log_list->push_back(schema, mem_root);
             /* acknowledge this query _after_ epoch completion */
@@ -2497,12 +2460,8 @@
           run_query(thd, schema->query,
                     schema->query + schema->query_length,
                     no_print_error,    /* print error */
-<<<<<<< HEAD
-                    TRUE);   /* don't binlog the query */
-=======
                     TRUE,   /* don't binlog the query */
                     TRUE);  /* reset error */
->>>>>>> 638ab1a1
           log_query= 1;
           break;
         }
