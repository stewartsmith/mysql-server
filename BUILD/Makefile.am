# Copyright (C) 2002, 2004-2005 MySQL AB
#
# This library is free software; you can redistribute it and/or
# modify it under the terms of the GNU Library General Public
# License as published by the Free Software Foundation; version 2
# of the License.
#
# This library is distributed in the hope that it will be useful,
# but WITHOUT ANY WARRANTY; without even the implied warranty of
# MERCHANTABILITY or FITNESS FOR A PARTICULAR PURPOSE.  See the GNU
# Library General Public License for more details.
#
# You should have received a copy of the GNU Library General Public
# License along with this library; if not, write to the Free
# Software Foundation, Inc., 59 Temple Place - Suite 330, Boston,
# MA 02111-1307, USA

## Process this file with automake to create Makefile.in

EXTRA_DIST =		FINISH.sh \
			SETUP.sh \
			autorun.sh \
			build_mccge.sh \
			check-cpu \
			cleanup \
			compile-alpha \
			compile-alpha-ccc \
			compile-alpha-cxx \
			compile-alpha-debug \
			compile-amd64-debug-max \
			compile-amd64-debug-max-no-ndb \
<<<<<<< HEAD
=======
			compile-amd64-gcov \
			compile-amd64-gprof \
>>>>>>> 41658010
			compile-amd64-max \
			compile-amd64-max-no-ndb \
			compile-amd64-max-sci \
			compile-amd64-valgrind-max \
			compile-darwin-mwcc \
			compile-dist \
			compile-hpux11-parisc2-aCC \
			compile-ia64-debug-max \
			compile-irix-mips64-mipspro \
			compile-pentium \
			compile-pentium-debug \
			compile-pentium-debug-max \
			compile-pentium-debug-max-no-ndb \
			compile-pentium-debug-max-no-embedded \
			compile-pentium-debug-max-no-ndb \
			compile-pentium-debug-openssl \
			compile-pentium-debug-yassl \
			compile-pentium-gcov \
			compile-pentium-gprof \
			compile-pentium-icc \
			compile-pentium-icc-valgrind-max \
			compile-pentium-icc-yassl \
			compile-pentium-max \
			compile-pentium-max-no-ndb \
			compile-pentium-myodbc \
			compile-pentium-mysqlfs-debug \
			compile-pentium-pgcc \
			compile-pentium-valgrind-max \
			compile-pentium64 \
			compile-pentium64-debug \
			compile-pentium64-debug-max \
			compile-pentium64-gcov \
			compile-pentium64-gprof \
			compile-pentium64-max \
			compile-pentium64-max-sci \
			compile-pentium64-valgrind-max \
			compile-ppc \
			compile-ppc-debug \
			compile-ppc-debug-max \
			compile-ppc-debug-max-no-ndb \
			compile-ppc-max \
<<<<<<< HEAD
			compile-ppc-max-no-ndb \
=======
			compile-solaris-amd64 \
			compile-solaris-amd64-debug \
			compile-solaris-amd64-forte \
			compile-solaris-amd64-forte-debug \
>>>>>>> 41658010
			compile-solaris-sparc \
			compile-solaris-sparc-debug \
			compile-solaris-sparc-forte \
			compile-solaris-sparc-purify

# Don't update the files from bitkeeper
%::SCCS/s.%<|MERGE_RESOLUTION|>--- conflicted
+++ resolved
@@ -29,11 +29,8 @@
 			compile-alpha-debug \
 			compile-amd64-debug-max \
 			compile-amd64-debug-max-no-ndb \
-<<<<<<< HEAD
-=======
 			compile-amd64-gcov \
 			compile-amd64-gprof \
->>>>>>> 41658010
 			compile-amd64-max \
 			compile-amd64-max-no-ndb \
 			compile-amd64-max-sci \
@@ -75,14 +72,11 @@
 			compile-ppc-debug-max \
 			compile-ppc-debug-max-no-ndb \
 			compile-ppc-max \
-<<<<<<< HEAD
 			compile-ppc-max-no-ndb \
-=======
 			compile-solaris-amd64 \
 			compile-solaris-amd64-debug \
 			compile-solaris-amd64-forte \
 			compile-solaris-amd64-forte-debug \
->>>>>>> 41658010
 			compile-solaris-sparc \
 			compile-solaris-sparc-debug \
 			compile-solaris-sparc-forte \
