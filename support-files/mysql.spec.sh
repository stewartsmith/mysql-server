--- conflicted
+++ resolved
@@ -32,14 +32,6 @@
 %{?_with_cluster:%define CLUSTER_BUILD 1}
 %{!?_with_cluster:%define CLUSTER_BUILD 0}
 
-<<<<<<< HEAD
-# use "rpmbuild --with federated" or "rpm --define '_with_federated 1'" (for RPM 3.x)
-# to build with federated support (off by default)
-%{?_with_federated:%define FEDERATED_BUILD 1}
-%{!?_with_federated:%define FEDERATED_BUILD 0}
-
-=======
->>>>>>> b13652b2
 %if %{STATIC_BUILD}
 %define release 0
 %else
@@ -345,11 +337,7 @@
 		--with-archive-storage-engine \
 		--with-csv-storage-engine \
 		--with-blackhole-storage-engine \
-%if %{FEDERATED_BUILD}
 		--with-federated-storage-engine \
-%else
-		--without-federated-storage-engine \
-%endif
 	        --with-partition \
 	        --with-big-tables \
 		--with-comment=\"MySQL Community Server - Debug (GPL)\"")
@@ -381,11 +369,7 @@
 		--with-archive-storage-engine \
 		--with-csv-storage-engine \
 		--with-blackhole-storage-engine \
-%if %{FEDERATED_BUILD}
 		--with-federated-storage-engine \
-%else
-		--without-federated-storage-engine \
-%endif
 	        --with-partition \
 		--with-embedded-server \
 	        --with-big-tables \
@@ -788,10 +772,7 @@
 %doc %attr(644, root, man) %{_mandir}/man1/ndb_delete_all.1*
 %doc %attr(644, root, man) %{_mandir}/man1/ndb_drop_index.1*
 %doc %attr(644, root, man) %{_mandir}/man1/ndb_drop_table.1*
-<<<<<<< HEAD
-=======
 %doc %attr(644, root, man) %{_mandir}/man1/ndb_cpcd.1*
->>>>>>> b13652b2
 %endif
 
 %files devel
@@ -852,8 +833,6 @@
 # itself - note that they must be ordered by date (important when
 # merging BK trees)
 %changelog
-<<<<<<< HEAD
-=======
 * Fri Aug 29 2008 Kent Boortz <kent@mysql.com>
 
 - Removed the "Federated" storage engine option, and enabled in all
@@ -872,7 +851,6 @@
   - Program "ndb_cpcd" and its manual ("ndb-extra" subpackage)
   - Manuals "ndb_mgm" + "ndb_restore" ("ndb-tools" subpackage)
 
->>>>>>> b13652b2
 * Mon Mar 31 2008 Kent Boortz <kent@mysql.com>
 
 - Made the "Federated" storage engine an option
