/* Copyright (C) 2003 MySQL AB

  This program is free software; you can redistribute it and/or modify
  it under the terms of the GNU General Public License as published by
  the Free Software Foundation; version 2 of the License.

  This program is distributed in the hope that it will be useful,
  but WITHOUT ANY WARRANTY; without even the implied warranty of
  MERCHANTABILITY or FITNESS FOR A PARTICULAR PURPOSE.  See the
  GNU General Public License for more details.

  You should have received a copy of the GNU General Public License
  along with this program; if not, write to the Free Software
  Foundation, Inc., 59 Temple Place, Suite 330, Boston, MA  02111-1307  USA */

/*
  Make sure to look at ha_tina.h for more details.

  First off, this is a play thing for me, there are a number of things
  wrong with it:
    *) It was designed for csv and therefore its performance is highly
       questionable.
    *) Indexes have not been implemented. This is because the files can
       be traded in and out of the table directory without having to worry
       about rebuilding anything.
    *) NULLs and "" are treated equally (like a spreadsheet).
    *) There was in the beginning no point to anyone seeing this other
       then me, so there is a good chance that I haven't quite documented
       it well.
    *) Less design, more "make it work"

  Now there are a few cool things with it:
    *) Errors can result in corrupted data files.
    *) Data files can be read by spreadsheets directly.

TODO:
 *) Move to a block system for larger files
 *) Error recovery, its all there, just need to finish it
 *) Document how the chains work.

 -Brian
*/

#ifdef USE_PRAGMA_IMPLEMENTATION
#pragma implementation        // gcc: Class implementation
#endif

#include "mysql_priv.h"
#include <mysql/plugin.h>
#include "ha_tina.h"


/*
  uchar + uchar + ulonglong + ulonglong + ulonglong + ulonglong + uchar
*/
#define META_BUFFER_SIZE sizeof(uchar) + sizeof(uchar) + sizeof(ulonglong) \
  + sizeof(ulonglong) + sizeof(ulonglong) + sizeof(ulonglong) + sizeof(uchar)
#define TINA_CHECK_HEADER 254 // The number we use to determine corruption
#define BLOB_MEMROOT_ALLOC_SIZE 8192

/* The file extension */
#define CSV_EXT ".CSV"               // The data file
#define CSN_EXT ".CSN"               // Files used during repair and update
#define CSM_EXT ".CSM"               // Meta file


static TINA_SHARE *get_share(const char *table_name, TABLE *table);
static int free_share(TINA_SHARE *share);
static int read_meta_file(File meta_file, ha_rows *rows);
static int write_meta_file(File meta_file, ha_rows rows, bool dirty);

extern "C" void tina_get_status(void* param, int concurrent_insert);
extern "C" void tina_update_status(void* param);
extern "C" my_bool tina_check_status(void* param);

/* Stuff for shares */
pthread_mutex_t tina_mutex;
static HASH tina_open_tables;
static handler *tina_create_handler(handlerton *hton,
                                    TABLE_SHARE *table, 
                                    MEM_ROOT *mem_root);

/*****************************************************************************
 ** TINA tables
 *****************************************************************************/

/*
  Used for sorting chains with qsort().
*/
int sort_set (tina_set *a, tina_set *b)
{
  /*
    We assume that intervals do not intersect. So, it is enought to compare
    any two points. Here we take start of intervals for comparison.
  */
  return ( a->begin > b->begin ? 1 : ( a->begin < b->begin ? -1 : 0 ) );
}

static uchar* tina_get_key(TINA_SHARE *share, size_t *length,
                          my_bool not_used __attribute__((unused)))
{
  *length=share->table_name_length;
  return (uchar*) share->table_name;
}

static int tina_init_func(void *p)
{
  handlerton *tina_hton;

  tina_hton= (handlerton *)p;
  pthread_mutex_init(&tina_mutex,MY_MUTEX_INIT_FAST);
  (void) hash_init(&tina_open_tables,system_charset_info,32,0,0,
                   (hash_get_key) tina_get_key,0,0);
  tina_hton->state= SHOW_OPTION_YES;
  tina_hton->db_type= DB_TYPE_CSV_DB;
  tina_hton->create= tina_create_handler;
  tina_hton->flags= (HTON_CAN_RECREATE | HTON_SUPPORT_LOG_TABLES | 
                     HTON_NO_PARTITION);
  return 0;
}

static int tina_done_func(void *p)
{
  hash_free(&tina_open_tables);
  pthread_mutex_destroy(&tina_mutex);

  return 0;
}


/*
  Simple lock controls.
*/
static TINA_SHARE *get_share(const char *table_name, TABLE *table)
{
  TINA_SHARE *share;
  char meta_file_name[FN_REFLEN];
  MY_STAT file_stat;                /* Stat information for the data file */
  char *tmp_name;
  uint length;

  pthread_mutex_lock(&tina_mutex);
  length=(uint) strlen(table_name);

  /*
    If share is not present in the hash, create a new share and
    initialize its members.
  */
  if (!(share=(TINA_SHARE*) hash_search(&tina_open_tables,
                                        (uchar*) table_name,
                                       length)))
  {
    if (!my_multi_malloc(MYF(MY_WME | MY_ZEROFILL),
                         &share, sizeof(*share),
                         &tmp_name, length+1,
                         NullS))
    {
      pthread_mutex_unlock(&tina_mutex);
      return NULL;
    }

    share->use_count= 0;
    share->is_log_table= FALSE;
    share->table_name_length= length;
    share->table_name= tmp_name;
    share->crashed= FALSE;
    share->rows_recorded= 0;
    share->update_file_opened= FALSE;
    share->tina_write_opened= FALSE;
    share->data_file_version= 0;
    share->allow_log_delete= FALSE;
    strmov(share->table_name, table_name);
    fn_format(share->data_file_name, table_name, "", CSV_EXT,
              MY_REPLACE_EXT|MY_UNPACK_FILENAME);
    fn_format(meta_file_name, table_name, "", CSM_EXT,
              MY_REPLACE_EXT|MY_UNPACK_FILENAME);

    if (my_stat(share->data_file_name, &file_stat, MYF(MY_WME)) == NULL)
      goto error;
    share->saved_data_file_length= (off_t)file_stat.st_size;

    if (my_hash_insert(&tina_open_tables, (uchar*) share))
      goto error;
    thr_lock_init(&share->lock);
    pthread_mutex_init(&share->mutex,MY_MUTEX_INIT_FAST);

    /*
      Open or create the meta file. In the latter case, we'll get
      an error during read_meta_file and mark the table as crashed.
      Usually this will result in auto-repair, and we will get a good
      meta-file in the end.
    */
    if (((share->meta_file= my_open(meta_file_name,
                                    O_RDWR|O_CREAT, MYF(MY_WME))) == -1) ||
        read_meta_file(share->meta_file, &share->rows_recorded))
      share->crashed= TRUE;
  }

  share->use_count++;
  pthread_mutex_unlock(&tina_mutex);

  return share;

error:
  pthread_mutex_unlock(&tina_mutex);
  my_free((uchar*) share, MYF(0));

  return NULL;
}


/*
  Read CSV meta-file

  SYNOPSIS
    read_meta_file()
    meta_file   The meta-file filedes
    ha_rows     Pointer to the var we use to store rows count.
                These are read from the meta-file.

  DESCRIPTION

    Read the meta-file info. For now we are only interested in
    rows counf, crashed bit and magic number.

  RETURN
    0 - OK
    non-zero - error occurred
*/

static int read_meta_file(File meta_file, ha_rows *rows)
{
  uchar meta_buffer[META_BUFFER_SIZE];
  uchar *ptr= meta_buffer;

  DBUG_ENTER("ha_tina::read_meta_file");

  my_seek(meta_file, 0, MY_SEEK_SET, MYF(0));
  if (my_read(meta_file, (uchar*)meta_buffer, META_BUFFER_SIZE, 0)
      != META_BUFFER_SIZE)
    DBUG_RETURN(HA_ERR_CRASHED_ON_USAGE);

  /*
    Parse out the meta data, we ignore version at the moment
  */

  ptr+= sizeof(uchar)*2; // Move past header
  *rows= (ha_rows)uint8korr(ptr);
  ptr+= sizeof(ulonglong); // Move past rows
  /*
    Move past check_point, auto_increment and forced_flushes fields.
    They are present in the format, but we do not use them yet.
  */
  ptr+= 3*sizeof(ulonglong);

  /* check crashed bit and magic number */
  if ((meta_buffer[0] != (uchar)TINA_CHECK_HEADER) ||
      ((bool)(*ptr)== TRUE))
    DBUG_RETURN(HA_ERR_CRASHED_ON_USAGE);

  my_sync(meta_file, MYF(MY_WME));

  DBUG_RETURN(0);
}


/*
  Write CSV meta-file

  SYNOPSIS
    write_meta_file()
    meta_file   The meta-file filedes
    ha_rows     The number of rows we have in the datafile.
    dirty       A flag, which marks whether we have a corrupt table

  DESCRIPTION

    Write meta-info the the file. Only rows count, crashed bit and
    magic number matter now.

  RETURN
    0 - OK
    non-zero - error occurred
*/

static int write_meta_file(File meta_file, ha_rows rows, bool dirty)
{
  uchar meta_buffer[META_BUFFER_SIZE];
  uchar *ptr= meta_buffer;

  DBUG_ENTER("ha_tina::write_meta_file");

  *ptr= (uchar)TINA_CHECK_HEADER;
  ptr+= sizeof(uchar);
  *ptr= (uchar)TINA_VERSION;
  ptr+= sizeof(uchar);
  int8store(ptr, (ulonglong)rows);
  ptr+= sizeof(ulonglong);
  memset(ptr, 0, 3*sizeof(ulonglong));
  /*
     Skip over checkpoint, autoincrement and forced_flushes fields.
     We'll need them later.
  */
  ptr+= 3*sizeof(ulonglong);
  *ptr= (uchar)dirty;

  my_seek(meta_file, 0, MY_SEEK_SET, MYF(0));
  if (my_write(meta_file, (uchar *)meta_buffer, META_BUFFER_SIZE, 0)
      != META_BUFFER_SIZE)
    DBUG_RETURN(-1);

  my_sync(meta_file, MYF(MY_WME));

  DBUG_RETURN(0);
}

bool ha_tina::check_and_repair(THD *thd)
{
  HA_CHECK_OPT check_opt;
  DBUG_ENTER("ha_tina::check_and_repair");

  check_opt.init();

  DBUG_RETURN(repair(thd, &check_opt));
}


int ha_tina::init_tina_writer()
{
  DBUG_ENTER("ha_tina::init_tina_writer");

  /*
    Mark the file as crashed. We will set the flag back when we close
    the file. In the case of the crash it will remain marked crashed,
    which enforce recovery.
  */
  (void)write_meta_file(share->meta_file, share->rows_recorded, TRUE);

  if ((share->tina_write_filedes=
        my_open(share->data_file_name, O_RDWR|O_APPEND, MYF(MY_WME))) == -1)
  {
    DBUG_PRINT("info", ("Could not open tina file writes"));
    share->crashed= TRUE;
    DBUG_RETURN(my_errno ? my_errno : -1);
  }
  share->tina_write_opened= TRUE;

  DBUG_RETURN(0);
}


bool ha_tina::is_crashed() const
{
  DBUG_ENTER("ha_tina::is_crashed");
  DBUG_RETURN(share->crashed);
}

/*
  Free lock controls.
*/
static int free_share(TINA_SHARE *share)
{
  DBUG_ENTER("ha_tina::free_share");
  pthread_mutex_lock(&tina_mutex);
  int result_code= 0;
  if (!--share->use_count){
    /* Write the meta file. Mark it as crashed if needed. */
    (void)write_meta_file(share->meta_file, share->rows_recorded,
                          share->crashed ? TRUE :FALSE);
    if (my_close(share->meta_file, MYF(0)))
      result_code= 1;
    if (share->tina_write_opened)
    {
      if (my_close(share->tina_write_filedes, MYF(0)))
        result_code= 1;
      share->tina_write_opened= FALSE;
    }

    hash_delete(&tina_open_tables, (uchar*) share);
    thr_lock_delete(&share->lock);
    pthread_mutex_destroy(&share->mutex);
    my_free((uchar*) share, MYF(0));
  }
  pthread_mutex_unlock(&tina_mutex);

  DBUG_RETURN(result_code);
}


/*
  This function finds the end of a line and returns the length
  of the line ending.

  We support three kinds of line endings:
  '\r'     --  Old Mac OS line ending
  '\n'     --  Traditional Unix and Mac OS X line ending
  '\r''\n' --  DOS\Windows line ending
*/

off_t find_eoln_buff(Transparent_file *data_buff, off_t begin,
                     off_t end, int *eoln_len)
{
  *eoln_len= 0;

  for (off_t x= begin; x < end; x++)
  {
    /* Unix (includes Mac OS X) */
    if (data_buff->get_value(x) == '\n')
      *eoln_len= 1;
    else
      if (data_buff->get_value(x) == '\r') // Mac or Dos
      {
        /* old Mac line ending */
        if (x + 1 == end || (data_buff->get_value(x + 1) != '\n'))
          *eoln_len= 1;
        else // DOS style ending
          *eoln_len= 2;
      }

    if (*eoln_len)  // end of line was found
      return x;
  }

  return 0;
}


static handler *tina_create_handler(handlerton *hton,
                                    TABLE_SHARE *table, 
                                    MEM_ROOT *mem_root)
{
  return new (mem_root) ha_tina(hton, table);
}


ha_tina::ha_tina(handlerton *hton, TABLE_SHARE *table_arg)
  :handler(hton, table_arg),
  /*
    These definitions are found in handler.h
    They are not probably completely right.
  */
  current_position(0), next_position(0), local_saved_data_file_length(0),
  file_buff(0), chain_alloced(0), chain_size(DEFAULT_CHAIN_LENGTH),
  local_data_file_version(0), records_is_known(0), curr_lock_type(F_UNLCK)
{
  /* Set our original buffers from pre-allocated memory */
  buffer.set((char*)byte_buffer, IO_SIZE, &my_charset_bin);
  chain= chain_buffer;
  file_buff= new Transparent_file();
  init_alloc_root(&blobroot, BLOB_MEMROOT_ALLOC_SIZE, 0);;
}


/*
  Encode a buffer into the quoted format.
*/

int ha_tina::encode_quote(uchar *buf)
{
  char attribute_buffer[1024];
  String attribute(attribute_buffer, sizeof(attribute_buffer),
                   &my_charset_bin);

  my_bitmap_map *org_bitmap= dbug_tmp_use_all_columns(table, table->read_set);
  buffer.length(0);

  for (Field **field=table->field ; *field ; field++)
  {
    const char *ptr;
    const char *end_ptr;
    const bool was_null= (*field)->is_null();
    
    /*
      assistance for backwards compatibility in production builds.
      note: this will not work for ENUM columns.
    */
    if (was_null)
    {
      (*field)->set_default();
      (*field)->set_notnull();
    }

    (*field)->val_str(&attribute,&attribute);
    
    if (was_null)
      (*field)->set_null();

    if ((*field)->str_needs_quotes())
    {
      ptr= attribute.ptr();
      end_ptr= attribute.length() + ptr;

      buffer.append('"');

      while (ptr < end_ptr) 
      {
        if (*ptr == '"')
        {
          buffer.append('\\');
          buffer.append('"');
          *ptr++;
        }
        else if (*ptr == '\r')
        {
          buffer.append('\\');
          buffer.append('r');
          *ptr++;
        }
        else if (*ptr == '\\')
        {
          buffer.append('\\');
          buffer.append('\\');
          *ptr++;
        }
        else if (*ptr == '\n')
        {
          buffer.append('\\');
          buffer.append('n');
          *ptr++;
        }
        else
          buffer.append(*ptr++);
      }
      buffer.append('"');
    }
    else
    {
      buffer.append(attribute);
    }

    buffer.append(',');
  }
  // Remove the comma, add a line feed
  buffer.length(buffer.length() - 1);
  buffer.append('\n');

  //buffer.replace(buffer.length(), 0, "\n", 1);

  dbug_tmp_restore_column_map(table->read_set, org_bitmap);
  return (buffer.length());
}

/*
  chain_append() adds delete positions to the chain that we use to keep
  track of space. Then the chain will be used to cleanup "holes", occurred
  due to deletes and updates.
*/
int ha_tina::chain_append()
{
  if ( chain_ptr != chain && (chain_ptr -1)->end == current_position)
    (chain_ptr -1)->end= next_position;
  else
  {
    /* We set up for the next position */
    if ((off_t)(chain_ptr - chain) == (chain_size -1))
    {
      off_t location= chain_ptr - chain;
      chain_size += DEFAULT_CHAIN_LENGTH;
      if (chain_alloced)
      {
        /* Must cast since my_malloc unlike malloc doesn't have a void ptr */
        if ((chain= (tina_set *) my_realloc((uchar*)chain,
                                            chain_size, MYF(MY_WME))) == NULL)
          return -1;
      }
      else
      {
        tina_set *ptr= (tina_set *) my_malloc(chain_size * sizeof(tina_set),
                                              MYF(MY_WME));
        memcpy(ptr, chain, DEFAULT_CHAIN_LENGTH * sizeof(tina_set));
        chain= ptr;
        chain_alloced++;
      }
      chain_ptr= chain + location;
    }
    chain_ptr->begin= current_position;
    chain_ptr->end= next_position;
    chain_ptr++;
  }

  return 0;
}


/*
  Scans for a row.
*/
int ha_tina::find_current_row(uchar *buf)
{
  off_t end_offset, curr_offset= current_position;
  int eoln_len;
  my_bitmap_map *org_bitmap;
  int error;
  bool read_all;
  DBUG_ENTER("ha_tina::find_current_row");

  free_root(&blobroot, MYF(0));

  /*
    We do not read further then local_saved_data_file_length in order
    not to conflict with undergoing concurrent insert.
  */
  if ((end_offset=
        find_eoln_buff(file_buff, current_position,
                       local_saved_data_file_length, &eoln_len)) == 0)
    DBUG_RETURN(HA_ERR_END_OF_FILE);

  /* We must read all columns in case a table is opened for update */
  read_all= !bitmap_is_clear_all(table->write_set);
  /* Avoid asserts in ::store() for columns that are not going to be updated */
  org_bitmap= dbug_tmp_use_all_columns(table, table->write_set);
  error= HA_ERR_CRASHED_ON_USAGE;

  memset(buf, 0, table->s->null_bytes);

  for (Field **field=table->field ; *field ; field++)
  {
    char curr_char;
    
    buffer.length(0);
    if (curr_offset >= end_offset)
      goto err;
    curr_char= file_buff->get_value(curr_offset);
    if (curr_char == '"')
    {
      curr_offset++; // Incrementpast the first quote

      for(; curr_offset < end_offset; curr_offset++)
      {
        curr_char= file_buff->get_value(curr_offset);
        // Need to convert line feeds!
        if (curr_char == '"' &&
            (curr_offset == end_offset - 1 ||
             file_buff->get_value(curr_offset + 1) == ','))
        {
          curr_offset+= 2; // Move past the , and the "
          break;
        }
        if (curr_char == '\\' && curr_offset != (end_offset - 1))
        {
          curr_offset++;
          curr_char= file_buff->get_value(curr_offset);
          if (curr_char == 'r')
            buffer.append('\r');
          else if (curr_char == 'n' )
            buffer.append('\n');
          else if (curr_char == '\\' || curr_char == '"')
            buffer.append(curr_char);
          else  /* This could only happed with an externally created file */
          {
            buffer.append('\\');
            buffer.append(curr_char);
          }
        }
        else // ordinary symbol
        {
          /*
            We are at final symbol and no last quote was found =>
            we are working with a damaged file.
          */
          if (curr_offset == end_offset - 1)
            goto err;
          buffer.append(curr_char);
        }
      }
    }
    else 
    {
      for(; curr_offset < end_offset; curr_offset++)
      {
        curr_char= file_buff->get_value(curr_offset);
        if (curr_char == ',')
        {
          curr_offset++;       // Skip the ,
          break;
        }
        buffer.append(curr_char);
      }
    }

    if (read_all || bitmap_is_set(table->read_set, (*field)->field_index))
    {
      if ((*field)->store(buffer.ptr(), buffer.length(), buffer.charset(),
                          CHECK_FIELD_WARN))
        goto err;
      if ((*field)->flags & BLOB_FLAG)
      {
        Field_blob *blob= *(Field_blob**) field;
        uchar *src, *tgt;
        uint length, packlength;
        
        packlength= blob->pack_length_no_ptr();
        length= blob->get_length(blob->ptr);
        memcpy_fixed(&src, blob->ptr + packlength, sizeof(char*));
        if (src)
        {
          tgt= (uchar*) alloc_root(&blobroot, length);
          bmove(tgt, src, length);
          memcpy_fixed(blob->ptr + packlength, &tgt, sizeof(char*));
        }
      }
    }
  }
  next_position= end_offset + eoln_len;
  error= 0;

err:
  dbug_tmp_restore_column_map(table->write_set, org_bitmap);

  DBUG_RETURN(error);
}

/*
  If frm_error() is called in table.cc this is called to find out what file
  extensions exist for this handler.
*/
static const char *ha_tina_exts[] = {
  CSV_EXT,
  CSM_EXT,
  NullS
};

const char **ha_tina::bas_ext() const
{
  return ha_tina_exts;
}

/*
  Three functions below are needed to enable concurrent insert functionality
  for CSV engine. For more details see mysys/thr_lock.c
*/

void tina_get_status(void* param, my_bool concurrent_insert)
{
  ha_tina *tina= (ha_tina*) param;
  tina->get_status();
}

void tina_update_status(void* param)
{
  ha_tina *tina= (ha_tina*) param;
  tina->update_status();
}

/* this should exist and return 0 for concurrent insert to work */
my_bool tina_check_status(void* param)
{
  return 0;
}

/*
  Save the state of the table

  SYNOPSIS
    get_status()

  DESCRIPTION
    This function is used to retrieve the file length. During the lock
    phase of concurrent insert. For more details see comment to
    ha_tina::update_status below.
*/

void ha_tina::get_status()
{
  if (share->is_log_table)
  {
    /*
      We have to use mutex to follow pthreads memory visibility
      rules for share->saved_data_file_length
    */
    pthread_mutex_lock(&share->mutex);
    local_saved_data_file_length= share->saved_data_file_length;
    pthread_mutex_unlock(&share->mutex);
    return;
  }
  local_saved_data_file_length= share->saved_data_file_length;
}


/*
  Correct the state of the table. Called by unlock routines
  before the write lock is released.

  SYNOPSIS
    update_status()

  DESCRIPTION
    When we employ concurrent insert lock, we save current length of the file
    during the lock phase. We do not read further saved value, as we don't
    want to interfere with undergoing concurrent insert. Writers update file
    length info during unlock with update_status().

  NOTE
    For log tables concurrent insert works different. The reason is that
    log tables are always opened and locked. And as they do not unlock
    tables, the file length after writes should be updated in a different
    way. For this purpose we need is_log_table flag. When this flag is set
    we call update_status() explicitly after each row write.
*/

void ha_tina::update_status()
{
  /* correct local_saved_data_file_length for writers */
  share->saved_data_file_length= local_saved_data_file_length;
}


/*
  Open a database file. Keep in mind that tables are caches, so
  this will not be called for every request. Any sort of positions
  that need to be reset should be kept in the ::extra() call.
*/
int ha_tina::open(const char *name, int mode, uint open_options)
{
  DBUG_ENTER("ha_tina::open");

  if (!(share= get_share(name, table)))
    DBUG_RETURN(HA_ERR_OUT_OF_MEM);

  if (share->crashed && !(open_options & HA_OPEN_FOR_REPAIR))
  {
    free_share(share);
    DBUG_RETURN(HA_ERR_CRASHED_ON_USAGE);
  }

  local_data_file_version= share->data_file_version;
  if ((data_file= my_open(share->data_file_name,
                          O_RDONLY, MYF(MY_WME))) == -1)
  {
    free_share(share);
    DBUG_RETURN(my_errno ? my_errno : -1);
  }

  /*
    Init locking. Pass handler object to the locking routines,
    so that they could save/update local_saved_data_file_length value
    during locking. This is needed to enable concurrent inserts.
  */
  thr_lock_data_init(&share->lock, &lock, (void*) this);
  ref_length=sizeof(off_t);

  share->lock.get_status= tina_get_status;
  share->lock.update_status= tina_update_status;
  share->lock.check_status= tina_check_status;

  DBUG_RETURN(0);
}


/*
  Close a database file. We remove ourselves from the shared strucutre.
  If it is empty we destroy it.
*/
int ha_tina::close(void)
{
  int rc= 0;
  DBUG_ENTER("ha_tina::close");
  rc= my_close(data_file, MYF(0));
  DBUG_RETURN(free_share(share) || rc);
}

/*
  This is an INSERT. At the moment this handler just seeks to the end
  of the file and appends the data. In an error case it really should
  just truncate to the original position (this is not done yet).
*/
int ha_tina::write_row(uchar * buf)
{
  int size;
  DBUG_ENTER("ha_tina::write_row");

  if (share->crashed)
      DBUG_RETURN(HA_ERR_CRASHED_ON_USAGE);

  ha_statistic_increment(&SSV::ha_write_count);

  if (table->timestamp_field_type & TIMESTAMP_AUTO_SET_ON_INSERT)
    table->timestamp_field->set_time();

  size= encode_quote(buf);

  if (!share->tina_write_opened)
    if (init_tina_writer())
      DBUG_RETURN(-1);

   /* use pwrite, as concurrent reader could have changed the position */
  if (my_write(share->tina_write_filedes, (uchar*)buffer.ptr(), size,
               MYF(MY_WME | MY_NABP)))
    DBUG_RETURN(-1);

  /* update local copy of the max position to see our own changes */
  local_saved_data_file_length+= size;

  /* update shared info */
  pthread_mutex_lock(&share->mutex);
  share->rows_recorded++;
  /* update status for the log tables */
  if (share->is_log_table)
    update_status();
  pthread_mutex_unlock(&share->mutex);

  stats.records++;
  DBUG_RETURN(0);
}


int ha_tina::open_update_temp_file_if_needed()
{
  char updated_fname[FN_REFLEN];

  if (!share->update_file_opened)
  {
    if ((update_temp_file=
           my_create(fn_format(updated_fname, share->table_name,
                               "", CSN_EXT,
                               MY_REPLACE_EXT | MY_UNPACK_FILENAME),
                     0, O_RDWR | O_TRUNC, MYF(MY_WME))) < 0)
      return 1;
    share->update_file_opened= TRUE;
    temp_file_length= 0;
  }
  return 0;
}

/*
  This is called for an update.
  Make sure you put in code to increment the auto increment, also
  update any timestamp data. Currently auto increment is not being
  fixed since autoincrements have yet to be added to this table handler.
  This will be called in a table scan right before the previous ::rnd_next()
  call.
*/
int ha_tina::update_row(const uchar * old_data, uchar * new_data)
{
  int size;
  int rc= -1;
  DBUG_ENTER("ha_tina::update_row");

  ha_statistic_increment(&SSV::ha_update_count);

  if (table->timestamp_field_type & TIMESTAMP_AUTO_SET_ON_UPDATE)
    table->timestamp_field->set_time();

  size= encode_quote(new_data);

  /*
    During update we mark each updating record as deleted 
    (see the chain_append()) then write new one to the temporary data file. 
    At the end of the sequence in the rnd_end() we append all non-marked
    records from the data file to the temporary data file then rename it.
    The temp_file_length is used to calculate new data file length.
  */
  if (chain_append())
    goto err;

  if (open_update_temp_file_if_needed())
    goto err;

  if (my_write(update_temp_file, (uchar*)buffer.ptr(), size,
               MYF(MY_WME | MY_NABP)))
    goto err;
  temp_file_length+= size;
  rc= 0;

  /* UPDATE should never happen on the log tables */
  DBUG_ASSERT(!share->is_log_table);

err:
  DBUG_PRINT("info",("rc = %d", rc));
  DBUG_RETURN(rc);
}


/*
  Deletes a row. First the database will find the row, and then call this
  method. In the case of a table scan, the previous call to this will be
  the ::rnd_next() that found this row.
  The exception to this is an ORDER BY. This will cause the table handler
  to walk the table noting the positions of all rows that match a query.
  The table will then be deleted/positioned based on the ORDER (so RANDOM,
  DESC, ASC).
*/
int ha_tina::delete_row(const uchar * buf)
{
  DBUG_ENTER("ha_tina::delete_row");
  ha_statistic_increment(&SSV::ha_delete_count);

  if (chain_append())
    DBUG_RETURN(-1);

  stats.records--;
  /* Update shared info */
  DBUG_ASSERT(share->rows_recorded);
  pthread_mutex_lock(&share->mutex);
  share->rows_recorded--;
  pthread_mutex_unlock(&share->mutex);

  /* 
     DELETE should never happen on the log table
     UNLESS extra() has been called with HA_EXTRA_ALLOW_LOG_DELETE 
     which sets allow_log_delete flag. The flag is reset with 
     HA_EXTRA_MARK_AS_LOG_TABLE.     
  */
  DBUG_ASSERT(!share->is_log_table || share->allow_log_delete);

  DBUG_RETURN(0);
}


/**
  @brief Initialize the data file.
  
  @details Compare the local version of the data file with the shared one.
  If they differ, there are some changes behind and we have to reopen
  the data file to make the changes visible.
  Call @c file_buff->init_buff() at the end to read the beginning of the 
  data file into buffer.
  
  @retval  0  OK.
  @retval  1  There was an error.
*/

int ha_tina::init_data_file()
{
  if (local_data_file_version != share->data_file_version)
  {
    local_data_file_version= share->data_file_version;
    if (my_close(data_file, MYF(0)) ||
        (data_file= my_open(share->data_file_name, O_RDONLY, MYF(MY_WME))) == -1)
      return my_errno ? my_errno : -1;
  }
  file_buff->init_buff(data_file);
  return 0;
}


/*
  All table scans call this first.
  The order of a table scan is:

  ha_tina::store_lock
  ha_tina::external_lock
  ha_tina::info
  ha_tina::rnd_init
  ha_tina::extra
  ENUM HA_EXTRA_CACHE   Cash record in HA_rrnd()
  ha_tina::rnd_next
  ha_tina::rnd_next
  ha_tina::rnd_next
  ha_tina::rnd_next
  ha_tina::rnd_next
  ha_tina::rnd_next
  ha_tina::rnd_next
  ha_tina::rnd_next
  ha_tina::rnd_next
  ha_tina::extra
  ENUM HA_EXTRA_NO_CACHE   End cacheing of records (def)
  ha_tina::external_lock
  ha_tina::extra
  ENUM HA_EXTRA_RESET   Reset database to after open

  Each call to ::rnd_next() represents a row returned in the can. When no more
  rows can be returned, rnd_next() returns a value of HA_ERR_END_OF_FILE.
  The ::info() call is just for the optimizer.

*/

int ha_tina::rnd_init(bool scan)
{
  DBUG_ENTER("ha_tina::rnd_init");

  /* set buffer to the beginning of the file */
  if (share->crashed || init_data_file())
    DBUG_RETURN(HA_ERR_CRASHED_ON_USAGE);

  current_position= next_position= 0;
  stats.records= 0;
  records_is_known= 0;
  chain_ptr= chain;

  DBUG_RETURN(0);
}

/*
  ::rnd_next() does all the heavy lifting for a table scan. You will need to
  populate *buf with the correct field data. You can walk the field to
  determine at what position you should store the data (take a look at how
  ::find_current_row() works). The structure is something like:
  0Foo  Dog  Friend
  The first offset is for the first attribute. All space before that is
  reserved for null count.
  Basically this works as a mask for which rows are nulled (compared to just
  empty).
  This table handler doesn't do nulls and does not know the difference between
  NULL and "". This is ok since this table handler is for spreadsheets and
  they don't know about them either :)
*/
int ha_tina::rnd_next(uchar *buf)
{
  int rc;
  DBUG_ENTER("ha_tina::rnd_next");

  if (share->crashed)
      DBUG_RETURN(HA_ERR_CRASHED_ON_USAGE);

  ha_statistic_increment(&SSV::ha_read_rnd_next_count);

  current_position= next_position;

  /* don't scan an empty file */
  if (!local_saved_data_file_length)
    DBUG_RETURN(HA_ERR_END_OF_FILE);

  if ((rc= find_current_row(buf)))
    DBUG_RETURN(rc);

  stats.records++;
  DBUG_RETURN(0);
}

/*
  In the case of an order by rows will need to be sorted.
  ::position() is called after each call to ::rnd_next(),
  the data it stores is to a byte array. You can store this
  data via my_store_ptr(). ref_length is a variable defined to the
  class that is the sizeof() of position being stored. In our case
  its just a position. Look at the bdb code if you want to see a case
  where something other then a number is stored.
*/
void ha_tina::position(const uchar *record)
{
  DBUG_ENTER("ha_tina::position");
  my_store_ptr(ref, ref_length, current_position);
  DBUG_VOID_RETURN;
}


/*
  Used to fetch a row from a posiion stored with ::position().
  my_get_ptr() retrieves the data for you.
*/

int ha_tina::rnd_pos(uchar * buf, uchar *pos)
{
  DBUG_ENTER("ha_tina::rnd_pos");
  ha_statistic_increment(&SSV::ha_read_rnd_count);
  current_position= (off_t)my_get_ptr(pos,ref_length);
  DBUG_RETURN(find_current_row(buf));
}

/*
  ::info() is used to return information to the optimizer.
  Currently this table handler doesn't implement most of the fields
  really needed. SHOW also makes use of this data
*/
int ha_tina::info(uint flag)
{
  DBUG_ENTER("ha_tina::info");
  /* This is a lie, but you don't want the optimizer to see zero or 1 */
  if (!records_is_known && stats.records < 2) 
    stats.records= 2;
  DBUG_RETURN(0);
}

/*
  Grab bag of flags that are sent to the able handler every so often.
  HA_EXTRA_RESET and HA_EXTRA_RESET_STATE are the most frequently called.
  You are not required to implement any of these.
*/
int ha_tina::extra(enum ha_extra_function operation)
{
  DBUG_ENTER("ha_tina::extra");
 if (operation == HA_EXTRA_MARK_AS_LOG_TABLE)
 {
   pthread_mutex_lock(&share->mutex);
   share->is_log_table= TRUE;
   share->allow_log_delete= FALSE;
   pthread_mutex_unlock(&share->mutex);
 }
 else if (operation == HA_EXTRA_ALLOW_LOG_DELETE)
 {
   pthread_mutex_lock(&share->mutex);
   share->allow_log_delete= TRUE;
   pthread_mutex_unlock(&share->mutex);
 }
  DBUG_RETURN(0);
}


/*
  Set end_pos to the last valid byte of continuous area, closest
  to the given "hole", stored in the buffer. "Valid" here means,
  not listed in the chain of deleted records ("holes").
*/
bool ha_tina::get_write_pos(off_t *end_pos, tina_set *closest_hole)
{
  if (closest_hole == chain_ptr) /* no more chains */
    *end_pos= file_buff->end();
  else
    *end_pos= min(file_buff->end(),
                  closest_hole->begin);
  return (closest_hole != chain_ptr) && (*end_pos == closest_hole->begin);
}


/*
  Called after each table scan. In particular after deletes,
  and updates. In the last case we employ chain of deleted
  slots to clean up all of the dead space we have collected while
  performing deletes/updates.
*/
int ha_tina::rnd_end()
{
  char updated_fname[FN_REFLEN];
  off_t file_buffer_start= 0;
  DBUG_ENTER("ha_tina::rnd_end");

  free_root(&blobroot, MYF(0));
  records_is_known= 1;

  if ((chain_ptr - chain)  > 0)
  {
    tina_set *ptr= chain;

    /*
      Re-read the beginning of a file (as the buffer should point to the
      end of file after the scan).
    */
    file_buff->init_buff(data_file);

    /*
      The sort is needed when there were updates/deletes with random orders.
      It sorts so that we move the firts blocks to the beginning.
    */
    my_qsort(chain, (size_t)(chain_ptr - chain), sizeof(tina_set),
             (qsort_cmp)sort_set);

    off_t write_begin= 0, write_end;

    /* create the file to write updated table if it wasn't yet created */
    if (open_update_temp_file_if_needed())
      DBUG_RETURN(-1);

    /* write the file with updated info */
    while ((file_buffer_start != -1))     // while not end of file
    {
      bool in_hole= get_write_pos(&write_end, ptr);
      off_t write_length= write_end - write_begin;

      /* if there is something to write, write it */
      if (write_length)
      {
        if (my_write(update_temp_file, 
                     (uchar*) (file_buff->ptr() +
                               (write_begin - file_buff->start())),
                     write_length, MYF_RW))
          goto error;
        temp_file_length+= write_length;
      }
      if (in_hole)
      {
        /* skip hole */
        while (file_buff->end() <= ptr->end && file_buffer_start != -1)
          file_buffer_start= file_buff->read_next();
        write_begin= ptr->end;
        ptr++;
      }
      else
        write_begin= write_end;

      if (write_end == file_buff->end())
        file_buffer_start= file_buff->read_next(); /* shift the buffer */

    }

    if (my_sync(update_temp_file, MYF(MY_WME)) ||
        my_close(update_temp_file, MYF(0)))
      DBUG_RETURN(-1);

    share->update_file_opened= FALSE;

    if (share->tina_write_opened)
    {
      if (my_close(share->tina_write_filedes, MYF(0)))
        DBUG_RETURN(-1);
      /*
        Mark that the writer fd is closed, so that init_tina_writer()
        will reopen it later.
      */
      share->tina_write_opened= FALSE;
    }

    /*
      Close opened fildes's. Then move updated file in place
      of the old datafile.
    */
    if (my_close(data_file, MYF(0)) ||
        my_rename(fn_format(updated_fname, share->table_name, "", CSN_EXT,
                            MY_REPLACE_EXT | MY_UNPACK_FILENAME),
                  share->data_file_name, MYF(0)))
      DBUG_RETURN(-1);

    /* Open the file again */
    if (((data_file= my_open(share->data_file_name,
                             O_RDONLY, MYF(MY_WME))) == -1))
      DBUG_RETURN(my_errno ? my_errno : -1);
    /*
      As we reopened the data file, increase share->data_file_version 
      in order to force other threads waiting on a table lock and  
      have already opened the table to reopen the data file.
      That makes the latest changes become visible to them.
      Update local_data_file_version as no need to reopen it in the 
      current thread.
    */
    share->data_file_version++;
    local_data_file_version= share->data_file_version;
    /*
      The datafile is consistent at this point and the write filedes is
      closed, so nothing worrying will happen to it in case of a crash.
      Here we record this fact to the meta-file.
    */
    (void)write_meta_file(share->meta_file, share->rows_recorded, FALSE);
    /* 
      Update local_saved_data_file_length with the real length of the 
      data file.
    */
    local_saved_data_file_length= temp_file_length;
  }

  DBUG_RETURN(0);
error:
  my_close(update_temp_file, MYF(0));
  share->update_file_opened= FALSE;
  DBUG_RETURN(-1);
}


/*
  Repair CSV table in the case, it is crashed.

  SYNOPSIS
    repair()
    thd         The thread, performing repair
    check_opt   The options for repair. We do not use it currently.

  DESCRIPTION
    If the file is empty, change # of rows in the file and complete recovery.
    Otherwise, scan the table looking for bad rows. If none were found,
    we mark file as a good one and return. If a bad row was encountered,
    we truncate the datafile up to the last good row.

   TODO: Make repair more clever - it should try to recover subsequent
         rows (after the first bad one) as well.
*/

int ha_tina::repair(THD* thd, HA_CHECK_OPT* check_opt)
{
  char repaired_fname[FN_REFLEN];
  uchar *buf;
  File repair_file;
  int rc;
  ha_rows rows_repaired= 0;
  off_t write_begin= 0, write_end;
  DBUG_ENTER("ha_tina::repair");

  /* empty file */
  if (!share->saved_data_file_length)
  {
    share->rows_recorded= 0;
    goto end;
  }

  /* Don't assert in field::val() functions */
  table->use_all_columns();
  if (!(buf= (uchar*) my_malloc(table->s->reclength, MYF(MY_WME))))
    DBUG_RETURN(HA_ERR_OUT_OF_MEM);

  /* position buffer to the start of the file */
  if (init_data_file())
    DBUG_RETURN(HA_ERR_CRASHED_ON_REPAIR);

  /*
    Local_saved_data_file_length is initialized during the lock phase.
    Sometimes this is not getting executed before ::repair (e.g. for
    the log tables). We set it manually here.
  */
  local_saved_data_file_length= share->saved_data_file_length;
  /* set current position to the beginning of the file */
  current_position= next_position= 0;

  /* Read the file row-by-row. If everything is ok, repair is not needed. */
  while (!(rc= find_current_row(buf)))
  {
    thd_inc_row_count(thd);
    rows_repaired++;
    current_position= next_position;
  }

  free_root(&blobroot, MYF(0));

  my_free((char*)buf, MYF(0));

  if (rc == HA_ERR_END_OF_FILE)
  {
    /*
      All rows were read ok until end of file, the file does not need repair.
      If rows_recorded != rows_repaired, we should update rows_recorded value
      to the current amount of rows.
    */
    share->rows_recorded= rows_repaired;
    goto end;
  }

  /*
    Otherwise we've encountered a bad row => repair is needed.
    Let us create a temporary file.
  */
  if ((repair_file= my_create(fn_format(repaired_fname, share->table_name,
                                        "", CSN_EXT,
                                        MY_REPLACE_EXT|MY_UNPACK_FILENAME),
                           0, O_RDWR | O_TRUNC,MYF(MY_WME))) < 0)
    DBUG_RETURN(HA_ERR_CRASHED_ON_REPAIR);

  file_buff->init_buff(data_file);


  /* we just truncated the file up to the first bad row. update rows count. */
  share->rows_recorded= rows_repaired;

  /* write repaired file */
  while (1)
  {
    write_end= min(file_buff->end(), current_position);
    if ((write_end - write_begin) &&
        (my_write(repair_file, (uchar*)file_buff->ptr(),
                  write_end - write_begin, MYF_RW)))
      DBUG_RETURN(-1);

    write_begin= write_end;
    if (write_end== current_position)
      break;
    else
      file_buff->read_next(); /* shift the buffer */
  }

  /*
    Close the files and rename repaired file to the datafile.
    We have to close the files, as on Windows one cannot rename
    a file, which descriptor is still open. EACCES will be returned
    when trying to delete the "to"-file in my_rename().
  */
  if (my_close(data_file,MYF(0)) || my_close(repair_file, MYF(0)) ||
      my_rename(repaired_fname, share->data_file_name, MYF(0)))
    DBUG_RETURN(-1);

  /* Open the file again, it should now be repaired */
  if ((data_file= my_open(share->data_file_name, O_RDWR|O_APPEND,
                          MYF(MY_WME))) == -1)
     DBUG_RETURN(my_errno ? my_errno : -1);

  /* Set new file size. The file size will be updated by ::update_status() */
  local_saved_data_file_length= (size_t) current_position;

end:
  share->crashed= FALSE;
  DBUG_RETURN(HA_ADMIN_OK);
}

/*
  DELETE without WHERE calls this
*/

int ha_tina::delete_all_rows()
{
  int rc;
  DBUG_ENTER("ha_tina::delete_all_rows");

  if (!records_is_known)
    DBUG_RETURN(my_errno=HA_ERR_WRONG_COMMAND);

  if (!share->tina_write_opened)
    if (init_tina_writer())
      DBUG_RETURN(-1);

  /* Truncate the file to zero size */
  rc= my_chsize(share->tina_write_filedes, 0, 0, MYF(MY_WME));

  stats.records=0;
  /* Update shared info */
  pthread_mutex_lock(&share->mutex);
  share->rows_recorded= 0;
  pthread_mutex_unlock(&share->mutex);
  local_saved_data_file_length= 0;
  DBUG_RETURN(rc);
}

int ha_tina::external_lock(THD *thd __attribute__((unused)), int lock_type)
{
  if (lock_type==F_UNLCK && curr_lock_type == F_WRLCK)
    update_status();
  curr_lock_type= lock_type;
  return 0;
}

/*
  Called by the database to lock the table. Keep in mind that this
  is an internal lock.
*/
THR_LOCK_DATA **ha_tina::store_lock(THD *thd,
                                    THR_LOCK_DATA **to,
                                    enum thr_lock_type lock_type)
{
  if (lock_type != TL_IGNORE && lock.type == TL_UNLOCK)
    lock.type=lock_type;
  *to++= &lock;
  return to;
}

/*
  Create a table. You do not want to leave the table open after a call to
  this (the database will call ::open() if it needs to).
*/

int ha_tina::create(const char *name, TABLE *table_arg,
                    HA_CREATE_INFO *create_info)
{
  char name_buff[FN_REFLEN];
  File create_file;
  DBUG_ENTER("ha_tina::create");

  /*
    check columns
  */
  for (Field **field= table_arg->s->field; *field; field++)
  {
    if ((*field)->real_maybe_null())
    {
      my_error(ER_CHECK_NOT_IMPLEMENTED, MYF(0), "nullable columns");
      DBUG_RETURN(HA_ERR_UNSUPPORTED);
    }
  }
  

  if ((create_file= my_create(fn_format(name_buff, name, "", CSM_EXT,
                                        MY_REPLACE_EXT|MY_UNPACK_FILENAME), 0,
                              O_RDWR | O_TRUNC,MYF(MY_WME))) < 0)
    DBUG_RETURN(-1);

  write_meta_file(create_file, 0, FALSE);
  my_close(create_file, MYF(0));

  if ((create_file= my_create(fn_format(name_buff, name, "", CSV_EXT,
                                        MY_REPLACE_EXT|MY_UNPACK_FILENAME),0,
                              O_RDWR | O_TRUNC,MYF(MY_WME))) < 0)
    DBUG_RETURN(-1);

  my_close(create_file, MYF(0));

  DBUG_RETURN(0);
}

int ha_tina::check(THD* thd, HA_CHECK_OPT* check_opt)
{
  int rc= 0;
  uchar *buf;
  const char *old_proc_info;
  ha_rows count= share->rows_recorded;
  DBUG_ENTER("ha_tina::check");

  old_proc_info= thd_proc_info(thd, "Checking table");
  if (!(buf= (uchar*) my_malloc(table->s->reclength, MYF(MY_WME))))
    DBUG_RETURN(HA_ERR_OUT_OF_MEM);

  /* position buffer to the start of the file */
   if (init_data_file())
     DBUG_RETURN(HA_ERR_CRASHED);

  /*
    Local_saved_data_file_length is initialized during the lock phase.
    Check does not use store_lock in certain cases. So, we set it
    manually here.
  */
  local_saved_data_file_length= share->saved_data_file_length;
  /* set current position to the beginning of the file */
  current_position= next_position= 0;

  /* Read the file row-by-row. If everything is ok, repair is not needed. */
  while (!(rc= find_current_row(buf)))
  {
    thd_inc_row_count(thd);
    count--;
    current_position= next_position;
  }

  free_root(&blobroot, MYF(0));

  my_free((char*)buf, MYF(0));
  thd_proc_info(thd, old_proc_info);

  if ((rc != HA_ERR_END_OF_FILE) || count)
  {
    share->crashed= TRUE;
    DBUG_RETURN(HA_ADMIN_CORRUPT);
  }
  else
    DBUG_RETURN(HA_ADMIN_OK);
}


/**
   Return the compatiblity of alter table changes, created for new 
   fast on-line alter table operation.
   @param    info                Information about  new altered table properties
   @param    table_changes       Information if the table layout is changed
   @retval   COMPATIBLE_DATA_NO  Altered table changes made are incompatible
   @retval   COMPATIBLE_DATA_YES Altered table changes made are compatible
*/
bool ha_tina::check_if_incompatible_data(HA_CREATE_INFO *info,
					   uint table_changes)
{
<<<<<<< HEAD
  if (table_changes == IS_EQUAL_NO)  
    return COMPATIBLE_DATA_NO;
  else
    return COMPATIBLE_DATA_YES;    
=======
  if (table_changes == IS_EQUAL_NO)
    return COMPATIBLE_DATA_NO;
  else
    return COMPATIBLE_DATA_YES;
>>>>>>> 2e38173b
}

struct st_mysql_storage_engine csv_storage_engine=
{ MYSQL_HANDLERTON_INTERFACE_VERSION };

mysql_declare_plugin(csv)
{
  MYSQL_STORAGE_ENGINE_PLUGIN,
  &csv_storage_engine,
  "CSV",
  "Brian Aker, MySQL AB",
  "CSV storage engine",
  PLUGIN_LICENSE_GPL,
  tina_init_func, /* Plugin Init */
  tina_done_func, /* Plugin Deinit */
  0x0100 /* 1.0 */,
  NULL,                       /* status variables                */
  NULL,                       /* system variables                */
  NULL                        /* config options                  */
}
mysql_declare_plugin_end;
<|MERGE_RESOLUTION|>--- conflicted
+++ resolved
@@ -1618,17 +1618,10 @@
 bool ha_tina::check_if_incompatible_data(HA_CREATE_INFO *info,
 					   uint table_changes)
 {
-<<<<<<< HEAD
-  if (table_changes == IS_EQUAL_NO)  
-    return COMPATIBLE_DATA_NO;
-  else
-    return COMPATIBLE_DATA_YES;    
-=======
   if (table_changes == IS_EQUAL_NO)
     return COMPATIBLE_DATA_NO;
   else
     return COMPATIBLE_DATA_YES;
->>>>>>> 2e38173b
 }
 
 struct st_mysql_storage_engine csv_storage_engine=
