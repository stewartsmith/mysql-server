dnl -*- ksh -*-
dnl Process this file with autoconf to produce a configure script.

# Minimum Autoconf version required.
AC_PREREQ(2.59)

# Remember to also update version.c in ndb.
# When changing major version number please also check switch statement
# in mysqlbinlog::check_master_version().
<<<<<<< HEAD
AC_INIT([MySQL Server], [6.0.10-alpha], [], [mysql])
AC_CONFIG_SRCDIR([sql/mysqld.cc])
AC_CANONICAL_TARGET
# automake 1.9.2 has 'filename-length-max=99', but not 1.6.2
AM_INIT_AUTOMAKE([1.6.2])
AC_PROG_LIBTOOL

AC_CONFIG_HEADERS([include/config.h])

NDB_VERSION_MAJOR=6
NDB_VERSION_MINOR=2
NDB_VERSION_BUILD=17
NDB_VERSION_STATUS="-alpha"
=======
AM_INIT_AUTOMAKE(mysql, 5.1.33)
AM_CONFIG_HEADER([include/config.h:config.h.in])
>>>>>>> 858d40d8

PROTOCOL_VERSION=10
DOT_FRM_VERSION=6
# See the libtool docs for information on how to do shared lib versions.
SHARED_LIB_MAJOR_VERSION=16
SHARED_LIB_VERSION=$SHARED_LIB_MAJOR_VERSION:0:0
NDB_SHARED_LIB_MAJOR_VERSION=4
NDB_SHARED_LIB_VERSION=$NDB_SHARED_LIB_MAJOR_VERSION:0:0

# Set all version vars based on $VERSION. How do we do this more elegant ?
# Remember that regexps needs to quote [ and ] since this is run through m4.
# We take some made up examples
#
#  VERSION                  5.1.40sp1-alpha     5.0.34a
#  MYSQL_NO_DASH_VERSION    5.1.40sp1           5.0.34a
#  MYSQL_NUMERIC_VERSION    5.1.40              5.0.34
#  MYSQL_BASE_VERSION       5.1                 5.0
#  MYSQL_VERSION_ID         50140               50034
#
MYSQL_NO_DASH_VERSION=`echo $VERSION | sed -e "s|-.*$||"`
MYSQL_NUMERIC_VERSION=`echo $MYSQL_NO_DASH_VERSION | sed -e "s|[[a-z]][[a-z0-9]]*$||"`
MYSQL_BASE_VERSION=`echo $MYSQL_NUMERIC_VERSION | sed -e "s|\.[[^.]]*$||"`
MYSQL_VERSION_ID=`echo $MYSQL_NUMERIC_VERSION | \
    awk -F. '{printf "%d%0.2d%0.2d", $1, $2, $3}'`

# Add previous major version for debian package upgrade path
MYSQL_PREVIOUS_BASE_VERSION=5.1

# The port should be constant for a LONG time
MYSQL_TCP_PORT_DEFAULT=3306
MYSQL_UNIX_ADDR_DEFAULT="/tmp/mysql.sock"

dnl Include m4 
sinclude(config/ac-macros/alloca.m4)
sinclude(config/ac-macros/check_cpu.m4)
sinclude(config/ac-macros/character_sets.m4)
sinclude(config/ac-macros/compiler_flag.m4)
sinclude(config/ac-macros/dtrace.m4)
sinclude(config/ac-macros/plugins.m4)
sinclude(config/ac-macros/ha_ndbcluster.m4)
sinclude(config/ac-macros/large_file.m4)
sinclude(config/ac-macros/misc.m4)
sinclude(config/ac-macros/readline.m4)
sinclude(config/ac-macros/ssl.m4)
sinclude(config/ac-macros/libevent.m4)
sinclude(config/ac-macros/zlib.m4)
sinclude(config/ac-macros/search_for_lib.m4)
sinclude(config/ac-macros/libmemcached.m4)

# Remember to add a directory sql/share/LANGUAGE
AVAILABLE_LANGUAGES="\
czech danish dutch english estonian french german greek hungarian \
italian japanese korean norwegian norwegian-ny polish portuguese \
romanian russian serbian slovak spanish swedish ukrainian"

#####
#####

AC_SUBST(MYSQL_NO_DASH_VERSION)
AC_SUBST(MYSQL_BASE_VERSION)
AC_SUBST(MYSQL_VERSION_ID)
AC_SUBST(MYSQL_PREVIOUS_BASE_VERSION)
AC_SUBST(PROTOCOL_VERSION)
AC_DEFINE_UNQUOTED([PROTOCOL_VERSION], [$PROTOCOL_VERSION],
                   [mysql client protocol version])
AC_SUBST(DOT_FRM_VERSION)
AC_DEFINE_UNQUOTED([DOT_FRM_VERSION], [$DOT_FRM_VERSION],
                   [Version of .frm files])
AC_SUBST(SHARED_LIB_MAJOR_VERSION)
AC_SUBST(SHARED_LIB_VERSION)
AC_SUBST(AVAILABLE_LANGUAGES)


# Canonicalize the configuration name.

# Check whether --with-system-type or --without-system-type was given.
AC_ARG_WITH(system-type,
    [  --with-system-type      Set the system type, like "sun-solaris10"],
    [SYSTEM_TYPE="$withval"],
    [SYSTEM_TYPE="$host_vendor-$host_os"])
AC_ARG_WITH(machine-type,
    [  --with-machine-type     Set the machine type, like "powerpc"],
    [MACHINE_TYPE="$withval"],
    [MACHINE_TYPE="$host_cpu"])
AC_SUBST(SYSTEM_TYPE)
AC_DEFINE_UNQUOTED([SYSTEM_TYPE], ["$SYSTEM_TYPE"],
                   [Name of system, eg sun-solaris])
AC_SUBST(MACHINE_TYPE)
AC_DEFINE_UNQUOTED([MACHINE_TYPE], ["$MACHINE_TYPE"],
                   [Machine type name, eg sparc])

# Detect intel x86 like processor
BASE_MACHINE_TYPE=$MACHINE_TYPE
case $MACHINE_TYPE in
  i?86) BASE_MACHINE_TYPE=i386 ;;
esac

# Save some variables and the command line options for mysqlbug
SAVE_CC="$CC"
SAVE_CXX="$CXX"
SAVE_ASFLAGS="$ASFLAGS"
SAVE_CFLAGS="$CFLAGS"
SAVE_CXXFLAGS="$CXXFLAGS"
SAVE_LDFLAGS="$LDFLAGS"
SAVE_CXXLDFLAGS="$CXXLDFLAGS"
CONF_COMMAND="$0 $ac_configure_args"
AC_SUBST(CONF_COMMAND)
AC_SUBST(SAVE_CC)
AC_SUBST(SAVE_CXX)
AC_SUBST(SAVE_ASFLAGS)
AC_SUBST(SAVE_CFLAGS)
AC_SUBST(SAVE_CXXFLAGS)
AC_SUBST(SAVE_LDFLAGS)
AC_SUBST(SAVE_CXXLDFLAGS)
AC_SUBST(CXXLDFLAGS)

AM_SANITY_CHECK
# This is needed is SUBDIRS is set
AC_PROG_MAKE_SET

##############################################################################
# The below section needs to be done before AC_PROG_CC
##############################################################################

# Hack for OS X/Darwin and Metrowerks CodeWarrior
AC_ARG_WITH(darwin-mwcc,
[  --with-darwin-mwcc      Use Metrowerks CodeWarrior wrappers on OS X/Darwin],[
 if [ "with_darwin_mwcc" = yes ] ; then
  builddir=`pwd`
  ccwrapper="$builddir/support-files/MacOSX/mwcc-wrapper"
  arwrapper="$builddir/support-files/MacOSX/mwar-wrapper"
  CC="$ccwrapper"
  CXX="$ccwrapper"
  LD="$ccwrapper"
  AR="$arwrapper"
  RANLIB=:
  export CC CXX LD AR RANLIB
  AC_SUBST(AR)
  AC_SUBST(RANLIB)
 fi
])

AM_CONDITIONAL(DARWIN_MWCC, test x$with_darwin_mwcc = xyes)

if test "x${CFLAGS-}" = x ; then
  cflags_is_set=no
else
  cflags_is_set=yes
fi

if test "x${CPPFLAGS-}" = x ; then
  cppflags_is_set=no
else
  cppflags_is_set=yes
fi

if test "x${LDFLAGS-}" = x ; then
  ldflags_is_set=no
else
  ldflags_is_set=yes
fi

################ End of section to be done before AC_PROG_CC #################

# The following hack should ensure that configure doesn't add optimizing
# or debugging flags to CFLAGS or CXXFLAGS
# C_EXTRA_FLAGS are flags that are automaticly added to both
# CFLAGS and CXXFLAGS
CFLAGS="$CFLAGS $C_EXTRA_FLAGS "
CXXFLAGS="$CXXFLAGS $C_EXTRA_FLAGS "

dnl Checks for programs.
AC_PROG_AWK
AC_PROG_CC			dnl Sets $GCC="yes" if GNU C
AC_PROG_CXX			dnl Sets $GXX="yes" if GNU C++
AC_PROG_CPP

# Print version of CC and CXX compiler (if they support --version)
case $SYSTEM_TYPE in
  *netware*)
CC_VERSION=`$CC -version | grep -i version`
    ;;
  *)
CC_VERSION=`$CC --version | sed 1q`
    ;;
esac
if test $? -eq "0"
then
  AC_MSG_CHECKING("C Compiler version")
  AC_MSG_RESULT("$CC $CC_VERSION")
else
CC_VERSION=""
fi
AC_SUBST(CC_VERSION)
MYSQL_CHECK_CXX_VERSION

# Fix for sgi gcc / sgiCC which tries to emulate gcc
if test "$CC" = "sgicc"
then
  GCC="no"
fi
if test "$CXX" = "sgi++"
then
  GXX="no"
fi

if test "$GCC" = "yes"
then
  AS="$CC -c"
  AC_SUBST(AS)
else
  AC_PATH_PROG(AS, as, as)
fi

# Still need ranlib for readline; local static use only so no libtool.
AC_PROG_RANLIB

# Ensure that we have --preserve-dup-deps defines, otherwise we get link
# problems of 'mysql' with CXX=g++
LIBTOOL="$LIBTOOL --preserve-dup-deps"
AC_SUBST(LIBTOOL)dnl

AC_SUBST(NM)dnl

# NM= "$NM -X64"
#archive_expsym_cmds= `echo "$archive_expsym_cmds" | sed -e '/"$(CC)"//'`
#archive_expsym_cmds= "$CC -q64 $archive_expsym_cmds"
#  CXXFLAGS=`echo "$CXXFLAGS -Werror" | sed -e 's/-fbranch-probabilities//; s/-Wall//; s/-ansi//; s/-pedantic//; s/-Wcheck//'`

#AC_LIBTOOL_DLOPEN AC_LIBTOOL_WIN32_DLL AC_DISABLE_FAST_INSTALL AC_DISABLE_SHARED AC_DISABLE_STATIC

# AC_PROG_INSTALL
AC_PROG_INSTALL
test -z "$INSTALL_SCRIPT" && INSTALL_SCRIPT='${INSTALL_PROGRAM}'

# Not critical since the generated file is distributed
AC_CHECK_PROGS(YACC, ['bison -y -p MYSQL'])

#check the return type of sprintf
AC_MSG_CHECKING("return type of sprintf")
AC_RUN_IFELSE(
  [AC_LANG_PROGRAM([],
     [[
      char* s = "hello";
      char buf[6];
      if((int)sprintf(buf, s) == strlen(s))
	return 0;
      return -1;
     ]]
  )],
   [AC_DEFINE(SPRINTF_RETURNS_INT, [1], [POSIX sprintf])
   AC_MSG_RESULT("int")],
  [AC_RUN_IFELSE(
     [AC_LANG_PROGRAM([],
        [[
     char* s = "hello";
     char buf[6];
     if((char*)sprintf(buf,s) == buf + strlen(s))
       return 0;
     return -1;
        ]]
     )],
               [AC_DEFINE(SPRINTF_RETURNS_PTR, [1], [Broken sprintf])
                AC_MSG_RESULT("ptr")],
               [AC_DEFINE(SPRINTF_RETURNS_GARBAGE, [1], [Broken sprintf])
      AC_MSG_RESULT("garbage")],
     [foobar=1])],	dnl Unreachable, but to avoid warning set something
   # Cross compile, assume POSIX
   [AC_DEFINE(SPRINTF_RETURNS_INT, [1], [POSIX sprintf])
    AC_MSG_RESULT("int (we assume)")]
)

AC_PATH_PROG(uname_prog, uname, no)

# We should go through this and put all the explictly system dependent
# stuff in one place
AC_MSG_CHECKING(operating system)
AC_CACHE_VAL(mysql_cv_sys_os,
[
if test "$uname_prog" != "no"; then
  mysql_cv_sys_os="`uname`"
else
  mysql_cv_sys_os="Not Solaris"
fi
])
AC_MSG_RESULT($mysql_cv_sys_os)

# This should be rewritten to use $target_os
case "$target_os" in
  sco3.2v5*) 
     CFLAGS="$CFLAGS -DSCO"
     CXXFLAGS="$CXXFLAGS -DSCO"
     LD='$(CC) $(CFLAGS)'
     case "$CFLAGS" in
       *-belf*) 
         AC_SYS_COMPILER_FLAG(-belf,sco_belf_option,CFLAGS,[],[
         case "$LDFLAGS" in
           *-belf*) ;;
           *) AC_MSG_WARN([Adding -belf option to ldflags.])
              LDFLAGS="$LDFLAGS -belf"
           ;;
         esac
         ])
       ;;
       *)
         AC_SYS_COMPILER_FLAG(-belf,sco_belf_option,CFLAGS,[],[
         case "$LDFLAGS" in
           *-belf*) ;;
           *)
	     AC_MSG_WARN([Adding -belf option to ldflags.])
             LDFLAGS="$LDFLAGS -belf"
           ;;
         esac
         ])
       ;;
     esac
  ;;
  sysv5UnixWare* | sysv5OpenUNIX8*) 
    if test "$GCC" != "yes"; then
      # Use the built-in alloca()
      CFLAGS="$CFLAGS -Kalloca"
    fi
    CXXFLAGS="$CXXFLAGS -DNO_CPLUSPLUS_ALLOCA"
  ;;
  sysv5SCO_SV6.0.0*)
    if test "$GCC" != "yes"; then
      # Use the built-in alloca()
      CFLAGS="$CFLAGS -Kalloca"
      CXXFLAGS="$CFLAGS -Kalloca"
      # Use no_implicit for templates
      CXXFLAGS="$CXXFLAGS -Tno_implicit"
      AC_DEFINE([HAVE_EXPLICIT_TEMPLATE_INSTANTIATION],
        [1], [Defined by configure. Use explicit template instantiation.])
    fi
  ;;
  *solaris*)
    TARGET_SOLARIS="true"
    AC_DEFINE([TARGET_OS_SOLARIS], [1], [Whether we are building for Solaris])
    AC_SUBST(TARGET_SOLARIS)
  ;;
esac

# The following is required for portable results of floating point calculations
# on PowerPC. The same must also be done for IA-64, but this options is missing
# in the IA-64 gcc backend.

if test "$GCC" = "yes"
then
  case "$host_cpu" in
    *ppc* | *powerpc*)
      CFLAGS="$CFLAGS -mno-fused-madd"
      CXXFLAGS="$CXXFLAGS -mno-fused-madd"
    ;;
  esac
fi

AC_SUBST(CC)
AC_SUBST(CFLAGS)
AC_SUBST(CXX)
AC_SUBST(CXXFLAGS)
AC_SUBST(ASFLAGS)
AC_SUBST(LD)
AC_SUBST(INSTALL_SCRIPT)

export CC CXX CFLAGS LD LDFLAGS AR ARFLAGS

if test "$GCC" = "yes"
then
  # mysqld requires -fno-implicit-templates.
  # Disable exceptions as they seams to create problems with gcc and threads.
  # mysqld doesn't use run-time-type-checking, so we disable it.
  # We should use -Wno-invalid-offsetof flag to disable some warnings from gcc
  # regarding offset() usage in C++ which are done in a safe manner in the
  # server
  CXXFLAGS="$CXXFLAGS -fno-implicit-templates -fno-exceptions -fno-rtti"
  AC_DEFINE([HAVE_EXPLICIT_TEMPLATE_INSTANTIATION],
    [1], [Defined by configure. Use explicit template instantiation.])
fi

MYSQL_PROG_AR

# libmysqlclient versioning when linked with GNU ld.
if $LD --version 2>/dev/null | grep GNU >/dev/null 2>&1; then
  LD_VERSION_SCRIPT="-Wl,--version-script=\$(top_builddir)/libmysql/libmysql.ver"
  AC_CONFIG_FILES(libmysql/libmysql.ver)
fi
AC_SUBST(LD_VERSION_SCRIPT)


# Avoid bug in fcntl on some versions of linux
AC_MSG_CHECKING([if we should use 'skip-external-locking' as default for $target_os])
# Any variation of Linux
if expr "$target_os" : "[[Ll]]inux.*" > /dev/null
then
  MYSQLD_DEFAULT_SWITCHES="--skip-external-locking"
  TARGET_LINUX="true"
  AC_MSG_RESULT([yes])
  AC_DEFINE([TARGET_OS_LINUX], [1], [Whether we build for Linux])
else
  MYSQLD_DEFAULT_SWITCHES=""
  TARGET_LINUX="false"
  AC_MSG_RESULT([no])
fi
AC_SUBST(MYSQLD_DEFAULT_SWITCHES)
AC_SUBST(TARGET_LINUX)

dnl Find paths to some shell programs
AC_PATH_PROG(LN, ln, ln)
# This must be able to take a -f flag like normal unix ln.
AC_PATH_PROG(LN_CP_F, ln, ln)
case $SYSTEM_TYPE in
  *netware*) ;;
  *)
    # If ln -f does not exists use -s (AFS systems)
    if test -n "$LN_CP_F"; then
      LN_CP_F="$LN_CP_F -s"
    fi
    ;;
esac

AC_PATH_PROG(MV, mv, mv)
AC_PATH_PROG(RM, rm, rm)
AC_PATH_PROG(CP, cp, cp)
AC_PATH_PROG(SED, sed, sed)
AC_PATH_PROG(CMP, cmp, cmp)
AC_PATH_PROG(CHMOD, chmod, chmod)
AC_PATH_PROG(HOSTNAME, hostname, hostname)
AC_PATH_PROG(DIFF, diff, diff)
# Check for a GNU tar named 'gtar', or 'gnutar' (MacOS X) and
# fall back to 'tar' otherwise and hope that it's a GNU tar as well
AC_CHECK_PROGS(TAR, gnutar gtar tar)

dnl We use a path for perl so the script startup works
dnl We make sure to use perl, not perl5, in hopes that the RPMs will
dnl not depend on the perl5 binary being installed (probably a bug in RPM)
AC_PATH_PROG(PERL, perl, no)
if test "$PERL" != "no" && $PERL -e 'require 5' > /dev/null 2>&1
then
  PERL5=$PERL
else
  AC_PATH_PROG(PERL5, perl5, no)
  if test "$PERL5" != no
  then
    PERL=$PERL5
    ac_cv_path_PERL=$ac_cv_path_PERL5
  fi
fi

AC_SUBST(HOSTNAME)
AC_SUBST(PERL)
AC_SUBST(PERL5)

# Enable the abi_check rule only if gcc is available

if test "$GCC" != "yes" || expr "$CC" : ".*icc.*"
then
  ABI_CHECK=""
else
  ABI_CHECK="abi_check"
fi

AC_SUBST(ABI_CHECK)

# Look for PS usage.  We use double dollar-signs in FIND_PROC because this
# value is written to a makefile, which interprets away one level of
# dollar-signs.  So, interpretation stages are  m4 and then shell in autoconf,
# then Make, then shell.  The autoconf substitution uses single quotes, so 
# no unprotected single quotes should appear in the expression.
AC_PATH_PROG(PS, ps, ps)
AC_MSG_CHECKING("how to check if pid exists")
PS=$ac_cv_path_PS
# Linux style
if $PS wwwp $$ 2> /dev/null | grep -- "$0" > /dev/null
then
  FIND_PROC="$PS wwwp \$\$PID | grep -v \" grep\" | grep -v mysqld_safe | grep -- \"\$\$MYSQLD\" > /dev/null"
# Solaris
elif $PS -fp $$ 2> /dev/null | grep -- $0 > /dev/null
then
  FIND_PROC="$PS -p \$\$PID | grep -v \" grep\" | grep -v mysqld_safe | grep -- \"\$\$MYSQLD\" > /dev/null"
# BSD style
elif $PS -uaxww 2> /dev/null | grep -- $0 > /dev/null
then
  FIND_PROC="$PS -uaxww | grep -v \" grep\" | grep -v mysqld_safe | grep -- \"\$\$MYSQLD\" | grep \" \$\$PID \" > /dev/null"
# SysV style
elif $PS -ef 2> /dev/null | grep -- $0 > /dev/null
then
  FIND_PROC="$PS -ef | grep -v \" grep\" | grep -v mysqld_safe | grep -- \"\$\$MYSQLD\" | grep \" \$\$PID \" > /dev/null"
# Do anybody use this?
elif $PS $$ 2> /dev/null | grep -- $0 > /dev/null
then
  FIND_PROC="$PS \$\$PID | grep -v \" grep\" | grep -v mysqld_safe | grep -- \"\$\$MYSQLD\" > /dev/null"
else
  case $SYSTEM_TYPE in
    *freebsd*|*dragonfly*)
      FIND_PROC="$PS p \$\$PID | grep -v \" grep\" | grep -v mysqld_safe | grep -- \"\$\$MYSQLD\" > /dev/null"
      ;;
    *darwin*)
      FIND_PROC="$PS -uaxww | grep -v \" grep\" | grep -v mysqld_safe | grep -- \"\$\$MYSQLD\" | grep \" \$\$PID \" > /dev/null"
      ;;
    *cygwin*)
      FIND_PROC="$PS -e | grep -v \" grep\" | grep -v mysqld_safe | grep -- \"\$\$MYSQLD\" | grep \" \$\$PID \" > /dev/null"
      ;;
    *netware*)
      FIND_PROC=
      ;;
    *)
      AC_MSG_ERROR([Could not find the right ps and/or grep switches. Which OS is this?  See the Installation chapter in the Reference Manual.])
  esac
fi
AC_SUBST(FIND_PROC)
AC_MSG_RESULT("$FIND_PROC")

# Check if a pid is valid
AC_PATH_PROG(KILL, kill, kill)
AC_MSG_CHECKING("for kill switches")
if $ac_cv_path_KILL -0 $$
then
  CHECK_PID="$ac_cv_path_KILL -0 \$\$PID > /dev/null 2> /dev/null"
elif kill -s 0 $$
then
  CHECK_PID="$ac_cv_path_KILL -s 0 \$\$PID > /dev/null 2> /dev/null"
else
  AC_MSG_WARN([kill -0 to check for pid seems to fail])
    CHECK_PID="$ac_cv_path_KILL -s SIGCONT \$\$PID > /dev/null 2> /dev/null"
fi
AC_SUBST(CHECK_PID)
AC_MSG_RESULT("$CHECK_PID")

# We need an ANSI C compiler
AM_PROG_CC_STDC

# We need an assembler, too
AM_PROG_AS
CCASFLAGS="$CCASFLAGS $ASFLAGS"

# Check if we need noexec stack for assembler
AC_CHECK_NOEXECSTACK

if test "$am_cv_prog_cc_stdc" = "no"
then
  AC_MSG_ERROR([MySQL requires an ANSI C compiler (and a C++ compiler). Try gcc. See the Installation chapter in the Reference Manual.])
fi

NOINST_LDFLAGS="-static"

static_nss=""
STATIC_NSS_FLAGS=""
OTHER_LIBC_LIB=""
AC_ARG_WITH(other-libc,
 [  --with-other-libc=DIR   Link against libc and other standard libraries 
                          installed in the specified non-standard location 
                          overriding default. Originally added to be able to
                          link against glibc 2.2 without making the user 
                          upgrade the standard libc installation.],
 [
   other_libc_include="$withval/include"
   other_libc_lib="$withval/lib"
   with_other_libc="yes"
   enable_shared="no"
   all_is_static="yes"
   CFLAGS="$CFLAGS -I$other_libc_include"
   # There seems to be a feature in gcc that treats system and libc headers
   # silently when they violatate ANSI C++ standard, but it is strict otherwise
   # since gcc cannot now recognize that our headers are libc, we work around
   # by telling it to be permissive. Note that this option only works with
   # new versions of gcc (2.95.x and above)
   CXXFLAGS="$CXXFLAGS -fpermissive -I$other_libc_include"
   if test -f "$other_libc_lib/libnss_files.a"
   then
     # libc has been compiled with --enable-static-nss
     # we need special flags, but we will have to add those later
     STATIC_NSS_FLAGS="-lc -lnss_files -lnss_dns -lresolv"
     STATIC_NSS_FLAGS="$STATIC_NSS_FLAGS $STATIC_NSS_FLAGS"
     OTHER_LIBC_LIB="-static -L$other_libc_lib"
     static_nss=1
   else
     # this is a dirty hack. We if we detect static nss glibc in the special
     # location, we do not re-direct the linker to get libraries from there
     # during check. The reason is that if we did, we would have to find a
     # way to append the special static nss flags to LIBS every time we do
     # any check - this is definitely feasible, but not worthwhile the risk
     # of breaking other things. So for our purposes it would be sufficient
     # to assume that whoever is using static NSS knows what he is doing and
     # has sensible libraries in the regular location
     LDFLAGS="$LDFLAGS -static -L$other_libc_lib "
   fi
   
   # When linking against custom libc installed separately, we want to force
   # all binary builds to be static, including the build done by configure
   # itself to test for system features.
   with_mysqld_ldflags="-all-static"
   with_client_ldflags="-all-static"
   NOINST_LDFLAGS="-all-static"
 ],
 [
  other_libc_include=
  other_libc_lib=
  with_other_libc="no"
 ]
)
AC_SUBST(NOINST_LDFLAGS)

#
# Check if we are using Linux and a glibc compiled with static nss
# (this is true on the MySQL build machines to avoid NSS problems)
#

if test "$TARGET_LINUX" = "true" -a "$static_nss" = ""
then
  tmp=`nm /usr/lib*/libc.a  | grep _nss_files_getaliasent_r`
  if test -n "$tmp"
  then
     STATIC_NSS_FLAGS="-lc -lnss_files -lnss_dns -lresolv"
     STATIC_NSS_FLAGS="$STATIC_NSS_FLAGS $STATIC_NSS_FLAGS"
     static_nss=1
  fi
fi

AC_MSG_CHECKING(whether features provided by the user community should be included.)
AC_ARG_ENABLE(community-features,
    AS_HELP_STRING(
        [--enable-community-features], 
        [Enable additional features provided by the user community.]),
    [ ENABLE_COMMUNITY_FEATURES=$enableval ],
    [ ENABLE_COMMUNITY_FEATURES=no ]
    )

if test "$ENABLE_COMMUNITY_FEATURES" = "yes"
then
  AC_DEFINE([COMMUNITY_SERVER], [1],
            [Whether features provided by the user community should be included])
  AC_MSG_RESULT([yes, community server])
else
  AC_MSG_RESULT([no, enterprise server])
fi

AC_ARG_WITH(server-suffix,
    [  --with-server-suffix    Append value to the version string.],
    [ MYSQL_SERVER_SUFFIX=`echo "$withval" | sed -e  's/^\(...................................\)..*$/\1/'` ],
    [ MYSQL_SERVER_SUFFIX= ]
    )
AC_SUBST(MYSQL_SERVER_SUFFIX)

# Set flags if we want to force to use pthreads
AC_ARG_WITH(pthread,
    [  --with-pthread          Force use of pthread library.],
    [ with_pthread=$withval ],
    [ with_pthread=no ]
    )

# Force use of thread libs LIBS
AC_ARG_WITH(named-thread-libs,
    [  --with-named-thread-libs=ARG
                          Use specified thread libraries instead of 
                          those automatically found by configure.],
    [ with_named_thread=$withval ],
    [ with_named_thread=no ]
    )

# Force use of a curses libs
AC_ARG_WITH(named-curses-libs,
    [  --with-named-curses-libs=ARG
                          Use specified curses libraries instead of 
                          those automatically found by configure.],
    [ with_named_curses=$withval ],
    [ with_named_curses=no ]
    )

# Make thread safe client
AC_ARG_ENABLE(thread-safe-client,
    [  --disable-thread-safe-client   
                          Compile the client without threads.],
    [ THREAD_SAFE_CLIENT=$enableval ],
    [ THREAD_SAFE_CLIENT=yes ]
    )

# compile with strings functions in assembler
AC_ARG_ENABLE(assembler,
    [  --enable-assembler      Use assembler versions of some string 
                          functions if available.],
    [ ENABLE_ASSEMBLER=$enableval ],
    [ ENABLE_ASSEMBLER=no ]
    )

AC_MSG_CHECKING(if we should use assembler functions)
# For now we only support assembler on i386 and sparc systems
AM_CONDITIONAL(ASSEMBLER_x86, test "$ENABLE_ASSEMBLER" = "yes" -a "$BASE_MACHINE_TYPE" = "i386" && $AS strings/strings-x86.s -o checkassembler >/dev/null 2>&1 && test -f checkassembler && (rm -f checkassembler; exit 0;))
AM_CONDITIONAL(ASSEMBLER_sparc32, test "$ENABLE_ASSEMBLER" = "yes" -a "$BASE_MACHINE_TYPE" = "sparc")
AM_CONDITIONAL(ASSEMBLER_sparc64, test "$ENABLE_ASSEMBLER" = "yes" -a "$BASE_MACHINE_TYPE" = "sparcv9")
AM_CONDITIONAL(ASSEMBLER, test "$ASSEMBLER_x86_TRUE" = "" -o "$ASSEMBLER_sparc32_TRUE" = "")

if test "$ASSEMBLER_TRUE" = ""
then
  AC_MSG_RESULT([yes])
else
  AC_MSG_RESULT([no])
fi

# Add query profiler
AC_MSG_CHECKING(if SHOW PROFILE should be enabled.)
AC_ARG_ENABLE(profiling,
    AS_HELP_STRING([--enable-profiling], [Enable profiling of query lifetime.]),
    [ ENABLED_PROFILING=$enableval ],
    [ ENABLED_PROFILING=no ])

AC_DEFINE([ENABLED_PROFILING], [1], [If SHOW PROFILE should be enabled])
if test "$ENABLED_PROFILING" = "yes"
then
  AC_MSG_RESULT([yes]) 
else
  AC_MSG_RESULT([no])
fi

# Use this to set the place used for unix socket used to local communication.
AC_ARG_WITH(unix-socket-path,
    [  --with-unix-socket-path=SOCKET
                          Where to put the unix-domain socket.  SOCKET must be 
                          an absolute file name.],
    [ MYSQL_UNIX_ADDR=$withval ],
    [ MYSQL_UNIX_ADDR=$MYSQL_UNIX_ADDR_DEFAULT ]
    )
AC_SUBST(MYSQL_UNIX_ADDR)

AC_ARG_WITH(tcp-port,
    [  --with-tcp-port=port-number
                          Which port to use for MySQL services (default 3306)],
    [ MYSQL_TCP_PORT=$withval ],
    [ MYSQL_TCP_PORT=$MYSQL_TCP_PORT_DEFAULT
      # if we actually defaulted (as opposed to the pathological case of
      # --with-tcp-port=<MYSQL_TCP_PORT_DEFAULT> which might in theory
      # happen if whole batch of servers was built from a script), set
      # the default to zero to indicate that; we don't lose information
      # that way, because 0 obviously indicates that we can get the
      # default value from MYSQL_TCP_PORT. this seems really evil, but
      # testing for MYSQL_TCP_PORT==MYSQL_TCP_PORT_DEFAULT would make a
      # a port of MYSQL_TCP_PORT_DEFAULT magic even if the builder did not
      # intend it to mean "use the default, in fact, look up a good default
      # from /etc/services if you can", but really, really meant 3306 when
      # they passed in 3306. When they pass in a specific value, let them
      # have it; don't second guess user and think we know better, this will
      # just make people cross.  this makes the the logic work like this
      # (which is complicated enough):
      #
      # - if a port was set during build, use that as a default.
      #
      # - otherwise, try to look up a port in /etc/services; if that fails,
      #   use MYSQL_TCP_PORT_DEFAULT (at the time of this writing 3306)
      #
      # - allow the MYSQL_TCP_PORT environment variable to override that.
      #
      # - allow command-line parameters to override all of the above.
      #
      # the top-most MYSQL_TCP_PORT_DEFAULT is read from win/configure.js,
      # so don't mess with that.
      MYSQL_TCP_PORT_DEFAULT=0 ]
    )
AC_SUBST(MYSQL_TCP_PORT)
# We might want to document the assigned port in the manual.
AC_SUBST(MYSQL_TCP_PORT_DEFAULT)

# Use this to set the place used for unix socket used to local communication.
AC_ARG_WITH(mysqld-user,
    [  --with-mysqld-user=username   
                          What user the mysqld daemon shall be run as.],
    [ MYSQLD_USER=$withval ],
    [ MYSQLD_USER=mysql ]
    )
AC_SUBST(MYSQLD_USER)

# If we should allow LOAD DATA LOCAL
AC_MSG_CHECKING(If we should should enable LOAD DATA LOCAL by default)
AC_ARG_ENABLE(local-infile,
    [  --enable-local-infile   Enable LOAD DATA LOCAL INFILE (default: disabled)],
    [ ENABLED_LOCAL_INFILE=$enableval ],
    [ ENABLED_LOCAL_INFILE=no ]
    )
if test "$ENABLED_LOCAL_INFILE" = "yes"
then
  AC_MSG_RESULT([yes])
  AC_DEFINE([ENABLED_LOCAL_INFILE], [1],
            [If LOAD DATA LOCAL INFILE should be enabled by default])
else
  AC_MSG_RESULT([no])
fi

# If we should allow init-file, skip-grant-table and bootstrap options
AC_MSG_CHECKING(If we should should enable init-file, skip-grant-table options and bootstrap)
AC_ARG_ENABLE(grant-options,
    [  --disable-grant-options Disables the use of --init-file, --skip-grant-tables and --bootstrap options],
    [ mysql_grant_options_enabled=$enableval ],
    [ mysql_grant_options_enabled=yes ]
    )
if test "$mysql_grant_options_enabled" = "yes"
then
  AC_MSG_RESULT([yes])
else
  AC_DEFINE([DISABLE_GRANT_OPTIONS], [1],
            [Disables the use of --init-file, --skip-grant-tables and --bootstrap options])
  AC_MSG_RESULT([no])
fi

MYSQL_SYS_LARGEFILE

# Types that must be checked AFTER large file support is checked
AC_TYPE_SIZE_T

#--------------------------------------------------------------------
# Check for system header files
#--------------------------------------------------------------------

AC_HEADER_DIRENT
AC_HEADER_STDC
AC_HEADER_SYS_WAIT
AC_CHECK_HEADERS(fcntl.h fenv.h float.h floatingpoint.h fpu_control.h ieeefp.h \
 limits.h memory.h pwd.h select.h \
 stdlib.h stddef.h sys/fpu.h sys/stat.h \
 strings.h string.h synch.h sys/mman.h sys/socket.h netinet/in.h arpa/inet.h \
 sys/timeb.h sys/types.h sys/un.h sys/vadvise.h sys/wait.h term.h \
 unistd.h utime.h sys/utime.h termio.h termios.h sched.h crypt.h alloca.h \
 sys/ioctl.h malloc.h sys/malloc.h sys/ipc.h sys/shm.h linux/config.h \
 sys/prctl.h sys/resource.h sys/param.h port.h ieeefp.h \
 execinfo.h)

AC_CHECK_HEADERS([xfs/xfs.h])
AC_CHECK_HEADERS([valgrind/memcheck.h])

#--------------------------------------------------------------------
# Check for system libraries. Adds the library to $LIBS
# and defines HAVE_LIBM etc
#--------------------------------------------------------------------

AC_CHECK_LIB(m, floor, [], AC_CHECK_LIB(m, __infinity))
AC_CHECK_FUNCS(log2)

AC_CHECK_LIB(nsl_r, gethostbyname_r, [],
  AC_CHECK_LIB(nsl, gethostbyname_r))
AC_CHECK_FUNC(gethostbyname_r)
AC_CHECK_LIB(mtmalloc, malloc)

AC_CHECK_FUNC(setsockopt, , AC_CHECK_LIB(socket, setsockopt))
AC_CHECK_FUNC(yp_get_default_domain, ,
  AC_CHECK_LIB(nsl, yp_get_default_domain))
AC_CHECK_FUNC(p2open, , AC_CHECK_LIB(gen, p2open))
# This may get things to compile even if bind-8 is installed
AC_CHECK_FUNC(bind, , AC_CHECK_LIB(bind, bind))
# Check if crypt() exists in libc or libcrypt, sets LIBS if needed
AC_SEARCH_LIBS(crypt, crypt, AC_DEFINE(HAVE_CRYPT, 1, [crypt]))
# See if we need a library for address lookup.
AC_SEARCH_LIBS(inet_aton, [socket nsl resolv])

# Check rt for aio_read
AC_CHECK_LIB(rt, aio_read)

# For the sched_yield() function on Solaris
AC_CHECK_FUNC(sched_yield, , AC_CHECK_LIB(posix4, sched_yield,
[AC_DEFINE(HAVE_SCHED_YIELD) LIBS="$LIBS -lposix4"]))

MYSQL_CHECK_ZLIB_WITH_COMPRESS

# For large pages support
if test "$TARGET_LINUX" = "true"
then
  # For SHM_HUGETLB on Linux
  AC_CHECK_DECLS(SHM_HUGETLB, 
      AC_DEFINE([HAVE_LARGE_PAGES], [1], 
                [Define if you have large pages support])
      AC_DEFINE([HUGETLB_USE_PROC_MEMINFO], [1],
                [Define if /proc/meminfo shows the huge page size (Linux only)])
      , ,
      [
#include <sys/shm.h>
      ]
  )
fi

#--------------------------------------------------------------------
# Check for TCP wrapper support
#--------------------------------------------------------------------

AC_ARG_WITH(libwrap,
[  --with-libwrap[=DIR]      Compile in libwrap (tcp_wrappers) support],[
  case "$with_libwrap" in
  no) : ;;
  yes|*)
    _cppflags=${CPPFLAGS}
    _ldflags=${LDFLAGS}

    if test "$with_libwrap" != "yes"; then
      CPPFLAGS="${CPPFLAGS} -I$with_libwrap/include"
      LDFLAGS="${LDFLAGS} -L$with_libwrap/lib"
    fi

    _libs=${LIBS}

    AC_CHECK_HEADER(tcpd.h,
      LIBS="-lwrap $LIBS"
      AC_MSG_CHECKING(for TCP wrappers library -lwrap)
      AC_LINK_IFELSE(
        [AC_LANG_PROGRAM(
           [[
	     #include <tcpd.h>
int allow_severity = 0;
int deny_severity  = 0;
struct request_info *req;
           ]],
           [[
             hosts_access (req);
           ]]
        )],
        [AC_MSG_RESULT(yes)
        AC_DEFINE([HAVE_LIBWRAP], [1], [Define if have -lwrap])
	if test "$with_libwrap" != "yes"; then
	    WRAPLIBS="-L${with_libwrap}/lib"
	fi
	 WRAPLIBS="${WRAPLIBS} -lwrap"],
        [AC_MSG_RESULT(no)
         CPPFLAGS=${_cppflags} LDFLAGS=${_ldflags}]),
      [CPPFLAGS=${_cppflags} LDFLAGS=${_ldflags}])

    LDFLAGS=${_ldflags} LIBS=${_libs}
    ;;
  esac
])
AC_SUBST(WRAPLIBS)

if test "$TARGET_LINUX" = "true"; then
  AC_ARG_WITH(pstack,
    [  --with-pstack           Use the pstack backtrace library],
    [ USE_PSTACK=$withval ],
    [ USE_PSTACK=no ])
  pstack_libs=
  pstack_dir=
  if test "$USE_PSTACK" = yes -a "$TARGET_LINUX" = "true" -a "$BASE_MACHINE_TYPE" = "i386"
  then
    have_libiberty= have_libbfd=
    my_save_LIBS="$LIBS"
dnl I have no idea if this is a good test - can not find docs for libiberty  
    AC_CHECK_LIB([iberty], [fdmatch],
      [have_libiberty=yes
       AC_CHECK_LIB([bfd], [bfd_openr], [have_libbfd=yes], , [-liberty])])
    LIBS="$my_save_LIBS"

    if test x"$have_libiberty" = xyes -a x"$have_libbfd" = xyes
    then
      pstack_dir="pstack"
      pstack_libs="../pstack/libpstack.a -lbfd -liberty"
      # We must link staticly when using pstack
      with_mysqld_ldflags="-all-static"
      AC_SUBST([pstack_dir])
      AC_SUBST([pstack_libs])
      AC_DEFINE([USE_PSTACK], [1], [the pstack backtrace library])
dnl This check isn't needed, but might be nice to give some feedback....
dnl    AC_CHECK_HEADER(libiberty.h,
dnl      have_libiberty_h=yes,
dnl      have_libiberty_h=no)
    else
      USE_PSTACK="no"
    fi
  else
    USE_PSTACK="no"
  fi
fi
AC_MSG_CHECKING([if we should use pstack])
AC_MSG_RESULT([$USE_PSTACK])

# Check for gtty if termio.h doesn't exists
if test "$ac_cv_header_termio_h" = "no" -a "$ac_cv_header_termios_h" = "no"
then
  AC_CHECK_FUNC(gtty, , AC_CHECK_LIB(compat, gtty))
fi

# We make a special variable for non-threaded version of LIBS to avoid
# including thread libs into non-threaded version of MySQL client library.
# Later in this script LIBS will be augmented with a threads library.
NON_THREADED_LIBS="$LIBS"

AC_CHECK_TYPES([int8, uint8, int16, uint16, int32, uint32, int64, uint64,
                uchar, uint, ulong],[],[], [[
#include <sys/types.h>
]])
AC_CHECK_TYPES([fp_except], [], [], [[
#include <sys/types.h>
#include <ieeefp.h>
]])

#
# Some system specific hacks
#

MAX_C_OPTIMIZE="-O3"
MAX_CXX_OPTIMIZE="-O3"

case $SYSTEM_TYPE in
  *solaris2.7*)
    # Solaris 2.7 has a broken /usr/include/widec.h
    # Make a fixed copy in ./include
    AC_MSG_WARN([Fixing broken include files for $SYSTEM_TYPE])
    echo "  - Creating local copy of widec.h"
    if test ! -d include
    then
      mkdir ./include
    fi
    builddir=`pwd`
    sed -e "s|^#if[ 	]*!defined(lint) && !defined(__lint)|#if !defined\(lint\) \&\& !defined\(__lint\) \&\& !defined\(getwc\)|" < /usr/include/widec.h > include/widec.h
    CFLAGS="$CFLAGS -DHAVE_CURSES_H -I$builddir/include -DHAVE_RWLOCK_T"
    CXXFLAGS="$CXXFLAGS -DHAVE_CURSES_H -I$builddir/include -DHAVE_RWLOCK_T"
    ;;
  *solaris2.8*)
    # Solaris 2.8 has a broken /usr/include/widec.h
    # Make a fixed copy in ./include
    AC_MSG_WARN([Fixing broken include files for $SYSTEM_TYPE])
    echo "  - Creating local copy of widec.h"
    if test ! -d include
    then
      mkdir ./include
    fi
    builddir=`pwd`
    sed -e "s|^#if[ 	]*!defined(__lint)|#if !defined\(__lint\) \&\& !defined\(getwc\)|" < /usr/include/widec.h > include/widec.h
    CFLAGS="$CFLAGS -DHAVE_CURSES_H -I$builddir/include -DHAVE_RWLOCK_T"
    CXXFLAGS="$CXXFLAGS -DHAVE_CURSES_H -I$builddir/include -DHAVE_RWLOCK_T"
    ;;
  *solaris2.5.1*)
    AC_MSG_WARN([Enabling getpass() workaround for Solaris 2.5.1])
    CFLAGS="$CFLAGS -DHAVE_BROKEN_GETPASS -DSOLARIS -DHAVE_RWLOCK_T";
    CXXFLAGS="$CXXFLAGS -DHAVE_RWLOCK_T -DSOLARIS"
    ;;
  *solaris*)
    CFLAGS="$CFLAGS -DHAVE_RWLOCK_T"
    CXXFLAGS="$CXXFLAGS -DHAVE_RWLOCK_T"
    ;;
  *SunOS*)
    AC_MSG_WARN([Enabling getpass() workaround for SunOS])
    CFLAGS="$CFLAGS -DHAVE_BROKEN_GETPASS -DSOLARIS";
    ;;
  *hpux10.20*)
    AC_MSG_WARN([Enabling workarounds for hpux 10.20])
    CFLAGS="$CFLAGS -DHAVE_BROKEN_SNPRINTF -DSIGNALS_DONT_BREAK_READ -DDO_NOT_REMOVE_THREAD_WRAPPERS -DHPUX10 -DSIGNAL_WITH_VIO_CLOSE -DHAVE_BROKEN_PTHREAD_COND_TIMEDWAIT -DHAVE_POSIX1003_4a_MUTEX"
    CXXFLAGS="$CXXFLAGS -DHAVE_BROKEN_SNPRINTF -D_INCLUDE_LONGLONG -DSIGNALS_DONT_BREAK_READ -DDO_NOT_REMOVE_THREAD_WRAPPERS -DHPUX10 -DSIGNAL_WITH_VIO_CLOSE -DHAVE_BROKEN_PTHREAD_COND_TIMEDWAIT -DHAVE_POSIX1003_4a_MUTEX"
    if test "$with_named_thread" = "no"
    then 
      AC_MSG_WARN([Using --with-named-thread=-lpthread])
      with_named_thread="-lcma"
    fi
    ;;
  *hpux11.*)
    AC_MSG_WARN([Enabling workarounds for hpux 11])
    CFLAGS="$CFLAGS -DHPUX11  -DSNPRINTF_RETURN_TRUNC -DHAVE_BROKEN_PREAD -DHAVE_BROKEN_GETPASS -DNO_FCNTL_NONBLOCK -DDO_NOT_REMOVE_THREAD_WRAPPERS -DHAVE_BROKEN_PTHREAD_COND_TIMEDWAIT"
    CXXFLAGS="$CXXFLAGS -DHPUX11  -DSNPRINTF_RETURN_TRUNC -DHAVE_BROKEN_PREAD -D_INCLUDE_LONGLONG -DNO_FCNTL_NONBLOCK -DDO_NOT_REMOVE_THREAD_WRAPPERS -DHAVE_BROKEN_PTHREAD_COND_TIMEDWAIT"
    if test "$with_named_thread" = "no"
    then 
      AC_MSG_WARN([Using --with-named-thread=-lpthread])
      with_named_thread="-lpthread"
    fi
    # Fixes for HPUX 11.0 compiler
    if test "$GCC" != "yes"
    then
      CFLAGS="$CFLAGS -DHAVE_BROKEN_INLINE"
# set working flags first in line, letting override it (i. e. for debug):
      CXXFLAGS="+O2 $CXXFLAGS"
      MAX_C_OPTIMIZE=""
      MAX_CXX_OPTIMIZE=""
      ndb_cxxflags_fix="$ndb_cxxflags_fix -Aa"
    fi
    ;;
  *rhapsody*)
    if test "$GCC" = "yes"
    then
      CPPFLAGS="$CPPFLAGS -traditional-cpp "
      CFLAGS="-DHAVE_CTHREADS_WRAPPER -DDO_NOT_REMOVE_THREAD_WRAPPERS"
      CXXFLAGS="-DHAVE_CTHREADS_WRAPPER"
      if test $with_named_curses = "no"
      then
	with_named_curses=""
      fi
    fi
    ;;
  *darwin5*)
    if test "$GCC" = "yes"
    then
      FLAGS="-traditional-cpp -DHAVE_DARWIN5_THREADS -D_P1003_1B_VISIBLE -DSIGNAL_WITH_VIO_CLOSE -DSIGNALS_DONT_BREAK_READ -DHAVE_BROKEN_REALPATH"
      CFLAGS="$CFLAGS $FLAGS"
      CXXFLAGS="$CXXFLAGS $FLAGS"
      MAX_C_OPTIMIZE="-O"
      with_named_curses=""
    fi
    ;;
  *darwin6*)
    if test "$GCC" = "yes"
    then
      FLAGS="-D_P1003_1B_VISIBLE -DSIGNAL_WITH_VIO_CLOSE -DSIGNALS_DONT_BREAK_READ -DHAVE_BROKEN_REALPATH -DDONT_DECLARE_CXA_PURE_VIRTUAL "
      CFLAGS="$CFLAGS $FLAGS"
      CXXFLAGS="$CXXFLAGS $FLAGS"
      MAX_C_OPTIMIZE="-O"
    fi
    ;;
  *darwin*)
    if test "$GCC" = "yes"
    then
      FLAGS="-D_P1003_1B_VISIBLE -DSIGNAL_WITH_VIO_CLOSE -DSIGNALS_DONT_BREAK_READ -DIGNORE_SIGHUP_SIGQUIT  -DDONT_DECLARE_CXA_PURE_VIRTUAL"
      CFLAGS="$CFLAGS $FLAGS"
      CXXFLAGS="$CXXFLAGS $FLAGS"
      MAX_C_OPTIMIZE="-O"
    fi
    ;;
  *freebsd*|*dragonfly*)
    AC_MSG_WARN([Adding fix for interrupted reads])
    OSVERSION=`sysctl -a | grep osreldate | awk '{ print $2 }'`
    if test "$OSVERSION" -gt "480100" && \
       test "$OSVERSION" -lt "500000" || \
       test "$OSVERSION" -gt "500109"
    then
       CXXFLAGS="$CXXFLAGS -DMYSQLD_NET_RETRY_COUNT=1000000"
    else
       CFLAGS="$CFLAGS -DHAVE_BROKEN_REALPATH"
       CXXFLAGS="$CXXFLAGS -DMYSQLD_NET_RETRY_COUNT=1000000 -DHAVE_BROKEN_REALPATH"
    fi
    ;;
  *netbsd*)
    AC_MSG_WARN([Adding flag -Dunix])
    CFLAGS="$CFLAGS -Dunix"
    CXXFLAGS="$CXXFLAGS -Dunix"
    OVERRIDE_MT_LD_ADD="\$(top_srcdir)/mit-pthreads/obj/libpthread.a"
    ;;
  *bsdi*)
    AC_MSG_WARN([Adding fix for BSDI])
    CFLAGS="$CFLAGS -D__BSD__ -DHAVE_BROKEN_REALPATH"
    AC_DEFINE_UNQUOTED([SOCKOPT_OPTLEN_TYPE], [size_t],
                       [Last argument to get/setsockopt])
    ;;
   *sgi-irix6*)
    if test "$with_named_thread" = "no"
    then 
      AC_MSG_WARN([Using --with-named-thread=-lpthread])
      with_named_thread="-lpthread"
    fi
    CXXFLAGS="$CXXFLAGS -D_BOOL"
    ;;
    *aix4.3*)
      AC_MSG_WARN([Adding defines for AIX])
      CFLAGS="$CFLAGS -Wa,-many -DUNDEF_HAVE_INITGROUPS -DSIGNALS_DONT_BREAK_READ"
      CXXFLAGS="$CXXFLAGS -Wa,-many -DUNDEF_HAVE_INITGROUPS -DSIGNALS_DONT_BREAK_READ"
    ;;
dnl Is this the right match for DEC OSF on alpha?
    *dec-osf*)
      if test "$GCC" = "yes" && test "$host_cpu" = "alpha"
      then
	  AC_MSG_WARN([Adding defines for DEC OSF on alpha])
	  CFLAGS="$CFLAGS -mieee"
	  CXXFLAGS="$CXXFLAGS -mieee"
      fi
      AC_MSG_WARN([Adding defines for OSF1])
      # gethostbyname_r is deprecated and doesn't work ok on OSF1
      CFLAGS="$CFLAGS -DUNDEF_HAVE_GETHOSTBYNAME_R -DSNPRINTF_RETURN_TRUNC"
      CXXFLAGS="$CXXFLAGS -DUNDEF_HAVE_GETHOSTBYNAME_R -DSNPRINTF_RETURN_TRUNC"
      # fix to handle include of <stdint.h> correctly on OSF1 with cxx compiler
      CXXFLAGS="$CXXFLAGS -I/usr/include/cxx -I/usr/include/cxx_cname -I/usr/include -I/usr/include.dtk"
    ;;
  *netware*)
    # No need for curses library so set it to null
    with_named_curses=""

    # No thread library - in LibC
    with_named_thread=""
    
    #
    # Edit Makefile.in files.
    #
    echo -n "configuring Makefile.in files for NetWare... "
    for file in sql/Makefile.in extra/Makefile.in client/Makefile.in
    do
    # echo "#### $file ####"
      filedir="`dirname $file`"
      filebase="`basename $file`"
      filesed=$filedir/$filebase.sed
      #
      # Backup and always use original file
      #
      if test -f $file.bk
      then
        cp -fp $file.bk $file
      else
        cp -fp $file $file.bk
      fi
      case $file in
        sql/Makefile.in)
          # Use gen_lex_hash.linux instead of gen_lex_hash
          # Add library dependencies to mysqld_DEPENDENCIES
          lib_DEPENDENCIES="\$(pstack_libs) \$(openssl_libs) \$(yassl_libs)"
          cat > $filesed << EOF
s,\(\./gen_lex_hash\)\$(EXEEXT),\1.linux,
s%\(mysqld_DEPENDENCIES = \)%\1$lib_DEPENDENCIES %
EOF
          ;;
        extra/Makefile.in)
          cat > $filesed << EOF
s,\(extra/comp_err\)\$(EXEEXT),\1.linux,
EOF
          ;;
        libmysql/Makefile.in)
          cat > $filesed << EOF
s,libyassl.la,.libs/libyassl.a,
s,libtaocrypt.la,.libs/libtaocrypt.a,
EOF
          ;;
        libmysql_r/Makefile.in)
          cat > $filesed << EOF
s,libyassl.la,.libs/libyassl.a,
s,libtaocrypt.la,.libs/libtaocrypt.a,
EOF
          ;;
        client/Makefile.in)
          #
          cat > $filesed << EOF
s,libmysqlclient.la,.libs/libmysqlclient.a,
EOF
          ;;
      esac
      if `sed -f $filesed $file > $file.nw`;\
      then
        mv -f $file.nw $file
        rm -f $filesed
      else
        exit 1
      fi
      # wait for file system changes to complete
      sleep 1
    done
    echo "done"

    #
    # Make sure the following files are writable.
    #
    # When the files are retrieved from some source code control systems they are read-only.
    #
    echo -n "making sure specific build files are writable... "
    for file in \
        Docs/manual.chm \
        Docs/mysql.info \
        Docs/INSTALL-BINARY \
        INSTALL-SOURCE \
        COPYING
    do
      if test -e $file; then
        chmod +w $file
      fi
    done
    echo "done"

    ;;
esac


#---START: Used in for client configure
# Check if we threads are in libc or if we should use
# -lpthread, -lpthreads or mit-pthreads
# We have to check libc last because else it fails on Solaris 2.6

with_posix_threads="no"
# Search thread lib on Linux
if test "$with_named_thread" = "no"
then
    AC_MSG_CHECKING("Linux threads")
    if test "$TARGET_LINUX" = "true"
    then
        AC_MSG_RESULT("starting")
        # use getconf to check glibc contents
        AC_MSG_CHECKING("getconf GNU_LIBPTHREAD_VERSION")
        case `getconf GNU_LIBPTHREAD_VERSION | tr abcdefghijklmnopqrstuvwxyz ABCDEFGHIJKLMNOPQRSTUVWXYZ` in
        NPTL* )
                AC_MSG_RESULT("NPTL")
                AC_DEFINE([HAVE_NPTL], [1], [NPTL threads implementation])
                with_named_thread="-lpthread"
                ;;
        LINUXTHREADS* )
                AC_MSG_RESULT("Linuxthreads")
                AC_DEFINE([HAVE_LINUXTHREADS], [1], 
                      [Whether we are using Xavier Leroy's LinuxThreads])
                with_named_thread="-lpthread"
                ;;
        * )
                AC_MSG_RESULT("unknown")
                ;;
        esac
        if test "$with_named_thread" = "no"
        then
          # old method, check headers
          # Look for LinuxThreads.
          AC_MSG_CHECKING("LinuxThreads in header file comment")
          res=`grep Linuxthreads /usr/include/pthread.h 2>/dev/null | wc -l`
          if test "$res" -gt 0
          then
            AC_MSG_RESULT("Found")
            AC_DEFINE([HAVE_LINUXTHREADS], [1],
                  [Whether we are using Xavier Leroy's LinuxThreads])
            # Linux 2.0 sanity check
            AC_COMPILE_IFELSE(
              [AC_LANG_PROGRAM(
                 [[#include <sched.h>]],
                 [[int a = sched_get_priority_min(1);]]
              )],
	      [],
              [AC_MSG_ERROR([Syntax error in sched.h. Change _P to __P in the /usr/include/sched.h file. See the Installation chapter in the Reference Manual])])
            # RedHat 5.0 does not work with dynamic linking of this. -static also
            # gives a speed increase in linux so it does not hurt on other systems.
            with_named_thread="-lpthread"
          else
            AC_MSG_RESULT("Not found")
            # If this is a linux machine we should barf
            AC_MSG_ERROR([This is a Linux system without a working getconf, 
and Linuxthreads was not found. Please install it (or a new glibc) and try again.  
See the Installation chapter in the Reference Manual for more information.])
          fi
        else
            AC_MSG_RESULT("no need to check headers")
        fi
        
        AC_MSG_CHECKING("for pthread_create in -lpthread")
        ac_save_LIBS="$LIBS"
        LIBS="$LIBS -lpthread"
        AC_LINK_IFELSE(
          [AC_LANG_PROGRAM(
             [[#include <pthread.h>]],
             [[(void) pthread_create((pthread_t*) 0,(pthread_attr_t*) 0, 0, 0);]]
          )],
          [AC_MSG_RESULT("yes")],
              [ AC_MSG_RESULT("no")
                AC_MSG_ERROR([
This is a Linux system claiming to support threads, either Linuxthreads or NPTL, but linking a test program failed.  
Please install one of these (or a new glibc) and try again.  
See the Installation chapter in the Reference Manual for more information.]) ]
              )
        LIBS="$ac_save_LIBS"
    else
        AC_MSG_RESULT("no")
    fi  # "$TARGET_LINUX" 
fi  # "$with_named_thread" = "no" -a "$with_mit_threads" = "no"


# Hack for DEC-UNIX (OSF1 -> Tru64)
if test "$with_named_thread" = "no" -a "$with_mit_threads" = "no"
then
    AC_MSG_CHECKING("DEC threads post OSF/1 3.2")
    if test -f /usr/shlib/libpthread.so -a -f /usr/lib/libmach.a -a -f /usr/ccs/lib/cmplrs/cc/libexc.a
    then
      with_named_thread="-lpthread -lmach -lexc"
      CFLAGS="$CFLAGS -D_REENTRANT"
      CXXFLAGS="$CXXFLAGS -D_REENTRANT"
      AC_DEFINE(HAVE_DEC_THREADS, [1], [Whether we are using DEC threads])
      AC_MSG_RESULT("yes")
    else
      AC_MSG_RESULT("no")
    fi  # DEC threads
fi  # "$with_named_thread" = "no" -a "$with_mit_threads" = "no"


dnl This is needed because -lsocket has to come after the thread
dnl library on SCO.
AC_DEFUN([MYSQL_REMOVE_SOCKET_FROM_LIBS_HACK], [
  LIBS=`echo " $LIBS " | sed -e 's/ -lsocket / /g'`
])
# Hack for SCO UNIX
if test "$with_named_thread" = "no"
then
  AC_MSG_CHECKING("SCO threads")
  if expr "$SYSTEM_TYPE" : ".*sco.*" > /dev/null
  then
    if test -f /usr/lib/libgthreads.a -o -f /usr/lib/libgthreads.so
    then
      MYSQL_REMOVE_SOCKET_FROM_LIBS_HACK
      with_named_thread="-lgthreads -lsocket -lgthreads"
      # sched.h conflicts with fsu-threads
      touch ./include/sched.h
      touch ./include/semaphore.h

      # We must have gcc
      if expr "$CC" : ".*gcc.*"
      then
	AC_MSG_RESULT("yes")
      else
	AC_MSG_ERROR([On SCO UNIX MySQL must be compiled with gcc. See the Installation chapter in the Reference Manual.])
      fi
      AC_MSG_RESULT("yes")
    elif test -f /usr/local/lib/libpthread.a -o -f /usr/local/lib/libpthread.so
    then
      MYSQL_REMOVE_SOCKET_FROM_LIBS_HACK
      with_named_thread="-lpthread -lsocket"
      # sched.h conflicts with fsu-threads
      # touch ./include/sched.h

      AC_MSG_CHECKING("for gcc")
      # We must have gcc
      if expr "$CC" : ".*gcc.*"
      then
	AC_MSG_RESULT("yes")
      else
	AC_MSG_ERROR([On SCO UNIX MySQL must be compiled with gcc. See the Installation chapter in the Reference Manual.])
      fi
      AC_MSG_RESULT("yes")
    # Hack for SCO UnixWare 7.1.x
    #
    elif test "$with_named_thread" = "no"
    then
      AC_MSG_RESULT("no")
      AC_MSG_CHECKING("SCO UnixWare 7.1.x native threads")
      if expr "$SYSTEM_TYPE" : ".*sco.*" > /dev/null
      then
        if test -f /usr/lib/libthread.so -o -f /usr/lib/libthreadT.so
        then
	  MYSQL_REMOVE_SOCKET_FROM_LIBS_HACK
          if expr "$CC" : ".*gcc.*"
          then
            with_named_thread="-pthread -lsocket -lnsl"
          else
            with_named_thread="-Kthread -lsocket -lnsl"
          fi
          if expr "$SYSTEM_TYPE" : ".*unixware7.0.0" > /dev/null
          then
            AC_DEFINE(HAVE_UNIXWARE7_THREADS, [1])
          fi
          AC_MSG_RESULT("yes")
          # We must have cc
          AC_MSG_CHECKING("for gcc")
          if expr "$CC" : ".*gcc.*"
          then
	    CC="$CC -pthread -DUNIXWARE_7 -DHAVE_BROKEN_RWLOCK"
	    CXX="$CXX -pthread -DUNIXWARE_7 -DHAVE_BROKEN_RWLOCK"
          else
	    CC="$CC -Kthread -DUNIXWARE_7 -DHAVE_BROKEN_RWLOCK"
	    CXX="$CXX -Kthread -DUNIXWARE_7 -DHAVE_BROKEN_RWLOCK"
          fi
        else
          AC_MSG_ERROR([configure: error: Can't find thread libs on SCO UnixWare7. See the Installation chapter in the Reference Manual.]) 
        fi
      else
        AC_MSG_RESULT("no")
      fi
    else
      AC_MSG_ERROR([On SCO UNIX MySQL requires that the FSUThreads package is installed. See the Installation chapter in the Reference Manual.])
    fi
  else
    AC_MSG_RESULT("no")
  fi
fi

#
# Check for SCO threading libraries
#
if test "$with_named_thread" = "no"
then
  AC_MSG_CHECKING([SCO OpenServer 6, UnixWare 7 or OpenUNIX 8 native threads])
  if expr "$SYSTEM_TYPE" : ".*UnixWare.*" > /dev/null || \
     expr "$SYSTEM_TYPE" : ".*SCO_SV6.*" > /dev/null || \
     expr "$SYSTEM_TYPE" : ".*OpenUNIX.*" > /dev/null
  then
    if test -f /usr/lib/libthread.so -o -f /usr/lib/libthreadT.so
    then
      MYSQL_REMOVE_SOCKET_FROM_LIBS_HACK
      if expr "$CC" : ".*gcc.*" > /dev/null
      then
        with_named_thread="-pthread -lsocket -lnsl"
	CC="$CC -pthread -DUNIXWARE_7 -DHAVE_BROKEN_RWLOCK";
	CXX="$CXX -pthread -DUNIXWARE_7 -DHAVE_BROKEN_RWLOCK";
      else
        with_named_thread="-Kthread -lsocket -lnsl"
	CC="$CC -Kthread -DUNIXWARE_7 -DHAVE_BROKEN_RWLOCK";
	CXX="$CXX -Kthread -DUNIXWARE_7 -DHAVE_BROKEN_RWLOCK";
      fi
      if expr "$SYSTEM_TYPE" : ".*unixware7.0.0" > /dev/null
      then
        AC_DEFINE(HAVE_UNIXWARE7_THREADS, [1], [Have UnixWare 7 (or similar) almost-POSIX threading library])
      fi
      AC_MSG_RESULT(yes)
    else
      AC_MSG_ERROR([configure: error: Can't find thread library on SCO/Caldera system. See the Installation chapter in the Reference Manual.]) 
    fi
  else
    AC_MSG_RESULT(no)
  fi
fi

# Hack for Siemens UNIX
if test "$with_named_thread" = "no"
then
  AC_MSG_CHECKING("Siemens threads")
  if test -f /usr/lib/libxnet.so -a "$SYSTEM_TYPE" = "sni-sysv4"
  then
    LIBS="-lxnet $LIBS"
    NON_THREADED_LIBS="-lxnet $NON_THREADED_LIBS"
    with_named_thread="-Kthread $LDFLAGS -lxnet"
    LD_FLAGS=""
    CFLAGS="-Kthread $CFLAGS"
    CXXFLAGS="-Kthread $CXXFLAGS"
    AC_MSG_RESULT("yes")
  else
    AC_MSG_RESULT("no")
  fi
fi

# Use library named -lpthread
if test "$with_named_thread" = "no" -a "$with_pthread" = "yes"
then
    with_named_thread="-lpthread"
fi

#---END:

# Hack for Solaris >= 2.5
# We want both the new and the old interface
 
if test "$with_named_thread" = "no"
then
  AC_MSG_CHECKING("Solaris threads")
  if test -f /usr/lib/libpthread.so -a -f /usr/lib/libthread.so
  then
    with_named_thread="-lpthread -lthread"
    AC_MSG_RESULT("yes")
  else
    AC_MSG_RESULT("no")
  fi
fi

# Should we use named pthread library ?
AC_MSG_CHECKING("named thread libs:")
if test "$with_named_thread" != "no"
then
  LIBS="$with_named_thread $LIBS $with_named_thread"
  CLIENT_THREAD_LIBS="$with_named_thread"
  with_posix_threads="yes"
  AC_MSG_RESULT("$with_named_thread")
else
  AC_MSG_RESULT("no")
  # pthread_create is in standard libraries (As in BSDI 3.0)
  AC_MSG_CHECKING("for pthread_create in -libc");
  AC_LINK_IFELSE(
    [AC_LANG_PROGRAM(
       [[#include <pthread.h>]],
       [[(void) pthread_create((pthread_t*) 0,(pthread_attr_t*) 0, 0, 0);]]
    )],
    [with_posix_threads=yes],
    [with_posix_threads=no])
  AC_MSG_RESULT("$with_posix_threads")
  if test "$with_posix_threads" = "no"
  then
    AC_MSG_CHECKING("for pthread_create in -lpthread")
    ac_save_LIBS="$LIBS"
    LIBS="$LIBS -lpthread"
    CLIENT_THREAD_LIBS="-lpthread"
    AC_LINK_IFELSE(
      [AC_LANG_PROGRAM(
         [[#include <pthread.h>]],
         [[(void) pthread_create((pthread_t*) 0,(pthread_attr_t*) 0, 0, 0);]]
      )],
      [with_posix_threads=yes],
      [with_posix_threads=no])
    AC_MSG_RESULT("$with_posix_threads")
    if test "$with_posix_threads" = "no"
    then
      LIBS=" $ac_save_LIBS -lpthreads"
      CLIENT_THREAD_LIBS="-lpthreads"
      AC_MSG_CHECKING("for pthread_create in -lpthreads")
      AC_LINK_IFELSE(
        [AC_LANG_PROGRAM(
           [[#include <pthread.h>]],
           [[pthread_create((pthread_t*) 0,(pthread_attr_t*) 0, 0, 0);]]
        )],
        [with_posix_threads=yes],
        [with_posix_threads=no])
      AC_MSG_RESULT("$with_posix_threads")
      if test "$with_posix_threads" = "no"
      then
        # This is for FreeBSD
        LIBS="$ac_save_LIBS -pthread"
        CLIENT_THREAD_LIBS="-pthread"
        AC_MSG_CHECKING("for pthread_create in -pthread")
        AC_LINK_IFELSE(
          [AC_LANG_PROGRAM(
             [[#include <pthread.h>]],
             [[pthread_create((pthread_t*) 0,(pthread_attr_t*) 0, 0, 0);]]
          )],
          [with_posix_threads=yes],
          [with_posix_threads=no])
        AC_MSG_RESULT("$with_posix_threads")
      fi
    fi
  fi
fi

#---START: Used in for client configure
# Must be checked after, because strtok_r may be in -lpthread
# On AIX strtok_r is in libc_r

my_save_LIBS="$LIBS"
AC_CHECK_LIB(pthread,strtok_r)
LIBS="$my_save_LIBS"
if test "$ac_cv_lib_pthread_strtok_r" = "no"
then
  AC_CHECK_LIB(c_r,strtok_r)
  case "$with_osf32_threads---$target_os" in
    # Don't keep -lc_r in LIBS; -pthread handles it magically
    yes---* | *---freebsd* | *---hpux*) LIBS="$my_save_LIBS" ;;

  esac
  AC_CHECK_FUNCS(strtok_r pthread_init)
else
  AC_CHECK_FUNCS(strtok_r)
fi
#---END:

# dlopen, dlerror
case "$with_mysqld_ldflags " in

  *"-all-static "*)
    # No need to check for dlopen when mysqld is linked with
    # -all-static as it won't be able to load any functions.
    # NOTE! It would be better if it was possible to test if dlopen
    # can be used, but a good way to test it couldn't be found

    ;;

  *)
    # Check for dlopen, needed for user definable functions
    # This must be checked after threads on AIX
    # We only need this for mysqld, not for the clients.

    my_save_LIBS="$LIBS"
    LIBS=""
    AC_CHECK_LIB(dl,dlopen)
    LIBDL=$LIBS
    LIBS="$my_save_LIBS"
    AC_SUBST(LIBDL)

    my_save_LIBS="$LIBS"
    LIBS="$LIBS $LIBDL"
    AC_CHECK_FUNCS(dlopen dlerror)
    LIBS="$my_save_LIBS"

    ;;
esac


# Build optimized or debug version ?
# First check for gcc and g++
if test "$GCC" = "yes"
then
  DEBUG_CFLAGS="-g"
  DEBUG_OPTIMIZE_CC="-O"
  OPTIMIZE_CFLAGS="$MAX_C_OPTIMIZE"
else
  DEBUG_CFLAGS="-g"
  DEBUG_OPTIMIZE_CC=""
  OPTIMIZE_CFLAGS="-O"
fi
if test "$ac_cv_prog_cxx_g" = "yes"
then
  DEBUG_CXXFLAGS="-g"
  DEBUG_OPTIMIZE_CXX="-O"
  OPTIMIZE_CXXFLAGS="$MAX_CXX_OPTIMIZE"
else
  DEBUG_CXXFLAGS="-g"
  DEBUG_OPTIMIZE_CXX=""
  OPTIMIZE_CXXFLAGS="-O"
fi

case $SYSTEM_TYPE in
  *netware*)
    DEBUG_CFLAGS="-g -DDEBUG -sym internal,codeview4"
    DEBUG_CXXFLAGS="-g -DDEBUG -sym internal,codeview4"
    DEBUG_OPTIMIZE_CC="-DDEBUG"
    DEBUG_OPTIMIZE_CXX="-DDEBUG"
    OPTIMIZE_CFLAGS="-O3 -DNDEBUG"
    OPTIMIZE_CXXFLAGS="-O3 -DNDEBUG"
    ;;
esac

# If the user specified CFLAGS, we won't add any optimizations
if test -n "$SAVE_CFLAGS"
then
  OPTIMIZE_CFLAGS=""
  DEBUG_OPTIMIZE_CC=""
fi
# Ditto for CXXFLAGS
if test -n "$SAVE_CXXFLAGS"
then
  OPTIMIZE_CXXFLAGS=""
  DEBUG_OPTIMIZE_CXX=""
fi

AC_ARG_WITH(debug,
    [  --with-debug            Add debug code
  --with-debug=full       Add debug code (adds memory checker, very slow)],
    [with_debug=$withval],
    [with_debug=no])
if test "$with_debug" = "yes"
then
  # Medium debug.
  AC_DEFINE([DBUG_ON], [1], [Use libdbug])
  CFLAGS="$DEBUG_CFLAGS $DEBUG_OPTIMIZE_CC -DSAFE_MUTEX $CFLAGS"
  CXXFLAGS="$DEBUG_CXXFLAGS $DEBUG_OPTIMIZE_CXX -DSAFE_MUTEX $CXXFLAGS"
elif test "$with_debug" = "full"
then
  # Full debug. Very slow in some cases
  AC_DEFINE([DBUG_ON], [1], [Use libdbug])
  CFLAGS="$DEBUG_CFLAGS -DSAFE_MUTEX -DSAFEMALLOC $CFLAGS"
  CXXFLAGS="$DEBUG_CXXFLAGS -DSAFE_MUTEX -DSAFEMALLOC $CXXFLAGS"
else
  # Optimized version. No debug
  AC_DEFINE([DBUG_OFF], [1], [Don't use libdbug])
  CFLAGS="$OPTIMIZE_CFLAGS $CFLAGS"
  CXXFLAGS="$OPTIMIZE_CXXFLAGS $CXXFLAGS"
fi

# Debug Sync Facility. NOTE: depends on 'with_debug'. Must be behind it.
AC_MSG_CHECKING(if Debug Sync Facility should be enabled.)
AC_ARG_ENABLE(debug_sync,
              AS_HELP_STRING([--enable-debug-sync],
                             [Build a version with Debug Sync Facility]),
              [ enable_debug_sync=$enableval ],
              [ enable_debug_sync=$with_debug ])

if test "$enable_debug_sync" != "no"
then
  AC_DEFINE([ENABLED_DEBUG_SYNC], [1],
            [If Debug Sync Facility should be enabled])
  AC_MSG_RESULT([yes]) 
else
  AC_MSG_RESULT([no])
fi

# If we should allow error injection tests
AC_ARG_WITH(error-inject,
    AS_HELP_STRING([--with-error-inject],[Enable error injection in MySQL Server]),
    [ with_error_inject=$withval ],
    [ with_error_inject=no ])

if test $with_debug != "no"
then
  if test "$with_error_inject" = "yes"
  then
    AC_DEFINE([ERROR_INJECT_SUPPORT], [1],
              [Enable error injection in MySQL Server])
  fi
fi

AC_ARG_WITH([fast-mutexes],
	    AS_HELP_STRING([--with-fast-mutexes], 
	    [Compile with fast mutexes (default is disabled)]),
	    [with_fast_mutexes=$withval], [with_fast_mutexes=no])

if test "$with_fast_mutexes" != "no"
then
  if test "$with_debug" != "no"
  then
    AC_MSG_WARN(['--with-fast-mutexes' ignored when '--with-debug' is given])
  else
    AC_DEFINE([MY_PTHREAD_FASTMUTEX], [1], 
	      [Define to 1 if you want to use fast mutexes])
  fi
fi

AC_ARG_WITH([atomic-ops],
	    AS_HELP_STRING([--with-atomic-ops=rwlocks|smp|up],
	    [Implement atomic operations using pthread rwlocks or atomic CPU
             instructions for multi-processor or uniprocessor
             configuration. By default gcc built-in sync functions are used,
             if available and 'smp' configuration otherwise.]))
case "$with_atomic_ops" in
  "up") AC_DEFINE([MY_ATOMIC_MODE_DUMMY], [1],
                  [Assume single-CPU mode, no concurrency]) ;;
  "rwlocks") AC_DEFINE([MY_ATOMIC_MODE_RWLOCKS], [1],
                  [Use pthread rwlocks for atomic ops]) ;;
  "smp") ;;
  "")
    AC_CACHE_CHECK(
      [whether the compiler provides atomic builtins],
      [mysql_cv_gcc_atomic_builtins],
      [AC_RUN_IFELSE(
         [AC_LANG_PROGRAM([],
            [[
	      int foo= -10;
              int bar=  10;
        if (!__sync_fetch_and_add(&foo, bar) || foo)
          return -1;
        bar= __sync_lock_test_and_set(&foo, bar);
        if (bar || foo != 10)
          return -1;
        bar= __sync_val_compare_and_swap(&bar, foo, 15);
        if (bar)
          return -1;
        return 0;
            ]]
         )],
         [mysql_cv_gcc_atomic_builtins=yes_but_disabled],
       [mysql_cv_gcc_atomic_builtins=no],
       [mysql_cv_gcc_atomic_builtins=no])])

    if test "x$mysql_cv_gcc_atomic_builtins" = xyes; then
      AC_DEFINE(HAVE_GCC_ATOMIC_BUILTINS, 1,
                [Define to 1 if compiler provides atomic builtins.])
    fi
   ;;
   *) AC_MSG_ERROR(["$with_atomic_ops" is not a valid value for --with-atomic-ops]) ;;
esac

# Force static compilation to avoid linking problems/get more speed
AC_ARG_WITH(mysqld-ldflags,
    [  --with-mysqld-ldflags   Extra linking arguments for mysqld],
    [MYSQLD_EXTRA_LDFLAGS=$withval],
    [MYSQLD_EXTRA_LDFLAGS=])
AC_SUBST(MYSQLD_EXTRA_LDFLAGS)

AC_ARG_WITH(client-ldflags,
    [  --with-client-ldflags   Extra linking arguments for clients],
    [CLIENT_EXTRA_LDFLAGS=$withval],
    [CLIENT_EXTRA_LDFLAGS=])
AC_SUBST(CLIENT_EXTRA_LDFLAGS)

AC_ARG_WITH(mysqld-libs,
    [  --with-mysqld-libs   Extra libraries to link with for mysqld],
    [MYSQLD_EXTRA_LIBS=$withval],
    [MYSQLD_EXTRA_LIBS=])
AC_SUBST(MYSQLD_EXTRA_LIBS)

AC_ARG_WITH(lib-ccflags,
    [  --with-lib-ccflags      Extra CC options for libraries],
    [LIB_EXTRA_CCFLAGS=$withval],
    [LIB_EXTRA_CCFLAGS=])
AC_SUBST(LIB_EXTRA_CCFLAGS)

# Avoid stupid bug on some OS 
AC_ARG_WITH(low-memory,
    [  --with-low-memory       Try to use less memory to compile to avoid 
                          memory limitations.],
    [with_lowmem=$withval],
    [with_lowmem=no])
if test "$with_lowmem" = "yes"
then
  if test "$GCC" = "yes" 
  then 
    LM_CFLAGS="-fno-inline"
  else
    LM_CFLAGS="-O0"
  fi
else
  LM_CFLAGS=""
fi
AC_SUBST(LM_CFLAGS)

AC_ARG_WITH(comment,
    [  --with-comment          Comment about compilation environment.],
    [with_comment=$withval],
    [with_comment=no])
if test "$with_comment" != "no"
then
  COMPILATION_COMMENT=$with_comment
else
  COMPILATION_COMMENT="Source distribution"
fi
AC_SUBST(COMPILATION_COMMENT)

AC_MSG_CHECKING("need of special linking flags")
if test "$TARGET_LINUX" = "true" -a "$GCC" = "yes" -a "$all_is_static" != "yes"
then
  LDFLAGS="$LDFLAGS -rdynamic"
  AC_MSG_RESULT("-rdynamic")
else
  case "$SYSTEM_TYPE$with_mysqld_ldflags " in
  *freebsd*"-all-static "*|*dragonfly*"-all-static "*)
    AC_MSG_RESULT("none")
    ;;
  *freebsd*|*dragonfly*)
    MYSQLD_EXTRA_LDFLAGS="$MYSQLD_EXTRA_LDFLAGS -export-dynamic"
    AC_MSG_RESULT("-export-dynamic")
    ;;
  *)
    AC_MSG_RESULT("none")
    ;;
  esac
fi

dnl Checks for typedefs, structures, and compiler characteristics.
AC_C_CONST
AC_C_INLINE
AC_TYPE_OFF_T
AC_HEADER_TIME
AC_STRUCT_TM
MYSQL_NEEDS_MYSYS_NEW
# AC_CHECK_SIZEOF return 0 when it does not find the size of a
# type. We want a error instead.
AC_CHECK_SIZEOF(char, 1)
if test "$ac_cv_sizeof_char" -eq 0
then
  AC_MSG_ERROR([No size for char type.
A likely cause for this could be that there isn't any
static libraries installed. You can verify this by checking if you have libm.a
in /lib, /usr/lib or some other standard place.  If this is the problem,
install the static libraries and try again.  If this isn't the problem,
examine config.log for possible errors.  If you want to report this, use
'scripts/mysqlbug' and include at least the last 20 rows from config.log!])
fi
AC_CHECK_SIZEOF(char*, 4)
AC_CHECK_SIZEOF(short, 2)
AC_CHECK_SIZEOF(int, 4)
if test "$ac_cv_sizeof_int" -eq 0
then
  AC_MSG_ERROR("No size for int type.")
fi
AC_CHECK_SIZEOF(long, 4)
if test "$ac_cv_sizeof_long" -eq 0
then
  AC_MSG_ERROR("No size for long type.")
fi
AC_CHECK_SIZEOF(long long, 8)
if test "$ac_cv_sizeof_long_long" -eq 0
then
  AC_MSG_ERROR("MySQL needs a long long type.")
fi
# off_t is not a builtin type
AC_CHECK_SIZEOF(off_t, 4)
if test "$ac_cv_sizeof_off_t" -eq 0
then
  AC_MSG_ERROR("MySQL needs a off_t type.")
fi

dnl
dnl check if time_t is unsigned
dnl

MYSQL_CHECK_TIME_T


# do we need #pragma interface/#pragma implementation ?
# yes if it's gcc 2.x, and not icc pretending to be gcc, and not cygwin
AC_MSG_CHECKING(the need for @%:@pragma interface/implementation)
# instead of trying to match SYSTEM_TYPE and CC_VERSION (that doesn't
# follow any standard), we'll use well-defined preprocessor macros:
AC_PREPROC_IFELSE(
  [AC_LANG_PROGRAM(
     [[
#if !defined(__CYGWIN__) && !defined(__INTEL_COMPILER) && defined(__GNUC__) && (__GNUC__ < 3)
#error USE_PRAGMA_IMPLEMENTATION
#endif
     ]],
     []
  )],
  [AC_MSG_RESULT(no)],
  [AC_MSG_RESULT(yes)
   CXXFLAGS="$CXXFLAGS -DUSE_PRAGMA_IMPLEMENTATION"])
# This always gives a warning. Ignore it unless you are cross compiling
AC_C_BIGENDIAN
#---START: Used in for client configure
# Check base type of last arg to accept
MYSQL_TYPE_ACCEPT
#---END:
# Figure out what type of struct rlimit to use with setrlimit
MYSQL_TYPE_STRUCT_RLIMIT
# Find where the stack goes
MYSQL_STACK_DIRECTION
# We want to skip alloca on irix unconditionally. It may work on some version..
MYSQL_FUNC_ALLOCA
# Do struct timespec have members tv_sec or ts_sec
MYSQL_TIMESPEC_TS
# Do we have the tzname variable
MYSQL_TZNAME
# Do the c++ compiler have a bool type
MYSQL_CXX_BOOL
# Check some common bugs with gcc 2.8.# on sparc
case $SYSTEM_TYPE in
  *netware*) ;;
  *)
    MYSQL_CHECK_LONGLONG_TO_FLOAT
    if test "$ac_cv_conv_longlong_to_float" != "yes"
    then
      AC_MSG_ERROR([Your compiler cannot convert a longlong value to a float!
 If you are using gcc 2.8.# you should upgrade to egcs 1.0.3 or newer and try
    again])
    fi
    ;;
esac
AC_CHECK_TYPES([sigset_t, off_t], [], [], [[#include <sys/types.h>]])
AC_CHECK_TYPES([size_t], [], [], [[#include <stdio.h>]])
AC_CHECK_TYPES([u_int32_t])

MYSQL_PTHREAD_YIELD

######################################################################
# For readline/libedit (We simply move the mimimum amount of stuff from
# the readline/libedit configure.in here)

dnl Checks for header files.
AC_CHECK_HEADERS(malloc.h sys/cdefs.h)

dnl Checks for library functions.
AC_FUNC_ALLOCA
AC_PROG_GCC_TRADITIONAL
AC_CHECK_FUNCS(re_comp regcomp strdup)

dnl Sun compilers have their own vis.h that is about something
dnl totally different. So, not to change the libedit source, we
dnl do some additional checks before we define HAVE_VIS_H.
AC_CHECK_HEADER(vis.h,
  [AC_CHECK_FUNC(strvis,
    [AC_DEFINE([HAVE_VIS_H], [1],[Found vis.h and the strvis() function])])])

AC_CHECK_FUNCS(strlcat strlcpy)
AC_CHECK_FUNCS(issetugid)
AC_CHECK_FUNCS(fgetln)
AC_CHECK_FUNCS(getline flockfile)

# from old readline settting:

MAKE_SHELL=/bin/sh
AC_SUBST(MAKE_SHELL)

# Already-done: stdlib.h string.h unistd.h termios.h
AC_CHECK_HEADERS(varargs.h stdarg.h dirent.h locale.h ndir.h sys/dir.h \
 sys/file.h sys/ndir.h sys/ptem.h sys/pte.h sys/select.h sys/stream.h \
 sys/mman.h curses.h termcap.h termio.h termbits.h asm/termbits.h grp.h \
paths.h semaphore.h)

# Already-done: strcasecmp
AC_CHECK_FUNCS(lstat putenv select setenv setlocale strcoll tcgetattr)

MYSQL_SIGNAL_CHECK
MYSQL_CHECK_GETPW_FUNCS
MYSQL_HAVE_TIOCGWINSZ
MYSQL_HAVE_FIONREAD
MYSQL_HAVE_TIOCSTAT
MYSQL_STRUCT_DIRENT_D_INO
MYSQL_STRUCT_DIRENT_D_NAMLEN
MYSQL_TYPE_SIGHANDLER
MYSQL_CHECK_MULTIBYTE
if test "$with_named_curses" = "no"
then
  MYSQL_CHECK_LIB_TERMCAP
else
  TERMCAP_LIB="$with_named_curses"
fi
AC_SUBST(TERMCAP_LIB)

# Check if the termcap function 'tgoto' is already declared in
# system header files or if it need to be declared locally
AC_CHECK_DECLS(tgoto,,,[
#ifdef HAVE_CURSES_H
# include <curses.h>
#elif HAVE_NCURSES_H
# include <ncurses.h>
#endif
#ifdef HAVE_TERM_H
# include <term.h>
#endif
])

LIBEDIT_LOBJECTS=""
AC_CHECK_FUNC(strunvis, ,[LIBEDIT_LOBJECTS="$LIBEDIT_LOBJECTS unvis.o"])
AC_CHECK_FUNC(strvis,   ,[LIBEDIT_LOBJECTS="$LIBEDIT_LOBJECTS vis.o"])
AC_CHECK_FUNC(strlcpy,  ,[LIBEDIT_LOBJECTS="$LIBEDIT_LOBJECTS strlcpy.o"])
AC_CHECK_FUNC(strlcat,  ,[LIBEDIT_LOBJECTS="$LIBEDIT_LOBJECTS strlcat.o"])
AC_CHECK_FUNC(fgetln,   ,[LIBEDIT_LOBJECTS="$LIBEDIT_LOBJECTS fgetln.o"])
AC_SUBST(LIBEDIT_LOBJECTS)
enable_readline="yes"

# End of readline/libedit stuff
#########################################################################

dnl Checks for library functions.

#
# The following code disables intrinsic function support while we test for
# library functions.  This is to avoid configure problems with Intel ecc
# compiler

ORG_CFLAGS="$CFLAGS"
if test "$GCC" != "yes"; then
  AC_SYS_COMPILER_FLAG([-nolib_inline],[nolib_inline],[CFLAGS])
fi

MYSQL_TYPE_QSORT
AC_FUNC_UTIME_NULL
AC_FUNC_VPRINTF

AC_CHECK_FUNCS(alarm bcmp bfill bmove bsearch bzero \
  chsize cuserid fchmod fcntl \
  fconvert fdatasync fesetround finite fpresetsticky fpsetmask fsync ftruncate \
  getcwd gethostbyaddr_r gethostbyname_r getpass getpassphrase getpwnam \
  getpwuid getrlimit getrusage getwd index initgroups isnan \
  localtime_r gethrtime gmtime_r \
  locking longjmp lrand48 madvise mallinfo memcpy memmove \
  mkstemp mlockall perror poll pread pthread_attr_create mmap mmap64 getpagesize \
  pthread_attr_getstacksize pthread_attr_setstacksize pthread_condattr_create \
  pthread_getsequence_np pthread_key_delete pthread_rwlock_rdlock pthread_sigmask \
  readlink realpath rename rint rwlock_init setupterm \
  shmget shmat shmdt shmctl sigaction sigemptyset sigaddset \
  sighold sigset sigthreadmask port_create sleep thr_yield \
  snprintf socket stpcpy strcasecmp strerror strsignal strnlen strpbrk strstr \
  strtol strtoll strtoul strtoull tell tempnam thr_setconcurrency vidattr \
  posix_fallocate backtrace backtrace_symbols backtrace_symbols_fd directio)

#
#
#
AC_CHECK_LIB(rt, clock_gettime)
case "$target" in
 *-*-aix4* | *-*-sco*)
	# (grr) aix 4.3 has a stub for clock_gettime, (returning ENOSYS)
	# and using AC_TRY_RUN is hard when cross-compiling
	# We also disable for SCO for the time being, the headers for the
	# thread library we use conflicts with other headers.
    ;;
 *) AC_CHECK_FUNCS(clock_gettime)
    ;;
esac
AC_CHECK_FUNCS(pthread_condattr_setclock)

# Check that isinf() is available in math.h and can be used in both C and C++ 
# code
AC_MSG_CHECKING(for isinf in <math.h>)
AC_LINK_IFELSE(
  [AC_LANG_PROGRAM(
     [[#include <math.h>]],
     [[float f = 0.0; int r = isinf(f); return r]]
  )],
  [AC_MSG_RESULT(yes)
  AC_MSG_CHECKING(whether isinf() can be used in C++ code)
   AC_LANG_PUSH([C++])
   AC_LINK_IFELSE(
     [AC_LANG_PROGRAM(
        [[#include <math.h>]],
        [[float f = 0.0; int r = isinf(f); return r]]
     )],
     [AC_MSG_RESULT(yes)
      AC_DEFINE(HAVE_ISINF, [1], [isinf() macro or function])],
     [AC_MSG_RESULT(no)])
   AC_LANG_POP([C++])],
  [AC_MSG_RESULT(no)])
 
CFLAGS="$ORG_CFLAGS"

# Sanity check: We chould not have any fseeko symbol unless
# large_file_support=yes
AC_CHECK_FUNC(fseeko,
[if test "$large_file_support" = no -a "$TARGET_LINUX" = "true";
then
  AC_MSG_ERROR("Found fseeko symbol but large_file_support is not enabled!")
fi]
)

# Check definition of gethostbyaddr_r (glibc2 defines this with 8 arguments)
ac_save_CXXFLAGS="$CXXFLAGS"
AC_CACHE_CHECK([style of gethost* routines], mysql_cv_gethost_style,
AC_LANG_PUSH([C++])

# Test whether madvise() is declared in C++ code -- it is not on some
# systems, such as Solaris
AC_CHECK_DECLS(madvise, [], [], [#if HAVE_SYS_MMAN_H
#include <sys/types.h>
#include <sys/mman.h>
#endif])

# Do not treat warnings as errors if we are linking against other libc
# this is to work around gcc not being permissive on non-system includes
# with respect to ANSI C++
# We also remove the -fbranch-probabilities option as this will give warnings
# about not profiled code, which confuses configure
# We also must remove -W and -Wcheck which on icc produces warnings that
# we don't want to catch with -Werror

if test "$GXX" = "yes" -a "$with_other_libc" = "no"
then
  CXXFLAGS=`echo "$CXXFLAGS -Werror" | sed -e 's/-fbranch-probabilities//; s/-Wall//; s/-ansi//; s/-pedantic//; s/-Wcheck//'`
fi

AC_COMPILE_IFELSE(
  [AC_LANG_PROGRAM(
     [[
       #undef inline
#if !defined(SCO) && !defined(__osf__) && !defined(_REENTRANT)
#define _REENTRANT
#endif
#include <pthread.h>
#include <sys/types.h>
#include <sys/socket.h>
#include <netinet/in.h>
#include <arpa/inet.h>
       #include <netdb.h>
     ]],
     [[
       int skr;
       struct hostent *foo =
	  gethostbyaddr_r((const char *) 0,
			  0, 0, (struct hostent *) 0, (char *) NULL,  0, &skr);
       return (foo == 0);
     ]]
  )],
  [mysql_cv_gethost_style=solaris],
  [mysql_cv_gethost_style=other]))
AC_LANG_POP([C++])
CXXFLAGS="$ac_save_CXXFLAGS"
if test "$mysql_cv_gethost_style" = "solaris"
then
  AC_DEFINE([HAVE_SOLARIS_STYLE_GETHOST], [1],
            [Solaris define gethostbyaddr_r with 7 arguments. glibc2 defines this with 8 arguments])
fi

#---START: Used in for client configure

# Check definition of gethostbyname_r (glibc2.0.100 is different from Solaris)
ac_save_CXXFLAGS="$CXXFLAGS"
AC_CACHE_CHECK([style of gethostbyname_r routines], mysql_cv_gethostbyname_style,
AC_LANG_PUSH([C++])
if test "$GXX" = "yes" -a "$with_other_libc" = "no"
then
  CXXFLAGS=`echo "$CXXFLAGS -Werror" | sed -e 's/-fbranch-probabilities//; s/-Wall//; s/-ansi//; s/-pedantic//; s/-Wcheck//'`
fi
AC_COMPILE_IFELSE(
  [AC_LANG_PROGRAM(
     [[
       #undef inline
#if !defined(SCO) && !defined(__osf__) && !defined(_REENTRANT)
#define _REENTRANT
#endif
#include <pthread.h>
#include <sys/types.h>
#include <sys/socket.h>
#include <netinet/in.h>
#include <arpa/inet.h>
       #include <netdb.h>
     ]],
     [[
       int skr;
 skr = gethostbyname_r((const char *) 0,
	(struct hostent*) 0, (char*) 0, 0, (struct hostent **) 0, &skr);
     ]]
  )],
  [mysql_cv_gethostbyname_style=glibc2],
  [mysql_cv_gethostbyname_style=other]))
AC_LANG_POP([C++])
CXXFLAGS="$ac_save_CXXFLAGS"
if test "$mysql_cv_gethostbyname_style" = "glibc2"
then
  AC_DEFINE([HAVE_GETHOSTBYNAME_R_GLIBC2_STYLE], [1],
            [Solaris define gethostbyname_r with 5 arguments. glibc2 defines this with 6 arguments])
fi

# Check 3rd argument of getthostbyname_r
ac_save_CXXFLAGS="$CXXFLAGS"
AC_CACHE_CHECK([3 argument to gethostbyname_r routines], mysql_cv_gethostbyname_arg,
AC_LANG_PUSH([C++])
if test "$GXX" = "yes" -a "$with_other_libc" = "no"
then
  CXXFLAGS=`echo "$CXXFLAGS -Werror" | sed -e 's/-fbranch-probabilities//; s/-Wall//; s/-ansi//; s/-pedantic//; s/-Wcheck//'`
fi
AC_COMPILE_IFELSE(
  [AC_LANG_PROGRAM(
     [[
       #undef inline
#if !defined(SCO) && !defined(__osf__) && !defined(_REENTRANT)
#define _REENTRANT
#endif
#include <pthread.h>
#include <sys/types.h>
#include <sys/socket.h>
#include <netinet/in.h>
#include <arpa/inet.h>
       #include <netdb.h>
     ]],
     [[
       int skr;
       skr = gethostbyname_r((const char *) 0, (struct hostent*) 0, (struct hostent_data*) 0);
     ]]
  )],
  [mysql_cv_gethostbyname_arg=hostent_data],
  [mysql_cv_gethostbyname_arg=char]
  )
)
AC_LANG_POP([C++])
CXXFLAGS="$ac_save_CXXFLAGS"
if test "$mysql_cv_gethostbyname_arg" = "hostent_data"
then
  AC_DEFINE([HAVE_GETHOSTBYNAME_R_RETURN_INT], [1],
            [In OSF 4.0f the 3'd argument to gethostbyname_r is hostent_data *])
fi


# Check definition of pthread_getspecific
AC_CACHE_CHECK("args to pthread_getspecific", mysql_cv_getspecific_args,
  AC_COMPILE_IFELSE(
    [AC_LANG_PROGRAM(
       [[
	 #if !defined(SCO) && !defined(__osf__) && !defined(_REENTRANT)
#define _REENTRANT
#endif
#define _POSIX_PTHREAD_SEMANTICS 
	 #include <pthread.h>
       ]],
       [[
	 void *pthread_getspecific(pthread_key_t key);
	 pthread_getspecific((pthread_key_t) NULL);
       ]]
    )],
    [mysql_cv_getspecific_args=POSIX],
    [mysql_cv_getspecific_args=other]
  )
)
  if test "$mysql_cv_getspecific_args" = "other"
  then
    AC_DEFINE([HAVE_NONPOSIX_PTHREAD_GETSPECIFIC], [1],
              [For some non posix threads])
  fi

  # Check definition of pthread_mutex_init
  AC_CACHE_CHECK("args to pthread_mutex_init", mysql_cv_mutex_init_args,
  AC_COMPILE_IFELSE(
    [AC_LANG_PROGRAM(
       [[
	 #if !defined(SCO) && !defined(__osf__)
#define _REENTRANT
#endif
#define _POSIX_PTHREAD_SEMANTICS 
	 #include <pthread.h>
       ]],
       [[
  pthread_mutexattr_t attr;
  pthread_mutex_t mp;
	 pthread_mutex_init(&mp,&attr);
       ]]
    )],
    [mysql_cv_mutex_init_args=POSIX],
    [mysql_cv_mutex_init_args=other]
  )
)
  if test "$mysql_cv_mutex_init_args" = "other"
  then
    AC_DEFINE([HAVE_NONPOSIX_PTHREAD_MUTEX_INIT], [1],
              [For some non posix threads])
  fi
#---END:

#---START: Used in for client configure
# Check definition of readdir_r
AC_CACHE_CHECK("args to readdir_r", mysql_cv_readdir_r,
  AC_LINK_IFELSE(
    [AC_LANG_PROGRAM(
       [[
	 #if !defined(SCO) && !defined(__osf__)
#define _REENTRANT
#endif
#define _POSIX_PTHREAD_SEMANTICS 
#include <pthread.h>
	 #include <dirent.h>
       ]],
       [[
	 int readdir_r(DIR *dirp, struct dirent *entry, struct dirent **result);
	 readdir_r((DIR *) NULL, (struct dirent *) NULL, (struct dirent **) NULL);
       ]]
    )],
    [mysql_cv_readdir_r=POSIX],
    [mysql_cv_readdir_r=other]
  )
)
if test "$mysql_cv_readdir_r" = "POSIX"
then
  AC_DEFINE([HAVE_READDIR_R], [1], [POSIX readdir_r])
fi

# Check definition of posix sigwait()
AC_CACHE_CHECK("style of sigwait", mysql_cv_sigwait,
  AC_LINK_IFELSE(
    [AC_LANG_PROGRAM(
       [[
	 #if !defined(SCO) && !defined(__osf__)
#define _REENTRANT
#endif
#define _POSIX_PTHREAD_SEMANTICS 
#include <pthread.h>
	 #include <signal.h>
       ]],
       [[
	 #ifndef _AIX
sigset_t set;
int sig;
sigwait(&set,&sig);
	 #endif
       ]]
    )],
    [mysql_cv_sigwait=POSIX],
    [mysql_cv_sigwait=other])
)
if test "$mysql_cv_sigwait" = "POSIX"
then
  AC_DEFINE([HAVE_SIGWAIT], [1], [POSIX sigwait])
fi

if test "$mysql_cv_sigwait" != "POSIX"
then
unset mysql_cv_sigwait
# Check definition of posix sigwait()
AC_CACHE_CHECK("style of sigwait", mysql_cv_sigwait,
  AC_LINK_IFELSE(
    [AC_LANG_PROGRAM(
       [[
	 #if !defined(SCO) && !defined(__osf__)
#define _REENTRANT
#endif
#define _POSIX_PTHREAD_SEMANTICS 
#include <pthread.h>
	 #include <signal.h>
       ]],
       [[
	 sigset_t set;
int sig;
	 sigwait(&set);
       ]]
    )],
    [mysql_cv_sigwait=NONPOSIX],
    [mysql_cv_sigwait=other]
  )
)
if test "$mysql_cv_sigwait" = "NONPOSIX"
then
  AC_DEFINE([HAVE_NONPOSIX_SIGWAIT], [1], [sigwait with one argument])
fi
fi
#---END:

# Check if pthread_attr_setscope() exists
AC_CACHE_CHECK("for pthread_attr_setscope", mysql_cv_pthread_attr_setscope,
  AC_LINK_IFELSE(
    [AC_LANG_PROGRAM(
       [[
	 #if !defined(SCO) && !defined(__osf__)
#define _REENTRANT
#endif
#define _POSIX_PTHREAD_SEMANTICS 
	 #include <pthread.h>
       ]],
       [[
	 pthread_attr_t thr_attr;
	 pthread_attr_setscope(&thr_attr,0);
       ]]
    )],
    [mysql_cv_pthread_attr_setscope=yes],
    [mysql_cv_pthread_attr_setscope=no]
  )
)
if test "$mysql_cv_pthread_attr_setscope" = "yes"
then
  AC_DEFINE([HAVE_PTHREAD_ATTR_SETSCOPE], [1], [pthread_attr_setscope])
fi

# Check for bad includes
AC_MSG_CHECKING("can netinet files be included")
AC_COMPILE_IFELSE(
  [AC_LANG_PROGRAM(
     [[
       #include <sys/types.h>
#include <sys/socket.h>
#include <netinet/in_systm.h>
#include <netinet/in.h>
#include <netinet/ip.h>
       #include <netinet/tcp.h>
     ]],
     [[
       printf("1\n");
     ]]
  )],
  [netinet_inc=yes],
  [netinet_inc=no]
)
if test "$netinet_inc" = "no"
then
  AC_DEFINE([HAVE_BROKEN_NETINET_INCLUDES], [1], [Can netinet be included])
fi
AC_MSG_RESULT("$netinet_inc")

AC_CACHE_CHECK([support for weak symbols], mysql_cv_weak_symbol,
  AC_LINK_IFELSE(
    [AC_LANG_PROGRAM([],[[extern void __attribute__((weak)) foo(void);]])],
    [mysql_cv_weak_symbol=yes],
    [mysql_cv_weak_symbol=no]
  )
)
if test "x$mysql_cv_weak_symbol" = xyes; then
  AC_DEFINE(HAVE_WEAK_SYMBOL, 1,
            [Define to 1 if compiler supports weak symbol attribute.])
fi

AC_CACHE_CHECK([whether __bss_start is defined], mysql_cv_bss_start,
  AC_LINK_IFELSE(
    [AC_LANG_PROGRAM([],
       [[
  extern char *__bss_start;
  return __bss_start ? 1 : 0;
       ]]
    )],
    [mysql_cv_bss_start=yes],
    [mysql_cv_bss_start=no]
  )
)
if test "x$mysql_cv_bss_start" = xyes; then
  AC_DEFINE(HAVE_BSS_START, 1,
            [Define to 1 if compiler defines __bss_start.])
fi

AC_LANG_PUSH([C++])
AC_CHECK_HEADERS(cxxabi.h)
AC_CACHE_CHECK([for abi::__cxa_demangle], mysql_cv_cxa_demangle,
  AC_LINK_IFELSE(
    [AC_LANG_PROGRAM(
      [[
        #include <cxxabi.h>
      ]],
      [[
  char *foo= 0; int bar= 0;
  foo= abi::__cxa_demangle(foo, foo, 0, &bar);
      ]]
    )],
    [mysql_cv_cxa_demangle=yes],
    [mysql_cv_cxa_demangle=no]
  )
)
AC_LANG_POP([C++])

if test "x$mysql_cv_cxa_demangle" = xyes; then
  AC_DEFINE(HAVE_ABI_CXA_DEMANGLE, 1,
            [Define to 1 if you have the `abi::__cxa_demangle' function.])
fi

#--------------------------------------------------------------------
# Check for requested features
#--------------------------------------------------------------------

MYSQL_CHECK_BIG_TABLES
MYSQL_CHECK_MAX_INDEXES
MYSQL_CHECK_VIO
MYSQL_CHECK_SSL
MYSQL_CHECK_LIBEVENT

#--------------------------------------------------------------------
# Declare our plugin modules
# Has to be done late, as the plugin may need to check for existence of
# functions tested above
#--------------------------------------------------------------------

# MyISAM is declared here,not in storage/myisam/plug.in
# because we want it to be the first in the list of plugins,
# Maria needs it. When it'll be fixed the declaration below can
# be removed and restored (uncommented) in storage/myisam/plug.in
MYSQL_STORAGE_ENGINE(myisam,no, [MyISAM Storage Engine],
        [Traditional non-transactional MySQL tables])
MYSQL_PLUGIN_DIRECTORY(myisam,  [storage/myisam])
MYSQL_PLUGIN_STATIC(myisam,     [libmyisam.a])
MYSQL_PLUGIN_MANDATORY(myisam)  dnl Default
MYSQL_PLUGIN_DEPENDS_ON_MYSQL_INTERNALS(myisam, [ha_myisam.cc])

MYSQL_STORAGE_ENGINE(partition, partition, [Partition Support],
        [MySQL Partitioning Support], [max,max-no-ndb])

dnl -- ndbcluster requires partition to be enabled

MYSQL_CONFIGURE_PLUGINS([default])

# Only build client code?
AC_ARG_WITH(server,
    [  --without-server        Only build the client.],
    [with_server=$withval],
    [with_server=yes]
)

AC_ARG_WITH(embedded-server,
    [  --with-embedded-server  Build the embedded server (libmysqld).],
    [with_embedded_server=$withval],
    [with_embedded_server=no]
)

AC_ARG_WITH(query_cache,
    [  --without-query-cache   Do not build query cache.],
    [with_query_cache=$withval],
    [with_query_cache=yes]
)

if test "$with_query_cache" = "yes"
then
  AC_DEFINE([HAVE_QUERY_CACHE], [1], [If we want to have query cache])
fi

AC_ARG_WITH(geometry,
    [  --without-geometry      Do not build geometry-related parts.],
    [with_geometry=$withval],
    [with_geometry=yes]
)

if test "$with_geometry" = "yes"
then
  AC_DEFINE([HAVE_SPATIAL], [1], [Spatial extentions])
  AC_DEFINE([HAVE_RTREE_KEYS], [1], [RTree keys])
fi

AC_ARG_WITH(embedded_privilege_control,
    [  --with-embedded-privilege-control
                          Build parts to check user's privileges.
			  Only affects embedded library.],
    [with_embedded_privilege_control=$withval],
    [with_embedded_privilege_control=no]
)

if test "$with_embedded_privilege_control" = "yes"
then
  AC_DEFINE([HAVE_EMBEDDED_PRIVILEGE_CONTROL], [1],
            [Access checks in embedded library])
fi

#MYSQL_CHECK_CPU

libmysqld_dirs=
if test "$with_embedded_server" = "yes"
then
  libmysqld_dirs=libmysqld

  # We can't build embedded library without building the server, because
  # we depend on libmysys, libmystrings, libmyisam, etc.
  with_server=yes
fi
# XXX: We need to add @libmysqld_extra_libs@ (or whatever) so that
# mysql_config --libmysqld-libs will print out something like
# -L/path/to/lib/mysql -lmysqld -lmyisam -lmysys -lmystrings -ldbug ...
AC_SUBST([libmysqld_dirs])

# Shall we build the docs?
AC_ARG_WITH(docs,
    [  --without-docs          Skip building of the documentation.],
    [with_docs=$withval],
    [with_docs=yes]
)

if test "$with_docs" = "yes"
then
  docs_dirs="Docs"
  if test -f "$srcdir/Docs/manual.chm" ; then
    extra_docs="manual.chm"
  fi
else
  docs_dirs=""
  extra_docs=""
fi
AC_SUBST(docs_dirs)
AC_SUBST(extra_docs)

# Shall we build the man pages?
AC_ARG_WITH(man,
    [  --without-man          Skip building of the man pages.],
    [with_man=$withval],
    [with_man=yes]
)

# Don't build readline, i have it already
AC_ARG_WITH(readline,
    [  --without-readline      Use system readline instead of bundled copy.],
    [ with_readline=$withval ],
    [ with_readline=undefined ]
    )
    
AC_ARG_WITH(libedit,
    [  --without-libedit       Use system libedit instead of bundled copy.],
    [ with_libedit=$withval ],
    [ with_libedit=undefined ]
    )

if test "$with_readline/$with_libedit" = "undefined/undefined" -a ! -e "$srcdir/cmd-line-utils"
then
  with_readline=no
  with_libedit=no
fi

#
# We support next variants of compilation:
#                              --with-readline
#                |       yes      |  no  |               undefined
# --with-libedit |                |      |
# ---------------+----------------+------+----------------------------------
#       yes      |      ERROR!    |   use libedit from mysql sources
# ---------------+----------------+------+----------------------------------
#       no       | use readline   | use system readline or external libedit
#                | from mysql     | according to results of m4 tests
# ---------------+ sources (if it +      +----------------------------------
#    undefined   | is presented)  |      | use libedit from mysql sources
                   

compile_readline="no"
compile_libedit="no"

if [test "$with_libedit" = "yes"] && [test "$with_readline" = "yes"]
then
    AC_MSG_ERROR([You can not use --with-readline and --with-libedit at the same time, please choose one of it])
fi

readline_topdir=""
readline_basedir=""
readline_dir=""
readline_h_ln_cmd=""
readline_link=""
want_to_use_readline="no"

case $SYSTEM_TYPE in
  *netware*)
    # For NetWare, do not need readline
    echo "Skipping readline"
    ;;
  *)
    if [test "$with_libedit" = "yes"] || [test "$with_libedit" = "undefined"] && [test "$with_readline" = "undefined"]
    then
	readline_topdir="cmd-line-utils"
	readline_basedir="libedit"
	readline_dir="$readline_topdir/$readline_basedir"
	readline_link="\$(top_builddir)/cmd-line-utils/libedit/libedit.a"
	readline_h_ln_cmd="\$(LN) -s \$(top_srcdir)/cmd-line-utils/libedit/readline readline"
	compile_libedit=yes
	AC_DEFINE_UNQUOTED(HAVE_HIST_ENTRY, 1)
	AC_DEFINE_UNQUOTED(USE_LIBEDIT_INTERFACE, 1)
    elif test "$with_readline" = "yes"
    then
	readline_topdir="cmd-line-utils"
	readline_basedir="readline"
	readline_dir="$readline_topdir/$readline_basedir"
	readline_link="\$(top_builddir)/cmd-line-utils/readline/libreadline.a"
	readline_h_ln_cmd="\$(LN) -s \$(top_srcdir)/cmd-line-utils/readline readline"
	compile_readline=yes
	want_to_use_readline="yes"
	AC_DEFINE_UNQUOTED(USE_NEW_READLINE_INTERFACE, 1)
    else
	# Use system readline library
	AC_LANG_PUSH([C++])
	MYSQL_CHECK_LIBEDIT_INTERFACE
	MYSQL_CHECK_NEW_RL_INTERFACE
	MYSQL_CHECK_READLINE_DECLARES_HIST_ENTRY
	AC_LANG_POP([C++])
	if [test "$mysql_cv_new_rl_interface" = "yes"] && [test -d "$srcdir/cmd-line-utils/readline"]
	then
	    # Use the new readline interface, but only if the package includes a bundled libreadline
	    # this way we avoid linking commercial source with GPL readline
	    readline_link="-lreadline"
	    want_to_use_readline="yes"
	elif [test "$mysql_cv_libedit_interface" = "yes"]
	then
	    # Use libedit
	    readline_link="-ledit"
	else
	   AC_MSG_ERROR([Could not find system readline or libedit libraries
	      Use --with-readline or --with-libedit to use the bundled
	      versions of libedit or readline])
	fi
    fi

    # if there is no readline, but we want to build with readline, we fail
    if [test "$want_to_use_readline" = "yes"] && [test ! -d "./cmd-line-utils/readline"]
    then
	AC_MSG_ERROR([This commercially licensed MySQL source package can't
	      be built with libreadline. Please use --with-libedit to use
	      the bundled version of libedit instead.])
    fi
    ;;
esac

AC_SUBST(readline_dir)
AC_SUBST(readline_topdir)
AC_SUBST(readline_basedir)
AC_SUBST(readline_link)
AC_SUBST(readline_h_ln_cmd)

# Include man pages, if desired, adapted to the configured parts.
if test X"$with_man" = Xyes
then
  # First, create the list of all man pages present.
  MANLISTFIL=manlist.$$
  TMPLISTFIL=`echo $MANLISTFIL | sed -e 's/manlist/tmplist/'`
  if test -f $MANLISTFIL -o -f $TMPLISTFIL
  then
    echo "Temp file '$MANLISTFIL' or '$TMPLISTFIL' already exists in '`pwd`' - aborting"
    exit 1
  fi
  touch $MANLISTFIL $TMPLISTFIL

  ls $srcdir/man/*.[[18]] > $MANLISTFIL

  # Then, remove all those pages from the list which are specific to parts
  # (table handlers, features, ...) which are not configured in this run.
  AC_MSG_CHECKING("for man pages to remove")
  MAN_DROP="dropping"
  if test X"$with_plugin_ndbcluster" != Xyes
  then
    MAN_DROP="$MAN_DROP ndbcluster"
    grep -v '/ndb' $MANLISTFIL > $TMPLISTFIL ; mv -f $TMPLISTFIL $MANLISTFIL
  fi
  if test X"$with_embedded_server" != Xyes
  then
    MAN_DROP="$MAN_DROP embedded"
    grep -v 'embedded' $MANLISTFIL > $TMPLISTFIL ; mv -f $TMPLISTFIL $MANLISTFIL
  fi
  if test X"$with_plugin_innobase" != Xyes
  then
    MAN_DROP="$MAN_DROP innodb"
    grep -v 'inno' $MANLISTFIL > $TMPLISTFIL ; mv -f $TMPLISTFIL $MANLISTFIL
  fi
  AC_MSG_RESULT([$MAN_DROP])

  # Finally, split the man pages into sections 1 and 8.
  # Get rid of line breaks.
  man1_files=`sed -n -e '/\.1$/s/^.*man\///p' <$MANLISTFIL`
  man8_files=`sed -n -e '/\.8$/s/^.*man\///p' <$MANLISTFIL`

  man_dirs="man"
  man1_files=`echo $man1_files`
  man8_files=`echo $man8_files`
  rm -f $MANLISTFIL $TMPLISTFIL
else
  man_dirs=""
  man1_files=""
  man8_files=""
fi
AC_SUBST(man_dirs)
AC_SUBST(man1_files)
AC_SUBST(man8_files)

# If we have threads generate some library functions and test programs
sql_server_dirs=
sql_server=
server_scripts=

dnl This probably should be cleaned up more - for now the threaded
dnl client is just using plain-old libs.
sql_client_dirs="strings regex mysys libmysql"

AM_CONDITIONAL(THREAD_SAFE_CLIENT, test "$THREAD_SAFE_CLIENT" != "no")

if test "$THREAD_SAFE_CLIENT" != "no"
then
  sql_client_dirs="$sql_client_dirs libmysql_r"
  AC_DEFINE([THREAD_SAFE_CLIENT], [1], [Should the client be thread safe])
fi
sql_client_dirs="$sql_client_dirs client"

CLIENT_LIBS="$NON_THREADED_LIBS $openssl_libs $ZLIB_LIBS $STATIC_NSS_FLAGS"

AC_SUBST(CLIENT_LIBS)
AC_SUBST(CLIENT_THREAD_LIBS)
AC_SUBST(NON_THREADED_LIBS)
AC_SUBST(STATIC_NSS_FLAGS)
AC_SUBST(sql_client_dirs)

# If configuring for NetWare, build the netware directory
netware_dir=
if expr "$SYSTEM_TYPE" : ".*netware.*" > /dev/null
then
  netware_dir="netware"
fi
AC_SUBST(netware_dir)
AM_CONDITIONAL(HAVE_NETWARE, test "$netware_dir" = "netware")

if test "$with_server" = "yes" -o "$THREAD_SAFE_CLIENT" != "no"
then
  AC_DEFINE([THREAD], [1],
            [Define if you want to have threaded code. This may be undef on client code])
  server_scripts="mysqld_safe mysql_install_db"
  sql_server_dirs="strings mysys dbug extra regex"

  sql_server="vio sql"
fi
AM_CONDITIONAL(THREAD, test "$with_server" = "yes" -o "$THREAD_SAFE_CLIENT" != "no")

# "innochecksum" is not in the "innobase/" subdirectory, but should be switched
AM_CONDITIONAL([BUILD_INNODB_TOOLS], [test X"$with_plugin_innobase" = Xyes])

# IMPORTANT - do not modify LIBS past this line - this hack is the only way
# I know to add the static NSS magic if we have static NSS libraries with
# glibc - Sasha

LDFLAGS="$LDFLAGS $OTHER_LIBC_LIB"
LIBS="$LIBS $STATIC_NSS_FLAGS"

AC_SUBST(sql_server_dirs)
AC_SUBST(sql_server)
AC_SUBST(server_scripts)

AC_SUBST(mysql_plugin_dirs)
AC_SUBST(mysql_plugin_libs)
AC_SUBST(mysql_plugin_defs)


# Now that sql_client_dirs and sql_server_dirs are stable, determine the union.
# Start with the (longer) server list, add each client item not yet present.
sql_union_dirs=" $sql_server_dirs "
for DIR in $sql_client_dirs
do
  if echo " $sql_union_dirs " | grep " $DIR " >/dev/null
  then
    :  # already present, skip
  else
    sql_union_dirs="$sql_union_dirs $DIR "
  fi
done
AC_SUBST(sql_union_dirs)

# Some usefull subst
AC_SUBST(CC)
AC_SUBST(GXX)

# Set configuration options for make_binary_distribution
case $SYSTEM_TYPE in
  *netware*)
    MAKE_BINARY_DISTRIBUTION_OPTIONS="$MAKE_BINARY_DISTRIBUTION_OPTIONS --no-strip"
    ;;
  *)
    : # no change for other platforms yet
    ;;
esac
AC_SUBST(MAKE_BINARY_DISTRIBUTION_OPTIONS)

# Ensure that $(MYSQL_EXTRA_CXXFLAGS) is last
CXXFLAGS="$CXXFLAGS \$(MYSQL_EXTRA_CXXFLAGS)"

# Output results
if test -d "$srcdir/pstack" ; then
  AC_CONFIG_FILES(pstack/Makefile pstack/aout/Makefile)
fi
if test -d "$srcdir/cmd-line-utils/readline" ; then
  AC_CONFIG_FILES(cmd-line-utils/readline/Makefile)
fi

AC_CONFIG_FILES(Makefile extra/Makefile mysys/Makefile mysys/tests/Makefile dnl
 unittest/Makefile unittest/mytap/Makefile unittest/mytap/t/Makefile dnl
 unittest/mysys/Makefile unittest/examples/Makefile dnl
 strings/Makefile regex/Makefile storage/Makefile dnl
 man/Makefile BUILD/Makefile vio/Makefile dnl
 libmysql/Makefile libmysql_r/Makefile client/Makefile dnl
 sql/Makefile sql/share/Makefile sql/backup/Makefile dnl
 sql/sql_builtin.cc sql-common/Makefile dnl
 dbug/Makefile scripts/Makefile include/Makefile dnl
 tests/Makefile Docs/Makefile support-files/Makefile dnl
 support-files/MacOSX/Makefile support-files/RHEL4-SElinux/Makefile dnl
 cmd-line-utils/Makefile cmd-line-utils/libedit/Makefile dnl
 libmysqld/Makefile libmysqld/examples/Makefile dnl
 mysql-test/Makefile mysql-test/lib/My/SafeProcess/Makefile dnl
 netware/Makefile sql-bench/Makefile dnl
 include/mysql_version.h plugin/Makefile win/Makefile)

AC_CONFIG_COMMANDS([default], , test -z "$CONFIG_HEADERS" || echo timestamp > stamp-h)

# Ensure that table handlers gets all modifications to CFLAGS/CXXFLAGS
AC_CONFIG_COMMANDS_POST(ac_configure_args="$ac_configure_args CFLAGS='$CFLAGS' CXXFLAGS='$CXXFLAGS'")

AC_OUTPUT

echo
echo "MySQL has a Web site at http://www.mysql.com/ which carries details on the"
echo "latest release, upcoming features, and other information to make your"
echo "work or play with MySQL more productive. There you can also find"
echo "information about mailing lists for MySQL discussion."
echo
echo "Remember to check the platform specific part of the reference manual for"
echo "hints about installing MySQL on your platform. Also have a look at the"
echo "files in the Docs directory."
echo
# The following text is checked in ./Do-compile to verify that configure
# ended sucessfully - don't remove it.
echo "Thank you for choosing MySQL!"
echo<|MERGE_RESOLUTION|>--- conflicted
+++ resolved
@@ -7,7 +7,6 @@
 # Remember to also update version.c in ndb.
 # When changing major version number please also check switch statement
 # in mysqlbinlog::check_master_version().
-<<<<<<< HEAD
 AC_INIT([MySQL Server], [6.0.10-alpha], [], [mysql])
 AC_CONFIG_SRCDIR([sql/mysqld.cc])
 AC_CANONICAL_TARGET
@@ -21,10 +20,6 @@
 NDB_VERSION_MINOR=2
 NDB_VERSION_BUILD=17
 NDB_VERSION_STATUS="-alpha"
-=======
-AM_INIT_AUTOMAKE(mysql, 5.1.33)
-AM_CONFIG_HEADER([include/config.h:config.h.in])
->>>>>>> 858d40d8
 
 PROTOCOL_VERSION=10
 DOT_FRM_VERSION=6
@@ -2138,6 +2133,15 @@
 esac
 AC_CHECK_FUNCS(pthread_condattr_setclock)
 
+case "$mysql_cv_sys_os" in
+ OS400) # i5/OS (OS/400) emits a SIGILL (Function not implemented) when
+        # unsupported priority values are passed to pthread_setschedprio.
+        # Since the only supported value is 1, treat it as inexistent.
+    ;;
+ *) AC_CHECK_FUNCS(pthread_setschedprio)
+    ;;
+esac
+
 # Check that isinf() is available in math.h and can be used in both C and C++ 
 # code
 AC_MSG_CHECKING(for isinf in <math.h>)
@@ -2896,6 +2900,9 @@
 # "innochecksum" is not in the "innobase/" subdirectory, but should be switched
 AM_CONDITIONAL([BUILD_INNODB_TOOLS], [test X"$with_plugin_innobase" = Xyes])
 
+# "innochecksum" is not in the "innobase/" subdirectory, but should be switched
+AM_CONDITIONAL([BUILD_INNODB_TOOLS], [test X"$with_plugin_innobase" = Xyes])
+
 # IMPORTANT - do not modify LIBS past this line - this hack is the only way
 # I know to add the static NSS magic if we have static NSS libraries with
 # glibc - Sasha
