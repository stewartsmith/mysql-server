--source include/have_ucs2.inc
--source include/have_utf16.inc
--source include/have_utf32.inc


--disable_warnings
drop table if exists t1;
--enable_warnings

--echo In the following tests we change the order of letter "b"
--echo making it equal to letter "a", and check that it works
--echo with all Unicode character sets
set names utf8;

--replace_result $MYSQL_TEST_DIR MYSQL_TEST_DIR
show variables like 'character_sets_dir%';

show collation like 'utf8_phone_ci';
CREATE TABLE t1 (
 name VARCHAR(64),
 phone VARCHAR(64) CHARACTER SET utf8 COLLATE utf8_phone_ci
);
INSERT INTO t1 VALUES ('Svoj','+7 912 800 80 02');
INSERT INTO t1 VALUES ('Hf','+7 (912) 800 80 04');
INSERT INTO t1 VALUES ('Bar','+7-912-800-80-01');
INSERT INTO t1 VALUES ('Ramil','(7912) 800 80 03');
INSERT INTO t1 VALUES ('Sanja','+380 (912) 8008005');
SELECT * FROM t1 ORDER BY phone;
SELECT * FROM t1 WHERE phone='+7(912)800-80-01';
SELECT * FROM t1 WHERE phone='79128008001';
SELECT * FROM t1 WHERE phone='7 9 1 2 8 0 0 8 0 0 1';
DROP TABLE t1;

show collation like 'utf8_test_ci';
create table t1 (c1 char(1) character set utf8 collate utf8_test_ci);
insert into t1 values ('a');
select * from t1 where c1='b';
drop table t1;

show collation like 'ucs2_test_ci';
create table t1 (c1 char(1) character set ucs2 collate ucs2_test_ci);
insert into t1 values ('a');
select * from t1 where c1='b';
drop table t1;

<<<<<<< HEAD
show collation like 'utf16_test_ci';
create table t1 (c1 char(1) character set utf16 collate utf16_test_ci);
insert into t1 values ('a');
select * from t1 where c1='b';
drop table t1;

show collation like 'utf32_test_ci';
create table t1 (c1 char(1) character set utf32 collate utf32_test_ci);
insert into t1 values ('a');
select * from t1 where c1='b';
drop table t1;

--echo  Vietnamese experimental collation
=======

#
# Bug#41084 full-text index added to custom UCA collation not working
#
CREATE TABLE t1 (
  col1 varchar(100) character set utf8 collate utf8_test_ci
);
INSERT INTO t1 (col1) VALUES ('abcd'),('efgh'),('ijkl');
ALTER TABLE t1 ADD FULLTEXT INDEX (col1);
SELECT * FROM t1 where match (col1) against ('abcd');
SELECT * FROM t1 where match (col1) against ('abcd' IN BOOLEAN MODE);
ALTER TABLE t1 ADD (col2 varchar(100) character set latin1);
UPDATE t1 SET col2=col1;
SELECT * FROM t1 WHERE col1=col2 ORDER BY col1;
DROP TABLE t1;

#
#  Vietnamese experimental collation
#
>>>>>>> 176a7881

show collation like 'ucs2_vn_ci';
create table t1 (c1 char(1) character set ucs2 collate ucs2_vn_ci);
insert into t1 values (0x0061),(0x0041),(0x00E0),(0x00C0),(0x1EA3),(0x1EA2),
                      (0x00E3),(0x00C3),(0x00E1),(0x00C1),(0x1EA1),(0x1EA0);
insert into t1 values (0x0103),(0x0102),(0x1EB1),(0x1EB0),(0x1EB3),(0x1EB2),
                      (0x1EB5),(0x1EB4),(0x1EAF),(0x1EAE),(0x1EB7),(0x1EB6);
insert into t1 values (0x00E2),(0x00C2),(0x1EA7),(0x1EA6),(0x1EA9),(0x1EA8),
                      (0x1EAB),(0x1EAA),(0x1EA5),(0x1EA4),(0x1EAD),(0x1EAC);
insert into t1 values ('b'),('B'),('c'),('C');
insert into t1 values ('d'),('D'),(0x0111),(0x0110);
insert into t1 values (0x0065),(0x0045),(0x00E8),(0x00C8),(0x1EBB),(0x1EBA),
                      (0x1EBD),(0x1EBC),(0x00E9),(0x00C9),(0x1EB9),(0x1EB8);
insert into t1 values (0x00EA),(0x00CA),(0x1EC1),(0x1EC0),(0x1EC3),(0x1EC2),
                      (0x1EC5),(0x1EC4),(0x1EBF),(0x1EBE),(0x1EC7),(0x1EC6);
insert into t1 values ('g'),('G'),('h'),('H');
insert into t1 values (0x0069),(0x0049),(0x00EC),(0x00CC),(0x1EC9),(0x1EC8),
                      (0x0129),(0x0128),(0x00ED),(0x00CD),(0x1ECB),(0x1ECA);
insert into t1 values ('k'),('K'),('l'),('L'),('m'),('M');
insert into t1 values (0x006F),(0x004F),(0x00F2),(0x00D2),(0x1ECF),(0x1ECE),
                      (0x00F5),(0x00D5),(0x00F3),(0x00D3),(0x1ECD),(0x1ECC);
insert into t1 values (0x00F4),(0x00D4),(0x1ED3),(0x1ED2),(0x1ED5),(0x1ED4),
                      (0x1ED7),(0x1ED6),(0x1ED1),(0x1ED0),(0x1ED9),(0x1ED8);
insert into t1 values (0x01A1),(0x01A0),(0x1EDD),(0x1EDC),(0x1EDF),(0x1EDE),
                      (0x1EE1),(0x1EE0),(0x1EDB),(0x1EDA),(0x1EE3),(0x1EE2);
insert into t1 values ('p'),('P'),('q'),('Q'),('r'),('R'),('s'),('S'),('t'),('T');
insert into t1 values (0x0075),(0x0055),(0x00F9),(0x00D9),(0x1EE7),(0x1EE6),
                      (0x0169),(0x0168),(0x00FA),(0x00DA),(0x1EE5),(0x1EE4);
insert into t1 values (0x01B0),(0x01AF),(0x1EEB),(0x1EEA),(0x1EED),(0x1EEC),
                      (0x1EEF),(0x1EEE),(0x1EE9),(0x1EE8),(0x1EF1),(0x1EF0);
insert into t1 values ('v'),('V'),('x'),('X');
insert into t1 values (0x0079),(0x0059),(0x1EF3),(0x1EF2),(0x1EF7),(0x1EF6),
                      (0x1EF9),(0x1EF8),(0x00FD),(0x00DD),(0x1EF5),(0x1EF4);
select hex(c1) as h, c1 from t1 order by c1, h;
select group_concat(hex(c1) order by hex(c1)) from t1 group by c1;
select group_concat(c1 order by hex(c1) SEPARATOR '') from t1 group by c1;
drop table t1;


-- echo The following tests check that two-byte collation IDs work
# The file ../std-data/Index.xml has a number of collations with high IDs.

# Test that the "ID" column in I_S and SHOW queries can handle two bytes
select * from information_schema.collations where id>256 order by id;
show collation like '%test%';

# Test that two-byte collation ID is correctly transfered to the client side.
show collation like 'ucs2_vn_ci';
create table t1 (c1 char(1) character set ucs2 collate ucs2_vn_ci);
insert into t1 values (0x0061);
--enable_metadata
set @@character_set_results=NULL;
select * from t1;
--disable_metadata
drop table t1;

#
# Check maximum collation ID (2047 as of MySQL-6.0.9)
#
CREATE TABLE t1 (s1 char(10) character set utf8 collate utf8_maxuserid_ci);
INSERT INTO t1 VALUES ('a'),('b');
SELECT * FROM t1 WHERE s1='a' ORDER BY BINARY s1;
DROP TABLE t1;<|MERGE_RESOLUTION|>--- conflicted
+++ resolved
@@ -43,7 +43,6 @@
 select * from t1 where c1='b';
 drop table t1;
 
-<<<<<<< HEAD
 show collation like 'utf16_test_ci';
 create table t1 (c1 char(1) character set utf16 collate utf16_test_ci);
 insert into t1 values ('a');
@@ -56,8 +55,6 @@
 select * from t1 where c1='b';
 drop table t1;
 
---echo  Vietnamese experimental collation
-=======
 
 #
 # Bug#41084 full-text index added to custom UCA collation not working
@@ -77,7 +74,7 @@
 #
 #  Vietnamese experimental collation
 #
->>>>>>> 176a7881
+--echo  Vietnamese experimental collation
 
 show collation like 'ucs2_vn_ci';
 create table t1 (c1 char(1) character set ucs2 collate ucs2_vn_ci);
