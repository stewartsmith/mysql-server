--- conflicted
+++ resolved
@@ -1635,7 +1635,15 @@
 Warnings:
 Warning	1265	Data truncated for column 'VARIABLE_VALUE' at row 1
 set global init_connect="";
-<<<<<<< HEAD
+create table t0 select * from information_schema.global_status where VARIABLE_NAME='COM_SELECT';
+SELECT 1;
+1
+1
+select a.VARIABLE_VALUE - b.VARIABLE_VALUE from t0 b, information_schema.global_status a
+where a.VARIABLE_NAME = b.VARIABLE_NAME;
+a.VARIABLE_VALUE - b.VARIABLE_VALUE
+2
+drop table t0;
 End of 5.1 tests.
 create function f1 (p1 int, p2 datetime, p3 decimal(10,2))
 returns char(10) return null;
@@ -1718,16 +1726,4 @@
 unlock tables;
 # Switching to connection 'con3726_2'
 # Switching to connection 'default'
-drop tables t1, t3;
-=======
-create table t0 select * from information_schema.global_status where VARIABLE_NAME='COM_SELECT';
-SELECT 1;
-1
-1
-select a.VARIABLE_VALUE - b.VARIABLE_VALUE from t0 b, information_schema.global_status a
-where a.VARIABLE_NAME = b.VARIABLE_NAME;
-a.VARIABLE_VALUE - b.VARIABLE_VALUE
-2
-drop table t0;
-End of 5.1 tests.
->>>>>>> 58701cae
+drop tables t1, t3;