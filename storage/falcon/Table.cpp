/* Copyright (C) 2006 MySQL AB

   This program is free software; you can redistribute it and/or modify
   it under the terms of the GNU General Public License as published by
   the Free Software Foundation; version 2 of the License.

   This program is distributed in the hope that it will be useful,
   but WITHOUT ANY WARRANTY; without even the implied warranty of
   MERCHANTABILITY or FITNESS FOR A PARTICULAR PURPOSE.  See the
   GNU General Public License for more details.

   You should have received a copy of the GNU General Public License
   along with this program; if not, write to the Free Software
   Foundation, Inc., 59 Temple Place, Suite 330, Boston, MA  02111-1307  USA */

// Table.cpp: implementation of the Table class.
//
//////////////////////////////////////////////////////////////////////

#include <string.h>
#include <memory.h>
#include <stdio.h>
#include "Engine.h"
#include "Table.h"
#include "Field.h"
#include "Index.h"
#include "IndexKey.h"
#include "Database.h"
#include "Dbb.h"
#include "PStatement.h"
#include "Transaction.h"
#include "Value.h"
#include "Format.h"
#include "RSet.h"
#include "RecordVersion.h"
#include "Filter.h"
#include "FilterTree.h"
#include "FilterDifferences.h"
#include "RecordLeaf.h"
#include "RecordGroup.h"
#include "SQLError.h"
#include "ForeignKey.h"
#include "Sync.h"
#include "Bitmap.h"
#include "TableAttachment.h"
#include "Privilege.h"
#include "View.h"
#include "BinaryBlob.h"
#include "AsciiBlob.h"
#include "Log.h"
#include "CollationManager.h"
#include "Connection.h"
#include "Repository.h"
#include "Interlock.h"
#include "Collation.h"
#include "TableSpace.h"
#include "RecordScavenge.h"
#include "Section.h"
#include "BackLog.h"

#ifndef STORAGE_ENGINE
#include "Trigger.h"
#endif

//#define ATOMIC_UPDATE		Exclusive
#define ATOMIC_UPDATE		Shared

#undef new

static const char *relatedTables [] = {
	"IndexFields",
	"Indexes",
	"Fields",
	"Tables",

#ifndef STORAGE_ENGINE
	"Triggers",
#endif

	NULL
	};
	
#ifdef _DEBUG
#undef THIS_FILE
static const char THIS_FILE[]=__FILE__;
#endif

//////////////////////////////////////////////////////////////////////
// Construction/Destruction
//////////////////////////////////////////////////////////////////////

Table::Table(Database *db, int id, const char *schema, const char *tableName, TableSpace *tblSpace) : PrivilegeObject(db)
{
	init(id, schema, tableName, tblSpace);
}

Table::Table(Database *db, const char * schema, const char * tableName, int id, int version, uint64 numberRecords, TableSpace *tblSpace) : PrivilegeObject(db)
{
	init(id, schema, tableName, tblSpace);
	formatVersion = version;
	priorCardinality = numberRecords;
	cardinality = numberRecords;
}

Table::~Table()
{
	for (Field *field; (field = fields);)
		{
		fields = field->next;
		delete field;
		}

	delete [] fieldVector;
	Format *format;

	for (int n = 0; n < FORMAT_HASH_SIZE; ++n)
		while ( (format = formats [n]) )
			{
			formats [n] = format->hash;
			delete format;
			}
	
	delete [] formats;

	for (Index *index; (index = indexes);)
		{
		indexes = index->next;
		delete index;
		}

	for (ForeignKey *key; (key = foreignKeys);)
		{
		foreignKeys = key->next;
		delete key;
		}

#ifndef STORAGE_ENGINE
	for (Trigger *trigger; (trigger = triggers);)
		{
		triggers = trigger->next;
		trigger->release();
		}
#endif

	if (backloggedRecords && recordBitmap)
		{
		for (int32 recordNumber = 0; (recordNumber = recordBitmap->nextSet(recordNumber)) >= 0; ++recordNumber)
			{
			int32 backlogId = backloggedRecords->get(recordNumber);
			
			if (backlogId)
				database->backLog->deleteRecord(backlogId);
			}
			
		delete backloggedRecords;
		}
		
	delete view;
<<<<<<< HEAD
	delete records;
=======
	delete backloggedRecords;
	if (records)
		delete records;
>>>>>>> 26e50a40

	if (recordBitmap)
		recordBitmap->release();
}

Field* Table::findField(const char * fieldName)
{
	const char *name = database->getSymbol(fieldName);
	Sync sync(&syncObject, "Table::findField");
	sync.lock(Shared);

	FOR_FIELDS(field, this)
		if (field->name == name)
			return field;
	END_FOR;

	return NULL;
}


Field* Table::findField(const WCString *fieldName)
{
	return findField(database->getSymbol(fieldName));
}

Field* Table::addField(const char * name, Type type, int length, int precision, int scale, int flags)
{
	Sync sync(&syncObject, "Table::addField");
	sync.lock(Exclusive);

	Field *field = NEW Field(this, nextFieldId++, name, type, length, precision, scale, flags);
	addField(field);

	return field;
}

Index* Table::addIndex(const char * name, int numberFields, int type)
{
	Sync sync(&syncObject, "Table::addIndex");
	sync.lock(Exclusive);

	Index *index = NEW Index(this, name, numberFields, type);
	addIndex(index);

	if ((type & IndexTypeMask) == PrimaryKey)
		primaryKey = index;

	return index;
}

const char* Table::getName()
{
	return name;
}

void Table::create(const char * tableType, Transaction *transaction)
{
	setType(tableType);
	dataSectionId = dbb->createSection(TRANSACTION_ID(transaction));
	blobSectionId = dbb->createSection(TRANSACTION_ID(transaction));

	FOR_INDEXES(index, this);
		index->create(transaction);
	END_FOR;
}

void Table::save()
{
	Sync sync(&database->syncSysConnection, "Table::save");
	sync.lock(Shared);

	PreparedStatement *statement = database->prepareStatement(
		(database->fieldExtensions) ?
			"insert Tables (tableName,tableId,dataSection,blobSection,currentVersion,type,schema,viewDefinition,tablespace) values (?,?,?,?,?,?,?,?,?);" :
			"insert Tables (tableName,tableId,dataSection,blobSection,currentVersion,type,schema,viewDefinition) values (?,?,?,?,?,?,?,?);");
	statement->setString(1, name);
	statement->setInt(2, tableId);

	if (view)
		{
		Stream stream;
		view->gen(&stream);
		char *def = stream.getString();
		statement->setString(8, def);
		delete [] def;
		}
	else
		{
		statement->setInt(3, dataSectionId);
		statement->setInt(4, blobSectionId);
		statement->setInt(5, formatVersion);
		}

	statement->setString(6, type);
	statement->setString(7, schemaName);

	if (tableSpace)
		statement->setString(9, tableSpace->name);

	statement->executeUpdate();
	statement->close();

	FOR_FIELDS(field, this)
		field->save();
	END_FOR;

	sync.unlock();

	if (view)
		view->save(database);
	else
		{
		Format *format = getFormat(formatVersion);
		format->save(this);

		FOR_INDEXES(index, this);
			if (index->savePending)
				index->save();
		END_FOR;

		for (ForeignKey *key = foreignKeys; key; key = key->next)
			{
			key->bind(database);

			if (key->foreignTable == this)
				key->save(database);
			}
		}

}

void Table::insert(Transaction *transaction, int count, Field **fieldVector, Value **values)
{
	database->preUpdate();
	
	if (view)
		{
		insertView(transaction, count, fieldVector, values);

		return;
		}

	if (!dataSection)
		findSections();

	RecordVersion *record = NULL;
	bool inserted = false;
	int32 recordNumber = -1;

	try
		{
		// Get current format for record

		Format *format = getFormat(formatVersion);
		record = allocRecordVersion(format, transaction, NULL);
		
		// Handle any default values

		FOR_FIELDS(field, this)
			if (field->defaultValue)
				record->setValue(transaction, field->id, field->defaultValue, false, false);
		END_FOR;

		// Copy field values into record

		Value temp;

		for (int n = 0; n < count; ++n)
			{
			Field *field = fieldVector [n];
			Value *value = values [n];

			if(field->repository)
				value = field->repository->defaultRepository(field, value, &temp);

			record->setValue(transaction, field->id, value, false, false);
			}

		fireTriggers(transaction, PreInsert, NULL, record);

		// Checkin with any attachments

		FOR_OBJECTS(TableAttachment*, attachment, &attachments)
			if (attachment->mask & PRE_INSERT)
				attachment->preInsert(this, record);
		END_FOR;

		// We're done playing; finalize the record

		record->finalize(transaction);

		// Make insert/update atomic, then check for unique index duplicats
		
		Sync sync(&syncUpdate, "Table::insert");
		recordNumber = record->recordNumber = dbb->insertStub(dataSection, transaction);
		
		if (indexes)
			{
			checkUniqueIndexes(transaction, record);

			FOR_INDEXES(index, this);
				index->insert(record, transaction);
			END_FOR;
			}

		// Verify that record is valid

		checkNullable(record);
		transaction->addRecord(record);
		insert(record, NULL, recordNumber);
		inserted = true;
		
		updateInversion(record, transaction);
		fireTriggers(transaction, PostInsert, NULL, record);
		record->release();
		}
	catch (...)
		{
		if (inserted)
			{
			transaction->removeRecord(record);
			insert(NULL, record, recordNumber);
			}

		if (recordNumber >= 0)
			{
			dbb->updateRecord(dataSection, recordNumber, NULL, transaction, false);
			dataSection->expungeRecord(recordNumber);
			record->recordNumber = -1;
			}

		garbageCollect(record, NULL, transaction, true);

		if (record)
			record->release();
			
		throw;
		}

}

Format* Table::getFormat(int version)
{
	if (format && (format->version == version))
		return format;

	Format *format;

	for (format = formats [version % FORMAT_HASH_SIZE]; format;  format = format->hash)
		 if (format->version == version)
			return format;

	Sync sync(&syncObject, "Table::getFormat");
	sync.lock(Exclusive);

	Sync sync2(&database->syncSysConnection, "Table::save");
	sync2.lock(Shared);

	PStatement statement = database->prepareStatement(
		"select version, fieldId, dataType, offset, length, scale, maxId from system.Formats where tableId=? and version=?");
	statement->setInt(1, tableId);
	statement->setInt(2, version);
	RSet set = statement->executeQuery();
	format = NEW Format(this, set);
	sync2.unlock();
	addFormat(format);

	return format;
}

void Table::reformat()
{
	buildFieldVector();
	Sync sync(&syncObject, "Table::reformat");
	sync.lock(Exclusive);
	database->invalidateCompiledStatements(this);

	if (format && format->validate(this))
		return;

	format = NEW Format(this, ++formatVersion);
	addFormat(format);

	if (!database->formatting)
		{
		format->save(this);
		Sync sync(&database->syncSysConnection, "Table::reformat");
		sync.lock(Shared);

		PreparedStatement *statement = database->prepareStatement(
			"update Tables set currentVersion=? where tableName=? and schema=?");
		int n = 1;
		statement->setInt(n++, formatVersion);
		statement->setString(n++, name);
		statement->setString(n++, schemaName);
		statement->executeUpdate();
		statement->close();
		}
}

void Table::updateRecord (RecordVersion * record)
{
	activeVersions = true;
	
	FOR_OBJECTS (TableAttachment*, attachment, &attachments)
		if (attachment->mask & POST_COMMIT)
			attachment->postCommit(this, record);
	END_FOR;
}

int Table::numberFields()
{
	return fieldCount;
}

Record* Table::fetchNext(int32 start)
{
	if (view)
		throw SQLEXCEPTION(BUG_CHECK, "attempted physical access to view");

	if (!dataSection)
		findSections();

	Stream stream;
	Sync sync(&syncObject, "Table::fetchNext");
	sync.lock(Shared);
	Record *record;
	int32 recordNumber = start;

	for (;;)
		{
		int32 bitNumber = recordBitmap->nextSet(recordNumber);

		// If no bit and we've seen the end of the table, we're done
		
		if (bitNumber < 0)
			{
			if (eof)
				return NULL;
			
			recordNumber = highWater;
			}
		else if (eof || bitNumber < highWater)
			{
			// Record should exist somewhere
			
			if (records && (record = records->fetch(bitNumber)))
				break;

			sync.unlock();
			
			for (int n = 0; (record = databaseFetch(bitNumber)); ++n)
				{
				if (insert(record, NULL, recordNumber))
					{
					record->poke();
					
					return record;
					}
			
				record->active = false;
				record->release();
				sync.lock(Shared);
				
				if ((record = records->fetch(bitNumber)))
					{
					record->poke();
					
					return record;
					}
				
				sync.unlock();
				ASSERT(n < 2);
				}
					
			// Record has gotten lost; no serious cause for concern
			
			sync.lock(Shared);
			recordNumber = bitNumber + 1;
			
			continue;
			}

		// We're above the high water mark; let's find the next record in the database
		
		int32 recNumber = dbb->findNextRecord(dataSection, recordNumber, &stream);
		
		// If we didn't find anything else, mark table as read and try again
		
		if (recNumber < 0)
			{
			eof = true;
			
			if (bitNumber < 0)
				return NULL;

			continue;
			}

		highWater = recNumber + 1;

		// If we've got that record in memory, use it instead
		
		if (records && (record = records->fetch(recNumber)))
			{
			if (recNumber <= bitNumber)
				break;
			}
		else if (backloggedRecords && (record = backlogFetch(recNumber)))
			{
			if (recNumber <= bitNumber)
				break;
			}
		else
			{
			if (stream.totalLength == 0)
				{
				Log::logBreak ("Table::fetchNext record %d in table %s.%s disappeared\n",
								recordNumber, (const char*) schemaName, (const char*) name);
				dbb->updateRecord(dataSection, recNumber, NULL, NULL, false);
				recordNumber = recNumber + 1;
				
				continue;
				}

			sync.unlock();
			record = allocRecord(recNumber, &stream);
			
			if (insert(record, NULL, recNumber))
				{
				if (bitNumber < 0 || recNumber <= bitNumber)
					return record;
				}
			else
				{
				record->active = false;
				record->release();
				}
			
			sync.lock(Shared);
			}
		
		if (bitNumber >= 0 && bitNumber < recNumber && records && (record = records->fetch(bitNumber)))
			break;

		sync.unlock();
		sync.lock(Exclusive);
		recordBitmap->clear(bitNumber);
		recordNumber = bitNumber + 1;
		}

	record->poke();

	return record;
}

Record* Table::databaseFetch(int32 recordNumber)
{
	Stream stream;
	ageGroup = database->currentGeneration;

	if (!dataSection)
		findSections();

	if (!dbb->fetchRecord (dataSection, recordNumber, &stream))
		{
		Sync sync(&syncObject, "Table::databaseFetch");
		sync.lock(Exclusive);
		recordBitmap->clear(recordNumber);
			
		return NULL;
		}

	// If record has a zero length, it doesn't really exist (must have been
	// created but neither committed or backed out from a previous invocation.
	// If any case, get rid of it now!

	if (stream.totalLength == 0)
		{
		Log::logBreak ("Table::databaseFetch record %d in table %s.%s disappeared\n",
						recordNumber, (const char*) schemaName, (const char*) name);
		dbb->updateRecord (dataSection, recordNumber, NULL, NULL, false);
		
		return NULL;
		}

	Record *record;
	
	try
		{
		record = allocRecord(recordNumber, &stream);
		}
	catch (SQLException& exception)
		{
		Log::logBreak ("Table::databaseFetch record %d in table %s.%s: %s\n",
						recordNumber, (const char*) schemaName, (const char*) name,
						exception.getText());

		switch (exception.getSqlcode())
			{
			case OUT_OF_MEMORY_ERROR:
			case OUT_OF_RECORD_MEMORY_ERROR:
				throw;
			}
		
		return NULL;
		}

	return record;
}

void Table::deleteIndex(Index * index, Transaction *transaction)
{
	if (index == primaryKey)
		primaryKey = NULL;

	index->deleteIndex(transaction);

	for (Index **ptr = &indexes; *ptr; ptr = &((*ptr)->next))
		if (*ptr == index)
			{
			*ptr = index->next;
			break;
			}

	delete index;
}

void Table::setDataSection(int32 section)
{
	dataSectionId = section;
}

void Table::setBlobSection(int32 section)
{
	blobSectionId = section;
}

void Table::loadFields()
{
	Sync sync (&database->syncSysConnection, "Table::loadFields");
	sync.lock (Shared);

	const char *sql = (database->fieldExtensions) ?
		"select field,fieldId,dataType,length,scale,flags,collationsequence,repositoryName,domainName,precision"
				" from system.Fields where tableName=? and schema=?" :
		"select field,fieldId,dataType,length,scale,flags,collationsequence"
				" from system.Fields where tableName=? and schema=?";

	PreparedStatement *statement = database->prepareStatement (sql);
	statement->setString (1, name);
	statement->setString (2, schemaName);
	ResultSet *resultSet = statement->executeQuery();

	while (resultSet->next())
		{
		const char *fieldName = resultSet->getString (1);
		const char *collationName = resultSet->getString (7);
		Collation *collation = CollationManager::getCollation (collationName);
		int id = resultSet->getInt(2);
		Type type = (Type) resultSet->getInt(3);
		int length = resultSet->getInt(4);
		int scale = resultSet->getInt(5);
		int flags = resultSet->getInt(6);
		int precision = (database->fieldExtensions) ? resultSet->getInt(10) : 0;
		Field *field = NEW Field (this, id, fieldName, type, length, precision, scale, flags); 
		addField (field);

		if (collation)
			field->setCollation(collation);

		if (nextFieldId <= field->id)
			nextFieldId = field->id + 1;

		if (database->fieldExtensions)
			{
			const char *repositoryName = resultSet->getSymbol(8);
			
			if (repositoryName && repositoryName [0])
				{
				Repository *repository = database->getRepository (schemaName, repositoryName);
				field->setRepository (repository);
				}
			}
		}

	buildFieldVector();
	resultSet->close();
	statement->close();

}

void Table::loadIndexes()
{
	Sync sync (&database->syncSysConnection, "Table::loadIndexes");
	sync.lock (Shared);

	PreparedStatement *statement = database->prepareStatement (
		"select indexName,indexType,indexId,fieldCount from system.Indexes where tableName=? and schema=?");
	statement->setString (1, name);
	statement->setString (2, schemaName);
	ResultSet *set = statement->executeQuery();

	while (set->next())
		{
		Index *index;
		const char *indexName = set->getString (1);
		
		if (!findIndex(indexName))
			{
			try
				{
				index = NEW Index (this,
									indexName,				// name
									set->getInt (2),		// type
									set->getInt (3),		// id
									set->getInt (4));		// field count
				}
			catch (SQLException &exception)
				{
				Log::log ("Index %s in %s.%s damaged: %s\n",
							indexName, schemaName, name, exception.getText());
				index = NEW Index (this,
									indexName,				// name
									set->getInt (4),		// field count
									set->getInt (2));		// type
				index->setDamaged();
				}
				
			if (index->type == PrimaryKey)
				primaryKey = index;
				
			addIndex (index);
			}
		}

	set->close();
	statement->close();
	ForeignKey::loadForeignKeys (database, this);
	ForeignKey::loadPrimaryKeys (database, this);
}

void Table::init(int id, const char *schema, const char *tableName, TableSpace *tblSpace)
{
	ageGroup = database->currentGeneration;

	if ( (tableSpace = tblSpace) )
		dbb = tableSpace->dbb;
	else
		dbb = database->dbb;

	tableId = id;
	setName (schema, tableName);
	view = NULL;
	fields = NULL;
	indexes = NULL;
	fieldCount = 0;
	blobSectionId = 0;
	dataSectionId = 0;
	blobSection = NULL;
	dataSection = NULL;
	backloggedRecords = NULL;
	nextFieldId = 0;
	setType ("TABLE");
	formatVersion = 0;
	format = NULL;
	changed = false;
	deleting = false;
	foreignKeys = NULL;
	records = NULL;
	highWater = 0;
	eof = false;
	markedForDelete = false;
	activeVersions = false;
	primaryKey = NULL;
	formats = NEW Format* [FORMAT_HASH_SIZE];
	triggers = NULL;
	memset (formats, 0, sizeof (Format*) * FORMAT_HASH_SIZE);
	maxFieldId = 0;
	fieldVector = NULL;
	recordBitmap = NEW Bitmap;
	emptySections = NEW Bitmap;
	debugThawedRecords = 0;
	debugThawedBytes = 0;
	cardinality = 0;
	priorCardinality = 0;
	alterIsActive = false;
	syncObject.setName("Table::syncObject");
	syncTriggers.setName("Table::syncTriggers");
	syncScavenge.setName("Table::syncScavenge");
	syncUpdate.setName("Table::syncUpdate");
	syncAlter.setName("Table::syncAlter");
}

Record* Table::fetch(int32 recordNumber)
{
	Sync sync (&syncObject, "Table::fetch");
	sync.lock (Shared);
	Record *record;
	
	for (;;)
		{
		if (records)
			{
			RecordSection *section = records;
			int id = recordNumber;
			
			while (section->base)
				{
				int slot = id / section->base;
				id = id % section->base;

				if (slot >= RECORD_SLOTS)
					goto notFound;

				if ( !(section = ((RecordGroup*) section)->records[slot]) )
					goto notFound;
				}
			
			if ( (record = section->fetch(id)) )
				{
				record->poke();
				
				return record;
				}
			}

		notFound:
		
		if (backloggedRecords)
			{
			int32 backlogId = backloggedRecords->get(recordNumber);
			
			if (backlogId)
				{
				sync.unlock();
				sync.lock(Exclusive);
				record = database->backLog->fetch(backlogId);
				
				if (insert(record, NULL, recordNumber))
					return record;
				
				record->active = false;
				record->release();
				
				continue;
				}
			}
				
		sync.unlock();
		
		if ( !(record = databaseFetch(recordNumber)) )
			return NULL;
			
		record->poke();
		
		if (insert(record, NULL, recordNumber))
			return record;
		
		record->active = false;
		record->release();
		sync.lock(Shared);
		}
}

Record* Table::treeFetch(int32 recordNumber)
{
	Sync sync (&syncObject, "Table::treeFetch");
	sync.lock (Shared);

	if (!records)
		return NULL;
		
	RecordSection *section = records;
	int id = recordNumber;
	
	while (section->base)
		{
		int slot = id / section->base;
		id = id % section->base;

		if (slot >= RECORD_SLOTS)
			return NULL;

		if ( !(section = ((RecordGroup*) section)->records[slot]) )
			return NULL;
		}
	
	return section->fetch(id);
}

Record* Table::backlogFetch(int32 recordNumber)
{
	if (backloggedRecords)
		{
		int32 backlogId = backloggedRecords->get(recordNumber);
		
		if (backlogId)
			{
			Record *record = database->backLog->fetch(backlogId);
			ASSERT (insert(record, NULL, recordNumber));
			
			return record;
			}
		}
	
	return NULL;	
}

Record* Table::rollbackRecord(RecordVersion * recordToRollback, Transaction *transaction)
{
#ifdef CHECK_RECORD_ACTIVITY
	recordToRollback->active = false;
#endif

	int priorState = recordToRollback->state;
	recordToRollback->state = recRollback;

	// Find the record that will become the current version.

	Record *priorRecord = recordToRollback->priorVersion;

	if (priorRecord)
		priorRecord->setSuperceded(false);

	// Replace the current version of this record.

	if (!insert(priorRecord, recordToRollback, recordToRollback->recordNumber))
		{
		if (priorRecord == NULL && priorState == recDeleted)
			return priorRecord;
			
		recordToRollback->printRecord("Table::rollbackRecord");
		insert(priorRecord, recordToRollback, recordToRollback->recordNumber);
		ASSERT(false);
		}

	if (!priorRecord && recordToRollback->recordNumber >= 0)
		deleteRecord(recordToRollback, transaction);

	garbageCollect(recordToRollback, priorRecord, transaction, true);

	if (backloggedRecords)
		deleteRecordBacklog(recordToRollback->recordNumber);
			
	return priorRecord;
}

void Table::addFormat(Format * format)
{
	int slot = format->version % FORMAT_HASH_SIZE;
	format->hash = formats [slot];
	formats [slot] = format;
}

int32 Table::getBlobId(Value * value, int32 oldId, bool cloneFlag, Transaction *transaction)
{
	int32 id;

	if (cloneFlag)
		switch (value->getType())
			{
			case ClobPtr:
				{
				AsciiBlob *clob = (AsciiBlob*) value->getClob();
				ASSERT (oldId == 0);
				ASSERT (clob->section == blobSection);
				id = clob->recordNumber;
				clob->release();
				
				return id;
				}
		
			case BlobPtr:
				{
				BinaryBlob *blob = (BinaryBlob*) value->getBlob();
				ASSERT (oldId == 0);
				ASSERT (blob->section == blobSection);
				id = blob->recordNumber;
				blob->release();
				
				return id;
				}
			
			default:
				;
			}

	switch (value->getType())
		{
		case ClobPtr:
			{
			Clob* clob = value->getClob();
			
			if (clob->isBlobReference())
				{
				id = getIndirectId(clob, transaction);
				clob->release();
				
				return  id;
				}
				
			clob->release();
			}
			break;

		case BlobPtr:
			{
			Blob* blob = value->getBlob();
			
			if (blob->isBlobReference())
				{
				id = getIndirectId(blob, transaction);
				blob->release();
				
				return  id;
				}
				
			blob->release();
			}
			break;
		
		default:
			;
		}

	if (!blobSection)
		blobSection = dbb->findSection(blobSectionId);

	Blob *blob = value->getBlob();
	int32 recordNumber = dbb->insertStub(blobSectionId, transaction);
	blob->length();
	dbb->updateBlob(blobSection, recordNumber, (BinaryBlob*) blob, transaction);
	blob->release();

	return recordNumber;
}


int32 Table::getIndirectId(BlobReference *reference, Transaction *transaction)
{
	if (!blobSection)
		blobSection = dbb->findSection(blobSectionId);

	const char *repoName = database->getSymbol(reference->repositoryName);
	Repository *repository = database->getRepository(schemaName, repoName);

	if (!reference->dataUnset)
		repository->storeBlob(reference, transaction);

	Stream refData;
	reference->getReference(&refData);
	int32 recordNumber = dbb->insertStub(blobSectionId, transaction);
	dbb->updateBlob(blobSection, recordNumber, &refData, transaction);

	return (recordNumber) ? -recordNumber : ZERO_REPOSITORY_PLACE;
}

void Table::makeSearchable(Field * field, Transaction *transaction)
{
	Record *record;
	int32 records = 0;
	int32 words = 0;

	// Look through records and record versions

	for (int32 next = 0; (record = fetchNext(next));)
		{
		next = record->recordNumber + 1;
		
		for (Record *version = record; version; version = version->getPriorVersion())
			if (version->hasRecord())
				{
				Value value;
				version->getValue(field->id, &value);
				Filter stream(tableId, field->id, version->recordNumber, &value);
				words += database->addInversion(&stream, transaction);
				++records;
				
				if (records % 100 == 0)
					Log::debug("%d records inverted with %d words\n", records, words);
				}
				
		record->release();
		}

	database->flushInversion(transaction);
}


void Table::makeNotSearchable(Field *field, Transaction *transaction)
{
	Record *record;

	// Look through records and record versions

	for (int32 next = 0; (record = fetchNext(next));)
		{
		next = record->recordNumber + 1;
		
		for (Record *version = record; version; version = version->getPriorVersion())
			if (version->hasRecord())
				{
				Value value;
				version->getValue(field->id, &value);
				Filter stream(tableId, field->id, version->recordNumber, &value);
				database->removeFromInversion(&stream, transaction);
				}
				
		record->release();
		}

	database->flushInversion(transaction);
}

void Table::update(Transaction * transaction, Record * oldRecord, int numberFields, Field** updateFields, Value * * values)
{
	database->preUpdate();
	RecordVersion *record = NULL;
	bool updated = false;
	int recordNumber = oldRecord->recordNumber;
	Sync scavenge(&syncScavenge, "Table::update(2)");
	//scavenge.lock(Shared);
	
	try
		{
		// Find current record format and create new record version

		Format *format = getFormat(formatVersion);
		record = allocRecordVersion(format, transaction, oldRecord);

		// Copy field values from old record version

		FOR_FIELDS(field, this)
			Value value;
			int id = field->id;
			oldRecord->getValue(id, &value);
			record->setValue(transaction, id, &value, true, false);
		END_FOR;

		// Copy field values being changed

		Value temp;

		for (int n = 0; n < numberFields; ++n)
			{
			Field *field = updateFields [n];
			Value *value = values [n];

			if (field->repository)
				value = field->repository->defaultRepository(field, value, &temp);

			record->setValue(transaction, field->id, value, false, false);
			}

		// Fire pre-operation triggers

		fireTriggers(transaction, PreUpdate, oldRecord, record);

		// Make sure no constraints are violated

		checkNullable(record);

		// Checkin with any table attachments

		FOR_OBJECTS(TableAttachment*, attachment, &attachments)
			if (attachment->mask & PRE_UPDATE)
				attachment->preUpdate(this, record);
		END_FOR;

		// OK, finalize the record

		record->finalize(transaction);
		
		// Make insert/update atomic, then check for unique index duplicats

		if (indexes)
			{
			checkUniqueIndexes(transaction, record);

			FOR_INDEXES(index, this);
				index->update(oldRecord, record, transaction);
			END_FOR;
			}

		scavenge.lock(Shared);
		validateAndInsert(transaction, record);
		transaction->addRecord(record);
		updated = true;

		updateInversion(record, transaction);
		fireTriggers(transaction, PostUpdate, oldRecord, record);

		// If this is a re-update in the same transaction and the same savepoint,
		// carefully remove the prior version.
		
		record->scavenge(transaction->transactionId, transaction->curSavePointId);

		record->release();
		}
	catch (...)
		{
		if (updated)
			{
			transaction->removeRecord(record);
			insert(oldRecord, record, recordNumber);
			}
			
		garbageCollect(record, oldRecord, transaction, true);
		
		if (record)
			{
			if (record->priorVersion)
				record->priorVersion->setSuperceded(false);
								
			if (record->state == recLock)
				record->deleteData();

			record->release();
			}

		throw;
		}
}

void Table::reIndexInversion(Transaction *transaction)
{
	bool hits = false;

	FOR_FIELDS(field, this)
		if (field->flags & SEARCHABLE)
			{
			hits = true;
			break;
			}
	END_FOR;

	if (!hits)
		return;

	Record *record;

	for (int32 next = 0; (record = fetchNext(next));)
		{
		next = record->recordNumber + 1;
		
		for (Record *version = record; version; version = version->getPriorVersion())
			if (version->hasRecord())
				FOR_FIELDS(field, this)
					if (field->flags & SEARCHABLE)
						{
						Value value;
						version->getValue(field->id, &value);
						Filter stream(tableId, field->id, version->recordNumber, &value);
						//value.getStream(&stream, false);
						database->addInversion(&stream, transaction);
						}
				END_FOR;
				
		record->release();
		}
}

bool Table::isCreated()
{
	return dataSectionId != 0;
}

Index* Table::getPrimaryKey()
{
	return primaryKey;
}

void Table::addForeignKey(ForeignKey * key)
{
	Sync sync(&syncObject, "Table::addForeignKey");
	sync.lock(Exclusive);

	key->next = foreignKeys;
	foreignKeys = key;
}

Field* Table::findField(int id)
{
	if (id <= maxFieldId)
		return fieldVector [id];

	return NULL;
}

ForeignKey* Table::findForeignKey(Field * field, bool foreign)
{
	Sync sync(&syncObject, "Table::findForeignKey");
	sync.lock(Shared);

	for (ForeignKey *key = foreignKeys; key; key = key->next)
		{
		key->bind(database);
		
		if (key->isMember(field, foreign))
			return key;
		}

	return NULL;
}

bool Table::indexExists(ForeignKey * foreignKey)
{
	Sync sync(&syncObject, "Table::indexExists");
	sync.lock(Shared);

	FOR_INDEXES(index, this);
		if (index->numberFields == foreignKey->numberFields)
			{
			int n;
			
			for (n = 0; n < index->numberFields; ++n)
				if (index->fields [n] != foreignKey->foreignFields [n])
					break;
					
			if (n == index->numberFields)
				return true;
			}
	END_FOR;

	return false;
}

ForeignKey* Table::findForeignKey(ForeignKey * key)
{
	Sync sync(&syncObject, "Table::findForeignKey");
	sync.lock(Shared);

	for (ForeignKey *foreignKey = foreignKeys; foreignKey; foreignKey = foreignKey->next)
		if (foreignKey->matches(key, database))
			return foreignKey;

	return NULL;
}

void Table::deleteRecord(Transaction * transaction, Record * orgRecord)
{
	database->preUpdate();
	Sync scavenge(&syncScavenge, "Table::deleteRecord");
	Record *candidate = fetch(orgRecord->recordNumber);
	checkAncestor(candidate, orgRecord);
	RecordVersion *record;
	bool wasLock = false;
	
	if (!candidate)
		return;
	
	if (candidate->state == recLock && candidate->getTransaction() == transaction)
		{
		if (candidate->getSavePointId() == transaction->curSavePointId)
			{
			record = (RecordVersion*) candidate;
			ASSERT(record->priorVersion == orgRecord);
			wasLock = true;
			}
		else
			record = allocRecordVersion(NULL, transaction, candidate);
		}
	else
		{
		Record *oldVersion = candidate->fetchVersion(transaction);
		
		if (oldVersion != candidate)
			{
			candidate->release();
			throw SQLError(UPDATE_CONFLICT, "delete conflict in table %s.%s record %d", schemaName, name, orgRecord->recordNumber);
			}
		
		ASSERT(candidate->hasRecord());
		record = allocRecordVersion(NULL, transaction, candidate);
		candidate->release();
		}

	record->state = recDeleted;
	fireTriggers(transaction, PreDelete, orgRecord, NULL);

	// Do any necessary cascading

	for (ForeignKey *key = foreignKeys; key; key = key->next)
		{
		key->bind(database);

		if (key->primaryTable == this && key->deleteRule == importedKeyCascade)
			key->cascadeDelete(transaction, orgRecord);
		}

	// Checkin with any attachments

	FOR_OBJECTS(TableAttachment*, attachment, &attachments)
		if (attachment->mask & PRE_DELETE)
			attachment->preDelete(this, record);
	END_FOR;

	scavenge.lock(Shared);

	if (wasLock)
		record->state = recDeleted;
	else
		{
		try
			{
			validateAndInsert(transaction, record);
			}
		catch (...)
			{
			record->release();
			
			throw;
			}
			
		transaction->addRecord(record);
		}
	
	dataSection->reserveRecordNumber(record->recordNumber);
	record->release();
	fireTriggers(transaction, PostDelete, orgRecord, NULL);
}

int Table::getFieldId(const char * name)
{
	Field *field = findField(name);

	if (!field)
		return -1;

	return field->id;
}

void Table::updateInversion(Record * record, Transaction *transaction)
{
	FOR_FIELDS(field, this)
		if (field->flags & SEARCHABLE)
			{
			Value value;
			record->getValue(field->id, &value);
			Filter stream(tableId, field->id, record->recordNumber, &value);
			database->addInversion(&stream, transaction);
			}
	END_FOR;
}

void Table::drop(Transaction *transaction)
{
	FOR_OBJECTS(TableAttachment*, attachment, &attachments)
		attachment->tableDeleted(this);
	END_FOR;

	markedForDelete = true;
	PrivilegeObject::drop();

	for (ForeignKey *key; (key = foreignKeys);)
		{
		try
			{
			key->bind(database);
			}
		catch (SQLException &exception)
			{
			Log::log("Error dropping foreign key for table %s.%s: %s\n",
					  schemaName, name, exception.getText());
			}

		key->deleteForeignKey();
		}


	Sync sync(&database->syncSysConnection, "Table::drop");
	sync.lock(Shared);
	
	Transaction *sysTransaction = database->getSystemTransaction();

	for (Index *index = indexes; index; index = index->next)
		index->deleteIndex(sysTransaction);
		
	PreparedStatement *statement = database->prepareStatement(
			"delete from ForeignKeys where primaryTableId=? or foreignTableId=?");
	statement->setInt(1, tableId);
	statement->setInt(2, tableId);
	statement->executeUpdate();
	statement->close();
		
	for (const char **tbl = relatedTables; *tbl; ++tbl)
		{
		char sql [512];
		snprintf(sql, sizeof(sql), "delete from system.%s where schema=? and tableName=?", *tbl);
		statement = database->prepareStatement(sql);
		statement->setString(1, schemaName);
		statement->setString(2, name);
		statement->executeUpdate();
		statement->close();
		}


	statement = database->prepareStatement(
			"delete from Formats where tableId=?");
	statement->setInt(1, tableId);
	statement->executeUpdate();
	statement->close();

	if (view)
		view->drop(database);
			
	sync.unlock();
	
	database->commitSystemTransaction();
}

void Table::truncate(Transaction *transaction)
{
	deleting = true;
	
	// Delete data and blob sections
	
	expunge(transaction);

	// Recreate data and blob sections
	
	dataSectionId = dbb->createSection(TRANSACTION_ID(transaction));
	blobSectionId = dbb->createSection(TRANSACTION_ID(transaction));
	findSections();

	emptySections->clear();
	recordBitmap->clear();
	
	cardinality = 0;
	priorCardinality = cardinality;
	
	// Update system.tables with new section ids and cardinality
	
	PreparedStatement *statement = database->prepareStatement("update system.tables set dataSection=?, blobSection=?, cardinality=? where tableId=?");
	statement->setInt(1, dataSectionId);
	statement->setInt(2, blobSectionId);
	statement->setLong(3, cardinality);
	statement->setInt(4, tableId);
	statement->executeUpdate();
	statement->close();

	if (records)
		{
		delete records;
		records = NULL;
		}
		
	rebuildIndexes(transaction, true);

	// Reset remaining Table attributes
	
	ageGroup = database->currentGeneration;
	debugThawedRecords = 0;
	debugThawedBytes = 0;
	alterIsActive = false;
	deleting = false;
}

void Table::checkNullable(Record * record)
{
	Value value;

	FOR_FIELDS(field, this)
		if (field->getNotNull())
			{
			record->getValue(field->id, &value);
			
			if (value.isNull())
				throw SQLEXCEPTION(RUNTIME_ERROR, "illegal null in field %s in table %s",
										field->getName(), getName());
			}
	END_FOR;
}

void Table::addField(Field * field)
{
	Field **ptr;

	for (ptr = &fields; *ptr; ptr = &((*ptr)->next))
		;

	field->next = *ptr;
	*ptr = field;
	++fieldCount;
	maxFieldId = MAX(maxFieldId, field->id);
}

void Table::addIndex(Index * index)
{
	Index **ptr;

	for (ptr = &indexes; *ptr; ptr = &((*ptr)->next))
		;

	index->next = *ptr;
	*ptr = index;
}

void Table::addAttachment(TableAttachment * attachment)
{
	attachments.appendUnique(attachment);
}

void Table::dropField(Field * field)
{
	if (primaryKey && primaryKey->isMember(field))
			throw SQLEXCEPTION(DDL_ERROR,
				"can't drop field %s in %s.%s -- member of primary key",
				(const char*) field->name,
				(const char*) schemaName,
				(const char*) name);

	for (Index *index = indexes; index; index = index->next)
		if (index->isMember(field))
			throw SQLEXCEPTION(DDL_ERROR,
				"can't drop field %s in %s.%s -- member of index %s",
				(const char*) field->name,
				(const char*) schemaName,
				(const char*) name,
				(const char*) index->name);

	for (ForeignKey *key = foreignKeys; key; key = key->next)
		{
		key->bind(database);
		if (key->isMember(field, true))
			throw SQLEXCEPTION(DDL_ERROR,
				"can't drop field %s in %s.%s -- foreign key for %s.%s",
				(const char*) field->name,
				(const char*) schemaName,
				(const char*) name,
				(const char*) key->primaryTable->schemaName,
				(const char*) key->primaryTable->name);
		}

	for (Field **ptr = &fields; *ptr; ptr = &(*ptr)->next)
		if (*ptr == field)
			{
			*ptr = field->next;
			--fieldCount;
			break;
			}

	database->invalidateCompiledStatements(this);
	field->drop();
	delete field;
}

ForeignKey* Table::dropForeignKey(ForeignKey * key)
{
	for (ForeignKey *hit, **ptr = &foreignKeys; (hit = *ptr); ptr = &hit->next)
		if (hit->matches(key, database))
			{
			*ptr = hit->next;
			return hit;
			}

	Log::log("Table::dropForeignKey: foreign key lost\n");
	return NULL;
}

const char* Table::getSchema()
{
	return schemaName;
}

void Table::populateIndex(Index * index, Transaction *transaction)
{
	Record *record;

	for (int32 next = 0, count = 0; (record = fetchNext(next)); ++count)
		{
		next = record->recordNumber + 1;

		for (Record *version = record; version; version = version->getPriorVersion())
			if (version->hasRecord())
				index->insert(version, transaction);

		record->release();

#ifdef _DEBUG
		if (count && count % 100000 == 0)
			Log::debug("populateIndex: %d records indexed\n", count);
#endif
		}

	transaction->hasUpdates = true;
}

PrivObject Table::getPrivilegeType()
{
	return PrivTable;
}

Index* Table::findIndex(const char * indexName)
{
	for (Index *index = indexes; index; index = index->next)
		if (index->name == indexName)
			return index;

	return NULL;
}

void Table::setView(View *viewObject)
{
	view = viewObject;
}


int Table::retireRecords(RecordScavenge *recordScavenge)
{
	if (!records)
		return 0;

	Sync scavenge(&syncScavenge, "Table::retireRecords");
	scavenge.lock(Exclusive);
	Sync sync(&syncObject, "Table::retireRecords");
	sync.lock(Shared);

	if (!records)
		return 0;
	
	activeVersions = false;
	emptySections->clear();
	int count = records->retireRecords(this, 0, recordScavenge);

	if (count == 0)
		{
		sync.unlock();
		sync.lock(Exclusive);

		// Confirm that tree is still empty
		
		count = records->countActiveRecords();

		if (count == 0)
			{
			delete records;
			records = NULL;
			}
		}
	else
		{
		// Get an exclusive lock only if there are empty leaf nodes. Find and
		// delete the empty nodes using the stored record numbers as identifiers.
		
		if (emptySections->count > 0)
			{
			sync.unlock();
			sync.lock(Exclusive);

			for (int recordNumber = 0; (recordNumber = emptySections->nextSet(recordNumber)) >= 0;)
				{
				records->retireSections(this, recordNumber);
				emptySections->clear(recordNumber);
				}
				
			}
		}
	
	return count;
}

void Table::inventoryRecords(RecordScavenge* recordScavenge)
{
	if (!records)
		return;
		
	Sync sync(&syncObject, "Table::inventoryRecords");
	sync.lock(Shared);
	records->inventoryRecords(recordScavenge);
}

bool Table::insert(Record * record, Record *prior, int recordNumber)
{
	ageGroup = database->currentGeneration;
	Sync sync(&syncObject, "Table::insert");

	if (record)
		{
#ifdef CHECK_RECORD_ACTIVITY
		record->active = true;
#endif
		sync.lock(Shared);
		
		if (!recordBitmap->setSafe(recordNumber))
			{
			sync.unlock();
			sync.lock(Exclusive);
			recordBitmap->set(recordNumber);
			}
		}
	else
		{
		sync.lock(Exclusive);
		recordBitmap->clear(recordNumber);
		}

	if (!records)
		{
		if (sync.state != Exclusive)
			{
			sync.unlock();
			sync.lock(Exclusive);
			}
			
		if (!records)
			records = NEW RecordLeaf;
		}
	
	// Bump the record use count on the assumption that the 
	// store will succeed.  Release it later if it fails.
	
	if (record)
		record->addRef();
		
	if (records->store(record, prior, recordNumber, &records))
		{
		if (prior)
			{
			prior->active = false;
			prior->release();
			}
		
		return true;
		}
	
	if (record)
		record->release();
	
	return false;
}

void Table::expungeRecordVersions(RecordVersion *record, RecordScavenge *recordScavenge)
{
	ASSERT(record->state != recLock);
	Record *prior = record->priorVersion;
	record->priorVersion = NULL;
	
	if (recordScavenge)
		for (Record *rec = prior; rec; rec = rec->getPriorVersion())
			{
			++recordScavenge->recordsReclaimed;
			recordScavenge->spaceReclaimed += record->size;
			}
			
#ifdef CHECK_RECORD_ACTIVITY
	for (Record *rec = prior; rec; rec = rec->getPriorVersion())
		rec->active = false;
#endif
			
	garbageCollect(prior, record, NULL, false);
	prior->release();
}

bool Table::duplicateBlob(Value * blob, int fieldId, Record * recordChain)
{
	bool isDuplicate = false;

	if (!recordChain)
		return isDuplicate;

	Section *section;
	int recordNumber = 0;

	switch (blob->getType())
		{
		case BlobPtr:
			{
			BinaryBlob *data = (BinaryBlob*) blob->getBlob();
			section = data->section;
			recordNumber = data->recordNumber;
			data->release();	// Release for the data pointer.
			break;
			}

		case ClobPtr:
			{
			AsciiBlob *data = (AsciiBlob*) blob->getClob();
			section = data->section;
			recordNumber = data->recordNumber;
			data->release();	// Release for the data pointer.
			break;
			}

		default:
			return isDuplicate;
		}

	for (Record *record = recordChain; record; record = record->getPriorVersion())
		if (record->hasRecord())
			{
			Value value;
			record->getValue(fieldId, &value);

			switch (value.getType())
				{
				case BlobPtr:
					{
					BinaryBlob *data = (BinaryBlob*) value.getBlob();

					if (data->section == section && data->recordNumber == recordNumber)
						isDuplicate = true;

					data->release();
					break;
					}

				case ClobPtr:
					{
					AsciiBlob *data = (AsciiBlob*) value.getBlob();

					if (data->section == section && data->recordNumber == recordNumber)
						isDuplicate = true;

					data->release();
					break;
					}

				default:
					break;
				}
			}

	return isDuplicate;
}

void Table::expungeBlob(Value * blob)
{
	Section *section;
	int recordNumber = 0;

	switch (blob->getType())
		{
		case BlobPtr:
			{
			BinaryBlob *data = (BinaryBlob*) blob->getBlob();
			section = data->section;
			recordNumber = data->recordNumber;
			data->release();	// Release for the data pointer.
			break;
			}

		case ClobPtr:
			{
			AsciiBlob *data = (AsciiBlob*) blob->getClob();
			section = data->section;
			recordNumber = data->recordNumber;
			data->release();	// Release for the data pointer.
			break;
			}

		default:
			return;
		}

	//Log::debug ("Expunging blob %d/%d\n", blob->data.blobId.sectionId, blob->data.blobId.recordNumber);

	if (recordNumber < 0)
		recordNumber = (recordNumber == ZERO_REPOSITORY_PLACE) ? 0 : -recordNumber;

	ASSERT(section);
	dbb->updateRecord(section, recordNumber, NULL, NULL, true);
	dbb->expungeRecord(section, recordNumber);
}

void Table::garbageCollect(Record * leaving, Record * staying, Transaction *transaction, bool quiet)
{
	// Clean up field indexes

	FOR_INDEXES(index, this);
		index->garbageCollect(leaving, staying, transaction, quiet);
	END_FOR;

	// Clean up inversion

	FOR_FIELDS(field, this)
		if (field->flags & SEARCHABLE)
			garbageCollectInversion(field, leaving, staying, transaction);
	END_FOR;

	// Garbage collect blobs

	FOR_FIELDS(field, this)
		if (field->type == Asciiblob || field->type == Binaryblob)
			{
			Bitmap blobs;
			Record *record;
			Value value;
			
			for (record = leaving; record && record != staying; record = record->getGCPriorVersion())
				if (record->hasRecord())
					{
					record->getRawValue(field->id, &value);
					
					if ((value.getType() == Asciiblob || value.getType() == Binaryblob))
						blobs.set(value.getBlobId());
					}
					
			for (record = staying; record; record = record->getPriorVersion())
				if (record->hasRecord())
					{
					record->getRawValue(field->id, &value);
					
					if ((value.getType() == Asciiblob || value.getType() == Binaryblob))
						blobs.clear(value.getBlobId());
					}
			
			for (int blobId = 0; (blobId = blobs.nextSet(blobId)) >= 0; ++blobId)
				{		
				BinaryBlob *blob = getBinaryBlob(blobId);
				value.setValue (blob);
				blob->release();
				expungeBlob(&value);
				}	
			}
	END_FOR
}

#ifndef STORAGE_ENGINE
void Table::zapLinkages()
{
	Sync sync(&syncTriggers, "Table::zapLinkages");
	sync.lock(Shared);

	for (Trigger *trigger = triggers; trigger; trigger = trigger->next)
		trigger->zapLinkages();
}
#endif

void Table::addTrigger(Trigger *trigger)
{
#ifndef STORAGE_ENGINE
	Sync sync(&syncTriggers, "Table::addTrigger");
	sync.lock(Exclusive);
	Trigger **ptr = &triggers;

	for (; *ptr; ptr = &(*ptr)->next)
		if (trigger->position < (*ptr)->position)
			break;

	trigger->next = *ptr;
	*ptr = trigger;
#endif
}

void Table::fireTriggers(Transaction *transaction, int operation, Record *before, RecordVersion *after)
{
#ifndef STORAGE_ENGINE
	Sync sync(&syncTriggers, "Table::fireTriggers");
	sync.lock(Shared);

	for (Trigger *trigger = triggers; trigger; trigger = trigger->next)
		if (trigger->active)
			{
			if ((trigger->mask & operation) && trigger->isEnabled(transaction->connection))
				trigger->fireTrigger(transaction, operation, before, after);
				
			if (trigger->mask & (PreCommit | PostCommit))
				transaction->commitTriggers = true;
			}
#endif
}

void Table::loadStuff()
{
	loadFields();
	loadIndexes();

#ifndef STORAGE_ENGINE
	if (!isNamed("SYSTEM", "TRIGGERS") &&
	    !isNamed("SYSTEM", "TRIGGERCLASSES"))
		Trigger::getTableTriggers(this);
#endif
}

Trigger* Table::findTrigger(const char *name)
{
#ifndef STORAGE_ENGINE
	Sync sync(&syncTriggers, "Table::findTrigger");
	sync.lock(Shared);

	for (Trigger *trigger = triggers; trigger; trigger = trigger->next)
		if (trigger->name == name)
			return trigger;
#endif

	return NULL;
}

void Table::dropTrigger(Trigger *trigger)
{
#ifndef STORAGE_ENGINE
	Sync sync(&syncTriggers, "Table::dropTrigger");
	sync.lock(Exclusive);

	for (Trigger **ptr = &triggers; *ptr; ptr = &(*ptr)->next)
		if (*ptr == trigger)
			{
			*ptr = trigger->next;
			break;
			}

	trigger->release();
#endif
}

void Table::dropIndex(Index *index)
{
	for (Index **ptr = &indexes; *ptr; ptr = &(*ptr)->next)
		if (*ptr == index)
			{
			*ptr = index->next;
			break;
			}
}

int Table::nextColumnId(int previous)
{
	for (int n = MAX (0, previous + 1); n <= maxFieldId; ++n)
		if (fieldVector [n])
			return n;

	return -1;
}

int Table::nextPrimaryKeyColumn(int previous)
{
	if (!primaryKey)
		return -1;

	if (previous < 0)
		return primaryKey->fields[0]->id;

	int max = primaryKey->numberFields - 1;

	for (int n = 0; n < max; ++n)
		if (primaryKey->fields[n]->id == previous)
			return primaryKey->fields[n+1]->id;

	return -1;
}

void Table::buildFieldVector()
{
	delete [] fieldVector;
	fieldVector = NEW Field* [maxFieldId + 1];
	memset(fieldVector, 0, sizeof(Field*) * (maxFieldId + 1));

	for (Field *field = fields; field; field = field->next)
		fieldVector [field->id] = field;
}

void Table::postCommit(Transaction *transaction, RecordVersion *record)
{
	RecordVersion *after = (record->hasRecord()) ? record : NULL;

	try
		{
		fireTriggers(transaction, PostCommit, record->priorVersion, after);
		}
	catch (...)
		{
		}
}

void Table::garbageCollectInversion(Field *field, Record *leaving, Record *staying, Transaction *transaction)
{
	InversionFilter *leave = getFilters(field, leaving, staying);

	if (!leave)
		return;

	InversionFilter *stay = getFilters(field, staying, NULL);
	
	if (stay)
		leave = NEW FilterDifferences(leave, stay);

	database->removeFromInversion(leave, transaction);
	delete leave;
}

InversionFilter* Table::getFilters(Field *field, Record *records, Record *limit)
{
	InversionFilter *inversionFilter = NULL;

	for (Record *record = records; record && record != limit; record = record->getGCPriorVersion())
		if (record->hasRecord())
			{
			Value value;
			record->getValue(field->id, &value);
			
			if (!value.isNull())
				{
				Filter *filter = NEW Filter(tableId, field->id, record->recordNumber, &value);
				
				if (inversionFilter)
					inversionFilter = NEW FilterTree(inversionFilter, filter);
				else
					inversionFilter = filter;
				}
			}

	return inversionFilter;
}

void Table::reIndex(Transaction *transaction)
{
	Record *record;

	for (int32 next = 0; (record = fetchNext(next));)
		{
		next = record->recordNumber + 1;
		
		for (Record *version = record; version; version = version->getPriorVersion())
			if (version->hasRecord())
				FOR_INDEXES(index, this);
					index->insert(version, transaction);
				END_FOR;
				
		record->release();
		}
}

void Table::setType(const char *typeName)
{
	type = database->getSymbol(typeName);
}

void Table::checkDrop()
{
	ForeignKey *key;

	for (key = foreignKeys; key; key = key->next)
		{
		try
			{
			key->bind(database);
			}
		catch (SQLException& exception)
			{
			Log::log("problem during table drop: %s\n", exception.getText());
			continue;
			}
		if (key->primaryTable == this) // && key->foreignTable != this)
			{
			throw SQLEXCEPTION(DDL_ERROR,
				"can't drop table %s.%s -- foreign key for %s.%s",
				(const char*) schemaName,
				(const char*) name,
				(const char*) key->foreignTable->schemaName,
				(const char*) key->foreignTable->name);
			key->foreignTable->bind(this);
			}
		else
			key->primaryTable->bind (this);
		}

	PreparedStatement *statement = database->prepareStatement(
		"select viewName,viewSchema from system.view_tables where tableName=? and schema=?");
	statement->setString(1, name);
	statement->setString(2, schemaName);
	ResultSet *resultSet = statement->executeQuery();
	JString view;
	JString viewSchema;
	bool hit;

	if (hit = resultSet->next())
		{
		view = resultSet->getString(1);
		viewSchema = resultSet->getString(2);
		}

	resultSet->close();
	statement->close();

	if (hit)
		throw SQLEXCEPTION(DDL_ERROR,
			"can't drop table %s.%s -- referenced in view for %s.%s",
			(const char*) schemaName,
			(const char*) name,
			(const char*) viewSchema,
			(const char*) view);
}

bool Table::isDuplicate(Index *index, Record *record1, Record *record2)
{
	Value val1, val2;

	if (!record1->hasRecord() || !record2->hasRecord())
		return false;

	for (int n = 0; n < index->numberFields; ++n)
		{
		int partialLength = index->getPartialLength(n);
		Field *field = index->fields [n];
		record1->getValue(field->id, &val1);
		record2->getValue(field->id, &val2);

		if (val1.isNull() || val2.isNull())
			return false;

		if (field->collation)
			{
			if (partialLength)
				{
				field->collation->truncate(&val1, partialLength);
				field->collation->truncate(&val2, partialLength);
				}

			if (field->collation->compare(&val1, &val2) != 0)
				return false;
			}
		else
			{
			if (partialLength)
				{
				val1.truncateString(partialLength);
				val2.truncateString(partialLength);
				}

			if (val1.compare(&val2) != 0)
				return false;
			}
		}

	return true;
}
/**
@brief		Determine if the record we intend to write will have a duplicate conflict
			with any pending or visible records.
@details	For each index, call checkUniqueIndex.  
			Return if the search succeeded by not finding a duplicate.
			Retry if a wait occurred.
			If a duplicate is found, an exception should be caught by the caller.
**/

void Table::checkUniqueIndexes(Transaction *transaction, RecordVersion *record)
{
	Record *oldRecord = record->priorVersion;
	bool retry = true;

	while (retry)
		{
		retry = false;
		FOR_INDEXES(index, this);
			{
			if (INDEX_IS_UNIQUE(index->type) &&
				(!oldRecord || index->changed(record, oldRecord)))
				{
				retry = checkUniqueIndex(index, transaction, record);
				if (retry)
					break;
				}
			if (retry)
				break;
			}
		END_FOR;
		}

	return;
}

/**
@brief		Determine if the record we intend to write will have a duplicate conflict
			with any pending or visible records within a single index.
@details	For each record number found in a scanIndex, call checkUniqueRecordVersion.
			Return true if a wait occured.
			Return false if no duplicate was found.
**/

bool Table::checkUniqueIndex(Index *index, Transaction *transaction, RecordVersion *record)
{
	Bitmap bitmap;
	IndexKey indexKey(index);
	index->makeKey(record, &indexKey);
	index->scanIndex(&indexKey, &indexKey, false, NULL, &bitmap);

	for (int32 recordNumber = 0; (recordNumber = bitmap.nextSet(recordNumber)) >= 0; ++recordNumber)
		{
		int retry = checkUniqueRecordVersion(recordNumber, index, transaction, record);
		
		if (retry)
			return true;  // restart the search since a wait occurred.
		}

	return false; // Did not find a duplicate in this index
}

/**
@brief		Determine if the record we intend to write will have a duplicate conflict
			with any pending or visible recordVersions for a single index and record Number.
@details	Search through the record version , call checkUniqueRecordVersion.
			Return true if a wait occured.
			Return false if no duplicate was found.
			Throw an exception if a duplicate WAS found
**/

bool Table::checkUniqueRecordVersion(int32 recordNumber, Index *index, Transaction *transaction, RecordVersion *record)
{
	Record *rec;
	Record *oldRecord = record->priorVersion;
	Transaction *activeTransaction = NULL;
	State state = CommittedVisible;

	if (oldRecord && recordNumber == oldRecord->recordNumber)
		return false;	 // Check next record number.

	// This flag is used to skip all records in the chain between the 
	// first younger committed record and the first older committed record.

	bool foundFirstCommitted = false;

	if ( !(rec = fetch(recordNumber)) )
		return false;	 // Check next record number.

	for (Record *dup = rec; dup; dup = dup->getPriorVersion())
		{
		if (dup == record)
			continue;	// Check next record version

		// Get the record's transaction state. Don't wait yet.

		state = transaction->getRelativeState(dup, DO_NOT_WAIT);

		if (dup->state == recChilled)
			dup->getRecordData();

		// Check for a deleted record or a record lock

		if (!dup->hasRecord())
			{
			// If the record is locked or being unlocked keep looking for a dup.

			if ((dup->state == recLock) || (dup->state == recUnlocked))
				continue;  // Next record version.

			// The record has been deleted.
			ASSERT(dup->state == recDeleted);

			switch (state)
				{
				case CommittedVisible:
				case Us:
					// No conflict with a visible deleted record.
					rec->release();
					
					if (activeTransaction)
						activeTransaction->release();
						
					return false;	// Check next record number.

				case CommittedInvisible:
					// This state only happens for consistent read
					ASSERT(IS_CONSISTENT_READ(transaction->isolationLevel));
					foundFirstCommitted = true;
					
					continue;	// Next record version.

				case Active:
					// A pending transaction deleted a record.
					// Keep looking for a possible duplicate conflict,
					// either visible, or pending at a savepoint.

					activeTransaction = dup->getTransaction();
					activeTransaction->addRef();
					
					continue;

				default:
					continue;   // record was deleted, keep looking for a dup.
				}
			}

		// We can skip CommittedInvisible record versions between the first
		// one and the record version visible to this transaction.

		if ((state == CommittedInvisible) && foundFirstCommitted)
			continue;

		if (state == RolledBack)
			continue;  // check next record version

		if (isDuplicate(index, record, dup))
			{
			if (state == Active)
				{
				// wait for that transaction, then restart checkUniqueIndexes()

				state = transaction->getRelativeState(dup, WAIT_IF_ACTIVE);

				if (state != Deadlock)
					{
					rec->release();
					
					if (activeTransaction)
						activeTransaction->release();
					
					return true;  // retry after a wait
					}
				}

			else if (activeTransaction)
				{
				state = transaction->getRelativeState(activeTransaction,
						activeTransaction->transactionId, WAIT_IF_ACTIVE);

				if (state != Deadlock)
					{
					activeTransaction->release();
					rec->release();

					return true;  // retry after a wait
					}
				}

			// Found a duplicate conflict or a deadlock.

			rec->release();

			if (activeTransaction)
				activeTransaction->release();

			const char *text = "duplicate values for key %s in table %s.%s";
			int code = UNIQUE_DUPLICATE;

			if (state == Deadlock)
				{
				text = "deadlock on key %s in table %s.%s";
				code = DEADLOCK;
				}

			SQLEXCEPTION exception(code, text,
									(const char*) index->name, 
									(const char*) schemaName,
									(const char*) name);
			exception.setObject(schemaName, index->name);
			
			throw exception;
			}

		// This record was not a duplicate.  Keep looking?

		if (state == Active)
			{
			// This pending record is not a duplicate but an older version is.
			// Only wait on this record if the duplicate is visible or pending
			// at a savepoint.

			if (!activeTransaction)
				{
				activeTransaction = dup->getTransaction();
				activeTransaction->addRef();
				}

			continue;  // check next record version
			}

		// If the record is pending by us, then this record version is the only
		// one we need to look at.

		if (state == Us)
			{
			rec->release();
			
			if (activeTransaction)
				activeTransaction->release();
				
			return false;	 // Check next record number.
			}

		if (state == CommittedInvisible)
			foundFirstCommitted = true;	// continue checking record versions.

		if (state == CommittedVisible)
			{
			rec->release();
			
			if (activeTransaction)
				activeTransaction->release();
				
			return false;	// Check next record number
			}
		}	// for each record version...

	if (rec)
		rec->release();
		
	if (activeTransaction)
		activeTransaction->release();

	return false;	// Check next record number
}

bool Table::dropForeignKey(int fieldCount, Field **fields, Table *references)
{
	for (ForeignKey *key = foreignKeys; key; key = key->next)
		{
		key->bind(database);

		if (key->foreignTable != this)
			continue;

		if (references && key->primaryTable != references)
			continue;

		if (fieldCount != key->numberFields)
			continue;

		bool hit = true;

		for (int n = 0; n < fieldCount; ++n)
			if (key->foreignFields [n] != fields [n])
				{
				hit = false;
				break;
				}

		if (hit)
			{
			key->deleteForeignKey();
			return true;
			}
		}

	return false;
}

bool Table::foreignKeyMember(ForeignKey *key)
{
	for (ForeignKey *foreignKey = foreignKeys; foreignKey; foreignKey = foreignKey->next)
		if (foreignKey == key)
			return true;

	return false;
}

int Table::countActiveRecords()
{
	Sync sync(&syncObject, "Table::countActiveRecords");
	sync.lock(Shared);

	if (!records)
		return 0;

	return records->countActiveRecords();
}

void Table::rebuildIndex(Index *index, Transaction *transaction)
{
	index->rebuildIndex(transaction);
	populateIndex(index, transaction);	
}


void Table::cleanupRecords(RecordScavenge *recordScavenge)
{
	if (activeVersions)
		retireRecords(recordScavenge);
}

void Table::validateBlobs(int optionMask)
{
	Field *field;

	// See if there are any blobs

	for (field = fields; field; field = field->next)
		if (field->type == Asciiblob || field->type == Binaryblob)
			break;

	// If there are no blobs, we're wasting our time

	if (!field)
		return;

	Bitmap references;
	Record *record;
	int32 next;

	for (next = 0; (record = fetchNext(next));)
		{
		next = record->recordNumber + 1;
		
		for (Record *version = record; version; version = version->getPriorVersion())
			if (version->hasRecord())
				for (field = fields; field; field = field->next)
					if (field->type == Asciiblob || field->type == Binaryblob)
						{
						int id = version->getBlobId(field->id);
						
						if (id >= 0)
							references.set (id);
						}
						
		record->release();
		}

	Bitmap inventory;

	if (!blobSection)
		blobSection = dbb->findSection(blobSectionId);
				
	for (next = 0; (next = dbb->findNextRecord(blobSection, next, NULL)) >= 0; ++next)
		{
		inventory.set(next);
		
		if (!references.isSet (next))
			{
			Log::debug ("Orphan blob %d, table %s.%s, blob section %d\n", next, schemaName, name, blobSectionId);
			
			if (optionMask & validateRepair)
				dbb->updateRecord(blobSection, next, (Stream*) NULL, (Transaction*) NULL, false);
			}
		}

	for (next = 0; (next = references.nextSet(next)) >= 0; ++next)
		if (!inventory.isSet(next))
			{
			Log::debug("Lost blob %d, table %s.%s, section %d\n", next, schemaName, name, blobSectionId);
			/***
			if (optionMask & validateRepair)
				xxx
			***/
			}
}

void Table::collationChanged(Field *field)
{
	FOR_INDEXES(index, this);
		if (index->isMember(field))
			index->rebuild = true;
	END_FOR;
}

void Table::rebuildIndexes(Transaction *transaction, bool force)
{
	FOR_INDEXES(index, this);
		if (index->rebuild || force)
			{
			index->rebuild = false;
			rebuildIndex(index, transaction);
			}
	END_FOR;
}

void Table::clearIndexesRebuild()
{
	FOR_INDEXES(index, this);
		index->rebuild = false;
	END_FOR;
}

void Table::deleteRecord(RecordVersion *record, Transaction *transaction)
{
	if (record->recordNumber >= 0)
		dbb->logRecord(dataSectionId, record->recordNumber, NULL, record->transaction);
}

void Table::bind(Table *table)
{
	for (ForeignKey *key = foreignKeys; key; key = key->next)
		key->bindTable(table);
}

void Table::insertView(Transaction *transaction, int count, Field **fieldVector, Value **values)
{
	throw SQLEXCEPTION(COMPILE_ERROR, "attempt to insert into non-updatable view %s.%s",
						schemaName, name);
}

void Table::deleteRecord(int recordNumber)
{
	dbb->logRecord(dataSectionId, recordNumber, NULL, 0);
}

void Table::refreshFields()
{
	Sync sync(&database->syncSysConnection, "Table::loadFields");
	sync.lock(Shared);
	const char *sql = (database->fieldExtensions) ?
		"select field, fieldId, dataType, length, scale, flags, collationsequence, precision\
				from system.Fields where tableName=? and schema=?" :
		"select field, fieldId, dataType, length, scale, flags, collationsequence\
				from system.Fields where tableName=? and schema=?";
	
	PreparedStatement *statement = database->prepareStatement(sql);
	statement->setString(1, name);
	statement->setString(2, schemaName);
	ResultSet *set = statement->executeQuery();
	bool changed = false;

	while (set->next())
		{
		const char *fieldName = set->getString(1);
		
		if (!findField(fieldName))
			{
			changed = true;
			const char *collationName = set->getString(7);
			Collation *collation = CollationManager::getCollation(collationName);

			Field *field = NEW Field(this, 
									   set->getInt(2),		// id
									   fieldName,			// name
									   (Type) (set->getInt(3)),		// type
									   set->getInt(4),		// length
									   ((database->fieldExtensions) ? set->getInt(7) : 0),
									   set->getInt(5),		// scale
									   set->getInt(6));	// flags
			addField(field);
			
			if (collation)
				field->setCollation(collation);
				
			if (nextFieldId <= field->id)
				nextFieldId = field->id + 1;
			}
		}

	if (changed)
		buildFieldVector();

	set->close();
	statement->close();
	statement = database->prepareStatement(
		"select max(version) from system.formats where tableId=?");
	statement->setInt(1, tableId);
	set = statement->executeQuery();

	if (set->next())
		formatVersion = set->getInt(1);

	set->close();
	statement->close();
}


AsciiBlob* Table::getAsciiBlob(int recordId)
{
	if (!blobSection)
		blobSection = dbb->findSection(blobSectionId);

	AsciiBlob *blob = NEW AsciiBlob(dbb, recordId, blobSection);

	if (recordId < 0)
		getIndirectBlob(recordId, blob);

	return blob;
}

BinaryBlob* Table::getBinaryBlob(int recordId)
{
	if (!blobSection)
		blobSection = dbb->findSection(blobSectionId);

	BinaryBlob *blob = NEW BinaryBlob(dbb, recordId, blobSection);

	if (recordId < 0)
		getIndirectBlob(recordId, blob);

	return blob;
}

void Table::getIndirectBlob(int recordId, BlobReference *blob)
{
	if (!blobSection)
		blobSection = dbb->findSection(blobSectionId);
		
	int recordNumber = (recordId == ZERO_REPOSITORY_PLACE) ? 0 : -recordId;
	Stream stream;
	dbb->fetchRecord(blobSection, recordNumber, &stream);
	blob->setReference(stream.totalLength, &stream);
	blob->setRepository(database->getRepository(schemaName, blob->repositoryName));
}

uint Table::insert(Transaction *transaction, Stream *stream)
{
	database->preUpdate();
	RecordVersion *record = NULL;
	bool inserted = false;
	int32 recordNumber = -1;

	if (!dataSection)
		findSections();

	try
		{
		// Get current format for record

		Format *fmt = format;
		
		if (!fmt)
			fmt = format = getFormat(formatVersion);
			
		record = allocRecordVersion(fmt, transaction, NULL);
		record->setEncodedRecord(stream, false);
		recordNumber = record->recordNumber = dbb->insertStub(dataSection, transaction);
		
		// Make insert/update atomic, then check for unique index duplicats

		Sync sync(&syncUpdate, "Table::insert");
		
		if (indexes)
			{
			checkUniqueIndexes(transaction, record);

			FOR_INDEXES(index, this);
				index->insert (record, transaction);
			END_FOR;
			}

		// Do the actual insert

		transaction->addRecord(record);
		bool ret = insert(record, NULL, recordNumber);
		ASSERT(ret);
		inserted = true;

		record->release();
		}
	catch (...)
		{
		if (inserted)
			{
			transaction->removeRecord(record);
			insert(NULL, record, recordNumber);
			}

		garbageCollect(record, NULL, transaction, true);

		if (recordNumber >= 0)
			{
			dbb->updateRecord(dataSection, recordNumber, NULL, transaction, false);
			dataSection->expungeRecord(recordNumber);
			record->recordNumber = -1;
			}

		if (record)
			record->release();

		throw;
		}

	return recordNumber;
}

void Table::update(Transaction * transaction, Record *orgRecord, Stream *stream)
{
	database->preUpdate();
	Record *candidate = fetch(orgRecord->recordNumber);
	checkAncestor(candidate, orgRecord);
	
	if (!candidate)
		return;

	Record *oldRecord = candidate;
	
	if (candidate->getTransaction() == transaction)
		{
		if (candidate->state == recLock)
			oldRecord = oldRecord->getPriorVersion();
		}
	else
		oldRecord = candidate->fetchVersion(transaction);

	if (!oldRecord)
		{
		ASSERT(false);
		candidate->release();
		
		return;
		}

	RecordVersion *record = NULL;
	bool updated = false;
	Sync scavenge(&syncScavenge, "Table::update");
	//scavenge.lock(Shared);
	
	if (candidate->state == recLock && candidate->getTransaction() == transaction)
		{
		if (candidate->getSavePointId() == transaction->curSavePointId)
			{
			record = (RecordVersion*) candidate;	// Use the lock record for the new version.
			oldRecord->addRef();
			}
		else
			oldRecord = candidate;
		}
	else
		if (candidate != oldRecord)
			{
			oldRecord->addRef();
			candidate->release();
			}
		
	try
		{
		// Find current record format and create new record version

		Format *format = getFormat(formatVersion);
		
		if (record)
			record->format = format;
		else
			record = allocRecordVersion(format, transaction, oldRecord);

		record->setEncodedRecord(stream, false);

		// Fire pre-operation triggers

		//fireTriggers(transaction, PreUpdate, oldRecord, record);

		// Make sure no constraints are violated

		//checkNullable(record);


		// Checkin with any table attachments

		FOR_OBJECTS(TableAttachment*, attachment, &attachments)
			if (attachment->mask & PRE_UPDATE)
				attachment->preUpdate(this, record);
		END_FOR;

		// Make insert/update atomic, then check for unique index duplicats

		if (indexes)
			{
			checkUniqueIndexes(transaction, record);

			FOR_INDEXES(index, this);
				index->update(oldRecord, record, transaction);
			END_FOR;
			}

		//updateInversion(record, transaction);
		scavenge.lock(Shared);
		
		if (record->state == recLock)
			record->state = recData;
		else
			{
			validateAndInsert(transaction, record);
			transaction->addRecord(record);
			}

		updated = true;
		//fireTriggers(transaction, PostUpdate, oldRecord, record);

		// If this is a re-update in the same transaction and the same savepoint,
		// carefully remove the prior version.

		record->scavenge(transaction->transactionId, transaction->curSavePointId);

		if (record)
			record->release();

		oldRecord->release();	// This reference originated in this function.
		}
	catch (...)
		{
		if (updated)
			{
			transaction->removeRecord(record);
			
			if (!insert(oldRecord, record, record->recordNumber))
				Log::debug("record backout failed after failed update\n");
			}
			
		garbageCollect(record, oldRecord, transaction, true);
	
		if (record)
			{
			if (record->priorVersion)
				record->priorVersion->setSuperceded(false);
								
			if (record->state == recLock)
				record->deleteData();

			record->release();
			}

		oldRecord->release();

		throw;
		}
}


void Table::rename(const char *newSchema, const char *newName)
{
	Sync sync(&database->syncSysConnection, "Statement::renameTables");
	sync.lock(Exclusive);
	
	try
		{
		for (const char **tbl = relatedTables; *tbl; ++tbl)
			{
			char sql [512];
			snprintf(sql, sizeof(sql), 
					"update system.%s "
					"  set schema=?, tableName=? "
					"  where schema=? and tableName=?", *tbl);
			PreparedStatement *statement = database->prepareStatement(sql);
			statement->setString(1, newSchema);
			statement->setString(2, newName);
			statement->setString(3, schemaName);
			statement->setString(4, name);
			statement->executeUpdate();
			statement->close();
			}

		database->commitSystemTransaction();
		sync.unlock();
		Index *primaryKey = getPrimaryKey();
		database->renameTable(this, newSchema, newName);
		
		if (primaryKey)
			primaryKey->rename(getPrimaryKeyName());
		}
	catch(...)
		{
		database->rollbackSystemTransaction();
		throw;
		}
}

int Table::storeBlob(Transaction *transaction, uint32 length, const UCHAR *data)
{
	if (!blobSection)
		blobSection = dbb->findSection(blobSectionId);
		
	int32 recordNumber = dbb->insertStub(blobSection, transaction);
	Stream stream;
	stream.putSegment((int) length, (const char*) data, false);
	dbb->updateBlob(blobSection, recordNumber, &stream, transaction);

	return recordNumber;
}

void Table::getBlob(int recordNumber, Stream *stream)
{
	if (!blobSection)
		blobSection = dbb->findSection(blobSectionId);
		
	dbb->fetchRecord(blobSection, recordNumber, stream);
}

void Table::expunge(Transaction *transaction)
{
	if (transaction)
		transaction->hasUpdates = true;

	if (dataSectionId || blobSectionId)
		{
		dbb->deleteSection(dataSectionId, TRANSACTION_ID(transaction));
		dataSectionId = 0;
		dataSection = NULL;
		dbb->deleteSection(blobSectionId, TRANSACTION_ID(transaction));
		blobSectionId = 0;
		blobSection = NULL;
		}
}

JString Table::getPrimaryKeyName(void)
{
	JString indexName;
	indexName.Format("%s..PRIMARY_KEY", (const char*) name);
	
	return indexName;
}

/**
@brief		Validate that this record can be inserted.
@details	Make sure this record can be inserted without conflict from another
			pending version of the same record.
**/

void Table::validateAndInsert(Transaction *transaction, RecordVersion *record)
{
	Sync sync(&syncObject, "Table::validateAndInsert");
	Record *prior = record->getPriorVersion();

	for (int n = 0; n < 10; ++n)
		{
		if (prior)
			{
			sync.lock(Exclusive);
			Record *current = fetch(record->recordNumber);

			if (current)
				{
				if (current == prior)
					current->release();
				else
					{
					// The current record is not our prior. If it is committed, we have
					// an update conflict.  If not, wait on that trans and, if it is not
					// committed, try again.

					TransId transId = current->getTransactionId();
					current->release();
					sync.unlock();

					if (transaction->waitForTransaction(transId))
						{
						current = fetch(record->recordNumber);
						
						if (current == prior)
							current->release();
						else
							{
							transaction->blockedBy = transId;
							throw SQLError(UPDATE_CONFLICT, "update conflict in table %s.%s record %d", schemaName, name, record->recordNumber);
							}
						}
					}
				}
			}

		if (insert(record, prior, record->recordNumber))
			return;
		
		if (n >= 7)
			Log::debug("Table::validateAndInsert: things going badly (%d)\n", n);
			
		record->active = false;
		}

	throw SQLError(UPDATE_CONFLICT, "unexpected update conflict in table %s.%s record %d", schemaName, name, record->recordNumber);
}

int Table::getFormatVersion()
{
	Format *format = getFormat(formatVersion);

	return format->version;
}

bool Table::hasUncommittedRecords(Transaction* transaction)
{
	return database->hasUncommittedRecords(this, transaction);
}

RecordVersion* Table::lockRecord(Record* record, Transaction* transaction)
{
	Record *current = fetch(record->recordNumber);

	if (!current)
		throw SQLError(UPDATE_CONFLICT, "lock target from table %s.%s", schemaName, name);

	// If the current version is already updated/locked by us, there's nothing to do
	
	if (current->getTransaction() == transaction)
		{
		current->release();
		
		return NULL;
		}

	checkAncestor(current, record);
	Record *visible = current->fetchVersion(transaction);
	
	if (!visible)
		{
		printf("Target for transaction %d:\n", transaction->transactionId);
		record->print();
		current->printRecord("Current");
		current->fetchVersion(transaction);
		ASSERT(false);
		}
		
	RecordVersion *recordVersion = allocRecordVersion(NULL, transaction, visible);
	recordVersion->state = recLock;
	current->release();
	
	try
		{
		validateAndInsert(transaction, recordVersion);
		transaction->addRecord(recordVersion);
		recordVersion->release();
		}
	catch(...)
		{
		recordVersion->active = false;
		recordVersion->release();
		throw;
		}
	
	return recordVersion;	
}

void Table::unlockRecord(int recordNumber)
{
	Record *record = fetch(recordNumber);

	if (record)
		{
		if (record->state == recLock)
			unlockRecord((RecordVersion*) record, true);
		
		record->release();
		}
}

void Table::unlockRecord(RecordVersion* record, bool remove)
{
	//int uc = record->useCount;
	ASSERT(record->priorVersion);
	
	if (record->state == recLock)
		{
		record->state = recUnlocked;

		if (insert(record->priorVersion, record, record->recordNumber))
			{
			if (remove && record->transaction)
				record->transaction->removeRecord(record);
			}
		else
			Log::debug("Table::unlockRecord: record lock not in record tree\n");
		}
}

void Table::checkAncestor(Record* current, Record* oldRecord)
{
	for (Record *record = current; record; record = record->getPriorVersion())
		if (record == oldRecord)
			return;
	
	current->printRecord("current record");
	oldRecord->printRecord("old record");
	Value value1;
	Value value2;
	current->getValue(0, &value1);
	oldRecord->getValue(0, &value2);
	ASSERT(false);
}

// Table::fetchForUpdate - Create a lock record if necessary and 
// return the active record.
// Unlike the sister routine, fetchVersion, this function will release
// the refCount on source if nothing is returned.  But since this
// does not have a catch, no functions below it should throw an exception.

Record* Table::fetchForUpdate(Transaction* transaction, Record* source, bool usingIndex)
{
	Record *record = source;
	int recordNumber = record->recordNumber;

	// If we already have this locked or updated, get the active version

	if (record->getTransaction() == transaction)
		{
		if (record->state == recDeleted)
			{
			record->release();
			
			return NULL;
			}

		if (record->state != recLock)
			return record;

		Record *prior = record->getPriorVersion();
		prior->addRef();
		record->release();

		return prior;
		}

	for (;;)
		{
		// Try to avoid getting a lock if there is no way we will be updating this record.

		if (!transaction->needToLock(record))
			{
			record->release();

			return NULL;
			}

		// We may need to lock the record

		State state = transaction->getRelativeState(record, WAIT_IF_ACTIVE);

		switch (state)
			{
			case CommittedInvisible:
				// CommittedInvisible only happens for consistent read.

				ASSERT(IS_CONSISTENT_READ(transaction->isolationLevel));
				record->release();
				Log::debug("Table::fetchForUpdate: Update Conflict: TransId=%d, RecordNumber=%d, Table %s.%s", 
					transaction->transactionId, record->recordNumber, schemaName, name);
				throw SQLError(UPDATE_CONFLICT, "update conflict in table %s.%s", schemaName, name);

			case CommittedVisible:
				{
				if (record->state == recDeleted)
					{
					record->release();

					return NULL;
					}

				// Lock the record

				if (dbb->debug & DEBUG_RECORD_LOCKS)
					Log::debug("Table::fetchForUpdate: TransactionId=%d, isolationLevel=%d, recordNumber=%d\n", 
					           transaction->transactionId, transaction->isolationLevel, recordNumber);

				RecordVersion *recordVersion = allocRecordVersion(NULL, transaction, record);
				recordVersion->state = recLock;
				
				if (insert(recordVersion, record, recordNumber))
					{
					transaction->addRecord(recordVersion);
					recordVersion->release();

					if (record->state == recChilled)
						record->thaw();
					
					ASSERT(record->useCount >= 2);
						
					return record;
					}
		
				recordVersion->active = false;
				recordVersion->release();
				}
				break;
			
			case Deadlock:
				record->release();
				throw SQLError(DEADLOCK, "Deadlock on table %s.%s, tid %d", schemaName, name, transaction->transactionId);
				
			case WasActive:
			case RolledBack:
				break;
				
			default:
				record->release();
				Log::debug("Table::fetchForUpdate: unexpected state %d\n", state);
				throw SQLError(RUNTIME_ERROR, "unexpected transaction state %d", state);
			}
			
		record->release();
		record = fetch(recordNumber);
		
		if (record == NULL)
			return NULL;	
		}
}

int64 Table::estimateCardinality(void)
{
	return cardinality;
}

void Table::optimize(Connection *connection)
{
	uint64 count = 0;
	int recordNumber = 0;
	Transaction *transaction = connection->getTransaction();
	
	for (Record *record; (record = fetchNext(recordNumber));)
		{
		recordNumber = record->recordNumber + 1;
		record = record->fetchVersion(transaction);
		
		if (record)
			++count;
		}
	
	cardinality = count;
	
	FOR_INDEXES(index, this);
		index->optimize(count, connection);
	END_FOR;

	database->commitSystemTransaction();
}

void Table::clearAlter(void)
{
	if (alterIsActive)
		{
		Sync sync(&syncAlter, "Table::clearAlter");
		sync.lock(Exclusive);
		alterIsActive = false;
		}
}

bool Table::setAlter(void)
{
	Sync sync(&syncAlter, "Table::setAlter");
	sync.lock(Exclusive);

	if (alterIsActive)
		return false;

	alterIsActive = true;
	
	return true;
}

#undef new

RecordVersion* Table::allocRecordVersion(Format* format, Transaction* transaction, Record* priorVersion)
{
	for (int n = 0;; ++n)
		try
			{
			return POOL_NEW(database->recordDataPool) RecordVersion(this, format, transaction, priorVersion);
			}
		catch (SQLException& exception)
			{
			if (n > 2 || exception.getSqlcode() != OUT_OF_RECORD_MEMORY_ERROR)
				throw;
			
			database->forceRecordScavenge();
			}
	
	return NULL;
}

Record* Table::allocRecord(int recordNumber, Stream* stream)
{
	for (int n = 0;; ++n)
		try
			{
			return POOL_NEW(database->recordDataPool) Record (this, recordNumber, stream);
			}
		catch (SQLException& exception)
			{
			if (n > 2 || exception.getSqlcode() != OUT_OF_RECORD_MEMORY_ERROR)
				throw;
			
			database->forceRecordScavenge();
			}
	
	return NULL;
}

Format* Table::getCurrentFormat(void)
{
	return getFormat(formatVersion);;
}

void Table::findSections(void)
{
	if (!dataSection)
		{
		dataSection = dbb->findSection(dataSectionId);
		dataSection->table = this;
		}

	if (!blobSection)
		blobSection = dbb->findSection(blobSectionId);
}

bool Table::validateUpdate(int32 recordNumber, TransId transactionId)
{
	if (deleting)
		return false;

	Record *record = treeFetch(recordNumber);
	Record *initial = record;
	
	while (record)
		{
		if (record->getTransactionId() == transactionId)
			{
			record->release();
			
			return true;
			}
		
		Transaction *transaction = record->getTransaction();
		
		if (!transaction || transaction->state == Committed)
			{
			record->release();
			
			return false;
			}
		
		Record *next = record->getPriorVersion();

		if (!next)
			{
			Log::debug("Table::validateUpdate: bad record\n");
			initial->print();
			Record *newRecord = fetch(recordNumber);
			Log::debug("Table::validateUpdate: currentRecord\n");
			newRecord->print();
			ASSERT(false);
			}

		next->addRef();
		record->release();
		record = next;
		}
	
	return true;
}

void Table::expungeRecord(int32 recordNumber)
{
	dataSection->expungeRecord(recordNumber);
}

int32 Table::backlogRecord(RecordVersion* record)
{
	Sync sync(&syncObject, "Table::backlogRecord");
	sync.lock(Exclusive);
	
	if (!backloggedRecords)
		backloggedRecords = new SparseArray<int32, BL_SIZE>;

	int32 backlogId = backloggedRecords->get(record->recordNumber);
	
	if (backlogId)
		database->backLog->update(backlogId, record);
	else
		{
		backlogId = database->backLog->save(record);
		backloggedRecords->set(record->recordNumber, backlogId);
		}
	
	ASSERT(insert(NULL, record, record->recordNumber));
	recordBitmap->set(record->recordNumber);
	
	return backlogId;
}

void Table::deleteRecordBacklog(int32 recordNumber)
{
	Sync sync(&syncObject, "Table::rollbackRecord");
	sync.lock(Shared);
	int32 backlogId = backloggedRecords->get(recordNumber);
	
	if (backlogId)
		{
		sync.unlock();
		sync.lock(Exclusive);
		backloggedRecords->set(recordNumber, 0);
		database->backLog->deleteRecord(backlogId);
		}
}<|MERGE_RESOLUTION|>--- conflicted
+++ resolved
@@ -156,13 +156,8 @@
 		}
 		
 	delete view;
-<<<<<<< HEAD
-	delete records;
-=======
-	delete backloggedRecords;
 	if (records)
 		delete records;
->>>>>>> 26e50a40
 
 	if (recordBitmap)
 		recordBitmap->release();
