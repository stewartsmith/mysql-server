--- conflicted
+++ resolved
@@ -1928,15 +1928,12 @@
 int report_error(TABLE *table, int error);
 int safe_index_read(JOIN_TAB *tab);
 COND *remove_eq_conds(THD *thd, COND *cond, Item::cond_result *cond_value);
-<<<<<<< HEAD
 int test_if_item_cache_changed(List<Cached_item> &list);
 void calc_used_field_length(THD *thd, JOIN_TAB *join_tab);
 int join_init_read_record(JOIN_TAB *tab);
 int do_sj_dups_weedout(THD *thd, SJ_TMP_TABLE *sjtbl); 
-=======
 
 inline bool optimizer_flag(THD *thd, uint flag)
 { 
   return (thd->variables.optimizer_switch & flag);
 }
->>>>>>> ea31e7f8
