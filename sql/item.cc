--- conflicted
+++ resolved
@@ -4159,8 +4159,6 @@
 
 
 /**
-<<<<<<< HEAD
-=======
   Convert a numeric value to a zero-filled string
 
   @param[in,out]  item   the item to operate on
@@ -4184,8 +4182,7 @@
 }
 
 
-/*
->>>>>>> 2a9d96cd
+/**
   Set a pointer to the multiple equality the field reference belongs to
   (if any).
 
