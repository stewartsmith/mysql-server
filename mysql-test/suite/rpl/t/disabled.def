##############################################################################
#
#  List the test cases that are to be disabled temporarily.
#
#  Separate the test case name and the comment with ':'.
#
#    <testcasename> : BUG#<xxxx> <date disabled> <disabler> <comment>
#
#  Do not use any TAB characters for whitespace.
#
##############################################################################

rpl_ddl                    : BUG#26418 2007-03-01 mleich Slave out of sync after CREATE                            /DROP TEMPORARY TABLE + ROLLBACK on master
rpl_invoked_features       : BUG#29020 2007-06-21 Lars Non-deterministic test case
rpl_auto_increment_11932   : Bug#29809 2007-07-16 ingo Slave SQL errors in warnings 
                             file
rpl_do_grant               : BUG#32462 2007-11-16 mats Crash when replicating 4-byte encoded UTF-8 fields
rpl_ignore_table           : BUG#32462 2007-11-16 mats Crash when replicating 4-byte encoded UTF-8 fields
rpl_ddl                  : BUG#26418 2007-03-01 mleich Slave out of sync after CREATE/DROP TEMPORARY TABLE + ROLLBACK on master
rpl_auto_increment_11932   : Bug#29809 2007-07-16 ingo Slave SQL errors in warnings file
rpl_extraColmaster_innodb  : BUG#30854 : Tables name show as binary in slave err msg on                             vm-win2003-64-b and Solaris
rpl_extraColmaster_myisam  : BUG#30854
rpl_view                   : Bug#32654: rpl_view.test fails randomly
rpl_ndb_multi              : Bug#30751: rpl_ndb_multi missing row in output
rpl_row_sp002_innodb       : Bug#32673 rpl_row_sp002_innodb.test fails randomly
rpl_ssl                    : Bug#32217 rpl_ssl fails with different number of records on master and slave
rpl_row_until              : Bug#28772 rpl_row_until fails in pushbuild
rpl_log_pos                : Bug#8693 Test 'rpl_log_pos' fails sometimes
rpl_row_basic_7ndb         : BUG#33360 2007-12-19 mats rpl_ndb_idempotent fails due to null field for table on slave side
rpl_redirect               : Failure is sporadic and and the test is superfluous (mats)
rpl_innodb_bug28430        : Failure on Solaris Bug #36793
<<<<<<< HEAD

rpl_row_basic_2myisam      : Bug#37879 2008-07-14 alik Disabled to make 6.0 greaner (the test fails too often)
rpl_row_basic_3innodb      : Bug#37879 2008-07-14 alik Disabled to make 6.0 greaner (the test fails too often)
rpl_heartbeat              : Bug#37714 2008-07-14 alik Disabled to make 6.0 greaner (the test fails too often)
rpl_idempotency            : Bug#37767 2008-07-14 alik Disabled to make 6.0 greaner (the test fails too often)

rpl_flushlog_loop          : Bug#37733 2008-07-17 alik Disabled to make 6.0 greaner (the test fails too often)
rpl_locktrans_innodb       : Bug#37712 2008-07-17 alik Disabled to make 6.0 greaner (the test fails too often)
rpl_temporary_errors       : Bug#36968 2008-07-17 alik Disabled to make 6.0 greaner (the test fails too often)
=======
rpl_temporary              : BUG#38269 2008-07-21 Sven valgrind error in pushbuild
>>>>>>> de4d31f2
<|MERGE_RESOLUTION|>--- conflicted
+++ resolved
@@ -29,8 +29,6 @@
 rpl_row_basic_7ndb         : BUG#33360 2007-12-19 mats rpl_ndb_idempotent fails due to null field for table on slave side
 rpl_redirect               : Failure is sporadic and and the test is superfluous (mats)
 rpl_innodb_bug28430        : Failure on Solaris Bug #36793
-<<<<<<< HEAD
-
 rpl_row_basic_2myisam      : Bug#37879 2008-07-14 alik Disabled to make 6.0 greaner (the test fails too often)
 rpl_row_basic_3innodb      : Bug#37879 2008-07-14 alik Disabled to make 6.0 greaner (the test fails too often)
 rpl_heartbeat              : Bug#37714 2008-07-14 alik Disabled to make 6.0 greaner (the test fails too often)
@@ -39,6 +37,4 @@
 rpl_flushlog_loop          : Bug#37733 2008-07-17 alik Disabled to make 6.0 greaner (the test fails too often)
 rpl_locktrans_innodb       : Bug#37712 2008-07-17 alik Disabled to make 6.0 greaner (the test fails too often)
 rpl_temporary_errors       : Bug#36968 2008-07-17 alik Disabled to make 6.0 greaner (the test fails too often)
-=======
-rpl_temporary              : BUG#38269 2008-07-21 Sven valgrind error in pushbuild
->>>>>>> de4d31f2
+rpl_temporary              : BUG#38269 2008-07-21 Sven valgrind error in pushbuild