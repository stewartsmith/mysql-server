/* Copyright (C) 2000-2003 MySQL AB

   This program is free software; you can redistribute it and/or modify
   it under the terms of the GNU General Public License as published by
   the Free Software Foundation; version 2 of the License.

   This program is distributed in the hope that it will be useful,
   but WITHOUT ANY WARRANTY; without even the implied warranty of
   MERCHANTABILITY or FITNESS FOR A PARTICULAR PURPOSE.  See the
   GNU General Public License for more details.

   You should have received a copy of the GNU General Public License
   along with this program; if not, write to the Free Software
   Foundation, Inc., 59 Temple Place, Suite 330, Boston, MA  02111-1307  USA */

#include "mysql_priv.h"
#include <m_ctype.h>
#include <my_dir.h>
#include "slave.h"
#include "rpl_mi.h"
#include "sql_repl.h"
#include "rpl_filter.h"
#include "repl_failsafe.h"
#include "stacktrace.h"
#include "mysqld_suffix.h"
#include "mysys_err.h"
#include "events.h"

#include "../storage/myisam/ha_myisam.h"

#include "rpl_injector.h"

#ifdef HAVE_SYS_PRCTL_H
#include <sys/prctl.h>
#endif

#ifdef WITH_NDBCLUSTER_STORAGE_ENGINE
#if defined(NOT_ENOUGH_TESTED) \
  && defined(NDB_SHM_TRANSPORTER) && MYSQL_VERSION_ID >= 50000
#define OPT_NDB_SHM_DEFAULT 1
#else
#define OPT_NDB_SHM_DEFAULT 0
#endif
#endif

#ifndef DEFAULT_SKIP_THREAD_PRIORITY
#define DEFAULT_SKIP_THREAD_PRIORITY 0
#endif

#include <thr_alarm.h>
#include <ft_global.h>
#include <errmsg.h>
#include "sp_rcontext.h"
#include "sp_cache.h"

#define mysqld_charset &my_charset_latin1

#ifdef HAVE_purify
#define IF_PURIFY(A,B) (A)
#else
#define IF_PURIFY(A,B) (B)
#endif

#if SIZEOF_CHARP == 4
#define MAX_MEM_TABLE_SIZE ~(ulong) 0
#else
#define MAX_MEM_TABLE_SIZE ~(ulonglong) 0
#endif

/* stack traces are only supported on linux intel */
#if defined(__linux__)  && defined(__i386__) && defined(USE_PSTACK)
#define	HAVE_STACK_TRACE_ON_SEGV
#include "../pstack/pstack.h"
char pstack_file_name[80];
#endif /* __linux__ */

/* We have HAVE_purify below as this speeds up the shutdown of MySQL */

#if defined(HAVE_DEC_3_2_THREADS) || defined(SIGNALS_DONT_BREAK_READ) || defined(HAVE_purify) && defined(__linux__)
#define HAVE_CLOSE_SERVER_SOCK 1
#endif

extern "C" {					// Because of SCO 3.2V4.2
#include <errno.h>
#include <sys/stat.h>
#ifndef __GNU_LIBRARY__
#define __GNU_LIBRARY__				// Skip warnings in getopt.h
#endif
#include <my_getopt.h>
#ifdef HAVE_SYSENT_H
#include <sysent.h>
#endif
#ifdef HAVE_PWD_H
#include <pwd.h>				// For getpwent
#endif
#ifdef HAVE_GRP_H
#include <grp.h>
#endif
#include <my_net.h>

#if !defined(__WIN__)
#  ifndef __NETWARE__
#include <sys/resource.h>
#  endif /* __NETWARE__ */
#ifdef HAVE_SYS_UN_H
#  include <sys/un.h>
#endif
#include <netdb.h>
#ifdef HAVE_SELECT_H
#  include <select.h>
#endif
#ifdef HAVE_SYS_SELECT_H
#include <sys/select.h>
#endif
#include <sys/utsname.h>
#endif /* __WIN__ */

#include <my_libwrap.h>

#ifdef HAVE_SYS_MMAN_H
#include <sys/mman.h>
#endif

#ifdef __NETWARE__
#define zVOLSTATE_ACTIVE 6
#define zVOLSTATE_DEACTIVE 2
#define zVOLSTATE_MAINTENANCE 3

#undef __event_h__
#include <../include/event.h>
/*
  This #undef exists here because both libc of NetWare and MySQL have
  files named event.h which causes compilation errors.
*/

#include <nks/netware.h>
#include <nks/vm.h>
#include <library.h>
#include <monitor.h>
#include <zOmni.h>                              //For NEB
#include <neb.h>                                //For NEB
#include <nebpub.h>                             //For NEB
#include <zEvent.h>                             //For NSS event structures
#include <zPublics.h>

static void *neb_consumer_id= NULL;             //For storing NEB consumer id
static char datavolname[256]= {0};
static VolumeID_t datavolid;
static event_handle_t eh;
static Report_t ref;
static void *refneb= NULL;
my_bool event_flag= FALSE;
static int volumeid= -1;

  /* NEB event callback */
unsigned long neb_event_callback(struct EventBlock *eblock);
static void registerwithneb();
static void getvolumename();
static void getvolumeID(BYTE *volumeName);
#endif /* __NETWARE__ */
  

#ifdef _AIX41
int initgroups(const char *,unsigned int);
#endif

#if defined(__FreeBSD__) && defined(HAVE_IEEEFP_H)
#include <ieeefp.h>
#ifdef HAVE_FP_EXCEPT				// Fix type conflict
typedef fp_except fp_except_t;
#endif

  /* We can't handle floating point exceptions with threads, so disable
     this on freebsd
  */

inline void reset_floating_point_exceptions()
{
  /* Don't fall for overflow, underflow,divide-by-zero or loss of precision */
#if defined(__i386__)
  fpsetmask(~(FP_X_INV | FP_X_DNML | FP_X_OFL | FP_X_UFL | FP_X_DZ |
	      FP_X_IMP));
#else
 fpsetmask(~(FP_X_INV |             FP_X_OFL | FP_X_UFL | FP_X_DZ |
	     FP_X_IMP));
#endif
}
#else
#define reset_floating_point_exceptions()
#endif /* __FreeBSD__ && HAVE_IEEEFP_H */

} /* cplusplus */

#define MYSQL_KILL_SIGNAL SIGTERM

#ifdef HAVE_GLIBC2_STYLE_GETHOSTBYNAME_R
#include <sys/types.h>
#else
#include <my_pthread.h>			// For thr_setconcurency()
#endif

#ifdef SOLARIS
extern "C" int gethostname(char *name, int namelen);
#endif


/* Constants */

const char *show_comp_option_name[]= {"YES", "NO", "DISABLED"};
static const char *sql_mode_names[]=
{
  "REAL_AS_FLOAT", "PIPES_AS_CONCAT", "ANSI_QUOTES", "IGNORE_SPACE",
  "?", "ONLY_FULL_GROUP_BY", "NO_UNSIGNED_SUBTRACTION",
  "NO_DIR_IN_CREATE",
  "POSTGRESQL", "ORACLE", "MSSQL", "DB2", "MAXDB", "NO_KEY_OPTIONS",
  "NO_TABLE_OPTIONS", "NO_FIELD_OPTIONS", "MYSQL323", "MYSQL40", "ANSI",
  "NO_AUTO_VALUE_ON_ZERO", "NO_BACKSLASH_ESCAPES", "STRICT_TRANS_TABLES",
  "STRICT_ALL_TABLES",
  "NO_ZERO_IN_DATE", "NO_ZERO_DATE", "ALLOW_INVALID_DATES",
  "ERROR_FOR_DIVISION_BY_ZERO",
  "TRADITIONAL", "NO_AUTO_CREATE_USER", "HIGH_NOT_PRECEDENCE",
  "NO_ENGINE_SUBSTITUTION",
  "PAD_CHAR_TO_FULL_LENGTH",
  NullS
};

static const unsigned int sql_mode_names_len[]=
{
  /*REAL_AS_FLOAT*/               13,
  /*PIPES_AS_CONCAT*/             15,
  /*ANSI_QUOTES*/                 11,
  /*IGNORE_SPACE*/                12,
  /*?*/                           1,
  /*ONLY_FULL_GROUP_BY*/          18,
  /*NO_UNSIGNED_SUBTRACTION*/     23,
  /*NO_DIR_IN_CREATE*/            16,
  /*POSTGRESQL*/                  10,
  /*ORACLE*/                      6,
  /*MSSQL*/                       5,
  /*DB2*/                         3,
  /*MAXDB*/                       5,
  /*NO_KEY_OPTIONS*/              14,
  /*NO_TABLE_OPTIONS*/            16,
  /*NO_FIELD_OPTIONS*/            16,
  /*MYSQL323*/                    8,
  /*MYSQL40*/                     7,
  /*ANSI*/                        4,
  /*NO_AUTO_VALUE_ON_ZERO*/       21,
  /*NO_BACKSLASH_ESCAPES*/        20,
  /*STRICT_TRANS_TABLES*/         19,
  /*STRICT_ALL_TABLES*/           17,
  /*NO_ZERO_IN_DATE*/             15,
  /*NO_ZERO_DATE*/                12,
  /*ALLOW_INVALID_DATES*/         19,
  /*ERROR_FOR_DIVISION_BY_ZERO*/  26,
  /*TRADITIONAL*/                 11,
  /*NO_AUTO_CREATE_USER*/         19,
  /*HIGH_NOT_PRECEDENCE*/         19,
  /*NO_ENGINE_SUBSTITUTION*/      22,
  /*PAD_CHAR_TO_FULL_LENGTH*/     23
};

TYPELIB sql_mode_typelib= { array_elements(sql_mode_names)-1,"",
			    sql_mode_names,
                            (unsigned int *)sql_mode_names_len };


static const char *optimizer_switch_names[]=
{
  "no_materialization", "no_semijoin",
  NullS
};

/* Corresponding defines are named OPTIMIZER_SWITCH_XXX */
static const unsigned int optimizer_switch_names_len[]=
{
  /*no_materialization*/          19,
  /*no_semijoin*/                 11
};

TYPELIB optimizer_switch_typelib= { array_elements(optimizer_switch_names)-1,"",
                                    optimizer_switch_names,
                                    (unsigned int *)optimizer_switch_names_len };

static const char *tc_heuristic_recover_names[]=
{
  "COMMIT", "ROLLBACK", NullS
};
static TYPELIB tc_heuristic_recover_typelib=
{
  array_elements(tc_heuristic_recover_names)-1,"",
  tc_heuristic_recover_names, NULL
};

static const char *thread_handling_names[]=
{ "one-thread-per-connection", "no-threads",
#if HAVE_POOL_OF_THREADS == 1
  "pool-of-threads",
#endif
  NullS};

TYPELIB thread_handling_typelib=
{
  array_elements(thread_handling_names) - 1, "",
  thread_handling_names, NULL
};

const char *first_keyword= "first", *binary_keyword= "BINARY";
const char *my_localhost= "localhost", *delayed_user= "DELAYED";
#if SIZEOF_OFF_T > 4 && defined(BIG_TABLES)
#define GET_HA_ROWS GET_ULL
#else
#define GET_HA_ROWS GET_ULONG
#endif

bool opt_large_files= sizeof(my_off_t) > 4;

/*
  Used with --help for detailed option
*/
static my_bool opt_help= 0, opt_verbose= 0;

arg_cmp_func Arg_comparator::comparator_matrix[5][2] =
{{&Arg_comparator::compare_string,     &Arg_comparator::compare_e_string},
 {&Arg_comparator::compare_real,       &Arg_comparator::compare_e_real},
 {&Arg_comparator::compare_int_signed, &Arg_comparator::compare_e_int},
 {&Arg_comparator::compare_row,        &Arg_comparator::compare_e_row},
 {&Arg_comparator::compare_decimal,    &Arg_comparator::compare_e_decimal}};

const char *log_output_names[] = { "NONE", "FILE", "TABLE", NullS};
static const unsigned int log_output_names_len[]= { 4, 4, 5, 0 };
TYPELIB log_output_typelib= {array_elements(log_output_names)-1,"",
                             log_output_names, 
                             (unsigned int *) log_output_names_len};

/* static variables */

/* the default log output is log tables */
static bool lower_case_table_names_used= 0;
static bool volatile select_thread_in_use, signal_thread_in_use;
static bool volatile ready_to_exit;
static my_bool opt_debugging= 0, opt_external_locking= 0, opt_console= 0;
static my_bool opt_short_log_format= 0;
static uint kill_cached_threads, wake_thread;
static ulong killed_threads, thread_created;
static ulong max_used_connections;
static ulong my_bind_addr;			/* the address we bind to */
static volatile ulong cached_thread_count= 0;
static const char *sql_mode_str= "OFF";
static char *mysqld_user, *mysqld_chroot, *log_error_file_ptr;
static char *opt_init_slave, *language_ptr, *opt_init_connect;
static char *default_character_set_name;
static char *character_set_filesystem_name;
static char *lc_time_names_name;
static char *my_bind_addr_str;
static char *default_collation_name; 
static char *default_storage_engine_str;
static char compiled_default_collation_name[]= MYSQL_DEFAULT_COLLATION_NAME;
static I_List<THD> thread_cache;
static double long_query_time;

static pthread_cond_t COND_thread_cache, COND_flush_thread_cache;

/* Global variables */

bool opt_update_log, opt_bin_log;
my_bool opt_log, opt_slow_log;
ulong log_output_options;
my_bool opt_log_queries_not_using_indexes= 0;
bool opt_error_log= IF_WIN(1,0);
bool opt_disable_networking=0, opt_skip_show_db=0;
my_bool opt_character_set_client_handshake= 1;
bool server_id_supplied = 0;
bool opt_endinfo, using_udf_functions;
my_bool locked_in_memory;
bool opt_using_transactions, using_update_log;
bool volatile abort_loop;
bool volatile shutdown_in_progress;
/**
   @brief 'grant_option' is used to indicate if privileges needs
   to be checked, in which case the lock, LOCK_grant, is used
   to protect access to the grant table.
   @note This flag is dropped in 5.1 
   @see grant_init()
 */
bool volatile grant_option;

my_bool opt_skip_slave_start = 0; // If set, slave is not autostarted
my_bool opt_reckless_slave = 0;
my_bool opt_enable_named_pipe= 0;
my_bool opt_local_infile, opt_slave_compressed_protocol;
my_bool opt_safe_user_create = 0, opt_no_mix_types = 0;
my_bool opt_show_slave_auth_info, opt_sql_bin_update = 0;
my_bool opt_log_slave_updates= 0;

/*
  Legacy global handlerton. These will be removed (please do not add more).
*/
handlerton *heap_hton;
handlerton *myisam_hton;
handlerton *partition_hton;

#ifdef WITH_NDBCLUSTER_STORAGE_ENGINE
const char *opt_ndbcluster_connectstring= 0;
const char *opt_ndb_connectstring= 0;
char opt_ndb_constrbuf[1024]= {0};
unsigned opt_ndb_constrbuf_len= 0;
my_bool	opt_ndb_shm, opt_ndb_optimized_node_selection;
ulong opt_ndb_cache_check_time, opt_ndb_wait_connected;
ulong opt_ndb_cluster_connection_pool;
const char *opt_ndb_mgmd;
ulong opt_ndb_nodeid;
ulong ndb_extra_logging;
#ifdef HAVE_NDB_BINLOG
ulong ndb_report_thresh_binlog_epoch_slip;
ulong ndb_report_thresh_binlog_mem_usage;
my_bool opt_ndb_log_orig;
#endif

extern const char *ndb_distribution_names[];
extern TYPELIB ndb_distribution_typelib;
extern const char *opt_ndb_distribution;
extern enum ndb_distribution opt_ndb_distribution_id;
#endif
my_bool opt_readonly, use_temp_pool, relay_log_purge;
my_bool opt_sync_frm, opt_allow_suspicious_udfs;
my_bool opt_secure_auth= 0;
char* opt_secure_file_priv= 0;
my_bool opt_log_slow_admin_statements= 0;
my_bool opt_log_slow_slave_statements= 0;
my_bool lower_case_file_system= 0;
my_bool opt_large_pages= 0;
my_bool opt_myisam_use_mmap= 0;
uint    opt_large_page_size= 0;
my_bool opt_old_style_user_limits= 0, trust_function_creators= 0;
/*
  True if there is at least one per-hour limit for some user, so we should
  check them before each query (and possibly reset counters when hour is
  changed). False otherwise.
*/
volatile bool mqh_used = 0;
my_bool opt_noacl;
my_bool sp_automatic_privileges= 1;

ulong opt_binlog_rows_event_max_size;
const char *binlog_format_names[]= {"MIXED", "STATEMENT", "ROW", NullS};
TYPELIB binlog_format_typelib=
  { array_elements(binlog_format_names) - 1, "",
    binlog_format_names, NULL };
ulong opt_binlog_format_id= (ulong) BINLOG_FORMAT_UNSPEC;
const char *opt_binlog_format= binlog_format_names[opt_binlog_format_id];
#ifdef HAVE_INITGROUPS
static bool calling_initgroups= FALSE; /* Used in SIGSEGV handler. */
#endif
uint mysqld_port, test_flags, select_errors, dropping_tables, ha_open_options;
uint mysqld_port_timeout;
uint delay_key_write_options, protocol_version;
uint lower_case_table_names;
uint tc_heuristic_recover= 0;
uint volatile thread_count, thread_running;
ulonglong thd_startup_options;
ulong back_log, connect_timeout, concurrency, server_id;
ulong table_cache_size, table_def_size;
ulong thread_stack, what_to_log;
ulong query_buff_size, slow_launch_time, slave_open_temp_tables;
ulong open_files_limit, max_binlog_size, max_relay_log_size;
ulong slave_net_timeout, slave_trans_retries;
my_bool slave_allow_batching;
ulong thread_cache_size=0, thread_pool_size= 0;
ulong binlog_cache_size=0, max_binlog_cache_size=0;
ulong query_cache_size=0;
ulong refresh_version;  /* Increments on each reload */
query_id_t global_query_id;
ulong aborted_threads, aborted_connects;
ulong delayed_insert_timeout, delayed_insert_limit, delayed_queue_size;
ulong delayed_insert_threads, delayed_insert_writes, delayed_rows_in_use;
ulong delayed_insert_errors,flush_time;
ulong specialflag=0;
ulong binlog_cache_use= 0, binlog_cache_disk_use= 0;
ulong max_connections, max_connect_errors;
uint  max_user_connections= 0;
/*
  Limit of the total number of prepared statements in the server.
  Is necessary to protect the server against out-of-memory attacks.
*/
ulong max_prepared_stmt_count;
/*
  Current total number of prepared statements in the server. This number
  is exact, and therefore may not be equal to the difference between
  `com_stmt_prepare' and `com_stmt_close' (global status variables), as
  the latter ones account for all registered attempts to prepare
  a statement (including unsuccessful ones).  Prepared statements are
  currently connection-local: if the same SQL query text is prepared in
  two different connections, this counts as two distinct prepared
  statements.
*/
ulong prepared_stmt_count=0;
ulong thread_id=1L,current_pid;
ulong slow_launch_threads = 0, sync_binlog_period;
ulong expire_logs_days = 0;
ulong rpl_recovery_rank=0;
const char *log_output_str= "TABLE";

time_t server_start_time;

char mysql_home[FN_REFLEN], pidfile_name[FN_REFLEN], system_time_zone[30];
char *default_tz_name;
char log_error_file[FN_REFLEN], glob_hostname[FN_REFLEN];
char mysql_real_data_home[FN_REFLEN],
     language[FN_REFLEN], reg_ext[FN_EXTLEN], mysql_charsets_dir[FN_REFLEN],
     *opt_init_file, *opt_tc_log_file,
     def_ft_boolean_syntax[sizeof(ft_boolean_syntax)];
uint reg_ext_length;
const key_map key_map_empty(0);
key_map key_map_full(0);                        // Will be initialized later

const char *opt_date_time_formats[3];

uint mysql_data_home_len;
char mysql_data_home_buff[2], *mysql_data_home=mysql_real_data_home;
char server_version[SERVER_VERSION_LENGTH];
char *mysqld_unix_port, *opt_mysql_tmpdir;
const char **errmesg;			/* Error messages */
const char *myisam_recover_options_str="OFF";
const char *myisam_stats_method_str="nulls_unequal";

/* name of reference on left espression in rewritten IN subquery */
const char *in_left_expr_name= "<left expr>";
/* name of additional condition */
const char *in_additional_cond= "<IN COND>";
const char *in_having_cond= "<IN HAVING>";

my_decimal decimal_zero;
/* classes for comparation parsing/processing */
Eq_creator eq_creator;
Ne_creator ne_creator;
Gt_creator gt_creator;
Lt_creator lt_creator;
Ge_creator ge_creator;
Le_creator le_creator;

FILE *bootstrap_file;
int bootstrap_error;
FILE *stderror_file=0;

I_List<THD> threads;
I_List<NAMED_LIST> key_caches;
Rpl_filter* rpl_filter;
Rpl_filter* binlog_filter;

struct system_variables global_system_variables;
struct system_variables max_system_variables;
struct system_status_var global_status_var;

MY_TMPDIR mysql_tmpdir_list;
MY_BITMAP temp_pool;

CHARSET_INFO *system_charset_info, *files_charset_info ;
CHARSET_INFO *national_charset_info, *table_alias_charset;
CHARSET_INFO *character_set_filesystem;

MY_LOCALE *my_default_lc_time_names;

SHOW_COMP_OPTION have_ssl, have_symlink, have_dlopen, have_query_cache;
SHOW_COMP_OPTION have_geometry, have_rtree_keys;
SHOW_COMP_OPTION have_crypt, have_compress;

/* Thread specific variables */

pthread_key(MEM_ROOT**,THR_MALLOC);
pthread_key(THD*, THR_THD);
pthread_mutex_t LOCK_mysql_create_db, LOCK_Acl, LOCK_open, LOCK_thread_count,
		LOCK_mapped_file, LOCK_status, LOCK_global_read_lock,
		LOCK_error_log, LOCK_uuid_generator,
		LOCK_delayed_insert, LOCK_delayed_status, LOCK_delayed_create,
		LOCK_crypt, LOCK_bytes_sent, LOCK_bytes_received,
	        LOCK_global_system_variables,
		LOCK_user_conn, LOCK_slave_list, LOCK_active_mi;
/*
  The below lock protects access to two global server variables:
  max_prepared_stmt_count and prepared_stmt_count. These variables
  set the limit and hold the current total number of prepared statements
  in the server, respectively. As PREPARE/DEALLOCATE rate in a loaded
  server may be fairly high, we need a dedicated lock.
*/
pthread_mutex_t LOCK_prepared_stmt_count;
#ifdef HAVE_OPENSSL
pthread_mutex_t LOCK_des_key_file;
#endif
rw_lock_t	LOCK_grant, LOCK_sys_init_connect, LOCK_sys_init_slave;
rw_lock_t	LOCK_system_variables_hash;
pthread_cond_t COND_refresh, COND_thread_count, COND_global_read_lock;
pthread_t signal_thread;
pthread_attr_t connection_attrib;
pthread_mutex_t  LOCK_server_started;
pthread_cond_t  COND_server_started;

int mysqld_server_started= 0;

File_parser_dummy_hook file_parser_dummy_hook;

/* replication parameters, if master_host is not NULL, we are a slave */
uint report_port= MYSQL_PORT;
ulong master_retry_count=0;
char *master_info_file;
char *relay_log_info_file, *report_user, *report_password, *report_host;
char *opt_relay_logname = 0, *opt_relaylog_index_name=0;
char *opt_logname, *opt_slow_logname;

/* Static variables */

static bool kill_in_progress, segfaulted;
static my_bool opt_do_pstack, opt_bootstrap, opt_myisam_log;
static int cleanup_done;
static ulong opt_specialflag, opt_myisam_block_size;
static char *opt_update_logname, *opt_binlog_index_name;
static char *opt_tc_heuristic_recover;
static char *mysql_home_ptr, *pidfile_name_ptr;
static int defaults_argc;
static char **defaults_argv;
static char *opt_bin_logname;

static my_socket unix_sock,ip_sock;
struct rand_struct sql_rand; // used by sql_class.cc:THD::THD()

#ifndef EMBEDDED_LIBRARY
struct passwd *user_info;
static pthread_t select_thread;
static uint thr_kill_signal;
#endif

/* OS specific variables */

#ifdef __WIN__
#undef	 getpid
#include <process.h>

static pthread_cond_t COND_handler_count;
static uint handler_count;
static bool start_mode=0, use_opt_args;
static int opt_argc;
static char **opt_argv;

#if !defined(EMBEDDED_LIBRARY)
static HANDLE hEventShutdown;
static char shutdown_event_name[40];
#include "nt_servc.h"
static	 NTService  Service;	      // Service object for WinNT
#endif /* EMBEDDED_LIBRARY */
#endif /* __WIN__ */

#ifdef __NT__
static char pipe_name[512];
static SECURITY_ATTRIBUTES saPipeSecurity;
static SECURITY_DESCRIPTOR sdPipeDescriptor;
static HANDLE hPipe = INVALID_HANDLE_VALUE;
#endif

#ifndef EMBEDDED_LIBRARY
bool mysqld_embedded=0;
#else
bool mysqld_embedded=1;
#endif

#ifndef DBUG_OFF
static const char* default_dbug_option;
#endif
#ifdef HAVE_LIBWRAP
const char *libwrapName= NULL;
int allow_severity = LOG_INFO;
int deny_severity = LOG_WARNING;
#endif
#ifdef HAVE_QUERY_CACHE
static ulong query_cache_limit= 0;
ulong query_cache_min_res_unit= QUERY_CACHE_MIN_RESULT_DATA_SIZE;
Query_cache query_cache;
#endif
#ifdef HAVE_SMEM
char *shared_memory_base_name= default_shared_memory_base_name;
my_bool opt_enable_shared_memory;
HANDLE smem_event_connect_request= 0;
#endif

scheduler_functions thread_scheduler;

#define SSL_VARS_NOT_STATIC
#include "sslopt-vars.h"
#ifdef HAVE_OPENSSL
#include <openssl/crypto.h>
#ifndef HAVE_YASSL
typedef struct CRYPTO_dynlock_value
{
  rw_lock_t lock;
} openssl_lock_t;

static openssl_lock_t *openssl_stdlocks;
static openssl_lock_t *openssl_dynlock_create(const char *, int);
static void openssl_dynlock_destroy(openssl_lock_t *, const char *, int);
static void openssl_lock_function(int, int, const char *, int);
static void openssl_lock(int, openssl_lock_t *, const char *, int);
static unsigned long openssl_id_function();
#endif
char *des_key_file;
struct st_VioSSLFd *ssl_acceptor_fd;
#endif /* HAVE_OPENSSL */


/* Function declarations */

pthread_handler_t signal_hand(void *arg);
static void mysql_init_variables(void);
static void get_options(int *argc,char **argv);
extern "C" my_bool mysqld_get_one_option(int, const struct my_option *, char *);
static void set_server_version(void);
static int init_thread_environment();
static char *get_relative_path(const char *path);
static void fix_paths(void);
pthread_handler_t handle_connections_sockets(void *arg);
pthread_handler_t kill_server_thread(void *arg);
static void bootstrap(FILE *file);
static bool read_init_file(char *file_name);
#ifdef __NT__
pthread_handler_t handle_connections_namedpipes(void *arg);
#endif
#ifdef HAVE_SMEM
pthread_handler_t handle_connections_shared_memory(void *arg);
#endif
pthread_handler_t handle_slave(void *arg);
static ulong find_bit_type(const char *x, TYPELIB *bit_lib);
static ulong find_bit_type_or_exit(const char *x, TYPELIB *bit_lib,
                                   const char *option);
static void clean_up(bool print_message);
static int test_if_case_insensitive(const char *dir_name);

#ifndef EMBEDDED_LIBRARY
static void usage(void);
static void start_signal_handler(void);
static void close_server_sock();
static void clean_up_mutexes(void);
static void wait_for_signal_thread_to_end(void);
static void create_pid_file();
static void end_ssl();
#endif


#ifndef EMBEDDED_LIBRARY
/****************************************************************************
** Code to end mysqld
****************************************************************************/

static void close_connections(void)
{
#ifdef EXTRA_DEBUG
  int count=0;
#endif
  DBUG_ENTER("close_connections");

  /* Clear thread cache */
  kill_cached_threads++;
  flush_thread_cache();

  /* kill flush thread */
  (void) pthread_mutex_lock(&LOCK_manager);
  if (manager_thread_in_use)
  {
    DBUG_PRINT("quit", ("killing manager thread: 0x%lx",
                        (ulong)manager_thread));
   (void) pthread_cond_signal(&COND_manager);
  }
  (void) pthread_mutex_unlock(&LOCK_manager);

  /* kill connection thread */
#if !defined(__WIN__) && !defined(__NETWARE__)
  DBUG_PRINT("quit", ("waiting for select thread: 0x%lx",
                      (ulong) select_thread));
  (void) pthread_mutex_lock(&LOCK_thread_count);

  while (select_thread_in_use)
  {
    struct timespec abstime;
    int error;
    LINT_INIT(error);
    DBUG_PRINT("info",("Waiting for select thread"));

#ifndef DONT_USE_THR_ALARM
    if (pthread_kill(select_thread, thr_client_alarm))
      break;					// allready dead
#endif
    set_timespec(abstime, 2);
    for (uint tmp=0 ; tmp < 10 && select_thread_in_use; tmp++)
    {
      error=pthread_cond_timedwait(&COND_thread_count,&LOCK_thread_count,
				   &abstime);
      if (error != EINTR)
	break;
    }
#ifdef EXTRA_DEBUG
    if (error != 0 && !count++)
      sql_print_error("Got error %d from pthread_cond_timedwait",error);
#endif
    close_server_sock();
  }
  (void) pthread_mutex_unlock(&LOCK_thread_count);
#endif /* __WIN__ */


  /* Abort listening to new connections */
  DBUG_PRINT("quit",("Closing sockets"));
  if (!opt_disable_networking )
  {
    if (ip_sock != INVALID_SOCKET)
    {
      (void) shutdown(ip_sock, SHUT_RDWR);
      (void) closesocket(ip_sock);
      ip_sock= INVALID_SOCKET;
    }
  }
#ifdef __NT__
  if (hPipe != INVALID_HANDLE_VALUE && opt_enable_named_pipe)
  {
    HANDLE temp;
    DBUG_PRINT("quit", ("Closing named pipes") );

    /* Create connection to the handle named pipe handler to break the loop */
    if ((temp = CreateFile(pipe_name,
			   GENERIC_READ | GENERIC_WRITE,
			   0,
			   NULL,
			   OPEN_EXISTING,
			   0,
			   NULL )) != INVALID_HANDLE_VALUE)
    {
      WaitNamedPipe(pipe_name, 1000);
      DWORD dwMode = PIPE_READMODE_BYTE | PIPE_WAIT;
      SetNamedPipeHandleState(temp, &dwMode, NULL, NULL);
      CancelIo(temp);
      DisconnectNamedPipe(temp);
      CloseHandle(temp);
    }
  }
#endif
#ifdef HAVE_SYS_UN_H
  if (unix_sock != INVALID_SOCKET)
  {
    (void) shutdown(unix_sock, SHUT_RDWR);
    (void) closesocket(unix_sock);
    (void) unlink(mysqld_unix_port);
    unix_sock= INVALID_SOCKET;
  }
#endif
  end_thr_alarm(0);			 // Abort old alarms.

  /*
    First signal all threads that it's time to die
    This will give the threads some time to gracefully abort their
    statements and inform their clients that the server is about to die.
  */

  THD *tmp;
  (void) pthread_mutex_lock(&LOCK_thread_count); // For unlink from list

  I_List_iterator<THD> it(threads);
  while ((tmp=it++))
  {
    DBUG_PRINT("quit",("Informing thread %ld that it's time to die",
		       tmp->thread_id));
    /* We skip slave threads & scheduler on this first loop through. */
    if (tmp->slave_thread)
      continue;

    tmp->killed= THD::KILL_CONNECTION;
    thread_scheduler.post_kill_notification(tmp);
    if (tmp->mysys_var)
    {
      tmp->mysys_var->abort=1;
      pthread_mutex_lock(&tmp->mysys_var->mutex);
      if (tmp->mysys_var->current_cond)
      {
	pthread_mutex_lock(tmp->mysys_var->current_mutex);
	pthread_cond_broadcast(tmp->mysys_var->current_cond);
	pthread_mutex_unlock(tmp->mysys_var->current_mutex);
      }
      pthread_mutex_unlock(&tmp->mysys_var->mutex);
    }
  }
  (void) pthread_mutex_unlock(&LOCK_thread_count); // For unlink from list

  Events::deinit();
  end_slave();

  if (thread_count)
    sleep(2);					// Give threads time to die

  /*
    Force remaining threads to die by closing the connection to the client
    This will ensure that threads that are waiting for a command from the
    client on a blocking read call are aborted.
  */

  for (;;)
  {
    DBUG_PRINT("quit",("Locking LOCK_thread_count"));
    (void) pthread_mutex_lock(&LOCK_thread_count); // For unlink from list
    if (!(tmp=threads.get()))
    {
      DBUG_PRINT("quit",("Unlocking LOCK_thread_count"));
      (void) pthread_mutex_unlock(&LOCK_thread_count);
      break;
    }
#ifndef __bsdi__				// Bug in BSDI kernel
    if (tmp->vio_ok())
    {
      if (global_system_variables.log_warnings)
        sql_print_warning(ER(ER_FORCING_CLOSE),my_progname,
                          tmp->thread_id,
                          (tmp->main_security_ctx.user ?
                           tmp->main_security_ctx.user : ""));
      close_connection(tmp,0,0);
    }
#endif
    DBUG_PRINT("quit",("Unlocking LOCK_thread_count"));
    (void) pthread_mutex_unlock(&LOCK_thread_count);
  }
  /* All threads has now been aborted */
  DBUG_PRINT("quit",("Waiting for threads to die (count=%u)",thread_count));
  (void) pthread_mutex_lock(&LOCK_thread_count);
  while (thread_count)
  {
    (void) pthread_cond_wait(&COND_thread_count,&LOCK_thread_count);
    DBUG_PRINT("quit",("One thread died (count=%u)",thread_count));
  }
  (void) pthread_mutex_unlock(&LOCK_thread_count);

  DBUG_PRINT("quit",("close_connections thread"));
  DBUG_VOID_RETURN;
}


static void close_server_sock()
{
#ifdef HAVE_CLOSE_SERVER_SOCK
  DBUG_ENTER("close_server_sock");
  my_socket tmp_sock;
  tmp_sock=ip_sock;
  if (tmp_sock != INVALID_SOCKET)
  {
    ip_sock=INVALID_SOCKET;
    DBUG_PRINT("info",("calling shutdown on TCP/IP socket"));
    VOID(shutdown(tmp_sock, SHUT_RDWR));
#if defined(__NETWARE__)
    /*
      The following code is disabled for normal systems as it causes MySQL
      to hang on AIX 4.3 during shutdown
    */
    DBUG_PRINT("info",("calling closesocket on TCP/IP socket"));
    VOID(closesocket(tmp_sock));
#endif
  }
  tmp_sock=unix_sock;
  if (tmp_sock != INVALID_SOCKET)
  {
    unix_sock=INVALID_SOCKET;
    DBUG_PRINT("info",("calling shutdown on unix socket"));
    VOID(shutdown(tmp_sock, SHUT_RDWR));
#if defined(__NETWARE__)
    /*
      The following code is disabled for normal systems as it may cause MySQL
      to hang on AIX 4.3 during shutdown
    */
    DBUG_PRINT("info",("calling closesocket on unix/IP socket"));
    VOID(closesocket(tmp_sock));
#endif
    VOID(unlink(mysqld_unix_port));
  }
  DBUG_VOID_RETURN;
#endif
}

#endif /*EMBEDDED_LIBRARY*/


void kill_mysql(void)
{
  DBUG_ENTER("kill_mysql");

#if defined(SIGNALS_DONT_BREAK_READ) && !defined(EMBEDDED_LIBRARY)
  abort_loop=1;					// Break connection loops
  close_server_sock();				// Force accept to wake up
#endif

#if defined(__WIN__)
#if !defined(EMBEDDED_LIBRARY)
  {
    if (!SetEvent(hEventShutdown))
    {
      DBUG_PRINT("error",("Got error: %ld from SetEvent",GetLastError()));
    }
    /*
      or:
      HANDLE hEvent=OpenEvent(0, FALSE, "MySqlShutdown");
      SetEvent(hEventShutdown);
      CloseHandle(hEvent);
    */
  }
#endif
#elif defined(HAVE_PTHREAD_KILL)
  if (pthread_kill(signal_thread, MYSQL_KILL_SIGNAL))
  {
    DBUG_PRINT("error",("Got error %d from pthread_kill",errno)); /* purecov: inspected */
  }
#elif !defined(SIGNALS_DONT_BREAK_READ)
  kill(current_pid, MYSQL_KILL_SIGNAL);
#endif
  DBUG_PRINT("quit",("After pthread_kill"));
  shutdown_in_progress=1;			// Safety if kill didn't work
#ifdef SIGNALS_DONT_BREAK_READ
  if (!kill_in_progress)
  {
    pthread_t tmp;
    abort_loop=1;
    if (pthread_create(&tmp,&connection_attrib, kill_server_thread,
			   (void*) 0))
      sql_print_error("Can't create thread to kill server");
  }
#endif
  DBUG_VOID_RETURN;
}

/*
  Force server down. Kill all connections and threads and exit

  SYNOPSIS
  kill_server

  sig_ptr       Signal number that caused kill_server to be called.

  NOTE!
    A signal number of 0 mean that the function was not called
    from a signal handler and there is thus no signal to block
    or stop, we just want to kill the server.

*/

#if defined(__NETWARE__)
extern "C" void kill_server(int sig_ptr)
#define RETURN_FROM_KILL_SERVER DBUG_VOID_RETURN
#elif !defined(__WIN__)
static void *kill_server(void *sig_ptr)
#define RETURN_FROM_KILL_SERVER DBUG_RETURN(0)
#else
static void __cdecl kill_server(int sig_ptr)
#define RETURN_FROM_KILL_SERVER DBUG_VOID_RETURN
#endif
{
  DBUG_ENTER("kill_server");
#ifndef EMBEDDED_LIBRARY
  int sig=(int) (long) sig_ptr;			// This is passed a int
  // if there is a signal during the kill in progress, ignore the other
  if (kill_in_progress)				// Safety
    RETURN_FROM_KILL_SERVER;
  kill_in_progress=TRUE;
  abort_loop=1;					// This should be set
  if (sig != 0) // 0 is not a valid signal number
    my_sigset(sig, SIG_IGN);                    /* purify inspected */
  if (sig == MYSQL_KILL_SIGNAL || sig == 0)
    sql_print_information(ER(ER_NORMAL_SHUTDOWN),my_progname);
  else
    sql_print_error(ER(ER_GOT_SIGNAL),my_progname,sig); /* purecov: inspected */

#if defined(HAVE_SMEM) && defined(__WIN__)    
  /*    
   Send event to smem_event_connect_request for aborting    
   */    
  if (!SetEvent(smem_event_connect_request))    
  {      
	  DBUG_PRINT("error",
		("Got error: %ld from SetEvent of smem_event_connect_request",
		 GetLastError()));    
  }
#endif  
  
  close_connections();
  if (sig != MYSQL_KILL_SIGNAL &&
#ifdef __WIN__
      sig != SIGINT &&				/* Bug#18235 */
#endif
      sig != 0)
    unireg_abort(1);				/* purecov: inspected */
  else
    unireg_end();

  /* purecov: begin deadcode */
#ifdef __NETWARE__
  if (!event_flag)
    pthread_join(select_thread, NULL);		// wait for main thread
#endif /* __NETWARE__ */

  my_thread_end();
  pthread_exit(0);
  /* purecov: end */

#endif /* EMBEDDED_LIBRARY */
  RETURN_FROM_KILL_SERVER;
}


#if defined(USE_ONE_SIGNAL_HAND) || (defined(__NETWARE__) && defined(SIGNALS_DONT_BREAK_READ))
pthread_handler_t kill_server_thread(void *arg __attribute__((unused)))
{
  my_thread_init();				// Initialize new thread
  kill_server(0);
  /* purecov: begin deadcode */
  my_thread_end();
  pthread_exit(0);
  return 0;
  /* purecov: end */
}
#endif


extern "C" sig_handler print_signal_warning(int sig)
{
  if (global_system_variables.log_warnings)
    sql_print_warning("Got signal %d from thread %ld", sig,my_thread_id());
#ifdef DONT_REMEMBER_SIGNAL
  my_sigset(sig,print_signal_warning);		/* int. thread system calls */
#endif
#if !defined(__WIN__) && !defined(__NETWARE__)
  if (sig == SIGALRM)
    alarm(2);					/* reschedule alarm */
#endif
}

/*
  cleanup all memory and end program nicely

  SYNOPSIS
    unireg_end()

  NOTES
    This function never returns.

    If SIGNALS_DONT_BREAK_READ is defined, this function is called
    by the main thread. To get MySQL to shut down nicely in this case
    (Mac OS X) we have to call exit() instead if pthread_exit().
*/

#ifndef EMBEDDED_LIBRARY
void unireg_end(void)
{
  clean_up(1);
  my_thread_end();
#if defined(SIGNALS_DONT_BREAK_READ) && !defined(__NETWARE__)
  exit(0);
#else
  pthread_exit(0);				// Exit is in main thread
#endif
}

extern "C" void unireg_abort(int exit_code)
{
  DBUG_ENTER("unireg_abort");

  if (exit_code)
    sql_print_error("Aborting\n");
  else if (opt_help)
    usage();
  clean_up(!opt_help && (exit_code || !opt_bootstrap)); /* purecov: inspected */
  DBUG_PRINT("quit",("done with cleanup in unireg_abort"));
  wait_for_signal_thread_to_end();
  clean_up_mutexes();
  my_end(opt_endinfo ? MY_CHECK_ERROR | MY_GIVE_INFO : 0);
  exit(exit_code); /* purecov: inspected */
}
#endif


void clean_up(bool print_message)
{
  DBUG_PRINT("exit",("clean_up"));
  if (cleanup_done++)
    return; /* purecov: inspected */

  /*
    make sure that handlers finish up
    what they have that is dependent on the binlog
  */
  ha_binlog_end(current_thd);

  logger.cleanup_base();

  injector::free_instance();
  mysql_bin_log.cleanup();

#ifdef HAVE_REPLICATION
  if (use_slave_mask)
    bitmap_free(&slave_error_mask);
#endif
  my_tz_free();
  my_database_names_free();
#ifndef NO_EMBEDDED_ACCESS_CHECKS
  servers_free(1);
  acl_free(1);
  grant_free();
#endif
  query_cache_destroy();
  table_cache_free();
  table_def_free();
  hostname_cache_free();
  item_user_lock_free();
  lex_free();				/* Free some memory */
  item_create_cleanup();
  set_var_free();
  free_charsets();
  if (!opt_noacl)
  {
#ifdef HAVE_DLOPEN
    udf_free();
#endif
  }
  plugin_shutdown();
  ha_end();
  if (tc_log)
    tc_log->close();
  xid_cache_free();
  delete_elements(&key_caches, (void (*)(const char*, uchar*)) free_key_cache);
  multi_keycache_free();
  free_status_vars();
  end_thr_alarm(1);			/* Free allocated memory */
  my_free_open_file_info();
  my_free((char*) global_system_variables.date_format,
	  MYF(MY_ALLOW_ZERO_PTR));
  my_free((char*) global_system_variables.time_format,
	  MYF(MY_ALLOW_ZERO_PTR));
  my_free((char*) global_system_variables.datetime_format,
	  MYF(MY_ALLOW_ZERO_PTR));
  if (defaults_argv)
    free_defaults(defaults_argv);
  my_free(sys_init_connect.value, MYF(MY_ALLOW_ZERO_PTR));
  my_free(sys_init_slave.value, MYF(MY_ALLOW_ZERO_PTR));
  my_free(sys_var_general_log_path.value, MYF(MY_ALLOW_ZERO_PTR));
  my_free(sys_var_slow_log_path.value, MYF(MY_ALLOW_ZERO_PTR));
  free_tmpdir(&mysql_tmpdir_list);
#ifdef HAVE_REPLICATION
  my_free(slave_load_tmpdir,MYF(MY_ALLOW_ZERO_PTR));
#endif
  x_free(opt_bin_logname);
  x_free(opt_relay_logname);
  x_free(opt_secure_file_priv);
  bitmap_free(&temp_pool);
  free_max_user_conn();
#ifdef HAVE_REPLICATION
  end_slave_list();
#endif
  delete binlog_filter;
  delete rpl_filter;
#ifndef EMBEDDED_LIBRARY
  end_ssl();
#endif
  vio_end();
#ifdef USE_REGEX
  my_regex_end();
#endif

#if !defined(EMBEDDED_LIBRARY)
  if (!opt_bootstrap)
    (void) my_delete(pidfile_name,MYF(0));	// This may not always exist
#endif
  if (print_message && errmesg && server_start_time)
    sql_print_information(ER(ER_SHUTDOWN_COMPLETE),my_progname);
  thread_scheduler.end();
  finish_client_errs();
  my_free((uchar*) my_error_unregister(ER_ERROR_FIRST, ER_ERROR_LAST),
          MYF(MY_WME | MY_FAE | MY_ALLOW_ZERO_PTR));
  DBUG_PRINT("quit", ("Error messages freed"));
  /* Tell main we are ready */
  logger.cleanup_end();
  (void) pthread_mutex_lock(&LOCK_thread_count);
  DBUG_PRINT("quit", ("got thread count lock"));
  ready_to_exit=1;
  /* do the broadcast inside the lock to ensure that my_end() is not called */
  (void) pthread_cond_broadcast(&COND_thread_count);
  (void) pthread_mutex_unlock(&LOCK_thread_count);

  /*
    The following lines may never be executed as the main thread may have
    killed us
  */
  DBUG_PRINT("quit", ("done with cleanup"));
} /* clean_up */


#ifndef EMBEDDED_LIBRARY

/*
  This is mainly needed when running with purify, but it's still nice to
  know that all child threads have died when mysqld exits
*/

static void wait_for_signal_thread_to_end()
{
#ifndef __NETWARE__
  uint i;
  /*
    Wait up to 10 seconds for signal thread to die. We use this mainly to
    avoid getting warnings that my_thread_end has not been called
  */
  for (i= 0 ; i < 100 && signal_thread_in_use; i++)
  {
    if (pthread_kill(signal_thread, MYSQL_KILL_SIGNAL) != ESRCH)
      break;
    my_sleep(100);				// Give it time to die
  }
#endif
}


static void clean_up_mutexes()
{
  (void) pthread_mutex_destroy(&LOCK_mysql_create_db);
  (void) pthread_mutex_destroy(&LOCK_lock_db);
  (void) pthread_mutex_destroy(&LOCK_Acl);
  (void) rwlock_destroy(&LOCK_grant);
  (void) pthread_mutex_destroy(&LOCK_open);
  (void) pthread_mutex_destroy(&LOCK_thread_count);
  (void) pthread_mutex_destroy(&LOCK_mapped_file);
  (void) pthread_mutex_destroy(&LOCK_status);
  (void) pthread_mutex_destroy(&LOCK_error_log);
  (void) pthread_mutex_destroy(&LOCK_delayed_insert);
  (void) pthread_mutex_destroy(&LOCK_delayed_status);
  (void) pthread_mutex_destroy(&LOCK_delayed_create);
  (void) pthread_mutex_destroy(&LOCK_manager);
  (void) pthread_mutex_destroy(&LOCK_crypt);
  (void) pthread_mutex_destroy(&LOCK_bytes_sent);
  (void) pthread_mutex_destroy(&LOCK_bytes_received);
  (void) pthread_mutex_destroy(&LOCK_user_conn);
  Events::destroy_mutexes();
#ifdef HAVE_OPENSSL
  (void) pthread_mutex_destroy(&LOCK_des_key_file);
#ifndef HAVE_YASSL
  for (int i= 0; i < CRYPTO_num_locks(); ++i)
    (void) rwlock_destroy(&openssl_stdlocks[i].lock);
  OPENSSL_free(openssl_stdlocks);
#endif
#endif
#ifdef HAVE_REPLICATION
  (void) pthread_mutex_destroy(&LOCK_rpl_status);
  (void) pthread_cond_destroy(&COND_rpl_status);
#endif
  (void) pthread_mutex_destroy(&LOCK_active_mi);
  (void) rwlock_destroy(&LOCK_sys_init_connect);
  (void) rwlock_destroy(&LOCK_sys_init_slave);
  (void) pthread_mutex_destroy(&LOCK_global_system_variables);
  (void) rwlock_destroy(&LOCK_system_variables_hash);
  (void) pthread_mutex_destroy(&LOCK_global_read_lock);
  (void) pthread_mutex_destroy(&LOCK_uuid_generator);
  (void) pthread_mutex_destroy(&LOCK_prepared_stmt_count);
  (void) pthread_cond_destroy(&COND_thread_count);
  (void) pthread_cond_destroy(&COND_refresh);
  (void) pthread_cond_destroy(&COND_global_read_lock);
  (void) pthread_cond_destroy(&COND_thread_cache);
  (void) pthread_cond_destroy(&COND_flush_thread_cache);
  (void) pthread_cond_destroy(&COND_manager);
}

#endif /*EMBEDDED_LIBRARY*/


/****************************************************************************
** Init IP and UNIX socket
****************************************************************************/

#ifndef EMBEDDED_LIBRARY
static void set_ports()
{
  char	*env;
  if (!mysqld_port && !opt_disable_networking)
  {					// Get port if not from commandline
    struct  servent *serv_ptr;
    mysqld_port= MYSQL_PORT;

    /*
      if builder specifically requested a default port, use that
      (even if it coincides with our factory default).
      only if they didn't do we check /etc/services (and, failing
      on that, fall back to the factory default of 3306).
      either default can be overridden by the environment variable
      MYSQL_TCP_PORT, which in turn can be overridden with command
      line options.
    */

#if MYSQL_PORT_DEFAULT == 0
    if ((serv_ptr= getservbyname("mysql", "tcp")))
      mysqld_port= ntohs((u_short) serv_ptr->s_port); /* purecov: inspected */
#endif
    if ((env = getenv("MYSQL_TCP_PORT")))
      mysqld_port= (uint) atoi(env);		/* purecov: inspected */
  }
  if (!mysqld_unix_port)
  {
#ifdef __WIN__
    mysqld_unix_port= (char*) MYSQL_NAMEDPIPE;
#else
    mysqld_unix_port= (char*) MYSQL_UNIX_ADDR;
#endif
    if ((env = getenv("MYSQL_UNIX_PORT")))
      mysqld_unix_port= env;			/* purecov: inspected */
  }
}

/* Change to run as another user if started with --user */

static struct passwd *check_user(const char *user)
{
#if !defined(__WIN__) && !defined(__NETWARE__)
  struct passwd *tmp_user_info;
  uid_t user_id= geteuid();

  // Don't bother if we aren't superuser
  if (user_id)
  {
    if (user)
    {
      /* Don't give a warning, if real user is same as given with --user */
      /* purecov: begin tested */
      tmp_user_info= getpwnam(user);
      if ((!tmp_user_info || user_id != tmp_user_info->pw_uid) &&
	  global_system_variables.log_warnings)
        sql_print_warning(
                    "One can only use the --user switch if running as root\n");
      /* purecov: end */
    }
    return NULL;
  }
  if (!user)
  {
    if (!opt_bootstrap)
    {
      sql_print_error("Fatal error: Please read \"Security\" section of the manual to find out how to run mysqld as root!\n");
      unireg_abort(1);
    }
    return NULL;
  }
  /* purecov: begin tested */
  if (!strcmp(user,"root"))
    return NULL;                        // Avoid problem with dynamic libraries

  if (!(tmp_user_info= getpwnam(user)))
  {
    // Allow a numeric uid to be used
    const char *pos;
    for (pos= user; my_isdigit(mysqld_charset,*pos); pos++) ;
    if (*pos)                                   // Not numeric id
      goto err;
    if (!(tmp_user_info= getpwuid(atoi(user))))
      goto err;
  }
  return tmp_user_info;
  /* purecov: end */

err:
  sql_print_error("Fatal error: Can't change to run as user '%s' ;  Please check that the user exists!\n",user);
  unireg_abort(1);

#ifdef PR_SET_DUMPABLE
  if (test_flags & TEST_CORE_ON_SIGNAL)
  {
    /* inform kernel that process is dumpable */
    (void) prctl(PR_SET_DUMPABLE, 1);
  }
#endif

#endif
  return NULL;
}

static void set_user(const char *user, struct passwd *user_info_arg)
{
  /* purecov: begin tested */
#if !defined(__WIN__) && !defined(__NETWARE__)
  DBUG_ASSERT(user_info_arg != 0);
#ifdef HAVE_INITGROUPS
  /*
    We can get a SIGSEGV when calling initgroups() on some systems when NSS
    is configured to use LDAP and the server is statically linked.  We set
    calling_initgroups as a flag to the SIGSEGV handler that is then used to
    output a specific message to help the user resolve this problem.
  */
  calling_initgroups= TRUE;
  initgroups((char*) user, user_info_arg->pw_gid);
  calling_initgroups= FALSE;
#endif
  if (setgid(user_info_arg->pw_gid) == -1)
  {
    sql_perror("setgid");
    unireg_abort(1);
  }
  if (setuid(user_info_arg->pw_uid) == -1)
  {
    sql_perror("setuid");
    unireg_abort(1);
  }
#endif
  /* purecov: end */
}


static void set_effective_user(struct passwd *user_info_arg)
{
#if !defined(__WIN__) && !defined(__NETWARE__)
  DBUG_ASSERT(user_info_arg != 0);
  if (setregid((gid_t)-1, user_info_arg->pw_gid) == -1)
  {
    sql_perror("setregid");
    unireg_abort(1);
  }
  if (setreuid((uid_t)-1, user_info_arg->pw_uid) == -1)
  {
    sql_perror("setreuid");
    unireg_abort(1);
  }
#endif
}


/* Change root user if started with  --chroot */

static void set_root(const char *path)
{
#if !defined(__WIN__) && !defined(__NETWARE__)
  if (chroot(path) == -1)
  {
    sql_perror("chroot");
    unireg_abort(1);
  }
  my_setwd("/", MYF(0));
#endif
}

static void network_init(void)
{
  struct sockaddr_in	IPaddr;
#ifdef HAVE_SYS_UN_H
  struct sockaddr_un	UNIXaddr;
#endif
  int	arg=1;
  int   ret;
  uint  waited;
  uint  this_wait;
  uint  retry;
  DBUG_ENTER("network_init");
  LINT_INIT(ret);

  if (thread_scheduler.init())
    unireg_abort(1);			/* purecov: inspected */

  set_ports();

  if (mysqld_port != 0 && !opt_disable_networking && !opt_bootstrap)
  {
    DBUG_PRINT("general",("IP Socket is %d",mysqld_port));
    ip_sock = socket(AF_INET, SOCK_STREAM, 0);
    if (ip_sock == INVALID_SOCKET)
    {
      DBUG_PRINT("error",("Got error: %d from socket()",socket_errno));
      sql_perror(ER(ER_IPSOCK_ERROR));		/* purecov: tested */
      unireg_abort(1);				/* purecov: tested */
    }
    bzero((char*) &IPaddr, sizeof(IPaddr));
    IPaddr.sin_family = AF_INET;
    IPaddr.sin_addr.s_addr = my_bind_addr;
    IPaddr.sin_port = (unsigned short) htons((unsigned short) mysqld_port);

#ifndef __WIN__
    /*
      We should not use SO_REUSEADDR on windows as this would enable a
      user to open two mysqld servers with the same TCP/IP port.
    */
    (void) setsockopt(ip_sock,SOL_SOCKET,SO_REUSEADDR,(char*)&arg,sizeof(arg));
#endif /* __WIN__ */
    /*
      Sometimes the port is not released fast enough when stopping and
      restarting the server. This happens quite often with the test suite
      on busy Linux systems. Retry to bind the address at these intervals:
      Sleep intervals: 1, 2, 4,  6,  9, 13, 17, 22, ...
      Retry at second: 1, 3, 7, 13, 22, 35, 52, 74, ...
      Limit the sequence by mysqld_port_timeout (set --port-open-timeout=#).
    */
    for (waited= 0, retry= 1; ; retry++, waited+= this_wait)
    {
      if (((ret= bind(ip_sock, my_reinterpret_cast(struct sockaddr *) (&IPaddr),
                      sizeof(IPaddr))) >= 0) ||
          (socket_errno != SOCKET_EADDRINUSE) ||
          (waited >= mysqld_port_timeout))
        break;
      sql_print_information("Retrying bind on TCP/IP port %u", mysqld_port);
      this_wait= retry * retry / 3 + 1;
      sleep(this_wait);
    }
    if (ret < 0)
    {
      DBUG_PRINT("error",("Got error: %d from bind",socket_errno));
      sql_perror("Can't start server: Bind on TCP/IP port");
      sql_print_error("Do you already have another mysqld server running on port: %d ?",mysqld_port);
      unireg_abort(1);
    }
    if (listen(ip_sock,(int) back_log) < 0)
    {
      sql_perror("Can't start server: listen() on TCP/IP port");
      sql_print_error("listen() on TCP/IP failed with error %d",
		      socket_errno);
      unireg_abort(1);
    }
  }

#ifdef __NT__
  /* create named pipe */
  if (Service.IsNT() && mysqld_unix_port[0] && !opt_bootstrap &&
      opt_enable_named_pipe)
  {
    
    pipe_name[sizeof(pipe_name)-1]= 0;		/* Safety if too long string */
    strxnmov(pipe_name, sizeof(pipe_name)-1, "\\\\.\\pipe\\",
	     mysqld_unix_port, NullS);
    bzero((char*) &saPipeSecurity, sizeof(saPipeSecurity));
    bzero((char*) &sdPipeDescriptor, sizeof(sdPipeDescriptor));
    if (!InitializeSecurityDescriptor(&sdPipeDescriptor,
				      SECURITY_DESCRIPTOR_REVISION))
    {
      sql_perror("Can't start server : Initialize security descriptor");
      unireg_abort(1);
    }
    if (!SetSecurityDescriptorDacl(&sdPipeDescriptor, TRUE, NULL, FALSE))
    {
      sql_perror("Can't start server : Set security descriptor");
      unireg_abort(1);
    }
    saPipeSecurity.nLength = sizeof(SECURITY_ATTRIBUTES);
    saPipeSecurity.lpSecurityDescriptor = &sdPipeDescriptor;
    saPipeSecurity.bInheritHandle = FALSE;
    if ((hPipe= CreateNamedPipe(pipe_name,
				PIPE_ACCESS_DUPLEX,
				PIPE_TYPE_BYTE |
				PIPE_READMODE_BYTE |
				PIPE_WAIT,
				PIPE_UNLIMITED_INSTANCES,
				(int) global_system_variables.net_buffer_length,
				(int) global_system_variables.net_buffer_length,
				NMPWAIT_USE_DEFAULT_WAIT,
				&saPipeSecurity)) == INVALID_HANDLE_VALUE)
      {
	LPVOID lpMsgBuf;
	int error=GetLastError();
	FormatMessage(FORMAT_MESSAGE_ALLOCATE_BUFFER |
		      FORMAT_MESSAGE_FROM_SYSTEM,
		      NULL, error, MAKELANGID(LANG_NEUTRAL, SUBLANG_DEFAULT),
		      (LPTSTR) &lpMsgBuf, 0, NULL );
	MessageBox(NULL, (LPTSTR) lpMsgBuf, "Error from CreateNamedPipe",
		    MB_OK|MB_ICONINFORMATION);
	LocalFree(lpMsgBuf);
	unireg_abort(1);
      }
  }
#endif

#if defined(HAVE_SYS_UN_H)
  /*
  ** Create the UNIX socket
  */
  if (mysqld_unix_port[0] && !opt_bootstrap)
  {
    DBUG_PRINT("general",("UNIX Socket is %s",mysqld_unix_port));

    if (strlen(mysqld_unix_port) > (sizeof(UNIXaddr.sun_path) - 1))
    {
      sql_print_error("The socket file path is too long (> %u): %s",
                      (uint) sizeof(UNIXaddr.sun_path) - 1, mysqld_unix_port);
      unireg_abort(1);
    }
    if ((unix_sock= socket(AF_UNIX, SOCK_STREAM, 0)) < 0)
    {
      sql_perror("Can't start server : UNIX Socket "); /* purecov: inspected */
      unireg_abort(1);				/* purecov: inspected */
    }
    bzero((char*) &UNIXaddr, sizeof(UNIXaddr));
    UNIXaddr.sun_family = AF_UNIX;
    strmov(UNIXaddr.sun_path, mysqld_unix_port);
    (void) unlink(mysqld_unix_port);
    (void) setsockopt(unix_sock,SOL_SOCKET,SO_REUSEADDR,(char*)&arg,
		      sizeof(arg));
    umask(0);
    if (bind(unix_sock, my_reinterpret_cast(struct sockaddr *) (&UNIXaddr),
	     sizeof(UNIXaddr)) < 0)
    {
      sql_perror("Can't start server : Bind on unix socket"); /* purecov: tested */
      sql_print_error("Do you already have another mysqld server running on socket: %s ?",mysqld_unix_port);
      unireg_abort(1);					/* purecov: tested */
    }
    umask(((~my_umask) & 0666));
#if defined(S_IFSOCK) && defined(SECURE_SOCKETS)
    (void) chmod(mysqld_unix_port,S_IFSOCK);	/* Fix solaris 2.6 bug */
#endif
    if (listen(unix_sock,(int) back_log) < 0)
      sql_print_warning("listen() on Unix socket failed with error %d",
		      socket_errno);
  }
#endif
  DBUG_PRINT("info",("server started"));
  DBUG_VOID_RETURN;
}

#endif /*!EMBEDDED_LIBRARY*/


#ifndef EMBEDDED_LIBRARY
/*
  Close a connection

  SYNOPSIS
    close_connection()
    thd		Thread handle
    errcode	Error code to print to console
    lock	1 if we have have to lock LOCK_thread_count

  NOTES
    For the connection that is doing shutdown, this is called twice
*/

void close_connection(THD *thd, uint errcode, bool lock)
{
  st_vio *vio;
  DBUG_ENTER("close_connection");
  DBUG_PRINT("enter",("fd: %s  error: '%s'",
		      thd->net.vio ? vio_description(thd->net.vio) :
		      "(not connected)",
		      errcode ? ER(errcode) : ""));
  if (lock)
    (void) pthread_mutex_lock(&LOCK_thread_count);
  thd->killed= THD::KILL_CONNECTION;
  if ((vio= thd->net.vio) != 0)
  {
    if (errcode)
      net_send_error(thd, errcode, ER(errcode)); /* purecov: inspected */
    vio_close(vio);			/* vio is freed in delete thd */
  }
  if (lock)
    (void) pthread_mutex_unlock(&LOCK_thread_count);
  DBUG_VOID_RETURN;
}
#endif /* EMBEDDED_LIBRARY */


	/* Called when a thread is aborted */
	/* ARGSUSED */

extern "C" sig_handler end_thread_signal(int sig __attribute__((unused)))
{
  THD *thd=current_thd;
  DBUG_ENTER("end_thread_signal");
  if (thd && ! thd->bootstrap)
  {
    statistic_increment(killed_threads, &LOCK_status);
    thread_scheduler.end_thread(thd,0);		/* purecov: inspected */
  }
  DBUG_VOID_RETURN;				/* purecov: deadcode */
}


/*
  Unlink thd from global list of available connections and free thd

  SYNOPSIS
    unlink_thd()
    thd		 Thread handler

  NOTES
    LOCK_thread_count is locked and left locked
*/

void unlink_thd(THD *thd)
{
  DBUG_ENTER("unlink_thd");
  DBUG_PRINT("enter", ("thd: 0x%lx", (long) thd));
  thd->cleanup();
  (void) pthread_mutex_lock(&LOCK_thread_count);
  thread_count--;
  delete thd;
  DBUG_VOID_RETURN;
}


/*
  Store thread in cache for reuse by new connections

  SYNOPSIS
    cache_thread()

  NOTES
    LOCK_thread_count has to be locked

  RETURN
    0  Thread was not put in cache
    1  Thread is to be reused by new connection.
       (ie, caller should return, not abort with pthread_exit())
*/


static bool cache_thread()
{
  safe_mutex_assert_owner(&LOCK_thread_count);
  if (cached_thread_count < thread_cache_size &&
      ! abort_loop && !kill_cached_threads)
  {
    /* Don't kill the thread, just put it in cache for reuse */
    DBUG_PRINT("info", ("Adding thread to cache"));
    cached_thread_count++;
    while (!abort_loop && ! wake_thread && ! kill_cached_threads)
      (void) pthread_cond_wait(&COND_thread_cache, &LOCK_thread_count);
    cached_thread_count--;
    if (kill_cached_threads)
      pthread_cond_signal(&COND_flush_thread_cache);
    if (wake_thread)
    {
      THD *thd;
      wake_thread--;
      thd= thread_cache.get();
      thd->thread_stack= (char*) &thd;          // For store_globals
      (void) thd->store_globals();
      /*
        THD::mysys_var::abort is associated with physical thread rather
        than with THD object. So we need to reset this flag before using
        this thread for handling of new THD object/connection.
      */
      thd->mysys_var->abort= 0;
      thd->thr_create_utime= my_micro_time();
      threads.append(thd);
      return(1);
    }
  }
  return(0);
}


/*
  End thread for the current connection

  SYNOPSIS
    one_thread_per_connection_end()
    thd		  Thread handler
    put_in_cache  Store thread in cache, if there is room in it
                  Normally this is true in all cases except when we got
                  out of resources initializing the current thread

  NOTES
    If thread is cached, we will wait until thread is scheduled to be
    reused and then we will return.
    If thread is not cached, we end the thread.

  RETURN
    0    Signal to handle_one_connection to reuse connection
*/

bool one_thread_per_connection_end(THD *thd, bool put_in_cache)
{
  DBUG_ENTER("one_thread_per_connection_end");
  unlink_thd(thd);
  if (put_in_cache)
    put_in_cache= cache_thread();
  pthread_mutex_unlock(&LOCK_thread_count);
  if (put_in_cache)
    DBUG_RETURN(0);                             // Thread is reused

  /* It's safe to broadcast outside a lock (COND... is not deleted here) */
  DBUG_PRINT("signal", ("Broadcasting COND_thread_count"));
  (void) pthread_cond_broadcast(&COND_thread_count);

  my_thread_end();
  pthread_exit(0);
  DBUG_RETURN(0);                               // Impossible
}


void flush_thread_cache()
{
  (void) pthread_mutex_lock(&LOCK_thread_count);
  kill_cached_threads++;
  while (cached_thread_count)
  {
    pthread_cond_broadcast(&COND_thread_cache);
    pthread_cond_wait(&COND_flush_thread_cache,&LOCK_thread_count);
  }
  kill_cached_threads--;
  (void) pthread_mutex_unlock(&LOCK_thread_count);
}


/*
  Aborts a thread nicely. Commes here on SIGPIPE
  TODO: One should have to fix that thr_alarm know about this
  thread too.
*/

#ifdef THREAD_SPECIFIC_SIGPIPE
extern "C" sig_handler abort_thread(int sig __attribute__((unused)))
{
  THD *thd=current_thd;
  DBUG_ENTER("abort_thread");
  if (thd)
    thd->killed= THD::KILL_CONNECTION;
  DBUG_VOID_RETURN;
}
#endif


/******************************************************************************
  Setup a signal thread with handles all signals.
  Because Linux doesn't support schemas use a mutex to check that
  the signal thread is ready before continuing
******************************************************************************/

#if defined(__WIN__)
static void init_signals(void)
{
  int signals[] = {SIGINT,SIGILL,SIGFPE,SIGSEGV,SIGTERM,SIGABRT } ;
  for (uint i=0 ; i < sizeof(signals)/sizeof(int) ; i++)
    signal(signals[i], kill_server) ;
#if defined(__WIN__)
  signal(SIGBREAK,SIG_IGN);	//ignore SIGBREAK for NT
#else
  signal(SIGBREAK, kill_server);
#endif
}


static void start_signal_handler(void)
{
#ifndef EMBEDDED_LIBRARY
  // Save vm id of this process
  if (!opt_bootstrap)
    create_pid_file();
#endif /* EMBEDDED_LIBRARY */
}


static void check_data_home(const char *path)
{}


#elif defined(__NETWARE__)

// down server event callback
void mysql_down_server_cb(void *, void *)
{
  event_flag= TRUE;
  kill_server(0);
}


// destroy callback resources
void mysql_cb_destroy(void *)
{
  UnRegisterEventNotification(eh);  // cleanup down event notification
  NX_UNWRAP_INTERFACE(ref);
  /* Deregister NSS volume deactivation event */
  NX_UNWRAP_INTERFACE(refneb);
  if (neb_consumer_id)
    UnRegisterConsumer(neb_consumer_id, NULL);
}


// initialize callbacks
void mysql_cb_init()
{
  // register for down server event
  void *handle = getnlmhandle();
  rtag_t rt= AllocateResourceTag(handle, "MySQL Down Server Callback",
                                 EventSignature);
  NX_WRAP_INTERFACE((void *)mysql_down_server_cb, 2, (void **)&ref);
  eh= RegisterForEventNotification(rt, EVENT_PRE_DOWN_SERVER,
                                   EVENT_PRIORITY_APPLICATION,
                                   NULL, ref, NULL);

  /*
    Register for volume deactivation event
    Wrap the callback function, as it is called by non-LibC thread
  */
  (void *) NX_WRAP_INTERFACE(neb_event_callback, 1, &refneb);
  registerwithneb();

  NXVmRegisterExitHandler(mysql_cb_destroy, NULL);  // clean-up
}


/* To get the name of the NetWare volume having MySQL data folder */

static void getvolumename()
{
  char *p;
  /*
    We assume that data path is already set.
    If not it won't come here. Terminate after volume name
  */
  if ((p= strchr(mysql_real_data_home, ':')))
    strmake(datavolname, mysql_real_data_home,
            (uint) (p - mysql_real_data_home));
}


/*
  Registering with NEB for NSS Volume Deactivation event
*/

static void registerwithneb()
{

  ConsumerRegistrationInfo reg_info;
    
  /* Clear NEB registration structure */
  bzero((char*) &reg_info, sizeof(struct ConsumerRegistrationInfo));

  /* Fill the NEB consumer information structure */
  reg_info.CRIVersion= 1;  	            // NEB version
  /* NEB Consumer name */
  reg_info.CRIConsumerName= (BYTE *) "MySQL Database Server";
  /* Event of interest */
  reg_info.CRIEventName= (BYTE *) "NSS.ChangeVolState.Enter";
  reg_info.CRIUserParameter= NULL;	    // Consumer Info
  reg_info.CRIEventFlags= 0;	            // Event flags
  /* Consumer NLM handle */
  reg_info.CRIOwnerID= (LoadDefinitionStructure *)getnlmhandle();
  reg_info.CRIConsumerESR= NULL;	    // No consumer ESR required
  reg_info.CRISecurityToken= 0;	            // No security token for the event
  reg_info.CRIConsumerFlags= 0;             // SMP_ENABLED_BIT;	
  reg_info.CRIFilterName= 0;	            // No event filtering
  reg_info.CRIFilterDataLength= 0;          // No filtering data
  reg_info.CRIFilterData= 0;	            // No filtering data
  /* Callback function for the event */
  (void *)reg_info.CRIConsumerCallback= (void *) refneb;
  reg_info.CRIOrder= 0;	                    // Event callback order
  reg_info.CRIConsumerType= CHECK_CONSUMER; // Consumer type

  /* Register for the event with NEB */
  if (RegisterConsumer(&reg_info))
  {
    consoleprintf("Failed to register for NSS Volume Deactivation event \n");
    return;
  }
  /* This ID is required for deregistration */
  neb_consumer_id= reg_info.CRIConsumerID;

  /* Get MySQL data volume name, stored in global variable datavolname */
  getvolumename();

  /*
    Get the NSS volume ID of the MySQL Data volume.
    Volume ID is stored in a global variable
  */
  getvolumeID((BYTE*) datavolname);	
}


/*
  Callback for NSS Volume Deactivation event
*/

ulong neb_event_callback(struct EventBlock *eblock)
{
  EventChangeVolStateEnter_s *voldata;
  extern bool nw_panic;

  voldata= (EventChangeVolStateEnter_s *)eblock->EBEventData;

  /* Deactivation of a volume */
  if ((voldata->oldState == zVOLSTATE_ACTIVE &&
       voldata->newState == zVOLSTATE_DEACTIVE ||
       voldata->newState == zVOLSTATE_MAINTENANCE))
  {
    /*
      Ensure that we bring down MySQL server only for MySQL data
      volume deactivation
    */
    if (!memcmp(&voldata->volID, &datavolid, sizeof(VolumeID_t)))
    {
      consoleprintf("MySQL data volume is deactivated, shutting down MySQL Server \n");
      event_flag= TRUE;
      nw_panic = TRUE;
      event_flag= TRUE;
      kill_server(0);
    }
  }
  return 0;
}


/*
  Function to get NSS volume ID of the MySQL data
*/

#define ADMIN_VOL_PATH					"_ADMIN:/Volumes/"

static void getvolumeID(BYTE *volumeName)
{
  char path[zMAX_FULL_NAME];
  Key_t rootKey= 0, fileKey= 0;
  QUAD getInfoMask;
  zInfo_s info;
  STATUS status;

  /* Get the root key */
  if ((status= zRootKey(0, &rootKey)) != zOK)
  {
    consoleprintf("\nGetNSSVolumeProperties - Failed to get root key, status: %d\n.", (int) status);
    goto exit;
  }

  /*
    Get the file key. This is the key to the volume object in the
    NSS admin volumes directory.
  */

  strxmov(path, (const char *) ADMIN_VOL_PATH, (const char *) volumeName,
          NullS);
  if ((status= zOpen(rootKey, zNSS_TASK, zNSPACE_LONG|zMODE_UTF8, 
                     (BYTE *) path, zRR_READ_ACCESS, &fileKey)) != zOK)
  {
    consoleprintf("\nGetNSSVolumeProperties - Failed to get file, status: %d\n.", (int) status);
    goto exit;
  }

  getInfoMask= zGET_IDS | zGET_VOLUME_INFO ;
  if ((status= zGetInfo(fileKey, getInfoMask, sizeof(info), 
                        zINFO_VERSION_A, &info)) != zOK)
  {
    consoleprintf("\nGetNSSVolumeProperties - Failed in zGetInfo, status: %d\n.", (int) status);
    goto exit;
  }

  /* Copy the data to global variable */
  datavolid.timeLow= info.vol.volumeID.timeLow;
  datavolid.timeMid= info.vol.volumeID.timeMid;
  datavolid.timeHighAndVersion= info.vol.volumeID.timeHighAndVersion;
  datavolid.clockSeqHighAndReserved= info.vol.volumeID.clockSeqHighAndReserved;
  datavolid.clockSeqLow= info.vol.volumeID.clockSeqLow;
  /* This is guranteed to be 6-byte length (but sizeof() would be better) */
  memcpy(datavolid.node, info.vol.volumeID.node, (unsigned int) 6);

exit:
  if (rootKey)
    zClose(rootKey);
  if (fileKey)
    zClose(fileKey);
}


static void init_signals(void)
{
  int signals[] = {SIGINT,SIGILL,SIGFPE,SIGSEGV,SIGTERM,SIGABRT};

  for (uint i=0 ; i < sizeof(signals)/sizeof(int) ; i++)
    signal(signals[i], kill_server);
  mysql_cb_init();  // initialize callbacks

}


static void start_signal_handler(void)
{
  // Save vm id of this process
  if (!opt_bootstrap)
    create_pid_file();
  // no signal handler
}


/*
  Warn if the data is on a Traditional volume

  NOTE
    Already done by mysqld_safe
*/

static void check_data_home(const char *path)
{
}

#else /* if ! __WIN__  */

#ifdef HAVE_LINUXTHREADS
#define UNSAFE_DEFAULT_LINUX_THREADS 200
#endif

extern "C" sig_handler handle_segfault(int sig)
{
  time_t curr_time;
  struct tm tm;
  THD *thd=current_thd;

  /*
    Strictly speaking, one needs a mutex here
    but since we have got SIGSEGV already, things are a mess
    so not having the mutex is not as bad as possibly using a buggy
    mutex - so we keep things simple
  */
  if (segfaulted)
  {
    fprintf(stderr, "Fatal signal %d while backtracing\n", sig);
    exit(1);
  }

  segfaulted = 1;

  curr_time= my_time(0);
  localtime_r(&curr_time, &tm);

  fprintf(stderr,"\
%02d%02d%02d %2d:%02d:%02d - mysqld got signal %d;\n\
This could be because you hit a bug. It is also possible that this binary\n\
or one of the libraries it was linked against is corrupt, improperly built,\n\
or misconfigured. This error can also be caused by malfunctioning hardware.\n",
          tm.tm_year % 100, tm.tm_mon+1, tm.tm_mday,
          tm.tm_hour, tm.tm_min, tm.tm_sec,
	  sig);
  fprintf(stderr, "\
We will try our best to scrape up some info that will hopefully help diagnose\n\
the problem, but since we have already crashed, something is definitely wrong\n\
and this may fail.\n\n");
  fprintf(stderr, "key_buffer_size=%lu\n", 
          (ulong) dflt_key_cache->key_cache_mem_size);
  fprintf(stderr, "read_buffer_size=%ld\n", (long) global_system_variables.read_buff_size);
  fprintf(stderr, "max_used_connections=%lu\n", max_used_connections);
  fprintf(stderr, "max_threads=%u\n", thread_scheduler.max_threads);
  fprintf(stderr, "threads_connected=%u\n", thread_count);
  fprintf(stderr, "It is possible that mysqld could use up to \n\
key_buffer_size + (read_buffer_size + sort_buffer_size)*max_threads = %lu K\n\
bytes of memory\n", ((ulong) dflt_key_cache->key_cache_mem_size +
		     (global_system_variables.read_buff_size +
		      global_system_variables.sortbuff_size) *
		     thread_scheduler.max_threads +
                     max_connections * sizeof(THD)) / 1024);
  fprintf(stderr, "Hope that's ok; if not, decrease some variables in the equation.\n\n");

#if defined(HAVE_LINUXTHREADS)
  if (sizeof(char*) == 4 && thread_count > UNSAFE_DEFAULT_LINUX_THREADS)
  {
    fprintf(stderr, "\
You seem to be running 32-bit Linux and have %d concurrent connections.\n\
If you have not changed STACK_SIZE in LinuxThreads and built the binary \n\
yourself, LinuxThreads is quite likely to steal a part of the global heap for\n\
the thread stack. Please read http://www.mysql.com/doc/en/Linux.html\n\n",
	    thread_count);
  }
#endif /* HAVE_LINUXTHREADS */

#ifdef HAVE_STACKTRACE
  if (!(test_flags & TEST_NO_STACKTRACE))
  {
    fprintf(stderr,"thd: 0x%lx\n",(long) thd);
    print_stacktrace(thd ? (uchar*) thd->thread_stack : (uchar*) 0,
		     thread_stack);
  }
  if (thd)
  {
    fprintf(stderr, "Trying to get some variables.\n\
Some pointers may be invalid and cause the dump to abort...\n");
    safe_print_str("thd->query", thd->query, 1024);
    fprintf(stderr, "thd->thread_id=%lu\n", (ulong) thd->thread_id);
  }
  fprintf(stderr, "\
The manual page at http://www.mysql.com/doc/en/Crashing.html contains\n\
information that should help you find out what is causing the crash.\n");
  fflush(stderr);
#endif /* HAVE_STACKTRACE */

#ifdef HAVE_INITGROUPS
  if (calling_initgroups)
    fprintf(stderr, "\n\
This crash occured while the server was calling initgroups(). This is\n\
often due to the use of a mysqld that is statically linked against glibc\n\
and configured to use LDAP in /etc/nsswitch.conf. You will need to either\n\
upgrade to a version of glibc that does not have this problem (2.3.4 or\n\
later when used with nscd), disable LDAP in your nsswitch.conf, or use a\n\
mysqld that is not statically linked.\n");
#endif

#ifdef HAVE_NPTL
  if (thd_lib_detected == THD_LIB_LT && !getenv("LD_ASSUME_KERNEL"))
    fprintf(stderr,"\n\
You are running a statically-linked LinuxThreads binary on an NPTL system.\n\
This can result in crashes on some distributions due to LT/NPTL conflicts.\n\
You should either build a dynamically-linked binary, or force LinuxThreads\n\
to be used with the LD_ASSUME_KERNEL environment variable. Please consult\n\
the documentation for your distribution on how to do that.\n");
#endif
  
  if (locked_in_memory)
  {
    fprintf(stderr, "\n\
The \"--memlock\" argument, which was enabled, uses system calls that are\n\
unreliable and unstable on some operating systems and operating-system\n\
versions (notably, some versions of Linux).  This crash could be due to use\n\
of those buggy OS calls.  You should consider whether you really need the\n\
\"--memlock\" parameter and/or consult the OS distributer about \"mlockall\"\n\
bugs.\n");
  }

  if (test_flags & TEST_CORE_ON_SIGNAL)
  {
    fprintf(stderr, "Writing a core file\n");
    fflush(stderr);
    write_core(sig);
  }
  exit(1);
}

#ifndef SA_RESETHAND
#define SA_RESETHAND 0
#endif
#ifndef SA_NODEFER
#define SA_NODEFER 0
#endif

#ifndef EMBEDDED_LIBRARY

static void init_signals(void)
{
  sigset_t set;
  struct sigaction sa;
  DBUG_ENTER("init_signals");

  if (test_flags & TEST_SIGINT)
  {
    my_sigset(thr_kill_signal, end_thread_signal);
  }
  my_sigset(THR_SERVER_ALARM,print_signal_warning); // Should never be called!

  if (!(test_flags & TEST_NO_STACKTRACE) || (test_flags & TEST_CORE_ON_SIGNAL))
  {
    sa.sa_flags = SA_RESETHAND | SA_NODEFER;
    sigemptyset(&sa.sa_mask);
    sigprocmask(SIG_SETMASK,&sa.sa_mask,NULL);

    init_stacktrace();
#if defined(__amiga__)
    sa.sa_handler=(void(*)())handle_segfault;
#else
    sa.sa_handler=handle_segfault;
#endif
    sigaction(SIGSEGV, &sa, NULL);
    sigaction(SIGABRT, &sa, NULL);
#ifdef SIGBUS
    sigaction(SIGBUS, &sa, NULL);
#endif
    sigaction(SIGILL, &sa, NULL);
    sigaction(SIGFPE, &sa, NULL);
  }

#ifdef HAVE_GETRLIMIT
  if (test_flags & TEST_CORE_ON_SIGNAL)
  {
    /* Change limits so that we will get a core file */
    STRUCT_RLIMIT rl;
    rl.rlim_cur = rl.rlim_max = RLIM_INFINITY;
    if (setrlimit(RLIMIT_CORE, &rl) && global_system_variables.log_warnings)
      sql_print_warning("setrlimit could not change the size of core files to 'infinity';  We may not be able to generate a core file on signals");
  }
#endif
  (void) sigemptyset(&set);
  my_sigset(SIGPIPE,SIG_IGN);
  sigaddset(&set,SIGPIPE);
  sigaddset(&set,SIGINT);
#ifndef IGNORE_SIGHUP_SIGQUIT
  sigaddset(&set,SIGQUIT);
  sigaddset(&set,SIGHUP);
#endif
  sigaddset(&set,SIGTERM);

  /* Fix signals if blocked by parents (can happen on Mac OS X) */
  sigemptyset(&sa.sa_mask);
  sa.sa_flags = 0;
  sa.sa_handler = print_signal_warning;
  sigaction(SIGTERM, &sa, (struct sigaction*) 0);
  sa.sa_flags = 0;
  sa.sa_handler = print_signal_warning;
  sigaction(SIGHUP, &sa, (struct sigaction*) 0);
#ifdef SIGTSTP
  sigaddset(&set,SIGTSTP);
#endif
  if (thd_lib_detected != THD_LIB_LT)
    sigaddset(&set,THR_SERVER_ALARM);
  if (test_flags & TEST_SIGINT)
  {
    // May be SIGINT
    sigdelset(&set, thr_kill_signal);
  }
  sigprocmask(SIG_SETMASK,&set,NULL);
  pthread_sigmask(SIG_SETMASK,&set,NULL);
  DBUG_VOID_RETURN;
}


static void start_signal_handler(void)
{
  int error;
  pthread_attr_t thr_attr;
  DBUG_ENTER("start_signal_handler");

  (void) pthread_attr_init(&thr_attr);
#if !defined(HAVE_DEC_3_2_THREADS)
  pthread_attr_setscope(&thr_attr,PTHREAD_SCOPE_SYSTEM);
  (void) pthread_attr_setdetachstate(&thr_attr,PTHREAD_CREATE_DETACHED);
  if (!(opt_specialflag & SPECIAL_NO_PRIOR))
    my_pthread_attr_setprio(&thr_attr,INTERRUPT_PRIOR);
#if defined(__ia64__) || defined(__ia64)
  /*
    Peculiar things with ia64 platforms - it seems we only have half the
    stack size in reality, so we have to double it here
  */
  pthread_attr_setstacksize(&thr_attr,thread_stack*2);
#else
  pthread_attr_setstacksize(&thr_attr,thread_stack);
#endif
#endif

  (void) pthread_mutex_lock(&LOCK_thread_count);
  if ((error=pthread_create(&signal_thread,&thr_attr,signal_hand,0)))
  {
    sql_print_error("Can't create interrupt-thread (error %d, errno: %d)",
		    error,errno);
    exit(1);
  }
  (void) pthread_cond_wait(&COND_thread_count,&LOCK_thread_count);
  pthread_mutex_unlock(&LOCK_thread_count);

  (void) pthread_attr_destroy(&thr_attr);
  DBUG_VOID_RETURN;
}


/* This threads handles all signals and alarms */

/* ARGSUSED */
pthread_handler_t signal_hand(void *arg __attribute__((unused)))
{
  sigset_t set;
  int sig;
  my_thread_init();				// Init new thread
  DBUG_ENTER("signal_hand");
  signal_thread_in_use= 1;

  /*
    Setup alarm handler
    This should actually be '+ max_number_of_slaves' instead of +10,
    but the +10 should be quite safe.
  */
  init_thr_alarm(thread_scheduler.max_threads +
		 global_system_variables.max_insert_delayed_threads + 10);
  if (thd_lib_detected != THD_LIB_LT && (test_flags & TEST_SIGINT))
  {
    (void) sigemptyset(&set);			// Setup up SIGINT for debug
    (void) sigaddset(&set,SIGINT);		// For debugging
    (void) pthread_sigmask(SIG_UNBLOCK,&set,NULL);
  }
  (void) sigemptyset(&set);			// Setup up SIGINT for debug
#ifdef USE_ONE_SIGNAL_HAND
  (void) sigaddset(&set,THR_SERVER_ALARM);	// For alarms
#endif
#ifndef IGNORE_SIGHUP_SIGQUIT
  (void) sigaddset(&set,SIGQUIT);
  (void) sigaddset(&set,SIGHUP);
#endif
  (void) sigaddset(&set,SIGTERM);
  (void) sigaddset(&set,SIGTSTP);

  /* Save pid to this process (or thread on Linux) */
  if (!opt_bootstrap)
    create_pid_file();

#ifdef HAVE_STACK_TRACE_ON_SEGV
  if (opt_do_pstack)
  {
    sprintf(pstack_file_name,"mysqld-%lu-%%d-%%d.backtrace", (ulong)getpid());
    pstack_install_segv_action(pstack_file_name);
  }
#endif /* HAVE_STACK_TRACE_ON_SEGV */

  /*
    signal to start_signal_handler that we are ready
    This works by waiting for start_signal_handler to free mutex,
    after which we signal it that we are ready.
    At this pointer there is no other threads running, so there
    should not be any other pthread_cond_signal() calls.
  */
  (void) pthread_mutex_lock(&LOCK_thread_count);
  (void) pthread_mutex_unlock(&LOCK_thread_count);
  (void) pthread_cond_broadcast(&COND_thread_count);

  (void) pthread_sigmask(SIG_BLOCK,&set,NULL);
  for (;;)
  {
    int error;					// Used when debugging
    if (shutdown_in_progress && !abort_loop)
    {
      sig= SIGTERM;
      error=0;
    }
    else
      while ((error=my_sigwait(&set,&sig)) == EINTR) ;
    if (cleanup_done)
    {
      DBUG_PRINT("quit",("signal_handler: calling my_thread_end()"));
      my_thread_end();
      signal_thread_in_use= 0;
      pthread_exit(0);				// Safety
    }
    switch (sig) {
    case SIGTERM:
    case SIGQUIT:
    case SIGKILL:
#ifdef EXTRA_DEBUG
      sql_print_information("Got signal %d to shutdown mysqld",sig);
#endif
      /* switch to the old log message processing */
      logger.set_handlers(LOG_FILE, opt_slow_log ? LOG_FILE:LOG_NONE,
                          opt_log ? LOG_FILE:LOG_NONE);
      DBUG_PRINT("info",("Got signal: %d  abort_loop: %d",sig,abort_loop));
      if (!abort_loop)
      {
	abort_loop=1;				// mark abort for threads
#ifdef USE_ONE_SIGNAL_HAND
	pthread_t tmp;
	if (!(opt_specialflag & SPECIAL_NO_PRIOR))
	  my_pthread_attr_setprio(&connection_attrib,INTERRUPT_PRIOR);
	if (pthread_create(&tmp,&connection_attrib, kill_server_thread,
			   (void*) &sig))
	  sql_print_error("Can't create thread to kill server");
#else
	kill_server((void*) sig);	// MIT THREAD has a alarm thread
#endif
      }
      break;
    case SIGHUP:
      if (!abort_loop)
      {
        bool not_used;
	mysql_print_status();		// Print some debug info
	reload_acl_and_cache((THD*) 0,
			     (REFRESH_LOG | REFRESH_TABLES | REFRESH_FAST |
			      REFRESH_GRANT |
			      REFRESH_THREADS | REFRESH_HOSTS),
			     (TABLE_LIST*) 0, &not_used); // Flush logs
      }
      /* reenable logs after the options were reloaded */
      logger.set_handlers(LOG_FILE, opt_slow_log ? LOG_TABLE:LOG_NONE,
                          opt_log ? LOG_TABLE:LOG_NONE);
      break;
#ifdef USE_ONE_SIGNAL_HAND
    case THR_SERVER_ALARM:
      process_alarm(sig);			// Trigger alarms.
      break;
#endif
    default:
#ifdef EXTRA_DEBUG
      sql_print_warning("Got signal: %d  error: %d",sig,error); /* purecov: tested */
#endif
      break;					/* purecov: tested */
    }
  }
  return(0);					/* purecov: deadcode */
}

static void check_data_home(const char *path)
{}

#endif /*!EMBEDDED_LIBRARY*/
#endif	/* __WIN__*/


/*
  All global error messages are sent here where the first one is stored
  for the client
*/


/* ARGSUSED */
extern "C" int my_message_sql(uint error, const char *str, myf MyFlags);

int my_message_sql(uint error, const char *str, myf MyFlags)
{
  THD *thd;
  DBUG_ENTER("my_message_sql");
  DBUG_PRINT("error", ("error: %u  message: '%s'", error, str));
  /*
    Put here following assertion when situation with EE_* error codes
    will be fixed
    DBUG_ASSERT(error != 0);
  */
  if ((thd= current_thd))
  {
    /*
      TODO: There are two exceptions mechanism (THD and sp_rcontext),
      this could be improved by having a common stack of handlers.
    */
    if (thd->handle_error(error,
                          MYSQL_ERROR::WARN_LEVEL_ERROR))
      DBUG_RETURN(0);

    if (thd->spcont &&
        thd->spcont->handle_error(error, MYSQL_ERROR::WARN_LEVEL_ERROR, thd))
    {
      DBUG_RETURN(0);
    }

    thd->query_error=  1; // needed to catch query errors during replication

    if (!thd->no_warnings_for_error)
      push_warning(thd, MYSQL_ERROR::WARN_LEVEL_ERROR, error, str);
    /*
      thd->lex->current_select == 0 if lex structure is not inited
      (not query command (COM_QUERY))
    */
    if (thd->lex->current_select &&
	thd->lex->current_select->no_error && !thd->is_fatal_error)
    {
      DBUG_PRINT("error",
                 ("Error converted to warning: current_select: no_error %d  "
                  "fatal_error: %d",
                  (thd->lex->current_select ?
                   thd->lex->current_select->no_error : 0),
                  (int) thd->is_fatal_error));
    }
    else
    {
      NET *net= &thd->net;
      net->report_error= 1;
      query_cache_abort(net);
      if (!net->last_error[0])			// Return only first message
      {
	strmake(net->last_error, str, sizeof(net->last_error)-1);
	net->last_errno= error ? error : ER_UNKNOWN_ERROR;
      }
    }
  }
  if (!thd || MyFlags & ME_NOREFRESH)
    sql_print_error("%s: %s",my_progname,str); /* purecov: inspected */
  DBUG_RETURN(0);
}


#ifndef EMBEDDED_LIBRARY
extern "C" void *my_str_malloc_mysqld(size_t size);
extern "C" void my_str_free_mysqld(void *ptr);

void *my_str_malloc_mysqld(size_t size)
{
  return my_malloc(size, MYF(MY_FAE));
}


void my_str_free_mysqld(void *ptr)
{
  my_free((uchar*)ptr, MYF(MY_FAE));
}
#endif /* EMBEDDED_LIBRARY */


#ifdef __WIN__

pthread_handler_t handle_shutdown(void *arg)
{
  MSG msg;
  my_thread_init();

  /* this call should create the message queue for this thread */
  PeekMessage(&msg, NULL, 1, 65534,PM_NOREMOVE);
#if !defined(EMBEDDED_LIBRARY)
  if (WaitForSingleObject(hEventShutdown,INFINITE)==WAIT_OBJECT_0)
#endif /* EMBEDDED_LIBRARY */
     kill_server(MYSQL_KILL_SIGNAL);
  return 0;
}


int STDCALL handle_kill(ulong ctrl_type)
{
  if (ctrl_type == CTRL_CLOSE_EVENT ||
      ctrl_type == CTRL_SHUTDOWN_EVENT)
  {
    kill_server(MYSQL_KILL_SIGNAL);
    return TRUE;
  }
  return FALSE;
}
#endif

#if !defined(EMBEDDED_LIBRARY)
static const char *load_default_groups[]= {
#ifdef WITH_NDBCLUSTER_STORAGE_ENGINE
"mysql_cluster",
#endif
"mysqld","server", MYSQL_BASE_VERSION, 0, 0};

#if defined(__WIN__)
static const int load_default_groups_sz=
sizeof(load_default_groups)/sizeof(load_default_groups[0]);
#endif
#endif /*!EMBEDDED_LIBRARY*/


/*
  Initialize one of the global date/time format variables

  SYNOPSIS
    init_global_datetime_format()
    format_type		What kind of format should be supported
    var_ptr		Pointer to variable that should be updated

  NOTES
    The default value is taken from either opt_date_time_formats[] or
    the ISO format (ANSI SQL)

  RETURN
    0 ok
    1 error
*/

static bool init_global_datetime_format(timestamp_type format_type,
                                        DATE_TIME_FORMAT **var_ptr)
{
  /* Get command line option */
  const char *str= opt_date_time_formats[format_type];

  if (!str)					// No specified format
  {
    str= get_date_time_format_str(&known_date_time_formats[ISO_FORMAT],
				  format_type);
    /*
      Set the "command line" option to point to the generated string so
      that we can set global formats back to default
    */
    opt_date_time_formats[format_type]= str;
  }
  if (!(*var_ptr= date_time_format_make(format_type, str, strlen(str))))
  {
    fprintf(stderr, "Wrong date/time format specifier: %s\n", str);
    return 1;
  }
  return 0;
}


static int init_common_variables(const char *conf_file_name, int argc,
				 char **argv, const char **groups)
{
  char buff[FN_REFLEN], *s;
  umask(((~my_umask) & 0666));
  my_decimal_set_zero(&decimal_zero); // set decimal_zero constant;
  tzset();			// Set tzname

  max_system_variables.pseudo_thread_id= (ulong)~0;
  server_start_time= my_time(0);
  rpl_filter= new Rpl_filter;
  binlog_filter= new Rpl_filter;
  if (!rpl_filter || !binlog_filter) 
  {
    sql_perror("Could not allocate replication and binlog filters");
    exit(1);
  }

  if (init_thread_environment())
    return 1;
  mysql_init_variables();

#ifdef HAVE_TZNAME
  {
    struct tm tm_tmp;
    localtime_r(&server_start_time,&tm_tmp);
    strmake(system_time_zone, tzname[tm_tmp.tm_isdst != 0 ? 1 : 0],
            sizeof(system_time_zone)-1);

 }
#endif
  /*
    We set SYSTEM time zone as reasonable default and 
    also for failure of my_tz_init() and bootstrap mode.
    If user explicitly set time zone with --default-time-zone
    option we will change this value in my_tz_init().
  */
  global_system_variables.time_zone= my_tz_SYSTEM;
  
  /*
    Init mutexes for the global MYSQL_BIN_LOG objects.
    As safe_mutex depends on what MY_INIT() does, we can't init the mutexes of
    global MYSQL_BIN_LOGs in their constructors, because then they would be
    inited before MY_INIT(). So we do it here.
  */
  mysql_bin_log.init_pthread_objects();

  if (gethostname(glob_hostname,sizeof(glob_hostname)) < 0)
  {
    strmake(glob_hostname, STRING_WITH_LEN("localhost"));
    sql_print_warning("gethostname failed, using '%s' as hostname",
                      glob_hostname);
    strmake(pidfile_name, STRING_WITH_LEN("mysql"));
  }
  else
  strmake(pidfile_name, glob_hostname, sizeof(pidfile_name)-5);
  strmov(fn_ext(pidfile_name),".pid");		// Add proper extension

  /*
    Add server status variables to the dynamic list of
    status variables that is shown by SHOW STATUS.
    Later, in plugin_init, and mysql_install_plugin
    new entries could be added to that list.
  */
  if (add_status_vars(status_vars))
    return 1; // an error was already reported

  load_defaults(conf_file_name, groups, &argc, &argv);
  defaults_argv=argv;
  defaults_argc=argc;
  get_options(&defaults_argc, defaults_argv);
  set_server_version();

  DBUG_PRINT("info",("%s  Ver %s for %s on %s\n",my_progname,
		     server_version, SYSTEM_TYPE,MACHINE_TYPE));

#ifdef HAVE_LARGE_PAGES
  /* Initialize large page size */
  if (opt_large_pages && (opt_large_page_size= my_get_large_page_size()))
  {
      my_use_large_pages= 1;
      my_large_page_size= opt_large_page_size;
  }
#endif /* HAVE_LARGE_PAGES */

  /* connections and databases needs lots of files */
  {
    uint files, wanted_files, max_open_files;

    /* MyISAM requires two file handles per table. */
    wanted_files= 10+max_connections+table_cache_size*2;
    /*
      We are trying to allocate no less than max_connections*5 file
      handles (i.e. we are trying to set the limit so that they will
      be available).  In addition, we allocate no less than how much
      was already allocated.  However below we report a warning and
      recompute values only if we got less file handles than were
      explicitly requested.  No warning and re-computation occur if we
      can't get max_connections*5 but still got no less than was
      requested (value of wanted_files).
    */
    max_open_files= max(max(wanted_files, max_connections*5),
                        open_files_limit);
    files= my_set_max_open_files(max_open_files);

    if (files < wanted_files)
    {
      if (!open_files_limit)
      {
        /*
          If we have requested too much file handles than we bring
          max_connections in supported bounds.
        */
        max_connections= (ulong) min(files-10-TABLE_OPEN_CACHE_MIN*2,
                                     max_connections);
        /*
          Decrease table_cache_size according to max_connections, but
          not below TABLE_OPEN_CACHE_MIN.  Outer min() ensures that we
          never increase table_cache_size automatically (that could
          happen if max_connections is decreased above).
        */
        table_cache_size= (ulong) min(max((files-10-max_connections)/2,
                                          TABLE_OPEN_CACHE_MIN),
                                      table_cache_size);    
	DBUG_PRINT("warning",
		   ("Changed limits: max_open_files: %u  max_connections: %ld  table_cache: %ld",
		    files, max_connections, table_cache_size));
	if (global_system_variables.log_warnings)
	  sql_print_warning("Changed limits: max_open_files: %u  max_connections: %ld  table_cache: %ld",
			files, max_connections, table_cache_size);
      }
      else if (global_system_variables.log_warnings)
	sql_print_warning("Could not increase number of max_open_files to more than %u (request: %u)", files, wanted_files);
    }
    open_files_limit= files;
  }
  unireg_init(opt_specialflag); /* Set up extern variabels */
  if (init_errmessage())	/* Read error messages from file */
    return 1;
  init_client_errs();
  lex_init();
  if (item_create_init())
    return 1;
  item_init();
  if (set_var_init())
    return 1;
#ifdef HAVE_REPLICATION
  if (init_replication_sys_vars())
    return 1;
#endif
  mysys_uses_curses=0;
#ifdef USE_REGEX
  my_regex_init(&my_charset_latin1);
#endif
  /*
    Process a comma-separated character set list and choose
    the first available character set. This is mostly for
    test purposes, to be able to start "mysqld" even if
    the requested character set is not available (see bug#18743).
  */
  for (;;)
  {
    char *next_character_set_name= strchr(default_character_set_name, ',');
    if (next_character_set_name)
      *next_character_set_name++= '\0';
    if (!(default_charset_info=
          get_charset_by_csname(default_character_set_name,
                                MY_CS_PRIMARY, MYF(MY_WME))))
    {
      if (next_character_set_name)
      {
        default_character_set_name= next_character_set_name;
        default_collation_name= 0;          // Ignore collation
      }
      else
        return 1;                           // Eof of the list
    }
    else
      break;
  }

  if (default_collation_name)
  {
    CHARSET_INFO *default_collation;
    default_collation= get_charset_by_name(default_collation_name, MYF(0));
    if (!default_collation)
    {
      sql_print_error(ER(ER_UNKNOWN_COLLATION), default_collation_name);
      return 1;
    }
    if (!my_charset_same(default_charset_info, default_collation))
    {
      sql_print_error(ER(ER_COLLATION_CHARSET_MISMATCH),
		      default_collation_name,
		      default_charset_info->csname);
      return 1;
    }
    default_charset_info= default_collation;
  }
  /* Set collactions that depends on the default collation */
  global_system_variables.collation_server=	 default_charset_info;
  global_system_variables.collation_database=	 default_charset_info;
  global_system_variables.collation_connection=  default_charset_info;
  global_system_variables.character_set_results= default_charset_info;
  global_system_variables.character_set_client= default_charset_info;
  global_system_variables.collation_connection= default_charset_info;

  global_system_variables.optimizer_use_mrr= 1;
  global_system_variables.optimizer_switch= 0;

  if (!(character_set_filesystem= 
        get_charset_by_csname(character_set_filesystem_name,
                              MY_CS_PRIMARY, MYF(MY_WME))))
    return 1;
  global_system_variables.character_set_filesystem= character_set_filesystem;

  if (!(my_default_lc_time_names=
        my_locale_by_name(lc_time_names_name)))
  {
    sql_print_error("Unknown locale: '%s'", lc_time_names_name);
    return 1;
  }
  global_system_variables.lc_time_names= my_default_lc_time_names;
  
  sys_init_connect.value_length= 0;
  if ((sys_init_connect.value= opt_init_connect))
    sys_init_connect.value_length= strlen(opt_init_connect);
  else
    sys_init_connect.value=my_strdup("",MYF(0));

  sys_init_slave.value_length= 0;
  if ((sys_init_slave.value= opt_init_slave))
    sys_init_slave.value_length= strlen(opt_init_slave);
  else
    sys_init_slave.value=my_strdup("",MYF(0));

  /* check log options and issue warnings if needed */
  if (opt_log && opt_logname && !(log_output_options & LOG_FILE) &&
      !(log_output_options & LOG_NONE))
    sql_print_warning("Although a path was specified for the "
                      "--log option, log tables are used. "
                      "To enable logging to files use the --log-output option.");

  if (opt_slow_log && opt_slow_logname && !(log_output_options & LOG_FILE)
      && !(log_output_options & LOG_NONE))
    sql_print_warning("Although a path was specified for the "
                      "--log-slow-queries option, log tables are used. "
                      "To enable logging to files use the --log-output=file option.");

  s= opt_logname ? opt_logname : make_default_log_name(buff, ".log");
  sys_var_general_log_path.value= my_strdup(s, MYF(0));
  sys_var_general_log_path.value_length= strlen(s);

  s= opt_slow_logname ? opt_slow_logname : make_default_log_name(buff, "-slow.log");
  sys_var_slow_log_path.value= my_strdup(s, MYF(0));
  sys_var_slow_log_path.value_length= strlen(s);

  if (use_temp_pool && bitmap_init(&temp_pool,0,1024,1))
    return 1;
  if (my_database_names_init())
    return 1;

  /*
    Ensure that lower_case_table_names is set on system where we have case
    insensitive names.  If this is not done the users MyISAM tables will
    get corrupted if accesses with names of different case.
  */
  DBUG_PRINT("info", ("lower_case_table_names: %d", lower_case_table_names));
  lower_case_file_system= test_if_case_insensitive(mysql_real_data_home);
  if (!lower_case_table_names && lower_case_file_system == 1)
  {
    if (lower_case_table_names_used)
    {
      if (global_system_variables.log_warnings)
	sql_print_warning("\
You have forced lower_case_table_names to 0 through a command-line \
option, even though your file system '%s' is case insensitive.  This means \
that you can corrupt a MyISAM table by accessing it with different cases. \
You should consider changing lower_case_table_names to 1 or 2",
			mysql_real_data_home);
    }
    else
    {
      if (global_system_variables.log_warnings)
	sql_print_warning("Setting lower_case_table_names=2 because file system for %s is case insensitive", mysql_real_data_home);
      lower_case_table_names= 2;
    }
  }
  else if (lower_case_table_names == 2 &&
           !(lower_case_file_system=
             (test_if_case_insensitive(mysql_real_data_home) == 1)))
  {
    if (global_system_variables.log_warnings)
      sql_print_warning("lower_case_table_names was set to 2, even though your "
                        "the file system '%s' is case sensitive.  Now setting "
                        "lower_case_table_names to 0 to avoid future problems.",
			mysql_real_data_home);
    lower_case_table_names= 0;
  }
  else
  {
    lower_case_file_system=
      (test_if_case_insensitive(mysql_real_data_home) == 1);
  }

  /* Reset table_alias_charset, now that lower_case_table_names is set. */
  table_alias_charset= (lower_case_table_names ?
			files_charset_info :
			&my_charset_bin);

  return 0;
}


static int init_thread_environment()
{
  (void) pthread_mutex_init(&LOCK_mysql_create_db,MY_MUTEX_INIT_SLOW);
  (void) pthread_mutex_init(&LOCK_lock_db,MY_MUTEX_INIT_SLOW);
  (void) pthread_mutex_init(&LOCK_Acl,MY_MUTEX_INIT_SLOW);
  (void) pthread_mutex_init(&LOCK_open, NULL);
  (void) pthread_mutex_init(&LOCK_thread_count,MY_MUTEX_INIT_FAST);
  (void) pthread_mutex_init(&LOCK_mapped_file,MY_MUTEX_INIT_SLOW);
  (void) pthread_mutex_init(&LOCK_status,MY_MUTEX_INIT_FAST);
  (void) pthread_mutex_init(&LOCK_error_log,MY_MUTEX_INIT_FAST);
  (void) pthread_mutex_init(&LOCK_delayed_insert,MY_MUTEX_INIT_FAST);
  (void) pthread_mutex_init(&LOCK_delayed_status,MY_MUTEX_INIT_FAST);
  (void) pthread_mutex_init(&LOCK_delayed_create,MY_MUTEX_INIT_SLOW);
  (void) pthread_mutex_init(&LOCK_manager,MY_MUTEX_INIT_FAST);
  (void) pthread_mutex_init(&LOCK_crypt,MY_MUTEX_INIT_FAST);
  (void) pthread_mutex_init(&LOCK_bytes_sent,MY_MUTEX_INIT_FAST);
  (void) pthread_mutex_init(&LOCK_bytes_received,MY_MUTEX_INIT_FAST);
  (void) pthread_mutex_init(&LOCK_user_conn, MY_MUTEX_INIT_FAST);
  (void) pthread_mutex_init(&LOCK_active_mi, MY_MUTEX_INIT_FAST);
  (void) pthread_mutex_init(&LOCK_global_system_variables, MY_MUTEX_INIT_FAST);
  (void) my_rwlock_init(&LOCK_system_variables_hash, NULL);
  (void) pthread_mutex_init(&LOCK_global_read_lock, MY_MUTEX_INIT_FAST);
  (void) pthread_mutex_init(&LOCK_prepared_stmt_count, MY_MUTEX_INIT_FAST);
  (void) pthread_mutex_init(&LOCK_uuid_generator, MY_MUTEX_INIT_FAST);
#ifdef HAVE_OPENSSL
  (void) pthread_mutex_init(&LOCK_des_key_file,MY_MUTEX_INIT_FAST);
#ifndef HAVE_YASSL
  openssl_stdlocks= (openssl_lock_t*) OPENSSL_malloc(CRYPTO_num_locks() *
                                                     sizeof(openssl_lock_t));
  for (int i= 0; i < CRYPTO_num_locks(); ++i)
    (void) my_rwlock_init(&openssl_stdlocks[i].lock, NULL); 
  CRYPTO_set_dynlock_create_callback(openssl_dynlock_create);
  CRYPTO_set_dynlock_destroy_callback(openssl_dynlock_destroy);
  CRYPTO_set_dynlock_lock_callback(openssl_lock);
  CRYPTO_set_locking_callback(openssl_lock_function);
  CRYPTO_set_id_callback(openssl_id_function);
#endif
#endif
  (void) my_rwlock_init(&LOCK_sys_init_connect, NULL);
  (void) my_rwlock_init(&LOCK_sys_init_slave, NULL);
  (void) my_rwlock_init(&LOCK_grant, NULL);
  (void) pthread_cond_init(&COND_thread_count,NULL);
  (void) pthread_cond_init(&COND_refresh,NULL);
  (void) pthread_cond_init(&COND_global_read_lock,NULL);
  (void) pthread_cond_init(&COND_thread_cache,NULL);
  (void) pthread_cond_init(&COND_flush_thread_cache,NULL);
  (void) pthread_cond_init(&COND_manager,NULL);
#ifdef HAVE_REPLICATION
  (void) pthread_mutex_init(&LOCK_rpl_status, MY_MUTEX_INIT_FAST);
  (void) pthread_cond_init(&COND_rpl_status, NULL);
#endif
  (void) pthread_mutex_init(&LOCK_server_started, MY_MUTEX_INIT_FAST);
  (void) pthread_cond_init(&COND_server_started,NULL);
  sp_cache_init();
  Events::init_mutexes();
  /* Parameter for threads created for connections */
  (void) pthread_attr_init(&connection_attrib);
  (void) pthread_attr_setdetachstate(&connection_attrib,
				     PTHREAD_CREATE_DETACHED);
  pthread_attr_setscope(&connection_attrib, PTHREAD_SCOPE_SYSTEM);
  if (!(opt_specialflag & SPECIAL_NO_PRIOR))
    my_pthread_attr_setprio(&connection_attrib,WAIT_PRIOR);

  if (pthread_key_create(&THR_THD,NULL) ||
      pthread_key_create(&THR_MALLOC,NULL))
  {
    sql_print_error("Can't create thread-keys");
    return 1;
  }
  return 0;
}


#if defined(HAVE_OPENSSL) && !defined(HAVE_YASSL)
static unsigned long openssl_id_function()
{ 
  return (unsigned long) pthread_self();
} 


static openssl_lock_t *openssl_dynlock_create(const char *file, int line)
{ 
  openssl_lock_t *lock= new openssl_lock_t;
  my_rwlock_init(&lock->lock, NULL);
  return lock;
}


static void openssl_dynlock_destroy(openssl_lock_t *lock, const char *file, 
				    int line)
{
  rwlock_destroy(&lock->lock);
  delete lock;
}


static void openssl_lock_function(int mode, int n, const char *file, int line)
{
  if (n < 0 || n > CRYPTO_num_locks())
  {
    /* Lock number out of bounds. */
    sql_print_error("Fatal: OpenSSL interface problem (n = %d)", n);
    abort();
  }
  openssl_lock(mode, &openssl_stdlocks[n], file, line);
}


static void openssl_lock(int mode, openssl_lock_t *lock, const char *file, 
			 int line)
{
  int err;
  char const *what;

  switch (mode) {
  case CRYPTO_LOCK|CRYPTO_READ:
    what = "read lock";
    err = rw_rdlock(&lock->lock);
    break;
  case CRYPTO_LOCK|CRYPTO_WRITE:
    what = "write lock";
    err = rw_wrlock(&lock->lock);
    break;
  case CRYPTO_UNLOCK|CRYPTO_READ:
  case CRYPTO_UNLOCK|CRYPTO_WRITE:
    what = "unlock";
    err = rw_unlock(&lock->lock);
    break;
  default:
    /* Unknown locking mode. */
    sql_print_error("Fatal: OpenSSL interface problem (mode=0x%x)", mode);
    abort();
  }
  if (err) 
  {
    sql_print_error("Fatal: can't %s OpenSSL lock", what);
    abort();
  }
}
#endif /* HAVE_OPENSSL */


#ifndef EMBEDDED_LIBRARY

static void init_ssl()
{
#ifdef HAVE_OPENSSL
  if (opt_use_ssl)
  {
    /* having ssl_acceptor_fd != 0 signals the use of SSL */
    ssl_acceptor_fd= new_VioSSLAcceptorFd(opt_ssl_key, opt_ssl_cert,
					  opt_ssl_ca, opt_ssl_capath,
					  opt_ssl_cipher);
    DBUG_PRINT("info",("ssl_acceptor_fd: 0x%lx", (long) ssl_acceptor_fd));
    if (!ssl_acceptor_fd)
    {
      sql_print_warning("Failed to setup SSL");
      opt_use_ssl = 0;
      have_ssl= SHOW_OPTION_DISABLED;
    }
  }
  else
  {
    have_ssl= SHOW_OPTION_DISABLED;
  }
  if (des_key_file)
    load_des_key_file(des_key_file);
#endif /* HAVE_OPENSSL */
}


static void end_ssl()
{
#ifdef HAVE_OPENSSL
  if (ssl_acceptor_fd)
  {
    free_vio_ssl_acceptor_fd(ssl_acceptor_fd);
    ssl_acceptor_fd= 0;
  }
#endif /* HAVE_OPENSSL */
}

#endif /* EMBEDDED_LIBRARY */


static int init_server_components()
{
  DBUG_ENTER("init_server_components");
  /*
    We need to call each of these following functions to ensure that
    all things are initialized so that unireg_abort() doesn't fail
  */
  if (table_cache_init() | table_def_init() | hostname_cache_init())
    unireg_abort(1);

  query_cache_result_size_limit(query_cache_limit);
  query_cache_set_min_res_unit(query_cache_min_res_unit);
  query_cache_init();
  query_cache_resize(query_cache_size);
  randominit(&sql_rand,(ulong) server_start_time,(ulong) server_start_time/2);
  reset_floating_point_exceptions();
  init_thr_lock();
#ifdef HAVE_REPLICATION
  init_slave_list();
#endif

  /* Setup logs */

  /*
    Enable old-fashioned error log, except when the user has requested
    help information. Since the implementation of plugin server
    variables the help output is now written much later.
  */
  if (opt_error_log && !opt_help)
  {
    if (!log_error_file_ptr[0])
      fn_format(log_error_file, pidfile_name, mysql_data_home, ".err",
                MY_REPLACE_EXT); /* replace '.<domain>' by '.err', bug#4997 */
    else
      fn_format(log_error_file, log_error_file_ptr, mysql_data_home, ".err",
                MY_UNPACK_FILENAME | MY_SAFE_PATH);
    if (!log_error_file[0])
      opt_error_log= 1;				// Too long file name
    else
    {
#ifndef EMBEDDED_LIBRARY
      if (freopen(log_error_file, "a+", stdout))
#endif
        freopen(log_error_file, "a+", stderr);
    }
  }

  if (xid_cache_init())
  {
    sql_print_error("Out of memory");
    unireg_abort(1);
  }

  /* need to configure logging before initializing storage engines */
  if (opt_update_log)
  {
    /*
      Update log is removed since 5.0. But we still accept the option.
      The idea is if the user already uses the binlog and the update log,
      we completely ignore any option/variable related to the update log, like
      if the update log did not exist. But if the user uses only the update
      log, then we translate everything into binlog for him (with warnings).
      Implementation of the above :
      - If mysqld is started with --log-update and --log-bin,
      ignore --log-update (print a warning), push a warning when SQL_LOG_UPDATE
      is used, and turn off --sql-bin-update-same.
      This will completely ignore SQL_LOG_UPDATE
      - If mysqld is started with --log-update only,
      change it to --log-bin (with the filename passed to log-update,
      plus '-bin') (print a warning), push a warning when SQL_LOG_UPDATE is
      used, and turn on --sql-bin-update-same.
      This will translate SQL_LOG_UPDATE to SQL_LOG_BIN.

      Note that we tell the user that --sql-bin-update-same is deprecated and
      does nothing, and we don't take into account if he used this option or
      not; but internally we give this variable a value to have the behaviour
      we want (i.e. have SQL_LOG_UPDATE influence SQL_LOG_BIN or not).
      As sql-bin-update-same, log-update and log-bin cannot be changed by the
      user after starting the server (they are not variables), the user will
      not later interfere with the settings we do here.
    */
    if (opt_bin_log)
    {
      opt_sql_bin_update= 0;
      sql_print_error("The update log is no longer supported by MySQL in \
version 5.0 and above. It is replaced by the binary log.");
    }
    else
    {
      opt_sql_bin_update= 1;
      opt_bin_log= 1;
      if (opt_update_logname)
      {
        /* as opt_bin_log==0, no need to free opt_bin_logname */
        if (!(opt_bin_logname= my_strdup(opt_update_logname, MYF(MY_WME))))
          exit(EXIT_OUT_OF_MEMORY);
        sql_print_error("The update log is no longer supported by MySQL in \
version 5.0 and above. It is replaced by the binary log. Now starting MySQL \
with --log-bin='%s' instead.",opt_bin_logname);
      }
      else
        sql_print_error("The update log is no longer supported by MySQL in \
version 5.0 and above. It is replaced by the binary log. Now starting MySQL \
with --log-bin instead.");
    }
  }
  if (opt_log_slave_updates && !opt_bin_log)
  {
    sql_print_error("You need to use --log-bin to make "
                    "--log-slave-updates work.");
    unireg_abort(1);
  }
  if (!opt_bin_log)
    if (opt_binlog_format_id != BINLOG_FORMAT_UNSPEC)
  {
    sql_print_error("You need to use --log-bin to make "
                    "--binlog-format work.");
    unireg_abort(1);
  }
    else
  {
      global_system_variables.binlog_format= BINLOG_FORMAT_MIXED;
    }
  else
    if (opt_binlog_format_id == BINLOG_FORMAT_UNSPEC)
      global_system_variables.binlog_format= BINLOG_FORMAT_MIXED;
    else
    { 
      DBUG_ASSERT(global_system_variables.binlog_format != BINLOG_FORMAT_UNSPEC);
  }

  /* Check that we have not let the format to unspecified at this point */
  DBUG_ASSERT((uint)global_system_variables.binlog_format <=
              array_elements(binlog_format_names)-1);

#ifdef HAVE_REPLICATION
  if (opt_log_slave_updates && replicate_same_server_id)
  {
    sql_print_error("\
using --replicate-same-server-id in conjunction with \
--log-slave-updates is impossible, it would lead to infinite loops in this \
server.");
    unireg_abort(1);
  }
#endif

  if (opt_bin_log)
  {
    char buf[FN_REFLEN];
    const char *ln;
    ln= mysql_bin_log.generate_name(opt_bin_logname, "-bin", 1, buf);
    if (!opt_bin_logname && !opt_binlog_index_name)
    {
      /*
        User didn't give us info to name the binlog index file.
        Picking `hostname`-bin.index like did in 4.x, causes replication to
        fail if the hostname is changed later. So, we would like to instead
        require a name. But as we don't want to break many existing setups, we
        only give warning, not error.
      */
      sql_print_warning("No argument was provided to --log-bin, and "
                        "--log-bin-index was not used; so replication "
                        "may break when this MySQL server acts as a "
                        "master and has his hostname changed!! Please "
                        "use '--log-bin=%s' to avoid this problem.", ln);
    }
    if (ln == buf)
    {
      my_free(opt_bin_logname, MYF(MY_ALLOW_ZERO_PTR));
      opt_bin_logname=my_strdup(buf, MYF(0));
    }
    if (mysql_bin_log.open_index_file(opt_binlog_index_name, ln))
    {
      unireg_abort(1);
    }

    /*
      Used to specify which type of lock we need to use for queries of type
      INSERT ... SELECT. This will change when we have row level logging.
    */
    using_update_log=1;
  }

  if (plugin_init(&defaults_argc, defaults_argv,
                  (opt_noacl ? PLUGIN_INIT_SKIP_PLUGIN_TABLE : 0) |
                  (opt_help ? PLUGIN_INIT_SKIP_INITIALIZATION : 0)))
  {
    sql_print_error("Failed to initialize plugins.");
    unireg_abort(1);
  }

  if (opt_help)
    unireg_abort(0);

  /* we do want to exit if there are any other unknown options */
  if (defaults_argc > 1)
  {
    int ho_error;
    char **tmp_argv= defaults_argv;
    struct my_option no_opts[]=
    {
      {0, 0, 0, 0, 0, 0, GET_NO_ARG, NO_ARG, 0, 0, 0, 0, 0, 0}
    };
    /*
      We need to eat any 'loose' arguments first before we conclude
      that there are unprocessed options.
      But we need to preserve defaults_argv pointer intact for
      free_defaults() to work. Thus we use a copy here.
    */
    my_getopt_skip_unknown= 0;

    if ((ho_error= handle_options(&defaults_argc, &tmp_argv, no_opts,
                                  mysqld_get_one_option)))
      unireg_abort(ho_error);

    if (defaults_argc)
    {
      fprintf(stderr, "%s: Too many arguments (first extra is '%s').\n"
              "Use --verbose --help to get a list of available options\n",
              my_progname, *tmp_argv);
      unireg_abort(1);
    }
  }

  /* if the errmsg.sys is not loaded, terminate to maintain behaviour */
  if (!errmesg[0][0])
    unireg_abort(1);

  /* We have to initialize the storage engines before CSV logging */
  if (ha_init())
  {
    sql_print_error("Can't init databases");
    unireg_abort(1);
  }

#ifdef WITH_CSV_STORAGE_ENGINE
  if (opt_bootstrap)
    log_output_options= LOG_FILE;
  else
    logger.init_log_tables();

  if (log_output_options & LOG_NONE)
  {
    /*
      Issue a warining if there were specified additional options to the
      log-output along with NONE. Probably this wasn't what user wanted.
    */
    if ((log_output_options & LOG_NONE) && (log_output_options & ~LOG_NONE))
      sql_print_warning("There were other values specified to "
                        "log-output besides NONE. Disabling slow "
                        "and general logs anyway.");
    logger.set_handlers(LOG_FILE, LOG_NONE, LOG_NONE);
  }
  else
  {
    /* fall back to the log files if tables are not present */
    LEX_STRING csv_name={C_STRING_WITH_LEN("csv")};
    if (!plugin_is_ready(&csv_name, MYSQL_STORAGE_ENGINE_PLUGIN))
    {
      /* purecov: begin inspected */
      sql_print_error("CSV engine is not present, falling back to the "
                      "log files");
      log_output_options= (log_output_options & ~LOG_TABLE) | LOG_FILE;
      /* purecov: end */
    }

    logger.set_handlers(LOG_FILE, opt_slow_log ? log_output_options:LOG_NONE,
                        opt_log ? log_output_options:LOG_NONE);
  }
#else
  logger.set_handlers(LOG_FILE, opt_slow_log ? LOG_FILE:LOG_NONE,
                      opt_log ? LOG_FILE:LOG_NONE);
#endif

  /*
    Check that the default storage engine is actually available.
  */
  if (default_storage_engine_str)
  {
    LEX_STRING name= { default_storage_engine_str,
                       strlen(default_storage_engine_str) };
    plugin_ref plugin;
    handlerton *hton;
    
    if ((plugin= ha_resolve_by_name(0, &name)))
      hton= plugin_data(plugin, handlerton*);
    else
    {
      sql_print_error("Unknown/unsupported table type: %s",
                      default_storage_engine_str);
      unireg_abort(1);
    }
    if (!ha_storage_engine_is_enabled(hton))
    {
      if (!opt_bootstrap)
      {
        sql_print_error("Default storage engine (%s) is not available",
                        default_storage_engine_str);
        unireg_abort(1);
      }
      DBUG_ASSERT(global_system_variables.table_plugin);
    }
    else
    {
      /*
        Need to unlock as global_system_variables.table_plugin 
        was acquired during plugin_init()
      */
      plugin_unlock(0, global_system_variables.table_plugin);
      global_system_variables.table_plugin= plugin;
    }
  }

  tc_log= (total_ha_2pc > 1 ? (opt_bin_log  ?
                               (TC_LOG *) &mysql_bin_log :
                               (TC_LOG *) &tc_log_mmap) :
           (TC_LOG *) &tc_log_dummy);

  if (tc_log->open(opt_bin_log ? opt_bin_logname : opt_tc_log_file))
  {
    sql_print_error("Can't init tc log");
    unireg_abort(1);
  }

  if (ha_recover(0))
  {
    unireg_abort(1);
  }

  if (opt_bin_log && mysql_bin_log.open(opt_bin_logname, LOG_BIN, 0,
                                        WRITE_CACHE, 0, max_binlog_size, 0))
    unireg_abort(1);

#ifdef HAVE_REPLICATION
  if (opt_bin_log && expire_logs_days)
  {
    time_t purge_time= server_start_time - expire_logs_days*24*60*60;
    if (purge_time >= 0)
      mysql_bin_log.purge_logs_before_date(purge_time);
  }
#endif
#ifdef __NETWARE__
  /* Increasing stacksize of threads on NetWare */
  pthread_attr_setstacksize(&connection_attrib, NW_THD_STACKSIZE);
#endif

  if (opt_myisam_log)
    (void) mi_log(1);

  /* call ha_init_key_cache() on all key caches to init them */
  process_key_caches(&ha_init_key_cache);

#if defined(HAVE_MLOCKALL) && defined(MCL_CURRENT) && !defined(EMBEDDED_LIBRARY)
  if (locked_in_memory && !getuid())
  {
    if (setreuid((uid_t)-1, 0) == -1)
    {                        // this should never happen
      sql_perror("setreuid");
      unireg_abort(1);
    }
    if (mlockall(MCL_CURRENT))
    {
      if (global_system_variables.log_warnings)
	sql_print_warning("Failed to lock memory. Errno: %d\n",errno);
      locked_in_memory= 0;
    }
    if (user_info)
      set_user(mysqld_user, user_info);
  }
  else
#endif
    locked_in_memory=0;

  ft_init_stopwords();

  init_max_user_conn();
  init_update_queries();
  DBUG_RETURN(0);
}


#ifndef EMBEDDED_LIBRARY

static void create_maintenance_thread()
{
  if (flush_time && flush_time != ~(ulong) 0L)
  {
    pthread_t hThread;
    if (pthread_create(&hThread,&connection_attrib,handle_manager,0))
      sql_print_warning("Can't create thread to manage maintenance");
  }
}


static void create_shutdown_thread()
{
#ifdef __WIN__
  hEventShutdown=CreateEvent(0, FALSE, FALSE, shutdown_event_name);
  pthread_t hThread;
  if (pthread_create(&hThread,&connection_attrib,handle_shutdown,0))
    sql_print_warning("Can't create thread to handle shutdown requests");

  // On "Stop Service" we have to do regular shutdown
  Service.SetShutdownEvent(hEventShutdown);
#endif /* __WIN__ */
}

#endif /* EMBEDDED_LIBRARY */


#if (defined(__NT__) || defined(HAVE_SMEM)) && !defined(EMBEDDED_LIBRARY)
static void handle_connections_methods()
{
  pthread_t hThread;
  DBUG_ENTER("handle_connections_methods");
#ifdef __NT__
  if (hPipe == INVALID_HANDLE_VALUE &&
      (!have_tcpip || opt_disable_networking) &&
      !opt_enable_shared_memory)
  {
    sql_print_error("TCP/IP, --shared-memory, or --named-pipe should be configured on NT OS");
    unireg_abort(1);				// Will not return
  }
#endif

  pthread_mutex_lock(&LOCK_thread_count);
  (void) pthread_cond_init(&COND_handler_count,NULL);
  handler_count=0;
#ifdef __NT__
  if (hPipe != INVALID_HANDLE_VALUE)
  {
    handler_count++;
    if (pthread_create(&hThread,&connection_attrib,
		       handle_connections_namedpipes, 0))
    {
      sql_print_warning("Can't create thread to handle named pipes");
      handler_count--;
    }
  }
#endif /* __NT__ */
  if (have_tcpip && !opt_disable_networking)
  {
    handler_count++;
    if (pthread_create(&hThread,&connection_attrib,
		       handle_connections_sockets, 0))
    {
      sql_print_warning("Can't create thread to handle TCP/IP");
      handler_count--;
    }
  }
#ifdef HAVE_SMEM
  if (opt_enable_shared_memory)
  {
    handler_count++;
    if (pthread_create(&hThread,&connection_attrib,
		       handle_connections_shared_memory, 0))
    {
      sql_print_warning("Can't create thread to handle shared memory");
      handler_count--;
    }
  }
#endif 

  while (handler_count > 0)
    pthread_cond_wait(&COND_handler_count,&LOCK_thread_count);
  pthread_mutex_unlock(&LOCK_thread_count);
  DBUG_VOID_RETURN;
}

void decrement_handler_count()
{
  pthread_mutex_lock(&LOCK_thread_count);
  handler_count--;
  pthread_cond_signal(&COND_handler_count);
  pthread_mutex_unlock(&LOCK_thread_count);  
  my_thread_end();
}
#else
#define decrement_handler_count()
#endif /* defined(__NT__) || defined(HAVE_SMEM) */


#ifndef EMBEDDED_LIBRARY
#ifdef __WIN__
int win_main(int argc, char **argv)
#else
int main(int argc, char **argv)
#endif
{
  MY_INIT(argv[0]);		// init my_sys library & pthreads
  /* nothing should come before this line ^^^ */

  /* Set signal used to kill MySQL */
#if defined(SIGUSR2)
  thr_kill_signal= thd_lib_detected == THD_LIB_LT ? SIGINT : SIGUSR2;
#else
  thr_kill_signal= SIGINT;
#endif

  /*
    Perform basic logger initialization logger. Should be called after
    MY_INIT, as it initializes mutexes. Log tables are inited later.
  */
  logger.init_base();

#ifdef _CUSTOMSTARTUPCONFIG_
  if (_cust_check_startup())
  {
    / * _cust_check_startup will report startup failure error * /
    exit(1);
  }
#endif

#ifdef	__WIN__
  /*
    Before performing any socket operation (like retrieving hostname
    in init_common_variables we have to call WSAStartup
  */
  {
    WSADATA WsaData;
    if (SOCKET_ERROR == WSAStartup (0x0101, &WsaData))
    {
      /* errors are not read yet, so we use english text here */
      my_message(ER_WSAS_FAILED, "WSAStartup Failed", MYF(0));
      unireg_abort(1);
    }
  }
#endif /* __WIN__ */

  if (init_common_variables(MYSQL_CONFIG_NAME,
			    argc, argv, load_default_groups))
    unireg_abort(1);				// Will do exit

  init_signals();
  if (!(opt_specialflag & SPECIAL_NO_PRIOR))
    my_pthread_setprio(pthread_self(),CONNECT_PRIOR);
#if defined(__ia64__) || defined(__ia64)
  /*
    Peculiar things with ia64 platforms - it seems we only have half the
    stack size in reality, so we have to double it here
  */
  pthread_attr_setstacksize(&connection_attrib,thread_stack*2);
#else
  pthread_attr_setstacksize(&connection_attrib,thread_stack);
#endif
#ifdef HAVE_PTHREAD_ATTR_GETSTACKSIZE
  {
    /* Retrieve used stack size;  Needed for checking stack overflows */
    size_t stack_size= 0;
    pthread_attr_getstacksize(&connection_attrib, &stack_size);
#if defined(__ia64__) || defined(__ia64)
    stack_size/= 2;
#endif
    /* We must check if stack_size = 0 as Solaris 2.9 can return 0 here */
    if (stack_size && stack_size < thread_stack)
    {
      if (global_system_variables.log_warnings)
	sql_print_warning("Asked for %lu thread stack, but got %ld",
			  thread_stack, (long) stack_size);
#if defined(__ia64__) || defined(__ia64)
      thread_stack= stack_size*2;
#else
      thread_stack= stack_size;
#endif
    }
  }
#endif
#ifdef __NETWARE__
  /* Increasing stacksize of threads on NetWare */
  pthread_attr_setstacksize(&connection_attrib, NW_THD_STACKSIZE);
#endif

  (void) thr_setconcurrency(concurrency);	// 10 by default

  select_thread=pthread_self();
  select_thread_in_use=1;
  init_ssl();

#ifdef HAVE_LIBWRAP
  libwrapName= my_progname+dirname_length(my_progname);
  openlog(libwrapName, LOG_PID, LOG_AUTH);
#endif

  /*
    We have enough space for fiddling with the argv, continue
  */
  check_data_home(mysql_real_data_home);
  if (my_setwd(mysql_real_data_home,MYF(MY_WME)) && !opt_help)
    unireg_abort(1);				/* purecov: inspected */
  mysql_data_home= mysql_data_home_buff;
  mysql_data_home[0]=FN_CURLIB;		// all paths are relative from here
  mysql_data_home[1]=0;
  mysql_data_home_len= 2;

  if ((user_info= check_user(mysqld_user)))
  {
#if defined(HAVE_MLOCKALL) && defined(MCL_CURRENT)
    if (locked_in_memory) // getuid() == 0 here
      set_effective_user(user_info);
    else
#endif
      set_user(mysqld_user, user_info);
  }

  if (opt_bin_log && !server_id)
  {
    server_id= 1;
#ifdef EXTRA_DEBUG
    sql_print_warning("You have enabled the binary log, but you haven't set "
                      "server-id to a non-zero value: we force server id to 1; "
                      "updates will be logged to the binary log, but "
                      "connections from slaves will not be accepted.");
#endif
  }

  if (init_server_components())
    unireg_abort(1);

  network_init();

#ifdef __WIN__
  if (!opt_console)
  {
    freopen(log_error_file,"a+",stdout);
    freopen(log_error_file,"a+",stderr);
    FreeConsole();				// Remove window
  }
  else
  {
    /* Don't show error dialog box when on foreground: it stops the server */ 
    SetErrorMode(SEM_NOOPENFILEERRORBOX | SEM_FAILCRITICALERRORS);
  }
#endif

  /*
   Initialize my_str_malloc() and my_str_free()
  */
  my_str_malloc= &my_str_malloc_mysqld;
  my_str_free= &my_str_free_mysqld;

  /*
    init signals & alarm
    After this we can't quit by a simple unireg_abort
  */
  error_handler_hook= my_message_sql;
  start_signal_handler();				// Creates pidfile

  if (mysql_rm_tmp_tables() || acl_init(opt_noacl) ||
      my_tz_init((THD *)0, default_tz_name, opt_bootstrap))
  {
    abort_loop=1;
    select_thread_in_use=0;
#ifndef __NETWARE__
    (void) pthread_kill(signal_thread, MYSQL_KILL_SIGNAL);
#endif /* __NETWARE__ */

    if (!opt_bootstrap)
      (void) my_delete(pidfile_name,MYF(MY_WME));	// Not needed anymore

    if (unix_sock != INVALID_SOCKET)
      unlink(mysqld_unix_port);
    exit(1);
  }
  if (!opt_noacl)
    (void) grant_init();

  if (!opt_bootstrap)
    servers_init(0);

  if (!opt_noacl)
  {
#ifdef HAVE_DLOPEN
    udf_init();
#endif
  }

  init_status_vars();
  if (opt_bootstrap) /* If running with bootstrap, do not start replication. */
    opt_skip_slave_start= 1;
  /*
    init_slave() must be called after the thread keys are created.
    Some parts of the code (e.g. SHOW STATUS LIKE 'slave_running' and other
    places) assume that active_mi != 0, so let's fail if it's 0 (out of
    memory); a message has already been printed.
  */
  if (init_slave() && !active_mi)
  {
    unireg_abort(1);
  }

  if (opt_bootstrap)
  {
    select_thread_in_use= 0;                    // Allow 'kill' to work
    bootstrap(stdin);
    unireg_abort(bootstrap_error ? 1 : 0);
  }
  if (opt_init_file)
  {
    if (read_init_file(opt_init_file))
      unireg_abort(1);
  }
  execute_ddl_log_recovery();

  create_shutdown_thread();
  create_maintenance_thread();

  if (Events::init(opt_noacl))
    unireg_abort(1);

  sql_print_information(ER(ER_STARTUP),my_progname,server_version,
                        ((unix_sock == INVALID_SOCKET) ? (char*) ""
                                                       : mysqld_unix_port),
                         mysqld_port,
                         MYSQL_COMPILATION_COMMENT);


  /* Signal threads waiting for server to be started */
  pthread_mutex_lock(&LOCK_server_started);
  mysqld_server_started= 1;
  pthread_cond_signal(&COND_server_started);
  pthread_mutex_unlock(&LOCK_server_started);

#if defined(__NT__) || defined(HAVE_SMEM)
  handle_connections_methods();
#else
#ifdef __WIN__
  if (!have_tcpip || opt_disable_networking)
  {
    sql_print_error("TCP/IP unavailable or disabled with --skip-networking; no available interfaces");
    unireg_abort(1);
  }
#endif
  handle_connections_sockets(0);
#endif /* __NT__ */

  /* (void) pthread_attr_destroy(&connection_attrib); */
  
  DBUG_PRINT("quit",("Exiting main thread"));

#ifndef __WIN__
#ifdef EXTRA_DEBUG2
  sql_print_error("Before Lock_thread_count");
#endif
  (void) pthread_mutex_lock(&LOCK_thread_count);
  DBUG_PRINT("quit", ("Got thread_count mutex"));
  select_thread_in_use=0;			// For close_connections
  (void) pthread_mutex_unlock(&LOCK_thread_count);
  (void) pthread_cond_broadcast(&COND_thread_count);
#ifdef EXTRA_DEBUG2
  sql_print_error("After lock_thread_count");
#endif
#endif /* __WIN__ */

  /* Wait until cleanup is done */
  (void) pthread_mutex_lock(&LOCK_thread_count);
  while (!ready_to_exit)
    pthread_cond_wait(&COND_thread_count,&LOCK_thread_count);
  (void) pthread_mutex_unlock(&LOCK_thread_count);

  release_ddl_log();
#if defined(__WIN__) && !defined(EMBEDDED_LIBRARY)
  if (Service.IsNT() && start_mode)
    Service.Stop();
  else
  {
    Service.SetShutdownEvent(0);
    if (hEventShutdown)
      CloseHandle(hEventShutdown);
  }
#endif
  clean_up(1);
  wait_for_signal_thread_to_end();
  clean_up_mutexes();
  my_end(opt_endinfo ? MY_CHECK_ERROR | MY_GIVE_INFO : 0);

  exit(0);
  return(0);					/* purecov: deadcode */
}

#endif /* EMBEDDED_LIBRARY */


/****************************************************************************
  Main and thread entry function for Win32
  (all this is needed only to run mysqld as a service on WinNT)
****************************************************************************/

#if defined(__WIN__) && !defined(EMBEDDED_LIBRARY)
int mysql_service(void *p)
{
  if (use_opt_args)
    win_main(opt_argc, opt_argv);
  else
    win_main(Service.my_argc, Service.my_argv);
  return 0;
}


/* Quote string if it contains space, else copy */

static char *add_quoted_string(char *to, const char *from, char *to_end)
{
  uint length= (uint) (to_end-to);

  if (!strchr(from, ' '))
    return strmake(to, from, length-1);
  return strxnmov(to, length-1, "\"", from, "\"", NullS);
}


/*
  Handle basic handling of services, like installation and removal

  SYNOPSIS
    default_service_handling()
    argv		Pointer to argument list
    servicename		Internal name of service
    displayname		Display name of service (in taskbar ?)
    file_path		Path to this program
    startup_option	Startup option to mysqld

  RETURN VALUES
    0		option handled
    1		Could not handle option
 */

static bool
default_service_handling(char **argv,
			 const char *servicename,
			 const char *displayname,
			 const char *file_path,
			 const char *extra_opt,
			 const char *account_name)
{
  char path_and_service[FN_REFLEN+FN_REFLEN+32], *pos, *end;
  end= path_and_service + sizeof(path_and_service)-3;

  /* We have to quote filename if it contains spaces */
  pos= add_quoted_string(path_and_service, file_path, end);
  if (*extra_opt)
  {
    /* Add (possible quoted) option after file_path */
    *pos++= ' ';
    pos= add_quoted_string(pos, extra_opt, end);
  }
  /* We must have servicename last */
  *pos++= ' ';
  (void) add_quoted_string(pos, servicename, end);

  if (Service.got_service_option(argv, "install"))
  {
    Service.Install(1, servicename, displayname, path_and_service,
                    account_name);
    return 0;
  }
  if (Service.got_service_option(argv, "install-manual"))
  {
    Service.Install(0, servicename, displayname, path_and_service,
                    account_name);
    return 0;
  }
  if (Service.got_service_option(argv, "remove"))
  {
    Service.Remove(servicename);
    return 0;
  }
  return 1;
}


int main(int argc, char **argv)
{
  /*
    When several instances are running on the same machine, we
    need to have an  unique  named  hEventShudown  through the
    application PID e.g.: MySQLShutdown1890; MySQLShutdown2342
  */
  int10_to_str((int) GetCurrentProcessId(),strmov(shutdown_event_name,
                                                  "MySQLShutdown"), 10);

  /* Must be initialized early for comparison of service name */
  system_charset_info= &my_charset_utf8_general_ci;

  if (Service.GetOS())	/* true NT family */
  {
    char file_path[FN_REFLEN];
    my_path(file_path, argv[0], "");		      /* Find name in path */
    fn_format(file_path,argv[0],file_path,"",
	      MY_REPLACE_DIR | MY_UNPACK_FILENAME | MY_RESOLVE_SYMLINKS);

    if (argc == 2)
    {
      if (!default_service_handling(argv, MYSQL_SERVICENAME, MYSQL_SERVICENAME,
				   file_path, "", NULL))
	return 0;
      if (Service.IsService(argv[1]))        /* Start an optional service */
      {
	/*
	  Only add the service name to the groups read from the config file
	  if it's not "MySQL". (The default service name should be 'mysqld'
	  but we started a bad tradition by calling it MySQL from the start
	  and we are now stuck with it.
	*/
	if (my_strcasecmp(system_charset_info, argv[1],"mysql"))
	  load_default_groups[load_default_groups_sz-2]= argv[1];
        start_mode= 1;
        Service.Init(argv[1], mysql_service);
        return 0;
      }
    }
    else if (argc == 3) /* install or remove any optional service */
    {
      if (!default_service_handling(argv, argv[2], argv[2], file_path, "",
                                    NULL))
	return 0;
      if (Service.IsService(argv[2]))
      {
	/*
	  mysqld was started as
	  mysqld --defaults-file=my_path\my.ini service-name
	*/
	use_opt_args=1;
	opt_argc= 2;				// Skip service-name
	opt_argv=argv;
	start_mode= 1;
	if (my_strcasecmp(system_charset_info, argv[2],"mysql"))
	  load_default_groups[load_default_groups_sz-2]= argv[2];
	Service.Init(argv[2], mysql_service);
	return 0;
      }
    }
    else if (argc == 4 || argc == 5)
    {
      /*
        This may seem strange, because we handle --local-service while
        preserving 4.1's behavior of allowing any one other argument that is
        passed to the service on startup. (The assumption is that this is
        --defaults-file=file, but that was not enforced in 4.1, so we don't
        enforce it here.)
      */
      const char *extra_opt= NullS;
      const char *account_name = NullS;
      int index;
      for (index = 3; index < argc; index++)
      {
        if (!strcmp(argv[index], "--local-service"))
          account_name= "NT AUTHORITY\\LocalService";
        else
          extra_opt= argv[index];
      }

      if (argc == 4 || account_name)
        if (!default_service_handling(argv, argv[2], argv[2], file_path,
                                      extra_opt, account_name))
          return 0;
    }
    else if (argc == 1 && Service.IsService(MYSQL_SERVICENAME))
    {
      /* start the default service */
      start_mode= 1;
      Service.Init(MYSQL_SERVICENAME, mysql_service);
      return 0;
    }
  }
  /* Start as standalone server */
  Service.my_argc=argc;
  Service.my_argv=argv;
  mysql_service(NULL);
  return 0;
}
#endif


/*
  Execute all commands from a file. Used by the mysql_install_db script to
  create MySQL privilege tables without having to start a full MySQL server.
*/

static void bootstrap(FILE *file)
{
  DBUG_ENTER("bootstrap");

  THD *thd= new THD;
  thd->bootstrap=1;
  my_net_init(&thd->net,(st_vio*) 0);
  thd->max_client_packet_length= thd->net.max_packet;
  thd->security_ctx->master_access= ~(ulong)0;
  thd->thread_id= thd->variables.pseudo_thread_id= thread_id++;
  thread_count++;

  bootstrap_file=file;
#ifndef EMBEDDED_LIBRARY			// TODO:  Enable this
  if (pthread_create(&thd->real_id,&connection_attrib,handle_bootstrap,
		     (void*) thd))
  {
    sql_print_warning("Can't create thread to handle bootstrap");
    bootstrap_error=-1;
    DBUG_VOID_RETURN;
  }
  /* Wait for thread to die */
  (void) pthread_mutex_lock(&LOCK_thread_count);
  while (thread_count)
  {
    (void) pthread_cond_wait(&COND_thread_count,&LOCK_thread_count);
    DBUG_PRINT("quit",("One thread died (count=%u)",thread_count));
  }
  (void) pthread_mutex_unlock(&LOCK_thread_count);
#else
  thd->mysql= 0;
  handle_bootstrap((void *)thd);
#endif

  DBUG_VOID_RETURN;
}


static bool read_init_file(char *file_name)
{
  FILE *file;
  DBUG_ENTER("read_init_file");
  DBUG_PRINT("enter",("name: %s",file_name));
  if (!(file=my_fopen(file_name,O_RDONLY,MYF(MY_WME))))
    return(1);
  bootstrap(file);
  (void) my_fclose(file,MYF(MY_WME));
  return 0;
}


#ifndef EMBEDDED_LIBRARY

/*
   Simple scheduler that use the main thread to handle the request

   NOTES
     This is only used for debugging, when starting mysqld with
     --thread-handling=no-threads or --one-thread

     When we enter this function, LOCK_thread_count is hold!
*/
   
void handle_connection_in_main_thread(THD *thd)
{
  safe_mutex_assert_owner(&LOCK_thread_count);
  thread_cache_size=0;			// Safety
  threads.append(thd);
  (void) pthread_mutex_unlock(&LOCK_thread_count);
  handle_one_connection((void*) thd);
}


/*
  Scheduler that uses one thread per connection
*/

void create_thread_to_handle_connection(THD *thd)
{
  if (cached_thread_count > wake_thread)
  {
    /* Get thread from cache */
    thread_cache.append(thd);
    wake_thread++;
    pthread_cond_signal(&COND_thread_cache);
  }
  else
  {
    /* Create new thread to handle connection */
    int error;
    thread_created++;
    threads.append(thd);
    DBUG_PRINT("info",(("creating thread %lu"), thd->thread_id));
    thd->connect_utime= thd->start_utime= my_micro_time();
    if ((error=pthread_create(&thd->real_id,&connection_attrib,
                              handle_one_connection,
                              (void*) thd)))
    {
      /* purify: begin inspected */
      DBUG_PRINT("error",
                 ("Can't create thread to handle request (error %d)",
                  error));
      thread_count--;
      thd->killed= THD::KILL_CONNECTION;			// Safety
      (void) pthread_mutex_unlock(&LOCK_thread_count);
      statistic_increment(aborted_connects,&LOCK_status);
      net_printf_error(thd, ER_CANT_CREATE_THREAD, error);
      (void) pthread_mutex_lock(&LOCK_thread_count);
      close_connection(thd,0,0);
      delete thd;
      (void) pthread_mutex_unlock(&LOCK_thread_count);
      return;
      /* purecov: end */
    }
  }
  (void) pthread_mutex_unlock(&LOCK_thread_count);
  DBUG_PRINT("info",("Thread created"));
}


/*
  Create new thread to handle incoming connection.

  SYNOPSIS
    create_new_thread()
      thd in/out    Thread handle of future thread.

  DESCRIPTION
    This function will create new thread to handle the incoming
    connection.  If there are idle cached threads one will be used.
    'thd' will be pushed into 'threads'.

    In single-threaded mode (#define ONE_THREAD) connection will be
    handled inside this function.

  RETURN VALUE
    none
*/

static void create_new_thread(THD *thd)
{
  NET *net=&thd->net;
  DBUG_ENTER("create_new_thread");

  if (protocol_version > 9)
    net->return_errno=1;

  /* don't allow too many connections */
  if (thread_count - delayed_insert_threads >= max_connections+1 || abort_loop)
  {
    DBUG_PRINT("error",("Too many connections"));
    close_connection(thd, ER_CON_COUNT_ERROR, 1);
    delete thd;
    DBUG_VOID_RETURN;
  }
  pthread_mutex_lock(&LOCK_thread_count);
  /*
    The initialization of thread_id is done in create_embedded_thd() for
    the embedded library.
    TODO: refactor this to avoid code duplication there
  */
  thd->thread_id= thd->variables.pseudo_thread_id= thread_id++;

  /* Start a new thread to handle connection */
  thread_count++;

  if (thread_count - delayed_insert_threads > max_used_connections)
    max_used_connections= thread_count - delayed_insert_threads;

  thread_scheduler.add_connection(thd);
  DBUG_VOID_RETURN;
}
#endif /* EMBEDDED_LIBRARY */


#ifdef SIGNALS_DONT_BREAK_READ
inline void kill_broken_server()
{
  /* hack to get around signals ignored in syscalls for problem OS's */
  if (
#if !defined(__NETWARE__)
      unix_sock == INVALID_SOCKET ||
#endif
      (!opt_disable_networking && ip_sock == INVALID_SOCKET))
  {
    select_thread_in_use = 0;
    /* The following call will never return */
    kill_server(IF_NETWARE(MYSQL_KILL_SIGNAL, (void*) MYSQL_KILL_SIGNAL));
  }
}
#define MAYBE_BROKEN_SYSCALL kill_broken_server();
#else
#define MAYBE_BROKEN_SYSCALL
#endif

	/* Handle new connections and spawn new process to handle them */

#ifndef EMBEDDED_LIBRARY
pthread_handler_t handle_connections_sockets(void *arg __attribute__((unused)))
{
  my_socket sock,new_sock;
  uint error_count=0;
  uint max_used_connection= (uint) (max(ip_sock,unix_sock)+1);
  fd_set readFDs,clientFDs;
  THD *thd;
  struct sockaddr_in cAddr;
  int ip_flags=0,socket_flags=0,flags;
  st_vio *vio_tmp;
  DBUG_ENTER("handle_connections_sockets");

  LINT_INIT(new_sock);

  (void) my_pthread_getprio(pthread_self());		// For debugging

  FD_ZERO(&clientFDs);
  if (ip_sock != INVALID_SOCKET)
  {
    FD_SET(ip_sock,&clientFDs);
#ifdef HAVE_FCNTL
    ip_flags = fcntl(ip_sock, F_GETFL, 0);
#endif
  }
#ifdef HAVE_SYS_UN_H
  FD_SET(unix_sock,&clientFDs);
#ifdef HAVE_FCNTL
  socket_flags=fcntl(unix_sock, F_GETFL, 0);
#endif
#endif

  DBUG_PRINT("general",("Waiting for connections."));
  MAYBE_BROKEN_SYSCALL;
  while (!abort_loop)
  {
    readFDs=clientFDs;
#ifdef HPUX10
    if (select(max_used_connection,(int*) &readFDs,0,0,0) < 0)
      continue;
#else
    if (select((int) max_used_connection,&readFDs,0,0,0) < 0)
    {
      if (socket_errno != SOCKET_EINTR)
      {
	if (!select_errors++ && !abort_loop)	/* purecov: inspected */
	  sql_print_error("mysqld: Got error %d from select",socket_errno); /* purecov: inspected */
      }
      MAYBE_BROKEN_SYSCALL
      continue;
    }
#endif	/* HPUX10 */
    if (abort_loop)
    {
      MAYBE_BROKEN_SYSCALL;
      break;
    }

    /* Is this a new connection request ? */
#ifdef HAVE_SYS_UN_H
    if (FD_ISSET(unix_sock,&readFDs))
    {
      sock = unix_sock;
      flags= socket_flags;
    }
    else
#endif
    {
      sock = ip_sock;
      flags= ip_flags;
    }

#if !defined(NO_FCNTL_NONBLOCK)
    if (!(test_flags & TEST_BLOCKING))
    {
#if defined(O_NONBLOCK)
      fcntl(sock, F_SETFL, flags | O_NONBLOCK);
#elif defined(O_NDELAY)
      fcntl(sock, F_SETFL, flags | O_NDELAY);
#endif
    }
#endif /* NO_FCNTL_NONBLOCK */
    for (uint retry=0; retry < MAX_ACCEPT_RETRY; retry++)
    {
      size_socket length=sizeof(struct sockaddr_in);
      new_sock = accept(sock, my_reinterpret_cast(struct sockaddr *) (&cAddr),
			&length);
#ifdef __NETWARE__ 
      // TODO: temporary fix, waiting for TCP/IP fix - DEFECT000303149
      if ((new_sock == INVALID_SOCKET) && (socket_errno == EINVAL))
      {
        kill_server(SIGTERM);
      }
#endif
      if (new_sock != INVALID_SOCKET ||
	  (socket_errno != SOCKET_EINTR && socket_errno != SOCKET_EAGAIN))
	break;
      MAYBE_BROKEN_SYSCALL;
#if !defined(NO_FCNTL_NONBLOCK)
      if (!(test_flags & TEST_BLOCKING))
      {
	if (retry == MAX_ACCEPT_RETRY - 1)
	  fcntl(sock, F_SETFL, flags);		// Try without O_NONBLOCK
      }
#endif
    }
#if !defined(NO_FCNTL_NONBLOCK)
    if (!(test_flags & TEST_BLOCKING))
      fcntl(sock, F_SETFL, flags);
#endif
    if (new_sock == INVALID_SOCKET)
    {
      if ((error_count++ & 255) == 0)		// This can happen often
	sql_perror("Error in accept");
      MAYBE_BROKEN_SYSCALL;
      if (socket_errno == SOCKET_ENFILE || socket_errno == SOCKET_EMFILE)
	sleep(1);				// Give other threads some time
      continue;
    }

#ifdef HAVE_LIBWRAP
    {
      if (sock == ip_sock)
      {
	struct request_info req;
	signal(SIGCHLD, SIG_DFL);
	request_init(&req, RQ_DAEMON, libwrapName, RQ_FILE, new_sock, NULL);
	my_fromhost(&req);
	if (!my_hosts_access(&req))
	{
	  /*
	    This may be stupid but refuse() includes an exit(0)
	    which we surely don't want...
	    clean_exit() - same stupid thing ...
	  */
	  syslog(deny_severity, "refused connect from %s",
		 my_eval_client(&req));

	  /*
	    C++ sucks (the gibberish in front just translates the supplied
	    sink function pointer in the req structure from a void (*sink)();
	    to a void(*sink)(int) if you omit the cast, the C++ compiler
	    will cry...
	  */
	  if (req.sink)
	    ((void (*)(int))req.sink)(req.fd);

	  (void) shutdown(new_sock, SHUT_RDWR);
	  (void) closesocket(new_sock);
	  continue;
	}
      }
    }
#endif /* HAVE_LIBWRAP */

    {
      size_socket dummyLen;
      struct sockaddr dummy;
      dummyLen = sizeof(struct sockaddr);
      if (getsockname(new_sock,&dummy, &dummyLen) < 0)
      {
	sql_perror("Error on new connection socket");
	(void) shutdown(new_sock, SHUT_RDWR);
	(void) closesocket(new_sock);
	continue;
      }
    }

    /*
    ** Don't allow too many connections
    */

    if (!(thd= new THD))
    {
      (void) shutdown(new_sock, SHUT_RDWR);
      VOID(closesocket(new_sock));
      continue;
    }
    if (!(vio_tmp=vio_new(new_sock,
			  sock == unix_sock ? VIO_TYPE_SOCKET :
			  VIO_TYPE_TCPIP,
			  sock == unix_sock ? VIO_LOCALHOST: 0)) ||
	my_net_init(&thd->net,vio_tmp))
    {
      if (vio_tmp)
	vio_delete(vio_tmp);
      else
      {
	(void) shutdown(new_sock, SHUT_RDWR);
	(void) closesocket(new_sock);
      }
      delete thd;
      continue;
    }
    if (sock == unix_sock)
      thd->security_ctx->host=(char*) my_localhost;

    create_new_thread(thd);
  }

  decrement_handler_count();
  DBUG_RETURN(0);
}


#ifdef __NT__
pthread_handler_t handle_connections_namedpipes(void *arg)
{
  HANDLE hConnectedPipe;
  BOOL fConnected;
  THD *thd;
  my_thread_init();
  DBUG_ENTER("handle_connections_namedpipes");
  (void) my_pthread_getprio(pthread_self());		// For debugging

  DBUG_PRINT("general",("Waiting for named pipe connections."));
  while (!abort_loop)
  {
    /* wait for named pipe connection */
    fConnected = ConnectNamedPipe(hPipe, NULL);
    if (abort_loop)
      break;
    if (!fConnected)
      fConnected = GetLastError() == ERROR_PIPE_CONNECTED;
    if (!fConnected)
    {
      CloseHandle(hPipe);
      if ((hPipe= CreateNamedPipe(pipe_name,
                                  PIPE_ACCESS_DUPLEX,
                                  PIPE_TYPE_BYTE |
                                  PIPE_READMODE_BYTE |
                                  PIPE_WAIT,
                                  PIPE_UNLIMITED_INSTANCES,
                                  (int) global_system_variables.
                                  net_buffer_length,
                                  (int) global_system_variables.
                                  net_buffer_length,
                                  NMPWAIT_USE_DEFAULT_WAIT,
                                  &saPipeSecurity)) ==
	  INVALID_HANDLE_VALUE)
      {
	sql_perror("Can't create new named pipe!");
	break;					// Abort
      }
    }
    hConnectedPipe = hPipe;
    /* create new pipe for new connection */
    if ((hPipe = CreateNamedPipe(pipe_name,
				 PIPE_ACCESS_DUPLEX,
				 PIPE_TYPE_BYTE |
				 PIPE_READMODE_BYTE |
				 PIPE_WAIT,
				 PIPE_UNLIMITED_INSTANCES,
				 (int) global_system_variables.net_buffer_length,
				 (int) global_system_variables.net_buffer_length,
				 NMPWAIT_USE_DEFAULT_WAIT,
				 &saPipeSecurity)) ==
	INVALID_HANDLE_VALUE)
    {
      sql_perror("Can't create new named pipe!");
      hPipe=hConnectedPipe;
      continue;					// We have to try again
    }

    if (!(thd = new THD))
    {
      DisconnectNamedPipe(hConnectedPipe);
      CloseHandle(hConnectedPipe);
      continue;
    }
    if (!(thd->net.vio = vio_new_win32pipe(hConnectedPipe)) ||
	my_net_init(&thd->net, thd->net.vio))
    {
      close_connection(thd, ER_OUT_OF_RESOURCES, 1);
      delete thd;
      continue;
    }
    /* Host is unknown */
    thd->security_ctx->host= my_strdup(my_localhost, MYF(0));
    create_new_thread(thd);
  }

  decrement_handler_count();
  DBUG_RETURN(0);
}
#endif /* __NT__ */


/*
  Thread of shared memory's service

  SYNOPSIS
    handle_connections_shared_memory()
    arg                              Arguments of thread
*/

#ifdef HAVE_SMEM
pthread_handler_t handle_connections_shared_memory(void *arg)
{
  /* file-mapping object, use for create shared memory */
  HANDLE handle_connect_file_map= 0;
  char  *handle_connect_map= 0;                 // pointer on shared memory
  HANDLE event_connect_answer= 0;
  ulong smem_buffer_length= shared_memory_buffer_length + 4;
  ulong connect_number= 1;
  char *tmp= NULL;
  char *suffix_pos;
  char connect_number_char[22], *p;
  const char *errmsg= 0;
  SECURITY_ATTRIBUTES *sa_event= 0, *sa_mapping= 0;
  my_thread_init();
  DBUG_ENTER("handle_connections_shared_memorys");
  DBUG_PRINT("general",("Waiting for allocated shared memory."));

  /*
     get enough space base-name + '_' + longest suffix we might ever send
   */
  if (!(tmp= (char *)my_malloc(strlen(shared_memory_base_name) + 32L, MYF(MY_FAE))))
    goto error;

  if (my_security_attr_create(&sa_event, &errmsg,
                              GENERIC_ALL, SYNCHRONIZE | EVENT_MODIFY_STATE))
    goto error;

  if (my_security_attr_create(&sa_mapping, &errmsg,
                             GENERIC_ALL, FILE_MAP_READ | FILE_MAP_WRITE))
    goto error;

  /*
    The name of event and file-mapping events create agree next rule:
      shared_memory_base_name+unique_part
    Where:
      shared_memory_base_name is unique value for each server
      unique_part is unique value for each object (events and file-mapping)
  */
  suffix_pos= strxmov(tmp,shared_memory_base_name,"_",NullS);
  strmov(suffix_pos, "CONNECT_REQUEST");
  if ((smem_event_connect_request= CreateEvent(sa_event,
                                               FALSE, FALSE, tmp)) == 0)
  {
    errmsg= "Could not create request event";
    goto error;
  }
  strmov(suffix_pos, "CONNECT_ANSWER");
  if ((event_connect_answer= CreateEvent(sa_event, FALSE, FALSE, tmp)) == 0)
  {
    errmsg="Could not create answer event";
    goto error;
  }
  strmov(suffix_pos, "CONNECT_DATA");
  if ((handle_connect_file_map=
       CreateFileMapping(INVALID_HANDLE_VALUE, sa_mapping,
                         PAGE_READWRITE, 0, sizeof(connect_number), tmp)) == 0)
  {
    errmsg= "Could not create file mapping";
    goto error;
  }
  if ((handle_connect_map= (char *)MapViewOfFile(handle_connect_file_map,
						  FILE_MAP_WRITE,0,0,
						  sizeof(DWORD))) == 0)
  {
    errmsg= "Could not create shared memory service";
    goto error;
  }

  while (!abort_loop)
  {
    /* Wait a request from client */
    WaitForSingleObject(smem_event_connect_request,INFINITE);

    /*
       it can be after shutdown command
    */
    if (abort_loop)
      goto error;

    HANDLE handle_client_file_map= 0;
    char  *handle_client_map= 0;
    HANDLE event_client_wrote= 0;
    HANDLE event_client_read= 0;    // for transfer data server <-> client
    HANDLE event_server_wrote= 0;
    HANDLE event_server_read= 0;
    HANDLE event_conn_closed= 0;
    THD *thd= 0;

    p= int10_to_str(connect_number, connect_number_char, 10);
    /*
      The name of event and file-mapping events create agree next rule:
        shared_memory_base_name+unique_part+number_of_connection
        Where:
	  shared_memory_base_name is uniquel value for each server
	  unique_part is unique value for each object (events and file-mapping)
	  number_of_connection is connection-number between server and client
    */
    suffix_pos= strxmov(tmp,shared_memory_base_name,"_",connect_number_char,
			 "_",NullS);
    strmov(suffix_pos, "DATA");
    if ((handle_client_file_map=
         CreateFileMapping(INVALID_HANDLE_VALUE, sa_mapping,
                           PAGE_READWRITE, 0, smem_buffer_length, tmp)) == 0)
    {
      errmsg= "Could not create file mapping";
      goto errorconn;
    }
    if ((handle_client_map= (char*)MapViewOfFile(handle_client_file_map,
						  FILE_MAP_WRITE,0,0,
						  smem_buffer_length)) == 0)
    {
      errmsg= "Could not create memory map";
      goto errorconn;
    }
    strmov(suffix_pos, "CLIENT_WROTE");
    if ((event_client_wrote= CreateEvent(sa_event, FALSE, FALSE, tmp)) == 0)
    {
      errmsg= "Could not create client write event";
      goto errorconn;
    }
    strmov(suffix_pos, "CLIENT_READ");
    if ((event_client_read= CreateEvent(sa_event, FALSE, FALSE, tmp)) == 0)
    {
      errmsg= "Could not create client read event";
      goto errorconn;
    }
    strmov(suffix_pos, "SERVER_READ");
    if ((event_server_read= CreateEvent(sa_event, FALSE, FALSE, tmp)) == 0)
    {
      errmsg= "Could not create server read event";
      goto errorconn;
    }
    strmov(suffix_pos, "SERVER_WROTE");
    if ((event_server_wrote= CreateEvent(sa_event,
                                         FALSE, FALSE, tmp)) == 0)
    {
      errmsg= "Could not create server write event";
      goto errorconn;
    }
    strmov(suffix_pos, "CONNECTION_CLOSED");
    if ((event_conn_closed= CreateEvent(sa_event,
                                        TRUE, FALSE, tmp)) == 0)
    {
      errmsg= "Could not create closed connection event";
      goto errorconn;
    }
    if (abort_loop)
      goto errorconn;
    if (!(thd= new THD))
      goto errorconn;
    /* Send number of connection to client */
    int4store(handle_connect_map, connect_number);
    if (!SetEvent(event_connect_answer))
    {
      errmsg= "Could not send answer event";
      goto errorconn;
    }
    /* Set event that client should receive data */
    if (!SetEvent(event_client_read))
    {
      errmsg= "Could not set client to read mode";
      goto errorconn;
    }
    if (!(thd->net.vio= vio_new_win32shared_memory(&thd->net,
                                                   handle_client_file_map,
                                                   handle_client_map,
                                                   event_client_wrote,
                                                   event_client_read,
                                                   event_server_wrote,
                                                   event_server_read,
                                                   event_conn_closed)) ||
                        my_net_init(&thd->net, thd->net.vio))
    {
      close_connection(thd, ER_OUT_OF_RESOURCES, 1);
      errmsg= 0;
      goto errorconn;
    }
    thd->security_ctx->host= my_strdup(my_localhost, MYF(0)); /* Host is unknown */
    create_new_thread(thd);
    connect_number++;
    continue;

errorconn:
    /* Could not form connection;  Free used handlers/memort and retry */
    if (errmsg)
    {
      char buff[180];
      strxmov(buff, "Can't create shared memory connection: ", errmsg, ".",
	      NullS);
      sql_perror(buff);
    }
    if (handle_client_file_map) 
      CloseHandle(handle_client_file_map);
    if (handle_client_map)
      UnmapViewOfFile(handle_client_map);
    if (event_server_wrote)
      CloseHandle(event_server_wrote);
    if (event_server_read)
      CloseHandle(event_server_read);
    if (event_client_wrote)
      CloseHandle(event_client_wrote);
    if (event_client_read)
      CloseHandle(event_client_read);
    if (event_conn_closed)
      CloseHandle(event_conn_closed);
    delete thd;
  }

  /* End shared memory handling */
error:
  if (tmp)
    my_free(tmp, MYF(0));

  if (errmsg)
  {
    char buff[180];
    strxmov(buff, "Can't create shared memory service: ", errmsg, ".", NullS);
    sql_perror(buff);
  }
  my_security_attr_free(sa_event);
  my_security_attr_free(sa_mapping);
  if (handle_connect_map)	UnmapViewOfFile(handle_connect_map);
  if (handle_connect_file_map)	CloseHandle(handle_connect_file_map);
  if (event_connect_answer)	CloseHandle(event_connect_answer);
  if (smem_event_connect_request) CloseHandle(smem_event_connect_request);

  decrement_handler_count();
  DBUG_RETURN(0);
}
#endif /* HAVE_SMEM */
#endif /* EMBEDDED_LIBRARY */


/****************************************************************************
  Handle start options
******************************************************************************/

enum options_mysqld
{
  OPT_ISAM_LOG=256,            OPT_SKIP_NEW, 
  OPT_SKIP_GRANT,              OPT_SKIP_LOCK, 
  OPT_ENABLE_LOCK,             OPT_USE_LOCKING,
  OPT_SOCKET,                  OPT_UPDATE_LOG,
  OPT_BIN_LOG,                 OPT_SKIP_RESOLVE,
  OPT_SKIP_NETWORKING,         OPT_BIN_LOG_INDEX,
  OPT_BIND_ADDRESS,            OPT_PID_FILE,
  OPT_SKIP_PRIOR,              OPT_BIG_TABLES,
  OPT_STANDALONE,              OPT_ONE_THREAD,
  OPT_CONSOLE,                 OPT_LOW_PRIORITY_UPDATES,
  OPT_SKIP_HOST_CACHE,         OPT_SHORT_LOG_FORMAT,
  OPT_FLUSH,                   OPT_SAFE,
  OPT_BOOTSTRAP,               OPT_SKIP_SHOW_DB,
  OPT_STORAGE_ENGINE,          OPT_INIT_FILE,
  OPT_DELAY_KEY_WRITE_ALL,     OPT_SLOW_QUERY_LOG,
  OPT_DELAY_KEY_WRITE,	       OPT_CHARSETS_DIR,
  OPT_MASTER_INFO_FILE,
  OPT_MASTER_RETRY_COUNT,      OPT_LOG_TC, OPT_LOG_TC_SIZE,
  OPT_SQL_BIN_UPDATE_SAME,     OPT_REPLICATE_DO_DB,
  OPT_REPLICATE_IGNORE_DB,     OPT_LOG_SLAVE_UPDATES,
  OPT_BINLOG_DO_DB,            OPT_BINLOG_IGNORE_DB,
  OPT_BINLOG_FORMAT,
#ifndef DBUG_OFF
  OPT_BINLOG_SHOW_XID,
#endif
  OPT_BINLOG_ROWS_EVENT_MAX_SIZE, 
  OPT_WANT_CORE,               OPT_CONCURRENT_INSERT,
  OPT_MEMLOCK,                 OPT_MYISAM_RECOVER,
  OPT_REPLICATE_REWRITE_DB,    OPT_SERVER_ID,
  OPT_SKIP_SLAVE_START,        OPT_SAFE_SHOW_DB, 
  OPT_SAFEMALLOC_MEM_LIMIT,    OPT_REPLICATE_DO_TABLE,
  OPT_REPLICATE_IGNORE_TABLE,  OPT_REPLICATE_WILD_DO_TABLE,
  OPT_REPLICATE_WILD_IGNORE_TABLE, OPT_REPLICATE_SAME_SERVER_ID,
  OPT_DISCONNECT_SLAVE_EVENT_COUNT, OPT_TC_HEURISTIC_RECOVER,
  OPT_ABORT_SLAVE_EVENT_COUNT,
  OPT_LOG_BIN_TRUST_FUNCTION_CREATORS,
  OPT_ENGINE_CONDITION_PUSHDOWN, OPT_NDB_CONNECTSTRING, 
  OPT_NDB_USE_EXACT_COUNT, OPT_NDB_USE_TRANSACTIONS,
  OPT_NDB_FORCE_SEND, OPT_NDB_AUTOINCREMENT_PREFETCH_SZ,
  OPT_NDB_SHM, OPT_NDB_OPTIMIZED_NODE_SELECTION, OPT_NDB_CACHE_CHECK_TIME,
  OPT_NDB_WAIT_CONNECTED,
  OPT_NDB_CLUSTER_CONNECTION_POOL,
  OPT_NDB_MGMD, OPT_NDB_NODEID,
  OPT_NDB_DISTRIBUTION,
  OPT_NDB_INDEX_STAT_ENABLE,
  OPT_NDB_EXTRA_LOGGING,
  OPT_NDB_REPORT_THRESH_BINLOG_EPOCH_SLIP,
  OPT_NDB_REPORT_THRESH_BINLOG_MEM_USAGE,
  OPT_NDB_USE_COPYING_ALTER_TABLE,
  OPT_NDB_LOG_ORIG,
  OPT_SKIP_SAFEMALLOC,
  OPT_TEMP_POOL, OPT_TX_ISOLATION, OPT_COMPLETION_TYPE,
  OPT_SKIP_STACK_TRACE, OPT_SKIP_SYMLINKS,
  OPT_MAX_BINLOG_DUMP_EVENTS, OPT_SPORADIC_BINLOG_DUMP_FAIL,
  OPT_SAFE_USER_CREATE, OPT_SQL_MODE,
  OPT_HAVE_NAMED_PIPE,
  OPT_DO_PSTACK, OPT_EVENT_SCHEDULER, OPT_REPORT_HOST,
  OPT_REPORT_USER, OPT_REPORT_PASSWORD, OPT_REPORT_PORT,
  OPT_SHOW_SLAVE_AUTH_INFO,
  OPT_SLAVE_LOAD_TMPDIR, OPT_NO_MIX_TYPE,
  OPT_RPL_RECOVERY_RANK,OPT_INIT_RPL_ROLE,
  OPT_RELAY_LOG, OPT_RELAY_LOG_INDEX, OPT_RELAY_LOG_INFO_FILE,
  OPT_SLAVE_SKIP_ERRORS, OPT_SLAVE_ALLOW_BATCHING, OPT_DES_KEY_FILE, OPT_LOCAL_INFILE,
  OPT_SSL_SSL, OPT_SSL_KEY, OPT_SSL_CERT, OPT_SSL_CA,
  OPT_SSL_CAPATH, OPT_SSL_CIPHER,
  OPT_BACK_LOG, OPT_BINLOG_CACHE_SIZE,
  OPT_CONNECT_TIMEOUT, OPT_DELAYED_INSERT_TIMEOUT,
  OPT_DELAYED_INSERT_LIMIT, OPT_DELAYED_QUEUE_SIZE,
  OPT_FLUSH_TIME, OPT_FT_MIN_WORD_LEN, OPT_FT_BOOLEAN_SYNTAX,
  OPT_FT_MAX_WORD_LEN, OPT_FT_QUERY_EXPANSION_LIMIT, OPT_FT_STOPWORD_FILE,
  OPT_INTERACTIVE_TIMEOUT, OPT_JOIN_BUFF_SIZE,
  OPT_KEY_BUFFER_SIZE, OPT_KEY_CACHE_BLOCK_SIZE,
  OPT_KEY_CACHE_DIVISION_LIMIT, OPT_KEY_CACHE_AGE_THRESHOLD,
  OPT_LONG_QUERY_TIME,
  OPT_LOWER_CASE_TABLE_NAMES, OPT_MAX_ALLOWED_PACKET,
  OPT_MAX_BINLOG_CACHE_SIZE, OPT_MAX_BINLOG_SIZE,
  OPT_MAX_CONNECTIONS, OPT_MAX_CONNECT_ERRORS,
  OPT_MAX_DELAYED_THREADS, OPT_MAX_HEP_TABLE_SIZE,
  OPT_MAX_JOIN_SIZE, OPT_MAX_PREPARED_STMT_COUNT,
  OPT_MAX_RELAY_LOG_SIZE, OPT_MAX_SORT_LENGTH,
  OPT_MAX_SEEKS_FOR_KEY, OPT_MAX_TMP_TABLES, OPT_MAX_USER_CONNECTIONS,
  OPT_MAX_LENGTH_FOR_SORT_DATA,
  OPT_MAX_WRITE_LOCK_COUNT, OPT_BULK_INSERT_BUFFER_SIZE,
  OPT_MAX_ERROR_COUNT, OPT_MULTI_RANGE_COUNT, OPT_MYISAM_DATA_POINTER_SIZE,
  OPT_MYISAM_BLOCK_SIZE, OPT_MYISAM_MAX_EXTRA_SORT_FILE_SIZE,
  OPT_MYISAM_MAX_SORT_FILE_SIZE, OPT_MYISAM_SORT_BUFFER_SIZE,
  OPT_MYISAM_USE_MMAP,
  OPT_MYISAM_STATS_METHOD,
  OPT_NET_BUFFER_LENGTH, OPT_NET_RETRY_COUNT,
  OPT_NET_READ_TIMEOUT, OPT_NET_WRITE_TIMEOUT,
  OPT_OPEN_FILES_LIMIT,
  OPT_PRELOAD_BUFFER_SIZE,
  OPT_QUERY_CACHE_LIMIT, OPT_QUERY_CACHE_MIN_RES_UNIT, OPT_QUERY_CACHE_SIZE,
  OPT_QUERY_CACHE_TYPE, OPT_QUERY_CACHE_WLOCK_INVALIDATE, OPT_RECORD_BUFFER,
  OPT_RECORD_RND_BUFFER, OPT_DIV_PRECINCREMENT, OPT_RELAY_LOG_SPACE_LIMIT,
  OPT_RELAY_LOG_PURGE,
  OPT_SLAVE_NET_TIMEOUT, OPT_SLAVE_COMPRESSED_PROTOCOL, OPT_SLOW_LAUNCH_TIME,
  OPT_SLAVE_TRANS_RETRIES, OPT_READONLY, OPT_DEBUGGING,
  OPT_SORT_BUFFER, OPT_TABLE_OPEN_CACHE, OPT_TABLE_DEF_CACHE,
  OPT_THREAD_CONCURRENCY, OPT_THREAD_CACHE_SIZE,
  OPT_TMP_TABLE_SIZE, OPT_THREAD_STACK,
  OPT_WAIT_TIMEOUT, OPT_MYISAM_REPAIR_THREADS,
  OPT_ERROR_LOG_FILE,
  OPT_DEFAULT_WEEK_FORMAT,
  OPT_RANGE_ALLOC_BLOCK_SIZE, OPT_ALLOW_SUSPICIOUS_UDFS,
  OPT_QUERY_ALLOC_BLOCK_SIZE, OPT_QUERY_PREALLOC_SIZE,
  OPT_TRANS_ALLOC_BLOCK_SIZE, OPT_TRANS_PREALLOC_SIZE,
  OPT_SYNC_FRM, OPT_SYNC_BINLOG,
  OPT_SYNC_REPLICATION,
  OPT_SYNC_REPLICATION_SLAVE_ID,
  OPT_SYNC_REPLICATION_TIMEOUT,
  OPT_ENABLE_SHARED_MEMORY,
  OPT_SHARED_MEMORY_BASE_NAME,
  OPT_OLD_PASSWORDS,
  OPT_OLD_ALTER_TABLE,
  OPT_EXPIRE_LOGS_DAYS,
  OPT_GROUP_CONCAT_MAX_LEN,
  OPT_DEFAULT_COLLATION,
  OPT_CHARACTER_SET_CLIENT_HANDSHAKE,
  OPT_CHARACTER_SET_FILESYSTEM,
  OPT_LC_TIME_NAMES,
  OPT_INIT_CONNECT,
  OPT_INIT_SLAVE,
  OPT_SECURE_AUTH,
  OPT_DATE_FORMAT,
  OPT_TIME_FORMAT,
  OPT_DATETIME_FORMAT,
  OPT_LOG_QUERIES_NOT_USING_INDEXES,
  OPT_DEFAULT_TIME_ZONE,
  OPT_SYSDATE_IS_NOW,
  OPT_OPTIMIZER_SEARCH_DEPTH,
  OPT_OPTIMIZER_PRUNE_LEVEL,
  OPT_UPDATABLE_VIEWS_WITH_LIMIT,
  OPT_SP_AUTOMATIC_PRIVILEGES,
  OPT_MAX_SP_RECURSION_DEPTH,
  OPT_AUTO_INCREMENT, OPT_AUTO_INCREMENT_OFFSET,
  OPT_ENABLE_LARGE_PAGES,
  OPT_TIMED_MUTEXES,
  OPT_OLD_STYLE_USER_LIMITS,
  OPT_LOG_SLOW_ADMIN_STATEMENTS,
  OPT_TABLE_LOCK_WAIT_TIMEOUT,
  OPT_PLUGIN_LOAD,
  OPT_PLUGIN_DIR,
  OPT_LOG_OUTPUT,
  OPT_PORT_OPEN_TIMEOUT,
  OPT_KEEP_FILES_ON_CREATE,
  OPT_GENERAL_LOG,
  OPT_SLOW_LOG,
  OPT_THREAD_HANDLING,
  OPT_INNODB_ROLLBACK_ON_TIMEOUT,
  OPT_SECURE_FILE_PRIV,
  OPT_MIN_EXAMINED_ROW_LIMIT,
  OPT_LOG_SLOW_SLAVE_STATEMENTS,
  OPT_OLD_MODE
};


#define LONG_TIMEOUT ((ulong) 3600L*24L*365L)

struct my_option my_long_options[] =
{
  {"help", '?', "Display this help and exit.", 
   (uchar**) &opt_help, (uchar**) &opt_help, 0, GET_BOOL, NO_ARG, 0, 0, 0, 0,
   0, 0},
#ifdef HAVE_REPLICATION
  {"abort-slave-event-count", OPT_ABORT_SLAVE_EVENT_COUNT,
   "Option used by mysql-test for debugging and testing of replication.",
   (uchar**) &abort_slave_event_count,  (uchar**) &abort_slave_event_count,
   0, GET_INT, REQUIRED_ARG, 0, 0, 0, 0, 0, 0},
#endif /* HAVE_REPLICATION */
  {"allow-suspicious-udfs", OPT_ALLOW_SUSPICIOUS_UDFS,
   "Allows use of UDFs consisting of only one symbol xxx() "
   "without corresponding xxx_init() or xxx_deinit(). That also means "
   "that one can load any function from any library, for example exit() "
   "from libc.so",
   (uchar**) &opt_allow_suspicious_udfs, (uchar**) &opt_allow_suspicious_udfs,
   0, GET_BOOL, NO_ARG, 0, 0, 0, 0, 0, 0},
  {"ansi", 'a', "Use ANSI SQL syntax instead of MySQL syntax. This mode will also set transaction isolation level 'serializable'.", 0, 0, 0,
   GET_NO_ARG, NO_ARG, 0, 0, 0, 0, 0, 0},
  {"auto-increment-increment", OPT_AUTO_INCREMENT,
   "Auto-increment columns are incremented by this",
   (uchar**) &global_system_variables.auto_increment_increment,
   (uchar**) &max_system_variables.auto_increment_increment, 0, GET_ULONG,
   OPT_ARG, 1, 1, 65535, 0, 1, 0 },
  {"auto-increment-offset", OPT_AUTO_INCREMENT_OFFSET,
   "Offset added to Auto-increment columns. Used when auto-increment-increment != 1",
   (uchar**) &global_system_variables.auto_increment_offset,
   (uchar**) &max_system_variables.auto_increment_offset, 0, GET_ULONG, OPT_ARG,
   1, 1, 65535, 0, 1, 0 },
  {"automatic-sp-privileges", OPT_SP_AUTOMATIC_PRIVILEGES,
   "Creating and dropping stored procedures alters ACLs. Disable with --skip-automatic-sp-privileges.",
   (uchar**) &sp_automatic_privileges, (uchar**) &sp_automatic_privileges,
   0, GET_BOOL, NO_ARG, 1, 0, 0, 0, 0, 0},
  {"basedir", 'b',
   "Path to installation directory. All paths are usually resolved relative to this.",
   (uchar**) &mysql_home_ptr, (uchar**) &mysql_home_ptr, 0, GET_STR, REQUIRED_ARG,
   0, 0, 0, 0, 0, 0},
  {"big-tables", OPT_BIG_TABLES,
   "Allow big result sets by saving all temporary sets on file (Solves most 'table full' errors).",
   0, 0, 0, GET_NO_ARG, NO_ARG, 0, 0, 0, 0, 0, 0},
  {"bind-address", OPT_BIND_ADDRESS, "IP address to bind to.",
   (uchar**) &my_bind_addr_str, (uchar**) &my_bind_addr_str, 0, GET_STR,
   REQUIRED_ARG, 0, 0, 0, 0, 0, 0},
  {"binlog_format", OPT_BINLOG_FORMAT,
   "Does not have any effect without '--log-bin'. "
   "Tell the master the form of binary logging to use: either 'row' for "
   "row-based binary logging, or 'statement' for statement-based binary "
   "logging, or 'mixed'. 'mixed' is statement-based binary logging except "
   "for those statements where only row-based is correct: those which "
   "involve user-defined functions (i.e. UDFs) or the UUID() function; for "
   "those, row-based binary logging is automatically used. "
#ifdef HAVE_NDB_BINLOG
   "If ndbcluster is enabled and binlog_format is `mixed', the format switches"
   " to 'row' and back implicitly per each query accessing a NDB table."
#endif
   ,(uchar**) &opt_binlog_format, (uchar**) &opt_binlog_format,
   0, GET_STR, REQUIRED_ARG, 0, 0, 0, 0, 0, 0},
  {"binlog-do-db", OPT_BINLOG_DO_DB,
   "Tells the master it should log updates for the specified database, and exclude all others not explicitly mentioned.",
   0, 0, 0, GET_STR, REQUIRED_ARG, 0, 0, 0, 0, 0, 0},
  {"binlog-ignore-db", OPT_BINLOG_IGNORE_DB,
   "Tells the master that updates to the given database should not be logged tothe binary log.",
   0, 0, 0, GET_STR, REQUIRED_ARG, 0, 0, 0, 0, 0, 0},
  {"binlog-row-event-max-size", OPT_BINLOG_ROWS_EVENT_MAX_SIZE,
   "The maximum size of a row-based binary log event in bytes. Rows will be "
   "grouped into events smaller than this size if possible. "
   "The value has to be a multiple of 256.",
   (uchar**) &opt_binlog_rows_event_max_size, 
   (uchar**) &opt_binlog_rows_event_max_size, 0, 
   GET_ULONG, REQUIRED_ARG, 
   /* def_value */ 1024, /* min_value */  256, /* max_value */ ULONG_MAX, 
   /* sub_size */     0, /* block_size */ 256, 
   /* app_type */ 0
  },
#ifndef DISABLE_GRANT_OPTIONS
  {"bootstrap", OPT_BOOTSTRAP, "Used by mysql installation scripts.", 0, 0, 0,
   GET_NO_ARG, NO_ARG, 0, 0, 0, 0, 0, 0},
#endif
  {"character-set-client-handshake", OPT_CHARACTER_SET_CLIENT_HANDSHAKE,
   "Don't ignore client side character set value sent during handshake.",
   (uchar**) &opt_character_set_client_handshake,
   (uchar**) &opt_character_set_client_handshake,
    0, GET_BOOL, NO_ARG, 1, 0, 0, 0, 0, 0},
  {"character-set-filesystem", OPT_CHARACTER_SET_FILESYSTEM,
   "Set the filesystem character set.",
   (uchar**) &character_set_filesystem_name,
   (uchar**) &character_set_filesystem_name,
   0, GET_STR, REQUIRED_ARG, 0, 0, 0, 0, 0, 0 },
  {"character-set-server", 'C', "Set the default character set.",
   (uchar**) &default_character_set_name, (uchar**) &default_character_set_name,
   0, GET_STR, REQUIRED_ARG, 0, 0, 0, 0, 0, 0 },
  {"character-sets-dir", OPT_CHARSETS_DIR,
   "Directory where character sets are.", (uchar**) &charsets_dir,
   (uchar**) &charsets_dir, 0, GET_STR, REQUIRED_ARG, 0, 0, 0, 0, 0, 0},
  {"chroot", 'r', "Chroot mysqld daemon during startup.",
   (uchar**) &mysqld_chroot, (uchar**) &mysqld_chroot, 0, GET_STR, REQUIRED_ARG,
   0, 0, 0, 0, 0, 0},
  {"collation-server", OPT_DEFAULT_COLLATION, "Set the default collation.",
   (uchar**) &default_collation_name, (uchar**) &default_collation_name,
   0, GET_STR, REQUIRED_ARG, 0, 0, 0, 0, 0, 0 },
  {"completion-type", OPT_COMPLETION_TYPE, "Default completion type.",
   (uchar**) &global_system_variables.completion_type,
   (uchar**) &max_system_variables.completion_type, 0, GET_ULONG,
   REQUIRED_ARG, 0, 0, 2, 0, 1, 0},
  {"concurrent-insert", OPT_CONCURRENT_INSERT,
   "Use concurrent insert with MyISAM. Disable with --concurrent-insert=0",
   (uchar**) &myisam_concurrent_insert, (uchar**) &myisam_concurrent_insert,
   0, GET_LONG, OPT_ARG, 1, 0, 2, 0, 0, 0},
  {"console", OPT_CONSOLE, "Write error output on screen; Don't remove the console window on windows.",
   (uchar**) &opt_console, (uchar**) &opt_console, 0, GET_BOOL, NO_ARG, 0, 0, 0,
   0, 0, 0},
  {"core-file", OPT_WANT_CORE, "Write core on errors.", 0, 0, 0, GET_NO_ARG,
   NO_ARG, 0, 0, 0, 0, 0, 0},
  {"datadir", 'h', "Path to the database root.", (uchar**) &mysql_data_home,
   (uchar**) &mysql_data_home, 0, GET_STR, REQUIRED_ARG, 0, 0, 0, 0, 0, 0},
#ifndef DBUG_OFF
  {"debug", '#', "Debug log.", (uchar**) &default_dbug_option,
   (uchar**) &default_dbug_option, 0, GET_STR, OPT_ARG, 0, 0, 0, 0, 0, 0},
#endif
  {"default-character-set", 'C', "Set the default character set (deprecated option, use --character-set-server instead).",
   (uchar**) &default_character_set_name, (uchar**) &default_character_set_name,
   0, GET_STR, REQUIRED_ARG, 0, 0, 0, 0, 0, 0 },
  {"default-collation", OPT_DEFAULT_COLLATION, "Set the default collation (deprecated option, use --collation-server instead).",
   (uchar**) &default_collation_name, (uchar**) &default_collation_name,
   0, GET_STR, REQUIRED_ARG, 0, 0, 0, 0, 0, 0 },
  {"default-storage-engine", OPT_STORAGE_ENGINE,
   "Set the default storage engine (table type) for tables.",
   (uchar**)&default_storage_engine_str, (uchar**)&default_storage_engine_str,
   0, GET_STR, REQUIRED_ARG, 0, 0, 0, 0, 0, 0},
  {"default-table-type", OPT_STORAGE_ENGINE,
   "(deprecated) Use --default-storage-engine.",
   (uchar**)&default_storage_engine_str, (uchar**)&default_storage_engine_str,
   0, GET_STR, REQUIRED_ARG, 0, 0, 0, 0, 0, 0},
  {"default-time-zone", OPT_DEFAULT_TIME_ZONE, "Set the default time zone.",
   (uchar**) &default_tz_name, (uchar**) &default_tz_name,
   0, GET_STR, REQUIRED_ARG, 0, 0, 0, 0, 0, 0 },
  {"delay-key-write", OPT_DELAY_KEY_WRITE, "Type of DELAY_KEY_WRITE.",
   0,0,0, GET_STR, OPT_ARG, 0, 0, 0, 0, 0, 0},
  {"delay-key-write-for-all-tables", OPT_DELAY_KEY_WRITE_ALL,
   "Don't flush key buffers between writes for any MyISAM table (Deprecated option, use --delay-key-write=all instead).",
   0, 0, 0, GET_NO_ARG, NO_ARG, 0, 0, 0, 0, 0, 0},
#ifdef HAVE_OPENSSL
  {"des-key-file", OPT_DES_KEY_FILE,
   "Load keys for des_encrypt() and des_encrypt from given file.",
   (uchar**) &des_key_file, (uchar**) &des_key_file, 0, GET_STR, REQUIRED_ARG,
   0, 0, 0, 0, 0, 0},
#endif /* HAVE_OPENSSL */
#ifdef HAVE_REPLICATION
  {"disconnect-slave-event-count", OPT_DISCONNECT_SLAVE_EVENT_COUNT,
   "Option used by mysql-test for debugging and testing of replication.",
   (uchar**) &disconnect_slave_event_count,
   (uchar**) &disconnect_slave_event_count, 0, GET_INT, REQUIRED_ARG, 0, 0, 0,
   0, 0, 0},
#endif /* HAVE_REPLICATION */
  {"enable-locking", OPT_ENABLE_LOCK,
   "Deprecated option, use --external-locking instead.",
   (uchar**) &opt_external_locking, (uchar**) &opt_external_locking,
   0, GET_BOOL, NO_ARG, 0, 0, 0, 0, 0, 0},
#ifdef __NT__
  {"enable-named-pipe", OPT_HAVE_NAMED_PIPE, "Enable the named pipe (NT).",
   (uchar**) &opt_enable_named_pipe, (uchar**) &opt_enable_named_pipe, 0, GET_BOOL,
   NO_ARG, 0, 0, 0, 0, 0, 0},
#endif
  {"enable-pstack", OPT_DO_PSTACK, "Print a symbolic stack trace on failure.",
   (uchar**) &opt_do_pstack, (uchar**) &opt_do_pstack, 0, GET_BOOL, NO_ARG, 0, 0,
   0, 0, 0, 0},
  {"engine-condition-pushdown",
   OPT_ENGINE_CONDITION_PUSHDOWN,
   "Push supported query conditions to the storage engine.",
   (uchar**) &global_system_variables.engine_condition_pushdown,
   (uchar**) &global_system_variables.engine_condition_pushdown,
   0, GET_BOOL, NO_ARG, 1, 0, 0, 0, 0, 0},
  /* See how it's handled in get_one_option() */
  {"event-scheduler", OPT_EVENT_SCHEDULER, "Enable/disable the event scheduler.",
   NULL,  NULL, 0, GET_STR, OPT_ARG, 0, 0, 0, 0, 0, 0},
  {"exit-info", 'T', "Used for debugging;  Use at your own risk!", 0, 0, 0,
   GET_LONG, OPT_ARG, 0, 0, 0, 0, 0, 0},
  {"external-locking", OPT_USE_LOCKING, "Use system (external) locking (disabled by default).  With this option enabled you can run myisamchk to test (not repair) tables while the MySQL server is running. Disable with --skip-external-locking.",
   (uchar**) &opt_external_locking, (uchar**) &opt_external_locking,
   0, GET_BOOL, NO_ARG, 0, 0, 0, 0, 0, 0},
  {"flush", OPT_FLUSH, "Flush tables to disk between SQL commands.", 0, 0, 0,
   GET_NO_ARG, NO_ARG, 0, 0, 0, 0, 0, 0},
  /* We must always support the next option to make scripts like mysqltest
     easier to do */
  {"gdb", OPT_DEBUGGING,
   "Set up signals usable for debugging",
   (uchar**) &opt_debugging, (uchar**) &opt_debugging,
   0, GET_BOOL, NO_ARG, 0, 0, 0, 0, 0, 0},
  {"general-log", OPT_GENERAL_LOG,
   "Enable|disable general log", (uchar**) &opt_log,
   (uchar**) &opt_log, 0, GET_BOOL, OPT_ARG, 0, 0, 0, 0, 0, 0},
#ifdef HAVE_LARGE_PAGES
  {"large-pages", OPT_ENABLE_LARGE_PAGES, "Enable support for large pages. \
Disable with --skip-large-pages.",
   (uchar**) &opt_large_pages, (uchar**) &opt_large_pages, 0, GET_BOOL, NO_ARG, 0, 0, 0,
   0, 0, 0},
#endif
  {"init-connect", OPT_INIT_CONNECT, "Command(s) that are executed for each new connection",
   (uchar**) &opt_init_connect, (uchar**) &opt_init_connect, 0, GET_STR_ALLOC,
   REQUIRED_ARG, 0, 0, 0, 0, 0, 0},
#ifndef DISABLE_GRANT_OPTIONS
  {"init-file", OPT_INIT_FILE, "Read SQL commands from this file at startup.",
   (uchar**) &opt_init_file, (uchar**) &opt_init_file, 0, GET_STR, REQUIRED_ARG,
   0, 0, 0, 0, 0, 0},
#endif
  {"init-rpl-role", OPT_INIT_RPL_ROLE, "Set the replication role.", 0, 0, 0,
   GET_STR, REQUIRED_ARG, 0, 0, 0, 0, 0, 0},
  {"init-slave", OPT_INIT_SLAVE, "Command(s) that are executed when a slave connects to this master",
   (uchar**) &opt_init_slave, (uchar**) &opt_init_slave, 0, GET_STR_ALLOC,
   REQUIRED_ARG, 0, 0, 0, 0, 0, 0},
  {"language", 'L',
   "Client error messages in given language. May be given as a full path.",
   (uchar**) &language_ptr, (uchar**) &language_ptr, 0, GET_STR, REQUIRED_ARG,
   0, 0, 0, 0, 0, 0},
  {"lc-time-names", OPT_LC_TIME_NAMES,
   "Set the language used for the month names and the days of the week.",
   (uchar**) &lc_time_names_name,
   (uchar**) &lc_time_names_name,
   0, GET_STR, REQUIRED_ARG, 0, 0, 0, 0, 0, 0 },
  {"local-infile", OPT_LOCAL_INFILE,
   "Enable/disable LOAD DATA LOCAL INFILE (takes values 1|0).",
   (uchar**) &opt_local_infile,
   (uchar**) &opt_local_infile, 0, GET_BOOL, OPT_ARG,
   1, 0, 0, 0, 0, 0},
  {"log", 'l', "Log connections and queries to file.", (uchar**) &opt_logname,
   (uchar**) &opt_logname, 0, GET_STR, OPT_ARG, 0, 0, 0, 0, 0, 0},
  {"log-bin", OPT_BIN_LOG,
   "Log update queries in binary format. Optional (but strongly recommended "
   "to avoid replication problems if server's hostname changes) argument "
   "should be the chosen location for the binary log files.",
   (uchar**) &opt_bin_logname, (uchar**) &opt_bin_logname, 0, GET_STR_ALLOC,
   OPT_ARG, 0, 0, 0, 0, 0, 0},
  {"log-bin-index", OPT_BIN_LOG_INDEX,
   "File that holds the names for last binary log files.",
   (uchar**) &opt_binlog_index_name, (uchar**) &opt_binlog_index_name, 0, GET_STR,
   REQUIRED_ARG, 0, 0, 0, 0, 0, 0},
#ifndef TO_BE_REMOVED_IN_5_1_OR_6_0
  /*
    In 5.0.6 we introduced the below option, then in 5.0.16 we renamed it to
    log-bin-trust-function-creators but kept also the old name for
    compatibility; the behaviour was also changed to apply only to functions
    (and triggers). In a future release this old name could be removed.
  */
  {"log-bin-trust-routine-creators", OPT_LOG_BIN_TRUST_FUNCTION_CREATORS,
   "(deprecated) Use log-bin-trust-function-creators.",
   (uchar**) &trust_function_creators, (uchar**) &trust_function_creators, 0,
   GET_BOOL, NO_ARG, 0, 0, 0, 0, 0, 0},
#endif
  /*
    This option starts with "log-bin" to emphasize that it is specific of
    binary logging.
  */
  {"log-bin-trust-function-creators", OPT_LOG_BIN_TRUST_FUNCTION_CREATORS,
   "If equal to 0 (the default), then when --log-bin is used, creation of "
   "a stored function (or trigger) is allowed only to users having the SUPER privilege "
   "and only if this stored function (trigger) may not break binary logging."
   "Note that if ALL connections to this server ALWAYS use row-based binary "
   "logging, the security issues do not exist and the binary logging cannot "
   "break, so you can safely set this to 1."
   ,(uchar**) &trust_function_creators, (uchar**) &trust_function_creators, 0,
   GET_BOOL, NO_ARG, 0, 0, 0, 0, 0, 0},
  {"log-error", OPT_ERROR_LOG_FILE, "Error log file.",
   (uchar**) &log_error_file_ptr, (uchar**) &log_error_file_ptr, 0, GET_STR,
   OPT_ARG, 0, 0, 0, 0, 0, 0},
  {"log-isam", OPT_ISAM_LOG, "Log all MyISAM changes to file.",
   (uchar**) &myisam_log_filename, (uchar**) &myisam_log_filename, 0, GET_STR,
   OPT_ARG, 0, 0, 0, 0, 0, 0},
  {"log-long-format", '0',
   "Log some extra information to update log. Please note that this option is deprecated; see --log-short-format option.", 
   0, 0, 0, GET_NO_ARG, NO_ARG, 0, 0, 0, 0, 0, 0},
#ifdef WITH_CSV_STORAGE_ENGINE
  {"log-output", OPT_LOG_OUTPUT,
   "Syntax: log-output[=value[,value...]], where \"value\" could be TABLE, "
   "FILE or NONE.",
   (uchar**) &log_output_str, (uchar**) &log_output_str, 0,
   GET_STR, OPT_ARG, 0, 0, 0, 0, 0, 0},
#endif
  {"log-queries-not-using-indexes", OPT_LOG_QUERIES_NOT_USING_INDEXES,
   "Log queries that are executed without benefit of any index to the slow log if it is open.",
   (uchar**) &opt_log_queries_not_using_indexes, (uchar**) &opt_log_queries_not_using_indexes,
   0, GET_BOOL, NO_ARG, 0, 0, 0, 0, 0, 0},
  {"log-short-format", OPT_SHORT_LOG_FORMAT,
   "Don't log extra information to update and slow-query logs.",
   (uchar**) &opt_short_log_format, (uchar**) &opt_short_log_format,
   0, GET_BOOL, NO_ARG, 0, 0, 0, 0, 0, 0},
  {"log-slave-updates", OPT_LOG_SLAVE_UPDATES,
   "Tells the slave to log the updates from the slave thread to the binary log. You will need to turn it on if you plan to daisy-chain the slaves.",
   (uchar**) &opt_log_slave_updates, (uchar**) &opt_log_slave_updates, 0, GET_BOOL,
   NO_ARG, 0, 0, 0, 0, 0, 0},
  {"log-slow-admin-statements", OPT_LOG_SLOW_ADMIN_STATEMENTS,
   "Log slow OPTIMIZE, ANALYZE, ALTER and other administrative statements to the slow log if it is open.",
   (uchar**) &opt_log_slow_admin_statements,
   (uchar**) &opt_log_slow_admin_statements,
   0, GET_BOOL, NO_ARG, 0, 0, 0, 0, 0, 0},
 {"log-slow-slave-statements", OPT_LOG_SLOW_SLAVE_STATEMENTS,
  "Log slow statements executed by slave thread to the slow log if it is open.",
  (uchar**) &opt_log_slow_slave_statements,
  (uchar**) &opt_log_slow_slave_statements,
  0, GET_BOOL, NO_ARG, 0, 0, 0, 0, 0, 0},
  {"log-slow-queries", OPT_SLOW_QUERY_LOG,
    "Log slow queries to a table or log file. Defaults logging to table mysql.slow_log or hostname-slow.log if --log-output=file is used. Must be enabled to activate other slow log options.",
   (uchar**) &opt_slow_logname, (uchar**) &opt_slow_logname, 0, GET_STR, OPT_ARG,
   0, 0, 0, 0, 0, 0},
  {"log-tc", OPT_LOG_TC,
   "Path to transaction coordinator log (used for transactions that affect "
   "more than one storage engine, when binary log is disabled)",
   (uchar**) &opt_tc_log_file, (uchar**) &opt_tc_log_file, 0, GET_STR,
   REQUIRED_ARG, 0, 0, 0, 0, 0, 0},
#ifdef HAVE_MMAP
  {"log-tc-size", OPT_LOG_TC_SIZE, "Size of transaction coordinator log.",
   (uchar**) &opt_tc_log_size, (uchar**) &opt_tc_log_size, 0, GET_ULONG,
   REQUIRED_ARG, TC_LOG_MIN_SIZE, TC_LOG_MIN_SIZE, ~0L, 0, TC_LOG_PAGE_SIZE, 0},
#endif
  {"log-update", OPT_UPDATE_LOG,
   "The update log is deprecated since version 5.0, is replaced by the binary \
log and this option justs turns on --log-bin instead.",
   (uchar**) &opt_update_logname, (uchar**) &opt_update_logname, 0, GET_STR,
   OPT_ARG, 0, 0, 0, 0, 0, 0},
  {"log-warnings", 'W', "Log some not critical warnings to the log file.",
   (uchar**) &global_system_variables.log_warnings,
   (uchar**) &max_system_variables.log_warnings, 0, GET_ULONG, OPT_ARG, 1, 0, 0,
   0, 0, 0},
  {"low-priority-updates", OPT_LOW_PRIORITY_UPDATES,
   "INSERT/DELETE/UPDATE has lower priority than selects.",
   (uchar**) &global_system_variables.low_priority_updates,
   (uchar**) &max_system_variables.low_priority_updates,
   0, GET_BOOL, NO_ARG, 0, 0, 0, 0, 0, 0},
  {"master-info-file", OPT_MASTER_INFO_FILE,
   "The location and name of the file that remembers the master and where the I/O replication \
thread is in the master's binlogs.",
   (uchar**) &master_info_file, (uchar**) &master_info_file, 0, GET_STR,
   REQUIRED_ARG, 0, 0, 0, 0, 0, 0},
  {"master-retry-count", OPT_MASTER_RETRY_COUNT,
   "The number of tries the slave will make to connect to the master before giving up.",
   (uchar**) &master_retry_count, (uchar**) &master_retry_count, 0, GET_ULONG,
   REQUIRED_ARG, 3600*24, 0, 0, 0, 0, 0},
#ifdef HAVE_REPLICATION
  {"max-binlog-dump-events", OPT_MAX_BINLOG_DUMP_EVENTS,
   "Option used by mysql-test for debugging and testing of replication.",
   (uchar**) &max_binlog_dump_events, (uchar**) &max_binlog_dump_events, 0,
   GET_INT, REQUIRED_ARG, 0, 0, 0, 0, 0, 0},
#endif /* HAVE_REPLICATION */
  {"memlock", OPT_MEMLOCK, "Lock mysqld in memory.", (uchar**) &locked_in_memory,
   (uchar**) &locked_in_memory, 0, GET_BOOL, NO_ARG, 0, 0, 0, 0, 0, 0},
  {"myisam-recover", OPT_MYISAM_RECOVER,
   "Syntax: myisam-recover[=option[,option...]], where option can be DEFAULT, BACKUP, FORCE or QUICK.",
   (uchar**) &myisam_recover_options_str, (uchar**) &myisam_recover_options_str, 0,
   GET_STR, OPT_ARG, 0, 0, 0, 0, 0, 0},
#ifdef WITH_NDBCLUSTER_STORAGE_ENGINE
  {"ndb-connectstring", OPT_NDB_CONNECTSTRING,
   "Connect string for ndbcluster.",
   (uchar**) &opt_ndb_connectstring,
   (uchar**) &opt_ndb_connectstring,
   0, GET_STR, REQUIRED_ARG, 0, 0, 0, 0, 0, 0},
  {"ndb-mgmd-host", OPT_NDB_MGMD,
   "Set host and port for ndb_mgmd. Syntax: hostname[:port]",
   (uchar**) &opt_ndb_mgmd,
   (uchar**) &opt_ndb_mgmd,
   0, GET_STR, REQUIRED_ARG, 0, 0, 0, 0, 0, 0},
  {"ndb-nodeid", OPT_NDB_NODEID,
   "Nodeid for this mysqlserver in the cluster.",
   (uchar**) &opt_ndb_nodeid,
   (uchar**) &opt_ndb_nodeid,
   0, GET_INT, REQUIRED_ARG, 0, 0, 0, 0, 0, 0},
  {"ndb-autoincrement-prefetch-sz", OPT_NDB_AUTOINCREMENT_PREFETCH_SZ,
   "Specify number of autoincrement values that are prefetched.",
   (uchar**) &global_system_variables.ndb_autoincrement_prefetch_sz,
   (uchar**) &global_system_variables.ndb_autoincrement_prefetch_sz,
   0, GET_ULONG, REQUIRED_ARG, 32, 1, 256, 0, 0, 0},
  {"ndb-distribution", OPT_NDB_DISTRIBUTION,
   "Default distribution for new tables in ndb",
   (uchar**) &opt_ndb_distribution,
   (uchar**) &opt_ndb_distribution,
   0, GET_STR, REQUIRED_ARG, 0, 0, 0, 0, 0, 0},
  {"ndb-force-send", OPT_NDB_FORCE_SEND,
   "Force send of buffers to ndb immediately without waiting for "
   "other threads.",
   (uchar**) &global_system_variables.ndb_force_send,
   (uchar**) &global_system_variables.ndb_force_send,
   0, GET_BOOL, OPT_ARG, 1, 0, 0, 0, 0, 0},
  {"ndb_force_send", OPT_NDB_FORCE_SEND,
   "same as --ndb-force-send.",
   (uchar**) &global_system_variables.ndb_force_send,
   (uchar**) &global_system_variables.ndb_force_send,
   0, GET_BOOL, OPT_ARG, 1, 0, 0, 0, 0, 0},
  {"ndb-extra-logging", OPT_NDB_EXTRA_LOGGING,
   "Turn on more logging in the error log.",
   (uchar**) &ndb_extra_logging,
   (uchar**) &ndb_extra_logging,
   0, GET_INT, OPT_ARG, 0, 0, 0, 0, 0, 0},
#ifdef HAVE_NDB_BINLOG
  {"ndb-report-thresh-binlog-epoch-slip", OPT_NDB_REPORT_THRESH_BINLOG_EPOCH_SLIP,
   "Threshold on number of epochs to be behind before reporting binlog status. "
   "E.g. 3 means that if the difference between what epoch has been received "
   "from the storage nodes and what has been applied to the binlog is 3 or more, "
   "a status message will be sent to the cluster log.",
   (uchar**) &ndb_report_thresh_binlog_epoch_slip,
   (uchar**) &ndb_report_thresh_binlog_epoch_slip,
   0, GET_ULONG, REQUIRED_ARG, 3, 0, 256, 0, 0, 0},
  {"ndb-report-thresh-binlog-mem-usage", OPT_NDB_REPORT_THRESH_BINLOG_MEM_USAGE,
   "Threshold on percentage of free memory before reporting binlog status. E.g. "
   "10 means that if amount of available memory for receiving binlog data from "
   "the storage nodes goes below 10%, "
   "a status message will be sent to the cluster log.",
   (uchar**) &ndb_report_thresh_binlog_mem_usage,
   (uchar**) &ndb_report_thresh_binlog_mem_usage,
   0, GET_ULONG, REQUIRED_ARG, 10, 0, 100, 0, 0, 0},
  {"ndb-log-orig", OPT_NDB_LOG_ORIG,
   "Log originating server id and epoch in ndb_binlog_index.  Each epoch may in this case have "
   "multiple rows in ndb_binlog_index, one for each originating epoch.",
   (uchar**) &opt_ndb_log_orig,
   (uchar**) &opt_ndb_log_orig,
   0, GET_BOOL, OPT_ARG, 0, 0, 0, 0, 0, 0},
#endif
  {"ndb-use-exact-count", OPT_NDB_USE_EXACT_COUNT,
   "Use exact records count during query planning and for fast "
   "select count(*), disable for faster queries.",
   (uchar**) &global_system_variables.ndb_use_exact_count,
   (uchar**) &global_system_variables.ndb_use_exact_count,
   0, GET_BOOL, OPT_ARG, 1, 0, 0, 0, 0, 0},
  {"ndb_use_exact_count", OPT_NDB_USE_EXACT_COUNT,
   "same as --ndb-use-exact-count.",
   (uchar**) &global_system_variables.ndb_use_exact_count,
   (uchar**) &global_system_variables.ndb_use_exact_count,
   0, GET_BOOL, OPT_ARG, 1, 0, 0, 0, 0, 0},
  {"ndb-use-transactions", OPT_NDB_USE_TRANSACTIONS,
   "Use transactions for large inserts, if enabled then large "
   "inserts will be split into several smaller transactions",
   (uchar**) &global_system_variables.ndb_use_transactions,
   (uchar**) &global_system_variables.ndb_use_transactions,
   0, GET_BOOL, OPT_ARG, 1, 0, 0, 0, 0, 0},
  {"ndb_use_transactions", OPT_NDB_USE_TRANSACTIONS,
   "same as --ndb-use-transactions.",
   (uchar**) &global_system_variables.ndb_use_transactions,
   (uchar**) &global_system_variables.ndb_use_transactions,
   0, GET_BOOL, OPT_ARG, 1, 0, 0, 0, 0, 0},
  {"ndb-shm", OPT_NDB_SHM,
   "Use shared memory connections when available.",
   (uchar**) &opt_ndb_shm,
   (uchar**) &opt_ndb_shm,
   0, GET_BOOL, OPT_ARG, OPT_NDB_SHM_DEFAULT, 0, 0, 0, 0, 0},
  {"ndb-optimized-node-selection", OPT_NDB_OPTIMIZED_NODE_SELECTION,
   "Select nodes for transactions in a more optimal way.",
   (uchar**) &opt_ndb_optimized_node_selection,
   (uchar**) &opt_ndb_optimized_node_selection,
   0, GET_BOOL, OPT_ARG, 1, 0, 0, 0, 0, 0},
  { "ndb-cache-check-time", OPT_NDB_CACHE_CHECK_TIME,
    "A dedicated thread is created to, at the given millisecons interval, invalidate the query cache if another MySQL server in the cluster has changed the data in the database.",
    (uchar**) &opt_ndb_cache_check_time, (uchar**) &opt_ndb_cache_check_time, 0, GET_ULONG, REQUIRED_ARG,
    0, 0, LONG_TIMEOUT, 0, 1, 0},
  {"ndb-index-stat-enable", OPT_NDB_INDEX_STAT_ENABLE,
   "Use ndb index statistics in query optimization.",
   (uchar**) &global_system_variables.ndb_index_stat_enable,
   (uchar**) &max_system_variables.ndb_index_stat_enable,
   0, GET_BOOL, OPT_ARG, 0, 0, 1, 0, 0, 0},
  {"ndb-use-copying-alter-table",
   OPT_NDB_USE_COPYING_ALTER_TABLE,
   "Force ndbcluster to always copy tables at alter table (should only be used if on-line alter table fails).",
   (uchar**) &global_system_variables.ndb_use_copying_alter_table,
   (uchar**) &global_system_variables.ndb_use_copying_alter_table,
   0, GET_BOOL, NO_ARG, 0, 0, 0, 0, 0, 0},  
  { "ndb-wait-connected", OPT_NDB_WAIT_CONNECTED,
    "Time (in seconds) for mysqld to wait for connection to cluster management and data nodes.",
    (uchar**) &opt_ndb_wait_connected, (uchar**) &opt_ndb_wait_connected,
    0, GET_ULONG, REQUIRED_ARG, 0, 0, LONG_TIMEOUT, 0, 0, 0},
  { "ndb-cluster-connection-pool", OPT_NDB_CLUSTER_CONNECTION_POOL,
    "Pool of cluster connections to cluster to be used by mysql server.",
    (uchar**) &opt_ndb_cluster_connection_pool,
    (uchar**) &opt_ndb_cluster_connection_pool,
    0, GET_ULONG, REQUIRED_ARG, 1, 1, 63, 0, 0, 0},
#endif
  {"new", 'n', "Use very new possible 'unsafe' functions.",
   (uchar**) &global_system_variables.new_mode,
   (uchar**) &max_system_variables.new_mode,
   0, GET_BOOL, NO_ARG, 0, 0, 0, 0, 0, 0},
#ifdef NOT_YET
  {"no-mix-table-types", OPT_NO_MIX_TYPE, "Don't allow commands with uses two different table types.",
   (uchar**) &opt_no_mix_types, (uchar**) &opt_no_mix_types, 0, GET_BOOL, NO_ARG,
   0, 0, 0, 0, 0, 0},
#endif
  {"old-alter-table", OPT_OLD_ALTER_TABLE,
   "Use old, non-optimized alter table.",
   (uchar**) &global_system_variables.old_alter_table,
   (uchar**) &max_system_variables.old_alter_table, 0, GET_BOOL, NO_ARG,
   0, 0, 0, 0, 0, 0},
  {"old-passwords", OPT_OLD_PASSWORDS, "Use old password encryption method (needed for 4.0 and older clients).",
   (uchar**) &global_system_variables.old_passwords,
   (uchar**) &max_system_variables.old_passwords, 0, GET_BOOL, NO_ARG,
   0, 0, 0, 0, 0, 0},
  {"one-thread", OPT_ONE_THREAD,
   "(deprecated): Only use one thread (for debugging under Linux). Use thread-handling=no-threads instead",
   0, 0, 0, GET_NO_ARG, NO_ARG, 0, 0, 0, 0, 0, 0},
  {"old-style-user-limits", OPT_OLD_STYLE_USER_LIMITS,
   "Enable old-style user limits (before 5.0.3 user resources were counted per each user+host vs. per account)",
   (uchar**) &opt_old_style_user_limits, (uchar**) &opt_old_style_user_limits,
   0, GET_BOOL, NO_ARG, 0, 0, 0, 0, 0, 0},
  {"pid-file", OPT_PID_FILE, "Pid file used by safe_mysqld.",
   (uchar**) &pidfile_name_ptr, (uchar**) &pidfile_name_ptr, 0, GET_STR,
   REQUIRED_ARG, 0, 0, 0, 0, 0, 0},
  {"port", 'P', "Port number to use for connection or 0 for default to, in "
   "order of preference, my.cnf, $MYSQL_TCP_PORT, "
#if MYSQL_PORT_DEFAULT == 0
   "/etc/services, "
#endif
   "built-in default (" STRINGIFY_ARG(MYSQL_PORT) ").",
   (uchar**) &mysqld_port,
   (uchar**) &mysqld_port, 0, GET_UINT, REQUIRED_ARG, 0, 0, 0, 0, 0, 0},
  {"port-open-timeout", OPT_PORT_OPEN_TIMEOUT,
   "Maximum time in seconds to wait for the port to become free. "
   "(Default: no wait)", (uchar**) &mysqld_port_timeout,
   (uchar**) &mysqld_port_timeout, 0, GET_UINT, REQUIRED_ARG, 0, 0, 0, 0, 0, 0},
  {"relay-log", OPT_RELAY_LOG,
   "The location and name to use for relay logs.",
   (uchar**) &opt_relay_logname, (uchar**) &opt_relay_logname, 0,
   GET_STR_ALLOC, REQUIRED_ARG, 0, 0, 0, 0, 0, 0},
  {"relay-log-index", OPT_RELAY_LOG_INDEX,
   "The location and name to use for the file that keeps a list of the last \
relay logs.",
   (uchar**) &opt_relaylog_index_name, (uchar**) &opt_relaylog_index_name, 0,
   GET_STR, REQUIRED_ARG, 0, 0, 0, 0, 0, 0},
  {"relay-log-info-file", OPT_RELAY_LOG_INFO_FILE,
   "The location and name of the file that remembers where the SQL replication \
thread is in the relay logs.",
   (uchar**) &relay_log_info_file, (uchar**) &relay_log_info_file, 0, GET_STR,
   REQUIRED_ARG, 0, 0, 0, 0, 0, 0},
  {"replicate-do-db", OPT_REPLICATE_DO_DB,
   "Tells the slave thread to restrict replication to the specified database. To specify more than one database, use the directive multiple times, once for each database. Note that this will only work if you do not use cross-database queries such as UPDATE some_db.some_table SET foo='bar' while having selected a different or no database. If you need cross database updates to work, make sure you have 3.23.28 or later, and use replicate-wild-do-table=db_name.%.",
   0, 0, 0, GET_STR, REQUIRED_ARG, 0, 0, 0, 0, 0, 0},
  {"replicate-do-table", OPT_REPLICATE_DO_TABLE,
   "Tells the slave thread to restrict replication to the specified table. To specify more than one table, use the directive multiple times, once for each table. This will work for cross-database updates, in contrast to replicate-do-db.",
   0, 0, 0, GET_STR, REQUIRED_ARG, 0, 0, 0, 0, 0, 0},
  {"replicate-ignore-db", OPT_REPLICATE_IGNORE_DB,
   "Tells the slave thread to not replicate to the specified database. To specify more than one database to ignore, use the directive multiple times, once for each database. This option will not work if you use cross database updates. If you need cross database updates to work, make sure you have 3.23.28 or later, and use replicate-wild-ignore-table=db_name.%. ",
   0, 0, 0, GET_STR, REQUIRED_ARG, 0, 0, 0, 0, 0, 0},
  {"replicate-ignore-table", OPT_REPLICATE_IGNORE_TABLE,
   "Tells the slave thread to not replicate to the specified table. To specify more than one table to ignore, use the directive multiple times, once for each table. This will work for cross-datbase updates, in contrast to replicate-ignore-db.",
   0, 0, 0, GET_STR, REQUIRED_ARG, 0, 0, 0, 0, 0, 0},
  {"replicate-rewrite-db", OPT_REPLICATE_REWRITE_DB,
   "Updates to a database with a different name than the original. Example: replicate-rewrite-db=master_db_name->slave_db_name.",
   0, 0, 0, GET_STR, REQUIRED_ARG, 0, 0, 0, 0, 0, 0},
#ifdef HAVE_REPLICATION
  {"replicate-same-server-id", OPT_REPLICATE_SAME_SERVER_ID,
   "In replication, if set to 1, do not skip events having our server id. \
Default value is 0 (to break infinite loops in circular replication). \
Can't be set to 1 if --log-slave-updates is used.",
   (uchar**) &replicate_same_server_id,
   (uchar**) &replicate_same_server_id,
   0, GET_BOOL, NO_ARG, 0, 0, 0, 0, 0, 0},
#endif
  {"replicate-wild-do-table", OPT_REPLICATE_WILD_DO_TABLE,
   "Tells the slave thread to restrict replication to the tables that match the specified wildcard pattern. To specify more than one table, use the directive multiple times, once for each table. This will work for cross-database updates. Example: replicate-wild-do-table=foo%.bar% will replicate only updates to tables in all databases that start with foo and whose table names start with bar.",
   0, 0, 0, GET_STR, REQUIRED_ARG, 0, 0, 0, 0, 0, 0},
  {"replicate-wild-ignore-table", OPT_REPLICATE_WILD_IGNORE_TABLE,
   "Tells the slave thread to not replicate to the tables that match the given wildcard pattern. To specify more than one table to ignore, use the directive multiple times, once for each table. This will work for cross-database updates. Example: replicate-wild-ignore-table=foo%.bar% will not do updates to tables in databases that start with foo and whose table names start with bar.",
   0, 0, 0, GET_STR, REQUIRED_ARG, 0, 0, 0, 0, 0, 0},
  // In replication, we may need to tell the other servers how to connect
  {"report-host", OPT_REPORT_HOST,
   "Hostname or IP of the slave to be reported to to the master during slave registration. Will appear in the output of SHOW SLAVE HOSTS. Leave unset if you do not want the slave to register itself with the master. Note that it is not sufficient for the master to simply read the IP of the slave off the socket once the slave connects. Due to NAT and other routing issues, that IP may not be valid for connecting to the slave from the master or other hosts.",
   (uchar**) &report_host, (uchar**) &report_host, 0, GET_STR, REQUIRED_ARG, 0, 0,
   0, 0, 0, 0},
  {"report-password", OPT_REPORT_PASSWORD, "Undocumented.",
   (uchar**) &report_password, (uchar**) &report_password, 0, GET_STR,
   REQUIRED_ARG, 0, 0, 0, 0, 0, 0},
  {"report-port", OPT_REPORT_PORT,
   "Port for connecting to slave reported to the master during slave registration. Set it only if the slave is listening on a non-default port or if you have a special tunnel from the master or other clients to the slave. If not sure, leave this option unset.",
   (uchar**) &report_port, (uchar**) &report_port, 0, GET_UINT, REQUIRED_ARG,
   MYSQL_PORT, 0, 0, 0, 0, 0},
  {"report-user", OPT_REPORT_USER, "Undocumented.", (uchar**) &report_user,
   (uchar**) &report_user, 0, GET_STR, REQUIRED_ARG, 0, 0, 0, 0, 0, 0},
  {"rpl-recovery-rank", OPT_RPL_RECOVERY_RANK, "Undocumented.",
   (uchar**) &rpl_recovery_rank, (uchar**) &rpl_recovery_rank, 0, GET_ULONG,
   REQUIRED_ARG, 0, 0, 0, 0, 0, 0},
  {"safe-mode", OPT_SAFE, "Skip some optimize stages (for testing).",
   0, 0, 0, GET_NO_ARG, NO_ARG, 0, 0, 0, 0, 0, 0},
#ifndef TO_BE_DELETED
  {"safe-show-database", OPT_SAFE_SHOW_DB,
   "Deprecated option; use GRANT SHOW DATABASES instead...",
   0, 0, 0, GET_NO_ARG, NO_ARG, 0, 0, 0, 0, 0, 0},
#endif
  {"safe-user-create", OPT_SAFE_USER_CREATE,
   "Don't allow new user creation by the user who has no write privileges to the mysql.user table.",
   (uchar**) &opt_safe_user_create, (uchar**) &opt_safe_user_create, 0, GET_BOOL,
   NO_ARG, 0, 0, 0, 0, 0, 0},
  {"safemalloc-mem-limit", OPT_SAFEMALLOC_MEM_LIMIT,
   "Simulate memory shortage when compiled with the --with-debug=full option.",
   0, 0, 0, GET_ULL, REQUIRED_ARG, 0, 0, 0, 0, 0, 0},
  {"secure-auth", OPT_SECURE_AUTH, "Disallow authentication for accounts that have old (pre-4.1) passwords.",
   (uchar**) &opt_secure_auth, (uchar**) &opt_secure_auth, 0, GET_BOOL, NO_ARG,
   my_bool(0), 0, 0, 0, 0, 0},
  {"secure-file-priv", OPT_SECURE_FILE_PRIV,
   "Limit LOAD DATA, SELECT ... OUTFILE, and LOAD_FILE() to files within specified directory",
   (uchar**) &opt_secure_file_priv, (uchar**) &opt_secure_file_priv, 0,
   GET_STR_ALLOC, REQUIRED_ARG, 0, 0, 0, 0, 0, 0},
  {"server-id",	OPT_SERVER_ID,
   "Uniquely identifies the server instance in the community of replication partners.",
   (uchar**) &server_id, (uchar**) &server_id, 0, GET_ULONG, REQUIRED_ARG, 0, 0, 0,
   0, 0, 0},
  {"set-variable", 'O',
   "Change the value of a variable. Please note that this option is deprecated;you can set variables directly with --variable-name=value.",
   0, 0, 0, GET_STR, REQUIRED_ARG, 0, 0, 0, 0, 0, 0},
#ifdef HAVE_SMEM
  {"shared-memory", OPT_ENABLE_SHARED_MEMORY,
   "Enable the shared memory.",(uchar**) &opt_enable_shared_memory, (uchar**) &opt_enable_shared_memory,
   0, GET_BOOL, NO_ARG, 0, 0, 0, 0, 0, 0},
#endif
#ifdef HAVE_SMEM
  {"shared-memory-base-name",OPT_SHARED_MEMORY_BASE_NAME,
   "Base name of shared memory.", (uchar**) &shared_memory_base_name, (uchar**) &shared_memory_base_name,
   0, GET_STR, REQUIRED_ARG, 0, 0, 0, 0, 0, 0},
#endif
  {"show-slave-auth-info", OPT_SHOW_SLAVE_AUTH_INFO,
   "Show user and password in SHOW SLAVE HOSTS on this master",
   (uchar**) &opt_show_slave_auth_info, (uchar**) &opt_show_slave_auth_info, 0,
   GET_BOOL, NO_ARG, 0, 0, 0, 0, 0, 0},
#ifndef DISABLE_GRANT_OPTIONS
  {"skip-grant-tables", OPT_SKIP_GRANT,
   "Start without grant tables. This gives all users FULL ACCESS to all tables!",
   (uchar**) &opt_noacl, (uchar**) &opt_noacl, 0, GET_BOOL, NO_ARG, 0, 0, 0, 0, 0,
   0},
#endif
  {"skip-host-cache", OPT_SKIP_HOST_CACHE, "Don't cache host names.", 0, 0, 0,
   GET_NO_ARG, NO_ARG, 0, 0, 0, 0, 0, 0},
  {"skip-locking", OPT_SKIP_LOCK,
   "Deprecated option, use --skip-external-locking instead.",
   0, 0, 0, GET_NO_ARG, NO_ARG, 0, 0, 0, 0, 0, 0},
  {"skip-name-resolve", OPT_SKIP_RESOLVE,
   "Don't resolve hostnames. All hostnames are IP's or 'localhost'.",
   0, 0, 0, GET_NO_ARG, NO_ARG, 0, 0, 0, 0, 0, 0},
  {"skip-networking", OPT_SKIP_NETWORKING,
   "Don't allow connection with TCP/IP.", 0, 0, 0, GET_NO_ARG, NO_ARG, 0, 0, 0,
   0, 0, 0},
  {"skip-new", OPT_SKIP_NEW, "Don't use new, possible wrong routines.",
   0, 0, 0, GET_NO_ARG, NO_ARG, 0, 0, 0, 0, 0, 0},
#ifndef DBUG_OFF
#ifdef SAFEMALLOC
  {"skip-safemalloc", OPT_SKIP_SAFEMALLOC,
   "Don't use the memory allocation checking.", 0, 0, 0, GET_NO_ARG, NO_ARG,
   0, 0, 0, 0, 0, 0},
#endif
#endif
  {"skip-show-database", OPT_SKIP_SHOW_DB,
   "Don't allow 'SHOW DATABASE' commands.", 0, 0, 0, GET_NO_ARG, NO_ARG, 0, 0,
   0, 0, 0, 0},
  {"skip-slave-start", OPT_SKIP_SLAVE_START,
   "If set, slave is not autostarted.", (uchar**) &opt_skip_slave_start,
   (uchar**) &opt_skip_slave_start, 0, GET_BOOL, NO_ARG, 0, 0, 0, 0, 0, 0},
  {"skip-stack-trace", OPT_SKIP_STACK_TRACE,
   "Don't print a stack trace on failure.", 0, 0, 0, GET_NO_ARG, NO_ARG, 0, 0,
   0, 0, 0, 0},
  {"skip-symlink", OPT_SKIP_SYMLINKS, "Don't allow symlinking of tables. Deprecated option.  Use --skip-symbolic-links instead.",
   0, 0, 0, GET_NO_ARG, NO_ARG, 0, 0, 0, 0, 0, 0},
  {"skip-thread-priority", OPT_SKIP_PRIOR,
   "Don't give threads different priorities.", 0, 0, 0, GET_NO_ARG, NO_ARG,
   DEFAULT_SKIP_THREAD_PRIORITY, 0, 0, 0, 0, 0},
#ifdef HAVE_REPLICATION
  {"slave-load-tmpdir", OPT_SLAVE_LOAD_TMPDIR,
   "The location where the slave should put its temporary files when \
replicating a LOAD DATA INFILE command.",
   (uchar**) &slave_load_tmpdir, (uchar**) &slave_load_tmpdir, 0, GET_STR_ALLOC,
   REQUIRED_ARG, 0, 0, 0, 0, 0, 0},
  {"slave-skip-errors", OPT_SLAVE_SKIP_ERRORS,
   "Tells the slave thread to continue replication when a query returns an error from the provided list.",
   0, 0, 0, GET_STR, REQUIRED_ARG, 0, 0, 0, 0, 0, 0},
#endif
  {"slow-query-log", OPT_SLOW_LOG,
   "Enable|disable slow query log", (uchar**) &opt_slow_log,
   (uchar**) &opt_slow_log, 0, GET_BOOL, OPT_ARG, 0, 0, 0, 0, 0, 0},
  {"socket", OPT_SOCKET, "Socket file to use for connection.",
   (uchar**) &mysqld_unix_port, (uchar**) &mysqld_unix_port, 0, GET_STR,
   REQUIRED_ARG, 0, 0, 0, 0, 0, 0},
#ifdef HAVE_REPLICATION
  {"sporadic-binlog-dump-fail", OPT_SPORADIC_BINLOG_DUMP_FAIL,
   "Option used by mysql-test for debugging and testing of replication.",
   (uchar**) &opt_sporadic_binlog_dump_fail,
   (uchar**) &opt_sporadic_binlog_dump_fail, 0, GET_BOOL, NO_ARG, 0, 0, 0, 0, 0,
   0},
#endif /* HAVE_REPLICATION */
  {"sql-bin-update-same", OPT_SQL_BIN_UPDATE_SAME,
   "The update log is deprecated since version 5.0, is replaced by the binary \
log and this option does nothing anymore.",
   0, 0, 0, GET_DISABLED, NO_ARG, 0, 0, 0, 0, 0, 0},
  {"sql-mode", OPT_SQL_MODE,
   "Syntax: sql-mode=option[,option[,option...]] where option can be one of: REAL_AS_FLOAT, PIPES_AS_CONCAT, ANSI_QUOTES, IGNORE_SPACE, ONLY_FULL_GROUP_BY, NO_UNSIGNED_SUBTRACTION.",
   (uchar**) &sql_mode_str, (uchar**) &sql_mode_str, 0, GET_STR, REQUIRED_ARG, 0,
   0, 0, 0, 0, 0},
#ifdef HAVE_OPENSSL
#include "sslopt-longopts.h"
#endif
#ifdef __WIN__
  {"standalone", OPT_STANDALONE,
  "Dummy option to start as a standalone program (NT).", 0, 0, 0, GET_NO_ARG,
   NO_ARG, 0, 0, 0, 0, 0, 0},
#endif
  {"symbolic-links", 's', "Enable symbolic link support.",
   (uchar**) &my_use_symdir, (uchar**) &my_use_symdir, 0, GET_BOOL, NO_ARG,
   /*
     The system call realpath() produces warnings under valgrind and
     purify. These are not suppressed: instead we disable symlinks
     option if compiled with valgrind support.
   */
   IF_PURIFY(0,1), 0, 0, 0, 0, 0},
  {"sysdate-is-now", OPT_SYSDATE_IS_NOW,
   "Non-default option to alias SYSDATE() to NOW() to make it safe-replicable. Since 5.0, SYSDATE() returns a `dynamic' value different for different invocations, even within the same statement.",
   (uchar**) &global_system_variables.sysdate_is_now,
   0, 0, GET_BOOL, NO_ARG, 0, 0, 1, 0, 1, 0},
  {"tc-heuristic-recover", OPT_TC_HEURISTIC_RECOVER,
   "Decision to use in heuristic recover process. Possible values are COMMIT or ROLLBACK.",
   (uchar**) &opt_tc_heuristic_recover, (uchar**) &opt_tc_heuristic_recover,
   0, GET_STR, REQUIRED_ARG, 0, 0, 0, 0, 0, 0},
  {"temp-pool", OPT_TEMP_POOL,
   "Using this option will cause most temporary files created to use a small set of names, rather than a unique name for each new file.",
   (uchar**) &use_temp_pool, (uchar**) &use_temp_pool, 0, GET_BOOL, NO_ARG, 1,
   0, 0, 0, 0, 0},
  {"timed_mutexes", OPT_TIMED_MUTEXES,
   "Specify whether to time mutexes (only InnoDB mutexes are currently supported)",
   (uchar**) &timed_mutexes, (uchar**) &timed_mutexes, 0, GET_BOOL, NO_ARG, 0, 
    0, 0, 0, 0, 0},
  {"tmpdir", 't',
   "Path for temporary files. Several paths may be specified, separated by a "
#if defined(__WIN__) || defined(__NETWARE__)
   "semicolon (;)"
#else
   "colon (:)"
#endif
   ", in this case they are used in a round-robin fashion.",
   (uchar**) &opt_mysql_tmpdir,
   (uchar**) &opt_mysql_tmpdir, 0, GET_STR, REQUIRED_ARG, 0, 0, 0, 0, 0, 0},
  {"transaction-isolation", OPT_TX_ISOLATION,
   "Default transaction isolation level.", 0, 0, 0, GET_STR, REQUIRED_ARG, 0,
   0, 0, 0, 0, 0},
  {"use-symbolic-links", 's', "Enable symbolic link support. Deprecated option; use --symbolic-links instead.",
   (uchar**) &my_use_symdir, (uchar**) &my_use_symdir, 0, GET_BOOL, NO_ARG,
   IF_PURIFY(0,1), 0, 0, 0, 0, 0},
  {"user", 'u', "Run mysqld daemon as user.", 0, 0, 0, GET_STR, REQUIRED_ARG,
   0, 0, 0, 0, 0, 0},
  {"verbose", 'v', "Used with --help option for detailed help",
   (uchar**) &opt_verbose, (uchar**) &opt_verbose, 0, GET_BOOL, NO_ARG, 0, 0, 0, 0,
   0, 0},
  {"version", 'V', "Output version information and exit.", 0, 0, 0, GET_NO_ARG,
   NO_ARG, 0, 0, 0, 0, 0, 0},
  {"warnings", 'W', "Deprecated; use --log-warnings instead.",
   (uchar**) &global_system_variables.log_warnings,
   (uchar**) &max_system_variables.log_warnings, 0, GET_ULONG, OPT_ARG, 1, 0, ~0L,
   0, 0, 0},
  { "back_log", OPT_BACK_LOG,
    "The number of outstanding connection requests MySQL can have. This comes into play when the main MySQL thread gets very many connection requests in a very short time.",
    (uchar**) &back_log, (uchar**) &back_log, 0, GET_ULONG,
    REQUIRED_ARG, 50, 1, 65535, 0, 1, 0 },
  {"binlog_cache_size", OPT_BINLOG_CACHE_SIZE,
   "The size of the cache to hold the SQL statements for the binary log during a transaction. If you often use big, multi-statement transactions you can increase this to get more performance.",
   (uchar**) &binlog_cache_size, (uchar**) &binlog_cache_size, 0, GET_ULONG,
   REQUIRED_ARG, 32*1024L, IO_SIZE, ~0L, 0, IO_SIZE, 0},
  {"bulk_insert_buffer_size", OPT_BULK_INSERT_BUFFER_SIZE,
   "Size of tree cache used in bulk insert optimisation. Note that this is a limit per thread!",
   (uchar**) &global_system_variables.bulk_insert_buff_size,
   (uchar**) &max_system_variables.bulk_insert_buff_size,
   0, GET_ULONG, REQUIRED_ARG, 8192*1024, 0, ~0L, 0, 1, 0},
  {"connect_timeout", OPT_CONNECT_TIMEOUT,
   "The number of seconds the mysqld server is waiting for a connect packet before responding with 'Bad handshake'.",
    (uchar**) &connect_timeout, (uchar**) &connect_timeout,
   0, GET_ULONG, REQUIRED_ARG, CONNECT_TIMEOUT, 2, LONG_TIMEOUT, 0, 1, 0 },
  { "date_format", OPT_DATE_FORMAT,
    "The DATE format (For future).",
    (uchar**) &opt_date_time_formats[MYSQL_TIMESTAMP_DATE],
    (uchar**) &opt_date_time_formats[MYSQL_TIMESTAMP_DATE],
    0, GET_STR, REQUIRED_ARG, 0, 0, 0, 0, 0, 0},
  { "datetime_format", OPT_DATETIME_FORMAT,
    "The DATETIME/TIMESTAMP format (for future).",
    (uchar**) &opt_date_time_formats[MYSQL_TIMESTAMP_DATETIME],
    (uchar**) &opt_date_time_formats[MYSQL_TIMESTAMP_DATETIME],
    0, GET_STR, REQUIRED_ARG, 0, 0, 0, 0, 0, 0},
  { "default_week_format", OPT_DEFAULT_WEEK_FORMAT,
    "The default week format used by WEEK() functions.",
    (uchar**) &global_system_variables.default_week_format,
    (uchar**) &max_system_variables.default_week_format,
    0, GET_ULONG, REQUIRED_ARG, 0, 0, 7L, 0, 1, 0},
  {"delayed_insert_limit", OPT_DELAYED_INSERT_LIMIT,
   "After inserting delayed_insert_limit rows, the INSERT DELAYED handler will check if there are any SELECT statements pending. If so, it allows these to execute before continuing.",
    (uchar**) &delayed_insert_limit, (uchar**) &delayed_insert_limit, 0, GET_ULONG,
    REQUIRED_ARG, DELAYED_LIMIT, 1, ~0L, 0, 1, 0},
  {"delayed_insert_timeout", OPT_DELAYED_INSERT_TIMEOUT,
   "How long a INSERT DELAYED thread should wait for INSERT statements before terminating.",
   (uchar**) &delayed_insert_timeout, (uchar**) &delayed_insert_timeout, 0,
   GET_ULONG, REQUIRED_ARG, DELAYED_WAIT_TIMEOUT, 1, LONG_TIMEOUT, 0, 1, 0},
  { "delayed_queue_size", OPT_DELAYED_QUEUE_SIZE,
    "What size queue (in rows) should be allocated for handling INSERT DELAYED. If the queue becomes full, any client that does INSERT DELAYED will wait until there is room in the queue again.",
    (uchar**) &delayed_queue_size, (uchar**) &delayed_queue_size, 0, GET_ULONG,
    REQUIRED_ARG, DELAYED_QUEUE_SIZE, 1, ~0L, 0, 1, 0},
  {"div_precision_increment", OPT_DIV_PRECINCREMENT,
   "Precision of the result of '/' operator will be increased on that value.",
   (uchar**) &global_system_variables.div_precincrement,
   (uchar**) &max_system_variables.div_precincrement, 0, GET_ULONG,
   REQUIRED_ARG, 4, 0, DECIMAL_MAX_SCALE, 0, 0, 0},
  {"expire_logs_days", OPT_EXPIRE_LOGS_DAYS,
   "If non-zero, binary logs will be purged after expire_logs_days "
   "days; possible purges happen at startup and at binary log rotation.",
   (uchar**) &expire_logs_days,
   (uchar**) &expire_logs_days, 0, GET_ULONG,
   REQUIRED_ARG, 0, 0, 99, 0, 1, 0},
  { "flush_time", OPT_FLUSH_TIME,
    "A dedicated thread is created to flush all tables at the given interval.",
    (uchar**) &flush_time, (uchar**) &flush_time, 0, GET_ULONG, REQUIRED_ARG,
    FLUSH_TIME, 0, LONG_TIMEOUT, 0, 1, 0},
  { "ft_boolean_syntax", OPT_FT_BOOLEAN_SYNTAX,
    "List of operators for MATCH ... AGAINST ( ... IN BOOLEAN MODE)",
    0, 0, 0, GET_STR,
    REQUIRED_ARG, 0, 0, 0, 0, 0, 0},
  { "ft_max_word_len", OPT_FT_MAX_WORD_LEN,
    "The maximum length of the word to be included in a FULLTEXT index. Note: FULLTEXT indexes must be rebuilt after changing this variable.",
    (uchar**) &ft_max_word_len, (uchar**) &ft_max_word_len, 0, GET_ULONG,
    REQUIRED_ARG, HA_FT_MAXCHARLEN, 10, HA_FT_MAXCHARLEN, 0, 1, 0},
  { "ft_min_word_len", OPT_FT_MIN_WORD_LEN,
    "The minimum length of the word to be included in a FULLTEXT index. Note: FULLTEXT indexes must be rebuilt after changing this variable.",
    (uchar**) &ft_min_word_len, (uchar**) &ft_min_word_len, 0, GET_ULONG,
    REQUIRED_ARG, 4, 1, HA_FT_MAXCHARLEN, 0, 1, 0},
  { "ft_query_expansion_limit", OPT_FT_QUERY_EXPANSION_LIMIT,
    "Number of best matches to use for query expansion",
    (uchar**) &ft_query_expansion_limit, (uchar**) &ft_query_expansion_limit, 0, GET_ULONG,
    REQUIRED_ARG, 20, 0, 1000, 0, 1, 0},
  { "ft_stopword_file", OPT_FT_STOPWORD_FILE,
    "Use stopwords from this file instead of built-in list.",
    (uchar**) &ft_stopword_file, (uchar**) &ft_stopword_file, 0, GET_STR,
    REQUIRED_ARG, 0, 0, 0, 0, 0, 0},
  { "group_concat_max_len", OPT_GROUP_CONCAT_MAX_LEN,
    "The maximum length of the result of function  group_concat.",
    (uchar**) &global_system_variables.group_concat_max_len,
    (uchar**) &max_system_variables.group_concat_max_len, 0, GET_ULONG,
    REQUIRED_ARG, 1024, 4, (long) ~0, 0, 1, 0},
  {"interactive_timeout", OPT_INTERACTIVE_TIMEOUT,
   "The number of seconds the server waits for activity on an interactive connection before closing it.",
   (uchar**) &global_system_variables.net_interactive_timeout,
   (uchar**) &max_system_variables.net_interactive_timeout, 0,
   GET_ULONG, REQUIRED_ARG, NET_WAIT_TIMEOUT, 1, LONG_TIMEOUT, 0, 1, 0},
  {"join_buffer_size", OPT_JOIN_BUFF_SIZE,
   "The size of the buffer that is used for full joins.",
   (uchar**) &global_system_variables.join_buff_size,
   (uchar**) &max_system_variables.join_buff_size, 0, GET_ULONG,
   REQUIRED_ARG, 128*1024L, IO_SIZE*2+MALLOC_OVERHEAD, ~0L, MALLOC_OVERHEAD,
   IO_SIZE, 0},
  {"keep_files_on_create", OPT_KEEP_FILES_ON_CREATE,
   "Don't overwrite stale .MYD and .MYI even if no directory is specified.",
   (uchar**) &global_system_variables.keep_files_on_create,
   (uchar**) &max_system_variables.keep_files_on_create,
   0, GET_BOOL, OPT_ARG, 0, 0, 0, 0, 0, 0},
  {"key_buffer_size", OPT_KEY_BUFFER_SIZE,
   "The size of the buffer used for index blocks for MyISAM tables. Increase this to get better index handling (for all reads and multiple writes) to as much as you can afford; 64M on a 256M machine that mainly runs MySQL is quite common.",
   (uchar**) &dflt_key_cache_var.param_buff_size,
   (uchar**) 0,
   0, (GET_ULL | GET_ASK_ADDR),
   REQUIRED_ARG, KEY_CACHE_SIZE, MALLOC_OVERHEAD, SIZE_T_MAX, MALLOC_OVERHEAD,
   IO_SIZE, 0},
  {"key_cache_age_threshold", OPT_KEY_CACHE_AGE_THRESHOLD,
   "This characterizes the number of hits a hot block has to be untouched until it is considered aged enough to be downgraded to a warm block. This specifies the percentage ratio of that number of hits to the total number of blocks in key cache",
   (uchar**) &dflt_key_cache_var.param_age_threshold,
   (uchar**) 0,
   0, (GET_ULONG | GET_ASK_ADDR), REQUIRED_ARG, 
   300, 100, ~0L, 0, 100, 0},
  {"key_cache_block_size", OPT_KEY_CACHE_BLOCK_SIZE,
   "The default size of key cache blocks",
   (uchar**) &dflt_key_cache_var.param_block_size,
   (uchar**) 0,
   0, (GET_ULONG | GET_ASK_ADDR), REQUIRED_ARG,
   KEY_CACHE_BLOCK_SIZE, 512, 1024 * 16, 0, 512, 0},
  {"key_cache_division_limit", OPT_KEY_CACHE_DIVISION_LIMIT,
   "The minimum percentage of warm blocks in key cache",
   (uchar**) &dflt_key_cache_var.param_division_limit,
   (uchar**) 0,
   0, (GET_ULONG | GET_ASK_ADDR) , REQUIRED_ARG, 100,
   1, 100, 0, 1, 0},
  {"long_query_time", OPT_LONG_QUERY_TIME,
   "Log all queries that have taken more than long_query_time seconds to execute to file. "
   "The argument will be treated as a decimal value with microsecond precission.",
   (uchar**) &long_query_time, (uchar**) &long_query_time, 0, GET_DOUBLE,
   REQUIRED_ARG, 10, 0, LONG_TIMEOUT, 0, 0, 0},
  {"lower_case_table_names", OPT_LOWER_CASE_TABLE_NAMES,
   "If set to 1 table names are stored in lowercase on disk and table names will be case-insensitive.  Should be set to 2 if you are using a case insensitive file system",
   (uchar**) &lower_case_table_names,
   (uchar**) &lower_case_table_names, 0, GET_UINT, OPT_ARG,
#ifdef FN_NO_CASE_SENCE
    1
#else
    0
#endif
   , 0, 2, 0, 1, 0},
  {"max_allowed_packet", OPT_MAX_ALLOWED_PACKET,
   "Max packetlength to send/receive from to server.",
   (uchar**) &global_system_variables.max_allowed_packet,
   (uchar**) &max_system_variables.max_allowed_packet, 0, GET_ULONG,
   REQUIRED_ARG, 1024*1024L, 1024, 1024L*1024L*1024L, MALLOC_OVERHEAD, 1024, 0},
  {"max_binlog_cache_size", OPT_MAX_BINLOG_CACHE_SIZE,
   "Can be used to restrict the total size used to cache a multi-transaction query.",
   (uchar**) &max_binlog_cache_size, (uchar**) &max_binlog_cache_size, 0,
   GET_ULONG, REQUIRED_ARG, ~0L, IO_SIZE, ~0L, 0, IO_SIZE, 0},
  {"max_binlog_size", OPT_MAX_BINLOG_SIZE,
   "Binary log will be rotated automatically when the size exceeds this \
value. Will also apply to relay logs if max_relay_log_size is 0. \
The minimum value for this variable is 4096.",
   (uchar**) &max_binlog_size, (uchar**) &max_binlog_size, 0, GET_ULONG,
   REQUIRED_ARG, 1024*1024L*1024L, IO_SIZE, 1024*1024L*1024L, 0, IO_SIZE, 0},
  {"max_connect_errors", OPT_MAX_CONNECT_ERRORS,
   "If there is more than this number of interrupted connections from a host this host will be blocked from further connections.",
   (uchar**) &max_connect_errors, (uchar**) &max_connect_errors, 0, GET_ULONG,
    REQUIRED_ARG, MAX_CONNECT_ERRORS, 1, ~0L, 0, 1, 0},
  // Default max_connections of 151 is larger than Apache's default max
  // children, to avoid "too many connections" error in a common setup
  {"max_connections", OPT_MAX_CONNECTIONS,
   "The number of simultaneous clients allowed.", (uchar**) &max_connections,
   (uchar**) &max_connections, 0, GET_ULONG, REQUIRED_ARG, 151, 1, 100000, 0, 1,
   0},
  {"max_delayed_threads", OPT_MAX_DELAYED_THREADS,
   "Don't start more than this number of threads to handle INSERT DELAYED statements. If set to zero, which means INSERT DELAYED is not used.",
   (uchar**) &global_system_variables.max_insert_delayed_threads,
   (uchar**) &max_system_variables.max_insert_delayed_threads,
   0, GET_ULONG, REQUIRED_ARG, 20, 0, 16384, 0, 1, 0},
  {"max_error_count", OPT_MAX_ERROR_COUNT,
   "Max number of errors/warnings to store for a statement.",
   (uchar**) &global_system_variables.max_error_count,
   (uchar**) &max_system_variables.max_error_count,
   0, GET_ULONG, REQUIRED_ARG, DEFAULT_ERROR_COUNT, 0, 65535, 0, 1, 0},
  {"max_heap_table_size", OPT_MAX_HEP_TABLE_SIZE,
   "Don't allow creation of heap tables bigger than this.",
   (uchar**) &global_system_variables.max_heap_table_size,
   (uchar**) &max_system_variables.max_heap_table_size, 0, GET_ULL,
   REQUIRED_ARG, 16*1024*1024L, 16384, MAX_MEM_TABLE_SIZE,
   MALLOC_OVERHEAD, 1024, 0},
  {"max_join_size", OPT_MAX_JOIN_SIZE,
   "Joins that are probably going to read more than max_join_size records return an error.",
   (uchar**) &global_system_variables.max_join_size,
   (uchar**) &max_system_variables.max_join_size, 0, GET_HA_ROWS, REQUIRED_ARG,
   ~0L, 1, ~0L, 0, 1, 0},
   {"max_length_for_sort_data", OPT_MAX_LENGTH_FOR_SORT_DATA,
    "Max number of bytes in sorted records.",
    (uchar**) &global_system_variables.max_length_for_sort_data,
    (uchar**) &max_system_variables.max_length_for_sort_data, 0, GET_ULONG,
    REQUIRED_ARG, 1024, 4, 8192*1024L, 0, 1, 0},
  {"max_prepared_stmt_count", OPT_MAX_PREPARED_STMT_COUNT,
   "Maximum number of prepared statements in the server.",
   (uchar**) &max_prepared_stmt_count, (uchar**) &max_prepared_stmt_count,
   0, GET_ULONG, REQUIRED_ARG, 16382, 0, 1*1024*1024, 0, 1, 0},
  {"max_relay_log_size", OPT_MAX_RELAY_LOG_SIZE,
   "If non-zero: relay log will be rotated automatically when the size exceeds this value; if zero (the default): when the size exceeds max_binlog_size. 0 excepted, the minimum value for this variable is 4096.",
   (uchar**) &max_relay_log_size, (uchar**) &max_relay_log_size, 0, GET_ULONG,
   REQUIRED_ARG, 0L, 0L, 1024*1024L*1024L, 0, IO_SIZE, 0},
  { "max_seeks_for_key", OPT_MAX_SEEKS_FOR_KEY,
    "Limit assumed max number of seeks when looking up rows based on a key",
    (uchar**) &global_system_variables.max_seeks_for_key,
    (uchar**) &max_system_variables.max_seeks_for_key, 0, GET_ULONG,
    REQUIRED_ARG, ~0L, 1, ~0L, 0, 1, 0 },
  {"max_sort_length", OPT_MAX_SORT_LENGTH,
   "The number of bytes to use when sorting BLOB or TEXT values (only the first max_sort_length bytes of each value are used; the rest are ignored).",
   (uchar**) &global_system_variables.max_sort_length,
   (uchar**) &max_system_variables.max_sort_length, 0, GET_ULONG,
   REQUIRED_ARG, 1024, 4, 8192*1024L, 0, 1, 0},
  {"max_sp_recursion_depth", OPT_MAX_SP_RECURSION_DEPTH,
   "Maximum stored procedure recursion depth. (discussed with docs).",
   (uchar**) &global_system_variables.max_sp_recursion_depth,
   (uchar**) &max_system_variables.max_sp_recursion_depth, 0, GET_ULONG,
   OPT_ARG, 0, 0, 255, 0, 1, 0 },
  {"max_tmp_tables", OPT_MAX_TMP_TABLES,
   "Maximum number of temporary tables a client can keep open at a time.",
   (uchar**) &global_system_variables.max_tmp_tables,
   (uchar**) &max_system_variables.max_tmp_tables, 0, GET_ULONG,
   REQUIRED_ARG, 32, 1, ~0L, 0, 1, 0},
  {"max_user_connections", OPT_MAX_USER_CONNECTIONS,
   "The maximum number of active connections for a single user (0 = no limit).",
   (uchar**) &max_user_connections, (uchar**) &max_user_connections, 0, GET_UINT,
   REQUIRED_ARG, 0, 1, ~0, 0, 1, 0},
  {"max_write_lock_count", OPT_MAX_WRITE_LOCK_COUNT,
   "After this many write locks, allow some read locks to run in between.",
   (uchar**) &max_write_lock_count, (uchar**) &max_write_lock_count, 0, GET_ULONG,
   REQUIRED_ARG, ~0L, 1, ~0L, 0, 1, 0},
  {"min_examined_row_limit", OPT_MIN_EXAMINED_ROW_LIMIT,
   "Don't log queries which examine less than min_examined_row_limit rows to file.",
   (uchar**) &global_system_variables.min_examined_row_limit,
   (uchar**) &max_system_variables.min_examined_row_limit, 0, GET_ULONG,
  REQUIRED_ARG, 0, 0, ~0L, 0, 1L, 0},
  {"myisam_block_size", OPT_MYISAM_BLOCK_SIZE,
   "Block size to be used for MyISAM index pages.",
   (uchar**) &opt_myisam_block_size,
   (uchar**) &opt_myisam_block_size, 0, GET_ULONG, REQUIRED_ARG,
   MI_KEY_BLOCK_LENGTH, MI_MIN_KEY_BLOCK_LENGTH, MI_MAX_KEY_BLOCK_LENGTH,
   0, MI_MIN_KEY_BLOCK_LENGTH, 0},
  {"myisam_data_pointer_size", OPT_MYISAM_DATA_POINTER_SIZE,
   "Default pointer size to be used for MyISAM tables.",
   (uchar**) &myisam_data_pointer_size,
   (uchar**) &myisam_data_pointer_size, 0, GET_ULONG, REQUIRED_ARG,
   6, 2, 7, 0, 1, 0},
  {"myisam_max_extra_sort_file_size", OPT_MYISAM_MAX_EXTRA_SORT_FILE_SIZE,
   "Deprecated option",
   (uchar**) &global_system_variables.myisam_max_extra_sort_file_size,
   (uchar**) &max_system_variables.myisam_max_extra_sort_file_size,
   0, GET_ULL, REQUIRED_ARG, (ulonglong) MI_MAX_TEMP_LENGTH,
   0, (ulonglong) MAX_FILE_SIZE, 0, 1, 0},
  {"myisam_max_sort_file_size", OPT_MYISAM_MAX_SORT_FILE_SIZE,
   "Don't use the fast sort index method to created index if the temporary file would get bigger than this.",
   (uchar**) &global_system_variables.myisam_max_sort_file_size,
   (uchar**) &max_system_variables.myisam_max_sort_file_size, 0,
   GET_ULL, REQUIRED_ARG, (longlong) LONG_MAX, 0, (ulonglong) MAX_FILE_SIZE,
   0, 1024*1024, 0},
  {"myisam_repair_threads", OPT_MYISAM_REPAIR_THREADS,
   "Number of threads to use when repairing MyISAM tables. The value of 1 disables parallel repair.",
   (uchar**) &global_system_variables.myisam_repair_threads,
   (uchar**) &max_system_variables.myisam_repair_threads, 0,
   GET_ULONG, REQUIRED_ARG, 1, 1, ~0L, 0, 1, 0},
  {"myisam_sort_buffer_size", OPT_MYISAM_SORT_BUFFER_SIZE,
   "The buffer that is allocated when sorting the index when doing a REPAIR or when creating indexes with CREATE INDEX or ALTER TABLE.",
   (uchar**) &global_system_variables.myisam_sort_buff_size,
   (uchar**) &max_system_variables.myisam_sort_buff_size, 0,
   GET_ULONG, REQUIRED_ARG, 8192*1024, 4, ~0L, 0, 1, 0},
  {"myisam_use_mmap", OPT_MYISAM_USE_MMAP,
   "Use memory mapping for reading and writing MyISAM tables",
   (uchar**) &opt_myisam_use_mmap,
   (uchar**) &opt_myisam_use_mmap, 0, GET_BOOL, NO_ARG, 0, 
    0, 0, 0, 0, 0},
  {"myisam_stats_method", OPT_MYISAM_STATS_METHOD,
   "Specifies how MyISAM index statistics collection code should threat NULLs. "
   "Possible values of name are \"nulls_unequal\" (default behavior for 4.1/5.0), "
   "\"nulls_equal\" (emulate 4.0 behavior), and \"nulls_ignored\".",
   (uchar**) &myisam_stats_method_str, (uchar**) &myisam_stats_method_str, 0,
    GET_STR, REQUIRED_ARG, 0, 0, 0, 0, 0, 0},
  {"net_buffer_length", OPT_NET_BUFFER_LENGTH,
   "Buffer length for TCP/IP and socket communication.",
   (uchar**) &global_system_variables.net_buffer_length,
   (uchar**) &max_system_variables.net_buffer_length, 0, GET_ULONG,
   REQUIRED_ARG, 16384, 1024, 1024*1024L, 0, 1024, 0},
  {"net_read_timeout", OPT_NET_READ_TIMEOUT,
   "Number of seconds to wait for more data from a connection before aborting the read.",
   (uchar**) &global_system_variables.net_read_timeout,
   (uchar**) &max_system_variables.net_read_timeout, 0, GET_ULONG,
   REQUIRED_ARG, NET_READ_TIMEOUT, 1, LONG_TIMEOUT, 0, 1, 0},
  {"net_retry_count", OPT_NET_RETRY_COUNT,
   "If a read on a communication port is interrupted, retry this many times before giving up.",
   (uchar**) &global_system_variables.net_retry_count,
   (uchar**) &max_system_variables.net_retry_count,0,
   GET_ULONG, REQUIRED_ARG, MYSQLD_NET_RETRY_COUNT, 1, ~0L, 0, 1, 0},
  {"net_write_timeout", OPT_NET_WRITE_TIMEOUT,
   "Number of seconds to wait for a block to be written to a connection  before aborting the write.",
   (uchar**) &global_system_variables.net_write_timeout,
   (uchar**) &max_system_variables.net_write_timeout, 0, GET_ULONG,
   REQUIRED_ARG, NET_WRITE_TIMEOUT, 1, LONG_TIMEOUT, 0, 1, 0},
  { "old", OPT_OLD_MODE, "Use compatible behavior.", 
    (uchar**) &global_system_variables.old_mode,
    (uchar**) &max_system_variables.old_mode, 0, GET_BOOL, NO_ARG, 
    0, 0, 0, 0, 0, 0},
  {"open_files_limit", OPT_OPEN_FILES_LIMIT,
   "If this is not 0, then mysqld will use this value to reserve file descriptors to use with setrlimit(). If this value is 0 then mysqld will reserve max_connections*5 or max_connections + table_cache*2 (whichever is larger) number of files.",
   (uchar**) &open_files_limit, (uchar**) &open_files_limit, 0, GET_ULONG,
   REQUIRED_ARG, 0, 0, OS_FILE_LIMIT, 0, 1, 0},
  {"optimizer_prune_level", OPT_OPTIMIZER_PRUNE_LEVEL,
   "Controls the heuristic(s) applied during query optimization to prune less-promising partial plans from the optimizer search space. Meaning: 0 - do not apply any heuristic, thus perform exhaustive search; 1 - prune plans based on number of retrieved rows.",
   (uchar**) &global_system_variables.optimizer_prune_level,
   (uchar**) &max_system_variables.optimizer_prune_level,
   0, GET_ULONG, OPT_ARG, 1, 0, 1, 0, 1, 0},
  {"optimizer_search_depth", OPT_OPTIMIZER_SEARCH_DEPTH,
   "Maximum depth of search performed by the query optimizer. Values larger than the number of relations in a query result in better query plans, but take longer to compile a query. Smaller values than the number of tables in a relation result in faster optimization, but may produce very bad query plans. If set to 0, the system will automatically pick a reasonable value; if set to MAX_TABLES+2, the optimizer will switch to the original find_best (used for testing/comparison).",
   (uchar**) &global_system_variables.optimizer_search_depth,
   (uchar**) &max_system_variables.optimizer_search_depth,
   0, GET_ULONG, OPT_ARG, MAX_TABLES+1, 0, MAX_TABLES+2, 0, 1, 0},
  {"plugin_dir", OPT_PLUGIN_DIR,
   "Directory for plugins.",
   (uchar**) &opt_plugin_dir_ptr, (uchar**) &opt_plugin_dir_ptr, 0,
   GET_STR, REQUIRED_ARG, 0, 0, 0, 0, 0, 0},
  {"plugin_load", OPT_PLUGIN_LOAD,
   "Optional colon separated list of plugins to load, where each plugin is "
   "identified by name and path to library seperated by an equals.",
   (uchar**) &opt_plugin_load, (uchar**) &opt_plugin_load, 0,
   GET_STR, REQUIRED_ARG, 0, 0, 0, 0, 0, 0},
  {"preload_buffer_size", OPT_PRELOAD_BUFFER_SIZE,
    "The size of the buffer that is allocated when preloading indexes",
    (uchar**) &global_system_variables.preload_buff_size,
    (uchar**) &max_system_variables.preload_buff_size, 0, GET_ULONG,
    REQUIRED_ARG, 32*1024L, 1024, 1024*1024*1024L, 0, 1, 0},
  {"query_alloc_block_size", OPT_QUERY_ALLOC_BLOCK_SIZE,
   "Allocation block size for query parsing and execution",
   (uchar**) &global_system_variables.query_alloc_block_size,
   (uchar**) &max_system_variables.query_alloc_block_size, 0, GET_ULONG,
   REQUIRED_ARG, QUERY_ALLOC_BLOCK_SIZE, 1024, ~0L, 0, 1024, 0},
#ifdef HAVE_QUERY_CACHE
  {"query_cache_limit", OPT_QUERY_CACHE_LIMIT,
   "Don't cache results that are bigger than this.",
   (uchar**) &query_cache_limit, (uchar**) &query_cache_limit, 0, GET_ULONG,
   REQUIRED_ARG, 1024*1024L, 0, (longlong) ULONG_MAX, 0, 1, 0},
  {"query_cache_min_res_unit", OPT_QUERY_CACHE_MIN_RES_UNIT,
   "minimal size of unit in wich space for results is allocated (last unit will be trimed after writing all result data.",
   (uchar**) &query_cache_min_res_unit, (uchar**) &query_cache_min_res_unit,
   0, GET_ULONG, REQUIRED_ARG, QUERY_CACHE_MIN_RESULT_DATA_SIZE,
   0, (longlong) ULONG_MAX, 0, 1, 0},
#endif /*HAVE_QUERY_CACHE*/
  {"query_cache_size", OPT_QUERY_CACHE_SIZE,
   "The memory allocated to store results from old queries.",
   (uchar**) &query_cache_size, (uchar**) &query_cache_size, 0, GET_ULONG,
   REQUIRED_ARG, 0, 0, (longlong) ULONG_MAX, 0, 1024, 0},
#ifdef HAVE_QUERY_CACHE
  {"query_cache_type", OPT_QUERY_CACHE_TYPE,
   "0 = OFF = Don't cache or retrieve results. 1 = ON = Cache all results except SELECT SQL_NO_CACHE ... queries. 2 = DEMAND = Cache only SELECT SQL_CACHE ... queries.",
   (uchar**) &global_system_variables.query_cache_type,
   (uchar**) &max_system_variables.query_cache_type,
   0, GET_ULONG, REQUIRED_ARG, 1, 0, 2, 0, 1, 0},
  {"query_cache_wlock_invalidate", OPT_QUERY_CACHE_WLOCK_INVALIDATE,
   "Invalidate queries in query cache on LOCK for write",
   (uchar**) &global_system_variables.query_cache_wlock_invalidate,
   (uchar**) &max_system_variables.query_cache_wlock_invalidate,
   0, GET_BOOL, NO_ARG, 0, 0, 1, 0, 1, 0},
#endif /*HAVE_QUERY_CACHE*/
  {"query_prealloc_size", OPT_QUERY_PREALLOC_SIZE,
   "Persistent buffer for query parsing and execution",
   (uchar**) &global_system_variables.query_prealloc_size,
   (uchar**) &max_system_variables.query_prealloc_size, 0, GET_ULONG,
   REQUIRED_ARG, QUERY_ALLOC_PREALLOC_SIZE, QUERY_ALLOC_PREALLOC_SIZE,
   ~0L, 0, 1024, 0},
  {"range_alloc_block_size", OPT_RANGE_ALLOC_BLOCK_SIZE,
   "Allocation block size for storing ranges during optimization",
   (uchar**) &global_system_variables.range_alloc_block_size,
   (uchar**) &max_system_variables.range_alloc_block_size, 0, GET_ULONG,
   REQUIRED_ARG, RANGE_ALLOC_BLOCK_SIZE, 4096, ~0L, 0, 1024, 0},
  {"read_buffer_size", OPT_RECORD_BUFFER,
   "Each thread that does a sequential scan allocates a buffer of this size for each table it scans. If you do many sequential scans, you may want to increase this value.",
   (uchar**) &global_system_variables.read_buff_size,
   (uchar**) &max_system_variables.read_buff_size,0, GET_ULONG, REQUIRED_ARG,
   128*1024L, IO_SIZE*2+MALLOC_OVERHEAD, INT_MAX32, MALLOC_OVERHEAD, IO_SIZE,
   0},
  {"read_only", OPT_READONLY,
   "Make all non-temporary tables read-only, with the exception for replication (slave) threads and users with the SUPER privilege",
   (uchar**) &opt_readonly,
   (uchar**) &opt_readonly,
   0, GET_BOOL, NO_ARG, 0, 0, 1, 0, 1, 0},
  {"read_rnd_buffer_size", OPT_RECORD_RND_BUFFER,
   "When reading rows in sorted order after a sort, the rows are read through this buffer to avoid a disk seeks. If not set, then it's set to the value of record_buffer.",
   (uchar**) &global_system_variables.read_rnd_buff_size,
   (uchar**) &max_system_variables.read_rnd_buff_size, 0,
<<<<<<< HEAD
   GET_ULONG, REQUIRED_ARG, 256*1024L, 64 /*IO_SIZE*2+MALLOC_OVERHEAD*/ ,
   SSIZE_MAX, MALLOC_OVERHEAD, 1 /* Small lower limit to be able to test MRR */, 0},
=======
   GET_ULONG, REQUIRED_ARG, 256*1024L, IO_SIZE*2+MALLOC_OVERHEAD,
   INT_MAX32, MALLOC_OVERHEAD, IO_SIZE, 0},
>>>>>>> c255faf2
  {"record_buffer", OPT_RECORD_BUFFER,
   "Alias for read_buffer_size",
   (uchar**) &global_system_variables.read_buff_size,
   (uchar**) &max_system_variables.read_buff_size,0, GET_ULONG, REQUIRED_ARG,
   128*1024L, IO_SIZE*2+MALLOC_OVERHEAD, INT_MAX32, MALLOC_OVERHEAD, IO_SIZE, 0},
#ifdef HAVE_REPLICATION
  {"relay_log_purge", OPT_RELAY_LOG_PURGE,
   "0 = do not purge relay logs. 1 = purge them as soon as they are no more needed.",
   (uchar**) &relay_log_purge,
   (uchar**) &relay_log_purge, 0, GET_BOOL, NO_ARG,
   1, 0, 1, 0, 1, 0},
  {"relay_log_space_limit", OPT_RELAY_LOG_SPACE_LIMIT,
   "Maximum space to use for all relay logs.",
   (uchar**) &relay_log_space_limit,
   (uchar**) &relay_log_space_limit, 0, GET_ULL, REQUIRED_ARG, 0L, 0L,
   (longlong) ULONG_MAX, 0, 1, 0},
  {"slave_compressed_protocol", OPT_SLAVE_COMPRESSED_PROTOCOL,
   "Use compression on master/slave protocol.",
   (uchar**) &opt_slave_compressed_protocol,
   (uchar**) &opt_slave_compressed_protocol,
   0, GET_BOOL, NO_ARG, 0, 0, 1, 0, 1, 0},
  {"slave_net_timeout", OPT_SLAVE_NET_TIMEOUT,
   "Number of seconds to wait for more data from a master/slave connection before aborting the read.",
   (uchar**) &slave_net_timeout, (uchar**) &slave_net_timeout, 0,
   GET_ULONG, REQUIRED_ARG, SLAVE_NET_TIMEOUT, 1, LONG_TIMEOUT, 0, 1, 0},
  {"slave_transaction_retries", OPT_SLAVE_TRANS_RETRIES,
   "Number of times the slave SQL thread will retry a transaction in case "
   "it failed with a deadlock or elapsed lock wait timeout, "
   "before giving up and stopping.",
   (uchar**) &slave_trans_retries, (uchar**) &slave_trans_retries, 0,
   GET_ULONG, REQUIRED_ARG, 10L, 0L, (longlong) ULONG_MAX, 0, 1, 0},
  {"slave-allow-batching", OPT_SLAVE_ALLOW_BATCHING,
   "Allow slave to batch requests.",
   (uchar**) &slave_allow_batching, (uchar**) &slave_allow_batching,
   0, GET_BOOL, NO_ARG, 0, 0, 1, 0, 1, 0},
#endif /* HAVE_REPLICATION */
  {"slow_launch_time", OPT_SLOW_LAUNCH_TIME,
   "If creating the thread takes longer than this value (in seconds), the Slow_launch_threads counter will be incremented.",
   (uchar**) &slow_launch_time, (uchar**) &slow_launch_time, 0, GET_ULONG,
   REQUIRED_ARG, 2L, 0L, LONG_TIMEOUT, 0, 1, 0},
  {"sort_buffer_size", OPT_SORT_BUFFER,
   "Each thread that needs to do a sort allocates a buffer of this size.",
   (uchar**) &global_system_variables.sortbuff_size,
   (uchar**) &max_system_variables.sortbuff_size, 0, GET_ULONG, REQUIRED_ARG,
   MAX_SORT_MEMORY, MIN_SORT_MEMORY+MALLOC_OVERHEAD*2, ~0L, MALLOC_OVERHEAD,
   1, 0},
  {"sync-binlog", OPT_SYNC_BINLOG,
   "Synchronously flush binary log to disk after every #th event. "
   "Use 0 (default) to disable synchronous flushing.",
   (uchar**) &sync_binlog_period, (uchar**) &sync_binlog_period, 0, GET_ULONG,
   REQUIRED_ARG, 0, 0, ~0L, 0, 1, 0},
  {"sync-frm", OPT_SYNC_FRM, "Sync .frm to disk on create. Enabled by default.",
   (uchar**) &opt_sync_frm, (uchar**) &opt_sync_frm, 0, GET_BOOL, NO_ARG, 1, 0,
   0, 0, 0, 0},
  {"table_cache", OPT_TABLE_OPEN_CACHE,
   "Deprecated; use --table_open_cache instead.",
   (uchar**) &table_cache_size, (uchar**) &table_cache_size, 0, GET_ULONG,
   REQUIRED_ARG, TABLE_OPEN_CACHE_DEFAULT, 1, 512*1024L, 0, 1, 0},
  {"table_definition_cache", OPT_TABLE_DEF_CACHE,
   "The number of cached table definitions.",
   (uchar**) &table_def_size, (uchar**) &table_def_size,
   0, GET_ULONG, REQUIRED_ARG, 128, 1, 512*1024L, 0, 1, 0},
  {"table_open_cache", OPT_TABLE_OPEN_CACHE,
   "The number of cached open tables.",
   (uchar**) &table_cache_size, (uchar**) &table_cache_size, 0, GET_ULONG,
   REQUIRED_ARG, TABLE_OPEN_CACHE_DEFAULT, 1, 512*1024L, 0, 1, 0},
  {"table_lock_wait_timeout", OPT_TABLE_LOCK_WAIT_TIMEOUT,
   "Timeout in seconds to wait for a table level lock before returning an "
   "error. Used only if the connection has active cursors.",
   (uchar**) &table_lock_wait_timeout, (uchar**) &table_lock_wait_timeout,
   0, GET_ULONG, REQUIRED_ARG, 50, 1, 1024 * 1024 * 1024, 0, 1, 0},
  {"thread_cache_size", OPT_THREAD_CACHE_SIZE,
   "How many threads we should keep in a cache for reuse.",
   (uchar**) &thread_cache_size, (uchar**) &thread_cache_size, 0, GET_ULONG,
   REQUIRED_ARG, 0, 0, 16384, 0, 1, 0},
  {"thread_concurrency", OPT_THREAD_CONCURRENCY,
   "Permits the application to give the threads system a hint for the desired number of threads that should be run at the same time.",
   (uchar**) &concurrency, (uchar**) &concurrency, 0, GET_ULONG, REQUIRED_ARG,
   DEFAULT_CONCURRENCY, 1, 512, 0, 1, 0},
#if HAVE_POOL_OF_THREADS == 1
  {"thread_pool_size", OPT_THREAD_CACHE_SIZE,
   "How many threads we should create to handle query requests in case of 'thread_handling=pool-of-threads'",
   (uchar**) &thread_pool_size, (uchar**) &thread_pool_size, 0, GET_ULONG,
   REQUIRED_ARG, 20, 1, 16384, 0, 1, 0},
#endif
  {"thread_stack", OPT_THREAD_STACK,
   "The stack size for each thread.", (uchar**) &thread_stack,
   (uchar**) &thread_stack, 0, GET_ULONG, REQUIRED_ARG,DEFAULT_THREAD_STACK,
   1024L*128L, ~0L, 0, 1024, 0},
  { "time_format", OPT_TIME_FORMAT,
    "The TIME format (for future).",
    (uchar**) &opt_date_time_formats[MYSQL_TIMESTAMP_TIME],
    (uchar**) &opt_date_time_formats[MYSQL_TIMESTAMP_TIME],
    0, GET_STR, REQUIRED_ARG, 0, 0, 0, 0, 0, 0},
  {"tmp_table_size", OPT_TMP_TABLE_SIZE,
   "If an internal in-memory temporary table exceeds this size, MySQL will"
   " automatically convert it to an on-disk MyISAM table.",
   (uchar**) &global_system_variables.tmp_table_size,
   (uchar**) &max_system_variables.tmp_table_size, 0, GET_ULL,
   REQUIRED_ARG, 16*1024*1024L, 1024, MAX_MEM_TABLE_SIZE, 0, 1, 0},
  {"transaction_alloc_block_size", OPT_TRANS_ALLOC_BLOCK_SIZE,
   "Allocation block size for various transaction-related structures",
   (uchar**) &global_system_variables.trans_alloc_block_size,
   (uchar**) &max_system_variables.trans_alloc_block_size, 0, GET_ULONG,
   REQUIRED_ARG, QUERY_ALLOC_BLOCK_SIZE, 1024, ~0L, 0, 1024, 0},
  {"transaction_prealloc_size", OPT_TRANS_PREALLOC_SIZE,
   "Persistent buffer for various transaction-related structures",
   (uchar**) &global_system_variables.trans_prealloc_size,
   (uchar**) &max_system_variables.trans_prealloc_size, 0, GET_ULONG,
   REQUIRED_ARG, TRANS_ALLOC_PREALLOC_SIZE, 1024, ~0L, 0, 1024, 0},
  {"thread_handling", OPT_THREAD_HANDLING,
   "Define threads usage for handling queries:  "
   "one-thread-per-connection or no-threads", 0, 0,
   0, GET_STR, REQUIRED_ARG, 0, 0, 0, 0, 0, 0},
  {"updatable_views_with_limit", OPT_UPDATABLE_VIEWS_WITH_LIMIT,
   "1 = YES = Don't issue an error message (warning only) if a VIEW without presence of a key of the underlying table is used in queries with a LIMIT clause for updating. 0 = NO = Prohibit update of a VIEW, which does not contain a key of the underlying table and the query uses a LIMIT clause (usually get from GUI tools).",
   (uchar**) &global_system_variables.updatable_views_with_limit,
   (uchar**) &max_system_variables.updatable_views_with_limit,
   0, GET_ULONG, REQUIRED_ARG, 1, 0, 1, 0, 1, 0},
  {"wait_timeout", OPT_WAIT_TIMEOUT,
   "The number of seconds the server waits for activity on a connection before closing it.",
   (uchar**) &global_system_variables.net_wait_timeout,
   (uchar**) &max_system_variables.net_wait_timeout, 0, GET_ULONG,
   REQUIRED_ARG, NET_WAIT_TIMEOUT, 1, IF_WIN(INT_MAX32/1000, LONG_TIMEOUT),
   0, 1, 0},
  {0, 0, 0, 0, 0, 0, GET_NO_ARG, NO_ARG, 0, 0, 0, 0, 0, 0}
};

static int show_question(THD *thd, SHOW_VAR *var, char *buff)
{
  var->type= SHOW_LONGLONG;
  var->value= (char *)&thd->query_id;
  return 0;
}

static int show_net_compression(THD *thd, SHOW_VAR *var, char *buff)
{
  var->type= SHOW_MY_BOOL;
  var->value= (char *)&thd->net.compress;
  return 0;
}

static int show_starttime(THD *thd, SHOW_VAR *var, char *buff)
{
  var->type= SHOW_LONG;
  var->value= buff;
  *((long *)buff)= (long) (thd->query_start() - server_start_time);
  return 0;
}

#ifdef HAVE_REPLICATION
static int show_rpl_status(THD *thd, SHOW_VAR *var, char *buff)
{
  var->type= SHOW_CHAR;
  var->value= const_cast<char*>(rpl_status_type[(int)rpl_status]);
  return 0;
}

static int show_slave_running(THD *thd, SHOW_VAR *var, char *buff)
{
  var->type= SHOW_MY_BOOL;
  pthread_mutex_lock(&LOCK_active_mi);
  var->value= buff;
  *((my_bool *)buff)= (my_bool) (active_mi && active_mi->slave_running &&
                                 active_mi->rli.slave_running);
  pthread_mutex_unlock(&LOCK_active_mi);
  return 0;
}

static int show_slave_retried_trans(THD *thd, SHOW_VAR *var, char *buff)
{
  /*
    TODO: with multimaster, have one such counter per line in
    SHOW SLAVE STATUS, and have the sum over all lines here.
  */
  pthread_mutex_lock(&LOCK_active_mi);
  if (active_mi)
  {
    var->type= SHOW_LONG;
    var->value= buff;
    pthread_mutex_lock(&active_mi->rli.data_lock);
    *((long *)buff)= (long)active_mi->rli.retried_trans;
    pthread_mutex_unlock(&active_mi->rli.data_lock);
  }
  else
    var->type= SHOW_UNDEF;
  pthread_mutex_unlock(&LOCK_active_mi);
  return 0;
}
#endif /* HAVE_REPLICATION */

static int show_open_tables(THD *thd, SHOW_VAR *var, char *buff)
{
  var->type= SHOW_LONG;
  var->value= buff;
  *((long *)buff)= (long)cached_open_tables();
  return 0;
}

static int show_prepared_stmt_count(THD *thd, SHOW_VAR *var, char *buff)
{
  var->type= SHOW_LONG;
  var->value= buff;
  pthread_mutex_lock(&LOCK_prepared_stmt_count);
  *((long *)buff)= (long)prepared_stmt_count;
  pthread_mutex_unlock(&LOCK_prepared_stmt_count);
  return 0;
}

static int show_table_definitions(THD *thd, SHOW_VAR *var, char *buff)
{
  var->type= SHOW_LONG;
  var->value= buff;
  *((long *)buff)= (long)cached_table_definitions();
  return 0;
}

#ifdef HAVE_OPENSSL
/* Functions relying on CTX */
static int show_ssl_ctx_sess_accept(THD *thd, SHOW_VAR *var, char *buff)
{
  var->type= SHOW_LONG;
  var->value= buff;
  *((long *)buff)= (!ssl_acceptor_fd ? 0 :
                     SSL_CTX_sess_accept(ssl_acceptor_fd->ssl_context));
  return 0;
}

static int show_ssl_ctx_sess_accept_good(THD *thd, SHOW_VAR *var, char *buff)
{
  var->type= SHOW_LONG;
  var->value= buff;
  *((long *)buff)= (!ssl_acceptor_fd ? 0 :
                     SSL_CTX_sess_accept_good(ssl_acceptor_fd->ssl_context));
  return 0;
}

static int show_ssl_ctx_sess_connect_good(THD *thd, SHOW_VAR *var, char *buff)
{
  var->type= SHOW_LONG;
  var->value= buff;
  *((long *)buff)= (!ssl_acceptor_fd ? 0 :
                     SSL_CTX_sess_connect_good(ssl_acceptor_fd->ssl_context));
  return 0;
}

static int show_ssl_ctx_sess_accept_renegotiate(THD *thd, SHOW_VAR *var, char *buff)
{
  var->type= SHOW_LONG;
  var->value= buff;
  *((long *)buff)= (!ssl_acceptor_fd ? 0 :
                     SSL_CTX_sess_accept_renegotiate(ssl_acceptor_fd->ssl_context));
  return 0;
}

static int show_ssl_ctx_sess_connect_renegotiate(THD *thd, SHOW_VAR *var, char *buff)
{
  var->type= SHOW_LONG;
  var->value= buff;
  *((long *)buff)= (!ssl_acceptor_fd ? 0 :
                     SSL_CTX_sess_connect_renegotiate(ssl_acceptor_fd->ssl_context));
  return 0;
}

static int show_ssl_ctx_sess_cb_hits(THD *thd, SHOW_VAR *var, char *buff)
{
  var->type= SHOW_LONG;
  var->value= buff;
  *((long *)buff)= (!ssl_acceptor_fd ? 0 :
                     SSL_CTX_sess_cb_hits(ssl_acceptor_fd->ssl_context));
  return 0;
}

static int show_ssl_ctx_sess_hits(THD *thd, SHOW_VAR *var, char *buff)
{
  var->type= SHOW_LONG;
  var->value= buff;
  *((long *)buff)= (!ssl_acceptor_fd ? 0 :
                     SSL_CTX_sess_hits(ssl_acceptor_fd->ssl_context));
  return 0;
}

static int show_ssl_ctx_sess_cache_full(THD *thd, SHOW_VAR *var, char *buff)
{
  var->type= SHOW_LONG;
  var->value= buff;
  *((long *)buff)= (!ssl_acceptor_fd ? 0 :
                     SSL_CTX_sess_cache_full(ssl_acceptor_fd->ssl_context));
  return 0;
}

static int show_ssl_ctx_sess_misses(THD *thd, SHOW_VAR *var, char *buff)
{
  var->type= SHOW_LONG;
  var->value= buff;
  *((long *)buff)= (!ssl_acceptor_fd ? 0 :
                     SSL_CTX_sess_misses(ssl_acceptor_fd->ssl_context));
  return 0;
}

static int show_ssl_ctx_sess_timeouts(THD *thd, SHOW_VAR *var, char *buff)
{
  var->type= SHOW_LONG;
  var->value= buff;
  *((long *)buff)= (!ssl_acceptor_fd ? 0 :
                     SSL_CTX_sess_timeouts(ssl_acceptor_fd->ssl_context));
  return 0;
}

static int show_ssl_ctx_sess_number(THD *thd, SHOW_VAR *var, char *buff)
{
  var->type= SHOW_LONG;
  var->value= buff;
  *((long *)buff)= (!ssl_acceptor_fd ? 0 :
                     SSL_CTX_sess_number(ssl_acceptor_fd->ssl_context));
  return 0;
}

static int show_ssl_ctx_sess_connect(THD *thd, SHOW_VAR *var, char *buff)
{
  var->type= SHOW_LONG;
  var->value= buff;
  *((long *)buff)= (!ssl_acceptor_fd ? 0 :
                     SSL_CTX_sess_connect(ssl_acceptor_fd->ssl_context));
  return 0;
}

static int show_ssl_ctx_sess_get_cache_size(THD *thd, SHOW_VAR *var, char *buff)
{
  var->type= SHOW_LONG;
  var->value= buff;
  *((long *)buff)= (!ssl_acceptor_fd ? 0 :
                     SSL_CTX_sess_get_cache_size(ssl_acceptor_fd->ssl_context));
  return 0;
}

static int show_ssl_ctx_get_verify_mode(THD *thd, SHOW_VAR *var, char *buff)
{
  var->type= SHOW_LONG;
  var->value= buff;
  *((long *)buff)= (!ssl_acceptor_fd ? 0 :
                     SSL_CTX_get_verify_mode(ssl_acceptor_fd->ssl_context));
  return 0;
}

static int show_ssl_ctx_get_verify_depth(THD *thd, SHOW_VAR *var, char *buff)
{
  var->type= SHOW_LONG;
  var->value= buff;
  *((long *)buff)= (!ssl_acceptor_fd ? 0 :
                     SSL_CTX_get_verify_depth(ssl_acceptor_fd->ssl_context));
  return 0;
}

static int show_ssl_ctx_get_session_cache_mode(THD *thd, SHOW_VAR *var, char *buff)
{
  var->type= SHOW_CHAR;
  if (!ssl_acceptor_fd)
    var->value= const_cast<char*>("NONE");
  else
    switch (SSL_CTX_get_session_cache_mode(ssl_acceptor_fd->ssl_context))
    {
    case SSL_SESS_CACHE_OFF:
      var->value= const_cast<char*>("OFF"); break;
    case SSL_SESS_CACHE_CLIENT:
      var->value= const_cast<char*>("CLIENT"); break;
    case SSL_SESS_CACHE_SERVER:
      var->value= const_cast<char*>("SERVER"); break;
    case SSL_SESS_CACHE_BOTH:
      var->value= const_cast<char*>("BOTH"); break;
    case SSL_SESS_CACHE_NO_AUTO_CLEAR:
      var->value= const_cast<char*>("NO_AUTO_CLEAR"); break;
    case SSL_SESS_CACHE_NO_INTERNAL_LOOKUP:
      var->value= const_cast<char*>("NO_INTERNAL_LOOKUP"); break;
    default:
      var->value= const_cast<char*>("Unknown"); break;
    }
  return 0;
}

/*
   Functions relying on SSL 
   Note: In the show_ssl_* functions, we need to check if we have a
         valid vio-object since this isn't always true, specifically
         when session_status or global_status is requested from
         inside an Event.
 */
static int show_ssl_get_version(THD *thd, SHOW_VAR *var, char *buff)
{
  var->type= SHOW_CHAR;
  if( thd->vio_ok() && thd->net.vio->ssl_arg )
    var->value= const_cast<char*>(SSL_get_version((SSL*) thd->net.vio->ssl_arg));
  else
    var->value= (char *)"";
  return 0;
}

static int show_ssl_session_reused(THD *thd, SHOW_VAR *var, char *buff)
{
  var->type= SHOW_LONG;
  var->value= buff;
  if( thd->vio_ok() && thd->net.vio->ssl_arg )
    *((long *)buff)= (long)SSL_session_reused((SSL*) thd->net.vio->ssl_arg);
  else
    *((long *)buff)= 0;
  return 0;
}

static int show_ssl_get_default_timeout(THD *thd, SHOW_VAR *var, char *buff)
{
  var->type= SHOW_LONG;
  var->value= buff;
  if( thd->vio_ok() && thd->net.vio->ssl_arg )
    *((long *)buff)= (long)SSL_get_default_timeout((SSL*)thd->net.vio->ssl_arg);
  else
    *((long *)buff)= 0;
  return 0;
}

static int show_ssl_get_verify_mode(THD *thd, SHOW_VAR *var, char *buff)
{
  var->type= SHOW_LONG;
  var->value= buff;
  if( thd->net.vio && thd->net.vio->ssl_arg )
    *((long *)buff)= (long)SSL_get_verify_mode((SSL*)thd->net.vio->ssl_arg);
  else
    *((long *)buff)= 0;
  return 0;
}

static int show_ssl_get_verify_depth(THD *thd, SHOW_VAR *var, char *buff)
{
  var->type= SHOW_LONG;
  var->value= buff;
  if( thd->vio_ok() && thd->net.vio->ssl_arg )
    *((long *)buff)= (long)SSL_get_verify_depth((SSL*)thd->net.vio->ssl_arg);
  else
    *((long *)buff)= 0;
  return 0;
}

static int show_ssl_get_cipher(THD *thd, SHOW_VAR *var, char *buff)
{
  var->type= SHOW_CHAR;
  if( thd->vio_ok() && thd->net.vio->ssl_arg )
    var->value= const_cast<char*>(SSL_get_cipher((SSL*) thd->net.vio->ssl_arg));
  else
    var->value= (char *)"";
  return 0;
}

static int show_ssl_get_cipher_list(THD *thd, SHOW_VAR *var, char *buff)
{
  var->type= SHOW_CHAR;
  var->value= buff;
  if (thd->vio_ok() && thd->net.vio->ssl_arg)
  {
    int i;
    const char *p;
    char *end= buff + SHOW_VAR_FUNC_BUFF_SIZE;
    for (i=0; (p= SSL_get_cipher_list((SSL*) thd->net.vio->ssl_arg,i)) &&
               buff < end; i++)
    {
      buff= strnmov(buff, p, end-buff-1);
      *buff++= ':';
    }
    if (i)
      buff--;
  }
  *buff=0;
  return 0;
}

#endif /* HAVE_OPENSSL */


/*
  Variables shown by SHOW STATUS in alphabetical order
*/

SHOW_VAR status_vars[]= {
  {"Aborted_clients",          (char*) &aborted_threads,        SHOW_LONG},
  {"Aborted_connects",         (char*) &aborted_connects,       SHOW_LONG},
  {"Binlog_cache_disk_use",    (char*) &binlog_cache_disk_use,  SHOW_LONG},
  {"Binlog_cache_use",         (char*) &binlog_cache_use,       SHOW_LONG},
  {"Bytes_received",           (char*) offsetof(STATUS_VAR, bytes_received), SHOW_LONGLONG_STATUS},
  {"Bytes_sent",               (char*) offsetof(STATUS_VAR, bytes_sent), SHOW_LONGLONG_STATUS},
  {"Com_admin_commands",       (char*) offsetof(STATUS_VAR, com_other), SHOW_LONG_STATUS},
  {"Com_alter_db",	       (char*) offsetof(STATUS_VAR, com_stat[(uint) SQLCOM_ALTER_DB]), SHOW_LONG_STATUS},
  {"Com_alter_event",	       (char*) offsetof(STATUS_VAR, com_stat[(uint) SQLCOM_ALTER_EVENT]), SHOW_LONG_STATUS},
  {"Com_alter_table",	       (char*) offsetof(STATUS_VAR, com_stat[(uint) SQLCOM_ALTER_TABLE]), SHOW_LONG_STATUS},
  {"Com_analyze",	       (char*) offsetof(STATUS_VAR, com_stat[(uint) SQLCOM_ANALYZE]), SHOW_LONG_STATUS},
  {"Com_backup",	       (char*) offsetof(STATUS_VAR, com_stat[(uint) SQLCOM_BACKUP]), SHOW_LONG_STATUS},
  {"Com_begin",		       (char*) offsetof(STATUS_VAR, com_stat[(uint) SQLCOM_BEGIN]), SHOW_LONG_STATUS},
  {"Com_call_procedure",       (char*) offsetof(STATUS_VAR, com_stat[(uint) SQLCOM_CALL]), SHOW_LONG_STATUS},
  {"Com_change_db",	       (char*) offsetof(STATUS_VAR, com_stat[(uint) SQLCOM_CHANGE_DB]), SHOW_LONG_STATUS},
  {"Com_change_master",	       (char*) offsetof(STATUS_VAR, com_stat[(uint) SQLCOM_CHANGE_MASTER]), SHOW_LONG_STATUS},
  {"Com_check",		       (char*) offsetof(STATUS_VAR, com_stat[(uint) SQLCOM_CHECK]), SHOW_LONG_STATUS},
  {"Com_checksum",	       (char*) offsetof(STATUS_VAR, com_stat[(uint) SQLCOM_CHECKSUM]), SHOW_LONG_STATUS},
  {"Com_commit",	       (char*) offsetof(STATUS_VAR, com_stat[(uint) SQLCOM_COMMIT]), SHOW_LONG_STATUS},
  {"Com_create_db",	       (char*) offsetof(STATUS_VAR, com_stat[(uint) SQLCOM_CREATE_DB]), SHOW_LONG_STATUS},
  {"Com_create_event",	       (char*) offsetof(STATUS_VAR, com_stat[(uint) SQLCOM_CREATE_EVENT]), SHOW_LONG_STATUS},
  {"Com_create_function",      (char*) offsetof(STATUS_VAR, com_stat[(uint) SQLCOM_CREATE_FUNCTION]), SHOW_LONG_STATUS},
  {"Com_create_index",	       (char*) offsetof(STATUS_VAR, com_stat[(uint) SQLCOM_CREATE_INDEX]), SHOW_LONG_STATUS},
  {"Com_create_table",	       (char*) offsetof(STATUS_VAR, com_stat[(uint) SQLCOM_CREATE_TABLE]), SHOW_LONG_STATUS},
  {"Com_create_user",	       (char*) offsetof(STATUS_VAR, com_stat[(uint) SQLCOM_CREATE_USER]), SHOW_LONG_STATUS},
  {"Com_dealloc_sql",          (char*) offsetof(STATUS_VAR, com_stat[(uint) SQLCOM_DEALLOCATE_PREPARE]), SHOW_LONG_STATUS},
  {"Com_delete",	       (char*) offsetof(STATUS_VAR, com_stat[(uint) SQLCOM_DELETE]), SHOW_LONG_STATUS},
  {"Com_delete_multi",	       (char*) offsetof(STATUS_VAR, com_stat[(uint) SQLCOM_DELETE_MULTI]), SHOW_LONG_STATUS},
  {"Com_do",                   (char*) offsetof(STATUS_VAR, com_stat[(uint) SQLCOM_DO]), SHOW_LONG_STATUS},
  {"Com_drop_db",	       (char*) offsetof(STATUS_VAR, com_stat[(uint) SQLCOM_DROP_DB]), SHOW_LONG_STATUS},
  {"Com_drop_event",	       (char*) offsetof(STATUS_VAR, com_stat[(uint) SQLCOM_DROP_EVENT]), SHOW_LONG_STATUS},
  {"Com_drop_function",	       (char*) offsetof(STATUS_VAR, com_stat[(uint) SQLCOM_DROP_FUNCTION]), SHOW_LONG_STATUS},
  {"Com_drop_index",	       (char*) offsetof(STATUS_VAR, com_stat[(uint) SQLCOM_DROP_INDEX]), SHOW_LONG_STATUS},
  {"Com_drop_table",	       (char*) offsetof(STATUS_VAR, com_stat[(uint) SQLCOM_DROP_TABLE]), SHOW_LONG_STATUS},
  {"Com_drop_user",	       (char*) offsetof(STATUS_VAR, com_stat[(uint) SQLCOM_DROP_USER]), SHOW_LONG_STATUS},
  {"Com_execute_sql",          (char*) offsetof(STATUS_VAR, com_stat[(uint) SQLCOM_EXECUTE]), SHOW_LONG_STATUS},
  {"Com_flush",		       (char*) offsetof(STATUS_VAR, com_stat[(uint) SQLCOM_FLUSH]), SHOW_LONG_STATUS},
  {"Com_grant",		       (char*) offsetof(STATUS_VAR, com_stat[(uint) SQLCOM_GRANT]), SHOW_LONG_STATUS},
  {"Com_ha_close",	       (char*) offsetof(STATUS_VAR, com_stat[(uint) SQLCOM_HA_CLOSE]), SHOW_LONG_STATUS},
  {"Com_ha_open",	       (char*) offsetof(STATUS_VAR, com_stat[(uint) SQLCOM_HA_OPEN]), SHOW_LONG_STATUS},
  {"Com_ha_read",	       (char*) offsetof(STATUS_VAR, com_stat[(uint) SQLCOM_HA_READ]), SHOW_LONG_STATUS},
  {"Com_help",                 (char*) offsetof(STATUS_VAR, com_stat[(uint) SQLCOM_HELP]), SHOW_LONG_STATUS},
  {"Com_insert",	       (char*) offsetof(STATUS_VAR, com_stat[(uint) SQLCOM_INSERT]), SHOW_LONG_STATUS},
  {"Com_insert_select",	       (char*) offsetof(STATUS_VAR, com_stat[(uint) SQLCOM_INSERT_SELECT]), SHOW_LONG_STATUS},
  {"Com_kill",		       (char*) offsetof(STATUS_VAR, com_stat[(uint) SQLCOM_KILL]), SHOW_LONG_STATUS},
  {"Com_load",		       (char*) offsetof(STATUS_VAR, com_stat[(uint) SQLCOM_LOAD]), SHOW_LONG_STATUS},
  {"Com_lock_tables",	       (char*) offsetof(STATUS_VAR, com_stat[(uint) SQLCOM_LOCK_TABLES]), SHOW_LONG_STATUS},
  {"Com_optimize",	       (char*) offsetof(STATUS_VAR, com_stat[(uint) SQLCOM_OPTIMIZE]), SHOW_LONG_STATUS},
  {"Com_preload_keys",	       (char*) offsetof(STATUS_VAR, com_stat[(uint) SQLCOM_PRELOAD_KEYS]), SHOW_LONG_STATUS},
  {"Com_prepare_sql",          (char*) offsetof(STATUS_VAR, com_stat[(uint) SQLCOM_PREPARE]), SHOW_LONG_STATUS},
  {"Com_purge",		       (char*) offsetof(STATUS_VAR, com_stat[(uint) SQLCOM_PURGE]), SHOW_LONG_STATUS},
  {"Com_purge_before_date",    (char*) offsetof(STATUS_VAR, com_stat[(uint) SQLCOM_PURGE_BEFORE]), SHOW_LONG_STATUS},
  {"Com_rename_table",	       (char*) offsetof(STATUS_VAR, com_stat[(uint) SQLCOM_RENAME_TABLE]), SHOW_LONG_STATUS},
  {"Com_repair",	       (char*) offsetof(STATUS_VAR, com_stat[(uint) SQLCOM_REPAIR]), SHOW_LONG_STATUS},
  {"Com_replace",	       (char*) offsetof(STATUS_VAR, com_stat[(uint) SQLCOM_REPLACE]), SHOW_LONG_STATUS},
  {"Com_replace_select",       (char*) offsetof(STATUS_VAR, com_stat[(uint) SQLCOM_REPLACE_SELECT]), SHOW_LONG_STATUS},
  {"Com_reset",		       (char*) offsetof(STATUS_VAR, com_stat[(uint) SQLCOM_RESET]), SHOW_LONG_STATUS},
  {"Com_restore",	       (char*) offsetof(STATUS_VAR, com_stat[(uint) SQLCOM_RESTORE]), SHOW_LONG_STATUS},
  {"Com_revoke",	       (char*) offsetof(STATUS_VAR, com_stat[(uint) SQLCOM_REVOKE]), SHOW_LONG_STATUS},
  {"Com_revoke_all",	       (char*) offsetof(STATUS_VAR, com_stat[(uint) SQLCOM_REVOKE_ALL]), SHOW_LONG_STATUS},
  {"Com_rollback",	       (char*) offsetof(STATUS_VAR, com_stat[(uint) SQLCOM_ROLLBACK]), SHOW_LONG_STATUS},
  {"Com_savepoint",	       (char*) offsetof(STATUS_VAR, com_stat[(uint) SQLCOM_SAVEPOINT]), SHOW_LONG_STATUS},
  {"Com_select",	       (char*) offsetof(STATUS_VAR, com_stat[(uint) SQLCOM_SELECT]), SHOW_LONG_STATUS},
  {"Com_set_option",	       (char*) offsetof(STATUS_VAR, com_stat[(uint) SQLCOM_SET_OPTION]), SHOW_LONG_STATUS},
  {"Com_show_binlog_events",   (char*) offsetof(STATUS_VAR, com_stat[(uint) SQLCOM_SHOW_BINLOG_EVENTS]), SHOW_LONG_STATUS},
  {"Com_show_binlogs",	       (char*) offsetof(STATUS_VAR, com_stat[(uint) SQLCOM_SHOW_BINLOGS]), SHOW_LONG_STATUS},
  {"Com_show_charsets",	       (char*) offsetof(STATUS_VAR, com_stat[(uint) SQLCOM_SHOW_CHARSETS]), SHOW_LONG_STATUS},
  {"Com_show_collations",      (char*) offsetof(STATUS_VAR, com_stat[(uint) SQLCOM_SHOW_COLLATIONS]), SHOW_LONG_STATUS},
  {"Com_show_column_types",    (char*) offsetof(STATUS_VAR, com_stat[(uint) SQLCOM_SHOW_COLUMN_TYPES]), SHOW_LONG_STATUS},
  {"Com_show_create_db",       (char*) offsetof(STATUS_VAR, com_stat[(uint) SQLCOM_SHOW_CREATE_DB]), SHOW_LONG_STATUS},
  {"Com_show_create_event",    (char*) offsetof(STATUS_VAR, com_stat[(uint) SQLCOM_SHOW_CREATE_EVENT]), SHOW_LONG_STATUS},
  {"Com_show_create_table",    (char*) offsetof(STATUS_VAR, com_stat[(uint) SQLCOM_SHOW_CREATE]), SHOW_LONG_STATUS},
  {"Com_show_databases",       (char*) offsetof(STATUS_VAR, com_stat[(uint) SQLCOM_SHOW_DATABASES]), SHOW_LONG_STATUS},
  {"Com_show_engine_logs",     (char*) offsetof(STATUS_VAR, com_stat[(uint) SQLCOM_SHOW_ENGINE_LOGS]), SHOW_LONG_STATUS},
  {"Com_show_engine_mutex",    (char*) offsetof(STATUS_VAR, com_stat[(uint) SQLCOM_SHOW_ENGINE_MUTEX]), SHOW_LONG_STATUS},
  {"Com_show_engine_status",   (char*) offsetof(STATUS_VAR, com_stat[(uint) SQLCOM_SHOW_ENGINE_STATUS]), SHOW_LONG_STATUS},
  {"Com_show_events",          (char*) offsetof(STATUS_VAR, com_stat[(uint) SQLCOM_SHOW_EVENTS]), SHOW_LONG_STATUS},
  {"Com_show_errors",	       (char*) offsetof(STATUS_VAR, com_stat[(uint) SQLCOM_SHOW_ERRORS]), SHOW_LONG_STATUS},
  {"Com_show_fields",	       (char*) offsetof(STATUS_VAR, com_stat[(uint) SQLCOM_SHOW_FIELDS]), SHOW_LONG_STATUS},
  {"Com_show_grants",	       (char*) offsetof(STATUS_VAR, com_stat[(uint) SQLCOM_SHOW_GRANTS]), SHOW_LONG_STATUS},
  {"Com_show_keys",	       (char*) offsetof(STATUS_VAR, com_stat[(uint) SQLCOM_SHOW_KEYS]), SHOW_LONG_STATUS},
  {"Com_show_master_status",   (char*) offsetof(STATUS_VAR, com_stat[(uint) SQLCOM_SHOW_MASTER_STAT]), SHOW_LONG_STATUS},
  {"Com_show_new_master",      (char*) offsetof(STATUS_VAR, com_stat[(uint) SQLCOM_SHOW_NEW_MASTER]), SHOW_LONG_STATUS},
  {"Com_show_open_tables",     (char*) offsetof(STATUS_VAR, com_stat[(uint) SQLCOM_SHOW_OPEN_TABLES]), SHOW_LONG_STATUS},
  {"Com_show_plugins",         (char*) offsetof(STATUS_VAR, com_stat[(uint) SQLCOM_SHOW_PLUGINS]), SHOW_LONG_STATUS},
  {"Com_show_privileges",      (char*) offsetof(STATUS_VAR, com_stat[(uint) SQLCOM_SHOW_PRIVILEGES]), SHOW_LONG_STATUS},
  {"Com_show_processlist",     (char*) offsetof(STATUS_VAR, com_stat[(uint) SQLCOM_SHOW_PROCESSLIST]), SHOW_LONG_STATUS},
  {"Com_show_slave_hosts",     (char*) offsetof(STATUS_VAR, com_stat[(uint) SQLCOM_SHOW_SLAVE_HOSTS]), SHOW_LONG_STATUS},
  {"Com_show_slave_status",    (char*) offsetof(STATUS_VAR, com_stat[(uint) SQLCOM_SHOW_SLAVE_STAT]), SHOW_LONG_STATUS},
  {"Com_show_status",	       (char*) offsetof(STATUS_VAR, com_stat[(uint) SQLCOM_SHOW_STATUS]), SHOW_LONG_STATUS},
  {"Com_show_storage_engines", (char*) offsetof(STATUS_VAR, com_stat[(uint) SQLCOM_SHOW_STORAGE_ENGINES]), SHOW_LONG_STATUS},
  {"Com_show_tables",	       (char*) offsetof(STATUS_VAR, com_stat[(uint) SQLCOM_SHOW_TABLES]), SHOW_LONG_STATUS},
  {"Com_show_triggers",	       (char*) offsetof(STATUS_VAR, com_stat[(uint) SQLCOM_SHOW_TRIGGERS]), SHOW_LONG_STATUS},
  {"Com_show_variables",       (char*) offsetof(STATUS_VAR, com_stat[(uint) SQLCOM_SHOW_VARIABLES]), SHOW_LONG_STATUS},
  {"Com_show_warnings",        (char*) offsetof(STATUS_VAR, com_stat[(uint) SQLCOM_SHOW_WARNS]), SHOW_LONG_STATUS},
  {"Com_slave_start",	       (char*) offsetof(STATUS_VAR, com_stat[(uint) SQLCOM_SLAVE_START]), SHOW_LONG_STATUS},
  {"Com_slave_stop",	       (char*) offsetof(STATUS_VAR, com_stat[(uint) SQLCOM_SLAVE_STOP]), SHOW_LONG_STATUS},
  {"Com_stmt_close",           (char*) offsetof(STATUS_VAR, com_stmt_close), SHOW_LONG_STATUS},
  {"Com_stmt_execute",         (char*) offsetof(STATUS_VAR, com_stmt_execute), SHOW_LONG_STATUS},
  {"Com_stmt_fetch",           (char*) offsetof(STATUS_VAR, com_stmt_fetch), SHOW_LONG_STATUS},
  {"Com_stmt_prepare",         (char*) offsetof(STATUS_VAR, com_stmt_prepare), SHOW_LONG_STATUS},
  {"Com_stmt_reset",           (char*) offsetof(STATUS_VAR, com_stmt_reset), SHOW_LONG_STATUS},
  {"Com_stmt_send_long_data",  (char*) offsetof(STATUS_VAR, com_stmt_send_long_data), SHOW_LONG_STATUS},
  {"Com_truncate",	       (char*) offsetof(STATUS_VAR, com_stat[(uint) SQLCOM_TRUNCATE]), SHOW_LONG_STATUS},
  {"Com_unlock_tables",	       (char*) offsetof(STATUS_VAR, com_stat[(uint) SQLCOM_UNLOCK_TABLES]), SHOW_LONG_STATUS},
  {"Com_update",	       (char*) offsetof(STATUS_VAR, com_stat[(uint) SQLCOM_UPDATE]), SHOW_LONG_STATUS},
  {"Com_update_multi",	       (char*) offsetof(STATUS_VAR, com_stat[(uint) SQLCOM_UPDATE_MULTI]), SHOW_LONG_STATUS},
  {"Com_xa_commit",            (char*) offsetof(STATUS_VAR, com_stat[(uint) SQLCOM_XA_COMMIT]),SHOW_LONG_STATUS},
  {"Com_xa_end",               (char*) offsetof(STATUS_VAR, com_stat[(uint) SQLCOM_XA_END]),SHOW_LONG_STATUS},
  {"Com_xa_prepare",           (char*) offsetof(STATUS_VAR, com_stat[(uint) SQLCOM_XA_PREPARE]),SHOW_LONG_STATUS},
  {"Com_xa_recover",           (char*) offsetof(STATUS_VAR, com_stat[(uint) SQLCOM_XA_RECOVER]),SHOW_LONG_STATUS},
  {"Com_xa_rollback",          (char*) offsetof(STATUS_VAR, com_stat[(uint) SQLCOM_XA_ROLLBACK]),SHOW_LONG_STATUS},
  {"Com_xa_start",             (char*) offsetof(STATUS_VAR, com_stat[(uint) SQLCOM_XA_START]),SHOW_LONG_STATUS},
  {"Compression",              (char*) &show_net_compression, SHOW_FUNC},
  {"Connections",              (char*) &thread_id,              SHOW_LONG_NOFLUSH},
  {"Created_tmp_disk_tables",  (char*) offsetof(STATUS_VAR, created_tmp_disk_tables), SHOW_LONG_STATUS},
  {"Created_tmp_files",	       (char*) &my_tmp_file_created,	SHOW_LONG},
  {"Created_tmp_tables",       (char*) offsetof(STATUS_VAR, created_tmp_tables), SHOW_LONG_STATUS},
  {"Delayed_errors",           (char*) &delayed_insert_errors,  SHOW_LONG},
  {"Delayed_insert_threads",   (char*) &delayed_insert_threads, SHOW_LONG_NOFLUSH},
  {"Delayed_writes",           (char*) &delayed_insert_writes,  SHOW_LONG},
  {"Flush_commands",           (char*) &refresh_version,        SHOW_LONG_NOFLUSH},
  {"Handler_commit",           (char*) offsetof(STATUS_VAR, ha_commit_count), SHOW_LONG_STATUS},
  {"Handler_delete",           (char*) offsetof(STATUS_VAR, ha_delete_count), SHOW_LONG_STATUS},
  {"Handler_discover",         (char*) offsetof(STATUS_VAR, ha_discover_count), SHOW_LONG_STATUS},
  {"Handler_prepare",          (char*) offsetof(STATUS_VAR, ha_prepare_count),  SHOW_LONG_STATUS},
  {"Handler_read_first",       (char*) offsetof(STATUS_VAR, ha_read_first_count), SHOW_LONG_STATUS},
  {"Handler_read_key",         (char*) offsetof(STATUS_VAR, ha_read_key_count), SHOW_LONG_STATUS},
  {"Handler_read_next",        (char*) offsetof(STATUS_VAR, ha_read_next_count), SHOW_LONG_STATUS},
  {"Handler_read_prev",        (char*) offsetof(STATUS_VAR, ha_read_prev_count), SHOW_LONG_STATUS},
  {"Handler_read_rnd",         (char*) offsetof(STATUS_VAR, ha_read_rnd_count), SHOW_LONG_STATUS},
  {"Handler_read_rnd_next",    (char*) offsetof(STATUS_VAR, ha_read_rnd_next_count), SHOW_LONG_STATUS},
  {"Handler_rollback",         (char*) offsetof(STATUS_VAR, ha_rollback_count), SHOW_LONG_STATUS},
  {"Handler_savepoint",        (char*) offsetof(STATUS_VAR, ha_savepoint_count), SHOW_LONG_STATUS},
  {"Handler_savepoint_rollback",(char*) offsetof(STATUS_VAR, ha_savepoint_rollback_count), SHOW_LONG_STATUS},
  {"Handler_update",           (char*) offsetof(STATUS_VAR, ha_update_count), SHOW_LONG_STATUS},
  {"Handler_write",            (char*) offsetof(STATUS_VAR, ha_write_count), SHOW_LONG_STATUS},
  {"Key_blocks_not_flushed",   (char*) offsetof(KEY_CACHE, global_blocks_changed), SHOW_KEY_CACHE_LONG},
  {"Key_blocks_unused",        (char*) offsetof(KEY_CACHE, blocks_unused), SHOW_KEY_CACHE_LONG},
  {"Key_blocks_used",          (char*) offsetof(KEY_CACHE, blocks_used), SHOW_KEY_CACHE_LONG},
  {"Key_read_requests",        (char*) offsetof(KEY_CACHE, global_cache_r_requests), SHOW_KEY_CACHE_LONGLONG},
  {"Key_reads",                (char*) offsetof(KEY_CACHE, global_cache_read), SHOW_KEY_CACHE_LONGLONG},
  {"Key_write_requests",       (char*) offsetof(KEY_CACHE, global_cache_w_requests), SHOW_KEY_CACHE_LONGLONG},
  {"Key_writes",               (char*) offsetof(KEY_CACHE, global_cache_write), SHOW_KEY_CACHE_LONGLONG},
  {"Last_query_cost",          (char*) offsetof(STATUS_VAR, last_query_cost), SHOW_DOUBLE_STATUS},
  {"Max_used_connections",     (char*) &max_used_connections,  SHOW_LONG},
  {"Not_flushed_delayed_rows", (char*) &delayed_rows_in_use,    SHOW_LONG_NOFLUSH},
  {"Open_files",               (char*) &my_file_opened,         SHOW_LONG_NOFLUSH},
  {"Open_streams",             (char*) &my_stream_opened,       SHOW_LONG_NOFLUSH},
  {"Open_table_definitions",   (char*) &show_table_definitions, SHOW_FUNC},
  {"Open_tables",              (char*) &show_open_tables,       SHOW_FUNC},
  {"Opened_files",             (char*) &my_file_total_opened, SHOW_LONG_NOFLUSH},
  {"Opened_tables",            (char*) offsetof(STATUS_VAR, opened_tables), SHOW_LONG_STATUS},
  {"Prepared_stmt_count",      (char*) &show_prepared_stmt_count, SHOW_FUNC},
#ifdef HAVE_QUERY_CACHE
  {"Qcache_free_blocks",       (char*) &query_cache.free_memory_blocks, SHOW_LONG_NOFLUSH},
  {"Qcache_free_memory",       (char*) &query_cache.free_memory, SHOW_LONG_NOFLUSH},
  {"Qcache_hits",              (char*) &query_cache.hits,       SHOW_LONG},
  {"Qcache_inserts",           (char*) &query_cache.inserts,    SHOW_LONG},
  {"Qcache_lowmem_prunes",     (char*) &query_cache.lowmem_prunes, SHOW_LONG},
  {"Qcache_not_cached",        (char*) &query_cache.refused,    SHOW_LONG},
  {"Qcache_queries_in_cache",  (char*) &query_cache.queries_in_cache, SHOW_LONG_NOFLUSH},
  {"Qcache_total_blocks",      (char*) &query_cache.total_blocks, SHOW_LONG_NOFLUSH},
#endif /*HAVE_QUERY_CACHE*/
  {"Questions",                (char*) &show_question,            SHOW_FUNC},
#ifdef HAVE_REPLICATION
  {"Rpl_status",               (char*) &show_rpl_status,          SHOW_FUNC},
#endif
  {"Select_full_join",         (char*) offsetof(STATUS_VAR, select_full_join_count), SHOW_LONG_STATUS},
  {"Select_full_range_join",   (char*) offsetof(STATUS_VAR, select_full_range_join_count), SHOW_LONG_STATUS},
  {"Select_range",             (char*) offsetof(STATUS_VAR, select_range_count), SHOW_LONG_STATUS},
  {"Select_range_check",       (char*) offsetof(STATUS_VAR, select_range_check_count), SHOW_LONG_STATUS},
  {"Select_scan",	       (char*) offsetof(STATUS_VAR, select_scan_count), SHOW_LONG_STATUS},
  {"Slave_open_temp_tables",   (char*) &slave_open_temp_tables, SHOW_LONG},
#ifdef HAVE_REPLICATION
  {"Slave_retried_transactions",(char*) &show_slave_retried_trans, SHOW_FUNC},
  {"Slave_running",            (char*) &show_slave_running,     SHOW_FUNC},
#endif
  {"Slow_launch_threads",      (char*) &slow_launch_threads,    SHOW_LONG},
  {"Slow_queries",             (char*) offsetof(STATUS_VAR, long_query_count), SHOW_LONG_STATUS},
  {"Sort_merge_passes",	       (char*) offsetof(STATUS_VAR, filesort_merge_passes), SHOW_LONG_STATUS},
  {"Sort_range",	       (char*) offsetof(STATUS_VAR, filesort_range_count), SHOW_LONG_STATUS},
  {"Sort_rows",		       (char*) offsetof(STATUS_VAR, filesort_rows), SHOW_LONG_STATUS},
  {"Sort_scan",		       (char*) offsetof(STATUS_VAR, filesort_scan_count), SHOW_LONG_STATUS},
#ifdef HAVE_OPENSSL
  {"Ssl_accept_renegotiates",  (char*) &show_ssl_ctx_sess_accept_renegotiate, SHOW_FUNC},
  {"Ssl_accepts",              (char*) &show_ssl_ctx_sess_accept, SHOW_FUNC},
  {"Ssl_callback_cache_hits",  (char*) &show_ssl_ctx_sess_cb_hits, SHOW_FUNC},
  {"Ssl_cipher",               (char*) &show_ssl_get_cipher, SHOW_FUNC},
  {"Ssl_cipher_list",          (char*) &show_ssl_get_cipher_list, SHOW_FUNC},
  {"Ssl_client_connects",      (char*) &show_ssl_ctx_sess_connect, SHOW_FUNC},
  {"Ssl_connect_renegotiates", (char*) &show_ssl_ctx_sess_connect_renegotiate, SHOW_FUNC},
  {"Ssl_ctx_verify_depth",     (char*) &show_ssl_ctx_get_verify_depth, SHOW_FUNC},
  {"Ssl_ctx_verify_mode",      (char*) &show_ssl_ctx_get_verify_mode, SHOW_FUNC},
  {"Ssl_default_timeout",      (char*) &show_ssl_get_default_timeout, SHOW_FUNC},
  {"Ssl_finished_accepts",     (char*) &show_ssl_ctx_sess_accept_good, SHOW_FUNC},
  {"Ssl_finished_connects",    (char*) &show_ssl_ctx_sess_connect_good, SHOW_FUNC},
  {"Ssl_session_cache_hits",   (char*) &show_ssl_ctx_sess_hits, SHOW_FUNC},
  {"Ssl_session_cache_misses", (char*) &show_ssl_ctx_sess_misses, SHOW_FUNC},
  {"Ssl_session_cache_mode",   (char*) &show_ssl_ctx_get_session_cache_mode, SHOW_FUNC},
  {"Ssl_session_cache_overflows", (char*) &show_ssl_ctx_sess_cache_full, SHOW_FUNC},
  {"Ssl_session_cache_size",   (char*) &show_ssl_ctx_sess_get_cache_size, SHOW_FUNC},
  {"Ssl_session_cache_timeouts", (char*) &show_ssl_ctx_sess_timeouts, SHOW_FUNC},
  {"Ssl_sessions_reused",      (char*) &show_ssl_session_reused, SHOW_FUNC},
  {"Ssl_used_session_cache_entries",(char*) &show_ssl_ctx_sess_number, SHOW_FUNC},
  {"Ssl_verify_depth",         (char*) &show_ssl_get_verify_depth, SHOW_FUNC},
  {"Ssl_verify_mode",          (char*) &show_ssl_get_verify_mode, SHOW_FUNC},
  {"Ssl_version",              (char*) &show_ssl_get_version, SHOW_FUNC},
#endif /* HAVE_OPENSSL */
  {"Table_locks_immediate",    (char*) &locks_immediate,        SHOW_LONG},
  {"Table_locks_waited",       (char*) &locks_waited,           SHOW_LONG},
#ifdef HAVE_MMAP
  {"Tc_log_max_pages_used",    (char*) &tc_log_max_pages_used,  SHOW_LONG},
  {"Tc_log_page_size",         (char*) &tc_log_page_size,       SHOW_LONG},
  {"Tc_log_page_waits",        (char*) &tc_log_page_waits,      SHOW_LONG},
#endif
  {"Threads_cached",           (char*) &cached_thread_count,    SHOW_LONG_NOFLUSH},
  {"Threads_connected",        (char*) &thread_count,           SHOW_INT},
  {"Threads_created",	       (char*) &thread_created,		SHOW_LONG_NOFLUSH},
  {"Threads_running",          (char*) &thread_running,         SHOW_INT},
  {"Uptime",                   (char*) &show_starttime,         SHOW_FUNC},
  {NullS, NullS, SHOW_LONG}
};

static void print_version(void)
{
  set_server_version();
  /*
    Note: the instance manager keys off the string 'Ver' so it can find the
    version from the output of 'mysqld --version', so don't change it!
  */
  printf("%s  Ver %s for %s on %s (%s)\n",my_progname,
	 server_version,SYSTEM_TYPE,MACHINE_TYPE, MYSQL_COMPILATION_COMMENT);
}

#ifndef EMBEDDED_LIBRARY
static void usage(void)
{
  if (!(default_charset_info= get_charset_by_csname(default_character_set_name,
					           MY_CS_PRIMARY,
						   MYF(MY_WME))))
    exit(1);
  if (!default_collation_name)
    default_collation_name= (char*) default_charset_info->name;
  print_version();
  puts("\
Copyright (C) 2000 MySQL AB, by Monty and others\n\
This software comes with ABSOLUTELY NO WARRANTY. This is free software,\n\
and you are welcome to modify and redistribute it under the GPL license\n\n\
Starts the MySQL database server\n");

  printf("Usage: %s [OPTIONS]\n", my_progname);
  if (!opt_verbose)
    puts("\nFor more help options (several pages), use mysqld --verbose --help");
  else
  {
#ifdef __WIN__
  puts("NT and Win32 specific options:\n\
  --install                     Install the default service (NT)\n\
  --install-manual              Install the default service started manually (NT)\n\
  --install service_name        Install an optional service (NT)\n\
  --install-manual service_name Install an optional service started manually (NT)\n\
  --remove                      Remove the default service from the service list (NT)\n\
  --remove service_name         Remove the service_name from the service list (NT)\n\
  --enable-named-pipe           Only to be used for the	default server (NT)\n\
  --standalone                  Dummy option to start as a standalone server (NT)\
");
  puts("");
#endif
  print_defaults(MYSQL_CONFIG_NAME,load_default_groups);
  puts("");
  set_ports();

  /* Print out all the options including plugin supplied options */
  my_print_help_inc_plugins(my_long_options, sizeof(my_long_options)/sizeof(my_option));

  puts("\n\
To see what values a running MySQL server is using, type\n\
'mysqladmin variables' instead of 'mysqld --verbose --help'.");
  }
}
#endif /*!EMBEDDED_LIBRARY*/


/*
  Initialize all MySQL global variables to default values

  SYNOPSIS
    mysql_init_variables()

  NOTES
    The reason to set a lot of global variables to zero is to allow one to
    restart the embedded server with a clean environment
    It's also needed on some exotic platforms where global variables are
    not set to 0 when a program starts.

    We don't need to set numeric variables refered to in my_long_options
    as these are initialized by my_getopt.
*/

static void mysql_init_variables(void)
{
  /* Things reset to zero */
  opt_skip_slave_start= opt_reckless_slave = 0;
  mysql_home[0]= pidfile_name[0]= log_error_file[0]= 0;
  opt_log= opt_slow_log= 0;
  opt_update_log= 0;
  log_output_options= find_bit_type(log_output_str, &log_output_typelib);
  opt_bin_log= 0;
  opt_disable_networking= opt_skip_show_db=0;
  opt_logname= opt_update_logname= opt_binlog_index_name= opt_slow_logname= 0;
  opt_tc_log_file= (char *)"tc.log";      // no hostname in tc_log file name !
  opt_secure_auth= 0;
  opt_secure_file_priv= 0;
  opt_bootstrap= opt_myisam_log= 0;
  mqh_used= 0;
  segfaulted= kill_in_progress= 0;
  cleanup_done= 0;
  defaults_argc= 0;
  defaults_argv= 0;
  server_id_supplied= 0;
  test_flags= select_errors= dropping_tables= ha_open_options=0;
  thread_count= thread_running= kill_cached_threads= wake_thread=0;
  slave_open_temp_tables= 0;
  cached_thread_count= 0;
  opt_endinfo= using_udf_functions= 0;
  opt_using_transactions= using_update_log= 0;
  abort_loop= select_thread_in_use= signal_thread_in_use= 0;
  ready_to_exit= shutdown_in_progress= grant_option= 0;
  aborted_threads= aborted_connects= 0;
  delayed_insert_threads= delayed_insert_writes= delayed_rows_in_use= 0;
  delayed_insert_errors= thread_created= 0;
  specialflag= 0;
  binlog_cache_use=  binlog_cache_disk_use= 0;
  max_used_connections= slow_launch_threads = 0;
  mysqld_user= mysqld_chroot= opt_init_file= opt_bin_logname = 0;
  prepared_stmt_count= 0;
  errmesg= 0;
  mysqld_unix_port= opt_mysql_tmpdir= my_bind_addr_str= NullS;
  bzero((uchar*) &mysql_tmpdir_list, sizeof(mysql_tmpdir_list));
  bzero((char *) &global_status_var, sizeof(global_status_var));
  opt_large_pages= 0;
  key_map_full.set_all();

  /* Character sets */
  system_charset_info= &my_charset_utf8_general_ci;
  files_charset_info= &my_charset_utf8_general_ci;
  national_charset_info= &my_charset_utf8_general_ci;
  table_alias_charset= &my_charset_bin;
  character_set_filesystem= &my_charset_bin;

  opt_date_time_formats[0]= opt_date_time_formats[1]= opt_date_time_formats[2]= 0;

  /* Things with default values that are not zero */
  delay_key_write_options= (uint) DELAY_KEY_WRITE_ON;
  opt_specialflag= SPECIAL_ENGLISH;
  unix_sock= ip_sock= INVALID_SOCKET;
  mysql_home_ptr= mysql_home;
  pidfile_name_ptr= pidfile_name;
  log_error_file_ptr= log_error_file;
  language_ptr= language;
  mysql_data_home= mysql_real_data_home;
  thd_startup_options= (OPTION_AUTO_IS_NULL | OPTION_BIN_LOG |
                        OPTION_QUOTE_SHOW_CREATE | OPTION_SQL_NOTES);
  protocol_version= PROTOCOL_VERSION;
  what_to_log= ~ (1L << (uint) COM_TIME);
  refresh_version= 1L;	/* Increments on each reload */
  global_query_id= thread_id= 1L;
  strmov(server_version, MYSQL_SERVER_VERSION);
  myisam_recover_options_str= sql_mode_str= "OFF";
  myisam_stats_method_str= "nulls_unequal";
  my_bind_addr = htonl(INADDR_ANY);
  threads.empty();
  thread_cache.empty();
  key_caches.empty();
  if (!(dflt_key_cache= get_or_create_key_cache(default_key_cache_base.str,
					       default_key_cache_base.length)))
    exit(1);
  multi_keycache_init(); /* set key_cache_hash.default_value = dflt_key_cache */

  /* Set directory paths */
  strmake(language, LANGUAGE, sizeof(language)-1);
  strmake(mysql_real_data_home, get_relative_path(DATADIR),
	  sizeof(mysql_real_data_home)-1);
  mysql_data_home_buff[0]=FN_CURLIB;	// all paths are relative from here
  mysql_data_home_buff[1]=0;
  mysql_data_home_len= 2;

  /* Replication parameters */
  master_info_file= (char*) "master.info",
    relay_log_info_file= (char*) "relay-log.info";
  report_user= report_password = report_host= 0;	/* TO BE DELETED */
  opt_relay_logname= opt_relaylog_index_name= 0;

  /* Variables in libraries */
  charsets_dir= 0;
  default_character_set_name= (char*) MYSQL_DEFAULT_CHARSET_NAME;
  default_collation_name= compiled_default_collation_name;
  sys_charset_system.value= (char*) system_charset_info->csname;
  character_set_filesystem_name= (char*) "binary";
  lc_time_names_name= (char*) "en_US";
  /* Set default values for some option variables */
  default_storage_engine_str= (char*) "MyISAM";
  global_system_variables.table_plugin= NULL;
  global_system_variables.tx_isolation= ISO_REPEATABLE_READ;
  global_system_variables.select_limit= (ulonglong) HA_POS_ERROR;
  max_system_variables.select_limit=    (ulonglong) HA_POS_ERROR;
  global_system_variables.max_join_size= (ulonglong) HA_POS_ERROR;
  max_system_variables.max_join_size=   (ulonglong) HA_POS_ERROR;
  global_system_variables.old_passwords= 0;
  global_system_variables.old_alter_table= 0;
  global_system_variables.binlog_format= BINLOG_FORMAT_UNSPEC;
  /*
    Default behavior for 4.1 and 5.0 is to treat NULL values as unequal
    when collecting index statistics for MyISAM tables.
  */
  global_system_variables.myisam_stats_method= MI_STATS_METHOD_NULLS_NOT_EQUAL;

  /* Variables that depends on compile options */
#ifndef DBUG_OFF
  default_dbug_option=IF_WIN("d:t:i:O,\\mysqld.trace",
			     "d:t:i:o,/tmp/mysqld.trace");
#endif
  opt_error_log= IF_WIN(1,0);
#ifdef WITH_NDBCLUSTER_STORAGE_ENGINE
  global_system_variables.ndb_index_stat_enable=FALSE;
  max_system_variables.ndb_index_stat_enable=TRUE;
  global_system_variables.ndb_index_stat_cache_entries=32;
  max_system_variables.ndb_index_stat_cache_entries=~0L;
  global_system_variables.ndb_index_stat_update_freq=20;
  max_system_variables.ndb_index_stat_update_freq=~0L;
#endif
#ifdef HAVE_OPENSSL
  have_ssl=SHOW_OPTION_YES;
#else
  have_ssl=SHOW_OPTION_NO;
#endif
#ifdef HAVE_BROKEN_REALPATH
  have_symlink=SHOW_OPTION_NO;
#else
  have_symlink=SHOW_OPTION_YES;
#endif
#ifdef HAVE_DLOPEN
  have_dlopen=SHOW_OPTION_YES;
#else
  have_dlopen=SHOW_OPTION_NO;
#endif
#ifdef HAVE_QUERY_CACHE
  have_query_cache=SHOW_OPTION_YES;
#else
  have_query_cache=SHOW_OPTION_NO;
#endif
#ifdef HAVE_SPATIAL
  have_geometry=SHOW_OPTION_YES;
#else
  have_geometry=SHOW_OPTION_NO;
#endif
#ifdef HAVE_RTREE_KEYS
  have_rtree_keys=SHOW_OPTION_YES;
#else
  have_rtree_keys=SHOW_OPTION_NO;
#endif
#ifdef HAVE_CRYPT
  have_crypt=SHOW_OPTION_YES;
#else
  have_crypt=SHOW_OPTION_NO;
#endif
#ifdef HAVE_COMPRESS
  have_compress= SHOW_OPTION_YES;
#else
  have_compress= SHOW_OPTION_NO;
#endif
#ifdef HAVE_LIBWRAP
  libwrapName= NullS;
#endif
#ifdef HAVE_OPENSSL
  des_key_file = 0;
  ssl_acceptor_fd= 0;
#endif
#ifdef HAVE_SMEM
  shared_memory_base_name= default_shared_memory_base_name;
#endif
#if !defined(my_pthread_setprio) && !defined(HAVE_PTHREAD_SETSCHEDPARAM)
  opt_specialflag |= SPECIAL_NO_PRIOR;
#endif

#if defined(__WIN__) || defined(__NETWARE__)
  /* Allow Win32 and NetWare users to move MySQL anywhere */
  {
    char prg_dev[LIBLEN];
#if defined __WIN__
	char executing_path_name[LIBLEN];
	if (!test_if_hard_path(my_progname))
	{
		// we don't want to use GetModuleFileName inside of my_path since
		// my_path is a generic path dereferencing function and here we care
		// only about the executing binary.
		GetModuleFileName(NULL, executing_path_name, sizeof(executing_path_name));
		my_path(prg_dev, executing_path_name, NULL);
	}
	else
#endif
    my_path(prg_dev,my_progname,"mysql/bin");
    strcat(prg_dev,"/../");			// Remove 'bin' to get base dir
    cleanup_dirname(mysql_home,prg_dev);
  }
#else
  const char *tmpenv;
  if (!(tmpenv = getenv("MY_BASEDIR_VERSION")))
    tmpenv = DEFAULT_MYSQL_HOME;
  (void) strmake(mysql_home, tmpenv, sizeof(mysql_home)-1);
#endif
}


my_bool
mysqld_get_one_option(int optid,
                      const struct my_option *opt __attribute__((unused)),
                      char *argument)
{
  switch(optid) {
  case '#':
#ifndef DBUG_OFF
    DBUG_SET_INITIAL(argument ? argument : default_dbug_option);
#endif
    opt_endinfo=1;				/* unireg: memory allocation */
    break;
  case 'a':
    global_system_variables.sql_mode= fix_sql_mode(MODE_ANSI);
    global_system_variables.tx_isolation= ISO_SERIALIZABLE;
    break;
  case 'b':
    strmake(mysql_home,argument,sizeof(mysql_home)-1);
    break;
  case 'C':
    if (default_collation_name == compiled_default_collation_name)
      default_collation_name= 0;
    break;
  case 'l':
    opt_log=1;
    break;
  case 'h':
    strmake(mysql_real_data_home,argument, sizeof(mysql_real_data_home)-1);
    /* Correct pointer set by my_getopt (for embedded library) */
    mysql_data_home= mysql_real_data_home;
    mysql_data_home_len= strlen(mysql_data_home);
    break;
  case 'u':
    if (!mysqld_user || !strcmp(mysqld_user, argument))
      mysqld_user= argument;
    else
      sql_print_warning("Ignoring user change to '%s' because the user was set to '%s' earlier on the command line\n", argument, mysqld_user);
    break;
  case 'L':
    strmake(language, argument, sizeof(language)-1);
    break;
#ifdef HAVE_REPLICATION
  case OPT_SLAVE_SKIP_ERRORS:
    init_slave_skip_errors(argument);
    break;
#endif
  case OPT_SAFEMALLOC_MEM_LIMIT:
#if !defined(DBUG_OFF) && defined(SAFEMALLOC)
    sf_malloc_mem_limit = atoi(argument);
#endif
    break;
#include <sslopt-case.h>
  case 'V':
    print_version();
    exit(0);
  case 'W':
    if (!argument)
      global_system_variables.log_warnings++;
    else if (argument == disabled_my_option)
      global_system_variables.log_warnings= 0L;
    else
      global_system_variables.log_warnings= atoi(argument);
    break;
  case 'T':
    test_flags= argument ? (uint) atoi(argument) : 0;
    opt_endinfo=1;
    break;
  case (int) OPT_BIG_TABLES:
    thd_startup_options|=OPTION_BIG_TABLES;
    break;
  case (int) OPT_ISAM_LOG:
    opt_myisam_log=1;
    break;
  case (int) OPT_UPDATE_LOG:
    opt_update_log=1;
    break;
  case (int) OPT_BIN_LOG:
    opt_bin_log= test(argument != disabled_my_option);
    break;
  case (int) OPT_ERROR_LOG_FILE:
    opt_error_log= 1;
    break;
#ifdef HAVE_REPLICATION
  case (int) OPT_INIT_RPL_ROLE:
  {
    int role;
    role= find_type_or_exit(argument, &rpl_role_typelib, opt->name);
    rpl_status = (role == 1) ?  RPL_AUTH_MASTER : RPL_IDLE_SLAVE;
    break;
  }
  case (int)OPT_REPLICATE_IGNORE_DB:
  {
    rpl_filter->add_ignore_db(argument);
    break;
  }
  case (int)OPT_REPLICATE_DO_DB:
  {
    rpl_filter->add_do_db(argument);
    break;
  }
  case (int)OPT_REPLICATE_REWRITE_DB:
  {
    char* key = argument,*p, *val;

    if (!(p= strstr(argument, "->")))
    {
      fprintf(stderr,
	      "Bad syntax in replicate-rewrite-db - missing '->'!\n");
      exit(1);
    }
    val= p--;
    while (my_isspace(mysqld_charset, *p) && p > argument)
      *p-- = 0;
    if (p == argument)
    {
      fprintf(stderr,
	      "Bad syntax in replicate-rewrite-db - empty FROM db!\n");
      exit(1);
    }
    *val= 0;
    val+= 2;
    while (*val && my_isspace(mysqld_charset, *val))
      *val++;
    if (!*val)
    {
      fprintf(stderr,
	      "Bad syntax in replicate-rewrite-db - empty TO db!\n");
      exit(1);
    }

    rpl_filter->add_db_rewrite(key, val);
    break;
  }

  case (int)OPT_BINLOG_IGNORE_DB:
  {
    binlog_filter->add_ignore_db(argument);
    break;
  }
  case OPT_BINLOG_FORMAT:
  {
    int id;
    id= find_type_or_exit(argument, &binlog_format_typelib, opt->name);
    global_system_variables.binlog_format= opt_binlog_format_id= id - 1;
    break;
  }
  case (int)OPT_BINLOG_DO_DB:
  {
    binlog_filter->add_do_db(argument);
    break;
  }
  case (int)OPT_REPLICATE_DO_TABLE:
  {
    if (rpl_filter->add_do_table(argument))
    {
      fprintf(stderr, "Could not add do table rule '%s'!\n", argument);
      exit(1);
    }
    break;
  }
  case (int)OPT_REPLICATE_WILD_DO_TABLE:
  {
    if (rpl_filter->add_wild_do_table(argument))
    {
      fprintf(stderr, "Could not add do table rule '%s'!\n", argument);
      exit(1);
    }
    break;
  }
  case (int)OPT_REPLICATE_WILD_IGNORE_TABLE:
  {
    if (rpl_filter->add_wild_ignore_table(argument))
    {
      fprintf(stderr, "Could not add ignore table rule '%s'!\n", argument);
      exit(1);
    }
    break;
  }
  case (int)OPT_REPLICATE_IGNORE_TABLE:
  {
    if (rpl_filter->add_ignore_table(argument))
    {
      fprintf(stderr, "Could not add ignore table rule '%s'!\n", argument);
      exit(1);
    }
    break;
  }
#endif /* HAVE_REPLICATION */
  case (int) OPT_SLOW_QUERY_LOG:
    opt_slow_log= 1;
    break;
#ifdef WITH_CSV_STORAGE_ENGINE
  case  OPT_LOG_OUTPUT:
  {
    if (!argument || !argument[0])
    {
      log_output_options= LOG_TABLE;
      log_output_str= log_output_typelib.type_names[1];
    }
    else
    {
      log_output_str= argument;
      log_output_options=
        find_bit_type_or_exit(argument, &log_output_typelib, opt->name);
  }
    break;
  }
#endif
  case OPT_EVENT_SCHEDULER:
    if (Events::set_opt_event_scheduler(argument))
	exit(1);
    break;
  case (int) OPT_SKIP_NEW:
    opt_specialflag|= SPECIAL_NO_NEW_FUNC;
    delay_key_write_options= (uint) DELAY_KEY_WRITE_NONE;
    myisam_concurrent_insert=0;
    myisam_recover_options= HA_RECOVER_NONE;
    sp_automatic_privileges=0;
    my_use_symdir=0;
    ha_open_options&= ~(HA_OPEN_ABORT_IF_CRASHED | HA_OPEN_DELAY_KEY_WRITE);
#ifdef HAVE_QUERY_CACHE
    query_cache_size=0;
#endif
    break;
  case (int) OPT_SAFE:
    opt_specialflag|= SPECIAL_SAFE_MODE;
    delay_key_write_options= (uint) DELAY_KEY_WRITE_NONE;
    myisam_recover_options= HA_RECOVER_DEFAULT;
    ha_open_options&= ~(HA_OPEN_DELAY_KEY_WRITE);
    break;
  case (int) OPT_SKIP_PRIOR:
    opt_specialflag|= SPECIAL_NO_PRIOR;
    break;
  case (int) OPT_SKIP_LOCK:
    opt_external_locking=0;
    break;
  case (int) OPT_SKIP_HOST_CACHE:
    opt_specialflag|= SPECIAL_NO_HOST_CACHE;
    break;
  case (int) OPT_SKIP_RESOLVE:
    opt_specialflag|=SPECIAL_NO_RESOLVE;
    break;
  case (int) OPT_SKIP_NETWORKING:
#if defined(__NETWARE__)
    sql_perror("Can't start server: skip-networking option is currently not supported on NetWare");
    exit(1);
#endif
    opt_disable_networking=1;
    mysqld_port=0;
    break;
  case (int) OPT_SKIP_SHOW_DB:
    opt_skip_show_db=1;
    opt_specialflag|=SPECIAL_SKIP_SHOW_DB;
    break;
  case (int) OPT_WANT_CORE:
    test_flags |= TEST_CORE_ON_SIGNAL;
    break;
  case (int) OPT_SKIP_STACK_TRACE:
    test_flags|=TEST_NO_STACKTRACE;
    break;
  case (int) OPT_SKIP_SYMLINKS:
    my_use_symdir=0;
    break;
  case (int) OPT_BIND_ADDRESS:
    if ((my_bind_addr= (ulong) inet_addr(argument)) == INADDR_NONE)
    {
      struct hostent *ent;
      if (argument[0])
	ent=gethostbyname(argument);
      else
      {
	char myhostname[255];
	if (gethostname(myhostname,sizeof(myhostname)) < 0)
	{
	  sql_perror("Can't start server: cannot get my own hostname!");
	  exit(1);
	}
	ent=gethostbyname(myhostname);
      }
      if (!ent)
      {
	sql_perror("Can't start server: cannot resolve hostname!");
	exit(1);
      }
      my_bind_addr = (ulong) ((in_addr*)ent->h_addr_list[0])->s_addr;
    }
    break;
  case (int) OPT_PID_FILE:
    strmake(pidfile_name, argument, sizeof(pidfile_name)-1);
    break;
#ifdef __WIN__
  case (int) OPT_STANDALONE:		/* Dummy option for NT */
    break;
#endif
  case OPT_CONSOLE:
    if (opt_console)
      opt_error_log= 0;			// Force logs to stdout
    break;
  case (int) OPT_FLUSH:
    myisam_flush=1;
    flush_time=0;			// No auto flush
    break;
  case OPT_LOW_PRIORITY_UPDATES:
    thr_upgraded_concurrent_insert_lock= TL_WRITE_LOW_PRIORITY;
    global_system_variables.low_priority_updates=1;
    break;
  case OPT_BOOTSTRAP:
    opt_noacl=opt_bootstrap=1;
    break;
  case OPT_SERVER_ID:
    server_id_supplied = 1;
    break;
  case OPT_DELAY_KEY_WRITE_ALL:
    if (argument != disabled_my_option)
      argument= (char*) "ALL";
    /* Fall through */
  case OPT_DELAY_KEY_WRITE:
    if (argument == disabled_my_option)
      delay_key_write_options= (uint) DELAY_KEY_WRITE_NONE;
    else if (! argument)
      delay_key_write_options= (uint) DELAY_KEY_WRITE_ON;
    else
    {
      int type;
      type= find_type_or_exit(argument, &delay_key_write_typelib, opt->name);
      delay_key_write_options= (uint) type-1;
    }
    break;
  case OPT_CHARSETS_DIR:
    strmake(mysql_charsets_dir, argument, sizeof(mysql_charsets_dir)-1);
    charsets_dir = mysql_charsets_dir;
    break;
  case OPT_TX_ISOLATION:
  {
    int type;
    type= find_type_or_exit(argument, &tx_isolation_typelib, opt->name);
    global_system_variables.tx_isolation= (type-1);
    break;
  }
#ifdef WITH_NDBCLUSTER_STORAGE_ENGINE
  case OPT_NDB_MGMD:
  case OPT_NDB_NODEID:
  {
    int len= my_snprintf(opt_ndb_constrbuf+opt_ndb_constrbuf_len,
			 sizeof(opt_ndb_constrbuf)-opt_ndb_constrbuf_len,
			 "%s%s%s",opt_ndb_constrbuf_len > 0 ? ",":"",
			 optid == OPT_NDB_NODEID ? "nodeid=" : "",
			 argument);
    opt_ndb_constrbuf_len+= len;
  }
  /* fall through to add the connectstring to the end
   * and set opt_ndbcluster_connectstring
   */
  case OPT_NDB_CONNECTSTRING:
    if (opt_ndb_connectstring && opt_ndb_connectstring[0])
      my_snprintf(opt_ndb_constrbuf+opt_ndb_constrbuf_len,
		  sizeof(opt_ndb_constrbuf)-opt_ndb_constrbuf_len,
		  "%s%s", opt_ndb_constrbuf_len > 0 ? ",":"",
		  opt_ndb_connectstring);
    else
      opt_ndb_constrbuf[opt_ndb_constrbuf_len]= 0;
    opt_ndbcluster_connectstring= opt_ndb_constrbuf;
    break;
  case OPT_NDB_DISTRIBUTION:
    int id;
    id= find_type_or_exit(argument, &ndb_distribution_typelib, opt->name);
    opt_ndb_distribution_id= (enum ndb_distribution)(id-1);
    break;
  case OPT_NDB_EXTRA_LOGGING:
    if (!argument)
      ndb_extra_logging++;
    else if (argument == disabled_my_option)
      ndb_extra_logging= 0L;
    else
      ndb_extra_logging= atoi(argument);
    break;
#endif
  case OPT_MYISAM_RECOVER:
  {
    if (!argument)
    {
      myisam_recover_options=    HA_RECOVER_DEFAULT;
      myisam_recover_options_str= myisam_recover_typelib.type_names[0];
    }
    else if (!argument[0])
    {
      myisam_recover_options= HA_RECOVER_NONE;
      myisam_recover_options_str= "OFF";
    }
    else
    {
      myisam_recover_options_str=argument;
      myisam_recover_options=
        find_bit_type_or_exit(argument, &myisam_recover_typelib, opt->name);
    }
    ha_open_options|=HA_OPEN_ABORT_IF_CRASHED;
    break;
  }
  case OPT_CONCURRENT_INSERT:
    /* The following code is mainly here to emulate old behavior */
    if (!argument)                      /* --concurrent-insert */
      myisam_concurrent_insert= 1;
    else if (argument == disabled_my_option)
      myisam_concurrent_insert= 0;      /* --skip-concurrent-insert */
    break;
  case OPT_TC_HEURISTIC_RECOVER:
    tc_heuristic_recover= find_type_or_exit(argument,
                                            &tc_heuristic_recover_typelib,
                                            opt->name);
    break;
  case OPT_MYISAM_STATS_METHOD:
  {
    ulong method_conv;
    int method;
    LINT_INIT(method_conv);

    myisam_stats_method_str= argument;
    method= find_type_or_exit(argument, &myisam_stats_method_typelib,
                              opt->name);
    switch (method-1) {
    case 2:
      method_conv= MI_STATS_METHOD_IGNORE_NULLS;
      break;
    case 1:
      method_conv= MI_STATS_METHOD_NULLS_EQUAL;
      break;
    case 0:
    default:
      method_conv= MI_STATS_METHOD_NULLS_NOT_EQUAL;
      break;
    }
    global_system_variables.myisam_stats_method= method_conv;
    break;
  }
  case OPT_SQL_MODE:
  {
    sql_mode_str= argument;
    global_system_variables.sql_mode=
      find_bit_type_or_exit(argument, &sql_mode_typelib, opt->name);
    global_system_variables.sql_mode= fix_sql_mode(global_system_variables.
						   sql_mode);
    break;
  }
  case OPT_ONE_THREAD:
    global_system_variables.thread_handling= 2;
    break;
  case OPT_THREAD_HANDLING:
  {
    global_system_variables.thread_handling=
      find_type_or_exit(argument, &thread_handling_typelib, opt->name);
    break;
  }
  case OPT_FT_BOOLEAN_SYNTAX:
    if (ft_boolean_check_syntax_string((uchar*) argument))
    {
      fprintf(stderr, "Invalid ft-boolean-syntax string: %s\n", argument);
      exit(1);
    }
    strmake(ft_boolean_syntax, argument, sizeof(ft_boolean_syntax)-1);
    break;
  case OPT_SKIP_SAFEMALLOC:
#ifdef SAFEMALLOC
    sf_malloc_quick=1;
#endif
    break;
  case OPT_LOWER_CASE_TABLE_NAMES:
    lower_case_table_names= argument ? atoi(argument) : 1;
    lower_case_table_names_used= 1;
    break;
  }
  return 0;
}


/* Handle arguments for multiple key caches */

extern "C" uchar **mysql_getopt_value(const char *keyname, uint key_length,
                                      const struct my_option *option);

uchar* *
mysql_getopt_value(const char *keyname, uint key_length,
		   const struct my_option *option)
{
  switch (option->id) {
  case OPT_KEY_BUFFER_SIZE:
  case OPT_KEY_CACHE_BLOCK_SIZE:
  case OPT_KEY_CACHE_DIVISION_LIMIT:
  case OPT_KEY_CACHE_AGE_THRESHOLD:
  {
    KEY_CACHE *key_cache;
    if (!(key_cache= get_or_create_key_cache(keyname, key_length)))
      exit(1);
    switch (option->id) {
    case OPT_KEY_BUFFER_SIZE:
      return (uchar**) &key_cache->param_buff_size;
    case OPT_KEY_CACHE_BLOCK_SIZE:
      return (uchar**) &key_cache->param_block_size;
    case OPT_KEY_CACHE_DIVISION_LIMIT:
      return (uchar**) &key_cache->param_division_limit;
    case OPT_KEY_CACHE_AGE_THRESHOLD:
      return (uchar**) &key_cache->param_age_threshold;
    }
  }
  }
 return option->value;
}


extern "C" void option_error_reporter(enum loglevel level, const char *format, ...);

void option_error_reporter(enum loglevel level, const char *format, ...)
{
  va_list args;
  va_start(args, format);

  /* Don't print warnings for --loose options during bootstrap */
  if (level == ERROR_LEVEL || !opt_bootstrap ||
      global_system_variables.log_warnings)
  {
    vprint_msg_to_log(level, format, args);
  }
  va_end(args);
}


static void get_options(int *argc,char **argv)
{
  int ho_error;

  my_getopt_register_get_addr(mysql_getopt_value);
  strmake(def_ft_boolean_syntax, ft_boolean_syntax,
	  sizeof(ft_boolean_syntax)-1);
  my_getopt_error_reporter= option_error_reporter;

  /* Skip unknown options so that they may be processed later by plugins */
  my_getopt_skip_unknown= TRUE;

  if ((ho_error= handle_options(argc, &argv, my_long_options,
                                mysqld_get_one_option)))
    exit(ho_error);
  (*argc)++; /* add back one for the progname handle_options removes */
             /* no need to do this for argv as we are discarding it. */

  if ((opt_log_slow_admin_statements || opt_log_queries_not_using_indexes ||
       opt_log_slow_slave_statements) &&
      !opt_slow_log)
    sql_print_warning("options --log-slow-admin-statements, --log-queries-not-using-indexes and --log-slow-slave-statements have no effect if --log-slow-queries is not set");

#if defined(HAVE_BROKEN_REALPATH)
  my_use_symdir=0;
  my_disable_symlinks=1;
  have_symlink=SHOW_OPTION_NO;
#else
  if (!my_use_symdir)
  {
    my_disable_symlinks=1;
    have_symlink=SHOW_OPTION_DISABLED;
  }
#endif
  if (opt_debugging)
  {
    /* Allow break with SIGINT, no core or stack trace */
    test_flags|= TEST_SIGINT | TEST_NO_STACKTRACE;
    test_flags&= ~TEST_CORE_ON_SIGNAL;
  }
  /* Set global MyISAM variables from delay_key_write_options */
  fix_delay_key_write((THD*) 0, OPT_GLOBAL);

#ifndef EMBEDDED_LIBRARY
  if (mysqld_chroot)
    set_root(mysqld_chroot);
#else
  global_system_variables.thread_handling = SCHEDULER_NO_THREADS;
  max_allowed_packet= global_system_variables.max_allowed_packet;
  net_buffer_length= global_system_variables.net_buffer_length;
#endif
  fix_paths();

  /*
    Set some global variables from the global_system_variables
    In most cases the global variables will not be used
  */
  my_disable_locking= myisam_single_user= test(opt_external_locking == 0);
  my_default_record_cache_size=global_system_variables.read_buff_size;
  myisam_max_temp_length=
    (my_off_t) global_system_variables.myisam_max_sort_file_size;

  /* Set global variables based on startup options */
  myisam_block_size=(uint) 1 << my_bit_log2(opt_myisam_block_size);

  /* long_query_time is in microseconds */
  global_system_variables.long_query_time= max_system_variables.long_query_time=
    (longlong) (long_query_time * 1000000.0);

  if (opt_short_log_format)
    opt_specialflag|= SPECIAL_SHORT_LOG_FORMAT;

  if (init_global_datetime_format(MYSQL_TIMESTAMP_DATE,
				  &global_system_variables.date_format) ||
      init_global_datetime_format(MYSQL_TIMESTAMP_TIME,
				  &global_system_variables.time_format) ||
      init_global_datetime_format(MYSQL_TIMESTAMP_DATETIME,
				  &global_system_variables.datetime_format))
    exit(1);

#ifdef EMBEDDED_LIBRARY
  one_thread_scheduler(&thread_scheduler);
#else
  if (global_system_variables.thread_handling <=
      SCHEDULER_ONE_THREAD_PER_CONNECTION)
    one_thread_per_connection_scheduler(&thread_scheduler);
  else if (global_system_variables.thread_handling == SCHEDULER_NO_THREADS)
    one_thread_scheduler(&thread_scheduler);
  else
    pool_of_threads_scheduler(&thread_scheduler);  /* purecov: tested */
#endif
}


/*
  Create version name for running mysqld version
  We automaticly add suffixes -debug, -embedded and -log to the version
  name to make the version more descriptive.
  (MYSQL_SERVER_SUFFIX is set by the compilation environment)
*/

static void set_server_version(void)
{
  char *end= strxmov(server_version, MYSQL_SERVER_VERSION,
                     MYSQL_SERVER_SUFFIX_STR, NullS);
#ifdef EMBEDDED_LIBRARY
  end= strmov(end, "-embedded");
#endif
#ifndef DBUG_OFF
  if (!strstr(MYSQL_SERVER_SUFFIX_STR, "-debug"))
    end= strmov(end, "-debug");
#endif
  if (opt_log || opt_update_log || opt_slow_log || opt_bin_log)
    strmov(end, "-log");                        // This may slow down system
}


static char *get_relative_path(const char *path)
{
  if (test_if_hard_path(path) &&
      is_prefix(path,DEFAULT_MYSQL_HOME) &&
      strcmp(DEFAULT_MYSQL_HOME,FN_ROOTDIR))
  {
    path+=(uint) strlen(DEFAULT_MYSQL_HOME);
    while (*path == FN_LIBCHAR)
      path++;
  }
  return (char*) path;
}


/*
  Fix filename and replace extension where 'dir' is relative to
  mysql_real_data_home.
  Return 1 if len(path) > FN_REFLEN
*/

bool
fn_format_relative_to_data_home(char * to, const char *name,
				const char *dir, const char *extension)
{
  char tmp_path[FN_REFLEN];
  if (!test_if_hard_path(dir))
  {
    strxnmov(tmp_path,sizeof(tmp_path)-1, mysql_real_data_home,
	     dir, NullS);
    dir=tmp_path;
  }
  return !fn_format(to, name, dir, extension,
		    MY_APPEND_EXT | MY_UNPACK_FILENAME | MY_SAFE_PATH);
}


static void fix_paths(void)
{
  char buff[FN_REFLEN],*pos;
  convert_dirname(mysql_home,mysql_home,NullS);
  /* Resolve symlinks to allow 'mysql_home' to be a relative symlink */
  my_realpath(mysql_home,mysql_home,MYF(0));
  /* Ensure that mysql_home ends in FN_LIBCHAR */
  pos=strend(mysql_home);
  if (pos[-1] != FN_LIBCHAR)
  {
    pos[0]= FN_LIBCHAR;
    pos[1]= 0;
  }
  convert_dirname(mysql_real_data_home,mysql_real_data_home,NullS);
  convert_dirname(language,language,NullS);
  (void) my_load_path(mysql_home,mysql_home,""); // Resolve current dir
  (void) my_load_path(mysql_real_data_home,mysql_real_data_home,mysql_home);
  (void) my_load_path(pidfile_name,pidfile_name,mysql_real_data_home);
  (void) my_load_path(opt_plugin_dir, opt_plugin_dir_ptr ? opt_plugin_dir_ptr :
                                      get_relative_path(LIBDIR), mysql_home);
  opt_plugin_dir_ptr= opt_plugin_dir;

  char *sharedir=get_relative_path(SHAREDIR);
  if (test_if_hard_path(sharedir))
    strmake(buff,sharedir,sizeof(buff)-1);		/* purecov: tested */
  else
    strxnmov(buff,sizeof(buff)-1,mysql_home,sharedir,NullS);
  convert_dirname(buff,buff,NullS);
  (void) my_load_path(language,language,buff);

  /* If --character-sets-dir isn't given, use shared library dir */
  if (charsets_dir != mysql_charsets_dir)
  {
    strxnmov(mysql_charsets_dir, sizeof(mysql_charsets_dir)-1, buff,
	     CHARSET_DIR, NullS);
  }
  (void) my_load_path(mysql_charsets_dir, mysql_charsets_dir, buff);
  convert_dirname(mysql_charsets_dir, mysql_charsets_dir, NullS);
  charsets_dir=mysql_charsets_dir;

  if (init_tmpdir(&mysql_tmpdir_list, opt_mysql_tmpdir))
    exit(1);
#ifdef HAVE_REPLICATION
  if (!slave_load_tmpdir)
  {
    if (!(slave_load_tmpdir = (char*) my_strdup(mysql_tmpdir, MYF(MY_FAE))))
      exit(1);
  }
#endif /* HAVE_REPLICATION */
  /*
    Convert the secure-file-priv option to system format, allowing
    a quick strcmp to check if read or write is in an allowed dir
   */
  if (opt_secure_file_priv)
  {
    convert_dirname(buff, opt_secure_file_priv, NullS);
    my_free(opt_secure_file_priv, MYF(0));
    opt_secure_file_priv= my_strdup(buff, MYF(MY_FAE));
  }
}


static ulong find_bit_type_or_exit(const char *x, TYPELIB *bit_lib,
                                   const char *option)
{
  ulong res;

  const char **ptr;
  
  if ((res= find_bit_type(x, bit_lib)) == ~(ulong) 0)
  {
    ptr= bit_lib->type_names;
    if (!*x)
      fprintf(stderr, "No option given to %s\n", option);
    else
      fprintf(stderr, "Wrong option to %s. Option(s) given: %s\n", option, x);
    fprintf(stderr, "Alternatives are: '%s'", *ptr);
    while (*++ptr)
      fprintf(stderr, ",'%s'", *ptr);
    fprintf(stderr, "\n");
    exit(1);
  }
  return res;
}


/*
  Return a bitfield from a string of substrings separated by ','
  returns ~(ulong) 0 on error.
*/

static ulong find_bit_type(const char *x, TYPELIB *bit_lib)
{
  bool found_end;
  int  found_count;
  const char *end,*i,*j;
  const char **array, *pos;
  ulong found,found_int,bit;
  DBUG_ENTER("find_bit_type");
  DBUG_PRINT("enter",("x: '%s'",x));

  found=0;
  found_end= 0;
  pos=(char *) x;
  while (*pos == ' ') pos++;
  found_end= *pos == 0;
  while (!found_end)
  {
    if (!*(end=strcend(pos,',')))		/* Let end point at fieldend */
    {
      while (end > pos && end[-1] == ' ')
	end--;					/* Skip end-space */
      found_end=1;
    }
    found_int=0; found_count=0;
    for (array=bit_lib->type_names, bit=1 ; (i= *array++) ; bit<<=1)
    {
      j=pos;
      while (j != end)
      {
	if (my_toupper(mysqld_charset,*i++) !=
            my_toupper(mysqld_charset,*j++))
	  goto skip;
      }
      found_int=bit;
      if (! *i)
      {
	found_count=1;
	break;
      }
      else if (j != pos)			// Half field found
      {
	found_count++;				// Could be one of two values
      }
skip: ;
    }
    if (found_count != 1)
      DBUG_RETURN(~(ulong) 0);				// No unique value
    found|=found_int;
    pos=end+1;
  }

  DBUG_PRINT("exit",("bit-field: %ld",(ulong) found));
  DBUG_RETURN(found);
} /* find_bit_type */


/*
  Check if file system used for databases is case insensitive

  SYNOPSIS
    test_if_case_sensitive()
    dir_name			Directory to test

  RETURN
    -1  Don't know (Test failed)
    0   File system is case sensitive
    1   File system is case insensitive
*/

static int test_if_case_insensitive(const char *dir_name)
{
  int result= 0;
  File file;
  char buff[FN_REFLEN], buff2[FN_REFLEN];
  MY_STAT stat_info;
  DBUG_ENTER("test_if_case_insensitive");

  fn_format(buff, glob_hostname, dir_name, ".lower-test",
	    MY_UNPACK_FILENAME | MY_REPLACE_EXT | MY_REPLACE_DIR);
  fn_format(buff2, glob_hostname, dir_name, ".LOWER-TEST",
	    MY_UNPACK_FILENAME | MY_REPLACE_EXT | MY_REPLACE_DIR);
  (void) my_delete(buff2, MYF(0));
  if ((file= my_create(buff, 0666, O_RDWR, MYF(0))) < 0)
  {
    sql_print_warning("Can't create test file %s", buff);
    DBUG_RETURN(-1);
  }
  my_close(file, MYF(0));
  if (my_stat(buff2, &stat_info, MYF(0)))
    result= 1;					// Can access file
  (void) my_delete(buff, MYF(MY_WME));
  DBUG_PRINT("exit", ("result: %d", result));
  DBUG_RETURN(result);
}


/* Create file to store pid number */

#ifndef EMBEDDED_LIBRARY

static void create_pid_file()
{
  File file;
  if ((file = my_create(pidfile_name,0664,
			O_WRONLY | O_TRUNC, MYF(MY_WME))) >= 0)
  {
    char buff[21], *end;
    end= int10_to_str((long) getpid(), buff, 10);
    *end++= '\n';
    if (!my_write(file, (uchar*) buff, (uint) (end-buff), MYF(MY_WME | MY_NABP)))
    {
      (void) my_close(file, MYF(0));
      return;
    }
    (void) my_close(file, MYF(0));
  }
  sql_perror("Can't start server: can't create PID file");
  exit(1);
}
#endif /* EMBEDDED_LIBRARY */

/* Clear most status variables */
void refresh_status(THD *thd)
{
  pthread_mutex_lock(&LOCK_status);

  /* Add thread's status variabes to global status */
  add_to_status(&global_status_var, &thd->status_var);

  /* Reset thread's status variables */
  bzero((uchar*) &thd->status_var, sizeof(thd->status_var));

  /* Reset some global variables */
  reset_status_vars();

  /* Reset the counters of all key caches (default and named). */
  process_key_caches(reset_key_cache_counters);
  pthread_mutex_unlock(&LOCK_status);

  /*
    Set max_used_connections to the number of currently open
    connections.  Lock LOCK_thread_count out of LOCK_status to avoid
    deadlocks.  Status reset becomes not atomic, but status data is
    not exact anyway.
  */
  pthread_mutex_lock(&LOCK_thread_count);
  max_used_connections= thread_count-delayed_insert_threads;
  pthread_mutex_unlock(&LOCK_thread_count);
}


/*****************************************************************************
  Instantiate variables for missing storage engines
  This section should go away soon
*****************************************************************************/

#ifndef WITH_NDBCLUSTER_STORAGE_ENGINE
ulong ndb_cache_check_time;
ulong ndb_extra_logging;
#endif

/*****************************************************************************
  Instantiate templates
*****************************************************************************/

#ifdef HAVE_EXPLICIT_TEMPLATE_INSTANTIATION
/* Used templates */
template class I_List<THD>;
template class I_List_iterator<THD>;
template class I_List<i_string>;
template class I_List<i_string_pair>;
template class I_List<NAMED_LIST>;
template class I_List<Statement>;
template class I_List_iterator<Statement>;
#endif<|MERGE_RESOLUTION|>--- conflicted
+++ resolved
@@ -6248,13 +6248,8 @@
    "When reading rows in sorted order after a sort, the rows are read through this buffer to avoid a disk seeks. If not set, then it's set to the value of record_buffer.",
    (uchar**) &global_system_variables.read_rnd_buff_size,
    (uchar**) &max_system_variables.read_rnd_buff_size, 0,
-<<<<<<< HEAD
    GET_ULONG, REQUIRED_ARG, 256*1024L, 64 /*IO_SIZE*2+MALLOC_OVERHEAD*/ ,
-   SSIZE_MAX, MALLOC_OVERHEAD, 1 /* Small lower limit to be able to test MRR */, 0},
-=======
-   GET_ULONG, REQUIRED_ARG, 256*1024L, IO_SIZE*2+MALLOC_OVERHEAD,
-   INT_MAX32, MALLOC_OVERHEAD, IO_SIZE, 0},
->>>>>>> c255faf2
+   INT_MAX32, MALLOC_OVERHEAD, 1 /* Small lower limit to be able to test MRR */, 0},
   {"record_buffer", OPT_RECORD_BUFFER,
    "Alias for read_buffer_size",
    (uchar**) &global_system_variables.read_buff_size,
