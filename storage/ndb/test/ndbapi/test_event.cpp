/* Copyright (C) 2003 MySQL AB

   This program is free software; you can redistribute it and/or modify
   it under the terms of the GNU General Public License as published by
   the Free Software Foundation; version 2 of the License.

   This program is distributed in the hope that it will be useful,
   but WITHOUT ANY WARRANTY; without even the implied warranty of
   MERCHANTABILITY or FITNESS FOR A PARTICULAR PURPOSE.  See the
   GNU General Public License for more details.

   You should have received a copy of the GNU General Public License
   along with this program; if not, write to the Free Software
   Foundation, Inc., 59 Temple Place, Suite 330, Boston, MA  02111-1307  USA */

#include <NDBT_Test.hpp>
#include <NDBT_ReturnCodes.h>
#include <HugoTransactions.hpp>
#include <UtilTransactions.hpp>
#include <TestNdbEventOperation.hpp>
#include <NdbAutoPtr.hpp>
#include <NdbRestarter.hpp>
#include <NdbRestarts.hpp>
#include <signaldata/DumpStateOrd.hpp>

#define GETNDB(ps) ((NDBT_NdbApiStep*)ps)->getNdb()

static int createEvent(Ndb *pNdb, 
                       const NdbDictionary::Table &tab,
                       NDBT_Context* ctx)
{
  char eventName[1024];
  sprintf(eventName,"%s_EVENT",tab.getName());
  bool merge_events = ctx->getProperty("MergeEvents");
  bool report = ctx->getProperty("ReportSubscribe");

  NdbDictionary::Dictionary *myDict = pNdb->getDictionary();

  if (!myDict) {
    g_err << "Dictionary not found " 
	  << pNdb->getNdbError().code << " "
	  << pNdb->getNdbError().message << endl;
    return NDBT_FAILED;
  }

  NdbDictionary::Event myEvent(eventName);
  myEvent.setTable(tab.getName());
  myEvent.addTableEvent(NdbDictionary::Event::TE_ALL); 
  for(int a = 0; a < tab.getNoOfColumns(); a++){
    myEvent.addEventColumn(a);
  }
  myEvent.mergeEvents(merge_events);

  if (report)
    myEvent.setReport(NdbDictionary::Event::ER_SUBSCRIBE);

  int res = myDict->createEvent(myEvent); // Add event to database

  if (res == 0)
    myEvent.print();
  else if (myDict->getNdbError().classification ==
	   NdbError::SchemaObjectExists) 
  {
    g_info << "Event creation failed event exists\n";
    res = myDict->dropEvent(eventName);
    if (res) {
      g_err << "Failed to drop event: " 
	    << myDict->getNdbError().code << " : "
	    << myDict->getNdbError().message << endl;
      return NDBT_FAILED;
    }
    // try again
    res = myDict->createEvent(myEvent); // Add event to database
    if (res) {
      g_err << "Failed to create event (1): " 
	    << myDict->getNdbError().code << " : "
	    << myDict->getNdbError().message << endl;
      return NDBT_FAILED;
    }
  }
  else 
  {
    g_err << "Failed to create event (2): " 
	  << myDict->getNdbError().code << " : "
	  << myDict->getNdbError().message << endl;
    return NDBT_FAILED;
  }

  return NDBT_OK;
}

static int dropEvent(Ndb *pNdb, const NdbDictionary::Table &tab)
{
  char eventName[1024];
  sprintf(eventName,"%s_EVENT",tab.getName());
  NdbDictionary::Dictionary *myDict = pNdb->getDictionary();
  if (!myDict) {
    g_err << "Dictionary not found " 
	  << pNdb->getNdbError().code << " "
	  << pNdb->getNdbError().message << endl;
    return NDBT_FAILED;
  }
  if (myDict->dropEvent(eventName)) {
    g_err << "Failed to drop event: " 
	  << myDict->getNdbError().code << " : "
	  << myDict->getNdbError().message << endl;
    return NDBT_FAILED;
  }
  return NDBT_OK;
}
 
static
NdbEventOperation *createEventOperation(Ndb *ndb,
                                        const NdbDictionary::Table &tab,
                                        int do_report_error = 1)
{
  char buf[1024];
  sprintf(buf, "%s_EVENT", tab.getName());
  NdbEventOperation *pOp= ndb->createEventOperation(buf);
  if (pOp == 0)
  {
    if (do_report_error)
      g_err << "createEventOperation: "
            << ndb->getNdbError().code << " "
            << ndb->getNdbError().message << endl;
    return 0;
  }
  int n_columns= tab.getNoOfColumns();
  for (int j = 0; j < n_columns; j++)
  {
    pOp->getValue(tab.getColumn(j)->getName());
    pOp->getPreValue(tab.getColumn(j)->getName());
  }
  if ( pOp->execute() )
  {
    if (do_report_error)
      g_err << "pOp->execute(): "
            << pOp->getNdbError().code << " "
            << pOp->getNdbError().message << endl;
    ndb->dropEventOperation(pOp);
    return 0;
  }
  return pOp;
}

static int runCreateEvent(NDBT_Context* ctx, NDBT_Step* step)
{
  if (createEvent(GETNDB(step),* ctx->getTab(), ctx) != 0){
    return NDBT_FAILED;
  }
  return NDBT_OK;
}

struct receivedEvent {
  Uint32 pk;
  Uint32 count;
  Uint32 event;
};

static int 
eventOperation(Ndb* pNdb, const NdbDictionary::Table &tab, void* pstats, int records)
{
  int i;
  const char function[] = "HugoTransactions::eventOperation: ";
  struct receivedEvent* recInsertEvent;
  NdbAutoObjArrayPtr<struct receivedEvent>
    p00( recInsertEvent = new struct receivedEvent[3*records] );
  struct receivedEvent* recUpdateEvent = &recInsertEvent[records];
  struct receivedEvent* recDeleteEvent = &recInsertEvent[2*records];

  EventOperationStats &stats = *(EventOperationStats*)pstats;

  stats.n_inserts = 0;
  stats.n_deletes = 0;
  stats.n_updates = 0;
  stats.n_consecutive = 0;
  stats.n_duplicates = 0;
  stats.n_inconsistent_gcis = 0;

  for (i = 0; i < records; i++) {
    recInsertEvent[i].pk    = 0xFFFFFFFF;
    recInsertEvent[i].count = 0;
    recInsertEvent[i].event = 0xFFFFFFFF;

    recUpdateEvent[i].pk    = 0xFFFFFFFF;
    recUpdateEvent[i].count = 0;
    recUpdateEvent[i].event = 0xFFFFFFFF;

    recDeleteEvent[i].pk    = 0xFFFFFFFF;
    recDeleteEvent[i].count = 0;
    recDeleteEvent[i].event = 0xFFFFFFFF;
  }

  NdbDictionary::Dictionary *myDict = pNdb->getDictionary();

  if (!myDict) {
    g_err << function << "Event Creation failedDictionary not found\n";
    return NDBT_FAILED;
  }

  int                  r = 0;
  NdbEventOperation    *pOp;

  char eventName[1024];
  sprintf(eventName,"%s_EVENT",tab.getName());
  Uint32 noEventColumnName = tab.getNoOfColumns();

  g_info << function << "create EventOperation\n";
  pOp = pNdb->createEventOperation(eventName);
  if ( pOp == NULL ) {
    g_err << function << "Event operation creation failed\n";
    return NDBT_FAILED;
  }

  g_info << function << "get values\n";
  NdbRecAttr* recAttr[1024];
  NdbRecAttr* recAttrPre[1024];

  const NdbDictionary::Table *_table = myDict->getTable(tab.getName());

  for (int a = 0; a < noEventColumnName; a++) {
    recAttr[a]    = pOp->getValue(_table->getColumn(a)->getName());
    recAttrPre[a] = pOp->getPreValue(_table->getColumn(a)->getName());
  }
  
  // set up the callbacks
  g_info << function << "execute\n";
  if (pOp->execute()) { // This starts changes to "start flowing"
    g_err << function << "operation execution failed: \n";
    g_err << pOp->getNdbError().code << " "
	  << pOp->getNdbError().message << endl;
    return NDBT_FAILED;
  }

  g_info << function << "ok\n";

  int count = 0;
  Uint32 last_inconsitant_gci = 0xEFFFFFF0;

  while (r < records){
    //printf("now waiting for event...\n");
    int res = pNdb->pollEvents(1000); // wait for event or 1000 ms

    if (res > 0) {
      //printf("got data! %d\n", r);
      NdbEventOperation *tmp;
      while ((tmp= pNdb->nextEvent()))
      {
	assert(tmp == pOp);
	r++;
	count++;

	Uint32 gci = pOp->getGCI();
	Uint32 pk = recAttr[0]->u_32_value();

        if (!pOp->isConsistent()) {
	  if (last_inconsitant_gci != gci) {
	    last_inconsitant_gci = gci;
	    stats.n_inconsistent_gcis++;
	  }
	  g_warning << "A node failure has occured and events might be missing\n";	
	}
	g_info << function << "GCI " << gci << ": " << count;
	struct receivedEvent* recEvent;
	switch (pOp->getEventType()) {
	case NdbDictionary::Event::TE_INSERT:
	  stats.n_inserts++;
	  g_info << " INSERT: ";
	  recEvent = recInsertEvent;
	  break;
	case NdbDictionary::Event::TE_DELETE:
	  stats.n_deletes++;
	  g_info << " DELETE: ";
	  recEvent = recDeleteEvent;
	  break;
	case NdbDictionary::Event::TE_UPDATE:
	  stats.n_updates++;
	  g_info << " UPDATE: ";
	  recEvent = recUpdateEvent;
	  break;
	default:
	case NdbDictionary::Event::TE_ALL:
	  abort();
	}

	if ((int)pk < records) {
	  recEvent[pk].pk = pk;
	  recEvent[pk].count++;
	}

	for (i = 1; i < noEventColumnName; i++) {
	  if (recAttr[i]->isNULL() >= 0) { // we have a value
	    g_info << " post[" << i << "]=";
	    if (recAttr[i]->isNULL() == 0) // we have a non-null value
	      g_info << recAttr[i]->u_32_value();
	    else                           // we have a null value
	      g_info << "NULL";
	  }
	  if (recAttrPre[i]->isNULL() >= 0) { // we have a value
	    g_info << " pre[" << i << "]=";
	    if (recAttrPre[i]->isNULL() == 0) // we have a non-null value
	      g_info << recAttrPre[i]->u_32_value();
	    else                              // we have a null value
	      g_info << "NULL";
	  }
	}
	g_info << endl;
      }
    } else
      ;//printf("timed out\n");
  }

  g_info << "dropping event operation" << endl;

  int res = pNdb->dropEventOperation(pOp);
  if (res != 0) {
    g_err << "operation execution failed\n";
    return NDBT_FAILED;
  }

  g_info << " ok" << endl;

  if (stats.n_inserts > 0) {
    stats.n_consecutive++;
  }
  if (stats.n_deletes > 0) {
    stats.n_consecutive++;
  }
  if (stats.n_updates > 0) {
    stats.n_consecutive++;
  }
  for (i = 0; i < (Uint32)records/3; i++) {
    if (recInsertEvent[i].pk != i) {
      stats.n_consecutive ++;
      ndbout << "missing insert pk " << i << endl;
    } else if (recInsertEvent[i].count > 1) {
      ndbout << "duplicates insert pk " << i
	     << " count " << recInsertEvent[i].count << endl;
      stats.n_duplicates += recInsertEvent[i].count-1;
    }
    if (recUpdateEvent[i].pk != i) {
      stats.n_consecutive ++;
      ndbout << "missing update pk " << i << endl;
    } else if (recUpdateEvent[i].count > 1) {
      ndbout << "duplicates update pk " << i
	     << " count " << recUpdateEvent[i].count << endl;
      stats.n_duplicates += recUpdateEvent[i].count-1;
    }
    if (recDeleteEvent[i].pk != i) {
      stats.n_consecutive ++;
      ndbout << "missing delete pk " << i << endl;
    } else if (recDeleteEvent[i].count > 1) {
      ndbout << "duplicates delete pk " << i
	     << " count " << recDeleteEvent[i].count << endl;
      stats.n_duplicates += recDeleteEvent[i].count-1;
    }
  }
  
  return NDBT_OK;
}

int runCreateShadowTable(NDBT_Context* ctx, NDBT_Step* step)
{
  const NdbDictionary::Table *table= ctx->getTab();
  char buf[1024];
  sprintf(buf, "%s_SHADOW", table->getName());

  GETNDB(step)->getDictionary()->dropTable(buf);
  if (GETNDB(step)->getDictionary()->getTable(buf))
  {
    g_err << "unsucessful drop of " << buf << endl;
    return NDBT_FAILED;
  }

  NdbDictionary::Table table_shadow(*table);
  table_shadow.setName(buf);
  // TODO should be removed
  // This should work wo/ next line
  //table_shadow.setNodeGroupIds(0, 0);
  GETNDB(step)->getDictionary()->createTable(table_shadow);
  if (GETNDB(step)->getDictionary()->getTable(buf))
    return NDBT_OK;

  g_err << "unsucessful create of " << buf << endl;
  return NDBT_FAILED;
}

int runDropShadowTable(NDBT_Context* ctx, NDBT_Step* step)
{
  const NdbDictionary::Table *table= ctx->getTab();
  char buf[1024];
  sprintf(buf, "%s_SHADOW", table->getName());
  
  GETNDB(step)->getDictionary()->dropTable(buf);
  return NDBT_OK;
}

int runCreateDropEventOperation(NDBT_Context* ctx, NDBT_Step* step)
{
  int loops = ctx->getNumLoops();
  //int records = ctx->getNumRecords();
  HugoTransactions hugoTrans(*ctx->getTab());
  EventOperationStats stats;

  //Ndb *pNdb=GETNDB(step);
  const NdbDictionary::Table& tab= *ctx->getTab();
  //NdbEventOperation    *pOp;
  char eventName[1024];
  sprintf(eventName,"%s_EVENT",tab.getName());
  //int noEventColumnName = tab.getNoOfColumns();

  for (int i= 0; i < loops; i++)
  {
#if 1
    if (eventOperation(GETNDB(step), tab, (void*)&stats, 0) != 0){
      return NDBT_FAILED;
    }
#else
    g_info << "create EventOperation\n";
    pOp = pNdb->createEventOperation(eventName);
    if ( pOp == NULL ) {
      g_err << "Event operation creation failed\n";
      return NDBT_FAILED;
    }

    g_info << "dropping event operation" << endl;
    int res = pNdb->dropEventOperation(pOp);
    if (res != 0) {
      g_err << "operation execution failed\n";
      return NDBT_FAILED;
    }
#endif
  }

  return NDBT_OK;
}

int theThreadIdCounter = 0;

int runEventOperation(NDBT_Context* ctx, NDBT_Step* step)
{
  int tId = theThreadIdCounter++;
  //int loops = ctx->getNumLoops();
  int records = ctx->getNumRecords();
  HugoTransactions hugoTrans(*ctx->getTab());

  EventOperationStats stats;

  g_info << "***** start Id " << tId << endl;

  //  sleep(tId);

  if (eventOperation(GETNDB(step), *ctx->getTab(), (void*)&stats, 3*records) != 0){
    return NDBT_FAILED;
  }

  int ret;
  if (stats.n_inserts     == records &&
      stats.n_deletes     == records &&
      stats.n_updates     == records &&
      stats.n_consecutive == 3 &&
      stats.n_duplicates  == 0)
    ret = NDBT_OK;
  else
    ret = NDBT_FAILED;

  if (ret == NDBT_FAILED) {
    g_info << "***** end Id " << tId << endl;
    ndbout_c("n_inserts =           %d (%d)", stats.n_inserts, records);
    ndbout_c("n_deletes =           %d (%d)", stats.n_deletes, records);
    ndbout_c("n_updates =           %d (%d)", stats.n_updates, records);
    ndbout_c("n_consecutive =       %d (%d)", stats.n_consecutive, 3);
    ndbout_c("n_duplicates =        %d (%d)", stats.n_duplicates, 0);
    ndbout_c("n_inconsistent_gcis = %d (%d)", stats.n_inconsistent_gcis, 0);
  }

  return ret;
}

int runEventLoad(NDBT_Context* ctx, NDBT_Step* step)
{
  int loops = ctx->getNumLoops();
  int records = ctx->getNumRecords();
  HugoTransactions hugoTrans(*ctx->getTab());

  sleep(1);
#if 0
  sleep(5);
  sleep(theThreadIdCounter);
#endif
  if (hugoTrans.loadTable(GETNDB(step), records, 1, true, loops) != 0){
    return NDBT_FAILED;
  }
  if (hugoTrans.pkUpdateRecords(GETNDB(step), records, 1, loops) != 0){
    return NDBT_FAILED;
  }
  if (hugoTrans.pkDelRecords(GETNDB(step),  records, 1, true, loops) != 0){
    return NDBT_FAILED;
  }
  return NDBT_OK;
}

int runEventMixedLoad(NDBT_Context* ctx, NDBT_Step* step)
{
  int loops = ctx->getNumLoops();
  int records = ctx->getNumRecords();
  HugoTransactions hugoTrans(*ctx->getTab());
  
  if(ctx->getPropertyWait("LastGCI_hi", ~(Uint32)0))
  {
    g_err << "FAIL " << __LINE__ << endl;
    return NDBT_FAILED;
  }

  while(loops -- && !ctx->isTestStopped())
  {
    hugoTrans.clearTable(GETNDB(step), 0);

    if (hugoTrans.loadTable(GETNDB(step), 3*records, 1, true, 1) != 0){
      g_err << "FAIL " << __LINE__ << endl;
      return NDBT_FAILED;
    }

    if (hugoTrans.pkDelRecords(GETNDB(step), 3*records, 1, true, 1) != 0){
      g_err << "FAIL " << __LINE__ << endl;
      return NDBT_FAILED;
    }
    if (hugoTrans.loadTable(GETNDB(step), records, 1, true, 1) != 0){
      g_err << "FAIL " << __LINE__ << endl;
      return NDBT_FAILED;
    }
    if (hugoTrans.pkUpdateRecords(GETNDB(step), records, 1, 1) != 0){
      g_err << "FAIL " << __LINE__ << endl;
      return NDBT_FAILED;
    }
    if (hugoTrans.pkUpdateRecords(GETNDB(step), records, 1, 1) != 0){
      g_err << "FAIL " << __LINE__ << endl;
      return NDBT_FAILED;
    }
    if (hugoTrans.pkUpdateRecords(GETNDB(step), records, 1, 1) != 0){
      g_err << "FAIL " << __LINE__ << endl;
      return NDBT_FAILED;
    }

    ndbout_c("set(LastGCI_hi): %u/%u",
             Uint32(hugoTrans.m_latest_gci >> 32),
             Uint32(hugoTrans.m_latest_gci));
    ctx->setProperty("LastGCI_lo", Uint32(hugoTrans.m_latest_gci));
    ctx->setProperty("LastGCI_hi", Uint32(hugoTrans.m_latest_gci >> 32));
    if(ctx->getPropertyWait("LastGCI_hi", ~(Uint32)0))
    {
      g_err << "FAIL " << __LINE__ << endl;
      return NDBT_FAILED;
    }
  }
  ctx->stopTest();  
  return NDBT_OK;
}

int runDropEvent(NDBT_Context* ctx, NDBT_Step* step)
{
  return dropEvent(GETNDB(step), * ctx->getTab());
}

int runVerify(NDBT_Context* ctx, NDBT_Step* step)
{
  const NdbDictionary::Table * table= ctx->getTab();
  char buf[1024];

  sprintf(buf, "%s_SHADOW", table->getName());

  HugoTransactions hugoTrans(*table);
  if (hugoTrans.compare(GETNDB(step), buf, 0))
  {
    return NDBT_FAILED;
  }

  return NDBT_OK;
}

int runEventApplier(NDBT_Context* ctx, NDBT_Step* step)
{
  DBUG_ENTER("runEventApplier");

  int result = NDBT_OK;
  const NdbDictionary::Table * table= ctx->getTab();
  HugoTransactions hugoTrans(* table);

  char shadow[1024], buf[1024];
  sprintf(shadow, "%s_SHADOW", table->getName());
  const NdbDictionary::Table * table_shadow;
  if ((table_shadow = GETNDB(step)->getDictionary()->getTable(shadow)) == 0)
  {
    g_err << "Unable to get table " << shadow << endl;
    DBUG_RETURN(NDBT_FAILED);
  }
  
  sprintf(buf, "%s_EVENT", table->getName());
  NdbEventOperation *pOp, *pCreate = 0;
  pCreate = pOp = GETNDB(step)->createEventOperation(buf);
  if ( pOp == NULL ) {
    g_err << "Event operation creation failed on %s" << buf << endl;
    DBUG_RETURN(NDBT_FAILED);
  }
  bool merge_events = ctx->getProperty("MergeEvents");
  pOp->mergeEvents(merge_events);

  int i;
  int n_columns= table->getNoOfColumns();
  NdbRecAttr* recAttr[1024];
  NdbRecAttr* recAttrPre[1024];
  for (i = 0; i < n_columns; i++) {
    recAttr[i]    = pOp->getValue(table->getColumn(i)->getName());
    recAttrPre[i] = pOp->getPreValue(table->getColumn(i)->getName());
  }

  if (pOp->execute()) { // This starts changes to "start flowing"
    g_err << "execute operation execution failed: \n";
    g_err << pOp->getNdbError().code << " "
	  << pOp->getNdbError().message << endl;
    result = NDBT_FAILED;
    goto end;
  }

  ctx->setProperty("LastGCI_hi", ~(Uint32)0);
  ctx->broadcast();

  while(!ctx->isTestStopped())
  {
    int count= 0;
    Uint64 stop_gci= ~(Uint64)0;
    Uint64 curr_gci = 0;
    Ndb* ndb= GETNDB(step);

    while(!ctx->isTestStopped() && curr_gci <= stop_gci)
    {
      ndb->pollEvents(100, &curr_gci);
      while ((pOp= ndb->nextEvent()) != 0)
      {
	assert(pOp == pCreate);
      
        if (pOp->getEventType() >=
            NdbDictionary::Event::TE_FIRST_NON_DATA_EVENT)
          continue;

	int noRetries= 0;
	do
	{
	  NdbTransaction *trans= GETNDB(step)->startTransaction();
	  if (trans == 0)
	  {
	    g_err << "startTransaction failed "
		  << GETNDB(step)->getNdbError().code << " "
		  << GETNDB(step)->getNdbError().message << endl;
	    result = NDBT_FAILED;
	    goto end;

	  }
	
	  NdbOperation *op= trans->getNdbOperation(table_shadow);
	  if (op == 0)
	  {
	    g_err << "getNdbOperation failed "
		  << trans->getNdbError().code << " "
		  << trans->getNdbError().message << endl;
	    result = NDBT_FAILED;
	    goto end;

	  }

	  switch (pOp->getEventType()) {
	  case NdbDictionary::Event::TE_INSERT:
	    if (op->writeTuple())
	    {
	      g_err << "insertTuple "
		    << op->getNdbError().code << " "
		    << op->getNdbError().message << endl;
	      result = NDBT_FAILED;
	      goto end;

	    }
	    break;
	  case NdbDictionary::Event::TE_DELETE:
	    if (op->deleteTuple())
	    {
	      g_err << "deleteTuple "
		    << op->getNdbError().code << " "
		    << op->getNdbError().message << endl;
	      result = NDBT_FAILED;
	      goto end;

	    }
	    break;
	  case NdbDictionary::Event::TE_UPDATE:
	    if (op->writeTuple())
	    {
	      g_err << "updateTuple "
		    << op->getNdbError().code << " "
		    << op->getNdbError().message << endl;
	      result = NDBT_FAILED;
	      goto end;

	    }
	    break;
	  default:
	    abort();
	  }

	  for (i= 0; i < n_columns; i++)
	  {
	    if (recAttr[i]->isNULL())
	    {
	      if (table->getColumn(i)->getPrimaryKey())
	      {
		g_err << "internal error: primary key isNull()="
		      << recAttr[i]->isNULL() << endl;
		result = NDBT_FAILED;
		goto end;

	      }
	      switch (pOp->getEventType()) {
	      case NdbDictionary::Event::TE_INSERT:
		if (recAttr[i]->isNULL() < 0)
		{
		  g_err << "internal error: missing value for insert\n";
		  result = NDBT_FAILED;
		  goto end;

		}
		break;
	      case NdbDictionary::Event::TE_DELETE:
		break;
	      case NdbDictionary::Event::TE_UPDATE:
		break;
	      default:
		abort();
	      }
	    }
	    if (table->getColumn(i)->getPrimaryKey() &&
		op->equal(i,recAttr[i]->aRef()))
	    {
	      g_err << "equal " << i << " "
		    << op->getNdbError().code << " "
		    << op->getNdbError().message << endl;
	      result = NDBT_FAILED;
	      goto end;

	    }
	  }
	
	  switch (pOp->getEventType()) {
	  case NdbDictionary::Event::TE_INSERT:
	    for (i= 0; i < n_columns; i++)
	    {
	      if (!table->getColumn(i)->getPrimaryKey() &&
		  op->setValue(i,recAttr[i]->isNULL() ? 0:recAttr[i]->aRef()))
	      {
		g_err << "setValue(insert) " << i << " "
		      << op->getNdbError().code << " "
		      << op->getNdbError().message << endl;
		result = NDBT_FAILED;
		goto end;

	      }
	    }
	    break;
	  case NdbDictionary::Event::TE_DELETE:
	    break;
	  case NdbDictionary::Event::TE_UPDATE:
	    for (i= 0; i < n_columns; i++)
	    {
	      if (!table->getColumn(i)->getPrimaryKey() &&
		  recAttr[i]->isNULL() >= 0 &&
		  op->setValue(i,recAttr[i]->isNULL() ? 0:recAttr[i]->aRef()))
	      {
		g_err << "setValue(update) " << i << " "
		      << op->getNdbError().code << " "
		      << op->getNdbError().message << endl;
		result = NDBT_FAILED;
		goto end;

	      }
	    }
	    break;
	  default:
	  case NdbDictionary::Event::TE_ALL:
	    abort();
	  }
	  if (trans->execute(Commit) == 0)
	  {
	    trans->close();
	    count++;
	    // everything ok
	    break;
	  }

	  if (trans->getNdbError().status == NdbError::PermanentError)
	  {
	    g_err << "Ignoring execute failed "
		  << trans->getNdbError().code << " "
		  << trans->getNdbError().message << endl;
	  
	    trans->close();
	    count++;
	    break;
	  }
	  else if (noRetries++ == 10)
	  {
	    g_err << "execute failed "
		  << trans->getNdbError().code << " "
		  << trans->getNdbError().message << endl;
	    trans->close();
	    result = NDBT_FAILED;
	    goto end;

	  }
	  trans->close();
	  NdbSleep_MilliSleep(100); // sleep before retying
	} while(1);
      }
      Uint32 stop_gci_hi = ctx->getProperty("LastGCI_hi", ~(Uint32)0);
      Uint32 stop_gci_lo = ctx->getProperty("LastGCI_lo", ~(Uint32)0);
      stop_gci = Uint64(stop_gci_lo) | (Uint64(stop_gci_hi) << 32);
    } 
    
    ndbout_c("Applied gci: %u/%u, %d events",
             Uint32(stop_gci >> 32), Uint32(stop_gci), count);
    if (hugoTrans.compare(GETNDB(step), shadow, 0))
    {
      g_err << "compare failed" << endl;
      result = NDBT_FAILED;
      goto end;
    }
    ctx->setProperty("LastGCI_hi", ~(Uint32)0);
    ctx->broadcast();
  }
  
end:
  if(pCreate)
  {
    if (GETNDB(step)->dropEventOperation(pCreate)) {
      g_err << "dropEventOperation execution failed "
	    << GETNDB(step)->getNdbError().code << " "
	    << GETNDB(step)->getNdbError().message << endl;
      result = NDBT_FAILED;
    }
  }
  ctx->stopTest();
  DBUG_RETURN(result);
}

int runEventListenerUntilStopped(NDBT_Context* ctx, NDBT_Step* step)
{
  
  int result = NDBT_OK;
  const NdbDictionary::Table * table= ctx->getTab();
  HugoTransactions hugoTrans(* table);
  Ndb* ndb= GETNDB(step);

  char buf[1024];
  sprintf(buf, "%s_EVENT", table->getName());
  NdbEventOperation *pOp, *pCreate = 0;
  pCreate = pOp = ndb->createEventOperation(buf);
  if ( pOp == NULL ) {
    g_err << "Event operation creation failed on %s" << buf << endl;
    return NDBT_FAILED;
  }
  
  int i;
  int n_columns= table->getNoOfColumns();
  NdbRecAttr* recAttr[1024];
  NdbRecAttr* recAttrPre[1024];
  for (i = 0; i < n_columns; i++) {
    recAttr[i]    = pOp->getValue(table->getColumn(i)->getName());
    recAttrPre[i] = pOp->getPreValue(table->getColumn(i)->getName());
  }

  if (pOp->execute()) 
  { // This starts changes to "start flowing"
    g_err << "execute operation execution failed: \n";
    g_err << pOp->getNdbError().code << " "
	  << pOp->getNdbError().message << endl;
    result = NDBT_FAILED;
    goto end;
  }
  
  while(!ctx->isTestStopped())
  {
    Uint64 curr_gci = 0;
    while(!ctx->isTestStopped())
    {
      ndb->pollEvents(100, &curr_gci);
      while ((pOp= ndb->nextEvent()) != 0)
      {
	assert(pOp == pCreate);
      } 
    }
  }
  
end:
  if(pCreate)
  {
    if (ndb->dropEventOperation(pCreate)) {
      g_err << "dropEventOperation execution failed "
	    << ndb->getNdbError().code << " "
	    << ndb->getNdbError().message << endl;
      result = NDBT_FAILED;
    }
  }
  return result;
}

int runRestarter(NDBT_Context* ctx, NDBT_Step* step){
  int result = NDBT_OK;
  int loops = ctx->getNumLoops();
  NdbRestarter restarter;
  int i = 0;
  int lastId = 0;

  if (restarter.getNumDbNodes() < 2){
    ctx->stopTest();
    return NDBT_OK;
  }

  if(restarter.waitClusterStarted(60) != 0){
    g_err << "Cluster failed to start" << endl;
    return NDBT_FAILED;
  }
  
  while(result != NDBT_FAILED && !ctx->isTestStopped()){

    int id = lastId % restarter.getNumDbNodes();
    int nodeId = restarter.getDbNodeId(id);
    ndbout << "Restart node " << nodeId << endl; 
    if(restarter.restartOneDbNode(nodeId, false, false, true) != 0){
      g_err << "Failed to restartNextDbNode" << endl;
      result = NDBT_FAILED;
      break;
    }    

    if(restarter.waitClusterStarted(60) != 0){
      g_err << "Cluster failed to start" << endl;
      result = NDBT_FAILED;
      break;
    }
    
    lastId++;
    i++;
  }

  return result;
}

int runRestarterLoop(NDBT_Context* ctx, NDBT_Step* step)
{
  int result = NDBT_OK;
  int loops = ctx->getNumLoops();
  NdbRestarter restarter;
  int i = 0;
  int lastId = 0;

  if (restarter.getNumDbNodes() < 2){
    ctx->stopTest();
    return NDBT_OK;
  }

  if(restarter.waitClusterStarted(60) != 0){
    g_err << "Cluster failed to start" << endl;
    return NDBT_FAILED;
  }
  
  while(result != NDBT_FAILED 
	&& !ctx->isTestStopped() 
	&& i < loops)
  {
    int id = lastId % restarter.getNumDbNodes();
    int nodeId = restarter.getDbNodeId(id);
    ndbout << "Restart node " << nodeId << endl; 
    if(restarter.restartOneDbNode(nodeId, false, false, true) != 0){
      g_err << "Failed to restartNextDbNode" << endl;
      result = NDBT_FAILED;
      break;
    }    
    
    if(restarter.waitClusterStarted(60) != 0){
      g_err << "Cluster failed to start" << endl;
      result = NDBT_FAILED;
      break;
    }
    
    lastId++;
    i++;
  }

  ctx->stopTest();
  return result;
}

Vector<const NdbDictionary::Table*> pTabs;
Vector<const NdbDictionary::Table*> pShadowTabs;

static int getAllTables(NDBT_Context* ctx, NDBT_Step* step)
{
  DBUG_ENTER("getAllTables");
  Ndb * ndb= GETNDB(step);
  NdbDictionary::Dictionary * dict = ndb->getDictionary();
  pTabs.clear();

  for (int i= 0; i < ctx->getNumTables(); i++)
  {
    const NdbDictionary::Table *pTab= dict->getTable(ctx->getTableName(i));
    if (pTab == 0)
    {
      ndbout << "Failed to get table" << endl;
      ndbout << dict->getNdbError() << endl;
      DBUG_RETURN(NDBT_FAILED);
    }
    pTabs.push_back(pTab);
    ndbout << " " << ctx->getTableName(i);
  }
  pTabs.push_back(NULL);
  ndbout << endl;

  DBUG_RETURN(NDBT_OK);
}

static int createAllEvents(NDBT_Context* ctx, NDBT_Step* step)
{
  DBUG_ENTER("createAllEvents");
  Ndb * ndb= GETNDB(step);
  for (int i= 0; pTabs[i]; i++)
  {
    if (createEvent(ndb,*pTabs[i], ctx))
    {
      DBUG_RETURN(NDBT_FAILED);
    }
  }
  DBUG_RETURN(NDBT_OK);
}

static int dropAllEvents(NDBT_Context* ctx, NDBT_Step* step)
{
  DBUG_ENTER("dropAllEvents");
  Ndb * ndb= GETNDB(step);
  int i;

  for (i= 0; pTabs[i]; i++)
  {
    if (dropEvent(ndb,*pTabs[i]))
    {
      DBUG_RETURN(NDBT_FAILED);
    }
  }
  DBUG_RETURN(NDBT_OK);
}

static int createAllShadows(NDBT_Context* ctx, NDBT_Step* step)
{
  DBUG_ENTER("createAllShadows");
  Ndb * ndb= GETNDB(step);
  NdbDictionary::Dictionary * dict = ndb->getDictionary();
  // create a "shadow" table for each table
  for (int i= 0; pTabs[i]; i++)
  {
    char buf[1024];
    sprintf(buf, "%s_SHADOW", pTabs[i]->getName());

    dict->dropTable(buf);
    if (dict->getTable(buf))
    {
      DBUG_RETURN(NDBT_FAILED);
    }

    NdbDictionary::Table table_shadow(*pTabs[i]);
    table_shadow.setName(buf);
    if (dict->createTable(table_shadow))
    {
      g_err << "createTable(" << buf << ") "
	    << dict->getNdbError().code << " "
	    << dict->getNdbError().message << endl;
      DBUG_RETURN(NDBT_FAILED);
    }
    pShadowTabs.push_back(dict->getTable(buf));
    if (!pShadowTabs[i])
    {
      g_err << "getTable(" << buf << ") "
	    << dict->getNdbError().code << " "
	    << dict->getNdbError().message << endl;
      DBUG_RETURN(NDBT_FAILED);
    }
  }
  DBUG_RETURN(NDBT_OK);
}

static int dropAllShadows(NDBT_Context* ctx, NDBT_Step* step)
{
  DBUG_ENTER("dropAllShadows");
  Ndb * ndb= GETNDB(step);
  NdbDictionary::Dictionary * dict = ndb->getDictionary();

  for (int i= 0; pTabs[i]; i++)
  {
    char buf[1024];
    sprintf(buf, "%s_SHADOW", pTabs[i]->getName());
    if (dict->dropTable(buf))
    {
      DBUG_RETURN(NDBT_FAILED);
    }
  }  
  DBUG_RETURN(NDBT_OK);
}

static int start_transaction(Ndb *ndb, Vector<HugoOperations*> &ops)
{
  if (ops[0]->startTransaction(ndb) != NDBT_OK)
    return -1;
  NdbTransaction * t= ops[0]->getTransaction();
  for (int i= ops.size()-1; i > 0; i--)
  {
    ops[i]->setTransaction(t,true);
  }
  return 0;
}

static int close_transaction(Ndb *ndb, Vector<HugoOperations*> &ops)
{
  if (ops[0]->closeTransaction(ndb) != NDBT_OK)
    return -1;
  for (int i= ops.size()-1; i > 0; i--)
  {
    ops[i]->setTransaction(NULL,true);
  }
  return 0;
}

static int execute_commit(Ndb *ndb, Vector<HugoOperations*> &ops)
{
  if (ops[0]->execute_Commit(ndb) != NDBT_OK)
    return -1;
  return 0;
}

static int copy_events(Ndb *ndb)
{
  DBUG_ENTER("copy_events");
  int r= 0;
  NdbDictionary::Dictionary * dict = ndb->getDictionary();
  int n_inserts= 0;
  int n_updates= 0;
  int n_deletes= 0;
  while (1)
  {
    int res= ndb->pollEvents(1000); // wait for event or 1000 ms
    DBUG_PRINT("info", ("pollEvents res=%d", res));
    if (res <= 0)
    {
      break;
    }
    NdbEventOperation *pOp;
    while ((pOp= ndb->nextEvent()))
    {
      char buf[1024];
      sprintf(buf, "%s_SHADOW", pOp->getEvent()->getTable()->getName());
      const NdbDictionary::Table *table= dict->getTable(buf);
      
      if (table == 0)
      {
	g_err << "unable to find table " << buf << endl;
	DBUG_RETURN(-1);
      }

      if (pOp->isOverrun())
      {
	g_err << "buffer overrun\n";
	DBUG_RETURN(-1);
      }
      r++;
      
      if (!pOp->isConsistent()) {
	g_err << "A node failure has occured and events might be missing\n";
	DBUG_RETURN(-1);
      }
	
      int noRetries= 0;
      do
      {
	NdbTransaction *trans= ndb->startTransaction();
	if (trans == 0)
	{
	  g_err << "startTransaction failed "
		<< ndb->getNdbError().code << " "
		<< ndb->getNdbError().message << endl;
	  DBUG_RETURN(-1);
	}
	
	NdbOperation *op= trans->getNdbOperation(table);
	if (op == 0)
	{
	  g_err << "getNdbOperation failed "
		<< trans->getNdbError().code << " "
		<< trans->getNdbError().message << endl;
	  DBUG_RETURN(-1);
	}
	
	switch (pOp->getEventType()) {
	case NdbDictionary::Event::TE_INSERT:
	  if (op->insertTuple())
	  {
	    g_err << "insertTuple "
		  << op->getNdbError().code << " "
		  << op->getNdbError().message << endl;
	    DBUG_RETURN(-1);
	  }
	  if (noRetries == 0)
	  {
	    n_inserts++;
	  }
	  break;
	case NdbDictionary::Event::TE_DELETE:
	  if (op->deleteTuple())
	  {
	    g_err << "deleteTuple "
		  << op->getNdbError().code << " "
		  << op->getNdbError().message << endl;
	    DBUG_RETURN(-1);
	  }
	  if (noRetries == 0)
	  {
	    n_deletes++;
	  }
	  break;
	case NdbDictionary::Event::TE_UPDATE:
	  if (op->updateTuple())
	  {
	    g_err << "updateTuple "
		  << op->getNdbError().code << " "
		  << op->getNdbError().message << endl;
	    DBUG_RETURN(-1);
	  }
	  if (noRetries == 0)
	  {
	    n_updates++;
	  }
	  break;
	default:
	  abort();
	}
	
	{
	  for (const NdbRecAttr *pk= pOp->getFirstPkAttr();
	       pk;
	       pk= pk->next())
	  {
	    if (pk->isNULL())
	    {
	      g_err << "internal error: primary key isNull()="
		    << pk->isNULL() << endl;
	      DBUG_RETURN(NDBT_FAILED);
	    }
	    if (op->equal(pk->getColumn()->getColumnNo(),pk->aRef()))
	    {
	      g_err << "equal " << pk->getColumn()->getColumnNo() << " "
		    << op->getNdbError().code << " "
		    << op->getNdbError().message << endl;
	      DBUG_RETURN(NDBT_FAILED);
	    }
	  }
	}
	
	switch (pOp->getEventType()) {
	case NdbDictionary::Event::TE_INSERT:
	{
	  for (const NdbRecAttr *data= pOp->getFirstDataAttr();
	       data;
	       data= data->next())
	  {
	    if (data->isNULL() < 0 ||
		op->setValue(data->getColumn()->getColumnNo(),
			     data->isNULL() ? 0:data->aRef()))
	    {
	      g_err << "setValue(insert) " << data->getColumn()->getColumnNo()
		    << " " << op->getNdbError().code
		    << " " << op->getNdbError().message << endl;
	      DBUG_RETURN(-1);
	    }
	  }
	  break;
	}
	case NdbDictionary::Event::TE_DELETE:
	  break;
	case NdbDictionary::Event::TE_UPDATE:
	{
	  for (const NdbRecAttr *data= pOp->getFirstDataAttr();
	       data;
	       data= data->next())
	  {
	    if (data->isNULL() >= 0 &&
		op->setValue(data->getColumn()->getColumnNo(),
			     data->isNULL() ? 0:data->aRef()))
	    {
	      g_err << "setValue(update) " << data->getColumn()->getColumnNo()
		    << " " << op->getNdbError().code
		    << " " << op->getNdbError().message << endl;
	      DBUG_RETURN(NDBT_FAILED);
	    }
	  }
	  break;
	}
	default:
	case NdbDictionary::Event::TE_ALL:
	  abort();
	}
	if (trans->execute(Commit) == 0)
	{
	  trans->close();
	  // everything ok
	  break;
	}
	if (noRetries++ == 10 ||
	    trans->getNdbError().status != NdbError::TemporaryError)
	{
	  g_err << "execute " << r << " failed "
		<< trans->getNdbError().code << " "
		<< trans->getNdbError().message << endl;
	  trans->close();
	  DBUG_RETURN(-1);
	}
	trans->close();
	NdbSleep_MilliSleep(100); // sleep before retying
      } while(1);
    } // for
  } // while(1)
  g_info << "n_updates: " << n_updates << " "
	 << "n_inserts: " << n_inserts << " "
	 << "n_deletes: " << n_deletes << endl;
  DBUG_RETURN(r);
}

static int verify_copy(Ndb *ndb,
		       Vector<const NdbDictionary::Table *> &tabs1,
		       Vector<const NdbDictionary::Table *> &tabs2)
{
  for (unsigned i= 0; i < tabs1.size(); i++)
    if (tabs1[i])
    {
      HugoTransactions hugoTrans(*tabs1[i]);
      if (hugoTrans.compare(ndb, tabs2[i]->getName(), 0))
	return -1;
    }
  return 0;
}

static int createEventOperations(Ndb * ndb)
{
  DBUG_ENTER("createEventOperations");
  int i;

  // creat all event ops
  for (i= 0; pTabs[i]; i++)
  {
    char buf[1024];
    sprintf(buf, "%s_EVENT", pTabs[i]->getName());
    NdbEventOperation *pOp= ndb->createEventOperation(buf);
    if ( pOp == NULL )
    {
      DBUG_RETURN(NDBT_FAILED);
    }

    int n_columns= pTabs[i]->getNoOfColumns();
    for (int j = 0; j < n_columns; j++)
    {
      pOp->getValue(pTabs[i]->getColumn(j)->getName());
      pOp->getPreValue(pTabs[i]->getColumn(j)->getName());
    }

    if ( pOp->execute() )
    {
      DBUG_RETURN(NDBT_FAILED);
    }
  }

  DBUG_RETURN(NDBT_OK);
}

static int createAllEventOperations(NDBT_Context* ctx, NDBT_Step* step)
{
  DBUG_ENTER("createAllEventOperations");
  Ndb * ndb= GETNDB(step);
  int r= createEventOperations(ndb);
  if (r != NDBT_OK)
  {
    DBUG_RETURN(NDBT_FAILED);
  }
  DBUG_RETURN(NDBT_OK);
}

static int dropEventOperations(Ndb * ndb)
{
  DBUG_ENTER("dropEventOperations");

  NdbEventOperation *pOp;
  while ( (pOp= ndb->getEventOperation()) )
  {
    if (ndb->dropEventOperation(pOp))
    {
      DBUG_RETURN(NDBT_FAILED);
    }
  }

  DBUG_RETURN(NDBT_OK);
}

static int dropAllEventOperations(NDBT_Context* ctx, NDBT_Step* step)
{
  DBUG_ENTER("dropAllEventOperations");
  Ndb * ndb= GETNDB(step);
  int r= dropEventOperations(ndb);
  if (r != NDBT_OK)
  {
    DBUG_RETURN(NDBT_FAILED);
  }
  DBUG_RETURN(NDBT_OK);
}

static int runMulti(NDBT_Context* ctx, NDBT_Step* step)
{
  DBUG_ENTER("runMulti");

  Ndb * ndb= GETNDB(step);

  int no_error= 1;
  int i;

  if (createEventOperations(ndb))
  {
    DBUG_RETURN(NDBT_FAILED);
  }

  // create a hugo operation per table
  Vector<HugoOperations *> hugo_ops;
  for (i= 0; no_error && pTabs[i]; i++)
  {
    hugo_ops.push_back(new HugoOperations(*pTabs[i]));
  }

  int n_records= 3;
  // insert n_records records per table
  do {
    if (start_transaction(ndb, hugo_ops))
    {
      no_error= 0;
      DBUG_RETURN(NDBT_FAILED);
    }
    for (i= 0; no_error && pTabs[i]; i++)
    {
      hugo_ops[i]->pkInsertRecord(ndb, 0, n_records);
    }
    if (execute_commit(ndb, hugo_ops))
    {
      no_error= 0;
      DBUG_RETURN(NDBT_FAILED);
    }
    if(close_transaction(ndb, hugo_ops))
    {
      no_error= 0;
      DBUG_RETURN(NDBT_FAILED);
    }
  } while(0);

  // copy events and verify
  do {
    if (copy_events(ndb) < 0)
    {
      no_error= 0;
      DBUG_RETURN(NDBT_FAILED);
    }
    if (verify_copy(ndb, pTabs, pShadowTabs))
    {
      no_error= 0;
      DBUG_RETURN(NDBT_FAILED);
    }
  } while (0);

  // update n_records-1 records in first table
  do {
    if (start_transaction(ndb, hugo_ops))
    {
      no_error= 0;
      DBUG_RETURN(NDBT_FAILED);
    }

    hugo_ops[0]->pkUpdateRecord(ndb, n_records-1);

    if (execute_commit(ndb, hugo_ops))
    {
      no_error= 0;
      DBUG_RETURN(NDBT_FAILED);
    }
    if(close_transaction(ndb, hugo_ops))
    {
      no_error= 0;
      DBUG_RETURN(NDBT_FAILED);
    }
  } while(0);

  // copy events and verify
  do {
    if (copy_events(ndb) < 0)
    {
      no_error= 0;
      DBUG_RETURN(NDBT_FAILED);
    }
    if (verify_copy(ndb, pTabs, pShadowTabs))
    {
      no_error= 0;
      DBUG_RETURN(NDBT_FAILED);
    }
  } while (0);

  if (dropEventOperations(ndb))
  {
    DBUG_RETURN(NDBT_FAILED);
  }

  if (no_error)
    DBUG_RETURN(NDBT_OK);
  DBUG_RETURN(NDBT_FAILED);
}

static int runMulti_NR(NDBT_Context* ctx, NDBT_Step* step)
{
  DBUG_ENTER("runMulti");

  int records = ctx->getNumRecords();
  int loops = ctx->getNumLoops();
  Ndb * ndb= GETNDB(step);

  int i;

  if (createEventOperations(ndb))
  {
    DBUG_RETURN(NDBT_FAILED);
  }

  for (i= 0; pTabs[i]; i++)
  {
    HugoTransactions hugo(*pTabs[i]);
    if (hugo.loadTable(ndb, records, 1, true, 1))
    {
      DBUG_RETURN(NDBT_FAILED);
    }
    // copy events and verify
    if (copy_events(ndb) < 0)
    {
      DBUG_RETURN(NDBT_FAILED);
    }
  }

  if (verify_copy(ndb, pTabs, pShadowTabs))
  {
    DBUG_RETURN(NDBT_FAILED);
  }

  {
    NdbRestarts restarts;
    for (int j= 0; j < loops; j++)
    {
      // restart a node
      int timeout = 240;
      if (restarts.executeRestart("RestartRandomNodeAbort", timeout))
      {
	DBUG_RETURN(NDBT_FAILED);
      }

      sleep(5);
      // update all tables
      for (i= 0; pTabs[i]; i++)
      {
	HugoTransactions hugo(*pTabs[i]);
	if (hugo.pkUpdateRecords(ndb, records, 1, 1))
	{
	  DBUG_RETURN(NDBT_FAILED);
	}
	if (copy_events(ndb) < 0)
	{
	  DBUG_RETURN(NDBT_FAILED);
	}
      }

      // copy events and verify
      if (verify_copy(ndb, pTabs, pShadowTabs))
      {
	DBUG_RETURN(NDBT_FAILED);
      }
    }
  }

  if (dropEventOperations(ndb))
  {
    DBUG_RETURN(NDBT_FAILED);
  }

  DBUG_RETURN(NDBT_OK);
}

static int restartAllNodes()
{
  NdbRestarter restarter;
  int id = 0;
  do {
    int nodeId = restarter.getDbNodeId(id++);
    ndbout << "Restart node " << nodeId << endl; 
    if(restarter.restartOneDbNode(nodeId, false, false, true) != 0){
      g_err << "Failed to restartNextDbNode" << endl;
      break;
    }    
    if(restarter.waitClusterStarted(60) != 0){
      g_err << "Cluster failed to start" << endl;
      break;
    }
    id = id % restarter.getNumDbNodes();
  } while (id);
  return id != 0;
}

static int runCreateDropNR(NDBT_Context* ctx, NDBT_Step* step)
{
  DBUG_ENTER("runCreateDropNR");
  Ndb * ndb= GETNDB(step);
  int result = NDBT_OK;
  NdbRestarter restarter;
  int loops = ctx->getNumLoops();

  if (restarter.getNumDbNodes() < 2)
  {
    ctx->stopTest();
    return NDBT_OK;
  }
  do
  {
    result = NDBT_FAILED;
    const NdbDictionary::Table* pTab = ctx->getTab();
    if (createEvent(ndb, *pTab, ctx))
    {
      g_err << "createEvent failed" << endl;
      break;
    }
    NdbEventOperation *pOp= createEventOperation(ndb, *pTab);
    if (pOp == 0)
    {
      g_err << "Failed to createEventOperation" << endl;
      break;
    }
    if (dropEvent(ndb, *pTab))
    {
      g_err << "Failed to dropEvent()" << endl;
      break;
    }
    ndbout << "Restarting with dropped events with subscribers" << endl;
    if (restartAllNodes())
      break;
    if (ndb->getDictionary()->dropTable(pTab->getName()) != 0){
      g_err << "Failed to drop " << pTab->getName() <<" in db" << endl;
      break;
    }
    ndbout << "Restarting with dropped events and dropped "
           << "table with subscribers" << endl;
    if (restartAllNodes())
      break;
    if (ndb->dropEventOperation(pOp))
    {
      g_err << "Failed dropEventOperation" << endl;
      break;
    }
    NdbDictionary::Table tmp(*pTab);
    //tmp.setNodeGroupIds(0, 0);
    if (ndb->getDictionary()->createTable(tmp) != 0){
      g_err << "createTable failed: "
            << ndb->getDictionary()->getNdbError() << endl;
      break;
    }
    result = NDBT_OK;
  } while (--loops);

  DBUG_RETURN(result);
}

static
int
runSubscribeUnsubscribe(NDBT_Context* ctx, NDBT_Step* step)
{
  char buf[1024];
  const NdbDictionary::Table & tab = * ctx->getTab();
  sprintf(buf, "%s_EVENT", tab.getName());
  Ndb* ndb = GETNDB(step);
  int loops = 5 * ctx->getNumLoops();
  int untilStopped = ctx->getProperty("SubscribeUntilStopped", (Uint32)0);

  while ((untilStopped || --loops) && !ctx->isTestStopped())
  {
    NdbEventOperation *pOp= ndb->createEventOperation(buf);
    if (pOp == 0)
    {
      g_err << "createEventOperation: "
	    << ndb->getNdbError().code << " "
	    << ndb->getNdbError().message << endl;
      return NDBT_FAILED;
    }
    
    int n_columns= tab.getNoOfColumns();
    for (int j = 0; j < n_columns; j++)
    {
      pOp->getValue(tab.getColumn(j)->getName());
      pOp->getPreValue(tab.getColumn(j)->getName());
    }
    if ( pOp->execute() )
    {
      g_err << "pOp->execute(): "
	    << pOp->getNdbError().code << " "
	    << pOp->getNdbError().message << endl;
      
      ndb->dropEventOperation(pOp);
      
      return NDBT_FAILED;
    }
    
    if (ndb->dropEventOperation(pOp))
    {
      g_err << "pOp->execute(): "
	    << ndb->getNdbError().code << " "
	    << ndb->getNdbError().message << endl;
      return NDBT_FAILED;
    }
  }
  
  return NDBT_OK;
}

int 
runScanUpdateUntilStopped(NDBT_Context* ctx, NDBT_Step* step){
  int records = ctx->getNumRecords();
  int parallelism = ctx->getProperty("Parallelism", (Uint32)0);
  int abort = ctx->getProperty("AbortProb", (Uint32)0);
  HugoTransactions hugoTrans(*ctx->getTab());
  while (ctx->isTestStopped() == false) 
  {
    if (hugoTrans.scanUpdateRecords(GETNDB(step), 0, abort, 
				    parallelism) == NDBT_FAILED){
      return NDBT_FAILED;
    }
  }
  return NDBT_OK;
}

int 
runInsertDeleteUntilStopped(NDBT_Context* ctx, NDBT_Step* step)
{
  int result = NDBT_OK;
  int records = ctx->getNumRecords();
  HugoTransactions hugoTrans(*ctx->getTab());
  UtilTransactions utilTrans(*ctx->getTab());
  while (ctx->isTestStopped() == false) 
  {
    if (hugoTrans.loadTable(GETNDB(step), records, 1) != 0){
      return NDBT_FAILED;
    }
    if (utilTrans.clearTable(GETNDB(step),  records) != 0){
      return NDBT_FAILED;
    }
  }
  
  return NDBT_OK;
}

int 
runBug31701(NDBT_Context* ctx, NDBT_Step* step)
{
  int result = NDBT_OK;

  NdbRestarter restarter;

  if (restarter.getNumDbNodes() < 2){
    ctx->stopTest();
    return NDBT_OK;
  }
  // This should really wait for applier to start...10s is likely enough
  NdbSleep_SecSleep(10);

  int nodeId = restarter.getDbNodeId(rand() % restarter.getNumDbNodes());

  int val2[] = { DumpStateOrd::CmvmiSetRestartOnErrorInsert, 1 };
  if (restarter.dumpStateOneNode(nodeId, val2, 2))
    return NDBT_FAILED;
  
  restarter.insertErrorInNode(nodeId, 13033);
  if (restarter.waitNodesNoStart(&nodeId, 1))
    return NDBT_FAILED;

  if (restarter.startNodes(&nodeId, 1))
    return NDBT_FAILED;

  if (restarter.waitClusterStarted())
    return NDBT_FAILED;

  
  int records = ctx->getNumRecords();
  HugoTransactions hugoTrans(*ctx->getTab());
  
  if(ctx->getPropertyWait("LastGCI", ~(Uint32)0))
  if(ctx->getPropertyWait("LastGCI_hi", ~(Uint32)0))
  {
    g_err << "FAIL " << __LINE__ << endl;
    return NDBT_FAILED;
  }

  hugoTrans.clearTable(GETNDB(step), 0);
  
  if (hugoTrans.loadTable(GETNDB(step), 3*records, 1, true, 1) != 0){
    g_err << "FAIL " << __LINE__ << endl;
    return NDBT_FAILED;
  }
  
  if (hugoTrans.pkDelRecords(GETNDB(step), 3*records, 1, true, 1) != 0){
    g_err << "FAIL " << __LINE__ << endl;
    return NDBT_FAILED;
  }
  if (hugoTrans.loadTable(GETNDB(step), records, 1, true, 1) != 0){
    g_err << "FAIL " << __LINE__ << endl;
    return NDBT_FAILED;
  }
  if (hugoTrans.pkUpdateRecords(GETNDB(step), records, 1, 1) != 0){
    g_err << "FAIL " << __LINE__ << endl;
    return NDBT_FAILED;
  }
  if (hugoTrans.pkUpdateRecords(GETNDB(step), records, 1, 1) != 0){
    g_err << "FAIL " << __LINE__ << endl;
    return NDBT_FAILED;
  }
  if (hugoTrans.pkUpdateRecords(GETNDB(step), records, 1, 1) != 0){
    g_err << "FAIL " << __LINE__ << endl;
    return NDBT_FAILED;
  }
  
  ctx->setProperty("LastGCI_lo", Uint32(hugoTrans.m_latest_gci));
  ctx->setProperty("LastGCI_hi", Uint32(hugoTrans.m_latest_gci >> 32));
  if(ctx->getPropertyWait("LastGCI_hi", ~(Uint32)0))
  {
    g_err << "FAIL " << __LINE__ << endl;
    return NDBT_FAILED;
  }

  ctx->stopTest();  
  return NDBT_OK;
}

int
errorInjectBufferOverflow(NDBT_Context* ctx, NDBT_Step* step)
{
  Ndb * ndb= GETNDB(step);
  NdbRestarter restarter;
  const NdbDictionary::Table* pTab = ctx->getTab();
  int result= NDBT_OK;
  int res;
  bool found_gap = false;
  NdbEventOperation *pOp= createEventOperation(ndb, *pTab);
  Uint64 gci;

  if (pOp == 0)
  {
    g_err << "Failed to createEventOperation" << endl;
    return NDBT_FAILED;
  }

  if (restarter.insertErrorInAllNodes(13036) != 0)
  {
    result = NDBT_FAILED;
    goto cleanup;
  }

  res = ndb->pollEvents(5000);

  if (ndb->getNdbError().code != 0)
  {
    g_err << "pollEvents failed: \n";
    g_err << ndb->getNdbError().code << " "
          << ndb->getNdbError().message << endl;
    result = (ndb->getNdbError().code == 4720)?NDBT_OK:NDBT_FAILED;
    goto cleanup;
  }
  if (res >= 0) {
    NdbEventOperation *tmp;
    while (!found_gap && (tmp= ndb->nextEvent()))
    {
      if (!ndb->isConsistent(gci))
        found_gap = true;
    }
  }
  if (!ndb->isConsistent(gci))
    found_gap = true;
  if (!found_gap)
  {
    g_err << "buffer overflow not detected\n";
    result = NDBT_FAILED;
    goto cleanup;
  }

cleanup:

  if (ndb->dropEventOperation(pOp) != 0) {
    g_err << "dropping event operation failed\n";
    result = NDBT_FAILED;
  }

  return result;
}

int
errorInjectStalling(NDBT_Context* ctx, NDBT_Step* step)
{
  Ndb * ndb= GETNDB(step);
  NdbRestarter restarter;
  const NdbDictionary::Table* pTab = ctx->getTab();
  NdbEventOperation *pOp= createEventOperation(ndb, *pTab);
  int result = NDBT_OK;
  int res;
  bool connected = true;

  if (pOp == 0)
  {
    g_err << "Failed to createEventOperation" << endl;
    return NDBT_FAILED;
  }

  if (restarter.insertErrorInAllNodes(13037) != 0)
  {
    result = NDBT_FAILED;
    goto cleanup;
  }

  res = ndb->pollEvents(5000) > 0;

  if (ndb->getNdbError().code != 0)
  {
    g_err << "pollEvents failed: \n";
    g_err << ndb->getNdbError().code << " "
          << ndb->getNdbError().message << endl;
    result = NDBT_FAILED;
    goto cleanup;
  }

  if (res > 0) {
    NdbEventOperation *tmp;
    int count = 0;
    while (connected && (tmp= ndb->nextEvent()))
    {
      if (tmp != pOp)
      {
        printf("Found stray NdbEventOperation\n");
        result = NDBT_FAILED;
        goto cleanup;
      }
      switch (tmp->getEventType()) {
      case NdbDictionary::Event::TE_CLUSTER_FAILURE:
        connected = false;
        break;
      default:
        count++;
        break;
      }
    }
    if (connected)
    {
      g_err << "failed to detect cluster disconnect\n";
      result = NDBT_FAILED;
      goto cleanup;
    }
  }

cleanup:

  if (ndb->dropEventOperation(pOp) != 0) {
    g_err << "dropping event operation failed\n";
    result = NDBT_FAILED;
  }

  // Reconnect by trying to start a transaction
  uint retries = 100;
  while (!connected && retries--)
  {
    HugoTransactions hugoTrans(* ctx->getTab());
    if (hugoTrans.loadTable(ndb, 100) == 0)
    {
      connected = true;
      result = NDBT_OK;
    }
    else
    {
      NdbSleep_MilliSleep(300);
      result = NDBT_FAILED;
    }
  }

  if (!connected)
    g_err << "Failed to reconnect\n";

  // Restart cluster with abort
  if (restarter.restartAll(false, false, true) != 0){
    ctx->stopTest();
    return NDBT_FAILED;
  }

  // Stop the other thread
  ctx->stopTest();

  if (restarter.waitClusterStarted(300) != 0){
    return NDBT_FAILED;
  }

  if (ndb->waitUntilReady() != 0){
    return NDBT_FAILED;
  }

  return result;
}
int 
runBug33793(NDBT_Context* ctx, NDBT_Step* step)
{
  int result = NDBT_OK;
  int loops = ctx->getNumLoops();

  NdbRestarter restarter;
  
  if (restarter.getNumDbNodes() < 2){
    ctx->stopTest();
    return NDBT_OK;
  }
  // This should really wait for applier to start...10s is likely enough
  NdbSleep_SecSleep(10);

  while (loops-- && ctx->isTestStopped() == false)
  {
    int nodeId = restarter.getDbNodeId(rand() % restarter.getNumDbNodes());
    int nodecount = 0;
    int nodes[255];
    printf("nodeid: %u : victims: ", nodeId);
    for (int i = 0; i<restarter.getNumDbNodes(); i++)
    {
      int id = restarter.getDbNodeId(i);
      if (id == nodeId)
        continue;
      
      if (restarter.getNodeGroup(id) == restarter.getNodeGroup(nodeId))
      {
        nodes[nodecount++] = id;
        printf("%u ", id);
        int val2[] = { DumpStateOrd::CmvmiSetRestartOnErrorInsert, 1 };
        if (restarter.dumpStateOneNode(id, val2, 2))
          return NDBT_FAILED;
      }
    }
    printf("\n"); fflush(stdout);

    restarter.insertErrorInNode(nodeId, 13034);
    if (restarter.waitNodesNoStart(nodes, nodecount))
      return NDBT_FAILED;
    
    if (restarter.startNodes(nodes, nodecount))
      return NDBT_FAILED;
    
    if (restarter.waitClusterStarted())
      return NDBT_FAILED;
  }

  ctx->stopTest();  
  return NDBT_OK;
}

static
int
cc(Ndb_cluster_connection** ctx, Ndb** ndb)
{
  Ndb_cluster_connection* xncc = new Ndb_cluster_connection;
  int ret;
  if ((ret = xncc->connect(30, 1, 0)) != 0)
  {
    delete xncc;
    return NDBT_FAILED;
  }

  if ((ret = xncc->wait_until_ready(30, 10)) != 0)
  {
    delete xncc;
    return NDBT_FAILED;
  }

  Ndb* xndb = new Ndb(xncc, "TEST_DB");
  if (xndb->init() != 0)
  {
    delete xndb;
    delete xncc;
    return NDBT_FAILED;
  }

  if (xndb->waitUntilReady(30) != 0)
  {
    delete xndb;
    delete xncc;
    return NDBT_FAILED;
  }

  * ctx = xncc;
  * ndb = xndb;
  return 0;
}

static
NdbEventOperation*
op(Ndb* xndb, const NdbDictionary::Table * table)
{
  char buf[1024];
  sprintf(buf, "%s_EVENT", table->getName());
  NdbEventOperation *pOp;
  pOp = xndb->createEventOperation(buf);
  if ( pOp == NULL )
  {
    g_err << "Event operation creation failed on %s" << buf << endl;
    return 0;
  }

  int n_columns= table->getNoOfColumns();
  NdbRecAttr* recAttr[1024];
  NdbRecAttr* recAttrPre[1024];
  for (int i = 0; i < n_columns; i++) {
    recAttr[i]    = pOp->getValue(table->getColumn(i)->getName());
    recAttrPre[i] = pOp->getPreValue(table->getColumn(i)->getName());
  }

  return pOp;
}

int
runBug34853(NDBT_Context* ctx, NDBT_Step* step)
{
  int result = NDBT_OK;
  int loops = ctx->getNumLoops();
  int records = ctx->getNumRecords();
  Ndb* pNdb = GETNDB(step);
  NdbRestarter res;

  if (res.getNumDbNodes() < 2)
  {
    return NDBT_OK;
  }

  Ndb_cluster_connection* xncc;
  Ndb* xndb;

  if (cc(&xncc, &xndb))
  {
    return NDBT_FAILED;
  }

  NdbEventOperation* pOp = op(xndb, ctx->getTab());
  if (pOp == 0)
  {
    delete xndb;
    delete xncc;
    return NDBT_FAILED;
  }

  int api = xncc->node_id();
  int nodeId = res.getDbNodeId(rand() % res.getNumDbNodes());
  ndbout_c("stopping %u", nodeId);
  res.restartOneDbNode(nodeId,
                       /** initial */ false,
                       /** nostart */ true,
                       /** abort   */ true);

  ndbout_c("waiting for %u", nodeId);
  res.waitNodesNoStart(&nodeId, 1);

  int dump[2];
  dump[0] = 9004;
  dump[1] = api;
  res.dumpStateOneNode(nodeId, dump, 2);
  res.startNodes(&nodeId, 1);
  ndbout_c("waiting cluster");
  res.waitClusterStarted();

  if (pOp->execute())
  { // This starts changes to "start flowing"
    g_err << "execute operation execution failed: \n";
    g_err << pOp->getNdbError().code << " "
	  << pOp->getNdbError().message << endl;
    delete xndb;
    delete xncc;
    return NDBT_FAILED;
  }

  xndb->dropEventOperation(pOp);

  ndbout_c("stopping %u", nodeId);
  res.restartOneDbNode(nodeId,
                       /** initial */ false,
                       /** nostart */ true,
                       /** abort   */ true);

  ndbout_c("waiting for %u", nodeId);
  res.waitNodesNoStart(&nodeId, 1);

  dump[0] = 71;
  dump[1] = 7;
  res.dumpStateOneNode(nodeId, dump, 2);
  res.startNodes(&nodeId, 1);
  ndbout_c("waiting node sp 7");
  res.waitNodesStartPhase(&nodeId, 1, 6);

  delete xndb;
  delete xncc;

  NdbSleep_SecSleep(5); // 3 seconds to open connections. i.e 5 > 3

  dump[0] = 71;
  res.dumpStateOneNode(nodeId, dump, 1);

  res.waitClusterStarted();

  if (cc(&xncc, &xndb))
  {
    return NDBT_FAILED;
  }

  pOp = op(xndb, ctx->getTab());
  if (pOp == 0)
  {
    delete xndb;
    delete xncc;
    return NDBT_FAILED;
  }

  if (pOp->execute())
  { // This starts changes to "start flowing"
    g_err << "execute operation execution failed: \n";
    g_err << pOp->getNdbError().code << " "
	  << pOp->getNdbError().message << endl;
    delete xndb;
    delete xncc;
    return NDBT_FAILED;
  }

  xndb->dropEventOperation(pOp);
  delete xndb;
  delete xncc;
  return NDBT_OK;
}

/** Telco 6.2 **/

int
runNFSubscribe(NDBT_Context* ctx, NDBT_Step* step)
{
  NdbRestarter restarter;

  if (restarter.getNumDbNodes() < 2)
  {
    ctx->stopTest();
    return NDBT_OK;
  }

  int codes[] = {
    13013,
    13019,
    13020,
    13041,
    0,
  };

  int nr_codes[] = {
    13039,
    13040,
    13042,
    0
  };

  int loops = ctx->getNumLoops();
  while (loops-- && !ctx->isTestStopped())
  {
    int i = 0;
    while (codes[i] != 0)
    {
      int nodeId = restarter.getDbNodeId(rand() % restarter.getNumDbNodes());
      int val2[] = { DumpStateOrd::CmvmiSetRestartOnErrorInsert, 1 };
      if (restarter.dumpStateOneNode(nodeId, val2, 2))
        return NDBT_FAILED;
      
      ndbout_c("Node %u error: %u", nodeId, codes[i]);
      if (restarter.insertErrorInNode(nodeId, codes[i]))
        return NDBT_FAILED;
      
      if (restarter.waitNodesNoStart(&nodeId, 1))
        return NDBT_FAILED;
      
      if (restarter.startNodes(&nodeId, 1))
        return NDBT_FAILED;
      
      if (restarter.waitClusterStarted())
        return NDBT_FAILED;
      
      i++;
    }
    
    int nodeId = restarter.getDbNodeId(rand() % restarter.getNumDbNodes());
    if (restarter.restartOneDbNode(nodeId, false, true, true) != 0)
      return NDBT_FAILED;
    
    if (restarter.waitNodesNoStart(&nodeId, 1))
      return NDBT_FAILED;
    
    i = 0;
    while (nr_codes[i] != 0)
    {
      int val2[] = { DumpStateOrd::CmvmiSetRestartOnErrorInsert, 1 };
      if (restarter.dumpStateOneNode(nodeId, val2, 2))
        return NDBT_FAILED;
      
      ndbout_c("Node %u error: %u", nodeId, nr_codes[i]);
      if (restarter.insertErrorInNode(nodeId, nr_codes[i]))
        return NDBT_FAILED;
      
      if (restarter.startNodes(&nodeId, 1))
        return NDBT_FAILED;

      NdbSleep_SecSleep(3);
      
      if (restarter.waitNodesNoStart(&nodeId, 1))
        return NDBT_FAILED;
      
      i++;
    }
    
    ndbout_c("Done..now starting %u", nodeId);
    if (restarter.startNodes(&nodeId, 1))
      return NDBT_FAILED;
    
    if (restarter.waitClusterStarted())
      return NDBT_FAILED;
  }  

  ctx->stopTest();
  return NDBT_OK;
}

int
runBug35208_createTable(NDBT_Context* ctx, NDBT_Step* step)
{
  NdbDictionary::Table tab = *ctx->getTab();

  while (tab.getNoOfColumns() < 100)
  {
    BaseString name;
    NdbDictionary::Column col;
    name.assfmt("COL_%d", tab.getNoOfColumns());
    col.setName(name.c_str());
    col.setType(NdbDictionary::Column::Unsigned);
    col.setLength(1);
    col.setNullable(false);
    col.setPrimaryKey(false);
    tab.addColumn(col);
  }

  NdbDictionary::Dictionary* dict = GETNDB(step)->getDictionary();
  dict->dropTable(tab.getName());
  dict->createTable(tab);

  const NdbDictionary::Table* pTab = dict->getTable(tab.getName());
  ctx->setTab(pTab);

  return NDBT_OK;
}

#define UPDATE_COL 66

int
runBug35208(NDBT_Context* ctx, NDBT_Step* step)
{
  Ndb* ndb= GETNDB(step);
  const NdbDictionary::Table * table= ctx->getTab();

  char buf[1024];
  sprintf(buf, "%s_EVENT", table->getName());
  NdbEventOperation *pOp = ndb->createEventOperation(buf);
  if ( pOp == NULL ) {
    g_err << "Event operation creation failed on %s" << buf << endl;
    return NDBT_FAILED;
  }

  int result = NDBT_OK;
  HugoTransactions hugoTrans(* table);

  char col[100];
  BaseString::snprintf(col, sizeof(col), "COL_%u", UPDATE_COL);

  int i;
  int n_columns= table->getNoOfColumns();
  NdbRecAttr* recAttr[1024];
  NdbRecAttr* recAttrPre[1024];
  for (i = 0; i < n_columns; i++) {
    recAttr[i]    = pOp->getValue(table->getColumn(i)->getName());
    recAttrPre[i] = pOp->getPreValue(table->getColumn(i)->getName());
  }

  if (pOp->execute())
  { // This starts changes to "start flowing"
    g_err << "execute operation execution failed: \n";
    g_err << pOp->getNdbError().code << " "
	  << pOp->getNdbError().message << endl;
    goto err;
  }

  hugoTrans.loadTable(GETNDB(step), ctx->getNumRecords());

  for (int i = 0; i<ctx->getNumLoops(); i++)
  {
    ndbout_c("testing %u updates", (i + 1));
    NdbTransaction* pTrans = ndb->startTransaction();
    for (int m = 0; m<(i+1); m++)
    {
      for (int r = 0; r<ctx->getNumRecords(); r++)
      {
        NdbOperation* pOp = pTrans->getNdbOperation(table->getName());
        pOp->updateTuple();
        HugoOperations hop(* table);
        hop.equalForRow(pOp, r);
        pOp->setValue(col, rand());
      }
      if (pTrans->execute(NoCommit) != 0)
      {
        ndbout << pTrans->getNdbError() << endl;
        goto err;
      }
    }
    if (pTrans->execute(Commit) != 0)
    {
      ndbout << pTrans->getNdbError() << endl;
      goto err;
    }

    Uint64 gci;
    pTrans->getGCI(&gci);
    ndbout_c("set(LastGCI_hi): %u/%u",
             Uint32(gci >> 32),
             Uint32(gci));
    ctx->setProperty("LastGCI_lo", Uint32(gci));
    ctx->setProperty("LastGCI_hi", Uint32(gci >> 32));
    if(ctx->getPropertyWait("LastGCI_hi", ~(Uint32)0))
    {
      g_err << "FAIL " << __LINE__ << endl;
      goto err;
    }

    Uint32 bug = 0;
    Uint32 cnt = 0;
    Uint64 curr_gci = 0;
    while(curr_gci <= gci)
    {
      ndb->pollEvents(100, &curr_gci);
      NdbEventOperation* tmp = 0;
      while ((tmp= ndb->nextEvent()) != 0)
      {
        if (tmp->getEventType() == NdbDictionary::Event::TE_UPDATE)
        {
          cnt++;
          bool first = true;
          for (int c = 0; c<table->getNoOfColumns(); c++)
          {
            if (recAttr[c]->isNULL() >= 0)
            {
              /**
               * Column has value...it should be PK or column we updated
               */
              if (c != UPDATE_COL &&
                  table->getColumn(c)->getPrimaryKey() == false)
              {
                bug++;
                if (first)
                {
                  first = false;
                  printf("Detect (incorrect) update value for: ");
                }
                printf("%u ", c);
                result = NDBT_FAILED;
              }
            }
          }
          if (!first)
            printf("\n");
        }
      }
    }
    ndbout_c("found %u updates bugs: %u", cnt, bug);
  }

  ndb->dropEventOperation(pOp);
  ctx->stopTest();

  return result;

err:
  ndb->dropEventOperation(pOp);

  return NDBT_FAILED;
}



/** Telco 6.3 **/

/** Telco 6.2 **/

int
runNFSubscribe(NDBT_Context* ctx, NDBT_Step* step)
{
  NdbRestarter restarter;

  if (restarter.getNumDbNodes() < 2)
  {
    ctx->stopTest();
    return NDBT_OK;
  }

  int codes[] = {
    13013,
    13019,
    13020,
    13041,
    0,
  };

  int nr_codes[] = {
    13039,
    13040,
    13042,
    0
  };

  int loops = ctx->getNumLoops();
  while (loops-- && !ctx->isTestStopped())
  {
    int i = 0;
    while (codes[i] != 0)
    {
      int nodeId = restarter.getDbNodeId(rand() % restarter.getNumDbNodes());
      int val2[] = { DumpStateOrd::CmvmiSetRestartOnErrorInsert, 1 };
      if (restarter.dumpStateOneNode(nodeId, val2, 2))
        return NDBT_FAILED;
      
      ndbout_c("Node %u error: %u", nodeId, codes[i]);
      if (restarter.insertErrorInNode(nodeId, codes[i]))
        return NDBT_FAILED;
      
      if (restarter.waitNodesNoStart(&nodeId, 1))
        return NDBT_FAILED;
      
      if (restarter.startNodes(&nodeId, 1))
        return NDBT_FAILED;
      
      if (restarter.waitClusterStarted())
        return NDBT_FAILED;
      
      i++;
    }
    
    int nodeId = restarter.getDbNodeId(rand() % restarter.getNumDbNodes());
    if (restarter.restartOneDbNode(nodeId, false, true, true) != 0)
      return NDBT_FAILED;
    
    if (restarter.waitNodesNoStart(&nodeId, 1))
      return NDBT_FAILED;
    
    i = 0;
    while (nr_codes[i] != 0)
    {
      int val2[] = { DumpStateOrd::CmvmiSetRestartOnErrorInsert, 1 };
      if (restarter.dumpStateOneNode(nodeId, val2, 2))
        return NDBT_FAILED;
      
      ndbout_c("Node %u error: %u", nodeId, nr_codes[i]);
      if (restarter.insertErrorInNode(nodeId, nr_codes[i]))
        return NDBT_FAILED;
      
      if (restarter.startNodes(&nodeId, 1))
        return NDBT_FAILED;

      NdbSleep_SecSleep(3);
      
      if (restarter.waitNodesNoStart(&nodeId, 1))
        return NDBT_FAILED;
      
      i++;
    }
    
    ndbout_c("Done..now starting %u", nodeId);
    if (restarter.startNodes(&nodeId, 1))
      return NDBT_FAILED;
    
    if (restarter.waitClusterStarted())
      return NDBT_FAILED;
  }  

  ctx->stopTest();
  return NDBT_OK;
}

int
runBug35208_createTable(NDBT_Context* ctx, NDBT_Step* step)
{
  NdbDictionary::Table tab = *ctx->getTab();

  while (tab.getNoOfColumns() < 100)
  {
    BaseString name;
    NdbDictionary::Column col;
    name.assfmt("COL_%d", tab.getNoOfColumns());
    col.setName(name.c_str());
    col.setType(NdbDictionary::Column::Unsigned);
    col.setLength(1);
    col.setNullable(false);
    col.setPrimaryKey(false);
    tab.addColumn(col);
  }

  NdbDictionary::Dictionary* dict = GETNDB(step)->getDictionary();
  dict->dropTable(tab.getName());
  dict->createTable(tab);

  const NdbDictionary::Table* pTab = dict->getTable(tab.getName());
  ctx->setTab(pTab);

  return NDBT_OK;
}

#define UPDATE_COL 66

int
runBug35208(NDBT_Context* ctx, NDBT_Step* step)
{
  Ndb* ndb= GETNDB(step);
  const NdbDictionary::Table * table= ctx->getTab();

  char buf[1024];
  sprintf(buf, "%s_EVENT", table->getName());
  NdbEventOperation *pOp = ndb->createEventOperation(buf);
  if ( pOp == NULL ) {
    g_err << "Event operation creation failed on %s" << buf << endl;
    return NDBT_FAILED;
  }

  int result = NDBT_OK;
  HugoTransactions hugoTrans(* table);

  char col[100];
  BaseString::snprintf(col, sizeof(col), "COL_%u", UPDATE_COL);

  int i;
  int n_columns= table->getNoOfColumns();
  NdbRecAttr* recAttr[1024];
  NdbRecAttr* recAttrPre[1024];
  for (i = 0; i < n_columns; i++) {
    recAttr[i]    = pOp->getValue(table->getColumn(i)->getName());
    recAttrPre[i] = pOp->getPreValue(table->getColumn(i)->getName());
  }

  if (pOp->execute())
  { // This starts changes to "start flowing"
    g_err << "execute operation execution failed: \n";
    g_err << pOp->getNdbError().code << " "
	  << pOp->getNdbError().message << endl;
    goto err;
  }

  hugoTrans.loadTable(GETNDB(step), ctx->getNumRecords());

  for (int i = 0; i<ctx->getNumLoops(); i++)
  {
    ndbout_c("testing %u updates", (i + 1));
    NdbTransaction* pTrans = ndb->startTransaction();
    for (int m = 0; m<(i+1); m++)
    {
      for (int r = 0; r<ctx->getNumRecords(); r++)
      {
        NdbOperation* pOp = pTrans->getNdbOperation(table->getName());
        pOp->updateTuple();
        HugoOperations hop(* table);
        hop.equalForRow(pOp, r);
        pOp->setValue(col, rand());
      }
      if (pTrans->execute(NoCommit) != 0)
      {
        ndbout << pTrans->getNdbError() << endl;
        goto err;
      }
    }
    if (pTrans->execute(Commit) != 0)
    {
      ndbout << pTrans->getNdbError() << endl;
      goto err;
    }

    Uint64 gci;
    pTrans->getGCI(&gci);
    ndbout_c("set(LastGCI_hi): %u/%u",
             Uint32(gci >> 32),
             Uint32(gci));
    ctx->setProperty("LastGCI_lo", Uint32(gci));
    ctx->setProperty("LastGCI_hi", Uint32(gci >> 32));
    if(ctx->getPropertyWait("LastGCI_hi", ~(Uint32)0))
    {
      g_err << "FAIL " << __LINE__ << endl;
      goto err;
    }

    Uint32 bug = 0;
    Uint32 cnt = 0;
    Uint64 curr_gci = 0;
    while(curr_gci <= gci)
    {
      ndb->pollEvents(100, &curr_gci);
      NdbEventOperation* tmp = 0;
      while ((tmp= ndb->nextEvent()) != 0)
      {
        if (tmp->getEventType() == NdbDictionary::Event::TE_UPDATE)
        {
          cnt++;
          bool first = true;
          for (int c = 0; c<table->getNoOfColumns(); c++)
          {
            if (recAttr[c]->isNULL() >= 0)
            {
              /**
               * Column has value...it should be PK or column we updated
               */
              if (c != UPDATE_COL &&
                  table->getColumn(c)->getPrimaryKey() == false)
              {
                bug++;
                if (first)
                {
                  first = false;
                  printf("Detect (incorrect) update value for: ");
                }
                printf("%u ", c);
                result = NDBT_FAILED;
              }
            }
          }
          if (!first)
            printf("\n");
        }
      }
    }
    ndbout_c("found %u updates bugs: %u", cnt, bug);
  }

  ndb->dropEventOperation(pOp);
  ctx->stopTest();

  return result;

err:
  ndb->dropEventOperation(pOp);

  return NDBT_FAILED;
}



/** Telco 6.3 **/

NDBT_TESTSUITE(test_event);
TESTCASE("BasicEventOperation", 
	 "Verify that we can listen to Events"
	 "NOTE! No errors are allowed!" )
{
#if 0
  TABLE("T1");
  TABLE("T3");
  TABLE("T5");
  TABLE("T6");
  TABLE("T8");
#endif
  INITIALIZER(runCreateEvent);
  STEP(runEventOperation);
  STEP(runEventLoad);
  FINALIZER(runDropEvent);
}
TESTCASE("CreateDropEventOperation", 
	 "Verify that we can Create and Drop many times"
	 "NOTE! No errors are allowed!" ){
  INITIALIZER(runCreateEvent);
  STEP(runCreateDropEventOperation);
  FINALIZER(runDropEvent);
}
TESTCASE("ParallellEventOperation", 
	 "Verify that we can listen to Events in parallell"
	 "NOTE! No errors are allowed!" ){
  INITIALIZER(runCreateEvent);
  STEP(runEventOperation);
  STEP(runEventOperation);
  STEP(runEventLoad);
  FINALIZER(runDropEvent);
}
TESTCASE("EventOperationApplier", 
	 "Verify that if we apply the data we get from event "
	 "operation is the same as the original table"
	 "NOTE! No errors are allowed!" ){
  INITIALIZER(runCreateEvent);
  INITIALIZER(runCreateShadowTable);
  STEP(runEventApplier);
  STEP(runEventMixedLoad);
  FINALIZER(runDropEvent);
  FINALIZER(runVerify);
  FINALIZER(runDropShadowTable);
}
TESTCASE("EventOperationApplier_NR", 
	 "Verify that if we apply the data we get from event "
	 "operation is the same as the original table"
	 "NOTE! No errors are allowed!" ){
  INITIALIZER(runCreateEvent);
  INITIALIZER(runCreateShadowTable);
  STEP(runEventApplier);
  STEP(runEventMixedLoad);
  STEP(runRestarter);
  FINALIZER(runDropEvent);
  FINALIZER(runVerify);
  FINALIZER(runDropShadowTable);
}
TESTCASE("MergeEventOperationApplier", 
	 "Verify that if we apply the data we get from merged event "
	 "operation is the same as the original table"
	 "NOTE! No errors are allowed!" ){
  TC_PROPERTY("MergeEvents", 1);
  INITIALIZER(runCreateEvent);
  INITIALIZER(runCreateShadowTable);
  STEP(runEventApplier);
  STEP(runEventMixedLoad);
  FINALIZER(runDropEvent);
  FINALIZER(runVerify);
  FINALIZER(runDropShadowTable);
}
TESTCASE("MergeEventOperationApplier_NR", 
	 "Verify that if we apply the data we get from merged event "
	 "operation is the same as the original table"
	 "NOTE! No errors are allowed!" ){
  TC_PROPERTY("MergeEvents", 1);
  INITIALIZER(runCreateEvent);
  INITIALIZER(runCreateShadowTable);
  STEP(runEventApplier);
  STEP(runEventMixedLoad);
  STEP(runRestarter);
  FINALIZER(runDropEvent);
  FINALIZER(runVerify);
  FINALIZER(runDropShadowTable);
}
TESTCASE("Multi", 
	 "Verify that we can work with all tables in parallell"
	 "NOTE! HugoOperations::startTransaction, pTrans != NULL errors, "
	 "are allowed!" ){
  ALL_TABLES();
  INITIALIZER(getAllTables);
  INITIALIZER(createAllEvents);
  INITIALIZER(createAllShadows);
  STEP(runMulti);
  FINALIZER(dropAllShadows);
  FINALIZER(dropAllEvents);
}
TESTCASE("Multi_NR", 
	 "Verify that we can work with all tables in parallell"
	 "NOTE! HugoOperations::startTransaction, pTrans != NULL errors, "
	 "are allowed!" ){
  ALL_TABLES();
  INITIALIZER(getAllTables);
  INITIALIZER(createAllEvents);
  INITIALIZER(createAllShadows);
  STEP(runMulti_NR);
  FINALIZER(dropAllShadows);
  FINALIZER(dropAllEvents);
}
TESTCASE("CreateDropNR", 
	 "Verify that we can Create and Drop in any order"
	 "NOTE! No errors are allowed!" ){
  FINALIZER(runCreateDropNR);
}
TESTCASE("SubscribeUnsubscribe", 
	 "A bunch of threads doing subscribe/unsubscribe in loop"
	 "NOTE! No errors are allowed!" ){
  INITIALIZER(runCreateEvent);
  STEPS(runSubscribeUnsubscribe, 16);
  FINALIZER(runDropEvent);
}
TESTCASE("Bug27169", ""){
  INITIALIZER(runCreateEvent);
  STEP(runEventListenerUntilStopped);
  STEP(runInsertDeleteUntilStopped);
  STEP(runScanUpdateUntilStopped);
  STEP(runRestarterLoop);
  FINALIZER(runDropEvent);
}
TESTCASE("Bug31701", ""){
  INITIALIZER(runCreateEvent);
  INITIALIZER(runCreateShadowTable);
  STEP(runEventApplier);
  STEP(runBug31701);
  FINALIZER(runDropEvent);
  FINALIZER(runDropShadowTable);
}
TESTCASE("SubscribeNR", ""){
  TC_PROPERTY("ReportSubscribe", 1);
  TC_PROPERTY("SubscribeUntilStopped", 1);  
  INITIALIZER(runCreateEvent);
  STEPS(runSubscribeUnsubscribe, 5);
  STEP(runNFSubscribe);
  FINALIZER(runDropEvent);
}
TESTCASE("EventBufferOverflow",
         "Simulating EventBuffer overflow while node restart"
         "NOTE! No errors are allowed!" ){
  INITIALIZER(runCreateEvent);
  STEP(errorInjectBufferOverflow);
  FINALIZER(runDropEvent);
}
TESTCASE("StallingSubscriber",
         "Simulating slow subscriber that will become disconnected"
         "NOTE! No errors are allowed!" ){
  INITIALIZER(runCreateEvent);
  STEP(errorInjectStalling);
}
TESTCASE("Bug33793", ""){
  INITIALIZER(runCreateEvent);
  STEP(runEventListenerUntilStopped);
  STEP(runBug33793);
  FINALIZER(runDropEvent);
}
<<<<<<< HEAD
=======
TESTCASE("Bug34853", ""){
  INITIALIZER(runCreateEvent);
  INITIALIZER(runBug34853);
  FINALIZER(runDropEvent);
}
>>>>>>> b07947fd
TESTCASE("Bug35208", ""){
  INITIALIZER(runBug35208_createTable);
  INITIALIZER(runCreateEvent);
  INITIALIZER(runCreateShadowTable);
  STEP(runBug35208);
  STEP(runEventApplier);
  FINALIZER(runDropEvent);
  FINALIZER(runVerify);
  FINALIZER(runDropShadowTable);
}
NDBT_TESTSUITE_END(test_event);

int main(int argc, const char** argv){
  ndb_init();
  test_event.setCreateAllTables(true);
  return test_event.execute(argc, argv);
}

template class Vector<HugoOperations *>;
template class Vector<NdbEventOperation *>;
template class Vector<NdbRecAttr*>;
template class Vector<Vector<NdbRecAttr*> >;<|MERGE_RESOLUTION|>--- conflicted
+++ resolved
@@ -2515,267 +2515,6 @@
 
 /** Telco 6.3 **/
 
-/** Telco 6.2 **/
-
-int
-runNFSubscribe(NDBT_Context* ctx, NDBT_Step* step)
-{
-  NdbRestarter restarter;
-
-  if (restarter.getNumDbNodes() < 2)
-  {
-    ctx->stopTest();
-    return NDBT_OK;
-  }
-
-  int codes[] = {
-    13013,
-    13019,
-    13020,
-    13041,
-    0,
-  };
-
-  int nr_codes[] = {
-    13039,
-    13040,
-    13042,
-    0
-  };
-
-  int loops = ctx->getNumLoops();
-  while (loops-- && !ctx->isTestStopped())
-  {
-    int i = 0;
-    while (codes[i] != 0)
-    {
-      int nodeId = restarter.getDbNodeId(rand() % restarter.getNumDbNodes());
-      int val2[] = { DumpStateOrd::CmvmiSetRestartOnErrorInsert, 1 };
-      if (restarter.dumpStateOneNode(nodeId, val2, 2))
-        return NDBT_FAILED;
-      
-      ndbout_c("Node %u error: %u", nodeId, codes[i]);
-      if (restarter.insertErrorInNode(nodeId, codes[i]))
-        return NDBT_FAILED;
-      
-      if (restarter.waitNodesNoStart(&nodeId, 1))
-        return NDBT_FAILED;
-      
-      if (restarter.startNodes(&nodeId, 1))
-        return NDBT_FAILED;
-      
-      if (restarter.waitClusterStarted())
-        return NDBT_FAILED;
-      
-      i++;
-    }
-    
-    int nodeId = restarter.getDbNodeId(rand() % restarter.getNumDbNodes());
-    if (restarter.restartOneDbNode(nodeId, false, true, true) != 0)
-      return NDBT_FAILED;
-    
-    if (restarter.waitNodesNoStart(&nodeId, 1))
-      return NDBT_FAILED;
-    
-    i = 0;
-    while (nr_codes[i] != 0)
-    {
-      int val2[] = { DumpStateOrd::CmvmiSetRestartOnErrorInsert, 1 };
-      if (restarter.dumpStateOneNode(nodeId, val2, 2))
-        return NDBT_FAILED;
-      
-      ndbout_c("Node %u error: %u", nodeId, nr_codes[i]);
-      if (restarter.insertErrorInNode(nodeId, nr_codes[i]))
-        return NDBT_FAILED;
-      
-      if (restarter.startNodes(&nodeId, 1))
-        return NDBT_FAILED;
-
-      NdbSleep_SecSleep(3);
-      
-      if (restarter.waitNodesNoStart(&nodeId, 1))
-        return NDBT_FAILED;
-      
-      i++;
-    }
-    
-    ndbout_c("Done..now starting %u", nodeId);
-    if (restarter.startNodes(&nodeId, 1))
-      return NDBT_FAILED;
-    
-    if (restarter.waitClusterStarted())
-      return NDBT_FAILED;
-  }  
-
-  ctx->stopTest();
-  return NDBT_OK;
-}
-
-int
-runBug35208_createTable(NDBT_Context* ctx, NDBT_Step* step)
-{
-  NdbDictionary::Table tab = *ctx->getTab();
-
-  while (tab.getNoOfColumns() < 100)
-  {
-    BaseString name;
-    NdbDictionary::Column col;
-    name.assfmt("COL_%d", tab.getNoOfColumns());
-    col.setName(name.c_str());
-    col.setType(NdbDictionary::Column::Unsigned);
-    col.setLength(1);
-    col.setNullable(false);
-    col.setPrimaryKey(false);
-    tab.addColumn(col);
-  }
-
-  NdbDictionary::Dictionary* dict = GETNDB(step)->getDictionary();
-  dict->dropTable(tab.getName());
-  dict->createTable(tab);
-
-  const NdbDictionary::Table* pTab = dict->getTable(tab.getName());
-  ctx->setTab(pTab);
-
-  return NDBT_OK;
-}
-
-#define UPDATE_COL 66
-
-int
-runBug35208(NDBT_Context* ctx, NDBT_Step* step)
-{
-  Ndb* ndb= GETNDB(step);
-  const NdbDictionary::Table * table= ctx->getTab();
-
-  char buf[1024];
-  sprintf(buf, "%s_EVENT", table->getName());
-  NdbEventOperation *pOp = ndb->createEventOperation(buf);
-  if ( pOp == NULL ) {
-    g_err << "Event operation creation failed on %s" << buf << endl;
-    return NDBT_FAILED;
-  }
-
-  int result = NDBT_OK;
-  HugoTransactions hugoTrans(* table);
-
-  char col[100];
-  BaseString::snprintf(col, sizeof(col), "COL_%u", UPDATE_COL);
-
-  int i;
-  int n_columns= table->getNoOfColumns();
-  NdbRecAttr* recAttr[1024];
-  NdbRecAttr* recAttrPre[1024];
-  for (i = 0; i < n_columns; i++) {
-    recAttr[i]    = pOp->getValue(table->getColumn(i)->getName());
-    recAttrPre[i] = pOp->getPreValue(table->getColumn(i)->getName());
-  }
-
-  if (pOp->execute())
-  { // This starts changes to "start flowing"
-    g_err << "execute operation execution failed: \n";
-    g_err << pOp->getNdbError().code << " "
-	  << pOp->getNdbError().message << endl;
-    goto err;
-  }
-
-  hugoTrans.loadTable(GETNDB(step), ctx->getNumRecords());
-
-  for (int i = 0; i<ctx->getNumLoops(); i++)
-  {
-    ndbout_c("testing %u updates", (i + 1));
-    NdbTransaction* pTrans = ndb->startTransaction();
-    for (int m = 0; m<(i+1); m++)
-    {
-      for (int r = 0; r<ctx->getNumRecords(); r++)
-      {
-        NdbOperation* pOp = pTrans->getNdbOperation(table->getName());
-        pOp->updateTuple();
-        HugoOperations hop(* table);
-        hop.equalForRow(pOp, r);
-        pOp->setValue(col, rand());
-      }
-      if (pTrans->execute(NoCommit) != 0)
-      {
-        ndbout << pTrans->getNdbError() << endl;
-        goto err;
-      }
-    }
-    if (pTrans->execute(Commit) != 0)
-    {
-      ndbout << pTrans->getNdbError() << endl;
-      goto err;
-    }
-
-    Uint64 gci;
-    pTrans->getGCI(&gci);
-    ndbout_c("set(LastGCI_hi): %u/%u",
-             Uint32(gci >> 32),
-             Uint32(gci));
-    ctx->setProperty("LastGCI_lo", Uint32(gci));
-    ctx->setProperty("LastGCI_hi", Uint32(gci >> 32));
-    if(ctx->getPropertyWait("LastGCI_hi", ~(Uint32)0))
-    {
-      g_err << "FAIL " << __LINE__ << endl;
-      goto err;
-    }
-
-    Uint32 bug = 0;
-    Uint32 cnt = 0;
-    Uint64 curr_gci = 0;
-    while(curr_gci <= gci)
-    {
-      ndb->pollEvents(100, &curr_gci);
-      NdbEventOperation* tmp = 0;
-      while ((tmp= ndb->nextEvent()) != 0)
-      {
-        if (tmp->getEventType() == NdbDictionary::Event::TE_UPDATE)
-        {
-          cnt++;
-          bool first = true;
-          for (int c = 0; c<table->getNoOfColumns(); c++)
-          {
-            if (recAttr[c]->isNULL() >= 0)
-            {
-              /**
-               * Column has value...it should be PK or column we updated
-               */
-              if (c != UPDATE_COL &&
-                  table->getColumn(c)->getPrimaryKey() == false)
-              {
-                bug++;
-                if (first)
-                {
-                  first = false;
-                  printf("Detect (incorrect) update value for: ");
-                }
-                printf("%u ", c);
-                result = NDBT_FAILED;
-              }
-            }
-          }
-          if (!first)
-            printf("\n");
-        }
-      }
-    }
-    ndbout_c("found %u updates bugs: %u", cnt, bug);
-  }
-
-  ndb->dropEventOperation(pOp);
-  ctx->stopTest();
-
-  return result;
-
-err:
-  ndb->dropEventOperation(pOp);
-
-  return NDBT_FAILED;
-}
-
-
-
-/** Telco 6.3 **/
-
 NDBT_TESTSUITE(test_event);
 TESTCASE("BasicEventOperation", 
 	 "Verify that we can listen to Events"
@@ -2940,14 +2679,11 @@
   STEP(runBug33793);
   FINALIZER(runDropEvent);
 }
-<<<<<<< HEAD
-=======
 TESTCASE("Bug34853", ""){
   INITIALIZER(runCreateEvent);
   INITIALIZER(runBug34853);
   FINALIZER(runDropEvent);
 }
->>>>>>> b07947fd
 TESTCASE("Bug35208", ""){
   INITIALIZER(runBug35208_createTable);
   INITIALIZER(runCreateEvent);
