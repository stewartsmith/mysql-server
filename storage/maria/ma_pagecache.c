/* Copyright (C) 2000-2006 MySQL AB

   This program is free software; you can redistribute it and/or modify
   it under the terms of the GNU General Public License as published by
   the Free Software Foundation; either version 2 of the License, or
   (at your option) any later version.

   This program is distributed in the hope that it will be useful,
   but WITHOUT ANY WARRANTY; without even the implied warranty of
   MERCHANTABILITY or FITNESS FOR A PARTICULAR PURPOSE.  See the
   GNU General Public License for more details.

   You should have received a copy of the GNU General Public License
   along with this program; if not, write to the Free Software
   Foundation, Inc., 59 Temple Place, Suite 330, Boston, MA  02111-1307  USA */

/*
  These functions handle page cacheing for Maria tables.

  One cache can handle many files.
  It must contain buffers of the same blocksize.
  init_pagecache() should be used to init cache handler.

  The free list (free_block_list) is a stack like structure.
  When a block is freed by free_block(), it is pushed onto the stack.
  When a new block is required it is first tried to pop one from the stack.
  If the stack is empty, it is tried to get a never-used block from the pool.
  If this is empty too, then a block is taken from the LRU ring, flushing it
  to disk, if necessary. This is handled in find_block().
  With the new free list, the blocks can have three temperatures:
  hot, warm and cold (which is free). This is remembered in the block header
  by the enum PCBLOCK_TEMPERATURE temperature variable. Remembering the
  temperature is necessary to correctly count the number of warm blocks,
  which is required to decide when blocks are allowed to become hot. Whenever
  a block is inserted to another (sub-)chain, we take the old and new
  temperature into account to decide if we got one more or less warm block.
  blocks_unused is the sum of never used blocks in the pool and of currently
  free blocks. blocks_used is the number of blocks fetched from the pool and
  as such gives the maximum number of in-use blocks at any time.
*/

#include "maria_def.h"
#include <m_string.h>
#include "ma_pagecache.h"
#include <my_bit.h>
#include <errno.h>
#include <stdarg.h>

/*
  Some compilation flags have been added specifically for this module
  to control the following:
  - not to let a thread to yield the control when reading directly
    from page cache, which might improve performance in many cases;
    to enable this add:
    #define SERIALIZED_READ_FROM_CACHE
  - to set an upper bound for number of threads simultaneously
    using the page cache; this setting helps to determine an optimal
    size for hash table and improve performance when the number of
    blocks in the page cache much less than the number of threads
    accessing it;
    to set this number equal to <N> add
      #define MAX_THREADS <N>
  - to substitute calls of pthread_cond_wait for calls of
    pthread_cond_timedwait (wait with timeout set up);
    this setting should be used only when you want to trap a deadlock
    situation, which theoretically should not happen;
    to set timeout equal to <T> seconds add
      #define PAGECACHE_TIMEOUT <T>
  - to enable the module traps and to send debug information from
    page cache module to a special debug log add:
      #define PAGECACHE_DEBUG
    the name of this debug log file <LOG NAME> can be set through:
      #define PAGECACHE_DEBUG_LOG  <LOG NAME>
    if the name is not defined, it's set by default;
    if the PAGECACHE_DEBUG flag is not set up and we are in a debug
    mode, i.e. when ! defined(DBUG_OFF), the debug information from the
    module is sent to the regular debug log.

  Example of the settings:
    #define SERIALIZED_READ_FROM_CACHE
    #define MAX_THREADS   100
    #define PAGECACHE_TIMEOUT  1
    #define PAGECACHE_DEBUG
    #define PAGECACHE_DEBUG_LOG  "my_pagecache_debug.log"
*/

/*
  In key cache we have external raw locking here we use
  SERIALIZED_READ_FROM_CACHE to avoid problem of reading
  not consistent data from the page.
  (keycache functions (key_cache_read(), key_cache_insert() and
  key_cache_write()) rely on external MyISAM lock, we don't)
*/
#define SERIALIZED_READ_FROM_CACHE yes

#define PCBLOCK_INFO(B) \
  DBUG_PRINT("info", \
             ("block: 0x%lx  file: %lu  page: %lu  s: %0x  hshL: 0x%lx  req: %u/%u " \
              "wrlock: %c", \
              (ulong)(B), \
              (ulong)((B)->hash_link ? \
                      (B)->hash_link->file.file : \
                      0), \
              (ulong)((B)->hash_link ? \
                      (B)->hash_link->pageno : \
                      0), \
              (B)->status, \
              (ulong)(B)->hash_link, \
              (uint) (B)->requests, \
              (uint)((B)->hash_link ? \
                     (B)->hash_link->requests : \
                       0), \
              ((block->status & PCBLOCK_WRLOCK)?'Y':'N')))

/* TODO: put it to my_static.c */
my_bool my_disable_flush_pagecache_blocks= 0;
/**
   when flushing pages of a file, it can happen that we take some dirty blocks
   out of changed_blocks[]; Checkpoint must not run at this moment.
*/
uint changed_blocks_is_incomplete= 0;

#define STRUCT_PTR(TYPE, MEMBER, a)                                           \
          (TYPE *) ((char *) (a) - offsetof(TYPE, MEMBER))

/* types of condition variables */
#define  COND_FOR_REQUESTED 0  /* queue of thread waiting for read operation */
#define  COND_FOR_SAVED     1  /* queue of thread waiting for flush */
#define  COND_FOR_WRLOCK    2  /* queue of write lock */
#define  COND_SIZE          3  /* number of COND_* queues */

/* offset of LSN on the page */
#define PAGE_LSN_OFFSET 0

typedef pthread_cond_t KEYCACHE_CONDVAR;

/* descriptor of the page in the page cache block buffer */
struct st_pagecache_page
{
  PAGECACHE_FILE file;    /* file to which the page belongs to  */
  pgcache_page_no_t pageno; /* number of the page in the file   */
};

/* element in the chain of a hash table bucket */
struct st_pagecache_hash_link
{
  struct st_pagecache_hash_link
    *next, **prev;                   /* to connect links in the same bucket  */
  struct st_pagecache_block_link
    *block;                          /* reference to the block for the page: */
  PAGECACHE_FILE file;               /* from such a file                     */
  pgcache_page_no_t pageno;            /* this page                            */
  uint requests;                     /* number of requests for the page      */
};

/* simple states of a block */
#define PCBLOCK_ERROR       1 /* an error occurred when performing disk i/o  */
#define PCBLOCK_READ        2 /* the is page in the block buffer             */
#define PCBLOCK_IN_SWITCH   4 /* block is preparing to read new page         */
#define PCBLOCK_REASSIGNED  8 /* block does not accept requests for old page */
#define PCBLOCK_IN_FLUSH   16 /* block is in flush operation                 */
#define PCBLOCK_CHANGED    32 /* block buffer contains a dirty page          */
#define PCBLOCK_WRLOCK     64 /* write locked block                          */

/* page status, returned by find_block */
#define PAGE_READ               0
#define PAGE_TO_BE_READ         1
#define PAGE_WAIT_TO_BE_READ    2

/* block temperature determines in which (sub-)chain the block currently is */
enum PCBLOCK_TEMPERATURE { PCBLOCK_COLD /*free*/ , PCBLOCK_WARM , PCBLOCK_HOT };

/* debug info */
#ifndef DBUG_OFF
static const char *page_cache_page_type_str[]=
{
  /* used only for control page type changing during debugging */
  "EMPTY",
  "PLAIN",
  "LSN",
<<<<<<< HEAD
  "READ_UNKNOWN"
=======
  "UNKNOWN"
>>>>>>> ac181242
};

static const char *page_cache_page_write_mode_str[]=
{
  "DELAY",
  "NOW",
  "DONE"
};

static const char *page_cache_page_lock_str[]=
{
  "free -> free",
  "read -> read",
  "write -> write",
  "free -> read",
  "free -> write",
  "read -> free",
  "write -> free",
  "write -> read"
};

static const char *page_cache_page_pin_str[]=
{
  "pinned -> pinned",
  "unpinned -> unpinned",
  "unpinned -> pinned",
  "pinned -> unpinned"
};


typedef struct st_pagecache_pin_info
{
  struct st_pagecache_pin_info *next, **prev;
  struct st_my_thread_var *thread;
}  PAGECACHE_PIN_INFO;

/*
  st_pagecache_lock_info structure should be kept in next, prev, thread part
  compatible with st_pagecache_pin_info to be compatible in functions.
*/

typedef struct st_pagecache_lock_info
{
  struct st_pagecache_lock_info *next, **prev;
  struct st_my_thread_var *thread;
  my_bool write_lock;
} PAGECACHE_LOCK_INFO;


/* service functions maintain debugging info about pin & lock */


/*
  Links information about thread pinned/locked the block to the list

  SYNOPSIS
    info_link()
    list                 the list to link in
    node                 the node which should be linked
*/

static void info_link(PAGECACHE_PIN_INFO **list, PAGECACHE_PIN_INFO *node)
{
  if ((node->next= *list))
    node->next->prev= &(node->next);
  *list= node;
  node->prev= list;
}


/*
  Unlinks information about thread pinned/locked the block from the list

  SYNOPSIS
    info_unlink()
    node                 the node which should be unlinked
*/

static void info_unlink(PAGECACHE_PIN_INFO *node)
{
  if ((*node->prev= node->next))
   node->next->prev= node->prev;
}


/*
  Finds information about given thread in the list of threads which
  pinned/locked this block.

  SYNOPSIS
    info_find()
    list                 the list where to find the thread
    thread               thread ID (reference to the st_my_thread_var
                         of the thread)

  RETURN
    0 - the thread was not found
    pointer to the information node of the thread in the list
*/

static PAGECACHE_PIN_INFO *info_find(PAGECACHE_PIN_INFO *list,
                                     struct st_my_thread_var *thread)
{
  register PAGECACHE_PIN_INFO *i= list;
  for(; i != 0; i= i->next)
    if (i->thread == thread)
      return i;
  return 0;
}

#endif /* !DBUG_OFF */

/* page cache block */
struct st_pagecache_block_link
{
  struct st_pagecache_block_link
    *next_used, **prev_used;   /* to connect links in the LRU chain (ring)   */
  struct st_pagecache_block_link
    *next_changed, **prev_changed; /* for lists of file dirty/clean blocks   */
  struct st_pagecache_hash_link
    *hash_link;           /* backward ptr to referring hash_link             */
  WQUEUE
    wqueue[COND_SIZE];    /* queues on waiting requests for new/old pages    */
  uint requests;          /* number of requests for the block                */
  byte *buffer;           /* buffer for the block page                       */
  uint status;            /* state of the block                              */
  uint pins;              /* pin counter                                     */
#ifndef DBUG_OFF
  PAGECACHE_PIN_INFO *pin_list;
  PAGECACHE_LOCK_INFO *lock_list;
#endif
  enum PCBLOCK_TEMPERATURE temperature; /* block temperature: cold, warm, hot  */
  enum pagecache_page_type type; /* type of the block                        */
  uint hits_left;         /* number of hits left until promotion             */
  ulonglong last_hit_time; /* timestamp of the last hit                      */
  LSN rec_lsn;            /**< LSN when first became dirty                   */
  KEYCACHE_CONDVAR *condvar; /* condition variable for 'no readers' event    */
};

#ifndef DBUG_OFF
/* debug checks */
static my_bool info_check_pin(PAGECACHE_BLOCK_LINK *block,
                              enum pagecache_page_pin mode
                              __attribute__((unused)))
{
  struct st_my_thread_var *thread= my_thread_var;
  PAGECACHE_PIN_INFO *info= info_find(block->pin_list, thread);
  DBUG_ENTER("info_check_pin");
  DBUG_PRINT("enter", ("thread: 0x%lx  pin: %s",
                       (ulong) thread, page_cache_page_pin_str[mode]));
  if (info)
  {
    if (mode == PAGECACHE_PIN_LEFT_UNPINNED)
    {
      DBUG_PRINT("info",
                 ("info_check_pin: thread: 0x%lx  block: 0x%lx  ; LEFT_UNPINNED!!!",
                  (ulong)thread, (ulong)block));
      DBUG_RETURN(1);
    }
    else if (mode == PAGECACHE_PIN)
    {
      DBUG_PRINT("info",
                 ("info_check_pin: thread: 0x%lx  block: 0x%lx  ; PIN!!!",
                  (ulong)thread, (ulong)block));
      DBUG_RETURN(1);
    }
  }
  else
  {
    if (mode == PAGECACHE_PIN_LEFT_PINNED)
    {
      DBUG_PRINT("info",
                 ("info_check_pin: thread: 0x%lx  block: 0x%lx  ; LEFT_PINNED!!!",
                  (ulong)thread, (ulong)block));
      DBUG_RETURN(1);
    }
    else if (mode == PAGECACHE_UNPIN)
    {
      DBUG_PRINT("info",
                 ("info_check_pin: thread: 0x%lx  block: 0x%lx  ; UNPIN!!!",
                  (ulong)thread, (ulong)block));
      DBUG_RETURN(1);
    }
  }
  DBUG_RETURN(0);
}


/*
  Debug function which checks current lock/pin state and requested changes

  SYNOPSIS
    info_check_lock()
    lock                 requested lock changes
    pin                  requested pin changes

  RETURN
    0 - OK
    1 - Error
*/

#ifdef NOT_USED
static my_bool info_check_lock(PAGECACHE_BLOCK_LINK *block,
                               enum pagecache_page_lock lock,
                               enum pagecache_page_pin pin)
{
  struct st_my_thread_var *thread= my_thread_var;
  PAGECACHE_LOCK_INFO *info=
    (PAGECACHE_LOCK_INFO *) info_find((PAGECACHE_PIN_INFO *) block->lock_list,
                                      thread);
  DBUG_ENTER("info_check_lock");
  switch(lock)
  {
  case PAGECACHE_LOCK_LEFT_UNLOCKED:
    if (pin != PAGECACHE_PIN_LEFT_UNPINNED ||
        info)
      goto error;
    break;
  case PAGECACHE_LOCK_LEFT_READLOCKED:
    if ((pin != PAGECACHE_PIN_LEFT_UNPINNED &&
         pin != PAGECACHE_PIN_LEFT_PINNED) ||
        info == 0 || info->write_lock)
      goto error;
    break;
  case PAGECACHE_LOCK_LEFT_WRITELOCKED:
    if (pin != PAGECACHE_PIN_LEFT_PINNED ||
        info == 0 || !info->write_lock)
      goto error;
    break;
  case PAGECACHE_LOCK_READ:
    if ((pin != PAGECACHE_PIN_LEFT_UNPINNED &&
         pin != PAGECACHE_PIN) ||
        info != 0)
      goto error;
    break;
  case PAGECACHE_LOCK_WRITE:
    if (pin != PAGECACHE_PIN ||
        info != 0)
      goto error;
    break;
  case PAGECACHE_LOCK_READ_UNLOCK:
    if ((pin != PAGECACHE_PIN_LEFT_UNPINNED &&
         pin != PAGECACHE_UNPIN) ||
        info == 0 || info->write_lock)
      goto error;
    break;
  case PAGECACHE_LOCK_WRITE_UNLOCK:
    if (pin != PAGECACHE_UNPIN ||
        info == 0 || !info->write_lock)
      goto error;
    break;
  case PAGECACHE_LOCK_WRITE_TO_READ:
    if ((pin != PAGECACHE_PIN_LEFT_PINNED &&
         pin != PAGECACHE_UNPIN) ||
        info == 0 || !info->write_lock)
      goto error;
    break;
  }
  DBUG_RETURN(0);
error:
  DBUG_PRINT("info",
             ("info_check_lock: thread: 0x%lx block 0x%lx: info: %d wrt: %d,"
              "to lock: %s, to pin: %s",
              (ulong)thread, (ulong)block, test(info),
              (info ? info->write_lock : 0),
              page_cache_page_lock_str[lock],
              page_cache_page_pin_str[pin]));
  DBUG_RETURN(1);
}
#endif /* NOT_USED */
#endif /* !DBUG_OFF */ 

#define FLUSH_CACHE         2000            /* sort this many blocks at once */

static void free_block(PAGECACHE *pagecache, PAGECACHE_BLOCK_LINK *block);
static void test_key_cache(PAGECACHE *pagecache,
                           const char *where, my_bool lock);

#define PAGECACHE_HASH(p, f, pos) (((ulong) (pos) +                          \
                                    (ulong) (f).file) & (p->hash_entries-1))
#define FILE_HASH(f) ((uint) (f).file & (PAGECACHE_CHANGED_BLOCKS_HASH - 1))

#define DEFAULT_PAGECACHE_DEBUG_LOG  "pagecache_debug.log"

#if defined(PAGECACHE_DEBUG) && ! defined(PAGECACHE_DEBUG_LOG)
#define PAGECACHE_DEBUG_LOG  DEFAULT_PAGECACHE_DEBUG_LOG
#endif

#if defined(PAGECACHE_DEBUG_LOG)
static FILE *pagecache_debug_log= NULL;
static void pagecache_debug_print _VARARGS((const char *fmt, ...));
#define PAGECACHE_DEBUG_OPEN                                                  \
          if (!pagecache_debug_log)                                           \
          {                                                                   \
            pagecache_debug_log= fopen(PAGECACHE_DEBUG_LOG, "w");             \
            (void) setvbuf(pagecache_debug_log, NULL, _IOLBF, BUFSIZ);        \
          }

#define PAGECACHE_DEBUG_CLOSE                                                 \
          if (pagecache_debug_log)                                            \
          {                                                                   \
            fclose(pagecache_debug_log);                                      \
            pagecache_debug_log= 0;                                           \
          }
#else
#define PAGECACHE_DEBUG_OPEN
#define PAGECACHE_DEBUG_CLOSE
#endif /* defined(PAGECACHE_DEBUG_LOG) */

#if defined(PAGECACHE_DEBUG_LOG) && defined(PAGECACHE_DEBUG)
#define KEYCACHE_DBUG_PRINT(l, m)                                             \
            { if (pagecache_debug_log)                                        \
                fprintf(pagecache_debug_log, "%s: ", l);                      \
              pagecache_debug_print m; }

#define KEYCACHE_DBUG_ASSERT(a)                                               \
            { if (! (a) && pagecache_debug_log)                               \
                fclose(pagecache_debug_log);                                  \
              assert(a); }
#else
#define KEYCACHE_DBUG_PRINT(l, m)  DBUG_PRINT(l, m)
#define KEYCACHE_DBUG_ASSERT(a)    DBUG_ASSERT(a)
#endif /* defined(PAGECACHE_DEBUG_LOG) && defined(PAGECACHE_DEBUG) */

#if defined(PAGECACHE_DEBUG) || !defined(DBUG_OFF)
#ifdef THREAD
static long pagecache_thread_id;
#define KEYCACHE_THREAD_TRACE(l)                                              \
             KEYCACHE_DBUG_PRINT(l,("|thread %ld",pagecache_thread_id))

#define KEYCACHE_THREAD_TRACE_BEGIN(l)                                        \
            { struct st_my_thread_var *thread_var= my_thread_var;             \
              pagecache_thread_id= thread_var->id;                            \
              KEYCACHE_DBUG_PRINT(l,("[thread %ld",pagecache_thread_id)) }

#define KEYCACHE_THREAD_TRACE_END(l)                                          \
            KEYCACHE_DBUG_PRINT(l,("]thread %ld",pagecache_thread_id))
#else /* THREAD */
#define KEYCACHE_THREAD_TRACE(l)        KEYCACHE_DBUG_PRINT(l,(""))
#define KEYCACHE_THREAD_TRACE_BEGIN(l)  KEYCACHE_DBUG_PRINT(l,(""))
#define KEYCACHE_THREAD_TRACE_END(l)    KEYCACHE_DBUG_PRINT(l,(""))
#endif /* THREAD */
#else
#define KEYCACHE_THREAD_TRACE_BEGIN(l)
#define KEYCACHE_THREAD_TRACE_END(l)
#define KEYCACHE_THREAD_TRACE(l)
#endif /* defined(PAGECACHE_DEBUG) || !defined(DBUG_OFF) */

#define PCBLOCK_NUMBER(p, b)                                                    \
  ((uint) (((char*)(b)-(char *) p->block_root)/sizeof(PAGECACHE_BLOCK_LINK)))
#define PAGECACHE_HASH_LINK_NUMBER(p, h)                                      \
  ((uint) (((char*)(h)-(char *) p->hash_link_root)/                           \
           sizeof(PAGECACHE_HASH_LINK)))

#if (defined(PAGECACHE_TIMEOUT) && !defined(__WIN__)) || defined(PAGECACHE_DEBUG)
static int pagecache_pthread_cond_wait(pthread_cond_t *cond,
                                      pthread_mutex_t *mutex);
#else
#define  pagecache_pthread_cond_wait pthread_cond_wait
#endif

#if defined(PAGECACHE_DEBUG)
static int ___pagecache_pthread_mutex_lock(pthread_mutex_t *mutex);
static void ___pagecache_pthread_mutex_unlock(pthread_mutex_t *mutex);
static int ___pagecache_pthread_cond_signal(pthread_cond_t *cond);
#define pagecache_pthread_mutex_lock(M) \
{ DBUG_PRINT("lock", ("mutex lock 0x%lx %u", (ulong)(M), __LINE__)); \
  ___pagecache_pthread_mutex_lock(M);}
#define pagecache_pthread_mutex_unlock(M) \
{ DBUG_PRINT("lock", ("mutex unlock 0x%lx %u", (ulong)(M), __LINE__)); \
  ___pagecache_pthread_mutex_unlock(M);}
#define pagecache_pthread_cond_signal(M) \
{ DBUG_PRINT("lock", ("signal 0x%lx %u", (ulong)(M), __LINE__)); \
  ___pagecache_pthread_cond_signal(M);}
#else
#define pagecache_pthread_mutex_lock pthread_mutex_lock
#define pagecache_pthread_mutex_unlock pthread_mutex_unlock
#define pagecache_pthread_cond_signal pthread_cond_signal
#endif /* defined(PAGECACHE_DEBUG) */

extern my_bool translog_flush(LSN lsn);

/*
  Write page to the disk

  SYNOPSIS
    pagecache_fwrite()
    pagecache - page cache pointer
    filedesc  - pagecache file descriptor structure
    buffer    - buffer which we will write
    type      - page type (plain or with LSN)
    flags     - MYF() flags

  RETURN
    0   - OK
    !=0 - Error
*/

static uint pagecache_fwrite(PAGECACHE *pagecache,
                             PAGECACHE_FILE *filedesc,
                             byte *buffer,
                             pgcache_page_no_t pageno,
                             enum pagecache_page_type type,
                             myf flags)
{
  DBUG_ENTER("pagecache_fwrite");
  DBUG_ASSERT(type != PAGECACHE_READ_UNKNOWN_PAGE);
  if (type == PAGECACHE_LSN_PAGE)
  {
    LSN lsn;
    DBUG_PRINT("info", ("Log handler call"));
    /* TODO: integrate with page format */
    lsn= lsn_korr(buffer + PAGE_LSN_OFFSET);
    DBUG_ASSERT(LSN_VALID(lsn));
    translog_flush(lsn);
  }
  DBUG_RETURN(my_pwrite(filedesc->file, buffer, pagecache->block_size,
                        (pageno)<<(pagecache->shift), flags));
}


/*
  Read page from the disk

  SYNOPSIS
    pagecache_fread()
    pagecache - page cache pointer
    filedesc  - pagecache file descriptor structure
    buffer    - buffer in which we will read
    pageno    - page number
    flags     - MYF() flags
*/
#define pagecache_fread(pagecache, filedesc, buffer, pageno, flags) \
  my_pread((filedesc)->file, buffer, pagecache->block_size,         \
           (pageno)<<(pagecache->shift), flags)


/*
  next_power(value) is 2 at the power of (1+floor(log2(value)));
  e.g. next_power(2)=4, next_power(3)=4.
*/
static inline uint next_power(uint value)
{
  return (uint) my_round_up_to_next_power((uint32) value) << 1;
}


/*
  Initialize a page cache

  SYNOPSIS
    init_pagecache()
    pagecache			pointer to a page cache data structure
    key_cache_block_size	size of blocks to keep cached data
    use_mem                     total memory to use for the key cache
    division_limit		division limit (may be zero)
    age_threshold		age threshold (may be zero)
    block_size                  size of block (should be power of 2)

  RETURN VALUE
    number of blocks in the key cache, if successful,
    0 - otherwise.

  NOTES.
    if pagecache->inited != 0 we assume that the key cache
    is already initialized.  This is for now used by myisamchk, but shouldn't
    be something that a program should rely on!

    It's assumed that no two threads call this function simultaneously
    referring to the same key cache handle.

*/

int init_pagecache(PAGECACHE *pagecache, my_size_t use_mem,
                   uint division_limit, uint age_threshold,
                   uint block_size)
{
  uint blocks, hash_links, length;
  int error;
  DBUG_ENTER("init_pagecache");
  DBUG_ASSERT(block_size >= 512);

  PAGECACHE_DEBUG_OPEN;
  if (pagecache->inited && pagecache->disk_blocks > 0)
  {
    DBUG_PRINT("warning",("key cache already in use"));
    DBUG_RETURN(0);
  }

  pagecache->global_cache_w_requests= pagecache->global_cache_r_requests= 0;
  pagecache->global_cache_read= pagecache->global_cache_write= 0;
  pagecache->disk_blocks= -1;
  if (! pagecache->inited)
  {
    pagecache->inited= 1;
    pagecache->in_init= 0;
    pthread_mutex_init(&pagecache->cache_lock, MY_MUTEX_INIT_FAST);
    pagecache->resize_queue.last_thread= NULL;
  }

  pagecache->mem_size= use_mem;
  pagecache->block_size= block_size;
  pagecache->shift= my_bit_log2(block_size);
  DBUG_PRINT("info", ("block_size: %u",
		      block_size));
  DBUG_ASSERT(((uint)(1 << pagecache->shift)) == block_size);

  blocks= (int) (use_mem / (sizeof(PAGECACHE_BLOCK_LINK) +
                            2 * sizeof(PAGECACHE_HASH_LINK) +
                            sizeof(PAGECACHE_HASH_LINK*) *
                            5/4 + block_size));
  /*
    We need to support page cache with just one block to be able to do
    scanning of rows-in-block files
  */
  if (blocks >= 1)
  {
    for ( ; ; )
    {
      /* Set my_hash_entries to the next bigger 2 power */
      if ((pagecache->hash_entries= next_power(blocks)) <
          (blocks) * 5/4)
        pagecache->hash_entries<<= 1;
      hash_links= 2 * blocks;
#if defined(MAX_THREADS)
      if (hash_links < MAX_THREADS + blocks - 1)
        hash_links= MAX_THREADS + blocks - 1;
#endif
      while ((length= (ALIGN_SIZE(blocks * sizeof(PAGECACHE_BLOCK_LINK)) +
		       ALIGN_SIZE(hash_links * sizeof(PAGECACHE_HASH_LINK)) +
		       ALIGN_SIZE(sizeof(PAGECACHE_HASH_LINK*) *
                                  pagecache->hash_entries))) +
	     (((ulong) blocks) << pagecache->shift) > use_mem)
        blocks--;
      /* Allocate memory for cache page buffers */
      if ((pagecache->block_mem=
	   my_large_malloc((ulong) blocks * pagecache->block_size,
			  MYF(MY_WME))))
      {
        /*
	  Allocate memory for blocks, hash_links and hash entries;
	  For each block 2 hash links are allocated
        */
        if ((pagecache->block_root=
             (PAGECACHE_BLOCK_LINK*) my_malloc((uint) length,
                                                           MYF(0))))
          break;
        my_large_free(pagecache->block_mem, MYF(0));
        pagecache->block_mem= 0;
      }
      if (blocks < 8)
      {
        my_errno= ENOMEM;
        goto err;
      }
      blocks= blocks / 4*3;
    }
    pagecache->blocks_unused= (ulong) blocks;
    pagecache->disk_blocks= (int) blocks;
    pagecache->hash_links= hash_links;
    pagecache->hash_root=
      (PAGECACHE_HASH_LINK**) ((char*) pagecache->block_root +
                               ALIGN_SIZE(blocks*sizeof(PAGECACHE_BLOCK_LINK)));
    pagecache->hash_link_root=
      (PAGECACHE_HASH_LINK*) ((char*) pagecache->hash_root +
                              ALIGN_SIZE((sizeof(PAGECACHE_HASH_LINK*) *
                                          pagecache->hash_entries)));
    bzero((byte*) pagecache->block_root,
	  pagecache->disk_blocks * sizeof(PAGECACHE_BLOCK_LINK));
    bzero((byte*) pagecache->hash_root,
          pagecache->hash_entries * sizeof(PAGECACHE_HASH_LINK*));
    bzero((byte*) pagecache->hash_link_root,
	  pagecache->hash_links * sizeof(PAGECACHE_HASH_LINK));
    pagecache->hash_links_used= 0;
    pagecache->free_hash_list= NULL;
    pagecache->blocks_used= pagecache->blocks_changed= 0;

    pagecache->global_blocks_changed= 0;
    pagecache->blocks_available=0;		/* For debugging */

    /* The LRU chain is empty after initialization */
    pagecache->used_last= NULL;
    pagecache->used_ins= NULL;
    pagecache->free_block_list= NULL;
    pagecache->time= 0;
    pagecache->warm_blocks= 0;
    pagecache->min_warm_blocks= (division_limit ?
                                 blocks * division_limit / 100 + 1 :
                                 blocks);
    pagecache->age_threshold= (age_threshold ?
                               blocks * age_threshold / 100 :
                               blocks);

    pagecache->cnt_for_resize_op= 0;
    pagecache->resize_in_flush= 0;
    pagecache->can_be_used= 1;

    pagecache->waiting_for_hash_link.last_thread= NULL;
    pagecache->waiting_for_block.last_thread= NULL;
    DBUG_PRINT("exit",
	       ("disk_blocks: %d  block_root: 0x%lx  hash_entries: %d\
 hash_root: 0x%lx  hash_links: %d  hash_link_root: 0x%lx",
		pagecache->disk_blocks, (long) pagecache->block_root,
		pagecache->hash_entries, (long) pagecache->hash_root,
		pagecache->hash_links, (long) pagecache->hash_link_root));
    bzero((gptr) pagecache->changed_blocks,
	  sizeof(pagecache->changed_blocks[0]) *
          PAGECACHE_CHANGED_BLOCKS_HASH);
    bzero((gptr) pagecache->file_blocks,
	  sizeof(pagecache->file_blocks[0]) *
          PAGECACHE_CHANGED_BLOCKS_HASH);
  }

  pagecache->blocks= pagecache->disk_blocks > 0 ? pagecache->disk_blocks : 0;
  DBUG_RETURN((int) pagecache->disk_blocks);

err:
  error= my_errno;
  pagecache->disk_blocks= 0;
  pagecache->blocks=  0;
  if (pagecache->block_mem)
  {
    my_large_free((gptr) pagecache->block_mem, MYF(0));
    pagecache->block_mem= NULL;
  }
  if (pagecache->block_root)
  {
    my_free((gptr) pagecache->block_root, MYF(0));
    pagecache->block_root= NULL;
  }
  my_errno= error;
  pagecache->can_be_used= 0;
  DBUG_RETURN(0);
}


/*
  Flush all blocks in the key cache to disk
*/

#ifdef NOT_USED
static int flush_all_key_blocks(PAGECACHE *pagecache)
{
#if defined(PAGECACHE_DEBUG)
  uint cnt=0;
#endif
  while (pagecache->blocks_changed > 0)
  {
    PAGECACHE_BLOCK_LINK *block;
    for (block= pagecache->used_last->next_used ; ; block=block->next_used)
    {
      if (block->hash_link)
      {
#if defined(PAGECACHE_DEBUG)
        cnt++;
        KEYCACHE_DBUG_ASSERT(cnt <= pagecache->blocks_used);
#endif
        if (flush_pagecache_blocks_int(pagecache, &block->hash_link->file,
                                       FLUSH_RELEASE))
          return 1;
        break;
      }
      if (block == pagecache->used_last)
        break;
    }
  }
  return 0;
}
#endif /* NOT_USED */

/*
  Resize a key cache

  SYNOPSIS
    resize_pagecache()
    pagecache                   pointer to a page cache data structure
    use_mem			total memory to use for the new key cache
    division_limit		new division limit (if not zero)
    age_threshold		new age threshold (if not zero)

  RETURN VALUE
    number of blocks in the key cache, if successful,
    0 - otherwise.

  NOTES.
    The function first compares the memory size parameter
    with the key cache value.

    If they differ the function free the the memory allocated for the
    old key cache blocks by calling the end_pagecache function and
    then rebuilds the key cache with new blocks by calling
    init_key_cache.

    The function starts the operation only when all other threads
    performing operations with the key cache let her to proceed
    (when cnt_for_resize=0).

     Before being usable, this function needs:
     - to receive fixes for BUG#17332 "changing key_buffer_size on a running
     server can crash under load" similar to those done to the key cache
     - to have us (Sanja) look at the additional constraints placed on
     resizing, due to the page locking specific to this page cache.
     So we disable it for now.
*/
#if NOT_USED /* keep disabled until code is fixed see above !! */
int resize_pagecache(PAGECACHE *pagecache,
		     my_size_t use_mem, uint division_limit,
		     uint age_threshold)
{
  int blocks;
#ifdef THREAD
  struct st_my_thread_var *thread;
  WQUEUE *wqueue;

#endif
  DBUG_ENTER("resize_pagecache");

  if (!pagecache->inited)
    DBUG_RETURN(pagecache->disk_blocks);

  if(use_mem == pagecache->mem_size)
  {
    change_pagecache_param(pagecache, division_limit, age_threshold);
    DBUG_RETURN(pagecache->disk_blocks);
  }

  pagecache_pthread_mutex_lock(&pagecache->cache_lock);

#ifdef THREAD
  wqueue= &pagecache->resize_queue;
  thread= my_thread_var;
  wqueue_link_into_queue(wqueue, thread);

  while (wqueue->last_thread->next != thread)
  {
    pagecache_pthread_cond_wait(&thread->suspend, &pagecache->cache_lock);
  }
#endif

  pagecache->resize_in_flush= 1;
  if (flush_all_key_blocks(pagecache))
  {
    /* TODO: if this happens, we should write a warning in the log file ! */
    pagecache->resize_in_flush= 0;
    blocks= 0;
    pagecache->can_be_used= 0;
    goto finish;
  }
  pagecache->resize_in_flush= 0;
  pagecache->can_be_used= 0;
#ifdef THREAD
  while (pagecache->cnt_for_resize_op)
  {
    KEYCACHE_DBUG_PRINT("resize_pagecache: wait",
                        ("suspend thread %ld", thread->id));
    pagecache_pthread_cond_wait(&thread->suspend, &pagecache->cache_lock);
  }
#else
  KEYCACHE_DBUG_ASSERT(pagecache->cnt_for_resize_op == 0);
#endif

  end_pagecache(pagecache, 0);			/* Don't free mutex */
  /* The following will work even if use_mem is 0 */
  blocks= init_pagecache(pagecache, pagecache->block_size, use_mem,
			 division_limit, age_threshold);

finish:
#ifdef THREAD
  wqueue_unlink_from_queue(wqueue, thread);
  /* Signal for the next resize request to proceeed if any */
  if (wqueue->last_thread)
  {
    KEYCACHE_DBUG_PRINT("resize_pagecache: signal",
                        ("thread %ld", wqueue->last_thread->next->id));
    pagecache_pthread_cond_signal(&wqueue->last_thread->next->suspend);
  }
#endif
  pagecache_pthread_mutex_unlock(&pagecache->cache_lock);
  DBUG_RETURN(blocks);
}
#endif /* 0 */


/*
  Increment counter blocking resize key cache operation
*/
static inline void inc_counter_for_resize_op(PAGECACHE *pagecache)
{
  pagecache->cnt_for_resize_op++;
}


/*
  Decrement counter blocking resize key cache operation;
  Signal the operation to proceed when counter becomes equal zero
*/
static inline void dec_counter_for_resize_op(PAGECACHE *pagecache)
{
#ifdef THREAD
  struct st_my_thread_var *last_thread;
  if (!--pagecache->cnt_for_resize_op &&
      (last_thread= pagecache->resize_queue.last_thread))
  {
    KEYCACHE_DBUG_PRINT("dec_counter_for_resize_op: signal",
                        ("thread %ld", last_thread->next->id));
    pagecache_pthread_cond_signal(&last_thread->next->suspend);
  }
#else
  pagecache->cnt_for_resize_op--;
#endif
}

/*
  Change the page cache parameters

  SYNOPSIS
    change_pagecache_param()
    pagecache			pointer to a page cache data structure
    division_limit		new division limit (if not zero)
    age_threshold		new age threshold (if not zero)

  RETURN VALUE
    none

  NOTES.
    Presently the function resets the key cache parameters
    concerning midpoint insertion strategy - division_limit and
    age_threshold.
*/

void change_pagecache_param(PAGECACHE *pagecache, uint division_limit,
			    uint age_threshold)
{
  DBUG_ENTER("change_pagecache_param");

  pagecache_pthread_mutex_lock(&pagecache->cache_lock);
  if (division_limit)
    pagecache->min_warm_blocks= (pagecache->disk_blocks *
				division_limit / 100 + 1);
  if (age_threshold)
    pagecache->age_threshold=   (pagecache->disk_blocks *
				age_threshold / 100);
  pagecache_pthread_mutex_unlock(&pagecache->cache_lock);
  DBUG_VOID_RETURN;
}


/*
  Removes page cache from memory. Does NOT flush pages to disk.

  SYNOPSIS
    end_pagecache()
    pagecache		page cache handle
    cleanup		Complete free (Free also mutex for key cache)

  RETURN VALUE
    none
*/

void end_pagecache(PAGECACHE *pagecache, my_bool cleanup)
{
  DBUG_ENTER("end_pagecache");
  DBUG_PRINT("enter", ("key_cache: 0x%lx", (long) pagecache));

  if (!pagecache->inited)
    DBUG_VOID_RETURN;

  if (pagecache->disk_blocks > 0)
  {
    if (pagecache->block_mem)
    {
      my_large_free((gptr) pagecache->block_mem, MYF(0));
      pagecache->block_mem= NULL;
      my_free((gptr) pagecache->block_root, MYF(0));
      pagecache->block_root= NULL;
    }
    pagecache->disk_blocks= -1;
    /* Reset blocks_changed to be safe if flush_all_key_blocks is called */
    pagecache->blocks_changed= 0;
  }

  DBUG_PRINT("status", ("used: %lu  changed: %lu  w_requests: %lu  "
                        "writes: %lu  r_requests: %lu  reads: %lu",
                        pagecache->blocks_used, pagecache->global_blocks_changed,
                        (ulong) pagecache->global_cache_w_requests,
                        (ulong) pagecache->global_cache_write,
                        (ulong) pagecache->global_cache_r_requests,
                        (ulong) pagecache->global_cache_read));

  if (cleanup)
  {
    pthread_mutex_destroy(&pagecache->cache_lock);
    pagecache->inited= pagecache->can_be_used= 0;
    PAGECACHE_DEBUG_CLOSE;
  }
  DBUG_VOID_RETURN;
} /* end_pagecache */


/*
  Unlink a block from the chain of dirty/clean blocks
*/

static inline void unlink_changed(PAGECACHE_BLOCK_LINK *block)
{
  if (block->next_changed)
    block->next_changed->prev_changed= block->prev_changed;
  *block->prev_changed= block->next_changed;
}


/*
  Link a block into the chain of dirty/clean blocks
*/

static inline void link_changed(PAGECACHE_BLOCK_LINK *block,
                                PAGECACHE_BLOCK_LINK **phead)
{
  block->prev_changed= phead;
  if ((block->next_changed= *phead))
    (*phead)->prev_changed= &block->next_changed;
  *phead= block;
}


/*
  Unlink a block from the chain of dirty/clean blocks, if it's asked for,
  and link it to the chain of clean blocks for the specified file
*/

static void link_to_file_list(PAGECACHE *pagecache,
                              PAGECACHE_BLOCK_LINK *block,
                              PAGECACHE_FILE *file, my_bool unlink)
{
  if (unlink)
    unlink_changed(block);
  link_changed(block, &pagecache->file_blocks[FILE_HASH(*file)]);
  if (block->status & PCBLOCK_CHANGED)
  {
    block->status&= ~PCBLOCK_CHANGED;
    block->rec_lsn= 0;
    pagecache->blocks_changed--;
    pagecache->global_blocks_changed--;
  }
}


/*
  Unlink a block from the chain of clean blocks for the specified
  file and link it to the chain of dirty blocks for this file
*/

static inline void link_to_changed_list(PAGECACHE *pagecache,
                                        PAGECACHE_BLOCK_LINK *block)
{
  unlink_changed(block);
  link_changed(block,
               &pagecache->changed_blocks[FILE_HASH(block->hash_link->file)]);
  block->status|=PCBLOCK_CHANGED;
  pagecache->blocks_changed++;
  pagecache->global_blocks_changed++;
}


/*
  Link a block to the LRU chain at the beginning or at the end of
  one of two parts.

  SYNOPSIS
    link_block()
      pagecache            pointer to a page cache data structure
      block               pointer to the block to link to the LRU chain
      hot                 <-> to link the block into the hot subchain
      at_end              <-> to link the block at the end of the subchain

  RETURN VALUE
    none

  NOTES.
    The LRU chain is represented by a curcular list of block structures.
    The list is double-linked of the type (**prev,*next) type.
    The LRU chain is divided into two parts - hot and warm.
    There are two pointers to access the last blocks of these two
    parts. The beginning of the warm part follows right after the
    end of the hot part.
    Only blocks of the warm part can be used for replacement.
    The first block from the beginning of this subchain is always
    taken for eviction (pagecache->last_used->next)

    LRU chain:       +------+   H O T    +------+
                +----| end  |----...<----| beg  |----+
                |    +------+last        +------+    |
                v<-link in latest hot (new end)      |
                |     link in latest warm (new end)->^
                |    +------+  W A R M   +------+    |
                +----| beg  |---->...----| end  |----+
                     +------+            +------+ins
                  first for eviction
*/

static void link_block(PAGECACHE *pagecache, PAGECACHE_BLOCK_LINK *block,
                       my_bool hot, my_bool at_end)
{
  PAGECACHE_BLOCK_LINK *ins;
  PAGECACHE_BLOCK_LINK **ptr_ins;

  PCBLOCK_INFO(block);
  KEYCACHE_DBUG_ASSERT(! (block->hash_link && block->hash_link->requests));
#ifdef THREAD
  if (!hot && pagecache->waiting_for_block.last_thread)
  {
    /* Signal that in the LRU warm sub-chain an available block has appeared */
    struct st_my_thread_var *last_thread=
                               pagecache->waiting_for_block.last_thread;
    struct st_my_thread_var *first_thread= last_thread->next;
    struct st_my_thread_var *next_thread= first_thread;
    PAGECACHE_HASH_LINK *hash_link=
      (PAGECACHE_HASH_LINK *) first_thread->opt_info;
    struct st_my_thread_var *thread;
    do
    {
      thread= next_thread;
      next_thread= thread->next;
      /*
         We notify about the event all threads that ask
         for the same page as the first thread in the queue
      */
      if ((PAGECACHE_HASH_LINK *) thread->opt_info == hash_link)
      {
        KEYCACHE_DBUG_PRINT("link_block: signal", ("thread: %ld", thread->id));
        pagecache_pthread_cond_signal(&thread->suspend);
        wqueue_unlink_from_queue(&pagecache->waiting_for_block, thread);
        block->requests++;
      }
    }
    while (thread != last_thread);
    hash_link->block= block;
    KEYCACHE_THREAD_TRACE("link_block: after signaling");
#if defined(PAGECACHE_DEBUG)
    KEYCACHE_DBUG_PRINT("link_block",
        ("linked,unlinked block: %u  status: %x  #requests: %u  #available: %u",
         PCBLOCK_NUMBER(pagecache, block), block->status,
         block->requests, pagecache->blocks_available));
#endif
    return;
  }
#else /* THREAD */
  KEYCACHE_DBUG_ASSERT(! (!hot && pagecache->waiting_for_block.last_thread));
      /* Condition not transformed using DeMorgan, to keep the text identical */
#endif /* THREAD */
  ptr_ins= hot ? &pagecache->used_ins : &pagecache->used_last;
  ins= *ptr_ins;
  if (ins)
  {
    ins->next_used->prev_used= &block->next_used;
    block->next_used= ins->next_used;
    block->prev_used= &ins->next_used;
    ins->next_used= block;
    if (at_end)
      *ptr_ins= block;
  }
  else
  {
    /* The LRU chain is empty */
    pagecache->used_last= pagecache->used_ins= block->next_used= block;
    block->prev_used= &block->next_used;
  }
  KEYCACHE_THREAD_TRACE("link_block");
#if defined(PAGECACHE_DEBUG)
  pagecache->blocks_available++;
  KEYCACHE_DBUG_PRINT("link_block",
                      ("linked block: %u:%1u  status: %x  #requests: %u  #available: %u",
                       PCBLOCK_NUMBER(pagecache, block), at_end, block->status,
                       block->requests, pagecache->blocks_available));
  KEYCACHE_DBUG_ASSERT((ulong) pagecache->blocks_available <=
                       pagecache->blocks_used);
#endif
}


/*
  Unlink a block from the LRU chain

  SYNOPSIS
    unlink_block()
      pagecache            pointer to a page cache data structure
      block               pointer to the block to unlink from the LRU chain

  RETURN VALUE
    none

  NOTES.
    See NOTES for link_block
*/

static void unlink_block(PAGECACHE *pagecache, PAGECACHE_BLOCK_LINK *block)
{
  DBUG_ENTER("unlink_block");
  DBUG_PRINT("unlink_block", ("unlink 0x%lx", (ulong)block));
  if (block->next_used == block)
    /* The list contains only one member */
    pagecache->used_last= pagecache->used_ins= NULL;
  else
  {
    block->next_used->prev_used= block->prev_used;
    *block->prev_used= block->next_used;
    if (pagecache->used_last == block)
      pagecache->used_last= STRUCT_PTR(PAGECACHE_BLOCK_LINK,
                                       next_used, block->prev_used);
    if (pagecache->used_ins == block)
      pagecache->used_ins= STRUCT_PTR(PAGECACHE_BLOCK_LINK,
                                      next_used, block->prev_used);
  }
  block->next_used= NULL;

  KEYCACHE_THREAD_TRACE("unlink_block");
#if defined(PAGECACHE_DEBUG)
  KEYCACHE_DBUG_ASSERT(pagecache->blocks_available != 0);
  pagecache->blocks_available--;
  KEYCACHE_DBUG_PRINT("unlink_block",
                      ("unlinked block: 0x%lx (%u)  status: %x   #requests: %u  #available: %u",
                       (ulong)block, PCBLOCK_NUMBER(pagecache, block),
                       block->status,
                       block->requests, pagecache->blocks_available));
  PCBLOCK_INFO(block);
#endif
  DBUG_VOID_RETURN;
}


/*
  Register requests for a block

  SYNOPSIS
    reg_requests()
    pagecache            this page cache reference
    block                the block we request reference
    count                how many requests we register (it is 1 everywhere)

  NOTE
  Registration of request means we are going to use this block so we exclude
  it from the LRU if it is first request
*/
static void reg_requests(PAGECACHE *pagecache, PAGECACHE_BLOCK_LINK *block,
                         int count)
{
  DBUG_ENTER("reg_requests");
  DBUG_PRINT("enter", ("block: 0x%lx (%u)  status: %x  reqs: %u",
		       (ulong)block, PCBLOCK_NUMBER(pagecache, block),
                       block->status, block->requests));
  PCBLOCK_INFO(block);
  if (! block->requests)
    /* First request for the block unlinks it */
    unlink_block(pagecache, block);
  block->requests+= count;
  DBUG_VOID_RETURN;
}


/*
  Unregister request for a block
  linking it to the LRU chain if it's the last request

  SYNOPSIS
    unreg_request()
    pagecache            pointer to a page cache data structure
    block               pointer to the block to link to the LRU chain
    at_end              <-> to link the block at the end of the LRU chain

  RETURN VALUE
    none

  NOTES.
    Every linking to the LRU chain decrements by one a special block
    counter (if it's positive). If the at_end parameter is TRUE the block is
    added either at the end of warm sub-chain or at the end of hot sub-chain.
    It is added to the hot subchain if its counter is zero and number of
    blocks in warm sub-chain is not less than some low limit (determined by
    the division_limit parameter). Otherwise the block is added to the warm
    sub-chain. If the at_end parameter is FALSE the block is always added
    at beginning of the warm sub-chain.
    Thus a warm block can be promoted to the hot sub-chain when its counter
    becomes zero for the first time.
    At the same time  the block at the very beginning of the hot subchain
    might be moved to the beginning of the warm subchain if it stays untouched
    for a too long time (this time is determined by parameter age_threshold).
*/

static void unreg_request(PAGECACHE *pagecache,
                          PAGECACHE_BLOCK_LINK *block, int at_end)
{
  DBUG_ENTER("unreg_request");
  DBUG_PRINT("enter", ("block 0x%lx (%u)  status: %x  reqs: %u",
		       (ulong)block, PCBLOCK_NUMBER(pagecache, block),
                       block->status, block->requests));
  PCBLOCK_INFO(block);
  DBUG_ASSERT(block->requests > 0);
  if (! --block->requests)
  {
    my_bool hot;
    if (block->hits_left)
      block->hits_left--;
    hot= !block->hits_left && at_end &&
      pagecache->warm_blocks > pagecache->min_warm_blocks;
    if (hot)
    {
      if (block->temperature == PCBLOCK_WARM)
        pagecache->warm_blocks--;
      block->temperature= PCBLOCK_HOT;
      KEYCACHE_DBUG_PRINT("unreg_request", ("#warm_blocks: %lu",
                           pagecache->warm_blocks));
    }
    link_block(pagecache, block, hot, (my_bool)at_end);
    block->last_hit_time= pagecache->time;
    pagecache->time++;

    block= pagecache->used_ins;
    /* Check if we should link a hot block to the warm block */
    if (block && pagecache->time - block->last_hit_time >
	pagecache->age_threshold)
    {
      unlink_block(pagecache, block);
      link_block(pagecache, block, 0, 0);
      if (block->temperature != PCBLOCK_WARM)
      {
        pagecache->warm_blocks++;
        block->temperature= PCBLOCK_WARM;
      }
      KEYCACHE_DBUG_PRINT("unreg_request", ("#warm_blocks: %lu",
                           pagecache->warm_blocks));
    }
  }
  DBUG_VOID_RETURN;
}

/*
  Remove a reader of the page in block
*/

static inline void remove_reader(PAGECACHE_BLOCK_LINK *block)
{
  DBUG_ENTER("remove_reader");
  PCBLOCK_INFO(block);
  DBUG_ASSERT(block->hash_link->requests > 0);
#ifdef THREAD
  if (! --block->hash_link->requests && block->condvar)
    pagecache_pthread_cond_signal(block->condvar);
#else
  --block->hash_link->requests;
#endif
  DBUG_VOID_RETURN;
}


/*
  Wait until the last reader of the page in block
  signals on its termination
*/

static inline void wait_for_readers(PAGECACHE *pagecache
                                    __attribute__((unused)),
                                    PAGECACHE_BLOCK_LINK *block)
{
#ifdef THREAD
  struct st_my_thread_var *thread= my_thread_var;
  while (block->hash_link->requests)
  {
    KEYCACHE_DBUG_PRINT("wait_for_readers: wait",
                        ("suspend thread: %ld  block: %u",
                         thread->id, PCBLOCK_NUMBER(pagecache, block)));
    block->condvar= &thread->suspend;
    pagecache_pthread_cond_wait(&thread->suspend, &pagecache->cache_lock);
    block->condvar= NULL;
  }
#else
  KEYCACHE_DBUG_ASSERT(block->hash_link->requests == 0);
#endif
}


/*
  Add a hash link to a bucket in the hash_table
*/

static inline void link_hash(PAGECACHE_HASH_LINK **start,
                             PAGECACHE_HASH_LINK *hash_link)
{
  if (*start)
    (*start)->prev= &hash_link->next;
  hash_link->next= *start;
  hash_link->prev= start;
  *start= hash_link;
}


/*
  Remove a hash link from the hash table
*/

static void unlink_hash(PAGECACHE *pagecache, PAGECACHE_HASH_LINK *hash_link)
{
  KEYCACHE_DBUG_PRINT("unlink_hash", ("fd: %u  pos_ %lu  #requests=%u",
      (uint) hash_link->file.file, (ulong) hash_link->pageno,
      hash_link->requests));
  KEYCACHE_DBUG_ASSERT(hash_link->requests == 0);
  if ((*hash_link->prev= hash_link->next))
    hash_link->next->prev= hash_link->prev;
  hash_link->block= NULL;
#ifdef THREAD
  if (pagecache->waiting_for_hash_link.last_thread)
  {
    /* Signal that a free hash link has appeared */
    struct st_my_thread_var *last_thread=
                               pagecache->waiting_for_hash_link.last_thread;
    struct st_my_thread_var *first_thread= last_thread->next;
    struct st_my_thread_var *next_thread= first_thread;
    PAGECACHE_PAGE *first_page= (PAGECACHE_PAGE *) (first_thread->opt_info);
    struct st_my_thread_var *thread;

    hash_link->file= first_page->file;
    hash_link->pageno= first_page->pageno;
    do
    {
      PAGECACHE_PAGE *page;
      thread= next_thread;
      page= (PAGECACHE_PAGE *) thread->opt_info;
      next_thread= thread->next;
      /*
         We notify about the event all threads that ask
         for the same page as the first thread in the queue
      */
      if (page->file.file == hash_link->file.file &&
          page->pageno == hash_link->pageno)
      {
        KEYCACHE_DBUG_PRINT("unlink_hash: signal", ("thread %ld", thread->id));
        pagecache_pthread_cond_signal(&thread->suspend);
        wqueue_unlink_from_queue(&pagecache->waiting_for_hash_link, thread);
      }
    }
    while (thread != last_thread);
    link_hash(&pagecache->hash_root[PAGECACHE_HASH(pagecache,
                                                   hash_link->file,
                                                   hash_link->pageno)],
              hash_link);
    return;
  }
#else /* THREAD */
  KEYCACHE_DBUG_ASSERT(! (pagecache->waiting_for_hash_link.last_thread));
#endif /* THREAD */
  hash_link->next= pagecache->free_hash_list;
  pagecache->free_hash_list= hash_link;
}


/*
  Get the hash link for the page if it is in the cache (do not put the
  page in the cache if it is absent there)

  SYNOPSIS
    get_present_hash_link()
    pagecache            Pagecache reference
    file                 file ID
    pageno               page number in the file
    start                where to put pointer to found hash bucket (for
                         direct referring it)

  RETURN
    found hashlink pointer
*/

static PAGECACHE_HASH_LINK *get_present_hash_link(PAGECACHE *pagecache,
                                                  PAGECACHE_FILE *file,
                                                  pgcache_page_no_t pageno,
                                                  PAGECACHE_HASH_LINK ***start)
{
  reg1 PAGECACHE_HASH_LINK *hash_link;
#if defined(PAGECACHE_DEBUG)
  int cnt;
#endif
  DBUG_ENTER("get_present_hash_link");

  KEYCACHE_DBUG_PRINT("get_present_hash_link", ("fd: %u  pos: %lu",
                      (uint) file->file, (ulong) pageno));

  /*
     Find the bucket in the hash table for the pair (file, pageno);
     start contains the head of the bucket list,
     hash_link points to the first member of the list
  */
  hash_link= *(*start= &pagecache->hash_root[PAGECACHE_HASH(pagecache,
                                                            *file, pageno)]);
#if defined(PAGECACHE_DEBUG)
  cnt= 0;
#endif
  /* Look for an element for the pair (file, pageno) in the bucket chain */
  while (hash_link &&
         (hash_link->pageno != pageno ||
          hash_link->file.file != file->file))
  {
    hash_link= hash_link->next;
#if defined(PAGECACHE_DEBUG)
    cnt++;
    if (! (cnt <= pagecache->hash_links_used))
    {
      int i;
      for (i=0, hash_link= **start ;
           i < cnt ; i++, hash_link= hash_link->next)
      {
        KEYCACHE_DBUG_PRINT("get_present_hash_link", ("fd: %u  pos: %lu",
            (uint) hash_link->file.file, (ulong) hash_link->pageno));
      }
    }
    KEYCACHE_DBUG_ASSERT(cnt <= pagecache->hash_links_used);
#endif
  }
  if (hash_link)
  {
    /* Register the request for the page */
    hash_link->requests++;
  }
  /*
    As soon as the caller will release the page cache's lock, "hash_link"
    will be potentially obsolete (unusable) information.
  */
  DBUG_RETURN(hash_link);
}


/*
  Get the hash link for a page
*/

static PAGECACHE_HASH_LINK *get_hash_link(PAGECACHE *pagecache,
                                          PAGECACHE_FILE *file,
                                          pgcache_page_no_t pageno)
{
  reg1 PAGECACHE_HASH_LINK *hash_link;
  PAGECACHE_HASH_LINK **start;

  KEYCACHE_DBUG_PRINT("get_hash_link", ("fd: %u  pos: %lu",
                      (uint) file->file, (ulong) pageno));

restart:
  /* try to find the page in the cache */
  hash_link= get_present_hash_link(pagecache, file, pageno,
                                   &start);
  if (!hash_link)
  {
    /* There is no hash link in the hash table for the pair (file, pageno) */
    if (pagecache->free_hash_list)
    {
      hash_link= pagecache->free_hash_list;
      pagecache->free_hash_list= hash_link->next;
    }
    else if (pagecache->hash_links_used < pagecache->hash_links)
    {
      hash_link= &pagecache->hash_link_root[pagecache->hash_links_used++];
    }
    else
    {
#ifdef THREAD
      /* Wait for a free hash link */
      struct st_my_thread_var *thread= my_thread_var;
      PAGECACHE_PAGE page;
      KEYCACHE_DBUG_PRINT("get_hash_link", ("waiting"));
      page.file= *file;
      page.pageno= pageno;
      thread->opt_info= (void *) &page;
      wqueue_link_into_queue(&pagecache->waiting_for_hash_link, thread);
      KEYCACHE_DBUG_PRINT("get_hash_link: wait",
                        ("suspend thread %ld", thread->id));
      pagecache_pthread_cond_wait(&thread->suspend,
                                 &pagecache->cache_lock);
      thread->opt_info= NULL;
#else
      KEYCACHE_DBUG_ASSERT(0);
#endif
      DBUG_PRINT("info", ("restarting..."));
      goto restart;
    }
    hash_link->file= *file;
    hash_link->pageno= pageno;
    link_hash(start, hash_link);
    /* Register the request for the page */
    hash_link->requests++;
  }

  return hash_link;
}


/*
  Get a block for the file page requested by a pagecache read/write operation;
  If the page is not in the cache return a free block, if there is none
  return the lru block after saving its buffer if the page is dirty.

  SYNOPSIS

    find_block()
      pagecache            pointer to a page cache data structure
      file                handler for the file to read page from
      pageno              number of the page in the file
      init_hits_left      how initialize the block counter for the page
      wrmode              <-> get for writing
      reg_req             Register request to thye page
      page_st        out  {PAGE_READ,PAGE_TO_BE_READ,PAGE_WAIT_TO_BE_READ}

  RETURN VALUE
    Pointer to the found block if successful, 0 - otherwise

  NOTES.
    For the page from file positioned at pageno the function checks whether
    the page is in the key cache specified by the first parameter.
    If this is the case it immediately returns the block.
    If not, the function first chooses  a block for this page. If there is
    no not used blocks in the key cache yet, the function takes the block
    at the very beginning of the warm sub-chain. It saves the page in that
    block if it's dirty before returning the pointer to it.
    The function returns in the page_st parameter the following values:
      PAGE_READ         - if page already in the block,
      PAGE_TO_BE_READ   - if it is to be read yet by the current thread
      WAIT_TO_BE_READ   - if it is to be read by another thread
    If an error occurs THE PCBLOCK_ERROR bit is set in the block status.
    It might happen that there are no blocks in LRU chain (in warm part) -
    all blocks  are unlinked for some read/write operations. Then the function
    waits until first of this operations links any block back.
*/

static PAGECACHE_BLOCK_LINK *find_block(PAGECACHE *pagecache,
                                        PAGECACHE_FILE *file,
                                        pgcache_page_no_t pageno,
                                        int init_hits_left,
                                        my_bool wrmode,
                                        my_bool reg_req,
                                        int *page_st)
{
  PAGECACHE_HASH_LINK *hash_link;
  PAGECACHE_BLOCK_LINK *block;
  int error= 0;
  int page_status;

  DBUG_ENTER("find_block");
  KEYCACHE_THREAD_TRACE("find_block:begin");
  DBUG_PRINT("enter", ("fd: %d  pos: %lu  wrmode: %d",
                       file->file, (ulong) pageno, wrmode));
  KEYCACHE_DBUG_PRINT("find_block", ("fd: %d  pos: %lu  wrmode: %d",
                                     file->file, (ulong) pageno,
                                     wrmode));
#if !defined(DBUG_OFF) && defined(EXTRA_DEBUG)
  DBUG_EXECUTE("check_pagecache",
               test_key_cache(pagecache, "start of find_block", 0););
#endif

restart:
  /* Find the hash link for the requested page (file, pageno) */
  hash_link= get_hash_link(pagecache, file, pageno);

  page_status= -1;
  if ((block= hash_link->block) &&
      block->hash_link == hash_link && (block->status & PCBLOCK_READ))
    page_status= PAGE_READ;

  if (wrmode && pagecache->resize_in_flush)
  {
    /* This is a write request during the flush phase of a resize operation */

    if (page_status != PAGE_READ)
    {
      /* We don't need the page in the cache: we are going to write on disk */
      DBUG_ASSERT(hash_link->requests > 0);
      hash_link->requests--;
      unlink_hash(pagecache, hash_link);
      return 0;
    }
    if (!(block->status & PCBLOCK_IN_FLUSH))
    {
      DBUG_ASSERT(hash_link->requests > 0);
      hash_link->requests--;
      /*
        Remove block to invalidate the page in the block buffer
        as we are going to write directly on disk.
        Although we have an exclusive lock for the updated key part
        the control can be yielded by the current thread as we might
        have unfinished readers of other key parts in the block
        buffer. Still we are guaranteed not to have any readers
        of the key part we are writing into until the block is
        removed from the cache as we set the PCBLOCK_REASSIGNED
        flag (see the code below that handles reading requests).
      */
      free_block(pagecache, block);
      return 0;
    }
    /* Wait until the page is flushed on disk */
    DBUG_ASSERT(hash_link->requests > 0);
    hash_link->requests--;
    {
#ifdef THREAD
      struct st_my_thread_var *thread= my_thread_var;
      wqueue_add_to_queue(&block->wqueue[COND_FOR_SAVED], thread);
      do
      {
        KEYCACHE_DBUG_PRINT("find_block: wait",
                            ("suspend thread %ld", thread->id));
        pagecache_pthread_cond_wait(&thread->suspend,
                                   &pagecache->cache_lock);
      }
      while(thread->next);
#else
      KEYCACHE_DBUG_ASSERT(0);
      /*
        Given the use of "resize_in_flush", it seems impossible
        that this whole branch is ever entered in single-threaded case
        because "(wrmode && pagecache->resize_in_flush)" cannot be true.
        TODO: Check this, and then put the whole branch into the
        "#ifdef THREAD" guard.
      */
#endif
    }
    /* Invalidate page in the block if it has not been done yet */
    if (block->status)
      free_block(pagecache, block);
    return 0;
  }

  if (page_status == PAGE_READ &&
      (block->status & (PCBLOCK_IN_SWITCH | PCBLOCK_REASSIGNED)))
  {
    /* This is a request for a page to be removed from cache */

    KEYCACHE_DBUG_PRINT("find_block",
                        ("request for old page in block: %u  "
                         "wrmode: %d  block->status: %d",
                         PCBLOCK_NUMBER(pagecache, block), wrmode,
                         block->status));
    /*
       Only reading requests can proceed until the old dirty page is flushed,
       all others are to be suspended, then resubmitted
    */
    if (!wrmode && !(block->status & PCBLOCK_REASSIGNED))
    {
      if (reg_req)
        reg_requests(pagecache, block, 1);
    }
    else
    {
      DBUG_ASSERT(hash_link->requests > 0);
      hash_link->requests--;
      KEYCACHE_DBUG_PRINT("find_block",
                          ("request waiting for old page to be saved"));
      {
#ifdef THREAD
        struct st_my_thread_var *thread= my_thread_var;
        /* Put the request into the queue of those waiting for the old page */
        wqueue_add_to_queue(&block->wqueue[COND_FOR_SAVED], thread);
        /* Wait until the request can be resubmitted */
        do
        {
          KEYCACHE_DBUG_PRINT("find_block: wait",
                              ("suspend thread %ld", thread->id));
          pagecache_pthread_cond_wait(&thread->suspend,
                                     &pagecache->cache_lock);
        }
        while(thread->next);
#else
        KEYCACHE_DBUG_ASSERT(0);
          /* No parallel requests in single-threaded case */
#endif
      }
      KEYCACHE_DBUG_PRINT("find_block",
                          ("request for old page resubmitted"));
      DBUG_PRINT("info", ("restarting..."));
      /* Resubmit the request */
      goto restart;
    }
    block->status&= ~PCBLOCK_IN_SWITCH;
  }
  else
  {
    /* This is a request for a new page or for a page not to be removed */
    if (! block)
    {
      /* No block is assigned for the page yet */
      if (pagecache->blocks_unused)
      {
        if (pagecache->free_block_list)
        {
          /* There is a block in the free list. */
          block= pagecache->free_block_list;
          pagecache->free_block_list= block->next_used;
          block->next_used= NULL;
        }
        else
        {
          /* There are some never used blocks, take first of them */
          block= &pagecache->block_root[pagecache->blocks_used];
          block->buffer= ADD_TO_PTR(pagecache->block_mem,
                                    ((ulong) pagecache->blocks_used*
                                     pagecache->block_size),
                                    byte*);
          pagecache->blocks_used++;
        }
        pagecache->blocks_unused--;
        DBUG_ASSERT((block->status & PCBLOCK_WRLOCK) == 0);
        DBUG_ASSERT(block->pins == 0);
        block->status= 0;
#ifndef DBUG_OFF
        block->type= PAGECACHE_EMPTY_PAGE;
#endif
        block->requests= 1;
        block->temperature= PCBLOCK_COLD;
        block->hits_left= init_hits_left;
        block->last_hit_time= 0;
        link_to_file_list(pagecache, block, file, 0);
        block->hash_link= hash_link;
        hash_link->block= block;
        page_status= PAGE_TO_BE_READ;
        DBUG_PRINT("info", ("page to be read set for page 0x%lx",
                            (ulong)block));
        KEYCACHE_DBUG_PRINT("find_block",
                            ("got free or never used block %u",
                             PCBLOCK_NUMBER(pagecache, block)));
      }
      else
      {
	/* There are no never used blocks, use a block from the LRU chain */

        /*
          Wait until a new block is added to the LRU chain;
          several threads might wait here for the same page,
          all of them must get the same block
        */

#ifdef THREAD
        if (! pagecache->used_last)
        {
          struct st_my_thread_var *thread= my_thread_var;
          thread->opt_info= (void *) hash_link;
          wqueue_link_into_queue(&pagecache->waiting_for_block, thread);
          do
          {
            KEYCACHE_DBUG_PRINT("find_block: wait",
                                ("suspend thread %ld", thread->id));
            pagecache_pthread_cond_wait(&thread->suspend,
                                       &pagecache->cache_lock);
          }
          while (thread->next);
          thread->opt_info= NULL;
        }
#else
        KEYCACHE_DBUG_ASSERT(pagecache->used_last);
#endif
        block= hash_link->block;
        if (! block)
        {
          /*
             Take the first block from the LRU chain
             unlinking it from the chain
          */
          block= pagecache->used_last->next_used;
          block->hits_left= init_hits_left;
          block->last_hit_time= 0;
	  if (reg_req)
            reg_requests(pagecache, block, 1);
          hash_link->block= block;
        }
        PCBLOCK_INFO(block);
        DBUG_ASSERT((block->status & PCBLOCK_WRLOCK) == 0);
        DBUG_ASSERT(block->pins == 0);

        if (block->hash_link != hash_link &&
	    ! (block->status & PCBLOCK_IN_SWITCH) )
        {
	  /* this is a primary request for a new page */
          DBUG_ASSERT((block->status & PCBLOCK_WRLOCK) == 0);
          DBUG_ASSERT(block->pins == 0);
          block->status|= (PCBLOCK_IN_SWITCH | PCBLOCK_WRLOCK);

          KEYCACHE_DBUG_PRINT("find_block",
                              ("got block %u for new page",
                               PCBLOCK_NUMBER(pagecache, block)));

          if (block->status & PCBLOCK_CHANGED)
          {
	    /* The block contains a dirty page - push it out of the cache */

            KEYCACHE_DBUG_PRINT("find_block", ("block is dirty"));

            pagecache_pthread_mutex_unlock(&pagecache->cache_lock);
            /*
	      The call is thread safe because only the current
	      thread might change the block->hash_link value
            */
            DBUG_ASSERT(block->pins == 0);
            error= pagecache_fwrite(pagecache,
                                    &block->hash_link->file,
                                    block->buffer,
                                    block->hash_link->pageno,
                                    block->type,
                                    MYF(MY_NABP | MY_WAIT_IF_FULL));
            pagecache_pthread_mutex_lock(&pagecache->cache_lock);
	    pagecache->global_cache_write++;
          }

          block->status|= PCBLOCK_REASSIGNED;
          if (block->hash_link)
          {
            /*
	      Wait until all pending read requests
	      for this page are executed
	      (we could have avoided this waiting, if we had read
	      a page in the cache in a sweep, without yielding control)
            */
            wait_for_readers(pagecache, block);

            /* Remove the hash link for this page from the hash table */
            unlink_hash(pagecache, block->hash_link);
            /* All pending requests for this page must be resubmitted */
#ifdef THREAD
            if (block->wqueue[COND_FOR_SAVED].last_thread)
              wqueue_release_queue(&block->wqueue[COND_FOR_SAVED]);
#endif
          }
          link_to_file_list(pagecache, block, file,
                            (my_bool)(block->hash_link ? 1 : 0));
          PCBLOCK_INFO(block);
          block->status= error? PCBLOCK_ERROR : 0;
#ifndef DBUG_OFF
          block->type= PAGECACHE_EMPTY_PAGE;
#endif
          block->hash_link= hash_link;
          page_status= PAGE_TO_BE_READ;
          DBUG_PRINT("info", ("page to be read set for page 0x%lx",
                              (ulong)block));

          KEYCACHE_DBUG_ASSERT(block->hash_link->block == block);
          KEYCACHE_DBUG_ASSERT(hash_link->block->hash_link == hash_link);
        }
        else
        {
          /* This is for secondary requests for a new page only */
          KEYCACHE_DBUG_PRINT("find_block",
                              ("block->hash_link: %p  hash_link: %p  "
                               "block->status: %u", block->hash_link,
                               hash_link, block->status ));
          page_status= (((block->hash_link == hash_link) &&
                         (block->status & PCBLOCK_READ)) ?
                        PAGE_READ : PAGE_WAIT_TO_BE_READ);
        }
      }
      pagecache->global_cache_read++;
    }
    else
    {
      if (reg_req)
	reg_requests(pagecache, block, 1);
      KEYCACHE_DBUG_PRINT("find_block",
                          ("block->hash_link: %p  hash_link: %p  "
                           "block->status: %u", block->hash_link,
                           hash_link, block->status ));
      page_status= (((block->hash_link == hash_link) &&
                     (block->status & PCBLOCK_READ)) ?
                    PAGE_READ : PAGE_WAIT_TO_BE_READ);
    }
  }

  KEYCACHE_DBUG_ASSERT(page_status != -1);
  *page_st= page_status;
  DBUG_PRINT("info",
             ("block: 0x%lx  fd: %u  pos: %lu  block->status: %u  page_status: %u",
              (ulong) block, (uint) file->file,
              (ulong) pageno, block->status, (uint) page_status));
  KEYCACHE_DBUG_PRINT("find_block",
                      ("block: 0x%lx  fd: %d  pos: %lu  block->status: %u  page_status: %d",
                       (ulong) block,
                       file->file, (ulong) pageno, block->status,
                       page_status));

#if !defined(DBUG_OFF) && defined(EXTRA_DEBUG)
  DBUG_EXECUTE("check_pagecache",
               test_key_cache(pagecache, "end of find_block",0););
#endif
  KEYCACHE_THREAD_TRACE("find_block:end");
  DBUG_RETURN(block);
}


static void add_pin(PAGECACHE_BLOCK_LINK *block)
{
  DBUG_ENTER("add_pin");
  DBUG_PRINT("enter", ("block: 0x%lx  pins: %u",
                       (ulong) block,
                       block->pins));
  PCBLOCK_INFO(block);
  block->pins++;
#ifndef DBUG_OFF
  {
    PAGECACHE_PIN_INFO *info=
      (PAGECACHE_PIN_INFO *)my_malloc(sizeof(PAGECACHE_PIN_INFO), MYF(0));
    info->thread= my_thread_var;
    info_link(&block->pin_list, info);
  }
#endif
  DBUG_VOID_RETURN;
}

static void remove_pin(PAGECACHE_BLOCK_LINK *block)
{
  DBUG_ENTER("remove_pin");
  DBUG_PRINT("enter", ("block: 0x%lx  pins: %u",
                       (ulong) block,
                       block->pins));
  PCBLOCK_INFO(block);
  DBUG_ASSERT(block->pins > 0);
  block->pins--;
#ifndef DBUG_OFF
  {
    PAGECACHE_PIN_INFO *info= info_find(block->pin_list, my_thread_var);
    DBUG_ASSERT(info != 0);
    info_unlink(info);
    my_free((gptr) info, MYF(0));
  }
#endif
  DBUG_VOID_RETURN;
}
#ifndef DBUG_OFF
static void info_add_lock(PAGECACHE_BLOCK_LINK *block, my_bool wl)
{
  PAGECACHE_LOCK_INFO *info=
    (PAGECACHE_LOCK_INFO *)my_malloc(sizeof(PAGECACHE_LOCK_INFO), MYF(0));
  info->thread= my_thread_var;
  info->write_lock= wl;
  info_link((PAGECACHE_PIN_INFO **)&block->lock_list,
	    (PAGECACHE_PIN_INFO *)info);
}
static void info_remove_lock(PAGECACHE_BLOCK_LINK *block)
{
  PAGECACHE_LOCK_INFO *info=
    (PAGECACHE_LOCK_INFO *)info_find((PAGECACHE_PIN_INFO *)block->lock_list,
                                     my_thread_var);
  DBUG_ASSERT(info != 0);
  info_unlink((PAGECACHE_PIN_INFO *)info);
  my_free((gptr)info, MYF(0));
}
static void info_change_lock(PAGECACHE_BLOCK_LINK *block, my_bool wl)
{
  PAGECACHE_LOCK_INFO *info=
    (PAGECACHE_LOCK_INFO *)info_find((PAGECACHE_PIN_INFO *)block->lock_list,
                                     my_thread_var);
  DBUG_ASSERT(info != 0);
  DBUG_ASSERT(info->write_lock != wl);
  info->write_lock= wl;
}
#else
#define info_add_lock(B,W)
#define info_remove_lock(B)
#define info_change_lock(B,W)
#endif

/*
  Put on the block write lock

  SYNOPSIS
    get_wrlock()
    pagecache            pointer to a page cache data structure
    block                the block to work with

  RETURN
    0 - OK
    1 - Can't lock this block, need retry
*/

static my_bool get_wrlock(PAGECACHE *pagecache,
                          PAGECACHE_BLOCK_LINK *block)
{
  PAGECACHE_FILE file= block->hash_link->file;
  pgcache_page_no_t pageno= block->hash_link->pageno;
  DBUG_ENTER("get_wrlock");
  DBUG_PRINT("info", ("the block 0x%lx "
                          "files %d(%d)  pages %d(%d)",
                          (ulong)block,
                          file.file, block->hash_link->file.file,
                          pageno, block->hash_link->pageno));
  PCBLOCK_INFO(block);
  while (block->status & PCBLOCK_WRLOCK)
  {
    /* Lock failed we will wait */
#ifdef THREAD
    struct st_my_thread_var *thread= my_thread_var;
    DBUG_PRINT("info", ("fail to lock, waiting... 0x%lx", (ulong)block));
    wqueue_add_to_queue(&block->wqueue[COND_FOR_WRLOCK], thread);
    dec_counter_for_resize_op(pagecache);
    do
    {
      KEYCACHE_DBUG_PRINT("get_wrlock: wait",
                          ("suspend thread %ld", thread->id));
      pagecache_pthread_cond_wait(&thread->suspend,
                                  &pagecache->cache_lock);
    }
    while(thread->next);
#else
    DBUG_ASSERT(0);
#endif
    PCBLOCK_INFO(block);
    if ((block->status & (PCBLOCK_REASSIGNED | PCBLOCK_IN_SWITCH)) ||
        file.file != block->hash_link->file.file ||
        pageno != block->hash_link->pageno)
    {
      DBUG_PRINT("info", ("the block 0x%lx changed => need retry"
                          "status  %x files %d != %d or pages %d !=%d",
                          (ulong)block, block->status,
                          file.file, block->hash_link->file.file,
                          pageno, block->hash_link->pageno));
      DBUG_RETURN(1);
    }
  }
  DBUG_ASSERT(block->pins == 0);
  /* we are doing it by global cache mutex protection, so it is OK */
  block->status|= PCBLOCK_WRLOCK;
  DBUG_PRINT("info", ("WR lock set, block 0x%lx", (ulong)block));
  DBUG_RETURN(0);
}


/*
  Remove write lock from the block

  SYNOPSIS
    release_wrlock()
    pagecache            pointer to a page cache data structure
    block                the block to work with

  RETURN
    0 - OK
*/

static void release_wrlock(PAGECACHE_BLOCK_LINK *block)
{
  DBUG_ENTER("release_wrlock");
  PCBLOCK_INFO(block);
  DBUG_ASSERT(block->status & PCBLOCK_WRLOCK);
  DBUG_ASSERT(block->pins > 0);
  block->status&= ~PCBLOCK_WRLOCK;
  DBUG_PRINT("info", ("WR lock reset, block 0x%lx", (ulong)block));
#ifdef THREAD
  /* release all threads waiting for write lock */
  if (block->wqueue[COND_FOR_WRLOCK].last_thread)
    wqueue_release_queue(&block->wqueue[COND_FOR_WRLOCK]);
#endif
  PCBLOCK_INFO(block);
  DBUG_VOID_RETURN;
}


/*
  Try to lock/unlock and pin/unpin the block

  SYNOPSIS
    make_lock_and_pin()
    pagecache            pointer to a page cache data structure
    block                the block to work with
    lock                 lock change mode
    pin                  pinchange mode

  RETURN
    0 - OK
    1 - Try to lock the block failed
*/

static my_bool make_lock_and_pin(PAGECACHE *pagecache,
                                 PAGECACHE_BLOCK_LINK *block,
                                 enum pagecache_page_lock lock,
                                 enum pagecache_page_pin pin)
{
  DBUG_ENTER("make_lock_and_pin");

  DBUG_PRINT("enter", ("block: 0x%lx", (ulong)block));
#ifndef DBUG_OFF
  if (block)
  {
    DBUG_PRINT("enter", ("block: 0x%lx (%u)  wrlock: %c  pins: %u  lock: %s  pin: %s",
                         (ulong)block, PCBLOCK_NUMBER(pagecache, block),
                         ((block->status & PCBLOCK_WRLOCK)?'Y':'N'),
                         block->pins,
                         page_cache_page_lock_str[lock],
                         page_cache_page_pin_str[pin]));
    PCBLOCK_INFO(block);
  }
#endif

  switch (lock) {
  case PAGECACHE_LOCK_WRITE:               /* free  -> write */
    /* Writelock and pin the buffer */
    if (get_wrlock(pagecache, block))
    {
      /* can't lock => need retry */
      goto retry;
    }

    /* The cache is locked so nothing afraid of */
    add_pin(block);
    info_add_lock(block, 1);
    break;
  case PAGECACHE_LOCK_WRITE_TO_READ:       /* write -> read  */
  case PAGECACHE_LOCK_WRITE_UNLOCK:        /* write -> free  */
    /*
      Removes write lock and puts read lock (which is nothing in our
      implementation)
    */
    release_wrlock(block);
  case PAGECACHE_LOCK_READ_UNLOCK:         /* read  -> free  */
  case PAGECACHE_LOCK_LEFT_READLOCKED:     /* read  -> read  */
    if (pin == PAGECACHE_UNPIN)
    {
      remove_pin(block);
    }
    if (lock == PAGECACHE_LOCK_WRITE_TO_READ)
    {
      info_change_lock(block, 0);
    }
    else if (lock == PAGECACHE_LOCK_WRITE_UNLOCK ||
             lock == PAGECACHE_LOCK_READ_UNLOCK)
    {
      info_remove_lock(block);
    }
    break;
  case PAGECACHE_LOCK_READ:                /* free  -> read  */
    if (pin == PAGECACHE_PIN)
    {
      /* The cache is locked so nothing afraid off */
      add_pin(block);
    }
    info_add_lock(block, 0);
    break;
  case PAGECACHE_LOCK_LEFT_UNLOCKED:       /* free  -> free  */
  case PAGECACHE_LOCK_LEFT_WRITELOCKED:    /* write -> write */
    break; /* do nothing */
  default:
    DBUG_ASSERT(0); /* Never should happened */
  }

#ifndef DBUG_OFF
  if (block)
    PCBLOCK_INFO(block);
#endif
  DBUG_RETURN(0);
retry:
  DBUG_PRINT("INFO", ("Retry block 0x%lx", (ulong)block));
  PCBLOCK_INFO(block);
  DBUG_ASSERT(block->hash_link->requests > 0);
  block->hash_link->requests--;
  DBUG_ASSERT(block->requests > 0);
  unreg_request(pagecache, block, 1);
  PCBLOCK_INFO(block);
  DBUG_RETURN(1);

}


/*
  Read into a key cache block buffer from disk.

  SYNOPSIS

    read_block()
      pagecache           pointer to a page cache data structure
      block               block to which buffer the data is to be read
      primary             <-> the current thread will read the data
      validator           validator of read from the disk data
      validator_data      pointer to the data need by the validator

  RETURN VALUE
    None

  NOTES.
    The function either reads a page data from file to the block buffer,
    or waits until another thread reads it. What page to read is determined
    by a block parameter - reference to a hash link for this page.
    If an error occurs THE PCBLOCK_ERROR bit is set in the block status.
*/

static void read_block(PAGECACHE *pagecache,
                       PAGECACHE_BLOCK_LINK *block,
                       my_bool primary,
                       pagecache_disk_read_validator validator,
                       gptr validator_data)
{
  uint got_length;

  /* On entry cache_lock is locked */

  DBUG_ENTER("read_block");
  if (primary)
  {
    /*
      This code is executed only by threads
      that submitted primary requests
    */

    DBUG_PRINT("read_block",
               ("page to be read by primary request"));

    /* Page is not in buffer yet, is to be read from disk */
    pagecache_pthread_mutex_unlock(&pagecache->cache_lock);
    /*
      Here other threads may step in and register as secondary readers.
      They will register in block->wqueue[COND_FOR_REQUESTED].
    */
    got_length= pagecache_fread(pagecache, &block->hash_link->file,
                                block->buffer,
                                block->hash_link->pageno, MYF(0));
    pagecache_pthread_mutex_lock(&pagecache->cache_lock);
    if (got_length < pagecache->block_size)
      block->status|= PCBLOCK_ERROR;
    else
      block->status= (PCBLOCK_READ | (block->status & PCBLOCK_WRLOCK));

    if (validator != NULL &&
        (*validator)(block->buffer, validator_data))
      block->status|= PCBLOCK_ERROR;

    DBUG_PRINT("read_block",
               ("primary request: new page in cache"));
    /* Signal that all pending requests for this page now can be processed */
#ifdef THREAD
    if (block->wqueue[COND_FOR_REQUESTED].last_thread)
      wqueue_release_queue(&block->wqueue[COND_FOR_REQUESTED]);
#endif
  }
  else
  {
    /*
      This code is executed only by threads
      that submitted secondary requests
    */
    DBUG_PRINT("read_block",
               ("secondary request waiting for new page to be read"));
    {
#ifdef THREAD
      struct st_my_thread_var *thread= my_thread_var;
      /* Put the request into a queue and wait until it can be processed */
      wqueue_add_to_queue(&block->wqueue[COND_FOR_REQUESTED], thread);
      do
      {
        DBUG_PRINT("read_block: wait",
                  ("suspend thread %ld", thread->id));
        pagecache_pthread_cond_wait(&thread->suspend,
                                   &pagecache->cache_lock);
      }
      while (thread->next);
#else
      KEYCACHE_DBUG_ASSERT(0);
      /* No parallel requests in single-threaded case */
#endif
    }
    DBUG_PRINT("read_block",
               ("secondary request: new page in cache"));
  }
  DBUG_VOID_RETURN;
}


/*
  Set LSN on the page to the given one if the given LSN is bigger

  SYNOPSIS
    check_and_set_lsn()
    lsn                  LSN to set
    block                block to check and set
*/

static void check_and_set_lsn(LSN lsn, PAGECACHE_BLOCK_LINK *block)
{
  LSN old;
  DBUG_ENTER("check_and_set_lsn");
  DBUG_ASSERT(block->type == PAGECACHE_LSN_PAGE);
  old= lsn_korr(block->buffer + PAGE_LSN_OFFSET);
  DBUG_PRINT("info", ("old lsn: (%lu, 0x%lx)  new lsn: (%lu, 0x%lx)",
                      (ulong)LSN_FILE_NO(old), (ulong)LSN_OFFSET(old),
                      (ulong)LSN_FILE_NO(lsn), (ulong)LSN_OFFSET(lsn)));
  if (cmp_translog_addr(lsn, old) > 0)
  {

    DBUG_ASSERT(block->type != PAGECACHE_READ_UNKNOWN_PAGE);
    lsn_store(block->buffer + PAGE_LSN_OFFSET, lsn);
    block->status|= PCBLOCK_CHANGED;
  }
  DBUG_VOID_RETURN;
}


/*
  Unlock/unpin page and put LSN stamp if it need

  SYNOPSIS
    pagecache_unlock()
    pagecache           pointer to a page cache data structure
    file                handler for the file for the block of data to be read
    pageno              number of the block of data in the file
    lock                lock change
    pin                 pin page
    first_REDO_LSN_for_page do not set it if it is zero
    lsn                 if it is not LSN_IMPOSSIBLE (0) and it
                        is bigger then LSN on the page it will be written on
                        the page

  NOTE
    Pininig uses requests registration mechanism it works following way:
                                | beginnig    | ending        |
                                | of func.    | of func.      |
    ----------------------------+-------------+---------------+
    PAGECACHE_PIN_LEFT_PINNED   |      -      |       -       |
    PAGECACHE_PIN_LEFT_UNPINNED | reg request | unreg request |
    PAGECACHE_PIN               | reg request |       -       |
    PAGECACHE_UNPIN             |      -      | unreg request |


*/

void pagecache_unlock(PAGECACHE *pagecache,
                      PAGECACHE_FILE *file,
                      pgcache_page_no_t pageno,
                      enum pagecache_page_lock lock,
                      enum pagecache_page_pin pin,
                      LSN first_REDO_LSN_for_page,
                      LSN lsn)
{
  PAGECACHE_BLOCK_LINK *block;
  int page_st;
  DBUG_ENTER("pagecache_unlock");
  DBUG_PRINT("enter", ("fd: %u  page: %lu  %s  %s",
                       (uint) file->file, (ulong) pageno,
                       page_cache_page_lock_str[lock],
                       page_cache_page_pin_str[pin]));
  /* we do not allow any lock/pin increasing here */
  DBUG_ASSERT(pin != PAGECACHE_PIN);
  DBUG_ASSERT(lock != PAGECACHE_LOCK_READ);
  DBUG_ASSERT(lock != PAGECACHE_LOCK_WRITE);

  pagecache_pthread_mutex_lock(&pagecache->cache_lock);
  /*
    As soon as we keep lock cache can be used, and we have lock because want
    to unlock.
  */
  DBUG_ASSERT(pagecache->can_be_used);

  inc_counter_for_resize_op(pagecache);
  /* See NOTE for pagecache_unlock about registering requests */
  block= find_block(pagecache, file, pageno, 0, 0,
                    test(pin == PAGECACHE_PIN_LEFT_UNPINNED), &page_st);
  PCBLOCK_INFO(block);
  DBUG_ASSERT(block != 0 && page_st == PAGE_READ);
  if (first_REDO_LSN_for_page)
  {
    DBUG_ASSERT(lock == PAGECACHE_LOCK_WRITE_UNLOCK);
    DBUG_ASSERT(pin == PAGECACHE_UNPIN);
    if (block->rec_lsn == 0)
      block->rec_lsn= first_REDO_LSN_for_page;
  }
  if (lsn != 0)
  {
    check_and_set_lsn(lsn, block);
  }

  if (make_lock_and_pin(pagecache, block, lock, pin))
  {
    DBUG_ASSERT(0); /* should not happend */
  }

  remove_reader(block);
  /*
    Link the block into the LRU chain if it's the last submitted request
    for the block and block will not be pinned.
    See NOTE for pagecache_unlock about registering requests.
  */
  if (pin != PAGECACHE_PIN_LEFT_PINNED)
    unreg_request(pagecache, block, 1);

  dec_counter_for_resize_op(pagecache);

  pagecache_pthread_mutex_unlock(&pagecache->cache_lock);

  DBUG_VOID_RETURN;
}


/*
  Unpin page

  SYNOPSIS
    pagecache_unpin()
    pagecache           pointer to a page cache data structure
    file                handler for the file for the block of data to be read
    pageno              number of the block of data in the file
    lsn                 if it is not LSN_IMPOSSIBLE (0) and it
                        is bigger then LSN on the page it will be written on
                        the page
*/

void pagecache_unpin(PAGECACHE *pagecache,
                     PAGECACHE_FILE *file,
                     pgcache_page_no_t pageno,
                     LSN lsn)
{
  PAGECACHE_BLOCK_LINK *block;
  int page_st;
  DBUG_ENTER("pagecache_unpin");
  DBUG_PRINT("enter", ("fd: %u  page: %lu",
                       (uint) file->file, (ulong) pageno));
  pagecache_pthread_mutex_lock(&pagecache->cache_lock);
  /*
    As soon as we keep lock cache can be used, and we have lock bacause want
    aunlock.
  */
  DBUG_ASSERT(pagecache->can_be_used);

  inc_counter_for_resize_op(pagecache);
  /* See NOTE for pagecache_unlock about registering requests */
  block= find_block(pagecache, file, pageno, 0, 0, 0, &page_st);
  DBUG_ASSERT(block != 0);
  DBUG_ASSERT(page_st == PAGE_READ);

  if (lsn != 0)
  {
    check_and_set_lsn(lsn, block);
  }

  /*
    we can just unpin only with keeping read lock because:
    a) we can't pin without any lock
    b) we can't unpin keeping write lock
  */
  if (make_lock_and_pin(pagecache, block,
                        PAGECACHE_LOCK_LEFT_READLOCKED,
                        PAGECACHE_UNPIN))
    DBUG_ASSERT(0);                           /* should not happend */

  remove_reader(block);
  /*
    Link the block into the LRU chain if it's the last submitted request
    for the block and block will not be pinned.
    See NOTE for pagecache_unlock about registering requests
  */
  unreg_request(pagecache, block, 1);

  dec_counter_for_resize_op(pagecache);

  pagecache_pthread_mutex_unlock(&pagecache->cache_lock);

  DBUG_VOID_RETURN;
}


/*
  Unlock/unpin page and put LSN stamp if it need
  (uses direct block/page pointer)

  SYNOPSIS
    pagecache_unlock_by_link()
    pagecache           pointer to a page cache data structure
    link                direct link to page (returned by read or write)
    lock                lock change
    pin                 pin page
    first_REDO_LSN_for_page do not set it if it is LSN_IMPOSSIBLE (0)
    lsn                 if it is not LSN_IMPOSSIBLE and it is bigger then
                        LSN on the page it will be written on the page
*/

void pagecache_unlock_by_link(PAGECACHE *pagecache,
                              PAGECACHE_PAGE_LINK *link,
                              enum pagecache_page_lock lock,
                              enum pagecache_page_pin pin,
                              LSN first_REDO_LSN_for_page,
                              LSN lsn)
{
  PAGECACHE_BLOCK_LINK *block= (PAGECACHE_BLOCK_LINK *)link;
  DBUG_ENTER("pagecache_unlock_by_link");
  DBUG_PRINT("enter", ("block: 0x%lx fd: %u  page: %lu  %s  %s",
                       (ulong) block,
                       (uint) block->hash_link->file.file,
                       (ulong) block->hash_link->pageno,
                       page_cache_page_lock_str[lock],
                       page_cache_page_pin_str[pin]));
  /*
    We do not allow any lock/pin increasing here and page can't be
    unpinned because we use direct link.
  */
  DBUG_ASSERT(pin != PAGECACHE_PIN);
  DBUG_ASSERT(pin != PAGECACHE_PIN_LEFT_UNPINNED);
  DBUG_ASSERT(lock != PAGECACHE_LOCK_READ);
  DBUG_ASSERT(lock != PAGECACHE_LOCK_WRITE);
  if (pin == PAGECACHE_PIN_LEFT_UNPINNED &&
      lock == PAGECACHE_LOCK_READ_UNLOCK)
  {
    /* block do not need here so we do not provide it */
    if (make_lock_and_pin(pagecache, 0, lock, pin))
      DBUG_ASSERT(0);                         /* should not happend */
    DBUG_VOID_RETURN;
  }

  pagecache_pthread_mutex_lock(&pagecache->cache_lock);
  /*
    As soon as we keep lock cache can be used, and we have lock because want
    unlock.
  */
  DBUG_ASSERT(pagecache->can_be_used);

  inc_counter_for_resize_op(pagecache);
  if (first_REDO_LSN_for_page != LSN_IMPOSSIBLE)
  {
    /*
      LOCK_READ_UNLOCK is ok here as the page may have first locked
      with WRITE lock that was temporarly converted to READ lock before
      it's unpinned
    */
    DBUG_ASSERT(lock == PAGECACHE_LOCK_WRITE_UNLOCK || 
                lock == PAGECACHE_LOCK_READ_UNLOCK);
    DBUG_ASSERT(pin == PAGECACHE_UNPIN);
    if (block->rec_lsn == 0)
      block->rec_lsn= first_REDO_LSN_for_page;
  }
  if (lsn != LSN_IMPOSSIBLE)
    check_and_set_lsn(lsn, block);

  if (make_lock_and_pin(pagecache, block, lock, pin))
    DBUG_ASSERT(0);                           /* should not happend */

  /*
    Link the block into the LRU chain if it's the last submitted request
    for the block and block will not be pinned.
    See NOTE for pagecache_unlock about registering requests.
  */
  if (pin != PAGECACHE_PIN_LEFT_PINNED)
    unreg_request(pagecache, block, 1);

  dec_counter_for_resize_op(pagecache);

  pagecache_pthread_mutex_unlock(&pagecache->cache_lock);

  DBUG_VOID_RETURN;
}


/*
  Unpin page
  (uses direct block/page pointer)

  SYNOPSIS
    pagecache_unpin_by_link()
    pagecache           pointer to a page cache data structure
    link                direct link to page (returned by read or write)
    lsn                 if it is not LSN_IMPOSSIBLE (0) and it
                        is bigger then LSN on the page it will be written on
                        the page
*/

void pagecache_unpin_by_link(PAGECACHE *pagecache,
                             PAGECACHE_PAGE_LINK *link,
                             LSN lsn)
{
  PAGECACHE_BLOCK_LINK *block= (PAGECACHE_BLOCK_LINK *)link;
  DBUG_ENTER("pagecache_unpin_by_link");
  DBUG_PRINT("enter", ("block: 0x%lx fd: %u page: %lu",
                       (ulong) block,
                       (uint) block->hash_link->file.file,
                       (ulong) block->hash_link->pageno));

  pagecache_pthread_mutex_lock(&pagecache->cache_lock);
  /*
    As soon as we keep lock cache can be used, and we have lock because want
    unlock.
  */
  DBUG_ASSERT(pagecache->can_be_used);

  inc_counter_for_resize_op(pagecache);

  if (lsn != 0)
  {
    check_and_set_lsn(lsn, block);
  }

  /*
    We can just unpin only with keeping read lock because:
    a) we can't pin without any lock
    b) we can't unpin keeping write lock
  */
  if (make_lock_and_pin(pagecache, block,
                        PAGECACHE_LOCK_LEFT_READLOCKED,
                        PAGECACHE_UNPIN))
    DBUG_ASSERT(0); /* should not happend */

  /*
    Link the block into the LRU chain if it's the last submitted request
    for the block and block will not be pinned.
    See NOTE for pagecache_unlock about registering requests.
  */
  unreg_request(pagecache, block, 1);

  dec_counter_for_resize_op(pagecache);

  pagecache_pthread_mutex_unlock(&pagecache->cache_lock);

  DBUG_VOID_RETURN;
}


/*
  Read a block of data from a cached file into a buffer;

  SYNOPSIS
    pagecache_valid_read()
    pagecache           pointer to a page cache data structure
    file                handler for the file for the block of data to be read
    pageno              number of the block of data in the file
    level               determines the weight of the data
    buff                buffer to where the data must be placed
    type                type of the page
    lock                lock change
    link                link to the page if we pin it
    validator           validator of read from the disk data
    validator_data      pointer to the data need by the validator

  RETURN VALUE
    Returns address from where the data is placed if successful, 0 - otherwise.

    Pin will be chosen according to lock parameter (see lock_to_pin)
*/
static enum pagecache_page_pin lock_to_pin[]=
{
  PAGECACHE_PIN_LEFT_UNPINNED /*PAGECACHE_LOCK_LEFT_UNLOCKED*/,
  PAGECACHE_PIN_LEFT_UNPINNED /*PAGECACHE_LOCK_LEFT_READLOCKED*/,
  PAGECACHE_PIN_LEFT_PINNED   /*PAGECACHE_LOCK_LEFT_WRITELOCKED*/,
  PAGECACHE_PIN_LEFT_UNPINNED /*PAGECACHE_LOCK_READ*/,
  PAGECACHE_PIN               /*PAGECACHE_LOCK_WRITE*/,
  PAGECACHE_PIN_LEFT_UNPINNED /*PAGECACHE_LOCK_READ_UNLOCK*/,
  PAGECACHE_UNPIN             /*PAGECACHE_LOCK_WRITE_UNLOCK*/,
  PAGECACHE_UNPIN             /*PAGECACHE_LOCK_WRITE_TO_READ*/
};

byte *pagecache_valid_read(PAGECACHE *pagecache,
                           PAGECACHE_FILE *file,
                           pgcache_page_no_t pageno,
                           uint level,
                           byte *buff,
                           enum pagecache_page_type type,
                           enum pagecache_page_lock lock,
                           PAGECACHE_PAGE_LINK *link,
                           pagecache_disk_read_validator validator,
                           gptr validator_data)
{
  int error= 0;
  enum pagecache_page_pin pin= lock_to_pin[lock];
  PAGECACHE_PAGE_LINK fake_link;
  DBUG_ENTER("pagecache_valid_read");
  DBUG_PRINT("enter", ("fd: %u  page: %lu  level: %u  t:%s  %s  %s",
                       (uint) file->file, (ulong) pageno, level,
                       page_cache_page_type_str[type],
                       page_cache_page_lock_str[lock],
                       page_cache_page_pin_str[pin]));

  if (!link)
    link= &fake_link;
  else
    *link= 0;

restart:

  if (pagecache->can_be_used)
  {
    /* Key cache is used */
    PAGECACHE_BLOCK_LINK *block;
    uint status;
    int page_st;

    pagecache_pthread_mutex_lock(&pagecache->cache_lock);
    if (!pagecache->can_be_used)
    {
      pagecache_pthread_mutex_unlock(&pagecache->cache_lock);
      goto no_key_cache;
    }

    inc_counter_for_resize_op(pagecache);
    pagecache->global_cache_r_requests++;
    /* See NOTE for pagecache_unlock about registering requests. */
    block= find_block(pagecache, file, pageno, level,
                      test(lock == PAGECACHE_LOCK_WRITE),
                      test((pin == PAGECACHE_PIN_LEFT_UNPINNED) ||
                           (pin == PAGECACHE_PIN)),
                      &page_st);
    DBUG_ASSERT(block->type == PAGECACHE_EMPTY_PAGE ||
                block->type == type || type == PAGECACHE_READ_UNKNOWN_PAGE);
    if (type != PAGECACHE_READ_UNKNOWN_PAGE ||
        block->type == PAGECACHE_EMPTY_PAGE)
      block->type= type;
    if (((block->status & PCBLOCK_ERROR) == 0) && (page_st != PAGE_READ))
    {
      DBUG_PRINT("info", ("read block 0x%lx", (ulong)block));
      /* The requested page is to be read into the block buffer */
      read_block(pagecache, block,
                 (my_bool)(page_st == PAGE_TO_BE_READ),
                 validator, validator_data);
      DBUG_PRINT("info", ("read is done"));
    }
    if (make_lock_and_pin(pagecache, block, lock, pin))
    {
      /*
        We failed to write lock the block, cache is unlocked,
        we will try to get the block again.
      */
      pagecache_pthread_mutex_unlock(&pagecache->cache_lock);
      DBUG_PRINT("info", ("restarting..."));
      goto restart;
    }

    if (! ((status= block->status) & PCBLOCK_ERROR))
    {
#if !defined(SERIALIZED_READ_FROM_CACHE)
      pagecache_pthread_mutex_unlock(&pagecache->cache_lock);
#endif

      DBUG_ASSERT((pagecache->block_size & 511) == 0);
      /* Copy data from the cache buffer */
      bmove512(buff, block->buffer, pagecache->block_size);

#if !defined(SERIALIZED_READ_FROM_CACHE)
      pagecache_pthread_mutex_lock(&pagecache->cache_lock);
#endif
    }

    remove_reader(block);
    /*
      Link the block into the LRU chain if it's the last submitted request
      for the block and block will not be pinned.
      See NOTE for pagecache_unlock about registering requests.
    */
    if (pin == PAGECACHE_PIN_LEFT_UNPINNED || pin == PAGECACHE_UNPIN)
      unreg_request(pagecache, block, 1);
    else
      *link= (PAGECACHE_PAGE_LINK)block;

    dec_counter_for_resize_op(pagecache);

    pagecache_pthread_mutex_unlock(&pagecache->cache_lock);

    if (status & PCBLOCK_ERROR)
      DBUG_RETURN((byte *) 0);

    DBUG_RETURN(buff);
  }

no_key_cache:					/* Key cache is not used */

  /* We can't use mutex here as the key cache may not be initialized */
  pagecache->global_cache_r_requests++;
  pagecache->global_cache_read++;
  if (pagecache_fread(pagecache, file, (byte*) buff, pageno, MYF(MY_NABP)))
    error= 1;
  DBUG_RETURN(error ? (byte*) 0 : buff);
}


/*
  Delete page from the buffer

  SYNOPSIS
    pagecache_delete()
    pagecache           pointer to a page cache data structure
    file                handler for the file for the block of data to be read
    pageno              number of the block of data in the file
    lock                lock change
    flush               flush page if it is dirty

  RETURN VALUE
    0 - deleted or was not present at all
    1 - error

  NOTES.
  lock  can be only PAGECACHE_LOCK_LEFT_WRITELOCKED (page was write locked
  before) or PAGECACHE_LOCK_WRITE (delete will write lock page before delete)
*/
my_bool pagecache_delete(PAGECACHE *pagecache,
                         PAGECACHE_FILE *file,
                         pgcache_page_no_t pageno,
                         enum pagecache_page_lock lock,
                         my_bool flush)
{
  int error= 0;
  enum pagecache_page_pin pin= lock_to_pin[lock];
  DBUG_ENTER("pagecache_delete");
  DBUG_PRINT("enter", ("fd: %u  page: %lu  %s  %s",
                       (uint) file->file, (ulong) pageno,
                       page_cache_page_lock_str[lock],
                       page_cache_page_pin_str[pin]));
  DBUG_ASSERT(lock == PAGECACHE_LOCK_WRITE ||
              lock == PAGECACHE_LOCK_LEFT_WRITELOCKED);
  DBUG_ASSERT(pin == PAGECACHE_PIN ||
              pin == PAGECACHE_PIN_LEFT_PINNED);

restart:

  if (pagecache->can_be_used)
  {
    /* Key cache is used */
    reg1 PAGECACHE_BLOCK_LINK *block;
    PAGECACHE_HASH_LINK **unused_start, *link;

    pagecache_pthread_mutex_lock(&pagecache->cache_lock);
    if (!pagecache->can_be_used)
      goto end;

    inc_counter_for_resize_op(pagecache);
    link= get_present_hash_link(pagecache, file, pageno, &unused_start);
    if (!link)
    {
      DBUG_PRINT("info", ("There is no such page in the cache"));
      pagecache_pthread_mutex_unlock(&pagecache->cache_lock);
      DBUG_RETURN(0);
    }
    block= link->block;
    /* See NOTE for pagecache_unlock about registering requests. */
    if (pin == PAGECACHE_PIN)
      reg_requests(pagecache, block, 1);
    DBUG_ASSERT(block != 0);
    if (make_lock_and_pin(pagecache, block, lock, pin))
    {
      /*
        We failed to writelock the block, cache is unlocked, and last write
        lock is released, we will try to get the block again.
      */
      pagecache_pthread_mutex_unlock(&pagecache->cache_lock);
      DBUG_PRINT("info", ("restarting..."));
      goto restart;
    }

    if (block->status & PCBLOCK_CHANGED)
    {
      if (flush)
      {
        /* The block contains a dirty page - push it out of the cache */

        KEYCACHE_DBUG_PRINT("find_block", ("block is dirty"));

        pagecache_pthread_mutex_unlock(&pagecache->cache_lock);
        /*
          The call is thread safe because only the current
          thread might change the block->hash_link value
        */
        DBUG_ASSERT(block->pins == 1);
        error= pagecache_fwrite(pagecache,
                                &block->hash_link->file,
                                block->buffer,
                                block->hash_link->pageno,
                                block->type,
                                MYF(MY_NABP | MY_WAIT_IF_FULL));
        pagecache_pthread_mutex_lock(&pagecache->cache_lock);
        pagecache->global_cache_write++;

        if (error)
        {
          block->status|= PCBLOCK_ERROR;
          goto err;
        }
      }
      pagecache->blocks_changed--;
      pagecache->global_blocks_changed--;
      /*
        free_block() will change the status and rec_lsn of the block so no
        need to change them here.
      */
    }
    /* Cache is locked, so we can relese page before freeing it */
    make_lock_and_pin(pagecache, block,
                      PAGECACHE_LOCK_WRITE_UNLOCK,
                      PAGECACHE_UNPIN);
    DBUG_ASSERT(link->requests > 0);
    link->requests--;
    /* See NOTE for pagecache_unlock about registering requests. */
    free_block(pagecache, block);

err:
    dec_counter_for_resize_op(pagecache);
end:
    pagecache_pthread_mutex_unlock(&pagecache->cache_lock);
  }

  DBUG_RETURN(error);
}


my_bool pagecache_delete_pages(PAGECACHE *pagecache,
                               PAGECACHE_FILE *file,
                               pgcache_page_no_t pageno,
                               uint page_count,
                               enum pagecache_page_lock lock,
                               my_bool flush)
{
  ulong page_end;
  DBUG_ENTER("pagecache_delete_pages");
  DBUG_ASSERT(page_count > 0);

  page_end= pageno + page_count;
  do
  {
    if (pagecache_delete(pagecache, file, pageno,
                         lock, flush))
      DBUG_RETURN(1);
  } while (++pageno != page_end);
  DBUG_RETURN(0);
}


/*
  Write a buffer into a cached file.

  SYNOPSIS

    pagecache_write_part()
      pagecache           pointer to a page cache data structure
      file                handler for the file to write data to
      pageno              number of the block of data in the file
      level               determines the weight of the data
      buff                buffer with the data
      type                type of the page
      lock                lock change
      pin                 pin page
      write_mode          how to write page
      link                link to the page if we pin it

  RETURN VALUE
    0 if a success, 1 - otherwise.
*/

/* description of how to change lock before and after write */
struct write_lock_change
{
  int need_lock_change; /* need changing of lock at the end of write */
  enum pagecache_page_lock new_lock; /* lock at the beginning */
  enum pagecache_page_lock unlock_lock; /* lock at the end */
};

static struct write_lock_change write_lock_change_table[]=
{
  {1,
   PAGECACHE_LOCK_WRITE,
   PAGECACHE_LOCK_WRITE_UNLOCK} /*PAGECACHE_LOCK_LEFT_UNLOCKED*/,
  {0, /*unsupported (we can't write having the block read locked) */
   PAGECACHE_LOCK_LEFT_UNLOCKED,
   PAGECACHE_LOCK_LEFT_UNLOCKED} /*PAGECACHE_LOCK_LEFT_READLOCKED*/,
  {0, PAGECACHE_LOCK_LEFT_WRITELOCKED, 0} /*PAGECACHE_LOCK_LEFT_WRITELOCKED*/,
  {1,
   PAGECACHE_LOCK_WRITE,
   PAGECACHE_LOCK_WRITE_TO_READ} /*PAGECACHE_LOCK_READ*/,
  {0, PAGECACHE_LOCK_WRITE, 0} /*PAGECACHE_LOCK_WRITE*/,
  {0, /*unsupported (we can't write having the block read locked) */
   PAGECACHE_LOCK_LEFT_UNLOCKED,
   PAGECACHE_LOCK_LEFT_UNLOCKED} /*PAGECACHE_LOCK_READ_UNLOCK*/,
  {1,
   PAGECACHE_LOCK_LEFT_WRITELOCKED,
   PAGECACHE_LOCK_WRITE_UNLOCK } /*PAGECACHE_LOCK_WRITE_UNLOCK*/,
  {1,
   PAGECACHE_LOCK_LEFT_WRITELOCKED,
   PAGECACHE_LOCK_WRITE_TO_READ} /*PAGECACHE_LOCK_WRITE_TO_READ*/
};

/* description of how to change pin before and after write */
struct write_pin_change
{
  enum pagecache_page_pin new_pin; /* pin status at the beginning */
  enum pagecache_page_pin unlock_pin; /* pin status at the end */
};

static struct write_pin_change write_pin_change_table[]=
{
  {PAGECACHE_PIN_LEFT_PINNED,
   PAGECACHE_PIN_LEFT_PINNED} /*PAGECACHE_PIN_LEFT_PINNED*/,
  {PAGECACHE_PIN,
   PAGECACHE_UNPIN} /*PAGECACHE_PIN_LEFT_UNPINNED*/,
  {PAGECACHE_PIN,
   PAGECACHE_PIN_LEFT_PINNED} /*PAGECACHE_PIN*/,
  {PAGECACHE_PIN_LEFT_PINNED,
   PAGECACHE_UNPIN} /*PAGECACHE_UNPIN*/
};

my_bool pagecache_write_part(PAGECACHE *pagecache,
                             PAGECACHE_FILE *file,
                             pgcache_page_no_t pageno,
                             uint level,
                             byte *buff,
                             enum pagecache_page_type type,
                             enum pagecache_page_lock lock,
                             enum pagecache_page_pin pin,
                             enum pagecache_write_mode write_mode,
                             PAGECACHE_PAGE_LINK *link,
                             uint offset, uint size)
{
  PAGECACHE_BLOCK_LINK *block= NULL;
  PAGECACHE_PAGE_LINK fake_link;
  int error= 0;
  int need_lock_change= write_lock_change_table[lock].need_lock_change;
  DBUG_ENTER("pagecache_write_part");
  DBUG_PRINT("enter", ("fd: %u  page: %lu  level: %u  type: %s  lock: %s  "
                       "pin: %s   mode: %s  offset: %u  size %u",
                       (uint) file->file, (ulong) pageno, level,
                       page_cache_page_type_str[type],
                       page_cache_page_lock_str[lock],
                       page_cache_page_pin_str[pin],
                       page_cache_page_write_mode_str[write_mode],
                       offset, size));
  DBUG_ASSERT(type != PAGECACHE_READ_UNKNOWN_PAGE);
  DBUG_ASSERT(lock != PAGECACHE_LOCK_LEFT_READLOCKED);
  DBUG_ASSERT(lock != PAGECACHE_LOCK_READ_UNLOCK);
  DBUG_ASSERT(offset + size <= pagecache->block_size);
  if (!link)
    link= &fake_link;
  else
    *link= 0;

restart:

#if !defined(DBUG_OFF) && defined(EXTRA_DEBUG)
  DBUG_EXECUTE("check_pagecache",
               test_key_cache(pagecache, "start of key_cache_write", 1););
#endif

  if (pagecache->can_be_used)
  {
    /* Key cache is used */
    int page_st;

    pagecache_pthread_mutex_lock(&pagecache->cache_lock);
    if (!pagecache->can_be_used)
    {
      pagecache_pthread_mutex_unlock(&pagecache->cache_lock);
      goto no_key_cache;
    }

    inc_counter_for_resize_op(pagecache);
    pagecache->global_cache_w_requests++;
    /* See NOTE for pagecache_unlock about registering requests. */
    block= find_block(pagecache, file, pageno, level,
                      test(write_mode != PAGECACHE_WRITE_DONE &&
                           lock != PAGECACHE_LOCK_LEFT_WRITELOCKED &&
                           lock != PAGECACHE_LOCK_WRITE_UNLOCK &&
                           lock != PAGECACHE_LOCK_WRITE_TO_READ),
                      test((pin == PAGECACHE_PIN_LEFT_UNPINNED) ||
                           (pin == PAGECACHE_PIN)),
                      &page_st);
    if (!block)
    {
      DBUG_ASSERT(write_mode != PAGECACHE_WRITE_DONE);
      /* It happens only for requests submitted during resize operation */
      dec_counter_for_resize_op(pagecache);
      pagecache_pthread_mutex_unlock(&pagecache->cache_lock);
      /* Write to the disk key cache is in resize at the moment*/
      goto no_key_cache;
    }

    DBUG_ASSERT(block->type == PAGECACHE_EMPTY_PAGE ||
                block->type == PAGECACHE_READ_UNKNOWN_PAGE ||
                block->type == type);
    block->type= type;

    if (make_lock_and_pin(pagecache, block,
                          write_lock_change_table[lock].new_lock,
                          (need_lock_change ?
                           write_pin_change_table[pin].new_pin :
                           pin)))
    {
      /*
        We failed to writelock the block, cache is unlocked, and last write
        lock is released, we will try to get the block again.
      */
      pagecache_pthread_mutex_unlock(&pagecache->cache_lock);
      DBUG_PRINT("info", ("restarting..."));
      goto restart;
    }

    if (write_mode == PAGECACHE_WRITE_DONE)
    {
      if ((block->status & PCBLOCK_ERROR) && page_st != PAGE_READ)
      {
        /* Copy data from buff */
        if (!(size & 511))
          bmove512(block->buffer + offset, buff, size);
        else
          memcpy(block->buffer + offset, buff, size);
        block->status= (PCBLOCK_READ | (block->status & PCBLOCK_WRLOCK));
        KEYCACHE_DBUG_PRINT("key_cache_insert",
                            ("primary request: new page in cache"));
#ifdef THREAD
        /* Signal that all pending requests for this now can be processed. */
        if (block->wqueue[COND_FOR_REQUESTED].last_thread)
          wqueue_release_queue(&block->wqueue[COND_FOR_REQUESTED]);
#endif
      }
    }
    else
    {
      if (! (block->status & PCBLOCK_CHANGED))
          link_to_changed_list(pagecache, block);

      if (! (block->status & PCBLOCK_ERROR))
      {
        if (!(size & 511))
          bmove512(block->buffer + offset, buff, size);
        else
          memcpy(block->buffer + offset, buff, size);
        block->status|= PCBLOCK_READ;
      }
    }


    if (need_lock_change)
    {
      /*
        We don't set rec_lsn of the block; this is ok as for the
        Maria-block-record's pages, we always keep pages pinned here.
      */
      if (make_lock_and_pin(pagecache, block,
                            write_lock_change_table[lock].unlock_lock,
                            write_pin_change_table[pin].unlock_pin))
        DBUG_ASSERT(0);
    }

    /* Unregister the request */
    DBUG_ASSERT(block->hash_link->requests > 0);
    block->hash_link->requests--;
    /* See NOTE for pagecache_unlock about registering requests. */
    if (pin == PAGECACHE_PIN_LEFT_UNPINNED || pin == PAGECACHE_UNPIN)
      unreg_request(pagecache, block, 1);
    else
      *link= (PAGECACHE_PAGE_LINK)block;

    if (block->status & PCBLOCK_ERROR)
      error= 1;

    dec_counter_for_resize_op(pagecache);

    pagecache_pthread_mutex_unlock(&pagecache->cache_lock);

    goto end;
  }

no_key_cache:
  /* Key cache is not used */
  if (write_mode == PAGECACHE_WRITE_DELAY)
  {
    pagecache->global_cache_w_requests++;
    pagecache->global_cache_write++;
    if (pagecache_fwrite(pagecache, file, (byte*) buff, pageno, type,
                         MYF(MY_NABP | MY_WAIT_IF_FULL)))
      error=1;
  }

end:
#if !defined(DBUG_OFF) && defined(EXTRA_DEBUG)
  DBUG_EXECUTE("exec",
               test_key_cache(pagecache, "end of key_cache_write", 1););
#endif
  if (block)
    PCBLOCK_INFO(block);
  else
    DBUG_PRINT("info", ("No block"));
  DBUG_RETURN(error);
}


/*
  Free block: remove reference to it from hash table,
  remove it from the chain file of dirty/clean blocks
  and add it to the free list.
*/

static void free_block(PAGECACHE *pagecache, PAGECACHE_BLOCK_LINK *block)
{
  KEYCACHE_THREAD_TRACE("free block");
  KEYCACHE_DBUG_PRINT("free_block",
                      ("block: %u  hash_link 0x%lx",
                       PCBLOCK_NUMBER(pagecache, block),
                       (long) block->hash_link));
  if (block->hash_link)
  {
    /*
      While waiting for readers to finish, new readers might request the
      block. But since we set block->status|= PCBLOCK_REASSIGNED, they
      will wait on block->wqueue[COND_FOR_SAVED]. They must be signalled
      later.
    */
    block->status|= PCBLOCK_REASSIGNED;
    wait_for_readers(pagecache, block);
    unlink_hash(pagecache, block->hash_link);
  }

  unlink_changed(block);
  DBUG_ASSERT((block->status & PCBLOCK_WRLOCK) == 0);
  DBUG_ASSERT(block->pins == 0);
  block->status= 0;
#ifndef DBUG_OFF
  block->type= PAGECACHE_EMPTY_PAGE;
#endif
  block->rec_lsn= 0;
  KEYCACHE_THREAD_TRACE("free block");
  KEYCACHE_DBUG_PRINT("free_block",
                      ("block is freed"));
  unreg_request(pagecache, block, 0);
  block->hash_link= NULL;

  /* Remove the free block from the LRU ring. */
  unlink_block(pagecache, block);
  if (block->temperature == PCBLOCK_WARM)
    pagecache->warm_blocks--;
  block->temperature= PCBLOCK_COLD;
  /* Insert the free block in the free list. */
  block->next_used= pagecache->free_block_list;
  pagecache->free_block_list= block;
  /* Keep track of the number of currently unused blocks. */
  pagecache->blocks_unused++;

#ifdef THREAD
  /* All pending requests for this page must be resubmitted. */
  if (block->wqueue[COND_FOR_SAVED].last_thread)
    wqueue_release_queue(&block->wqueue[COND_FOR_SAVED]);
#endif
}


static int cmp_sec_link(PAGECACHE_BLOCK_LINK **a, PAGECACHE_BLOCK_LINK **b)
{
  return (((*a)->hash_link->pageno < (*b)->hash_link->pageno) ? -1 :
      ((*a)->hash_link->pageno > (*b)->hash_link->pageno) ? 1 : 0);
}


/*
  Flush a portion of changed blocks to disk,
  free used blocks if requested
*/

static int flush_cached_blocks(PAGECACHE *pagecache,
                               PAGECACHE_FILE *file,
                               PAGECACHE_BLOCK_LINK **cache,
                               PAGECACHE_BLOCK_LINK **end,
                               enum flush_type type)
{
  int error;
  int last_errno= 0;
  uint count= (uint) (end-cache);
  DBUG_ENTER("flush_cached_blocks");

  /* Don't lock the cache during the flush */
  pagecache_pthread_mutex_unlock(&pagecache->cache_lock);
  /*
     As all blocks referred in 'cache' are marked by PCBLOCK_IN_FLUSH
     we are guarunteed no thread will change them
  */
  qsort((byte*) cache, count, sizeof(*cache), (qsort_cmp) cmp_sec_link);

  pagecache_pthread_mutex_lock(&pagecache->cache_lock);
  for (; cache != end; cache++)
  {
    PAGECACHE_BLOCK_LINK *block= *cache;

    if (block->pins)
    {
      KEYCACHE_DBUG_PRINT("flush_cached_blocks",
                          ("block: %u (0x%lx)  pinned",
                           PCBLOCK_NUMBER(pagecache, block), (ulong)block));
      DBUG_PRINT("info", ("block: %u (0x%lx)  pinned",
                          PCBLOCK_NUMBER(pagecache, block), (ulong)block));
      PCBLOCK_INFO(block);
      last_errno= -1;
      unreg_request(pagecache, block, 1);
      continue;
    }
    /* if the block is not pinned then it is not write locked */
    DBUG_ASSERT((block->status & PCBLOCK_WRLOCK) == 0);
    DBUG_ASSERT(block->pins == 0);
    if (make_lock_and_pin(pagecache, block,
                          PAGECACHE_LOCK_WRITE, PAGECACHE_PIN))
      DBUG_ASSERT(0);

    KEYCACHE_DBUG_PRINT("flush_cached_blocks",
                        ("block: %u (0x%lx)  to be flushed",
                         PCBLOCK_NUMBER(pagecache, block), (ulong)block));
    DBUG_PRINT("info", ("block: %u (0x%lx)  to be flushed",
                        PCBLOCK_NUMBER(pagecache, block), (ulong)block));
    PCBLOCK_INFO(block);
    pagecache_pthread_mutex_unlock(&pagecache->cache_lock);
    DBUG_PRINT("info", ("block: %u (0x%lx)  pins: %u",
                        PCBLOCK_NUMBER(pagecache, block), (ulong)block,
                        block->pins));
    DBUG_ASSERT(block->pins == 1);
    error= pagecache_fwrite(pagecache, file,
                            block->buffer,
                            block->hash_link->pageno,
                            block->type,
                            MYF(MY_NABP | MY_WAIT_IF_FULL));
    pagecache_pthread_mutex_lock(&pagecache->cache_lock);

    make_lock_and_pin(pagecache, block,
                      PAGECACHE_LOCK_WRITE_UNLOCK,
                      PAGECACHE_UNPIN);

    pagecache->global_cache_write++;
    if (error)
    {
      block->status|= PCBLOCK_ERROR;
      if (!last_errno)
        last_errno= errno ? errno : -1;
    }
#ifdef THREAD
    /*
      Let to proceed for possible waiting requests to write to the block page.
      It might happen only during an operation to resize the key cache.
    */
    if (block->wqueue[COND_FOR_SAVED].last_thread)
      wqueue_release_queue(&block->wqueue[COND_FOR_SAVED]);
#endif
    /* type will never be FLUSH_IGNORE_CHANGED here */
    if (! (type == FLUSH_KEEP || type == FLUSH_FORCE_WRITE))
    {
      pagecache->blocks_changed--;
      pagecache->global_blocks_changed--;
      free_block(pagecache, block);
    }
    else
    {
      block->status&= ~PCBLOCK_IN_FLUSH;
      link_to_file_list(pagecache, block, file, 1);
      unreg_request(pagecache, block, 1);
    }
  }
  DBUG_RETURN(last_errno);
}


/**
   @brief flush all key blocks for a file to disk but don't do any mutex locks

   @param  pagecache       pointer to a pagecache data structure
   @param  file            handler for the file to flush to
   @param  flush_type      type of the flush

   @note
     This function doesn't do any mutex locks because it needs to be called
     both from flush_pagecache_blocks and flush_all_key_blocks (the later one
     does the mutex lock in the resize_pagecache() function).

   @return Operation status
     @retval 0      OK
     @retval 1      Error
*/

static int flush_pagecache_blocks_int(PAGECACHE *pagecache,
                                      PAGECACHE_FILE *file,
                                      enum flush_type type)
{
  PAGECACHE_BLOCK_LINK *cache_buff[FLUSH_CACHE],**cache;
  int last_errno= 0;
  DBUG_ENTER("flush_pagecache_blocks_int");
  DBUG_PRINT("enter",("file: %d  blocks_used: %lu  blocks_changed: %lu",
              file->file, pagecache->blocks_used, pagecache->blocks_changed));

#if !defined(DBUG_OFF) && defined(EXTRA_DEBUG)
    DBUG_EXECUTE("check_pagecache",
                 test_key_cache(pagecache,
                                "start of flush_pagecache_blocks", 0););
#endif

  cache= cache_buff;
  if (pagecache->disk_blocks > 0 &&
      (!my_disable_flush_pagecache_blocks || type != FLUSH_KEEP))
  {
    /* Key cache exists and flush is not disabled */
    int error= 0;
    uint count= 0;
    PAGECACHE_BLOCK_LINK **pos, **end;
    PAGECACHE_BLOCK_LINK *first_in_switch= NULL;
    PAGECACHE_BLOCK_LINK *block, *next;
#if defined(PAGECACHE_DEBUG)
    uint cnt= 0;
#endif
    uint8 changed_blocks_is_incomplete_incremented= 0;

    if (type != FLUSH_IGNORE_CHANGED)
    {
      /*
         Count how many key blocks we have to cache to be able
         to flush all dirty pages with minimum seek moves
      */
      for (block= pagecache->changed_blocks[FILE_HASH(*file)] ;
           block;
           block= block->next_changed)
      {
        if (block->hash_link->file.file == file->file)
        {
          count++;
          KEYCACHE_DBUG_ASSERT(count<= pagecache->blocks_used);
        }
      }
      /* Allocate a new buffer only if its bigger than the one we have */
      if (count > FLUSH_CACHE &&
          !(cache=
            (PAGECACHE_BLOCK_LINK**)
            my_malloc(sizeof(PAGECACHE_BLOCK_LINK*)*count, MYF(0))))
      {
        cache= cache_buff;
        count= FLUSH_CACHE;
      }
    }

    /* Retrieve the blocks and write them to a buffer to be flushed */
restart:
    end= (pos= cache)+count;
    for (block= pagecache->changed_blocks[FILE_HASH(*file)] ;
         block;
         block= next)
    {
#if defined(PAGECACHE_DEBUG)
      cnt++;
      KEYCACHE_DBUG_ASSERT(cnt <= pagecache->blocks_used);
#endif
      next= block->next_changed;
      if (block->hash_link->file.file == file->file)
      {
        /*
           Mark the block with BLOCK_IN_FLUSH in order not to let
           other threads to use it for new pages and interfere with
           our sequence ot flushing dirty file pages
        */
        block->status|= PCBLOCK_IN_FLUSH;

        if (! (block->status & PCBLOCK_IN_SWITCH))
        {
	  /*
	    We care only for the blocks for which flushing was not
	    initiated by other threads as a result of page swapping
          */
          reg_requests(pagecache, block, 1);
          if (type != FLUSH_IGNORE_CHANGED)
          {
	    /* It's not a temporary file */
            if (pos == end)
            {
	      /*
		This happens only if there is not enough
		memory for the big block
              */
              if ((error= flush_cached_blocks(pagecache, file, cache,
                                              end,type)))
                last_errno=error;
              DBUG_PRINT("info", ("restarting..."));
              /*
		Restart the scan as some other thread might have changed
		the changed blocks chain: the blocks that were in switch
		state before the flush started have to be excluded
              */
              goto restart;
            }
            *pos++= block;
          }
          else
          {
            /* It's a temporary file */
            pagecache->blocks_changed--;
	    pagecache->global_blocks_changed--;
            free_block(pagecache, block);
          }
        }
        else
        {
	  /* Link the block into a list of blocks 'in switch' */
          unlink_changed(block);
          link_changed(block, &first_in_switch);
          /*
            We have just removed a page from the list of dirty pages
            ("changed_blocks") though it's still dirty (the flush by another
            thread has not yet happened). Checkpoint will miss the page and so
            must be blocked until that flush has happened.
            Note that if there are two concurrent
            flush_pagecache_blocks_int() on this file, then the first one may
            move the block into its first_in_switch, and the second one would
            just not see the block and wrongly consider its job done.
            @todo RECOVERY Maria does protect such flushes with intern_lock,
            but Checkpoint does not (Checkpoint makes sure that
            changed_blocks_is_incomplete is 0 when it starts, but as
            flush_cached_blocks() releases mutex, this may change...
          */
          /**
             @todo RECOVERY: check all places where we remove a page from the
             list of dirty pages
          */
          if (unlikely(!changed_blocks_is_incomplete_incremented))
          {
            changed_blocks_is_incomplete_incremented= 1;
            changed_blocks_is_incomplete++;
          }
        }
      }
    }
    if (pos != cache)
    {
      if ((error= flush_cached_blocks(pagecache, file, cache, pos, type)))
        last_errno= error;
    }
    /* Wait until list of blocks in switch is empty */
    while (first_in_switch)
    {
#if defined(PAGECACHE_DEBUG)
      cnt= 0;
#endif
      block= first_in_switch;
      {
#ifdef THREAD
        struct st_my_thread_var *thread= my_thread_var;
        wqueue_add_to_queue(&block->wqueue[COND_FOR_SAVED], thread);
        do
        {
          KEYCACHE_DBUG_PRINT("flush_pagecache_blocks_int: wait",
                              ("suspend thread %ld", thread->id));
          pagecache_pthread_cond_wait(&thread->suspend,
                                     &pagecache->cache_lock);
        }
        while (thread->next);
#else
        KEYCACHE_DBUG_ASSERT(0);
        /* No parallel requests in single-threaded case */
#endif
      }
#if defined(PAGECACHE_DEBUG)
      cnt++;
      KEYCACHE_DBUG_ASSERT(cnt <= pagecache->blocks_used);
#endif
    }
    changed_blocks_is_incomplete-=
      changed_blocks_is_incomplete_incremented;
    /* The following happens very seldom */
    if (! (type == FLUSH_KEEP || type == FLUSH_FORCE_WRITE))
    {
#if defined(PAGECACHE_DEBUG)
      cnt=0;
#endif
      for (block= pagecache->file_blocks[FILE_HASH(*file)] ;
           block;
           block= next)
      {
#if defined(PAGECACHE_DEBUG)
        cnt++;
        KEYCACHE_DBUG_ASSERT(cnt <= pagecache->blocks_used);
#endif
        next= block->next_changed;
        if (block->hash_link->file.file == file->file &&
            (! (block->status & PCBLOCK_CHANGED)
             || type == FLUSH_IGNORE_CHANGED))
        {
          reg_requests(pagecache, block, 1);
          free_block(pagecache, block);
        }
      }
    }
  }

#ifndef DBUG_OFF
  DBUG_EXECUTE("check_pagecache",
               test_key_cache(pagecache, "end of flush_pagecache_blocks", 0););
#endif
  if (cache != cache_buff)
    my_free((gptr) cache, MYF(0));
  if (last_errno)
    errno=last_errno;                /* Return first error */
  DBUG_RETURN(last_errno != 0);
}


/*
  Flush all blocks for a file to disk

  SYNOPSIS

    flush_pagecache_blocks()
      pagecache            pointer to a page cache data structure
      file                handler for the file to flush to
      flush_type          type of the flush

  RETURN
    0   ok
    1  error
*/

int flush_pagecache_blocks(PAGECACHE *pagecache,
                           PAGECACHE_FILE *file, enum flush_type type)
{
  int res;
  DBUG_ENTER("flush_pagecache_blocks");
  DBUG_PRINT("enter", ("pagecache: 0x%lx", (long) pagecache));

  if (pagecache->disk_blocks <= 0)
    DBUG_RETURN(0);
  pagecache_pthread_mutex_lock(&pagecache->cache_lock);
  inc_counter_for_resize_op(pagecache);
  res= flush_pagecache_blocks_int(pagecache, file, type);
  dec_counter_for_resize_op(pagecache);
  pagecache_pthread_mutex_unlock(&pagecache->cache_lock);
  DBUG_RETURN(res);
}


/*
  Reset the counters of a key cache.

  SYNOPSIS
    reset_pagecache_counters()
    name       the name of a key cache
    pagecache  pointer to the pagecache to be reset

  DESCRIPTION
    This procedure is used to reset the counters of all currently used key
    caches, both the default one and the named ones.

  RETURN
    0 on success (always because it can't fail)
*/

int reset_pagecache_counters(const char *name, PAGECACHE *pagecache)
{
  DBUG_ENTER("reset_pagecache_counters");
  if (!pagecache->inited)
  {
    DBUG_PRINT("info", ("Key cache %s not initialized.", name));
    DBUG_RETURN(0);
  }
  DBUG_PRINT("info", ("Resetting counters for key cache %s.", name));

  pagecache->global_blocks_changed= 0;   /* Key_blocks_not_flushed */
  pagecache->global_cache_r_requests= 0; /* Key_read_requests */
  pagecache->global_cache_read= 0;       /* Key_reads */
  pagecache->global_cache_w_requests= 0; /* Key_write_requests */
  pagecache->global_cache_write= 0;      /* Key_writes */
  DBUG_RETURN(0);
}


/**
   @brief Allocates a buffer and stores in it some info about all dirty pages

   Does the allocation because the caller cannot know the size itself.
   Memory freeing is to be done by the caller (if the "str" member of the
   LEX_STRING is not NULL).
   Ignores all pages of another type than PAGECACHE_LSN_PAGE, because they
   are not interesting for a checkpoint record.
   The caller has the intention of doing checkpoints.

   @param       pagecache   pointer to the page cache
   @param[out]  str         pointer to where the allocated buffer, and
                            its size, will be put
   @param[out]  min_rec_lsn pointer to where the minimum rec_lsn of all
                            relevant dirty pages will be put
   @param[out]  max_rec_lsn pointer to where the maximum rec_lsn of all
                            relevant dirty pages will be put
   @return Operation status
     @retval 0      OK
     @retval 1      Error
*/

my_bool pagecache_collect_changed_blocks_with_lsn(PAGECACHE *pagecache,
                                                  LEX_STRING *str,
                                                  LSN *min_rec_lsn,
                                                  LSN *max_rec_lsn)
{
  my_bool error= 0;
  ulong stored_list_size= 0;
  uint file_hash;
  char *ptr;
  LSN minimum_rec_lsn= ULONGLONG_MAX, maximum_rec_lsn= 0;
  DBUG_ENTER("pagecache_collect_changed_blocks_with_LSN");

  DBUG_ASSERT(NULL == str->str);
  /*
    We lock the entire cache but will be quick, just reading/writing a few MBs
    of memory at most.
  */
  pagecache_pthread_mutex_lock(&pagecache->cache_lock);
  while (changed_blocks_is_incomplete > 0)
  {
    /*
      Some pages are more recent in memory than on disk (=dirty) and are not
      in "changed_blocks" so we cannot know them. Wait.
    */
    pagecache_pthread_mutex_unlock(&pagecache->cache_lock);
    sleep(1);
    pagecache_pthread_mutex_lock(&pagecache->cache_lock);
  }

  /* Count how many dirty pages are interesting */
  for (file_hash= 0; file_hash < PAGECACHE_CHANGED_BLOCKS_HASH; file_hash++)
  {
    PAGECACHE_BLOCK_LINK *block;
    for (block= pagecache->changed_blocks[file_hash] ;
         block;
         block= block->next_changed)
    {
      /*
        Q: is there somthing subtle with block->hash_link: can it be NULL?
        does it have to be == hash_link->block... ?
      */
      DBUG_ASSERT(block->hash_link != NULL);
      DBUG_ASSERT(block->status & PCBLOCK_CHANGED);
      if (block->type != PAGECACHE_LSN_PAGE)
        continue; /* no need to store it */
      stored_list_size++;
    }
  }

  str->length= 8 + /* number of dirty pages */
    (4 + /* file */
     4 + /* pageno */
     LSN_STORE_SIZE /* rec_lsn */
     ) * stored_list_size;
  if (NULL == (str->str= my_malloc(str->length, MYF(MY_WME))))
    goto err;
  ptr= str->str;
  int8store(ptr, stored_list_size);
  ptr+= 8;
  if (!stored_list_size)
    goto end;
  for (file_hash= 0; file_hash < PAGECACHE_CHANGED_BLOCKS_HASH; file_hash++)
  {
    PAGECACHE_BLOCK_LINK *block;
    for (block= pagecache->changed_blocks[file_hash] ;
         block;
         block= block->next_changed)
    {
      if (block->type != PAGECACHE_LSN_PAGE)
        continue; /* no need to store it in the checkpoint record */
      compile_time_assert((4 == sizeof(block->hash_link->file.file)));
      compile_time_assert((4 == sizeof(block->hash_link->pageno)));
      int4store(ptr, block->hash_link->file.file);
      ptr+= 4;
      int4store(ptr, block->hash_link->pageno);
      ptr+= 4;
      lsn_store(ptr, block->rec_lsn);
      ptr+= LSN_STORE_SIZE;
      if (block->rec_lsn != 0)
      {
        if (cmp_translog_addr(block->rec_lsn, minimum_rec_lsn) < 0)
          minimum_rec_lsn= block->rec_lsn;
        if (cmp_translog_addr(block->rec_lsn, maximum_rec_lsn) > 0)
          maximum_rec_lsn= block->rec_lsn;
      } /* otherwise, some trn->rec_lsn should hold the info */
    }
  }
end:
  pagecache_pthread_mutex_unlock(&pagecache->cache_lock);
  *min_rec_lsn= minimum_rec_lsn;
  *max_rec_lsn= maximum_rec_lsn;
  DBUG_RETURN(error);

err:
  error= 1;
  goto end;
}


#ifndef DBUG_OFF
/*
  Test if disk-cache is ok
*/
static void test_key_cache(PAGECACHE *pagecache __attribute__((unused)),
                           const char *where __attribute__((unused)),
                           my_bool lock __attribute__((unused)))
{
  /* TODO */
}
#endif

#if defined(PAGECACHE_TIMEOUT)

#define KEYCACHE_DUMP_FILE  "pagecache_dump.txt"
#define MAX_QUEUE_LEN  100


static void pagecache_dump(PAGECACHE *pagecache)
{
  FILE *pagecache_dump_file=fopen(KEYCACHE_DUMP_FILE, "w");
  struct st_my_thread_var *last;
  struct st_my_thread_var *thread;
  PAGECACHE_BLOCK_LINK *block;
  PAGECACHE_HASH_LINK *hash_link;
  PAGECACHE_PAGE *page;
  uint i;

  fprintf(pagecache_dump_file, "thread:%u\n", thread->id);

  i=0;
  thread=last=waiting_for_hash_link.last_thread;
  fprintf(pagecache_dump_file, "queue of threads waiting for hash link\n");
  if (thread)
    do
    {
      thread= thread->next;
      page= (PAGECACHE_PAGE *) thread->opt_info;
      fprintf(pagecache_dump_file,
              "thread:%u, (file,pageno)=(%u,%lu)\n",
              thread->id,(uint) page->file.file,(ulong) page->pageno);
      if (++i == MAX_QUEUE_LEN)
        break;
    }
    while (thread != last);

  i=0;
  thread=last=waiting_for_block.last_thread;
  fprintf(pagecache_dump_file, "queue of threads waiting for block\n");
  if (thread)
    do
    {
      thread=thread->next;
      hash_link= (PAGECACHE_HASH_LINK *) thread->opt_info;
      fprintf(pagecache_dump_file,
        "thread:%u hash_link:%u (file,pageno)=(%u,%lu)\n",
        thread->id, (uint) PAGECACHE_HASH_LINK_NUMBER(pagecache, hash_link),
        (uint) hash_link->file.file,(ulong) hash_link->pageno);
      if (++i == MAX_QUEUE_LEN)
        break;
    }
    while (thread != last);

  for (i=0 ; i < pagecache->blocks_used ; i++)
  {
    int j;
    block= &pagecache->block_root[i];
    hash_link= block->hash_link;
    fprintf(pagecache_dump_file,
            "block:%u hash_link:%d status:%x #requests=%u waiting_for_readers:%d\n",
            i, (int) (hash_link ?
                      PAGECACHE_HASH_LINK_NUMBER(pagecache, hash_link) :
                      -1),
            block->status, block->requests, block->condvar ? 1 : 0);
    for (j=0 ; j < COND_SIZE; j++)
    {
      PAGECACHE_WQUEUE *wqueue=&block->wqueue[j];
      thread= last= wqueue->last_thread;
      fprintf(pagecache_dump_file, "queue #%d\n", j);
      if (thread)
      {
        do
        {
          thread=thread->next;
          fprintf(pagecache_dump_file,
                  "thread:%u\n", thread->id);
          if (++i == MAX_QUEUE_LEN)
            break;
        }
        while (thread != last);
      }
    }
  }
  fprintf(pagecache_dump_file, "LRU chain:");
  block= pagecache= used_last;
  if (block)
  {
    do
    {
      block= block->next_used;
      fprintf(pagecache_dump_file,
              "block:%u, ", PCBLOCK_NUMBER(pagecache, block));
    }
    while (block != pagecache->used_last);
  }
  fprintf(pagecache_dump_file, "\n");

  fclose(pagecache_dump_file);
}

#endif /* defined(PAGECACHE_TIMEOUT) */

#if defined(PAGECACHE_TIMEOUT) && !defined(__WIN__)


static int pagecache_pthread_cond_wait(pthread_cond_t *cond,
                                      pthread_mutex_t *mutex)
{
  int rc;
  struct timeval  now;            /* time when we started waiting        */
  struct timespec timeout;        /* timeout value for the wait function */
  struct timezone tz;
#if defined(PAGECACHE_DEBUG)
  int cnt=0;
#endif

  /* Get current time */
  gettimeofday(&now, &tz);
  /* Prepare timeout value */
  timeout.tv_sec= now.tv_sec + PAGECACHE_TIMEOUT;
 /*
   timeval uses microseconds.
   timespec uses nanoseconds.
   1 nanosecond = 1000 micro seconds
 */
  timeout.tv_nsec= now.tv_usec * 1000;
  KEYCACHE_THREAD_TRACE_END("started waiting");
#if defined(PAGECACHE_DEBUG)
  cnt++;
  if (cnt % 100 == 0)
    fprintf(pagecache_debug_log, "waiting...\n");
    fflush(pagecache_debug_log);
#endif
  rc= pthread_cond_timedwait(cond, mutex, &timeout);
  KEYCACHE_THREAD_TRACE_BEGIN("finished waiting");
  if (rc == ETIMEDOUT || rc == ETIME)
  {
#if defined(PAGECACHE_DEBUG)
    fprintf(pagecache_debug_log,"aborted by pagecache timeout\n");
    fclose(pagecache_debug_log);
    abort();
#endif
    pagecache_dump();
  }

#if defined(PAGECACHE_DEBUG)
  KEYCACHE_DBUG_ASSERT(rc != ETIMEDOUT);
#else
  assert(rc != ETIMEDOUT);
#endif
  return rc;
}
#else
#if defined(PAGECACHE_DEBUG)
static int pagecache_pthread_cond_wait(pthread_cond_t *cond,
                                      pthread_mutex_t *mutex)
{
  int rc;
  KEYCACHE_THREAD_TRACE_END("started waiting");
  rc= pthread_cond_wait(cond, mutex);
  KEYCACHE_THREAD_TRACE_BEGIN("finished waiting");
  return rc;
}
#endif
#endif /* defined(PAGECACHE_TIMEOUT) && !defined(__WIN__) */

#if defined(PAGECACHE_DEBUG) 
static int ___pagecache_pthread_mutex_lock(pthread_mutex_t *mutex)
{
  int rc;
  rc= pthread_mutex_lock(mutex);
  KEYCACHE_THREAD_TRACE_BEGIN("");
  return rc;
}


static void ___pagecache_pthread_mutex_unlock(pthread_mutex_t *mutex)
{
  KEYCACHE_THREAD_TRACE_END("");
  pthread_mutex_unlock(mutex);
}


static int ___pagecache_pthread_cond_signal(pthread_cond_t *cond)
{
  int rc;
  KEYCACHE_THREAD_TRACE("signal");
  rc= pthread_cond_signal(cond);
  return rc;
}


#if defined(PAGECACHE_DEBUG_LOG)


static void pagecache_debug_print(const char * fmt, ...)
{
  va_list args;
  va_start(args,fmt);
  if (pagecache_debug_log)
  {
    VOID(vfprintf(pagecache_debug_log, fmt, args));
    VOID(fputc('\n',pagecache_debug_log));
  }
  va_end(args);
}
#endif /* defined(PAGECACHE_DEBUG_LOG) */

#if defined(PAGECACHE_DEBUG_LOG)


void pagecache_debug_log_close(void)
{
  if (pagecache_debug_log)
    fclose(pagecache_debug_log);
}
#endif /* defined(PAGECACHE_DEBUG_LOG) */

#endif /* defined(PAGECACHE_DEBUG) */<|MERGE_RESOLUTION|>--- conflicted
+++ resolved
@@ -178,11 +178,7 @@
   "EMPTY",
   "PLAIN",
   "LSN",
-<<<<<<< HEAD
   "READ_UNKNOWN"
-=======
-  "UNKNOWN"
->>>>>>> ac181242
 };
 
 static const char *page_cache_page_write_mode_str[]=
