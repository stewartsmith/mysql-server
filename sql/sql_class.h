--- conflicted
+++ resolved
@@ -354,7 +354,6 @@
   ulong net_write_timeout;
   ulong optimizer_prune_level;
   ulong optimizer_search_depth;
-<<<<<<< HEAD
   /*
     Controls use of Engine-MRR:
       0 - auto, based on cost
@@ -362,8 +361,6 @@
       2 - disable MRR.
   */
   ulong optimizer_use_mrr; 
-=======
->>>>>>> ea31e7f8
   /* A bitmap for switching optimizations on/off */
   ulong optimizer_switch;
   ulong preload_buff_size;
