/* Copyright (C) 2006 MySQL AB

   This program is free software; you can redistribute it and/or modify
   it under the terms of the GNU General Public License as published by
   the Free Software Foundation; version 2 of the License.

   This program is distributed in the hope that it will be useful,
   but WITHOUT ANY WARRANTY; without even the implied warranty of
   MERCHANTABILITY or FITNESS FOR A PARTICULAR PURPOSE.  See the
   GNU General Public License for more details.

   You should have received a copy of the GNU General Public License
   along with this program; if not, write to the Free Software
   Foundation, Inc., 59 Temple Place, Suite 330, Boston, MA  02111-1307  USA */

#include <string.h>
#include <stdio.h>
#include <memory.h>
#include "Engine.h"
#include "StorageHandler.h"
#include "StorageConnection.h"
#include "StorageVersion.h"
#include "Connection.h"
#include "SyncObject.h"
#include "Sync.h"
#include "SQLError.h"
#include "StorageDatabase.h"
#include "StorageTableShare.h"
#include "Stream.h"
#include "Configuration.h"
#include "Threads.h"
#include "Connection.h"
#include "PStatement.h"
#include "RSet.h"
#include "InfoTable.h"
#include "CmdGen.h"
#include "Dbb.h"

#define DICTIONARY_ACCOUNT		"mysql"
#define DICTIONARY_PW			"mysql"
#define FALCON_USER				DEFAULT_TABLESPACE_PATH
#define FALCON_TEMPORARY		TEMPORARY_PATH

#define HASH(address,size)				(int)(((UIPTR) address >> 2) % size)

struct StorageSavepoint {
	StorageSavepoint*	next;
	StorageConnection*	storageConnection;
	int					savepoint;
	};

extern uint64		falcon_initial_allocation;

static const char *createTempSpace = "upgrade tablespace " TEMPORARY_TABLESPACE " filename '" FALCON_TEMPORARY "'";
//static const char *dropTempSpace = "drop tablespace " TEMPORARY_TABLESPACE;

static const char *falconSchema [] = {
	//"create tablespace " DEFAULT_TABLESPACE " filename '" FALCON_USER "' allocation 2000000000",
	createTempSpace,
	
	"upgrade table falcon.tablespaces ("
	"    name varchar(128) not null primary	key,"
	"    pathname varchar(1024) not null)",
	
	"upgrade table falcon.tables ("
	"    given_schema_name varchar(128) not null,"
	"    effective_schema_name varchar(128) not null,"
	"    given_table_name varchar(128) not null,"
	"    effective_table_name varchar(128) not null,"
	"    tablespace_name varchar(128) not null,"
	"    pathname varchar(1024) not null primary key)",
	
	"upgrade unique index effective on falcon.tables (effective_schema_name, effective_table_name)",

	NULL };
				
class Server;
extern Server*	startServer(int port, const char *configFile);

static StorageHandler *storageHandler;

#ifdef _DEBUG
#undef THIS_FILE
static const char THIS_FILE[]=__FILE__;
#endif

StorageHandler*	getFalconStorageHandler(int lockSize)
{
	if (!storageHandler)
		storageHandler = new StorageHandler(lockSize);
	
	return storageHandler;
}


StorageHandler::StorageHandler(int lockSize)
{
	mySqlLockSize = lockSize;
	memset(connections, 0, sizeof(connections));
	memset(storageDatabases, 0, sizeof(storageDatabases));
	memset(tables, 0, sizeof(tables));
	dictionaryConnection = NULL;
	databaseList = NULL;
	defaultDatabase = NULL;
}

StorageHandler::~StorageHandler(void)
{
	for (int n = 0; n < databaseHashSize; ++n)
		for (StorageDatabase *storageDatabase; (storageDatabase = storageDatabases[n]);)
			{
			storageDatabases[n] = storageDatabase->collision;
			delete storageDatabase;
			}
	
	for (int n = 0; n < tableHashSize; ++n)
		for (StorageTableShare *table; (table = tables[n]);)
			{
			tables[n] = table->collision;
			delete table;
			}
}

void StorageHandler::startNfsServer(void)
{
	try
		{
		startServer(0, NULL);
		}
	catch (SQLException& exception)
		{
		Log::log("Can't start debug server: %s\n", exception.getText());
		}
}

void StorageHandler::addNfsLogger(int mask, Logger listener, void* arg)
{
	addLogListener(mask, listener, arg);
}

void StorageHandler::deleteNfsLogger(Logger listener, void* arg)
{
	deleteLogListener(listener, arg);
}

void StorageHandler::shutdownHandler(void)
{
	if (dictionaryConnection)
		{
		dictionaryConnection->commit();
		dictionaryConnection->close();
		dictionaryConnection = NULL;
		}
	
	for (int n = 0; n < databaseHashSize; ++n)
		for (StorageDatabase *storageDatabase = storageDatabases[n]; storageDatabase; storageDatabase = storageDatabase->collision)
			storageDatabase->close();
	
	/***
	Configuration configuration(NULL);
	Connection *connection = new Connection(&configuration);
	connection->shutdown();
	connection->close();
	***/
}

void StorageHandler::databaseDropped(StorageDatabase *storageDatabase, StorageConnection* storageConnection)
{
	if (!storageDatabase && storageConnection)
		storageDatabase = storageConnection->storageDatabase;
		
	if (storageDatabase)
		{
		Sync syncHash(&hashSyncObject, "StorageHandler::dropDatabase");
		int slot = JString::hash(storageDatabase->name, databaseHashSize);
		syncHash.lock(Exclusive);
		StorageDatabase **ptr;
		
		for (ptr = storageDatabases + slot; *ptr; ptr = &(*ptr)->collision)
			if (*ptr == storageDatabase)
				{
				*ptr = storageDatabase->collision;
				break;
				}

		for (ptr = &databaseList; *ptr; ptr = &(*ptr)->next)
			if (*ptr == storageDatabase)
				{
				*ptr = storageDatabase->next;
				break;
				}

		syncHash.unlock();
		storageDatabase->release();
		}

	Sync sync(&syncObject, "StorageHandler::~dropDatabase");
	sync.lock(Exclusive);

	for (int n = 0; n < connectionHashSize; ++n)
		for (StorageConnection *cnct = connections[n]; cnct; cnct = cnct->collision)
			if (cnct != storageConnection)
				cnct->databaseDropped(storageDatabase);
			
	sync.unlock();
}

void StorageHandler::remove(StorageConnection* storageConnection)
{
	Sync sync(&syncObject, "StorageHandler::remove");
	sync.lock(Exclusive);
	removeConnection(storageConnection);			
}

int StorageHandler::startTransaction(THD* mySqlThread, int isolationLevel)
{
	Sync sync(&syncObject, "StorageHandler::commit");
	sync.lock(Shared);
	int slot = HASH(mySqlThread, connectionHashSize);
	
	for (StorageConnection *storageConnection = connections[slot]; 
		 storageConnection; storageConnection = storageConnection->collision)
		{
		if (storageConnection->mySqlThread == mySqlThread)
			{
			storageConnection->startTransaction(isolationLevel);
			if (storageConnection->connection)
				storageConnection->connection->getTransaction();
			return 0;
			}
		}
	return 1;
}

int StorageHandler::commit(THD* mySqlThread)
{
	Sync sync(&syncObject, "StorageHandler::commit");
	sync.lock(Shared);
	int slot = HASH(mySqlThread, connectionHashSize);
	
	for (StorageConnection *connection = connections[slot]; connection; connection = connection->collision)
		if (connection->mySqlThread == mySqlThread)
			{
			int ret =connection->commit();
			
			if (ret)
				return ret;
			}
	
	return 0;
}

int StorageHandler::prepare(THD* mySqlThread, int xidSize, const UCHAR *xid)
{
	Sync sync(&syncObject, "StorageHandler::prepare");
	sync.lock(Shared);
	int slot = HASH(mySqlThread, connectionHashSize);
	
	for (StorageConnection *connection = connections[slot]; connection; connection = connection->collision)
		if (connection->mySqlThread == mySqlThread)
			{
			int ret = connection->prepare(xidSize, xid);
			
			if (ret)
				return ret;
			}
	
	return 0;
}

int StorageHandler::rollback(THD* mySqlThread)
{
	Sync sync(&syncObject, "StorageHandler::rollback");
	sync.lock(Shared);
	int slot = HASH(mySqlThread, connectionHashSize);
	
	for (StorageConnection *connection = connections[slot]; connection; connection = connection->collision)
		if (connection->mySqlThread == mySqlThread)
			{
			int ret = connection->rollback();
			
			if (ret)
				return ret;
			}
	
	return 0;
}

int StorageHandler::releaseVerb(THD* mySqlThread)
{
	Sync sync(&syncObject, "StorageHandler::releaseVerb");
	sync.lock(Shared);
	int slot = HASH(mySqlThread, connectionHashSize);
	
	for (StorageConnection *connection = connections[slot]; connection; connection = connection->collision)
		if (connection->mySqlThread == mySqlThread)
			connection->releaseVerb();
	
	return 0;
}

int StorageHandler::rollbackVerb(THD* mySqlThread)
{
	Sync sync(&syncObject, "StorageHandler::rollbackVerb");
	sync.lock(Shared);
	int slot = HASH(mySqlThread, connectionHashSize);
	
	for (StorageConnection *connection = connections[slot]; connection; connection = connection->collision)
		if (connection->mySqlThread == mySqlThread)
			connection->rollbackVerb();
	
	return 0;
}

int StorageHandler::savepointSet(THD* mySqlThread, void* savePoint)
{
	Sync sync(&syncObject, "StorageHandler::savepointSet");
	sync.lock(Shared);
	int slot = HASH(mySqlThread, connectionHashSize);
	StorageSavepoint *savepoints = NULL;
	
	for (StorageConnection *connection = connections[slot]; connection; connection = connection->collision)
		if (connection->mySqlThread == mySqlThread)
			{
			StorageSavepoint *savepoint = new StorageSavepoint;
			savepoint->next = savepoints;
			savepoints = savepoint;
			savepoint->storageConnection = connection;
			savepoint->savepoint = connection->savepointSet();
			}
	
	*((void**) savePoint) = savepoints;
	
	return 0;
}

int StorageHandler::savepointRelease(THD* mySqlThread, void* savePoint)
{
	Sync sync(&syncObject, "StorageHandler::savepointRelease");
	sync.lock(Shared);
	
	for (StorageSavepoint *savepoints = *(StorageSavepoint**) savePoint, *savepoint; 
		  (savepoint = savepoints);)
		{
		savepoint->storageConnection->savepointRelease(savepoint->savepoint);
		savepoints = savepoint->next;
		delete savepoint;
		}
		
	*((void**) savePoint) = NULL;

	return 0;
}

int StorageHandler::savepointRollback(THD* mySqlThread, void* savePoint)
{
	Sync sync(&syncObject, "StorageHandler::savepointRollback");
	sync.lock(Shared);
	
	for (StorageSavepoint *savepoints = *(StorageSavepoint**) savePoint, *savepoint; 
		   (savepoint = savepoints);)
		{
		savepoint->storageConnection->savepointRollback(savepoint->savepoint);
		savepoints = savepoint->next;
		delete savepoint;
		}
	
	*((void**) savePoint) = NULL;

	return 0;
}

StorageDatabase* StorageHandler::getStorageDatabase(const char* dbName, const char* path)
{
	Sync sync(&hashSyncObject, "StorageHandler::getStorageDatabase");
	int slot = JString::hash(dbName, databaseHashSize);
	StorageDatabase *storageDatabase;
	
	if (storageDatabases[slot])
		{
		sync.lock(Shared);
		
		if ( (storageDatabase = findDatabase(dbName)) )
			return storageDatabase;
			
		sync.unlock();
		}
		
	sync.lock(Exclusive);

	if ( (storageDatabase = findDatabase(dbName)) )
		return storageDatabase;
	
	storageDatabase = new StorageDatabase(this, dbName, path);
	storageDatabase->load();
	storageDatabase->collision = storageDatabases[slot];
	storageDatabases[slot] = storageDatabase;
	storageDatabase->addRef();
	storageDatabase->next = databaseList;
	databaseList = storageDatabase;
	
	return storageDatabase;
}

void StorageHandler::closeDatabase(const char* path)
{
	Sync sync(&hashSyncObject, "StorageHandler::getStorageDatabase");
	int slot = JString::hash(path, databaseHashSize);
	sync.lock(Exclusive);
	
	for (StorageDatabase *storageDatabase, **ptr = storageDatabases + slot; (storageDatabase = *ptr); ptr = &storageDatabase->collision)
		if (storageDatabase->filename == path)
			{
			*ptr = storageDatabase->collision;
			storageDatabase->close();
			storageDatabase->release();
			break;
			}
}

void StorageHandler::releaseText(const char* text)
{
	delete [] text;
}

int StorageHandler::commitByXID(int xidLength, const UCHAR* xid)
{
	return 0;
}

int StorageHandler::rollbackByXID(int xidLength, const UCHAR* xis)
{
	return 0;
}

Connection* StorageHandler::getDictionaryConnection(void)
{
	return dictionaryConnection;
}

int StorageHandler::createTablespace(const char* tableSpaceName, const char* filename)
{
	if (!defaultDatabase)
		initialize();

	if (!dictionaryConnection)
		return StorageErrorTablesSpaceOperationFailed;
		
	//StorageDatabase *storageDatabase = NULL;
	JString tableSpace = JString::upcase(tableSpaceName);
	
	try
		{
		CmdGen gen;
		gen.gen("create tablespace %s filename '%s'", tableSpaceName, filename);
		Sync sync(&dictionarySyncObject, "StorageHandler::createTablespace");
		sync.lock(Exclusive);
		Statement *statement = dictionaryConnection->createStatement();
		statement->executeUpdate(gen.getString());
		statement->close();
		}
	catch (SQLException& exception)
		{
		if (exception.getSqlcode() == TABLESPACE_EXIST_ERROR)
			return StorageErrorTableSpaceExist;
			
		if (exception.getSqlcode() == TABLESPACE_NOT_EXIST_ERROR)
			return StorageErrorTableSpaceNotExist;
			
		return StorageErrorTablesSpaceOperationFailed;
		}
	
	return 0;
}

int StorageHandler::deleteTablespace(const char* tableSpaceName)
{
	if (!defaultDatabase)
		initialize();

	if (!dictionaryConnection)
		return StorageErrorTablesSpaceOperationFailed;

	if (   !strcasecmp(tableSpaceName, MASTER_NAME)
		|| !strcasecmp(tableSpaceName, DEFAULT_TABLESPACE)
		|| !strcasecmp(tableSpaceName, TEMPORARY_TABLESPACE))
		{
		return StorageErrorTablesSpaceOperationFailed;
		}
		
	try
		{
		CmdGen gen;
		gen.gen("drop tablespace %s", tableSpaceName);
		Sync sync(&dictionarySyncObject, "StorageHandler::createTablespace");
		sync.lock(Exclusive);
		Statement *statement = dictionaryConnection->createStatement();
		statement->executeUpdate(gen.getString());
		statement->close();
		}
	catch (SQLException& exception)
		{
		int sqlCode = exception.getSqlcode();
		
		if (sqlCode == TABLESPACE_NOT_EXIST_ERROR)
			return StorageErrorTableSpaceNotExist;
			
		if (sqlCode == TABLESPACE_NOT_EMPTY)
			return StorageErrorTableNotEmpty;
			
		return StorageErrorTablesSpaceOperationFailed;
		}
	
	return 0;
}

StorageTableShare* StorageHandler::findTable(const char* pathname)
{
	char filename [1024];
	cleanFileName(pathname, filename, sizeof(filename));
	Sync sync(&hashSyncObject, "StorageHandler::findTable");
	int slot = JString::hash(filename, tableHashSize);
	StorageTableShare *tableShare;

	if (tables[slot])
		{
		sync.lock(Shared);
		
		for (tableShare = tables[slot]; tableShare; tableShare = tableShare->collision)
			if (tableShare->pathName == filename)
				return tableShare;
	
		sync.unlock();
		}

	sync.lock(Exclusive);
	
	for (tableShare = tables[slot]; tableShare; tableShare = tableShare->collision)
		if (tableShare->pathName == filename)
			return tableShare;
	
	tableShare = new StorageTableShare(this, filename, NULL, mySqlLockSize, false);
	tableShare->collision = tables[slot];
	tables[slot] = tableShare;
	
	return tableShare;
}

StorageTableShare* StorageHandler::preDeleteTable(const char* pathname)
{
	if (!defaultDatabase)
		initialize();

	if (!dictionaryConnection)
		return NULL;

	char filename [1024];
	cleanFileName(pathname, filename, sizeof(filename));
	int slot = JString::hash(filename, tableHashSize);
	StorageTableShare *tableShare;

	if (tables[slot])
		{
		Sync sync(&hashSyncObject, "StorageHandler::preDeleteTable");
		sync.lock(Shared);
		
		for (tableShare = tables[slot]; tableShare; tableShare = tableShare->collision)
			if (tableShare->pathName == filename)
				return tableShare;
		}

	tableShare = new StorageTableShare(this, filename, NULL, mySqlLockSize, false);
	JString path = tableShare->lookupPathName();
	delete tableShare;
	
	if (path == pathname)
		return findTable(pathname);
	
	return NULL;
}

StorageTableShare* StorageHandler::createTable(const char* pathname, const char *tableSpaceName, bool tempTable)
{
	if (!defaultDatabase)
		initialize();

	if (!dictionaryConnection)
		return NULL;

	StorageTableShare *tableShare = new StorageTableShare(this, pathname, tableSpaceName, mySqlLockSize, tempTable);
	
	if (tableShare->tableExists())
		{
		delete tableShare;
		
		return NULL;
		}

	addTable(tableShare);
	tableShare->registerTable();
	
	return tableShare;
}

void StorageHandler::addTable(StorageTableShare* table)
{
	int slot = JString::hash(table->pathName, tableHashSize);
	Sync sync(&hashSyncObject, "StorageHandler::add");
	sync.lock(Exclusive);
	table->collision = tables[slot];
	tables[slot] = table;
}

void StorageHandler::removeTable(StorageTableShare* table)
{
	Sync sync(&hashSyncObject, "StorageHandler::deleteTable");
	sync.lock(Exclusive);
	int slot = JString::hash(table->pathName, tableHashSize);
	
	for (StorageTableShare **ptr = tables + slot; *ptr; ptr = &(*ptr)->collision)
		if (*ptr == table)
			{
			*ptr = table->collision;
			break;
			}
}

StorageConnection* StorageHandler::getStorageConnection(StorageTableShare* tableShare, THD* mySqlThread, int mySqlThdId, OpenOption createFlag)
{
	Sync sync(&syncObject, "StorageConnection::getStorageConnection");
	
	if (!defaultDatabase)
		initialize();

	if (!tableShare->storageDatabase)
		tableShare->findDatabase();

	StorageDatabase *storageDatabase = defaultDatabase;
	int slot = HASH(mySqlThread, connectionHashSize);
	StorageConnection *storageConnection;
	
	if (connections[slot])
		{
		for (storageConnection = connections[slot]; storageConnection; storageConnection = storageConnection->collision)
			if (storageConnection->mySqlThread == mySqlThread) // && storageConnection->storageDatabase == tableShare->storageDatabase)
				{
				storageConnection->addRef();
				
				if (!tableShare->storageDatabase)
					tableShare->setDatabase(storageDatabase);
					
				return storageConnection;
				}

		sync.lock(Shared);
		sync.unlock();
		}
		
	sync.lock(Exclusive);
	
	for (storageConnection = connections[slot]; storageConnection; storageConnection = storageConnection->collision)
		if (storageConnection->mySqlThread == mySqlThread) // && storageConnection->storageDatabase == tableShare->storageDatabase)
			{
			storageConnection->addRef();
				
			if (!tableShare->storageDatabase)
				tableShare->setDatabase(storageDatabase);
					
			return storageConnection;
			}
	
	
	storageConnection = new StorageConnection(this, storageDatabase, mySqlThread, mySqlThdId);
	bool success = false;
	
	if (createFlag != CreateDatabase) // && createFlag != OpenTemporaryDatabase)
		try
			{
			storageConnection->connect();
			success = true;
			}
		catch (SQLException& exception)
			{
			//fprintf(stderr, "database open failed: %s\n", exception.getText());
			storageConnection->setErrorText(exception.getText());
			
			if (createFlag == OpenDatabase)
				{
				delete storageConnection;
				
				return NULL;
				}
			}
	
	if (!success && createFlag != OpenDatabase)
		try
			{
			storageConnection->create();
			}
		catch (SQLException&)
			{
			delete storageConnection;
			
			return NULL;
			}
	
	tableShare->setDatabase(storageDatabase);
	storageConnection->collision = connections[slot];
	connections[slot] = storageConnection;
	
	return storageConnection;
}

StorageDatabase* StorageHandler::findDatabase(const char* dbName)
{
	int slot = JString::hash(dbName, databaseHashSize);
	
	for (StorageDatabase *storageDatabase = storageDatabases[slot]; storageDatabase; storageDatabase = storageDatabase->collision)
		if (storageDatabase->name == dbName)
			{
			storageDatabase->addRef();
			
			return storageDatabase;
			}
			
	return NULL;
}

void StorageHandler::changeMySqlThread(StorageConnection* storageConnection, THD* newThread)
{
	Sync sync(&syncObject, "StorageHandler::changeMySqlThread");
	sync.lock(Exclusive);
	removeConnection(storageConnection);
	storageConnection->mySqlThread = newThread;		
	int slot = HASH(storageConnection->mySqlThread, connectionHashSize);
	storageConnection->collision = connections[slot];
	connections[slot] = storageConnection;	
}

void StorageHandler::removeConnection(StorageConnection* storageConnection)
{
	int slot = HASH(storageConnection->mySqlThread, connectionHashSize);
	
	for (StorageConnection **ptr = connections + slot; *ptr; ptr = &(*ptr)->collision)
		if (*ptr == storageConnection)
			{
			*ptr = storageConnection->collision;
			break;
			}
}

int StorageHandler::closeConnections(THD* thd)
{
	int slot = HASH(thd, connectionHashSize);
	Sync sync(&syncObject, "StorageHandler::closeConnections");
	
	for (StorageConnection *storageConnection = connections[slot], *next; storageConnection; storageConnection = next)
		{
		next = storageConnection->collision;
		
		if (storageConnection->mySqlThread == thd)
			{
			storageConnection->close();
		
			if (storageConnection->mySqlThread)
				storageConnection->release();	// This is for thd->ha_data[falcon_hton->slot]
			
			storageConnection->release();	// This is for storageConn
			}
		}
	
	return 0;
}

int StorageHandler::dropDatabase(const char* path)
{
	/***
	char pathname[FILENAME_MAX];
	const char *SEPARATOR = pathname;
	char *q = pathname;
	
	for (const char *p = path; *p;)
		{
		char c = *p++;
		
		if (c == '/')
			{
			if (*p == 0)
				break;
				
			SEPARATOR = q + 1;
			}
		
		*q++ = c;
		}
	
	*q = 0;
	JString dbName = JString::upcase(SEPARATOR);
	strcpy(q, StorageTableShare::getDefaultRoot());	
	StorageDatabase *storageDatabase = getStorageDatabase(dbName, pathname);
	databaseDropped(storageDatabase, NULL);

	try
		{
		storageDatabase->dropDatabase();
		}
	catch (SQLException&)
		{
		}

	storageDatabase->release();
	***/
	
	return 0;
}

void StorageHandler::getIOInfo(InfoTable* infoTable)
{
	Sync sync(&hashSyncObject, "StorageHandler::getIOInfo");
	sync.lock(Shared);
	
	for (StorageDatabase *storageDatabase = databaseList; storageDatabase; storageDatabase = storageDatabase->next)
		storageDatabase->getIOInfo(infoTable);
}

void StorageHandler::getMemoryDetailInfo(InfoTable* infoTable)
{
	MemMgrAnalyze(MemMgrSystemDetail, infoTable);
}

void StorageHandler::getMemorySummaryInfo(InfoTable* infoTable)
{
	MemMgrAnalyze(MemMgrSystemSummary, infoTable);
}

void StorageHandler::getRecordCacheDetailInfo(InfoTable* infoTable)
{
	MemMgrAnalyze(MemMgrRecordDetail, infoTable);
}

void StorageHandler::getRecordCacheSummaryInfo(InfoTable* infoTable)
{
	MemMgrAnalyze(MemMgrRecordSummary, infoTable);
}

void StorageHandler::getTransactionInfo(InfoTable* infoTable)
{
	Sync sync(&hashSyncObject, "StorageHandler::getTransactionInfo");
	sync.lock(Shared);
	
	for (StorageDatabase *storageDatabase = databaseList; storageDatabase; storageDatabase = storageDatabase->next)
		storageDatabase->getTransactionInfo(infoTable);
}

void StorageHandler::getSerialLogInfo(InfoTable* infoTable)
{
	Sync sync(&hashSyncObject, "StorageHandler::getTransactionInfo");
	sync.lock(Shared);
	
	for (StorageDatabase *storageDatabase = databaseList; storageDatabase; storageDatabase = storageDatabase->next)
		storageDatabase->getSerialLogInfo(infoTable);
}

void StorageHandler::getSyncInfo(InfoTable* infoTable)
{
	SyncObject::getSyncInfo(infoTable);
}

void StorageHandler::getTransactionSummaryInfo(InfoTable* infoTable)
{
	Sync sync(&hashSyncObject, "StorageHandler::getTransactionSummaryInfo");
	sync.lock(Shared);
	
	for (StorageDatabase *storageDatabase = databaseList; storageDatabase; storageDatabase = storageDatabase->next)
		storageDatabase->getTransactionSummaryInfo(infoTable);
}

void StorageHandler::initialize(void)
{
	if (defaultDatabase)
		return;
	
	Sync sync(&syncObject, "StorageConnection::initialize");
	sync.lock(Exclusive);
	
	if (defaultDatabase)
		return;
		
	defaultDatabase = getStorageDatabase(MASTER_NAME, MASTER_PATH);
	
	try
		{
		defaultDatabase->getOpenConnection();
		dictionaryConnection = defaultDatabase->getOpenConnection();
		dropTempTables();
		}
	catch (...)
		{
		try
			{
			defaultDatabase->createDatabase();
			IO::deleteFile(FALCON_USER);
			IO::deleteFile(FALCON_TEMPORARY);
			dictionaryConnection = defaultDatabase->getOpenConnection();
			Statement *statement = dictionaryConnection->createStatement();

			JString createTableSpace;
			createTableSpace.Format(
					"create tablespace " DEFAULT_TABLESPACE " filename '" FALCON_USER "' allocation " I64FORMAT,
					falcon_initial_allocation);
			statement->executeUpdate(createTableSpace);
			
			for (const char **ddl = falconSchema; *ddl; ++ddl)
				statement->executeUpdate(*ddl);
			
			statement->close();
			dictionaryConnection->commit();
			}
		catch(...)
			{
			return;
			}
		}
}

void StorageHandler::dropTempTables(void)
{
	Statement *statement = dictionaryConnection->createStatement();
	
	try
		{
		PStatement select = dictionaryConnection->prepareStatement(
			"select schema,tablename from system.tables where tablespace='" TEMPORARY_TABLESPACE "'");
		RSet resultSet = select->executeQuery();
		bool hit = false;
		
		while (resultSet->next())
			{
			CmdGen gen;
			gen.gen("drop table \"%s\".\"%s\"", resultSet->getString(1), resultSet->getString(2));
			statement->executeUpdate(gen.getString());
			hit = true;
			}
		
		//if (hit)
			//statement->executeUpdate(dropTempSpace);
		}
	catch(...)
		{
		}
	
	/***
	try
		{
		statement->executeUpdate(dropTempSpace);
		}
	catch(SQLException& exception)
		{
		Log::log("Can't delete temporary tablespace: %s\n", exception.getText());
		}

	IO::deleteFile(FALCON_TEMPORARY);
	***/
	
	try
		{
		statement->executeUpdate(createTempSpace);
		}
	catch(SQLException& exception)
		{
		Log::log("Can't create temporary tablespace: %s\n", exception.getText());
		}
	
	statement->close();
}

void StorageHandler::getTablesInfo(InfoTable* infoTable)
{
	if (!defaultDatabase)
		initialize();
	
	if (!dictionaryConnection)
		return;
		
	try
		{
		PStatement statement = dictionaryConnection->prepareStatement(
			"select schema,tablename,tablespace from system.tables where tablespace <> ''");
		RSet resultSet = statement->executeQuery();
		
		while (resultSet->next())
			{

			// Parse table and partition name
			
			const char *pStr = resultSet->getString(2);
			char *pTable = NULL;
			char *pPart = NULL;
			
			if (pStr)
				{
				const int max_buf = 1024;
				char buffer[max_buf+1];
				
				pTable = buffer;
				*pTable = 0;
				strncpy(buffer, pStr, (size_t)max_buf);
				
				char *pBuf = strchr(buffer, '#');
				
				if (pBuf)
					{
					*pBuf = 0;
					if ((pPart = strrchr(++pBuf, '#')) != NULL)
						pPart++;
					}
				}
					
			infoTable->putString(0, resultSet->getString(1));	// database
			infoTable->putString(1, (pTable ? pTable : pStr));	// table
			infoTable->putString(2, (pPart ? pPart : ""));		// partition
			infoTable->putString(3, resultSet->getString(3));	// tablespace
			infoTable->putString(4, resultSet->getString(2));	// internal name
		
			//for (int n = 0; n < 3; ++n)
			//	infoTable->putString(n, resultSet->getString(n + 1));
			
			infoTable->putRecord();
			}
		
		dictionaryConnection->commit();
		}
	catch(...)
		{
		}
}

void StorageHandler::setRecordMemoryMax(uint64 value)
{
	if (dictionaryConnection)
		dictionaryConnection->setRecordMemoryMax(value);
}

void StorageHandler::setRecordScavengeThreshold(int value)
{
	if (dictionaryConnection)
		dictionaryConnection->setRecordScavengeThreshold(value);
}

void StorageHandler::setRecordScavengeFloor(int value)
{
	if (dictionaryConnection)
		dictionaryConnection->setRecordScavengeFloor(value);
}

void StorageHandler::cleanFileName(const char* pathname, char* filename, int filenameLength)
{
	char c, prior = 0;
	char *q = filename;
	char *end = filename + filenameLength - 1;
	filename[0] = 0;
	
	for (const char *p = pathname; q < end && (c = *p++); prior = c)
		if (c != SEPARATOR || c != prior)
			*q++ = c;

	*q = 0;
}

<<<<<<< HEAD
void StorageHandler::getFalconVersionInfo(InfoTable* infoTable)
{
	int n = 0;
	infoTable->putString(n++, FALCON_VERSION);
	infoTable->putString(n++, FALCON_DATE);
	infoTable->putRecord();
}
=======
int StorageHandler::recoverGetNextLimbo(int xidLength, unsigned char* xid)
	{
	if (!defaultDatabase)	
		initialize();

	if (Connection* connection = dictionaryConnection)
		return connection->recoverGetNextLimbo(xidLength, xid);

	return 0;
	}
>>>>>>> 598a629e
<|MERGE_RESOLUTION|>--- conflicted
+++ resolved
@@ -1067,7 +1067,6 @@
 	*q = 0;
 }
 
-<<<<<<< HEAD
 void StorageHandler::getFalconVersionInfo(InfoTable* infoTable)
 {
 	int n = 0;
@@ -1075,7 +1074,7 @@
 	infoTable->putString(n++, FALCON_DATE);
 	infoTable->putRecord();
 }
-=======
+
 int StorageHandler::recoverGetNextLimbo(int xidLength, unsigned char* xid)
 	{
 	if (!defaultDatabase)	
@@ -1085,5 +1084,4 @@
 		return connection->recoverGetNextLimbo(xidLength, xid);
 
 	return 0;
-	}
->>>>>>> 598a629e
+	}