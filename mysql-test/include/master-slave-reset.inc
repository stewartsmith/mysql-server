# Reset the master and the slave to start fresh.
#
# It is necessary to execute RESET MASTER and RESET SLAVE on both
# master and slave since the replication setup might be circular.
#
# Since we expect STOP SLAVE to produce a warning as the slave is
# stopped (the server was started with skip-slave-start), we disable
# warnings when doing STOP SLAVE.

connection slave;

#we expect STOP SLAVE to produce a warning as the slave is stopped
#(the server was started with skip-slave-start)
--disable_warnings
stop slave;
--disable_query_log
eval CHANGE MASTER TO MASTER_USER='root',
                      MASTER_CONNECT_RETRY=1,
                      MASTER_HOST='127.0.0.1',
                      MASTER_PORT=$MASTER_MYPORT;
--enable_query_log
source include/wait_for_slave_to_stop.inc;
--enable_warnings

connection master;
--disable_warnings
--disable_query_log
use test;
--enable_query_log
drop table if exists t1,t2,t3,t4,t5,t6,t7,t8,t9;
--enable_warnings
reset master;
--disable_query_log
reset slave;
--enable_query_log
connection slave;

--disable_warnings
# the first RESET SLAVE may produce a warning about non-existent
# 'ndb_apply_status' table, because this table is created
# asynchronously at the server startup and may not exist yet
# if RESET SLAVE comes too soon after the server startup
reset slave;
--enable_warnings

# Clean up old test tables
--disable_warnings
drop table if exists t1,t2,t3,t4,t5,t6,t7,t8,t9;
--enable_warnings

--disable_query_log
<<<<<<< HEAD
eval CHANGE MASTER TO MASTER_USER='root',
                      MASTER_CONNECT_RETRY=1,
                      MASTER_HOST='127.0.0.1',
                      MASTER_PORT=$MASTER_MYPORT;
=======
#eval CHANGE MASTER TO MASTER_USER='root',
#                      MASTER_CONNECT_RETRY=1,
#                      MASTER_HOST='127.0.0.1',
#                      MASTER_PORT=$MASTER_MYPORT;
reset master;
>>>>>>> 43d79c19
--enable_query_log

start slave;
source include/wait_for_slave_to_start.inc;<|MERGE_RESOLUTION|>--- conflicted
+++ resolved
@@ -49,18 +49,11 @@
 --enable_warnings
 
 --disable_query_log
-<<<<<<< HEAD
-eval CHANGE MASTER TO MASTER_USER='root',
-                      MASTER_CONNECT_RETRY=1,
-                      MASTER_HOST='127.0.0.1',
-                      MASTER_PORT=$MASTER_MYPORT;
-=======
 #eval CHANGE MASTER TO MASTER_USER='root',
 #                      MASTER_CONNECT_RETRY=1,
 #                      MASTER_HOST='127.0.0.1',
 #                      MASTER_PORT=$MASTER_MYPORT;
 reset master;
->>>>>>> 43d79c19
 --enable_query_log
 
 start slave;
