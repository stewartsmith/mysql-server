# Copyright (C) 2000-2006 MySQL AB
# 
# This program is free software; you can redistribute it and/or modify
# it under the terms of the GNU General Public License as published by
# the Free Software Foundation; version 2 of the License.
# 
# This program is distributed in the hope that it will be useful,
# but WITHOUT ANY WARRANTY; without even the implied warranty of
# MERCHANTABILITY or FITNESS FOR A PARTICULAR PURPOSE.  See the
# GNU General Public License for more details.
# 
# You should have received a copy of the GNU General Public License
# along with this program; if not, write to the Free Software
# Foundation, Inc., 59 Temple Place, Suite 330, Boston, MA  02111-1307  USA

#called from the top level Makefile

MYSQLDATAdir =		$(localstatedir)
MYSQLSHAREdir =		$(pkgdatadir)
MYSQLBASEdir=		$(prefix)
MYSQLLIBdir=            $(pkglibdir)
pkgplugindir =		$(pkglibdir)/plugin
<<<<<<< HEAD
INCLUDES =		@ZLIB_INCLUDES@ \
			-I$(top_builddir)/include -I$(top_srcdir)/include \
			-I$(top_srcdir)/regex -I$(srcdir) $(openssl_includes) \
=======
AM_CPPFLAGS =		@ZLIB_INCLUDES@ \
			-I$(top_srcdir)/include \
			-I$(top_srcdir)/regex $(openssl_includes) \
>>>>>>> b0218b63
			$(libevent_includes)
WRAPLIBS=		@WRAPLIBS@
SUBDIRS =		share backup
libexec_PROGRAMS =	mysqld
EXTRA_PROGRAMS =	gen_lex_hash
bin_PROGRAMS =		mysql_tzinfo_to_sql
DTRACE =                @DTRACE@
DTRACEFLAGS =           @DTRACEFLAGS@
DTRACEFILES =           filesort.o \
			handler.o \
			mysqld.o \
			net_serv.o \
			scheduler.o \
			sp_head.o \
			sql_cache.o \
			sql_connect.o \
			sql_cursor.o \
			sql_delete.o \
			sql_insert.o \
			sql_parse.o \
			sql_prepare.o \
			sql_select.o \
			sql_update.o

noinst_LTLIBRARIES=	libndb.la \
			udf_example.la

SUPPORTING_LIBS =	$(top_builddir)/vio/libvio.a \
			$(top_builddir)/mysys/libmysyswrap.la \
			$(top_builddir)/mysys/libmysyslt.la \
			$(top_builddir)/dbug/libdbuglt.la \
			$(top_builddir)/regex/libregex.a \
			$(top_builddir)/strings/libmystringsextra.la \
			$(top_builddir)/strings/libmystringslt.la
mysqld_DEPENDENCIES=	@mysql_plugin_libs@ $(SUPPORTING_LIBS) backup/libbackup.la libndb.la
LDADD = $(SUPPORTING_LIBS) @ZLIB_LIBS@ @NDB_SCI_LIBS@
mysqld_LDADD =		libndb.la \
			@MYSQLD_EXTRA_LDFLAGS@ \
			@pstack_libs@ $(libevent_libs) \
			@mysql_plugin_libs@ \
			$(LDADD)  $(CXXLDFLAGS) $(WRAPLIBS) @LIBDL@ \
			$(yassl_libs) $(openssl_libs) @MYSQLD_EXTRA_LIBS@ \
			backup/libbackup.la

noinst_HEADERS =	item.h item_func.h item_sum.h item_cmpfunc.h \
			item_strfunc.h item_timefunc.h \
			item_xmlfunc.h \
			item_create.h item_subselect.h item_row.h \
			mysql_priv.h item_geofunc.h sql_bitmap.h \
			procedure.h sql_class.h sql_lex.h sql_list.h \
			sql_map.h sql_string.h unireg.h \
			sql_error.h field.h handler.h mysqld_suffix.h \
			sql_profile.h \
			ha_ndbcluster.h ha_ndbcluster_cond.h \
			ha_ndbcluster_binlog.h ha_ndbcluster_tables.h \
			ha_ndbcluster_connection.h ha_ndbcluster_connection.h \
			ha_ndbcluster_lock_ext.h \
			ha_partition.h rpl_constants.h \
			opt_range.h protocol.h rpl_tblmap.h rpl_utility.h \
			rpl_reporting.h \
			log.h sql_show.h rpl_rli.h rpl_mi.h \
			sql_select.h structs.h table.h sql_udf.h hash_filo.h \
			lex.h lex_symbol.h sql_acl.h sql_crypt.h  \
			sql_repl.h slave.h rpl_filter.h rpl_injector.h \
			log_event.h rpl_record.h \
			log_event_old.h rpl_record_old.h \
			sql_sort.h sql_cache.h set_var.h \
			spatial.h gstream.h client_settings.h tzfile.h \
			tztime.h my_decimal.h\
			sp_head.h sp_pcontext.h sp_rcontext.h sp.h sp_cache.h \
			parse_file.h sql_view.h	sql_trigger.h \
			sql_array.h sql_cursor.h events.h scheduler.h \
                        event_db_repository.h event_queue.h \
			sql_plugin.h authors.h event_parse_data.h \
			event_data_objects.h event_scheduler.h \
			sql_partition.h partition_info.h partition_element.h \
			probes.h sql_audit.h transaction.h \
			contributors.h sql_servers.h ddl_blocker.h \
			si_objects.h si_logs.h sql_plist.h mdl.h records.h \
			rpl_handler.h replication.h sql_prepare.h debug_sync.h

mysqld_SOURCES =	sql_lex.cc sql_handler.cc sql_partition.cc \
			item.cc item_sum.cc item_buff.cc item_func.cc \
			item_cmpfunc.cc item_strfunc.cc item_timefunc.cc \
			thr_malloc.cc item_create.cc item_subselect.cc \
			item_row.cc item_geofunc.cc item_xmlfunc.cc \
			field.cc strfunc.cc key.cc sql_class.cc sql_list.cc \
			net_serv.cc protocol.cc sql_state.c \
			lock.cc my_lock.c \
			sql_string.cc sql_manager.cc sql_map.cc \
			mysqld.cc password.c hash_filo.cc hostname.cc \
			sql_connect.cc scheduler.cc sql_parse.cc \
			set_var.cc sql_yacc.yy \
                        sql_join_cache.cc \
			sql_base.cc table.cc sql_select.cc sql_insert.cc \
			sql_profile.cc \
			sql_prepare.cc sql_error.cc sql_locale.cc \
			sql_update.cc sql_delete.cc uniques.cc sql_do.cc \
			procedure.cc sql_test.cc \
			log.cc init.cc derror.cc sql_acl.cc \
			unireg.cc des_key_file.cc \
			log_event.cc rpl_record.cc \
			log_event_old.cc rpl_record_old.cc \
			discover.cc time.cc opt_range.cc opt_sum.cc \
		   	records.cc filesort.cc handler.cc \
		        ha_partition.cc \
			debug_sync.cc \
			sql_db.cc sql_table.cc sql_rename.cc sql_crypt.cc \
			sql_load.cc mf_iocache.cc field_conv.cc sql_show.cc \
			sql_udf.cc sql_analyse.cc sql_analyse.h sql_cache.cc \
			slave.cc sql_repl.cc rpl_filter.cc rpl_tblmap.cc \
			rpl_utility.cc rpl_injector.cc rpl_rli.cc rpl_mi.cc \
			rpl_reporting.cc \
                        sql_union.cc sql_derived.cc \
			sql_client.cc \
			repl_failsafe.h repl_failsafe.cc \
			sql_olap.cc sql_view.cc \
			gstream.cc spatial.cc sql_help.cc sql_cursor.cc \
			tztime.cc my_decimal.cc\
			sp_head.cc sp_pcontext.cc  sp_rcontext.cc sp.cc \
			sp_cache.cc parse_file.cc sql_trigger.cc \
                        event_scheduler.cc event_data_objects.cc \
                        event_queue.cc event_db_repository.cc events.cc \
			sql_plugin.cc sql_binlog.cc \
			sql_builtin.cc sql_tablespace.cc partition_info.cc \
			sql_servers.cc sql_audit.cc sha2.cc \
			ddl_blocker.cc si_objects.cc si_logs.cc \
			event_parse_data.cc mdl.cc transaction.cc \
			rpl_handler.cc

if HAVE_DTRACE
  mysqld_SOURCES += probes.d
endif

nodist_mysqld_SOURCES =	mini_client_errors.c pack.c client.c my_time.c my_user.c 

<<<<<<< HEAD
libndb_la_CPPFLAGS=	@ndbcluster_includes@
=======
libndb_la_CPPFLAGS=	@ndbcluster_includes@ $(AM_CPPFLAGS)
>>>>>>> b0218b63
libndb_la_SOURCES=	ha_ndbcluster.cc \
			ha_ndbcluster_binlog.cc \
			ha_ndbcluster_connection.cc \
			ha_ndbcluster_cond.cc

gen_lex_hash_SOURCES =	gen_lex_hash.cc
gen_lex_hash_LDFLAGS =  @NOINST_LDFLAGS@

mysql_tzinfo_to_sql_SOURCES = tztime.cc
mysql_tzinfo_to_sql_CXXFLAGS= -DTZINFO2SQL

DEFS =			-DMYSQL_SERVER \
			-DDEFAULT_MYSQL_HOME="\"$(MYSQLBASEdir)\"" \
			-DDATADIR="\"$(MYSQLDATAdir)\"" \
			-DSHAREDIR="\"$(MYSQLSHAREdir)\"" \
			-DPLUGINDIR="\"$(pkgplugindir)\"" \
			-DHAVE_EVENT_SCHEDULER \
			@DEFS@

BUILT_MAINT_SRC =	sql_yacc.cc sql_yacc.h
BUILT_SOURCES =		$(BUILT_MAINT_SRC) lex_hash.h link_sources
EXTRA_DIST =		udf_example.c udf_example.def $(BUILT_MAINT_SRC) \
			nt_servc.cc nt_servc.h CMakeLists.txt \
			probes.d \
			message.mc  message.h message.rc MSG00001.bin \
			nt_servc.cc nt_servc.h \
			CMakeLists.txt

CLEANFILES =        	lex_hash.h sql_yacc.output link_sources
DISTCLEANFILES =        $(EXTRA_PROGRAMS)
MAINTAINERCLEANFILES =  $(BUILT_MAINT_SRC)
AM_YFLAGS =		-d --verbose

# These are listed in 'nodist_mysqld_SOURCES'
link_sources:
	rm -f mini_client_errors.c
	@LN_CP_F@ $(top_srcdir)/libmysql/errmsg.c mini_client_errors.c
	rm -f pack.c
	@LN_CP_F@ $(top_srcdir)/sql-common/pack.c pack.c
	rm -f client.c
	@LN_CP_F@ $(top_srcdir)/sql-common/client.c client.c
	rm -f my_time.c
	@LN_CP_F@ $(top_srcdir)/sql-common/my_time.c my_time.c
	rm -f my_user.c
	@LN_CP_F@ $(top_srcdir)/sql-common/my_user.c my_user.c
	echo timestamp > link_sources

# This generates lex_hash.h
# NOTE Built sources should depend on their sources not the tool
# this avoid the rebuild of the built files in a source dist
lex_hash.h:	gen_lex_hash.cc lex.h
		$(MAKE) $(AM_MAKEFLAGS) gen_lex_hash$(EXEEXT)
		./gen_lex_hash$(EXEEXT) > $@-t
		$(MV) $@-t $@

# For testing of udf_example.so
udf_example_la_SOURCES= udf_example.c
udf_example_la_LDFLAGS= -module -rpath $(pkglibdir)

probes.h: probes.d
	$(DTRACE) $(DTRACEFLAGS) -h -s probes.d
	mv probes.h probes.h.bak
	sed "s/#include <unistd.h>//g" probes.h.bak > probes.h
	rm probes.h.bak

# We might have some stuff not built in this build, but that we want to install
install-exec-hook:
	$(mkinstalldirs) $(DESTDIR)$(libexecdir) $(DESTDIR)$(pkglibdir)
	test ! -x mysqld-debug$(EXEEXT) || $(INSTALL_PROGRAM) mysqld-debug$(EXEEXT) $(DESTDIR)$(libexecdir)
	test ! -f mysqld-debug.sym.gz   || $(INSTALL_DATA)    mysqld-debug.sym.gz   $(DESTDIR)$(pkglibdir)
	test ! -f mysqld.sym.gz         || $(INSTALL_DATA)    mysqld.sym.gz         $(DESTDIR)$(pkglibdir)

SUFFIXES : .d

.d.o :
	$(DTRACE) $(DTRACEFLAGS) -G -s $< $(DTRACEFILES)
<<<<<<< HEAD

probes.o : $(DTRACEFILES)
=======
>>>>>>> b0218b63

probes.o : $(DTRACEFILES)<|MERGE_RESOLUTION|>--- conflicted
+++ resolved
@@ -20,15 +20,9 @@
 MYSQLBASEdir=		$(prefix)
 MYSQLLIBdir=            $(pkglibdir)
 pkgplugindir =		$(pkglibdir)/plugin
-<<<<<<< HEAD
-INCLUDES =		@ZLIB_INCLUDES@ \
-			-I$(top_builddir)/include -I$(top_srcdir)/include \
-			-I$(top_srcdir)/regex -I$(srcdir) $(openssl_includes) \
-=======
 AM_CPPFLAGS =		@ZLIB_INCLUDES@ \
 			-I$(top_srcdir)/include \
 			-I$(top_srcdir)/regex $(openssl_includes) \
->>>>>>> b0218b63
 			$(libevent_includes)
 WRAPLIBS=		@WRAPLIBS@
 SUBDIRS =		share backup
@@ -165,11 +159,7 @@
 
 nodist_mysqld_SOURCES =	mini_client_errors.c pack.c client.c my_time.c my_user.c 
 
-<<<<<<< HEAD
-libndb_la_CPPFLAGS=	@ndbcluster_includes@
-=======
 libndb_la_CPPFLAGS=	@ndbcluster_includes@ $(AM_CPPFLAGS)
->>>>>>> b0218b63
 libndb_la_SOURCES=	ha_ndbcluster.cc \
 			ha_ndbcluster_binlog.cc \
 			ha_ndbcluster_connection.cc \
@@ -246,10 +236,5 @@
 
 .d.o :
 	$(DTRACE) $(DTRACEFLAGS) -G -s $< $(DTRACEFILES)
-<<<<<<< HEAD
-
-probes.o : $(DTRACEFILES)
-=======
->>>>>>> b0218b63
 
 probes.o : $(DTRACEFILES)