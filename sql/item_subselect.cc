--- conflicted
+++ resolved
@@ -2318,11 +2318,7 @@
     table->file->ha_index_init(tab->ref.key, 0);
   error= table->file->index_read(table->record[0],
                                  tab->ref.key_buff,
-<<<<<<< HEAD
                                  make_prev_keypart_map(tab->ref.key_parts),
-=======
-                                 tab->ref.key_length,
->>>>>>> 06fc7495
                                  HA_READ_KEY_EXACT);
   if (error &&
       error != HA_ERR_KEY_NOT_FOUND && error != HA_ERR_END_OF_FILE)
