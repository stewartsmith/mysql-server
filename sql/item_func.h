/* Copyright (C) 2000-2006 MySQL AB

   This program is free software; you can redistribute it and/or modify
   it under the terms of the GNU General Public License as published by
   the Free Software Foundation; version 2 of the License.

   This program is distributed in the hope that it will be useful,
   but WITHOUT ANY WARRANTY; without even the implied warranty of
   MERCHANTABILITY or FITNESS FOR A PARTICULAR PURPOSE.  See the
   GNU General Public License for more details.

   You should have received a copy of the GNU General Public License
   along with this program; if not, write to the Free Software
   Foundation, Inc., 59 Temple Place, Suite 330, Boston, MA  02111-1307  USA */


/* Function items used by mysql */

#ifdef USE_PRAGMA_INTERFACE
#pragma interface			/* gcc class implementation */
#endif

#ifdef HAVE_IEEEFP_H
extern "C"				/* Bug in BSDI include file */
{
#include <ieeefp.h>
}
#endif

class Item_func :public Item_result_field
{
protected:
  Item **args, *tmp_arg[2];
  /*
    Allowed numbers of columns in result (usually 1, which means scalar value)
    0 means get this number from first argument
  */
  uint allowed_arg_cols;
public:
  uint arg_count;
  table_map used_tables_cache, not_null_tables_cache;
  bool const_item_cache;
  enum Functype { UNKNOWN_FUNC,EQ_FUNC,EQUAL_FUNC,NE_FUNC,LT_FUNC,LE_FUNC,
		  GE_FUNC,GT_FUNC,FT_FUNC,
		  LIKE_FUNC,ISNULL_FUNC,ISNOTNULL_FUNC,
		  COND_AND_FUNC, COND_OR_FUNC, COND_XOR_FUNC,
                  BETWEEN, IN_FUNC, MULT_EQUAL_FUNC,
		  INTERVAL_FUNC, ISNOTNULLTEST_FUNC,
		  SP_EQUALS_FUNC, SP_DISJOINT_FUNC,SP_INTERSECTS_FUNC,
		  SP_TOUCHES_FUNC,SP_CROSSES_FUNC,SP_WITHIN_FUNC,
		  SP_CONTAINS_FUNC,SP_OVERLAPS_FUNC,
		  SP_STARTPOINT,SP_ENDPOINT,SP_EXTERIORRING,
		  SP_POINTN,SP_GEOMETRYN,SP_INTERIORRINGN,
                  NOT_FUNC, NOT_ALL_FUNC,
                  NOW_FUNC, TRIG_COND_FUNC,
                  SUSERVAR_FUNC, GUSERVAR_FUNC, COLLATE_FUNC,
                  EXTRACT_FUNC, CHAR_TYPECAST_FUNC, FUNC_SP, UDF_FUNC };
  enum optimize_type { OPTIMIZE_NONE,OPTIMIZE_KEY,OPTIMIZE_OP, OPTIMIZE_NULL,
                       OPTIMIZE_EQUAL };
  enum Type type() const { return FUNC_ITEM; }
  virtual enum Functype functype() const   { return UNKNOWN_FUNC; }
  Item_func(void):
    allowed_arg_cols(1), arg_count(0)
  {
    with_sum_func= 0;
  }
  Item_func(Item *a):
    allowed_arg_cols(1), arg_count(1)
  {
    args= tmp_arg;
    args[0]= a;
    with_sum_func= a->with_sum_func;
  }
  Item_func(Item *a,Item *b):
    allowed_arg_cols(1), arg_count(2)
  {
    args= tmp_arg;
    args[0]= a; args[1]= b;
    with_sum_func= a->with_sum_func || b->with_sum_func;
  }
  Item_func(Item *a,Item *b,Item *c):
    allowed_arg_cols(1)
  {
    arg_count= 0;
    if ((args= (Item**) sql_alloc(sizeof(Item*)*3)))
    {
      arg_count= 3;
      args[0]= a; args[1]= b; args[2]= c;
      with_sum_func= a->with_sum_func || b->with_sum_func || c->with_sum_func;
    }
  }
  Item_func(Item *a,Item *b,Item *c,Item *d):
    allowed_arg_cols(1)
  {
    arg_count= 0;
    if ((args= (Item**) sql_alloc(sizeof(Item*)*4)))
    {
      arg_count= 4;
      args[0]= a; args[1]= b; args[2]= c; args[3]= d;
      with_sum_func= a->with_sum_func || b->with_sum_func ||
	c->with_sum_func || d->with_sum_func;
    }
  }
  Item_func(Item *a,Item *b,Item *c,Item *d,Item* e):
    allowed_arg_cols(1)
  {
    arg_count= 5;
    if ((args= (Item**) sql_alloc(sizeof(Item*)*5)))
    {
      args[0]= a; args[1]= b; args[2]= c; args[3]= d; args[4]= e;
      with_sum_func= a->with_sum_func || b->with_sum_func ||
	c->with_sum_func || d->with_sum_func || e->with_sum_func ;
    }
  }
  Item_func(List<Item> &list);
  // Constructor used for Item_cond_and/or (see Item comment)
  Item_func(THD *thd, Item_func *item);
  bool fix_fields(THD *, Item **ref);
  table_map used_tables() const;
  table_map not_null_tables() const;
  void update_used_tables();
  bool eq(const Item *item, bool binary_cmp) const;
  virtual optimize_type select_optimize() const { return OPTIMIZE_NONE; }
  virtual bool have_rev_func() const { return 0; }
  virtual Item *key_item() const { return args[0]; }
  /*
    This method is used for debug purposes to print the name of an
    item to the debug log. The second use of this method is as
    a helper function of print(), where it is applicable.
    To suit both goals it should return a meaningful,
    distinguishable and sintactically correct string.  This method
    should not be used for runtime type identification, use enum
    {Sum}Functype and Item_func::functype()/Item_sum::sum_func()
    instead.
  */
  virtual const char *func_name() const= 0;
  virtual bool const_item() const { return const_item_cache; }
  inline Item **arguments() const { return args; }
  void set_arguments(List<Item> &list);
  inline uint argument_count() const { return arg_count; }
  inline void remove_arguments() { arg_count=0; }
  void split_sum_func(THD *thd, Item **ref_pointer_array, List<Item> &fields);
  void print(String *str);
  void print_op(String *str);
  void print_args(String *str, uint from);
  virtual void fix_num_length_and_dec();
  void count_only_length();
  void count_real_length();
  void count_decimal_length();
  inline bool get_arg0_date(MYSQL_TIME *ltime, uint fuzzy_date)
  {
    return (null_value=args[0]->get_date(ltime, fuzzy_date));
  }
  inline bool get_arg0_time(MYSQL_TIME *ltime)
  {
    return (null_value=args[0]->get_time(ltime));
  }
  bool is_null() { 
    update_null_value();
    return null_value; 
  }
  void signal_divide_by_null();
  friend class udf_handler;
  Field *tmp_table_field() { return result_field; }
  Field *tmp_table_field(TABLE *t_arg);
  Item *get_tmp_table_item(THD *thd);

  my_decimal *val_decimal(my_decimal *);

  bool agg_arg_collations(DTCollation &c, Item **items, uint nitems,
                          uint flags)
  {
    return agg_item_collations(c, func_name(), items, nitems, flags, 1);
  }
  bool agg_arg_collations_for_comparison(DTCollation &c,
                                         Item **items, uint nitems,
                                         uint flags)
  {
    return agg_item_collations_for_comparison(c, func_name(),
                                              items, nitems, flags);
  }
  bool agg_arg_charsets(DTCollation &c, Item **items, uint nitems,
                        uint flags, int item_sep)
  {
    return agg_item_charsets(c, func_name(), items, nitems, flags, item_sep);
  }
  bool walk(Item_processor processor, bool walk_subquery, uchar *arg);
  Item *transform(Item_transformer transformer, uchar *arg);
  Item* compile(Item_analyzer analyzer, uchar **arg_p,
                Item_transformer transformer, uchar *arg_t);
  void traverse_cond(Cond_traverser traverser,
                     void * arg, traverse_order order);
<<<<<<< HEAD
  bool is_expensive_processor(uchar *arg);
  virtual bool is_expensive() { return 0; }
=======
>>>>>>> 06fc7495
};


class Item_real_func :public Item_func
{
public:
  Item_real_func() :Item_func() {}
  Item_real_func(Item *a) :Item_func(a) {}
  Item_real_func(Item *a,Item *b) :Item_func(a,b) {}
  Item_real_func(List<Item> &list) :Item_func(list) {}
  String *val_str(String*str);
  my_decimal *val_decimal(my_decimal *decimal_value);
  longlong val_int()
    { DBUG_ASSERT(fixed == 1); return (longlong) rint(val_real()); }
  enum Item_result result_type () const { return REAL_RESULT; }
  void fix_length_and_dec()
  { decimals= NOT_FIXED_DEC; max_length= float_length(decimals); }
};


class Item_func_numhybrid: public Item_func
{
protected:
  Item_result hybrid_type;
public:
  Item_func_numhybrid(Item *a) :Item_func(a), hybrid_type(REAL_RESULT)
  {}
  Item_func_numhybrid(Item *a,Item *b)
    :Item_func(a,b), hybrid_type(REAL_RESULT)
  {}
  Item_func_numhybrid(List<Item> &list)
    :Item_func(list), hybrid_type(REAL_RESULT)
  {}

  enum Item_result result_type () const { return hybrid_type; }
  void fix_length_and_dec();
  void fix_num_length_and_dec();
  virtual void find_num_type()= 0; /* To be called from fix_length_and_dec */

  double val_real();
  longlong val_int();
  my_decimal *val_decimal(my_decimal *);
  String *val_str(String*str);

  virtual longlong int_op()= 0;
  virtual double real_op()= 0;
  virtual my_decimal *decimal_op(my_decimal *)= 0;
  virtual String *str_op(String *)= 0;
  bool is_null() { update_null_value(); return null_value; }
};

/* function where type of result detected by first argument */
class Item_func_num1: public Item_func_numhybrid
{
public:
  Item_func_num1(Item *a) :Item_func_numhybrid(a) {}
  Item_func_num1(Item *a, Item *b) :Item_func_numhybrid(a, b) {}

  void fix_num_length_and_dec();
  void find_num_type();
  String *str_op(String *str) { DBUG_ASSERT(0); return 0; }
  bool check_partition_func_processor(uchar *int_arg) {return FALSE;}
};


/* Base class for operations like '+', '-', '*' */
class Item_num_op :public Item_func_numhybrid
{
 public:
  Item_num_op(Item *a,Item *b) :Item_func_numhybrid(a, b) {}
  virtual void result_precision()= 0;
  void print(String *str) { print_op(str); }
  void find_num_type();
  String *str_op(String *str) { DBUG_ASSERT(0); return 0; }
  bool check_partition_func_processor(uchar *int_arg) {return FALSE;}
};


class Item_int_func :public Item_func
{
public:
  Item_int_func() :Item_func() { max_length= 21; }
  Item_int_func(Item *a) :Item_func(a) { max_length= 21; }
  Item_int_func(Item *a,Item *b) :Item_func(a,b) { max_length= 21; }
  Item_int_func(Item *a,Item *b,Item *c) :Item_func(a,b,c)
  { max_length= 21; }
  Item_int_func(List<Item> &list) :Item_func(list) { max_length= 21; }
  Item_int_func(THD *thd, Item_int_func *item) :Item_func(thd, item) {}
  double val_real();
  String *val_str(String*str);
  enum Item_result result_type () const { return INT_RESULT; }
  void fix_length_and_dec() {}
};


class Item_func_connection_id :public Item_int_func
{
  longlong value;

public:
  Item_func_connection_id() {}
  const char *func_name() const { return "connection_id"; }
  void fix_length_and_dec();
  bool fix_fields(THD *thd, Item **ref);
  longlong val_int() { DBUG_ASSERT(fixed == 1); return value; }
};


class Item_func_signed :public Item_int_func
{
public:
  Item_func_signed(Item *a) :Item_int_func(a) {}
  const char *func_name() const { return "cast_as_signed"; }
  longlong val_int();
  longlong val_int_from_str(int *error);
  void fix_length_and_dec()
  { max_length=args[0]->max_length; unsigned_flag=0; }
  void print(String *str);
  uint decimal_precision() const { return args[0]->decimal_precision(); }
  bool check_partition_func_processor(uchar *int_arg) {return FALSE;}
};


class Item_func_unsigned :public Item_func_signed
{
public:
  Item_func_unsigned(Item *a) :Item_func_signed(a) {}
  const char *func_name() const { return "cast_as_unsigned"; }
  void fix_length_and_dec()
  { max_length=args[0]->max_length; unsigned_flag=1; }
  longlong val_int();
  void print(String *str);
};


class Item_decimal_typecast :public Item_func
{
  my_decimal decimal_value;
public:
  Item_decimal_typecast(Item *a, int len, int dec) :Item_func(a)
  {
    decimals= dec;
    max_length= my_decimal_precision_to_length(len, dec, unsigned_flag);
  }
  String *val_str(String *str);
  double val_real();
  longlong val_int();
  my_decimal *val_decimal(my_decimal*);
  enum Item_result result_type () const { return DECIMAL_RESULT; }
  enum_field_types field_type() const { return MYSQL_TYPE_NEWDECIMAL; }
  void fix_length_and_dec() {};
  const char *func_name() const { return "decimal_typecast"; }
  void print(String *);
  bool check_partition_func_processor(uchar *int_arg) {return FALSE;}
};


class Item_func_additive_op :public Item_num_op
{
public:
  Item_func_additive_op(Item *a,Item *b) :Item_num_op(a,b) {}
  void result_precision();
};


class Item_func_plus :public Item_func_additive_op
{
public:
  Item_func_plus(Item *a,Item *b) :Item_func_additive_op(a,b) {}
  const char *func_name() const { return "+"; }
  longlong int_op();
  double real_op();
  my_decimal *decimal_op(my_decimal *);
};

class Item_func_minus :public Item_func_additive_op
{
public:
  Item_func_minus(Item *a,Item *b) :Item_func_additive_op(a,b) {}
  const char *func_name() const { return "-"; }
  longlong int_op();
  double real_op();
  my_decimal *decimal_op(my_decimal *);
  void fix_length_and_dec();
};


class Item_func_mul :public Item_num_op
{
public:
  Item_func_mul(Item *a,Item *b) :Item_num_op(a,b) {}
  const char *func_name() const { return "*"; }
  longlong int_op();
  double real_op();
  my_decimal *decimal_op(my_decimal *);
  void result_precision();
};


class Item_func_div :public Item_num_op
{
public:
  uint prec_increment;
  Item_func_div(Item *a,Item *b) :Item_num_op(a,b) {}
  longlong int_op() { DBUG_ASSERT(0); return 0; }
  double real_op();
  my_decimal *decimal_op(my_decimal *);
  const char *func_name() const { return "/"; }
  void fix_length_and_dec();
  void result_precision();
};


class Item_func_int_div :public Item_int_func
{
public:
  Item_func_int_div(Item *a,Item *b) :Item_int_func(a,b)
  {}
  longlong val_int();
  const char *func_name() const { return "DIV"; }
  void fix_length_and_dec();
  void print(String *str) { print_op(str); }
  bool check_partition_func_processor(uchar *int_arg) {return FALSE;}
};


class Item_func_mod :public Item_num_op
{
public:
  Item_func_mod(Item *a,Item *b) :Item_num_op(a,b) {}
  longlong int_op();
  double real_op();
  my_decimal *decimal_op(my_decimal *);
  const char *func_name() const { return "%"; }
  void result_precision();
  void fix_length_and_dec();
};


class Item_func_neg :public Item_func_num1
{
public:
  Item_func_neg(Item *a) :Item_func_num1(a) {}
  double real_op();
  longlong int_op();
  my_decimal *decimal_op(my_decimal *);
  const char *func_name() const { return "-"; }
  void fix_length_and_dec();
  void fix_num_length_and_dec();
  uint decimal_precision() const { return args[0]->decimal_precision(); }
};


class Item_func_abs :public Item_func_num1
{
public:
  Item_func_abs(Item *a) :Item_func_num1(a) {}
  double real_op();
  longlong int_op();
  my_decimal *decimal_op(my_decimal *);
  const char *func_name() const { return "abs"; }
  void fix_length_and_dec();
};

// A class to handle logarithmic and trigonometric functions

class Item_dec_func :public Item_real_func
{
 public:
  Item_dec_func(Item *a) :Item_real_func(a) {}
  Item_dec_func(Item *a,Item *b) :Item_real_func(a,b) {}
  void fix_length_and_dec()
  {
    decimals=NOT_FIXED_DEC; max_length=float_length(decimals);
    maybe_null=1;
  }
  inline double fix_result(double value)
  {
#ifndef HAVE_FINITE
    return value;
#else
    /* The following should be safe, even if we compare doubles */
    if (finite(value) && value != POSTFIX_ERROR)
      return value;
    null_value=1;
    return 0.0;
#endif
  }
};

class Item_func_exp :public Item_dec_func
{
public:
  Item_func_exp(Item *a) :Item_dec_func(a) {}
  double val_real();
  const char *func_name() const { return "exp"; }
  bool check_partition_func_processor(uchar *int_arg) {return FALSE;}
};


class Item_func_ln :public Item_dec_func
{
public:
  Item_func_ln(Item *a) :Item_dec_func(a) {}
  double val_real();
  const char *func_name() const { return "ln"; }
  bool check_partition_func_processor(uchar *int_arg) {return FALSE;}
};


class Item_func_log :public Item_dec_func
{
public:
  Item_func_log(Item *a) :Item_dec_func(a) {}
  Item_func_log(Item *a,Item *b) :Item_dec_func(a,b) {}
  double val_real();
  const char *func_name() const { return "log"; }
  bool check_partition_func_processor(uchar *int_arg) {return FALSE;}
};


class Item_func_log2 :public Item_dec_func
{
public:
  Item_func_log2(Item *a) :Item_dec_func(a) {}
  double val_real();
  const char *func_name() const { return "log2"; }
  bool check_partition_func_processor(uchar *int_arg) {return FALSE;}
};


class Item_func_log10 :public Item_dec_func
{
public:
  Item_func_log10(Item *a) :Item_dec_func(a) {}
  double val_real();
  const char *func_name() const { return "log10"; }
  bool check_partition_func_processor(uchar *int_arg) {return FALSE;}
};


class Item_func_sqrt :public Item_dec_func
{
public:
  Item_func_sqrt(Item *a) :Item_dec_func(a) {}
  double val_real();
  const char *func_name() const { return "sqrt"; }
  bool check_partition_func_processor(uchar *int_arg) {return FALSE;}
};


class Item_func_pow :public Item_dec_func
{
public:
  Item_func_pow(Item *a,Item *b) :Item_dec_func(a,b) {}
  double val_real();
  const char *func_name() const { return "pow"; }
  bool check_partition_func_processor(uchar *int_arg) {return FALSE;}
};


class Item_func_acos :public Item_dec_func
{
public:
  Item_func_acos(Item *a) :Item_dec_func(a) {}
  double val_real();
  const char *func_name() const { return "acos"; }
  bool check_partition_func_processor(uchar *int_arg) {return FALSE;}
};

class Item_func_asin :public Item_dec_func
{
public:
  Item_func_asin(Item *a) :Item_dec_func(a) {}
  double val_real();
  const char *func_name() const { return "asin"; }
  bool check_partition_func_processor(uchar *int_arg) {return FALSE;}
};

class Item_func_atan :public Item_dec_func
{
public:
  Item_func_atan(Item *a) :Item_dec_func(a) {}
  Item_func_atan(Item *a,Item *b) :Item_dec_func(a,b) {}
  double val_real();
  const char *func_name() const { return "atan"; }
  bool check_partition_func_processor(uchar *int_arg) {return FALSE;}
};

class Item_func_cos :public Item_dec_func
{
public:
  Item_func_cos(Item *a) :Item_dec_func(a) {}
  double val_real();
  const char *func_name() const { return "cos"; }
  bool check_partition_func_processor(uchar *int_arg) {return FALSE;}
};

class Item_func_sin :public Item_dec_func
{
public:
  Item_func_sin(Item *a) :Item_dec_func(a) {}
  double val_real();
  const char *func_name() const { return "sin"; }
  bool check_partition_func_processor(uchar *int_arg) {return FALSE;}
};

class Item_func_tan :public Item_dec_func
{
public:
  Item_func_tan(Item *a) :Item_dec_func(a) {}
  double val_real();
  const char *func_name() const { return "tan"; }
  bool check_partition_func_processor(uchar *int_arg) {return FALSE;}
};

class Item_func_integer :public Item_int_func
{
public:
  inline Item_func_integer(Item *a) :Item_int_func(a) {}
  void fix_length_and_dec();
};


class Item_func_int_val :public Item_func_num1
{
public:
  Item_func_int_val(Item *a) :Item_func_num1(a) {}
  void fix_num_length_and_dec();
  void find_num_type();
};


class Item_func_ceiling :public Item_func_int_val
{
public:
  Item_func_ceiling(Item *a) :Item_func_int_val(a) {}
  const char *func_name() const { return "ceiling"; }
  longlong int_op();
  double real_op();
  my_decimal *decimal_op(my_decimal *);
};


class Item_func_floor :public Item_func_int_val
{
public:
  Item_func_floor(Item *a) :Item_func_int_val(a) {}
  const char *func_name() const { return "floor"; }
  longlong int_op();
  double real_op();
  my_decimal *decimal_op(my_decimal *);
};

/* This handles round and truncate */

class Item_func_round :public Item_func_num1
{
  bool truncate;
public:
  Item_func_round(Item *a, Item *b, bool trunc_arg)
    :Item_func_num1(a,b), truncate(trunc_arg) {}
  const char *func_name() const { return truncate ? "truncate" : "round"; }
  double real_op();
  longlong int_op();
  my_decimal *decimal_op(my_decimal *);
  void fix_length_and_dec();
};


class Item_func_rand :public Item_real_func
{
  struct rand_struct *rand;
public:
  Item_func_rand(Item *a) :Item_real_func(a), rand(0) {}
  Item_func_rand()	  :Item_real_func() {}
  double val_real();
  const char *func_name() const { return "rand"; }
  bool const_item() const { return 0; }
  void update_used_tables();
  bool fix_fields(THD *thd, Item **ref);
private:
  void seed_random (Item * val);  
};


class Item_func_sign :public Item_int_func
{
public:
  Item_func_sign(Item *a) :Item_int_func(a) {}
  const char *func_name() const { return "sign"; }
  longlong val_int();
  bool check_partition_func_processor(uchar *int_arg) {return FALSE;}
};


class Item_func_units :public Item_real_func
{
  char *name;
  double mul,add;
public:
  Item_func_units(char *name_arg,Item *a,double mul_arg,double add_arg)
    :Item_real_func(a),name(name_arg),mul(mul_arg),add(add_arg) {}
  double val_real();
  const char *func_name() const { return name; }
  void fix_length_and_dec()
  { decimals= NOT_FIXED_DEC; max_length= float_length(decimals); }
  bool check_partition_func_processor(uchar *int_arg) {return FALSE;}
};


class Item_func_min_max :public Item_func
{
  Item_result cmp_type;
  String tmp_value;
  int cmp_sign;
  /* TRUE <=> arguments should be compared in the DATETIME context. */
  bool compare_as_dates;
  /* An item used for issuing warnings while string to DATETIME conversion. */
  Item *datetime_item;
  THD *thd;

public:
  Item_func_min_max(List<Item> &list,int cmp_sign_arg) :Item_func(list),
    cmp_type(INT_RESULT), cmp_sign(cmp_sign_arg), compare_as_dates(FALSE),
    datetime_item(0) {}
  double val_real();
  longlong val_int();
  String *val_str(String *);
  my_decimal *val_decimal(my_decimal *);
  void fix_length_and_dec();
  enum Item_result result_type () const { return cmp_type; }
  bool result_as_longlong() { return compare_as_dates; };
  bool check_partition_func_processor(uchar *int_arg) {return FALSE;}
  uint cmp_datetimes(ulonglong *value);
};

class Item_func_min :public Item_func_min_max
{
public:
  Item_func_min(List<Item> &list) :Item_func_min_max(list,1) {}
  const char *func_name() const { return "least"; }
};

class Item_func_max :public Item_func_min_max
{
public:
  Item_func_max(List<Item> &list) :Item_func_min_max(list,-1) {}
  const char *func_name() const { return "greatest"; }
};


/* 
  Objects of this class are used for ROLLUP queries to wrap up 
  each constant item referred to in GROUP BY list. 
*/

class Item_func_rollup_const :public Item_func
{
public:
  Item_func_rollup_const(Item *a) :Item_func(a)
  {
    name= a->name;
    name_length= a->name_length;
  }
  double val_real() { return args[0]->val_real(); }
  longlong val_int() { return args[0]->val_int(); }
  String *val_str(String *str) { return args[0]->val_str(str); }
  my_decimal *val_decimal(my_decimal *dec) { return args[0]->val_decimal(dec); }
  const char *func_name() const { return "rollup_const"; }
  bool const_item() const { return 0; }
  Item_result result_type() const { return args[0]->result_type(); }
  void fix_length_and_dec()
  {
    collation= args[0]->collation;
    max_length= args[0]->max_length;
    decimals=args[0]->decimals; 
  }
};


class Item_func_length :public Item_int_func
{
  String value;
public:
  Item_func_length(Item *a) :Item_int_func(a) {}
  longlong val_int();
  const char *func_name() const { return "length"; }
  void fix_length_and_dec() { max_length=10; }
  bool check_partition_func_processor(uchar *int_arg) {return FALSE;}
};

class Item_func_bit_length :public Item_func_length
{
public:
  Item_func_bit_length(Item *a) :Item_func_length(a) {}
  longlong val_int()
    { DBUG_ASSERT(fixed == 1); return Item_func_length::val_int()*8; }
  const char *func_name() const { return "bit_length"; }
};

class Item_func_char_length :public Item_int_func
{
  String value;
public:
  Item_func_char_length(Item *a) :Item_int_func(a) {}
  longlong val_int();
  const char *func_name() const { return "char_length"; }
  void fix_length_and_dec() { max_length=10; }
  bool check_partition_func_processor(uchar *int_arg) {return FALSE;}
};

class Item_func_coercibility :public Item_int_func
{
public:
  Item_func_coercibility(Item *a) :Item_int_func(a) {}
  longlong val_int();
  const char *func_name() const { return "coercibility"; }
  void fix_length_and_dec() { max_length=10; maybe_null= 0; }
  table_map not_null_tables() const { return 0; }
};

class Item_func_locate :public Item_int_func
{
  String value1,value2;
  DTCollation cmp_collation;
public:
  Item_func_locate(Item *a,Item *b) :Item_int_func(a,b) {}
  Item_func_locate(Item *a,Item *b,Item *c) :Item_int_func(a,b,c) {}
  const char *func_name() const { return "locate"; }
  longlong val_int();
  void fix_length_and_dec();
  void print(String *str);
  bool check_partition_func_processor(uchar *int_arg) {return FALSE;}
};


class Item_func_field :public Item_int_func
{
  String value,tmp;
  Item_result cmp_type;
  DTCollation cmp_collation;
public:
  Item_func_field(List<Item> &list) :Item_int_func(list) {}
  longlong val_int();
  const char *func_name() const { return "field"; }
  void fix_length_and_dec();
};


class Item_func_ascii :public Item_int_func
{
  String value;
public:
  Item_func_ascii(Item *a) :Item_int_func(a) {}
  longlong val_int();
  const char *func_name() const { return "ascii"; }
  void fix_length_and_dec() { max_length=3; }
  bool check_partition_func_processor(uchar *int_arg) {return FALSE;}
};

class Item_func_ord :public Item_int_func
{
  String value;
public:
  Item_func_ord(Item *a) :Item_int_func(a) {}
  longlong val_int();
  const char *func_name() const { return "ord"; }
  bool check_partition_func_processor(uchar *int_arg) {return FALSE;}
};

class Item_func_find_in_set :public Item_int_func
{
  String value,value2;
  uint enum_value;
  ulonglong enum_bit;
  DTCollation cmp_collation;
public:
  Item_func_find_in_set(Item *a,Item *b) :Item_int_func(a,b),enum_value(0) {}
  longlong val_int();
  const char *func_name() const { return "find_in_set"; }
  void fix_length_and_dec();
  bool check_partition_func_processor(uchar *int_arg) {return FALSE;}
};

/* Base class for all bit functions: '~', '|', '^', '&', '>>', '<<' */

class Item_func_bit: public Item_int_func
{
public:
  Item_func_bit(Item *a, Item *b) :Item_int_func(a, b) {}
  Item_func_bit(Item *a) :Item_int_func(a) {}
  void fix_length_and_dec() { unsigned_flag= 1; }
  void print(String *str) { print_op(str); }
  bool check_partition_func_processor(uchar *int_arg) {return FALSE;}
};

class Item_func_bit_or :public Item_func_bit
{
public:
  Item_func_bit_or(Item *a, Item *b) :Item_func_bit(a, b) {}
  longlong val_int();
  const char *func_name() const { return "|"; }
};

class Item_func_bit_and :public Item_func_bit
{
public:
  Item_func_bit_and(Item *a, Item *b) :Item_func_bit(a, b) {}
  longlong val_int();
  const char *func_name() const { return "&"; }
};

class Item_func_bit_count :public Item_int_func
{
public:
  Item_func_bit_count(Item *a) :Item_int_func(a) {}
  longlong val_int();
  const char *func_name() const { return "bit_count"; }
  void fix_length_and_dec() { max_length=2; }
  bool check_partition_func_processor(uchar *int_arg) {return FALSE;}
};

class Item_func_shift_left :public Item_func_bit
{
public:
  Item_func_shift_left(Item *a, Item *b) :Item_func_bit(a, b) {}
  longlong val_int();
  const char *func_name() const { return "<<"; }
};

class Item_func_shift_right :public Item_func_bit
{
public:
  Item_func_shift_right(Item *a, Item *b) :Item_func_bit(a, b) {}
  longlong val_int();
  const char *func_name() const { return ">>"; }
};

class Item_func_bit_neg :public Item_func_bit
{
public:
  Item_func_bit_neg(Item *a) :Item_func_bit(a) {}
  longlong val_int();
  const char *func_name() const { return "~"; }
  void print(String *str) { Item_func::print(str); }
};


class Item_func_last_insert_id :public Item_int_func
{
public:
  Item_func_last_insert_id() :Item_int_func() {}
  Item_func_last_insert_id(Item *a) :Item_int_func(a) {}
  longlong val_int();
  const char *func_name() const { return "last_insert_id"; }
  void fix_length_and_dec()
  {
    if (arg_count)
      max_length= args[0]->max_length;
  }
};


class Item_func_benchmark :public Item_int_func
{
public:
  Item_func_benchmark(Item *count_expr, Item *expr)
    :Item_int_func(count_expr, expr)
  {}
  longlong val_int();
  const char *func_name() const { return "benchmark"; }
  void fix_length_and_dec() { max_length=1; maybe_null=0; }
  void print(String *str);
};


class Item_func_sleep :public Item_int_func
{
public:
  Item_func_sleep(Item *a) :Item_int_func(a) {}
  bool const_item() const { return 0; }
  const char *func_name() const { return "sleep"; }
  void update_used_tables()
  {
    Item_int_func::update_used_tables();
    used_tables_cache|= RAND_TABLE_BIT;
  }
  longlong val_int();
};



#ifdef HAVE_DLOPEN

class Item_udf_func :public Item_func
{
protected:
  udf_handler udf;
  bool is_expensive_processor(byte *arg) { return TRUE; }

public:
  Item_udf_func(udf_func *udf_arg)
    :Item_func(), udf(udf_arg) {}
  Item_udf_func(udf_func *udf_arg, List<Item> &list)
    :Item_func(list), udf(udf_arg) {}
  const char *func_name() const { return udf.name(); }
  enum Functype functype() const   { return UDF_FUNC; }
  bool fix_fields(THD *thd, Item **ref)
  {
    DBUG_ASSERT(fixed == 0);
    bool res= udf.fix_fields(thd, this, arg_count, args);
    used_tables_cache= udf.used_tables_cache;
    const_item_cache= udf.const_item_cache;
    fixed= 1;
    return res;
  }
  void cleanup();
  Item_result result_type () const { return udf.result_type(); }
  table_map not_null_tables() const { return 0; }
  void print(String *str);
};


class Item_func_udf_float :public Item_udf_func
{
 public:
  Item_func_udf_float(udf_func *udf_arg)
    :Item_udf_func(udf_arg) {}
  Item_func_udf_float(udf_func *udf_arg,
                      List<Item> &list)
    :Item_udf_func(udf_arg, list) {}
  longlong val_int()
  {
    DBUG_ASSERT(fixed == 1);
    return (longlong) rint(Item_func_udf_float::val_real());
  }
  my_decimal *val_decimal(my_decimal *dec_buf)
  {
    double res=val_real();
    if (null_value)
      return NULL;
    double2my_decimal(E_DEC_FATAL_ERROR, res, dec_buf);
    return dec_buf;
  }
  double val_real();
  String *val_str(String *str);
  void fix_length_and_dec() { fix_num_length_and_dec(); }
};


class Item_func_udf_int :public Item_udf_func
{
public:
  Item_func_udf_int(udf_func *udf_arg)
    :Item_udf_func(udf_arg) {}
  Item_func_udf_int(udf_func *udf_arg,
                    List<Item> &list)
    :Item_udf_func(udf_arg, list) {}
  longlong val_int();
  double val_real() { return (double) Item_func_udf_int::val_int(); }
  String *val_str(String *str);
  enum Item_result result_type () const { return INT_RESULT; }
  void fix_length_and_dec() { decimals= 0; max_length= 21; }
};


class Item_func_udf_decimal :public Item_udf_func
{
public:
  Item_func_udf_decimal(udf_func *udf_arg)
    :Item_udf_func(udf_arg) {}
  Item_func_udf_decimal(udf_func *udf_arg, List<Item> &list)
    :Item_udf_func(udf_arg, list) {}
  longlong val_int();
  double val_real();
  my_decimal *val_decimal(my_decimal *);
  String *val_str(String *str);
  enum Item_result result_type () const { return DECIMAL_RESULT; }
  void fix_length_and_dec();
};


class Item_func_udf_str :public Item_udf_func
{
public:
  Item_func_udf_str(udf_func *udf_arg)
    :Item_udf_func(udf_arg) {}
  Item_func_udf_str(udf_func *udf_arg, List<Item> &list)
    :Item_udf_func(udf_arg, list) {}
  String *val_str(String *);
  double val_real()
  {
    int err_not_used;
    char *end_not_used;
    String *res;
    res= val_str(&str_value);
    return res ? my_strntod(res->charset(),(char*) res->ptr(), 
                            res->length(), &end_not_used, &err_not_used) : 0.0;
  }
  longlong val_int()
  {
    int err_not_used;
    String *res;  res=val_str(&str_value);
    return res ? my_strntoll(res->charset(),res->ptr(),res->length(),10,
                             (char**) 0, &err_not_used) : (longlong) 0;
  }
  my_decimal *val_decimal(my_decimal *dec_buf)
  {
    String *res=val_str(&str_value);
    if (!res)
      return NULL;
    string2my_decimal(E_DEC_FATAL_ERROR, res, dec_buf);
    return dec_buf;
  }
  enum Item_result result_type () const { return STRING_RESULT; }
  void fix_length_and_dec();
};

#else /* Dummy functions to get sql_yacc.cc compiled */

class Item_func_udf_float :public Item_real_func
{
 public:
  Item_func_udf_float(udf_func *udf_arg)
    :Item_real_func() {}
  Item_func_udf_float(udf_func *udf_arg, List<Item> &list)
    :Item_real_func(list) {}
  double val_real() { DBUG_ASSERT(fixed == 1); return 0.0; }
};


class Item_func_udf_int :public Item_int_func
{
public:
  Item_func_udf_int(udf_func *udf_arg)
    :Item_int_func() {}
  Item_func_udf_int(udf_func *udf_arg, List<Item> &list)
    :Item_int_func(list) {}
  longlong val_int() { DBUG_ASSERT(fixed == 1); return 0; }
};


class Item_func_udf_decimal :public Item_int_func
{
public:
  Item_func_udf_decimal(udf_func *udf_arg)
    :Item_int_func() {}
  Item_func_udf_decimal(udf_func *udf_arg, List<Item> &list)
    :Item_int_func(list) {}
  my_decimal *val_decimal(my_decimal *) { DBUG_ASSERT(fixed == 1); return 0; }
};


class Item_func_udf_str :public Item_func
{
public:
  Item_func_udf_str(udf_func *udf_arg)
    :Item_func() {}
  Item_func_udf_str(udf_func *udf_arg, List<Item> &list)
    :Item_func(list) {}
  String *val_str(String *)
    { DBUG_ASSERT(fixed == 1); null_value=1; return 0; }
  double val_real() { DBUG_ASSERT(fixed == 1); null_value= 1; return 0.0; }
  longlong val_int() { DBUG_ASSERT(fixed == 1); null_value=1; return 0; }
  enum Item_result result_type () const { return STRING_RESULT; }
  void fix_length_and_dec() { maybe_null=1; max_length=0; }
};

#endif /* HAVE_DLOPEN */

/*
** User level locks
*/

class User_level_lock;
void item_user_lock_init(void);
void item_user_lock_release(User_level_lock *ull);
void item_user_lock_free(void);

class Item_func_get_lock :public Item_int_func
{
  String value;
 public:
  Item_func_get_lock(Item *a,Item *b) :Item_int_func(a,b) {}
  longlong val_int();
  const char *func_name() const { return "get_lock"; }
  void fix_length_and_dec() { max_length=1; maybe_null=1;}
};

class Item_func_release_lock :public Item_int_func
{
  String value;
public:
  Item_func_release_lock(Item *a) :Item_int_func(a) {}
  longlong val_int();
  const char *func_name() const { return "release_lock"; }
  void fix_length_and_dec() { max_length=1; maybe_null=1;}
};

/* replication functions */

class Item_master_pos_wait :public Item_int_func
{
  String value;
public:
  Item_master_pos_wait(Item *a,Item *b) :Item_int_func(a,b) {}
  Item_master_pos_wait(Item *a,Item *b,Item *c) :Item_int_func(a,b,c) {}
  longlong val_int();
  const char *func_name() const { return "master_pos_wait"; }
  void fix_length_and_dec() { max_length=21; maybe_null=1;}
};


/* Handling of user definable variables */

class user_var_entry;

class Item_func_set_user_var :public Item_func
{
  enum Item_result cached_result_type;
  user_var_entry *entry;
  char buffer[MAX_FIELD_WIDTH];
  String value;
  my_decimal decimal_buff;
  bool null_item;
  union
  {
    longlong vint;
    double vreal;
    String *vstr;
    my_decimal *vdec;
  } save_result;

public:
  LEX_STRING name; // keep it public
  Item_func_set_user_var(LEX_STRING a,Item *b)
    :Item_func(b), cached_result_type(INT_RESULT), name(a)
  {}
  enum Functype functype() const { return SUSERVAR_FUNC; }
  double val_real();
  longlong val_int();
  String *val_str(String *str);
  my_decimal *val_decimal(my_decimal *);
  double val_result();
  longlong val_int_result();
  String *str_result(String *str);
  my_decimal *val_decimal_result(my_decimal *);
  bool update_hash(void *ptr, uint length, enum Item_result type,
  		   CHARSET_INFO *cs, Derivation dv, bool unsigned_arg);
  bool send(Protocol *protocol, String *str_arg);
  void make_field(Send_field *tmp_field);
  bool check(bool use_result_field);
  bool update();
  enum Item_result result_type () const { return cached_result_type; }
  bool fix_fields(THD *thd, Item **ref);
  void fix_length_and_dec();
  void print(String *str);
  void print_as_stmt(String *str);
  const char *func_name() const { return "set_user_var"; }
  int save_in_field(Field *field, bool no_conversions,
                    bool can_use_result_field);
  int save_in_field(Field *field, bool no_conversions)
  {
    return save_in_field(field, no_conversions, 1);
  }
  void save_org_in_field(Field *field) { (void)save_in_field(field, 1, 0); }
  bool register_field_in_read_map(uchar *arg);
};


class Item_func_get_user_var :public Item_func,
                              private Settable_routine_parameter
{
  user_var_entry *var_entry;
  Item_result m_cached_result_type;

public:
  LEX_STRING name; // keep it public
  Item_func_get_user_var(LEX_STRING a):
    Item_func(), m_cached_result_type(STRING_RESULT), name(a) {}
  enum Functype functype() const { return GUSERVAR_FUNC; }
  LEX_STRING get_name() { return name; }
  double val_real();
  longlong val_int();
  my_decimal *val_decimal(my_decimal*);
  String *val_str(String* str);
  void fix_length_and_dec();
  void print(String *str);
  enum Item_result result_type() const;
  /*
    We must always return variables as strings to guard against selects of type
    select @t1:=1,@t1,@t:="hello",@t from foo where (@t1:= t2.b)
  */
  const char *func_name() const { return "get_user_var"; }
  bool const_item() const;
  table_map used_tables() const
  { return const_item() ? 0 : RAND_TABLE_BIT; }
  bool eq(const Item *item, bool binary_cmp) const;
private:
  bool set_value(THD *thd, sp_rcontext *ctx, Item **it);

public:
  Settable_routine_parameter *get_settable_routine_parameter()
  {
    return this;
  }
};


/*
  This item represents user variable used as out parameter (e.g in LOAD DATA),
  and it is supposed to be used only for this purprose. So it is simplified
  a lot. Actually you should never obtain its value.

  The only two reasons for this thing being an Item is possibility to store it
  in List<Item> and desire to place this code somewhere near other functions
  working with user variables.
*/
class Item_user_var_as_out_param :public Item
{
  LEX_STRING name;
  user_var_entry *entry;
public:
  Item_user_var_as_out_param(LEX_STRING a) : name(a) {}
  /* We should return something different from FIELD_ITEM here */
  enum Type type() const { return STRING_ITEM;}
  double val_real();
  longlong val_int();
  String *val_str(String *str);
  my_decimal *val_decimal(my_decimal *decimal_buffer);
  /* fix_fields() binds variable name with its entry structure */
  bool fix_fields(THD *thd, Item **ref);
  void print(String *str);
  void set_null_value(CHARSET_INFO* cs);
  void set_value(const char *str, uint length, CHARSET_INFO* cs);
};


/* A system variable */

class Item_func_get_system_var :public Item_func
{
  sys_var *var;
  enum_var_type var_type;
  LEX_STRING component;
public:
  Item_func_get_system_var(sys_var *var_arg, enum_var_type var_type_arg,
                           LEX_STRING *component_arg, const char *name_arg,
                           size_t name_len_arg);
  bool fix_fields(THD *thd, Item **ref);
  /*
    Stubs for pure virtual methods. Should never be called: this
    item is always substituted with a constant in fix_fields().
  */
  double val_real()         { DBUG_ASSERT(0); return 0.0; }
  longlong val_int()        { DBUG_ASSERT(0); return 0; }
  String* val_str(String*)  { DBUG_ASSERT(0); return 0; }
  void fix_length_and_dec() { DBUG_ASSERT(0); }
  /* TODO: fix to support views */
  const char *func_name() const { return "get_system_var"; }
};


class Item_func_inet_aton : public Item_int_func
{
public:
  Item_func_inet_aton(Item *a) :Item_int_func(a) {}
  longlong val_int();
  const char *func_name() const { return "inet_aton"; }
<<<<<<< HEAD
  void fix_length_and_dec() { decimals= 0; max_length= 21; maybe_null= 1; unsigned_flag= 1;}
  bool check_partition_func_processor(uchar *int_arg) {return FALSE;}
=======
  void fix_length_and_dec()
    { decimals= 0; max_length= 21; maybe_null= 1; unsigned_flag= 1;}
  bool check_partition_func_processor(byte *int_arg) {return FALSE;}
>>>>>>> 06fc7495
};


/* for fulltext search */
#include <ft_global.h>

class Item_func_match :public Item_real_func
{
public:
  uint key, flags;
  bool join_key;
  DTCollation cmp_collation;
  FT_INFO *ft_handler;
  TABLE *table;
  Item_func_match *master;   // for master-slave optimization
  Item *concat_ws;           // Item_func_concat_ws
  String value;              // value of concat_ws
  String search_value;       // key_item()'s value converted to cmp_collation

  Item_func_match(List<Item> &a, uint b): Item_real_func(a), key(0), flags(b),
       join_key(0), ft_handler(0), table(0), master(0), concat_ws(0) { }
  void cleanup()
  {
    DBUG_ENTER("Item_func_match");
    Item_real_func::cleanup();
    if (!master && ft_handler)
      ft_handler->please->close_search(ft_handler);
    ft_handler= 0;
    concat_ws= 0;
    DBUG_VOID_RETURN;
  }
  enum Functype functype() const { return FT_FUNC; }
  const char *func_name() const { return "match"; }
  void update_used_tables() {}
  table_map not_null_tables() const { return 0; }
  bool fix_fields(THD *thd, Item **ref);
  bool eq(const Item *, bool binary_cmp) const;
  /* The following should be safe, even if we compare doubles */
  longlong val_int() { DBUG_ASSERT(fixed == 1); return val_real() != 0.0; }
  double val_real();
  void print(String *str);

  bool fix_index();
  void init_search(bool no_order);
};


class Item_func_bit_xor : public Item_func_bit
{
public:
  Item_func_bit_xor(Item *a, Item *b) :Item_func_bit(a, b) {}
  longlong val_int();
  const char *func_name() const { return "^"; }
};

class Item_func_is_free_lock :public Item_int_func
{
  String value;
public:
  Item_func_is_free_lock(Item *a) :Item_int_func(a) {}
  longlong val_int();
  const char *func_name() const { return "is_free_lock"; }
  void fix_length_and_dec() { decimals=0; max_length=1; maybe_null=1;}
};

class Item_func_is_used_lock :public Item_int_func
{
  String value;
public:
  Item_func_is_used_lock(Item *a) :Item_int_func(a) {}
  longlong val_int();
  const char *func_name() const { return "is_used_lock"; }
  void fix_length_and_dec() { decimals=0; max_length=10; maybe_null=1;}
};

/* For type casts */

enum Cast_target
{
  ITEM_CAST_BINARY, ITEM_CAST_SIGNED_INT, ITEM_CAST_UNSIGNED_INT,
  ITEM_CAST_DATE, ITEM_CAST_TIME, ITEM_CAST_DATETIME, ITEM_CAST_CHAR,
  ITEM_CAST_DECIMAL
};


class Item_func_row_count :public Item_int_func
{
public:
  Item_func_row_count() :Item_int_func() {}
  longlong val_int();
  const char *func_name() const { return "row_count"; }
  void fix_length_and_dec() { decimals= 0; maybe_null=0; }
};


/*
 *
 * Stored FUNCTIONs
 *
 */

class sp_head;
class sp_name;
struct st_sp_security_context;

class Item_func_sp :public Item_func
{
private:
  Name_resolution_context *context;
  sp_name *m_name;
  mutable sp_head *m_sp;
  TABLE *dummy_table;
  uchar result_buf[64];
  /*
     The result field of the concrete stored function.
  */
  Field *sp_result_field;

<<<<<<< HEAD
  bool execute();
  bool execute_impl(THD *thd);
  bool init_result_field(THD *thd);
  
=======
protected:
  bool is_expensive_processor(byte *arg) { return TRUE; }

>>>>>>> 06fc7495
public:

  Item_func_sp(Name_resolution_context *context_arg, sp_name *name);

  Item_func_sp(Name_resolution_context *context_arg,
               sp_name *name, List<Item> &list);

  virtual ~Item_func_sp()
  {}

  table_map used_tables() const { return RAND_TABLE_BIT; }

  void cleanup();

  const char *func_name() const;

  enum enum_field_types field_type() const;

  Field *tmp_table_field(TABLE *t_arg);

  void make_field(Send_field *tmp_field);

  Item_result result_type() const;

  longlong val_int()
  {
    if (execute())
      return (longlong) 0;
    return sp_result_field->val_int();
  }

  double val_real()
  {
    if (execute())
      return 0.0;
    return sp_result_field->val_real();
  }

  my_decimal *val_decimal(my_decimal *dec_buf)
  {
    if (execute())
      return NULL;
    return sp_result_field->val_decimal(dec_buf);
  }

  String *val_str(String *str)
  {
    String buf;
    char buff[20];
    buf.set(buff, 20, str->charset());
    buf.length(0);
    if (execute())
      return NULL;
    /*
      result_field will set buf pointing to internal buffer
      of the resul_field. Due to this it will change any time
      when SP is executed. In order to prevent occasional
      corruption of returned value, we make here a copy.
    */
    sp_result_field->val_str(&buf);
    str->copy(buf);
    return str;
  }

  virtual bool change_context_processor(uchar *cntx)
    { context= (Name_resolution_context *)cntx; return FALSE; }

  bool sp_check_access(THD * thd);
  virtual enum Functype functype() const { return FUNC_SP; }

  bool fix_fields(THD *thd, Item **ref);
<<<<<<< HEAD
  void fix_length_and_dec(void);
  bool is_expensive() { return 1; }
=======
>>>>>>> 06fc7495
};


class Item_func_found_rows :public Item_int_func
{
public:
  Item_func_found_rows() :Item_int_func() {}
  longlong val_int();
  const char *func_name() const { return "found_rows"; }
  void fix_length_and_dec() { decimals= 0; maybe_null=0; }
};


void uuid_short_init();

class Item_func_uuid_short :public Item_int_func
{
public:
  Item_func_uuid_short() :Item_int_func() {}
  const char *func_name() const { return "uuid_short"; }
  longlong val_int();
  void fix_length_and_dec()
  { max_length= 21; unsigned_flag=1; }
  bool check_partition_func_processor(uchar *int_arg) {return FALSE;}
};
<|MERGE_RESOLUTION|>--- conflicted
+++ resolved
@@ -190,11 +190,6 @@
                 Item_transformer transformer, uchar *arg_t);
   void traverse_cond(Cond_traverser traverser,
                      void * arg, traverse_order order);
-<<<<<<< HEAD
-  bool is_expensive_processor(uchar *arg);
-  virtual bool is_expensive() { return 0; }
-=======
->>>>>>> 06fc7495
 };
 
 
@@ -1365,14 +1360,9 @@
   Item_func_inet_aton(Item *a) :Item_int_func(a) {}
   longlong val_int();
   const char *func_name() const { return "inet_aton"; }
-<<<<<<< HEAD
-  void fix_length_and_dec() { decimals= 0; max_length= 21; maybe_null= 1; unsigned_flag= 1;}
-  bool check_partition_func_processor(uchar *int_arg) {return FALSE;}
-=======
   void fix_length_and_dec()
     { decimals= 0; max_length= 21; maybe_null= 1; unsigned_flag= 1;}
-  bool check_partition_func_processor(byte *int_arg) {return FALSE;}
->>>>>>> 06fc7495
+  bool check_partition_func_processor(uchar *int_arg) {return FALSE;}
 };
 
 
@@ -1491,16 +1481,13 @@
   */
   Field *sp_result_field;
 
-<<<<<<< HEAD
   bool execute();
   bool execute_impl(THD *thd);
   bool init_result_field(THD *thd);
   
-=======
 protected:
   bool is_expensive_processor(byte *arg) { return TRUE; }
 
->>>>>>> 06fc7495
 public:
 
   Item_func_sp(Name_resolution_context *context_arg, sp_name *name);
@@ -1572,11 +1559,7 @@
   virtual enum Functype functype() const { return FUNC_SP; }
 
   bool fix_fields(THD *thd, Item **ref);
-<<<<<<< HEAD
   void fix_length_and_dec(void);
-  bool is_expensive() { return 1; }
-=======
->>>>>>> 06fc7495
 };
 
 
