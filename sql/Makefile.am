--- conflicted
+++ resolved
@@ -169,16 +169,12 @@
 BUILT_MAINT_SRC =	sql_yacc.cc sql_yacc.h
 BUILT_SOURCES =		$(BUILT_MAINT_SRC) lex_hash.h link_sources
 EXTRA_DIST =		udf_example.c udf_example.def $(BUILT_MAINT_SRC) \
-<<<<<<< HEAD
-			nt_servc.cc nt_servc.h message.mc CMakeLists.txt \
+			nt_servc.cc nt_servc.h CMakeLists.txt \
 			probes.d \
-			udf_example.c udf_example.def
-=======
+			message.mc  message.h message.rc MSG00001.bin \
 			nt_servc.cc nt_servc.h \
-			message.mc  message.h message.rc MSG00001.bin \
 			CMakeLists.txt
 
->>>>>>> 8fe1cce5
 CLEANFILES =        	lex_hash.h sql_yacc.output link_sources
 DISTCLEANFILES =        $(EXTRA_PROGRAMS)
 MAINTAINERCLEANFILES =  $(BUILT_MAINT_SRC)
