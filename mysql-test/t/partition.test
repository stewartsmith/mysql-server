--- conflicted
+++ resolved
@@ -15,7 +15,21 @@
 --enable_warnings
 
 #
-<<<<<<< HEAD
+# Bug#40954: Crash if range search and order by.
+#
+CREATE TABLE t1 (
+  pk INT NOT NULL AUTO_INCREMENT,
+  PRIMARY KEY (pk)
+)
+/*!50100 PARTITION BY HASH (pk)
+PARTITIONS 2 */;
+INSERT INTO t1 VALUES (NULL);
+INSERT INTO t1 VALUES (NULL);
+INSERT INTO t1 VALUES (NULL);
+SELECT * FROM t1 WHERE pk < 0 ORDER BY pk;
+DROP TABLE t1;
+
+#
 # Bug#35765: ALTER TABLE produces wrong error when non-existent storage engine
 # used
 CREATE TABLE t1 (a INT)
@@ -36,20 +50,6 @@
  PARTITION p1 ENGINE=NonExistentEngine);
 ALTER TABLE t1 ENGINE=NonExistentEngine;
 SHOW CREATE TABLE t1;
-=======
-# Bug#40954: Crash if range search and order by.
-#
-CREATE TABLE t1 (
-  pk INT NOT NULL AUTO_INCREMENT,
-  PRIMARY KEY (pk)
-)
-/*!50100 PARTITION BY HASH (pk)
-PARTITIONS 2 */;
-INSERT INTO t1 VALUES (NULL);
-INSERT INTO t1 VALUES (NULL);
-INSERT INTO t1 VALUES (NULL);
-SELECT * FROM t1 WHERE pk < 0 ORDER BY pk;
->>>>>>> abd85749
 DROP TABLE t1;
 
 #
