--- conflicted
+++ resolved
@@ -28,10 +28,7 @@
 #include "sql_repl.h"
 #include "rpl_filter.h"
 #include "rpl_rli.h"
-<<<<<<< HEAD
 #include "sql_audit.h"
-=======
->>>>>>> 565c4d2b
 
 #include <my_dir.h>
 #include <stdarg.h>
@@ -158,7 +155,6 @@
 public:
   binlog_trx_data()
     : at_least_one_stmt(0), m_pending(0), before_stmt_pos(MY_OFF_T_UNDEF)
-<<<<<<< HEAD
   {
     trans_log.end_of_file= max_binlog_cache_size;
   }
@@ -1434,6 +1430,7 @@
       If rolling back a statement in a transaction, we truncate the
       transaction cache to remove the statement.
      */
+    thd->binlog_remove_pending_rows_event(TRUE);
     if (all || !(thd->options & (OPTION_BEGIN | OPTION_NOT_AUTOCOMMIT)))
     {
       trx_data->reset();
@@ -1787,223 +1784,10 @@
             EVENTLOG_INFORMATION_TYPE);
   dwError= RegSetValueEx(hRegKey, "TypesSupported", 0, REG_DWORD,
                          (LPBYTE) &dwTypes, sizeof dwTypes);
-=======
-  {
-    trans_log.end_of_file= max_binlog_cache_size;
-  }
-
-  ~binlog_trx_data()
-  {
-    DBUG_ASSERT(pending() == NULL);
-    close_cached_file(&trans_log);
-  }
-
-  my_off_t position() const {
-    return my_b_tell(&trans_log);
-  }
-
-  bool empty() const
-  {
-    return pending() == NULL && my_b_tell(&trans_log) == 0;
-  }
-
-  /*
-    Truncate the transaction cache to a certain position. This
-    includes deleting the pending event.
-   */
-  void truncate(my_off_t pos)
-  {
-    DBUG_PRINT("info", ("truncating to position %lu", (ulong) pos));
-    DBUG_PRINT("info", ("before_stmt_pos=%lu", (ulong) pos));
-    delete pending();
-    set_pending(0);
-    reinit_io_cache(&trans_log, WRITE_CACHE, pos, 0, 0);
-    if (pos < before_stmt_pos)
-      before_stmt_pos= MY_OFF_T_UNDEF;
-
-    /*
-      The only valid positions that can be truncated to are at the
-      beginning of a statement. We are relying on this fact to be able
-      to set the at_least_one_stmt flag correctly. In other word, if
-      we are truncating to the beginning of the transaction cache,
-      there will be no statements in the cache, otherwhise, we will
-      have at least one statement in the transaction cache.
-     */
-    at_least_one_stmt= (pos > 0);
-  }
-
-  /*
-    Reset the entire contents of the transaction cache, emptying it
-    completely.
-   */
-  void reset() {
-    if (!empty())
-      truncate(0);
-    before_stmt_pos= MY_OFF_T_UNDEF;
-    trans_log.end_of_file= max_binlog_cache_size;
-  }
-
-  Rows_log_event *pending() const
-  {
-    return m_pending;
-  }
-
-  void set_pending(Rows_log_event *const pending)
-  {
-    m_pending= pending;
-  }
-
-  IO_CACHE trans_log;                         // The transaction cache
-
-  /**
-    Boolean that is true if there is at least one statement in the
-    transaction cache.
-  */
-  bool at_least_one_stmt;
-
-private:
-  /*
-    Pending binrows event. This event is the event where the rows are
-    currently written.
-   */
-  Rows_log_event *m_pending;
-
-public:
-  /*
-    Binlog position before the start of the current statement.
-  */
-  my_off_t before_stmt_pos;
-};
-
-handlerton *binlog_hton;
-
-bool LOGGER::is_log_table_enabled(uint log_table_type)
-{
-  switch (log_table_type) {
-  case QUERY_LOG_SLOW:
-    return (table_log_handler != NULL) && opt_slow_log;
-  case QUERY_LOG_GENERAL:
-    return (table_log_handler != NULL) && opt_log ;
-  default:
-    DBUG_ASSERT(0);
-    return FALSE;                             /* make compiler happy */
-  }
-}
-
-
-/* Check if a given table is opened log table */
-int check_if_log_table(uint db_len, const char *db, uint table_name_len,
-                       const char *table_name, uint check_if_opened)
-{
-  if (db_len == 5 &&
-      !(lower_case_table_names ?
-        my_strcasecmp(system_charset_info, db, "mysql") :
-        strcmp(db, "mysql")))
-  {
-    if (table_name_len == 11 && !(lower_case_table_names ?
-                                  my_strcasecmp(system_charset_info,
-                                                table_name, "general_log") :
-                                  strcmp(table_name, "general_log")))
-    {
-      if (!check_if_opened || logger.is_log_table_enabled(QUERY_LOG_GENERAL))
-        return QUERY_LOG_GENERAL;
-      return 0;
-    }
-
-    if (table_name_len == 8 && !(lower_case_table_names ?
-      my_strcasecmp(system_charset_info, table_name, "slow_log") :
-      strcmp(table_name, "slow_log")))
-    {
-      if (!check_if_opened || logger.is_log_table_enabled(QUERY_LOG_SLOW))
-        return QUERY_LOG_SLOW;
-      return 0;
-    }
-  }
-  return 0;
-}
-
-
-Log_to_csv_event_handler::Log_to_csv_event_handler()
-{
-}
-
-
-Log_to_csv_event_handler::~Log_to_csv_event_handler()
-{
-}
-
-
-void Log_to_csv_event_handler::cleanup()
-{
-  logger.is_log_tables_initialized= FALSE;
-}
-
-/* log event handlers */
-
-/**
-  Log command to the general log table
-
-  Log given command to the general log table.
-
-  @param  event_time        command start timestamp
-  @param  user_host         the pointer to the string with user@host info
-  @param  user_host_len     length of the user_host string. this is computed
-                            once and passed to all general log event handlers
-  @param  thread_id         Id of the thread, issued a query
-  @param  command_type      the type of the command being logged
-  @param  command_type_len  the length of the string above
-  @param  sql_text          the very text of the query being executed
-  @param  sql_text_len      the length of sql_text string
-
-
-  @return This function attempts to never call my_error(). This is
-  necessary, because general logging happens already after a statement
-  status has been sent to the client, so the client can not see the
-  error anyway. Besides, the error is not related to the statement
-  being executed and is internal, and thus should be handled
-  internally (@todo: how?).
-  If a write to the table has failed, the function attempts to
-  write to a short error message to the file. The failure is also
-  indicated in the return value. 
-
-  @retval  FALSE   OK
-  @retval  TRUE    error occured
-*/
-
-bool Log_to_csv_event_handler::
-  log_general(THD *thd, time_t event_time, const char *user_host,
-              uint user_host_len, int thread_id,
-              const char *command_type, uint command_type_len,
-              const char *sql_text, uint sql_text_len,
-              CHARSET_INFO *client_cs)
-{
-  TABLE_LIST table_list;
-  TABLE *table;
-  bool result= TRUE;
-  bool need_close= FALSE;
-  bool need_pop= FALSE;
-  bool need_rnd_end= FALSE;
-  uint field_index;
-  Silence_log_table_errors error_handler;
-  Open_tables_state open_tables_backup;
-  ulonglong save_thd_options;
-  bool save_time_zone_used;
-
-  /*
-    CSV uses TIME_to_timestamp() internally if table needs to be repaired
-    which will set thd->time_zone_used
-  */
-  save_time_zone_used= thd->time_zone_used;
-
-  save_thd_options= thd->options;
-  thd->options&= ~OPTION_BIN_LOG;
->>>>>>> 565c4d2b
-
-  bzero(& table_list, sizeof(TABLE_LIST));
-  table_list.alias= table_list.table_name= GENERAL_LOG_NAME.str;
-  table_list.table_name_length= GENERAL_LOG_NAME.length;
-
-<<<<<<< HEAD
+
+  RegCloseKey(hRegKey);
+}
+
 #endif /* __NT__ */
 
 
@@ -2555,1958 +2339,6 @@
 }
 
 
-=======
-  table_list.lock_type= TL_WRITE_CONCURRENT_INSERT;
-
-  table_list.db= MYSQL_SCHEMA_NAME.str;
-  table_list.db_length= MYSQL_SCHEMA_NAME.length;
-
-  /*
-    1) open_performance_schema_table generates an error of the
-    table can not be opened or is corrupted.
-    2) "INSERT INTO general_log" can generate warning sometimes.
-
-    Suppress these warnings and errors, they can't be dealt with
-    properly anyway.
-
-    QQ: this problem needs to be studied in more detail.
-    Comment this 2 lines and run "cast.test" to see what's happening.
-  */
-  thd->push_internal_handler(& error_handler);
-  need_pop= TRUE;
-
-  if (!(table= open_performance_schema_table(thd, & table_list,
-                                             & open_tables_backup)))
-    goto err;
-
-  need_close= TRUE;
-
-  if (table->file->extra(HA_EXTRA_MARK_AS_LOG_TABLE) ||
-      table->file->ha_rnd_init(0))
-    goto err;
-
-  need_rnd_end= TRUE;
-
-  /* Honor next number columns if present */
-  table->next_number_field= table->found_next_number_field;
-
-  /*
-    NOTE: we do not call restore_record() here, as all fields are
-    filled by the Logger (=> no need to load default ones).
-  */
-
-  /*
-    We do not set a value for table->field[0], as it will use
-    default value (which is CURRENT_TIMESTAMP).
-  */
-
-  /* check that all columns exist */
-  if (table->s->fields < 6)
-    goto err;
-
-  DBUG_ASSERT(table->field[0]->type() == MYSQL_TYPE_TIMESTAMP);
-
-  ((Field_timestamp*) table->field[0])->store_timestamp((my_time_t)
-                                                        event_time);
-
-  /* do a write */
-  if (table->field[1]->store(user_host, user_host_len, client_cs) ||
-      table->field[2]->store((longlong) thread_id, TRUE) ||
-      table->field[3]->store((longlong) server_id, TRUE) ||
-      table->field[4]->store(command_type, command_type_len, client_cs))
-    goto err;
-
-  /*
-    A positive return value in store() means truncation.
-    Still logging a message in the log in this case.
-  */
-  table->field[5]->flags|= FIELDFLAG_HEX_ESCAPE;
-  if (table->field[5]->store(sql_text, sql_text_len, client_cs) < 0)
-    goto err;
-
-  /* mark all fields as not null */
-  table->field[1]->set_notnull();
-  table->field[2]->set_notnull();
-  table->field[3]->set_notnull();
-  table->field[4]->set_notnull();
-  table->field[5]->set_notnull();
-
-  /* Set any extra columns to their default values */
-  for (field_index= 6 ; field_index < table->s->fields ; field_index++)
-  {
-    table->field[field_index]->set_default();
-  }
-
-  /* log table entries are not replicated */
-  if (table->file->ha_write_row(table->record[0]))
-    goto err;
-
-  result= FALSE;
-
-err:
-  if (result && !thd->killed)
-    sql_print_error("Failed to write to mysql.general_log: %s",
-                    error_handler.message());
-
-  if (need_rnd_end)
-  {
-    table->file->ha_rnd_end();
-    table->file->ha_release_auto_increment();
-  }
-  if (need_pop)
-    thd->pop_internal_handler();
-  if (need_close)
-    close_performance_schema_table(thd, & open_tables_backup);
-
-  thd->options= save_thd_options;
-  thd->time_zone_used= save_time_zone_used;
-  return result;
-}
-
-
-/*
-  Log a query to the slow log table
-
-  SYNOPSIS
-    log_slow()
-    thd               THD of the query
-    current_time      current timestamp
-    query_start_arg   command start timestamp
-    user_host         the pointer to the string with user@host info
-    user_host_len     length of the user_host string. this is computed once
-                      and passed to all general log event handlers
-    query_time        Amount of time the query took to execute (in microseconds)
-    lock_time         Amount of time the query was locked (in microseconds)
-    is_command        The flag, which determines, whether the sql_text is a
-                      query or an administrator command (these are treated
-                      differently by the old logging routines)
-    sql_text          the very text of the query or administrator command
-                      processed
-    sql_text_len      the length of sql_text string
-
-  DESCRIPTION
-
-   Log a query to the slow log table
-
-  RETURN
-    FALSE - OK
-    TRUE - error occured
-*/
-
-bool Log_to_csv_event_handler::
-  log_slow(THD *thd, time_t current_time, time_t query_start_arg,
-           const char *user_host, uint user_host_len,
-           ulonglong query_utime, ulonglong lock_utime, bool is_command,
-           const char *sql_text, uint sql_text_len)
-{
-  TABLE_LIST table_list;
-  TABLE *table;
-  bool result= TRUE;
-  bool need_close= FALSE;
-  bool need_rnd_end= FALSE;
-  Silence_log_table_errors error_handler;
-  Open_tables_state open_tables_backup;
-  CHARSET_INFO *client_cs= thd->variables.character_set_client;
-  bool save_time_zone_used;
-  DBUG_ENTER("Log_to_csv_event_handler::log_slow");
-
-  thd->push_internal_handler(& error_handler);
-  /*
-    CSV uses TIME_to_timestamp() internally if table needs to be repaired
-    which will set thd->time_zone_used
-  */
-  save_time_zone_used= thd->time_zone_used;
-
-  bzero(& table_list, sizeof(TABLE_LIST));
-  table_list.alias= table_list.table_name= SLOW_LOG_NAME.str;
-  table_list.table_name_length= SLOW_LOG_NAME.length;
-
-  table_list.lock_type= TL_WRITE_CONCURRENT_INSERT;
-
-  table_list.db= MYSQL_SCHEMA_NAME.str;
-  table_list.db_length= MYSQL_SCHEMA_NAME.length;
-
-  if (!(table= open_performance_schema_table(thd, & table_list,
-                                             & open_tables_backup)))
-    goto err;
-
-  need_close= TRUE;
-
-  if (table->file->extra(HA_EXTRA_MARK_AS_LOG_TABLE) ||
-      table->file->ha_rnd_init(0))
-    goto err;
-
-  need_rnd_end= TRUE;
-
-  /* Honor next number columns if present */
-  table->next_number_field= table->found_next_number_field;
-
-  restore_record(table, s->default_values);    // Get empty record
-
-  /* check that all columns exist */
-  if (table->s->fields < 11)
-    goto err;
-
-  /* store the time and user values */
-  DBUG_ASSERT(table->field[0]->type() == MYSQL_TYPE_TIMESTAMP);
-  ((Field_timestamp*) table->field[0])->store_timestamp((my_time_t)
-                                                        current_time);
-  if (table->field[1]->store(user_host, user_host_len, client_cs))
-    goto err;
-
-  if (query_start_arg)
-  {
-    longlong query_time= (longlong) (query_utime/1000000);
-    longlong lock_time=  (longlong) (lock_utime/1000000);
-    /*
-      A TIME field can not hold the full longlong range; query_time or
-      lock_time may be truncated without warning here, if greater than
-      839 hours (~35 days)
-    */
-    MYSQL_TIME t;
-    t.neg= 0;
-
-    /* fill in query_time field */
-    calc_time_from_sec(&t, (long) min(query_time, (longlong) TIME_MAX_VALUE_SECONDS), 0);
-    if (table->field[2]->store_time(&t, MYSQL_TIMESTAMP_TIME))
-      goto err;
-    /* lock_time */
-    calc_time_from_sec(&t, (long) min(lock_time, (longlong) TIME_MAX_VALUE_SECONDS), 0);
-    if (table->field[3]->store_time(&t, MYSQL_TIMESTAMP_TIME))
-      goto err;
-    /* rows_sent */
-    if (table->field[4]->store((longlong) thd->sent_row_count, TRUE))
-      goto err;
-    /* rows_examined */
-    if (table->field[5]->store((longlong) thd->examined_row_count, TRUE))
-      goto err;
-  }
-  else
-  {
-    table->field[2]->set_null();
-    table->field[3]->set_null();
-    table->field[4]->set_null();
-    table->field[5]->set_null();
-  }
-  /* fill database field */
-  if (thd->db)
-  {
-    if (table->field[6]->store(thd->db, thd->db_length, client_cs))
-      goto err;
-    table->field[6]->set_notnull();
-  }
-
-  if (thd->stmt_depends_on_first_successful_insert_id_in_prev_stmt)
-  {
-    if (table->
-        field[7]->store((longlong)
-                        thd->first_successful_insert_id_in_prev_stmt_for_binlog,
-                        TRUE))
-      goto err;
-    table->field[7]->set_notnull();
-  }
-
-  /*
-    Set value if we do an insert on autoincrement column. Note that for
-    some engines (those for which get_auto_increment() does not leave a
-    table lock until the statement ends), this is just the first value and
-    the next ones used may not be contiguous to it.
-  */
-  if (thd->auto_inc_intervals_in_cur_stmt_for_binlog.nb_elements() > 0)
-  {
-    if (table->
-        field[8]->store((longlong)
-          thd->auto_inc_intervals_in_cur_stmt_for_binlog.minimum(), TRUE))
-      goto err;
-    table->field[8]->set_notnull();
-  }
-
-  if (table->field[9]->store((longlong) server_id, TRUE))
-    goto err;
-  table->field[9]->set_notnull();
-
-  /*
-    Column sql_text.
-    A positive return value in store() means truncation.
-    Still logging a message in the log in this case.
-  */
-  if (table->field[10]->store(sql_text, sql_text_len, client_cs) < 0)
-    goto err;
-
-  /* log table entries are not replicated */
-  if (table->file->ha_write_row(table->record[0]))
-    goto err;
-
-  result= FALSE;
-
-err:
-  thd->pop_internal_handler();
-
-  if (result && !thd->killed)
-    sql_print_error("Failed to write to mysql.slow_log: %s",
-                    error_handler.message());
-
-  if (need_rnd_end)
-  {
-    table->file->ha_rnd_end();
-    table->file->ha_release_auto_increment();
-  }
-  if (need_close)
-    close_performance_schema_table(thd, & open_tables_backup);
-  thd->time_zone_used= save_time_zone_used;
-  DBUG_RETURN(result);
-}
-
-int Log_to_csv_event_handler::
-  activate_log(THD *thd, uint log_table_type)
-{
-  TABLE_LIST table_list;
-  TABLE *table;
-  int result;
-  Open_tables_state open_tables_backup;
-
-  DBUG_ENTER("Log_to_csv_event_handler::activate_log");
-
-  bzero(& table_list, sizeof(TABLE_LIST));
-
-  if (log_table_type == QUERY_LOG_GENERAL)
-  {
-    table_list.alias= table_list.table_name= GENERAL_LOG_NAME.str;
-    table_list.table_name_length= GENERAL_LOG_NAME.length;
-  }
-  else
-  {
-    DBUG_ASSERT(log_table_type == QUERY_LOG_SLOW);
-    table_list.alias= table_list.table_name= SLOW_LOG_NAME.str;
-    table_list.table_name_length= SLOW_LOG_NAME.length;
-  }
-
-  table_list.lock_type= TL_WRITE_CONCURRENT_INSERT;
-
-  table_list.db= MYSQL_SCHEMA_NAME.str;
-  table_list.db_length= MYSQL_SCHEMA_NAME.length;
-
-  table= open_performance_schema_table(thd, & table_list,
-                                       & open_tables_backup);
-  if (table)
-  {
-    result= 0;
-    close_performance_schema_table(thd, & open_tables_backup);
-  }
-  else
-    result= 1;
-
-  DBUG_RETURN(result);
-}
-
-bool Log_to_csv_event_handler::
-  log_error(enum loglevel level, const char *format, va_list args)
-{
-  /* No log table is implemented */
-  DBUG_ASSERT(0);
-  return FALSE;
-}
-
-bool Log_to_file_event_handler::
-  log_error(enum loglevel level, const char *format,
-            va_list args)
-{
-  return vprint_msg_to_log(level, format, args);
-}
-
-void Log_to_file_event_handler::init_pthread_objects()
-{
-  mysql_log.init_pthread_objects();
-  mysql_slow_log.init_pthread_objects();
-}
-
-
-/** Wrapper around MYSQL_LOG::write() for slow log. */
-
-bool Log_to_file_event_handler::
-  log_slow(THD *thd, time_t current_time, time_t query_start_arg,
-           const char *user_host, uint user_host_len,
-           ulonglong query_utime, ulonglong lock_utime, bool is_command,
-           const char *sql_text, uint sql_text_len)
-{
-  Silence_log_table_errors error_handler;
-  thd->push_internal_handler(&error_handler);
-  bool retval= mysql_slow_log.write(thd, current_time, query_start_arg,
-                                    user_host, user_host_len,
-                                    query_utime, lock_utime, is_command,
-                                    sql_text, sql_text_len);
-  thd->pop_internal_handler();
-  return retval;
-}
-
-
-/**
-   Wrapper around MYSQL_LOG::write() for general log. We need it since we
-   want all log event handlers to have the same signature.
-*/
-
-bool Log_to_file_event_handler::
-  log_general(THD *thd, time_t event_time, const char *user_host,
-              uint user_host_len, int thread_id,
-              const char *command_type, uint command_type_len,
-              const char *sql_text, uint sql_text_len,
-              CHARSET_INFO *client_cs)
-{
-  Silence_log_table_errors error_handler;
-  thd->push_internal_handler(&error_handler);
-  bool retval= mysql_log.write(event_time, user_host, user_host_len,
-                               thread_id, command_type, command_type_len,
-                               sql_text, sql_text_len);
-  thd->pop_internal_handler();
-  return retval;
-}
-
-
-bool Log_to_file_event_handler::init()
-{
-  if (!is_initialized)
-  {
-    if (opt_slow_log)
-      mysql_slow_log.open_slow_log(sys_var_slow_log_path.value);
-
-    if (opt_log)
-      mysql_log.open_query_log(sys_var_general_log_path.value);
-
-    is_initialized= TRUE;
-  }
-
-  return FALSE;
-}
-
-
-void Log_to_file_event_handler::cleanup()
-{
-  mysql_log.cleanup();
-  mysql_slow_log.cleanup();
-}
-
-void Log_to_file_event_handler::flush()
-{
-  /* reopen log files */
-  if (opt_log)
-    mysql_log.reopen_file();
-  if (opt_slow_log)
-    mysql_slow_log.reopen_file();
-}
-
-/*
-  Log error with all enabled log event handlers
-
-  SYNOPSIS
-    error_log_print()
-
-    level             The level of the error significance: NOTE,
-                      WARNING or ERROR.
-    format            format string for the error message
-    args              list of arguments for the format string
-
-  RETURN
-    FALSE - OK
-    TRUE - error occured
-*/
-
-bool LOGGER::error_log_print(enum loglevel level, const char *format,
-                             va_list args)
-{
-  bool error= FALSE;
-  Log_event_handler **current_handler;
-
-  /* currently we don't need locking here as there is no error_log table */
-  for (current_handler= error_log_handler_list ; *current_handler ;)
-    error= (*current_handler++)->log_error(level, format, args) || error;
-
-  return error;
-}
-
-
-void LOGGER::cleanup_base()
-{
-  DBUG_ASSERT(inited == 1);
-  rwlock_destroy(&LOCK_logger);
-  if (table_log_handler)
-  {
-    table_log_handler->cleanup();
-    delete table_log_handler;
-  }
-  if (file_log_handler)
-    file_log_handler->cleanup();
-}
-
-
-void LOGGER::cleanup_end()
-{
-  DBUG_ASSERT(inited == 1);
-  if (file_log_handler)
-    delete file_log_handler;
-}
-
-
-/**
-  Perform basic log initialization: create file-based log handler and
-  init error log.
-*/
-void LOGGER::init_base()
-{
-  DBUG_ASSERT(inited == 0);
-  inited= 1;
-
-  /*
-    Here we create file log handler. We don't do it for the table log handler
-    here as it cannot be created so early. The reason is THD initialization,
-    which depends on the system variables (parsed later).
-  */
-  if (!file_log_handler)
-    file_log_handler= new Log_to_file_event_handler;
-
-  /* by default we use traditional error log */
-  init_error_log(LOG_FILE);
-
-  file_log_handler->init_pthread_objects();
-  my_rwlock_init(&LOCK_logger, NULL);
-}
-
-
-void LOGGER::init_log_tables()
-{
-  if (!table_log_handler)
-    table_log_handler= new Log_to_csv_event_handler;
-
-  if (!is_log_tables_initialized &&
-      !table_log_handler->init() && !file_log_handler->init())
-    is_log_tables_initialized= TRUE;
-}
-
-
-bool LOGGER::flush_logs(THD *thd)
-{
-  int rc= 0;
-
-  /*
-    Now we lock logger, as nobody should be able to use logging routines while
-    log tables are closed
-  */
-  logger.lock_exclusive();
-
-  /* reopen log files */
-  file_log_handler->flush();
-
-  /* end of log flush */
-  logger.unlock();
-  return rc;
-}
-
-
-/*
-  Log slow query with all enabled log event handlers
-
-  SYNOPSIS
-    slow_log_print()
-
-    thd                 THD of the query being logged
-    query               The query being logged
-    query_length        The length of the query string
-    current_utime       Current time in microseconds (from undefined start)
-
-  RETURN
-    FALSE   OK
-    TRUE    error occured
-*/
-
-bool LOGGER::slow_log_print(THD *thd, const char *query, uint query_length,
-                            ulonglong current_utime)
-
-{
-  bool error= FALSE;
-  Log_event_handler **current_handler;
-  bool is_command= FALSE;
-  char user_host_buff[MAX_USER_HOST_SIZE];
-  Security_context *sctx= thd->security_ctx;
-  uint user_host_len= 0;
-  ulonglong query_utime, lock_utime;
-
-  /*
-    Print the message to the buffer if we have slow log enabled
-  */
-
-  if (*slow_log_handler_list)
-  {
-    time_t current_time;
-
-    /* do not log slow queries from replication threads */
-    if (thd->slave_thread && !opt_log_slow_slave_statements)
-      return 0;
-
-    lock_shared();
-    if (!opt_slow_log)
-    {
-      unlock();
-      return 0;
-    }
-
-    /* fill in user_host value: the format is "%s[%s] @ %s [%s]" */
-    user_host_len= (strxnmov(user_host_buff, MAX_USER_HOST_SIZE,
-                             sctx->priv_user ? sctx->priv_user : "", "[",
-                             sctx->user ? sctx->user : "", "] @ ",
-                             sctx->host ? sctx->host : "", " [",
-                             sctx->ip ? sctx->ip : "", "]", NullS) -
-                    user_host_buff);
-
-    current_time= my_time_possible_from_micro(current_utime);
-    if (thd->start_utime)
-    {
-      query_utime= (current_utime - thd->start_utime);
-      lock_utime=  (thd->utime_after_lock - thd->start_utime);
-    }
-    else
-    {
-      query_utime= lock_utime= 0;
-    }
-
-    if (!query)
-    {
-      is_command= TRUE;
-      query= command_name[thd->command].str;
-      query_length= command_name[thd->command].length;
-    }
-
-    for (current_handler= slow_log_handler_list; *current_handler ;)
-      error= (*current_handler++)->log_slow(thd, current_time, thd->start_time,
-                                            user_host_buff, user_host_len,
-                                            query_utime, lock_utime, is_command,
-                                            query, query_length) || error;
-
-    unlock();
-  }
-  return error;
-}
-
-bool LOGGER::general_log_write(THD *thd, enum enum_server_command command,
-                               const char *query, uint query_length)
-{
-  bool error= FALSE;
-  Log_event_handler **current_handler= general_log_handler_list;
-  char user_host_buff[MAX_USER_HOST_SIZE];
-  Security_context *sctx= thd->security_ctx;
-  ulong id;
-  uint user_host_len= 0;
-  time_t current_time;
-
-  if (thd)
-    id= thd->thread_id;                 /* Normal thread */
-  else
-    id= 0;                              /* Log from connect handler */
-
-  lock_shared();
-  if (!opt_log)
-  {
-    unlock();
-    return 0;
-  }
-  user_host_len= strxnmov(user_host_buff, MAX_USER_HOST_SIZE,
-                          sctx->priv_user ? sctx->priv_user : "", "[",
-                          sctx->user ? sctx->user : "", "] @ ",
-                          sctx->host ? sctx->host : "", " [",
-                          sctx->ip ? sctx->ip : "", "]", NullS) -
-                                                          user_host_buff;
-
-  current_time= my_time(0);
-  while (*current_handler)
-    error|= (*current_handler++)->
-      log_general(thd, current_time, user_host_buff,
-                  user_host_len, id,
-                  command_name[(uint) command].str,
-                  command_name[(uint) command].length,
-                  query, query_length,
-                  thd->variables.character_set_client) || error;
-  unlock();
-
-  return error;
-}
-
-bool LOGGER::general_log_print(THD *thd, enum enum_server_command command,
-                               const char *format, va_list args)
-{
-  uint message_buff_len= 0;
-  char message_buff[MAX_LOG_BUFFER_SIZE];
-
-  /* prepare message */
-  if (format)
-    message_buff_len= my_vsnprintf(message_buff, sizeof(message_buff),
-                                   format, args);
-  else
-    message_buff[0]= '\0';
-
-  return general_log_write(thd, command, message_buff, message_buff_len);
-}
-
-void LOGGER::init_error_log(uint error_log_printer)
-{
-  if (error_log_printer & LOG_NONE)
-  {
-    error_log_handler_list[0]= 0;
-    return;
-  }
-
-  switch (error_log_printer) {
-  case LOG_FILE:
-    error_log_handler_list[0]= file_log_handler;
-    error_log_handler_list[1]= 0;
-    break;
-    /* these two are disabled for now */
-  case LOG_TABLE:
-    DBUG_ASSERT(0);
-    break;
-  case LOG_TABLE|LOG_FILE:
-    DBUG_ASSERT(0);
-    break;
-  }
-}
-
-void LOGGER::init_slow_log(uint slow_log_printer)
-{
-  if (slow_log_printer & LOG_NONE)
-  {
-    slow_log_handler_list[0]= 0;
-    return;
-  }
-
-  switch (slow_log_printer) {
-  case LOG_FILE:
-    slow_log_handler_list[0]= file_log_handler;
-    slow_log_handler_list[1]= 0;
-    break;
-  case LOG_TABLE:
-    slow_log_handler_list[0]= table_log_handler;
-    slow_log_handler_list[1]= 0;
-    break;
-  case LOG_TABLE|LOG_FILE:
-    slow_log_handler_list[0]= file_log_handler;
-    slow_log_handler_list[1]= table_log_handler;
-    slow_log_handler_list[2]= 0;
-    break;
-  }
-}
-
-void LOGGER::init_general_log(uint general_log_printer)
-{
-  if (general_log_printer & LOG_NONE)
-  {
-    general_log_handler_list[0]= 0;
-    return;
-  }
-
-  switch (general_log_printer) {
-  case LOG_FILE:
-    general_log_handler_list[0]= file_log_handler;
-    general_log_handler_list[1]= 0;
-    break;
-  case LOG_TABLE:
-    general_log_handler_list[0]= table_log_handler;
-    general_log_handler_list[1]= 0;
-    break;
-  case LOG_TABLE|LOG_FILE:
-    general_log_handler_list[0]= file_log_handler;
-    general_log_handler_list[1]= table_log_handler;
-    general_log_handler_list[2]= 0;
-    break;
-  }
-}
-
-
-bool LOGGER::activate_log_handler(THD* thd, uint log_type)
-{
-  MYSQL_QUERY_LOG *file_log;
-  bool res= FALSE;
-  lock_exclusive();
-  switch (log_type) {
-  case QUERY_LOG_SLOW:
-    if (!opt_slow_log)
-    {
-      file_log= file_log_handler->get_mysql_slow_log();
-
-      file_log->open_slow_log(sys_var_slow_log_path.value);
-      if (table_log_handler->activate_log(thd, QUERY_LOG_SLOW))
-      {
-        /* Error printed by open table in activate_log() */
-        res= TRUE;
-        file_log->close(0);
-      }
-      else
-      {
-        init_slow_log(log_output_options);
-        opt_slow_log= TRUE;
-      }
-    }
-    break;
-  case QUERY_LOG_GENERAL:
-    if (!opt_log)
-    {
-      file_log= file_log_handler->get_mysql_log();
-
-      file_log->open_query_log(sys_var_general_log_path.value);
-      if (table_log_handler->activate_log(thd, QUERY_LOG_GENERAL))
-      {
-        /* Error printed by open table in activate_log() */
-        res= TRUE;
-        file_log->close(0);
-      }
-      else
-      {
-        init_general_log(log_output_options);
-        opt_log= TRUE;
-      }
-    }
-    break;
-  default:
-    DBUG_ASSERT(0);
-  }
-  unlock();
-  return res;
-}
-
-
-void LOGGER::deactivate_log_handler(THD *thd, uint log_type)
-{
-  my_bool *tmp_opt= 0;
-  MYSQL_LOG *file_log;
-
-  switch (log_type) {
-  case QUERY_LOG_SLOW:
-    tmp_opt= &opt_slow_log;
-    file_log= file_log_handler->get_mysql_slow_log();
-    break;
-  case QUERY_LOG_GENERAL:
-    tmp_opt= &opt_log;
-    file_log= file_log_handler->get_mysql_log();
-    break;
-  default:
-    assert(0);                                  // Impossible
-  }
-
-  if (!(*tmp_opt))
-    return;
-
-  lock_exclusive();
-  file_log->close(0);
-  *tmp_opt= FALSE;
-  unlock();
-}
-
-
-/* the parameters are unused for the log tables */
-bool Log_to_csv_event_handler::init()
-{
-  return 0;
-}
-
-int LOGGER::set_handlers(uint error_log_printer,
-                         uint slow_log_printer,
-                         uint general_log_printer)
-{
-  /* error log table is not supported yet */
-  DBUG_ASSERT(error_log_printer < LOG_TABLE);
-
-  lock_exclusive();
-
-  if ((slow_log_printer & LOG_TABLE || general_log_printer & LOG_TABLE) &&
-      !is_log_tables_initialized)
-  {
-    slow_log_printer= (slow_log_printer & ~LOG_TABLE) | LOG_FILE;
-    general_log_printer= (general_log_printer & ~LOG_TABLE) | LOG_FILE;
-
-    sql_print_error("Failed to initialize log tables. "
-                    "Falling back to the old-fashioned logs");
-  }
-
-  init_error_log(error_log_printer);
-  init_slow_log(slow_log_printer);
-  init_general_log(general_log_printer);
-
-  unlock();
-
-  return 0;
-}
-
-
- /*
-  Save position of binary log transaction cache.
-
-  SYNPOSIS
-    binlog_trans_log_savepos()
-
-    thd      The thread to take the binlog data from
-    pos      Pointer to variable where the position will be stored
-
-  DESCRIPTION
-
-    Save the current position in the binary log transaction cache into
-    the variable pointed to by 'pos'
- */
-
-static void
-binlog_trans_log_savepos(THD *thd, my_off_t *pos)
-{
-  DBUG_ENTER("binlog_trans_log_savepos");
-  DBUG_ASSERT(pos != NULL);
-  if (thd_get_ha_data(thd, binlog_hton) == NULL)
-    thd->binlog_setup_trx_data();
-  binlog_trx_data *const trx_data=
-    (binlog_trx_data*) thd_get_ha_data(thd, binlog_hton);
-  DBUG_ASSERT(mysql_bin_log.is_open());
-  *pos= trx_data->position();
-  DBUG_PRINT("return", ("*pos: %lu", (ulong) *pos));
-  DBUG_VOID_RETURN;
-}
-
-
-/*
-  Truncate the binary log transaction cache.
-
-  SYNPOSIS
-    binlog_trans_log_truncate()
-
-    thd      The thread to take the binlog data from
-    pos      Position to truncate to
-
-  DESCRIPTION
-
-    Truncate the binary log to the given position. Will not change
-    anything else.
-
- */
-static void
-binlog_trans_log_truncate(THD *thd, my_off_t pos)
-{
-  DBUG_ENTER("binlog_trans_log_truncate");
-  DBUG_PRINT("enter", ("pos: %lu", (ulong) pos));
-
-  DBUG_ASSERT(thd_get_ha_data(thd, binlog_hton) != NULL);
-  /* Only true if binlog_trans_log_savepos() wasn't called before */
-  DBUG_ASSERT(pos != ~(my_off_t) 0);
-
-  binlog_trx_data *const trx_data=
-    (binlog_trx_data*) thd_get_ha_data(thd, binlog_hton);
-  trx_data->truncate(pos);
-  DBUG_VOID_RETURN;
-}
-
-
-/*
-  this function is mostly a placeholder.
-  conceptually, binlog initialization (now mostly done in MYSQL_BIN_LOG::open)
-  should be moved here.
-*/
-
-int binlog_init(void *p)
-{
-  binlog_hton= (handlerton *)p;
-  binlog_hton->state=opt_bin_log ? SHOW_OPTION_YES : SHOW_OPTION_NO;
-  binlog_hton->db_type=DB_TYPE_BINLOG;
-  binlog_hton->savepoint_offset= sizeof(my_off_t);
-  binlog_hton->close_connection= binlog_close_connection;
-  binlog_hton->savepoint_set= binlog_savepoint_set;
-  binlog_hton->savepoint_rollback= binlog_savepoint_rollback;
-  binlog_hton->commit= binlog_commit;
-  binlog_hton->rollback= binlog_rollback;
-  binlog_hton->prepare= binlog_prepare;
-  binlog_hton->flags= HTON_NOT_USER_SELECTABLE | HTON_HIDDEN;
-  return 0;
-}
-
-static int binlog_close_connection(handlerton *hton, THD *thd)
-{
-  binlog_trx_data *const trx_data=
-    (binlog_trx_data*) thd_get_ha_data(thd, binlog_hton);
-  DBUG_ASSERT(trx_data->empty());
-  thd_set_ha_data(thd, binlog_hton, NULL);
-  trx_data->~binlog_trx_data();
-  my_free((uchar*)trx_data, MYF(0));
-  return 0;
-}
-
-/*
-  End a transaction.
-
-  SYNOPSIS
-    binlog_end_trans()
-
-    thd      The thread whose transaction should be ended
-    trx_data Pointer to the transaction data to use
-    end_ev   The end event to use, or NULL
-    all      True if the entire transaction should be ended, false if
-             only the statement transaction should be ended.
-
-  DESCRIPTION
-
-    End the currently open transaction. The transaction can be either
-    a real transaction (if 'all' is true) or a statement transaction
-    (if 'all' is false).
-
-    If 'end_ev' is NULL, the transaction is a rollback of only
-    transactional tables, so the transaction cache will be truncated
-    to either just before the last opened statement transaction (if
-    'all' is false), or reset completely (if 'all' is true).
- */
-static int
-binlog_end_trans(THD *thd, binlog_trx_data *trx_data,
-                 Log_event *end_ev, bool all)
-{
-  DBUG_ENTER("binlog_end_trans");
-  int error=0;
-  IO_CACHE *trans_log= &trx_data->trans_log;
-  DBUG_PRINT("enter", ("transaction: %s  end_ev: 0x%lx",
-                       all ? "all" : "stmt", (long) end_ev));
-  DBUG_PRINT("info", ("thd->options={ %s%s}",
-                      FLAGSTR(thd->options, OPTION_NOT_AUTOCOMMIT),
-                      FLAGSTR(thd->options, OPTION_BEGIN)));
-
-  /*
-    NULL denotes ROLLBACK with nothing to replicate: i.e., rollback of
-    only transactional tables.  If the transaction contain changes to
-    any non-transactiona tables, we need write the transaction and log
-    a ROLLBACK last.
-  */
-  if (end_ev != NULL)
-  {
-    /*
-      Doing a commit or a rollback including non-transactional tables,
-      i.e., ending a transaction where we might write the transaction
-      cache to the binary log.
-
-      We can always end the statement when ending a transaction since
-      transactions are not allowed inside stored functions.  If they
-      were, we would have to ensure that we're not ending a statement
-      inside a stored function.
-     */
-    thd->binlog_flush_pending_rows_event(TRUE);
-
-    error= mysql_bin_log.write(thd, &trx_data->trans_log, end_ev);
-    trx_data->reset();
-
-    /*
-      We need to step the table map version after writing the
-      transaction cache to disk.
-    */
-    mysql_bin_log.update_table_map_version();
-    statistic_increment(binlog_cache_use, &LOCK_status);
-    if (trans_log->disk_writes != 0)
-    {
-      statistic_increment(binlog_cache_disk_use, &LOCK_status);
-      trans_log->disk_writes= 0;
-    }
-  }
-  else
-  {
-    /*
-      If rolling back an entire transaction or a single statement not
-      inside a transaction, we reset the transaction cache.
-
-      If rolling back a statement in a transaction, we truncate the
-      transaction cache to remove the statement.
-     */
-    thd->binlog_remove_pending_rows_event(TRUE);
-    if (all || !(thd->options & (OPTION_BEGIN | OPTION_NOT_AUTOCOMMIT)))
-      trx_data->reset();
-    else                                        // ...statement
-      trx_data->truncate(trx_data->before_stmt_pos);
-
-    /*
-      We need to step the table map version on a rollback to ensure
-      that a new table map event is generated instead of the one that
-      was written to the thrown-away transaction cache.
-    */
-    mysql_bin_log.update_table_map_version();
-  }
-
-  DBUG_RETURN(error);
-}
-
-static int binlog_prepare(handlerton *hton, THD *thd, bool all)
-{
-  /*
-    do nothing.
-    just pretend we can do 2pc, so that MySQL won't
-    switch to 1pc.
-    real work will be done in MYSQL_BIN_LOG::log_xid()
-  */
-  return 0;
-}
-
-#define YESNO(X) ((X) ? "yes" : "no")
-
-/**
-  This function is called once after each statement.
-
-  It has the responsibility to flush the transaction cache to the
-  binlog file on commits.
-
-  @param hton  The binlog handlerton.
-  @param thd   The client thread that executes the transaction.
-  @param all   This is @c true if this is a real transaction commit, and
-               @false otherwise.
-
-  @see handlerton::commit
-*/
-static int binlog_commit(handlerton *hton, THD *thd, bool all)
-{
-  DBUG_ENTER("binlog_commit");
-  binlog_trx_data *const trx_data=
-    (binlog_trx_data*) thd_get_ha_data(thd, binlog_hton);
-
-  if (trx_data->empty())
-  {
-    // we're here because trans_log was flushed in MYSQL_BIN_LOG::log_xid()
-    trx_data->reset();
-    DBUG_RETURN(0);
-  }
-
-  /*
-    Decision table for committing a transaction. The top part, the
-    *conditions* represent different cases that can occur, and hte
-    bottom part, the *actions*, represent what should be done in that
-    particular case.
-
-    Real transaction        'all' was true
-
-    Statement in cache      There were at least one statement in the
-                            transaction cache
-
-    In transaction          We are inside a transaction
-
-    Stmt modified non-trans The statement being committed modified a
-                            non-transactional table
-
-    All modified non-trans  Some statement before this one in the
-                            transaction modified a non-transactional
-                            table
-
-
-    =============================  = = = = = = = = = = = = = = = =
-    Real transaction               N N N N N N N N N N N N N N N N
-    Statement in cache             N N N N N N N N Y Y Y Y Y Y Y Y
-    In transaction                 N N N N Y Y Y Y N N N N Y Y Y Y
-    Stmt modified non-trans        N N Y Y N N Y Y N N Y Y N N Y Y
-    All modified non-trans         N Y N Y N Y N Y N Y N Y N Y N Y
-
-    Action: (C)ommit/(A)ccumulate  C C - C A C - C - - - - A A - A
-    =============================  = = = = = = = = = = = = = = = =
-
-
-    =============================  = = = = = = = = = = = = = = = =
-    Real transaction               Y Y Y Y Y Y Y Y Y Y Y Y Y Y Y Y
-    Statement in cache             N N N N N N N N Y Y Y Y Y Y Y Y
-    In transaction                 N N N N Y Y Y Y N N N N Y Y Y Y
-    Stmt modified non-trans        N N Y Y N N Y Y N N Y Y N N Y Y
-    All modified non-trans         N Y N Y N Y N Y N Y N Y N Y N Y
-
-    (C)ommit/(A)ccumulate/(-)      - - - - C C - C - - - - C C - C
-    =============================  = = = = = = = = = = = = = = = =
-
-    In other words, we commit the transaction if and only if both of
-    the following are true:
-     - We are not in a transaction and committing a statement
-
-     - We are in a transaction and one (or more) of the following are
-       true:
-
-       - A full transaction is committed
-
-         OR
-
-       - A non-transactional statement is committed and there is
-         no statement cached
-
-    Otherwise, we accumulate the statement
-  */
-  ulonglong const in_transaction=
-    thd->options & (OPTION_NOT_AUTOCOMMIT | OPTION_BEGIN);
-  DBUG_PRINT("debug",
-             ("all: %d, empty: %s, in_transaction: %s, all.modified_non_trans_table: %s, stmt.modified_non_trans_table: %s",
-              all,
-              YESNO(trx_data->empty()),
-              YESNO(in_transaction),
-              YESNO(thd->transaction.all.modified_non_trans_table),
-              YESNO(thd->transaction.stmt.modified_non_trans_table)));
-  if (in_transaction &&
-      (all ||
-       (!trx_data->at_least_one_stmt &&
-        thd->transaction.stmt.modified_non_trans_table)) ||
-      !in_transaction && !all)
-  {
-    Query_log_event qev(thd, STRING_WITH_LEN("COMMIT"), TRUE, FALSE);
-    qev.error_code= 0; // see comment in MYSQL_LOG::write(THD, IO_CACHE)
-    int error= binlog_end_trans(thd, trx_data, &qev, all);
-    DBUG_RETURN(error);
-  }
-  DBUG_RETURN(0);
-}
-
-/**
-  This function is called when a transaction involving a transactional
-  table is rolled back.
-
-  It has the responsibility to flush the transaction cache to the
-  binlog file. However, if the transaction does not involve
-  non-transactional tables, nothing needs to be logged.
-
-  @param hton  The binlog handlerton.
-  @param thd   The client thread that executes the transaction.
-  @param all   This is @c true if this is a real transaction rollback, and
-               @false otherwise.
-
-  @see handlerton::rollback
-*/
-static int binlog_rollback(handlerton *hton, THD *thd, bool all)
-{
-  DBUG_ENTER("binlog_rollback");
-  int error=0;
-  binlog_trx_data *const trx_data=
-    (binlog_trx_data*) thd_get_ha_data(thd, binlog_hton);
-
-  if (trx_data->empty()) {
-    trx_data->reset();
-    DBUG_RETURN(0);
-  }
-
-  DBUG_PRINT("debug", ("all: %s, all.modified_non_trans_table: %s, stmt.modified_non_trans_table: %s",
-                       YESNO(all),
-                       YESNO(thd->transaction.all.modified_non_trans_table),
-                       YESNO(thd->transaction.stmt.modified_non_trans_table)));
-  if (all && thd->transaction.all.modified_non_trans_table ||
-      !all && thd->transaction.stmt.modified_non_trans_table ||
-      (thd->options & OPTION_KEEP_LOG))
-  {
-    /*
-      We write the transaction cache with a rollback last if we have
-      modified any non-transactional table. We do this even if we are
-      committing a single statement that has modified a
-      non-transactional table since it can have modified a
-      transactional table in that statement as well, which needs to be
-      rolled back on the slave.
-    */
-    Query_log_event qev(thd, STRING_WITH_LEN("ROLLBACK"), TRUE, FALSE);
-    qev.error_code= 0; // see comment in MYSQL_LOG::write(THD, IO_CACHE)
-    error= binlog_end_trans(thd, trx_data, &qev, all);
-  }
-  else if (all && !thd->transaction.all.modified_non_trans_table ||
-           !all && !thd->transaction.stmt.modified_non_trans_table)
-  {
-    /*
-      If we have modified only transactional tables, we can truncate
-      the transaction cache without writing anything to the binary
-      log.
-     */
-    error= binlog_end_trans(thd, trx_data, 0, all);
-  }
-  DBUG_RETURN(error);
-}
-
-/**
-  @note
-  How do we handle this (unlikely but legal) case:
-  @verbatim
-    [transaction] + [update to non-trans table] + [rollback to savepoint] ?
-  @endverbatim
-  The problem occurs when a savepoint is before the update to the
-  non-transactional table. Then when there's a rollback to the savepoint, if we
-  simply truncate the binlog cache, we lose the part of the binlog cache where
-  the update is. If we want to not lose it, we need to write the SAVEPOINT
-  command and the ROLLBACK TO SAVEPOINT command to the binlog cache. The latter
-  is easy: it's just write at the end of the binlog cache, but the former
-  should be *inserted* to the place where the user called SAVEPOINT. The
-  solution is that when the user calls SAVEPOINT, we write it to the binlog
-  cache (so no need to later insert it). As transactions are never intermixed
-  in the binary log (i.e. they are serialized), we won't have conflicts with
-  savepoint names when using mysqlbinlog or in the slave SQL thread.
-  Then when ROLLBACK TO SAVEPOINT is called, if we updated some
-  non-transactional table, we don't truncate the binlog cache but instead write
-  ROLLBACK TO SAVEPOINT to it; otherwise we truncate the binlog cache (which
-  will chop the SAVEPOINT command from the binlog cache, which is good as in
-  that case there is no need to have it in the binlog).
-*/
-
-static int binlog_savepoint_set(handlerton *hton, THD *thd, void *sv)
-{
-  DBUG_ENTER("binlog_savepoint_set");
-
-  binlog_trans_log_savepos(thd, (my_off_t*) sv);
-  /* Write it to the binary log */
-  
-  int const error=
-    thd->binlog_query(THD::STMT_QUERY_TYPE,
-                      thd->query, thd->query_length, TRUE, FALSE);
-  DBUG_RETURN(error);
-}
-
-static int binlog_savepoint_rollback(handlerton *hton, THD *thd, void *sv)
-{
-  DBUG_ENTER("binlog_savepoint_rollback");
-
-  /*
-    Write ROLLBACK TO SAVEPOINT to the binlog cache if we have updated some
-    non-transactional table. Otherwise, truncate the binlog cache starting
-    from the SAVEPOINT command.
-  */
-  if (unlikely(thd->transaction.all.modified_non_trans_table || 
-               (thd->options & OPTION_KEEP_LOG)))
-  {
-    int error=
-      thd->binlog_query(THD::STMT_QUERY_TYPE,
-                        thd->query, thd->query_length, TRUE, FALSE);
-    DBUG_RETURN(error);
-  }
-  binlog_trans_log_truncate(thd, *(my_off_t*)sv);
-  DBUG_RETURN(0);
-}
-
-
-int check_binlog_magic(IO_CACHE* log, const char** errmsg)
-{
-  char magic[4];
-  DBUG_ASSERT(my_b_tell(log) == 0);
-
-  if (my_b_read(log, (uchar*) magic, sizeof(magic)))
-  {
-    *errmsg = "I/O error reading the header from the binary log";
-    sql_print_error("%s, errno=%d, io cache code=%d", *errmsg, my_errno,
-		    log->error);
-    return 1;
-  }
-  if (memcmp(magic, BINLOG_MAGIC, sizeof(magic)))
-  {
-    *errmsg = "Binlog has bad magic number;  It's not a binary log file that can be used by this version of MySQL";
-    return 1;
-  }
-  return 0;
-}
-
-
-File open_binlog(IO_CACHE *log, const char *log_file_name, const char **errmsg)
-{
-  File file;
-  DBUG_ENTER("open_binlog");
-
-  if ((file = my_open(log_file_name, O_RDONLY | O_BINARY | O_SHARE, 
-                      MYF(MY_WME))) < 0)
-  {
-    sql_print_error("Failed to open log (file '%s', errno %d)",
-                    log_file_name, my_errno);
-    *errmsg = "Could not open log file";
-    goto err;
-  }
-  if (init_io_cache(log, file, IO_SIZE*2, READ_CACHE, 0, 0,
-                    MYF(MY_WME|MY_DONT_CHECK_FILESIZE)))
-  {
-    sql_print_error("Failed to create a cache on log (file '%s')",
-                    log_file_name);
-    *errmsg = "Could not open log file";
-    goto err;
-  }
-  if (check_binlog_magic(log,errmsg))
-    goto err;
-  DBUG_RETURN(file);
-
-err:
-  if (file >= 0)
-  {
-    my_close(file,MYF(0));
-    end_io_cache(log);
-  }
-  DBUG_RETURN(-1);
-}
-
-#ifdef __NT__
-static int eventSource = 0;
-
-static void setup_windows_event_source()
-{
-  HKEY    hRegKey= NULL;
-  DWORD   dwError= 0;
-  TCHAR   szPath[MAX_PATH];
-  DWORD dwTypes;
-
-  if (eventSource)               // Ensure that we are only called once
-    return;
-  eventSource= 1;
-
-  // Create the event source registry key
-  dwError= RegCreateKey(HKEY_LOCAL_MACHINE,
-                          "SYSTEM\\CurrentControlSet\\Services\\EventLog\\Application\\MySQL", 
-                          &hRegKey);
-
-  /* Name of the PE module that contains the message resource */
-  GetModuleFileName(NULL, szPath, MAX_PATH);
-
-  /* Register EventMessageFile */
-  dwError = RegSetValueEx(hRegKey, "EventMessageFile", 0, REG_EXPAND_SZ,
-                          (PBYTE) szPath, (DWORD) (strlen(szPath) + 1));
-
-  /* Register supported event types */
-  dwTypes= (EVENTLOG_ERROR_TYPE | EVENTLOG_WARNING_TYPE |
-            EVENTLOG_INFORMATION_TYPE);
-  dwError= RegSetValueEx(hRegKey, "TypesSupported", 0, REG_DWORD,
-                         (LPBYTE) &dwTypes, sizeof dwTypes);
-
-  RegCloseKey(hRegKey);
-}
-
-#endif /* __NT__ */
-
-
-/**
-  Find a unique filename for 'filename.#'.
-
-  Set '#' to a number as low as possible.
-
-  @return
-    nonzero if not possible to get unique filename
-*/
-
-static int find_uniq_filename(char *name)
-{
-  long                  number;
-  uint                  i;
-  char                  buff[FN_REFLEN];
-  struct st_my_dir     *dir_info;
-  reg1 struct fileinfo *file_info;
-  ulong                 max_found=0;
-  size_t		buf_length, length;
-  char			*start, *end;
-  DBUG_ENTER("find_uniq_filename");
-
-  length= dirname_part(buff, name, &buf_length);
-  start=  name + length;
-  end=    strend(start);
-
-  *end='.';
-  length= (size_t) (end-start+1);
-
-  if (!(dir_info = my_dir(buff,MYF(MY_DONT_SORT))))
-  {						// This shouldn't happen
-    strmov(end,".1");				// use name+1
-    DBUG_RETURN(0);
-  }
-  file_info= dir_info->dir_entry;
-  for (i=dir_info->number_off_files ; i-- ; file_info++)
-  {
-    if (bcmp((uchar*) file_info->name, (uchar*) start, length) == 0 &&
-	test_if_number(file_info->name+length, &number,0))
-    {
-      set_if_bigger(max_found,(ulong) number);
-    }
-  }
-  my_dirend(dir_info);
-
-  *end++='.';
-  sprintf(end,"%06ld",max_found+1);
-  DBUG_RETURN(0);
-}
-
-
-void MYSQL_LOG::init(enum_log_type log_type_arg,
-                     enum cache_type io_cache_type_arg)
-{
-  DBUG_ENTER("MYSQL_LOG::init");
-  log_type= log_type_arg;
-  io_cache_type= io_cache_type_arg;
-  DBUG_PRINT("info",("log_type: %d", log_type));
-  DBUG_VOID_RETURN;
-}
-
-
-/*
-  Open a (new) log file.
-
-  SYNOPSIS
-    open()
-
-    log_name            The name of the log to open
-    log_type_arg        The type of the log. E.g. LOG_NORMAL
-    new_name            The new name for the logfile. This is only needed
-                        when the method is used to open the binlog file.
-    io_cache_type_arg   The type of the IO_CACHE to use for this log file
-
-  DESCRIPTION
-    Open the logfile, init IO_CACHE and write startup messages
-    (in case of general and slow query logs).
-
-  RETURN VALUES
-    0   ok
-    1   error
-*/
-
-bool MYSQL_LOG::open(const char *log_name, enum_log_type log_type_arg,
-                     const char *new_name, enum cache_type io_cache_type_arg)
-{
-  char buff[FN_REFLEN];
-  File file= -1;
-  int open_flags= O_CREAT | O_BINARY;
-  DBUG_ENTER("MYSQL_LOG::open");
-  DBUG_PRINT("enter", ("log_type: %d", (int) log_type_arg));
-
-  write_error= 0;
-
-  init(log_type_arg, io_cache_type_arg);
-
-  if (!(name= my_strdup(log_name, MYF(MY_WME))))
-  {
-    name= (char *)log_name; // for the error message
-    goto err;
-  }
-
-  if (new_name)
-    strmov(log_file_name, new_name);
-  else if (generate_new_name(log_file_name, name))
-    goto err;
-
-  if (io_cache_type == SEQ_READ_APPEND)
-    open_flags |= O_RDWR | O_APPEND;
-  else
-    open_flags |= O_WRONLY | (log_type == LOG_BIN ? 0 : O_APPEND);
-
-  db[0]= 0;
-
-  if ((file= my_open(log_file_name, open_flags,
-                     MYF(MY_WME | ME_WAITTANG))) < 0 ||
-      init_io_cache(&log_file, file, IO_SIZE, io_cache_type,
-                    my_tell(file, MYF(MY_WME)), 0,
-                    MYF(MY_WME | MY_NABP |
-                        ((log_type == LOG_BIN) ? MY_WAIT_IF_FULL : 0))))
-    goto err;
-
-  if (log_type == LOG_NORMAL)
-  {
-    char *end;
-    int len=my_snprintf(buff, sizeof(buff), "%s, Version: %s (%s). "
-#ifdef EMBEDDED_LIBRARY
-                        "embedded library\n",
-                        my_progname, server_version, MYSQL_COMPILATION_COMMENT
-#elif __NT__
-			"started with:\nTCP Port: %d, Named Pipe: %s\n",
-                        my_progname, server_version, MYSQL_COMPILATION_COMMENT,
-                        mysqld_port, mysqld_unix_port
-#else
-			"started with:\nTcp port: %d  Unix socket: %s\n",
-                        my_progname, server_version, MYSQL_COMPILATION_COMMENT,
-                        mysqld_port, mysqld_unix_port
-#endif
-                       );
-    end= strnmov(buff + len, "Time                 Id Command    Argument\n",
-                 sizeof(buff) - len);
-    if (my_b_write(&log_file, (uchar*) buff, (uint) (end-buff)) ||
-	flush_io_cache(&log_file))
-      goto err;
-  }
-
-  log_state= LOG_OPENED;
-  DBUG_RETURN(0);
-
-err:
-  sql_print_error("Could not use %s for logging (error %d). \
-Turning logging off for the whole duration of the MySQL server process. \
-To turn it on again: fix the cause, \
-shutdown the MySQL server and restart it.", name, errno);
-  if (file >= 0)
-    my_close(file, MYF(0));
-  end_io_cache(&log_file);
-  safeFree(name);
-  log_state= LOG_CLOSED;
-  DBUG_RETURN(1);
-}
-
-MYSQL_LOG::MYSQL_LOG()
-  : name(0), write_error(FALSE), inited(FALSE), log_type(LOG_UNKNOWN),
-    log_state(LOG_CLOSED)
-{
-  /*
-    We don't want to initialize LOCK_Log here as such initialization depends on
-    safe_mutex (when using safe_mutex) which depends on MY_INIT(), which is
-    called only in main(). Doing initialization here would make it happen
-    before main().
-  */
-  bzero((char*) &log_file, sizeof(log_file));
-}
-
-void MYSQL_LOG::init_pthread_objects()
-{
-  DBUG_ASSERT(inited == 0);
-  inited= 1;
-  (void) pthread_mutex_init(&LOCK_log, MY_MUTEX_INIT_SLOW);
-}
-
-/*
-  Close the log file
-
-  SYNOPSIS
-    close()
-    exiting     Bitmask. For the slow and general logs the only used bit is
-                LOG_CLOSE_TO_BE_OPENED. This is used if we intend to call
-                open at once after close.
-
-  NOTES
-    One can do an open on the object at once after doing a close.
-    The internal structures are not freed until cleanup() is called
-*/
-
-void MYSQL_LOG::close(uint exiting)
-{					// One can't set log_type here!
-  DBUG_ENTER("MYSQL_LOG::close");
-  DBUG_PRINT("enter",("exiting: %d", (int) exiting));
-  if (log_state == LOG_OPENED)
-  {
-    end_io_cache(&log_file);
-
-    if (my_sync(log_file.file, MYF(MY_WME)) && ! write_error)
-    {
-      write_error= 1;
-      sql_print_error(ER(ER_ERROR_ON_WRITE), name, errno);
-    }
-
-    if (my_close(log_file.file, MYF(MY_WME)) && ! write_error)
-    {
-      write_error= 1;
-      sql_print_error(ER(ER_ERROR_ON_WRITE), name, errno);
-    }
-  }
-
-  log_state= (exiting & LOG_CLOSE_TO_BE_OPENED) ? LOG_TO_BE_OPENED : LOG_CLOSED;
-  safeFree(name);
-  DBUG_VOID_RETURN;
-}
-
-/** This is called only once. */
-
-void MYSQL_LOG::cleanup()
-{
-  DBUG_ENTER("cleanup");
-  if (inited)
-  {
-    inited= 0;
-    (void) pthread_mutex_destroy(&LOCK_log);
-    close(0);
-  }
-  DBUG_VOID_RETURN;
-}
-
-
-int MYSQL_LOG::generate_new_name(char *new_name, const char *log_name)
-{
-  fn_format(new_name, log_name, mysql_data_home, "", 4);
-  if (log_type == LOG_BIN)
-  {
-    if (!fn_ext(log_name)[0])
-    {
-      if (find_uniq_filename(new_name))
-      {
-	sql_print_error(ER(ER_NO_UNIQUE_LOGFILE), log_name);
-	return 1;
-      }
-    }
-  }
-  return 0;
-}
-
-
-/*
-  Reopen the log file
-
-  SYNOPSIS
-    reopen_file()
-
-  DESCRIPTION
-    Reopen the log file. The method is used during FLUSH LOGS
-    and locks LOCK_log mutex
-*/
-
-
-void MYSQL_QUERY_LOG::reopen_file()
-{
-  char *save_name;
-
-  DBUG_ENTER("MYSQL_LOG::reopen_file");
-  if (!is_open())
-  {
-    DBUG_PRINT("info",("log is closed"));
-    DBUG_VOID_RETURN;
-  }
-
-  pthread_mutex_lock(&LOCK_log);
-
-  save_name= name;
-  name= 0;				// Don't free name
-  close(LOG_CLOSE_TO_BE_OPENED);
-
-  /*
-     Note that at this point, log_state != LOG_CLOSED (important for is_open()).
-  */
-
-  open(save_name, log_type, 0, io_cache_type);
-  my_free(save_name, MYF(0));
-
-  pthread_mutex_unlock(&LOCK_log);
-
-  DBUG_VOID_RETURN;
-}
-
-
-/*
-  Write a command to traditional general log file
-
-  SYNOPSIS
-    write()
-
-    event_time        command start timestamp
-    user_host         the pointer to the string with user@host info
-    user_host_len     length of the user_host string. this is computed once
-                      and passed to all general log  event handlers
-    thread_id         Id of the thread, issued a query
-    command_type      the type of the command being logged
-    command_type_len  the length of the string above
-    sql_text          the very text of the query being executed
-    sql_text_len      the length of sql_text string
-
-  DESCRIPTION
-
-   Log given command to to normal (not rotable) log file
-
-  RETURN
-    FASE - OK
-    TRUE - error occured
-*/
-
-bool MYSQL_QUERY_LOG::write(time_t event_time, const char *user_host,
-                            uint user_host_len, int thread_id,
-                            const char *command_type, uint command_type_len,
-                            const char *sql_text, uint sql_text_len)
-{
-  char buff[32];
-  uint length= 0;
-  char local_time_buff[MAX_TIME_SIZE];
-  struct tm start;
-  uint time_buff_len= 0;
-
-  (void) pthread_mutex_lock(&LOCK_log);
-
-  /* Test if someone closed between the is_open test and lock */
-  if (is_open())
-  {
-    /* Note that my_b_write() assumes it knows the length for this */
-      if (event_time != last_time)
-      {
-        last_time= event_time;
-
-        localtime_r(&event_time, &start);
-
-        time_buff_len= my_snprintf(local_time_buff, MAX_TIME_SIZE,
-                                   "%02d%02d%02d %2d:%02d:%02d",
-                                   start.tm_year % 100, start.tm_mon + 1,
-                                   start.tm_mday, start.tm_hour,
-                                   start.tm_min, start.tm_sec);
-
-        if (my_b_write(&log_file, (uchar*) local_time_buff, time_buff_len))
-          goto err;
-      }
-      else
-        if (my_b_write(&log_file, (uchar*) "\t\t" ,2) < 0)
-          goto err;
-
-      /* command_type, thread_id */
-      length= my_snprintf(buff, 32, "%5ld ", (long) thread_id);
-
-    if (my_b_write(&log_file, (uchar*) buff, length))
-      goto err;
-
-    if (my_b_write(&log_file, (uchar*) command_type, command_type_len))
-      goto err;
-
-    if (my_b_write(&log_file, (uchar*) "\t", 1))
-      goto err;
-
-    /* sql_text */
-    if (my_b_write(&log_file, (uchar*) sql_text, sql_text_len))
-      goto err;
-
-    if (my_b_write(&log_file, (uchar*) "\n", 1) ||
-        flush_io_cache(&log_file))
-      goto err;
-  }
-
-  (void) pthread_mutex_unlock(&LOCK_log);
-  return FALSE;
-err:
-
-  if (!write_error)
-  {
-    write_error= 1;
-    sql_print_error(ER(ER_ERROR_ON_WRITE), name, errno);
-  }
-  (void) pthread_mutex_unlock(&LOCK_log);
-  return TRUE;
-}
-
-
-/*
-  Log a query to the traditional slow log file
-
-  SYNOPSIS
-    write()
-
-    thd               THD of the query
-    current_time      current timestamp
-    query_start_arg   command start timestamp
-    user_host         the pointer to the string with user@host info
-    user_host_len     length of the user_host string. this is computed once
-                      and passed to all general log event handlers
-    query_utime       Amount of time the query took to execute (in microseconds)
-    lock_utime        Amount of time the query was locked (in microseconds)
-    is_command        The flag, which determines, whether the sql_text is a
-                      query or an administrator command.
-    sql_text          the very text of the query or administrator command
-                      processed
-    sql_text_len      the length of sql_text string
-
-  DESCRIPTION
-
-   Log a query to the slow log file.
-
-  RETURN
-    FALSE - OK
-    TRUE - error occured
-*/
-
-bool MYSQL_QUERY_LOG::write(THD *thd, time_t current_time,
-                            time_t query_start_arg, const char *user_host,
-                            uint user_host_len, ulonglong query_utime,
-                            ulonglong lock_utime, bool is_command,
-                            const char *sql_text, uint sql_text_len)
-{
-  bool error= 0;
-  DBUG_ENTER("MYSQL_QUERY_LOG::write");
-
-  (void) pthread_mutex_lock(&LOCK_log);
-
-  if (!is_open())
-  {
-    (void) pthread_mutex_unlock(&LOCK_log);
-    DBUG_RETURN(0);
-  }
-
-  if (is_open())
-  {						// Safety agains reopen
-    int tmp_errno= 0;
-    char buff[80], *end;
-    char query_time_buff[22+7], lock_time_buff[22+7];
-    uint buff_len;
-    end= buff;
-
-    if (!(specialflag & SPECIAL_SHORT_LOG_FORMAT))
-    {
-      if (current_time != last_time)
-      {
-        last_time= current_time;
-        struct tm start;
-        localtime_r(&current_time, &start);
-
-        buff_len= my_snprintf(buff, sizeof buff,
-                              "# Time: %02d%02d%02d %2d:%02d:%02d\n",
-                              start.tm_year % 100, start.tm_mon + 1,
-                              start.tm_mday, start.tm_hour,
-                              start.tm_min, start.tm_sec);
-
-        /* Note that my_b_write() assumes it knows the length for this */
-        if (my_b_write(&log_file, (uchar*) buff, buff_len))
-          tmp_errno= errno;
-      }
-      const uchar uh[]= "# User@Host: ";
-      if (my_b_write(&log_file, uh, sizeof(uh) - 1))
-        tmp_errno= errno;
-      if (my_b_write(&log_file, (uchar*) user_host, user_host_len))
-        tmp_errno= errno;
-      if (my_b_write(&log_file, (uchar*) "\n", 1))
-        tmp_errno= errno;
-    }
-    /* For slow query log */
-    sprintf(query_time_buff, "%.6f", ulonglong2double(query_utime)/1000000.0);
-    sprintf(lock_time_buff,  "%.6f", ulonglong2double(lock_utime)/1000000.0);
-    if (my_b_printf(&log_file,
-                    "# Query_time: %s  Lock_time: %s"
-                    " Rows_sent: %lu  Rows_examined: %lu\n",
-                    query_time_buff, lock_time_buff,
-                    (ulong) thd->sent_row_count,
-                    (ulong) thd->examined_row_count) == (uint) -1)
-      tmp_errno= errno;
-    if (thd->db && strcmp(thd->db, db))
-    {						// Database changed
-      if (my_b_printf(&log_file,"use %s;\n",thd->db) == (uint) -1)
-        tmp_errno= errno;
-      strmov(db,thd->db);
-    }
-    if (thd->stmt_depends_on_first_successful_insert_id_in_prev_stmt)
-    {
-      end=strmov(end, ",last_insert_id=");
-      end=longlong10_to_str((longlong)
-                            thd->first_successful_insert_id_in_prev_stmt_for_binlog,
-                            end, -10);
-    }
-    // Save value if we do an insert.
-    if (thd->auto_inc_intervals_in_cur_stmt_for_binlog.nb_elements() > 0)
-    {
-      if (!(specialflag & SPECIAL_SHORT_LOG_FORMAT))
-      {
-        end=strmov(end,",insert_id=");
-        end=longlong10_to_str((longlong)
-                              thd->auto_inc_intervals_in_cur_stmt_for_binlog.minimum(),
-                              end, -10);
-      }
-    }
-
-    /*
-      This info used to show up randomly, depending on whether the query
-      checked the query start time or not. now we always write current
-      timestamp to the slow log
-    */
-    end= strmov(end, ",timestamp=");
-    end= int10_to_str((long) current_time, end, 10);
-
-    if (end != buff)
-    {
-      *end++=';';
-      *end='\n';
-      if (my_b_write(&log_file, (uchar*) "SET ", 4) ||
-          my_b_write(&log_file, (uchar*) buff + 1, (uint) (end-buff)))
-        tmp_errno= errno;
-    }
-    if (is_command)
-    {
-      end= strxmov(buff, "# administrator command: ", NullS);
-      buff_len= (ulong) (end - buff);
-      my_b_write(&log_file, (uchar*) buff, buff_len);
-    }
-    if (my_b_write(&log_file, (uchar*) sql_text, sql_text_len) ||
-        my_b_write(&log_file, (uchar*) ";\n",2) ||
-        flush_io_cache(&log_file))
-      tmp_errno= errno;
-    if (tmp_errno)
-    {
-      error= 1;
-      if (! write_error)
-      {
-        write_error= 1;
-        sql_print_error(ER(ER_ERROR_ON_WRITE), name, error);
-      }
-    }
-  }
-  (void) pthread_mutex_unlock(&LOCK_log);
-  DBUG_RETURN(error);
-}
-
-
->>>>>>> 565c4d2b
 /**
   @todo
   The following should be using fn_format();  We just need to
@@ -5013,11 +2845,7 @@
     thread. If the transaction involved MyISAM tables, it should go
     into binlog even on rollback.
   */
-<<<<<<< HEAD
   pthread_mutex_lock(&LOCK_thread_count);
-=======
-  VOID(pthread_mutex_lock(&LOCK_thread_count));
->>>>>>> 565c4d2b
 
   /* Save variables so that we can reopen the log */
   save_name=name;
@@ -5048,11 +2876,7 @@
       }
       else
       {
-<<<<<<< HEAD
         push_warning_printf(current_thd, MYSQL_ERROR::WARN_LEVEL_WARN,
-=======
-        push_warning_printf(current_thd, MYSQL_ERROR::WARN_LEVEL_ERROR,
->>>>>>> 565c4d2b
                             ER_BINLOG_PURGE_FATAL_ERR,
                             "a problem with deleting %s; "
                             "consider examining correspondence "
@@ -5083,11 +2907,7 @@
     }
     else
     {
-<<<<<<< HEAD
       push_warning_printf(current_thd, MYSQL_ERROR::WARN_LEVEL_WARN,
-=======
-      push_warning_printf(current_thd, MYSQL_ERROR::WARN_LEVEL_ERROR,
->>>>>>> 565c4d2b
                           ER_BINLOG_PURGE_FATAL_ERR,
                           "a problem with deleting %s; "
                           "consider examining correspondence "
@@ -5105,11 +2925,7 @@
   my_free((uchar*) save_name, MYF(0));
 
 err:
-<<<<<<< HEAD
   pthread_mutex_unlock(&LOCK_thread_count);
-=======
-  VOID(pthread_mutex_unlock(&LOCK_thread_count));
->>>>>>> 565c4d2b
   pthread_mutex_unlock(&LOCK_index);
   pthread_mutex_unlock(&LOCK_log);
   DBUG_RETURN(error);
@@ -5320,11 +3136,7 @@
         */
         if (thd)
         {
-<<<<<<< HEAD
           push_warning_printf(thd, MYSQL_ERROR::WARN_LEVEL_WARN,
-=======
-          push_warning_printf(thd, MYSQL_ERROR::WARN_LEVEL_ERROR,
->>>>>>> 565c4d2b
                               ER_BINLOG_PURGE_FATAL_ERR,
                               "a problem with getting info on being purged %s; "
                               "consider examining correspondence "
@@ -5370,11 +3182,7 @@
         {
           if (thd)
           {
-<<<<<<< HEAD
             push_warning_printf(thd, MYSQL_ERROR::WARN_LEVEL_WARN,
-=======
-            push_warning_printf(thd, MYSQL_ERROR::WARN_LEVEL_ERROR,
->>>>>>> 565c4d2b
                                 ER_BINLOG_PURGE_FATAL_ERR,
                                 "a problem with deleting %s; "
                                 "consider examining correspondence "
@@ -5489,11 +3297,7 @@
         */
         if (thd)
         {
-<<<<<<< HEAD
           push_warning_printf(thd, MYSQL_ERROR::WARN_LEVEL_WARN,
-=======
-          push_warning_printf(thd, MYSQL_ERROR::WARN_LEVEL_ERROR,
->>>>>>> 565c4d2b
                               ER_BINLOG_PURGE_FATAL_ERR,
                               "a problem with getting info on being purged %s; "
                               "consider examining correspondence "
@@ -5533,11 +3337,7 @@
         {
           if (thd)
           {
-<<<<<<< HEAD
             push_warning_printf(thd, MYSQL_ERROR::WARN_LEVEL_WARN,
-=======
-            push_warning_printf(thd, MYSQL_ERROR::WARN_LEVEL_ERROR,
->>>>>>> 565c4d2b
                                 ER_BINLOG_PURGE_FATAL_ERR,
                                 "a problem with deleting %s; "
                                 "consider examining correspondence "
@@ -5609,7 +3409,6 @@
   a lock (which is not possible with private new_file_without_locking
   method).
 */
-<<<<<<< HEAD
 
 void MYSQL_BIN_LOG::new_file()
 {
@@ -5623,21 +3422,6 @@
 }
 
 
-=======
-
-void MYSQL_BIN_LOG::new_file()
-{
-  new_file_impl(1);
-}
-
-
-void MYSQL_BIN_LOG::new_file_without_locking()
-{
-  new_file_impl(0);
-}
-
-
->>>>>>> 565c4d2b
 /**
   Start writing to a new log file or reopen the old file.
 
@@ -5903,13 +3687,8 @@
 {
   binlog_trx_data *trx_data= (binlog_trx_data*) thd_get_ha_data(this, binlog_hton);
   DBUG_ENTER("binlog_start_trans_and_stmt");
-<<<<<<< HEAD
   DBUG_PRINT("enter", ("trx_data: %p  trx_data->before_stmt_pos: %lu",
                        trx_data,
-=======
-  DBUG_PRINT("enter", ("trx_data: 0x%lx  trx_data->before_stmt_pos: %lu",
-                       (long) trx_data,
->>>>>>> 565c4d2b
                        (trx_data ? (ulong) trx_data->before_stmt_pos :
                         (ulong) 0)));
 
@@ -5959,13 +3738,8 @@
 {
   int error;
   DBUG_ENTER("THD::binlog_write_table_map");
-<<<<<<< HEAD
   DBUG_PRINT("enter", ("table: %p  (%s: #%lu)",
                        table, table->s->table_name.str,
-=======
-  DBUG_PRINT("enter", ("table: 0x%lx  (%s: #%lu)",
-                       (long) table, table->s->table_name.str,
->>>>>>> 565c4d2b
                        table->s->table_map_id));
 
   /* Pre-conditions */
@@ -6017,8 +3791,6 @@
 }
 
 
-<<<<<<< HEAD
-=======
 /**
   Remove the pending rows event, discarding any outstanding rows.
 
@@ -6044,7 +3816,6 @@
   DBUG_RETURN(0);
 }
 
->>>>>>> 565c4d2b
 /*
   Moves the last bunch of rows from the pending Rows event to the binlog
   (either cached binlog if transaction, or disk binlog). Sets a new pending
@@ -6056,11 +3827,7 @@
 {
   DBUG_ENTER("MYSQL_BIN_LOG::flush_and_set_pending_rows_event(event)");
   DBUG_ASSERT(mysql_bin_log.is_open());
-<<<<<<< HEAD
   DBUG_PRINT("enter", ("event: %p", event));
-=======
-  DBUG_PRINT("enter", ("event: 0x%lx", (long) event));
->>>>>>> 565c4d2b
 
   int error= 0;
 
@@ -6069,11 +3836,7 @@
 
   DBUG_ASSERT(trx_data);
 
-<<<<<<< HEAD
   DBUG_PRINT("info", ("trx_data->pending(): %p", trx_data->pending()));
-=======
-  DBUG_PRINT("info", ("trx_data->pending(): 0x%lx", (long) trx_data->pending()));
->>>>>>> 565c4d2b
 
   if (Rows_log_event* pending= trx_data->pending())
   {
@@ -6173,11 +3936,7 @@
     this will close all tables on the slave.
   */
   bool const end_stmt=
-<<<<<<< HEAD
     thd->locked_tables_mode && thd->lex->requires_prelocking();
-=======
-    thd->prelocked_mode && thd->lex->requires_prelocking();
->>>>>>> 565c4d2b
   thd->binlog_flush_pending_rows_event(end_stmt);
 
   pthread_mutex_lock(&LOCK_log);
@@ -6200,19 +3959,11 @@
     if ((thd && !(thd->options & OPTION_BIN_LOG)) ||
 	(!binlog_filter->db_ok(local_db)))
     {
-<<<<<<< HEAD
       pthread_mutex_unlock(&LOCK_log);
-=======
-      VOID(pthread_mutex_unlock(&LOCK_log));
->>>>>>> 565c4d2b
       DBUG_RETURN(0);
     }
 #endif /* HAVE_REPLICATION */
 
-<<<<<<< HEAD
-=======
-#if defined(USING_TRANSACTIONS) 
->>>>>>> 565c4d2b
     /*
       Should we write to the binlog cache or to the binlog on disk?
       Write to the binlog cache if:
@@ -6247,11 +3998,7 @@
         LOCK_log.
       */
     }
-<<<<<<< HEAD
-
-=======
-#endif /* USING_TRANSACTIONS */
->>>>>>> 565c4d2b
+
     DBUG_PRINT("info",("event type: %d",event_info->get_type_code()));
 
     /*
@@ -6421,83 +4168,6 @@
   if (logger.log_command(thd, command))
     return logger.general_log_write(thd, command, query, query_length);
 
-<<<<<<< HEAD
-  if (event_info->flags & LOG_EVENT_UPDATE_TABLE_MAP_VERSION_F)
-    ++m_table_map_version;
-
-  pthread_mutex_unlock(&LOCK_log);
-  DBUG_RETURN(error);
-}
-
-
-int error_log_print(enum loglevel level, const char *format,
-                    va_list args)
-{
-  return logger.error_log_print(level, format, args);
-}
-
-
-bool slow_log_print(THD *thd, const char *query, uint query_length,
-                    ulonglong current_utime)
-{
-  return logger.slow_log_print(thd, query, query_length, current_utime);
-}
-
-
-bool LOGGER::log_command(THD *thd, enum enum_server_command command)
-{
-#ifndef NO_EMBEDDED_ACCESS_CHECKS
-  Security_context *sctx= thd->security_ctx;
-#endif
-  /*
-    Log command if we have at least one log event handler enabled and want
-    to log this king of commands
-  */
-  if (*general_log_handler_list && (what_to_log & (1L << (uint) command)))
-  {
-    if ((thd->options & OPTION_LOG_OFF)
-#ifndef NO_EMBEDDED_ACCESS_CHECKS
-         && (sctx->master_access & SUPER_ACL)
-#endif
-       )
-    {
-      /* No logging */
-      return FALSE;
-    }
-
-    return TRUE;
-  }
-
-  return FALSE;
-}
-
-
-bool general_log_print(THD *thd, enum enum_server_command command,
-                       const char *format, ...)
-{
-  va_list args;
-  uint error= 0;
-
-  /* Print the message to the buffer if we want to log this king of commands */
-  if (! logger.log_command(thd, command))
-    return FALSE;
-
-  va_start(args, format);
-  error= logger.general_log_print(thd, command, format, args);
-  va_end(args);
-
-  return error;
-}
-
-bool general_log_write(THD *thd, enum enum_server_command command,
-                       const char *query, uint query_length)
-{
-  /* Write the message to the log if we want to log this king of commands */
-  if (logger.log_command(thd, command))
-    return logger.general_log_write(thd, command, query, query_length);
-
-=======
->>>>>>> 565c4d2b
   return FALSE;
 }
 
@@ -6600,7 +4270,6 @@
         version will be written later.
       */
       memcpy((char *)cache->read_pos, &header[carry], LOG_EVENT_HEADER_LEN - carry);
-<<<<<<< HEAD
 
       /* next event header at ... */
       hdr_offs = uint4korr(&header[EVENT_LEN_OFFSET]) - carry;
@@ -6610,17 +4279,6 @@
 
     /* if there is anything to write, process it. */
 
-=======
-
-      /* next event header at ... */
-      hdr_offs = uint4korr(&header[EVENT_LEN_OFFSET]) - carry;
-
-      carry= 0;
-    }
-
-    /* if there is anything to write, process it. */
-
->>>>>>> 565c4d2b
     if (likely(length > 0))
     {
       /*
@@ -6709,11 +4367,7 @@
 bool MYSQL_BIN_LOG::write(THD *thd, IO_CACHE *cache, Log_event *commit_event)
 {
   DBUG_ENTER("MYSQL_BIN_LOG::write(THD *, IO_CACHE *, Log_event *)");
-<<<<<<< HEAD
   pthread_mutex_lock(&LOCK_log);
-=======
-  VOID(pthread_mutex_lock(&LOCK_log));
->>>>>>> 565c4d2b
 
   /* NULL would represent nothing to replicate after ROLLBACK */
   DBUG_ASSERT(commit_event != NULL);
@@ -6772,11 +4426,7 @@
         goto err;
       if (flush_and_sync())
         goto err;
-<<<<<<< HEAD
       DBUG_EXECUTE_IF("half_binlogged_transaction", DBUG_ABORT(););
-=======
-      DBUG_EXECUTE_IF("half_binlogged_transaction", abort(););
->>>>>>> 565c4d2b
       if (cache->error)				// Error on read
       {
         sql_print_error(ER(ER_ERROR_ON_READ), cache->file_name, errno);
@@ -6819,7 +4469,6 @@
 
 
 /**
-<<<<<<< HEAD
   Wait until we get a signal that the relay log has been updated
 
   @param[in] thd   a THD struct
@@ -6860,22 +4509,6 @@
 
 int MYSQL_BIN_LOG::wait_for_update_bin_log(THD* thd,
                                            const struct timespec *timeout)
-=======
-  Wait until we get a signal that the binary log has been updated.
-
-  @param thd		Thread variable
-  @param is_slave      If 0, the caller is the Binlog_dump thread from master;
-                       if 1, the caller is the SQL thread from the slave. This
-                       influences only thd->proc_info.
-
-  @note
-    One must have a lock on LOCK_log before calling this function.
-    This lock will be released before return! That's required by
-    THD::enter_cond() (see NOTES in sql_class.h).
-*/
-
-void MYSQL_BIN_LOG::wait_for_update(THD* thd, bool is_slave)
->>>>>>> 565c4d2b
 {
   int ret= 0;
   const char* old_msg = thd->proc_info;
