--- conflicted
+++ resolved
@@ -41,14 +41,10 @@
 /** Dummy session used currently in MySQL interface */
 extern sess_t*	trx_dummy_sess;
 
-<<<<<<< HEAD
 /** Number of transactions currently allocated for MySQL: protected by
-=======
-/* Number of transactions currently allocated for MySQL: protected by
->>>>>>> d0b1a646
 the kernel mutex */
 extern ulint	trx_n_mysql_transactions;
-/* Number of transactions currently in the XA PREPARED state: protected by
+/** Number of transactions currently in the XA PREPARED state: protected by
 the kernel mutex */
 extern ulint	trx_n_prepared;
 
@@ -114,6 +110,14 @@
 trx_free(
 /*=====*/
 	trx_t*	trx);	/*!< in, own: trx object */
+/********************************************************************//**
+At shutdown, frees a transaction object that is in the PREPARED state. */
+UNIV_INTERN
+void
+trx_free_prepared(
+/*==============*/
+	trx_t*	trx)	/*!< in, own: trx object */
+	UNIV_COLD __attribute__((nonnull));
 /********************************************************************//**
 Frees a transaction object for MySQL. */
 UNIV_INTERN
