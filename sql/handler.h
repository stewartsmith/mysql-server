--- conflicted
+++ resolved
@@ -1125,11 +1125,8 @@
   enum { MEM_COEFF=1 };
   enum { IMPORT_COEFF=1 };
 
-<<<<<<< HEAD
   COST_VECT() {}                              // keep gcc happy
 
-=======
->>>>>>> 0cbdf571
   double total_cost() 
   {
     return IO_COEFF*io_count*avg_io_cost + CPU_COEFF * cpu_cost +
@@ -1310,7 +1307,6 @@
 
 class handler :public Sql_alloc
 {
-  friend class DsMrr_impl;
 public:
   typedef ulonglong Table_flags;
 protected:
@@ -1325,18 +1321,10 @@
   uchar *dup_ref;			/* Pointer to duplicate row */
 
   ha_statistics stats;
-<<<<<<< HEAD
   /** MultiRangeRead-related members: */
   range_seq_t mrr_iter;    /* Interator to traverse the range sequence */
   RANGE_SEQ_IF mrr_funcs;  /* Range sequence traversal functions */
   HANDLER_BUFFER *multi_range_buffer; /* MRR buffer info */
-=======
-
-  /** Multi range read implementation-used members: */
-  range_seq_t mrr_iter;    /* MRR range sequence iterator being traversed */
-  RANGE_SEQ_IF mrr_funcs;  /* Saved MRR range sequence traversal functions */
-  HANDLER_BUFFER *multi_range_buffer; /* Saved MRR buffer info */
->>>>>>> 0cbdf571
   uint ranges_in_seq; /* Total number of ranges in the traversed sequence */
   /* TRUE <=> source MRR ranges and the output are ordered */
   bool mrr_is_output_sorted;
@@ -1345,13 +1333,6 @@
   bool mrr_have_range;
   /** Current range (the one we're now returning rows from) */
   KEY_MULTI_RANGE mrr_cur_range;
-<<<<<<< HEAD
-=======
-
-  /* Default MRR implementation: */
-  //bool mrr_restore_scan; /* TRUE <=> we're restoring the scan */
-  //int mrr_restore_scan_res; /* iff mrr_restore_scan: return value of next call */
->>>>>>> 0cbdf571
 
   /** The following are for read_range() */
   key_range save_end_range, *end_range;
@@ -1359,11 +1340,7 @@
   int key_compare_result_on_equal;
   bool eq_range;
   /* 
-<<<<<<< HEAD
     TRUE <=> the engine guarantees that returned records are within the range
-=======
-    TRUE <=> the engine checks that returned records are within the range
->>>>>>> 0cbdf571
     being scanned.
   */
   bool in_range_check_pushed_down;
@@ -1408,11 +1385,7 @@
   handler(handlerton *ht_arg, TABLE_SHARE *share_arg)
     :table_share(share_arg), table(0),
     estimation_rows_to_insert(0), ht(ht_arg),
-<<<<<<< HEAD
     ref(0), in_range_check_pushed_down(FALSE),
-=======
-    ref(0), /*mrr_restore_scan(FALSE), */ in_range_check_pushed_down(FALSE),
->>>>>>> 0cbdf571
     key_used_on_scan(MAX_KEY), active_index(MAX_KEY),
     ref_length(sizeof(my_off_t)),
     ft_handler(0), inited(NONE),
@@ -2154,10 +2127,6 @@
     return HA_ERR_WRONG_COMMAND;
   }
 
-<<<<<<< HEAD
-=======
-  virtual void add_explain_extra_info(uint keyno, String *extra) {}
->>>>>>> 0cbdf571
 protected:
   /* Service methods for use by storage engines. */
   void ha_statistic_increment(ulong SSV::*offset) const;
@@ -2361,7 +2330,6 @@
 public:
   typedef void (handler::*range_check_toggle_func_t)(bool on);
 
-<<<<<<< HEAD
   DsMrr_impl()
     : h2(NULL) {};
 
@@ -2392,36 +2360,6 @@
     h= h_arg; 
     table= table_arg;
   }
-=======
-  DsMrr_impl(range_check_toggle_func_t func)
-    : last_idx_tuple(NULL), range_check_toggle_func(func) {};
-
-  uchar *rowids_buf;       /* ROWIDs buffer */
-  uchar *rowids_buf_cur;   /* Current position when reading/writing */
-  uchar *rowids_buf_last;  /* Wen reading: end of used buffer space */
-  uchar *rowids_buf_end;   /* End of the buffer */
-  
-  KEY  *mrr_key;           /* Index to use */
-  uint mrr_keyno;          /* Number of the index */
-
-  uchar *last_idx_tuple; //TODO: remove 
-  bool dsmrr_eof;        //TODO: remove 
-
-  /* TRUE <=> need range association, buffer holds {rowid, range_id} pairs */
-  bool is_mrr_assoc; 
-
-  handler *h; /* Owner table handler */
-  handler *h2; /* Slave handler for doing rnd_pos(). */
-   
-  /* Bitmaps for the rnd_pos()-calling handler object */
-  MY_BITMAP row_access_bitmap;
-  MY_BITMAP *save_read_set, *save_write_set;
-
-  bool use_default_impl; /* TRUE <=> shortcut the calls to default MRR impl */
-  range_check_toggle_func_t range_check_toggle_func;
-
-
->>>>>>> 0cbdf571
   int dsmrr_init(handler *h, KEY *key, RANGE_SEQ_IF *seq_funcs, 
                  void *seq_init_param, uint n_ranges, uint mode, 
                  HANDLER_BUFFER *buf);
