--- conflicted
+++ resolved
@@ -27,17 +27,13 @@
 struct st_thr_lock;
 extern ulong locks_immediate,locks_waited ;
 
-<<<<<<< HEAD
 /**
   Lock types are used to request a lock on a table. Changes in this enumeration
   might affect transactional locks as well.
+  Important: if a new lock type is added, a matching lock description
+            must be added to sql_test.cc's lock_descriptions array.
   @see set_handler_table_locks
   @see read_lock_type_for_table
-=======
-/*
-  Important: if a new lock type is added, a matching lock description
-             must be added to sql_test.cc's lock_descriptions array.
->>>>>>> 09d4c1da
 */
 enum thr_lock_type { TL_IGNORE=-1,
 		     TL_UNLOCK,			/* UNLOCK ANY LOCK */
