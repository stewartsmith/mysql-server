set global storage_engine=myisam;
set session storage_engine=myisam;
drop table if exists t1,t2,t3,t4,t5,t6;
drop database if exists mysqltest;
create table t1 (a int not null primary key auto_increment, message char(20));
create table t2 (a int not null primary key auto_increment, message char(20));
INSERT INTO t1 (message) VALUES ("Testing"),("table"),("t1");
INSERT INTO t2 (message) VALUES ("Testing"),("table"),("t2");
create table t3 (a int not null, b char(20), key(a)) engine=MERGE UNION=(t1,t2);
select * from t3;
a	b
1	Testing
2	table
3	t1
1	Testing
2	table
3	t2
select * from t3 order by a desc;
a	b
3	t1
3	t2
2	table
2	table
1	Testing
1	Testing
drop table t3;
insert into t1 select NULL,message from t2;
insert into t2 select NULL,message from t1;
insert into t1 select NULL,message from t2;
insert into t2 select NULL,message from t1;
insert into t1 select NULL,message from t2;
insert into t2 select NULL,message from t1;
insert into t1 select NULL,message from t2;
insert into t2 select NULL,message from t1;
insert into t1 select NULL,message from t2;
insert into t2 select NULL,message from t1;
insert into t1 select NULL,message from t2;
create table t3 (a int not null, b char(20), key(a)) engine=MERGE UNION=(test.t1,test.t2);
explain select * from t3 where a < 10;
id	select_type	table	type	possible_keys	key	key_len	ref	rows	Extra
1	SIMPLE	t3	range	a	a	4	NULL	18	Using where
explain select * from t3 where a > 10 and a < 20;
id	select_type	table	type	possible_keys	key	key_len	ref	rows	Extra
1	SIMPLE	t3	range	a	a	4	NULL	17	Using where
select * from t3 where a = 10;
a	b
10	Testing
10	Testing
select * from t3 where a < 10;
a	b
1	Testing
1	Testing
2	table
2	table
3	t1
3	t2
4	Testing
4	Testing
5	table
5	table
6	t2
6	t1
7	Testing
7	Testing
8	table
8	table
9	t2
9	t2
select * from t3 where a > 10 and a < 20;
a	b
11	table
11	table
12	t1
12	t1
13	Testing
13	Testing
14	table
14	table
15	t2
15	t2
16	Testing
16	Testing
17	table
17	table
18	t2
18	t2
19	Testing
19	Testing
explain select a from t3 order by a desc limit 10;
id	select_type	table	type	possible_keys	key	key_len	ref	rows	Extra
1	SIMPLE	t3	index	NULL	a	4	NULL	10	Using index
select a from t3 order by a desc limit 10;
a
699
698
697
696
695
694
693
692
691
690
select a from t3 order by a desc limit 300,10;
a
416
415
415
414
414
413
413
412
412
411
delete from t3 where a=3;
select * from t3 where a < 10;
a	b
1	Testing
1	Testing
2	table
2	table
4	Testing
4	Testing
5	table
5	table
6	t2
6	t1
7	Testing
7	Testing
8	table
8	table
9	t2
9	t2
delete from t3 where a >= 6 and a <= 8;
select * from t3 where a < 10;
a	b
1	Testing
1	Testing
2	table
2	table
4	Testing
4	Testing
5	table
5	table
9	t2
9	t2
update t3 set a=3 where a=9;
select * from t3 where a < 10;
a	b
1	Testing
1	Testing
2	table
2	table
3	t2
3	t2
4	Testing
4	Testing
5	table
5	table
update t3 set a=6 where a=7;
select * from t3 where a < 10;
a	b
1	Testing
1	Testing
2	table
2	table
3	t2
3	t2
4	Testing
4	Testing
5	table
5	table
show create table t3;
Table	Create Table
t3	CREATE TABLE `t3` (
  `a` int(11) NOT NULL,
  `b` char(20) DEFAULT NULL,
  KEY `a` (`a`)
) ENGINE=MRG_MyISAM DEFAULT CHARSET=latin1 UNION=(`t1`,`t2`)
create table t4 (a int not null, b char(10), key(a)) engine=MERGE UNION=(t1,t2);
select * from t4;
ERROR HY000: Unable to open underlying table which is differently defined or of non-MyISAM type or doesn't exist
alter table t4 add column c int;
ERROR HY000: Unable to open underlying table which is differently defined or of non-MyISAM type or doesn't exist
flush tables;
select * from t4;
ERROR HY000: Unable to open underlying table which is differently defined or of non-MyISAM type or doesn't exist
create database mysqltest;
create table mysqltest.t6 (a int not null primary key auto_increment, message char(20));
create table t5 (a int not null, b char(20), key(a)) engine=MERGE UNION=(test.t1,mysqltest.t6);
show create table t5;
Table	Create Table
t5	CREATE TABLE `t5` (
  `a` int(11) NOT NULL,
  `b` char(20) DEFAULT NULL,
  KEY `a` (`a`)
) ENGINE=MRG_MyISAM DEFAULT CHARSET=latin1 UNION=(`t1`,`mysqltest`.`t6`)
alter table t5 engine=myisam;
drop table t5, mysqltest.t6;
drop database mysqltest;
drop table t4,t3,t1,t2;
create table t1 (c char(10)) engine=myisam;
create table t2 (c char(10)) engine=myisam;
create table t3 (c char(10)) union=(t1,t2) engine=merge;
insert into t1 (c) values ('test1');
insert into t1 (c) values ('test1');
insert into t1 (c) values ('test1');
insert into t2 (c) values ('test2');
insert into t2 (c) values ('test2');
insert into t2 (c) values ('test2');
select * from t3;
c
test1
test1
test1
test2
test2
test2
select * from t3;
c
test1
test1
test1
test2
test2
test2
delete from t3 where 1=1;
select * from t3;
c
select * from t1;
c
drop table t3,t2,t1;
CREATE TABLE t1 (incr int not null, othr int not null, primary key(incr));
CREATE TABLE t2 (incr int not null, othr int not null, primary key(incr));
CREATE TABLE t3 (incr int not null, othr int not null, primary key(incr))
ENGINE=MERGE UNION=(t1,t2);
SELECT * from t3;
incr	othr
INSERT INTO t1 VALUES ( 1,10),( 3,53),( 5,21),( 7,12),( 9,17);
INSERT INTO t2 VALUES ( 2,24),( 4,33),( 6,41),( 8,26),( 0,32);
INSERT INTO t1 VALUES (11,20),(13,43),(15,11),(17,22),(19,37);
INSERT INTO t2 VALUES (12,25),(14,31),(16,42),(18,27),(10,30);
SELECT * from t3 where incr in (1,2,3,4) order by othr;
incr	othr
1	10
2	24
4	33
3	53
alter table t3 UNION=(t1);
select count(*) from t3;
count(*)
10
alter table t3 UNION=(t1,t2);
select count(*) from t3;
count(*)
20
alter table t3 ENGINE=MYISAM;
select count(*) from t3;
count(*)
20
drop table t3;
CREATE TABLE t3 (incr int not null, othr int not null, primary key(incr))
ENGINE=MERGE UNION=(t1,t2);
show create table t3;
Table	Create Table
t3	CREATE TABLE `t3` (
  `incr` int(11) NOT NULL,
  `othr` int(11) NOT NULL,
  PRIMARY KEY (`incr`)
) ENGINE=MRG_MyISAM DEFAULT CHARSET=latin1 UNION=(`t1`,`t2`)
alter table t3 drop primary key;
show create table t3;
Table	Create Table
t3	CREATE TABLE `t3` (
  `incr` int(11) NOT NULL,
  `othr` int(11) NOT NULL
) ENGINE=MRG_MyISAM DEFAULT CHARSET=latin1 UNION=(`t1`,`t2`)
drop table t3,t2,t1;
create table t1 (a int not null, key(a)) engine=merge;
select * from t1;
a
drop table t1;
create table t1 (a int not null, b int not null, key(a,b));
create table t2 (a int not null, b int not null, key(a,b));
create table t3 (a int not null, b int not null, key(a,b)) ENGINE=MERGE UNION=(t1,t2);
insert into t1 values (1,2),(2,1),(0,0),(4,4),(5,5),(6,6);
insert into t2 values (1,1),(2,2),(0,0),(4,4),(5,5),(6,6);
flush tables;
select * from t3 where a=1 order by b limit 2;
a	b
1	1
1	2
drop table t3,t1,t2;
create table t1 (a int not null, b int not null auto_increment, primary key(a,b));
create table t2 (a int not null, b int not null auto_increment, primary key(a,b));
create table t3 (a int not null, b int not null, key(a,b)) UNION=(t1,t2) INSERT_METHOD=NO;
create table t4 (a int not null, b int not null, key(a,b)) ENGINE=MERGE UNION=(t1,t2) INSERT_METHOD=NO;
create table t5 (a int not null, b int not null auto_increment, primary key(a,b)) ENGINE=MERGE UNION=(t1,t2) INSERT_METHOD=FIRST;
create table t6 (a int not null, b int not null auto_increment, primary key(a,b)) ENGINE=MERGE UNION=(t1,t2) INSERT_METHOD=LAST;
show create table t3;
Table	Create Table
t3	CREATE TABLE `t3` (
  `a` int(11) NOT NULL,
  `b` int(11) NOT NULL,
  KEY `a` (`a`,`b`)
) ENGINE=MyISAM DEFAULT CHARSET=latin1
show create table t4;
Table	Create Table
t4	CREATE TABLE `t4` (
  `a` int(11) NOT NULL,
  `b` int(11) NOT NULL,
  KEY `a` (`a`,`b`)
) ENGINE=MRG_MyISAM DEFAULT CHARSET=latin1 UNION=(`t1`,`t2`)
show create table t5;
Table	Create Table
t5	CREATE TABLE `t5` (
  `a` int(11) NOT NULL,
  `b` int(11) NOT NULL AUTO_INCREMENT,
  PRIMARY KEY (`a`,`b`)
) ENGINE=MRG_MyISAM DEFAULT CHARSET=latin1 INSERT_METHOD=FIRST UNION=(`t1`,`t2`)
show create table t6;
Table	Create Table
t6	CREATE TABLE `t6` (
  `a` int(11) NOT NULL,
  `b` int(11) NOT NULL AUTO_INCREMENT,
  PRIMARY KEY (`a`,`b`)
) ENGINE=MRG_MyISAM DEFAULT CHARSET=latin1 INSERT_METHOD=LAST UNION=(`t1`,`t2`)
insert into t1 values (1,NULL),(1,NULL),(1,NULL),(1,NULL);
insert into t2 values (2,NULL),(2,NULL),(2,NULL),(2,NULL);
select * from t3 order by b,a limit 3;
a	b
select * from t4 order by b,a limit 3;
a	b
1	1
2	1
1	2
select * from t5 order by b,a limit 3,3;
a	b
2	2
1	3
2	3
select * from t6 order by b,a limit 6,3;
a	b
1	4
2	4
insert into t5 values (5,1),(5,2);
insert into t6 values (6,1),(6,2);
select * from t1 order by a,b;
a	b
1	1
1	2
1	3
1	4
5	1
5	2
select * from t2 order by a,b;
a	b
2	1
2	2
2	3
2	4
6	1
6	2
select * from t4 order by a,b;
a	b
1	1
1	2
1	3
1	4
2	1
2	2
2	3
2	4
5	1
5	2
6	1
6	2
insert into t3 values (3,1),(3,2),(3,3),(3,4);
select * from t3 order by a,b;
a	b
3	1
3	2
3	3
3	4
alter table t4 UNION=(t1,t2,t3);
show create table t4;
Table	Create Table
t4	CREATE TABLE `t4` (
  `a` int(11) NOT NULL,
  `b` int(11) NOT NULL,
  KEY `a` (`a`,`b`)
) ENGINE=MRG_MyISAM DEFAULT CHARSET=latin1 UNION=(`t1`,`t2`,`t3`)
select * from t4 order by a,b;
a	b
1	1
1	2
1	3
1	4
2	1
2	2
2	3
2	4
3	1
3	2
3	3
3	4
5	1
5	2
6	1
6	2
alter table t4 INSERT_METHOD=FIRST;
show create table t4;
Table	Create Table
t4	CREATE TABLE `t4` (
  `a` int(11) NOT NULL,
  `b` int(11) NOT NULL,
  KEY `a` (`a`,`b`)
) ENGINE=MRG_MyISAM DEFAULT CHARSET=latin1 INSERT_METHOD=FIRST UNION=(`t1`,`t2`,`t3`)
insert into t4 values (4,1),(4,2);
select * from t1 order by a,b;
a	b
1	1
1	2
1	3
1	4
4	1
4	2
5	1
5	2
select * from t2 order by a,b;
a	b
2	1
2	2
2	3
2	4
6	1
6	2
select * from t3 order by a,b;
a	b
3	1
3	2
3	3
3	4
select * from t4 order by a,b;
a	b
1	1
1	2
1	3
1	4
2	1
2	2
2	3
2	4
3	1
3	2
3	3
3	4
4	1
4	2
5	1
5	2
6	1
6	2
select * from t5 order by a,b;
a	b
1	1
1	2
1	3
1	4
2	1
2	2
2	3
2	4
4	1
4	2
5	1
5	2
6	1
6	2
select 1;
1
1
insert into t5 values (1,NULL),(5,NULL);
insert into t6 values (2,NULL),(6,NULL);
select * from t1 order by a,b;
a	b
1	1
1	2
1	3
1	4
1	5
4	1
4	2
5	1
5	2
5	3
select * from t2 order by a,b;
a	b
2	1
2	2
2	3
2	4
2	5
6	1
6	2
6	3
select * from t5 order by a,b;
a	b
1	1
1	2
1	3
1	4
1	5
2	1
2	2
2	3
2	4
2	5
4	1
4	2
5	1
5	2
5	3
6	1
6	2
6	3
select * from t6 order by a,b;
a	b
1	1
1	2
1	3
1	4
1	5
2	1
2	2
2	3
2	4
2	5
4	1
4	2
5	1
5	2
5	3
6	1
6	2
6	3
insert into t1 values (99,NULL);
select * from t4 where a+0 > 90;
a	b
99	1
insert t5 values (1,1);
ERROR 23000: Duplicate entry '1-1' for key 'PRIMARY'
insert t6 values (2,1);
ERROR 23000: Duplicate entry '2-1' for key 'PRIMARY'
insert t5 values (1,1) on duplicate key update b=b+10;
insert t6 values (2,1) on duplicate key update b=b+20;
select * from t5 where a < 3;
a	b
1	2
1	3
1	4
1	5
1	11
2	2
2	3
2	4
2	5
2	21
drop table t6, t5, t4, t3, t2, t1;
CREATE TABLE t1 (  a int(11) NOT NULL default '0',  b int(11) NOT NULL default '0',  PRIMARY KEY  (a,b)) ENGINE=MyISAM;
INSERT INTO t1 VALUES (1,1), (2,1);
CREATE TABLE t2 (  a int(11) NOT NULL default '0',  b int(11) NOT NULL default '0',  PRIMARY KEY  (a,b)) ENGINE=MyISAM;
INSERT INTO t2 VALUES (1,2), (2,2);
CREATE TABLE t3 (  a int(11) NOT NULL default '0',  b int(11) NOT NULL default '0',  KEY a (a,b)) ENGINE=MRG_MyISAM UNION=(t1,t2);
select max(b) from t3 where a = 2;
max(b)
2
select max(b) from t1 where a = 2;
max(b)
1
drop table t3,t1,t2;
CREATE TABLE t1 (c1 INT NOT NULL);
CREATE TABLE t2 (c1 INT NOT NULL);
INSERT INTO t1 VALUES (1);
INSERT INTO t2 VALUES (2);
CREATE TEMPORARY TABLE t3 (c1 INT NOT NULL) ENGINE=MRG_MYISAM UNION=(t1,t2);
SELECT * FROM t3;
ERROR HY000: Unable to open underlying table which is differently defined or of non-MyISAM type or doesn't exist
CREATE TEMPORARY TABLE t4 (c1 INT NOT NULL);
CREATE TEMPORARY TABLE t5 (c1 INT NOT NULL);
INSERT INTO t4 VALUES (4);
INSERT INTO t5 VALUES (5);
CREATE TEMPORARY TABLE t6 (c1 INT NOT NULL) ENGINE=MRG_MYISAM UNION=(t4,t5);
SELECT * FROM t6;
c1
4
5
DROP TABLE t6, t3, t1, t2, t4, t5;
create temporary table t1 (a int not null);
create temporary table t2 (a int not null);
insert into t1 values (1);
insert into t2 values (2);
create table t3 (a int not null) ENGINE=MERGE UNION=(t1,t2);
select * from t3;
ERROR HY000: Unable to open underlying table which is differently defined or of non-MyISAM type or doesn't exist
drop table t3, t2, t1;
create table t1 (a int not null);
create temporary table t2 (a int not null);
insert into t1 values (1);
insert into t2 values (2);
create table t3 (a int not null) ENGINE=MERGE UNION=(t1,t2);
select * from t3;
ERROR HY000: Unable to open underlying table which is differently defined or of non-MyISAM type or doesn't exist
drop table t3;
create temporary table t3 (a int not null) ENGINE=MERGE UNION=(t1,t2);
select * from t3;
ERROR HY000: Unable to open underlying table which is differently defined or of non-MyISAM type or doesn't exist
drop table t3, t2, t1;
# CREATE...SELECT is not implemented for MERGE tables.
CREATE TEMPORARY TABLE t1 (c1 INT NOT NULL);
CREATE TEMPORARY TABLE t2 (c1 INT NOT NULL);
CREATE TABLE t3 (c1 INT NOT NULL);
INSERT INTO t3 VALUES (3), (33);
LOCK TABLES t3 READ;
CREATE TEMPORARY TABLE t4 (c1 INT NOT NULL) ENGINE=MERGE UNION=(t1,t2)
INSERT_METHOD=LAST SELECT * FROM t3;
ERROR HY000: 'test.t4' is not BASE TABLE
SELECT * FROM t4;
ERROR HY000: Table 't4' was not locked with LOCK TABLES
UNLOCK TABLES;
CREATE TEMPORARY TABLE t4 (c1 INT NOT NULL) ENGINE=MERGE UNION=(t1,t2)
INSERT_METHOD=LAST;
INSERT INTO t4 SELECT * FROM t3;
# Alter temporary MERGE table.
ALTER TABLE t4 UNION=(t1);
LOCK TABLES t4 WRITE;
# Alter temporary MERGE table under LOCk tables.
ALTER TABLE t4 UNION=(t1,t2);
UNLOCK TABLES;
# MERGE table and function.
CREATE FUNCTION f1 () RETURNS INT RETURN (SELECT max(c1) FROM t3);
SELECT * FROM t4 WHERE c1 < f1();
c1
3
DROP FUNCTION f1;
DROP TABLE t4, t3, t2, t1;
CREATE TABLE t1 (
fileset_id tinyint(3) unsigned NOT NULL default '0',
file_code varchar(32) NOT NULL default '',
fileset_root_id tinyint(3) unsigned NOT NULL default '0',
PRIMARY KEY  (fileset_id,file_code),
KEY files (fileset_id,fileset_root_id)
) ENGINE=MyISAM;
INSERT INTO t1 VALUES (2, '0000000111', 1), (2, '0000000112', 1), (2, '0000000113', 1),
(2, '0000000114', 1), (2, '0000000115', 1), (2, '0000000116', 1), (2, '0000000117', 1),
(2, '0000000118', 1), (2, '0000000119', 1), (2, '0000000120', 1);
CREATE TABLE t2 (
fileset_id tinyint(3) unsigned NOT NULL default '0',
file_code varchar(32) NOT NULL default '',
fileset_root_id tinyint(3) unsigned NOT NULL default '0',
PRIMARY KEY  (fileset_id,file_code),
KEY files (fileset_id,fileset_root_id)
) ENGINE=MRG_MyISAM UNION=(t1);
EXPLAIN SELECT * FROM t2 IGNORE INDEX (files) WHERE fileset_id = 2
AND file_code BETWEEN '0000000115' AND '0000000120' LIMIT 1;
id	select_type	table	type	possible_keys	key	key_len	ref	rows	Extra
1	SIMPLE	t2	range	PRIMARY	PRIMARY	35	NULL	5	Using where
EXPLAIN SELECT * FROM t2 WHERE fileset_id = 2
AND file_code BETWEEN '0000000115' AND '0000000120' LIMIT 1;
id	select_type	table	type	possible_keys	key	key_len	ref	rows	Extra
1	SIMPLE	t2	range	PRIMARY,files	PRIMARY	35	NULL	5	Using where
EXPLAIN SELECT * FROM t1 WHERE fileset_id = 2
AND file_code BETWEEN '0000000115' AND '0000000120' LIMIT 1;
id	select_type	table	type	possible_keys	key	key_len	ref	rows	Extra
1	SIMPLE	t1	range	PRIMARY,files	PRIMARY	35	NULL	5	Using index condition; Using MRR
EXPLAIN SELECT * FROM t2 WHERE fileset_id = 2
AND file_code = '0000000115' LIMIT 1;
id	select_type	table	type	possible_keys	key	key_len	ref	rows	Extra
1	SIMPLE	t2	const	PRIMARY,files	PRIMARY	35	const,const	1	
DROP TABLE t2, t1;
create table t1 (x int, y int, index xy(x, y));
create table t2 (x int, y int, index xy(x, y));
create table t3 (x int, y int, index xy(x, y)) engine=merge union=(t1,t2);
insert into t1 values(1, 2);
insert into t2 values(1, 3);
select * from t3 where x = 1 and y < 5 order by y;
x	y
1	2
1	3
select * from t3 where x = 1 and y < 5 order by y desc;
x	y
1	3
1	2
drop table t1,t2,t3;
create table t1 (a int);
create table t2 (a int);
insert into t1 values (0);
insert into t2 values (1);
create table t3 engine=merge union=(t1, t2) select * from t1;
ERROR HY000: 'test.t3' is not BASE TABLE
create table t3 engine=merge union=(t1, t2) select * from t2;
ERROR HY000: 'test.t3' is not BASE TABLE
create table t3 engine=merge union=(t1, t2) select (select max(a) from t2);
ERROR HY000: 'test.t3' is not BASE TABLE
drop table t1, t2;
create table t1 (
a double(14,4),
b varchar(10),
index (a,b)
) engine=merge union=(t2,t3);
create table t2 (
a double(14,4),
b varchar(10),
index (a,b)
) engine=myisam;
create table t3 (
a double(14,4),
b varchar(10),
index (a,b)
) engine=myisam;
insert into t2 values ( null, '');
insert into t2 values ( 9999999999.999, '');
insert into t3 select * from t2;
select min(a), max(a) from t1;
min(a)	max(a)
9999999999.9990	9999999999.9990
flush tables;
select min(a), max(a) from t1;
min(a)	max(a)
9999999999.9990	9999999999.9990
drop table t1, t2, t3;
create table t1 (a int,b int,c int, index (a,b,c));
create table t2 (a int,b int,c int, index (a,b,c));
create table t3 (a int,b int,c int, index (a,b,c))
engine=merge union=(t1 ,t2);
insert into t1 (a,b,c) values (1,1,0),(1,2,0);
insert into t2 (a,b,c) values (1,1,1),(1,2,1);
explain select a,b,c from t3 force index (a) where a=1 order by a,b,c;
id	select_type	table	type	possible_keys	key	key_len	ref	rows	Extra
1	SIMPLE	t3	ref	a	a	5	const	2	Using where; Using index
select a,b,c from t3 force index (a) where a=1 order by a,b,c;
a	b	c
1	1	0
1	1	1
1	2	0
1	2	1
explain select a,b,c from t3 force index (a) where a=1 order by a desc, b desc, c desc;
id	select_type	table	type	possible_keys	key	key_len	ref	rows	Extra
1	SIMPLE	t3	ref	a	a	5	const	2	Using where; Using index
select a,b,c from t3 force index (a) where a=1 order by a desc, b desc, c desc;
a	b	c
1	2	1
1	2	0
1	1	1
1	1	0
show index from t3;
Table	Non_unique	Key_name	Seq_in_index	Column_name	Collation	Cardinality	Sub_part	Packed	Null	Index_type	Comment	Index_Comment
t3	1	a	1	a	A	NULL	NULL	NULL	YES	BTREE		
t3	1	a	2	b	A	NULL	NULL	NULL	YES	BTREE		
t3	1	a	3	c	A	NULL	NULL	NULL	YES	BTREE		
drop table t1, t2, t3;
CREATE TABLE t1 ( a INT AUTO_INCREMENT PRIMARY KEY, b VARCHAR(10), UNIQUE (b) )
ENGINE=MyISAM;
CREATE TABLE t2 ( a INT AUTO_INCREMENT, b VARCHAR(10), INDEX (a), INDEX (b) )
ENGINE=MERGE UNION (t1) INSERT_METHOD=FIRST;
INSERT INTO t2 (b) VALUES (1) ON DUPLICATE KEY UPDATE b=2;
INSERT INTO t2 (b) VALUES (1) ON DUPLICATE KEY UPDATE b=3;
SELECT b FROM t2;
b
3
DROP TABLE t1, t2;
create table t1(a int);
create table t2(a int);
insert into t1 values (1);
insert into t2 values (2);
create table t3 (a int) engine=merge union=(t1, t2) insert_method=first;
select * from t3;
a
1
2
insert t2 select * from t2;
select * from t2;
a
2
2
insert t3 select * from t1;
select * from t3;
a
1
1
2
2
insert t1 select * from t3;
select * from t1;
a
1
1
1
1
2
2
select * from t2;
a
2
2
select * from t3;
a
1
1
1
1
2
2
2
2
check table t1, t2;
Table	Op	Msg_type	Msg_text
test.t1	check	status	OK
test.t2	check	status	OK
drop table t1, t2, t3;
CREATE TABLE t1(a INT);
INSERT INTO t1 VALUES(2),(1);
CREATE TABLE t2(a INT, KEY(a)) ENGINE=MERGE UNION=(t1);
SELECT * FROM t2 WHERE a=2;
ERROR HY000: Unable to open underlying table which is differently defined or of non-MyISAM type or doesn't exist
DROP TABLE t1, t2;
CREATE TABLE t1(a INT) ENGINE=MEMORY;
CREATE TABLE t2(a INT) ENGINE=MERGE UNION=(t1);
SELECT * FROM t2;
ERROR HY000: Unable to open underlying table which is differently defined or of non-MyISAM type or doesn't exist
DROP TABLE t1, t2;
CREATE TABLE t2(a INT) ENGINE=MERGE UNION=(t3);
SELECT * FROM t2;
ERROR HY000: Unable to open underlying table which is differently defined or of non-MyISAM type or doesn't exist
DROP TABLE t2;
CREATE TABLE t1(a INT, b TEXT);
CREATE TABLE tm1(a TEXT, b INT) ENGINE=MERGE UNION=(t1);
SELECT * FROM tm1;
ERROR HY000: Unable to open underlying table which is differently defined or of non-MyISAM type or doesn't exist
DROP TABLE t1, tm1;
CREATE TABLE t1(a SMALLINT, b SMALLINT);
CREATE TABLE tm1(a INT) ENGINE=MERGE UNION=(t1);
SELECT * FROM tm1;
ERROR HY000: Unable to open underlying table which is differently defined or of non-MyISAM type or doesn't exist
DROP TABLE t1, tm1;
CREATE TABLE t1(a SMALLINT, b SMALLINT, KEY(a, b));
CREATE TABLE tm1(a SMALLINT, b SMALLINT, KEY(a)) ENGINE=MERGE UNION=(t1);
SELECT * FROM tm1;
ERROR HY000: Unable to open underlying table which is differently defined or of non-MyISAM type or doesn't exist
DROP TABLE t1, tm1;
CREATE TABLE t1(a SMALLINT, b SMALLINT, KEY(b));
CREATE TABLE tm1(a SMALLINT, b SMALLINT, KEY(a)) ENGINE=MERGE UNION=(t1);
SELECT * FROM tm1;
ERROR HY000: Unable to open underlying table which is differently defined or of non-MyISAM type or doesn't exist
DROP TABLE t1, tm1;
CREATE TABLE t1(c1 VARCHAR(1));
CREATE TABLE m1 LIKE t1;
ALTER TABLE m1 ENGINE=MERGE UNION=(t1);
SELECT * FROM m1;
c1
DROP TABLE t1, m1;
CREATE TABLE t1(c1 VARCHAR(4), c2 TINYINT, c3 TINYINT, c4 TINYINT,
c5 TINYINT, c6 TINYINT, c7 TINYINT, c8 TINYINT, c9 TINYINT);
CREATE TABLE m1 LIKE t1;
ALTER TABLE m1 ENGINE=MERGE UNION=(t1);
SELECT * FROM m1;
c1	c2	c3	c4	c5	c6	c7	c8	c9
DROP TABLE t1, m1;
CREATE TABLE t1 (a VARCHAR(255) CHARACTER SET latin1 COLLATE latin1_german2_ci,
b INT, INDEX(a,b));
CREATE TABLE t2 LIKE t1;
CREATE TABLE t3 LIKE t1;
ALTER TABLE t3 ENGINE=MERGE UNION=(t1,t2);
INSERT INTO t1 VALUES ('ss',1);
INSERT INTO t2 VALUES ('ss',2),(0xDF,2);
SELECT COUNT(*) FROM t3 WHERE a=0xDF AND b=2;
COUNT(*)
2
DROP TABLE t1,t2,t3;
create table t1 (b bit(1));
create table t2 (b bit(1));
create table tm (b bit(1)) engine = merge union = (t1,t2);
select * from tm;
b
drop table tm, t1, t2;
create table t1 (a int) insert_method = last engine = merge;
insert into t1 values (1);
ERROR HY000: Table 't1' is read only
create table t2 (a int) engine = myisam;
alter table t1 union (t2);
insert into t1 values (1);
alter table t1 insert_method = no;
insert into t1 values (1);
ERROR HY000: Table 't1' is read only
drop table t2;
drop table t1;
CREATE TABLE tm1(a INT) ENGINE=MERGE UNION=(t1, t2);
SELECT * FROM tm1;
ERROR HY000: Unable to open underlying table which is differently defined or of non-MyISAM type or doesn't exist
CHECK TABLE tm1;
Table	Op	Msg_type	Msg_text
test.tm1	check	Error	Table 'test.t1' doesn't exist
test.tm1	check	Error	Unable to open underlying table which is differently defined or of non-MyISAM type or doesn't exist
test.tm1	check	error	Corrupt
CREATE TABLE t1(a INT);
SELECT * FROM tm1;
ERROR HY000: Unable to open underlying table which is differently defined or of non-MyISAM type or doesn't exist
CHECK TABLE tm1;
Table	Op	Msg_type	Msg_text
test.tm1	check	Error	Table 'test.t2' doesn't exist
test.tm1	check	Error	Unable to open underlying table which is differently defined or of non-MyISAM type or doesn't exist
test.tm1	check	error	Corrupt
CREATE TABLE t2(a BLOB);
SELECT * FROM tm1;
ERROR HY000: Unable to open underlying table which is differently defined or of non-MyISAM type or doesn't exist
CHECK TABLE tm1;
Table	Op	Msg_type	Msg_text
test.tm1	check	Warning	Table 'test.t2' is differently defined or of non-MyISAM type or doesn't exist
test.tm1	check	Error	Unable to open underlying table which is differently defined or of non-MyISAM type or doesn't exist
test.tm1	check	error	Corrupt
ALTER TABLE t2 MODIFY a INT;
SELECT * FROM tm1;
a
CHECK TABLE tm1;
Table	Op	Msg_type	Msg_text
test.tm1	check	status	OK
DROP TABLE tm1, t1, t2;
CREATE TABLE t1(c1 INT);
CREATE TABLE t2 (c1 INT) ENGINE=MERGE UNION=(t1) INSERT_METHOD=FIRST;
CREATE TABLE IF NOT EXISTS t1 SELECT * FROM t2;
ERROR HY000: You can't specify target table 't1' for update in FROM clause
DROP TABLE t1, t2;
CREATE TABLE t1 (id INT NOT NULL, ref INT NOT NULL, INDEX (id)) ENGINE=MyISAM;
CREATE TABLE t2 LIKE t1;
INSERT INTO t2 (id, ref) VALUES (1,3), (2,1), (3,2), (4,5), (4,4);
INSERT INTO t1 SELECT * FROM t2;
INSERT INTO t1 SELECT * FROM t2;
CREATE TABLE t3 (id INT NOT NULL, ref INT NOT NULL, INDEX (id)) ENGINE=MERGE
UNION(t1);
SELECT * FROM t3 AS a INNER JOIN t3 AS b USING (id) WHERE a.ref < b.ref;
id	ref	ref
4	4	5
4	4	5
4	4	5
4	4	5
SELECT * FROM t3;
id	ref
1	3
2	1
3	2
4	5
4	4
1	3
2	1
3	2
4	5
4	4
DELETE FROM a USING t3 AS a INNER JOIN t3 AS b USING (id) WHERE a.ref < b.ref;
SELECT * FROM t3;
id	ref
1	3
2	1
3	2
4	5
1	3
2	1
3	2
4	5
DROP TABLE t1, t2, t3;
CREATE TABLE t1(a INT);
CREATE TABLE m1(a INT) ENGINE=MERGE;
SHOW CREATE TABLE m1;
Table	Create Table
m1	CREATE TABLE `m1` (
  `a` int(11) DEFAULT NULL
) ENGINE=MRG_MyISAM DEFAULT CHARSET=latin1
DROP TABLE m1;
CREATE TABLE m1(a INT) ENGINE=MERGE UNION=();
SHOW CREATE TABLE m1;
Table	Create Table
m1	CREATE TABLE `m1` (
  `a` int(11) DEFAULT NULL
) ENGINE=MRG_MyISAM DEFAULT CHARSET=latin1
ALTER TABLE m1 UNION=(t1);
ALTER TABLE m1 UNION=();
SHOW CREATE TABLE m1;
Table	Create Table
m1	CREATE TABLE `m1` (
  `a` int(11) DEFAULT NULL
) ENGINE=MRG_MyISAM DEFAULT CHARSET=latin1
DROP TABLE t1, m1;
CREATE TABLE t1(a INT, KEY(a)) ENGINE=merge;
SELECT MAX(a) FROM t1;
MAX(a)
NULL
DROP TABLE t1;
End of 5.0 tests
create table t1 (c1 int, index(c1));
create table t2 (c1 int, index(c1)) engine=merge union=(t1);
insert into t1 values (1);
flush tables;
select * from t2;
c1
1
flush tables;
truncate table t1;
insert into t1 values (1);
flush tables;
select * from t2;
c1
1
truncate table t1;
insert into t1 values (1);
drop table t1,t2;
#
# Extra tests for TRUNCATE.
#
# Truncate MERGE table.
CREATE TABLE t1 (c1 INT, INDEX(c1));
CREATE TABLE t2 (c1 INT, INDEX(c1));
CREATE TABLE t3 (c1 INT, INDEX(c1)) ENGINE=MRG_MYISAM UNION=(t1,t2);
INSERT INTO t1 VALUES (1);
INSERT INTO t2 VALUES (2);
SELECT * FROM t3;
c1
1
2
TRUNCATE TABLE t3;
SELECT * FROM t3;
c1
#
# Truncate child table.
INSERT INTO t1 VALUES (1);
INSERT INTO t2 VALUES (2);
TRUNCATE TABLE t1;
SELECT * FROM t3;
c1
2
#
# Truncate MERGE table under locked tables.
LOCK TABLE t1 WRITE, t2 WRITE, t3 WRITE;
INSERT INTO t1 VALUES (1);
TRUNCATE TABLE t3;
ERROR HY000: Can't execute the given command because you have active locked tables or an active transaction
SELECT * FROM t3;
c1
1
2
#
# Truncate child table under locked tables.
TRUNCATE TABLE t1;
ERROR HY000: Can't execute the given command because you have active locked tables or an active transaction
SELECT * FROM t3;
c1
1
2
UNLOCK TABLES;
DROP TABLE t1, t2, t3;
#
# Truncate temporary MERGE table.
CREATE TEMPORARY TABLE t1 (c1 INT, INDEX(c1));
CREATE TEMPORARY TABLE t2 (c1 INT, INDEX(c1));
CREATE TEMPORARY TABLE t3 (c1 INT, INDEX(c1)) ENGINE=MRG_MYISAM UNION=(t1,t2);
INSERT INTO t1 VALUES (1);
INSERT INTO t2 VALUES (2);
SELECT * FROM t3;
c1
1
2
TRUNCATE TABLE t3;
SELECT * FROM t3;
c1
#
# Truncate temporary child table.
INSERT INTO t1 VALUES (1);
INSERT INTO t2 VALUES (2);
TRUNCATE TABLE t1;
SELECT * FROM t3;
c1
2
#
# Truncate temporary MERGE table under locked tables.
INSERT INTO t1 VALUES (1);
CREATE TABLE t4 (c1 INT, INDEX(c1));
LOCK TABLE t4 WRITE;
TRUNCATE TABLE t3;
ERROR HY000: Can't execute the given command because you have active locked tables or an active transaction
SELECT * FROM t3;
c1
1
2
#
# Truncate temporary child table under locked tables.
TRUNCATE TABLE t1;
ERROR HY000: Can't execute the given command because you have active locked tables or an active transaction
SELECT * FROM t3;
c1
1
2
UNLOCK TABLES;
DROP TABLE t1, t2, t3, t4;
#
# Extra tests for Bug#26379 - Combination of FLUSH TABLE and
#                             REPAIR TABLE corrupts a MERGE table
#
# CREATE ... SELECT is disabled for MERGE tables.
#
CREATE TABLE t1(c1 INT);
INSERT INTO t1 VALUES (1);
CREATE TABLE t2 (c1 INT) ENGINE=MRG_MYISAM UNION=(t1) INSERT_METHOD=LAST;
CREATE TABLE t3 ENGINE=MRG_MYISAM INSERT_METHOD=LAST SELECT * FROM t2;
ERROR HY000: Table 't3' is read only
SHOW CREATE TABLE t3;
ERROR 42S02: Table 'test.t3' doesn't exist
CREATE TABLE t3 ENGINE=MRG_MYISAM UNION=(t1) INSERT_METHOD=LAST
SELECT * FROM t2;
ERROR HY000: 'test.t3' is not BASE TABLE
SHOW CREATE TABLE t3;
ERROR 42S02: Table 'test.t3' doesn't exist
DROP TABLE t1, t2;
#
# CREATE ... LIKE
#
# 1. Create like.
CREATE TABLE t1 (c1 INT);
CREATE TABLE t2 (c1 INT);
CREATE TABLE t3 (c1 INT) ENGINE=MRG_MYISAM UNION=(t1,t2)
INSERT_METHOD=LAST;
INSERT INTO t1 VALUES (1);
INSERT INTO t2 VALUES (2);
INSERT INTO t3 VALUES (3);
CREATE TABLE t4 LIKE t3;
SHOW CREATE TABLE t4;
Table	Create Table
t4	CREATE TABLE `t4` (
  `c1` int(11) DEFAULT NULL
) ENGINE=MRG_MyISAM DEFAULT CHARSET=latin1
INSERT INTO t4 VALUES (4);
ERROR HY000: Table 't4' is read only
DROP TABLE t4;
#
# 1. Create like with locked tables.
LOCK TABLES t3 WRITE, t2 WRITE, t1 WRITE;
CREATE TABLE t4 LIKE t3;
SHOW CREATE TABLE t4;
ERROR HY000: Table 't4' was not locked with LOCK TABLES
INSERT INTO t4 VALUES (4);
ERROR HY000: Table 't4' was not locked with LOCK TABLES
UNLOCK TABLES;
SHOW CREATE TABLE t4;
Table	Create Table
t4	CREATE TABLE `t4` (
  `c1` int(11) DEFAULT NULL
) ENGINE=MRG_MyISAM DEFAULT CHARSET=latin1
INSERT INTO t4 VALUES (4);
ERROR HY000: Table 't4' is read only
DROP TABLE t4;
#
# Rename child.
#
# 1. Normal rename of non-MERGE table.
CREATE TABLE t4 (c1 INT);
INSERT INTO t4 VALUES (4);
SELECT * FROM t4 ORDER BY c1;
c1
4
RENAME TABLE t4 TO t5;
SELECT * FROM t5 ORDER BY c1;
c1
4
RENAME TABLE t5 TO t4;
SELECT * FROM t4 ORDER BY c1;
c1
4
DROP TABLE t4;
#
# 2. Normal rename.
SELECT * FROM t3 ORDER BY c1;
c1
1
2
3
RENAME TABLE t2 TO t5;
SELECT * FROM t3 ORDER BY c1;
ERROR HY000: Unable to open underlying table which is differently defined or of non-MyISAM type or doesn't exist
RENAME TABLE t5 TO t2;
SELECT * FROM t3 ORDER BY c1;
c1
1
2
3
#
# 3. Normal rename with locked tables.
LOCK TABLES t1 WRITE, t2 WRITE, t3 WRITE;
SELECT * FROM t3 ORDER BY c1;
c1
1
2
3
RENAME TABLE t2 TO t5;
ERROR HY000: Can't execute the given command because you have active locked tables or an active transaction
SELECT * FROM t3 ORDER BY c1;
c1
1
2
3
RENAME TABLE t5 TO t2;
ERROR HY000: Can't execute the given command because you have active locked tables or an active transaction
SELECT * FROM t3 ORDER BY c1;
c1
1
2
3
UNLOCK TABLES;
#
# 4. Alter table rename.
ALTER TABLE t2 RENAME TO t5;
SELECT * FROM t3 ORDER BY c1;
ERROR HY000: Unable to open underlying table which is differently defined or of non-MyISAM type or doesn't exist
ALTER TABLE t5 RENAME TO t2;
SELECT * FROM t3 ORDER BY c1;
c1
1
2
3
#
# 5. Alter table rename with locked tables.
LOCK TABLES t1 WRITE, t2 WRITE, t3 WRITE;
ALTER TABLE t2 RENAME TO t5;
SELECT * FROM t3 ORDER BY c1;
ERROR HY000: Table 't2' was not locked with LOCK TABLES
ALTER TABLE t5 RENAME TO t2;
ERROR HY000: Table 't5' was not locked with LOCK TABLES
UNLOCK TABLES;
ALTER TABLE t5 RENAME TO t2;
SELECT * FROM t3 ORDER BY c1;
c1
1
2
3
#
# Rename parent.
#
# 1. Normal rename with locked tables.
LOCK TABLES t1 WRITE, t2 WRITE, t3 WRITE;
SELECT * FROM t3 ORDER BY c1;
c1
1
2
3
RENAME TABLE t3 TO t5;
ERROR HY000: Can't execute the given command because you have active locked tables or an active transaction
SELECT * FROM t3 ORDER BY c1;
c1
1
2
3
RENAME TABLE t5 TO t3;
ERROR HY000: Can't execute the given command because you have active locked tables or an active transaction
SELECT * FROM t3 ORDER BY c1;
c1
1
2
3
#
# 5. Alter table rename with locked tables.
ALTER TABLE t3 RENAME TO t5;
SELECT * FROM t5 ORDER BY c1;
ERROR HY000: Table 't5' was not locked with LOCK TABLES
ALTER TABLE t5 RENAME TO t3;
ERROR HY000: Table 't5' was not locked with LOCK TABLES
UNLOCK TABLES;
ALTER TABLE t5 RENAME TO t3;
SELECT * FROM t3 ORDER BY c1;
c1
1
2
3
DROP TABLE t1, t2, t3;
#
# Drop locked tables.
#
# 1. Drop parent.
CREATE TABLE t1 (c1 INT, INDEX(c1));
CREATE TABLE t2 (c1 INT, INDEX(c1)) ENGINE=MRG_MYISAM UNION=(t1)
INSERT_METHOD=LAST;
LOCK TABLES t1 WRITE, t2 WRITE;
INSERT INTO t1 VALUES (1);
DROP TABLE t2;
SELECT * FROM t2;
ERROR HY000: Table 't2' was not locked with LOCK TABLES
SELECT * FROM t1;
c1
1
UNLOCK TABLES;
# 2. Drop child.
CREATE TABLE t2 (c1 INT, INDEX(c1)) ENGINE=MRG_MYISAM UNION=(t1)
INSERT_METHOD=LAST;
LOCK TABLES t1 WRITE, t2 WRITE;
INSERT INTO t1 VALUES (1);
DROP TABLE t1;
SELECT * FROM t2;
<<<<<<< HEAD
ERROR HY000: Table 't1' was not locked with LOCK TABLES
=======
ERROR HY000: Unable to open underlying table which is differently defined or of non-MyISAM type or doesn't exist
>>>>>>> 38d90d60
SELECT * FROM t1;
ERROR HY000: Table 't1' was not locked with LOCK TABLES
UNLOCK TABLES;
DROP TABLE t2;
#
# ALTER TABLE. Change child list.
#
CREATE TABLE t1 (c1 INT, INDEX(c1));
CREATE TABLE t2 (c1 INT, INDEX(c1));
CREATE TABLE t3 (c1 INT, INDEX(c1));
INSERT INTO t1 VALUES (1);
INSERT INTO t2 VALUES (2);
INSERT INTO t3 VALUES (3);
CREATE TABLE t4 (c1 INT, INDEX(c1)) ENGINE=MRG_MYISAM UNION=(t3,t2)
INSERT_METHOD=LAST;
# Shrink child list.
ALTER TABLE t4 UNION=(t3);
SHOW CREATE TABLE t4;
Table	Create Table
t4	CREATE TABLE `t4` (
  `c1` int(11) DEFAULT NULL,
  KEY `c1` (`c1`)
) ENGINE=MRG_MyISAM DEFAULT CHARSET=latin1 INSERT_METHOD=LAST UNION=(`t3`)
SELECT * FROM t4 ORDER BY c1;
c1
3
# Extend child list.
ALTER TABLE t4 UNION=(t3,t2);
SHOW CREATE TABLE t4;
Table	Create Table
t4	CREATE TABLE `t4` (
  `c1` int(11) DEFAULT NULL,
  KEY `c1` (`c1`)
) ENGINE=MRG_MyISAM DEFAULT CHARSET=latin1 INSERT_METHOD=LAST UNION=(`t3`,`t2`)
SELECT * FROM t4 ORDER BY c1;
c1
2
3
#
# ALTER TABLE under LOCK TABLES. Change child list.
#
LOCK TABLES t4 WRITE, t3 WRITE, t2 WRITE;
# Shrink child list.
ALTER TABLE t4 UNION=(t3);
ERROR HY000: Can't execute the given command because you have active locked tables or an active transaction
# Extend child list within locked tables.
ALTER TABLE t4 UNION=(t3,t2);
ERROR HY000: Can't execute the given command because you have active locked tables or an active transaction
# Extend child list beyond locked tables.
ALTER TABLE t4 UNION=(t3,t2,t1);
ERROR HY000: Can't execute the given command because you have active locked tables or an active transaction
SHOW CREATE TABLE t4;
Table	Create Table
t4	CREATE TABLE `t4` (
  `c1` int(11) DEFAULT NULL,
  KEY `c1` (`c1`)
) ENGINE=MRG_MyISAM DEFAULT CHARSET=latin1 INSERT_METHOD=LAST UNION=(`t3`,`t2`)
SELECT * FROM t4 ORDER BY c1;
c1
2
3
UNLOCK TABLES;
DROP TABLE t4;
#
# ALTER TABLE under LOCK TABLES. Grave change, table re-creation.
#
CREATE TABLE t4 (c1 INT, INDEX(c1)) ENGINE=MRG_MYISAM UNION=(t1,t2,t3)
INSERT_METHOD=LAST;
# Lock parent first and then children.
LOCK TABLES t4 WRITE, t3 WRITE, t2 WRITE, t1 WRITE;
ALTER TABLE t4 DROP INDEX c1, ADD UNIQUE INDEX (c1);
SELECT * FROM t4 ORDER BY c1;
c1
1
2
3
ALTER TABLE t2 DROP INDEX c1, ADD UNIQUE INDEX (c1);
SELECT * FROM t4 ORDER BY c1;
c1
1
2
3
UNLOCK TABLES;
# Lock children first and then parent.
LOCK TABLES t1 WRITE, t2 WRITE, t3 WRITE, t4 WRITE;
ALTER TABLE t4 DROP INDEX c1, ADD UNIQUE INDEX (c1);
SELECT * FROM t4 ORDER BY c1;
c1
1
2
3
ALTER TABLE t2 DROP INDEX c1, ADD UNIQUE INDEX (c1);
SELECT * FROM t4 ORDER BY c1;
c1
1
2
3
UNLOCK TABLES;
# Lock parent between children.
LOCK TABLES t3 WRITE, t2 WRITE, t4 WRITE, t1 WRITE;
ALTER TABLE t4 DROP INDEX c1, ADD UNIQUE INDEX (c1);
SELECT * FROM t4 ORDER BY c1;
c1
1
2
3
ALTER TABLE t2 DROP INDEX c1, ADD UNIQUE INDEX (c1);
SELECT * FROM t4 ORDER BY c1;
c1
1
2
3
UNLOCK TABLES;
DROP TABLE t1, t2, t3, t4;
#
# ALTER TABLE under LOCK TABLES. Simple change, no re-creation.
#
CREATE TABLE t1 (c1 INT);
CREATE TABLE t2 (c1 INT);
CREATE TABLE t3 (c1 INT);
CREATE TABLE t4 (c1 INT) ENGINE=MRG_MYISAM UNION=(t1,t2,t3)
INSERT_METHOD=LAST;
INSERT INTO t1 VALUES (1);
INSERT INTO t2 VALUES (2);
INSERT INTO t3 VALUES (3);
# Lock parent first and then children.
LOCK TABLES t4 WRITE, t3 WRITE, t2 WRITE, t1 WRITE;
ALTER TABLE t4 ALTER COLUMN c1 SET DEFAULT 44;
SELECT * FROM t4 ORDER BY c1;
c1
1
2
3
ALTER TABLE t2 ALTER COLUMN c1 SET DEFAULT 22;
SELECT * FROM t4 ORDER BY c1;
c1
1
2
3
UNLOCK TABLES;
# Lock children first and then parent.
LOCK TABLES t1 WRITE, t2 WRITE, t3 WRITE, t4 WRITE;
ALTER TABLE t4 ALTER COLUMN c1 SET DEFAULT 44;
SELECT * FROM t4 ORDER BY c1;
c1
1
2
3
ALTER TABLE t2 ALTER COLUMN c1 SET DEFAULT 22;
SELECT * FROM t4 ORDER BY c1;
c1
1
2
3
UNLOCK TABLES;
# Lock parent between children.
LOCK TABLES t3 WRITE, t2 WRITE, t4 WRITE, t1 WRITE;
ALTER TABLE t4 ALTER COLUMN c1 SET DEFAULT 44;
SELECT * FROM t4 ORDER BY c1;
c1
1
2
3
ALTER TABLE t2 ALTER COLUMN c1 SET DEFAULT 22;
SELECT * FROM t4 ORDER BY c1;
c1
1
2
3
UNLOCK TABLES;
#
# FLUSH TABLE under LOCK TABLES.
#
# Lock parent first and then children.
LOCK TABLES t4 WRITE, t3 WRITE, t2 WRITE, t1 WRITE;
FLUSH TABLE t4;
SELECT * FROM t4 ORDER BY c1;
c1
1
2
3
FLUSH TABLE t2;
SELECT * FROM t4 ORDER BY c1;
c1
1
2
3
FLUSH TABLES;
SELECT * FROM t4 ORDER BY c1;
c1
1
2
3
UNLOCK TABLES;
# Lock children first and then parent.
LOCK TABLES t1 WRITE, t2 WRITE, t3 WRITE, t4 WRITE;
FLUSH TABLE t4;
SELECT * FROM t4 ORDER BY c1;
c1
1
2
3
FLUSH TABLE t2;
SELECT * FROM t4 ORDER BY c1;
c1
1
2
3
FLUSH TABLES;
SELECT * FROM t4 ORDER BY c1;
c1
1
2
3
UNLOCK TABLES;
# Lock parent between children.
LOCK TABLES t3 WRITE, t2 WRITE, t4 WRITE, t1 WRITE;
FLUSH TABLE t4;
SELECT * FROM t4 ORDER BY c1;
c1
1
2
3
FLUSH TABLE t2;
SELECT * FROM t4 ORDER BY c1;
c1
1
2
3
FLUSH TABLES;
SELECT * FROM t4 ORDER BY c1;
c1
1
2
3
UNLOCK TABLES;
#
# Triggers
#
# Trigger on parent
DELETE FROM t4 WHERE c1 = 4;
CREATE TRIGGER t4_ai AFTER INSERT ON t4 FOR EACH ROW SET @a=1;
SET @a=0;
INSERT INTO t4 VALUES (4);
SELECT @a;
@a
1
SELECT * FROM t4 ORDER BY c1;
c1
1
2
3
4
DROP TRIGGER t4_ai;
# Trigger on parent under LOCK TABLES
LOCK TABLES t3 WRITE, t2 WRITE, t4 WRITE, t1 WRITE;
CREATE TRIGGER t4_ai AFTER INSERT ON t4 FOR EACH ROW SET @a=1;
SET @a=0;
INSERT INTO t4 VALUES (4);
SELECT @a;
@a
1
SELECT * FROM t4 ORDER BY c1;
c1
1
2
3
4
4
DROP TRIGGER t4_ai;
UNLOCK TABLES;
#
# Trigger on child
DELETE FROM t4 WHERE c1 = 4;
CREATE TRIGGER t3_ai AFTER INSERT ON t3 FOR EACH ROW SET @a=1;
SET @a=0;
INSERT INTO t4 VALUES (4);
SELECT @a;
@a
0
INSERT INTO t3 VALUES (33);
SELECT @a;
@a
1
SELECT * FROM t4 ORDER BY c1;
c1
1
2
3
4
33
DROP TRIGGER t3_ai;
# Trigger on child under LOCK TABLES
LOCK TABLES t3 WRITE, t2 WRITE, t4 WRITE, t1 WRITE;
CREATE TRIGGER t3_ai AFTER INSERT ON t3 FOR EACH ROW SET @a=1;
SET @a=0;
INSERT INTO t4 VALUES (4);
SELECT @a;
@a
0
INSERT INTO t3 VALUES (33);
SELECT @a;
@a
1
SELECT * FROM t4 ORDER BY c1;
c1
1
2
3
4
4
33
33
DELETE FROM t4 WHERE c1 = 33;
DROP TRIGGER t3_ai;
UNLOCK TABLES;
#
# Trigger with table use on child
DELETE FROM t4 WHERE c1 = 4;
CREATE TRIGGER t3_ai AFTER INSERT ON t3 FOR EACH ROW INSERT INTO t2 VALUES(22);
INSERT INTO t4 VALUES (4);
SELECT * FROM t4 ORDER BY c1;
c1
1
2
3
4
INSERT INTO t3 VALUES (33);
SELECT * FROM t4 ORDER BY c1;
c1
1
2
3
4
22
33
DELETE FROM t4 WHERE c1 = 22;
DELETE FROM t4 WHERE c1 = 33;
DROP TRIGGER t3_ai;
# Trigger with table use on child under LOCK TABLES
LOCK TABLES t3 WRITE, t2 WRITE, t4 WRITE, t1 WRITE;
CREATE TRIGGER t3_ai AFTER INSERT ON t3 FOR EACH ROW INSERT INTO t2 VALUES(22);
INSERT INTO t4 VALUES (4);
SELECT * FROM t4 ORDER BY c1;
c1
1
2
3
4
4
INSERT INTO t3 VALUES (33);
SELECT * FROM t4 ORDER BY c1;
c1
1
2
3
4
4
22
33
DROP TRIGGER t3_ai;
DELETE FROM t4 WHERE c1 = 22;
DELETE FROM t4 WHERE c1 = 33;
UNLOCK TABLES;
#
# Repair
#
REPAIR TABLE t4;
Table	Op	Msg_type	Msg_text
test.t4	repair	note	The storage engine for the table doesn't support repair
REPAIR TABLE t2;
Table	Op	Msg_type	Msg_text
test.t2	repair	status	OK
SELECT * FROM t4 ORDER BY c1;
c1
1
2
3
4
4
LOCK TABLES t3 WRITE, t2 WRITE, t4 WRITE, t1 WRITE;
REPAIR TABLE t4;
Table	Op	Msg_type	Msg_text
test.t4	repair	note	The storage engine for the table doesn't support repair
REPAIR TABLE t2;
Table	Op	Msg_type	Msg_text
test.t2	repair	status	OK
SELECT * FROM t4 ORDER BY c1;
c1
1
2
3
4
4
UNLOCK TABLES;
#
# Optimize
#
OPTIMIZE TABLE t4;
Table	Op	Msg_type	Msg_text
test.t4	optimize	note	The storage engine for the table doesn't support optimize
OPTIMIZE TABLE t2;
Table	Op	Msg_type	Msg_text
test.t2	optimize	status	OK
SELECT * FROM t4 ORDER BY c1;
c1
1
2
3
4
4
LOCK TABLES t3 WRITE, t2 WRITE, t4 WRITE, t1 WRITE;
OPTIMIZE TABLE t4;
Table	Op	Msg_type	Msg_text
test.t4	optimize	note	The storage engine for the table doesn't support optimize
OPTIMIZE TABLE t2;
Table	Op	Msg_type	Msg_text
test.t2	optimize	status	Table is already up to date
SELECT * FROM t4 ORDER BY c1;
c1
1
2
3
4
4
UNLOCK TABLES;
#
# Checksum
#
CHECKSUM TABLE t4;
Table	Checksum
test.t4	46622073
CHECKSUM TABLE t2;
Table	Checksum
test.t2	3700403066
SELECT * FROM t4 ORDER BY c1;
c1
1
2
3
4
4
LOCK TABLES t3 WRITE, t2 WRITE, t4 WRITE, t1 WRITE;
CHECKSUM TABLE t4;
Table	Checksum
test.t4	46622073
CHECKSUM TABLE t2;
Table	Checksum
test.t2	3700403066
SELECT * FROM t4 ORDER BY c1;
c1
1
2
3
4
4
UNLOCK TABLES;
#
# Insert delayed
#
INSERT DELAYED INTO t4 VALUES(44);
DELETE FROM t4 WHERE c1 = 44;
INSERT DELAYED INTO t3 VALUES(33);
SELECT * FROM t4 ORDER BY c1;
c1
1
2
3
4
4
33
LOCK TABLES t3 WRITE, t2 WRITE, t4 WRITE, t1 WRITE;
INSERT DELAYED INTO t4 VALUES(444);
Got one of the listed errors
INSERT DELAYED INTO t3 VALUES(333);
Got one of the listed errors
SELECT * FROM t4 ORDER BY c1;
c1
1
2
3
4
4
33
UNLOCK TABLES;
DROP TABLE t1, t2, t3, t4;
#
# Recursive inclusion of merge tables in their union clauses.
#
CREATE TABLE t1 (c1 INT, INDEX(c1));
CREATE TABLE t2 (c1 INT, INDEX(c1)) ENGINE=MRG_MYISAM UNION=(t1)
INSERT_METHOD=LAST;
CREATE TABLE t3 (c1 INT, INDEX(c1)) ENGINE=MRG_MYISAM UNION=(t2,t1)
INSERT_METHOD=LAST;
ALTER TABLE t2 UNION=(t3,t1);
SELECT * FROM t2;
ERROR HY000: Table 't3' is differently defined or of non-MyISAM type or doesn't exist
DROP TABLE t1, t2, t3;
CREATE TABLE t1 (c1 INT) ENGINE=MyISAM;
CREATE TABLE t2 (c1 INT) ENGINE=MyISAM;
CREATE TABLE t3 (c1 INT) ENGINE=MRG_MYISAM UNION=(t1,t2);
INSERT INTO t1 VALUES (1);
INSERT INTO t2 VALUES (2);
SELECT * FROM t3;
c1
1
2
TRUNCATE TABLE t1;
SELECT * FROM t3;
c1
2
DROP TABLE t1, t2, t3;
CREATE TABLE t1 (c1 INT) ENGINE=MyISAM;
CREATE TABLE t2 (c1 INT) ENGINE=MRG_MYISAM UNION=(t1) INSERT_METHOD=LAST;
INSERT INTO t2 VALUES (1);
SELECT * FROM t2;
c1
1
LOCK TABLES t2 WRITE, t1 WRITE;
FLUSH TABLES;
REPAIR TABLE t1;
Table	Op	Msg_type	Msg_text
test.t1	repair	status	OK
CHECK TABLE t1;
Table	Op	Msg_type	Msg_text
test.t1	check	status	OK
REPAIR TABLE t1;
Table	Op	Msg_type	Msg_text
test.t1	repair	status	OK
UNLOCK TABLES;
CHECK TABLE t1 EXTENDED;
Table	Op	Msg_type	Msg_text
test.t1	check	status	OK
LOCK TABLES t2 WRITE, t1 WRITE;
REPAIR TABLE t1;
Table	Op	Msg_type	Msg_text
test.t1	repair	status	OK
CHECK TABLE t1;
Table	Op	Msg_type	Msg_text
test.t1	check	status	OK
REPAIR TABLE t1;
Table	Op	Msg_type	Msg_text
test.t1	repair	status	OK
UNLOCK TABLES;
CHECK TABLE t1 EXTENDED;
Table	Op	Msg_type	Msg_text
test.t1	check	status	OK
DROP TABLE t1, t2;
CREATE TABLE t1 ( a INT ) ENGINE=MyISAM;
CREATE TABLE m1 ( a INT ) ENGINE=MRG_MYISAM UNION=(t1);
LOCK TABLES t1 WRITE, m1 WRITE;
FLUSH TABLE t1;
UNLOCK TABLES;
DROP TABLE m1, t1;
CREATE TABLE t1 ( a INT ) ENGINE=MyISAM;
CREATE TABLE m1 ( a INT ) ENGINE=MRG_MYISAM UNION=(t1);
LOCK TABLES m1 WRITE, t1 WRITE;
FLUSH TABLE t1;
UNLOCK TABLES;
DROP TABLE m1, t1;
CREATE TABLE t1 (c1 INT, c2 INT) ENGINE= MyISAM;
CREATE TABLE t2 (c1 INT, c2 INT) ENGINE= MyISAM;
CREATE TABLE t3 (c1 INT, c2 INT) ENGINE= MRG_MYISAM UNION(t1, t2);
INSERT INTO t1 VALUES (1, 1);
INSERT INTO t2 VALUES (2, 2);
SELECT * FROM t3;
c1	c2
1	1
2	2
ALTER TABLE t1 ENGINE= MEMORY;
INSERT INTO t1 VALUES (0, 0);
SELECT * FROM t3;
ERROR HY000: Unable to open underlying table which is differently defined or of non-MyISAM type or doesn't exist
DROP TABLE t1, t2, t3;
CREATE TABLE t1 (c1 INT, KEY(c1));
CREATE TABLE t2 (c1 INT, KEY(c1)) ENGINE=MRG_MYISAM UNION=(t1)
INSERT_METHOD=FIRST;
LOCK TABLE t1 WRITE, t2 WRITE;
FLUSH TABLES t2, t1;
OPTIMIZE TABLE t1;
Table	Op	Msg_type	Msg_text
test.t1	optimize	status	Table is already up to date
FLUSH TABLES t1;
UNLOCK TABLES;
FLUSH TABLES;
INSERT INTO t1 VALUES (1);
LOCK TABLE t1 WRITE, t2 WRITE;
FLUSH TABLES t2, t1;
OPTIMIZE TABLE t1;
Table	Op	Msg_type	Msg_text
test.t1	optimize	status	OK
FLUSH TABLES t1;
UNLOCK TABLES;
DROP TABLE t1, t2;
CREATE TABLE t1 (ID INT) ENGINE=MYISAM;
CREATE TABLE m1 (ID INT) ENGINE=MRG_MYISAM UNION=(t1) INSERT_METHOD=FIRST;
INSERT INTO t1 VALUES ();
INSERT INTO m1 VALUES ();
LOCK TABLE t1 WRITE, m1 WRITE;
FLUSH TABLES m1, t1;
OPTIMIZE TABLE t1;
Table	Op	Msg_type	Msg_text
test.t1	optimize	status	OK
FLUSH TABLES m1, t1;
UNLOCK TABLES;
DROP TABLE t1, m1;
CREATE TABLE tm1 (c1 INT) ENGINE=MRG_MYISAM UNION=(t1) INSERT_METHOD=FIRST;
SELECT * FROM INFORMATION_SCHEMA.TABLES WHERE
TABLE_SCHEMA = 'test' and TABLE_NAME='tm1';
TABLE_CATALOG	TABLE_SCHEMA	TABLE_NAME	TABLE_TYPE	ENGINE	VERSION	ROW_FORMAT	TABLE_ROWS	AVG_ROW_LENGTH	DATA_LENGTH	MAX_DATA_LENGTH	INDEX_LENGTH	DATA_FREE	AUTO_INCREMENT	CREATE_TIME	UPDATE_TIME	CHECK_TIME	TABLE_COLLATION	CHECKSUM	CREATE_OPTIONS	TABLE_COMMENT
NULL	test	tm1	BASE TABLE	NULL	NULL	NULL	#	#	#	#	#	#	#	#	#	#	NULL	#	#	Unable to open underlying table which is differently defined or of non-MyISAM ty
DROP TABLE tm1;
End of 5.1 tests
CREATE TABLE t1(C1 INT, C2 INT, KEY C1(C1), KEY C2(C2)) ENGINE=MYISAM;
CREATE TABLE t2(C1 INT, C2 INT, KEY C1(C1), KEY C2(C2)) ENGINE=MYISAM;
CREATE TABLE t3(C1 INT, C2 INT, KEY C1(C1), KEY C2(C2)) ENGINE=MYISAM;
CREATE TABLE t4(C1 INT, C2 INT, KEY C1(C1), KEY C2(C2))
ENGINE=MRG_MYISAM UNION=(t1, t2, t3);
INSERT INTO t1 VALUES (1,1), (1,2),(1,3), (1,4);
INSERT INTO t2 VALUES (2,1), (2,2),(2,3), (2,4);
INSERT INTO t3 VALUES (3,1), (3,2),(3,3), (3,4);
EXPLAIN SELECT COUNT(*) FROM t1;
id	select_type	table	type	possible_keys	key	key_len	ref	rows	Extra
1	SIMPLE	NULL	NULL	NULL	NULL	NULL	NULL	NULL	Select tables optimized away
EXPLAIN SELECT COUNT(*) FROM t4;
id	select_type	table	type	possible_keys	key	key_len	ref	rows	Extra
1	SIMPLE	NULL	NULL	NULL	NULL	NULL	NULL	NULL	Select tables optimized away
DROP TABLE t1, t2, t3, t4;
End of 5.1 tests
#
# An additional test case for Bug#27430 Crash in subquery code
# when in PS and table DDL changed after PREPARE
#
# Test merge table with too many merge children.
#
drop table if exists t_parent;
set @save_table_definition_cache=@@global.table_definition_cache;
#
# Set @@global.table_definition_cache to minimum
#
set @@global.table_definition_cache=256;
set @a=null;
#
# Create 256 merge children
#
set @a=concat("create table t_parent (a int) union(", @a,
") insert_method=first engine=mrg_myisam");
prepare stmt from @a;
execute stmt;
prepare stmt from "select * from t_parent";
execute stmt;
ERROR HY000: Prepared statement needs to be re-prepared
execute stmt;
ERROR HY000: Prepared statement needs to be re-prepared
execute stmt;
ERROR HY000: Prepared statement needs to be re-prepared
deallocate prepare stmt;
#
# Create merge parent 
#
#
# Cleanup
#
drop table t_parent;
set @@global.table_definition_cache=@save_table_definition_cache;
DROP DATABASE IF EXISTS mysql_test1;
CREATE DATABASE mysql_test1;
CREATE TABLE t1 ... DATA DIRECTORY=... INDEX DIRECTORY=...
CREATE TABLE mysql_test1.t2 ... DATA DIRECTORY=... INDEX DIRECTORY=...
CREATE TABLE m1 (c1 INT) ENGINE=MRG_MYISAM UNION=(t1,mysql_test1.t2)
INSERT_METHOD=LAST;
INSERT INTO t1 VALUES (1);
INSERT INTO mysql_test1.t2 VALUES (2);
SELECT * FROM m1;
c1
1
2
DROP TABLE t1, mysql_test1.t2, m1;
DROP DATABASE mysql_test1;
CREATE TABLE t1 (c1 INT);
CREATE TABLE t2 (c1 INT);
INSERT INTO t1 (c1) VALUES (1);
CREATE TABLE tm1 (c1 INT) ENGINE=MRG_MYISAM UNION=(t1,t2) INSERT_METHOD=FIRST;
CREATE TABLE t3 (c1 INT);
INSERT INTO t3 (c1) VALUES (1);
CREATE FUNCTION f1() RETURNS INT RETURN (SELECT MAX(c1) FROM t3);
CREATE VIEW v1 AS SELECT foo.c1 c1, f1() c2, bar.c1 c3, f1() c4
FROM tm1 foo, tm1 bar, t3;
SELECT * FROM v1;
c1	c2	c3	c4
1	1	1	1
DROP FUNCTION f1;
DROP VIEW v1;
DROP TABLE tm1, t1, t2, t3;
CREATE TEMPORARY TABLE t1 (c1 INT);
CREATE TEMPORARY TABLE t2 (c1 INT);
CREATE TEMPORARY TABLE tm1 (c1 INT) ENGINE=MRG_MYISAM UNION=(t1,t2)
INSERT_METHOD=FIRST;
CREATE FUNCTION f1() RETURNS INT RETURN (SELECT MAX(c1) FROM tm1);
INSERT INTO tm1 (c1) VALUES (1);
SELECT f1() FROM (SELECT 1) AS c1;
f1()
1
DROP FUNCTION f1;
DROP TABLE tm1, t1, t2;
CREATE FUNCTION f1() RETURNS INT
BEGIN
CREATE TEMPORARY TABLE t1 (c1 INT);
CREATE TEMPORARY TABLE t2 (c1 INT);
CREATE TEMPORARY TABLE tm1 (c1 INT) ENGINE=MRG_MYISAM UNION=(t1,t2);
INSERT INTO t1 (c1) VALUES (1);
RETURN (SELECT MAX(c1) FROM tm1);
END|
SELECT f1() FROM (SELECT 1 UNION SELECT 1) c1;
f1()
1
DROP FUNCTION f1;
DROP TABLE tm1, t1, t2;
CREATE TEMPORARY TABLE t1 (c1 INT);
INSERT INTO t1 (c1) VALUES (1);
CREATE TEMPORARY TABLE tm1 (c1 INT) ENGINE=MRG_MYISAM UNION=(t1);
CREATE FUNCTION f1() RETURNS INT
BEGIN
CREATE TEMPORARY TABLE t2 (c1 INT);
ALTER TEMPORARY TABLE tm1 UNION=(t1,t2);
INSERT INTO t2 (c1) VALUES (2);
RETURN (SELECT MAX(c1) FROM tm1);
END|
ERROR 0A000: ALTER VIEW is not allowed in stored procedures
DROP TABLE tm1, t1;
CREATE TABLE t1 (c1 INT) ENGINE=MyISAM;
CREATE TABLE tm1 (c1 INT) ENGINE=MRG_MYISAM UNION=(t1) INSERT_METHOD=LAST;
INSERT INTO tm1 VALUES (1);
SELECT * FROM tm1;
c1
1
DROP TABLE tm1, t1;
CREATE FUNCTION f1() RETURNS INT
BEGIN
INSERT INTO tm1 VALUES (1);
RETURN (SELECT MAX(c1) FROM tm1);
END|
CREATE TABLE t1 (c1 INT) ENGINE=MyISAM;
CREATE TABLE tm1 (c1 INT) ENGINE=MRG_MYISAM UNION=(t1) INSERT_METHOD=LAST;
SELECT f1();
f1()
1
DROP FUNCTION f1;
DROP TABLE tm1, t1;
CREATE TABLE t1 (c1 INT) ENGINE=MyISAM;
CREATE TABLE tm1 (c1 INT) ENGINE=MRG_MYISAM UNION=(t1) INSERT_METHOD=LAST;
LOCK TABLE tm1 WRITE;
INSERT INTO tm1 VALUES (1);
SELECT * FROM tm1;
c1
1
UNLOCK TABLES;
DROP TABLE tm1, t1;
CREATE FUNCTION f1() RETURNS INT
BEGIN
INSERT INTO tm1 VALUES (1);
RETURN (SELECT MAX(c1) FROM tm1);
END|
CREATE TABLE t1 (c1 INT) ENGINE=MyISAM;
CREATE TABLE tm1 (c1 INT) ENGINE=MRG_MYISAM UNION=(t1) INSERT_METHOD=LAST;
LOCK TABLE tm1 WRITE;
SELECT f1();
f1()
1
UNLOCK TABLES;
DROP FUNCTION f1;
DROP TABLE tm1, t1;
CREATE TABLE t1 (c1 INT) ENGINE=MyISAM;
CREATE TABLE t2 (c1 INT) ENGINE=MyISAM;
CREATE TABLE tm1 (c1 INT) ENGINE=MRG_MYISAM UNION=(t1) INSERT_METHOD=LAST;
CREATE TRIGGER t2_ai AFTER INSERT ON t2
FOR EACH ROW INSERT INTO tm1 VALUES(11);
LOCK TABLE t2 WRITE;
INSERT INTO t2 VALUES (2);
SELECT * FROM tm1;
c1
11
SELECT * FROM t2;
c1
2
UNLOCK TABLES;
DROP TRIGGER t2_ai;
DROP TABLE tm1, t1, t2;
CREATE TEMPORARY TABLE t1 (c1 INT) ENGINE=MyISAM;
CREATE TEMPORARY TABLE tm1 (c1 INT) ENGINE=MRG_MYISAM UNION=(t1)
INSERT_METHOD=LAST;
INSERT INTO tm1 VALUES (1);
SELECT * FROM tm1;
c1
1
DROP TABLE tm1, t1;
CREATE FUNCTION f1() RETURNS INT
BEGIN
INSERT INTO tm1 VALUES (1);
RETURN (SELECT MAX(c1) FROM tm1);
END|
CREATE TEMPORARY TABLE t1 (c1 INT) ENGINE=MyISAM;
CREATE TEMPORARY TABLE tm1 (c1 INT) ENGINE=MRG_MYISAM UNION=(t1)
INSERT_METHOD=LAST;
SELECT f1();
f1()
1
DROP FUNCTION f1;
DROP TABLE tm1, t1;
CREATE TEMPORARY TABLE t1 (c1 INT) ENGINE=MyISAM;
CREATE TEMPORARY TABLE tm1 (c1 INT) ENGINE=MRG_MYISAM UNION=(t1)
INSERT_METHOD=LAST;
CREATE TABLE t9 (c1 INT) ENGINE=MyISAM;
LOCK TABLE t9 WRITE;
INSERT INTO tm1 VALUES (1);
SELECT * FROM tm1;
c1
1
UNLOCK TABLES;
DROP TABLE tm1, t1, t9;
CREATE FUNCTION f1() RETURNS INT
BEGIN
INSERT INTO tm1 VALUES (1);
RETURN (SELECT MAX(c1) FROM tm1);
END|
CREATE TEMPORARY TABLE t1 (c1 INT) ENGINE=MyISAM;
CREATE TEMPORARY TABLE tm1 (c1 INT) ENGINE=MRG_MYISAM UNION=(t1)
INSERT_METHOD=LAST;
CREATE TABLE t9 (c1 INT) ENGINE=MyISAM;
LOCK TABLE t9 WRITE;
SELECT f1();
f1()
1
UNLOCK TABLES;
DROP FUNCTION f1;
DROP TABLE tm1, t1, t9;
CREATE TEMPORARY TABLE t1 (c1 INT) ENGINE=MyISAM;
CREATE TEMPORARY TABLE tm1 (c1 INT) ENGINE=MRG_MYISAM UNION=(t1)
INSERT_METHOD=LAST;
CREATE TABLE t2 (c1 INT) ENGINE=MyISAM;
CREATE TRIGGER t2_ai AFTER INSERT ON t2
FOR EACH ROW INSERT INTO tm1 VALUES(11);
LOCK TABLE t2 WRITE;
INSERT INTO t2 VALUES (2);
SELECT * FROM tm1;
c1
11
SELECT * FROM t2;
c1
2
UNLOCK TABLES;
DROP TRIGGER t2_ai;
DROP TABLE tm1, t1, t2;
#
# Don't select MERGE child when trying to get prelocked table.
#
CREATE TABLE t1 (c1 INT) ENGINE=MyISAM;
CREATE TABLE tm1 (c1 INT) ENGINE=MRG_MYISAM UNION=(t1)
INSERT_METHOD=LAST;
CREATE TRIGGER tm1_ai AFTER INSERT ON tm1
FOR EACH ROW INSERT INTO t1 VALUES(11);
LOCK TABLE tm1 WRITE, t1 WRITE;
INSERT INTO tm1 VALUES (1);
SELECT * FROM tm1;
c1
1
11
UNLOCK TABLES;
LOCK TABLE t1 WRITE, tm1 WRITE;
INSERT INTO tm1 VALUES (1);
SELECT * FROM tm1;
c1
1
11
1
11
UNLOCK TABLES;
DROP TRIGGER tm1_ai;
DROP TABLE tm1, t1;
CREATE TABLE t1 (c1 INT) ENGINE=MyISAM;
CREATE TABLE t2 (c1 INT) ENGINE=MyISAM;
CREATE TABLE t3 (c1 INT) ENGINE=MyISAM;
CREATE TABLE t4 (c1 INT) ENGINE=MyISAM;
CREATE TABLE t5 (c1 INT) ENGINE=MyISAM;
CREATE TABLE tm1 (c1 INT) ENGINE=MRG_MYISAM UNION=(t1,t2,t3,t4,t5)
INSERT_METHOD=LAST;
CREATE TRIGGER t2_au AFTER UPDATE ON t2
FOR EACH ROW INSERT INTO t3 VALUES(33);
CREATE FUNCTION f1() RETURNS INT
RETURN (SELECT MAX(c1) FROM t4);
LOCK TABLE tm1 WRITE, t1 WRITE, t2 WRITE, t3 WRITE, t4 WRITE, t5 WRITE;
INSERT INTO t1 VALUES(1);
INSERT INTO t2 VALUES(2);
INSERT INTO t3 VALUES(3);
INSERT INTO t4 VALUES(4);
INSERT INTO t5 VALUES(5);
UPDATE t2, tm1 SET t2.c1=f1();
FLUSH TABLES;
FLUSH TABLES;
UNLOCK TABLES;
SELECT * FROM tm1;
c1
1
4
3
33
4
5
DROP TRIGGER t2_au;
DROP FUNCTION f1;
DROP TABLE tm1, t1, t2, t3, t4, t5;
End of 6.0 tests<|MERGE_RESOLUTION|>--- conflicted
+++ resolved
@@ -1301,11 +1301,7 @@
 INSERT INTO t1 VALUES (1);
 DROP TABLE t1;
 SELECT * FROM t2;
-<<<<<<< HEAD
 ERROR HY000: Table 't1' was not locked with LOCK TABLES
-=======
-ERROR HY000: Unable to open underlying table which is differently defined or of non-MyISAM type or doesn't exist
->>>>>>> 38d90d60
 SELECT * FROM t1;
 ERROR HY000: Table 't1' was not locked with LOCK TABLES
 UNLOCK TABLES;
@@ -1912,13 +1908,6 @@
 FLUSH TABLES m1, t1;
 UNLOCK TABLES;
 DROP TABLE t1, m1;
-CREATE TABLE tm1 (c1 INT) ENGINE=MRG_MYISAM UNION=(t1) INSERT_METHOD=FIRST;
-SELECT * FROM INFORMATION_SCHEMA.TABLES WHERE
-TABLE_SCHEMA = 'test' and TABLE_NAME='tm1';
-TABLE_CATALOG	TABLE_SCHEMA	TABLE_NAME	TABLE_TYPE	ENGINE	VERSION	ROW_FORMAT	TABLE_ROWS	AVG_ROW_LENGTH	DATA_LENGTH	MAX_DATA_LENGTH	INDEX_LENGTH	DATA_FREE	AUTO_INCREMENT	CREATE_TIME	UPDATE_TIME	CHECK_TIME	TABLE_COLLATION	CHECKSUM	CREATE_OPTIONS	TABLE_COMMENT
-NULL	test	tm1	BASE TABLE	NULL	NULL	NULL	#	#	#	#	#	#	#	#	#	#	NULL	#	#	Unable to open underlying table which is differently defined or of non-MyISAM ty
-DROP TABLE tm1;
-End of 5.1 tests
 CREATE TABLE t1(C1 INT, C2 INT, KEY C1(C1), KEY C2(C2)) ENGINE=MYISAM;
 CREATE TABLE t2(C1 INT, C2 INT, KEY C1(C1), KEY C2(C2)) ENGINE=MYISAM;
 CREATE TABLE t3(C1 INT, C2 INT, KEY C1(C1), KEY C2(C2)) ENGINE=MYISAM;
