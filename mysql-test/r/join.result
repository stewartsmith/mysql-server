--- conflicted
+++ resolved
@@ -749,7 +749,6 @@
 ERROR 42S22: Unknown column 't1.b' in 'on clause'
 select * from information_schema.statistics join information_schema.columns
 using(table_name,column_name) where table_name='user';
-<<<<<<< HEAD
 TABLE_NAME	user
 COLUMN_NAME	Host
 TABLE_CATALOG	NULL
@@ -759,7 +758,7 @@
 INDEX_NAME	PRIMARY
 SEQ_IN_INDEX	1
 COLLATION	A
-CARDINALITY	NULL
+CARDINALITY	#
 SUB_PART	NULL
 PACKED	NULL
 NULLABLE	
@@ -794,7 +793,7 @@
 INDEX_NAME	PRIMARY
 SEQ_IN_INDEX	2
 COLLATION	A
-CARDINALITY	3
+CARDINALITY	#
 SUB_PART	NULL
 PACKED	NULL
 NULLABLE	
@@ -820,11 +819,6 @@
 COLUMN_COMMENT	
 STORAGE	Default
 FORMAT	Default
-=======
-TABLE_NAME	COLUMN_NAME	TABLE_CATALOG	TABLE_SCHEMA	NON_UNIQUE	INDEX_SCHEMA	INDEX_NAME	SEQ_IN_INDEX	COLLATION	CARDINALITY	SUB_PART	PACKED	NULLABLE	INDEX_TYPE	COMMENT	TABLE_CATALOG	TABLE_SCHEMA	ORDINAL_POSITION	COLUMN_DEFAULT	IS_NULLABLE	DATA_TYPE	CHARACTER_MAXIMUM_LENGTH	CHARACTER_OCTET_LENGTH	NUMERIC_PRECISION	NUMERIC_SCALE	CHARACTER_SET_NAME	COLLATION_NAME	COLUMN_TYPE	COLUMN_KEY	EXTRA	PRIVILEGES	COLUMN_COMMENT
-user	Host	NULL	mysql	0	mysql	PRIMARY	1	A	#	NULL	NULL		BTREE		NULL	mysql	1		NO	char	60	180	NULL	NULL	utf8	utf8_bin	char(60)	PRI		#	
-user	User	NULL	mysql	0	mysql	PRIMARY	2	A	#	NULL	NULL		BTREE		NULL	mysql	2		NO	char	16	48	NULL	NULL	utf8	utf8_bin	char(16)	PRI		#	
->>>>>>> dd47146d
 drop table t1;
 drop table t2;
 drop table t3;
