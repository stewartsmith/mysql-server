--- conflicted
+++ resolved
@@ -343,10 +343,6 @@
 		--with-csv-storage-engine \
 		--with-blackhole-storage-engine \
 		--with-federated-storage-engine \
-<<<<<<< HEAD
-%else
-		--without-federated-storage-engine \
-%endif
 %ifarch i386 x86_64
 		--with-falcon \
 %else
@@ -358,10 +354,6 @@
 %endif
 		--with-partition \
 		--with-big-tables \
-=======
-	        --with-partition \
-	        --with-big-tables \
->>>>>>> fb2c9d82
 		--with-comment=\"MySQL Community Server - Debug (GPL)\"")
 
 # We might want to save the config log file
@@ -392,10 +384,6 @@
 		--with-csv-storage-engine \
 		--with-blackhole-storage-engine \
 		--with-federated-storage-engine \
-<<<<<<< HEAD
-%else
-		--without-federated-storage-engine \
-%endif
 %ifarch i386 x86_64
 		--with-falcon \
 %else
@@ -406,9 +394,6 @@
 		--with-maria-tmp-tables \
 %endif
 		--with-partition \
-=======
-	        --with-partition \
->>>>>>> fb2c9d82
 		--with-embedded-server \
 		--with-big-tables \
 		--with-comment=\"MySQL Community Server (GPL)\"")
