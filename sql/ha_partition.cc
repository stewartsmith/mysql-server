--- conflicted
+++ resolved
@@ -2516,12 +2516,8 @@
                                               sizeof(HA_DATA_PARTITION));
     if (!ha_data)
     {
-<<<<<<< HEAD
-      pthread_mutex_unlock(&table_share->LOCK_ha_data);
-=======
       if (is_not_tmp_table)
-        pthread_mutex_unlock(&table_share->mutex);
->>>>>>> 91d6278c
+        pthread_mutex_unlock(&table_share->LOCK_ha_data);
       goto err_handler;
     }
     DBUG_PRINT("info", ("table_share->ha_data 0x%p", ha_data));
