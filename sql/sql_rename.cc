/* Copyright (C) 2000-2006 MySQL AB

   This program is free software; you can redistribute it and/or modify
   it under the terms of the GNU General Public License as published by
   the Free Software Foundation; version 2 of the License.

   This program is distributed in the hope that it will be useful,
   but WITHOUT ANY WARRANTY; without even the implied warranty of
   MERCHANTABILITY or FITNESS FOR A PARTICULAR PURPOSE.  See the
   GNU General Public License for more details.

   You should have received a copy of the GNU General Public License
   along with this program; if not, write to the Free Software
   Foundation, Inc., 59 Temple Place, Suite 330, Boston, MA  02111-1307  USA */

/*
  Atomic rename of table;  RENAME TABLE t1 to t2, tmp to t1 [,...]
*/

#include "mysql_priv.h"
#include "sql_trigger.h"


static TABLE_LIST *rename_tables(THD *thd, TABLE_LIST *table_list,
				 bool skip_error);

static TABLE_LIST *reverse_table_list(TABLE_LIST *table_list);

/*
  Every second entry in the table_list is the original name and every
  second entry is the new name.
*/

bool mysql_rename_tables(THD *thd, TABLE_LIST *table_list, bool silent)
{
  bool error= 1;
  TABLE_LIST *ren_table= 0;
  int to_table;
  char *rename_log_table[2]= {NULL, NULL};
  Ha_global_schema_lock_guard global_schema_lock_guard(thd);
  DBUG_ENTER("mysql_rename_tables");

  /*
    Avoid problems with a rename on a table that we have locked or
    if the user is trying to to do this in a transcation context
  */

  if (thd->locked_tables_mode || thd->active_transaction())
  {
    my_message(ER_LOCK_OR_ACTIVE_TRANSACTION,
               ER(ER_LOCK_OR_ACTIVE_TRANSACTION), MYF(0));
    DBUG_RETURN(1);
  }

  mysql_ha_rm_tables(thd, table_list);

  if (wait_if_global_read_lock(thd,0,1))
    DBUG_RETURN(1);

  if (logger.is_log_table_enabled(QUERY_LOG_GENERAL) ||
      logger.is_log_table_enabled(QUERY_LOG_SLOW))
  {

    /*
      Rules for rename of a log table:

      IF   1. Log tables are enabled
      AND  2. Rename operates on the log table and nothing is being
              renamed to the log table.
      DO   3. Throw an error message.
      ELSE 4. Perform rename.
    */

    for (to_table= 0, ren_table= table_list; ren_table;
         to_table= 1 - to_table, ren_table= ren_table->next_local)
    {
      int log_table_rename= 0;

      if ((log_table_rename=
           check_if_log_table(ren_table->db_length, ren_table->db,
                              ren_table->table_name_length,
                              ren_table->table_name, 1)))
      {
        /*
          as we use log_table_rename as an array index, we need it to start
          with 0, while QUERY_LOG_SLOW == 1 and QUERY_LOG_GENERAL == 2.
          So, we shift the value to start with 0;
        */
        log_table_rename--;
        if (rename_log_table[log_table_rename])
        {
          if (to_table)
            rename_log_table[log_table_rename]= NULL;
          else
          {
            /*
              Two renames of "log_table TO" w/o rename "TO log_table" in
              between.
            */
            my_error(ER_CANT_RENAME_LOG_TABLE, MYF(0), ren_table->table_name,
                     ren_table->table_name);
            DBUG_RETURN(1);
          }
        }
        else
        {
          if (to_table)
          {
            /*
              Attempt to rename a table TO log_table w/o renaming
              log_table TO some table.
            */
            my_error(ER_CANT_RENAME_LOG_TABLE, MYF(0), ren_table->table_name,
                     ren_table->table_name);
            DBUG_RETURN(1);
          }
          else
          {
            /* save the name of the log table to report an error */
            rename_log_table[log_table_rename]= ren_table->table_name;
          }
        }
      }
    }
    if (rename_log_table[0] || rename_log_table[1])
    {
      if (rename_log_table[0])
        my_error(ER_CANT_RENAME_LOG_TABLE, MYF(0), rename_log_table[0],
                 rename_log_table[0]);
      else
        my_error(ER_CANT_RENAME_LOG_TABLE, MYF(0), rename_log_table[1],
                 rename_log_table[1]);
      DBUG_RETURN(1);
    }
  }

<<<<<<< HEAD
  if (lock_table_names(thd, table_list))
=======
  /*
    Rename table may clash with parallell or existing ndb table
    thus a global shema lock is needed to ensure global serialization.
    Moreover we do not know here what table type the tables have.
  */
  global_schema_lock_guard.lock();

  pthread_mutex_lock(&LOCK_open);
  if (lock_table_names_exclusively(thd, table_list))
  {
    pthread_mutex_unlock(&LOCK_open);
>>>>>>> cfc8d922
    goto err;

  pthread_mutex_lock(&LOCK_open);

  for (ren_table= table_list; ren_table; ren_table= ren_table->next_local)
    tdc_remove_table(thd, TDC_RT_REMOVE_ALL, ren_table->db,
                     ren_table->table_name);

  error=0;
  if ((ren_table=rename_tables(thd,table_list,0)))
  {
    /* Rename didn't succeed;  rename back the tables in reverse order */
    TABLE_LIST *table;

    /* Reverse the table list */
    table_list= reverse_table_list(table_list);

    /* Find the last renamed table */
    for (table= table_list;
	 table->next_local != ren_table ;
	 table= table->next_local->next_local) ;
    table= table->next_local->next_local;		// Skip error table
    /* Revert to old names */
    rename_tables(thd, table, 1);

    /* Revert the table list (for prepared statements) */
    table_list= reverse_table_list(table_list);

    error= 1;
  }
  /*
    An exclusive lock on table names is satisfactory to ensure
    no other thread accesses this table.
    However, NDB assumes that handler::rename_tables is called under
    LOCK_open. And it indeed is, from ALTER TABLE.
    TODO: remove this limitation.
    We still should unlock LOCK_open as early as possible, to provide
    higher concurrency - query_cache_invalidate can take minutes to
    complete.
  */
  pthread_mutex_unlock(&LOCK_open);

  /* Lets hope this doesn't fail as the result will be messy */ 
  if (!silent && !error)
  {
    write_bin_log(thd, TRUE, thd->query, thd->query_length);
    my_ok(thd);
  }

  if (!error)
    query_cache_invalidate3(thd, table_list, 0);

  unlock_table_names(thd);

err:
  start_waiting_global_read_lock(thd);
  DBUG_RETURN(error);
}


/*
  reverse table list

  SYNOPSIS
    reverse_table_list()
    table_list pointer to table _list

  RETURN
    pointer to new (reversed) list
*/
static TABLE_LIST *reverse_table_list(TABLE_LIST *table_list)
{
  TABLE_LIST *prev= 0;

  while (table_list)
  {
    TABLE_LIST *next= table_list->next_local;
    table_list->next_local= prev;
    prev= table_list;
    table_list= next;
  }
  return (prev);
}


/*
  Rename a single table or a view

  SYNPOSIS
    do_rename()
      thd               Thread handle
      ren_table         A table/view to be renamed
      new_db            The database to which the table to be moved to
      new_table_name    The new table/view name
      new_table_alias   The new table/view alias
      skip_error        Whether to skip error

  DESCRIPTION
    Rename a single table or a view.

  RETURN
    false     Ok
    true      rename failed
*/

bool
do_rename(THD *thd, TABLE_LIST *ren_table, char *new_db, char *new_table_name,
          char *new_table_alias, bool skip_error)
{
  int rc= 1;
  char name[FN_REFLEN];
  const char *new_alias, *old_alias;
  frm_type_enum frm_type;
  enum legacy_db_type table_type;

  DBUG_ENTER("do_rename");

  if (lower_case_table_names == 2)
  {
    old_alias= ren_table->alias;
    new_alias= new_table_alias;
  }
  else
  {
    old_alias= ren_table->table_name;
    new_alias= new_table_name;
  }
  build_table_filename(name, sizeof(name),
                       new_db, new_alias, reg_ext, 0);
  if (!access(name,F_OK))
  {
    my_error(ER_TABLE_EXISTS_ERROR, MYF(0), new_alias);
    DBUG_RETURN(1);			// This can't be skipped
  }
  build_table_filename(name, sizeof(name),
                       ren_table->db, old_alias, reg_ext, 0);

  frm_type= mysql_frm_type(thd, name, &table_type);
  switch (frm_type)
  {
    case FRMTYPE_TABLE:
      {
        if (!(rc= mysql_rename_table(ha_resolve_by_legacy_type(thd,
                                                               table_type), 
                                     ren_table->db, old_alias,
                                     new_db, new_alias, 0)))
        {
          if ((rc= Table_triggers_list::change_table_name(thd, ren_table->db,
                                                          old_alias,
                                                          new_db,
                                                          new_alias)))
          {
            /*
              We've succeeded in renaming table's .frm and in updating
              corresponding handler data, but have failed to update table's
              triggers appropriately. So let us revert operations on .frm
              and handler's data and report about failure to rename table.
            */
            (void) mysql_rename_table(ha_resolve_by_legacy_type(thd,
                                                                table_type),
                                      new_db, new_alias,
                                      ren_table->db, old_alias, 0);
          }
        }
      }
      break;
    case FRMTYPE_VIEW:
      /* change of schema is not allowed */
      if (strcmp(ren_table->db, new_db))
        my_error(ER_FORBID_SCHEMA_CHANGE, MYF(0), ren_table->db, 
                 new_db);
      else
        rc= mysql_rename_view(thd, new_alias, ren_table);
      break;
    default:
      DBUG_ASSERT(0); // should never happen
    case FRMTYPE_ERROR:
      my_error(ER_FILE_NOT_FOUND, MYF(0), name, my_errno);
      break;
  }
  if (rc && !skip_error)
    DBUG_RETURN(1);

  DBUG_RETURN(0);

}
/*
  Rename all tables in list; Return pointer to wrong entry if something goes
  wrong.  Note that the table_list may be empty!
*/

/*
  Rename tables/views in the list

  SYNPOSIS
    rename_tables()
      thd               Thread handle
      table_list        List of tables to rename
      skip_error        Whether to skip errors

  DESCRIPTION
    Take a table/view name from and odd list element and rename it to a
    the name taken from list element+1. Note that the table_list may be
    empty.

  RETURN
    false     Ok
    true      rename failed
*/

static TABLE_LIST *
rename_tables(THD *thd, TABLE_LIST *table_list, bool skip_error)
{
  TABLE_LIST *ren_table, *new_table;

  DBUG_ENTER("rename_tables");

  for (ren_table= table_list; ren_table; ren_table= new_table->next_local)
  {
    new_table= ren_table->next_local;
    if (do_rename(thd, ren_table, new_table->db, new_table->table_name,
                  new_table->alias, skip_error))
      DBUG_RETURN(ren_table);
  }
  DBUG_RETURN(0);
}<|MERGE_RESOLUTION|>--- conflicted
+++ resolved
@@ -134,9 +134,6 @@
     }
   }
 
-<<<<<<< HEAD
-  if (lock_table_names(thd, table_list))
-=======
   /*
     Rename table may clash with parallell or existing ndb table
     thus a global shema lock is needed to ensure global serialization.
@@ -144,11 +141,7 @@
   */
   global_schema_lock_guard.lock();
 
-  pthread_mutex_lock(&LOCK_open);
-  if (lock_table_names_exclusively(thd, table_list))
-  {
-    pthread_mutex_unlock(&LOCK_open);
->>>>>>> cfc8d922
+  if (lock_table_names(thd, table_list))
     goto err;
 
   pthread_mutex_lock(&LOCK_open);
