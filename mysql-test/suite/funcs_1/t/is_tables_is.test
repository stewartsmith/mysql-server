--- conflicted
+++ resolved
@@ -13,9 +13,5 @@
 #
 
 let $my_where = WHERE table_schema = 'information_schema'
-<<<<<<< HEAD
-AND table_name <> 'profiling' AND table_name not like 'innodb_%';
-=======
-AND table_name <> 'profiling' and table_name not like 'ndb%';
->>>>>>> 3162dcbf
+AND table_name <> 'profiling' AND table_name not like 'innodb_%' AND table_name not like 'ndb%';
 --source suite/funcs_1/datadict/tables1.inc
