/* Copyright (C) 2000-2003 MySQL AB

   This program is free software; you can redistribute it and/or modify
   it under the terms of the GNU General Public License as published by
   the Free Software Foundation; version 2 of the License.

   This program is distributed in the hope that it will be useful,
   but WITHOUT ANY WARRANTY; without even the implied warranty of
   MERCHANTABILITY or FITNESS FOR A PARTICULAR PURPOSE.  See the
   GNU General Public License for more details.

   You should have received a copy of the GNU General Public License
   along with this program; if not, write to the Free Software
   Foundation, Inc., 59 Temple Place, Suite 330, Boston, MA  02111-1307  USA */


/* create and drop of databases */

#include "mysql_priv.h"
#include <mysys_err.h>
#include "sp.h"
#include "events.h"
#include <my_dir.h>
#include <m_ctype.h>
#include "log.h"
#ifdef __WIN__
#include <direct.h>
#endif

#define MAX_DROP_TABLE_Q_LEN      1024

const char *del_exts[]= {".frm", ".BAK", ".TMD",".opt", NullS};
static TYPELIB deletable_extentions=
{array_elements(del_exts)-1,"del_exts", del_exts, NULL};

static long mysql_rm_known_files(THD *thd, MY_DIR *dirp,
				 const char *db, const char *path, uint level, 
                                 TABLE_LIST **dropped_tables);
         
static long mysql_rm_arc_files(THD *thd, MY_DIR *dirp, const char *org_path);
static my_bool rm_dir_w_symlink(const char *org_path, my_bool send_error);
static void mysql_change_db_impl(THD *thd,
                                 LEX_STRING *new_db_name,
                                 ulong new_db_access,
                                 CHARSET_INFO *new_db_charset);


/* Database lock hash */
HASH lock_db_cache;
pthread_mutex_t LOCK_lock_db;
int creating_database= 0;  // how many database locks are made


/* Structure for database lock */
typedef struct my_dblock_st
{
  char *name;        /* Database name        */
  uint name_length;  /* Database length name */
} my_dblock_t;


/*
  lock_db key.
*/

extern "C" uchar* lock_db_get_key(my_dblock_t *, size_t *, my_bool not_used);

uchar* lock_db_get_key(my_dblock_t *ptr, size_t *length,
                       my_bool not_used __attribute__((unused)))
{
  *length= ptr->name_length;
  return (uchar*) ptr->name;
}


/*
  Free lock_db hash element.
*/

extern "C" void lock_db_free_element(void *ptr);

void lock_db_free_element(void *ptr)
{
  my_free(ptr, MYF(0));
}


/*
  Put a database lock entry into the hash.
  
  DESCRIPTION
    Insert a database lock entry into hash.
    LOCK_db_lock must be previously locked.
  
  RETURN VALUES
    0 on success.
    1 on error.
*/

static my_bool lock_db_insert(const char *dbname, uint length)
{
  my_dblock_t *opt;
  my_bool error= 0;
  DBUG_ENTER("lock_db_insert");
  
  safe_mutex_assert_owner(&LOCK_lock_db);

  if (!(opt= (my_dblock_t*) hash_search(&lock_db_cache,
                                        (uchar*) dbname, length)))
  { 
    /* Db is not in the hash, insert it */
    char *tmp_name;
    if (!my_multi_malloc(MYF(MY_WME | MY_ZEROFILL),
                         &opt, (uint) sizeof(*opt), &tmp_name, (uint) length+1,
                         NullS))
    {
      error= 1;
      goto end;
    }
    
    opt->name= tmp_name;
    strmov(opt->name, dbname);
    opt->name_length= length;
    
    if ((error= my_hash_insert(&lock_db_cache, (uchar*) opt)))
      my_free(opt, MYF(0));
  }

end:
  DBUG_RETURN(error);
}


/*
  Delete a database lock entry from hash.
*/

void lock_db_delete(const char *name, uint length)
{
  my_dblock_t *opt;
  safe_mutex_assert_owner(&LOCK_lock_db);
  if ((opt= (my_dblock_t *)hash_search(&lock_db_cache,
                                       (const uchar*) name, length)))
    hash_delete(&lock_db_cache, (uchar*) opt);
}


/* Database options hash */
static HASH dboptions;
static my_bool dboptions_init= 0;
static rw_lock_t LOCK_dboptions;

/* Structure for database options */
typedef struct my_dbopt_st
{
  char *name;			/* Database name                  */
  uint name_length;		/* Database length name           */
  CHARSET_INFO *charset;	/* Database default character set */
} my_dbopt_t;


/*
  Function we use in the creation of our hash to get key.
*/

extern "C" uchar* dboptions_get_key(my_dbopt_t *opt, size_t *length,
                                    my_bool not_used);

uchar* dboptions_get_key(my_dbopt_t *opt, size_t *length,
                         my_bool not_used __attribute__((unused)))
{
  *length= opt->name_length;
  return (uchar*) opt->name;
}


/*
  Helper function to write a query to binlog used by mysql_rm_db()
*/

static inline void write_to_binlog(THD *thd, char *query, uint q_len,
                                   char *db, uint db_len)
{
  Query_log_event qinfo(thd, query, q_len, 0, 0);
  qinfo.error_code= 0;
  qinfo.db= db;
  qinfo.db_len= db_len;
  mysql_bin_log.write(&qinfo);
}  


/*
  Function to free dboptions hash element
*/

extern "C" void free_dbopt(void *dbopt);

void free_dbopt(void *dbopt)
{
  my_free((uchar*) dbopt, MYF(0));
}


/* 
  Initialize database option hash and locked database hash.

  SYNOPSIS
    my_database_names()

  NOTES
    Must be called before any other database function is called.

  RETURN
    0	ok
    1	Fatal error
*/

bool my_database_names_init(void)
{
  bool error= 0;
  (void) my_rwlock_init(&LOCK_dboptions, NULL);
  if (!dboptions_init)
  {
    dboptions_init= 1;
    error= hash_init(&dboptions, lower_case_table_names ? 
                     &my_charset_bin : system_charset_info,
                     32, 0, 0, (hash_get_key) dboptions_get_key,
                     free_dbopt,0) ||
           hash_init(&lock_db_cache, lower_case_table_names ? 
                     &my_charset_bin : system_charset_info,
                     32, 0, 0, (hash_get_key) lock_db_get_key,
                     lock_db_free_element,0);

  }
  return error;
}



/* 
  Free database option hash and locked databases hash.
*/

void my_database_names_free(void)
{
  if (dboptions_init)
  {
    dboptions_init= 0;
    hash_free(&dboptions);
    (void) rwlock_destroy(&LOCK_dboptions);
    hash_free(&lock_db_cache);
  }
}


/*
  Cleanup cached options
*/

void my_dbopt_cleanup(void)
{
  rw_wrlock(&LOCK_dboptions);
  hash_free(&dboptions);
  hash_init(&dboptions, lower_case_table_names ? 
            &my_charset_bin : system_charset_info,
            32, 0, 0, (hash_get_key) dboptions_get_key,
            free_dbopt,0);
  rw_unlock(&LOCK_dboptions);
}


/*
  Find database options in the hash.
  
  DESCRIPTION
    Search a database options in the hash, usings its path.
    Fills "create" on success.
  
  RETURN VALUES
    0 on success.
    1 on error.
*/

static my_bool get_dbopt(const char *dbname, HA_CREATE_INFO *create)
{
  my_dbopt_t *opt;
  uint length;
  my_bool error= 1;
  
  length= (uint) strlen(dbname);
  
  rw_rdlock(&LOCK_dboptions);
  if ((opt= (my_dbopt_t*) hash_search(&dboptions, (uchar*) dbname, length)))
  {
    create->default_table_charset= opt->charset;
    error= 0;
  }
  rw_unlock(&LOCK_dboptions);
  return error;
}


/*
  Writes database options into the hash.
  
  DESCRIPTION
    Inserts database options into the hash, or updates
    options if they are already in the hash.
  
  RETURN VALUES
    0 on success.
    1 on error.
*/

static my_bool put_dbopt(const char *dbname, HA_CREATE_INFO *create)
{
  my_dbopt_t *opt;
  uint length;
  my_bool error= 0;
  DBUG_ENTER("put_dbopt");

  length= (uint) strlen(dbname);
  
  rw_wrlock(&LOCK_dboptions);
  if (!(opt= (my_dbopt_t*) hash_search(&dboptions, (uchar*) dbname, length)))
  { 
    /* Options are not in the hash, insert them */
    char *tmp_name;
    if (!my_multi_malloc(MYF(MY_WME | MY_ZEROFILL),
                         &opt, (uint) sizeof(*opt), &tmp_name, (uint) length+1,
                         NullS))
    {
      error= 1;
      goto end;
    }
    
    opt->name= tmp_name;
    strmov(opt->name, dbname);
    opt->name_length= length;
    
    if ((error= my_hash_insert(&dboptions, (uchar*) opt)))
    {
      my_free(opt, MYF(0));
      goto end;
    }
  }

  /* Update / write options in hash */
  opt->charset= create->default_table_charset;

end:
  rw_unlock(&LOCK_dboptions);  
  DBUG_RETURN(error);
}


/*
  Deletes database options from the hash.
*/

void del_dbopt(const char *path)
{
  my_dbopt_t *opt;
  rw_wrlock(&LOCK_dboptions);
  if ((opt= (my_dbopt_t *)hash_search(&dboptions, (const uchar*) path,
                                      strlen(path))))
    hash_delete(&dboptions, (uchar*) opt);
  rw_unlock(&LOCK_dboptions);
}


/*
  Create database options file:

  DESCRIPTION
    Currently database default charset is only stored there.

  RETURN VALUES
  0	ok
  1	Could not create file or write to it.  Error sent through my_error()
*/

static bool write_db_opt(THD *thd, const char *path, HA_CREATE_INFO *create)
{
  register File file;
  char buf[256]; // Should be enough for one option
  bool error=1;

  if (!create->default_table_charset)
    create->default_table_charset= thd->variables.collation_server;

  if (put_dbopt(path, create))
    return 1;

  if ((file=my_create(path, CREATE_MODE,O_RDWR | O_TRUNC,MYF(MY_WME))) >= 0)
  {
    ulong length;
    length= (ulong) (strxnmov(buf, sizeof(buf)-1, "default-character-set=",
                              create->default_table_charset->csname,
                              "\ndefault-collation=",
                              create->default_table_charset->name,
                              "\n", NullS) - buf);

    /* Error is written by my_write */
    if (!my_write(file,(uchar*) buf, length, MYF(MY_NABP+MY_WME)))
      error=0;
    my_close(file,MYF(0));
  }
  return error;
}


/*
  Load database options file

  load_db_opt()
  path		Path for option file
  create	Where to store the read options

  DESCRIPTION

  RETURN VALUES
  0	File found
  1	No database file or could not open it

*/

bool load_db_opt(THD *thd, const char *path, HA_CREATE_INFO *create)
{
  File file;
  char buf[256];
  DBUG_ENTER("load_db_opt");
  bool error=1;
  uint nbytes;

  bzero((char*) create,sizeof(*create));
  create->default_table_charset= thd->variables.collation_server;

  /* Check if options for this database are already in the hash */
  if (!get_dbopt(path, create))
    DBUG_RETURN(0);

  /* Otherwise, load options from the .opt file */
  if ((file=my_open(path, O_RDONLY | O_SHARE, MYF(0))) < 0)
    goto err1;

  IO_CACHE cache;
  if (init_io_cache(&cache, file, IO_SIZE, READ_CACHE, 0, 0, MYF(0)))
    goto err2;

  while ((int) (nbytes= my_b_gets(&cache, (char*) buf, sizeof(buf))) > 0)
  {
    char *pos= buf+nbytes-1;
    /* Remove end space and control characters */
    while (pos > buf && !my_isgraph(&my_charset_latin1, pos[-1]))
      pos--;
    *pos=0;
    if ((pos= strchr(buf, '=')))
    {
      if (!strncmp(buf,"default-character-set", (pos-buf)))
      {
        /*
           Try character set name, and if it fails
           try collation name, probably it's an old
           4.1.0 db.opt file, which didn't have
           separate default-character-set and
           default-collation commands.
        */
        if (!(create->default_table_charset=
        get_charset_by_csname(pos+1, MY_CS_PRIMARY, MYF(0))) &&
            !(create->default_table_charset=
              get_charset_by_name(pos+1, MYF(0))))
        {
          sql_print_error("Error while loading database options: '%s':",path);
          sql_print_error(ER(ER_UNKNOWN_CHARACTER_SET),pos+1);
          create->default_table_charset= default_charset_info;
        }
      }
      else if (!strncmp(buf,"default-collation", (pos-buf)))
      {
        if (!(create->default_table_charset= get_charset_by_name(pos+1,
                                                           MYF(0))))
        {
          sql_print_error("Error while loading database options: '%s':",path);
          sql_print_error(ER(ER_UNKNOWN_COLLATION),pos+1);
          create->default_table_charset= default_charset_info;
        }
      }
    }
  }
  /*
    Put the loaded value into the hash.
    Note that another thread could've added the same
    entry to the hash after we called get_dbopt(),
    but it's not an error, as put_dbopt() takes this
    possibility into account.
  */
  error= put_dbopt(path, create);

  end_io_cache(&cache);
err2:
  my_close(file,MYF(0));
err1:
  DBUG_RETURN(error);
}


/*
  Retrieve database options by name. Load database options file or fetch from
  cache.

  SYNOPSIS
    load_db_opt_by_name()
    db_name         Database name
    db_create_info  Where to store the database options

  DESCRIPTION
    load_db_opt_by_name() is a shortcut for load_db_opt().

  NOTE
    Although load_db_opt_by_name() (and load_db_opt()) returns status of
    the operation, it is useless usually and should be ignored. The problem
    is that there are 1) system databases ("mysql") and 2) virtual
    databases ("information_schema"), which do not contain options file.
    So, load_db_opt[_by_name]() returns FALSE for these databases, but this
    is not an error.

    load_db_opt[_by_name]() clears db_create_info structure in any case, so
    even on failure it contains valid data. So, common use case is just
    call load_db_opt[_by_name]() without checking return value and use
    db_create_info right after that.

  RETURN VALUES (read NOTE!)
    FALSE   Success
    TRUE    Failed to retrieve options
*/

bool load_db_opt_by_name(THD *thd, const char *db_name,
                         HA_CREATE_INFO *db_create_info)
{
  char db_opt_path[FN_REFLEN];

  /*
    Pass an empty file name, and the database options file name as extension
    to avoid table name to file name encoding.
  */
  (void) build_table_filename(db_opt_path, sizeof(db_opt_path),
                              db_name, "", MY_DB_OPT_FILE, 0);

  return load_db_opt(thd, db_opt_path, db_create_info);
}


/**
  Return default database collation.

  @param thd     Thread context.
  @param db_name Database name.

  @return CHARSET_INFO object. The operation always return valid character
    set, even if the database does not exist.
*/

CHARSET_INFO *get_default_db_collation(THD *thd, const char *db_name)
{
  HA_CREATE_INFO db_info;

  if (thd->db != NULL && strcmp(db_name, thd->db) == 0)
    return thd->db_charset;

  load_db_opt_by_name(thd, db_name, &db_info);

  /*
    NOTE: even if load_db_opt_by_name() fails,
    db_info.default_table_charset contains valid character set
    (collation_server). We should not fail if load_db_opt_by_name() fails,
    because it is valid case. If a database has been created just by
    "mkdir", it does not contain db.opt file, but it is valid database.
  */

  return db_info.default_table_charset;
}


/*
  Create a database

  SYNOPSIS
  mysql_create_db()
  thd		Thread handler
  db		Name of database to create
		Function assumes that this is already validated.
  create_info	Database create options (like character set)
  silent	Used by replication when internally creating a database.
		In this case the entry should not be logged.

  SIDE-EFFECTS
   1. Report back to client that command succeeded (my_ok)
   2. Report errors to client
   3. Log event to binary log
   (The 'silent' flags turns off 1 and 3.)

  RETURN VALUES
  FALSE ok
  TRUE  Error

*/

int mysql_create_db(THD *thd, char *db, HA_CREATE_INFO *create_info,
                     bool silent)
{
  char	 path[FN_REFLEN+16];
  char	 tmp_query[FN_REFLEN+16];
  long result= 1;
  int error= 0;
  MY_STAT stat_info;
  uint create_options= create_info ? create_info->options : 0;
  uint path_len;
  DBUG_ENTER("mysql_create_db");

  /* do not create 'information_schema' db */
  if (!my_strcasecmp(system_charset_info, db, INFORMATION_SCHEMA_NAME.str))
  {
    my_error(ER_DB_CREATE_EXISTS, MYF(0), db);
    DBUG_RETURN(-1);
  }

  /*
    Do not create database if another thread is holding read lock.
    Wait for global read lock before acquiring LOCK_mysql_create_db.
    After wait_if_global_read_lock() we have protection against another
    global read lock. If we would acquire LOCK_mysql_create_db first,
    another thread could step in and get the global read lock before we
    reach wait_if_global_read_lock(). If this thread tries the same as we
    (admin a db), it would then go and wait on LOCK_mysql_create_db...
    Furthermore wait_if_global_read_lock() checks if the current thread
    has the global read lock and refuses the operation with
    ER_CANT_UPDATE_WITH_READLOCK if applicable.
  */
  if (wait_if_global_read_lock(thd, 0, 1))
  {
    error= -1;
    goto exit2;
  }

  pthread_mutex_lock(&LOCK_mysql_create_db);

  /* Check directory */
  path_len= build_table_filename(path, sizeof(path), db, "", "", 0);
  path[path_len-1]= 0;                    // Remove last '/' from path

  if (my_stat(path,&stat_info,MYF(0)))
  {
    if (!(create_options & HA_LEX_CREATE_IF_NOT_EXISTS))
    {
      my_error(ER_DB_CREATE_EXISTS, MYF(0), db);
      error= -1;
      goto exit;
    }
    push_warning_printf(thd, MYSQL_ERROR::WARN_LEVEL_NOTE,
			ER_DB_CREATE_EXISTS, ER(ER_DB_CREATE_EXISTS), db);
    if (!silent)
      my_ok(thd);
    error= 0;
    goto exit;
  }
  else
  {
    if (my_errno != ENOENT)
    {
      my_error(EE_STAT, MYF(0), path, my_errno);
      goto exit;
    }
    if (my_mkdir(path,0777,MYF(0)) < 0)
    {
      my_error(ER_CANT_CREATE_DB, MYF(0), db, my_errno);
      error= -1;
      goto exit;
    }
  }

  path[path_len-1]= FN_LIBCHAR;
  strmake(path+path_len, MY_DB_OPT_FILE, sizeof(path)-path_len-1);
  if (write_db_opt(thd, path, create_info))
  {
    /*
      Could not create options file.
      Restore things to beginning.
    */
    path[path_len]= 0;
    if (rmdir(path) >= 0)
    {
      error= -1;
      goto exit;
    }
    /*
      We come here when we managed to create the database, but not the option
      file.  In this case it's best to just continue as if nothing has
      happened.  (This is a very unlikely senario)
    */
  }
  
  if (!silent)
  {
    char *query;
    uint query_length;

    if (!thd->query)				// Only in replication
    {
      query= 	     tmp_query;
      query_length= (uint) (strxmov(tmp_query,"create database `",
                                    db, "`", NullS) - tmp_query);
    }
    else
    {
      query= 	    thd->query;
      query_length= thd->query_length;
    }

    ha_binlog_log_query(thd, 0, LOGCOM_CREATE_DB,
                        query, query_length,
                        db, "");

    if (mysql_bin_log.is_open())
    {
      Query_log_event qinfo(thd, query, query_length, 0, 
			    /* suppress_use */ TRUE);

      /*
	Write should use the database being created as the "current
        database" and not the threads current database, which is the
        default. If we do not change the "current database" to the
        database being created, the CREATE statement will not be
        replicated when using --binlog-do-db to select databases to be
        replicated. 

	An example (--binlog-do-db=sisyfos):
       
          CREATE DATABASE bob;        # Not replicated
          USE bob;                    # 'bob' is the current database
          CREATE DATABASE sisyfos;    # Not replicated since 'bob' is
                                      # current database.
          USE sisyfos;                # Will give error on slave since
                                      # database does not exist.
      */
      qinfo.db     = db;
      qinfo.db_len = strlen(db);

      /* These DDL methods and logging protected with LOCK_mysql_create_db */
      mysql_bin_log.write(&qinfo);
    }
    my_ok(thd, result);
  }

exit:
  pthread_mutex_unlock(&LOCK_mysql_create_db);
  start_waiting_global_read_lock(thd);
exit2:
  DBUG_RETURN(error);
}


/* db-name is already validated when we come here */

bool mysql_alter_db(THD *thd, const char *db, HA_CREATE_INFO *create_info)
{
  char path[FN_REFLEN+16];
  long result=1;
  int error= 0;
  DBUG_ENTER("mysql_alter_db");

  /*
    Do not alter database if another thread is holding read lock.
    Wait for global read lock before acquiring LOCK_mysql_create_db.
    After wait_if_global_read_lock() we have protection against another
    global read lock. If we would acquire LOCK_mysql_create_db first,
    another thread could step in and get the global read lock before we
    reach wait_if_global_read_lock(). If this thread tries the same as we
    (admin a db), it would then go and wait on LOCK_mysql_create_db...
    Furthermore wait_if_global_read_lock() checks if the current thread
    has the global read lock and refuses the operation with
    ER_CANT_UPDATE_WITH_READLOCK if applicable.
  */
  if ((error=wait_if_global_read_lock(thd,0,1)))
    goto exit2;

  pthread_mutex_lock(&LOCK_mysql_create_db);

  /* 
     Recreate db options file: /dbpath/.db.opt
     We pass MY_DB_OPT_FILE as "extension" to avoid
     "table name to file name" encoding.
  */
  build_table_filename(path, sizeof(path), db, "", MY_DB_OPT_FILE, 0);
  if ((error=write_db_opt(thd, path, create_info)))
    goto exit;

  /* Change options if current database is being altered. */

  if (thd->db && !strcmp(thd->db,db))
  {
    thd->db_charset= create_info->default_table_charset ?
		     create_info->default_table_charset :
		     thd->variables.collation_server;
    thd->variables.collation_database= thd->db_charset;
  }

  ha_binlog_log_query(thd, 0, LOGCOM_ALTER_DB,
                      thd->query, thd->query_length,
                      db, "");

  if (mysql_bin_log.is_open())
  {
    Query_log_event qinfo(thd, thd->query, thd->query_length, 0,
			  /* suppress_use */ TRUE);

    /*
      Write should use the database being created as the "current
      database" and not the threads current database, which is the
      default.
    */
    qinfo.db     = db;
    qinfo.db_len = strlen(db);

    thd->clear_error();
    /* These DDL methods and logging protected with LOCK_mysql_create_db */
    mysql_bin_log.write(&qinfo);
  }
  my_ok(thd, result);

exit:
  pthread_mutex_unlock(&LOCK_mysql_create_db);
  start_waiting_global_read_lock(thd);
exit2:
  DBUG_RETURN(error);
}


/*
  Drop all tables in a database and the database itself

  SYNOPSIS
    mysql_rm_db()
    thd			Thread handle
    db			Database name in the case given by user
		        It's already validated and set to lower case
                        (if needed) when we come here
    if_exists		Don't give error if database doesn't exists
    silent		Don't generate errors

  RETURN
    FALSE ok (Database dropped)
    ERROR Error
*/

bool mysql_rm_db(THD *thd,char *db,bool if_exists, bool silent)
{
  long deleted=0;
  int error= 0;
  char	path[FN_REFLEN+16];
  MY_DIR *dirp;
  uint length;
  TABLE_LIST* dropped_tables= 0;
  DBUG_ENTER("mysql_rm_db");

  /*
    Do not drop database if another thread is holding read lock.
    Wait for global read lock before acquiring LOCK_mysql_create_db.
    After wait_if_global_read_lock() we have protection against another
    global read lock. If we would acquire LOCK_mysql_create_db first,
    another thread could step in and get the global read lock before we
    reach wait_if_global_read_lock(). If this thread tries the same as we
    (admin a db), it would then go and wait on LOCK_mysql_create_db...
    Furthermore wait_if_global_read_lock() checks if the current thread
    has the global read lock and refuses the operation with
    ER_CANT_UPDATE_WITH_READLOCK if applicable.
  */
  if (wait_if_global_read_lock(thd, 0, 1))
  {
    error= -1;
    goto exit2;
  }

  pthread_mutex_lock(&LOCK_mysql_create_db);

  length= build_table_filename(path, sizeof(path), db, "", "", 0);
  strmov(path+length, MY_DB_OPT_FILE);		// Append db option file name
  del_dbopt(path);				// Remove dboption hash entry
  path[length]= '\0';				// Remove file name

  /* See if the directory exists */
  if (!(dirp= my_dir(path,MYF(MY_DONT_SORT))))
  {
    if (!if_exists)
    {
      error= -1;
      my_error(ER_DB_DROP_EXISTS, MYF(0), db);
      goto exit;
    }
    else
      push_warning_printf(thd, MYSQL_ERROR::WARN_LEVEL_NOTE,
			  ER_DB_DROP_EXISTS, ER(ER_DB_DROP_EXISTS), db);
  }
  else
  {
<<<<<<< HEAD
=======
    pthread_mutex_lock(&LOCK_open);
    remove_db_from_cache(db);
    pthread_mutex_unlock(&LOCK_open);

>>>>>>> 25bb56ac
    error= -1;
    /*
      We temporarily disable the binary log while dropping the objects
      in the database. Since the DROP DATABASE statement is always
      replicated as a statement, execution of it will drop all objects
      in the database on the slave as well, so there is no need to
      replicate the removal of the individual objects in the database
      as well.

      This is more of a safety precaution, since normally no objects
      should be dropped while the database is being cleaned, but in
      the event that a change in the code to remove other objects is
      made, these drops should still not be logged.
     */
    tmp_disable_binlog(thd);
    if ((deleted= mysql_rm_known_files(thd, dirp, db, path, 0,
                                       &dropped_tables)) >= 0)
    {
      ha_drop_database(path);
      query_cache_invalidate1(db);
      (void) sp_drop_db_routines(thd, db); /* @todo Do not ignore errors */
#ifdef HAVE_EVENT_SCHEDULER
      Events::drop_schema_events(thd, db);
#endif
      error = 0;
    }
    reenable_binlog(thd);
  }
  if (!silent && deleted>=0)
  {
    const char *query;
    ulong query_length;
    if (!thd->query)
    {
      /* The client used the old obsolete mysql_drop_db() call */
      query= path;
      query_length= (uint) (strxmov(path, "drop database `", db, "`",
                                     NullS) - path);
    }
    else
    {
      query =thd->query;
      query_length= thd->query_length;
    }
    if (mysql_bin_log.is_open())
    {
      Query_log_event qinfo(thd, query, query_length, 0, 
			    /* suppress_use */ TRUE);
      /*
        Write should use the database being created as the "current
        database" and not the threads current database, which is the
        default.
      */
      qinfo.db     = db;
      qinfo.db_len = strlen(db);

      thd->clear_error();
      /* These DDL methods and logging protected with LOCK_mysql_create_db */
      mysql_bin_log.write(&qinfo);
    }
    thd->clear_error();
    thd->server_status|= SERVER_STATUS_DB_DROPPED;
    my_ok(thd, (ulong) deleted);
    thd->server_status&= ~SERVER_STATUS_DB_DROPPED;
  }
  else if (mysql_bin_log.is_open())
  {
    char *query, *query_pos, *query_end, *query_data_start;
    TABLE_LIST *tbl;
    uint db_len;

    if (!(query= (char*) thd->alloc(MAX_DROP_TABLE_Q_LEN)))
      goto exit; /* not much else we can do */
    query_pos= query_data_start= strmov(query,"drop table ");
    query_end= query + MAX_DROP_TABLE_Q_LEN;
    db_len= strlen(db);

    for (tbl= dropped_tables; tbl; tbl= tbl->next_local)
    {
      uint tbl_name_len;

      /* 3 for the quotes and the comma*/
      tbl_name_len= strlen(tbl->table_name) + 3;
      if (query_pos + tbl_name_len + 1 >= query_end)
      {
        /* These DDL methods and logging protected with LOCK_mysql_create_db */
        write_to_binlog(thd, query, query_pos -1 - query, db, db_len);
        query_pos= query_data_start;
      }

      *query_pos++ = '`';
      query_pos= strmov(query_pos,tbl->table_name);
      *query_pos++ = '`';
      *query_pos++ = ',';
    }

    if (query_pos != query_data_start)
    {
      /* These DDL methods and logging protected with LOCK_mysql_create_db */
      write_to_binlog(thd, query, query_pos -1 - query, db, db_len);
    }
  }

exit:
  /*
    If this database was the client's selected database, we silently
    change the client's selected database to nothing (to have an empty
    SELECT DATABASE() in the future). For this we free() thd->db and set
    it to 0.
  */
  if (thd->db && !strcmp(thd->db, db) && error == 0)
    mysql_change_db_impl(thd, NULL, 0, thd->variables.collation_server);
  pthread_mutex_unlock(&LOCK_mysql_create_db);
  start_waiting_global_read_lock(thd);
exit2:
  DBUG_RETURN(error);
}

/*
  Removes files with known extensions plus all found subdirectories that
  are 2 hex digits (raid directories).
  thd MUST be set when calling this function!
*/

static long mysql_rm_known_files(THD *thd, MY_DIR *dirp, const char *db,
				 const char *org_path, uint level,
                                 TABLE_LIST **dropped_tables)
{
  long deleted=0;
  ulong found_other_files=0;
  char filePath[FN_REFLEN];
  TABLE_LIST *tot_list=0, **tot_list_next;
  List<String> raid_dirs;
  DBUG_ENTER("mysql_rm_known_files");
  DBUG_PRINT("enter",("path: %s", org_path));

  tot_list_next= &tot_list;

  for (uint idx=0 ;
       idx < (uint) dirp->number_off_files && !thd->killed ;
       idx++)
  {
    FILEINFO *file=dirp->dir_entry+idx;
    char *extension;
    DBUG_PRINT("info",("Examining: %s", file->name));

    /* skiping . and .. */
    if (file->name[0] == '.' && (!file->name[1] ||
       (file->name[1] == '.' &&  !file->name[2])))
      continue;

    /* Check if file is a raid directory */
    if ((my_isdigit(system_charset_info, file->name[0]) ||
	 (file->name[0] >= 'a' && file->name[0] <= 'f')) &&
	(my_isdigit(system_charset_info, file->name[1]) ||
	 (file->name[1] >= 'a' && file->name[1] <= 'f')) &&
	!file->name[2] && !level)
    {
      char newpath[FN_REFLEN], *copy_of_path;
      MY_DIR *new_dirp;
      String *dir;
      uint length;

      strxmov(newpath,org_path,"/",file->name,NullS);
      length= unpack_filename(newpath,newpath);
      if ((new_dirp = my_dir(newpath,MYF(MY_DONT_SORT))))
      {
	DBUG_PRINT("my",("New subdir found: %s", newpath));
	if ((mysql_rm_known_files(thd, new_dirp, NullS, newpath,1,0)) < 0)
	  goto err;
	if (!(copy_of_path= (char*) thd->memdup(newpath, length+1)) ||
	    !(dir= new (thd->mem_root) String(copy_of_path, length,
					       &my_charset_bin)) ||
	    raid_dirs.push_back(dir))
	  goto err;
	continue;
      }
      found_other_files++;
      continue;
    }
    else if (file->name[0] == 'a' && file->name[1] == 'r' &&
             file->name[2] == 'c' && file->name[3] == '\0')
    {
      /* .frm archive */
      char newpath[FN_REFLEN];
      MY_DIR *new_dirp;
      strxmov(newpath, org_path, "/", "arc", NullS);
      (void) unpack_filename(newpath, newpath);
      if ((new_dirp = my_dir(newpath, MYF(MY_DONT_SORT))))
      {
	DBUG_PRINT("my",("Archive subdir found: %s", newpath));
	if ((mysql_rm_arc_files(thd, new_dirp, newpath)) < 0)
	  goto err;
	continue;
      }
      found_other_files++;
      continue;
    }
    if (!(extension= strrchr(file->name, '.')))
      extension= strend(file->name);
    if (find_type(extension, &deletable_extentions,1+2) <= 0)
    {
      if (find_type(extension, ha_known_exts(),1+2) <= 0)
	found_other_files++;
      continue;
    }
    /* just for safety we use files_charset_info */
    if (db && !my_strcasecmp(files_charset_info,
                             extension, reg_ext))
    {
      /* Drop the table nicely */
      *extension= 0;			// Remove extension
      TABLE_LIST *table_list=(TABLE_LIST*)
                              thd->calloc(sizeof(*table_list) + 
                                          strlen(db) + 1 +
                                          MYSQL50_TABLE_NAME_PREFIX_LENGTH + 
                                          strlen(file->name) + 1);

      if (!table_list)
        goto err;
      table_list->db= (char*) (table_list+1);
      table_list->table_name= strmov(table_list->db, db) + 1;
      (void) filename_to_tablename(file->name, table_list->table_name,
                                 MYSQL50_TABLE_NAME_PREFIX_LENGTH +
                                 strlen(file->name) + 1);

      /* To be able to correctly look up the table in the table cache. */
      if (lower_case_table_names)
        my_casedn_str(files_charset_info, table_list->table_name);

      table_list->alias= table_list->table_name;	// If lower_case_table_names=2
      table_list->internal_tmp_table= is_prefix(file->name, tmp_file_prefix);
      /* Link into list */
      (*tot_list_next)= table_list;
      tot_list_next= &table_list->next_local;
      deleted++;
    }
    else
    {
      strxmov(filePath, org_path, "/", file->name, NullS);
      if (my_delete_with_symlink(filePath,MYF(MY_WME)))
      {
	goto err;
      }
    }
  }
  if (thd->killed ||
      (tot_list && mysql_rm_table_part2(thd, tot_list, 1, 0, 1, 1)))
    goto err;

  /* Remove RAID directories */
  {
    List_iterator<String> it(raid_dirs);
    String *dir;
    while ((dir= it++))
      if (rmdir(dir->c_ptr()) < 0)
	found_other_files++;
  }
  my_dirend(dirp);  
  
  if (dropped_tables)
    *dropped_tables= tot_list;
  
  /*
    If the directory is a symbolic link, remove the link first, then
    remove the directory the symbolic link pointed at
  */
  if (found_other_files)
  {
    my_error(ER_DB_DROP_RMDIR, MYF(0), org_path, EEXIST);
    DBUG_RETURN(-1);
  }
  else
  {
    /* Don't give errors if we can't delete 'RAID' directory */
    if (rm_dir_w_symlink(org_path, level == 0))
      DBUG_RETURN(-1);
  }

  DBUG_RETURN(deleted);

err:
  my_dirend(dirp);
  DBUG_RETURN(-1);
}


/*
  Remove directory with symlink

  SYNOPSIS
    rm_dir_w_symlink()
    org_path    path of derictory
    send_error  send errors
  RETURN
    0 OK
    1 ERROR
*/

static my_bool rm_dir_w_symlink(const char *org_path, my_bool send_error)
{
  char tmp_path[FN_REFLEN], *pos;
  char *path= tmp_path;
  DBUG_ENTER("rm_dir_w_symlink");
  unpack_filename(tmp_path, org_path);
#ifdef HAVE_READLINK
  int error;
  char tmp2_path[FN_REFLEN];

  /* Remove end FN_LIBCHAR as this causes problem on Linux in readlink */
  pos= strend(path);
  if (pos > path && pos[-1] == FN_LIBCHAR)
    *--pos=0;

  if ((error= my_readlink(tmp2_path, path, MYF(MY_WME))) < 0)
    DBUG_RETURN(1);
  if (!error)
  {
    if (my_delete(path, MYF(send_error ? MY_WME : 0)))
    {
      DBUG_RETURN(send_error);
    }
    /* Delete directory symbolic link pointed at */
    path= tmp2_path;
  }
#endif
  /* Remove last FN_LIBCHAR to not cause a problem on OS/2 */
  pos= strend(path);

  if (pos > path && pos[-1] == FN_LIBCHAR)
    *--pos=0;
  if (rmdir(path) < 0 && send_error)
  {
    my_error(ER_DB_DROP_RMDIR, MYF(0), path, errno);
    DBUG_RETURN(1);
  }
  DBUG_RETURN(0);
}


/*
  Remove .frm archives from directory

  SYNOPSIS
    thd       thread handler
    dirp      list of files in archive directory
    db        data base name
    org_path  path of archive directory

  RETURN
    > 0 number of removed files
    -1  error
*/
static long mysql_rm_arc_files(THD *thd, MY_DIR *dirp,
				 const char *org_path)
{
  long deleted= 0;
  ulong found_other_files= 0;
  char filePath[FN_REFLEN];
  DBUG_ENTER("mysql_rm_arc_files");
  DBUG_PRINT("enter", ("path: %s", org_path));

  for (uint idx=0 ;
       idx < (uint) dirp->number_off_files && !thd->killed ;
       idx++)
  {
    FILEINFO *file=dirp->dir_entry+idx;
    char *extension, *revision;
    DBUG_PRINT("info",("Examining: %s", file->name));

    /* skiping . and .. */
    if (file->name[0] == '.' && (!file->name[1] ||
       (file->name[1] == '.' &&  !file->name[2])))
      continue;

    extension= fn_ext(file->name);
    if (extension[0] != '.' ||
        extension[1] != 'f' || extension[2] != 'r' ||
        extension[3] != 'm' || extension[4] != '-')
    {
      found_other_files++;
      continue;
    }
    revision= extension+5;
    while (*revision && my_isdigit(system_charset_info, *revision))
      revision++;
    if (*revision)
    {
      found_other_files++;
      continue;
    }
    strxmov(filePath, org_path, "/", file->name, NullS);
    if (my_delete_with_symlink(filePath,MYF(MY_WME)))
    {
      goto err;
    }
  }
  if (thd->killed)
    goto err;

  my_dirend(dirp);

  /*
    If the directory is a symbolic link, remove the link first, then
    remove the directory the symbolic link pointed at
  */
  if (!found_other_files &&
      rm_dir_w_symlink(org_path, 0))
    DBUG_RETURN(-1);
  DBUG_RETURN(deleted);

err:
  my_dirend(dirp);
  DBUG_RETURN(-1);
}


/**
  @brief Internal implementation: switch current database to a valid one.

  @param thd            Thread context.
  @param new_db_name    Name of the database to switch to. The function will
                        take ownership of the name (the caller must not free
                        the allocated memory). If the name is NULL, we're
                        going to switch to NULL db.
  @param new_db_access  Privileges of the new database.
  @param new_db_charset Character set of the new database.
*/

static void mysql_change_db_impl(THD *thd,
                                 LEX_STRING *new_db_name,
                                 ulong new_db_access,
                                 CHARSET_INFO *new_db_charset)
{
  /* 1. Change current database in THD. */

  if (new_db_name == NULL)
  {
    /*
      THD::set_db() does all the job -- it frees previous database name and
      sets the new one.
    */

    thd->set_db(NULL, 0);
  }
  else if (new_db_name == &INFORMATION_SCHEMA_NAME)
  {
    /*
      Here we must use THD::set_db(), because we want to copy
      INFORMATION_SCHEMA_NAME constant.
    */

    thd->set_db(INFORMATION_SCHEMA_NAME.str, INFORMATION_SCHEMA_NAME.length);
  }
  else
  {
    /*
      Here we already have a copy of database name to be used in THD. So,
      we just call THD::reset_db(). Since THD::reset_db() does not releases
      the previous database name, we should do it explicitly.
    */

    x_free(thd->db);

    thd->reset_db(new_db_name->str, new_db_name->length);
  }

  /* 2. Update security context. */

#ifndef NO_EMBEDDED_ACCESS_CHECKS
  thd->security_ctx->db_access= new_db_access;
#endif

  /* 3. Update db-charset environment variables. */

  thd->db_charset= new_db_charset;
  thd->variables.collation_database= new_db_charset;
}



/**
  Backup the current database name before switch.

  @param[in]      thd             thread handle
  @param[in, out] saved_db_name   IN: "str" points to a buffer where to store
                                  the old database name, "length" contains the
                                  buffer size
                                  OUT: if the current (default) database is
                                  not NULL, its name is copied to the
                                  buffer pointed at by "str"
                                  and "length" is updated accordingly.
                                  Otherwise "str" is set to NULL and
                                  "length" is set to 0.
*/

static void backup_current_db_name(THD *thd,
                                   LEX_STRING *saved_db_name)
{
  if (!thd->db)
  {
    /* No current (default) database selected. */

    saved_db_name->str= NULL;
    saved_db_name->length= 0;
  }
  else
  {
    strmake(saved_db_name->str, thd->db, saved_db_name->length - 1);
    saved_db_name->length= thd->db_length;
  }
}


/**
  Return TRUE if db1_name is equal to db2_name, FALSE otherwise.

  The function allows to compare database names according to the MySQL
  rules. The database names db1 and db2 are equal if:
     - db1 is NULL and db2 is NULL;
     or
     - db1 is not-NULL, db2 is not-NULL, db1 is equal (ignoring case) to
       db2 in system character set (UTF8).
*/

static inline bool
cmp_db_names(const char *db1_name,
             const char *db2_name)
{
  return
         /* db1 is NULL and db2 is NULL */
         !db1_name && !db2_name ||

         /* db1 is not-NULL, db2 is not-NULL, db1 == db2. */
         db1_name && db2_name &&
         my_strcasecmp(system_charset_info, db1_name, db2_name) == 0;
}


/**
  @brief Change the current database and its attributes unconditionally.

  @param thd          thread handle
  @param new_db_name  database name
  @param force_switch if force_switch is FALSE, then the operation will fail if

                        - new_db_name is NULL or empty;

                        - OR new database name is invalid
                          (check_db_name() failed);

                        - OR user has no privilege on the new database;

                        - OR new database does not exist;

                      if force_switch is TRUE, then

                        - if new_db_name is NULL or empty, the current
                          database will be NULL, @@collation_database will
                          be set to @@collation_server, the operation will
                          succeed.

                        - if new database name is invalid
                          (check_db_name() failed), the current database
                          will be NULL, @@collation_database will be set to
                          @@collation_server, but the operation will fail;

                        - user privileges will not be checked
                          (THD::db_access however is updated);

                          TODO: is this really the intention?
                                (see sp-security.test).

                        - if new database does not exist,the current database
                          will be NULL, @@collation_database will be set to
                          @@collation_server, a warning will be thrown, the
                          operation will succeed.

  @details The function checks that the database name corresponds to a
  valid and existent database, checks access rights and changes the current
  database with database attributes (@@collation_database session variable,
  THD::db_access).

  This function is not the only way to switch the database that is
  currently employed. When the replication slave thread switches the
  database before executing a query, it calls thd->set_db directly.
  However, if the query, in turn, uses a stored routine, the stored routine
  will use this function, even if it's run on the slave.

  This function allocates the name of the database on the system heap: this
  is necessary to be able to uniformly change the database from any module
  of the server. Up to 5.0 different modules were using different memory to
  store the name of the database, and this led to memory corruption:
  a stack pointer set by Stored Procedures was used by replication after
  the stack address was long gone.

  @return Operation status
    @retval FALSE Success
    @retval TRUE  Error
*/

bool mysql_change_db(THD *thd, const LEX_STRING *new_db_name, bool force_switch)
{
  LEX_STRING new_db_file_name;

  Security_context *sctx= thd->security_ctx;
  ulong db_access= sctx->db_access;
  CHARSET_INFO *db_default_cl;

  DBUG_ENTER("mysql_change_db");
  DBUG_PRINT("enter",("name: '%s'", new_db_name->str));

  if (new_db_name == NULL ||
      new_db_name->length == 0)
  {
    if (force_switch)
    {
      /*
        This can happen only if we're switching the current database back
        after loading stored program. The thing is that loading of stored
        program can happen when there is no current database.

        TODO: actually, new_db_name and new_db_name->str seem to be always
        non-NULL. In case of stored program, new_db_name->str == "" and
        new_db_name->length == 0.
      */

      mysql_change_db_impl(thd, NULL, 0, thd->variables.collation_server);

      DBUG_RETURN(FALSE);
    }
    else
    {
      my_message(ER_NO_DB_ERROR, ER(ER_NO_DB_ERROR), MYF(0));

      DBUG_RETURN(TRUE);
    }
  }

  if (my_strcasecmp(system_charset_info, new_db_name->str,
                    INFORMATION_SCHEMA_NAME.str) == 0)
  {
    /* Switch the current database to INFORMATION_SCHEMA. */

    mysql_change_db_impl(thd, &INFORMATION_SCHEMA_NAME, SELECT_ACL,
                         system_charset_info);

    DBUG_RETURN(FALSE);
  }

  /*
    Now we need to make a copy because check_db_name requires a
    non-constant argument. Actually, it takes database file name.

    TODO: fix check_db_name().
  */

  new_db_file_name.str= my_strndup(new_db_name->str, new_db_name->length,
                                   MYF(MY_WME));
  new_db_file_name.length= new_db_name->length;

  if (new_db_file_name.str == NULL)
    DBUG_RETURN(TRUE);                             /* the error is set */

  /*
    NOTE: if check_db_name() fails, we should throw an error in any case,
    even if we are called from sp_head::execute().

    It's next to impossible however to get this error when we are called
    from sp_head::execute(). But let's switch the current database to NULL
    in this case to be sure.
  */

  if (check_db_name(&new_db_file_name))
  {
    my_error(ER_WRONG_DB_NAME, MYF(0), new_db_file_name.str);
    my_free(new_db_file_name.str, MYF(0));

    if (force_switch)
      mysql_change_db_impl(thd, NULL, 0, thd->variables.collation_server);

    DBUG_RETURN(TRUE);
  }

  DBUG_PRINT("info",("Use database: %s", new_db_file_name.str));

#ifndef NO_EMBEDDED_ACCESS_CHECKS
  db_access=
    test_all_bits(sctx->master_access, DB_ACLS) ?
    DB_ACLS :
    acl_get(sctx->host,
            sctx->ip,
            sctx->priv_user,
            new_db_file_name.str,
            FALSE) | sctx->master_access;

  if (!force_switch &&
      !(db_access & DB_ACLS) &&
      check_grant_db(thd, new_db_file_name.str))
  {
    my_error(ER_DBACCESS_DENIED_ERROR, MYF(0),
             sctx->priv_user,
             sctx->priv_host,
             new_db_file_name.str);
    general_log_print(thd, COM_INIT_DB, ER(ER_DBACCESS_DENIED_ERROR),
                      sctx->priv_user, sctx->priv_host, new_db_file_name.str);
    my_free(new_db_file_name.str, MYF(0));
    DBUG_RETURN(TRUE);
  }
#endif

  if (check_db_dir_existence(new_db_file_name.str))
  {
    if (force_switch)
    {
      /* Throw a warning and free new_db_file_name. */

      push_warning_printf(thd, MYSQL_ERROR::WARN_LEVEL_NOTE,
                          ER_BAD_DB_ERROR, ER(ER_BAD_DB_ERROR),
                          new_db_file_name.str);

      my_free(new_db_file_name.str, MYF(0));

      /* Change db to NULL. */

      mysql_change_db_impl(thd, NULL, 0, thd->variables.collation_server);

      /* The operation succeed. */

      DBUG_RETURN(FALSE);
    }
    else
    {
      /* Report an error and free new_db_file_name. */

      my_error(ER_BAD_DB_ERROR, MYF(0), new_db_file_name.str);
      my_free(new_db_file_name.str, MYF(0));

      /* The operation failed. */

      DBUG_RETURN(TRUE);
    }
  }

  /*
    NOTE: in mysql_change_db_impl() new_db_file_name is assigned to THD
    attributes and will be freed in THD::~THD().
  */

  db_default_cl= get_default_db_collation(thd, new_db_file_name.str);

  mysql_change_db_impl(thd, &new_db_file_name, db_access, db_default_cl);

  DBUG_RETURN(FALSE);
}


/**
  Change the current database and its attributes if needed.

  @param          thd             thread handle
  @param          new_db_name     database name
  @param[in, out] saved_db_name   IN: "str" points to a buffer where to store
                                  the old database name, "length" contains the
                                  buffer size
                                  OUT: if the current (default) database is
                                  not NULL, its name is copied to the
                                  buffer pointed at by "str"
                                  and "length" is updated accordingly.
                                  Otherwise "str" is set to NULL and
                                  "length" is set to 0.
  @param          force_switch    @see mysql_change_db()
  @param[out]     cur_db_changed  out-flag to indicate whether the current
                                  database has been changed (valid only if
                                  the function suceeded)
*/

bool mysql_opt_change_db(THD *thd,
                         const LEX_STRING *new_db_name,
                         LEX_STRING *saved_db_name,
                         bool force_switch,
                         bool *cur_db_changed)
{
  *cur_db_changed= !cmp_db_names(thd->db, new_db_name->str);

  if (!*cur_db_changed)
    return FALSE;

  backup_current_db_name(thd, saved_db_name);

  return mysql_change_db(thd, new_db_name, force_switch);
}


static int
lock_databases(THD *thd, const char *db1, uint length1,
                         const char *db2, uint length2)
{
  pthread_mutex_lock(&LOCK_lock_db);
  while (!thd->killed &&
         (hash_search(&lock_db_cache,(uchar*) db1, length1) ||
          hash_search(&lock_db_cache,(uchar*) db2, length2)))
  {
    wait_for_condition(thd, &LOCK_lock_db, &COND_refresh);
    pthread_mutex_lock(&LOCK_lock_db);
  }

  if (thd->killed)
  {
    pthread_mutex_unlock(&LOCK_lock_db);
    return 1;
  }

  lock_db_insert(db1, length1);
  lock_db_insert(db2, length2);
  creating_database++;

  /*
    Wait if a concurent thread is creating a table at the same time.
    The assumption here is that it will not take too long until
    there is a point in time when a table is not created.
  */

  while (!thd->killed && creating_table)
  {
    wait_for_condition(thd, &LOCK_lock_db, &COND_refresh);
    pthread_mutex_lock(&LOCK_lock_db);
  }

  if (thd->killed)
  {
    lock_db_delete(db1, length1);
    lock_db_delete(db2, length2);
    creating_database--;
    pthread_mutex_unlock(&LOCK_lock_db);
    pthread_cond_signal(&COND_refresh);
    return(1);
  }

  /*
    We can unlock now as the hash will protect against anyone creating a table
    in the databases we are using
  */
  pthread_mutex_unlock(&LOCK_lock_db);
  return 0;
}


/**
  Upgrade a 5.0 database.
  This function is invoked whenever an ALTER DATABASE UPGRADE query is executed:
    ALTER DATABASE 'olddb' UPGRADE DATA DIRECTORY NAME.

  If we have managed to rename (move) tables to the new database
  but something failed on a later step, then we store the
  RENAME DATABASE event in the log. mysql_rename_db() is atomic in
  the sense that it will rename all or none of the tables.

  @param thd Current thread
  @param old_db 5.0 database name, in #mysql50#name format
  @return 0 on success, 1 on error
*/
bool mysql_upgrade_db(THD *thd, LEX_STRING *old_db)
{
  int error= 0, change_to_newdb= 0;
  char path[FN_REFLEN+16];
  uint length;
  HA_CREATE_INFO create_info;
  MY_DIR *dirp;
  TABLE_LIST *table_list;
  SELECT_LEX *sl= thd->lex->current_select;
  LEX_STRING new_db;
  DBUG_ENTER("mysql_upgrade_db");

  if ((old_db->length <= MYSQL50_TABLE_NAME_PREFIX_LENGTH) ||
      (strncmp(old_db->str,
              MYSQL50_TABLE_NAME_PREFIX,
              MYSQL50_TABLE_NAME_PREFIX_LENGTH) != 0))
  {
    my_error(ER_WRONG_USAGE, MYF(0),
             "ALTER DATABASE UPGRADE DATA DIRECTORY NAME",
             "name");
    DBUG_RETURN(1);
  }

  /* `#mysql50#<name>` converted to encoded `<name>` */
  new_db.str= old_db->str + MYSQL50_TABLE_NAME_PREFIX_LENGTH;
  new_db.length= old_db->length - MYSQL50_TABLE_NAME_PREFIX_LENGTH;

  if (lock_databases(thd, old_db->str, old_db->length,
                          new_db.str, new_db.length))
    DBUG_RETURN(1);

  /*
    Let's remember if we should do "USE newdb" afterwards.
    thd->db will be cleared in mysql_rename_db()
  */
  if (thd->db && !strcmp(thd->db, old_db->str))
    change_to_newdb= 1;

  build_table_filename(path, sizeof(path)-1,
                       old_db->str, "", MY_DB_OPT_FILE, 0);
  if ((load_db_opt(thd, path, &create_info)))
    create_info.default_table_charset= thd->variables.collation_server;

  length= build_table_filename(path, sizeof(path)-1, old_db->str, "", "", 0);
  if (length && path[length-1] == FN_LIBCHAR)
    path[length-1]=0;                            // remove ending '\'
  if ((error= my_access(path,F_OK)))
  {
    my_error(ER_BAD_DB_ERROR, MYF(0), old_db->str);
    goto exit;
  }

  /* Step1: Create the new database */
  if ((error= mysql_create_db(thd, new_db.str, &create_info, 1)))
    goto exit;

  /* Step2: Move tables to the new database */
  if ((dirp = my_dir(path,MYF(MY_DONT_SORT))))
  {
    uint nfiles= (uint) dirp->number_off_files;
    for (uint idx=0 ; idx < nfiles && !thd->killed ; idx++)
    {
      FILEINFO *file= dirp->dir_entry + idx;
      char *extension, tname[FN_REFLEN];
      LEX_STRING table_str;
      DBUG_PRINT("info",("Examining: %s", file->name));

      /* skiping non-FRM files */
      if (my_strcasecmp(files_charset_info,
                        (extension= fn_rext(file->name)), reg_ext))
        continue;

      /* A frm file found, add the table info rename list */
      *extension= '\0';

      table_str.length= filename_to_tablename(file->name,
                                              tname, sizeof(tname)-1);
      table_str.str= (char*) sql_memdup(tname, table_str.length + 1);
      Table_ident *old_ident= new Table_ident(thd, *old_db, table_str, 0);
      Table_ident *new_ident= new Table_ident(thd, new_db, table_str, 0);
      if (!old_ident || !new_ident ||
          !sl->add_table_to_list(thd, old_ident, NULL,
                                 TL_OPTION_UPDATING, TL_IGNORE) ||
          !sl->add_table_to_list(thd, new_ident, NULL,
                                 TL_OPTION_UPDATING, TL_IGNORE))
      {
        error= 1;
        my_dirend(dirp);
        goto exit;
      }
    }
    my_dirend(dirp);  
  }

  if ((table_list= thd->lex->query_tables) &&
      (error= mysql_rename_tables(thd, table_list, 1)))
  {
    /*
      Failed to move all tables from the old database to the new one.
      In the best case mysql_rename_tables() moved all tables back to the old
      database. In the worst case mysql_rename_tables() moved some tables
      to the new database, then failed, then started to move the tables back,
      and then failed again. In this situation we have some tables in the
      old database and some tables in the new database.
      Let's delete the option file, and then the new database directory.
      If some tables were left in the new directory, rmdir() will fail.
      It garantees we never loose any tables.
    */
    build_table_filename(path, sizeof(path)-1,
                         new_db.str,"",MY_DB_OPT_FILE, 0);
    my_delete(path, MYF(MY_WME));
    length= build_table_filename(path, sizeof(path)-1, new_db.str, "", "", 0);
    if (length && path[length-1] == FN_LIBCHAR)
      path[length-1]=0;                            // remove ending '\'
    rmdir(path);
    goto exit;
  }


  /*
    Step3: move all remaining files to the new db's directory.
    Skip db opt file: it's been created by mysql_create_db() in
    the new directory, and will be dropped by mysql_rm_db() in the old one.
    Trigger TRN and TRG files are be moved as regular files at the moment,
    without any special treatment.

    Triggers without explicit database qualifiers in table names work fine: 
      use d1;
      create trigger trg1 before insert on t2 for each row set @a:=1
      rename database d1 to d2;

    TODO: Triggers, having the renamed database explicitely written
    in the table qualifiers.
    1. when the same database is renamed:
        create trigger d1.trg1 before insert on d1.t1 for each row set @a:=1;
        rename database d1 to d2;
      Problem: After database renaming, the trigger's body
               still points to the old database d1.
    2. when another database is renamed:
        create trigger d3.trg1 before insert on d3.t1 for each row
          insert into d1.t1 values (...);
        rename database d1 to d2;
      Problem: After renaming d1 to d2, the trigger's body
               in the database d3 still points to database d1.
  */

  if ((dirp = my_dir(path,MYF(MY_DONT_SORT))))
  {
    uint nfiles= (uint) dirp->number_off_files;
    for (uint idx=0 ; idx < nfiles ; idx++)
    {
      FILEINFO *file= dirp->dir_entry + idx;
      char oldname[FN_REFLEN], newname[FN_REFLEN];
      DBUG_PRINT("info",("Examining: %s", file->name));

      /* skiping . and .. and MY_DB_OPT_FILE */
      if ((file->name[0] == '.' &&
           (!file->name[1] || (file->name[1] == '.' && !file->name[2]))) ||
          !my_strcasecmp(files_charset_info, file->name, MY_DB_OPT_FILE))
        continue;

      /* pass empty file name, and file->name as extension to avoid encoding */
      build_table_filename(oldname, sizeof(oldname)-1,
                           old_db->str, "", file->name, 0);
      build_table_filename(newname, sizeof(newname)-1,
                           new_db.str, "", file->name, 0);
      my_rename(oldname, newname, MYF(MY_WME));
    }
    my_dirend(dirp);
  }

  /*
    Step7: drop the old database.
    query_cache_invalidate(olddb) is done inside mysql_rm_db(), no need
    to execute them again.
    mysql_rm_db() also "unuses" if we drop the current database.
  */
  error= mysql_rm_db(thd, old_db->str, 0, 1);

  /* Step8: logging */
  if (mysql_bin_log.is_open())
  {
    Query_log_event qinfo(thd, thd->query, thd->query_length, 0, TRUE);
    thd->clear_error();
    mysql_bin_log.write(&qinfo);
  }

  /* Step9: Let's do "use newdb" if we renamed the current database */
  if (change_to_newdb)
    error|= mysql_change_db(thd, & new_db, FALSE);

exit:
  pthread_mutex_lock(&LOCK_lock_db);
  /* Remove the databases from db lock cache */
  lock_db_delete(old_db->str, old_db->length);
  lock_db_delete(new_db.str, new_db.length);
  creating_database--;
  /* Signal waiting CREATE TABLE's to continue */
  pthread_cond_signal(&COND_refresh);
  pthread_mutex_unlock(&LOCK_lock_db);

  DBUG_RETURN(error);
}



/*
  Check if there is directory for the database name.

  SYNOPSIS
    check_db_dir_existence()
    db_name   database name

  RETURN VALUES
    FALSE   There is directory for the specified database name.
    TRUE    The directory does not exist.
*/

bool check_db_dir_existence(const char *db_name)
{
  char db_dir_path[FN_REFLEN];
  uint db_dir_path_len;

  db_dir_path_len= build_table_filename(db_dir_path, sizeof(db_dir_path),
                                        db_name, "", "", 0);

  if (db_dir_path_len && db_dir_path[db_dir_path_len - 1] == FN_LIBCHAR)
    db_dir_path[db_dir_path_len - 1]= 0;

  /* Check access. */

  return my_access(db_dir_path, F_OK);
}<|MERGE_RESOLUTION|>--- conflicted
+++ resolved
@@ -903,13 +903,6 @@
   }
   else
   {
-<<<<<<< HEAD
-=======
-    pthread_mutex_lock(&LOCK_open);
-    remove_db_from_cache(db);
-    pthread_mutex_unlock(&LOCK_open);
-
->>>>>>> 25bb56ac
     error= -1;
     /*
       We temporarily disable the binary log while dropping the objects
