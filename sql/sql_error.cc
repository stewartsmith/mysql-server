--- conflicted
+++ resolved
@@ -266,12 +266,9 @@
   if (level == MYSQL_ERROR::WARN_LEVEL_NOTE &&
       !(thd->options & OPTION_SQL_NOTES))
     DBUG_VOID_RETURN;
-<<<<<<< HEAD
-=======
 
   if (! thd->spcont)
     thd->warning_info->opt_clear_warning_info(thd->query_id);
->>>>>>> c64c492d
 
   thd->got_warning= 1;
 
@@ -295,11 +292,7 @@
     level= MYSQL_ERROR::WARN_LEVEL_ERROR;
   }
 
-<<<<<<< HEAD
-  if (thd->handle_error(code, msg, level))
-=======
   if (thd->handle_error(level, code, msg))
->>>>>>> c64c492d
     DBUG_VOID_RETURN;
 
   if (thd->spcont &&
@@ -311,17 +304,6 @@
 
   thd->warning_info->push_warning(thd, level, code, msg);
 
-<<<<<<< HEAD
-  if (thd->warn_list.elements < thd->variables.max_error_count)
-  {
-    /* We have to use warn_root, as mem_root is freed after each query */
-    if ((err= new (&thd->warn_root) MYSQL_ERROR(thd, code, level, msg)))
-      thd->warn_list.push_back(err, &thd->warn_root);
-  }
-  thd->warn_count[(uint) level]++;
-  thd->total_warn_count++;
-=======
->>>>>>> c64c492d
   DBUG_VOID_RETURN;
 }
 
