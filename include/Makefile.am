--- conflicted
+++ resolved
@@ -27,12 +27,8 @@
 			decimal.h errmsg.h my_global.h my_net.h \
 			my_getopt.h sslopt-longopts.h my_dir.h \
 			sslopt-vars.h sslopt-case.h sql_common.h keycache.h \
-<<<<<<< HEAD
 			m_ctype.h my_attribute.h $(HEADERS_GEN_CONFIGURE) \
 			$(HEADERS_GEN_MAKE)
-=======
-			m_ctype.h my_attribute.h $(HEADERS_GEN)
->>>>>>> 630db463
 noinst_HEADERS =	config-win.h config-netware.h lf.h my_bit.h \
 			heap.h maria.h myisamchk.h my_bitmap.h my_uctype.h \
 			myisam.h myisampack.h myisammrg.h ft_global.h\
@@ -43,14 +39,8 @@
 			my_handler.h my_time.h \
 			my_vle.h my_user.h my_atomic.h atomic/nolock.h \
 			atomic/rwlock.h atomic/x86-gcc.h atomic/generic-msvc.h \
-<<<<<<< HEAD
-			atomic/gcc_builtins.h my_libwrap.h my_stacktrace.h \
-			wqueue.h
-
-=======
                         atomic/gcc_builtins.h my_libwrap.h my_stacktrace.h \
                         wqueue.h waiting_threads.h
->>>>>>> 630db463
 EXTRA_DIST =        mysql.h.pp mysql/plugin.h.pp
 
 # Remove built files and the symlinked directories
