--- conflicted
+++ resolved
@@ -657,15 +657,12 @@
   update_charset();
   reset_current_stmt_binlog_row_based();
   bzero((char *) &status_var, sizeof(status_var));
-<<<<<<< HEAD
+  sql_log_bin_toplevel= options & OPTION_BIN_LOG;
 
 #if defined(ENABLED_DEBUG_SYNC)
   /* Initialize the Debug Sync Facility. See debug_sync.cc. */
   debug_sync_init_thread(this);
 #endif /* defined(ENABLED_DEBUG_SYNC) */
-=======
-  sql_log_bin_toplevel= options & OPTION_BIN_LOG;
->>>>>>> 58dfaa8b
 }
 
 
