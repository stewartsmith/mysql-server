--- conflicted
+++ resolved
@@ -1681,28 +1681,12 @@
   bool error= FALSE;
   Log_event_handler **current_handler;
 
-<<<<<<< HEAD
   /* currently we don't need locking here as there is no error_log table */
   for (current_handler= error_log_handler_list ; *current_handler ;)
     error= (*current_handler++)->log_error(level, format, args) || error;
 
   return error;
 }
-=======
-  /*
-    NULL denotes ROLLBACK with nothing to replicate: i.e., rollback of
-    only transactional tables.  If the transaction contain changes to
-    any non-transactiona tables, we need write the transaction and log
-    a ROLLBACK last.
-  */
-  if (end_ev != NULL)
-  {
-    thd->binlog_flush_pending_rows_event(TRUE);
-    /*
-      Doing a commit or a rollback including non-transactional tables,
-      i.e., ending a transaction where we might write the transaction
-      cache to the binary log.
->>>>>>> ca25988f
 
 
 void LOGGER::cleanup_base()
@@ -1714,14 +1698,8 @@
     table_log_handler->cleanup();
     delete table_log_handler;
   }
-<<<<<<< HEAD
   if (file_log_handler)
     file_log_handler->cleanup();
-=======
-
-  DBUG_ASSERT(thd->binlog_get_pending_rows_event() == NULL);
-  DBUG_RETURN(error);
->>>>>>> ca25988f
 }
 
 
@@ -1753,20 +1731,9 @@
   /* by default we use traditional error log */
   init_error_log(LOG_FILE);
 
-<<<<<<< HEAD
   file_log_handler->init_pthread_objects();
   my_rwlock_init(&LOCK_logger, NULL);
 }
-=======
-  @see handlerton::commit
-*/
-static int binlog_commit(handlerton *hton, THD *thd, bool all)
-{
-  int error= 0;
-  DBUG_ENTER("binlog_commit");
-  binlog_trx_data *const trx_data=
-    (binlog_trx_data*) thd_get_ha_data(thd, binlog_hton);
->>>>>>> ca25988f
 
 
 void LOGGER::init_log_tables()
@@ -1832,123 +1799,7 @@
 
   @param[IN]  thd  The current thread.
 
-<<<<<<< HEAD
   @returns TRUE if error.
-=======
-    Otherwise, we accumulate the statement
-  */
-  ulonglong const in_transaction=
-    thd->options & (OPTION_NOT_AUTOCOMMIT | OPTION_BEGIN);
-  DBUG_PRINT("debug",
-             ("all: %d, empty: %s, in_transaction: %s, all.modified_non_trans_table: %s, stmt.modified_non_trans_table: %s",
-              all,
-              YESNO(trx_data->empty()),
-              YESNO(in_transaction),
-              YESNO(thd->transaction.all.modified_non_trans_table),
-              YESNO(thd->transaction.stmt.modified_non_trans_table)));
-  if (in_transaction &&
-      (all ||
-       (!trx_data->at_least_one_stmt &&
-        thd->transaction.stmt.modified_non_trans_table)) ||
-      !in_transaction && !all)
-  {
-    Query_log_event qev(thd, STRING_WITH_LEN("COMMIT"), TRUE, FALSE);
-    qev.error_code= 0; // see comment in MYSQL_LOG::write(THD, IO_CACHE)
-    error= binlog_end_trans(thd, trx_data, &qev, all);
-    goto end;
-  }
-
-end:
-  if (!all)
-    trx_data->before_stmt_pos = MY_OFF_T_UNDEF; // part of the stmt commit
-  DBUG_RETURN(error);
-}
-
-/**
-  This function is called when a transaction involving a transactional
-  table is rolled back.
-
-  It has the responsibility to flush the transaction cache to the
-  binlog file. However, if the transaction does not involve
-  non-transactional tables, nothing needs to be logged.
-
-  @param hton  The binlog handlerton.
-  @param thd   The client thread that executes the transaction.
-  @param all   This is @c true if this is a real transaction rollback, and
-               @false otherwise.
-
-  @see handlerton::rollback
-*/
-static int binlog_rollback(handlerton *hton, THD *thd, bool all)
-{
-  DBUG_ENTER("binlog_rollback");
-  int error=0;
-  binlog_trx_data *const trx_data=
-    (binlog_trx_data*) thd_get_ha_data(thd, binlog_hton);
-
-  if (trx_data->empty()) {
-    trx_data->reset();
-    DBUG_RETURN(0);
-  }
-
-  DBUG_PRINT("debug", ("all: %s, all.modified_non_trans_table: %s, stmt.modified_non_trans_table: %s",
-                       YESNO(all),
-                       YESNO(thd->transaction.all.modified_non_trans_table),
-                       YESNO(thd->transaction.stmt.modified_non_trans_table)));
-  if (all && thd->transaction.all.modified_non_trans_table ||
-      !all && thd->transaction.stmt.modified_non_trans_table ||
-      (thd->options & OPTION_KEEP_LOG))
-  {
-    /*
-      We write the transaction cache with a rollback last if we have
-      modified any non-transactional table. We do this even if we are
-      committing a single statement that has modified a
-      non-transactional table since it can have modified a
-      transactional table in that statement as well, which needs to be
-      rolled back on the slave.
-    */
-    Query_log_event qev(thd, STRING_WITH_LEN("ROLLBACK"), TRUE, FALSE);
-    qev.error_code= 0; // see comment in MYSQL_LOG::write(THD, IO_CACHE)
-    error= binlog_end_trans(thd, trx_data, &qev, all);
-  }
-  else if (all && !thd->transaction.all.modified_non_trans_table ||
-           !all && !thd->transaction.stmt.modified_non_trans_table)
-  {
-    /*
-      If we have modified only transactional tables, we can truncate
-      the transaction cache without writing anything to the binary
-      log.
-     */
-    error= binlog_end_trans(thd, trx_data, 0, all);
-  }
-  if (!all)
-    trx_data->before_stmt_pos = MY_OFF_T_UNDEF; // part of the stmt rollback
-  DBUG_RETURN(error);
-}
-
-/**
-  @note
-  How do we handle this (unlikely but legal) case:
-  @verbatim
-    [transaction] + [update to non-trans table] + [rollback to savepoint] ?
-  @endverbatim
-  The problem occurs when a savepoint is before the update to the
-  non-transactional table. Then when there's a rollback to the savepoint, if we
-  simply truncate the binlog cache, we lose the part of the binlog cache where
-  the update is. If we want to not lose it, we need to write the SAVEPOINT
-  command and the ROLLBACK TO SAVEPOINT command to the binlog cache. The latter
-  is easy: it's just write at the end of the binlog cache, but the former
-  should be *inserted* to the place where the user called SAVEPOINT. The
-  solution is that when the user calls SAVEPOINT, we write it to the binlog
-  cache (so no need to later insert it). As transactions are never intermixed
-  in the binary log (i.e. they are serialized), we won't have conflicts with
-  savepoint names when using mysqlbinlog or in the slave SQL thread.
-  Then when ROLLBACK TO SAVEPOINT is called, if we updated some
-  non-transactional table, we don't truncate the binlog cache but instead write
-  ROLLBACK TO SAVEPOINT to it; otherwise we truncate the binlog cache (which
-  will chop the SAVEPOINT command from the binlog cache, which is good as in
-  that case there is no need to have it in the binlog).
->>>>>>> ca25988f
 */
 bool LOGGER::purge_backup_logs(THD *thd)
 {
@@ -2746,8 +2597,6 @@
                       FLAGSTR(thd->options, OPTION_NOT_AUTOCOMMIT),
                       FLAGSTR(thd->options, OPTION_BEGIN)));
 
-  thd->binlog_flush_pending_rows_event(TRUE);
-
   /*
     NULL denotes ROLLBACK with nothing to replicate: i.e., rollback of
     only transactional tables.  If the transaction contain changes to
@@ -2756,6 +2605,7 @@
   */
   if (end_ev != NULL)
   {
+    thd->binlog_flush_pending_rows_event(TRUE);
     /*
       Doing a commit or a rollback including non-transactional tables,
       i.e., ending a transaction where we might write the transaction
@@ -2809,6 +2659,7 @@
     mysql_bin_log.update_table_map_version();
   }
 
+  DBUG_ASSERT(thd->binlog_get_pending_rows_event() == NULL);
   DBUG_RETURN(error);
 }
 
@@ -2840,6 +2691,7 @@
 */
 static int binlog_commit(handlerton *hton, THD *thd, bool all)
 {
+  int error= 0;
   DBUG_ENTER("binlog_commit");
   binlog_trx_data *const trx_data=
     (binlog_trx_data*) thd_get_ha_data(thd, binlog_hton);
@@ -2876,14 +2728,17 @@
       Query_log_event qev(thd, STRING_WITH_LEN("COMMIT"), TRUE, FALSE);
       qev.error_code= 0; // see comment in MYSQL_LOG::write(THD, IO_CACHE)
       int error= binlog_end_trans(thd, trx_data, &qev, all);
-      DBUG_RETURN(error);
+      goto end;
     }
   }
   else
   {
     trx_data->reset();
   }
-  DBUG_RETURN(0);
+end:
+  if (!all)
+    trx_data->before_stmt_pos = MY_OFF_T_UNDEF; // part of the stmt commit
+  DBUG_RETURN(error);
 }
 
 /**
@@ -2943,6 +2798,8 @@
      */
     error= binlog_end_trans(thd, trx_data, 0, all);
   }
+  if (!all)
+    trx_data->before_stmt_pos = MY_OFF_T_UNDEF; // part of the stmt rollback
   DBUG_RETURN(error);
 }
 
