--- conflicted
+++ resolved
@@ -986,7 +986,11 @@
   `a` int(11) DEFAULT NULL
 ) ENGINE=MRG_MyISAM DEFAULT CHARSET=latin1
 DROP TABLE t1, m1;
-<<<<<<< HEAD
+CREATE TABLE t1(a INT, KEY(a)) ENGINE=merge;
+SELECT MAX(a) FROM t1;
+MAX(a)
+NULL
+DROP TABLE t1;
 End of 5.0 tests
 create table t1 (c1 int, index(c1));
 create table t2 (c1 int, index(c1)) engine=merge union=(t1);
@@ -2006,12 +2010,4 @@
 test.t1	optimize	status	OK
 FLUSH TABLES m1, t1;
 UNLOCK TABLES;
-DROP TABLE t1, m1;
-=======
-CREATE TABLE t1(a INT, KEY(a)) ENGINE=merge;
-SELECT MAX(a) FROM t1;
-MAX(a)
-NULL
-DROP TABLE t1;
-End of 5.0 tests
->>>>>>> 060f0bc2
+DROP TABLE t1, m1;