/* Copyright (C) 2000 MySQL AB

   This program is free software; you can redistribute it and/or modify
   it under the terms of the GNU General Public License as published by
   the Free Software Foundation; version 2 of the License.

   This program is distributed in the hope that it will be useful,
   but WITHOUT ANY WARRANTY; without even the implied warranty of
   MERCHANTABILITY or FITNESS FOR A PARTICULAR PURPOSE.  See the
   GNU General Public License for more details.

   You should have received a copy of the GNU General Public License
   along with this program; if not, write to the Free Software
   Foundation, Inc., 59 Temple Place, Suite 330, Boston, MA  02111-1307  USA */

/* The hash functions used for saveing keys */
/* One of key_length or key_length_offset must be given */
/* Key length of 0 isn't allowed */

#include "mysys_priv.h"
#include <m_string.h>
#include <m_ctype.h>
#include "hash.h"

#define NO_RECORD	((uint) -1)
#define LOWFIND 1
#define LOWUSED 2
#define HIGHFIND 4
#define HIGHUSED 8

typedef struct st_hash_info {
  uint next;					/* index to next key */
  uchar *data;					/* data for current entry */
} HASH_LINK;

static uint my_hash_mask(uint hashnr, uint buffmax, uint maxlength);
static void movelink(HASH_LINK *array,uint pos,uint next_link,uint newlink);
static int hashcmp(const HASH *hash, HASH_LINK *pos, const uchar *key,
                   size_t length);

static uint calc_hash(const HASH *hash, const uchar *key, size_t length)
{
  ulong nr1=1, nr2=4;
  hash->charset->coll->hash_sort(hash->charset,(uchar*) key,length,&nr1,&nr2);
  return nr1;
}

my_bool
_my_hash_init(HASH *hash, uint growth_size, CHARSET_INFO *charset,
              ulong size, size_t key_offset, size_t key_length,
              my_hash_get_key get_key,
              void (*free_element)(void*), uint flags CALLER_INFO_PROTO)
{
<<<<<<< HEAD
  DBUG_ENTER("hash_init");
  DBUG_PRINT("enter",("hash: %p  size: %u", hash, (uint) size));
=======
  DBUG_ENTER("my_hash_init");
  DBUG_PRINT("enter",("hash: 0x%lx  size: %u", (long) hash, (uint) size));
>>>>>>> 031a9d26

  hash->records=0;
  if (my_init_dynamic_array_ci(&hash->array, sizeof(HASH_LINK), size,
                               growth_size))
  {
    hash->free=0;				/* Allow call to my_hash_free */
    DBUG_RETURN(1);
  }
  hash->key_offset=key_offset;
  hash->key_length=key_length;
  hash->blength=1;
  hash->get_key=get_key;
  hash->free=free_element;
  hash->flags=flags;
  hash->charset=charset;
  DBUG_RETURN(0);
}


/*
  Call hash->free on all elements in hash.

  SYNOPSIS
    my_hash_free_elements()
    hash   hash table

  NOTES:
    Sets records to 0
*/

static inline void my_hash_free_elements(HASH *hash)
{
  if (hash->free)
  {
    HASH_LINK *data=dynamic_element(&hash->array,0,HASH_LINK*);
    HASH_LINK *end= data + hash->records;
    while (data < end)
      (*hash->free)((data++)->data);
  }
  hash->records=0;
}


/*
  Free memory used by hash.

  SYNOPSIS
    my_hash_free()
    hash   the hash to delete elements of

  NOTES: Hash can't be reused without calling my_hash_init again.
*/

void my_hash_free(HASH *hash)
{
<<<<<<< HEAD
  DBUG_ENTER("hash_free");
  DBUG_PRINT("enter",("hash: %p", hash));
=======
  DBUG_ENTER("my_hash_free");
  DBUG_PRINT("enter",("hash: 0x%lx", (long) hash));
>>>>>>> 031a9d26

  my_hash_free_elements(hash);
  hash->free= 0;
  delete_dynamic(&hash->array);
  DBUG_VOID_RETURN;
}


/*
  Delete all elements from the hash (the hash itself is to be reused).

  SYNOPSIS
    my_hash_reset()
    hash   the hash to delete elements of
*/

void my_hash_reset(HASH *hash)
{
  DBUG_ENTER("my_hash_reset");
  DBUG_PRINT("enter",("hash: %pd", hash));

  my_hash_free_elements(hash);
  reset_dynamic(&hash->array);
  /* Set row pointers so that the hash can be reused at once */
  hash->blength= 1;
  DBUG_VOID_RETURN;
}

/* some helper functions */

/*
  This function is char* instead of uchar* as HPUX11 compiler can't
  handle inline functions that are not defined as native types
*/

static inline char*
my_hash_key(const HASH *hash, const uchar *record, size_t *length,
            my_bool first)
{
  if (hash->get_key)
    return (char*) (*hash->get_key)(record,length,first);
  *length=hash->key_length;
  return (char*) record+hash->key_offset;
}

	/* Calculate pos according to keys */

static uint my_hash_mask(uint hashnr, uint buffmax, uint maxlength)
{
  if ((hashnr & (buffmax-1)) < maxlength) return (hashnr & (buffmax-1));
  return (hashnr & ((buffmax >> 1) -1));
}

static uint my_hash_rec_mask(const HASH *hash, HASH_LINK *pos,
                             uint buffmax, uint maxlength)
{
  size_t length;
  uchar *key= (uchar*) my_hash_key(hash, pos->data, &length, 0);
  return my_hash_mask(calc_hash(hash, key, length), buffmax, maxlength);
}



/* for compilers which can not handle inline */
static
#if !defined(__USLC__) && !defined(__sgi)
inline
#endif
unsigned int rec_hashnr(HASH *hash,const uchar *record)
{
  size_t length;
  uchar *key= (uchar*) my_hash_key(hash, record, &length, 0);
  return calc_hash(hash,key,length);
}


uchar* my_hash_search(const HASH *hash, const uchar *key, size_t length)
{
  HASH_SEARCH_STATE state;
  return my_hash_first(hash, key, length, &state);
}

/*
  Search after a record based on a key

  NOTE
   Assigns the number of the found record to HASH_SEARCH_STATE state
*/

uchar* my_hash_first(const HASH *hash, const uchar *key, size_t length,
                     HASH_SEARCH_STATE *current_record)
{
  HASH_LINK *pos;
  uint flag,idx;
  DBUG_ENTER("my_hash_first");

  flag=1;
  if (hash->records)
  {
    idx= my_hash_mask(calc_hash(hash, key, length ? length : hash->key_length),
                      hash->blength, hash->records);
    do
    {
      pos= dynamic_element(&hash->array,idx,HASH_LINK*);
      if (!hashcmp(hash,pos,key,length))
      {
	DBUG_PRINT("exit",("found key at %d",idx));
	*current_record= idx;
	DBUG_RETURN (pos->data);
      }
      if (flag)
      {
	flag=0;					/* Reset flag */
	if (my_hash_rec_mask(hash, pos, hash->blength, hash->records) != idx)
	  break;				/* Wrong link */
      }
    }
    while ((idx=pos->next) != NO_RECORD);
  }
  *current_record= NO_RECORD;
  DBUG_RETURN(0);
}

	/* Get next record with identical key */
	/* Can only be called if previous calls was my_hash_search */

uchar* my_hash_next(const HASH *hash, const uchar *key, size_t length,
                    HASH_SEARCH_STATE *current_record)
{
  HASH_LINK *pos;
  uint idx;

  if (*current_record != NO_RECORD)
  {
    HASH_LINK *data=dynamic_element(&hash->array,0,HASH_LINK*);
    for (idx=data[*current_record].next; idx != NO_RECORD ; idx=pos->next)
    {
      pos=data+idx;
      if (!hashcmp(hash,pos,key,length))
      {
	*current_record= idx;
	return pos->data;
      }
    }
    *current_record= NO_RECORD;
  }
  return 0;
}


	/* Change link from pos to new_link */

static void movelink(HASH_LINK *array,uint find,uint next_link,uint newlink)
{
  HASH_LINK *old_link;
  do
  {
    old_link=array+next_link;
  }
  while ((next_link=old_link->next) != find);
  old_link->next= newlink;
  return;
}

/*
  Compare a key in a record to a whole key. Return 0 if identical

  SYNOPSIS
    hashcmp()
    hash   hash table
    pos    position of hash record to use in comparison
    key    key for comparison
    length length of key

  NOTES:
    If length is 0, comparison is done using the length of the
    record being compared against.

  RETURN
    = 0  key of record == key
    != 0 key of record != key
 */

static int hashcmp(const HASH *hash, HASH_LINK *pos, const uchar *key,
                   size_t length)
{
  size_t rec_keylength;
  uchar *rec_key= (uchar*) my_hash_key(hash, pos->data, &rec_keylength, 1);
  return ((length && length != rec_keylength) ||
	  my_strnncoll(hash->charset, (uchar*) rec_key, rec_keylength,
		       (uchar*) key, rec_keylength));
}


	/* Write a hash-key to the hash-index */

my_bool my_hash_insert(HASH *info, const uchar *record)
{
  int flag;
  size_t idx;
  uint halfbuff,hash_nr,first_index;
  uchar *ptr_to_rec,*ptr_to_rec2;
  HASH_LINK *data,*empty,*gpos,*gpos2,*pos;

  LINT_INIT(gpos);
  LINT_INIT(gpos2);
  LINT_INIT(ptr_to_rec);
  LINT_INIT(ptr_to_rec2);

  if (info->flags & HASH_UNIQUE)
  {
    uchar *key= (uchar*) my_hash_key(info, record, &idx, 1);
    if (my_hash_search(info, key, idx))
      return(TRUE);				/* Duplicate entry */
  }

  flag=0;
  if (!(empty=(HASH_LINK*) alloc_dynamic(&info->array)))
    return(TRUE);				/* No more memory */

  data=dynamic_element(&info->array,0,HASH_LINK*);
  halfbuff= info->blength >> 1;

  idx=first_index=info->records-halfbuff;
  if (idx != info->records)				/* If some records */
  {
    do
    {
      pos=data+idx;
      hash_nr=rec_hashnr(info,pos->data);
      if (flag == 0)				/* First loop; Check if ok */
	if (my_hash_mask(hash_nr, info->blength, info->records) != first_index)
	  break;
      if (!(hash_nr & halfbuff))
      {						/* Key will not move */
	if (!(flag & LOWFIND))
	{
	  if (flag & HIGHFIND)
	  {
	    flag=LOWFIND | HIGHFIND;
	    /* key shall be moved to the current empty position */
	    gpos=empty;
	    ptr_to_rec=pos->data;
	    empty=pos;				/* This place is now free */
	  }
	  else
	  {
	    flag=LOWFIND | LOWUSED;		/* key isn't changed */
	    gpos=pos;
	    ptr_to_rec=pos->data;
	  }
	}
	else
	{
	  if (!(flag & LOWUSED))
	  {
	    /* Change link of previous LOW-key */
	    gpos->data=ptr_to_rec;
	    gpos->next= (uint) (pos-data);
	    flag= (flag & HIGHFIND) | (LOWFIND | LOWUSED);
	  }
	  gpos=pos;
	  ptr_to_rec=pos->data;
	}
      }
      else
      {						/* key will be moved */
	if (!(flag & HIGHFIND))
	{
	  flag= (flag & LOWFIND) | HIGHFIND;
	  /* key shall be moved to the last (empty) position */
	  gpos2 = empty; empty=pos;
	  ptr_to_rec2=pos->data;
	}
	else
	{
	  if (!(flag & HIGHUSED))
	  {
	    /* Change link of previous hash-key and save */
	    gpos2->data=ptr_to_rec2;
	    gpos2->next=(uint) (pos-data);
	    flag= (flag & LOWFIND) | (HIGHFIND | HIGHUSED);
	  }
	  gpos2=pos;
	  ptr_to_rec2=pos->data;
	}
      }
    }
    while ((idx=pos->next) != NO_RECORD);

    if ((flag & (LOWFIND | LOWUSED)) == LOWFIND)
    {
      gpos->data=ptr_to_rec;
      gpos->next=NO_RECORD;
    }
    if ((flag & (HIGHFIND | HIGHUSED)) == HIGHFIND)
    {
      gpos2->data=ptr_to_rec2;
      gpos2->next=NO_RECORD;
    }
  }
  /* Check if we are at the empty position */

  idx= my_hash_mask(rec_hashnr(info, record), info->blength, info->records + 1);
  pos=data+idx;
  if (pos == empty)
  {
    pos->data=(uchar*) record;
    pos->next=NO_RECORD;
  }
  else
  {
    /* Check if more records in same hash-nr family */
    empty[0]=pos[0];
    gpos= data + my_hash_rec_mask(info, pos, info->blength, info->records + 1);
    if (pos == gpos)
    {
      pos->data=(uchar*) record;
      pos->next=(uint) (empty - data);
    }
    else
    {
      pos->data=(uchar*) record;
      pos->next=NO_RECORD;
      movelink(data,(uint) (pos-data),(uint) (gpos-data),(uint) (empty-data));
    }
  }
  if (++info->records == info->blength)
    info->blength+= info->blength;
  return(0);
}


/******************************************************************************
** Remove one record from hash-table. The record with the same record
** ptr is removed.
** if there is a free-function it's called for record if found
******************************************************************************/

my_bool my_hash_delete(HASH *hash, uchar *record)
{
  uint blength,pos2,pos_hashnr,lastpos_hashnr,idx,empty_index;
  HASH_LINK *data,*lastpos,*gpos,*pos,*pos3,*empty;
  DBUG_ENTER("my_hash_delete");
  if (!hash->records)
    DBUG_RETURN(1);

  blength=hash->blength;
  data=dynamic_element(&hash->array,0,HASH_LINK*);
  /* Search after record with key */
  pos= data + my_hash_mask(rec_hashnr(hash, record), blength, hash->records);
  gpos = 0;

  while (pos->data != record)
  {
    gpos=pos;
    if (pos->next == NO_RECORD)
      DBUG_RETURN(1);			/* Key not found */
    pos=data+pos->next;
  }

  if ( --(hash->records) < hash->blength >> 1) hash->blength>>=1;
  lastpos=data+hash->records;

  /* Remove link to record */
  empty=pos; empty_index=(uint) (empty-data);
  if (gpos)
    gpos->next=pos->next;		/* unlink current ptr */
  else if (pos->next != NO_RECORD)
  {
    empty=data+(empty_index=pos->next);
    pos->data=empty->data;
    pos->next=empty->next;
  }

  if (empty == lastpos)			/* last key at wrong pos or no next link */
    goto exit;

  /* Move the last key (lastpos) */
  lastpos_hashnr=rec_hashnr(hash,lastpos->data);
  /* pos is where lastpos should be */
  pos= data + my_hash_mask(lastpos_hashnr, hash->blength, hash->records);
  if (pos == empty)			/* Move to empty position. */
  {
    empty[0]=lastpos[0];
    goto exit;
  }
  pos_hashnr=rec_hashnr(hash,pos->data);
  /* pos3 is where the pos should be */
  pos3= data + my_hash_mask(pos_hashnr, hash->blength, hash->records);
  if (pos != pos3)
  {					/* pos is on wrong posit */
    empty[0]=pos[0];			/* Save it here */
    pos[0]=lastpos[0];			/* This should be here */
    movelink(data,(uint) (pos-data),(uint) (pos3-data),empty_index);
    goto exit;
  }
  pos2= my_hash_mask(lastpos_hashnr, blength, hash->records + 1);
  if (pos2 == my_hash_mask(pos_hashnr, blength, hash->records + 1))
  {					/* Identical key-positions */
    if (pos2 != hash->records)
    {
      empty[0]=lastpos[0];
      movelink(data,(uint) (lastpos-data),(uint) (pos-data),empty_index);
      goto exit;
    }
    idx= (uint) (pos-data);		/* Link pos->next after lastpos */
  }
  else idx= NO_RECORD;		/* Different positions merge */

  empty[0]=lastpos[0];
  movelink(data,idx,empty_index,pos->next);
  pos->next=empty_index;

exit:
  (void) pop_dynamic(&hash->array);
  if (hash->free)
    (*hash->free)((uchar*) record);
  DBUG_RETURN(0);
}

	/*
	  Update keys when record has changed.
	  This is much more efficent than using a delete & insert.
	  */

my_bool my_hash_update(HASH *hash, uchar *record, uchar *old_key,
                       size_t old_key_length)
{
  uint new_index,new_pos_index,blength,records,empty;
  size_t idx;
  HASH_LINK org_link,*data,*previous,*pos;
  DBUG_ENTER("my_hash_update");
  
  if (HASH_UNIQUE & hash->flags)
  {
    HASH_SEARCH_STATE state;
    uchar *found, *new_key= (uchar*) my_hash_key(hash, record, &idx, 1);
    if ((found= my_hash_first(hash, new_key, idx, &state)))
    {
      do 
      {
        if (found != record)
          DBUG_RETURN(1);		/* Duplicate entry */
      } 
      while ((found= my_hash_next(hash, new_key, idx, &state)));
    }
  }

  data=dynamic_element(&hash->array,0,HASH_LINK*);
  blength=hash->blength; records=hash->records;

  /* Search after record with key */

  idx= my_hash_mask(calc_hash(hash, old_key, (old_key_length ?
                                              old_key_length :
                                              hash->key_length)),
                    blength, records);
  new_index= my_hash_mask(rec_hashnr(hash, record), blength, records);
  if (idx == new_index)
    DBUG_RETURN(0);			/* Nothing to do (No record check) */
  previous=0;
  for (;;)
  {

    if ((pos= data+idx)->data == record)
      break;
    previous=pos;
    if ((idx=pos->next) == NO_RECORD)
      DBUG_RETURN(1);			/* Not found in links */
  }
  org_link= *pos;
  empty=idx;

  /* Relink record from current chain */

  if (!previous)
  {
    if (pos->next != NO_RECORD)
    {
      empty=pos->next;
      *pos= data[pos->next];
    }
  }
  else
    previous->next=pos->next;		/* unlink pos */

  /* Move data to correct position */
  if (new_index == empty)
  {
    /*
      At this point record is unlinked from the old chain, thus it holds
      random position. By the chance this position is equal to position
      for the first element in the new chain. That means updated record
      is the only record in the new chain.
    */
    if (empty != idx)
    {
      /*
        Record was moved while unlinking it from the old chain.
        Copy data to a new position.
      */
      data[empty]= org_link;
    }
    data[empty].next= NO_RECORD;
    DBUG_RETURN(0);
  }
  pos=data+new_index;
  new_pos_index= my_hash_rec_mask(hash, pos, blength, records);
  if (new_index != new_pos_index)
  {					/* Other record in wrong position */
    data[empty] = *pos;
    movelink(data,new_index,new_pos_index,empty);
    org_link.next=NO_RECORD;
    data[new_index]= org_link;
  }
  else
  {					/* Link in chain at right position */
    org_link.next=data[new_index].next;
    data[empty]=org_link;
    data[new_index].next=empty;
  }
  DBUG_RETURN(0);
}


uchar *my_hash_element(HASH *hash, ulong idx)
{
  if (idx < hash->records)
    return dynamic_element(&hash->array,idx,HASH_LINK*)->data;
  return 0;
}


/*
  Replace old row with new row.  This should only be used when key
  isn't changed
*/

void my_hash_replace(HASH *hash, HASH_SEARCH_STATE *current_record,
                     uchar *new_row)
{
  if (*current_record != NO_RECORD)            /* Safety */
    dynamic_element(&hash->array, *current_record, HASH_LINK*)->data= new_row;
}


#ifndef DBUG_OFF

my_bool my_hash_check(HASH *hash)
{
  int error;
  uint i,rec_link,found,max_links,seek,links,idx;
  uint records,blength;
  HASH_LINK *data,*hash_info;

  records=hash->records; blength=hash->blength;
  data=dynamic_element(&hash->array,0,HASH_LINK*);
  error=0;

  for (i=found=max_links=seek=0 ; i < records ; i++)
  {
    if (my_hash_rec_mask(hash, data + i, blength, records) == i)
    {
      found++; seek++; links=1;
      for (idx=data[i].next ;
	   idx != NO_RECORD && found < records + 1;
	   idx=hash_info->next)
      {
	if (idx >= records)
	{
	  DBUG_PRINT("error",
		     ("Found pointer outside array to %d from link starting at %d",
		      idx,i));
	  error=1;
	}
	hash_info=data+idx;
	seek+= ++links;
	if ((rec_link= my_hash_rec_mask(hash, hash_info,
                                        blength, records)) != i)
	{
<<<<<<< HEAD
	  DBUG_PRINT("error",
		     ("Record in wrong link at %d: Start %d  Record: %p  Record-link %d",
                      idx, i, hash_info->data, rec_link));
=======
          DBUG_PRINT("error", ("Record in wrong link at %d: Start %d  "
                               "Record: 0x%lx  Record-link %d",
                               idx, i, (long) hash_info->data, rec_link));
>>>>>>> 031a9d26
	  error=1;
	}
	else
	  found++;
      }
      if (links > max_links) max_links=links;
    }
  }
  if (found != records)
  {
    DBUG_PRINT("error",("Found %u of %u records", found, records));
    error=1;
  }
  if (records)
    DBUG_PRINT("info",
	       ("records: %u   seeks: %d   max links: %d   hitrate: %.2f",
		records,seek,max_links,(float) seek / (float) records));
  return error;
}
#endif<|MERGE_RESOLUTION|>--- conflicted
+++ resolved
@@ -51,13 +51,8 @@
               my_hash_get_key get_key,
               void (*free_element)(void*), uint flags CALLER_INFO_PROTO)
 {
-<<<<<<< HEAD
-  DBUG_ENTER("hash_init");
+  DBUG_ENTER("my_hash_init");
   DBUG_PRINT("enter",("hash: %p  size: %u", hash, (uint) size));
-=======
-  DBUG_ENTER("my_hash_init");
-  DBUG_PRINT("enter",("hash: 0x%lx  size: %u", (long) hash, (uint) size));
->>>>>>> 031a9d26
 
   hash->records=0;
   if (my_init_dynamic_array_ci(&hash->array, sizeof(HASH_LINK), size,
@@ -113,13 +108,8 @@
 
 void my_hash_free(HASH *hash)
 {
-<<<<<<< HEAD
-  DBUG_ENTER("hash_free");
+  DBUG_ENTER("my_hash_free");
   DBUG_PRINT("enter",("hash: %p", hash));
-=======
-  DBUG_ENTER("my_hash_free");
-  DBUG_PRINT("enter",("hash: 0x%lx", (long) hash));
->>>>>>> 031a9d26
 
   my_hash_free_elements(hash);
   hash->free= 0;
@@ -701,15 +691,9 @@
 	if ((rec_link= my_hash_rec_mask(hash, hash_info,
                                         blength, records)) != i)
 	{
-<<<<<<< HEAD
-	  DBUG_PRINT("error",
+          DBUG_PRINT("error", ("Record in wrong link at %d: Start %d  "
 		     ("Record in wrong link at %d: Start %d  Record: %p  Record-link %d",
                       idx, i, hash_info->data, rec_link));
-=======
-          DBUG_PRINT("error", ("Record in wrong link at %d: Start %d  "
-                               "Record: 0x%lx  Record-link %d",
-                               idx, i, (long) hash_info->data, rec_link));
->>>>>>> 031a9d26
 	  error=1;
 	}
 	else
