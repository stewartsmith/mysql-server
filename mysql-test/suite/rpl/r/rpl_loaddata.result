--- conflicted
+++ resolved
@@ -26,12 +26,6 @@
 2003-02-22	2461	b	a a a @ %  ' " a
 2003-03-22	2161	c	asdf
 2003-03-22	2416	a	bbbbb
-<<<<<<< HEAD
-show master status;
-File	Position	Binlog_Do_DB	Binlog_Ignore_DB
-slave-bin.000001	1281		
-=======
->>>>>>> c5fefc68
 drop table t1;
 drop table t2;
 drop table t3;
