# inc/partition_auto_increment.inc
#
# auto_increment test
# used variables: $engine
#

-- disable_warnings
DROP TABLE IF EXISTS t1;
-- enable_warnings

-- echo # test without partitioning for reference
eval CREATE TABLE t1 (
  c1 INT NOT NULL AUTO_INCREMENT,
  PRIMARY KEY (c1))
ENGINE=$engine;
SHOW CREATE TABLE t1;
SELECT AUTO_INCREMENT FROM INFORMATION_SCHEMA.TABLES WHERE TABLE_SCHEMA='test'
AND TABLE_NAME='t1';
INSERT INTO t1 VALUES (2);
INSERT INTO t1 VALUES (4);
INSERT INTO t1 VALUES (NULL);
SELECT AUTO_INCREMENT FROM INFORMATION_SCHEMA.TABLES WHERE TABLE_SCHEMA='test'
AND TABLE_NAME='t1';
SELECT AUTO_INCREMENT FROM INFORMATION_SCHEMA.TABLES WHERE TABLE_SCHEMA='test'
AND TABLE_NAME='t1';
INSERT INTO t1 VALUES (0);
-- error 0, ER_DUP_KEY, ER_DUP_ENTRY
INSERT INTO t1 VALUES (5), (16);
if (!$mysql_errno)
{
  echo # ERROR (only OK if Blackhole) should give ER_DUP_KEY or ER_DUP_ENTRY;
  echo # mysql_errno: $mysql_errno;
}
INSERT INTO t1 VALUES (17);
INSERT INTO t1 VALUES (19), (NULL);
-- error 0, ER_DUP_ENTRY, ER_DUP_KEY
INSERT INTO t1 VALUES (NULL), (10), (NULL);
if ($mysql_errno)
{
  echo # ERROR (only OK if Archive);
}
INSERT INTO t1 VALUES (NULL);
SET INSERT_ID = 30;
INSERT INTO t1 VALUES (NULL);
if (!$skip_update)
{
# InnoDB Does not handle this correctly, see bug#14793, bug#21641
  UPDATE t1 SET c1 = 50 WHERE c1 = 17;
  UPDATE t1 SET c1 = 51 WHERE c1 = 19;
  FLUSH TABLES;
  UPDATE t1 SET c1 = 40 WHERE c1 = 50;
  SELECT AUTO_INCREMENT FROM INFORMATION_SCHEMA.TABLES WHERE TABLE_SCHEMA='test'
  AND TABLE_NAME='t1';
  UPDATE t1 SET c1 = NULL WHERE c1 = 4;
<<<<<<< HEAD
if (!$mysql_errno)
{
  echo # ERROR (only OK if Blackhole) should give ER_BAD_NULL_ERROR;
  echo # mysql_errno: $mysql_errno;
}
=======
>>>>>>> a03d62fd
  INSERT INTO t1 VALUES (NULL);
  INSERT INTO t1 VALUES (NULL);
}
SELECT * FROM t1 ORDER BY c1;
DROP TABLE t1;
eval CREATE TABLE t1 (
  c1 INT NOT NULL AUTO_INCREMENT,
  PRIMARY KEY (c1))
ENGINE=$engine;
SHOW CREATE TABLE t1;
FLUSH TABLE;
SHOW CREATE TABLE t1;
INSERT INTO t1 VALUES (4);
FLUSH TABLE;
SHOW CREATE TABLE t1;
INSERT INTO t1 VALUES (NULL);
FLUSH TABLE;
SHOW CREATE TABLE t1;
if (!$skip_delete)
{
DELETE FROM t1;
}
INSERT INTO t1 VALUES (NULL);
SHOW CREATE TABLE t1;
SELECT * FROM t1 ORDER BY c1;
if (!$skip_truncate)
{
TRUNCATE TABLE t1;
}
INSERT INTO t1 VALUES (NULL);
SHOW CREATE TABLE t1;
SELECT * FROM t1 ORDER BY c1;
INSERT INTO t1 VALUES (100);
INSERT INTO t1 VALUES (NULL);
if (!$skip_delete)
{
DELETE FROM t1 WHERE c1 >= 100;
}
# InnoDB does reset auto_increment on OPTIMIZE, Bug#18274
# Archive does reset auto_increment on OPTIMIZE, Bug#40216
OPTIMIZE TABLE t1;
SHOW CREATE TABLE t1;
DROP TABLE t1;

-- echo # Simple test with NULL
eval CREATE TABLE t1 (
  c1 INT NOT NULL AUTO_INCREMENT,
  PRIMARY KEY (c1))
ENGINE=$engine
PARTITION BY HASH(c1)
PARTITIONS 2;
INSERT INTO t1 VALUES (NULL);
SHOW CREATE TABLE t1;
SELECT * FROM t1;
DROP TABLE t1;

-- echo # Test with sql_mode and first insert as 0
eval CREATE TABLE t1 (
  c1 INT,
  c2 INT NOT NULL AUTO_INCREMENT,
  PRIMARY KEY (c2))
ENGINE=$engine
PARTITION BY HASH(c2)
PARTITIONS 2;
INSERT INTO t1 VALUES (1, NULL);
-- error 0, ER_DUP_KEY, ER_DUP_ENTRY
INSERT INTO t1 VALUES (1, 1), (99, 99);
if (!$mysql_errno)
{
  echo # ERROR (only OK if Blackhole) should give ER_DUP_KEY or ER_DUP_ENTRY;
  echo # mysql_errno: $mysql_errno;
}
INSERT INTO t1 VALUES (1, NULL);
let $old_sql_mode = `select @@session.sql_mode`;
SET @@session.sql_mode = 'NO_AUTO_VALUE_ON_ZERO';
-- error 0, ER_DUP_ENTRY, ER_DUP_KEY
INSERT INTO t1 VALUES (1, 0);
if ($mysql_errno)
{
  echo # ERROR (only OK if Archive);
}
SELECT * FROM t1 ORDER BY c1, c2;
DROP TABLE t1;
eval CREATE TABLE t1 (
  c1 INT,
  c2 INT NOT NULL AUTO_INCREMENT,
  PRIMARY KEY (c2))
ENGINE=$engine
PARTITION BY HASH(c2)
PARTITIONS 2;
-- error 0, ER_DUP_ENTRY, ER_DUP_KEY
INSERT INTO t1 VALUES (1, 0);
if ($mysql_errno)
{
  echo # ERROR (only OK if Archive);
}
INSERT INTO t1 VALUES (1, 1), (1, NULL);
INSERT INTO t1 VALUES (2, NULL), (4, 7);
INSERT INTO t1 VALUES (1, NULL);
SELECT * FROM t1 ORDER BY c1, c2;
eval SET @@session.sql_mode = '$old_sql_mode';
DROP TABLE t1;


-- echo # Simple test with NULL, 0 and explicit values both incr. and desc.
eval CREATE TABLE t1 (
  c1 INT NOT NULL AUTO_INCREMENT,
  PRIMARY KEY (c1))
ENGINE=$engine
PARTITION BY HASH(c1)
PARTITIONS 2;
INSERT INTO t1 VALUES (2), (4), (NULL);
INSERT INTO t1 VALUES (0);
-- error 0, ER_DUP_KEY, ER_DUP_ENTRY
INSERT INTO t1 VALUES (5), (16);
if (!$mysql_errno)
{
  echo # ERROR (only OK if Blackhole) should give ER_DUP_KEY or ER_DUP_ENTRY;
  echo # mysql_errno: $mysql_errno;
}
INSERT INTO t1 VALUES (17), (19), (NULL);
-- error 0, ER_DUP_ENTRY, ER_DUP_KEY
INSERT INTO t1 VALUES (NULL), (10), (NULL);
if ($mysql_errno)
{
  echo # ERROR (only OK if Archive);
}
-- error 0, ER_DUP_ENTRY, ER_DUP_KEY
INSERT INTO t1 VALUES (NULL), (9);
if ($mysql_errno)
{
  echo # ERROR (only OK if Archive);
}
-- error 0, ER_DUP_ENTRY, ER_DUP_KEY
INSERT INTO t1 VALUES (59), (55);
if ($mysql_errno)
{
  echo # ERROR (only OK if Archive);
}
INSERT INTO t1 VALUES (NULL), (90);
INSERT INTO t1 VALUES (NULL);
if (!$skip_update)
{
  UPDATE t1 SET c1 = 150 WHERE c1 = 17;
  UPDATE t1 SET c1 = 151 WHERE c1 = 19;
  FLUSH TABLES;
  UPDATE t1 SET c1 = 140 WHERE c1 = 150;
  SELECT AUTO_INCREMENT FROM INFORMATION_SCHEMA.TABLES WHERE TABLE_SCHEMA='test'
  AND TABLE_NAME='t1';
  UPDATE t1 SET c1 = NULL WHERE c1 = 4;
<<<<<<< HEAD
if (!$mysql_errno)
{
  echo # ERROR (only OK if Blackhole) should give ER_BAD_NULL_ERROR;
  echo # mysql_errno: $mysql_errno;
}
=======
>>>>>>> a03d62fd
  INSERT INTO t1 VALUES (NULL);
  INSERT INTO t1 VALUES (NULL);
}
SELECT * FROM t1 ORDER BY c1;
DROP TABLE t1;

-- echo # Test with auto_increment_increment and auto_increment_offset.
eval CREATE TABLE t1 (
  c1 INT NOT NULL AUTO_INCREMENT,
  PRIMARY KEY (c1))
ENGINE=$engine
PARTITION BY HASH(c1)
PARTITIONS 2;
let $old_increment = `SELECT @@session.auto_increment_increment`;
let $old_offset = `SELECT @@session.auto_increment_offset`;
SET @@session.auto_increment_increment = 10;
SET @@session.auto_increment_offset = 5;
INSERT INTO t1 VALUES (1);
INSERT INTO t1 VALUES (NULL), (NULL), (NULL);
SET @@session.auto_increment_increment = 5;
SET @@session.auto_increment_offset = 3;
INSERT INTO t1 VALUES (NULL);
let $new_val = `SELECT LAST_INSERT_ID()`;
eval INSERT INTO t1 VALUES ($new_val + 1);
INSERT INTO t1 VALUES (NULL);
let $new_val = `SELECT LAST_INSERT_ID()`;
eval INSERT INTO t1 VALUES ($new_val + 2);
INSERT INTO t1 VALUES (NULL);
let $new_val = `SELECT LAST_INSERT_ID()`;
eval INSERT INTO t1 VALUES ($new_val + 3);
INSERT INTO t1 VALUES (NULL);
let $new_val = `SELECT LAST_INSERT_ID()`;
eval INSERT INTO t1 VALUES ($new_val + 4);
INSERT INTO t1 VALUES (NULL);
let $new_val = `SELECT LAST_INSERT_ID()`;
eval INSERT INTO t1 VALUES ($new_val + 5);
INSERT INTO t1 VALUES (NULL);
let $new_val = `SELECT LAST_INSERT_ID()`;
eval INSERT INTO t1 VALUES ($new_val + 6);
INSERT INTO t1 VALUES (NULL);
eval SET @@session.auto_increment_increment = $old_increment;
eval SET @@session.auto_increment_offset = $old_offset;
SELECT * FROM t1 ORDER BY c1;
DROP TABLE t1;


-- echo # Test reported auto_increment value
eval CREATE TABLE t1 (
  c1 INT NOT NULL AUTO_INCREMENT,
  PRIMARY KEY (c1))
ENGINE=$engine
PARTITION BY HASH (c1)
PARTITIONS 2;
SELECT AUTO_INCREMENT FROM INFORMATION_SCHEMA.TABLES WHERE TABLE_SCHEMA='test'
AND TABLE_NAME='t1';
INSERT INTO t1 VALUES (2);
SELECT AUTO_INCREMENT FROM INFORMATION_SCHEMA.TABLES WHERE TABLE_SCHEMA='test'
AND TABLE_NAME='t1';
INSERT INTO t1 VALUES (4);
INSERT INTO t1 VALUES (NULL);
SELECT AUTO_INCREMENT FROM INFORMATION_SCHEMA.TABLES WHERE TABLE_SCHEMA='test'
AND TABLE_NAME='t1';
INSERT INTO t1 VALUES (NULL);
INSERT INTO t1 VALUES (17);
INSERT INTO t1 VALUES (19);
INSERT INTO t1 VALUES (NULL);
INSERT INTO t1 VALUES (NULL);
SELECT AUTO_INCREMENT FROM INFORMATION_SCHEMA.TABLES WHERE TABLE_SCHEMA='test'
AND TABLE_NAME='t1';
SELECT AUTO_INCREMENT FROM INFORMATION_SCHEMA.TABLES WHERE TABLE_SCHEMA='test'
AND TABLE_NAME='t1';
-- error 0, ER_DUP_ENTRY, ER_DUP_KEY
INSERT INTO t1 VALUES (10);
if ($mysql_errno)
{
  echo # ERROR (only OK if Archive);
}
SELECT * FROM t1 ORDER BY c1;
INSERT INTO t1 VALUES (NULL);
SELECT AUTO_INCREMENT FROM INFORMATION_SCHEMA.TABLES WHERE TABLE_SCHEMA='test'
AND TABLE_NAME='t1';
INSERT INTO t1 VALUES (NULL);
-- error 0, ER_DUP_ENTRY, ER_DUP_KEY
INSERT INTO t1 VALUES (15);
if ($mysql_errno)
{
  echo # ERROR (only OK if Archive);
}
INSERT INTO t1 VALUES (NULL);
SELECT * FROM t1 ORDER BY c1;
INSERT INTO t1 VALUES (NULL);
if (!$skip_delete)
{
DELETE FROM t1;
}
INSERT INTO t1 VALUES (NULL);
SHOW CREATE TABLE t1;
SELECT * FROM t1 ORDER BY c1;
if (!$skip_truncate)
{
TRUNCATE TABLE t1;
}
INSERT INTO t1 VALUES (NULL);
SHOW CREATE TABLE t1;
SELECT * FROM t1 ORDER BY c1;
INSERT INTO t1 VALUES (100);
INSERT INTO t1 VALUES (NULL);
if (!$skip_delete)
{
DELETE FROM t1 WHERE c1 >= 100;
}
# InnoDB does reset auto_increment on OPTIMIZE, Bug#18274
OPTIMIZE TABLE t1;
SHOW CREATE TABLE t1;
DROP TABLE t1;

-- echo # Test with two threads
connection default;
-- echo # con default
eval CREATE TABLE t1 (c1 INT NOT NULL AUTO_INCREMENT, PRIMARY KEY (c1))
  ENGINE = $engine
  PARTITION BY HASH(c1)
  PARTITIONS 2;
INSERT INTO t1 (c1) VALUES (2);
INSERT INTO t1 (c1) VALUES (4);
connect(con1, localhost, root,,);
connection con1;
-- echo # con1
INSERT INTO t1 (c1) VALUES (NULL);
INSERT INTO t1 (c1) VALUES (10);
connection default;
-- echo # con default
INSERT INTO t1 (c1) VALUES (NULL);
INSERT INTO t1 (c1) VALUES (NULL);
INSERT INTO t1 (c1) VALUES (19);
INSERT INTO t1 (c1) VALUES (21);
-- echo # con1
connection con1;
INSERT INTO t1 (c1) VALUES (NULL);
connection default;
-- echo # con default
-- error 0, ER_DUP_ENTRY, ER_DUP_KEY
INSERT INTO t1 (c1) VALUES (16);
if ($mysql_errno)
{
  echo # ERROR (only OK if Archive);
}
-- echo # con1
connection con1;
INSERT INTO t1 (c1) VALUES (NULL);
disconnect con1;
connection default;
-- echo # con default
INSERT INTO t1 (c1) VALUES (NULL);
SELECT * FROM t1 ORDER BY c1;
DROP TABLE t1;

-- echo # Test with two threads + start transaction NO PARTITIONING
connect(con1, localhost, root,,);
connection default;
-- echo # con default
eval CREATE TABLE t1 (c1 INT NOT NULL AUTO_INCREMENT, PRIMARY KEY (c1))
  ENGINE = $engine;
START TRANSACTION;
INSERT INTO t1 (c1) VALUES (2);
INSERT INTO t1 (c1) VALUES (4);
connection con1;
-- echo # con1
START TRANSACTION;
INSERT INTO t1 (c1) VALUES (NULL);
INSERT INTO t1 (c1) VALUES (10);
connection default;
-- echo # con default
INSERT INTO t1 (c1) VALUES (NULL);
INSERT INTO t1 (c1) VALUES (NULL);
INSERT INTO t1 (c1) VALUES (19);
INSERT INTO t1 (c1) VALUES (21);
-- echo # con1
connection con1;
INSERT INTO t1 (c1) VALUES (NULL);
connection default;
-- echo # con default
-- error 0, ER_DUP_KEY, ER_DUP_KEY
INSERT INTO t1 (c1) VALUES (16);
if ($mysql_errno)
{
  echo # ERROR (only OK if Archive);
}
-- echo # con1
connection con1;
INSERT INTO t1 (c1) VALUES (NULL);
SELECT * FROM t1 ORDER BY c1;
COMMIT;
SELECT * FROM t1 ORDER BY c1;
disconnect con1;
connection default;
-- echo # con default
INSERT INTO t1 (c1) VALUES (NULL);
SELECT * FROM t1 ORDER BY c1;
COMMIT;
SELECT * FROM t1 ORDER BY c1;
DROP TABLE t1;

-- echo # Test with two threads + start transaction
connect(con1, localhost, root,,);
connection default;
-- echo # con default
eval CREATE TABLE t1 (c1 INT NOT NULL AUTO_INCREMENT, PRIMARY KEY (c1))
  ENGINE = $engine
  PARTITION BY HASH(c1)
  PARTITIONS 2;
START TRANSACTION;
INSERT INTO t1 (c1) VALUES (2);
INSERT INTO t1 (c1) VALUES (4);
connection con1;
-- echo # con1
START TRANSACTION;
INSERT INTO t1 (c1) VALUES (NULL), (10);
connection default;
-- echo # con default
INSERT INTO t1 (c1) VALUES (NULL), (NULL), (19);
INSERT INTO t1 (c1) VALUES (21);
-- echo # con1
connection con1;
INSERT INTO t1 (c1) VALUES (NULL);
connection default;
-- echo # con default
-- error 0, ER_DUP_ENTRY, ER_DUP_KEY
INSERT INTO t1 (c1) VALUES (16);
if ($mysql_errno)
{
  echo # ERROR (only OK if Archive);
}
-- echo # con1
connection con1;
INSERT INTO t1 (c1) VALUES (NULL);
SELECT * FROM t1 ORDER BY c1;
COMMIT;
SELECT * FROM t1 ORDER BY c1;
disconnect con1;
connection default;
-- echo # con default
INSERT INTO t1 (c1) VALUES (NULL);
SELECT * FROM t1 ORDER BY c1;
COMMIT;
SELECT * FROM t1 ORDER BY c1;
DROP TABLE t1;

if (!$only_ai_pk)
{
-- echo # Test with another column after
eval CREATE TABLE t1 (
c1 INT NOT NULL AUTO_INCREMENT,
c2 INT,
PRIMARY KEY (c1,c2))
ENGINE = $engine
PARTITION BY HASH(c2)
PARTITIONS 2;
INSERT INTO t1 VALUES (1, 0);
INSERT INTO t1 VALUES (1, 1);
INSERT INTO t1 VALUES (NULL, 1), (NULL, 2), (NULL, 3);
INSERT INTO t1 VALUES (NULL, 3);
INSERT INTO t1 VALUES (2, 0), (NULL, 2);
INSERT INTO t1 VALUES (2, 2);
INSERT INTO t1 VALUES (2, 22);
INSERT INTO t1 VALUES (NULL, 2);
SELECT * FROM t1 ORDER BY c1,c2;
DROP TABLE t1;
}

-- echo # Test with another column before
eval CREATE TABLE t1 (
c1 INT,
c2 INT NOT NULL AUTO_INCREMENT,
PRIMARY KEY (c2))
ENGINE = $engine
PARTITION BY HASH(c2)
PARTITIONS 2;
INSERT INTO t1 VALUES (1, 0);
-- error 0, ER_DUP_KEY, ER_DUP_ENTRY
INSERT INTO t1 VALUES (1, 1);
if (!$mysql_errno)
{
  echo # ERROR (only OK if Blackhole) should give ER_DUP_KEY or ER_DUP_ENTRY;
  echo # mysql_errno: $mysql_errno;
}
INSERT INTO t1 VALUES (1, NULL);
INSERT INTO t1 VALUES (2, NULL), (3, 11), (3, NULL), (2, 0);
INSERT INTO t1 VALUES (2, NULL);
-- error 0, ER_DUP_KEY, ER_DUP_ENTRY
INSERT INTO t1 VALUES (2, 2);
if (!$mysql_errno)
{
  echo # ERROR (only OK if Blackhole) should give ER_DUP_KEY or ER_DUP_ENTRY;
  echo # mysql_errno: $mysql_errno;
}
INSERT INTO t1 VALUES (2, 22);
INSERT INTO t1 VALUES (2, NULL);
SELECT * FROM t1 ORDER BY c1,c2;
DROP TABLE t1;

-- echo # Test with auto_increment on secondary column in multi-column-index
-- disable_abort_on_error
eval CREATE TABLE t1 (
c1 INT,
c2 INT NOT NULL AUTO_INCREMENT,
PRIMARY KEY (c1,c2))
ENGINE = $engine
PARTITION BY HASH(c2)
PARTITIONS 2;
-- enable_abort_on_error
-- disable_query_log
eval SET @my_errno= $mysql_errno ;
let $run = `SELECT @my_errno = 0`;
# ER_WRONG_AUTO_KEY is 1075
let $ER_WRONG_AUTO_KEY= 1075;
if (`SELECT @my_errno NOT IN (0,$ER_WRONG_AUTO_KEY)`)
{
  -- echo # Unknown error code, exits
  exit;
}
-- enable_query_log
if ($run)
{
INSERT INTO t1 VALUES (1, 0);
-- error 0, ER_DUP_KEY, ER_DUP_ENTRY
INSERT INTO t1 VALUES (1, 1);
if (!$mysql_errno)
{
  echo # ERROR (only OK if Blackhole) should give ER_DUP_KEY or ER_DUP_ENTRY;
  echo # mysql_errno: $mysql_errno;
}
INSERT INTO t1 VALUES (1, NULL);
INSERT INTO t1 VALUES (2, NULL);
INSERT INTO t1 VALUES (3, NULL);
INSERT INTO t1 VALUES (3, NULL), (2, 0), (2, NULL);
-- error 0, ER_DUP_ENTRY, ER_DUP_KEY
INSERT INTO t1 VALUES (2, 2);
if (!$mysql_errno)
{
  echo # ERROR (only OK if Blackhole/NDB) should give ER_DUP_KEY or ER_DUP_ENTRY;
  echo # mysql_errno: $mysql_errno;
}
INSERT INTO t1 VALUES (2, 22), (2, NULL);
SELECT * FROM t1 ORDER BY c1,c2;
DROP TABLE t1;
}

-- echo # Test AUTO_INCREMENT in CREATE
eval CREATE TABLE t1 (c1 INT NOT NULL AUTO_INCREMENT, PRIMARY KEY (c1))
  ENGINE = $engine
  AUTO_INCREMENT = 15
  PARTITION BY HASH(c1)
  PARTITIONS 2;
SHOW CREATE TABLE t1;
-- error 0, ER_DUP_ENTRY, ER_DUP_KEY
INSERT INTO t1 (c1) VALUES (4);
if ($mysql_errno)
{
  echo # ERROR (only OK if Archive);
}
SHOW CREATE TABLE t1;
INSERT INTO t1 (c1) VALUES (0);
SHOW CREATE TABLE t1;
INSERT INTO t1 (c1) VALUES (NULL);
SHOW CREATE TABLE t1;
SELECT * FROM t1 ORDER BY c1;

-- echo # Test sql_mode 'NO_AUTO_VALUE_ON_ZERO'
let $old_sql_mode = `select @@session.sql_mode`;
SET @@session.sql_mode = 'NO_AUTO_VALUE_ON_ZERO';
INSERT INTO t1 (c1) VALUES (300);
SHOW CREATE TABLE t1;
-- error 0, ER_DUP_ENTRY, ER_DUP_KEY
INSERT INTO t1 (c1) VALUES (0);
if ($mysql_errno)
{
  echo # ERROR (only OK if Archive);
}
SHOW CREATE TABLE t1;
INSERT INTO t1 (c1) VALUES (NULL);
SHOW CREATE TABLE t1;
SELECT * FROM t1 ORDER BY c1;
eval SET @@session.sql_mode = '$old_sql_mode';
DROP TABLE t1;

-- echo # Test SET INSERT_ID
eval CREATE TABLE t1 (c1 INT NOT NULL AUTO_INCREMENT, PRIMARY KEY (c1))
  ENGINE = $engine
  PARTITION BY HASH(c1)
  PARTITIONS 2;
SHOW CREATE TABLE t1;
INSERT INTO t1 (c1) VALUES (NULL);
SHOW CREATE TABLE t1;
SELECT * FROM t1;
SET INSERT_ID = 23;
SHOW CREATE TABLE t1;
INSERT INTO t1 (c1) VALUES (NULL);
SHOW CREATE TABLE t1;
SELECT * FROM t1 ORDER BY c1;
DROP TABLE t1;

-- echo # Testing with FLUSH TABLE
eval CREATE TABLE t1 (
  c1 INT NOT NULL AUTO_INCREMENT,
  PRIMARY KEY (c1))
  ENGINE=$engine
  PARTITION BY HASH(c1)
  PARTITIONS 2;
SHOW CREATE TABLE t1;
FLUSH TABLE;
SHOW CREATE TABLE t1;
INSERT INTO t1 VALUES (4);
FLUSH TABLE;
SHOW CREATE TABLE t1;
INSERT INTO t1 VALUES (NULL);
FLUSH TABLE;
SHOW CREATE TABLE t1;
SELECT * FROM t1 ORDER BY c1;
DROP TABLE t1;
<|MERGE_RESOLUTION|>--- conflicted
+++ resolved
@@ -52,14 +52,6 @@
   SELECT AUTO_INCREMENT FROM INFORMATION_SCHEMA.TABLES WHERE TABLE_SCHEMA='test'
   AND TABLE_NAME='t1';
   UPDATE t1 SET c1 = NULL WHERE c1 = 4;
-<<<<<<< HEAD
-if (!$mysql_errno)
-{
-  echo # ERROR (only OK if Blackhole) should give ER_BAD_NULL_ERROR;
-  echo # mysql_errno: $mysql_errno;
-}
-=======
->>>>>>> a03d62fd
   INSERT INTO t1 VALUES (NULL);
   INSERT INTO t1 VALUES (NULL);
 }
@@ -210,14 +202,6 @@
   SELECT AUTO_INCREMENT FROM INFORMATION_SCHEMA.TABLES WHERE TABLE_SCHEMA='test'
   AND TABLE_NAME='t1';
   UPDATE t1 SET c1 = NULL WHERE c1 = 4;
-<<<<<<< HEAD
-if (!$mysql_errno)
-{
-  echo # ERROR (only OK if Blackhole) should give ER_BAD_NULL_ERROR;
-  echo # mysql_errno: $mysql_errno;
-}
-=======
->>>>>>> a03d62fd
   INSERT INTO t1 VALUES (NULL);
   INSERT INTO t1 VALUES (NULL);
 }
