--- conflicted
+++ resolved
@@ -4155,33 +4155,6 @@
 	ut_a(prebuilt->trx == trx);
 
 	ha_statistic_increment(&SSV::ha_delete_count);
-<<<<<<< HEAD
-
-	/* Only if the table has an AUTOINC column */
-	if (table->found_next_number_field && record == table->record[0]) {
-		ulonglong	dummy = 0;
-
-		/* First check whether the AUTOINC sub-system has been
-		initialized using the AUTOINC mutex. If not then we
-		do it the "proper" way, by acquiring the heavier locks. */
-		dict_table_autoinc_lock(prebuilt->table);
-
-		if (!prebuilt->table->autoinc_inited) {
-			dict_table_autoinc_unlock(prebuilt->table);
-
-			error = innobase_get_auto_increment(&dummy);
-
-			if (error == DB_SUCCESS) {
-				dict_table_autoinc_unlock(prebuilt->table);
-			} else {
-				goto error_exit;
-			}
-		} else  {
-			dict_table_autoinc_unlock(prebuilt->table);
-		}
-	}
-=======
->>>>>>> b774a8dd
 
 	if (!prebuilt->upd_node) {
 		row_get_prebuilt_update_vector(prebuilt);
@@ -6735,19 +6708,6 @@
 by that statement.  */
 int ha_innobase::reset()
 {
-<<<<<<< HEAD
-  if (prebuilt->blob_heap) {
-    row_mysql_prebuilt_free_blob_heap(prebuilt);
-  }
-  reset_template(prebuilt);
-  /* Reset index condition pushdown state */
-  pushed_idx_cond_keyno= MAX_KEY;
-  pushed_idx_cond= NULL;
-  ds_mrr.dsmrr_close();
-  prebuilt->idx_cond_func= NULL;
-  return 0;
-}
-=======
 	if (prebuilt->blob_heap) {
 		row_mysql_prebuilt_free_blob_heap(prebuilt);
 	}
@@ -6759,7 +6719,12 @@
 
 	/* This is a statement level counter. */
 	prebuilt->autoinc_last_value = 0;
->>>>>>> b774a8dd
+
+	/* Reset index condition pushdown state */
+	pushed_idx_cond_keyno= MAX_KEY;
+	pushed_idx_cond= NULL;
+	ds_mrr.dsmrr_close();
+	prebuilt->idx_cond_func= NULL;
 
 	return(0);
 }
