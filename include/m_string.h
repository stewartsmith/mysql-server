/* Copyright (C) 2000 MySQL AB

   This program is free software; you can redistribute it and/or modify
   it under the terms of the GNU General Public License as published by
   the Free Software Foundation; version 2 of the License.

   This program is distributed in the hope that it will be useful,
   but WITHOUT ANY WARRANTY; without even the implied warranty of
   MERCHANTABILITY or FITNESS FOR A PARTICULAR PURPOSE.  See the
   GNU General Public License for more details.

   You should have received a copy of the GNU General Public License
   along with this program; if not, write to the Free Software
   Foundation, Inc., 59 Temple Place, Suite 330, Boston, MA  02111-1307  USA */

/* There may be prolems include all of theese. Try to test in
   configure with ones are needed? */

/*  This is needed for the definitions of strchr... on solaris */

#ifndef _m_string_h
#define _m_string_h
#ifndef __USE_GNU
#define __USE_GNU				/* We want to use stpcpy */
#endif
#if defined(HAVE_STRINGS_H)
#include <strings.h>
#endif
#if defined(HAVE_STRING_H)
#include <string.h>
#endif

/* need by my_vsnprintf */
#include <stdarg.h> 

#ifdef _AIX
#undef HAVE_BCMP
#endif

/*  This is needed for the definitions of bzero... on solaris */
#if defined(HAVE_STRINGS_H)
#include <strings.h>
#endif

/*  This is needed for the definitions of memcpy... on solaris */
#if defined(HAVE_MEMORY_H) && !defined(__cplusplus)
#include <memory.h>
#endif

#if !defined(HAVE_MEMCPY) && !defined(HAVE_MEMMOVE)
# define memcpy(d, s, n)	bcopy ((s), (d), (n))
# define memset(A,C,B)		bfill((A),(B),(C))
# define memmove(d, s, n)	bmove ((d), (s), (n))
#elif defined(HAVE_MEMMOVE)
# define bmove(d, s, n)		memmove((d), (s), (n))
#else
# define memmove(d, s, n)	bmove((d), (s), (n)) /* our bmove */
#endif

/* Unixware 7 */
#if !defined(HAVE_BFILL)
# define bfill(A,B,C)           memset((A),(C),(B))
# define bmove_align(A,B,C)    memcpy((A),(B),(C))
#endif

#if !defined(HAVE_BCMP)
# define bcopy(s, d, n)		memcpy((d), (s), (n))
# define bcmp(A,B,C)		memcmp((A),(B),(C))
# define bzero(A,B)		memset((A),0,(B))
# define bmove_align(A,B,C)     memcpy((A),(B),(C))
#endif

#if defined(__cplusplus)
extern "C" {
#endif

/*
  my_str_malloc() and my_str_free() are assigned to implementations in
  strings/alloc.c, but can be overridden in the calling program.
 */
extern void *(*my_str_malloc)(size_t);
extern void (*my_str_free)(void *);

#if defined(HAVE_STPCPY)
#define strmov(A,B) stpcpy((A),(B))
#ifndef stpcpy
extern char *stpcpy(char *, const char *);	/* For AIX with gcc 2.95.3 */
#endif
#endif

/* Declared in int2str() */
extern char NEAR _dig_vec_upper[];
extern char NEAR _dig_vec_lower[];

#ifdef BAD_STRING_COMPILER
#define strmov(A,B)  (memccpy(A,B,0,INT_MAX)-1)
#else
#define strmov_overlapp(A,B) strmov(A,B)
#define strmake_overlapp(A,B,C) strmake(A,B,C)
#endif

#ifdef BAD_MEMCPY			/* Problem with gcc on Alpha */
#define memcpy_fixed(A,B,C) bmove((A),(B),(C))
#else
#define memcpy_fixed(A,B,C) memcpy((A),(B),(C))
#endif

#if (!defined(USE_BMOVE512) || defined(HAVE_purify)) && !defined(bmove512)
#define bmove512(A,B,C) memcpy(A,B,C)
#endif

	/* Prototypes for string functions */

#if !defined(bfill) && !defined(HAVE_BFILL)
extern	void bfill(uchar *dst,size_t len,pchar fill);
#endif

#if !defined(bzero) && !defined(HAVE_BZERO)
extern	void bzero(uchar * dst,size_t len);
#endif

#if !defined(bcmp) && !defined(HAVE_BCMP)
extern	size_t bcmp(const uchar *s1,const uchar *s2,size_t len);
#endif
#ifdef HAVE_purify
extern	size_t my_bcmp(const uchar *s1,const uchar *s2,size_t len);
#undef bcmp
#define bcmp(A,B,C) my_bcmp((A),(B),(C))
#define bzero_if_purify(A,B) bzero(A,B)
#else
#define bzero_if_purify(A,B)
#endif /* HAVE_purify */

#if defined(_lint) || defined(FORCE_INIT_OF_VARS)
#define LINT_INIT_STRUCT(var) bzero(&var, sizeof(var)) /* No uninitialize-warning */
#else
#define LINT_INIT_STRUCT(var)
#endif

#ifndef bmove512
extern	void bmove512(uchar *dst,const uchar *src,size_t len);
#endif

#if !defined(HAVE_BMOVE) && !defined(bmove)
extern	void bmove(uuchar *dst, const uchar *src,size_t len);
#endif

extern	void bmove_upp(uchar *dst,const uchar *src,size_t len);
extern	void bchange(uchar *dst,size_t old_len,const uchar *src,
		     size_t new_len,size_t tot_len);
extern	void strappend(char *s,size_t len,pchar fill);
extern	char *strend(const char *s);
extern  char *strcend(const char *, pchar);
extern	char *strfield(char *src,int fields,int chars,int blanks,
			   int tabch);
extern	char *strfill(char * s,size_t len,pchar fill);
extern	size_t strinstr(const char *str,const char *search);
extern  size_t r_strinstr(const char *str, size_t from, const char *search);
extern	char *strkey(char *dst,char *head,char *tail,char *flags);
extern	char *strmake(char *dst,const char *src,size_t length);
#ifndef strmake_overlapp
extern	char *strmake_overlapp(char *dst,const char *src, size_t length);
#endif

#ifndef strmov
extern	char *strmov(char *dst,const char *src);
#endif
extern	char *strnmov(char *dst,const char *src,size_t n);
extern	char *strsuff(const char *src,const char *suffix);
extern	char *strcont(const char *src,const char *set);
extern	char *strxcat _VARARGS((char *dst,const char *src, ...));
extern	char *strxmov _VARARGS((char *dst,const char *src, ...));
extern	char *strxcpy _VARARGS((char *dst,const char *src, ...));
extern	char *strxncat _VARARGS((char *dst,size_t len, const char *src, ...));
extern	char *strxnmov _VARARGS((char *dst,size_t len, const char *src, ...));
extern	char *strxncpy _VARARGS((char *dst,size_t len, const char *src, ...));

/* Prototypes of normal stringfunctions (with may ours) */

#ifdef WANT_STRING_PROTOTYPES
extern char *strcat(char *, const char *);
extern char *strchr(const char *, pchar);
extern char *strrchr(const char *, pchar);
extern char *strcpy(char *, const char *);
extern int strcmp(const char *, const char *);
#ifndef __GNUC__
extern size_t strlen(const char *);
#endif
#endif
#ifndef HAVE_STRNLEN
extern size_t strnlen(const char *s, size_t n);
#endif

#if !defined(__cplusplus)
#ifndef HAVE_STRPBRK
extern char *strpbrk(const char *, const char *);
#endif
#ifndef HAVE_STRSTR
extern char *strstr(const char *, const char *);
#endif
#endif
extern int is_prefix(const char *, const char *);

/* Conversion routines */
typedef enum {
  MY_GCVT_ARG_FLOAT,
  MY_GCVT_ARG_DOUBLE
} my_gcvt_arg_type;

double my_strtod(const char *str, char **end, int *error);
double my_atof(const char *nptr);
size_t my_fcvt(double x, int precision, char *to, my_bool *error);
size_t my_gcvt(double x, my_gcvt_arg_type type, int width, char *to,
               my_bool *error);

#define NOT_FIXED_DEC 31

/*
  The longest string my_fcvt can return is 311 + "precision" bytes.
  Here we assume that we never cal my_fcvt() with precision >= NOT_FIXED_DEC
  (+ 1 byte for the terminating '\0').
*/
#define FLOATING_POINT_BUFFER (311 + NOT_FIXED_DEC)

/*
  We want to use the 'e' format in some cases even if we have enough space
  for the 'f' one just to mimic sprintf("%.15g") behavior for large integers,
  and to improve it for numbers < 10^(-4).
  That is, for |x| < 1 we require |x| >= 10^(-15), and for |x| > 1 we require
  it to be integer and be <= 10^DBL_DIG for the 'f' format to be used.
  We don't lose precision, but make cases like "1e200" or "0.00001" look nicer.
*/
#define MAX_DECPT_FOR_F_FORMAT DBL_DIG

/*
  The maximum possible field width for my_gcvt() conversion.
  (DBL_DIG + 2) significant digits + sign + "." + ("e-NNN" or
  MAX_DECPT_FOR_F_FORMAT zeros for cases when |x|<1 and the 'f' format is used).
*/
#define MY_GCVT_MAX_FIELD_WIDTH (DBL_DIG + 4 + max(5, MAX_DECPT_FOR_F_FORMAT))
  

extern char *llstr(longlong value,char *buff);
extern char *ullstr(longlong value,char *buff);
#ifndef HAVE_STRTOUL
extern long strtol(const char *str, char **ptr, int base);
extern ulong strtoul(const char *str, char **ptr, int base);
#endif

extern char *int2str(long val, char *dst, int radix, int upcase);
extern char *int10_to_str(long val,char *dst,int radix);
extern char *str2int(const char *src,int radix,long lower,long upper,
			 long *val);
longlong my_strtoll10(const char *nptr, char **endptr, int *error);
#if SIZEOF_LONG == SIZEOF_LONG_LONG
#define ll2str(A,B,C,D) int2str((A),(B),(C),(D))
#define longlong2str(A,B,C) int2str((A),(B),(C),1)
#define longlong10_to_str(A,B,C) int10_to_str((A),(B),(C))
#undef strtoll
#define strtoll(A,B,C) strtol((A),(B),(C))
#define strtoull(A,B,C) strtoul((A),(B),(C))
#ifndef HAVE_STRTOULL
#define HAVE_STRTOULL
#endif
#ifndef HAVE_STRTOLL
#define HAVE_STRTOLL
#endif
#else
#ifdef HAVE_LONG_LONG
extern char *ll2str(longlong val,char *dst,int radix, int upcase);
#define longlong2str(A,B,C) ll2str((A),(B),(C),1)
extern char *longlong10_to_str(longlong val,char *dst,int radix);
#if (!defined(HAVE_STRTOULL) || defined(NO_STRTOLL_PROTO))
extern longlong strtoll(const char *str, char **ptr, int base);
extern ulonglong strtoull(const char *str, char **ptr, int base);
#endif
#endif
#endif

/* my_vsnprintf.c */

extern size_t my_vsnprintf(char *str, size_t n,
                           const char *format, va_list ap);
extern size_t my_snprintf(char *to, size_t n, const char *fmt, ...)
  ATTRIBUTE_FORMAT(printf, 3, 4);

#if defined(__cplusplus)
}
#endif

/*
  LEX_STRING -- a pair of a C-string and its length.
*/

#ifndef _my_plugin_h
/* This definition must match the one given in mysql/plugin.h */
struct st_mysql_lex_string
{
  char *str;
  size_t length;
};
#endif
typedef struct st_mysql_lex_string LEX_STRING;

#define STRING_WITH_LEN(X) (X), ((size_t) (sizeof(X) - 1))
#define USTRING_WITH_LEN(X) ((uchar*) X), ((size_t) (sizeof(X) - 1))
#define C_STRING_WITH_LEN(X) ((char *) (X)), ((size_t) (sizeof(X) - 1))

<<<<<<< HEAD
=======
/* A variant with const and unsigned */
struct st_mysql_const_unsigned_lex_string
{
  const uchar *str;
  size_t length;
};
typedef struct st_mysql_const_unsigned_lex_string LEX_CUSTRING;

>>>>>>> 770a4e2b
/* SPACE_INT is a word that contains only spaces */
#if SIZEOF_INT == 4
#define SPACE_INT 0x20202020
#elif SIZEOF_INT == 8
#define SPACE_INT 0x2020202020202020
#else
#error define the appropriate constant for a word full of spaces
#endif

/**
  Skip trailing space.

  On most systems reading memory in larger chunks (ideally equal to the size of
  the chinks that the machine physically reads from memory) causes fewer memory
  access loops and hence increased performance.
  This is why the 'int' type is used : it's closest to that (according to how
  it's defined in C).
  So when we determine the amount of whitespace at the end of a string we do
  the following :
    1. We divide the string into 3 zones :
      a) from the start of the string (__start) to the first multiple
        of sizeof(int)  (__start_words)
      b) from the end of the string (__end) to the last multiple of sizeof(int)
        (__end_words)
      c) a zone that is aligned to sizeof(int) and can be safely accessed
        through an int *
    2. We start comparing backwards from (c) char-by-char. If all we find is
       space then we continue
    3. If there are elements in zone (b) we compare them as unsigned ints to a
       int mask (SPACE_INT) consisting of all spaces
    4. Finally we compare the remaining part (a) of the string char by char.
       This covers for the last non-space unsigned int from 3. (if any)

   This algorithm works well for relatively larger strings, but it will slow
   the things down for smaller strings (because of the additional calculations
   and checks compared to the naive method). Thus the barrier of length 20
   is added.

   @param     ptr   pointer to the input string
   @param     len   the length of the string
   @return          the last non-space character
*/

static inline const uchar *skip_trailing_space(const uchar *ptr,size_t len)
{
  const uchar *end= ptr + len;

  if (len > 20)
  {
    const uchar *end_words= (const uchar *)(intptr)
      (((ulonglong)(intptr)end) / SIZEOF_INT * SIZEOF_INT);
    const uchar *start_words= (const uchar *)(intptr)
       ((((ulonglong)(intptr)ptr) + SIZEOF_INT - 1) / SIZEOF_INT * SIZEOF_INT);

    DBUG_ASSERT(((ulonglong)(intptr)ptr) >= SIZEOF_INT);
    if (end_words > ptr)
    {
      while (end > end_words && end[-1] == 0x20)
        end--;
      if (end[-1] == 0x20 && start_words < end_words)
        while (end > start_words && ((unsigned *)end)[-1] == SPACE_INT)
          end -= SIZEOF_INT;
    }
  }
  while (end > ptr && end[-1] == 0x20)
    end--;
  return (end);
}

#endif<|MERGE_RESOLUTION|>--- conflicted
+++ resolved
@@ -306,8 +306,6 @@
 #define USTRING_WITH_LEN(X) ((uchar*) X), ((size_t) (sizeof(X) - 1))
 #define C_STRING_WITH_LEN(X) ((char *) (X)), ((size_t) (sizeof(X) - 1))
 
-<<<<<<< HEAD
-=======
 /* A variant with const and unsigned */
 struct st_mysql_const_unsigned_lex_string
 {
@@ -316,7 +314,6 @@
 };
 typedef struct st_mysql_const_unsigned_lex_string LEX_CUSTRING;
 
->>>>>>> 770a4e2b
 /* SPACE_INT is a word that contains only spaces */
 #if SIZEOF_INT == 4
 #define SPACE_INT 0x20202020
