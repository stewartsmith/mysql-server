--- conflicted
+++ resolved
@@ -507,7 +507,6 @@
       ((flags >> COLUMN_FORMAT_FLAGS) & COLUMN_FORMAT_MASK);
   }
 
-<<<<<<< HEAD
 #ifndef DBUG_OFF
   /* Print field value into debug trace, in NULL-aware way. */
   void dbug_print()
@@ -526,8 +525,6 @@
   }
 #endif
 
-=======
->>>>>>> 26301669
   /* Hash value */
   virtual void hash(ulong *nr, ulong *nr2);
   friend bool reopen_table(THD *,struct st_table *,bool);
