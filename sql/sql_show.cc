--- conflicted
+++ resolved
@@ -3673,13 +3673,7 @@
                   ha_row_type[(uint) share->row_type],
                   NullS);
 #ifdef WITH_PARTITION_STORAGE_ENGINE
-<<<<<<< HEAD
-    if (show_table->s->db_type() == partition_hton &&
-        show_table->part_info != NULL &&
-        show_table->part_info->no_parts > 0)
-=======
     if (is_partitioned)
->>>>>>> c64c492d
       ptr= strmov(ptr, " partitioned");
 #endif
     if (share->transactional != HA_CHOICE_UNDEF)
@@ -4498,21 +4492,12 @@
                 proc_table->field[MYSQL_PROC_FIELD_CHARACTER_SET_CLIENT],
                 &tmp_string);
       table->field[27]->store(tmp_string.ptr(), tmp_string.length(), cs);
-<<<<<<< HEAD
 
       get_field(thd->mem_root,
                 proc_table->field[ MYSQL_PROC_FIELD_COLLATION_CONNECTION],
                 &tmp_string);
       table->field[28]->store(tmp_string.ptr(), tmp_string.length(), cs);
 
-=======
-
-      get_field(thd->mem_root,
-                proc_table->field[ MYSQL_PROC_FIELD_COLLATION_CONNECTION],
-                &tmp_string);
-      table->field[28]->store(tmp_string.ptr(), tmp_string.length(), cs);
-
->>>>>>> c64c492d
       get_field(thd->mem_root, proc_table->field[MYSQL_PROC_FIELD_DB_COLLATION],
                 &tmp_string);
       table->field[29]->store(tmp_string.ptr(), tmp_string.length(), cs);
@@ -4807,11 +4792,7 @@
       DBUG_RETURN(1);
     if (res && thd->is_error())
       push_warning(thd, MYSQL_ERROR::WARN_LEVEL_WARN,
-<<<<<<< HEAD
-                   thd->main_da.sql_errno(), thd->main_da.message());
-=======
                    thd->stmt_da->sql_errno(), thd->stmt_da->message());
->>>>>>> c64c492d
   }
   if (res)
     thd->clear_error();
@@ -6904,11 +6885,7 @@
 {
   {"VARIABLE_NAME", 64, MYSQL_TYPE_STRING, 0, 0, "Variable_name",
    SKIP_OPEN_TABLE},
-<<<<<<< HEAD
-  {"VARIABLE_VALUE", 16300, MYSQL_TYPE_STRING, 0, 1, "Value", SKIP_OPEN_TABLE},
-=======
   {"VARIABLE_VALUE", 1024, MYSQL_TYPE_STRING, 0, 1, "Value", SKIP_OPEN_TABLE},
->>>>>>> c64c492d
   {0, 0, MYSQL_TYPE_STRING, 0, 0, 0, SKIP_OPEN_TABLE}
 };
 
@@ -7143,15 +7120,6 @@
   {"SESSION_STATUS", variables_fields_info, create_schema_table,
    fill_status, make_old_format, 0, 0, -1, 0, 0},
   {"SESSION_VARIABLES", variables_fields_info, create_schema_table,
-<<<<<<< HEAD
-   fill_variables, make_old_format, 0, -1, -1, 0, 0},
-  {"STATISTICS", stat_fields_info, create_schema_table,
-   get_all_tables, make_old_format, get_schema_stat_record, 1, 2, 0,
-   OPEN_TABLE_ONLY|OPTIMIZE_I_S_TABLE},
-  {"STATUS", variables_fields_info, create_schema_table, fill_status,
-   make_old_format, 0, -1, -1, 1, 0},
-  {"TABLES", tables_fields_info, create_schema_table,
-=======
    fill_variables, make_old_format, 0, 0, -1, 0, 0},
   {"STATISTICS", stat_fields_info, create_schema_table, 
    get_all_tables, make_old_format, get_schema_stat_record, 1, 2, 0,
@@ -7159,7 +7127,6 @@
   {"STATUS", variables_fields_info, create_schema_table, fill_status, 
    make_old_format, 0, 0, -1, 1, 0},
   {"TABLES", tables_fields_info, create_schema_table, 
->>>>>>> c64c492d
    get_all_tables, make_old_format, get_schema_tables_record, 1, 2, 0,
    OPTIMIZE_I_S_TABLE},
   {"TABLESPACES", tablespaces_fields_info, create_schema_table,
@@ -7176,13 +7143,8 @@
   {"USER_PRIVILEGES", user_privileges_fields_info, create_schema_table,
    fill_schema_user_privileges, 0, 0, -1, -1, 0, 0},
   {"VARIABLES", variables_fields_info, create_schema_table, fill_variables,
-<<<<<<< HEAD
-   make_old_format, 0, -1, -1, 1, 0},
-  {"VIEWS", view_fields_info, create_schema_table,
-=======
    make_old_format, 0, 0, -1, 1, 0},
   {"VIEWS", view_fields_info, create_schema_table, 
->>>>>>> c64c492d
    get_all_tables, 0, get_schema_views_record, 1, 2, 0,
    OPEN_VIEW_ONLY|OPTIMIZE_I_S_TABLE},
   {0, 0, 0, 0, 0, 0, 0, 0, 0, 0}
