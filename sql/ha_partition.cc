--- conflicted
+++ resolved
@@ -1810,12 +1810,7 @@
       return part_elem;
   }
   DBUG_ASSERT(0);
-<<<<<<< HEAD
   my_error(ER_OUT_OF_RESOURCES, MYF(ME_FATALERROR));
-=======
-  my_error(ER_OUT_OF_RESOURCES, MYF(0));
-  ha_thd()->fatal_error();                      // Abort
->>>>>>> e0512f9e
   return NULL;
 }
 
@@ -2785,22 +2780,8 @@
   */
   if (have_auto_increment)
   {
-<<<<<<< HEAD
-    /*
-      Some engines (InnoDB for example) can change autoincrement
-      counter only after 'table->write_row' operation.
-      So if another thread gets inside the ha_partition::write_row
-      before it is complete, it gets same auto_increment value,
-      which means DUP_KEY error (bug #27405)
-      Here we separate the access using table_share->mutex, and
-      use autoincrement_lock variable to avoid unnecessary locks.
-      Probably not an ideal solution.
-    */
-    if (table_share->tmp_table == NO_TMP_TABLE && m_innodb)
-=======
     if (!ha_data->auto_inc_initialized &&
         !table->s->next_number_keypart)
->>>>>>> e0512f9e
     {
       /*
         If auto_increment in table_share is not initialized, start by
