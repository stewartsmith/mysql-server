--- conflicted
+++ resolved
@@ -10,10 +10,6 @@
 let $other_engine_type= MEMORY;
 # InnoDB does support FOREIGN KEYFOREIGN KEYs
 let $test_foreign_keys= 1;
-<<<<<<< HEAD
-
-=======
 set global innodb_support_xa=default;
 set session innodb_support_xa=default;
->>>>>>> e9c0b566
 --source include/mix1.inc