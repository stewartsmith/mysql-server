/* Copyright (C) 2000-2006 MySQL AB

   This program is free software; you can redistribute it and/or modify
   it under the terms of the GNU General Public License as published by
   the Free Software Foundation; version 2 of the License.

   This program is distributed in the hope that it will be useful,
   but WITHOUT ANY WARRANTY; without even the implied warranty of
   MERCHANTABILITY or FITNESS FOR A PARTICULAR PURPOSE.  See the
   GNU General Public License for more details.

   You should have received a copy of the GNU General Public License
   along with this program; if not, write to the Free Software
   Foundation, Inc., 59 Temple Place, Suite 330, Boston, MA  02111-1307  USA */


/* Classes in mysql */

#ifdef USE_PRAGMA_INTERFACE
#pragma interface			/* gcc class implementation */
#endif

#include "log.h"
#include "rpl_tblmap.h"

class Relay_log_info;

class Query_log_event;
class Load_log_event;
class Slave_log_event;
class sp_rcontext;
class sp_cache;
class Lex_input_stream;
class Rows_log_event;

enum enum_enable_or_disable { LEAVE_AS_IS, ENABLE, DISABLE };
enum enum_ha_read_modes { RFIRST, RNEXT, RPREV, RLAST, RKEY, RNEXT_SAME };
enum enum_duplicates { DUP_ERROR, DUP_REPLACE, DUP_UPDATE };
enum enum_delay_key_write { DELAY_KEY_WRITE_NONE, DELAY_KEY_WRITE_ON,
			    DELAY_KEY_WRITE_ALL };
enum enum_mark_columns
{ MARK_COLUMNS_NONE, MARK_COLUMNS_READ, MARK_COLUMNS_WRITE};
enum enum_filetype { FILETYPE_CSV, FILETYPE_XML };

extern char internal_table_name[2];
extern char empty_c_string[1];
extern const char **errmesg;

#define TC_LOG_PAGE_SIZE   8192
#define TC_LOG_MIN_SIZE    (3*TC_LOG_PAGE_SIZE)

#define TC_HEURISTIC_RECOVER_COMMIT   1
#define TC_HEURISTIC_RECOVER_ROLLBACK 2
extern uint tc_heuristic_recover;

typedef struct st_user_var_events
{
  user_var_entry *user_var_event;
  char *value;
  ulong length;
  Item_result type;
  uint charset_number;
} BINLOG_USER_VAR_EVENT;

#define RP_LOCK_LOG_IS_ALREADY_LOCKED 1
#define RP_FORCE_ROTATE               2

/*
  The COPY_INFO structure is used by INSERT/REPLACE code.
  The schema of the row counting by the INSERT/INSERT ... ON DUPLICATE KEY
  UPDATE code:
    If a row is inserted then the copied variable is incremented.
    If a row is updated by the INSERT ... ON DUPLICATE KEY UPDATE and the
      new data differs from the old one then the copied and the updated
      variables are incremented.
    The touched variable is incremented if a row was touched by the update part
      of the INSERT ... ON DUPLICATE KEY UPDATE no matter whether the row
      was actually changed or not.
*/
typedef struct st_copy_info {
  ha_rows records; /* Number of processed records */
  ha_rows deleted; /* Number of deleted records */
  ha_rows updated; /* Number of updated records */
  ha_rows copied;  /* Number of copied records */
  ha_rows error_count;
  ha_rows touched; /* Number of touched records */
  enum enum_duplicates handle_duplicates;
  int escape_char, last_errno;
  bool ignore;
  /* for INSERT ... UPDATE */
  List<Item> *update_fields;
  List<Item> *update_values;
  /* for VIEW ... WITH CHECK OPTION */
  TABLE_LIST *view;
} COPY_INFO;


class Key_part_spec :public Sql_alloc {
public:
  const char *field_name;
  uint length;
  Key_part_spec(const char *name,uint len=0) :field_name(name), length(len) {}
  bool operator==(const Key_part_spec& other) const;
  /**
    Construct a copy of this Key_part_spec. field_name is copied
    by-pointer as it is known to never change. At the same time
    'length' may be reset in mysql_prepare_create_table, and this
    is why we supply it with a copy.

    @return If out of memory, 0 is returned and an error is set in
    THD.
  */
  Key_part_spec *clone(MEM_ROOT *mem_root) const
  { return new (mem_root) Key_part_spec(*this); }
};


class Alter_drop :public Sql_alloc {
public:
  enum drop_type {KEY, COLUMN };
  const char *name;
  enum drop_type type;
  Alter_drop(enum drop_type par_type,const char *par_name)
    :name(par_name), type(par_type) {}
  /**
    Used to make a clone of this object for ALTER/CREATE TABLE
    @sa comment for Key_part_spec::clone
  */
  Alter_drop *clone(MEM_ROOT *mem_root) const
    { return new (mem_root) Alter_drop(*this); }
};


class Alter_column :public Sql_alloc {
public:
  const char *name;
  Item *def;
  Alter_column(const char *par_name,Item *literal)
    :name(par_name), def(literal) {}
  /**
    Used to make a clone of this object for ALTER/CREATE TABLE
    @sa comment for Key_part_spec::clone
  */
  Alter_column *clone(MEM_ROOT *mem_root) const
    { return new (mem_root) Alter_column(*this); }
};


class Key :public Sql_alloc {
public:
  enum Keytype { PRIMARY, UNIQUE, MULTIPLE, FULLTEXT, SPATIAL, FOREIGN_KEY};
  enum Keytype type;
  KEY_CREATE_INFO key_create_info;
  List<Key_part_spec> columns;
  const char *name;
  bool generated;

  Key(enum Keytype type_par, const char *name_arg,
      KEY_CREATE_INFO *key_info_arg,
      bool generated_arg, List<Key_part_spec> &cols)
    :type(type_par), key_create_info(*key_info_arg), columns(cols),
    name(name_arg), generated(generated_arg)
  {}
  Key(const Key &rhs, MEM_ROOT *mem_root);
  virtual ~Key() {}
  /* Equality comparison of keys (ignoring name) */
  friend bool foreign_key_prefix(Key *a, Key *b);
  /**
    Used to make a clone of this object for ALTER/CREATE TABLE
    @sa comment for Key_part_spec::clone
  */
  virtual Key *clone(MEM_ROOT *mem_root) const
    { return new (mem_root) Key(*this, mem_root); }
};

class Table_ident;

class Foreign_key: public Key {
public:
  enum fk_match_opt { FK_MATCH_UNDEF, FK_MATCH_FULL,
		      FK_MATCH_PARTIAL, FK_MATCH_SIMPLE};
  enum fk_option { FK_OPTION_UNDEF, FK_OPTION_RESTRICT, FK_OPTION_CASCADE,
		   FK_OPTION_SET_NULL, FK_OPTION_NO_ACTION, FK_OPTION_DEFAULT};

  Table_ident *ref_table;
  List<Key_part_spec> ref_columns;
  uint delete_opt, update_opt, match_opt;
  Foreign_key(const char *name_arg, List<Key_part_spec> &cols,
	      Table_ident *table,   List<Key_part_spec> &ref_cols,
	      uint delete_opt_arg, uint update_opt_arg, uint match_opt_arg)
    :Key(FOREIGN_KEY, name_arg, &default_key_create_info, 0, cols),
    ref_table(table), ref_columns(ref_cols),
    delete_opt(delete_opt_arg), update_opt(update_opt_arg),
    match_opt(match_opt_arg)
  {}
  Foreign_key(const Foreign_key &rhs, MEM_ROOT *mem_root);
  /**
    Used to make a clone of this object for ALTER/CREATE TABLE
    @sa comment for Key_part_spec::clone
  */
  virtual Key *clone(MEM_ROOT *mem_root) const
  { return new (mem_root) Foreign_key(*this, mem_root); }
};

typedef struct st_mysql_lock
{
  TABLE **table;
  uint table_count,lock_count;
  THR_LOCK_DATA **locks;
} MYSQL_LOCK;


class LEX_COLUMN : public Sql_alloc
{
public:
  String column;
  uint rights;
  LEX_COLUMN (const String& x,const  uint& y ): column (x),rights (y) {}
};

#include "sql_lex.h"				/* Must be here */

class Delayed_insert;
class select_result;
class Time_zone;

#define THD_SENTRY_MAGIC 0xfeedd1ff
#define THD_SENTRY_GONE  0xdeadbeef

#define THD_CHECK_SENTRY(thd) DBUG_ASSERT(thd->dbug_sentry == THD_SENTRY_MAGIC)

struct system_variables
{
  /*
    How dynamically allocated system variables are handled:
    
    The global_system_variables and max_system_variables are "authoritative"
    They both should have the same 'version' and 'size'.
    When attempting to access a dynamic variable, if the session version
    is out of date, then the session version is updated and realloced if
    neccessary and bytes copied from global to make up for missing data.
  */ 
  ulong dynamic_variables_version;
  char* dynamic_variables_ptr;
  uint dynamic_variables_head;  /* largest valid variable offset */
  uint dynamic_variables_size;  /* how many bytes are in use */
  
  ulonglong myisam_max_extra_sort_file_size;
  ulonglong myisam_max_sort_file_size;
  ulonglong max_heap_table_size;
  ulonglong tmp_table_size;
  ulonglong long_query_time;
  ha_rows select_limit;
  ha_rows max_join_size;
  ulong auto_increment_increment, auto_increment_offset;
  ulong bulk_insert_buff_size;
  ulong join_buff_size;
  ulong max_allowed_packet;
  ulong max_error_count;
  ulong max_length_for_sort_data;
  ulong max_sort_length;
  ulong max_tmp_tables;
  ulong max_insert_delayed_threads;
  ulong min_examined_row_limit;
<<<<<<< HEAD
=======
  ulong multi_range_count;
>>>>>>> b30fbfd3
  ulong myisam_repair_threads;
  ulong myisam_sort_buff_size;
  ulong myisam_stats_method;
  ulong net_buffer_length;
  ulong net_interactive_timeout;
  ulong net_read_timeout;
  ulong net_retry_count;
  ulong net_wait_timeout;
  ulong net_write_timeout;
  ulong optimizer_prune_level;
  ulong optimizer_search_depth;
  /*
    Controls use of Engine-MRR:
      0 - auto, based on cost
      1 - force MRR when the storage engine is capable of doing it
      2 - disable MRR.
  */
  ulong optimizer_use_mrr; 
  /* A bitmap for switching optimizations on/off */
  ulong optimizer_switch;
  ulong preload_buff_size;
  ulong query_cache_type;
  ulong read_buff_size;
  ulong read_rnd_buff_size;
  ulong div_precincrement;
  ulong sortbuff_size;
  ulong thread_handling;
  ulong tx_isolation;
  ulong completion_type;
  /* Determines which non-standard SQL behaviour should be enabled */
  ulong sql_mode;
  ulong max_sp_recursion_depth;
  /* check of key presence in updatable view */
  ulong updatable_views_with_limit;
  ulong default_week_format;
  ulong max_seeks_for_key;
  ulong range_alloc_block_size;
  ulong query_alloc_block_size;
  ulong query_prealloc_size;
  ulong trans_alloc_block_size;
  ulong trans_prealloc_size;
  ulong log_warnings;
  ulong group_concat_max_len;
  ulong ndb_autoincrement_prefetch_sz;
  ulong ndb_index_stat_cache_entries;
  ulong ndb_index_stat_update_freq;
  ulong binlog_format; // binlog format for this thd (see enum_binlog_format)
  /*
    In slave thread we need to know in behalf of which
    thread the query is being run to replicate temp tables properly
  */
  my_thread_id pseudo_thread_id;

  my_bool low_priority_updates;
  my_bool new_mode;
  /* 
    compatibility option:
      - index usage hints (USE INDEX without a FOR clause) behave as in 5.0 
  */
  my_bool old_mode;
  my_bool query_cache_wlock_invalidate;
  my_bool engine_condition_pushdown;
  my_bool keep_files_on_create;
  my_bool ndb_force_send;
  my_bool ndb_use_copying_alter_table;
  my_bool ndb_use_exact_count;
  my_bool ndb_use_transactions;
  my_bool ndb_index_stat_enable;

  my_bool old_alter_table;
  my_bool old_passwords;

  plugin_ref table_plugin;

  /* Only charset part of these variables is sensible */
  CHARSET_INFO  *character_set_filesystem;
  CHARSET_INFO  *character_set_client;
  CHARSET_INFO  *character_set_results;

  /* Both charset and collation parts of these variables are important */
  CHARSET_INFO	*collation_server;
  CHARSET_INFO	*collation_database;
  CHARSET_INFO  *collation_connection;

  /* Locale Support */
  MY_LOCALE *lc_time_names;

  Time_zone *time_zone;

  /* DATE, DATETIME and MYSQL_TIME formats */
  DATE_TIME_FORMAT *date_format;
  DATE_TIME_FORMAT *datetime_format;
  DATE_TIME_FORMAT *time_format;
  my_bool sysdate_is_now;

};


/* per thread status variables */

typedef struct system_status_var
{
  ulonglong bytes_received;
  ulonglong bytes_sent;
  ulong com_other;
  ulong com_stat[(uint) SQLCOM_END];
  ulong created_tmp_disk_tables;
  ulong created_tmp_tables;
  ulong ha_commit_count;
  ulong ha_delete_count;
  ulong ha_read_first_count;
  ulong ha_read_last_count;
  ulong ha_read_key_count;
  ulong ha_read_next_count;
  ulong ha_read_prev_count;
  ulong ha_read_rnd_count;
  ulong ha_read_rnd_next_count;
  ulong ha_rollback_count;
  ulong ha_update_count;
  ulong ha_write_count;
  ulong ha_prepare_count;
  ulong ha_discover_count;
  ulong ha_savepoint_count;
  ulong ha_savepoint_rollback_count;

  /* KEY_CACHE parts. These are copies of the original */
  ulong key_blocks_changed;
  ulong key_blocks_used;
  ulong key_cache_r_requests;
  ulong key_cache_read;
  ulong key_cache_w_requests;
  ulong key_cache_write;
  /* END OF KEY_CACHE parts */

  ulong net_big_packet_count;
  ulong opened_tables;
  ulong opened_shares;
  ulong select_full_join_count;
  ulong select_full_range_join_count;
  ulong select_range_count;
  ulong select_range_check_count;
  ulong select_scan_count;
  ulong long_query_count;
  ulong filesort_merge_passes;
  ulong filesort_range_count;
  ulong filesort_rows;
  ulong filesort_scan_count;
  /* Prepared statements and binary protocol */
  ulong com_stmt_prepare;
  ulong com_stmt_execute;
  ulong com_stmt_send_long_data;
  ulong com_stmt_fetch;
  ulong com_stmt_reset;
  ulong com_stmt_close;

  /*
    Status variables which it does not make sense to add to
    global status variable counter
  */
  double last_query_cost;
} STATUS_VAR;

/*
  This is used for 'SHOW STATUS'. It must be updated to the last ulong
  variable in system_status_var which is makes sens to add to the global
  counter
*/

#define last_system_status_var com_stmt_close

void mark_transaction_to_rollback(THD *thd, bool all);

#ifdef MYSQL_SERVER

void free_tmp_table(THD *thd, TABLE *entry);


/* The following macro is to make init of Query_arena simpler */
#ifndef DBUG_OFF
#define INIT_ARENA_DBUG_INFO is_backup_arena= 0
#else
#define INIT_ARENA_DBUG_INFO
#endif

class Query_arena
{
public:
  /*
    List of items created in the parser for this query. Every item puts
    itself to the list on creation (see Item::Item() for details))
  */
  Item *free_list;
  MEM_ROOT *mem_root;                   // Pointer to current memroot
#ifndef DBUG_OFF
  bool is_backup_arena; /* True if this arena is used for backup. */
#endif
  /*
    The states relfects three diffrent life cycles for three
    different types of statements:
    Prepared statement: INITIALIZED -> PREPARED -> EXECUTED.
    Stored procedure:   INITIALIZED_FOR_SP -> EXECUTED.
    Other statements:   CONVENTIONAL_EXECUTION never changes.
  */
  enum enum_state
  {
    INITIALIZED= 0, INITIALIZED_FOR_SP= 1, PREPARED= 2,
    CONVENTIONAL_EXECUTION= 3, EXECUTED= 4, ERROR= -1
  };

  enum_state state;

  /* We build without RTTI, so dynamic_cast can't be used. */
  enum Type
  {
    STATEMENT, PREPARED_STATEMENT, STORED_PROCEDURE
  };

  Query_arena(MEM_ROOT *mem_root_arg, enum enum_state state_arg) :
    free_list(0), mem_root(mem_root_arg), state(state_arg)
  { INIT_ARENA_DBUG_INFO; }
  /*
    This constructor is used only when Query_arena is created as
    backup storage for another instance of Query_arena.
  */
  Query_arena() { INIT_ARENA_DBUG_INFO; }

  virtual Type type() const;
  virtual ~Query_arena() {};

  inline bool is_stmt_prepare() const { return state == INITIALIZED; }
  inline bool is_first_sp_execute() const
  { return state == INITIALIZED_FOR_SP; }
  inline bool is_stmt_prepare_or_first_sp_execute() const
  { return (int)state < (int)PREPARED; }
  inline bool is_first_stmt_execute() const { return state == PREPARED; }
  inline bool is_stmt_execute() const
  { return state == PREPARED || state == EXECUTED; }
  inline bool is_conventional() const
  { return state == CONVENTIONAL_EXECUTION; }

  inline void* alloc(size_t size) { return alloc_root(mem_root,size); }
  inline void* calloc(size_t size)
  {
    void *ptr;
    if ((ptr=alloc_root(mem_root,size)))
      bzero(ptr, size);
    return ptr;
  }
  inline char *strdup(const char *str)
  { return strdup_root(mem_root,str); }
  inline char *strmake(const char *str, size_t size)
  { return strmake_root(mem_root,str,size); }
  inline void *memdup(const void *str, size_t size)
  { return memdup_root(mem_root,str,size); }
  inline void *memdup_w_gap(const void *str, size_t size, uint gap)
  {
    void *ptr;
    if ((ptr= alloc_root(mem_root,size+gap)))
      memcpy(ptr,str,size);
    return ptr;
  }

  void set_query_arena(Query_arena *set);

  void free_items();
  /* Close the active state associated with execution of this statement */
  virtual void cleanup_stmt();
};


class Server_side_cursor;

/**
  @class Statement
  @brief State of a single command executed against this connection.

  One connection can contain a lot of simultaneously running statements,
  some of which could be:
   - prepared, that is, contain placeholders,
   - opened as cursors. We maintain 1 to 1 relationship between
     statement and cursor - if user wants to create another cursor for his
     query, we create another statement for it. 
  To perform some action with statement we reset THD part to the state  of
  that statement, do the action, and then save back modified state from THD
  to the statement. It will be changed in near future, and Statement will
  be used explicitly.
*/

class Statement: public ilink, public Query_arena
{
  Statement(const Statement &rhs);              /* not implemented: */
  Statement &operator=(const Statement &rhs);   /* non-copyable */
public:
  /*
    Uniquely identifies each statement object in thread scope; change during
    statement lifetime. FIXME: must be const
  */
   ulong id;

  /*
    MARK_COLUMNS_NONE:  Means mark_used_colums is not set and no indicator to
                        handler of fields used is set
    MARK_COLUMNS_READ:  Means a bit in read set is set to inform handler
	                that the field is to be read. If field list contains
                        duplicates, then thd->dup_field is set to point
                        to the last found duplicate.
    MARK_COLUMNS_WRITE: Means a bit is set in write set to inform handler
			that it needs to update this field in write_row
                        and update_row.
  */
  enum enum_mark_columns mark_used_columns;

  LEX_STRING name; /* name for named prepared statements */
  LEX *lex;                                     // parse tree descriptor
  /*
    Points to the query associated with this statement. It's const, but
    we need to declare it char * because all table handlers are written
    in C and need to point to it.

    Note that (A) if we set query = NULL, we must at the same time set
    query_length = 0, and protect the whole operation with the
    LOCK_thread_count mutex. And (B) we are ONLY allowed to set query to a
    non-NULL value if its previous value is NULL. We do not need to protect
    operation (B) with any mutex. To avoid crashes in races, if we do not
    know that thd->query cannot change at the moment, one should print
    thd->query like this:
      (1) reserve the LOCK_thread_count mutex;
      (2) check if thd->query is NULL;
      (3) if not NULL, then print at most thd->query_length characters from
      it. We will see the query_length field as either 0, or the right value
      for it.
    Assuming that the write and read of an n-bit memory field in an n-bit
    computer is atomic, we can avoid races in the above way. 
    This printing is needed at least in SHOW PROCESSLIST and SHOW INNODB
    STATUS.
  */
  char *query;
  uint32 query_length;                          // current query length
  Server_side_cursor *cursor;

public:

  /* This constructor is called for backup statements */
  Statement() {}

  Statement(LEX *lex_arg, MEM_ROOT *mem_root_arg,
            enum enum_state state_arg, ulong id_arg);
  virtual ~Statement();

  /* Assign execution context (note: not all members) of given stmt to self */
  void set_statement(Statement *stmt);
  void set_n_backup_statement(Statement *stmt, Statement *backup);
  void restore_backup_statement(Statement *stmt, Statement *backup);
  /* return class type */
  virtual Type type() const;
};


/**
  Container for all statements created/used in a connection.
  Statements in Statement_map have unique Statement::id (guaranteed by id
  assignment in Statement::Statement)
  Non-empty statement names are unique too: attempt to insert a new statement
  with duplicate name causes older statement to be deleted

  Statements are auto-deleted when they are removed from the map and when the
  map is deleted.
*/

class Statement_map
{
public:
  Statement_map();

  int insert(THD *thd, Statement *statement);

  Statement *find_by_name(LEX_STRING *name)
  {
    Statement *stmt;
    stmt= (Statement*)hash_search(&names_hash, (uchar*)name->str,
                                  name->length);
    return stmt;
  }

  Statement *find(ulong id)
  {
    if (last_found_statement == 0 || id != last_found_statement->id)
    {
      Statement *stmt;
      stmt= (Statement *) hash_search(&st_hash, (uchar *) &id, sizeof(id));
      if (stmt && stmt->name.str)
        return NULL;
      last_found_statement= stmt;
    }
    return last_found_statement;
  }
  /*
    Close all cursors of this connection that use tables of a storage
    engine that has transaction-specific state and therefore can not
    survive COMMIT or ROLLBACK. Currently all but MyISAM cursors are closed.
  */
  void close_transient_cursors();
  void erase(Statement *statement);
  /* Erase all statements (calls Statement destructor) */
  void reset();
  ~Statement_map();
private:
  HASH st_hash;
  HASH names_hash;
  I_List<Statement> transient_cursor_list;
  Statement *last_found_statement;
};

struct st_savepoint {
  struct st_savepoint *prev;
  char                *name;
  uint                 length, nht;
};

enum xa_states {XA_NOTR=0, XA_ACTIVE, XA_IDLE, XA_PREPARED};
extern const char *xa_state_names[];

typedef struct st_xid_state {
  /* For now, this is only used to catch duplicated external xids */
  XID  xid;                           // transaction identifier
  enum xa_states xa_state;            // used by external XA only
  bool in_thd;
} XID_STATE;

extern pthread_mutex_t LOCK_xid_cache;
extern HASH xid_cache;
bool xid_cache_init(void);
void xid_cache_free(void);
XID_STATE *xid_cache_search(XID *xid);
bool xid_cache_insert(XID *xid, enum xa_states xa_state);
bool xid_cache_insert(XID_STATE *xid_state);
void xid_cache_delete(XID_STATE *xid_state);

/**
  @class Security_context
  @brief A set of THD members describing the current authenticated user.
*/

class Security_context {
public:
  Security_context() {}                       /* Remove gcc warning */
  /*
    host - host of the client
    user - user of the client, set to NULL until the user has been read from
    the connection
    priv_user - The user privilege we are using. May be "" for anonymous user.
    ip - client IP
  */
  char   *host, *user, *priv_user, *ip;
  /* The host privilege we are using */
  char   priv_host[MAX_HOSTNAME];
  /* points to host if host is available, otherwise points to ip */
  const char *host_or_ip;
  ulong master_access;                 /* Global privileges from mysql.user */
  ulong db_access;                     /* Privileges for current db */

  void init();
  void destroy();
  void skip_grants();
  inline char *priv_host_name()
  {
    return (*priv_host ? priv_host : (char *)"%");
  }
  
  bool set_user(char *user_arg);

#ifndef NO_EMBEDDED_ACCESS_CHECKS
  bool
  change_security_context(THD *thd,
                          LEX_STRING *definer_user,
                          LEX_STRING *definer_host,
                          LEX_STRING *db,
                          Security_context **backup);

  void
  restore_security_context(THD *thd, Security_context *backup);
#endif
};


/**
  A registry for item tree transformations performed during
  query optimization. We register only those changes which require
  a rollback to re-execute a prepared statement or stored procedure
  yet another time.
*/

struct Item_change_record;
typedef I_List<Item_change_record> Item_change_list;


/**
  Type of prelocked mode.
  See comment for THD::prelocked_mode for complete description.
*/

enum prelocked_mode_type {NON_PRELOCKED= 0, PRELOCKED= 1,
                          PRELOCKED_UNDER_LOCK_TABLES= 2};


/**
  Class that holds information about tables which were opened and locked
  by the thread. It is also used to save/restore this information in
  push_open_tables_state()/pop_open_tables_state().
*/

class Open_tables_state
{
public:
  /**
    List of regular tables in use by this thread. Contains temporary and
    base tables that were opened with @see open_tables().
  */
  TABLE *open_tables;
  /**
    List of temporary tables used by this thread. Contains user-level
    temporary tables, created with CREATE TEMPORARY TABLE, and
    internal temporary tables, created, e.g., to resolve a SELECT,
    or for an intermediate table used in ALTER.
    XXX Why are internal temporary tables added to this list?
  */
  TABLE *temporary_tables;
  /**
    List of tables that were opened with HANDLER OPEN and are
    still in use by this thread.
  */
  TABLE *handler_tables;
  TABLE *derived_tables;
  /*
    During a MySQL session, one can lock tables in two modes: automatic
    or manual. In automatic mode all necessary tables are locked just before
    statement execution, and all acquired locks are stored in 'lock'
    member. Unlocking takes place automatically as well, when the
    statement ends.
    Manual mode comes into play when a user issues a 'LOCK TABLES'
    statement. In this mode the user can only use the locked tables.
    Trying to use any other tables will give an error. The locked tables are
    stored in 'locked_tables' member.  Manual locking is described in
    the 'LOCK_TABLES' chapter of the MySQL manual.
    See also lock_tables() for details.
  */
  MYSQL_LOCK *lock;
  /*
    Tables that were locked with explicit or implicit LOCK TABLES.
    (Implicit LOCK TABLES happens when we are prelocking tables for
     execution of statement which uses stored routines. See description
     THD::prelocked_mode for more info.)
  */
  MYSQL_LOCK *locked_tables;

  /*
    CREATE-SELECT keeps an extra lock for the table being
    created. This field is used to keep the extra lock available for
    lower level routines, which would otherwise miss that lock.
   */
  MYSQL_LOCK *extra_lock;

  /*
    prelocked_mode_type enum and prelocked_mode member are used for
    indicating whenever "prelocked mode" is on, and what type of
    "prelocked mode" is it.

    Prelocked mode is used for execution of queries which explicitly
    or implicitly (via views or triggers) use functions, thus may need
    some additional tables (mentioned in query table list) for their
    execution.

    First open_tables() call for such query will analyse all functions
    used by it and add all additional tables to table its list. It will
    also mark this query as requiring prelocking. After that lock_tables()
    will issue implicit LOCK TABLES for the whole table list and change
    thd::prelocked_mode to non-0. All queries called in functions invoked
    by the main query will use prelocked tables. Non-0 prelocked_mode
    will also surpress mentioned analysys in those queries thus saving
    cycles. Prelocked mode will be turned off once close_thread_tables()
    for the main query will be called.

    Note: Since not all "tables" present in table list are really locked
    thd::prelocked_mode does not imply thd::locked_tables.
  */
  prelocked_mode_type prelocked_mode;
  ulong	version;
  uint current_tablenr;

  enum enum_flags {
    BACKUPS_AVAIL = (1U << 0)     /* There are backups available */
  };

  /*
    Flags with information about the open tables state.
  */
  uint state_flags;

  /*
    This constructor serves for creation of Open_tables_state instances
    which are used as backup storage.
  */
  Open_tables_state() : state_flags(0U) { }

  Open_tables_state(ulong version_arg);

  void set_open_tables_state(Open_tables_state *state)
  {
    *this= *state;
  }

  void reset_open_tables_state()
  {
    open_tables= temporary_tables= handler_tables= derived_tables= 0;
    extra_lock= lock= locked_tables= 0;
    prelocked_mode= NON_PRELOCKED;
    state_flags= 0U;
  }
};

/**
  @class Sub_statement_state
  @brief Used to save context when executing a function or trigger
*/

/* Defines used for Sub_statement_state::in_sub_stmt */

#define SUB_STMT_TRIGGER 1
#define SUB_STMT_FUNCTION 2


class Sub_statement_state
{
public:
  ulonglong options;
  ulonglong first_successful_insert_id_in_prev_stmt;
  ulonglong first_successful_insert_id_in_cur_stmt, insert_id_for_cur_row;
  Discrete_interval auto_inc_interval_for_cur_row;
  ulonglong limit_found_rows;
  ha_rows    cuted_fields, sent_row_count, examined_row_count;
  ulong client_capabilities;
  uint in_sub_stmt;
  bool enable_slow_log;
  bool last_insert_id_used;
  my_bool no_send_ok;
  SAVEPOINT *savepoints;
};


/* Flags for the THD::system_thread variable */
enum enum_thread_type
{
  NON_SYSTEM_THREAD= 0,
  SYSTEM_THREAD_DELAYED_INSERT= 1,
  SYSTEM_THREAD_SLAVE_IO= 2,
  SYSTEM_THREAD_SLAVE_SQL= 4,
  SYSTEM_THREAD_NDBCLUSTER_BINLOG= 8,
  SYSTEM_THREAD_EVENT_SCHEDULER= 16,
  SYSTEM_THREAD_EVENT_WORKER= 32
};


/**
  This class represents the interface for internal error handlers.
  Internal error handlers are exception handlers used by the server
  implementation.
*/
class Internal_error_handler
{
protected:
  Internal_error_handler() {}
  virtual ~Internal_error_handler() {}

public:
  /**
    Handle an error condition.
    This method can be implemented by a subclass to achieve any of the
    following:
    - mask an error internally, prevent exposing it to the user,
    - mask an error and throw another one instead.
    When this method returns true, the error condition is considered
    'handled', and will not be propagated to upper layers.
    It is the responsability of the code installing an internal handler
    to then check for trapped conditions, and implement logic to recover
    from the anticipated conditions trapped during runtime.

    This mechanism is similar to C++ try/throw/catch:
    - 'try' correspond to <code>THD::push_internal_handler()</code>,
    - 'throw' correspond to <code>my_error()</code>,
    which invokes <code>my_message_sql()</code>,
    - 'catch' correspond to checking how/if an internal handler was invoked,
    before removing it from the exception stack with
    <code>THD::pop_internal_handler()</code>.

    @param sql_errno the error number
    @param level the error level
    @param thd the calling thread
    @return true if the error is handled
  */
  virtual bool handle_error(uint sql_errno,
                            MYSQL_ERROR::enum_warning_level level,
                            THD *thd) = 0;
};


/**
  @class THD
  For each client connection we create a separate thread with THD serving as
  a thread/connection descriptor
*/

class THD :public Statement,
           public Open_tables_state
{
public:
  /* Used to execute base64 coded binlog events in MySQL server */
  Relay_log_info* rli_fake;

  /*
    Constant for THD::where initialization in the beginning of every query.

    It's needed because we do not save/restore THD::where normally during
    primary (non subselect) query execution.
  */
  static const char * const DEFAULT_WHERE;

#ifdef EMBEDDED_LIBRARY
  struct st_mysql  *mysql;
  unsigned long	 client_stmt_id;
  unsigned long  client_param_count;
  struct st_mysql_bind *client_params;
  char *extra_data;
  ulong extra_length;
  struct st_mysql_data *cur_data;
  struct st_mysql_data *first_data;
  struct st_mysql_data **data_tail;
  void clear_data_list();
  struct st_mysql_data *alloc_new_dataset();
  /*
    In embedded server it points to the statement that is processed
    in the current query. We store some results directly in statement
    fields then.
  */
  struct st_mysql_stmt *current_stmt;
#endif
  NET	  net;				// client connection descriptor
  MEM_ROOT warn_root;			// For warnings and errors
  Protocol *protocol;			// Current protocol
  Protocol_text   protocol_text;	// Normal protocol
  Protocol_binary protocol_binary;	// Binary protocol
  HASH    user_vars;			// hash for user variables
  String  packet;			// dynamic buffer for network I/O
  String  convert_buffer;               // buffer for charset conversions
  struct  sockaddr_in remote;		// client socket address
  struct  rand_struct rand;		// used for authentication
  struct  system_variables variables;	// Changeable local variables
  struct  system_status_var status_var; // Per thread statistic vars
  struct  system_status_var *initial_status_var; /* used by show status */
  THR_LOCK_INFO lock_info;              // Locking info of this thread
  THR_LOCK_OWNER main_lock_id;          // To use for conventional queries
  THR_LOCK_OWNER *lock_id;              // If not main_lock_id, points to
                                        // the lock_id of a cursor.
  pthread_mutex_t LOCK_delete;		// Locked before thd is deleted
  /* all prepared statements and cursors of this connection */
  Statement_map stmt_map;
  /*
    A pointer to the stack frame of handle_one_connection(),
    which is called first in the thread for handling a client
  */
  char	  *thread_stack;

  /*
    db - currently selected database
    catalog - currently selected catalog
    WARNING: some members of THD (currently 'db', 'catalog' and 'query')  are
    set and alloced by the slave SQL thread (for the THD of that thread); that
    thread is (and must remain, for now) the only responsible for freeing these
    3 members. If you add members here, and you add code to set them in
    replication, don't forget to free_them_and_set_them_to_0 in replication
    properly. For details see the 'err:' label of the handle_slave_sql()
    in sql/slave.cc.
   */
  char   *db, *catalog;
  Security_context main_security_ctx;
  Security_context *security_ctx;

  /*
    Points to info-string that we show in SHOW PROCESSLIST
    You are supposed to call THD_SET_PROC_INFO only if you have coded
    a time-consuming piece that MySQL can get stuck in for a long time.
  */
#ifndef DBUG_OFF
  #define THD_SET_PROC_INFO(thd, info) \
    (thd)->set_proc_info(__FILE__, __LINE__, (info))

  void set_proc_info(const char* file, int line, const char* info);
#else
  #define THD_SET_PROC_INFO(thd, info) \
    (thd)->proc_info= (info)
#endif

  inline const char* get_proc_info() { return proc_info;}

  /* left public for the the storage engines, please avoid direct use */
  const char *proc_info;

  /*
    Used in error messages to tell user in what part of MySQL we found an
    error. E. g. when where= "having clause", if fix_fields() fails, user
    will know that the error was in having clause.
  */
  const char *where;

  double tmp_double_value;                    /* Used in set_var.cc */
  ulong client_capabilities;		/* What the client supports */
  ulong max_client_packet_length;

  HASH		handler_tables_hash;
  /*
    One thread can hold up to one named user-level lock. This variable
    points to a lock object if the lock is present. See item_func.cc and
    chapter 'Miscellaneous functions', for functions GET_LOCK, RELEASE_LOCK. 
  */
  User_level_lock *ull;
#ifndef DBUG_OFF
  uint dbug_sentry; // watch out for memory corruption
#endif
  struct st_my_thread_var *mysys_var;
  /*
    Type of current query: COM_STMT_PREPARE, COM_QUERY, etc. Set from
    first byte of the packet in do_command()
  */
  enum enum_server_command command;
  uint32     server_id;
  uint32     file_id;			// for LOAD DATA INFILE
  /* remote (peer) port */
  uint16 peer_port;
  time_t     start_time, user_time;
  ulonglong  connect_utime, thr_create_utime; // track down slow pthread_create
  ulonglong  start_utime, utime_after_lock;
  
  thr_lock_type update_lock_default;
  Delayed_insert *di;

  /* <> 0 if we are inside of trigger or stored function. */
  uint in_sub_stmt;

  /* container for handler's private per-connection data */
  void *ha_data[MAX_HA];

  /* Place to store various things */
  void *thd_marker;
#ifndef MYSQL_CLIENT
  int binlog_setup_trx_data();

  /*
    Public interface to write RBR events to the binlog
  */
  void binlog_start_trans_and_stmt();
  int binlog_flush_transaction_cache();
  void binlog_set_stmt_begin();
  int binlog_write_table_map(TABLE *table, bool is_transactional);
  int binlog_write_row(TABLE* table, bool is_transactional,
                       MY_BITMAP const* cols, size_t colcnt,
                       const uchar *buf);
  int binlog_delete_row(TABLE* table, bool is_transactional,
                        MY_BITMAP const* cols, size_t colcnt,
                        const uchar *buf);
  int binlog_update_row(TABLE* table, bool is_transactional,
                        MY_BITMAP const* cols, size_t colcnt,
                        const uchar *old_data, const uchar *new_data);

  void set_server_id(uint32 sid) { server_id = sid; }

  /*
    Member functions to handle pending event for row-level logging.
  */
  template <class RowsEventT> Rows_log_event*
    binlog_prepare_pending_rows_event(TABLE* table, uint32 serv_id,
                                      MY_BITMAP const* cols,
                                      size_t colcnt,
                                      size_t needed,
                                      bool is_transactional,
				      RowsEventT* hint);
  Rows_log_event* binlog_get_pending_rows_event() const;
  void            binlog_set_pending_rows_event(Rows_log_event* ev);
  int binlog_flush_pending_rows_event(bool stmt_end);

private:
  uint binlog_table_maps; // Number of table maps currently in the binlog

  enum enum_binlog_flag {
    BINLOG_FLAG_UNSAFE_STMT_PRINTED,
    BINLOG_FLAG_COUNT
  };

  /**
     Flags with per-thread information regarding the status of the
     binary log.
   */
  uint32 binlog_flags;
public:
  uint get_binlog_table_maps() const {
    return binlog_table_maps;
  }
#endif /* MYSQL_CLIENT */

public:

  struct st_transactions {
    SAVEPOINT *savepoints;
    THD_TRANS all;			// Trans since BEGIN WORK
    THD_TRANS stmt;			// Trans for current statement
    bool on;                            // see ha_enable_transaction()
    XID  xid;                           // transaction identifier
    enum xa_states xa_state;            // used by external XA only
    XID_STATE xid_state;
    Rows_log_event *m_pending_rows_event;

    /*
       Tables changed in transaction (that must be invalidated in query cache).
       List contain only transactional tables, that not invalidated in query
       cache (instead of full list of changed in transaction tables).
    */
    CHANGED_TABLE_LIST* changed_tables;
    MEM_ROOT mem_root; // Transaction-life memory allocation pool
    void cleanup()
    {
      changed_tables= 0;
      savepoints= 0;
#ifdef USING_TRANSACTIONS
      free_root(&mem_root,MYF(MY_KEEP_PREALLOC));
#endif
    }
    st_transactions()
    {
#ifdef USING_TRANSACTIONS
      bzero((char*)this, sizeof(*this));
      xid_state.xid.null();
      init_sql_alloc(&mem_root, ALLOC_ROOT_MIN_BLOCK_SIZE, 0);
#else
      xid_state.xa_state= XA_NOTR;
#endif
    }
  } transaction;
  Field      *dup_field;
#ifndef __WIN__
  sigset_t signals;
#endif
#ifdef SIGNAL_WITH_VIO_CLOSE
  Vio* active_vio;
#endif
  /*
    This is to track items changed during execution of a prepared
    statement/stored procedure. It's created by
    register_item_tree_change() in memory root of THD, and freed in
    rollback_item_tree_changes(). For conventional execution it's always
    empty.
  */
  Item_change_list change_list;

  /*
    A permanent memory area of the statement. For conventional
    execution, the parsed tree and execution runtime reside in the same
    memory root. In this case stmt_arena points to THD. In case of
    a prepared statement or a stored procedure statement, thd->mem_root
    conventionally points to runtime memory, and thd->stmt_arena
    points to the memory of the PS/SP, where the parsed tree of the
    statement resides. Whenever you need to perform a permanent
    transformation of a parsed tree, you should allocate new memory in
    stmt_arena, to allow correct re-execution of PS/SP.
    Note: in the parser, stmt_arena == thd, even for PS/SP.
  */
  Query_arena *stmt_arena;
  /* Tells if LAST_INSERT_ID(#) was called for the current statement */
  bool arg_of_last_insert_id_function;
  /*
    ALL OVER THIS FILE, "insert_id" means "*automatically generated* value for
    insertion into an auto_increment column".
  */
  /*
    This is the first autogenerated insert id which was *successfully*
    inserted by the previous statement (exactly, if the previous statement
    didn't successfully insert an autogenerated insert id, then it's the one
    of the statement before, etc).
    It can also be set by SET LAST_INSERT_ID=# or SELECT LAST_INSERT_ID(#).
    It is returned by LAST_INSERT_ID().
  */
  ulonglong  first_successful_insert_id_in_prev_stmt;
  /*
    Variant of the above, used for storing in statement-based binlog. The
    difference is that the one above can change as the execution of a stored
    function progresses, while the one below is set once and then does not
    change (which is the value which statement-based binlog needs).
  */
  ulonglong  first_successful_insert_id_in_prev_stmt_for_binlog;
  /*
    This is the first autogenerated insert id which was *successfully*
    inserted by the current statement. It is maintained only to set
    first_successful_insert_id_in_prev_stmt when statement ends.
  */
  ulonglong  first_successful_insert_id_in_cur_stmt;
  /*
    We follow this logic:
    - when stmt starts, first_successful_insert_id_in_prev_stmt contains the
    first insert id successfully inserted by the previous stmt.
    - as stmt makes progress, handler::insert_id_for_cur_row changes; every
    time get_auto_increment() is called, auto_inc_intervals_for_binlog is
    augmented with the reserved interval (if statement-based binlogging).
    - at first successful insertion of an autogenerated value,
    first_successful_insert_id_in_cur_stmt is set to
    handler::insert_id_for_cur_row.
    - when stmt goes to binlog, auto_inc_intervals_for_binlog is
    binlogged if non-empty.
    - when stmt ends, first_successful_insert_id_in_prev_stmt is set to
    first_successful_insert_id_in_cur_stmt.
  */
  /*
    stmt_depends_on_first_successful_insert_id_in_prev_stmt is set when
    LAST_INSERT_ID() is used by a statement.
    If it is set, first_successful_insert_id_in_prev_stmt_for_binlog will be
    stored in the statement-based binlog.
    This variable is CUMULATIVE along the execution of a stored function or
    trigger: if one substatement sets it to 1 it will stay 1 until the
    function/trigger ends, thus making sure that
    first_successful_insert_id_in_prev_stmt_for_binlog does not change anymore
    and is propagated to the caller for binlogging.
  */
  bool       stmt_depends_on_first_successful_insert_id_in_prev_stmt;
  /*
    List of auto_increment intervals reserved by the thread so far, for
    storage in the statement-based binlog.
    Note that its minimum is not first_successful_insert_id_in_cur_stmt:
    assuming a table with an autoinc column, and this happens:
    INSERT INTO ... VALUES(3);
    SET INSERT_ID=3; INSERT IGNORE ... VALUES (NULL);
    then the latter INSERT will insert no rows
    (first_successful_insert_id_in_cur_stmt == 0), but storing "INSERT_ID=3"
    in the binlog is still needed; the list's minimum will contain 3.
  */
  Discrete_intervals_list auto_inc_intervals_in_cur_stmt_for_binlog;
  /* Used by replication and SET INSERT_ID */
  Discrete_intervals_list auto_inc_intervals_forced;
  /*
    There is BUG#19630 where statement-based replication of stored
    functions/triggers with two auto_increment columns breaks.
    We however ensure that it works when there is 0 or 1 auto_increment
    column; our rules are
    a) on master, while executing a top statement involving substatements,
    first top- or sub- statement to generate auto_increment values wins the
    exclusive right to see its values be written to binlog (the write
    will be done by the statement or its caller), and the losers won't see
    their values be written to binlog.
    b) on slave, while replicating a top statement involving substatements,
    first top- or sub- statement to need to read auto_increment values from
    the master's binlog wins the exclusive right to read them (so the losers
    won't read their values from binlog but instead generate on their own).
    a) implies that we mustn't backup/restore
    auto_inc_intervals_in_cur_stmt_for_binlog.
    b) implies that we mustn't backup/restore auto_inc_intervals_forced.

    If there are more than 1 auto_increment columns, then intervals for
    different columns may mix into the
    auto_inc_intervals_in_cur_stmt_for_binlog list, which is logically wrong,
    but there is no point in preventing this mixing by preventing intervals
    from the secondly inserted column to come into the list, as such
    prevention would be wrong too.
    What will happen in the case of
    INSERT INTO t1 (auto_inc) VALUES(NULL);
    where t1 has a trigger which inserts into an auto_inc column of t2, is
    that in binlog we'll store the interval of t1 and the interval of t2 (when
    we store intervals, soon), then in slave, t1 will use both intervals, t2
    will use none; if t1 inserts the same number of rows as on master,
    normally the 2nd interval will not be used by t1, which is fine. t2's
    values will be wrong if t2's internal auto_increment counter is different
    from what it was on master (which is likely). In 5.1, in mixed binlogging
    mode, row-based binlogging is used for such cases where two
    auto_increment columns are inserted.
  */
  inline void record_first_successful_insert_id_in_cur_stmt(ulonglong id_arg)
  {
    if (first_successful_insert_id_in_cur_stmt == 0)
      first_successful_insert_id_in_cur_stmt= id_arg;
  }
  inline ulonglong read_first_successful_insert_id_in_prev_stmt(void)
  {
    if (!stmt_depends_on_first_successful_insert_id_in_prev_stmt)
    {
      /* It's the first time we read it */
      first_successful_insert_id_in_prev_stmt_for_binlog=
        first_successful_insert_id_in_prev_stmt;
      stmt_depends_on_first_successful_insert_id_in_prev_stmt= 1;
    }
    return first_successful_insert_id_in_prev_stmt;
  }
  /*
    Used by Intvar_log_event::do_apply_event() and by "SET INSERT_ID=#"
    (mysqlbinlog). We'll soon add a variant which can take many intervals in
    argument.
  */
  inline void force_one_auto_inc_interval(ulonglong next_id)
  {
    auto_inc_intervals_forced.empty(); // in case of multiple SET INSERT_ID
    auto_inc_intervals_forced.append(next_id, ULONGLONG_MAX, 0);
  }

  ulonglong  limit_found_rows;
  ulonglong  options;           /* Bitmap of states */
  longlong   row_count_func;	/* For the ROW_COUNT() function */
  ha_rows    cuted_fields,
             sent_row_count, examined_row_count;
  /*
    The set of those tables whose fields are referenced in all subqueries
    of the query.
    TODO: possibly this it is incorrect to have used tables in THD because
    with more than one subquery, it is not clear what does the field mean.
  */
  table_map  used_tables;
  USER_CONN *user_connect;
  CHARSET_INFO *db_charset;
  /*
    FIXME: this, and some other variables like 'count_cuted_fields'
    maybe should be statement/cursor local, that is, moved to Statement
    class. With current implementation warnings produced in each prepared
    statement/cursor settle here.
  */
  List	     <MYSQL_ERROR> warn_list;
  uint	     warn_count[(uint) MYSQL_ERROR::WARN_LEVEL_END];
  uint	     total_warn_count;
  /*
    Id of current query. Statement can be reused to execute several queries
    query_id is global in context of the whole MySQL server.
    ID is automatically generated from mutex-protected counter.
    It's used in handler code for various purposes: to check which columns
    from table are necessary for this select, to check if it's necessary to
    update auto-updatable fields (like auto_increment and timestamp).
  */
  query_id_t query_id, warn_id;
  ulong      col_access;

#ifdef ERROR_INJECT_SUPPORT
  ulong      error_inject_value;
#endif
  /* Statement id is thread-wide. This counter is used to generate ids */
  ulong      statement_id_counter;
  ulong	     rand_saved_seed1, rand_saved_seed2;
  ulong      row_count;  // Row counter, mainly for errors and warnings
  pthread_t  real_id;                           /* For debugging */
  my_thread_id  thread_id;
  uint	     tmp_table, global_read_lock;
  uint	     server_status,open_options;
  enum enum_thread_type system_thread;
  uint       db_length;
  uint       select_number;             //number of select (used for EXPLAIN)
  /* variables.transaction_isolation is reset to this after each commit */
  enum_tx_isolation session_tx_isolation;
  enum_check_fields count_cuted_fields;

  DYNAMIC_ARRAY user_var_events;        /* For user variables replication */
  MEM_ROOT      *user_var_events_alloc; /* Allocate above array elements here */

  enum killed_state
  {
    NOT_KILLED=0,
    KILL_BAD_DATA=1,
    KILL_CONNECTION=ER_SERVER_SHUTDOWN,
    KILL_QUERY=ER_QUERY_INTERRUPTED,
    KILLED_NO_VALUE      /* means neither of the states */
  };
  killed_state volatile killed;

  /* scramble - random string sent to client on handshake */
  char	     scramble[SCRAMBLE_LENGTH+1];

  bool       slave_thread, one_shot_set;
  /* tells if current statement should binlog row-based(1) or stmt-based(0) */
  bool       current_stmt_binlog_row_based;
  bool	     locked, some_tables_deleted;
  bool       last_cuted_field;
  bool	     no_errors, password;
  /**
    Set to TRUE if execution of the current compound statement
    can not continue. In particular, disables activation of
    CONTINUE or EXIT handlers of stored routines.
    Reset in the end of processing of the current user request, in
    @see mysql_reset_thd_for_next_command().
  */
  bool is_fatal_error;
  /**
    Set by a storage engine to request the entire
    transaction (that possibly spans multiple engines) to
    rollback. Reset in ha_rollback.
  */
  bool       transaction_rollback_request;
  /**
    TRUE if we are in a sub-statement and the current error can
    not be safely recovered until we left the sub-statement mode.
    In particular, disables activation of CONTINUE and EXIT
    handlers inside sub-statements. E.g. if it is a deadlock
    error and requires a transaction-wide rollback, this flag is
    raised (traditionally, MySQL first has to close all the reads
    via @see handler::ha_index_or_rnd_end() and only then perform
    the rollback).
    Reset to FALSE when we leave the sub-statement mode.
  */
  bool       is_fatal_sub_stmt_error;
  bool	     query_start_used, rand_used, time_zone_used;
  /* for IS NULL => = last_insert_id() fix in remove_eq_conds() */
  bool       substitute_null_with_insert_id;
  bool	     in_lock_tables;
  bool       query_error, bootstrap, cleanup_done;
  
  /**  is set if some thread specific value(s) used in a statement. */
  bool       thread_specific_used;
  bool	     charset_is_system_charset, charset_is_collation_connection;
  bool       charset_is_character_set_filesystem;
  bool       enable_slow_log;   /* enable slow log for current statement */
  bool	     abort_on_warning;
  bool 	     got_warning;       /* Set on call to push_warning() */
  bool	     no_warnings_for_error; /* no warnings on call to my_error() */
  /* set during loop of derived table processing */
  bool       derived_tables_processing;
  my_bool    tablespace_op;	/* This is TRUE in DISCARD/IMPORT TABLESPACE */

  sp_rcontext *spcont;		// SP runtime context
  sp_cache   *sp_proc_cache;
  sp_cache   *sp_func_cache;

  /*
    If we do a purge of binary logs, log index info of the threads
    that are currently reading it needs to be adjusted. To do that
    each thread that is using LOG_INFO needs to adjust the pointer to it
  */
  LOG_INFO*  current_linfo;
  NET*       slave_net;			// network connection from slave -> m.
  /* Used by the sys_var class to store temporary values */
  union
  {
    my_bool   my_bool_value;
    long      long_value;
    ulong     ulong_value;
    ulonglong ulonglong_value;
  } sys_var_tmp;
  
  struct {
    /* 
      If true, mysql_bin_log::write(Log_event) call will not write events to 
      binlog, and maintain 2 below variables instead (use
      mysql_bin_log.start_union_events to turn this on)
    */
    bool do_union;
    /*
      If TRUE, at least one mysql_bin_log::write(Log_event) call has been
      made after last mysql_bin_log.start_union_events() call.
    */
    bool unioned_events;
    /*
      If TRUE, at least one mysql_bin_log::write(Log_event e), where 
      e.cache_stmt == TRUE call has been made after last 
      mysql_bin_log.start_union_events() call.
    */
    bool unioned_events_trans;
    
    /* 
      'queries' (actually SP statements) that run under inside this binlog
      union have thd->query_id >= first_query_id.
    */
    query_id_t first_query_id;
  } binlog_evt_union;

  /**
    Character input stream consumed by the lexical analyser,
    used during parsing.
    Note that since the parser is not re-entrant, we keep only one input
    stream here. This member is valid only when executing code during parsing,
    and may point to invalid memory after that.
  */
  Lex_input_stream *m_lip;

#ifdef WITH_PARTITION_STORAGE_ENGINE
  partition_info *work_part_info;
#endif

  THD();
  ~THD();

  void init(void);
  /*
    Initialize memory roots necessary for query processing and (!)
    pre-allocate memory for it. We can't do that in THD constructor because
    there are use cases (acl_init, delayed inserts, watcher threads,
    killing mysqld) where it's vital to not allocate excessive and not used
    memory. Note, that we still don't return error from init_for_queries():
    if preallocation fails, we should notice that at the first call to
    alloc_root. 
  */
  void init_for_queries();
  void change_user(void);
  void cleanup(void);
  void cleanup_after_query();
  bool store_globals();
#ifdef SIGNAL_WITH_VIO_CLOSE
  inline void set_active_vio(Vio* vio)
  {
    pthread_mutex_lock(&LOCK_delete);
    active_vio = vio;
    pthread_mutex_unlock(&LOCK_delete);
  }
  inline void clear_active_vio()
  {
    pthread_mutex_lock(&LOCK_delete);
    active_vio = 0;
    pthread_mutex_unlock(&LOCK_delete);
  }
  void close_active_vio();
#endif
  void awake(THD::killed_state state_to_set);

#ifndef MYSQL_CLIENT
  enum enum_binlog_query_type {
    /*
      The query can be logged row-based or statement-based
    */
    ROW_QUERY_TYPE,
    
    /*
      The query has to be logged statement-based
    */
    STMT_QUERY_TYPE,
    
    /*
      The query represents a change to a table in the "mysql"
      database and is currently mapped to ROW_QUERY_TYPE.
    */
    MYSQL_QUERY_TYPE,
    QUERY_TYPE_COUNT
  };
  
  int binlog_query(enum_binlog_query_type qtype,
                   char const *query, ulong query_len,
                   bool is_trans, bool suppress_use,
                   THD::killed_state killed_err_arg= THD::KILLED_NO_VALUE);
#endif

  /*
    For enter_cond() / exit_cond() to work the mutex must be got before
    enter_cond(); this mutex is then released by exit_cond().
    Usage must be: lock mutex; enter_cond(); your code; exit_cond().
  */
  inline const char* enter_cond(pthread_cond_t *cond, pthread_mutex_t* mutex,
			  const char* msg)
  {
    const char* old_msg = proc_info;
    safe_mutex_assert_owner(mutex);
    mysys_var->current_mutex = mutex;
    mysys_var->current_cond = cond;
    proc_info = msg;
    return old_msg;
  }
  inline void exit_cond(const char* old_msg)
  {
    /*
      Putting the mutex unlock in exit_cond() ensures that
      mysys_var->current_mutex is always unlocked _before_ mysys_var->mutex is
      locked (if that would not be the case, you'll get a deadlock if someone
      does a THD::awake() on you).
    */
    pthread_mutex_unlock(mysys_var->current_mutex);
    pthread_mutex_lock(&mysys_var->mutex);
    mysys_var->current_mutex = 0;
    mysys_var->current_cond = 0;
    proc_info = old_msg;
    pthread_mutex_unlock(&mysys_var->mutex);
  }
  inline time_t query_start() { query_start_used=1; return start_time; }
  inline void set_time()
  {
    if (user_time)
    {
      start_time= user_time;
      start_utime= utime_after_lock= my_micro_time();
    }
    else
      start_utime= utime_after_lock= my_micro_time_and_time(&start_time);
  }
  inline void	set_current_time()    { start_time= my_time(MY_WME); }
  inline void	set_time(time_t t)
  {
    start_time= user_time= t;
    start_utime= utime_after_lock= my_micro_time();
  }
  void set_time_after_lock()  { utime_after_lock= my_micro_time(); }
  ulonglong current_utime()  { return my_micro_time(); }
  inline ulonglong found_rows(void)
  {
    return limit_found_rows;
  }
  inline bool active_transaction()
  {
#ifdef USING_TRANSACTIONS
    return server_status & SERVER_STATUS_IN_TRANS;
#else
    return 0;
#endif
  }
  inline bool fill_derived_tables()
  {
    return !stmt_arena->is_stmt_prepare() && !lex->only_view_structure();
  }
  inline bool fill_information_schema_tables()
  {
    return !stmt_arena->is_stmt_prepare();
  }
  inline void* trans_alloc(unsigned int size)
  {
    return alloc_root(&transaction.mem_root,size);
  }

  LEX_STRING *make_lex_string(LEX_STRING *lex_str,
                              const char* str, uint length,
                              bool allocate_lex_string);

  bool convert_string(LEX_STRING *to, CHARSET_INFO *to_cs,
		      const char *from, uint from_length,
		      CHARSET_INFO *from_cs);

  bool convert_string(String *s, CHARSET_INFO *from_cs, CHARSET_INFO *to_cs);

  void add_changed_table(TABLE *table);
  void add_changed_table(const char *key, long key_length);
  CHANGED_TABLE_LIST * changed_table_dup(const char *key, long key_length);
  int send_explain_fields(select_result *result);
#ifndef EMBEDDED_LIBRARY
  inline void clear_error()
  {
    DBUG_ENTER("clear_error");
    net.last_error[0]= 0;
    net.last_errno= 0;
    net.report_error= 0;
    query_error= 0;
    DBUG_VOID_RETURN;
  }
  inline bool vio_ok() const { return net.vio != 0; }
#else
  void clear_error();
  inline bool vio_ok() const { return true; }
#endif
  inline void fatal_error()
  {
    is_fatal_error= 1;
    net.report_error= 1;
    DBUG_PRINT("error",("Fatal error set"));
  }
  inline CHARSET_INFO *charset() { return variables.character_set_client; }
  void update_charset();

  inline Query_arena *activate_stmt_arena_if_needed(Query_arena *backup)
  {
    /*
      Use the persistent arena if we are in a prepared statement or a stored
      procedure statement and we have not already changed to use this arena.
    */
    if (!stmt_arena->is_conventional() && mem_root != stmt_arena->mem_root)
    {
      set_n_backup_active_arena(stmt_arena, backup);
      return stmt_arena;
    }
    return 0;
  }

  void change_item_tree(Item **place, Item *new_value)
  {
    /* TODO: check for OOM condition here */
    if (!stmt_arena->is_conventional())
      nocheck_register_item_tree_change(place, *place, mem_root);
    *place= new_value;
  }
  void nocheck_register_item_tree_change(Item **place, Item *old_value,
                                         MEM_ROOT *runtime_memroot);
  void rollback_item_tree_changes();

  /*
    Cleanup statement parse state (parse tree, lex) and execution
    state after execution of a non-prepared SQL statement.
  */
  void end_statement();
  inline int killed_errno() const
  {
    killed_state killed_val; /* to cache the volatile 'killed' */
    return (killed_val= killed) != KILL_BAD_DATA ? killed_val : 0;
  }
  inline void send_kill_message() const
  {
    int err= killed_errno();
    if (err)
      my_message(err, ER(err), MYF(0));
  }
  /* return TRUE if we will abort query if we make a warning now */
  inline bool really_abort_on_warning()
  {
    return (abort_on_warning &&
            (!transaction.stmt.modified_non_trans_table ||
             (variables.sql_mode & MODE_STRICT_ALL_TABLES)));
  }
  void set_status_var_init();
  bool is_context_analysis_only()
    { return stmt_arena->is_stmt_prepare() || lex->view_prepare_mode; }
  void reset_n_backup_open_tables_state(Open_tables_state *backup);
  void restore_backup_open_tables_state(Open_tables_state *backup);
  void reset_sub_statement_state(Sub_statement_state *backup, uint new_state);
  void restore_sub_statement_state(Sub_statement_state *backup);
  void set_n_backup_active_arena(Query_arena *set, Query_arena *backup);
  void restore_active_arena(Query_arena *set, Query_arena *backup);

  inline void set_current_stmt_binlog_row_based_if_mixed()
  {
    /*
      If in a stored/function trigger, the caller should already have done the
      change. We test in_sub_stmt to prevent introducing bugs where people
      wouldn't ensure that, and would switch to row-based mode in the middle
      of executing a stored function/trigger (which is too late, see also
      reset_current_stmt_binlog_row_based()); this condition will make their
      tests fail and so force them to propagate the
      lex->binlog_row_based_if_mixed upwards to the caller.
    */
    if ((variables.binlog_format == BINLOG_FORMAT_MIXED) &&
        (in_sub_stmt == 0))
      current_stmt_binlog_row_based= TRUE;
  }
  inline void set_current_stmt_binlog_row_based()
  {
    current_stmt_binlog_row_based= TRUE;
  }
  inline void clear_current_stmt_binlog_row_based()
  {
    current_stmt_binlog_row_based= FALSE;
  }
  inline void reset_current_stmt_binlog_row_based()
  {
    /*
      If there are temporary tables, don't reset back to
      statement-based. Indeed it could be that:
      CREATE TEMPORARY TABLE t SELECT UUID(); # row-based
      # and row-based does not store updates to temp tables
      # in the binlog.
      INSERT INTO u SELECT * FROM t; # stmt-based
      and then the INSERT will fail as data inserted into t was not logged.
      So we continue with row-based until the temp table is dropped.
      If we are in a stored function or trigger, we mustn't reset in the
      middle of its execution (as the binary logging way of a stored function
      or trigger is decided when it starts executing, depending for example on
      the caller (for a stored function: if caller is SELECT or
      INSERT/UPDATE/DELETE...).

      Don't reset binlog format for NDB binlog injector thread.
    */
    if ((temporary_tables == NULL) && (in_sub_stmt == 0) &&
        (system_thread != SYSTEM_THREAD_NDBCLUSTER_BINLOG))
    {
      current_stmt_binlog_row_based= 
        test(variables.binlog_format == BINLOG_FORMAT_ROW);
    }
  }

  /*
    Initialize the current database from a NULL-terminated string with length
    If we run out of memory, we free the current database and return TRUE.
    This way the user will notice the error as there will be no current
    database selected (in addition to the error message set by malloc).
  */
  bool set_db(const char *new_db, size_t new_db_len)
  {
    /* Do not reallocate memory if current chunk is big enough. */
    if (db && new_db && db_length >= new_db_len)
      memcpy(db, new_db, new_db_len+1);
    else
    {
      x_free(db);
      db= new_db ? my_strndup(new_db, new_db_len, MYF(MY_WME)) : NULL;
    }
    db_length= db ? new_db_len : 0;
    return new_db && !db;
  }
  void reset_db(char *new_db, size_t new_db_len)
  {
    db= new_db;
    db_length= new_db_len;
  }
  /*
    Copy the current database to the argument. Use the current arena to
    allocate memory for a deep copy: current database may be freed after
    a statement is parsed but before it's executed.
  */
  bool copy_db_to(char **p_db, size_t *p_db_length)
  {
    if (db == NULL)
    {
      my_message(ER_NO_DB_ERROR, ER(ER_NO_DB_ERROR), MYF(0));
      return TRUE;
    }
    *p_db= strmake(db, db_length);
    *p_db_length= db_length;
    return FALSE;
  }
  thd_scheduler scheduler;

public:
  /**
    Add an internal error handler to the thread execution context.
    @param handler the exception handler to add
  */
  void push_internal_handler(Internal_error_handler *handler);

  /**
    Handle an error condition.
    @param sql_errno the error number
    @param level the error level
    @return true if the error is handled
  */
  virtual bool handle_error(uint sql_errno,
                            MYSQL_ERROR::enum_warning_level level);

  /**
    Remove the error handler last pushed.
  */
  void pop_internal_handler();

private:
  /** The current internal error handler for this thread, or NULL. */
  Internal_error_handler *m_internal_handler;
  /**
    The lex to hold the parsed tree of conventional (non-prepared) queries.
    Whereas for prepared and stored procedure statements we use an own lex
    instance for each new query, for conventional statements we reuse
    the same lex. (@see mysql_parse for details).
  */
  LEX main_lex;
  /**
    This memory root is used for two purposes:
    - for conventional queries, to allocate structures stored in main_lex
    during parsing, and allocate runtime data (execution plan, etc.)
    during execution.
    - for prepared queries, only to allocate runtime data. The parsed
    tree itself is reused between executions and thus is stored elsewhere.
  */
  MEM_ROOT main_mem_root;
};


#define tmp_disable_binlog(A)       \
  {ulonglong tmp_disable_binlog__save_options= (A)->options; \
  (A)->options&= ~OPTION_BIN_LOG

#define reenable_binlog(A)   (A)->options= tmp_disable_binlog__save_options;}


/*
  Used to hold information about file and file structure in exchange
  via non-DB file (...INTO OUTFILE..., ...LOAD DATA...)
  XXX: We never call destructor for objects of this class.
*/

class sql_exchange :public Sql_alloc
{
public:
  enum enum_filetype filetype; /* load XML, Added by Arnold & Erik */ 
  char *file_name;
  String *field_term,*enclosed,*line_term,*line_start,*escaped;
  bool opt_enclosed;
  bool dumpfile;
  ulong skip_lines;
  CHARSET_INFO *cs;
  sql_exchange(char *name, bool dumpfile_flag,
               enum_filetype filetype_arg= FILETYPE_CSV);
};

#include "log_event.h"

/*
  This is used to get result from a select
*/

class JOIN;

class select_result :public Sql_alloc {
protected:
  THD *thd;
  SELECT_LEX_UNIT *unit;
public:
  select_result();
  virtual ~select_result() {};
  virtual int prepare(List<Item> &list, SELECT_LEX_UNIT *u)
  {
    unit= u;
    return 0;
  }
  virtual int prepare2(void) { return 0; }
  /*
    Because of peculiarities of prepared statements protocol
    we need to know number of columns in the result set (if
    there is a result set) apart from sending columns metadata.
  */
  virtual uint field_count(List<Item> &fields) const
  { return fields.elements; }
  virtual bool send_fields(List<Item> &list, uint flags)=0;
  virtual bool send_data(List<Item> &items)=0;
  virtual bool initialize_tables (JOIN *join=0) { return 0; }
  virtual void send_error(uint errcode,const char *err);
  virtual bool send_eof()=0;
  /**
    Check if this query returns a result set and therefore is allowed in
    cursors and set an error message if it is not the case.

    @retval FALSE     success
    @retval TRUE      error, an error message is set
  */
  virtual bool check_simple_select() const;
  virtual void abort() {}
  /*
    Cleanup instance of this class for next execution of a prepared
    statement/stored procedure.
  */
  virtual void cleanup();
  void set_thd(THD *thd_arg) { thd= thd_arg; }
#ifdef EMBEDDED_LIBRARY
  virtual void begin_dataset() {}
#else
  void begin_dataset() {}
#endif
};


/*
  Base class for select_result descendands which intercept and
  transform result set rows. As the rows are not sent to the client,
  sending of result set metadata should be suppressed as well.
*/

class select_result_interceptor: public select_result
{
public:
  select_result_interceptor() {}              /* Remove gcc warning */
  uint field_count(List<Item> &fields) const { return 0; }
  bool send_fields(List<Item> &fields, uint flag) { return FALSE; }
};


class select_send :public select_result {
  int status;
public:
  select_send() :status(0) {}
  bool send_fields(List<Item> &list, uint flags);
  bool send_data(List<Item> &items);
  bool send_eof();
  virtual bool check_simple_select() const { return FALSE; }
  void abort();
};


class select_to_file :public select_result_interceptor {
protected:
  sql_exchange *exchange;
  File file;
  IO_CACHE cache;
  ha_rows row_count;
  char path[FN_REFLEN];

public:
  select_to_file(sql_exchange *ex) :exchange(ex), file(-1),row_count(0L)
  { path[0]=0; }
  ~select_to_file();
  void send_error(uint errcode,const char *err);
  bool send_eof();
  void cleanup();
};


#define ESCAPE_CHARS "ntrb0ZN" // keep synchronous with READ_INFO::unescape


/*
 List of all possible characters of a numeric value text representation.
*/
#define NUMERIC_CHARS ".0123456789e+-"


class select_export :public select_to_file {
  uint field_term_length;
  int field_sep_char,escape_char,line_sep_char;
  /*
    The is_ambiguous_field_sep field is true if a value of the field_sep_char
    field is one of the 'n', 't', 'r' etc characters
    (see the READ_INFO::unescape method and the ESCAPE_CHARS constant value).
  */
  bool is_ambiguous_field_sep;
  /*
    The is_unsafe_field_sep field is true if a value of the field_sep_char
    field is one of the '0'..'9', '+', '-', '.' and 'e' characters
    (see the NUMERIC_CHARS constant value).
  */
  bool is_unsafe_field_sep;
  bool fixed_row_size;
public:
  select_export(sql_exchange *ex) :select_to_file(ex) {}
  ~select_export();
  int prepare(List<Item> &list, SELECT_LEX_UNIT *u);
  bool send_data(List<Item> &items);
};


class select_dump :public select_to_file {
public:
  select_dump(sql_exchange *ex) :select_to_file(ex) {}
  int prepare(List<Item> &list, SELECT_LEX_UNIT *u);
  bool send_data(List<Item> &items);
};


class select_insert :public select_result_interceptor {
 public:
  TABLE_LIST *table_list;
  TABLE *table;
  List<Item> *fields;
  ulonglong autoinc_value_of_last_inserted_row; // autogenerated or not
  COPY_INFO info;
  bool insert_into_view;

  select_insert(TABLE_LIST *table_list_par,
		TABLE *table_par, List<Item> *fields_par,
		List<Item> *update_fields, List<Item> *update_values,
		enum_duplicates duplic, bool ignore);
  ~select_insert();
  int prepare(List<Item> &list, SELECT_LEX_UNIT *u);
  int prepare2(void);
  bool send_data(List<Item> &items);
  virtual void store_values(List<Item> &values);
  virtual bool can_rollback_data() { return 0; }
  void send_error(uint errcode,const char *err);
  bool send_eof();
  void abort();
  /* not implemented: select_insert is never re-used in prepared statements */
  void cleanup();
};


class select_create: public select_insert {
  ORDER *group;
  TABLE_LIST *create_table;
  HA_CREATE_INFO *create_info;
  TABLE_LIST *select_tables;
  Alter_info *alter_info;
  Field **field;
public:
  select_create (TABLE_LIST *table_arg,
		 HA_CREATE_INFO *create_info_par,
                 Alter_info *alter_info_arg,
		 List<Item> &select_fields,enum_duplicates duplic, bool ignore,
                 TABLE_LIST *select_tables_arg)
    :select_insert (NULL, NULL, &select_fields, 0, 0, duplic, ignore),
    create_table(table_arg),
    create_info(create_info_par),
    select_tables(select_tables_arg),
    alter_info(alter_info_arg)
    {}
  int prepare(List<Item> &list, SELECT_LEX_UNIT *u);

  void binlog_show_create_table(TABLE **tables, uint count);
  void store_values(List<Item> &values);
  void send_error(uint errcode,const char *err);
  bool send_eof();
  void abort();
  virtual bool can_rollback_data() { return 1; }

  // Needed for access from local class MY_HOOKS in prepare(), since thd is proteted.
  const THD *get_thd(void) { return thd; }
  const HA_CREATE_INFO *get_create_info() { return create_info; };
};

#include <myisam.h>

/* 
  Param to create temporary tables when doing SELECT:s 
  NOTE
    This structure is copied using memcpy as a part of JOIN.
*/

class TMP_TABLE_PARAM :public Sql_alloc
{
private:
  /* Prevent use of these (not safe because of lists and copy_field) */
  TMP_TABLE_PARAM(const TMP_TABLE_PARAM &);
  void operator=(TMP_TABLE_PARAM &);

public:
  List<Item> copy_funcs;
  List<Item> save_copy_funcs;
  Copy_field *copy_field, *copy_field_end;
  Copy_field *save_copy_field, *save_copy_field_end;
  uchar	    *group_buff;
  Item	    **items_to_copy;			/* Fields in tmp table */
  MI_COLUMNDEF *recinfo,*start_recinfo;
  KEY *keyinfo;
  ha_rows end_write_records;
  uint	field_count,sum_func_count,func_count;
  uint  hidden_field_count;
  uint	group_parts,group_length,group_null_parts;
  uint	quick_group;
  bool  using_indirect_summary_function;
  /* If >0 convert all blob fields to varchar(convert_blob_length) */
  uint  convert_blob_length; 
  CHARSET_INFO *table_charset; 
  bool schema_table;
  /*
    True if GROUP BY and its aggregate functions are already computed
    by a table access method (e.g. by loose index scan). In this case
    query execution should not perform aggregation and should treat
    aggregate functions as normal functions.
  */
  bool precomputed_group_by;
  bool force_copy_fields;

  TMP_TABLE_PARAM()
    :copy_field(0), group_parts(0),
     group_length(0), group_null_parts(0), convert_blob_length(0),
     schema_table(0), precomputed_group_by(0), force_copy_fields(0)
  {}
  ~TMP_TABLE_PARAM()
  {
    cleanup();
  }
  void init(void);
  inline void cleanup(void)
  {
    if (copy_field)				/* Fix for Intel compiler */
    {
      delete [] copy_field;
      save_copy_field= copy_field= 0;
    }
  }
};

class select_union :public select_result_interceptor
{
  TMP_TABLE_PARAM tmp_table_param;
public:
  TABLE *table;

  select_union() :table(0) {}
  int prepare(List<Item> &list, SELECT_LEX_UNIT *u);
  bool send_data(List<Item> &items);
  bool send_eof();
  bool flush();

  bool create_result_table(THD *thd, List<Item> *column_types,
                           bool is_distinct, ulonglong options,
                           const char *alias);
};

/* Base subselect interface class */
class select_subselect :public select_result_interceptor
{
protected:
  Item_subselect *item;
public:
  select_subselect(Item_subselect *item);
  bool send_data(List<Item> &items)=0;
  bool send_eof() { return 0; };
};

/* Single value subselect interface class */
class select_singlerow_subselect :public select_subselect
{
public:
  select_singlerow_subselect(Item_subselect *item_arg)
    :select_subselect(item_arg)
  {}
  bool send_data(List<Item> &items);
};

/* used in independent ALL/ANY optimisation */
class select_max_min_finder_subselect :public select_subselect
{
  Item_cache *cache;
  bool (select_max_min_finder_subselect::*op)();
  bool fmax;
public:
  select_max_min_finder_subselect(Item_subselect *item_arg, bool mx)
    :select_subselect(item_arg), cache(0), fmax(mx)
  {}
  void cleanup();
  bool send_data(List<Item> &items);
  bool cmp_real();
  bool cmp_int();
  bool cmp_decimal();
  bool cmp_str();
};

/* EXISTS subselect interface class */
class select_exists_subselect :public select_subselect
{
public:
  select_exists_subselect(Item_subselect *item_arg)
    :select_subselect(item_arg){}
  bool send_data(List<Item> &items);
};

/* Structs used when sorting */

typedef struct st_sort_field {
  Field *field;				/* Field to sort */
  Item	*item;				/* Item if not sorting fields */
  uint	 length;			/* Length of sort field */
  uint   suffix_length;                 /* Length suffix (0-4) */
  Item_result result_type;		/* Type of item */
  bool reverse;				/* if descending sort */
  bool need_strxnfrm;			/* If we have to use strxnfrm() */
} SORT_FIELD;


typedef struct st_sort_buffer {
  uint index;					/* 0 or 1 */
  uint sort_orders;
  uint change_pos;				/* If sort-fields changed */
  char **buff;
  SORT_FIELD *sortorder;
} SORT_BUFFER;

/* Structure for db & table in sql_yacc */

class Table_ident :public Sql_alloc
{
public:
  LEX_STRING db;
  LEX_STRING table;
  SELECT_LEX_UNIT *sel;
  inline Table_ident(THD *thd, LEX_STRING db_arg, LEX_STRING table_arg,
		     bool force)
    :table(table_arg), sel((SELECT_LEX_UNIT *)0)
  {
    if (!force && (thd->client_capabilities & CLIENT_NO_SCHEMA))
      db.str=0;
    else
      db= db_arg;
  }
  inline Table_ident(LEX_STRING table_arg) 
    :table(table_arg), sel((SELECT_LEX_UNIT *)0)
  {
    db.str=0;
  }
  /*
    This constructor is used only for the case when we create a derived
    table. A derived table has no name and doesn't belong to any database.
    Later, if there was an alias specified for the table, it will be set
    by add_table_to_list.
  */
  inline Table_ident(SELECT_LEX_UNIT *s) : sel(s)
  {
    /* We must have a table name here as this is used with add_table_to_list */
    db.str= empty_c_string;                    /* a subject to casedn_str */
    db.length= 0;
    table.str= internal_table_name;
    table.length=1;
  }
  bool is_derived_table() const { return test(sel); }
  inline void change_db(char *db_name)
  {
    db.str= db_name; db.length= (uint) strlen(db_name);
  }
};

// this is needed for user_vars hash
class user_var_entry
{
 public:
  user_var_entry() {}                         /* Remove gcc warning */
  LEX_STRING name;
  char *value;
  ulong length;
  query_id_t update_query_id, used_query_id;
  Item_result type;
  bool unsigned_flag;

  double val_real(my_bool *null_value);
  longlong val_int(my_bool *null_value);
  String *val_str(my_bool *null_value, String *str, uint decimals);
  my_decimal *val_decimal(my_bool *null_value, my_decimal *result);
  DTCollation collation;
};

/*
   Unique -- class for unique (removing of duplicates). 
   Puts all values to the TREE. If the tree becomes too big,
   it's dumped to the file. User can request sorted values, or
   just iterate through them. In the last case tree merging is performed in
   memory simultaneously with iteration, so it should be ~2-3x faster.
 */

class Unique :public Sql_alloc
{
  DYNAMIC_ARRAY file_ptrs;
  ulong max_elements;
  ulonglong max_in_memory_size;
  IO_CACHE file;
  TREE tree;
  uchar *record_pointers;
  bool flush();
  uint size;

public:
  ulong elements;
  Unique(qsort_cmp2 comp_func, void *comp_func_fixed_arg,
	 uint size_arg, ulonglong max_in_memory_size_arg);
  ~Unique();
  ulong elements_in_tree() { return tree.elements_in_tree; }
  inline bool unique_add(void *ptr)
  {
    DBUG_ENTER("unique_add");
    DBUG_PRINT("info", ("tree %u - %lu", tree.elements_in_tree, max_elements));
    if (tree.elements_in_tree > max_elements && flush())
      DBUG_RETURN(1);
    DBUG_RETURN(!tree_insert(&tree, ptr, 0, tree.custom_arg));
  }

  bool get(TABLE *table);
  static double get_use_cost(uint *buffer, uint nkeys, uint key_size, 
                             ulonglong max_in_memory_size);
  inline static int get_cost_calc_buff_size(ulong nkeys, uint key_size, 
                                            ulonglong max_in_memory_size)
  {
    register ulonglong max_elems_in_tree=
      (1 + max_in_memory_size / ALIGN_SIZE(sizeof(TREE_ELEMENT)+key_size));
    return (int) (sizeof(uint)*(1 + nkeys/max_elems_in_tree));
  }

  void reset();
  bool walk(tree_walk_action action, void *walk_action_arg);

  friend int unique_write_to_file(uchar* key, element_count count, Unique *unique);
  friend int unique_write_to_ptrs(uchar* key, element_count count, Unique *unique);
};


class multi_delete :public select_result_interceptor
{
  TABLE_LIST *delete_tables, *table_being_deleted;
  Unique **tempfiles;
  ha_rows deleted, found;
  uint num_of_tables;
  int error;
  bool do_delete;
  /* True if at least one table we delete from is transactional */
  bool transactional_tables;
  /* True if at least one table we delete from is not transactional */
  bool normal_tables;
  bool delete_while_scanning;

public:
  multi_delete(TABLE_LIST *dt, uint num_of_tables);
  ~multi_delete();
  int prepare(List<Item> &list, SELECT_LEX_UNIT *u);
  bool send_data(List<Item> &items);
  bool initialize_tables (JOIN *join);
  void send_error(uint errcode,const char *err);
  int  do_deletes();
  bool send_eof();
};


class multi_update :public select_result_interceptor
{
  TABLE_LIST *all_tables; /* query/update command tables */
  TABLE_LIST *leaves;     /* list of leves of join table tree */
  TABLE_LIST *update_tables, *table_being_updated;
  TABLE **tmp_tables, *main_table, *table_to_update;
  TMP_TABLE_PARAM *tmp_table_param;
  ha_rows updated, found;
  List <Item> *fields, *values;
  List <Item> **fields_for_table, **values_for_table;
  uint table_count;
  /*
   List of tables referenced in the CHECK OPTION condition of
   the updated view excluding the updated table. 
  */
  List <TABLE> unupdated_check_opt_tables;
  Copy_field *copy_field;
  enum enum_duplicates handle_duplicates;
  bool do_update, trans_safe;
  /* True if the update operation has made a change in a transactional table */
  bool transactional_tables;
  bool ignore;

public:
  multi_update(TABLE_LIST *ut, TABLE_LIST *leaves_list,
	       List<Item> *fields, List<Item> *values,
	       enum_duplicates handle_duplicates, bool ignore);
  ~multi_update();
  int prepare(List<Item> &list, SELECT_LEX_UNIT *u);
  bool send_data(List<Item> &items);
  bool initialize_tables (JOIN *join);
  void send_error(uint errcode,const char *err);
  int  do_updates (bool from_send_error);
  bool send_eof();
};

class my_var : public Sql_alloc  {
public:
  LEX_STRING s;
#ifndef DBUG_OFF
  /*
    Routine to which this Item_splocal belongs. Used for checking if correct
    runtime context is used for variable handling.
  */
  sp_head *sp;
#endif
  bool local;
  uint offset;
  enum_field_types type;
  my_var (LEX_STRING& j, bool i, uint o, enum_field_types t)
    :s(j), local(i), offset(o), type(t)
  {}
  ~my_var() {}
};

class select_dumpvar :public select_result_interceptor {
  ha_rows row_count;
public:
  List<my_var> var_list;
  select_dumpvar()  { var_list.empty(); row_count= 0;}
  ~select_dumpvar() {}
  int prepare(List<Item> &list, SELECT_LEX_UNIT *u);
  bool send_data(List<Item> &items);
  bool send_eof();
  virtual bool check_simple_select() const;
  void cleanup();
};

/* Bits in sql_command_flags */

#define CF_CHANGES_DATA		1
#define CF_HAS_ROW_COUNT	2
#define CF_STATUS_COMMAND	4
#define CF_SHOW_TABLE_COMMAND	8
#define CF_WRITE_LOGS_COMMAND  16

/* Functions in sql_class.cc */

void add_to_status(STATUS_VAR *to_var, STATUS_VAR *from_var);

void add_diff_to_status(STATUS_VAR *to_var, STATUS_VAR *from_var,
                        STATUS_VAR *dec_var);
void mark_transaction_to_rollback(THD *thd, bool all);

#endif /* MYSQL_SERVER */<|MERGE_RESOLUTION|>--- conflicted
+++ resolved
@@ -262,10 +262,6 @@
   ulong max_tmp_tables;
   ulong max_insert_delayed_threads;
   ulong min_examined_row_limit;
-<<<<<<< HEAD
-=======
-  ulong multi_range_count;
->>>>>>> b30fbfd3
   ulong myisam_repair_threads;
   ulong myisam_sort_buff_size;
   ulong myisam_stats_method;
