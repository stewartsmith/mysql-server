!include include/default_mysqld.cnf
!include include/default_ndbd.cnf

[cluster_config.1]
NoOfReplicas=                  2
ndbd=,
ndb_mgmd=
mysqld=,
<<<<<<< HEAD
ndbapi=,,
=======
ndbapi=,,,,,,,,,,,

[cluster_config.ndbapi.8.1]
NodeId=63

[cluster_config.ndbapi.9.1]
NodeId=127

[cluster_config.ndbapi.10.1]
NodeId=192

[cluster_config.ndbapi.11.1]
NodeId=228

[cluster_config.ndbapi.12.1]
NodeId=255
>>>>>>> 6aea45bd

[mysqld]
# Make all mysqlds use cluster
ndbcluster
ndb-wait-connected=20
ndb-cluster-connection-pool=3

# Time to wait for NDB connection before
# accepting connections client connections
ndb-wait-connected=            20

ndb-extra-logging

#ndb-cluster-connection-pool=  3

[ENV]
NDB_CONNECTSTRING=             @mysql_cluster.1.ndb_connectstring
MASTER_MYPORT=                 @mysqld.1.1.port
MASTER_MYPORT1=                @mysqld.2.1.port

NDB_BACKUP_DIR=                @cluster_config.ndbd.1.1.BackupDataDir


# Give the second mysqld hardcoded NodeId
[cluster_config.mysqld.2.1]
NodeId=192

# Set hardccoded NodeId's alos on ndbapi nodes
[cluster_config.ndbapi.2.1]
NodeId=228

[cluster_config.ndbapi.3.1]
NodeId=255
<|MERGE_RESOLUTION|>--- conflicted
+++ resolved
@@ -6,9 +6,6 @@
 ndbd=,
 ndb_mgmd=
 mysqld=,
-<<<<<<< HEAD
-ndbapi=,,
-=======
 ndbapi=,,,,,,,,,,,
 
 [cluster_config.ndbapi.8.1]
@@ -25,37 +22,20 @@
 
 [cluster_config.ndbapi.12.1]
 NodeId=255
->>>>>>> 6aea45bd
 
 [mysqld]
 # Make all mysqlds use cluster
 ndbcluster
-ndb-wait-connected=20
-ndb-cluster-connection-pool=3
 
 # Time to wait for NDB connection before
 # accepting connections client connections
-ndb-wait-connected=            20
+ndb-wait-connected=20
 
-ndb-extra-logging
-
-#ndb-cluster-connection-pool=  3
+ndb-cluster-connection-pool=3
 
 [ENV]
 NDB_CONNECTSTRING=             @mysql_cluster.1.ndb_connectstring
 MASTER_MYPORT=                 @mysqld.1.1.port
 MASTER_MYPORT1=                @mysqld.2.1.port
 
-NDB_BACKUP_DIR=                @cluster_config.ndbd.1.1.BackupDataDir
-
-
-# Give the second mysqld hardcoded NodeId
-[cluster_config.mysqld.2.1]
-NodeId=192
-
-# Set hardccoded NodeId's alos on ndbapi nodes
-[cluster_config.ndbapi.2.1]
-NodeId=228
-
-[cluster_config.ndbapi.3.1]
-NodeId=255
+NDB_BACKUP_DIR=                @cluster_config.ndbd.1.1.BackupDataDir