--- conflicted
+++ resolved
@@ -180,15 +180,8 @@
     if ((my_errno == ENOSPC || my_errno == EDQUOT) &&
         (MyFlags & MY_WAIT_IF_FULL))
     {
-<<<<<<< HEAD
-      if (!(errors++ % MY_WAIT_GIVE_USER_A_MESSAGE))
-         my_error(EE_DISK_FULL,MYF(ME_BELL | ME_NOREFRESH),
-                  my_filename(Filedes),my_errno,MY_WAIT_FOR_USER_TO_FIX_PANIC);
-      sleep(MY_WAIT_FOR_USER_TO_FIX_PANIC);
-=======
       wait_for_free_space(my_filename(Filedes), errors);
       errors++;
->>>>>>> 4cef9cc0
       continue;
     }
     if ((writtenbytes && writtenbytes != (size_t) -1) || my_errno == EINTR)
