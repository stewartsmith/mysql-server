/* Copyright (C) 2006-2008 MySQL AB, 2008-2009 Sun Microsystems, Inc.

   This program is free software; you can redistribute it and/or modify
   it under the terms of the GNU General Public License as published by
   the Free Software Foundation; version 2 of the License.

   This program is distributed in the hope that it will be useful,
   but WITHOUT ANY WARRANTY; without even the implied warranty of
   MERCHANTABILITY or FITNESS FOR A PARTICULAR PURPOSE.  See the
   GNU General Public License for more details.

   You should have received a copy of the GNU General Public License
   along with this program; if not, write to the Free Software
   Foundation, Inc., 59 Temple Place, Suite 330, Boston, MA  02111-1307  USA */

// RecordVersion.cpp: implementation of the RecordVersion class.
//
//////////////////////////////////////////////////////////////////////

#include <stdio.h>
#include "Engine.h"
#include "Database.h"
#include "Configuration.h"
#include "RecordVersion.h"
#include "Transaction.h"
#include "TransactionState.h"
#include "TransactionManager.h"
#include "Table.h"
#include "Connection.h"
#include "SerialLogControl.h"
#include "Stream.h"
#include "Dbb.h"
#include "RecordScavenge.h"
#include "Format.h"
#include "Serialize.h"

#ifdef _DEBUG
#undef THIS_FILE
static const char THIS_FILE[]=__FILE__;
#endif

//////////////////////////////////////////////////////////////////////
// Construction/Destruction
//////////////////////////////////////////////////////////////////////

RecordVersion::RecordVersion(Table *tbl, Format *format, Transaction *trans, Record *oldVersion) :
	Record (tbl, format)
{
	virtualOffset = 0;
	transaction   = trans;
	transState    = trans->transactionState;
	transactionId = transaction->transactionId;
	savePointId   = transaction->curSavePointId;
	superceded    = false;
	queuedForDelete = false;

	// Add a use count on the transaction state to ensure it lives as long 
	// as the record version object

	transState->addRef();

	if ((priorVersion = oldVersion))
		{
		priorVersion->addRef();
		recordNumber = oldVersion->recordNumber;

		if (priorVersion->state == recChilled)
			priorVersion->thaw();
		
		if (trans == priorVersion->getTransaction())
			oldVersion->setSuperceded (true);
		}
	else
		recordNumber = -1;
}

RecordVersion::RecordVersion(Database* database, Serialize *stream) : Record(database, stream), transState(NULL)
{
	// Reconstitute a record version and recursively restore all
	// prior versions from 'stream'

	virtualOffset = stream->getInt64();
	transactionId = stream->getInt();
	int priorType = stream->getInt();
	superceded = false;
	queuedForDelete = false;
	
	if (priorType == 0)
		priorVersion = new Record(database, stream);
	else if (priorType == 1)
		{
		priorVersion = new RecordVersion(database, stream);
		
		if (priorVersion->getTransactionId() == transactionId)
			superceded = true;
		}
	else
		priorVersion = NULL;
	
	if ( (transaction = database->transactionManager->findTransaction(transactionId)) )
		if (!transaction->writePending)
			transaction = NULL;
}

RecordVersion::~RecordVersion()
{
	state = recDeleting;
	Record *prior = priorVersion;
	priorVersion = NULL;

	// Avoid recursion here. May crash from too many levels
	// if the same record is updated too often and quickly.
	
	while (prior)
		prior = prior->releaseNonRecursive();

	// Release the use count on the transaction state object

	if (transState)
		transState->release();
}

// Release the priorRecord reference without doing it recursively.
// The caller needs to do this for what is returned it is if not null;

Record* RecordVersion::releaseNonRecursive()
{
	Record *prior = NULL;

	if (useCount == 1)
		{
		prior = priorVersion;
		priorVersion = NULL;
		}

	release();

	return prior;
}

Record* RecordVersion::fetchVersion(Transaction * trans)
{
	/***
	Sync syncPrior(format->table->getSyncPrior(this), "RecordVersion::fetchVersion");
	
	if (priorVersion)
		syncPrior.lock(Shared);
	***/
	
	return fetchVersionRecursive(trans);
}

Record* RecordVersion::fetchVersionRecursive(Transaction * trans)
{
	// Unless the record is at least as old as the transaction, it's not for us

<<<<<<< HEAD
	ASSERT(!queuedForDelete);
	Transaction *recTransaction = transaction;
=======
	TransactionState* recTransState = transState;
>>>>>>> f4b63cb8

	if (state != recLock)
		{
		if (IS_READ_COMMITTED(trans->isolationLevel))
			{
			int state = (recTransState) ? recTransState->state : 0;
			
			if (!transaction || state == Committed || recTransState == trans->transactionState)
				return (getRecordData()) ? this : NULL;
			}
		// else IS_REPEATABLE_READ(trans->isolationLevel)
		else if (transactionId <= trans->transactionId)
			{
			if (trans->visible(recTransState, FOR_READING))
				return (getRecordData()) ? this : NULL;
			}
		}

	if (!priorVersion)
		return NULL;
		
	return priorVersion->fetchVersionRecursive(trans);
}

void RecordVersion::rollback(Transaction *transaction)
{
	if (!superceded)
		format->table->rollbackRecord (this, transaction);
}

bool RecordVersion::isVersion()
{
	return true;
}

/*
 *	Parent transaction is now fully mature (and about to go
 *	away).  Cleanup any multiversion stuff.
 */

void RecordVersion::commit()
{
	transaction = NULL;
}

// Return true if this record has been committed before a certain transactionId

bool RecordVersion::committedBefore(TransId transId)
{
	// The transaction pointer in this record can disapear at any time due to 
	// another call to Transaction::commitRecords().  So read it locally

	Transaction *transactionPtr = transaction;
	if (transactionPtr)
		return transactionPtr->committedBefore(transId);

	// If the transaction Pointer is null, then this record is committed.
	// All we have is the starting point for these transactions.
	return (transactionId < transId);
}


bool RecordVersion::retire(RecordScavenge *recordScavenge)
{
	bool neededByAnyActiveTrans = true;
	if (  !transaction 
		|| transaction->committedBefore(recordScavenge->oldestActiveTransaction))
		neededByAnyActiveTrans = false;

	if (   generation <= recordScavenge->scavengeGeneration
		&& useCount == 1
		&& !priorVersion
		&& !neededByAnyActiveTrans)
		{
		recordScavenge->recordsRetired++;
		recordScavenge->spaceRetired += getMemUsage();
		SET_THIS_RECORD_ACTIVE(false);

		if (state == recDeleted)
			expungeRecord();  // Allow this record number to be reused

		release();
		return true;
		}

	return false;
}

// Scavenge record versions replaced within a savepoint.

void RecordVersion::scavengeSavepoint(TransId targetTransactionId, int oldestActiveSavePointId)
{
	if (!priorVersion)
		return;

	//Sync syncPrior(getSyncPrior(), "RecordVersion::scavengeSavepoint");
	//syncPrior.lock(Shared);
	
	Record *rec = priorVersion;
	Record *ptr = NULL;

	// Remove prior record versions assigned to the savepoint being released
	
	for (; (   rec && rec->getTransactionId() == targetTransactionId 
		    && rec->getSavePointId() >= oldestActiveSavePointId);
		  rec = rec->getPriorVersion())
		{
		ptr = rec;
		SET_RECORD_ACTIVE(rec, false);

		Transaction *trans = rec->getTransaction();

		if (trans)
			trans->removeRecord((RecordVersion*) rec);
		}

	// If we didn't find anyone, there's nothing to do

	if (!ptr)
		return;

	// There are intermediate versions to collapse.  Make this 
	// priorRecord point past the intermediate version(s) to the 
	// next staying version.  

	Record *prior = priorVersion;
	prior->addRef();

	//syncPrior.unlock();
	//syncPrior.lock(Exclusive);

	// Since prior is invisible to other transactions, this is safe
	
	setPriorVersion(rec);
	ptr->state = recEndChain;
	format->table->garbageCollect(prior, this, transaction, false);
	prior->queueForDelete();					// this could probably be a release(), but let's be safe.
}

Record* RecordVersion::getPriorVersion()
{
	return priorVersion;
}

Record* RecordVersion::getGCPriorVersion(void)
{
	return (state == recEndChain) ? NULL : priorVersion;
}

void RecordVersion::setSuperceded(bool flag)
{
	superceded = flag;
}

Transaction* RecordVersion::getTransaction()
{
	return transaction;
}

TransactionState* RecordVersion::getTransactionState() const
{
	return transState;
}

bool RecordVersion::isSuperceded()
{
	return superceded;
}

// Set the priorVersion to NULL and return its pointer.
// The caller is responsivble for releasing the associated useCount.

Record* RecordVersion::clearPriorVersion(void)
{
	//Sync syncPrior(getSyncPrior(), "RecordVersion::clearPriorVersion");
	//syncPrior.lock(Exclusive);
	Record * prior = priorVersion;
	
	if (prior && prior->useCount == 1)
		{
		priorVersion = NULL;
		
		return prior;
		}
	
	return NULL;
}

void RecordVersion::setPriorVersion(Record *oldVersion)
{
	if (oldVersion)
		oldVersion->addRef();

	if (priorVersion)
		priorVersion->release();

	priorVersion = oldVersion;
}

TransId RecordVersion::getTransactionId()
{
	return transactionId;
}

int RecordVersion::getSavePointId()
{
	return savePointId;
}

void RecordVersion::setVirtualOffset(uint64 offset)
{
	virtualOffset = offset;
}

uint64 RecordVersion::getVirtualOffset()
{
	return (virtualOffset);
}

int RecordVersion::thaw()
{
	Sync syncThaw(format->table->getSyncThaw(this), "RecordVersion::thaw");
	syncThaw.lock(Exclusive);

	int bytesRestored = 0;
	Transaction *trans = transaction;
	
	// Nothing to do if the record is no longer chilled
	
	if (state != recChilled)
		return getDataMemUsage();
		
	// First, try to thaw from the serial log. If transaction->writePending is 
	// true, then the record data can be restored from the serial log. If writePending
	// is false, then the record data has been written to the data pages.
	
	if (trans && trans->writePending)
		{
		trans->addRef();
		bytesRestored = trans->thaw(this);
		
		if (bytesRestored == 0)
			trans->thaw(this);

		trans->release();
		}
	
	// The record data is no longer available in the serial log, so zap the
	// virtual offset and restore from the data page.
		
	bool recordFetched = false;

	if (bytesRestored == 0)
		{
		Stream stream;
		Table *table = format->table;
		
		if (table->dbb->fetchRecord(table->dataSection, recordNumber, &stream))
			{
			bytesRestored = setEncodedRecord(&stream, true);
			recordFetched = true;
			}
			
		if (bytesRestored > 0)
			{
			virtualOffset = 0;
			table->debugThawedRecords++;
			table->debugThawedBytes += bytesRestored;
			
			if (table->debugThawedBytes >= table->database->configuration->recordChillThreshold)
				{
				Log::debug("%d: Record thaw (fetch): table %d, %ld records, %ld bytes\n", this->format->table->database->deltaTime,
							table->tableId, table->debugThawedRecords, table->debugThawedBytes);
				table->debugThawedRecords = 0;
				table->debugThawedBytes = 0;
				}
			}
		}
		
	if (state == recChilled)
		{
		if (data.record != NULL)
			state = recData;
		}
		
	return bytesRestored;
}

/***
char* RecordVersion::getRecordData()
{
	if (state == recChilled)
		thaw();
		
	return data.record;
}
***/

void RecordVersion::print(void)
{
	Log::debug("  %p\tId %d, enc %d, state %d, tid %d, use %d, grp %d, prior %p\n",
			this, recordNumber, encoding, state, transactionId, useCount,
			generation, priorVersion);
	
	if (priorVersion)
		priorVersion->print();
}

int RecordVersion::getSize(void)
{
	return sizeof(*this);
}

void RecordVersion::serialize(Serialize* stream)
{
	Record::serialize(stream);
	stream->putInt64(virtualOffset);
	stream->putInt(transactionId);
	
	// Recursively serialize the prior version chain
	
	if (priorVersion)
		{
		stream->putInt(priorVersion->isVersion());
		priorVersion->serialize(stream);
		}
	else
		stream->putInt(2);
}


void RecordVersion::queueForDelete(void)
{
	ASSERT(!queuedForDelete);
	queuedForDelete = true;
	format->table->queueForDelete(this);
}
<|MERGE_RESOLUTION|>--- conflicted
+++ resolved
@@ -154,12 +154,8 @@
 {
 	// Unless the record is at least as old as the transaction, it's not for us
 
-<<<<<<< HEAD
 	ASSERT(!queuedForDelete);
-	Transaction *recTransaction = transaction;
-=======
 	TransactionState* recTransState = transState;
->>>>>>> f4b63cb8
 
 	if (state != recLock)
 		{
@@ -490,10 +486,10 @@
 		stream->putInt(2);
 }
 
-
-void RecordVersion::queueForDelete(void)
-{
-	ASSERT(!queuedForDelete);
-	queuedForDelete = true;
-	format->table->queueForDelete(this);
-}
+
+void RecordVersion::queueForDelete(void)
+{
+	ASSERT(!queuedForDelete);
+	queuedForDelete = true;
+	format->table->queueForDelete(this);
+}