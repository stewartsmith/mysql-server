drop table if exists t1,t2,t3;
SET SQL_WARNINGS=1;
CREATE TABLE t1 (
STRING_DATA char(255) default NULL,
KEY string_data (STRING_DATA)
) ENGINE=MyISAM;
INSERT INTO t1 VALUES ('AAAAAAAAAAAAAAAAAAAAAAAAAAAAAAAAAAAAAAAAAAAAAAAAAAAAAAAAAAAAAAAAAAAAAAAAAAAAAAAAAAAAAAAAAAAAAAAAAAAAAAAAAAAAAAAAAAAAAAAAAAAAAAAAAAAAAAAAAAAAAAAAAAAAAAAAAAAAAAAAAAAAAAAAAAAAAAAAAAAAAAAAAAAAAAAAAAAAAAAAAAAAAAAAAAAAAAAAAAAAAAAAAAAAAAAAAAAAAAAAAAAAAAAAAAAAAAA');
INSERT INTO t1 VALUES ('DDDDDDDDDDDDDDDDDDDDDDDDDDDDDDDDDDDDDDDDDDDDDDDDDDDDDDDDDDDDDDDDDDDDDDDDDDDDDDDDDDDDDDDDDDDDDDDDDDDDDDDDDDDDDDDDDDDDDDDDDDDDDDDDDDDDDDDDDDDDDDDDDDDDDDDDDDDDDDDDDDDDDDDDDDDDDDDDDDDDDDDDDDDDDDDDDDDDDDDDDDDDDDDDDDDDDDDDDDDDDDDDDDDDDDDDDDDDDDDDDDDDDDDDDDDDDDD');
INSERT INTO t1 VALUES ('FFFFFFFFFFFFFFFFFFFFFFFFFFFFFFFFFFFFFFFFFFFFFFFFFFFFFFFFFFFFFFFFFFFFFFFFFFFFFFFFFFFFFFFFFFFFFFFFFFFFFFFFFFFFFFFFFFFFFFFFFFFFFFFFFFFFFFFFFFFFFFFFFFFFFFFFFFFFFFFFFFFFFFFFFFFFFFFFFFFFFFFFFFFFFFFFFFFFFFFFFFFFFFFFFFFFFFFFFFFFFFFFFFFFFFFFFFFFFFFFFFFFFFFFFFFFFFF');
INSERT INTO t1 VALUES ('FGGGGGGGGGGGGGGGGGGGGGGGGGGGGGGGGGGGGGGGGGGGGGGGGGGGGGGGGGGGGGGGGGGGGGGGGGGGGGGGGGGGGGGGGGGGGGGGGGGGGGGGGGGGGGGGGGGGGGGGGGGGGGGGGGGGGGGGGGGGGGGGGGGGGGGGGGGGGGGGGGGGGGGGGGGGGGGGGGGGGGGGGGGGGGGGGGGGGGGGGGGGGGGGGGGGGGGGGGGGGGGGGGGGGGGGGGGGGGGGGGGGGGGGGGGGGGG');
INSERT INTO t1 VALUES ('HHHHHHHHHHHHHHHHHHHHHHHHHHHHHHHHHHHHHHHHHHHHHHHHHHHHHHHHHHHHHHHHHHHHHHHHHHHHHHHHHHHHHHHHHHHHHHHHHHHHHHHHHHHHHHHHHHHHHHHHHHHHHHHHHHHHHHHHHHHHHHHHHHHHHHHHHHHHHHHHHHHHHHHHHHHHHHHHHHHHHHHHHHHHHHHHHHHHHHHHHHHHHHHHHHHHHHHHHHHHHHHHHHHHHHHHHHHHHHHHHHHHHHHHHHHHHHH');
INSERT INTO t1 VALUES ('WWWWWWWWWWWWWWWWWWWWWWWWWWWWWWWWWWWWWWWWWWWWWWWWWWWWWWWWWWWWWWWWWWWWWWWWWWWWWWWWWWWWWWWWWWWWWWWWWWWWWWWWWWWWWWWWWWWWWWWWWWWWWWWWWWWWWWWWWWWWWWWWWWWWWWWWWWWWWWWWWWWWWWWWWWWWWWWWWWWWWWWWWWWWWWWWWWWWWWWWWWWWWWWWWWWWWWWWWWWWWWWWWWWWWWWWWWWWWWWWWWWWWWWWWWWWWWW');
CHECK TABLE t1;
Table	Op	Msg_type	Msg_text
test.t1	check	status	OK
drop table t1;
create table t1 (a tinyint not null auto_increment, b blob not null, primary key (a));
check table t1;
Table	Op	Msg_type	Msg_text
test.t1	check	status	OK
repair table t1;
Table	Op	Msg_type	Msg_text
test.t1	repair	status	OK
delete from t1 where (a & 1);
check table t1;
Table	Op	Msg_type	Msg_text
test.t1	check	status	OK
repair table t1;
Table	Op	Msg_type	Msg_text
test.t1	repair	status	OK
check table t1;
Table	Op	Msg_type	Msg_text
test.t1	check	status	OK
drop table t1;
create table t1 (a int not null auto_increment, b int not null, primary key (a), index(b));
insert into t1 (b) values (1),(2),(2),(2),(2);
optimize table t1;
Table	Op	Msg_type	Msg_text
test.t1	optimize	status	OK
show index from t1;
Table	Non_unique	Key_name	Seq_in_index	Column_name	Collation	Cardinality	Sub_part	Packed	Null	Index_type	Comment	Index_Comment
t1	0	PRIMARY	1	a	A	5	NULL	NULL		BTREE		
t1	1	b	1	b	A	1	NULL	NULL		BTREE		
optimize table t1;
Table	Op	Msg_type	Msg_text
test.t1	optimize	status	Table is already up to date
show index from t1;
Table	Non_unique	Key_name	Seq_in_index	Column_name	Collation	Cardinality	Sub_part	Packed	Null	Index_type	Comment	Index_Comment
t1	0	PRIMARY	1	a	A	5	NULL	NULL		BTREE		
t1	1	b	1	b	A	1	NULL	NULL		BTREE		
drop table t1;
create table t1 (a int not null, b int not null, c int not null, primary key (a),key(b)) engine=myisam;
insert into t1 values (3,3,3),(1,1,1),(2,2,2),(4,4,4);
explain select * from t1 order by a;
id	select_type	table	type	possible_keys	key	key_len	ref	rows	Extra
1	SIMPLE	t1	ALL	NULL	NULL	NULL	NULL	4	Using filesort
explain select * from t1 order by b;
id	select_type	table	type	possible_keys	key	key_len	ref	rows	Extra
1	SIMPLE	t1	ALL	NULL	NULL	NULL	NULL	4	Using filesort
explain select * from t1 order by c;
id	select_type	table	type	possible_keys	key	key_len	ref	rows	Extra
1	SIMPLE	t1	ALL	NULL	NULL	NULL	NULL	4	Using filesort
explain select a from t1 order by a;
id	select_type	table	type	possible_keys	key	key_len	ref	rows	Extra
1	SIMPLE	t1	index	NULL	PRIMARY	4	NULL	4	Using index
explain select b from t1 order by b;
id	select_type	table	type	possible_keys	key	key_len	ref	rows	Extra
1	SIMPLE	t1	index	NULL	b	4	NULL	4	Using index
explain select a,b from t1 order by b;
id	select_type	table	type	possible_keys	key	key_len	ref	rows	Extra
1	SIMPLE	t1	ALL	NULL	NULL	NULL	NULL	4	Using filesort
explain select a,b from t1;
id	select_type	table	type	possible_keys	key	key_len	ref	rows	Extra
1	SIMPLE	t1	ALL	NULL	NULL	NULL	NULL	4	
explain select a,b,c from t1;
id	select_type	table	type	possible_keys	key	key_len	ref	rows	Extra
1	SIMPLE	t1	ALL	NULL	NULL	NULL	NULL	4	
drop table t1;
CREATE TABLE t1 (a INT);
INSERT INTO  t1 VALUES (1), (2), (3);
LOCK TABLES t1 WRITE;
INSERT INTO  t1 VALUES (1), (2), (3);
OPTIMIZE TABLE t1;
Table	Op	Msg_type	Msg_text
test.t1	optimize	status	OK
DROP TABLE t1;
create table t1 ( t1 char(255), key(t1(250)));
insert t1 values ('137513751375137513751375137513751375137569516951695169516951695169516951695169');
insert t1 values ('178417841784178417841784178417841784178403420342034203420342034203420342034203');
insert t1 values ('213872387238723872387238723872387238723867376737673767376737673767376737673767');
insert t1 values ('242624262426242624262426242624262426242607890789078907890789078907890789078907');
insert t1 values ('256025602560256025602560256025602560256011701170117011701170117011701170117011');
insert t1 values ('276027602760276027602760276027602760276001610161016101610161016101610161016101');
insert t1 values ('281528152815281528152815281528152815281564956495649564956495649564956495649564');
insert t1 values ('292129212921292129212921292129212921292102100210021002100210021002100210021002');
insert t1 values ('380638063806380638063806380638063806380634483448344834483448344834483448344834');
insert t1 values ('411641164116411641164116411641164116411616301630163016301630163016301630163016');
insert t1 values ('420842084208420842084208420842084208420899889988998899889988998899889988998899');
insert t1 values ('438443844384438443844384438443844384438482448244824482448244824482448244824482');
insert t1 values ('443244324432443244324432443244324432443239613961396139613961396139613961396139');
insert t1 values ('485448544854485448544854485448544854485477847784778477847784778477847784778477');
insert t1 values ('494549454945494549454945494549454945494555275527552755275527552755275527552755');
insert t1 values ('538647864786478647864786478647864786478688918891889188918891889188918891889188');
insert t1 values ('565556555655565556555655565556555655565554845484548454845484548454845484548454');
insert t1 values ('607860786078607860786078607860786078607856665666566656665666566656665666566656');
insert t1 values ('640164016401640164016401640164016401640141274127412741274127412741274127412741');
insert t1 values ('719471947194719471947194719471947194719478717871787178717871787178717871787178');
insert t1 values ('742574257425742574257425742574257425742549604960496049604960496049604960496049');
insert t1 values ('887088708870887088708870887088708870887035963596359635963596359635963596359635');
insert t1 values ('917791779177917791779177917791779177917773857385738573857385738573857385738573');
insert t1 values ('933293329332933293329332933293329332933278987898789878987898789878987898789878');
insert t1 values ('963896389638963896389638963896389638963877807780778077807780778077807780778077');
delete from t1 where t1>'2';
insert t1 values ('70'), ('84'), ('60'), ('20'), ('76'), ('89'), ('49'), ('50'),
('88'), ('61'), ('42'), ('98'), ('39'), ('30'), ('25'), ('66'), ('61'), ('48'),
('80'), ('84'), ('98'), ('19'), ('91'), ('42'), ('47');
optimize table t1;
Table	Op	Msg_type	Msg_text
test.t1	optimize	status	OK
check table t1;
Table	Op	Msg_type	Msg_text
test.t1	check	status	OK
drop table t1;
create table t1 (i1 int, i2 int, i3 int, i4 int, i5 int, i6 int, i7 int, i8
int, i9 int, i10 int, i11 int, i12 int, i13 int, i14 int, i15 int, i16 int, i17
int, i18 int, i19 int, i20 int, i21 int, i22 int, i23 int, i24 int, i25 int,
i26 int, i27 int, i28 int, i29 int, i30 int, i31 int, i32 int, i33 int, i34
int, i35 int, i36 int, i37 int, i38 int, i39 int, i40 int, i41 int, i42 int,
i43 int, i44 int, i45 int, i46 int, i47 int, i48 int, i49 int, i50 int, i51
int, i52 int, i53 int, i54 int, i55 int, i56 int, i57 int, i58 int, i59 int,
i60 int, i61 int, i62 int, i63 int, i64 int, i65 int, i66 int, i67 int, i68
int, i69 int, i70 int, i71 int, i72 int, i73 int, i74 int, i75 int, i76 int,
i77 int, i78 int, i79 int, i80 int, i81 int, i82 int, i83 int, i84 int, i85
int, i86 int, i87 int, i88 int, i89 int, i90 int, i91 int, i92 int, i93 int,
i94 int, i95 int, i96 int, i97 int, i98 int, i99 int, i100 int, i101 int, i102
int, i103 int, i104 int, i105 int, i106 int, i107 int, i108 int, i109 int, i110
int, i111 int, i112 int, i113 int, i114 int, i115 int, i116 int, i117 int, i118
int, i119 int, i120 int, i121 int, i122 int, i123 int, i124 int, i125 int, i126
int, i127 int, i128 int, i129 int, i130 int, i131 int, i132 int, i133 int, i134
int, i135 int, i136 int, i137 int, i138 int, i139 int, i140 int, i141 int, i142
int, i143 int, i144 int, i145 int, i146 int, i147 int, i148 int, i149 int, i150
int, i151 int, i152 int, i153 int, i154 int, i155 int, i156 int, i157 int, i158
int, i159 int, i160 int, i161 int, i162 int, i163 int, i164 int, i165 int, i166
int, i167 int, i168 int, i169 int, i170 int, i171 int, i172 int, i173 int, i174
int, i175 int, i176 int, i177 int, i178 int, i179 int, i180 int, i181 int, i182
int, i183 int, i184 int, i185 int, i186 int, i187 int, i188 int, i189 int, i190
int, i191 int, i192 int, i193 int, i194 int, i195 int, i196 int, i197 int, i198
int, i199 int, i200 int, i201 int, i202 int, i203 int, i204 int, i205 int, i206
int, i207 int, i208 int, i209 int, i210 int, i211 int, i212 int, i213 int, i214
int, i215 int, i216 int, i217 int, i218 int, i219 int, i220 int, i221 int, i222
int, i223 int, i224 int, i225 int, i226 int, i227 int, i228 int, i229 int, i230
int, i231 int, i232 int, i233 int, i234 int, i235 int, i236 int, i237 int, i238
int, i239 int, i240 int, i241 int, i242 int, i243 int, i244 int, i245 int, i246
int, i247 int, i248 int, i249 int, i250 int, i251 int, i252 int, i253 int, i254
int, i255 int, i256 int, i257 int, i258 int, i259 int, i260 int, i261 int, i262
int, i263 int, i264 int, i265 int, i266 int, i267 int, i268 int, i269 int, i270
int, i271 int, i272 int, i273 int, i274 int, i275 int, i276 int, i277 int, i278
int, i279 int, i280 int, i281 int, i282 int, i283 int, i284 int, i285 int, i286
int, i287 int, i288 int, i289 int, i290 int, i291 int, i292 int, i293 int, i294
int, i295 int, i296 int, i297 int, i298 int, i299 int, i300 int, i301 int, i302
int, i303 int, i304 int, i305 int, i306 int, i307 int, i308 int, i309 int, i310
int, i311 int, i312 int, i313 int, i314 int, i315 int, i316 int, i317 int, i318
int, i319 int, i320 int, i321 int, i322 int, i323 int, i324 int, i325 int, i326
int, i327 int, i328 int, i329 int, i330 int, i331 int, i332 int, i333 int, i334
int, i335 int, i336 int, i337 int, i338 int, i339 int, i340 int, i341 int, i342
int, i343 int, i344 int, i345 int, i346 int, i347 int, i348 int, i349 int, i350
int, i351 int, i352 int, i353 int, i354 int, i355 int, i356 int, i357 int, i358
int, i359 int, i360 int, i361 int, i362 int, i363 int, i364 int, i365 int, i366
int, i367 int, i368 int, i369 int, i370 int, i371 int, i372 int, i373 int, i374
int, i375 int, i376 int, i377 int, i378 int, i379 int, i380 int, i381 int, i382
int, i383 int, i384 int, i385 int, i386 int, i387 int, i388 int, i389 int, i390
int, i391 int, i392 int, i393 int, i394 int, i395 int, i396 int, i397 int, i398
int, i399 int, i400 int, i401 int, i402 int, i403 int, i404 int, i405 int, i406
int, i407 int, i408 int, i409 int, i410 int, i411 int, i412 int, i413 int, i414
int, i415 int, i416 int, i417 int, i418 int, i419 int, i420 int, i421 int, i422
int, i423 int, i424 int, i425 int, i426 int, i427 int, i428 int, i429 int, i430
int, i431 int, i432 int, i433 int, i434 int, i435 int, i436 int, i437 int, i438
int, i439 int, i440 int, i441 int, i442 int, i443 int, i444 int, i445 int, i446
int, i447 int, i448 int, i449 int, i450 int, i451 int, i452 int, i453 int, i454
int, i455 int, i456 int, i457 int, i458 int, i459 int, i460 int, i461 int, i462
int, i463 int, i464 int, i465 int, i466 int, i467 int, i468 int, i469 int, i470
int, i471 int, i472 int, i473 int, i474 int, i475 int, i476 int, i477 int, i478
int, i479 int, i480 int, i481 int, i482 int, i483 int, i484 int, i485 int, i486
int, i487 int, i488 int, i489 int, i490 int, i491 int, i492 int, i493 int, i494
int, i495 int, i496 int, i497 int, i498 int, i499 int, i500 int, i501 int, i502
int, i503 int, i504 int, i505 int, i506 int, i507 int, i508 int, i509 int, i510
int, i511 int, i512 int, i513 int, i514 int, i515 int, i516 int, i517 int, i518
int, i519 int, i520 int, i521 int, i522 int, i523 int, i524 int, i525 int, i526
int, i527 int, i528 int, i529 int, i530 int, i531 int, i532 int, i533 int, i534
int, i535 int, i536 int, i537 int, i538 int, i539 int, i540 int, i541 int, i542
int, i543 int, i544 int, i545 int, i546 int, i547 int, i548 int, i549 int, i550
int, i551 int, i552 int, i553 int, i554 int, i555 int, i556 int, i557 int, i558
int, i559 int, i560 int, i561 int, i562 int, i563 int, i564 int, i565 int, i566
int, i567 int, i568 int, i569 int, i570 int, i571 int, i572 int, i573 int, i574
int, i575 int, i576 int, i577 int, i578 int, i579 int, i580 int, i581 int, i582
int, i583 int, i584 int, i585 int, i586 int, i587 int, i588 int, i589 int, i590
int, i591 int, i592 int, i593 int, i594 int, i595 int, i596 int, i597 int, i598
int, i599 int, i600 int, i601 int, i602 int, i603 int, i604 int, i605 int, i606
int, i607 int, i608 int, i609 int, i610 int, i611 int, i612 int, i613 int, i614
int, i615 int, i616 int, i617 int, i618 int, i619 int, i620 int, i621 int, i622
int, i623 int, i624 int, i625 int, i626 int, i627 int, i628 int, i629 int, i630
int, i631 int, i632 int, i633 int, i634 int, i635 int, i636 int, i637 int, i638
int, i639 int, i640 int, i641 int, i642 int, i643 int, i644 int, i645 int, i646
int, i647 int, i648 int, i649 int, i650 int, i651 int, i652 int, i653 int, i654
int, i655 int, i656 int, i657 int, i658 int, i659 int, i660 int, i661 int, i662
int, i663 int, i664 int, i665 int, i666 int, i667 int, i668 int, i669 int, i670
int, i671 int, i672 int, i673 int, i674 int, i675 int, i676 int, i677 int, i678
int, i679 int, i680 int, i681 int, i682 int, i683 int, i684 int, i685 int, i686
int, i687 int, i688 int, i689 int, i690 int, i691 int, i692 int, i693 int, i694
int, i695 int, i696 int, i697 int, i698 int, i699 int, i700 int, i701 int, i702
int, i703 int, i704 int, i705 int, i706 int, i707 int, i708 int, i709 int, i710
int, i711 int, i712 int, i713 int, i714 int, i715 int, i716 int, i717 int, i718
int, i719 int, i720 int, i721 int, i722 int, i723 int, i724 int, i725 int, i726
int, i727 int, i728 int, i729 int, i730 int, i731 int, i732 int, i733 int, i734
int, i735 int, i736 int, i737 int, i738 int, i739 int, i740 int, i741 int, i742
int, i743 int, i744 int, i745 int, i746 int, i747 int, i748 int, i749 int, i750
int, i751 int, i752 int, i753 int, i754 int, i755 int, i756 int, i757 int, i758
int, i759 int, i760 int, i761 int, i762 int, i763 int, i764 int, i765 int, i766
int, i767 int, i768 int, i769 int, i770 int, i771 int, i772 int, i773 int, i774
int, i775 int, i776 int, i777 int, i778 int, i779 int, i780 int, i781 int, i782
int, i783 int, i784 int, i785 int, i786 int, i787 int, i788 int, i789 int, i790
int, i791 int, i792 int, i793 int, i794 int, i795 int, i796 int, i797 int, i798
int, i799 int, i800 int, i801 int, i802 int, i803 int, i804 int, i805 int, i806
int, i807 int, i808 int, i809 int, i810 int, i811 int, i812 int, i813 int, i814
int, i815 int, i816 int, i817 int, i818 int, i819 int, i820 int, i821 int, i822
int, i823 int, i824 int, i825 int, i826 int, i827 int, i828 int, i829 int, i830
int, i831 int, i832 int, i833 int, i834 int, i835 int, i836 int, i837 int, i838
int, i839 int, i840 int, i841 int, i842 int, i843 int, i844 int, i845 int, i846
int, i847 int, i848 int, i849 int, i850 int, i851 int, i852 int, i853 int, i854
int, i855 int, i856 int, i857 int, i858 int, i859 int, i860 int, i861 int, i862
int, i863 int, i864 int, i865 int, i866 int, i867 int, i868 int, i869 int, i870
int, i871 int, i872 int, i873 int, i874 int, i875 int, i876 int, i877 int, i878
int, i879 int, i880 int, i881 int, i882 int, i883 int, i884 int, i885 int, i886
int, i887 int, i888 int, i889 int, i890 int, i891 int, i892 int, i893 int, i894
int, i895 int, i896 int, i897 int, i898 int, i899 int, i900 int, i901 int, i902
int, i903 int, i904 int, i905 int, i906 int, i907 int, i908 int, i909 int, i910
int, i911 int, i912 int, i913 int, i914 int, i915 int, i916 int, i917 int, i918
int, i919 int, i920 int, i921 int, i922 int, i923 int, i924 int, i925 int, i926
int, i927 int, i928 int, i929 int, i930 int, i931 int, i932 int, i933 int, i934
int, i935 int, i936 int, i937 int, i938 int, i939 int, i940 int, i941 int, i942
int, i943 int, i944 int, i945 int, i946 int, i947 int, i948 int, i949 int, i950
int, i951 int, i952 int, i953 int, i954 int, i955 int, i956 int, i957 int, i958
int, i959 int, i960 int, i961 int, i962 int, i963 int, i964 int, i965 int, i966
int, i967 int, i968 int, i969 int, i970 int, i971 int, i972 int, i973 int, i974
int, i975 int, i976 int, i977 int, i978 int, i979 int, i980 int, i981 int, i982
int, i983 int, i984 int, i985 int, i986 int, i987 int, i988 int, i989 int, i990
int, i991 int, i992 int, i993 int, i994 int, i995 int, i996 int, i997 int, i998
int, i999 int, i1000 int, b blob) row_format=dynamic;
insert into t1 values (1, 1, 1, 1, 1, 1, 1, 1, 1, 1, 1, 1, 1, 1, 1, 1, 1, 1, 1,
1, 1, 1, 1, 1, 1, 1, 1, 1, 1, 1, 1, 1, 1, 1, 1, 1, 1, 1, 1, 1, 1, 1, 1, 1, 1,
1, 1, 1, 1, 1, 1, 1, 1, 1, 1, 1, 1, 1, 1, 1, 1, 1, 1, 1, 1, 1, 1, 1, 1, 1, 1,
1, 1, 1, 1, 1, 1, 1, 1, 1, 1, 1, 1, 1, 1, 1, 1, 1, 1, 1, 1, 1, 1, 1, 1, 1, 1,
1, 1, 1, 1, 1, 1, 1, 1, 1, 1, 1, 1, 1, 1, 1, 1, 1, 1, 1, 1, 1, 1, 1, 1, 1, 1,
1, 1, 1, 1, 1, 1, 1, 1, 1, 1, 1, 1, 1, 1, 1, 1, 1, 1, 1, 1, 1, 1, 1, 1, 1, 1,
1, 1, 1, 1, 1, 1, 1, 1, 1, 1, 1, 1, 1, 1, 1, 1, 1, 1, 1, 1, 1, 1, 1, 1, 1, 1,
1, 1, 1, 1, 1, 1, 1, 1, 1, 1, 1, 1, 1, 1, 1, 1, 1, 1, 1, 1, 1, 1, 1, 1, 1, 1,
1, 1, 1, 1, 1, 1, 1, 1, 1, 1, 1, 1, 1, 1, 1, 1, 1, 1, 1, 1, 1, 1, 1, 1, 1, 1,
1, 1, 1, 1, 1, 1, 1, 1, 1, 1, 1, 1, 1, 1, 1, 1, 1, 1, 1, 1, 1, 1, 1, 1, 1, 1,
1, 1, 1, 1, 1, 1, 1, 1, 1, 1, 1, 1, 1, 1, 1, 1, 1, 1, 1, 1, 1, 1, 1, 1, 1, 1,
1, 1, 1, 1, 1, 1, 1, 1, 1, 1, 1, 1, 1, 1, 1, 1, 1, 1, 1, 1, 1, 1, 1, 1, 1, 1,
1, 1, 1, 1, 1, 1, 1, 1, 1, 1, 1, 1, 1, 1, 1, 1, 1, 1, 1, 1, 1, 1, 1, 1, 1, 1,
1, 1, 1, 1, 1, 1, 1, 1, 1, 1, 1, 1, 1, 1, 1, 1, 1, 1, 1, 1, 1, 1, 1, 1, 1, 1,
1, 1, 1, 1, 1, 1, 1, 1, 1, 1, 1, 1, 1, 1, 1, 1, 1, 1, 1, 1, 1, 1, 1, 1, 1, 1,
1, 1, 1, 1, 1, 1, 1, 1, 1, 1, 1, 1, 1, 1, 1, 1, 1, 1, 1, 1, 1, 1, 1, 1, 1, 1,
1, 1, 1, 1, 1, 1, 1, 1, 1, 1, 1, 1, 1, 1, 1, 1, 1, 1, 1, 1, 1, 1, 1, 1, 1, 1,
1, 1, 1, 1, 1, 1, 1, 1, 1, 1, 1, 1, 1, 1, 1, 1, 1, 1, 1, 1, 1, 1, 1, 1, 1, 1,
1, 1, 1, 1, 1, 1, 1, 1, 1, 1, 1, 1, 1, 1, 1, 1, 1, 1, 1, 1, 1, 1, 1, 1, 1, 1,
1, 1, 1, 1, 1, 1, 1, 1, 1, 1, 1, 1, 1, 1, 1, 1, 1, 1, 1, 1, 1, 1, 1, 1, 1, 1,
1, 1, 1, 1, 1, 1, 1, 1, 1, 1, 1, 1, 1, 1, 1, 1, 1, 1, 1, 1, 1, 1, 1, 1, 1, 1,
1, 1, 1, 1, 1, 1, 1, 1, 1, 1, 1, 1, 1, 1, 1, 1, 1, 1, 1, 1, 1, 1, 1, 1, 1, 1,
1, 1, 1, 1, 1, 1, 1, 1, 1, 1, 1, 1, 1, 1, 1, 1, 1, 1, 1, 1, 1, 1, 1, 1, 1, 1,
1, 1, 1, 1, 1, 1, 1, 1, 1, 1, 1, 1, 1, 1, 1, 1, 1, 1, 1, 1, 1, 1, 1, 1, 1, 1,
1, 1, 1, 1, 1, 1, 1, 1, 1, 1, 1, 1, 1, 1, 1, 1, 1, 1, 1, 1, 1, 1, 1, 1, 1, 1,
1, 1, 1, 1, 1, 1, 1, 1, 1, 1, 1, 1, 1, 1, 1, 1, 1, 1, 1, 1, 1, 1, 1, 1, 1, 1,
1, 1, 1, 1, 1, 1, 1, 1, 1, 1, 1, 1, 1, 1, 1, 1, 1, 1, 1, 1, 1, 1, 1, 1, 1, 1,
1, 1, 1, 1, 1, 1, 1, 1, 1, 1, 1, 1, 1, 1, 1, 1, 1, 1, 1, 1, 1, 1, 1, 1, 1, 1,
1, 1, 1, 1, 1, 1, 1, 1, 1, 1, 1, 1, 1, 1, 1, 1, 1, 1, 1, 1, 1, 1, 1, 1, 1, 1,
1, 1, 1, 1, 1, 1, 1, 1, 1, 1, 1, 1, 1, 1, 1, 1, 1, 1, 1, 1, 1, 1, 1, 1, 1, 1,
1, 1, 1, 1, 1, 1, 1, 1, 1, 1, 1, 1, 1, 1, 1, 1, 1, 1, 1, 1, 1, 1, 1, 1, 1, 1,
1, 1, 1, 1, 1, 1, 1, 1, 1, 1, 1, 1, 1, 1, 1, 1, 1, 1, 1, 1, 1, 1, 1, 1, 1, 1,
1, 1, 1, 1, 1, 1, 1, 1, 1, 1, 1, 1, 1, 1, 1, 1, 1, 1, 1, 1, 1, 1, 1, 1, 1, 1,
1, 1, 1, 1, 1, 1, 1, 1, 1, 1, 1, 1, 1, 1, 1, 1, 1, 1, 1, 1, 1, 1, 1, 1, 1, 1,
1, 1, 1, 1, 1, 1, 1, 1, 1, 1, 1, 1, 1, 1, 1, 1, 1, 1, 1, 1, 1, 1, 1, 1, 1, 1,
1, 1, 1, 1, 1, 1, 1, 1, 1, 1, 1, 1, 1, 1, 1, 1, 1, 1, 1, 1, 1, 1, 1, 1, 1, 1,
1, 1, 1, 1, 1, 1, 1, 1, 1, 1, 1, 1, 1, 1, 1, 1, 1, 1, 1, 1, 1, 1, 1, 1, 1, 1,
1, 1, 1, 1, 1, 1, 1, 1, 1, 1, 1, 1, 1, 1, 1, 1, 1, 1, 1, 1, 1, 1, 1, 1, 1, 1,
1, 1, 1, 1, 1, 1, 1, 1, 1, 1, 1, 1, 1, 1, 1, 1, 1, 1, 1, "Sergei");
update t1 set b=repeat('a',256);
update t1 set i1=0, i2=0, i3=0, i4=0, i5=0, i6=0, i7=0;
check table t1;
Table	Op	Msg_type	Msg_text
test.t1	check	status	OK
delete from t1 where i8=1;
select i1,i2 from t1;
i1	i2
check table t1;
Table	Op	Msg_type	Msg_text
test.t1	check	status	OK
drop table t1;
CREATE TABLE `t1` (
`post_id` mediumint(8) unsigned NOT NULL auto_increment,
`topic_id` mediumint(8) unsigned NOT NULL default '0',
`post_time` datetime NOT NULL default '0000-00-00 00:00:00',
`post_text` text NOT NULL,
`icon_url` varchar(10) NOT NULL default '',
`sign` tinyint(1) unsigned NOT NULL default '0',
`post_edit` varchar(150) NOT NULL default '',
`poster_login` varchar(35) NOT NULL default '',
`ip` varchar(15) NOT NULL default '',
PRIMARY KEY  (`post_id`),
KEY `post_time` (`post_time`),
KEY `ip` (`ip`),
KEY `poster_login` (`poster_login`),
KEY `topic_id` (`topic_id`),
FULLTEXT KEY `post_text` (`post_text`)
) ENGINE=MyISAM;
INSERT INTO t1 (post_text) VALUES ('ceci est un test'),('ceci est un test'),('ceci est un test'),('ceci est un test'),('ceci est un test');
REPAIR TABLE t1;
Table	Op	Msg_type	Msg_text
test.t1	repair	status	OK
CHECK TABLE t1;
Table	Op	Msg_type	Msg_text
test.t1	check	status	OK
drop table t1;
CREATE TABLE t1 (a varchar(300), b varchar(300), c varchar(300), d varchar(300), e varchar(300), KEY t1 (a, b, c, d, e));
ERROR 42000: Specified key was too long; max key length is 1332 bytes
CREATE TABLE t1 (a varchar(300), b varchar(300), c varchar(300), d varchar(300), e varchar(300));
ALTER TABLE t1 ADD INDEX t1 (a, b, c, d, e);
ERROR 42000: Specified key was too long; max key length is 1332 bytes
DROP TABLE t1;
CREATE TABLE t1 (a int not null, b int, c int, key(b), key(c), key(a,b), key(c,a));
INSERT into t1 values (0, null, 0), (0, null, 1), (0, null, 2), (0, null,3), (1,1,4);
create table t2 (a int not null, b int, c int, key(b), key(c), key(a));
INSERT into t2 values (1,1,1), (2,2,2);
optimize table t1;
Table	Op	Msg_type	Msg_text
test.t1	optimize	status	OK
show index from t1;
Table	Non_unique	Key_name	Seq_in_index	Column_name	Collation	Cardinality	Sub_part	Packed	Null	Index_type	Comment	Index_Comment
t1	1	b	1	b	A	5	NULL	NULL	YES	BTREE		
t1	1	c	1	c	A	5	NULL	NULL	YES	BTREE		
t1	1	a	1	a	A	1	NULL	NULL		BTREE		
t1	1	a	2	b	A	5	NULL	NULL	YES	BTREE		
t1	1	c_2	1	c	A	5	NULL	NULL	YES	BTREE		
t1	1	c_2	2	a	A	5	NULL	NULL		BTREE		
explain select * from t1,t2 where t1.a=t2.a;
id	select_type	table	type	possible_keys	key	key_len	ref	rows	Extra
1	SIMPLE	t2	ALL	a	NULL	NULL	NULL	2	
1	SIMPLE	t1	ALL	a	NULL	NULL	NULL	5	Using where; Using join buffer
explain select * from t1,t2 force index(a) where t1.a=t2.a;
id	select_type	table	type	possible_keys	key	key_len	ref	rows	Extra
1	SIMPLE	t2	ALL	a	NULL	NULL	NULL	2	
1	SIMPLE	t1	ALL	a	NULL	NULL	NULL	5	Using where; Using join buffer
explain select * from t1 force index(a),t2 force index(a) where t1.a=t2.a;
id	select_type	table	type	possible_keys	key	key_len	ref	rows	Extra
1	SIMPLE	t2	ALL	a	NULL	NULL	NULL	2	
1	SIMPLE	t1	ref	a	a	4	test.t2.a	3	
explain select * from t1,t2 where t1.b=t2.b;
id	select_type	table	type	possible_keys	key	key_len	ref	rows	Extra
1	SIMPLE	t2	ALL	b	NULL	NULL	NULL	2	
1	SIMPLE	t1	ref	b	b	5	test.t2.b	1	
explain select * from t1,t2 force index(c) where t1.a=t2.a;
id	select_type	table	type	possible_keys	key	key_len	ref	rows	Extra
1	SIMPLE	t2	ALL	NULL	NULL	NULL	NULL	2	
1	SIMPLE	t1	ALL	a	NULL	NULL	NULL	5	Using where; Using join buffer
explain select * from t1 where a=0 or a=2;
id	select_type	table	type	possible_keys	key	key_len	ref	rows	Extra
1	SIMPLE	t1	ALL	a	NULL	NULL	NULL	5	Using where
explain select * from t1 force index (a) where a=0 or a=2;
id	select_type	table	type	possible_keys	key	key_len	ref	rows	Extra
1	SIMPLE	t1	range	a	a	4	NULL	4	Using index condition; Using MRR
explain select * from t1 where c=1;
id	select_type	table	type	possible_keys	key	key_len	ref	rows	Extra
1	SIMPLE	t1	ref	c,c_2	c	5	const	1	
explain select * from t1 use index() where c=1;
id	select_type	table	type	possible_keys	key	key_len	ref	rows	Extra
1	SIMPLE	t1	ALL	NULL	NULL	NULL	NULL	5	Using where
drop table t1,t2;
create table t1 (a int not null auto_increment primary key, b varchar(255));
insert into t1 (b) values (repeat('a',100)),(repeat('b',100)),(repeat('c',100));
update t1 set b=repeat(left(b,1),200) where a=1;
delete from t1 where (a & 1)= 0;
update t1 set b=repeat('e',200) where a=1;
flush tables;
check table t1;
Table	Op	Msg_type	Msg_text
test.t1	check	status	OK
update t1 set b=repeat(left(b,1),255) where a between 1 and 5;
update t1 set b=repeat(left(b,1),10) where a between 32 and 43;
update t1 set b=repeat(left(b,1),2) where a between 64 and 66;
update t1 set b=repeat(left(b,1),65) where a between 67 and 70;
check table t1;
Table	Op	Msg_type	Msg_text
test.t1	check	status	OK
insert into t1 (b) values (repeat('z',100));
update t1 set b="test" where left(b,1) > 'n';
check table t1;
Table	Op	Msg_type	Msg_text
test.t1	check	status	OK
drop table t1;
create table t1 ( a text not null, key a (a(20)));
insert into t1 values ('aaa   '),('aaa'),('aa');
check table t1;
Table	Op	Msg_type	Msg_text
test.t1	check	status	OK
repair table t1;
Table	Op	Msg_type	Msg_text
test.t1	repair	status	OK
select concat(a,'.') from t1 where a='aaa';
concat(a,'.')
aaa   .
aaa.
select concat(a,'.') from t1 where binary a='aaa';
concat(a,'.')
aaa.
update t1 set a='bbb' where a='aaa';
select concat(a,'.') from t1;
concat(a,'.')
bbb.
bbb.
aa.
drop table t1;
create table t1(a text not null, b text not null, c text not null, index (a(10),b(10),c(10)));
insert into t1 values('807780', '477', '165');
insert into t1 values('807780', '477', '162');
insert into t1 values('807780', '472', '162');
select * from t1 where a='807780' and b='477' and c='165';
a	b	c
807780	477	165
drop table t1;
DROP TABLE IF EXISTS t1;
Warnings:
Note	1051	Unknown table 't1'
CREATE TABLE t1 (a varchar(150) NOT NULL, KEY (a));
INSERT t1 VALUES ("can \tcan");
INSERT t1 VALUES ("can   can");
INSERT t1 VALUES ("can");
SELECT * FROM t1;
a
can 	can
can
can   can
CHECK TABLE t1;
Table	Op	Msg_type	Msg_text
test.t1	check	status	OK
DROP TABLE t1;
create table t1 (a blob);
insert into t1 values('a '),('a');
select concat(a,'.') from t1 where a='a';
concat(a,'.')
a.
select concat(a,'.') from t1 where a='a ';
concat(a,'.')
a .
alter table t1 add key(a(2));
select concat(a,'.') from t1 where a='a';
concat(a,'.')
a.
select concat(a,'.') from t1 where a='a ';
concat(a,'.')
a .
drop table t1;
create table t1 (a int not null auto_increment primary key, b text not null, unique b (b(20)));
insert into t1 (b) values ('a'),('b'),('c');
select concat(b,'.') from t1;
concat(b,'.')
a.
b.
c.
update t1 set b='b ' where a=2;
update t1 set b='b  ' where a > 1;
ERROR 23000: Duplicate entry 'b  ' for key 'b'
insert into t1 (b) values ('b');
ERROR 23000: Duplicate entry 'b' for key 'b'
select * from t1;
a	b
1	a
2	b  
3	c
delete from t1 where b='b';
select a,concat(b,'.') from t1;
a	concat(b,'.')
1	a.
3	c.
drop table t1;
create table t1 (a int not null);
create table t2 (a int not null, primary key (a));
insert into t1 values (1);
insert into t2 values (1),(2);
select sql_big_result distinct t1.a from t1,t2 order by t2.a;
a
1
select distinct t1.a from t1,t2 order by t2.a;
a
1
select sql_big_result distinct t1.a from t1,t2;
a
1
explain select sql_big_result distinct t1.a from t1,t2 order by t2.a;
id	select_type	table	type	possible_keys	key	key_len	ref	rows	Extra
1	SIMPLE	t1	system	NULL	NULL	NULL	NULL	1	Using temporary
1	SIMPLE	t2	index	NULL	PRIMARY	4	NULL	2	Using index; Distinct
explain select distinct t1.a from t1,t2 order by t2.a;
id	select_type	table	type	possible_keys	key	key_len	ref	rows	Extra
1	SIMPLE	t1	system	NULL	NULL	NULL	NULL	1	Using temporary
1	SIMPLE	t2	index	NULL	PRIMARY	4	NULL	2	Using index; Distinct
drop table t1,t2;
create table t1 (
c1 varchar(32),
key (c1)
) engine=myisam;
alter table t1 disable keys;
insert into t1 values ('a'), ('b');
select c1 from t1 order by c1 limit 1;
c1
a
drop table t1;
create table t1 (a int not null, primary key(a));
create table t2 (a int not null, b int not null, primary key(a,b));
insert into t1 values (1),(2),(3),(4),(5),(6);
insert into t2 values (1,1),(2,1);
lock tables t1 read local, t2 read local;
select straight_join * from t1,t2 force index (primary) where t1.a=t2.a;
a	a	b
1	1	1
2	2	1
insert into t2 values(2,0);
select straight_join * from t1,t2 force index (primary) where t1.a=t2.a;
a	a	b
1	1	1
2	2	1
unlock tables;
drop table t1,t2;
CREATE TABLE t1 (c1 varchar(250) NOT NULL);
CREATE TABLE t2 (c1 varchar(250) NOT NULL, PRIMARY KEY (c1));
INSERT INTO t1 VALUES ('test000001'), ('test000002'), ('test000003');
INSERT INTO t2 VALUES ('test000002'), ('test000003'), ('test000004');
LOCK TABLES t1 READ LOCAL, t2 READ LOCAL;
SELECT t1.c1 AS t1c1, t2.c1 AS t2c1 FROM t1, t2
WHERE t1.c1 = t2.c1 HAVING t1c1 != t2c1;
t1c1	t2c1
INSERT INTO t2 VALUES ('test000001'), ('test000005');
SELECT t1.c1 AS t1c1, t2.c1 AS t2c1 FROM t1, t2
WHERE t1.c1 = t2.c1 HAVING t1c1 != t2c1;
t1c1	t2c1
UNLOCK TABLES;
DROP TABLE t1,t2;
CREATE TABLE t1 (`a` int(11) NOT NULL default '0', `b` int(11) NOT NULL default '0', UNIQUE KEY `a` USING RTREE (`a`,`b`)) ENGINE=MyISAM;
Got one of the listed errors
create table t1 (a int, b varchar(200), c text not null) checksum=1;
create table t2 (a int, b varchar(200), c text not null) checksum=0;
insert t1 values (1, "aaa", "bbb"), (NULL, "", "ccccc"), (0, NULL, "");
insert t2 select * from t1;
checksum table t1, t2, t3 quick;
Table	Checksum
test.t1	3442722830
test.t2	NULL
test.t3	NULL
Warnings:
Error	1146	Table 'test.t3' doesn't exist
checksum table t1, t2, t3;
Table	Checksum
test.t1	3442722830
test.t2	3442722830
test.t3	NULL
Warnings:
Error	1146	Table 'test.t3' doesn't exist
checksum table t1, t2, t3 extended;
Table	Checksum
test.t1	3442722830
test.t2	3442722830
test.t3	NULL
Warnings:
Error	1146	Table 'test.t3' doesn't exist
drop table t1,t2;
create table t1 (a int, key (a));
show keys from t1;
Table	Non_unique	Key_name	Seq_in_index	Column_name	Collation	Cardinality	Sub_part	Packed	Null	Index_type	Comment	Index_Comment
t1	1	a	1	a	A	NULL	NULL	NULL	YES	BTREE		
alter table t1 disable keys;
show keys from t1;
Table	Non_unique	Key_name	Seq_in_index	Column_name	Collation	Cardinality	Sub_part	Packed	Null	Index_type	Comment	Index_Comment
t1	1	a	1	a	A	NULL	NULL	NULL	YES	BTREE	disabled	
create table t2 (a int);
set @@rand_seed1=31415926,@@rand_seed2=2718281828;
insert t1 select * from t2;
show keys from t1;
Table	Non_unique	Key_name	Seq_in_index	Column_name	Collation	Cardinality	Sub_part	Packed	Null	Index_type	Comment	Index_Comment
t1	1	a	1	a	A	NULL	NULL	NULL	YES	BTREE	disabled	
alter table t1 enable keys;
show keys from t1;
Table	Non_unique	Key_name	Seq_in_index	Column_name	Collation	Cardinality	Sub_part	Packed	Null	Index_type	Comment	Index_Comment
t1	1	a	1	a	A	1000	NULL	NULL	YES	BTREE		
alter table t1 engine=heap;
alter table t1 disable keys;
Warnings:
Note	1031	Table storage engine for 't1' doesn't have this option
show keys from t1;
Table	Non_unique	Key_name	Seq_in_index	Column_name	Collation	Cardinality	Sub_part	Packed	Null	Index_type	Comment	Index_Comment
t1	1	a	1	a	NULL	500	NULL	NULL	YES	HASH		
drop table t1,t2;
create table t1 ( a tinytext, b char(1), index idx (a(1),b) );
insert into t1 values (null,''), (null,'');
explain select count(*) from t1 where a is null;
id	select_type	table	type	possible_keys	key	key_len	ref	rows	Extra
1	SIMPLE	t1	ref	idx	idx	4	const	1	Using where
select count(*) from t1 where a is null;
count(*)
2
drop table t1;
create table t1 (c1 int, c2 varchar(4) not null default '',
key(c2(3))) default charset=utf8;
insert into t1 values (1,'A'), (2, 'B'), (3, 'A');
update t1 set c2='A  B' where c1=2;
check table t1;
Table	Op	Msg_type	Msg_text
test.t1	check	status	OK
drop table t1;
create table t1 (c1 int);
insert into t1 values (1),(2),(3),(4);
checksum table t1;
Table	Checksum
test.t1	149057747
delete from t1 where c1 = 1;
create table t2 as select * from t1;
checksum table t1;
Table	Checksum
test.t1	984116287
checksum table t2;
Table	Checksum
test.t2	984116287
drop table t1, t2;
show variables like 'myisam_stats_method';
Variable_name	Value
myisam_stats_method	nulls_unequal
create table t1 (a int, key(a));
insert into t1 values (0),(1),(2),(3),(4);
insert into t1 select NULL from t1;
analyze table t1;
Table	Op	Msg_type	Msg_text
test.t1	analyze	status	OK
show index from t1;
Table	Non_unique	Key_name	Seq_in_index	Column_name	Collation	Cardinality	Sub_part	Packed	Null	Index_type	Comment	Index_Comment
t1	1	a	1	a	A	10	NULL	NULL	YES	BTREE		
insert into t1 values (11);
delete from t1 where a=11;
check table t1;
Table	Op	Msg_type	Msg_text
test.t1	check	status	OK
show index from t1;
Table	Non_unique	Key_name	Seq_in_index	Column_name	Collation	Cardinality	Sub_part	Packed	Null	Index_type	Comment	Index_Comment
t1	1	a	1	a	A	10	NULL	NULL	YES	BTREE		
set myisam_stats_method=nulls_equal;
show variables like 'myisam_stats_method';
Variable_name	Value
myisam_stats_method	nulls_equal
insert into t1 values (11);
delete from t1 where a=11;
analyze table t1;
Table	Op	Msg_type	Msg_text
test.t1	analyze	status	OK
show index from t1;
Table	Non_unique	Key_name	Seq_in_index	Column_name	Collation	Cardinality	Sub_part	Packed	Null	Index_type	Comment	Index_Comment
t1	1	a	1	a	A	5	NULL	NULL	YES	BTREE		
insert into t1 values (11);
delete from t1 where a=11;
check table t1;
Table	Op	Msg_type	Msg_text
test.t1	check	status	OK
show index from t1;
Table	Non_unique	Key_name	Seq_in_index	Column_name	Collation	Cardinality	Sub_part	Packed	Null	Index_type	Comment	Index_Comment
t1	1	a	1	a	A	5	NULL	NULL	YES	BTREE		
set myisam_stats_method=DEFAULT;
show variables like 'myisam_stats_method';
Variable_name	Value
myisam_stats_method	nulls_unequal
insert into t1 values (11);
delete from t1 where a=11;
analyze table t1;
Table	Op	Msg_type	Msg_text
test.t1	analyze	status	OK
show index from t1;
Table	Non_unique	Key_name	Seq_in_index	Column_name	Collation	Cardinality	Sub_part	Packed	Null	Index_type	Comment	Index_Comment
t1	1	a	1	a	A	10	NULL	NULL	YES	BTREE		
insert into t1 values (11);
delete from t1 where a=11;
check table t1;
Table	Op	Msg_type	Msg_text
test.t1	check	status	OK
show index from t1;
Table	Non_unique	Key_name	Seq_in_index	Column_name	Collation	Cardinality	Sub_part	Packed	Null	Index_type	Comment	Index_Comment
t1	1	a	1	a	A	10	NULL	NULL	YES	BTREE		
drop table t1;
set myisam_stats_method=nulls_ignored;
show variables like 'myisam_stats_method';
Variable_name	Value
myisam_stats_method	nulls_ignored
create table t1 (
a char(3), b char(4), c char(5), d char(6),
key(a,b,c,d)
);
insert into t1 values ('bcd','def1', NULL, 'zz');
insert into t1 values ('bcd','def2', NULL, 'zz');
insert into t1 values ('bce','def1', 'yuu', NULL);
insert into t1 values ('bce','def2', NULL, 'quux');
analyze table t1;
Table	Op	Msg_type	Msg_text
test.t1	analyze	status	OK
show index from t1;
Table	Non_unique	Key_name	Seq_in_index	Column_name	Collation	Cardinality	Sub_part	Packed	Null	Index_type	Comment	Index_Comment
t1	1	a	1	a	A	2	NULL	NULL	YES	BTREE		
t1	1	a	2	b	A	4	NULL	NULL	YES	BTREE		
t1	1	a	3	c	A	4	NULL	NULL	YES	BTREE		
t1	1	a	4	d	A	4	NULL	NULL	YES	BTREE		
delete from t1;
analyze table t1;
Table	Op	Msg_type	Msg_text
test.t1	analyze	status	OK
show index from t1;
Table	Non_unique	Key_name	Seq_in_index	Column_name	Collation	Cardinality	Sub_part	Packed	Null	Index_type	Comment	Index_Comment
t1	1	a	1	a	A	0	NULL	NULL	YES	BTREE		
t1	1	a	2	b	A	0	NULL	NULL	YES	BTREE		
t1	1	a	3	c	A	0	NULL	NULL	YES	BTREE		
t1	1	a	4	d	A	0	NULL	NULL	YES	BTREE		
set myisam_stats_method=DEFAULT;
drop table t1;
create table t1(
cip INT NOT NULL,
time TIME NOT NULL,
score INT NOT NULL DEFAULT 0,
bob TINYBLOB
);
insert into t1 (cip, time) VALUES (1, '00:01'), (2, '00:02'), (3,'00:03');
insert into t1 (cip, bob, time) VALUES (4, 'a', '00:04'), (5, 'b', '00:05'), 
(6, 'c', '00:06');
select * from t1 where bob is null and cip=1;
cip	time	score	bob
1	00:01:00	0	NULL
create index bug on t1 (bob(22), cip, time);
select * from t1 where bob is null and cip=1;
cip	time	score	bob
1	00:01:00	0	NULL
drop table t1;
create table t1 (
id1 int not null auto_increment,
id2 int not null default '0',
t text not null,
primary key  (id1),
key x (id2, t(32))
) engine=myisam;
insert into t1 (id2, t) values
(10, 'abc'), (10, 'abc'), (10, 'abc'),
(20, 'abc'), (20, 'abc'), (20, 'def'),
(10, 'abc'), (10, 'abc');
select count(*)   from t1 where id2 = 10;
count(*)
5
select count(id1) from t1 where id2 = 10;
count(id1)
5
drop table t1;
CREATE TABLE t1(a TINYINT, KEY(a)) ENGINE=MyISAM;
INSERT INTO t1 VALUES(1);
SELECT MAX(a) FROM t1 IGNORE INDEX(a);
MAX(a)
1
ALTER TABLE t1 DISABLE KEYS;
SELECT MAX(a) FROM t1;
MAX(a)
1
SELECT MAX(a) FROM t1 IGNORE INDEX(a);
MAX(a)
1
DROP TABLE t1;
CREATE TABLE t1(a CHAR(9), b VARCHAR(7)) ENGINE=MyISAM;
INSERT INTO t1(a) VALUES('xxxxxxxxx'),('xxxxxxxxx');
UPDATE t1 AS ta1,t1 AS ta2 SET ta1.b='aaaaaa',ta2.b='bbbbbb';
SELECT * FROM t1;
a	b
xxxxxxxxx	bbbbbb
xxxxxxxxx	bbbbbb
DROP TABLE t1;
SET @@myisam_repair_threads=2;
SHOW VARIABLES LIKE 'myisam_repair%';
Variable_name	Value
myisam_repair_threads	2
CREATE TABLE t1 (
`_id` int(11) NOT NULL default '0',
`url` text,
`email` text,
`description` text,
`loverlap` int(11) default NULL,
`roverlap` int(11) default NULL,
`lneighbor_id` int(11) default NULL,
`rneighbor_id` int(11) default NULL,
`length_` int(11) default NULL,
`sequence` mediumtext,
`name` text,
`_obj_class` text NOT NULL,
PRIMARY KEY  (`_id`),
UNIQUE KEY `sequence_name_index` (`name`(50)),
KEY (`length_`)
) ENGINE=MyISAM DEFAULT CHARSET=latin1;
INSERT INTO t1 VALUES
(1,NULL,NULL,NULL,NULL,NULL,NULL,NULL,NULL,NULL,'sample1',''),
(2,NULL,NULL,NULL,NULL,NULL,NULL,NULL,NULL,NULL,'sample2',''),
(3,NULL,NULL,NULL,NULL,NULL,NULL,NULL,NULL,NULL,'sample3',''),
(4,NULL,NULL,NULL,NULL,NULL,NULL,NULL,NULL,NULL,'sample4',''),
(5,NULL,NULL,NULL,NULL,NULL,NULL,NULL,NULL,NULL,'sample5',''),
(6,NULL,NULL,NULL,NULL,NULL,NULL,NULL,NULL,NULL,'sample6',''),
(7,NULL,NULL,NULL,NULL,NULL,NULL,NULL,NULL,NULL,'sample7',''),
(8,NULL,NULL,NULL,NULL,NULL,NULL,NULL,NULL,NULL,'sample8',''),
(9,NULL,NULL,NULL,NULL,NULL,NULL,NULL,NULL,NULL,'sample9','');
SELECT _id FROM t1;
_id
1
2
3
4
5
6
7
8
9
DELETE FROM t1 WHERE _id < 8;
SHOW TABLE STATUS LIKE 't1';
Name	Engine	Version	Row_format	Rows	Avg_row_length	Data_length	Max_data_length	Index_length	Data_free	Auto_increment	Create_time	Update_time	Check_time	Collation	Checksum	Create_options	Comment
t1	MyISAM	10	Dynamic	2	#	#	#	#	140	#	#	#	#	#	#		
CHECK TABLE t1 EXTENDED;
Table	Op	Msg_type	Msg_text
test.t1	check	status	OK
OPTIMIZE TABLE t1;
Table	Op	Msg_type	Msg_text
test.t1	optimize	status	OK
CHECK TABLE t1 EXTENDED;
Table	Op	Msg_type	Msg_text
test.t1	check	status	OK
SHOW TABLE STATUS LIKE 't1';
Name	Engine	Version	Row_format	Rows	Avg_row_length	Data_length	Max_data_length	Index_length	Data_free	Auto_increment	Create_time	Update_time	Check_time	Collation	Checksum	Create_options	Comment
t1	MyISAM	10	Dynamic	2	#	#	#	#	0	#	#	#	#	#	#		
SELECT _id FROM t1;
_id
8
9
DROP TABLE t1;
CREATE TABLE t1 (
`_id` int(11) NOT NULL default '0',
`url` text,
`email` text,
`description` text,
`loverlap` int(11) default NULL,
`roverlap` int(11) default NULL,
`lneighbor_id` int(11) default NULL,
`rneighbor_id` int(11) default NULL,
`length_` int(11) default NULL,
`sequence` mediumtext,
`name` text,
`_obj_class` text NOT NULL,
PRIMARY KEY  (`_id`),
UNIQUE KEY `sequence_name_index` (`name`(50)),
KEY (`length_`)
) ENGINE=MyISAM DEFAULT CHARSET=latin1;
INSERT INTO t1 VALUES
(1,NULL,NULL,NULL,NULL,NULL,NULL,NULL,NULL,NULL,'sample1',''),
(2,NULL,NULL,NULL,NULL,NULL,NULL,NULL,NULL,NULL,'sample2',''),
(3,NULL,NULL,NULL,NULL,NULL,NULL,NULL,NULL,NULL,'sample3',''),
(4,NULL,NULL,NULL,NULL,NULL,NULL,NULL,NULL,NULL,'sample4',''),
(5,NULL,NULL,NULL,NULL,NULL,NULL,NULL,NULL,NULL,'sample5',''),
(6,NULL,NULL,NULL,NULL,NULL,NULL,NULL,NULL,NULL,'sample6',''),
(7,NULL,NULL,NULL,NULL,NULL,NULL,NULL,NULL,NULL,'sample7',''),
(8,NULL,NULL,NULL,NULL,NULL,NULL,NULL,NULL,NULL,'sample8',''),
(9,NULL,NULL,NULL,NULL,NULL,NULL,NULL,NULL,NULL,'sample9','');
SELECT _id FROM t1;
_id
1
2
3
4
5
6
7
8
9
DELETE FROM t1 WHERE _id < 8;
SHOW TABLE STATUS LIKE 't1';
Name	Engine	Version	Row_format	Rows	Avg_row_length	Data_length	Max_data_length	Index_length	Data_free	Auto_increment	Create_time	Update_time	Check_time	Collation	Checksum	Create_options	Comment
t1	MyISAM	10	Dynamic	2	#	#	#	#	140	#	#	#	#	#	#		
CHECK TABLE t1 EXTENDED;
Table	Op	Msg_type	Msg_text
test.t1	check	status	OK
REPAIR TABLE t1 QUICK;
Table	Op	Msg_type	Msg_text
test.t1	repair	status	OK
CHECK TABLE t1 EXTENDED;
Table	Op	Msg_type	Msg_text
test.t1	check	status	OK
SHOW TABLE STATUS LIKE 't1';
Name	Engine	Version	Row_format	Rows	Avg_row_length	Data_length	Max_data_length	Index_length	Data_free	Auto_increment	Create_time	Update_time	Check_time	Collation	Checksum	Create_options	Comment
t1	MyISAM	10	Dynamic	2	#	#	#	#	140	#	#	#	#	#	#		
SELECT _id FROM t1;
_id
8
9
DROP TABLE t1;
SET @@myisam_repair_threads=1;
SHOW VARIABLES LIKE 'myisam_repair%';
Variable_name	Value
myisam_repair_threads	1
CREATE TABLE t1(a VARCHAR(16));
INSERT INTO t1 VALUES('aaaaaaaa'),(NULL);
UPDATE t1 AS ta1, t1 AS ta2 SET ta1.a='aaaaaaaaaaaaaaaa';
SELECT * FROM t1;
a
aaaaaaaaaaaaaaaa
aaaaaaaaaaaaaaaa
DROP TABLE t1;
CREATE TABLE t1(a INT);
INSERT INTO t1 VALUES(1),(2);
UPDATE t1,t1 AS t2 SET t1.a=t1.a+2 WHERE t1.a=t2.a-1;
SELECT * FROM t1 ORDER BY a;
a
2
3
DROP TABLE t1;
CREATE TABLE t1 (c1 TEXT) AVG_ROW_LENGTH=70100 MAX_ROWS=4100100100;
SHOW TABLE STATUS LIKE 't1';
Name	Engine	Version	Row_format	Rows	Avg_row_length	Data_length	Max_data_length	Index_length	Data_free	Auto_increment	Create_time	Update_time	Check_time	Collation	Checksum	Create_options	Comment
t1	MyISAM	10	Dynamic	X	X	X	72057594037927935	X	X	X	X	X	X	latin1_swedish_ci	X	max_rows=4100100100 avg_row_length=70100	
DROP TABLE t1;
CREATE TABLE t1 (c1 TEXT NOT NULL, KEY c1 (c1(10))) ENGINE=MyISAM;
INSERT INTO t1 VALUES
(CHAR(9,65)), (CHAR(9,65)), (CHAR(9,65)), (CHAR(9,65)),
(CHAR(9,65)), (CHAR(9,65)), (CHAR(9,65)), (CHAR(9,65)),
(CHAR(9,65)), (CHAR(9,65)), (CHAR(9,65)), (CHAR(9,65)),
(CHAR(9,65)), (CHAR(9,65)), (CHAR(9,65)), (CHAR(9,65)),
(CHAR(9,65)), (CHAR(9,65)), (CHAR(9,65)), (CHAR(9,65)),
(CHAR(9,65)), (CHAR(9,65)), (CHAR(9,65)), (CHAR(9,65)),
(CHAR(9,65)), (CHAR(9,65)), (CHAR(9,65)), (CHAR(9,65)),
(CHAR(9,65)), (CHAR(9,65)), (CHAR(9,65)), (CHAR(9,65)),
(CHAR(9,65)), (CHAR(9,65)), (CHAR(9,65)), (CHAR(9,65)),
(CHAR(9,65)), (CHAR(9,65)), (CHAR(9,65)), (CHAR(9,65)),
(CHAR(9,65)), (CHAR(9,65)), (CHAR(9,65)), (CHAR(9,65)),
(CHAR(9,65)), (CHAR(9,65)), (CHAR(9,65)), (CHAR(9,65)),
(CHAR(9,65)), (CHAR(9,65)), (CHAR(9,65)), (CHAR(9,65)),
(CHAR(9,65)), (CHAR(9,65)), (CHAR(9,65)), (CHAR(9,65)),
(CHAR(9,65)), (CHAR(9,65)), (CHAR(9,65)), (CHAR(9,65)),
(CHAR(9,65)), (CHAR(9,65)), (CHAR(9,65)), (CHAR(9,65)),
(CHAR(9,65)), (CHAR(9,65)), (CHAR(9,65)), (CHAR(9,65)),
(CHAR(9,65)), (CHAR(9,65)), (CHAR(9,65)), (CHAR(9,65)),
(CHAR(9,65)), (CHAR(9,65)), (CHAR(9,65)), (CHAR(9,65)),
(CHAR(9,65)), (CHAR(9,65)), (CHAR(9,65)), (CHAR(9,65)),
(CHAR(9,65)), (CHAR(9,65)), (CHAR(9,65)), (CHAR(9,65)),
(CHAR(9,65)), (CHAR(9,65)), (CHAR(9,65)), (CHAR(9,65)),
(CHAR(9,65)), (CHAR(9,65)), (CHAR(9,65)), (CHAR(9,65)),
(CHAR(9,65)), (CHAR(9,65)), (CHAR(9,65)), (CHAR(9,65)),
(CHAR(9,65)), (CHAR(9,65)), (CHAR(9,65)), (CHAR(9,65)),
(CHAR(9,65)), (CHAR(9,65)), (CHAR(9,65)), (CHAR(9,65)),
(CHAR(9,65)), (CHAR(9,65)), (CHAR(9,65)), (CHAR(9,65)),
(CHAR(9,65)), (CHAR(9,65)), (CHAR(9,65)), (CHAR(9,65)),
(CHAR(9,65)), (CHAR(9,65)), (CHAR(9,65)), (CHAR(9,65)),
(CHAR(9,65)), (CHAR(9,65)), (CHAR(9,65)), (CHAR(9,65)),
(CHAR(9,65)), (CHAR(9,65)), (CHAR(9,65)), (CHAR(9,65)),
(CHAR(9,65)), (CHAR(9,65)), (CHAR(9,65)), (CHAR(9,65)),
(CHAR(9,65)), (CHAR(9,65)), (CHAR(9,65)), (CHAR(9,65)),
(CHAR(9,65)), (CHAR(9,65)), (CHAR(9,65)), (CHAR(9,65)),
(CHAR(9,65)), (CHAR(9,65)), (CHAR(9,65)), (CHAR(9,65)),
(CHAR(9,65)), (CHAR(9,65)), (CHAR(9,65)), (CHAR(9,65)),
(CHAR(9,65)), (CHAR(9,65)), (CHAR(9,65)), (CHAR(9,65)),
(CHAR(9,65)), (CHAR(9,65)), (CHAR(9,65)), (CHAR(9,65)),
(CHAR(9,65)), (CHAR(9,65)), (CHAR(9,65)), (CHAR(9,65)),
(CHAR(9,65)), (CHAR(9,65)), (CHAR(9,65)), (CHAR(9,65)),
(CHAR(9,65)), (CHAR(9,65)), (CHAR(9,65)), (CHAR(9,65)),
(CHAR(9,65)), (CHAR(9,65)), (CHAR(9,65)), (CHAR(9,65)),
(CHAR(9,65)), (CHAR(9,65)), (CHAR(9,65)), (CHAR(9,65)),
(CHAR(9,65)), (CHAR(9,65)), (CHAR(9,65)), (CHAR(9,65)),
(CHAR(9,65)), (CHAR(9,65)), (CHAR(9,65)), (CHAR(9,65)),
(CHAR(9,65)), (CHAR(9,65)), (CHAR(9,65)), (CHAR(9,65)),
(CHAR(9,65)), (CHAR(9,65)), (CHAR(9,65)), (CHAR(9,65)),
(CHAR(9,65)), (CHAR(9,65)), (CHAR(9,65)), (CHAR(9,65)),
(CHAR(9,65)), (CHAR(9,65)), (CHAR(9,65)), (CHAR(9,65)),
(CHAR(9,65)), (CHAR(9,65)), (CHAR(9,65)), (CHAR(9,65)),
(CHAR(9,65)), (CHAR(9,65)), (CHAR(9,65)), (CHAR(9,65)),
(CHAR(9,65)), (CHAR(9,65)), (CHAR(9,65)), (CHAR(9,65)),
(CHAR(9,65)), (CHAR(9,65)), (CHAR(9,65)), (CHAR(9,65)),
(CHAR(9,65)), (CHAR(9,65)), (CHAR(9,65)), (CHAR(9,65)),
(CHAR(9,65)), (CHAR(9,65)), (CHAR(9,65)), (CHAR(9,65)),
(CHAR(9,65)), (CHAR(9,65)), (CHAR(9,65)), (CHAR(9,65)),
(CHAR(9,65)), (CHAR(9,65)), (CHAR(9,65)), (CHAR(9,65)),
(CHAR(9,65)), (CHAR(9,65)), (CHAR(9,65)), (CHAR(9,65)),
(CHAR(9,65)), (CHAR(9,65)), (CHAR(9,65)), (CHAR(9,65)),
(CHAR(9,65)), (CHAR(9,65)), (CHAR(9,65)), (CHAR(9,65)),
(CHAR(9,65)), (CHAR(9,65)), (CHAR(9,65)), (CHAR(9,65)),
(CHAR(9,65)), (CHAR(9,65)), (CHAR(9,65)), (CHAR(9,65)),
(CHAR(9,65)), (CHAR(9,65)), (CHAR(9,65)), (CHAR(9,65)),
(CHAR(9,65)), (CHAR(9,65)), (CHAR(9,65)), (CHAR(9,65)),
(CHAR(9,65)), (CHAR(9,65)), (CHAR(9,65)), (CHAR(9,65)),
(CHAR(9,65)), (CHAR(9,65)), (CHAR(9,65)), (CHAR(9,65)),
(CHAR(9,65)), (CHAR(9,65)), (CHAR(9,65)), (CHAR(9,65)),
(CHAR(9,65)), (CHAR(9,65)), (CHAR(9,65)), (CHAR(9,65)),
(CHAR(9,65)), (CHAR(9,65)), (CHAR(9,65)), (CHAR(9,65)),
(CHAR(9,65)), (CHAR(9,65)), (CHAR(9,65)), (CHAR(9,65)),
(CHAR(9,65)), (CHAR(9,65)), (CHAR(9,65)), (CHAR(9,65)),
(CHAR(9,65)), (CHAR(9,65)), (CHAR(9,65)), (CHAR(9,65)),
(CHAR(9,65)), (CHAR(9,65)), (CHAR(9,65)), (CHAR(9,65)),
(CHAR(9,65)), (CHAR(9,65)), (CHAR(9,65)), (CHAR(9,65)),
(CHAR(9,65)), (CHAR(9,65)), (CHAR(9,65)), (CHAR(9,65)),
(CHAR(9,65)), (CHAR(9,65)), (CHAR(9,65)), (CHAR(9,65)),
(CHAR(9,65)), (CHAR(9,65)), (CHAR(9,65)), (CHAR(9,65)),
(CHAR(9,65)), (CHAR(9,65)), (CHAR(9,65)), (CHAR(9,65)),
(CHAR(9,65)), (CHAR(9,65)), (CHAR(9,65)), (CHAR(9,65)),
(CHAR(9,65)), (CHAR(9,65)), (CHAR(9,65)), (CHAR(9,65)),
(CHAR(9,65)), (CHAR(9,65)), (CHAR(9,65)), (CHAR(9,65)),
(CHAR(9,65)), (CHAR(9,65)), (CHAR(9,65)), (CHAR(9,65)),
(CHAR(9,65)), (CHAR(9,65)), (CHAR(9,65)), (CHAR(9,65)),
(CHAR(9,65)), (CHAR(9,65)), (CHAR(9,65)), (CHAR(9,65)),
(CHAR(9,65)), (CHAR(9,65)), (CHAR(9,65)), (CHAR(9,65)),
(CHAR(9,65)), (CHAR(9,65)), (CHAR(9,65)), (CHAR(9,65)),
(CHAR(9,65)), (CHAR(9,65)), (CHAR(9,65)), (CHAR(9,65)),
(CHAR(9,65)), (CHAR(9,65)), (CHAR(9,65)), (CHAR(9,65)),
(CHAR(9,65)), (CHAR(9,65)), (CHAR(9,65)), (CHAR(9,65)),
(CHAR(9,65)), (CHAR(9,65)), (CHAR(9,65)), (CHAR(9,65)),
(CHAR(9,65)), (CHAR(9,65)), (CHAR(9,65)), (CHAR(9,65)),
(CHAR(9,65)), (CHAR(9,65)), (CHAR(9,65)), (CHAR(9,65)),
(CHAR(9,65)), (CHAR(9,65)), (CHAR(9,65)), (CHAR(9,65)),
(CHAR(9,65)), (CHAR(9,65)), (CHAR(9,65)), (CHAR(9,65)),
(CHAR(9,65)), (CHAR(9,65)), (CHAR(9,65)), (CHAR(9,65)),
(CHAR(9,65)), (CHAR(9,65)), (CHAR(9,65)), (CHAR(9,65)),
(CHAR(9,65)), (CHAR(9,65)), (CHAR(9,65)), (CHAR(9,65)),
(CHAR(9,65)), (CHAR(9,65)), (CHAR(9,65)), (CHAR(9,65)),
(CHAR(9,65)), (CHAR(9,65)), (CHAR(9,65)), (CHAR(9,65)),
(CHAR(9,65)), (CHAR(9,65)), (CHAR(9,65)), (CHAR(9,65)),
(CHAR(9,65)), (CHAR(9,65)), (CHAR(9,65)), (CHAR(9,65)),
(CHAR(9,65)), (CHAR(9,65)), (CHAR(9,65)), (CHAR(9,65)),
(CHAR(9,65)), (CHAR(9,65)), (CHAR(9,65)), (CHAR(9,65)),
(CHAR(9,65)), (CHAR(9,65)), (CHAR(9,65)), (CHAR(9,65)),
(CHAR(9,65)), (CHAR(9,65)), (CHAR(9,65)), (CHAR(9,65)),
(CHAR(9,65)), (CHAR(9,65)), (CHAR(9,65)), (CHAR(9,65)),
(CHAR(9,65)), (CHAR(9,65)), (CHAR(9,65)), (CHAR(9,65)),
(CHAR(9,65)), (CHAR(9,65)), (CHAR(9,65)), (CHAR(9,65)),
(CHAR(9,65)), (CHAR(9,65)), (CHAR(9,65)), (CHAR(9,65)),
(CHAR(9,65)), (CHAR(9,65)), (CHAR(9,65)), (CHAR(9,65)),
(CHAR(9,65)), (CHAR(9,65)), (CHAR(9,65)), (CHAR(9,65)),
(CHAR(9,65)), (CHAR(9,65)), (CHAR(9,65)), (CHAR(9,65)),
(CHAR(9,65)), (CHAR(9,65)), (CHAR(9,65)), (CHAR(9,65)),
(CHAR(9,65)), (CHAR(9,65)), (CHAR(9,65)), (CHAR(9,65)),
(CHAR(9,65)), (CHAR(9,65)), (CHAR(9,65)), (CHAR(9,65)),
(CHAR(9,65)), (CHAR(9,65)), (CHAR(9,65)), (CHAR(9,65)),
(CHAR(9,65)), (CHAR(9,65)), (CHAR(9,65)), (CHAR(9,65)),
(CHAR(9,65)), (CHAR(9,65)), (CHAR(9,65)), (CHAR(9,65)),
(CHAR(9,65)), (CHAR(9,65)), (CHAR(9,65)), (CHAR(9,65)),
(CHAR(9,65)), (CHAR(9,65)), (CHAR(9,65)), (CHAR(9,65)),
(CHAR(9,65)), (CHAR(9,65)), (CHAR(9,65)), (CHAR(9,65)),
(CHAR(9,65)), (CHAR(9,65)), (CHAR(9,65)), (CHAR(9,65)),
(CHAR(9,65)), (CHAR(9,65)), (CHAR(9,65)), (CHAR(9,65)),
(CHAR(9,65)), (CHAR(9,65)), (CHAR(9,65)), (CHAR(9,65)),
(CHAR(9,65)), (CHAR(9,65)), (CHAR(9,65)), (CHAR(9,65)),
(CHAR(9,65)), (CHAR(9,65)), (CHAR(9,65)), (CHAR(9,65)),
(CHAR(9,65)), (CHAR(9,65)), (CHAR(9,65)), (CHAR(9,65)),
(CHAR(9,65)), (CHAR(9,65)), (CHAR(9,65)), (CHAR(9,65)),
(''), (''), (''), (''),
(' B'), (' B'), (' B'), (' B');
SELECT DISTINCT COUNT(*) FROM t1 WHERE c1 = '';
COUNT(*)
4
SELECT DISTINCT length(c1), c1 FROM t1 WHERE c1 = '';
length(c1)	c1
0	
SELECT DISTINCT COUNT(*) FROM t1 IGNORE INDEX (c1) WHERE c1 = '';
COUNT(*)
4
SELECT DISTINCT length(c1), c1 FROM t1 IGNORE INDEX (c1) WHERE c1 = '';
length(c1)	c1
0	
SELECT DISTINCT length(c1), c1 FROM t1 ORDER BY c1;
length(c1)	c1
0	
2		A
2	 B
DROP TABLE t1;
End of 4.1 tests
set storage_engine=MyISAM;
drop table if exists t1,t2,t3;
--- Testing varchar ---
--- Testing varchar ---
create table t1 (v varchar(10), c char(10), t text);
insert into t1 values('+ ', '+ ', '+ ');
set @a=repeat(' ',20);
insert into t1 values (concat('+',@a),concat('+',@a),concat('+',@a));
Warnings:
Note	1265	Data truncated for column 'v' at row 1
select concat('*',v,'*',c,'*',t,'*') from t1;
concat('*',v,'*',c,'*',t,'*')
*+ *+*+ *
*+         *+*+                    *
show create table t1;
Table	Create Table
t1	CREATE TABLE `t1` (
  `v` varchar(10) DEFAULT NULL,
  `c` char(10) DEFAULT NULL,
  `t` text
) ENGINE=MyISAM DEFAULT CHARSET=latin1
create table t2 like t1;
show create table t2;
Table	Create Table
t2	CREATE TABLE `t2` (
  `v` varchar(10) DEFAULT NULL,
  `c` char(10) DEFAULT NULL,
  `t` text
) ENGINE=MyISAM DEFAULT CHARSET=latin1
create table t3 select * from t1;
show create table t3;
Table	Create Table
t3	CREATE TABLE `t3` (
  `v` varchar(10) DEFAULT NULL,
  `c` char(10) DEFAULT NULL,
  `t` text
) ENGINE=MyISAM DEFAULT CHARSET=latin1
alter table t1 modify c varchar(10);
show create table t1;
Table	Create Table
t1	CREATE TABLE `t1` (
  `v` varchar(10) DEFAULT NULL,
  `c` varchar(10) DEFAULT NULL,
  `t` text
) ENGINE=MyISAM DEFAULT CHARSET=latin1
alter table t1 modify v char(10);
show create table t1;
Table	Create Table
t1	CREATE TABLE `t1` (
  `v` char(10) DEFAULT NULL,
  `c` varchar(10) DEFAULT NULL,
  `t` text
) ENGINE=MyISAM DEFAULT CHARSET=latin1
alter table t1 modify t varchar(10);
Warnings:
Note	1265	Data truncated for column 't' at row 2
show create table t1;
Table	Create Table
t1	CREATE TABLE `t1` (
  `v` char(10) DEFAULT NULL,
  `c` varchar(10) DEFAULT NULL,
  `t` varchar(10) DEFAULT NULL
) ENGINE=MyISAM DEFAULT CHARSET=latin1
select concat('*',v,'*',c,'*',t,'*') from t1;
concat('*',v,'*',c,'*',t,'*')
*+*+*+ *
*+*+*+         *
drop table t1,t2,t3;
create table t1 (v varchar(10), c char(10), t text, key(v), key(c), key(t(10)));
show create table t1;
Table	Create Table
t1	CREATE TABLE `t1` (
  `v` varchar(10) DEFAULT NULL,
  `c` char(10) DEFAULT NULL,
  `t` text,
  KEY `v` (`v`),
  KEY `c` (`c`),
  KEY `t` (`t`(10))
) ENGINE=MyISAM DEFAULT CHARSET=latin1
select count(*) from t1;
count(*)
270
insert into t1 values(concat('a',char(1)),concat('a',char(1)),concat('a',char(1)));
select count(*) from t1 where v='a';
count(*)
10
select count(*) from t1 where c='a';
count(*)
10
select count(*) from t1 where t='a';
count(*)
10
select count(*) from t1 where v='a  ';
count(*)
10
select count(*) from t1 where c='a  ';
count(*)
10
select count(*) from t1 where t='a  ';
count(*)
10
select count(*) from t1 where v between 'a' and 'a ';
count(*)
10
select count(*) from t1 where v between 'a' and 'a ' and v between 'a  ' and 'b\n';
count(*)
10
select count(*) from t1 where v like 'a%';
count(*)
11
select count(*) from t1 where c like 'a%';
count(*)
11
select count(*) from t1 where t like 'a%';
count(*)
11
select count(*) from t1 where v like 'a %';
count(*)
9
explain select count(*) from t1 where v='a  ';
id	select_type	table	type	possible_keys	key	key_len	ref	rows	Extra
1	SIMPLE	t1	ref	v	v	13	const	#	Using where; Using index
explain select count(*) from t1 where c='a  ';
id	select_type	table	type	possible_keys	key	key_len	ref	rows	Extra
1	SIMPLE	t1	ref	c	c	11	const	#	Using where; Using index
explain select count(*) from t1 where t='a  ';
id	select_type	table	type	possible_keys	key	key_len	ref	rows	Extra
1	SIMPLE	t1	ref	t	t	13	const	#	Using where
explain select count(*) from t1 where v like 'a%';
id	select_type	table	type	possible_keys	key	key_len	ref	rows	Extra
1	SIMPLE	t1	range	v	v	13	NULL	#	Using where; Using index
explain select count(*) from t1 where v between 'a' and 'a ';
id	select_type	table	type	possible_keys	key	key_len	ref	rows	Extra
1	SIMPLE	t1	ref	v	v	13	const	#	Using where; Using index
explain select count(*) from t1 where v between 'a' and 'a ' and v between 'a  ' and 'b\n';
id	select_type	table	type	possible_keys	key	key_len	ref	rows	Extra
1	SIMPLE	t1	ref	v	v	13	const	#	Using where; Using index
alter table t1 add unique(v);
ERROR 23000: Duplicate entry '{ ' for key 'v_2'
alter table t1 add key(v);
select concat('*',v,'*',c,'*',t,'*') as qq from t1 where v='a';
qq
*a*a*a*
*a *a*a *
*a  *a*a  *
*a   *a*a   *
*a    *a*a    *
*a     *a*a     *
*a      *a*a      *
*a       *a*a       *
*a        *a*a        *
*a         *a*a         *
explain select * from t1 where v='a';
id	select_type	table	type	possible_keys	key	key_len	ref	rows	Extra
1	SIMPLE	t1	ref	v,v_2	#	13	const	#	Using index condition
select v,count(*) from t1 group by v limit 10;
v	count(*)
a	1
a	10
b	10
c	10
d	10
e	10
f	10
g	10
h	10
i	10
select v,count(t) from t1 group by v limit 10;
v	count(t)
a	1
a	10
b	10
c	10
d	10
e	10
f	10
g	10
h	10
i	10
select v,count(c) from t1 group by v limit 10;
v	count(c)
a	1
a	10
b	10
c	10
d	10
e	10
f	10
g	10
h	10
i	10
select sql_big_result v,count(t) from t1 group by v limit 10;
v	count(t)
a	1
a	10
b	10
c	10
d	10
e	10
f	10
g	10
h	10
i	10
select sql_big_result v,count(c) from t1 group by v limit 10;
v	count(c)
a	1
a 	10
b     	10
c    	10
d   	10
e  	10
f     	10
g    	10
h	10
i     	10
select c,count(*) from t1 group by c limit 10;
c	count(*)
a	1
a	10
b	10
c	10
d	10
e	10
f	10
g	10
h	10
i	10
select c,count(t) from t1 group by c limit 10;
c	count(t)
a	1
a	10
b	10
c	10
d	10
e	10
f	10
g	10
h	10
i	10
select sql_big_result c,count(t) from t1 group by c limit 10;
c	count(t)
a	1
a	10
b	10
c	10
d	10
e	10
f	10
g	10
h	10
i	10
select t,count(*) from t1 group by t limit 10;
t	count(*)
a	1
a	10
b	10
c	10
d	10
e	10
f	10
g	10
h	10
i	10
select t,count(t) from t1 group by t limit 10;
t	count(t)
a	1
a	10
b	10
c	10
d	10
e	10
f	10
g	10
h	10
i	10
select sql_big_result t,count(t) from t1 group by t limit 10;
t	count(t)
a	1
a	10
b	10
c	10
d	10
e	10
f	10
g	10
h	10
i	10
alter table t1 modify v varchar(300), drop key v, drop key v_2, add key v (v);
show create table t1;
Table	Create Table
t1	CREATE TABLE `t1` (
  `v` varchar(300) DEFAULT NULL,
  `c` char(10) DEFAULT NULL,
  `t` text,
  KEY `c` (`c`),
  KEY `t` (`t`(10)),
  KEY `v` (`v`)
) ENGINE=MyISAM DEFAULT CHARSET=latin1
select count(*) from t1 where v='a';
count(*)
10
select count(*) from t1 where v='a  ';
count(*)
10
select count(*) from t1 where v between 'a' and 'a ';
count(*)
10
select count(*) from t1 where v between 'a' and 'a ' and v between 'a  ' and 'b\n';
count(*)
10
select count(*) from t1 where v like 'a%';
count(*)
11
select count(*) from t1 where v like 'a %';
count(*)
9
explain select count(*) from t1 where v='a  ';
id	select_type	table	type	possible_keys	key	key_len	ref	rows	Extra
1	SIMPLE	t1	ref	v	v	303	const	#	Using where; Using index
explain select count(*) from t1 where v like 'a%';
id	select_type	table	type	possible_keys	key	key_len	ref	rows	Extra
1	SIMPLE	t1	range	v	v	303	NULL	#	Using where; Using index
explain select count(*) from t1 where v between 'a' and 'a ';
id	select_type	table	type	possible_keys	key	key_len	ref	rows	Extra
1	SIMPLE	t1	ref	v	v	303	const	#	Using where; Using index
explain select count(*) from t1 where v between 'a' and 'a ' and v between 'a  ' and 'b\n';
id	select_type	table	type	possible_keys	key	key_len	ref	rows	Extra
1	SIMPLE	t1	ref	v	v	303	const	#	Using where; Using index
explain select * from t1 where v='a';
id	select_type	table	type	possible_keys	key	key_len	ref	rows	Extra
1	SIMPLE	t1	ref	v	v	303	const	#	Using index condition
select v,count(*) from t1 group by v limit 10;
v	count(*)
a	1
a	10
b	10
c	10
d	10
e	10
f	10
g	10
h	10
i	10
select v,count(t) from t1 group by v limit 10;
v	count(t)
a	1
a	10
b	10
c	10
d	10
e	10
f	10
g	10
h	10
i	10
select sql_big_result v,count(t) from t1 group by v limit 10;
v	count(t)
a	1
a	10
b	10
c	10
d	10
e	10
f	10
g	10
h	10
i	10
alter table t1 drop key v, add key v (v(30));
show create table t1;
Table	Create Table
t1	CREATE TABLE `t1` (
  `v` varchar(300) DEFAULT NULL,
  `c` char(10) DEFAULT NULL,
  `t` text,
  KEY `c` (`c`),
  KEY `t` (`t`(10)),
  KEY `v` (`v`(30))
) ENGINE=MyISAM DEFAULT CHARSET=latin1
select count(*) from t1 where v='a';
count(*)
10
select count(*) from t1 where v='a  ';
count(*)
10
select count(*) from t1 where v between 'a' and 'a ';
count(*)
10
select count(*) from t1 where v between 'a' and 'a ' and v between 'a  ' and 'b\n';
count(*)
10
select count(*) from t1 where v like 'a%';
count(*)
11
select count(*) from t1 where v like 'a %';
count(*)
9
explain select count(*) from t1 where v='a  ';
id	select_type	table	type	possible_keys	key	key_len	ref	rows	Extra
1	SIMPLE	t1	ref	v	v	33	const	#	Using where
explain select count(*) from t1 where v like 'a%';
id	select_type	table	type	possible_keys	key	key_len	ref	rows	Extra
1	SIMPLE	t1	range	v	v	33	NULL	#	Using where
explain select count(*) from t1 where v between 'a' and 'a ';
id	select_type	table	type	possible_keys	key	key_len	ref	rows	Extra
1	SIMPLE	t1	ref	v	v	33	const	#	Using where
explain select count(*) from t1 where v between 'a' and 'a ' and v between 'a  ' and 'b\n';
id	select_type	table	type	possible_keys	key	key_len	ref	rows	Extra
1	SIMPLE	t1	ref	v	v	33	const	#	Using where
explain select * from t1 where v='a';
id	select_type	table	type	possible_keys	key	key_len	ref	rows	Extra
1	SIMPLE	t1	ref	v	v	33	const	#	Using where
select v,count(*) from t1 group by v limit 10;
v	count(*)
a	1
a	10
b	10
c	10
d	10
e	10
f	10
g	10
h	10
i	10
select v,count(t) from t1 group by v limit 10;
v	count(t)
a	1
a	10
b	10
c	10
d	10
e	10
f	10
g	10
h	10
i	10
select sql_big_result v,count(t) from t1 group by v limit 10;
v	count(t)
a	1
a	10
b	10
c	10
d	10
e	10
f	10
g	10
h	10
i	10
alter table t1 modify v varchar(600), drop key v, add key v (v);
show create table t1;
Table	Create Table
t1	CREATE TABLE `t1` (
  `v` varchar(600) DEFAULT NULL,
  `c` char(10) DEFAULT NULL,
  `t` text,
  KEY `c` (`c`),
  KEY `t` (`t`(10)),
  KEY `v` (`v`)
) ENGINE=MyISAM DEFAULT CHARSET=latin1
select v,count(*) from t1 group by v limit 10;
v	count(*)
a	1
a	10
b	10
c	10
d	10
e	10
f	10
g	10
h	10
i	10
select v,count(t) from t1 group by v limit 10;
v	count(t)
a	1
a	10
b	10
c	10
d	10
e	10
f	10
g	10
h	10
i	10
select sql_big_result v,count(t) from t1 group by v limit 10;
v	count(t)
a	1
a	10
b	10
c	10
d	10
e	10
f	10
g	10
h	10
i	10
drop table t1;
create table t1 (a char(10), unique (a));
insert into t1 values ('a   ');
insert into t1 values ('a ');
ERROR 23000: Duplicate entry 'a' for key 'a'
alter table t1 modify a varchar(10);
insert into t1 values ('a '),('a  '),('a   '),('a         ');
ERROR 23000: Duplicate entry 'a ' for key 'a'
insert into t1 values ('a     ');
ERROR 23000: Duplicate entry 'a     ' for key 'a'
insert into t1 values ('a          ');
ERROR 23000: Duplicate entry 'a         ' for key 'a'
insert into t1 values ('a ');
ERROR 23000: Duplicate entry 'a ' for key 'a'
update t1 set a='a  ' where a like 'a%';
select concat(a,'.') from t1;
concat(a,'.')
a  .
update t1 set a='abc    ' where a like 'a ';
select concat(a,'.') from t1;
concat(a,'.')
a  .
update t1 set a='a      ' where a like 'a %';
select concat(a,'.') from t1;
concat(a,'.')
a      .
update t1 set a='a  ' where a like 'a      ';
select concat(a,'.') from t1;
concat(a,'.')
a  .
drop table t1;
create table t1 (v varchar(10), c char(10), t text, key(v(5)), key(c(5)), key(t(5)));
show create table t1;
Table	Create Table
t1	CREATE TABLE `t1` (
  `v` varchar(10) DEFAULT NULL,
  `c` char(10) DEFAULT NULL,
  `t` text,
  KEY `v` (`v`(5)),
  KEY `c` (`c`(5)),
  KEY `t` (`t`(5))
) ENGINE=MyISAM DEFAULT CHARSET=latin1
drop table t1;
create table t1 (v char(10) character set utf8);
show create table t1;
Table	Create Table
t1	CREATE TABLE `t1` (
  `v` char(10) CHARACTER SET utf8 DEFAULT NULL
) ENGINE=MyISAM DEFAULT CHARSET=latin1
drop table t1;
create table t1 (v varchar(10), c char(10)) row_format=fixed;
show create table t1;
Table	Create Table
t1	CREATE TABLE `t1` (
  `v` varchar(10) DEFAULT NULL,
  `c` char(10) DEFAULT NULL
) ENGINE=MyISAM DEFAULT CHARSET=latin1 ROW_FORMAT=FIXED
insert into t1 values('a','a'),('a ','a ');
select concat('*',v,'*',c,'*') from t1;
concat('*',v,'*',c,'*')
*a*a*
*a *a*
drop table t1;
create table t1 (v varchar(65530), key(v(10)));
insert into t1 values(repeat('a',65530));
select length(v) from t1 where v=repeat('a',65530);
length(v)
65530
drop table t1;
create table t1(a int, b varchar(12), key ba(b, a));
insert into t1 values (1, 'A'), (20, NULL);
explain select * from t1 where a=20 and b is null;
id	select_type	table	type	possible_keys	key	key_len	ref	rows	Extra
1	SIMPLE	t1	ref	ba	ba	20	const,const	1	Using where; Using index
select * from t1 where a=20 and b is null;
a	b
20	NULL
drop table t1;
create table t1 (v varchar(65530), key(v));
Warnings:
Warning	1071	Specified key was too long; max key length is 1332 bytes
drop table if exists t1;
create table t1 (v varchar(65536));
Warnings:
Note	1246	Converting column 'v' from VARCHAR to TEXT
show create table t1;
Table	Create Table
t1	CREATE TABLE `t1` (
  `v` mediumtext
) ENGINE=MyISAM DEFAULT CHARSET=latin1
drop table t1;
create table t1 (v varchar(65530) character set utf8);
Warnings:
Note	1246	Converting column 'v' from VARCHAR to TEXT
show create table t1;
Table	Create Table
t1	CREATE TABLE `t1` (
  `v` mediumtext CHARACTER SET utf8
) ENGINE=MyISAM DEFAULT CHARSET=latin1
drop table t1;
create table t1 (v varchar(65535));
ERROR 42000: Row size too large. The maximum row size for the used table type, not counting BLOBs, is 65535. You have to change some columns to TEXT or BLOBs
set storage_engine=MyISAM;
set @save_concurrent_insert=@@concurrent_insert;
set global concurrent_insert=1;
create table t1 (a int);
insert into t1 values (1),(2),(3),(4),(5);
lock table t1 read local;
insert into t1 values(6),(7);
unlock tables;
delete from t1 where a>=3 and a<=4;
lock table t1 read local;
set global concurrent_insert=2;
insert into t1 values (8),(9);
unlock tables;
insert into t1 values (10),(11),(12);
select * from t1;
a
1
2
11
10
5
6
7
8
9
12
check table t1;
Table	Op	Msg_type	Msg_text
test.t1	check	status	OK
drop table t1;
create table t1 (a int, b varchar(30) default "hello");
insert into t1 (a) values (1),(2),(3),(4),(5);
lock table t1 read local;
insert into t1 (a) values(6),(7);
unlock tables;
delete from t1 where a>=3 and a<=4;
lock table t1 read local;
set global concurrent_insert=2;
insert into t1 (a) values (8),(9);
unlock tables;
insert into t1 (a) values (10),(11),(12);
select a from t1;
a
1
2
11
10
5
6
7
8
9
12
check table t1;
Table	Op	Msg_type	Msg_text
test.t1	check	status	OK
drop table t1;
set global concurrent_insert=@save_concurrent_insert;
create table t1 (a int, key(a));
insert into t1 values (1),(2),(3),(4),(NULL),(NULL),(NULL),(NULL);
analyze table t1;
Table	Op	Msg_type	Msg_text
test.t1	analyze	status	OK
show keys from t1;
Table	Non_unique	Key_name	Seq_in_index	Column_name	Collation	Cardinality	Sub_part	Packed	Null	Index_type	Comment	Index_Comment
t1	1	a	1	a	A	8	NULL	NULL	YES	BTREE		
alter table t1 disable keys;
alter table t1 enable keys;
show keys from t1;
Table	Non_unique	Key_name	Seq_in_index	Column_name	Collation	Cardinality	Sub_part	Packed	Null	Index_type	Comment	Index_Comment
t1	1	a	1	a	A	8	NULL	NULL	YES	BTREE		
drop table t1;
create table t1 (c1 int) engine=myisam pack_keys=0;
create table t2 (c1 int) engine=myisam pack_keys=1;
create table t3 (c1 int) engine=myisam pack_keys=default;
create table t4 (c1 int) engine=myisam pack_keys=2;
ERROR 42000: You have an error in your SQL syntax; check the manual that corresponds to your MySQL server version for the right syntax to use near '2' at line 1
drop table t1, t2, t3;
CREATE TABLE t1(a INT, b INT, KEY inx (a), UNIQUE KEY uinx (b)) ENGINE=MyISAM;
INSERT INTO t1(a,b) VALUES (1,1),(2,2),(3,3),(4,4),(5,5);
SELECT a FROM t1 FORCE INDEX (inx) WHERE a=1;
a
1
ALTER TABLE t1 DISABLE KEYS;
SELECT a FROM t1 FORCE INDEX (inx) WHERE a=1;
a
1
SELECT a FROM t1 USE INDEX (inx) WHERE a=1;
a
1
SELECT b FROM t1 FORCE INDEX (uinx) WHERE b=1;
b
1
SELECT b FROM t1 USE INDEX (uinx) WHERE b=1;
b
1
SELECT a FROM t1 FORCE INDEX (inx,uinx) WHERE a=1;
a
1
ALTER TABLE t1 ENABLE KEYS;
SELECT a FROM t1 FORCE INDEX (inx) WHERE a=1;
a
1
DROP TABLE t1;
CREATE TABLE t1 (c1 INT, c2 INT, UNIQUE INDEX (c1), INDEX (c2)) ENGINE=MYISAM;
SHOW TABLE STATUS LIKE 't1';
Name	Engine	Version	Row_format	Rows	Avg_row_length	Data_length	Max_data_length	Index_length	Data_free	Auto_increment	Create_time	Update_time	Check_time	Collation	Checksum	Create_options	Comment
t1	MyISAM	10	Fixed	0	#	#	#	1024	#	#	#	#	#	#	#		
INSERT INTO t1 VALUES (1,1);
SHOW TABLE STATUS LIKE 't1';
Name	Engine	Version	Row_format	Rows	Avg_row_length	Data_length	Max_data_length	Index_length	Data_free	Auto_increment	Create_time	Update_time	Check_time	Collation	Checksum	Create_options	Comment
t1	MyISAM	10	Fixed	1	#	#	#	3072	#	#	#	#	#	#	#		
ALTER TABLE t1 DISABLE KEYS;
SHOW TABLE STATUS LIKE 't1';
Name	Engine	Version	Row_format	Rows	Avg_row_length	Data_length	Max_data_length	Index_length	Data_free	Auto_increment	Create_time	Update_time	Check_time	Collation	Checksum	Create_options	Comment
t1	MyISAM	10	Fixed	1	#	#	#	3072	#	#	#	#	#	#	#		
ALTER TABLE t1 ENABLE KEYS;
SHOW TABLE STATUS LIKE 't1';
Name	Engine	Version	Row_format	Rows	Avg_row_length	Data_length	Max_data_length	Index_length	Data_free	Auto_increment	Create_time	Update_time	Check_time	Collation	Checksum	Create_options	Comment
t1	MyISAM	10	Fixed	1	#	#	#	3072	#	#	#	#	#	#	#		
ALTER TABLE t1 DISABLE KEYS;
SHOW TABLE STATUS LIKE 't1';
Name	Engine	Version	Row_format	Rows	Avg_row_length	Data_length	Max_data_length	Index_length	Data_free	Auto_increment	Create_time	Update_time	Check_time	Collation	Checksum	Create_options	Comment
t1	MyISAM	10	Fixed	1	#	#	#	3072	#	#	#	#	#	#	#		
ALTER TABLE t1 ENABLE KEYS;
SHOW TABLE STATUS LIKE 't1';
Name	Engine	Version	Row_format	Rows	Avg_row_length	Data_length	Max_data_length	Index_length	Data_free	Auto_increment	Create_time	Update_time	Check_time	Collation	Checksum	Create_options	Comment
t1	MyISAM	10	Fixed	1	#	#	#	3072	#	#	#	#	#	#	#		
# Enable keys with parallel repair
SET @@myisam_repair_threads=2;
ALTER TABLE t1 DISABLE KEYS;
ALTER TABLE t1 ENABLE KEYS;
SET @@myisam_repair_threads=1;
CHECK TABLE t1 EXTENDED;
Table	Op	Msg_type	Msg_text
test.t1	check	status	OK
DROP TABLE t1;
CREATE TABLE t1 (id int NOT NULL, ref int NOT NULL, INDEX (id)) ENGINE=MyISAM;
CREATE TABLE t2 LIKE t1;
INSERT INTO t2 (id, ref) VALUES (1,3), (2,1), (3,2), (4,5), (4,4);
INSERT INTO t1 SELECT * FROM t2;
SELECT * FROM t1 AS a INNER JOIN t1 AS b USING (id) WHERE a.ref < b.ref;
id	ref	ref
4	4	5
SELECT * FROM t1;
id	ref
1	3
2	1
3	2
4	5
4	4
DELETE FROM a USING t1 AS a INNER JOIN t1 AS b USING (id) WHERE a.ref < b.ref;
SELECT * FROM t1;
id	ref
1	3
2	1
3	2
4	5
DROP TABLE t1, t2;
CREATE TABLE t1 (line LINESTRING NOT NULL) engine=myisam;
INSERT INTO t1 VALUES (GeomFromText("POINT(0 0)"));
checksum table t1;
Table	Checksum
test.t1	326284887
CREATE TABLE t2 (line LINESTRING NOT NULL) engine=myisam;
INSERT INTO t2 VALUES (GeomFromText("POINT(0 0)"));
checksum table t2;
Table	Checksum
test.t2	326284887
CREATE TABLE t3 select * from t1;
checksum table t3;
Table	Checksum
test.t3	326284887
drop table t1,t2,t3;
CREATE TABLE t1 (a INT) ENGINE=MyISAM CHECKSUM=1 ROW_FORMAT=DYNAMIC;
INSERT INTO t1 VALUES (0);
UPDATE t1 SET a=1;
SELECT a FROM t1;
a
1
CHECK TABLE t1;
Table	Op	Msg_type	Msg_text
test.t1	check	status	OK
INSERT INTO t1 VALUES (0), (5), (4), (2);
UPDATE t1 SET a=2;
SELECT a FROM t1;
a
2
2
2
2
2
CHECK TABLE t1;
Table	Op	Msg_type	Msg_text
test.t1	check	status	OK
DROP TABLE t1;
End of 5.0 tests
create table t1 (a int not null, key `a` (a) key_block_size=1024);
show create table t1;
Table	Create Table
t1	CREATE TABLE `t1` (
  `a` int(11) NOT NULL,
  KEY `a` (`a`) KEY_BLOCK_SIZE=1024
) ENGINE=MyISAM DEFAULT CHARSET=latin1
drop table t1;
create table t1 (a int not null, key `a` (a) key_block_size=2048);
show create table t1;
Table	Create Table
t1	CREATE TABLE `t1` (
  `a` int(11) NOT NULL,
  KEY `a` (`a`) KEY_BLOCK_SIZE=2048
) ENGINE=MyISAM DEFAULT CHARSET=latin1
drop table t1;
create table t1 (a varchar(2048), key `a` (a));
Warnings:
Warning	1071	Specified key was too long; max key length is 1332 bytes
show create table t1;
Table	Create Table
t1	CREATE TABLE `t1` (
  `a` varchar(2048) DEFAULT NULL,
  KEY `a` (`a`(1332))
) ENGINE=MyISAM DEFAULT CHARSET=latin1
drop table t1;
create table t1 (a varchar(2048), key `a` (a) key_block_size=1024);
Warnings:
Warning	1071	Specified key was too long; max key length is 1332 bytes
show create table t1;
Table	Create Table
t1	CREATE TABLE `t1` (
  `a` varchar(2048) DEFAULT NULL,
  KEY `a` (`a`(1332)) KEY_BLOCK_SIZE=6144
) ENGINE=MyISAM DEFAULT CHARSET=latin1
drop table t1;
create table t1 (a int not null, b varchar(2048), key (a), key(b)) key_block_size=1024;
Warnings:
Warning	1071	Specified key was too long; max key length is 1332 bytes
show create table t1;
Table	Create Table
t1	CREATE TABLE `t1` (
  `a` int(11) NOT NULL,
  `b` varchar(2048) DEFAULT NULL,
  KEY `a` (`a`),
  KEY `b` (`b`(1332)) KEY_BLOCK_SIZE=6144
) ENGINE=MyISAM DEFAULT CHARSET=latin1 KEY_BLOCK_SIZE=1024
alter table t1 key_block_size=2048;
show create table t1;
Table	Create Table
t1	CREATE TABLE `t1` (
  `a` int(11) NOT NULL,
  `b` varchar(2048) DEFAULT NULL,
  KEY `a` (`a`) KEY_BLOCK_SIZE=1024,
  KEY `b` (`b`(1332)) KEY_BLOCK_SIZE=8192
) ENGINE=MyISAM DEFAULT CHARSET=latin1 KEY_BLOCK_SIZE=2048
alter table t1 add c int, add key (c);
show create table t1;
Table	Create Table
t1	CREATE TABLE `t1` (
  `a` int(11) NOT NULL,
  `b` varchar(2048) DEFAULT NULL,
  `c` int(11) DEFAULT NULL,
  KEY `a` (`a`) KEY_BLOCK_SIZE=1024,
  KEY `b` (`b`(1332)) KEY_BLOCK_SIZE=8192,
  KEY `c` (`c`)
) ENGINE=MyISAM DEFAULT CHARSET=latin1 KEY_BLOCK_SIZE=2048
alter table t1 key_block_size=0;
alter table t1 add d int, add key (d);
show create table t1;
Table	Create Table
t1	CREATE TABLE `t1` (
  `a` int(11) NOT NULL,
  `b` varchar(2048) DEFAULT NULL,
  `c` int(11) DEFAULT NULL,
  `d` int(11) DEFAULT NULL,
  KEY `a` (`a`) KEY_BLOCK_SIZE=1024,
  KEY `b` (`b`(1332)) KEY_BLOCK_SIZE=8192,
  KEY `c` (`c`) KEY_BLOCK_SIZE=2048,
  KEY `d` (`d`)
) ENGINE=MyISAM DEFAULT CHARSET=latin1
drop table t1;
create table t1 (a int not null, b varchar(2048), key (a), key(b)) key_block_size=8192;
Warnings:
Warning	1071	Specified key was too long; max key length is 1332 bytes
show create table t1;
Table	Create Table
t1	CREATE TABLE `t1` (
  `a` int(11) NOT NULL,
  `b` varchar(2048) DEFAULT NULL,
  KEY `a` (`a`),
  KEY `b` (`b`(1332))
) ENGINE=MyISAM DEFAULT CHARSET=latin1 KEY_BLOCK_SIZE=8192
drop table t1;
create table t1 (a int not null, b varchar(2048), key (a) key_block_size=1024, key(b)) key_block_size=8192;
Warnings:
Warning	1071	Specified key was too long; max key length is 1332 bytes
show create table t1;
Table	Create Table
t1	CREATE TABLE `t1` (
  `a` int(11) NOT NULL,
  `b` varchar(2048) DEFAULT NULL,
  KEY `a` (`a`) KEY_BLOCK_SIZE=1024,
  KEY `b` (`b`(1332))
) ENGINE=MyISAM DEFAULT CHARSET=latin1 KEY_BLOCK_SIZE=8192
drop table t1;
create table t1 (a int not null, b int, key (a) key_block_size=1024, key(b) key_block_size=8192) key_block_size=16384;
show create table t1;
Table	Create Table
t1	CREATE TABLE `t1` (
  `a` int(11) NOT NULL,
  `b` int(11) DEFAULT NULL,
  KEY `a` (`a`) KEY_BLOCK_SIZE=1024,
  KEY `b` (`b`) KEY_BLOCK_SIZE=8192
) ENGINE=MyISAM DEFAULT CHARSET=latin1 KEY_BLOCK_SIZE=16384
drop table t1;
create table t1 (a int not null, key `a` (a) key_block_size=512);
show create table t1;
Table	Create Table
t1	CREATE TABLE `t1` (
  `a` int(11) NOT NULL,
  KEY `a` (`a`) KEY_BLOCK_SIZE=1024
) ENGINE=MyISAM DEFAULT CHARSET=latin1
drop table t1;
create table t1 (a varchar(2048), key `a` (a) key_block_size=1000000000000000000);
Warnings:
Warning	1071	Specified key was too long; max key length is 1332 bytes
show create table t1;
Table	Create Table
t1	CREATE TABLE `t1` (
  `a` varchar(2048) DEFAULT NULL,
  KEY `a` (`a`(1332)) KEY_BLOCK_SIZE=6144
) ENGINE=MyISAM DEFAULT CHARSET=latin1
drop table t1;
create table t1 (a int not null, key `a` (a) key_block_size=1025);
show create table t1;
Table	Create Table
t1	CREATE TABLE `t1` (
  `a` int(11) NOT NULL,
  KEY `a` (`a`) KEY_BLOCK_SIZE=2048
) ENGINE=MyISAM DEFAULT CHARSET=latin1
drop table t1;
create table t1 (a int not null, key key_block_size=1024 (a));
ERROR 42000: You have an error in your SQL syntax; check the manual that corresponds to your MySQL server version for the right syntax to use near '=1024 (a))' at line 1
create table t1 (a int not null, key `a` key_block_size=1024 (a));
ERROR 42000: You have an error in your SQL syntax; check the manual that corresponds to your MySQL server version for the right syntax to use near 'key_block_size=1024 (a))' at line 1
CREATE TABLE t1 (
c1 INT,
c2 VARCHAR(300),
KEY (c1) KEY_BLOCK_SIZE 1024,
KEY (c2) KEY_BLOCK_SIZE 8192
);
INSERT INTO t1 VALUES (10, REPEAT('a', CEIL(RAND(10) * 300))),
(11, REPEAT('b', CEIL(RAND() * 300))),
(12, REPEAT('c', CEIL(RAND() * 300))),
(13, REPEAT('d', CEIL(RAND() * 300))),
(14, REPEAT('e', CEIL(RAND() * 300))),
(15, REPEAT('f', CEIL(RAND() * 300))),
(16, REPEAT('g', CEIL(RAND() * 300))),
(17, REPEAT('h', CEIL(RAND() * 300))),
(18, REPEAT('i', CEIL(RAND() * 300))),
(19, REPEAT('j', CEIL(RAND() * 300))),
(20, REPEAT('k', CEIL(RAND() * 300))),
(21, REPEAT('l', CEIL(RAND() * 300))),
(22, REPEAT('m', CEIL(RAND() * 300))),
(23, REPEAT('n', CEIL(RAND() * 300))),
(24, REPEAT('o', CEIL(RAND() * 300))),
(25, REPEAT('p', CEIL(RAND() * 300))),
(26, REPEAT('q', CEIL(RAND() * 300))),
(27, REPEAT('r', CEIL(RAND() * 300))),
(28, REPEAT('s', CEIL(RAND() * 300))),
(29, REPEAT('t', CEIL(RAND() * 300))),
(30, REPEAT('u', CEIL(RAND() * 300))),
(31, REPEAT('v', CEIL(RAND() * 300))),
(32, REPEAT('w', CEIL(RAND() * 300))),
(33, REPEAT('x', CEIL(RAND() * 300))),
(34, REPEAT('y', CEIL(RAND() * 300))),
(35, REPEAT('z', CEIL(RAND() * 300)));
INSERT INTO t1 SELECT * FROM t1;
INSERT INTO t1 SELECT * FROM t1;
CHECK TABLE t1;
Table	Op	Msg_type	Msg_text
test.t1	check	status	OK
REPAIR TABLE t1;
Table	Op	Msg_type	Msg_text
test.t1	repair	status	OK
DELETE FROM t1 WHERE c1 >= 10;
CHECK TABLE t1;
Table	Op	Msg_type	Msg_text
test.t1	check	status	OK
DROP TABLE t1;
CREATE TABLE t1 (
c1 CHAR(130),
c2 VARCHAR(1)
) ENGINE=MyISAM;
INSERT INTO t1 VALUES(REPEAT("a",128), 'b');
SELECT COUNT(*) FROM t1;
COUNT(*)
1
CHECK TABLE t1;
Table	Op	Msg_type	Msg_text
test.t1	check	status	OK
REPAIR TABLE t1;
Table	Op	Msg_type	Msg_text
test.t1	repair	status	OK
SELECT COUNT(*) FROM t1;
COUNT(*)
1
CHECK TABLE t1;
Table	Op	Msg_type	Msg_text
test.t1	check	status	OK
DROP TABLE t1;
CREATE TABLE t1 (
c1 CHAR(130),
c2 VARCHAR(1)
) ENGINE=MyISAM;
INSERT INTO t1 VALUES(REPEAT("a",128), 'b');
SELECT COUNT(*) FROM t1;
COUNT(*)
1
CHECK TABLE t1 EXTENDED;
Table	Op	Msg_type	Msg_text
test.t1	check	status	OK
REPAIR TABLE t1 EXTENDED;
Table	Op	Msg_type	Msg_text
test.t1	repair	status	OK
SELECT COUNT(*) FROM t1;
COUNT(*)
1
CHECK TABLE t1 EXTENDED;
Table	Op	Msg_type	Msg_text
test.t1	check	status	OK
DROP TABLE t1;
CREATE TABLE t1 (
c1 CHAR(130),
c2 VARCHAR(1)
) ENGINE=MyISAM;
INSERT INTO t1 VALUES(REPEAT("a",128), 'b');
INSERT INTO t1 VALUES('b', 'b');
INSERT INTO t1 VALUES('c', 'b');
DELETE FROM t1 WHERE c1='b';
SELECT COUNT(*) FROM t1;
COUNT(*)
2
OPTIMIZE TABLE t1;
Table	Op	Msg_type	Msg_text
test.t1	optimize	status	OK
SELECT COUNT(*) FROM t1;
COUNT(*)
2
DROP TABLE t1;
CREATE TABLE t1 (
c1 CHAR(130),
c2 VARCHAR(1),
KEY (c1)
) ENGINE=MyISAM;
# Insert 100 rows. Query log disabled.
UPDATE t1 SET c1=REPEAT("a",128) LIMIT 90;
SELECT COUNT(*) FROM t1;
COUNT(*)
100
ALTER TABLE t1 ENGINE=MyISAM;
SELECT COUNT(*) FROM t1;
COUNT(*)
100
CHECK TABLE t1;
Table	Op	Msg_type	Msg_text
test.t1	check	status	OK
CHECK TABLE t1 EXTENDED;
Table	Op	Msg_type	Msg_text
test.t1	check	status	OK
DROP TABLE t1;
CREATE TABLE t1 (
c1 CHAR(50),
c2 VARCHAR(1)
) ENGINE=MyISAM DEFAULT CHARSET UTF8;
INSERT INTO t1 VALUES(REPEAT(_utf8 x'e0ae85',43), 'b');
SELECT COUNT(*) FROM t1;
COUNT(*)
1
CHECK TABLE t1;
Table	Op	Msg_type	Msg_text
test.t1	check	status	OK
REPAIR TABLE t1;
Table	Op	Msg_type	Msg_text
test.t1	repair	status	OK
SELECT COUNT(*) FROM t1;
COUNT(*)
1
CHECK TABLE t1;
Table	Op	Msg_type	Msg_text
test.t1	check	status	OK
DROP TABLE t1;
CREATE TABLE t1 (
c1 CHAR(50),
c2 VARCHAR(1)
) ENGINE=MyISAM DEFAULT CHARSET UTF8;
INSERT INTO t1 VALUES(REPEAT(_utf8 x'e0ae85',43), 'b');
SELECT COUNT(*) FROM t1;
COUNT(*)
1
CHECK TABLE t1 EXTENDED;
Table	Op	Msg_type	Msg_text
test.t1	check	status	OK
REPAIR TABLE t1 EXTENDED;
Table	Op	Msg_type	Msg_text
test.t1	repair	status	OK
SELECT COUNT(*) FROM t1;
COUNT(*)
1
CHECK TABLE t1 EXTENDED;
Table	Op	Msg_type	Msg_text
test.t1	check	status	OK
DROP TABLE t1;
CREATE TABLE t1 (
c1 CHAR(50),
c2 VARCHAR(1)
) ENGINE=MyISAM DEFAULT CHARSET UTF8;
INSERT INTO t1 VALUES(REPEAT(_utf8 x'e0ae85',43), 'b');
INSERT INTO t1 VALUES('b', 'b');
INSERT INTO t1 VALUES('c', 'b');
DELETE FROM t1 WHERE c1='b';
SELECT COUNT(*) FROM t1;
COUNT(*)
2
OPTIMIZE TABLE t1;
Table	Op	Msg_type	Msg_text
test.t1	optimize	status	OK
SELECT COUNT(*) FROM t1;
COUNT(*)
2
DROP TABLE t1;
CREATE TABLE t1 (
c1 CHAR(50),
c2 VARCHAR(1),
KEY (c1)
) ENGINE=MyISAM DEFAULT CHARSET UTF8;
# Insert 100 rows. Query log disabled.
UPDATE t1 SET c1=REPEAT(_utf8 x'e0ae85',43) LIMIT 90;
SELECT COUNT(*) FROM t1;
COUNT(*)
100
ALTER TABLE t1 ENGINE=MyISAM;
SELECT COUNT(*) FROM t1;
COUNT(*)
100
CHECK TABLE t1;
Table	Op	Msg_type	Msg_text
test.t1	check	status	OK
CHECK TABLE t1 EXTENDED;
Table	Op	Msg_type	Msg_text
test.t1	check	status	OK
DROP TABLE t1;
CREATE TABLE t1 (
c1 VARCHAR(10) NOT NULL,
c2 CHAR(10) DEFAULT NULL,
c3 VARCHAR(10) NOT NULL,
KEY (c1),
KEY (c2)
) ENGINE=MyISAM DEFAULT CHARSET=utf8 PACK_KEYS=0;

MyISAM file:         MYSQLD_DATADIR/test/t1
Record format:       Packed
Character set:       utf8_general_ci (45)
Data records:                    0  Deleted blocks:                 0
Recordlength:                  124

table description:
Key Start Len Index   Type
1   2     40  multip. varchar              
2   43    40  multip. char NULL            
DROP TABLE t1;
<<<<<<< HEAD
create table t1 (n int not null, c char(1)) transactional=1;
Warnings:
Warning	1478	Table storage engine 'MyISAM' does not support the create option 'TRANSACTIONAL=1'
show create table t1;
Table	Create Table
t1	CREATE TABLE `t1` (
  `n` int(11) NOT NULL,
  `c` char(1) DEFAULT NULL
) ENGINE=MyISAM DEFAULT CHARSET=latin1 TRANSACTIONAL=1
drop table t1;
CREATE TABLE t1 (line LINESTRING NOT NULL) engine=myisam;
INSERT INTO t1 VALUES (GeomFromText("POINT(0 0)"));
checksum table t1;
Table	Checksum
test.t1	326284887
CREATE TABLE t2 (line LINESTRING NOT NULL) engine=myisam;
INSERT INTO t2 VALUES (GeomFromText("POINT(0 0)"));
checksum table t2;
Table	Checksum
test.t2	326284887
CREATE TABLE t3 select * from t1;
checksum table t3;
Table	Checksum
test.t3	326284887
drop table t1,t2,t3;
=======
CREATE TABLE t1 (
c INT,
d bit(1),
e INT,
f VARCHAR(1),
g BIT(1),
h BIT(1),
KEY (h, d, e, g)
);
INSERT INTO t1 VALUES
(  3, 1, 1, 'a', 0, 0 ),
(  3, 1, 5, 'a', 0, 0 ),
( 10, 1, 2, 'a', 0, 1 ),
( 10, 1, 3, 'a', 0, 1 ),
( 10, 1, 4, 'a', 0, 1 );
SELECT f FROM t1 WHERE d = 1 AND e = 2 AND g = 0 AND h = 1;
f
a
SELECT h+0, d + 0, e, g + 0 FROM t1;
h+0	d + 0	e	g + 0
0	1	1	0
0	1	5	0
1	1	2	0
1	1	3	0
1	1	4	0
DROP TABLE t1;
>>>>>>> 7d244411
End of 5.1 tests<|MERGE_RESOLUTION|>--- conflicted
+++ resolved
@@ -2243,7 +2243,6 @@
 1   2     40  multip. varchar              
 2   43    40  multip. char NULL            
 DROP TABLE t1;
-<<<<<<< HEAD
 create table t1 (n int not null, c char(1)) transactional=1;
 Warnings:
 Warning	1478	Table storage engine 'MyISAM' does not support the create option 'TRANSACTIONAL=1'
@@ -2269,7 +2268,6 @@
 Table	Checksum
 test.t3	326284887
 drop table t1,t2,t3;
-=======
 CREATE TABLE t1 (
 c INT,
 d bit(1),
@@ -2296,5 +2294,4 @@
 1	1	3	0
 1	1	4	0
 DROP TABLE t1;
->>>>>>> 7d244411
 End of 5.1 tests