--- conflicted
+++ resolved
@@ -81,32 +81,6 @@
 bool 
 NdbInterpretedCode::have_space_for(Uint32 wordsRequired)
 {
-<<<<<<< HEAD
-  if (likely(m_available_length >= wordsRequired))
-    return true;
-
-  if (m_buffer_length == 0)
-  {
-    /* First dynamic allocation */
-    m_buffer= m_internal_buffer= new Uint32 [ DynamicBufStartWords ];
-    
-    if (m_buffer != NULL)
-    {
-      m_last_meta_pos= m_available_length= m_buffer_length= 
-        DynamicBufStartWords;
-      return true;
-    }
-  }
-  else if (m_internal_buffer != NULL)
-  {
-    /* Dynamically double buffer length */
-    Uint32 newSize= m_buffer_length << 1;
-
-    if (newSize > MaxDynamicBufSize)
-      newSize= MaxDynamicBufSize;
-    
-    if (newSize > m_buffer_length)
-=======
   assert(m_last_meta_pos <= m_buffer_length);
   assert(m_last_meta_pos >= m_instructions_length);
   assert(m_available_length == m_last_meta_pos - m_instructions_length);
@@ -135,26 +109,11 @@
     
     /* Were we able to get enough extra space? */
     if ((newSize - m_buffer_length) >= extraRequired)
->>>>>>> 2be5c81e
     {
       Uint32 *newBuf= new Uint32[ newSize ];
       
       if (newBuf != NULL)
       {
-<<<<<<< HEAD
-        /* Copy instruction words to start of new buffer */
-        memcpy(newBuf, m_internal_buffer, m_instructions_length << 2);
-        
-        Uint32 metaInfoWords= m_buffer_length - m_last_meta_pos;
-        Uint32 newLastMetaInfoPos= newSize - metaInfoWords;
-        
-        /* Copy metainfo words to end of new buffer */
-        memcpy(&newBuf[ newLastMetaInfoPos ],
-               &m_buffer[ m_last_meta_pos ],
-               metaInfoWords << 2);
-        
-        delete [] m_internal_buffer;
-=======
         Uint32 metaInfoWords= m_buffer_length - m_last_meta_pos;
         Uint32 newLastMetaInfoPos= newSize - metaInfoWords;
 
@@ -170,7 +129,6 @@
         
           delete [] m_internal_buffer;
         }
->>>>>>> 2be5c81e
         
         m_buffer= m_internal_buffer= newBuf;
         m_available_length+= (newSize - m_buffer_length);
