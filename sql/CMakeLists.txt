--- conflicted
+++ resolved
@@ -197,8 +197,7 @@
 IF(WIN32)
   ADD_DEFINITIONS(-DAUTHENTICATION_WIN)
   TARGET_LINK_LIBRARIES(sql auth_win_client)
-ENDIF() 
-<<<<<<< HEAD
+ENDIF()
 
 SET (BINLOG_SOURCE log_event.cc log_event_old.cc binlog.cc sql_binlog.cc
 		   rpl_filter.cc rpl_record.cc rpl_record_old.cc rpl_utility.cc
@@ -223,8 +222,6 @@
   )
 ADD_DEPENDENCIES(sqlgunitlib GenError)
 
-=======
->>>>>>> b8ca2669
 
 IF(WIN32)
   SET(MYSQLD_SOURCE main.cc nt_servc.cc nt_servc.h message.rc)
