--- conflicted
+++ resolved
@@ -561,11 +561,8 @@
   OPT_PLUGIN_LOAD_ADD,
   OPT_SSL_CRL,
   OPT_SSL_CRLPATH,
-<<<<<<< HEAD
+  OPT_PFS_INSTRUMENT,
   OPT_DEFAULT_AUTH
-=======
-  OPT_PFS_INSTRUMENT
->>>>>>> a45a11a1
 };
 
 
