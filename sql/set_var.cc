--- conflicted
+++ resolved
@@ -491,7 +491,6 @@
                                                   &SV::optimizer_prune_level);
 static sys_var_thd_ulong        sys_optimizer_search_depth(&vars, "optimizer_search_depth",
                                                    &SV::optimizer_search_depth);
-<<<<<<< HEAD
 
 const char *optimizer_use_mrr_names[] = {"auto", "force", "disable", NullS};
 TYPELIB optimizer_use_mrr_typelib= {
@@ -504,10 +503,6 @@
                                               &optimizer_use_mrr_typelib,
                                               NULL);
 
-=======
-static sys_var_thd_optimizer_switch   sys_optimizer_switch(&vars, "optimizer_switch",
-                                     &SV::optimizer_switch);
->>>>>>> ea31e7f8
 static sys_var_const            sys_pid_file(&vars, "pid_file",
                                              OPT_GLOBAL, SHOW_CHAR,
                                              (uchar*) pidfile_name);
@@ -1649,7 +1644,6 @@
 bool sys_var_int_ptr::update(THD *thd, set_var *var)
 {
   *value= (uint) var->save_result.ulonglong_value;
-  return 0;
 }
 
 void sys_var_int_ptr::set_default(THD *thd, enum_var_type type)
@@ -4448,31 +4442,20 @@
 {
   char buff[STRING_BUFFER_USUAL_SIZE*8];
   String tmp(buff, sizeof(buff), &my_charset_latin1);
-<<<<<<< HEAD
-
-  tmp.length(0);
-
-  for (uint i= 0; val; val>>= 1, i++)
-  {
-    if (val & 1)
-    {
-      tmp.append(optimizer_switch_typelib.type_names[i],
-                 optimizer_switch_typelib.type_lengths[i]);
-      tmp.append(',');
-    }
-=======
   int i;
   ulonglong bit;
   tmp.length(0);
  
   for (i= 0, bit=1; bit != OPTIMIZER_SWITCH_LAST; i++, bit= bit << 1)
   {
+    if (val & 1)
+  {
     tmp.append(optimizer_switch_typelib.type_names[i],
                optimizer_switch_typelib.type_lengths[i]);
     tmp.append('=');
     tmp.append((val & bit)? "on":"off");
     tmp.append(',');
->>>>>>> ea31e7f8
+  }
   }
 
   if (tmp.length())
@@ -4497,12 +4480,6 @@
 }
 
 
-<<<<<<< HEAD
-void sys_var_thd_optimizer_switch::set_default(THD *thd, enum_var_type type)
-{
-  if (type == OPT_GLOBAL)
-    global_system_variables.*offset= 0;
-=======
 /*
   Check (and actually parse) string representation of @@optimizer_switch.
 */
@@ -4549,15 +4526,11 @@
 {
   if (type == OPT_GLOBAL)
     global_system_variables.*offset= OPTIMIZER_SWITCH_DEFAULT;
->>>>>>> ea31e7f8
   else
     thd->variables.*offset= global_system_variables.*offset;
 }
 
-<<<<<<< HEAD
-
-=======
->>>>>>> ea31e7f8
+
 /****************************************************************************
   Named list handling
 ****************************************************************************/
