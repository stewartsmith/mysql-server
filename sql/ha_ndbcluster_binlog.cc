/* Copyright (C) 2000-2003 MySQL AB

  This program is free software; you can redistribute it and/or modify
  it under the terms of the GNU General Public License as published by
  the Free Software Foundation; version 2 of the License.

  This program is distributed in the hope that it will be useful,
  but WITHOUT ANY WARRANTY; without even the implied warranty of
  MERCHANTABILITY or FITNESS FOR A PARTICULAR PURPOSE.  See the
  GNU General Public License for more details.

  You should have received a copy of the GNU General Public License
  along with this program; if not, write to the Free Software
  Foundation, Inc., 59 Temple Place, Suite 330, Boston, MA  02111-1307  USA
*/

#include "mysql_priv.h"
#include "sql_show.h"
#ifdef WITH_NDBCLUSTER_STORAGE_ENGINE
#include "ha_ndbcluster.h"
#include "ha_ndbcluster_connection.h"

#ifdef HAVE_NDB_BINLOG
#include "rpl_injector.h"
#include "rpl_filter.h"
#include "slave.h"
#include "ha_ndbcluster_binlog.h"
#include <ndbapi/NdbDictionary.hpp>
#include <ndbapi/ndb_cluster_connection.hpp>
#include <util/NdbAutoPtr.hpp>

#ifdef ndb_dynamite
#undef assert
#define assert(x) do { if(x) break; ::printf("%s %d: assert failed: %s\n", __FILE__, __LINE__, #x); ::fflush(stdout); ::signal(SIGABRT,SIG_DFL); ::abort(); ::kill(::getpid(),6); ::kill(::getpid(),9); } while (0)
#endif

extern my_bool opt_ndb_log_orig;

extern my_bool opt_ndb_log_update_as_write;
extern my_bool opt_ndb_log_updated_only;

/*
  defines for cluster replication table names
*/
#include "ha_ndbcluster_tables.h"
#define NDB_APPLY_TABLE_FILE "./" NDB_REP_DB "/" NDB_APPLY_TABLE
#define NDB_SCHEMA_TABLE_FILE "./" NDB_REP_DB "/" NDB_SCHEMA_TABLE

/*
  Timeout for syncing schema events between
  mysql servers, and between mysql server and the binlog
*/
const int opt_ndb_sync_timeout= 120;

/*
  Flag showing if the ndb injector thread is running, if so == 1
  -1 if it was started but later stopped for some reason
   0 if never started
*/
int ndb_binlog_thread_running= 0;
/*
  Flag showing if the ndb binlog should be created, if so == TRUE
  FALSE if not
*/
my_bool ndb_binlog_running= FALSE;
my_bool ndb_binlog_tables_inited= FALSE;
my_bool ndb_binlog_is_ready= FALSE;

/*
  Global reference to the ndb injector thread THD oject

  Has one sole purpose, for setting the in_use table member variable
  in get_share(...)
*/
extern THD * injector_thd; // Declared in ha_ndbcluster.cc

/*
  Global reference to ndb injector thd object.

  Used mainly by the binlog index thread, but exposed to the client sql
  thread for one reason; to setup the events operations for a table
  to enable ndb injector thread receiving events.

  Must therefore always be used with a surrounding
  pthread_mutex_lock(&injector_mutex), when doing create/dropEventOperation
*/
static Ndb *injector_ndb= 0;
static Ndb *schema_ndb= 0;

static int ndbcluster_binlog_inited= 0;
/*
  Flag "ndbcluster_binlog_terminating" set when shutting down mysqld.
  Server main loop should call handlerton function:

  ndbcluster_hton->binlog_func ==
  ndbcluster_binlog_func(...,BFN_BINLOG_END,...) ==
  ndbcluster_binlog_end

  at shutdown, which sets the flag. And then server needs to wait for it
  to complete.  Otherwise binlog will not be complete.

  ndbcluster_hton->panic == ndbcluster_end() will not return until
  ndb binlog is completed
*/
static int ndbcluster_binlog_terminating= 0;

/*
  Mutex and condition used for interacting between client sql thread
  and injector thread
*/
pthread_t ndb_binlog_thread;
pthread_mutex_t injector_mutex;
pthread_cond_t  injector_cond;

/* NDB Injector thread (used for binlog creation) */
static ulonglong ndb_latest_applied_binlog_epoch= 0;
static ulonglong ndb_latest_handled_binlog_epoch= 0;
static ulonglong ndb_latest_received_binlog_epoch= 0;

NDB_SHARE *ndb_apply_status_share= 0;
NDB_SHARE *ndb_schema_share= 0;
pthread_mutex_t ndb_schema_share_mutex;

extern my_bool opt_log_slave_updates;
static my_bool g_ndb_log_slave_updates;

/* Schema object distribution handling */
HASH ndb_schema_objects;
typedef struct st_ndb_schema_object {
  pthread_mutex_t mutex;
  char *key;
  uint key_length;
  uint use_count;
  MY_BITMAP slock_bitmap;
  uint32 slock[256/32]; // 256 bits for lock status of table
} NDB_SCHEMA_OBJECT;
static NDB_SCHEMA_OBJECT *ndb_get_schema_object(const char *key,
                                                my_bool create_if_not_exists,
                                                my_bool have_lock);
static void ndb_free_schema_object(NDB_SCHEMA_OBJECT **ndb_schema_object,
                                   bool have_lock);

<<<<<<< HEAD
/*
  Global variables for holding the ndb_binlog_index table reference
*/
static TABLE *ndb_binlog_index= 0;
static TABLE_LIST binlog_tables;

=======
>>>>>>> 26301669
/*
  Helper functions
*/

#ifndef DBUG_OFF
/* purecov: begin deadcode */
static void print_records(TABLE *table, const uchar *record)
{
  for (uint j= 0; j < table->s->fields; j++)
  {
    char buf[40];
    int pos= 0;
    Field *field= table->field[j];
    const uchar* field_ptr= field->ptr - table->record[0] + record;
    int pack_len= field->pack_length();
    int n= pack_len < 10 ? pack_len : 10;

    for (int i= 0; i < n && pos < 20; i++)
    {
      pos+= sprintf(&buf[pos]," %x", (int) (uchar) field_ptr[i]);
    }
    buf[pos]= 0;
    DBUG_PRINT("info",("[%u]field_ptr[0->%d]: %s", j, n, buf));
  }
}
/* purecov: end */
#else
#define print_records(a,b)
#endif


#ifndef DBUG_OFF
static void dbug_print_table(const char *info, TABLE *table)
{
  if (table == 0)
  {
    DBUG_PRINT("info",("%s: (null)", info));
    return;
  }
  DBUG_PRINT("info",
             ("%s: %s.%s s->fields: %d  "
              "reclength: %lu  rec_buff_length: %u  record[0]: %p  "
              "record[1]: %p",
              info,
              table->s->db.str,
              table->s->table_name.str,
              table->s->fields,
              table->s->reclength,
              table->s->rec_buff_length,
              table->record[0],
              table->record[1]));

  for (unsigned int i= 0; i < table->s->fields; i++) 
  {
    Field *f= table->field[i];
    DBUG_PRINT("info",
               ("[%d] \"%s\"(0x%lx:%s%s%s%s%s%s) type: %d  pack_length: %d  "
                "ptr: 0x%lx[+%d]  null_bit: %u  null_ptr: 0x%lx[+%d]",
                i,
                f->field_name,
                (long) f->flags,
                (f->flags & PRI_KEY_FLAG)  ? "pri"       : "attr",
                (f->flags & NOT_NULL_FLAG) ? ""          : ",nullable",
                (f->flags & UNSIGNED_FLAG) ? ",unsigned" : ",signed",
                (f->flags & ZEROFILL_FLAG) ? ",zerofill" : "",
                (f->flags & BLOB_FLAG)     ? ",blob"     : "",
                (f->flags & BINARY_FLAG)   ? ",binary"   : "",
                f->real_type(),
                f->pack_length(),
                (long) f->ptr, (int) (f->ptr - table->record[0]),
                f->null_bit,
                (long) f->null_ptr,
                (int) ((uchar*) f->null_ptr - table->record[0])));
    if (f->type() == MYSQL_TYPE_BIT)
    {
      Field_bit *g= (Field_bit*) f;
      DBUG_PRINT("MYSQL_TYPE_BIT",("field_length: %d  bit_ptr: %p[+%d] "
                                   "bit_ofs: %d  bit_len: %u",
                                   g->field_length, g->bit_ptr,
                                   (int) ((uchar*) g->bit_ptr -
                                          table->record[0]),
                                   g->bit_ofs, g->bit_len));
    }
  }
}
#else
#define dbug_print_table(a,b)
#endif


/*
  Run a query through mysql_parse

  Used to:
  - purging the ndb_binlog_index
  - creating the ndb_apply_status table
*/
static void run_query(THD *thd, char *buf, char *end,
                      const int *no_print_error, my_bool disable_binlog)
{
  ulong save_thd_query_length= thd->query_length;
  char *save_thd_query= thd->query;
  ulong save_thread_id= thd->variables.pseudo_thread_id;
  struct system_status_var save_thd_status_var= thd->status_var;
  THD_TRANS save_thd_transaction_all= thd->transaction.all;
  THD_TRANS save_thd_transaction_stmt= thd->transaction.stmt;
  ulonglong save_thd_options= thd->options;
  DBUG_ASSERT(sizeof(save_thd_options) == sizeof(thd->options));
  NET save_thd_net= thd->net;
  const char* found_semicolon= NULL;

  bzero((char*) &thd->net, sizeof(NET));
  thd->query_length= end - buf;
  thd->query= buf;
  thd->variables.pseudo_thread_id= thread_id;
  thd->transaction.stmt.modified_non_trans_table= FALSE;
  if (disable_binlog)
    thd->options&= ~OPTION_BIN_LOG;
    
  DBUG_PRINT("query", ("%s", thd->query));

  DBUG_ASSERT(!thd->in_sub_stmt);
  DBUG_ASSERT(!thd->prelocked_mode);

  mysql_parse(thd, thd->query, thd->query_length, &found_semicolon);

  if (no_print_error && thd->is_slave_error)
  {
    int i;
    Thd_ndb *thd_ndb= get_thd_ndb(thd);
    for (i= 0; no_print_error[i]; i++)
      if ((thd_ndb->m_error_code == no_print_error[i]) ||
          (thd->main_da.sql_errno() == (unsigned) no_print_error[i]))
        break;
    if (!no_print_error[i])
      sql_print_error("NDB: %s: error %s %d(ndb: %d) %d %d",
                      buf,
                      thd->main_da.message(),
                      thd->main_da.sql_errno(),
                      thd_ndb->m_error_code,
                      (int) thd->is_error(), thd->is_slave_error);
  }
  close_thread_tables(thd);
  /*
    XXX: this code is broken. mysql_parse()/mysql_reset_thd_for_next_command()
    can not be called from within a statement, and
    run_query() can be called from anywhere, including from within
    a sub-statement.
    This particular reset is a temporary hack to avoid an assert
    for double assignment of the diagnostics area when run_query()
    is called from ndbcluster_reset_logs(), which is called from
    mysql_flush().
  */
  thd->main_da.reset_diagnostics_area();

  thd->options= save_thd_options;
  thd->query_length= save_thd_query_length;
  thd->query= save_thd_query;
  thd->variables.pseudo_thread_id= save_thread_id;
  thd->status_var= save_thd_status_var;
  thd->transaction.all= save_thd_transaction_all;
  thd->transaction.stmt= save_thd_transaction_stmt;
  thd->net= save_thd_net;
}

static void
ndbcluster_binlog_close_table(THD *thd, NDB_SHARE *share)
{
  DBUG_ENTER("ndbcluster_binlog_close_table");
  Ndb_event_data *event_data= share->event_data;
  if (event_data)
  {
    delete event_data;
    share->event_data= 0;
  }
  DBUG_VOID_RETURN;
}


/*
  Creates a TABLE object for the ndb cluster table

  NOTES
    This does not open the underlying table
*/

static int
ndbcluster_binlog_open_table(THD *thd, NDB_SHARE *share)
{
  int error;
  DBUG_ASSERT(share->event_data == 0);
  Ndb_event_data *event_data= share->event_data= new Ndb_event_data(share);
  DBUG_ENTER("ndbcluster_binlog_open_table");

  MEM_ROOT **root_ptr=
    my_pthread_getspecific_ptr(MEM_ROOT**, THR_MALLOC);
  MEM_ROOT *old_root= *root_ptr;
  init_sql_alloc(&event_data->mem_root, 1024, 0);
  *root_ptr= &event_data->mem_root;

  TABLE_SHARE *table_share= event_data->table_share= 
    (TABLE_SHARE*)alloc_root(&event_data->mem_root, sizeof(TABLE_SHARE));
  TABLE *table= event_data->table= 
    (TABLE*)alloc_root(&event_data->mem_root, sizeof(TABLE));

  safe_mutex_assert_owner(&LOCK_open);
  init_tmp_table_share(thd, table_share, share->db, 0, share->table_name, 
                       share->key);
  if ((error= open_table_def(thd, table_share, 0)) ||
      (error= open_table_from_share(thd, table_share, "", 0, 
                                    (uint) (OPEN_FRM_FILE_ONLY | DELAYED_OPEN | READ_ALL),
                                    0, table, OTM_OPEN)))
  {
    DBUG_PRINT("error", ("open_table_def/open_table_from_share failed: %d my_errno: %d",
                         error, my_errno));
    free_table_share(table_share);
    event_data->table= 0;
    event_data->table_share= 0;
    delete event_data;
    share->event_data= 0;
    *root_ptr= old_root;
    DBUG_RETURN(error);
  }
  assign_new_table_id(table_share);

  table->in_use= injector_thd;
  
  table->s->db.str= share->db;
  table->s->db.length= strlen(share->db);
  table->s->table_name.str= share->table_name;
  table->s->table_name.length= strlen(share->table_name);
  /* We can't use 'use_all_columns()' as the file object is not setup yet */
  table->column_bitmaps_set_no_signal(&table->s->all_set, &table->s->all_set);
#ifndef DBUG_OFF
  dbug_print_table("table", table);
#endif
  *root_ptr= old_root;
  DBUG_RETURN(0);
}


/*
  Initialize the binlog part of the NDB_SHARE
*/
int ndbcluster_binlog_init_share(THD *thd, NDB_SHARE *share, TABLE *_table)
{
  MEM_ROOT *mem_root= &share->mem_root;
  int do_event_op= ndb_binlog_running;
  int error= 0;
  DBUG_ENTER("ndbcluster_binlog_init_share");

  share->connect_count= g_ndb_cluster_connection->get_connect_count();

  share->op= 0;
  share->new_op= 0;
  share->event_data= 0;

  if (!ndb_schema_share &&
      strcmp(share->db, NDB_REP_DB) == 0 &&
      strcmp(share->table_name, NDB_SCHEMA_TABLE) == 0)
    do_event_op= 1;
  else if (!ndb_apply_status_share &&
           strcmp(share->db, NDB_REP_DB) == 0 &&
           strcmp(share->table_name, NDB_APPLY_TABLE) == 0)
    do_event_op= 1;

  {
    int i, no_nodes= g_ndb_cluster_connection->no_db_nodes();
    share->subscriber_bitmap= (MY_BITMAP*)
      alloc_root(mem_root, no_nodes * sizeof(MY_BITMAP));
    for (i= 0; i < no_nodes; i++)
    {
      bitmap_init(&share->subscriber_bitmap[i],
                  (Uint32*)alloc_root(mem_root, max_ndb_nodes/8),
                  max_ndb_nodes, FALSE);
      bitmap_clear_all(&share->subscriber_bitmap[i]);
    }
  }

  if (!do_event_op)
  {
    if (_table)
    {
      if (_table->s->primary_key == MAX_KEY)
        share->flags|= NSF_HIDDEN_PK;
      if (_table->s->blob_fields != 0)
        share->flags|= NSF_BLOB_FLAG;
    }
    else
    {
      share->flags|= NSF_NO_BINLOG;
    }
    DBUG_RETURN(error);
  }
  while (1) 
  {
    if ((error= ndbcluster_binlog_open_table(thd, share)))
      break;
    if (share->event_data->table->s->primary_key == MAX_KEY)
      share->flags|= NSF_HIDDEN_PK;
    if (share->event_data->table->s->blob_fields != 0)
      share->flags|= NSF_BLOB_FLAG;
    break;
  }
  DBUG_RETURN(error);
}

/*****************************************************************
  functions called from master sql client threads
****************************************************************/

/*
  called in mysql_show_binlog_events and reset_logs to make sure we wait for
  all events originating from this mysql server to arrive in the binlog

  Wait for the last epoch in which the last transaction is a part of.

  Wait a maximum of 30 seconds.
*/
static void ndbcluster_binlog_wait(THD *thd)
{
  if (ndb_binlog_running)
  {
    DBUG_ENTER("ndbcluster_binlog_wait");
    const char *save_info= thd ? thd->proc_info : 0;
    ulonglong wait_epoch= ndb_get_latest_trans_gci();
    int count= 30;
    if (thd)
<<<<<<< HEAD
      THD_SET_PROC_INFO(thd,
        "Waiting for ndbcluster binlog update to reach current position");
=======
      thd->proc_info= "Waiting for ndbcluster binlog update to "
	"reach current position";
>>>>>>> 26301669
    pthread_mutex_lock(&injector_mutex);
    while (!thd->killed && count && ndb_binlog_running &&
           (ndb_latest_handled_binlog_epoch == 0 ||
            ndb_latest_handled_binlog_epoch < wait_epoch))
    {
      count--;
      struct timespec abstime;
      set_timespec(abstime, 1);
      pthread_cond_timedwait(&injector_cond, &injector_mutex, &abstime);
    }
    pthread_mutex_unlock(&injector_mutex);
    if (thd)
      THD_SET_PROC_INFO(thd, save_info);
    DBUG_VOID_RETURN;
  }
}

/*
 Called from MYSQL_BIN_LOG::reset_logs in log.cc when binlog is emptied
*/
static int ndbcluster_reset_logs(THD *thd)
{
  if (!ndb_binlog_running)
    return 0;

  DBUG_ENTER("ndbcluster_reset_logs");

  /*
    Wait for all events originating from this mysql server has
    reached the binlog before continuing to reset
  */
  ndbcluster_binlog_wait(thd);

  char buf[1024];
  char *end= strmov(buf, "TRUNCATE " NDB_REP_DB "." NDB_REP_TABLE);

  run_query(thd, buf, end, NULL, TRUE);

  DBUG_RETURN(0);
}

/*
  Called from MYSQL_BIN_LOG::purge_logs in log.cc when the binlog "file"
  is removed
*/

static int
ndbcluster_binlog_index_purge_file(THD *thd, const char *file)
{
  if (!ndb_binlog_running || thd->slave_thread)
    return 0;

  DBUG_ENTER("ndbcluster_binlog_index_purge_file");
  DBUG_PRINT("enter", ("file: %s", file));

  char buf[1024];
  char *end= strmov(strmov(strmov(buf,
                                  "DELETE FROM "
                                  NDB_REP_DB "." NDB_REP_TABLE
                                  " WHERE File='"), file), "'");

  run_query(thd, buf, end, NULL, TRUE);

  DBUG_RETURN(0);
}

static void
ndbcluster_binlog_log_query(handlerton *hton, THD *thd, enum_binlog_command binlog_command,
                            const char *query, uint query_length,
                            const char *db, const char *table_name)
{
  DBUG_ENTER("ndbcluster_binlog_log_query");
  DBUG_PRINT("enter", ("db: %s  table_name: %s  query: %s",
                       db, table_name, query));
  enum SCHEMA_OP_TYPE type;
  int log= 0;
  switch (binlog_command)
  {
  case LOGCOM_CREATE_TABLE:
    type= SOT_CREATE_TABLE;
    DBUG_ASSERT(FALSE);
    break;
  case LOGCOM_ALTER_TABLE:
    type= SOT_ALTER_TABLE_COMMIT;
    //log= 1;
    break;
  case LOGCOM_RENAME_TABLE:
    type= SOT_RENAME_TABLE;
    DBUG_ASSERT(FALSE);
    break;
  case LOGCOM_DROP_TABLE:
    type= SOT_DROP_TABLE;
    DBUG_ASSERT(FALSE);
    break;
  case LOGCOM_CREATE_DB:
    type= SOT_CREATE_DB;
    log= 1;
    break;
  case LOGCOM_ALTER_DB:
    type= SOT_ALTER_DB;
    log= 1;
    break;
  case LOGCOM_DROP_DB:
    type= SOT_DROP_DB;
    DBUG_ASSERT(FALSE);
    break;
  }
  if (log)
  {
    ndbcluster_log_schema_op(thd, query, query_length,
                             db, table_name, 0, 0, type,
                             0, 0, 0);
  }
  DBUG_VOID_RETURN;
}


/*
  End use of the NDB Cluster binlog
   - wait for binlog thread to shutdown
*/

static int ndbcluster_binlog_end(THD *thd)
{
  DBUG_ENTER("ndbcluster_binlog_end");

  if (!ndbcluster_binlog_inited)
    DBUG_RETURN(0);
  ndbcluster_binlog_inited= 0;

#ifdef HAVE_NDB_BINLOG
  if (ndb_util_thread_running > 0)
  {
    /*
      Wait for util thread to die (as this uses the injector mutex)
      There is a very small change that ndb_util_thread dies and the
      following mutex is freed before it's accessed. This shouldn't
      however be a likely case as the ndbcluster_binlog_end is supposed to
      be called before ndb_cluster_end().
    */
    pthread_mutex_lock(&LOCK_ndb_util_thread);
    /* Ensure mutex are not freed if ndb_cluster_end is running at same time */
    ndb_util_thread_running++;
    ndbcluster_terminating= 1;
    pthread_cond_signal(&COND_ndb_util_thread);
    while (ndb_util_thread_running > 1)
      pthread_cond_wait(&COND_ndb_util_ready, &LOCK_ndb_util_thread);
    ndb_util_thread_running--;
    pthread_mutex_unlock(&LOCK_ndb_util_thread);
  }

  /* wait for injector thread to finish */
  ndbcluster_binlog_terminating= 1;
  pthread_mutex_lock(&injector_mutex);
  pthread_cond_signal(&injector_cond);
  while (ndb_binlog_thread_running > 0)
    pthread_cond_wait(&injector_cond, &injector_mutex);
  pthread_mutex_unlock(&injector_mutex);

  pthread_mutex_destroy(&injector_mutex);
  pthread_cond_destroy(&injector_cond);
  pthread_mutex_destroy(&ndb_schema_share_mutex);
#endif

  DBUG_RETURN(0);
}

/*****************************************************************
  functions called from slave sql client threads
****************************************************************/
static void ndbcluster_reset_slave(THD *thd)
{
  if (!ndb_binlog_running)
    return;

  DBUG_ENTER("ndbcluster_reset_slave");
  char buf[1024];
  char *end= strmov(buf, "DELETE FROM " NDB_REP_DB "." NDB_APPLY_TABLE);
  run_query(thd, buf, end, NULL, TRUE);
  DBUG_VOID_RETURN;
}

/*
  Initialize the binlog part of the ndb handlerton
*/

/**
  Upon the sql command flush logs, we need to ensure that all outstanding
  ndb data to be logged has made it to the binary log to get a deterministic
  behavior on the rotation of the log.
 */
static bool ndbcluster_flush_logs(handlerton *hton)
{
  ndbcluster_binlog_wait(current_thd);
  return FALSE;
}

static int ndbcluster_binlog_func(handlerton *hton, THD *thd, 
                                  enum_binlog_func fn, 
                                  void *arg)
{
  switch(fn)
  {
  case BFN_RESET_LOGS:
    ndbcluster_reset_logs(thd);
    break;
  case BFN_RESET_SLAVE:
    ndbcluster_reset_slave(thd);
    break;
  case BFN_BINLOG_WAIT:
    ndbcluster_binlog_wait(thd);
    break;
  case BFN_BINLOG_END:
    ndbcluster_binlog_end(thd);
    break;
  case BFN_BINLOG_PURGE_FILE:
    ndbcluster_binlog_index_purge_file(thd, (const char *)arg);
    break;
  }
  return 0;
}

void ndbcluster_binlog_init_handlerton()
{
  handlerton *h= ndbcluster_hton;
  h->flush_logs=       ndbcluster_flush_logs;
  h->binlog_func=      ndbcluster_binlog_func;
  h->binlog_log_query= ndbcluster_binlog_log_query;
}





/*
  check the availability af the ndb_apply_status share
  - return share, but do not increase refcount
  - return 0 if there is no share
*/
static NDB_SHARE *ndbcluster_check_ndb_apply_status_share()
{
  pthread_mutex_lock(&ndbcluster_mutex);

  void *share= hash_search(&ndbcluster_open_tables, 
                           (uchar*) NDB_APPLY_TABLE_FILE,
                           sizeof(NDB_APPLY_TABLE_FILE) - 1);
  DBUG_PRINT("info",("ndbcluster_check_ndb_apply_status_share %s %p",
                     NDB_APPLY_TABLE_FILE, share));
  pthread_mutex_unlock(&ndbcluster_mutex);
  return (NDB_SHARE*) share;
}

/*
  check the availability af the schema share
  - return share, but do not increase refcount
  - return 0 if there is no share
*/
static NDB_SHARE *ndbcluster_check_ndb_schema_share()
{
  pthread_mutex_lock(&ndbcluster_mutex);

  void *share= hash_search(&ndbcluster_open_tables, 
                           (uchar*) NDB_SCHEMA_TABLE_FILE,
                           sizeof(NDB_SCHEMA_TABLE_FILE) - 1);
  DBUG_PRINT("info",("ndbcluster_check_ndb_schema_share %s %p",
                     NDB_SCHEMA_TABLE_FILE, share));
  pthread_mutex_unlock(&ndbcluster_mutex);
  return (NDB_SHARE*) share;
}

/*
  Create the ndb_apply_status table
*/
static int ndbcluster_create_ndb_apply_status_table(THD *thd)
{
  DBUG_ENTER("ndbcluster_create_ndb_apply_status_table");

  /*
    Check if we already have the apply status table.
    If so it should have been discovered at startup
    and thus have a share
  */

  if (ndbcluster_check_ndb_apply_status_share())
    DBUG_RETURN(0);

  if (g_ndb_cluster_connection->get_no_ready() <= 0)
    DBUG_RETURN(0);

  char buf[1024], *end;

  if (ndb_extra_logging)
    sql_print_information("NDB: Creating " NDB_REP_DB "." NDB_APPLY_TABLE);

  /*
    Check if apply status table exists in MySQL "dictionary"
    if so, remove it since there is none in Ndb
  */
  {
    build_table_filename(buf, sizeof(buf),
                         NDB_REP_DB, NDB_APPLY_TABLE, reg_ext, 0);
    if (my_delete(buf, MYF(0)) == 0)
    {
      /*
        The .frm file existed and was deleted from disk.
        It's possible that someone has tried to use it and thus
        it might have been inserted in the table definition cache.
        It must be flushed to avoid that it exist only in the
        table definition cache.
      */
      if (ndb_extra_logging)
        sql_print_information("NDB: Flushing " NDB_REP_DB "." NDB_APPLY_TABLE);

      end= strmov(buf, "FLUSH TABLE " NDB_REP_DB "." NDB_APPLY_TABLE);
      const int no_print_error[1]= {0};
      run_query(thd, buf, end, no_print_error, TRUE);
    }
  }

  /*
    Note, updating this table schema must be reflected in ndb_restore
  */
  end= strmov(buf, "CREATE TABLE IF NOT EXISTS "
                   NDB_REP_DB "." NDB_APPLY_TABLE
                   " ( server_id INT UNSIGNED NOT NULL,"
                   " epoch BIGINT UNSIGNED NOT NULL, "
                   " log_name VARCHAR(255) BINARY NOT NULL, "
                   " start_pos BIGINT UNSIGNED NOT NULL, "
                   " end_pos BIGINT UNSIGNED NOT NULL, "
                   " PRIMARY KEY USING HASH (server_id) ) ENGINE=NDB CHARACTER SET latin1");

  const int no_print_error[6]= {ER_TABLE_EXISTS_ERROR,
                                701,
                                702,
                                721, // Table already exist
                                4009,
                                0}; // do not print error 701 etc
  run_query(thd, buf, end, no_print_error, TRUE);

  DBUG_RETURN(0);
}


/*
  Create the schema table
*/
static int ndbcluster_create_schema_table(THD *thd)
{
  DBUG_ENTER("ndbcluster_create_schema_table");

  /*
    Check if we already have the schema table.
    If so it should have been discovered at startup
    and thus have a share
  */

  if (ndbcluster_check_ndb_schema_share())
    DBUG_RETURN(0);

  if (g_ndb_cluster_connection->get_no_ready() <= 0)
    DBUG_RETURN(0);

  char buf[1024], *end;

  if (ndb_extra_logging)
    sql_print_information("NDB: Creating " NDB_REP_DB "." NDB_SCHEMA_TABLE);

  /*
    Check if schema table exists in MySQL "dictionary"
    if so, remove it since there is none in Ndb
  */
  {
    build_table_filename(buf, sizeof(buf),
                         NDB_REP_DB, NDB_SCHEMA_TABLE, reg_ext, 0);
    if (my_delete(buf, MYF(0)) == 0)
    {
      /*
        The .frm file existed and was deleted from disk.
        It's possible that someone has tried to use it and thus
        it might have been inserted in the table definition cache.
        It must be flushed to avoid that it exist only in the
        table definition cache.
      */
      if (ndb_extra_logging)
        sql_print_information("NDB: Flushing " NDB_REP_DB "." NDB_SCHEMA_TABLE);

      end= strmov(buf, "FLUSH TABLE " NDB_REP_DB "." NDB_SCHEMA_TABLE);
      const int no_print_error[1]= {0};
      run_query(thd, buf, end, no_print_error, TRUE);
    }
  }

  /*
    Update the defines below to reflect the table schema
  */
  end= strmov(buf, "CREATE TABLE IF NOT EXISTS "
                   NDB_REP_DB "." NDB_SCHEMA_TABLE
                   " ( db VARBINARY(63) NOT NULL,"
                   " name VARBINARY(63) NOT NULL,"
                   " slock BINARY(32) NOT NULL,"
                   " query BLOB NOT NULL,"
                   " node_id INT UNSIGNED NOT NULL,"
                   " epoch BIGINT UNSIGNED NOT NULL,"
                   " id INT UNSIGNED NOT NULL,"
                   " version INT UNSIGNED NOT NULL,"
                   " type INT UNSIGNED NOT NULL,"
                   " PRIMARY KEY USING HASH (db,name) ) ENGINE=NDB CHARACTER SET latin1");

  const int no_print_error[6]= {ER_TABLE_EXISTS_ERROR,
                                701,
                                702,
                                721, // Table already exist
                                4009,
                                0}; // do not print error 701 etc
  run_query(thd, buf, end, no_print_error, TRUE);

  DBUG_RETURN(0);
}

int ndbcluster_setup_binlog_table_shares(THD *thd)
{
  if (!ndb_schema_share &&
      ndbcluster_check_ndb_schema_share() == 0)
  {
    pthread_mutex_lock(&LOCK_open);
    ndb_create_table_from_engine(thd, NDB_REP_DB, NDB_SCHEMA_TABLE);
    pthread_mutex_unlock(&LOCK_open);
    if (!ndb_schema_share)
    {
      ndbcluster_create_schema_table(thd);
      // always make sure we create the 'schema' first
      if (!ndb_schema_share)
        return 1;
    }
  }
  if (!ndb_apply_status_share &&
      ndbcluster_check_ndb_apply_status_share() == 0)
  {
    pthread_mutex_lock(&LOCK_open);
    ndb_create_table_from_engine(thd, NDB_REP_DB, NDB_APPLY_TABLE);
    pthread_mutex_unlock(&LOCK_open);
    if (!ndb_apply_status_share)
    {
      ndbcluster_create_ndb_apply_status_table(thd);
      if (!ndb_apply_status_share)
        return 1;
    }
  }

  if (!ndbcluster_find_all_files(thd))
  {
    pthread_mutex_lock(&LOCK_open);
    ndb_binlog_tables_inited= TRUE;
    if (ndb_binlog_tables_inited &&
        ndb_binlog_running && ndb_binlog_is_ready)
    {
      if (ndb_extra_logging)
        sql_print_information("NDB Binlog: ndb tables writable");
      close_cached_tables(NULL, NULL, TRUE, FALSE, FALSE);
    }
    pthread_mutex_unlock(&LOCK_open);
    /* Signal injector thread that all is setup */
    pthread_cond_signal(&injector_cond);
  }
  return 0;
}

/*
  Defines and struct for schema table.
  Should reflect table definition above.
*/
#define SCHEMA_DB_I 0u
#define SCHEMA_NAME_I 1u
#define SCHEMA_SLOCK_I 2u
#define SCHEMA_QUERY_I 3u
#define SCHEMA_NODE_ID_I 4u
#define SCHEMA_EPOCH_I 5u
#define SCHEMA_ID_I 6u
#define SCHEMA_VERSION_I 7u
#define SCHEMA_TYPE_I 8u
#define SCHEMA_SIZE 9u
#define SCHEMA_SLOCK_SIZE 32u

struct Cluster_schema
{
  uchar db_length;
  char db[64];
  uchar name_length;
  char name[64];
  uchar slock_length;
  uint32 slock[SCHEMA_SLOCK_SIZE/4];
  unsigned short query_length;
  char *query;
  Uint64 epoch;
  uint32 node_id;
  uint32 id;
  uint32 version;
  uint32 type;
  uint32 any_value;
};

/*
  Transfer schema table data into corresponding struct
*/
static void ndbcluster_get_schema(Ndb_event_data *event_data,
                                  Cluster_schema *s)
{
  TABLE *table= event_data->table;
  Field **field;
  /* unpack blob values */
  uchar* blobs_buffer= 0;
  uint blobs_buffer_size= 0;
  my_bitmap_map *old_map= dbug_tmp_use_all_columns(table, table->read_set);
  {
    ptrdiff_t ptrdiff= 0;
    int ret= get_ndb_blobs_value(table, event_data->ndb_value[0],
                                 blobs_buffer, blobs_buffer_size,
                                 ptrdiff);
    if (ret != 0)
    {
      my_free(blobs_buffer, MYF(MY_ALLOW_ZERO_PTR));
      DBUG_PRINT("info", ("blob read error"));
      DBUG_ASSERT(FALSE);
    }
  }
  /* db varchar 1 length uchar */
  field= table->field;
  s->db_length= *(uint8*)(*field)->ptr;
  DBUG_ASSERT(s->db_length <= (*field)->field_length);
  DBUG_ASSERT((*field)->field_length + 1 == sizeof(s->db));
  memcpy(s->db, (*field)->ptr + 1, s->db_length);
  s->db[s->db_length]= 0;
  /* name varchar 1 length uchar */
  field++;
  s->name_length= *(uint8*)(*field)->ptr;
  DBUG_ASSERT(s->name_length <= (*field)->field_length);
  DBUG_ASSERT((*field)->field_length + 1 == sizeof(s->name));
  memcpy(s->name, (*field)->ptr + 1, s->name_length);
  s->name[s->name_length]= 0;
  /* slock fixed length */
  field++;
  s->slock_length= (*field)->field_length;
  DBUG_ASSERT((*field)->field_length == sizeof(s->slock));
  memcpy(s->slock, (*field)->ptr, s->slock_length);
  /* query blob */
  field++;
  {
    Field_blob *field_blob= (Field_blob*)(*field);
    uint blob_len= field_blob->get_length((*field)->ptr);
    uchar *blob_ptr= 0;
    field_blob->get_ptr(&blob_ptr);
    DBUG_ASSERT(blob_len == 0 || blob_ptr != 0);
    s->query_length= blob_len;
    s->query= sql_strmake((char*) blob_ptr, blob_len);
  }
  /* node_id */
  field++;
  s->node_id= ((Field_long *)*field)->val_int();
  /* epoch */
  field++;
  s->epoch= ((Field_long *)*field)->val_int();
  /* id */
  field++;
  s->id= ((Field_long *)*field)->val_int();
  /* version */
  field++;
  s->version= ((Field_long *)*field)->val_int();
  /* type */
  field++;
  s->type= ((Field_long *)*field)->val_int();
  /* free blobs buffer */
  my_free(blobs_buffer, MYF(MY_ALLOW_ZERO_PTR));
  dbug_tmp_restore_column_map(table->read_set, old_map);
}

/*
  helper function to pack a ndb varchar
*/
char *ndb_pack_varchar(const NDBCOL *col, char *buf,
                       const char *str, int sz)
{
  switch (col->getArrayType())
  {
    case NDBCOL::ArrayTypeFixed:
      memcpy(buf, str, sz);
      break;
    case NDBCOL::ArrayTypeShortVar:
      *(uchar*)buf= (uchar)sz;
      memcpy(buf + 1, str, sz);
      break;
    case NDBCOL::ArrayTypeMediumVar:
      int2store(buf, sz);
      memcpy(buf + 2, str, sz);
      break;
  }
  return buf;
}

/*
  acknowledge handling of schema operation
*/
static int
ndbcluster_update_slock(THD *thd,
                        const char *db,
                        const char *table_name)
{
  DBUG_ENTER("ndbcluster_update_slock");
  if (!ndb_schema_share)
  {
    DBUG_RETURN(0);
  }

  const NdbError *ndb_error= 0;
  uint32 node_id= g_ndb_cluster_connection->node_id();
  Ndb *ndb= check_ndb_in_thd(thd);
  char save_db[FN_HEADLEN];
  strcpy(save_db, ndb->getDatabaseName());

  char tmp_buf[FN_REFLEN];
  NDBDICT *dict= ndb->getDictionary();
  ndb->setDatabaseName(NDB_REP_DB);
  Ndb_table_guard ndbtab_g(dict, NDB_SCHEMA_TABLE);
  const NDBTAB *ndbtab= ndbtab_g.get_table();
  NdbTransaction *trans= 0;
  int retries= 100;
  int retry_sleep= 10; /* 10 milliseconds, transaction */
  const NDBCOL *col[SCHEMA_SIZE];
  unsigned sz[SCHEMA_SIZE];

  MY_BITMAP slock;
  uint32 bitbuf[SCHEMA_SLOCK_SIZE/4];
  bitmap_init(&slock, bitbuf, sizeof(bitbuf)*8, false);

  if (ndbtab == 0)
  {
    abort();
    DBUG_RETURN(0);
  }

  {
    uint i;
    for (i= 0; i < SCHEMA_SIZE; i++)
    {
      col[i]= ndbtab->getColumn(i);
      if (i != SCHEMA_QUERY_I)
      {
        sz[i]= col[i]->getLength();
        DBUG_ASSERT(sz[i] <= sizeof(tmp_buf));
      }
    }
  }

  while (1)
  {
    if ((trans= ndb->startTransaction()) == 0)
      goto err;
    {
      NdbOperation *op= 0;
      int r= 0;

      /* read the bitmap exlusive */
      r|= (op= trans->getNdbOperation(ndbtab)) == 0;
      DBUG_ASSERT(r == 0);
      r|= op->readTupleExclusive();
      DBUG_ASSERT(r == 0);
    
      /* db */
      ndb_pack_varchar(col[SCHEMA_DB_I], tmp_buf, db, strlen(db));
      r|= op->equal(SCHEMA_DB_I, tmp_buf);
      DBUG_ASSERT(r == 0);
      /* name */
      ndb_pack_varchar(col[SCHEMA_NAME_I], tmp_buf, table_name,
                       strlen(table_name));
      r|= op->equal(SCHEMA_NAME_I, tmp_buf);
      DBUG_ASSERT(r == 0);
      /* slock */
      r|= op->getValue(SCHEMA_SLOCK_I, (char*)slock.bitmap) == 0;
      DBUG_ASSERT(r == 0);
    }
    if (trans->execute(NdbTransaction::NoCommit))
      goto err;
    bitmap_clear_bit(&slock, node_id);
    {
      NdbOperation *op= 0;
      int r= 0;

      /* now update the tuple */
      r|= (op= trans->getNdbOperation(ndbtab)) == 0;
      DBUG_ASSERT(r == 0);
      r|= op->updateTuple();
      DBUG_ASSERT(r == 0);

      /* db */
      ndb_pack_varchar(col[SCHEMA_DB_I], tmp_buf, db, strlen(db));
      r|= op->equal(SCHEMA_DB_I, tmp_buf);
      DBUG_ASSERT(r == 0);
      /* name */
      ndb_pack_varchar(col[SCHEMA_NAME_I], tmp_buf, table_name,
                       strlen(table_name));
      r|= op->equal(SCHEMA_NAME_I, tmp_buf);
      DBUG_ASSERT(r == 0);
      /* slock */
      r|= op->setValue(SCHEMA_SLOCK_I, (char*)slock.bitmap);
      DBUG_ASSERT(r == 0);
      /* node_id */
      r|= op->setValue(SCHEMA_NODE_ID_I, node_id);
      DBUG_ASSERT(r == 0);
      /* type */
      r|= op->setValue(SCHEMA_TYPE_I, (uint32)SOT_CLEAR_SLOCK);
      DBUG_ASSERT(r == 0);
    }
    if (trans->execute(NdbTransaction::Commit) == 0)
    {
      DBUG_PRINT("info", ("node %d cleared lock on '%s.%s'",
                          node_id, db, table_name));
      break;
    }
  err:
    const NdbError *this_error= trans ?
      &trans->getNdbError() : &ndb->getNdbError();
    if (this_error->status == NdbError::TemporaryError)
    {
      if (retries--)
      {
        if (trans)
          ndb->closeTransaction(trans);
        my_sleep(retry_sleep);
        continue; // retry
      }
    }
    ndb_error= this_error;
    break;
  }

  if (ndb_error)
    push_warning_printf(thd, MYSQL_ERROR::WARN_LEVEL_ERROR,
                        ER_GET_ERRMSG, ER(ER_GET_ERRMSG),
                        ndb_error->code,
                        ndb_error->message,
                        "Could not release lock on '%s.%s'",
                        db, table_name);
  if (trans)
    ndb->closeTransaction(trans);
  ndb->setDatabaseName(save_db);
  DBUG_RETURN(0);
}


/*
  log query in schema table
*/
static void ndb_report_waiting(const char *key,
                               int the_time,
                               const char *op,
                               const char *obj)
{
  ulonglong ndb_latest_epoch= 0;
  const char *proc_info= "<no info>";
  pthread_mutex_lock(&injector_mutex);
  if (injector_ndb)
    ndb_latest_epoch= injector_ndb->getLatestGCI();
  if (injector_thd)
    proc_info= injector_thd->proc_info;
  pthread_mutex_unlock(&injector_mutex);
  sql_print_information("NDB %s:"
                        " waiting max %u sec for %s %s."
                        "  epochs: (%u/%u,%u/%u,%u/%u)"
                        "  injector proc_info: %s"
                        ,key, the_time, op, obj
                        ,(uint)(ndb_latest_handled_binlog_epoch >> 32)
                        ,(uint)(ndb_latest_handled_binlog_epoch)
                        ,(uint)(ndb_latest_received_binlog_epoch >> 32)
                        ,(uint)(ndb_latest_received_binlog_epoch)
                        ,(uint)(ndb_latest_epoch >> 32)
                        ,(uint)(ndb_latest_epoch)
                        ,proc_info
                        );
}

int ndbcluster_log_schema_op(THD *thd,
                             const char *query, int query_length,
                             const char *db, const char *table_name,
                             uint32 ndb_table_id,
                             uint32 ndb_table_version,
                             enum SCHEMA_OP_TYPE type,
                             const char *new_db, const char *new_table_name,
                             int have_lock_open)
{
  DBUG_ENTER("ndbcluster_log_schema_op");
  Thd_ndb *thd_ndb= get_thd_ndb(thd);
  if (!thd_ndb)
  {
    if (!(thd_ndb= ha_ndbcluster::seize_thd_ndb()))
    {
      sql_print_error("Could not allocate Thd_ndb object");
      DBUG_RETURN(1);
    }
    set_thd_ndb(thd, thd_ndb);
  }

  DBUG_PRINT("enter",
             ("query: %s  db: %s  table_name: %s  thd_ndb->options: %d",
              query, db, table_name, thd_ndb->options));
  if (!ndb_schema_share || thd_ndb->options & TNO_NO_LOG_SCHEMA_OP)
  {
    DBUG_RETURN(0);
  }

  char tmp_buf2[FN_REFLEN];
  const char *type_str;
  int also_internal= 0;
  switch (type)
  {
  case SOT_DROP_TABLE:
    /* drop database command, do not log at drop table */
    if (thd->lex->sql_command ==  SQLCOM_DROP_DB)
      DBUG_RETURN(0);
    /* redo the drop table query as is may contain several tables */
    query= tmp_buf2;
    query_length= (uint) (strxmov(tmp_buf2, "drop table ",
                                  "`", db, "`", ".",
                                  "`", table_name, "`", NullS) - tmp_buf2);
    type_str= "drop table";
    break;
  case SOT_RENAME_TABLE_PREPARE:
    type_str= "rename table prepare";
    also_internal= 1;
    break;
  case SOT_RENAME_TABLE:
    /* redo the rename table query as is may contain several tables */
    query= tmp_buf2;
    query_length= (uint) (strxmov(tmp_buf2, "rename table ",
                                  "`", db, "`", ".",
                                  "`", table_name, "` to ",
                                  "`", new_db, "`", ".",
                                  "`", new_table_name, "`", NullS) - tmp_buf2);
    type_str= "rename table";
    break;
  case SOT_CREATE_TABLE:
    type_str= "create table";
    break;
  case SOT_ALTER_TABLE_COMMIT:
    type_str= "alter table";
    also_internal= 1;
    break;
  case SOT_ONLINE_ALTER_TABLE_PREPARE:
    type_str= "online alter table prepare";
    also_internal= 1;
    break;
  case SOT_ONLINE_ALTER_TABLE_COMMIT:
    type_str= "online alter table commit";
    also_internal= 1;
    break;
  case SOT_DROP_DB:
    type_str= "drop db";
    break;
  case SOT_CREATE_DB:
    type_str= "create db";
    break;
  case SOT_ALTER_DB:
    type_str= "alter db";
    break;
  case SOT_TABLESPACE:
    type_str= "tablespace";
    break;
  case SOT_LOGFILE_GROUP:
    type_str= "logfile group";
    break;
  case SOT_TRUNCATE_TABLE:
    type_str= "truncate table";
    break;
  default:
    abort(); /* should not happen, programming error */
  }

  NDB_SCHEMA_OBJECT *ndb_schema_object;
  {
    char key[FN_REFLEN];
    build_table_filename(key, sizeof(key), db, table_name, "", 0);
    ndb_schema_object= ndb_get_schema_object(key, TRUE, FALSE);
  }

  const NdbError *ndb_error= 0;
  uint32 node_id= g_ndb_cluster_connection->node_id();
  Uint64 epoch= 0;
  MY_BITMAP schema_subscribers;
  uint32 bitbuf[sizeof(ndb_schema_object->slock)/4];
  char bitbuf_e[sizeof(bitbuf)];
  bzero(bitbuf_e, sizeof(bitbuf_e));
  {
    int i, updated= 0;
    int no_storage_nodes= g_ndb_cluster_connection->no_db_nodes();
    bitmap_init(&schema_subscribers, bitbuf, sizeof(bitbuf)*8, FALSE);
    bitmap_set_all(&schema_subscribers);

    /* begin protect ndb_schema_share */
    pthread_mutex_lock(&ndb_schema_share_mutex);
    if (ndb_schema_share == 0)
    {
      pthread_mutex_unlock(&ndb_schema_share_mutex);
      if (ndb_schema_object)
        ndb_free_schema_object(&ndb_schema_object, FALSE);
      DBUG_RETURN(0);    
    }
    (void) pthread_mutex_lock(&ndb_schema_share->mutex);
    for (i= 0; i < no_storage_nodes; i++)
    {
      MY_BITMAP *table_subscribers= &ndb_schema_share->subscriber_bitmap[i];
      if (!bitmap_is_clear_all(table_subscribers))
      {
        bitmap_intersect(&schema_subscribers,
                         table_subscribers);
        updated= 1;
      }
    }
    (void) pthread_mutex_unlock(&ndb_schema_share->mutex);
    pthread_mutex_unlock(&ndb_schema_share_mutex);
    /* end protect ndb_schema_share */

    if (updated)
    {
      bitmap_clear_bit(&schema_subscribers, node_id);
      /*
        if setting own acknowledge bit it is important that
        no other mysqld's are registred, as subsequent code
        will cause the original event to be hidden (by blob
        merge event code)
      */
      if (bitmap_is_clear_all(&schema_subscribers))
          bitmap_set_bit(&schema_subscribers, node_id);
    }
    else
      bitmap_clear_all(&schema_subscribers);

    if (also_internal)
      bitmap_set_bit(&schema_subscribers, node_id);        

    if (ndb_schema_object)
    {
      (void) pthread_mutex_lock(&ndb_schema_object->mutex);
      memcpy(ndb_schema_object->slock, schema_subscribers.bitmap,
             sizeof(ndb_schema_object->slock));
      (void) pthread_mutex_unlock(&ndb_schema_object->mutex);
    }

    DBUG_DUMP("schema_subscribers", (uchar*)schema_subscribers.bitmap,
              no_bytes_in_map(&schema_subscribers));
    DBUG_PRINT("info", ("bitmap_is_clear_all(&schema_subscribers): %d",
                        bitmap_is_clear_all(&schema_subscribers)));
  }

  Ndb *ndb= thd_ndb->ndb;
  char save_db[FN_REFLEN];
  strcpy(save_db, ndb->getDatabaseName());

  char tmp_buf[FN_REFLEN];
  NDBDICT *dict= ndb->getDictionary();
  ndb->setDatabaseName(NDB_REP_DB);
  Ndb_table_guard ndbtab_g(dict, NDB_SCHEMA_TABLE);
  const NDBTAB *ndbtab= ndbtab_g.get_table();
  NdbTransaction *trans= 0;
  int retries= 100;
  int retry_sleep= 10; /* 10 milliseconds, transaction */
  const NDBCOL *col[SCHEMA_SIZE];
  unsigned sz[SCHEMA_SIZE];

  if (ndbtab == 0)
  {
    if (strcmp(NDB_REP_DB, db) != 0 ||
        strcmp(NDB_SCHEMA_TABLE, table_name))
    {
      ndb_error= &dict->getNdbError();
    }
    goto end;
  }

  {
    uint i;
    for (i= 0; i < SCHEMA_SIZE; i++)
    {
      col[i]= ndbtab->getColumn(i);
      if (i != SCHEMA_QUERY_I)
      {
        sz[i]= col[i]->getLength();
        DBUG_ASSERT(sz[i] <= sizeof(tmp_buf));
      }
    }
  }

  while (1)
  {
    const char *log_db= db;
    const char *log_tab= table_name;
    const char *log_subscribers= (char*)schema_subscribers.bitmap;
    uint32 log_type= (uint32)type;
    if ((trans= ndb->startTransaction()) == 0)
      goto err;
    while (1)
    {
      NdbOperation *op= 0;
      int r= 0;
      r|= (op= trans->getNdbOperation(ndbtab)) == 0;
      DBUG_ASSERT(r == 0);
      r|= op->writeTuple();
      DBUG_ASSERT(r == 0);
      
      /* db */
      ndb_pack_varchar(col[SCHEMA_DB_I], tmp_buf, log_db, strlen(log_db));
      r|= op->equal(SCHEMA_DB_I, tmp_buf);
      DBUG_ASSERT(r == 0);
      /* name */
      ndb_pack_varchar(col[SCHEMA_NAME_I], tmp_buf, log_tab,
                       strlen(log_tab));
      r|= op->equal(SCHEMA_NAME_I, tmp_buf);
      DBUG_ASSERT(r == 0);
      /* slock */
      DBUG_ASSERT(sz[SCHEMA_SLOCK_I] == sizeof(bitbuf));
      r|= op->setValue(SCHEMA_SLOCK_I, log_subscribers);
      DBUG_ASSERT(r == 0);
      /* query */
      {
        NdbBlob *ndb_blob= op->getBlobHandle(SCHEMA_QUERY_I);
        DBUG_ASSERT(ndb_blob != 0);
        uint blob_len= query_length;
        const char* blob_ptr= query;
        r|= ndb_blob->setValue(blob_ptr, blob_len);
        DBUG_ASSERT(r == 0);
      }
      /* node_id */
      r|= op->setValue(SCHEMA_NODE_ID_I, node_id);
      DBUG_ASSERT(r == 0);
      /* epoch */
      r|= op->setValue(SCHEMA_EPOCH_I, epoch);
      DBUG_ASSERT(r == 0);
      /* id */
      r|= op->setValue(SCHEMA_ID_I, ndb_table_id);
      DBUG_ASSERT(r == 0);
      /* version */
      r|= op->setValue(SCHEMA_VERSION_I, ndb_table_version);
      DBUG_ASSERT(r == 0);
      /* type */
      r|= op->setValue(SCHEMA_TYPE_I, log_type);
      DBUG_ASSERT(r == 0);
      /* any value */
      if (!(thd->options & OPTION_BIN_LOG))
        r|= op->setAnyValue(NDB_ANYVALUE_FOR_NOLOGGING);
      else
        r|= op->setAnyValue(thd->server_id);
      DBUG_ASSERT(r == 0);
#if 0
      if (log_db != new_db && new_db && new_table_name)
      {
        log_db= new_db;
        log_tab= new_table_name;
        log_subscribers= bitbuf_e; // no ack expected on this
        log_type= (uint32)SOT_RENAME_TABLE_NEW;
        continue;
      }
#endif
      break;
    }
    if (trans->execute(NdbTransaction::Commit) == 0)
    {
      DBUG_PRINT("info", ("logged: %s", query));
      break;
    }
err:
    const NdbError *this_error= trans ?
      &trans->getNdbError() : &ndb->getNdbError();
    if (this_error->status == NdbError::TemporaryError)
    {
      if (retries--)
      {
        if (trans)
          ndb->closeTransaction(trans);
        my_sleep(retry_sleep);
        continue; // retry
      }
    }
    ndb_error= this_error;
    break;
  }
end:
  if (ndb_error)
    push_warning_printf(thd, MYSQL_ERROR::WARN_LEVEL_ERROR,
                        ER_GET_ERRMSG, ER(ER_GET_ERRMSG),
                        ndb_error->code,
                        ndb_error->message,
                        "Could not log query '%s' on other mysqld's");
          
  if (trans)
    ndb->closeTransaction(trans);
  ndb->setDatabaseName(save_db);

  /*
    Wait for other mysqld's to acknowledge the table operation
  */
  if (ndb_error == 0 &&
      !bitmap_is_clear_all(&schema_subscribers))
  {
    if (!also_internal)
    {
      /*
        if own nodeid is set we are a single mysqld registred
        as an optimization we update the slock directly
      */
      if (bitmap_is_set(&schema_subscribers, node_id))
        ndbcluster_update_slock(thd, db, table_name);
    }
    int max_timeout= opt_ndb_sync_timeout;
    (void) pthread_mutex_lock(&ndb_schema_object->mutex);
    if (have_lock_open)
    {
      safe_mutex_assert_owner(&LOCK_open);
      (void) pthread_mutex_unlock(&LOCK_open);
    }
    while (1)
    {
      struct timespec abstime;
      int i;
      int no_storage_nodes= g_ndb_cluster_connection->no_db_nodes();
      set_timespec(abstime, 1);
      int ret= pthread_cond_timedwait(&injector_cond,
                                      &ndb_schema_object->mutex,
                                      &abstime);
      if (thd->killed)
        break;

      /* begin protect ndb_schema_share */
      pthread_mutex_lock(&ndb_schema_share_mutex);
      if (ndb_schema_share == 0)
      {
        pthread_mutex_unlock(&ndb_schema_share_mutex);
        break;
      }
      (void) pthread_mutex_lock(&ndb_schema_share->mutex);
      for (i= 0; i < no_storage_nodes; i++)
      {
        /* remove any unsubscribed from schema_subscribers */
        MY_BITMAP *tmp= &ndb_schema_share->subscriber_bitmap[i];
        if (!bitmap_is_clear_all(tmp))
          bitmap_intersect(&schema_subscribers, tmp);
      }
      (void) pthread_mutex_unlock(&ndb_schema_share->mutex);
      pthread_mutex_unlock(&ndb_schema_share_mutex);
      /* end protect ndb_schema_share */

      /* remove any unsubscribed from ndb_schema_object->slock */
      bitmap_intersect(&ndb_schema_object->slock_bitmap, &schema_subscribers);

      DBUG_DUMP("ndb_schema_object->slock_bitmap.bitmap",
                (uchar*)ndb_schema_object->slock_bitmap.bitmap,
                no_bytes_in_map(&ndb_schema_object->slock_bitmap));

      if (bitmap_is_clear_all(&ndb_schema_object->slock_bitmap))
        break;

      if (ret)
      {
        max_timeout--;
        if (max_timeout == 0)
        {
          sql_print_error("NDB %s: distributing %s timed out. Ignoring...",
                          type_str, ndb_schema_object->key);
          break;
        }
        if (ndb_extra_logging)
          ndb_report_waiting(type_str, max_timeout,
                             "distributing", ndb_schema_object->key);
      }
    }
    if (have_lock_open)
    {
      (void) pthread_mutex_lock(&LOCK_open);
    }
    (void) pthread_mutex_unlock(&ndb_schema_object->mutex);
  }

  if (ndb_schema_object)
    ndb_free_schema_object(&ndb_schema_object, FALSE);

  DBUG_RETURN(0);
}

/*
  Handle _non_ data events from the storage nodes
*/

int
ndb_handle_schema_change(THD *thd, Ndb *ndb, NdbEventOperation *pOp,
                         Ndb_event_data *event_data)
{
  DBUG_ENTER("ndb_handle_schema_change");
  NDB_SHARE *share= event_data->share;
  TABLE_SHARE *table_share= event_data->table_share;
  const char *tabname= table_share->table_name.str;
  const char *dbname= table_share->db.str;
  bool do_close_cached_tables= FALSE;
  bool is_remote_change= !ndb_has_node_id(pOp->getReqNodeId());

  if (pOp->getEventType() == NDBEVENT::TE_ALTER)
  {
    DBUG_RETURN(0);
  }
  DBUG_ASSERT(pOp->getEventType() == NDBEVENT::TE_DROP ||
              pOp->getEventType() == NDBEVENT::TE_CLUSTER_FAILURE);
  {
    ndb->setDatabaseName(dbname);
    Ndb_table_guard ndbtab_g(ndb->getDictionary(), tabname);
    const NDBTAB *ev_tab= pOp->getTable();
    const NDBTAB *cache_tab= ndbtab_g.get_table();
    if (cache_tab &&
        cache_tab->getObjectId() == ev_tab->getObjectId() &&
        cache_tab->getObjectVersion() <= ev_tab->getObjectVersion())
      ndbtab_g.invalidate();
  }

  (void) pthread_mutex_lock(&share->mutex);
  DBUG_ASSERT(share->state == NSS_DROPPED || 
              share->op == pOp || share->new_op == pOp);
  if (share->new_op)
  {
    share->new_op= 0;
  }
  if (share->op)
  {
    share->op= 0;
  }
  // either just us or drop table handling as well
      
  /* Signal ha_ndbcluster::delete/rename_table that drop is done */
  (void) pthread_mutex_unlock(&share->mutex);
  (void) pthread_cond_signal(&injector_cond);

  pthread_mutex_lock(&ndbcluster_mutex);
  /* ndb_share reference binlog free */
  DBUG_PRINT("NDB_SHARE", ("%s binlog free  use_count: %u",
                           share->key, share->use_count));
  free_share(&share, TRUE);
  if (is_remote_change && share && share->state != NSS_DROPPED)
  {
    DBUG_PRINT("info", ("remote change"));
    share->state= NSS_DROPPED;
    if (share->use_count != 1)
    {
      /* open handler holding reference */
      /* wait with freeing create ndb_share to below */
      do_close_cached_tables= TRUE;
    }
    else
    {
      /* ndb_share reference create free */
      DBUG_PRINT("NDB_SHARE", ("%s create free  use_count: %u",
                               share->key, share->use_count));
      free_share(&share, TRUE);
      share= 0;
    }
  }
  else
    share= 0;
  pthread_mutex_unlock(&ndbcluster_mutex);

  if (event_data)
  {
    delete event_data;
    pOp->setCustomData(NULL);
  }

  pthread_mutex_lock(&injector_mutex);
  ndb->dropEventOperation(pOp);
  pOp= 0;
  pthread_mutex_unlock(&injector_mutex);

  if (do_close_cached_tables)
  {
    TABLE_LIST table_list;
    bzero((char*) &table_list,sizeof(table_list));
    table_list.db= (char *)dbname;
    table_list.alias= table_list.table_name= (char *)tabname;
    close_cached_tables(thd, &table_list, FALSE, FALSE, FALSE);
    /* ndb_share reference create free */
    DBUG_PRINT("NDB_SHARE", ("%s create free  use_count: %u",
                             share->key, share->use_count));
    free_share(&share);
  }
  DBUG_RETURN(0);
}

static void ndb_binlog_query(THD *thd, Cluster_schema *schema)
{
  if (schema->any_value & NDB_ANYVALUE_RESERVED)
  {
    if (schema->any_value != NDB_ANYVALUE_FOR_NOLOGGING)
      sql_print_warning("NDB: unknown value for binlog signalling 0x%X, "
                        "query not logged",
                        schema->any_value);
    return;
  }
  uint32 thd_server_id_save= thd->server_id;
  DBUG_ASSERT(sizeof(thd_server_id_save) == sizeof(thd->server_id));
  char *thd_db_save= thd->db;
  if (schema->any_value == 0)
    thd->server_id= ::server_id;
  else
    thd->server_id= schema->any_value;
  thd->db= schema->db;
  thd->binlog_query(THD::STMT_QUERY_TYPE, schema->query,
                    schema->query_length, FALSE,
                    schema->name[0] == 0 || thd->db[0] == 0);
  thd->server_id= thd_server_id_save;
  thd->db= thd_db_save;
}

static int
ndb_binlog_thread_handle_schema_event(THD *thd, Ndb *ndb,
                                      NdbEventOperation *pOp,
                                      List<Cluster_schema> 
                                      *post_epoch_log_list,
                                      List<Cluster_schema> 
                                      *post_epoch_unlock_list,
                                      MEM_ROOT *mem_root)
{
  DBUG_ENTER("ndb_binlog_thread_handle_schema_event");
  Ndb_event_data *event_data= (Ndb_event_data *) pOp->getCustomData();
  NDB_SHARE *tmp_share= event_data->share;
  if (tmp_share && ndb_schema_share == tmp_share)
  {
    NDBEVENT::TableEvent ev_type= pOp->getEventType();
    DBUG_PRINT("enter", ("%s.%s  ev_type: %d",
                         tmp_share->db, tmp_share->table_name, ev_type));
    if (ev_type == NDBEVENT::TE_UPDATE ||
        ev_type == NDBEVENT::TE_INSERT)
    {
      Cluster_schema *schema= (Cluster_schema *)
        sql_alloc(sizeof(Cluster_schema));
      MY_BITMAP slock;
      bitmap_init(&slock, schema->slock, 8*SCHEMA_SLOCK_SIZE, FALSE);
      uint node_id= g_ndb_cluster_connection->node_id();
      {
        ndbcluster_get_schema(event_data, schema);
        schema->any_value= pOp->getAnyValue();
      }
      enum SCHEMA_OP_TYPE schema_type= (enum SCHEMA_OP_TYPE)schema->type;
      DBUG_PRINT("info",
                 ("%s.%s: log query_length: %d  query: '%s'  type: %d",
                  schema->db, schema->name,
                  schema->query_length, schema->query,
                  schema_type));
      switch (schema_type)
      {
      case SOT_CLEAR_SLOCK:
        /*
          handle slock after epoch is completed to ensure that
          schema events get inserted in the binlog after any data
          events
        */
        post_epoch_log_list->push_back(schema, mem_root);
        DBUG_RETURN(0);
      case SOT_ALTER_TABLE_COMMIT:
        // fall through
      case SOT_RENAME_TABLE_PREPARE:
        // fall through
      case SOT_ONLINE_ALTER_TABLE_PREPARE:
        // fall through
      case SOT_ONLINE_ALTER_TABLE_COMMIT:
        post_epoch_log_list->push_back(schema, mem_root);
        post_epoch_unlock_list->push_back(schema, mem_root);
        DBUG_RETURN(0);
        break;
      default:
        break;
      }

      if (schema->node_id != node_id)
      {
        int log_query= 0, post_epoch_unlock= 0;
        char errmsg[MYSQL_ERRMSG_SIZE];

        switch (schema_type)
        {
        case SOT_RENAME_TABLE:
          // fall through
        case SOT_RENAME_TABLE_NEW:
<<<<<<< HEAD
          post_epoch_log_list->push_back(schema, mem_root);
          /* acknowledge this query _after_ epoch completion */
          post_epoch_unlock= 1;
          break;
=======
        {
          uint end= snprintf(&errmsg[0], MYSQL_ERRMSG_SIZE,
                             "NDB Binlog: Skipping renaming locally defined table '%s.%s' from binlog schema event '%s' from node %d. ",
                             schema->db, schema->name, schema->query,
                             schema->node_id);
          
          errmsg[end]= '\0';
        }
        // fall through
        case SOT_DROP_TABLE:
          if (schema_type == SOT_DROP_TABLE)
          {
            uint end= snprintf(&errmsg[0], MYSQL_ERRMSG_SIZE,
                               "NDB Binlog: Skipping dropping locally defined table '%s.%s' from binlog schema event '%s' from node %d. ",
                               schema->db, schema->name, schema->query,
                               schema->node_id);
            errmsg[end]= '\0';
          }
          if (! ndbcluster_check_if_local_table(schema->db, schema->name))
          {
            const int no_print_error[1]=
              {ER_BAD_TABLE_ERROR}; /* ignore missing table */
            run_query(thd, schema->query,
                      schema->query + schema->query_length,
                      no_print_error, //   /* don't print error */
                      TRUE); //  /* don't binlog the query */

            /* binlog dropping table after any table operations */
            post_epoch_log_list->push_back(schema, mem_root);
            /* acknowledge this query _after_ epoch completion */
            post_epoch_unlock= 1;
          }
          else
          {
            /* Tables exists as a local table, leave it */
            DBUG_PRINT("info", ((const char *) errmsg));
            sql_print_error((const char *) errmsg);
            log_query= 1;
          }
          // Fall through
>>>>>>> 26301669
	case SOT_TRUNCATE_TABLE:
        {
          char key[FN_REFLEN];
          build_table_filename(key, sizeof(key),
                               schema->db, schema->name, "", 0);
          /* ndb_share reference temporary, free below */
          NDB_SHARE *share= get_share(key, 0, FALSE, FALSE);
          if (share)
          {
            DBUG_PRINT("NDB_SHARE", ("%s temporary  use_count: %u",
                                     share->key, share->use_count));
          }
          // invalidation already handled by binlog thread
          if (!share || !share->op)
          {
            {
              injector_ndb->setDatabaseName(schema->db);
              Ndb_table_guard ndbtab_g(injector_ndb->getDictionary(),
                                       schema->name);
              ndbtab_g.invalidate();
            }
            TABLE_LIST table_list;
            bzero((char*) &table_list,sizeof(table_list));
            table_list.db= schema->db;
            table_list.alias= table_list.table_name= schema->name;
            close_cached_tables(thd, &table_list, FALSE, FALSE, FALSE);
          }
          /* ndb_share reference temporary free */
          if (share)
          {
            DBUG_PRINT("NDB_SHARE", ("%s temporary free  use_count: %u",
                                     share->key, share->use_count));
            free_share(&share);
          }
        }
        if (schema_type != SOT_TRUNCATE_TABLE)
          break;
        // fall through
        case SOT_CREATE_TABLE:
          pthread_mutex_lock(&LOCK_open);
          if (ndbcluster_check_if_local_table(schema->db, schema->name))
          {
            DBUG_PRINT("info", ("NDB Binlog: Skipping locally defined table '%s.%s'",
                                schema->db, schema->name));
            sql_print_error("NDB Binlog: Skipping locally defined table '%s.%s' from "
                            "binlog schema event '%s' from node %d. ",
                            schema->db, schema->name, schema->query,
                            schema->node_id);
          }
          else if (ndb_create_table_from_engine(thd, schema->db, schema->name))
          {
            sql_print_error("NDB Binlog: Could not discover table '%s.%s' from "
                            "binlog schema event '%s' from node %d. "
                            "my_errno: %d",
                            schema->db, schema->name, schema->query,
                            schema->node_id, my_errno);
            List_iterator_fast<MYSQL_ERROR> it(thd->warn_list);
            MYSQL_ERROR *err;
            while ((err= it++))
              sql_print_warning("NDB Binlog: (%d)%s", err->code, err->msg);
          }
          pthread_mutex_unlock(&LOCK_open);
          log_query= 1;
          break;
        case SOT_DROP_DB:
          /* Drop the database locally if it only contains ndb tables */
          if (! ndbcluster_check_if_local_tables_in_db(thd, schema->db))
          {
            const int no_print_error[1]= {0};
            run_query(thd, schema->query,
                      schema->query + schema->query_length,
                      no_print_error,    /* print error */
                      TRUE);   /* don't binlog the query */
            /* binlog dropping database after any table operations */
            post_epoch_log_list->push_back(schema, mem_root);
            /* acknowledge this query _after_ epoch completion */
            post_epoch_unlock= 1;
          }
          else
          {
            /* Database contained local tables, leave it */
            sql_print_error("NDB Binlog: Skipping drop database '%s' since it contained local tables "
                            "binlog schema event '%s' from node %d. ",
                            schema->db, schema->query,
                            schema->node_id);
            log_query= 1;
          }
          break;
        case SOT_CREATE_DB:
          if (ndb_extra_logging > 9)
            sql_print_information("SOT_CREATE_DB %s", schema->db);
          
          /* fall through */
        case SOT_ALTER_DB:
        {
          const int no_print_error[1]= {0};
          run_query(thd, schema->query,
                    schema->query + schema->query_length,
                    no_print_error,    /* print error */
                    TRUE);   /* don't binlog the query */
          log_query= 1;
          break;
        }
        case SOT_TABLESPACE:
        case SOT_LOGFILE_GROUP:
          log_query= 1;
          break;
        case SOT_ALTER_TABLE_COMMIT:
        case SOT_RENAME_TABLE_PREPARE:
        case SOT_ONLINE_ALTER_TABLE_PREPARE:
        case SOT_ONLINE_ALTER_TABLE_COMMIT:
        case SOT_CLEAR_SLOCK:
          abort();
        }
        if (log_query && ndb_binlog_running)
          ndb_binlog_query(thd, schema);
        /* signal that schema operation has been handled */
        DBUG_DUMP("slock", (uchar*) schema->slock, schema->slock_length);
        if (bitmap_is_set(&slock, node_id))
        {
          if (post_epoch_unlock)
            post_epoch_unlock_list->push_back(schema, mem_root);
          else
            ndbcluster_update_slock(thd, schema->db, schema->name);
        }
      }
      DBUG_RETURN(0);
    }
    /*
      the normal case of UPDATE/INSERT has already been handled
    */
    switch (ev_type)
    {
    case NDBEVENT::TE_DELETE:
      // skip
      break;
    case NDBEVENT::TE_CLUSTER_FAILURE:
      if (ndb_extra_logging)
        sql_print_information("NDB Binlog: cluster failure for %s at epoch %u/%u.",
                              ndb_schema_share->key,
                              (uint)(pOp->getGCI() >> 32),
                              (uint)(pOp->getGCI()));
      // fall through
    case NDBEVENT::TE_DROP:
      if (ndb_extra_logging &&
          ndb_binlog_tables_inited && ndb_binlog_running)
        sql_print_information("NDB Binlog: ndb tables initially "
                              "read only on reconnect.");

      /* begin protect ndb_schema_share */
      pthread_mutex_lock(&ndb_schema_share_mutex);
      /* ndb_share reference binlog extra free */
      DBUG_PRINT("NDB_SHARE", ("%s binlog extra free  use_count: %u",
                               ndb_schema_share->key,
                               ndb_schema_share->use_count));
      free_share(&ndb_schema_share);
      ndb_schema_share= 0;
      ndb_binlog_tables_inited= FALSE;
      ndb_binlog_is_ready= FALSE;
      pthread_mutex_unlock(&ndb_schema_share_mutex);
      /* end protect ndb_schema_share */

      close_cached_tables(NULL, NULL, FALSE, FALSE, FALSE);
      // fall through
    case NDBEVENT::TE_ALTER:
      ndb_handle_schema_change(thd, ndb, pOp, event_data);
      break;
    case NDBEVENT::TE_NODE_FAILURE:
    {
      uint8 node_id= g_node_id_map[pOp->getNdbdNodeId()];
      DBUG_ASSERT(node_id != 0xFF);
      (void) pthread_mutex_lock(&tmp_share->mutex);
      bitmap_clear_all(&tmp_share->subscriber_bitmap[node_id]);
      DBUG_PRINT("info",("NODE_FAILURE UNSUBSCRIBE[%d]", node_id));
      if (ndb_extra_logging)
      {
        sql_print_information("NDB Binlog: Node: %d, down,"
                              " Subscriber bitmask %x%x",
                              pOp->getNdbdNodeId(),
                              tmp_share->subscriber_bitmap[node_id].bitmap[1],
                              tmp_share->subscriber_bitmap[node_id].bitmap[0]);
      }
      (void) pthread_mutex_unlock(&tmp_share->mutex);
      (void) pthread_cond_signal(&injector_cond);
      break;
    }
    case NDBEVENT::TE_SUBSCRIBE:
    {
      uint8 node_id= g_node_id_map[pOp->getNdbdNodeId()];
      uint8 req_id= pOp->getReqNodeId();
      DBUG_ASSERT(req_id != 0 && node_id != 0xFF);
      (void) pthread_mutex_lock(&tmp_share->mutex);
      bitmap_set_bit(&tmp_share->subscriber_bitmap[node_id], req_id);
      DBUG_PRINT("info",("SUBSCRIBE[%d] %d", node_id, req_id));
      if (ndb_extra_logging)
      {
        sql_print_information("NDB Binlog: Node: %d, subscribe from node %d,"
                              " Subscriber bitmask %x%x",
                              pOp->getNdbdNodeId(),
                              req_id,
                              tmp_share->subscriber_bitmap[node_id].bitmap[1],
                              tmp_share->subscriber_bitmap[node_id].bitmap[0]);
      }
      (void) pthread_mutex_unlock(&tmp_share->mutex);
      (void) pthread_cond_signal(&injector_cond);
      break;
    }
    case NDBEVENT::TE_UNSUBSCRIBE:
    {
      uint8 node_id= g_node_id_map[pOp->getNdbdNodeId()];
      uint8 req_id= pOp->getReqNodeId();
      DBUG_ASSERT(req_id != 0 && node_id != 0xFF);
      (void) pthread_mutex_lock(&tmp_share->mutex);
      bitmap_clear_bit(&tmp_share->subscriber_bitmap[node_id], req_id);
      DBUG_PRINT("info",("UNSUBSCRIBE[%d] %d", node_id, req_id));
      if (ndb_extra_logging)
      {
        sql_print_information("NDB Binlog: Node: %d, unsubscribe from node %d,"
                              " Subscriber bitmask %x%x",
                              pOp->getNdbdNodeId(),
                              req_id,
                              tmp_share->subscriber_bitmap[node_id].bitmap[1],
                              tmp_share->subscriber_bitmap[node_id].bitmap[0]);
      }
      (void) pthread_mutex_unlock(&tmp_share->mutex);
      (void) pthread_cond_signal(&injector_cond);
      break;
    }
    default:
      sql_print_error("NDB Binlog: unknown non data event %d for %s. "
                      "Ignoring...", (unsigned) ev_type, tmp_share->key);
    }
  }
  DBUG_RETURN(0);
}

/*
  process any operations that should be done after
  the epoch is complete
*/
static void
ndb_binlog_thread_handle_schema_event_post_epoch(THD *thd,
                                                 List<Cluster_schema>
                                                 *post_epoch_log_list,
                                                 List<Cluster_schema>
                                                 *post_epoch_unlock_list)
{
  if (post_epoch_log_list->elements == 0)
    return;
  DBUG_ENTER("ndb_binlog_thread_handle_schema_event_post_epoch");
  Cluster_schema *schema;
  while ((schema= post_epoch_log_list->pop()))
  {
    DBUG_PRINT("info",
               ("%s.%s: log query_length: %d  query: '%s'  type: %d",
                schema->db, schema->name,
                schema->query_length, schema->query,
                schema->type));
    int log_query= 0;
    {
      enum SCHEMA_OP_TYPE schema_type= (enum SCHEMA_OP_TYPE)schema->type;
      char key[FN_REFLEN];
      build_table_filename(key, sizeof(key), schema->db, schema->name, "", 0);
      if (schema_type == SOT_CLEAR_SLOCK)
      {
        pthread_mutex_lock(&ndbcluster_mutex);
        NDB_SCHEMA_OBJECT *ndb_schema_object=
          (NDB_SCHEMA_OBJECT*) hash_search(&ndb_schema_objects,
                                           (uchar*) key, strlen(key));
        if (ndb_schema_object)
        {
          pthread_mutex_lock(&ndb_schema_object->mutex);
          memcpy(ndb_schema_object->slock, schema->slock,
                 sizeof(ndb_schema_object->slock));
          DBUG_DUMP("ndb_schema_object->slock_bitmap.bitmap",
                    (uchar*)ndb_schema_object->slock_bitmap.bitmap,
                    no_bytes_in_map(&ndb_schema_object->slock_bitmap));
          pthread_mutex_unlock(&ndb_schema_object->mutex);
          pthread_cond_signal(&injector_cond);
        }
        pthread_mutex_unlock(&ndbcluster_mutex);
        continue;
      }
      /* ndb_share reference temporary, free below */
      NDB_SHARE *share= get_share(key, 0, FALSE, FALSE);
      if (share)
      {
        DBUG_PRINT("NDB_SHARE", ("%s temporary  use_count: %u",
                                 share->key, share->use_count));
      }
      switch (schema_type)
      {
      case SOT_DROP_DB:
        log_query= 1;
        break;
      case SOT_DROP_TABLE:
        if (ndb_extra_logging > 9)
          sql_print_information("SOT_DROP_TABLE %s.%s", schema->db, schema->name);
        log_query= 1;
        {
          injector_ndb->setDatabaseName(schema->db);
          Ndb_table_guard ndbtab_g(injector_ndb->getDictionary(),
                                   schema->name);
          ndbtab_g.invalidate();
        }
        {
          TABLE_LIST table_list;
          bzero((char*) &table_list,sizeof(table_list));
          table_list.db= schema->db;
          table_list.alias= table_list.table_name= schema->name;
          close_cached_tables(thd, &table_list, FALSE, FALSE, FALSE);
        }
        break;
      case SOT_RENAME_TABLE:
        if (ndb_extra_logging > 9)
          sql_print_information("SOT_RENAME_TABLE %s.%s", schema->db, schema->name);
        log_query= 1;
        {
          injector_ndb->setDatabaseName(schema->db);
          Ndb_table_guard ndbtab_g(injector_ndb->getDictionary(),
                                   schema->name);
          ndbtab_g.invalidate();
        }
        {
          TABLE_LIST table_list;
          bzero((char*) &table_list,sizeof(table_list));
          table_list.db= schema->db;
          table_list.alias= table_list.table_name= schema->name;
          close_cached_tables(thd, &table_list, FALSE, FALSE, FALSE);
        }
        {
          if (ndb_extra_logging > 9)
            sql_print_information("NDB Binlog: renaming files start");
          pthread_mutex_lock(&LOCK_open);
          char from[FN_REFLEN];
          char to[FN_REFLEN];
          strxnmov(from, FN_REFLEN-1, share->key, NullS);
          ndbcluster_rename_share(thd, share);
          strxnmov(to, FN_REFLEN-1, share->key, NullS);
          rename_file_ext(from, to, ".ndb");
          rename_file_ext(from, to, ".frm");
          pthread_mutex_unlock(&LOCK_open);
          if (ndb_extra_logging > 9)
            sql_print_information("NDB Binlog: renaming files done");
        }
        break;
      case SOT_RENAME_TABLE_PREPARE:
        if (ndb_extra_logging > 9)
          sql_print_information("SOT_RENAME_TABLE_PREPARE %s.%s -> %s",
                                schema->db, schema->name, schema->query);
        if (schema->node_id != g_ndb_cluster_connection->node_id())
          ndbcluster_prepare_rename_share(share, schema->query);
        break;
      case SOT_ALTER_TABLE_COMMIT:
        if (ndb_extra_logging > 9)
          sql_print_information("SOT_ALTER_TABLE_COMMIT %s.%s", schema->db, schema->name);
        if (schema->node_id == g_ndb_cluster_connection->node_id())
          break;
        log_query= 1;
        {
          injector_ndb->setDatabaseName(schema->db);
          Ndb_table_guard ndbtab_g(injector_ndb->getDictionary(),
                                   schema->name);
          ndbtab_g.invalidate();
        }
        {
          TABLE_LIST table_list;
          bzero((char*) &table_list,sizeof(table_list));
          table_list.db= schema->db;
          table_list.alias= table_list.table_name= schema->name;
          close_cached_tables(thd, &table_list, FALSE, FALSE, FALSE);
        }
        if (share)
        {
          if (share->op)
          {
            Ndb_event_data *event_data= (Ndb_event_data *) share->op->getCustomData();
            if (event_data)
              delete event_data;
            share->op->setCustomData(NULL);
            injector_ndb->dropEventOperation(share->op);
            share->op= 0;
            free_share(&share);
          }
          free_share(&share);
        }
        if (ndb_binlog_running)
        {
          /*
            we need to free any share here as command below
            may need to call handle_trailing_share
          */
          if (share)
          {
            /* ndb_share reference temporary free */
            DBUG_PRINT("NDB_SHARE", ("%s temporary free  use_count: %u",
                                     share->key, share->use_count));
            free_share(&share);
            share= 0;
          }
          pthread_mutex_lock(&LOCK_open);
          if (ndbcluster_check_if_local_table(schema->db, schema->name))
          {
            DBUG_PRINT("info", ("NDB Binlog: Skipping locally defined table '%s.%s'",
                                schema->db, schema->name));
            sql_print_error("NDB Binlog: Skipping locally defined table '%s.%s' from "
                            "binlog schema event '%s' from node %d. ",
                            schema->db, schema->name, schema->query,
                            schema->node_id);
          }
          else if (ndb_create_table_from_engine(thd, schema->db, schema->name))
          {
            sql_print_error("NDB Binlog: Could not discover table '%s.%s' from "
                            "binlog schema event '%s' from node %d. my_errno: %d",
                            schema->db, schema->name, schema->query,
                            schema->node_id, my_errno);
            List_iterator_fast<MYSQL_ERROR> it(thd->warn_list);
            MYSQL_ERROR *err;
            while ((err= it++))
              sql_print_warning("NDB Binlog: (%d)%s", err->code, err->msg);
          }
          pthread_mutex_unlock(&LOCK_open);
        }
        break;
      case SOT_ONLINE_ALTER_TABLE_PREPARE:
      {
        if (ndb_extra_logging > 9)
          sql_print_information("SOT_ONLINE_ALTER_TABLE_PREPARE %s.%s", schema->db, schema->name);
        NDBDICT *dict= injector_ndb->getDictionary();
        int error= 0;
        injector_ndb->setDatabaseName(schema->db);
        {
          Ndb_table_guard ndbtab_g(dict, schema->name);
          ndbtab_g.get_table();
          ndbtab_g.invalidate();
        }
        Ndb_table_guard ndbtab_g(dict, schema->name);
        const NDBTAB *ndbtab= ndbtab_g.get_table();
        /*
          Refresh local frm file and dictionary cache if
          remote on-line alter table
        */
        pthread_mutex_lock(&LOCK_open);
        TABLE_LIST table_list;
        bzero((char*) &table_list,sizeof(table_list));
        table_list.db= (char *)schema->db;
        table_list.alias= table_list.table_name= (char *)schema->name;
        close_cached_tables(thd, &table_list, TRUE, FALSE, FALSE);

        if (schema->node_id != g_ndb_cluster_connection->node_id())
        {
          char key[FN_REFLEN];
          uchar *data= 0, *pack_data= 0;
          size_t length, pack_length;
 
          DBUG_PRINT("info", ("Detected frm change of table %s.%s",
                              schema->db, schema->name));
          log_query= 1;
          build_table_filename(key, FN_LEN-1, schema->db, schema->name, NullS, 0);
          /*
            If the there is no local table shadowing the altered table and 
            it has an frm that is different than the one on disk then 
            overwrite it with the new table definition
          */
          if (!ndbcluster_check_if_local_table(schema->db, schema->name) &&
              readfrm(key, &data, &length) == 0 &&
              packfrm(data, length, &pack_data, &pack_length) == 0 &&
              cmp_frm(ndbtab, pack_data, pack_length))
          {
            DBUG_DUMP("frm", (uchar*) ndbtab->getFrmData(), 
                      ndbtab->getFrmLength());
            my_free((char*)data, MYF(MY_ALLOW_ZERO_PTR));
            data= NULL;
            if ((error= unpackfrm(&data, &length,
                                  (const uchar*) ndbtab->getFrmData())) ||
                (error= writefrm(key, data, length)))
            {
              sql_print_error("NDB: Failed write frm for %s.%s, error %d",
                              schema->db, schema->name, error);
            }
          }
          my_free((char*)data, MYF(MY_ALLOW_ZERO_PTR));
          my_free((char*)pack_data, MYF(MY_ALLOW_ZERO_PTR));
        }
        if (!share)
          pthread_mutex_unlock(&LOCK_open);
        else
        {
          if (ndb_extra_logging > 9)
            sql_print_information("NDB Binlog: handeling online alter/rename");

          (void) pthread_mutex_lock(&share->mutex);
          ndbcluster_binlog_close_table(thd, share);

          if ((error= ndbcluster_binlog_open_table(thd, share)))
            sql_print_error("NDB Binlog: Failed to re-open table %s.%s",
                            schema->db, schema->name);
          pthread_mutex_unlock(&LOCK_open);
          if (error)
            (void) pthread_mutex_unlock(&share->mutex);
        }
        if (!error && share)
        {
          if (share->event_data->table->s->primary_key == MAX_KEY)
            share->flags|= NSF_HIDDEN_PK;
          /*
            Refresh share->flags to handle added BLOB columns
          */
          if (share->event_data->table->s->blob_fields != 0)
            share->flags|= NSF_BLOB_FLAG;

          /*
            Start subscribing to data changes to the new table definition
          */
          String event_name(INJECTOR_EVENT_LEN);
          ndb_rep_event_name(&event_name, schema->db, schema->name,
                             get_binlog_full(share));
          NdbEventOperation *tmp_op= share->op;
          share->new_op= 0;
          share->op= 0;

          if (ndbcluster_create_event_ops(thd, share, ndbtab, event_name.c_ptr()))
          {
            sql_print_error("NDB Binlog:"
                            "FAILED CREATE (DISCOVER) EVENT OPERATIONS Event: %s",
                            event_name.c_ptr());
          }
          else
          {
            share->new_op= share->op;
          }
          share->op= tmp_op;
          (void) pthread_mutex_unlock(&share->mutex);

          if (ndb_extra_logging > 9)
            sql_print_information("NDB Binlog: handeling online alter/rename done");
        }
        break;
      }
      case SOT_ONLINE_ALTER_TABLE_COMMIT:
      {
        if (ndb_extra_logging > 9)
          sql_print_information("SOT_ONLINE_ALTER_TABLE_COMMIT %s.%s", schema->db, schema->name);
        if (share)
        {
          (void) pthread_mutex_lock(&share->mutex);
          if (share->op && share->new_op)
          {
            Ndb_event_data *event_data= (Ndb_event_data *) share->op->getCustomData();
            if (event_data)
              delete event_data;
            share->op->setCustomData(NULL);
            injector_ndb->dropEventOperation(share->op);
            share->op= share->new_op;
            share->new_op= 0;
            free_share(&share);
          }
          (void) pthread_mutex_unlock(&share->mutex);
        }
        break;
      }
      case SOT_RENAME_TABLE_NEW:
        if (ndb_extra_logging > 9)
          sql_print_information("SOT_RENAME_TABLE_NEW %s.%s", schema->db, schema->name);
        log_query= 1;
        if (ndb_binlog_running && (!share || !share->op))
        {
          /*
            we need to free any share here as command below
            may need to call handle_trailing_share
          */
          if (share)
          {
            /* ndb_share reference temporary free */
            DBUG_PRINT("NDB_SHARE", ("%s temporary free  use_count: %u",
                                     share->key, share->use_count));
            free_share(&share);
            share= 0;
          }
          pthread_mutex_lock(&LOCK_open);
          if (ndbcluster_check_if_local_table(schema->db, schema->name))
          {
            DBUG_PRINT("info", ("NDB Binlog: Skipping locally defined table '%s.%s'",
                                schema->db, schema->name));
            sql_print_error("NDB Binlog: Skipping locally defined table '%s.%s' from "
                            "binlog schema event '%s' from node %d. ",
                            schema->db, schema->name, schema->query,
                            schema->node_id);
          }
          else if (ndb_create_table_from_engine(thd, schema->db, schema->name))
          {
            sql_print_error("NDB Binlog: Could not discover table '%s.%s' from "
                            "binlog schema event '%s' from node %d. my_errno: %d",
                            schema->db, schema->name, schema->query,
                            schema->node_id, my_errno);
            List_iterator_fast<MYSQL_ERROR> it(thd->warn_list);
            MYSQL_ERROR *err;
            while ((err= it++))
              sql_print_warning("NDB Binlog: (%d)%s", err->code, err->msg);
          }
          pthread_mutex_unlock(&LOCK_open);
        }
        break;
      default:
        DBUG_ASSERT(FALSE);
      }
      if (share)
      {
        /* ndb_share reference temporary free */
        DBUG_PRINT("NDB_SHARE", ("%s temporary free  use_count: %u",
                                 share->key, share->use_count));
        free_share(&share);
        share= 0;
      }
    }
    if (ndb_binlog_running && log_query)
      ndb_binlog_query(thd, schema);
  }
  while ((schema= post_epoch_unlock_list->pop()))
  {
    ndbcluster_update_slock(thd, schema->db, schema->name);
  }
  DBUG_VOID_RETURN;
}

/*
  Timer class for doing performance measurements
*/

/*********************************************************************
  Internal helper functions for handeling of the cluster replication tables
  - ndb_binlog_index
  - ndb_apply_status
*********************************************************************/

/*
  struct to hold the data to be inserted into the
  ndb_binlog_index table
*/
struct ndb_binlog_index_row {
  ulonglong epoch;
  const char *master_log_file;
  ulonglong master_log_pos;
  ulong n_inserts;
  ulong n_updates;
  ulong n_deletes;
  ulong n_schemaops;

  ulong orig_server_id;
  ulonglong orig_epoch;

  ulong gci;

  struct ndb_binlog_index_row *next;
};

/*
  Open the ndb_binlog_index table
*/
<<<<<<< HEAD
static int open_ndb_binlog_index(THD *thd, TABLE_LIST *tables,
                                 TABLE **ndb_binlog_index)
=======
static int open_and_lock_ndb_binlog_index(THD *thd, TABLE_LIST *tables,
                                          TABLE **ndb_binlog_index)
>>>>>>> 26301669
{
  static char repdb[]= NDB_REP_DB;
  static char reptable[]= NDB_REP_TABLE;
  const char *save_proc_info= thd->proc_info;

  bzero((char*) tables, sizeof(*tables));
  tables->db= repdb;
  tables->alias= tables->table_name= reptable;
  tables->lock_type= TL_WRITE;
  THD_SET_PROC_INFO(thd, "Opening " NDB_REP_DB "." NDB_REP_TABLE);
  tables->required_type= FRMTYPE_TABLE;
  thd->clear_error();
  if (simple_open_n_lock_tables(thd, tables))
  {
    if (thd->killed)
      sql_print_error("NDB Binlog: Opening ndb_binlog_index: killed");
    else
      sql_print_error("NDB Binlog: Opening ndb_binlog_index: %d, '%s'",
                      thd->main_da.sql_errno(),
                      thd->main_da.message());
    THD_SET_PROC_INFO(thd, save_proc_info);
    return -1;
  }
  *ndb_binlog_index= tables->table;
  THD_SET_PROC_INFO(thd, save_proc_info);
  (*ndb_binlog_index)->use_all_columns();
  return 0;
}

/*
  Check if ndb_binlog_index is lockable, if not close, to free for
  other threads use
*/

static void
ndb_check_ndb_binlog_index(THD *thd)
{
  if (!ndb_binlog_index)
    return;

  bool need_reopen;
  if (lock_tables(thd, &binlog_tables, 1, &need_reopen))
  {
    ndb_binlog_index= 0;
    close_thread_tables(thd);
    ndb_binlog_index= 0;
    return;
  }

  mysql_unlock_tables(thd, thd->lock);
  thd->lock= 0;
  return;
}

/*
  Insert one row in the ndb_binlog_index
*/

static int
ndb_add_ndb_binlog_index(THD *thd, ndb_binlog_index_row *row)
{
  int error= 0;
<<<<<<< HEAD
  bool need_reopen;
  ndb_binlog_index_row *first= row;
=======
  ndb_binlog_index_row *first= row;
  TABLE *ndb_binlog_index= 0;
  TABLE_LIST binlog_tables;

>>>>>>> 26301669
  /*
    Turn of binlogging to prevent the table changes to be written to
    the binary log.
  */
  ulong saved_options= thd->options;
  thd->options&= ~(OPTION_BIN_LOG);


  if (open_and_lock_ndb_binlog_index(thd, &binlog_tables, &ndb_binlog_index))
  {
    sql_print_error("NDB Binlog: Unable to lock table ndb_binlog_index");
    error= -1;
    goto add_ndb_binlog_index_err;
  }

  /*
    Intialize ndb_binlog_index->record[0]
  */
  do
  {
    empty_record(ndb_binlog_index);

    ndb_binlog_index->field[0]->store(first->master_log_pos);
    ndb_binlog_index->field[1]->store(first->master_log_file,
                                      strlen(first->master_log_file),
                                      &my_charset_bin);
    ndb_binlog_index->field[2]->store(first->epoch);
    if (ndb_binlog_index->s->fields > 7)
    {
      ndb_binlog_index->field[3]->store(row->n_inserts);
      ndb_binlog_index->field[4]->store(row->n_updates);
      ndb_binlog_index->field[5]->store(row->n_deletes);
      ndb_binlog_index->field[6]->store(row->n_schemaops);
      ndb_binlog_index->field[7]->store(row->orig_server_id);
      ndb_binlog_index->field[8]->store(row->orig_epoch);
      ndb_binlog_index->field[9]->store(first->gci);
      row= row->next;
    }
    else
    {
      while ((row= row->next))
      {
        first->n_inserts+= row->n_inserts;
        first->n_updates+= row->n_updates;
        first->n_deletes+= row->n_deletes;
        first->n_schemaops+= row->n_schemaops;
      }
      ndb_binlog_index->field[3]->store((ulonglong)first->n_inserts);
      ndb_binlog_index->field[4]->store((ulonglong)first->n_updates);
      ndb_binlog_index->field[5]->store((ulonglong)first->n_deletes);
      ndb_binlog_index->field[6]->store((ulonglong)first->n_schemaops);
    }

    if ((error= ndb_binlog_index->file->ha_write_row(ndb_binlog_index->record[0])))
    {
      sql_print_error("NDB Binlog: Writing row to ndb_binlog_index: %d", error);
      error= -1;
      goto add_ndb_binlog_index_err;
    }
  } while (row);

<<<<<<< HEAD
  /*
    Intialize ndb_binlog_index->record[0]
  */
  do
  {
    empty_record(ndb_binlog_index);

    ndb_binlog_index->field[0]->store(first->master_log_pos);
    ndb_binlog_index->field[1]->store(first->master_log_file,
                                      strlen(first->master_log_file),
                                      &my_charset_bin);
    ndb_binlog_index->field[2]->store(first->epoch);
    if (ndb_binlog_index->s->fields > 7)
    {
      ndb_binlog_index->field[3]->store(row->n_inserts);
      ndb_binlog_index->field[4]->store(row->n_updates);
      ndb_binlog_index->field[5]->store(row->n_deletes);
      ndb_binlog_index->field[6]->store(row->n_schemaops);
      ndb_binlog_index->field[7]->store(row->orig_server_id);
      ndb_binlog_index->field[8]->store(row->orig_epoch);
      ndb_binlog_index->field[9]->store(first->gci);
      row= row->next;
    }
    else
    {
      while ((row= row->next))
      {
        first->n_inserts+= row->n_inserts;
        first->n_updates+= row->n_updates;
        first->n_deletes+= row->n_deletes;
        first->n_schemaops+= row->n_schemaops;
      }
      ndb_binlog_index->field[3]->store((ulonglong)first->n_inserts);
      ndb_binlog_index->field[4]->store((ulonglong)first->n_updates);
      ndb_binlog_index->field[5]->store((ulonglong)first->n_deletes);
      ndb_binlog_index->field[6]->store((ulonglong)first->n_schemaops);
    }

    if ((error= ndb_binlog_index->file->ha_write_row(ndb_binlog_index->record[0])))
    {
      sql_print_error("NDB Binlog: Writing row to ndb_binlog_index: %d", error);
      error= -1;
      goto add_ndb_binlog_index_err;
    }
  } while (row);

  mysql_unlock_tables(thd, thd->lock);
  thd->lock= 0;
  thd->options= saved_options;
  return 0;
=======
>>>>>>> 26301669
add_ndb_binlog_index_err:
  close_thread_tables(thd);
  thd->options= saved_options;
  return error;
}

/*********************************************************************
  Functions for start, stop, wait for ndbcluster binlog thread
*********************************************************************/

enum Binlog_thread_state
{
  BCCC_running= 0,
  BCCC_exit= 1,
  BCCC_restart= 2
};

static enum Binlog_thread_state do_ndbcluster_binlog_close_connection= BCCC_restart;

int ndbcluster_binlog_start()
{
  DBUG_ENTER("ndbcluster_binlog_start");

  if (::server_id == 0)
  {
    sql_print_warning("NDB: server id set to zero will cause any other mysqld "
                      "with bin log to log with wrong server id");
  }
  else if (::server_id & 0x1 << 31)
  {
    sql_print_error("NDB: server id's with high bit set is reserved for internal "
                    "purposes");
    DBUG_RETURN(-1);
  }

  pthread_mutex_init(&injector_mutex, MY_MUTEX_INIT_FAST);
  pthread_cond_init(&injector_cond, NULL);
  pthread_mutex_init(&ndb_schema_share_mutex, MY_MUTEX_INIT_FAST);

  /* Create injector thread */
  if (pthread_create(&ndb_binlog_thread, &connection_attrib,
                     ndb_binlog_thread_func, 0))
  {
    DBUG_PRINT("error", ("Could not create ndb injector thread"));
    pthread_cond_destroy(&injector_cond);
    pthread_mutex_destroy(&injector_mutex);
    DBUG_RETURN(-1);
  }

  ndbcluster_binlog_inited= 1;

  /* Wait for the injector thread to start */
  pthread_mutex_lock(&injector_mutex);
  while (!ndb_binlog_thread_running)
    pthread_cond_wait(&injector_cond, &injector_mutex);
  pthread_mutex_unlock(&injector_mutex);

  if (ndb_binlog_thread_running < 0)
    DBUG_RETURN(-1);

  DBUG_RETURN(0);
}


/**************************************************************
  Internal helper functions for creating/dropping ndb events
  used by the client sql threads
**************************************************************/
void
ndb_rep_event_name(String *event_name,const char *db, const char *tbl,
                   my_bool full)
{
  if (full)
    event_name->set_ascii("REPLF$", 6);
  else
    event_name->set_ascii("REPL$", 5);
  event_name->append(db);
  if (tbl)
  {
    event_name->append('/');
    event_name->append(tbl);
  }
  DBUG_PRINT("info", ("ndb_rep_event_name: %s", event_name->c_ptr()));
}

void set_binlog_flags(NDB_SHARE *share)
{
  if (!opt_ndb_log_update_as_write)
    set_binlog_use_update(share);
  if (!opt_ndb_log_updated_only)
    set_binlog_full(share);
}

bool
ndbcluster_check_if_local_table(const char *dbname, const char *tabname)
{
  char key[FN_REFLEN];
  char ndb_file[FN_REFLEN];

  DBUG_ENTER("ndbcluster_check_if_local_table");
  build_table_filename(key, FN_LEN-1, dbname, tabname, reg_ext, 0);
  build_table_filename(ndb_file, FN_LEN-1, dbname, tabname, ha_ndb_ext, 0);
  /* Check that any defined table is an ndb table */
  DBUG_PRINT("info", ("Looking for file %s and %s", key, ndb_file));
  if ((! my_access(key, F_OK)) && my_access(ndb_file, F_OK))
  {
    DBUG_PRINT("info", ("table file %s not on disk, local table", ndb_file));   
  
  
    DBUG_RETURN(true);
  }

  DBUG_RETURN(false);
}

bool
ndbcluster_check_if_local_tables_in_db(THD *thd, const char *dbname)
{
  DBUG_ENTER("ndbcluster_check_if_local_tables_in_db");
  DBUG_PRINT("info", ("Looking for files in directory %s", dbname));
  LEX_STRING *tabname;
  List<LEX_STRING> files;
  char path[FN_REFLEN];

  build_table_filename(path, sizeof(path), dbname, "", "", 0);
  if (find_files(thd, &files, dbname, path, NullS, 0) != FIND_FILES_OK)
  {
    DBUG_PRINT("info", ("Failed to find files"));
    DBUG_RETURN(true);
  }
  DBUG_PRINT("info",("found: %d files", files.elements));
  while ((tabname= files.pop()))
  {
    DBUG_PRINT("info", ("Found table %s", tabname->str));
    if (ndbcluster_check_if_local_table(dbname, tabname->str))
      DBUG_RETURN(true);
  }
  
  DBUG_RETURN(false);
}

/*
  Common function for setting up everything for logging a table at
  create/discover.
*/
int ndbcluster_create_binlog_setup(THD *thd, Ndb *ndb, const char *key,
                                   uint key_len,
                                   const char *db,
                                   const char *table_name,
                                   my_bool share_may_exist)
{
  int do_event_op= ndb_binlog_running;
  DBUG_ENTER("ndbcluster_create_binlog_setup");
  DBUG_PRINT("enter",("key: %s  key_len: %d  %s.%s  share_may_exist: %d",
                      key, key_len, db, table_name, share_may_exist));
  DBUG_ASSERT(! IS_NDB_BLOB_PREFIX(table_name));
  DBUG_ASSERT(strlen(key) == key_len);

  pthread_mutex_lock(&ndbcluster_mutex);

  /* Handle any trailing share */
  NDB_SHARE *share= (NDB_SHARE*) hash_search(&ndbcluster_open_tables,
                                             (uchar*) key, key_len);

  if (share && share_may_exist)
  {
    if (get_binlog_nologging(share) ||
        share->op != 0 ||
        share->new_op != 0)
    {
      pthread_mutex_unlock(&ndbcluster_mutex);
      DBUG_RETURN(0); // replication already setup, or should not
    }
  }

  if (share)
  {
    if (share->op || share->new_op)
    {
      my_errno= HA_ERR_TABLE_EXIST;
      pthread_mutex_unlock(&ndbcluster_mutex);
      DBUG_RETURN(1);
    }
    if (!share_may_exist || share->connect_count != 
        g_ndb_cluster_connection->get_connect_count())
    {
      handle_trailing_share(thd, share);
      share= NULL;
    }
  }

  /* Create share which is needed to hold replication information */
  if (share)
  {
    /* ndb_share reference create */
    ++share->use_count;
    DBUG_PRINT("NDB_SHARE", ("%s create  use_count: %u",
                             share->key, share->use_count));
  }
  /* ndb_share reference create */
  else if (!(share= get_share(key, 0, TRUE, TRUE)))
  {
    sql_print_error("NDB Binlog: "
                    "allocating table share for %s failed", key);
  }
  else
  {
    DBUG_PRINT("NDB_SHARE", ("%s create  use_count: %u",
                             share->key, share->use_count));
  }

  if (!ndb_schema_share &&
      strcmp(share->db, NDB_REP_DB) == 0 &&
      strcmp(share->table_name, NDB_SCHEMA_TABLE) == 0)
    do_event_op= 1;
  else if (!ndb_apply_status_share &&
           strcmp(share->db, NDB_REP_DB) == 0 &&
           strcmp(share->table_name, NDB_APPLY_TABLE) == 0)
    do_event_op= 1;

  if (!do_event_op)
  {
    set_binlog_nologging(share);
    pthread_mutex_unlock(&ndbcluster_mutex);
    DBUG_RETURN(0);
  }
  pthread_mutex_unlock(&ndbcluster_mutex);

  while (share && !IS_TMP_PREFIX(table_name))
  {
    /*
      ToDo make sanity check of share so that the table is actually the same
      I.e. we need to do open file from frm in this case
      Currently awaiting this to be fixed in the 4.1 tree in the general
      case
    */

    /* Create the event in NDB */
    ndb->setDatabaseName(db);

    NDBDICT *dict= ndb->getDictionary();
    Ndb_table_guard ndbtab_g(dict, table_name);
    const NDBTAB *ndbtab= ndbtab_g.get_table();
    if (ndbtab == 0)
    {
      if (ndb_extra_logging)
        sql_print_information("NDB Binlog: Failed to get table %s from ndb: "
                              "%s, %d", key, dict->getNdbError().message,
                              dict->getNdbError().code);
      break; // error
    }

    /*
     */
    set_binlog_flags(share);

    String event_name(INJECTOR_EVENT_LEN);
    ndb_rep_event_name(&event_name, db, table_name, get_binlog_full(share));
    /*
      event should have been created by someone else,
      but let's make sure, and create if it doesn't exist
    */
    const NDBEVENT *ev= dict->getEvent(event_name.c_ptr());
    if (!ev)
    {
      if (ndbcluster_create_event(thd, ndb, ndbtab, event_name.c_ptr(), share))
      {
        sql_print_error("NDB Binlog: "
                        "FAILED CREATE (DISCOVER) TABLE Event: %s",
                        event_name.c_ptr());
        break; // error
      }
      if (ndb_extra_logging)
        sql_print_information("NDB Binlog: "
                              "CREATE (DISCOVER) TABLE Event: %s",
                              event_name.c_ptr());
    }
    else
    {
      delete ev;
      if (ndb_extra_logging)
        sql_print_information("NDB Binlog: DISCOVER TABLE Event: %s",
                              event_name.c_ptr());
    }

    /*
      create the event operations for receiving logging events
    */
    if (ndbcluster_create_event_ops(thd, share,
                                    ndbtab, event_name.c_ptr()))
    {
      sql_print_error("NDB Binlog:"
                      "FAILED CREATE (DISCOVER) EVENT OPERATIONS Event: %s",
                      event_name.c_ptr());
      /* a warning has been issued to the client */
      DBUG_RETURN(0);
    }
    DBUG_RETURN(0);
  }
  DBUG_RETURN(-1);
}

int
ndbcluster_create_event(THD *thd, Ndb *ndb, const NDBTAB *ndbtab,
                        const char *event_name, NDB_SHARE *share,
                        int push_warning)
{
  DBUG_ENTER("ndbcluster_create_event");
  DBUG_PRINT("info", ("table=%s version=%d event=%s share=%s",
                      ndbtab->getName(), ndbtab->getObjectVersion(),
                      event_name, share ? share->key : "(nil)"));
  DBUG_ASSERT(! IS_NDB_BLOB_PREFIX(ndbtab->getName()));
  if (!share)
  {
    DBUG_PRINT("info", ("share == NULL"));
    DBUG_RETURN(0);
  }
  if (share->flags & NSF_NO_BINLOG)
  {
    DBUG_PRINT("info", ("share->flags & NSF_NO_BINLOG, flags: %x %d",
                        share->flags, share->flags & NSF_NO_BINLOG));
    DBUG_RETURN(0);
  }

  NDBDICT *dict= ndb->getDictionary();
  NDBEVENT my_event(event_name);
  my_event.setTable(*ndbtab);
  my_event.addTableEvent(NDBEVENT::TE_ALL);
  if (share->flags & NSF_HIDDEN_PK)
  {
    if (share->flags & NSF_BLOB_FLAG)
    {
      sql_print_error("NDB Binlog: logging of table %s "
                      "with BLOB attribute and no PK is not supported",
                      share->key);
      if (push_warning)
        push_warning_printf(thd, MYSQL_ERROR::WARN_LEVEL_ERROR,
                            ER_ILLEGAL_HA_CREATE_OPTION,
                            ER(ER_ILLEGAL_HA_CREATE_OPTION),
                            ndbcluster_hton_name,
                            "Binlog of table with BLOB attribute and no PK");

      share->flags|= NSF_NO_BINLOG;
      DBUG_RETURN(-1);
    }
    /* No primary key, subscribe for all attributes */
    my_event.setReport(NDBEVENT::ER_ALL);
    DBUG_PRINT("info", ("subscription all"));
  }
  else
  {
    if (ndb_schema_share || strcmp(share->db, NDB_REP_DB) ||
        strcmp(share->table_name, NDB_SCHEMA_TABLE))
    {
      if (get_binlog_full(share))
      {
        my_event.setReport(NDBEVENT::ER_ALL);
        DBUG_PRINT("info", ("subscription all"));
      }
      else
      {
        my_event.setReport(NDBEVENT::ER_UPDATED);
        DBUG_PRINT("info", ("subscription only updated"));
      }
    }
    else
    {
      my_event.setReport((NDBEVENT::EventReport)
                         (NDBEVENT::ER_ALL | NDBEVENT::ER_SUBSCRIBE));
      DBUG_PRINT("info", ("subscription all and subscribe"));
    }
  }
  if (share->flags & NSF_BLOB_FLAG)
    my_event.mergeEvents(TRUE);

  /* add all columns to the event */
  int n_cols= ndbtab->getNoOfColumns();
  for(int a= 0; a < n_cols; a++)
    my_event.addEventColumn(a);

  if (dict->createEvent(my_event)) // Add event to database
  {
    if (dict->getNdbError().classification != NdbError::SchemaObjectExists)
    {
      /*
        failed, print a warning
      */
      if (push_warning > 1)
        push_warning_printf(thd, MYSQL_ERROR::WARN_LEVEL_ERROR,
                            ER_GET_ERRMSG, ER(ER_GET_ERRMSG),
                            dict->getNdbError().code,
                            dict->getNdbError().message, "NDB");
      sql_print_error("NDB Binlog: Unable to create event in database. "
                      "Event: %s  Error Code: %d  Message: %s", event_name,
                      dict->getNdbError().code, dict->getNdbError().message);
      DBUG_RETURN(-1);
    }

    /*
      try retrieving the event, if table version/id matches, we will get
      a valid event.  Otherwise we have a trailing event from before
    */
    const NDBEVENT *ev;
    if ((ev= dict->getEvent(event_name)))
    {
      delete ev;
      DBUG_RETURN(0);
    }

    /*
      trailing event from before; an error, but try to correct it
    */
    if (dict->getNdbError().code == NDB_INVALID_SCHEMA_OBJECT &&
        dict->dropEvent(my_event.getName(), 1))
    {
      if (push_warning > 1)
        push_warning_printf(thd, MYSQL_ERROR::WARN_LEVEL_ERROR,
                            ER_GET_ERRMSG, ER(ER_GET_ERRMSG),
                            dict->getNdbError().code,
                            dict->getNdbError().message, "NDB");
      sql_print_error("NDB Binlog: Unable to create event in database. "
                      " Attempt to correct with drop failed. "
                      "Event: %s Error Code: %d Message: %s",
                      event_name,
                      dict->getNdbError().code,
                      dict->getNdbError().message);
      DBUG_RETURN(-1);
    }

    /*
      try to add the event again
    */
    if (dict->createEvent(my_event))
    {
      if (push_warning > 1)
        push_warning_printf(thd, MYSQL_ERROR::WARN_LEVEL_ERROR,
                            ER_GET_ERRMSG, ER(ER_GET_ERRMSG),
                            dict->getNdbError().code,
                            dict->getNdbError().message, "NDB");
      sql_print_error("NDB Binlog: Unable to create event in database. "
                      " Attempt to correct with drop ok, but create failed. "
                      "Event: %s Error Code: %d Message: %s",
                      event_name,
                      dict->getNdbError().code,
                      dict->getNdbError().message);
      DBUG_RETURN(-1);
    }
#ifdef NDB_BINLOG_EXTRA_WARNINGS
    push_warning_printf(thd, MYSQL_ERROR::WARN_LEVEL_ERROR,
                        ER_GET_ERRMSG, ER(ER_GET_ERRMSG),
                        0, "NDB Binlog: Removed trailing event",
                        "NDB");
#endif
  }

  DBUG_RETURN(0);
}

inline int is_ndb_compatible_type(Field *field)
{
  return
    !(field->flags & BLOB_FLAG) &&
    field->type() != MYSQL_TYPE_BIT &&
    field->pack_length() != 0;
}

/*
  - create eventOperations for receiving log events
  - setup ndb recattrs for reception of log event data
  - "start" the event operation

  used at create/discover of tables
*/
int
ndbcluster_create_event_ops(THD *thd, NDB_SHARE *share,
                            const NDBTAB *ndbtab, const char *event_name)
{
  /*
    we are in either create table or rename table so table should be
    locked, hence we can work with the share without locks
  */

  DBUG_ENTER("ndbcluster_create_event_ops");
  DBUG_PRINT("enter", ("table: %s event: %s", ndbtab->getName(), event_name));
  DBUG_ASSERT(! IS_NDB_BLOB_PREFIX(ndbtab->getName()));

  DBUG_ASSERT(share != 0);

  if (share->flags & NSF_NO_BINLOG)
  {
    DBUG_PRINT("info", ("share->flags & NSF_NO_BINLOG, flags: %x",
                        share->flags));
    DBUG_RETURN(0);
  }

  Ndb_event_data *event_data= share->event_data;
  int do_ndb_schema_share= 0, do_ndb_apply_status_share= 0;
  if (!ndb_schema_share && strcmp(share->db, NDB_REP_DB) == 0 &&
      strcmp(share->table_name, NDB_SCHEMA_TABLE) == 0)
    do_ndb_schema_share= 1;
  else if (!ndb_apply_status_share && strcmp(share->db, NDB_REP_DB) == 0 &&
           strcmp(share->table_name, NDB_APPLY_TABLE) == 0)
    do_ndb_apply_status_share= 1;
  else if (!binlog_filter->db_ok(share->db) || !ndb_binlog_running)
  {
    share->flags|= NSF_NO_BINLOG;
    DBUG_RETURN(0);
  }

  if (share->op)
  {
    event_data= (Ndb_event_data *) share->op->getCustomData();
    assert(event_data->share == share);
    assert(share->event_data == 0);

    DBUG_ASSERT(share->use_count > 1);
    sql_print_error("NDB Binlog: discover reusing old ev op");
    /* ndb_share reference ToDo free */
    DBUG_PRINT("NDB_SHARE", ("%s ToDo free  use_count: %u",
                             share->key, share->use_count));
    free_share(&share); // old event op already has reference
    DBUG_RETURN(0);
  }

  DBUG_ASSERT(event_data != 0);
  TABLE *table= event_data->table;

  int retries= 100;
  /*
    100 milliseconds, temporary error on schema operation can
    take some time to be resolved
  */
  int retry_sleep= 100;
  while (1)
  {
    pthread_mutex_lock(&injector_mutex);
    Ndb *ndb= injector_ndb;
    if (do_ndb_schema_share)
      ndb= schema_ndb;

    if (ndb == 0)
    {
      pthread_mutex_unlock(&injector_mutex);
      DBUG_RETURN(-1);
    }

    NdbEventOperation* op;
    if (do_ndb_schema_share)
      op= ndb->createEventOperation(event_name);
    else
    {
      // set injector_ndb database/schema from table internal name
      int ret= ndb->setDatabaseAndSchemaName(ndbtab);
      assert(ret == 0);
      op= ndb->createEventOperation(event_name);
      // reset to catch errors
      ndb->setDatabaseName("");
    }
    if (!op)
    {
      sql_print_error("NDB Binlog: Creating NdbEventOperation failed for"
                      " %s",event_name);
      push_warning_printf(thd, MYSQL_ERROR::WARN_LEVEL_ERROR,
                          ER_GET_ERRMSG, ER(ER_GET_ERRMSG),
                          ndb->getNdbError().code,
                          ndb->getNdbError().message,
                          "NDB");
      pthread_mutex_unlock(&injector_mutex);
      DBUG_RETURN(-1);
    }

    if (share->flags & NSF_BLOB_FLAG)
      op->mergeEvents(TRUE); // currently not inherited from event

    uint n_columns= ndbtab->getNoOfColumns();
    uint n_fields= table->s->fields;
    uint val_length= sizeof(NdbValue) * n_columns;

    /*
       Allocate memory globally so it can be reused after online alter table
    */
    if (my_multi_malloc(MYF(MY_WME),
                        &event_data->ndb_value[0],
                        val_length,
                        &event_data->ndb_value[1],
                        val_length,
                        NULL) == 0)
    {
      DBUG_PRINT("info", ("Failed to allocate records for event operation"));
      DBUG_RETURN(-1);
    }

    for (uint j= 0; j < n_columns; j++)
    {
      const char *col_name= ndbtab->getColumn(j)->getName();
      NdbValue attr0, attr1;
      if (j < n_fields)
      {
        Field *f= table->field[j];
        if (is_ndb_compatible_type(f))
        {
          DBUG_PRINT("info", ("%s compatible", col_name));
          attr0.rec= op->getValue(col_name, (char*) f->ptr);
          attr1.rec= op->getPreValue(col_name,
                                     (f->ptr - table->record[0]) +
                                     (char*) table->record[1]);
        }
        else if (! (f->flags & BLOB_FLAG))
        {
          DBUG_PRINT("info", ("%s non compatible", col_name));
          attr0.rec= op->getValue(col_name);
          attr1.rec= op->getPreValue(col_name);
        }
        else
        {
          DBUG_PRINT("info", ("%s blob", col_name));
          DBUG_ASSERT(share->flags & NSF_BLOB_FLAG);
          attr0.blob= op->getBlobHandle(col_name);
          attr1.blob= op->getPreBlobHandle(col_name);
          if (attr0.blob == NULL || attr1.blob == NULL)
          {
            sql_print_error("NDB Binlog: Creating NdbEventOperation"
                            " blob field %u handles failed (code=%d) for %s",
                            j, op->getNdbError().code, event_name);
            push_warning_printf(thd, MYSQL_ERROR::WARN_LEVEL_ERROR,
                                ER_GET_ERRMSG, ER(ER_GET_ERRMSG),
                                op->getNdbError().code,
                                op->getNdbError().message,
                                "NDB");
            ndb->dropEventOperation(op);
            pthread_mutex_unlock(&injector_mutex);
            DBUG_RETURN(-1);
          }
        }
      }
      else
      {
        DBUG_PRINT("info", ("%s hidden key", col_name));
        attr0.rec= op->getValue(col_name);
        attr1.rec= op->getPreValue(col_name);
      }
      event_data->ndb_value[0][j].ptr= attr0.ptr;
      event_data->ndb_value[1][j].ptr= attr1.ptr;
<<<<<<< HEAD
      DBUG_PRINT("info", ("&event_data->ndb_value[0][%d]: %p  "
                          "event_data->ndb_value[0][%d]: %p",
                          j, &event_data->ndb_value[0][j],
                          j, attr0.ptr));
      DBUG_PRINT("info", ("&event_data->ndb_value[1][%d]: %p  "
                          "event_data->ndb_value[1][%d]: %p",
                          j, &event_data->ndb_value[0][j],
                          j, attr1.ptr));
=======
      DBUG_PRINT("info", ("&event_data->ndb_value[0][%d]: 0x%lx  "
                          "event_data->ndb_value[0][%d]: 0x%lx",
                          j, (long) &event_data->ndb_value[0][j],
                          j, (long) attr0.ptr));
      DBUG_PRINT("info", ("&event_data->ndb_value[1][%d]: 0x%lx  "
                          "event_data->ndb_value[1][%d]: 0x%lx",
                          j, (long) &event_data->ndb_value[0][j],
                          j, (long) attr1.ptr));
>>>>>>> 26301669
    }
    op->setCustomData((void *) event_data); // set before execute
    share->event_data= 0;                   // take over event data
    share->op= op; // assign op in NDB_SHARE

    if (op->execute())
    {
      share->op= NULL;
      retries--;
      if (op->getNdbError().status != NdbError::TemporaryError &&
          op->getNdbError().code != 1407)
        retries= 0;
      if (retries == 0)
      {
        push_warning_printf(thd, MYSQL_ERROR::WARN_LEVEL_ERROR,
                            ER_GET_ERRMSG, ER(ER_GET_ERRMSG), 
                            op->getNdbError().code, op->getNdbError().message,
                            "NDB");
        sql_print_error("NDB Binlog: ndbevent->execute failed for %s; %d %s",
                        event_name,
                        op->getNdbError().code, op->getNdbError().message);
      }
      share->event_data= event_data;
      op->setCustomData(NULL);
      ndb->dropEventOperation(op);
      pthread_mutex_unlock(&injector_mutex);
      if (retries)
      {
        my_sleep(retry_sleep);
        continue;
      }
      DBUG_RETURN(-1);
    }
    pthread_mutex_unlock(&injector_mutex);
    break;
  }

  /* ndb_share reference binlog */
  get_share(share);
  DBUG_PRINT("NDB_SHARE", ("%s binlog  use_count: %u",
                           share->key, share->use_count));
  if (do_ndb_apply_status_share)
  {
    /* ndb_share reference binlog extra */
    ndb_apply_status_share= get_share(share);
    DBUG_PRINT("NDB_SHARE", ("%s binlog extra  use_count: %u",
                             share->key, share->use_count));
    (void) pthread_cond_signal(&injector_cond);
  }
  else if (do_ndb_schema_share)
  {
    /* ndb_share reference binlog extra */
    ndb_schema_share= get_share(share);
    DBUG_PRINT("NDB_SHARE", ("%s binlog extra  use_count: %u",
                             share->key, share->use_count));
    (void) pthread_cond_signal(&injector_cond);
  }

  DBUG_PRINT("info",("%s share->op: %p  share->use_count: %u",
                     share->key, share->op, share->use_count));

  if (ndb_extra_logging)
    sql_print_information("NDB Binlog: logging %s (%s,%s)", share->key,
                          get_binlog_full(share) ? "FULL" : "UPDATED",
                          get_binlog_use_update(share) ? "USE_UPDATE" : "USE_WRITE");
  DBUG_RETURN(0);
}

int
ndbcluster_drop_event(THD *thd, Ndb *ndb, NDB_SHARE *share,
                      const char *type_str,
                      const char *event_name_prefix)
{
  DBUG_ENTER("ndbcluster_drop_event");
  /*
    There might be 2 types of events setup for the table, we cannot know
    which ones are supposed to be there as they may have been created
    differently for different mysqld's.  So we drop both
  */
  for (uint i= 0; event_name_prefix && i < 2; i++)
  {
    NDBDICT *dict= ndb->getDictionary();
    String event_name(INJECTOR_EVENT_LEN);
    ndb_rep_event_name(&event_name, event_name_prefix, 0, i);

    if (!dict->dropEvent(event_name.c_ptr()))
      continue;

    if (dict->getNdbError().code != 4710)
    {
      /* drop event failed for some reason, issue a warning */
      push_warning_printf(thd, MYSQL_ERROR::WARN_LEVEL_ERROR,
                          ER_GET_ERRMSG, ER(ER_GET_ERRMSG),
                          dict->getNdbError().code,
                          dict->getNdbError().message, "NDB");
      /* error is not that the event did not exist */
      sql_print_error("NDB Binlog: Unable to drop event in database. "
                      "Event: %s Error Code: %d Message: %s",
                      event_name.c_ptr(),
                      dict->getNdbError().code,
                      dict->getNdbError().message);
      /* ToDo; handle error? */
      if (share && share->op &&
          share->op->getState() == NdbEventOperation::EO_EXECUTING &&
          dict->getNdbError().mysql_code != HA_ERR_NO_CONNECTION)
      {
        DBUG_ASSERT(FALSE);
        DBUG_RETURN(-1);
      }
    }
  }
  DBUG_RETURN(0);
}

int
ndbcluster_handle_alter_table(THD *thd, NDB_SHARE *share, const char *type_str)
{
  DBUG_ENTER("ndbcluster_handle_alter_table");
  const char *save_proc_info= thd->proc_info;
  thd->proc_info= "Syncing ndb table schema operation and binlog";
  (void) pthread_mutex_lock(&share->mutex);
  int max_timeout= opt_ndb_sync_timeout;
  while (share->state == NSS_ALTERED)
  {
    struct timespec abstime;
    set_timespec(abstime, 1);
    int ret= pthread_cond_timedwait(&injector_cond,
                                    &share->mutex,
                                    &abstime);
    if (thd->killed ||
        (share->state != NSS_ALTERED))
      break;
    if (ret)
    {
      max_timeout--;
      if (max_timeout == 0)
      {
        sql_print_error("NDB %s: %s timed out. Ignoring...",
                        type_str, share->key);
        break;
      }
      if (ndb_extra_logging)
        ndb_report_waiting(type_str, max_timeout,
                           type_str, share->key);
    }
  }
  (void) pthread_mutex_unlock(&share->mutex);
  thd->proc_info= save_proc_info;
  DBUG_RETURN(0);
}

/*
  when entering the calling thread should have a share lock id share != 0
  then the injector thread will have  one as well, i.e. share->use_count == 0
  (unless it has already dropped... then share->op == 0)
*/

int
ndbcluster_handle_drop_table(THD *thd, Ndb *ndb, NDB_SHARE *share,
                             const char *type_str,
                             const char *event_name_prefix)
{
  DBUG_ENTER("ndbcluster_handle_drop_table");

  if (ndbcluster_drop_event(thd, ndb, share, type_str, event_name_prefix))
    DBUG_RETURN(-1);

  if (share == 0 || share->op == 0)
  {
    DBUG_RETURN(0);
  }

/*
  Syncronized drop between client thread and injector thread is
  neccessary in order to maintain ordering in the binlog,
  such that the drop occurs _after_ any inserts/updates/deletes.

  The penalty for this is that the drop table becomes slow.

  This wait is however not strictly neccessary to produce a binlog
  that is usable.  However the slave does not currently handle
  these out of order, thus we are keeping the SYNC_DROP_ defined
  for now.
*/
  const char *save_proc_info= thd->proc_info;
#define SYNC_DROP_
#ifdef SYNC_DROP_
  THD_SET_PROC_INFO(thd, "Syncing ndb table schema operation and binlog");
  (void) pthread_mutex_lock(&share->mutex);
  safe_mutex_assert_owner(&LOCK_open);
  (void) pthread_mutex_unlock(&LOCK_open);
  int max_timeout= opt_ndb_sync_timeout;
  while (share->op)
  {
    struct timespec abstime;
    set_timespec(abstime, 1);
    int ret= pthread_cond_timedwait(&injector_cond,
                                    &share->mutex,
                                    &abstime);
    if (thd->killed ||
        share->op == 0)
      break;
    if (ret)
    {
      max_timeout--;
      if (max_timeout == 0)
      {
        sql_print_error("NDB %s: %s timed out. Ignoring...",
                        type_str, share->key);
        break;
      }
      if (ndb_extra_logging)
        ndb_report_waiting(type_str, max_timeout,
                           type_str, share->key);
    }
  }
  (void) pthread_mutex_lock(&LOCK_open);
  (void) pthread_mutex_unlock(&share->mutex);
#else
  (void) pthread_mutex_lock(&share->mutex);
  share->op= 0;
  (void) pthread_mutex_unlock(&share->mutex);
#endif
  THD_SET_PROC_INFO(thd, save_proc_info);

  DBUG_RETURN(0);
}


/********************************************************************
  Internal helper functions for differentd events from the stoarage nodes
  used by the ndb injector thread
********************************************************************/

/*
  Unpack a record read from NDB 

  SYNOPSIS
    ndb_unpack_record()
    buf                 Buffer to store read row

  NOTE
    The data for each row is read directly into the
    destination buffer. This function is primarily 
    called in order to check if any fields should be 
    set to null.
*/

static void ndb_unpack_record(TABLE *table, NdbValue *value,
                              MY_BITMAP *defined, uchar *buf)
{
  Field **p_field= table->field, *field= *p_field;
  my_ptrdiff_t row_offset= (my_ptrdiff_t) (buf - table->record[0]);
  my_bitmap_map *old_map= dbug_tmp_use_all_columns(table, table->write_set);
  DBUG_ENTER("ndb_unpack_record");

  /*
    Set the filler bits of the null byte, since they are
    not touched in the code below.
    
    The filler bits are the MSBs in the last null byte
  */ 
  if (table->s->null_bytes > 0)
       buf[table->s->null_bytes - 1]|= 256U - (1U <<
					       table->s->last_null_bit_pos);
  /*
    Set null flag(s)
  */
  for ( ; field;
       p_field++, value++, field= *p_field)
  {
    field->set_notnull(row_offset);       
    if ((*value).ptr)
    {
      if (!(field->flags & BLOB_FLAG))
      {
        int is_null= (*value).rec->isNULL();
        if (is_null)
        {
          if (is_null > 0)
          {
            DBUG_PRINT("info",("[%u] NULL", field->field_index));
            field->set_null(row_offset);
          }
          else
          {
            DBUG_PRINT("info",("[%u] UNDEFINED", field->field_index));
            bitmap_clear_bit(defined, field->field_index);
          }
        }
        else if (field->type() == MYSQL_TYPE_BIT)
        {
          Field_bit *field_bit= static_cast<Field_bit*>(field);

          /*
            Move internal field pointer to point to 'buf'.  Calling
            the correct member function directly since we know the
            type of the object.
           */
          field_bit->Field_bit::move_field_offset(row_offset);
          if (field->pack_length() < 5)
          {
            DBUG_PRINT("info", ("bit field H'%.8X", 
                                (*value).rec->u_32_value()));
            field_bit->Field_bit::store((longlong) (*value).rec->u_32_value(),
                                        FALSE);
          }
          else
          {
            DBUG_PRINT("info", ("bit field H'%.8X%.8X",
                                *(Uint32 *)(*value).rec->aRef(),
                                *((Uint32 *)(*value).rec->aRef()+1)));
#ifdef WORDS_BIGENDIAN
            /* lsw is stored first */
            Uint32 *buf= (Uint32 *)(*value).rec->aRef();
            field_bit->Field_bit::store((((longlong)*buf)
                                         & 0x000000000FFFFFFFFLL)
                                        |
                                        ((((longlong)*(buf+1)) << 32)
                                         & 0xFFFFFFFF00000000LL),
                                        TRUE);
#else
            field_bit->Field_bit::store((longlong)
                                        (*value).rec->u_64_value(), TRUE);
#endif
          }
          /*
            Move back internal field pointer to point to original
            value (usually record[0]).
           */
          field_bit->Field_bit::move_field_offset(-row_offset);
          DBUG_PRINT("info",("[%u] SET",
                             (*value).rec->getColumn()->getColumnNo()));
          DBUG_DUMP("info", (const uchar*) field->ptr, field->pack_length());
        }
        else
        {
          DBUG_PRINT("info",("[%u] SET",
                             (*value).rec->getColumn()->getColumnNo()));
          DBUG_DUMP("info", (const uchar*) field->ptr, field->pack_length());
        }
      }
      else
      {
        NdbBlob *ndb_blob= (*value).blob;
        uint col_no= field->field_index;
        int isNull;
        ndb_blob->getDefined(isNull);
        if (isNull == 1)
        {
          DBUG_PRINT("info",("[%u] NULL", col_no));
          field->set_null(row_offset);
        }
        else if (isNull == -1)
        {
          DBUG_PRINT("info",("[%u] UNDEFINED", col_no));
          bitmap_clear_bit(defined, col_no);
        }
        else
        {
#ifndef DBUG_OFF
          // pointer vas set in get_ndb_blobs_value
          Field_blob *field_blob= (Field_blob*)field;
          uchar* ptr;
          field_blob->get_ptr(&ptr, row_offset);
          uint32 len= field_blob->get_length(row_offset);
<<<<<<< HEAD
          DBUG_PRINT("info",("[%u] SET ptr: %p  len: %u",
                             col_no, ptr, len));
=======
          DBUG_PRINT("info",("[%u] SET ptr: 0x%lx  len: %u",
                             col_no, (long) ptr, len));
>>>>>>> 26301669
#endif
        }
      }
    }
  }
  dbug_tmp_restore_column_map(table->write_set, old_map);
  DBUG_VOID_RETURN;
}

/*
  Handle error states on events from the storage nodes
*/
static int ndb_binlog_thread_handle_error(Ndb *ndb, NdbEventOperation *pOp,
                                          ndb_binlog_index_row &row)
{
  Ndb_event_data *event_data= (Ndb_event_data *) pOp->getCustomData();
  NDB_SHARE *share= event_data->share;
  DBUG_ENTER("ndb_binlog_thread_handle_error");

  int overrun= pOp->isOverrun();
  if (overrun)
  {
    /*
      ToDo: this error should rather clear the ndb_binlog_index...
      and continue
    */
    sql_print_error("NDB Binlog: Overrun in event buffer, "
                    "this means we have dropped events. Cannot "
                    "continue binlog for %s", share->key);
    pOp->clearError();
    DBUG_RETURN(-1);
  }

  if (!pOp->isConsistent())
  {
    /*
      ToDo: this error should rather clear the ndb_binlog_index...
      and continue
    */
    sql_print_error("NDB Binlog: Not Consistent. Cannot "
                    "continue binlog for %s. Error code: %d"
                    " Message: %s", share->key,
                    pOp->getNdbError().code,
                    pOp->getNdbError().message);
    pOp->clearError();
    DBUG_RETURN(-1);
  }
  sql_print_error("NDB Binlog: unhandled error %d for table %s",
                  pOp->hasError(), share->key);
  pOp->clearError();
  DBUG_RETURN(0);
}

static int
ndb_binlog_thread_handle_non_data_event(THD *thd, Ndb *ndb,
                                        NdbEventOperation *pOp,
                                        ndb_binlog_index_row &row)
{
  Ndb_event_data *event_data= (Ndb_event_data *) pOp->getCustomData();
  NDB_SHARE *share= event_data->share;
  NDBEVENT::TableEvent type= pOp->getEventType();

  switch (type)
  {
  case NDBEVENT::TE_CLUSTER_FAILURE:
    if (ndb_extra_logging)
      sql_print_information("NDB Binlog: cluster failure for %s at epoch %u/%u.",
                            share->key,
                            (uint)(pOp->getGCI() >> 32),
                            (uint)(pOp->getGCI()));
    if (ndb_apply_status_share == share)
    {
      if (ndb_extra_logging &&
          ndb_binlog_tables_inited && ndb_binlog_running)
        sql_print_information("NDB Binlog: ndb tables initially "
                              "read only on reconnect.");
      /* ndb_share reference binlog extra free */
      DBUG_PRINT("NDB_SHARE", ("%s binlog extra free  use_count: %u",
                               share->key, share->use_count));
      free_share(&ndb_apply_status_share);
      ndb_apply_status_share= 0;
      ndb_binlog_tables_inited= FALSE;
    }
    DBUG_PRINT("error", ("CLUSTER FAILURE EVENT: "
<<<<<<< HEAD
                        "%s  received share: %p  op: %p  share op: %p  "
                        "new_op: %p",
                         share->key, share, pOp,
                         share->op, share->new_op));
=======
                        "%s  received share: 0x%lx  op: 0x%lx  share op: 0x%lx  "
                        "new_op: 0x%lx",
                         share->key, (long) share, (long) pOp,
                         (long) share->op, (long) share->new_op));
>>>>>>> 26301669
    break;
  case NDBEVENT::TE_DROP:
    if (ndb_apply_status_share == share)
    {
      if (ndb_extra_logging &&
          ndb_binlog_tables_inited && ndb_binlog_running)
        sql_print_information("NDB Binlog: ndb tables initially "
                              "read only on reconnect.");
      /* ndb_share reference binlog extra free */
      DBUG_PRINT("NDB_SHARE", ("%s binlog extra free  use_count: %u",
                               share->key, share->use_count));
      free_share(&ndb_apply_status_share);
      ndb_apply_status_share= 0;
      ndb_binlog_tables_inited= FALSE;
    }
    /* ToDo: remove printout */
    if (ndb_extra_logging)
      sql_print_information("NDB Binlog: drop table %s.", share->key);
    // fall through
  case NDBEVENT::TE_ALTER:
    row.n_schemaops++;
<<<<<<< HEAD
    DBUG_PRINT("info", ("TABLE %s  EVENT: %s  received share: %p  op: %p  "
                        "share op: %p  new_op: %p",
                        type == NDBEVENT::TE_DROP ? "DROP" : "ALTER",
                        share->key, share, pOp,
                        share->op, share->new_op));
=======
    DBUG_PRINT("info", ("TABLE %s  EVENT: %s  received share: 0x%lx  op: 0x%lx  "
                        "share op: 0x%lx  new_op: 0x%lx",
                        type == NDBEVENT::TE_DROP ? "DROP" : "ALTER",
                        share->key, (long) share, (long) pOp,
                        (long) share->op, (long) share->new_op));
>>>>>>> 26301669
    break;
  case NDBEVENT::TE_NODE_FAILURE:
    /* fall through */
  case NDBEVENT::TE_SUBSCRIBE:
    /* fall through */
  case NDBEVENT::TE_UNSUBSCRIBE:
    /* ignore */
    return 0;
  default:
    sql_print_error("NDB Binlog: unknown non data event %d for %s. "
                    "Ignoring...", (unsigned) type, share->key);
    return 0;
  }

  ndb_handle_schema_change(thd, ndb, pOp, event_data);
  return 0;
}

/*
  Handle data events from the storage nodes
*/
inline ndb_binlog_index_row *
ndb_find_binlog_index_row(ndb_binlog_index_row **rows,
                          uint orig_server_id, int flag)
{
  ndb_binlog_index_row *row= *rows;
  if (opt_ndb_log_orig)
  {
    ndb_binlog_index_row *first= row, *found_id= 0;
    for (;;)
    {
      if (row->orig_server_id == orig_server_id)
      {
        /* */
        if (!flag || !row->orig_epoch)
          return row;
        if (!found_id)
          found_id= row;
      }
      if (row->orig_server_id == 0)
        break;
      row= row->next;
      if (row == NULL)
      {
        row= (ndb_binlog_index_row*)sql_alloc(sizeof(ndb_binlog_index_row));
        bzero((char*)row, sizeof(ndb_binlog_index_row));
        row->next= first;
        *rows= row;
        if (found_id)
        {
          /*
            If we found index_row with same server id already
            that row will contain the current stats.
            Copy stats over to new and reset old.
          */
          row->n_inserts= found_id->n_inserts;
          row->n_updates= found_id->n_updates;
          row->n_deletes= found_id->n_deletes;
          found_id->n_inserts= 0;
          found_id->n_updates= 0;
          found_id->n_deletes= 0;
        }
        /* keep track of schema ops only on "first" index_row */
        row->n_schemaops= first->n_schemaops;
        first->n_schemaops= 0;
        break;
      }
    }
    row->orig_server_id= orig_server_id;
  }
  return row;
}

static int
ndb_binlog_thread_handle_data_event(Ndb *ndb, NdbEventOperation *pOp,
                                    ndb_binlog_index_row **rows,
<<<<<<< HEAD
                                    injector::transaction &trans)
=======
                                    injector::transaction &trans,
                                    unsigned &trans_row_count)
>>>>>>> 26301669
{
  Ndb_event_data *event_data= (Ndb_event_data *) pOp->getCustomData();
  TABLE *table= event_data->table;
  NDB_SHARE *share= event_data->share;
  if (pOp != share->op)
  {
    return 0;
  }
  if (share == ndb_apply_status_share)
  {
    if (opt_ndb_log_orig)
    {
      switch(pOp->getEventType())
      {
      case NDBEVENT::TE_INSERT:
        // fall through
      case NDBEVENT::TE_UPDATE:
      {
        /* unpack data to fetch orig_server_id and orig_epoch */
        uint n_fields= table->s->fields;
        MY_BITMAP b;
        uint32 bitbuf[128 / (sizeof(uint32) * 8)];
        bitmap_init(&b, bitbuf, n_fields, FALSE);
        bitmap_set_all(&b);
        ndb_unpack_record(table, event_data->ndb_value[0], &b, table->record[0]);
        /* store */
        ndb_binlog_index_row *row= ndb_find_binlog_index_row
          (rows, ((Field_long *)table->field[0])->val_int(), 1);
        row->orig_epoch= ((Field_longlong *)table->field[1])->val_int();
        break;
      }
      case NDBEVENT::TE_DELETE:
        break;
      default:
        /* We should REALLY never get here */
        abort();
      }
    }
    return 0;
  }

  uint32 originating_server_id= pOp->getAnyValue();
  if (originating_server_id == 0)
    originating_server_id= ::server_id;
  else if (originating_server_id & NDB_ANYVALUE_RESERVED)
  {
    if (originating_server_id != NDB_ANYVALUE_FOR_NOLOGGING)
      sql_print_warning("NDB: unknown value for binlog signalling 0x%X, "
                        "event not logged",
                        originating_server_id);
    return 0;
  }
  else if (!g_ndb_log_slave_updates)
  {
    /*
      This event comes from a slave applier since it has an originating
      server id set. Since option to log slave updates is not set, skip it.
    */
    return 0;
  }

  DBUG_ASSERT(trans.good());
  DBUG_ASSERT(table != 0);

  dbug_print_table("table", table);

  uint n_fields= table->s->fields;
  DBUG_PRINT("info", ("Assuming %u columns for table %s",
                      n_fields, table->s->table_name.str));
  MY_BITMAP b;
  /* Potential buffer for the bitmap */
  uint32 bitbuf[128 / (sizeof(uint32) * 8)];
  bitmap_init(&b, n_fields <= sizeof(bitbuf) * 8 ? bitbuf : NULL, 
              n_fields, FALSE);
  bitmap_set_all(&b);

  /*
   row data is already in table->record[0]
   As we told the NdbEventOperation to do this
   (saves moving data about many times)
  */

  /*
    for now malloc/free blobs buffer each time
    TODO if possible share single permanent buffer with handlers
   */
  uchar* blobs_buffer[2] = { 0, 0 };
  uint blobs_buffer_size[2] = { 0, 0 };

  ndb_binlog_index_row *row=
    ndb_find_binlog_index_row(rows, originating_server_id, 0);

  switch(pOp->getEventType())
  {
  case NDBEVENT::TE_INSERT:
    row->n_inserts++;
<<<<<<< HEAD
=======
    trans_row_count++;
>>>>>>> 26301669
    DBUG_PRINT("info", ("INSERT INTO %s.%s",
                        table->s->db.str, table->s->table_name.str));
    {
      if (share->flags & NSF_BLOB_FLAG)
      {
        my_ptrdiff_t ptrdiff= 0;
        IF_DBUG(int ret =) get_ndb_blobs_value(table, event_data->ndb_value[0],
                                               blobs_buffer[0],
                                               blobs_buffer_size[0],
                                               ptrdiff);
        DBUG_ASSERT(ret == 0);
      }
      ndb_unpack_record(table, event_data->ndb_value[0], &b, table->record[0]);
      IF_DBUG(int ret=) trans.write_row(originating_server_id,
                                        injector::transaction::table(table,
                                                                     TRUE),
                                        &b, n_fields, table->record[0]);
      DBUG_ASSERT(ret == 0);
    }
    break;
  case NDBEVENT::TE_DELETE:
    row->n_deletes++;
<<<<<<< HEAD
=======
    trans_row_count++;
>>>>>>> 26301669
    DBUG_PRINT("info",("DELETE FROM %s.%s",
                       table->s->db.str, table->s->table_name.str));
    {
      /*
        table->record[0] contains only the primary key in this case
        since we do not have an after image
      */
      int n;
      if (table->s->primary_key != MAX_KEY)
        n= 0; /*
                use the primary key only as it save time and space and
                it is the only thing needed to log the delete
              */
      else
        n= 1; /*
                we use the before values since we don't have a primary key
                since the mysql server does not handle the hidden primary
                key
              */

      if (share->flags & NSF_BLOB_FLAG)
      {
        my_ptrdiff_t ptrdiff= table->record[n] - table->record[0];
        IF_DBUG(int ret =) get_ndb_blobs_value(table, event_data->ndb_value[n],
                                               blobs_buffer[n],
                                               blobs_buffer_size[n],
                                               ptrdiff);
        DBUG_ASSERT(ret == 0);
      }
      ndb_unpack_record(table, event_data->ndb_value[n], &b, table->record[n]);
      DBUG_EXECUTE("info", print_records(table, table->record[n]););
      IF_DBUG(int ret =) trans.delete_row(originating_server_id,
                                          injector::transaction::table(table,
                                                                       TRUE),
                                          &b, n_fields, table->record[n]);
      DBUG_ASSERT(ret == 0);
    }
    break;
  case NDBEVENT::TE_UPDATE:
    row->n_updates++;
<<<<<<< HEAD
=======
    trans_row_count++;
>>>>>>> 26301669
    DBUG_PRINT("info", ("UPDATE %s.%s",
                        table->s->db.str, table->s->table_name.str));
    {
      if (share->flags & NSF_BLOB_FLAG)
      {
        my_ptrdiff_t ptrdiff= 0;
        IF_DBUG(int ret =) get_ndb_blobs_value(table, event_data->ndb_value[0],
                                               blobs_buffer[0],
                                               blobs_buffer_size[0],
                                               ptrdiff);
        DBUG_ASSERT(ret == 0);
      }
      ndb_unpack_record(table, event_data->ndb_value[0],
                        &b, table->record[0]);
      DBUG_EXECUTE("info", print_records(table, table->record[0]););
      if (table->s->primary_key != MAX_KEY &&
          !get_binlog_use_update(share)) 
      {
        /*
          since table has a primary key, we can do a write
          using only after values
        */
        IF_DBUG(int ret =) trans.write_row(originating_server_id,
                                           injector::transaction::table(table, TRUE),
                                           &b, n_fields, table->record[0]);// after values
        DBUG_ASSERT(ret == 0);
      }
      else
      {
        /*
          mysql server cannot handle the ndb hidden key and
          therefore needs the before image as well
        */
        if (share->flags & NSF_BLOB_FLAG)
        {
          my_ptrdiff_t ptrdiff= table->record[1] - table->record[0];
          IF_DBUG(int ret =) get_ndb_blobs_value(table, event_data->ndb_value[1],
                                                 blobs_buffer[1],
                                                 blobs_buffer_size[1],
                                                 ptrdiff);
          DBUG_ASSERT(ret == 0);
        }
        ndb_unpack_record(table, event_data->ndb_value[1], &b, table->record[1]);
        DBUG_EXECUTE("info", print_records(table, table->record[1]););
        IF_DBUG(int ret =) trans.update_row(originating_server_id,
                                            injector::transaction::table(table,
                                                                         TRUE),
                                            &b, n_fields,
                                            table->record[1], // before values
                                            table->record[0]);// after values
        DBUG_ASSERT(ret == 0);
      }
    }
    break;
  default:
    /* We should REALLY never get here. */
    DBUG_PRINT("info", ("default - uh oh, a brain exploded."));
    break;
  }

  if (share->flags & NSF_BLOB_FLAG)
  {
    my_free(blobs_buffer[0], MYF(MY_ALLOW_ZERO_PTR));
    my_free(blobs_buffer[1], MYF(MY_ALLOW_ZERO_PTR));
  }

  return 0;
}

//#define RUN_NDB_BINLOG_TIMER
#ifdef RUN_NDB_BINLOG_TIMER
class Timer
{
public:
  Timer() { start(); }
  void start() { gettimeofday(&m_start, 0); }
  void stop() { gettimeofday(&m_stop, 0); }
  ulong elapsed_ms()
  {
    return (ulong)
      (((longlong) m_stop.tv_sec - (longlong) m_start.tv_sec) * 1000 +
       ((longlong) m_stop.tv_usec -
        (longlong) m_start.tv_usec + 999) / 1000);
  }
private:
  struct timeval m_start,m_stop;
};
#endif

/****************************************************************
  Injector thread main loop
****************************************************************/

static uchar *
ndb_schema_objects_get_key(NDB_SCHEMA_OBJECT *schema_object,
                           size_t *length,
                           my_bool not_used __attribute__((unused)))
{
  *length= schema_object->key_length;
  return (uchar*) schema_object->key;
}

static NDB_SCHEMA_OBJECT *ndb_get_schema_object(const char *key,
                                                my_bool create_if_not_exists,
                                                my_bool have_lock)
{
  NDB_SCHEMA_OBJECT *ndb_schema_object;
  uint length= (uint) strlen(key);
  DBUG_ENTER("ndb_get_schema_object");
  DBUG_PRINT("enter", ("key: '%s'", key));

  if (!have_lock)
    pthread_mutex_lock(&ndbcluster_mutex);
  while (!(ndb_schema_object=
           (NDB_SCHEMA_OBJECT*) hash_search(&ndb_schema_objects,
                                            (uchar*) key,
                                            length)))
  {
    if (!create_if_not_exists)
    {
      DBUG_PRINT("info", ("does not exist"));
      break;
    }
    if (!(ndb_schema_object=
          (NDB_SCHEMA_OBJECT*) my_malloc(sizeof(*ndb_schema_object) + length + 1,
                                         MYF(MY_WME | MY_ZEROFILL))))
    {
      DBUG_PRINT("info", ("malloc error"));
      break;
    }
    ndb_schema_object->key= (char *)(ndb_schema_object+1);
    memcpy(ndb_schema_object->key, key, length + 1);
    ndb_schema_object->key_length= length;
    if (my_hash_insert(&ndb_schema_objects, (uchar*) ndb_schema_object))
    {
      my_free((uchar*) ndb_schema_object, 0);
      break;
    }
    pthread_mutex_init(&ndb_schema_object->mutex, MY_MUTEX_INIT_FAST);
    bitmap_init(&ndb_schema_object->slock_bitmap, ndb_schema_object->slock,
                sizeof(ndb_schema_object->slock)*8, FALSE);
    bitmap_clear_all(&ndb_schema_object->slock_bitmap);
    break;
  }
  if (ndb_schema_object)
  {
    ndb_schema_object->use_count++;
    DBUG_PRINT("info", ("use_count: %d", ndb_schema_object->use_count));
  }
  if (!have_lock)
    pthread_mutex_unlock(&ndbcluster_mutex);
  DBUG_RETURN(ndb_schema_object);
}


static void ndb_free_schema_object(NDB_SCHEMA_OBJECT **ndb_schema_object,
                                   bool have_lock)
{
  DBUG_ENTER("ndb_free_schema_object");
  DBUG_PRINT("enter", ("key: '%s'", (*ndb_schema_object)->key));
  if (!have_lock)
    pthread_mutex_lock(&ndbcluster_mutex);
  if (!--(*ndb_schema_object)->use_count)
  {
    DBUG_PRINT("info", ("use_count: %d", (*ndb_schema_object)->use_count));
    hash_delete(&ndb_schema_objects, (uchar*) *ndb_schema_object);
    pthread_mutex_destroy(&(*ndb_schema_object)->mutex);
    my_free((uchar*) *ndb_schema_object, MYF(0));
    *ndb_schema_object= 0;
  }
  else
  {
    DBUG_PRINT("info", ("use_count: %d", (*ndb_schema_object)->use_count));
  }
  if (!have_lock)
    pthread_mutex_unlock(&ndbcluster_mutex);
  DBUG_VOID_RETURN;
}


pthread_handler_t ndb_binlog_thread_func(void *arg)
{
  THD *thd; /* needs to be first for thread_stack */
  Ndb *i_ndb= 0;
  Ndb *s_ndb= 0;
  Thd_ndb *thd_ndb=0;
  int ndb_update_ndb_binlog_index= 1;
  injector *inj= injector::instance();
  uint incident_id= 0;

#ifdef RUN_NDB_BINLOG_TIMER
  Timer main_timer;
#endif

  pthread_mutex_lock(&injector_mutex);
  /*
    Set up the Thread
  */
  my_thread_init();
  DBUG_ENTER("ndb_binlog_thread");

  thd= new THD; /* note that contructor of THD uses DBUG_ */
  THD_CHECK_SENTRY(thd);

  /* We need to set thd->thread_id before thd->store_globals, or it will
     set an invalid value for thd->variables.pseudo_thread_id.
  */
  pthread_mutex_lock(&LOCK_thread_count);
  thd->thread_id= thread_id++;
  pthread_mutex_unlock(&LOCK_thread_count);

  thd->thread_stack= (char*) &thd; /* remember where our stack is */
  if (thd->store_globals())
  {
    thd->cleanup();
    delete thd;
    ndb_binlog_thread_running= -1;
    pthread_mutex_unlock(&injector_mutex);
    pthread_cond_signal(&injector_cond);
    my_thread_end();
    pthread_exit(0);
    DBUG_RETURN(NULL);
  }
  lex_start(thd);

  thd->init_for_queries();
  thd->command= COM_DAEMON;
  thd->system_thread= SYSTEM_THREAD_NDBCLUSTER_BINLOG;
  thd->version= refresh_version;
  thd->main_security_ctx.host_or_ip= "";
  thd->client_capabilities= 0;
  my_net_init(&thd->net, 0);
  thd->main_security_ctx.master_access= ~0;
  thd->main_security_ctx.priv_user= 0;

  /*
    Set up ndb binlog
  */
  sql_print_information("Starting MySQL Cluster Binlog Thread");

  pthread_detach_this_thread();
  thd->real_id= pthread_self();
  pthread_mutex_lock(&LOCK_thread_count);
  threads.append(thd);
  pthread_mutex_unlock(&LOCK_thread_count);
  thd->lex->start_transaction_opt= 0;

  if (!(s_ndb= new Ndb(g_ndb_cluster_connection, "")) ||
      s_ndb->init())
  {
    sql_print_error("NDB Binlog: Getting Schema Ndb object failed");
    ndb_binlog_thread_running= -1;
    pthread_mutex_unlock(&injector_mutex);
    pthread_cond_signal(&injector_cond);
    goto err;
  }

  // empty database
  if (!(i_ndb= new Ndb(g_ndb_cluster_connection, "")) ||
      i_ndb->init())
  {
    sql_print_error("NDB Binlog: Getting Ndb object failed");
    ndb_binlog_thread_running= -1;
    pthread_mutex_unlock(&injector_mutex);
    pthread_cond_signal(&injector_cond);
    goto err;
  }

  /* init hash for schema object distribution */
  (void) hash_init(&ndb_schema_objects, system_charset_info, 32, 0, 0,
                   (hash_get_key)ndb_schema_objects_get_key, 0, 0);

  /*
    Expose global reference to our ndb object.

    Used by both sql client thread and binlog thread to interact
    with the storage
    pthread_mutex_lock(&injector_mutex);
  */
  injector_thd= thd;
  injector_ndb= i_ndb;
  schema_ndb= s_ndb;

  if (opt_bin_log)
  {
    ndb_binlog_running= TRUE;
  }

  /* Thread start up completed  */
  ndb_binlog_thread_running= 1;
  pthread_mutex_unlock(&injector_mutex);
  pthread_cond_signal(&injector_cond);

  /*
    wait for mysql server to start (so that the binlog is started
    and thus can receive the first GAP event)
  */
  pthread_mutex_lock(&LOCK_server_started);
  while (!mysqld_server_started)
  {
    struct timespec abstime;
    set_timespec(abstime, 1);
    pthread_cond_timedwait(&COND_server_started, &LOCK_server_started,
                           &abstime);
    if (ndbcluster_terminating)
    {
      pthread_mutex_unlock(&LOCK_server_started);
      pthread_mutex_lock(&LOCK_ndb_util_thread);
      goto err;
    }
  }
  pthread_mutex_unlock(&LOCK_server_started);
restart:
  /*
    Main NDB Injector loop
  */
  while (ndb_binlog_running)
  {
    /*
      check if it is the first log, if so we do not insert a GAP event
      as there is really no log to have a GAP in
    */
    if (incident_id == 0)
    {
      LOG_INFO log_info;
      mysql_bin_log.get_current_log(&log_info);
      int len=  strlen(log_info.log_file_name);
      uint no= 0;
      if ((sscanf(log_info.log_file_name + len - 6, "%u", &no) == 1) &&
          no == 1)
      {
        /* this is the fist log, so skip GAP event */
        break;
      }
    }

    /*
      Always insert a GAP event as we cannot know what has happened
      in the cluster while not being connected.
    */
    LEX_STRING const msg[2]=
      {
        { C_STRING_WITH_LEN("mysqld startup")    },
        { C_STRING_WITH_LEN("cluster disconnect")}
      };
    IF_DBUG(int error=)
      inj->record_incident(thd, INCIDENT_LOST_EVENTS, msg[incident_id]);
    DBUG_ASSERT(!error);
    break;
  }
  incident_id= 1;
  {
    THD_SET_PROC_INFO(thd, "Waiting for ndbcluster to start");

    pthread_mutex_lock(&injector_mutex);
    while (!ndb_schema_share ||
           (ndb_binlog_running && !ndb_apply_status_share) ||
           !ndb_binlog_tables_inited)
    {
      /* ndb not connected yet */
      struct timespec abstime;
      set_timespec(abstime, 1);
      pthread_cond_timedwait(&injector_cond, &injector_mutex, &abstime);
      if (ndbcluster_binlog_terminating)
      {
        pthread_mutex_unlock(&injector_mutex);
        goto err;
      }
    }
    pthread_mutex_unlock(&injector_mutex);

    if (thd_ndb == NULL)
    {
      DBUG_ASSERT(ndbcluster_hton->slot != ~(uint)0);
      if (!(thd_ndb= ha_ndbcluster::seize_thd_ndb()))
      {
        sql_print_error("Could not allocate Thd_ndb object");
        goto err;
      }
      set_thd_ndb(thd, thd_ndb);
      thd_ndb->options|= TNO_NO_LOG_SCHEMA_OP;
      thd->query_id= 0; // to keep valgrind quiet
    }
  }

  {
    // wait for the first event
    THD_SET_PROC_INFO(thd, "Waiting for first event from ndbcluster");
    int schema_res, res;
    Uint64 schema_gci;
    do
    {
      DBUG_PRINT("info", ("Waiting for the first event"));

      if (ndbcluster_binlog_terminating)
        goto err;

      schema_res= s_ndb->pollEvents(100, &schema_gci);
    } while (schema_gci == 0 || ndb_latest_received_binlog_epoch == schema_gci);
    if (ndb_binlog_running)
    {
      Uint64 gci= i_ndb->getLatestGCI();
      while (gci < schema_gci || gci == ndb_latest_received_binlog_epoch)
      {
        if (ndbcluster_binlog_terminating)
          goto err;
        res= i_ndb->pollEvents(10, &gci);
      }
      if (gci > schema_gci)
      {
        schema_gci= gci;
      }
    }
    // now check that we have epochs consistant with what we had before the restart
    DBUG_PRINT("info", ("schema_res: %d  schema_gci: %u/%u", schema_res,
                        (uint)(schema_gci >> 32),
                        (uint)(schema_gci)));
    {
      i_ndb->flushIncompleteEvents(schema_gci);
      s_ndb->flushIncompleteEvents(schema_gci);
      if (schema_gci < ndb_latest_handled_binlog_epoch)
      {
        sql_print_error("NDB Binlog: cluster has been restarted --initial or with older filesystem. "
                        "ndb_latest_handled_binlog_epoch: %u/%u, while current epoch: %u/%u. "
                        "RESET MASTER should be issued. Resetting ndb_latest_handled_binlog_epoch.",
                        (uint)(ndb_latest_handled_binlog_epoch >> 32),
                        (uint)(ndb_latest_handled_binlog_epoch),
                        (uint)(schema_gci >> 32),
                        (uint)(schema_gci));
        ndb_set_latest_trans_gci(0);
        ndb_latest_handled_binlog_epoch= 0;
        ndb_latest_applied_binlog_epoch= 0;
        ndb_latest_received_binlog_epoch= 0;
      }
      else if (ndb_latest_applied_binlog_epoch > 0)
      {
        sql_print_warning("NDB Binlog: cluster has reconnected. "
                          "Changes to the database that occured while "
                          "disconnected will not be in the binlog");
      }
      if (ndb_extra_logging)
      {
        sql_print_information("NDB Binlog: starting log at epoch %u/%u",
                              (uint)(schema_gci >> 32),
                              (uint)(schema_gci));
      }
    }
  }
  /*
    binlog thread is ready to receive events
    - client threads may now start updating data, i.e. tables are
    no longer read only
  */
  ndb_binlog_is_ready= TRUE;

  if (ndb_extra_logging)
    sql_print_information("NDB Binlog: ndb tables writable");
  close_cached_tables((THD*) 0, (TABLE_LIST*) 0, FALSE, FALSE, FALSE);

  {
    static char db[]= "";
    thd->db= db;
  }
  do_ndbcluster_binlog_close_connection= BCCC_running;
  for ( ; !((ndbcluster_binlog_terminating ||
             do_ndbcluster_binlog_close_connection) &&
            ndb_latest_handled_binlog_epoch >= ndb_get_latest_trans_gci()) &&
          do_ndbcluster_binlog_close_connection != BCCC_restart; )
  {
#ifndef DBUG_OFF
    if (do_ndbcluster_binlog_close_connection)
    {
      DBUG_PRINT("info", ("do_ndbcluster_binlog_close_connection: %d, "
                          "ndb_latest_handled_binlog_epoch: %u/%u, "
                          "*get_latest_trans_gci(): %u/%u",
                          do_ndbcluster_binlog_close_connection,
                          (uint)(ndb_latest_handled_binlog_epoch >> 32),
                          (uint)(ndb_latest_handled_binlog_epoch),
                          (uint)(ndb_get_latest_trans_gci() >> 32),
                          (uint)(ndb_get_latest_trans_gci())));
    }
#endif
#ifdef RUN_NDB_BINLOG_TIMER
    main_timer.stop();
    sql_print_information("main_timer %ld ms",  main_timer.elapsed_ms());
    main_timer.start();
#endif

    /*
      now we don't want any events before next gci is complete
    */
    THD_SET_PROC_INFO(thd, "Waiting for event from ndbcluster");
    thd->set_time();
    
    /* wait for event or 1000 ms */
    Uint64 gci= 0, schema_gci;
    int res= 0, tot_poll_wait= 1000;
    if (ndb_binlog_running)
    {
      res= i_ndb->pollEvents(tot_poll_wait, &gci);
      tot_poll_wait= 0;
    }
    else
    {
      /*
        Just consume any events, not used if no binlogging
        e.g. node failure events
      */
      Uint64 tmp_gci;
      if (i_ndb->pollEvents(0, &tmp_gci))
        while (i_ndb->nextEvent())
          ;
    }
    int schema_res= s_ndb->pollEvents(tot_poll_wait, &schema_gci);
    ndb_latest_received_binlog_epoch= gci;

    while (gci > schema_gci && schema_res >= 0)
    {
      static char buf[64];
<<<<<<< HEAD
      THD_SET_PROC_INFO(thd, "Waiting for schema epoch");
=======
      thd->proc_info= "Waiting for schema epoch";
>>>>>>> 26301669
      my_snprintf(buf, sizeof(buf), "%s %u/%u(%u/%u)", thd->proc_info,
                  (uint)(schema_gci >> 32),
                  (uint)(schema_gci),
                  (uint)(gci >> 32),
                  (uint)(gci));
<<<<<<< HEAD
      THD_SET_PROC_INFO(thd, buf);
=======
      thd->proc_info= buf;
>>>>>>> 26301669
      schema_res= s_ndb->pollEvents(10, &schema_gci);
    }

    if ((ndbcluster_binlog_terminating ||
         do_ndbcluster_binlog_close_connection) &&
        (ndb_latest_handled_binlog_epoch >= ndb_get_latest_trans_gci() ||
         !ndb_binlog_running))
      break; /* Shutting down server */

    MEM_ROOT **root_ptr=
      my_pthread_getspecific_ptr(MEM_ROOT**, THR_MALLOC);
    MEM_ROOT *old_root= *root_ptr;
    MEM_ROOT mem_root;
    init_sql_alloc(&mem_root, 4096, 0);
    List<Cluster_schema> post_epoch_log_list;
    List<Cluster_schema> post_epoch_unlock_list;
    *root_ptr= &mem_root;

    if (unlikely(schema_res > 0))
    {
      THD_SET_PROC_INFO(thd, "Processing events from schema table");
      s_ndb->
        setReportThreshEventGCISlip(ndb_report_thresh_binlog_epoch_slip);
      s_ndb->
        setReportThreshEventFreeMem(ndb_report_thresh_binlog_mem_usage);
      NdbEventOperation *pOp= s_ndb->nextEvent();
      while (pOp != NULL)
      {
        if (!pOp->hasError())
        {
          ndb_binlog_thread_handle_schema_event(thd, s_ndb, pOp,
                                                &post_epoch_log_list,
                                                &post_epoch_unlock_list,
                                                &mem_root);
          DBUG_PRINT("info", ("s_ndb first: %s", s_ndb->getEventOperation() ?
                              s_ndb->getEventOperation()->getEvent()->getTable()->getName() :
                              "<empty>"));
          DBUG_PRINT("info", ("i_ndb first: %s", i_ndb->getEventOperation() ?
                              i_ndb->getEventOperation()->getEvent()->getTable()->getName() :
                              "<empty>"));
          if (i_ndb->getEventOperation() == NULL &&
              s_ndb->getEventOperation() == NULL &&
              do_ndbcluster_binlog_close_connection == BCCC_running)
          {
            DBUG_PRINT("info", ("do_ndbcluster_binlog_close_connection= BCCC_restart"));
            do_ndbcluster_binlog_close_connection= BCCC_restart;
            if (ndb_latest_received_binlog_epoch < ndb_get_latest_trans_gci() && ndb_binlog_running)
            {
              sql_print_error("NDB Binlog: latest transaction in epoch %u/%u not in binlog "
                              "as latest received epoch is %u/%u",
                              (uint)(ndb_get_latest_trans_gci() >> 32),
                              (uint)(ndb_get_latest_trans_gci()),
                              (uint)(ndb_latest_received_binlog_epoch >> 32),
                              (uint)(ndb_latest_received_binlog_epoch));
            }
          }
        }
        else
          sql_print_error("NDB: error %lu (%s) on handling "
                          "binlog schema event",
                          (ulong) pOp->getNdbError().code,
                          pOp->getNdbError().message);
        pOp= s_ndb->nextEvent();
      }
    }

    /*
      For each epoch atleast one check should be made to see if ndb_binlog_index
      table is lockable.  Variable 'do_check_ndb_binlog_index' is used as a flag
      to signal if a check is needed for current epoch.
    */
    int do_check_ndb_binlog_index= 1;

    if (res > 0)
    {
      do_check_ndb_binlog_index= 1;

      DBUG_PRINT("info", ("pollEvents res: %d", res));
      THD_SET_PROC_INFO(thd, "Processing events");
      NdbEventOperation *pOp= i_ndb->nextEvent();
      ndb_binlog_index_row _row;
      while (pOp != NULL)
      {
        ndb_binlog_index_row *rows= &_row;
#ifdef RUN_NDB_BINLOG_TIMER
        Timer gci_timer, write_timer;
        int event_count= 0;
        gci_timer.start();
#endif
        gci= pOp->getGCI();
        DBUG_PRINT("info", ("Handling gci: %u/%u",
                            (uint)(gci >> 32),
                            (uint)(gci)));
        // sometimes get TE_ALTER with invalid table
        DBUG_ASSERT(pOp->getEventType() == NdbDictionary::Event::TE_ALTER ||
                    ! IS_NDB_BLOB_PREFIX(pOp->getEvent()->getTable()->getName()));
        DBUG_ASSERT(gci <= ndb_latest_received_binlog_epoch);

        /* initialize some variables for this epoch */
        g_ndb_log_slave_updates= opt_log_slave_updates;
        i_ndb->
          setReportThreshEventGCISlip(ndb_report_thresh_binlog_epoch_slip);
        i_ndb->setReportThreshEventFreeMem(ndb_report_thresh_binlog_mem_usage);

<<<<<<< HEAD
        bzero((char*) &_row, sizeof(_row));
=======
        bzero((char*)&_row, sizeof(_row));
>>>>>>> 26301669
        thd->variables.character_set_client= &my_charset_latin1;
        injector::transaction trans;
        unsigned trans_row_count= 0;
        // pass table map before epoch
        {
          Uint32 iter= 0;
          const NdbEventOperation *gci_op;
          Uint32 event_types;

          if (!i_ndb->isConsistentGCI(gci))
          {
            char errmsg[64];
            uint end= sprintf(&errmsg[0],
                              "Detected missing data in GCI %llu, "
                              "inserting GAP event", gci);
            errmsg[end]= '\0';
            DBUG_PRINT("info",
                       ("Detected missing data in GCI %llu, "
                        "inserting GAP event", gci));
            LEX_STRING const msg= { C_STRING_WITH_LEN(errmsg) };
            inj->record_incident(thd, INCIDENT_LOST_EVENTS, msg);
          }
          while ((gci_op= i_ndb->getGCIEventOperations(&iter, &event_types))
                 != NULL)
          {
            Ndb_event_data *event_data=
              (Ndb_event_data *) gci_op->getCustomData();
            NDB_SHARE *share= (event_data)?event_data->share:NULL;
<<<<<<< HEAD
            DBUG_PRINT("info", ("per gci_op: %p  share: %p  event_types: 0x%x",
                                gci_op, share, event_types));
=======
            DBUG_PRINT("info", ("per gci_op: 0x%lx  share: 0x%lx  event_types: 0x%x",
                                (long) gci_op, (long) share, event_types));
>>>>>>> 26301669
            // workaround for interface returning TE_STOP events
            // which are normally filtered out below in the nextEvent loop
            if ((event_types & ~NdbDictionary::Event::TE_STOP) == 0)
            {
              DBUG_PRINT("info", ("Skipped TE_STOP on table %s",
                                  gci_op->getEvent()->getTable()->getName()));
              continue;
            }
            // this should not happen
            if (share == NULL || event_data->table == NULL)
            {
              DBUG_PRINT("info", ("no share or table %s!",
                                  gci_op->getEvent()->getTable()->getName()));
              continue;
            }
            if (share == ndb_apply_status_share)
            {
              // skip this table, it is handled specially
              continue;
            }
            TABLE *table= event_data->table;
#ifndef DBUG_OFF
            const LEX_STRING &name= table->s->table_name;
#endif
            if ((event_types & (NdbDictionary::Event::TE_INSERT |
                                NdbDictionary::Event::TE_UPDATE |
                                NdbDictionary::Event::TE_DELETE)) == 0)
            {
              DBUG_PRINT("info", ("skipping non data event table: %.*s",
                                  (int) name.length, name.str));
              continue;
            }
            if (!trans.good())
            {
              DBUG_PRINT("info",
                         ("Found new data event, initializing transaction"));
              inj->new_trans(thd, &trans);
            }
            DBUG_PRINT("info", ("use_table: %.*s, cols %u",
                                (int) name.length, name.str,
                                table->s->fields));
            injector::transaction::table tbl(table, TRUE);
            IF_DBUG(int ret=) trans.use_table(::server_id, tbl);
            DBUG_ASSERT(ret == 0);
          }
        }
        if (trans.good())
        {
          if (ndb_apply_status_share)
          {
            Ndb_event_data *event_data= 0;
            if (ndb_apply_status_share->event_data)
            {
              event_data= ndb_apply_status_share->event_data;
            }
            else if (ndb_apply_status_share->op)
            {
              event_data= 
                (Ndb_event_data *) ndb_apply_status_share->op->getCustomData();
            }
            DBUG_ASSERT(event_data);
            TABLE *table= event_data->table;

#ifndef DBUG_OFF
            const LEX_STRING& name= table->s->table_name;
            DBUG_PRINT("info", ("use_table: %.*s",
                                (int) name.length, name.str));
#endif
            injector::transaction::table tbl(table, TRUE);
            IF_DBUG(int ret=) trans.use_table(::server_id, tbl);
            DBUG_ASSERT(ret == 0);

	    /* 
	       Intialize table->record[0] 
	    */
	    empty_record(table);

            table->field[0]->store((longlong)::server_id);
            table->field[1]->store((longlong)gci);
            table->field[2]->store("", 0, &my_charset_bin);
            table->field[3]->store((longlong)0);
            table->field[4]->store((longlong)0);
            trans.write_row(::server_id,
                            injector::transaction::table(table, TRUE),
                            &table->s->all_set, table->s->fields,
                            table->record[0]);
          }
          else
          {
            sql_print_error("NDB: Could not get apply status share");
          }
        }
#ifdef RUN_NDB_BINLOG_TIMER
        write_timer.start();
#endif
        do
        {
#ifdef RUN_NDB_BINLOG_TIMER
          event_count++;
#endif
          if (pOp->hasError() &&
              ndb_binlog_thread_handle_error(i_ndb, pOp, *rows) < 0)
            goto err;

#ifndef DBUG_OFF
          {
            Ndb_event_data *event_data=
              (Ndb_event_data *) pOp->getCustomData();
            NDB_SHARE *share= (event_data)?event_data->share:NULL;
            DBUG_PRINT("info",
                       ("EVENT TYPE: %d  GCI: %u/%u last applied: %u/%u  "
<<<<<<< HEAD
                        "share: %p (%s.%s)", pOp->getEventType(),
=======
                        "share: 0x%lx (%s.%s)", pOp->getEventType(),
>>>>>>> 26301669
                        (uint)(gci >> 32),
                        (uint)(gci),
                        (uint)(ndb_latest_applied_binlog_epoch >> 32),
                        (uint)(ndb_latest_applied_binlog_epoch),
<<<<<<< HEAD
                        share,
=======
                        (long) share,
>>>>>>> 26301669
                        share ? share->db :  "'NULL'",
                        share ? share->table_name : "'NULL'"));
            DBUG_ASSERT(share != 0);
          }
          // assert that there is consistancy between gci op list
          // and event list
          {
            Uint32 iter= 0;
            const NdbEventOperation *gci_op;
            Uint32 event_types;
            while ((gci_op= i_ndb->getGCIEventOperations(&iter, &event_types))
                   != NULL)
            {
              if (gci_op == pOp)
                break;
            }
            DBUG_ASSERT(gci_op == pOp);
            DBUG_ASSERT((event_types & pOp->getEventType()) != 0);
          }
#endif
          if ((unsigned) pOp->getEventType() <
              (unsigned) NDBEVENT::TE_FIRST_NON_DATA_EVENT)
<<<<<<< HEAD
            ndb_binlog_thread_handle_data_event(i_ndb, pOp, &rows, trans);
=======
            ndb_binlog_thread_handle_data_event(i_ndb, pOp, &rows, trans, trans_row_count);
>>>>>>> 26301669
          else
          {
            // set injector_ndb database/schema from table internal name
            IF_DBUG(int ret=)
              i_ndb->setDatabaseAndSchemaName(pOp->getEvent()->getTable());
            DBUG_ASSERT(ret == 0);
            ndb_binlog_thread_handle_non_data_event(thd, i_ndb, pOp, *rows);
            // reset to catch errors
            i_ndb->setDatabaseName("");
            DBUG_PRINT("info", ("s_ndb first: %s", s_ndb->getEventOperation() ?
                                s_ndb->getEventOperation()->getEvent()->getTable()->getName() :
                                "<empty>"));
            DBUG_PRINT("info", ("i_ndb first: %s", i_ndb->getEventOperation() ?
                                i_ndb->getEventOperation()->getEvent()->getTable()->getName() :
                                "<empty>"));
            if (i_ndb->getEventOperation() == NULL &&
                s_ndb->getEventOperation() == NULL &&
                do_ndbcluster_binlog_close_connection == BCCC_running)
            {
              DBUG_PRINT("info", ("do_ndbcluster_binlog_close_connection= BCCC_restart"));
              do_ndbcluster_binlog_close_connection= BCCC_restart;
              if (ndb_latest_received_binlog_epoch < ndb_get_latest_trans_gci() && ndb_binlog_running)
              {
                sql_print_error("NDB Binlog: latest transaction in epoch %lu not in binlog "
                                "as latest received epoch is %lu",
                                (ulong) ndb_get_latest_trans_gci(),
                                (ulong) ndb_latest_received_binlog_epoch);
              }
            }
          }

          pOp= i_ndb->nextEvent();
        } while (pOp && pOp->getGCI() == gci);

        /*
          note! pOp is not referring to an event in the next epoch
          or is == 0
        */
#ifdef RUN_NDB_BINLOG_TIMER
        write_timer.stop();
#endif

        while (trans.good())
        {
<<<<<<< HEAD
          //DBUG_ASSERT(row.n_inserts || row.n_updates || row.n_deletes);
          THD_SET_PROC_INFO(thd, "Committing events to binlog");
=======
          if (trans_row_count == 0)
          {
            /* nothing to commit, rollback instead */
            if (int r= trans.rollback())
            {
              sql_print_error("NDB Binlog: "
                              "Error during ROLLBACK of GCI %u/%u. Error: %d",
                              uint(gci >> 32), uint(gci), r);
              /* TODO: Further handling? */
            }
            break;
          }
          thd->proc_info= "Committing events to binlog";
>>>>>>> 26301669
          injector::transaction::binlog_pos start= trans.start_pos();
          if (int r= trans.commit())
          {
            sql_print_error("NDB Binlog: "
                            "Error during COMMIT of GCI. Error: %d",
                            r);
            /* TODO: Further handling? */
          }
          rows->gci= (gci >> 32); // Expose gci hi/lo
          rows->epoch= gci;
          rows->master_log_file= start.file_name();
          rows->master_log_pos= start.file_pos();

          DBUG_PRINT("info", ("COMMIT gci: %lu", (ulong) gci));
          if (ndb_update_ndb_binlog_index)
          {
            ndb_add_ndb_binlog_index(thd, rows);
<<<<<<< HEAD
            do_check_ndb_binlog_index= 0;
=======
>>>>>>> 26301669
          }
          ndb_latest_applied_binlog_epoch= gci;
          break;
        }
        ndb_latest_handled_binlog_epoch= gci;

<<<<<<< HEAD
        if (do_check_ndb_binlog_index)
        {
          ndb_check_ndb_binlog_index(thd);
          do_check_ndb_binlog_index= 0;
        }

=======
>>>>>>> 26301669
#ifdef RUN_NDB_BINLOG_TIMER
        gci_timer.stop();
        sql_print_information("gci %ld event_count %d write time "
                              "%ld(%d e/s), total time %ld(%d e/s)",
                              (ulong)gci, event_count,
                              write_timer.elapsed_ms(),
                              (1000*event_count) / write_timer.elapsed_ms(),
                              gci_timer.elapsed_ms(),
                              (1000*event_count) / gci_timer.elapsed_ms());
#endif
      }
      if(!i_ndb->isConsistent(gci))
      {
        char errmsg[64];
        uint end= sprintf(&errmsg[0],
                          "Detected missing data in GCI %llu, "
                          "inserting GAP event", gci);
        errmsg[end]= '\0';
        DBUG_PRINT("info",
                   ("Detected missing data in GCI %llu, "
                    "inserting GAP event", gci));
        LEX_STRING const msg= { C_STRING_WITH_LEN(errmsg) };
        inj->record_incident(thd, INCIDENT_LOST_EVENTS, msg);
      }
    }

    ndb_binlog_thread_handle_schema_event_post_epoch(thd,
                                                     &post_epoch_log_list,
                                                     &post_epoch_unlock_list);
    free_root(&mem_root, MYF(0));
    *root_ptr= old_root;
    ndb_latest_handled_binlog_epoch= ndb_latest_received_binlog_epoch;

    if (do_check_ndb_binlog_index)
    {
      ndb_check_ndb_binlog_index(thd);
      do_check_ndb_binlog_index= 0;
    }
  }
  if (do_ndbcluster_binlog_close_connection == BCCC_restart)
  {
    ndb_binlog_tables_inited= FALSE;
    goto restart;
  }
err:
  sql_print_information("Stopping Cluster Binlog");
  DBUG_PRINT("info",("Shutting down cluster binlog thread"));
<<<<<<< HEAD
  THD_SET_PROC_INFO(thd, "Shutting down");
  close_thread_tables(thd);
=======
  thd->proc_info= "Shutting down";
>>>>>>> 26301669
  pthread_mutex_lock(&injector_mutex);
  /* don't mess with the injector_ndb anymore from other threads */
  injector_thd= 0;
  injector_ndb= 0;
  schema_ndb= 0;
  pthread_mutex_unlock(&injector_mutex);
  thd->db= 0; // as not to try to free memory

  if (ndb_apply_status_share)
  {
    /* ndb_share reference binlog extra free */
    DBUG_PRINT("NDB_SHARE", ("%s binlog extra free  use_count: %u",
                             ndb_apply_status_share->key,
                             ndb_apply_status_share->use_count));
    free_share(&ndb_apply_status_share);
    ndb_apply_status_share= 0;
    ndb_binlog_tables_inited= FALSE;
  }
  if (ndb_schema_share)
  {
    /* begin protect ndb_schema_share */
    pthread_mutex_lock(&ndb_schema_share_mutex);
    /* ndb_share reference binlog extra free */
    DBUG_PRINT("NDB_SHARE", ("%s binlog extra free  use_count: %u",
                             ndb_schema_share->key,
                             ndb_schema_share->use_count));
    free_share(&ndb_schema_share);
    ndb_schema_share= 0;
    ndb_binlog_tables_inited= FALSE;
    pthread_mutex_unlock(&ndb_schema_share_mutex);
    /* end protect ndb_schema_share */
  }

  /* remove all event operations */
  if (s_ndb)
  {
    NdbEventOperation *op;
    DBUG_PRINT("info",("removing all event operations"));
    while ((op= s_ndb->getEventOperation()))
    {
      DBUG_ASSERT(! IS_NDB_BLOB_PREFIX(op->getEvent()->getTable()->getName()));
      DBUG_PRINT("info",("removing event operation on %s",
                         op->getEvent()->getName()));
      Ndb_event_data *event_data= (Ndb_event_data *) op->getCustomData();
      NDB_SHARE *share= (event_data)?event_data->share:NULL;
      DBUG_ASSERT(share != 0);
      DBUG_ASSERT(share->op == op || share->new_op == op);
      if (event_data)
      {
        delete event_data;
        op->setCustomData(NULL);
      }
      (void) pthread_mutex_lock(&share->mutex);
      share->op= 0;
      share->new_op= 0;
      (void) pthread_mutex_unlock(&share->mutex);
      /* ndb_share reference binlog free */
      DBUG_PRINT("NDB_SHARE", ("%s binlog free  use_count: %u",
                               share->key, share->use_count));
      free_share(&share);
      s_ndb->dropEventOperation(op);
    }
    delete s_ndb;
    s_ndb= 0;
  }
  if (i_ndb)
  {
    NdbEventOperation *op;
    DBUG_PRINT("info",("removing all event operations"));
    while ((op= i_ndb->getEventOperation()))
    {
      DBUG_ASSERT(! IS_NDB_BLOB_PREFIX(op->getEvent()->getTable()->getName()));
      DBUG_PRINT("info",("removing event operation on %s",
                         op->getEvent()->getName()));
      Ndb_event_data *event_data= (Ndb_event_data *) op->getCustomData();
      NDB_SHARE *share= (event_data)?event_data->share:NULL;
      if (event_data)
      {
        delete event_data;
        op->setCustomData(NULL);
      }
      DBUG_ASSERT(share != 0);
      (void) pthread_mutex_lock(&share->mutex);
      DBUG_ASSERT(share->op == op || share->new_op == op);
      share->op= 0;
      share->new_op= 0;
      (void) pthread_mutex_unlock(&share->mutex);
      /* ndb_share reference binlog free */
      DBUG_PRINT("NDB_SHARE", ("%s binlog free  use_count: %u",
                               share->key, share->use_count));
      free_share(&share);
      i_ndb->dropEventOperation(op);
    }
    delete i_ndb;
    i_ndb= 0;
  }

  hash_free(&ndb_schema_objects);

  net_end(&thd->net);
  thd->cleanup();
  delete thd;

  ndb_binlog_thread_running= -1;
  ndb_binlog_running= FALSE;
  (void) pthread_cond_signal(&injector_cond);

  DBUG_PRINT("exit", ("ndb_binlog_thread"));
  my_thread_end();

  pthread_exit(0);
  DBUG_RETURN(NULL);
}

bool
ndbcluster_show_status_binlog(THD* thd, stat_print_fn *stat_print,
                              enum ha_stat_type stat_type)
{
  char buf[IO_SIZE];
  uint buflen;
  ulonglong ndb_latest_epoch= 0;
  DBUG_ENTER("ndbcluster_show_status_binlog");
  
  pthread_mutex_lock(&injector_mutex);
  if (injector_ndb)
  {
    char buff1[22],buff2[22],buff3[22],buff4[22],buff5[22];
    ndb_latest_epoch= injector_ndb->getLatestGCI();
    pthread_mutex_unlock(&injector_mutex);

    buflen=
      snprintf(buf, sizeof(buf),
               "latest_epoch=%s, "
               "latest_trans_epoch=%s, "
               "latest_received_binlog_epoch=%s, "
               "latest_handled_binlog_epoch=%s, "
               "latest_applied_binlog_epoch=%s",
               llstr(ndb_latest_epoch, buff1),
               llstr(ndb_get_latest_trans_gci(), buff2),
               llstr(ndb_latest_received_binlog_epoch, buff3),
               llstr(ndb_latest_handled_binlog_epoch, buff4),
               llstr(ndb_latest_applied_binlog_epoch, buff5));
    if (stat_print(thd, ndbcluster_hton_name, ndbcluster_hton_name_length,
                   "binlog", strlen("binlog"),
                   buf, buflen))
      DBUG_RETURN(TRUE);
  }
  else
    pthread_mutex_unlock(&injector_mutex);
  DBUG_RETURN(FALSE);
}

#endif /* HAVE_NDB_BINLOG */
#endif<|MERGE_RESOLUTION|>--- conflicted
+++ resolved
@@ -140,15 +140,6 @@
 static void ndb_free_schema_object(NDB_SCHEMA_OBJECT **ndb_schema_object,
                                    bool have_lock);
 
-<<<<<<< HEAD
-/*
-  Global variables for holding the ndb_binlog_index table reference
-*/
-static TABLE *ndb_binlog_index= 0;
-static TABLE_LIST binlog_tables;
-
-=======
->>>>>>> 26301669
 /*
   Helper functions
 */
@@ -477,13 +468,8 @@
     ulonglong wait_epoch= ndb_get_latest_trans_gci();
     int count= 30;
     if (thd)
-<<<<<<< HEAD
       THD_SET_PROC_INFO(thd,
         "Waiting for ndbcluster binlog update to reach current position");
-=======
-      thd->proc_info= "Waiting for ndbcluster binlog update to "
-	"reach current position";
->>>>>>> 26301669
     pthread_mutex_lock(&injector_mutex);
     while (!thd->killed && count && ndb_binlog_running &&
            (ndb_latest_handled_binlog_epoch == 0 ||
@@ -1867,12 +1853,6 @@
         case SOT_RENAME_TABLE:
           // fall through
         case SOT_RENAME_TABLE_NEW:
-<<<<<<< HEAD
-          post_epoch_log_list->push_back(schema, mem_root);
-          /* acknowledge this query _after_ epoch completion */
-          post_epoch_unlock= 1;
-          break;
-=======
         {
           uint end= snprintf(&errmsg[0], MYSQL_ERRMSG_SIZE,
                              "NDB Binlog: Skipping renaming locally defined table '%s.%s' from binlog schema event '%s' from node %d. ",
@@ -1913,7 +1893,6 @@
             log_query= 1;
           }
           // Fall through
->>>>>>> 26301669
 	case SOT_TRUNCATE_TABLE:
         {
           char key[FN_REFLEN];
@@ -2573,13 +2552,8 @@
 /*
   Open the ndb_binlog_index table
 */
-<<<<<<< HEAD
-static int open_ndb_binlog_index(THD *thd, TABLE_LIST *tables,
-                                 TABLE **ndb_binlog_index)
-=======
 static int open_and_lock_ndb_binlog_index(THD *thd, TABLE_LIST *tables,
                                           TABLE **ndb_binlog_index)
->>>>>>> 26301669
 {
   static char repdb[]= NDB_REP_DB;
   static char reptable[]= NDB_REP_TABLE;
@@ -2610,31 +2584,6 @@
 }
 
 /*
-  Check if ndb_binlog_index is lockable, if not close, to free for
-  other threads use
-*/
-
-static void
-ndb_check_ndb_binlog_index(THD *thd)
-{
-  if (!ndb_binlog_index)
-    return;
-
-  bool need_reopen;
-  if (lock_tables(thd, &binlog_tables, 1, &need_reopen))
-  {
-    ndb_binlog_index= 0;
-    close_thread_tables(thd);
-    ndb_binlog_index= 0;
-    return;
-  }
-
-  mysql_unlock_tables(thd, thd->lock);
-  thd->lock= 0;
-  return;
-}
-
-/*
   Insert one row in the ndb_binlog_index
 */
 
@@ -2642,15 +2591,10 @@
 ndb_add_ndb_binlog_index(THD *thd, ndb_binlog_index_row *row)
 {
   int error= 0;
-<<<<<<< HEAD
-  bool need_reopen;
-  ndb_binlog_index_row *first= row;
-=======
   ndb_binlog_index_row *first= row;
   TABLE *ndb_binlog_index= 0;
   TABLE_LIST binlog_tables;
 
->>>>>>> 26301669
   /*
     Turn of binlogging to prevent the table changes to be written to
     the binary log.
@@ -2712,59 +2656,6 @@
     }
   } while (row);
 
-<<<<<<< HEAD
-  /*
-    Intialize ndb_binlog_index->record[0]
-  */
-  do
-  {
-    empty_record(ndb_binlog_index);
-
-    ndb_binlog_index->field[0]->store(first->master_log_pos);
-    ndb_binlog_index->field[1]->store(first->master_log_file,
-                                      strlen(first->master_log_file),
-                                      &my_charset_bin);
-    ndb_binlog_index->field[2]->store(first->epoch);
-    if (ndb_binlog_index->s->fields > 7)
-    {
-      ndb_binlog_index->field[3]->store(row->n_inserts);
-      ndb_binlog_index->field[4]->store(row->n_updates);
-      ndb_binlog_index->field[5]->store(row->n_deletes);
-      ndb_binlog_index->field[6]->store(row->n_schemaops);
-      ndb_binlog_index->field[7]->store(row->orig_server_id);
-      ndb_binlog_index->field[8]->store(row->orig_epoch);
-      ndb_binlog_index->field[9]->store(first->gci);
-      row= row->next;
-    }
-    else
-    {
-      while ((row= row->next))
-      {
-        first->n_inserts+= row->n_inserts;
-        first->n_updates+= row->n_updates;
-        first->n_deletes+= row->n_deletes;
-        first->n_schemaops+= row->n_schemaops;
-      }
-      ndb_binlog_index->field[3]->store((ulonglong)first->n_inserts);
-      ndb_binlog_index->field[4]->store((ulonglong)first->n_updates);
-      ndb_binlog_index->field[5]->store((ulonglong)first->n_deletes);
-      ndb_binlog_index->field[6]->store((ulonglong)first->n_schemaops);
-    }
-
-    if ((error= ndb_binlog_index->file->ha_write_row(ndb_binlog_index->record[0])))
-    {
-      sql_print_error("NDB Binlog: Writing row to ndb_binlog_index: %d", error);
-      error= -1;
-      goto add_ndb_binlog_index_err;
-    }
-  } while (row);
-
-  mysql_unlock_tables(thd, thd->lock);
-  thd->lock= 0;
-  thd->options= saved_options;
-  return 0;
-=======
->>>>>>> 26301669
 add_ndb_binlog_index_err:
   close_thread_tables(thd);
   thd->options= saved_options;
@@ -3408,7 +3299,6 @@
       }
       event_data->ndb_value[0][j].ptr= attr0.ptr;
       event_data->ndb_value[1][j].ptr= attr1.ptr;
-<<<<<<< HEAD
       DBUG_PRINT("info", ("&event_data->ndb_value[0][%d]: %p  "
                           "event_data->ndb_value[0][%d]: %p",
                           j, &event_data->ndb_value[0][j],
@@ -3417,16 +3307,6 @@
                           "event_data->ndb_value[1][%d]: %p",
                           j, &event_data->ndb_value[0][j],
                           j, attr1.ptr));
-=======
-      DBUG_PRINT("info", ("&event_data->ndb_value[0][%d]: 0x%lx  "
-                          "event_data->ndb_value[0][%d]: 0x%lx",
-                          j, (long) &event_data->ndb_value[0][j],
-                          j, (long) attr0.ptr));
-      DBUG_PRINT("info", ("&event_data->ndb_value[1][%d]: 0x%lx  "
-                          "event_data->ndb_value[1][%d]: 0x%lx",
-                          j, (long) &event_data->ndb_value[0][j],
-                          j, (long) attr1.ptr));
->>>>>>> 26301669
     }
     op->setCustomData((void *) event_data); // set before execute
     share->event_data= 0;                   // take over event data
@@ -3793,13 +3673,8 @@
           uchar* ptr;
           field_blob->get_ptr(&ptr, row_offset);
           uint32 len= field_blob->get_length(row_offset);
-<<<<<<< HEAD
           DBUG_PRINT("info",("[%u] SET ptr: %p  len: %u",
                              col_no, ptr, len));
-=======
-          DBUG_PRINT("info",("[%u] SET ptr: 0x%lx  len: %u",
-                             col_no, (long) ptr, len));
->>>>>>> 26301669
 #endif
         }
       }
@@ -3884,17 +3759,10 @@
       ndb_binlog_tables_inited= FALSE;
     }
     DBUG_PRINT("error", ("CLUSTER FAILURE EVENT: "
-<<<<<<< HEAD
                         "%s  received share: %p  op: %p  share op: %p  "
                         "new_op: %p",
                          share->key, share, pOp,
                          share->op, share->new_op));
-=======
-                        "%s  received share: 0x%lx  op: 0x%lx  share op: 0x%lx  "
-                        "new_op: 0x%lx",
-                         share->key, (long) share, (long) pOp,
-                         (long) share->op, (long) share->new_op));
->>>>>>> 26301669
     break;
   case NDBEVENT::TE_DROP:
     if (ndb_apply_status_share == share)
@@ -3916,19 +3784,11 @@
     // fall through
   case NDBEVENT::TE_ALTER:
     row.n_schemaops++;
-<<<<<<< HEAD
     DBUG_PRINT("info", ("TABLE %s  EVENT: %s  received share: %p  op: %p  "
                         "share op: %p  new_op: %p",
                         type == NDBEVENT::TE_DROP ? "DROP" : "ALTER",
                         share->key, share, pOp,
                         share->op, share->new_op));
-=======
-    DBUG_PRINT("info", ("TABLE %s  EVENT: %s  received share: 0x%lx  op: 0x%lx  "
-                        "share op: 0x%lx  new_op: 0x%lx",
-                        type == NDBEVENT::TE_DROP ? "DROP" : "ALTER",
-                        share->key, (long) share, (long) pOp,
-                        (long) share->op, (long) share->new_op));
->>>>>>> 26301669
     break;
   case NDBEVENT::TE_NODE_FAILURE:
     /* fall through */
@@ -4005,12 +3865,8 @@
 static int
 ndb_binlog_thread_handle_data_event(Ndb *ndb, NdbEventOperation *pOp,
                                     ndb_binlog_index_row **rows,
-<<<<<<< HEAD
-                                    injector::transaction &trans)
-=======
                                     injector::transaction &trans,
                                     unsigned &trans_row_count)
->>>>>>> 26301669
 {
   Ndb_event_data *event_data= (Ndb_event_data *) pOp->getCustomData();
   TABLE *table= event_data->table;
@@ -4107,10 +3963,7 @@
   {
   case NDBEVENT::TE_INSERT:
     row->n_inserts++;
-<<<<<<< HEAD
-=======
     trans_row_count++;
->>>>>>> 26301669
     DBUG_PRINT("info", ("INSERT INTO %s.%s",
                         table->s->db.str, table->s->table_name.str));
     {
@@ -4133,10 +3986,7 @@
     break;
   case NDBEVENT::TE_DELETE:
     row->n_deletes++;
-<<<<<<< HEAD
-=======
     trans_row_count++;
->>>>>>> 26301669
     DBUG_PRINT("info",("DELETE FROM %s.%s",
                        table->s->db.str, table->s->table_name.str));
     {
@@ -4177,10 +4027,7 @@
     break;
   case NDBEVENT::TE_UPDATE:
     row->n_updates++;
-<<<<<<< HEAD
-=======
     trans_row_count++;
->>>>>>> 26301669
     DBUG_PRINT("info", ("UPDATE %s.%s",
                         table->s->db.str, table->s->table_name.str));
     {
@@ -4700,21 +4547,13 @@
     while (gci > schema_gci && schema_res >= 0)
     {
       static char buf[64];
-<<<<<<< HEAD
       THD_SET_PROC_INFO(thd, "Waiting for schema epoch");
-=======
-      thd->proc_info= "Waiting for schema epoch";
->>>>>>> 26301669
       my_snprintf(buf, sizeof(buf), "%s %u/%u(%u/%u)", thd->proc_info,
                   (uint)(schema_gci >> 32),
                   (uint)(schema_gci),
                   (uint)(gci >> 32),
                   (uint)(gci));
-<<<<<<< HEAD
       THD_SET_PROC_INFO(thd, buf);
-=======
-      thd->proc_info= buf;
->>>>>>> 26301669
       schema_res= s_ndb->pollEvents(10, &schema_gci);
     }
 
@@ -4781,17 +4620,8 @@
       }
     }
 
-    /*
-      For each epoch atleast one check should be made to see if ndb_binlog_index
-      table is lockable.  Variable 'do_check_ndb_binlog_index' is used as a flag
-      to signal if a check is needed for current epoch.
-    */
-    int do_check_ndb_binlog_index= 1;
-
     if (res > 0)
     {
-      do_check_ndb_binlog_index= 1;
-
       DBUG_PRINT("info", ("pollEvents res: %d", res));
       THD_SET_PROC_INFO(thd, "Processing events");
       NdbEventOperation *pOp= i_ndb->nextEvent();
@@ -4819,11 +4649,7 @@
           setReportThreshEventGCISlip(ndb_report_thresh_binlog_epoch_slip);
         i_ndb->setReportThreshEventFreeMem(ndb_report_thresh_binlog_mem_usage);
 
-<<<<<<< HEAD
         bzero((char*) &_row, sizeof(_row));
-=======
-        bzero((char*)&_row, sizeof(_row));
->>>>>>> 26301669
         thd->variables.character_set_client= &my_charset_latin1;
         injector::transaction trans;
         unsigned trans_row_count= 0;
@@ -4852,13 +4678,8 @@
             Ndb_event_data *event_data=
               (Ndb_event_data *) gci_op->getCustomData();
             NDB_SHARE *share= (event_data)?event_data->share:NULL;
-<<<<<<< HEAD
             DBUG_PRINT("info", ("per gci_op: %p  share: %p  event_types: 0x%x",
                                 gci_op, share, event_types));
-=======
-            DBUG_PRINT("info", ("per gci_op: 0x%lx  share: 0x%lx  event_types: 0x%x",
-                                (long) gci_op, (long) share, event_types));
->>>>>>> 26301669
             // workaround for interface returning TE_STOP events
             // which are normally filtered out below in the nextEvent loop
             if ((event_types & ~NdbDictionary::Event::TE_STOP) == 0)
@@ -4970,20 +4791,12 @@
             NDB_SHARE *share= (event_data)?event_data->share:NULL;
             DBUG_PRINT("info",
                        ("EVENT TYPE: %d  GCI: %u/%u last applied: %u/%u  "
-<<<<<<< HEAD
                         "share: %p (%s.%s)", pOp->getEventType(),
-=======
-                        "share: 0x%lx (%s.%s)", pOp->getEventType(),
->>>>>>> 26301669
                         (uint)(gci >> 32),
                         (uint)(gci),
                         (uint)(ndb_latest_applied_binlog_epoch >> 32),
                         (uint)(ndb_latest_applied_binlog_epoch),
-<<<<<<< HEAD
                         share,
-=======
-                        (long) share,
->>>>>>> 26301669
                         share ? share->db :  "'NULL'",
                         share ? share->table_name : "'NULL'"));
             DBUG_ASSERT(share != 0);
@@ -5006,11 +4819,7 @@
 #endif
           if ((unsigned) pOp->getEventType() <
               (unsigned) NDBEVENT::TE_FIRST_NON_DATA_EVENT)
-<<<<<<< HEAD
-            ndb_binlog_thread_handle_data_event(i_ndb, pOp, &rows, trans);
-=======
             ndb_binlog_thread_handle_data_event(i_ndb, pOp, &rows, trans, trans_row_count);
->>>>>>> 26301669
           else
           {
             // set injector_ndb database/schema from table internal name
@@ -5055,10 +4864,6 @@
 
         while (trans.good())
         {
-<<<<<<< HEAD
-          //DBUG_ASSERT(row.n_inserts || row.n_updates || row.n_deletes);
-          THD_SET_PROC_INFO(thd, "Committing events to binlog");
-=======
           if (trans_row_count == 0)
           {
             /* nothing to commit, rollback instead */
@@ -5071,8 +4876,7 @@
             }
             break;
           }
-          thd->proc_info= "Committing events to binlog";
->>>>>>> 26301669
+          THD_SET_PROC_INFO(thd, "Committing events to binlog");
           injector::transaction::binlog_pos start= trans.start_pos();
           if (int r= trans.commit())
           {
@@ -5090,25 +4894,12 @@
           if (ndb_update_ndb_binlog_index)
           {
             ndb_add_ndb_binlog_index(thd, rows);
-<<<<<<< HEAD
-            do_check_ndb_binlog_index= 0;
-=======
->>>>>>> 26301669
           }
           ndb_latest_applied_binlog_epoch= gci;
           break;
         }
         ndb_latest_handled_binlog_epoch= gci;
 
-<<<<<<< HEAD
-        if (do_check_ndb_binlog_index)
-        {
-          ndb_check_ndb_binlog_index(thd);
-          do_check_ndb_binlog_index= 0;
-        }
-
-=======
->>>>>>> 26301669
 #ifdef RUN_NDB_BINLOG_TIMER
         gci_timer.stop();
         sql_print_information("gci %ld event_count %d write time "
@@ -5141,12 +4932,6 @@
     free_root(&mem_root, MYF(0));
     *root_ptr= old_root;
     ndb_latest_handled_binlog_epoch= ndb_latest_received_binlog_epoch;
-
-    if (do_check_ndb_binlog_index)
-    {
-      ndb_check_ndb_binlog_index(thd);
-      do_check_ndb_binlog_index= 0;
-    }
   }
   if (do_ndbcluster_binlog_close_connection == BCCC_restart)
   {
@@ -5156,12 +4941,7 @@
 err:
   sql_print_information("Stopping Cluster Binlog");
   DBUG_PRINT("info",("Shutting down cluster binlog thread"));
-<<<<<<< HEAD
   THD_SET_PROC_INFO(thd, "Shutting down");
-  close_thread_tables(thd);
-=======
-  thd->proc_info= "Shutting down";
->>>>>>> 26301669
   pthread_mutex_lock(&injector_mutex);
   /* don't mess with the injector_ndb anymore from other threads */
   injector_thd= 0;
