#
# Problem with range optimizer
#

--disable_warnings
drop table if exists t1, t2, t3;
--enable_warnings
SET sql_mode = 'NO_ENGINE_SUBSTITUTION';
CREATE TABLE t1 (
  event_date date DEFAULT '0000-00-00' NOT NULL,
  type int(11) DEFAULT '0' NOT NULL,
  event_id int(11) DEFAULT '0' NOT NULL,
  PRIMARY KEY (event_date,type,event_id)
);

INSERT INTO t1 VALUES ('1999-07-10',100100,24), ('1999-07-11',100100,25),
('1999-07-13',100600,0), ('1999-07-13',100600,4), ('1999-07-13',100600,26),
('1999-07-14',100600,10), ('1999-07-15',100600,16), ('1999-07-15',100800,45),
('1999-07-15',101000,47), ('1999-07-16',100800,46), ('1999-07-20',100600,5),
('1999-07-20',100600,27), ('1999-07-21',100600,11), ('1999-07-22',100600,17),
('1999-07-23',100100,39), ('1999-07-24',100100,39), ('1999-07-24',100500,40),
('1999-07-25',100100,39), ('1999-07-27',100600,1), ('1999-07-27',100600,6),
('1999-07-27',100600,28), ('1999-07-28',100600,12), ('1999-07-29',100500,41),
('1999-07-29',100600,18), ('1999-07-30',100500,41), ('1999-07-31',100500,41),
('1999-08-01',100700,34), ('1999-08-03',100600,7), ('1999-08-03',100600,29),
('1999-08-04',100600,13), ('1999-08-05',100500,42), ('1999-08-05',100600,19),
('1999-08-06',100500,42), ('1999-08-07',100500,42), ('1999-08-08',100500,42),
('1999-08-10',100600,2), ('1999-08-10',100600,9), ('1999-08-10',100600,30),
('1999-08-11',100600,14), ('1999-08-12',100600,20), ('1999-08-17',100500,8),
('1999-08-17',100600,31), ('1999-08-18',100600,15), ('1999-08-19',100600,22),
('1999-08-24',100600,3), ('1999-08-24',100600,32), ('1999-08-27',100500,43),
('1999-08-31',100600,33), ('1999-09-17',100100,37), ('1999-09-18',100100,37),
('1999-09-19',100100,37), ('2000-12-18',100700,38);

select event_date,type,event_id from t1 WHERE event_date >= "1999-07-01" AND event_date < "1999-07-15" AND (type=100600 OR type=100100) ORDER BY event_date;
explain select event_date,type,event_id from t1 WHERE type = 100601 and event_date >= "1999-07-01" AND event_date < "1999-07-15" AND (type=100600 OR type=100100) ORDER BY event_date;
select event_date,type,event_id from t1 WHERE event_date >= "1999-07-01" AND event_date <= "1999-07-15" AND (type=100600 OR type=100100) or event_date >= "1999-07-01" AND event_date <= "1999-07-15" AND type=100099;
drop table t1;

CREATE TABLE t1 (
  PAPER_ID smallint(6) DEFAULT '0' NOT NULL,
  YEAR smallint(6) DEFAULT '0' NOT NULL,
  ISSUE smallint(6) DEFAULT '0' NOT NULL,
  CLOSED tinyint(4) DEFAULT '0' NOT NULL,
  ISS_DATE date DEFAULT '0000-00-00' NOT NULL,
  PRIMARY KEY (PAPER_ID,YEAR,ISSUE)
);
INSERT INTO t1 VALUES (3,1999,34,0,'1999-07-12'), (1,1999,111,0,'1999-03-23'),
                      (1,1999,222,0,'1999-03-23'), (3,1999,33,0,'1999-07-12'),
                      (3,1999,32,0,'1999-07-12'), (3,1999,31,0,'1999-07-12'),
                      (3,1999,30,0,'1999-07-12'), (3,1999,29,0,'1999-07-12'),
                      (3,1999,28,0,'1999-07-12'), (1,1999,40,1,'1999-05-01'),
                      (1,1999,41,1,'1999-05-01'), (1,1999,42,1,'1999-05-01'),
                      (1,1999,46,1,'1999-05-01'), (1,1999,47,1,'1999-05-01'),
                      (1,1999,48,1,'1999-05-01'), (1,1999,49,1,'1999-05-01'),
                      (1,1999,50,0,'1999-05-01'), (1,1999,51,0,'1999-05-01'),
                      (1,1999,200,0,'1999-06-28'), (1,1999,52,0,'1999-06-28'),
                      (1,1999,53,0,'1999-06-28'), (1,1999,54,0,'1999-06-28'),
                      (1,1999,55,0,'1999-06-28'), (1,1999,56,0,'1999-07-01'),
                      (1,1999,57,0,'1999-07-01'), (1,1999,58,0,'1999-07-01'),
                      (1,1999,59,0,'1999-07-01'), (1,1999,60,0,'1999-07-01'),
                      (3,1999,35,0,'1999-07-12');
select YEAR,ISSUE from t1 where PAPER_ID=3 and (YEAR>1999 or (YEAR=1999 and ISSUE>28))  order by YEAR,ISSUE;
check table t1;
repair table t1;
drop table t1;

CREATE TABLE t1 (
  id int(11) NOT NULL auto_increment,
  parent_id int(11) DEFAULT '0' NOT NULL,
  level tinyint(4) DEFAULT '0' NOT NULL,
  PRIMARY KEY (id),
  KEY parent_id (parent_id),
  KEY level (level)
);
INSERT INTO t1 VALUES (1,0,0), (3,1,1), (4,1,1), (8,2,2), (9,2,2), (17,3,2),
(22,4,2), (24,4,2), (28,5,2), (29,5,2), (30,5,2), (31,6,2), (32,6,2), (33,6,2),
(203,7,2), (202,7,2), (20,3,2), (157,0,0), (193,5,2), (40,7,2), (2,1,1),
(15,2,2), (6,1,1), (34,6,2), (35,6,2), (16,3,2), (7,1,1), (36,7,2), (18,3,2),
(26,5,2), (27,5,2), (183,4,2), (38,7,2), (25,5,2), (37,7,2), (21,4,2),
(19,3,2), (5,1,1), (179,5,2);
SELECT * FROM t1 WHERE level = 1 AND parent_id = 1;
# The following select returned 0 rows in 3.23.8
SELECT * FROM t1 WHERE level = 1 AND parent_id = 1 order by id;
drop table t1;

#
# Testing of bug in range optimizer with many key parts and > and <
#

create table t1(
		Satellite		varchar(25)	not null,
		SensorMode		varchar(25)	not null,
		FullImageCornersUpperLeftLongitude	double	not null,
		FullImageCornersUpperRightLongitude	double	not null,
		FullImageCornersUpperRightLatitude	double	not null,
		FullImageCornersLowerRightLatitude	double	not null,
	        index two (Satellite, SensorMode, FullImageCornersUpperLeftLongitude, FullImageCornersUpperRightLongitude, FullImageCornersUpperRightLatitude, FullImageCornersLowerRightLatitude));

insert into t1 values("OV-3","PAN1",91,-92,40,50);
insert into t1 values("OV-4","PAN1",91,-92,40,50);

select * from t1 where t1.Satellite = "OV-3" and t1.SensorMode = "PAN1" and t1.FullImageCornersUpperLeftLongitude > -90.000000 and t1.FullImageCornersUpperRightLongitude < -82.000000;
drop table t1;

create table t1 ( aString char(100) not null default "", key aString (aString(10)) );
insert t1 (aString) values ( "believe in myself" ), ( "believe" ), ("baaa" ), ( "believe in love");
select * from t1 where aString < "believe in myself" order by aString;
select * from t1 where aString > "believe in love" order by aString;
alter table t1 drop key aString;
select * from t1 where aString < "believe in myself" order by aString;
select * from t1 where aString > "believe in love" order by aString;
drop table t1;

#
# Problem with binary strings
#

CREATE TABLE t1 (
  t1ID int(10) unsigned NOT NULL auto_increment,
  art binary(1) NOT NULL default '',
  KNR char(5) NOT NULL default '',
  RECHNR char(6) NOT NULL default '',
  POSNR char(2) NOT NULL default '',
  ARTNR char(10) NOT NULL default '',
  TEX char(70) NOT NULL default '',
  PRIMARY KEY  (t1ID),
  KEY IdxArt (art),
  KEY IdxKnr (KNR),
  KEY IdxArtnr (ARTNR)
) ENGINE=MyISAM;

INSERT INTO t1 (art) VALUES ('j'),('J'),('j'),('J'),('j'),('J'),('j'),('J'),('j'),('J'),
('j'),('J'),('j'),('J'),('j'),('J'),('j'),('J'),('j'),('J'),('j'),('J'),('j'),('J'),('j'),('J'),
('j'),('J'),('j'),('J'),('j'),('J'),('j'),('J'),('j'),('J'),('j'),('J'),('j'),('J'),('j'),('J'),
('j'),('J'),('j'),('J'),('j'),('J'),('j'),('J'),('j'),('J'),('j'),('J'),('j'),('J'),('j'),('J'),
('j'),('J'),('j'),('J'),('j'),('J'),('j'),('J'),('j'),('J'),('j'),('J'),('j'),('J'),('j'),('J'),
('j'),('J'),('j'),('J'),('j'),('J'),('j'),('J'),('j'),('J'),('j'),('J'),('j'),('J'),('j'),('J'),
('j'),('J'),('j'),('J'),('j'),('J'),('j'),('J'),('j'),('J'),('j'),('J'),('j'),('J'),('j'),('J'),
('j'),('J'),('j'),('J'),('j'),('J'),('j'),('J'),('j'),('J'),('j'),('J'),('j'),('J'),('j'),('J'),
('j'),('J'),('j'),('J'),('j'),('J'),('j'),('J'),('j'),('J'),('j'),('J'),('j'),('J'),('j'),('J'),
('j'),('J'),('j'),('J'),('j'),('J'),('j'),('J'),('j'),('J'),('j'),('J'),('j'),('J'),('j'),('J'),
('j'),('J'),('j'),('J'),('j'),('J'),('j'),('J'),('j'),('J'),('j'),('J'),('j'),('J'),('j'),('J'),
('j'),('J'),('j'),('J'),('j'),('J'),('j'),('J'),('j'),('J'),('j'),('J'),('j'),('J'),('j'),('J'),
('j'),('J'),('j'),('J'),('j'),('J'),('j'),('J'),('j'),('J'),('j'),('J'),('j'),('J'),('j'),('J'),
('j'),('J'),('j'),('J'),('j'),('J'),('j'),('J'),('j'),('J'),('j'),('J'),('j'),('J'),('j'),('J'),
('j'),('J'),('j'),('J'),('j'),('J'),('j'),('J'),('j'),('J'),('j'),('J'),('j'),('J'),('j'),('J'),
('j'),('J'),('j'),('J'),('j'),('J'),('j'),('J'),('j'),('J'),('j'),('J'),('j'),('J'),('j'),('J'),
('j'),('J'),('j'),('J'),('j'),('J'),('j'),('J'),('j'),('J'),('j'),('J'),('j'),('J'),('j'),('J'),
('j'),('J'),('j'),('J'),('j'),('J'),('j'),('J'),('j'),('J'),('j'),('J'),('j'),('J'),('j'),('J'),
('j'),('J'),('j'),('J'),('j'),('J'),('j'),('J'),('j'),('J'),('j'),('J'),('j'),('J'),('j'),('J'),
('j'),('J'),('j'),('J'),('j'),('J'),('j'),('J'),('j'),('J'),('j'),('J'),('j'),('J'),('j'),('J'),
('j'),('J'),('j'),('J'),('j'),('J'),('j'),('J'),('j'),('J'),('j'),('J'),('j'),('J'),('j'),('J'),
('j'),('J'),('j'),('J'),('j'),('J'),('j'),('J'),('j'),('J'),('j'),('J'),('j'),('J'),('j'),('J'),
('j'),('J'),('j'),('J'),('j'),('J'),('j'),('J'),('j'),('J'),('j'),('J'),('j'),('J'),('j'),('J'),
('j'),('J'),('j'),('J'),('j'),('J'),('j'),('J'),('j'),('J'),('j'),('J'),('j'),('J'),('j'),('J'),
('j'),('J'),('j'),('J'),('j'),('J'),('j'),('J'),('j'),('J'),('j'),('J'),('j'),('J'),('j'),('J'),
('j'),('J'),('j'),('J'),('j'),('J'),('j'),('J'),('j'),('J'),('j'),('J'),('j'),('J'),('j'),('J'),
('j'),('J'),('j'),('J'),('j'),('J'),('j'),('J'),('j'),('J'),('j'),('J'),('j'),('J'),('j'),('J'),
('j'),('j'),('j'),('j'),('j'),('j'),('j'),('j'),('j'),('j'),('j'),('j'),('j'),('j'),('j'),('j'),
('j'),('j'),('j'),('j'),('j'),('j'),('j'),('j'),('j'),('j'),('j'),('j'),('j'),('j'),('j'),('j'),
('j'),('j'),('j'),('j'),('j'),('j'),('j'),('j'),('j'),('j'),('j'),('j'),('j'),('j'),('j'),('j'),
('j'),('j'),('j'),('j'),('j'),('j'),('j'),('j'),('j'),('j'),('j'),('j'),('j'),('j'),('j'),('j'),
('j'),('j'),('j'),('j'),('j'),('j'),('j'),('j'),('j'),('j'),('j'),('j'),('j'),('j'),('j'),('j'),
('j'),('j'),('j'),('j'),('j'),('j'),('j'),('j'),('j'),('j'),('j'),('j'),('j'),('j'),('j'),('j'),
('j'),('j'),('j'),('j'),('j'),('j'),('j'),('j'),('j'),('j'),('j'),('j'),('j'),('j'),('j'),('j'),
('j'),('j'),('j'),('j'),('j'),('j'),('j'),('j'),('j'),('j'),('j'),('j'),('j'),('j'),('j'),('j'),
('j'),('j'),('j'),('j'),('j'),('j'),('j'),('j'),('j'),('j'),('j'),('j'),('j'),('j'),('j'),('j'),
('j'),('j'),('j'),('j'),('j'),('j'),('j'),('j'),('j'),('j'),('j'),('j'),('j'),('j'),('j'),('j'),
('j'),('j'),('j'),('j'),('j'),('j'),('j'),('j'),('j'),('j'),('j'),('j'),('j'),('j'),('j'),('j');
select count(*) from t1 where upper(art) = 'J';
select count(*) from t1 where art = 'J' or art = 'j';
select count(*) from t1 where art = 'j' or art = 'J';
select count(*) from t1 where art = 'j';
select count(*) from t1 where art = 'J';
drop table t1;
#
# BETWEEN problems
#
create table t1 (x int, y int, index(x), index(y));
insert into t1 (x) values (1),(2),(3),(4),(5),(6),(7),(8),(9);
update t1 set y=x;
# between with only one end fixed
explain select * from t1, t1 t2 where t1.y = 8 and t2.x between 7 and t1.y+0;
explain select * from t1, t1 t2 where t1.y = 8 and t2.x >= 7 and t2.x <= t1.y+0;
# between with both expressions on both ends
explain select * from t1, t1 t2 where t1.y = 2 and t2.x between t1.y-1 and t1.y+1;
explain select * from t1, t1 t2 where t1.y = 2 and t2.x >= t1.y-1 and t2.x <= t1.y+1;
# equation propagation
explain select * from t1, t1 t2 where t1.y = 2 and t2.x between 0 and t1.y;
explain select * from t1, t1 t2 where t1.y = 2 and t2.x >= 0 and t2.x <= t1.y;
# testing IN
explain select count(*) from t1 where x in (1);
explain select count(*) from t1 where x in (1,2);
drop table t1;

#
# bug #1172: "Force index" option caused server crash
#
CREATE TABLE t1 (key1 int(11) NOT NULL default '0', KEY i1 (key1));
INSERT INTO t1 VALUES (0),(0),(0),(0),(0),(1),(1);
CREATE TABLE t2 (keya int(11) NOT NULL default '0', KEY j1 (keya));
INSERT INTO t2 VALUES (0),(0),(1),(1),(2),(2);
explain select * from t1, t2 where (t1.key1 <t2.keya + 1) and t2.keya=3;
explain select * from t1 force index(i1), t2 force index(j1) where 
 (t1.key1 <t2.keya + 1) and t2.keya=3;
DROP TABLE t1,t2;

#
# bug #1724: use RANGE on more selective column instead of REF on less
# selective

CREATE TABLE t1 (
  a int(11) default NULL,
  b int(11) default NULL,
  KEY a (a),
  KEY b (b)
) ENGINE=MyISAM;


INSERT INTO t1 VALUES
(1,1),(2,1),(3,1),(4,1),(5,1),(6,1),(7,1),(8,1),(9,1),(10,2),(10,2),
(13,2),(14,2),(15,2),(16,2),(17,3),(17,3),(16,3),(17,3),(19,3),(20,3),
(21,4),(22,5),(23,5),(24,5),(25,5),(26,5),(30,5),(31,5),(32,5),(33,5),
(33,5),(33,5),(33,5),(33,5),(34,5),(35,5);

# we expect that optimizer will choose index on A
EXPLAIN SELECT * FROM t1 WHERE a IN(1,2) AND b=5;
SELECT * FROM t1 WHERE a IN(1,2) AND b=5;
DROP TABLE t1;

#
# Test problem with range optimzer and sub ranges
#

CREATE TABLE t1 (a int, b int, c int, INDEX (c,a,b));
INSERT INTO t1 VALUES (1,0,0),(1,0,0),(1,0,0);
INSERT INTO t1 VALUES (0,1,0),(0,1,0),(0,1,0);
# -- First reports 3; second reports 6
SELECT COUNT(*) FROM t1 WHERE (c=0 and a=1) or (c=0 and b=1);
SELECT COUNT(*) FROM t1 WHERE (c=0 and b=1) or (c=0 and a=1);
DROP TABLE t1;

#
# Test problem with range optimization over overlapping ranges (#2448)
#

CREATE TABLE t1 ( a int not null, b int not null, INDEX ab(a,b) );
INSERT INTO t1 VALUES (47,1), (70,1), (15,1), (15, 4);
SELECT * FROM t1
WHERE
(
    ( b =1 AND a BETWEEN 14 AND 21 ) OR
    ( b =2 AND a BETWEEN 16 AND 18 ) OR
    ( b =3 AND a BETWEEN 15 AND 19 ) OR
    (a BETWEEN 19 AND 47)
);
DROP TABLE t1;

#
# Test of problem with IN on many different keyparts. (Bug #4157)
#

CREATE TABLE t1 (
id int( 11 ) unsigned NOT NULL AUTO_INCREMENT ,
line int( 5 ) unsigned NOT NULL default '0',
columnid int( 3 ) unsigned NOT NULL default '0',
owner int( 3 ) unsigned NOT NULL default '0',
ordinal int( 3 ) unsigned NOT NULL default '0',
showid smallint( 6 ) unsigned NOT NULL default '1',
tableid int( 1 ) unsigned NOT NULL default '1',
content int( 5 ) unsigned NOT NULL default '188',
PRIMARY KEY ( owner, id ) ,
KEY menu( owner, showid, columnid ) ,
KEY `COLUMN` ( owner, columnid, line ) ,
KEY `LINES` ( owner, tableid, content, id ) ,
KEY recount( owner, line ) 
) ENGINE = MYISAM;

INSERT into t1 (owner,id,columnid,line) values (11,15,15,1),(11,13,13,5);

SELECT id, columnid, tableid, content, showid, line, ordinal FROM t1 WHERE owner=11 AND ((columnid IN ( 15, 13, 14 ) AND line IN ( 1, 2, 5, 6, 7, 8, 9, 10, 11, 12, 13, 14, 15, 16, 17, 18, 31 )) OR (columnid IN ( 13, 14 ) AND line IN ( 15 ))) LIMIT 0 , 30;
drop table t1;

#
# test for a bug with in() and unique key
#

create  table t1 (id int(10) primary key);
insert into t1 values (1),(2),(3),(4),(5),(6),(7),(8),(9);

select id from t1 where id in (2,5,9) ;
select id from t1 where id=2 or id=5 or id=9 ;
drop table t1;
create table t1 ( id1 int not null, id2 int not null, idnull int null, c char(20), primary key (id1,id2));
insert into t1 values (0,1,NULL,"aaa"), (1,1,NULL,"aaa"), (2,1,NULL,"aaa"),
                      (3,1,NULL,"aaa"), (4,1,NULL,"aaa"), (5,1,NULL,"aaa"),
                      (6,1,NULL,"aaa"), (7,1,NULL,"aaa"), (8,1,NULL,"aaa"),
                      (9,1,NULL,"aaa"), (10,1,NULL,"aaa"), (11,1,NULL,"aaa"),
                      (12,1,NULL,"aaa"), (13,1,NULL,"aaa"), (14,1,NULL,"aaa"),
                      (15,1,NULL,"aaa"), (16,1,NULL,"aaa"), (17,1,NULL,"aaa"),
                      (18,1,NULL,"aaa"), (19,1,NULL,"aaa"), (20,1,NULL,"aaa");
select a.id1, b.idnull from t1 as a, t1 as b where a.id2=1 and a.id1=1 and b.id1=a.idnull order by b.id2 desc limit 1;
drop table t1;


#
# Problem with optimizing !=
#

create table t1 (
  id int not null auto_increment,
  name char(1) not null,
  uid int not null,
  primary key (id),
  index uid_index (uid));
  
create table t2 (
  id int not null auto_increment,
  name char(1) not null,
  uid int not null,
  primary key (id),
  index uid_index (uid));
  
insert into t1(id, uid, name) values(1, 0, ' ');
insert into t1(uid, name) values(0, ' ');

insert into t2(uid, name) select uid, name from t1;
insert into t1(uid, name) select uid, name from t2;
insert into t2(uid, name) select uid, name from t1;
insert into t1(uid, name) select uid, name from t2;
insert into t2(uid, name) select uid, name from t1;
insert into t1(uid, name) select uid, name from t2;
insert into t2(uid, name) select uid, name from t1;
insert into t1(uid, name) select uid, name from t2;
insert into t2(uid, name) select uid, name from t1;
insert into t1(uid, name) select uid, name from t2;
insert into t2(uid, name) select uid, name from t1;
insert into t2(uid, name) select uid, name from t1;
insert into t2(uid, name) select uid, name from t1;
insert into t2(uid, name) select uid, name from t1;
insert into t1(uid, name) select uid, name from t2;

delete from t2;
insert into t2(uid, name) values 
  (1, CHAR(64+1)),
  (2, CHAR(64+2)),
  (3, CHAR(64+3)),
  (4, CHAR(64+4)),
  (5, CHAR(64+5)),
  (6, CHAR(64+6)),
  (7, CHAR(64+7)),
  (8, CHAR(64+8)),
  (9, CHAR(64+9)),
  (10, CHAR(64+10)),
  (11, CHAR(64+11)),
  (12, CHAR(64+12)),
  (13, CHAR(64+13)),
  (14, CHAR(64+14)),
  (15, CHAR(64+15)),
  (16, CHAR(64+16)),
  (17, CHAR(64+17)),
  (18, CHAR(64+18)),
  (19, CHAR(64+19)),
  (20, CHAR(64+20)),
  (21, CHAR(64+21)),
  (22, CHAR(64+22)),
  (23, CHAR(64+23)),
  (24, CHAR(64+24)),
  (25, CHAR(64+25)),
  (26, CHAR(64+26));

insert into t1(uid, name) select uid, name from t2 order by uid;

delete from t2;
insert into t2(id, uid, name) select id, uid, name from t1;

select count(*) from t1;  
select count(*) from t2;

analyze table t1,t2;

explain select * from t1, t2  where t1.uid=t2.uid AND t1.uid > 0;
explain select * from t1, t2  where t1.uid=t2.uid AND t2.uid > 0;
explain select * from t1, t2  where t1.uid=t2.uid AND t1.uid != 0;
explain select * from t1, t2  where t1.uid=t2.uid AND t2.uid != 0;

select * from t1, t2  where t1.uid=t2.uid AND t1.uid > 0;
select * from t1, t2  where t1.uid=t2.uid AND t1.uid != 0;

drop table t1,t2;

# Fix for bug#4488 
#
create table t1 (x bigint unsigned not null);
insert into t1(x) values (0xfffffffffffffff0);
insert into t1(x) values (0xfffffffffffffff1);
select * from t1;
select count(*) from t1 where x>0;
select count(*) from t1 where x=0;
select count(*) from t1 where x<0;
select count(*) from t1 where x < -16;
select count(*) from t1 where x = -16;
select count(*) from t1 where x > -16;
select count(*) from t1 where x = 18446744073709551601;


create table t2 (x bigint not null);
insert into t2(x) values (-16);
insert into t2(x) values (-15);
select * from t2;
select count(*) from t2 where x>0;
select count(*) from t2 where x=0;
select count(*) from t2 where x<0;
select count(*) from t2 where x < -16;
select count(*) from t2 where x = -16;
select count(*) from t2 where x > -16;
select count(*) from t2 where x = 18446744073709551601;
drop table t1,t2;

--disable_warnings
create table t1 (x bigint unsigned not null primary key) engine=innodb;
--enable_warnings
insert into t1(x) values (0xfffffffffffffff0);
insert into t1(x) values (0xfffffffffffffff1);
select * from t1;
select count(*) from t1 where x>0;
select count(*) from t1 where x=0;
select count(*) from t1 where x<0;
select count(*) from t1 where x < -16;
select count(*) from t1 where x = -16;
select count(*) from t1 where x > -16;
select count(*) from t1 where x = 18446744073709551601;

drop table t1;

#
# Bug #11185 incorrect comparison of unsigned int to signed constant
#
create table t1 (a bigint unsigned);
create index t1i on t1(a);
insert into t1 select 18446744073709551615;
insert into t1 select 18446744073709551614;

explain select * from t1 where a <> -1;
select * from t1 where a <> -1;
explain select * from t1 where a > -1 or a < -1;
select * from t1 where a > -1 or a < -1;
explain select * from t1 where a > -1;
select * from t1 where a > -1;
explain select * from t1 where a < -1;
select * from t1 where a < -1;

drop table t1;

#
# Bug #6045: Binary Comparison regression in MySQL 4.1
# Binary searches didn't use a case insensitive index.
#
set names latin1;
create table t1 (a char(10), b text, key (a)) character set latin1;
INSERT INTO t1 (a) VALUES
('111'),('222'),('222'),('222'),('222'),('444'),('aaa'),('AAA'),('bbb');
# all these three can be optimized
explain select * from t1 where a='aaa';
explain select * from t1 where a=binary 'aaa';
explain select * from t1 where a='aaa' collate latin1_bin;
# this one cannot:
explain select * from t1 where a='aaa' collate latin1_german1_ci;
drop table t1;

# Test for BUG#9348 "result for WHERE A AND (B OR C) differs from WHERE a AND (C OR B)"
--disable_warnings
CREATE TABLE t1 (
  `CLIENT` char(3) character set latin1 collate latin1_bin NOT NULL default '000',
  `ARG1` char(3) character set latin1 collate latin1_bin NOT NULL default '',
  `ARG2` char(3) character set latin1 collate latin1_bin NOT NULL default '',
  `FUNCTION` varchar(10) character set latin1 collate latin1_bin NOT NULL default '',
  `FUNCTINT` int(11) NOT NULL default '0',
  KEY `VERI_CLNT~2` (`ARG1`)
) ENGINE=InnoDB DEFAULT CHARSET=latin1;
--enable_warnings

INSERT INTO t1 VALUES ('000',' 0',' 0','Text 001',0), ('000',' 0',' 1','Text 002',0),
  ('000',' 1',' 2','Text 003',0), ('000',' 2',' 3','Text 004',0),
  ('001',' 3',' 0','Text 017',0);

SELECT count(*) FROM t1 WHERE CLIENT='000' AND (ARG1 != ' 1' OR ARG1 != ' 2');

SELECT count(*) FROM t1 WHERE CLIENT='000' AND (ARG1 != ' 2' OR ARG1 != ' 1');
drop table t1;

# BUG#16168: Wrong range optimizer results, "Use_count: Wrong count ..."
#            warnings in server stderr.
create table t1 (a int);
insert into t1 values (0),(1),(2),(3),(4),(5),(6),(7),(8),(9);

CREATE TABLE t2 (
  pk1 int(11) NOT NULL,
  pk2 int(11) NOT NULL,
  pk3 int(11) NOT NULL,
  pk4 int(11) NOT NULL,
  filler char(82),
  PRIMARY KEY (pk1,pk2,pk3,pk4)
) DEFAULT CHARSET=latin1;

insert into t2 select 1, A.a+10*B.a, 432, 44, 'fillerZ' from t1 A, t1 B;
INSERT INTO t2 VALUES (2621, 2635, 0, 0,'filler'), (2621, 2635, 1, 0,'filler'),
  (2621, 2635, 10, 0,'filler'), (2621, 2635, 11, 0,'filler'),
  (2621, 2635, 14, 0,'filler'), (2621, 2635, 1000015, 0,'filler');

SELECT * FROM t2
WHERE ((((pk4 =0) AND (pk1 =2621) AND (pk2 =2635)))
OR ((pk4 =1) AND (((pk1 IN ( 7, 2, 1 ))) OR (pk1 =522)) AND ((pk2 IN ( 0, 2635))))
) AND (pk3 >=1000000);
drop table t1, t2;

#
# Bug #20732: Partial index and long sjis search with '>' fails sometimes
#

create table t1(a char(2), key(a(1)));
insert into t1 values ('x'), ('xx');
explain select a from t1 where a > 'x';
select a from t1 where a > 'x';
drop table t1;

#
# Bug #24776: assertion abort for 'range checked for each record' 
#

CREATE TABLE t1 (
  OXID varchar(32) COLLATE latin1_german2_ci NOT NULL DEFAULT '',
  OXPARENTID varchar(32) COLLATE latin1_german2_ci NOT NULL DEFAULT 'oxrootid',
  OXLEFT int NOT NULL DEFAULT '0',
  OXRIGHT int NOT NULL DEFAULT '0',
  OXROOTID varchar(32) COLLATE latin1_german2_ci NOT NULL DEFAULT '',
  PRIMARY KEY  (OXID),
  KEY OXNID (OXID),
  KEY OXLEFT (OXLEFT),
  KEY OXRIGHT (OXRIGHT),
  KEY OXROOTID (OXROOTID)
) ENGINE=MyISAM DEFAULT CHARSET=latin1 COLLATE=latin1_german2_ci;

INSERT INTO t1 VALUES
('d8c4177d09f8b11f5.52725521','oxrootid',1,40,'d8c4177d09f8b11f5.52725521'),
('d8c4177d151affab2.81582770','d8c4177d09f8b11f5.52725521',2,3,
 'd8c4177d09f8b11f5.52725521'),
('d8c4177d206a333d2.74422679','d8c4177d09f8b11f5.52725521',4,5,
 'd8c4177d09f8b11f5.52725521'),
('d8c4177d225791924.30714720','d8c4177d09f8b11f5.52725521',6,7,
 'd8c4177d09f8b11f5.52725521'),
('d8c4177d2380fc201.39666693','d8c4177d09f8b11f5.52725521',8,9,
 'd8c4177d09f8b11f5.52725521'),
('d8c4177d24ccef970.14957924','d8c4177d09f8b11f5.52725521',10,11,
 'd8c4177d09f8b11f5.52725521');

EXPLAIN
SELECT s.oxid FROM t1 v, t1 s 
  WHERE s.oxrootid = 'd8c4177d09f8b11f5.52725521' AND
        v.oxrootid ='d8c4177d09f8b11f5.52725521' AND
        s.oxleft > v.oxleft AND s.oxleft < v.oxright;

SELECT s.oxid FROM t1 v, t1 s 
  WHERE s.oxrootid = 'd8c4177d09f8b11f5.52725521' AND
        v.oxrootid ='d8c4177d09f8b11f5.52725521' AND
        s.oxleft > v.oxleft AND s.oxleft < v.oxright;

DROP TABLE t1;

# BUG#26624 high mem usage (crash) in range optimizer (depends on order of fields in where)
create table t1 (
  c1  char(10), c2  char(10), c3  char(10), c4  char(10),
  c5  char(10), c6  char(10), c7  char(10), c8  char(10),
  c9  char(10), c10 char(10), c11 char(10), c12 char(10),
  c13 char(10), c14 char(10), c15 char(10), c16 char(10),
  index(c1, c2, c3, c4, c5, c6, c7, c8, c9, c10, c11, c12,c13,c14,c15,c16)
);
insert into t1 (c1) values ('1'),('1'),('1'),('1');

# This must run without crash and fast:
select * from t1 where
     c1 in ("abcdefgh", "123456789", "qwertyuio", "asddfgh", 
            "abcdefg1", "123456781", "qwertyui1", "asddfg1", 
            "abcdefg2", "123456782", "qwertyui2", "asddfg2", 
            "abcdefg3", "123456783", "qwertyui3", "asddfg3", 
            "abcdefg4", "123456784", "qwertyui4", "asddfg4",
            "abcdefg5", "123456785", "qwertyui5", "asddfg5",
            "abcdefg6", "123456786", "qwertyui6", "asddfg6",
            "abcdefg7", "123456787", "qwertyui7", "asddfg7",
            "abcdefg8", "123456788", "qwertyui8", "asddfg8",
            "abcdefg9", "123456789", "qwertyui9", "asddfg9",
            "abcdefgA", "12345678A", "qwertyuiA", "asddfgA",
            "abcdefgB", "12345678B", "qwertyuiB", "asddfgB",
            "abcdefgC", "12345678C", "qwertyuiC", "asddfgC")
 and c2 in ("abcdefgh", "123456789", "qwertyuio", "asddfgh", 
            "abcdefg1", "123456781", "qwertyui1", "asddfg1", 
            "abcdefg2", "123456782", "qwertyui2", "asddfg2", 
            "abcdefg3", "123456783", "qwertyui3", "asddfg3", 
            "abcdefg4", "123456784", "qwertyui4", "asddfg4", 
            "abcdefg5", "123456785", "qwertyui5", "asddfg5",
            "abcdefg6", "123456786", "qwertyui6", "asddfg6",
            "abcdefg7", "123456787", "qwertyui7", "asddfg7",
            "abcdefg8", "123456788", "qwertyui8", "asddfg8",
            "abcdefg9", "123456789", "qwertyui9", "asddfg9",
            "abcdefgA", "12345678A", "qwertyuiA", "asddfgA",
            "abcdefgB", "12345678B", "qwertyuiB", "asddfgB",
            "abcdefgC", "12345678C", "qwertyuiC", "asddfgC")
 and c3 in ("abcdefgh", "123456789", "qwertyuio", "asddfgh", 
            "abcdefg1", "123456781", "qwertyui1", "asddfg1", 
            "abcdefg2", "123456782", "qwertyui2", "asddfg2", 
            "abcdefg3", "123456783", "qwertyui3", "asddfg3", 
            "abcdefg4", "123456784", "qwertyui4", "asddfg4", 
            "abcdefg5", "123456785", "qwertyui5", "asddfg5",
            "abcdefg6", "123456786", "qwertyui6", "asddfg6",
            "abcdefg7", "123456787", "qwertyui7", "asddfg7",
            "abcdefg8", "123456788", "qwertyui8", "asddfg8",
            "abcdefg9", "123456789", "qwertyui9", "asddfg9",
            "abcdefgA", "12345678A", "qwertyuiA", "asddfgA",
            "abcdefgB", "12345678B", "qwertyuiB", "asddfgB",
            "abcdefgC", "12345678C", "qwertyuiC", "asddfgC")
 and c4 in ("abcdefgh", "123456789", "qwertyuio", "asddfgh", 
            "abcdefg1", "123456781", "qwertyui1", "asddfg1", 
            "abcdefg2", "123456782", "qwertyui2", "asddfg2", 
            "abcdefg3", "123456783", "qwertyui3", "asddfg3", 
            "abcdefg4", "123456784", "qwertyui4", "asddfg4", 
            "abcdefg5", "123456785", "qwertyui5", "asddfg5", 
            "abcdefg6", "123456786", "qwertyui6", "asddfg6",
            "abcdefg7", "123456787", "qwertyui7", "asddfg7",
            "abcdefg8", "123456788", "qwertyui8", "asddfg8",
            "abcdefg9", "123456789", "qwertyui9", "asddfg9",
            "abcdefgA", "12345678A", "qwertyuiA", "asddfgA",
            "abcdefgB", "12345678B", "qwertyuiB", "asddfgB",
            "abcdefgC", "12345678C", "qwertyuiC", "asddfgC")
 and c5 in ("abcdefgh", "123456789", "qwertyuio", "asddfgh", 
            "abcdefg1", "123456781", "qwertyui1", "asddfg1", 
            "abcdefg2", "123456782", "qwertyui2", "asddfg2", 
            "abcdefg3", "123456783", "qwertyui3", "asddfg3", 
            "abcdefg4", "123456784", "qwertyui4", "asddfg4",
            "abcdefg5", "123456785", "qwertyui5", "asddfg5",
            "abcdefg6", "123456786", "qwertyui6", "asddfg6",
            "abcdefg7", "123456787", "qwertyui7", "asddfg7",
            "abcdefg8", "123456788", "qwertyui8", "asddfg8",
            "abcdefg9", "123456789", "qwertyui9", "asddfg9",
            "abcdefgA", "12345678A", "qwertyuiA", "asddfgA",
            "abcdefgB", "12345678B", "qwertyuiB", "asddfgB",
            "abcdefgC", "12345678C", "qwertyuiC", "asddfgC")
 and c6 in ("abcdefgh", "123456789", "qwertyuio", "asddfgh", 
            "abcdefg1", "123456781", "qwertyui1", "asddfg1", 
            "abcdefg2", "123456782", "qwertyui2", "asddfg2", 
            "abcdefg3", "123456783", "qwertyui3", "asddfg3", 
            "abcdefg4", "123456784", "qwertyui4", "asddfg4",
            "abcdefg5", "123456785", "qwertyui5", "asddfg5",
            "abcdefg6", "123456786", "qwertyui6", "asddfg6",
            "abcdefg7", "123456787", "qwertyui7", "asddfg7",
            "abcdefg8", "123456788", "qwertyui8", "asddfg8",
            "abcdefg9", "123456789", "qwertyui9", "asddfg9",
            "abcdefgA", "12345678A", "qwertyuiA", "asddfgA",
            "abcdefgB", "12345678B", "qwertyuiB", "asddfgB",
            "abcdefgC", "12345678C", "qwertyuiC", "asddfgC")
 and c7 in ("abcdefgh", "123456789", "qwertyuio", "asddfgh", 
            "abcdefg1", "123456781", "qwertyui1", "asddfg1", 
            "abcdefg2", "123456782", "qwertyui2", "asddfg2", 
            "abcdefg3", "123456783", "qwertyui3", "asddfg3", 
            "abcdefg4", "123456784", "qwertyui4", "asddfg4", 
            "abcdefg5", "123456785", "qwertyui5", "asddfg5",
            "abcdefg6", "123456786", "qwertyui6", "asddfg6",
            "abcdefg7", "123456787", "qwertyui7", "asddfg7",
            "abcdefg8", "123456788", "qwertyui8", "asddfg8",
            "abcdefg9", "123456789", "qwertyui9", "asddfg9",
            "abcdefgA", "12345678A", "qwertyuiA", "asddfgA",
            "abcdefgB", "12345678B", "qwertyuiB", "asddfgB",
            "abcdefgC", "12345678C", "qwertyuiC", "asddfgC")
 and c8 in ("abcdefgh", "123456789", "qwertyuio", "asddfgh", 
            "abcdefg1", "123456781", "qwertyui1", "asddfg1", 
            "abcdefg2", "123456782", "qwertyui2", "asddfg2", 
            "abcdefg3", "123456783", "qwertyui3", "asddfg3", 
            "abcdefg4", "123456784", "qwertyui4", "asddfg4", 
            "abcdefg5", "123456785", "qwertyui5", "asddfg5",
            "abcdefg6", "123456786", "qwertyui6", "asddfg6",
            "abcdefg7", "123456787", "qwertyui7", "asddfg7",
            "abcdefg8", "123456788", "qwertyui8", "asddfg8",
            "abcdefg9", "123456789", "qwertyui9", "asddfg9",
            "abcdefgA", "12345678A", "qwertyuiA", "asddfgA",
            "abcdefgB", "12345678B", "qwertyuiB", "asddfgB",
            "abcdefgC", "12345678C", "qwertyuiC", "asddfgC")
 and c9 in ("abcdefgh", "123456789", "qwertyuio", "asddfgh", 
            "abcdefg1", "123456781", "qwertyui1", "asddfg1", 
            "abcdefg2", "123456782", "qwertyui2", "asddfg2", 
            "abcdefg3", "123456783", "qwertyui3", "asddfg3", 
            "abcdefg4", "123456784", "qwertyui4", "asddfg4", 
            "abcdefg5", "123456785", "qwertyui5", "asddfg5",
            "abcdefg6", "123456786", "qwertyui6", "asddfg6",
            "abcdefg7", "123456787", "qwertyui7", "asddfg7",
            "abcdefg8", "123456788", "qwertyui8", "asddfg8",
            "abcdefg9", "123456789", "qwertyui9", "asddfg9",
            "abcdefgA", "12345678A", "qwertyuiA", "asddfgA",
            "abcdefgB", "12345678B", "qwertyuiB", "asddfgB",
            "abcdefgC", "12345678C", "qwertyuiC", "asddfgC")
 and c10 in ("abcdefgh", "123456789", "qwertyuio", "asddfgh", 
            "abcdefg1", "123456781", "qwertyui1", "asddfg1", 
            "abcdefg2", "123456782", "qwertyui2", "asddfg2", 
            "abcdefg3", "123456783", "qwertyui3", "asddfg3", 
            "abcdefg4", "123456784", "qwertyui4", "asddfg4", 
            "abcdefg5", "123456785", "qwertyui5", "asddfg5",
            "abcdefg6", "123456786", "qwertyui6", "asddfg6",
            "abcdefg7", "123456787", "qwertyui7", "asddfg7",
            "abcdefg8", "123456788", "qwertyui8", "asddfg8",
            "abcdefg9", "123456789", "qwertyui9", "asddfg9",
            "abcdefgA", "12345678A", "qwertyuiA", "asddfgA",
            "abcdefgB", "12345678B", "qwertyuiB", "asddfgB",
            "abcdefgC", "12345678C", "qwertyuiC", "asddfgC");
drop table t1;
--echo End of 4.1 tests

#
# Test for optimization request #10561: to use keys for
# NOT IN (c1,...,cn) and NOT BETWEEN c1 AND c2
#

CREATE TABLE t1 (
  id int(11) NOT NULL auto_increment,
  status varchar(20),
  PRIMARY KEY  (id),
  KEY (status)
);

INSERT INTO t1 VALUES
(1,'B'), (2,'B'), (3,'B'), (4,'B'), (5,'B'), (6,'B'),
(7,'B'), (8,'B'), (9,'B'), (10,'B'), (11,'B'), (12,'B'),
(13,'B'), (14,'B'), (15,'B'), (16,'B'), (17,'B'), (18,'B'),
(19,'B'), (20,'B'), (21,'B'), (22,'B'), (23,'B'), (24,'B'), 
(25,'A'), (26,'A'), (27,'A'), (28,'A'), (29,'A'), (30,'A'),
(31,'A'), (32,'A'), (33,'A'), (34,'A'), (35,'A'), (36,'A'),
(37,'A'), (38,'A'), (39,'A'), (40,'A'), (41,'A'), (42,'A'),
(43,'A'), (44,'A'), (45,'A'), (46,'A'), (47,'A'), (48,'A'),
(49,'A'), (50,'A'), (51,'A'), (52,'A'), (53,'C'), (54,'C'),
(55,'C'), (56,'C'), (57,'C'), (58,'C'), (59,'C'), (60,'C');

EXPLAIN SELECT * FROM t1 WHERE status <> 'A' AND status <> 'B';
EXPLAIN SELECT * FROM t1 WHERE status NOT IN ('A','B');

SELECT * FROM t1 WHERE status <> 'A' AND status <> 'B';
SELECT * FROM t1 WHERE status NOT IN ('A','B');

EXPLAIN SELECT status FROM t1 WHERE status <> 'A' AND status <> 'B';
EXPLAIN SELECT status FROM t1 WHERE status NOT IN ('A','B');

EXPLAIN SELECT * FROM t1 WHERE status NOT BETWEEN 'A' AND 'B';
EXPLAIN SELECT * FROM t1 WHERE status < 'A' OR status > 'B';

SELECT * FROM t1 WHERE status NOT BETWEEN 'A' AND 'B';
SELECT * FROM t1 WHERE status < 'A' OR status > 'B';

DROP TABLE t1;

#
# Test for bug #10031: range to be used over a view
#

CREATE TABLE  t1 (a int, b int, primary key(a,b));

INSERT INTO  t1 VALUES
  (1,1),(1,2),(1,3),(2,1),(2,2),(2,3),(3,1),(3,2),(3,3),(4,1),(4,2),(4,3);

CREATE VIEW v1 as SELECT a,b FROM t1 WHERE b=3;

EXPLAIN SELECT a,b FROM t1 WHERE a < 2 and b=3;
EXPLAIN SELECT a,b FROM v1 WHERE a < 2 and b=3;

EXPLAIN SELECT a,b FROM t1 WHERE a < 2;
EXPLAIN SELECT a,b FROM v1 WHERE a < 2;

SELECT a,b FROM t1 WHERE a < 2 and b=3;
SELECT a,b FROM v1 WHERE a < 2 and b=3; 

DROP VIEW v1;
DROP TABLE t1;

#
# Bug #11853: DELETE statement with a NOT (LIKE/<=>) where condition
#             for an indexed attribute              
#             

CREATE TABLE t1 (name varchar(15) NOT NULL, KEY idx(name));
INSERT INTO t1 VALUES ('Betty'), ('Anna');

SELECT * FROM t1;
DELETE FROM t1 WHERE name NOT LIKE 'A%a';
SELECT * FROM t1;

DROP TABLE t1;

CREATE TABLE t1 (a int, KEY idx(a));
INSERT INTO t1 VALUES (NULL), (1), (2), (3);

SELECT * FROM t1;
DELETE FROM t1 WHERE NOT(a <=> 2);
SELECT * FROM t1;

DROP TABLE t1;

#
# BUG#13317: range optimization doesn't work for IN over VIEW.
#
create table t1 (a int, b int, primary key(a,b));
create view v1 as select a, b from t1;

INSERT INTO `t1` VALUES
(0,0),(1,0),(2,0),(3,0),(4,0),(5,1),(6,1),(7,1),(8,1),(9,1),(10,2),(11,2),(12,2)
,(13,2),(14,2),(15,3),(16,3),(17,3),(18,3),(19,3);

--replace_column 10 #
explain select * from t1 where a in (3,4)  and b in (1,2,3);
--replace_column 10 #
explain select * from v1 where a in (3,4)  and b in (1,2,3);
--replace_column 10 #
explain select * from t1 where a between 3 and 4 and b between 1 and 2;
--replace_column 10 #
explain select * from v1 where a between 3 and 4 and b between 1 and 2;
 
drop view v1;
drop table t1;

# BUG#13455: 
create table t3 (a int);
insert into t3 values (0),(1),(2),(3),(4),(5),(6),(7),(8),(9);

create table t1 (a varchar(10), filler char(200), key(a)) charset=binary;
insert into t1 values ('a','');
insert into t1 values ('a ','');
insert into t1 values ('a  ', '');
insert into t1 select concat('a', 1000 + A.a + 10 * (B.a + 10 * C.a)), ''
  from t3 A, t3 B, t3 C;

create table t2 (a varchar(10), filler char(200), key(a));
insert into t2 select * from t1;

--replace_column 10 #
explain select * from t1 where a between 'a' and 'a '; 
--replace_column 10 #
explain select * from t1 where a = 'a' or a='a ';

--replace_column 10 #
explain select * from t2 where a between 'a' and 'a '; 
--replace_column 10 #
explain select * from t2 where a = 'a' or a='a ';

update t1 set a='b' where a<>'a';
--replace_column 10 #
explain select * from t1 where a not between 'b' and 'b'; 
select a, hex(filler) from t1 where a not between 'b' and 'b'; 

drop table t1,t2,t3;

#
# BUG#21282
#
create table t1 (a int);
insert into t1 values (0),(1),(2),(3),(4),(5),(6),(7),(8),(9);
create table t2 (a int, key(a));
insert into t2 select 2*(A.a + 10*(B.a + 10*C.a)) from t1 A, t1 B, t1 C;

set @a="select * from t2 force index (a) where a NOT IN(0";
select count(*) from (select @a:=concat(@a, ',', a) from t2 ) Z;
set @a=concat(@a, ')');

insert into t2 values (11),(13),(15);

set @b= concat("explain ", @a);

prepare stmt1 from @b;
execute stmt1;

prepare stmt1 from @a;
execute stmt1;

drop table t1, t2;

#
# Bug #18165: range access for BETWEEN with a constant for the first argument 
#

CREATE TABLE t1 (
  id int NOT NULL DEFAULT '0',
  b int NOT NULL DEFAULT '0',
  c int NOT NULL DEFAULT '0', 
  INDEX idx1(b,c), INDEX idx2(c));

INSERT INTO t1(id) VALUES (1), (2), (3), (4), (5), (6), (7), (8);

INSERT INTO t1(b,c) VALUES (3,4), (3,4);

SELECT * FROM t1 WHERE b<=3 AND 3<=c;
SELECT * FROM t1 WHERE 3 BETWEEN b AND c;

EXPLAIN  SELECT * FROM t1 WHERE b<=3 AND 3<=c;
EXPLAIN  SELECT * FROM t1 WHERE 3 BETWEEN b AND c;

SELECT * FROM t1 WHERE 0 < b OR 0 > c;
SELECT * FROM t1 WHERE 0 NOT BETWEEN b AND c;

EXPLAIN SELECT * FROM t1 WHERE 0 < b OR 0 > c;
EXPLAIN SELECT * FROM t1 WHERE 0 NOT BETWEEN b AND c;

DROP TABLE t1;

#
# Bug #16249: different results for a range with an without index 
#             when a range condition use an invalid datetime constant 
#

CREATE TABLE t1 (                                      
  item char(20) NOT NULL default '',                          
  started datetime NOT NULL default '0000-00-00 00:00:00', 
  price decimal(16,3) NOT NULL default '0.000',                 
  PRIMARY KEY (item,started)                     
) ENGINE=MyISAM;   

INSERT INTO t1 VALUES
('A1','2005-11-01 08:00:00',1000),
('A1','2005-11-15 00:00:00',2000),
('A1','2005-12-12 08:00:00',3000),
('A2','2005-12-01 08:00:00',1000);

EXPLAIN SELECT * FROM t1 WHERE item='A1' AND started<='2005-12-01 24:00:00';
SELECT * FROM t1 WHERE item='A1' AND started<='2005-12-01 24:00:00';
SELECT * FROM t1 WHERE item='A1' AND started<='2005-12-02 00:00:00';

DROP INDEX `PRIMARY` ON t1;

EXPLAIN SELECT * FROM t1 WHERE item='A1' AND started<='2005-12-01 24:00:00';
SELECT * FROM t1 WHERE item='A1' AND started<='2005-12-01 24:00:00';
SELECT * FROM t1 WHERE item='A1' AND started<='2005-12-02 00:00:00';

DROP TABLE t1;

--echo
--echo BUG#32198 "Comparison of DATE with DATETIME still not using indexes correctly"
--echo
CREATE TABLE t1 (
  id int(11) NOT NULL auto_increment,
  dateval date default NULL,
  PRIMARY KEY  (id),
  KEY dateval (dateval)
) AUTO_INCREMENT=173;

INSERT INTO t1 VALUES
(1,'2007-01-01'),(2,'2007-01-02'),(3,'2007-01-03'),(4,'2007-01-04'),
(5,'2007-01-05'),(6,'2007-01-06'),(7,'2007-01-07'),(8,'2007-01-08'),
(9,'2007-01-09'),(10,'2007-01-10'),(11,'2007-01-11');

--echo This must use range access:
explain select * from t1 where dateval >= '2007-01-01 00:00:00' and dateval <= '2007-01-02 23:59:59';

drop table t1;

#
# Bug #33833: different or-ed predicates were erroneously merged into one that
# resulted in ref access instead of range access and  a wrong result set
#

CREATE TABLE t1 (
  a varchar(32), index (a)
) DEFAULT CHARSET=latin1 COLLATE=latin1_bin;

INSERT INTO t1 VALUES
  ('B'), ('A'), ('A'), ('C'), ('B'), ('A'), ('A');

SELECT a FROM t1 WHERE a='b' OR a='B';
EXPLAIN SELECT a FROM t1 WHERE a='b' OR a='B';

DROP TABLE t1;

#
# Bug #34731: highest possible value for INT erroneously filtered by WHERE
#

# test UNSIGNED. only occurs when indexed.
CREATE TABLE t1 (f1 TINYINT(11) UNSIGNED NOT NULL, PRIMARY KEY (f1));

INSERT INTO t1 VALUES (127),(254),(0),(1),(255);

# test upper bound
# count 5
SELECT SQL_NO_CACHE COUNT(*) FROM t1 WHERE f1 < 256;
SELECT SQL_NO_CACHE COUNT(*) FROM t1 WHERE f1 < 256.0;
# count 4
SELECT SQL_NO_CACHE COUNT(*) FROM t1 WHERE f1 < 255;

# show we don't fiddle with lower bound on UNSIGNED
# count 0
SELECT SQL_NO_CACHE COUNT(*) FROM t1 WHERE f1 < -1;
# count 5
SELECT SQL_NO_CACHE COUNT(*) FROM t1 WHERE f1 > -1;

DROP TABLE t1;


# test signed. only occurs when index.
CREATE TABLE t1 ( f1 TINYINT(11) NOT NULL, PRIMARY KEY (f1));

INSERT INTO t1 VALUES (127),(126),(0),(-128),(-127);

# test upper bound
# count 5
SELECT SQL_NO_CACHE COUNT(*) FROM t1 WHERE f1 < 128;
SELECT SQL_NO_CACHE COUNT(*) FROM t1 WHERE f1 < 128.0;
# count 4
SELECT SQL_NO_CACHE COUNT(*) FROM t1 WHERE f1 < 127;

# test lower bound
# count 5
SELECT SQL_NO_CACHE COUNT(*) FROM t1 WHERE f1 > -129;
SELECT SQL_NO_CACHE COUNT(*) FROM t1 WHERE f1 > -129.0;
# count 4
SELECT SQL_NO_CACHE COUNT(*) FROM t1 WHERE f1 > -128;

DROP TABLE t1;

# End of 5.0 tests

# BUG#22393 fix: Adjust 'ref' estimate if we have 'range' estimate for
#                a smaller scan interval
create table t1 (a int);
insert into t1 values (0),(1),(2),(3),(4),(5),(6),(7),(8),(9);

create table t2 (a int, b int, filler char(100));
insert into t2 select A.a + 10 * (B.a + 10 * C.a), 10, 'filler' from t1 A,
t1 B, t1 C where A.a < 5;

insert into t2 select 1000, b, 'filler' from t2;
alter table t2 add index (a,b);
# t2 values 
#  ( 1  , 10, 'filler')
#  ( 2  , 10, 'filler')
#  ( 3  , 10, 'filler')
#  (... , 10, 'filler')
#   ...
#  (1000, 10, 'filler') - 500 times

# 500 rows, 1 row

select 'In following EXPLAIN the access method should be ref or range, #rows~=500 (and not 2)' Z;
explain select * from t2 where a=1000 and b<11;

drop table t1, t2;

#
# Bug#42846: wrong result returned for range scan when using covering index
#
CREATE TABLE t1( a INT, b INT, KEY( a, b ) );

CREATE TABLE t2( a INT, b INT, KEY( a, b ) );

CREATE TABLE t3( a INT, b INT, KEY( a, b ) );

INSERT INTO t1( a, b ) 
VALUES (0, 1), (1, 2), (1, 4), (2, 3), (5, 0), (9, 7);

INSERT INTO t2( a, b ) 
VALUES ( 1, 1), ( 2, 1), ( 3, 1), ( 4, 1), ( 5, 1),
       ( 6, 1), ( 7, 1), ( 8, 1), ( 9, 1), (10, 1), 
       (11, 1), (12, 1), (13, 1), (14, 1), (15, 1),
       (16, 1), (17, 1), (18, 1), (19, 1), (20, 1);

INSERT INTO t2 SELECT a, 2 FROM t2 WHERE b = 1;
INSERT INTO t2 SELECT a, 3 FROM t2 WHERE b = 1;

# To make range scan compelling to the optimizer
INSERT INTO t2 SELECT -1, -1 FROM t2;
INSERT INTO t2 SELECT -1, -1 FROM t2;
INSERT INTO t2 SELECT -1, -1 FROM t2;

INSERT INTO t3
VALUES (1, 0), (2, 0), (3, 0), (4, 0), (5, 0),
       (6, 0), (7, 0), (8, 0), (9, 0), (10, 0);

# To make range scan compelling to the optimizer
INSERT INTO t3 SELECT * FROM t3 WHERE a = 10;
INSERT INTO t3 SELECT * FROM t3 WHERE a = 10;


#
# Problem#1 Test queries. Will give missing results unless Problem#1 is fixed.
# With one exception, they are independent of Problem#2.
#
SELECT * FROM t1 WHERE
3 <= a AND a < 5 OR 
5 < a AND b = 3 OR
3 <= a;

EXPLAIN
SELECT * FROM t1 WHERE
3 <= a AND a < 5 OR 
5 < a AND b = 3 OR
3 <= a;

# Query below: Tests both Problem#1 and Problem#2 (EXPLAIN differs as well)
SELECT * FROM t1 WHERE
3 <= a AND a < 5 OR 
5 <= a AND b = 3 OR
3 <= a;

EXPLAIN
SELECT * FROM t1 WHERE
3 <= a AND a < 5 OR 
5 <= a AND b = 3 OR
3 <= a;

SELECT * FROM t1 WHERE
3 <= a AND a <= 5 OR 
5 <= a AND b = 3 OR
3 <= a;

EXPLAIN
SELECT * FROM t1 WHERE
3 <= a AND a <= 5 OR 
5 <= a AND b = 3 OR
3 <= a;

SELECT * FROM t1 WHERE
3 <= a AND a <= 5 OR 
3 <= a;

EXPLAIN
SELECT * FROM t1 WHERE
3 <= a AND a <= 5 OR 
3 <= a;

#
# Problem#2 Test queries. 
# These queries will give missing results if Problem#1 is fixed.
# But Problem#1 also hides this bug.
#
SELECT * FROM t2 WHERE
5 <= a AND a < 10 AND b = 1 OR
15 <= a AND a < 20 AND b = 3
OR
1 <= a AND b = 1;

EXPLAIN
SELECT * FROM t2 WHERE
5 <= a AND a < 10 AND b = 1 OR
15 <= a AND a < 20 AND b = 3
OR
1 <= a AND b = 1;

SELECT * FROM t2 WHERE
5 <= a AND a < 10 AND b = 2 OR
15 <= a AND a < 20 AND b = 3
OR
1 <= a AND b = 1;

EXPLAIN
SELECT * FROM t2 WHERE
5 <= a AND a < 10 AND b = 2 OR
15 <= a AND a < 20 AND b = 3
OR
1 <= a AND b = 1;

SELECT * FROM t3 WHERE
5 <= a AND a < 10 AND b = 3 OR 
a < 5 OR
a < 10;

EXPLAIN
SELECT * FROM t3 WHERE
5 <= a AND a < 10 AND b = 3 OR 
a < 5 OR
a < 10;

DROP TABLE t1, t2, t3;

--echo #
--echo # Bug #47123: Endless 100% CPU loop with STRAIGHT_JOIN
--echo #

CREATE TABLE t1(a INT, KEY(a));
INSERT INTO t1 VALUES (1), (NULL);
SELECT * FROM t1 WHERE a <> NULL and (a <> NULL or a <= NULL);
DROP TABLE t1;

--echo #
--echo # Bug#47925: regression of range optimizer and date comparison in 5.1.39!
--echo #
CREATE TABLE t1 ( a DATE,     KEY ( a ) );
CREATE TABLE t2 ( a DATETIME, KEY ( a ) );

--echo # Make optimizer choose range scan
INSERT INTO t1 VALUES ('2009-09-22'), ('2009-09-22'), ('2009-09-22');
INSERT INTO t1 VALUES ('2009-09-23'), ('2009-09-23'), ('2009-09-23');

INSERT INTO t2 VALUES ('2009-09-22 12:00:00'), ('2009-09-22 12:00:00'),
                      ('2009-09-22 12:00:00');
INSERT INTO t2 VALUES ('2009-09-23 12:00:00'), ('2009-09-23 12:00:00'),
                      ('2009-09-23 12:00:00');

--echo # DATE vs DATE
--replace_column 1 X 2 X 3 X 8 X 9 X 10 X 12 X
EXPLAIN
SELECT * FROM t1 WHERE a >= '2009/09/23';
SELECT * FROM t1 WHERE a >= '2009/09/23';
SELECT * FROM t1 WHERE a >= '20090923';
SELECT * FROM t1 WHERE a >=  20090923;
SELECT * FROM t1 WHERE a >= '2009-9-23';
SELECT * FROM t1 WHERE a >= '2009.09.23';
SELECT * FROM t1 WHERE a >= '2009:09:23';

--echo # DATE vs DATETIME
--replace_column 1 X 2 X 3 X 8 X 9 X 10 X 12 X
EXPLAIN
SELECT * FROM t2 WHERE a >= '2009/09/23';
SELECT * FROM t2 WHERE a >= '2009/09/23';
SELECT * FROM t2 WHERE a >= '2009/09/23';
SELECT * FROM t2 WHERE a >= '20090923';
SELECT * FROM t2 WHERE a >=  20090923;
SELECT * FROM t2 WHERE a >= '2009-9-23';
SELECT * FROM t2 WHERE a >= '2009.09.23';
SELECT * FROM t2 WHERE a >= '2009:09:23';

--echo # DATETIME vs DATETIME
--replace_column 1 X 2 X 3 X 8 X 9 X 10 X 12 X
EXPLAIN
SELECT * FROM t2 WHERE a >= '2009/09/23 12:00:00';
SELECT * FROM t2 WHERE a >= '2009/09/23 12:00:00';
SELECT * FROM t2 WHERE a >= '20090923120000';
SELECT * FROM t2 WHERE a >=  20090923120000;
SELECT * FROM t2 WHERE a >= '2009-9-23 12:00:00';
SELECT * FROM t2 WHERE a >= '2009.09.23 12:00:00';
SELECT * FROM t2 WHERE a >= '2009:09:23 12:00:00';

--echo # DATETIME vs DATE
--replace_column 1 X 2 X 3 X 8 X 9 X 10 X 12 X
EXPLAIN
SELECT * FROM t1 WHERE a >= '2009/09/23 00:00:00';
SELECT * FROM t1 WHERE a >= '2009/09/23 00:00:00';
SELECT * FROM t1 WHERE a >= '2009/09/23 00:00:00';
SELECT * FROM t1 WHERE a >= '20090923000000';
SELECT * FROM t1 WHERE a >=  20090923000000;
SELECT * FROM t1 WHERE a >= '2009-9-23 00:00:00';
SELECT * FROM t1 WHERE a >= '2009.09.23 00:00:00';
SELECT * FROM t1 WHERE a >= '2009:09:23 00:00:00';

--echo # Test of the new get_date_from_str implementation
--echo # Behavior differs slightly between the trunk and mysql-pe.
--echo # The former may give errors for the truncated values, while the latter
--echo # gives warnings. The purpose of this test is not to interfere, and only
--echo # preserve existing behavior.
SELECT str_to_date('2007-10-00', '%Y-%m-%d') >= '' AND 
       str_to_date('2007-10-00', '%Y-%m-%d') <= '2007/10/20';

SELECT str_to_date('2007-20-00', '%Y-%m-%d') >= '2007/10/20' AND 
       str_to_date('2007-20-00', '%Y-%m-%d') <= '';

SELECT str_to_date('2007-10-00', '%Y-%m-%d') BETWEEN '' AND '2007/10/20';
SELECT str_to_date('2007-20-00', '%Y-%m-%d') BETWEEN '2007/10/20' AND '';

SELECT str_to_date('', '%Y-%m-%d');

DROP TABLE t1, t2;

--echo #
--echo # Bug#48459: valgrind errors with query using 'Range checked for each 
--echo # record'
--echo #
CREATE TABLE t1 (
  a INT,
  b CHAR(2),
  c INT,
  d INT,
  KEY ( c ),
  KEY ( d, a, b ( 2 ) ),
  KEY ( b ( 1 ) )
);

INSERT INTO t1 VALUES ( NULL, 'a', 1, 2 ), ( NULL, 'a', 1, 2 ),
                      ( 1,    'a', 1, 2 ), ( 1,    'a', 1, 2 );

CREATE TABLE t2 (
  a INT,
  c INT,
  e INT,
  KEY ( e )
);

INSERT INTO t2 VALUES ( 1, 1, NULL ), ( 1, 1, NULL );

--echo # Should not give Valgrind warnings
SELECT 1
FROM t1, t2
WHERE t1.d <> '1' AND t1.b > '1'
AND t1.a = t2.a AND t1.c = t2.c;

DROP TABLE t1, t2;

--echo #
--echo # Bug #48665: sql-bench's insert test fails due to wrong result
--echo #

CREATE TABLE t1 (a INT, b INT, PRIMARY KEY (a));

INSERT INTO t1 VALUES (0,0), (1,1);

--replace_column 1 @ 2 @ 3 @ 6 @ 7 @ 8 @ 9 @ 10 @ 12 @
EXPLAIN 
SELECT * FROM t1 FORCE INDEX (PRIMARY) 
 WHERE (a>=1 AND a<=2) OR (a>=4 AND a<=5) OR (a>=0 AND a <=10);

--echo # Should return 2 rows
SELECT * FROM t1 FORCE INDEX (PRIMARY) 
 WHERE (a>=1 AND a<=2) OR (a>=4 AND a<=5) OR (a>=0 AND a <=10);

DROP TABLE t1;

--echo #
--echo # Bug #54802: 'NOT BETWEEN' evaluation is incorrect
--echo #

CREATE TABLE t1 (c_key INT, c_notkey INT, KEY(c_key));
INSERT INTO t1 VALUES (1, 1), (2, 2), (3, 3);

EXPLAIN SELECT * FROM t1 WHERE 2 NOT BETWEEN c_notkey AND c_key;
SELECT * FROM t1 WHERE 2 NOT BETWEEN c_notkey AND c_key;

DROP TABLE t1;

--echo #
--echo # Bug #57030: 'BETWEEN' evaluation is incorrect
--echo #

# Test some BETWEEN predicates which does *not* follow the
# 'normal' pattern of <field> BETWEEN <low const> AND <high const>

CREATE TABLE t1(pk INT PRIMARY KEY, i4 INT);
CREATE UNIQUE INDEX i4_uq ON t1(i4);

INSERT INTO t1 VALUES (1,10), (2,20), (3,30);

EXPLAIN
SELECT * FROM t1 WHERE i4 BETWEEN 10 AND 10;
SELECT * FROM t1 WHERE i4 BETWEEN 10 AND 10;

EXPLAIN
SELECT * FROM t1 WHERE 10 BETWEEN i4 AND i4;
SELECT * FROM t1 WHERE 10 BETWEEN i4 AND i4;

EXPLAIN
SELECT * FROM t1 WHERE 10 BETWEEN 10 AND i4;
SELECT * FROM t1 WHERE 10 BETWEEN 10 AND i4;

EXPLAIN
SELECT * FROM t1 WHERE 10 BETWEEN i4 AND 10;
SELECT * FROM t1 WHERE 10 BETWEEN i4 AND 10;

EXPLAIN
SELECT * FROM t1 WHERE 10 BETWEEN 10 AND 10;
SELECT * FROM t1 WHERE 10 BETWEEN 10 AND 10;

EXPLAIN
SELECT * FROM t1 WHERE 10 BETWEEN 11 AND 11;
SELECT * FROM t1 WHERE 10 BETWEEN 11 AND 11;

EXPLAIN
SELECT * FROM t1 WHERE 10 BETWEEN 100 AND 0;
SELECT * FROM t1 WHERE 10 BETWEEN 100 AND 0;

EXPLAIN
SELECT * FROM t1 WHERE i4 BETWEEN 100 AND 0;
SELECT * FROM t1 WHERE i4 BETWEEN 100 AND 0;

EXPLAIN
SELECT * FROM t1 WHERE i4 BETWEEN 10 AND 99999999999999999;
SELECT * FROM t1 WHERE i4 BETWEEN 10 AND 99999999999999999;

EXPLAIN
SELECT * FROM t1 WHERE i4 BETWEEN 999999999999999 AND 30;
SELECT * FROM t1 WHERE i4 BETWEEN 999999999999999 AND 30;

EXPLAIN
SELECT * FROM t1 WHERE i4 BETWEEN 10 AND '20';
SELECT * FROM t1 WHERE i4 BETWEEN 10 AND '20';

#Should detect the EQ_REF 't2.pk=t1.i4'
EXPLAIN
SELECT * FROM t1, t1 as t2 WHERE t2.pk BETWEEN t1.i4 AND t1.i4;
SELECT * FROM t1, t1 as t2 WHERE t2.pk BETWEEN t1.i4 AND t1.i4;

EXPLAIN
SELECT * FROM t1, t1 as t2 WHERE t1.i4 BETWEEN t2.pk AND t2.pk;
SELECT * FROM t1, t1 as t2 WHERE t1.i4 BETWEEN t2.pk AND t2.pk;

DROP TABLE t1;

--echo #
--echo # BUG#13519696 - 62940: SELECT RESULTS VARY WITH VERSION AND
--echo # WITH/WITHOUT INDEX RANGE SCAN
--echo #

create table t1 (id int unsigned not null auto_increment primary key);
insert into t1 values (null);  
insert into t1 select null from t1;  
insert into t1 select null from t1;  
insert into t1 select null from t1;  
insert into t1 select null from t1;  
insert into t1 select null from t1;  
insert into t1 select null from t1;  
insert into t1 select null from t1;  
insert into t1 select null from t1; 
create table t2 (
 id int unsigned not null auto_increment,
 val decimal(5,3) not null,
 primary key (id,val),
 unique key (val,id),
 unique key (id));  
--disable_warnings
insert into t2 select null,id*0.0009 from t1;
--enable_warnings

select count(val) from t2 ignore index (val) where val > 0.1155;
select count(val) from t2 force index (val)  where val > 0.1155;

drop table t2, t1;

--echo #
--echo # BUG#13453382 - REGRESSION SINCE 5.1.39, RANGE OPTIMIZER WRONG
--echo # RESULTS WITH DECIMAL CONVERSION
--echo #

create table t1 (a int,b int,c int,primary key (a,c));
insert into t1 values (1,1,2),(1,1,3),(1,1,4);
# show that the integer 3 is bigger than the decimal 2.9,
# which should also apply to comparing "c" with 2.9
# when c is 3.
select convert(3, signed integer) > 2.9;
select * from t1 force  index (primary) where a=1 and c>= 2.9;
select * from t1 ignore index (primary) where a=1 and c>= 2.9;
select * from t1 force  index (primary) where a=1 and c> 2.9;
select * from t1 ignore index (primary) where a=1 and c> 2.9;
drop table t1;

--echo #
--echo # BUG#13463488 - 63437: CHAR & BETWEEN WITH INDEX RETURNS WRONG
--echo # RESULT AFTER MYSQL 5.1.
--echo #

CREATE TABLE t1(
 F1 CHAR(5) NOT NULL,
 F2 CHAR(5) NOT NULL,
 F3 CHAR(5) NOT NULL,
 PRIMARY KEY(F1),
 INDEX IDX_F2(F2)
);

INSERT INTO t1 VALUES
('A','A','A'),('AA','AA','AA'),('AAA','AAA','AAA'),
('AAAA','AAAA','AAAA'),('AAAAA','AAAAA','AAAAA');

SELECT * FROM t1 WHERE F1 = 'A    ';
SELECT * FROM t1 IGNORE INDEX(PRIMARY) WHERE F1 = 'A    ';
SELECT * FROM t1 WHERE F1 >= 'A    ';
SELECT * FROM t1 WHERE F1 > 'A    ';
SELECT * FROM t1 WHERE F1 BETWEEN 'A    ' AND 'AAAAA';
SELECT * FROM t1 WHERE F2 BETWEEN 'A    ' AND 'AAAAA';
SELECT * FROM t1 WHERE F3 BETWEEN 'A    ' AND 'AAAAA';
SELECT * FROM t1 IGNORE INDEX(PRIMARY) WHERE F1 BETWEEN 'A    ' AND
'AAAAA';

DROP TABLE t1;

--echo End of 5.1 tests

#
# BUG#32262 fix: crash with decimal column...
#

CREATE TABLE t1 (c1 DECIMAL(10,0),INDEX(c1));
INSERT INTO t1 VALUES (1),(2),(3);
SELECT c1 FROM t1 WHERE c1 >= 'A' GROUP BY 1;
DROP TABLE t1;

#
# BUG#32229: Range optimizer crashes for 'range checked for each record' query
#
create table t1 (a int,b int,key (b),key (a),key (b,a));
insert into t1(a,b) values (1,2),(3,4),(5,6),(7,8);
create table t2 (c int);
insert into t2(c) values (1),(5),(6),(7),(8);
select 1 from (select c from t1,t2 where b >= 1 and a <=> c group by 1 limit 1) as d1;
drop table t1, t2;

--echo #
--echo # Bug #26106: Wrong plan may be chosen when there are several possible
--echo # range and ref accesses
--echo #
--echo # Note: The fix for this bug has been reverted. The code will no longer
--echo # select the optimal plan for the two following test queries. This is
--echo # not due to a bug but due to minor differences in range estimates
--echo # produced by the storage engine.

CREATE TABLE t1( 
  a INT,
  b INT,
  KEY k ( a ),
  KEY l ( a, b )
); 

INSERT INTO t1(a) VALUES (1);
INSERT INTO t1 
VALUES (2,3),(2,3),(2,3),(2,3),(2,3),(2,3),(2,3),(2,3),(2,3),(2,3);
INSERT INTO t1 SELECT 3, 4 FROM t1 WHERE a = 2 AND b = 3;
INSERT INTO t1 SELECT 4, 1 FROM t1 WHERE a = 2 AND b = 3;
ANALYZE TABLE t1;
INSERT INTO t1 VALUES (1, 2);
INSERT INTO t1 SELECT a, b FROM t1 WHERE a=1 AND b=2; # 2
INSERT INTO t1 SELECT a, b FROM t1 WHERE a=1 AND b=2; # 4
INSERT INTO t1 SELECT a, b FROM t1 WHERE a=1 AND b=2; # 8
INSERT INTO t1 SELECT a, b FROM t1 WHERE a=1 AND b=2; # 16
INSERT INTO t1 SELECT a, b FROM t1 WHERE a=1 AND b=2; # 32
INSERT INTO t1 SELECT a, b FROM t1 WHERE a=1 AND b=2; # 64
INSERT INTO t1 SELECT a, b FROM t1 WHERE a=1 AND b=2; # 128
--echo # This must use range over index l, not k.
--echo # Update: Due to patch being reverted and minor differences in 
--echo #         range estimates k is selected.
EXPLAIN SELECT * FROM t1 WHERE a = 1 AND b >= 2;

CREATE TABLE t2( 
  a INT, 
  b INT, 
  c INT,
  KEY k ( a ), 
  KEY l ( a, b ),
  KEY m ( b ), 
  KEY n ( a, c )
); 

INSERT INTO t2(a) VALUES (1);
INSERT INTO t2 
VALUES (2,3,3),(2,3,3),(2,3,3),(2,3,3),(2,3,3),
       (2,3,3),(2,3,3),(2,3,3),(2,3,3),(2,3,3);
INSERT INTO t2 SELECT 3, 4, 4 FROM t2 WHERE a = 2 AND b = 3;
INSERT INTO t2 SELECT 4, 1, 1 FROM t2 WHERE a = 2 AND b = 3;
ANALYZE TABLE t2;
INSERT INTO t2 VALUES (1, 2, 2);
INSERT INTO t2 SELECT a, b, c FROM t2 WHERE a=1 AND b=2; # 2
INSERT INTO t2 SELECT a, b, c FROM t2 WHERE a=1 AND b=2; # 4
INSERT INTO t2 SELECT a, b, c FROM t2 WHERE a=1 AND b=2; # 8
INSERT INTO t2 SELECT a, b, c FROM t2 WHERE a=1 AND b=2; # 16
INSERT INTO t2 SELECT a, b, c FROM t2 WHERE a=1 AND b=2; # 32
INSERT INTO t2 SELECT a, b, c FROM t2 WHERE a=1 AND b=2; # 64
INSERT INTO t2 VALUES (1, 1, 2);

--echo # This must use range over index l, not n.
--echo # Update: Due to patch being reverted and minor differences in 
--echo #         range estimates k is selected.
EXPLAIN SELECT * FROM t2 WHERE a = 1 AND b >= 2 AND c >= 2;

DROP TABLE t1, t2;

--echo #
--echo # BUG#11765831: 'RANGE ACCESS' MAY INCORRECTLY FILTER 
--echo #               AWAY QUALIFYING ROWS
--echo #

CREATE TABLE t10(
  K INT NOT NULL AUTO_INCREMENT,
  I INT, J INT,
  PRIMARY KEY(K),
  KEY(I,J)
);
INSERT INTO t10(I,J) VALUES (6,1),(6,2),(6,3),(6,4),(6,5),
                            (6,6),(6,7),(6,8),(6,9),(6,0);

CREATE TABLE t100 LIKE t10;
INSERT INTO t100(I,J) SELECT X.I, X.K+(10*Y.K) FROM t10 AS X,t10 AS Y;

# Insert offending value:
INSERT INTO t100(I,J) VALUES(8,26);

let $query= SELECT * FROM t100 WHERE I <> 6 OR (I <> 8 AND J = 5);

#Verify that 'range' access will be used
--echo
--eval EXPLAIN $query

# Only row 101,8,26 should be returned
--echo
--eval $query

DROP TABLE t10,t100;

--echo #
--echo # BUG#12698916 - JOIN QUERY GIVES WRONG RESULT AT 2ND EXEC. OR
--echo # AFTER FLUSH TABLES [-INT VS NULL]
--echo #
CREATE TABLE t1 (col_int INT, pk INT) ENGINE=InnoDB STATS_PERSISTENT=0;

INSERT INTO t1 VALUES (-100,1),(1,6);

CREATE TABLE t2 (
  col_int_key INT,
  col_varchar VARCHAR(100) NOT NULL DEFAULT "DEFAULT",
  pk INT NOT NULL,
  PRIMARY KEY (pk),
  KEY (col_int_key)
) ENGINE=InnoDB STATS_PERSISTENT=0;

INSERT INTO t2 VALUES
(1,"GOOD",1),(100,"",2),(200,"",3),(300,"",4),(400,"",5),(500,"",8);

let $query=SELECT t1.*,t2.* FROM t1 straight_join t2
ON t2.col_int_key = t1.col_int WHERE t2.pk < t1.pk;

eval EXPLAIN $query;
eval $query;
--echo # need FLUSH so that InnoDB statistics change and thus plan changes
FLUSH TABLES;
eval EXPLAIN $query;
eval $query;

DROP TABLE t1,t2;

--echo #
--echo # Bug#12694872 - 
--echo # VALGRIND: 18,816 BYTES IN 196 BLOCKS ARE DEFINITELY LOST IN UNIQUE::GET
--echo #

CREATE TABLE t1 (
  pk INTEGER AUTO_INCREMENT,
  col_int_nokey INTEGER NOT NULL,
  col_int_key INTEGER NOT NULL,

  col_date_key DATE NOT NULL,

  col_varchar_key VARCHAR(1) NOT NULL,
  col_varchar_nokey VARCHAR(1) NOT NULL,

  PRIMARY KEY (pk),
  KEY (col_int_key),
  KEY (col_date_key),
  KEY (col_varchar_key, col_int_key)
);

INSERT INTO t1 (
   col_int_key,
   col_int_nokey,
   col_date_key,
   col_varchar_key,
   col_varchar_nokey
) VALUES 
(0, 4, '2011-08-25', 'j', 'j'),
(8, 6, '2004-09-18', 'v', 'v'),
(1, 3, '2009-12-01', 'c', 'c'),
(8, 5, '2004-12-17', 'm', 'm'),
(9, 3, '2000-03-14', 'd', 'd'),
(6, 2, '2006-05-25', 'y', 'y'),
(1, 9, '2008-01-23', 't', 't'),
(6, 3, '2007-06-18', 'd', 'd'),
(2, 8, '2002-10-13', 's', 's'),
(4, 1, '1900-01-01', 'r', 'r'),
(8, 8, '1959-04-25', 'm', 'm'),
(4, 8, '2006-03-09', 'b', 'b'),
(4, 5, '2001-06-05', 'x', 'x'),
(7, 7, '2006-05-28', 'g', 'g'),
(4, 5, '2001-04-19', 'p', 'p'),
(1, 1, '1900-01-01', 'q', 'q'),
(9, 6, '2004-08-20', 'w', 'w'),
(4, 2, '2004-10-10', 'd', 'd'),
(8, 9, '2000-04-02', 'e', 'e')
;

let $query=
SELECT table2.col_date_key AS field1,
       CONCAT ( table2.col_varchar_nokey, table1.col_varchar_nokey ) AS field2
FROM ( t1 AS table1 INNER JOIN t1 AS table2
       ON (( table2.pk <> table1.pk ) AND
           ( table2.pk >= table1.col_int_nokey ) ) )
WHERE ( table1.pk > 226 AND
        table1.pk < ( 226 + 102 ) OR
        ( table1.col_int_key > 226 AND
          table1.col_int_key < ( 226 + 36 ) OR
          ( table1.col_varchar_key <= 'h' OR
            table1.col_int_key > 226 AND
            table1.col_int_key < ( 226 + 227 ) )
        ) 
      )
;

ALTER TABLE t1 DISABLE KEYS;
sorted_result;
eval $query;
ALTER TABLE t1 ENABLE KEYS;

eval CREATE TABLE t2 $query;

sorted_result;
eval SELECT * FROM t2
     WHERE (field1, field2) IN ($query);

DROP TABLE t1, t2;

--echo #
--echo # BUG#12912171 - ASSERTION FAILED: QUICK->HEAD->READ_SET ==
--echo # SAVE_READ_SET
--echo #
CREATE TABLE t1 (
 a INT,
 b INT,
 c INT,
 PRIMARY KEY (c,a), KEY (a),KEY (a)
) ENGINE=INNODB PARTITION BY KEY () PARTITIONS 2;
INSERT INTO t1 VALUES (1,5,1),(2,4,1),(3,3,1),(4,2,1),(5,1,1);
UPDATE t1 SET b = 0, c=1 WHERE a <=>0;
SELECT * FROM t1;
DROP TABLE t1;

--echo #
--echo # BUG#13256446 - ASSERTION QUICK->HEAD->READ_SET ==
--echo # SAVE_READ_SET' FAILED IN OPT_RANGE.CC:1606 
--echo #
CREATE TABLE t1 (
 f1 INT AUTO_INCREMENT,
 f2 INT,
 f3 INT,
 f4 INT,
 PRIMARY KEY (f1),KEY(f2)
) ENGINE=INNODB;
CREATE ALGORITHM=MERGE VIEW v2 AS SELECT f1,f2,f3,f4 FROM t1 WHERE f2=103;
INSERT INTO t1 VALUES (154,0,NULL,0),(0,NULL,9,0),
 (NULL,102,NULL,3),(0,3,NULL,0), (9,0,NULL,0),(0,9,NULL,157);
SELECT * FROM v2;
UPDATE v2 SET f4=0, f2=NULL, f1=NULL WHERE f1 > 16 ORDER BY f1;
SELECT * FROM v2;
DROP TABLE t1;
DROP VIEW v2;

CREATE TABLE t1 (
 f1 INT AUTO_INCREMENT,
 f2 INT,
 f3 INT,
 f4 INT,
 PRIMARY KEY (f1),KEY(f2)
) ENGINE=INNODB;
INSERT INTO t1 VALUES(1,NULL,NULL,0), (2,2,0,3), (9,0,107,18),
 (10,0,0,0), (231,0,0,0), (232,0,8,0), (234,0,0,NULL), (235,8,0,3);
CREATE ALGORITHM=MERGE VIEW v3 AS SELECT f1,f2,f3,f4 FROM t1 WHERE f1<=85 ;
SELECT * FROM v3;
UPDATE v3 SET f3=0, f4=4 WHERE f2=68 ORDER BY f1; 
SELECT * FROM v3;
DROP TABLE t1;
DROP VIEW v3;

--echo #
--echo # BUG#13731380: RANGE OPTIMIZER CALLS RECORDS_IN_RANGE() FOR OPEN RANGE
--echo #

CREATE TABLE t1 (pk INT PRIMARY KEY);
INSERT INTO t1 VALUES (1),(3),(5);
SELECT * FROM t1 WHERE pk <> 3 OR pk < 4;
DROP TABLE t1;

--echo #
--echo # BUG#13803810: TOO FEW ROWS RETURNED FOR RANGE ACCESS IN 
--echo #               VARCHAR INDEX USING DATETIME VALUE
--echo
CREATE TABLE t1 (a DATETIME);
INSERT INTO t1 VALUES ('2001-01-01 00:00:00');
INSERT INTO t1 VALUES ('2001-01-01 11:22:33');

CREATE TABLE t2 (b VARCHAR(64), KEY (b));
INSERT INTO t2 VALUES ('2001-01-01');
INSERT INTO t2 VALUES ('2001.01.01');
INSERT INTO t2 VALUES ('2001#01#01');
INSERT INTO t2 VALUES ('2001-01-01 00:00:00');
INSERT INTO t2 VALUES ('2001-01-01 11:22:33');

--echo
--echo # range/ref access cannot be used for this query
--echo
EXPLAIN SELECT * FROM t2 WHERE b=CAST('2001-01-01' AS DATE);
SELECT * FROM t2 WHERE b=CAST('2001-01-01' AS DATE);

let $query_ab=SELECT * FROM t1, t2 WHERE a=b ORDER BY BINARY a, BINARY b;
let $query_ba=SELECT * FROM t1, t2 WHERE b=a ORDER BY BINARY a, BINARY b;

--echo
--echo # range/ref access cannot be used for any of the queries below.
--echo # See BUG#13814468 about 'Range checked for each record'
--echo
eval EXPLAIN $query_ab;
eval $query_ab;
--echo
eval EXPLAIN $query_ba;
eval $query_ba;

--echo
DROP TABLE t1,t2;

--echo #
<<<<<<< HEAD
--echo # WL#7019: Add support for row value constructors in in predicates to
--echo # range optimizer
--echo #
CREATE TABLE t1 (a INT, b INT, c INT, KEY x(a, b));

INSERT INTO t1 VALUES (2, 2, 2), (3, 3, 3), (4, 4, 4), (5, 5, 5), (6, 6, 6),
  (7, 7, 7), (8, 8, 8), (9, 9, 9);

INSERT INTO t1 SELECT * FROM t1;
INSERT INTO t1 SELECT * FROM t1;
INSERT INTO t1 SELECT * FROM t1;
INSERT INTO t1 SELECT * FROM t1;
INSERT INTO t1 SELECT * FROM t1;
INSERT INTO t1 SELECT * FROM t1;
INSERT INTO t1 SELECT * FROM t1;
INSERT INTO t1 SELECT * FROM t1;
INSERT INTO t1 SELECT * FROM t1;

INSERT INTO t1 VALUES (0, 0, 0), (1, 1, 1);

ANALYZE TABLE t1;

CREATE TABLE t2 (a INT, b INT, c INT, d INT, KEY x(a, b));

INSERT INTO t2 VALUES (2, 2, 2, 2), (3, 3, 3, 3), (4, 4, 4, 4), (5, 5, 5, 5),
  (6, 6, 6, 6), (7, 7, 7, 7), (8, 8, 8, 8), (9, 9, 9, 9);

INSERT INTO t2 SELECT * FROM t2;
INSERT INTO t2 SELECT * FROM t2;
INSERT INTO t2 SELECT * FROM t2;
INSERT INTO t2 SELECT * FROM t2;
INSERT INTO t2 SELECT * FROM t2;
INSERT INTO t2 SELECT * FROM t2;
INSERT INTO t2 SELECT * FROM t2;
INSERT INTO t2 SELECT * FROM t2;
INSERT INTO t2 SELECT * FROM t2;

INSERT INTO t2 VALUES (0, 0, 0, 0), (1, 1, 1, 1);

ANALYZE TABLE t2;

CREATE TABLE t3 (a INT, b INT, c INT, d INT, KEY x(a, b, c));

INSERT INTO t3 VALUES (2, 2, 2, 2), (3, 3, 3, 3), (4, 4, 4, 4), (5, 5, 5, 5),
  (6, 6, 6, 6), (7, 7, 7, 7), (8, 8, 8, 8), (9, 9, 9, 9);

INSERT INTO t3 SELECT * FROM t3;
INSERT INTO t3 SELECT * FROM t3;
INSERT INTO t3 SELECT * FROM t3;
INSERT INTO t3 SELECT * FROM t3;
INSERT INTO t3 SELECT * FROM t3;
INSERT INTO t3 SELECT * FROM t3;
INSERT INTO t3 SELECT * FROM t3;
INSERT INTO t3 SELECT * FROM t3;
INSERT INTO t3 SELECT * FROM t3;

INSERT INTO t3 VALUES (0, 0, 0, 0), (1, 1, 1, 1);

ANALYZE TABLE t3;

EXPLAIN SELECT a, b FROM t1 WHERE (a, b) IN ((NULL, NULL), (NULL, NULL));

let $ERC_query=
SELECT a, b FROM t1 WHERE (a = 0 AND b = 0) OR (a = 1 AND b = 1);
source include/explain_run_count.inc;

let $ERC_query= SELECT a, b FROM t1 WHERE (a, b) IN ((0, 0));
source include/explain_run_count.inc;

let $ERC_query= SELECT a, b FROM t1 WHERE (a, b) IN ((0, 0), (1, 1));
source include/explain_run_count.inc;

let $ERC_query=SELECT a, b, c FROM t2 WHERE (a, b, c) IN ((0, 0, 0), (1, 1, 1));
source include/explain_run_count.inc;

let $ERC_query=SELECT a, b, c FROM t3 WHERE (a, b, c) IN ((0, 0, 0), (1, 1, 1));
source include/explain_run_count.inc;

let $ERC_query= SELECT a, b FROM t1 WHERE a = 0 AND b = 0 OR (a, b) IN ((1, 1));
source include/explain_run_count.inc;

let $ERC_query= SELECT a, b FROM t1 WHERE (a, b) IN ((1, 1)) OR a = 0 AND b = 0;
source include/explain_run_count.inc;

let $ERC_query=
SELECT a, b FROM t2 WHERE (a, b, c) IN ((1, 1, 1)) OR a = 0 AND b = 0 AND c = 0;
source include/explain_run_count.inc;

let $ERC_query=
SELECT a, b FROM t3 WHERE (a, b, c) IN ((1, 1, 1)) OR a = 0 AND b = 0 AND c = 0;
source include/explain_run_count.inc;

let $ERC_query= SELECT a, b FROM t1 WHERE (a, b) IN (((SELECT 1), 1));
source include/explain_run_count.inc;

let $ERC_query= SELECT a, b FROM t1 WHERE (a, b) IN (('0', 0), (1, 1));
source include/explain_run_count.inc;

SET @v = 0;
let $ERC_query= SELECT a, b FROM t1 WHERE (a, b) IN ((@v, 0), (1, 1));
source include/explain_run_count.inc;

CREATE TABLE t4 ( a INT, b INT );

INSERT INTO t4 VALUES (1, 1), (2, 2), (3, 3), (4, 4), (5, 5);
INSERT INTO t4 SELECT a + 5, b + 5 FROM t4;
INSERT INTO t4 SELECT * FROM t4;
INSERT INTO t4 SELECT * FROM t4;
INSERT INTO t4 SELECT * FROM t4;
INSERT INTO t4 SELECT * FROM t4;
INSERT INTO t4 SELECT * FROM t4;
INSERT INTO t4 SELECT * FROM t4;

--echo # Inner table in a nested-loops join
EXPLAIN
SELECT t4.*, t1.a, t1.b
FROM t4 JOIN t1 USING(a, b)
WHERE (t4.a, t4.b) IN ((1, 1), (0, 0));

--echo # Join on IN
EXPLAIN
SELECT t4.*, t1.a, t1.b
FROM t4 JOIN t1
WHERE (t1.a, t1.b) IN ((t4.a, t4.b), (0, 0));

EXPLAIN
SELECT t4.*, t1.a, t1.b
FROM t4 JOIN t1
WHERE (t1.a, t1.b) IN ((t4.a, t4.b), (1, 1));


--echo #
--echo # Tests for non-deterministic functions.
--echo #
CREATE FUNCTION f1() RETURNS INT NOT DETERMINISTIC RETURN 1;

--echo # The statement immediately below should not use range access.
EXPLAIN SELECT a, b FROM t1 WHERE (a, b, c) IN ((0, 0, 0), (f1(), 1, 1));
EXPLAIN SELECT a, b FROM t1 WHERE (a, b, c) IN ((0, 0, 0), (1, f1(), 1));
EXPLAIN SELECT a, b FROM t1 WHERE (a, b, c) IN ((0, 0, 0), (1, 1, f1()));

--echo # The statement immediately below should not use range access.
EXPLAIN SELECT a, b FROM t1 WHERE (a, b) IN ((f1(), 1));

DROP FUNCTION f1;

--echo # The statement immediately below should not use range access.
EXPLAIN
SELECT a, b
FROM t1 AS t1o
WHERE EXISTS ( SELECT 1 FROM t1 WHERE (a, b) IN ((t1o.a, t1o.b)) );

--echo #
--echo # Tests of dynamic range access
--echo #
CREATE TABLE t5 (a int, b int, KEY (a));
INSERT INTO t5 VALUES (1, 1), (2, 1), (3, 1), (4, 1), (5, 1), (6, 1);

CREATE TABLE t6 (a int, b int, KEY (a));
INSERT INTO t6 VALUES (3, 2), (4, 2), (100, 100), (101, 201), (102, 102);

CREATE TABLE t7 (a int, b int, KEY (a, b));
INSERT INTO t7 VALUES (1, 1), (2, 2), (1000, 1000), (1001, 1001), (1002, 1002),
(1003, 1003), (1004, 1004);

let $ERC_query=
SELECT *
FROM t5 JOIN t6 ON t5.a = t6.a JOIN t7
WHERE t7.a IN (t5.b, t6.b);
source include/explain_run_count.inc;

let $ERC_query=
SELECT *
FROM t5 JOIN t6 ON t5.a = t6.a JOIN t7
WHERE (t7.a, t7.b) IN ((t5.b, 1), (t6.b, 1));
source include/explain_run_count.inc;

--echo #
--echo # Regression tests of the worklog below.
--echo #

--echo # Make sure we process IN predicates only.
--echo # The code around this is very unclear.
EXPLAIN SELECT a, b FROM t1 WHERE (a, b) != (1, 1);

--echo # This should give us a ref scan, as it always did.
EXPLAIN SELECT a, b FROM t1 WHERE (a, b) IN ((0, 0));

EXPLAIN SELECT a, b FROM t1 WHERE (a, c) IN ((0, 0));

--echo # ref scan on x(a).
EXPLAIN SELECT * FROM t1 WHERE (a, c) IN ((0, 0), (1, 1));

DROP TABLE t1, t2, t3, t4, t5, t6, t7;

--echo #
--echo # Bug#17635476: CRASH IN GET_MM_PARTS() OR ASSERT IN
--echo # GET_FUNC_MM_TREE_FROM_IN_PREDICATE()
--echo #
CREATE TABLE t1 (
  a INT,
  b INT,
  KEY (a)
) ENGINE = INNODB;

SELECT DISTINCT a FROM t1 WHERE (a, b) IN ((0, 0), (1, 1));

INSERT INTO t1 VALUES (0, 0), (1, 1), (2, 2), (3, 3), (4, 4), (5, 5), (6, 6),
  (7, 7), (8, 8), (9, 9);
ANALYZE TABLE t1;

CREATE TABLE t2 (
  a INT,
  b INT,
  KEY (a, b)
);

INSERT INTO t2 SELECT * FROM t1;
ANALYZE TABLE t2;

let $ERC_query=
SELECT DISTINCT a FROM t1 WHERE (a, b) IN ((0, 0), (1, 1));
source include/explain_run_count.inc;

let $ERC_query=
SELECT DISTINCT a FROM t2 WHERE (a, b) IN ((0, 0), (1, 1));
source include/explain_run_count.inc;

--echo # Should not use range scan.
EXPLAIN SELECT DISTINCT a FROM t1 WHERE (NULL, b) IN ((0, 0), (1, 1));

--echo # Should not use range scan.
EXPLAIN SELECT DISTINCT a FROM t2 WHERE (NULL, b) IN ((0, 0), (1, 1));

DROP TABLE t1, t2;

--echo #
--echo # Bug#17755540 VALGRIND ERROR WHEN SETTING UP ROW COMPARATORS
--echo #

CREATE TABLE t2 (a INT, b INT, c INT, d INT, KEY x(a, b));

INSERT INTO t2 VALUES (2, 2, 2, 2), (3, 3, 3, 3), (4, 4, 4, 4), (5, 5, 5, 5),
  (6, 6, 6, 6), (7, 7, 7, 7), (8, 8, 8, 8), (9, 9, 9, 9);

INSERT INTO t2 SELECT * FROM t2;

INSERT INTO t2 VALUES (0, 0, 0, 0), (1, 1, 1, 1);

ANALYZE TABLE t2;

SELECT a, b FROM t2 WHERE (a, b) IN ((0, 0), (1, 1));
DROP TABLE t2;

--echo #
--echo # BUG#18364815: OPTIMIZER PREFERS TABLE SCAN WHEN 
--echo #               USING "IN" WITH VALUE OF DIFFERENT TYPE
--echo #

CREATE TABLE t1 (a INT PRIMARY KEY, b INT);

INSERT INTO t1 VALUES (1,1), (2,1), (3,1), (4,1), (5,1), (6,1);

EXPLAIN SELECT * FROM t1 WHERE a IN (1, 2);
EXPLAIN SELECT * FROM t1 WHERE a IN (1, "2");

SELECT * FROM t1 WHERE a IN (1, 2);
SELECT * FROM t1 WHERE a IN (1, "2");

DROP TABLE t1;

--echo # 
--echo # Bug#18715670
--echo # CRASH IN DECIMAL_ACTUAL_FRACTION COMPARING DECIMAL TO NULLS
--echo # 

CREATE TABLE t1(n DECIMAL(39,19) NOT NULL, KEY(n)) engine=innodb;
INSERT INTO t1 SET n=0;
SELECT 1 FROM t1 WHERE n NOT IN(NULL, NULL);
DROP TABLE t1;

--echo #
--echo # Bug#18759597 MISSING ROWS ON WHERE .. 
--echo #              IN QUERY WITH VARIABLES AND CONCAT
--echo #

CREATE TABLE t1 (
  col_varchar_key varchar(2),
  KEY col_varchar_key (col_varchar_key)
) ENGINE=InnoDB;

INSERT INTO t1 VALUES ('n'),('xm');

SET @var1 = 't', @var2 = 'him',
    @var3 = 'n', @var4 = 'n',
    @var5 = 'n', @var6 = 'g',
    @var7 = 'b', @var8 = 'o',
    @var9 = 'm', @var10 = 'xm', @var11 = 'u'
;

SELECT col_varchar_key AS field1
FROM t1
WHERE ( col_varchar_key, col_varchar_key ) IN (
  ('m', @var1  ),
  ('n', @var3  ),
  ('a', @var5  ),
  ('l', @var7  ),
  (CONCAT('x', @var9 ), @var10 )
);

DROP TABLE t1;

--echo #
--echo # Bug#18535226 	DEBUG CRASH ON QUICK_RANGE_SELECT::RESET
--echo #

SET @old_tmp_table_size=@@tmp_table_size;
SET tmp_table_size=1024;

CREATE TABLE t1 (
  pk INT NOT NULL,
  col_int_key INT,
  col_date_key date,
  col_date_nokey date,
  col_time_key time,
  col_time_nokey time,
  col_datetime_key datetime,
  col_datetime_nokey datetime,
  col_varchar_key varchar(1),
  col_varchar_nokey varchar(1),
  PRIMARY KEY (pk),
  KEY col_int_key (col_int_key)
) ENGINE=MyISAM;

INSERT INTO t1 VALUES
(5,0,'2001-05-06','2001-05-06','16:21:18','16:21:18','2001-11-08 21:02:12',
'2001-11-08 21:02:12','x','x'),(6,7,'2006-03-03','2006-03-03','18:56:33',
'18:56:33','2003-04-01 00:00:00','2003-04-01 00:00:00','i','i'),
(7,7,'2007-12-28','2007-12-28',NULL,NULL,'1900-01-01 00:00:00',
'1900-01-01 00:00:00','e','e'),(8,1,'2004-10-20','2004-10-20','09:29:08',
'09:29:08','2007-07-12 00:00:00','2007-07-12 00:00:00','p','p'),
(9,7,'2008-04-09','2008-04-09','19:11:10','19:11:10',
'2005-04-04 01:21:01','2005-04-04 01:21:01','s','s'),
(10,1,'2005-12-25','2005-12-25','11:57:26','11:57:26',
'1900-01-01 00:00:00','1900-01-01 00:00:00','j','j');

SELECT alias1.col_int_key
FROM
( SELECT SQ1_alias1.* FROM t1 AS SQ1_alias1, t1 AS SQ1_alias2 ) AS alias1,
(SELECT 7 AS col_int_nokey) AS alias2
WHERE
alias2.col_int_nokey = alias1.pk
AND alias1.col_varchar_nokey < alias1.col_varchar_key
ORDER BY alias1.col_varchar_key;

DROP TABLE t1;
SET tmp_table_size=@old_tmp_table_size;
SET sql_mode = default;

--echo #
--echo # Bug#19585938 Crash in get_full_func_mm_tree with null
--echo #              item_field->table_ref
--echo #

CREATE TABLE t1(id INTEGER, col1 INTEGER, col2 INTEGER, PRIMARY KEY(id));

INSERT INTO t1 VALUES (1,2,3), (3,2,1);

SELECT (SELECT 1
        FROM t1
        WHERE SUM(1) < id
       ) AS c
FROM t1
GROUP BY col1;

SELECT (SELECT 1
        FROM t1
        WHERE id > SUM(1)
       ) AS c
FROM t1
GROUP BY col1;

SELECT (SELECT 1
        FROM t1
        WHERE SUM(1) BETWEEN id AND id+1
       ) AS c
FROM t1
GROUP BY col1;

SELECT (SELECT 1
        FROM t1
        WHERE id BETWEEN SUM(1) AND SUM(5)
       ) AS c
FROM t1
GROUP BY col1;

SELECT (SELECT 1
        FROM t1
        WHERE SUM(1) BETWEEN COUNT(*) AND id
       ) AS c
FROM t1
GROUP BY col1;

DROP TABLE t1;

--echo #
--echo # Bug#21415791 VALGRIND ERROR (CONDITIONAL JUMP) AT KEY_AND
--echo #              (RANGE_OPT_PARAM*, SEL_ARG*, SEL_AR
--echo #
CREATE TABLE t1 (
  col_varchar_10 VARCHAR(10),
  pk INTEGER NOT NULL,
  col_int_key INTEGER,
  PRIMARY KEY (pk),
  KEY col_int_key (col_int_key),
  KEY col_varchar_10 (col_varchar_10)
) ENGINE=InnoDB;

INSERT INTO t1 (
pk, col_varchar_10, col_int_key) VALUES
(1, 'ttttt', 0), (2, 'zzzzz', 0), (3, 'ggggg', 0),
(4, 'hhhhh', 0), (5, 'kkkkk', 0), (6, 'lllll', 0);

CREATE TABLE t2 (
  pk INTEGER NOT NULL,
  col_varchar_10 VARCHAR(10),
  PRIMARY KEY (pk),
  KEY col_varchar_10 (col_varchar_10)
) ENGINE=InnoDB;

INSERT INTO t2 (
pk,  col_varchar_10) VALUES
(1, '00000'), (2, '00000'), (3, '44444'), (4, '00000'),
(5, NULL), (6, NULL), (7, NULL);

SELECT COUNT(t1.col_int_key)
FROM t2 RIGHT OUTER JOIN t1 ON t2.col_varchar_10 <= t1.col_varchar_10
WHERE t2.pk <> 4 OR t2.pk != t1.col_int_key AND t2.pk <> 1000;

DROP TABLE t1, t2;
=======
--echo # Bug #20229614: OR CONDITIONS ON MULTI-COLUMN INDEX MAY NOT USE ALL
--echo #                INDEX COLUMNS TO FILTER ROWS
--echo #

CREATE TABLE t1 (
  c1 INT,
  c2 INT,
  c3 INT,
  PRIMARY KEY(c1, c2, c3)
) ENGINE=INNODB;

INSERT INTO t1 VALUES (1, 1, 1), (1, 1, 2), (1, 1, 3),
                      (1, 1, 4), (1, 1, 5);
INSERT INTO t1 SELECT c1, 2, c3 FROM t1;
INSERT INTO t1 SELECT c1, 3, c3 FROM t1 WHERE c2 = 1;

SELECT COUNT(*) FROM t1;

EXPLAIN SELECT c1, c2, c3
        FROM t1
        WHERE (c1 = 1 AND c2 = 1 AND c3 = 1) OR
              (c1 = 1 AND c2 = 2 AND c3 = 2) OR
              (c1 = 1 AND c2 = 2 AND c3 = 3);
DROP TABLE t1;


--echo #
--echo # Bug#21139683: ASSERTION FAILED: TYPE_ARG == MAYBE_KEY ||
--echo #               TYPE_ARG == IMPOSSIBLE
--echo #

CREATE TABLE t1 (
  a BLOB,
  PRIMARY KEY(a(1)),
  KEY(a(1))
) ENGINE=INNODB;

SELECT 1 FROM t1 WHERE a <> 'a' OR a <> "";

DROP TABLE t1;
>>>>>>> c285e658
<|MERGE_RESOLUTION|>--- conflicted
+++ resolved
@@ -1797,7 +1797,6 @@
 DROP TABLE t1,t2;
 
 --echo #
-<<<<<<< HEAD
 --echo # WL#7019: Add support for row value constructors in in predicates to
 --echo # range optimizer
 --echo #
@@ -2238,7 +2237,8 @@
 WHERE t2.pk <> 4 OR t2.pk != t1.col_int_key AND t2.pk <> 1000;
 
 DROP TABLE t1, t2;
-=======
+
+--echo #
 --echo # Bug #20229614: OR CONDITIONS ON MULTI-COLUMN INDEX MAY NOT USE ALL
 --echo #                INDEX COLUMNS TO FILTER ROWS
 --echo #
@@ -2278,5 +2278,4 @@
 
 SELECT 1 FROM t1 WHERE a <> 'a' OR a <> "";
 
-DROP TABLE t1;
->>>>>>> c285e658
+DROP TABLE t1;