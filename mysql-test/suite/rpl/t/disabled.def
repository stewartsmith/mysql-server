##############################################################################
#
#  List the test cases that are to be disabled temporarily.
#
#  Separate the test case name and the comment with ':'.
#
#    <testcasename> : BUG#<xxxx> <date disabled> <disabler> <comment>
#
#  Do not use any TAB characters for whitespace.
#
##############################################################################

<<<<<<< HEAD
rpl_ddl                    : BUG#26418 2007-03-01 mleich Slave out of sync after CREATE                            /DROP TEMPORARY TABLE + ROLLBACK on master
rpl_invoked_features       : BUG#29020 2007-06-21 Lars Non-deterministic test case
rpl_auto_increment_11932   : Bug#29809 2007-07-16 ingo Slave SQL errors in warnings 
                             file
rpl_do_grant               : BUG#32462 2007-11-16 mats Crash when replicating 4-byte encoded UTF-8 fields
rpl_ignore_table           : BUG#32462 2007-11-16 mats Crash when replicating 4-byte encoded UTF-8 fields
rpl_ddl                  : BUG#26418 2007-03-01 mleich Slave out of sync after CREATE/DROP TEMPORARY TABLE + ROLLBACK on master
rpl_auto_increment_11932   : Bug#29809 2007-07-16 ingo Slave SQL errors in warnings file
rpl_innodb_bug28430      : Bug #32247 2007-11-27 mats Test reports wrong value of "AUTO_INCREMENT" (on a partitioned InnoDB table)
rpl_extraColmaster_innodb  : BUG#30854 : Tables name show as binary in slave err msg on                             vm-win2003-64-b and Solaris
rpl_extraColmaster_myisam  : BUG#30854
=======
>>>>>>> cf7c15fe
rpl_view                   : Bug#32654: rpl_view.test fails randomly
rpl_ndb_multi              : Bug#30751: rpl_ndb_multi missing row in output

rpl_row_sp002_innodb       : Bug#32673 rpl_row_sp002_innodb.test fails randomly
rpl_ssl                    : Bug#32217 rpl_ssl fails with different number of records on master and slave
rpl_row_until              : Bug#28772 rpl_row_until fails in pushbuild
rpl_log_pos                : Bug#8693 Test 'rpl_log_pos' fails sometimes
rpl_row_basic_7ndb         : BUG#33360 2007-12-19 mats rpl_ndb_idempotent fails due to null field for table on slave side
rpl000017                  : Magnus To be or not to be<|MERGE_RESOLUTION|>--- conflicted
+++ resolved
@@ -10,8 +10,6 @@
 #
 ##############################################################################
 
-<<<<<<< HEAD
-rpl_ddl                    : BUG#26418 2007-03-01 mleich Slave out of sync after CREATE                            /DROP TEMPORARY TABLE + ROLLBACK on master
 rpl_invoked_features       : BUG#29020 2007-06-21 Lars Non-deterministic test case
 rpl_auto_increment_11932   : Bug#29809 2007-07-16 ingo Slave SQL errors in warnings 
                              file
@@ -19,11 +17,8 @@
 rpl_ignore_table           : BUG#32462 2007-11-16 mats Crash when replicating 4-byte encoded UTF-8 fields
 rpl_ddl                  : BUG#26418 2007-03-01 mleich Slave out of sync after CREATE/DROP TEMPORARY TABLE + ROLLBACK on master
 rpl_auto_increment_11932   : Bug#29809 2007-07-16 ingo Slave SQL errors in warnings file
-rpl_innodb_bug28430      : Bug #32247 2007-11-27 mats Test reports wrong value of "AUTO_INCREMENT" (on a partitioned InnoDB table)
 rpl_extraColmaster_innodb  : BUG#30854 : Tables name show as binary in slave err msg on                             vm-win2003-64-b and Solaris
 rpl_extraColmaster_myisam  : BUG#30854
-=======
->>>>>>> cf7c15fe
 rpl_view                   : Bug#32654: rpl_view.test fails randomly
 rpl_ndb_multi              : Bug#30751: rpl_ndb_multi missing row in output
 
