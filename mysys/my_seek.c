--- conflicted
+++ resolved
@@ -47,35 +47,18 @@
 {
   os_off_t newpos= -1;
   DBUG_ENTER("my_seek");
-<<<<<<< HEAD
-  DBUG_PRINT("my",("fd: %d  Hpos: %lu  Pos: %lu  Whence: %d  MyFlags: %d",
-		   fd, (ulong) (((ulonglong) pos) >> 32), (ulong) pos, 
-		   whence, MyFlags));
-=======
   DBUG_PRINT("my",("fd: %d Pos: %llu  Whence: %d  MyFlags: %d",
 		   fd, (ulonglong) pos, whence, MyFlags));
->>>>>>> 3c402ed6
   DBUG_ASSERT(pos != MY_FILEPOS_ERROR);		/* safety check */
 
   /*
       Make sure we are using a valid file descriptor!
   */
   DBUG_ASSERT(fd != -1);
-<<<<<<< HEAD
-#if defined(THREAD) && !defined(HAVE_PREAD) && !defined(__WIN__)
-  if (MyFlags & MY_THREADSAFE)
-  {
-    pthread_mutex_lock(&my_file_info[fd].mutex);
-    newpos= lseek(fd, pos, whence);
-    pthread_mutex_unlock(&my_file_info[fd].mutex);
-  }
-  else
-=======
 #if defined (_WIN32)
   newpos= my_win_lseek(fd, pos, whence);
 #else
   newpos= lseek(fd, pos, whence);
->>>>>>> 3c402ed6
 #endif
   if (newpos == (os_off_t) -1)
   {
