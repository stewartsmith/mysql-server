--- conflicted
+++ resolved
@@ -13,15 +13,7 @@
    along with this program; if not, write to the Free Software
    Foundation, Inc., 59 Temple Place, Suite 330, Boston, MA  02111-1307  USA */
 
-<<<<<<< HEAD
-#include <my_global.h>
-#include <my_sys.h>
-#include <my_atomic.h>
-#include <tap.h>
-#include <lf.h>
-=======
 #include "thr_template.c"
->>>>>>> 2d5f9b68
 
 /* at least gcc 3.4.5 and 3.4.6 (but not 3.2.3) on RHEL */
 #if __GNUC__ == 3 && __GNUC_MINOR__ == 4
@@ -30,23 +22,9 @@
 #define GCC_BUG_WORKAROUND
 #endif
 
-<<<<<<< HEAD
-volatile uint32 a32,b32;
-volatile int32  c32, N;
-my_atomic_rwlock_t rwl;
-LF_ALLOCATOR lf_allocator;
-LF_HASH lf_hash;
-pthread_attr_t thr_attr;
-pthread_mutex_t mutex;
-pthread_cond_t cond;
-uint running_threads;
-size_t stacksize= 0;
-#define STACK_SIZE (((int)stacksize-2048)*STACK_DIRECTION)
-=======
 volatile uint32 b32;
 volatile int32  c32;
 my_atomic_rwlock_t rwl;
->>>>>>> 2d5f9b68
 
 /* add and sub a random number in a loop. Must get 0 at the end */
 pthread_handler_t test_atomic_add(void *arg)
@@ -78,11 +56,7 @@
   5. subtract result from bad
   must get 0 in bad at the end
 */
-<<<<<<< HEAD
-pthread_handler_t test_atomic_fas_handler(void *arg)
-=======
 pthread_handler_t test_atomic_fas(void *arg)
->>>>>>> 2d5f9b68
 {
   int    m= *(int *)arg;
   int32  x;
@@ -120,11 +94,7 @@
 }
 
 /*
-<<<<<<< HEAD
-  same as test_atomic_add_handler, but my_atomic_add32 is emulated with
-=======
   same as test_atomic_add, but my_atomic_add32 is emulated with
->>>>>>> 2d5f9b68
   my_atomic_cas32 - notice that the slowdown is proportional to the
   number of CPUs
 */
@@ -135,26 +105,17 @@
   for (x= ((int)(intptr)(&m)); m ; m--)
   {
     my_atomic_rwlock_wrlock(&rwl);
-<<<<<<< HEAD
-    y= my_atomic_load32(&a32);
-=======
     y= my_atomic_load32(&bad);
->>>>>>> 2d5f9b68
     my_atomic_rwlock_wrunlock(&rwl);
     x= (x*m+0x87654321) & INT_MAX32;
     do {
       my_atomic_rwlock_wrlock(&rwl);
-<<<<<<< HEAD
-      ok= my_atomic_cas32(&a32, &y, (uint32)y+x);
-=======
       ok= my_atomic_cas32(&bad, &y, (uint32)y+x);
->>>>>>> 2d5f9b68
       my_atomic_rwlock_wrunlock(&rwl);
     } while (!ok) ;
     do {
       my_atomic_rwlock_wrlock(&rwl);
-<<<<<<< HEAD
-      ok= my_atomic_cas32(&a32, &y, y-x);
+      ok= my_atomic_cas32(&bad, &y, y-x);
       my_atomic_rwlock_wrunlock(&rwl);
     } while (!ok) ;
   }
@@ -165,175 +126,6 @@
 }
 
 
-/*
-  pin allocator - alloc and release an element in a loop
-*/
-pthread_handler_t test_lf_pinbox(void *arg)
-{
-  int    m= *(int *)arg;
-  int32 x= 0;
-  LF_PINS *pins;
-
-  pins= lf_pinbox_get_pins(&lf_allocator.pinbox, &m + STACK_SIZE);
-
-  for (x= ((int)(intptr)(&m)); m ; m--)
-  {
-    lf_pinbox_put_pins(pins);
-    pins= lf_pinbox_get_pins(&lf_allocator.pinbox, &m + STACK_SIZE);
-  }
-  lf_pinbox_put_pins(pins);
-  pthread_mutex_lock(&mutex);
-  if (!--running_threads) pthread_cond_signal(&cond);
-  pthread_mutex_unlock(&mutex);
-  return 0;
-}
-
-typedef union {
-  int32 data;
-  void *not_used;
-} TLA;
-
-pthread_handler_t test_lf_alloc(void *arg)
-{
-  int    m= (*(int *)arg)/2;
-  int32 x,y= 0;
-  LF_PINS *pins;
-
-  pins= lf_alloc_get_pins(&lf_allocator, &m + STACK_SIZE);
-
-  for (x= ((int)(intptr)(&m)); m ; m--)
-  {
-    TLA *node1, *node2;
-    x= (x*m+0x87654321) & INT_MAX32;
-    node1= (TLA *)lf_alloc_new(pins);
-    node1->data= x;
-    y+= node1->data;
-    node1->data= 0;
-    node2= (TLA *)lf_alloc_new(pins);
-    node2->data= x;
-    y-= node2->data;
-    node2->data= 0;
-    lf_alloc_free(pins, node1);
-    lf_alloc_free(pins, node2);
-  }
-  lf_alloc_put_pins(pins);
-  my_atomic_rwlock_wrlock(&rwl);
-  my_atomic_add32(&a32, y);
-
-  if (my_atomic_add32(&N, -1) == 1)
-  {
-    diag("%d mallocs, %d pins in stack",
-         lf_allocator.mallocs, lf_allocator.pinbox.pins_in_array);
-#ifdef MY_LF_EXTRA_DEBUG
-    a32|= lf_allocator.mallocs - lf_alloc_pool_count(&lf_allocator);
-#endif
-  }
-  my_atomic_rwlock_wrunlock(&rwl);
-  pthread_mutex_lock(&mutex);
-  if (!--running_threads) pthread_cond_signal(&cond);
-  pthread_mutex_unlock(&mutex);
-  return 0;
-}
-
-#define N_TLH 1000
-pthread_handler_t test_lf_hash(void *arg)
-{
-  int    m= (*(int *)arg)/(2*N_TLH);
-  int32 x,y,z,sum= 0, ins= 0;
-  LF_PINS *pins;
-
-  pins= lf_hash_get_pins(&lf_hash, &m + STACK_SIZE);
-
-  for (x= ((int)(intptr)(&m)); m ; m--)
-  {
-    int i;
-    y= x;
-    for (i= 0; i < N_TLH; i++)
-    {
-      x= (x*(m+i)+0x87654321) & INT_MAX32;
-      z= (x<0) ? -x : x;
-      if (lf_hash_insert(&lf_hash, pins, &z))
-      {
-        sum+= z;
-        ins++;
-      }
-    }
-    for (i= 0; i < N_TLH; i++)
-    {
-      y= (y*(m+i)+0x87654321) & INT_MAX32;
-      z= (y<0) ? -y : y;
-      if (lf_hash_delete(&lf_hash, pins, (uchar *)&z, sizeof(z)))
-        sum-= z;
-    }
-  }
-  lf_hash_put_pins(pins);
-  my_atomic_rwlock_wrlock(&rwl);
-  my_atomic_add32(&a32, sum);
-  my_atomic_add32(&b32, ins);
-
-  if (my_atomic_add32(&N, -1) == 1)
-  {
-    diag("%d mallocs, %d pins in stack, %d hash size, %d inserts",
-         lf_hash.alloc.mallocs, lf_hash.alloc.pinbox.pins_in_array,
-         lf_hash.size, b32);
-    a32|= lf_hash.count;
-=======
-      ok= my_atomic_cas32(&bad, &y, y-x);
-      my_atomic_rwlock_wrunlock(&rwl);
-    } while (!ok) ;
->>>>>>> 2d5f9b68
-  }
-  my_atomic_rwlock_wrunlock(&rwl);
-  pthread_mutex_lock(&mutex);
-  if (!--running_threads) pthread_cond_signal(&cond);
-  pthread_mutex_unlock(&mutex);
-  return 0;
-}
-
-<<<<<<< HEAD
-
-void test_atomic(const char *test, pthread_handler handler, int n, int m)
-{
-  pthread_t t;
-  ulonglong now= my_getsystime();
-
-  a32= 0;
-  b32= 0;
-  c32= 0;
-
-  diag("Testing %s with %d threads, %d iterations... ", test, n, m);
-  for (running_threads= n ; n ; n--)
-  {
-    if (pthread_create(&t, &thr_attr, handler, &m) != 0)
-    {
-      diag("Could not create thread");
-      abort();
-    }
-  }
-  pthread_mutex_lock(&mutex);
-  while (running_threads)
-    pthread_cond_wait(&cond, &mutex);
-  pthread_mutex_unlock(&mutex);
-
-  now= my_getsystime()-now;
-  ok(a32 == 0, "tested %s in %g secs (%d)", test, ((double)now)/1e7, a32);
-}
-
-
-int main()
-{
-  int err;
-  MY_INIT("my_atomic-t.c");
-
-  diag("N CPUs: %d, atomic ops: %s", my_getncpus(), MY_ATOMIC_MODE);
-  err= my_atomic_initialize();
-
-  plan(7);
-  ok(err == 0, "my_atomic_initialize() returned %d", err);
-
-  pthread_mutex_init(&mutex, 0);
-  pthread_cond_init(&cond, 0);
-=======
 void do_tests()
 {
   plan(4);
@@ -341,57 +133,8 @@
   bad= my_atomic_initialize();
   ok(!bad, "my_atomic_initialize() returned %d", bad);
 
->>>>>>> 2d5f9b68
   my_atomic_rwlock_init(&rwl);
-  lf_alloc_init(&lf_allocator, sizeof(TLA), offsetof(TLA, not_used));
-  lf_hash_init(&lf_hash, sizeof(int), LF_HASH_UNIQUE, 0, sizeof(int), 0,
-               &my_charset_bin);
-  pthread_attr_init(&thr_attr);
-  pthread_attr_setdetachstate(&thr_attr,PTHREAD_CREATE_DETACHED);
-#ifdef HAVE_PTHREAD_ATTR_GETSTACKSIZE
-  pthread_attr_getstacksize(&thr_attr, &stacksize);
-  if (stacksize == 0)
-#endif
-    stacksize= PTHREAD_STACK_MIN;
 
-<<<<<<< HEAD
-#ifdef MY_ATOMIC_MODE_RWLOCKS
-#if defined(HPUX11) || defined(__POWERPC__) /* showed to be very slow (scheduler-related) */
-#define CYCLES 300
-#else
-#define CYCLES 3000
-#endif
-#else
-#ifdef HPUX11
-#define CYCLES 30000
-#else
-#define CYCLES 300000
-#endif
-#endif
-#define THREADS 100
-
-  test_atomic("my_atomic_add32",  test_atomic_add_handler, THREADS,CYCLES);
-  test_atomic("my_atomic_fas32",  test_atomic_fas_handler, THREADS,CYCLES);
-  test_atomic("my_atomic_cas32",  test_atomic_cas_handler, THREADS,CYCLES);
-  test_atomic("lf_pinbox",        test_lf_pinbox,          THREADS,CYCLES);
-  test_atomic("lf_alloc",         test_lf_alloc,           THREADS,CYCLES);
-  test_atomic("lf_hash",          test_lf_hash,            THREADS,CYCLES/10);
-
-  lf_hash_destroy(&lf_hash);
-  lf_alloc_destroy(&lf_allocator);
-
-  /*
-    workaround until we know why it crashes randomly on some machine
-    (BUG#22320).
-  */
-  sleep(2);
-  pthread_mutex_destroy(&mutex);
-  pthread_cond_destroy(&cond);
-  pthread_attr_destroy(&thr_attr);
-  my_atomic_rwlock_destroy(&rwl);
-  my_end(0);
-  return exit_status();
-=======
   b32= c32= 0;
   test_concurrently("my_atomic_add32", test_atomic_add, THREADS, CYCLES);
   b32= c32= 0;
@@ -400,5 +143,4 @@
   test_concurrently("my_atomic_cas32", test_atomic_cas, THREADS, CYCLES);
 
   my_atomic_rwlock_destroy(&rwl);
->>>>>>> 2d5f9b68
-}
+}