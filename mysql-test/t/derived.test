--- conflicted
+++ resolved
@@ -694,7 +694,6 @@
 --echo #
 
 --echo #
-<<<<<<< HEAD
 --echo # BUG#11783262: CRASH IN ITEM_FIELD::ITEM_FIELD IN ITEM.CC ON SUBQUERY
 --echo #               IN FROM WITH WL5274 
 --echo #
@@ -814,7 +813,7 @@
   (SELECT * FROM (SELECT 8, 4 UNION SELECT 2, 3) tt) ;
 
 DROP TABLE t1; 
-=======
+--echo #
 --echo # Bug#11791649 - ASSERT: FIXED == 0, IN ITEM.CC ON EXPLAIN WITH VIEW
 --echo #                IN SUBQUERY 
 --echo #
@@ -832,5 +831,4 @@
   )
 ; 
 DROP TABLE t1,t2;
->>>>>>> dd54df7f
---echo #
+--echo #
