/* Copyright (C) 2003 MySQL AB

   This program is free software; you can redistribute it and/or modify
   it under the terms of the GNU General Public License as published by
   the Free Software Foundation; version 2 of the License.

   This program is distributed in the hope that it will be useful,
   but WITHOUT ANY WARRANTY; without even the implied warranty of
   MERCHANTABILITY or FITNESS FOR A PARTICULAR PURPOSE.  See the
   GNU General Public License for more details.

   You should have received a copy of the GNU General Public License
   along with this program; if not, write to the Free Software
   Foundation, Inc., 59 Temple Place, Suite 330, Boston, MA  02111-1307  USA */

#include <ndb_global.h>
#include <Ndb.hpp>
#include <NdbScanOperation.hpp>
#include <NdbIndexScanOperation.hpp>
#include <NdbTransaction.hpp>
#include "NdbApiSignal.hpp"
#include <NdbOut.hpp>
#include "NdbDictionaryImpl.hpp"
#include <NdbBlob.hpp>
#include <NdbInterpretedCode.hpp>

#include <NdbRecAttr.hpp>
#include <NdbReceiver.hpp>

#include <stdlib.h>
#include <NdbSqlUtil.hpp>
#include <AttributeHeader.hpp>

#include <signaldata/ScanTab.hpp>
#include <signaldata/KeyInfo.hpp>
#include <signaldata/AttrInfo.hpp>
#include <signaldata/TcKeyReq.hpp>

#define DEBUG_NEXT_RESULT 0

NdbScanOperation::NdbScanOperation(Ndb* aNdb, NdbOperation::Type aType) :
  NdbOperation(aNdb, aType),
  m_transConnection(NULL)
{
  theParallelism = 0;
  m_allocated_receivers = 0;
  m_prepared_receivers = 0;
  m_api_receivers = 0;
  m_conf_receivers = 0;
  m_sent_receivers = 0;
  m_receivers = 0;
  m_array = new Uint32[1]; // skip if on delete in fix_receivers
  theSCAN_TABREQ = 0;
  m_executed = false;
  m_scan_buffer= NULL;
  m_scanUsingOldApi= false;
  m_interpretedCodeOldApi= NULL;
}

NdbScanOperation::~NdbScanOperation()
{
  for(Uint32 i = 0; i<m_allocated_receivers; i++){
    m_receivers[i]->release();
    theNdb->releaseNdbScanRec(m_receivers[i]);
  }
  delete[] m_array;
}

void
NdbScanOperation::setErrorCode(int aErrorCode){
  NdbTransaction* tmp = theNdbCon;
  theNdbCon = m_transConnection;
  NdbOperation::setErrorCode(aErrorCode);
  theNdbCon = tmp;
}

void
NdbScanOperation::setErrorCodeAbort(int aErrorCode){
  NdbTransaction* tmp = theNdbCon;
  theNdbCon = m_transConnection;
  NdbOperation::setErrorCodeAbort(aErrorCode);
  theNdbCon = tmp;
}

  
/*****************************************************************************
 * int init();
 *
 * Return Value:  Return 0 : init was successful.
 *                Return -1: In all other case.  
 * Remark:        Initiates operation record after allocation.
 *****************************************************************************/
int
NdbScanOperation::init(const NdbTableImpl* tab, NdbTransaction* myConnection)
{
  m_transConnection = myConnection;
  //NdbConnection* aScanConnection = theNdb->startTransaction(myConnection);
  theNdb->theRemainingStartTransactions++; // will be checked in hupp...
  NdbTransaction* aScanConnection = theNdb->hupp(myConnection);
  if (!aScanConnection){
    theNdb->theRemainingStartTransactions--;
    setErrorCodeAbort(theNdb->getNdbError().code);
    return -1;
  }

  // NOTE! The hupped trans becomes the owner of the operation
  if(NdbOperation::init(tab, aScanConnection, false) != 0){
    theNdb->theRemainingStartTransactions--;
    return -1;
  }
  
  initInterpreter();
  
  theStatus = GetValue;
  theOperationType = OpenScanRequest;
  theNdbCon->theMagicNumber = 0xFE11DF;
  theNoOfTupKeyLeft = tab->m_noOfDistributionKeys;
  m_ordered= false;
  m_descending= false;
  m_read_range_no = 0;
  m_executed = false;
  m_scanUsingOldApi= false;
  m_interpretedCodeOldApi= NULL;
<<<<<<< HEAD
  return 0;
}

int
NdbScanOperation::handleScanGetValuesOldApi()
{
  /* Handle old API-defined scan getValue(s) */
  assert(m_scanUsingOldApi);

  // TODO : Is it valid for an old-Api scan to have no extra
  // getValues()?
  if (theReceiver.theFirstRecAttr != NULL) 
  {
    /* theReceiver has a list of RecAttrs which the user
     * wants to read.  Traverse it, adding signals to the
     * request to read them, *similar* to extra GetValue
     * handling, except that we want to use the RecAttrs we've
     * already got.
     * Once these are added to the signal train, all other handling
     * is exactly the same as for normal NdbRecord 'extra GetValues'
     */
    NdbRecAttr* recAttrToRead = theReceiver.theFirstRecAttr;

    while(recAttrToRead != NULL)
    {
      int res;
      Uint32 ah;
      AttributeHeader::init(&ah, recAttrToRead->theAttrId, 0);
      res= insertATTRINFO(ah);
      if (res==-1)
        return -1;
      theInitialReadSize= theTotalCurrAI_Len - AttrInfo::SectionSizeInfoLength;
      recAttrToRead= recAttrToRead->next();
    } 
  }

  return 0;
}

/* Method for adding interpreted code signals to a 
 * scan operation request.
 * Both main program words and subroutine words can 
 * be added in one method as scans do not use 
 * the final update or final read sections.
 */
int
NdbScanOperation::addInterpretedCode(Uint32 aTC_ConnectPtr,
                                     Uint64 aTransId)
{
  Uint32 mainProgramWords= 0;
  Uint32 subroutineWords= 0;

  /* Where to start writing the new AIs */
  Uint32 *attrInfoPtr= theATTRINFOptr;
  Uint32 remain= AttrInfo::MaxSignalLength - theAI_LenInCurrAI;
  const NdbInterpretedCode *code= m_interpreted_code;

  /* Main program size depends on whether there's subroutines */
  mainProgramWords= code->m_first_sub_instruction_pos ?
    code->m_first_sub_instruction_pos :
    code->m_instructions_length;
  
  int res = insertATTRINFOData_NdbRecord(aTC_ConnectPtr, aTransId,
                                       (const char *)code->m_buffer,
                                       mainProgramWords << 2,
                                       &attrInfoPtr, &remain);

  if (res == 0)
  {
    /* Add subroutines, if we have any */
    if (code->m_number_of_subs > 0)
    {
      assert(mainProgramWords > 0);
      assert(code->m_first_sub_instruction_pos > 0);
      
      Uint32 *subroutineStart= 
        &code->m_buffer[ code->m_first_sub_instruction_pos ];
      subroutineWords= 
        code->m_instructions_length -
        code->m_first_sub_instruction_pos;
      
      res = insertATTRINFOData_NdbRecord(aTC_ConnectPtr, aTransId,
                                         (const char *)subroutineStart,
                                         subroutineWords << 2,
                                         &attrInfoPtr, &remain);
    }

    /* Update signal section lengths */
    theInterpretedSize= mainProgramWords;
    theSubroutineSize= subroutineWords;
  }

  /* Need to keep theAI_LenInCurrAI up to date although 
   * insertATTRINFOData_NdbRecord does not.  Needed for setting
   * the last AI length in prepareSendScan
   */
  theAI_LenInCurrAI= theCurrentATTRINFO->getLength();

  return res;
};

/* Method for handling scanoptions passed into 
 * NdbTransaction::scanTable or scanIndex
 */
int
NdbScanOperation::handleScanOptions(const ScanOptions *options)
{
  /* Options size has already been checked.
   * scan_flags, parallel and batch have been handled
   * already (see NdbTransaction::scanTable and scanIndex)
   */
  if ((options->optionsPresent & ScanOptions::SO_GETVALUE) &&
      (options->numExtraGetValues > 0))
  {
    if (options->extraGetValues == NULL)
    {
      setErrorCodeAbort(4299);
      /* Incorrect combination of ScanOption flags, 
       * extraGetValues ptr and numExtraGetValues */
      return -1;
    }

    /* Add extra getValue()s */
    for (unsigned int i=0; i < options->numExtraGetValues; i++)
    {
      NdbOperation::GetValueSpec *pvalSpec = &(options->extraGetValues[i]);

      pvalSpec->recAttr=NULL;

      if (pvalSpec->column == NULL)
      {
        setErrorCodeAbort(4295);
        // Column is NULL in Get/SetValueSpec structure
        return -1;
      }

      /* Call internal NdbRecord specific getValue() method
       * Same method handles table scans and index scans
       */
      NdbRecAttr *pra=
        getValue_NdbRecord_scan(&NdbColumnImpl::getImpl(*pvalSpec->column),
                                (char *) pvalSpec->appStorage);
        
      if (pra == NULL)
      {
        return -1;
      }
      
      pvalSpec->recAttr = pra;
    }
  }

  if (options->optionsPresent & ScanOptions::SO_PARTITION_ID)
  {
    /* Should not have any blobs defined at this stage */
    assert(theBlobList == NULL);
    theDistributionKey = options->partitionId;
    theDistrKeyIndicator_ = 1;
    DBUG_PRINT("info", ("NdbScanOperation::handleScanOptions(dist key): %u",
                        theDistributionKey));
  }

  if (options->optionsPresent & ScanOptions::SO_INTERPRETED)
  {
    /* Check the program's for the same table as the
     * operation, within a major version number
     * Perhaps NdbInterpretedCode should not contain the table
     */
    const NdbDictionary::Table* codeTable= 
      options->interpretedCode->getTable();
    if (codeTable != NULL)
    {
      NdbTableImpl* impl= &NdbTableImpl::getImpl(*codeTable);
      
      if ((impl->m_id != (int) m_attribute_record->tableId) ||
          (table_version_major(impl->m_version) != 
           table_version_major(m_attribute_record->tableVersion)))
        return 4524; // NdbInterpretedCode is for different table`
    }

    if ((options->interpretedCode->m_flags & 
         NdbInterpretedCode::Finalised) == 0)
    {
      setErrorCodeAbort(4519);
      return -1; // NdbInterpretedCode::finalise() not called.
    }
    m_interpreted_code= options->interpretedCode;
  }

  return 0;
}

/* scanTableImpl is called from NdbTransaction::scanTable() to 
 * define a scan operation
 */
int
NdbScanOperation::scanTableImpl(const NdbRecord *result_record,
                                NdbOperation::LockMode lock_mode,
                                const unsigned char *result_mask,
                                const NdbScanOperation::ScanOptions *options,
                                Uint32 sizeOfOptions)
{
  NdbBlob *lastBlob;
  Uint32 column_count;
  int res;
  bool haveBlob= false;
  Uint32 scan_flags = 0;
  Uint32 parallel = 0;
  Uint32 batch = 0;

  if (options != NULL)
  {
    /* Check options size for versioning... */
    if (unlikely((sizeOfOptions !=0) &&
                 (sizeOfOptions != sizeof(ScanOptions))))
    {
      /* Handle different sized ScanOptions
       * Probably smaller is old version, larger is new version
       */
      
      /* No other versions supported currently */
      setErrorCodeAbort(4298);
      /* Invalid or unsupported ScanOptions structure */
      return -1;
    }
    
    /* Process some initial ScanOptions - most are 
     * handled later
     */
    if (options->optionsPresent & ScanOptions::SO_SCANFLAGS)
      scan_flags = options->scan_flags;
    if (options->optionsPresent & ScanOptions::SO_PARALLEL)
      parallel = options->parallel;
    if (options->optionsPresent & ScanOptions::SO_BATCH)
      batch = options->batch;
  }
  if (result_record->flags & NdbRecord::RecIsIndex)
  {
    setErrorCodeAbort(4340);
    return -1;
  }

  /* Process scan definition info */
  res= processTableScanDefs(lock_mode, scan_flags, parallel, batch);
  if (res == -1)
    return -1;

  result_record->copyMask(m_read_mask, result_mask);

  lastBlob= NULL;
  column_count= 0;
  for (Uint32 i= 0; i<result_record->noOfColumns; i++)
  {
    const NdbRecord::Attr *col;
    Uint32 ah;
    Uint32 attrId;

    col= &result_record->columns[i];

    /* Skip column if result_mask says so. But cannot mask pseudo columns. */
    attrId= col->attrId;
    if (!(attrId & AttributeHeader::PSEUDO) &&
        !BitmaskImpl::get((NDB_MAX_ATTRIBUTES_IN_TABLE+31)>>5,
                          m_read_mask, attrId))
      continue;

    /* Blob reads are handled with a getValue() in NdbBlob.cpp. */
    if (unlikely(col->flags & NdbRecord::IsBlob))
    {
      m_keyInfo= 1;                         // Need keyinfo for blob scan
      haveBlob= true;
      continue;
    }

    AttributeHeader::init(&ah, attrId, 0);
    res= insertATTRINFO(ah);
    if (res==-1)
      return -1;

    if (col->flags & NdbRecord::IsDisk)
      m_no_disk_flag= false;
    column_count++;
  }
  theReceiver.m_record.m_column_count= column_count;

  theInitialReadSize= theTotalCurrAI_Len - AttrInfo::SectionSizeInfoLength;
  theStatus= NdbOperation::UseNdbRecord;
  m_attribute_record= result_record;

  /* Handle any getValue() calls made against the old API. */
  if (m_scanUsingOldApi)
  {
    if (handleScanGetValuesOldApi() !=0)
      return -1;
  }

  /* Handle scan options - always for old style scan API */
  if (options != NULL)
  {
    if (handleScanOptions(options) != 0)
      return -1;
  }

  /* Get Blob handles unless this is an old Api scan op 
   * For old Api Scan ops, the Blob handles are already
   * set up by the call to getBlobHandle()
   */
  if (unlikely(haveBlob) && !m_scanUsingOldApi)
  {
    if (getBlobHandlesNdbRecord(m_transConnection) == -1)
      return -1;
  }

  /* Add interpreted code words to ATTRINFO signal
   * chain as necessary
   */
  if (m_interpreted_code != NULL)
  {
    if (addInterpretedCode(theNdbCon->theTCConPtr,
                           theNdbCon->theTransactionId) == -1)
      return -1;
  }
  
  /* Scan is now fully defined, so let's start preparing
   * signals.
   */
  if (prepareSendScan(theNdbCon->theTCConPtr, 
                      theNdbCon->theTransactionId) == -1)
    /* Error code should be set */
    return -1;
  
  return 0;
}

/*
  Compare two rows on some prefix of the index.
  This is used to see if we can determine that all rows in an index range scan
  will come from a single fragment (if the two rows bound a single distribution
  key).
 */
static int
compare_index_row_prefix(const NdbRecord *rec,
                         const char *row1,
                         const char *row2,
                         Uint32 prefix_length)
{
  Uint32 i;

  for (i= 0; i<prefix_length; i++)
  {
    const NdbRecord::Attr *col= &rec->columns[rec->key_indexes[i]];

    bool is_null1= col->is_null(row1);
    bool is_null2= col->is_null(row2);
    if (is_null1)
    {
      if (!is_null2)
        return -1;
      /* Fall-through to compare next one. */
    }
    else
    {
      if (is_null2)
        return 1;

      Uint32 offset= col->offset;
      Uint32 maxSize= col->maxSize;
      const char *ptr1= row1 + offset;
      const char *ptr2= row2 + offset;
      void *info= col->charset_info;
      int res=
        (*col->compare_function)(info, ptr1, maxSize, ptr2, maxSize, true);
      if (res)
      {
        assert(res != NdbSqlUtil::CmpUnknown);
        return res;
      }
    }
  }

  return 0;
}

void
NdbIndexScanOperation::setDistKeyFromRange(const NdbRecord *key_record,
                                           const NdbRecord *result_record,
                                           const char *row,
                                           Uint32 distkeyMax)
{
  Uint64 tmp[1000];
  Ndb::Key_part_ptr ptrs[NDB_MAX_NO_OF_ATTRIBUTES_IN_KEY+1];
  Uint32 i;
  for (i = 0; i<key_record->distkey_index_length; i++)
  {
    const NdbRecord::Attr *col =
      &key_record->columns[key_record->distkey_indexes[i]];
    ptrs[i].ptr = row + col->offset;
    ptrs[i].len = col->maxSize;
  }
  ptrs[i].ptr = 0;
  
  Uint32 hashValue;
  int ret = Ndb::computeHash(&hashValue, result_record->table,
                             ptrs, tmp, sizeof(tmp));
  if (ret == 0)
  {
    theDistributionKey= result_record->table->getPartitionId(hashValue);
    theDistrKeyIndicator_= 1;
  }
#ifdef VM_TRACE
  else
  {
    ndbout << "err: " << ret << endl;
    assert(false);
  }
#endif
}


/** 
 * setBound()
 *
 * This method is called from scanIndex() and setBound().  
 * It adds a bound to an Index Scan.
 */
int 
NdbIndexScanOperation::setBound(const NdbRecord *key_record,
                                const IndexBound& bound)
{
  /*
    Set up index range bounds, write into keyinfo.
    
    ToDo: We only set scan distribution key if there's only one
    scan bound. (see BUG#25821).  MRR/BKA does not use it.
  */

  if (unlikely((theStatus != NdbOperation::UseNdbRecord)))
  {
    setErrorCodeAbort(4284);
    /* Cannot mix NdbRecAttr and NdbRecord methods in one operation */
    return -1;
  }

  if (unlikely(key_record == NULL))
  {
    setErrorCodeAbort(4285);
    /* NULL NdbRecord pointer */
    return -1;
  }

  m_num_bounds++;

  if (unlikely((m_num_bounds > 1) &&
               (m_multi_range == 0)))
  {
    /* > 1 IndexBound, but not MRR */
    setErrorCodeAbort(4509);
    /* Non SF_MultiRange scan cannot have more than one bound */
    return -1;
  }

  Uint32 j;
  Uint32 key_count, common_key_count;
  Uint32 range_no;
  Uint32 bound_head;

  range_no= bound.range_no;
  if (unlikely(range_no > MaxRangeNo))
  {
    setErrorCodeAbort(4286);
    return -1;
  }

  /* Check valid ordering of supplied range numbers */
  if ( m_read_range_no && m_ordered )
  {
    if (unlikely((m_num_bounds > 1) &&
                 (range_no <= m_previous_range_num))) 
    {
      setErrorCodeAbort(4282);
      /* range_no not strictly increasing in ordered multi-range index scan */
      return -1;
    }
    
    m_previous_range_num= range_no;
  }

  key_count= bound.low_key_count;
  common_key_count= key_count;
  if (key_count < bound.high_key_count)
    key_count= bound.high_key_count;
  else
    common_key_count= bound.high_key_count;

  if (unlikely(key_count > key_record->key_index_length))
  {
    /* Too many keys specified for key bound. */
    setErrorCodeAbort(4281);
    return -1;
  }

  for (j= 0; j<key_count; j++)
  {
    Uint32 bound_type;
    /* If key is part of lower bound */
    if (bound.low_key && j<bound.low_key_count)
    {
      /* Inclusive if defined, or matching rows can include this value */
      bound_type= bound.low_inclusive  || j+1 < bound.low_key_count ?
        BoundLE : BoundLT;
      ndbrecord_insert_bound(key_record, key_record->key_indexes[j],
                             bound.low_key, bound_type);
    }
    /* If key is part of upper bound */
    if (bound.high_key && j<bound.high_key_count)
    {
      /* Inclusive if defined, or matching rows can include this value */
      bound_type= bound.high_inclusive  || j+1 < bound.high_key_count ?
        BoundGE : BoundGT;
      ndbrecord_insert_bound(key_record, key_record->key_indexes[j],
                             bound.high_key, bound_type);
    }
  }

  /* Set the length of this bound
   * Length = bound end - bound start
   * Pack into Uint32 with range no and bound type as described 
   * in KeyInfo.hpp
   */
  bound_head= *m_first_bound_word;
  bound_head|=
    (theTupKeyLen - m_this_bound_start) << 16 | (range_no << 4);
  *m_first_bound_word= bound_head;
  m_first_bound_word= theKEYINFOptr + theTotalNrOfKeyWordInSignal;
  m_this_bound_start= theTupKeyLen;

  /*
    Now check if the range bounds a single distribution key. If so, we need
    scan only a single fragment.
    
    ToDo: we do not attempt to identify the case where we have multiple
    ranges, but they all bound the same single distribution key. It seems
    not really worth the effort to optimise this case, better to fix the
    multi-range protocol so that the distribution key could be specified
    individually for each of the multiple ranges.
  */
  if (m_num_bounds == 1 &&  
      ! theDistrKeyIndicator_ && // Partitioning not already specified.
      ! m_multi_range)           // Only single range optimisation currently
  {
    Uint32 index_distkeys = key_record->m_no_of_distribution_keys;
    Uint32 table_distkeys = m_attribute_record->m_no_of_distribution_keys;
    Uint32 distkey_min= key_record->m_min_distkey_prefix_length;
    if (index_distkeys == table_distkeys &&
        common_key_count >= distkey_min &&
        bound.low_key &&
        bound.high_key &&
        0==compare_index_row_prefix(key_record,
                                    bound.low_key,
                                    bound.high_key,
                                    distkey_min))
      setDistKeyFromRange(key_record, m_attribute_record,
                          bound.low_key, distkey_min);
  }
  return 0;
} // ::setBound();


int
NdbIndexScanOperation::scanIndexImpl(const NdbRecord *key_record,
                                     const NdbRecord *result_record,
                                     NdbOperation::LockMode lock_mode,
                                     const unsigned char *result_mask,
                                     const NdbIndexScanOperation::IndexBound *bound,
                                     const NdbScanOperation::ScanOptions *options,
                                     Uint32 sizeOfOptions)
{
  NdbBlob *lastBlob;
  int res;
  Uint32 i;
  Uint32 column_count;
  bool haveBlob= false;
  Uint32 scan_flags = 0;
  Uint32 parallel = 0;
  Uint32 batch = 0;

  if (options != NULL)
  {
    /* Check options size for versioning... */
    if (unlikely((sizeOfOptions !=0) &&
                 (sizeOfOptions != sizeof(ScanOptions))))
    {
      /* Handle different sized ScanOptions
       * Probably smaller is old version, larger is new version
       */
      
      /* No other versions supported currently */
      setErrorCodeAbort(4298);
      /* Invalid or unsupported ScanOptions structure */
      return -1;
    }
    
    /* Process some initial ScanOptions here
     * The rest will be handled later
     */
    if (options->optionsPresent & ScanOptions::SO_SCANFLAGS)
      scan_flags = options->scan_flags;
    if (options->optionsPresent & ScanOptions::SO_PARALLEL)
      parallel = options->parallel;
    if (options->optionsPresent & ScanOptions::SO_BATCH)
      batch = options->batch;
  }

  if (!(key_record->flags & NdbRecord::RecHasAllKeys))
  {
    setErrorCodeAbort(4292);
    return -1;
  }

  if (scan_flags & NdbScanOperation::SF_OrderBy)
  {
    /**
     * For ordering, we need all keys in the result row.
     *
     * So for each key column, check that it is included in the result
     * NdbRecord.
     */
    for (i = 0; i < key_record->key_index_length; i++)
    {
      const NdbRecord::Attr *key_col =
        &key_record->columns[key_record->key_indexes[i]];
      if (key_col->attrId >= result_record->m_attrId_indexes_length ||
          result_record->m_attrId_indexes[key_col->attrId] < 0)
      {
        setErrorCodeAbort(4292);
        return -1;
      }
    }
  }

  if (!(key_record->flags & NdbRecord::RecIsIndex))
  {
    setErrorCodeAbort(4283);
    return -1;
  }
  if (result_record->flags & NdbRecord::RecIsIndex)
  {
    setErrorCodeAbort(4340);
    return -1;
  }

  /* Modify NdbScanOperation vars to indicate that we're an 
   * IndexScan
   */
  m_type= NdbOperation::OrderedIndexScan;
  m_currentTable= result_record->table;

  m_key_record = key_record;
  m_attribute_record= result_record;

  res= processIndexScanDefs(lock_mode, scan_flags, parallel, batch);
  if (res==-1)
    return -1;

  result_record->copyMask(m_read_mask, result_mask);

  /* Fix theStatus as set in processIndexScanDefs(). */
  theStatus= NdbOperation::UseNdbRecord;

  lastBlob= NULL;
  column_count= 0;
  for (i= 0; i<result_record->noOfColumns; i++)
  {
    const NdbRecord::Attr *col;
    Uint32 ah;
    Uint32 attrId;

    col= &result_record->columns[i];

    /*
      Skip column if result_mask says so.
      But cannot mask pseudo columns, nor key columns in ordered scans.
    */
    attrId= col->attrId;
    if ( result_mask &&
         !(attrId & AttributeHeader::PSEUDO) &&
         !( (scan_flags & NdbScanOperation::SF_OrderBy) &&
            (col->flags & NdbRecord::IsKey) ) &&
         !(result_mask[attrId>>3] & (1<<(attrId & 7))) )
    {
      continue;
    }

    /* Create blob handle for any blob column. */
    if (unlikely(col->flags & NdbRecord::IsBlob))
    {
      m_keyInfo= 1;          // Need keyinfo for blob scan
      haveBlob= true;
      continue;
    }

    AttributeHeader::init(&ah, attrId, 0);
    res= insertATTRINFO(ah);
    if (res==-1)
      return -1;

    if (col->flags & NdbRecord::IsDisk)
      m_no_disk_flag= false;
    column_count++;
  }
  theReceiver.m_record.m_column_count= column_count;

  theInitialReadSize= theTotalCurrAI_Len - AttrInfo::SectionSizeInfoLength;

  /* Handle any getValue() calls made against the old API. */
  if (m_scanUsingOldApi)
  {
    if (handleScanGetValuesOldApi() !=0)
      return -1;
  }

  /* Handle remaining scan options and other extras
   * Always called for old style API 
   */
  if (options != NULL)
  {
    if (handleScanOptions(options) != 0)
      return -1;
  }

  /*
   * Set up first key bound, if present
   * Extra bounds (MRR) can be added later
   */
  if (bound != NULL)
  {
    setBound(key_record, *bound);
  }

  /* Get Blob handles for this scan unless it's using the
   * old Api.  Old Api scans set up Blob values in the
   * getBlobHandle() call
   */
  if (unlikely(haveBlob) && !m_scanUsingOldApi)
  {
    if (getBlobHandlesNdbRecord(m_transConnection) == -1)
      return -1;
  }

  /* Add interpreted code words to ATTRINFO signal
   * chain as necessary
   */
  if (m_interpreted_code != NULL)
  {
    if (addInterpretedCode(theNdbCon->theTCConPtr,
                           theNdbCon->theTransactionId) == -1)
      return -1;
  }

  /* Scan is now mostly defined, so let's start preparing
   * the signals and the receiver.
   * Extra signals can be linked in when :
   *  - Bounds are added
   */
  if (prepareSendScan(theNdbCon->theTCConPtr, 
                      theNdbCon->theTransactionId) == -1)
    /* Error code should be set */
    return -1;

  return 0;
} // ::scanIndexImpl();


/* readTuples() method for table scans
 * This method performs minimal validation and initialisation,
 * deferring most of the work to a later call to processTableScanDefs
 * below.
 */
int 
NdbScanOperation::readTuples(NdbScanOperation::LockMode lm,
                             Uint32 scan_flags, 
                             Uint32 parallel,
                             Uint32 batch)
{
  // It is only possible to call readTuples if 
  //  1. the scan transaction doesn't already  contain another scan operation
  //  2. We have not already defined an old Api scan operation.
  if (theNdbCon->theScanningOp != NULL ||
      m_scanUsingOldApi ){
    setErrorCode(4605);
    return -1;
  }

  m_scanUsingOldApi= true;
  /* Save parameters for later */
  m_savedLockModeOldApi= lm;
  m_savedScanFlagsOldApi= scan_flags;
  m_savedParallelOldApi= parallel;
  m_savedBatchOldApi= batch;

  return 0;
};

/* Most of the scan definition work for old + NdbRecord API scans is done here */
int 
NdbScanOperation::processTableScanDefs(NdbScanOperation::LockMode lm,
                                       Uint32 scan_flags, 
                                       Uint32 parallel,
                                       Uint32 batch)
=======

  m_api_receivers_count = 0;
  m_current_api_receiver = 0;
  m_sent_receivers_count = 0;
  m_conf_receivers_count = 0;
  return 0;
}

int
NdbScanOperation::handleScanGetValuesOldApi()
>>>>>>> b07947fd
{
  /* Handle old API-defined scan getValue(s) */
  assert(m_scanUsingOldApi);

  // TODO : Is it valid for an old-Api scan to have no extra
  // getValues()?
  if (theReceiver.theFirstRecAttr != NULL) 
  {
    /* theReceiver has a list of RecAttrs which the user
     * wants to read.  Traverse it, adding signals to the
     * request to read them, *similar* to extra GetValue
     * handling, except that we want to use the RecAttrs we've
     * already got.
     * Once these are added to the signal train, all other handling
     * is exactly the same as for normal NdbRecord 'extra GetValues'
     */
    NdbRecAttr* recAttrToRead = theReceiver.theFirstRecAttr;

    while(recAttrToRead != NULL)
    {
      int res;
      Uint32 ah;
      AttributeHeader::init(&ah, recAttrToRead->theAttrId, 0);
      res= insertATTRINFO(ah);
      if (res==-1)
        return -1;
      theInitialReadSize= theTotalCurrAI_Len - AttrInfo::SectionSizeInfoLength;
      recAttrToRead= recAttrToRead->next();
    } 
  }

<<<<<<< HEAD
  theNdbCon->theScanningOp = this;
  bool tupScan = (scan_flags & SF_TupScan);
=======
  return 0;
}

/* Method for adding interpreted code signals to a 
 * scan operation request.
 * Both main program words and subroutine words can 
 * be added in one method as scans do not use 
 * the final update or final read sections.
 */
int
NdbScanOperation::addInterpretedCode(Uint32 aTC_ConnectPtr,
                                     Uint64 aTransId)
{
  Uint32 mainProgramWords= 0;
  Uint32 subroutineWords= 0;

  /* Where to start writing the new AIs */
  Uint32 *attrInfoPtr= theATTRINFOptr;
  Uint32 remain= AttrInfo::MaxSignalLength - theAI_LenInCurrAI;
  const NdbInterpretedCode *code= m_interpreted_code;

  /* Main program size depends on whether there's subroutines */
  mainProgramWords= code->m_first_sub_instruction_pos ?
    code->m_first_sub_instruction_pos :
    code->m_instructions_length;
  
  int res = insertATTRINFOData_NdbRecord(aTC_ConnectPtr, aTransId,
                                       (const char *)code->m_buffer,
                                       mainProgramWords << 2,
                                       &attrInfoPtr, &remain);

  if (res == 0)
  {
    /* Add subroutines, if we have any */
    if (code->m_number_of_subs > 0)
    {
      assert(mainProgramWords > 0);
      assert(code->m_first_sub_instruction_pos > 0);
      
      Uint32 *subroutineStart= 
        &code->m_buffer[ code->m_first_sub_instruction_pos ];
      subroutineWords= 
        code->m_instructions_length -
        code->m_first_sub_instruction_pos;
      
      res = insertATTRINFOData_NdbRecord(aTC_ConnectPtr, aTransId,
                                         (const char *)subroutineStart,
                                         subroutineWords << 2,
                                         &attrInfoPtr, &remain);
    }

    /* Update signal section lengths */
    theInterpretedSize= mainProgramWords;
    theSubroutineSize= subroutineWords;
  }

  /* Need to keep theAI_LenInCurrAI up to date although 
   * insertATTRINFOData_NdbRecord does not.  Needed for setting
   * the last AI length in prepareSendScan
   */
  theAI_LenInCurrAI= theCurrentATTRINFO->getLength();
>>>>>>> b07947fd

  return res;
};

/* Method for handling scanoptions passed into 
 * NdbTransaction::scanTable or scanIndex
 */
int
NdbScanOperation::handleScanOptions(const ScanOptions *options)
{
  /* Options size has already been checked.
   * scan_flags, parallel and batch have been handled
   * already (see NdbTransaction::scanTable and scanIndex)
   */
  if ((options->optionsPresent & ScanOptions::SO_GETVALUE) &&
      (options->numExtraGetValues > 0))
  {
    if (options->extraGetValues == NULL)
    {
      setErrorCodeAbort(4299);
      /* Incorrect combination of ScanOption flags, 
       * extraGetValues ptr and numExtraGetValues */
      return -1;
    }

    /* Add extra getValue()s */
    for (unsigned int i=0; i < options->numExtraGetValues; i++)
    {
      NdbOperation::GetValueSpec *pvalSpec = &(options->extraGetValues[i]);

      pvalSpec->recAttr=NULL;

      if (pvalSpec->column == NULL)
      {
        setErrorCodeAbort(4295);
        // Column is NULL in Get/SetValueSpec structure
        return -1;
      }

      /* Call internal NdbRecord specific getValue() method
       * Same method handles table scans and index scans
       */
      NdbRecAttr *pra=
        getValue_NdbRecord_scan(&NdbColumnImpl::getImpl(*pvalSpec->column),
                                (char *) pvalSpec->appStorage);
        
      if (pra == NULL)
      {
        return -1;
      }
      
      pvalSpec->recAttr = pra;
    }
  }

  if (options->optionsPresent & ScanOptions::SO_PARTITION_ID)
  {
    /* Should not have any blobs defined at this stage */
    assert(theBlobList == NULL);
    theDistributionKey = options->partitionId;
    theDistrKeyIndicator_ = 1;
    DBUG_PRINT("info", ("NdbScanOperation::handleScanOptions(dist key): %u",
                        theDistributionKey));
  }
<<<<<<< HEAD
  
  bool rangeScan= false;

  /* NdbRecord defined scan, handle IndexScan specifics */
  if ( (int) m_accessTable->m_indexType ==
       (int) NdbDictionary::Index::OrderedIndex )
  {
    if (m_currentTable == m_accessTable){
      // Old way of scanning indexes, should not be allowed
      m_currentTable = theNdb->theDictionary->
        getTable(m_currentTable->m_primaryTable.c_str());
      assert(m_currentTable != NULL);
=======

  if (options->optionsPresent & ScanOptions::SO_INTERPRETED)
  {
    /* Check the program's for the same table as the
     * operation, within a major version number
     * Perhaps NdbInterpretedCode should not contain the table
     */
    const NdbDictionary::Table* codeTable= 
      options->interpretedCode->getTable();
    if (codeTable != NULL)
    {
      NdbTableImpl* impl= &NdbTableImpl::getImpl(*codeTable);
      
      if ((impl->m_id != (int) m_attribute_record->tableId) ||
          (table_version_major(impl->m_version) != 
           table_version_major(m_attribute_record->tableVersion)))
        return 4524; // NdbInterpretedCode is for different table`
>>>>>>> b07947fd
    }

    if ((options->interpretedCode->m_flags & 
         NdbInterpretedCode::Finalised) == 0)
    {
      setErrorCodeAbort(4519);
      return -1; // NdbInterpretedCode::finalise() not called.
    }
    m_interpreted_code= options->interpretedCode;
  }
<<<<<<< HEAD
  
  if (rangeScan && (scan_flags & SF_OrderBy))
    parallel = fragCount; // Note we assume fragcount of base table==
                          // fragcount of index.
  
  theParallelism = parallel;    
  
  if(fix_receivers(parallel) == -1){
    setErrorCodeAbort(4000);
=======

  return 0;
}

/* scanTableImpl is called from NdbTransaction::scanTable() to 
 * define a scan operation
 */
int
NdbScanOperation::scanTableImpl(const NdbRecord *result_record,
                                NdbOperation::LockMode lock_mode,
                                const unsigned char *result_mask,
                                const NdbScanOperation::ScanOptions *options,
                                Uint32 sizeOfOptions)
{
  NdbBlob *lastBlob;
  Uint32 column_count;
  int res;
  bool haveBlob= false;
  Uint32 scan_flags = 0;
  Uint32 parallel = 0;
  Uint32 batch = 0;

  if (options != NULL)
  {
    /* Check options size for versioning... */
    if (unlikely((sizeOfOptions !=0) &&
                 (sizeOfOptions != sizeof(ScanOptions))))
    {
      /* Handle different sized ScanOptions
       * Probably smaller is old version, larger is new version
       */
      
      /* No other versions supported currently */
      setErrorCodeAbort(4298);
      /* Invalid or unsupported ScanOptions structure */
      return -1;
    }
    
    /* Process some initial ScanOptions - most are 
     * handled later
     */
    if (options->optionsPresent & ScanOptions::SO_SCANFLAGS)
      scan_flags = options->scan_flags;
    if (options->optionsPresent & ScanOptions::SO_PARALLEL)
      parallel = options->parallel;
    if (options->optionsPresent & ScanOptions::SO_BATCH)
      batch = options->batch;
  }
  if (result_record->flags & NdbRecord::RecIsIndex)
  {
    setErrorCodeAbort(4340);
>>>>>>> b07947fd
    return -1;
  }

  /* Process scan definition info */
  res= processTableScanDefs(lock_mode, scan_flags, parallel, batch);
  if (res == -1)
    return -1;

  result_record->copyMask(m_read_mask, result_mask);

  lastBlob= NULL;
  column_count= 0;
  for (Uint32 i= 0; i<result_record->noOfColumns; i++)
  {
    const NdbRecord::Attr *col;
    Uint32 ah;
    Uint32 attrId;

    col= &result_record->columns[i];

    /* Skip column if result_mask says so. But cannot mask pseudo columns. */
    attrId= col->attrId;
    if (!(attrId & AttributeHeader::PSEUDO) &&
        !BitmaskImpl::get((NDB_MAX_ATTRIBUTES_IN_TABLE+31)>>5,
                          m_read_mask, attrId))
      continue;

    /* Blob reads are handled with a getValue() in NdbBlob.cpp. */
    if (unlikely(col->flags & NdbRecord::IsBlob))
    {
      m_keyInfo= 1;                         // Need keyinfo for blob scan
      haveBlob= true;
      continue;
    }

    AttributeHeader::init(&ah, attrId, 0);
    res= insertATTRINFO(ah);
    if (res==-1)
      return -1;

    if (col->flags & NdbRecord::IsDisk)
      m_no_disk_flag= false;
    column_count++;
  }
  theReceiver.m_record.m_column_count= column_count;

  theInitialReadSize= theTotalCurrAI_Len - AttrInfo::SectionSizeInfoLength;
  theStatus= NdbOperation::UseNdbRecord;
  m_attribute_record= result_record;

  /* Handle any getValue() calls made against the old API. */
  if (m_scanUsingOldApi)
  {
    if (handleScanGetValuesOldApi() !=0)
      return -1;
  }

  /* Handle scan options - always for old style scan API */
  if (options != NULL)
  {
    if (handleScanOptions(options) != 0)
      return -1;
  }

<<<<<<< HEAD
int
NdbScanOperation::setInterpretedCode(const NdbInterpretedCode *code)
{
  if (theStatus == NdbOperation::UseNdbRecord)
  {
    setErrorCodeAbort(4284); // Cannot mix NdbRecAttr and NdbRecord methods...
    return -1;
  }

  if ((code->m_flags & NdbInterpretedCode::Finalised) == 0)
  {
    setErrorCodeAbort(4519); //  NdbInterpretedCode::finalise() not called.
    return -1;
  }

  m_interpreted_code= code;
  
  return 0;
}

NdbInterpretedCode*
NdbScanOperation::allocInterpretedCodeOldApi()
{
  /* Should only be called once */
  assert (m_interpretedCodeOldApi == NULL);

  /* Old Api scans only */
  if (! m_scanUsingOldApi)
  {
    /* NdbScanFilter constructor taking NdbOperation is not 
     * supported for NdbRecord
     */
    setErrorCodeAbort(4536);
    return NULL;
  }

  m_interpretedCodeOldApi = new NdbInterpretedCode(m_currentTable->m_facade);

  if (m_interpretedCodeOldApi == NULL)
    setErrorCodeAbort(4000); // Memory allocation error

  return m_interpretedCodeOldApi;
}

void
NdbScanOperation::freeInterpretedCodeOldApi()
{
  if (m_interpretedCodeOldApi != NULL)
  {
    delete m_interpretedCodeOldApi;
    m_interpretedCodeOldApi= NULL;
  }
}


void
NdbScanOperation::setReadLockMode(LockMode lockMode)
{
  bool lockExcl, lockHoldMode, readCommitted;
  switch (lockMode)
=======
  /* Get Blob handles unless this is an old Api scan op 
   * For old Api Scan ops, the Blob handles are already
   * set up by the call to getBlobHandle()
   */
  if (unlikely(haveBlob) && !m_scanUsingOldApi)
>>>>>>> b07947fd
  {
    if (getBlobHandlesNdbRecord(m_transConnection) == -1)
      return -1;
  }

  /* Add interpreted code words to ATTRINFO signal
   * chain as necessary
   */
  if (m_interpreted_code != NULL)
  {
    if (addInterpretedCode(theNdbCon->theTCConPtr,
                           theNdbCon->theTransactionId) == -1)
      return -1;
  }
  
  /* Scan is now fully defined, so let's start preparing
   * signals.
   */
  if (prepareSendScan(theNdbCon->theTCConPtr, 
                      theNdbCon->theTransactionId) == -1)
    /* Error code should be set */
    return -1;
  
  return 0;
}

/*
  Compare two rows on some prefix of the index.
  This is used to see if we can determine that all rows in an index range scan
  will come from a single fragment (if the two rows bound a single distribution
  key).
 */
static int
compare_index_row_prefix(const NdbRecord *rec,
                         const char *row1,
                         const char *row2,
                         Uint32 prefix_length)
{
  Uint32 i;

<<<<<<< HEAD
    /* Allocate as Uint64 to ensure proper alignment for pointers. */
    Uint64 * tmp = new Uint64[(sz+7)/8];
    if (tmp == NULL)
    {
      setErrorCodeAbort(4000);
      return -1;
    }
    // Save old receivers
    memcpy(tmp, m_receivers, m_allocated_receivers*sizeof(char*));
    delete[] m_array;
    m_array = (Uint32*)tmp;
    
    m_receivers = (NdbReceiver**)tmp;
    m_api_receivers = m_receivers + parallel;
    m_conf_receivers = m_api_receivers + parallel;
    m_sent_receivers = m_conf_receivers + parallel;
    m_prepared_receivers = (Uint32*)(m_sent_receivers + parallel);

    // Only get/init "new" receivers
    NdbReceiver* tScanRec;
    for (Uint32 i = m_allocated_receivers; i < parallel; i ++) {
      tScanRec = theNdb->getNdbScanRec();
      if (tScanRec == NULL) {
        setErrorCodeAbort(4000);
        return -1;
      }//if
      m_receivers[i] = tScanRec;
      tScanRec->init(NdbReceiver::NDB_SCANRECEIVER, false, this);
=======
  for (i= 0; i<prefix_length; i++)
  {
    const NdbRecord::Attr *col= &rec->columns[rec->key_indexes[i]];

    bool is_null1= col->is_null(row1);
    bool is_null2= col->is_null(row2);
    if (is_null1)
    {
      if (!is_null2)
        return -1;
      /* Fall-through to compare next one. */
    }
    else
    {
      if (is_null2)
        return 1;

      Uint32 offset= col->offset;
      Uint32 maxSize= col->maxSize;
      const char *ptr1= row1 + offset;
      const char *ptr2= row2 + offset;
      void *info= col->charset_info;
      int res=
        (*col->compare_function)(info, ptr1, maxSize, ptr2, maxSize, true);
      if (res)
      {
        assert(res != NdbSqlUtil::CmpUnknown);
        return res;
      }
>>>>>>> b07947fd
    }
  }

  return 0;
}

void
NdbIndexScanOperation::setDistKeyFromRange(const NdbRecord *key_record,
                                           const NdbRecord *result_record,
                                           const char *row,
                                           Uint32 distkeyMax)
{
  const Uint32 MaxKeySizeInLongWords= (NDB_MAX_KEY_SIZE + 7) / 8; 
  Uint64 tmp[ MaxKeySizeInLongWords ];
  char* tmpshrink = (char*)tmp;
  size_t tmplen = sizeof(tmp);
  
  Ndb::Key_part_ptr ptrs[NDB_MAX_NO_OF_ATTRIBUTES_IN_KEY+1];
  Uint32 i;
  for (i = 0; i<key_record->distkey_index_length; i++)
  {
    const NdbRecord::Attr *col =
      &key_record->columns[key_record->distkey_indexes[i]];
    if (col->flags & NdbRecord::IsMysqldShrinkVarchar)
    {
      if (tmplen >= 256)
      {
        Uint32 len;
        bool len_ok = col->shrink_varchar(row, len, tmpshrink);
        if (!len_ok)
        {
          assert(false);
          return;
        }
        ptrs[i].ptr = tmpshrink;
        tmpshrink += len;
        tmplen -= len;
      }
      else
      {
        // no buffer...
        return;
      }
    }
    else
    {
      ptrs[i].ptr = row + col->offset;
    }
    ptrs[i].len = col->maxSize;
  }
  ptrs[i].ptr = 0;
  
  Uint32 hashValue;
  int ret = Ndb::computeHash(&hashValue, result_record->table,
                             ptrs, tmpshrink, tmplen);
  if (ret == 0)
  {
    theDistributionKey= result_record->table->getPartitionId(hashValue);
    theDistrKeyIndicator_= 1;

    ScanTabReq *req= CAST_PTR(ScanTabReq, theSCAN_TABREQ->getDataPtrSend());
    ScanTabReq::setDistributionKeyFlag(req->requestInfo, 1);
    req->distributionKey= theDistributionKey;
    theSCAN_TABREQ->setLength(ScanTabReq::StaticLength + 1);
  }
#ifdef VM_TRACE
  else
  {
    ndbout << "err: " << ret << endl;
    assert(false);
  }
#endif
}


/** 
 * setBound()
 *
 * This method is called from scanIndex() and setBound().  
 * It adds a bound to an Index Scan.
 */
int 
NdbIndexScanOperation::setBound(const NdbRecord *key_record,
                                const IndexBound& bound)
{
  /*
    Set up index range bounds, write into keyinfo.
    
    ToDo: We only set scan distribution key if there's only one
    scan bound. (see BUG#25821).  MRR/BKA does not use it.
  */

  if (unlikely((theStatus != NdbOperation::UseNdbRecord)))
  {
    setErrorCodeAbort(4284);
    /* Cannot mix NdbRecAttr and NdbRecord methods in one operation */
    return -1;
  }

  if (unlikely(key_record == NULL))
  {
    setErrorCodeAbort(4285);
    /* NULL NdbRecord pointer */
    return -1;
  }

  if (((bound.low_key == NULL) && (bound.high_key == NULL)) ||
      ((bound.low_key_count == 0) && (bound.high_key_count == 0)))
  {
    /* IndexBound passed has no bound information */
    setErrorCodeAbort(4541);
    return -1;
  }

  m_num_bounds++;

  if (unlikely((m_num_bounds > 1) &&
               (m_multi_range == 0)))
  {
    /* > 1 IndexBound, but not MRR */
    setErrorCodeAbort(4509);
    /* Non SF_MultiRange scan cannot have more than one bound */
    return -1;
  }

  Uint32 j;
  Uint32 key_count, common_key_count;
  Uint32 range_no;
  Uint32 bound_head;

  range_no= bound.range_no;
  if (unlikely(range_no > MaxRangeNo))
  {
    setErrorCodeAbort(4286);
    return -1;
  }

  /* Check valid ordering of supplied range numbers */
  if ( m_read_range_no && m_ordered )
  {
    if (unlikely((m_num_bounds > 1) &&
                 (range_no <= m_previous_range_num))) 
    {
      setErrorCodeAbort(4282);
      /* range_no not strictly increasing in ordered multi-range index scan */
      return -1;
    }
    
    m_previous_range_num= range_no;
  }

  key_count= bound.low_key_count;
  common_key_count= key_count;
  if (key_count < bound.high_key_count)
    key_count= bound.high_key_count;
  else
    common_key_count= bound.high_key_count;

  if (unlikely(key_count > key_record->key_index_length))
  {
    /* Too many keys specified for key bound. */
    setErrorCodeAbort(4281);
    return -1;
  }

  for (j= 0; j<key_count; j++)
  {
    Uint32 bound_type;
    /* If key is part of lower bound */
    if (bound.low_key && j<bound.low_key_count)
    {
      /* Inclusive if defined, or matching rows can include this value */
      bound_type= bound.low_inclusive  || j+1 < bound.low_key_count ?
        BoundLE : BoundLT;
      ndbrecord_insert_bound(key_record, key_record->key_indexes[j],
                             bound.low_key, bound_type);
    }
    /* If key is part of upper bound */
    if (bound.high_key && j<bound.high_key_count)
    {
      /* Inclusive if defined, or matching rows can include this value */
      bound_type= bound.high_inclusive  || j+1 < bound.high_key_count ?
        BoundGE : BoundGT;
      ndbrecord_insert_bound(key_record, key_record->key_indexes[j],
                             bound.high_key, bound_type);
    }
  }

  /* Set the length of this bound
   * Length = bound end - bound start
   * Pack into Uint32 with range no and bound type as described 
   * in KeyInfo.hpp
   */
  bound_head= *m_first_bound_word;
  bound_head|=
    (theTupKeyLen - m_this_bound_start) << 16 | (range_no << 4);
  *m_first_bound_word= bound_head;
  m_first_bound_word= theKEYINFOptr + theTotalNrOfKeyWordInSignal;
  m_this_bound_start= theTupKeyLen;

  /*
    Now check if the range bounds a single distribution key. If so, we need
    scan only a single fragment.
    
    ToDo: we do not attempt to identify the case where we have multiple
    ranges, but they all bound the same single distribution key. It seems
    not really worth the effort to optimise this case, better to fix the
    multi-range protocol so that the distribution key could be specified
    individually for each of the multiple ranges.
  */
  if (m_num_bounds == 1 &&  
      ! theDistrKeyIndicator_ && // Partitioning not already specified.
      ! m_multi_range)           // Only single range optimisation currently
  {
    Uint32 index_distkeys = key_record->m_no_of_distribution_keys;
    Uint32 table_distkeys = m_attribute_record->m_no_of_distribution_keys;
    Uint32 distkey_min= key_record->m_min_distkey_prefix_length;
    if (index_distkeys == table_distkeys &&
        common_key_count >= distkey_min &&
        bound.low_key &&
        bound.high_key &&
        0==compare_index_row_prefix(key_record,
                                    bound.low_key,
                                    bound.high_key,
                                    distkey_min))
      setDistKeyFromRange(key_record, m_attribute_record,
                          bound.low_key, distkey_min);
  }
  return 0;
} // ::setBound();


int
NdbIndexScanOperation::scanIndexImpl(const NdbRecord *key_record,
                                     const NdbRecord *result_record,
                                     NdbOperation::LockMode lock_mode,
                                     const unsigned char *result_mask,
                                     const NdbIndexScanOperation::IndexBound *bound,
                                     const NdbScanOperation::ScanOptions *options,
                                     Uint32 sizeOfOptions)
{
  NdbBlob *lastBlob;
  int res;
  Uint32 i;
  Uint32 column_count;
  bool haveBlob= false;
  Uint32 scan_flags = 0;
  Uint32 parallel = 0;
  Uint32 batch = 0;

  if (options != NULL)
  {
    /* Check options size for versioning... */
    if (unlikely((sizeOfOptions !=0) &&
                 (sizeOfOptions != sizeof(ScanOptions))))
    {
      /* Handle different sized ScanOptions
       * Probably smaller is old version, larger is new version
       */
      
      /* No other versions supported currently */
      setErrorCodeAbort(4298);
      /* Invalid or unsupported ScanOptions structure */
      return -1;
    }
    
    /* Process some initial ScanOptions here
     * The rest will be handled later
     */
    if (options->optionsPresent & ScanOptions::SO_SCANFLAGS)
      scan_flags = options->scan_flags;
    if (options->optionsPresent & ScanOptions::SO_PARALLEL)
      parallel = options->parallel;
    if (options->optionsPresent & ScanOptions::SO_BATCH)
      batch = options->batch;
  }

  if (!(key_record->flags & NdbRecord::RecHasAllKeys))
  {
    setErrorCodeAbort(4292);
    return -1;
  }

  if (scan_flags & NdbScanOperation::SF_OrderBy)
  {
    /**
     * For ordering, we need all keys in the result row.
     *
     * So for each key column, check that it is included in the result
     * NdbRecord.
     */
    for (i = 0; i < key_record->key_index_length; i++)
    {
      const NdbRecord::Attr *key_col =
        &key_record->columns[key_record->key_indexes[i]];
      if (key_col->attrId >= result_record->m_attrId_indexes_length ||
          result_record->m_attrId_indexes[key_col->attrId] < 0)
      {
        setErrorCodeAbort(4292);
        return -1;
      }
    }
  }

  if (!(key_record->flags & NdbRecord::RecIsIndex))
  {
    setErrorCodeAbort(4283);
    return -1;
  }
  if (result_record->flags & NdbRecord::RecIsIndex)
  {
    setErrorCodeAbort(4340);
    return -1;
  }

  /* Modify NdbScanOperation vars to indicate that we're an 
   * IndexScan
   */
  m_type= NdbOperation::OrderedIndexScan;
  m_currentTable= result_record->table;

  m_key_record = key_record;
  m_attribute_record= result_record;

  res= processIndexScanDefs(lock_mode, scan_flags, parallel, batch);
  if (res==-1)
    return -1;

  result_record->copyMask(m_read_mask, result_mask);

  /* Fix theStatus as set in processIndexScanDefs(). */
  theStatus= NdbOperation::UseNdbRecord;

  lastBlob= NULL;
  column_count= 0;
  for (i= 0; i<result_record->noOfColumns; i++)
  {
    const NdbRecord::Attr *col;
    Uint32 ah;
    Uint32 attrId;

    col= &result_record->columns[i];

    /*
      Skip column if result_mask says so.
      But cannot mask pseudo columns, nor key columns in ordered scans.
    */
    attrId= col->attrId;
    if ( result_mask &&
         !(attrId & AttributeHeader::PSEUDO) &&
         !( (scan_flags & NdbScanOperation::SF_OrderBy) &&
            (col->flags & NdbRecord::IsKey) ) &&
         !(result_mask[attrId>>3] & (1<<(attrId & 7))) )
    {
      continue;
    }

    /* Create blob handle for any blob column. */
    if (unlikely(col->flags & NdbRecord::IsBlob))
    {
      m_keyInfo= 1;          // Need keyinfo for blob scan
      haveBlob= true;
      continue;
    }

    AttributeHeader::init(&ah, attrId, 0);
    res= insertATTRINFO(ah);
    if (res==-1)
      return -1;

    if (col->flags & NdbRecord::IsDisk)
      m_no_disk_flag= false;
    column_count++;
  }
  theReceiver.m_record.m_column_count= column_count;

  theInitialReadSize= theTotalCurrAI_Len - AttrInfo::SectionSizeInfoLength;

  /* Handle any getValue() calls made against the old API. */
  if (m_scanUsingOldApi)
  {
    if (handleScanGetValuesOldApi() !=0)
      return -1;
  }

  /* Handle remaining scan options and other extras
   * Always called for old style API 
   */
  if (options != NULL)
  {
    if (handleScanOptions(options) != 0)
      return -1;
  }

  /*
   * Set up first key bound, if present
   * Extra bounds (MRR) can be added later
   */
  if (bound != NULL)
  {
    setBound(key_record, *bound);
  }

  /* Get Blob handles for this scan unless it's using the
   * old Api.  Old Api scans set up Blob values in the
   * getBlobHandle() call
   */
  if (unlikely(haveBlob) && !m_scanUsingOldApi)
  {
    if (getBlobHandlesNdbRecord(m_transConnection) == -1)
      return -1;
  }

  /* Add interpreted code words to ATTRINFO signal
   * chain as necessary
   */
  if (m_interpreted_code != NULL)
  {
    if (addInterpretedCode(theNdbCon->theTCConPtr,
                           theNdbCon->theTransactionId) == -1)
      return -1;
  }

  /* Scan is now mostly defined, so let's start preparing
   * the signals and the receiver.
   * Extra signals can be linked in when :
   *  - Bounds are added
   */
  if (prepareSendScan(theNdbCon->theTCConPtr, 
                      theNdbCon->theTransactionId) == -1)
    /* Error code should be set */
    return -1;

  return 0;
} // ::scanIndexImpl();


/* readTuples() method for table scans
 * This method performs minimal validation and initialisation,
 * deferring most of the work to a later call to processTableScanDefs
 * below.
 */
int 
NdbScanOperation::readTuples(NdbScanOperation::LockMode lm,
                             Uint32 scan_flags, 
                             Uint32 parallel,
                             Uint32 batch)
{
  // It is only possible to call readTuples if 
  //  1. the scan transaction doesn't already  contain another scan operation
  //  2. We have not already defined an old Api scan operation.
  if (theNdbCon->theScanningOp != NULL ||
      m_scanUsingOldApi ){
    setErrorCode(4605);
    return -1;
  }

  m_scanUsingOldApi= true;
  /* Save parameters for later */
  m_savedLockModeOldApi= lm;
  m_savedScanFlagsOldApi= scan_flags;
  m_savedParallelOldApi= parallel;
  m_savedBatchOldApi= batch;

  return 0;
};

/* Most of the scan definition work for old + NdbRecord API scans is done here */
int 
NdbScanOperation::processTableScanDefs(NdbScanOperation::LockMode lm,
                                       Uint32 scan_flags, 
                                       Uint32 parallel,
                                       Uint32 batch)
{
  m_ordered = m_descending = false;
  Uint32 fragCount = m_currentTable->m_fragmentCount;

  if (parallel > fragCount || parallel == 0) {
     parallel = fragCount;
  }

  theNdbCon->theScanningOp = this;
  bool tupScan = (scan_flags & SF_TupScan);

#if 0 // XXX temp for testing
  { char* p = getenv("NDB_USE_TUPSCAN");
    if (p != 0) {
      unsigned n = atoi(p); // 0-10
      if ((unsigned int) (::time(0) % 10) < n) tupScan = true;
    }
  }
#endif
  if (scan_flags & SF_DiskScan)
  {
    tupScan = true;
    m_no_disk_flag = false;
  }
  
  bool rangeScan= false;

  /* NdbRecord defined scan, handle IndexScan specifics */
  if ( (int) m_accessTable->m_indexType ==
       (int) NdbDictionary::Index::OrderedIndex )
  {
    if (m_currentTable == m_accessTable){
      // Old way of scanning indexes, should not be allowed
      m_currentTable = theNdb->theDictionary->
        getTable(m_currentTable->m_primaryTable.c_str());
      assert(m_currentTable != NULL);
    }
    assert (m_currentTable != m_accessTable);
    // Modify operation state
    theStatus = GetValue;
    theOperationType  = OpenRangeScanRequest;
    rangeScan = true;
    tupScan = false;
  }
  
  if (rangeScan && (scan_flags & SF_OrderBy))
    parallel = fragCount; // Note we assume fragcount of base table==
                          // fragcount of index.
  
  theParallelism = parallel;    
  
  if(fix_receivers(parallel) == -1){
    setErrorCodeAbort(4000);
    return -1;
  }
  
  theSCAN_TABREQ = (!theSCAN_TABREQ ? theNdb->getSignal() : theSCAN_TABREQ);
  if (theSCAN_TABREQ == NULL) {
    setErrorCodeAbort(4000);
    return -1;
  }//if
  
  theSCAN_TABREQ->setSignal(GSN_SCAN_TABREQ);
  ScanTabReq * req = CAST_PTR(ScanTabReq, theSCAN_TABREQ->getDataPtrSend());
  req->apiConnectPtr = theNdbCon->theTCConPtr;
  req->tableId = m_accessTable->m_id;
  req->tableSchemaVersion = m_accessTable->m_version;
  req->storedProcId = 0xFFFF;
  req->buddyConPtr = theNdbCon->theBuddyConPtr;
  req->first_batch_size = batch; // Save user specified batch size
  
  Uint32 reqInfo = 0;
  ScanTabReq::setParallelism(reqInfo, parallel);
  ScanTabReq::setScanBatch(reqInfo, 0);
  ScanTabReq::setRangeScanFlag(reqInfo, rangeScan);
  ScanTabReq::setTupScanFlag(reqInfo, tupScan);
  req->requestInfo = reqInfo;

  m_keyInfo = (scan_flags & SF_KeyInfo) ? 1 : 0;
  setReadLockMode(lm);

  Uint64 transId = theNdbCon->getTransactionId();
  req->transId1 = (Uint32) transId;
  req->transId2 = (Uint32) (transId >> 32);

  NdbApiSignal* tSignal = theSCAN_TABREQ->next();
  if(!tSignal)
  {
    theSCAN_TABREQ->next(tSignal = theNdb->getSignal());
  }
  theLastKEYINFO = tSignal;
  
  tSignal->setSignal(GSN_KEYINFO);
  theKEYINFOptr = ((KeyInfo*)tSignal->getDataPtrSend())->keyData;
  theTotalNrOfKeyWordInSignal= 0;

  getFirstATTRINFOScan();
  return 0;
}

int
NdbScanOperation::setInterpretedCode(const NdbInterpretedCode *code)
{
  if (theStatus == NdbOperation::UseNdbRecord)
  {
    setErrorCodeAbort(4284); // Cannot mix NdbRecAttr and NdbRecord methods...
    return -1;
  }

  if ((code->m_flags & NdbInterpretedCode::Finalised) == 0)
  {
    setErrorCodeAbort(4519); //  NdbInterpretedCode::finalise() not called.
    return -1;
  }

  m_interpreted_code= code;
  
  return 0;
}

NdbInterpretedCode*
NdbScanOperation::allocInterpretedCodeOldApi()
{
  /* Should only be called once */
  assert (m_interpretedCodeOldApi == NULL);

  /* Old Api scans only */
  if (! m_scanUsingOldApi)
  {
    /* NdbScanFilter constructor taking NdbOperation is not 
     * supported for NdbRecord
     */
    setErrorCodeAbort(4536);
    return NULL;
  }

  m_interpretedCodeOldApi = new NdbInterpretedCode(m_currentTable->m_facade);

  if (m_interpretedCodeOldApi == NULL)
    setErrorCodeAbort(4000); // Memory allocation error

  return m_interpretedCodeOldApi;
}

void
NdbScanOperation::freeInterpretedCodeOldApi()
{
  if (m_interpretedCodeOldApi != NULL)
  {
    delete m_interpretedCodeOldApi;
    m_interpretedCodeOldApi= NULL;
  }
}


void
NdbScanOperation::setReadLockMode(LockMode lockMode)
{
  bool lockExcl, lockHoldMode, readCommitted;
  switch (lockMode)
  {
    case LM_CommittedRead:
      lockExcl= false;
      lockHoldMode= false;
      readCommitted= true;
      break;
    case LM_SimpleRead:
    case LM_Read:
      lockExcl= false;
      lockHoldMode= true;
      readCommitted= false;
      break;
    case LM_Exclusive:
      lockExcl= true;
      lockHoldMode= true;
      readCommitted= false;
      m_keyInfo= 1;
      break;
    default:
      /* Not supported / invalid. */
      assert(false);
  }
  theLockMode= lockMode;
  ScanTabReq *req= CAST_PTR(ScanTabReq, theSCAN_TABREQ->getDataPtrSend());
  Uint32 reqInfo= req->requestInfo;
  ScanTabReq::setLockMode(reqInfo, lockExcl);
  ScanTabReq::setHoldLockFlag(reqInfo, lockHoldMode);
  ScanTabReq::setReadCommittedFlag(reqInfo, readCommitted);
  req->requestInfo= reqInfo;
}

int
NdbScanOperation::fix_receivers(Uint32 parallel){
  assert(parallel > 0);
  if(parallel > m_allocated_receivers){
    const Uint32 sz = parallel * (4*sizeof(char*)+sizeof(Uint32));

    /* Allocate as Uint64 to ensure proper alignment for pointers. */
    Uint64 * tmp = new Uint64[(sz+7)/8];
    if (tmp == NULL)
    {
      setErrorCodeAbort(4000);
      return -1;
    }
    // Save old receivers
    memcpy(tmp, m_receivers, m_allocated_receivers*sizeof(char*));
    delete[] m_array;
    m_array = (Uint32*)tmp;
    
    m_receivers = (NdbReceiver**)tmp;
    m_api_receivers = m_receivers + parallel;
    m_conf_receivers = m_api_receivers + parallel;
    m_sent_receivers = m_conf_receivers + parallel;
    m_prepared_receivers = (Uint32*)(m_sent_receivers + parallel);

    // Only get/init "new" receivers
    NdbReceiver* tScanRec;
    for (Uint32 i = m_allocated_receivers; i < parallel; i ++) {
      tScanRec = theNdb->getNdbScanRec();
      if (tScanRec == NULL) {
        setErrorCodeAbort(4000);
        return -1;
      }//if
      m_receivers[i] = tScanRec;
      tScanRec->init(NdbReceiver::NDB_SCANRECEIVER, false, this);
    }
    m_allocated_receivers = parallel;
  }
  
  reset_receivers(parallel, 0);
  return 0;
}

/**
 * Move receiver from send array to conf:ed array
 */
void
NdbScanOperation::receiver_delivered(NdbReceiver* tRec){
  if(theError.code == 0){
    if(DEBUG_NEXT_RESULT)
      ndbout_c("receiver_delivered");
    
    Uint32 idx = tRec->m_list_index;
    Uint32 last = m_sent_receivers_count - 1;
    if(idx != last){
      NdbReceiver * move = m_sent_receivers[last];
      m_sent_receivers[idx] = move;
      move->m_list_index = idx;
    }
    m_sent_receivers_count = last;
    
    last = m_conf_receivers_count;
    m_conf_receivers[last] = tRec;
    m_conf_receivers_count = last + 1;
    tRec->m_current_row = 0;
  }
}

/**
 * Remove receiver as it's completed
 */
void
NdbScanOperation::receiver_completed(NdbReceiver* tRec){
  if(theError.code == 0){
    if(DEBUG_NEXT_RESULT)
      ndbout_c("receiver_completed");
    
    Uint32 idx = tRec->m_list_index;
    Uint32 last = m_sent_receivers_count - 1;
    if(idx != last){
      NdbReceiver * move = m_sent_receivers[last];
      m_sent_receivers[idx] = move;
      move->m_list_index = idx;
    }
    m_sent_receivers_count = last;
  }
}

/*****************************************************************************
 * int getFirstATTRINFOScan( U_int32 aData )
 *
 * Return Value:  Return 0:   Successful
 *                Return -1:  All other cases
 * Parameters:    None:            Only allocate the first signal.
 * Remark:        When a scan is defined we need to use this method instead 
 *                of insertATTRINFO for the first signal. 
 *                This is because we need not to mess up the code in 
 *                insertATTRINFO with if statements since we are not 
 *                interested in the TCKEYREQ signal.
 *****************************************************************************/
int
NdbScanOperation::getFirstATTRINFOScan()
{
  NdbApiSignal* tSignal;

  tSignal = theNdb->getSignal();
  if (tSignal == NULL){
    setErrorCodeAbort(4000);      
    return -1;    
  }
  tSignal->setSignal(m_attrInfoGSN);

  theAI_LenInCurrAI = AttrInfo::HeaderLength + AttrInfo::SectionSizeInfoLength;
  theATTRINFOptr = &tSignal->getDataPtrSend()[8];
  theFirstATTRINFO = tSignal;
  theCurrentATTRINFO = tSignal;
  theCurrentATTRINFO->next(NULL);

  return 0;
}

int
NdbScanOperation::executeCursor(int nodeId)
{
  /*
   * Call finaliseScanOldApi() for old style scans before
   * proceeding
   */  
  if (m_scanUsingOldApi &&
      finaliseScanOldApi() == -1) 
    return -1;

  NdbTransaction * tCon = theNdbCon;
  TransporterFacade* tp = theNdb->theImpl->m_transporter_facade;
  Guard guard(tp->theMutexPtr);

  Uint32 seq = tCon->theNodeSequence;

  if (tp->get_node_alive(nodeId) &&
      (tp->getNodeSequence(nodeId) == seq)) {

    tCon->theMagicNumber = 0x37412619;

    if (doSendScan(nodeId) == -1)
      return -1;

    m_executed= true; // Mark operation as executed
    return 0;
  } else {
    if (!(tp->get_node_stopping(nodeId) &&
          (tp->getNodeSequence(nodeId) == seq))){
      TRACE_DEBUG("The node is hard dead when attempting to start a scan");
      setErrorCode(4029);
      tCon->theReleaseOnClose = true;
    } else {
      TRACE_DEBUG("The node is stopping when attempting to start a scan");
      setErrorCode(4030);
    }//if
    tCon->theCommitStatus = NdbTransaction::Aborted;
  }//if
  return -1;
}


int 
NdbScanOperation::nextResult(bool fetchAllowed, bool forceSend)
{
  /* Defer to NdbRecord implementation, which will copy values
   * out into the user's RecAttr objects.
   */
  const char * dummyOutRowPtr;

  if (unlikely(! m_scanUsingOldApi))
  {
    /* Cannot mix NdbRecAttr and NdbRecord methods in one operation */
    setErrorCode(4284);
    return -1;
  }
    

  return nextResult(&dummyOutRowPtr,
                    fetchAllowed,
                    forceSend);
};

/* nextResult() for NdbRecord operation. */
int
NdbScanOperation::nextResult(const char ** out_row_ptr,
                             bool fetchAllowed, bool forceSend)
{
  int res;

  if ((res = nextResultNdbRecord(*out_row_ptr, fetchAllowed, forceSend)) == 0) {
    NdbBlob* tBlob= theBlobList;
    NdbRecAttr *getvalue_recattr= theReceiver.theFirstRecAttr;
    if (((UintPtr)tBlob | (UintPtr)getvalue_recattr) != 0)
    {
      Uint32 idx= m_current_api_receiver;
      assert(idx < m_api_receivers_count);
      const NdbReceiver *receiver= m_api_receivers[m_current_api_receiver];
      Uint32 pos= 0;

      /* First take care of any getValue(). */
      while (getvalue_recattr != NULL)
      {
        const char *attr_data;
        Uint32 attr_size;
        if (receiver->getScanAttrData(attr_data, attr_size, pos) == -1)
          return -1;
        if (!getvalue_recattr->receive_data((const Uint32 *)attr_data,
                                            attr_size))
          return -1;                            // purecov: deadcode
        getvalue_recattr= getvalue_recattr->next();
      }

      /* Handle blobs. */
      if (tBlob)
      {
        Uint32 infoword;                          // Not used for blobs
        Uint32 key_length;
        const char *key_data;
        res= receiver->get_keyinfo20(infoword, key_length, key_data);
        if (res == -1)
          return -1;

        do
        {
          if (tBlob->atNextResultNdbRecord(key_data, key_length*4) == -1)
            return -1;
          tBlob= tBlob->theNext;
        } while (tBlob != 0);
        /* Flush blob part ops on behalf of user. */
        if (m_transConnection->executePendingBlobOps() == -1)
          return -1;
      }
    }
    return 0;
  }
  return res;
}

int
NdbScanOperation::nextResultNdbRecord(const char * & out_row,
                                      bool fetchAllowed, bool forceSend)
{
  if (m_ordered)
    return ((NdbIndexScanOperation*)this)->next_result_ordered_ndbrecord
      (out_row, fetchAllowed, forceSend);

  /* Return a row immediately if any is available. */
  while (m_current_api_receiver < m_api_receivers_count)
  {
    NdbReceiver *tRec= m_api_receivers[m_current_api_receiver];
    if (tRec->nextResult())
    {
      out_row= tRec->get_row();
      return 0;
    }
    m_current_api_receiver++;
  }

  if (!fetchAllowed)
  {
    /*
      Application wants to be informed that no more rows are available
      immediately.
    */
    return 2;
  }

  /* Now we have to wait for more rows (or end-of-file on all receivers). */
  Uint32 nodeId = theNdbCon->theDBnode;
  TransporterFacade* tp = theNdb->theImpl->m_transporter_facade;
  int retVal= 2;
  Uint32 idx, last;
  /*
    The rest needs to be done under mutex due to synchronization with receiver
    thread.
  */
  PollGuard poll_guard(tp, &theNdb->theImpl->theWaiter,
                       theNdb->theNdbBlockNumber);

  const Uint32 seq= theNdbCon->theNodeSequence;

  if(theError.code)
  {
    goto err4;
  }

  if(seq == tp->getNodeSequence(nodeId) &&
     send_next_scan(m_current_api_receiver, false) == 0)
  {
    idx= m_current_api_receiver;
    last= m_api_receivers_count;
    Uint32 timeout= tp->m_waitfor_timeout;

    do {
      if (theError.code){
        setErrorCode(theError.code);
        return -1;
      }

      Uint32 cnt= m_conf_receivers_count;
      Uint32 sent= m_sent_receivers_count;

      if (cnt > 0)
      {
        /* New receivers with completed batches available. */
        memcpy(m_api_receivers+last, m_conf_receivers, cnt * sizeof(char*));
        last+= cnt;
        m_conf_receivers_count= 0;
      }
      else if (retVal == 2 && sent > 0)
      {
        /* No completed... */
        int ret_code= poll_guard.wait_scan(3*timeout, nodeId, forceSend);
        if (ret_code == 0 && seq == tp->getNodeSequence(nodeId)) {
          continue;
        } else if(ret_code == -1){
          retVal= -1;
        } else {
          idx= last;
          retVal= -2; //return_code;
        }
      }
      else if (retVal == 2)
      {
        /**
         * No completed & no sent -> EndOfData
         */
        theError.code= -1; // make sure user gets error if he tries again
        return 1;
      }

      if (retVal == 0)
        break;

      while (idx < last)
      {
        NdbReceiver* tRec= m_api_receivers[idx];
        if (tRec->nextResult())
        {
          out_row= tRec->get_row();
          retVal= 0;
          break;
        }
        idx++;
      }
    } while(retVal == 2);
  } else {
    retVal = -3;
  }

  m_api_receivers_count= last;
  m_current_api_receiver= idx;

  switch(retVal)
  {
  case 0:
  case 1:
  case 2:
    return retVal;
  case -1:
    setErrorCode(4008); // Timeout
    break;
  case -2:
    setErrorCode(4028); // Node fail
    break;
  case -3: // send_next_scan -> return fail (set error-code self)
    if(theError.code == 0)
      setErrorCode(4028); // seq changed = Node fail
    break;
  case -4:
err4:
    setErrorCode(theError.code);
    break;
  }

  theNdbCon->theTransactionIsStarted= false;
  theNdbCon->theReleaseOnClose= true;
  return -1;
}

int
NdbScanOperation::send_next_scan(Uint32 cnt, bool stopScanFlag)
{
  if(cnt > 0){
    NdbApiSignal tSignal(theNdb->theMyRef);
    tSignal.setSignal(GSN_SCAN_NEXTREQ);
    
    Uint32* theData = tSignal.getDataPtrSend();
    theData[0] = theNdbCon->theTCConPtr;
    theData[1] = stopScanFlag == true ? 1 : 0;
    Uint64 transId = theNdbCon->theTransactionId;
    theData[2] = transId;
    theData[3] = (Uint32) (transId >> 32);
    
    /**
     * Prepare ops
     */
    Uint32 last = m_sent_receivers_count;
    Uint32 * prep_array = (cnt > 21 ? m_prepared_receivers : theData + 4);
    Uint32 sent = 0;
    for(Uint32 i = 0; i<cnt; i++){
      NdbReceiver * tRec = m_api_receivers[i];
      if((prep_array[sent] = tRec->m_tcPtrI) != RNIL)
      {
        m_sent_receivers[last+sent] = tRec;
        tRec->m_list_index = last+sent;
        tRec->prepareSend();
        sent++;
      }
    }
    memmove(m_api_receivers, m_api_receivers+cnt, 
            (theParallelism-cnt) * sizeof(char*));
    
    int ret = 0;
    if(sent)
    {
      Uint32 nodeId = theNdbCon->theDBnode;
      TransporterFacade * tp = theNdb->theImpl->m_transporter_facade;
      if(cnt > 21){
        tSignal.setLength(4);
        LinearSectionPtr ptr[3];
        ptr[0].p = prep_array;
        ptr[0].sz = sent;
        ret = tp->sendSignal(&tSignal, nodeId, ptr, 1);
      } else {
        tSignal.setLength(4+sent);
        ret = tp->sendSignal(&tSignal, nodeId);
      }
    }
    m_sent_receivers_count = last + sent;
    m_api_receivers_count -= cnt;
    m_current_api_receiver = 0;
    
    return ret;
  }
  return 0;
}

int 
NdbScanOperation::prepareSend(Uint32  TC_ConnectPtr, Uint64  TransactionId)
{
  abort();
  return 0;
}

int 
NdbScanOperation::doSend(int ProcessorId)
{
  return 0;
}

void NdbScanOperation::close(bool forceSend, bool releaseOp)
{
  DBUG_ENTER("NdbScanOperation::close");
  DBUG_PRINT("enter", ("this: 0x%lx  tcon: 0x%lx  con: 0x%lx  force: %d  release: %d",
                       (long) this,
                       (long) m_transConnection, (long) theNdbCon,
                       forceSend, releaseOp));

  if(m_transConnection){
    if(DEBUG_NEXT_RESULT)
      ndbout_c("close() theError.code = %d "
               "m_api_receivers_count = %d "
               "m_conf_receivers_count = %d "
               "m_sent_receivers_count = %d",
               theError.code, 
               m_api_receivers_count,
               m_conf_receivers_count,
               m_sent_receivers_count);
    
    TransporterFacade* tp = theNdb->theImpl->m_transporter_facade;
    /*
      The PollGuard has an implicit call of unlock_and_signal through the
      ~PollGuard method. This method is called implicitly by the compiler
      in all places where the object is out of context due to a return,
      break, continue or simply end of statement block
    */
    PollGuard poll_guard(tp, &theNdb->theImpl->theWaiter,
                         theNdb->theNdbBlockNumber);
    close_impl(tp, forceSend, &poll_guard);
  }

  NdbConnection* tCon = theNdbCon;
  NdbConnection* tTransCon = m_transConnection;
  theNdbCon = NULL;
  m_transConnection = NULL;

  if (tTransCon && releaseOp) 
  {
    NdbIndexScanOperation* tOp = (NdbIndexScanOperation*)this;

    bool ret = true;
    if (theStatus != WaitResponse)
    {
      /**
       * Not executed yet
       */
      ret = 
        tTransCon->releaseScanOperation(&tTransCon->m_theFirstScanOperation,
                                        &tTransCon->m_theLastScanOperation,
                                        tOp);
    }
    else
    {
      ret = tTransCon->releaseScanOperation(&tTransCon->m_firstExecutedScanOp,
                                            0, tOp);
    }
    assert(ret);
  }
  
  tCon->theScanningOp = 0;
  theNdb->closeTransaction(tCon);
  theNdb->theRemainingStartTransactions--;
  DBUG_VOID_RETURN;
}

void
NdbScanOperation::execCLOSE_SCAN_REP(){
  m_conf_receivers_count = 0;
  m_sent_receivers_count = 0;
}

void NdbScanOperation::release()
{
  if(theNdbCon != 0 || m_transConnection != 0){
    close();
  }
  for(Uint32 i = 0; i<m_allocated_receivers; i++){
    m_receivers[i]->release();
  }
  if (m_scan_buffer)
  {
    delete[] m_scan_buffer;
    m_scan_buffer= NULL;
  }

  NdbOperation::release();
  
  if(theSCAN_TABREQ)
  {
    theNdb->releaseSignal(theSCAN_TABREQ);
    theSCAN_TABREQ = 0;
  }
}

/*
 * This method finalises an Old API defined scan
 * This is done just prior to scan execution
 * The parameters provided via the RecAttr scan interface are
 * used to create an NdbRecord based scan
 */
int NdbScanOperation::finaliseScanOldApi()
{
  /* For a scan we use an NdbRecord structure for this
   * table, and add the user-requested values in a similar
   * way to the extra GetValues mechanism
   */
  assert(theOperationType == OpenScanRequest |
         theOperationType == OpenRangeScanRequest);

  /* Prepare ScanOptions structure using saved parameters */
  ScanOptions options;
  options.optionsPresent=(ScanOptions::SO_SCANFLAGS |
                          ScanOptions::SO_PARALLEL |
                          ScanOptions::SO_BATCH);

  options.scan_flags= m_savedScanFlagsOldApi;
  options.parallel= m_savedParallelOldApi;
  options.batch= m_savedBatchOldApi;

  /* customData, interpretedCode or partitionId should 
   * already be set in the operation members - no need 
   * to pass in as ScanOptions
   */

  /* Next, call scanTable, passing in some of the 
   * parameters we saved
   * It will look after building the correct signals
   */
  int result= -1;

  const unsigned char* emptyMask= 
    (const unsigned char*) NdbDictionaryImpl::m_emptyMask;

  if (theOperationType == OpenScanRequest)
    /* Create table scan operation with an empty
     * mask for NdbRecord values
     */
    result= scanTableImpl(m_currentTable->m_ndbrecord,
                          m_savedLockModeOldApi,
                          emptyMask,
                          &options,
                          sizeof(ScanOptions));
  else
  {
    assert(theOperationType == OpenRangeScanRequest);
    NdbIndexScanOperation *isop = 
<<<<<<< HEAD
      reinterpret_cast<NdbIndexScanOperation*>(this);

    /* Prepare a single bound if necessary */
    NdbIndexScanOperation::IndexBound ib;
    if (isop->buildIndexBoundOldApi(ib) != 0)
      return -1;
=======
      static_cast<NdbIndexScanOperation*>(this);

    /* Prepare a single bound if necessary */
    NdbIndexScanOperation::IndexBound ib;
    NdbIndexScanOperation::IndexBound* ib_ptr= NULL;

    switch (isop->buildIndexBoundOldApi(ib)) {
    case 0:
      /* Bound was specified */
      ib_ptr= &ib;
      break;
    case 1:
      /* No bound was specified */
      ib_ptr= NULL; 
      break;
    default:
      return -1;
    }
>>>>>>> b07947fd

    /* If this is an ordered scan, then we need
     * the pk columns in the mask, otherwise we
     * don't
     */
    const unsigned char * resultMask= 
      ((m_savedScanFlagsOldApi & SF_OrderBy) !=0) ? 
<<<<<<< HEAD
      m_currentTable->m_pkMask : 
=======
      m_accessTable->m_pkMask : 
>>>>>>> b07947fd
      emptyMask;

    result= isop->scanIndexImpl(m_accessTable->m_ndbrecord,
                                m_currentTable->m_ndbrecord,
                                m_savedLockModeOldApi,
                                resultMask,
<<<<<<< HEAD
                                &ib,
=======
                                ib_ptr,
>>>>>>> b07947fd
                                &options,
                                sizeof(ScanOptions));

    isop->releaseIndexBoundOldApi();
  }

  /* Free any scan-owned ScanFilter generated InterpretedCode
   * object
   */
  freeInterpretedCodeOldApi();

  return result;
}

/***************************************************************************
int prepareSendScan(Uint32 aTC_ConnectPtr,
                    Uint64 aTransactionId)

Return Value:   Return 0 : preparation of send was succesful.
                Return -1: In all other case.   
Parameters:     aTC_ConnectPtr: the Connect pointer to TC.
                aTransactionId: the Transaction identity of the transaction.
Remark:         Puts the the final data into ATTRINFO signal(s)  after this 
                we know the how many signal to send and their sizes
***************************************************************************/
int NdbScanOperation::prepareSendScan(Uint32 aTC_ConnectPtr,
                                      Uint64 aTransactionId){
  if (theInterpretIndicator != 1 ||
      (theOperationType != OpenScanRequest &&
       theOperationType != OpenRangeScanRequest)) {
    setErrorCodeAbort(4005);
    return -1;
  }

  theErrorLine = 0;

  /* All scans use NdbRecord at this stage */
  assert(m_attribute_record);

  /* Some signal building code sets all intermediate ATTRINFOs to
   * max length, and it's this line's job to set the correct
   * value for the last signal
   */
  theCurrentATTRINFO->setLength(theAI_LenInCurrAI);

  /**
   * Prepare all receivers
   */
  theReceiver.prepareSend();
  bool keyInfo = m_keyInfo;
  Uint32 key_size= keyInfo ? m_attribute_record->m_keyLenInWords : 0;

  /**
   * The number of records sent by each LQH is calculated and the kernel
   * is informed of this number by updating the SCAN_TABREQ signal
   */
  ScanTabReq * req = CAST_PTR(ScanTabReq, theSCAN_TABREQ->getDataPtrSend());
  Uint32 batch_size = req->first_batch_size; // User specified
  Uint32 batch_byte_size, first_batch_size;
  theReceiver.calculate_batch_size(key_size,
                                   theParallelism,
                                   batch_size,
                                   batch_byte_size,
                                   first_batch_size,
                                   m_attribute_record);
  ScanTabReq::setScanBatch(req->requestInfo, batch_size);
  req->batch_byte_size= batch_byte_size;
  req->first_batch_size= first_batch_size;

  /**
   * Set keyinfo, nodisk and distribution key flags in 
   * ScanTabReq
   *  (Always keyinfo when using blobs)
   */
  Uint32 reqInfo = req->requestInfo;
  ScanTabReq::setKeyinfoFlag(reqInfo, keyInfo);
  ScanTabReq::setNoDiskFlag(reqInfo, m_no_disk_flag);

  /* Set distribution key info if required */
  ScanTabReq::setDistributionKeyFlag(reqInfo, theDistrKeyIndicator_);
  req->requestInfo = reqInfo;
  req->distributionKey= theDistributionKey;

  theSCAN_TABREQ->setLength(ScanTabReq::StaticLength + theDistrKeyIndicator_);

  /* All scans use NdbRecord internally */
  assert(theStatus == UseNdbRecord);
  
  Uint32 extra_size= 0;
  if (unlikely(theReceiver.theFirstRecAttr != NULL))
    extra_size= calcGetValueSize();
  
  assert(theParallelism > 0);
  Uint32 rowsize= m_receivers[0]->ndbrecord_rowsize(m_attribute_record,
                                                    key_size,
                                                    m_read_range_no,
                                                    extra_size);
  Uint32 bufsize= batch_size*rowsize;
  char *buf= new char[bufsize*theParallelism];
  if (!buf)
  {
    setErrorCodeAbort(4000); // "Memory allocation error"
    return -1;
  }
  assert(!m_scan_buffer);
  m_scan_buffer= buf;
  
  for (Uint32 i = 0; i<theParallelism; i++)
  {
    m_receivers[i]->do_setup_ndbrecord(m_attribute_record, batch_size,
                                       key_size, m_read_range_no,
                                       rowsize, buf,
                                       theReceiver.m_record.m_column_count);
    buf+= bufsize;
  }

  /* Update ATTRINFO section sizes info */
  if (doSendSetAISectionSizes() == -1)
    return -1;

  return 0;
}

int
NdbScanOperation::doSendSetAISectionSizes()
{
  // Set the scan AI section sizes.
  theFirstATTRINFO->setData(theInitialReadSize, 4);
  theFirstATTRINFO->setData(theInterpretedSize, 5);
  theFirstATTRINFO->setData(0, 6); // Update size
  theFirstATTRINFO->setData(0, 7); // Final read size
  theFirstATTRINFO->setData(theSubroutineSize, 8); 

  return 0;
}

/*
  Compute extra space needed to buffer getValue() results in NdbRecord
  scans.
 */
Uint32
NdbScanOperation::calcGetValueSize()
{
  Uint32 size= 0;
  const NdbRecAttr *ra= theReceiver.theFirstRecAttr;
  while (ra != NULL)
  {
    size+= sizeof(Uint32) + ra->getColumn()->getSizeInBytes();
    ra= ra->next();
  }
  return size;
}

/*****************************************************************************
int doSendScan()

Return Value:   Return >0 : send was succesful, returns number of signals sent
                Return -1: In all other case.   
Parameters:     aProcessorId: Receiving processor node
Remark:         Sends the ATTRINFO signal(s)
*****************************************************************************/
int
NdbScanOperation::doSendScan(int aProcessorId)
{
  Uint32 tSignalCount = 0;
  NdbApiSignal* tSignal;
 
  if (theInterpretIndicator != 1 ||
      (theOperationType != OpenScanRequest &&
       theOperationType != OpenRangeScanRequest)) {
      setErrorCodeAbort(4005);
      return -1;
  }
  
  assert(theSCAN_TABREQ != NULL);
  tSignal = theSCAN_TABREQ;
  
  Uint32 tupKeyLen = theTupKeyLen;
  Uint32 aTC_ConnectPtr = theNdbCon->theTCConPtr;
  Uint64 transId = theNdbCon->theTransactionId;
  
  /**
   * Update the "attribute info length in words" in SCAN_TABREQ before 
   * sending it. This could not be done before as it is possible to 
   * add bounds to an index scan after it is defined using 
   * scanIndex.
   */
  ScanTabReq * const req = CAST_PTR(ScanTabReq, tSignal->getDataPtrSend());
  if (unlikely(theTotalCurrAI_Len > ScanTabReq::MaxTotalAttrInfo)) {
    setErrorCode(4257);
    return -1;
  }
  req->attrLenKeyLen = (tupKeyLen << 16) | theTotalCurrAI_Len;

  TransporterFacade *tp = theNdb->theImpl->m_transporter_facade;
  LinearSectionPtr ptr[3];
  ptr[0].p = m_prepared_receivers;
  ptr[0].sz = theParallelism;
  if (tp->sendSignal(tSignal, aProcessorId, ptr, 1) == -1) {
    setErrorCode(4002);
    return -1;
  } 

  if (tupKeyLen > 0){
    // must have at least one signal since it contains attrLen for bounds
    assert(theLastKEYINFO != NULL);
    tSignal = theLastKEYINFO;
    tSignal->setLength(KeyInfo::HeaderLength + theTotalNrOfKeyWordInSignal);
    
    assert(theSCAN_TABREQ->next() != NULL);
    tSignal = theSCAN_TABREQ->next();
    
    NdbApiSignal* last;
    do {
      KeyInfo * keyInfo = CAST_PTR(KeyInfo, tSignal->getDataPtrSend());
      keyInfo->connectPtr = aTC_ConnectPtr;
      keyInfo->transId[0] = Uint32(transId);
      keyInfo->transId[1] = Uint32(transId >> 32);
      
      if (tp->sendSignal(tSignal,aProcessorId) == -1){
        setErrorCode(4002);
        return -1;
      }
      
      tSignalCount++;
      last = tSignal;
      tSignal = tSignal->next();
    } while(last != theLastKEYINFO);
  }
  
  tSignal = theFirstATTRINFO;
  while (tSignal != NULL) {
    AttrInfo * attrInfo = CAST_PTR(AttrInfo, tSignal->getDataPtrSend());
    attrInfo->connectPtr = aTC_ConnectPtr;
    attrInfo->transId[0] = Uint32(transId);
    attrInfo->transId[1] = Uint32(transId >> 32);
    
    if (tp->sendSignal(tSignal,aProcessorId) == -1){
      setErrorCode(4002);
      return -1;
    }
    tSignalCount++;
    tSignal = tSignal->next();
  }    
  theStatus = WaitResponse;  

  m_curr_row = 0;
  m_sent_receivers_count = theParallelism;
  if(m_ordered)
  {
    m_current_api_receiver = theParallelism;
    m_api_receivers_count = theParallelism;
  }
  
  return tSignalCount;
}//NdbOperation::doSendScan()


/* This method retrieves a pointer to the keyinfo for the current
 * row - it is used when creating a scan takeover operation
 */
int
NdbScanOperation::getKeyFromKEYINFO20(Uint32* data, Uint32 & size)
{
  NdbRecAttr * tRecAttr = m_curr_row;
  if(tRecAttr)
  {
    const Uint32 * src = (Uint32*)tRecAttr->aRef();

    assert(tRecAttr->get_size_in_bytes() > 0);
    assert(tRecAttr->get_size_in_bytes() < 65536);
    const Uint32 len = (tRecAttr->get_size_in_bytes() + 3)/4-1;

    assert(size >= len);
    memcpy(data, src, 4*len);
    size = len;
    return 0;
  }
  return -1;
}


/* This method retrieves a pointer to the keyinfo for the current
 * row - it is used when creating a scan takeover operation
 */
int
NdbScanOperation::getKeyFromKEYINFO20(Uint32* data, Uint32 & size)
{
  NdbRecAttr * tRecAttr = m_curr_row;
  if(tRecAttr)
  {
    const Uint32 * src = (Uint32*)tRecAttr->aRef();

    assert(tRecAttr->get_size_in_bytes() > 0);
    assert(tRecAttr->get_size_in_bytes() < 65536);
    const Uint32 len = (tRecAttr->get_size_in_bytes() + 3)/4-1;

    assert(size >= len);
    memcpy(data, src, 4*len);
    size = len;
    return 0;
  }
  return -1;
}

/*****************************************************************************
 * NdbOperation* takeOverScanOp(NdbTransaction* updateTrans);
 *
 * Parameters:     The update transactions NdbTransaction pointer.
 * Return Value:   A reference to the transferred operation object 
 *                   or NULL if no success.
 * Remark:         Take over the scanning transactions NdbOperation 
 *                 object for a tuple to an update transaction, 
 *                 which is the last operation read in nextScanResult()
 *                 (theNdbCon->thePreviousScanRec)
 *
 *     FUTURE IMPLEMENTATION:   (This note was moved from header file.)
 *     In the future, it will even be possible to transfer 
 *     to a NdbTransaction on another Ndb-object.  
 *     In this case the receiving NdbTransaction-object must call 
 *     a method receiveOpFromScan to actually receive the information.  
 *     This means that the updating transactions can be placed
 *     in separate threads and thus increasing the parallelism during
 *     the scan process. 
 ****************************************************************************/
NdbOperation*
NdbScanOperation::takeOverScanOp(OperationType opType, NdbTransaction* pTrans)
{
  if (!m_scanUsingOldApi)
  {
    setErrorCodeAbort(4284);
    return NULL;
  }

  if (!m_keyInfo)
  {
    // Cannot take over lock if no keyinfo was requested
    setErrorCodeAbort(4604);
    return NULL;
  }

  /*
   * Get the Keyinfo from the NdbRecord result row
   */
  Uint32 infoword= 0;
  Uint32 len= 0;
  const Uint32 *src= NULL;

  Uint32 idx= m_current_api_receiver;
  if (idx >= m_api_receivers_count)
    return NULL;
  const NdbReceiver *receiver= m_api_receivers[m_current_api_receiver];

  /* Get this row's KeyInfo data */
  int res= receiver->get_keyinfo20(infoword, len, (const char*&) src);
  if (res == -1)
    return NULL;

  NdbOperation * newOp = pTrans->getNdbOperation(m_currentTable);
  if (newOp == NULL){
    return NULL;
  }
  pTrans->theSimpleState = 0;
    
  assert(len > 0);
  assert(len < 16384);

  newOp->theTupKeyLen = len;
  newOp->theOperationType = opType;
  newOp->m_abortOption = AbortOnError;
  switch (opType) {
  case (ReadRequest):
    newOp->theLockMode = theLockMode;
    // Fall through
  case (DeleteRequest):
    newOp->theStatus = GetValue;
    break;
  default:
    newOp->theStatus = SetValue;
  }
  const Uint32 tScanInfo = infoword & 0x3FFFF;
  const Uint32 tTakeOverFragment = infoword >> 20;
  {
    UintR scanInfo = 0;
    TcKeyReq::setTakeOverScanFlag(scanInfo, 1);
    TcKeyReq::setTakeOverScanFragment(scanInfo, tTakeOverFragment);
    TcKeyReq::setTakeOverScanInfo(scanInfo, tScanInfo);
    newOp->theScanInfo = scanInfo;
    newOp->theDistrKeyIndicator_ = 1;
    newOp->theDistributionKey = tTakeOverFragment;
  }
  
  // Copy the first 8 words of key info from KEYINF20 into TCKEYREQ
  TcKeyReq * tcKeyReq = CAST_PTR(TcKeyReq,newOp->theTCREQ->getDataPtrSend());
  Uint32 i = 0;
  for (i = 0; i < TcKeyReq::MaxKeyInfo && i < len; i++) {
    tcKeyReq->keyInfo[i] = * src++;
  }
  
  if(i < len){
    NdbApiSignal* tSignal = theNdb->getSignal();
    newOp->theTCREQ->next(tSignal); 
    
    Uint32 left = len - i;
    while(tSignal && left > KeyInfo::DataLength){
      tSignal->setSignal(GSN_KEYINFO);
      KeyInfo * keyInfo = CAST_PTR(KeyInfo, tSignal->getDataPtrSend());
      memcpy(keyInfo->keyData, src, 4 * KeyInfo::DataLength);
      src += KeyInfo::DataLength;
      left -= KeyInfo::DataLength;
      
      tSignal->next(theNdb->getSignal());
      tSignal = tSignal->next();
    }
    
    if(tSignal && left > 0){
      tSignal->setSignal(GSN_KEYINFO);
      KeyInfo * keyInfo = CAST_PTR(KeyInfo, tSignal->getDataPtrSend());
      memcpy(keyInfo->keyData, src, 4 * left);
    }      
  }
  /* create blob handles automatically for a delete - other ops must
   * create manually
   */
  if (opType == DeleteRequest && m_currentTable->m_noOfBlobs != 0) {
    for (unsigned i = 0; i < m_currentTable->m_columns.size(); i++) {
      NdbColumnImpl* c = m_currentTable->m_columns[i];
      assert(c != 0);
      if (c->getBlobType()) {
        if (newOp->getBlobHandle(pTrans, c) == NULL)
          return NULL;
      }
    }
  }
  
  return newOp;
}

NdbOperation*
NdbScanOperation::takeOverScanOpNdbRecord(OperationType opType,
                                          NdbTransaction* pTrans,
                                          const NdbRecord *record,
                                          char *row,
                                          const unsigned char *mask,
                                          const NdbOperation::OperationOptions *opts,
                                          Uint32 sizeOfOptions)
{
  int res;

  if (!m_attribute_record)
  {
    setErrorCodeAbort(4284);
    return NULL;
  }
  if (!record)
  {
    setErrorCodeAbort(4285);
    return NULL;
  }
  if (!m_keyInfo)
  {
    // Cannot take over lock if no keyinfo was requested
    setErrorCodeAbort(4604);
    return NULL;
  }
  if (record->flags & NdbRecord::RecIsIndex)
<<<<<<< HEAD
  {
    /* result_record must be a base table ndbrecord, not an index ndbrecord */
    setErrorCodeAbort(4340);
    return NULL;
  }

  NdbOperation *op= pTrans->getNdbOperation(record->table, NULL, true);
  if (!op)
    return NULL;

  pTrans->theSimpleState= 0;
  op->theStatus= NdbOperation::UseNdbRecord;
  op->theOperationType= opType;
  op->m_abortOption= AbortOnError;
  op->m_key_record= NULL;       // This means m_key_row has KEYINFO20 data
  op->m_attribute_record= record;
  /*
    The m_key_row pointer is only valid until next call of
    nextResult(fetchAllowed=true). But that is ok, since the lock is also
    only valid until that time, so the application must execute() the new
    operation before then.
   */

  /* Now find the current row, and extract keyinfo. */
  Uint32 idx= m_current_api_receiver;
  if (idx >= m_api_receivers_count)
    return NULL;
  const NdbReceiver *receiver= m_api_receivers[m_current_api_receiver];
  Uint32 infoword;
  res= receiver->get_keyinfo20(infoword, op->m_keyinfo_length, op->m_key_row);
  if (res==-1)
    return NULL;
  Uint32 scanInfo= 0;
  TcKeyReq::setTakeOverScanFlag(scanInfo, 1);
  Uint32 fragment= infoword >> 20;
  TcKeyReq::setTakeOverScanFragment(scanInfo, fragment);
  TcKeyReq::setTakeOverScanInfo(scanInfo, infoword & 0x3FFFF);
  op->theScanInfo= scanInfo;
  op->theDistrKeyIndicator_= 1;
  op->theDistributionKey= fragment;

  op->m_attribute_row= row;
  record->copyMask(op->m_read_mask, mask);

  if (opType == ReadRequest)
  {
    op->theLockMode= theLockMode;
    /*
     * Apart from taking over the row lock, we also support reading again,
     * though typical usage will probably use an empty mask to read nothing.
     */
    op->theReceiver.getValues(record, row);
  }
  else if (opType == DeleteRequest && row != NULL)
  {
    /* Delete with a 'pre-read' - prepare the Receiver */
    op->theReceiver.getValues(record, row);
  }


  /* Handle any OperationOptions */
  if (opts != NULL)
  {
=======
  {
    /* result_record must be a base table ndbrecord, not an index ndbrecord */
    setErrorCodeAbort(4340);
    return NULL;
  }

  NdbOperation *op= pTrans->getNdbOperation(record->table, NULL, true);
  if (!op)
    return NULL;

  pTrans->theSimpleState= 0;
  op->theStatus= NdbOperation::UseNdbRecord;
  op->theOperationType= opType;
  op->m_abortOption= AbortOnError;
  op->m_key_record= NULL;       // This means m_key_row has KEYINFO20 data
  op->m_attribute_record= record;
  /*
    The m_key_row pointer is only valid until next call of
    nextResult(fetchAllowed=true). But that is ok, since the lock is also
    only valid until that time, so the application must execute() the new
    operation before then.
   */

  /* Now find the current row, and extract keyinfo. */
  Uint32 idx= m_current_api_receiver;
  if (idx >= m_api_receivers_count)
    return NULL;
  const NdbReceiver *receiver= m_api_receivers[m_current_api_receiver];
  Uint32 infoword;
  res= receiver->get_keyinfo20(infoword, op->m_keyinfo_length, op->m_key_row);
  if (res==-1)
    return NULL;
  Uint32 scanInfo= 0;
  TcKeyReq::setTakeOverScanFlag(scanInfo, 1);
  Uint32 fragment= infoword >> 20;
  TcKeyReq::setTakeOverScanFragment(scanInfo, fragment);
  TcKeyReq::setTakeOverScanInfo(scanInfo, infoword & 0x3FFFF);
  op->theScanInfo= scanInfo;
  op->theDistrKeyIndicator_= 1;
  op->theDistributionKey= fragment;

  op->m_attribute_row= row;
  record->copyMask(op->m_read_mask, mask);

  if (opType == ReadRequest)
  {
    op->theLockMode= theLockMode;
    /*
     * Apart from taking over the row lock, we also support reading again,
     * though typical usage will probably use an empty mask to read nothing.
     */
    op->theReceiver.getValues(record, row);
  }
  else if (opType == DeleteRequest && row != NULL)
  {
    /* Delete with a 'pre-read' - prepare the Receiver */
    op->theReceiver.getValues(record, row);
  }


  /* Handle any OperationOptions */
  if (opts != NULL)
  {
>>>>>>> b07947fd
    /* Delegate to static method in NdbOperation */
    Uint32 result = NdbOperation::handleOperationOptions (opType,
                                                          opts,
                                                          sizeOfOptions,
                                                          op);
    if (result != 0)
    {
      setErrorCodeAbort(result);
      return NULL;
    }
  }


  /* Setup Blob handles... */
  switch (opType)
  {
  case ReadRequest:
  case UpdateRequest:
    if (unlikely(record->flags & NdbRecord::RecHasBlob))
    {
      if (op->getBlobHandlesNdbRecord(pTrans) == -1)
        return NULL;
    }
    
    break;

  case DeleteRequest:
    /* Create blob handles if required, to properly delete all blob parts
     * If a pre-delete-read was requested, check that it does not ask for
     * Blob columns to be read.
     */
    if (unlikely(record->flags & NdbRecord::RecTableHasBlob))
    {
      if (op->getBlobHandlesNdbRecordDelete(pTrans,
                                            row != NULL) == -1)
        return NULL;
    }
    break;
  default:
    assert(false);
    return NULL;
  }

  /* Now prepare the signals to be sent...
   */
  int returnCode=op->buildSignalsNdbRecord(pTrans->theTCConPtr, 
                                           pTrans->theTransactionId);

  if (returnCode)
  {
    // buildSignalsNdbRecord should have set the error status
    // So we can return NULL
    return NULL;
  }

  return op;
}

NdbBlob*
NdbScanOperation::getBlobHandle(const char* anAttrName)
{
  /* We need the row KeyInfo for Blobs
   * Old Api scans have saved flags at this point
   */
  if (m_scanUsingOldApi)
    m_savedScanFlagsOldApi|= SF_KeyInfo;
  else
    m_keyInfo= 1;

  return NdbOperation::getBlobHandle(m_transConnection, 
                                     m_currentTable->getColumn(anAttrName));
}

NdbBlob*
NdbScanOperation::getBlobHandle(Uint32 anAttrId)
{
  /* We need the row KeyInfo for Blobs 
   * Old Api scans have saved flags at this point
   */
  if (m_scanUsingOldApi)
    m_savedScanFlagsOldApi|= SF_KeyInfo;
  else
    m_keyInfo= 1;

  return NdbOperation::getBlobHandle(m_transConnection, 
                                     m_currentTable->getColumn(anAttrId));
}

NdbRecAttr*
NdbScanOperation::getValue_NdbRecord_scan(const NdbColumnImpl* attrInfo,
                                          char* aValue)
{
  DBUG_ENTER("NdbScanOperation::getValue_NdbRecord_scan");
  int res;
  Uint32 ah;
  NdbRecAttr *ra;
  DBUG_PRINT("info", ("Column: %u", attrInfo->m_attrId));
  AttributeHeader::init(&ah, attrInfo->m_attrId, 0);
  res= insertATTRINFO(ah);
  if (res==-1)
    DBUG_RETURN(NULL);
  theInitialReadSize= theTotalCurrAI_Len - AttrInfo::SectionSizeInfoLength;
  ra= theReceiver.getValue(attrInfo, aValue);
  if (!ra)
  {
    setErrorCodeAbort(4000);
    DBUG_RETURN(NULL);
  }
  theErrorLine++;
  DBUG_RETURN(ra);
}

NdbRecAttr*
NdbScanOperation::getValue_NdbRecAttr_scan(const NdbColumnImpl* attrInfo,
                                           char* aValue)
{
  NdbRecAttr *recAttr= NULL;

  /* Get a RecAttr object, which is linked in to the Receiver's
   * RecAttr linked list, and return to caller
   */
  if (attrInfo != NULL) {
    m_no_disk_flag &= 
      (attrInfo->m_storageType == NDB_STORAGETYPE_MEMORY);
  
    recAttr = theReceiver.getValue(attrInfo, aValue);
    
    if (recAttr != NULL)
      theErrorLine++;
    else {
      /* MEMORY ALLOCATION ERROR */
      setErrorCodeAbort(4000);
    }
  }
  else {
    /* Attribute name or id not found in the table */
    setErrorCodeAbort(4004);
  }

  return recAttr;
}

NdbRecAttr*
NdbScanOperation::getValue_impl(const NdbColumnImpl *attrInfo, char *aValue)
{
  if (theStatus == UseNdbRecord)
    return getValue_NdbRecord_scan(attrInfo, aValue);
  else
    return getValue_NdbRecAttr_scan(attrInfo, aValue);
}

NdbIndexScanOperation::NdbIndexScanOperation(Ndb* aNdb)
  : NdbScanOperation(aNdb, NdbOperation::OrderedIndexScan)
{
  lowBound.keyRecAttr= highBound.keyRecAttr= NULL;
  initScanBoundStorageOldApi();
}

NdbIndexScanOperation::~NdbIndexScanOperation(){
}

/* This method initialises the old scan bound storage space.
 * It is called from the NdbIndexScanOperation constructor and
 * from NdbTransaction::scanIndex()
 */
void
NdbIndexScanOperation::initScanBoundStorageOldApi()
{
  assert(lowBound.keyRecAttr == NULL);
  assert(highBound.keyRecAttr == NULL);

  oldApiBoundDefined=false;
  lowBound.highestKey= 0;
  lowBound.highestSoFarIsStrict= false;
  /* Need to modify old Api scan bound handling code
   * if max attributes in key becomes > 32
   */
  assert(NDB_MAX_NO_OF_ATTRIBUTES_IN_KEY == 32);
  lowBound.keysPresentBitmap= 0;

  highBound= lowBound;
}

int
NdbIndexScanOperation::setBound(const char* anAttrName, int type, 
                                const void* aValue)
{
  return setBound(m_accessTable->getColumn(anAttrName), type, aValue);
}

int
NdbIndexScanOperation::setBound(Uint32 anAttrId, int type, 
                                const void* aValue)
{
  return setBound(m_accessTable->getColumn(anAttrId), type, aValue);
}

int
NdbIndexScanOperation::equal_impl(const NdbColumnImpl* anAttrObject, 
                                  const char* aValue)
{
  return setBound(anAttrObject, BoundEQ, aValue);
}

NdbRecAttr*
NdbIndexScanOperation::getValue_impl(const NdbColumnImpl* attrInfo, 
                                     char* aValue){
  /* Defer to ScanOperation implementation */
  // TODO : IndexScans always fetch PK columns via their key NdbRecord
  // If the user also requests them, we should avoid fetching them 
  // twice.
  return NdbScanOperation::getValue_impl(attrInfo, aValue);
}


/* Helper for setBound called via the old Api.  
 * Key bound information is stored in the operation for later
 * processing using the normal NdbRecord setBound interface.
 */
int
NdbIndexScanOperation::setBoundHelperOldApi(OldApiScanBoundInfo& boundInfo,
                                            Uint32 maxKeyRecordBytes,
                                            Uint32 index_attrId,
                                            Uint32 valueLen,
                                            bool inclusive,
                                            Uint32 byteOffset,
                                            Uint32 nullbit_byte_offset,
                                            Uint32 nullbit_bit_in_byte,
                                            const void *aValue)
{
  /* Grab RecAttr if necessary */
  if (boundInfo.keyRecAttr == NULL)
  {
    boundInfo.keyRecAttr= theNdb->getRecAttr();
    if (boundInfo.keyRecAttr != NULL)
    {
      boundInfo.keyRecAttr->setup(maxKeyRecordBytes, NULL);
    }
    else
    {
      /* Memory allocation error */
      setErrorCodeAbort(4000);
      return -1;
    }
  }
  
  Uint32 presentBitMask= (1 << (index_attrId & 0x1f));

  if ((boundInfo.keysPresentBitmap & presentBitMask) != 0)
  {
    /* setBound() called twice for same key */
    setErrorCodeAbort(4522);
    return -1;
  }

  /* Set bit in mask for key column presence */
  boundInfo.keysPresentBitmap |= presentBitMask;

  if ((index_attrId + 1) > boundInfo.highestKey)
  {
    // New highest key, check previous keys
    // are non-strict
    if (boundInfo.highestSoFarIsStrict)
    {
      /* Invalid set of range scan bounds */
      setErrorCodeAbort(4259);
      return -1;
    }
    boundInfo.highestKey= (index_attrId + 1);
    boundInfo.highestSoFarIsStrict= !inclusive;
<<<<<<< HEAD
  }
  else
  {
    /* Not highest, key, better not be strict */
    if (!inclusive)
    {
      /* Invalid set of range scan bounds */
      setErrorCodeAbort(4259);
      return -1;
    }
  }

  /* Copy data into correct part of RecAttr */
  assert(byteOffset + valueLen <= maxKeyRecordBytes);
  char *startOfRecord= boundInfo.keyRecAttr->aRef();

  memcpy(startOfRecord+byteOffset,
         aValue, 
         valueLen);

  /* Set Null bit */
  bool nullBit=(aValue == NULL);

  startOfRecord[nullbit_byte_offset]|= 
    (nullBit) << nullbit_bit_in_byte;

  return 0;
}

/*
 * Define bound on index column in range scan.
 */
int
NdbIndexScanOperation::setBound(const NdbColumnImpl* tAttrInfo, 
                                int type, const void* aValue)
=======
  }
  else
  {
    /* Not highest, key, better not be strict */
    if (!inclusive)
    {
      /* Invalid set of range scan bounds */
      setErrorCodeAbort(4259);
      return -1;
    }
  }

  /* Copy data into correct part of RecAttr */
  assert(byteOffset + valueLen <= maxKeyRecordBytes);
  char *startOfRecord= boundInfo.keyRecAttr->aRef();

  memcpy(startOfRecord+byteOffset,
         aValue, 
         valueLen);

  /* Set Null bit */
  bool nullBit=(aValue == NULL);

  startOfRecord[nullbit_byte_offset]|= 
    (nullBit) << nullbit_bit_in_byte;

  return 0;
}

/*
 * Define bound on index column in range scan.
 */
int
NdbIndexScanOperation::setBound(const NdbColumnImpl* tAttrInfo, 
                                int type, const void* aValue)
{
  if (!tAttrInfo)
  {
    setErrorCodeAbort(4318);    // Invalid attribute
    return -1;
  }
  if (oldApiBoundDefined)
  {
    /* Only one scan bound allowed for non-NdbRecord setBound() API */
    setErrorCodeAbort(4513);
    return -1;
  }
  if (theOperationType == OpenRangeScanRequest &&
      (0 <= type && type <= 4)) 
  {
    const NdbRecord *key_record= m_accessTable->m_ndbrecord;
    const Uint32 maxKeyRecordBytes= key_record->m_row_size;

    Uint32 valueLen = 0;
    if (aValue != NULL)
      if (! tAttrInfo->get_var_length(aValue, valueLen)) {
        /* Length parameter in equal/setValue is incorrect */
        setErrorCodeAbort(4209);
        return -1;
      }
    
    /* Get details of column from NdbRecord */
    Uint32 byteOffset= 0;
    
    /* Get the Attr struct from the key NdbRecord for this index Attr */
    Uint32 attrId= tAttrInfo->m_attrId;

    if (attrId >= key_record->key_index_length)
    {
      /* Attempt to set bound on non key column */
      setErrorCodeAbort(4535);
      return -1;
    }
    Uint32 columnNum= key_record->key_indexes[ attrId ];

    if (columnNum >= key_record->noOfColumns)
    {
      /* Internal error in NdbApi */
      setErrorCodeAbort(4005);
      return -1;
    }

    NdbRecord::Attr attr= key_record->columns[ columnNum ];
    
    byteOffset= attr.offset;
    
    bool inclusive= ! ((type == BoundLT) || (type == BoundGT));

    /* Add to lower bound if required */
    if (type == BoundEQ ||
        type == BoundLE ||
        type == BoundLT )
    {
      if (setBoundHelperOldApi(lowBound,
                               maxKeyRecordBytes,
                               tAttrInfo->m_attrId,
                               valueLen,
                               inclusive,
                               byteOffset,
                               attr.nullbit_byte_offset,
                               attr.nullbit_bit_in_byte,
                               aValue) != 0)
        return -1;
    }

    /* Add to upper bound if required */
    if (type == BoundEQ ||
        type == BoundGE ||
        type == BoundGT)
    {
      if (setBoundHelperOldApi(highBound,
                               maxKeyRecordBytes,
                               tAttrInfo->m_attrId,
                               valueLen,
                               inclusive,
                               byteOffset,
                               attr.nullbit_byte_offset,
                               attr.nullbit_bit_in_byte,
                               aValue) != 0)             
        return -1;
    }
    return 0;
  } 
  else {
    /* Can only call setBound/equal() for an NdbIndexScanOperation */
    setErrorCodeAbort(4514);
    return -1;
  }
}


/* Method called just prior to scan execution to initialise
 * the passed in IndexBound for the scan using the information
 * stored by the old API's setBound() call.
 * Return codes 
 *  0 == bound present and built
 *  1 == bound not present
 * -1 == error
 */
int
NdbIndexScanOperation::buildIndexBoundOldApi(IndexBound& ib)
{
  int result= 1;

  if (lowBound.highestKey != 0)
  {
    /* Have a low bound 
     * Check that a contiguous set of keys are supplied.
     * Setup low part of IndexBound
     */
    Uint32 expectedValue= (~(Uint32) 0) >> (32 - lowBound.highestKey);
    
    if (lowBound.keysPresentBitmap != expectedValue)
    {
      /* Invalid set of range scan bounds */
      setErrorCodeAbort(4259);
      return -1;
    }

    ib.low_key= lowBound.keyRecAttr->aRef();
    ib.low_key_count= lowBound.highestKey;
    ib.low_inclusive= !lowBound.highestSoFarIsStrict;
    result= 0;
  }
  else
  {
    ib.low_key= NULL;
    ib.low_key_count= 0;
    ib.low_inclusive= false;
  }

  if (highBound.highestKey != 0)
  {
    /* Have a high bound 
     * Check that a contiguous set of keys are supplied.
     */
    Uint32 expectedValue= (~(Uint32) 0) >> (32 - highBound.highestKey);
    
    if (highBound.keysPresentBitmap != expectedValue)
    {
      /* Invalid set of range scan bounds */
      setErrorCodeAbort(4259);
      return -1;
    }

    ib.high_key= highBound.keyRecAttr->aRef();
    ib.high_key_count= highBound.highestKey;
    ib.high_inclusive= !highBound.highestSoFarIsStrict;
    result= 0;
  }
  else
  {
    ib.high_key= NULL;
    ib.high_key_count= 0;
    ib.high_inclusive= false;
  }

  ib.range_no= 0;

  return result;
}

/* Method called to release any resources allocated by the old 
 * Index Scan bound API
 */
void
NdbIndexScanOperation::releaseIndexBoundOldApi()
>>>>>>> b07947fd
{
  if (lowBound.keyRecAttr != NULL)
  {
    theNdb->releaseRecAttr(lowBound.keyRecAttr);
    lowBound.keyRecAttr= NULL;
  }
<<<<<<< HEAD
  if (oldApiBoundDefined)
  {
    /* Only one scan bound allowed for non-NdbRecord setBound() API */
    setErrorCodeAbort(4513);
    return -1;
  }
  if (theOperationType == OpenRangeScanRequest &&
      (0 <= type && type <= 4)) 
  {
    const NdbRecord *key_record= m_accessTable->m_ndbrecord;
    const Uint32 maxKeyRecordBytes= key_record->m_row_size;

    Uint32 valueLen = 0;
    if (aValue != NULL)
      if (! tAttrInfo->get_var_length(aValue, valueLen)) {
        /* Length parameter in equal/setValue is incorrect */
        setErrorCodeAbort(4209);
        return -1;
      }
    
    /* Get details of column from NdbRecord */
    Uint32 byteOffset= 0;
    
    /* Get the Attr struct from the key NdbRecord for this index Attr */
    Uint32 attrId= tAttrInfo->m_attrId;

    if (attrId >= key_record->key_index_length)
    {
      /* Attempt to set bound on non key column */
      setErrorCodeAbort(4535);
      return -1;
    }
    Uint32 columnNum= key_record->key_indexes[ attrId ];

    if (columnNum >= key_record->noOfColumns)
    {
      /* Internal error in NdbApi */
      setErrorCodeAbort(4005);
      return -1;
    }

    NdbRecord::Attr attr= key_record->columns[ columnNum ];
    
    byteOffset= attr.offset;
    
    bool inclusive= ! ((type == BoundLT) || (type == BoundGT));

    /* Add to lower bound if required */
    if (type == BoundEQ ||
        type == BoundLE ||
        type == BoundLT )
    {
      if (setBoundHelperOldApi(lowBound,
                               maxKeyRecordBytes,
                               tAttrInfo->m_attrId,
                               valueLen,
                               inclusive,
                               byteOffset,
                               attr.nullbit_byte_offset,
                               attr.nullbit_bit_in_byte,
                               aValue) != 0)
        return -1;
    }

    /* Add to upper bound if required */
    if (type == BoundEQ ||
        type == BoundGE ||
        type == BoundGT)
    {
      if (setBoundHelperOldApi(highBound,
                               maxKeyRecordBytes,
                               tAttrInfo->m_attrId,
                               valueLen,
                               inclusive,
                               byteOffset,
                               attr.nullbit_byte_offset,
                               attr.nullbit_bit_in_byte,
                               aValue) != 0)             
        return -1;
    }
    return 0;
  } 
  else {
    /* Can only call setBound/equal() for an NdbIndexScanOperation */
    setErrorCodeAbort(4514);
    return -1;
  }
}


/* Method called just prior to scan execution to initialise
 * the passed in IndexBound for the scan using the information
 * stored by the old API's setBound() call.
 */
int
NdbIndexScanOperation::buildIndexBoundOldApi(IndexBound& ib)
{
  if (lowBound.highestKey != 0)
  {
    /* Have a low bound 
     * Check that a contiguous set of keys are supplied.
     * Setup low part of IndexBound
     */
    Uint32 expectedValue= (~(Uint32) 0) >> (32 - lowBound.highestKey);
    
    if (lowBound.keysPresentBitmap != expectedValue)
    {
      /* Invalid set of range scan bounds */
      setErrorCodeAbort(4259);
      return -1;
    }

    ib.low_key= lowBound.keyRecAttr->aRef();
    ib.low_key_count= lowBound.highestKey;
    ib.low_inclusive= !lowBound.highestSoFarIsStrict;
  }
  else
  {
    ib.low_key= NULL;
    ib.low_key_count= 0;
    ib.low_inclusive= false;
  }

  if (highBound.highestKey != 0)
  {
    /* Have a high bound 
     * Check that a contiguous set of keys are supplied.
     */
    Uint32 expectedValue= (~(Uint32) 0) >> (32 - highBound.highestKey);
    
    if (highBound.keysPresentBitmap != expectedValue)
    {
      /* Invalid set of range scan bounds */
      setErrorCodeAbort(4259);
      return -1;
    }

    ib.high_key= highBound.keyRecAttr->aRef();
    ib.high_key_count= highBound.highestKey;
    ib.high_inclusive= !highBound.highestSoFarIsStrict;
  }
  else
  {
    ib.high_key= NULL;
    ib.high_key_count= 0;
    ib.high_inclusive= false;
  }

  ib.range_no= 0;

  return 0;
}

/* Method called to release any resources allocated by the old 
 * Index Scan bound API
 */
void
NdbIndexScanOperation::releaseIndexBoundOldApi()
{
  if (lowBound.keyRecAttr != NULL)
  {
    theNdb->releaseRecAttr(lowBound.keyRecAttr);
    lowBound.keyRecAttr= NULL;
  }
=======
>>>>>>> b07947fd
  if (highBound.keyRecAttr != NULL)
  {
    theNdb->releaseRecAttr(highBound.keyRecAttr);
    highBound.keyRecAttr= NULL;
  }
  
  /* Re-initialise scan bound storage for the next
   * use of this NdbIndexScanOperation object
   */
  initScanBoundStorageOldApi();
}


/**
 * insertBOUNDS
 * Helper for ndbrecord_insert_bound, copying data into the
 * signal train and linking in new signals as required.
 */
int
NdbIndexScanOperation::insertBOUNDS(Uint32 * data, Uint32 sz){
  Uint32 len;
  Uint32 remaining = KeyInfo::DataLength - theTotalNrOfKeyWordInSignal;
  Uint32 * dst = theKEYINFOptr + theTotalNrOfKeyWordInSignal;
  do {
    len = (sz < remaining ? sz : remaining);
    memcpy(dst, data, 4 * len);
    
    if(sz >= remaining){
      /* Need to spill data into another signal */
      NdbApiSignal* tCurr = theLastKEYINFO;
      tCurr->setLength(KeyInfo::MaxSignalLength);
      NdbApiSignal* tSignal = tCurr->next();
      if(tSignal)
        ;
      else if((tSignal = theNdb->getSignal()) != 0)
      {
        /* Link new signal into train and set type */
        tCurr->next(tSignal);
        tSignal->setSignal(GSN_KEYINFO);
      } else {
        goto error;
      }
      theLastKEYINFO = tSignal;
      theKEYINFOptr = dst = ((KeyInfo*)tSignal->getDataPtrSend())->keyData;
      remaining = KeyInfo::DataLength;
      sz -= len;
      data += len;
    } else {
      len = (KeyInfo::DataLength - remaining) + len;
      break;
    }
  } while(true);   
  theTotalNrOfKeyWordInSignal = len;
  return 0;

error:
  setErrorCodeAbort(4228);    // XXX wrong code
  return -1;
}



int
NdbIndexScanOperation::ndbrecord_insert_bound(const NdbRecord *key_record,
                                              Uint32 column_index,
                                              const char *row,
                                              Uint32 bound_type)
{
<<<<<<< HEAD
  char buf[256];
=======
  char buf[NdbRecord::Attr::SHRINK_VARCHAR_BUFFSIZE];
>>>>>>> b07947fd
  Uint32 currLen= theTotalNrOfKeyWordInSignal;
  Uint32 remaining= KeyInfo::DataLength - currLen;
  const NdbRecord::Attr *column= &key_record->columns[column_index];

  bool is_null= column->is_null(row);
  Uint32 len= 0;
  const void *aValue= row+column->offset;

  if (!is_null)
  {
    bool len_ok;
    /* Support for special mysqld varchar format in keys. */
    if (column->flags & NdbRecord::IsMysqldShrinkVarchar)
    {
      len_ok= column->shrink_varchar(row, len, buf);
      aValue= buf;
    }
    else
    {
      len_ok= column->get_var_length(row, len);
    }
    if (!len_ok) {
      setErrorCodeAbort(4209);
      return -1;
    }
  }

  /* Insert attribute header. */
  Uint32 tIndexAttrId= column->index_attrId;
  Uint32 sizeInWords= (len + 3) / 4;
  AttributeHeader ah(tIndexAttrId, len);
  const Uint32 ahValue= ah.m_value;
  const bool aligned= (UintPtr(aValue) & 3) == 0;

  /*
    The nobytes flag is false if there are extra padding bytes at the end,
    which we need to zero out.
  */
  const bool nobytes= (len & 0x3) == 0;
  const Uint32 totalLen= 2 + sizeInWords;
  Uint32 tupKeyLen= theTupKeyLen;
  if (remaining > totalLen && aligned && nobytes){
    Uint32 * dst= theKEYINFOptr + currLen;
    * dst ++ = bound_type;
    * dst ++ = ahValue;
    memcpy(dst, aValue, 4 * sizeInWords);
    theTotalNrOfKeyWordInSignal= currLen + totalLen;
  } else {
    if(!aligned || !nobytes){
<<<<<<< HEAD
      Uint32 tempData[2000];
=======
      /* Space for Bound type, Attr header and (possibly max-sized)
       * key column
       */
      Uint32 tempData[ KeyInfo::MaxWordsPerBoundColumn ];
>>>>>>> b07947fd
      if (len > sizeof(tempData))
        len= sizeof(tempData);
      tempData[0] = bound_type;
      tempData[1] = ahValue;
      tempData[2 + (len >> 2)] = 0;
      memcpy(tempData+2, aValue, len);
      insertBOUNDS(tempData, 2+sizeInWords);
    } else {
      /* No alignment or zeroing required, just
       * need to spill into another signal */
      Uint32 buf[2] = { bound_type, ahValue };
      insertBOUNDS(buf, 2);
      insertBOUNDS((Uint32*)aValue, sizeInWords);
    }
  }
  theTupKeyLen= tupKeyLen + totalLen;

  return 0;
<<<<<<< HEAD
}


int
NdbIndexScanOperation::getCurrentKeySize()
{
  if (unlikely((theStatus != NdbOperation::UseNdbRecord)))
  {
    setErrorCodeAbort(4284);
    /* Cannot mix NdbRecAttr and NdbRecord methods in one operation */
    return -1;
  }
  return theTupKeyLen;
}


=======
}

>>>>>>> b07947fd
/* IndexScan readTuples - part of old scan API
 * This call does the minimum amount of validation and state
 * storage possible.  Most of the scan initialisation is done
 * later as part of processIndexScanDefs
 */
int
NdbIndexScanOperation::readTuples(LockMode lm,
                                  Uint32 scan_flags,
                                  Uint32 parallel,
                                  Uint32 batch)
{
  /* Defer to Scan Operation's readTuples */
  int res= NdbScanOperation::readTuples(lm, scan_flags, parallel, batch);
  
  /* Set up IndexScan specific members */
  if (res == 0 && 
      ( (int) m_accessTable->m_indexType ==
        (int) NdbDictionary::Index::OrderedIndex))
  {
    if (m_currentTable == m_accessTable){
      // Old way of scanning indexes, should not be allowed
      m_currentTable = theNdb->theDictionary->
        getTable(m_currentTable->m_primaryTable.c_str());
      assert(m_currentTable != NULL);
    }
    assert (m_currentTable != m_accessTable);
    // Modify operation state
    theStatus = GetValue;
    theOperationType  = OpenRangeScanRequest;
  }

  return res;
}

/* Most of the work of Index Scan definition for old and NdbRecord
 * Index scans is done in this method 
 */
int
NdbIndexScanOperation::processIndexScanDefs(LockMode lm,
                                            Uint32 scan_flags,
                                            Uint32 parallel,
                                            Uint32 batch)
{
  const bool order_by = scan_flags & SF_OrderBy;
  const bool order_desc = scan_flags & SF_Descending;
  const bool read_range_no = scan_flags & SF_ReadRangeNo;
  m_multi_range = scan_flags & SF_MultiRange;
  
  /* Defer to table scan method */
  int res = NdbScanOperation::processTableScanDefs(lm, 
                                                   scan_flags, 
                                                   parallel, 
                                                   batch);
  if(!res && read_range_no)
  {
    m_read_range_no = 1;
    Uint32 word = 0;
    AttributeHeader::init(&word, AttributeHeader::RANGE_NO, 0);
    if(insertATTRINFO(word) == -1)
      res = -1;
  }
  if (!res)
  {
    /**
     * Note that it is valid to have order_desc true and order_by false.
     *
     * This means that there will be no merge sort among partitions, but
     * each partition will still be returned in descending sort order.
     *
     * This is useful eg. if it is known that the scan spans only one
     * partition.
     */
     if (order_desc) {
       m_descending = true;
       ScanTabReq * req = CAST_PTR(ScanTabReq, theSCAN_TABREQ->getDataPtrSend());
       ScanTabReq::setDescendingFlag(req->requestInfo, true);
     }
     if (order_by) {
       m_ordered = true;
       Uint32 cnt = m_accessTable->getNoOfColumns() - 1;
       m_sort_columns = cnt; // -1 for NDB$NODE
       m_current_api_receiver = m_sent_receivers_count;
       m_api_receivers_count = m_sent_receivers_count;
     }
    
    /* Should always have NdbRecord at this point */
    assert (m_attribute_record);
  }
  m_this_bound_start = 0;
  m_first_bound_word = theKEYINFOptr;
  m_num_bounds = 0;
  m_previous_range_num = 0;

  return res;
}

int
NdbIndexScanOperation::compare_ndbrecord(const NdbReceiver *r1,
                                         const NdbReceiver *r2) const
{
  Uint32 i;
  int jdir= 1 - 2 * (int)m_descending;
  const NdbRecord *key_record= m_key_record;
  const NdbRecord *result_record= m_attribute_record;

  assert(jdir == 1 || jdir == -1);

  const char *a_row= r1->peek_row();
  const char *b_row= r2->peek_row();

  /* First compare range_no if needed. */
  if (m_read_range_no)
  {
    Uint32 a_range_no= uint4korr(a_row+result_record->m_row_size);
    Uint32 b_range_no= uint4korr(b_row+result_record->m_row_size);
   if (a_range_no != b_range_no)
      return (a_range_no < b_range_no ? -1 : 1);
  }

  for (i= 0; i<key_record->key_index_length; i++)
  {
    const NdbRecord::Attr *key_col =
      &key_record->columns[key_record->key_indexes[i]];
    assert(key_col->attrId < result_record->m_attrId_indexes_length);
    int col_idx = result_record->m_attrId_indexes[key_col->attrId];
    assert(col_idx >= 0);
    assert((Uint32)col_idx < result_record->noOfColumns);
    const NdbRecord::Attr *result_col = &result_record->columns[col_idx];

    bool a_is_null= result_col->is_null(a_row);
    bool b_is_null= result_col->is_null(b_row);
    if (a_is_null)
    {
      if (!b_is_null)
        return -1 * jdir;
    }
    else
    {
      if (b_is_null)
        return 1 * jdir;

      Uint32 offset= result_col->offset;
      Uint32 maxSize= result_col->maxSize;
      const char *a_ptr= a_row + offset;
      const char *b_ptr= b_row + offset;
      void *info= result_col->charset_info;
      int res=
        (*result_col->compare_function)
            (info, a_ptr, maxSize, b_ptr, maxSize, true);
      if (res)
      {
        assert(res != NdbSqlUtil::CmpUnknown);
        return res * jdir;
      }
    }
  }

  return 0;
}

/* This function performs the merge sort of the parallel ordered index scans
 * to produce a single sorted stream of rows to the application.
 *
 * To ensure the correct ordering, before a row can be returned, the function
 * must ensure that all fragments have either returned at least one row, or 
 * indicated that they have no more rows to return.
 *
 * The function maintains an array of receivers, one per fragment, sorted by
 * the relative ordering of their next rows.  Each time a row is taken from 
 * the 'top' receiver, it is re-inserted in the ordered list of receivers
 * which requires O(log2(NumReceivers)) comparisons.
 */
int
NdbIndexScanOperation::next_result_ordered_ndbrecord(const char * & out_row,
                                                     bool fetchAllowed,
                                                     bool forceSend)
{
  Uint32 current;

  /*
    Retrieve more rows if necessary, then sort the array of receivers.

    The special case m_current_api_receiver==theParallelism is for the
    initial call, where we need to wait for and sort all receviers.
  */
  if (m_current_api_receiver==theParallelism ||
      !m_api_receivers[m_current_api_receiver]->nextResult())
  {
    if (!fetchAllowed)
      return 2;                                 // No more data available now

    /* Wait for all receivers to be retrieved. */
    int count= ordered_send_scan_wait_for_all(forceSend);
    if (count == -1)
      return -1;

    /*
      Insert all newly retrieved receivers in sorted array.
      The receivers are left in m_conf_receivers for us to move into place.
    */
    current= m_current_api_receiver;
    for (int i= 0; i < count; i++)
      ordered_insert_receiver(current--, m_conf_receivers[i]);
    m_current_api_receiver= current;
  }
  else
  {
    /*
      Just make sure the first receiver (from which we just returned a row, so
      it may no longer be in the correct sort position) is placed correctly.
    */
    current= m_current_api_receiver;
    ordered_insert_receiver(current + 1, m_api_receivers[current]);
  }

  /* Now just return the next row (if any). */
  if (current < theParallelism && m_api_receivers[current]->nextResult())
  {
    out_row=  m_api_receivers[current]->get_row();
    return 0;
  }
  else
  {
    theError.code= -1;
    return 1;                                   // End-of-file
  }
}

/* Insert a newly fully-retrieved receiver in the correct sorted place. */
void
NdbIndexScanOperation::ordered_insert_receiver(Uint32 start,
                                               NdbReceiver *receiver)
{
  /*
    Binary search to find the position of the first receiver with no rows
    smaller than the first row for this receiver. We need to insert this
    receiver just before that position.
  */
  Uint32 first= start;
  Uint32 last= theParallelism;
  while (first < last)
  {
    Uint32 idx= (first+last)/2;
    int res= compare_ndbrecord(receiver, m_api_receivers[idx]);
    if (res <= 0)
      last= idx;
    else
      first= idx+1;
  }

  /* Move down any receivers that go before this one, then insert it. */
  if (last > start)
    memmove(&m_api_receivers[start-1],
            &m_api_receivers[start],
            (last - start) * sizeof(m_api_receivers[0]));
  m_api_receivers[last-1]= receiver;
}

/*
  This method is called during (NdbRecord) ordered index scans when all rows
  from one batch of one fragment scan are exhausted (identified by
  m_current_api_receiver).

  It sends a SCAN_NEXTREQ signal for the fragment and waits for the batch to
  be fully received.

  As a special case, it is also called at the start of the scan. In this case,
  no signal is sent, it just waits for the initial batch to be fully received
  from all fragments.

  The method returns -1 for error, and otherwise the number of fragments that
  were received (this will be 0 or 1, except for the initial call where it
  will be equal to theParallelism).

  The NdbReceiver object(s) are left in the m_conf_receivers array. Note that
  it is safe to read from m_conf_receivers without mutex protection immediately
  after return from this method; as all fragments are fully received no new
  receivers can enter that array until the next call to this method.
*/
int
NdbIndexScanOperation::ordered_send_scan_wait_for_all(bool forceSend)
{
  TransporterFacade* tp= theNdb->theImpl->m_transporter_facade;

  PollGuard poll_guard(tp, &theNdb->theImpl->theWaiter,
                       theNdb->theNdbBlockNumber);
  if(theError.code)
    return -1;

  Uint32 seq= theNdbCon->theNodeSequence;
  Uint32 nodeId= theNdbCon->theDBnode;
  Uint32 timeout= tp->m_waitfor_timeout;
  if (seq == tp->getNodeSequence(nodeId) &&
      !send_next_scan_ordered(m_current_api_receiver))
  {
    while (m_sent_receivers_count > 0 && !theError.code)
    {
      int ret_code= poll_guard.wait_scan(3*timeout, nodeId, forceSend);
      if (ret_code == 0 && seq == tp->getNodeSequence(nodeId))
        continue;
      if(ret_code == -1){
        setErrorCode(4008);
      } else {
        setErrorCode(4028);
      }
      return -1;
    }

    if(theError.code){
      setErrorCode(theError.code);
      return -1;
    }

    Uint32 new_receivers= m_conf_receivers_count;
    m_conf_receivers_count= 0;
    return new_receivers;
  } else {
    setErrorCode(4028);
    return -1;
  }
}

/*
  This method is used in ordered index scan to acknowledge the reception of
  one batch of fragment scan rows and request the sending of another batch (it
  sends a SCAN_NEXTREQ signal with one scan fragment record pointer).

  It is called with the argument IDX set to the value of
  m_current_api_receiver, the receiver for the fragment scan to acknowledge.
  This receiver is moved from the m_api_receivers array to the
  m_sent_receivers array.

  This method is called with the PollGuard mutex held on the transporter.
*/
int
NdbIndexScanOperation::send_next_scan_ordered(Uint32 idx)
{
  if(idx == theParallelism)
    return 0;
  
  NdbReceiver* tRec = m_api_receivers[idx];
  NdbApiSignal tSignal(theNdb->theMyRef);
  tSignal.setSignal(GSN_SCAN_NEXTREQ);
  
  Uint32 last = m_sent_receivers_count;
  Uint32* theData = tSignal.getDataPtrSend();
  Uint32* prep_array = theData + 4;
  
  m_current_api_receiver = idx + 1;
  if((prep_array[0] = tRec->m_tcPtrI) == RNIL)
  {
    if(DEBUG_NEXT_RESULT)
      ndbout_c("receiver completed, don't send");
    return 0;
  }
  
  theData[0] = theNdbCon->theTCConPtr;
  theData[1] = 0;
  Uint64 transId = theNdbCon->theTransactionId;
  theData[2] = transId;
  theData[3] = (Uint32) (transId >> 32);
  
  /**
   * Prepare ops
   */
  m_sent_receivers[last] = tRec;
  tRec->m_list_index = last;
  tRec->prepareSend();
  m_sent_receivers_count = last + 1;
  
  Uint32 nodeId = theNdbCon->theDBnode;
  TransporterFacade * tp = theNdb->theImpl->m_transporter_facade;
  tSignal.setLength(4+1);
  int ret= tp->sendSignal(&tSignal, nodeId);
  return ret;
}

int
NdbScanOperation::close_impl(TransporterFacade* tp, bool forceSend,
                             PollGuard *poll_guard)
{
  Uint32 seq = theNdbCon->theNodeSequence;
  Uint32 nodeId = theNdbCon->theDBnode;
  
  if(seq != tp->getNodeSequence(nodeId))
  {
    theNdbCon->theReleaseOnClose = true;
    return -1;
  }
  
  Uint32 timeout = tp->m_waitfor_timeout;
  /**
   * Wait for outstanding
   */
  while(theError.code == 0 && m_sent_receivers_count)
  {
    int return_code= poll_guard->wait_scan(3*timeout, nodeId, forceSend);
    switch(return_code){
    case 0:
      break;
    case -1:
      setErrorCode(4008);
    case -2:
      m_api_receivers_count = 0;
      m_conf_receivers_count = 0;
      m_sent_receivers_count = 0;
      theNdbCon->theReleaseOnClose = true;
      return -1;
    }
  }

  if(theError.code)
  {
    m_api_receivers_count = 0;
    m_current_api_receiver = m_ordered ? theParallelism : 0;
  }


  /**
   * move all conf'ed into api
   *   so that send_next_scan can check if they needs to be closed
   */
  Uint32 api = m_api_receivers_count;
  Uint32 conf = m_conf_receivers_count;

  if(m_ordered)
  {
    /**
     * Ordered scan, keep the m_api_receivers "to the right"
     */
    memmove(m_api_receivers, m_api_receivers+m_current_api_receiver, 
            (theParallelism - m_current_api_receiver) * sizeof(char*));
    api = (theParallelism - m_current_api_receiver);
    m_api_receivers_count = api;
  }
  
  if(DEBUG_NEXT_RESULT)
    ndbout_c("close_impl: [order api conf sent curr parr] %d %d %d %d %d %d",
             m_ordered, api, conf, 
             m_sent_receivers_count, m_current_api_receiver, theParallelism);
  
  if(api+conf)
  {
    /**
     * There's something to close
     *   setup m_api_receivers (for send_next_scan)
     */
    memcpy(m_api_receivers+api, m_conf_receivers, conf * sizeof(char*));
    m_api_receivers_count = api + conf;
    m_conf_receivers_count = 0;
  }
  
  // Send close scan
  if(send_next_scan(api+conf, true) == -1)
  {
    theNdbCon->theReleaseOnClose = true;
    return -1;
  }
  
  /**
   * wait for close scan conf
   */
  while(m_sent_receivers_count+m_api_receivers_count+m_conf_receivers_count)
  {
    int return_code= poll_guard->wait_scan(3*timeout, nodeId, forceSend);
    switch(return_code){
    case 0:
      break;
    case -1:
      setErrorCode(4008);
    case -2:
      m_api_receivers_count = 0;
      m_conf_receivers_count = 0;
      m_sent_receivers_count = 0;
      theNdbCon->theReleaseOnClose = true;
      return -1;
    }
  }

  /* Rather nasty way to clean up IndexScan resources if
   * any 
   */
  if (theOperationType == OpenRangeScanRequest)
  {
    NdbIndexScanOperation *isop= 
      reinterpret_cast<NdbIndexScanOperation*> (this);

    /* Release any Index Bound resources */
    isop->releaseIndexBoundOldApi();
  }

  /* Free any scan-owned ScanFilter generated InterpretedCode
   * object (old Api only)
   */
  freeInterpretedCodeOldApi();

  return 0;
}

void
NdbScanOperation::reset_receivers(Uint32 parallell, Uint32 ordered){
  for(Uint32 i = 0; i<parallell; i++){
    m_receivers[i]->m_list_index = i;
    m_prepared_receivers[i] = m_receivers[i]->getId();
    m_sent_receivers[i] = m_receivers[i];
    m_conf_receivers[i] = 0;
    m_api_receivers[i] = 0;
    m_receivers[i]->prepareSend();
  }
  
  m_api_receivers_count = 0;
  m_current_api_receiver = 0;
  m_sent_receivers_count = 0;
  m_conf_receivers_count = 0;
}

int
NdbIndexScanOperation::end_of_bound(Uint32 no)
{
  DBUG_ENTER("end_of_bound");
  DBUG_PRINT("info", ("Range number %u", no));

  /* Multirange no longer supported from old scan API */
  if (no > 0 || oldApiBoundDefined)
    DBUG_RETURN(-1);
  
  oldApiBoundDefined= true;
  DBUG_RETURN(0);
}

int
NdbIndexScanOperation::get_range_no()
{
  assert(m_attribute_record);

  if (m_read_range_no)
  {
    Uint32 idx= m_current_api_receiver;
    if (idx >= m_api_receivers_count)
      return -1;
    
    const NdbReceiver *tRec= m_api_receivers[m_current_api_receiver];
    return tRec->get_range_no();
  }
  return -1;
}<|MERGE_RESOLUTION|>--- conflicted
+++ resolved
@@ -121,7 +121,11 @@
   m_executed = false;
   m_scanUsingOldApi= false;
   m_interpretedCodeOldApi= NULL;
-<<<<<<< HEAD
+
+  m_api_receivers_count = 0;
+  m_current_api_receiver = 0;
+  m_sent_receivers_count = 0;
+  m_conf_receivers_count = 0;
   return 0;
 }
 
@@ -499,948 +503,6 @@
         assert(res != NdbSqlUtil::CmpUnknown);
         return res;
       }
-    }
-  }
-
-  return 0;
-}
-
-void
-NdbIndexScanOperation::setDistKeyFromRange(const NdbRecord *key_record,
-                                           const NdbRecord *result_record,
-                                           const char *row,
-                                           Uint32 distkeyMax)
-{
-  Uint64 tmp[1000];
-  Ndb::Key_part_ptr ptrs[NDB_MAX_NO_OF_ATTRIBUTES_IN_KEY+1];
-  Uint32 i;
-  for (i = 0; i<key_record->distkey_index_length; i++)
-  {
-    const NdbRecord::Attr *col =
-      &key_record->columns[key_record->distkey_indexes[i]];
-    ptrs[i].ptr = row + col->offset;
-    ptrs[i].len = col->maxSize;
-  }
-  ptrs[i].ptr = 0;
-  
-  Uint32 hashValue;
-  int ret = Ndb::computeHash(&hashValue, result_record->table,
-                             ptrs, tmp, sizeof(tmp));
-  if (ret == 0)
-  {
-    theDistributionKey= result_record->table->getPartitionId(hashValue);
-    theDistrKeyIndicator_= 1;
-  }
-#ifdef VM_TRACE
-  else
-  {
-    ndbout << "err: " << ret << endl;
-    assert(false);
-  }
-#endif
-}
-
-
-/** 
- * setBound()
- *
- * This method is called from scanIndex() and setBound().  
- * It adds a bound to an Index Scan.
- */
-int 
-NdbIndexScanOperation::setBound(const NdbRecord *key_record,
-                                const IndexBound& bound)
-{
-  /*
-    Set up index range bounds, write into keyinfo.
-    
-    ToDo: We only set scan distribution key if there's only one
-    scan bound. (see BUG#25821).  MRR/BKA does not use it.
-  */
-
-  if (unlikely((theStatus != NdbOperation::UseNdbRecord)))
-  {
-    setErrorCodeAbort(4284);
-    /* Cannot mix NdbRecAttr and NdbRecord methods in one operation */
-    return -1;
-  }
-
-  if (unlikely(key_record == NULL))
-  {
-    setErrorCodeAbort(4285);
-    /* NULL NdbRecord pointer */
-    return -1;
-  }
-
-  m_num_bounds++;
-
-  if (unlikely((m_num_bounds > 1) &&
-               (m_multi_range == 0)))
-  {
-    /* > 1 IndexBound, but not MRR */
-    setErrorCodeAbort(4509);
-    /* Non SF_MultiRange scan cannot have more than one bound */
-    return -1;
-  }
-
-  Uint32 j;
-  Uint32 key_count, common_key_count;
-  Uint32 range_no;
-  Uint32 bound_head;
-
-  range_no= bound.range_no;
-  if (unlikely(range_no > MaxRangeNo))
-  {
-    setErrorCodeAbort(4286);
-    return -1;
-  }
-
-  /* Check valid ordering of supplied range numbers */
-  if ( m_read_range_no && m_ordered )
-  {
-    if (unlikely((m_num_bounds > 1) &&
-                 (range_no <= m_previous_range_num))) 
-    {
-      setErrorCodeAbort(4282);
-      /* range_no not strictly increasing in ordered multi-range index scan */
-      return -1;
-    }
-    
-    m_previous_range_num= range_no;
-  }
-
-  key_count= bound.low_key_count;
-  common_key_count= key_count;
-  if (key_count < bound.high_key_count)
-    key_count= bound.high_key_count;
-  else
-    common_key_count= bound.high_key_count;
-
-  if (unlikely(key_count > key_record->key_index_length))
-  {
-    /* Too many keys specified for key bound. */
-    setErrorCodeAbort(4281);
-    return -1;
-  }
-
-  for (j= 0; j<key_count; j++)
-  {
-    Uint32 bound_type;
-    /* If key is part of lower bound */
-    if (bound.low_key && j<bound.low_key_count)
-    {
-      /* Inclusive if defined, or matching rows can include this value */
-      bound_type= bound.low_inclusive  || j+1 < bound.low_key_count ?
-        BoundLE : BoundLT;
-      ndbrecord_insert_bound(key_record, key_record->key_indexes[j],
-                             bound.low_key, bound_type);
-    }
-    /* If key is part of upper bound */
-    if (bound.high_key && j<bound.high_key_count)
-    {
-      /* Inclusive if defined, or matching rows can include this value */
-      bound_type= bound.high_inclusive  || j+1 < bound.high_key_count ?
-        BoundGE : BoundGT;
-      ndbrecord_insert_bound(key_record, key_record->key_indexes[j],
-                             bound.high_key, bound_type);
-    }
-  }
-
-  /* Set the length of this bound
-   * Length = bound end - bound start
-   * Pack into Uint32 with range no and bound type as described 
-   * in KeyInfo.hpp
-   */
-  bound_head= *m_first_bound_word;
-  bound_head|=
-    (theTupKeyLen - m_this_bound_start) << 16 | (range_no << 4);
-  *m_first_bound_word= bound_head;
-  m_first_bound_word= theKEYINFOptr + theTotalNrOfKeyWordInSignal;
-  m_this_bound_start= theTupKeyLen;
-
-  /*
-    Now check if the range bounds a single distribution key. If so, we need
-    scan only a single fragment.
-    
-    ToDo: we do not attempt to identify the case where we have multiple
-    ranges, but they all bound the same single distribution key. It seems
-    not really worth the effort to optimise this case, better to fix the
-    multi-range protocol so that the distribution key could be specified
-    individually for each of the multiple ranges.
-  */
-  if (m_num_bounds == 1 &&  
-      ! theDistrKeyIndicator_ && // Partitioning not already specified.
-      ! m_multi_range)           // Only single range optimisation currently
-  {
-    Uint32 index_distkeys = key_record->m_no_of_distribution_keys;
-    Uint32 table_distkeys = m_attribute_record->m_no_of_distribution_keys;
-    Uint32 distkey_min= key_record->m_min_distkey_prefix_length;
-    if (index_distkeys == table_distkeys &&
-        common_key_count >= distkey_min &&
-        bound.low_key &&
-        bound.high_key &&
-        0==compare_index_row_prefix(key_record,
-                                    bound.low_key,
-                                    bound.high_key,
-                                    distkey_min))
-      setDistKeyFromRange(key_record, m_attribute_record,
-                          bound.low_key, distkey_min);
-  }
-  return 0;
-} // ::setBound();
-
-
-int
-NdbIndexScanOperation::scanIndexImpl(const NdbRecord *key_record,
-                                     const NdbRecord *result_record,
-                                     NdbOperation::LockMode lock_mode,
-                                     const unsigned char *result_mask,
-                                     const NdbIndexScanOperation::IndexBound *bound,
-                                     const NdbScanOperation::ScanOptions *options,
-                                     Uint32 sizeOfOptions)
-{
-  NdbBlob *lastBlob;
-  int res;
-  Uint32 i;
-  Uint32 column_count;
-  bool haveBlob= false;
-  Uint32 scan_flags = 0;
-  Uint32 parallel = 0;
-  Uint32 batch = 0;
-
-  if (options != NULL)
-  {
-    /* Check options size for versioning... */
-    if (unlikely((sizeOfOptions !=0) &&
-                 (sizeOfOptions != sizeof(ScanOptions))))
-    {
-      /* Handle different sized ScanOptions
-       * Probably smaller is old version, larger is new version
-       */
-      
-      /* No other versions supported currently */
-      setErrorCodeAbort(4298);
-      /* Invalid or unsupported ScanOptions structure */
-      return -1;
-    }
-    
-    /* Process some initial ScanOptions here
-     * The rest will be handled later
-     */
-    if (options->optionsPresent & ScanOptions::SO_SCANFLAGS)
-      scan_flags = options->scan_flags;
-    if (options->optionsPresent & ScanOptions::SO_PARALLEL)
-      parallel = options->parallel;
-    if (options->optionsPresent & ScanOptions::SO_BATCH)
-      batch = options->batch;
-  }
-
-  if (!(key_record->flags & NdbRecord::RecHasAllKeys))
-  {
-    setErrorCodeAbort(4292);
-    return -1;
-  }
-
-  if (scan_flags & NdbScanOperation::SF_OrderBy)
-  {
-    /**
-     * For ordering, we need all keys in the result row.
-     *
-     * So for each key column, check that it is included in the result
-     * NdbRecord.
-     */
-    for (i = 0; i < key_record->key_index_length; i++)
-    {
-      const NdbRecord::Attr *key_col =
-        &key_record->columns[key_record->key_indexes[i]];
-      if (key_col->attrId >= result_record->m_attrId_indexes_length ||
-          result_record->m_attrId_indexes[key_col->attrId] < 0)
-      {
-        setErrorCodeAbort(4292);
-        return -1;
-      }
-    }
-  }
-
-  if (!(key_record->flags & NdbRecord::RecIsIndex))
-  {
-    setErrorCodeAbort(4283);
-    return -1;
-  }
-  if (result_record->flags & NdbRecord::RecIsIndex)
-  {
-    setErrorCodeAbort(4340);
-    return -1;
-  }
-
-  /* Modify NdbScanOperation vars to indicate that we're an 
-   * IndexScan
-   */
-  m_type= NdbOperation::OrderedIndexScan;
-  m_currentTable= result_record->table;
-
-  m_key_record = key_record;
-  m_attribute_record= result_record;
-
-  res= processIndexScanDefs(lock_mode, scan_flags, parallel, batch);
-  if (res==-1)
-    return -1;
-
-  result_record->copyMask(m_read_mask, result_mask);
-
-  /* Fix theStatus as set in processIndexScanDefs(). */
-  theStatus= NdbOperation::UseNdbRecord;
-
-  lastBlob= NULL;
-  column_count= 0;
-  for (i= 0; i<result_record->noOfColumns; i++)
-  {
-    const NdbRecord::Attr *col;
-    Uint32 ah;
-    Uint32 attrId;
-
-    col= &result_record->columns[i];
-
-    /*
-      Skip column if result_mask says so.
-      But cannot mask pseudo columns, nor key columns in ordered scans.
-    */
-    attrId= col->attrId;
-    if ( result_mask &&
-         !(attrId & AttributeHeader::PSEUDO) &&
-         !( (scan_flags & NdbScanOperation::SF_OrderBy) &&
-            (col->flags & NdbRecord::IsKey) ) &&
-         !(result_mask[attrId>>3] & (1<<(attrId & 7))) )
-    {
-      continue;
-    }
-
-    /* Create blob handle for any blob column. */
-    if (unlikely(col->flags & NdbRecord::IsBlob))
-    {
-      m_keyInfo= 1;          // Need keyinfo for blob scan
-      haveBlob= true;
-      continue;
-    }
-
-    AttributeHeader::init(&ah, attrId, 0);
-    res= insertATTRINFO(ah);
-    if (res==-1)
-      return -1;
-
-    if (col->flags & NdbRecord::IsDisk)
-      m_no_disk_flag= false;
-    column_count++;
-  }
-  theReceiver.m_record.m_column_count= column_count;
-
-  theInitialReadSize= theTotalCurrAI_Len - AttrInfo::SectionSizeInfoLength;
-
-  /* Handle any getValue() calls made against the old API. */
-  if (m_scanUsingOldApi)
-  {
-    if (handleScanGetValuesOldApi() !=0)
-      return -1;
-  }
-
-  /* Handle remaining scan options and other extras
-   * Always called for old style API 
-   */
-  if (options != NULL)
-  {
-    if (handleScanOptions(options) != 0)
-      return -1;
-  }
-
-  /*
-   * Set up first key bound, if present
-   * Extra bounds (MRR) can be added later
-   */
-  if (bound != NULL)
-  {
-    setBound(key_record, *bound);
-  }
-
-  /* Get Blob handles for this scan unless it's using the
-   * old Api.  Old Api scans set up Blob values in the
-   * getBlobHandle() call
-   */
-  if (unlikely(haveBlob) && !m_scanUsingOldApi)
-  {
-    if (getBlobHandlesNdbRecord(m_transConnection) == -1)
-      return -1;
-  }
-
-  /* Add interpreted code words to ATTRINFO signal
-   * chain as necessary
-   */
-  if (m_interpreted_code != NULL)
-  {
-    if (addInterpretedCode(theNdbCon->theTCConPtr,
-                           theNdbCon->theTransactionId) == -1)
-      return -1;
-  }
-
-  /* Scan is now mostly defined, so let's start preparing
-   * the signals and the receiver.
-   * Extra signals can be linked in when :
-   *  - Bounds are added
-   */
-  if (prepareSendScan(theNdbCon->theTCConPtr, 
-                      theNdbCon->theTransactionId) == -1)
-    /* Error code should be set */
-    return -1;
-
-  return 0;
-} // ::scanIndexImpl();
-
-
-/* readTuples() method for table scans
- * This method performs minimal validation and initialisation,
- * deferring most of the work to a later call to processTableScanDefs
- * below.
- */
-int 
-NdbScanOperation::readTuples(NdbScanOperation::LockMode lm,
-                             Uint32 scan_flags, 
-                             Uint32 parallel,
-                             Uint32 batch)
-{
-  // It is only possible to call readTuples if 
-  //  1. the scan transaction doesn't already  contain another scan operation
-  //  2. We have not already defined an old Api scan operation.
-  if (theNdbCon->theScanningOp != NULL ||
-      m_scanUsingOldApi ){
-    setErrorCode(4605);
-    return -1;
-  }
-
-  m_scanUsingOldApi= true;
-  /* Save parameters for later */
-  m_savedLockModeOldApi= lm;
-  m_savedScanFlagsOldApi= scan_flags;
-  m_savedParallelOldApi= parallel;
-  m_savedBatchOldApi= batch;
-
-  return 0;
-};
-
-/* Most of the scan definition work for old + NdbRecord API scans is done here */
-int 
-NdbScanOperation::processTableScanDefs(NdbScanOperation::LockMode lm,
-                                       Uint32 scan_flags, 
-                                       Uint32 parallel,
-                                       Uint32 batch)
-=======
-
-  m_api_receivers_count = 0;
-  m_current_api_receiver = 0;
-  m_sent_receivers_count = 0;
-  m_conf_receivers_count = 0;
-  return 0;
-}
-
-int
-NdbScanOperation::handleScanGetValuesOldApi()
->>>>>>> b07947fd
-{
-  /* Handle old API-defined scan getValue(s) */
-  assert(m_scanUsingOldApi);
-
-  // TODO : Is it valid for an old-Api scan to have no extra
-  // getValues()?
-  if (theReceiver.theFirstRecAttr != NULL) 
-  {
-    /* theReceiver has a list of RecAttrs which the user
-     * wants to read.  Traverse it, adding signals to the
-     * request to read them, *similar* to extra GetValue
-     * handling, except that we want to use the RecAttrs we've
-     * already got.
-     * Once these are added to the signal train, all other handling
-     * is exactly the same as for normal NdbRecord 'extra GetValues'
-     */
-    NdbRecAttr* recAttrToRead = theReceiver.theFirstRecAttr;
-
-    while(recAttrToRead != NULL)
-    {
-      int res;
-      Uint32 ah;
-      AttributeHeader::init(&ah, recAttrToRead->theAttrId, 0);
-      res= insertATTRINFO(ah);
-      if (res==-1)
-        return -1;
-      theInitialReadSize= theTotalCurrAI_Len - AttrInfo::SectionSizeInfoLength;
-      recAttrToRead= recAttrToRead->next();
-    } 
-  }
-
-<<<<<<< HEAD
-  theNdbCon->theScanningOp = this;
-  bool tupScan = (scan_flags & SF_TupScan);
-=======
-  return 0;
-}
-
-/* Method for adding interpreted code signals to a 
- * scan operation request.
- * Both main program words and subroutine words can 
- * be added in one method as scans do not use 
- * the final update or final read sections.
- */
-int
-NdbScanOperation::addInterpretedCode(Uint32 aTC_ConnectPtr,
-                                     Uint64 aTransId)
-{
-  Uint32 mainProgramWords= 0;
-  Uint32 subroutineWords= 0;
-
-  /* Where to start writing the new AIs */
-  Uint32 *attrInfoPtr= theATTRINFOptr;
-  Uint32 remain= AttrInfo::MaxSignalLength - theAI_LenInCurrAI;
-  const NdbInterpretedCode *code= m_interpreted_code;
-
-  /* Main program size depends on whether there's subroutines */
-  mainProgramWords= code->m_first_sub_instruction_pos ?
-    code->m_first_sub_instruction_pos :
-    code->m_instructions_length;
-  
-  int res = insertATTRINFOData_NdbRecord(aTC_ConnectPtr, aTransId,
-                                       (const char *)code->m_buffer,
-                                       mainProgramWords << 2,
-                                       &attrInfoPtr, &remain);
-
-  if (res == 0)
-  {
-    /* Add subroutines, if we have any */
-    if (code->m_number_of_subs > 0)
-    {
-      assert(mainProgramWords > 0);
-      assert(code->m_first_sub_instruction_pos > 0);
-      
-      Uint32 *subroutineStart= 
-        &code->m_buffer[ code->m_first_sub_instruction_pos ];
-      subroutineWords= 
-        code->m_instructions_length -
-        code->m_first_sub_instruction_pos;
-      
-      res = insertATTRINFOData_NdbRecord(aTC_ConnectPtr, aTransId,
-                                         (const char *)subroutineStart,
-                                         subroutineWords << 2,
-                                         &attrInfoPtr, &remain);
-    }
-
-    /* Update signal section lengths */
-    theInterpretedSize= mainProgramWords;
-    theSubroutineSize= subroutineWords;
-  }
-
-  /* Need to keep theAI_LenInCurrAI up to date although 
-   * insertATTRINFOData_NdbRecord does not.  Needed for setting
-   * the last AI length in prepareSendScan
-   */
-  theAI_LenInCurrAI= theCurrentATTRINFO->getLength();
->>>>>>> b07947fd
-
-  return res;
-};
-
-/* Method for handling scanoptions passed into 
- * NdbTransaction::scanTable or scanIndex
- */
-int
-NdbScanOperation::handleScanOptions(const ScanOptions *options)
-{
-  /* Options size has already been checked.
-   * scan_flags, parallel and batch have been handled
-   * already (see NdbTransaction::scanTable and scanIndex)
-   */
-  if ((options->optionsPresent & ScanOptions::SO_GETVALUE) &&
-      (options->numExtraGetValues > 0))
-  {
-    if (options->extraGetValues == NULL)
-    {
-      setErrorCodeAbort(4299);
-      /* Incorrect combination of ScanOption flags, 
-       * extraGetValues ptr and numExtraGetValues */
-      return -1;
-    }
-
-    /* Add extra getValue()s */
-    for (unsigned int i=0; i < options->numExtraGetValues; i++)
-    {
-      NdbOperation::GetValueSpec *pvalSpec = &(options->extraGetValues[i]);
-
-      pvalSpec->recAttr=NULL;
-
-      if (pvalSpec->column == NULL)
-      {
-        setErrorCodeAbort(4295);
-        // Column is NULL in Get/SetValueSpec structure
-        return -1;
-      }
-
-      /* Call internal NdbRecord specific getValue() method
-       * Same method handles table scans and index scans
-       */
-      NdbRecAttr *pra=
-        getValue_NdbRecord_scan(&NdbColumnImpl::getImpl(*pvalSpec->column),
-                                (char *) pvalSpec->appStorage);
-        
-      if (pra == NULL)
-      {
-        return -1;
-      }
-      
-      pvalSpec->recAttr = pra;
-    }
-  }
-
-  if (options->optionsPresent & ScanOptions::SO_PARTITION_ID)
-  {
-    /* Should not have any blobs defined at this stage */
-    assert(theBlobList == NULL);
-    theDistributionKey = options->partitionId;
-    theDistrKeyIndicator_ = 1;
-    DBUG_PRINT("info", ("NdbScanOperation::handleScanOptions(dist key): %u",
-                        theDistributionKey));
-  }
-<<<<<<< HEAD
-  
-  bool rangeScan= false;
-
-  /* NdbRecord defined scan, handle IndexScan specifics */
-  if ( (int) m_accessTable->m_indexType ==
-       (int) NdbDictionary::Index::OrderedIndex )
-  {
-    if (m_currentTable == m_accessTable){
-      // Old way of scanning indexes, should not be allowed
-      m_currentTable = theNdb->theDictionary->
-        getTable(m_currentTable->m_primaryTable.c_str());
-      assert(m_currentTable != NULL);
-=======
-
-  if (options->optionsPresent & ScanOptions::SO_INTERPRETED)
-  {
-    /* Check the program's for the same table as the
-     * operation, within a major version number
-     * Perhaps NdbInterpretedCode should not contain the table
-     */
-    const NdbDictionary::Table* codeTable= 
-      options->interpretedCode->getTable();
-    if (codeTable != NULL)
-    {
-      NdbTableImpl* impl= &NdbTableImpl::getImpl(*codeTable);
-      
-      if ((impl->m_id != (int) m_attribute_record->tableId) ||
-          (table_version_major(impl->m_version) != 
-           table_version_major(m_attribute_record->tableVersion)))
-        return 4524; // NdbInterpretedCode is for different table`
->>>>>>> b07947fd
-    }
-
-    if ((options->interpretedCode->m_flags & 
-         NdbInterpretedCode::Finalised) == 0)
-    {
-      setErrorCodeAbort(4519);
-      return -1; // NdbInterpretedCode::finalise() not called.
-    }
-    m_interpreted_code= options->interpretedCode;
-  }
-<<<<<<< HEAD
-  
-  if (rangeScan && (scan_flags & SF_OrderBy))
-    parallel = fragCount; // Note we assume fragcount of base table==
-                          // fragcount of index.
-  
-  theParallelism = parallel;    
-  
-  if(fix_receivers(parallel) == -1){
-    setErrorCodeAbort(4000);
-=======
-
-  return 0;
-}
-
-/* scanTableImpl is called from NdbTransaction::scanTable() to 
- * define a scan operation
- */
-int
-NdbScanOperation::scanTableImpl(const NdbRecord *result_record,
-                                NdbOperation::LockMode lock_mode,
-                                const unsigned char *result_mask,
-                                const NdbScanOperation::ScanOptions *options,
-                                Uint32 sizeOfOptions)
-{
-  NdbBlob *lastBlob;
-  Uint32 column_count;
-  int res;
-  bool haveBlob= false;
-  Uint32 scan_flags = 0;
-  Uint32 parallel = 0;
-  Uint32 batch = 0;
-
-  if (options != NULL)
-  {
-    /* Check options size for versioning... */
-    if (unlikely((sizeOfOptions !=0) &&
-                 (sizeOfOptions != sizeof(ScanOptions))))
-    {
-      /* Handle different sized ScanOptions
-       * Probably smaller is old version, larger is new version
-       */
-      
-      /* No other versions supported currently */
-      setErrorCodeAbort(4298);
-      /* Invalid or unsupported ScanOptions structure */
-      return -1;
-    }
-    
-    /* Process some initial ScanOptions - most are 
-     * handled later
-     */
-    if (options->optionsPresent & ScanOptions::SO_SCANFLAGS)
-      scan_flags = options->scan_flags;
-    if (options->optionsPresent & ScanOptions::SO_PARALLEL)
-      parallel = options->parallel;
-    if (options->optionsPresent & ScanOptions::SO_BATCH)
-      batch = options->batch;
-  }
-  if (result_record->flags & NdbRecord::RecIsIndex)
-  {
-    setErrorCodeAbort(4340);
->>>>>>> b07947fd
-    return -1;
-  }
-
-  /* Process scan definition info */
-  res= processTableScanDefs(lock_mode, scan_flags, parallel, batch);
-  if (res == -1)
-    return -1;
-
-  result_record->copyMask(m_read_mask, result_mask);
-
-  lastBlob= NULL;
-  column_count= 0;
-  for (Uint32 i= 0; i<result_record->noOfColumns; i++)
-  {
-    const NdbRecord::Attr *col;
-    Uint32 ah;
-    Uint32 attrId;
-
-    col= &result_record->columns[i];
-
-    /* Skip column if result_mask says so. But cannot mask pseudo columns. */
-    attrId= col->attrId;
-    if (!(attrId & AttributeHeader::PSEUDO) &&
-        !BitmaskImpl::get((NDB_MAX_ATTRIBUTES_IN_TABLE+31)>>5,
-                          m_read_mask, attrId))
-      continue;
-
-    /* Blob reads are handled with a getValue() in NdbBlob.cpp. */
-    if (unlikely(col->flags & NdbRecord::IsBlob))
-    {
-      m_keyInfo= 1;                         // Need keyinfo for blob scan
-      haveBlob= true;
-      continue;
-    }
-
-    AttributeHeader::init(&ah, attrId, 0);
-    res= insertATTRINFO(ah);
-    if (res==-1)
-      return -1;
-
-    if (col->flags & NdbRecord::IsDisk)
-      m_no_disk_flag= false;
-    column_count++;
-  }
-  theReceiver.m_record.m_column_count= column_count;
-
-  theInitialReadSize= theTotalCurrAI_Len - AttrInfo::SectionSizeInfoLength;
-  theStatus= NdbOperation::UseNdbRecord;
-  m_attribute_record= result_record;
-
-  /* Handle any getValue() calls made against the old API. */
-  if (m_scanUsingOldApi)
-  {
-    if (handleScanGetValuesOldApi() !=0)
-      return -1;
-  }
-
-  /* Handle scan options - always for old style scan API */
-  if (options != NULL)
-  {
-    if (handleScanOptions(options) != 0)
-      return -1;
-  }
-
-<<<<<<< HEAD
-int
-NdbScanOperation::setInterpretedCode(const NdbInterpretedCode *code)
-{
-  if (theStatus == NdbOperation::UseNdbRecord)
-  {
-    setErrorCodeAbort(4284); // Cannot mix NdbRecAttr and NdbRecord methods...
-    return -1;
-  }
-
-  if ((code->m_flags & NdbInterpretedCode::Finalised) == 0)
-  {
-    setErrorCodeAbort(4519); //  NdbInterpretedCode::finalise() not called.
-    return -1;
-  }
-
-  m_interpreted_code= code;
-  
-  return 0;
-}
-
-NdbInterpretedCode*
-NdbScanOperation::allocInterpretedCodeOldApi()
-{
-  /* Should only be called once */
-  assert (m_interpretedCodeOldApi == NULL);
-
-  /* Old Api scans only */
-  if (! m_scanUsingOldApi)
-  {
-    /* NdbScanFilter constructor taking NdbOperation is not 
-     * supported for NdbRecord
-     */
-    setErrorCodeAbort(4536);
-    return NULL;
-  }
-
-  m_interpretedCodeOldApi = new NdbInterpretedCode(m_currentTable->m_facade);
-
-  if (m_interpretedCodeOldApi == NULL)
-    setErrorCodeAbort(4000); // Memory allocation error
-
-  return m_interpretedCodeOldApi;
-}
-
-void
-NdbScanOperation::freeInterpretedCodeOldApi()
-{
-  if (m_interpretedCodeOldApi != NULL)
-  {
-    delete m_interpretedCodeOldApi;
-    m_interpretedCodeOldApi= NULL;
-  }
-}
-
-
-void
-NdbScanOperation::setReadLockMode(LockMode lockMode)
-{
-  bool lockExcl, lockHoldMode, readCommitted;
-  switch (lockMode)
-=======
-  /* Get Blob handles unless this is an old Api scan op 
-   * For old Api Scan ops, the Blob handles are already
-   * set up by the call to getBlobHandle()
-   */
-  if (unlikely(haveBlob) && !m_scanUsingOldApi)
->>>>>>> b07947fd
-  {
-    if (getBlobHandlesNdbRecord(m_transConnection) == -1)
-      return -1;
-  }
-
-  /* Add interpreted code words to ATTRINFO signal
-   * chain as necessary
-   */
-  if (m_interpreted_code != NULL)
-  {
-    if (addInterpretedCode(theNdbCon->theTCConPtr,
-                           theNdbCon->theTransactionId) == -1)
-      return -1;
-  }
-  
-  /* Scan is now fully defined, so let's start preparing
-   * signals.
-   */
-  if (prepareSendScan(theNdbCon->theTCConPtr, 
-                      theNdbCon->theTransactionId) == -1)
-    /* Error code should be set */
-    return -1;
-  
-  return 0;
-}
-
-/*
-  Compare two rows on some prefix of the index.
-  This is used to see if we can determine that all rows in an index range scan
-  will come from a single fragment (if the two rows bound a single distribution
-  key).
- */
-static int
-compare_index_row_prefix(const NdbRecord *rec,
-                         const char *row1,
-                         const char *row2,
-                         Uint32 prefix_length)
-{
-  Uint32 i;
-
-<<<<<<< HEAD
-    /* Allocate as Uint64 to ensure proper alignment for pointers. */
-    Uint64 * tmp = new Uint64[(sz+7)/8];
-    if (tmp == NULL)
-    {
-      setErrorCodeAbort(4000);
-      return -1;
-    }
-    // Save old receivers
-    memcpy(tmp, m_receivers, m_allocated_receivers*sizeof(char*));
-    delete[] m_array;
-    m_array = (Uint32*)tmp;
-    
-    m_receivers = (NdbReceiver**)tmp;
-    m_api_receivers = m_receivers + parallel;
-    m_conf_receivers = m_api_receivers + parallel;
-    m_sent_receivers = m_conf_receivers + parallel;
-    m_prepared_receivers = (Uint32*)(m_sent_receivers + parallel);
-
-    // Only get/init "new" receivers
-    NdbReceiver* tScanRec;
-    for (Uint32 i = m_allocated_receivers; i < parallel; i ++) {
-      tScanRec = theNdb->getNdbScanRec();
-      if (tScanRec == NULL) {
-        setErrorCodeAbort(4000);
-        return -1;
-      }//if
-      m_receivers[i] = tScanRec;
-      tScanRec->init(NdbReceiver::NDB_SCANRECEIVER, false, this);
-=======
-  for (i= 0; i<prefix_length; i++)
-  {
-    const NdbRecord::Attr *col= &rec->columns[rec->key_indexes[i]];
-
-    bool is_null1= col->is_null(row1);
-    bool is_null2= col->is_null(row2);
-    if (is_null1)
-    {
-      if (!is_null2)
-        return -1;
-      /* Fall-through to compare next one. */
-    }
-    else
-    {
-      if (is_null2)
-        return 1;
-
-      Uint32 offset= col->offset;
-      Uint32 maxSize= col->maxSize;
-      const char *ptr1= row1 + offset;
-      const char *ptr2= row2 + offset;
-      void *info= col->charset_info;
-      int res=
-        (*col->compare_function)(info, ptr1, maxSize, ptr2, maxSize, true);
-      if (res)
-      {
-        assert(res != NdbSqlUtil::CmpUnknown);
-        return res;
-      }
->>>>>>> b07947fd
     }
   }
 
@@ -2704,14 +1766,6 @@
   {
     assert(theOperationType == OpenRangeScanRequest);
     NdbIndexScanOperation *isop = 
-<<<<<<< HEAD
-      reinterpret_cast<NdbIndexScanOperation*>(this);
-
-    /* Prepare a single bound if necessary */
-    NdbIndexScanOperation::IndexBound ib;
-    if (isop->buildIndexBoundOldApi(ib) != 0)
-      return -1;
-=======
       static_cast<NdbIndexScanOperation*>(this);
 
     /* Prepare a single bound if necessary */
@@ -2730,7 +1784,6 @@
     default:
       return -1;
     }
->>>>>>> b07947fd
 
     /* If this is an ordered scan, then we need
      * the pk columns in the mask, otherwise we
@@ -2738,22 +1791,14 @@
      */
     const unsigned char * resultMask= 
       ((m_savedScanFlagsOldApi & SF_OrderBy) !=0) ? 
-<<<<<<< HEAD
-      m_currentTable->m_pkMask : 
-=======
       m_accessTable->m_pkMask : 
->>>>>>> b07947fd
       emptyMask;
 
     result= isop->scanIndexImpl(m_accessTable->m_ndbrecord,
                                 m_currentTable->m_ndbrecord,
                                 m_savedLockModeOldApi,
                                 resultMask,
-<<<<<<< HEAD
-                                &ib,
-=======
                                 ib_ptr,
->>>>>>> b07947fd
                                 &options,
                                 sizeof(ScanOptions));
 
@@ -3035,30 +2080,6 @@
   return -1;
 }
 
-
-/* This method retrieves a pointer to the keyinfo for the current
- * row - it is used when creating a scan takeover operation
- */
-int
-NdbScanOperation::getKeyFromKEYINFO20(Uint32* data, Uint32 & size)
-{
-  NdbRecAttr * tRecAttr = m_curr_row;
-  if(tRecAttr)
-  {
-    const Uint32 * src = (Uint32*)tRecAttr->aRef();
-
-    assert(tRecAttr->get_size_in_bytes() > 0);
-    assert(tRecAttr->get_size_in_bytes() < 65536);
-    const Uint32 len = (tRecAttr->get_size_in_bytes() + 3)/4-1;
-
-    assert(size >= len);
-    memcpy(data, src, 4*len);
-    size = len;
-    return 0;
-  }
-  return -1;
-}
-
 /*****************************************************************************
  * NdbOperation* takeOverScanOp(NdbTransaction* updateTrans);
  *
@@ -3220,7 +2241,6 @@
     return NULL;
   }
   if (record->flags & NdbRecord::RecIsIndex)
-<<<<<<< HEAD
   {
     /* result_record must be a base table ndbrecord, not an index ndbrecord */
     setErrorCodeAbort(4340);
@@ -3284,71 +2304,6 @@
   /* Handle any OperationOptions */
   if (opts != NULL)
   {
-=======
-  {
-    /* result_record must be a base table ndbrecord, not an index ndbrecord */
-    setErrorCodeAbort(4340);
-    return NULL;
-  }
-
-  NdbOperation *op= pTrans->getNdbOperation(record->table, NULL, true);
-  if (!op)
-    return NULL;
-
-  pTrans->theSimpleState= 0;
-  op->theStatus= NdbOperation::UseNdbRecord;
-  op->theOperationType= opType;
-  op->m_abortOption= AbortOnError;
-  op->m_key_record= NULL;       // This means m_key_row has KEYINFO20 data
-  op->m_attribute_record= record;
-  /*
-    The m_key_row pointer is only valid until next call of
-    nextResult(fetchAllowed=true). But that is ok, since the lock is also
-    only valid until that time, so the application must execute() the new
-    operation before then.
-   */
-
-  /* Now find the current row, and extract keyinfo. */
-  Uint32 idx= m_current_api_receiver;
-  if (idx >= m_api_receivers_count)
-    return NULL;
-  const NdbReceiver *receiver= m_api_receivers[m_current_api_receiver];
-  Uint32 infoword;
-  res= receiver->get_keyinfo20(infoword, op->m_keyinfo_length, op->m_key_row);
-  if (res==-1)
-    return NULL;
-  Uint32 scanInfo= 0;
-  TcKeyReq::setTakeOverScanFlag(scanInfo, 1);
-  Uint32 fragment= infoword >> 20;
-  TcKeyReq::setTakeOverScanFragment(scanInfo, fragment);
-  TcKeyReq::setTakeOverScanInfo(scanInfo, infoword & 0x3FFFF);
-  op->theScanInfo= scanInfo;
-  op->theDistrKeyIndicator_= 1;
-  op->theDistributionKey= fragment;
-
-  op->m_attribute_row= row;
-  record->copyMask(op->m_read_mask, mask);
-
-  if (opType == ReadRequest)
-  {
-    op->theLockMode= theLockMode;
-    /*
-     * Apart from taking over the row lock, we also support reading again,
-     * though typical usage will probably use an empty mask to read nothing.
-     */
-    op->theReceiver.getValues(record, row);
-  }
-  else if (opType == DeleteRequest && row != NULL)
-  {
-    /* Delete with a 'pre-read' - prepare the Receiver */
-    op->theReceiver.getValues(record, row);
-  }
-
-
-  /* Handle any OperationOptions */
-  if (opts != NULL)
-  {
->>>>>>> b07947fd
     /* Delegate to static method in NdbOperation */
     Uint32 result = NdbOperation::handleOperationOptions (opType,
                                                           opts,
@@ -3619,43 +2574,6 @@
     }
     boundInfo.highestKey= (index_attrId + 1);
     boundInfo.highestSoFarIsStrict= !inclusive;
-<<<<<<< HEAD
-  }
-  else
-  {
-    /* Not highest, key, better not be strict */
-    if (!inclusive)
-    {
-      /* Invalid set of range scan bounds */
-      setErrorCodeAbort(4259);
-      return -1;
-    }
-  }
-
-  /* Copy data into correct part of RecAttr */
-  assert(byteOffset + valueLen <= maxKeyRecordBytes);
-  char *startOfRecord= boundInfo.keyRecAttr->aRef();
-
-  memcpy(startOfRecord+byteOffset,
-         aValue, 
-         valueLen);
-
-  /* Set Null bit */
-  bool nullBit=(aValue == NULL);
-
-  startOfRecord[nullbit_byte_offset]|= 
-    (nullBit) << nullbit_bit_in_byte;
-
-  return 0;
-}
-
-/*
- * Define bound on index column in range scan.
- */
-int
-NdbIndexScanOperation::setBound(const NdbColumnImpl* tAttrInfo, 
-                                int type, const void* aValue)
-=======
   }
   else
   {
@@ -3863,180 +2781,12 @@
  */
 void
 NdbIndexScanOperation::releaseIndexBoundOldApi()
->>>>>>> b07947fd
 {
   if (lowBound.keyRecAttr != NULL)
   {
     theNdb->releaseRecAttr(lowBound.keyRecAttr);
     lowBound.keyRecAttr= NULL;
   }
-<<<<<<< HEAD
-  if (oldApiBoundDefined)
-  {
-    /* Only one scan bound allowed for non-NdbRecord setBound() API */
-    setErrorCodeAbort(4513);
-    return -1;
-  }
-  if (theOperationType == OpenRangeScanRequest &&
-      (0 <= type && type <= 4)) 
-  {
-    const NdbRecord *key_record= m_accessTable->m_ndbrecord;
-    const Uint32 maxKeyRecordBytes= key_record->m_row_size;
-
-    Uint32 valueLen = 0;
-    if (aValue != NULL)
-      if (! tAttrInfo->get_var_length(aValue, valueLen)) {
-        /* Length parameter in equal/setValue is incorrect */
-        setErrorCodeAbort(4209);
-        return -1;
-      }
-    
-    /* Get details of column from NdbRecord */
-    Uint32 byteOffset= 0;
-    
-    /* Get the Attr struct from the key NdbRecord for this index Attr */
-    Uint32 attrId= tAttrInfo->m_attrId;
-
-    if (attrId >= key_record->key_index_length)
-    {
-      /* Attempt to set bound on non key column */
-      setErrorCodeAbort(4535);
-      return -1;
-    }
-    Uint32 columnNum= key_record->key_indexes[ attrId ];
-
-    if (columnNum >= key_record->noOfColumns)
-    {
-      /* Internal error in NdbApi */
-      setErrorCodeAbort(4005);
-      return -1;
-    }
-
-    NdbRecord::Attr attr= key_record->columns[ columnNum ];
-    
-    byteOffset= attr.offset;
-    
-    bool inclusive= ! ((type == BoundLT) || (type == BoundGT));
-
-    /* Add to lower bound if required */
-    if (type == BoundEQ ||
-        type == BoundLE ||
-        type == BoundLT )
-    {
-      if (setBoundHelperOldApi(lowBound,
-                               maxKeyRecordBytes,
-                               tAttrInfo->m_attrId,
-                               valueLen,
-                               inclusive,
-                               byteOffset,
-                               attr.nullbit_byte_offset,
-                               attr.nullbit_bit_in_byte,
-                               aValue) != 0)
-        return -1;
-    }
-
-    /* Add to upper bound if required */
-    if (type == BoundEQ ||
-        type == BoundGE ||
-        type == BoundGT)
-    {
-      if (setBoundHelperOldApi(highBound,
-                               maxKeyRecordBytes,
-                               tAttrInfo->m_attrId,
-                               valueLen,
-                               inclusive,
-                               byteOffset,
-                               attr.nullbit_byte_offset,
-                               attr.nullbit_bit_in_byte,
-                               aValue) != 0)             
-        return -1;
-    }
-    return 0;
-  } 
-  else {
-    /* Can only call setBound/equal() for an NdbIndexScanOperation */
-    setErrorCodeAbort(4514);
-    return -1;
-  }
-}
-
-
-/* Method called just prior to scan execution to initialise
- * the passed in IndexBound for the scan using the information
- * stored by the old API's setBound() call.
- */
-int
-NdbIndexScanOperation::buildIndexBoundOldApi(IndexBound& ib)
-{
-  if (lowBound.highestKey != 0)
-  {
-    /* Have a low bound 
-     * Check that a contiguous set of keys are supplied.
-     * Setup low part of IndexBound
-     */
-    Uint32 expectedValue= (~(Uint32) 0) >> (32 - lowBound.highestKey);
-    
-    if (lowBound.keysPresentBitmap != expectedValue)
-    {
-      /* Invalid set of range scan bounds */
-      setErrorCodeAbort(4259);
-      return -1;
-    }
-
-    ib.low_key= lowBound.keyRecAttr->aRef();
-    ib.low_key_count= lowBound.highestKey;
-    ib.low_inclusive= !lowBound.highestSoFarIsStrict;
-  }
-  else
-  {
-    ib.low_key= NULL;
-    ib.low_key_count= 0;
-    ib.low_inclusive= false;
-  }
-
-  if (highBound.highestKey != 0)
-  {
-    /* Have a high bound 
-     * Check that a contiguous set of keys are supplied.
-     */
-    Uint32 expectedValue= (~(Uint32) 0) >> (32 - highBound.highestKey);
-    
-    if (highBound.keysPresentBitmap != expectedValue)
-    {
-      /* Invalid set of range scan bounds */
-      setErrorCodeAbort(4259);
-      return -1;
-    }
-
-    ib.high_key= highBound.keyRecAttr->aRef();
-    ib.high_key_count= highBound.highestKey;
-    ib.high_inclusive= !highBound.highestSoFarIsStrict;
-  }
-  else
-  {
-    ib.high_key= NULL;
-    ib.high_key_count= 0;
-    ib.high_inclusive= false;
-  }
-
-  ib.range_no= 0;
-
-  return 0;
-}
-
-/* Method called to release any resources allocated by the old 
- * Index Scan bound API
- */
-void
-NdbIndexScanOperation::releaseIndexBoundOldApi()
-{
-  if (lowBound.keyRecAttr != NULL)
-  {
-    theNdb->releaseRecAttr(lowBound.keyRecAttr);
-    lowBound.keyRecAttr= NULL;
-  }
-=======
->>>>>>> b07947fd
   if (highBound.keyRecAttr != NULL)
   {
     theNdb->releaseRecAttr(highBound.keyRecAttr);
@@ -4105,11 +2855,7 @@
                                               const char *row,
                                               Uint32 bound_type)
 {
-<<<<<<< HEAD
-  char buf[256];
-=======
   char buf[NdbRecord::Attr::SHRINK_VARCHAR_BUFFSIZE];
->>>>>>> b07947fd
   Uint32 currLen= theTotalNrOfKeyWordInSignal;
   Uint32 remaining= KeyInfo::DataLength - currLen;
   const NdbRecord::Attr *column= &key_record->columns[column_index];
@@ -4159,14 +2905,10 @@
     theTotalNrOfKeyWordInSignal= currLen + totalLen;
   } else {
     if(!aligned || !nobytes){
-<<<<<<< HEAD
-      Uint32 tempData[2000];
-=======
       /* Space for Bound type, Attr header and (possibly max-sized)
        * key column
        */
       Uint32 tempData[ KeyInfo::MaxWordsPerBoundColumn ];
->>>>>>> b07947fd
       if (len > sizeof(tempData))
         len= sizeof(tempData);
       tempData[0] = bound_type;
@@ -4185,7 +2927,6 @@
   theTupKeyLen= tupKeyLen + totalLen;
 
   return 0;
-<<<<<<< HEAD
 }
 
 
@@ -4202,10 +2943,6 @@
 }
 
 
-=======
-}
-
->>>>>>> b07947fd
 /* IndexScan readTuples - part of old scan API
  * This call does the minimum amount of validation and state
  * storage possible.  Most of the scan initialisation is done
