/* Copyright (C) 2000 MySQL AB

   This program is free software; you can redistribute it and/or modify
   it under the terms of the GNU General Public License as published by
   the Free Software Foundation; version 2 of the License.

   This program is distributed in the hope that it will be useful,
   but WITHOUT ANY WARRANTY; without even the implied warranty of
   MERCHANTABILITY or FITNESS FOR A PARTICULAR PURPOSE.  See the
   GNU General Public License for more details.

   You should have received a copy of the GNU General Public License
   along with this program; if not, write to the Free Software
   Foundation, Inc., 59 Temple Place, Suite 330, Boston, MA  02111-1307  USA */

#include "mysys_priv.h"
#include "mysys_err.h"
#include "my_base.h"
#include <m_string.h>
#include <errno.h>
#if defined (HAVE_PREAD) && !defined(__WIN__)
#include <unistd.h>
#endif

#ifdef __WIN__
extern void  _dosmaperr(DWORD);

/*
  Positional read and write on Windows.

  NOTE: 
  - this functions require NT-based kernel.
  - they can read/write at most 4GB at once.
  - unlike Posix pread/pwrite, they change file pointer position.
*/
static size_t pread(File Filedes, uchar *Buffer, size_t Count, my_off_t offset)
{
  DWORD         nBytesRead;
  HANDLE        hFile;
  OVERLAPPED    ov={0};
  LARGE_INTEGER li;

  if(!Count)
    return 0;
#ifdef _WIN64
  if(Count > UINT_MAX)
    Count = UINT_MAX;
#endif

  hFile=         (HANDLE)_get_osfhandle(Filedes);
  li.QuadPart=   offset;
  ov.Offset=     li.LowPart;
  ov.OffsetHigh= li.HighPart;

  if(!ReadFile(hFile, Buffer, (DWORD)Count, &nBytesRead, &ov))
  {
    DWORD lastError = GetLastError();
    if(lastError == ERROR_HANDLE_EOF)
       return 0; /*return 0 at EOF*/
    _dosmaperr(lastError);
    return -1;
  }
  else
    return nBytesRead;
}

static size_t pwrite(File Filedes, const uchar *Buffer, size_t Count, my_off_t offset)
{
  DWORD         nBytesWritten;
  HANDLE        hFile;
  OVERLAPPED    ov={0};
  LARGE_INTEGER li;

  if(!Count)
    return 0;

#ifdef _WIN64
  if(Count > UINT_MAX)
    Count = UINT_MAX;
#endif

  hFile=         (HANDLE)_get_osfhandle(Filedes);
  li.QuadPart=   offset;
  ov.Offset=     li.LowPart;
  ov.OffsetHigh= li.HighPart;

  if(!WriteFile(hFile, Buffer, (DWORD)Count, &nBytesWritten, &ov))
  {
    _dosmaperr(GetLastError());
    return -1;
  }
  else
    return nBytesWritten;
}
#endif

/*
  Read a chunk of bytes from a file from a given position

  SYNOPSIOS
    my_pread()
    Filedes	File decsriptor
    Buffer	Buffer to read data into
    Count	Number of bytes to read
    offset	Position to read from
    MyFlags	Flags

  NOTES
    This differs from the normal pread() call in that we don't care
    to set the position in the file back to the original position
    if the system doesn't support pread().

  RETURN
    (size_t) -1   Error
    #             Number of bytes read
*/

size_t my_pread(File Filedes, uchar *Buffer, size_t Count, my_off_t offset,
                myf MyFlags)
{
  size_t readbytes;
  int error= 0;
#if !defined (HAVE_PREAD) && !defined (__WIN__)
  int save_errno;
#endif
#ifndef DBUG_OFF
  char llbuf[22];
  DBUG_ENTER("my_pread");
  DBUG_PRINT("my",("fd: %d  Seek: %s  Buffer: %p  Count: %lu  MyFlags: %d",
		   Filedes, ullstr(offset, llbuf), Buffer,
                   (ulong)Count, MyFlags));
#endif
  for (;;)
  {
<<<<<<< HEAD
    errno=0;					/* Linux, Windows don't reset this on EOF/success */
#if !defined (HAVE_PREAD) && !defined (__WIN__)
=======
    errno= 0;    /* Linux, Windows don't reset this on EOF/success */
#ifndef HAVE_PREAD
>>>>>>> 8b51d6ae
    pthread_mutex_lock(&my_file_info[Filedes].mutex);
    readbytes= (uint) -1;
    error= (lseek(Filedes, offset, MY_SEEK_SET) == (my_off_t) -1 ||
	    (readbytes= read(Filedes, Buffer, Count)) != Count);
    save_errno= errno;
    pthread_mutex_unlock(&my_file_info[Filedes].mutex);
    if (error)
    {
      errno= save_errno;
#else
    if ((error= ((readbytes= pread(Filedes, Buffer, Count, offset)) != Count)))
    {
#endif
      my_errno= errno ? errno : -1;
      if (errno == 0 || (readbytes != (size_t) -1 &&
                         (MyFlags & (MY_NABP | MY_FNABP))))
        my_errno= HA_ERR_FILE_TOO_SHORT;
      DBUG_PRINT("warning",("Read only %d bytes off %u from %d, errno: %d",
                            (int) readbytes, (uint) Count,Filedes,my_errno));
#ifdef THREAD
      if ((readbytes == 0 || readbytes == (size_t) -1) && errno == EINTR)
      {
        DBUG_PRINT("debug", ("my_pread() was interrupted and returned %d",
                             (int) readbytes));
        continue;                              /* Interrupted */
      }
#endif
      if (MyFlags & (MY_WME | MY_FAE | MY_FNABP))
      {
	if (readbytes == (size_t) -1)
	  my_error(EE_READ, MYF(ME_BELL+ME_WAITTANG),
		   my_filename(Filedes),my_errno);
	else if (MyFlags & (MY_NABP | MY_FNABP))
	  my_error(EE_EOFERR, MYF(ME_BELL+ME_WAITTANG),
		   my_filename(Filedes),my_errno);
      }
      if (readbytes == (size_t) -1 || (MyFlags & (MY_FNABP | MY_NABP)))
	DBUG_RETURN(MY_FILE_ERROR);		/* Return with error */
    }
    if (MyFlags & (MY_NABP | MY_FNABP))
      DBUG_RETURN(0);				/* Read went ok; Return 0 */
    DBUG_RETURN(readbytes);			/* purecov: inspected */
  }
} /* my_pread */


/*
  Write a chunk of bytes to a file at a given position

  SYNOPSIOS
    my_pwrite()
    Filedes	File decsriptor
    Buffer	Buffer to write data from
    Count	Number of bytes to write
    offset	Position to write to
    MyFlags	Flags

  NOTES
    This differs from the normal pwrite() call in that we don't care
    to set the position in the file back to the original position
    if the system doesn't support pwrite()

  RETURN
    (size_t) -1   Error
    #             Number of bytes read
*/

size_t my_pwrite(int Filedes, const uchar *Buffer, size_t Count,
                 my_off_t offset, myf MyFlags)
{
  size_t writenbytes, written;
  uint errors;
#ifndef DBUG_OFF
  char llbuf[22];
  DBUG_ENTER("my_pwrite");
  DBUG_PRINT("my",("fd: %d  Seek: %s  Buffer: %p  Count: %lu  MyFlags: %d",
		   Filedes, ullstr(offset, llbuf), Buffer,
                   (ulong)Count, MyFlags));
#endif
  errors= 0;
  written= 0;

  for (;;)
  {
#if !defined (HAVE_PREAD) && !defined (__WIN__)
    int error;
    writenbytes= (size_t) -1;
    pthread_mutex_lock(&my_file_info[Filedes].mutex);
    error= (lseek(Filedes, offset, MY_SEEK_SET) != (my_off_t) -1 &&
            (writenbytes = write(Filedes, Buffer, Count)) == Count);
    pthread_mutex_unlock(&my_file_info[Filedes].mutex);
    if (error)
      break;
#else
    if ((writenbytes= pwrite(Filedes, Buffer, Count,offset)) == Count)
      break;
    my_errno= errno;
#endif
    if (writenbytes != (size_t) -1)
    {					/* Safegueard */
      written+=writenbytes;
      Buffer+=writenbytes;
      Count-=writenbytes;
      offset+=writenbytes;
    }
    DBUG_PRINT("error",("Write only %u bytes", (uint) writenbytes));
#ifndef NO_BACKGROUND
#ifdef THREAD
    if (my_thread_var->abort)
      MyFlags&= ~ MY_WAIT_IF_FULL;		/* End if aborted by user */
#endif
    if ((my_errno == ENOSPC || my_errno == EDQUOT) &&
        (MyFlags & MY_WAIT_IF_FULL))
    {
      if (!(errors++ % MY_WAIT_GIVE_USER_A_MESSAGE))
	my_error(EE_DISK_FULL,MYF(ME_BELL | ME_NOREFRESH),
		 my_filename(Filedes),my_errno,MY_WAIT_FOR_USER_TO_FIX_PANIC);
      (void) sleep(MY_WAIT_FOR_USER_TO_FIX_PANIC);
      continue;
    }
    if ((writenbytes && writenbytes != (size_t) -1) || my_errno == EINTR)
      continue;					/* Retry */
#endif
    if (MyFlags & (MY_NABP | MY_FNABP))
    {
      if (MyFlags & (MY_WME | MY_FAE | MY_FNABP))
      {
	my_error(EE_WRITE, MYF(ME_BELL | ME_WAITTANG),
		 my_filename(Filedes),my_errno);
      }
      DBUG_RETURN(MY_FILE_ERROR);		/* Error on read */
    }
    else
      break;					/* Return bytes written */
  }
  DBUG_EXECUTE_IF("check", my_seek(Filedes, -1, SEEK_SET, MYF(0)););
  if (MyFlags & (MY_NABP | MY_FNABP))
    DBUG_RETURN(0);			/* Want only errors */
  DBUG_RETURN(writenbytes+written); /* purecov: inspected */
} /* my_pwrite */<|MERGE_RESOLUTION|>--- conflicted
+++ resolved
@@ -132,13 +132,8 @@
 #endif
   for (;;)
   {
-<<<<<<< HEAD
-    errno=0;					/* Linux, Windows don't reset this on EOF/success */
+    errno= 0;    /* Linux, Windows don't reset this on EOF/success */
 #if !defined (HAVE_PREAD) && !defined (__WIN__)
-=======
-    errno= 0;    /* Linux, Windows don't reset this on EOF/success */
-#ifndef HAVE_PREAD
->>>>>>> 8b51d6ae
     pthread_mutex_lock(&my_file_info[Filedes].mutex);
     readbytes= (uint) -1;
     error= (lseek(Filedes, offset, MY_SEEK_SET) == (my_off_t) -1 ||
