--- conflicted
+++ resolved
@@ -1432,10 +1432,6 @@
 {
   mi_end_bulk_insert(file);
   int err=mi_extra(file, HA_EXTRA_NO_CACHE, 0);
-<<<<<<< HEAD
-  return (err || abort ? err : can_enable_indexes ?
-          enable_indexes(HA_KEY_SWITCH_NONUNIQ_SAVE) : 0);
-=======
   if (!err)
   {
     if (can_enable_indexes)
@@ -1457,7 +1453,6 @@
     } 
   }
   return err;
->>>>>>> 1cdd6990
 }
 
 
