--- conflicted
+++ resolved
@@ -1229,20 +1229,11 @@
     my_message(ER_UNKNOWN_COM_ERROR, ER(ER_UNKNOWN_COM_ERROR), MYF(0));
     break;
   }
-<<<<<<< HEAD
-  if (thd->lock || thd->open_tables || thd->derived_tables ||
-      thd->prelocked_mode)
-  {
-    THD_SET_PROC_INFO(thd, "closing tables");
-    close_thread_tables(thd);			/* Free tables */
-  }
-=======
-
-  thd->proc_info= "closing tables";
+
+  THD_SET_PROC_INFO(thd, "closing tables");
   /* Free tables */
   close_thread_tables(thd);
 
->>>>>>> cc007acb
   /*
     assume handlers auto-commit (if some doesn't - transaction handling
     in MySQL should be redesigned to support it; it's a big change,
