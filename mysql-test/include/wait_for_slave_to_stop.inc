--- conflicted
+++ resolved
@@ -11,34 +11,11 @@
 # $slave_keep_connection. See wait_for_slave_param.inc for
 # descriptions.
 
-<<<<<<< HEAD
-while ($run)
-{
-  let $io_result= query_get_value("SHOW SLAVE STATUS", Slave_IO_Running, $row_number);
-  if (`SELECT ('$io_result' = 'No' OR '$io_result' = 'No such row')`) {
-
-    let $sql_result= query_get_value("SHOW SLAVE STATUS", Slave_SQL_Running, $row_number);
-    if (`SELECT ('$sql_result' = 'No' OR '$io_result' = 'No such row')`) {
-      let $run= 0;
-    }
-  }
-  sleep 0.1;
-  if (!$counter){
-    --echo "Failed while waiting for slave to stop"
-    --replace_result $MASTER_MYPORT MASTER_PORT
-    --replace_column 1 # 7 # 8 # 9 # 22 # 23 # 33 #
-    query_vertical SHOW SLAVE STATUS;
-    exit;
-  }
-  dec $counter;
-}
-=======
 let $slave_error_message= Failed while waiting for slave to stop;
 
 let $slave_param= Slave_IO_Running;
 let $slave_param_value= No;
 source include/wait_for_slave_param.inc;
->>>>>>> 43d79c19
 
 let $slave_param= Slave_SQL_Running;
 let $slave_param_value= No;
