
--source suite/funcs_1/storedproc/load_sp_tb.inc
--------------------------------------------------------------------------------

--source suite/funcs_1/storedproc/cleanup_sp_tb.inc
--------------------------------------------------------------------------------
DROP DATABASE IF EXISTS db_storedproc;
DROP DATABASE IF EXISTS db_storedproc_1;
CREATE DATABASE db_storedproc;
CREATE DATABASE db_storedproc_1;
USE db_storedproc;
create table t1(f1 char(20),f2 char(25),f3 date,f4 int,f5 char(25),f6 int)
engine = <engine_to_be_tested>;
load data infile '<MYSQLTEST_VARDIR>/std_data/funcs_1/t4.txt' into table t1;
create table t2(f1 char(20),f2 char(25),f3 date,f4 int,f5 char(25),f6 int)
engine = <engine_to_be_tested>;
load data infile '<MYSQLTEST_VARDIR>/std_data/funcs_1/t4.txt' into table t2;
create table t3(f1 char(20),f2 char(20),f3 integer) engine = <engine_to_be_tested>;
load data infile '<MYSQLTEST_VARDIR>/std_data/funcs_1/t3.txt' into table t3;
create table t4(f1 char(20),f2 char(25),f3 date,f4 int,f5 char(25),f6 int)
engine = <engine_to_be_tested>;
load data infile '<MYSQLTEST_VARDIR>/std_data/funcs_1/t4.txt' into table t4;
USE db_storedproc_1;
create table t6(f1 char(20),f2 char(25),f3 date,f4 int,f5 char(25),f6 int)
engine = <engine_to_be_tested>;
load data infile '<MYSQLTEST_VARDIR>/std_data/funcs_1/t4.txt' into table t6;
USE db_storedproc;
create table t7 (f1 char(20), f2 char(25), f3 date, f4 int)
engine = <engine_to_be_tested>;
load data infile '<MYSQLTEST_VARDIR>/std_data/funcs_1/t7.txt' into table t7;
Warnings:
Warning	1265	Data truncated for column 'f3' at row 1
Warning	1265	Data truncated for column 'f3' at row 2
Warning	1265	Data truncated for column 'f3' at row 3
Warning	1265	Data truncated for column 'f3' at row 4
Warning	1265	Data truncated for column 'f3' at row 5
Warning	1265	Data truncated for column 'f3' at row 6
Warning	1265	Data truncated for column 'f3' at row 7
Warning	1265	Data truncated for column 'f3' at row 8
Warning	1265	Data truncated for column 'f3' at row 9
Warning	1265	Data truncated for column 'f3' at row 10
create table t8 (f1 char(20), f2 char(25), f3 date, f4 int)
engine = <engine_to_be_tested>;
load data infile '<MYSQLTEST_VARDIR>/std_data/funcs_1/t7.txt' into table t8;
Warnings:
Warning	1265	Data truncated for column 'f3' at row 1
Warning	1265	Data truncated for column 'f3' at row 2
Warning	1265	Data truncated for column 'f3' at row 3
Warning	1265	Data truncated for column 'f3' at row 4
Warning	1265	Data truncated for column 'f3' at row 5
Warning	1265	Data truncated for column 'f3' at row 6
Warning	1265	Data truncated for column 'f3' at row 7
Warning	1265	Data truncated for column 'f3' at row 8
Warning	1265	Data truncated for column 'f3' at row 9
Warning	1265	Data truncated for column 'f3' at row 10
create table t9(f1 int, f2 char(25), f3 int) engine = <engine_to_be_tested>;
load data infile '<MYSQLTEST_VARDIR>/std_data/funcs_1/t9.txt' into table t9;
create table t10(f1 char(20),f2 char(25),f3 date,f4 int,f5 char(25),f6 int)
engine = <engine_to_be_tested>;
load data infile '<MYSQLTEST_VARDIR>/std_data/funcs_1/t4.txt' into table t10;
create table t11(f1 char(20),f2 char(25),f3 date,f4 int,f5 char(25),f6 int)
engine = <engine_to_be_tested>;
load data infile '<MYSQLTEST_VARDIR>/std_data/funcs_1/t4.txt' into table t11;

Section 3.1.8 - SHOW statement checks:
--------------------------------------------------------------------------------

Testcase 3.1.8.9:
-----------------

Ensure that all stored procedure changes made with ALTER PROCEDURE or ALTER
FUNCTION are properly recorded and displayed when a SHOW CREATE PROCEDURE or
SHOW CREATE PROCEDURE STATUS statement, or a SHOW CREATE FUNCTION or SHOW CREATE
FUNCTION STATUS statement (respectively) is executed.
--------------------------------------------------------------------------------
DROP FUNCTION IF EXISTS fn_1;
DROP FUNCTION IF EXISTS fn_2;
DROP PROCEDURE IF EXISTS sp_1;
DROP PROCEDURE IF EXISTS sp_2;
CREATE PROCEDURE sp_1 (i1 int)
BEGIN
set @x=i1;
END//
CREATE PROCEDURE sp_2 (i1 int) SQL SECURITY INVOKER COMMENT 'created with INVOKER'
BEGIN
set @x=i1;
END//
CREATE FUNCTION fn_1 (i1 longtext, i2 mediumint , i3 longblob, i4 year, i5 real) returns year
BEGIN
set @x=i1;
set @y=@x;
return i4;
END//
CREATE FUNCTION fn_2 (i1 longtext, i2 mediumint , i3 longblob, i4 year, i5 real)
RETURNS YEAR
SQL SECURITY INVOKER
COMMENT 'created with INVOKER'
BEGIN
set @x=i1;
set @y=@x;
return i4;
END//

... now check what is stored:
-----------------------------
SELECT * FROM information_schema.routines where routine_schema = 'db_storedproc';
SPECIFIC_NAME	fn_1
ROUTINE_CATALOG	def
ROUTINE_SCHEMA	db_storedproc
ROUTINE_NAME	fn_1
ROUTINE_TYPE	FUNCTION
DATA_TYPE	year
CHARACTER_MAXIMUM_LENGTH	NULL
CHARACTER_OCTET_LENGTH	NULL
NUMERIC_PRECISION	NULL
NUMERIC_SCALE	NULL
CHARACTER_SET_NAME	NULL
COLLATION_NAME	NULL
DTD_IDENTIFIER	year(4)
ROUTINE_BODY	SQL
ROUTINE_DEFINITION	BEGIN
set @x=i1;
set @y=@x;
return i4;
END
EXTERNAL_NAME	NULL
EXTERNAL_LANGUAGE	NULL
PARAMETER_STYLE	SQL
IS_DETERMINISTIC	NO
SQL_DATA_ACCESS	CONTAINS SQL
SQL_PATH	NULL
SECURITY_TYPE	DEFINER
CREATED	<created>
LAST_ALTERED	<modified>
SQL_MODE	
ROUTINE_COMMENT	
DEFINER	root@localhost
CHARACTER_SET_CLIENT	latin1
COLLATION_CONNECTION	latin1_swedish_ci
DATABASE_COLLATION	latin1_swedish_ci
SPECIFIC_NAME	fn_2
ROUTINE_CATALOG	def
ROUTINE_SCHEMA	db_storedproc
ROUTINE_NAME	fn_2
ROUTINE_TYPE	FUNCTION
DATA_TYPE	year
CHARACTER_MAXIMUM_LENGTH	NULL
CHARACTER_OCTET_LENGTH	NULL
NUMERIC_PRECISION	NULL
NUMERIC_SCALE	NULL
CHARACTER_SET_NAME	NULL
COLLATION_NAME	NULL
DTD_IDENTIFIER	year(4)
ROUTINE_BODY	SQL
ROUTINE_DEFINITION	BEGIN
set @x=i1;
set @y=@x;
return i4;
END
EXTERNAL_NAME	NULL
EXTERNAL_LANGUAGE	NULL
PARAMETER_STYLE	SQL
IS_DETERMINISTIC	NO
SQL_DATA_ACCESS	CONTAINS SQL
SQL_PATH	NULL
SECURITY_TYPE	INVOKER
CREATED	<created>
LAST_ALTERED	<modified>
SQL_MODE	
ROUTINE_COMMENT	created with INVOKER
DEFINER	root@localhost
CHARACTER_SET_CLIENT	latin1
COLLATION_CONNECTION	latin1_swedish_ci
DATABASE_COLLATION	latin1_swedish_ci
SPECIFIC_NAME	sp_1
ROUTINE_CATALOG	def
ROUTINE_SCHEMA	db_storedproc
ROUTINE_NAME	sp_1
ROUTINE_TYPE	PROCEDURE
DATA_TYPE	
CHARACTER_MAXIMUM_LENGTH	NULL
CHARACTER_OCTET_LENGTH	NULL
NUMERIC_PRECISION	NULL
NUMERIC_SCALE	NULL
CHARACTER_SET_NAME	NULL
COLLATION_NAME	NULL
DTD_IDENTIFIER	NULL
ROUTINE_BODY	SQL
ROUTINE_DEFINITION	BEGIN
set @x=i1;
END
EXTERNAL_NAME	NULL
EXTERNAL_LANGUAGE	NULL
PARAMETER_STYLE	SQL
IS_DETERMINISTIC	NO
SQL_DATA_ACCESS	CONTAINS SQL
SQL_PATH	NULL
SECURITY_TYPE	DEFINER
CREATED	<created>
LAST_ALTERED	<modified>
SQL_MODE	
ROUTINE_COMMENT	
DEFINER	root@localhost
CHARACTER_SET_CLIENT	latin1
COLLATION_CONNECTION	latin1_swedish_ci
DATABASE_COLLATION	latin1_swedish_ci
SPECIFIC_NAME	sp_2
ROUTINE_CATALOG	def
ROUTINE_SCHEMA	db_storedproc
ROUTINE_NAME	sp_2
ROUTINE_TYPE	PROCEDURE
DATA_TYPE	
CHARACTER_MAXIMUM_LENGTH	NULL
CHARACTER_OCTET_LENGTH	NULL
NUMERIC_PRECISION	NULL
NUMERIC_SCALE	NULL
CHARACTER_SET_NAME	NULL
COLLATION_NAME	NULL
DTD_IDENTIFIER	NULL
ROUTINE_BODY	SQL
ROUTINE_DEFINITION	BEGIN
set @x=i1;
END
EXTERNAL_NAME	NULL
EXTERNAL_LANGUAGE	NULL
PARAMETER_STYLE	SQL
IS_DETERMINISTIC	NO
SQL_DATA_ACCESS	CONTAINS SQL
SQL_PATH	NULL
SECURITY_TYPE	INVOKER
CREATED	<created>
LAST_ALTERED	<modified>
SQL_MODE	
ROUTINE_COMMENT	created with INVOKER
DEFINER	root@localhost
CHARACTER_SET_CLIENT	latin1
COLLATION_CONNECTION	latin1_swedish_ci
DATABASE_COLLATION	latin1_swedish_ci
<<<<<<< HEAD
SPECIFIC_NAME	add_suppression
ROUTINE_CATALOG	def
ROUTINE_SCHEMA	mtr
ROUTINE_NAME	add_suppression
ROUTINE_TYPE	PROCEDURE
DATA_TYPE	
CHARACTER_MAXIMUM_LENGTH	NULL
CHARACTER_OCTET_LENGTH	NULL
NUMERIC_PRECISION	NULL
NUMERIC_SCALE	NULL
CHARACTER_SET_NAME	NULL
COLLATION_NAME	NULL
DTD_IDENTIFIER	NULL
ROUTINE_BODY	SQL
ROUTINE_DEFINITION	BEGIN   INSERT INTO test_suppressions (pattern) VALUES (pattern); END
EXTERNAL_NAME	NULL
EXTERNAL_LANGUAGE	NULL
PARAMETER_STYLE	SQL
IS_DETERMINISTIC	NO
SQL_DATA_ACCESS	CONTAINS SQL
SQL_PATH	NULL
SECURITY_TYPE	DEFINER
CREATED	<created>
LAST_ALTERED	<modified>
SQL_MODE	
ROUTINE_COMMENT	
DEFINER	root@localhost
CHARACTER_SET_CLIENT	latin1
COLLATION_CONNECTION	latin1_swedish_ci
DATABASE_COLLATION	latin1_swedish_ci
SPECIFIC_NAME	check_testcase
ROUTINE_CATALOG	def
ROUTINE_SCHEMA	mtr
ROUTINE_NAME	check_testcase
ROUTINE_TYPE	PROCEDURE
DATA_TYPE	
CHARACTER_MAXIMUM_LENGTH	NULL
CHARACTER_OCTET_LENGTH	NULL
NUMERIC_PRECISION	NULL
NUMERIC_SCALE	NULL
CHARACTER_SET_NAME	NULL
COLLATION_NAME	NULL
DTD_IDENTIFIER	NULL
ROUTINE_BODY	SQL
ROUTINE_DEFINITION	BEGIN    SELECT * FROM INFORMATION_SCHEMA.GLOBAL_VARIABLES     WHERE variable_name != 'timestamp' ORDER BY VARIABLE_NAME;    SELECT * FROM INFORMATION_SCHEMA.SCHEMATA;    SELECT table_name AS tables_in_test FROM INFORMATION_SCHEMA.TABLES     WHERE table_schema='test';    SELECT CONCAT(table_schema, '.', table_name) AS tables_in_mysql     FROM INFORMATION_SCHEMA.TABLES       WHERE table_schema='mysql' AND table_name != 'ndb_apply_status'         ORDER BY tables_in_mysql;   SELECT CONCAT(table_schema, '.', table_name) AS columns_in_mysql,   	 column_name, ordinal_position, column_default, is_nullable,          data_type, character_maximum_length, character_octet_length,          numeric_precision, numeric_scale, character_set_name,          collation_name, column_type, column_key, extra, column_comment     FROM INFORMATION_SCHEMA.COLUMNS       WHERE table_schema='mysql' AND table_name != 'ndb_apply_status'         ORDER BY columns_in_mysql;    checksum table     mysql.columns_priv,     mysql.db,     mysql.func,     mysql.help_category,     mysql.help_keyword,     mysql.help_relation,     mysql.host,     mysql.proc,     mysql.procs_priv,     mysql.tables_priv,     mysql.time_zone,     mysql.time_zone_leap_second,     mysql.time_zone_name,     mysql.time_zone_transition,     mysql.time_zone_transition_type,     mysql.user;  END
EXTERNAL_NAME	NULL
EXTERNAL_LANGUAGE	NULL
PARAMETER_STYLE	SQL
IS_DETERMINISTIC	NO
SQL_DATA_ACCESS	CONTAINS SQL
SQL_PATH	NULL
SECURITY_TYPE	DEFINER
CREATED	<created>
LAST_ALTERED	<modified>
SQL_MODE	
ROUTINE_COMMENT	
DEFINER	root@localhost
CHARACTER_SET_CLIENT	latin1
COLLATION_CONNECTION	latin1_swedish_ci
DATABASE_COLLATION	latin1_swedish_ci
SPECIFIC_NAME	check_warnings
ROUTINE_CATALOG	def
ROUTINE_SCHEMA	mtr
ROUTINE_NAME	check_warnings
ROUTINE_TYPE	PROCEDURE
DATA_TYPE	
CHARACTER_MAXIMUM_LENGTH	NULL
CHARACTER_OCTET_LENGTH	NULL
NUMERIC_PRECISION	NULL
NUMERIC_SCALE	NULL
CHARACTER_SET_NAME	NULL
COLLATION_NAME	NULL
DTD_IDENTIFIER	NULL
ROUTINE_BODY	SQL
ROUTINE_DEFINITION	BEGIN   DECLARE `pos` bigint unsigned;    SET SQL_LOG_BIN=0;    UPDATE error_log el, global_suppressions gs     SET suspicious=0       WHERE el.suspicious=1 AND el.line REGEXP gs.pattern;    UPDATE error_log el, test_suppressions ts     SET suspicious=0       WHERE el.suspicious=1 AND el.line REGEXP ts.pattern;    SELECT COUNT(*) INTO @num_warnings FROM error_log     WHERE suspicious=1;    IF @num_warnings > 0 THEN     SELECT file_name, line         FROM error_log WHERE suspicious=1;     SELECT 2 INTO result;   ELSE     SELECT 0 INTO RESULT;   END IF;    TRUNCATE test_suppressions;   DROP TABLE error_log;  END
EXTERNAL_NAME	NULL
EXTERNAL_LANGUAGE	NULL
PARAMETER_STYLE	SQL
IS_DETERMINISTIC	NO
SQL_DATA_ACCESS	CONTAINS SQL
SQL_PATH	NULL
SECURITY_TYPE	DEFINER
CREATED	<created>
LAST_ALTERED	<modified>
SQL_MODE	
ROUTINE_COMMENT	
DEFINER	root@localhost
CHARACTER_SET_CLIENT	latin1
COLLATION_CONNECTION	latin1_swedish_ci
DATABASE_COLLATION	latin1_swedish_ci
=======
>>>>>>> fc43a137
SHOW CREATE FUNCTION  fn_1;
Function	fn_1
sql_mode	
Create Function	CREATE DEFINER=`root`@`localhost` FUNCTION `fn_1`(i1 longtext, i2 mediumint , i3 longblob, i4 year, i5 real) RETURNS year(4)
BEGIN
set @x=i1;
set @y=@x;
return i4;
END
character_set_client	latin1
collation_connection	latin1_swedish_ci
Database Collation	latin1_swedish_ci
SHOW CREATE FUNCTION  fn_2;
Function	fn_2
sql_mode	
Create Function	CREATE DEFINER=`root`@`localhost` FUNCTION `fn_2`(i1 longtext, i2 mediumint , i3 longblob, i4 year, i5 real) RETURNS year(4)
    SQL SECURITY INVOKER
    COMMENT 'created with INVOKER'
BEGIN
set @x=i1;
set @y=@x;
return i4;
END
character_set_client	latin1
collation_connection	latin1_swedish_ci
Database Collation	latin1_swedish_ci
SHOW CREATE PROCEDURE sp_1;
Procedure	sp_1
sql_mode	
Create Procedure	CREATE DEFINER=`root`@`localhost` PROCEDURE `sp_1`(i1 int)
BEGIN
set @x=i1;
END
character_set_client	latin1
collation_connection	latin1_swedish_ci
Database Collation	latin1_swedish_ci
SHOW CREATE PROCEDURE sp_2;
Procedure	sp_2
sql_mode	
Create Procedure	CREATE DEFINER=`root`@`localhost` PROCEDURE `sp_2`(i1 int)
    SQL SECURITY INVOKER
    COMMENT 'created with INVOKER'
BEGIN
set @x=i1;
END
character_set_client	latin1
collation_connection	latin1_swedish_ci
Database Collation	latin1_swedish_ci
SHOW FUNCTION STATUS LIKE 'fn_%';
Db	db_storedproc
Name	fn_1
Type	FUNCTION
Definer	root@localhost
Modified	<modified>
Created	<created>
Security_type	DEFINER
Comment	
character_set_client	latin1
collation_connection	latin1_swedish_ci
Database Collation	latin1_swedish_ci
Db	db_storedproc
Name	fn_2
Type	FUNCTION
Definer	root@localhost
Modified	<modified>
Created	<created>
Security_type	INVOKER
Comment	created with INVOKER
character_set_client	latin1
collation_connection	latin1_swedish_ci
Database Collation	latin1_swedish_ci
SHOW PROCEDURE STATUS LIKE 'sp_%';
Db	db_storedproc
Name	sp_1
Type	PROCEDURE
Definer	root@localhost
Modified	<modified>
Created	<created>
Security_type	DEFINER
Comment	
character_set_client	latin1
collation_connection	latin1_swedish_ci
Database Collation	latin1_swedish_ci
Db	db_storedproc
Name	sp_2
Type	PROCEDURE
Definer	root@localhost
Modified	<modified>
Created	<created>
Security_type	INVOKER
Comment	created with INVOKER
character_set_client	latin1
collation_connection	latin1_swedish_ci
Database Collation	latin1_swedish_ci

... now change some stuff:
--------------------------
ALTER PROCEDURE sp_1 SQL SECURITY INVOKER;
ALTER PROCEDURE sp_1 COMMENT 'new comment, SP changed to INVOKER';
ALTER PROCEDURE sp_2 SQL SECURITY DEFINER;
ALTER PROCEDURE sp_2 DROP COMMENT;
ERROR 42000: You have an error in your SQL syntax; check the manual that corresponds to your MySQL server version for the right syntax to use near 'DROP COMMENT' at line 1
ALTER PROCEDURE sp_2 COMMENT 'SP changed to DEFINER';
ALTER PROCEDURE sp_2 READS SQL DATA;
ALTER FUNCTION  fn_1 SQL SECURITY INVOKER;
ALTER FUNCTION  fn_1 COMMENT 'new comment, FN changed to INVOKER';
ALTER FUNCTION  fn_1 NO SQL;
ALTER FUNCTION  fn_2 SQL SECURITY DEFINER;
ALTER FUNCTION  fn_2 COMMENT 'FN changed to DEFINER';
ALTER FUNCTION  fn_2 MODIFIES SQL DATA;

... now check what is stored:
-----------------------------
SELECT * FROM information_schema.routines where routine_schema = 'db_storedproc';
SPECIFIC_NAME	fn_1
ROUTINE_CATALOG	def
ROUTINE_SCHEMA	db_storedproc
ROUTINE_NAME	fn_1
ROUTINE_TYPE	FUNCTION
DATA_TYPE	year
CHARACTER_MAXIMUM_LENGTH	NULL
CHARACTER_OCTET_LENGTH	NULL
NUMERIC_PRECISION	NULL
NUMERIC_SCALE	NULL
CHARACTER_SET_NAME	NULL
COLLATION_NAME	NULL
DTD_IDENTIFIER	year(4)
ROUTINE_BODY	SQL
ROUTINE_DEFINITION	BEGIN
set @x=i1;
set @y=@x;
return i4;
END
EXTERNAL_NAME	NULL
EXTERNAL_LANGUAGE	NULL
PARAMETER_STYLE	SQL
IS_DETERMINISTIC	NO
SQL_DATA_ACCESS	NO SQL
SQL_PATH	NULL
SECURITY_TYPE	INVOKER
CREATED	<created>
LAST_ALTERED	<modified>
SQL_MODE	
ROUTINE_COMMENT	new comment, FN changed to INVOKER
DEFINER	root@localhost
CHARACTER_SET_CLIENT	latin1
COLLATION_CONNECTION	latin1_swedish_ci
DATABASE_COLLATION	latin1_swedish_ci
SPECIFIC_NAME	fn_2
ROUTINE_CATALOG	def
ROUTINE_SCHEMA	db_storedproc
ROUTINE_NAME	fn_2
ROUTINE_TYPE	FUNCTION
DATA_TYPE	year
CHARACTER_MAXIMUM_LENGTH	NULL
CHARACTER_OCTET_LENGTH	NULL
NUMERIC_PRECISION	NULL
NUMERIC_SCALE	NULL
CHARACTER_SET_NAME	NULL
COLLATION_NAME	NULL
DTD_IDENTIFIER	year(4)
ROUTINE_BODY	SQL
ROUTINE_DEFINITION	BEGIN
set @x=i1;
set @y=@x;
return i4;
END
EXTERNAL_NAME	NULL
EXTERNAL_LANGUAGE	NULL
PARAMETER_STYLE	SQL
IS_DETERMINISTIC	NO
SQL_DATA_ACCESS	MODIFIES SQL DATA
SQL_PATH	NULL
SECURITY_TYPE	DEFINER
CREATED	<created>
LAST_ALTERED	<modified>
SQL_MODE	
ROUTINE_COMMENT	FN changed to DEFINER
DEFINER	root@localhost
CHARACTER_SET_CLIENT	latin1
COLLATION_CONNECTION	latin1_swedish_ci
DATABASE_COLLATION	latin1_swedish_ci
SPECIFIC_NAME	sp_1
ROUTINE_CATALOG	def
ROUTINE_SCHEMA	db_storedproc
ROUTINE_NAME	sp_1
ROUTINE_TYPE	PROCEDURE
DATA_TYPE	
CHARACTER_MAXIMUM_LENGTH	NULL
CHARACTER_OCTET_LENGTH	NULL
NUMERIC_PRECISION	NULL
NUMERIC_SCALE	NULL
CHARACTER_SET_NAME	NULL
COLLATION_NAME	NULL
DTD_IDENTIFIER	NULL
ROUTINE_BODY	SQL
ROUTINE_DEFINITION	BEGIN
set @x=i1;
END
EXTERNAL_NAME	NULL
EXTERNAL_LANGUAGE	NULL
PARAMETER_STYLE	SQL
IS_DETERMINISTIC	NO
SQL_DATA_ACCESS	CONTAINS SQL
SQL_PATH	NULL
SECURITY_TYPE	INVOKER
CREATED	<created>
LAST_ALTERED	<modified>
SQL_MODE	
ROUTINE_COMMENT	new comment, SP changed to INVOKER
DEFINER	root@localhost
CHARACTER_SET_CLIENT	latin1
COLLATION_CONNECTION	latin1_swedish_ci
DATABASE_COLLATION	latin1_swedish_ci
SPECIFIC_NAME	sp_2
ROUTINE_CATALOG	def
ROUTINE_SCHEMA	db_storedproc
ROUTINE_NAME	sp_2
ROUTINE_TYPE	PROCEDURE
DATA_TYPE	
CHARACTER_MAXIMUM_LENGTH	NULL
CHARACTER_OCTET_LENGTH	NULL
NUMERIC_PRECISION	NULL
NUMERIC_SCALE	NULL
CHARACTER_SET_NAME	NULL
COLLATION_NAME	NULL
DTD_IDENTIFIER	NULL
ROUTINE_BODY	SQL
ROUTINE_DEFINITION	BEGIN
set @x=i1;
END
EXTERNAL_NAME	NULL
EXTERNAL_LANGUAGE	NULL
PARAMETER_STYLE	SQL
IS_DETERMINISTIC	NO
SQL_DATA_ACCESS	READS SQL DATA
SQL_PATH	NULL
SECURITY_TYPE	DEFINER
CREATED	<created>
LAST_ALTERED	<modified>
SQL_MODE	
ROUTINE_COMMENT	SP changed to DEFINER
DEFINER	root@localhost
CHARACTER_SET_CLIENT	latin1
COLLATION_CONNECTION	latin1_swedish_ci
DATABASE_COLLATION	latin1_swedish_ci
<<<<<<< HEAD
SPECIFIC_NAME	add_suppression
ROUTINE_CATALOG	def
ROUTINE_SCHEMA	mtr
ROUTINE_NAME	add_suppression
ROUTINE_TYPE	PROCEDURE
DATA_TYPE	
CHARACTER_MAXIMUM_LENGTH	NULL
CHARACTER_OCTET_LENGTH	NULL
NUMERIC_PRECISION	NULL
NUMERIC_SCALE	NULL
CHARACTER_SET_NAME	NULL
COLLATION_NAME	NULL
DTD_IDENTIFIER	NULL
ROUTINE_BODY	SQL
ROUTINE_DEFINITION	BEGIN   INSERT INTO test_suppressions (pattern) VALUES (pattern); END
EXTERNAL_NAME	NULL
EXTERNAL_LANGUAGE	NULL
PARAMETER_STYLE	SQL
IS_DETERMINISTIC	NO
SQL_DATA_ACCESS	CONTAINS SQL
SQL_PATH	NULL
SECURITY_TYPE	DEFINER
CREATED	<created>
LAST_ALTERED	<modified>
SQL_MODE	
ROUTINE_COMMENT	
DEFINER	root@localhost
CHARACTER_SET_CLIENT	latin1
COLLATION_CONNECTION	latin1_swedish_ci
DATABASE_COLLATION	latin1_swedish_ci
SPECIFIC_NAME	check_testcase
ROUTINE_CATALOG	def
ROUTINE_SCHEMA	mtr
ROUTINE_NAME	check_testcase
ROUTINE_TYPE	PROCEDURE
DATA_TYPE	
CHARACTER_MAXIMUM_LENGTH	NULL
CHARACTER_OCTET_LENGTH	NULL
NUMERIC_PRECISION	NULL
NUMERIC_SCALE	NULL
CHARACTER_SET_NAME	NULL
COLLATION_NAME	NULL
DTD_IDENTIFIER	NULL
ROUTINE_BODY	SQL
ROUTINE_DEFINITION	BEGIN    SELECT * FROM INFORMATION_SCHEMA.GLOBAL_VARIABLES     WHERE variable_name != 'timestamp' ORDER BY VARIABLE_NAME;    SELECT * FROM INFORMATION_SCHEMA.SCHEMATA;    SELECT table_name AS tables_in_test FROM INFORMATION_SCHEMA.TABLES     WHERE table_schema='test';    SELECT CONCAT(table_schema, '.', table_name) AS tables_in_mysql     FROM INFORMATION_SCHEMA.TABLES       WHERE table_schema='mysql' AND table_name != 'ndb_apply_status'         ORDER BY tables_in_mysql;   SELECT CONCAT(table_schema, '.', table_name) AS columns_in_mysql,   	 column_name, ordinal_position, column_default, is_nullable,          data_type, character_maximum_length, character_octet_length,          numeric_precision, numeric_scale, character_set_name,          collation_name, column_type, column_key, extra, column_comment     FROM INFORMATION_SCHEMA.COLUMNS       WHERE table_schema='mysql' AND table_name != 'ndb_apply_status'         ORDER BY columns_in_mysql;    checksum table     mysql.columns_priv,     mysql.db,     mysql.func,     mysql.help_category,     mysql.help_keyword,     mysql.help_relation,     mysql.host,     mysql.proc,     mysql.procs_priv,     mysql.tables_priv,     mysql.time_zone,     mysql.time_zone_leap_second,     mysql.time_zone_name,     mysql.time_zone_transition,     mysql.time_zone_transition_type,     mysql.user;  END
EXTERNAL_NAME	NULL
EXTERNAL_LANGUAGE	NULL
PARAMETER_STYLE	SQL
IS_DETERMINISTIC	NO
SQL_DATA_ACCESS	CONTAINS SQL
SQL_PATH	NULL
SECURITY_TYPE	DEFINER
CREATED	<created>
LAST_ALTERED	<modified>
SQL_MODE	
ROUTINE_COMMENT	
DEFINER	root@localhost
CHARACTER_SET_CLIENT	latin1
COLLATION_CONNECTION	latin1_swedish_ci
DATABASE_COLLATION	latin1_swedish_ci
SPECIFIC_NAME	check_warnings
ROUTINE_CATALOG	def
ROUTINE_SCHEMA	mtr
ROUTINE_NAME	check_warnings
ROUTINE_TYPE	PROCEDURE
DATA_TYPE	
CHARACTER_MAXIMUM_LENGTH	NULL
CHARACTER_OCTET_LENGTH	NULL
NUMERIC_PRECISION	NULL
NUMERIC_SCALE	NULL
CHARACTER_SET_NAME	NULL
COLLATION_NAME	NULL
DTD_IDENTIFIER	NULL
ROUTINE_BODY	SQL
ROUTINE_DEFINITION	BEGIN   DECLARE `pos` bigint unsigned;    SET SQL_LOG_BIN=0;    UPDATE error_log el, global_suppressions gs     SET suspicious=0       WHERE el.suspicious=1 AND el.line REGEXP gs.pattern;    UPDATE error_log el, test_suppressions ts     SET suspicious=0       WHERE el.suspicious=1 AND el.line REGEXP ts.pattern;    SELECT COUNT(*) INTO @num_warnings FROM error_log     WHERE suspicious=1;    IF @num_warnings > 0 THEN     SELECT file_name, line         FROM error_log WHERE suspicious=1;     SELECT 2 INTO result;   ELSE     SELECT 0 INTO RESULT;   END IF;    TRUNCATE test_suppressions;   DROP TABLE error_log;  END
EXTERNAL_NAME	NULL
EXTERNAL_LANGUAGE	NULL
PARAMETER_STYLE	SQL
IS_DETERMINISTIC	NO
SQL_DATA_ACCESS	CONTAINS SQL
SQL_PATH	NULL
SECURITY_TYPE	DEFINER
CREATED	<created>
LAST_ALTERED	<modified>
SQL_MODE	
ROUTINE_COMMENT	
DEFINER	root@localhost
CHARACTER_SET_CLIENT	latin1
COLLATION_CONNECTION	latin1_swedish_ci
DATABASE_COLLATION	latin1_swedish_ci
=======
>>>>>>> fc43a137
SHOW CREATE FUNCTION  fn_1;
Function	fn_1
sql_mode	
Create Function	CREATE DEFINER=`root`@`localhost` FUNCTION `fn_1`(i1 longtext, i2 mediumint , i3 longblob, i4 year, i5 real) RETURNS year(4)
    NO SQL
    SQL SECURITY INVOKER
    COMMENT 'new comment, FN changed to INVOKER'
BEGIN
set @x=i1;
set @y=@x;
return i4;
END
character_set_client	latin1
collation_connection	latin1_swedish_ci
Database Collation	latin1_swedish_ci
SHOW CREATE FUNCTION  fn_2;
Function	fn_2
sql_mode	
Create Function	CREATE DEFINER=`root`@`localhost` FUNCTION `fn_2`(i1 longtext, i2 mediumint , i3 longblob, i4 year, i5 real) RETURNS year(4)
    MODIFIES SQL DATA
    COMMENT 'FN changed to DEFINER'
BEGIN
set @x=i1;
set @y=@x;
return i4;
END
character_set_client	latin1
collation_connection	latin1_swedish_ci
Database Collation	latin1_swedish_ci
SHOW CREATE PROCEDURE sp_1;
Procedure	sp_1
sql_mode	
Create Procedure	CREATE DEFINER=`root`@`localhost` PROCEDURE `sp_1`(i1 int)
    SQL SECURITY INVOKER
    COMMENT 'new comment, SP changed to INVOKER'
BEGIN
set @x=i1;
END
character_set_client	latin1
collation_connection	latin1_swedish_ci
Database Collation	latin1_swedish_ci
SHOW CREATE PROCEDURE sp_2;
Procedure	sp_2
sql_mode	
Create Procedure	CREATE DEFINER=`root`@`localhost` PROCEDURE `sp_2`(i1 int)
    READS SQL DATA
    COMMENT 'SP changed to DEFINER'
BEGIN
set @x=i1;
END
character_set_client	latin1
collation_connection	latin1_swedish_ci
Database Collation	latin1_swedish_ci
SHOW FUNCTION STATUS LIKE 'fn_%';
Db	db_storedproc
Name	fn_1
Type	FUNCTION
Definer	root@localhost
Modified	<modified>
Created	<created>
Security_type	INVOKER
Comment	new comment, FN changed to INVOKER
character_set_client	latin1
collation_connection	latin1_swedish_ci
Database Collation	latin1_swedish_ci
Db	db_storedproc
Name	fn_2
Type	FUNCTION
Definer	root@localhost
Modified	<modified>
Created	<created>
Security_type	DEFINER
Comment	FN changed to DEFINER
character_set_client	latin1
collation_connection	latin1_swedish_ci
Database Collation	latin1_swedish_ci
SHOW PROCEDURE STATUS LIKE 'sp_%';
Db	db_storedproc
Name	sp_1
Type	PROCEDURE
Definer	root@localhost
Modified	<modified>
Created	<created>
Security_type	INVOKER
Comment	new comment, SP changed to INVOKER
character_set_client	latin1
collation_connection	latin1_swedish_ci
Database Collation	latin1_swedish_ci
Db	db_storedproc
Name	sp_2
Type	PROCEDURE
Definer	root@localhost
Modified	<modified>
Created	<created>
Security_type	DEFINER
Comment	SP changed to DEFINER
character_set_client	latin1
collation_connection	latin1_swedish_ci
Database Collation	latin1_swedish_ci

... change back to default and check result:
--------------------------------------------
ALTER FUNCTION  fn_2 CONTAINS SQL;

... now check what is stored:
-----------------------------
SELECT * FROM information_schema.routines where routine_schema = 'db_storedproc';
SPECIFIC_NAME	fn_1
ROUTINE_CATALOG	def
ROUTINE_SCHEMA	db_storedproc
ROUTINE_NAME	fn_1
ROUTINE_TYPE	FUNCTION
DATA_TYPE	year
CHARACTER_MAXIMUM_LENGTH	NULL
CHARACTER_OCTET_LENGTH	NULL
NUMERIC_PRECISION	NULL
NUMERIC_SCALE	NULL
CHARACTER_SET_NAME	NULL
COLLATION_NAME	NULL
DTD_IDENTIFIER	year(4)
ROUTINE_BODY	SQL
ROUTINE_DEFINITION	BEGIN
set @x=i1;
set @y=@x;
return i4;
END
EXTERNAL_NAME	NULL
EXTERNAL_LANGUAGE	NULL
PARAMETER_STYLE	SQL
IS_DETERMINISTIC	NO
SQL_DATA_ACCESS	NO SQL
SQL_PATH	NULL
SECURITY_TYPE	INVOKER
CREATED	<created>
LAST_ALTERED	<modified>
SQL_MODE	
ROUTINE_COMMENT	new comment, FN changed to INVOKER
DEFINER	root@localhost
CHARACTER_SET_CLIENT	latin1
COLLATION_CONNECTION	latin1_swedish_ci
DATABASE_COLLATION	latin1_swedish_ci
SPECIFIC_NAME	fn_2
ROUTINE_CATALOG	def
ROUTINE_SCHEMA	db_storedproc
ROUTINE_NAME	fn_2
ROUTINE_TYPE	FUNCTION
DATA_TYPE	year
CHARACTER_MAXIMUM_LENGTH	NULL
CHARACTER_OCTET_LENGTH	NULL
NUMERIC_PRECISION	NULL
NUMERIC_SCALE	NULL
CHARACTER_SET_NAME	NULL
COLLATION_NAME	NULL
DTD_IDENTIFIER	year(4)
ROUTINE_BODY	SQL
ROUTINE_DEFINITION	BEGIN
set @x=i1;
set @y=@x;
return i4;
END
EXTERNAL_NAME	NULL
EXTERNAL_LANGUAGE	NULL
PARAMETER_STYLE	SQL
IS_DETERMINISTIC	NO
SQL_DATA_ACCESS	CONTAINS SQL
SQL_PATH	NULL
SECURITY_TYPE	DEFINER
CREATED	<created>
LAST_ALTERED	<modified>
SQL_MODE	
ROUTINE_COMMENT	FN changed to DEFINER
DEFINER	root@localhost
CHARACTER_SET_CLIENT	latin1
COLLATION_CONNECTION	latin1_swedish_ci
DATABASE_COLLATION	latin1_swedish_ci
SPECIFIC_NAME	sp_1
ROUTINE_CATALOG	def
ROUTINE_SCHEMA	db_storedproc
ROUTINE_NAME	sp_1
ROUTINE_TYPE	PROCEDURE
DATA_TYPE	
CHARACTER_MAXIMUM_LENGTH	NULL
CHARACTER_OCTET_LENGTH	NULL
NUMERIC_PRECISION	NULL
NUMERIC_SCALE	NULL
CHARACTER_SET_NAME	NULL
COLLATION_NAME	NULL
DTD_IDENTIFIER	NULL
ROUTINE_BODY	SQL
ROUTINE_DEFINITION	BEGIN
set @x=i1;
END
EXTERNAL_NAME	NULL
EXTERNAL_LANGUAGE	NULL
PARAMETER_STYLE	SQL
IS_DETERMINISTIC	NO
SQL_DATA_ACCESS	CONTAINS SQL
SQL_PATH	NULL
SECURITY_TYPE	INVOKER
CREATED	<created>
LAST_ALTERED	<modified>
SQL_MODE	
ROUTINE_COMMENT	new comment, SP changed to INVOKER
DEFINER	root@localhost
CHARACTER_SET_CLIENT	latin1
COLLATION_CONNECTION	latin1_swedish_ci
DATABASE_COLLATION	latin1_swedish_ci
SPECIFIC_NAME	sp_2
ROUTINE_CATALOG	def
ROUTINE_SCHEMA	db_storedproc
ROUTINE_NAME	sp_2
ROUTINE_TYPE	PROCEDURE
DATA_TYPE	
CHARACTER_MAXIMUM_LENGTH	NULL
CHARACTER_OCTET_LENGTH	NULL
NUMERIC_PRECISION	NULL
NUMERIC_SCALE	NULL
CHARACTER_SET_NAME	NULL
COLLATION_NAME	NULL
DTD_IDENTIFIER	NULL
ROUTINE_BODY	SQL
ROUTINE_DEFINITION	BEGIN
set @x=i1;
END
EXTERNAL_NAME	NULL
EXTERNAL_LANGUAGE	NULL
PARAMETER_STYLE	SQL
IS_DETERMINISTIC	NO
SQL_DATA_ACCESS	READS SQL DATA
SQL_PATH	NULL
SECURITY_TYPE	DEFINER
CREATED	<created>
LAST_ALTERED	<modified>
SQL_MODE	
ROUTINE_COMMENT	SP changed to DEFINER
DEFINER	root@localhost
CHARACTER_SET_CLIENT	latin1
COLLATION_CONNECTION	latin1_swedish_ci
DATABASE_COLLATION	latin1_swedish_ci
<<<<<<< HEAD
SPECIFIC_NAME	add_suppression
ROUTINE_CATALOG	def
ROUTINE_SCHEMA	mtr
ROUTINE_NAME	add_suppression
ROUTINE_TYPE	PROCEDURE
DATA_TYPE	
CHARACTER_MAXIMUM_LENGTH	NULL
CHARACTER_OCTET_LENGTH	NULL
NUMERIC_PRECISION	NULL
NUMERIC_SCALE	NULL
CHARACTER_SET_NAME	NULL
COLLATION_NAME	NULL
DTD_IDENTIFIER	NULL
ROUTINE_BODY	SQL
ROUTINE_DEFINITION	BEGIN   INSERT INTO test_suppressions (pattern) VALUES (pattern); END
EXTERNAL_NAME	NULL
EXTERNAL_LANGUAGE	NULL
PARAMETER_STYLE	SQL
IS_DETERMINISTIC	NO
SQL_DATA_ACCESS	CONTAINS SQL
SQL_PATH	NULL
SECURITY_TYPE	DEFINER
CREATED	<created>
LAST_ALTERED	<modified>
SQL_MODE	
ROUTINE_COMMENT	
DEFINER	root@localhost
CHARACTER_SET_CLIENT	latin1
COLLATION_CONNECTION	latin1_swedish_ci
DATABASE_COLLATION	latin1_swedish_ci
SPECIFIC_NAME	check_testcase
ROUTINE_CATALOG	def
ROUTINE_SCHEMA	mtr
ROUTINE_NAME	check_testcase
ROUTINE_TYPE	PROCEDURE
DATA_TYPE	
CHARACTER_MAXIMUM_LENGTH	NULL
CHARACTER_OCTET_LENGTH	NULL
NUMERIC_PRECISION	NULL
NUMERIC_SCALE	NULL
CHARACTER_SET_NAME	NULL
COLLATION_NAME	NULL
DTD_IDENTIFIER	NULL
ROUTINE_BODY	SQL
ROUTINE_DEFINITION	BEGIN    SELECT * FROM INFORMATION_SCHEMA.GLOBAL_VARIABLES     WHERE variable_name != 'timestamp' ORDER BY VARIABLE_NAME;    SELECT * FROM INFORMATION_SCHEMA.SCHEMATA;    SELECT table_name AS tables_in_test FROM INFORMATION_SCHEMA.TABLES     WHERE table_schema='test';    SELECT CONCAT(table_schema, '.', table_name) AS tables_in_mysql     FROM INFORMATION_SCHEMA.TABLES       WHERE table_schema='mysql' AND table_name != 'ndb_apply_status'         ORDER BY tables_in_mysql;   SELECT CONCAT(table_schema, '.', table_name) AS columns_in_mysql,   	 column_name, ordinal_position, column_default, is_nullable,          data_type, character_maximum_length, character_octet_length,          numeric_precision, numeric_scale, character_set_name,          collation_name, column_type, column_key, extra, column_comment     FROM INFORMATION_SCHEMA.COLUMNS       WHERE table_schema='mysql' AND table_name != 'ndb_apply_status'         ORDER BY columns_in_mysql;    checksum table     mysql.columns_priv,     mysql.db,     mysql.func,     mysql.help_category,     mysql.help_keyword,     mysql.help_relation,     mysql.host,     mysql.proc,     mysql.procs_priv,     mysql.tables_priv,     mysql.time_zone,     mysql.time_zone_leap_second,     mysql.time_zone_name,     mysql.time_zone_transition,     mysql.time_zone_transition_type,     mysql.user;  END
EXTERNAL_NAME	NULL
EXTERNAL_LANGUAGE	NULL
PARAMETER_STYLE	SQL
IS_DETERMINISTIC	NO
SQL_DATA_ACCESS	CONTAINS SQL
SQL_PATH	NULL
SECURITY_TYPE	DEFINER
CREATED	<created>
LAST_ALTERED	<modified>
SQL_MODE	
ROUTINE_COMMENT	
DEFINER	root@localhost
CHARACTER_SET_CLIENT	latin1
COLLATION_CONNECTION	latin1_swedish_ci
DATABASE_COLLATION	latin1_swedish_ci
SPECIFIC_NAME	check_warnings
ROUTINE_CATALOG	def
ROUTINE_SCHEMA	mtr
ROUTINE_NAME	check_warnings
ROUTINE_TYPE	PROCEDURE
DATA_TYPE	
CHARACTER_MAXIMUM_LENGTH	NULL
CHARACTER_OCTET_LENGTH	NULL
NUMERIC_PRECISION	NULL
NUMERIC_SCALE	NULL
CHARACTER_SET_NAME	NULL
COLLATION_NAME	NULL
DTD_IDENTIFIER	NULL
ROUTINE_BODY	SQL
ROUTINE_DEFINITION	BEGIN   DECLARE `pos` bigint unsigned;    SET SQL_LOG_BIN=0;    UPDATE error_log el, global_suppressions gs     SET suspicious=0       WHERE el.suspicious=1 AND el.line REGEXP gs.pattern;    UPDATE error_log el, test_suppressions ts     SET suspicious=0       WHERE el.suspicious=1 AND el.line REGEXP ts.pattern;    SELECT COUNT(*) INTO @num_warnings FROM error_log     WHERE suspicious=1;    IF @num_warnings > 0 THEN     SELECT file_name, line         FROM error_log WHERE suspicious=1;     SELECT 2 INTO result;   ELSE     SELECT 0 INTO RESULT;   END IF;    TRUNCATE test_suppressions;   DROP TABLE error_log;  END
EXTERNAL_NAME	NULL
EXTERNAL_LANGUAGE	NULL
PARAMETER_STYLE	SQL
IS_DETERMINISTIC	NO
SQL_DATA_ACCESS	CONTAINS SQL
SQL_PATH	NULL
SECURITY_TYPE	DEFINER
CREATED	<created>
LAST_ALTERED	<modified>
SQL_MODE	
ROUTINE_COMMENT	
DEFINER	root@localhost
CHARACTER_SET_CLIENT	latin1
COLLATION_CONNECTION	latin1_swedish_ci
DATABASE_COLLATION	latin1_swedish_ci
=======
>>>>>>> fc43a137
SHOW CREATE FUNCTION  fn_1;
Function	fn_1
sql_mode	
Create Function	CREATE DEFINER=`root`@`localhost` FUNCTION `fn_1`(i1 longtext, i2 mediumint , i3 longblob, i4 year, i5 real) RETURNS year(4)
    NO SQL
    SQL SECURITY INVOKER
    COMMENT 'new comment, FN changed to INVOKER'
BEGIN
set @x=i1;
set @y=@x;
return i4;
END
character_set_client	latin1
collation_connection	latin1_swedish_ci
Database Collation	latin1_swedish_ci
SHOW CREATE FUNCTION  fn_2;
Function	fn_2
sql_mode	
Create Function	CREATE DEFINER=`root`@`localhost` FUNCTION `fn_2`(i1 longtext, i2 mediumint , i3 longblob, i4 year, i5 real) RETURNS year(4)
    COMMENT 'FN changed to DEFINER'
BEGIN
set @x=i1;
set @y=@x;
return i4;
END
character_set_client	latin1
collation_connection	latin1_swedish_ci
Database Collation	latin1_swedish_ci
SHOW CREATE PROCEDURE sp_1;
Procedure	sp_1
sql_mode	
Create Procedure	CREATE DEFINER=`root`@`localhost` PROCEDURE `sp_1`(i1 int)
    SQL SECURITY INVOKER
    COMMENT 'new comment, SP changed to INVOKER'
BEGIN
set @x=i1;
END
character_set_client	latin1
collation_connection	latin1_swedish_ci
Database Collation	latin1_swedish_ci
SHOW CREATE PROCEDURE sp_2;
Procedure	sp_2
sql_mode	
Create Procedure	CREATE DEFINER=`root`@`localhost` PROCEDURE `sp_2`(i1 int)
    READS SQL DATA
    COMMENT 'SP changed to DEFINER'
BEGIN
set @x=i1;
END
character_set_client	latin1
collation_connection	latin1_swedish_ci
Database Collation	latin1_swedish_ci
SHOW FUNCTION STATUS LIKE 'fn_%';
Db	db_storedproc
Name	fn_1
Type	FUNCTION
Definer	root@localhost
Modified	<modified>
Created	<created>
Security_type	INVOKER
Comment	new comment, FN changed to INVOKER
character_set_client	latin1
collation_connection	latin1_swedish_ci
Database Collation	latin1_swedish_ci
Db	db_storedproc
Name	fn_2
Type	FUNCTION
Definer	root@localhost
Modified	<modified>
Created	<created>
Security_type	DEFINER
Comment	FN changed to DEFINER
character_set_client	latin1
collation_connection	latin1_swedish_ci
Database Collation	latin1_swedish_ci
SHOW PROCEDURE STATUS LIKE 'sp_%';
Db	db_storedproc
Name	sp_1
Type	PROCEDURE
Definer	root@localhost
Modified	<modified>
Created	<created>
Security_type	INVOKER
Comment	new comment, SP changed to INVOKER
character_set_client	latin1
collation_connection	latin1_swedish_ci
Database Collation	latin1_swedish_ci
Db	db_storedproc
Name	sp_2
Type	PROCEDURE
Definer	root@localhost
Modified	<modified>
Created	<created>
Security_type	DEFINER
Comment	SP changed to DEFINER
character_set_client	latin1
collation_connection	latin1_swedish_ci
Database Collation	latin1_swedish_ci

... cleanup
-----------
DROP FUNCTION fn_1;
DROP FUNCTION fn_2;
DROP PROCEDURE sp_1;

--source suite/funcs_1/storedproc/cleanup_sp_tb.inc
--------------------------------------------------------------------------------
DROP DATABASE IF EXISTS db_storedproc;
DROP DATABASE IF EXISTS db_storedproc_1;

.                               +++ END OF SCRIPT +++
--------------------------------------------------------------------------------<|MERGE_RESOLUTION|>--- conflicted
+++ resolved
@@ -236,99 +236,6 @@
 CHARACTER_SET_CLIENT	latin1
 COLLATION_CONNECTION	latin1_swedish_ci
 DATABASE_COLLATION	latin1_swedish_ci
-<<<<<<< HEAD
-SPECIFIC_NAME	add_suppression
-ROUTINE_CATALOG	def
-ROUTINE_SCHEMA	mtr
-ROUTINE_NAME	add_suppression
-ROUTINE_TYPE	PROCEDURE
-DATA_TYPE	
-CHARACTER_MAXIMUM_LENGTH	NULL
-CHARACTER_OCTET_LENGTH	NULL
-NUMERIC_PRECISION	NULL
-NUMERIC_SCALE	NULL
-CHARACTER_SET_NAME	NULL
-COLLATION_NAME	NULL
-DTD_IDENTIFIER	NULL
-ROUTINE_BODY	SQL
-ROUTINE_DEFINITION	BEGIN   INSERT INTO test_suppressions (pattern) VALUES (pattern); END
-EXTERNAL_NAME	NULL
-EXTERNAL_LANGUAGE	NULL
-PARAMETER_STYLE	SQL
-IS_DETERMINISTIC	NO
-SQL_DATA_ACCESS	CONTAINS SQL
-SQL_PATH	NULL
-SECURITY_TYPE	DEFINER
-CREATED	<created>
-LAST_ALTERED	<modified>
-SQL_MODE	
-ROUTINE_COMMENT	
-DEFINER	root@localhost
-CHARACTER_SET_CLIENT	latin1
-COLLATION_CONNECTION	latin1_swedish_ci
-DATABASE_COLLATION	latin1_swedish_ci
-SPECIFIC_NAME	check_testcase
-ROUTINE_CATALOG	def
-ROUTINE_SCHEMA	mtr
-ROUTINE_NAME	check_testcase
-ROUTINE_TYPE	PROCEDURE
-DATA_TYPE	
-CHARACTER_MAXIMUM_LENGTH	NULL
-CHARACTER_OCTET_LENGTH	NULL
-NUMERIC_PRECISION	NULL
-NUMERIC_SCALE	NULL
-CHARACTER_SET_NAME	NULL
-COLLATION_NAME	NULL
-DTD_IDENTIFIER	NULL
-ROUTINE_BODY	SQL
-ROUTINE_DEFINITION	BEGIN    SELECT * FROM INFORMATION_SCHEMA.GLOBAL_VARIABLES     WHERE variable_name != 'timestamp' ORDER BY VARIABLE_NAME;    SELECT * FROM INFORMATION_SCHEMA.SCHEMATA;    SELECT table_name AS tables_in_test FROM INFORMATION_SCHEMA.TABLES     WHERE table_schema='test';    SELECT CONCAT(table_schema, '.', table_name) AS tables_in_mysql     FROM INFORMATION_SCHEMA.TABLES       WHERE table_schema='mysql' AND table_name != 'ndb_apply_status'         ORDER BY tables_in_mysql;   SELECT CONCAT(table_schema, '.', table_name) AS columns_in_mysql,   	 column_name, ordinal_position, column_default, is_nullable,          data_type, character_maximum_length, character_octet_length,          numeric_precision, numeric_scale, character_set_name,          collation_name, column_type, column_key, extra, column_comment     FROM INFORMATION_SCHEMA.COLUMNS       WHERE table_schema='mysql' AND table_name != 'ndb_apply_status'         ORDER BY columns_in_mysql;    checksum table     mysql.columns_priv,     mysql.db,     mysql.func,     mysql.help_category,     mysql.help_keyword,     mysql.help_relation,     mysql.host,     mysql.proc,     mysql.procs_priv,     mysql.tables_priv,     mysql.time_zone,     mysql.time_zone_leap_second,     mysql.time_zone_name,     mysql.time_zone_transition,     mysql.time_zone_transition_type,     mysql.user;  END
-EXTERNAL_NAME	NULL
-EXTERNAL_LANGUAGE	NULL
-PARAMETER_STYLE	SQL
-IS_DETERMINISTIC	NO
-SQL_DATA_ACCESS	CONTAINS SQL
-SQL_PATH	NULL
-SECURITY_TYPE	DEFINER
-CREATED	<created>
-LAST_ALTERED	<modified>
-SQL_MODE	
-ROUTINE_COMMENT	
-DEFINER	root@localhost
-CHARACTER_SET_CLIENT	latin1
-COLLATION_CONNECTION	latin1_swedish_ci
-DATABASE_COLLATION	latin1_swedish_ci
-SPECIFIC_NAME	check_warnings
-ROUTINE_CATALOG	def
-ROUTINE_SCHEMA	mtr
-ROUTINE_NAME	check_warnings
-ROUTINE_TYPE	PROCEDURE
-DATA_TYPE	
-CHARACTER_MAXIMUM_LENGTH	NULL
-CHARACTER_OCTET_LENGTH	NULL
-NUMERIC_PRECISION	NULL
-NUMERIC_SCALE	NULL
-CHARACTER_SET_NAME	NULL
-COLLATION_NAME	NULL
-DTD_IDENTIFIER	NULL
-ROUTINE_BODY	SQL
-ROUTINE_DEFINITION	BEGIN   DECLARE `pos` bigint unsigned;    SET SQL_LOG_BIN=0;    UPDATE error_log el, global_suppressions gs     SET suspicious=0       WHERE el.suspicious=1 AND el.line REGEXP gs.pattern;    UPDATE error_log el, test_suppressions ts     SET suspicious=0       WHERE el.suspicious=1 AND el.line REGEXP ts.pattern;    SELECT COUNT(*) INTO @num_warnings FROM error_log     WHERE suspicious=1;    IF @num_warnings > 0 THEN     SELECT file_name, line         FROM error_log WHERE suspicious=1;     SELECT 2 INTO result;   ELSE     SELECT 0 INTO RESULT;   END IF;    TRUNCATE test_suppressions;   DROP TABLE error_log;  END
-EXTERNAL_NAME	NULL
-EXTERNAL_LANGUAGE	NULL
-PARAMETER_STYLE	SQL
-IS_DETERMINISTIC	NO
-SQL_DATA_ACCESS	CONTAINS SQL
-SQL_PATH	NULL
-SECURITY_TYPE	DEFINER
-CREATED	<created>
-LAST_ALTERED	<modified>
-SQL_MODE	
-ROUTINE_COMMENT	
-DEFINER	root@localhost
-CHARACTER_SET_CLIENT	latin1
-COLLATION_CONNECTION	latin1_swedish_ci
-DATABASE_COLLATION	latin1_swedish_ci
-=======
->>>>>>> fc43a137
 SHOW CREATE FUNCTION  fn_1;
 Function	fn_1
 sql_mode	
@@ -575,99 +482,6 @@
 CHARACTER_SET_CLIENT	latin1
 COLLATION_CONNECTION	latin1_swedish_ci
 DATABASE_COLLATION	latin1_swedish_ci
-<<<<<<< HEAD
-SPECIFIC_NAME	add_suppression
-ROUTINE_CATALOG	def
-ROUTINE_SCHEMA	mtr
-ROUTINE_NAME	add_suppression
-ROUTINE_TYPE	PROCEDURE
-DATA_TYPE	
-CHARACTER_MAXIMUM_LENGTH	NULL
-CHARACTER_OCTET_LENGTH	NULL
-NUMERIC_PRECISION	NULL
-NUMERIC_SCALE	NULL
-CHARACTER_SET_NAME	NULL
-COLLATION_NAME	NULL
-DTD_IDENTIFIER	NULL
-ROUTINE_BODY	SQL
-ROUTINE_DEFINITION	BEGIN   INSERT INTO test_suppressions (pattern) VALUES (pattern); END
-EXTERNAL_NAME	NULL
-EXTERNAL_LANGUAGE	NULL
-PARAMETER_STYLE	SQL
-IS_DETERMINISTIC	NO
-SQL_DATA_ACCESS	CONTAINS SQL
-SQL_PATH	NULL
-SECURITY_TYPE	DEFINER
-CREATED	<created>
-LAST_ALTERED	<modified>
-SQL_MODE	
-ROUTINE_COMMENT	
-DEFINER	root@localhost
-CHARACTER_SET_CLIENT	latin1
-COLLATION_CONNECTION	latin1_swedish_ci
-DATABASE_COLLATION	latin1_swedish_ci
-SPECIFIC_NAME	check_testcase
-ROUTINE_CATALOG	def
-ROUTINE_SCHEMA	mtr
-ROUTINE_NAME	check_testcase
-ROUTINE_TYPE	PROCEDURE
-DATA_TYPE	
-CHARACTER_MAXIMUM_LENGTH	NULL
-CHARACTER_OCTET_LENGTH	NULL
-NUMERIC_PRECISION	NULL
-NUMERIC_SCALE	NULL
-CHARACTER_SET_NAME	NULL
-COLLATION_NAME	NULL
-DTD_IDENTIFIER	NULL
-ROUTINE_BODY	SQL
-ROUTINE_DEFINITION	BEGIN    SELECT * FROM INFORMATION_SCHEMA.GLOBAL_VARIABLES     WHERE variable_name != 'timestamp' ORDER BY VARIABLE_NAME;    SELECT * FROM INFORMATION_SCHEMA.SCHEMATA;    SELECT table_name AS tables_in_test FROM INFORMATION_SCHEMA.TABLES     WHERE table_schema='test';    SELECT CONCAT(table_schema, '.', table_name) AS tables_in_mysql     FROM INFORMATION_SCHEMA.TABLES       WHERE table_schema='mysql' AND table_name != 'ndb_apply_status'         ORDER BY tables_in_mysql;   SELECT CONCAT(table_schema, '.', table_name) AS columns_in_mysql,   	 column_name, ordinal_position, column_default, is_nullable,          data_type, character_maximum_length, character_octet_length,          numeric_precision, numeric_scale, character_set_name,          collation_name, column_type, column_key, extra, column_comment     FROM INFORMATION_SCHEMA.COLUMNS       WHERE table_schema='mysql' AND table_name != 'ndb_apply_status'         ORDER BY columns_in_mysql;    checksum table     mysql.columns_priv,     mysql.db,     mysql.func,     mysql.help_category,     mysql.help_keyword,     mysql.help_relation,     mysql.host,     mysql.proc,     mysql.procs_priv,     mysql.tables_priv,     mysql.time_zone,     mysql.time_zone_leap_second,     mysql.time_zone_name,     mysql.time_zone_transition,     mysql.time_zone_transition_type,     mysql.user;  END
-EXTERNAL_NAME	NULL
-EXTERNAL_LANGUAGE	NULL
-PARAMETER_STYLE	SQL
-IS_DETERMINISTIC	NO
-SQL_DATA_ACCESS	CONTAINS SQL
-SQL_PATH	NULL
-SECURITY_TYPE	DEFINER
-CREATED	<created>
-LAST_ALTERED	<modified>
-SQL_MODE	
-ROUTINE_COMMENT	
-DEFINER	root@localhost
-CHARACTER_SET_CLIENT	latin1
-COLLATION_CONNECTION	latin1_swedish_ci
-DATABASE_COLLATION	latin1_swedish_ci
-SPECIFIC_NAME	check_warnings
-ROUTINE_CATALOG	def
-ROUTINE_SCHEMA	mtr
-ROUTINE_NAME	check_warnings
-ROUTINE_TYPE	PROCEDURE
-DATA_TYPE	
-CHARACTER_MAXIMUM_LENGTH	NULL
-CHARACTER_OCTET_LENGTH	NULL
-NUMERIC_PRECISION	NULL
-NUMERIC_SCALE	NULL
-CHARACTER_SET_NAME	NULL
-COLLATION_NAME	NULL
-DTD_IDENTIFIER	NULL
-ROUTINE_BODY	SQL
-ROUTINE_DEFINITION	BEGIN   DECLARE `pos` bigint unsigned;    SET SQL_LOG_BIN=0;    UPDATE error_log el, global_suppressions gs     SET suspicious=0       WHERE el.suspicious=1 AND el.line REGEXP gs.pattern;    UPDATE error_log el, test_suppressions ts     SET suspicious=0       WHERE el.suspicious=1 AND el.line REGEXP ts.pattern;    SELECT COUNT(*) INTO @num_warnings FROM error_log     WHERE suspicious=1;    IF @num_warnings > 0 THEN     SELECT file_name, line         FROM error_log WHERE suspicious=1;     SELECT 2 INTO result;   ELSE     SELECT 0 INTO RESULT;   END IF;    TRUNCATE test_suppressions;   DROP TABLE error_log;  END
-EXTERNAL_NAME	NULL
-EXTERNAL_LANGUAGE	NULL
-PARAMETER_STYLE	SQL
-IS_DETERMINISTIC	NO
-SQL_DATA_ACCESS	CONTAINS SQL
-SQL_PATH	NULL
-SECURITY_TYPE	DEFINER
-CREATED	<created>
-LAST_ALTERED	<modified>
-SQL_MODE	
-ROUTINE_COMMENT	
-DEFINER	root@localhost
-CHARACTER_SET_CLIENT	latin1
-COLLATION_CONNECTION	latin1_swedish_ci
-DATABASE_COLLATION	latin1_swedish_ci
-=======
->>>>>>> fc43a137
 SHOW CREATE FUNCTION  fn_1;
 Function	fn_1
 sql_mode	
@@ -907,99 +721,6 @@
 CHARACTER_SET_CLIENT	latin1
 COLLATION_CONNECTION	latin1_swedish_ci
 DATABASE_COLLATION	latin1_swedish_ci
-<<<<<<< HEAD
-SPECIFIC_NAME	add_suppression
-ROUTINE_CATALOG	def
-ROUTINE_SCHEMA	mtr
-ROUTINE_NAME	add_suppression
-ROUTINE_TYPE	PROCEDURE
-DATA_TYPE	
-CHARACTER_MAXIMUM_LENGTH	NULL
-CHARACTER_OCTET_LENGTH	NULL
-NUMERIC_PRECISION	NULL
-NUMERIC_SCALE	NULL
-CHARACTER_SET_NAME	NULL
-COLLATION_NAME	NULL
-DTD_IDENTIFIER	NULL
-ROUTINE_BODY	SQL
-ROUTINE_DEFINITION	BEGIN   INSERT INTO test_suppressions (pattern) VALUES (pattern); END
-EXTERNAL_NAME	NULL
-EXTERNAL_LANGUAGE	NULL
-PARAMETER_STYLE	SQL
-IS_DETERMINISTIC	NO
-SQL_DATA_ACCESS	CONTAINS SQL
-SQL_PATH	NULL
-SECURITY_TYPE	DEFINER
-CREATED	<created>
-LAST_ALTERED	<modified>
-SQL_MODE	
-ROUTINE_COMMENT	
-DEFINER	root@localhost
-CHARACTER_SET_CLIENT	latin1
-COLLATION_CONNECTION	latin1_swedish_ci
-DATABASE_COLLATION	latin1_swedish_ci
-SPECIFIC_NAME	check_testcase
-ROUTINE_CATALOG	def
-ROUTINE_SCHEMA	mtr
-ROUTINE_NAME	check_testcase
-ROUTINE_TYPE	PROCEDURE
-DATA_TYPE	
-CHARACTER_MAXIMUM_LENGTH	NULL
-CHARACTER_OCTET_LENGTH	NULL
-NUMERIC_PRECISION	NULL
-NUMERIC_SCALE	NULL
-CHARACTER_SET_NAME	NULL
-COLLATION_NAME	NULL
-DTD_IDENTIFIER	NULL
-ROUTINE_BODY	SQL
-ROUTINE_DEFINITION	BEGIN    SELECT * FROM INFORMATION_SCHEMA.GLOBAL_VARIABLES     WHERE variable_name != 'timestamp' ORDER BY VARIABLE_NAME;    SELECT * FROM INFORMATION_SCHEMA.SCHEMATA;    SELECT table_name AS tables_in_test FROM INFORMATION_SCHEMA.TABLES     WHERE table_schema='test';    SELECT CONCAT(table_schema, '.', table_name) AS tables_in_mysql     FROM INFORMATION_SCHEMA.TABLES       WHERE table_schema='mysql' AND table_name != 'ndb_apply_status'         ORDER BY tables_in_mysql;   SELECT CONCAT(table_schema, '.', table_name) AS columns_in_mysql,   	 column_name, ordinal_position, column_default, is_nullable,          data_type, character_maximum_length, character_octet_length,          numeric_precision, numeric_scale, character_set_name,          collation_name, column_type, column_key, extra, column_comment     FROM INFORMATION_SCHEMA.COLUMNS       WHERE table_schema='mysql' AND table_name != 'ndb_apply_status'         ORDER BY columns_in_mysql;    checksum table     mysql.columns_priv,     mysql.db,     mysql.func,     mysql.help_category,     mysql.help_keyword,     mysql.help_relation,     mysql.host,     mysql.proc,     mysql.procs_priv,     mysql.tables_priv,     mysql.time_zone,     mysql.time_zone_leap_second,     mysql.time_zone_name,     mysql.time_zone_transition,     mysql.time_zone_transition_type,     mysql.user;  END
-EXTERNAL_NAME	NULL
-EXTERNAL_LANGUAGE	NULL
-PARAMETER_STYLE	SQL
-IS_DETERMINISTIC	NO
-SQL_DATA_ACCESS	CONTAINS SQL
-SQL_PATH	NULL
-SECURITY_TYPE	DEFINER
-CREATED	<created>
-LAST_ALTERED	<modified>
-SQL_MODE	
-ROUTINE_COMMENT	
-DEFINER	root@localhost
-CHARACTER_SET_CLIENT	latin1
-COLLATION_CONNECTION	latin1_swedish_ci
-DATABASE_COLLATION	latin1_swedish_ci
-SPECIFIC_NAME	check_warnings
-ROUTINE_CATALOG	def
-ROUTINE_SCHEMA	mtr
-ROUTINE_NAME	check_warnings
-ROUTINE_TYPE	PROCEDURE
-DATA_TYPE	
-CHARACTER_MAXIMUM_LENGTH	NULL
-CHARACTER_OCTET_LENGTH	NULL
-NUMERIC_PRECISION	NULL
-NUMERIC_SCALE	NULL
-CHARACTER_SET_NAME	NULL
-COLLATION_NAME	NULL
-DTD_IDENTIFIER	NULL
-ROUTINE_BODY	SQL
-ROUTINE_DEFINITION	BEGIN   DECLARE `pos` bigint unsigned;    SET SQL_LOG_BIN=0;    UPDATE error_log el, global_suppressions gs     SET suspicious=0       WHERE el.suspicious=1 AND el.line REGEXP gs.pattern;    UPDATE error_log el, test_suppressions ts     SET suspicious=0       WHERE el.suspicious=1 AND el.line REGEXP ts.pattern;    SELECT COUNT(*) INTO @num_warnings FROM error_log     WHERE suspicious=1;    IF @num_warnings > 0 THEN     SELECT file_name, line         FROM error_log WHERE suspicious=1;     SELECT 2 INTO result;   ELSE     SELECT 0 INTO RESULT;   END IF;    TRUNCATE test_suppressions;   DROP TABLE error_log;  END
-EXTERNAL_NAME	NULL
-EXTERNAL_LANGUAGE	NULL
-PARAMETER_STYLE	SQL
-IS_DETERMINISTIC	NO
-SQL_DATA_ACCESS	CONTAINS SQL
-SQL_PATH	NULL
-SECURITY_TYPE	DEFINER
-CREATED	<created>
-LAST_ALTERED	<modified>
-SQL_MODE	
-ROUTINE_COMMENT	
-DEFINER	root@localhost
-CHARACTER_SET_CLIENT	latin1
-COLLATION_CONNECTION	latin1_swedish_ci
-DATABASE_COLLATION	latin1_swedish_ci
-=======
->>>>>>> fc43a137
 SHOW CREATE FUNCTION  fn_1;
 Function	fn_1
 sql_mode	
