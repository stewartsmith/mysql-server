/* Copyright (C) 2000-2003 MySQL AB

   This program is free software; you can redistribute it and/or modify
   it under the terms of the GNU General Public License as published by
   the Free Software Foundation; version 2 of the License.

   This program is distributed in the hope that it will be useful,
   but WITHOUT ANY WARRANTY; without even the implied warranty of
   MERCHANTABILITY or FITNESS FOR A PARTICULAR PURPOSE.  See the
   GNU General Public License for more details.

   You should have received a copy of the GNU General Public License
   along with this program; if not, write to the Free Software
   Foundation, Inc., 59 Temple Place, Suite 330, Boston, MA  02111-1307  USA */

#include "mysql_priv.h"
#include <m_ctype.h>
#include <my_dir.h>
#include "slave.h"
#include "rpl_mi.h"
#include "sql_repl.h"
#include "rpl_filter.h"
#include "repl_failsafe.h"
#include "stacktrace.h"
#include "mysqld_suffix.h"
#include "mysys_err.h"
#include "events.h"

#include "../storage/myisam/ha_myisam.h"

#include "rpl_injector.h"

#ifdef WITH_INNOBASE_STORAGE_ENGINE
#define OPT_INNODB_DEFAULT 1
#else
#define OPT_INNODB_DEFAULT 0
#endif
#define OPT_BDB_DEFAULT 0
#ifdef WITH_NDBCLUSTER_STORAGE_ENGINE
#define OPT_NDBCLUSTER_DEFAULT 0
#if defined(NOT_ENOUGH_TESTED) \
  && defined(NDB_SHM_TRANSPORTER) && MYSQL_VERSION_ID >= 50000
#define OPT_NDB_SHM_DEFAULT 1
#else
#define OPT_NDB_SHM_DEFAULT 0
#endif
#else
#define OPT_NDBCLUSTER_DEFAULT 0
#endif

#ifndef DEFAULT_SKIP_THREAD_PRIORITY
#define DEFAULT_SKIP_THREAD_PRIORITY 0
#endif

#include <thr_alarm.h>
#include <ft_global.h>
#include <errmsg.h>
#include "sp_rcontext.h"
#include "sp_cache.h"

#define mysqld_charset &my_charset_latin1

#ifdef HAVE_purify
#define IF_PURIFY(A,B) (A)
#else
#define IF_PURIFY(A,B) (B)
#endif

#if SIZEOF_CHARP == 4
#define MAX_MEM_TABLE_SIZE ~(ulong) 0
#else
#define MAX_MEM_TABLE_SIZE ~(ulonglong) 0
#endif

/* stack traces are only supported on linux intel */
#if defined(__linux__)  && defined(__i386__) && defined(USE_PSTACK)
#define	HAVE_STACK_TRACE_ON_SEGV
#include "../pstack/pstack.h"
char pstack_file_name[80];
#endif /* __linux__ */

/* We have HAVE_purify below as this speeds up the shutdown of MySQL */

#if defined(HAVE_DEC_3_2_THREADS) || defined(SIGNALS_DONT_BREAK_READ) || defined(HAVE_purify) && defined(__linux__)
#define HAVE_CLOSE_SERVER_SOCK 1
#endif

extern "C" {					// Because of SCO 3.2V4.2
#include <errno.h>
#include <sys/stat.h>
#ifndef __GNU_LIBRARY__
#define __GNU_LIBRARY__				// Skip warnings in getopt.h
#endif
#include <my_getopt.h>
#ifdef HAVE_SYSENT_H
#include <sysent.h>
#endif
#ifdef HAVE_PWD_H
#include <pwd.h>				// For getpwent
#endif
#ifdef HAVE_GRP_H
#include <grp.h>
#endif
#include <my_net.h>

#if !defined(__WIN__)
#  ifndef __NETWARE__
#include <sys/resource.h>
#  endif /* __NETWARE__ */
#ifdef HAVE_SYS_UN_H
#  include <sys/un.h>
#endif
#include <netdb.h>
#ifdef HAVE_SELECT_H
#  include <select.h>
#endif
#ifdef HAVE_SYS_SELECT_H
#include <sys/select.h>
#endif
#include <sys/utsname.h>
#endif /* __WIN__ */

#include <my_libwrap.h>

#ifdef HAVE_SYS_MMAN_H
#include <sys/mman.h>
#endif

#ifdef __NETWARE__
#define zVOLSTATE_ACTIVE 6
#define zVOLSTATE_DEACTIVE 2
#define zVOLSTATE_MAINTENANCE 3

#undef __event_h__
#include <../include/event.h>
/*
  This #undef exists here because both libc of NetWare and MySQL have
  files named event.h which causes compilation errors.
*/

#include <nks/netware.h>
#include <nks/vm.h>
#include <library.h>
#include <monitor.h>
#include <zOmni.h>                              //For NEB
#include <neb.h>                                //For NEB
#include <nebpub.h>                             //For NEB
#include <zEvent.h>                             //For NSS event structures
#include <zPublics.h>

static void *neb_consumer_id= NULL;             //For storing NEB consumer id
static char datavolname[256]= {0};
static VolumeID_t datavolid;
static event_handle_t eh;
static Report_t ref;
static void *refneb= NULL;
my_bool event_flag= FALSE;
static int volumeid= -1;

  /* NEB event callback */
unsigned long neb_event_callback(struct EventBlock *eblock);
static void registerwithneb();
static void getvolumename();
static void getvolumeID(BYTE *volumeName);
#endif /* __NETWARE__ */
  

#ifdef _AIX41
int initgroups(const char *,unsigned int);
#endif

#if defined(__FreeBSD__) && defined(HAVE_IEEEFP_H)
#include <ieeefp.h>
#ifdef HAVE_FP_EXCEPT				// Fix type conflict
typedef fp_except fp_except_t;
#endif

  /* We can't handle floating point exceptions with threads, so disable
     this on freebsd
  */

inline void reset_floating_point_exceptions()
{
  /* Don't fall for overflow, underflow,divide-by-zero or loss of precision */
#if defined(__i386__)
  fpsetmask(~(FP_X_INV | FP_X_DNML | FP_X_OFL | FP_X_UFL | FP_X_DZ |
	      FP_X_IMP));
#else
 fpsetmask(~(FP_X_INV |             FP_X_OFL | FP_X_UFL | FP_X_DZ |
	     FP_X_IMP));
#endif
}
#else
#define reset_floating_point_exceptions()
#endif /* __FreeBSD__ && HAVE_IEEEFP_H */

} /* cplusplus */

#define MYSQL_KILL_SIGNAL SIGTERM

#ifdef HAVE_GLIBC2_STYLE_GETHOSTBYNAME_R
#include <sys/types.h>
#else
#include <my_pthread.h>			// For thr_setconcurency()
#endif

#ifdef SOLARIS
extern "C" int gethostname(char *name, int namelen);
#endif


/* Constants */

const char *show_comp_option_name[]= {"YES", "NO", "DISABLED"};
static const char *sql_mode_names[]=
{
  "REAL_AS_FLOAT", "PIPES_AS_CONCAT", "ANSI_QUOTES", "IGNORE_SPACE",
  "?", "ONLY_FULL_GROUP_BY", "NO_UNSIGNED_SUBTRACTION",
  "NO_DIR_IN_CREATE",
  "POSTGRESQL", "ORACLE", "MSSQL", "DB2", "MAXDB", "NO_KEY_OPTIONS",
  "NO_TABLE_OPTIONS", "NO_FIELD_OPTIONS", "MYSQL323", "MYSQL40", "ANSI",
  "NO_AUTO_VALUE_ON_ZERO", "NO_BACKSLASH_ESCAPES", "STRICT_TRANS_TABLES",
  "STRICT_ALL_TABLES",
  "NO_ZERO_IN_DATE", "NO_ZERO_DATE", "ALLOW_INVALID_DATES",
  "ERROR_FOR_DIVISION_BY_ZERO",
  "TRADITIONAL", "NO_AUTO_CREATE_USER", "HIGH_NOT_PRECEDENCE",
  "NO_ENGINE_SUBSTITUTION",
  NullS
};
static const unsigned int sql_mode_names_len[]=
{
  /*REAL_AS_FLOAT*/               13,
  /*PIPES_AS_CONCAT*/             15,
  /*ANSI_QUOTES*/                 11,
  /*IGNORE_SPACE*/                12,
  /*?*/                           1,
  /*ONLY_FULL_GROUP_BY*/          18,
  /*NO_UNSIGNED_SUBTRACTION*/     23,
  /*NO_DIR_IN_CREATE*/            16,
  /*POSTGRESQL*/                  10,
  /*ORACLE*/                      6,
  /*MSSQL*/                       5,
  /*DB2*/                         3,
  /*MAXDB*/                       5,
  /*NO_KEY_OPTIONS*/              14,
  /*NO_TABLE_OPTIONS*/            16,
  /*NO_FIELD_OPTIONS*/            16,
  /*MYSQL323*/                    8,
  /*MYSQL40*/                     7,
  /*ANSI*/                        4,
  /*NO_AUTO_VALUE_ON_ZERO*/       21,
  /*NO_BACKSLASH_ESCAPES*/        20,
  /*STRICT_TRANS_TABLES*/         19,
  /*STRICT_ALL_TABLES*/           17,
  /*NO_ZERO_IN_DATE*/             15,
  /*NO_ZERO_DATE*/                12,
  /*ALLOW_INVALID_DATES*/         19,
  /*ERROR_FOR_DIVISION_BY_ZERO*/  26,
  /*TRADITIONAL*/                 11,
  /*NO_AUTO_CREATE_USER*/         19,
  /*HIGH_NOT_PRECEDENCE*/         19,
  /*NO_ENGINE_SUBSTITUTION*/      22
};
TYPELIB sql_mode_typelib= { array_elements(sql_mode_names)-1,"",
			    sql_mode_names,
                            (unsigned int *)sql_mode_names_len };
static const char *tc_heuristic_recover_names[]=
{
  "COMMIT", "ROLLBACK", NullS
};
static TYPELIB tc_heuristic_recover_typelib=
{
  array_elements(tc_heuristic_recover_names)-1,"",
  tc_heuristic_recover_names, NULL
};

static const char *thread_handling_names[]=
{ "one-thread-per-connection", "no-threads",
#if HAVE_POOL_OF_THREADS == 1
  "pool-of-threads",
#endif
  NullS};

TYPELIB thread_handling_typelib=
{
  array_elements(thread_handling_names) - 1, "",
  thread_handling_names, NULL
};

const char *first_keyword= "first", *binary_keyword= "BINARY";
const char *my_localhost= "localhost", *delayed_user= "DELAYED";
#if SIZEOF_OFF_T > 4 && defined(BIG_TABLES)
#define GET_HA_ROWS GET_ULL
#else
#define GET_HA_ROWS GET_ULONG
#endif

bool opt_large_files= sizeof(my_off_t) > 4;

/*
  Used with --help for detailed option
*/
static my_bool opt_help= 0, opt_verbose= 0;

arg_cmp_func Arg_comparator::comparator_matrix[5][2] =
{{&Arg_comparator::compare_string,     &Arg_comparator::compare_e_string},
 {&Arg_comparator::compare_real,       &Arg_comparator::compare_e_real},
 {&Arg_comparator::compare_int_signed, &Arg_comparator::compare_e_int},
 {&Arg_comparator::compare_row,        &Arg_comparator::compare_e_row},
 {&Arg_comparator::compare_decimal,    &Arg_comparator::compare_e_decimal}};

const char *log_output_names[] = { "NONE", "FILE", "TABLE", NullS};
static const unsigned int log_output_names_len[]= { 4, 4, 5, 0 };
TYPELIB log_output_typelib= {array_elements(log_output_names)-1,"",
                             log_output_names, 
                             (unsigned int *) log_output_names_len};

/* static variables */

/* the default log output is log tables */
static bool lower_case_table_names_used= 0;
static bool volatile select_thread_in_use, signal_thread_in_use;
static bool volatile ready_to_exit;
static my_bool opt_debugging= 0, opt_external_locking= 0, opt_console= 0;
static my_bool opt_ndbcluster;
static my_bool opt_short_log_format= 0;
static uint kill_cached_threads, wake_thread;
static ulong killed_threads, thread_created;
static ulong max_used_connections;
static ulong my_bind_addr;			/* the address we bind to */
static volatile ulong cached_thread_count= 0;
static const char *sql_mode_str= "OFF";
static char *mysqld_user, *mysqld_chroot, *log_error_file_ptr;
static char *opt_init_slave, *language_ptr, *opt_init_connect;
static char *default_character_set_name;
static char *character_set_filesystem_name;
static char *lc_time_names_name;
static char *my_bind_addr_str;
static char *default_collation_name; 
static char *default_storage_engine_str;
static char compiled_default_collation_name[]= MYSQL_DEFAULT_COLLATION_NAME;
static I_List<THD> thread_cache;

static pthread_cond_t COND_thread_cache, COND_flush_thread_cache;

/* Global variables */

bool opt_update_log, opt_bin_log;
my_bool opt_log, opt_slow_log;
ulong log_output_options;
my_bool opt_log_queries_not_using_indexes= 0;
bool opt_error_log= IF_WIN(1,0);
bool opt_disable_networking=0, opt_skip_show_db=0;
my_bool opt_character_set_client_handshake= 1;
bool server_id_supplied = 0;
bool opt_endinfo, using_udf_functions;
my_bool locked_in_memory;
bool opt_using_transactions, using_update_log;
bool volatile abort_loop;
bool volatile shutdown_in_progress, grant_option;

my_bool opt_skip_slave_start = 0; // If set, slave is not autostarted
my_bool opt_reckless_slave = 0;
my_bool opt_enable_named_pipe= 0;
my_bool opt_local_infile, opt_slave_compressed_protocol;
my_bool opt_safe_user_create = 0, opt_no_mix_types = 0;
my_bool opt_show_slave_auth_info, opt_sql_bin_update = 0;
my_bool opt_log_slave_updates= 0;
my_bool	opt_innodb;
bool slave_warning_issued = false; 

/*
  Legacy global handlerton. These will be removed (please do not add more).
*/
handlerton *heap_hton;
handlerton *myisam_hton;
handlerton *partition_hton;

#ifdef WITH_INNOBASE_STORAGE_ENGINE
extern ulong innobase_fast_shutdown;
extern ulong innobase_large_page_size;
extern char *innobase_home, *innobase_tmpdir, *innobase_logdir;
extern long innobase_lock_scan_time;
extern long innobase_mirrored_log_groups, innobase_log_files_in_group;
extern longlong innobase_log_file_size;
extern long innobase_log_buffer_size;
extern longlong innobase_buffer_pool_size;
extern long innobase_additional_mem_pool_size;
extern long innobase_file_io_threads, innobase_lock_wait_timeout;
extern long innobase_force_recovery;
extern long innobase_open_files;
extern char *innobase_data_home_dir, *innobase_data_file_path;
extern char *innobase_log_group_home_dir, *innobase_log_arch_dir;
extern char *innobase_unix_file_flush_method;
/* The following variables have to be my_bool for SHOW VARIABLES to work */
extern my_bool innobase_log_archive,
               innobase_use_doublewrite,
               innobase_use_checksums,
               innobase_use_large_pages,
               innobase_use_native_aio,
               innobase_file_per_table, innobase_locks_unsafe_for_binlog,
               innobase_rollback_on_timeout,
               innobase_stats_on_metadata,
               innobase_create_status_file;
extern "C" {
extern ulong srv_max_buf_pool_modified_pct;
extern ulong srv_max_purge_lag;
extern ulong srv_auto_extend_increment;
extern ulong srv_n_spin_wait_rounds;
extern ulong srv_n_free_tickets_to_enter;
extern ulong srv_thread_sleep_delay;
extern ulong srv_thread_concurrency;
extern ulong srv_commit_concurrency;
extern ulong srv_flush_log_at_trx_commit;
}
#endif

#ifdef WITH_NDBCLUSTER_STORAGE_ENGINE
const char *opt_ndbcluster_connectstring= 0;
const char *opt_ndb_connectstring= 0;
char opt_ndb_constrbuf[1024];
unsigned opt_ndb_constrbuf_len= 0;
my_bool	opt_ndb_shm, opt_ndb_optimized_node_selection;
ulong opt_ndb_cache_check_time;
const char *opt_ndb_mgmd;
ulong opt_ndb_nodeid;
ulong ndb_extra_logging;
#ifdef HAVE_NDB_BINLOG
ulong ndb_report_thresh_binlog_epoch_slip;
ulong ndb_report_thresh_binlog_mem_usage;
#endif

extern const char *ndb_distribution_names[];
extern TYPELIB ndb_distribution_typelib;
extern const char *opt_ndb_distribution;
extern enum ndb_distribution opt_ndb_distribution_id;
#endif
my_bool opt_readonly, use_temp_pool, relay_log_purge;
my_bool opt_sync_frm, opt_allow_suspicious_udfs;
my_bool opt_secure_auth= 0;
char* opt_secure_file_priv= 0;
my_bool opt_log_slow_admin_statements= 0;
my_bool lower_case_file_system= 0;
my_bool opt_large_pages= 0;
my_bool opt_myisam_use_mmap= 0;
uint    opt_large_page_size= 0;
my_bool opt_old_style_user_limits= 0, trust_function_creators= 0;
/*
  True if there is at least one per-hour limit for some user, so we should
  check them before each query (and possibly reset counters when hour is
  changed). False otherwise.
*/
volatile bool mqh_used = 0;
my_bool opt_noacl;
my_bool sp_automatic_privileges= 1;

ulong opt_binlog_rows_event_max_size;
const char *binlog_format_names[]= {"STATEMENT", "ROW", "MIXED", NullS};
TYPELIB binlog_format_typelib=
  { array_elements(binlog_format_names) - 1, "",
    binlog_format_names, NULL };
ulong opt_binlog_format_id= (ulong) BINLOG_FORMAT_UNSPEC;
const char *opt_binlog_format= binlog_format_names[opt_binlog_format_id];
#ifdef HAVE_INITGROUPS
static bool calling_initgroups= FALSE; /* Used in SIGSEGV handler. */
#endif
uint mysqld_port, test_flags, select_errors, dropping_tables, ha_open_options;
uint mysqld_port_timeout;
uint delay_key_write_options, protocol_version;
uint lower_case_table_names;
uint tc_heuristic_recover= 0;
uint volatile thread_count, thread_running;
ulonglong thd_startup_options;
ulong back_log, connect_timeout, concurrency, server_id;
ulong table_cache_size, table_def_size;
ulong thread_stack, what_to_log;
ulong query_buff_size, slow_launch_time, slave_open_temp_tables;
ulong open_files_limit, max_binlog_size, max_relay_log_size;
ulong slave_net_timeout, slave_trans_retries;
ulong thread_cache_size=0, thread_pool_size= 0;
ulong binlog_cache_size=0, max_binlog_cache_size=0;
ulong query_cache_size=0;
ulong refresh_version;  /* Increments on each reload */
query_id_t global_query_id;
ulong aborted_threads, aborted_connects;
ulong delayed_insert_timeout, delayed_insert_limit, delayed_queue_size;
ulong delayed_insert_threads, delayed_insert_writes, delayed_rows_in_use;
ulong delayed_insert_errors,flush_time;
ulong specialflag=0;
ulong binlog_cache_use= 0, binlog_cache_disk_use= 0;
ulong max_connections, max_connect_errors;
uint  max_user_connections= 0;
/*
  Limit of the total number of prepared statements in the server.
  Is necessary to protect the server against out-of-memory attacks.
*/
ulong max_prepared_stmt_count;
/*
  Current total number of prepared statements in the server. This number
  is exact, and therefore may not be equal to the difference between
  `com_stmt_prepare' and `com_stmt_close' (global status variables), as
  the latter ones account for all registered attempts to prepare
  a statement (including unsuccessful ones).  Prepared statements are
  currently connection-local: if the same SQL query text is prepared in
  two different connections, this counts as two distinct prepared
  statements.
*/
ulong prepared_stmt_count=0;
ulong thread_id=1L,current_pid;
ulong slow_launch_threads = 0, sync_binlog_period;
ulong expire_logs_days = 0;
ulong rpl_recovery_rank=0;
const char *log_output_str= "TABLE";

double log_10[32];			/* 10 potences */
double log_01[32];
time_t server_start_time, flush_status_time;

char mysql_home[FN_REFLEN], pidfile_name[FN_REFLEN], system_time_zone[30];
char *default_tz_name;
char log_error_file[FN_REFLEN], glob_hostname[FN_REFLEN];
char mysql_real_data_home[FN_REFLEN],
     language[FN_REFLEN], reg_ext[FN_EXTLEN], mysql_charsets_dir[FN_REFLEN],
     *opt_init_file, *opt_tc_log_file,
     def_ft_boolean_syntax[sizeof(ft_boolean_syntax)];
uint reg_ext_length;
const key_map key_map_empty(0);
key_map key_map_full(0);                        // Will be initialized later

const char *opt_date_time_formats[3];

char mysql_data_home_buff[2], *mysql_data_home=mysql_real_data_home;
char server_version[SERVER_VERSION_LENGTH];
char *mysqld_unix_port, *opt_mysql_tmpdir;
const char **errmesg;			/* Error messages */
const char *myisam_recover_options_str="OFF";
const char *myisam_stats_method_str="nulls_unequal";

/* name of reference on left espression in rewritten IN subquery */
const char *in_left_expr_name= "<left expr>";
/* name of additional condition */
const char *in_additional_cond= "<IN COND>";
const char *in_having_cond= "<IN HAVING>";

my_decimal decimal_zero;
/* classes for comparation parsing/processing */
Eq_creator eq_creator;
Ne_creator ne_creator;
Gt_creator gt_creator;
Lt_creator lt_creator;
Ge_creator ge_creator;
Le_creator le_creator;

FILE *bootstrap_file;
int bootstrap_error;
FILE *stderror_file=0;

I_List<THD> threads;
I_List<NAMED_LIST> key_caches;
Rpl_filter* rpl_filter;
Rpl_filter* binlog_filter;

struct system_variables global_system_variables;
struct system_variables max_system_variables;
struct system_status_var global_status_var;

MY_TMPDIR mysql_tmpdir_list;
MY_BITMAP temp_pool;

CHARSET_INFO *system_charset_info, *files_charset_info ;
CHARSET_INFO *national_charset_info, *table_alias_charset;
CHARSET_INFO *character_set_filesystem;

MY_LOCALE *my_default_lc_time_names;

SHOW_COMP_OPTION have_ssl, have_symlink, have_dlopen, have_query_cache;
SHOW_COMP_OPTION have_geometry, have_rtree_keys;
SHOW_COMP_OPTION have_crypt, have_compress;

/* Thread specific variables */

pthread_key(MEM_ROOT**,THR_MALLOC);
pthread_key(THD*, THR_THD);
pthread_mutex_t LOCK_mysql_create_db, LOCK_Acl, LOCK_open, LOCK_thread_count,
		LOCK_mapped_file, LOCK_status, LOCK_global_read_lock,
		LOCK_error_log, LOCK_uuid_generator,
		LOCK_delayed_insert, LOCK_delayed_status, LOCK_delayed_create,
		LOCK_crypt, LOCK_bytes_sent, LOCK_bytes_received,
	        LOCK_global_system_variables,
		LOCK_user_conn, LOCK_slave_list, LOCK_active_mi;
/*
  The below lock protects access to two global server variables:
  max_prepared_stmt_count and prepared_stmt_count. These variables
  set the limit and hold the current total number of prepared statements
  in the server, respectively. As PREPARE/DEALLOCATE rate in a loaded
  server may be fairly high, we need a dedicated lock.
*/
pthread_mutex_t LOCK_prepared_stmt_count;
#ifdef HAVE_OPENSSL
pthread_mutex_t LOCK_des_key_file;
#endif
rw_lock_t	LOCK_grant, LOCK_sys_init_connect, LOCK_sys_init_slave;
pthread_cond_t COND_refresh, COND_thread_count, COND_global_read_lock;
pthread_t signal_thread;
pthread_attr_t connection_attrib;
pthread_mutex_t  LOCK_server_started;
pthread_cond_t  COND_server_started;

int mysqld_server_started= 0;

File_parser_dummy_hook file_parser_dummy_hook;

/* replication parameters, if master_host is not NULL, we are a slave */
uint master_port= MYSQL_PORT, master_connect_retry = 60;
uint report_port= MYSQL_PORT;
ulong master_retry_count=0;
char *master_user, *master_password, *master_host, *master_info_file;
char *relay_log_info_file, *report_user, *report_password, *report_host;
char *opt_relay_logname = 0, *opt_relaylog_index_name=0;
my_bool master_ssl;
char *master_ssl_key, *master_ssl_cert;
char *master_ssl_ca, *master_ssl_capath, *master_ssl_cipher;
char *opt_logname, *opt_slow_logname;

/* Static variables */

static bool kill_in_progress, segfaulted;
static my_bool opt_do_pstack, opt_bootstrap, opt_myisam_log;
static int cleanup_done;
static ulong opt_specialflag, opt_myisam_block_size;
static char *opt_update_logname, *opt_binlog_index_name;
static char *opt_tc_heuristic_recover;
static char *mysql_home_ptr, *pidfile_name_ptr;
static char **defaults_argv;
static char *opt_bin_logname;

static my_socket unix_sock,ip_sock;
struct rand_struct sql_rand; // used by sql_class.cc:THD::THD()

#ifndef EMBEDDED_LIBRARY
struct passwd *user_info;
static pthread_t select_thread;
static uint thr_kill_signal;
#endif

/* OS specific variables */

#ifdef __WIN__
#undef	 getpid
#include <process.h>

static pthread_cond_t COND_handler_count;
static uint handler_count;
static bool start_mode=0, use_opt_args;
static int opt_argc;
static char **opt_argv;

#if !defined(EMBEDDED_LIBRARY)
static HANDLE hEventShutdown;
static char shutdown_event_name[40];
#include "nt_servc.h"
static	 NTService  Service;	      // Service object for WinNT
#endif /* EMBEDDED_LIBRARY */
#endif /* __WIN__ */

#ifdef __NT__
static char pipe_name[512];
static SECURITY_ATTRIBUTES saPipeSecurity;
static SECURITY_DESCRIPTOR sdPipeDescriptor;
static HANDLE hPipe = INVALID_HANDLE_VALUE;
#endif

#ifndef EMBEDDED_LIBRARY
bool mysqld_embedded=0;
#else
bool mysqld_embedded=1;
#endif

#ifndef DBUG_OFF
static const char* default_dbug_option;
#endif
#ifdef HAVE_LIBWRAP
const char *libwrapName= NULL;
int allow_severity = LOG_INFO;
int deny_severity = LOG_WARNING;
#endif
#ifdef HAVE_QUERY_CACHE
static ulong query_cache_limit= 0;
ulong query_cache_min_res_unit= QUERY_CACHE_MIN_RESULT_DATA_SIZE;
Query_cache query_cache;
#endif
#ifdef HAVE_SMEM
char *shared_memory_base_name= default_shared_memory_base_name;
my_bool opt_enable_shared_memory;
HANDLE smem_event_connect_request= 0;
#endif

scheduler_functions thread_scheduler;

#define SSL_VARS_NOT_STATIC
#include "sslopt-vars.h"
#ifdef HAVE_OPENSSL
#include <openssl/crypto.h>
#ifndef HAVE_YASSL
typedef struct CRYPTO_dynlock_value
{
  rw_lock_t lock;
} openssl_lock_t;

static openssl_lock_t *openssl_stdlocks;
static openssl_lock_t *openssl_dynlock_create(const char *, int);
static void openssl_dynlock_destroy(openssl_lock_t *, const char *, int);
static void openssl_lock_function(int, int, const char *, int);
static void openssl_lock(int, openssl_lock_t *, const char *, int);
static unsigned long openssl_id_function();
#endif
char *des_key_file;
struct st_VioSSLFd *ssl_acceptor_fd;
#endif /* HAVE_OPENSSL */


/* Function declarations */

pthread_handler_t signal_hand(void *arg);
static void mysql_init_variables(void);
static void get_options(int argc,char **argv);
static void set_server_version(void);
static int init_thread_environment();
static char *get_relative_path(const char *path);
static void fix_paths(void);
pthread_handler_t handle_connections_sockets(void *arg);
pthread_handler_t kill_server_thread(void *arg);
static void bootstrap(FILE *file);
static bool read_init_file(char *file_name);
#ifdef __NT__
pthread_handler_t handle_connections_namedpipes(void *arg);
#endif
#ifdef HAVE_SMEM
pthread_handler_t handle_connections_shared_memory(void *arg);
#endif
pthread_handler_t handle_slave(void *arg);
static ulong find_bit_type(const char *x, TYPELIB *bit_lib);
static ulong find_bit_type_or_exit(const char *x, TYPELIB *bit_lib,
                                   const char *option);
static void clean_up(bool print_message);
static int test_if_case_insensitive(const char *dir_name);

#ifndef EMBEDDED_LIBRARY
static void start_signal_handler(void);
static void close_server_sock();
static void clean_up_mutexes(void);
static void wait_for_signal_thread_to_end(void);
static void create_pid_file();
static void end_ssl();
#endif


#ifndef EMBEDDED_LIBRARY
/****************************************************************************
** Code to end mysqld
****************************************************************************/

static void close_connections(void)
{
#ifdef EXTRA_DEBUG
  int count=0;
#endif
  DBUG_ENTER("close_connections");

  /* Clear thread cache */
  kill_cached_threads++;
  flush_thread_cache();

  /* kill flush thread */
  (void) pthread_mutex_lock(&LOCK_manager);
  if (manager_thread_in_use)
  {
    DBUG_PRINT("quit",("killing manager thread: 0x%lx",manager_thread));
   (void) pthread_cond_signal(&COND_manager);
  }
  (void) pthread_mutex_unlock(&LOCK_manager);

  /* kill connection thread */
#if !defined(__WIN__) && !defined(__NETWARE__)
  DBUG_PRINT("quit",("waiting for select thread: 0x%lx",select_thread));
  (void) pthread_mutex_lock(&LOCK_thread_count);

  while (select_thread_in_use)
  {
    struct timespec abstime;
    int error;
    LINT_INIT(error);
    DBUG_PRINT("info",("Waiting for select thread"));

#ifndef DONT_USE_THR_ALARM
      break;					// allready dead
#endif
    set_timespec(abstime, 2);
    for (uint tmp=0 ; tmp < 10 && select_thread_in_use; tmp++)
    {
      error=pthread_cond_timedwait(&COND_thread_count,&LOCK_thread_count,
				   &abstime);
      if (error != EINTR)
	break;
    }
#ifdef EXTRA_DEBUG
    if (error != 0 && !count++)
      sql_print_error("Got error %d from pthread_cond_timedwait",error);
#endif
    close_server_sock();
  }
  (void) pthread_mutex_unlock(&LOCK_thread_count);
#endif /* __WIN__ */


  /* Abort listening to new connections */
  DBUG_PRINT("quit",("Closing sockets"));
  if (!opt_disable_networking )
  {
    if (ip_sock != INVALID_SOCKET)
    {
      (void) shutdown(ip_sock, SHUT_RDWR);
      (void) closesocket(ip_sock);
      ip_sock= INVALID_SOCKET;
    }
  }
#ifdef __NT__
  if (hPipe != INVALID_HANDLE_VALUE && opt_enable_named_pipe)
  {
    HANDLE temp;
    DBUG_PRINT("quit", ("Closing named pipes") );

    /* Create connection to the handle named pipe handler to break the loop */
    if ((temp = CreateFile(pipe_name,
			   GENERIC_READ | GENERIC_WRITE,
			   0,
			   NULL,
			   OPEN_EXISTING,
			   0,
			   NULL )) != INVALID_HANDLE_VALUE)
    {
      WaitNamedPipe(pipe_name, 1000);
      DWORD dwMode = PIPE_READMODE_BYTE | PIPE_WAIT;
      SetNamedPipeHandleState(temp, &dwMode, NULL, NULL);
      CancelIo(temp);
      DisconnectNamedPipe(temp);
      CloseHandle(temp);
    }
  }
#endif
#ifdef HAVE_SYS_UN_H
  if (unix_sock != INVALID_SOCKET)
  {
    (void) shutdown(unix_sock, SHUT_RDWR);
    (void) closesocket(unix_sock);
    (void) unlink(mysqld_unix_port);
    unix_sock= INVALID_SOCKET;
  }
#endif
  end_thr_alarm(0);			 // Abort old alarms.

  /*
    First signal all threads that it's time to die
    This will give the threads some time to gracefully abort their
    statements and inform their clients that the server is about to die.
  */

  THD *tmp;
  (void) pthread_mutex_lock(&LOCK_thread_count); // For unlink from list

  I_List_iterator<THD> it(threads);
  while ((tmp=it++))
  {
    DBUG_PRINT("quit",("Informing thread %ld that it's time to die",
		       tmp->thread_id));
    /* We skip slave threads & scheduler on this first loop through. */
    if (tmp->slave_thread)
      continue;

    tmp->killed= THD::KILL_CONNECTION;
    thread_scheduler.post_kill_notification(tmp);
    if (tmp->mysys_var)
    {
      tmp->mysys_var->abort=1;
      pthread_mutex_lock(&tmp->mysys_var->mutex);
      if (tmp->mysys_var->current_cond)
      {
	pthread_mutex_lock(tmp->mysys_var->current_mutex);
	pthread_cond_broadcast(tmp->mysys_var->current_cond);
	pthread_mutex_unlock(tmp->mysys_var->current_mutex);
      }
      pthread_mutex_unlock(&tmp->mysys_var->mutex);
    }
  }
  (void) pthread_mutex_unlock(&LOCK_thread_count); // For unlink from list

  Events::deinit();
  end_slave();

  if (thread_count)
    sleep(2);					// Give threads time to die

  /*
    Force remaining threads to die by closing the connection to the client
    This will ensure that threads that are waiting for a command from the
    client on a blocking read call are aborted.
  */

  for (;;)
  {
    DBUG_PRINT("quit",("Locking LOCK_thread_count"));
    (void) pthread_mutex_lock(&LOCK_thread_count); // For unlink from list
    if (!(tmp=threads.get()))
    {
      DBUG_PRINT("quit",("Unlocking LOCK_thread_count"));
      (void) pthread_mutex_unlock(&LOCK_thread_count);
      break;
    }
#ifndef __bsdi__				// Bug in BSDI kernel
    if (tmp->vio_ok())
    {
      if (global_system_variables.log_warnings)
        sql_print_warning(ER(ER_FORCING_CLOSE),my_progname,
                          tmp->thread_id,
                          (tmp->main_security_ctx.user ?
                           tmp->main_security_ctx.user : ""));
      close_connection(tmp,0,0);
    }
#endif
    DBUG_PRINT("quit",("Unlocking LOCK_thread_count"));
    (void) pthread_mutex_unlock(&LOCK_thread_count);
  }
  /* All threads has now been aborted */
  DBUG_PRINT("quit",("Waiting for threads to die (count=%u)",thread_count));
  (void) pthread_mutex_lock(&LOCK_thread_count);
  while (thread_count)
  {
    (void) pthread_cond_wait(&COND_thread_count,&LOCK_thread_count);
    DBUG_PRINT("quit",("One thread died (count=%u)",thread_count));
  }
  (void) pthread_mutex_unlock(&LOCK_thread_count);

  DBUG_PRINT("quit",("close_connections thread"));
  DBUG_VOID_RETURN;
}


static void close_server_sock()
{
#ifdef HAVE_CLOSE_SERVER_SOCK
  DBUG_ENTER("close_server_sock");
  my_socket tmp_sock;
  tmp_sock=ip_sock;
  if (tmp_sock != INVALID_SOCKET)
  {
    ip_sock=INVALID_SOCKET;
    DBUG_PRINT("info",("calling shutdown on TCP/IP socket"));
    VOID(shutdown(tmp_sock, SHUT_RDWR));
#if defined(__NETWARE__)
    /*
      The following code is disabled for normal systems as it causes MySQL
      to hang on AIX 4.3 during shutdown
    */
    DBUG_PRINT("info",("calling closesocket on TCP/IP socket"));
    VOID(closesocket(tmp_sock));
#endif
  }
  tmp_sock=unix_sock;
  if (tmp_sock != INVALID_SOCKET)
  {
    unix_sock=INVALID_SOCKET;
    DBUG_PRINT("info",("calling shutdown on unix socket"));
    VOID(shutdown(tmp_sock, SHUT_RDWR));
#if defined(__NETWARE__)
    /*
      The following code is disabled for normal systems as it may cause MySQL
      to hang on AIX 4.3 during shutdown
    */
    DBUG_PRINT("info",("calling closesocket on unix/IP socket"));
    VOID(closesocket(tmp_sock));
#endif
    VOID(unlink(mysqld_unix_port));
  }
  DBUG_VOID_RETURN;
#endif
}

#endif /*EMBEDDED_LIBRARY*/


void kill_mysql(void)
{
  DBUG_ENTER("kill_mysql");

#if defined(SIGNALS_DONT_BREAK_READ) && !defined(EMBEDDED_LIBRARY)
  abort_loop=1;					// Break connection loops
  close_server_sock();				// Force accept to wake up
#endif

#if defined(__WIN__)
#if !defined(EMBEDDED_LIBRARY)
  {
    if (!SetEvent(hEventShutdown))
    {
      DBUG_PRINT("error",("Got error: %ld from SetEvent",GetLastError()));
    }
    /*
      or:
      HANDLE hEvent=OpenEvent(0, FALSE, "MySqlShutdown");
      SetEvent(hEventShutdown);
      CloseHandle(hEvent);
    */
  }
#endif
#elif defined(HAVE_PTHREAD_KILL)
  if (pthread_kill(signal_thread, MYSQL_KILL_SIGNAL))
  {
    DBUG_PRINT("error",("Got error %d from pthread_kill",errno)); /* purecov: inspected */
  }
#elif !defined(SIGNALS_DONT_BREAK_READ)
  kill(current_pid, MYSQL_KILL_SIGNAL);
#endif
  DBUG_PRINT("quit",("After pthread_kill"));
  shutdown_in_progress=1;			// Safety if kill didn't work
#ifdef SIGNALS_DONT_BREAK_READ
  if (!kill_in_progress)
  {
    pthread_t tmp;
    abort_loop=1;
    if (pthread_create(&tmp,&connection_attrib, kill_server_thread,
			   (void*) 0))
      sql_print_error("Can't create thread to kill server");
  }
#endif
  DBUG_VOID_RETURN;
}

/*
  Force server down. Kill all connections and threads and exit

  SYNOPSIS
  kill_server

  sig_ptr       Signal number that caused kill_server to be called.

  NOTE!
    A signal number of 0 mean that the function was not called
    from a signal handler and there is thus no signal to block
    or stop, we just want to kill the server.

*/

#if defined(__NETWARE__)
extern "C" void kill_server(int sig_ptr)
#define RETURN_FROM_KILL_SERVER DBUG_VOID_RETURN
#elif !defined(__WIN__)
static void *kill_server(void *sig_ptr)
#define RETURN_FROM_KILL_SERVER DBUG_RETURN(0)
#else
static void __cdecl kill_server(int sig_ptr)
#define RETURN_FROM_KILL_SERVER DBUG_VOID_RETURN
#endif
{
  DBUG_ENTER("kill_server");
#ifndef EMBEDDED_LIBRARY
  int sig=(int) (long) sig_ptr;			// This is passed a int
  // if there is a signal during the kill in progress, ignore the other
  if (kill_in_progress)				// Safety
    RETURN_FROM_KILL_SERVER;
  kill_in_progress=TRUE;
  abort_loop=1;					// This should be set
  if (sig != 0) // 0 is not a valid signal number
    my_sigset(sig, SIG_IGN);                    /* purify inspected */
  if (sig == MYSQL_KILL_SIGNAL || sig == 0)
    sql_print_information(ER(ER_NORMAL_SHUTDOWN),my_progname);
  else
    sql_print_error(ER(ER_GOT_SIGNAL),my_progname,sig); /* purecov: inspected */

#if defined(HAVE_SMEM) && defined(__WIN__)    
  /*    
   Send event to smem_event_connect_request for aborting    
   */    
  if (!SetEvent(smem_event_connect_request))    
  {      
	  DBUG_PRINT("error",
		("Got error: %ld from SetEvent of smem_event_connect_request",
		 GetLastError()));    
  }
#endif  
  
  close_connections();
  if (sig != MYSQL_KILL_SIGNAL &&
#ifdef __WIN__
      sig != SIGINT &&				/* Bug#18235 */
#endif
      sig != 0)
    unireg_abort(1);				/* purecov: inspected */
  else
    unireg_end();

  /* purecov: begin deadcode */
#ifdef __NETWARE__
  if (!event_flag)
    pthread_join(select_thread, NULL);		// wait for main thread
#endif /* __NETWARE__ */

  my_thread_end();
  pthread_exit(0);
  /* purecov: end */

#endif /* EMBEDDED_LIBRARY */
  RETURN_FROM_KILL_SERVER;
}


#if defined(USE_ONE_SIGNAL_HAND) || (defined(__NETWARE__) && defined(SIGNALS_DONT_BREAK_READ))
pthread_handler_t kill_server_thread(void *arg __attribute__((unused)))
{
  my_thread_init();				// Initialize new thread
  kill_server(0);
  /* purecov: begin deadcode */
  my_thread_end();
  pthread_exit(0);
  return 0;
  /* purecov: end */
}
#endif


extern "C" sig_handler print_signal_warning(int sig)
{
  if (global_system_variables.log_warnings)
    sql_print_warning("Got signal %d from thread %ld", sig,my_thread_id());
#ifdef DONT_REMEMBER_SIGNAL
  my_sigset(sig,print_signal_warning);		/* int. thread system calls */
#endif
#if !defined(__WIN__) && !defined(__NETWARE__)
  if (sig == SIGALRM)
    alarm(2);					/* reschedule alarm */
#endif
}

/*
  cleanup all memory and end program nicely

  SYNOPSIS
    unireg_end()

  NOTES
    This function never returns.

    If SIGNALS_DONT_BREAK_READ is defined, this function is called
    by the main thread. To get MySQL to shut down nicely in this case
    (Mac OS X) we have to call exit() instead if pthread_exit().
*/

#ifndef EMBEDDED_LIBRARY
void unireg_end(void)
{
  clean_up(1);
  my_thread_end();
#if defined(SIGNALS_DONT_BREAK_READ) && !defined(__NETWARE__)
  exit(0);
#else
  pthread_exit(0);				// Exit is in main thread
#endif
}

extern "C" void unireg_abort(int exit_code)
{
  DBUG_ENTER("unireg_abort");
  if (exit_code)
    sql_print_error("Aborting\n");
  clean_up(exit_code || !opt_bootstrap); /* purecov: inspected */
  DBUG_PRINT("quit",("done with cleanup in unireg_abort"));
  wait_for_signal_thread_to_end();
  clean_up_mutexes();
  my_end(opt_endinfo ? MY_CHECK_ERROR | MY_GIVE_INFO : 0);
  exit(exit_code); /* purecov: inspected */
}
#endif


void clean_up(bool print_message)
{
  DBUG_PRINT("exit",("clean_up"));
  if (cleanup_done++)
    return; /* purecov: inspected */

  logger.cleanup_base();

  /*
    make sure that handlers finish up
    what they have that is dependent on the binlog
  */
  ha_binlog_end(current_thd);
  injector::free_instance();
  mysql_bin_log.cleanup();

#ifdef HAVE_REPLICATION
  if (use_slave_mask)
    bitmap_free(&slave_error_mask);
#endif
  my_tz_free();
  my_database_names_free();
#ifndef NO_EMBEDDED_ACCESS_CHECKS
  servers_free(1);
  acl_free(1);
  grant_free();
#endif
  query_cache_destroy();
  table_cache_free();
  table_def_free();
  hostname_cache_free();
  item_user_lock_free();
  lex_free();				/* Free some memory */
  item_create_cleanup();
  set_var_free();
  free_charsets();
  if (!opt_noacl)
  {
#ifdef HAVE_DLOPEN
    udf_free();
#endif
  }
  plugin_shutdown();
  ha_end();
  if (tc_log)
    tc_log->close();
  xid_cache_free();
  delete_elements(&key_caches, (void (*)(const char*, gptr)) free_key_cache);
  multi_keycache_free();
  free_status_vars();
  end_thr_alarm(1);			/* Free allocated memory */
  my_free_open_file_info();
  my_free((char*) global_system_variables.date_format,
	  MYF(MY_ALLOW_ZERO_PTR));
  my_free((char*) global_system_variables.time_format,
	  MYF(MY_ALLOW_ZERO_PTR));
  my_free((char*) global_system_variables.datetime_format,
	  MYF(MY_ALLOW_ZERO_PTR));
  if (defaults_argv)
    free_defaults(defaults_argv);
  my_free(sys_init_connect.value, MYF(MY_ALLOW_ZERO_PTR));
  my_free(sys_init_slave.value, MYF(MY_ALLOW_ZERO_PTR));
  my_free(sys_var_general_log_path.value, MYF(MY_ALLOW_ZERO_PTR));
  my_free(sys_var_slow_log_path.value, MYF(MY_ALLOW_ZERO_PTR));
  free_tmpdir(&mysql_tmpdir_list);
#ifdef HAVE_REPLICATION
  my_free(slave_load_tmpdir,MYF(MY_ALLOW_ZERO_PTR));
#endif
  x_free(opt_bin_logname);
  x_free(opt_relay_logname);
  x_free(opt_secure_file_priv);
  bitmap_free(&temp_pool);
  free_max_user_conn();
#ifdef HAVE_REPLICATION
  end_slave_list();
#endif
  delete binlog_filter;
  delete rpl_filter;
#ifndef EMBEDDED_LIBRARY
  end_ssl();
#endif
  vio_end();
#ifdef USE_REGEX
  my_regex_end();
#endif

  if (print_message && errmesg)
    sql_print_information(ER(ER_SHUTDOWN_COMPLETE),my_progname);
#if !defined(EMBEDDED_LIBRARY)
  if (!opt_bootstrap)
    (void) my_delete(pidfile_name,MYF(0));	// This may not always exist
#endif
  thread_scheduler.end();
  finish_client_errs();
  my_free((gptr) my_error_unregister(ER_ERROR_FIRST, ER_ERROR_LAST),
          MYF(MY_WME | MY_FAE | MY_ALLOW_ZERO_PTR));
  DBUG_PRINT("quit", ("Error messages freed"));
  /* Tell main we are ready */
  logger.cleanup_end();
  (void) pthread_mutex_lock(&LOCK_thread_count);
  DBUG_PRINT("quit", ("got thread count lock"));
  ready_to_exit=1;
  /* do the broadcast inside the lock to ensure that my_end() is not called */
  (void) pthread_cond_broadcast(&COND_thread_count);
  (void) pthread_mutex_unlock(&LOCK_thread_count);

  /*
    The following lines may never be executed as the main thread may have
    killed us
  */
  DBUG_PRINT("quit", ("done with cleanup"));
} /* clean_up */


#ifndef EMBEDDED_LIBRARY

/*
  This is mainly needed when running with purify, but it's still nice to
  know that all child threads have died when mysqld exits
*/

static void wait_for_signal_thread_to_end()
{
#ifndef __NETWARE__
  uint i;
  /*
    Wait up to 10 seconds for signal thread to die. We use this mainly to
    avoid getting warnings that my_thread_end has not been called
  */
  for (i= 0 ; i < 100 && signal_thread_in_use; i++)
  {
    if (pthread_kill(signal_thread, MYSQL_KILL_SIGNAL))
      break;
    my_sleep(100);				// Give it time to die
  }
#endif
}


static void clean_up_mutexes()
{
  (void) pthread_mutex_destroy(&LOCK_mysql_create_db);
  (void) pthread_mutex_destroy(&LOCK_lock_db);
  (void) pthread_mutex_destroy(&LOCK_Acl);
  (void) rwlock_destroy(&LOCK_grant);
  (void) pthread_mutex_destroy(&LOCK_open);
  (void) pthread_mutex_destroy(&LOCK_thread_count);
  (void) pthread_mutex_destroy(&LOCK_mapped_file);
  (void) pthread_mutex_destroy(&LOCK_status);
  (void) pthread_mutex_destroy(&LOCK_error_log);
  (void) pthread_mutex_destroy(&LOCK_delayed_insert);
  (void) pthread_mutex_destroy(&LOCK_delayed_status);
  (void) pthread_mutex_destroy(&LOCK_delayed_create);
  (void) pthread_mutex_destroy(&LOCK_manager);
  (void) pthread_mutex_destroy(&LOCK_crypt);
  (void) pthread_mutex_destroy(&LOCK_bytes_sent);
  (void) pthread_mutex_destroy(&LOCK_bytes_received);
  (void) pthread_mutex_destroy(&LOCK_user_conn);
  Events::destroy_mutexes();
#ifdef HAVE_OPENSSL
  (void) pthread_mutex_destroy(&LOCK_des_key_file);
#ifndef HAVE_YASSL
  for (int i= 0; i < CRYPTO_num_locks(); ++i)
    (void) rwlock_destroy(&openssl_stdlocks[i].lock);
  OPENSSL_free(openssl_stdlocks);
#endif
#endif
#ifdef HAVE_REPLICATION
  (void) pthread_mutex_destroy(&LOCK_rpl_status);
  (void) pthread_cond_destroy(&COND_rpl_status);
#endif
  (void) pthread_mutex_destroy(&LOCK_active_mi);
  (void) rwlock_destroy(&LOCK_sys_init_connect);
  (void) rwlock_destroy(&LOCK_sys_init_slave);
  (void) pthread_mutex_destroy(&LOCK_global_system_variables);
  (void) pthread_mutex_destroy(&LOCK_global_read_lock);
  (void) pthread_mutex_destroy(&LOCK_uuid_generator);
  (void) pthread_mutex_destroy(&LOCK_prepared_stmt_count);
  (void) pthread_cond_destroy(&COND_thread_count);
  (void) pthread_cond_destroy(&COND_refresh);
  (void) pthread_cond_destroy(&COND_global_read_lock);
  (void) pthread_cond_destroy(&COND_thread_cache);
  (void) pthread_cond_destroy(&COND_flush_thread_cache);
  (void) pthread_cond_destroy(&COND_manager);
}

#endif /*EMBEDDED_LIBRARY*/


/****************************************************************************
** Init IP and UNIX socket
****************************************************************************/

static void set_ports()
{
  char	*env;
  if (!mysqld_port && !opt_disable_networking)
  {					// Get port if not from commandline
    struct  servent *serv_ptr;
    mysqld_port= MYSQL_PORT;
    if ((serv_ptr= getservbyname("mysql", "tcp")))
      mysqld_port= ntohs((u_short) serv_ptr->s_port); /* purecov: inspected */
    if ((env = getenv("MYSQL_TCP_PORT")))
      mysqld_port= (uint) atoi(env);		/* purecov: inspected */
  }
  if (!mysqld_unix_port)
  {
#ifdef __WIN__
    mysqld_unix_port= (char*) MYSQL_NAMEDPIPE;
#else
    mysqld_unix_port= (char*) MYSQL_UNIX_ADDR;
#endif
    if ((env = getenv("MYSQL_UNIX_PORT")))
      mysqld_unix_port= env;			/* purecov: inspected */
  }
}

#ifndef EMBEDDED_LIBRARY
/* Change to run as another user if started with --user */

static struct passwd *check_user(const char *user)
{
#if !defined(__WIN__) && !defined(__NETWARE__)
  struct passwd *tmp_user_info;
  uid_t user_id= geteuid();

  // Don't bother if we aren't superuser
  if (user_id)
  {
    if (user)
    {
      /* Don't give a warning, if real user is same as given with --user */
      /* purecov: begin tested */
      tmp_user_info= getpwnam(user);
      if ((!tmp_user_info || user_id != tmp_user_info->pw_uid) &&
	  global_system_variables.log_warnings)
        sql_print_warning(
                    "One can only use the --user switch if running as root\n");
      /* purecov: end */
    }
    return NULL;
  }
  if (!user)
  {
    if (!opt_bootstrap)
    {
      sql_print_error("Fatal error: Please read \"Security\" section of the manual to find out how to run mysqld as root!\n");
      unireg_abort(1);
    }
    return NULL;
  }
  /* purecov: begin tested */
  if (!strcmp(user,"root"))
    return NULL;                        // Avoid problem with dynamic libraries

  if (!(tmp_user_info= getpwnam(user)))
  {
    // Allow a numeric uid to be used
    const char *pos;
    for (pos= user; my_isdigit(mysqld_charset,*pos); pos++) ;
    if (*pos)                                   // Not numeric id
      goto err;
    if (!(tmp_user_info= getpwuid(atoi(user))))
      goto err;
  }
  return tmp_user_info;
  /* purecov: end */

err:
  sql_print_error("Fatal error: Can't change to run as user '%s' ;  Please check that the user exists!\n",user);
  unireg_abort(1);
#endif
  return NULL;
}

static void set_user(const char *user, struct passwd *user_info_arg)
{
  /* purecov: begin tested */
#if !defined(__WIN__) && !defined(__NETWARE__)
  DBUG_ASSERT(user_info_arg != 0);
#ifdef HAVE_INITGROUPS
  /*
    We can get a SIGSEGV when calling initgroups() on some systems when NSS
    is configured to use LDAP and the server is statically linked.  We set
    calling_initgroups as a flag to the SIGSEGV handler that is then used to
    output a specific message to help the user resolve this problem.
  */
  calling_initgroups= TRUE;
  initgroups((char*) user, user_info_arg->pw_gid);
  calling_initgroups= FALSE;
#endif
  if (setgid(user_info_arg->pw_gid) == -1)
  {
    sql_perror("setgid");
    unireg_abort(1);
  }
  if (setuid(user_info_arg->pw_uid) == -1)
  {
    sql_perror("setuid");
    unireg_abort(1);
  }
#endif
  /* purecov: end */
}


static void set_effective_user(struct passwd *user_info_arg)
{
#if !defined(__WIN__) && !defined(__NETWARE__)
  DBUG_ASSERT(user_info_arg != 0);
  if (setregid((gid_t)-1, user_info_arg->pw_gid) == -1)
  {
    sql_perror("setregid");
    unireg_abort(1);
  }
  if (setreuid((uid_t)-1, user_info_arg->pw_uid) == -1)
  {
    sql_perror("setreuid");
    unireg_abort(1);
  }
#endif
}


/* Change root user if started with  --chroot */

static void set_root(const char *path)
{
#if !defined(__WIN__) && !defined(__NETWARE__)
  if (chroot(path) == -1)
  {
    sql_perror("chroot");
    unireg_abort(1);
  }
  my_setwd("/", MYF(0));
#endif
}

static void network_init(void)
{
  struct sockaddr_in	IPaddr;
#ifdef HAVE_SYS_UN_H
  struct sockaddr_un	UNIXaddr;
#endif
  int	arg=1;
  int   ret;
  uint  waited;
  uint  this_wait;
  uint  retry;
  DBUG_ENTER("network_init");
  LINT_INIT(ret);

  if (thread_scheduler.init())
    unireg_abort(1);			/* purecov: inspected */

  set_ports();

  if (mysqld_port != 0 && !opt_disable_networking && !opt_bootstrap)
  {
    DBUG_PRINT("general",("IP Socket is %d",mysqld_port));
    ip_sock = socket(AF_INET, SOCK_STREAM, 0);
    if (ip_sock == INVALID_SOCKET)
    {
      DBUG_PRINT("error",("Got error: %d from socket()",socket_errno));
      sql_perror(ER(ER_IPSOCK_ERROR));		/* purecov: tested */
      unireg_abort(1);				/* purecov: tested */
    }
    bzero((char*) &IPaddr, sizeof(IPaddr));
    IPaddr.sin_family = AF_INET;
    IPaddr.sin_addr.s_addr = my_bind_addr;
    IPaddr.sin_port = (unsigned short) htons((unsigned short) mysqld_port);

#ifndef __WIN__
    /*
      We should not use SO_REUSEADDR on windows as this would enable a
      user to open two mysqld servers with the same TCP/IP port.
    */
    (void) setsockopt(ip_sock,SOL_SOCKET,SO_REUSEADDR,(char*)&arg,sizeof(arg));
#endif /* __WIN__ */
    /*
      Sometimes the port is not released fast enough when stopping and
      restarting the server. This happens quite often with the test suite
      on busy Linux systems. Retry to bind the address at these intervals:
      Sleep intervals: 1, 2, 4,  6,  9, 13, 17, 22, ...
      Retry at second: 1, 3, 7, 13, 22, 35, 52, 74, ...
      Limit the sequence by mysqld_port_timeout (set --port-open-timeout=#).
    */
    for (waited= 0, retry= 1; ; retry++, waited+= this_wait)
    {
      if (((ret= bind(ip_sock, my_reinterpret_cast(struct sockaddr *) (&IPaddr),
                      sizeof(IPaddr))) >= 0) ||
          (socket_errno != SOCKET_EADDRINUSE) ||
          (waited >= mysqld_port_timeout))
        break;
      sql_print_information("Retrying bind on TCP/IP port %u", mysqld_port);
      this_wait= retry * retry / 3 + 1;
      sleep(this_wait);
    }
    if (ret < 0)
    {
      DBUG_PRINT("error",("Got error: %d from bind",socket_errno));
      sql_perror("Can't start server: Bind on TCP/IP port");
      sql_print_error("Do you already have another mysqld server running on port: %d ?",mysqld_port);
      unireg_abort(1);
    }
    if (listen(ip_sock,(int) back_log) < 0)
    {
      sql_perror("Can't start server: listen() on TCP/IP port");
      sql_print_error("listen() on TCP/IP failed with error %d",
		      socket_errno);
      unireg_abort(1);
    }
  }

#ifdef __NT__
  /* create named pipe */
  if (Service.IsNT() && mysqld_unix_port[0] && !opt_bootstrap &&
      opt_enable_named_pipe)
  {
    
    pipe_name[sizeof(pipe_name)-1]= 0;		/* Safety if too long string */
    strxnmov(pipe_name, sizeof(pipe_name)-1, "\\\\.\\pipe\\",
	     mysqld_unix_port, NullS);
    bzero((char*) &saPipeSecurity, sizeof(saPipeSecurity));
    bzero((char*) &sdPipeDescriptor, sizeof(sdPipeDescriptor));
    if (!InitializeSecurityDescriptor(&sdPipeDescriptor,
				      SECURITY_DESCRIPTOR_REVISION))
    {
      sql_perror("Can't start server : Initialize security descriptor");
      unireg_abort(1);
    }
    if (!SetSecurityDescriptorDacl(&sdPipeDescriptor, TRUE, NULL, FALSE))
    {
      sql_perror("Can't start server : Set security descriptor");
      unireg_abort(1);
    }
    saPipeSecurity.nLength = sizeof(SECURITY_ATTRIBUTES);
    saPipeSecurity.lpSecurityDescriptor = &sdPipeDescriptor;
    saPipeSecurity.bInheritHandle = FALSE;
    if ((hPipe= CreateNamedPipe(pipe_name,
				PIPE_ACCESS_DUPLEX,
				PIPE_TYPE_BYTE |
				PIPE_READMODE_BYTE |
				PIPE_WAIT,
				PIPE_UNLIMITED_INSTANCES,
				(int) global_system_variables.net_buffer_length,
				(int) global_system_variables.net_buffer_length,
				NMPWAIT_USE_DEFAULT_WAIT,
				&saPipeSecurity)) == INVALID_HANDLE_VALUE)
      {
	LPVOID lpMsgBuf;
	int error=GetLastError();
	FormatMessage(FORMAT_MESSAGE_ALLOCATE_BUFFER |
		      FORMAT_MESSAGE_FROM_SYSTEM,
		      NULL, error, MAKELANGID(LANG_NEUTRAL, SUBLANG_DEFAULT),
		      (LPTSTR) &lpMsgBuf, 0, NULL );
	MessageBox(NULL, (LPTSTR) lpMsgBuf, "Error from CreateNamedPipe",
		    MB_OK|MB_ICONINFORMATION);
	LocalFree(lpMsgBuf);
	unireg_abort(1);
      }
  }
#endif

#if defined(HAVE_SYS_UN_H)
  /*
  ** Create the UNIX socket
  */
  if (mysqld_unix_port[0] && !opt_bootstrap)
  {
    DBUG_PRINT("general",("UNIX Socket is %s",mysqld_unix_port));

    if (strlen(mysqld_unix_port) > (sizeof(UNIXaddr.sun_path) - 1))
    {
      sql_print_error("The socket file path is too long (> %u): %s",
                      (uint) sizeof(UNIXaddr.sun_path) - 1, mysqld_unix_port);
      unireg_abort(1);
    }
    if ((unix_sock= socket(AF_UNIX, SOCK_STREAM, 0)) < 0)
    {
      sql_perror("Can't start server : UNIX Socket "); /* purecov: inspected */
      unireg_abort(1);				/* purecov: inspected */
    }
    bzero((char*) &UNIXaddr, sizeof(UNIXaddr));
    UNIXaddr.sun_family = AF_UNIX;
    strmov(UNIXaddr.sun_path, mysqld_unix_port);
    (void) unlink(mysqld_unix_port);
    (void) setsockopt(unix_sock,SOL_SOCKET,SO_REUSEADDR,(char*)&arg,
		      sizeof(arg));
    umask(0);
    if (bind(unix_sock, my_reinterpret_cast(struct sockaddr *) (&UNIXaddr),
	     sizeof(UNIXaddr)) < 0)
    {
      sql_perror("Can't start server : Bind on unix socket"); /* purecov: tested */
      sql_print_error("Do you already have another mysqld server running on socket: %s ?",mysqld_unix_port);
      unireg_abort(1);					/* purecov: tested */
    }
    umask(((~my_umask) & 0666));
#if defined(S_IFSOCK) && defined(SECURE_SOCKETS)
    (void) chmod(mysqld_unix_port,S_IFSOCK);	/* Fix solaris 2.6 bug */
#endif
    if (listen(unix_sock,(int) back_log) < 0)
      sql_print_warning("listen() on Unix socket failed with error %d",
		      socket_errno);
  }
#endif
  DBUG_PRINT("info",("server started"));
  DBUG_VOID_RETURN;
}

#endif /*!EMBEDDED_LIBRARY*/


#ifndef EMBEDDED_LIBRARY
/*
  Close a connection

  SYNOPSIS
    close_connection()
    thd		Thread handle
    errcode	Error code to print to console
    lock	1 if we have have to lock LOCK_thread_count

  NOTES
    For the connection that is doing shutdown, this is called twice
*/

void close_connection(THD *thd, uint errcode, bool lock)
{
  st_vio *vio;
  DBUG_ENTER("close_connection");
  DBUG_PRINT("enter",("fd: %s  error: '%s'",
		      thd->net.vio ? vio_description(thd->net.vio) :
		      "(not connected)",
		      errcode ? ER(errcode) : ""));
  if (lock)
    (void) pthread_mutex_lock(&LOCK_thread_count);
  thd->killed= THD::KILL_CONNECTION;
  if ((vio= thd->net.vio) != 0)
  {
    if (errcode)
      net_send_error(thd, errcode, ER(errcode)); /* purecov: inspected */
    vio_close(vio);			/* vio is freed in delete thd */
  }
  if (lock)
    (void) pthread_mutex_unlock(&LOCK_thread_count);
  DBUG_VOID_RETURN;
}
#endif /* EMBEDDED_LIBRARY */


	/* Called when a thread is aborted */
	/* ARGSUSED */

extern "C" sig_handler end_thread_signal(int sig __attribute__((unused)))
{
  THD *thd=current_thd;
  DBUG_ENTER("end_thread_signal");
  if (thd && ! thd->bootstrap)
  {
    statistic_increment(killed_threads, &LOCK_status);
    thread_scheduler.end_thread(thd,0);		/* purecov: inspected */
  }
  DBUG_VOID_RETURN;				/* purecov: deadcode */
}


/*
  Unlink thd from global list of available connections and free thd

  SYNOPSIS
    unlink_thd()
    thd		 Thread handler

  NOTES
    LOCK_thread_count is locked and left locked
*/

void unlink_thd(THD *thd)
{
  DBUG_ENTER("unlink_thd");
  DBUG_PRINT("enter", ("thd: 0x%lx", (long) thd));
  thd->cleanup();
  (void) pthread_mutex_lock(&LOCK_thread_count);
  thread_count--;
  delete thd;
  DBUG_VOID_RETURN;
}


/*
  Store thread in cache for reuse by new connections

  SYNOPSIS
    cache_thread()

  NOTES
    LOCK_thread_count has to be locked

  RETURN
    0  Thread was not put in cache
    1  Thread is to be reused by new connection.
       (ie, caller should return, not abort with pthread_exit())
*/


static bool cache_thread()
{
  safe_mutex_assert_owner(&LOCK_thread_count);
  if (cached_thread_count < thread_cache_size &&
      ! abort_loop && !kill_cached_threads)
  {
    /* Don't kill the thread, just put it in cache for reuse */
    DBUG_PRINT("info", ("Adding thread to cache"));
    cached_thread_count++;
    while (!abort_loop && ! wake_thread && ! kill_cached_threads)
      (void) pthread_cond_wait(&COND_thread_cache, &LOCK_thread_count);
    cached_thread_count--;
    if (kill_cached_threads)
      pthread_cond_signal(&COND_flush_thread_cache);
    if (wake_thread)
    {
      THD *thd;
      wake_thread--;
      thd= thread_cache.get();
      thd->thread_stack= (char*) &thd;          // For store_globals
      (void) thd->store_globals();
      /*
        THD::mysys_var::abort is associated with physical thread rather
        than with THD object. So we need to reset this flag before using
        this thread for handling of new THD object/connection.
      */
      thd->mysys_var->abort= 0;
      thd->thr_create_time= time(NULL);
      threads.append(thd);
      return(1);
    }
  }
  return(0);
}


/*
  End thread for the current connection

  SYNOPSIS
    one_thread_per_connection_end()
    thd		  Thread handler
    put_in_cache  Store thread in cache, if there is room in it
                  Normally this is true in all cases except when we got
                  out of resources initializing the current thread

  NOTES
    If thread is cached, we will wait until thread is scheduled to be
    reused and then we will return.
    If thread is not cached, we end the thread.

  RETURN
    0    Signal to handle_one_connection to reuse connection
*/

bool one_thread_per_connection_end(THD *thd, bool put_in_cache)
{
  DBUG_ENTER("one_thread_per_connection_end");
  unlink_thd(thd);
  if (put_in_cache)
    put_in_cache= cache_thread();
  pthread_mutex_unlock(&LOCK_thread_count);
  if (put_in_cache)
    DBUG_RETURN(0);                             // Thread is reused

  /* It's safe to broadcast outside a lock (COND... is not deleted here) */
  DBUG_PRINT("signal", ("Broadcasting COND_thread_count"));
  (void) pthread_cond_broadcast(&COND_thread_count);

  my_thread_end();
  pthread_exit(0);
  DBUG_RETURN(0);                               // Impossible
}


void flush_thread_cache()
{
  (void) pthread_mutex_lock(&LOCK_thread_count);
  kill_cached_threads++;
  while (cached_thread_count)
  {
    pthread_cond_broadcast(&COND_thread_cache);
    pthread_cond_wait(&COND_flush_thread_cache,&LOCK_thread_count);
  }
  kill_cached_threads--;
  (void) pthread_mutex_unlock(&LOCK_thread_count);
}


/*
  Aborts a thread nicely. Commes here on SIGPIPE
  TODO: One should have to fix that thr_alarm know about this
  thread too.
*/

#ifdef THREAD_SPECIFIC_SIGPIPE
extern "C" sig_handler abort_thread(int sig __attribute__((unused)))
{
  THD *thd=current_thd;
  DBUG_ENTER("abort_thread");
  if (thd)
    thd->killed= THD::KILL_CONNECTION;
  DBUG_VOID_RETURN;
}
#endif


/******************************************************************************
  Setup a signal thread with handles all signals.
  Because Linux doesn't support schemas use a mutex to check that
  the signal thread is ready before continuing
******************************************************************************/

#if defined(__WIN__)
static void init_signals(void)
{
  int signals[] = {SIGINT,SIGILL,SIGFPE,SIGSEGV,SIGTERM,SIGABRT } ;
  for (uint i=0 ; i < sizeof(signals)/sizeof(int) ; i++)
    signal(signals[i], kill_server) ;
#if defined(__WIN__)
  signal(SIGBREAK,SIG_IGN);	//ignore SIGBREAK for NT
#else
  signal(SIGBREAK, kill_server);
#endif
}


static void start_signal_handler(void)
{
  // Save vm id of this process
  if (!opt_bootstrap)
    create_pid_file();
}


static void check_data_home(const char *path)
{}


#elif defined(__NETWARE__)

// down server event callback
void mysql_down_server_cb(void *, void *)
{
  event_flag= TRUE;
  kill_server(0);
}


// destroy callback resources
void mysql_cb_destroy(void *)
{
  UnRegisterEventNotification(eh);  // cleanup down event notification
  NX_UNWRAP_INTERFACE(ref);
  /* Deregister NSS volume deactivation event */
  NX_UNWRAP_INTERFACE(refneb);
  if (neb_consumer_id)
    UnRegisterConsumer(neb_consumer_id, NULL);
}


// initialize callbacks
void mysql_cb_init()
{
  // register for down server event
  void *handle = getnlmhandle();
  rtag_t rt= AllocateResourceTag(handle, "MySQL Down Server Callback",
                                 EventSignature);
  NX_WRAP_INTERFACE((void *)mysql_down_server_cb, 2, (void **)&ref);
  eh= RegisterForEventNotification(rt, EVENT_PRE_DOWN_SERVER,
                                   EVENT_PRIORITY_APPLICATION,
                                   NULL, ref, NULL);

  /*
    Register for volume deactivation event
    Wrap the callback function, as it is called by non-LibC thread
  */
  (void *) NX_WRAP_INTERFACE(neb_event_callback, 1, &refneb);
  registerwithneb();

  NXVmRegisterExitHandler(mysql_cb_destroy, NULL);  // clean-up
}


/* To get the name of the NetWare volume having MySQL data folder */

static void getvolumename()
{
  char *p;
  /*
    We assume that data path is already set.
    If not it won't come here. Terminate after volume name
  */
  if ((p= strchr(mysql_real_data_home, ':')))
    strmake(datavolname, mysql_real_data_home,
            (uint) (p - mysql_real_data_home));
}


/*
  Registering with NEB for NSS Volume Deactivation event
*/

static void registerwithneb()
{

  ConsumerRegistrationInfo reg_info;
    
  /* Clear NEB registration structure */
  bzero((char*) &reg_info, sizeof(struct ConsumerRegistrationInfo));

  /* Fill the NEB consumer information structure */
  reg_info.CRIVersion= 1;  	            // NEB version
  /* NEB Consumer name */
  reg_info.CRIConsumerName= (BYTE *) "MySQL Database Server";
  /* Event of interest */
  reg_info.CRIEventName= (BYTE *) "NSS.ChangeVolState.Enter";
  reg_info.CRIUserParameter= NULL;	    // Consumer Info
  reg_info.CRIEventFlags= 0;	            // Event flags
  /* Consumer NLM handle */
  reg_info.CRIOwnerID= (LoadDefinitionStructure *)getnlmhandle();
  reg_info.CRIConsumerESR= NULL;	    // No consumer ESR required
  reg_info.CRISecurityToken= 0;	            // No security token for the event
  reg_info.CRIConsumerFlags= 0;             // SMP_ENABLED_BIT;	
  reg_info.CRIFilterName= 0;	            // No event filtering
  reg_info.CRIFilterDataLength= 0;          // No filtering data
  reg_info.CRIFilterData= 0;	            // No filtering data
  /* Callback function for the event */
  (void *)reg_info.CRIConsumerCallback= (void *) refneb;
  reg_info.CRIOrder= 0;	                    // Event callback order
  reg_info.CRIConsumerType= CHECK_CONSUMER; // Consumer type

  /* Register for the event with NEB */
  if (RegisterConsumer(&reg_info))
  {
    consoleprintf("Failed to register for NSS Volume Deactivation event \n");
    return;
  }
  /* This ID is required for deregistration */
  neb_consumer_id= reg_info.CRIConsumerID;

  /* Get MySQL data volume name, stored in global variable datavolname */
  getvolumename();

  /*
    Get the NSS volume ID of the MySQL Data volume.
    Volume ID is stored in a global variable
  */
  getvolumeID((BYTE*) datavolname);	
}


/*
  Callback for NSS Volume Deactivation event
*/

ulong neb_event_callback(struct EventBlock *eblock)
{
  EventChangeVolStateEnter_s *voldata;
  extern bool nw_panic;

  voldata= (EventChangeVolStateEnter_s *)eblock->EBEventData;

  /* Deactivation of a volume */
  if ((voldata->oldState == zVOLSTATE_ACTIVE &&
       voldata->newState == zVOLSTATE_DEACTIVE ||
       voldata->newState == zVOLSTATE_MAINTENANCE))
  {
    /*
      Ensure that we bring down MySQL server only for MySQL data
      volume deactivation
    */
    if (!memcmp(&voldata->volID, &datavolid, sizeof(VolumeID_t)))
    {
      consoleprintf("MySQL data volume is deactivated, shutting down MySQL Server \n");
      event_flag= TRUE;
      nw_panic = TRUE;
      event_flag= TRUE;
      kill_server(0);
    }
  }
  return 0;
}


/*
  Function to get NSS volume ID of the MySQL data
*/

#define ADMIN_VOL_PATH					"_ADMIN:/Volumes/"

static void getvolumeID(BYTE *volumeName)
{
  char path[zMAX_FULL_NAME];
  Key_t rootKey= 0, fileKey= 0;
  QUAD getInfoMask;
  zInfo_s info;
  STATUS status;

  /* Get the root key */
  if ((status= zRootKey(0, &rootKey)) != zOK)
  {
    consoleprintf("\nGetNSSVolumeProperties - Failed to get root key, status: %d\n.", (int) status);
    goto exit;
  }

  /*
    Get the file key. This is the key to the volume object in the
    NSS admin volumes directory.
  */

  strxmov(path, (const char *) ADMIN_VOL_PATH, (const char *) volumeName,
          NullS);
  if ((status= zOpen(rootKey, zNSS_TASK, zNSPACE_LONG|zMODE_UTF8, 
                     (BYTE *) path, zRR_READ_ACCESS, &fileKey)) != zOK)
  {
    consoleprintf("\nGetNSSVolumeProperties - Failed to get file, status: %d\n.", (int) status);
    goto exit;
  }

  getInfoMask= zGET_IDS | zGET_VOLUME_INFO ;
  if ((status= zGetInfo(fileKey, getInfoMask, sizeof(info), 
                        zINFO_VERSION_A, &info)) != zOK)
  {
    consoleprintf("\nGetNSSVolumeProperties - Failed in zGetInfo, status: %d\n.", (int) status);
    goto exit;
  }

  /* Copy the data to global variable */
  datavolid.timeLow= info.vol.volumeID.timeLow;
  datavolid.timeMid= info.vol.volumeID.timeMid;
  datavolid.timeHighAndVersion= info.vol.volumeID.timeHighAndVersion;
  datavolid.clockSeqHighAndReserved= info.vol.volumeID.clockSeqHighAndReserved;
  datavolid.clockSeqLow= info.vol.volumeID.clockSeqLow;
  /* This is guranteed to be 6-byte length (but sizeof() would be better) */
  memcpy(datavolid.node, info.vol.volumeID.node, (unsigned int) 6);

exit:
  if (rootKey)
    zClose(rootKey);
  if (fileKey)
    zClose(fileKey);
}


static void init_signals(void)
{
  int signals[] = {SIGINT,SIGILL,SIGFPE,SIGSEGV,SIGTERM,SIGABRT};

  for (uint i=0 ; i < sizeof(signals)/sizeof(int) ; i++)
    signal(signals[i], kill_server);
  mysql_cb_init();  // initialize callbacks

}


static void start_signal_handler(void)
{
  // Save vm id of this process
  if (!opt_bootstrap)
    create_pid_file();
  // no signal handler
}


/*
  Warn if the data is on a Traditional volume

  NOTE
    Already done by mysqld_safe
*/

static void check_data_home(const char *path)
{
}

#else /* if ! __WIN__  */

#ifdef HAVE_LINUXTHREADS
#define UNSAFE_DEFAULT_LINUX_THREADS 200
#endif

extern "C" sig_handler handle_segfault(int sig)
{
  time_t curr_time;
  struct tm tm;
  THD *thd=current_thd;

  /*
    Strictly speaking, one needs a mutex here
    but since we have got SIGSEGV already, things are a mess
    so not having the mutex is not as bad as possibly using a buggy
    mutex - so we keep things simple
  */
  if (segfaulted)
  {
    fprintf(stderr, "Fatal signal %d while backtracing\n", sig);
    exit(1);
  }

  segfaulted = 1;

  curr_time= time(NULL);
  localtime_r(&curr_time, &tm);

  fprintf(stderr,"\
%02d%02d%02d %2d:%02d:%02d - mysqld got signal %d;\n\
This could be because you hit a bug. It is also possible that this binary\n\
or one of the libraries it was linked against is corrupt, improperly built,\n\
or misconfigured. This error can also be caused by malfunctioning hardware.\n",
          tm.tm_year % 100, tm.tm_mon+1, tm.tm_mday,
          tm.tm_hour, tm.tm_min, tm.tm_sec,
	  sig);
  fprintf(stderr, "\
We will try our best to scrape up some info that will hopefully help diagnose\n\
the problem, but since we have already crashed, something is definitely wrong\n\
and this may fail.\n\n");
  fprintf(stderr, "key_buffer_size=%lu\n", 
          (ulong) dflt_key_cache->key_cache_mem_size);
  fprintf(stderr, "read_buffer_size=%ld\n", (long) global_system_variables.read_buff_size);
  fprintf(stderr, "max_used_connections=%lu\n", max_used_connections);
  fprintf(stderr, "max_threads=%u\n", thread_scheduler.max_threads);
  fprintf(stderr, "threads_connected=%u\n", thread_count);
  fprintf(stderr, "It is possible that mysqld could use up to \n\
key_buffer_size + (read_buffer_size + sort_buffer_size)*max_threads = %lu K\n\
bytes of memory\n", ((ulong) dflt_key_cache->key_cache_mem_size +
		     (global_system_variables.read_buff_size +
		      global_system_variables.sortbuff_size) *
		     thread_scheduler.max_threads +
                     max_connections * sizeof(THD)) / 1024);
  fprintf(stderr, "Hope that's ok; if not, decrease some variables in the equation.\n\n");

#if defined(HAVE_LINUXTHREADS)
  if (sizeof(char*) == 4 && thread_count > UNSAFE_DEFAULT_LINUX_THREADS)
  {
    fprintf(stderr, "\
You seem to be running 32-bit Linux and have %d concurrent connections.\n\
If you have not changed STACK_SIZE in LinuxThreads and built the binary \n\
yourself, LinuxThreads is quite likely to steal a part of the global heap for\n\
the thread stack. Please read http://www.mysql.com/doc/en/Linux.html\n\n",
	    thread_count);
  }
#endif /* HAVE_LINUXTHREADS */

#ifdef HAVE_STACKTRACE
  if (!(test_flags & TEST_NO_STACKTRACE))
  {
    fprintf(stderr,"thd: 0x%lx\n",(long) thd);
    print_stacktrace(thd ? (gptr) thd->thread_stack : (gptr) 0,
		     thread_stack);
  }
  if (thd)
  {
    fprintf(stderr, "Trying to get some variables.\n\
Some pointers may be invalid and cause the dump to abort...\n");
    safe_print_str("thd->query", thd->query, 1024);
    fprintf(stderr, "thd->thread_id=%lu\n", (ulong) thd->thread_id);
  }
  fprintf(stderr, "\
The manual page at http://www.mysql.com/doc/en/Crashing.html contains\n\
information that should help you find out what is causing the crash.\n");
  fflush(stderr);
#endif /* HAVE_STACKTRACE */

#ifdef HAVE_INITGROUPS
  if (calling_initgroups)
    fprintf(stderr, "\n\
This crash occured while the server was calling initgroups(). This is\n\
often due to the use of a mysqld that is statically linked against glibc\n\
and configured to use LDAP in /etc/nsswitch.conf. You will need to either\n\
upgrade to a version of glibc that does not have this problem (2.3.4 or\n\
later when used with nscd), disable LDAP in your nsswitch.conf, or use a\n\
mysqld that is not statically linked.\n");
#endif

  if (locked_in_memory)
  {
    fprintf(stderr, "\n\
The \"--memlock\" argument, which was enabled, uses system calls that are\n\
unreliable and unstable on some operating systems and operating-system\n\
versions (notably, some versions of Linux).  This crash could be due to use\n\
of those buggy OS calls.  You should consider whether you really need the\n\
\"--memlock\" parameter and/or consult the OS distributer about \"mlockall\"\n\
bugs.\n");
  }

  if (test_flags & TEST_CORE_ON_SIGNAL)
  {
    fprintf(stderr, "Writing a core file\n");
    fflush(stderr);
    write_core(sig);
  }
  exit(1);
}

#ifndef SA_RESETHAND
#define SA_RESETHAND 0
#endif
#ifndef SA_NODEFER
#define SA_NODEFER 0
#endif

#ifndef EMBEDDED_LIBRARY

static void init_signals(void)
{
  sigset_t set;
  struct sigaction sa;
  DBUG_ENTER("init_signals");

  if (test_flags & TEST_SIGINT)
  {
    my_sigset(thr_kill_signal, end_thread_signal);
  }
  my_sigset(THR_SERVER_ALARM,print_signal_warning); // Should never be called!

  if (!(test_flags & TEST_NO_STACKTRACE) || (test_flags & TEST_CORE_ON_SIGNAL))
  {
    sa.sa_flags = SA_RESETHAND | SA_NODEFER;
    sigemptyset(&sa.sa_mask);
    sigprocmask(SIG_SETMASK,&sa.sa_mask,NULL);

    init_stacktrace();
#if defined(__amiga__)
    sa.sa_handler=(void(*)())handle_segfault;
#else
    sa.sa_handler=handle_segfault;
#endif
    sigaction(SIGSEGV, &sa, NULL);
    sigaction(SIGABRT, &sa, NULL);
#ifdef SIGBUS
    sigaction(SIGBUS, &sa, NULL);
#endif
    sigaction(SIGILL, &sa, NULL);
    sigaction(SIGFPE, &sa, NULL);
  }

#ifdef HAVE_GETRLIMIT
  if (test_flags & TEST_CORE_ON_SIGNAL)
  {
    /* Change limits so that we will get a core file */
    STRUCT_RLIMIT rl;
    rl.rlim_cur = rl.rlim_max = RLIM_INFINITY;
    if (setrlimit(RLIMIT_CORE, &rl) && global_system_variables.log_warnings)
      sql_print_warning("setrlimit could not change the size of core files to 'infinity';  We may not be able to generate a core file on signals");
  }
#endif
  (void) sigemptyset(&set);
  my_sigset(SIGPIPE,SIG_IGN);
  sigaddset(&set,SIGPIPE);
  sigaddset(&set,SIGINT);
#ifndef IGNORE_SIGHUP_SIGQUIT
  sigaddset(&set,SIGQUIT);
  sigaddset(&set,SIGHUP);
#endif
  sigaddset(&set,SIGTERM);

  /* Fix signals if blocked by parents (can happen on Mac OS X) */
  sigemptyset(&sa.sa_mask);
  sa.sa_flags = 0;
  sa.sa_handler = print_signal_warning;
  sigaction(SIGTERM, &sa, (struct sigaction*) 0);
  sa.sa_flags = 0;
  sa.sa_handler = print_signal_warning;
  sigaction(SIGHUP, &sa, (struct sigaction*) 0);
#ifdef SIGTSTP
  sigaddset(&set,SIGTSTP);
#endif
  if (thd_lib_detected != THD_LIB_LT)
    sigaddset(&set,THR_SERVER_ALARM);
  if (test_flags & TEST_SIGINT)
  {
    // May be SIGINT
    sigdelset(&set, thr_kill_signal);
  }
  sigprocmask(SIG_SETMASK,&set,NULL);
  pthread_sigmask(SIG_SETMASK,&set,NULL);
  DBUG_VOID_RETURN;
}


static void start_signal_handler(void)
{
  int error;
  pthread_attr_t thr_attr;
  DBUG_ENTER("start_signal_handler");

  (void) pthread_attr_init(&thr_attr);
#if !defined(HAVE_DEC_3_2_THREADS)
  pthread_attr_setscope(&thr_attr,PTHREAD_SCOPE_SYSTEM);
  (void) pthread_attr_setdetachstate(&thr_attr,PTHREAD_CREATE_DETACHED);
  if (!(opt_specialflag & SPECIAL_NO_PRIOR))
    my_pthread_attr_setprio(&thr_attr,INTERRUPT_PRIOR);
#if defined(__ia64__) || defined(__ia64)
  /*
    Peculiar things with ia64 platforms - it seems we only have half the
    stack size in reality, so we have to double it here
  */
  pthread_attr_setstacksize(&thr_attr,thread_stack*2);
#else
  pthread_attr_setstacksize(&thr_attr,thread_stack);
#endif
#endif

  (void) pthread_mutex_lock(&LOCK_thread_count);
  if ((error=pthread_create(&signal_thread,&thr_attr,signal_hand,0)))
  {
    sql_print_error("Can't create interrupt-thread (error %d, errno: %d)",
		    error,errno);
    exit(1);
  }
  (void) pthread_cond_wait(&COND_thread_count,&LOCK_thread_count);
  pthread_mutex_unlock(&LOCK_thread_count);

  (void) pthread_attr_destroy(&thr_attr);
  DBUG_VOID_RETURN;
}


/* This threads handles all signals and alarms */

/* ARGSUSED */
pthread_handler_t signal_hand(void *arg __attribute__((unused)))
{
  sigset_t set;
  int sig;
  my_thread_init();				// Init new thread
  DBUG_ENTER("signal_hand");
  signal_thread_in_use= 1;

  /*
    Setup alarm handler
    This should actually be '+ max_number_of_slaves' instead of +10,
    but the +10 should be quite safe.
  */
  init_thr_alarm(thread_scheduler.max_threads +
		 global_system_variables.max_insert_delayed_threads + 10);
  if (thd_lib_detected != THD_LIB_LT && (test_flags & TEST_SIGINT))
  {
    (void) sigemptyset(&set);			// Setup up SIGINT for debug
    (void) sigaddset(&set,SIGINT);		// For debugging
    (void) pthread_sigmask(SIG_UNBLOCK,&set,NULL);
  }
  (void) sigemptyset(&set);			// Setup up SIGINT for debug
#ifdef USE_ONE_SIGNAL_HAND
  (void) sigaddset(&set,THR_SERVER_ALARM);	// For alarms
#endif
#ifndef IGNORE_SIGHUP_SIGQUIT
  (void) sigaddset(&set,SIGQUIT);
  (void) sigaddset(&set,SIGHUP);
#endif
  (void) sigaddset(&set,SIGTERM);
  (void) sigaddset(&set,SIGTSTP);

  /* Save pid to this process (or thread on Linux) */
  if (!opt_bootstrap)
    create_pid_file();

#ifdef HAVE_STACK_TRACE_ON_SEGV
  if (opt_do_pstack)
  {
    sprintf(pstack_file_name,"mysqld-%lu-%%d-%%d.backtrace", (ulong)getpid());
    pstack_install_segv_action(pstack_file_name);
  }
#endif /* HAVE_STACK_TRACE_ON_SEGV */

  /*
    signal to start_signal_handler that we are ready
    This works by waiting for start_signal_handler to free mutex,
    after which we signal it that we are ready.
    At this pointer there is no other threads running, so there
    should not be any other pthread_cond_signal() calls.
  */
  (void) pthread_mutex_lock(&LOCK_thread_count);
  (void) pthread_mutex_unlock(&LOCK_thread_count);
  (void) pthread_cond_broadcast(&COND_thread_count);

  (void) pthread_sigmask(SIG_BLOCK,&set,NULL);
  for (;;)
  {
    int error;					// Used when debugging
    if (shutdown_in_progress && !abort_loop)
    {
      sig= SIGTERM;
      error=0;
    }
    else
      while ((error=my_sigwait(&set,&sig)) == EINTR) ;
    if (cleanup_done)
    {
      DBUG_PRINT("quit",("signal_handler: calling my_thread_end()"));
      my_thread_end();
      signal_thread_in_use= 0;
      pthread_exit(0);				// Safety
    }
    switch (sig) {
    case SIGTERM:
    case SIGQUIT:
    case SIGKILL:
#ifdef EXTRA_DEBUG
      sql_print_information("Got signal %d to shutdown mysqld",sig);
#endif
      /* switch to the old log message processing */
      logger.set_handlers(LOG_FILE, opt_slow_log ? LOG_FILE:LOG_NONE,
                          opt_log ? LOG_FILE:LOG_NONE);
      DBUG_PRINT("info",("Got signal: %d  abort_loop: %d",sig,abort_loop));
      if (!abort_loop)
      {
	abort_loop=1;				// mark abort for threads
#ifdef USE_ONE_SIGNAL_HAND
	pthread_t tmp;
	if (!(opt_specialflag & SPECIAL_NO_PRIOR))
	  my_pthread_attr_setprio(&connection_attrib,INTERRUPT_PRIOR);
	if (pthread_create(&tmp,&connection_attrib, kill_server_thread,
			   (void*) &sig))
	  sql_print_error("Can't create thread to kill server");
#else
	kill_server((void*) sig);	// MIT THREAD has a alarm thread
#endif
      }
      break;
    case SIGHUP:
      if (!abort_loop)
      {
        bool not_used;
	mysql_print_status();		// Print some debug info
	reload_acl_and_cache((THD*) 0,
			     (REFRESH_LOG | REFRESH_TABLES | REFRESH_FAST |
			      REFRESH_GRANT |
			      REFRESH_THREADS | REFRESH_HOSTS),
			     (TABLE_LIST*) 0, &not_used); // Flush logs
      }
      /* reenable logs after the options were reloaded */
      logger.set_handlers(LOG_FILE, opt_slow_log ? LOG_TABLE:LOG_NONE,
                          opt_log ? LOG_TABLE:LOG_NONE);
      break;
#ifdef USE_ONE_SIGNAL_HAND
    case THR_SERVER_ALARM:
      process_alarm(sig);			// Trigger alarms.
      break;
#endif
    default:
#ifdef EXTRA_DEBUG
      sql_print_warning("Got signal: %d  error: %d",sig,error); /* purecov: tested */
#endif
      break;					/* purecov: tested */
    }
  }
  return(0);					/* purecov: deadcode */
}

static void check_data_home(const char *path)
{}

#endif /*!EMBEDDED_LIBRARY*/
#endif	/* __WIN__*/


/*
  All global error messages are sent here where the first one is stored
  for the client
*/


/* ARGSUSED */
static int my_message_sql(uint error, const char *str, myf MyFlags)
{
  THD *thd;
  DBUG_ENTER("my_message_sql");
  DBUG_PRINT("error", ("error: %u  message: '%s'", error, str));
  /*
    Put here following assertion when situation with EE_* error codes
    will be fixed
    DBUG_ASSERT(error != 0);
  */
  if ((thd= current_thd))
  {
    /*
      TODO: There are two exceptions mechanism (THD and sp_rcontext),
      this could be improved by having a common stack of handlers.
    */
    if (thd->handle_error(error,
                          MYSQL_ERROR::WARN_LEVEL_ERROR))
      DBUG_RETURN(0);

    if (thd->spcont &&
        thd->spcont->handle_error(error, MYSQL_ERROR::WARN_LEVEL_ERROR, thd))
    {
      DBUG_RETURN(0);
    }

    thd->query_error=  1; // needed to catch query errors during replication

    if (!thd->no_warnings_for_error)
      push_warning(thd, MYSQL_ERROR::WARN_LEVEL_ERROR, error, str);
    /*
      thd->lex->current_select == 0 if lex structure is not inited
      (not query command (COM_QUERY))
    */
    if (thd->lex->current_select &&
	thd->lex->current_select->no_error && !thd->is_fatal_error)
    {
      DBUG_PRINT("error",
                 ("Error converted to warning: current_select: no_error %d  "
                  "fatal_error: %d",
                  (thd->lex->current_select ?
                   thd->lex->current_select->no_error : 0),
                  (int) thd->is_fatal_error));
    }
    else
    {
      NET *net= &thd->net;
      net->report_error= 1;
      query_cache_abort(net);
      if (!net->last_error[0])			// Return only first message
      {
	strmake(net->last_error, str, sizeof(net->last_error)-1);
	net->last_errno= error ? error : ER_UNKNOWN_ERROR;
      }
    }
  }
  if (!thd || MyFlags & ME_NOREFRESH)
    sql_print_error("%s: %s",my_progname,str); /* purecov: inspected */
  DBUG_RETURN(0);
}


#ifndef EMBEDDED_LIBRARY
static void *my_str_malloc_mysqld(size_t size)
{
  return my_malloc(size, MYF(MY_FAE));
}


static void my_str_free_mysqld(void *ptr)
{
  my_free((gptr)ptr, MYF(MY_FAE));
}
#endif /* EMBEDDED_LIBRARY */


#ifdef __WIN__

pthread_handler_t handle_shutdown(void *arg)
{
  MSG msg;
  my_thread_init();

  /* this call should create the message queue for this thread */
  PeekMessage(&msg, NULL, 1, 65534,PM_NOREMOVE);
#if !defined(EMBEDDED_LIBRARY)
  if (WaitForSingleObject(hEventShutdown,INFINITE)==WAIT_OBJECT_0)
#endif /* EMBEDDED_LIBRARY */
     kill_server(MYSQL_KILL_SIGNAL);
  return 0;
}


int STDCALL handle_kill(ulong ctrl_type)
{
  if (ctrl_type == CTRL_CLOSE_EVENT ||
      ctrl_type == CTRL_SHUTDOWN_EVENT)
  {
    kill_server(MYSQL_KILL_SIGNAL);
    return TRUE;
  }
  return FALSE;
}
#endif

static const char *load_default_groups[]= {
#ifdef WITH_NDBCLUSTER_STORAGE_ENGINE
"mysql_cluster",
#endif
"mysqld","server", MYSQL_BASE_VERSION, 0, 0};

#if defined(__WIN__) && !defined(EMBEDDED_LIBRARY)
static const int load_default_groups_sz=
sizeof(load_default_groups)/sizeof(load_default_groups[0]);
#endif


/*
  Initialize one of the global date/time format variables

  SYNOPSIS
    init_global_datetime_format()
    format_type		What kind of format should be supported
    var_ptr		Pointer to variable that should be updated

  NOTES
    The default value is taken from either opt_date_time_formats[] or
    the ISO format (ANSI SQL)

  RETURN
    0 ok
    1 error
*/

static bool init_global_datetime_format(timestamp_type format_type,
                                        DATE_TIME_FORMAT **var_ptr)
{
  /* Get command line option */
  const char *str= opt_date_time_formats[format_type];

  if (!str)					// No specified format
  {
    str= get_date_time_format_str(&known_date_time_formats[ISO_FORMAT],
				  format_type);
    /*
      Set the "command line" option to point to the generated string so
      that we can set global formats back to default
    */
    opt_date_time_formats[format_type]= str;
  }
  if (!(*var_ptr= date_time_format_make(format_type, str, strlen(str))))
  {
    fprintf(stderr, "Wrong date/time format specifier: %s\n", str);
    return 1;
  }
  return 0;
}


static int init_common_variables(const char *conf_file_name, int argc,
				 char **argv, const char **groups)
{
  char buff[FN_REFLEN];
  umask(((~my_umask) & 0666));
  my_decimal_set_zero(&decimal_zero); // set decimal_zero constant;
  tzset();			// Set tzname

  max_system_variables.pseudo_thread_id= (ulong)~0;
<<<<<<< HEAD
  server_start_time= time((time_t*) 0);
  rpl_filter= new Rpl_filter;
  binlog_filter= new Rpl_filter;
  if (!rpl_filter || !binlog_filter) 
  {
    sql_perror("Could not allocate replication and binlog filters");
    exit(1);
  }

=======
  server_start_time= flush_status_time= time((time_t*) 0);
>>>>>>> 9dd7812f
  if (init_thread_environment())
    return 1;
  mysql_init_variables();

#ifdef HAVE_TZNAME
  {
    struct tm tm_tmp;
    localtime_r(&server_start_time,&tm_tmp);
    strmake(system_time_zone, tzname[tm_tmp.tm_isdst != 0 ? 1 : 0],
            sizeof(system_time_zone)-1);

 }
#endif
  /*
    We set SYSTEM time zone as reasonable default and 
    also for failure of my_tz_init() and bootstrap mode.
    If user explicitly set time zone with --default-time-zone
    option we will change this value in my_tz_init().
  */
  global_system_variables.time_zone= my_tz_SYSTEM;
  
  /*
    Init mutexes for the global MYSQL_BIN_LOG objects.
    As safe_mutex depends on what MY_INIT() does, we can't init the mutexes of
    global MYSQL_BIN_LOGs in their constructors, because then they would be
    inited before MY_INIT(). So we do it here.
  */
  mysql_bin_log.init_pthread_objects();

  if (gethostname(glob_hostname,sizeof(glob_hostname)) < 0)
  {
    strmake(glob_hostname, STRING_WITH_LEN("localhost"));
    sql_print_warning("gethostname failed, using '%s' as hostname",
                      glob_hostname);
    strmake(pidfile_name, STRING_WITH_LEN("mysql"));
  }
  else
    strmake(pidfile_name, glob_hostname, sizeof(pidfile_name)-5);
  strmov(fn_ext(pidfile_name),".pid");		// Add proper extension

  /*
    Add server status variables to the dynamic list of
    status variables that is shown by SHOW STATUS.
    Later, in plugin_init, and mysql_install_plugin
    new entries could be added to that list.
  */
  if (add_status_vars(status_vars))
    return 1; // an error was already reported

  load_defaults(conf_file_name, groups, &argc, &argv);
  defaults_argv=argv;
  get_options(argc,argv);
  set_server_version();

  DBUG_PRINT("info",("%s  Ver %s for %s on %s\n",my_progname,
		     server_version, SYSTEM_TYPE,MACHINE_TYPE));

#ifdef HAVE_LARGE_PAGES
  /* Initialize large page size */
  if (opt_large_pages && (opt_large_page_size= my_get_large_page_size()))
  {
      my_use_large_pages= 1;
      my_large_page_size= opt_large_page_size;
#ifdef WITH_INNOBASE_STORAGE_ENGINE
      innobase_use_large_pages= 1;
      innobase_large_page_size= opt_large_page_size;
#endif
  }
#endif /* HAVE_LARGE_PAGES */

  /* connections and databases needs lots of files */
  {
    uint files, wanted_files, max_open_files;

    /* MyISAM requires two file handles per table. */
    wanted_files= 10+max_connections+table_cache_size*2;
    /*
      We are trying to allocate no less than max_connections*5 file
      handles (i.e. we are trying to set the limit so that they will
      be available).  In addition, we allocate no less than how much
      was already allocated.  However below we report a warning and
      recompute values only if we got less file handles than were
      explicitly requested.  No warning and re-computation occur if we
      can't get max_connections*5 but still got no less than was
      requested (value of wanted_files).
    */
    max_open_files= max(max(wanted_files, max_connections*5),
                        open_files_limit);
    files= my_set_max_open_files(max_open_files);

    if (files < wanted_files)
    {
      if (!open_files_limit)
      {
        /*
          If we have requested too much file handles than we bring
          max_connections in supported bounds.
        */
        max_connections= (ulong) min(files-10-TABLE_OPEN_CACHE_MIN*2,
                                     max_connections);
        /*
          Decrease table_cache_size according to max_connections, but
          not below TABLE_OPEN_CACHE_MIN.  Outer min() ensures that we
          never increase table_cache_size automatically (that could
          happen if max_connections is decreased above).
        */
        table_cache_size= (ulong) min(max((files-10-max_connections)/2,
                                          TABLE_OPEN_CACHE_MIN),
                                      table_cache_size);    
	DBUG_PRINT("warning",
		   ("Changed limits: max_open_files: %u  max_connections: %ld  table_cache: %ld",
		    files, max_connections, table_cache_size));
	if (global_system_variables.log_warnings)
	  sql_print_warning("Changed limits: max_open_files: %u  max_connections: %ld  table_cache: %ld",
			files, max_connections, table_cache_size);
      }
      else if (global_system_variables.log_warnings)
	sql_print_warning("Could not increase number of max_open_files to more than %u (request: %u)", files, wanted_files);
    }
    open_files_limit= files;
  }
  unireg_init(opt_specialflag); /* Set up extern variabels */
  if (init_errmessage())	/* Read error messages from file */
    return 1;
  init_client_errs();
  lex_init();
  if (item_create_init())
    return 1;
  item_init();
  set_var_init();
  mysys_uses_curses=0;
#ifdef USE_REGEX
  my_regex_init(&my_charset_latin1);
#endif
  /*
    Process a comma-separated character set list and choose
    the first available character set. This is mostly for
    test purposes, to be able to start "mysqld" even if
    the requested character set is not available (see bug#18743).
  */
  for (;;)
  {
    char *next_character_set_name= strchr(default_character_set_name, ',');
    if (next_character_set_name)
      *next_character_set_name++= '\0';
    if (!(default_charset_info=
          get_charset_by_csname(default_character_set_name,
                                MY_CS_PRIMARY, MYF(MY_WME))))
    {
      if (next_character_set_name)
      {
        default_character_set_name= next_character_set_name;
        default_collation_name= 0;          // Ignore collation
      }
      else
        return 1;                           // Eof of the list
    }
    else
      break;
  }

  if (default_collation_name)
  {
    CHARSET_INFO *default_collation;
    default_collation= get_charset_by_name(default_collation_name, MYF(0));
    if (!default_collation)
    {
      sql_print_error(ER(ER_UNKNOWN_COLLATION), default_collation_name);
      return 1;
    }
    if (!my_charset_same(default_charset_info, default_collation))
    {
      sql_print_error(ER(ER_COLLATION_CHARSET_MISMATCH),
		      default_collation_name,
		      default_charset_info->csname);
      return 1;
    }
    default_charset_info= default_collation;
  }
  /* Set collactions that depends on the default collation */
  global_system_variables.collation_server=	 default_charset_info;
  global_system_variables.collation_database=	 default_charset_info;
  global_system_variables.collation_connection=  default_charset_info;
  global_system_variables.character_set_results= default_charset_info;
  global_system_variables.character_set_client= default_charset_info;
  global_system_variables.collation_connection= default_charset_info;

  if (!(character_set_filesystem= 
        get_charset_by_csname(character_set_filesystem_name,
                              MY_CS_PRIMARY, MYF(MY_WME))))
    return 1;
  global_system_variables.character_set_filesystem= character_set_filesystem;

  if (!(my_default_lc_time_names=
        my_locale_by_name(lc_time_names_name)))
  {
    sql_print_error("Unknown locale: '%s'", lc_time_names_name);
    return 1;
  }
  global_system_variables.lc_time_names= my_default_lc_time_names;
  
  sys_init_connect.value_length= 0;
  if ((sys_init_connect.value= opt_init_connect))
    sys_init_connect.value_length= strlen(opt_init_connect);
  else
    sys_init_connect.value=my_strdup("",MYF(0));

  sys_init_slave.value_length= 0;
  if ((sys_init_slave.value= opt_init_slave))
    sys_init_slave.value_length= strlen(opt_init_slave);
  else
    sys_init_slave.value=my_strdup("",MYF(0));

  /* check log options and issue warnings if needed */
  if (opt_log && opt_logname && !(log_output_options & LOG_FILE) &&
      !(log_output_options & LOG_NONE))
    sql_print_warning("Although a path was specified for the "
                      "--log option, log tables are used. "
                      "To enable logging to files use the --log-output option.");

  if (opt_slow_log && opt_slow_logname && !(log_output_options & LOG_FILE)
      && !(log_output_options & LOG_NONE))
    sql_print_warning("Although a path was specified for the "
                      "--log-slow-queries option, log tables are used. "
                      "To enable logging to files use the --log-output option.");

  if (!opt_logname)
    opt_logname= make_default_log_name(buff, ".log");
  sys_var_general_log_path.value= my_strdup(opt_logname, MYF(0));
  sys_var_general_log_path.value_length= strlen(opt_logname);

  if (!opt_slow_logname)
    opt_slow_logname= make_default_log_name(buff, "-slow.log");
  sys_var_slow_log_path.value= my_strdup(opt_slow_logname, MYF(0));
  sys_var_slow_log_path.value_length= strlen(opt_slow_logname);

  if (use_temp_pool && bitmap_init(&temp_pool,0,1024,1))
    return 1;
  if (my_database_names_init())
    return 1;

  /*
    Ensure that lower_case_table_names is set on system where we have case
    insensitive names.  If this is not done the users MyISAM tables will
    get corrupted if accesses with names of different case.
  */
  DBUG_PRINT("info", ("lower_case_table_names: %d", lower_case_table_names));
  lower_case_file_system= test_if_case_insensitive(mysql_real_data_home);
  if (!lower_case_table_names && lower_case_file_system == 1)
  {
    if (lower_case_table_names_used)
    {
      if (global_system_variables.log_warnings)
	sql_print_warning("\
You have forced lower_case_table_names to 0 through a command-line \
option, even though your file system '%s' is case insensitive.  This means \
that you can corrupt a MyISAM table by accessing it with different cases. \
You should consider changing lower_case_table_names to 1 or 2",
			mysql_real_data_home);
    }
    else
    {
      if (global_system_variables.log_warnings)
	sql_print_warning("Setting lower_case_table_names=2 because file system for %s is case insensitive", mysql_real_data_home);
      lower_case_table_names= 2;
    }
  }
  else if (lower_case_table_names == 2 &&
           !(lower_case_file_system=
             (test_if_case_insensitive(mysql_real_data_home) == 1)))
  {
    if (global_system_variables.log_warnings)
      sql_print_warning("lower_case_table_names was set to 2, even though your "
                        "the file system '%s' is case sensitive.  Now setting "
                        "lower_case_table_names to 0 to avoid future problems.",
			mysql_real_data_home);
    lower_case_table_names= 0;
  }
  else
  {
    lower_case_file_system=
      (test_if_case_insensitive(mysql_real_data_home) == 1);
  }

  /* Reset table_alias_charset, now that lower_case_table_names is set. */
  table_alias_charset= (lower_case_table_names ?
			files_charset_info :
			&my_charset_bin);

  return 0;
}


static int init_thread_environment()
{
  (void) pthread_mutex_init(&LOCK_mysql_create_db,MY_MUTEX_INIT_SLOW);
  (void) pthread_mutex_init(&LOCK_lock_db,MY_MUTEX_INIT_SLOW);
  (void) pthread_mutex_init(&LOCK_Acl,MY_MUTEX_INIT_SLOW);
  (void) pthread_mutex_init(&LOCK_open, NULL);
  (void) pthread_mutex_init(&LOCK_thread_count,MY_MUTEX_INIT_FAST);
  (void) pthread_mutex_init(&LOCK_mapped_file,MY_MUTEX_INIT_SLOW);
  (void) pthread_mutex_init(&LOCK_status,MY_MUTEX_INIT_FAST);
  (void) pthread_mutex_init(&LOCK_error_log,MY_MUTEX_INIT_FAST);
  (void) pthread_mutex_init(&LOCK_delayed_insert,MY_MUTEX_INIT_FAST);
  (void) pthread_mutex_init(&LOCK_delayed_status,MY_MUTEX_INIT_FAST);
  (void) pthread_mutex_init(&LOCK_delayed_create,MY_MUTEX_INIT_SLOW);
  (void) pthread_mutex_init(&LOCK_manager,MY_MUTEX_INIT_FAST);
  (void) pthread_mutex_init(&LOCK_crypt,MY_MUTEX_INIT_FAST);
  (void) pthread_mutex_init(&LOCK_bytes_sent,MY_MUTEX_INIT_FAST);
  (void) pthread_mutex_init(&LOCK_bytes_received,MY_MUTEX_INIT_FAST);
  (void) pthread_mutex_init(&LOCK_user_conn, MY_MUTEX_INIT_FAST);
  (void) pthread_mutex_init(&LOCK_active_mi, MY_MUTEX_INIT_FAST);
  (void) pthread_mutex_init(&LOCK_global_system_variables, MY_MUTEX_INIT_FAST);
  (void) pthread_mutex_init(&LOCK_global_read_lock, MY_MUTEX_INIT_FAST);
  (void) pthread_mutex_init(&LOCK_prepared_stmt_count, MY_MUTEX_INIT_FAST);
  (void) pthread_mutex_init(&LOCK_uuid_generator, MY_MUTEX_INIT_FAST);
#ifdef HAVE_OPENSSL
  (void) pthread_mutex_init(&LOCK_des_key_file,MY_MUTEX_INIT_FAST);
#ifndef HAVE_YASSL
  openssl_stdlocks= (openssl_lock_t*) OPENSSL_malloc(CRYPTO_num_locks() *
                                                     sizeof(openssl_lock_t));
  for (int i= 0; i < CRYPTO_num_locks(); ++i)
    (void) my_rwlock_init(&openssl_stdlocks[i].lock, NULL); 
  CRYPTO_set_dynlock_create_callback(openssl_dynlock_create);
  CRYPTO_set_dynlock_destroy_callback(openssl_dynlock_destroy);
  CRYPTO_set_dynlock_lock_callback(openssl_lock);
  CRYPTO_set_locking_callback(openssl_lock_function);
  CRYPTO_set_id_callback(openssl_id_function);
#endif
#endif
  (void) my_rwlock_init(&LOCK_sys_init_connect, NULL);
  (void) my_rwlock_init(&LOCK_sys_init_slave, NULL);
  (void) my_rwlock_init(&LOCK_grant, NULL);
  (void) pthread_cond_init(&COND_thread_count,NULL);
  (void) pthread_cond_init(&COND_refresh,NULL);
  (void) pthread_cond_init(&COND_global_read_lock,NULL);
  (void) pthread_cond_init(&COND_thread_cache,NULL);
  (void) pthread_cond_init(&COND_flush_thread_cache,NULL);
  (void) pthread_cond_init(&COND_manager,NULL);
#ifdef HAVE_REPLICATION
  (void) pthread_mutex_init(&LOCK_rpl_status, MY_MUTEX_INIT_FAST);
  (void) pthread_cond_init(&COND_rpl_status, NULL);
#endif
  (void) pthread_mutex_init(&LOCK_server_started, MY_MUTEX_INIT_FAST);
  (void) pthread_cond_init(&COND_server_started,NULL);
  sp_cache_init();
  Events::init_mutexes();
  /* Parameter for threads created for connections */
  (void) pthread_attr_init(&connection_attrib);
  (void) pthread_attr_setdetachstate(&connection_attrib,
				     PTHREAD_CREATE_DETACHED);
  pthread_attr_setscope(&connection_attrib, PTHREAD_SCOPE_SYSTEM);
  if (!(opt_specialflag & SPECIAL_NO_PRIOR))
    my_pthread_attr_setprio(&connection_attrib,WAIT_PRIOR);

  if (pthread_key_create(&THR_THD,NULL) ||
      pthread_key_create(&THR_MALLOC,NULL))
  {
    sql_print_error("Can't create thread-keys");
    return 1;
  }
  return 0;
}


#if defined(HAVE_OPENSSL) && !defined(HAVE_YASSL)
static unsigned long openssl_id_function()
{ 
  return (unsigned long) pthread_self();
} 


static openssl_lock_t *openssl_dynlock_create(const char *file, int line)
{ 
  openssl_lock_t *lock= new openssl_lock_t;
  my_rwlock_init(&lock->lock, NULL);
  return lock;
}


static void openssl_dynlock_destroy(openssl_lock_t *lock, const char *file, 
				    int line)
{
  rwlock_destroy(&lock->lock);
  delete lock;
}


static void openssl_lock_function(int mode, int n, const char *file, int line)
{
  if (n < 0 || n > CRYPTO_num_locks())
  {
    /* Lock number out of bounds. */
    sql_print_error("Fatal: OpenSSL interface problem (n = %d)", n);
    abort();
  }
  openssl_lock(mode, &openssl_stdlocks[n], file, line);
}


static void openssl_lock(int mode, openssl_lock_t *lock, const char *file, 
			 int line)
{
  int err;
  char const *what;

  switch (mode) {
  case CRYPTO_LOCK|CRYPTO_READ:
    what = "read lock";
    err = rw_rdlock(&lock->lock);
    break;
  case CRYPTO_LOCK|CRYPTO_WRITE:
    what = "write lock";
    err = rw_wrlock(&lock->lock);
    break;
  case CRYPTO_UNLOCK|CRYPTO_READ:
  case CRYPTO_UNLOCK|CRYPTO_WRITE:
    what = "unlock";
    err = rw_unlock(&lock->lock);
    break;
  default:
    /* Unknown locking mode. */
    sql_print_error("Fatal: OpenSSL interface problem (mode=0x%x)", mode);
    abort();
  }
  if (err) 
  {
    sql_print_error("Fatal: can't %s OpenSSL lock", what);
    abort();
  }
}
#endif /* HAVE_OPENSSL */


#ifndef EMBEDDED_LIBRARY

static void init_ssl()
{
#ifdef HAVE_OPENSSL
  if (opt_use_ssl)
  {
    /* having ssl_acceptor_fd != 0 signals the use of SSL */
    ssl_acceptor_fd= new_VioSSLAcceptorFd(opt_ssl_key, opt_ssl_cert,
					  opt_ssl_ca, opt_ssl_capath,
					  opt_ssl_cipher);
    DBUG_PRINT("info",("ssl_acceptor_fd: 0x%lx", (long) ssl_acceptor_fd));
    if (!ssl_acceptor_fd)
    {
      sql_print_warning("Failed to setup SSL");
      opt_use_ssl = 0;
      have_ssl= SHOW_OPTION_DISABLED;
    }
  }
  else
  {
    have_ssl= SHOW_OPTION_DISABLED;
  }
  if (des_key_file)
    load_des_key_file(des_key_file);
#endif /* HAVE_OPENSSL */
}


static void end_ssl()
{
#ifdef HAVE_OPENSSL
  if (ssl_acceptor_fd)
  {
    free_vio_ssl_acceptor_fd(ssl_acceptor_fd);
    ssl_acceptor_fd= 0;
  }
#endif /* HAVE_OPENSSL */
}

#endif /* EMBEDDED_LIBRARY */


static int init_server_components()
{
  DBUG_ENTER("init_server_components");
  /*
    We need to call each of these following functions to ensure that
    all things are initialized so that unireg_abort() doesn't fail
  */
  if (table_cache_init() | table_def_init() | hostname_cache_init())
    unireg_abort(1);

  query_cache_result_size_limit(query_cache_limit);
  query_cache_set_min_res_unit(query_cache_min_res_unit);
  query_cache_init();
  query_cache_resize(query_cache_size);
  randominit(&sql_rand,(ulong) server_start_time,(ulong) server_start_time/2);
  reset_floating_point_exceptions();
  init_thr_lock();
#ifdef HAVE_REPLICATION
  init_slave_list();
#endif

  /* Setup logs */

  /* enable old-fashioned error log */
  if (opt_error_log)
  {
    if (!log_error_file_ptr[0])
      fn_format(log_error_file, pidfile_name, mysql_data_home, ".err",
                MY_REPLACE_EXT); /* replace '.<domain>' by '.err', bug#4997 */
    else
      fn_format(log_error_file, log_error_file_ptr, mysql_data_home, ".err",
                MY_UNPACK_FILENAME | MY_SAFE_PATH);
    if (!log_error_file[0])
      opt_error_log= 1;				// Too long file name
    else
    {
#ifndef EMBEDDED_LIBRARY
      if (freopen(log_error_file, "a+", stdout))
#endif
        freopen(log_error_file, "a+", stderr);
    }
  }

  if (xid_cache_init())
  {
    sql_print_error("Out of memory");
    unireg_abort(1);
  }

  /* need to configure logging before initializing storage engines */
  if (opt_update_log)
  {
    /*
      Update log is removed since 5.0. But we still accept the option.
      The idea is if the user already uses the binlog and the update log,
      we completely ignore any option/variable related to the update log, like
      if the update log did not exist. But if the user uses only the update
      log, then we translate everything into binlog for him (with warnings).
      Implementation of the above :
      - If mysqld is started with --log-update and --log-bin,
      ignore --log-update (print a warning), push a warning when SQL_LOG_UPDATE
      is used, and turn off --sql-bin-update-same.
      This will completely ignore SQL_LOG_UPDATE
      - If mysqld is started with --log-update only,
      change it to --log-bin (with the filename passed to log-update,
      plus '-bin') (print a warning), push a warning when SQL_LOG_UPDATE is
      used, and turn on --sql-bin-update-same.
      This will translate SQL_LOG_UPDATE to SQL_LOG_BIN.

      Note that we tell the user that --sql-bin-update-same is deprecated and
      does nothing, and we don't take into account if he used this option or
      not; but internally we give this variable a value to have the behaviour
      we want (i.e. have SQL_LOG_UPDATE influence SQL_LOG_BIN or not).
      As sql-bin-update-same, log-update and log-bin cannot be changed by the
      user after starting the server (they are not variables), the user will
      not later interfere with the settings we do here.
    */
    if (opt_bin_log)
    {
      opt_sql_bin_update= 0;
      sql_print_error("The update log is no longer supported by MySQL in \
version 5.0 and above. It is replaced by the binary log.");
    }
    else
    {
      opt_sql_bin_update= 1;
      opt_bin_log= 1;
      if (opt_update_logname)
      {
        /* as opt_bin_log==0, no need to free opt_bin_logname */
        if (!(opt_bin_logname= my_strdup(opt_update_logname, MYF(MY_WME))))
          exit(EXIT_OUT_OF_MEMORY);
        sql_print_error("The update log is no longer supported by MySQL in \
version 5.0 and above. It is replaced by the binary log. Now starting MySQL \
with --log-bin='%s' instead.",opt_bin_logname);
      }
      else
        sql_print_error("The update log is no longer supported by MySQL in \
version 5.0 and above. It is replaced by the binary log. Now starting MySQL \
with --log-bin instead.");
    }
  }
  if (opt_log_slave_updates && !opt_bin_log)
  {
    sql_print_error("You need to use --log-bin to make "
                    "--log-slave-updates work.");
    unireg_abort(1);
  }
  if (!opt_bin_log)
    if (opt_binlog_format_id != BINLOG_FORMAT_UNSPEC)
    {
      sql_print_error("You need to use --log-bin to make "
		      "--binlog-format work.");
      unireg_abort(1);
    }
    else
    {
      global_system_variables.binlog_format= BINLOG_FORMAT_UNSPEC;
    }
  else
    if (opt_binlog_format_id == BINLOG_FORMAT_UNSPEC)
      global_system_variables.binlog_format= BINLOG_FORMAT_MIXED;
    else
    { 
      DBUG_ASSERT(global_system_variables.binlog_format != BINLOG_FORMAT_UNSPEC);
    }

  /* Check that we have not let the format to unspecified at this point */
  DBUG_ASSERT((uint)global_system_variables.binlog_format <=
              array_elements(binlog_format_names)-1);

#ifdef HAVE_REPLICATION
  if (opt_log_slave_updates && replicate_same_server_id)
  {
    sql_print_error("\
using --replicate-same-server-id in conjunction with \
--log-slave-updates is impossible, it would lead to infinite loops in this \
server.");
    unireg_abort(1);
  }
#endif

  if (opt_bin_log)
  {
    char buf[FN_REFLEN];
    const char *ln;
    ln= mysql_bin_log.generate_name(opt_bin_logname, "-bin", 1, buf);
    if (!opt_bin_logname && !opt_binlog_index_name)
    {
      /*
        User didn't give us info to name the binlog index file.
        Picking `hostname`-bin.index like did in 4.x, causes replication to
        fail if the hostname is changed later. So, we would like to instead
        require a name. But as we don't want to break many existing setups, we
        only give warning, not error.
      */
      sql_print_warning("No argument was provided to --log-bin, and "
                        "--log-bin-index was not used; so replication "
                        "may break when this MySQL server acts as a "
                        "master and has his hostname changed!! Please "
                        "use '--log-bin=%s' to avoid this problem.", ln);
    }
    if (ln == buf)
    {
      my_free(opt_bin_logname, MYF(MY_ALLOW_ZERO_PTR));
      opt_bin_logname=my_strdup(buf, MYF(0));
    }
    if (mysql_bin_log.open_index_file(opt_binlog_index_name, ln))
    {
      unireg_abort(1);
    }

    /*
      Used to specify which type of lock we need to use for queries of type
      INSERT ... SELECT. This will change when we have row level logging.
    */
    using_update_log=1;
  }

  if (plugin_init(opt_bootstrap))
  {
    sql_print_error("Failed to init plugins.");
    return 1;
  }

  /* We have to initialize the storage engines before CSV logging */
  if (ha_init())
  {
    sql_print_error("Can't init databases");
    unireg_abort(1);
  }

#ifdef WITH_CSV_STORAGE_ENGINE
  if (opt_bootstrap)
    log_output_options= LOG_FILE;
  else
    logger.init_log_tables();

  if (log_output_options & LOG_NONE)
  {
    /*
      Issue a warining if there were specified additional options to the
      log-output along with NONE. Probably this wasn't what user wanted.
    */
    if ((log_output_options & LOG_NONE) && (log_output_options & ~LOG_NONE))
      sql_print_warning("There were other values specified to "
                        "log-output besides NONE. Disabling slow "
                        "and general logs anyway.");
    logger.set_handlers(LOG_FILE, LOG_NONE, LOG_NONE);
  }
  else
  {
    /* fall back to the log files if tables are not present */
    if (have_csv_db == SHOW_OPTION_NO)
    {
      /* purecov: begin inspected */
      sql_print_error("CSV engine is not present, falling back to the "
                      "log files");
      log_output_options= (log_output_options & ~LOG_TABLE) | LOG_FILE;
      /* purecov: end */
    }

    logger.set_handlers(LOG_FILE, opt_slow_log ? log_output_options:LOG_NONE,
                        opt_log ? log_output_options:LOG_NONE);
  }
#else
  logger.set_handlers(LOG_FILE, opt_slow_log ? LOG_FILE:LOG_NONE,
                      opt_log ? LOG_FILE:LOG_NONE);
#endif

  /*
    Check that the default storage engine is actually available.
  */
  {
    LEX_STRING name= { default_storage_engine_str,
                       strlen(default_storage_engine_str) };
    handlerton *hton= ha_resolve_by_name(0, &name);
    if (hton == NULL)
    {
      sql_print_error("Unknown/unsupported table type: %s",
                      default_storage_engine_str);
      unireg_abort(1);
    }
    if (!ha_storage_engine_is_enabled(hton))
    {
      if (!opt_bootstrap)
      {
        sql_print_error("Default storage engine (%s) is not available",
                        default_storage_engine_str);
        unireg_abort(1);
      }
      hton= myisam_hton;
    }
    global_system_variables.table_type= hton;
  }

  tc_log= (total_ha_2pc > 1 ? (opt_bin_log  ?
                               (TC_LOG *) &mysql_bin_log :
                               (TC_LOG *) &tc_log_mmap) :
           (TC_LOG *) &tc_log_dummy);

  if (tc_log->open(opt_bin_log ? opt_bin_logname : opt_tc_log_file))
  {
    sql_print_error("Can't init tc log");
    unireg_abort(1);
  }

  if (ha_recover(0))
  {
    unireg_abort(1);
  }

  if (opt_bin_log && mysql_bin_log.open(opt_bin_logname, LOG_BIN, 0,
                                        WRITE_CACHE, 0, max_binlog_size, 0))
    unireg_abort(1);

#ifdef HAVE_REPLICATION
  if (opt_bin_log && expire_logs_days)
  {
    long purge_time= (long) (time(0) - expire_logs_days*24*60*60);
    if (purge_time >= 0)
      mysql_bin_log.purge_logs_before_date(purge_time);
  }
#endif
#ifdef __NETWARE__
  /* Increasing stacksize of threads on NetWare */
  pthread_attr_setstacksize(&connection_attrib, NW_THD_STACKSIZE);
#endif

  if (opt_myisam_log)
    (void) mi_log(1);

  /* call ha_init_key_cache() on all key caches to init them */
  process_key_caches(&ha_init_key_cache);

#if defined(HAVE_MLOCKALL) && defined(MCL_CURRENT) && !defined(EMBEDDED_LIBRARY)
  if (locked_in_memory && !getuid())
  {
    if (setreuid((uid_t)-1, 0) == -1)
    {                        // this should never happen
      sql_perror("setreuid");
      unireg_abort(1);
    }
    if (mlockall(MCL_CURRENT))
    {
      if (global_system_variables.log_warnings)
	sql_print_warning("Failed to lock memory. Errno: %d\n",errno);
      locked_in_memory= 0;
    }
    if (user_info)
      set_user(mysqld_user, user_info);
  }
  else
#endif
    locked_in_memory=0;

  ft_init_stopwords();

  init_max_user_conn();
  init_update_queries();
  DBUG_RETURN(0);
}


#ifndef EMBEDDED_LIBRARY

static void create_maintenance_thread()
{
  if (flush_time && flush_time != ~(ulong) 0L)
  {
    pthread_t hThread;
    if (pthread_create(&hThread,&connection_attrib,handle_manager,0))
      sql_print_warning("Can't create thread to manage maintenance");
  }
}


static void create_shutdown_thread()
{
#ifdef __WIN__
  hEventShutdown=CreateEvent(0, FALSE, FALSE, shutdown_event_name);
  pthread_t hThread;
  if (pthread_create(&hThread,&connection_attrib,handle_shutdown,0))
    sql_print_warning("Can't create thread to handle shutdown requests");

  // On "Stop Service" we have to do regular shutdown
  Service.SetShutdownEvent(hEventShutdown);
#endif /* __WIN__ */
}

#endif /* EMBEDDED_LIBRARY */


#if (defined(__NT__) || defined(HAVE_SMEM)) && !defined(EMBEDDED_LIBRARY)
static void handle_connections_methods()
{
  pthread_t hThread;
  DBUG_ENTER("handle_connections_methods");
#ifdef __NT__
  if (hPipe == INVALID_HANDLE_VALUE &&
      (!have_tcpip || opt_disable_networking) &&
      !opt_enable_shared_memory)
  {
    sql_print_error("TCP/IP, --shared-memory, or --named-pipe should be configured on NT OS");
    unireg_abort(1);				// Will not return
  }
#endif

  pthread_mutex_lock(&LOCK_thread_count);
  (void) pthread_cond_init(&COND_handler_count,NULL);
  handler_count=0;
#ifdef __NT__
  if (hPipe != INVALID_HANDLE_VALUE)
  {
    handler_count++;
    if (pthread_create(&hThread,&connection_attrib,
		       handle_connections_namedpipes, 0))
    {
      sql_print_warning("Can't create thread to handle named pipes");
      handler_count--;
    }
  }
#endif /* __NT__ */
  if (have_tcpip && !opt_disable_networking)
  {
    handler_count++;
    if (pthread_create(&hThread,&connection_attrib,
		       handle_connections_sockets, 0))
    {
      sql_print_warning("Can't create thread to handle TCP/IP");
      handler_count--;
    }
  }
#ifdef HAVE_SMEM
  if (opt_enable_shared_memory)
  {
    handler_count++;
    if (pthread_create(&hThread,&connection_attrib,
		       handle_connections_shared_memory, 0))
    {
      sql_print_warning("Can't create thread to handle shared memory");
      handler_count--;
    }
  }
#endif 

  while (handler_count > 0)
    pthread_cond_wait(&COND_handler_count,&LOCK_thread_count);
  pthread_mutex_unlock(&LOCK_thread_count);
  DBUG_VOID_RETURN;
}

void decrement_handler_count()
{
  pthread_mutex_lock(&LOCK_thread_count);
  handler_count--;
  pthread_cond_signal(&COND_handler_count);
  pthread_mutex_unlock(&LOCK_thread_count);  
  my_thread_end();
}
#else
#define decrement_handler_count()
#endif /* defined(__NT__) || defined(HAVE_SMEM) */


#ifndef EMBEDDED_LIBRARY
#ifdef __WIN__
int win_main(int argc, char **argv)
#else
int main(int argc, char **argv)
#endif
{
  MY_INIT(argv[0]);		// init my_sys library & pthreads
  /* nothing should come before this line ^^^ */

  /* Set signal used to kill MySQL */
#if defined(SIGUSR2)
  thr_kill_signal= thd_lib_detected == THD_LIB_LT ? SIGINT : SIGUSR2;
#else
  thr_kill_signal= SIGINT;
#endif

  /*
    Perform basic logger initialization logger. Should be called after
    MY_INIT, as it initializes mutexes. Log tables are inited later.
  */
  logger.init_base();

#ifdef _CUSTOMSTARTUPCONFIG_
  if (_cust_check_startup())
  {
    / * _cust_check_startup will report startup failure error * /
    exit(1);
  }
#endif

#ifdef	__WIN__
  /*
    Before performing any socket operation (like retrieving hostname
    in init_common_variables we have to call WSAStartup
  */
  {
    WSADATA WsaData;
    if (SOCKET_ERROR == WSAStartup (0x0101, &WsaData))
    {
      /* errors are not read yet, so we use english text here */
      my_message(ER_WSAS_FAILED, "WSAStartup Failed", MYF(0));
      unireg_abort(1);
    }
  }
#endif /* __WIN__ */

  if (init_common_variables(MYSQL_CONFIG_NAME,
			    argc, argv, load_default_groups))
    unireg_abort(1);				// Will do exit

  init_signals();
  if (!(opt_specialflag & SPECIAL_NO_PRIOR))
    my_pthread_setprio(pthread_self(),CONNECT_PRIOR);
#if defined(__ia64__) || defined(__ia64)
  /*
    Peculiar things with ia64 platforms - it seems we only have half the
    stack size in reality, so we have to double it here
  */
  pthread_attr_setstacksize(&connection_attrib,thread_stack*2);
#else
  pthread_attr_setstacksize(&connection_attrib,thread_stack);
#endif
#ifdef HAVE_PTHREAD_ATTR_GETSTACKSIZE
  {
    /* Retrieve used stack size;  Needed for checking stack overflows */
    size_t stack_size= 0;
    pthread_attr_getstacksize(&connection_attrib, &stack_size);
#if defined(__ia64__) || defined(__ia64)
    stack_size/= 2;
#endif
    /* We must check if stack_size = 0 as Solaris 2.9 can return 0 here */
    if (stack_size && stack_size < thread_stack)
    {
      if (global_system_variables.log_warnings)
	sql_print_warning("Asked for %lu thread stack, but got %ld",
			  thread_stack, (long) stack_size);
#if defined(__ia64__) || defined(__ia64)
      thread_stack= stack_size*2;
#else
      thread_stack= stack_size;
#endif
    }
  }
#endif
#ifdef __NETWARE__
  /* Increasing stacksize of threads on NetWare */
  pthread_attr_setstacksize(&connection_attrib, NW_THD_STACKSIZE);
#endif

  (void) thr_setconcurrency(concurrency);	// 10 by default

  select_thread=pthread_self();
  select_thread_in_use=1;
  init_ssl();

#ifdef HAVE_LIBWRAP
  libwrapName= my_progname+dirname_length(my_progname);
  openlog(libwrapName, LOG_PID, LOG_AUTH);
#endif

  /*
    We have enough space for fiddling with the argv, continue
  */
  check_data_home(mysql_real_data_home);
  if (my_setwd(mysql_real_data_home,MYF(MY_WME)))
    unireg_abort(1);				/* purecov: inspected */
  mysql_data_home= mysql_data_home_buff;
  mysql_data_home[0]=FN_CURLIB;		// all paths are relative from here
  mysql_data_home[1]=0;

  if ((user_info= check_user(mysqld_user)))
  {
#if defined(HAVE_MLOCKALL) && defined(MCL_CURRENT)
    if (locked_in_memory) // getuid() == 0 here
      set_effective_user(user_info);
    else
#endif
      set_user(mysqld_user, user_info);
  }

  if (opt_bin_log && !server_id)
  {
    server_id= !master_host ? 1 : 2;
#ifdef EXTRA_DEBUG
    switch (server_id) {
    case 1:
      sql_print_warning("\
You have enabled the binary log, but you haven't set server-id to \
a non-zero value: we force server id to 1; updates will be logged to the \
binary log, but connections from slaves will not be accepted.");
      break;
    case 2:
      sql_print_warning("\
You should set server-id to a non-0 value if master_host is set; \
we force server id to 2, but this MySQL server will not act as a slave.");
      break;
    }
#endif
  }

  if (init_server_components())
    unireg_abort(1);

  network_init();

#ifdef __WIN__
  if (!opt_console)
  {
    freopen(log_error_file,"a+",stdout);
    freopen(log_error_file,"a+",stderr);
    FreeConsole();				// Remove window
  }
#endif

  /*
   Initialize my_str_malloc() and my_str_free()
  */
  my_str_malloc= &my_str_malloc_mysqld;
  my_str_free= &my_str_free_mysqld;

  /*
    init signals & alarm
    After this we can't quit by a simple unireg_abort
  */
  error_handler_hook= my_message_sql;
  start_signal_handler();				// Creates pidfile

  if (mysql_rm_tmp_tables() || acl_init(opt_noacl) ||
      my_tz_init((THD *)0, default_tz_name, opt_bootstrap))
  {
    abort_loop=1;
    select_thread_in_use=0;
#ifndef __NETWARE__
    (void) pthread_kill(signal_thread, MYSQL_KILL_SIGNAL);
#endif /* __NETWARE__ */

    if (!opt_bootstrap)
      (void) my_delete(pidfile_name,MYF(MY_WME));	// Not needed anymore

    if (unix_sock != INVALID_SOCKET)
      unlink(mysqld_unix_port);
    exit(1);
  }
  if (!opt_noacl)
    (void) grant_init();

  if (!opt_bootstrap)
    servers_init(0);

  if (!opt_noacl)
  {
#ifdef HAVE_DLOPEN
    udf_init();
#endif
  }

  init_status_vars();
  if (opt_bootstrap) /* If running with bootstrap, do not start replication. */
    opt_skip_slave_start= 1;
  /*
    init_slave() must be called after the thread keys are created.
    Some parts of the code (e.g. SHOW STATUS LIKE 'slave_running' and other
    places) assume that active_mi != 0, so let's fail if it's 0 (out of
    memory); a message has already been printed.
  */
  if (init_slave() && !active_mi)
  {
    end_thr_alarm(1);				// Don't allow alarms
    unireg_abort(1);
  }

  if (opt_bootstrap)
  {
    select_thread_in_use= 0;                    // Allow 'kill' to work
    bootstrap(stdin);
    end_thr_alarm(1);				// Don't allow alarms
    unireg_abort(bootstrap_error ? 1 : 0);
  }
  if (opt_init_file)
  {
    if (read_init_file(opt_init_file))
    {
      end_thr_alarm(1);				// Don't allow alarms
      unireg_abort(1);
    }
  }
  execute_ddl_log_recovery();

  create_shutdown_thread();
  create_maintenance_thread();

  if (Events::init(opt_noacl))
    unireg_abort(1);

  sql_print_information(ER(ER_STARTUP),my_progname,server_version,
                        ((unix_sock == INVALID_SOCKET) ? (char*) ""
                                                       : mysqld_unix_port),
                         mysqld_port,
                         MYSQL_COMPILATION_COMMENT);


  /* Signal threads waiting for server to be started */
  pthread_mutex_lock(&LOCK_server_started);
  mysqld_server_started= 1;
  pthread_cond_signal(&COND_server_started);
  pthread_mutex_unlock(&LOCK_server_started);

#if defined(__NT__) || defined(HAVE_SMEM)
  handle_connections_methods();
#else
#ifdef __WIN__
  if (!have_tcpip || opt_disable_networking)
  {
    sql_print_error("TCP/IP unavailable or disabled with --skip-networking; no available interfaces");
    unireg_abort(1);
  }
#endif
  handle_connections_sockets(0);
#endif /* __NT__ */

  /* (void) pthread_attr_destroy(&connection_attrib); */
  
  DBUG_PRINT("quit",("Exiting main thread"));

#ifndef __WIN__
#ifdef EXTRA_DEBUG2
  sql_print_error("Before Lock_thread_count");
#endif
  (void) pthread_mutex_lock(&LOCK_thread_count);
  DBUG_PRINT("quit", ("Got thread_count mutex"));
  select_thread_in_use=0;			// For close_connections
  (void) pthread_mutex_unlock(&LOCK_thread_count);
  (void) pthread_cond_broadcast(&COND_thread_count);
#ifdef EXTRA_DEBUG2
  sql_print_error("After lock_thread_count");
#endif
#endif /* __WIN__ */

  /* Wait until cleanup is done */
  (void) pthread_mutex_lock(&LOCK_thread_count);
  while (!ready_to_exit)
    pthread_cond_wait(&COND_thread_count,&LOCK_thread_count);
  (void) pthread_mutex_unlock(&LOCK_thread_count);

  release_ddl_log();
#if defined(__WIN__) && !defined(EMBEDDED_LIBRARY)
  if (Service.IsNT() && start_mode)
    Service.Stop();
  else
  {
    Service.SetShutdownEvent(0);
    if (hEventShutdown)
      CloseHandle(hEventShutdown);
  }
#endif
  clean_up(1);
  wait_for_signal_thread_to_end();
  clean_up_mutexes();
  my_end(opt_endinfo ? MY_CHECK_ERROR | MY_GIVE_INFO : 0);

  exit(0);
  return(0);					/* purecov: deadcode */
}

#endif /* EMBEDDED_LIBRARY */


/****************************************************************************
  Main and thread entry function for Win32
  (all this is needed only to run mysqld as a service on WinNT)
****************************************************************************/

#if defined(__WIN__) && !defined(EMBEDDED_LIBRARY)
int mysql_service(void *p)
{
  if (use_opt_args)
    win_main(opt_argc, opt_argv);
  else
    win_main(Service.my_argc, Service.my_argv);
  return 0;
}


/* Quote string if it contains space, else copy */

static char *add_quoted_string(char *to, const char *from, char *to_end)
{
  uint length= (uint) (to_end-to);

  if (!strchr(from, ' '))
    return strmake(to, from, length-1);
  return strxnmov(to, length-1, "\"", from, "\"", NullS);
}


/*
  Handle basic handling of services, like installation and removal

  SYNOPSIS
    default_service_handling()
    argv		Pointer to argument list
    servicename		Internal name of service
    displayname		Display name of service (in taskbar ?)
    file_path		Path to this program
    startup_option	Startup option to mysqld

  RETURN VALUES
    0		option handled
    1		Could not handle option
 */

static bool
default_service_handling(char **argv,
			 const char *servicename,
			 const char *displayname,
			 const char *file_path,
			 const char *extra_opt,
			 const char *account_name)
{
  char path_and_service[FN_REFLEN+FN_REFLEN+32], *pos, *end;
  end= path_and_service + sizeof(path_and_service)-3;

  /* We have to quote filename if it contains spaces */
  pos= add_quoted_string(path_and_service, file_path, end);
  if (*extra_opt)
  {
    /* Add (possible quoted) option after file_path */
    *pos++= ' ';
    pos= add_quoted_string(pos, extra_opt, end);
  }
  /* We must have servicename last */
  *pos++= ' ';
  (void) add_quoted_string(pos, servicename, end);

  if (Service.got_service_option(argv, "install"))
  {
    Service.Install(1, servicename, displayname, path_and_service,
                    account_name);
    return 0;
  }
  if (Service.got_service_option(argv, "install-manual"))
  {
    Service.Install(0, servicename, displayname, path_and_service,
                    account_name);
    return 0;
  }
  if (Service.got_service_option(argv, "remove"))
  {
    Service.Remove(servicename);
    return 0;
  }
  return 1;
}


int main(int argc, char **argv)
{
  /*
    When several instances are running on the same machine, we
    need to have an  unique  named  hEventShudown  through the
    application PID e.g.: MySQLShutdown1890; MySQLShutdown2342
  */
  int10_to_str((int) GetCurrentProcessId(),strmov(shutdown_event_name,
                                                  "MySQLShutdown"), 10);

  /* Must be initialized early for comparison of service name */
  system_charset_info= &my_charset_utf8_general_ci;

  if (Service.GetOS())	/* true NT family */
  {
    char file_path[FN_REFLEN];
    my_path(file_path, argv[0], "");		      /* Find name in path */
    fn_format(file_path,argv[0],file_path,"",
	      MY_REPLACE_DIR | MY_UNPACK_FILENAME | MY_RESOLVE_SYMLINKS);

    if (argc == 2)
    {
      if (!default_service_handling(argv, MYSQL_SERVICENAME, MYSQL_SERVICENAME,
				   file_path, "", NULL))
	return 0;
      if (Service.IsService(argv[1]))        /* Start an optional service */
      {
	/*
	  Only add the service name to the groups read from the config file
	  if it's not "MySQL". (The default service name should be 'mysqld'
	  but we started a bad tradition by calling it MySQL from the start
	  and we are now stuck with it.
	*/
	if (my_strcasecmp(system_charset_info, argv[1],"mysql"))
	  load_default_groups[load_default_groups_sz-2]= argv[1];
        start_mode= 1;
        Service.Init(argv[1], mysql_service);
        return 0;
      }
    }
    else if (argc == 3) /* install or remove any optional service */
    {
      if (!default_service_handling(argv, argv[2], argv[2], file_path, "",
                                    NULL))
	return 0;
      if (Service.IsService(argv[2]))
      {
	/*
	  mysqld was started as
	  mysqld --defaults-file=my_path\my.ini service-name
	*/
	use_opt_args=1;
	opt_argc= 2;				// Skip service-name
	opt_argv=argv;
	start_mode= 1;
	if (my_strcasecmp(system_charset_info, argv[2],"mysql"))
	  load_default_groups[load_default_groups_sz-2]= argv[2];
	Service.Init(argv[2], mysql_service);
	return 0;
      }
    }
    else if (argc == 4 || argc == 5)
    {
      /*
        This may seem strange, because we handle --local-service while
        preserving 4.1's behavior of allowing any one other argument that is
        passed to the service on startup. (The assumption is that this is
        --defaults-file=file, but that was not enforced in 4.1, so we don't
        enforce it here.)
      */
      const char *extra_opt= NullS;
      const char *account_name = NullS;
      int index;
      for (index = 3; index < argc; index++)
      {
        if (!strcmp(argv[index], "--local-service"))
          account_name= "NT AUTHORITY\\LocalService";
        else
          extra_opt= argv[index];
      }

      if (argc == 4 || account_name)
        if (!default_service_handling(argv, argv[2], argv[2], file_path,
                                      extra_opt, account_name))
          return 0;
    }
    else if (argc == 1 && Service.IsService(MYSQL_SERVICENAME))
    {
      /* start the default service */
      start_mode= 1;
      Service.Init(MYSQL_SERVICENAME, mysql_service);
      return 0;
    }
  }
  /* Start as standalone server */
  Service.my_argc=argc;
  Service.my_argv=argv;
  mysql_service(NULL);
  return 0;
}
#endif


/*
  Execute all commands from a file. Used by the mysql_install_db script to
  create MySQL privilege tables without having to start a full MySQL server.
*/

static void bootstrap(FILE *file)
{
  DBUG_ENTER("bootstrap");

  THD *thd= new THD;
  thd->bootstrap=1;
  my_net_init(&thd->net,(st_vio*) 0);
  thd->max_client_packet_length= thd->net.max_packet;
  thd->security_ctx->master_access= ~(ulong)0;
  thd->thread_id= thd->variables.pseudo_thread_id= thread_id++;
  thread_count++;

  bootstrap_file=file;
#ifndef EMBEDDED_LIBRARY			// TODO:  Enable this
  if (pthread_create(&thd->real_id,&connection_attrib,handle_bootstrap,
		     (void*) thd))
  {
    sql_print_warning("Can't create thread to handle bootstrap");
    bootstrap_error=-1;
    DBUG_VOID_RETURN;
  }
  /* Wait for thread to die */
  (void) pthread_mutex_lock(&LOCK_thread_count);
  while (thread_count)
  {
    (void) pthread_cond_wait(&COND_thread_count,&LOCK_thread_count);
    DBUG_PRINT("quit",("One thread died (count=%u)",thread_count));
  }
  (void) pthread_mutex_unlock(&LOCK_thread_count);
#else
  thd->mysql= 0;
  handle_bootstrap((void *)thd);
#endif

  DBUG_VOID_RETURN;
}


static bool read_init_file(char *file_name)
{
  FILE *file;
  DBUG_ENTER("read_init_file");
  DBUG_PRINT("enter",("name: %s",file_name));
  if (!(file=my_fopen(file_name,O_RDONLY,MYF(MY_WME))))
    return(1);
  bootstrap(file);
  (void) my_fclose(file,MYF(MY_WME));
  return 0;
}


#ifndef EMBEDDED_LIBRARY

/*
   Simple scheduler that use the main thread to handle the request

   NOTES
     This is only used for debugging, when starting mysqld with
     --thread-handling=no-threads or --one-thread

     When we enter this function, LOCK_thread_count is hold!
*/
   
void handle_connection_in_main_thread(THD *thd)
{
  safe_mutex_assert_owner(&LOCK_thread_count);
  thread_cache_size=0;			// Safety
  threads.append(thd);
  (void) pthread_mutex_unlock(&LOCK_thread_count);
  handle_one_connection((void*) thd);
}


/*
  Scheduler that uses one thread per connection
*/

void create_thread_to_handle_connection(THD *thd)
{
  if (cached_thread_count > wake_thread)
  {
    /* Get thread from cache */
    thread_cache.append(thd);
    wake_thread++;
    pthread_cond_signal(&COND_thread_cache);
  }
  else
  {
    /* Create new thread to handle connection */
    int error;
    thread_created++;
    threads.append(thd);
    DBUG_PRINT("info",(("creating thread %lu"), thd->thread_id));
    thd->connect_time = time(NULL);
    if ((error=pthread_create(&thd->real_id,&connection_attrib,
                              handle_one_connection,
                              (void*) thd)))
    {
      /* purify: begin inspected */
      DBUG_PRINT("error",
                 ("Can't create thread to handle request (error %d)",
                  error));
      thread_count--;
      thd->killed= THD::KILL_CONNECTION;			// Safety
      (void) pthread_mutex_unlock(&LOCK_thread_count);
      statistic_increment(aborted_connects,&LOCK_status);
      net_printf_error(thd, ER_CANT_CREATE_THREAD, error);
      (void) pthread_mutex_lock(&LOCK_thread_count);
      close_connection(thd,0,0);
      delete thd;
      (void) pthread_mutex_unlock(&LOCK_thread_count);
      return;
      /* purecov: end */
    }
  }
  (void) pthread_mutex_unlock(&LOCK_thread_count);
  DBUG_PRINT("info",("Thread created"));
}


/*
  Create new thread to handle incoming connection.

  SYNOPSIS
    create_new_thread()
      thd in/out    Thread handle of future thread.

  DESCRIPTION
    This function will create new thread to handle the incoming
    connection.  If there are idle cached threads one will be used.
    'thd' will be pushed into 'threads'.

    In single-threaded mode (#define ONE_THREAD) connection will be
    handled inside this function.

  RETURN VALUE
    none
*/

static void create_new_thread(THD *thd)
{
  NET *net=&thd->net;
  DBUG_ENTER("create_new_thread");

  if (protocol_version > 9)
    net->return_errno=1;

  /* don't allow too many connections */
  if (thread_count - delayed_insert_threads >= max_connections+1 || abort_loop)
  {
    DBUG_PRINT("error",("Too many connections"));
    close_connection(thd, ER_CON_COUNT_ERROR, 1);
    delete thd;
    DBUG_VOID_RETURN;
  }
  pthread_mutex_lock(&LOCK_thread_count);
  thd->thread_id= thd->variables.pseudo_thread_id= thread_id++;

  /* Start a new thread to handle connection */
  thread_count++;

  if (thread_count - delayed_insert_threads > max_used_connections)
    max_used_connections= thread_count - delayed_insert_threads;

  thread_scheduler.add_connection(thd);
  DBUG_VOID_RETURN;
}
#endif /* EMBEDDED_LIBRARY */


#ifdef SIGNALS_DONT_BREAK_READ
inline void kill_broken_server()
{
  /* hack to get around signals ignored in syscalls for problem OS's */
  if (
#if !defined(__NETWARE__)
      unix_sock == INVALID_SOCKET ||
#endif
      (!opt_disable_networking && ip_sock == INVALID_SOCKET))
  {
    select_thread_in_use = 0;
    /* The following call will never return */
    kill_server(IF_NETWARE(MYSQL_KILL_SIGNAL, (void*) MYSQL_KILL_SIGNAL));
  }
}
#define MAYBE_BROKEN_SYSCALL kill_broken_server();
#else
#define MAYBE_BROKEN_SYSCALL
#endif

	/* Handle new connections and spawn new process to handle them */

#ifndef EMBEDDED_LIBRARY
pthread_handler_t handle_connections_sockets(void *arg __attribute__((unused)))
{
  my_socket sock,new_sock;
  uint error_count=0;
  uint max_used_connection= (uint) (max(ip_sock,unix_sock)+1);
  fd_set readFDs,clientFDs;
  THD *thd;
  struct sockaddr_in cAddr;
  int ip_flags=0,socket_flags=0,flags;
  st_vio *vio_tmp;
  DBUG_ENTER("handle_connections_sockets");

  LINT_INIT(new_sock);

  (void) my_pthread_getprio(pthread_self());		// For debugging

  FD_ZERO(&clientFDs);
  if (ip_sock != INVALID_SOCKET)
  {
    FD_SET(ip_sock,&clientFDs);
#ifdef HAVE_FCNTL
    ip_flags = fcntl(ip_sock, F_GETFL, 0);
#endif
  }
#ifdef HAVE_SYS_UN_H
  FD_SET(unix_sock,&clientFDs);
#ifdef HAVE_FCNTL
  socket_flags=fcntl(unix_sock, F_GETFL, 0);
#endif
#endif

  DBUG_PRINT("general",("Waiting for connections."));
  MAYBE_BROKEN_SYSCALL;
  while (!abort_loop)
  {
    readFDs=clientFDs;
#ifdef HPUX10
    if (select(max_used_connection,(int*) &readFDs,0,0,0) < 0)
      continue;
#else
    if (select((int) max_used_connection,&readFDs,0,0,0) < 0)
    {
      if (socket_errno != SOCKET_EINTR)
      {
	if (!select_errors++ && !abort_loop)	/* purecov: inspected */
	  sql_print_error("mysqld: Got error %d from select",socket_errno); /* purecov: inspected */
      }
      MAYBE_BROKEN_SYSCALL
      continue;
    }
#endif	/* HPUX10 */
    if (abort_loop)
    {
      MAYBE_BROKEN_SYSCALL;
      break;
    }

    /* Is this a new connection request ? */
#ifdef HAVE_SYS_UN_H
    if (FD_ISSET(unix_sock,&readFDs))
    {
      sock = unix_sock;
      flags= socket_flags;
    }
    else
#endif
    {
      sock = ip_sock;
      flags= ip_flags;
    }

#if !defined(NO_FCNTL_NONBLOCK)
    if (!(test_flags & TEST_BLOCKING))
    {
#if defined(O_NONBLOCK)
      fcntl(sock, F_SETFL, flags | O_NONBLOCK);
#elif defined(O_NDELAY)
      fcntl(sock, F_SETFL, flags | O_NDELAY);
#endif
    }
#endif /* NO_FCNTL_NONBLOCK */
    for (uint retry=0; retry < MAX_ACCEPT_RETRY; retry++)
    {
      size_socket length=sizeof(struct sockaddr_in);
      new_sock = accept(sock, my_reinterpret_cast(struct sockaddr *) (&cAddr),
			&length);
#ifdef __NETWARE__ 
      // TODO: temporary fix, waiting for TCP/IP fix - DEFECT000303149
      if ((new_sock == INVALID_SOCKET) && (socket_errno == EINVAL))
      {
        kill_server(SIGTERM);
      }
#endif
      if (new_sock != INVALID_SOCKET ||
	  (socket_errno != SOCKET_EINTR && socket_errno != SOCKET_EAGAIN))
	break;
      MAYBE_BROKEN_SYSCALL;
#if !defined(NO_FCNTL_NONBLOCK)
      if (!(test_flags & TEST_BLOCKING))
      {
	if (retry == MAX_ACCEPT_RETRY - 1)
	  fcntl(sock, F_SETFL, flags);		// Try without O_NONBLOCK
      }
#endif
    }
#if !defined(NO_FCNTL_NONBLOCK)
    if (!(test_flags & TEST_BLOCKING))
      fcntl(sock, F_SETFL, flags);
#endif
    if (new_sock == INVALID_SOCKET)
    {
      if ((error_count++ & 255) == 0)		// This can happen often
	sql_perror("Error in accept");
      MAYBE_BROKEN_SYSCALL;
      if (socket_errno == SOCKET_ENFILE || socket_errno == SOCKET_EMFILE)
	sleep(1);				// Give other threads some time
      continue;
    }

#ifdef HAVE_LIBWRAP
    {
      if (sock == ip_sock)
      {
	struct request_info req;
	signal(SIGCHLD, SIG_DFL);
	request_init(&req, RQ_DAEMON, libwrapName, RQ_FILE, new_sock, NULL);
	my_fromhost(&req);
	if (!my_hosts_access(&req))
	{
	  /*
	    This may be stupid but refuse() includes an exit(0)
	    which we surely don't want...
	    clean_exit() - same stupid thing ...
	  */
	  syslog(deny_severity, "refused connect from %s",
		 my_eval_client(&req));

	  /*
	    C++ sucks (the gibberish in front just translates the supplied
	    sink function pointer in the req structure from a void (*sink)();
	    to a void(*sink)(int) if you omit the cast, the C++ compiler
	    will cry...
	  */
	  if (req.sink)
	    ((void (*)(int))req.sink)(req.fd);

	  (void) shutdown(new_sock, SHUT_RDWR);
	  (void) closesocket(new_sock);
	  continue;
	}
      }
    }
#endif /* HAVE_LIBWRAP */

    {
      size_socket dummyLen;
      struct sockaddr dummy;
      dummyLen = sizeof(struct sockaddr);
      if (getsockname(new_sock,&dummy, &dummyLen) < 0)
      {
	sql_perror("Error on new connection socket");
	(void) shutdown(new_sock, SHUT_RDWR);
	(void) closesocket(new_sock);
	continue;
      }
    }

    /*
    ** Don't allow too many connections
    */

    if (!(thd= new THD))
    {
      (void) shutdown(new_sock, SHUT_RDWR);
      VOID(closesocket(new_sock));
      continue;
    }
    if (!(vio_tmp=vio_new(new_sock,
			  sock == unix_sock ? VIO_TYPE_SOCKET :
			  VIO_TYPE_TCPIP,
			  sock == unix_sock ? VIO_LOCALHOST: 0)) ||
	my_net_init(&thd->net,vio_tmp))
    {
      if (vio_tmp)
	vio_delete(vio_tmp);
      else
      {
	(void) shutdown(new_sock, SHUT_RDWR);
	(void) closesocket(new_sock);
      }
      delete thd;
      continue;
    }
    if (sock == unix_sock)
      thd->security_ctx->host=(char*) my_localhost;

    create_new_thread(thd);
  }

  decrement_handler_count();
  DBUG_RETURN(0);
}


#ifdef __NT__
pthread_handler_t handle_connections_namedpipes(void *arg)
{
  HANDLE hConnectedPipe;
  BOOL fConnected;
  THD *thd;
  my_thread_init();
  DBUG_ENTER("handle_connections_namedpipes");
  (void) my_pthread_getprio(pthread_self());		// For debugging

  DBUG_PRINT("general",("Waiting for named pipe connections."));
  while (!abort_loop)
  {
    /* wait for named pipe connection */
    fConnected = ConnectNamedPipe(hPipe, NULL);
    if (abort_loop)
      break;
    if (!fConnected)
      fConnected = GetLastError() == ERROR_PIPE_CONNECTED;
    if (!fConnected)
    {
      CloseHandle(hPipe);
      if ((hPipe= CreateNamedPipe(pipe_name,
                                  PIPE_ACCESS_DUPLEX,
                                  PIPE_TYPE_BYTE |
                                  PIPE_READMODE_BYTE |
                                  PIPE_WAIT,
                                  PIPE_UNLIMITED_INSTANCES,
                                  (int) global_system_variables.
                                  net_buffer_length,
                                  (int) global_system_variables.
                                  net_buffer_length,
                                  NMPWAIT_USE_DEFAULT_WAIT,
                                  &saPipeSecurity)) ==
	  INVALID_HANDLE_VALUE)
      {
	sql_perror("Can't create new named pipe!");
	break;					// Abort
      }
    }
    hConnectedPipe = hPipe;
    /* create new pipe for new connection */
    if ((hPipe = CreateNamedPipe(pipe_name,
				 PIPE_ACCESS_DUPLEX,
				 PIPE_TYPE_BYTE |
				 PIPE_READMODE_BYTE |
				 PIPE_WAIT,
				 PIPE_UNLIMITED_INSTANCES,
				 (int) global_system_variables.net_buffer_length,
				 (int) global_system_variables.net_buffer_length,
				 NMPWAIT_USE_DEFAULT_WAIT,
				 &saPipeSecurity)) ==
	INVALID_HANDLE_VALUE)
    {
      sql_perror("Can't create new named pipe!");
      hPipe=hConnectedPipe;
      continue;					// We have to try again
    }

    if (!(thd = new THD))
    {
      DisconnectNamedPipe(hConnectedPipe);
      CloseHandle(hConnectedPipe);
      continue;
    }
    if (!(thd->net.vio = vio_new_win32pipe(hConnectedPipe)) ||
	my_net_init(&thd->net, thd->net.vio))
    {
      close_connection(thd, ER_OUT_OF_RESOURCES, 1);
      delete thd;
      continue;
    }
    /* Host is unknown */
    thd->security_ctx->host= my_strdup(my_localhost, MYF(0));
    create_new_thread(thd);
  }

  decrement_handler_count();
  DBUG_RETURN(0);
}
#endif /* __NT__ */


/*
  Thread of shared memory's service

  SYNOPSIS
    handle_connections_shared_memory()
    arg                              Arguments of thread
*/

#ifdef HAVE_SMEM
pthread_handler_t handle_connections_shared_memory(void *arg)
{
  /* file-mapping object, use for create shared memory */
  HANDLE handle_connect_file_map= 0;
  char  *handle_connect_map= 0;                 // pointer on shared memory
  HANDLE event_connect_answer= 0;
  ulong smem_buffer_length= shared_memory_buffer_length + 4;
  ulong connect_number= 1;
  char tmp[63];
  char *suffix_pos;
  char connect_number_char[22], *p;
  const char *errmsg= 0;
  SECURITY_ATTRIBUTES *sa_event= 0, *sa_mapping= 0;
  my_thread_init();
  DBUG_ENTER("handle_connections_shared_memorys");
  DBUG_PRINT("general",("Waiting for allocated shared memory."));

  if (my_security_attr_create(&sa_event, &errmsg,
                              GENERIC_ALL, SYNCHRONIZE | EVENT_MODIFY_STATE))
    goto error;

  if (my_security_attr_create(&sa_mapping, &errmsg,
                             GENERIC_ALL, FILE_MAP_READ | FILE_MAP_WRITE))
    goto error;

  /*
    The name of event and file-mapping events create agree next rule:
      shared_memory_base_name+unique_part
    Where:
      shared_memory_base_name is unique value for each server
      unique_part is unique value for each object (events and file-mapping)
  */
  suffix_pos= strxmov(tmp,shared_memory_base_name,"_",NullS);
  strmov(suffix_pos, "CONNECT_REQUEST");
  if ((smem_event_connect_request= CreateEvent(sa_event,
                                               FALSE, FALSE, tmp)) == 0)
  {
    errmsg= "Could not create request event";
    goto error;
  }
  strmov(suffix_pos, "CONNECT_ANSWER");
  if ((event_connect_answer= CreateEvent(sa_event, FALSE, FALSE, tmp)) == 0)
  {
    errmsg="Could not create answer event";
    goto error;
  }
  strmov(suffix_pos, "CONNECT_DATA");
  if ((handle_connect_file_map=
       CreateFileMapping(INVALID_HANDLE_VALUE, sa_mapping,
                         PAGE_READWRITE, 0, sizeof(connect_number), tmp)) == 0)
  {
    errmsg= "Could not create file mapping";
    goto error;
  }
  if ((handle_connect_map= (char *)MapViewOfFile(handle_connect_file_map,
						  FILE_MAP_WRITE,0,0,
						  sizeof(DWORD))) == 0)
  {
    errmsg= "Could not create shared memory service";
    goto error;
  }

  while (!abort_loop)
  {
    /* Wait a request from client */
    WaitForSingleObject(smem_event_connect_request,INFINITE);

    /*
       it can be after shutdown command
    */
    if (abort_loop)
      goto error;

    HANDLE handle_client_file_map= 0;
    char  *handle_client_map= 0;
    HANDLE event_client_wrote= 0;
    HANDLE event_client_read= 0;    // for transfer data server <-> client
    HANDLE event_server_wrote= 0;
    HANDLE event_server_read= 0;
    HANDLE event_conn_closed= 0;
    THD *thd= 0;

    p= int10_to_str(connect_number, connect_number_char, 10);
    /*
      The name of event and file-mapping events create agree next rule:
        shared_memory_base_name+unique_part+number_of_connection
        Where:
	  shared_memory_base_name is uniquel value for each server
	  unique_part is unique value for each object (events and file-mapping)
	  number_of_connection is connection-number between server and client
    */
    suffix_pos= strxmov(tmp,shared_memory_base_name,"_",connect_number_char,
			 "_",NullS);
    strmov(suffix_pos, "DATA");
    if ((handle_client_file_map=
         CreateFileMapping(INVALID_HANDLE_VALUE, sa_mapping,
                           PAGE_READWRITE, 0, smem_buffer_length, tmp)) == 0)
    {
      errmsg= "Could not create file mapping";
      goto errorconn;
    }
    if ((handle_client_map= (char*)MapViewOfFile(handle_client_file_map,
						  FILE_MAP_WRITE,0,0,
						  smem_buffer_length)) == 0)
    {
      errmsg= "Could not create memory map";
      goto errorconn;
    }
    strmov(suffix_pos, "CLIENT_WROTE");
    if ((event_client_wrote= CreateEvent(sa_event, FALSE, FALSE, tmp)) == 0)
    {
      errmsg= "Could not create client write event";
      goto errorconn;
    }
    strmov(suffix_pos, "CLIENT_READ");
    if ((event_client_read= CreateEvent(sa_event, FALSE, FALSE, tmp)) == 0)
    {
      errmsg= "Could not create client read event";
      goto errorconn;
    }
    strmov(suffix_pos, "SERVER_READ");
    if ((event_server_read= CreateEvent(sa_event, FALSE, FALSE, tmp)) == 0)
    {
      errmsg= "Could not create server read event";
      goto errorconn;
    }
    strmov(suffix_pos, "SERVER_WROTE");
    if ((event_server_wrote= CreateEvent(sa_event,
                                         FALSE, FALSE, tmp)) == 0)
    {
      errmsg= "Could not create server write event";
      goto errorconn;
    }
    strmov(suffix_pos, "CONNECTION_CLOSED");
    if ((event_conn_closed= CreateEvent(sa_event,
                                        TRUE, FALSE, tmp)) == 0)
    {
      errmsg= "Could not create closed connection event";
      goto errorconn;
    }
    if (abort_loop)
      goto errorconn;
    if (!(thd= new THD))
      goto errorconn;
    /* Send number of connection to client */
    int4store(handle_connect_map, connect_number);
    if (!SetEvent(event_connect_answer))
    {
      errmsg= "Could not send answer event";
      goto errorconn;
    }
    /* Set event that client should receive data */
    if (!SetEvent(event_client_read))
    {
      errmsg= "Could not set client to read mode";
      goto errorconn;
    }
    if (!(thd->net.vio= vio_new_win32shared_memory(&thd->net,
                                                   handle_client_file_map,
                                                   handle_client_map,
                                                   event_client_wrote,
                                                   event_client_read,
                                                   event_server_wrote,
                                                   event_server_read,
                                                   event_conn_closed)) ||
                        my_net_init(&thd->net, thd->net.vio))
    {
      close_connection(thd, ER_OUT_OF_RESOURCES, 1);
      errmsg= 0;
      goto errorconn;
    }
    thd->security_ctx->host= my_strdup(my_localhost, MYF(0)); /* Host is unknown */
    create_new_thread(thd);
    connect_number++;
    continue;

errorconn:
    /* Could not form connection;  Free used handlers/memort and retry */
    if (errmsg)
    {
      char buff[180];
      strxmov(buff, "Can't create shared memory connection: ", errmsg, ".",
	      NullS);
      sql_perror(buff);
    }
    if (handle_client_file_map) 
      CloseHandle(handle_client_file_map);
    if (handle_client_map)
      UnmapViewOfFile(handle_client_map);
    if (event_server_wrote)
      CloseHandle(event_server_wrote);
    if (event_server_read)
      CloseHandle(event_server_read);
    if (event_client_wrote)
      CloseHandle(event_client_wrote);
    if (event_client_read)
      CloseHandle(event_client_read);
    if (event_conn_closed)
      CloseHandle(event_conn_closed);
    delete thd;
  }

  /* End shared memory handling */
error:
  if (errmsg)
  {
    char buff[180];
    strxmov(buff, "Can't create shared memory service: ", errmsg, ".", NullS);
    sql_perror(buff);
  }
  my_security_attr_free(sa_event);
  my_security_attr_free(sa_mapping);
  if (handle_connect_map)	UnmapViewOfFile(handle_connect_map);
  if (handle_connect_file_map)	CloseHandle(handle_connect_file_map);
  if (event_connect_answer)	CloseHandle(event_connect_answer);
  if (smem_event_connect_request) CloseHandle(smem_event_connect_request);

  decrement_handler_count();
  DBUG_RETURN(0);
}
#endif /* HAVE_SMEM */
#endif /* EMBEDDED_LIBRARY */


/****************************************************************************
  Handle start options
******************************************************************************/

enum options_mysqld
{
  OPT_ISAM_LOG=256,            OPT_SKIP_NEW, 
  OPT_SKIP_GRANT,              OPT_SKIP_LOCK, 
  OPT_ENABLE_LOCK,             OPT_USE_LOCKING,
  OPT_SOCKET,                  OPT_UPDATE_LOG,
  OPT_BIN_LOG,                 OPT_SKIP_RESOLVE,
  OPT_SKIP_NETWORKING,         OPT_BIN_LOG_INDEX,
  OPT_BIND_ADDRESS,            OPT_PID_FILE,
  OPT_SKIP_PRIOR,              OPT_BIG_TABLES,
  OPT_STANDALONE,              OPT_ONE_THREAD,
  OPT_CONSOLE,                 OPT_LOW_PRIORITY_UPDATES,
  OPT_SKIP_HOST_CACHE,         OPT_SHORT_LOG_FORMAT,
  OPT_FLUSH,                   OPT_SAFE,
  OPT_BOOTSTRAP,               OPT_SKIP_SHOW_DB,
  OPT_STORAGE_ENGINE,          OPT_INIT_FILE,
  OPT_DELAY_KEY_WRITE_ALL,     OPT_SLOW_QUERY_LOG,
  OPT_DELAY_KEY_WRITE,	       OPT_CHARSETS_DIR,
  OPT_BDB_HOME,                OPT_BDB_LOG,
  OPT_BDB_TMP,                 OPT_BDB_SYNC,
  OPT_BDB_LOCK,                OPT_BDB,
  OPT_BDB_NO_RECOVER,          OPT_BDB_SHARED,
  OPT_BDB_DATA_DIRECT,         OPT_BDB_LOG_DIRECT,
  OPT_MASTER_HOST,             OPT_MASTER_USER,
  OPT_MASTER_PASSWORD,         OPT_MASTER_PORT,
  OPT_MASTER_INFO_FILE,        OPT_MASTER_CONNECT_RETRY,
  OPT_MASTER_RETRY_COUNT,      OPT_LOG_TC, OPT_LOG_TC_SIZE,
  OPT_MASTER_SSL,              OPT_MASTER_SSL_KEY,
  OPT_MASTER_SSL_CERT,         OPT_MASTER_SSL_CAPATH,
  OPT_MASTER_SSL_CIPHER,       OPT_MASTER_SSL_CA,
  OPT_SQL_BIN_UPDATE_SAME,     OPT_REPLICATE_DO_DB,
  OPT_REPLICATE_IGNORE_DB,     OPT_LOG_SLAVE_UPDATES,
  OPT_BINLOG_DO_DB,            OPT_BINLOG_IGNORE_DB,
  OPT_BINLOG_FORMAT,
#ifndef DBUG_OFF
  OPT_BINLOG_SHOW_XID,
#endif
  OPT_BINLOG_ROWS_EVENT_MAX_SIZE, 
  OPT_WANT_CORE,               OPT_CONCURRENT_INSERT,
  OPT_MEMLOCK,                 OPT_MYISAM_RECOVER,
  OPT_REPLICATE_REWRITE_DB,    OPT_SERVER_ID,
  OPT_SKIP_SLAVE_START,        OPT_SKIP_INNOBASE,
  OPT_SAFEMALLOC_MEM_LIMIT,    OPT_REPLICATE_DO_TABLE,
  OPT_REPLICATE_IGNORE_TABLE,  OPT_REPLICATE_WILD_DO_TABLE,
  OPT_REPLICATE_WILD_IGNORE_TABLE, OPT_REPLICATE_SAME_SERVER_ID,
  OPT_DISCONNECT_SLAVE_EVENT_COUNT, OPT_TC_HEURISTIC_RECOVER,
  OPT_ABORT_SLAVE_EVENT_COUNT,
  OPT_INNODB_DATA_HOME_DIR,
  OPT_INNODB_DATA_FILE_PATH,
  OPT_INNODB_LOG_GROUP_HOME_DIR,
  OPT_INNODB_LOG_ARCH_DIR,
  OPT_INNODB_LOG_ARCHIVE,
  OPT_INNODB_FLUSH_LOG_AT_TRX_COMMIT,
  OPT_INNODB_FLUSH_METHOD,
  OPT_INNODB_DOUBLEWRITE,
  OPT_INNODB_CHECKSUMS,
  OPT_INNODB_FAST_SHUTDOWN,
  OPT_INNODB_FILE_PER_TABLE, OPT_CRASH_BINLOG_INNODB,
  OPT_INNODB_LOCKS_UNSAFE_FOR_BINLOG,
  OPT_LOG_BIN_TRUST_FUNCTION_CREATORS,
  OPT_SAFE_SHOW_DB, OPT_INNODB_SAFE_BINLOG,
  OPT_INNODB, OPT_ISAM,
  OPT_ENGINE_CONDITION_PUSHDOWN, OPT_NDBCLUSTER, OPT_NDB_CONNECTSTRING, 
  OPT_NDB_USE_EXACT_COUNT, OPT_NDB_USE_TRANSACTIONS,
  OPT_NDB_FORCE_SEND, OPT_NDB_AUTOINCREMENT_PREFETCH_SZ,
  OPT_NDB_SHM, OPT_NDB_OPTIMIZED_NODE_SELECTION, OPT_NDB_CACHE_CHECK_TIME,
  OPT_NDB_MGMD, OPT_NDB_NODEID,
  OPT_NDB_DISTRIBUTION,
  OPT_NDB_INDEX_STAT_ENABLE,
  OPT_NDB_EXTRA_LOGGING,
  OPT_NDB_REPORT_THRESH_BINLOG_EPOCH_SLIP,
  OPT_NDB_REPORT_THRESH_BINLOG_MEM_USAGE,
  OPT_NDB_USE_COPYING_ALTER_TABLE,
  OPT_SKIP_SAFEMALLOC,
  OPT_TEMP_POOL, OPT_TX_ISOLATION, OPT_COMPLETION_TYPE,
  OPT_SKIP_STACK_TRACE, OPT_SKIP_SYMLINKS,
  OPT_MAX_BINLOG_DUMP_EVENTS, OPT_SPORADIC_BINLOG_DUMP_FAIL,
  OPT_SAFE_USER_CREATE, OPT_SQL_MODE,
  OPT_HAVE_NAMED_PIPE,
  OPT_DO_PSTACK, OPT_EVENT_SCHEDULER, OPT_REPORT_HOST,
  OPT_REPORT_USER, OPT_REPORT_PASSWORD, OPT_REPORT_PORT,
  OPT_SHOW_SLAVE_AUTH_INFO,
  OPT_SLAVE_LOAD_TMPDIR, OPT_NO_MIX_TYPE,
  OPT_RPL_RECOVERY_RANK,OPT_INIT_RPL_ROLE,
  OPT_RELAY_LOG, OPT_RELAY_LOG_INDEX, OPT_RELAY_LOG_INFO_FILE,
  OPT_SLAVE_SKIP_ERRORS, OPT_DES_KEY_FILE, OPT_LOCAL_INFILE,
  OPT_SSL_SSL, OPT_SSL_KEY, OPT_SSL_CERT, OPT_SSL_CA,
  OPT_SSL_CAPATH, OPT_SSL_CIPHER,
  OPT_BACK_LOG, OPT_BINLOG_CACHE_SIZE,
  OPT_CONNECT_TIMEOUT, OPT_DELAYED_INSERT_TIMEOUT,
  OPT_DELAYED_INSERT_LIMIT, OPT_DELAYED_QUEUE_SIZE,
  OPT_FLUSH_TIME, OPT_FT_MIN_WORD_LEN, OPT_FT_BOOLEAN_SYNTAX,
  OPT_FT_MAX_WORD_LEN, OPT_FT_QUERY_EXPANSION_LIMIT, OPT_FT_STOPWORD_FILE,
  OPT_INTERACTIVE_TIMEOUT, OPT_JOIN_BUFF_SIZE,
  OPT_KEY_BUFFER_SIZE, OPT_KEY_CACHE_BLOCK_SIZE,
  OPT_KEY_CACHE_DIVISION_LIMIT, OPT_KEY_CACHE_AGE_THRESHOLD,
  OPT_LONG_QUERY_TIME,
  OPT_LOWER_CASE_TABLE_NAMES, OPT_MAX_ALLOWED_PACKET,
  OPT_MAX_BINLOG_CACHE_SIZE, OPT_MAX_BINLOG_SIZE,
  OPT_MAX_CONNECTIONS, OPT_MAX_CONNECT_ERRORS,
  OPT_MAX_DELAYED_THREADS, OPT_MAX_HEP_TABLE_SIZE,
  OPT_MAX_JOIN_SIZE, OPT_MAX_PREPARED_STMT_COUNT,
  OPT_MAX_RELAY_LOG_SIZE, OPT_MAX_SORT_LENGTH,
  OPT_MAX_SEEKS_FOR_KEY, OPT_MAX_TMP_TABLES, OPT_MAX_USER_CONNECTIONS,
  OPT_MAX_LENGTH_FOR_SORT_DATA,
  OPT_MAX_WRITE_LOCK_COUNT, OPT_BULK_INSERT_BUFFER_SIZE,
  OPT_MAX_ERROR_COUNT, OPT_MULTI_RANGE_COUNT, OPT_MYISAM_DATA_POINTER_SIZE,
  OPT_MYISAM_BLOCK_SIZE, OPT_MYISAM_MAX_EXTRA_SORT_FILE_SIZE,
  OPT_MYISAM_MAX_SORT_FILE_SIZE, OPT_MYISAM_SORT_BUFFER_SIZE,
  OPT_MYISAM_USE_MMAP,
  OPT_MYISAM_STATS_METHOD,
  OPT_NET_BUFFER_LENGTH, OPT_NET_RETRY_COUNT,
  OPT_NET_READ_TIMEOUT, OPT_NET_WRITE_TIMEOUT,
  OPT_OPEN_FILES_LIMIT,
  OPT_PRELOAD_BUFFER_SIZE,
  OPT_QUERY_CACHE_LIMIT, OPT_QUERY_CACHE_MIN_RES_UNIT, OPT_QUERY_CACHE_SIZE,
  OPT_QUERY_CACHE_TYPE, OPT_QUERY_CACHE_WLOCK_INVALIDATE, OPT_RECORD_BUFFER,
  OPT_RECORD_RND_BUFFER, OPT_DIV_PRECINCREMENT, OPT_RELAY_LOG_SPACE_LIMIT,
  OPT_RELAY_LOG_PURGE,
  OPT_SLAVE_NET_TIMEOUT, OPT_SLAVE_COMPRESSED_PROTOCOL, OPT_SLOW_LAUNCH_TIME,
  OPT_SLAVE_TRANS_RETRIES, OPT_READONLY, OPT_DEBUGGING,
  OPT_SORT_BUFFER, OPT_TABLE_OPEN_CACHE, OPT_TABLE_DEF_CACHE,
  OPT_THREAD_CONCURRENCY, OPT_THREAD_CACHE_SIZE,
  OPT_TMP_TABLE_SIZE, OPT_THREAD_STACK,
  OPT_WAIT_TIMEOUT, OPT_MYISAM_REPAIR_THREADS,
  OPT_INNODB_MIRRORED_LOG_GROUPS,
  OPT_INNODB_LOG_FILES_IN_GROUP,
  OPT_INNODB_LOG_FILE_SIZE,
  OPT_INNODB_LOG_BUFFER_SIZE,
  OPT_INNODB_BUFFER_POOL_SIZE,
  OPT_INNODB_BUFFER_POOL_AWE_MEM_MB,
  OPT_INNODB_ADDITIONAL_MEM_POOL_SIZE,
  OPT_INNODB_MAX_PURGE_LAG,
  OPT_INNODB_FILE_IO_THREADS,
  OPT_INNODB_LOCK_WAIT_TIMEOUT,
  OPT_INNODB_THREAD_CONCURRENCY,
  OPT_INNODB_COMMIT_CONCURRENCY,
  OPT_INNODB_FORCE_RECOVERY,
  OPT_INNODB_STATUS_FILE,
  OPT_INNODB_MAX_DIRTY_PAGES_PCT,
  OPT_INNODB_TABLE_LOCKS,
  OPT_INNODB_SUPPORT_XA,
  OPT_INNODB_OPEN_FILES,
  OPT_INNODB_AUTOEXTEND_INCREMENT,
  OPT_INNODB_SYNC_SPIN_LOOPS,
  OPT_INNODB_CONCURRENCY_TICKETS,
  OPT_INNODB_THREAD_SLEEP_DELAY,
  OPT_INNODB_STATS_ON_METADATA,
  OPT_BDB_CACHE_SIZE,
  OPT_BDB_CACHE_PARTS,
  OPT_BDB_LOG_BUFFER_SIZE,
  OPT_BDB_MAX_LOCK,
  OPT_BDB_REGION_SIZE,
  OPT_ERROR_LOG_FILE,
  OPT_DEFAULT_WEEK_FORMAT,
  OPT_RANGE_ALLOC_BLOCK_SIZE, OPT_ALLOW_SUSPICIOUS_UDFS,
  OPT_QUERY_ALLOC_BLOCK_SIZE, OPT_QUERY_PREALLOC_SIZE,
  OPT_TRANS_ALLOC_BLOCK_SIZE, OPT_TRANS_PREALLOC_SIZE,
  OPT_SYNC_FRM, OPT_SYNC_BINLOG,
  OPT_SYNC_REPLICATION,
  OPT_SYNC_REPLICATION_SLAVE_ID,
  OPT_SYNC_REPLICATION_TIMEOUT,
  OPT_BDB_NOSYNC,
  OPT_ENABLE_SHARED_MEMORY,
  OPT_SHARED_MEMORY_BASE_NAME,
  OPT_OLD_PASSWORDS,
  OPT_OLD_ALTER_TABLE,
  OPT_EXPIRE_LOGS_DAYS,
  OPT_GROUP_CONCAT_MAX_LEN,
  OPT_DEFAULT_COLLATION,
  OPT_CHARACTER_SET_CLIENT_HANDSHAKE,
  OPT_CHARACTER_SET_FILESYSTEM,
  OPT_LC_TIME_NAMES,
  OPT_INIT_CONNECT,
  OPT_INIT_SLAVE,
  OPT_SECURE_AUTH,
  OPT_DATE_FORMAT,
  OPT_TIME_FORMAT,
  OPT_DATETIME_FORMAT,
  OPT_LOG_QUERIES_NOT_USING_INDEXES,
  OPT_DEFAULT_TIME_ZONE,
  OPT_SYSDATE_IS_NOW,
  OPT_OPTIMIZER_SEARCH_DEPTH,
  OPT_OPTIMIZER_PRUNE_LEVEL,
  OPT_UPDATABLE_VIEWS_WITH_LIMIT,
  OPT_SP_AUTOMATIC_PRIVILEGES,
  OPT_MAX_SP_RECURSION_DEPTH,
  OPT_AUTO_INCREMENT, OPT_AUTO_INCREMENT_OFFSET,
  OPT_ENABLE_LARGE_PAGES,
  OPT_TIMED_MUTEXES,
  OPT_OLD_STYLE_USER_LIMITS,
  OPT_LOG_SLOW_ADMIN_STATEMENTS,
  OPT_TABLE_LOCK_WAIT_TIMEOUT,
  OPT_PLUGIN_DIR,
  OPT_LOG_OUTPUT,
  OPT_PORT_OPEN_TIMEOUT,
  OPT_GENERAL_LOG,
  OPT_SLOW_LOG,
  OPT_MERGE,
<<<<<<< HEAD
  OPT_THREAD_HANDLING,
=======
  OPT_PROFILING,
>>>>>>> 9dd7812f
  OPT_INNODB_ROLLBACK_ON_TIMEOUT,
  OPT_SECURE_FILE_PRIV,
  OPT_OLD_MODE
};


#define LONG_TIMEOUT ((ulong) 3600L*24L*365L)

struct my_option my_long_options[] =
{
  {"help", '?', "Display this help and exit.", 
   (gptr*) &opt_help, (gptr*) &opt_help, 0, GET_BOOL, NO_ARG, 0, 0, 0, 0,
   0, 0},
#ifdef HAVE_REPLICATION
  {"abort-slave-event-count", OPT_ABORT_SLAVE_EVENT_COUNT,
   "Option used by mysql-test for debugging and testing of replication.",
   (gptr*) &abort_slave_event_count,  (gptr*) &abort_slave_event_count,
   0, GET_INT, REQUIRED_ARG, 0, 0, 0, 0, 0, 0},
#endif /* HAVE_REPLICATION */
  {"allow-suspicious-udfs", OPT_ALLOW_SUSPICIOUS_UDFS,
   "Allows use of UDFs consisting of only one symbol xxx() "
   "without corresponding xxx_init() or xxx_deinit(). That also means "
   "that one can load any function from any library, for example exit() "
   "from libc.so",
   (gptr*) &opt_allow_suspicious_udfs, (gptr*) &opt_allow_suspicious_udfs,
   0, GET_BOOL, NO_ARG, 0, 0, 0, 0, 0, 0},
  {"ansi", 'a', "Use ANSI SQL syntax instead of MySQL syntax. This mode will also set transaction isolation level 'serializable'.", 0, 0, 0,
   GET_NO_ARG, NO_ARG, 0, 0, 0, 0, 0, 0},
  {"auto-increment-increment", OPT_AUTO_INCREMENT,
   "Auto-increment columns are incremented by this",
   (gptr*) &global_system_variables.auto_increment_increment,
   (gptr*) &max_system_variables.auto_increment_increment, 0, GET_ULONG,
   OPT_ARG, 1, 1, 65535, 0, 1, 0 },
  {"auto-increment-offset", OPT_AUTO_INCREMENT_OFFSET,
   "Offset added to Auto-increment columns. Used when auto-increment-increment != 1",
   (gptr*) &global_system_variables.auto_increment_offset,
   (gptr*) &max_system_variables.auto_increment_offset, 0, GET_ULONG, OPT_ARG,
   1, 1, 65535, 0, 1, 0 },
  {"automatic-sp-privileges", OPT_SP_AUTOMATIC_PRIVILEGES,
   "Creating and dropping stored procedures alters ACLs. Disable with --skip-automatic-sp-privileges.",
   (gptr*) &sp_automatic_privileges, (gptr*) &sp_automatic_privileges,
   0, GET_BOOL, NO_ARG, 1, 0, 0, 0, 0, 0},
  {"basedir", 'b',
   "Path to installation directory. All paths are usually resolved relative to this.",
   (gptr*) &mysql_home_ptr, (gptr*) &mysql_home_ptr, 0, GET_STR, REQUIRED_ARG,
   0, 0, 0, 0, 0, 0},
  {"big-tables", OPT_BIG_TABLES,
   "Allow big result sets by saving all temporary sets on file (Solves most 'table full' errors).",
   0, 0, 0, GET_NO_ARG, NO_ARG, 0, 0, 0, 0, 0, 0},
  {"bind-address", OPT_BIND_ADDRESS, "IP address to bind to.",
   (gptr*) &my_bind_addr_str, (gptr*) &my_bind_addr_str, 0, GET_STR,
   REQUIRED_ARG, 0, 0, 0, 0, 0, 0},
  {"binlog_format", OPT_BINLOG_FORMAT,
   "Does not have any effect without '--log-bin'. "
   "Tell the master the form of binary logging to use: either 'row' for "
   "row-based binary logging, or 'statement' for statement-based binary "
   "logging, or 'mixed'. 'mixed' is statement-based binary logging except "
   "for those statements where only row-based is correct: those which "
   "involve user-defined functions (i.e. UDFs) or the UUID() function; for "
   "those, row-based binary logging is automatically used. "
#ifdef HAVE_NDB_BINLOG
   "If ndbcluster is enabled and binlog_format is `mixed', the format switches"
   " to 'row' and back implicitly per each query accessing a NDB table."
#endif
   ,(gptr*) &opt_binlog_format, (gptr*) &opt_binlog_format,
   0, GET_STR, REQUIRED_ARG, BINLOG_FORMAT_MIXED, BINLOG_FORMAT_STMT,
   BINLOG_FORMAT_MIXED, 0, 0, 0},
  {"binlog-do-db", OPT_BINLOG_DO_DB,
   "Tells the master it should log updates for the specified database, and exclude all others not explicitly mentioned.",
   0, 0, 0, GET_STR, REQUIRED_ARG, 0, 0, 0, 0, 0, 0},
  {"binlog-ignore-db", OPT_BINLOG_IGNORE_DB,
   "Tells the master that updates to the given database should not be logged tothe binary log.",
   0, 0, 0, GET_STR, REQUIRED_ARG, 0, 0, 0, 0, 0, 0},
  {"binlog-row-event-max-size", OPT_BINLOG_ROWS_EVENT_MAX_SIZE,
   "The maximum size of a row-based binary log event in bytes. Rows will be "
   "grouped into events smaller than this size if possible. "
   "The value has to be a multiple of 256.",
   (gptr*) &opt_binlog_rows_event_max_size, 
   (gptr*) &opt_binlog_rows_event_max_size, 0, 
   GET_ULONG, REQUIRED_ARG, 
   /* def_value */ 1024, /* min_value */  256, /* max_value */ ULONG_MAX, 
   /* sub_size */     0, /* block_size */ 256, 
   /* app_type */ 0
  },
#ifndef DISABLE_GRANT_OPTIONS
  {"bootstrap", OPT_BOOTSTRAP, "Used by mysql installation scripts.", 0, 0, 0,
   GET_NO_ARG, NO_ARG, 0, 0, 0, 0, 0, 0},
#endif
  {"character-set-client-handshake", OPT_CHARACTER_SET_CLIENT_HANDSHAKE,
   "Don't ignore client side character set value sent during handshake.",
   (gptr*) &opt_character_set_client_handshake,
   (gptr*) &opt_character_set_client_handshake,
    0, GET_BOOL, NO_ARG, 1, 0, 0, 0, 0, 0},
  {"character-set-filesystem", OPT_CHARACTER_SET_FILESYSTEM,
   "Set the filesystem character set.",
   (gptr*) &character_set_filesystem_name,
   (gptr*) &character_set_filesystem_name,
   0, GET_STR, REQUIRED_ARG, 0, 0, 0, 0, 0, 0 },
  {"character-set-server", 'C', "Set the default character set.",
   (gptr*) &default_character_set_name, (gptr*) &default_character_set_name,
   0, GET_STR, REQUIRED_ARG, 0, 0, 0, 0, 0, 0 },
  {"character-sets-dir", OPT_CHARSETS_DIR,
   "Directory where character sets are.", (gptr*) &charsets_dir,
   (gptr*) &charsets_dir, 0, GET_STR, REQUIRED_ARG, 0, 0, 0, 0, 0, 0},
  {"chroot", 'r', "Chroot mysqld daemon during startup.",
   (gptr*) &mysqld_chroot, (gptr*) &mysqld_chroot, 0, GET_STR, REQUIRED_ARG,
   0, 0, 0, 0, 0, 0},
  {"collation-server", OPT_DEFAULT_COLLATION, "Set the default collation.",
   (gptr*) &default_collation_name, (gptr*) &default_collation_name,
   0, GET_STR, REQUIRED_ARG, 0, 0, 0, 0, 0, 0 },
  {"completion-type", OPT_COMPLETION_TYPE, "Default completion type.",
   (gptr*) &global_system_variables.completion_type,
   (gptr*) &max_system_variables.completion_type, 0, GET_ULONG,
   REQUIRED_ARG, 0, 0, 2, 0, 1, 0},
  {"concurrent-insert", OPT_CONCURRENT_INSERT,
   "Use concurrent insert with MyISAM. Disable with --concurrent-insert=0",
   (gptr*) &myisam_concurrent_insert, (gptr*) &myisam_concurrent_insert,
   0, GET_LONG, OPT_ARG, 1, 0, 2, 0, 0, 0},
  {"console", OPT_CONSOLE, "Write error output on screen; Don't remove the console window on windows.",
   (gptr*) &opt_console, (gptr*) &opt_console, 0, GET_BOOL, NO_ARG, 0, 0, 0,
   0, 0, 0},
  {"core-file", OPT_WANT_CORE, "Write core on errors.", 0, 0, 0, GET_NO_ARG,
   NO_ARG, 0, 0, 0, 0, 0, 0},
  {"datadir", 'h', "Path to the database root.", (gptr*) &mysql_data_home,
   (gptr*) &mysql_data_home, 0, GET_STR, REQUIRED_ARG, 0, 0, 0, 0, 0, 0},
#ifndef DBUG_OFF
  {"debug", '#', "Debug log.", (gptr*) &default_dbug_option,
   (gptr*) &default_dbug_option, 0, GET_STR, OPT_ARG, 0, 0, 0, 0, 0, 0},
#endif
  {"default-character-set", 'C', "Set the default character set (deprecated option, use --character-set-server instead).",
   (gptr*) &default_character_set_name, (gptr*) &default_character_set_name,
   0, GET_STR, REQUIRED_ARG, 0, 0, 0, 0, 0, 0 },
  {"default-collation", OPT_DEFAULT_COLLATION, "Set the default collation (deprecated option, use --collation-server instead).",
   (gptr*) &default_collation_name, (gptr*) &default_collation_name,
   0, GET_STR, REQUIRED_ARG, 0, 0, 0, 0, 0, 0 },
  {"default-storage-engine", OPT_STORAGE_ENGINE,
   "Set the default storage engine (table type) for tables.",
   (gptr*)&default_storage_engine_str, (gptr*)&default_storage_engine_str,
   0, GET_STR, REQUIRED_ARG, 0, 0, 0, 0, 0, 0},
  {"default-table-type", OPT_STORAGE_ENGINE,
   "(deprecated) Use --default-storage-engine.",
   (gptr*)&default_storage_engine_str, (gptr*)&default_storage_engine_str,
   0, GET_STR, REQUIRED_ARG, 0, 0, 0, 0, 0, 0},
  {"default-time-zone", OPT_DEFAULT_TIME_ZONE, "Set the default time zone.",
   (gptr*) &default_tz_name, (gptr*) &default_tz_name,
   0, GET_STR, REQUIRED_ARG, 0, 0, 0, 0, 0, 0 },
  {"delay-key-write", OPT_DELAY_KEY_WRITE, "Type of DELAY_KEY_WRITE.",
   0,0,0, GET_STR, OPT_ARG, 0, 0, 0, 0, 0, 0},
  {"delay-key-write-for-all-tables", OPT_DELAY_KEY_WRITE_ALL,
   "Don't flush key buffers between writes for any MyISAM table (Deprecated option, use --delay-key-write=all instead).",
   0, 0, 0, GET_NO_ARG, NO_ARG, 0, 0, 0, 0, 0, 0},
#ifdef HAVE_OPENSSL
  {"des-key-file", OPT_DES_KEY_FILE,
   "Load keys for des_encrypt() and des_encrypt from given file.",
   (gptr*) &des_key_file, (gptr*) &des_key_file, 0, GET_STR, REQUIRED_ARG,
   0, 0, 0, 0, 0, 0},
#endif /* HAVE_OPENSSL */
#ifdef HAVE_REPLICATION
  {"disconnect-slave-event-count", OPT_DISCONNECT_SLAVE_EVENT_COUNT,
   "Option used by mysql-test for debugging and testing of replication.",
   (gptr*) &disconnect_slave_event_count,
   (gptr*) &disconnect_slave_event_count, 0, GET_INT, REQUIRED_ARG, 0, 0, 0,
   0, 0, 0},
#endif /* HAVE_REPLICATION */
  {"enable-locking", OPT_ENABLE_LOCK,
   "Deprecated option, use --external-locking instead.",
   (gptr*) &opt_external_locking, (gptr*) &opt_external_locking,
   0, GET_BOOL, NO_ARG, 0, 0, 0, 0, 0, 0},
#ifdef __NT__
  {"enable-named-pipe", OPT_HAVE_NAMED_PIPE, "Enable the named pipe (NT).",
   (gptr*) &opt_enable_named_pipe, (gptr*) &opt_enable_named_pipe, 0, GET_BOOL,
   NO_ARG, 0, 0, 0, 0, 0, 0},
#endif
  {"enable-pstack", OPT_DO_PSTACK, "Print a symbolic stack trace on failure.",
   (gptr*) &opt_do_pstack, (gptr*) &opt_do_pstack, 0, GET_BOOL, NO_ARG, 0, 0,
   0, 0, 0, 0},
  {"engine-condition-pushdown",
   OPT_ENGINE_CONDITION_PUSHDOWN,
   "Push supported query conditions to the storage engine.",
   (gptr*) &global_system_variables.engine_condition_pushdown,
   (gptr*) &global_system_variables.engine_condition_pushdown,
   0, GET_BOOL, NO_ARG, 1, 0, 0, 0, 0, 0},
  /* See how it's handled in get_one_option() */
  {"event-scheduler", OPT_EVENT_SCHEDULER, "Enable/disable the event scheduler.",
   NULL,  NULL, 0, GET_STR, OPT_ARG, 0, 0, 0, 0, 0, 0},
  {"exit-info", 'T', "Used for debugging;  Use at your own risk!", 0, 0, 0,
   GET_LONG, OPT_ARG, 0, 0, 0, 0, 0, 0},
  {"external-locking", OPT_USE_LOCKING, "Use system (external) locking (disabled by default).  With this option enabled you can run myisamchk to test (not repair) tables while the MySQL server is running. Disable with --skip-external-locking.",
   (gptr*) &opt_external_locking, (gptr*) &opt_external_locking,
   0, GET_BOOL, NO_ARG, 0, 0, 0, 0, 0, 0},
  {"flush", OPT_FLUSH, "Flush tables to disk between SQL commands.", 0, 0, 0,
   GET_NO_ARG, NO_ARG, 0, 0, 0, 0, 0, 0},
  /* We must always support the next option to make scripts like mysqltest
     easier to do */
  {"gdb", OPT_DEBUGGING,
   "Set up signals usable for debugging",
   (gptr*) &opt_debugging, (gptr*) &opt_debugging,
   0, GET_BOOL, NO_ARG, 0, 0, 0, 0, 0, 0},
  {"general-log", OPT_GENERAL_LOG,
   "Enable|disable general log", (gptr*) &opt_log,
   (gptr*) &opt_log, 0, GET_BOOL, OPT_ARG, 0, 0, 0, 0, 0, 0},
#ifdef HAVE_LARGE_PAGES
  {"large-pages", OPT_ENABLE_LARGE_PAGES, "Enable support for large pages. \
Disable with --skip-large-pages.",
   (gptr*) &opt_large_pages, (gptr*) &opt_large_pages, 0, GET_BOOL, NO_ARG, 0, 0, 0,
   0, 0, 0},
#endif
  {"init-connect", OPT_INIT_CONNECT, "Command(s) that are executed for each new connection",
   (gptr*) &opt_init_connect, (gptr*) &opt_init_connect, 0, GET_STR_ALLOC,
   REQUIRED_ARG, 0, 0, 0, 0, 0, 0},
#ifndef DISABLE_GRANT_OPTIONS
  {"init-file", OPT_INIT_FILE, "Read SQL commands from this file at startup.",
   (gptr*) &opt_init_file, (gptr*) &opt_init_file, 0, GET_STR, REQUIRED_ARG,
   0, 0, 0, 0, 0, 0},
#endif
  {"init-rpl-role", OPT_INIT_RPL_ROLE, "Set the replication role.", 0, 0, 0,
   GET_STR, REQUIRED_ARG, 0, 0, 0, 0, 0, 0},
  {"init-slave", OPT_INIT_SLAVE, "Command(s) that are executed when a slave connects to this master",
   (gptr*) &opt_init_slave, (gptr*) &opt_init_slave, 0, GET_STR_ALLOC,
   REQUIRED_ARG, 0, 0, 0, 0, 0, 0},
  {"innodb", OPT_INNODB, "Enable InnoDB (if this version of MySQL supports it). \
Disable with --skip-innodb (will save memory).",
   (gptr*) &opt_innodb, (gptr*) &opt_innodb, 0, GET_BOOL, NO_ARG, OPT_INNODB_DEFAULT, 0, 0,
   0, 0, 0},
#ifdef WITH_INNOBASE_STORAGE_ENGINE
  {"innodb_checksums", OPT_INNODB_CHECKSUMS, "Enable InnoDB checksums validation (enabled by default). \
Disable with --skip-innodb-checksums.", (gptr*) &innobase_use_checksums,
   (gptr*) &innobase_use_checksums, 0, GET_BOOL, NO_ARG, 1, 0, 0, 0, 0, 0},
#endif
  {"innodb_data_file_path", OPT_INNODB_DATA_FILE_PATH,
   "Path to individual files and their sizes.",
   0, 0, 0, GET_STR, REQUIRED_ARG, 0, 0, 0, 0, 0, 0},
#ifdef WITH_INNOBASE_STORAGE_ENGINE
  {"innodb_data_home_dir", OPT_INNODB_DATA_HOME_DIR,
   "The common part for InnoDB table spaces.", (gptr*) &innobase_data_home_dir,
   (gptr*) &innobase_data_home_dir, 0, GET_STR, REQUIRED_ARG, 0, 0, 0, 0, 0,
   0},
  {"innodb_doublewrite", OPT_INNODB_DOUBLEWRITE, "Enable InnoDB doublewrite buffer (enabled by default). \
Disable with --skip-innodb-doublewrite.", (gptr*) &innobase_use_doublewrite,
   (gptr*) &innobase_use_doublewrite, 0, GET_BOOL, NO_ARG, 1, 0, 0, 0, 0, 0},
  {"innodb_fast_shutdown", OPT_INNODB_FAST_SHUTDOWN,
   "Speeds up the shutdown process of the InnoDB storage engine. Possible "
   "values are 0, 1 (faster)"
   /*
     NetWare can't close unclosed files, can't automatically kill remaining
     threads, etc, so on this OS we disable the crash-like InnoDB shutdown.
   */
#ifndef __NETWARE__
   " or 2 (fastest - crash-like)"
#endif
   ".",
   (gptr*) &innobase_fast_shutdown,
   (gptr*) &innobase_fast_shutdown, 0, GET_ULONG, OPT_ARG, 1, 0,
   IF_NETWARE(1,2), 0, 0, 0},
  {"innodb_file_per_table", OPT_INNODB_FILE_PER_TABLE,
   "Stores each InnoDB table to an .ibd file in the database dir.",
   (gptr*) &innobase_file_per_table,
   (gptr*) &innobase_file_per_table, 0, GET_BOOL, NO_ARG, 0, 0, 0, 0, 0, 0},
  {"innodb_flush_log_at_trx_commit", OPT_INNODB_FLUSH_LOG_AT_TRX_COMMIT,
   "Set to 0 (write and flush once per second), 1 (write and flush at each commit) or 2 (write at commit, flush once per second).",
   (gptr*) &srv_flush_log_at_trx_commit,
   (gptr*) &srv_flush_log_at_trx_commit,
   0, GET_ULONG, OPT_ARG,  1, 0, 2, 0, 0, 0},
  {"innodb_flush_method", OPT_INNODB_FLUSH_METHOD,
   "With which method to flush data.", (gptr*) &innobase_unix_file_flush_method,
   (gptr*) &innobase_unix_file_flush_method, 0, GET_STR, REQUIRED_ARG, 0, 0, 0,
   0, 0, 0},
  {"innodb_locks_unsafe_for_binlog", OPT_INNODB_LOCKS_UNSAFE_FOR_BINLOG,
   "Force InnoDB to not use next-key locking, to use only row-level locking.",
   (gptr*) &innobase_locks_unsafe_for_binlog,
   (gptr*) &innobase_locks_unsafe_for_binlog, 0, GET_BOOL, NO_ARG, 0, 0, 0, 0, 0, 0},
  {"innodb_log_arch_dir", OPT_INNODB_LOG_ARCH_DIR,
   "Where full logs should be archived.", (gptr*) &innobase_log_arch_dir,
   (gptr*) &innobase_log_arch_dir, 0, GET_STR, REQUIRED_ARG, 0, 0, 0, 0, 0, 0},
  {"innodb_log_archive", OPT_INNODB_LOG_ARCHIVE,
   "Set to 1 if you want to have logs archived.", 0, 0, 0, GET_LONG, OPT_ARG,
   0, 0, 0, 0, 0, 0},
  {"innodb_log_group_home_dir", OPT_INNODB_LOG_GROUP_HOME_DIR,
   "Path to InnoDB log files.", (gptr*) &innobase_log_group_home_dir,
   (gptr*) &innobase_log_group_home_dir, 0, GET_STR, REQUIRED_ARG, 0, 0, 0, 0,
   0, 0},
  {"innodb_max_dirty_pages_pct", OPT_INNODB_MAX_DIRTY_PAGES_PCT,
   "Percentage of dirty pages allowed in bufferpool.", (gptr*) &srv_max_buf_pool_modified_pct,
   (gptr*) &srv_max_buf_pool_modified_pct, 0, GET_ULONG, REQUIRED_ARG, 90, 0, 100, 0, 0, 0},
  {"innodb_max_purge_lag", OPT_INNODB_MAX_PURGE_LAG,
   "Desired maximum length of the purge queue (0 = no limit)",
   (gptr*) &srv_max_purge_lag,
   (gptr*) &srv_max_purge_lag, 0, GET_LONG, REQUIRED_ARG, 0, 0, ~0L,
   0, 1L, 0},
  {"innodb_rollback_on_timeout", OPT_INNODB_ROLLBACK_ON_TIMEOUT,
   "Roll back the complete transaction on lock wait timeout, for 4.x compatibility (disabled by default)",
   (gptr*) &innobase_rollback_on_timeout, (gptr*) &innobase_rollback_on_timeout,
   0, GET_BOOL, OPT_ARG, 0, 0, 0, 0, 0, 0},
  {"innodb_status_file", OPT_INNODB_STATUS_FILE,
   "Enable SHOW INNODB STATUS output in the innodb_status.<pid> file",
   (gptr*) &innobase_create_status_file, (gptr*) &innobase_create_status_file,
   0, GET_BOOL, OPT_ARG, 0, 0, 0, 0, 0, 0},
  {"innodb_stats_on_metadata", OPT_INNODB_STATS_ON_METADATA,
   "Enable statistics gathering for metadata commands such as SHOW TABLE STATUS (on by default)",
   (gptr*) &innobase_stats_on_metadata, (gptr*) &innobase_stats_on_metadata,
   0, GET_BOOL, NO_ARG, 1, 0, 0, 0, 0, 0},
  {"innodb_support_xa", OPT_INNODB_SUPPORT_XA,
   "Enable InnoDB support for the XA two-phase commit",
   (gptr*) &global_system_variables.innodb_support_xa,
   (gptr*) &global_system_variables.innodb_support_xa,
   0, GET_BOOL, OPT_ARG, 1, 0, 0, 0, 0, 0},
  {"innodb_table_locks", OPT_INNODB_TABLE_LOCKS,
   "Enable InnoDB locking in LOCK TABLES",
   (gptr*) &global_system_variables.innodb_table_locks,
   (gptr*) &global_system_variables.innodb_table_locks,
   0, GET_BOOL, OPT_ARG, 1, 0, 0, 0, 0, 0},
#endif /* End WITH_INNOBASE_STORAGE_ENGINE */
   {"language", 'L',
   "Client error messages in given language. May be given as a full path.",
   (gptr*) &language_ptr, (gptr*) &language_ptr, 0, GET_STR, REQUIRED_ARG,
   0, 0, 0, 0, 0, 0},
  {"lc-time-names", OPT_LC_TIME_NAMES,
   "Set the language used for the month names and the days of the week.",
   (gptr*) &lc_time_names_name,
   (gptr*) &lc_time_names_name,
   0, GET_STR, REQUIRED_ARG, 0, 0, 0, 0, 0, 0 },
  {"local-infile", OPT_LOCAL_INFILE,
   "Enable/disable LOAD DATA LOCAL INFILE (takes values 1|0).",
   (gptr*) &opt_local_infile,
   (gptr*) &opt_local_infile, 0, GET_BOOL, OPT_ARG,
   1, 0, 0, 0, 0, 0},
  {"log", 'l', "Log connections and queries to file.", (gptr*) &opt_logname,
   (gptr*) &opt_logname, 0, GET_STR, OPT_ARG, 0, 0, 0, 0, 0, 0},
  {"log-bin", OPT_BIN_LOG,
   "Log update queries in binary format. Optional (but strongly recommended "
   "to avoid replication problems if server's hostname changes) argument "
   "should be the chosen location for the binary log files.",
   (gptr*) &opt_bin_logname, (gptr*) &opt_bin_logname, 0, GET_STR_ALLOC,
   OPT_ARG, 0, 0, 0, 0, 0, 0},
  {"log-bin-index", OPT_BIN_LOG_INDEX,
   "File that holds the names for last binary log files.",
   (gptr*) &opt_binlog_index_name, (gptr*) &opt_binlog_index_name, 0, GET_STR,
   REQUIRED_ARG, 0, 0, 0, 0, 0, 0},
#ifndef TO_BE_REMOVED_IN_5_1_OR_6_0
  /*
    In 5.0.6 we introduced the below option, then in 5.0.16 we renamed it to
    log-bin-trust-function-creators but kept also the old name for
    compatibility; the behaviour was also changed to apply only to functions
    (and triggers). In a future release this old name could be removed.
  */
  {"log-bin-trust-routine-creators", OPT_LOG_BIN_TRUST_FUNCTION_CREATORS,
   "(deprecated) Use log-bin-trust-function-creators.",
   (gptr*) &trust_function_creators, (gptr*) &trust_function_creators, 0,
   GET_BOOL, NO_ARG, 0, 0, 0, 0, 0, 0},
#endif
  /*
    This option starts with "log-bin" to emphasize that it is specific of
    binary logging.
  */
  {"log-bin-trust-function-creators", OPT_LOG_BIN_TRUST_FUNCTION_CREATORS,
   "If equal to 0 (the default), then when --log-bin is used, creation of "
   "a stored function (or trigger) is allowed only to users having the SUPER privilege "
   "and only if this stored function (trigger) may not break binary logging."
   "Note that if ALL connections to this server ALWAYS use row-based binary "
   "logging, the security issues do not exist and the binary logging cannot "
   "break, so you can safely set this to 1."
   ,(gptr*) &trust_function_creators, (gptr*) &trust_function_creators, 0,
   GET_BOOL, NO_ARG, 0, 0, 0, 0, 0, 0},
  {"log-error", OPT_ERROR_LOG_FILE, "Error log file.",
   (gptr*) &log_error_file_ptr, (gptr*) &log_error_file_ptr, 0, GET_STR,
   OPT_ARG, 0, 0, 0, 0, 0, 0},
  {"log-isam", OPT_ISAM_LOG, "Log all MyISAM changes to file.",
   (gptr*) &myisam_log_filename, (gptr*) &myisam_log_filename, 0, GET_STR,
   OPT_ARG, 0, 0, 0, 0, 0, 0},
  {"log-long-format", '0',
   "Log some extra information to update log. Please note that this option is deprecated; see --log-short-format option.", 
   0, 0, 0, GET_NO_ARG, NO_ARG, 0, 0, 0, 0, 0, 0},
#ifdef WITH_CSV_STORAGE_ENGINE
  {"log-output", OPT_LOG_OUTPUT,
   "Syntax: log-output[=value[,value...]], where \"value\" could be TABLE, "
   "FILE or NONE.",
   (gptr*) &log_output_str, (gptr*) &log_output_str, 0,
   GET_STR, OPT_ARG, 0, 0, 0, 0, 0, 0},
#endif
  {"log-queries-not-using-indexes", OPT_LOG_QUERIES_NOT_USING_INDEXES,
   "Log queries that are executed without benefit of any index to the slow log if it is open.",
   (gptr*) &opt_log_queries_not_using_indexes, (gptr*) &opt_log_queries_not_using_indexes,
   0, GET_BOOL, NO_ARG, 0, 0, 0, 0, 0, 0},
  {"log-short-format", OPT_SHORT_LOG_FORMAT,
   "Don't log extra information to update and slow-query logs.",
   (gptr*) &opt_short_log_format, (gptr*) &opt_short_log_format,
   0, GET_BOOL, NO_ARG, 0, 0, 0, 0, 0, 0},
  {"log-slave-updates", OPT_LOG_SLAVE_UPDATES,
   "Tells the slave to log the updates from the slave thread to the binary log. You will need to turn it on if you plan to daisy-chain the slaves.",
   (gptr*) &opt_log_slave_updates, (gptr*) &opt_log_slave_updates, 0, GET_BOOL,
   NO_ARG, 0, 0, 0, 0, 0, 0},
  {"log-slow-admin-statements", OPT_LOG_SLOW_ADMIN_STATEMENTS,
   "Log slow OPTIMIZE, ANALYZE, ALTER and other administrative statements to the slow log if it is open.",
   (gptr*) &opt_log_slow_admin_statements,
   (gptr*) &opt_log_slow_admin_statements,
   0, GET_BOOL, NO_ARG, 0, 0, 0, 0, 0, 0},
  {"log-slow-queries", OPT_SLOW_QUERY_LOG,
    "Log slow queries to this log file. Defaults logging to hostname-slow.log file. Must be enabled to activate other slow log options.",
   (gptr*) &opt_slow_logname, (gptr*) &opt_slow_logname, 0, GET_STR, OPT_ARG,
   0, 0, 0, 0, 0, 0},
  {"log-tc", OPT_LOG_TC,
   "Path to transaction coordinator log (used for transactions that affect "
   "more than one storage engine, when binary log is disabled)",
   (gptr*) &opt_tc_log_file, (gptr*) &opt_tc_log_file, 0, GET_STR,
   REQUIRED_ARG, 0, 0, 0, 0, 0, 0},
#ifdef HAVE_MMAP
  {"log-tc-size", OPT_LOG_TC_SIZE, "Size of transaction coordinator log.",
   (gptr*) &opt_tc_log_size, (gptr*) &opt_tc_log_size, 0, GET_ULONG,
   REQUIRED_ARG, TC_LOG_MIN_SIZE, TC_LOG_MIN_SIZE, ~0L, 0, TC_LOG_PAGE_SIZE, 0},
#endif
  {"log-update", OPT_UPDATE_LOG,
   "The update log is deprecated since version 5.0, is replaced by the binary \
log and this option justs turns on --log-bin instead.",
   (gptr*) &opt_update_logname, (gptr*) &opt_update_logname, 0, GET_STR,
   OPT_ARG, 0, 0, 0, 0, 0, 0},
  {"log-warnings", 'W', "Log some not critical warnings to the log file.",
   (gptr*) &global_system_variables.log_warnings,
   (gptr*) &max_system_variables.log_warnings, 0, GET_ULONG, OPT_ARG, 1, 0, 0,
   0, 0, 0},
  {"low-priority-updates", OPT_LOW_PRIORITY_UPDATES,
   "INSERT/DELETE/UPDATE has lower priority than selects.",
   (gptr*) &global_system_variables.low_priority_updates,
   (gptr*) &max_system_variables.low_priority_updates,
   0, GET_BOOL, NO_ARG, 0, 0, 0, 0, 0, 0},
  {"master-connect-retry", OPT_MASTER_CONNECT_RETRY,
   "The number of seconds the slave thread will sleep before retrying to connect to the master in case the master goes down or the connection is lost.",
   (gptr*) &master_connect_retry, (gptr*) &master_connect_retry, 0, GET_UINT,
   REQUIRED_ARG, 60, 0, 0, 0, 0, 0},
  {"master-host", OPT_MASTER_HOST,
   "Master hostname or IP address for replication. If not set, the slave thread will not be started. Note that the setting of master-host will be ignored if there exists a valid master.info file.",
   (gptr*) &master_host, (gptr*) &master_host, 0, GET_STR, REQUIRED_ARG, 0, 0,
   0, 0, 0, 0},
  {"master-info-file", OPT_MASTER_INFO_FILE,
   "The location and name of the file that remembers the master and where the I/O replication \
thread is in the master's binlogs.",
   (gptr*) &master_info_file, (gptr*) &master_info_file, 0, GET_STR,
   REQUIRED_ARG, 0, 0, 0, 0, 0, 0},
  {"master-password", OPT_MASTER_PASSWORD,
   "The password the slave thread will authenticate with when connecting to the master. If not set, an empty password is assumed.The value in master.info will take precedence if it can be read.",
   (gptr*)&master_password, (gptr*)&master_password, 0,
   GET_STR, REQUIRED_ARG, 0, 0, 0, 0, 0, 0},
  {"master-port", OPT_MASTER_PORT,
   "The port the master is listening on. If not set, the compiled setting of MYSQL_PORT is assumed. If you have not tinkered with configure options, this should be 3306. The value in master.info will take precedence if it can be read.",
   (gptr*) &master_port, (gptr*) &master_port, 0, GET_UINT, REQUIRED_ARG,
   MYSQL_PORT, 0, 0, 0, 0, 0},
  {"master-retry-count", OPT_MASTER_RETRY_COUNT,
   "The number of tries the slave will make to connect to the master before giving up.",
   (gptr*) &master_retry_count, (gptr*) &master_retry_count, 0, GET_ULONG,
   REQUIRED_ARG, 3600*24, 0, 0, 0, 0, 0},
  {"master-ssl", OPT_MASTER_SSL,
   "Enable the slave to connect to the master using SSL.",
   (gptr*) &master_ssl, (gptr*) &master_ssl, 0, GET_BOOL, NO_ARG, 0, 0, 0, 0,
   0, 0},
  {"master-ssl-ca", OPT_MASTER_SSL_CA,
   "Master SSL CA file. Only applies if you have enabled master-ssl.",
   (gptr*) &master_ssl_ca, (gptr*) &master_ssl_ca, 0, GET_STR, OPT_ARG,
   0, 0, 0, 0, 0, 0},
  {"master-ssl-capath", OPT_MASTER_SSL_CAPATH,
   "Master SSL CA path. Only applies if you have enabled master-ssl.",
   (gptr*) &master_ssl_capath, (gptr*) &master_ssl_capath, 0, GET_STR, OPT_ARG,
   0, 0, 0, 0, 0, 0},
  {"master-ssl-cert", OPT_MASTER_SSL_CERT,
   "Master SSL certificate file name. Only applies if you have enabled \
master-ssl",
   (gptr*) &master_ssl_cert, (gptr*) &master_ssl_cert, 0, GET_STR, OPT_ARG,
   0, 0, 0, 0, 0, 0},
  {"master-ssl-cipher", OPT_MASTER_SSL_CIPHER,
   "Master SSL cipher. Only applies if you have enabled master-ssl.",
   (gptr*) &master_ssl_cipher, (gptr*) &master_ssl_capath, 0, GET_STR, OPT_ARG,
   0, 0, 0, 0, 0, 0},
  {"master-ssl-key", OPT_MASTER_SSL_KEY,
   "Master SSL keyfile name. Only applies if you have enabled master-ssl.",
   (gptr*) &master_ssl_key, (gptr*) &master_ssl_key, 0, GET_STR, OPT_ARG,
   0, 0, 0, 0, 0, 0},
  {"master-user", OPT_MASTER_USER,
   "The username the slave thread will use for authentication when connecting to the master. The user must have FILE privilege. If the master user is not set, user test is assumed. The value in master.info will take precedence if it can be read.",
   (gptr*) &master_user, (gptr*) &master_user, 0, GET_STR, REQUIRED_ARG, 0, 0,
   0, 0, 0, 0},
#ifdef HAVE_REPLICATION
  {"max-binlog-dump-events", OPT_MAX_BINLOG_DUMP_EVENTS,
   "Option used by mysql-test for debugging and testing of replication.",
   (gptr*) &max_binlog_dump_events, (gptr*) &max_binlog_dump_events, 0,
   GET_INT, REQUIRED_ARG, 0, 0, 0, 0, 0, 0},
#endif /* HAVE_REPLICATION */
  {"memlock", OPT_MEMLOCK, "Lock mysqld in memory.", (gptr*) &locked_in_memory,
   (gptr*) &locked_in_memory, 0, GET_BOOL, NO_ARG, 0, 0, 0, 0, 0, 0},
  {"myisam-recover", OPT_MYISAM_RECOVER,
   "Syntax: myisam-recover[=option[,option...]], where option can be DEFAULT, BACKUP, FORCE or QUICK.",
   (gptr*) &myisam_recover_options_str, (gptr*) &myisam_recover_options_str, 0,
   GET_STR, OPT_ARG, 0, 0, 0, 0, 0, 0},
  {"ndbcluster", OPT_NDBCLUSTER, "Enable NDB Cluster (if this version of MySQL supports it). \
Disable with --skip-ndbcluster (will save memory).",
   (gptr*) &opt_ndbcluster, (gptr*) &opt_ndbcluster, 0, GET_BOOL, NO_ARG,
   OPT_NDBCLUSTER_DEFAULT, 0, 0, 0, 0, 0},
#ifdef WITH_NDBCLUSTER_STORAGE_ENGINE
  {"ndb-connectstring", OPT_NDB_CONNECTSTRING,
   "Connect string for ndbcluster.",
   (gptr*) &opt_ndb_connectstring,
   (gptr*) &opt_ndb_connectstring,
   0, GET_STR, REQUIRED_ARG, 0, 0, 0, 0, 0, 0},
  {"ndb-mgmd-host", OPT_NDB_MGMD,
   "Set host and port for ndb_mgmd. Syntax: hostname[:port]",
   (gptr*) &opt_ndb_mgmd,
   (gptr*) &opt_ndb_mgmd,
   0, GET_STR, REQUIRED_ARG, 0, 0, 0, 0, 0, 0},
  {"ndb-nodeid", OPT_NDB_NODEID,
   "Nodeid for this mysqlserver in the cluster.",
   (gptr*) &opt_ndb_nodeid,
   (gptr*) &opt_ndb_nodeid,
   0, GET_INT, REQUIRED_ARG, 0, 0, 0, 0, 0, 0},
  {"ndb-autoincrement-prefetch-sz", OPT_NDB_AUTOINCREMENT_PREFETCH_SZ,
   "Specify number of autoincrement values that are prefetched.",
   (gptr*) &global_system_variables.ndb_autoincrement_prefetch_sz,
   (gptr*) &global_system_variables.ndb_autoincrement_prefetch_sz,
   0, GET_ULONG, REQUIRED_ARG, 32, 1, 256, 0, 0, 0},
  {"ndb-distribution", OPT_NDB_DISTRIBUTION,
   "Default distribution for new tables in ndb",
   (gptr*) &opt_ndb_distribution,
   (gptr*) &opt_ndb_distribution,
   0, GET_STR, REQUIRED_ARG, 0, 0, 0, 0, 0, 0},
  {"ndb-force-send", OPT_NDB_FORCE_SEND,
   "Force send of buffers to ndb immediately without waiting for "
   "other threads.",
   (gptr*) &global_system_variables.ndb_force_send,
   (gptr*) &global_system_variables.ndb_force_send,
   0, GET_BOOL, OPT_ARG, 1, 0, 0, 0, 0, 0},
  {"ndb_force_send", OPT_NDB_FORCE_SEND,
   "same as --ndb-force-send.",
   (gptr*) &global_system_variables.ndb_force_send,
   (gptr*) &global_system_variables.ndb_force_send,
   0, GET_BOOL, OPT_ARG, 1, 0, 0, 0, 0, 0},
  {"ndb-extra-logging", OPT_NDB_EXTRA_LOGGING,
   "Turn on more logging in the error log.",
   (gptr*) &ndb_extra_logging,
   (gptr*) &ndb_extra_logging,
   0, GET_INT, OPT_ARG, 0, 0, 0, 0, 0, 0},
#ifdef HAVE_NDB_BINLOG
  {"ndb-report-thresh-binlog-epoch-slip", OPT_NDB_REPORT_THRESH_BINLOG_EPOCH_SLIP,
   "Threshold on number of epochs to be behind before reporting binlog status. "
   "E.g. 3 means that if the difference between what epoch has been received "
   "from the storage nodes and what has been applied to the binlog is 3 or more, "
   "a status message will be sent to the cluster log.",
   (gptr*) &ndb_report_thresh_binlog_epoch_slip,
   (gptr*) &ndb_report_thresh_binlog_epoch_slip,
   0, GET_ULONG, REQUIRED_ARG, 3, 0, 256, 0, 0, 0},
  {"ndb-report-thresh-binlog-mem-usage", OPT_NDB_REPORT_THRESH_BINLOG_MEM_USAGE,
   "Threshold on percentage of free memory before reporting binlog status. E.g. "
   "10 means that if amount of available memory for receiving binlog data from "
   "the storage nodes goes below 10%, "
   "a status message will be sent to the cluster log.",
   (gptr*) &ndb_report_thresh_binlog_mem_usage,
   (gptr*) &ndb_report_thresh_binlog_mem_usage,
   0, GET_ULONG, REQUIRED_ARG, 10, 0, 100, 0, 0, 0},
#endif
  {"ndb-use-exact-count", OPT_NDB_USE_EXACT_COUNT,
   "Use exact records count during query planning and for fast "
   "select count(*), disable for faster queries.",
   (gptr*) &global_system_variables.ndb_use_exact_count,
   (gptr*) &global_system_variables.ndb_use_exact_count,
   0, GET_BOOL, OPT_ARG, 1, 0, 0, 0, 0, 0},
  {"ndb_use_exact_count", OPT_NDB_USE_EXACT_COUNT,
   "same as --ndb-use-exact-count.",
   (gptr*) &global_system_variables.ndb_use_exact_count,
   (gptr*) &global_system_variables.ndb_use_exact_count,
   0, GET_BOOL, OPT_ARG, 1, 0, 0, 0, 0, 0},
  {"ndb-use-transactions", OPT_NDB_USE_TRANSACTIONS,
   "Use transactions for large inserts, if enabled then large "
   "inserts will be split into several smaller transactions",
   (gptr*) &global_system_variables.ndb_use_transactions,
   (gptr*) &global_system_variables.ndb_use_transactions,
   0, GET_BOOL, OPT_ARG, 1, 0, 0, 0, 0, 0},
  {"ndb_use_transactions", OPT_NDB_USE_TRANSACTIONS,
   "same as --ndb-use-transactions.",
   (gptr*) &global_system_variables.ndb_use_transactions,
   (gptr*) &global_system_variables.ndb_use_transactions,
   0, GET_BOOL, OPT_ARG, 1, 0, 0, 0, 0, 0},
  {"ndb-shm", OPT_NDB_SHM,
   "Use shared memory connections when available.",
   (gptr*) &opt_ndb_shm,
   (gptr*) &opt_ndb_shm,
   0, GET_BOOL, OPT_ARG, OPT_NDB_SHM_DEFAULT, 0, 0, 0, 0, 0},
  {"ndb-optimized-node-selection", OPT_NDB_OPTIMIZED_NODE_SELECTION,
   "Select nodes for transactions in a more optimal way.",
   (gptr*) &opt_ndb_optimized_node_selection,
   (gptr*) &opt_ndb_optimized_node_selection,
   0, GET_BOOL, OPT_ARG, 1, 0, 0, 0, 0, 0},
  { "ndb-cache-check-time", OPT_NDB_CACHE_CHECK_TIME,
    "A dedicated thread is created to, at the given millisecons interval, invalidate the query cache if another MySQL server in the cluster has changed the data in the database.",
    (gptr*) &opt_ndb_cache_check_time, (gptr*) &opt_ndb_cache_check_time, 0, GET_ULONG, REQUIRED_ARG,
    0, 0, LONG_TIMEOUT, 0, 1, 0},
  {"ndb-index-stat-enable", OPT_NDB_INDEX_STAT_ENABLE,
   "Use ndb index statistics in query optimization.",
   (gptr*) &global_system_variables.ndb_index_stat_enable,
   (gptr*) &max_system_variables.ndb_index_stat_enable,
   0, GET_BOOL, OPT_ARG, 0, 0, 1, 0, 0, 0},
#endif
  {"ndb-use-copying-alter-table",
   OPT_NDB_USE_COPYING_ALTER_TABLE,
   "Force ndbcluster to always copy tables at alter table (should only be used if on-line alter table fails).",
   (gptr*) &global_system_variables.ndb_use_copying_alter_table,
   (gptr*) &global_system_variables.ndb_use_copying_alter_table,
   0, GET_BOOL, NO_ARG, 0, 0, 0, 0, 0, 0},  
  {"new", 'n', "Use very new possible 'unsafe' functions.",
   (gptr*) &global_system_variables.new_mode,
   (gptr*) &max_system_variables.new_mode,
   0, GET_BOOL, NO_ARG, 0, 0, 0, 0, 0, 0},
#ifdef NOT_YET
  {"no-mix-table-types", OPT_NO_MIX_TYPE, "Don't allow commands with uses two different table types.",
   (gptr*) &opt_no_mix_types, (gptr*) &opt_no_mix_types, 0, GET_BOOL, NO_ARG,
   0, 0, 0, 0, 0, 0},
#endif
  {"old-alter-table", OPT_OLD_ALTER_TABLE,
   "Use old, non-optimized alter table.",
   (gptr*) &global_system_variables.old_alter_table,
   (gptr*) &max_system_variables.old_alter_table, 0, GET_BOOL, NO_ARG,
   0, 0, 0, 0, 0, 0},
  {"old-passwords", OPT_OLD_PASSWORDS, "Use old password encryption method (needed for 4.0 and older clients).",
   (gptr*) &global_system_variables.old_passwords,
   (gptr*) &max_system_variables.old_passwords, 0, GET_BOOL, NO_ARG,
   0, 0, 0, 0, 0, 0},
  {"one-thread", OPT_ONE_THREAD,
   "(deprecated): Only use one thread (for debugging under Linux). Use thread-handling=no-threads instead",
   0, 0, 0, GET_NO_ARG, NO_ARG, 0, 0, 0, 0, 0, 0},
  {"old-style-user-limits", OPT_OLD_STYLE_USER_LIMITS,
   "Enable old-style user limits (before 5.0.3 user resources were counted per each user+host vs. per account)",
   (gptr*) &opt_old_style_user_limits, (gptr*) &opt_old_style_user_limits,
   0, GET_BOOL, NO_ARG, 0, 0, 0, 0, 0, 0},
  {"pid-file", OPT_PID_FILE, "Pid file used by safe_mysqld.",
   (gptr*) &pidfile_name_ptr, (gptr*) &pidfile_name_ptr, 0, GET_STR,
   REQUIRED_ARG, 0, 0, 0, 0, 0, 0},
  {"port", 'P', "Port number to use for connection.", (gptr*) &mysqld_port,
   (gptr*) &mysqld_port, 0, GET_UINT, REQUIRED_ARG, 0, 0, 0, 0, 0, 0},
  {"port-open-timeout", OPT_PORT_OPEN_TIMEOUT,
   "Maximum time in seconds to wait for the port to become free. "
   "(Default: no wait)", (gptr*) &mysqld_port_timeout,
   (gptr*) &mysqld_port_timeout, 0, GET_UINT, REQUIRED_ARG, 0, 0, 0, 0, 0, 0},
#if defined(ENABLED_PROFILING) && defined(COMMUNITY_SERVER)
  {"profiling_history_size", OPT_PROFILING, "Limit of query profiling memory",
   (gptr*) &global_system_variables.profiling_history_size,
   (gptr*) &max_system_variables.profiling_history_size,
   0, GET_ULONG, REQUIRED_ARG, 15, 0, 100, 0, 0, 0},
#endif
  {"relay-log", OPT_RELAY_LOG,
   "The location and name to use for relay logs.",
   (gptr*) &opt_relay_logname, (gptr*) &opt_relay_logname, 0,
   GET_STR_ALLOC, REQUIRED_ARG, 0, 0, 0, 0, 0, 0},
  {"relay-log-index", OPT_RELAY_LOG_INDEX,
   "The location and name to use for the file that keeps a list of the last \
relay logs.",
   (gptr*) &opt_relaylog_index_name, (gptr*) &opt_relaylog_index_name, 0,
   GET_STR, REQUIRED_ARG, 0, 0, 0, 0, 0, 0},
  {"relay-log-info-file", OPT_RELAY_LOG_INFO_FILE,
   "The location and name of the file that remembers where the SQL replication \
thread is in the relay logs.",
   (gptr*) &relay_log_info_file, (gptr*) &relay_log_info_file, 0, GET_STR,
   REQUIRED_ARG, 0, 0, 0, 0, 0, 0},
  {"replicate-do-db", OPT_REPLICATE_DO_DB,
   "Tells the slave thread to restrict replication to the specified database. To specify more than one database, use the directive multiple times, once for each database. Note that this will only work if you do not use cross-database queries such as UPDATE some_db.some_table SET foo='bar' while having selected a different or no database. If you need cross database updates to work, make sure you have 3.23.28 or later, and use replicate-wild-do-table=db_name.%.",
   0, 0, 0, GET_STR, REQUIRED_ARG, 0, 0, 0, 0, 0, 0},
  {"replicate-do-table", OPT_REPLICATE_DO_TABLE,
   "Tells the slave thread to restrict replication to the specified table. To specify more than one table, use the directive multiple times, once for each table. This will work for cross-database updates, in contrast to replicate-do-db.",
   0, 0, 0, GET_STR, REQUIRED_ARG, 0, 0, 0, 0, 0, 0},
  {"replicate-ignore-db", OPT_REPLICATE_IGNORE_DB,
   "Tells the slave thread to not replicate to the specified database. To specify more than one database to ignore, use the directive multiple times, once for each database. This option will not work if you use cross database updates. If you need cross database updates to work, make sure you have 3.23.28 or later, and use replicate-wild-ignore-table=db_name.%. ",
   0, 0, 0, GET_STR, REQUIRED_ARG, 0, 0, 0, 0, 0, 0},
  {"replicate-ignore-table", OPT_REPLICATE_IGNORE_TABLE,
   "Tells the slave thread to not replicate to the specified table. To specify more than one table to ignore, use the directive multiple times, once for each table. This will work for cross-datbase updates, in contrast to replicate-ignore-db.",
   0, 0, 0, GET_STR, REQUIRED_ARG, 0, 0, 0, 0, 0, 0},
  {"replicate-rewrite-db", OPT_REPLICATE_REWRITE_DB,
   "Updates to a database with a different name than the original. Example: replicate-rewrite-db=master_db_name->slave_db_name.",
   0, 0, 0, GET_STR, REQUIRED_ARG, 0, 0, 0, 0, 0, 0},
#ifdef HAVE_REPLICATION
  {"replicate-same-server-id", OPT_REPLICATE_SAME_SERVER_ID,
   "In replication, if set to 1, do not skip events having our server id. \
Default value is 0 (to break infinite loops in circular replication). \
Can't be set to 1 if --log-slave-updates is used.",
   (gptr*) &replicate_same_server_id,
   (gptr*) &replicate_same_server_id,
   0, GET_BOOL, NO_ARG, 0, 0, 0, 0, 0, 0},
#endif
  {"replicate-wild-do-table", OPT_REPLICATE_WILD_DO_TABLE,
   "Tells the slave thread to restrict replication to the tables that match the specified wildcard pattern. To specify more than one table, use the directive multiple times, once for each table. This will work for cross-database updates. Example: replicate-wild-do-table=foo%.bar% will replicate only updates to tables in all databases that start with foo and whose table names start with bar.",
   0, 0, 0, GET_STR, REQUIRED_ARG, 0, 0, 0, 0, 0, 0},
  {"replicate-wild-ignore-table", OPT_REPLICATE_WILD_IGNORE_TABLE,
   "Tells the slave thread to not replicate to the tables that match the given wildcard pattern. To specify more than one table to ignore, use the directive multiple times, once for each table. This will work for cross-database updates. Example: replicate-wild-ignore-table=foo%.bar% will not do updates to tables in databases that start with foo and whose table names start with bar.",
   0, 0, 0, GET_STR, REQUIRED_ARG, 0, 0, 0, 0, 0, 0},
  // In replication, we may need to tell the other servers how to connect
  {"report-host", OPT_REPORT_HOST,
   "Hostname or IP of the slave to be reported to to the master during slave registration. Will appear in the output of SHOW SLAVE HOSTS. Leave unset if you do not want the slave to register itself with the master. Note that it is not sufficient for the master to simply read the IP of the slave off the socket once the slave connects. Due to NAT and other routing issues, that IP may not be valid for connecting to the slave from the master or other hosts.",
   (gptr*) &report_host, (gptr*) &report_host, 0, GET_STR, REQUIRED_ARG, 0, 0,
   0, 0, 0, 0},
  {"report-password", OPT_REPORT_PASSWORD, "Undocumented.",
   (gptr*) &report_password, (gptr*) &report_password, 0, GET_STR,
   REQUIRED_ARG, 0, 0, 0, 0, 0, 0},
  {"report-port", OPT_REPORT_PORT,
   "Port for connecting to slave reported to the master during slave registration. Set it only if the slave is listening on a non-default port or if you have a special tunnel from the master or other clients to the slave. If not sure, leave this option unset.",
   (gptr*) &report_port, (gptr*) &report_port, 0, GET_UINT, REQUIRED_ARG,
   MYSQL_PORT, 0, 0, 0, 0, 0},
  {"report-user", OPT_REPORT_USER, "Undocumented.", (gptr*) &report_user,
   (gptr*) &report_user, 0, GET_STR, REQUIRED_ARG, 0, 0, 0, 0, 0, 0},
  {"rpl-recovery-rank", OPT_RPL_RECOVERY_RANK, "Undocumented.",
   (gptr*) &rpl_recovery_rank, (gptr*) &rpl_recovery_rank, 0, GET_ULONG,
   REQUIRED_ARG, 0, 0, 0, 0, 0, 0},
  {"safe-mode", OPT_SAFE, "Skip some optimize stages (for testing).",
   0, 0, 0, GET_NO_ARG, NO_ARG, 0, 0, 0, 0, 0, 0},
#ifndef TO_BE_DELETED
  {"safe-show-database", OPT_SAFE_SHOW_DB,
   "Deprecated option; use GRANT SHOW DATABASES instead...",
   0, 0, 0, GET_NO_ARG, NO_ARG, 0, 0, 0, 0, 0, 0},
#endif
  {"safe-user-create", OPT_SAFE_USER_CREATE,
   "Don't allow new user creation by the user who has no write privileges to the mysql.user table.",
   (gptr*) &opt_safe_user_create, (gptr*) &opt_safe_user_create, 0, GET_BOOL,
   NO_ARG, 0, 0, 0, 0, 0, 0},
  {"safemalloc-mem-limit", OPT_SAFEMALLOC_MEM_LIMIT,
   "Simulate memory shortage when compiled with the --with-debug=full option.",
   0, 0, 0, GET_ULL, REQUIRED_ARG, 0, 0, 0, 0, 0, 0},
  {"secure-auth", OPT_SECURE_AUTH, "Disallow authentication for accounts that have old (pre-4.1) passwords.",
   (gptr*) &opt_secure_auth, (gptr*) &opt_secure_auth, 0, GET_BOOL, NO_ARG,
   my_bool(0), 0, 0, 0, 0, 0},
  {"secure-file-priv", OPT_SECURE_FILE_PRIV,
   "Limit LOAD DATA, SELECT ... OUTFILE, and LOAD_FILE() to files within specified directory",
   (gptr*) &opt_secure_file_priv, (gptr*) &opt_secure_file_priv, 0,
   GET_STR_ALLOC, REQUIRED_ARG, 0, 0, 0, 0, 0, 0},
  {"server-id",	OPT_SERVER_ID,
   "Uniquely identifies the server instance in the community of replication partners.",
   (gptr*) &server_id, (gptr*) &server_id, 0, GET_ULONG, REQUIRED_ARG, 0, 0, 0,
   0, 0, 0},
  {"set-variable", 'O',
   "Change the value of a variable. Please note that this option is deprecated;you can set variables directly with --variable-name=value.",
   0, 0, 0, GET_STR, REQUIRED_ARG, 0, 0, 0, 0, 0, 0},
#ifdef HAVE_SMEM
  {"shared-memory", OPT_ENABLE_SHARED_MEMORY,
   "Enable the shared memory.",(gptr*) &opt_enable_shared_memory, (gptr*) &opt_enable_shared_memory,
   0, GET_BOOL, NO_ARG, 0, 0, 0, 0, 0, 0},
#endif
#ifdef HAVE_SMEM
  {"shared-memory-base-name",OPT_SHARED_MEMORY_BASE_NAME,
   "Base name of shared memory.", (gptr*) &shared_memory_base_name, (gptr*) &shared_memory_base_name,
   0, GET_STR, REQUIRED_ARG, 0, 0, 0, 0, 0, 0},
#endif
  {"show-slave-auth-info", OPT_SHOW_SLAVE_AUTH_INFO,
   "Show user and password in SHOW SLAVE HOSTS on this master",
   (gptr*) &opt_show_slave_auth_info, (gptr*) &opt_show_slave_auth_info, 0,
   GET_BOOL, NO_ARG, 0, 0, 0, 0, 0, 0},
#ifndef DISABLE_GRANT_OPTIONS
  {"skip-grant-tables", OPT_SKIP_GRANT,
   "Start without grant tables. This gives all users FULL ACCESS to all tables!",
   (gptr*) &opt_noacl, (gptr*) &opt_noacl, 0, GET_BOOL, NO_ARG, 0, 0, 0, 0, 0,
   0},
#endif
  {"skip-host-cache", OPT_SKIP_HOST_CACHE, "Don't cache host names.", 0, 0, 0,
   GET_NO_ARG, NO_ARG, 0, 0, 0, 0, 0, 0},
  {"skip-locking", OPT_SKIP_LOCK,
   "Deprecated option, use --skip-external-locking instead.",
   0, 0, 0, GET_NO_ARG, NO_ARG, 0, 0, 0, 0, 0, 0},
  {"skip-name-resolve", OPT_SKIP_RESOLVE,
   "Don't resolve hostnames. All hostnames are IP's or 'localhost'.",
   0, 0, 0, GET_NO_ARG, NO_ARG, 0, 0, 0, 0, 0, 0},
  {"skip-networking", OPT_SKIP_NETWORKING,
   "Don't allow connection with TCP/IP.", 0, 0, 0, GET_NO_ARG, NO_ARG, 0, 0, 0,
   0, 0, 0},
  {"skip-new", OPT_SKIP_NEW, "Don't use new, possible wrong routines.",
   0, 0, 0, GET_NO_ARG, NO_ARG, 0, 0, 0, 0, 0, 0},
#ifndef DBUG_OFF
#ifdef SAFEMALLOC
  {"skip-safemalloc", OPT_SKIP_SAFEMALLOC,
   "Don't use the memory allocation checking.", 0, 0, 0, GET_NO_ARG, NO_ARG,
   0, 0, 0, 0, 0, 0},
#endif
#endif
  {"skip-show-database", OPT_SKIP_SHOW_DB,
   "Don't allow 'SHOW DATABASE' commands.", 0, 0, 0, GET_NO_ARG, NO_ARG, 0, 0,
   0, 0, 0, 0},
  {"skip-slave-start", OPT_SKIP_SLAVE_START,
   "If set, slave is not autostarted.", (gptr*) &opt_skip_slave_start,
   (gptr*) &opt_skip_slave_start, 0, GET_BOOL, NO_ARG, 0, 0, 0, 0, 0, 0},
  {"skip-stack-trace", OPT_SKIP_STACK_TRACE,
   "Don't print a stack trace on failure.", 0, 0, 0, GET_NO_ARG, NO_ARG, 0, 0,
   0, 0, 0, 0},
  {"skip-symlink", OPT_SKIP_SYMLINKS, "Don't allow symlinking of tables. Deprecated option.  Use --skip-symbolic-links instead.",
   0, 0, 0, GET_NO_ARG, NO_ARG, 0, 0, 0, 0, 0, 0},
  {"skip-thread-priority", OPT_SKIP_PRIOR,
   "Don't give threads different priorities.", 0, 0, 0, GET_NO_ARG, NO_ARG,
   DEFAULT_SKIP_THREAD_PRIORITY, 0, 0, 0, 0, 0},
#ifdef HAVE_REPLICATION
  {"slave-load-tmpdir", OPT_SLAVE_LOAD_TMPDIR,
   "The location where the slave should put its temporary files when \
replicating a LOAD DATA INFILE command.",
   (gptr*) &slave_load_tmpdir, (gptr*) &slave_load_tmpdir, 0, GET_STR_ALLOC,
   REQUIRED_ARG, 0, 0, 0, 0, 0, 0},
  {"slave-skip-errors", OPT_SLAVE_SKIP_ERRORS,
   "Tells the slave thread to continue replication when a query returns an error from the provided list.",
   0, 0, 0, GET_STR, REQUIRED_ARG, 0, 0, 0, 0, 0, 0},
#endif
  {"slow-query-log", OPT_SLOW_LOG,
   "Enable|disable slow query log", (gptr*) &opt_slow_log,
   (gptr*) &opt_slow_log, 0, GET_BOOL, OPT_ARG, 0, 0, 0, 0, 0, 0},
  {"socket", OPT_SOCKET, "Socket file to use for connection.",
   (gptr*) &mysqld_unix_port, (gptr*) &mysqld_unix_port, 0, GET_STR,
   REQUIRED_ARG, 0, 0, 0, 0, 0, 0},
#ifdef HAVE_REPLICATION
  {"sporadic-binlog-dump-fail", OPT_SPORADIC_BINLOG_DUMP_FAIL,
   "Option used by mysql-test for debugging and testing of replication.",
   (gptr*) &opt_sporadic_binlog_dump_fail,
   (gptr*) &opt_sporadic_binlog_dump_fail, 0, GET_BOOL, NO_ARG, 0, 0, 0, 0, 0,
   0},
#endif /* HAVE_REPLICATION */
  {"sql-bin-update-same", OPT_SQL_BIN_UPDATE_SAME,
   "The update log is deprecated since version 5.0, is replaced by the binary \
log and this option does nothing anymore.",
   0, 0, 0, GET_DISABLED, NO_ARG, 0, 0, 0, 0, 0, 0},
  {"sql-mode", OPT_SQL_MODE,
   "Syntax: sql-mode=option[,option[,option...]] where option can be one of: REAL_AS_FLOAT, PIPES_AS_CONCAT, ANSI_QUOTES, IGNORE_SPACE, ONLY_FULL_GROUP_BY, NO_UNSIGNED_SUBTRACTION.",
   (gptr*) &sql_mode_str, (gptr*) &sql_mode_str, 0, GET_STR, REQUIRED_ARG, 0,
   0, 0, 0, 0, 0},
#ifdef HAVE_OPENSSL
#include "sslopt-longopts.h"
#endif
#ifdef __WIN__
  {"standalone", OPT_STANDALONE,
  "Dummy option to start as a standalone program (NT).", 0, 0, 0, GET_NO_ARG,
   NO_ARG, 0, 0, 0, 0, 0, 0},
#endif
  {"symbolic-links", 's', "Enable symbolic link support.",
   (gptr*) &my_use_symdir, (gptr*) &my_use_symdir, 0, GET_BOOL, NO_ARG,
   IF_PURIFY(0,1), 0, 0, 0, 0, 0},
  {"sysdate-is-now", OPT_SYSDATE_IS_NOW,
   "Non-default option to alias SYSDATE() to NOW() to make it safe-replicable. Since 5.0, SYSDATE() returns a `dynamic' value different for different invocations, even within the same statement.",
   (gptr*) &global_system_variables.sysdate_is_now,
   0, 0, GET_BOOL, NO_ARG, 0, 0, 1, 0, 1, 0},
  {"tc-heuristic-recover", OPT_TC_HEURISTIC_RECOVER,
   "Decision to use in heuristic recover process. Possible values are COMMIT or ROLLBACK.",
   (gptr*) &opt_tc_heuristic_recover, (gptr*) &opt_tc_heuristic_recover,
   0, GET_STR, REQUIRED_ARG, 0, 0, 0, 0, 0, 0},
  {"temp-pool", OPT_TEMP_POOL,
   "Using this option will cause most temporary files created to use a small set of names, rather than a unique name for each new file.",
   (gptr*) &use_temp_pool, (gptr*) &use_temp_pool, 0, GET_BOOL, NO_ARG, 1,
   0, 0, 0, 0, 0},
  {"timed_mutexes", OPT_TIMED_MUTEXES,
   "Specify whether to time mutexes (only InnoDB mutexes are currently supported)",
   (gptr*) &timed_mutexes, (gptr*) &timed_mutexes, 0, GET_BOOL, NO_ARG, 0, 
    0, 0, 0, 0, 0},
  {"tmpdir", 't',
   "Path for temporary files. Several paths may be specified, separated by a "
#if defined(__WIN__) || defined(__NETWARE__)
   "semicolon (;)"
#else
   "colon (:)"
#endif
   ", in this case they are used in a round-robin fashion.",
   (gptr*) &opt_mysql_tmpdir,
   (gptr*) &opt_mysql_tmpdir, 0, GET_STR, REQUIRED_ARG, 0, 0, 0, 0, 0, 0},
  {"transaction-isolation", OPT_TX_ISOLATION,
   "Default transaction isolation level.", 0, 0, 0, GET_STR, REQUIRED_ARG, 0,
   0, 0, 0, 0, 0},
  {"use-symbolic-links", 's', "Enable symbolic link support. Deprecated option; use --symbolic-links instead.",
   (gptr*) &my_use_symdir, (gptr*) &my_use_symdir, 0, GET_BOOL, NO_ARG,
   /*
     The system call realpath() produces warnings under valgrind and
     purify. These are not suppressed: instead we disable symlinks
     option if compiled with valgrind support. 
   */
   IF_PURIFY(0,1), 0, 0, 0, 0, 0},
  {"user", 'u', "Run mysqld daemon as user.", 0, 0, 0, GET_STR, REQUIRED_ARG,
   0, 0, 0, 0, 0, 0},
  {"verbose", 'v', "Used with --help option for detailed help",
   (gptr*) &opt_verbose, (gptr*) &opt_verbose, 0, GET_BOOL, NO_ARG, 0, 0, 0, 0,
   0, 0},
  {"version", 'V', "Output version information and exit.", 0, 0, 0, GET_NO_ARG,
   NO_ARG, 0, 0, 0, 0, 0, 0},
  {"warnings", 'W', "Deprecated; use --log-warnings instead.",
   (gptr*) &global_system_variables.log_warnings,
   (gptr*) &max_system_variables.log_warnings, 0, GET_ULONG, OPT_ARG, 1, 0, ~0L,
   0, 0, 0},
  { "back_log", OPT_BACK_LOG,
    "The number of outstanding connection requests MySQL can have. This comes into play when the main MySQL thread gets very many connection requests in a very short time.",
    (gptr*) &back_log, (gptr*) &back_log, 0, GET_ULONG,
    REQUIRED_ARG, 50, 1, 65535, 0, 1, 0 },
  {"binlog_cache_size", OPT_BINLOG_CACHE_SIZE,
   "The size of the cache to hold the SQL statements for the binary log during a transaction. If you often use big, multi-statement transactions you can increase this to get more performance.",
   (gptr*) &binlog_cache_size, (gptr*) &binlog_cache_size, 0, GET_ULONG,
   REQUIRED_ARG, 32*1024L, IO_SIZE, ~0L, 0, IO_SIZE, 0},
  {"bulk_insert_buffer_size", OPT_BULK_INSERT_BUFFER_SIZE,
   "Size of tree cache used in bulk insert optimisation. Note that this is a limit per thread!",
   (gptr*) &global_system_variables.bulk_insert_buff_size,
   (gptr*) &max_system_variables.bulk_insert_buff_size,
   0, GET_ULONG, REQUIRED_ARG, 8192*1024, 0, ~0L, 0, 1, 0},
  {"connect_timeout", OPT_CONNECT_TIMEOUT,
   "The number of seconds the mysqld server is waiting for a connect packet before responding with 'Bad handshake'.",
    (gptr*) &connect_timeout, (gptr*) &connect_timeout,
   0, GET_ULONG, REQUIRED_ARG, CONNECT_TIMEOUT, 2, LONG_TIMEOUT, 0, 1, 0 },
  { "date_format", OPT_DATE_FORMAT,
    "The DATE format (For future).",
    (gptr*) &opt_date_time_formats[MYSQL_TIMESTAMP_DATE],
    (gptr*) &opt_date_time_formats[MYSQL_TIMESTAMP_DATE],
    0, GET_STR, REQUIRED_ARG, 0, 0, 0, 0, 0, 0},
  { "datetime_format", OPT_DATETIME_FORMAT,
    "The DATETIME/TIMESTAMP format (for future).",
    (gptr*) &opt_date_time_formats[MYSQL_TIMESTAMP_DATETIME],
    (gptr*) &opt_date_time_formats[MYSQL_TIMESTAMP_DATETIME],
    0, GET_STR, REQUIRED_ARG, 0, 0, 0, 0, 0, 0},
  { "default_week_format", OPT_DEFAULT_WEEK_FORMAT,
    "The default week format used by WEEK() functions.",
    (gptr*) &global_system_variables.default_week_format,
    (gptr*) &max_system_variables.default_week_format,
    0, GET_ULONG, REQUIRED_ARG, 0, 0, 7L, 0, 1, 0},
  {"delayed_insert_limit", OPT_DELAYED_INSERT_LIMIT,
   "After inserting delayed_insert_limit rows, the INSERT DELAYED handler will check if there are any SELECT statements pending. If so, it allows these to execute before continuing.",
    (gptr*) &delayed_insert_limit, (gptr*) &delayed_insert_limit, 0, GET_ULONG,
    REQUIRED_ARG, DELAYED_LIMIT, 1, ~0L, 0, 1, 0},
  {"delayed_insert_timeout", OPT_DELAYED_INSERT_TIMEOUT,
   "How long a INSERT DELAYED thread should wait for INSERT statements before terminating.",
   (gptr*) &delayed_insert_timeout, (gptr*) &delayed_insert_timeout, 0,
   GET_ULONG, REQUIRED_ARG, DELAYED_WAIT_TIMEOUT, 1, LONG_TIMEOUT, 0, 1, 0},
  { "delayed_queue_size", OPT_DELAYED_QUEUE_SIZE,
    "What size queue (in rows) should be allocated for handling INSERT DELAYED. If the queue becomes full, any client that does INSERT DELAYED will wait until there is room in the queue again.",
    (gptr*) &delayed_queue_size, (gptr*) &delayed_queue_size, 0, GET_ULONG,
    REQUIRED_ARG, DELAYED_QUEUE_SIZE, 1, ~0L, 0, 1, 0},
  {"div_precision_increment", OPT_DIV_PRECINCREMENT,
   "Precision of the result of '/' operator will be increased on that value.",
   (gptr*) &global_system_variables.div_precincrement,
   (gptr*) &max_system_variables.div_precincrement, 0, GET_ULONG,
   REQUIRED_ARG, 4, 0, DECIMAL_MAX_SCALE, 0, 0, 0},
  {"expire_logs_days", OPT_EXPIRE_LOGS_DAYS,
   "If non-zero, binary logs will be purged after expire_logs_days "
   "days; possible purges happen at startup and at binary log rotation.",
   (gptr*) &expire_logs_days,
   (gptr*) &expire_logs_days, 0, GET_ULONG,
   REQUIRED_ARG, 0, 0, 99, 0, 1, 0},
  { "flush_time", OPT_FLUSH_TIME,
    "A dedicated thread is created to flush all tables at the given interval.",
    (gptr*) &flush_time, (gptr*) &flush_time, 0, GET_ULONG, REQUIRED_ARG,
    FLUSH_TIME, 0, LONG_TIMEOUT, 0, 1, 0},
  { "ft_boolean_syntax", OPT_FT_BOOLEAN_SYNTAX,
    "List of operators for MATCH ... AGAINST ( ... IN BOOLEAN MODE)",
    0, 0, 0, GET_STR,
    REQUIRED_ARG, 0, 0, 0, 0, 0, 0},
  { "ft_max_word_len", OPT_FT_MAX_WORD_LEN,
    "The maximum length of the word to be included in a FULLTEXT index. Note: FULLTEXT indexes must be rebuilt after changing this variable.",
    (gptr*) &ft_max_word_len, (gptr*) &ft_max_word_len, 0, GET_ULONG,
    REQUIRED_ARG, HA_FT_MAXCHARLEN, 10, HA_FT_MAXCHARLEN, 0, 1, 0},
  { "ft_min_word_len", OPT_FT_MIN_WORD_LEN,
    "The minimum length of the word to be included in a FULLTEXT index. Note: FULLTEXT indexes must be rebuilt after changing this variable.",
    (gptr*) &ft_min_word_len, (gptr*) &ft_min_word_len, 0, GET_ULONG,
    REQUIRED_ARG, 4, 1, HA_FT_MAXCHARLEN, 0, 1, 0},
  { "ft_query_expansion_limit", OPT_FT_QUERY_EXPANSION_LIMIT,
    "Number of best matches to use for query expansion",
    (gptr*) &ft_query_expansion_limit, (gptr*) &ft_query_expansion_limit, 0, GET_ULONG,
    REQUIRED_ARG, 20, 0, 1000, 0, 1, 0},
  { "ft_stopword_file", OPT_FT_STOPWORD_FILE,
    "Use stopwords from this file instead of built-in list.",
    (gptr*) &ft_stopword_file, (gptr*) &ft_stopword_file, 0, GET_STR,
    REQUIRED_ARG, 0, 0, 0, 0, 0, 0},
  { "group_concat_max_len", OPT_GROUP_CONCAT_MAX_LEN,
    "The maximum length of the result of function  group_concat.",
    (gptr*) &global_system_variables.group_concat_max_len,
    (gptr*) &max_system_variables.group_concat_max_len, 0, GET_ULONG,
    REQUIRED_ARG, 1024, 4, (long) ~0, 0, 1, 0},
#ifdef WITH_INNOBASE_STORAGE_ENGINE
  {"innodb_additional_mem_pool_size", OPT_INNODB_ADDITIONAL_MEM_POOL_SIZE,
   "Size of a memory pool InnoDB uses to store data dictionary information and other internal data structures.",
   (gptr*) &innobase_additional_mem_pool_size,
   (gptr*) &innobase_additional_mem_pool_size, 0, GET_LONG, REQUIRED_ARG,
   1*1024*1024L, 512*1024L, ~0L, 0, 1024, 0},
  {"innodb_autoextend_increment", OPT_INNODB_AUTOEXTEND_INCREMENT,
   "Data file autoextend increment in megabytes",
   (gptr*) &srv_auto_extend_increment,
   (gptr*) &srv_auto_extend_increment,
   0, GET_LONG, REQUIRED_ARG, 8L, 1L, 1000L, 0, 1L, 0},
  {"innodb_buffer_pool_size", OPT_INNODB_BUFFER_POOL_SIZE,
   "The size of the memory buffer InnoDB uses to cache data and indexes of its tables.",
   (gptr*) &innobase_buffer_pool_size, (gptr*) &innobase_buffer_pool_size, 0,
   GET_LL, REQUIRED_ARG, 8*1024*1024L, 1024*1024L, LONGLONG_MAX, 0,
   1024*1024L, 0},
  {"innodb_commit_concurrency", OPT_INNODB_COMMIT_CONCURRENCY,
   "Helps in performance tuning in heavily concurrent environments.",
   (gptr*) &srv_commit_concurrency, (gptr*) &srv_commit_concurrency,
   0, GET_LONG, REQUIRED_ARG, 0, 0, 1000, 0, 1, 0},
  {"innodb_concurrency_tickets", OPT_INNODB_CONCURRENCY_TICKETS,
   "Number of times a thread is allowed to enter InnoDB within the same \
    SQL query after it has once got the ticket",
   (gptr*) &srv_n_free_tickets_to_enter,
   (gptr*) &srv_n_free_tickets_to_enter,
   0, GET_LONG, REQUIRED_ARG, 500L, 1L, ~0L, 0, 1L, 0},
  {"innodb_file_io_threads", OPT_INNODB_FILE_IO_THREADS,
   "Number of file I/O threads in InnoDB.", (gptr*) &innobase_file_io_threads,
   (gptr*) &innobase_file_io_threads, 0, GET_LONG, REQUIRED_ARG, 4, 4, 64, 0,
   1, 0},
  {"innodb_force_recovery", OPT_INNODB_FORCE_RECOVERY,
   "Helps to save your data in case the disk image of the database becomes corrupt.",
   (gptr*) &innobase_force_recovery, (gptr*) &innobase_force_recovery, 0,
   GET_LONG, REQUIRED_ARG, 0, 0, 6, 0, 1, 0},
  {"innodb_lock_wait_timeout", OPT_INNODB_LOCK_WAIT_TIMEOUT,
   "Timeout in seconds an InnoDB transaction may wait for a lock before being rolled back.",
   (gptr*) &innobase_lock_wait_timeout, (gptr*) &innobase_lock_wait_timeout,
   0, GET_LONG, REQUIRED_ARG, 50, 1, 1024 * 1024 * 1024, 0, 1, 0},
  {"innodb_log_buffer_size", OPT_INNODB_LOG_BUFFER_SIZE,
   "The size of the buffer which InnoDB uses to write log to the log files on disk.",
   (gptr*) &innobase_log_buffer_size, (gptr*) &innobase_log_buffer_size, 0,
   GET_LONG, REQUIRED_ARG, 1024*1024L, 256*1024L, ~0L, 0, 1024, 0},
  {"innodb_log_file_size", OPT_INNODB_LOG_FILE_SIZE,
   "Size of each log file in a log group.",
   (gptr*) &innobase_log_file_size, (gptr*) &innobase_log_file_size, 0,
   GET_LL, REQUIRED_ARG, 5*1024*1024L, 1*1024*1024L, LONGLONG_MAX, 0,
   1024*1024L, 0},
  {"innodb_log_files_in_group", OPT_INNODB_LOG_FILES_IN_GROUP,
   "Number of log files in the log group. InnoDB writes to the files in a circular fashion. Value 3 is recommended here.",
   (gptr*) &innobase_log_files_in_group, (gptr*) &innobase_log_files_in_group,
   0, GET_LONG, REQUIRED_ARG, 2, 2, 100, 0, 1, 0},
  {"innodb_mirrored_log_groups", OPT_INNODB_MIRRORED_LOG_GROUPS,
   "Number of identical copies of log groups we keep for the database. Currently this should be set to 1.",
   (gptr*) &innobase_mirrored_log_groups,
   (gptr*) &innobase_mirrored_log_groups, 0, GET_LONG, REQUIRED_ARG, 1, 1, 10,
   0, 1, 0},
  {"innodb_open_files", OPT_INNODB_OPEN_FILES,
   "How many files at the maximum InnoDB keeps open at the same time.",
   (gptr*) &innobase_open_files, (gptr*) &innobase_open_files, 0,
   GET_LONG, REQUIRED_ARG, 300L, 10L, ~0L, 0, 1L, 0},
  {"innodb_sync_spin_loops", OPT_INNODB_SYNC_SPIN_LOOPS,
   "Count of spin-loop rounds in InnoDB mutexes",
   (gptr*) &srv_n_spin_wait_rounds,
   (gptr*) &srv_n_spin_wait_rounds,
   0, GET_LONG, REQUIRED_ARG, 20L, 0L, ~0L, 0, 1L, 0},
  {"innodb_thread_concurrency", OPT_INNODB_THREAD_CONCURRENCY,
   "Helps in performance tuning in heavily concurrent environments. "
   "Sets the maximum number of threads allowed inside InnoDB. Value 0"
   " will disable the thread throttling.",
   (gptr*) &srv_thread_concurrency, (gptr*) &srv_thread_concurrency,
   0, GET_LONG, REQUIRED_ARG, 8, 0, 1000, 0, 1, 0},
  {"innodb_thread_sleep_delay", OPT_INNODB_THREAD_SLEEP_DELAY,
   "Time of innodb thread sleeping before joining InnoDB queue (usec). Value 0"
    " disable a sleep",
   (gptr*) &srv_thread_sleep_delay,
   (gptr*) &srv_thread_sleep_delay,
   0, GET_LONG, REQUIRED_ARG, 10000L, 0L, ~0L, 0, 1L, 0},
#endif /* WITH_INNOBASE_STORAGE_ENGINE */
  {"interactive_timeout", OPT_INTERACTIVE_TIMEOUT,
   "The number of seconds the server waits for activity on an interactive connection before closing it.",
   (gptr*) &global_system_variables.net_interactive_timeout,
   (gptr*) &max_system_variables.net_interactive_timeout, 0,
   GET_ULONG, REQUIRED_ARG, NET_WAIT_TIMEOUT, 1, LONG_TIMEOUT, 0, 1, 0},
  {"join_buffer_size", OPT_JOIN_BUFF_SIZE,
   "The size of the buffer that is used for full joins.",
   (gptr*) &global_system_variables.join_buff_size,
   (gptr*) &max_system_variables.join_buff_size, 0, GET_ULONG,
   REQUIRED_ARG, 128*1024L, IO_SIZE*2+MALLOC_OVERHEAD, ~0L, MALLOC_OVERHEAD,
   IO_SIZE, 0},
  {"key_buffer_size", OPT_KEY_BUFFER_SIZE,
   "The size of the buffer used for index blocks for MyISAM tables. Increase this to get better index handling (for all reads and multiple writes) to as much as you can afford; 64M on a 256M machine that mainly runs MySQL is quite common.",
   (gptr*) &dflt_key_cache_var.param_buff_size,
   (gptr*) 0,
   0, (GET_ULL | GET_ASK_ADDR),
   REQUIRED_ARG, KEY_CACHE_SIZE, MALLOC_OVERHEAD, ~(ulong) 0, MALLOC_OVERHEAD,
   IO_SIZE, 0},
  {"key_cache_age_threshold", OPT_KEY_CACHE_AGE_THRESHOLD,
   "This characterizes the number of hits a hot block has to be untouched until it is considered aged enough to be downgraded to a warm block. This specifies the percentage ratio of that number of hits to the total number of blocks in key cache",
   (gptr*) &dflt_key_cache_var.param_age_threshold,
   (gptr*) 0,
   0, (GET_ULONG | GET_ASK_ADDR), REQUIRED_ARG, 
   300, 100, ~0L, 0, 100, 0},
  {"key_cache_block_size", OPT_KEY_CACHE_BLOCK_SIZE,
   "The default size of key cache blocks",
   (gptr*) &dflt_key_cache_var.param_block_size,
   (gptr*) 0,
   0, (GET_ULONG | GET_ASK_ADDR), REQUIRED_ARG,
   KEY_CACHE_BLOCK_SIZE , 512, 1024*16, MALLOC_OVERHEAD, 512, 0},
  {"key_cache_division_limit", OPT_KEY_CACHE_DIVISION_LIMIT,
   "The minimum percentage of warm blocks in key cache",
   (gptr*) &dflt_key_cache_var.param_division_limit,
   (gptr*) 0,
   0, (GET_ULONG | GET_ASK_ADDR) , REQUIRED_ARG, 100,
   1, 100, 0, 1, 0},
  {"long_query_time", OPT_LONG_QUERY_TIME,
   "Log all queries that have taken more than long_query_time seconds to execute to file.",
   (gptr*) &global_system_variables.long_query_time,
   (gptr*) &max_system_variables.long_query_time, 0, GET_ULONG,
   REQUIRED_ARG, 10, 1, LONG_TIMEOUT, 0, 1, 0},
  {"lower_case_table_names", OPT_LOWER_CASE_TABLE_NAMES,
   "If set to 1 table names are stored in lowercase on disk and table names will be case-insensitive.  Should be set to 2 if you are using a case insensitive file system",
   (gptr*) &lower_case_table_names,
   (gptr*) &lower_case_table_names, 0, GET_UINT, OPT_ARG,
#ifdef FN_NO_CASE_SENCE
    1
#else
    0
#endif
   , 0, 2, 0, 1, 0},
  {"max_allowed_packet", OPT_MAX_ALLOWED_PACKET,
   "Max packetlength to send/receive from to server.",
   (gptr*) &global_system_variables.max_allowed_packet,
   (gptr*) &max_system_variables.max_allowed_packet, 0, GET_ULONG,
   REQUIRED_ARG, 1024*1024L, 1024, 1024L*1024L*1024L, MALLOC_OVERHEAD, 1024, 0},
  {"max_binlog_cache_size", OPT_MAX_BINLOG_CACHE_SIZE,
   "Can be used to restrict the total size used to cache a multi-transaction query.",
   (gptr*) &max_binlog_cache_size, (gptr*) &max_binlog_cache_size, 0,
   GET_ULONG, REQUIRED_ARG, ~0L, IO_SIZE, ~0L, 0, IO_SIZE, 0},
  {"max_binlog_size", OPT_MAX_BINLOG_SIZE,
   "Binary log will be rotated automatically when the size exceeds this \
value. Will also apply to relay logs if max_relay_log_size is 0. \
The minimum value for this variable is 4096.",
   (gptr*) &max_binlog_size, (gptr*) &max_binlog_size, 0, GET_ULONG,
   REQUIRED_ARG, 1024*1024L*1024L, IO_SIZE, 1024*1024L*1024L, 0, IO_SIZE, 0},
  {"max_connect_errors", OPT_MAX_CONNECT_ERRORS,
   "If there is more than this number of interrupted connections from a host this host will be blocked from further connections.",
   (gptr*) &max_connect_errors, (gptr*) &max_connect_errors, 0, GET_ULONG,
    REQUIRED_ARG, MAX_CONNECT_ERRORS, 1, ~0L, 0, 1, 0},
  // Default max_connections of 151 is larger than Apache's default max
  // children, to avoid "too many connections" error in a common setup
  {"max_connections", OPT_MAX_CONNECTIONS,
   "The number of simultaneous clients allowed.", (gptr*) &max_connections,
   (gptr*) &max_connections, 0, GET_ULONG, REQUIRED_ARG, 151, 1, 100000, 0, 1,
   0},
  {"max_delayed_threads", OPT_MAX_DELAYED_THREADS,
   "Don't start more than this number of threads to handle INSERT DELAYED statements. If set to zero, which means INSERT DELAYED is not used.",
   (gptr*) &global_system_variables.max_insert_delayed_threads,
   (gptr*) &max_system_variables.max_insert_delayed_threads,
   0, GET_ULONG, REQUIRED_ARG, 20, 0, 16384, 0, 1, 0},
  {"max_error_count", OPT_MAX_ERROR_COUNT,
   "Max number of errors/warnings to store for a statement.",
   (gptr*) &global_system_variables.max_error_count,
   (gptr*) &max_system_variables.max_error_count,
   0, GET_ULONG, REQUIRED_ARG, DEFAULT_ERROR_COUNT, 0, 65535, 0, 1, 0},
  {"max_heap_table_size", OPT_MAX_HEP_TABLE_SIZE,
   "Don't allow creation of heap tables bigger than this.",
   (gptr*) &global_system_variables.max_heap_table_size,
   (gptr*) &max_system_variables.max_heap_table_size, 0, GET_ULL,
   REQUIRED_ARG, 16*1024*1024L, 16384, MAX_MEM_TABLE_SIZE,
   MALLOC_OVERHEAD, 1024, 0},
  {"max_join_size", OPT_MAX_JOIN_SIZE,
   "Joins that are probably going to read more than max_join_size records return an error.",
   (gptr*) &global_system_variables.max_join_size,
   (gptr*) &max_system_variables.max_join_size, 0, GET_HA_ROWS, REQUIRED_ARG,
   ~0L, 1, ~0L, 0, 1, 0},
   {"max_length_for_sort_data", OPT_MAX_LENGTH_FOR_SORT_DATA,
    "Max number of bytes in sorted records.",
    (gptr*) &global_system_variables.max_length_for_sort_data,
    (gptr*) &max_system_variables.max_length_for_sort_data, 0, GET_ULONG,
    REQUIRED_ARG, 1024, 4, 8192*1024L, 0, 1, 0},
  {"max_prepared_stmt_count", OPT_MAX_PREPARED_STMT_COUNT,
   "Maximum number of prepared statements in the server.",
   (gptr*) &max_prepared_stmt_count, (gptr*) &max_prepared_stmt_count,
   0, GET_ULONG, REQUIRED_ARG, 16382, 0, 1*1024*1024, 0, 1, 0},
  {"max_relay_log_size", OPT_MAX_RELAY_LOG_SIZE,
   "If non-zero: relay log will be rotated automatically when the size exceeds this value; if zero (the default): when the size exceeds max_binlog_size. 0 excepted, the minimum value for this variable is 4096.",
   (gptr*) &max_relay_log_size, (gptr*) &max_relay_log_size, 0, GET_ULONG,
   REQUIRED_ARG, 0L, 0L, 1024*1024L*1024L, 0, IO_SIZE, 0},
  { "max_seeks_for_key", OPT_MAX_SEEKS_FOR_KEY,
    "Limit assumed max number of seeks when looking up rows based on a key",
    (gptr*) &global_system_variables.max_seeks_for_key,
    (gptr*) &max_system_variables.max_seeks_for_key, 0, GET_ULONG,
    REQUIRED_ARG, ~0L, 1, ~0L, 0, 1, 0 },
  {"max_sort_length", OPT_MAX_SORT_LENGTH,
   "The number of bytes to use when sorting BLOB or TEXT values (only the first max_sort_length bytes of each value are used; the rest are ignored).",
   (gptr*) &global_system_variables.max_sort_length,
   (gptr*) &max_system_variables.max_sort_length, 0, GET_ULONG,
   REQUIRED_ARG, 1024, 4, 8192*1024L, 0, 1, 0},
  {"max_sp_recursion_depth", OPT_MAX_SP_RECURSION_DEPTH,
   "Maximum stored procedure recursion depth. (discussed with docs).",
   (gptr*) &global_system_variables.max_sp_recursion_depth,
   (gptr*) &max_system_variables.max_sp_recursion_depth, 0, GET_ULONG,
   OPT_ARG, 0, 0, 255, 0, 1, 0 },
  {"max_tmp_tables", OPT_MAX_TMP_TABLES,
   "Maximum number of temporary tables a client can keep open at a time.",
   (gptr*) &global_system_variables.max_tmp_tables,
   (gptr*) &max_system_variables.max_tmp_tables, 0, GET_ULONG,
   REQUIRED_ARG, 32, 1, ~0L, 0, 1, 0},
  {"max_user_connections", OPT_MAX_USER_CONNECTIONS,
   "The maximum number of active connections for a single user (0 = no limit).",
   (gptr*) &max_user_connections, (gptr*) &max_user_connections, 0, GET_UINT,
   REQUIRED_ARG, 0, 1, ~0, 0, 1, 0},
  {"max_write_lock_count", OPT_MAX_WRITE_LOCK_COUNT,
   "After this many write locks, allow some read locks to run in between.",
   (gptr*) &max_write_lock_count, (gptr*) &max_write_lock_count, 0, GET_ULONG,
   REQUIRED_ARG, ~0L, 1, ~0L, 0, 1, 0},
  {"multi_range_count", OPT_MULTI_RANGE_COUNT,
   "Number of key ranges to request at once.",
   (gptr*) &global_system_variables.multi_range_count,
   (gptr*) &max_system_variables.multi_range_count, 0,
   GET_ULONG, REQUIRED_ARG, 256, 1, ~0L, 0, 1, 0},
  {"myisam_block_size", OPT_MYISAM_BLOCK_SIZE,
   "Block size to be used for MyISAM index pages.",
   (gptr*) &opt_myisam_block_size,
   (gptr*) &opt_myisam_block_size, 0, GET_ULONG, REQUIRED_ARG,
   MI_KEY_BLOCK_LENGTH, MI_MIN_KEY_BLOCK_LENGTH, MI_MAX_KEY_BLOCK_LENGTH,
   0, MI_MIN_KEY_BLOCK_LENGTH, 0},
  {"myisam_data_pointer_size", OPT_MYISAM_DATA_POINTER_SIZE,
   "Default pointer size to be used for MyISAM tables.",
   (gptr*) &myisam_data_pointer_size,
   (gptr*) &myisam_data_pointer_size, 0, GET_ULONG, REQUIRED_ARG,
   6, 2, 7, 0, 1, 0},
  {"myisam_max_extra_sort_file_size", OPT_MYISAM_MAX_EXTRA_SORT_FILE_SIZE,
   "Deprecated option",
   (gptr*) &global_system_variables.myisam_max_extra_sort_file_size,
   (gptr*) &max_system_variables.myisam_max_extra_sort_file_size,
   0, GET_ULL, REQUIRED_ARG, (ulonglong) MI_MAX_TEMP_LENGTH,
   0, (ulonglong) MAX_FILE_SIZE, 0, 1, 0},
  {"myisam_max_sort_file_size", OPT_MYISAM_MAX_SORT_FILE_SIZE,
   "Don't use the fast sort index method to created index if the temporary file would get bigger than this.",
   (gptr*) &global_system_variables.myisam_max_sort_file_size,
   (gptr*) &max_system_variables.myisam_max_sort_file_size, 0,
   GET_ULL, REQUIRED_ARG, (longlong) LONG_MAX, 0, (ulonglong) MAX_FILE_SIZE,
   0, 1024*1024, 0},
  {"myisam_repair_threads", OPT_MYISAM_REPAIR_THREADS,
   "Number of threads to use when repairing MyISAM tables. The value of 1 disables parallel repair.",
   (gptr*) &global_system_variables.myisam_repair_threads,
   (gptr*) &max_system_variables.myisam_repair_threads, 0,
   GET_ULONG, REQUIRED_ARG, 1, 1, ~0L, 0, 1, 0},
  {"myisam_sort_buffer_size", OPT_MYISAM_SORT_BUFFER_SIZE,
   "The buffer that is allocated when sorting the index when doing a REPAIR or when creating indexes with CREATE INDEX or ALTER TABLE.",
   (gptr*) &global_system_variables.myisam_sort_buff_size,
   (gptr*) &max_system_variables.myisam_sort_buff_size, 0,
   GET_ULONG, REQUIRED_ARG, 8192*1024, 4, ~0L, 0, 1, 0},
  {"myisam_use_mmap", OPT_MYISAM_USE_MMAP,
   "Use memory mapping for reading and writing MyISAM tables",
   (gptr*) &opt_myisam_use_mmap,
   (gptr*) &opt_myisam_use_mmap, 0, GET_BOOL, NO_ARG, 0, 
    0, 0, 0, 0, 0},
  {"myisam_stats_method", OPT_MYISAM_STATS_METHOD,
   "Specifies how MyISAM index statistics collection code should threat NULLs. "
   "Possible values of name are \"nulls_unequal\" (default behavior for 4.1/5.0), "
   "\"nulls_equal\" (emulate 4.0 behavior), and \"nulls_ignored\".",
   (gptr*) &myisam_stats_method_str, (gptr*) &myisam_stats_method_str, 0,
    GET_STR, REQUIRED_ARG, 0, 0, 0, 0, 0, 0},
  {"net_buffer_length", OPT_NET_BUFFER_LENGTH,
   "Buffer length for TCP/IP and socket communication.",
   (gptr*) &global_system_variables.net_buffer_length,
   (gptr*) &max_system_variables.net_buffer_length, 0, GET_ULONG,
   REQUIRED_ARG, 16384, 1024, 1024*1024L, 0, 1024, 0},
  {"net_read_timeout", OPT_NET_READ_TIMEOUT,
   "Number of seconds to wait for more data from a connection before aborting the read.",
   (gptr*) &global_system_variables.net_read_timeout,
   (gptr*) &max_system_variables.net_read_timeout, 0, GET_ULONG,
   REQUIRED_ARG, NET_READ_TIMEOUT, 1, LONG_TIMEOUT, 0, 1, 0},
  {"net_retry_count", OPT_NET_RETRY_COUNT,
   "If a read on a communication port is interrupted, retry this many times before giving up.",
   (gptr*) &global_system_variables.net_retry_count,
   (gptr*) &max_system_variables.net_retry_count,0,
   GET_ULONG, REQUIRED_ARG, MYSQLD_NET_RETRY_COUNT, 1, ~0L, 0, 1, 0},
  {"net_write_timeout", OPT_NET_WRITE_TIMEOUT,
   "Number of seconds to wait for a block to be written to a connection  before aborting the write.",
   (gptr*) &global_system_variables.net_write_timeout,
   (gptr*) &max_system_variables.net_write_timeout, 0, GET_ULONG,
   REQUIRED_ARG, NET_WRITE_TIMEOUT, 1, LONG_TIMEOUT, 0, 1, 0},
  { "old", OPT_OLD_MODE, "Use compatible behavior.", 
    (gptr*) &global_system_variables.old_mode,
    (gptr*) &max_system_variables.old_mode, 0, GET_BOOL, NO_ARG, 
    0, 0, 0, 0, 0, 0},
  {"open_files_limit", OPT_OPEN_FILES_LIMIT,
   "If this is not 0, then mysqld will use this value to reserve file descriptors to use with setrlimit(). If this value is 0 then mysqld will reserve max_connections*5 or max_connections + table_cache*2 (whichever is larger) number of files.",
   (gptr*) &open_files_limit, (gptr*) &open_files_limit, 0, GET_ULONG,
   REQUIRED_ARG, 0, 0, OS_FILE_LIMIT, 0, 1, 0},
  {"optimizer_prune_level", OPT_OPTIMIZER_PRUNE_LEVEL,
   "Controls the heuristic(s) applied during query optimization to prune less-promising partial plans from the optimizer search space. Meaning: 0 - do not apply any heuristic, thus perform exhaustive search; 1 - prune plans based on number of retrieved rows.",
   (gptr*) &global_system_variables.optimizer_prune_level,
   (gptr*) &max_system_variables.optimizer_prune_level,
   0, GET_ULONG, OPT_ARG, 1, 0, 1, 0, 1, 0},
  {"optimizer_search_depth", OPT_OPTIMIZER_SEARCH_DEPTH,
   "Maximum depth of search performed by the query optimizer. Values larger than the number of relations in a query result in better query plans, but take longer to compile a query. Smaller values than the number of tables in a relation result in faster optimization, but may produce very bad query plans. If set to 0, the system will automatically pick a reasonable value; if set to MAX_TABLES+2, the optimizer will switch to the original find_best (used for testing/comparison).",
   (gptr*) &global_system_variables.optimizer_search_depth,
   (gptr*) &max_system_variables.optimizer_search_depth,
   0, GET_ULONG, OPT_ARG, MAX_TABLES+1, 0, MAX_TABLES+2, 0, 1, 0},
  {"plugin_dir", OPT_PLUGIN_DIR,
   "Directory for plugins.",
   (gptr*) &opt_plugin_dir_ptr, (gptr*) &opt_plugin_dir_ptr, 0,
   GET_STR, REQUIRED_ARG, 0, 0, 0, 0, 0, 0},
   {"preload_buffer_size", OPT_PRELOAD_BUFFER_SIZE,
    "The size of the buffer that is allocated when preloading indexes",
    (gptr*) &global_system_variables.preload_buff_size,
    (gptr*) &max_system_variables.preload_buff_size, 0, GET_ULONG,
    REQUIRED_ARG, 32*1024L, 1024, 1024*1024*1024L, 0, 1, 0},
  {"query_alloc_block_size", OPT_QUERY_ALLOC_BLOCK_SIZE,
   "Allocation block size for query parsing and execution",
   (gptr*) &global_system_variables.query_alloc_block_size,
   (gptr*) &max_system_variables.query_alloc_block_size, 0, GET_ULONG,
   REQUIRED_ARG, QUERY_ALLOC_BLOCK_SIZE, 1024, ~0L, 0, 1024, 0},
#ifdef HAVE_QUERY_CACHE
  {"query_cache_limit", OPT_QUERY_CACHE_LIMIT,
   "Don't cache results that are bigger than this.",
   (gptr*) &query_cache_limit, (gptr*) &query_cache_limit, 0, GET_ULONG,
   REQUIRED_ARG, 1024*1024L, 0, (longlong) ULONG_MAX, 0, 1, 0},
  {"query_cache_min_res_unit", OPT_QUERY_CACHE_MIN_RES_UNIT,
   "minimal size of unit in wich space for results is allocated (last unit will be trimed after writing all result data.",
   (gptr*) &query_cache_min_res_unit, (gptr*) &query_cache_min_res_unit,
   0, GET_ULONG, REQUIRED_ARG, QUERY_CACHE_MIN_RESULT_DATA_SIZE,
   0, (longlong) ULONG_MAX, 0, 1, 0},
#endif /*HAVE_QUERY_CACHE*/
  {"query_cache_size", OPT_QUERY_CACHE_SIZE,
   "The memory allocated to store results from old queries.",
   (gptr*) &query_cache_size, (gptr*) &query_cache_size, 0, GET_ULONG,
   REQUIRED_ARG, 0, 0, (longlong) ULONG_MAX, 0, 1024, 0},
#ifdef HAVE_QUERY_CACHE
  {"query_cache_type", OPT_QUERY_CACHE_TYPE,
   "0 = OFF = Don't cache or retrieve results. 1 = ON = Cache all results except SELECT SQL_NO_CACHE ... queries. 2 = DEMAND = Cache only SELECT SQL_CACHE ... queries.",
   (gptr*) &global_system_variables.query_cache_type,
   (gptr*) &max_system_variables.query_cache_type,
   0, GET_ULONG, REQUIRED_ARG, 1, 0, 2, 0, 1, 0},
  {"query_cache_wlock_invalidate", OPT_QUERY_CACHE_WLOCK_INVALIDATE,
   "Invalidate queries in query cache on LOCK for write",
   (gptr*) &global_system_variables.query_cache_wlock_invalidate,
   (gptr*) &max_system_variables.query_cache_wlock_invalidate,
   0, GET_BOOL, NO_ARG, 0, 0, 1, 0, 1, 0},
#endif /*HAVE_QUERY_CACHE*/
  {"query_prealloc_size", OPT_QUERY_PREALLOC_SIZE,
   "Persistent buffer for query parsing and execution",
   (gptr*) &global_system_variables.query_prealloc_size,
   (gptr*) &max_system_variables.query_prealloc_size, 0, GET_ULONG,
   REQUIRED_ARG, QUERY_ALLOC_PREALLOC_SIZE, QUERY_ALLOC_PREALLOC_SIZE,
   ~0L, 0, 1024, 0},
  {"range_alloc_block_size", OPT_RANGE_ALLOC_BLOCK_SIZE,
   "Allocation block size for storing ranges during optimization",
   (gptr*) &global_system_variables.range_alloc_block_size,
   (gptr*) &max_system_variables.range_alloc_block_size, 0, GET_ULONG,
   REQUIRED_ARG, RANGE_ALLOC_BLOCK_SIZE, 4096, ~0L, 0, 1024, 0},
  {"read_buffer_size", OPT_RECORD_BUFFER,
   "Each thread that does a sequential scan allocates a buffer of this size for each table it scans. If you do many sequential scans, you may want to increase this value.",
   (gptr*) &global_system_variables.read_buff_size,
   (gptr*) &max_system_variables.read_buff_size,0, GET_ULONG, REQUIRED_ARG,
   128*1024L, IO_SIZE*2+MALLOC_OVERHEAD, SSIZE_MAX, MALLOC_OVERHEAD, IO_SIZE,
   0},
  {"read_only", OPT_READONLY,
   "Make all non-temporary tables read-only, with the exception for replication (slave) threads and users with the SUPER privilege",
   (gptr*) &opt_readonly,
   (gptr*) &opt_readonly,
   0, GET_BOOL, NO_ARG, 0, 0, 1, 0, 1, 0},
  {"read_rnd_buffer_size", OPT_RECORD_RND_BUFFER,
   "When reading rows in sorted order after a sort, the rows are read through this buffer to avoid a disk seeks. If not set, then it's set to the value of record_buffer.",
   (gptr*) &global_system_variables.read_rnd_buff_size,
   (gptr*) &max_system_variables.read_rnd_buff_size, 0,
   GET_ULONG, REQUIRED_ARG, 256*1024L, IO_SIZE*2+MALLOC_OVERHEAD,
   SSIZE_MAX, MALLOC_OVERHEAD, IO_SIZE, 0},
  {"record_buffer", OPT_RECORD_BUFFER,
   "Alias for read_buffer_size",
   (gptr*) &global_system_variables.read_buff_size,
   (gptr*) &max_system_variables.read_buff_size,0, GET_ULONG, REQUIRED_ARG,
   128*1024L, IO_SIZE*2+MALLOC_OVERHEAD, SSIZE_MAX, MALLOC_OVERHEAD, IO_SIZE, 0},
#ifdef HAVE_REPLICATION
  {"relay_log_purge", OPT_RELAY_LOG_PURGE,
   "0 = do not purge relay logs. 1 = purge them as soon as they are no more needed.",
   (gptr*) &relay_log_purge,
   (gptr*) &relay_log_purge, 0, GET_BOOL, NO_ARG,
   1, 0, 1, 0, 1, 0},
  {"relay_log_space_limit", OPT_RELAY_LOG_SPACE_LIMIT,
   "Maximum space to use for all relay logs.",
   (gptr*) &relay_log_space_limit,
   (gptr*) &relay_log_space_limit, 0, GET_ULL, REQUIRED_ARG, 0L, 0L,
   (longlong) ULONG_MAX, 0, 1, 0},
  {"slave_compressed_protocol", OPT_SLAVE_COMPRESSED_PROTOCOL,
   "Use compression on master/slave protocol.",
   (gptr*) &opt_slave_compressed_protocol,
   (gptr*) &opt_slave_compressed_protocol,
   0, GET_BOOL, NO_ARG, 0, 0, 1, 0, 1, 0},
  {"slave_net_timeout", OPT_SLAVE_NET_TIMEOUT,
   "Number of seconds to wait for more data from a master/slave connection before aborting the read.",
   (gptr*) &slave_net_timeout, (gptr*) &slave_net_timeout, 0,
   GET_ULONG, REQUIRED_ARG, SLAVE_NET_TIMEOUT, 1, LONG_TIMEOUT, 0, 1, 0},
  {"slave_transaction_retries", OPT_SLAVE_TRANS_RETRIES,
   "Number of times the slave SQL thread will retry a transaction in case "
   "it failed with a deadlock or elapsed lock wait timeout, "
   "before giving up and stopping.",
   (gptr*) &slave_trans_retries, (gptr*) &slave_trans_retries, 0,
   GET_ULONG, REQUIRED_ARG, 10L, 0L, (longlong) ULONG_MAX, 0, 1, 0},
#endif /* HAVE_REPLICATION */
  {"slow_launch_time", OPT_SLOW_LAUNCH_TIME,
   "If creating the thread takes longer than this value (in seconds), the Slow_launch_threads counter will be incremented.",
   (gptr*) &slow_launch_time, (gptr*) &slow_launch_time, 0, GET_ULONG,
   REQUIRED_ARG, 2L, 0L, LONG_TIMEOUT, 0, 1, 0},
  {"sort_buffer_size", OPT_SORT_BUFFER,
   "Each thread that needs to do a sort allocates a buffer of this size.",
   (gptr*) &global_system_variables.sortbuff_size,
   (gptr*) &max_system_variables.sortbuff_size, 0, GET_ULONG, REQUIRED_ARG,
   MAX_SORT_MEMORY, MIN_SORT_MEMORY+MALLOC_OVERHEAD*2, ~0L, MALLOC_OVERHEAD,
   1, 0},
  {"sync-binlog", OPT_SYNC_BINLOG,
   "Synchronously flush binary log to disk after every #th event. "
   "Use 0 (default) to disable synchronous flushing.",
   (gptr*) &sync_binlog_period, (gptr*) &sync_binlog_period, 0, GET_ULONG,
   REQUIRED_ARG, 0, 0, ~0L, 0, 1, 0},
  {"sync-frm", OPT_SYNC_FRM, "Sync .frm to disk on create. Enabled by default.",
   (gptr*) &opt_sync_frm, (gptr*) &opt_sync_frm, 0, GET_BOOL, NO_ARG, 1, 0,
   0, 0, 0, 0},
  {"table_cache", OPT_TABLE_OPEN_CACHE,
   "Deprecated; use --table_open_cache instead.",
   (gptr*) &table_cache_size, (gptr*) &table_cache_size, 0, GET_ULONG,
   REQUIRED_ARG, TABLE_OPEN_CACHE_DEFAULT, 1, 512*1024L, 0, 1, 0},
  {"table_definition_cache", OPT_TABLE_DEF_CACHE,
   "The number of cached table definitions.",
   (gptr*) &table_def_size, (gptr*) &table_def_size,
   0, GET_ULONG, REQUIRED_ARG, 128, 1, 512*1024L, 0, 1, 0},
  {"table_open_cache", OPT_TABLE_OPEN_CACHE,
   "The number of cached open tables.",
   (gptr*) &table_cache_size, (gptr*) &table_cache_size, 0, GET_ULONG,
   REQUIRED_ARG, TABLE_OPEN_CACHE_DEFAULT, 1, 512*1024L, 0, 1, 0},
  {"table_lock_wait_timeout", OPT_TABLE_LOCK_WAIT_TIMEOUT,
   "Timeout in seconds to wait for a table level lock before returning an "
   "error. Used only if the connection has active cursors.",
   (gptr*) &table_lock_wait_timeout, (gptr*) &table_lock_wait_timeout,
   0, GET_ULONG, REQUIRED_ARG, 50, 1, 1024 * 1024 * 1024, 0, 1, 0},
  {"thread_cache_size", OPT_THREAD_CACHE_SIZE,
   "How many threads we should keep in a cache for reuse.",
   (gptr*) &thread_cache_size, (gptr*) &thread_cache_size, 0, GET_ULONG,
   REQUIRED_ARG, 0, 0, 16384, 0, 1, 0},
  {"thread_concurrency", OPT_THREAD_CONCURRENCY,
   "Permits the application to give the threads system a hint for the desired number of threads that should be run at the same time.",
   (gptr*) &concurrency, (gptr*) &concurrency, 0, GET_ULONG, REQUIRED_ARG,
   DEFAULT_CONCURRENCY, 1, 512, 0, 1, 0},
#if HAVE_POOL_OF_THREADS == 1
  {"thread_pool_size", OPT_THREAD_CACHE_SIZE,
   "How many threads we should create to handle query requests in case of 'thread_handling=pool-of-threads'",
   (gptr*) &thread_pool_size, (gptr*) &thread_pool_size, 0, GET_ULONG,
   REQUIRED_ARG, 20, 1, 16384, 0, 1, 0},
#endif
  {"thread_stack", OPT_THREAD_STACK,
   "The stack size for each thread.", (gptr*) &thread_stack,
   (gptr*) &thread_stack, 0, GET_ULONG, REQUIRED_ARG,DEFAULT_THREAD_STACK,
   1024L*128L, ~0L, 0, 1024, 0},
  { "time_format", OPT_TIME_FORMAT,
    "The TIME format (for future).",
    (gptr*) &opt_date_time_formats[MYSQL_TIMESTAMP_TIME],
    (gptr*) &opt_date_time_formats[MYSQL_TIMESTAMP_TIME],
    0, GET_STR, REQUIRED_ARG, 0, 0, 0, 0, 0, 0},
  {"tmp_table_size", OPT_TMP_TABLE_SIZE,
   "If an in-memory temporary table exceeds this size, MySQL will automatically convert it to an on-disk MyISAM table.",
   (gptr*) &global_system_variables.tmp_table_size,
   (gptr*) &max_system_variables.tmp_table_size, 0, GET_ULL,
   REQUIRED_ARG, 16*1024*1024L, 1024, MAX_MEM_TABLE_SIZE, 0, 1, 0},
  {"transaction_alloc_block_size", OPT_TRANS_ALLOC_BLOCK_SIZE,
   "Allocation block size for various transaction-related structures",
   (gptr*) &global_system_variables.trans_alloc_block_size,
   (gptr*) &max_system_variables.trans_alloc_block_size, 0, GET_ULONG,
   REQUIRED_ARG, QUERY_ALLOC_BLOCK_SIZE, 1024, ~0L, 0, 1024, 0},
  {"transaction_prealloc_size", OPT_TRANS_PREALLOC_SIZE,
   "Persistent buffer for various transaction-related structures",
   (gptr*) &global_system_variables.trans_prealloc_size,
   (gptr*) &max_system_variables.trans_prealloc_size, 0, GET_ULONG,
   REQUIRED_ARG, TRANS_ALLOC_PREALLOC_SIZE, 1024, ~0L, 0, 1024, 0},
  {"thread_handling", OPT_THREAD_HANDLING,
   "Define threads usage for handling queries:  "
   "one-thread-per-connection or no-threads", 0, 0,
   0, GET_STR, REQUIRED_ARG, 0, 0, 0, 0, 0, 0},
  {"updatable_views_with_limit", OPT_UPDATABLE_VIEWS_WITH_LIMIT,
   "1 = YES = Don't issue an error message (warning only) if a VIEW without presence of a key of the underlying table is used in queries with a LIMIT clause for updating. 0 = NO = Prohibit update of a VIEW, which does not contain a key of the underlying table and the query uses a LIMIT clause (usually get from GUI tools).",
   (gptr*) &global_system_variables.updatable_views_with_limit,
   (gptr*) &max_system_variables.updatable_views_with_limit,
   0, GET_ULONG, REQUIRED_ARG, 1, 0, 1, 0, 1, 0},
  {"wait_timeout", OPT_WAIT_TIMEOUT,
   "The number of seconds the server waits for activity on a connection before closing it.",
   (gptr*) &global_system_variables.net_wait_timeout,
   (gptr*) &max_system_variables.net_wait_timeout, 0, GET_ULONG,
   REQUIRED_ARG, NET_WAIT_TIMEOUT, 1, IF_WIN(INT_MAX32/1000, LONG_TIMEOUT),
   0, 1, 0},
  {0, 0, 0, 0, 0, 0, GET_NO_ARG, NO_ARG, 0, 0, 0, 0, 0, 0}
};

static int show_question(THD *thd, SHOW_VAR *var, char *buff)
{
  var->type= SHOW_LONGLONG;
  var->value= (char *)&thd->query_id;
  return 0;
}

static int show_net_compression(THD *thd, SHOW_VAR *var, char *buff)
{
  var->type= SHOW_MY_BOOL;
  var->value= (char *)&thd->net.compress;
  return 0;
}

static int show_starttime(THD *thd, SHOW_VAR *var, char *buff)
{
  var->type= SHOW_LONG;
  var->value= buff;
  *((long *)buff)= (long) (thd->query_start() - server_start_time);
  return 0;
}

#ifdef HAVE_REPLICATION
static int show_rpl_status(THD *thd, SHOW_VAR *var, char *buff)
{
  var->type= SHOW_CHAR;
  var->value= const_cast<char*>(rpl_status_type[(int)rpl_status]);
  return 0;
}

static int show_slave_running(THD *thd, SHOW_VAR *var, char *buff)
{
  var->type= SHOW_MY_BOOL;
  pthread_mutex_lock(&LOCK_active_mi);
  var->value= buff;
  *((my_bool *)buff)= (my_bool) (active_mi && active_mi->slave_running &&
                                 active_mi->rli.slave_running);
  pthread_mutex_unlock(&LOCK_active_mi);
  return 0;
}

static int show_slave_retried_trans(THD *thd, SHOW_VAR *var, char *buff)
{
  /*
    TODO: with multimaster, have one such counter per line in
    SHOW SLAVE STATUS, and have the sum over all lines here.
  */
  pthread_mutex_lock(&LOCK_active_mi);
  if (active_mi)
  {
    var->type= SHOW_LONG;
    var->value= buff;
    pthread_mutex_lock(&active_mi->rli.data_lock);
    *((long *)buff)= (long)active_mi->rli.retried_trans;
    pthread_mutex_unlock(&active_mi->rli.data_lock);
  }
  else
    var->type= SHOW_UNDEF;
  pthread_mutex_unlock(&LOCK_active_mi);
  return 0;
}
#endif /* HAVE_REPLICATION */

static int show_open_tables(THD *thd, SHOW_VAR *var, char *buff)
{
  var->type= SHOW_LONG;
  var->value= buff;
  *((long *)buff)= (long)cached_open_tables();
  return 0;
}

static int show_prepared_stmt_count(THD *thd, SHOW_VAR *var, char *buff)
{
  var->type= SHOW_LONG;
  var->value= buff;
  pthread_mutex_lock(&LOCK_prepared_stmt_count);
  *((long *)buff)= (long)prepared_stmt_count;
  pthread_mutex_unlock(&LOCK_prepared_stmt_count);
  return 0;
}

static int show_table_definitions(THD *thd, SHOW_VAR *var, char *buff)
{
  var->type= SHOW_LONG;
  var->value= buff;
  *((long *)buff)= (long)cached_table_definitions();
  return 0;
}

#ifdef HAVE_OPENSSL
/* Functions relying on CTX */
static int show_ssl_ctx_sess_accept(THD *thd, SHOW_VAR *var, char *buff)
{
  var->type= SHOW_LONG;
  var->value= buff;
  *((long *)buff)= (!ssl_acceptor_fd ? 0 :
                     SSL_CTX_sess_accept(ssl_acceptor_fd->ssl_context));
  return 0;
}

static int show_ssl_ctx_sess_accept_good(THD *thd, SHOW_VAR *var, char *buff)
{
  var->type= SHOW_LONG;
  var->value= buff;
  *((long *)buff)= (!ssl_acceptor_fd ? 0 :
                     SSL_CTX_sess_accept_good(ssl_acceptor_fd->ssl_context));
  return 0;
}

static int show_ssl_ctx_sess_connect_good(THD *thd, SHOW_VAR *var, char *buff)
{
  var->type= SHOW_LONG;
  var->value= buff;
  *((long *)buff)= (!ssl_acceptor_fd ? 0 :
                     SSL_CTX_sess_connect_good(ssl_acceptor_fd->ssl_context));
  return 0;
}

static int show_ssl_ctx_sess_accept_renegotiate(THD *thd, SHOW_VAR *var, char *buff)
{
  var->type= SHOW_LONG;
  var->value= buff;
  *((long *)buff)= (!ssl_acceptor_fd ? 0 :
                     SSL_CTX_sess_accept_renegotiate(ssl_acceptor_fd->ssl_context));
  return 0;
}

static int show_ssl_ctx_sess_connect_renegotiate(THD *thd, SHOW_VAR *var, char *buff)
{
  var->type= SHOW_LONG;
  var->value= buff;
  *((long *)buff)= (!ssl_acceptor_fd ? 0 :
                     SSL_CTX_sess_connect_renegotiate(ssl_acceptor_fd->ssl_context));
  return 0;
}

static int show_ssl_ctx_sess_cb_hits(THD *thd, SHOW_VAR *var, char *buff)
{
  var->type= SHOW_LONG;
  var->value= buff;
  *((long *)buff)= (!ssl_acceptor_fd ? 0 :
                     SSL_CTX_sess_cb_hits(ssl_acceptor_fd->ssl_context));
  return 0;
}

static int show_ssl_ctx_sess_hits(THD *thd, SHOW_VAR *var, char *buff)
{
  var->type= SHOW_LONG;
  var->value= buff;
  *((long *)buff)= (!ssl_acceptor_fd ? 0 :
                     SSL_CTX_sess_hits(ssl_acceptor_fd->ssl_context));
  return 0;
}

static int show_ssl_ctx_sess_cache_full(THD *thd, SHOW_VAR *var, char *buff)
{
  var->type= SHOW_LONG;
  var->value= buff;
  *((long *)buff)= (!ssl_acceptor_fd ? 0 :
                     SSL_CTX_sess_cache_full(ssl_acceptor_fd->ssl_context));
  return 0;
}

static int show_ssl_ctx_sess_misses(THD *thd, SHOW_VAR *var, char *buff)
{
  var->type= SHOW_LONG;
  var->value= buff;
  *((long *)buff)= (!ssl_acceptor_fd ? 0 :
                     SSL_CTX_sess_misses(ssl_acceptor_fd->ssl_context));
  return 0;
}

static int show_ssl_ctx_sess_timeouts(THD *thd, SHOW_VAR *var, char *buff)
{
  var->type= SHOW_LONG;
  var->value= buff;
  *((long *)buff)= (!ssl_acceptor_fd ? 0 :
                     SSL_CTX_sess_timeouts(ssl_acceptor_fd->ssl_context));
  return 0;
}

static int show_ssl_ctx_sess_number(THD *thd, SHOW_VAR *var, char *buff)
{
  var->type= SHOW_LONG;
  var->value= buff;
  *((long *)buff)= (!ssl_acceptor_fd ? 0 :
                     SSL_CTX_sess_number(ssl_acceptor_fd->ssl_context));
  return 0;
}

static int show_ssl_ctx_sess_connect(THD *thd, SHOW_VAR *var, char *buff)
{
  var->type= SHOW_LONG;
  var->value= buff;
  *((long *)buff)= (!ssl_acceptor_fd ? 0 :
                     SSL_CTX_sess_connect(ssl_acceptor_fd->ssl_context));
  return 0;
}

static int show_ssl_ctx_sess_get_cache_size(THD *thd, SHOW_VAR *var, char *buff)
{
  var->type= SHOW_LONG;
  var->value= buff;
  *((long *)buff)= (!ssl_acceptor_fd ? 0 :
                     SSL_CTX_sess_get_cache_size(ssl_acceptor_fd->ssl_context));
  return 0;
}

static int show_ssl_ctx_get_verify_mode(THD *thd, SHOW_VAR *var, char *buff)
{
  var->type= SHOW_LONG;
  var->value= buff;
  *((long *)buff)= (!ssl_acceptor_fd ? 0 :
                     SSL_CTX_get_verify_mode(ssl_acceptor_fd->ssl_context));
  return 0;
}

static int show_ssl_ctx_get_verify_depth(THD *thd, SHOW_VAR *var, char *buff)
{
  var->type= SHOW_LONG;
  var->value= buff;
  *((long *)buff)= (!ssl_acceptor_fd ? 0 :
                     SSL_CTX_get_verify_depth(ssl_acceptor_fd->ssl_context));
  return 0;
}

static int show_ssl_ctx_get_session_cache_mode(THD *thd, SHOW_VAR *var, char *buff)
{
  var->type= SHOW_CHAR;
  if (!ssl_acceptor_fd)
    var->value= const_cast<char*>("NONE");
  else
    switch (SSL_CTX_get_session_cache_mode(ssl_acceptor_fd->ssl_context))
    {
    case SSL_SESS_CACHE_OFF:
      var->value= const_cast<char*>("OFF"); break;
    case SSL_SESS_CACHE_CLIENT:
      var->value= const_cast<char*>("CLIENT"); break;
    case SSL_SESS_CACHE_SERVER:
      var->value= const_cast<char*>("SERVER"); break;
    case SSL_SESS_CACHE_BOTH:
      var->value= const_cast<char*>("BOTH"); break;
    case SSL_SESS_CACHE_NO_AUTO_CLEAR:
      var->value= const_cast<char*>("NO_AUTO_CLEAR"); break;
    case SSL_SESS_CACHE_NO_INTERNAL_LOOKUP:
      var->value= const_cast<char*>("NO_INTERNAL_LOOKUP"); break;
    default:
      var->value= const_cast<char*>("Unknown"); break;
    }
  return 0;
}

/*
   Functions relying on SSL 
   Note: In the show_ssl_* functions, we need to check if we have a
         valid vio-object since this isn't always true, specifically
         when session_status or global_status is requested from
         inside an Event.
 */
static int show_ssl_get_version(THD *thd, SHOW_VAR *var, char *buff)
{
  var->type= SHOW_CHAR;
  if( thd->vio_ok() && thd->net.vio->ssl_arg )
    var->value= const_cast<char*>(SSL_get_version((SSL*) thd->net.vio->ssl_arg));
  else
    var->value= (char *)"";
  return 0;
}

static int show_ssl_session_reused(THD *thd, SHOW_VAR *var, char *buff)
{
  var->type= SHOW_LONG;
  var->value= buff;
  if( thd->vio_ok() && thd->net.vio->ssl_arg )
    *((long *)buff)= (long)SSL_session_reused((SSL*) thd->net.vio->ssl_arg);
  else
    *((long *)buff)= 0;
  return 0;
}

static int show_ssl_get_default_timeout(THD *thd, SHOW_VAR *var, char *buff)
{
  var->type= SHOW_LONG;
  var->value= buff;
  if( thd->vio_ok() && thd->net.vio->ssl_arg )
    *((long *)buff)= (long)SSL_get_default_timeout((SSL*)thd->net.vio->ssl_arg);
  else
    *((long *)buff)= 0;
  return 0;
}

static int show_ssl_get_verify_mode(THD *thd, SHOW_VAR *var, char *buff)
{
  var->type= SHOW_LONG;
  var->value= buff;
  if( thd->net.vio && thd->net.vio->ssl_arg )
    *((long *)buff)= (long)SSL_get_verify_mode((SSL*)thd->net.vio->ssl_arg);
  else
    *((long *)buff)= 0;
  return 0;
}

static int show_ssl_get_verify_depth(THD *thd, SHOW_VAR *var, char *buff)
{
  var->type= SHOW_LONG;
  var->value= buff;
  if( thd->vio_ok() && thd->net.vio->ssl_arg )
    *((long *)buff)= (long)SSL_get_verify_depth((SSL*)thd->net.vio->ssl_arg);
  else
    *((long *)buff)= 0;
  return 0;
}

static int show_ssl_get_cipher(THD *thd, SHOW_VAR *var, char *buff)
{
  var->type= SHOW_CHAR;
  if( thd->vio_ok() && thd->net.vio->ssl_arg )
    var->value= const_cast<char*>(SSL_get_cipher((SSL*) thd->net.vio->ssl_arg));
  else
    var->value= (char *)"";
  return 0;
}

static int show_ssl_get_cipher_list(THD *thd, SHOW_VAR *var, char *buff)
{
  var->type= SHOW_CHAR;
  var->value= buff;
  if (thd->vio_ok() && thd->net.vio->ssl_arg)
  {
    int i;
    const char *p;
    char *end= buff + SHOW_VAR_FUNC_BUFF_SIZE;
    for (i=0; (p= SSL_get_cipher_list((SSL*) thd->net.vio->ssl_arg,i)) &&
               buff < end; i++)
    {
      buff= strnmov(buff, p, end-buff-1);
      *buff++= ':';
    }
    if (i)
      buff--;
  }
  *buff=0;
  return 0;
}

#endif /* HAVE_OPENSSL */


/*
  Variables shown by SHOW STATUS in alphabetical order
*/

SHOW_VAR status_vars[]= {
  {"Aborted_clients",          (char*) &aborted_threads,        SHOW_LONG},
  {"Aborted_connects",         (char*) &aborted_connects,       SHOW_LONG},
  {"Binlog_cache_disk_use",    (char*) &binlog_cache_disk_use,  SHOW_LONG},
  {"Binlog_cache_use",         (char*) &binlog_cache_use,       SHOW_LONG},
  {"Bytes_received",           (char*) offsetof(STATUS_VAR, bytes_received), SHOW_LONG_STATUS},
  {"Bytes_sent",               (char*) offsetof(STATUS_VAR, bytes_sent), SHOW_LONG_STATUS},
  {"Com_admin_commands",       (char*) offsetof(STATUS_VAR, com_other), SHOW_LONG_STATUS},
  {"Com_alter_db",	       (char*) offsetof(STATUS_VAR, com_stat[(uint) SQLCOM_ALTER_DB]), SHOW_LONG_STATUS},
  {"Com_alter_event",	       (char*) offsetof(STATUS_VAR, com_stat[(uint) SQLCOM_ALTER_EVENT]), SHOW_LONG_STATUS},
  {"Com_alter_table",	       (char*) offsetof(STATUS_VAR, com_stat[(uint) SQLCOM_ALTER_TABLE]), SHOW_LONG_STATUS},
  {"Com_analyze",	       (char*) offsetof(STATUS_VAR, com_stat[(uint) SQLCOM_ANALYZE]), SHOW_LONG_STATUS},
  {"Com_backup_table",	       (char*) offsetof(STATUS_VAR, com_stat[(uint) SQLCOM_BACKUP_TABLE]), SHOW_LONG_STATUS},
  {"Com_begin",		       (char*) offsetof(STATUS_VAR, com_stat[(uint) SQLCOM_BEGIN]), SHOW_LONG_STATUS},
  {"Com_change_db",	       (char*) offsetof(STATUS_VAR, com_stat[(uint) SQLCOM_CHANGE_DB]), SHOW_LONG_STATUS},
  {"Com_change_master",	       (char*) offsetof(STATUS_VAR, com_stat[(uint) SQLCOM_CHANGE_MASTER]), SHOW_LONG_STATUS},
  {"Com_check",		       (char*) offsetof(STATUS_VAR, com_stat[(uint) SQLCOM_CHECK]), SHOW_LONG_STATUS},
  {"Com_checksum",	       (char*) offsetof(STATUS_VAR, com_stat[(uint) SQLCOM_CHECKSUM]), SHOW_LONG_STATUS},
  {"Com_commit",	       (char*) offsetof(STATUS_VAR, com_stat[(uint) SQLCOM_COMMIT]), SHOW_LONG_STATUS},
  {"Com_create_db",	       (char*) offsetof(STATUS_VAR, com_stat[(uint) SQLCOM_CREATE_DB]), SHOW_LONG_STATUS},
  {"Com_create_event",	       (char*) offsetof(STATUS_VAR, com_stat[(uint) SQLCOM_CREATE_EVENT]), SHOW_LONG_STATUS},
  {"Com_create_function",      (char*) offsetof(STATUS_VAR, com_stat[(uint) SQLCOM_CREATE_FUNCTION]), SHOW_LONG_STATUS},
  {"Com_create_index",	       (char*) offsetof(STATUS_VAR, com_stat[(uint) SQLCOM_CREATE_INDEX]), SHOW_LONG_STATUS},
  {"Com_create_table",	       (char*) offsetof(STATUS_VAR, com_stat[(uint) SQLCOM_CREATE_TABLE]), SHOW_LONG_STATUS},
  {"Com_create_user",	       (char*) offsetof(STATUS_VAR, com_stat[(uint) SQLCOM_CREATE_USER]), SHOW_LONG_STATUS},
  {"Com_dealloc_sql",          (char*) offsetof(STATUS_VAR, com_stat[(uint) SQLCOM_DEALLOCATE_PREPARE]), SHOW_LONG_STATUS},
  {"Com_delete",	       (char*) offsetof(STATUS_VAR, com_stat[(uint) SQLCOM_DELETE]), SHOW_LONG_STATUS},
  {"Com_delete_multi",	       (char*) offsetof(STATUS_VAR, com_stat[(uint) SQLCOM_DELETE_MULTI]), SHOW_LONG_STATUS},
  {"Com_do",                   (char*) offsetof(STATUS_VAR, com_stat[(uint) SQLCOM_DO]), SHOW_LONG_STATUS},
  {"Com_drop_db",	       (char*) offsetof(STATUS_VAR, com_stat[(uint) SQLCOM_DROP_DB]), SHOW_LONG_STATUS},
  {"Com_drop_event",	       (char*) offsetof(STATUS_VAR, com_stat[(uint) SQLCOM_DROP_EVENT]), SHOW_LONG_STATUS},
  {"Com_drop_function",	       (char*) offsetof(STATUS_VAR, com_stat[(uint) SQLCOM_DROP_FUNCTION]), SHOW_LONG_STATUS},
  {"Com_drop_index",	       (char*) offsetof(STATUS_VAR, com_stat[(uint) SQLCOM_DROP_INDEX]), SHOW_LONG_STATUS},
  {"Com_drop_table",	       (char*) offsetof(STATUS_VAR, com_stat[(uint) SQLCOM_DROP_TABLE]), SHOW_LONG_STATUS},
  {"Com_drop_user",	       (char*) offsetof(STATUS_VAR, com_stat[(uint) SQLCOM_DROP_USER]), SHOW_LONG_STATUS},
  {"Com_execute_sql",          (char*) offsetof(STATUS_VAR, com_stat[(uint) SQLCOM_EXECUTE]), SHOW_LONG_STATUS},
  {"Com_flush",		       (char*) offsetof(STATUS_VAR, com_stat[(uint) SQLCOM_FLUSH]), SHOW_LONG_STATUS},
  {"Com_grant",		       (char*) offsetof(STATUS_VAR, com_stat[(uint) SQLCOM_GRANT]), SHOW_LONG_STATUS},
  {"Com_ha_close",	       (char*) offsetof(STATUS_VAR, com_stat[(uint) SQLCOM_HA_CLOSE]), SHOW_LONG_STATUS},
  {"Com_ha_open",	       (char*) offsetof(STATUS_VAR, com_stat[(uint) SQLCOM_HA_OPEN]), SHOW_LONG_STATUS},
  {"Com_ha_read",	       (char*) offsetof(STATUS_VAR, com_stat[(uint) SQLCOM_HA_READ]), SHOW_LONG_STATUS},
  {"Com_help",                 (char*) offsetof(STATUS_VAR, com_stat[(uint) SQLCOM_HELP]), SHOW_LONG_STATUS},
  {"Com_insert",	       (char*) offsetof(STATUS_VAR, com_stat[(uint) SQLCOM_INSERT]), SHOW_LONG_STATUS},
  {"Com_insert_select",	       (char*) offsetof(STATUS_VAR, com_stat[(uint) SQLCOM_INSERT_SELECT]), SHOW_LONG_STATUS},
  {"Com_kill",		       (char*) offsetof(STATUS_VAR, com_stat[(uint) SQLCOM_KILL]), SHOW_LONG_STATUS},
  {"Com_load",		       (char*) offsetof(STATUS_VAR, com_stat[(uint) SQLCOM_LOAD]), SHOW_LONG_STATUS},
  {"Com_load_master_data",     (char*) offsetof(STATUS_VAR, com_stat[(uint) SQLCOM_LOAD_MASTER_DATA]), SHOW_LONG_STATUS},
  {"Com_load_master_table",    (char*) offsetof(STATUS_VAR, com_stat[(uint) SQLCOM_LOAD_MASTER_TABLE]), SHOW_LONG_STATUS},
  {"Com_lock_tables",	       (char*) offsetof(STATUS_VAR, com_stat[(uint) SQLCOM_LOCK_TABLES]), SHOW_LONG_STATUS},
  {"Com_optimize",	       (char*) offsetof(STATUS_VAR, com_stat[(uint) SQLCOM_OPTIMIZE]), SHOW_LONG_STATUS},
  {"Com_preload_keys",	       (char*) offsetof(STATUS_VAR, com_stat[(uint) SQLCOM_PRELOAD_KEYS]), SHOW_LONG_STATUS},
  {"Com_prepare_sql",          (char*) offsetof(STATUS_VAR, com_stat[(uint) SQLCOM_PREPARE]), SHOW_LONG_STATUS},
  {"Com_purge",		       (char*) offsetof(STATUS_VAR, com_stat[(uint) SQLCOM_PURGE]), SHOW_LONG_STATUS},
  {"Com_purge_before_date",    (char*) offsetof(STATUS_VAR, com_stat[(uint) SQLCOM_PURGE_BEFORE]), SHOW_LONG_STATUS},
  {"Com_rename_table",	       (char*) offsetof(STATUS_VAR, com_stat[(uint) SQLCOM_RENAME_TABLE]), SHOW_LONG_STATUS},
  {"Com_repair",	       (char*) offsetof(STATUS_VAR, com_stat[(uint) SQLCOM_REPAIR]), SHOW_LONG_STATUS},
  {"Com_replace",	       (char*) offsetof(STATUS_VAR, com_stat[(uint) SQLCOM_REPLACE]), SHOW_LONG_STATUS},
  {"Com_replace_select",       (char*) offsetof(STATUS_VAR, com_stat[(uint) SQLCOM_REPLACE_SELECT]), SHOW_LONG_STATUS},
  {"Com_reset",		       (char*) offsetof(STATUS_VAR, com_stat[(uint) SQLCOM_RESET]), SHOW_LONG_STATUS},
  {"Com_restore_table",	       (char*) offsetof(STATUS_VAR, com_stat[(uint) SQLCOM_RESTORE_TABLE]), SHOW_LONG_STATUS},
  {"Com_revoke",	       (char*) offsetof(STATUS_VAR, com_stat[(uint) SQLCOM_REVOKE]), SHOW_LONG_STATUS},
  {"Com_revoke_all",	       (char*) offsetof(STATUS_VAR, com_stat[(uint) SQLCOM_REVOKE_ALL]), SHOW_LONG_STATUS},
  {"Com_rollback",	       (char*) offsetof(STATUS_VAR, com_stat[(uint) SQLCOM_ROLLBACK]), SHOW_LONG_STATUS},
  {"Com_savepoint",	       (char*) offsetof(STATUS_VAR, com_stat[(uint) SQLCOM_SAVEPOINT]), SHOW_LONG_STATUS},
  {"Com_select",	       (char*) offsetof(STATUS_VAR, com_stat[(uint) SQLCOM_SELECT]), SHOW_LONG_STATUS},
  {"Com_set_option",	       (char*) offsetof(STATUS_VAR, com_stat[(uint) SQLCOM_SET_OPTION]), SHOW_LONG_STATUS},
  {"Com_show_binlog_events",   (char*) offsetof(STATUS_VAR, com_stat[(uint) SQLCOM_SHOW_BINLOG_EVENTS]), SHOW_LONG_STATUS},
  {"Com_show_binlogs",	       (char*) offsetof(STATUS_VAR, com_stat[(uint) SQLCOM_SHOW_BINLOGS]), SHOW_LONG_STATUS},
  {"Com_show_charsets",	       (char*) offsetof(STATUS_VAR, com_stat[(uint) SQLCOM_SHOW_CHARSETS]), SHOW_LONG_STATUS},
  {"Com_show_collations",      (char*) offsetof(STATUS_VAR, com_stat[(uint) SQLCOM_SHOW_COLLATIONS]), SHOW_LONG_STATUS},
  {"Com_show_column_types",    (char*) offsetof(STATUS_VAR, com_stat[(uint) SQLCOM_SHOW_COLUMN_TYPES]), SHOW_LONG_STATUS},
  {"Com_show_create_db",       (char*) offsetof(STATUS_VAR, com_stat[(uint) SQLCOM_SHOW_CREATE_DB]), SHOW_LONG_STATUS},
  {"Com_show_create_event",    (char*) offsetof(STATUS_VAR, com_stat[(uint) SQLCOM_SHOW_CREATE_EVENT]), SHOW_LONG_STATUS},
  {"Com_show_create_table",    (char*) offsetof(STATUS_VAR, com_stat[(uint) SQLCOM_SHOW_CREATE]), SHOW_LONG_STATUS},
  {"Com_show_databases",       (char*) offsetof(STATUS_VAR, com_stat[(uint) SQLCOM_SHOW_DATABASES]), SHOW_LONG_STATUS},
  {"Com_show_engine_logs",     (char*) offsetof(STATUS_VAR, com_stat[(uint) SQLCOM_SHOW_ENGINE_LOGS]), SHOW_LONG_STATUS},
  {"Com_show_engine_mutex",    (char*) offsetof(STATUS_VAR, com_stat[(uint) SQLCOM_SHOW_ENGINE_MUTEX]), SHOW_LONG_STATUS},
  {"Com_show_engine_status",   (char*) offsetof(STATUS_VAR, com_stat[(uint) SQLCOM_SHOW_ENGINE_STATUS]), SHOW_LONG_STATUS},
  {"Com_show_events",          (char*) offsetof(STATUS_VAR, com_stat[(uint) SQLCOM_SHOW_EVENTS]), SHOW_LONG_STATUS},
  {"Com_show_errors",	       (char*) offsetof(STATUS_VAR, com_stat[(uint) SQLCOM_SHOW_ERRORS]), SHOW_LONG_STATUS},
  {"Com_show_fields",	       (char*) offsetof(STATUS_VAR, com_stat[(uint) SQLCOM_SHOW_FIELDS]), SHOW_LONG_STATUS},
  {"Com_show_grants",	       (char*) offsetof(STATUS_VAR, com_stat[(uint) SQLCOM_SHOW_GRANTS]), SHOW_LONG_STATUS},
  {"Com_show_keys",	       (char*) offsetof(STATUS_VAR, com_stat[(uint) SQLCOM_SHOW_KEYS]), SHOW_LONG_STATUS},
  {"Com_show_master_status",   (char*) offsetof(STATUS_VAR, com_stat[(uint) SQLCOM_SHOW_MASTER_STAT]), SHOW_LONG_STATUS},
  {"Com_show_new_master",      (char*) offsetof(STATUS_VAR, com_stat[(uint) SQLCOM_SHOW_NEW_MASTER]), SHOW_LONG_STATUS},
  {"Com_show_open_tables",     (char*) offsetof(STATUS_VAR, com_stat[(uint) SQLCOM_SHOW_OPEN_TABLES]), SHOW_LONG_STATUS},
  {"Com_show_plugins",         (char*) offsetof(STATUS_VAR, com_stat[(uint) SQLCOM_SHOW_PLUGINS]), SHOW_LONG_STATUS},
  {"Com_show_privileges",      (char*) offsetof(STATUS_VAR, com_stat[(uint) SQLCOM_SHOW_PRIVILEGES]), SHOW_LONG_STATUS},
  {"Com_show_processlist",     (char*) offsetof(STATUS_VAR, com_stat[(uint) SQLCOM_SHOW_PROCESSLIST]), SHOW_LONG_STATUS},
  {"Com_show_slave_hosts",     (char*) offsetof(STATUS_VAR, com_stat[(uint) SQLCOM_SHOW_SLAVE_HOSTS]), SHOW_LONG_STATUS},
  {"Com_show_slave_status",    (char*) offsetof(STATUS_VAR, com_stat[(uint) SQLCOM_SHOW_SLAVE_STAT]), SHOW_LONG_STATUS},
  {"Com_show_status",	       (char*) offsetof(STATUS_VAR, com_stat[(uint) SQLCOM_SHOW_STATUS]), SHOW_LONG_STATUS},
  {"Com_show_storage_engines", (char*) offsetof(STATUS_VAR, com_stat[(uint) SQLCOM_SHOW_STORAGE_ENGINES]), SHOW_LONG_STATUS},
  {"Com_show_tables",	       (char*) offsetof(STATUS_VAR, com_stat[(uint) SQLCOM_SHOW_TABLES]), SHOW_LONG_STATUS},
  {"Com_show_triggers",	       (char*) offsetof(STATUS_VAR, com_stat[(uint) SQLCOM_SHOW_TRIGGERS]), SHOW_LONG_STATUS},
  {"Com_show_variables",       (char*) offsetof(STATUS_VAR, com_stat[(uint) SQLCOM_SHOW_VARIABLES]), SHOW_LONG_STATUS},
  {"Com_show_warnings",        (char*) offsetof(STATUS_VAR, com_stat[(uint) SQLCOM_SHOW_WARNS]), SHOW_LONG_STATUS},
  {"Com_slave_start",	       (char*) offsetof(STATUS_VAR, com_stat[(uint) SQLCOM_SLAVE_START]), SHOW_LONG_STATUS},
  {"Com_slave_stop",	       (char*) offsetof(STATUS_VAR, com_stat[(uint) SQLCOM_SLAVE_STOP]), SHOW_LONG_STATUS},
  {"Com_stmt_close",           (char*) offsetof(STATUS_VAR, com_stmt_close), SHOW_LONG_STATUS},
  {"Com_stmt_execute",         (char*) offsetof(STATUS_VAR, com_stmt_execute), SHOW_LONG_STATUS},
  {"Com_stmt_fetch",           (char*) offsetof(STATUS_VAR, com_stmt_fetch), SHOW_LONG_STATUS},
  {"Com_stmt_prepare",         (char*) offsetof(STATUS_VAR, com_stmt_prepare), SHOW_LONG_STATUS},
  {"Com_stmt_reset",           (char*) offsetof(STATUS_VAR, com_stmt_reset), SHOW_LONG_STATUS},
  {"Com_stmt_send_long_data",  (char*) offsetof(STATUS_VAR, com_stmt_send_long_data), SHOW_LONG_STATUS},
  {"Com_truncate",	       (char*) offsetof(STATUS_VAR, com_stat[(uint) SQLCOM_TRUNCATE]), SHOW_LONG_STATUS},
  {"Com_unlock_tables",	       (char*) offsetof(STATUS_VAR, com_stat[(uint) SQLCOM_UNLOCK_TABLES]), SHOW_LONG_STATUS},
  {"Com_update",	       (char*) offsetof(STATUS_VAR, com_stat[(uint) SQLCOM_UPDATE]), SHOW_LONG_STATUS},
  {"Com_update_multi",	       (char*) offsetof(STATUS_VAR, com_stat[(uint) SQLCOM_UPDATE_MULTI]), SHOW_LONG_STATUS},
  {"Com_xa_commit",            (char*) offsetof(STATUS_VAR, com_stat[(uint) SQLCOM_XA_COMMIT]),SHOW_LONG_STATUS},
  {"Com_xa_end",               (char*) offsetof(STATUS_VAR, com_stat[(uint) SQLCOM_XA_END]),SHOW_LONG_STATUS},
  {"Com_xa_prepare",           (char*) offsetof(STATUS_VAR, com_stat[(uint) SQLCOM_XA_PREPARE]),SHOW_LONG_STATUS},
  {"Com_xa_recover",           (char*) offsetof(STATUS_VAR, com_stat[(uint) SQLCOM_XA_RECOVER]),SHOW_LONG_STATUS},
  {"Com_xa_rollback",          (char*) offsetof(STATUS_VAR, com_stat[(uint) SQLCOM_XA_ROLLBACK]),SHOW_LONG_STATUS},
  {"Com_xa_start",             (char*) offsetof(STATUS_VAR, com_stat[(uint) SQLCOM_XA_START]),SHOW_LONG_STATUS},
  {"Compression",              (char*) &show_net_compression, SHOW_FUNC},
  {"Connections",              (char*) &thread_id,              SHOW_LONG_NOFLUSH},
  {"Created_tmp_disk_tables",  (char*) offsetof(STATUS_VAR, created_tmp_disk_tables), SHOW_LONG_STATUS},
  {"Created_tmp_files",	       (char*) &my_tmp_file_created,	SHOW_LONG},
  {"Created_tmp_tables",       (char*) offsetof(STATUS_VAR, created_tmp_tables), SHOW_LONG_STATUS},
  {"Delayed_errors",           (char*) &delayed_insert_errors,  SHOW_LONG},
  {"Delayed_insert_threads",   (char*) &delayed_insert_threads, SHOW_LONG_NOFLUSH},
  {"Delayed_writes",           (char*) &delayed_insert_writes,  SHOW_LONG},
  {"Flush_commands",           (char*) &refresh_version,        SHOW_LONG_NOFLUSH},
  {"Handler_commit",           (char*) offsetof(STATUS_VAR, ha_commit_count), SHOW_LONG_STATUS},
  {"Handler_delete",           (char*) offsetof(STATUS_VAR, ha_delete_count), SHOW_LONG_STATUS},
  {"Handler_discover",         (char*) offsetof(STATUS_VAR, ha_discover_count), SHOW_LONG_STATUS},
  {"Handler_prepare",          (char*) offsetof(STATUS_VAR, ha_prepare_count),  SHOW_LONG_STATUS},
  {"Handler_read_first",       (char*) offsetof(STATUS_VAR, ha_read_first_count), SHOW_LONG_STATUS},
  {"Handler_read_key",         (char*) offsetof(STATUS_VAR, ha_read_key_count), SHOW_LONG_STATUS},
  {"Handler_read_next",        (char*) offsetof(STATUS_VAR, ha_read_next_count), SHOW_LONG_STATUS},
  {"Handler_read_prev",        (char*) offsetof(STATUS_VAR, ha_read_prev_count), SHOW_LONG_STATUS},
  {"Handler_read_rnd",         (char*) offsetof(STATUS_VAR, ha_read_rnd_count), SHOW_LONG_STATUS},
  {"Handler_read_rnd_next",    (char*) offsetof(STATUS_VAR, ha_read_rnd_next_count), SHOW_LONG_STATUS},
  {"Handler_rollback",         (char*) offsetof(STATUS_VAR, ha_rollback_count), SHOW_LONG_STATUS},
  {"Handler_savepoint",        (char*) offsetof(STATUS_VAR, ha_savepoint_count), SHOW_LONG_STATUS},
  {"Handler_savepoint_rollback",(char*) offsetof(STATUS_VAR, ha_savepoint_rollback_count), SHOW_LONG_STATUS},
  {"Handler_update",           (char*) offsetof(STATUS_VAR, ha_update_count), SHOW_LONG_STATUS},
  {"Handler_write",            (char*) offsetof(STATUS_VAR, ha_write_count), SHOW_LONG_STATUS},
  {"Key_blocks_not_flushed",   (char*) offsetof(KEY_CACHE, global_blocks_changed), SHOW_KEY_CACHE_LONG},
  {"Key_blocks_unused",        (char*) offsetof(KEY_CACHE, blocks_unused), SHOW_KEY_CACHE_LONG},
  {"Key_blocks_used",          (char*) offsetof(KEY_CACHE, blocks_used), SHOW_KEY_CACHE_LONG},
  {"Key_read_requests",        (char*) offsetof(KEY_CACHE, global_cache_r_requests), SHOW_KEY_CACHE_LONGLONG},
  {"Key_reads",                (char*) offsetof(KEY_CACHE, global_cache_read), SHOW_KEY_CACHE_LONGLONG},
  {"Key_write_requests",       (char*) offsetof(KEY_CACHE, global_cache_w_requests), SHOW_KEY_CACHE_LONGLONG},
  {"Key_writes",               (char*) offsetof(KEY_CACHE, global_cache_write), SHOW_KEY_CACHE_LONGLONG},
  {"Last_query_cost",          (char*) offsetof(STATUS_VAR, last_query_cost), SHOW_DOUBLE_STATUS},
  {"Max_used_connections",     (char*) &max_used_connections,  SHOW_LONG},
  {"Not_flushed_delayed_rows", (char*) &delayed_rows_in_use,    SHOW_LONG_NOFLUSH},
  {"Open_files",               (char*) &my_file_opened,         SHOW_LONG_NOFLUSH},
  {"Open_streams",             (char*) &my_stream_opened,       SHOW_LONG_NOFLUSH},
  {"Open_table_definitions",   (char*) &show_table_definitions, SHOW_FUNC},
  {"Open_tables",              (char*) &show_open_tables,       SHOW_FUNC},
  {"Opened_tables",            (char*) offsetof(STATUS_VAR, opened_tables), SHOW_LONG_STATUS},
  {"Prepared_stmt_count",      (char*) &show_prepared_stmt_count, SHOW_FUNC},
#ifdef HAVE_QUERY_CACHE
  {"Qcache_free_blocks",       (char*) &query_cache.free_memory_blocks, SHOW_LONG_NOFLUSH},
  {"Qcache_free_memory",       (char*) &query_cache.free_memory, SHOW_LONG_NOFLUSH},
  {"Qcache_hits",              (char*) &query_cache.hits,       SHOW_LONG},
  {"Qcache_inserts",           (char*) &query_cache.inserts,    SHOW_LONG},
  {"Qcache_lowmem_prunes",     (char*) &query_cache.lowmem_prunes, SHOW_LONG},
  {"Qcache_not_cached",        (char*) &query_cache.refused,    SHOW_LONG},
  {"Qcache_queries_in_cache",  (char*) &query_cache.queries_in_cache, SHOW_LONG_NOFLUSH},
  {"Qcache_total_blocks",      (char*) &query_cache.total_blocks, SHOW_LONG_NOFLUSH},
#endif /*HAVE_QUERY_CACHE*/
  {"Questions",                (char*) &show_question,            SHOW_FUNC},
#ifdef HAVE_REPLICATION
  {"Rpl_status",               (char*) &show_rpl_status,          SHOW_FUNC},
#endif
  {"Select_full_join",         (char*) offsetof(STATUS_VAR, select_full_join_count), SHOW_LONG_STATUS},
  {"Select_full_range_join",   (char*) offsetof(STATUS_VAR, select_full_range_join_count), SHOW_LONG_STATUS},
  {"Select_range",             (char*) offsetof(STATUS_VAR, select_range_count), SHOW_LONG_STATUS},
  {"Select_range_check",       (char*) offsetof(STATUS_VAR, select_range_check_count), SHOW_LONG_STATUS},
  {"Select_scan",	       (char*) offsetof(STATUS_VAR, select_scan_count), SHOW_LONG_STATUS},
  {"Slave_open_temp_tables",   (char*) &slave_open_temp_tables, SHOW_LONG},
#ifdef HAVE_REPLICATION
  {"Slave_retried_transactions",(char*) &show_slave_retried_trans, SHOW_FUNC},
  {"Slave_running",            (char*) &show_slave_running,     SHOW_FUNC},
#endif
  {"Slow_launch_threads",      (char*) &slow_launch_threads,    SHOW_LONG},
  {"Slow_queries",             (char*) offsetof(STATUS_VAR, long_query_count), SHOW_LONG_STATUS},
  {"Sort_merge_passes",	       (char*) offsetof(STATUS_VAR, filesort_merge_passes), SHOW_LONG_STATUS},
  {"Sort_range",	       (char*) offsetof(STATUS_VAR, filesort_range_count), SHOW_LONG_STATUS},
  {"Sort_rows",		       (char*) offsetof(STATUS_VAR, filesort_rows), SHOW_LONG_STATUS},
  {"Sort_scan",		       (char*) offsetof(STATUS_VAR, filesort_scan_count), SHOW_LONG_STATUS},
#ifdef HAVE_OPENSSL
  {"Ssl_accept_renegotiates",  (char*) &show_ssl_ctx_sess_accept_renegotiate, SHOW_FUNC},
  {"Ssl_accepts",              (char*) &show_ssl_ctx_sess_accept, SHOW_FUNC},
  {"Ssl_callback_cache_hits",  (char*) &show_ssl_ctx_sess_cb_hits, SHOW_FUNC},
  {"Ssl_cipher",               (char*) &show_ssl_get_cipher, SHOW_FUNC},
  {"Ssl_cipher_list",          (char*) &show_ssl_get_cipher_list, SHOW_FUNC},
  {"Ssl_client_connects",      (char*) &show_ssl_ctx_sess_connect, SHOW_FUNC},
  {"Ssl_connect_renegotiates", (char*) &show_ssl_ctx_sess_connect_renegotiate, SHOW_FUNC},
  {"Ssl_ctx_verify_depth",     (char*) &show_ssl_ctx_get_verify_depth, SHOW_FUNC},
  {"Ssl_ctx_verify_mode",      (char*) &show_ssl_ctx_get_verify_mode, SHOW_FUNC},
  {"Ssl_default_timeout",      (char*) &show_ssl_get_default_timeout, SHOW_FUNC},
  {"Ssl_finished_accepts",     (char*) &show_ssl_ctx_sess_accept_good, SHOW_FUNC},
  {"Ssl_finished_connects",    (char*) &show_ssl_ctx_sess_connect_good, SHOW_FUNC},
  {"Ssl_session_cache_hits",   (char*) &show_ssl_ctx_sess_hits, SHOW_FUNC},
  {"Ssl_session_cache_misses", (char*) &show_ssl_ctx_sess_misses, SHOW_FUNC},
  {"Ssl_session_cache_mode",   (char*) &show_ssl_ctx_get_session_cache_mode, SHOW_FUNC},
  {"Ssl_session_cache_overflows", (char*) &show_ssl_ctx_sess_cache_full, SHOW_FUNC},
  {"Ssl_session_cache_size",   (char*) &show_ssl_ctx_sess_get_cache_size, SHOW_FUNC},
  {"Ssl_session_cache_timeouts", (char*) &show_ssl_ctx_sess_timeouts, SHOW_FUNC},
  {"Ssl_sessions_reused",      (char*) &show_ssl_session_reused, SHOW_FUNC},
  {"Ssl_used_session_cache_entries",(char*) &show_ssl_ctx_sess_number, SHOW_FUNC},
  {"Ssl_verify_depth",         (char*) &show_ssl_get_verify_depth, SHOW_FUNC},
  {"Ssl_verify_mode",          (char*) &show_ssl_get_verify_mode, SHOW_FUNC},
  {"Ssl_version",              (char*) &show_ssl_get_version, SHOW_FUNC},
#endif /* HAVE_OPENSSL */
  {"Table_locks_immediate",    (char*) &locks_immediate,        SHOW_LONG},
  {"Table_locks_waited",       (char*) &locks_waited,           SHOW_LONG},
#ifdef HAVE_MMAP
  {"Tc_log_max_pages_used",    (char*) &tc_log_max_pages_used,  SHOW_LONG},
  {"Tc_log_page_size",         (char*) &tc_log_page_size,       SHOW_LONG},
  {"Tc_log_page_waits",        (char*) &tc_log_page_waits,      SHOW_LONG},
#endif
<<<<<<< HEAD
  {"Threads_cached",           (char*) &cached_thread_count,    SHOW_LONG_NOFLUSH},
  {"Threads_connected",        (char*) &thread_count,           SHOW_INT},
  {"Threads_created",	       (char*) &thread_created,		SHOW_LONG_NOFLUSH},
  {"Threads_running",          (char*) &thread_running,         SHOW_INT},
  {"Uptime",                   (char*) &show_starttime,         SHOW_FUNC},
=======
  {"Threads_cached",           (char*) &cached_thread_count,    SHOW_LONG_CONST},
  {"Threads_connected",        (char*) &thread_count,           SHOW_INT_CONST},
  {"Threads_created",	       (char*) &thread_created,		SHOW_LONG_CONST},
  {"Threads_running",          (char*) &thread_running,         SHOW_INT_CONST},
  {"Uptime",                   (char*) 0,                       SHOW_STARTTIME},
  {"Uptime_since_flush_status",(char*) 0,                       SHOW_FLUSHTIME},
>>>>>>> 9dd7812f
  {NullS, NullS, SHOW_LONG}
};

static void print_version(void)
{
  set_server_version();
  /*
    Note: the instance manager keys off the string 'Ver' so it can find the
    version from the output of 'mysqld --version', so don't change it!
  */
  printf("%s  Ver %s for %s on %s (%s)\n",my_progname,
	 server_version,SYSTEM_TYPE,MACHINE_TYPE, MYSQL_COMPILATION_COMMENT);
}

static void usage(void)
{
  if (!(default_charset_info= get_charset_by_csname(default_character_set_name,
					           MY_CS_PRIMARY,
						   MYF(MY_WME))))
    exit(1);
  if (!default_collation_name)
    default_collation_name= (char*) default_charset_info->name;
  print_version();
  puts("\
Copyright (C) 2000 MySQL AB, by Monty and others\n\
This software comes with ABSOLUTELY NO WARRANTY. This is free software,\n\
and you are welcome to modify and redistribute it under the GPL license\n\n\
Starts the MySQL database server\n");

  printf("Usage: %s [OPTIONS]\n", my_progname);
  if (!opt_verbose)
    puts("\nFor more help options (several pages), use mysqld --verbose --help\n");
  else
  {
#ifdef __WIN__
  puts("NT and Win32 specific options:\n\
  --install                     Install the default service (NT)\n\
  --install-manual              Install the default service started manually (NT)\n\
  --install service_name        Install an optional service (NT)\n\
  --install-manual service_name Install an optional service started manually (NT)\n\
  --remove                      Remove the default service from the service list (NT)\n\
  --remove service_name         Remove the service_name from the service list (NT)\n\
  --enable-named-pipe           Only to be used for the	default server (NT)\n\
  --standalone                  Dummy option to start as a standalone server (NT)\
");
  puts("");
#endif
  print_defaults(MYSQL_CONFIG_NAME,load_default_groups);
  puts("");
  fix_paths();
  set_ports();

  my_print_help(my_long_options);
  my_print_variables(my_long_options);

  puts("\n\
To see what values a running MySQL server is using, type\n\
'mysqladmin variables' instead of 'mysqld --verbose --help'.\n");
  }
}


/*
  Initialize all MySQL global variables to default values

  SYNOPSIS
    mysql_init_variables()

  NOTES
    The reason to set a lot of global variables to zero is to allow one to
    restart the embedded server with a clean environment
    It's also needed on some exotic platforms where global variables are
    not set to 0 when a program starts.

    We don't need to set numeric variables refered to in my_long_options
    as these are initialized by my_getopt.
*/

static void mysql_init_variables(void)
{
  /* Things reset to zero */
  opt_skip_slave_start= opt_reckless_slave = 0;
  mysql_home[0]= pidfile_name[0]= log_error_file[0]= 0;
  opt_log= opt_slow_log= 0;
  opt_update_log= 0;
  log_output_options= find_bit_type(log_output_str, &log_output_typelib);
  opt_bin_log= 0;
  opt_disable_networking= opt_skip_show_db=0;
  opt_logname= opt_update_logname= opt_binlog_index_name= opt_slow_logname= 0;
  opt_tc_log_file= (char *)"tc.log";      // no hostname in tc_log file name !
  opt_secure_auth= 0;
  opt_secure_file_priv= 0;
  opt_bootstrap= opt_myisam_log= 0;
  mqh_used= 0;
  segfaulted= kill_in_progress= 0;
  cleanup_done= 0;
  defaults_argv= 0;
  server_id_supplied= 0;
  test_flags= select_errors= dropping_tables= ha_open_options=0;
  thread_count= thread_running= kill_cached_threads= wake_thread=0;
  slave_open_temp_tables= 0;
  cached_thread_count= 0;
  opt_endinfo= using_udf_functions= 0;
  opt_using_transactions= using_update_log= 0;
  abort_loop= select_thread_in_use= signal_thread_in_use= 0;
  ready_to_exit= shutdown_in_progress= grant_option= 0;
  aborted_threads= aborted_connects= 0;
  delayed_insert_threads= delayed_insert_writes= delayed_rows_in_use= 0;
  delayed_insert_errors= thread_created= 0;
  specialflag= 0;
  binlog_cache_use=  binlog_cache_disk_use= 0;
  max_used_connections= slow_launch_threads = 0;
  mysqld_user= mysqld_chroot= opt_init_file= opt_bin_logname = 0;
  prepared_stmt_count= 0;
  errmesg= 0;
  mysqld_unix_port= opt_mysql_tmpdir= my_bind_addr_str= NullS;
  bzero((gptr) &mysql_tmpdir_list, sizeof(mysql_tmpdir_list));
  bzero((char *) &global_status_var, sizeof(global_status_var));
  opt_large_pages= 0;
  key_map_full.set_all();

  /* Character sets */
  system_charset_info= &my_charset_utf8_general_ci;
  files_charset_info= &my_charset_utf8_general_ci;
  national_charset_info= &my_charset_utf8_general_ci;
  table_alias_charset= &my_charset_bin;
  character_set_filesystem= &my_charset_bin;

  opt_date_time_formats[0]= opt_date_time_formats[1]= opt_date_time_formats[2]= 0;

  /* Things with default values that are not zero */
  delay_key_write_options= (uint) DELAY_KEY_WRITE_ON;
  opt_specialflag= SPECIAL_ENGLISH;
  unix_sock= ip_sock= INVALID_SOCKET;
  mysql_home_ptr= mysql_home;
  pidfile_name_ptr= pidfile_name;
  log_error_file_ptr= log_error_file;
  language_ptr= language;
  mysql_data_home= mysql_real_data_home;
  thd_startup_options= (OPTION_AUTO_IS_NULL | OPTION_BIN_LOG |
                        OPTION_QUOTE_SHOW_CREATE | OPTION_SQL_NOTES);
  protocol_version= PROTOCOL_VERSION;
  what_to_log= ~ (1L << (uint) COM_TIME);
  refresh_version= 1L;	/* Increments on each reload */
  global_query_id= thread_id= 1L;
  strmov(server_version, MYSQL_SERVER_VERSION);
  myisam_recover_options_str= sql_mode_str= "OFF";
  myisam_stats_method_str= "nulls_unequal";
  my_bind_addr = htonl(INADDR_ANY);
  threads.empty();
  thread_cache.empty();
  key_caches.empty();
  if (!(dflt_key_cache= get_or_create_key_cache(default_key_cache_base.str,
					       default_key_cache_base.length)))
    exit(1);
  multi_keycache_init(); /* set key_cache_hash.default_value = dflt_key_cache */

  /* Set directory paths */
  strmake(language, LANGUAGE, sizeof(language)-1);
  strmake(mysql_real_data_home, get_relative_path(DATADIR),
	  sizeof(mysql_real_data_home)-1);
  mysql_data_home_buff[0]=FN_CURLIB;	// all paths are relative from here
  mysql_data_home_buff[1]=0;

  /* Replication parameters */
  master_user= (char*) "test";
  master_password= master_host= 0;
  master_info_file= (char*) "master.info",
    relay_log_info_file= (char*) "relay-log.info";
  master_ssl_key= master_ssl_cert= master_ssl_ca= 
    master_ssl_capath= master_ssl_cipher= 0;
  report_user= report_password = report_host= 0;	/* TO BE DELETED */
  opt_relay_logname= opt_relaylog_index_name= 0;

  /* Variables in libraries */
  charsets_dir= 0;
  default_character_set_name= (char*) MYSQL_DEFAULT_CHARSET_NAME;
  default_collation_name= compiled_default_collation_name;
  sys_charset_system.value= (char*) system_charset_info->csname;
  character_set_filesystem_name= (char*) "binary";
  lc_time_names_name= (char*) "en_US";
  /* Set default values for some option variables */
  default_storage_engine_str= (char*) "MyISAM";
  global_system_variables.table_type= myisam_hton;
  global_system_variables.tx_isolation= ISO_REPEATABLE_READ;
  global_system_variables.select_limit= (ulonglong) HA_POS_ERROR;
  max_system_variables.select_limit=    (ulonglong) HA_POS_ERROR;
  global_system_variables.max_join_size= (ulonglong) HA_POS_ERROR;
  max_system_variables.max_join_size=   (ulonglong) HA_POS_ERROR;
  global_system_variables.old_passwords= 0;
  global_system_variables.old_alter_table= 0;
  global_system_variables.binlog_format= BINLOG_FORMAT_UNSPEC;
  /*
    Default behavior for 4.1 and 5.0 is to treat NULL values as unequal
    when collecting index statistics for MyISAM tables.
  */
  global_system_variables.myisam_stats_method= MI_STATS_METHOD_NULLS_NOT_EQUAL;

  /* Variables that depends on compile options */
#ifndef DBUG_OFF
  default_dbug_option=IF_WIN("d:t:i:O,\\mysqld.trace",
			     "d:t:i:o,/tmp/mysqld.trace");
#endif
  opt_error_log= IF_WIN(1,0);
#ifdef WITH_INNOBASE_STORAGE_ENGINE
  have_innodb= SHOW_OPTION_YES;
#else
  have_innodb= SHOW_OPTION_NO;
#endif
#ifdef WITH_CSV_STORAGE_ENGINE
  have_csv_db= SHOW_OPTION_YES;
#else
  have_csv_db= SHOW_OPTION_NO;
#endif
#ifdef WITH_NDBCLUSTER_STORAGE_ENGINE
    have_ndbcluster= SHOW_OPTION_DISABLED;
#else
    have_ndbcluster= SHOW_OPTION_NO;
#endif
#ifdef WITH_PARTITION_STORAGE_ENGINE
    have_partition_db= SHOW_OPTION_YES;
#else
    have_partition_db= SHOW_OPTION_NO;
#endif
#ifdef WITH_NDBCLUSTER_STORAGE_ENGINE
  have_ndbcluster=SHOW_OPTION_DISABLED;
  global_system_variables.ndb_index_stat_enable=FALSE;
  max_system_variables.ndb_index_stat_enable=TRUE;
  global_system_variables.ndb_index_stat_cache_entries=32;
  max_system_variables.ndb_index_stat_cache_entries=~0L;
  global_system_variables.ndb_index_stat_update_freq=20;
  max_system_variables.ndb_index_stat_update_freq=~0L;
#else
  have_ndbcluster=SHOW_OPTION_NO;
#endif
#ifdef HAVE_OPENSSL
  have_ssl=SHOW_OPTION_YES;
#else
  have_ssl=SHOW_OPTION_NO;
#endif
#ifdef HAVE_BROKEN_REALPATH
  have_symlink=SHOW_OPTION_NO;
#else
  have_symlink=SHOW_OPTION_YES;
#endif
#ifdef HAVE_DLOPEN
  have_dlopen=SHOW_OPTION_YES;
#else
  have_dlopen=SHOW_OPTION_NO;
#endif
#ifdef HAVE_QUERY_CACHE
  have_query_cache=SHOW_OPTION_YES;
#else
  have_query_cache=SHOW_OPTION_NO;
#endif
#ifdef HAVE_SPATIAL
  have_geometry=SHOW_OPTION_YES;
#else
  have_geometry=SHOW_OPTION_NO;
#endif
#ifdef HAVE_RTREE_KEYS
  have_rtree_keys=SHOW_OPTION_YES;
#else
  have_rtree_keys=SHOW_OPTION_NO;
#endif
#ifdef HAVE_CRYPT
  have_crypt=SHOW_OPTION_YES;
#else
  have_crypt=SHOW_OPTION_NO;
#endif
#ifdef HAVE_COMPRESS
  have_compress= SHOW_OPTION_YES;
#else
  have_compress= SHOW_OPTION_NO;
#endif
#ifdef HAVE_LIBWRAP
  libwrapName= NullS;
#endif
#ifdef HAVE_OPENSSL
  des_key_file = 0;
  ssl_acceptor_fd= 0;
#endif
#ifdef HAVE_SMEM
  shared_memory_base_name= default_shared_memory_base_name;
#endif
#if !defined(my_pthread_setprio) && !defined(HAVE_PTHREAD_SETSCHEDPARAM)
  opt_specialflag |= SPECIAL_NO_PRIOR;
#endif

#if defined(__WIN__) || defined(__NETWARE__)
  /* Allow Win32 and NetWare users to move MySQL anywhere */
  {
    char prg_dev[LIBLEN];
#if defined __WIN__
	char executing_path_name[LIBLEN];
	if (!test_if_hard_path(my_progname))
	{
		// we don't want to use GetModuleFileName inside of my_path since
		// my_path is a generic path dereferencing function and here we care
		// only about the executing binary.
		GetModuleFileName(NULL, executing_path_name, sizeof(executing_path_name));
		my_path(prg_dev, executing_path_name, NULL);
	}
	else
#endif
    my_path(prg_dev,my_progname,"mysql/bin");
    strcat(prg_dev,"/../");			// Remove 'bin' to get base dir
    cleanup_dirname(mysql_home,prg_dev);
  }
#else
  const char *tmpenv;
  if (!(tmpenv = getenv("MY_BASEDIR_VERSION")))
    tmpenv = DEFAULT_MYSQL_HOME;
  (void) strmake(mysql_home, tmpenv, sizeof(mysql_home)-1);
#endif
}


static my_bool
get_one_option(int optid, const struct my_option *opt __attribute__((unused)),
	       char *argument)
{
  switch(optid) {
  case '#':
#ifndef DBUG_OFF
    DBUG_SET_INITIAL(argument ? argument : default_dbug_option);
#endif
    opt_endinfo=1;				/* unireg: memory allocation */
    break;
  case 'a':
    global_system_variables.sql_mode= fix_sql_mode(MODE_ANSI);
    global_system_variables.tx_isolation= ISO_SERIALIZABLE;
    break;
  case 'b':
    strmake(mysql_home,argument,sizeof(mysql_home)-1);
    break;
  case 'C':
    if (default_collation_name == compiled_default_collation_name)
      default_collation_name= 0;
    break;
  case 'l':
    opt_log=1;
    break;
  case 'h':
    strmake(mysql_real_data_home,argument, sizeof(mysql_real_data_home)-1);
    /* Correct pointer set by my_getopt (for embedded library) */
    mysql_data_home= mysql_real_data_home;
    break;
  case 'u':
    if (!mysqld_user || !strcmp(mysqld_user, argument))
      mysqld_user= argument;
    else
      sql_print_warning("Ignoring user change to '%s' because the user was set to '%s' earlier on the command line\n", argument, mysqld_user);
    break;
  case 'L':
    strmake(language, argument, sizeof(language)-1);
    break;
#ifdef HAVE_REPLICATION
  case OPT_SLAVE_SKIP_ERRORS:
    init_slave_skip_errors(argument);
    break;
#endif
  case OPT_SAFEMALLOC_MEM_LIMIT:
#if !defined(DBUG_OFF) && defined(SAFEMALLOC)
    sf_malloc_mem_limit = atoi(argument);
#endif
    break;
#include <sslopt-case.h>
  case 'V':
    print_version();
    exit(0);
  case 'W':
    if (!argument)
      global_system_variables.log_warnings++;
    else if (argument == disabled_my_option)
      global_system_variables.log_warnings= 0L;
    else
      global_system_variables.log_warnings= atoi(argument);
    break;
  case 'T':
    test_flags= argument ? (uint) atoi(argument) : 0;
    opt_endinfo=1;
    break;
  case (int) OPT_BIG_TABLES:
    thd_startup_options|=OPTION_BIG_TABLES;
    break;
  case (int) OPT_ISAM_LOG:
    opt_myisam_log=1;
    break;
  case (int) OPT_UPDATE_LOG:
    opt_update_log=1;
    break;
  case (int) OPT_BIN_LOG:
    opt_bin_log= test(argument != disabled_my_option);
    break;
  case (int) OPT_ERROR_LOG_FILE:
    opt_error_log= 1;
    break;
#ifdef HAVE_REPLICATION
  case (int) OPT_INIT_RPL_ROLE:
  {
    int role;
    role= find_type_or_exit(argument, &rpl_role_typelib, opt->name);
    rpl_status = (role == 1) ?  RPL_AUTH_MASTER : RPL_IDLE_SLAVE;
    break;
  }
  case (int)OPT_REPLICATE_IGNORE_DB:
  {
    rpl_filter->add_ignore_db(argument);
    break;
  }
  case (int)OPT_REPLICATE_DO_DB:
  {
    rpl_filter->add_do_db(argument);
    break;
  }
  case (int)OPT_REPLICATE_REWRITE_DB:
  {
    char* key = argument,*p, *val;

    if (!(p= strstr(argument, "->")))
    {
      fprintf(stderr,
	      "Bad syntax in replicate-rewrite-db - missing '->'!\n");
      exit(1);
    }
    val= p--;
    while (my_isspace(mysqld_charset, *p) && p > argument)
      *p-- = 0;
    if (p == argument)
    {
      fprintf(stderr,
	      "Bad syntax in replicate-rewrite-db - empty FROM db!\n");
      exit(1);
    }
    *val= 0;
    val+= 2;
    while (*val && my_isspace(mysqld_charset, *val))
      *val++;
    if (!*val)
    {
      fprintf(stderr,
	      "Bad syntax in replicate-rewrite-db - empty TO db!\n");
      exit(1);
    }

    rpl_filter->add_db_rewrite(key, val);
    break;
  }

  case (int)OPT_BINLOG_IGNORE_DB:
  {
    binlog_filter->add_ignore_db(argument);
    break;
  }
  case OPT_BINLOG_FORMAT:
  {
    int id;
    id= find_type_or_exit(argument, &binlog_format_typelib, opt->name);
    global_system_variables.binlog_format= opt_binlog_format_id= id - 1;
    break;
  }
  case (int)OPT_BINLOG_DO_DB:
  {
    binlog_filter->add_do_db(argument);
    break;
  }
  case (int)OPT_REPLICATE_DO_TABLE:
  {
    if (rpl_filter->add_do_table(argument))
    {
      fprintf(stderr, "Could not add do table rule '%s'!\n", argument);
      exit(1);
    }
    break;
  }
  case (int)OPT_REPLICATE_WILD_DO_TABLE:
  {
    if (rpl_filter->add_wild_do_table(argument))
    {
      fprintf(stderr, "Could not add do table rule '%s'!\n", argument);
      exit(1);
    }
    break;
  }
  case (int)OPT_REPLICATE_WILD_IGNORE_TABLE:
  {
    if (rpl_filter->add_wild_ignore_table(argument))
    {
      fprintf(stderr, "Could not add ignore table rule '%s'!\n", argument);
      exit(1);
    }
    break;
  }
  case (int)OPT_REPLICATE_IGNORE_TABLE:
  {
    if (rpl_filter->add_ignore_table(argument))
    {
      fprintf(stderr, "Could not add ignore table rule '%s'!\n", argument);
      exit(1);
    }
    break;
  }
#endif /* HAVE_REPLICATION */
  case (int) OPT_SLOW_QUERY_LOG:
    opt_slow_log= 1;
    break;
#ifdef WITH_CSV_STORAGE_ENGINE
  case  OPT_LOG_OUTPUT:
  {
    if (!argument || !argument[0])
    {
      log_output_options= LOG_TABLE;
      log_output_str= log_output_typelib.type_names[1];
    }
    else
    {
      log_output_str= argument;
      log_output_options=
        find_bit_type_or_exit(argument, &log_output_typelib, opt->name);
  }
    break;
  }
#endif
  case OPT_EVENT_SCHEDULER:
    if (Events::set_opt_event_scheduler(argument))
      exit(1);
    break;
  case (int) OPT_SKIP_NEW:
    opt_specialflag|= SPECIAL_NO_NEW_FUNC;
    delay_key_write_options= (uint) DELAY_KEY_WRITE_NONE;
    myisam_concurrent_insert=0;
    myisam_recover_options= HA_RECOVER_NONE;
    sp_automatic_privileges=0;
    my_use_symdir=0;
    ha_open_options&= ~(HA_OPEN_ABORT_IF_CRASHED | HA_OPEN_DELAY_KEY_WRITE);
#ifdef HAVE_QUERY_CACHE
    query_cache_size=0;
#endif
    break;
  case (int) OPT_SAFE:
    opt_specialflag|= SPECIAL_SAFE_MODE;
    delay_key_write_options= (uint) DELAY_KEY_WRITE_NONE;
    myisam_recover_options= HA_RECOVER_DEFAULT;
    ha_open_options&= ~(HA_OPEN_DELAY_KEY_WRITE);
    break;
  case (int) OPT_SKIP_PRIOR:
    opt_specialflag|= SPECIAL_NO_PRIOR;
    break;
  case (int) OPT_SKIP_LOCK:
    opt_external_locking=0;
    break;
  case (int) OPT_SKIP_HOST_CACHE:
    opt_specialflag|= SPECIAL_NO_HOST_CACHE;
    break;
  case (int) OPT_SKIP_RESOLVE:
    opt_specialflag|=SPECIAL_NO_RESOLVE;
    break;
  case (int) OPT_SKIP_NETWORKING:
#if defined(__NETWARE__)
    sql_perror("Can't start server: skip-networking option is currently not supported on NetWare");
    exit(1);
#endif
    opt_disable_networking=1;
    mysqld_port=0;
    break;
  case (int) OPT_SKIP_SHOW_DB:
    opt_skip_show_db=1;
    opt_specialflag|=SPECIAL_SKIP_SHOW_DB;
    break;
  case (int) OPT_WANT_CORE:
    test_flags |= TEST_CORE_ON_SIGNAL;
    break;
  case (int) OPT_SKIP_STACK_TRACE:
    test_flags|=TEST_NO_STACKTRACE;
    break;
  case (int) OPT_SKIP_SYMLINKS:
    my_use_symdir=0;
    break;
  case (int) OPT_BIND_ADDRESS:
    if ((my_bind_addr= (ulong) inet_addr(argument)) == INADDR_NONE)
    {
      struct hostent *ent;
      if (argument[0])
	ent=gethostbyname(argument);
      else
      {
	char myhostname[255];
	if (gethostname(myhostname,sizeof(myhostname)) < 0)
	{
	  sql_perror("Can't start server: cannot get my own hostname!");
	  exit(1);
	}
	ent=gethostbyname(myhostname);
      }
      if (!ent)
      {
	sql_perror("Can't start server: cannot resolve hostname!");
	exit(1);
      }
      my_bind_addr = (ulong) ((in_addr*)ent->h_addr_list[0])->s_addr;
    }
    break;
  case (int) OPT_PID_FILE:
    strmake(pidfile_name, argument, sizeof(pidfile_name)-1);
    break;
#ifdef __WIN__
  case (int) OPT_STANDALONE:		/* Dummy option for NT */
    break;
#endif
  /*
    The following change issues a deprecation warning if the slave
    configuration is specified either in the my.cnf file or on
    the command-line. See BUG#21490.
  */
  case OPT_MASTER_HOST:
  case OPT_MASTER_USER:
  case OPT_MASTER_PASSWORD:
  case OPT_MASTER_PORT:
  case OPT_MASTER_CONNECT_RETRY:
  case OPT_MASTER_SSL:          
  case OPT_MASTER_SSL_KEY:
  case OPT_MASTER_SSL_CERT:       
  case OPT_MASTER_SSL_CAPATH:
  case OPT_MASTER_SSL_CIPHER:
  case OPT_MASTER_SSL_CA:
    if (!slave_warning_issued)                 //only show the warning once
    {
      slave_warning_issued = true;   
      WARN_DEPRECATED(NULL, "5.2", "for replication startup options", 
        "'CHANGE MASTER'");
    }
    break;
  case OPT_CONSOLE:
    if (opt_console)
      opt_error_log= 0;			// Force logs to stdout
    break;
  case (int) OPT_FLUSH:
    myisam_flush=1;
    flush_time=0;			// No auto flush
    break;
  case OPT_LOW_PRIORITY_UPDATES:
    thr_upgraded_concurrent_insert_lock= TL_WRITE_LOW_PRIORITY;
    global_system_variables.low_priority_updates=1;
    break;
  case OPT_BOOTSTRAP:
    opt_noacl=opt_bootstrap=1;
    break;
  case OPT_SERVER_ID:
    server_id_supplied = 1;
    break;
  case OPT_DELAY_KEY_WRITE_ALL:
    if (argument != disabled_my_option)
      argument= (char*) "ALL";
    /* Fall through */
  case OPT_DELAY_KEY_WRITE:
    if (argument == disabled_my_option)
      delay_key_write_options= (uint) DELAY_KEY_WRITE_NONE;
    else if (! argument)
      delay_key_write_options= (uint) DELAY_KEY_WRITE_ON;
    else
    {
      int type;
      type= find_type_or_exit(argument, &delay_key_write_typelib, opt->name);
      delay_key_write_options= (uint) type-1;
    }
    break;
  case OPT_CHARSETS_DIR:
    strmake(mysql_charsets_dir, argument, sizeof(mysql_charsets_dir)-1);
    charsets_dir = mysql_charsets_dir;
    break;
  case OPT_TX_ISOLATION:
  {
    int type;
    type= find_type_or_exit(argument, &tx_isolation_typelib, opt->name);
    global_system_variables.tx_isolation= (type-1);
    break;
  }
  case OPT_MERGE:
  case OPT_BDB:
    break;
  case OPT_NDBCLUSTER:
#ifdef WITH_NDBCLUSTER_STORAGE_ENGINE
    if (opt_ndbcluster)
      have_ndbcluster= SHOW_OPTION_YES;
    else
      have_ndbcluster= SHOW_OPTION_DISABLED;
#endif
    break;
#ifdef WITH_NDBCLUSTER_STORAGE_ENGINE
  case OPT_NDB_MGMD:
  case OPT_NDB_NODEID:
  {
    int len= my_snprintf(opt_ndb_constrbuf+opt_ndb_constrbuf_len,
			 sizeof(opt_ndb_constrbuf)-opt_ndb_constrbuf_len,
			 "%s%s%s",opt_ndb_constrbuf_len > 0 ? ",":"",
			 optid == OPT_NDB_NODEID ? "nodeid=" : "",
			 argument);
    opt_ndb_constrbuf_len+= len;
  }
  /* fall through to add the connectstring to the end
   * and set opt_ndbcluster_connectstring
   */
  case OPT_NDB_CONNECTSTRING:
    if (opt_ndb_connectstring && opt_ndb_connectstring[0])
      my_snprintf(opt_ndb_constrbuf+opt_ndb_constrbuf_len,
		  sizeof(opt_ndb_constrbuf)-opt_ndb_constrbuf_len,
		  "%s%s", opt_ndb_constrbuf_len > 0 ? ",":"",
		  opt_ndb_connectstring);
    else
      opt_ndb_constrbuf[opt_ndb_constrbuf_len]= 0;
    opt_ndbcluster_connectstring= opt_ndb_constrbuf;
    break;
  case OPT_NDB_DISTRIBUTION:
    int id;
    id= find_type_or_exit(argument, &ndb_distribution_typelib, opt->name);
    opt_ndb_distribution_id= (enum ndb_distribution)(id-1);
    break;
  case OPT_NDB_EXTRA_LOGGING:
    if (!argument)
      ndb_extra_logging++;
    else if (argument == disabled_my_option)
      ndb_extra_logging= 0L;
    else
      ndb_extra_logging= atoi(argument);
    break;
#endif
  case OPT_INNODB:
#ifdef WITH_INNOBASE_STORAGE_ENGINE
    if (opt_innodb)
      have_innodb= SHOW_OPTION_YES;
    else
      have_innodb= SHOW_OPTION_DISABLED;
#endif
    break;
  case OPT_INNODB_DATA_FILE_PATH:
#ifdef WITH_INNOBASE_STORAGE_ENGINE
    innobase_data_file_path= argument;
#endif
    break;
#ifdef WITH_INNOBASE_STORAGE_ENGINE
  case OPT_INNODB_LOG_ARCHIVE:
    innobase_log_archive= argument ? test(atoi(argument)) : 1;
    break;
#endif /* WITH_INNOBASE_STORAGE_ENGINE */
  case OPT_MYISAM_RECOVER:
  {
    if (!argument || !argument[0])
    {
      myisam_recover_options=    HA_RECOVER_DEFAULT;
      myisam_recover_options_str= myisam_recover_typelib.type_names[0];
    }
    else
    {
      myisam_recover_options_str=argument;
      myisam_recover_options=
        find_bit_type_or_exit(argument, &myisam_recover_typelib, opt->name);
    }
    ha_open_options|=HA_OPEN_ABORT_IF_CRASHED;
    break;
  }
  case OPT_CONCURRENT_INSERT:
    /* The following code is mainly here to emulate old behavior */
    if (!argument)                      /* --concurrent-insert */
      myisam_concurrent_insert= 1;
    else if (argument == disabled_my_option)
      myisam_concurrent_insert= 0;      /* --skip-concurrent-insert */
    break;
  case OPT_TC_HEURISTIC_RECOVER:
    tc_heuristic_recover= find_type_or_exit(argument,
                                            &tc_heuristic_recover_typelib,
                                            opt->name);
    break;
  case OPT_MYISAM_STATS_METHOD:
  {
    ulong method_conv;
    int method;
    LINT_INIT(method_conv);

    myisam_stats_method_str= argument;
    method= find_type_or_exit(argument, &myisam_stats_method_typelib,
                              opt->name);
    switch (method-1) {
    case 2:
      method_conv= MI_STATS_METHOD_IGNORE_NULLS;
      break;
    case 1:
      method_conv= MI_STATS_METHOD_NULLS_EQUAL;
      break;
    case 0:
    default:
      method_conv= MI_STATS_METHOD_NULLS_NOT_EQUAL;
      break;
    }
    global_system_variables.myisam_stats_method= method_conv;
    break;
  }
  case OPT_SQL_MODE:
  {
    sql_mode_str= argument;
    global_system_variables.sql_mode=
      find_bit_type_or_exit(argument, &sql_mode_typelib, opt->name);
    global_system_variables.sql_mode= fix_sql_mode(global_system_variables.
						   sql_mode);
    break;
  }
  case OPT_ONE_THREAD:
    global_system_variables.thread_handling= 2;
    break;
  case OPT_THREAD_HANDLING:
  {
    global_system_variables.thread_handling=
      find_type_or_exit(argument, &thread_handling_typelib, opt->name);
    break;
  }
  case OPT_FT_BOOLEAN_SYNTAX:
    if (ft_boolean_check_syntax_string((byte*) argument))
    {
      fprintf(stderr, "Invalid ft-boolean-syntax string: %s\n", argument);
      exit(1);
    }
    strmake(ft_boolean_syntax, argument, sizeof(ft_boolean_syntax)-1);
    break;
  case OPT_SKIP_SAFEMALLOC:
#ifdef SAFEMALLOC
    sf_malloc_quick=1;
#endif
    break;
  case OPT_LOWER_CASE_TABLE_NAMES:
    lower_case_table_names= argument ? atoi(argument) : 1;
    lower_case_table_names_used= 1;
    break;
  }
  return 0;
}
	/* Initiates DEBUG - but no debugging here ! */

static gptr *
mysql_getopt_value(const char *keyname, uint key_length,
		   const struct my_option *option)
{
  switch (option->id) {
  case OPT_KEY_BUFFER_SIZE:
  case OPT_KEY_CACHE_BLOCK_SIZE:
  case OPT_KEY_CACHE_DIVISION_LIMIT:
  case OPT_KEY_CACHE_AGE_THRESHOLD:
  {
    KEY_CACHE *key_cache;
    if (!(key_cache= get_or_create_key_cache(keyname, key_length)))
      exit(1);
    switch (option->id) {
    case OPT_KEY_BUFFER_SIZE:
      return (gptr*) &key_cache->param_buff_size;
    case OPT_KEY_CACHE_BLOCK_SIZE:
      return (gptr*) &key_cache->param_block_size;
    case OPT_KEY_CACHE_DIVISION_LIMIT:
      return (gptr*) &key_cache->param_division_limit;
    case OPT_KEY_CACHE_AGE_THRESHOLD:
      return (gptr*) &key_cache->param_age_threshold;
    }
  }
  }
 return option->value;
}


static void option_error_reporter(enum loglevel level, const char *format, ...)
{
  va_list args;
  va_start(args, format);
  vprint_msg_to_log(level, format, args);
  va_end(args);
}


static void get_options(int argc,char **argv)
{
  int ho_error;

  my_getopt_register_get_addr(mysql_getopt_value);
  strmake(def_ft_boolean_syntax, ft_boolean_syntax,
	  sizeof(ft_boolean_syntax)-1);
  my_getopt_error_reporter= option_error_reporter;
  if ((ho_error= handle_options(&argc, &argv, my_long_options,
                                get_one_option)))
    exit(ho_error);

#ifndef WITH_NDBCLUSTER_STORAGE_ENGINE
  if (opt_ndbcluster)
    sql_print_warning("this binary does not contain NDBCLUSTER storage engine");
#endif
#ifndef WITH_INNOBASE_STORAGE_ENGINE
  if (opt_innodb)
    sql_print_warning("this binary does not contain INNODB storage engine");
#endif
  if ((opt_log_slow_admin_statements || opt_log_queries_not_using_indexes) &&
      !opt_slow_log)
    sql_print_warning("options --log-slow-admin-statements and --log-queries-not-using-indexes have no effect if --log-slow-queries is not set");

  if (argc > 0)
  {
    fprintf(stderr, "%s: Too many arguments (first extra is '%s').\nUse --help to get a list of available options\n", my_progname, *argv);
    /* FIXME add EXIT_TOO_MANY_ARGUMENTS to "mysys_err.h" and return that code? */
    exit(1);
  }

  if (opt_help)
  {
    usage();
    exit(0);
  }
#if defined(HAVE_BROKEN_REALPATH)
  my_use_symdir=0;
  my_disable_symlinks=1;
  have_symlink=SHOW_OPTION_NO;
#else
  if (!my_use_symdir)
  {
    my_disable_symlinks=1;
    have_symlink=SHOW_OPTION_DISABLED;
  }
#endif
  if (opt_debugging)
  {
    /* Allow break with SIGINT, no core or stack trace */
    test_flags|= TEST_SIGINT | TEST_NO_STACKTRACE;
    test_flags&= ~TEST_CORE_ON_SIGNAL;
  }
  /* Set global MyISAM variables from delay_key_write_options */
  fix_delay_key_write((THD*) 0, OPT_GLOBAL);

#ifndef EMBEDDED_LIBRARY
  if (mysqld_chroot)
    set_root(mysqld_chroot);
#else
  global_system_variables.thread_handling = SCHEDULER_NO_THREADS;
  max_allowed_packet= global_system_variables.max_allowed_packet;
  net_buffer_length= global_system_variables.net_buffer_length;
#endif
  fix_paths();

  /*
    Set some global variables from the global_system_variables
    In most cases the global variables will not be used
  */
  my_disable_locking= myisam_single_user= test(opt_external_locking == 0);
  my_default_record_cache_size=global_system_variables.read_buff_size;
  myisam_max_temp_length=
    (my_off_t) global_system_variables.myisam_max_sort_file_size;

  /* Set global variables based on startup options */
  myisam_block_size=(uint) 1 << my_bit_log2(opt_myisam_block_size);

  if (opt_short_log_format)
    opt_specialflag|= SPECIAL_SHORT_LOG_FORMAT;
  if (opt_log_queries_not_using_indexes)
    opt_specialflag|= SPECIAL_LOG_QUERIES_NOT_USING_INDEXES;

  if (init_global_datetime_format(MYSQL_TIMESTAMP_DATE,
				  &global_system_variables.date_format) ||
      init_global_datetime_format(MYSQL_TIMESTAMP_TIME,
				  &global_system_variables.time_format) ||
      init_global_datetime_format(MYSQL_TIMESTAMP_DATETIME,
				  &global_system_variables.datetime_format))
    exit(1);

#ifdef EMBEDDED_LIBRARY
  one_thread_scheduler(&thread_scheduler);
#else
  if (global_system_variables.thread_handling <=
      SCHEDULER_ONE_THREAD_PER_CONNECTION)
    one_thread_per_connection_scheduler(&thread_scheduler);
  else if (global_system_variables.thread_handling == SCHEDULER_NO_THREADS)
    one_thread_scheduler(&thread_scheduler);
  else
    pool_of_threads_scheduler(&thread_scheduler);  /* purecov: tested */
#endif
}


/*
  Create version name for running mysqld version
  We automaticly add suffixes -debug, -embedded and -log to the version
  name to make the version more descriptive.
  (MYSQL_SERVER_SUFFIX is set by the compilation environment)
*/

static void set_server_version(void)
{
  char *end= strxmov(server_version, MYSQL_SERVER_VERSION,
                     MYSQL_SERVER_SUFFIX_STR, NullS);
#ifdef EMBEDDED_LIBRARY
  end= strmov(end, "-embedded");
#endif
#ifndef DBUG_OFF
  if (!strstr(MYSQL_SERVER_SUFFIX_STR, "-debug"))
    end= strmov(end, "-debug");
#endif
  if (opt_log || opt_update_log || opt_slow_log || opt_bin_log)
    strmov(end, "-log");                        // This may slow down system
}


static char *get_relative_path(const char *path)
{
  if (test_if_hard_path(path) &&
      is_prefix(path,DEFAULT_MYSQL_HOME) &&
      strcmp(DEFAULT_MYSQL_HOME,FN_ROOTDIR))
  {
    path+=(uint) strlen(DEFAULT_MYSQL_HOME);
    while (*path == FN_LIBCHAR)
      path++;
  }
  return (char*) path;
}


/*
  Fix filename and replace extension where 'dir' is relative to
  mysql_real_data_home.
  Return 1 if len(path) > FN_REFLEN
*/

bool
fn_format_relative_to_data_home(my_string to, const char *name,
				const char *dir, const char *extension)
{
  char tmp_path[FN_REFLEN];
  if (!test_if_hard_path(dir))
  {
    strxnmov(tmp_path,sizeof(tmp_path)-1, mysql_real_data_home,
	     dir, NullS);
    dir=tmp_path;
  }
  return !fn_format(to, name, dir, extension,
		    MY_APPEND_EXT | MY_UNPACK_FILENAME | MY_SAFE_PATH);
}


static void fix_paths(void)
{
  char buff[FN_REFLEN],*pos;
  convert_dirname(mysql_home,mysql_home,NullS);
  /* Resolve symlinks to allow 'mysql_home' to be a relative symlink */
  my_realpath(mysql_home,mysql_home,MYF(0));
  /* Ensure that mysql_home ends in FN_LIBCHAR */
  pos=strend(mysql_home);
  if (pos[-1] != FN_LIBCHAR)
  {
    pos[0]= FN_LIBCHAR;
    pos[1]= 0;
  }
  convert_dirname(mysql_real_data_home,mysql_real_data_home,NullS);
  convert_dirname(language,language,NullS);
  (void) my_load_path(mysql_home,mysql_home,""); // Resolve current dir
  (void) my_load_path(mysql_real_data_home,mysql_real_data_home,mysql_home);
  (void) my_load_path(pidfile_name,pidfile_name,mysql_real_data_home);
  (void) my_load_path(opt_plugin_dir, opt_plugin_dir_ptr ? opt_plugin_dir_ptr :
                                      get_relative_path(LIBDIR), mysql_home);
  opt_plugin_dir_ptr= opt_plugin_dir;

  char *sharedir=get_relative_path(SHAREDIR);
  if (test_if_hard_path(sharedir))
    strmake(buff,sharedir,sizeof(buff)-1);		/* purecov: tested */
  else
    strxnmov(buff,sizeof(buff)-1,mysql_home,sharedir,NullS);
  convert_dirname(buff,buff,NullS);
  (void) my_load_path(language,language,buff);

  /* If --character-sets-dir isn't given, use shared library dir */
  if (charsets_dir != mysql_charsets_dir)
  {
    strxnmov(mysql_charsets_dir, sizeof(mysql_charsets_dir)-1, buff,
	     CHARSET_DIR, NullS);
  }
  (void) my_load_path(mysql_charsets_dir, mysql_charsets_dir, buff);
  convert_dirname(mysql_charsets_dir, mysql_charsets_dir, NullS);
  charsets_dir=mysql_charsets_dir;

  if (init_tmpdir(&mysql_tmpdir_list, opt_mysql_tmpdir))
    exit(1);
#ifdef HAVE_REPLICATION
  if (!slave_load_tmpdir)
  {
    if (!(slave_load_tmpdir = (char*) my_strdup(mysql_tmpdir, MYF(MY_FAE))))
      exit(1);
  }
#endif /* HAVE_REPLICATION */
  /*
    Convert the secure-file-priv option to system format, allowing
    a quick strcmp to check if read or write is in an allowed dir
   */
  if (opt_secure_file_priv)
  {
    convert_dirname(buff, opt_secure_file_priv, NullS);
    my_free(opt_secure_file_priv, MYF(0));
    opt_secure_file_priv= my_strdup(buff, MYF(MY_FAE));
  }
}


static ulong find_bit_type_or_exit(const char *x, TYPELIB *bit_lib,
                                   const char *option)
{
  ulong res;

  const char **ptr;
  
  if ((res= find_bit_type(x, bit_lib)) == ~(ulong) 0)
  {
    ptr= bit_lib->type_names;
    if (!*x)
      fprintf(stderr, "No option given to %s\n", option);
    else
      fprintf(stderr, "Wrong option to %s. Option(s) given: %s\n", option, x);
    fprintf(stderr, "Alternatives are: '%s'", *ptr);
    while (*++ptr)
      fprintf(stderr, ",'%s'", *ptr);
    fprintf(stderr, "\n");
    exit(1);
  }
  return res;
}


/*
  Return a bitfield from a string of substrings separated by ','
  returns ~(ulong) 0 on error.
*/

static ulong find_bit_type(const char *x, TYPELIB *bit_lib)
{
  bool found_end;
  int  found_count;
  const char *end,*i,*j;
  const char **array, *pos;
  ulong found,found_int,bit;
  DBUG_ENTER("find_bit_type");
  DBUG_PRINT("enter",("x: '%s'",x));

  found=0;
  found_end= 0;
  pos=(my_string) x;
  while (*pos == ' ') pos++;
  found_end= *pos == 0;
  while (!found_end)
  {
    if (!*(end=strcend(pos,',')))		/* Let end point at fieldend */
    {
      while (end > pos && end[-1] == ' ')
	end--;					/* Skip end-space */
      found_end=1;
    }
    found_int=0; found_count=0;
    for (array=bit_lib->type_names, bit=1 ; (i= *array++) ; bit<<=1)
    {
      j=pos;
      while (j != end)
      {
	if (my_toupper(mysqld_charset,*i++) !=
            my_toupper(mysqld_charset,*j++))
	  goto skip;
      }
      found_int=bit;
      if (! *i)
      {
	found_count=1;
	break;
      }
      else if (j != pos)			// Half field found
      {
	found_count++;				// Could be one of two values
      }
skip: ;
    }
    if (found_count != 1)
      DBUG_RETURN(~(ulong) 0);				// No unique value
    found|=found_int;
    pos=end+1;
  }

  DBUG_PRINT("exit",("bit-field: %ld",(ulong) found));
  DBUG_RETURN(found);
} /* find_bit_type */


/*
  Check if file system used for databases is case insensitive

  SYNOPSIS
    test_if_case_sensitive()
    dir_name			Directory to test

  RETURN
    -1  Don't know (Test failed)
    0   File system is case sensitive
    1   File system is case insensitive
*/

static int test_if_case_insensitive(const char *dir_name)
{
  int result= 0;
  File file;
  char buff[FN_REFLEN], buff2[FN_REFLEN];
  MY_STAT stat_info;
  DBUG_ENTER("test_if_case_insensitive");

  fn_format(buff, glob_hostname, dir_name, ".lower-test",
	    MY_UNPACK_FILENAME | MY_REPLACE_EXT | MY_REPLACE_DIR);
  fn_format(buff2, glob_hostname, dir_name, ".LOWER-TEST",
	    MY_UNPACK_FILENAME | MY_REPLACE_EXT | MY_REPLACE_DIR);
  (void) my_delete(buff2, MYF(0));
  if ((file= my_create(buff, 0666, O_RDWR, MYF(0))) < 0)
  {
    sql_print_warning("Can't create test file %s", buff);
    DBUG_RETURN(-1);
  }
  my_close(file, MYF(0));
  if (my_stat(buff2, &stat_info, MYF(0)))
    result= 1;					// Can access file
  (void) my_delete(buff, MYF(MY_WME));
  DBUG_PRINT("exit", ("result: %d", result));
  DBUG_RETURN(result);
}


/* Create file to store pid number */

#ifndef EMBEDDED_LIBRARY

static void create_pid_file()
{
  File file;
  if ((file = my_create(pidfile_name,0664,
			O_WRONLY | O_TRUNC, MYF(MY_WME))) >= 0)
  {
    char buff[21], *end;
    end= int10_to_str((long) getpid(), buff, 10);
    *end++= '\n';
    if (!my_write(file, (byte*) buff, (uint) (end-buff), MYF(MY_WME | MY_NABP)))
    {
      (void) my_close(file, MYF(0));
      return;
    }
    (void) my_close(file, MYF(0));
  }
  sql_perror("Can't start server: can't create PID file");
  exit(1);
}
#endif /* EMBEDDED_LIBRARY */

/* Clear most status variables */
void refresh_status(THD *thd)
{
  pthread_mutex_lock(&LOCK_status);

  /* Add thread's status variabes to global status */
  add_to_status(&global_status_var, &thd->status_var);

  /* Reset thread's status variables */
  bzero((char*) &thd->status_var, sizeof(thd->status_var));

  /* Reset some global variables */
  for (SHOW_VAR *ptr= status_vars; ptr->name; ptr++)
  {
    /* Note that SHOW_LONG_NOFLUSH variables are not reset */
    if (ptr->type == SHOW_LONG)
      *(ulong*) ptr->value= 0;
  }

  /* Reset the counters of all key caches (default and named). */
  process_key_caches(reset_key_cache_counters);
#ifdef COMMUNITY_SERVER
  flush_status_time= time((time_t*) 0);
#endif
  pthread_mutex_unlock(&LOCK_status);

  /*
    Set max_used_connections to the number of currently open
    connections.  Lock LOCK_thread_count out of LOCK_status to avoid
    deadlocks.  Status reset becomes not atomic, but status data is
    not exact anyway.
  */
  pthread_mutex_lock(&LOCK_thread_count);
  max_used_connections= thread_count-delayed_insert_threads;
  pthread_mutex_unlock(&LOCK_thread_count);
}


/*****************************************************************************
  Instantiate have_xyx for missing storage engines
*****************************************************************************/
#undef have_innodb
#undef have_ndbcluster
#undef have_csv_db

SHOW_COMP_OPTION have_innodb= SHOW_OPTION_NO;
SHOW_COMP_OPTION have_ndbcluster= SHOW_OPTION_NO;
SHOW_COMP_OPTION have_csv_db= SHOW_OPTION_NO;
SHOW_COMP_OPTION have_partition_db= SHOW_OPTION_NO;

#ifndef WITH_INNOBASE_STORAGE_ENGINE
uint innobase_flush_log_at_trx_commit;
ulong innobase_fast_shutdown;
long innobase_mirrored_log_groups, innobase_log_files_in_group;
longlong innobase_log_file_size;
long innobase_log_buffer_size;
longlong innobase_buffer_pool_size;
long innobase_additional_mem_pool_size;
long innobase_file_io_threads, innobase_lock_wait_timeout;
long innobase_force_recovery;
long innobase_open_files;
char *innobase_data_home_dir, *innobase_data_file_path;
char *innobase_log_group_home_dir, *innobase_log_arch_dir;
char *innobase_unix_file_flush_method;
my_bool innobase_log_archive,
        innobase_use_doublewrite,
        innobase_use_checksums,
        innobase_file_per_table,
        innobase_locks_unsafe_for_binlog,
        innobase_rollback_on_timeout,
        innobase_stats_on_metadata;

extern "C" {
ulong srv_max_buf_pool_modified_pct;
ulong srv_max_purge_lag;
ulong srv_auto_extend_increment;
ulong srv_n_spin_wait_rounds;
ulong srv_n_free_tickets_to_enter;
ulong srv_thread_sleep_delay;
ulong srv_thread_concurrency;
ulong srv_commit_concurrency;
}

#endif

#ifndef WITH_NDBCLUSTER_STORAGE_ENGINE
ulong ndb_cache_check_time;
ulong ndb_extra_logging;
#endif

/*****************************************************************************
  Instantiate templates
*****************************************************************************/

#ifdef HAVE_EXPLICIT_TEMPLATE_INSTANTIATION
/* Used templates */
template class I_List<THD>;
template class I_List_iterator<THD>;
template class I_List<i_string>;
template class I_List<i_string_pair>;
template class I_List<NAMED_LIST>;
template class I_List<Statement>;
template class I_List_iterator<Statement>;
#endif<|MERGE_RESOLUTION|>--- conflicted
+++ resolved
@@ -2720,8 +2720,7 @@
   tzset();			// Set tzname
 
   max_system_variables.pseudo_thread_id= (ulong)~0;
-<<<<<<< HEAD
-  server_start_time= time((time_t*) 0);
+  server_start_time= flush_status_time= time((time_t*) 0);
   rpl_filter= new Rpl_filter;
   binlog_filter= new Rpl_filter;
   if (!rpl_filter || !binlog_filter) 
@@ -2730,9 +2729,6 @@
     exit(1);
   }
 
-=======
-  server_start_time= flush_status_time= time((time_t*) 0);
->>>>>>> 9dd7812f
   if (init_thread_environment())
     return 1;
   mysql_init_variables();
@@ -5052,14 +5048,11 @@
   OPT_PLUGIN_DIR,
   OPT_LOG_OUTPUT,
   OPT_PORT_OPEN_TIMEOUT,
+  OPT_PROFILING,
   OPT_GENERAL_LOG,
   OPT_SLOW_LOG,
   OPT_MERGE,
-<<<<<<< HEAD
   OPT_THREAD_HANDLING,
-=======
-  OPT_PROFILING,
->>>>>>> 9dd7812f
   OPT_INNODB_ROLLBACK_ON_TIMEOUT,
   OPT_SECURE_FILE_PRIV,
   OPT_OLD_MODE
@@ -6536,6 +6529,14 @@
   return 0;
 }
 
+static int show_flushstatustime(THD *thd, SHOW_VAR *var, char *buff)
+{
+  var->type= SHOW_LONG;
+  var->value= buff;
+  *((long *)buff)= (long) (thd->query_start() - flush_status_time);
+  return 0;
+}
+
 #ifdef HAVE_REPLICATION
 static int show_rpl_status(THD *thd, SHOW_VAR *var, char *buff)
 {
@@ -7083,20 +7084,12 @@
   {"Tc_log_page_size",         (char*) &tc_log_page_size,       SHOW_LONG},
   {"Tc_log_page_waits",        (char*) &tc_log_page_waits,      SHOW_LONG},
 #endif
-<<<<<<< HEAD
   {"Threads_cached",           (char*) &cached_thread_count,    SHOW_LONG_NOFLUSH},
   {"Threads_connected",        (char*) &thread_count,           SHOW_INT},
   {"Threads_created",	       (char*) &thread_created,		SHOW_LONG_NOFLUSH},
   {"Threads_running",          (char*) &thread_running,         SHOW_INT},
   {"Uptime",                   (char*) &show_starttime,         SHOW_FUNC},
-=======
-  {"Threads_cached",           (char*) &cached_thread_count,    SHOW_LONG_CONST},
-  {"Threads_connected",        (char*) &thread_count,           SHOW_INT_CONST},
-  {"Threads_created",	       (char*) &thread_created,		SHOW_LONG_CONST},
-  {"Threads_running",          (char*) &thread_running,         SHOW_INT_CONST},
-  {"Uptime",                   (char*) 0,                       SHOW_STARTTIME},
-  {"Uptime_since_flush_status",(char*) 0,                       SHOW_FLUSHTIME},
->>>>>>> 9dd7812f
+  {"Uptime_since_flush_status",(char*) &show_flushstatustime,   SHOW_FUNC},
   {NullS, NullS, SHOW_LONG}
 };
 
