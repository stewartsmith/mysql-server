/* Copyright 2005-2008 MySQL AB, 2008 Sun Microsystems, Inc.

   This program is free software; you can redistribute it and/or modify
   it under the terms of the GNU General Public License as published by
   the Free Software Foundation; version 2 of the License.

   This program is distributed in the hope that it will be useful,
   but WITHOUT ANY WARRANTY; without even the implied warranty of
   MERCHANTABILITY or FITNESS FOR A PARTICULAR PURPOSE.  See the
   GNU General Public License for more details.

   You should have received a copy of the GNU General Public License
   along with this program; if not, write to the Free Software
   Foundation, Inc., 59 Temple Place, Suite 330, Boston, MA  02111-1307  USA */

/*
  This file is a container for general functionality related
  to partitioning introduced in MySQL version 5.1. It contains functionality
  used by all handlers that support partitioning, such as
  the partitioning handler itself and the NDB handler.

  The first version was written by Mikael Ronstrom.

  This version supports RANGE partitioning, LIST partitioning, HASH
  partitioning and composite partitioning (hereafter called subpartitioning)
  where each RANGE/LIST partitioning is HASH partitioned. The hash function
  can either be supplied by the user or by only a list of fields (also
  called KEY partitioning), where the MySQL server will use an internal
  hash function.
  There are quite a few defaults that can be used as well.
*/

/* Some general useful functions */

#define MYSQL_LEX 1
#include "mysql_priv.h"
#include <errno.h>
#include <m_ctype.h>
#include "my_md5.h"
#include "transaction.h"

#ifdef WITH_PARTITION_STORAGE_ENGINE
#include "ha_partition.h"
/*
  Partition related functions declarations and some static constants;
*/
const LEX_STRING partition_keywords[]=
{
  { C_STRING_WITH_LEN("HASH") },
  { C_STRING_WITH_LEN("RANGE") },
  { C_STRING_WITH_LEN("LIST") }, 
  { C_STRING_WITH_LEN("KEY") },
  { C_STRING_WITH_LEN("MAXVALUE") },
  { C_STRING_WITH_LEN("LINEAR ") }
};
static const char *part_str= "PARTITION";
static const char *sub_str= "SUB";
static const char *by_str= "BY";
static const char *space_str= " ";
static const char *equal_str= "=";
static const char *end_paren_str= ")";
static const char *begin_paren_str= "(";
static const char *comma_str= ",";

static int get_part_id_charset_func_all(partition_info *part_info,
                                        uint32 *part_id,
                                        longlong *func_value);
static int get_part_id_charset_func_part(partition_info *part_info,
                                         uint32 *part_id,
                                         longlong *func_value);
static int get_part_id_charset_func_subpart(partition_info *part_info,
                                            uint32 *part_id,
                                            longlong *func_value);
static int get_part_part_id_charset_func(partition_info *part_info,
                                         uint32 *part_id,
                                         longlong *func_value);
static int get_subpart_id_charset_func(partition_info *part_info,
                                       uint32 *part_id);
int get_partition_id_list(partition_info *part_info,
                          uint32 *part_id,
                          longlong *func_value);
int get_partition_id_range(partition_info *part_info,
                           uint32 *part_id,
                           longlong *func_value);
int get_partition_id_hash_nosub(partition_info *part_info,
                                uint32 *part_id,
                                longlong *func_value);
int get_partition_id_key_nosub(partition_info *part_info,
                               uint32 *part_id,
                               longlong *func_value);
int get_partition_id_linear_hash_nosub(partition_info *part_info,
                                       uint32 *part_id,
                                       longlong *func_value);
int get_partition_id_linear_key_nosub(partition_info *part_info,
                                      uint32 *part_id,
                                      longlong *func_value);
int get_partition_id_range_sub_hash(partition_info *part_info,
                                    uint32 *part_id,
                                    longlong *func_value);
int get_partition_id_range_sub_key(partition_info *part_info,
                                   uint32 *part_id,
                                   longlong *func_value);
int get_partition_id_range_sub_linear_hash(partition_info *part_info,
                                           uint32 *part_id,
                                           longlong *func_value);
int get_partition_id_range_sub_linear_key(partition_info *part_info,
                                          uint32 *part_id,
                                          longlong *func_value);
int get_partition_id_list_sub_hash(partition_info *part_info,
                                   uint32 *part_id,
                                   longlong *func_value);
int get_partition_id_list_sub_key(partition_info *part_info,
                                  uint32 *part_id,
                                  longlong *func_value);
int get_partition_id_list_sub_linear_hash(partition_info *part_info,
                                          uint32 *part_id,
                                          longlong *func_value);
int get_partition_id_list_sub_linear_key(partition_info *part_info,
                                         uint32 *part_id,
                                         longlong *func_value);
int get_partition_id_hash_sub(partition_info *part_info,
                              uint32 *part_id); 
int get_partition_id_key_sub(partition_info *part_info,
                             uint32 *part_id); 
int get_partition_id_linear_hash_sub(partition_info *part_info,
                                     uint32 *part_id); 
int get_partition_id_linear_key_sub(partition_info *part_info,
                                    uint32 *part_id); 
static uint32 get_next_partition_via_walking(PARTITION_ITERATOR*);
static void set_up_range_analysis_info(partition_info *part_info);
static uint32 get_next_subpartition_via_walking(PARTITION_ITERATOR*);
#endif

uint32 get_next_partition_id_range(PARTITION_ITERATOR* part_iter);
uint32 get_next_partition_id_list(PARTITION_ITERATOR* part_iter);
int get_part_iter_for_interval_via_mapping(partition_info *part_info,
                                           bool is_subpart,
                                           uchar *min_value, uchar *max_value,
                                           uint flags,
                                           PARTITION_ITERATOR *part_iter);
int get_part_iter_for_interval_via_walking(partition_info *part_info,
                                           bool is_subpart,
                                           uchar *min_value, uchar *max_value,
                                           uint flags,
                                           PARTITION_ITERATOR *part_iter);

#ifdef WITH_PARTITION_STORAGE_ENGINE
/*
  A support function to check if a name is in a list of strings

  SYNOPSIS
    is_name_in_list()
    name               String searched for
    list_names         A list of names searched in

  RETURN VALUES
    TRUE               String found
    FALSE              String not found
*/

bool is_name_in_list(char *name,
                          List<char> list_names)
{
  List_iterator<char> names_it(list_names);
  uint no_names= list_names.elements;
  uint i= 0;

  do
  {
    char *list_name= names_it++;
    if (!(my_strcasecmp(system_charset_info, name, list_name)))
      return TRUE;
  } while (++i < no_names);
  return FALSE;
}



/*
  Set-up defaults for partitions. 

  SYNOPSIS
    partition_default_handling()
    table                         Table object
    part_info                     Partition info to set up
    is_create_table_ind           Is this part of a table creation
    normalized_path               Normalized path name of table and database

  RETURN VALUES
    TRUE                          Error
    FALSE                         Success
*/

bool partition_default_handling(TABLE *table, partition_info *part_info,
                                bool is_create_table_ind,
                                const char *normalized_path)
{
  DBUG_ENTER("partition_default_handling");

  if (part_info->use_default_no_partitions)
  {
    if (!is_create_table_ind &&
        table->file->get_no_parts(normalized_path, &part_info->no_parts))
    {
      DBUG_RETURN(TRUE);
    }
  }
  else if (part_info->is_sub_partitioned() &&
           part_info->use_default_no_subpartitions)
  {
    uint no_parts;
    if (!is_create_table_ind &&
        (table->file->get_no_parts(normalized_path, &no_parts)))
    {
      DBUG_RETURN(TRUE);
    }
    DBUG_ASSERT(part_info->no_parts > 0);
    part_info->no_subparts= no_parts / part_info->no_parts;
    DBUG_ASSERT((no_parts % part_info->no_parts) == 0);
  }
  part_info->set_up_defaults_for_partitioning(table->file,
                                              (ulonglong)0, (uint)0);
  DBUG_RETURN(FALSE);
}


/*
  Check that the reorganized table will not have duplicate partitions.

  SYNOPSIS
    check_reorganise_list()
    new_part_info      New partition info
    old_part_info      Old partition info
    list_part_names    The list of partition names that will go away and
                       can be reused in the new table.

  RETURN VALUES
    TRUE               Inacceptable name conflict detected.
    FALSE              New names are OK.

  DESCRIPTION
    Can handle that the 'new_part_info' and 'old_part_info' the same
    in which case it checks that the list of names in the partitions
    doesn't contain any duplicated names.
*/

bool check_reorganise_list(partition_info *new_part_info,
                           partition_info *old_part_info,
                           List<char> list_part_names)
{
  uint new_count, old_count;
  uint no_new_parts= new_part_info->partitions.elements;
  uint no_old_parts= old_part_info->partitions.elements;
  List_iterator<partition_element> new_parts_it(new_part_info->partitions);
  bool same_part_info= (new_part_info == old_part_info);
  DBUG_ENTER("check_reorganise_list");

  new_count= 0;
  do
  {
    List_iterator<partition_element> old_parts_it(old_part_info->partitions);
    char *new_name= (new_parts_it++)->partition_name;
    new_count++;
    old_count= 0;
    do
    {
      char *old_name= (old_parts_it++)->partition_name;
      old_count++;
      if (same_part_info && old_count == new_count)
        break;
      if (!(my_strcasecmp(system_charset_info, old_name, new_name)))
      {
        if (!is_name_in_list(old_name, list_part_names))
          DBUG_RETURN(TRUE);
      }
    } while (old_count < no_old_parts);
  } while (new_count < no_new_parts);
  DBUG_RETURN(FALSE);
}


/*
  A useful routine used by update_row for partition handlers to calculate
  the partition ids of the old and the new record.

  SYNOPSIS
    get_parts_for_update()
    old_data                Buffer of old record
    new_data                Buffer of new record
    rec0                    Reference to table->record[0]
    part_info               Reference to partition information
    out:old_part_id         The returned partition id of old record 
    out:new_part_id         The returned partition id of new record

  RETURN VALUE
    0                       Success
    > 0                     Error code
*/

int get_parts_for_update(const uchar *old_data, uchar *new_data,
                         const uchar *rec0, partition_info *part_info,
                         uint32 *old_part_id, uint32 *new_part_id,
                         longlong *new_func_value)
{
  Field **part_field_array= part_info->full_part_field_array;
  int error;
  longlong old_func_value;
  DBUG_ENTER("get_parts_for_update");

  DBUG_ASSERT(new_data == rec0);
  set_field_ptr(part_field_array, old_data, rec0);
  error= part_info->get_partition_id(part_info, old_part_id,
                                     &old_func_value);
  set_field_ptr(part_field_array, rec0, old_data);
  if (unlikely(error))                             // Should never happen
  {
    DBUG_ASSERT(0);
    DBUG_RETURN(error);
  }
#ifdef NOT_NEEDED
  if (new_data == rec0)
#endif
  {
    if (unlikely(error= part_info->get_partition_id(part_info,
                                                    new_part_id,
                                                    new_func_value)))
    {
      DBUG_RETURN(error);
    }
  }
#ifdef NOT_NEEDED
  else
  {
    /*
      This branch should never execute but it is written anyways for
      future use. It will be tested by ensuring that the above
      condition is false in one test situation before pushing the code.
    */
    set_field_ptr(part_field_array, new_data, rec0);
    error= part_info->get_partition_id(part_info, new_part_id,
                                       new_func_value);
    set_field_ptr(part_field_array, rec0, new_data);
    if (unlikely(error))
    {
      DBUG_RETURN(error);
    }
  }
#endif
  DBUG_RETURN(0);
}


/*
  A useful routine used by delete_row for partition handlers to calculate
  the partition id.

  SYNOPSIS
    get_part_for_delete()
    buf                     Buffer of old record
    rec0                    Reference to table->record[0]
    part_info               Reference to partition information
    out:part_id             The returned partition id to delete from

  RETURN VALUE
    0                       Success
    > 0                     Error code

  DESCRIPTION
    Dependent on whether buf is not record[0] we need to prepare the
    fields. Then we call the function pointer get_partition_id to
    calculate the partition id.
*/

int get_part_for_delete(const uchar *buf, const uchar *rec0,
                        partition_info *part_info, uint32 *part_id)
{
  int error;
  longlong func_value;
  DBUG_ENTER("get_part_for_delete");

  if (likely(buf == rec0))
  {
    if (unlikely((error= part_info->get_partition_id(part_info, part_id,
                                                     &func_value))))
    {
      DBUG_RETURN(error);
    }
    DBUG_PRINT("info", ("Delete from partition %d", *part_id));
  }
  else
  {
    Field **part_field_array= part_info->full_part_field_array;
    set_field_ptr(part_field_array, buf, rec0);
    error= part_info->get_partition_id(part_info, part_id, &func_value);
    set_field_ptr(part_field_array, rec0, buf);
    if (unlikely(error))
    {
      DBUG_RETURN(error);
    }
    DBUG_PRINT("info", ("Delete from partition %d (path2)", *part_id));
  }
  DBUG_RETURN(0);
}


/*
  This method is used to set-up both partition and subpartitioning
  field array and used for all types of partitioning.
  It is part of the logic around fix_partition_func.

  SYNOPSIS
    set_up_field_array()
    table                TABLE object for which partition fields are set-up
    sub_part             Is the table subpartitioned as well

  RETURN VALUE
    TRUE                 Error, some field didn't meet requirements
    FALSE                Ok, partition field array set-up

  DESCRIPTION

    A great number of functions below here is part of the fix_partition_func
    method. It is used to set up the partition structures for execution from
    openfrm. It is called at the end of the openfrm when the table struct has
    been set-up apart from the partition information.
    It involves:
    1) Setting arrays of fields for the partition functions.
    2) Setting up binary search array for LIST partitioning
    3) Setting up array for binary search for RANGE partitioning
    4) Setting up key_map's to assist in quick evaluation whether one
       can deduce anything from a given index of what partition to use
    5) Checking whether a set of partitions can be derived from a range on
       a field in the partition function.
    As part of doing this there is also a great number of error controls.
    This is actually the place where most of the things are checked for
    partition information when creating a table.
    Things that are checked includes
    1) All fields of partition function in Primary keys and unique indexes
       (if not supported)


    Create an array of partition fields (NULL terminated). Before this method
    is called fix_fields or find_table_in_sef has been called to set
    GET_FIXED_FIELDS_FLAG on all fields that are part of the partition
    function.
*/

static bool set_up_field_array(TABLE *table,
                              bool is_sub_part)
{
  Field **ptr, *field, **field_array;
  uint no_fields= 0;
  uint size_field_array;
  uint i= 0;
  partition_info *part_info= table->part_info;
  int result= FALSE;
  DBUG_ENTER("set_up_field_array");

  ptr= table->field;
  while ((field= *(ptr++))) 
  {
    if (field->flags & GET_FIXED_FIELDS_FLAG)
      no_fields++;
  }
  if (no_fields == 0)
  {
    /*
      We are using hidden key as partitioning field
    */
    DBUG_ASSERT(!is_sub_part);
    DBUG_RETURN(result);
  }
  size_field_array= (no_fields+1)*sizeof(Field*);
  field_array= (Field**)sql_alloc(size_field_array);
  if (unlikely(!field_array))
  {
    mem_alloc_error(size_field_array);
    result= TRUE;
  }
  ptr= table->field;
  while ((field= *(ptr++))) 
  {
    if (field->flags & GET_FIXED_FIELDS_FLAG)
    {
      field->flags&= ~GET_FIXED_FIELDS_FLAG;
      field->flags|= FIELD_IN_PART_FUNC_FLAG;
      if (likely(!result))
      {
        field_array[i++]= field;

        /*
          We check that the fields are proper. It is required for each
          field in a partition function to:
          1) Not be a BLOB of any type
            A BLOB takes too long time to evaluate so we don't want it for
            performance reasons.
        */

        if (unlikely(field->flags & BLOB_FLAG))
        {
          my_error(ER_BLOB_FIELD_IN_PART_FUNC_ERROR, MYF(0));
          result= TRUE;
        }
      }
    }
  }
  field_array[no_fields]= 0;
  if (!is_sub_part)
  {
    part_info->part_field_array= field_array;
    part_info->no_part_fields= no_fields;
  }
  else
  {
    part_info->subpart_field_array= field_array;
    part_info->no_subpart_fields= no_fields;
  }
  DBUG_RETURN(result);
}



/*
  Create a field array including all fields of both the partitioning and the
  subpartitioning functions.

  SYNOPSIS
    create_full_part_field_array()
    thd                  Thread handle
    table                TABLE object for which partition fields are set-up
    part_info            Reference to partitioning data structure

  RETURN VALUE
    TRUE                 Memory allocation of field array failed
    FALSE                Ok

  DESCRIPTION
    If there is no subpartitioning then the same array is used as for the
    partitioning. Otherwise a new array is built up using the flag
    FIELD_IN_PART_FUNC in the field object.
    This function is called from fix_partition_func
*/

static bool create_full_part_field_array(THD *thd, TABLE *table,
                                         partition_info *part_info)
{
  bool result= FALSE;
  Field **ptr;
  my_bitmap_map *bitmap_buf;
  DBUG_ENTER("create_full_part_field_array");

  if (!part_info->is_sub_partitioned())
  {
    part_info->full_part_field_array= part_info->part_field_array;
    part_info->no_full_part_fields= part_info->no_part_fields;
  }
  else
  {
    Field *field, **field_array;
    uint no_part_fields=0, size_field_array;
    ptr= table->field;
    while ((field= *(ptr++)))
    {
      if (field->flags & FIELD_IN_PART_FUNC_FLAG)
        no_part_fields++;
    }
    size_field_array= (no_part_fields+1)*sizeof(Field*);
    field_array= (Field**)sql_alloc(size_field_array);
    if (unlikely(!field_array))
    {
      mem_alloc_error(size_field_array);
      result= TRUE;
      goto end;
    }
    no_part_fields= 0;
    ptr= table->field;
    while ((field= *(ptr++)))
    {
      if (field->flags & FIELD_IN_PART_FUNC_FLAG)
        field_array[no_part_fields++]= field;
    }
    field_array[no_part_fields]=0;
    part_info->full_part_field_array= field_array;
    part_info->no_full_part_fields= no_part_fields;
  }

  /*
    Initialize the set of all fields used in partition and subpartition
    expression. Required for testing of partition fields in write_set
    when updating. We need to set all bits in read_set because the row
    may need to be inserted in a different [sub]partition.
  */
  if (!(bitmap_buf= (my_bitmap_map*)
        thd->alloc(bitmap_buffer_size(table->s->fields))))
  {
    mem_alloc_error(bitmap_buffer_size(table->s->fields));
    result= TRUE;
    goto end;
  }
  if (bitmap_init(&part_info->full_part_field_set, bitmap_buf,
                  table->s->fields, FALSE))
  {
    mem_alloc_error(table->s->fields);
    result= TRUE;
    goto end;
  }
  /*
    full_part_field_array may be NULL if storage engine supports native
    partitioning.
  */
  if ((ptr= part_info->full_part_field_array))
    for (; *ptr; ptr++)
      bitmap_set_bit(&part_info->full_part_field_set, (*ptr)->field_index);

end:
  DBUG_RETURN(result);
}


/*

  Clear flag GET_FIXED_FIELDS_FLAG in all fields of a key previously set by
  set_indicator_in_key_fields (always used in pairs).

  SYNOPSIS
    clear_indicator_in_key_fields()
    key_info                  Reference to find the key fields

  RETURN VALUE
    NONE

  DESCRIPTION
    These support routines is used to set/reset an indicator of all fields
    in a certain key. It is used in conjunction with another support routine
    that traverse all fields in the PF to find if all or some fields in the
    PF is part of the key. This is used to check primary keys and unique
    keys involve all fields in PF (unless supported) and to derive the
    key_map's used to quickly decide whether the index can be used to
    derive which partitions are needed to scan.
*/

static void clear_indicator_in_key_fields(KEY *key_info)
{
  KEY_PART_INFO *key_part;
  uint key_parts= key_info->key_parts, i;
  for (i= 0, key_part=key_info->key_part; i < key_parts; i++, key_part++)
    key_part->field->flags&= (~GET_FIXED_FIELDS_FLAG);
}


/*
  Set flag GET_FIXED_FIELDS_FLAG in all fields of a key.

  SYNOPSIS
    set_indicator_in_key_fields
    key_info                  Reference to find the key fields

  RETURN VALUE
    NONE
*/

static void set_indicator_in_key_fields(KEY *key_info)
{
  KEY_PART_INFO *key_part;
  uint key_parts= key_info->key_parts, i;
  for (i= 0, key_part=key_info->key_part; i < key_parts; i++, key_part++)
    key_part->field->flags|= GET_FIXED_FIELDS_FLAG;
}


/*
  Check if all or some fields in partition field array is part of a key
  previously used to tag key fields.

  SYNOPSIS
    check_fields_in_PF()
    ptr                  Partition field array
    out:all_fields       Is all fields of partition field array used in key
    out:some_fields      Is some fields of partition field array used in key

  RETURN VALUE
    all_fields, some_fields
*/

static void check_fields_in_PF(Field **ptr, bool *all_fields,
                               bool *some_fields)
{
  DBUG_ENTER("check_fields_in_PF");

  *all_fields= TRUE;
  *some_fields= FALSE;
  if ((!ptr) || !(*ptr))
  {
    *all_fields= FALSE;
    DBUG_VOID_RETURN;
  }
  do
  {
  /* Check if the field of the PF is part of the current key investigated */
    if ((*ptr)->flags & GET_FIXED_FIELDS_FLAG)
      *some_fields= TRUE; 
    else
      *all_fields= FALSE;
  } while (*(++ptr));
  DBUG_VOID_RETURN;
}


/*
  Clear flag GET_FIXED_FIELDS_FLAG in all fields of the table.
  This routine is used for error handling purposes.

  SYNOPSIS
    clear_field_flag()
    table                TABLE object for which partition fields are set-up

  RETURN VALUE
    NONE
*/

static void clear_field_flag(TABLE *table)
{
  Field **ptr;
  DBUG_ENTER("clear_field_flag");

  for (ptr= table->field; *ptr; ptr++)
    (*ptr)->flags&= (~GET_FIXED_FIELDS_FLAG);
  DBUG_VOID_RETURN;
}


/*
  find_field_in_table_sef finds the field given its name. All fields get
  GET_FIXED_FIELDS_FLAG set.

  SYNOPSIS
    handle_list_of_fields()
    it                   A list of field names for the partition function
    table                TABLE object for which partition fields are set-up
    part_info            Reference to partitioning data structure
    sub_part             Is the table subpartitioned as well

  RETURN VALUE
    TRUE                 Fields in list of fields not part of table
    FALSE                All fields ok and array created

  DESCRIPTION
    This routine sets-up the partition field array for KEY partitioning, it
    also verifies that all fields in the list of fields is actually a part of
    the table.

*/


static bool handle_list_of_fields(List_iterator<char> it,
                                  TABLE *table,
                                  partition_info *part_info,
                                  bool is_sub_part)
{
  Field *field;
  bool result;
  char *field_name;
  bool is_list_empty= TRUE;
  DBUG_ENTER("handle_list_of_fields");

  while ((field_name= it++))
  {
    is_list_empty= FALSE;
    field= find_field_in_table_sef(table, field_name);
    if (likely(field != 0))
      field->flags|= GET_FIXED_FIELDS_FLAG;
    else
    {
      my_error(ER_FIELD_NOT_FOUND_PART_ERROR, MYF(0));
      clear_field_flag(table);
      result= TRUE;
      goto end;
    }
  }
  if (is_list_empty)
  {
    uint primary_key= table->s->primary_key;
    if (primary_key != MAX_KEY)
    {
      uint no_key_parts= table->key_info[primary_key].key_parts, i;
      /*
        In the case of an empty list we use primary key as partition key.
      */
      for (i= 0; i < no_key_parts; i++)
      {
        Field *field= table->key_info[primary_key].key_part[i].field;
        field->flags|= GET_FIXED_FIELDS_FLAG;
      }
    }
    else
    {
      if (table->s->db_type()->partition_flags &&
          (table->s->db_type()->partition_flags() & HA_USE_AUTO_PARTITION) &&
          (table->s->db_type()->partition_flags() & HA_CAN_PARTITION))
      {
        /*
          This engine can handle automatic partitioning and there is no
          primary key. In this case we rely on that the engine handles
          partitioning based on a hidden key. Thus we allocate no
          array for partitioning fields.
        */
        DBUG_RETURN(FALSE);
      }
      else
      {
        my_error(ER_FIELD_NOT_FOUND_PART_ERROR, MYF(0));
        DBUG_RETURN(TRUE);
      }
    }
  }
  result= set_up_field_array(table, is_sub_part);
end:
  DBUG_RETURN(result);
}


/*
  Support function to check if all VALUES * (expression) is of the
  right sign (no signed constants when unsigned partition function)

  SYNOPSIS
    check_signed_flag()
    part_info                Partition info object

  RETURN VALUES
    0                        No errors due to sign errors
    >0                       Sign error
*/

int check_signed_flag(partition_info *part_info)
{
  int error= 0;
  uint i= 0;
  if (part_info->part_type != HASH_PARTITION &&
      part_info->part_expr->unsigned_flag)
  {
    List_iterator<partition_element> part_it(part_info->partitions);
    do
    {
      partition_element *part_elem= part_it++;

      if (part_elem->signed_flag)
      {
        my_error(ER_PARTITION_CONST_DOMAIN_ERROR, MYF(0));
        error= ER_PARTITION_CONST_DOMAIN_ERROR;
        break;
      }
    } while (++i < part_info->no_parts);
  }
  return error;
}


/*
  The function uses a new feature in fix_fields where the flag 
  GET_FIXED_FIELDS_FLAG is set for all fields in the item tree.
  This field must always be reset before returning from the function
  since it is used for other purposes as well.

  SYNOPSIS
    fix_fields_part_func()
    thd                  The thread object
    func_expr            The item tree reference of the partition function
    table                The table object
    part_info            Reference to partitioning data structure
    is_sub_part          Is the table subpartitioned as well
    is_field_to_be_setup Flag if we are to set-up field arrays

  RETURN VALUE
    TRUE                 An error occurred, something was wrong with the
                         partition function.
    FALSE                Ok, a partition field array was created

  DESCRIPTION
    This function is used to build an array of partition fields for the
    partitioning function and subpartitioning function. The partitioning
    function is an item tree that must reference at least one field in the
    table. This is checked first in the parser that the function doesn't
    contain non-cacheable parts (like a random function) and by checking
    here that the function isn't a constant function.

    Calculate the number of fields in the partition function.
    Use it allocate memory for array of Field pointers.
    Initialise array of field pointers. Use information set when
    calling fix_fields and reset it immediately after.
    The get_fields_in_item_tree activates setting of bit in flags
    on the field object.
*/

bool fix_fields_part_func(THD *thd, Item* func_expr, TABLE *table,
                          bool is_sub_part, bool is_field_to_be_setup)
{
  partition_info *part_info= table->part_info;
  uint dir_length, home_dir_length;
  bool result= TRUE;
  TABLE_LIST tables;
  TABLE_LIST *save_table_list, *save_first_table, *save_last_table;
  int error;
  Name_resolution_context *context;
  const char *save_where;
  char* db_name;
  char db_name_string[FN_REFLEN];
  bool save_use_only_table_context;
  DBUG_ENTER("fix_fields_part_func");

  if (part_info->fixed)
  {
    if (!(is_sub_part || (error= check_signed_flag(part_info))))
      result= FALSE;
    goto end;
  }

  /*
    Set-up the TABLE_LIST object to be a list with a single table
    Set the object to zero to create NULL pointers and set alias
    and real name to table name and get database name from file name.
  */

  bzero((void*)&tables, sizeof(TABLE_LIST));
  tables.alias= tables.table_name= (char*) table->s->table_name.str;
  tables.table= table;
  tables.next_local= 0;
  tables.next_name_resolution_table= 0;
  strmov(db_name_string, table->s->normalized_path.str);
  dir_length= dirname_length(db_name_string);
  db_name_string[dir_length - 1]= 0;
  home_dir_length= dirname_length(db_name_string);
  db_name= &db_name_string[home_dir_length];
  tables.db= db_name;

  context= thd->lex->current_context();
  table->map= 1; //To ensure correct calculation of const item
  table->get_fields_in_item_tree= TRUE;
  save_table_list= context->table_list;
  save_first_table= context->first_name_resolution_table;
  save_last_table= context->last_name_resolution_table;
  context->table_list= &tables;
  context->first_name_resolution_table= &tables;
  context->last_name_resolution_table= NULL;
  func_expr->walk(&Item::change_context_processor, 0, (uchar*) context);
  save_where= thd->where;
  thd->where= "partition function";
  /*
    In execution we must avoid the use of thd->change_item_tree since
    we might release memory before statement is completed. We do this
    by temporarily setting the stmt_arena->mem_root to be the mem_root
    of the table object, this also ensures that any memory allocated
    during fix_fields will not be released at end of execution of this
    statement. Thus the item tree will remain valid also in subsequent
    executions of this table object. We do however not at the moment
    support allocations during execution of val_int so any item class
    that does this during val_int must be disallowed as partition
    function.
    SEE Bug #21658
  */
  /*
    This is a tricky call to prepare for since it can have a large number
    of interesting side effects, both desirable and undesirable.
  */

  save_use_only_table_context= thd->lex->use_only_table_context;
  thd->lex->use_only_table_context= TRUE;
  
  error= func_expr->fix_fields(thd, (Item**)0);

  thd->lex->use_only_table_context= save_use_only_table_context;

  context->table_list= save_table_list;
  context->first_name_resolution_table= save_first_table;
  context->last_name_resolution_table= save_last_table;
  if (unlikely(error))
  {
    DBUG_PRINT("info", ("Field in partition function not part of table"));
    if (is_field_to_be_setup)
      clear_field_flag(table);
    goto end;
  }
  thd->where= save_where;
  if (unlikely(func_expr->const_item()))
  {
    my_error(ER_CONST_EXPR_IN_PARTITION_FUNC_ERROR, MYF(0));
    clear_field_flag(table);
    goto end;
  }
  if ((!is_sub_part) && (error= check_signed_flag(part_info)))
    goto end;
  result= FALSE;
  if (is_field_to_be_setup)
    result= set_up_field_array(table, is_sub_part);
  if (!is_sub_part)
    part_info->fixed= TRUE;
end:
  table->get_fields_in_item_tree= FALSE;
  table->map= 0; //Restore old value
  DBUG_RETURN(result);
}


/*
  Check that the primary key contains all partition fields if defined

  SYNOPSIS
    check_primary_key()
    table                TABLE object for which partition fields are set-up

  RETURN VALUES
    TRUE                 Not all fields in partitioning function was part
                         of primary key
    FALSE                Ok, all fields of partitioning function were part
                         of primary key

  DESCRIPTION
    This function verifies that if there is a primary key that it contains
    all the fields of the partition function.
    This is a temporary limitation that will hopefully be removed after a
    while.
*/

static bool check_primary_key(TABLE *table)
{
  uint primary_key= table->s->primary_key;
  bool all_fields, some_fields;
  bool result= FALSE;
  DBUG_ENTER("check_primary_key");

  if (primary_key < MAX_KEY)
  {
    set_indicator_in_key_fields(table->key_info+primary_key);
    check_fields_in_PF(table->part_info->full_part_field_array,
                        &all_fields, &some_fields);
    clear_indicator_in_key_fields(table->key_info+primary_key);
    if (unlikely(!all_fields))
    {
      my_error(ER_UNIQUE_KEY_NEED_ALL_FIELDS_IN_PF,MYF(0),"PRIMARY KEY");
      result= TRUE;
    }
  }
  DBUG_RETURN(result);
}


/*
  Check that unique keys contains all partition fields

  SYNOPSIS
    check_unique_keys()
    table                TABLE object for which partition fields are set-up

  RETURN VALUES
    TRUE                 Not all fields in partitioning function was part
                         of all unique keys
    FALSE                Ok, all fields of partitioning function were part
                         of unique keys

  DESCRIPTION
    This function verifies that if there is a unique index that it contains
    all the fields of the partition function.
    This is a temporary limitation that will hopefully be removed after a
    while.
*/

static bool check_unique_keys(TABLE *table)
{
  bool all_fields, some_fields;
  bool result= FALSE;
  uint keys= table->s->keys;
  uint i;
  DBUG_ENTER("check_unique_keys");

  for (i= 0; i < keys; i++)
  {
    if (table->key_info[i].flags & HA_NOSAME) //Unique index
    {
      set_indicator_in_key_fields(table->key_info+i);
      check_fields_in_PF(table->part_info->full_part_field_array,
                         &all_fields, &some_fields);
      clear_indicator_in_key_fields(table->key_info+i);
      if (unlikely(!all_fields))
      {
        my_error(ER_UNIQUE_KEY_NEED_ALL_FIELDS_IN_PF,MYF(0),"UNIQUE INDEX");
        result= TRUE;
        break;
      }
    }
  }
  DBUG_RETURN(result);
}


/*
  An important optimisation is whether a range on a field can select a subset
  of the partitions.
  A prerequisite for this to happen is that the PF is a growing function OR
  a shrinking function.
  This can never happen for a multi-dimensional PF. Thus this can only happen
  with PF with at most one field involved in the PF.
  The idea is that if the function is a growing function and you know that
  the field of the PF is 4 <= A <= 6 then we can convert this to a range
  in the PF instead by setting the range to PF(4) <= PF(A) <= PF(6). In the
  case of RANGE PARTITIONING and LIST PARTITIONING this can be used to
  calculate a set of partitions rather than scanning all of them.
  Thus the following prerequisites are there to check if sets of partitions
  can be found.
  1) Only possible for RANGE and LIST partitioning (not for subpartitioning)
  2) Only possible if PF only contains 1 field
  3) Possible if PF is a growing function of the field
  4) Possible if PF is a shrinking function of the field
  OBSERVATION:
  1) IF f1(A) is a growing function AND f2(A) is a growing function THEN
     f1(A) + f2(A) is a growing function
     f1(A) * f2(A) is a growing function if f1(A) >= 0 and f2(A) >= 0
  2) IF f1(A) is a growing function and f2(A) is a shrinking function THEN
     f1(A) / f2(A) is a growing function if f1(A) >= 0 and f2(A) > 0
  3) IF A is a growing function then a function f(A) that removes the
     least significant portion of A is a growing function
     E.g. DATE(datetime) is a growing function
     MONTH(datetime) is not a growing/shrinking function
  4) IF f1(A) is a growing function and f2(A) is a growing function THEN
     f1(f2(A)) and f2(f1(A)) are also growing functions
  5) IF f1(A) is a shrinking function and f2(A) is a growing function THEN
     f1(f2(A)) is a shrinking function and f2(f1(A)) is a shrinking function
  6) f1(A) = A is a growing function
  7) f1(A) = A*a + b (where a and b are constants) is a growing function

  By analysing the item tree of the PF we can use these deducements and
  derive whether the PF is a growing function or a shrinking function or
  neither of it.

  If the PF is range capable then a flag is set on the table object
  indicating this to notify that we can use also ranges on the field
  of the PF to deduce a set of partitions if the fields of the PF were
  not all fully bound.

  SYNOPSIS
    check_range_capable_PF()
    table                TABLE object for which partition fields are set-up

  DESCRIPTION
    Support for this is not implemented yet.
*/

void check_range_capable_PF(TABLE *table)
{
  DBUG_ENTER("check_range_capable_PF");

  DBUG_VOID_RETURN;
}


/*
  Set up partition bitmap

  SYNOPSIS
    set_up_partition_bitmap()
    thd                  Thread object
    part_info            Reference to partitioning data structure

  RETURN VALUE
    TRUE                 Memory allocation failure
    FALSE                Success

  DESCRIPTION
    Allocate memory for bitmap of the partitioned table
    and initialise it.
*/

static bool set_up_partition_bitmap(THD *thd, partition_info *part_info)
{
  uint32 *bitmap_buf;
  uint bitmap_bits= part_info->no_subparts? 
                     (part_info->no_subparts* part_info->no_parts):
                      part_info->no_parts;
  uint bitmap_bytes= bitmap_buffer_size(bitmap_bits);
  DBUG_ENTER("set_up_partition_bitmap");

  if (!(bitmap_buf= (uint32*)thd->alloc(bitmap_bytes)))
  {
    mem_alloc_error(bitmap_bytes);
    DBUG_RETURN(TRUE);
  }
  bitmap_init(&part_info->used_partitions, bitmap_buf, bitmap_bytes*8, FALSE);
  bitmap_set_all(&part_info->used_partitions);
  DBUG_RETURN(FALSE);
}


/*
  Set up partition key maps

  SYNOPSIS
    set_up_partition_key_maps()
    table                TABLE object for which partition fields are set-up
    part_info            Reference to partitioning data structure

  RETURN VALUES
    None

  DESCRIPTION
    This function sets up a couple of key maps to be able to quickly check
    if an index ever can be used to deduce the partition fields or even
    a part of the fields of the  partition function.
    We set up the following key_map's.
    PF = Partition Function
    1) All fields of the PF is set even by equal on the first fields in the
       key
    2) All fields of the PF is set if all fields of the key is set
    3) At least one field in the PF is set if all fields is set
    4) At least one field in the PF is part of the key
*/

static void set_up_partition_key_maps(TABLE *table,
                                      partition_info *part_info)
{
  uint keys= table->s->keys;
  uint i;
  bool all_fields, some_fields;
  DBUG_ENTER("set_up_partition_key_maps");

  part_info->all_fields_in_PF.clear_all();
  part_info->all_fields_in_PPF.clear_all();
  part_info->all_fields_in_SPF.clear_all();
  part_info->some_fields_in_PF.clear_all();
  for (i= 0; i < keys; i++)
  {
    set_indicator_in_key_fields(table->key_info+i);
    check_fields_in_PF(part_info->full_part_field_array,
                       &all_fields, &some_fields);
    if (all_fields)
      part_info->all_fields_in_PF.set_bit(i);
    if (some_fields)
      part_info->some_fields_in_PF.set_bit(i);
    if (part_info->is_sub_partitioned())
    {
      check_fields_in_PF(part_info->part_field_array,
                         &all_fields, &some_fields);
      if (all_fields)
        part_info->all_fields_in_PPF.set_bit(i);
      check_fields_in_PF(part_info->subpart_field_array,
                         &all_fields, &some_fields);
      if (all_fields)
        part_info->all_fields_in_SPF.set_bit(i);
    }
    clear_indicator_in_key_fields(table->key_info+i);
  }
  DBUG_VOID_RETURN;
}


/*
  Set up function pointers for partition function

  SYNOPSIS
    set_up_partition_func_pointers()
    part_info            Reference to partitioning data structure

  RETURN VALUE
    NONE

  DESCRIPTION
    Set-up all function pointers for calculation of partition id,
    subpartition id and the upper part in subpartitioning. This is to speed up
    execution of get_partition_id which is executed once every record to be
    written and deleted and twice for updates.
*/

static void set_up_partition_func_pointers(partition_info *part_info)
{
  DBUG_ENTER("set_up_partition_func_pointers");

  if (part_info->is_sub_partitioned())
  {
    if (part_info->part_type == RANGE_PARTITION)
    {
      part_info->get_part_partition_id= get_partition_id_range;
      if (part_info->list_of_subpart_fields)
      {
        if (part_info->linear_hash_ind)
        {
          part_info->get_partition_id= get_partition_id_range_sub_linear_key;
          part_info->get_subpartition_id= get_partition_id_linear_key_sub;
        }
        else
        {
          part_info->get_partition_id= get_partition_id_range_sub_key;
          part_info->get_subpartition_id= get_partition_id_key_sub;
        }
      }
      else
      {
        if (part_info->linear_hash_ind)
        {
          part_info->get_partition_id= get_partition_id_range_sub_linear_hash;
          part_info->get_subpartition_id= get_partition_id_linear_hash_sub;
        }
        else
        {
          part_info->get_partition_id= get_partition_id_range_sub_hash;
          part_info->get_subpartition_id= get_partition_id_hash_sub;
        }
      }
    }
    else /* LIST Partitioning */
    {
      part_info->get_part_partition_id= get_partition_id_list;
      if (part_info->list_of_subpart_fields)
      {
        if (part_info->linear_hash_ind)
        {
          part_info->get_partition_id= get_partition_id_list_sub_linear_key;
          part_info->get_subpartition_id= get_partition_id_linear_key_sub;
        }
        else
        {
          part_info->get_partition_id= get_partition_id_list_sub_key;
          part_info->get_subpartition_id= get_partition_id_key_sub;
        }
      }
      else
      {
        if (part_info->linear_hash_ind)
        {
          part_info->get_partition_id= get_partition_id_list_sub_linear_hash;
          part_info->get_subpartition_id= get_partition_id_linear_hash_sub;
        }
        else
        {
          part_info->get_partition_id= get_partition_id_list_sub_hash;
          part_info->get_subpartition_id= get_partition_id_hash_sub;
        }
      }
    }
  }
  else /* No subpartitioning */
  {
    part_info->get_part_partition_id= NULL;
    part_info->get_subpartition_id= NULL;
    if (part_info->part_type == RANGE_PARTITION)
      part_info->get_partition_id= get_partition_id_range;
    else if (part_info->part_type == LIST_PARTITION)
      part_info->get_partition_id= get_partition_id_list;
    else /* HASH partitioning */
    {
      if (part_info->list_of_part_fields)
      {
        if (part_info->linear_hash_ind)
          part_info->get_partition_id= get_partition_id_linear_key_nosub;
        else
          part_info->get_partition_id= get_partition_id_key_nosub;
      }
      else
      {
        if (part_info->linear_hash_ind)
          part_info->get_partition_id= get_partition_id_linear_hash_nosub;
        else
          part_info->get_partition_id= get_partition_id_hash_nosub;
      }
    }
  }
  if (part_info->full_part_charset_field_array)
  {
    DBUG_ASSERT(part_info->get_partition_id);
    part_info->get_partition_id_charset= part_info->get_partition_id;
    if (part_info->part_charset_field_array &&
        part_info->subpart_charset_field_array)
      part_info->get_partition_id= get_part_id_charset_func_all;
    else if (part_info->part_charset_field_array)
      part_info->get_partition_id= get_part_id_charset_func_part;
    else
      part_info->get_partition_id= get_part_id_charset_func_subpart;
  }
  if (part_info->part_charset_field_array &&
      part_info->is_sub_partitioned())
  {
    DBUG_ASSERT(part_info->get_part_partition_id);
    part_info->get_part_partition_id_charset=
          part_info->get_part_partition_id;
    part_info->get_part_partition_id= get_part_part_id_charset_func;
  }
  if (part_info->subpart_charset_field_array)
  {
    DBUG_ASSERT(part_info->get_subpartition_id);
    part_info->get_subpartition_id_charset=
          part_info->get_subpartition_id;
    part_info->get_subpartition_id= get_subpart_id_charset_func;
  }
  DBUG_VOID_RETURN;
}


/*
  For linear hashing we need a mask which is on the form 2**n - 1 where
  2**n >= no_parts. Thus if no_parts is 6 then mask is 2**3 - 1 = 8 - 1 = 7.

  SYNOPSIS
    set_linear_hash_mask()
    part_info            Reference to partitioning data structure
    no_parts             Number of parts in linear hash partitioning

  RETURN VALUE
    NONE
*/

void set_linear_hash_mask(partition_info *part_info, uint no_parts)
{
  uint mask;

  for (mask= 1; mask < no_parts; mask<<=1)
    ;
  part_info->linear_hash_mask= mask - 1;
}


/*
  This function calculates the partition id provided the result of the hash
  function using linear hashing parameters, mask and number of partitions.

  SYNOPSIS
    get_part_id_from_linear_hash()
    hash_value          Hash value calculated by HASH function or KEY function
    mask                Mask calculated previously by set_linear_hash_mask
    no_parts            Number of partitions in HASH partitioned part

  RETURN VALUE
    part_id             The calculated partition identity (starting at 0)

  DESCRIPTION
    The partition is calculated according to the theory of linear hashing.
    See e.g. Linear hashing: a new tool for file and table addressing,
    Reprinted from VLDB-80 in Readings Database Systems, 2nd ed, M. Stonebraker
    (ed.), Morgan Kaufmann 1994.
*/

static uint32 get_part_id_from_linear_hash(longlong hash_value, uint mask,
                                           uint no_parts)
{
  uint32 part_id= (uint32)(hash_value & mask);
  DBUG_ENTER("get_part_id_from_linear_hash");

  if (part_id >= no_parts)
  {
    uint new_mask= ((mask + 1) >> 1) - 1;
    part_id= (uint32)(hash_value & new_mask);
  }
  DBUG_RETURN(part_id);
}


/*
  Check if a particular field is in need of character set
  handling for partition functions.

  SYNOPSIS
    field_is_partition_charset()
    field                         The field to check

  RETURN VALUES
    FALSE                        Not in need of character set handling
    TRUE                         In need of character set handling
*/

bool field_is_partition_charset(Field *field)
{
  if (!(field->type() == MYSQL_TYPE_STRING) &&
      !(field->type() == MYSQL_TYPE_VARCHAR))
    return FALSE;
  {
    CHARSET_INFO *cs= ((Field_str*)field)->charset();
    if (!(field->type() == MYSQL_TYPE_STRING) ||
        !(cs->state & MY_CS_BINSORT))
      return TRUE;
    return FALSE;
  }
}


/*
  Check that partition function doesn't contain any forbidden
  character sets and collations.

  SYNOPSIS
    check_part_func_fields()
    ptr                                 Array of Field pointers
    ok_with_charsets                    Will we report allowed charset
                                        fields as ok
  RETURN VALUES
    FALSE                               Success
    TRUE                                Error

  DESCRIPTION
    We will check in this routine that the fields of the partition functions
    do not contain unallowed parts. It can also be used to check if there
    are fields that require special care by calling my_strnxfrm before
    calling the functions to calculate partition id.
*/

bool check_part_func_fields(Field **ptr, bool ok_with_charsets)
{
  Field *field;
  DBUG_ENTER("check_part_func_fields");

  while ((field= *(ptr++)))
  {
    /*
      For CHAR/VARCHAR fields we need to take special precautions.
      Binary collation with CHAR is automatically supported. Other
      types need some kind of standardisation function handling
    */
    if (field_is_partition_charset(field))
    {
      CHARSET_INFO *cs= ((Field_str*)field)->charset();
      if (!ok_with_charsets ||
          cs->mbmaxlen > 1 ||
          cs->strxfrm_multiply > 1)
      {
        DBUG_RETURN(TRUE);
      }
    }
  }
  DBUG_RETURN(FALSE);
}


/*
  fix partition functions

  SYNOPSIS
    fix_partition_func()
    thd                  The thread object
    table                TABLE object for which partition fields are set-up
    is_create_table_ind  Indicator of whether openfrm was called as part of
                         CREATE or ALTER TABLE

  RETURN VALUE
    TRUE                 Error
    FALSE                Success

  DESCRIPTION
    The name parameter contains the full table name and is used to get the
    database name of the table which is used to set-up a correct
    TABLE_LIST object for use in fix_fields.

NOTES
    This function is called as part of opening the table by opening the .frm
    file. It is a part of CREATE TABLE to do this so it is quite permissible
    that errors due to erroneus syntax isn't found until we come here.
    If the user has used a non-existing field in the table is one such example
    of an error that is not discovered until here.
*/

bool fix_partition_func(THD *thd, TABLE *table,
                        bool is_create_table_ind)
{
  bool result= TRUE;
  partition_info *part_info= table->part_info;
  enum_mark_columns save_mark_used_columns= thd->mark_used_columns;
  DBUG_ENTER("fix_partition_func");

  if (part_info->fixed)
  {
    DBUG_RETURN(FALSE);
  }
  thd->mark_used_columns= MARK_COLUMNS_NONE;
  DBUG_PRINT("info", ("thd->mark_used_columns: %d", thd->mark_used_columns));

  if (!is_create_table_ind ||
       thd->lex->sql_command != SQLCOM_CREATE_TABLE)
  {
    if (partition_default_handling(table, part_info,
                                   is_create_table_ind,
                                   table->s->normalized_path.str))
    {
      DBUG_RETURN(TRUE);
    }
  }
  if (part_info->is_sub_partitioned())
  {
    DBUG_ASSERT(part_info->subpart_type == HASH_PARTITION);
    /*
      Subpartition is defined. We need to verify that subpartitioning
      function is correct.
    */
    if (part_info->linear_hash_ind)
      set_linear_hash_mask(part_info, part_info->no_subparts);
    if (part_info->list_of_subpart_fields)
    {
      List_iterator<char> it(part_info->subpart_field_list);
      if (unlikely(handle_list_of_fields(it, table, part_info, TRUE)))
        goto end;
    }
    else
    {
      if (unlikely(fix_fields_part_func(thd, part_info->subpart_expr,
                                        table, TRUE, TRUE)))
        goto end;
      if (unlikely(part_info->subpart_expr->result_type() != INT_RESULT))
      {
        my_error(ER_PARTITION_FUNC_NOT_ALLOWED_ERROR, MYF(0),
                 "SUBPARTITION");
        goto end;
      }
    }
  }
  DBUG_ASSERT(part_info->part_type != NOT_A_PARTITION);
  /*
    Partition is defined. We need to verify that partitioning
    function is correct.
  */
  if (part_info->part_type == HASH_PARTITION)
  {
    if (part_info->linear_hash_ind)
      set_linear_hash_mask(part_info, part_info->no_parts);
    if (part_info->list_of_part_fields)
    {
      List_iterator<char> it(part_info->part_field_list);
      if (unlikely(handle_list_of_fields(it, table, part_info, FALSE)))
        goto end;
    }
    else
    {
      if (unlikely(fix_fields_part_func(thd, part_info->part_expr,
                                        table, FALSE, TRUE)))
        goto end;
      if (unlikely(part_info->part_expr->result_type() != INT_RESULT))
      {
        my_error(ER_PARTITION_FUNC_NOT_ALLOWED_ERROR, MYF(0), part_str);
        goto end;
      }
      part_info->part_result_type= INT_RESULT;
    }
  }
  else
  {
    const char *error_str;
    if (unlikely(fix_fields_part_func(thd, part_info->part_expr,
                                      table, FALSE, TRUE)))
      goto end;
    if (part_info->part_type == RANGE_PARTITION)
    {
      error_str= partition_keywords[PKW_RANGE].str; 
      if (unlikely(part_info->check_range_constants()))
        goto end;
    }
    else if (part_info->part_type == LIST_PARTITION)
    {
      error_str= partition_keywords[PKW_LIST].str; 
      if (unlikely(part_info->check_list_constants()))
        goto end;
    }
    else
    {
      DBUG_ASSERT(0);
      my_error(ER_INCONSISTENT_PARTITION_INFO_ERROR, MYF(0));
      goto end;
    }
    if (unlikely(part_info->no_parts < 1))
    {
      my_error(ER_PARTITIONS_MUST_BE_DEFINED_ERROR, MYF(0), error_str);
      goto end;
    }
    if (unlikely(part_info->part_expr->result_type() != INT_RESULT))
    {
      my_error(ER_PARTITION_FUNC_NOT_ALLOWED_ERROR, MYF(0), part_str);
      goto end;
    }
  }
  if (((part_info->part_type != HASH_PARTITION ||
      part_info->list_of_part_fields == FALSE) &&
      check_part_func_fields(part_info->part_field_array, TRUE)) ||
      (part_info->list_of_part_fields == FALSE &&
       part_info->is_sub_partitioned() &&
       check_part_func_fields(part_info->subpart_field_array, TRUE)))
  {
    my_error(ER_PARTITION_FUNCTION_IS_NOT_ALLOWED, MYF(0));
    goto end;
  }
  if (unlikely(create_full_part_field_array(thd, table, part_info)))
    goto end;
  if (unlikely(check_primary_key(table)))
    goto end;
  if (unlikely((!(table->s->db_type()->partition_flags &&
      (table->s->db_type()->partition_flags() & HA_CAN_PARTITION_UNIQUE))) &&
               check_unique_keys(table)))
    goto end;
  if (unlikely(set_up_partition_bitmap(thd, part_info)))
    goto end;
  if (unlikely(part_info->set_up_charset_field_preps()))
  {
    my_error(ER_PARTITION_FUNCTION_IS_NOT_ALLOWED, MYF(0));
    goto end;
  }
  check_range_capable_PF(table);
  set_up_partition_key_maps(table, part_info);
  set_up_partition_func_pointers(part_info);
  set_up_range_analysis_info(part_info);
  table->file->set_part_info(part_info, FALSE);
  result= FALSE;
end:
  thd->mark_used_columns= save_mark_used_columns;
  DBUG_PRINT("info", ("thd->mark_used_columns: %d", thd->mark_used_columns));
  DBUG_RETURN(result);
}


/*
  The code below is support routines for the reverse parsing of the 
  partitioning syntax. This feature is very useful to generate syntax for
  all default values to avoid all default checking when opening the frm
  file. It is also used when altering the partitioning by use of various
  ALTER TABLE commands. Finally it is used for SHOW CREATE TABLES.
*/

static int add_write(File fptr, const char *buf, uint len)
{
  uint len_written= my_write(fptr, (const uchar*)buf, len, MYF(0));

  if (likely(len == len_written))
    return 0;
  else
    return 1;
}

static int add_string_object(File fptr, String *string)
{
  return add_write(fptr, string->ptr(), string->length());
}

static int add_string(File fptr, const char *string)
{
  return add_write(fptr, string, strlen(string));
}

static int add_string_len(File fptr, const char *string, uint len)
{
  return add_write(fptr, string, len);
}

static int add_space(File fptr)
{
  return add_string(fptr, space_str);
}

static int add_comma(File fptr)
{
  return add_string(fptr, comma_str);
}

static int add_equal(File fptr)
{
  return add_string(fptr, equal_str);
}

static int add_end_parenthesis(File fptr)
{
  return add_string(fptr, end_paren_str);
}

static int add_begin_parenthesis(File fptr)
{
  return add_string(fptr, begin_paren_str);
}

static int add_part_key_word(File fptr, const char *key_string)
{
  int err= add_string(fptr, key_string);

  err+= add_space(fptr);
  return err + add_begin_parenthesis(fptr);
}

static int add_hash(File fptr)
{
  return add_part_key_word(fptr, partition_keywords[PKW_HASH].str);
}

static int add_partition(File fptr)
{
  char buff[22];
  strxmov(buff, part_str, space_str, NullS);
  return add_string(fptr, buff);
}

static int add_subpartition(File fptr)
{
  int err= add_string(fptr, sub_str);

  return err + add_partition(fptr);
}

static int add_partition_by(File fptr)
{
  char buff[22];
  strxmov(buff, part_str, space_str, by_str, space_str, NullS);
  return add_string(fptr, buff);
}

static int add_subpartition_by(File fptr)
{
  int err= add_string(fptr, sub_str);

  return err + add_partition_by(fptr);
}

static int add_key_partition(File fptr, List<char> field_list)
{
  uint i, no_fields;
  int err;

  List_iterator<char> part_it(field_list);
  err= add_part_key_word(fptr, partition_keywords[PKW_KEY].str);
  no_fields= field_list.elements;
  i= 0;
  while (i < no_fields)
  {
    const char *field_str= part_it++;
    String field_string("", 0, system_charset_info);
    THD *thd= current_thd;
    ulonglong save_options= thd->options;
    thd->options= 0;
    append_identifier(thd, &field_string, field_str,
                      strlen(field_str));
    thd->options= save_options;
    err+= add_string_object(fptr, &field_string);
    if (i != (no_fields-1))
      err+= add_comma(fptr);
    i++;
  }
  return err;
}

static int add_name_string(File fptr, const char *name)
{
  int err;
  String name_string("", 0, system_charset_info);
  THD *thd= current_thd;
  ulonglong save_options= thd->options;

  thd->options= 0;
  append_identifier(thd, &name_string, name,
                    strlen(name));
  thd->options= save_options;
  err= add_string_object(fptr, &name_string);
  return err;
}

static int add_int(File fptr, longlong number)
{
  char buff[32];
  llstr(number, buff);
  return add_string(fptr, buff);
}

static int add_uint(File fptr, ulonglong number)
{
  char buff[32];
  longlong2str(number, buff, 10);
  return add_string(fptr, buff);
}

/*
   Must escape strings in partitioned tables frm-files,
   parsing it later with mysql_unpack_partition will fail otherwise.
*/
static int add_quoted_string(File fptr, const char *quotestr)
{
  String orgstr(quotestr, system_charset_info);
  String escapedstr;
  int err= add_string(fptr, "'");
  err+= append_escaped(&escapedstr, &orgstr);
  err+= add_string(fptr, escapedstr.c_ptr_safe());
  return err + add_string(fptr, "'");
}

static int add_keyword_string(File fptr, const char *keyword,
                              bool should_use_quotes, 
                              const char *keystr)
{
  int err= add_string(fptr, keyword);

  err+= add_space(fptr);
  err+= add_equal(fptr);
  err+= add_space(fptr);
  if (should_use_quotes)
    err+= add_quoted_string(fptr, keystr);
  else
    err+= add_string(fptr, keystr);
  return err + add_space(fptr);
}

static int add_keyword_int(File fptr, const char *keyword, longlong num)
{
  int err= add_string(fptr, keyword);

  err+= add_space(fptr);
  err+= add_equal(fptr);
  err+= add_space(fptr);
  err+= add_int(fptr, num);
  return err + add_space(fptr);
}

static int add_engine(File fptr, handlerton *engine_type)
{
  const char *engine_str= ha_resolve_storage_engine_name(engine_type);
  DBUG_PRINT("info", ("ENGINE: %s", engine_str));
  int err= add_string(fptr, "ENGINE = ");
  return err + add_string(fptr, engine_str);
}

static int add_partition_options(File fptr, partition_element *p_elem)
{
  int err= 0;

  err+= add_space(fptr);
  if (p_elem->tablespace_name)
    err+= add_keyword_string(fptr,"TABLESPACE", FALSE,
                             p_elem->tablespace_name);
  if (p_elem->nodegroup_id != UNDEF_NODEGROUP)
    err+= add_keyword_int(fptr,"NODEGROUP",(longlong)p_elem->nodegroup_id);
  if (p_elem->part_max_rows)
    err+= add_keyword_int(fptr,"MAX_ROWS",(longlong)p_elem->part_max_rows);
  if (p_elem->part_min_rows)
    err+= add_keyword_int(fptr,"MIN_ROWS",(longlong)p_elem->part_min_rows);
  if (!(current_thd->variables.sql_mode & MODE_NO_DIR_IN_CREATE))
  {
    if (p_elem->data_file_name)
      err+= add_keyword_string(fptr, "DATA DIRECTORY", TRUE, 
                               p_elem->data_file_name);
    if (p_elem->index_file_name)
      err+= add_keyword_string(fptr, "INDEX DIRECTORY", TRUE, 
                               p_elem->index_file_name);
  }
  if (p_elem->part_comment)
    err+= add_keyword_string(fptr, "COMMENT", TRUE, p_elem->part_comment);
  return err + add_engine(fptr,p_elem->engine_type);
}

static int add_partition_values(File fptr, partition_info *part_info, partition_element *p_elem)
{
  int err= 0;

  if (part_info->part_type == RANGE_PARTITION)
  {
    err+= add_string(fptr, " VALUES LESS THAN ");
    if (!p_elem->max_value)
    {
      err+= add_begin_parenthesis(fptr);
      if (p_elem->signed_flag)
        err+= add_int(fptr, p_elem->range_value);
      else
        err+= add_uint(fptr, p_elem->range_value);
      err+= add_end_parenthesis(fptr);
    }
    else
      err+= add_string(fptr, partition_keywords[PKW_MAXVALUE].str);
  }
  else if (part_info->part_type == LIST_PARTITION)
  {
    uint i;
    List_iterator<part_elem_value> list_val_it(p_elem->list_val_list);
    err+= add_string(fptr, " VALUES IN ");
    uint no_items= p_elem->list_val_list.elements;

    err+= add_begin_parenthesis(fptr);
    if (p_elem->has_null_value)
    {
      err+= add_string(fptr, "NULL");
      if (no_items == 0)
      {
        err+= add_end_parenthesis(fptr);
        goto end;
      }
      err+= add_comma(fptr);
    }
    i= 0;
    do
    {
      part_elem_value *list_value= list_val_it++;

      if (!list_value->unsigned_flag)
        err+= add_int(fptr, list_value->value);
      else
        err+= add_uint(fptr, list_value->value);
      if (i != (no_items-1))
        err+= add_comma(fptr);
    } while (++i < no_items);
    err+= add_end_parenthesis(fptr);
  }
end:
  return err;
}

/*
  Generate the partition syntax from the partition data structure.
  Useful for support of generating defaults, SHOW CREATE TABLES
  and easy partition management.

  SYNOPSIS
    generate_partition_syntax()
    part_info                  The partitioning data structure
    buf_length                 A pointer to the returned buffer length
    use_sql_alloc              Allocate buffer from sql_alloc if true
                               otherwise use my_malloc
    show_partition_options     Should we display partition options

  RETURN VALUES
    NULL error
    buf, buf_length            Buffer and its length

  DESCRIPTION
  Here we will generate the full syntax for the given command where all
  defaults have been expanded. By so doing the it is also possible to
  make lots of checks of correctness while at it.
  This could will also be reused for SHOW CREATE TABLES and also for all
  type ALTER TABLE commands focusing on changing the PARTITION structure
  in any fashion.

  The implementation writes the syntax to a temporary file (essentially
  an abstraction of a dynamic array) and if all writes goes well it
  allocates a buffer and writes the syntax into this one and returns it.

  As a security precaution the file is deleted before writing into it. This
  means that no other processes on the machine can open and read the file
  while this processing is ongoing.

  The code is optimised for minimal code size since it is not used in any
  common queries.
*/

char *generate_partition_syntax(partition_info *part_info,
                                uint *buf_length,
                                bool use_sql_alloc,
                                bool show_partition_options)
{
  uint i,j, tot_no_parts, no_subparts;
  partition_element *part_elem;
  ulonglong buffer_length;
  char path[FN_REFLEN];
  int err= 0;
  List_iterator<partition_element> part_it(part_info->partitions);
  File fptr;
  char *buf= NULL; //Return buffer
  DBUG_ENTER("generate_partition_syntax");

  if (unlikely(((fptr= create_temp_file(path,mysql_tmpdir,"psy", 
                                        O_RDWR | O_BINARY | O_TRUNC |  
                                        O_TEMPORARY, MYF(MY_WME)))) < 0))
    DBUG_RETURN(NULL);
#ifndef __WIN__
  unlink(path);
#endif
  err+= add_space(fptr);
  err+= add_partition_by(fptr);
  switch (part_info->part_type)
  {
    case RANGE_PARTITION:
      err+= add_part_key_word(fptr, partition_keywords[PKW_RANGE].str);
      break;
    case LIST_PARTITION:
      err+= add_part_key_word(fptr, partition_keywords[PKW_LIST].str);
      break;
    case HASH_PARTITION:
      if (part_info->linear_hash_ind)
        err+= add_string(fptr, partition_keywords[PKW_LINEAR].str);
      if (part_info->list_of_part_fields)
        err+= add_key_partition(fptr, part_info->part_field_list);
      else
        err+= add_hash(fptr);
      break;
    default:
      DBUG_ASSERT(0);
      /* We really shouldn't get here, no use in continuing from here */
      my_error(ER_OUT_OF_RESOURCES, MYF(ME_FATALERROR));
      DBUG_RETURN(NULL);
  }
  if (part_info->part_expr)
    err+= add_string_len(fptr, part_info->part_func_string,
                         part_info->part_func_len);
  err+= add_end_parenthesis(fptr);
  if ((!part_info->use_default_no_partitions) &&
       part_info->use_default_partitions)
  {
    err+= add_string(fptr, "\n");
    err+= add_string(fptr, "PARTITIONS ");
    err+= add_int(fptr, part_info->no_parts);
  }
  if (part_info->is_sub_partitioned())
  {
    err+= add_string(fptr, "\n");
    err+= add_subpartition_by(fptr);
    /* Must be hash partitioning for subpartitioning */
    if (part_info->linear_hash_ind)
      err+= add_string(fptr, partition_keywords[PKW_LINEAR].str);
    if (part_info->list_of_subpart_fields)
      err+= add_key_partition(fptr, part_info->subpart_field_list);
    else
      err+= add_hash(fptr);
    if (part_info->subpart_expr)
      err+= add_string_len(fptr, part_info->subpart_func_string,
                           part_info->subpart_func_len);
    err+= add_end_parenthesis(fptr);
    if ((!part_info->use_default_no_subpartitions) && 
          part_info->use_default_subpartitions)
    {
      err+= add_string(fptr, "\n");
      err+= add_string(fptr, "SUBPARTITIONS ");
      err+= add_int(fptr, part_info->no_subparts);
    }
  }
  tot_no_parts= part_info->partitions.elements;
  no_subparts= part_info->no_subparts;

  if (!part_info->use_default_partitions)
  {
    bool first= TRUE;
    err+= add_string(fptr, "\n");
    err+= add_begin_parenthesis(fptr);
    i= 0;
    do
    {
      part_elem= part_it++;
      if (part_elem->part_state != PART_TO_BE_DROPPED &&
          part_elem->part_state != PART_REORGED_DROPPED)
      {
        if (!first)
        {
          err+= add_comma(fptr);
          err+= add_string(fptr, "\n");
          err+= add_space(fptr);
        }
        first= FALSE;
        err+= add_partition(fptr);
        err+= add_name_string(fptr, part_elem->partition_name);
        err+= add_partition_values(fptr, part_info, part_elem);
        if (!part_info->is_sub_partitioned() ||
            part_info->use_default_subpartitions)
        {
          if (show_partition_options)
            err+= add_partition_options(fptr, part_elem);
        }
        else
        {
          err+= add_string(fptr, "\n");
          err+= add_space(fptr);
          err+= add_begin_parenthesis(fptr);
          List_iterator<partition_element> sub_it(part_elem->subpartitions);
          j= 0;
          do
          {
            part_elem= sub_it++;
            err+= add_subpartition(fptr);
            err+= add_name_string(fptr, part_elem->partition_name);
            if (show_partition_options)
              err+= add_partition_options(fptr, part_elem);
            if (j != (no_subparts-1))
            {
              err+= add_comma(fptr);
              err+= add_string(fptr, "\n");
              err+= add_space(fptr);
              err+= add_space(fptr);
            }
            else
              err+= add_end_parenthesis(fptr);
          } while (++j < no_subparts);
        }
      }
      if (i == (tot_no_parts-1))
        err+= add_end_parenthesis(fptr);
    } while (++i < tot_no_parts);
  }
  if (err)
    goto close_file;
  buffer_length= my_seek(fptr, 0L,MY_SEEK_END,MYF(0));
  if (unlikely(buffer_length == MY_FILEPOS_ERROR))
    goto close_file;
  if (unlikely(my_seek(fptr, 0L, MY_SEEK_SET, MYF(0)) == MY_FILEPOS_ERROR))
    goto close_file;
  *buf_length= (uint)buffer_length;
  if (use_sql_alloc)
    buf= (char*) sql_alloc(*buf_length+1);
  else
    buf= (char*) my_malloc(*buf_length+1, MYF(MY_WME));
  if (!buf)
    goto close_file;

  if (unlikely(my_read(fptr, (uchar*)buf, *buf_length, MYF(MY_FNABP))))
  {
    if (!use_sql_alloc)
      my_free(buf, MYF(0));
    else
      buf= NULL;
  }
  else
    buf[*buf_length]= 0;

close_file:
  my_close(fptr, MYF(0));
  DBUG_RETURN(buf);
}


/*
  Check if partition key fields are modified and if it can be handled by the
  underlying storage engine.

  SYNOPSIS
    partition_key_modified
    table                TABLE object for which partition fields are set-up
    fields               Bitmap representing fields to be modified

  RETURN VALUES
    TRUE                 Need special handling of UPDATE
    FALSE                Normal UPDATE handling is ok
*/

bool partition_key_modified(TABLE *table, const MY_BITMAP *fields)
{
  Field **fld;
  partition_info *part_info= table->part_info;
  DBUG_ENTER("partition_key_modified");

  if (!part_info)
    DBUG_RETURN(FALSE);
  if (table->s->db_type()->partition_flags &&
      (table->s->db_type()->partition_flags() & HA_CAN_UPDATE_PARTITION_KEY))
    DBUG_RETURN(FALSE);
  for (fld= part_info->full_part_field_array; *fld; fld++)
    if (bitmap_is_set(fields, (*fld)->field_index))
      DBUG_RETURN(TRUE);
  DBUG_RETURN(FALSE);
}


/*
  A function to handle correct handling of NULL values in partition
  functions.
  SYNOPSIS
    part_val_int()
    item_expr                 The item expression to evaluate
    out:result                The value of the partition function,
                                LONGLONG_MIN if any null value in function
  RETURN VALUES
    TRUE      Error in val_int()
    FALSE     ok
*/

static inline int part_val_int(Item *item_expr, longlong *result)
{
  *result= item_expr->val_int();
  if (item_expr->null_value)
  {
    if (current_thd->is_error())
      return TRUE;
    else
      *result= LONGLONG_MIN;
  }
  return FALSE;
}

/*
  The next set of functions are used to calculate the partition identity.
  A handler sets up a variable that corresponds to one of these functions
  to be able to quickly call it whenever the partition id needs to calculated
  based on the record in table->record[0] (or set up to fake that).
  There are 4 functions for hash partitioning and 2 for RANGE/LIST partitions.
  In addition there are 4 variants for RANGE subpartitioning and 4 variants
  for LIST subpartitioning thus in total there are 14 variants of this
  function.

  We have a set of support functions for these 14 variants. There are 4
  variants of hash functions and there is a function for each. The KEY
  partitioning uses the function calculate_key_hash_value to calculate the
  hash value based on an array of fields. The linear hash variants uses the
  method get_part_id_from_linear_hash to get the partition id using the
  hash value and some parameters calculated from the number of partitions.

  Handlers can implement their own calculate_key_hash_value function or use the
  method defined in ha_partition.cc
*/

/*
  A simple support function to calculate part_id given local part and
  sub part.

  SYNOPSIS
    get_part_id_for_sub()
    loc_part_id             Local partition id
    sub_part_id             Subpartition id
    no_subparts             Number of subparts
*/

inline
static uint32 get_part_id_for_sub(uint32 loc_part_id, uint32 sub_part_id,
                                  uint no_subparts)
{
  return (uint32)((loc_part_id * no_subparts) + sub_part_id);
}


/*
  Calculate part_id for (SUB)PARTITION BY HASH

  SYNOPSIS
    get_part_id_hash()
    no_parts                 Number of hash partitions
    part_expr                Item tree of hash function
    out:part_id              The returned partition id
    out:func_value           Value of hash function

  RETURN VALUE
    != 0                          Error code
    FALSE                         Success
*/

static int get_part_id_hash(uint no_parts,
                            Item *part_expr,
                            uint32 *part_id,
                            longlong *func_value)
{
  longlong int_hash_id;
  DBUG_ENTER("get_part_id_hash");

  if (part_val_int(part_expr, func_value))
    DBUG_RETURN(HA_ERR_NO_PARTITION_FOUND);

  int_hash_id= *func_value % no_parts;

  *part_id= int_hash_id < 0 ? (uint32) -int_hash_id : (uint32) int_hash_id;
  DBUG_RETURN(FALSE);
}


/*
  Calculate part_id for (SUB)PARTITION BY LINEAR HASH

  SYNOPSIS
    get_part_id_linear_hash()
    part_info           A reference to the partition_info struct where all the
                        desired information is given
    no_parts            Number of hash partitions
    part_expr           Item tree of hash function
    out:part_id         The returned partition id
    out:func_value      Value of hash function

  RETURN VALUE
    != 0     Error code
    0        OK
*/

static int get_part_id_linear_hash(partition_info *part_info,
                                   uint no_parts,
                                   Item *part_expr,
                                   uint32 *part_id,
                                   longlong *func_value)
{
  DBUG_ENTER("get_part_id_linear_hash");

  if (part_val_int(part_expr, func_value))
    DBUG_RETURN(HA_ERR_NO_PARTITION_FOUND);

  *part_id= get_part_id_from_linear_hash(*func_value,
                                         part_info->linear_hash_mask,
                                         no_parts);
  DBUG_RETURN(FALSE);
}


/*
  Calculate part_id for (SUB)PARTITION BY KEY

  SYNOPSIS
    get_part_id_key()
    file                Handle to storage engine
    field_array         Array of fields for PARTTION KEY
    no_parts            Number of KEY partitions
    func_value          Returns hash value calculated

  RETURN VALUE
    Calculated partition id
*/

inline
static uint32 get_part_id_key(handler *file,
                              Field **field_array,
                              uint no_parts,
                              longlong *func_value)
{
  DBUG_ENTER("get_part_id_key");
  *func_value= file->calculate_key_hash_value(field_array);
  DBUG_RETURN((uint32) (*func_value % no_parts));
}


/*
  Calculate part_id for (SUB)PARTITION BY LINEAR KEY

  SYNOPSIS
    get_part_id_linear_key()
    part_info           A reference to the partition_info struct where all the
                        desired information is given
    field_array         Array of fields for PARTTION KEY
    no_parts            Number of KEY partitions

  RETURN VALUE
    Calculated partition id
*/

inline
static uint32 get_part_id_linear_key(partition_info *part_info,
                                     Field **field_array,
                                     uint no_parts,
                                     longlong *func_value)
{
  DBUG_ENTER("get_partition_id_linear_key");

  *func_value= part_info->table->file->calculate_key_hash_value(field_array);
  DBUG_RETURN(get_part_id_from_linear_hash(*func_value,
                                           part_info->linear_hash_mask,
                                           no_parts));
}

/*
  Copy to field buffers and set up field pointers

  SYNOPSIS
    copy_to_part_field_buffers()
    ptr                          Array of fields to copy
    field_bufs                   Array of field buffers to copy to
    restore_ptr                  Array of pointers to restore to

  RETURN VALUES
    NONE
  DESCRIPTION
    This routine is used to take the data from field pointer, convert
    it to a standard format and store this format in a field buffer
    allocated for this purpose. Next the field pointers are moved to
    point to the field buffers. There is a separate to restore the
    field pointers after this call.
*/

static void copy_to_part_field_buffers(Field **ptr,
                                       uchar **field_bufs,
                                       uchar **restore_ptr)
{
  Field *field;
  while ((field= *(ptr++)))
  {
    *restore_ptr= field->ptr;
    restore_ptr++;
    if (!field->maybe_null() || !field->is_null())
    {
      CHARSET_INFO *cs= ((Field_str*)field)->charset();
      uint len= field->pack_length();
      uchar *field_buf= *field_bufs;
      /*
         We only use the field buffer for VARCHAR and CHAR strings
         which isn't of a binary collation. We also only use the
         field buffer for fields which are not currently NULL.
         The field buffer will store a normalised string. We use
         the strnxfrm method to normalise the string.
       */
      if (field->type() == MYSQL_TYPE_VARCHAR)
      {
        uint len_bytes= ((Field_varstring*)field)->length_bytes;
        my_strnxfrm(cs, field_buf + len_bytes, (len - len_bytes),
                    field->ptr + len_bytes, field->field_length);
        if (len_bytes == 1)
          *field_buf= (uchar) field->field_length;
        else
          int2store(field_buf, field->field_length);
      }
      else
      {
        my_strnxfrm(cs, field_buf, len,
                    field->ptr, field->field_length);
      }
      field->ptr= field_buf;
    }
    field_bufs++;
  }
  return;
}

/*
  Restore field pointers
  SYNOPSIS
    restore_part_field_pointers()
    ptr                            Array of fields to restore
    restore_ptr                    Array of field pointers to restore to

  RETURN VALUES
*/

static void restore_part_field_pointers(Field **ptr, uchar **restore_ptr)
{
  Field *field;
  while ((field= *(ptr++)))
  {
    field->ptr= *restore_ptr;
    restore_ptr++;
  }
  return;
}


/*
  This function is used to calculate the main partition to use in the case of
  subpartitioning and we don't know enough to get the partition identity in
  total.

  SYNOPSIS
    get_part_partition_id()
    part_info           A reference to the partition_info struct where all the
                        desired information is given
    out:part_id         The partition id is returned through this pointer
    out:func_value      The value calculated by partition function

  RETURN VALUE
    HA_ERR_NO_PARTITION_FOUND   The fields of the partition function didn't
                                fit into any partition and thus the values of 
                                the PF-fields are not allowed.
    0                           OK

  DESCRIPTION
    
    It is actually 6 different variants of this function which are called
    through a function pointer.

    get_partition_id_list
    get_partition_id_range
    get_partition_id_hash_nosub
    get_partition_id_key_nosub
    get_partition_id_linear_hash_nosub
    get_partition_id_linear_key_nosub
*/

static int get_part_id_charset_func_subpart(partition_info *part_info,
                                            uint32 *part_id,
                                            longlong *func_value)
{
  int res;
  DBUG_ENTER("get_part_id_charset_func_subpart");
  copy_to_part_field_buffers(part_info->subpart_charset_field_array,
                             part_info->subpart_field_buffers,
                             part_info->restore_subpart_field_ptrs);
  res= part_info->get_partition_id_charset(part_info, part_id, func_value);
  restore_part_field_pointers(part_info->subpart_charset_field_array,
                              part_info->restore_subpart_field_ptrs);
  DBUG_RETURN(res);
}


static int get_part_id_charset_func_part(partition_info *part_info,
                                         uint32 *part_id,
                                         longlong *func_value)
{
  int res;
  DBUG_ENTER("get_part_id_charset_func_part");
  copy_to_part_field_buffers(part_info->part_charset_field_array,
                             part_info->part_field_buffers,
                             part_info->restore_part_field_ptrs);
  res= part_info->get_partition_id_charset(part_info, part_id, func_value);
  restore_part_field_pointers(part_info->part_charset_field_array,
                              part_info->restore_part_field_ptrs);
  DBUG_RETURN(res);
}


static int get_part_id_charset_func_all(partition_info *part_info,
                                        uint32 *part_id,
                                        longlong *func_value)
{
  int res;
  DBUG_ENTER("get_part_id_charset_func_all");
  copy_to_part_field_buffers(part_info->full_part_field_array,
                             part_info->full_part_field_buffers,
                             part_info->restore_full_part_field_ptrs);
  res= part_info->get_partition_id_charset(part_info, part_id, func_value);
  restore_part_field_pointers(part_info->full_part_field_array,
                              part_info->restore_full_part_field_ptrs);
  DBUG_RETURN(res);
}


static int get_part_part_id_charset_func(partition_info *part_info,
                                         uint32 *part_id,
                                         longlong *func_value)
{
  int res;
  DBUG_ENTER("get_part_part_id_charset_func");
  copy_to_part_field_buffers(part_info->part_charset_field_array,
                             part_info->part_field_buffers,
                             part_info->restore_part_field_ptrs);
  res= part_info->get_part_partition_id_charset(part_info,
                                                part_id, func_value);
  restore_part_field_pointers(part_info->part_charset_field_array,
                              part_info->restore_part_field_ptrs);
  DBUG_RETURN(res);
}


static int get_subpart_id_charset_func(partition_info *part_info,
                                       uint32 *part_id)
{
  int res;
  DBUG_ENTER("get_subpart_id_charset_func");
  copy_to_part_field_buffers(part_info->subpart_charset_field_array,
                             part_info->subpart_field_buffers,
                             part_info->restore_subpart_field_ptrs);
  res= part_info->get_subpartition_id_charset(part_info, part_id);
  restore_part_field_pointers(part_info->subpart_charset_field_array,
                              part_info->restore_subpart_field_ptrs);
  DBUG_RETURN(res);
}


int get_partition_id_list(partition_info *part_info,
                          uint32 *part_id,
                          longlong *func_value)
{
  LIST_PART_ENTRY *list_array= part_info->list_array;
  int list_index;
  int min_list_index= 0;
  int max_list_index= part_info->no_list_values - 1;
  longlong part_func_value;
  int error= part_val_int(part_info->part_expr, &part_func_value);
  longlong list_value;
  bool unsigned_flag= part_info->part_expr->unsigned_flag;
  DBUG_ENTER("get_partition_id_list");

  if (error)
    goto notfound;

  if (part_info->part_expr->null_value)
  {
    if (part_info->has_null_value)
    {
      *part_id= part_info->has_null_part_id;
      DBUG_RETURN(0);
    }
    goto notfound;
  }
  *func_value= part_func_value;
  if (unsigned_flag)
    part_func_value-= 0x8000000000000000ULL;
  while (max_list_index >= min_list_index)
  {
    list_index= (max_list_index + min_list_index) >> 1;
    list_value= list_array[list_index].list_value;
    if (list_value < part_func_value)
      min_list_index= list_index + 1;
    else if (list_value > part_func_value)
    {
      if (!list_index)
        goto notfound;
      max_list_index= list_index - 1;
    }
    else
    {
      *part_id= (uint32)list_array[list_index].partition_id;
      DBUG_RETURN(0);
    }
  }
notfound:
  *part_id= 0;
  DBUG_RETURN(HA_ERR_NO_PARTITION_FOUND);
}


/*
  Find the sub-array part_info->list_array that corresponds to given interval

  SYNOPSIS 
    get_list_array_idx_for_endpoint()
      part_info         Partitioning info (partitioning type must be LIST)
      left_endpoint     TRUE  - the interval is [a; +inf) or (a; +inf)
                        FALSE - the interval is (-inf; a] or (-inf; a)
      include_endpoint  TRUE iff the interval includes the endpoint

  DESCRIPTION
    This function finds the sub-array of part_info->list_array where values of
    list_array[idx].list_value are contained within the specifed interval.
    list_array is ordered by list_value, so
    1. For [a; +inf) or (a; +inf)-type intervals (left_endpoint==TRUE), the 
       sought sub-array starts at some index idx and continues till array end.
       The function returns first number idx, such that 
       list_array[idx].list_value is contained within the passed interval.
       
    2. For (-inf; a] or (-inf; a)-type intervals (left_endpoint==FALSE), the
       sought sub-array starts at array start and continues till some last 
       index idx.
       The function returns first number idx, such that 
       list_array[idx].list_value is NOT contained within the passed interval.
       If all array elements are contained, part_info->no_list_values is
       returned.

  NOTE
    The caller will call this function and then will run along the sub-array of
    list_array to collect partition ids. If the number of list values is 
    significantly higher then number of partitions, this could be slow and
    we could invent some other approach. The "run over list array" part is
    already wrapped in a get_next()-like function.

  RETURN
    The edge of corresponding sub-array of part_info->list_array
*/

uint32 get_list_array_idx_for_endpoint_charset(partition_info *part_info,
                                               bool left_endpoint,
                                               bool include_endpoint)
{
  uint32 res;
  DBUG_ENTER("get_list_array_idx_for_endpoint_charset");
  copy_to_part_field_buffers(part_info->part_field_array,
                             part_info->part_field_buffers,
                             part_info->restore_part_field_ptrs);
  res= get_list_array_idx_for_endpoint(part_info, left_endpoint,
                                       include_endpoint);
  restore_part_field_pointers(part_info->part_field_array,
                              part_info->restore_part_field_ptrs);
  DBUG_RETURN(res);
}

uint32 get_list_array_idx_for_endpoint(partition_info *part_info,
                                       bool left_endpoint,
                                       bool include_endpoint)
{
  LIST_PART_ENTRY *list_array= part_info->list_array;
  uint list_index;
  uint min_list_index= 0, max_list_index= part_info->no_list_values - 1;
  longlong list_value;
  /* Get the partitioning function value for the endpoint */
  longlong part_func_value= 
    part_info->part_expr->val_int_endpoint(left_endpoint, &include_endpoint);
  bool unsigned_flag= part_info->part_expr->unsigned_flag;
  DBUG_ENTER("get_list_array_idx_for_endpoint");

  if (part_info->part_expr->null_value)
  {
    DBUG_RETURN(0);
  }
  if (unsigned_flag)
    part_func_value-= 0x8000000000000000ULL;
  DBUG_ASSERT(part_info->no_list_values);
  do
  {
    list_index= (max_list_index + min_list_index) >> 1;
    list_value= list_array[list_index].list_value;
    if (list_value < part_func_value)
      min_list_index= list_index + 1;
    else if (list_value > part_func_value)
    {
      if (!list_index)
        goto notfound;
      max_list_index= list_index - 1;
    }
    else 
    {
      DBUG_RETURN(list_index + test(left_endpoint ^ include_endpoint));
    }
  } while (max_list_index >= min_list_index);
notfound:
  if (list_value < part_func_value)
    list_index++;
  DBUG_RETURN(list_index);
}


int get_partition_id_range(partition_info *part_info,
                           uint32 *part_id,
                           longlong *func_value)
{
  longlong *range_array= part_info->range_int_array;
  uint max_partition= part_info->no_parts - 1;
  uint min_part_id= 0;
  uint max_part_id= max_partition;
  uint loc_part_id;
  longlong part_func_value;
  int error= part_val_int(part_info->part_expr, &part_func_value);
  bool unsigned_flag= part_info->part_expr->unsigned_flag;
  DBUG_ENTER("get_partition_id_range");

  if (error)
    DBUG_RETURN(HA_ERR_NO_PARTITION_FOUND);

  if (part_info->part_expr->null_value)
  {
    *part_id= 0;
    DBUG_RETURN(0);
  }
  *func_value= part_func_value;
  if (unsigned_flag)
    part_func_value-= 0x8000000000000000ULL;
  while (max_part_id > min_part_id)
  {
    loc_part_id= (max_part_id + min_part_id + 1) >> 1;
    if (range_array[loc_part_id] <= part_func_value)
      min_part_id= loc_part_id + 1;
    else
      max_part_id= loc_part_id - 1;
  }
  loc_part_id= max_part_id;
  if (part_func_value >= range_array[loc_part_id])
    if (loc_part_id != max_partition)
      loc_part_id++;
  *part_id= (uint32)loc_part_id;
  if (loc_part_id == max_partition &&
      part_func_value >= range_array[loc_part_id] &&
      !part_info->defined_max_value)
    DBUG_RETURN(HA_ERR_NO_PARTITION_FOUND);

  DBUG_PRINT("exit",("partition: %d", *part_id));
  DBUG_RETURN(0);
}


/*
  Find the sub-array of part_info->range_int_array that covers given interval
 
  SYNOPSIS 
    get_partition_id_range_for_endpoint()
      part_info         Partitioning info (partitioning type must be RANGE)
      left_endpoint     TRUE  - the interval is [a; +inf) or (a; +inf)
                        FALSE - the interval is (-inf; a] or (-inf; a).
      include_endpoint  TRUE <=> the endpoint itself is included in the
                        interval

  DESCRIPTION
    This function finds the sub-array of part_info->range_int_array where the
    elements have non-empty intersections with the given interval.
 
    A range_int_array element at index idx represents the interval
      
      [range_int_array[idx-1], range_int_array[idx]),

    intervals are disjoint and ordered by their right bound, so
    
    1. For [a; +inf) or (a; +inf)-type intervals (left_endpoint==TRUE), the
       sought sub-array starts at some index idx and continues till array end.
       The function returns first number idx, such that the interval
       represented by range_int_array[idx] has non empty intersection with 
       the passed interval.
       
    2. For (-inf; a] or (-inf; a)-type intervals (left_endpoint==FALSE), the
       sought sub-array starts at array start and continues till some last
       index idx.
       The function returns first number idx, such that the interval
       represented by range_int_array[idx] has EMPTY intersection with the
       passed interval.
       If the interval represented by the last array element has non-empty 
       intersection with the passed interval, part_info->no_parts is
       returned.
       
  RETURN
    The edge of corresponding part_info->range_int_array sub-array.
*/

static uint32
get_partition_id_range_for_endpoint_charset(partition_info *part_info,
                                            bool left_endpoint,
                                            bool include_endpoint)
{
  uint32 res;
  DBUG_ENTER("get_partition_id_range_for_endpoint_charset");
  copy_to_part_field_buffers(part_info->part_field_array,
                             part_info->part_field_buffers,
                             part_info->restore_part_field_ptrs);
  res= get_partition_id_range_for_endpoint(part_info, left_endpoint,
                                           include_endpoint);
  restore_part_field_pointers(part_info->part_field_array,
                              part_info->restore_part_field_ptrs);
  DBUG_RETURN(res);
}

uint32 get_partition_id_range_for_endpoint(partition_info *part_info,
                                           bool left_endpoint,
                                           bool include_endpoint)
{
  longlong *range_array= part_info->range_int_array;
  uint max_partition= part_info->no_parts - 1;
  uint min_part_id= 0, max_part_id= max_partition, loc_part_id;
  /* Get the partitioning function value for the endpoint */
  longlong part_func_value= 
    part_info->part_expr->val_int_endpoint(left_endpoint, &include_endpoint);

  bool unsigned_flag= part_info->part_expr->unsigned_flag;
  DBUG_ENTER("get_partition_id_range_for_endpoint");

  if (part_info->part_expr->null_value)
  {
    uint32 ret_part_id= 0;
    if (!left_endpoint && include_endpoint)
      ret_part_id= 1;
    DBUG_RETURN(ret_part_id);
  }
  if (unsigned_flag)
    part_func_value-= 0x8000000000000000ULL;
  if (left_endpoint && !include_endpoint)
    part_func_value++;
  while (max_part_id > min_part_id)
  {
    loc_part_id= (max_part_id + min_part_id + 1) >> 1;
    if (range_array[loc_part_id] <= part_func_value)
      min_part_id= loc_part_id + 1;
    else
      max_part_id= loc_part_id - 1;
  }
  loc_part_id= max_part_id;
  if (loc_part_id < max_partition && 
      part_func_value >= range_array[loc_part_id+1])
  {
   loc_part_id++;
  }
  if (left_endpoint)
  {
    longlong bound= range_array[loc_part_id];
    /*
      In case of PARTITION p VALUES LESS THAN MAXVALUE
      the maximum value is in the current partition.
    */
    if (part_func_value > bound ||
        (part_func_value == bound && !part_info->defined_max_value))
      loc_part_id++;
  }
  else 
  {
    if (loc_part_id < max_partition)
    {
      if (part_func_value == range_array[loc_part_id])
        loc_part_id += test(include_endpoint);
      else if (part_func_value > range_array[loc_part_id])
        loc_part_id++;
    }
    loc_part_id++;
  }
  DBUG_RETURN(loc_part_id);
}


int get_partition_id_hash_nosub(partition_info *part_info,
                                uint32 *part_id,
                                longlong *func_value)
{
  return get_part_id_hash(part_info->no_parts, part_info->part_expr,
                          part_id, func_value);
}


int get_partition_id_linear_hash_nosub(partition_info *part_info,
                                       uint32 *part_id,
                                       longlong *func_value)
{
  return get_part_id_linear_hash(part_info, part_info->no_parts,
                                 part_info->part_expr, part_id, func_value);
}


int get_partition_id_key_nosub(partition_info *part_info,
                                uint32 *part_id,
                                longlong *func_value)
{
  *part_id= get_part_id_key(part_info->table->file,
                            part_info->part_field_array,
                            part_info->no_parts, func_value);
  return 0;
}


int get_partition_id_linear_key_nosub(partition_info *part_info,
                                       uint32 *part_id,
                                       longlong *func_value)
{
  *part_id= get_part_id_linear_key(part_info,
                                   part_info->part_field_array,
                                   part_info->no_parts, func_value);
  return 0;
}


int get_partition_id_range_sub_hash(partition_info *part_info,
                                     uint32 *part_id,
                                     longlong *func_value)
{
  uint32 loc_part_id, sub_part_id;
  uint no_subparts;
  longlong local_func_value;
  int error;
  DBUG_ENTER("get_partition_id_range_sub_hash");
  LINT_INIT(loc_part_id);
  LINT_INIT(sub_part_id);

  if (unlikely((error= get_partition_id_range(part_info, &loc_part_id,
                                              func_value))))
  {
    DBUG_RETURN(error);
  }
  no_subparts= part_info->no_subparts;
  if (unlikely((error= get_part_id_hash(no_subparts, part_info->subpart_expr,
                                        &sub_part_id, &local_func_value))))
  {
    DBUG_RETURN(error);
  }

  *part_id= get_part_id_for_sub(loc_part_id, sub_part_id, no_subparts);
  DBUG_RETURN(0);
}


int get_partition_id_range_sub_linear_hash(partition_info *part_info,
                                            uint32 *part_id,
                                            longlong *func_value)
{
  uint32 loc_part_id, sub_part_id;
  uint no_subparts;
  longlong local_func_value;
  int error;
  DBUG_ENTER("get_partition_id_range_sub_linear_hash");
  LINT_INIT(loc_part_id);
  LINT_INIT(sub_part_id);

  if (unlikely((error= get_partition_id_range(part_info, &loc_part_id,
                                              func_value))))
  {
    DBUG_RETURN(error);
  }
  no_subparts= part_info->no_subparts;
  if (unlikely((error= get_part_id_linear_hash(part_info, no_subparts,
                                               part_info->subpart_expr,
                                               &sub_part_id,
                                               &local_func_value))))
  {
    DBUG_RETURN(error);
  }

  *part_id= get_part_id_for_sub(loc_part_id, sub_part_id, no_subparts);
  DBUG_RETURN(0);
}


int get_partition_id_range_sub_key(partition_info *part_info,
                                    uint32 *part_id,
                                    longlong *func_value)
{
  uint32 loc_part_id, sub_part_id;
  uint no_subparts;
  longlong local_func_value;
  int error;
  DBUG_ENTER("get_partition_id_range_sub_key");
  LINT_INIT(loc_part_id);

  if (unlikely((error= get_partition_id_range(part_info, &loc_part_id,
                                              func_value))))
  {
    DBUG_RETURN(error);
  }
  no_subparts= part_info->no_subparts;
  sub_part_id= get_part_id_key(part_info->table->file,
                               part_info->subpart_field_array,
                               no_subparts, &local_func_value);
  *part_id= get_part_id_for_sub(loc_part_id, sub_part_id, no_subparts);
  DBUG_RETURN(0);
}


int get_partition_id_range_sub_linear_key(partition_info *part_info,
                                           uint32 *part_id,
                                           longlong *func_value)
{
  uint32 loc_part_id, sub_part_id;
  uint no_subparts;
  longlong local_func_value;
  int error;
  DBUG_ENTER("get_partition_id_range_sub_linear_key");
  LINT_INIT(loc_part_id);

  if (unlikely((error= get_partition_id_range(part_info, &loc_part_id,
                                              func_value))))
  {
    DBUG_RETURN(error);
  }
  no_subparts= part_info->no_subparts;
  sub_part_id= get_part_id_linear_key(part_info,
                                      part_info->subpart_field_array,
                                      no_subparts, &local_func_value);
  *part_id= get_part_id_for_sub(loc_part_id, sub_part_id, no_subparts);
  DBUG_RETURN(0);
}


int get_partition_id_list_sub_hash(partition_info *part_info,
                                    uint32 *part_id,
                                    longlong *func_value)
{
  uint32 loc_part_id, sub_part_id;
  uint no_subparts;
  longlong local_func_value;
  int error;
  DBUG_ENTER("get_partition_id_list_sub_hash");
  LINT_INIT(sub_part_id);

  if (unlikely((error= get_partition_id_list(part_info, &loc_part_id,
                                             func_value))))
  {
    DBUG_RETURN(error);
  }
  no_subparts= part_info->no_subparts;
  if (unlikely((error= get_part_id_hash(no_subparts, part_info->subpart_expr,
                                        &sub_part_id, &local_func_value))))
  {
    DBUG_RETURN(error);
  }

  *part_id= get_part_id_for_sub(loc_part_id, sub_part_id, no_subparts);
  DBUG_RETURN(0);
}


int get_partition_id_list_sub_linear_hash(partition_info *part_info,
                                           uint32 *part_id,
                                           longlong *func_value)
{
  uint32 loc_part_id, sub_part_id;
  uint no_subparts;
  longlong local_func_value;
  int error;
  DBUG_ENTER("get_partition_id_list_sub_linear_hash");
  LINT_INIT(sub_part_id);

  if (unlikely((error= get_partition_id_list(part_info, &loc_part_id,
                                             func_value))))
  {
    DBUG_RETURN(error);
  }
  no_subparts= part_info->no_subparts;
  if (unlikely((error= get_part_id_linear_hash(part_info, no_subparts,
                                               part_info->subpart_expr,
                                               &sub_part_id,
                                               &local_func_value))))
  {
    DBUG_RETURN(error);
  }
   
  *part_id= get_part_id_for_sub(loc_part_id, sub_part_id, no_subparts);
  DBUG_RETURN(0);
}


int get_partition_id_list_sub_key(partition_info *part_info,
                                   uint32 *part_id,
                                   longlong *func_value)
{
  uint32 loc_part_id, sub_part_id;
  uint no_subparts;
  longlong local_func_value;
  int error;
  DBUG_ENTER("get_partition_id_range_sub_key");

  if (unlikely((error= get_partition_id_list(part_info, &loc_part_id,
                                             func_value))))
  {
    DBUG_RETURN(error);
  }
  no_subparts= part_info->no_subparts;
  sub_part_id= get_part_id_key(part_info->table->file,
                               part_info->subpart_field_array,
                               no_subparts, &local_func_value);
  *part_id= get_part_id_for_sub(loc_part_id, sub_part_id, no_subparts);
  DBUG_RETURN(0);
}


int get_partition_id_list_sub_linear_key(partition_info *part_info,
                                          uint32 *part_id,
                                          longlong *func_value)
{
  uint32 loc_part_id, sub_part_id;
  uint no_subparts;
  longlong local_func_value;
  int error;
  DBUG_ENTER("get_partition_id_list_sub_linear_key");

  if (unlikely((error= get_partition_id_list(part_info, &loc_part_id,
                                             func_value))))
  {
    DBUG_RETURN(error);
  }
  no_subparts= part_info->no_subparts;
  sub_part_id= get_part_id_linear_key(part_info,
                                      part_info->subpart_field_array,
                                      no_subparts, &local_func_value);
  *part_id= get_part_id_for_sub(loc_part_id, sub_part_id, no_subparts);
  DBUG_RETURN(0);
}


/*
  This function is used to calculate the subpartition id

  SYNOPSIS
    get_subpartition_id()
    part_info           A reference to the partition_info struct where all the
                        desired information is given

  RETURN VALUE
    part_id             The subpartition identity

  DESCRIPTION
    A routine used in some SELECT's when only partial knowledge of the
    partitions is known.
    
    It is actually 4 different variants of this function which are called
    through a function pointer.

    get_partition_id_hash_sub
    get_partition_id_key_sub
    get_partition_id_linear_hash_sub
    get_partition_id_linear_key_sub
*/

int get_partition_id_hash_sub(partition_info *part_info,
                              uint32 *part_id)
{
  longlong func_value;
  return get_part_id_hash(part_info->no_subparts, part_info->subpart_expr,
                          part_id, &func_value);
}


int get_partition_id_linear_hash_sub(partition_info *part_info,
                                     uint32 *part_id)
{
  longlong func_value;
  return get_part_id_linear_hash(part_info, part_info->no_subparts,
                                 part_info->subpart_expr, part_id,
                                 &func_value);
}


int get_partition_id_key_sub(partition_info *part_info,
                             uint32 *part_id)
{
  longlong func_value;
  *part_id= get_part_id_key(part_info->table->file,
<<<<<<< HEAD
                         part_info->subpart_field_array,
                         part_info->no_subparts, &func_value);
=======
                            part_info->subpart_field_array,
                            part_info->no_subparts, &func_value);
>>>>>>> c64c492d
  return FALSE;
}


int get_partition_id_linear_key_sub(partition_info *part_info,
                                       uint32 *part_id)
{
  longlong func_value;
  *part_id= get_part_id_linear_key(part_info,
                                part_info->subpart_field_array,
                                part_info->no_subparts, &func_value);
  return FALSE;
}


/*
  Set an indicator on all partition fields that are set by the key

  SYNOPSIS
    set_PF_fields_in_key()
    key_info                   Information about the index
    key_length                 Length of key

  RETURN VALUE
    TRUE                       Found partition field set by key
    FALSE                      No partition field set by key
*/

static bool set_PF_fields_in_key(KEY *key_info, uint key_length)
{
  KEY_PART_INFO *key_part;
  bool found_part_field= FALSE;
  DBUG_ENTER("set_PF_fields_in_key");

  for (key_part= key_info->key_part; (int)key_length > 0; key_part++)
  {
    if (key_part->null_bit)
      key_length--;
    if (key_part->type == HA_KEYTYPE_BIT)
    {
      if (((Field_bit*)key_part->field)->bit_len)
        key_length--;
    }
    if (key_part->key_part_flag & (HA_BLOB_PART + HA_VAR_LENGTH_PART))
    {
      key_length-= HA_KEY_BLOB_LENGTH;
    }
    if (key_length < key_part->length)
      break;
    key_length-= key_part->length;
    if (key_part->field->flags & FIELD_IN_PART_FUNC_FLAG)
    {
      found_part_field= TRUE;
      key_part->field->flags|= GET_FIXED_FIELDS_FLAG;
    }
  }
  DBUG_RETURN(found_part_field);
}


/*
  We have found that at least one partition field was set by a key, now
  check if a partition function has all its fields bound or not.

  SYNOPSIS
    check_part_func_bound()
    ptr                     Array of fields NULL terminated (partition fields)

  RETURN VALUE
    TRUE                    All fields in partition function are set
    FALSE                   Not all fields in partition function are set
*/

static bool check_part_func_bound(Field **ptr)
{
  bool result= TRUE;
  DBUG_ENTER("check_part_func_bound");

  for (; *ptr; ptr++)
  {
    if (!((*ptr)->flags & GET_FIXED_FIELDS_FLAG))
    {
      result= FALSE;
      break;
    }
  }
  DBUG_RETURN(result);
}


/*
  Get the id of the subpartitioning part by using the key buffer of the
  index scan.

  SYNOPSIS
    get_sub_part_id_from_key()
    table         The table object
    buf           A buffer that can be used to evaluate the partition function
    key_info      The index object
    key_spec      A key_range containing key and key length
    out:part_id   The returned partition id

  RETURN VALUES
    TRUE                    All fields in partition function are set
    FALSE                   Not all fields in partition function are set

  DESCRIPTION
    Use key buffer to set-up record in buf, move field pointers and
    get the partition identity and restore field pointers afterwards.
*/

static int get_sub_part_id_from_key(const TABLE *table,uchar *buf,
                                    KEY *key_info,
                                    const key_range *key_spec,
                                    uint32 *part_id)
{
  uchar *rec0= table->record[0];
  partition_info *part_info= table->part_info;
  int res;
  DBUG_ENTER("get_sub_part_id_from_key");

  key_restore(buf, (uchar*)key_spec->key, key_info, key_spec->length);
  if (likely(rec0 == buf))
  {
    res= part_info->get_subpartition_id(part_info, part_id);
  }
  else
  {
    Field **part_field_array= part_info->subpart_field_array;
    set_field_ptr(part_field_array, buf, rec0);
    res= part_info->get_subpartition_id(part_info, part_id);
    set_field_ptr(part_field_array, rec0, buf);
  }
  DBUG_RETURN(res);
}

/*
  Get the id of the partitioning part by using the key buffer of the
  index scan.

  SYNOPSIS
    get_part_id_from_key()
    table         The table object
    buf           A buffer that can be used to evaluate the partition function
    key_info      The index object
    key_spec      A key_range containing key and key length
    out:part_id   Partition to use

  RETURN VALUES
    TRUE          Partition to use not found
    FALSE         Ok, part_id indicates partition to use

  DESCRIPTION
    Use key buffer to set-up record in buf, move field pointers and
    get the partition identity and restore field pointers afterwards.
*/

bool get_part_id_from_key(const TABLE *table, uchar *buf, KEY *key_info,
                          const key_range *key_spec, uint32 *part_id)
{
  bool result;
  uchar *rec0= table->record[0];
  partition_info *part_info= table->part_info;
  longlong func_value;
  DBUG_ENTER("get_part_id_from_key");

  key_restore(buf, (uchar*)key_spec->key, key_info, key_spec->length);
  if (likely(rec0 == buf))
  {
    result= part_info->get_part_partition_id(part_info, part_id,
                                             &func_value);
  }
  else
  {
    Field **part_field_array= part_info->part_field_array;
    set_field_ptr(part_field_array, buf, rec0);
    result= part_info->get_part_partition_id(part_info, part_id,
                                             &func_value);
    set_field_ptr(part_field_array, rec0, buf);
  }
  DBUG_RETURN(result);
}

/*
  Get the partitioning id of the full PF by using the key buffer of the
  index scan.

  SYNOPSIS
    get_full_part_id_from_key()
    table         The table object
    buf           A buffer that is used to evaluate the partition function
    key_info      The index object
    key_spec      A key_range containing key and key length
    out:part_spec A partition id containing start part and end part

  RETURN VALUES
    part_spec
    No partitions to scan is indicated by end_part > start_part when returning

  DESCRIPTION
    Use key buffer to set-up record in buf, move field pointers if needed and
    get the partition identity and restore field pointers afterwards.
*/

void get_full_part_id_from_key(const TABLE *table, uchar *buf,
                               KEY *key_info,
                               const key_range *key_spec,
                               part_id_range *part_spec)
{
  bool result;
  partition_info *part_info= table->part_info;
  uchar *rec0= table->record[0];
  longlong func_value;
  DBUG_ENTER("get_full_part_id_from_key");

  key_restore(buf, (uchar*)key_spec->key, key_info, key_spec->length);
  if (likely(rec0 == buf))
  {
    result= part_info->get_partition_id(part_info, &part_spec->start_part,
                                        &func_value);
  }
  else
  {
    Field **part_field_array= part_info->full_part_field_array;
    set_field_ptr(part_field_array, buf, rec0);
    result= part_info->get_partition_id(part_info, &part_spec->start_part,
                                        &func_value);
    set_field_ptr(part_field_array, rec0, buf);
  }
  part_spec->end_part= part_spec->start_part;
  if (unlikely(result))
    part_spec->start_part++;
  DBUG_VOID_RETURN;
}

/*
  Prune the set of partitions to use in query 

  SYNOPSIS
    prune_partition_set()
    table         The table object
    out:part_spec Contains start part, end part 

  DESCRIPTION
    This function is called to prune the range of partitions to scan by
    checking the used_partitions bitmap.
    If start_part > end_part at return it means no partition needs to be
    scanned. If start_part == end_part it always means a single partition
    needs to be scanned.

  RETURN VALUE
    part_spec
*/
void prune_partition_set(const TABLE *table, part_id_range *part_spec)
{
  int last_partition= -1;
  uint i;
  partition_info *part_info= table->part_info;

  DBUG_ENTER("prune_partition_set");
  for (i= part_spec->start_part; i <= part_spec->end_part; i++)
  {
    if (bitmap_is_set(&(part_info->used_partitions), i))
    {
      DBUG_PRINT("info", ("Partition %d is set", i));
      if (last_partition == -1)
        /* First partition found in set and pruned bitmap */
        part_spec->start_part= i;
      last_partition= i;
    }
  }
  if (last_partition == -1)
    /* No partition found in pruned bitmap */
    part_spec->start_part= part_spec->end_part + 1;  
  else //if (last_partition != -1)
    part_spec->end_part= last_partition;

  DBUG_VOID_RETURN;
}

/*
  Get the set of partitions to use in query.

  SYNOPSIS
    get_partition_set()
    table         The table object
    buf           A buffer that can be used to evaluate the partition function
    index         The index of the key used, if MAX_KEY no index used
    key_spec      A key_range containing key and key length
    out:part_spec Contains start part, end part and indicator if bitmap is
                  used for which partitions to scan

  DESCRIPTION
    This function is called to discover which partitions to use in an index
    scan or a full table scan.
    It returns a range of partitions to scan. If there are holes in this
    range with partitions that are not needed to scan a bit array is used
    to signal which partitions to use and which not to use.
    If start_part > end_part at return it means no partition needs to be
    scanned. If start_part == end_part it always means a single partition
    needs to be scanned.

  RETURN VALUE
    part_spec
*/
void get_partition_set(const TABLE *table, uchar *buf, const uint index,
                       const key_range *key_spec, part_id_range *part_spec)
{
  partition_info *part_info= table->part_info;
  uint no_parts= part_info->get_tot_partitions();
  uint i, part_id;
  uint sub_part= no_parts;
  uint32 part_part= no_parts;
  KEY *key_info= NULL;
  bool found_part_field= FALSE;
  DBUG_ENTER("get_partition_set");

  part_spec->start_part= 0;
  part_spec->end_part= no_parts - 1;
  if ((index < MAX_KEY) && 
       key_spec && key_spec->flag == (uint)HA_READ_KEY_EXACT &&
       part_info->some_fields_in_PF.is_set(index))
  {
    key_info= table->key_info+index;
    /*
      The index can potentially provide at least one PF-field (field in the
      partition function). Thus it is interesting to continue our probe.
    */
    if (key_spec->length == key_info->key_length)
    {
      /*
        The entire key is set so we can check whether we can immediately
        derive either the complete PF or if we can derive either
        the top PF or the subpartitioning PF. This can be established by
        checking precalculated bits on each index.
      */
      if (part_info->all_fields_in_PF.is_set(index))
      {
        /*
          We can derive the exact partition to use, no more than this one
          is needed.
        */
        get_full_part_id_from_key(table,buf,key_info,key_spec,part_spec);
        /*
          Check if range can be adjusted by looking in used_partitions
        */
        prune_partition_set(table, part_spec);
        DBUG_VOID_RETURN;
      }
      else if (part_info->is_sub_partitioned())
      {
        if (part_info->all_fields_in_SPF.is_set(index))
        {
          if (get_sub_part_id_from_key(table, buf, key_info, key_spec, &sub_part))
          {
            part_spec->start_part= no_parts;
            DBUG_VOID_RETURN;
          }
        }
        else if (part_info->all_fields_in_PPF.is_set(index))
        {
          if (get_part_id_from_key(table,buf,key_info,
                                   key_spec,(uint32*)&part_part))
          {
            /*
              The value of the RANGE or LIST partitioning was outside of
              allowed values. Thus it is certain that the result of this
              scan will be empty.
            */
            part_spec->start_part= no_parts;
            DBUG_VOID_RETURN;
          }
        }
      }
    }
    else
    {
      /*
        Set an indicator on all partition fields that are bound.
        If at least one PF-field was bound it pays off to check whether
        the PF or PPF or SPF has been bound.
        (PF = Partition Function, SPF = Subpartition Function and
         PPF = Partition Function part of subpartitioning)
      */
      if ((found_part_field= set_PF_fields_in_key(key_info,
                                                  key_spec->length)))
      {
        if (check_part_func_bound(part_info->full_part_field_array))
        {
          /*
            We were able to bind all fields in the partition function even
            by using only a part of the key. Calculate the partition to use.
          */
          get_full_part_id_from_key(table,buf,key_info,key_spec,part_spec);
          clear_indicator_in_key_fields(key_info);
          /*
            Check if range can be adjusted by looking in used_partitions
          */
          prune_partition_set(table, part_spec);
          DBUG_VOID_RETURN; 
        }
        else if (part_info->is_sub_partitioned())
        {
          if (check_part_func_bound(part_info->subpart_field_array))
          {
            if (get_sub_part_id_from_key(table, buf, key_info, key_spec, &sub_part))
            {
              part_spec->start_part= no_parts;
              clear_indicator_in_key_fields(key_info);
              DBUG_VOID_RETURN;
            }
          }
          else if (check_part_func_bound(part_info->part_field_array))
          {
            if (get_part_id_from_key(table,buf,key_info,key_spec,&part_part))
            {
              part_spec->start_part= no_parts;
              clear_indicator_in_key_fields(key_info);
              DBUG_VOID_RETURN;
            }
          }
        }
      }
    }
  }
  {
    /*
      The next step is to analyse the table condition to see whether any
      information about which partitions to scan can be derived from there.
      Currently not implemented.
    */
  }
  /*
    If we come here we have found a range of sorts we have either discovered
    nothing or we have discovered a range of partitions with possible holes
    in it. We need a bitvector to further the work here.
  */
  if (!(part_part == no_parts && sub_part == no_parts))
  {
    /*
      We can only arrive here if we are using subpartitioning.
    */
    if (part_part != no_parts)
    {
      /*
        We know the top partition and need to scan all underlying
        subpartitions. This is a range without holes.
      */
      DBUG_ASSERT(sub_part == no_parts);
      part_spec->start_part= part_part * part_info->no_subparts;
      part_spec->end_part= part_spec->start_part+part_info->no_subparts - 1;
    }
    else
    {
      DBUG_ASSERT(sub_part != no_parts);
      part_spec->start_part= sub_part;
      part_spec->end_part=sub_part+
                           (part_info->no_subparts*(part_info->no_parts-1));
      for (i= 0, part_id= sub_part; i < part_info->no_parts;
           i++, part_id+= part_info->no_subparts)
        ; //Set bit part_id in bit array
    }
  }
  if (found_part_field)
    clear_indicator_in_key_fields(key_info);
  /*
    Check if range can be adjusted by looking in used_partitions
  */
  prune_partition_set(table, part_spec);
  DBUG_VOID_RETURN;
}

/*
   If the table is partitioned we will read the partition info into the
   .frm file here.
   -------------------------------
   |  Fileinfo     64 bytes      |
   -------------------------------
   | Formnames     7 bytes       |
   -------------------------------
   | Not used    4021 bytes      |
   -------------------------------
   | Keyinfo + record            |
   -------------------------------
   | Padded to next multiple     |
   | of IO_SIZE                  |
   -------------------------------
   | Forminfo     288 bytes      |
   -------------------------------
   | Screen buffer, to make      |
   |field names readable        |
   -------------------------------
   | Packed field info           |
   |17 + 1 + strlen(field_name) |
   | + 1 end of file character   |
   -------------------------------
   | Partition info              |
   -------------------------------
   We provide the length of partition length in Fileinfo[55-58].

   Read the partition syntax from the frm file and parse it to get the
   data structures of the partitioning.

   SYNOPSIS
     mysql_unpack_partition()
     thd                           Thread object
     part_buf                      Partition info from frm file
     part_info_len                 Length of partition syntax
     table                         Table object of partitioned table
     create_table_ind              Is it called from CREATE TABLE
     default_db_type               What is the default engine of the table
     work_part_info_used           Flag is raised if we don't create new
                                   part_info, but used thd->work_part_info

   RETURN VALUE
     TRUE                          Error
     FALSE                         Sucess

   DESCRIPTION
     Read the partition syntax from the current position in the frm file.
     Initiate a LEX object, save the list of item tree objects to free after
     the query is done. Set-up partition info object such that parser knows
     it is called from internally. Call parser to create data structures
     (best possible recreation of item trees and so forth since there is no
     serialisation of these objects other than in parseable text format).
     We need to save the text of the partition functions since it is not
     possible to retrace this given an item tree.
*/

bool mysql_unpack_partition(THD *thd,
                            const char *part_buf, uint part_info_len,
                            const char *part_state, uint part_state_len,
                            TABLE* table, bool is_create_table_ind,
                            handlerton *default_db_type,
                            bool *work_part_info_used)
{
  bool result= TRUE;
  partition_info *part_info;
  CHARSET_INFO *old_character_set_client= thd->variables.character_set_client;
  LEX *old_lex= thd->lex;
  LEX lex;
  DBUG_ENTER("mysql_unpack_partition");

  thd->lex= &lex;
  thd->variables.character_set_client= system_charset_info;

  Parser_state parser_state(thd, part_buf, part_info_len);

  lex_start(thd);
  *work_part_info_used= false;
  /*
    We need to use the current SELECT_LEX since I need to keep the
    Name_resolution_context object which is referenced from the
    Item_field objects.
    This is not a nice solution since if the parser uses current_select
    for anything else it will corrupt the current LEX object.
  */
  thd->lex->current_select= old_lex->current_select; 
  /*
    All Items created is put into a free list on the THD object. This list
    is used to free all Item objects after completing a query. We don't
    want that to happen with the Item tree created as part of the partition
    info. This should be attached to the table object and remain so until
    the table object is released.
    Thus we move away the current list temporarily and start a new list that
    we then save in the partition info structure.
  */
  lex.part_info= new partition_info();/* Indicates MYSQLparse from this place */
  if (!lex.part_info)
  {
    mem_alloc_error(sizeof(partition_info));
    goto end;
  }
  lex.part_info->part_state= part_state;
  lex.part_info->part_state_len= part_state_len;
  DBUG_PRINT("info", ("Parse: %s", part_buf));
  if (parse_sql(thd, & parser_state, NULL))
  {
    thd->free_items();
    goto end;
  }
  /*
    The parsed syntax residing in the frm file can still contain defaults.
    The reason is that the frm file is sometimes saved outside of this
    MySQL Server and used in backup and restore of clusters or partitioned
    tables. It is not certain that the restore will restore exactly the
    same default partitioning.
    
    The easiest manner of handling this is to simply continue using the
    part_info we already built up during mysql_create_table if we are
    in the process of creating a table. If the table already exists we
    need to discover the number of partitions for the default parts. Since
    the handler object hasn't been created here yet we need to postpone this
    to the fix_partition_func method.
  */

  DBUG_PRINT("info", ("Successful parse"));
  part_info= lex.part_info;
  DBUG_PRINT("info", ("default engine = %s, default_db_type = %s",
             ha_resolve_storage_engine_name(part_info->default_engine_type),
             ha_resolve_storage_engine_name(default_db_type)));
  if (is_create_table_ind && old_lex->sql_command == SQLCOM_CREATE_TABLE)
  {
    if (old_lex->create_info.options & HA_LEX_CREATE_TABLE_LIKE)
    {
      /*
        This code is executed when we create table in CREATE TABLE t1 LIKE t2.
        old_lex->query_tables contains table list element for t2 and the table
        we are opening has name t1.
      */
      if (partition_default_handling(table, part_info, FALSE,
                                     old_lex->query_tables->table->s->path.str))
      {
        result= TRUE;
        goto end;
      }
    }
    else
    {
      /*
        When we come here we are doing a create table. In this case we
        have already done some preparatory work on the old part_info
        object. We don't really need this new partition_info object.
        Thus we go back to the old partition info object.
        We need to free any memory objects allocated on item_free_list
        by the parser since we are keeping the old info from the first
        parser call in CREATE TABLE.
        We'll ensure that this object isn't put into table cache also
        just to ensure we don't get into strange situations with the
        item objects.
      */
      thd->free_items();
      part_info= thd->work_part_info;
      table->s->version= 0UL;
      *work_part_info_used= true;
    }
  }
  table->part_info= part_info;
  part_info->table= table;
  table->file->set_part_info(part_info, TRUE);
  if (!part_info->default_engine_type)
    part_info->default_engine_type= default_db_type;
  DBUG_ASSERT(part_info->default_engine_type == default_db_type);
  DBUG_ASSERT(part_info->default_engine_type->db_type != DB_TYPE_UNKNOWN);
  DBUG_ASSERT(part_info->default_engine_type != partition_hton);

  {
  /*
    This code part allocates memory for the serialised item information for
    the partition functions. In most cases this is not needed but if the
    table is used for SHOW CREATE TABLES or ALTER TABLE that modifies
    partition information it is needed and the info is lost if we don't
    save it here so unfortunately we have to do it here even if in most
    cases it is not needed. This is a consequence of that item trees are
    not serialisable.
  */
    uint part_func_len= part_info->part_func_len;
    uint subpart_func_len= part_info->subpart_func_len; 
    char *part_func_string= NULL;
    char *subpart_func_string= NULL;
    if ((part_func_len &&
         !((part_func_string= (char*) thd->alloc(part_func_len)))) ||
        (subpart_func_len &&
         !((subpart_func_string= (char*) thd->alloc(subpart_func_len)))))
    {
      mem_alloc_error(part_func_len);
      thd->free_items();
      goto end;
    }
    if (part_func_len)
      memcpy(part_func_string, part_info->part_func_string, part_func_len);
    if (subpart_func_len)
      memcpy(subpart_func_string, part_info->subpart_func_string,
             subpart_func_len);
    part_info->part_func_string= part_func_string;
    part_info->subpart_func_string= subpart_func_string;
  }

  result= FALSE;
end:
  lex_end(thd->lex);
  thd->lex= old_lex;
  thd->variables.character_set_client= old_character_set_client;
  DBUG_RETURN(result);
}


/*
  Set engine type on all partition element objects
  SYNOPSIS
    set_engine_all_partitions()
    part_info                  Partition info
    engine_type                Handlerton reference of engine
  RETURN VALUES
    NONE
*/

static
void
set_engine_all_partitions(partition_info *part_info,
                          handlerton *engine_type)
{
  uint i= 0;
  List_iterator<partition_element> part_it(part_info->partitions);
  do
  {
    partition_element *part_elem= part_it++;

    part_elem->engine_type= engine_type;
    if (part_info->is_sub_partitioned())
    {
      List_iterator<partition_element> sub_it(part_elem->subpartitions);
      uint j= 0;

      do
      {
        partition_element *sub_elem= sub_it++;

        sub_elem->engine_type= engine_type;
      } while (++j < part_info->no_subparts);
    }
  } while (++i < part_info->no_parts);
}
/*
  SYNOPSIS
    fast_end_partition()
    thd                           Thread object
    out:copied                    Number of records copied
    out:deleted                   Number of records deleted
    table_list                    Table list with the one table in it
    empty                         Has nothing been done
    lpt                           Struct to be used by error handler

  RETURN VALUES
    FALSE                         Success
    TRUE                          Failure

  DESCRIPTION
    Support routine to handle the successful cases for partition
    management.
*/

static int fast_end_partition(THD *thd, ulonglong copied,
                              ulonglong deleted,
                              TABLE_LIST *table_list, bool is_empty,
                              ALTER_PARTITION_PARAM_TYPE *lpt,
                              bool written_bin_log)
{
  int error;
  char tmp_name[80];
  DBUG_ENTER("fast_end_partition");

  THD_SET_PROC_INFO(thd, "end");

  if (!is_empty)
    query_cache_invalidate3(thd, table_list, 0);

  error= trans_commit_stmt(thd);
  if (trans_commit_implicit(thd))
    error= 1;

  if (error)
    DBUG_RETURN(TRUE);                      /* The error has been reported */

  if ((!is_empty) && (!written_bin_log) &&
      (!thd->lex->no_write_to_binlog))
    write_bin_log(thd, FALSE, thd->query, thd->query_length);

  my_snprintf(tmp_name, sizeof(tmp_name), ER(ER_INSERT_INFO),
              (ulong) (copied + deleted),
              (ulong) deleted,
              (ulong) 0);
  my_ok(thd, (ha_rows) (copied+deleted),0L, tmp_name);
  DBUG_RETURN(FALSE);
}


/*
  We need to check if engine used by all partitions can handle
  partitioning natively.

  SYNOPSIS
    check_native_partitioned()
    create_info            Create info in CREATE TABLE
    out:ret_val            Return value
    part_info              Partition info
    thd                    Thread object

  RETURN VALUES
  Value returned in bool ret_value
    TRUE                   Native partitioning supported by engine
    FALSE                  Need to use partition handler

  Return value from function
    TRUE                   Error
    FALSE                  Success
*/

static bool check_native_partitioned(HA_CREATE_INFO *create_info,bool *ret_val,
                                     partition_info *part_info, THD *thd)
{
  bool table_engine_set;
  handlerton *engine_type= part_info->default_engine_type;
  handlerton *old_engine_type= engine_type;
  DBUG_ENTER("check_native_partitioned");

  if (create_info->used_fields & HA_CREATE_USED_ENGINE)
  {
    table_engine_set= TRUE;
    engine_type= create_info->db_type;
  }
  else
  {
    table_engine_set= FALSE;
    if (thd->lex->sql_command != SQLCOM_CREATE_TABLE)
    {
      table_engine_set= TRUE;
      DBUG_ASSERT(engine_type && engine_type != partition_hton);
    }
  }
  DBUG_PRINT("info", ("engine_type = %s, table_engine_set = %u",
                       ha_resolve_storage_engine_name(engine_type),
                       table_engine_set));
  if (part_info->check_engine_mix(engine_type, table_engine_set))
    goto error;

  /*
    All engines are of the same type. Check if this engine supports
    native partitioning.
  */

  if (!engine_type)
    engine_type= old_engine_type;
  DBUG_PRINT("info", ("engine_type = %s",
              ha_resolve_storage_engine_name(engine_type)));
  if (engine_type->partition_flags &&
      (engine_type->partition_flags() & HA_CAN_PARTITION))
  {
    create_info->db_type= engine_type;
    DBUG_PRINT("info", ("Changed to native partitioning"));
    *ret_val= TRUE;
  }
  DBUG_RETURN(FALSE);
error:
  /*
    Mixed engines not yet supported but when supported it will need
    the partition handler
  */
  my_error(ER_MIX_HANDLER_ERROR, MYF(0));
  *ret_val= FALSE;
  DBUG_RETURN(TRUE);
}


/*
  Sets which partitions to be used in the command
*/
uint set_part_state(Alter_info *alter_info, partition_info *tab_part_info,
               enum partition_state part_state)
{
  uint part_count= 0;
  uint no_parts_found= 0;
  List_iterator<partition_element> part_it(tab_part_info->partitions);

  do
  {
    partition_element *part_elem= part_it++;
    if ((alter_info->flags & ALTER_ALL_PARTITION) ||
         (is_name_in_list(part_elem->partition_name,
          alter_info->partition_names)))
    {
      /*
        Mark the partition.
        I.e mark the partition as a partition to be "changed" by
        analyzing/optimizing/rebuilding/checking/repairing
      */
      no_parts_found++;
      part_elem->part_state= part_state;
      DBUG_PRINT("info", ("Setting part_state to %u for partition %s",
                          part_state, part_elem->partition_name));
    }
  } while (++part_count < tab_part_info->no_parts);
  return no_parts_found;
}


/*
  Prepare for ALTER TABLE of partition structure

  SYNOPSIS
    prep_alter_part_table()
    thd                        Thread object
    table                      Table object
    inout:alter_info           Alter information
    inout:create_info          Create info for CREATE TABLE
    old_db_type                Old engine type
    out:partition_changed      Boolean indicating whether partition changed
    out:fast_alter_partition   Boolean indicating whether fast partition
                               change is requested

  RETURN VALUES
    TRUE                       Error
    FALSE                      Success
    partition_changed
    fast_alter_partition

  DESCRIPTION
    This method handles all preparations for ALTER TABLE for partitioned
    tables
    We need to handle both partition management command such as Add Partition
    and others here as well as an ALTER TABLE that completely changes the
    partitioning and yet others that don't change anything at all. We start
    by checking the partition management variants and then check the general
    change patterns.
*/

uint prep_alter_part_table(THD *thd, TABLE *table, Alter_info *alter_info,
                           HA_CREATE_INFO *create_info,
                           handlerton *old_db_type,
                           bool *partition_changed,
                           uint *fast_alter_partition)
{
  DBUG_ENTER("prep_alter_part_table");

  /*
    We are going to manipulate the partition info on the table object
    so we need to ensure that the data structure of the table object
    is freed by setting version to 0. table->s->version= 0 forces a
    flush of the table object in close_thread_tables().
  */
  if (table->part_info)
    table->s->version= 0L;

  thd->work_part_info= thd->lex->part_info;
  if (thd->work_part_info &&
      !(thd->work_part_info= thd->lex->part_info->get_clone()))
    DBUG_RETURN(TRUE);

  /* ALTER_ADMIN_PARTITION is handled in mysql_admin_table */
  DBUG_ASSERT(!(alter_info->flags & ALTER_ADMIN_PARTITION));

  if (alter_info->flags &
      (ALTER_ADD_PARTITION | ALTER_DROP_PARTITION |
       ALTER_COALESCE_PARTITION | ALTER_REORGANIZE_PARTITION |
       ALTER_TABLE_REORG | ALTER_REBUILD_PARTITION))
  {
    partition_info *tab_part_info= table->part_info;
    partition_info *alt_part_info= thd->work_part_info;
    uint flags= 0;
    if (!tab_part_info)
    {
      my_error(ER_PARTITION_MGMT_ON_NONPARTITIONED, MYF(0));
      DBUG_RETURN(TRUE);
    }
    if (alter_info->flags & ALTER_TABLE_REORG)
    {
      uint new_part_no, curr_part_no;
      if (tab_part_info->part_type != HASH_PARTITION ||
          tab_part_info->use_default_no_partitions)
      {
        my_error(ER_REORG_NO_PARAM_ERROR, MYF(0));
        DBUG_RETURN(TRUE);
      }
      new_part_no= table->file->get_default_no_partitions(create_info);
      curr_part_no= tab_part_info->no_parts;
      if (new_part_no == curr_part_no)
      {
        /*
          No change is needed, we will have the same number of partitions
          after the change as before. Thus we can reply ok immediately
          without any changes at all.
        */
        DBUG_RETURN(fast_end_partition(thd, ULL(0), ULL(0),
                                       NULL,
                                       TRUE, NULL, FALSE));
      }
      else if (new_part_no > curr_part_no)
      {
        /*
          We will add more partitions, we use the ADD PARTITION without
          setting the flag for no default number of partitions
        */
        alter_info->flags|= ALTER_ADD_PARTITION;
        thd->work_part_info->no_parts= new_part_no - curr_part_no;
      }
      else
      {
        /*
          We will remove hash partitions, we use the COALESCE PARTITION
          without setting the flag for no default number of partitions
        */
        alter_info->flags|= ALTER_COALESCE_PARTITION;
        alter_info->no_parts= curr_part_no - new_part_no;
      }
    }
    if (table->s->db_type()->alter_partition_flags &&
        (!(flags= table->s->db_type()->alter_partition_flags())))
    {
      my_error(ER_PARTITION_FUNCTION_FAILURE, MYF(0));
      DBUG_RETURN(1);
    }
    *fast_alter_partition=
      ((flags & (HA_FAST_CHANGE_PARTITION | HA_PARTITION_ONE_PHASE)) != 0);
    DBUG_PRINT("info", ("*fast_alter_partition: %d  flags: 0x%x",
                        *fast_alter_partition, flags));
    if (((alter_info->flags & ALTER_ADD_PARTITION) ||
         (alter_info->flags & ALTER_REORGANIZE_PARTITION)) &&
         (thd->work_part_info->part_type != tab_part_info->part_type) &&
         (thd->work_part_info->part_type != NOT_A_PARTITION))
    {
      if (thd->work_part_info->part_type == RANGE_PARTITION)
      {
        my_error(ER_PARTITION_WRONG_VALUES_ERROR, MYF(0),
                 "RANGE", "LESS THAN");
      }
      else if (thd->work_part_info->part_type == LIST_PARTITION)
      {
        DBUG_ASSERT(thd->work_part_info->part_type == LIST_PARTITION);
        my_error(ER_PARTITION_WRONG_VALUES_ERROR, MYF(0),
                 "LIST", "IN");
      }
      else if (tab_part_info->part_type == RANGE_PARTITION)
      {
        my_error(ER_PARTITION_REQUIRES_VALUES_ERROR, MYF(0),
                 "RANGE", "LESS THAN");
      }
      else
      {
        DBUG_ASSERT(tab_part_info->part_type == LIST_PARTITION);
        my_error(ER_PARTITION_REQUIRES_VALUES_ERROR, MYF(0),
                 "LIST", "IN");
      }
      DBUG_RETURN(TRUE);
    }
    if (alter_info->flags & ALTER_ADD_PARTITION)
    {
      /*
        We start by moving the new partitions to the list of temporary
        partitions. We will then check that the new partitions fit in the
        partitioning scheme as currently set-up.
        Partitions are always added at the end in ADD PARTITION.
      */
      uint no_new_partitions= alt_part_info->no_parts;
      uint no_orig_partitions= tab_part_info->no_parts;
      uint check_total_partitions= no_new_partitions + no_orig_partitions;
      uint new_total_partitions= check_total_partitions;
      /*
        We allow quite a lot of values to be supplied by defaults, however we
        must know the number of new partitions in this case.
      */
      if (thd->lex->no_write_to_binlog &&
          tab_part_info->part_type != HASH_PARTITION)
      {
        my_error(ER_NO_BINLOG_ERROR, MYF(0));
        DBUG_RETURN(TRUE);
      }
      if (tab_part_info->defined_max_value)
      {
        my_error(ER_PARTITION_MAXVALUE_ERROR, MYF(0));
        DBUG_RETURN(TRUE);
      }
      if (no_new_partitions == 0)
      {
        my_error(ER_ADD_PARTITION_NO_NEW_PARTITION, MYF(0));
        DBUG_RETURN(TRUE);
      }
      if (tab_part_info->is_sub_partitioned())
      {
        if (alt_part_info->no_subparts == 0)
          alt_part_info->no_subparts= tab_part_info->no_subparts;
        else if (alt_part_info->no_subparts != tab_part_info->no_subparts)
        {
          my_error(ER_ADD_PARTITION_SUBPART_ERROR, MYF(0));
          DBUG_RETURN(TRUE);
        }
        check_total_partitions= new_total_partitions*
                                alt_part_info->no_subparts;
      }
      if (check_total_partitions > MAX_PARTITIONS)
      {
        my_error(ER_TOO_MANY_PARTITIONS_ERROR, MYF(0));
        DBUG_RETURN(TRUE);
      }
      alt_part_info->part_type= tab_part_info->part_type;
      alt_part_info->subpart_type= tab_part_info->subpart_type;
      if (alt_part_info->set_up_defaults_for_partitioning(table->file,
                                                          ULL(0), 
                                                          tab_part_info->no_parts))
      {
        DBUG_RETURN(TRUE);
      }
/*
Handling of on-line cases:

ADD PARTITION for RANGE/LIST PARTITIONING:
------------------------------------------
For range and list partitions add partition is simply adding a
new empty partition to the table. If the handler support this we
will use the simple method of doing this. The figure below shows
an example of this and the states involved in making this change.
            
Existing partitions                                     New added partitions
------       ------        ------        ------      |  ------    ------
|    |       |    |        |    |        |    |      |  |    |    |    |
| p0 |       | p1 |        | p2 |        | p3 |      |  | p4 |    | p5 |
------       ------        ------        ------      |  ------    ------
PART_NORMAL  PART_NORMAL   PART_NORMAL   PART_NORMAL    PART_TO_BE_ADDED*2
PART_NORMAL  PART_NORMAL   PART_NORMAL   PART_NORMAL    PART_IS_ADDED*2

The first line is the states before adding the new partitions and the 
second line is after the new partitions are added. All the partitions are
in the partitions list, no partitions are placed in the temp_partitions
list.

ADD PARTITION for HASH PARTITIONING
-----------------------------------
This little figure tries to show the various partitions involved when
adding two new partitions to a linear hash based partitioned table with
four partitions to start with, which lists are used and the states they
pass through. Adding partitions to a normal hash based is similar except
that it is always all the existing partitions that are reorganised not
only a subset of them.

Existing partitions                                     New added partitions
------       ------        ------        ------      |  ------    ------
|    |       |    |        |    |        |    |      |  |    |    |    |
| p0 |       | p1 |        | p2 |        | p3 |      |  | p4 |    | p5 |
------       ------        ------        ------      |  ------    ------
PART_CHANGED PART_CHANGED  PART_NORMAL   PART_NORMAL    PART_TO_BE_ADDED
PART_IS_CHANGED*2          PART_NORMAL   PART_NORMAL    PART_IS_ADDED
PART_NORMAL  PART_NORMAL   PART_NORMAL   PART_NORMAL    PART_IS_ADDED

Reorganised existing partitions
------      ------
|    |      |    |
| p0'|      | p1'|
------      ------

p0 - p5 will be in the partitions list of partitions.
p0' and p1' will actually not exist as separate objects, there presence can
be deduced from the state of the partition and also the names of those
partitions can be deduced this way.

After adding the partitions and copying the partition data to p0', p1',
p4 and p5 from p0 and p1 the states change to adapt for the new situation
where p0 and p1 is dropped and replaced by p0' and p1' and the new p4 and
p5 are in the table again.

The first line above shows the states of the partitions before we start
adding and copying partitions, the second after completing the adding
and copying and finally the third line after also dropping the partitions
that are reorganised.
*/
      if (*fast_alter_partition &&
          tab_part_info->part_type == HASH_PARTITION)
      {
        uint part_no= 0, start_part= 1, start_sec_part= 1;
        uint end_part= 0, end_sec_part= 0;
        uint upper_2n= tab_part_info->linear_hash_mask + 1;
        uint lower_2n= upper_2n >> 1;
        bool all_parts= TRUE;
        if (tab_part_info->linear_hash_ind &&
            no_new_partitions < upper_2n)
        {
          /*
            An analysis of which parts needs reorganisation shows that it is
            divided into two intervals. The first interval is those parts
            that are reorganised up until upper_2n - 1. From upper_2n and
            onwards it starts again from partition 0 and goes on until
            it reaches p(upper_2n - 1). If the last new partition reaches
            beyond upper_2n - 1 then the first interval will end with
            p(lower_2n - 1) and start with p(no_orig_partitions - lower_2n).
            If lower_2n partitions are added then p0 to p(lower_2n - 1) will
            be reorganised which means that the two interval becomes one
            interval at this point. Thus only when adding less than
            lower_2n partitions and going beyond a total of upper_2n we
            actually get two intervals.

            To exemplify this assume we have 6 partitions to start with and
            add 1, 2, 3, 5, 6, 7, 8, 9 partitions.
            The first to add after p5 is p6 = 110 in bit numbers. Thus we
            can see that 10 = p2 will be partition to reorganise if only one
            partition.
            If 2 partitions are added we reorganise [p2, p3]. Those two
            cases are covered by the second if part below.
            If 3 partitions are added we reorganise [p2, p3] U [p0,p0]. This
            part is covered by the else part below.
            If 5 partitions are added we get [p2,p3] U [p0, p2] = [p0, p3].
            This is covered by the first if part where we need the max check
            to here use lower_2n - 1.
            If 7 partitions are added we get [p2,p3] U [p0, p4] = [p0, p4].
            This is covered by the first if part but here we use the first
            calculated end_part.
            Finally with 9 new partitions we would also reorganise p6 if we
            used the method below but we cannot reorganise more partitions
            than what we had from the start and thus we simply set all_parts
            to TRUE. In this case we don't get into this if-part at all.
          */
          all_parts= FALSE;
          if (no_new_partitions >= lower_2n)
          {
            /*
              In this case there is only one interval since the two intervals
              overlap and this starts from zero to last_part_no - upper_2n
            */
            start_part= 0;
            end_part= new_total_partitions - (upper_2n + 1);
            end_part= max(lower_2n - 1, end_part);
          }
          else if (new_total_partitions <= upper_2n)
          {
            /*
              Also in this case there is only one interval since we are not
              going over a 2**n boundary
            */
            start_part= no_orig_partitions - lower_2n;
            end_part= start_part + (no_new_partitions - 1);
          }
          else
          {
            /* We have two non-overlapping intervals since we are not
               passing a 2**n border and we have not at least lower_2n
               new parts that would ensure that the intervals become
               overlapping.
            */
            start_part= no_orig_partitions - lower_2n;
            end_part= upper_2n - 1;
            start_sec_part= 0;
            end_sec_part= new_total_partitions - (upper_2n + 1);
          }
        }
        List_iterator<partition_element> tab_it(tab_part_info->partitions);
        part_no= 0;
        do
        {
          partition_element *p_elem= tab_it++;
          if (all_parts ||
              (part_no >= start_part && part_no <= end_part) ||
              (part_no >= start_sec_part && part_no <= end_sec_part))
          {
            p_elem->part_state= PART_CHANGED;
          }
        } while (++part_no < no_orig_partitions);
      }
      /*
        Need to concatenate the lists here to make it possible to check the
        partition info for correctness using check_partition_info.
        For on-line add partition we set the state of this partition to
        PART_TO_BE_ADDED to ensure that it is known that it is not yet
        usable (becomes usable when partition is created and the switch of
        partition configuration is made.
      */
      {
        List_iterator<partition_element> alt_it(alt_part_info->partitions);
        uint part_count= 0;
        do
        {
          partition_element *part_elem= alt_it++;
          if (*fast_alter_partition)
            part_elem->part_state= PART_TO_BE_ADDED;
          if (tab_part_info->partitions.push_back(part_elem))
          {
            mem_alloc_error(1);
            DBUG_RETURN(TRUE);
          }
        } while (++part_count < no_new_partitions);
        tab_part_info->no_parts+= no_new_partitions;
      }
      /*
        If we specify partitions explicitly we don't use defaults anymore.
        Using ADD PARTITION also means that we don't have the default number
        of partitions anymore. We use this code also for Table reorganisations
        and here we don't set any default flags to FALSE.
      */
      if (!(alter_info->flags & ALTER_TABLE_REORG))
      {
        if (!alt_part_info->use_default_partitions)
        {
          DBUG_PRINT("info", ("part_info: %p", tab_part_info));
          tab_part_info->use_default_partitions= FALSE;
        }
        tab_part_info->use_default_no_partitions= FALSE;
        tab_part_info->is_auto_partitioned= FALSE;
      }
    }
    else if (alter_info->flags & ALTER_DROP_PARTITION)
    {
      /*
        Drop a partition from a range partition and list partitioning is
        always safe and can be made more or less immediate. It is necessary
        however to ensure that the partition to be removed is safely removed
        and that REPAIR TABLE can remove the partition if for some reason the
        command to drop the partition failed in the middle.
      */
      uint part_count= 0;
      uint no_parts_dropped= alter_info->partition_names.elements;
      uint no_parts_found= 0;
      List_iterator<partition_element> part_it(tab_part_info->partitions);

      tab_part_info->is_auto_partitioned= FALSE;
      if (!(tab_part_info->part_type == RANGE_PARTITION ||
            tab_part_info->part_type == LIST_PARTITION))
      {
        my_error(ER_ONLY_ON_RANGE_LIST_PARTITION, MYF(0), "DROP");
        DBUG_RETURN(TRUE);
      }
      if (no_parts_dropped >= tab_part_info->no_parts)
      {
        my_error(ER_DROP_LAST_PARTITION, MYF(0));
        DBUG_RETURN(TRUE);
      }
      do
      {
        partition_element *part_elem= part_it++;
        if (is_name_in_list(part_elem->partition_name,
                            alter_info->partition_names))
        {
          /*
            Set state to indicate that the partition is to be dropped.
          */
          no_parts_found++;
          part_elem->part_state= PART_TO_BE_DROPPED;
        }
      } while (++part_count < tab_part_info->no_parts);
      if (no_parts_found != no_parts_dropped)
      {
        my_error(ER_DROP_PARTITION_NON_EXISTENT, MYF(0), "DROP");
        DBUG_RETURN(TRUE);
      }
      if (table->file->is_fk_defined_on_table_or_index(MAX_KEY))
      {
        my_error(ER_ROW_IS_REFERENCED, MYF(0));
        DBUG_RETURN(TRUE);
      }
      tab_part_info->no_parts-= no_parts_dropped;
    }
    else if (alter_info->flags & ALTER_REBUILD_PARTITION)
    {
      uint no_parts_found;
      uint no_parts_opt= alter_info->partition_names.elements;
      no_parts_found= set_part_state(alter_info, tab_part_info, PART_CHANGED);
      if (no_parts_found != no_parts_opt &&
          (!(alter_info->flags & ALTER_ALL_PARTITION)))
      {
        my_error(ER_DROP_PARTITION_NON_EXISTENT, MYF(0), "REBUILD");
        DBUG_RETURN(TRUE);
      }
      if (!(*fast_alter_partition))
      {
        table->file->print_error(HA_ERR_WRONG_COMMAND, MYF(0));
        DBUG_RETURN(TRUE);
      }
    }
    else if (alter_info->flags & ALTER_COALESCE_PARTITION)
    {
      uint no_parts_coalesced= alter_info->no_parts;
      uint no_parts_remain= tab_part_info->no_parts - no_parts_coalesced;
      List_iterator<partition_element> part_it(tab_part_info->partitions);
      if (tab_part_info->part_type != HASH_PARTITION)
      {
        my_error(ER_COALESCE_ONLY_ON_HASH_PARTITION, MYF(0));
        DBUG_RETURN(TRUE);
      }
      if (no_parts_coalesced == 0)
      {
        my_error(ER_COALESCE_PARTITION_NO_PARTITION, MYF(0));
        DBUG_RETURN(TRUE);
      }
      if (no_parts_coalesced >= tab_part_info->no_parts)
      {
        my_error(ER_DROP_LAST_PARTITION, MYF(0));
        DBUG_RETURN(TRUE);
      }
/*
Online handling:
COALESCE PARTITION:
-------------------
The figure below shows the manner in which partitions are handled when
performing an on-line coalesce partition and which states they go through
at start, after adding and copying partitions and finally after dropping
the partitions to drop. The figure shows an example using four partitions
to start with, using linear hash and coalescing one partition (always the
last partition).

Using linear hash then all remaining partitions will have a new reorganised
part.

Existing partitions                     Coalesced partition 
------       ------              ------   |      ------
|    |       |    |              |    |   |      |    |
| p0 |       | p1 |              | p2 |   |      | p3 |
------       ------              ------   |      ------
PART_NORMAL  PART_CHANGED        PART_NORMAL     PART_REORGED_DROPPED
PART_NORMAL  PART_IS_CHANGED     PART_NORMAL     PART_TO_BE_DROPPED
PART_NORMAL  PART_NORMAL         PART_NORMAL     PART_IS_DROPPED

Reorganised existing partitions
            ------
            |    |
            | p1'|
            ------

p0 - p3 is in the partitions list.
The p1' partition will actually not be in any list it is deduced from the
state of p1.
*/
      {
        uint part_count= 0, start_part= 1, start_sec_part= 1;
        uint end_part= 0, end_sec_part= 0;
        bool all_parts= TRUE;
        if (*fast_alter_partition &&
            tab_part_info->linear_hash_ind)
        {
          uint upper_2n= tab_part_info->linear_hash_mask + 1;
          uint lower_2n= upper_2n >> 1;
          all_parts= FALSE;
          if (no_parts_coalesced >= lower_2n)
          {
            all_parts= TRUE;
          }
          else if (no_parts_remain >= lower_2n)
          {
            end_part= tab_part_info->no_parts - (lower_2n + 1);
            start_part= no_parts_remain - lower_2n;
          }
          else
          {
            start_part= 0;
            end_part= tab_part_info->no_parts - (lower_2n + 1);
            end_sec_part= (lower_2n >> 1) - 1;
            start_sec_part= end_sec_part - (lower_2n - (no_parts_remain + 1));
          }
        }
        do
        {
          partition_element *p_elem= part_it++;
          if (*fast_alter_partition &&
              (all_parts ||
              (part_count >= start_part && part_count <= end_part) ||
              (part_count >= start_sec_part && part_count <= end_sec_part)))
            p_elem->part_state= PART_CHANGED;
          if (++part_count > no_parts_remain)
          {
            if (*fast_alter_partition)
              p_elem->part_state= PART_REORGED_DROPPED;
            else
              part_it.remove();
          }
        } while (part_count < tab_part_info->no_parts);
        tab_part_info->no_parts= no_parts_remain;
      }
      if (!(alter_info->flags & ALTER_TABLE_REORG))
      {
        tab_part_info->use_default_no_partitions= FALSE;
        tab_part_info->is_auto_partitioned= FALSE;
      }
    }
    else if (alter_info->flags & ALTER_REORGANIZE_PARTITION)
    {
      /*
        Reorganise partitions takes a number of partitions that are next
        to each other (at least for RANGE PARTITIONS) and then uses those
        to create a set of new partitions. So data is copied from those
        partitions into the new set of partitions. Those new partitions
        can have more values in the LIST value specifications or less both
        are allowed. The ranges can be different but since they are 
        changing a set of consecutive partitions they must cover the same
        range as those changed from.
        This command can be used on RANGE and LIST partitions.
      */
      uint no_parts_reorged= alter_info->partition_names.elements;
      uint no_parts_new= thd->work_part_info->partitions.elements;
      partition_info *alt_part_info= thd->work_part_info;
      uint check_total_partitions;

      tab_part_info->is_auto_partitioned= FALSE;
      if (no_parts_reorged > tab_part_info->no_parts)
      {
        my_error(ER_REORG_PARTITION_NOT_EXIST, MYF(0));
        DBUG_RETURN(TRUE);
      }
      if (!(tab_part_info->part_type == RANGE_PARTITION ||
            tab_part_info->part_type == LIST_PARTITION) &&
           (no_parts_new != no_parts_reorged))
      {
        my_error(ER_REORG_HASH_ONLY_ON_SAME_NO, MYF(0));
        DBUG_RETURN(TRUE);
      }
      if (tab_part_info->is_sub_partitioned() &&
          alt_part_info->no_subparts &&
          alt_part_info->no_subparts != tab_part_info->no_subparts)
      {
        my_error(ER_PARTITION_WRONG_NO_SUBPART_ERROR, MYF(0));
        DBUG_RETURN(TRUE);
      }
      check_total_partitions= tab_part_info->no_parts + no_parts_new;
      check_total_partitions-= no_parts_reorged;
      if (check_total_partitions > MAX_PARTITIONS)
      {
        my_error(ER_TOO_MANY_PARTITIONS_ERROR, MYF(0));
        DBUG_RETURN(TRUE);
      }
      alt_part_info->part_type= tab_part_info->part_type;
      alt_part_info->subpart_type= tab_part_info->subpart_type;
      alt_part_info->no_subparts= tab_part_info->no_subparts;
      DBUG_ASSERT(!alt_part_info->use_default_partitions);
      if (alt_part_info->set_up_defaults_for_partitioning(table->file,
                                                          ULL(0), 
                                                          0))
      {
        DBUG_RETURN(TRUE);
      }
/*
Online handling:
REORGANIZE PARTITION:
---------------------
The figure exemplifies the handling of partitions, their state changes and
how they are organised. It exemplifies four partitions where two of the
partitions are reorganised (p1 and p2) into two new partitions (p4 and p5).
The reason of this change could be to change range limits, change list
values or for hash partitions simply reorganise the partition which could
also involve moving them to new disks or new node groups (MySQL Cluster).

Existing partitions                                  
------       ------        ------        ------
|    |       |    |        |    |        |    |
| p0 |       | p1 |        | p2 |        | p3 |
------       ------        ------        ------
PART_NORMAL  PART_TO_BE_REORGED          PART_NORMAL
PART_NORMAL  PART_TO_BE_DROPPED          PART_NORMAL
PART_NORMAL  PART_IS_DROPPED             PART_NORMAL

Reorganised new partitions (replacing p1 and p2)
------      ------
|    |      |    |
| p4 |      | p5 |
------      ------
PART_TO_BE_ADDED
PART_IS_ADDED
PART_IS_ADDED

All unchanged partitions and the new partitions are in the partitions list
in the order they will have when the change is completed. The reorganised
partitions are placed in the temp_partitions list. PART_IS_ADDED is only a
temporary state not written in the frm file. It is used to ensure we write
the generated partition syntax in a correct manner.
*/
      {
        List_iterator<partition_element> tab_it(tab_part_info->partitions);
        uint part_count= 0;
        bool found_first= FALSE;
        bool found_last= FALSE;
        bool is_last_partition_reorged;
        uint drop_count= 0;
        longlong tab_max_range= 0, alt_max_range= 0;
        do
        {
          partition_element *part_elem= tab_it++;
          is_last_partition_reorged= FALSE;
          if (is_name_in_list(part_elem->partition_name,
                              alter_info->partition_names))
          {
            is_last_partition_reorged= TRUE;
            drop_count++;
            tab_max_range= part_elem->range_value;
            if (*fast_alter_partition &&
                tab_part_info->temp_partitions.push_back(part_elem))
            {
              mem_alloc_error(1);
              DBUG_RETURN(TRUE);
            }
            if (*fast_alter_partition)
              part_elem->part_state= PART_TO_BE_REORGED;
            if (!found_first)
            {
              uint alt_part_count= 0;
              found_first= TRUE;
              List_iterator<partition_element>
                                 alt_it(alt_part_info->partitions);
              do
              {
                partition_element *alt_part_elem= alt_it++;
                alt_max_range= alt_part_elem->range_value;
                if (*fast_alter_partition)
                  alt_part_elem->part_state= PART_TO_BE_ADDED;
                if (alt_part_count == 0)
                  tab_it.replace(alt_part_elem);
                else
                  tab_it.after(alt_part_elem);
              } while (++alt_part_count < no_parts_new);
            }
            else if (found_last)
            {
              my_error(ER_CONSECUTIVE_REORG_PARTITIONS, MYF(0));
              DBUG_RETURN(TRUE);
            }
            else
              tab_it.remove();
          }
          else
          {
            if (found_first)
              found_last= TRUE;
          }
        } while (++part_count < tab_part_info->no_parts);
        if (drop_count != no_parts_reorged)
        {
          my_error(ER_DROP_PARTITION_NON_EXISTENT, MYF(0), "REORGANIZE");
          DBUG_RETURN(TRUE);
        }
        if (tab_part_info->part_type == RANGE_PARTITION &&
            ((is_last_partition_reorged &&
               alt_max_range < tab_max_range) ||
              (!is_last_partition_reorged &&
               alt_max_range != tab_max_range)))
        {
          /*
            For range partitioning the total resulting range before and
            after the change must be the same except in one case. This is
            when the last partition is reorganised, in this case it is
            acceptable to increase the total range.
            The reason is that it is not allowed to have "holes" in the
            middle of the ranges and thus we should not allow to reorganise
            to create "holes". Also we should not allow using REORGANIZE
            to drop data.
          */
          my_error(ER_REORG_OUTSIDE_RANGE, MYF(0));
          DBUG_RETURN(TRUE);
        }
        tab_part_info->no_parts= check_total_partitions;
      }
    }
    else
    {
      DBUG_ASSERT(FALSE);
    }
    *partition_changed= TRUE;
    thd->work_part_info= tab_part_info;
    if (alter_info->flags & ALTER_ADD_PARTITION ||
        alter_info->flags & ALTER_REORGANIZE_PARTITION)
    {
      if (tab_part_info->use_default_subpartitions &&
          !alt_part_info->use_default_subpartitions)
      {
        tab_part_info->use_default_subpartitions= FALSE;
        tab_part_info->use_default_no_subpartitions= FALSE;
      }
      if (tab_part_info->check_partition_info(thd, (handlerton**)NULL,
                                              table->file, ULL(0), FALSE))
      {
        DBUG_RETURN(TRUE);
      }
    }
  }
  else
  {
    /*
     When thd->lex->part_info has a reference to a partition_info the
     ALTER TABLE contained a definition of a partitioning.

     Case I:
       If there was a partition before and there is a new one defined.
       We use the new partitioning. The new partitioning is already
       defined in the correct variable so no work is needed to
       accomplish this.
       We do however need to update partition_changed to ensure that not
       only the frm file is changed in the ALTER TABLE command.

     Case IIa:
       There was a partitioning before and there is no new one defined.
       Also the user has not specified to remove partitioning explicitly.

       We use the old partitioning also for the new table. We do this
       by assigning the partition_info from the table loaded in
       open_table to the partition_info struct used by mysql_create_table
       later in this method.

     Case IIb:
       There was a partitioning before and there is no new one defined.
       The user has specified explicitly to remove partitioning

       Since the user has specified explicitly to remove partitioning
       we override the old partitioning info and create a new table using
       the specified engine.
       In this case the partition also is changed.

     Case III:
       There was no partitioning before altering the table, there is
       partitioning defined in the altered table. Use the new partitioning.
       No work needed since the partitioning info is already in the
       correct variable.

       In this case we discover one case where the new partitioning is using
       the same partition function as the default (PARTITION BY KEY or
       PARTITION BY LINEAR KEY with the list of fields equal to the primary
       key fields OR PARTITION BY [LINEAR] KEY() for tables without primary
       key)
       Also here partition has changed and thus a new table must be
       created.

     Case IV:
       There was no partitioning before and no partitioning defined.
       Obviously no work needed.
    */
    if (table->part_info)
    {
      if (alter_info->flags & ALTER_REMOVE_PARTITIONING)
      {
        DBUG_PRINT("info", ("Remove partitioning"));
        if (!(create_info->used_fields & HA_CREATE_USED_ENGINE))
        {
          DBUG_PRINT("info", ("No explicit engine used"));
          create_info->db_type= table->part_info->default_engine_type;
        }
        DBUG_PRINT("info", ("New engine type: %s",
                   ha_resolve_storage_engine_name(create_info->db_type)));
        thd->work_part_info= NULL;
        *partition_changed= TRUE;
      }
      else if (!thd->work_part_info)
      {
        /*
          Retain partitioning but possibly with a new storage engine
          beneath.
        */
        thd->work_part_info= table->part_info;
        if (create_info->used_fields & HA_CREATE_USED_ENGINE &&
            create_info->db_type != table->part_info->default_engine_type)
        {
          /*
            Make sure change of engine happens to all partitions.
          */
          DBUG_PRINT("info", ("partition changed"));
          if (table->part_info->is_auto_partitioned)
          {
            /*
              If the user originally didn't specify partitioning to be
              used we can remove it now.
            */
            thd->work_part_info= NULL;
          }
          else
          {
            /*
              Ensure that all partitions have the proper engine set-up
            */
            set_engine_all_partitions(thd->work_part_info,
                                      create_info->db_type);
          }
          *partition_changed= TRUE;
        }
      }
    }
    if (thd->work_part_info)
    {
      partition_info *part_info= thd->work_part_info;
      bool is_native_partitioned= FALSE;
      /*
        Need to cater for engine types that can handle partition without
        using the partition handler.
      */
      if (thd->work_part_info != table->part_info)
      {
        DBUG_PRINT("info", ("partition changed"));
        *partition_changed= TRUE;
      }
      /*
        Set up partition default_engine_type either from the create_info
        or from the previus table
      */
      if (create_info->used_fields & HA_CREATE_USED_ENGINE)
        part_info->default_engine_type= create_info->db_type;
      else
      {
        if (table->part_info)
          part_info->default_engine_type= table->part_info->default_engine_type;
        else
          part_info->default_engine_type= create_info->db_type;
      }
      DBUG_ASSERT(part_info->default_engine_type &&
                  part_info->default_engine_type != partition_hton);
      if (check_native_partitioned(create_info, &is_native_partitioned,
                                   part_info, thd))
      {
        DBUG_RETURN(TRUE);
      }
      if (!is_native_partitioned)
      {
        DBUG_ASSERT(create_info->db_type);
        create_info->db_type= partition_hton;
      }
    }
  }
  DBUG_RETURN(FALSE);
}


/*
  Change partitions, used to implement ALTER TABLE ADD/REORGANIZE/COALESCE
  partitions. This method is used to implement both single-phase and multi-
  phase implementations of ADD/REORGANIZE/COALESCE partitions.

  SYNOPSIS
    mysql_change_partitions()
    lpt                        Struct containing parameters

  RETURN VALUES
    TRUE                          Failure
    FALSE                         Success

  DESCRIPTION
    Request handler to add partitions as set in states of the partition

    Elements of the lpt parameters used:
    create_info                Create information used to create partitions
    db                         Database name
    table_name                 Table name
    copied                     Output parameter where number of copied
                               records are added
    deleted                    Output parameter where number of deleted
                               records are added
*/

static bool mysql_change_partitions(ALTER_PARTITION_PARAM_TYPE *lpt)
{
  char path[FN_REFLEN+1];
  int error;
  handler *file= lpt->table->file;
  DBUG_ENTER("mysql_change_partitions");

  build_table_filename(path, sizeof(path), lpt->db, lpt->table_name, "", 0);
  if ((error= file->ha_change_partitions(lpt->create_info, path, &lpt->copied,
                                         &lpt->deleted, lpt->pack_frm_data,
                                         lpt->pack_frm_len)))
  {
    file->print_error(error, MYF(error != ER_OUTOFMEMORY ? 0 : ME_FATALERROR));
    DBUG_RETURN(TRUE);
  }
  DBUG_RETURN(FALSE);
}


/*
  Rename partitions in an ALTER TABLE of partitions

  SYNOPSIS
    mysql_rename_partitions()
    lpt                        Struct containing parameters

  RETURN VALUES
    TRUE                          Failure
    FALSE                         Success

  DESCRIPTION
    Request handler to rename partitions as set in states of the partition

    Parameters used:
    db                         Database name
    table_name                 Table name
*/

static bool mysql_rename_partitions(ALTER_PARTITION_PARAM_TYPE *lpt)
{
  char path[FN_REFLEN+1];
  int error;
  DBUG_ENTER("mysql_rename_partitions");

  build_table_filename(path, sizeof(path), lpt->db, lpt->table_name, "", 0);
  if ((error= lpt->table->file->ha_rename_partitions(lpt->thd, path)))
  {
    if (error != 1)
      lpt->table->file->print_error(error, MYF(0));
    DBUG_RETURN(TRUE);
  }
  DBUG_RETURN(FALSE);
}


/*
  Drop partitions in an ALTER TABLE of partitions

  SYNOPSIS
    mysql_drop_partitions()
    lpt                        Struct containing parameters

  RETURN VALUES
    TRUE                          Failure
    FALSE                         Success
  DESCRIPTION
    Drop the partitions marked with PART_TO_BE_DROPPED state and remove
    those partitions from the list.

    Parameters used:
    table                       Table object
    db                          Database name
    table_name                  Table name
*/

static bool mysql_drop_partitions(ALTER_PARTITION_PARAM_TYPE *lpt)
{
  char path[FN_REFLEN+1];
  partition_info *part_info= lpt->table->part_info;
  List_iterator<partition_element> part_it(part_info->partitions);
  uint i= 0;
  uint remove_count= 0;
  int error;
  DBUG_ENTER("mysql_drop_partitions");

  build_table_filename(path, sizeof(path), lpt->db, lpt->table_name, "", 0);
  if ((error= lpt->table->file->ha_drop_partitions(lpt->thd, path)))
  {
    lpt->table->file->print_error(error, MYF(0));
    DBUG_RETURN(TRUE);
  }
  do
  {
    partition_element *part_elem= part_it++;
    if (part_elem->part_state == PART_IS_DROPPED)
    {
      part_it.remove();
      remove_count++;
    }
  } while (++i < part_info->no_parts);
  part_info->no_parts-= remove_count;
  DBUG_RETURN(FALSE);
}


/*
  Insert log entry into list
  SYNOPSIS
    insert_part_info_log_entry_list()
    log_entry
  RETURN VALUES
    NONE
*/

static void insert_part_info_log_entry_list(partition_info *part_info,
                                            DDL_LOG_MEMORY_ENTRY *log_entry)
{
  log_entry->next_active_log_entry= part_info->first_log_entry;
  part_info->first_log_entry= log_entry;
}


/*
  Release all log entries for this partition info struct
  SYNOPSIS
    release_part_info_log_entries()
    first_log_entry                 First log entry in list to release
  RETURN VALUES
    NONE
*/

static void release_part_info_log_entries(DDL_LOG_MEMORY_ENTRY *log_entry)
{
  DBUG_ENTER("release_part_info_log_entries");

  while (log_entry)
  {
    release_ddl_log_memory_entry(log_entry);
    log_entry= log_entry->next_active_log_entry;
  }
  DBUG_VOID_RETURN;
}


/*
  Log an delete/rename frm file
  SYNOPSIS
    write_log_replace_delete_frm()
    lpt                            Struct for parameters
    next_entry                     Next reference to use in log record
    from_path                      Name to rename from
    to_path                        Name to rename to
    replace_flag                   TRUE if replace, else delete
  RETURN VALUES
    TRUE                           Error
    FALSE                          Success
  DESCRIPTION
    Support routine that writes a replace or delete of an frm file into the
    ddl log. It also inserts an entry that keeps track of used space into
    the partition info object
*/

static bool write_log_replace_delete_frm(ALTER_PARTITION_PARAM_TYPE *lpt,
                                         uint next_entry,
                                         const char *from_path,
                                         const char *to_path,
                                         bool replace_flag)
{
  DDL_LOG_ENTRY ddl_log_entry;
  DDL_LOG_MEMORY_ENTRY *log_entry;
  DBUG_ENTER("write_log_replace_delete_frm");

  if (replace_flag)
    ddl_log_entry.action_type= DDL_LOG_REPLACE_ACTION;
  else
    ddl_log_entry.action_type= DDL_LOG_DELETE_ACTION;
  ddl_log_entry.next_entry= next_entry;
  ddl_log_entry.handler_name= reg_ext;
  ddl_log_entry.name= to_path;
  if (replace_flag)
    ddl_log_entry.from_name= from_path;
  if (write_ddl_log_entry(&ddl_log_entry, &log_entry))
  {
    DBUG_RETURN(TRUE);
  }
  insert_part_info_log_entry_list(lpt->part_info, log_entry);
  DBUG_RETURN(FALSE);
}


/*
  Log final partition changes in change partition
  SYNOPSIS
    write_log_changed_partitions()
    lpt                      Struct containing parameters
  RETURN VALUES
    TRUE                     Error
    FALSE                    Success
  DESCRIPTION
    This code is used to perform safe ADD PARTITION for HASH partitions
    and COALESCE for HASH partitions and REORGANIZE for any type of
    partitions.
    We prepare entries for all partitions except the reorganised partitions
    in REORGANIZE partition, those are handled by
    write_log_dropped_partitions. For those partitions that are replaced
    special care is needed to ensure that this is performed correctly and
    this requires a two-phased approach with this log as a helper for this.

    This code is closely intertwined with the code in rename_partitions in
    the partition handler.
*/

static bool write_log_changed_partitions(ALTER_PARTITION_PARAM_TYPE *lpt,
                                         uint *next_entry, const char *path)
{
  DDL_LOG_ENTRY ddl_log_entry;
  partition_info *part_info= lpt->part_info;
  DDL_LOG_MEMORY_ENTRY *log_entry;
  char tmp_path[FN_LEN];
  char normal_path[FN_LEN];
  List_iterator<partition_element> part_it(part_info->partitions);
  uint temp_partitions= part_info->temp_partitions.elements;
  uint no_elements= part_info->partitions.elements;
  uint i= 0;
  DBUG_ENTER("write_log_changed_partitions");

  do
  {
    partition_element *part_elem= part_it++;
    if (part_elem->part_state == PART_IS_CHANGED ||
        (part_elem->part_state == PART_IS_ADDED && temp_partitions))
    {
      if (part_info->is_sub_partitioned())
      {
        List_iterator<partition_element> sub_it(part_elem->subpartitions);
        uint no_subparts= part_info->no_subparts;
        uint j= 0;
        do
        {
          partition_element *sub_elem= sub_it++;
          ddl_log_entry.next_entry= *next_entry;
          ddl_log_entry.handler_name=
               ha_resolve_storage_engine_name(sub_elem->engine_type);
          create_subpartition_name(tmp_path, path,
                                   part_elem->partition_name,
                                   sub_elem->partition_name,
                                   TEMP_PART_NAME);
          create_subpartition_name(normal_path, path,
                                   part_elem->partition_name,
                                   sub_elem->partition_name,
                                   NORMAL_PART_NAME);
          ddl_log_entry.name= normal_path;
          ddl_log_entry.from_name= tmp_path;
          if (part_elem->part_state == PART_IS_CHANGED)
            ddl_log_entry.action_type= DDL_LOG_REPLACE_ACTION;
          else
            ddl_log_entry.action_type= DDL_LOG_RENAME_ACTION;
          if (write_ddl_log_entry(&ddl_log_entry, &log_entry))
          {
            DBUG_RETURN(TRUE);
          }
          *next_entry= log_entry->entry_pos;
          sub_elem->log_entry= log_entry;
          insert_part_info_log_entry_list(part_info, log_entry);
        } while (++j < no_subparts);
      }
      else
      {
        ddl_log_entry.next_entry= *next_entry;
        ddl_log_entry.handler_name=
               ha_resolve_storage_engine_name(part_elem->engine_type);
        create_partition_name(tmp_path, path,
                              part_elem->partition_name,
                              TEMP_PART_NAME, TRUE);
        create_partition_name(normal_path, path,
                              part_elem->partition_name,
                              NORMAL_PART_NAME, TRUE);
        ddl_log_entry.name= normal_path;
        ddl_log_entry.from_name= tmp_path;
        if (part_elem->part_state == PART_IS_CHANGED)
          ddl_log_entry.action_type= DDL_LOG_REPLACE_ACTION;
        else
          ddl_log_entry.action_type= DDL_LOG_RENAME_ACTION;
        if (write_ddl_log_entry(&ddl_log_entry, &log_entry))
        {
          DBUG_RETURN(TRUE);
        }
        *next_entry= log_entry->entry_pos;
        part_elem->log_entry= log_entry;
        insert_part_info_log_entry_list(part_info, log_entry);
      }
    }
  } while (++i < no_elements);
  DBUG_RETURN(FALSE);
}


/*
  Log dropped partitions
  SYNOPSIS
    write_log_dropped_partitions()
    lpt                      Struct containing parameters
  RETURN VALUES
    TRUE                     Error
    FALSE                    Success
*/

static bool write_log_dropped_partitions(ALTER_PARTITION_PARAM_TYPE *lpt,
                                         uint *next_entry,
                                         const char *path,
                                         bool temp_list)
{
  DDL_LOG_ENTRY ddl_log_entry;
  partition_info *part_info= lpt->part_info;
  DDL_LOG_MEMORY_ENTRY *log_entry;
  char tmp_path[FN_LEN];
  List_iterator<partition_element> part_it(part_info->partitions);
  List_iterator<partition_element> temp_it(part_info->temp_partitions);
  uint no_temp_partitions= part_info->temp_partitions.elements;
  uint no_elements= part_info->partitions.elements;
  DBUG_ENTER("write_log_dropped_partitions");

  ddl_log_entry.action_type= DDL_LOG_DELETE_ACTION;
  if (temp_list)
    no_elements= no_temp_partitions;
  while (no_elements--)
  {
    partition_element *part_elem;
    if (temp_list)
      part_elem= temp_it++;
    else
      part_elem= part_it++;
    if (part_elem->part_state == PART_TO_BE_DROPPED ||
        part_elem->part_state == PART_TO_BE_ADDED ||
        part_elem->part_state == PART_CHANGED)
    {
      uint name_variant;
      if (part_elem->part_state == PART_CHANGED ||
          (part_elem->part_state == PART_TO_BE_ADDED &&
           no_temp_partitions))
        name_variant= TEMP_PART_NAME;
      else
        name_variant= NORMAL_PART_NAME;
      if (part_info->is_sub_partitioned())
      {
        List_iterator<partition_element> sub_it(part_elem->subpartitions);
        uint no_subparts= part_info->no_subparts;
        uint j= 0;
        do
        {
          partition_element *sub_elem= sub_it++;
          ddl_log_entry.next_entry= *next_entry;
          ddl_log_entry.handler_name=
               ha_resolve_storage_engine_name(sub_elem->engine_type);
          create_subpartition_name(tmp_path, path,
                                   part_elem->partition_name,
                                   sub_elem->partition_name,
                                   name_variant);
          ddl_log_entry.name= tmp_path;
          if (write_ddl_log_entry(&ddl_log_entry, &log_entry))
          {
            DBUG_RETURN(TRUE);
          }
          *next_entry= log_entry->entry_pos;
          sub_elem->log_entry= log_entry;
          insert_part_info_log_entry_list(part_info, log_entry);
        } while (++j < no_subparts);
      }
      else
      {
        ddl_log_entry.next_entry= *next_entry;
        ddl_log_entry.handler_name=
               ha_resolve_storage_engine_name(part_elem->engine_type);
        create_partition_name(tmp_path, path,
                              part_elem->partition_name,
                              name_variant, TRUE);
        ddl_log_entry.name= tmp_path;
        if (write_ddl_log_entry(&ddl_log_entry, &log_entry))
        {
          DBUG_RETURN(TRUE);
        }
        *next_entry= log_entry->entry_pos;
        part_elem->log_entry= log_entry;
        insert_part_info_log_entry_list(part_info, log_entry);
      }
    }
  }
  DBUG_RETURN(FALSE);
}


/*
  Set execute log entry in ddl log for this partitioned table
  SYNOPSIS
    set_part_info_exec_log_entry()
    part_info                      Partition info object
    exec_log_entry                 Log entry
  RETURN VALUES
    NONE
*/

static void set_part_info_exec_log_entry(partition_info *part_info,
                                         DDL_LOG_MEMORY_ENTRY *exec_log_entry)
{
  part_info->exec_log_entry= exec_log_entry;
  exec_log_entry->next_active_log_entry= NULL;
}


/*
  Write the log entry to ensure that the shadow frm file is removed at
  crash.
  SYNOPSIS
    write_log_drop_shadow_frm()
    lpt                      Struct containing parameters
    install_frm              Should we log action to install shadow frm or should
                             the action be to remove the shadow frm file.
  RETURN VALUES
    TRUE                     Error
    FALSE                    Success
  DESCRIPTION
    Prepare an entry to the ddl log indicating a drop/install of the shadow frm
    file and its corresponding handler file.
*/

static bool write_log_drop_shadow_frm(ALTER_PARTITION_PARAM_TYPE *lpt)
{
  partition_info *part_info= lpt->part_info;
  DDL_LOG_MEMORY_ENTRY *log_entry;
  DDL_LOG_MEMORY_ENTRY *exec_log_entry= NULL;
  char shadow_path[FN_LEN];
  DBUG_ENTER("write_log_drop_shadow_frm");

  build_table_shadow_filename(shadow_path, sizeof(shadow_path), lpt);
  pthread_mutex_lock(&LOCK_gdl);
  if (write_log_replace_delete_frm(lpt, 0UL, NULL,
                                  (const char*)shadow_path, FALSE))
    goto error;
  log_entry= part_info->first_log_entry;
  if (write_execute_ddl_log_entry(log_entry->entry_pos,
                                    FALSE, &exec_log_entry))
    goto error;
  pthread_mutex_unlock(&LOCK_gdl);
  set_part_info_exec_log_entry(part_info, exec_log_entry);
  DBUG_RETURN(FALSE);

error:
  release_part_info_log_entries(part_info->first_log_entry);
  pthread_mutex_unlock(&LOCK_gdl);
  part_info->first_log_entry= NULL;
  my_error(ER_DDL_LOG_ERROR, MYF(0));
  DBUG_RETURN(TRUE);
}


/*
  Log renaming of shadow frm to real frm name and dropping of old frm
  SYNOPSIS
    write_log_rename_frm()
    lpt                      Struct containing parameters
  RETURN VALUES
    TRUE                     Error
    FALSE                    Success
  DESCRIPTION
    Prepare an entry to ensure that we complete the renaming of the frm
    file if failure occurs in the middle of the rename process.
*/

static bool write_log_rename_frm(ALTER_PARTITION_PARAM_TYPE *lpt)
{
  partition_info *part_info= lpt->part_info;
  DDL_LOG_MEMORY_ENTRY *log_entry;
  DDL_LOG_MEMORY_ENTRY *exec_log_entry= part_info->exec_log_entry;
  char path[FN_LEN];
  char shadow_path[FN_LEN];
  DDL_LOG_MEMORY_ENTRY *old_first_log_entry= part_info->first_log_entry;
  DBUG_ENTER("write_log_rename_frm");

  part_info->first_log_entry= NULL;
  build_table_filename(path, sizeof(path), lpt->db,
                       lpt->table_name, "", 0);
  build_table_shadow_filename(shadow_path, sizeof(shadow_path), lpt);
  pthread_mutex_lock(&LOCK_gdl);
  if (write_log_replace_delete_frm(lpt, 0UL, shadow_path, path, TRUE))
    goto error;
  log_entry= part_info->first_log_entry;
  part_info->frm_log_entry= log_entry;
  if (write_execute_ddl_log_entry(log_entry->entry_pos,
                                    FALSE, &exec_log_entry))
    goto error;
  release_part_info_log_entries(old_first_log_entry);
  pthread_mutex_unlock(&LOCK_gdl);
  DBUG_RETURN(FALSE);

error:
  release_part_info_log_entries(part_info->first_log_entry);
  pthread_mutex_unlock(&LOCK_gdl);
  part_info->first_log_entry= old_first_log_entry;
  part_info->frm_log_entry= NULL;
  my_error(ER_DDL_LOG_ERROR, MYF(0));
  DBUG_RETURN(TRUE);
}


/*
  Write the log entries to ensure that the drop partition command is completed
  even in the presence of a crash.

  SYNOPSIS
    write_log_drop_partition()
    lpt                      Struct containing parameters
  RETURN VALUES
    TRUE                     Error
    FALSE                    Success
  DESCRIPTION
    Prepare entries to the ddl log indicating all partitions to drop and to
    install the shadow frm file and remove the old frm file.
*/

static bool write_log_drop_partition(ALTER_PARTITION_PARAM_TYPE *lpt)
{
  partition_info *part_info= lpt->part_info;
  DDL_LOG_MEMORY_ENTRY *log_entry;
  DDL_LOG_MEMORY_ENTRY *exec_log_entry= part_info->exec_log_entry;
  char tmp_path[FN_LEN];
  char path[FN_LEN];
  uint next_entry= 0;
  DDL_LOG_MEMORY_ENTRY *old_first_log_entry= part_info->first_log_entry;
  DBUG_ENTER("write_log_drop_partition");

  part_info->first_log_entry= NULL;
  build_table_filename(path, sizeof(path), lpt->db,
                       lpt->table_name, "", 0);
  build_table_filename(tmp_path, sizeof(tmp_path), lpt->db,
                       lpt->table_name, "#", 0);
  pthread_mutex_lock(&LOCK_gdl);
  if (write_log_dropped_partitions(lpt, &next_entry, (const char*)path,
                                   FALSE))
    goto error;
  if (write_log_replace_delete_frm(lpt, next_entry, (const char*)tmp_path,
                                  (const char*)path, TRUE))
    goto error;
  log_entry= part_info->first_log_entry;
  part_info->frm_log_entry= log_entry;
  if (write_execute_ddl_log_entry(log_entry->entry_pos,
                                    FALSE, &exec_log_entry))
    goto error;
  release_part_info_log_entries(old_first_log_entry);
  pthread_mutex_unlock(&LOCK_gdl);
  DBUG_RETURN(FALSE);

error:
  release_part_info_log_entries(part_info->first_log_entry);
  pthread_mutex_unlock(&LOCK_gdl);
  part_info->first_log_entry= old_first_log_entry;
  part_info->frm_log_entry= NULL;
  my_error(ER_DDL_LOG_ERROR, MYF(0));
  DBUG_RETURN(TRUE);
}


/*
  Write the log entries to ensure that the add partition command is not
  executed at all if a crash before it has completed

  SYNOPSIS
    write_log_add_change_partition()
    lpt                      Struct containing parameters
  RETURN VALUES
    TRUE                     Error
    FALSE                    Success
  DESCRIPTION
    Prepare entries to the ddl log indicating all partitions to drop and to
    remove the shadow frm file.
    We always inject entries backwards in the list in the ddl log since we
    don't know the entry position until we have written it.
*/

static bool write_log_add_change_partition(ALTER_PARTITION_PARAM_TYPE *lpt)
{
  partition_info *part_info= lpt->part_info;
  DDL_LOG_MEMORY_ENTRY *log_entry;
  DDL_LOG_MEMORY_ENTRY *exec_log_entry= NULL;
  char tmp_path[FN_LEN];
  char path[FN_LEN];
  uint next_entry= 0;
  DBUG_ENTER("write_log_add_change_partition");

  build_table_filename(path, sizeof(path), lpt->db,
                       lpt->table_name, "", 0);
  build_table_filename(tmp_path, sizeof(tmp_path), lpt->db,
                       lpt->table_name, "#", 0);
  pthread_mutex_lock(&LOCK_gdl);
  if (write_log_dropped_partitions(lpt, &next_entry, (const char*)path,
                                   FALSE))
    goto error;
  if (write_log_replace_delete_frm(lpt, next_entry, NULL, tmp_path,
                                  FALSE))
    goto error;
  log_entry= part_info->first_log_entry;
  if (write_execute_ddl_log_entry(log_entry->entry_pos,
                                    FALSE, &exec_log_entry))
    goto error;
  pthread_mutex_unlock(&LOCK_gdl);
  set_part_info_exec_log_entry(part_info, exec_log_entry);
  DBUG_RETURN(FALSE);

error:
  release_part_info_log_entries(part_info->first_log_entry);
  pthread_mutex_unlock(&LOCK_gdl);
  part_info->first_log_entry= NULL;
  my_error(ER_DDL_LOG_ERROR, MYF(0));
  DBUG_RETURN(TRUE);
}


/*
  Write description of how to complete the operation after first phase of
  change partitions.

  SYNOPSIS
    write_log_final_change_partition()
    lpt                      Struct containing parameters
  RETURN VALUES
    TRUE                     Error
    FALSE                    Success
  DESCRIPTION
    We will write log entries that specify to remove all partitions reorganised,
    to rename others to reflect the new naming scheme and to install the shadow
    frm file.
*/

static bool write_log_final_change_partition(ALTER_PARTITION_PARAM_TYPE *lpt)
{
  partition_info *part_info= lpt->part_info;
  DDL_LOG_MEMORY_ENTRY *log_entry;
  DDL_LOG_MEMORY_ENTRY *exec_log_entry= part_info->exec_log_entry;
  char path[FN_LEN];
  char shadow_path[FN_LEN];
  DDL_LOG_MEMORY_ENTRY *old_first_log_entry= part_info->first_log_entry;
  uint next_entry= 0;
  DBUG_ENTER("write_log_final_change_partition");

  part_info->first_log_entry= NULL;
  build_table_filename(path, sizeof(path), lpt->db,
                       lpt->table_name, "", 0);
  build_table_shadow_filename(shadow_path, sizeof(shadow_path), lpt);
  pthread_mutex_lock(&LOCK_gdl);
  if (write_log_dropped_partitions(lpt, &next_entry, (const char*)path,
                      lpt->alter_info->flags & ALTER_REORGANIZE_PARTITION))
    goto error;
  if (write_log_changed_partitions(lpt, &next_entry, (const char*)path))
    goto error;
  if (write_log_replace_delete_frm(lpt, 0UL, shadow_path, path, TRUE))
    goto error;
  log_entry= part_info->first_log_entry;
  part_info->frm_log_entry= log_entry;
  if (write_execute_ddl_log_entry(log_entry->entry_pos,
                                    FALSE, &exec_log_entry))
    goto error;
  release_part_info_log_entries(old_first_log_entry);
  pthread_mutex_unlock(&LOCK_gdl);
  DBUG_RETURN(FALSE);

error:
  release_part_info_log_entries(part_info->first_log_entry);
  pthread_mutex_unlock(&LOCK_gdl);
  part_info->first_log_entry= old_first_log_entry;
  part_info->frm_log_entry= NULL;
  my_error(ER_DDL_LOG_ERROR, MYF(0));
  DBUG_RETURN(TRUE);
}


/*
  Remove entry from ddl log and release resources for others to use

  SYNOPSIS
    write_log_completed()
    lpt                      Struct containing parameters
  RETURN VALUES
    TRUE                     Error
    FALSE                    Success
*/

static void write_log_completed(ALTER_PARTITION_PARAM_TYPE *lpt,
                                bool dont_crash)
{
  partition_info *part_info= lpt->part_info;
  DDL_LOG_MEMORY_ENTRY *log_entry= part_info->exec_log_entry;
  DBUG_ENTER("write_log_completed");

  DBUG_ASSERT(log_entry);
  pthread_mutex_lock(&LOCK_gdl);
  if (write_execute_ddl_log_entry(0UL, TRUE, &log_entry))
  {
    /*
      Failed to write, Bad...
      We have completed the operation but have log records to REMOVE
      stuff that shouldn't be removed. What clever things could one do
      here? An error output was written to the error output by the
      above method so we don't do anything here.
    */
    ;
  }
  release_part_info_log_entries(part_info->first_log_entry);
  release_part_info_log_entries(part_info->exec_log_entry);
  pthread_mutex_unlock(&LOCK_gdl);
  part_info->exec_log_entry= NULL;
  part_info->first_log_entry= NULL;
  DBUG_VOID_RETURN;
}


/*
   Release all log entries
   SYNOPSIS
     release_log_entries()
     part_info                  Partition info struct
   RETURN VALUES
     NONE
*/

static void release_log_entries(partition_info *part_info)
{
  pthread_mutex_lock(&LOCK_gdl);
  release_part_info_log_entries(part_info->first_log_entry);
  release_part_info_log_entries(part_info->exec_log_entry);
  pthread_mutex_unlock(&LOCK_gdl);
  part_info->first_log_entry= NULL;
  part_info->exec_log_entry= NULL;
}


/*
  Final part of partition changes to handle things when under
  LOCK TABLES.
  SYNPOSIS
    alter_partition_lock_handling()
    lpt                        Struct carrying parameters
  RETURN VALUES
    NONE
*/
static void alter_partition_lock_handling(ALTER_PARTITION_PARAM_TYPE *lpt)
{
  THD *thd= lpt->thd;

  close_all_tables_for_name(thd, lpt->table->s, FALSE);
  lpt->table= 0;
  lpt->table_list->table= 0;
  if (thd->locked_tables_list.reopen_tables(thd))
    sql_print_warning("We failed to reacquire LOCKs in ALTER TABLE");
}

/*
  Unlock and close table before renaming and dropping partitions
  SYNOPSIS
    alter_close_tables()
    lpt                        Struct carrying parameters
  RETURN VALUES
    0
*/

static int alter_close_tables(ALTER_PARTITION_PARAM_TYPE *lpt)
{
  TABLE_SHARE *share= lpt->table->s;
  THD *thd= lpt->thd;
  TABLE *table;
  DBUG_ENTER("alter_close_tables");
  /*
    We must keep LOCK_open while manipulating with thd->open_tables.
    Another thread may be working on it.
  */
  pthread_mutex_lock(&LOCK_open);
  /*
    We can safely remove locks for all tables with the same name:
    later they will all be closed anyway in
    alter_partition_lock_handling().
  */
  for (table= thd->open_tables; table ; table= table->next)
  {
    if (!strcmp(table->s->table_name.str, share->table_name.str) &&
	!strcmp(table->s->db.str, share->db.str))
    {
      mysql_lock_remove(thd, thd->lock, table);
      table->file->close();
      table->db_stat= 0;                        // Mark file closed
      /*
        Ensure that we won't end up with a crippled table instance
        in the table cache if an error occurs before we reach
        alter_partition_lock_handling() and the table is closed
        by close_thread_tables() instead.
      */
      table->s->version= 0;
    }
  }
  pthread_mutex_unlock(&LOCK_open);
  DBUG_RETURN(0);
}


/*
  Handle errors for ALTER TABLE for partitioning
  SYNOPSIS
    handle_alter_part_error()
    lpt                        Struct carrying parameters
    not_completed              Was request in complete phase when error occurred
  RETURN VALUES
    NONE
*/

void handle_alter_part_error(ALTER_PARTITION_PARAM_TYPE *lpt,
                             bool not_completed,
                             bool drop_partition,
                             bool frm_install)
{
  partition_info *part_info= lpt->part_info;
  DBUG_ENTER("handle_alter_part_error");

  if (!part_info->first_log_entry &&
      execute_ddl_log_entry(current_thd,
                            part_info->first_log_entry->entry_pos))
  {
    /*
      We couldn't recover from error, most likely manual interaction
      is required.
    */
    write_log_completed(lpt, FALSE);
    release_log_entries(part_info);
    if (not_completed)
    {
      if (drop_partition)
      {
        /* Table is still ok, but we left a shadow frm file behind. */
        push_warning_printf(lpt->thd, MYSQL_ERROR::WARN_LEVEL_WARN, 1,
                            "%s %s",
           "Operation was unsuccessful, table is still intact,",
           "but it is possible that a shadow frm file was left behind");
      }
      else
      {
        push_warning_printf(lpt->thd, MYSQL_ERROR::WARN_LEVEL_WARN, 1,
                            "%s %s %s %s",
           "Operation was unsuccessful, table is still intact,",
           "but it is possible that a shadow frm file was left behind.",
           "It is also possible that temporary partitions are left behind,",
           "these could be empty or more or less filled with records");
      }
    }
    else
    {
      if (frm_install)
      {
        /*
           Failed during install of shadow frm file, table isn't intact
           and dropped partitions are still there
        */
        push_warning_printf(lpt->thd, MYSQL_ERROR::WARN_LEVEL_WARN, 1,
                            "%s %s %s",
          "Failed during alter of partitions, table is no longer intact.",
          "The frm file is in an unknown state, and a backup",
          "is required.");
      }
      else if (drop_partition)
      {
        /*
          Table is ok, we have switched to new table but left dropped
          partitions still in their places. We remove the log records and
          ask the user to perform the action manually. We remove the log
          records and ask the user to perform the action manually.
        */
        push_warning_printf(lpt->thd, MYSQL_ERROR::WARN_LEVEL_WARN, 1,
                            "%s %s",
              "Failed during drop of partitions, table is intact.",
              "Manual drop of remaining partitions is required");
      }
      else
      {
        /*
          We failed during renaming of partitions. The table is most
          certainly in a very bad state so we give user warning and disable
          the table by writing an ancient frm version into it.
        */
        push_warning_printf(lpt->thd, MYSQL_ERROR::WARN_LEVEL_WARN, 1,
                            "%s %s %s",
           "Failed during renaming of partitions. We are now in a position",
           "where table is not reusable",
           "Table is disabled by writing ancient frm file version into it");
      }
    }
  }
  else
  {
    release_log_entries(part_info);
    if (not_completed)
    {
      /*
        We hit an error before things were completed but managed
        to recover from the error. An error occurred and we have
        restored things to original so no need for further action.
      */
      ;
    }
    else
    {
      /*
        We hit an error after we had completed most of the operation
        and were successful in a second attempt so the operation
        actually is successful now. We need to issue a warning that
        even though we reported an error the operation was successfully
        completed.
      */
      push_warning_printf(lpt->thd, MYSQL_ERROR::WARN_LEVEL_WARN, 1,"%s %s",
         "Operation was successfully completed by failure handling,",
         "after failure of normal operation");
    }
  }
  DBUG_VOID_RETURN;
}


/*
  Actually perform the change requested by ALTER TABLE of partitions
  previously prepared.

  SYNOPSIS
    fast_alter_partition_table()
    thd                           Thread object
    table                         Table object
    alter_info                    ALTER TABLE info
    create_info                   Create info for CREATE TABLE
    table_list                    List of the table involved
    db                            Database name of new table
    table_name                    Table name of new table

  RETURN VALUES
    TRUE                          Error
    FALSE                         Success

  DESCRIPTION
    Perform all ALTER TABLE operations for partitioned tables that can be
    performed fast without a full copy of the original table.
*/

uint fast_alter_partition_table(THD *thd, TABLE *table,
                                Alter_info *alter_info,
                                HA_CREATE_INFO *create_info,
                                TABLE_LIST *table_list,
                                char *db,
                                const char *table_name,
                                uint fast_alter_partition)
{
  /* Set-up struct used to write frm files */
  partition_info *part_info= table->part_info;
  ALTER_PARTITION_PARAM_TYPE lpt_obj;
  ALTER_PARTITION_PARAM_TYPE *lpt= &lpt_obj;
  bool written_bin_log= TRUE;
  bool not_completed= TRUE;
  bool frm_install= FALSE;
  DBUG_ENTER("fast_alter_partition_table");

  lpt->thd= thd;
  lpt->table_list= table_list;
  lpt->part_info= part_info;
  lpt->alter_info= alter_info;
  lpt->create_info= create_info;
  lpt->db_options= create_info->table_options;
  if (create_info->row_type == ROW_TYPE_DYNAMIC)
    lpt->db_options|= HA_OPTION_PACK_RECORD;
  lpt->table= table;
  lpt->key_info_buffer= 0;
  lpt->key_count= 0;
  lpt->db= db;
  lpt->table_name= table_name;
  lpt->copied= 0;
  lpt->deleted= 0;
  lpt->pack_frm_data= NULL;
  lpt->pack_frm_len= 0;
  thd->work_part_info= part_info;

  if (fast_alter_partition & HA_PARTITION_ONE_PHASE)
  {
    /*
      In the case where the engine supports one phase online partition
      changes it is not necessary to have any exclusive locks. The
      correctness is upheld instead by transactions being aborted if they
      access the table after its partition definition has changed (if they
      are still using the old partition definition).

      The handler is in this case responsible to ensure that all users
      start using the new frm file after it has changed. To implement
      one phase it is necessary for the handler to have the master copy
      of the frm file and use discovery mechanisms to renew it. Thus
      write frm will write the frm, pack the new frm and finally
      the frm is deleted and the discovery mechanisms will either restore
      back to the old or installing the new after the change is activated.

      Thus all open tables will be discovered that they are old, if not
      earlier as soon as they try an operation using the old table. One
      should ensure that this is checked already when opening a table,
      even if it is found in the cache of open tables.

      change_partitions will perform all operations and it is the duty of
      the handler to ensure that the frm files in the system gets updated
      in synch with the changes made and if an error occurs that a proper
      error handling is done.

      If the MySQL Server crashes at this moment but the handler succeeds
      in performing the change then the binlog is not written for the
      change. There is no way to solve this as long as the binlog is not
      transactional and even then it is hard to solve it completely.
 
      The first approach here was to downgrade locks. Now a different approach
      is decided upon. The idea is that the handler will have access to the
      Alter_info when store_lock arrives with TL_WRITE_ALLOW_READ. So if the
      handler knows that this functionality can be handled with a lower lock
      level it will set the lock level to TL_WRITE_ALLOW_WRITE immediately.
      Thus the need to downgrade the lock disappears.
      1) Write the new frm, pack it and then delete it
      2) Perform the change within the handler
    */
    if (mysql_write_frm(lpt, WFRM_WRITE_SHADOW | WFRM_PACK_FRM) ||
        mysql_change_partitions(lpt))
    {
      goto err;
    }
  }
  else if (alter_info->flags & ALTER_DROP_PARTITION)
  {
    /*
      Now after all checks and setting state on dropped partitions we can
      start the actual dropping of the partitions.

      Drop partition is actually two things happening. The first is that
      a lot of records are deleted. The second is that the behaviour of
      subsequent updates and writes and deletes will change. The delete
      part can be handled without any particular high lock level by
      transactional engines whereas non-transactional engines need to
      ensure that this change is done with an exclusive lock on the table.
      The second part, the change of partitioning does however require
      an exclusive lock to install the new partitioning as one atomic
      operation. If this is not the case, it is possible for two
      transactions to see the change in a different order than their
      serialisation order. Thus we need an exclusive lock for both
      transactional and non-transactional engines.

      For LIST partitions it could be possible to avoid the exclusive lock
      (and for RANGE partitions if they didn't rearrange range definitions
      after a DROP PARTITION) if one ensured that failed accesses to the
      dropped partitions was aborted for sure (thus only possible for
      transactional engines).

      0) Write an entry that removes the shadow frm file if crash occurs 
      1) Write the new frm file as a shadow frm
      2) Write the ddl log to ensure that the operation is completed
         even in the presence of a MySQL Server crash
      3) Lock the table in TL_WRITE_ONLY to ensure all other accesses to
         the table have completed. This ensures that other threads can not
         execute on the table in parallel.
      4) Get an exclusive metadata lock on the table. This ensures that we
         can release all other locks on the table and since no one can open
         the table, there can be no new threads accessing the table. They
         will be hanging on this exclusive lock.
      5) Close all tables that have already been opened but didn't stumble on
         the abort locked previously. This is done as part of the
         close_data_files_and_morph_locks call.
      6) We are now ready to release all locks we got in this thread.
      7) Write the bin log
         Unfortunately the writing of the binlog is not synchronised with
         other logging activities. So no matter in which order the binlog
         is written compared to other activities there will always be cases
         where crashes make strange things occur. In this placement it can
         happen that the ALTER TABLE DROP PARTITION gets performed in the
         master but not in the slaves if we have a crash, after writing the
         ddl log but before writing the binlog. A solution to this would
         require writing the statement first in the ddl log and then
         when recovering from the crash read the binlog and insert it into
         the binlog if not written already.
      8) Install the previously written shadow frm file
      9) Prepare handlers for drop of partitions
      10) Drop the partitions
      11) Remove entries from ddl log
      12) Reopen table if under lock tables
      13) Complete query

      We insert Error injections at all places where it could be interesting
      to test if recovery is properly done.
    */
    if (write_log_drop_shadow_frm(lpt) ||
        ERROR_INJECT_CRASH("crash_drop_partition_1") ||
        mysql_write_frm(lpt, WFRM_WRITE_SHADOW) ||
        ERROR_INJECT_CRASH("crash_drop_partition_2") ||
        write_log_drop_partition(lpt) ||
        ERROR_INJECT_CRASH("crash_drop_partition_3") ||
        (not_completed= FALSE) ||
        abort_and_upgrade_lock(lpt) ||
        ERROR_INJECT_CRASH("crash_drop_partition_4") ||
        alter_close_tables(lpt) ||
        ERROR_INJECT_CRASH("crash_drop_partition_5") ||
        ((!thd->lex->no_write_to_binlog) &&
         (write_bin_log(thd, FALSE,
                        thd->query, thd->query_length), FALSE)) ||
        ERROR_INJECT_CRASH("crash_drop_partition_6") ||
        ((frm_install= TRUE), FALSE) ||
        mysql_write_frm(lpt, WFRM_INSTALL_SHADOW) ||
        ((frm_install= FALSE), FALSE) ||
        ERROR_INJECT_CRASH("crash_drop_partition_7") ||
        mysql_drop_partitions(lpt) ||
        ERROR_INJECT_CRASH("crash_drop_partition_8") ||
        (write_log_completed(lpt, FALSE), FALSE) ||
        ERROR_INJECT_CRASH("crash_drop_partition_9") ||
        (alter_partition_lock_handling(lpt), FALSE)) 
    {
      handle_alter_part_error(lpt, not_completed, TRUE, frm_install);
      goto err;
    }
  }
  else if ((alter_info->flags & ALTER_ADD_PARTITION) &&
           (part_info->part_type == RANGE_PARTITION ||
            part_info->part_type == LIST_PARTITION))
  {
    /*
      ADD RANGE/LIST PARTITIONS
      In this case there are no tuples removed and no tuples are added.
      Thus the operation is merely adding a new partition. Thus it is
      necessary to perform the change as an atomic operation. Otherwise
      someone reading without seeing the new partition could potentially
      miss updates made by a transaction serialised before it that are
      inserted into the new partition.

      0) Write an entry that removes the shadow frm file if crash occurs 
      1) Write the new frm file as a shadow frm file
      2) Log the changes to happen in ddl log
      2) Add the new partitions
      3) Lock all partitions in TL_WRITE_ONLY to ensure that no users
         are still using the old partitioning scheme. Wait until all
         ongoing users have completed before progressing.
      4) Get an exclusive metadata lock on the table. This ensures that we
         can release all other locks on the table and since no one can open
         the table, there can be no new threads accessing the table. They
         will be hanging on this exclusive lock.
      5) Close all tables that have already been opened but didn't stumble on
         the abort locked previously. This is done as part of the
         close_data_files_and_morph_locks call.
      6) Close all table handlers and unlock all handlers but retain
         metadata lock.
      7) Write binlog
      8) Now the change is completed except for the installation of the
         new frm file. We thus write an action in the log to change to
         the shadow frm file
      9) Install the new frm file of the table where the partitions are
         added to the table.
      10)Wait until all accesses using the old frm file has completed
      11)Remove entries from ddl log
      12)Reopen tables if under lock tables
      13)Complete query
    */
    if (write_log_add_change_partition(lpt) ||
        ERROR_INJECT_CRASH("crash_add_partition_1") ||
        mysql_write_frm(lpt, WFRM_WRITE_SHADOW) ||
        ERROR_INJECT_CRASH("crash_add_partition_2") ||
        mysql_change_partitions(lpt) ||
        ERROR_INJECT_CRASH("crash_add_partition_3") ||
        abort_and_upgrade_lock(lpt) ||
        ERROR_INJECT_CRASH("crash_add_partition_4") ||
        alter_close_tables(lpt) ||
        ERROR_INJECT_CRASH("crash_add_partition_5") ||
        ((!thd->lex->no_write_to_binlog) &&
         (write_bin_log(thd, FALSE,
                        thd->query, thd->query_length), FALSE)) ||
        ERROR_INJECT_CRASH("crash_add_partition_6") ||
        write_log_rename_frm(lpt) ||
        (not_completed= FALSE) ||
        ERROR_INJECT_CRASH("crash_add_partition_7") ||
        ((frm_install= TRUE), FALSE) ||
        mysql_write_frm(lpt, WFRM_INSTALL_SHADOW) ||
        ERROR_INJECT_CRASH("crash_add_partition_8") ||
        (write_log_completed(lpt, FALSE), FALSE) ||
        ERROR_INJECT_CRASH("crash_add_partition_9") ||
        (alter_partition_lock_handling(lpt), FALSE))
    {
      handle_alter_part_error(lpt, not_completed, FALSE, frm_install);
      goto err;
    }
  }
  else
  {
    /*
      ADD HASH PARTITION/
      COALESCE PARTITION/
      REBUILD PARTITION/
      REORGANIZE PARTITION
 
      In this case all records are still around after the change although
      possibly organised into new partitions, thus by ensuring that all
      updates go to both the old and the new partitioning scheme we can
      actually perform this operation lock-free. The only exception to
      this is when REORGANIZE PARTITION adds/drops ranges. In this case
      there needs to be an exclusive lock during the time when the range
      changes occur.
      This is only possible if the handler can ensure double-write for a
      period. The double write will ensure that it doesn't matter where the
      data is read from since both places are updated for writes. If such
      double writing is not performed then it is necessary to perform the
      change with the usual exclusive lock. With double writes it is even
      possible to perform writes in parallel with the reorganisation of
      partitions.

      Without double write procedure we get the following procedure.
      The only difference with using double write is that we can downgrade
      the lock to TL_WRITE_ALLOW_WRITE. Double write in this case only
      double writes from old to new. If we had double writing in both
      directions we could perform the change completely without exclusive
      lock for HASH partitions.
      Handlers that perform double writing during the copy phase can actually
      use a lower lock level. This can be handled inside store_lock in the
      respective handler.

      0) Write an entry that removes the shadow frm file if crash occurs 
      1) Write the shadow frm file of new partitioning
      2) Log such that temporary partitions added in change phase are
         removed in a crash situation
      3) Add the new partitions
         Copy from the reorganised partitions to the new partitions
      4) Log that operation is completed and log all complete actions
         needed to complete operation from here
      5) Upgrade shared metadata lock on the table to an exclusive one.
         After this we can be sure that there is no other connection
         using this table (they will be waiting for metadata lock).
      6) Close all table instances opened by this thread, but retain
         exclusive metadata lock.
      7) Write bin log
      8) Prepare handlers for rename and delete of partitions
      9) Rename and drop the reorged partitions such that they are no
         longer used and rename those added to their real new names.
      10) Install the shadow frm file
      11) Reopen the table if under lock tables
      12) Complete query
    */
    if (write_log_add_change_partition(lpt) ||
        ERROR_INJECT_CRASH("crash_change_partition_1") ||
        mysql_write_frm(lpt, WFRM_WRITE_SHADOW) ||
        ERROR_INJECT_CRASH("crash_change_partition_2") ||
        mysql_change_partitions(lpt) ||
        ERROR_INJECT_CRASH("crash_change_partition_3") ||
        write_log_final_change_partition(lpt) ||
        ERROR_INJECT_CRASH("crash_change_partition_4") ||
        (not_completed= FALSE) ||
        abort_and_upgrade_lock(lpt) ||
        ERROR_INJECT_CRASH("crash_change_partition_5") ||
        alter_close_tables(lpt) ||
        ERROR_INJECT_CRASH("crash_change_partition_6") ||
        ((!thd->lex->no_write_to_binlog) &&
         (write_bin_log(thd, FALSE,
                        thd->query, thd->query_length), FALSE)) ||
        ERROR_INJECT_CRASH("crash_change_partition_7") ||
        mysql_write_frm(lpt, WFRM_INSTALL_SHADOW) ||
        ERROR_INJECT_CRASH("crash_change_partition_8") ||
        mysql_drop_partitions(lpt) ||
        ERROR_INJECT_CRASH("crash_change_partition_9") ||
        mysql_rename_partitions(lpt) ||
        ((frm_install= TRUE), FALSE) ||
        ERROR_INJECT_CRASH("crash_change_partition_10") ||
        (write_log_completed(lpt, FALSE), FALSE) ||
        ERROR_INJECT_CRASH("crash_change_partition_11") ||
        (alter_partition_lock_handling(lpt), FALSE))
    {
      handle_alter_part_error(lpt, not_completed, FALSE, frm_install);
      goto err;
    }
  }
  /*
    A final step is to write the query to the binlog and send ok to the
    user
  */
  DBUG_RETURN(fast_end_partition(thd, lpt->copied, lpt->deleted,
                                 table_list, FALSE, NULL,
                                 written_bin_log));
err:
  close_thread_tables(thd);
  DBUG_RETURN(TRUE);
}
#endif


/*
  Prepare for calling val_int on partition function by setting fields to
  point to the record where the values of the PF-fields are stored.

  SYNOPSIS
    set_field_ptr()
    ptr                 Array of fields to change ptr
    new_buf             New record pointer
    old_buf             Old record pointer

  DESCRIPTION
    Set ptr in field objects of field array to refer to new_buf record
    instead of previously old_buf. Used before calling val_int and after
    it is used to restore pointers to table->record[0].
    This routine is placed outside of partition code since it can be useful
    also for other programs.
*/

void set_field_ptr(Field **ptr, const uchar *new_buf,
                   const uchar *old_buf)
{
  my_ptrdiff_t diff= (new_buf - old_buf);
  DBUG_ENTER("set_field_ptr");

  do
  {
    (*ptr)->move_field_offset(diff);
  } while (*(++ptr));
  DBUG_VOID_RETURN;
}


/*
  Prepare for calling val_int on partition function by setting fields to
  point to the record where the values of the PF-fields are stored.
  This variant works on a key_part reference.
  It is not required that all fields are NOT NULL fields.

  SYNOPSIS
    set_key_field_ptr()
    key_info            key info with a set of fields to change ptr
    new_buf             New record pointer
    old_buf             Old record pointer

  DESCRIPTION
    Set ptr in field objects of field array to refer to new_buf record
    instead of previously old_buf. Used before calling val_int and after
    it is used to restore pointers to table->record[0].
    This routine is placed outside of partition code since it can be useful
    also for other programs.
*/

void set_key_field_ptr(KEY *key_info, const uchar *new_buf,
                       const uchar *old_buf)
{
  KEY_PART_INFO *key_part= key_info->key_part;
  uint key_parts= key_info->key_parts;
  uint i= 0;
  my_ptrdiff_t diff= (new_buf - old_buf);
  DBUG_ENTER("set_key_field_ptr");

  do
  {
    key_part->field->move_field_offset(diff);
    key_part++;
  } while (++i < key_parts);
  DBUG_VOID_RETURN;
}


/*
  SYNOPSIS
    mem_alloc_error()
    size                Size of memory attempted to allocate
    None

  RETURN VALUES
    None

  DESCRIPTION
    A routine to use for all the many places in the code where memory
    allocation error can happen, a tremendous amount of them, needs
    simple routine that signals this error.
*/

void mem_alloc_error(size_t size)
{
  my_error(ER_OUTOFMEMORY, MYF(0), size);
}

#ifdef WITH_PARTITION_STORAGE_ENGINE
/*
  Return comma-separated list of used partitions in the provided given string

  SYNOPSIS
    make_used_partitions_str()
      part_info  IN  Partitioning info
      parts_str  OUT The string to fill

  DESCRIPTION
    Generate a list of used partitions (from bits in part_info->used_partitions
    bitmap), asd store it into the provided String object.
    
  NOTE
    The produced string must not be longer then MAX_PARTITIONS * (1 + FN_LEN).
*/

void make_used_partitions_str(partition_info *part_info, String *parts_str)
{
  parts_str->length(0);
  partition_element *pe;
  uint partition_id= 0;
  List_iterator<partition_element> it(part_info->partitions);
  
  if (part_info->is_sub_partitioned())
  {
    partition_element *head_pe;
    while ((head_pe= it++))
    {
      List_iterator<partition_element> it2(head_pe->subpartitions);
      while ((pe= it2++))
      {
        if (bitmap_is_set(&part_info->used_partitions, partition_id))
        {
          if (parts_str->length())
            parts_str->append(',');
          parts_str->append(head_pe->partition_name,
                           strlen(head_pe->partition_name),
                           system_charset_info);
          parts_str->append('_');
          parts_str->append(pe->partition_name,
                           strlen(pe->partition_name),
                           system_charset_info);
        }
        partition_id++;
      }
    }
  }
  else
  {
    while ((pe= it++))
    {
      if (bitmap_is_set(&part_info->used_partitions, partition_id))
      {
        if (parts_str->length())
          parts_str->append(',');
        parts_str->append(pe->partition_name, strlen(pe->partition_name),
                         system_charset_info);
      }
      partition_id++;
    }
  }
}
#endif

/****************************************************************************
 * Partition interval analysis support
 ***************************************************************************/

/*
  Setup partition_info::* members related to partitioning range analysis

  SYNOPSIS
    set_up_partition_func_pointers()
      part_info  Partitioning info structure

  DESCRIPTION
    Assuming that passed partition_info structure already has correct values
    for members that specify [sub]partitioning type, table fields, and
    functions, set up partition_info::* members that are related to
    Partitioning Interval Analysis (see get_partitions_in_range_iter for its
    definition)

  IMPLEMENTATION
    There are two available interval analyzer functions:
    (1) get_part_iter_for_interval_via_mapping 
    (2) get_part_iter_for_interval_via_walking

    They both have limited applicability:
    (1) is applicable for "PARTITION BY <RANGE|LIST>(func(t.field))", where
    func is a monotonic function.
    
    (2) is applicable for 
      "[SUB]PARTITION BY <any-partitioning-type>(any_func(t.integer_field))"
      
    If both are applicable, (1) is preferred over (2).
    
    This function sets part_info::get_part_iter_for_interval according to
    this criteria, and also sets some auxilary fields that the function
    uses.
*/
#ifdef WITH_PARTITION_STORAGE_ENGINE
static void set_up_range_analysis_info(partition_info *part_info)
{
  /* Set the catch-all default */
  part_info->get_part_iter_for_interval= NULL;
  part_info->get_subpart_iter_for_interval= NULL;

  /* 
    Check if get_part_iter_for_interval_via_mapping() can be used for 
    partitioning
  */
  switch (part_info->part_type) {
  case RANGE_PARTITION:
  case LIST_PARTITION:
    if (part_info->part_expr->get_monotonicity_info() != NON_MONOTONIC)
    {
      part_info->get_part_iter_for_interval=
        get_part_iter_for_interval_via_mapping;
      goto setup_subparts;
    }
  default:
    ;
  }
   
  /*
    Check if get_part_iter_for_interval_via_walking() can be used for
    partitioning
  */
  if (part_info->no_part_fields == 1)
  {
    Field *field= part_info->part_field_array[0];
    switch (field->type()) {
    case MYSQL_TYPE_TINY:
    case MYSQL_TYPE_SHORT:
    case MYSQL_TYPE_INT24:
    case MYSQL_TYPE_LONG:
    case MYSQL_TYPE_LONGLONG:
      part_info->get_part_iter_for_interval=
        get_part_iter_for_interval_via_walking;
      break;
    default:
      ;
    }
  }

setup_subparts:
  /*
    Check if get_part_iter_for_interval_via_walking() can be used for
    subpartitioning
  */
  if (part_info->no_subpart_fields == 1)
  {
    Field *field= part_info->subpart_field_array[0];
    switch (field->type()) {
    case MYSQL_TYPE_TINY:
    case MYSQL_TYPE_SHORT:
    case MYSQL_TYPE_LONG:
    case MYSQL_TYPE_LONGLONG:
      part_info->get_subpart_iter_for_interval=
        get_part_iter_for_interval_via_walking;
      break;
    default:
      ;
    }
  }
}


typedef uint32 (*get_endpoint_func)(partition_info*, bool left_endpoint,
                                    bool include_endpoint);

/*
  Partitioning Interval Analysis: Initialize the iterator for "mapping" case

  SYNOPSIS
    get_part_iter_for_interval_via_mapping()
      part_info   Partition info
      is_subpart  TRUE  - act for subpartitioning
                  FALSE - act for partitioning
      min_value   minimum field value, in opt_range key format.
      max_value   minimum field value, in opt_range key format.
      flags       Some combination of NEAR_MIN, NEAR_MAX, NO_MIN_RANGE,
                  NO_MAX_RANGE.
      part_iter   Iterator structure to be initialized

  DESCRIPTION
    Initialize partition set iterator to walk over the interval in
    ordered-array-of-partitions (for RANGE partitioning) or 
    ordered-array-of-list-constants (for LIST partitioning) space.

  IMPLEMENTATION
    This function is used when partitioning is done by
    <RANGE|LIST>(ascending_func(t.field)), and we can map an interval in
    t.field space into a sub-array of partition_info::range_int_array or
    partition_info::list_array (see get_partition_id_range_for_endpoint,
    get_list_array_idx_for_endpoint for details).
    
    The function performs this interval mapping, and sets the iterator to
    traverse the sub-array and return appropriate partitions.
    
  RETURN
    0 - No matching partitions (iterator not initialized)
    1 - Ok, iterator intialized for traversal of matching partitions.
   -1 - All partitions would match (iterator not initialized)
*/

int get_part_iter_for_interval_via_mapping(partition_info *part_info,
                                           bool is_subpart,
                                           uchar *min_value, uchar *max_value,
                                           uint flags,
                                           PARTITION_ITERATOR *part_iter)
{
  Field *field= part_info->part_field_array[0];
  uint32             max_endpoint_val;
  get_endpoint_func  get_endpoint;
  uint field_len= field->pack_length_in_rec();
  DBUG_ENTER("get_part_iter_for_interval_via_mapping");
  DBUG_ASSERT(!is_subpart);

  if (part_info->part_type == RANGE_PARTITION)
  {
    if (part_info->part_charset_field_array)
      get_endpoint=        get_partition_id_range_for_endpoint_charset;
    else
      get_endpoint=        get_partition_id_range_for_endpoint;
    max_endpoint_val=    part_info->no_parts;
    part_iter->get_next= get_next_partition_id_range;
  }
  else if (part_info->part_type == LIST_PARTITION)
  {

    if (part_info->part_charset_field_array)
      get_endpoint=        get_list_array_idx_for_endpoint_charset;
    else
      get_endpoint=        get_list_array_idx_for_endpoint;
    max_endpoint_val=    part_info->no_list_values;
    part_iter->get_next= get_next_partition_id_list;
    part_iter->part_info= part_info;
    part_iter->ret_null_part= part_iter->ret_null_part_orig= FALSE;
    if (max_endpoint_val == 0)
    {
      /*
        We handle this special case without optimisations since it is
        of little practical value but causes a great number of complex
        checks later in the code.
      */
      part_iter->part_nums.start= part_iter->part_nums.end= 0;
      part_iter->part_nums.cur= 0;
      part_iter->ret_null_part= part_iter->ret_null_part_orig= TRUE;
      DBUG_RETURN(-1);
    }
  }
  else
    assert(0);

  /* 
    Find minimum: Do special handling if the interval has left bound in form
     " NULL <= X ":
  */
  if (field->real_maybe_null() && part_info->has_null_value && 
      !(flags & (NO_MIN_RANGE | NEAR_MIN)) && *min_value)
  {
    part_iter->ret_null_part= part_iter->ret_null_part_orig= TRUE;
    part_iter->part_nums.start= part_iter->part_nums.cur= 0;
    if (*max_value && !(flags & NO_MAX_RANGE))
    {
      /* The right bound is X <= NULL, i.e. it is a "X IS NULL" interval */
      part_iter->part_nums.end= 0;
      DBUG_RETURN(1);
    }
  }
  else
  {
    if (flags & NO_MIN_RANGE)
      part_iter->part_nums.start= part_iter->part_nums.cur= 0;
    else
    {
      /*
        Store the interval edge in the record buffer, and call the
        function that maps the edge in table-field space to an edge
        in ordered-set-of-partitions (for RANGE partitioning) or 
        index-in-ordered-array-of-list-constants (for LIST) space.
      */
      store_key_image_to_rec(field, min_value, field_len);
      bool include_endp= !test(flags & NEAR_MIN);
      part_iter->part_nums.start= get_endpoint(part_info, 1, include_endp);
      part_iter->part_nums.cur= part_iter->part_nums.start;
      if (part_iter->part_nums.start == max_endpoint_val)
      {
        DBUG_RETURN(0); /* No partitions */
      }
    }
  }

  /* Find maximum, do the same as above but for right interval bound */
  if (flags & NO_MAX_RANGE)
    part_iter->part_nums.end= max_endpoint_val;
  else
  {
    store_key_image_to_rec(field, max_value, field_len);
    bool include_endp= !test(flags & NEAR_MAX);
    part_iter->part_nums.end= get_endpoint(part_info, 0, include_endp);
    if (part_iter->part_nums.start == part_iter->part_nums.end &&
        !part_iter->ret_null_part)
    {
      DBUG_RETURN(0); /* No partitions */
    }
  }
  DBUG_RETURN(1); /* Ok, iterator initialized */
}


/* See get_part_iter_for_interval_via_walking for definition of what this is */
#define MAX_RANGE_TO_WALK 10


/*
  Partitioning Interval Analysis: Initialize iterator to walk field interval

  SYNOPSIS
    get_part_iter_for_interval_via_walking()
      part_info   Partition info
      is_subpart  TRUE  - act for subpartitioning
                  FALSE - act for partitioning
      min_value   minimum field value, in opt_range key format.
      max_value   minimum field value, in opt_range key format.
      flags       Some combination of NEAR_MIN, NEAR_MAX, NO_MIN_RANGE,
                  NO_MAX_RANGE.
      part_iter   Iterator structure to be initialized

  DESCRIPTION
    Initialize partition set iterator to walk over interval in integer field
    space. That is, for "const1 <=? t.field <=? const2" interval, initialize 
    the iterator to return a set of [sub]partitions obtained with the
    following procedure:
      get partition id for t.field = const1,   return it
      get partition id for t.field = const1+1, return it
       ...                 t.field = const1+2, ...
       ...                           ...       ...
       ...                 t.field = const2    ...

  IMPLEMENTATION
    See get_partitions_in_range_iter for general description of interval
    analysis. We support walking over the following intervals: 
      "t.field IS NULL" 
      "c1 <=? t.field <=? c2", where c1 and c2 are finite. 
    Intervals with +inf/-inf, and [NULL, c1] interval can be processed but
    that is more tricky and I don't have time to do it right now.

    Additionally we have these requirements:
    * number of values in the interval must be less then number of
      [sub]partitions, and 
    * Number of values in the interval must be less then MAX_RANGE_TO_WALK.
    
    The rationale behind these requirements is that if they are not met
    we're likely to hit most of the partitions and traversing the interval
    will only add overhead. So it's better return "all partitions used" in
    that case.

  RETURN
    0 - No matching partitions, iterator not initialized
    1 - Some partitions would match, iterator intialized for traversing them
   -1 - All partitions would match, iterator not initialized
*/

int get_part_iter_for_interval_via_walking(partition_info *part_info,
                                           bool is_subpart,
                                           uchar *min_value, uchar *max_value,
                                           uint flags,
                                           PARTITION_ITERATOR *part_iter)
{
  Field *field;
  uint total_parts;
  partition_iter_func get_next_func;
  DBUG_ENTER("get_part_iter_for_interval_via_walking");
  if (is_subpart)
  {
    field= part_info->subpart_field_array[0];
    total_parts= part_info->no_subparts;
    get_next_func=  get_next_subpartition_via_walking;
  }
  else
  {
    field= part_info->part_field_array[0];
    total_parts= part_info->no_parts;
    get_next_func=  get_next_partition_via_walking;
  }

  /* Handle the "t.field IS NULL" interval, it is a special case */
  if (field->real_maybe_null() && !(flags & (NO_MIN_RANGE | NO_MAX_RANGE)) &&
      *min_value && *max_value)
  {
    /* 
      We don't have a part_iter->get_next() function that would find which
      partition "t.field IS NULL" belongs to, so find partition that contains 
      NULL right here, and return an iterator over singleton set.
    */
    uint32 part_id;
    field->set_null();
    if (is_subpart)
    {
      if (!part_info->get_subpartition_id(part_info, &part_id))
      {
        init_single_partition_iterator(part_id, part_iter);
        DBUG_RETURN(1); /* Ok, iterator initialized */
      }
    }
    else
    {
      longlong dummy;
      int res= part_info->is_sub_partitioned() ?
                  part_info->get_part_partition_id(part_info, &part_id,
                                                   &dummy):
                  part_info->get_partition_id(part_info, &part_id, &dummy);
      if (!res)
      {
        init_single_partition_iterator(part_id, part_iter);
        DBUG_RETURN(1); /* Ok, iterator initialized */
      }
    }
    DBUG_RETURN(0); /* No partitions match */
  }

  if ((field->real_maybe_null() && 
       ((!(flags & NO_MIN_RANGE) && *min_value) ||  // NULL <? X
        (!(flags & NO_MAX_RANGE) && *max_value))) ||  // X <? NULL
      (flags & (NO_MIN_RANGE | NO_MAX_RANGE)))    // -inf at any bound
  {
    DBUG_RETURN(-1); /* Can't handle this interval, have to use all partitions */
  }
  
  /* Get integers for left and right interval bound */
  longlong a, b;
  uint len= field->pack_length_in_rec();
  store_key_image_to_rec(field, min_value, len);
  a= field->val_int();
  
  store_key_image_to_rec(field, max_value, len);
  b= field->val_int();
  
  /* 
    Handle a special case where the distance between interval bounds is 
    exactly 4G-1. This interval is too big for range walking, and if it is an
    (x,y]-type interval then the following "b +=..." code will convert it to 
    an empty interval by "wrapping around" a + 4G-1 + 1 = a. 
  */
  if ((ulonglong)b - (ulonglong)a == ~0ULL)
  {
    DBUG_RETURN(-1);
  }
  a += test(flags & NEAR_MIN);
  b += test(!(flags & NEAR_MAX));
  ulonglong n_values= b - a;
  
  if (n_values > total_parts || n_values > MAX_RANGE_TO_WALK)
  {
    DBUG_RETURN(-1);
  }
  part_iter->field_vals.start= part_iter->field_vals.cur= a;
  part_iter->field_vals.end=   b;
  part_iter->part_info= part_info;
  part_iter->get_next=  get_next_func;
  DBUG_RETURN(1);
}


/*
  PARTITION_ITERATOR::get_next implementation: enumerate partitions in range

  SYNOPSIS
    get_next_partition_id_range()
      part_iter  Partition set iterator structure

  DESCRIPTION
    This is implementation of PARTITION_ITERATOR::get_next() that returns
    [sub]partition ids in [min_partition_id, max_partition_id] range.
    The function conforms to partition_iter_func type.

  RETURN
    partition id
    NOT_A_PARTITION_ID if there are no more partitions
*/

uint32 get_next_partition_id_range(PARTITION_ITERATOR* part_iter)
{
  if (part_iter->part_nums.cur == part_iter->part_nums.end)
  {
    part_iter->part_nums.cur= part_iter->part_nums.start;
    return NOT_A_PARTITION_ID;
  }
  else
    return part_iter->part_nums.cur++;
}


/*
  PARTITION_ITERATOR::get_next implementation for LIST partitioning

  SYNOPSIS
    get_next_partition_id_list()
      part_iter  Partition set iterator structure

  DESCRIPTION
    This implementation of PARTITION_ITERATOR::get_next() is special for 
    LIST partitioning: it enumerates partition ids in 
    part_info->list_array[i] where i runs over [min_idx, max_idx] interval.
    The function conforms to partition_iter_func type.

  RETURN 
    partition id
    NOT_A_PARTITION_ID if there are no more partitions
*/

uint32 get_next_partition_id_list(PARTITION_ITERATOR *part_iter)
{
  if (part_iter->part_nums.cur == part_iter->part_nums.end)
  {
    if (part_iter->ret_null_part)
    {
      part_iter->ret_null_part= FALSE;
      return part_iter->part_info->has_null_part_id;
    }
    part_iter->part_nums.cur= part_iter->part_nums.start;
    part_iter->ret_null_part= part_iter->ret_null_part_orig;
    return NOT_A_PARTITION_ID;
  }
  else
    return part_iter->part_info->list_array[part_iter->
                                            part_nums.cur++].partition_id;
}


/*
  PARTITION_ITERATOR::get_next implementation: walk over field-space interval

  SYNOPSIS
    get_next_partition_via_walking()
      part_iter  Partitioning iterator

  DESCRIPTION
    This implementation of PARTITION_ITERATOR::get_next() returns ids of
    partitions that contain records with partitioning field value within
    [start_val, end_val] interval.
    The function conforms to partition_iter_func type.

  RETURN 
    partition id
    NOT_A_PARTITION_ID if there are no more partitioning.
*/

static uint32 get_next_partition_via_walking(PARTITION_ITERATOR *part_iter)
{
  uint32 part_id;
  Field *field= part_iter->part_info->part_field_array[0];
  while (part_iter->field_vals.cur != part_iter->field_vals.end)
  {
    longlong dummy;
    field->store(part_iter->field_vals.cur++,
                 ((Field_num*)field)->unsigned_flag);
    if (part_iter->part_info->is_sub_partitioned() &&
        !part_iter->part_info->get_part_partition_id(part_iter->part_info,
                                                     &part_id, &dummy) ||
        !part_iter->part_info->get_partition_id(part_iter->part_info,
                                                &part_id, &dummy))
      return part_id;
  }
  part_iter->field_vals.cur= part_iter->field_vals.start;
  return NOT_A_PARTITION_ID;
}


/* Same as get_next_partition_via_walking, but for subpartitions */

static uint32 get_next_subpartition_via_walking(PARTITION_ITERATOR *part_iter)
{
  Field *field= part_iter->part_info->subpart_field_array[0];
  uint32 res;
  if (part_iter->field_vals.cur == part_iter->field_vals.end)
  {
    part_iter->field_vals.cur= part_iter->field_vals.start;
    return NOT_A_PARTITION_ID;
  }
  field->store(part_iter->field_vals.cur++, FALSE);
  if (part_iter->part_info->get_subpartition_id(part_iter->part_info,
                                                &res))
    return NOT_A_PARTITION_ID;
  return res;

}


/*
  Create partition names

  SYNOPSIS
    create_partition_name()
    out:out                   Created partition name string
    in1                       First part
    in2                       Second part
    name_variant              Normal, temporary or renamed partition name

  RETURN VALUE
    NONE

  DESCRIPTION
    This method is used to calculate the partition name, service routine to
    the del_ren_cre_table method.
*/

void create_partition_name(char *out, const char *in1,
                           const char *in2, uint name_variant,
                           bool translate)
{
  char transl_part_name[FN_REFLEN];
  const char *transl_part;

  if (translate)
  {
    tablename_to_filename(in2, transl_part_name, FN_REFLEN);
    transl_part= transl_part_name;
  }
  else
    transl_part= in2;
  if (name_variant == NORMAL_PART_NAME)
    strxmov(out, in1, "#P#", transl_part, NullS);
  else if (name_variant == TEMP_PART_NAME)
    strxmov(out, in1, "#P#", transl_part, "#TMP#", NullS);
  else if (name_variant == RENAMED_PART_NAME)
    strxmov(out, in1, "#P#", transl_part, "#REN#", NullS);
}


/*
  Create subpartition name

  SYNOPSIS
    create_subpartition_name()
    out:out                   Created partition name string
    in1                       First part
    in2                       Second part
    in3                       Third part
    name_variant              Normal, temporary or renamed partition name

  RETURN VALUE
    NONE

  DESCRIPTION
  This method is used to calculate the subpartition name, service routine to
  the del_ren_cre_table method.
*/

void create_subpartition_name(char *out, const char *in1,
                              const char *in2, const char *in3,
                              uint name_variant)
{
  char transl_part_name[FN_REFLEN], transl_subpart_name[FN_REFLEN];

  tablename_to_filename(in2, transl_part_name, FN_REFLEN);
  tablename_to_filename(in3, transl_subpart_name, FN_REFLEN);
  if (name_variant == NORMAL_PART_NAME)
    strxmov(out, in1, "#P#", transl_part_name,
            "#SP#", transl_subpart_name, NullS);
  else if (name_variant == TEMP_PART_NAME)
    strxmov(out, in1, "#P#", transl_part_name,
            "#SP#", transl_subpart_name, "#TMP#", NullS);
  else if (name_variant == RENAMED_PART_NAME)
    strxmov(out, in1, "#P#", transl_part_name,
            "#SP#", transl_subpart_name, "#REN#", NullS);
}
#endif
<|MERGE_RESOLUTION|>--- conflicted
+++ resolved
@@ -3244,13 +3244,8 @@
 {
   longlong func_value;
   *part_id= get_part_id_key(part_info->table->file,
-<<<<<<< HEAD
-                         part_info->subpart_field_array,
-                         part_info->no_subparts, &func_value);
-=======
                             part_info->subpart_field_array,
                             part_info->no_subparts, &func_value);
->>>>>>> c64c492d
   return FALSE;
 }
 
