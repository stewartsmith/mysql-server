/* Copyright (C) 2000-2003 MySQL AB

  This program is free software; you can redistribute it and/or modify
  it under the terms of the GNU General Public License as published by
  the Free Software Foundation; version 2 of the License.

  This program is distributed in the hope that it will be useful,
  but WITHOUT ANY WARRANTY; without even the implied warranty of
  MERCHANTABILITY or FITNESS FOR A PARTICULAR PURPOSE.  See the
  GNU General Public License for more details.

  You should have received a copy of the GNU General Public License
  along with this program; if not, write to the Free Software
  Foundation, Inc., 59 Temple Place, Suite 330, Boston, MA  02111-1307  USA
*/

/**
  @file

  @brief
  This file defines the NDB Cluster handler: the interface between
  MySQL and NDB Cluster
*/

#ifdef USE_PRAGMA_IMPLEMENTATION
#pragma implementation				// gcc: Class implementation
#endif

#include "mysql_priv.h"
#include "rpl_mi.h"

#include <my_dir.h>
#ifdef WITH_NDBCLUSTER_STORAGE_ENGINE
#include "ha_ndbcluster.h"
#include <ndbapi/NdbApi.hpp>
#include "ha_ndbcluster_cond.h"
#include <../util/Bitmask.hpp>
#include <ndbapi/NdbIndexStat.hpp>
#include <ndbapi/NdbInterpretedCode.hpp>

#include "ha_ndbcluster_binlog.h"
#include "ha_ndbcluster_tables.h"
#include "ha_ndbcluster_connection.h"

#include <mysql/plugin.h>

#ifdef ndb_dynamite
#undef assert
#define assert(x) do { if(x) break; ::printf("%s %d: assert failed: %s\n", __FILE__, __LINE__, #x); ::fflush(stdout); ::signal(SIGABRT,SIG_DFL); ::abort(); ::kill(::getpid(),6); ::kill(::getpid(),9); } while (0)
#endif

// options from from mysqld.cc
extern ulong opt_ndb_cache_check_time;

// ndb interface initialization/cleanup
#ifdef  __cplusplus
extern "C" {
#endif
extern void ndb_init_internal();
extern void ndb_end_internal();
#ifdef  __cplusplus
}
#endif

const char *ndb_distribution_names[]= {"KEYHASH", "LINHASH", NullS};
TYPELIB ndb_distribution_typelib= { array_elements(ndb_distribution_names)-1,
                                    "", ndb_distribution_names, NULL };
const char *opt_ndb_distribution= ndb_distribution_names[ND_KEYHASH];
enum ndb_distribution opt_ndb_distribution_id= ND_KEYHASH;

// Default value for parallelism
static const int parallelism= 0;

// Default value for max number of transactions
// createable against NDB from this handler
static const int max_transactions= 3; // should really be 2 but there is a transaction to much allocated when loch table is used

static uint ndbcluster_partition_flags();
static int ndbcluster_init(void *);
static int ndbcluster_end(handlerton *hton, ha_panic_function flag);
static bool ndbcluster_show_status(handlerton *hton, THD*,
                                   stat_print_fn *,
                                   enum ha_stat_type);
static int ndbcluster_alter_tablespace(handlerton *hton,
                                       THD* thd, 
                                       st_alter_tablespace *info);
static int ndbcluster_fill_files_table(handlerton *hton,
                                       THD *thd, 
                                       TABLE_LIST *tables, 
                                       COND *cond);

handlerton *ndbcluster_hton;

static handler *ndbcluster_create_handler(handlerton *hton,
                                          TABLE_SHARE *table,
                                          MEM_ROOT *mem_root)
{
  return new (mem_root) ha_ndbcluster(hton, table);
}

static uint ndbcluster_partition_flags()
{
  return (HA_CAN_PARTITION | HA_CAN_UPDATE_PARTITION_KEY |
          HA_CAN_PARTITION_UNIQUE | HA_USE_AUTO_PARTITION);
}

static uint ndbcluster_alter_partition_flags()
{
  return HA_PARTITION_FUNCTION_SUPPORTED;
}

#define NDB_AUTO_INCREMENT_RETRIES 10
#define BATCH_FLUSH_SIZE (32768)

static void set_ndb_err(THD *thd, const NdbError &err);

#define ERR_PRINT(err) \
  DBUG_PRINT("error", ("%d  message: %s", err.code, err.message))

#define ERR_RETURN(err)                  \
{                                        \
  const NdbError& tmp= err;              \
  set_ndb_err(current_thd, tmp);         \
  DBUG_RETURN(ndb_to_mysql_error(&tmp)); \
}

#define ERR_BREAK(err, code)             \
{                                        \
  const NdbError& tmp= err;              \
  set_ndb_err(current_thd, tmp);         \
  code= ndb_to_mysql_error(&tmp);        \
  break;                                 \
}

#define ERR_SET(err, code)               \
{                                        \
  const NdbError& tmp= err;              \
  set_ndb_err(current_thd, tmp);         \
  code= ndb_to_mysql_error(&tmp);        \
}

static int ndbcluster_inited= 0;
int ndbcluster_terminating= 0;

extern Ndb* g_ndb;

uchar g_node_id_map[max_ndb_nodes];

/// Handler synchronization
pthread_mutex_t ndbcluster_mutex;

/// Table lock handling
HASH ndbcluster_open_tables;

static uchar *ndbcluster_get_key(NDB_SHARE *share, size_t *length,
                                my_bool not_used __attribute__((unused)));

static int ndb_get_table_statistics(ha_ndbcluster*, bool, Ndb*,
                                    const NdbRecord *, struct Ndb_statistics *);


// Util thread variables
pthread_t ndb_util_thread;
int ndb_util_thread_running= 0;
pthread_mutex_t LOCK_ndb_util_thread;
pthread_cond_t COND_ndb_util_thread;
pthread_cond_t COND_ndb_util_ready;
pthread_handler_t ndb_util_thread_func(void *arg);
ulong ndb_cache_check_time;

/* Status variables shown with 'show status like 'Ndb%' */

struct st_ndb_status {
  st_ndb_status() { bzero(this, sizeof(struct st_ndb_status)); }
  long cluster_node_id;
  const char * connected_host;
  long connected_port;
  long number_of_replicas;
  long number_of_data_nodes;
  long number_of_ready_data_nodes;
  long connect_count;
  long execute_count;
};

static struct st_ndb_status g_ndb_status;
static long g_ndb_status_conflict_fn_max= 0;
static long g_ndb_status_conflict_fn_old= 0;

static int update_status_variables(Thd_ndb *thd_ndb,
                                   st_ndb_status *ns,
                                   Ndb_cluster_connection *c)
{
  ns->connected_port= c->get_connected_port();
  ns->connected_host= c->get_connected_host();
  if (ns->cluster_node_id != (int) c->node_id())
  {
    ns->cluster_node_id= c->node_id();
    if (&g_ndb_status == ns && g_ndb_cluster_connection == c)
      sql_print_information("NDB: NodeID is %lu, management server '%s:%lu'",
                            ns->cluster_node_id, ns->connected_host,
                            ns->connected_port);
  }
  ns->number_of_replicas= 0;
  ns->number_of_ready_data_nodes= c->get_no_ready();
  ns->number_of_data_nodes= c->no_db_nodes();
  ns->connect_count= c->get_connect_count();
  if (thd_ndb)
  {
    ns->execute_count= thd_ndb->m_execute_count;
  }
  return 0;
}

SHOW_VAR ndb_status_variables[]= {
  {"cluster_node_id",     (char*) &g_ndb_status.cluster_node_id,      SHOW_LONG},
  {"config_from_host",    (char*) &g_ndb_status.connected_host,       SHOW_CHAR_PTR},
  {"config_from_port",    (char*) &g_ndb_status.connected_port,       SHOW_LONG},
//{"number_of_replicas",  (char*) &g_ndb_status.number_of_replicas,   SHOW_LONG},
  {"number_of_data_nodes",(char*) &g_ndb_status.number_of_data_nodes, SHOW_LONG},
  {"number_of_ready_data_nodes",
   (char*) &g_ndb_status.number_of_ready_data_nodes,                  SHOW_LONG},
  {"connect_count",      (char*) &g_ndb_status.connect_count,         SHOW_LONG},
  {"execute_count",      (char*) &g_ndb_status.execute_count,         SHOW_LONG},
  {NullS, NullS, SHOW_LONG}
};

SHOW_VAR ndb_status_conflict_variables[]= {
  {"fn_max",     (char*) &g_ndb_status_conflict_fn_max, SHOW_LONG},
  {"fn_old",     (char*) &g_ndb_status_conflict_fn_old, SHOW_LONG},
  {NullS, NullS, SHOW_LONG}
};

/*
  Error handling functions
*/

/* Note for merge: old mapping table, moved to storage/ndb/ndberror.c */

static int ndb_to_mysql_error(const NdbError *ndberr)
{
  /* read the mysql mapped error code */
  int error= ndberr->mysql_code;

  switch (error)
  {
    /* errors for which we do not add warnings, just return mapped error code
    */
  case HA_ERR_NO_SUCH_TABLE:
  case HA_ERR_KEY_NOT_FOUND:
    return error;

    /* Mapping missing, go with the ndb error code*/
  case -1:
    error= ndberr->code;
    break;
    /* Mapping exists, go with the mapped code */
  default:
    break;
  }

  /*
    Push the NDB error message as warning
    - Used to be able to use SHOW WARNINGS toget more info on what the error is
    - Used by replication to see if the error was temporary
  */
  if (ndberr->status == NdbError::TemporaryError)
    push_warning_printf(current_thd, MYSQL_ERROR::WARN_LEVEL_ERROR,
			ER_GET_TEMPORARY_ERRMSG, ER(ER_GET_TEMPORARY_ERRMSG),
			ndberr->code, ndberr->message, "NDB");
  else
    push_warning_printf(current_thd, MYSQL_ERROR::WARN_LEVEL_ERROR,
			ER_GET_ERRMSG, ER(ER_GET_ERRMSG),
			ndberr->code, ndberr->message, "NDB");
  return error;
}

#ifdef HAVE_NDB_BINLOG
/* Write conflicting row to exceptions table. */
static int write_conflict_row(NDB_SHARE *share,
                              NdbTransaction *trans,
                              const uchar *row,
                              NdbError& err)
{
  DBUG_ENTER("write_conflict_row");

  /* get exceptions table */
  NDB_CONFLICT_FN_SHARE *cfn_share= share->m_cfn_share;
  const NDBTAB *ex_tab= cfn_share->m_ex_tab;
  DBUG_ASSERT(ex_tab != NULL);

  /* get insert op */
  NdbOperation *ex_op= trans->getNdbOperation(ex_tab);
  if (ex_op == NULL)
  {
    err= trans->getNdbError();
    DBUG_RETURN(-1);
  }
  if (ex_op->insertTuple() == -1)
  {
    err= ex_op->getNdbError();
    DBUG_RETURN(-1);
  }
  {
    uint32 server_id= (uint32)::server_id;
    uint32 master_server_id= (uint32)active_mi->master_server_id;
    uint64 master_epoch= (uint64)active_mi->master_epoch;
    uint32 count= (uint32)++(cfn_share->m_count);
    if (ex_op->setValue((Uint32)0, (const char *)&(server_id)) ||
        ex_op->setValue((Uint32)1, (const char *)&(master_server_id)) ||
        ex_op->setValue((Uint32)2, (const char *)&(master_epoch)) ||
        ex_op->setValue((Uint32)3, (const char *)&(count)))
    {
      err= ex_op->getNdbError();
      DBUG_RETURN(-1);
    }
  }
  /* copy primary keys */
  {
    const int fixed_cols= 4;
    int nkey= cfn_share->m_pk_cols;
    int k;
    for (k= 0; k < nkey; k++)
    {
      DBUG_ASSERT(row != NULL);
      const uchar* data= row + cfn_share->m_offset[k];
      if (ex_op->setValue((Uint32)(fixed_cols + k), (const char*)data) == -1)
      {
        err= ex_op->getNdbError();
        DBUG_RETURN(-1);
      }
    }
  }
  DBUG_RETURN(0);
}
#endif

<<<<<<< HEAD
inline int
check_completed_operations_pre_commit(Thd_ndb *thd_ndb, NdbTransaction *trans,
                                      const NdbOperation *first,
                                      uint *ignore_count)
{
  uint ignores= 0;
  DBUG_ENTER("check_completed_operations_pre_commit");
  /*
    Check that all errors are "accepted" errors
    or exceptions to report
  */
#ifdef HAVE_NDB_BINLOG
  uint conflict_rows_written= 0;
#endif
  while (first)
=======
inline
int execute_no_commit(ha_ndbcluster *h, NdbTransaction *trans)
{
  h->release_completed_operations(trans);
  if (h->m_ignore_no_key)
    return execute_no_commit_ignore_no_key(h,trans);
  else
>>>>>>> 669b97b3
  {
    const NdbError &err= first->getNdbError();
    if (err.classification != NdbError::NoError &&
        err.classification != NdbError::ConstraintViolation &&
        err.classification != NdbError::NoDataFound)
    {
#ifdef HAVE_NDB_BINLOG
      DBUG_PRINT("info", ("ndb error: %d", err.code));
      if (err.code == (int) error_conflict_fn_max_violation)
      {
        thd_ndb->m_max_violation_count++;
      }
      else if (err.code == (int) error_conflict_fn_old_violation)
      {
        thd_ndb->m_old_violation_count++;
        const void* buffer= first->getCustomData();
        if (buffer != NULL)
        {
          Ndb_exceptions_data ex_data;
          memcpy(&ex_data, buffer, sizeof(ex_data));
          NDB_SHARE *share= ex_data.share;
          const uchar* row= ex_data.row;
          DBUG_ASSERT(share != NULL && row != NULL);

          NDB_CONFLICT_FN_SHARE* cfn_share= share->m_cfn_share;
          if (cfn_share && cfn_share->m_ex_tab)
          {
            NdbError ex_err;
            if (write_conflict_row(share, trans, row, ex_err))
            {
              char msg[FN_REFLEN];
              my_snprintf(msg, sizeof(msg), "table %s NDB error %d '%s'",
                          cfn_share->m_ex_tab->getName(),
                          ex_err.code, ex_err.message);

              NdbDictionary::Dictionary* dict= thd_ndb->ndb->getDictionary();

              if (ex_err.classification == NdbError::SchemaError)
              {
                dict->removeTableGlobal(*(cfn_share->m_ex_tab), false);
                cfn_share->m_ex_tab= NULL;
              }
              else if (ex_err.status == NdbError::TemporaryError)
              {
                /* Slave will roll back and retry entire transaction. */
                ERR_RETURN(ex_err);
              }
              else
              {
                push_warning_printf(current_thd, MYSQL_ERROR::WARN_LEVEL_ERROR,
                                    ER_EXCEPTIONS_WRITE_ERROR,
                                    ER(ER_EXCEPTIONS_WRITE_ERROR), msg);
                /* Slave will stop replication. */
                DBUG_RETURN(ER_EXCEPTIONS_WRITE_ERROR);
              }
            }
            else
            {
              conflict_rows_written++;
            }
          }
          else
          {
            DBUG_PRINT("info", ("missing %s", !cfn_share ? "cfn_share" : "ex_tab"));
          }
        }
        else
        {
          DBUG_PRINT("info", ("missing custom data"));
        }
      }
      else
#endif
        DBUG_RETURN(err.code);
    }
    if (err.classification != NdbError::NoError)
      ignores++;
    first= trans->getNextCompletedOperation(first);
  }
  if (ignore_count)
    *ignore_count= ignores;
#ifdef HAVE_NDB_BINLOG
  if (conflict_rows_written)
  {
    if (trans->execute(NdbTransaction::NoCommit,
                       NdbOperation::AO_IgnoreError,
                       thd_ndb->m_force_send))
    {
      abort();
      //err= trans->getNdbError();
    }
    if (trans->getNdbError().code)
    {
      sql_print_error("NDB slave: write conflict row error code %d", trans->getNdbError().code);
    }
  }
#endif
  DBUG_RETURN(0);
}

inline int
check_completed_operations(Thd_ndb *thd_ndb, NdbTransaction *trans,
                           const NdbOperation *first,
                           uint *ignore_count)
{
  uint ignores= 0;
  DBUG_ENTER("check_completed_operations");
  /*
    Check that all errors are "accepted" errors
  */
  while (first)
  {
    const NdbError &err= first->getNdbError();
    if (err.classification != NdbError::NoError &&
        err.classification != NdbError::ConstraintViolation &&
        err.classification != NdbError::NoDataFound)
    {
#ifdef HAVE_NDB_BINLOG
      DBUG_ASSERT(err.code != 9999 && err.code != 9998);
#endif
      DBUG_RETURN(err.code);
    }
    if (err.classification != NdbError::NoError)
      ignores++;
    first= trans->getNextCompletedOperation(first);
  }
  if (ignore_count)
    *ignore_count= ignores;
  DBUG_RETURN(0);
}

void
ha_ndbcluster::release_completed_operations(Thd_ndb *thd_ndb,
                                            NdbTransaction *trans)
{
  if (trans->hasBlobOperation())
  {
    /* We are reading/writing BLOB fields, 
       releasing operation records is unsafe
    */
    return;
  }

  trans->releaseCompletedOperations();
}

int execute_no_commit(Thd_ndb *thd_ndb, NdbTransaction *trans,
                      bool ignore_no_key,
                      uint *ignore_count= 0);
inline
int execute_no_commit(Thd_ndb *thd_ndb, NdbTransaction *trans,
                      bool ignore_no_key,
                      uint *ignore_count)
{
  DBUG_ENTER("execute_no_commit");
  ha_ndbcluster::release_completed_operations(thd_ndb, trans);
  const NdbOperation *first= trans->getFirstDefinedOperation();
  thd_ndb->m_execute_count++;
  DBUG_PRINT("info", ("execute_count: %u", thd_ndb->m_execute_count));
  if (trans->execute(NdbTransaction::NoCommit,
                     NdbOperation::AO_IgnoreError,
                     thd_ndb->m_force_send))
  {
    thd_ndb->m_unsent_bytes= 0;
    DBUG_RETURN(-1);
  }
  thd_ndb->m_unsent_bytes= 0;
  if (!ignore_no_key || trans->getNdbError().code == 0)
    DBUG_RETURN(trans->getNdbError().code);

  DBUG_RETURN(check_completed_operations_pre_commit(thd_ndb, trans, first,
                                                    ignore_count));
}

int execute_commit(Thd_ndb *thd_ndb, NdbTransaction *trans,
                   int force_send, int ignore_error, uint *ignore_count= 0);
inline
int execute_commit(Thd_ndb *thd_ndb, NdbTransaction *trans,
                   int force_send, int ignore_error, uint *ignore_count)
{
  DBUG_ENTER("execute_commit");
  const NdbOperation *first= trans->getFirstDefinedOperation();
  thd_ndb->m_execute_count++;
  DBUG_PRINT("info", ("execute_count: %u", thd_ndb->m_execute_count));
  if (trans->execute(NdbTransaction::Commit,
                     NdbOperation::AO_IgnoreError,
                     force_send))
  {
    thd_ndb->m_max_violation_count= 0;
    thd_ndb->m_old_violation_count= 0;
    thd_ndb->m_conflict_fn_usage_count= 0;
    thd_ndb->m_unsent_bytes= 0;
    DBUG_RETURN(-1);
  }
  g_ndb_status_conflict_fn_max+= thd_ndb->m_max_violation_count;
  g_ndb_status_conflict_fn_old+= thd_ndb->m_old_violation_count;
  thd_ndb->m_max_violation_count= 0;
  thd_ndb->m_old_violation_count= 0;
  thd_ndb->m_conflict_fn_usage_count= 0;
  thd_ndb->m_unsent_bytes= 0;
  if (!ignore_error || trans->getNdbError().code == 0)
    DBUG_RETURN(trans->getNdbError().code);
  DBUG_RETURN(check_completed_operations(thd_ndb, trans, first, ignore_count));
}

inline
<<<<<<< HEAD
int execute_no_commit_ie(Thd_ndb *thd_ndb, NdbTransaction *trans)
{
  DBUG_ENTER("execute_no_commit_ie");
  ha_ndbcluster::release_completed_operations(thd_ndb, trans);
=======
int execute_no_commit_ie(ha_ndbcluster *h, NdbTransaction *trans)
{
  h->release_completed_operations(trans);
>>>>>>> 669b97b3
  int res= trans->execute(NdbTransaction::NoCommit,
                          NdbOperation::AO_IgnoreError,
                          thd_ndb->m_force_send);
  thd_ndb->m_unsent_bytes= 0;
  thd_ndb->m_execute_count++;
  DBUG_PRINT("info", ("execute_count: %u", thd_ndb->m_execute_count));
  DBUG_RETURN(res);
}

/*
  Place holder for ha_ndbcluster thread specific data
*/
typedef struct st_thd_ndb_share {
  const void *key;
  struct Ndb_local_table_statistics stat;
} THD_NDB_SHARE;
static
uchar *thd_ndb_share_get_key(THD_NDB_SHARE *thd_ndb_share, size_t *length,
                            my_bool not_used __attribute__((unused)))
{
  *length= sizeof(thd_ndb_share->key);
  return (uchar*) &thd_ndb_share->key;
}

Thd_ndb::Thd_ndb()
{
  connection= ndb_get_cluster_connection();
  ndb= new Ndb(connection, "");
  lock_count= 0;
  start_stmt_count= 0;
  count= 0;
  trans= NULL;
  m_handler= NULL;
  m_error= FALSE;
  m_error_code= 0;
  query_state&= NDB_QUERY_NORMAL;
  options= 0;
  (void) hash_init(&open_tables, &my_charset_bin, 5, 0, 0,
                   (hash_get_key)thd_ndb_share_get_key, 0, 0);
  m_unsent_bytes= 0;
  m_execute_count= 0;
  m_max_violation_count= 0;
  m_old_violation_count= 0;
  m_conflict_fn_usage_count= 0;
  init_alloc_root(&m_batch_mem_root, BATCH_FLUSH_SIZE/4, 0);
}

Thd_ndb::~Thd_ndb()
{
  if (ndb)
  {
#ifndef DBUG_OFF
    Ndb::Free_list_usage tmp;
    tmp.m_name= 0;
    while (ndb->get_free_list_usage(&tmp))
    {
      uint leaked= (uint) tmp.m_created - tmp.m_free;
      if (leaked)
        fprintf(stderr, "NDB: Found %u %s%s that %s not been released\n",
                leaked, tmp.m_name,
                (leaked == 1)?"":"'s",
                (leaked == 1)?"has":"have");
    }
#endif
    delete ndb;
    ndb= NULL;
  }
  changed_tables.empty();
  hash_free(&open_tables);
  free_root(&m_batch_mem_root, MYF(0));
}

void
Thd_ndb::init_open_tables()
{
  count= 0;
  m_error= FALSE;
  m_error_code= 0;
  my_hash_reset(&open_tables);
}

inline
Ndb *ha_ndbcluster::get_ndb(THD *thd)
{
  return get_thd_ndb(thd)->ndb;
}

/*
 * manage uncommitted insert/deletes during transactio to get records correct
 */

void ha_ndbcluster::set_rec_per_key()
{
  DBUG_ENTER("ha_ndbcluster::set_rec_per_key");
  for (uint i=0 ; i < table_share->keys ; i++)
  {
    table->key_info[i].rec_per_key[table->key_info[i].key_parts-1]= 1;
  }
  DBUG_VOID_RETURN;
}

ha_rows ha_ndbcluster::records()
{
  DBUG_ENTER("ha_ndbcluster::records");
  DBUG_PRINT("info", ("id=%d, no_uncommitted_rows_count=%d",
                      ((const NDBTAB *)m_table)->getTableId(),
                      m_table_info->no_uncommitted_rows_count));

  if (update_stats(table->in_use, 1) == 0)
  {
    DBUG_RETURN(stats.records);
  }
  else
  {
    DBUG_RETURN(HA_POS_ERROR);
  }
}

void ha_ndbcluster::no_uncommitted_rows_execute_failure()
{
  DBUG_ENTER("ha_ndbcluster::no_uncommitted_rows_execute_failure");
  get_thd_ndb(current_thd)->m_error= TRUE;
  get_thd_ndb(current_thd)->m_error_code= 0;
  DBUG_VOID_RETURN;
}

void ha_ndbcluster::no_uncommitted_rows_update(int c)
{
  DBUG_ENTER("ha_ndbcluster::no_uncommitted_rows_update");
  struct Ndb_local_table_statistics *local_info= m_table_info;
  local_info->no_uncommitted_rows_count+= c;
  DBUG_PRINT("info", ("id=%d, no_uncommitted_rows_count=%d",
                      ((const NDBTAB *)m_table)->getTableId(),
                      local_info->no_uncommitted_rows_count));
  DBUG_VOID_RETURN;
}

void ha_ndbcluster::no_uncommitted_rows_reset(THD *thd)
{
  DBUG_ENTER("ha_ndbcluster::no_uncommitted_rows_reset");
  Thd_ndb *thd_ndb= get_thd_ndb(thd);
  thd_ndb->count++;
  thd_ndb->m_error= FALSE;
  thd_ndb->m_unsent_bytes= 0;
  DBUG_VOID_RETURN;
}

/*
  Sets the latest ndb error code on the thd_ndb object such that it
  can be retrieved later to know which ndb error caused the handler
  error.
*/
static void set_ndb_err(THD *thd, const NdbError &err)
{
  DBUG_ENTER("set_ndb_err");
  ERR_PRINT(err);

  Thd_ndb *thd_ndb= get_thd_ndb(thd);
  if (thd_ndb == NULL)
    DBUG_VOID_RETURN;
#ifdef NOT_YET
  /*
    Check if error code is overwritten, in this case the original
    failure cause will be lost.  E.g. if 4350 error is given. So
    push a warning so that it can be detected which is the root
    error cause.
  */
  if (thd_ndb->m_query_id == thd->query_id &&
      thd_ndb->m_error_code != 0 &&
      thd_ndb->m_error_code != err.code)
  {
    char buf[FN_REFLEN];
    ndb_error_string(thd_ndb->m_error_code, buf, sizeof(buf));
    push_warning_printf(thd, MYSQL_ERROR::WARN_LEVEL_ERROR,
			ER_GET_ERRMSG, ER(ER_GET_ERRMSG),
			thd_ndb->m_error_code, buf, "NDB");
  }
#endif
  thd_ndb->m_query_id= thd->query_id;
  thd_ndb->m_error_code= err.code;
  DBUG_VOID_RETURN;
}

int ha_ndbcluster::ndb_err(NdbTransaction *trans)
{
  THD *thd= current_thd;
  int res;
  NdbError err= trans->getNdbError();
  DBUG_ENTER("ndb_err");
  
  set_ndb_err(thd, err);

  switch (err.classification) {
  case NdbError::SchemaError:
  {
    // TODO perhaps we need to do more here, invalidate also in the cache
    m_table->setStatusInvalid();
    /* Close other open handlers not used by any thread */
    TABLE_LIST table_list;
    bzero((char*) &table_list,sizeof(table_list));
    table_list.db= m_dbname;
    table_list.alias= table_list.table_name= m_tabname;
    close_cached_tables(thd, &table_list, FALSE, FALSE, FALSE);
    break;
  }
  default:
    break;
  }
  res= ndb_to_mysql_error(&err);
  DBUG_PRINT("info", ("transformed ndbcluster error %d to mysql error %d", 
                      err.code, res));
  if (res == HA_ERR_FOUND_DUPP_KEY)
  {
    char *error_data= err.details;
    uint dupkey= MAX_KEY;

    for (uint i= 0; i < MAX_KEY; i++)
    {
      if (m_index[i].type == UNIQUE_INDEX || 
          m_index[i].type == UNIQUE_ORDERED_INDEX)
      {
        const NDBINDEX *unique_index=
          (const NDBINDEX *) m_index[i].unique_index;
        if (unique_index &&
            (char *) unique_index->getObjectId() == error_data)
        {
          dupkey= i;
          break;
        }
      }
    }
    if (m_rows_to_insert == 1)
    {
      /*
	We can only distinguish between primary and non-primary
	violations here, so we need to return MAX_KEY for non-primary
	to signal that key is unknown
      */
      m_dupkey= err.code == 630 ? table_share->primary_key : dupkey; 
    }
    else
    {
      /* We are batching inserts, offending key is not available */
      m_dupkey= (uint) -1;
    }
  }
  DBUG_RETURN(res);
}


/**
  Override the default get_error_message in order to add the 
  error message of NDB .
*/

bool ha_ndbcluster::get_error_message(int error, 
                                      String *buf)
{
  DBUG_ENTER("ha_ndbcluster::get_error_message");
  DBUG_PRINT("enter", ("error: %d", error));

  Ndb *ndb= check_ndb_in_thd(current_thd);
  if (!ndb)
    DBUG_RETURN(FALSE);

  const NdbError err= ndb->getNdbError(error);
  bool temporary= err.status==NdbError::TemporaryError;
  buf->set(err.message, strlen(err.message), &my_charset_bin);
  DBUG_PRINT("exit", ("message: %s, temporary: %d", buf->ptr(), temporary));
  DBUG_RETURN(temporary);
}



/**
  Check if MySQL field type forces var part in ndb storage
*/
static bool field_type_forces_var_part(enum_field_types type)
{
  switch (type) {
  case MYSQL_TYPE_VAR_STRING:
  case MYSQL_TYPE_VARCHAR:
    return TRUE;
  case MYSQL_TYPE_TINY_BLOB:
  case MYSQL_TYPE_BLOB:
  case MYSQL_TYPE_MEDIUM_BLOB:
  case MYSQL_TYPE_LONG_BLOB:
  case MYSQL_TYPE_GEOMETRY:
    return FALSE;
  default:
    return FALSE;
  }
}

/*
 * This is used for every additional row operation, to update the guesstimate
 * of pending bytes to send, and to check if it is now time to flush a batch.
 */
bool
ha_ndbcluster::add_row_check_if_batch_full_size(Thd_ndb *thd_ndb, uint size)
{
  if (thd_ndb->m_unsent_bytes == 0)
    free_root(&(thd_ndb->m_batch_mem_root), MY_MARK_BLOCKS_FREE);

  uint unsent= thd_ndb->m_unsent_bytes;
  unsent+= size;
  thd_ndb->m_unsent_bytes= unsent;
  return unsent >= thd_ndb->m_batch_size;
}

/*
  Return a generic buffer that will remain valid until after next execute.

  The memory is freed by the first call to add_row_check_if_batch_full_size()
  following any execute() call. The intention is that the memory is associated
  with one batch of operations during batched slave updates.

  Note in particular that using get_buffer() / copy_row_to_buffer() separately
  from add_row_check_if_batch_full_size() could make meory usage grow without
  limit, and that this sequence:

    execute()
    get_buffer() / copy_row_to_buffer()
    add_row_check_if_batch_full_size()
    ...
    execute()

  will free the memory already at add_row_check_if_batch_full_size() time, it
  will not remain valid until the second execute().
*/
uchar *
ha_ndbcluster::get_buffer(Thd_ndb *thd_ndb, uint size)
{
  return (uchar*)alloc_root(&(thd_ndb->m_batch_mem_root), size);
}

uchar *
ha_ndbcluster::copy_row_to_buffer(Thd_ndb *thd_ndb, const uchar *record)
{
  uchar *row= get_buffer(thd_ndb, table->s->reclength);
  if (unlikely(!row))
    return NULL;
  memcpy(row, record, table->s->reclength);
  return row;
}

int g_get_ndb_blobs_value(NdbBlob *ndb_blob, void *arg)
{
  ha_ndbcluster *ha= (ha_ndbcluster *)arg;
  DBUG_ENTER("g_get_ndb_blobs_value");
  DBUG_PRINT("info", ("destination row: %p", ha->m_blob_destination_record));

  /* Count the total length needed for blob data. */
  int isNull;
  if (ndb_blob->getNull(isNull) != 0)
    ERR_RETURN(ndb_blob->getNdbError());
  if (isNull == 0) {
    Uint64 len64= 0;
    if (ndb_blob->getLength(len64) != 0)
      ERR_RETURN(ndb_blob->getNdbError());
    /* Align to Uint64. */
    ha->m_blob_total_size+= (len64 + 7) & ~((Uint64)7);
    if (ha->m_blob_total_size > 0xffffffff)
    {
      DBUG_ASSERT(FALSE);
      DBUG_RETURN(-1);
    }
  }
  ha->m_blob_counter++;

  /*
    Wait until all blobs are active with reading, so we can allocate
    and use a common buffer containing all.
  */
  if (ha->m_blob_counter < ha->m_blob_expected_count)
    DBUG_RETURN(0);
  ha->m_blob_counter= 0;

  /* Re-allocate bigger blob buffer if necessary. */
  if (ha->m_blob_total_size > ha->m_blobs_buffer_size)
  {
    my_free(ha->m_blobs_buffer, MYF(MY_ALLOW_ZERO_PTR));
    DBUG_PRINT("info", ("allocate blobs buffer size %u",
                        (uint32)(ha->m_blob_total_size)));
    ha->m_blobs_buffer=
      (uchar*) my_malloc(ha->m_blob_total_size, MYF(MY_WME));
    if (ha->m_blobs_buffer == NULL)
    {
      ha->m_blobs_buffer_size= 0;
      DBUG_RETURN(-1);
    }
    ha->m_blobs_buffer_size= ha->m_blob_total_size;
  }

  /*
    Now read all blob data.
    If we know the destination mysqld row, we also set the blob null bit and
    pointer/length (if not, it will be done instead in unpack_record()).
  */
  uint32 offset= 0;
  for (uint i= 0; i < ha->table->s->fields; i++)
  {
    Field *field= ha->table->field[i];
    if (! (field->flags & BLOB_FLAG))
      continue;
    NdbValue value= ha->m_value[i];
    if (value.blob == NULL)
    {
      DBUG_PRINT("info",("[%u] skipped", i));
      continue;
    }
    Field_blob *field_blob= (Field_blob *)field;
    NdbBlob *ndb_blob= value.blob;
    int isNull;
    if (ndb_blob->getNull(isNull) != 0)
      ERR_RETURN(ndb_blob->getNdbError());
    if (isNull == 0) {
      Uint64 len64= 0;
      if (ndb_blob->getLength(len64) != 0)
        ERR_RETURN(ndb_blob->getNdbError());
      DBUG_ASSERT(len64 < 0xffffffff);
      uchar *buf= ha->m_blobs_buffer + offset;
      uint32 len= ha->m_blobs_buffer_size - offset;
      if (ndb_blob->readData(buf, len) != 0)
          ERR_RETURN(ndb_blob->getNdbError());
      DBUG_PRINT("info", ("[%u] offset: %u  buf: 0x%lx  len=%u",
                          i, offset, (long) buf, len));
      DBUG_ASSERT(len == len64);
      if (ha->m_blob_destination_record)
      {
        my_ptrdiff_t ptrdiff=
          ha->m_blob_destination_record - ha->table->record[0];
        field_blob->move_field_offset(ptrdiff);
        field_blob->set_ptr(len, buf);
        field_blob->set_notnull();
        field_blob->move_field_offset(-ptrdiff);
      }
      offset+= ((len64 + 7) & ~((Uint64)7));
    }
    else if (ha->m_blob_destination_record)
    {
      /* Have to set length even in this case. */
      my_ptrdiff_t ptrdiff=
        ha->m_blob_destination_record - ha->table->record[0];
      uchar *buf= ha->m_blobs_buffer + offset;
      field_blob->move_field_offset(ptrdiff);
      field_blob->set_ptr((uint32)0, buf);
      field_blob->set_null();
      field_blob->move_field_offset(-ptrdiff);
      DBUG_PRINT("info", ("[%u] isNull=%d", i, isNull));
    }
  }

  DBUG_RETURN(0);
}

/*
  Request reading of blob values.

  If dst_record is specified, the blob null bit, pointer, and length will be
  set in that record. Otherwise they must be set later by calling
  unpack_record().
*/
int
ha_ndbcluster::get_blob_values(const NdbOperation *ndb_op, uchar *dst_record,
                               const MY_BITMAP *bitmap)
{
  uint i;
  DBUG_ENTER("ha_ndbcluster::get_blob_values");

  m_blob_counter= 0;
  m_blob_expected_count= 0;
  m_blob_destination_record= dst_record;
  m_blob_total_size= 0;

  for (i= 0; i < table_share->fields; i++) 
  {
    Field *field= table->field[i];
    if (!(field->flags & BLOB_FLAG))
      continue;

    DBUG_PRINT("info", ("fieldnr=%d", i));
    NdbBlob *ndb_blob;
    if (bitmap_is_set(bitmap, i))
    {
      if ((ndb_blob= ndb_op->getBlobHandle(i)) == NULL ||
          ndb_blob->setActiveHook(g_get_ndb_blobs_value, this) != 0)
        DBUG_RETURN(1);
      m_blob_expected_count++;
    }
    else
      ndb_blob= NULL;

    m_value[i].blob= ndb_blob;
  }

  DBUG_RETURN(0);
}

int
ha_ndbcluster::set_blob_values(const NdbOperation *ndb_op,
                               my_ptrdiff_t row_offset, const MY_BITMAP *bitmap,
                               uint *set_count, bool batch)
{
  uint field_no;
  uint *blob_index, *blob_index_end;
  int res= 0;
  DBUG_ENTER("ha_ndbcluster::set_blob_values");

  *set_count= 0;

  if (table_share->blob_fields == 0)
    DBUG_RETURN(0);

  blob_index= table_share->blob_field;
  blob_index_end= blob_index + table_share->blob_fields;
  do
  {
    field_no= *blob_index;
    /* A NULL bitmap sets all blobs. */
    if (bitmap && !bitmap_is_set(bitmap, field_no))
      continue;
    Field *field= table->field[field_no];

    NdbBlob *ndb_blob= ndb_op->getBlobHandle(field_no);
    if (ndb_blob == NULL)
      ERR_RETURN(ndb_op->getNdbError());
    if (field->is_null_in_record_with_offset(row_offset))
    {
      if (ndb_blob->setNull() != 0)
        ERR_RETURN(ndb_op->getNdbError());
    }
    else
    {
      Field_blob *field_blob= (Field_blob *)field;

      // Get length and pointer to data
      const uchar *field_ptr= field->ptr + row_offset;
      uint32 blob_len= field_blob->get_length(field_ptr);
      uchar* blob_ptr= NULL;
      field_blob->get_ptr(&blob_ptr);

      // Looks like NULL ptr signals length 0 blob
      if (blob_ptr == NULL) {
        DBUG_ASSERT(blob_len == 0);
        blob_ptr= (uchar*)"";
      }

      DBUG_PRINT("value", ("set blob ptr: 0x%lx  len: %u",
                           (long) blob_ptr, blob_len));
      DBUG_DUMP("value", blob_ptr, min(blob_len, 26));

      /*
        NdbBlob requires the data pointer to remain valid until execute() time.
        So when batching, we need to copy the value to a temporary buffer.
      */
      if (batch && blob_len > 0)
      {
        uchar *tmp_buf= get_buffer(m_thd_ndb, blob_len);
        if (!tmp_buf)
          DBUG_RETURN(HA_ERR_OUT_OF_MEM);
        memcpy(tmp_buf, blob_ptr, blob_len);
        blob_ptr= tmp_buf;
      }
      res= ndb_blob->setValue((char*)blob_ptr, blob_len);
      if (res != 0)
        ERR_RETURN(ndb_op->getNdbError());
    }

    ++(*set_count);
  } while (++blob_index != blob_index_end);

  DBUG_RETURN(res);
}

/*
  This routine is shared by injector.  There is no common blobs buffer
  so the buffer and length are passed by reference.  Injector also
  passes a record pointer diff.
 */
int get_ndb_blobs_value(TABLE* table, NdbValue* value_array,
                        uchar*& buffer, uint& buffer_size,
                        my_ptrdiff_t ptrdiff)
{
  DBUG_ENTER("get_ndb_blobs_value");

  // Field has no field number so cannot use TABLE blob_field
  // Loop twice, first only counting total buffer size
  for (int loop= 0; loop <= 1; loop++)
  {
    uint32 offset= 0;
    for (uint i= 0; i < table->s->fields; i++)
    {
      Field *field= table->field[i];
      NdbValue value= value_array[i];
      if (! (field->flags & BLOB_FLAG))
        continue;
      if (value.blob == NULL)
      {
        DBUG_PRINT("info",("[%u] skipped", i));
        continue;
      }
      Field_blob *field_blob= (Field_blob *)field;
      NdbBlob *ndb_blob= value.blob;
      int isNull;
      if (ndb_blob->getNull(isNull) != 0)
        ERR_RETURN(ndb_blob->getNdbError());
      if (isNull == 0) {
        Uint64 len64= 0;
        if (ndb_blob->getLength(len64) != 0)
          ERR_RETURN(ndb_blob->getNdbError());
        // Align to Uint64
        uint32 size= len64;
        if (size % 8 != 0)
          size+= 8 - size % 8;
        if (loop == 1)
        {
          uchar *buf= buffer + offset;
          uint32 len= 0xffffffff;  // Max uint32
          if (ndb_blob->readData(buf, len) != 0)
            ERR_RETURN(ndb_blob->getNdbError());
          DBUG_PRINT("info", ("[%u] offset: %u  buf: 0x%lx  len=%u  [ptrdiff=%d]",
                              i, offset, (long) buf, len, (int)ptrdiff));
          DBUG_ASSERT(len == len64);
          // Ugly hack assumes only ptr needs to be changed
          field_blob->set_ptr_offset(ptrdiff, len, buf);
        }
        offset+= size;
      }
      else if (loop == 1) // undefined or null
      {
        // have to set length even in this case
        uchar *buf= buffer + offset; // or maybe NULL
        uint32 len= 0;
	field_blob->set_ptr_offset(ptrdiff, len, buf);
        DBUG_PRINT("info", ("[%u] isNull=%d", i, isNull));
      }
    }
    if (loop == 0 && offset > buffer_size)
    {
      my_free(buffer, MYF(MY_ALLOW_ZERO_PTR));
      buffer_size= 0;
      DBUG_PRINT("info", ("allocate blobs buffer size %u", offset));
      buffer= (uchar*) my_malloc(offset, MYF(MY_WME));
      if (buffer == NULL)
      {
        sql_print_error("ha_ndbcluster::get_ndb_blobs_value: "
                        "my_malloc(%u) failed", offset);
        DBUG_RETURN(-1);
      }
      buffer_size= offset;
    }
  }
  DBUG_RETURN(0);
}


/**
  Check if any set or get of blob value in current query.
*/

bool ha_ndbcluster::uses_blob_value(const MY_BITMAP *bitmap)
{
  uint *blob_index, *blob_index_end;
  if (table_share->blob_fields == 0)
    return FALSE;

  blob_index=     table_share->blob_field;
  blob_index_end= blob_index + table_share->blob_fields;
  do
  {
    if (bitmap_is_set(bitmap, table->field[*blob_index]->field_index))
      return TRUE;
  } while (++blob_index != blob_index_end);
  return FALSE;
}


/**
  Get metadata for this table from NDB.

  Check that frm-file on disk is equal to frm-file
  of table accessed in NDB.

  @retval
    0    ok
  @retval
    -2   Meta data has changed; Re-read data and try again
*/

int cmp_frm(const NDBTAB *ndbtab, const void *pack_data,
            uint pack_length)
{
  DBUG_ENTER("cmp_frm");
  /*
    Compare FrmData in NDB with frm file from disk.
  */
  if ((pack_length != ndbtab->getFrmLength()) || 
      (memcmp(pack_data, ndbtab->getFrmData(), pack_length)))
    DBUG_RETURN(1);
  DBUG_RETURN(0);
}

int ha_ndbcluster::get_metadata(THD *thd, const char *path)
{
  Ndb *ndb= get_thd_ndb(thd)->ndb;
  NDBDICT *dict= ndb->getDictionary();
  const NDBTAB *tab;
  int error;
  DBUG_ENTER("get_metadata");
  DBUG_PRINT("enter", ("m_tabname: %s, path: %s", m_tabname, path));

  DBUG_ASSERT(m_table == NULL);
  DBUG_ASSERT(m_table_info == NULL);

  uchar *data= NULL, *pack_data= NULL;
  size_t length, pack_length;

  /*
    Compare FrmData in NDB with frm file from disk.
  */
  error= 0;
  if (readfrm(path, &data, &length) ||
      packfrm(data, length, &pack_data, &pack_length))
  {
    my_free(data, MYF(MY_ALLOW_ZERO_PTR));
    my_free(pack_data, MYF(MY_ALLOW_ZERO_PTR));
    DBUG_RETURN(1);
  }
    
  Ndb_table_guard ndbtab_g(dict, m_tabname);
  if (!(tab= ndbtab_g.get_table()))
    ERR_RETURN(dict->getNdbError());

  if (get_ndb_share_state(m_share) != NSS_ALTERED 
      && cmp_frm(tab, pack_data, pack_length))
  {
    DBUG_PRINT("error", 
               ("metadata, pack_length: %lu  getFrmLength: %d  memcmp: %d",
                (ulong) pack_length, tab->getFrmLength(),
                memcmp(pack_data, tab->getFrmData(), pack_length)));
    DBUG_DUMP("pack_data", (uchar*) pack_data, pack_length);
    DBUG_DUMP("frm", (uchar*) tab->getFrmData(), tab->getFrmLength());
    error= HA_ERR_TABLE_DEF_CHANGED;
  }
  my_free((char*)data, MYF(0));
  my_free((char*)pack_data, MYF(0));

  if (error)
    goto err;

  DBUG_PRINT("info", ("fetched table %s", tab->getName()));
  m_table= tab;

  if (bitmap_init(&m_bitmap, m_bitmap_buf, table_share->fields, 0))
  {
    error= HA_ERR_OUT_OF_MEM;
    goto err;
  }
  if (table_share->primary_key == MAX_KEY)
  {
    /* Hidden primary key. */
    if ((error= add_hidden_pk_ndb_record(dict)) != 0)
      goto err;
  }

  if ((error= add_table_ndb_record(dict)) != 0)
    goto err;

  /*
    Approx. write size in bytes over transporter
  */
  m_bytes_per_write= 12 + tab->getRowSizeInBytes() + 4 * tab->getNoOfColumns();
  if ((error= open_indexes(thd, ndb, table, FALSE)) == 0)
  {
    ndbtab_g.release();
#ifdef HAVE_NDB_BINLOG
    ndbcluster_read_binlog_replication(thd, ndb, m_share, m_table,
                                       ::server_id, table, FALSE);
#endif
    DBUG_RETURN(0);
  }

err:
  ndbtab_g.invalidate();
  m_table= NULL;
  DBUG_RETURN(error);
}

static int fix_unique_index_attr_order(NDB_INDEX_DATA &data,
                                       const NDBINDEX *index,
                                       KEY *key_info)
{
  DBUG_ENTER("fix_unique_index_attr_order");
  unsigned sz= index->getNoOfIndexColumns();

  if (data.unique_index_attrid_map)
    my_free((char*)data.unique_index_attrid_map, MYF(0));
  data.unique_index_attrid_map= (uchar*)my_malloc(sz,MYF(MY_WME));
  if (data.unique_index_attrid_map == 0)
  {
    sql_print_error("fix_unique_index_attr_order: my_malloc(%u) failure",
                    (unsigned int)sz);
    DBUG_RETURN(HA_ERR_OUT_OF_MEM);
  }

  KEY_PART_INFO* key_part= key_info->key_part;
  KEY_PART_INFO* end= key_part+key_info->key_parts;
  DBUG_ASSERT(key_info->key_parts == sz);
  for (unsigned i= 0; key_part != end; key_part++, i++) 
  {
    const char *field_name= key_part->field->field_name;
#ifndef DBUG_OFF
   data.unique_index_attrid_map[i]= 255;
#endif
    for (unsigned j= 0; j < sz; j++)
    {
      const NDBCOL *c= index->getColumn(j);
      if (strcmp(field_name, c->getName()) == 0)
      {
        data.unique_index_attrid_map[i]= j;
        break;
      }
    }
    DBUG_ASSERT(data.unique_index_attrid_map[i] != 255);
  }
  DBUG_RETURN(0);
}

/*
  Create all the indexes for a table.
  If any index should fail to be created,
  the error is returned immediately
*/
int ha_ndbcluster::create_indexes(THD *thd, Ndb *ndb, TABLE *tab)
{
  uint i;
  int error= 0;
  const char *index_name;
  KEY* key_info= tab->key_info;
  const char **key_name= tab->s->keynames.type_names;
  DBUG_ENTER("ha_ndbcluster::create_indexes");

  for (i= 0; i < tab->s->keys; i++, key_info++, key_name++)
  {
    index_name= *key_name;
    NDB_INDEX_TYPE idx_type= get_index_type_from_table(i);
    error= create_index(thd, index_name, key_info, idx_type, i);
    if (error)
    {
      DBUG_PRINT("error", ("Failed to create index %u", i));
      break;
    }
  }

  DBUG_RETURN(error);
}

static void ndb_init_index(NDB_INDEX_DATA &data)
{
  data.type= UNDEFINED_INDEX;
  data.status= UNDEFINED;
  data.unique_index= NULL;
  data.index= NULL;
  data.unique_index_attrid_map= NULL;
  data.index_stat=NULL;
  data.index_stat_cache_entries=0;
  data.index_stat_update_freq=0;
  data.index_stat_query_count=0;
  data.ndb_record_key= NULL;
  data.ndb_unique_record_key= NULL;
  data.ndb_unique_record_row= NULL;
}

static void ndb_clear_index(NDBDICT *dict, NDB_INDEX_DATA &data)
{
  if (data.unique_index_attrid_map)
  {
    my_free((char*)data.unique_index_attrid_map, MYF(0));
  }
  if (data.index_stat)
  {
    delete data.index_stat;
  }
  if (data.ndb_unique_record_key)
    dict->releaseRecord(data.ndb_unique_record_key);
  if (data.ndb_unique_record_row)
    dict->releaseRecord(data.ndb_unique_record_row);
  if (data.ndb_record_key)
    dict->releaseRecord(data.ndb_record_key);
  ndb_init_index(data);
}

/*
  Associate a direct reference to an index handle
  with an index (for faster access)
 */
int ha_ndbcluster::add_index_handle(THD *thd, NDBDICT *dict, KEY *key_info,
                                    const char *index_name, uint index_no)
{
  int error= 0;

  NDB_INDEX_TYPE idx_type= get_index_type_from_table(index_no);
  m_index[index_no].type= idx_type;
  DBUG_ENTER("ha_ndbcluster::add_index_handle");
  DBUG_PRINT("enter", ("table %s", m_tabname));

  if (idx_type != PRIMARY_KEY_INDEX && idx_type != UNIQUE_INDEX)
  {
    DBUG_PRINT("info", ("Get handle to index %s", index_name));
    const NDBINDEX *index;
    do
    {
      index= dict->getIndexGlobal(index_name, *m_table);
      if (!index)
        ERR_RETURN(dict->getNdbError());
      DBUG_PRINT("info", ("index: 0x%lx  id: %d  version: %d.%d  status: %d",
                          (long) index,
                          index->getObjectId(),
                          index->getObjectVersion() & 0xFFFFFF,
                          index->getObjectVersion() >> 24,
                          index->getObjectStatus()));
      DBUG_ASSERT(index->getObjectStatus() ==
                  NdbDictionary::Object::Retrieved);
      break;
    } while (1);
    m_index[index_no].index= index;
    // ordered index - add stats
    NDB_INDEX_DATA& d=m_index[index_no];
    delete d.index_stat;
    d.index_stat=NULL;
    if (thd->variables.ndb_index_stat_enable)
    {
      d.index_stat=new NdbIndexStat(index);
      d.index_stat_cache_entries=thd->variables.ndb_index_stat_cache_entries;
      d.index_stat_update_freq=thd->variables.ndb_index_stat_update_freq;
      d.index_stat_query_count=0;
      d.index_stat->alloc_cache(d.index_stat_cache_entries);
      DBUG_PRINT("info", ("index %s stat=on cache_entries=%u update_freq=%u",
                          index->getName(),
                          d.index_stat_cache_entries,
                          d.index_stat_update_freq));
    } else
    {
      DBUG_PRINT("info", ("index %s stat=off", index->getName()));
    }
  }
  if (idx_type == UNIQUE_ORDERED_INDEX || idx_type == UNIQUE_INDEX)
  {
    char unique_index_name[FN_LEN];
    static const char* unique_suffix= "$unique";
    m_has_unique_index= TRUE;
    strxnmov(unique_index_name, FN_LEN, index_name, unique_suffix, NullS);
    DBUG_PRINT("info", ("Get handle to unique_index %s", unique_index_name));
    const NDBINDEX *index;
    do
    {
      index= dict->getIndexGlobal(unique_index_name, *m_table);
      if (!index)
        ERR_RETURN(dict->getNdbError());
      DBUG_PRINT("info", ("index: 0x%lx  id: %d  version: %d.%d  status: %d",
                          (long) index,
                          index->getObjectId(),
                          index->getObjectVersion() & 0xFFFFFF,
                          index->getObjectVersion() >> 24,
                          index->getObjectStatus()));
      DBUG_ASSERT(index->getObjectStatus() ==
                  NdbDictionary::Object::Retrieved);
      break;
    } while (1);
    m_index[index_no].unique_index= index;
    error= fix_unique_index_attr_order(m_index[index_no], index, key_info);
  }

  if (!error)
    error= add_index_ndb_record(dict, key_info, index_no);

  if (!error)
    m_index[index_no].status= ACTIVE;
  
  DBUG_RETURN(error);
}

/*
  We use this function to convert null bit masks, as found in class Field,
  to bit numbers, as used in NdbRecord.
*/
static uint
null_bit_mask_to_bit_number(uchar bit_mask)
{
  switch (bit_mask)
  {
    case  0x1: return 0;
    case  0x2: return 1;
    case  0x4: return 2;
    case  0x8: return 3;
    case 0x10: return 4;
    case 0x20: return 5;
    case 0x40: return 6;
    case 0x80: return 7;
    default:
      DBUG_ASSERT(false);
      return 0;
  }
}

static void
ndb_set_record_specification(uint field_no,
                             NdbDictionary::RecordSpecification *spec,
                             const TABLE *table,
                             const NdbDictionary::Table *ndb_table)
{
  spec->column= ndb_table->getColumn(field_no);
  spec->offset= table->field[field_no]->ptr - table->record[0];
  if (table->field[field_no]->null_ptr)
  {
    spec->nullbit_byte_offset=
      table->field[field_no]->null_ptr - table->record[0];
    spec->nullbit_bit_in_byte=
      null_bit_mask_to_bit_number(table->field[field_no]->null_bit);
  }
  else if (table->field[field_no]->type() == MYSQL_TYPE_BIT)
  {
    /* We need to store the position of the overflow bits. */
    const Field_bit* field_bit= static_cast<Field_bit*>(table->field[field_no]);
    spec->nullbit_byte_offset=
      field_bit->bit_ptr - table->record[0];
    spec->nullbit_bit_in_byte= field_bit->bit_ofs;
  }
  else
  {
    spec->nullbit_byte_offset= 0;
    spec->nullbit_bit_in_byte= 0;
  }
}

int
ha_ndbcluster::add_table_ndb_record(NDBDICT *dict)
{
  DBUG_ENTER("ha_ndbcluster::add_table_ndb_record()");
  NdbDictionary::RecordSpecification spec[NDB_MAX_ATTRIBUTES_IN_TABLE + 2];
  NdbRecord *rec;
  uint i;

  for (i= 0; i < table_share->fields; i++)
  {
    ndb_set_record_specification(i, &spec[i], table, m_table);
  }

  rec= dict->createRecord(m_table, spec, i, sizeof(spec[0]),
                          NdbDictionary::RecMysqldBitfield);
  if (! rec)
    ERR_RETURN(dict->getNdbError());
  m_ndb_record= rec;

  DBUG_RETURN(0);
}

/* Create NdbRecord for setting hidden primary key from Uint64. */
int
ha_ndbcluster::add_hidden_pk_ndb_record(NDBDICT *dict)
{
  DBUG_ENTER("ha_ndbcluster::add_hidden_pk_ndb_record");
  NdbDictionary::RecordSpecification spec[1];
  NdbRecord *rec;

  spec[0].column= m_table->getColumn(table_share->fields);
  spec[0].offset= 0;
  spec[0].nullbit_byte_offset= 0;
  spec[0].nullbit_bit_in_byte= 0;

  rec= dict->createRecord(m_table, spec, 1, sizeof(spec[0]));
  if (! rec)
    ERR_RETURN(dict->getNdbError());
  m_ndb_hidden_key_record= rec;

  DBUG_RETURN(0);
}

int
ha_ndbcluster::add_index_ndb_record(NDBDICT *dict, KEY *key_info, uint index_no)
{
  DBUG_ENTER("ha_ndbcluster::add_index_ndb_record");
  NdbDictionary::RecordSpecification spec[NDB_MAX_ATTRIBUTES_IN_TABLE + 2];
  NdbRecord *rec;

  Uint32 offset= 0;
  for (uint i= 0; i < key_info->key_parts; i++)
  {
    KEY_PART_INFO *kp= &key_info->key_part[i];

    spec[i].column= m_table->getColumn(kp->fieldnr - 1);
    if (! spec[i].column)
      ERR_RETURN(dict->getNdbError());
    if (kp->null_bit)
    {
      /* Nullable column. */
      spec[i].offset= offset + 1;           // First byte is NULL flag
      spec[i].nullbit_byte_offset= offset;
      spec[i].nullbit_bit_in_byte= 0;
    }
    else
    {
      /* Not nullable column. */
      spec[i].offset= offset;
      spec[i].nullbit_byte_offset= 0;
      spec[i].nullbit_bit_in_byte= 0;
    }
    offset+= kp->store_length;
  }

  if (m_index[index_no].index)
  {
    /*
      Enable MysqldShrinkVarchar flag so that the two-byte length used by
      mysqld for short varchar keys is correctly converted into a one-byte
      length used by Ndb kernel.
    */
    rec= dict->createRecord(m_index[index_no].index, m_table,
                            spec, key_info->key_parts, sizeof(spec[0]),
                            ( NdbDictionary::RecMysqldShrinkVarchar |
                              NdbDictionary::RecMysqldBitfield ));
    if (! rec)
      ERR_RETURN(dict->getNdbError());
    m_index[index_no].ndb_record_key= rec;
  }
  else
    m_index[index_no].ndb_record_key= NULL;

  if (m_index[index_no].unique_index)
  {
    rec= dict->createRecord(m_index[index_no].unique_index, m_table,
                            spec, key_info->key_parts, sizeof(spec[0]),
                            ( NdbDictionary::RecMysqldShrinkVarchar |
                              NdbDictionary::RecMysqldBitfield ));
    if (! rec)
      ERR_RETURN(dict->getNdbError());
    m_index[index_no].ndb_unique_record_key= rec;
  }
  else if (index_no == table_share->primary_key)
  {
    /* The primary key is special, there is no explicit NDB index associated. */
    rec= dict->createRecord(m_table,
                            spec, key_info->key_parts, sizeof(spec[0]),
                            ( NdbDictionary::RecMysqldShrinkVarchar |
                              NdbDictionary::RecMysqldBitfield ));
    if (! rec)
      ERR_RETURN(dict->getNdbError());
    m_index[index_no].ndb_unique_record_key= rec;
  }
  else
    m_index[index_no].ndb_unique_record_key= NULL;

  /* Now do the same, but this time with offsets from Field, for row access. */
  for (uint i= 0; i < key_info->key_parts; i++)
  {
    const KEY_PART_INFO *kp= &key_info->key_part[i];

    spec[i].offset= kp->offset;
    if (kp->null_bit)
    {
      /* Nullable column. */
      spec[i].nullbit_byte_offset= kp->null_offset;
      spec[i].nullbit_bit_in_byte= null_bit_mask_to_bit_number(kp->null_bit);
    }
    else
    {
      /* Not nullable column. */
      spec[i].nullbit_byte_offset= 0;
      spec[i].nullbit_bit_in_byte= 0;
    }
  }

  if (m_index[index_no].unique_index)
  {
    rec= dict->createRecord(m_index[index_no].unique_index, m_table,
                            spec, key_info->key_parts, sizeof(spec[0]),
                            NdbDictionary::RecMysqldBitfield);
    if (! rec)
      ERR_RETURN(dict->getNdbError());
    m_index[index_no].ndb_unique_record_row= rec;
  }
  else if (index_no == table_share->primary_key)
  {
    rec= dict->createRecord(m_table,
                            spec, key_info->key_parts, sizeof(spec[0]),
                            NdbDictionary::RecMysqldBitfield);
    if (! rec)
      ERR_RETURN(dict->getNdbError());
    m_index[index_no].ndb_unique_record_row= rec;
  }
  else
    m_index[index_no].ndb_unique_record_row= NULL;

  DBUG_RETURN(0);
}

/*
  Associate index handles for each index of a table
*/
int ha_ndbcluster::open_indexes(THD *thd, Ndb *ndb, TABLE *tab,
                                bool ignore_error)
{
  uint i;
  int error= 0;
  NDBDICT *dict= ndb->getDictionary();
  KEY* key_info= tab->key_info;
  const char **key_name= tab->s->keynames.type_names;
  DBUG_ENTER("ha_ndbcluster::open_indexes");
  m_has_unique_index= FALSE;
  for (i= 0; i < tab->s->keys; i++, key_info++, key_name++)
  {
    if ((error= add_index_handle(thd, dict, key_info, *key_name, i)))
      if (ignore_error)
        m_index[i].index= m_index[i].unique_index= NULL;
      else
        break;
    m_index[i].null_in_unique_index= FALSE;
    if (check_index_fields_not_null(key_info))
      m_index[i].null_in_unique_index= TRUE;
  }

  if (error && !ignore_error)
  {
    while (i > 0)
    {
      i--;
      if (m_index[i].index)
      {
         dict->removeIndexGlobal(*m_index[i].index, 1);
         m_index[i].index= NULL;
      }
      if (m_index[i].unique_index)
      {
         dict->removeIndexGlobal(*m_index[i].unique_index, 1);
         m_index[i].unique_index= NULL;
      }
    }
  }

  DBUG_ASSERT(error == 0 || error == 4243);

  DBUG_RETURN(error);
}

/*
  Renumber indexes in index list by shifting out
  indexes that are to be dropped
 */
void ha_ndbcluster::renumber_indexes(Ndb *ndb, TABLE *tab)
{
  uint i;
  const char *index_name;
  KEY* key_info= tab->key_info;
  const char **key_name= tab->s->keynames.type_names;
  DBUG_ENTER("ha_ndbcluster::renumber_indexes");
  
  for (i= 0; i < tab->s->keys; i++, key_info++, key_name++)
  {
    index_name= *key_name;
    NDB_INDEX_TYPE idx_type= get_index_type_from_table(i);
    m_index[i].type= idx_type;
    if (m_index[i].status == TO_BE_DROPPED) 
    {
      DBUG_PRINT("info", ("Shifting index %s(%i) out of the list", 
                          index_name, i));
      NDB_INDEX_DATA tmp;
      uint j= i + 1;
      // Shift index out of list
      while(j != MAX_KEY && m_index[j].status != UNDEFINED)
      {
        tmp=  m_index[j - 1];
        m_index[j - 1]= m_index[j];
        m_index[j]= tmp;
        j++;
      }
    }
  }

  DBUG_VOID_RETURN;
}

/*
  Drop all indexes that are marked for deletion
*/
int ha_ndbcluster::drop_indexes(Ndb *ndb, TABLE *tab)
{
  uint i;
  int error= 0;
  const char *index_name;
  KEY* key_info= tab->key_info;
  NDBDICT *dict= ndb->getDictionary();
  DBUG_ENTER("ha_ndbcluster::drop_indexes");
  
  for (i= 0; i < tab->s->keys; i++, key_info++)
  {
    NDB_INDEX_TYPE idx_type= get_index_type_from_table(i);
    m_index[i].type= idx_type;
    if (m_index[i].status == TO_BE_DROPPED)
    {
      const NdbDictionary::Index *index= m_index[i].index;
      const NdbDictionary::Index *unique_index= m_index[i].unique_index;
      
      if (index)
      {
        index_name= index->getName();
        DBUG_PRINT("info", ("Dropping index %u: %s", i, index_name));  
        // Drop ordered index from ndb
        error= dict->dropIndexGlobal(*index);
        if (!error)
        {
          dict->removeIndexGlobal(*index, 1);
          m_index[i].index= NULL;
        }
      }
      if (!error && unique_index)
      {
        index_name= unique_index->getName();
        DBUG_PRINT("info", ("Dropping unique index %u: %s", i, index_name));
        // Drop unique index from ndb
        error= dict->dropIndexGlobal(*unique_index);
        if (!error)
        {
          dict->removeIndexGlobal(*unique_index, 1);
          m_index[i].unique_index= NULL;
        }
      }
      if (error)
        DBUG_RETURN(error);
      ndb_clear_index(dict, m_index[i]);
      continue;
    }
  }
  
  DBUG_RETURN(error);
}

/**
  Decode the type of an index from information 
  provided in table object.
*/
NDB_INDEX_TYPE ha_ndbcluster::get_index_type_from_table(uint inx) const
{
  return get_index_type_from_key(inx, table_share->key_info,
                                 inx == table_share->primary_key);
}

NDB_INDEX_TYPE ha_ndbcluster::get_index_type_from_key(uint inx,
                                                      KEY *key_info,
                                                      bool primary) const
{
  bool is_hash_index=  (key_info[inx].algorithm == 
                        HA_KEY_ALG_HASH);
  if (primary)
    return is_hash_index ? PRIMARY_KEY_INDEX : PRIMARY_KEY_ORDERED_INDEX;
  
  return ((key_info[inx].flags & HA_NOSAME) ? 
          (is_hash_index ? UNIQUE_INDEX : UNIQUE_ORDERED_INDEX) :
          ORDERED_INDEX);
} 

bool ha_ndbcluster::check_index_fields_not_null(KEY* key_info)
{
  KEY_PART_INFO* key_part= key_info->key_part;
  KEY_PART_INFO* end= key_part+key_info->key_parts;
  DBUG_ENTER("ha_ndbcluster::check_index_fields_not_null");
  
  for (; key_part != end; key_part++) 
    {
      Field* field= key_part->field;
      if (field->maybe_null())
	DBUG_RETURN(TRUE);
    }
  
  DBUG_RETURN(FALSE);
}

void ha_ndbcluster::release_metadata(THD *thd, Ndb *ndb)
{
  uint i;

  DBUG_ENTER("release_metadata");
  DBUG_PRINT("enter", ("m_tabname: %s", m_tabname));

  NDBDICT *dict= ndb->getDictionary();
  int invalidate_indexes= 0;
  if (thd && thd->lex && thd->lex->sql_command == SQLCOM_FLUSH)
  {
    invalidate_indexes = 1;
  }
  if (m_table != NULL)
  {
    if (m_ndb_record != NULL)
    {
      dict->releaseRecord(m_ndb_record);
      m_ndb_record= NULL;
    }
    if (m_ndb_hidden_key_record != NULL)
    {
      dict->releaseRecord(m_ndb_hidden_key_record);
      m_ndb_hidden_key_record= NULL;
    }
    if (m_table->getObjectStatus() == NdbDictionary::Object::Invalid)
      invalidate_indexes= 1;
    dict->removeTableGlobal(*m_table, invalidate_indexes);
  }
  // TODO investigate
  DBUG_ASSERT(m_table_info == NULL);
  m_table_info= NULL;

  // Release index list 
  for (i= 0; i < MAX_KEY; i++)
  {
    if (m_index[i].unique_index)
    {
      DBUG_ASSERT(m_table != NULL);
      dict->removeIndexGlobal(*m_index[i].unique_index, invalidate_indexes);
    }
    if (m_index[i].index)
    {
      DBUG_ASSERT(m_table != NULL);
      dict->removeIndexGlobal(*m_index[i].index, invalidate_indexes);
    }
    ndb_clear_index(dict, m_index[i]);
  }

  m_table= NULL;
  DBUG_VOID_RETURN;
}

int ha_ndbcluster::get_ndb_lock_type(enum thr_lock_type type,
                                     const MY_BITMAP *column_bitmap)
{
  if (type >= TL_WRITE_ALLOW_WRITE)
    return NdbOperation::LM_Exclusive;
  if (type ==  TL_READ_WITH_SHARED_LOCKS ||
      (column_bitmap != NULL && uses_blob_value(column_bitmap)))
    return NdbOperation::LM_Read;
  return NdbOperation::LM_CommittedRead;
}

static const ulong index_type_flags[]=
{
  /* UNDEFINED_INDEX */
  0,                         

  /* PRIMARY_KEY_INDEX */
  HA_ONLY_WHOLE_INDEX, 

  /* PRIMARY_KEY_ORDERED_INDEX */
  /* 
     Enable HA_KEYREAD_ONLY when "sorted" indexes are supported, 
     thus ORDERD BY clauses can be optimized by reading directly 
     through the index.
  */
  // HA_KEYREAD_ONLY | 
  HA_READ_NEXT |
  HA_READ_PREV |
  HA_READ_RANGE |
  HA_READ_ORDER,

  /* UNIQUE_INDEX */
  HA_ONLY_WHOLE_INDEX,

  /* UNIQUE_ORDERED_INDEX */
  HA_READ_NEXT |
  HA_READ_PREV |
  HA_READ_RANGE |
  HA_READ_ORDER,

  /* ORDERED_INDEX */
  HA_READ_NEXT |
  HA_READ_PREV |
  HA_READ_RANGE |
  HA_READ_ORDER
};

static const int index_flags_size= sizeof(index_type_flags)/sizeof(ulong);

inline NDB_INDEX_TYPE ha_ndbcluster::get_index_type(uint idx_no) const
{
  DBUG_ASSERT(idx_no < MAX_KEY);
  return m_index[idx_no].type;
}

inline bool ha_ndbcluster::has_null_in_unique_index(uint idx_no) const
{
  DBUG_ASSERT(idx_no < MAX_KEY);
  return m_index[idx_no].null_in_unique_index;
}


/**
  Get the flags for an index.

  @return
    flags depending on the type of the index.
*/

inline ulong ha_ndbcluster::index_flags(uint idx_no, uint part,
                                        bool all_parts) const 
{ 
  DBUG_ENTER("ha_ndbcluster::index_flags");
  DBUG_PRINT("enter", ("idx_no: %u", idx_no));
  DBUG_ASSERT(get_index_type_from_table(idx_no) < index_flags_size);
  DBUG_RETURN(index_type_flags[get_index_type_from_table(idx_no)] | 
              HA_KEY_SCAN_NOT_ROR);
}

bool ha_ndbcluster::check_index_fields_in_write_set(uint keyno)
{
  KEY* key_info= table->key_info + keyno;
  KEY_PART_INFO* key_part= key_info->key_part;
  KEY_PART_INFO* end= key_part+key_info->key_parts;
  uint i;
  DBUG_ENTER("check_index_fields_in_write_set");

  for (i= 0; key_part != end; key_part++, i++)
  {
    Field* field= key_part->field;
    if (!bitmap_is_set(table->write_set, field->field_index))
    {
      DBUG_RETURN(false);
    }
  }

  DBUG_RETURN(true);
}


/**
  Read one record from NDB using primary key.
*/

int ha_ndbcluster::pk_read(const uchar *key, uint key_len, uchar *buf,
                           uint32 part_id)
{
  NdbConnection *trans= m_thd_ndb->trans;
  const NdbOperation *op;
  int res;
  DBUG_ENTER("pk_read");
  DBUG_PRINT("enter", ("key_len: %u read_set=%x",
                       key_len, table->read_set->bitmap[0]));
  DBUG_DUMP("key", key, key_len);
  DBUG_ASSERT(trans);

  NdbOperation::LockMode lm=
    (NdbOperation::LockMode)get_ndb_lock_type(m_lock.type, table->read_set);
  
  if (!(op= pk_unique_index_read_key(table->s->primary_key, key, buf, lm,
                                     (m_user_defined_partitioning ?
                                      &part_id :
                                      NULL))))
    ERR_RETURN(trans->getNdbError());

<<<<<<< HEAD
  if ((res = execute_no_commit_ie(m_thd_ndb, trans)) != 0 ||
=======
  if ((res = execute_no_commit_ie(this,trans)) != 0 ||
>>>>>>> 669b97b3
      op->getNdbError().code) 
  {
    table->status= STATUS_NOT_FOUND;
    DBUG_RETURN(ndb_err(trans));
  }

  table->status= 0;     
  DBUG_RETURN(0);
}

/**
  Update primary key or part id by doing delete insert.
*/

int ha_ndbcluster::ndb_pk_update_row(THD *thd,
                                     const uchar *old_data, uchar *new_data,
                                     uint32 old_part_id)
{
  NdbTransaction *trans= m_thd_ndb->trans;
  int error;
  const NdbOperation *op;
  DBUG_ENTER("ndb_pk_update_row");
  DBUG_ASSERT(trans);

  NdbOperation::OperationOptions *poptions = NULL;
  NdbOperation::OperationOptions options;
  options.optionsPresent=0;

  DBUG_PRINT("info", ("primary key update or partition change, "
                      "doing read+delete+insert"));
  // Get all old fields, since we optimize away fields not in query

  const NdbRecord *key_rec;
  const uchar *key_row;

  if (m_user_defined_partitioning)
  {
    options.optionsPresent |= NdbOperation::OperationOptions::OO_PARTITION_ID;
    options.partitionId=old_part_id;
    poptions=&options;
  }

  setup_key_ref_for_ndb_record(&key_rec, &key_row, old_data, FALSE);

  if (!bitmap_is_set_all(table->read_set))
  {
    /*
      Need to read rest of columns for later re-insert.

      Use mask only with columns that are not in write_set, not in
      read_set, and not part of the primary key.
    */

    bitmap_copy(&m_bitmap, table->read_set);
    bitmap_union(&m_bitmap, table->write_set);
    bitmap_invert(&m_bitmap);
    NdbOperation::LockMode lm=
      (NdbOperation::LockMode)get_ndb_lock_type(m_lock.type, &m_bitmap);
    if (!(op= trans->readTuple(key_rec, (const char *)key_row,
                               m_ndb_record, (char *)new_data, lm,
                               (const unsigned char *)(m_bitmap.bitmap),
                               poptions,
                               sizeof(NdbOperation::OperationOptions))))
      ERR_RETURN(trans->getNdbError());

    if (table_share->blob_fields > 0)
    {
      my_bitmap_map *old_map= dbug_tmp_use_all_columns(table, table->read_set);
      error= get_blob_values(op, new_data, &m_bitmap);
      dbug_tmp_restore_column_map(table->read_set, old_map);
      if (error != 0)
        ERR_RETURN(op->getNdbError());
    }
<<<<<<< HEAD
    if (execute_no_commit(m_thd_ndb, trans, m_ignore_no_key) != 0) 
=======
    if (execute_no_commit(this, trans) != 0)
>>>>>>> 669b97b3
    {
      table->status= STATUS_NOT_FOUND;
      DBUG_RETURN(ndb_err(trans));
    }
  }

  // Delete old row
  error= ndb_delete_row(old_data, TRUE);
  if (error)
  {
    DBUG_PRINT("info", ("delete failed"));
    DBUG_RETURN(error);
  }

  // Insert new row
  DBUG_PRINT("info", ("delete succeded"));
  bool batched_update= (m_active_cursor != 0);
  /*
    If we are updating a primary key with auto_increment
    then we need to update the auto_increment counter
  */
  if (table->found_next_number_field &&
      bitmap_is_set(table->write_set, 
                    table->found_next_number_field->field_index) &&
      (error= set_auto_inc(thd, table->found_next_number_field)))
  {
    DBUG_RETURN(error);
  }
  error= ndb_write_row(new_data, TRUE, batched_update);
  if (error)
  {
    DBUG_PRINT("info", ("insert failed"));
    if (trans->commitStatus() == NdbConnection::Started)
    {
      m_thd_ndb->m_max_violation_count= 0;
      m_thd_ndb->m_old_violation_count= 0;
      m_thd_ndb->m_conflict_fn_usage_count= 0;
      m_thd_ndb->m_unsent_bytes= 0;
      m_thd_ndb->m_execute_count++;
      DBUG_PRINT("info", ("execute_count: %u", m_thd_ndb->m_execute_count));
      trans->execute(NdbTransaction::Rollback);
#ifdef FIXED_OLD_DATA_TO_ACTUALLY_CONTAIN_GOOD_DATA
      int undo_res;
      // Undo delete_row(old_data)
      undo_res= ndb_write_row((uchar *)old_data, TRUE, batched_update);
      if (undo_res)
        push_warning(table->in_use,
                     MYSQL_ERROR::WARN_LEVEL_WARN,
                     undo_res,
                     "NDB failed undoing delete at primary key update");
#endif
    }
    DBUG_RETURN(error);
  }
  DBUG_PRINT("info", ("delete+insert succeeded"));

  DBUG_RETURN(0);
}

/**
  Check that all operations between first and last all
  have gotten the errcode
  If checking for HA_ERR_KEY_NOT_FOUND then update m_dupkey
  for all succeeding operations
*/
bool ha_ndbcluster::check_all_operations_for_error(NdbTransaction *trans,
                                                   const NdbOperation *first,
                                                   const NdbOperation *last,
                                                   uint errcode)
{
  const NdbOperation *op= first;
  DBUG_ENTER("ha_ndbcluster::check_all_operations_for_error");

  while(op)
  {
    NdbError err= op->getNdbError();
    if (err.status != NdbError::Success)
    {
      if (ndb_to_mysql_error(&err) != (int) errcode)
        DBUG_RETURN(FALSE);
      if (op == last) break;
      op= trans->getNextCompletedOperation(op);
    }
    else
    {
      // We found a duplicate
      if (op->getType() == NdbOperation::UniqueIndexAccess)
      {
        if (errcode == HA_ERR_KEY_NOT_FOUND)
        {
          NdbIndexOperation *iop= (NdbIndexOperation *) op;
          const NDBINDEX *index= iop->getIndex();
          // Find the key_no of the index
          for(uint i= 0; i<table->s->keys; i++)
          {
            if (m_index[i].unique_index == index)
            {
              m_dupkey= i;
              break;
            }
          }
        }
      }
      else
      {
        // Must have been primary key access
        DBUG_ASSERT(op->getType() == NdbOperation::PrimaryKeyAccess);
        if (errcode == HA_ERR_KEY_NOT_FOUND)
          m_dupkey= table->s->primary_key;
      }
      DBUG_RETURN(FALSE);      
    }
  }
  DBUG_RETURN(TRUE);
}


/**
 * Check if record contains any null valued columns that are part of a key
 */
static
int
check_null_in_record(const KEY* key_info, const uchar *record)
{
  KEY_PART_INFO *curr_part, *end_part;
  curr_part= key_info->key_part;
  end_part= curr_part + key_info->key_parts;

  while (curr_part != end_part)
  {
    if (curr_part->null_bit &&
        (record[curr_part->null_offset] & curr_part->null_bit))
      return 1;
    curr_part++;
  }
  return 0;
  /*
    We could instead pre-compute a bitmask in table_share with one bit for
    every null-bit in the key, and so check this just by OR'ing the bitmask
    with the null bitmap in the record.
    But not sure it's worth it.
  */
}

/* Empty mask and dummy row, for reading no attributes using NdbRecord. */
/* Mask will be initialized to all zeros by linker. */
static unsigned char empty_mask[(NDB_MAX_ATTRIBUTES_IN_TABLE+7)/8];
static char dummy_row[1];

/**
  Peek to check if any rows already exist with conflicting
  primary key or unique index values
*/

int ha_ndbcluster::peek_indexed_rows(const uchar *record, 
                                     NDB_WRITE_OP write_op)
{
  NdbTransaction *trans;
  const NdbOperation *op;
  const NdbOperation *first, *last;
  NdbOperation::OperationOptions options;
  NdbOperation::OperationOptions *poptions=NULL;
  options.optionsPresent = 0;
  uint i;
  int res, error;
  DBUG_ENTER("peek_indexed_rows");
  if (!(trans= get_transaction(error)))
  {
    DBUG_RETURN(error);
  }
  NdbOperation::LockMode lm=
      (NdbOperation::LockMode)get_ndb_lock_type(m_lock.type, NULL);
  first= NULL;
  if (write_op != NDB_UPDATE && table->s->primary_key != MAX_KEY)
  {
    /*
     * Fetch any row with colliding primary key
     */
    const NdbRecord *key_rec=
      m_index[table->s->primary_key].ndb_unique_record_row;

    if (m_user_defined_partitioning)
    {
      uint32 part_id;
      int error;
      longlong func_value;
      my_bitmap_map *old_map= dbug_tmp_use_all_columns(table, table->read_set);
      error= m_part_info->get_partition_id(m_part_info, &part_id, &func_value);
      dbug_tmp_restore_column_map(table->read_set, old_map);
      if (error)
      {
        m_part_info->err_value= func_value;
        DBUG_RETURN(error);
      }
      options.optionsPresent |= NdbOperation::OperationOptions::OO_PARTITION_ID;
      options.partitionId=part_id;
      poptions=&options;
    }    

    if (!(op= trans->readTuple(key_rec, (const char *)record,
                               m_ndb_record, dummy_row, lm, empty_mask,
                               poptions, 
                               sizeof(NdbOperation::OperationOptions))))
      ERR_RETURN(trans->getNdbError());
    
    first= op;
  }
  /*
   * Fetch any rows with colliding unique indexes
   */
  KEY* key_info;
  for (i= 0, key_info= table->key_info; i < table->s->keys; i++, key_info++)
  {
    if (i != table_share->primary_key &&
        key_info->flags & HA_NOSAME &&
        bitmap_is_overlapping(table->write_set, m_key_fields[i]))
    {
      /*
        A unique index is defined on table and it's being updated
        We cannot look up a NULL field value in a unique index. But since
        keys with NULLs are not indexed, such rows cannot conflict anyway, so
        we just skip the index in this case.
      */
      if (check_null_in_record(key_info, record))
      {
        DBUG_PRINT("info", ("skipping check for key with NULL"));
        continue;
      }
      if (write_op != NDB_INSERT && !check_index_fields_in_write_set(i))
      {
        DBUG_PRINT("info", ("skipping check for key %u not in write_set", i));
        continue;
      }

      const NdbOperation *iop;
      const NdbRecord *key_rec= m_index[i].ndb_unique_record_row;
      if (!(iop= trans->readTuple(key_rec, (const char *)record,
                                  m_ndb_record, dummy_row,
                                  lm, empty_mask)))
        ERR_RETURN(trans->getNdbError());

      if (!first)
        first= iop;
    }
  }
  last= trans->getLastDefinedOperation();
  if (first)
<<<<<<< HEAD
    res= execute_no_commit_ie(m_thd_ndb, trans);
=======
    res= execute_no_commit_ie(this,trans);
>>>>>>> 669b97b3
  else
  {
    // Table has no keys
    table->status= STATUS_NOT_FOUND;
    DBUG_RETURN(HA_ERR_KEY_NOT_FOUND);
  }
  if (check_all_operations_for_error(trans, first, last, 
                                     HA_ERR_KEY_NOT_FOUND))
  {
    table->status= STATUS_NOT_FOUND;
    DBUG_RETURN(ndb_err(trans));
  } 
  else
  {
    DBUG_PRINT("info", ("m_dupkey %d", m_dupkey));
  }
  DBUG_RETURN(0);
}


/**
  Read one record from NDB using unique secondary index.
*/

int ha_ndbcluster::unique_index_read(const uchar *key,
                                     uint key_len, uchar *buf)
{
  NdbTransaction *trans= m_thd_ndb->trans;
  const NdbOperation *op;
  DBUG_ENTER("ha_ndbcluster::unique_index_read");
  DBUG_PRINT("enter", ("key_len: %u, index: %u", key_len, active_index));
  DBUG_DUMP("key", key, key_len);
  DBUG_ASSERT(trans);

  NdbOperation::LockMode lm=
    (NdbOperation::LockMode)get_ndb_lock_type(m_lock.type, table->read_set);
  if (!(op= pk_unique_index_read_key(active_index, key, buf, lm, NULL)))
    ERR_RETURN(trans->getNdbError());
  
<<<<<<< HEAD
  if (execute_no_commit_ie(m_thd_ndb, trans) != 0 ||
=======
  if (execute_no_commit_ie(this,trans) != 0 ||
>>>>>>> 669b97b3
      op->getNdbError().code) 
  {
    int err= ndb_err(trans);
    if(err==HA_ERR_KEY_NOT_FOUND)
      table->status= STATUS_NOT_FOUND;
    else
      table->status= STATUS_GARBAGE;

    DBUG_RETURN(err);
  }

  table->status= 0;
  DBUG_RETURN(0);
}

int
ha_ndbcluster::scan_handle_lock_tuple(NdbScanOperation *scanOp,
                                      NdbTransaction *trans)
{
  DBUG_ENTER("ha_ndbcluster::scan_handle_lock_tuple");
  if (m_lock_tuple)
  {
    /*
      Lock level m_lock.type either TL_WRITE_ALLOW_WRITE
      (SELECT FOR UPDATE) or TL_READ_WITH_SHARED_LOCKS (SELECT
      LOCK WITH SHARE MODE) and row was not explictly unlocked 
      with unlock_row() call
    */
    const NdbOperation *op;
    // Lock row
    DBUG_PRINT("info", ("Keeping lock on scanned row"));
      
    if (!(op= scanOp->lockCurrentTuple(trans, m_ndb_record,
                                       dummy_row, empty_mask)))
    {
      /* purecov: begin inspected */
      m_lock_tuple= FALSE;
      ERR_RETURN(trans->getNdbError());
      /* purecov: end */    
    }
    m_thd_ndb->m_unsent_bytes+=12;
  }
  m_lock_tuple= FALSE;
  DBUG_RETURN(0);
}

inline int ha_ndbcluster::fetch_next(NdbScanOperation* cursor)
{
  DBUG_ENTER("fetch_next");
  int local_check;
  int error;
  NdbTransaction *trans= m_thd_ndb->trans;
  
  DBUG_ASSERT(trans);
  if ((error= scan_handle_lock_tuple(cursor, trans)) != 0)
    DBUG_RETURN(error);
  
  bool contact_ndb= m_lock.type < TL_WRITE_ALLOW_WRITE &&
                    m_lock.type != TL_READ_WITH_SHARED_LOCKS;
  do {
    DBUG_PRINT("info", ("Call nextResult, contact_ndb: %d", contact_ndb));
    /*
      We can only handle one tuple with blobs at a time.
    */
    if (m_thd_ndb->m_unsent_bytes && m_blobs_pending)
    {
<<<<<<< HEAD
      if (execute_no_commit(m_thd_ndb, trans, m_ignore_no_key) != 0)
=======
      if (execute_no_commit(this,trans) != 0)
>>>>>>> 669b97b3
        DBUG_RETURN(ndb_err(trans));
    }
    
    if ((local_check= cursor->nextResult(&_m_next_row,
                                         contact_ndb,
                                         m_thd_ndb->m_force_send)) == 0)
    {
      /*
	Explicitly lock tuple if "select for update" or
	"select lock in share mode"
      */
      m_lock_tuple= (m_lock.type == TL_WRITE_ALLOW_WRITE
		     || 
		     m_lock.type == TL_READ_WITH_SHARED_LOCKS);
      DBUG_RETURN(0);
    } 
    else if (local_check == 1 || local_check == 2)
    {
      // 1: No more records
      // 2: No more cached records
      
      /*
        Before fetching more rows and releasing lock(s),
        all pending update or delete operations should 
        be sent to NDB
      */
      DBUG_PRINT("info", ("thd_ndb->m_unsent_bytes: %ld",
                          (long) m_thd_ndb->m_unsent_bytes));
      if (m_thd_ndb->m_unsent_bytes)
      {
        if (flush_bulk_insert() != 0)
          DBUG_RETURN(-1);
      }
      contact_ndb= (local_check == 2);
    }
    else
    {
      DBUG_RETURN(ndb_err(trans));
    }
  } while (local_check == 2);

  DBUG_RETURN(1);
}

/**
  Get the next record of a started scan. Try to fetch
  it locally from NdbApi cached records if possible, 
  otherwise ask NDB for more.

  @note
    If this is a update/delete make sure to not contact
    NDB before any pending ops have been sent to NDB.
*/

inline int ha_ndbcluster::next_result(uchar *buf)
{  
  int res;
  DBUG_ENTER("next_result");
    
  if (!m_active_cursor)
    DBUG_RETURN(HA_ERR_END_OF_FILE);
  
  if ((res= fetch_next(m_active_cursor)) == 0)
  {
    DBUG_PRINT("info", ("One more record found"));    

    unpack_record(buf, m_next_row);
    table->status= 0;
    DBUG_RETURN(0);
  }
  else if (res == 1)
  {
    // No more records
    table->status= STATUS_NOT_FOUND;
    
    DBUG_PRINT("info", ("No more records"));
    DBUG_RETURN(HA_ERR_END_OF_FILE);
  }
  else
  {
    DBUG_RETURN(ndb_err(m_thd_ndb->trans));
  }
}

/**
  Do a primary key or unique key index read operation.
  The key value is taken from a buffer in mysqld key format.
*/
const NdbOperation *
ha_ndbcluster::pk_unique_index_read_key(uint idx, const uchar *key, uchar *buf,
                                        NdbOperation::LockMode lm,
                                        Uint32 *ppartition_id)
{
  const NdbOperation *op;
  const NdbRecord *key_rec;
  NdbOperation::OperationOptions options;
  NdbOperation::OperationOptions *poptions = NULL;
  options.optionsPresent= 0;
  NdbOperation::GetValueSpec gets[2];
  
  if (idx != MAX_KEY)
    key_rec= m_index[idx].ndb_unique_record_key;
  else
    key_rec= m_ndb_hidden_key_record;

  /* Initialize the null bitmap, setting unused null bits to 1. */
  memset(buf, 0xff, table->s->null_bytes);

  if (table_share->primary_key == MAX_KEY)
  {
    get_hidden_fields_keyop(&options, gets);
    poptions= &options;
  }

  if (ppartition_id != NULL)
  {
    options.optionsPresent|= NdbOperation::OperationOptions::OO_PARTITION_ID;
    options.partitionId= *ppartition_id;
    poptions= &options;
  }

  op= m_thd_ndb->trans->readTuple(key_rec, (const char *)key, m_ndb_record,
                                  (char *)buf, lm,
                                  (uchar *)(table->read_set->bitmap), poptions,
                                  sizeof(NdbOperation::OperationOptions));

  if (uses_blob_value(table->read_set) &&
      get_blob_values(op, buf, table->read_set) != 0)
    return NULL;

  return op;
}

/** Count number of columns in key part. */
static uint
count_key_columns(const KEY *key_info, const key_range *key)
{
  KEY_PART_INFO *first_key_part= key_info->key_part;
  KEY_PART_INFO *key_part_end= first_key_part + key_info->key_parts;
  KEY_PART_INFO *key_part;
  uint length= 0;
  for(key_part= first_key_part; key_part < key_part_end; key_part++)
  {
    if (length >= key->length)
      break;
    length+= key_part->store_length;
  }
  return key_part - first_key_part;
}

/* Helper method to compute NDB index bounds. Note: does not set range_no. */
static void
compute_index_bounds(NdbIndexScanOperation::IndexBound & bound,
                     const KEY *key_info,
                     const key_range *start_key, const key_range *end_key)
{
  if (start_key)
  {
    bound.low_key= (const char*)start_key->key;
    bound.low_key_count= count_key_columns(key_info, start_key);
    bound.low_inclusive=
      start_key->flag != HA_READ_AFTER_KEY &&
      start_key->flag != HA_READ_BEFORE_KEY;
  }
  else
  {
    bound.low_key= NULL;
    bound.low_key_count= 0;
  }

  if (start_key &&
      (start_key->flag == HA_READ_KEY_EXACT ||
       start_key->flag == HA_READ_PREFIX_LAST))
  {
    bound.high_key= bound.low_key;
    bound.high_key_count= bound.low_key_count;
    bound.high_inclusive= TRUE;
  }
  else if (end_key)
  {
    bound.high_key= (const char*)end_key->key;
    bound.high_key_count= count_key_columns(key_info, end_key);
    /*
      For some reason, 'where b >= 1 and b <= 3' uses HA_READ_AFTER_KEY for
      the end_key.
      So HA_READ_AFTER_KEY in end_key sets high_inclusive, even though in
      start_key it does not set low_inclusive.
    */
    bound.high_inclusive= end_key->flag != HA_READ_BEFORE_KEY;
    if (end_key->flag == HA_READ_KEY_EXACT ||
        end_key->flag == HA_READ_PREFIX_LAST)
    {
      bound.low_key= bound.high_key;
      bound.low_key_count= bound.high_key_count;
      bound.low_inclusive= TRUE;
    }
  }
  else
  {
    bound.high_key= NULL;
    bound.high_key_count= 0;
  }
}

/**
  Start ordered index scan in NDB
*/

int ha_ndbcluster::ordered_index_scan(const key_range *start_key,
                                      const key_range *end_key,
                                      bool sorted, bool descending,
                                      uchar* buf, part_id_range *part_spec)
{  
  NdbTransaction *trans;
  NdbIndexScanOperation *op;
  int error;

  DBUG_ENTER("ha_ndbcluster::ordered_index_scan");
  DBUG_PRINT("enter", ("index: %u, sorted: %d, descending: %d read_set=0x%x",
             active_index, sorted, descending, table->read_set->bitmap[0]));
  DBUG_PRINT("enter", ("Starting new ordered scan on %s", m_tabname));

  // Check that sorted seems to be initialised
  DBUG_ASSERT(sorted == 0 || sorted == 1);

  if (!(trans= get_transaction(error)))
  {
    DBUG_RETURN(error);
  }

  if (m_active_cursor && (error= close_scan()))
    DBUG_RETURN(error);

  if (m_active_cursor && (error= close_scan()))
    DBUG_RETURN(error);

  NdbOperation::LockMode lm=
    (NdbOperation::LockMode)get_ndb_lock_type(m_lock.type, table->read_set);

  NdbScanOperation::ScanOptions options;
  options.optionsPresent=NdbScanOperation::ScanOptions::SO_SCANFLAGS;
  options.scan_flags=0;

  NdbOperation::GetValueSpec gets[2];
  if (table_share->primary_key == MAX_KEY)
    get_hidden_fields_scan(&options, gets);

  if (lm == NdbOperation::LM_Read)
    options.scan_flags|= NdbScanOperation::SF_KeyInfo;
  if (sorted)
    options.scan_flags|= NdbScanOperation::SF_OrderBy;
  if (descending)
    options.scan_flags|= NdbScanOperation::SF_Descending;
  const NdbRecord *key_rec= m_index[active_index].ndb_record_key;
  const NdbRecord *row_rec= m_ndb_record;

  NdbIndexScanOperation::IndexBound bound;
  NdbIndexScanOperation::IndexBound *pbound = NULL;
  NdbInterpretedCode code(m_table);

  if (start_key != NULL || end_key != NULL)
  {
    /* 
       Compute bounds info, reversing range boundaries
       if descending
     */
    compute_index_bounds(bound, 
                         table->key_info + active_index,
                         (descending?
                          end_key : start_key),
                         (descending?
                          start_key : end_key));
    bound.range_no = 0;
    pbound = &bound;
  }

  /* Partition pruning */
  if (m_use_partition_pruning && part_spec != NULL &&
      part_spec->start_part == part_spec->end_part)
  {
    options.partitionId = part_spec->start_part;
    options.optionsPresent |= NdbScanOperation::ScanOptions::SO_PARTITION_ID;
  }

  if (m_cond && m_cond->generate_scan_filter(&code, &options))
    ERR_RETURN(code.getNdbError());

  if (!(op= trans->scanIndex(key_rec, row_rec, lm,
                             (uchar *)(table->read_set->bitmap),
                             pbound,
                             &options,
                             sizeof(NdbScanOperation::ScanOptions))))
    ERR_RETURN(trans->getNdbError());

  if (uses_blob_value(table->read_set) &&
      get_blob_values(op, NULL, table->read_set) != 0)
    ERR_RETURN(op->getNdbError());

  m_active_cursor= op;

<<<<<<< HEAD
  if (execute_no_commit(m_thd_ndb, trans, m_ignore_no_key) != 0)
=======
  if (execute_no_commit(this,trans) != 0)
>>>>>>> 669b97b3
    DBUG_RETURN(ndb_err(trans));
  
  DBUG_RETURN(next_result(buf));
}

static
int
guess_scan_flags(NdbOperation::LockMode lm, 
		 const NDBTAB* tab, const MY_BITMAP* readset)
{
  int flags= 0;
  flags|= (lm == NdbOperation::LM_Read) ? NdbScanOperation::SF_KeyInfo : 0;
  if (tab->checkColumns(0, 0) & 2)
  {
    int ret = tab->checkColumns(readset->bitmap, no_bytes_in_map(readset));
    
    if (ret & 2)
    { // If disk columns...use disk scan
      flags |= NdbScanOperation::SF_DiskScan;
    }
    else if ((ret & 4) == 0 && (lm == NdbOperation::LM_Exclusive))
    {
      // If no mem column is set and exclusive...guess disk scan
      flags |= NdbScanOperation::SF_DiskScan;
    }
  }
  return flags;
}

/*
  Start full table scan in NDB or unique index scan
 */

int ha_ndbcluster::full_table_scan(const KEY* key_info, 
                                   const uchar *key, 
                                   uint key_len,
                                   uchar *buf)
{
  int error;
  NdbScanOperation *op;
  NdbTransaction *trans;
  part_id_range part_spec;
  bool use_set_part_id= FALSE;
  NdbOperation::GetValueSpec gets[2];

  DBUG_ENTER("full_table_scan");  
  DBUG_PRINT("enter", ("Starting new scan on %s", m_tabname));

  if (m_use_partition_pruning)
  {
    part_spec.start_part= 0;
    part_spec.end_part= m_part_info->get_tot_partitions() - 1;
    prune_partition_set(table, &part_spec);
    DBUG_PRINT("info", ("part_spec.start_part: %u  part_spec.end_part: %u",
                        part_spec.start_part, part_spec.end_part));
    /*
      If partition pruning has found no partition in set
      we can return HA_ERR_END_OF_FILE
    */
    if (part_spec.start_part > part_spec.end_part)
    {
      DBUG_RETURN(HA_ERR_END_OF_FILE);
    }

    if (part_spec.start_part == part_spec.end_part)
    {
      /*
       * Only one partition is required to scan, if sorted is required
       * don't need it anymore since output from one ordered partitioned
       * index is always sorted.
       */
      use_set_part_id= TRUE;
      if (!(trans= get_transaction_part_id(part_spec.start_part, error)))
      {
        DBUG_RETURN(error);
      }
    }
    else
    {
      if (!(trans= get_transaction(error)))
      {
        DBUG_RETURN(error);
      }
    }
  }
  else
    trans= m_thd_ndb->trans;
  DBUG_ASSERT(trans);

  NdbOperation::LockMode lm=
    (NdbOperation::LockMode)get_ndb_lock_type(m_lock.type, table->read_set);
  NdbScanOperation::ScanOptions options;
  options.optionsPresent = (NdbScanOperation::ScanOptions::SO_SCANFLAGS |
                            NdbScanOperation::ScanOptions::SO_PARALLEL);
  options.scan_flags = guess_scan_flags(lm, m_table, table->read_set);
  options.parallel = parallelism;

  if (use_set_part_id) {
    options.optionsPresent|= NdbScanOperation::ScanOptions::SO_PARTITION_ID;
    options.partitionId = part_spec.start_part;
  };

  if (table_share->primary_key == MAX_KEY)
    get_hidden_fields_scan(&options, gets);

  {
    NdbInterpretedCode code(m_table);

    if (!key_info)
    {
      if (m_cond && m_cond->generate_scan_filter(&code, &options))
        ERR_RETURN(code.getNdbError());
    }
    else
    {
      /* Unique index scan in NDB (full table scan with scan filter) */
      DBUG_PRINT("info", ("Starting unique index scan"));
      if (!m_cond)
        m_cond= new ha_ndbcluster_cond;
      if (!m_cond)
      {
        my_errno= HA_ERR_OUT_OF_MEM;
        DBUG_RETURN(my_errno);
      }       
      if (m_cond->generate_scan_filter_from_key(&code, &options, key_info, key, key_len, buf))
        ERR_RETURN(code.getNdbError());
    }

    if (!(op= trans->scanTable(m_ndb_record, lm,
                               (uchar *)(table->read_set->bitmap),
                               &options, sizeof(NdbScanOperation::ScanOptions))))
      ERR_RETURN(trans->getNdbError());
  }
  
  m_active_cursor= op;

  if (uses_blob_value(table->read_set) &&
      get_blob_values(op, NULL, table->read_set) != 0)
    ERR_RETURN(op->getNdbError());

<<<<<<< HEAD
  if (execute_no_commit(m_thd_ndb, trans, m_ignore_no_key) != 0)
=======
  if (execute_no_commit(this,trans) != 0)
>>>>>>> 669b97b3
    DBUG_RETURN(ndb_err(trans));
  DBUG_PRINT("exit", ("Scan started successfully"));
  DBUG_RETURN(next_result(buf));
}

int
ha_ndbcluster::set_auto_inc(THD *thd, Field *field)
{
  DBUG_ENTER("ha_ndbcluster::set_auto_inc");
  Ndb *ndb= get_ndb(thd);
  bool read_bit= bitmap_is_set(table->read_set, field->field_index);
  bitmap_set_bit(table->read_set, field->field_index);
  Uint64 next_val= (Uint64) field->val_int() + 1;
  if (!read_bit)
    bitmap_clear_bit(table->read_set, field->field_index);
#ifndef DBUG_OFF
  char buff[22];
  DBUG_PRINT("info", 
             ("Trying to set next auto increment value to %s",
              llstr(next_val, buff)));
#endif
  if (ndb->checkUpdateAutoIncrementValue(m_share->tuple_id_range, next_val))
  {
    Ndb_tuple_id_range_guard g(m_share);
    if (ndb->setAutoIncrementValue(m_table, g.range, next_val, TRUE)
        == -1)
      ERR_RETURN(ndb->getNdbError());
  }
  DBUG_RETURN(0);
}

Uint32
ha_ndbcluster::setup_get_hidden_fields(NdbOperation::GetValueSpec gets[2])
{
  Uint32 num_gets= 0;
  /*
    We need to read the hidden primary key, and possibly the FRAGMENT
    pseudo-column.
  */
  gets[num_gets].column= get_hidden_key_column();
  gets[num_gets].appStorage= &m_ref;
  num_gets++;
  if (m_user_defined_partitioning)
  {
    /* Need to read partition id to support ORDER BY columns. */
    gets[num_gets].column= NdbDictionary::Column::FRAGMENT;
    gets[num_gets].appStorage= &m_part_id;
    num_gets++;
  }
  return num_gets;
}

void
ha_ndbcluster::get_hidden_fields_keyop(NdbOperation::OperationOptions *options,
                                       NdbOperation::GetValueSpec gets[2])
{
  Uint32 num_gets= setup_get_hidden_fields(gets);
  options->optionsPresent|= NdbOperation::OperationOptions::OO_GETVALUE;
  options->extraGetValues= gets;
  options->numExtraGetValues= num_gets;
}

void
ha_ndbcluster::get_hidden_fields_scan(NdbScanOperation::ScanOptions *options,
                                      NdbOperation::GetValueSpec gets[2])
{
  Uint32 num_gets= setup_get_hidden_fields(gets);
  options->optionsPresent|= NdbScanOperation::ScanOptions::SO_GETVALUE;
  options->extraGetValues= gets;
  options->numExtraGetValues= num_gets;
}

inline void
ha_ndbcluster::eventSetAnyValue(THD *thd, 
                                NdbOperation::OperationOptions *options)
{
  if (unlikely(m_slow_path))
  {
    /*
      Ignore TNTO_NO_LOGGING for slave thd.  It is used to indicate
      log-slave-updates option.  This is instead handled in the
      injector thread, by looking explicitly at the
      opt_log_slave_updates flag.
    */
    Thd_ndb *thd_ndb= get_thd_ndb(thd);
    if (thd->slave_thread)
    {
      options->optionsPresent |= NdbOperation::OperationOptions::OO_ANYVALUE;
      options->anyValue=thd->server_id;
    }
    else if (thd_ndb->trans_options & TNTO_NO_LOGGING)
    {
      options->optionsPresent |= NdbOperation::OperationOptions::OO_ANYVALUE;
      options->anyValue=NDB_ANYVALUE_FOR_NOLOGGING;
    }
  }
}

int ha_ndbcluster::write_row(uchar *record)
{
  DBUG_ENTER("ha_ndbcluster::write_row");
#ifdef HAVE_NDB_BINLOG
  if (m_share == ndb_apply_status_share && table->in_use->slave_thread)
  {
    uint32 sid, master_server_id= active_mi->master_server_id;
    memcpy(&sid, table->field[0]->ptr + (record - table->record[0]), sizeof(sid));
    if (sid == master_server_id)
    {
      uint64 master_epoch;
      memcpy(&master_epoch, table->field[1]->ptr + (record - table->record[0]),
             sizeof(master_epoch));
      active_mi->master_epoch= master_epoch;
    }
  }
#endif /* HAVE_NDB_BINLOG */
  DBUG_RETURN(ndb_write_row(record, FALSE, FALSE));
}

/**
  Insert one record into NDB
*/
int ha_ndbcluster::ndb_write_row(uchar *record,
                                 bool primary_key_update,
                                 bool batched_update)
{
  bool has_auto_increment;
  const NdbOperation *op;
  THD *thd= table->in_use;
  Thd_ndb *thd_ndb= m_thd_ndb;
  NdbTransaction *trans;
  uint32 part_id;
  int error;
  NdbOperation::SetValueSpec sets[2];
  Uint32 num_sets= 0;
  DBUG_ENTER("ha_ndbcluster::ndb_write_row");

  has_auto_increment= (table->next_number_field && record == table->record[0]);

  if (has_auto_increment && table_share->primary_key != MAX_KEY) 
  {
    /*
     * Increase any auto_incremented primary key
     */
    m_skip_auto_increment= FALSE;
    if ((error= update_auto_increment()))
      DBUG_RETURN(error);
    m_skip_auto_increment= (insert_id_for_cur_row == 0);
  }

  /*
   * If IGNORE the ignore constraint violations on primary and unique keys
   */
  if (!m_use_write && m_ignore_dup_key)
  {
    /*
      compare if expression with that in start_bulk_insert()
      start_bulk_insert will set parameters to ensure that each
      write_row is committed individually
    */
    int peek_res= peek_indexed_rows(record, NDB_INSERT);
    
    if (!peek_res) 
    {
      DBUG_RETURN(HA_ERR_FOUND_DUPP_KEY);
    }
    if (peek_res != HA_ERR_KEY_NOT_FOUND)
      DBUG_RETURN(peek_res);
  }

  bool uses_blobs= uses_blob_value(table->write_set);

  Uint64 auto_value;
  if (table_share->primary_key == MAX_KEY)
  {
    /* Table has hidden primary key. */
    Ndb *ndb= get_ndb(thd);
    uint retries= NDB_AUTO_INCREMENT_RETRIES;
    int retry_sleep= 30; /* 30 milliseconds, transaction */
    for (;;)
    {
      Ndb_tuple_id_range_guard g(m_share);
      if (ndb->getAutoIncrementValue(m_table, g.range, auto_value, 1) == -1)
      {
	if (--retries &&
	    ndb->getNdbError().status == NdbError::TemporaryError)
	{
	  my_sleep(retry_sleep);
	  continue;
	}
	ERR_RETURN(ndb->getNdbError());
      }
      break;
    }
    sets[num_sets].column= get_hidden_key_column();
    sets[num_sets].value= &auto_value;
    num_sets++;
  } 

  trans= thd_ndb->trans;
  if (m_user_defined_partitioning || !trans)
  {
    DBUG_ASSERT(m_use_partition_pruning);
    longlong func_value= 0;
    my_bitmap_map *old_map= dbug_tmp_use_all_columns(table, table->read_set);
    error= m_part_info->get_partition_id(m_part_info, &part_id, &func_value);
    dbug_tmp_restore_column_map(table->read_set, old_map);
    if (unlikely(error))
    {
      m_part_info->err_value= func_value;
      DBUG_RETURN(error);
    }
    if (m_user_defined_partitioning)
    {
      /*
        We need to set the value of the partition function value in
        NDB since the NDB kernel doesn't have easy access to the function
        to calculate the value.
      */
      if (func_value >= INT_MAX32)
        func_value= INT_MAX32;
      sets[num_sets].column= get_partition_id_column();
      sets[num_sets].value= &func_value;
      num_sets++;
    }
    if (!trans)
    {
      if (!(trans= start_transaction_part_id(part_id, error)))
      {
        DBUG_RETURN(error);
      }
    }
  }
  DBUG_ASSERT(trans);

  ha_statistic_increment(&SSV::ha_write_count);
  if (table->timestamp_field_type & TIMESTAMP_AUTO_SET_ON_INSERT)
    table->timestamp_field->set_time();


  /*
     Setup OperationOptions
   */
  NdbOperation::OperationOptions options;
  NdbOperation::OperationOptions *poptions = NULL;
  options.optionsPresent=0;
  
  eventSetAnyValue(thd, &options); 

  if (m_user_defined_partitioning)
  {
    options.optionsPresent |= NdbOperation::OperationOptions::OO_PARTITION_ID;
    options.partitionId= part_id;
  }
  if (num_sets)
  {
    options.optionsPresent |= NdbOperation::OperationOptions::OO_SETVALUE;
    options.extraSetValues= sets;
    options.numExtraSetValues= num_sets;
  }
  if (options.optionsPresent != 0)
    poptions=&options;

  const NdbRecord *key_rec;
  const uchar *key_row;
  if (table_share->primary_key == MAX_KEY)
  {
    key_rec= m_ndb_hidden_key_record;
    key_row= (const uchar *)&auto_value;
  }
  else
  {
    key_rec= m_index[table_share->primary_key].ndb_unique_record_row;
    key_row= record;
  }

  const MY_BITMAP *user_cols_written_bitmap;
  
  if (m_use_write)
  {
    uchar *mask;

#ifdef HAVE_NDB_BINLOG
    /*
      The use of table->write_set is tricky here. This is done as a temporary
      workaround for BUG#22045.

      There is some confusion on the precise meaning of write_set in write_row,
      with REPLACE INTO and replication SQL thread having different opinions.
      There is work on the way to sort that out, but until then we need to
      implement different semantics depending on whether we are in the slave
      SQL thread or not.

        SQL thread -> use the write_set for writeTuple().
        otherwise (REPLACE INTO) -> do not use write_set.
    */
    if (thd->slave_thread)
    {
      user_cols_written_bitmap= table->write_set;
      mask= (uchar *)(user_cols_written_bitmap->bitmap);
    }
    else
#endif
    {
      user_cols_written_bitmap= NULL;
      mask= NULL;
    }

    op= trans->writeTuple(key_rec, (const char *)key_row, m_ndb_record,
                          (char *)record, mask,
                          poptions, sizeof(NdbOperation::OperationOptions));
  }
  else
  {
    /* Using insert, we write all user visible columns */
    user_cols_written_bitmap= NULL;
    op= trans->insertTuple(key_rec, (const char *)key_row, m_ndb_record,
                           (char *)record, NULL, // No mask
                           poptions, sizeof(NdbOperation::OperationOptions));
  }
  if (!(op))
    ERR_RETURN(trans->getNdbError());

  bool need_flush= add_row_check_if_batch_full(thd_ndb);
  bool do_batch= !need_flush &&
    (batched_update || (thd->options & OPTION_ALLOW_BATCH));
  uint blob_count= 0;
  if (table_share->blob_fields > 0)
  {
    my_bitmap_map *old_map= dbug_tmp_use_all_columns(table, table->read_set);
    /* Set Blob values for all columns updated by the operation */
    int res= set_blob_values(op, record - table->record[0],
                             user_cols_written_bitmap, &blob_count, do_batch);
    dbug_tmp_restore_column_map(table->read_set, old_map);
    if (res != 0)
      DBUG_RETURN(res);
  }

  m_rows_changed++;

  /*
    Execute write operation
    NOTE When doing inserts with many values in 
    each INSERT statement it should not be necessary
    to NoCommit the transaction between each row.
    Find out how this is detected!
  */
  m_rows_inserted++;
  no_uncommitted_rows_update(1);
  if (( (m_rows_to_insert == 1 || uses_blobs) && !do_batch ) ||
      primary_key_update ||
      need_flush)
  {
    int res= flush_bulk_insert();
    if (res != 0)
    {
      m_skip_auto_increment= TRUE;
      DBUG_RETURN(res);
    }
  }
  if ((has_auto_increment) && (m_skip_auto_increment))
  {
    int ret_val;
    if ((ret_val= set_auto_inc(thd, table->next_number_field)))
    {
      DBUG_RETURN(ret_val);
    }
  }
  m_skip_auto_increment= TRUE;

  DBUG_PRINT("exit",("ok"));
  DBUG_RETURN(0);
}


/* Compare if an update changes the primary key in a row. */
int ha_ndbcluster::primary_key_cmp(const uchar * old_row, const uchar * new_row)
{
  uint keynr= table_share->primary_key;
  KEY_PART_INFO *key_part=table->key_info[keynr].key_part;
  KEY_PART_INFO *end=key_part+table->key_info[keynr].key_parts;

  for (; key_part != end ; key_part++)
  {
    if (!bitmap_is_set(table->write_set, key_part->fieldnr - 1))
      continue;

    /* The primary key does not allow NULLs. */
    DBUG_ASSERT(!key_part->null_bit);

    if (key_part->key_part_flag & (HA_BLOB_PART | HA_VAR_LENGTH_PART))
    {

      if (key_part->field->cmp_binary((old_row + key_part->offset),
                                      (new_row + key_part->offset),
                                      (ulong) key_part->length))
        return 1;
    }
    else
    {
      if (memcmp(old_row+key_part->offset, new_row+key_part->offset,
                 key_part->length))
        return 1;
    }
  }
  /*
    potentially not needed call to this function
  */
  DBUG_ASSERT(!table->in_use->slave_thread || (m_ignore_no_key == FALSE));
  return 0;
}

#ifdef HAVE_NDB_BINLOG

/**
  CFT_NDB_NEW

  To perform conflict resolution, an interpreted program is used to read
  the timestamp stored locally and compare to what is going to be applied.
  If timestamp is lower, an error for this operation (9999) will be raised,
  and new row will not be applied. The error codes for the operations will
  be checked on return.  For this to work is is vital that the operation
  is run with ignore error option.
*/

int
ha_ndbcluster::update_row_conflict_fn_max(const uchar *old_data,
                                          uchar *new_data,
                                          NdbInterpretedCode *code)
{
  uint32 resolve_column= m_share->m_cfn_share->m_resolve_column;
  uint32 resolve_size= m_share->m_cfn_share->m_resolve_size;

  DBUG_PRINT("info", ("interpreted update pre equal on column %u",
                      resolve_column));

  DBUG_ASSERT(resolve_size == 4 || resolve_size == 8);

  if (!bitmap_is_set(table->write_set, resolve_column))
  {
    sql_print_information("NDB Slave: missing data for NDB_MAX");
    return 0;
  }

  const uint label_0= 0;
  const Uint32 RegNewValue= 1, RegCurrentValue= 2;
  int r;
  Field *field= table->field[resolve_column];
  DBUG_PRINT("info", ("interpreted update post equal"));
  /*
   * read new value from record
   */
  union {
    uint32 new_value_32;
    uint64 new_value_64;
  };
  {
    const uchar *field_ptr= field->ptr + (new_data - table->record[0]);
    if (resolve_size == 4)
    {
      memcpy(&new_value_32, field_ptr, resolve_size);
      DBUG_PRINT("info", ("new_value_32: %u", new_value_32));
    }
    else
    {
      memcpy(&new_value_64, field_ptr, resolve_size);
      DBUG_PRINT("info", ("new_value_64: %llu",
                          (unsigned long long) new_value_64));
    }
  }
  /*
   * Load registers RegNewValue and RegCurrentValue
   */
  if (resolve_size == 4)
    r= code->load_const_u32(RegNewValue, new_value_32);
  else
    r= code->load_const_u64(RegNewValue, new_value_64);
  DBUG_ASSERT(r == 0);
  r= code->read_attr(RegCurrentValue, resolve_column);
  DBUG_ASSERT(r == 0);
  /*
   * if RegNewValue > RegCurrentValue goto label_0
   * else raise error for this row
   */
  r= code->branch_gt(RegNewValue, RegCurrentValue, label_0);
  DBUG_ASSERT(r == 0);
  r= code->interpret_exit_nok(error_conflict_fn_max_violation);
  DBUG_ASSERT(r == 0);
  r= code->def_label(label_0);
  DBUG_ASSERT(r == 0);
  r= code->interpret_exit_ok();
  DBUG_ASSERT(r == 0);
  r= code->finalise();
  DBUG_ASSERT(r == 0);
  return r;
}

/**
  CFT_NDB_OLD

  To perform conflict detection, an interpreted program is used to read
  the timestamp stored locally and compare to what was on the master.
  If timestamp is not equal, an error for this operation (9998) will be raised,
  and new row will not be applied. The error codes for the operations will
  be checked on return.  For this to work is is vital that the operation
  is run with ignore error option.

  As an independent feature, phase 2 also saves the
  conflicts into the table's exceptions table.
*/

int
ha_ndbcluster::update_row_conflict_fn_old(const uchar *old_data,
                                          uchar *new_data,
                                          NdbInterpretedCode *code)
{
  uint32 resolve_column= m_share->m_cfn_share->m_resolve_column;
  uint32 resolve_size= m_share->m_cfn_share->m_resolve_size;

  DBUG_PRINT("info", ("interpreted update pre equal on column %u",
                      resolve_column));

  DBUG_ASSERT(resolve_size == 4 || resolve_size == 8);

  if (!bitmap_is_set(table->write_set, resolve_column))
  {
    sql_print_information("NDB Slave: missing data for NDB_OLD");
    return 0;
  }

  const uint label_0= 0;
  const Uint32 RegOldValue= 1, RegCurrentValue= 2;
  int r;
  Field *field= table->field[resolve_column];
  DBUG_PRINT("info", ("interpreted update post equal"));
  /*
   * read old value from record
   */
  union {
    uint32 old_value_32;
    uint64 old_value_64;
  };
  {
    const uchar *field_ptr= field->ptr + (old_data - table->record[0]);
    if (resolve_size == 4)
    {
      memcpy(&old_value_32, field_ptr, resolve_size);
      DBUG_PRINT("info", ("old_value_32: %u", old_value_32));
    }
    else
    {
      memcpy(&old_value_64, field_ptr, resolve_size);
      DBUG_PRINT("info", ("old_value_64: %llu",
                          (unsigned long long) old_value_64));
    }
  }
  /*
   * Load registers RegOldValue and RegCurrentValue
   */
  if (resolve_size == 4)
    r= code->load_const_u32(RegOldValue, old_value_32);
  else
    r= code->load_const_u64(RegOldValue, old_value_64);
  DBUG_ASSERT(r == 0);
  r= code->read_attr(RegCurrentValue, resolve_column);
  DBUG_ASSERT(r == 0);
  /*
   * if RegOldValue == RegCurrentValue goto label_0
   * else raise error for this row
   */
  r= code->branch_eq(RegOldValue, RegCurrentValue, label_0);
  DBUG_ASSERT(r == 0);
  r= code->interpret_exit_nok(error_conflict_fn_old_violation);
  DBUG_ASSERT(r == 0);
  r= code->def_label(label_0);
  DBUG_ASSERT(r == 0);
  r= code->interpret_exit_ok();
  DBUG_ASSERT(r == 0);
  r= code->finalise();
  DBUG_ASSERT(r == 0);
  return r;
}

int
ha_ndbcluster::update_row_conflict_fn(enum_conflict_fn_type cft,
                                      const uchar *old_data,
                                      uchar *new_data,
                                      NdbInterpretedCode *code)
{
  DBUG_ASSERT(cft == CFT_NDB_MAX || cft == CFT_NDB_OLD);
  switch (cft) {
  case CFT_NDB_MAX:
    return update_row_conflict_fn_max(old_data, new_data, code);
  case CFT_NDB_OLD:
    return update_row_conflict_fn_old(old_data, new_data, code);
  case CFT_NDB_UNDEF:
    abort();
  }
  return 0;
}
#endif /* HAVE_NDB_BINLOG */

/**
  Update one record in NDB using primary key.
*/

bool ha_ndbcluster::start_bulk_update()
{
  DBUG_ENTER("ha_ndbcluster::start_bulk_update");
  DBUG_RETURN(FALSE);
}

int ha_ndbcluster::bulk_update_row(const uchar *old_data, uchar *new_data,
                                   uint *dup_key_found)
{
  DBUG_ENTER("ha_ndbcluster::bulk_update_row");
  *dup_key_found= 0;
  DBUG_RETURN(ndb_update_row(old_data, new_data, 1));
}

int ha_ndbcluster::exec_bulk_update(uint *dup_key_found)
{
  DBUG_ENTER("ha_ndbcluster::exec_bulk_update");
  *dup_key_found= 0;
  if (m_thd_ndb->m_unsent_bytes &&
      !(table->in_use->options & OPTION_ALLOW_BATCH) &&
      (!m_thd_ndb->m_handler ||
       m_blobs_pending))
  {
    uint ignore_count= 0;
    if (execute_no_commit(m_thd_ndb, m_thd_ndb->trans,
                          m_ignore_no_key || m_read_before_write_removal_used,
                          &ignore_count) != 0)
    {
      no_uncommitted_rows_execute_failure();
      DBUG_RETURN(ndb_err(m_thd_ndb->trans));
    }
    m_rows_changed-= ignore_count;
    m_rows_updated-= ignore_count;
  }
  DBUG_RETURN(0);
}

void ha_ndbcluster::end_bulk_update()
{
  DBUG_ENTER("ha_ndbcluster::end_bulk_update");
  DBUG_VOID_RETURN;
}

int ha_ndbcluster::update_row(const uchar *old_data, uchar *new_data)
{
  return ndb_update_row(old_data, new_data, 0);
}

void
ha_ndbcluster::setup_key_ref_for_ndb_record(const NdbRecord **key_rec,
                                            const uchar **key_row,
                                            const uchar *record,
                                            bool use_active_index)
{
  DBUG_ENTER("setup_key_ref_for_ndb_record");
  if (table_share->primary_key != MAX_KEY)
  {
    if (use_active_index)
    {
      /*
        Using unique key and getting read before write removal
        optimisation working. Use key_rec according to this
        unique index instead of primary key index
      */
      *key_rec= m_index[active_index].ndb_unique_record_row;
    }
    else
      *key_rec= m_index[table_share->primary_key].ndb_unique_record_row;
    *key_row= record;
    DBUG_VOID_RETURN;
  }
  else
  {
    /* Use hidden primary key previously read into m_ref. */
    *key_rec= m_ndb_hidden_key_record;
    *key_row= (const uchar *)(&m_ref);
    DBUG_VOID_RETURN;
  }
}


/*
  Update one record in NDB using primary key
*/

int ha_ndbcluster::ndb_update_row(const uchar *old_data, uchar *new_data,
                                  int is_bulk_update)
{
  THD *thd= table->in_use;
  Thd_ndb *thd_ndb= m_thd_ndb;
  NdbTransaction *trans= thd_ndb->trans;
  NdbScanOperation* cursor= m_active_cursor;
  const NdbOperation *op;
  uint32 old_part_id= 0, new_part_id= 0;
  int error;
  longlong func_value;
  Uint32 func_value_uint32;
  bool have_pk= (table_share->primary_key != MAX_KEY);
  bool pk_update= (!m_read_before_write_removal_possible &&
                   have_pk &&
                   bitmap_is_overlapping(table->write_set, m_pk_bitmap_p) &&
                   primary_key_cmp(old_data, new_data));
  bool batch_allowed= is_bulk_update || (thd->options & OPTION_ALLOW_BATCH);
  NdbOperation::SetValueSpec sets[1];

  DBUG_ENTER("ndb_update_row");
  DBUG_ASSERT(trans); 
  /*
   * If IGNORE the ignore constraint violations on primary and unique keys,
   * but check that it is not part of INSERT ... ON DUPLICATE KEY UPDATE
   */
  if (m_ignore_dup_key && (thd->lex->sql_command == SQLCOM_UPDATE ||
                           thd->lex->sql_command == SQLCOM_UPDATE_MULTI))
  {
    NDB_WRITE_OP write_op= (pk_update) ? NDB_PK_UPDATE : NDB_UPDATE;
    int peek_res= peek_indexed_rows(new_data, write_op);
    
    if (!peek_res) 
    {
      DBUG_RETURN(HA_ERR_FOUND_DUPP_KEY);
    }
    if (peek_res != HA_ERR_KEY_NOT_FOUND)
      DBUG_RETURN(peek_res);
  }

  ha_statistic_increment(&SSV::ha_update_count);
  if (table->timestamp_field_type & TIMESTAMP_AUTO_SET_ON_UPDATE)
  {
    table->timestamp_field->set_time();
    bitmap_set_bit(table->write_set, table->timestamp_field->field_index);
  }

  if (m_use_partition_pruning &&
      (error= get_parts_for_update(old_data, new_data, table->record[0],
                                   m_part_info, &old_part_id, &new_part_id,
                                   &func_value)))
  {
    m_part_info->err_value= func_value;
    DBUG_RETURN(error);
  }

  /*
   * Check for update of primary key or partition change
   * for special handling
   */  
  if (pk_update || old_part_id != new_part_id)
  {
    DBUG_RETURN(ndb_pk_update_row(thd, old_data, new_data, old_part_id));
  }
  /*
    If we are updating a unique key with auto_increment
    then we need to update the auto_increment counter
   */
  if (table->found_next_number_field &&
      bitmap_is_set(table->write_set, 
		    table->found_next_number_field->field_index) &&
      (error= set_auto_inc(thd, table->found_next_number_field)))
  {
    DBUG_RETURN(error);
  }
  /*
    Set only non-primary-key attributes.
    We already checked that any primary key attribute in write_set has no
    real changes.
  */
  bitmap_copy(&m_bitmap, table->write_set);
  bitmap_subtract(&m_bitmap, m_pk_bitmap_p);
  uchar *mask= (uchar *)(m_bitmap.bitmap);
  DBUG_ASSERT(!pk_update);

  NdbOperation::OperationOptions *poptions = NULL;
  NdbOperation::OperationOptions options;
  options.optionsPresent=0;

  /* Need to set the value of any user-defined partitioning function. */
  if (m_user_defined_partitioning)
  {
    if (func_value >= INT_MAX32)
      func_value_uint32= INT_MAX32;
    else
      func_value_uint32= (uint32)func_value;
    sets[0].column= get_partition_id_column();
    sets[0].value= &func_value_uint32;
    options.optionsPresent|= NdbOperation::OperationOptions::OO_SETVALUE;
    options.extraSetValues= sets;
    options.numExtraSetValues= 1;

    if (!cursor)
    {
      options.optionsPresent|= NdbOperation::OperationOptions::OO_PARTITION_ID;
      options.partitionId= new_part_id;
    }
  }
  
  eventSetAnyValue(thd, &options);
  
  bool need_flush= add_row_check_if_batch_full(thd_ndb);

  if (cursor)
  {
    /*
      We are scanning records and want to update the record
      that was just found, call updateCurrentTuple on the cursor 
      to take over the lock to a new update operation
      And thus setting the primary key of the record from 
      the active record in cursor
    */
    DBUG_PRINT("info", ("Calling updateTuple on cursor, write_set=0x%x",
                        table->write_set->bitmap[0]));

    if (options.optionsPresent != 0)
      poptions = &options;

    if (!(op= cursor->updateCurrentTuple(trans, m_ndb_record,
                                         (const char*)new_data, mask,
                                         poptions,
                                         sizeof(NdbOperation::OperationOptions))))
      ERR_RETURN(trans->getNdbError());

    m_lock_tuple= FALSE;
    thd_ndb->m_unsent_bytes+= 12;
  }
  else
  {  
    const NdbRecord *key_rec;
    const uchar *key_row;
    setup_key_ref_for_ndb_record(&key_rec, &key_row, new_data,
				 m_read_before_write_removal_used);

#ifdef HAVE_NDB_BINLOG
    uchar* ex_data_buffer= NULL;
    if (thd->slave_thread && m_share->m_cfn_share &&
        (m_share->m_cfn_share->m_resolve_cft != CFT_NDB_UNDEF))
    {
      /* Conflict resolution in slave thread. */

      /*
        Room for 10 instruction words, two labels (@ 2words/label)
        + 2 extra words for the case of resolve_size == 8
      */
      Uint32 buffer[16];
      NdbInterpretedCode code(m_table, buffer,
                              sizeof(buffer)/sizeof(buffer[0]));
      enum_conflict_fn_type cft= m_share->m_cfn_share->m_resolve_cft;
      if (update_row_conflict_fn(cft, old_data, new_data, &code))
      {
        /* ToDo error handling */
        abort();
      }
      options.optionsPresent|=NdbOperation::OperationOptions::OO_INTERPRETED;
      options.interpretedCode= &code;

      thd_ndb->m_conflict_fn_usage_count++;

      Ndb_exceptions_data ex_data;
      ex_data.share= m_share;
      /*
        We need to save the row data for possible conflict resolution after
        execute().
      */
      ex_data.row= copy_row_to_buffer(thd_ndb, new_data);
      ex_data_buffer= get_buffer(thd_ndb, sizeof(ex_data));
      if (ex_data.row == NULL || ex_data_buffer == NULL)
      {
        DBUG_RETURN(HA_ERR_OUT_OF_MEM);
      }
      memcpy(ex_data_buffer, &ex_data, sizeof(ex_data));

      options.optionsPresent|= NdbOperation::OperationOptions::OO_CUSTOMDATA;
      options.customData= (void*)ex_data_buffer;
    }
#endif /* HAVE_NDB_BINLOG */
    if (options.optionsPresent !=0)
      poptions= &options;

    if (!(op= trans->updateTuple(key_rec, (const char *)key_row,
                                 m_ndb_record, (const char*)new_data, mask,
                                 poptions,
                                 sizeof(NdbOperation::OperationOptions))))
      ERR_RETURN(trans->getNdbError());  
  }

  uint blob_count= 0;
  if (uses_blob_value(table->write_set))
  {
    int row_offset= new_data - table->record[0];
    int res= set_blob_values(op, row_offset, table->write_set, &blob_count,
                             (batch_allowed && !need_flush));
    if (res != 0)
      DBUG_RETURN(res);
  }
<<<<<<< HEAD
  uint ignore_count= 0;
  /*
    Batch update operation if we are doing a scan for update, unless
    there exist UPDATE AFTER triggers
  */
  if (m_update_cannot_batch ||
      !(cursor || (batch_allowed && have_pk)) ||
      need_flush)
  {
    if (execute_no_commit(m_thd_ndb, trans,
                          m_ignore_no_key || m_read_before_write_removal_used,
                          &ignore_count) != 0)
    {
      no_uncommitted_rows_execute_failure();
      DBUG_RETURN(ndb_err(trans));
    }
  }
  else if (blob_count > 0)
    m_blobs_pending= TRUE;
  
  m_rows_changed+= 1 - ignore_count;
  m_rows_updated+= 1 - ignore_count;

  DBUG_RETURN(0);
}


/*
  handler delete interface
*/

int ha_ndbcluster::delete_row(const uchar *record)
{
  return ndb_delete_row(record, FALSE);
}

bool ha_ndbcluster::start_bulk_delete()
{
  DBUG_ENTER("start_bulk_delete");
  DBUG_RETURN(FALSE);
}

int ha_ndbcluster::bulk_delete_row(const uchar *record)
{
  DBUG_ENTER("bulk_delete_row");
  DBUG_RETURN(ndb_delete_row(record, FALSE, TRUE));
}
=======
  m_rows_changed++;
>>>>>>> 669b97b3

int ha_ndbcluster::end_bulk_delete()
{
  DBUG_ENTER("end_bulk_delete");
  if (m_thd_ndb->m_unsent_bytes &&
      !(table->in_use->options & OPTION_ALLOW_BATCH) &&
      !m_thd_ndb->m_handler)
  {
<<<<<<< HEAD
    uint ignore_count= 0;
    if (execute_no_commit(m_thd_ndb, m_thd_ndb->trans,
                          m_ignore_no_key || m_read_before_write_removal_used,
                          &ignore_count) != 0)
=======
    if (execute_no_commit(this,trans) != 0)
>>>>>>> 669b97b3
    {
      no_uncommitted_rows_execute_failure();
      DBUG_RETURN(ndb_err(m_thd_ndb->trans));
    }
    m_rows_deleted-= ignore_count;
  }
  DBUG_RETURN(0);
}


/**
  Delete one record from NDB, using primary key .
*/

int ha_ndbcluster::ndb_delete_row(const uchar *record,
                                  bool primary_key_update,
                                  bool is_bulk_delete)
{
  THD *thd= table->in_use;
  Thd_ndb *thd_ndb= get_thd_ndb(thd);
  NdbTransaction *trans= m_thd_ndb->trans;
  NdbScanOperation* cursor= m_active_cursor;
  const NdbOperation *op;
  uint32 part_id;
  int error;
  bool allow_batch= is_bulk_delete || (thd->options & OPTION_ALLOW_BATCH);
  DBUG_ENTER("ndb_delete_row");
  DBUG_ASSERT(trans);

  ha_statistic_increment(&SSV::ha_delete_count);
  m_rows_changed++;

  if (m_use_partition_pruning &&
      (error= get_part_for_delete(record, table->record[0], m_part_info,
                                  &part_id)))
  {
    DBUG_RETURN(error);
  }

  NdbOperation::OperationOptions options;
  NdbOperation::OperationOptions *poptions = NULL;
  options.optionsPresent=0;

  eventSetAnyValue(thd, &options);

  if (cursor)
  {
    if (options.optionsPresent != 0)
      poptions = &options;

    /*
      We are scanning records and want to delete the record
      that was just found, call deleteTuple on the cursor 
      to take over the lock to a new delete operation
      And thus setting the primary key of the record from 
      the active record in cursor
    */
    DBUG_PRINT("info", ("Calling deleteTuple on cursor"));
    if ((op = cursor->deleteCurrentTuple(trans, m_ndb_record,
                                         NULL, // result_row
                                         NULL, // result_mask
                                         poptions, 
                                         sizeof(NdbOperation::OperationOptions))) == 0)
      ERR_RETURN(trans->getNdbError());     
    m_lock_tuple= FALSE;
    thd_ndb->m_unsent_bytes+= 12;

    no_uncommitted_rows_update(-1);

    if (!(primary_key_update || m_delete_cannot_batch))
    {
      // If deleting from cursor, NoCommit will be handled in next_result
      m_rows_deleted++;
      DBUG_RETURN(0);
    }
  }
  else
  {
    const NdbRecord *key_rec;
    const uchar *key_row;

    if (m_user_defined_partitioning)
    {
      options.optionsPresent|= NdbOperation::OperationOptions::OO_PARTITION_ID;
      options.partitionId= part_id;
    }

    if (options.optionsPresent != 0)
      poptions= &options;

    setup_key_ref_for_ndb_record(&key_rec, &key_row, record,
				 m_read_before_write_removal_used);
    if (!(op=trans->deleteTuple(key_rec, (const char *)key_row,
                                m_ndb_record,
                                NULL, // row
                                NULL, // mask
                                poptions,
                                sizeof(NdbOperation::OperationOptions))))
      ERR_RETURN(trans->getNdbError());

    no_uncommitted_rows_update(-1);

    /*
      Check if we can batch the delete.

      We don't batch deletes as part of primary key updates.
      We do not batch deletes on tables with no primary key. For such tables,
      replication uses full table scan to locate the row to delete. The
      problem is the following scenario when deleting 2 (or more) rows:

       1. Table scan to locate the first row.
       2. Delete the row, batched so no execute.
       3. Table scan to locate the second row is executed, along with the
          batched delete operation from step 2.
       4. The first row is returned from nextResult() (not deleted yet).
       5. The kernel deletes the row (operation from step 2).
       6. lockCurrentTuple() is called on the row returned in step 4. However,
          as that row is now deleted, the operation fails and the transaction
          is aborted.
       7. The delete of the second tuple now fails, as the transaction has
          been aborted.
    */

    /*
      Poor approx. let delete ~ tabsize / 4
    */
    uint delete_size= 12 + m_bytes_per_write >> 2;
    bool need_flush= add_row_check_if_batch_full_size(thd_ndb, delete_size);
    if ( allow_batch &&
	 table_share->primary_key != MAX_KEY &&
	 !primary_key_update &&
	 !need_flush)
    {
      m_rows_deleted++;
      DBUG_RETURN(0);
    }
  }

  // Execute delete operation
<<<<<<< HEAD
  uint ignore_count= 0;
  if (execute_no_commit(m_thd_ndb, trans,
                        m_ignore_no_key || m_read_before_write_removal_used,
                        &ignore_count) != 0)
  {
=======
  if (execute_no_commit(this,trans) != 0) {
>>>>>>> 669b97b3
    no_uncommitted_rows_execute_failure();
    DBUG_RETURN(ndb_err(trans));
  }
  if (!primary_key_update)
    m_rows_deleted+= 1 - ignore_count;
  DBUG_RETURN(0);
}
  
/**
  Unpack a record returned from a scan.
  We copy field-for-field to
   1. Avoid unnecessary copying for sparse rows.
   2. Properly initialize not used null bits.
  Note that we do not unpack all returned rows; some primary/unique key
  operations can read directly into the destination row.
*/
void ha_ndbcluster::unpack_record(uchar *dst_row, const uchar *src_row)
{
  int res;
  DBUG_ASSERT(src_row != NULL);

  my_ptrdiff_t dst_offset= dst_row - table->record[0];
  my_ptrdiff_t src_offset= src_row - table->record[0];

  /* Initialize the NULL bitmap. */
  memset(dst_row, 0xff, table->s->null_bytes);

  uchar *blob_ptr= m_blobs_buffer;

  for (uint i= 0; i < table_share->fields; i++) 
  {
    Field *field= table->field[i];
    if (bitmap_is_set(table->read_set, i))
    {
      if (field->type() == MYSQL_TYPE_BIT)
      {
        Field_bit *field_bit= static_cast<Field_bit*>(field);
        if (!field->is_null_in_record_with_offset(src_offset))
        {
          field->move_field_offset(src_offset);
          longlong value= field_bit->val_int();
          field->move_field_offset(dst_offset-src_offset);
          field_bit->set_notnull();
          /* Field_bit in DBUG requires the bit set in write_set for store(). */
          my_bitmap_map *old_map=
            dbug_tmp_use_all_columns(table, table->write_set);
          IF_DBUG(int res=) field_bit->store(value, true);
          dbug_tmp_restore_column_map(table->write_set, old_map);
          DBUG_ASSERT(res == 0);
          field->move_field_offset(-dst_offset);
        }
      }
      else if (field->flags & BLOB_FLAG)
      {
        Field_blob *field_blob= (Field_blob *)field;
        NdbBlob *ndb_blob= m_value[i].blob;
        DBUG_ASSERT(ndb_blob != 0);
        int isNull;
        res= ndb_blob->getNull(isNull);
        DBUG_ASSERT(res == 0);                  // Already succeeded once
        Uint64 len64= 0;
        field_blob->move_field_offset(dst_offset);
        if (!isNull)
        {
          res= ndb_blob->getLength(len64);
          DBUG_ASSERT(res == 0 && len64 <= (Uint64)0xffffffff);
          field->set_notnull();
        }
        /* Need not set_null(), as we initialized null bits to 1 above. */
        field_blob->set_ptr((uint32)len64, blob_ptr);
        field_blob->move_field_offset(-dst_offset);
        blob_ptr+= (len64 + 7) & ~((Uint64)7);
      }
      else
      {
        field->move_field_offset(src_offset);
        /* Normal field (not blob or bit type). */
        if (!field->is_null())
        {
          /* Only copy actually used bytes of varstrings. */
          uint32 actual_length= field->used_length();
          uchar *src_ptr= field->ptr;
          field->move_field_offset(dst_offset - src_offset);
          field->set_notnull();
          memcpy(field->ptr, src_ptr, actual_length);
#ifdef HAVE_purify
          /*
            We get Valgrind warnings on uninitialised padding bytes in
            varstrings, for example when writing rows to temporary tables.
            So for valgrind builds we pad with zeros, not needed for
            production code.
          */
          if (actual_length < field->pack_length())
            bzero(field->ptr + actual_length,
                  field->pack_length() - actual_length);
#endif
          field->move_field_offset(-dst_offset);
        }
        else
          field->move_field_offset(-src_offset);
        /* No action needed for a NULL field. */
      }
    }
  }
}

/*
    DBUG_EXECUTE("value", print_results(););
*/

void ha_ndbcluster::print_results()
{
  DBUG_ENTER("print_results");

#ifndef DBUG_OFF

  char buf_type[MAX_FIELD_WIDTH], buf_val[MAX_FIELD_WIDTH];
  String type(buf_type, sizeof(buf_type), &my_charset_bin);
  String val(buf_val, sizeof(buf_val), &my_charset_bin);
  for (uint f= 0; f < table_share->fields; f++)
  {
    /* Use DBUG_PRINT since DBUG_FILE cannot be filtered out */
    char buf[2000];
    Field *field;
    void* ptr;
    NdbValue value;

    buf[0]= 0;
    field= table->field[f];
    if (!(value= m_value[f]).ptr)
    {
      strmov(buf, "not read");
      goto print_value;
    }

    ptr= field->ptr;

    if (! (field->flags & BLOB_FLAG))
    {
      if (value.rec->isNULL())
      {
        strmov(buf, "NULL");
        goto print_value;
      }
      type.length(0);
      val.length(0);
      field->sql_type(type);
      field->val_str(&val);
      my_snprintf(buf, sizeof(buf), "%s %s", type.c_ptr(), val.c_ptr());
    }
    else
    {
      NdbBlob *ndb_blob= value.blob;
      bool isNull= TRUE;
      ndb_blob->getNull(isNull);
      if (isNull)
        strmov(buf, "NULL");
    }

print_value:
    DBUG_PRINT("value", ("%u,%s: %s", f, field->field_name, buf));
  }
#endif
  DBUG_VOID_RETURN;
}


int ha_ndbcluster::index_init(uint index, bool sorted)
{
  DBUG_ENTER("ha_ndbcluster::index_init");
  DBUG_PRINT("enter", ("index: %u  sorted: %d", index, sorted));
  active_index= index;
  m_sorted= sorted;
  /*
    Locks are are explicitly released in scan
    unless m_lock.type == TL_READ_HIGH_PRIORITY
    and no sub-sequent call to unlock_row()
  */
  m_lock_tuple= FALSE;
  if (table_share->primary_key == MAX_KEY &&
      m_use_partition_pruning)
    include_partition_fields_in_used_fields(
      m_part_info->full_part_field_array,
      table->read_set);
  DBUG_RETURN(0);
}


int ha_ndbcluster::index_end()
{
  DBUG_ENTER("ha_ndbcluster::index_end");
  DBUG_RETURN(close_scan());
}

/**
  Check if key contains null.
*/
static
int
check_null_in_key(const KEY* key_info, const uchar *key, uint key_len)
{
  KEY_PART_INFO *curr_part, *end_part;
  const uchar* end_ptr= key + key_len;
  curr_part= key_info->key_part;
  end_part= curr_part + key_info->key_parts;

  for (; curr_part != end_part && key < end_ptr; curr_part++)
  {
    if (curr_part->null_bit && *key)
      return 1;

    key += curr_part->store_length;
  }
  return 0;
}

int ha_ndbcluster::index_read(uchar *buf,
                              const uchar *key, uint key_len, 
                              enum ha_rkey_function find_flag)
{
  key_range start_key;
  bool descending= FALSE;
  DBUG_ENTER("ha_ndbcluster::index_read");
  DBUG_PRINT("enter", ("active_index: %u, key_len: %u, find_flag: %d", 
                       active_index, key_len, find_flag));

  start_key.key= key;
  start_key.length= key_len;
  start_key.flag= find_flag;
  descending= FALSE;
  switch (find_flag) {
  case HA_READ_KEY_OR_PREV:
  case HA_READ_BEFORE_KEY:
  case HA_READ_PREFIX_LAST:
  case HA_READ_PREFIX_LAST_OR_PREV:
    descending= TRUE;
    break;
  default:
    break;
  }
  DBUG_RETURN(read_range_first_to_buf(&start_key, 0, descending,
                                      m_sorted, buf));
}


int ha_ndbcluster::index_next(uchar *buf)
{
  DBUG_ENTER("ha_ndbcluster::index_next");
  ha_statistic_increment(&SSV::ha_read_next_count);
  DBUG_RETURN(next_result(buf));
}


int ha_ndbcluster::index_prev(uchar *buf)
{
  DBUG_ENTER("ha_ndbcluster::index_prev");
  ha_statistic_increment(&SSV::ha_read_prev_count);
  DBUG_RETURN(next_result(buf));
}


int ha_ndbcluster::index_first(uchar *buf)
{
  DBUG_ENTER("ha_ndbcluster::index_first");
  ha_statistic_increment(&SSV::ha_read_first_count);
  // Start the ordered index scan and fetch the first row

  // Only HA_READ_ORDER indexes get called by index_first
  DBUG_RETURN(ordered_index_scan(0, 0, TRUE, FALSE, buf, NULL));
}


int ha_ndbcluster::index_last(uchar *buf)
{
  DBUG_ENTER("ha_ndbcluster::index_last");
  ha_statistic_increment(&SSV::ha_read_last_count);
  DBUG_RETURN(ordered_index_scan(0, 0, TRUE, TRUE, buf, NULL));
}

int ha_ndbcluster::index_read_last(uchar * buf, const uchar * key, uint key_len)
{
  DBUG_ENTER("ha_ndbcluster::index_read_last");
  DBUG_RETURN(index_read(buf, key, key_len, HA_READ_PREFIX_LAST));
}

int ha_ndbcluster::read_range_first_to_buf(const key_range *start_key,
                                           const key_range *end_key,
                                           bool desc, bool sorted,
                                           uchar* buf)
{
  part_id_range part_spec;
  ndb_index_type type= get_index_type(active_index);
  const KEY* key_info= table->key_info+active_index;
  int error; 
  DBUG_ENTER("ha_ndbcluster::read_range_first_to_buf");
  DBUG_PRINT("info", ("desc: %d, sorted: %d", desc, sorted));

  if (m_use_partition_pruning)
  {
    get_partition_set(table, buf, active_index, start_key, &part_spec);
    DBUG_PRINT("info", ("part_spec.start_part: %u  part_spec.end_part: %u",
                        part_spec.start_part, part_spec.end_part));
    /*
      If partition pruning has found no partition in set
      we can return HA_ERR_END_OF_FILE
      If partition pruning has found exactly one partition in set
      we can optimize scan to run towards that partition only.
    */
    if (part_spec.start_part > part_spec.end_part)
    {
      DBUG_RETURN(HA_ERR_END_OF_FILE);
    }

    if (part_spec.start_part == part_spec.end_part)
    {
      /*
        Only one partition is required to scan, if sorted is required we
        don't need it any more since output from one ordered partitioned
        index is always sorted.
      */
      sorted= FALSE;
      if (unlikely(get_transaction_part_id(part_spec.start_part, error) == NULL))
      {
        DBUG_RETURN(error);
      }
    }
    else
    {
      if (unlikely(get_transaction(error) == NULL))
      {
        DBUG_RETURN(error);
      }
    }
  }

  switch (type){
  case PRIMARY_KEY_ORDERED_INDEX:
  case PRIMARY_KEY_INDEX:
    if (start_key && 
        start_key->length == key_info->key_length &&
        start_key->flag == HA_READ_KEY_EXACT)
    {
      if (m_active_cursor && (error= close_scan()))
        DBUG_RETURN(error);
      error= pk_read(start_key->key, start_key->length, buf,
		     part_spec.start_part);
      DBUG_RETURN(error == HA_ERR_KEY_NOT_FOUND ? HA_ERR_END_OF_FILE : error);
    }
    break;
  case UNIQUE_ORDERED_INDEX:
  case UNIQUE_INDEX:
    if (start_key && start_key->length == key_info->key_length &&
        start_key->flag == HA_READ_KEY_EXACT && 
        !check_null_in_key(key_info, start_key->key, start_key->length))
    {
      if (m_active_cursor && (error= close_scan()))
        DBUG_RETURN(error);

      error= unique_index_read(start_key->key, start_key->length, buf);
      DBUG_RETURN(error == HA_ERR_KEY_NOT_FOUND ? HA_ERR_END_OF_FILE : error);
    }
    else if (type == UNIQUE_INDEX)
      DBUG_RETURN(full_table_scan(key_info, 
                                  start_key->key, 
                                  start_key->length, 
                                  buf));
    break;
  default:
    break;
  }
  // Start the ordered index scan and fetch the first row
  DBUG_RETURN(ordered_index_scan(start_key, end_key, sorted, desc, buf,
                                 &part_spec));
}

int ha_ndbcluster::read_range_first(const key_range *start_key,
                                    const key_range *end_key,
                                    bool eq_r, bool sorted)
{
  uchar* buf= table->record[0];
  DBUG_ENTER("ha_ndbcluster::read_range_first");
  DBUG_RETURN(read_range_first_to_buf(start_key, end_key, FALSE,
                                      sorted, buf));
}

int ha_ndbcluster::read_range_next()
{
  DBUG_ENTER("ha_ndbcluster::read_range_next");
  DBUG_RETURN(next_result(table->record[0]));
}


int ha_ndbcluster::rnd_init(bool scan)
{
  int error;
  DBUG_ENTER("rnd_init");
  DBUG_PRINT("enter", ("scan: %d", scan));

  if (m_active_cursor && (error= close_scan()))
    DBUG_RETURN(error);
  index_init(table_share->primary_key, 0);
  DBUG_RETURN(0);
}

int ha_ndbcluster::close_scan()
{
  NdbTransaction *trans= m_thd_ndb->trans;
  int error;
  DBUG_ENTER("close_scan");

  NdbScanOperation *cursor= m_active_cursor;
  
  if (!cursor)
  {
    cursor = m_multi_cursor;
    if (!cursor)
      DBUG_RETURN(0);
  }

  if ((error= scan_handle_lock_tuple(cursor, trans)) != 0)
    DBUG_RETURN(error);

  if (m_thd_ndb->m_unsent_bytes)
  {
    /*
      Take over any pending transactions to the 
      deleteing/updating transaction before closing the scan    
    */
    DBUG_PRINT("info", ("thd_ndb->m_unsent_bytes: %ld",
                        (long) m_thd_ndb->m_unsent_bytes));    
<<<<<<< HEAD
    if (execute_no_commit(m_thd_ndb, trans, m_ignore_no_key) != 0)
    {
=======
    if (execute_no_commit(this,trans) != 0) {
>>>>>>> 669b97b3
      no_uncommitted_rows_execute_failure();
      DBUG_RETURN(ndb_err(trans));
    }
  }
  
  cursor->close(m_thd_ndb->m_force_send, TRUE);
  m_active_cursor= NULL;
  m_multi_cursor= NULL;
  DBUG_RETURN(0);
}

int ha_ndbcluster::rnd_end()
{
  DBUG_ENTER("rnd_end");
  DBUG_RETURN(close_scan());
}


int ha_ndbcluster::rnd_next(uchar *buf)
{
  DBUG_ENTER("rnd_next");
  ha_statistic_increment(&SSV::ha_read_rnd_next_count);

  if (!m_active_cursor)
    DBUG_RETURN(full_table_scan(NULL, NULL, 0, buf));
  DBUG_RETURN(next_result(buf));
}


/**
  An "interesting" record has been found and it's pk 
  retrieved by calling position. Now it's time to read
  the record from db once again.
*/

int ha_ndbcluster::rnd_pos(uchar *buf, uchar *pos)
{
  DBUG_ENTER("rnd_pos");
  ha_statistic_increment(&SSV::ha_read_rnd_count);
  // The primary key for the record is stored in pos
  // Perform a pk_read using primary key "index"
  {
    part_id_range part_spec;
    uint key_length= ref_length;
    if (m_user_defined_partitioning)
    {
      if (table_share->primary_key == MAX_KEY)
      {
        /*
          The partition id has been fetched from ndb
          and has been stored directly after the hidden key
        */
        DBUG_DUMP("key+part", pos, key_length);
        key_length= ref_length - sizeof(m_part_id);
        part_spec.start_part= part_spec.end_part= *(uint32 *)(pos + key_length);
      }
      else
      {
        key_range key_spec;
        KEY *key_info= table->key_info + table_share->primary_key;
        key_spec.key= pos;
        key_spec.length= key_length;
        key_spec.flag= HA_READ_KEY_EXACT;
        get_full_part_id_from_key(table, buf, key_info, 
                                  &key_spec, &part_spec);
        DBUG_ASSERT(part_spec.start_part == part_spec.end_part);
      }
      DBUG_PRINT("info", ("partition id %u", part_spec.start_part));
    }
    DBUG_DUMP("key", pos, key_length);
    DBUG_RETURN(pk_read(pos, key_length, buf, part_spec.start_part));
  }
}


/**
  Store the primary key of this record in ref 
  variable, so that the row can be retrieved again later
  using "reference" in rnd_pos.
*/

void ha_ndbcluster::position(const uchar *record)
{
  KEY *key_info;
  KEY_PART_INFO *key_part;
  KEY_PART_INFO *end;
  uchar *buff;
  uint key_length;

  DBUG_ENTER("position");

  if (table_share->primary_key != MAX_KEY) 
  {
    key_length= ref_length;
    key_info= table->key_info + table_share->primary_key;
    key_part= key_info->key_part;
    end= key_part + key_info->key_parts;
    buff= ref;
    
    for (; key_part != end; key_part++) 
    {
      if (key_part->null_bit) {
        /* Store 0 if the key part is a NULL part */      
        if (record[key_part->null_offset]
            & key_part->null_bit) {
          *buff++= 1;
          continue;
        }      
        *buff++= 0;
      }

      size_t len = key_part->length;
      const uchar * ptr = record + key_part->offset;
      Field *field = key_part->field;
      if (field->type() ==  MYSQL_TYPE_VARCHAR)
      {
        if (((Field_varstring*)field)->length_bytes == 1)
        {
          /**
           * Keys always use 2 bytes length
           */
          buff[0] = ptr[0];
          buff[1] = 0;
          memcpy(buff+2, ptr + 1, len);
        }
        else
        {
          memcpy(buff, ptr, len + 2);
        }
        len += 2;
      }
      else
      {
        memcpy(buff, ptr, len);
      }
      buff += len;
    }
  } 
  else 
  {
    // No primary key, get hidden key
    DBUG_PRINT("info", ("Getting hidden key"));
    // If table has user defined partition save the partition id as well
    if (m_user_defined_partitioning)
    {
      DBUG_PRINT("info", ("Saving partition id %u", m_part_id));
      key_length= ref_length - sizeof(m_part_id);
      memcpy(ref+key_length, (void *)&m_part_id, sizeof(m_part_id));
    }
    else
      key_length= ref_length;
#ifndef DBUG_OFF
    int hidden_no= table->s->fields;
    const NDBTAB *tab= m_table;  
    const NDBCOL *hidden_col= tab->getColumn(hidden_no);
    DBUG_ASSERT(hidden_col->getPrimaryKey() && 
                hidden_col->getAutoIncrement() &&
                key_length == NDB_HIDDEN_PRIMARY_KEY_LENGTH);
#endif
    memcpy(ref, &m_ref, key_length);
  }
#ifndef DBUG_OFF
  if (table_share->primary_key == MAX_KEY && m_user_defined_partitioning) 
    DBUG_DUMP("key+part", ref, key_length+sizeof(m_part_id));
#endif
  DBUG_DUMP("ref", ref, key_length);
  DBUG_VOID_RETURN;
}


int ha_ndbcluster::info(uint flag)
{
  THD *thd= table->in_use;
  int result= 0;
  DBUG_ENTER("info");
  DBUG_PRINT("enter", ("flag: %d", flag));
  
  if (flag & HA_STATUS_POS)
    DBUG_PRINT("info", ("HA_STATUS_POS"));
  if (flag & HA_STATUS_TIME)
    DBUG_PRINT("info", ("HA_STATUS_TIME"));
  while (flag & HA_STATUS_VARIABLE)
  {
    if (!thd)
      thd= current_thd;
    DBUG_PRINT("info", ("HA_STATUS_VARIABLE"));
    if ((flag & HA_STATUS_NO_LOCK) &&
        !thd->variables.ndb_use_exact_count)
    {
      if (thd->lex->sql_command != SQLCOM_SHOW_TABLE_STATUS &&
          thd->lex->sql_command != SQLCOM_SHOW_KEYS)
      {
        /*
          just use whatever stats we have however,
          optimizer behaves strangely if we return few rows
        */
        if (stats.records < 2)
          stats.records= 2;
        break;
      }
    }
    if (!m_table_info)
    {
      if ((my_errno= check_ndb_connection(thd)))
        DBUG_RETURN(my_errno);
    }
    result= update_stats(thd, 1);
    break;
  }
  if (flag & HA_STATUS_CONST)
  {
    DBUG_PRINT("info", ("HA_STATUS_CONST"));
    set_rec_per_key();
  }
  if (flag & HA_STATUS_ERRKEY)
  {
    DBUG_PRINT("info", ("HA_STATUS_ERRKEY"));
    errkey= m_dupkey;
  }
  if (flag & HA_STATUS_AUTO)
  {
    DBUG_PRINT("info", ("HA_STATUS_AUTO"));
    if (m_table && table->found_next_number_field)
    {
      if (!thd)
        thd= current_thd;
      if ((my_errno= check_ndb_connection(thd)))
        DBUG_RETURN(my_errno);
      Ndb *ndb= get_ndb(thd);
      Ndb_tuple_id_range_guard g(m_share);
      
      Uint64 auto_increment_value64;
      if (ndb->readAutoIncrementValue(m_table, g.range,
                                      auto_increment_value64) == -1)
      {
        const NdbError err= ndb->getNdbError();
        sql_print_error("Error %lu in readAutoIncrementValue(): %s",
                        (ulong) err.code, err.message);
        stats.auto_increment_value= ~(ulonglong)0;
      }
      else
        stats.auto_increment_value= (ulonglong)auto_increment_value64;
    }
  }
  if (flag & HA_STATUS_WRITTEN_ROWS)
  {
    stats.rows_updated= m_rows_updated;
    stats.rows_deleted= m_rows_deleted;
  }

  if(result == -1)
    result= HA_ERR_NO_CONNECTION;

  DBUG_RETURN(result);
}


void ha_ndbcluster::get_dynamic_partition_info(PARTITION_INFO *stat_info,
                                               uint part_id)
{
  /* 
     This functions should be fixed. Suggested fix: to
     implement ndb function which retrives the statistics
     about ndb partitions.
  */
  bzero((char*) stat_info, sizeof(PARTITION_INFO));
  return;
}


int ha_ndbcluster::extra(enum ha_extra_function operation)
{
  DBUG_ENTER("extra");
  switch (operation) {
  case HA_EXTRA_IGNORE_DUP_KEY:       /* Dup keys don't rollback everything*/
    DBUG_PRINT("info", ("HA_EXTRA_IGNORE_DUP_KEY"));
    DBUG_PRINT("info", ("Ignoring duplicate key"));
    m_ignore_dup_key= TRUE;
    break;
  case HA_EXTRA_NO_IGNORE_DUP_KEY:
    DBUG_PRINT("info", ("HA_EXTRA_NO_IGNORE_DUP_KEY"));
    m_ignore_dup_key= FALSE;
    break;
  case HA_EXTRA_IGNORE_NO_KEY:
    DBUG_PRINT("info", ("HA_EXTRA_IGNORE_NO_KEY"));
    DBUG_PRINT("info", ("Turning on AO_IgnoreError at Commit/NoCommit"));
    m_ignore_no_key= TRUE;
    break;
  case HA_EXTRA_NO_IGNORE_NO_KEY:
    DBUG_PRINT("info", ("HA_EXTRA_NO_IGNORE_NO_KEY"));
    DBUG_PRINT("info", ("Turning on AO_IgnoreError at Commit/NoCommit"));
    m_ignore_no_key= FALSE;
    break;
  case HA_EXTRA_WRITE_CAN_REPLACE:
    DBUG_PRINT("info", ("HA_EXTRA_WRITE_CAN_REPLACE"));
    if (!m_has_unique_index ||
        current_thd->slave_thread) /* always set if slave, quick fix for bug 27378 */
    {
      DBUG_PRINT("info", ("Turning ON use of write instead of insert"));
      m_use_write= TRUE;
    }
    break;
  case HA_EXTRA_WRITE_CANNOT_REPLACE:
    DBUG_PRINT("info", ("HA_EXTRA_WRITE_CANNOT_REPLACE"));
    DBUG_PRINT("info", ("Turning OFF use of write instead of insert"));
    m_use_write= FALSE;
    break;
  case HA_EXTRA_DELETE_CANNOT_BATCH:
    DBUG_PRINT("info", ("HA_EXTRA_DELETE_CANNOT_BATCH"));
    m_delete_cannot_batch= TRUE;
    break;
  case HA_EXTRA_UPDATE_CANNOT_BATCH:
    DBUG_PRINT("info", ("HA_EXTRA_UPDATE_CANNOT_BATCH"));
    m_update_cannot_batch= TRUE;
    break;
  default:
    break;
  }
  
  DBUG_RETURN(0);
}


bool ha_ndbcluster::read_before_write_removal_possible(List<Item> *fields,
                                                       List<Item> *values)
{
  THD *thd= table->in_use;
  DBUG_ENTER("read_before_write_removal_possible");
  /*
    We need to verify a large number of things before accepting to remove
    the read before the update. We cannot avoid read before when primary
    key is updated, when a unique key is updated, when a BLOB is updated,
    for deletes on tables with BLOB's it is also not possible to avoid
    the read before the update and finally it is necessary that the
    update expressions only contain constant expressions.
  */
  if (uses_blob_value(table->write_set) ||
      (thd->lex->sql_command == SQLCOM_DELETE &&
       table_share->blob_fields) ||
      (values && !check_constant_expressions(values)) ||
      (table_share->primary_key != MAX_KEY &&
       bitmap_is_overlapping(table->write_set, m_pk_bitmap_p)))
  {
    DBUG_RETURN(FALSE);
  }
  if (m_has_unique_index)
  {
    KEY *key;
    uint i;
    for (i= 0; i < table_share->keys; i++)
    {
      key= table->key_info + i;
      if ((key->flags & HA_NOSAME) &&
          bitmap_is_overlapping(table->write_set,
                                m_key_fields[key - table->key_info]))
      {
        DBUG_RETURN(FALSE);
      }
    }
  }
  DBUG_PRINT("info", ("read_before_write_removal_possible TRUE"));
  m_read_before_write_removal_possible= TRUE;
  DBUG_RETURN(TRUE);
}


int ha_ndbcluster::reset()
{
  DBUG_ENTER("ha_ndbcluster::reset");
  if (m_cond)
  {
    m_cond->cond_clear();
  }

  /*
    Regular partition pruning will set the bitmap appropriately.
    Some queries like ALTER TABLE doesn't use partition pruning and
    thus the 'used_partitions' bitmap needs to be initialized
  */
  if (m_part_info)
    bitmap_set_all(&m_part_info->used_partitions);

  /* reset flags set by extra calls */
  m_read_before_write_removal_possible= FALSE;
  m_read_before_write_removal_used= FALSE;
  m_rows_updated= m_rows_deleted= 0;
  m_ignore_dup_key= FALSE;
  m_use_write= FALSE;
  m_ignore_no_key= FALSE;
  m_delete_cannot_batch= FALSE;
  m_update_cannot_batch= FALSE;

  DBUG_RETURN(0);
}


/**
  Start of an insert, remember number of rows to be inserted, it will
  be used in write_row and get_autoincrement to send an optimal number
  of rows in each roundtrip to the server.

  @param
   rows     number of rows to insert, 0 if unknown
*/

int
ha_ndbcluster::flush_bulk_insert(bool allow_batch)
{
  NdbTransaction *trans= m_thd_ndb->trans;
  DBUG_ENTER("ha_ndbcluster::flush_bulk_insert");
  DBUG_PRINT("info", ("Sending inserts to NDB, rows_inserted: %d", 
                      (int)m_rows_inserted));
  DBUG_ASSERT(trans);

  
  if (! (m_thd_ndb->trans_options & TNTO_TRANSACTIONS_OFF))
  {
<<<<<<< HEAD
    if (!allow_batch &&
        execute_no_commit(m_thd_ndb, trans, m_ignore_no_key) != 0)
=======
    if (execute_no_commit(this,trans) != 0)
>>>>>>> 669b97b3
    {
      no_uncommitted_rows_execute_failure();
      DBUG_RETURN(ndb_err(trans));
    }
  }
  else
  {
    /*
      signal that transaction has been broken up and hence cannot
      be rolled back
    */
    THD *thd= table->in_use;
    thd->transaction.all.modified_non_trans_table=
      thd->transaction.stmt.modified_non_trans_table= TRUE;
    if (execute_commit(m_thd_ndb, trans, m_thd_ndb->m_force_send,
                       m_ignore_no_key) != 0)
    {
      no_uncommitted_rows_execute_failure();
      DBUG_RETURN(ndb_err(trans));
    }
    if (trans->restart() != 0)
    {
      DBUG_ASSERT(0);
      DBUG_RETURN(-1);
    }
  }
  DBUG_RETURN(0);
}

void ha_ndbcluster::start_bulk_insert(ha_rows rows)
{
  DBUG_ENTER("start_bulk_insert");
  DBUG_PRINT("enter", ("rows: %d", (int)rows));
  
  m_rows_inserted= (ha_rows) 0;
  if (!m_use_write && m_ignore_dup_key)
  {
    /*
      compare if expression with that in write_row
      we have a situation where peek_indexed_rows() will be called
      so we cannot batch
    */
    DBUG_PRINT("info", ("Batching turned off as duplicate key is "
                        "ignored by using peek_row"));
    m_rows_to_insert= 1;
    DBUG_VOID_RETURN;
  }
  if (rows == (ha_rows) 0)
  {
    /* We don't know how many will be inserted, guess */
    m_rows_to_insert= m_autoincrement_prefetch;
  }
  else
    m_rows_to_insert= rows; 

  DBUG_VOID_RETURN;
}

/**
  End of an insert.
*/
int ha_ndbcluster::end_bulk_insert()
{
  int error= 0;

  DBUG_ENTER("end_bulk_insert");
  // Check if last inserts need to be flushed

  THD *thd= table->in_use;
  Thd_ndb *thd_ndb= m_thd_ndb;
  
  if ((thd->options & OPTION_ALLOW_BATCH) == 0 && thd_ndb->m_unsent_bytes)
  {
    bool allow_batch= (thd_ndb->m_handler != 0);
    error= flush_bulk_insert(allow_batch);
    if (error != 0)
      my_errno= error;
  }

  m_rows_inserted= (ha_rows) 0;
  m_rows_to_insert= (ha_rows) 1;
  DBUG_RETURN(error);
}


int ha_ndbcluster::extra_opt(enum ha_extra_function operation, ulong cache_size)
{
  DBUG_ENTER("extra_opt");
  DBUG_PRINT("enter", ("cache_size: %lu", cache_size));
  DBUG_RETURN(extra(operation));
}

static const char *ha_ndbcluster_exts[] = {
 ha_ndb_ext,
 NullS
};

const char** ha_ndbcluster::bas_ext() const
{
  return ha_ndbcluster_exts;
}

/**
  How many seeks it will take to read through the table.

  This is to be comparable to the number returned by records_in_range so
  that we can decide if we should scan the table or use keys.
*/

double ha_ndbcluster::scan_time()
{
  DBUG_ENTER("ha_ndbcluster::scan_time()");
  double res= rows2double(stats.records*1000);
  DBUG_PRINT("exit", ("table: %s value: %f", 
                      m_tabname, res));
  DBUG_RETURN(res);
}

/*
  Convert MySQL table locks into locks supported by Ndb Cluster.
  Note that MySQL Cluster does currently not support distributed
  table locks, so to be safe one should set cluster in Single
  User Mode, before relying on table locks when updating tables
  from several MySQL servers
*/

THR_LOCK_DATA **ha_ndbcluster::store_lock(THD *thd,
                                          THR_LOCK_DATA **to,
                                          enum thr_lock_type lock_type)
{
  DBUG_ENTER("store_lock");
  if (lock_type != TL_IGNORE && m_lock.type == TL_UNLOCK) 
  {

    /* If we are not doing a LOCK TABLE, then allow multiple
       writers */
    
    /* Since NDB does not currently have table locks
       this is treated as a ordinary lock */

    if ((lock_type >= TL_WRITE_CONCURRENT_INSERT &&
         lock_type <= TL_WRITE) && !thd->in_lock_tables)      
      lock_type= TL_WRITE_ALLOW_WRITE;
    
    /* In queries of type INSERT INTO t1 SELECT ... FROM t2 ...
       MySQL would use the lock TL_READ_NO_INSERT on t2, and that
       would conflict with TL_WRITE_ALLOW_WRITE, blocking all inserts
       to t2. Convert the lock to a normal read lock to allow
       concurrent inserts to t2. */
    
    if (lock_type == TL_READ_NO_INSERT && !thd->in_lock_tables)
      lock_type= TL_READ;
    
    m_lock.type=lock_type;
  }
  *to++= &m_lock;

  DBUG_PRINT("exit", ("lock_type: %d", lock_type));
  
  DBUG_RETURN(to);
}

#ifndef DBUG_OFF
#define PRINT_OPTION_FLAGS(t) { \
      if (t->options & OPTION_NOT_AUTOCOMMIT) \
        DBUG_PRINT("thd->options", ("OPTION_NOT_AUTOCOMMIT")); \
      if (t->options & OPTION_BEGIN) \
        DBUG_PRINT("thd->options", ("OPTION_BEGIN")); \
      if (t->options & OPTION_TABLE_LOCK) \
        DBUG_PRINT("thd->options", ("OPTION_TABLE_LOCK")); \
}
#else
#define PRINT_OPTION_FLAGS(t)
#endif


/*
  As MySQL will execute an external lock for every new table it uses
  we can use this to start the transactions.
  If we are in auto_commit mode we just need to start a transaction
  for the statement, this will be stored in thd_ndb.stmt.
  If not, we have to start a master transaction if there doesn't exist
  one from before, this will be stored in thd_ndb.all
 
  When a table lock is held one transaction will be started which holds
  the table lock and for each statement a hupp transaction will be started  
  If we are locking the table then:
  - save the NdbDictionary::Table for easy access
  - save reference to table statistics
  - refresh list of the indexes for the table if needed (if altered)
 */

#ifdef HAVE_NDB_BINLOG
extern Master_info *active_mi;
static int ndbcluster_update_apply_status(THD *thd, int do_update)
{
  Thd_ndb *thd_ndb= get_thd_ndb(thd);
  Ndb *ndb= thd_ndb->ndb;
  NDBDICT *dict= ndb->getDictionary();
  const NDBTAB *ndbtab;
  NdbTransaction *trans= thd_ndb->trans;
  ndb->setDatabaseName(NDB_REP_DB);
  Ndb_table_guard ndbtab_g(dict, NDB_APPLY_TABLE);
  if (!(ndbtab= ndbtab_g.get_table()))
  {
    return -1;
  }
  NdbOperation *op= 0;
  int r= 0;
  r|= (op= trans->getNdbOperation(ndbtab)) == 0;
  DBUG_ASSERT(r == 0);
  if (do_update)
    r|= op->updateTuple();
  else
    r|= op->writeTuple();
  DBUG_ASSERT(r == 0);
  // server_id
  r|= op->equal(0u, (Uint32)thd->server_id);
  DBUG_ASSERT(r == 0);
  if (!do_update)
  {
    // epoch
    r|= op->setValue(1u, (Uint64)0);
    DBUG_ASSERT(r == 0);
  }
  // log_name
  char tmp_buf[FN_REFLEN];
  ndb_pack_varchar(ndbtab->getColumn(2u), tmp_buf,
                   active_mi->rli.group_master_log_name,
                   strlen(active_mi->rli.group_master_log_name));
  r|= op->setValue(2u, tmp_buf);
  DBUG_ASSERT(r == 0);
  // start_pos
  r|= op->setValue(3u, (Uint64)active_mi->rli.group_master_log_pos);
  DBUG_ASSERT(r == 0);
  // end_pos
  r|= op->setValue(4u, (Uint64)active_mi->rli.group_master_log_pos + 
                   ((Uint64)active_mi->rli.future_event_relay_log_pos -
                    (Uint64)active_mi->rli.group_relay_log_pos));
  DBUG_ASSERT(r == 0);
  return 0;
}
#endif /* HAVE_NDB_BINLOG */

static void transaction_checks(THD *thd, Thd_ndb *thd_ndb)
{
  if (thd->lex->sql_command == SQLCOM_LOAD)
    thd_ndb->trans_options|= TNTO_TRANSACTIONS_OFF;
  else if (!thd->transaction.on)
    thd_ndb->trans_options|= TNTO_TRANSACTIONS_OFF;
  else if (!thd->variables.ndb_use_transactions)
    thd_ndb->trans_options|= TNTO_TRANSACTIONS_OFF;
  thd_ndb->m_force_send= thd->variables.ndb_force_send;
  if (!thd->slave_thread)
    thd_ndb->m_batch_size= thd->variables.ndb_batch_size;
  else
    thd_ndb->m_batch_size= global_system_variables.ndb_batch_size;
}

int ha_ndbcluster::start_statement(THD *thd,
                                   Thd_ndb *thd_ndb,
                                   uint table_count)
{
  NdbTransaction *trans= thd_ndb->trans;
  int error;
  DBUG_ENTER("ha_ndbcluster::start_statement");

  m_thd_ndb= thd_ndb;
  transaction_checks(thd, m_thd_ndb);

  if (table_count == 0)
  {
    PRINT_OPTION_FLAGS(thd);
    trans_register_ha(thd, FALSE, ndbcluster_hton);
    if (thd->options & (OPTION_NOT_AUTOCOMMIT | OPTION_BEGIN))
    {
      if (!trans)
        trans_register_ha(thd, TRUE, ndbcluster_hton);
      thd_ndb->m_handler= NULL;
    }
    else
    {
      /*
        this is an autocommit, we may keep a reference to the
        handler to be used in the commit phase for optimization
        reasons, defering execute
      */
      thd_ndb->m_handler= this;
    }
  }
  else
  {
    /*
      there is more than one handler involved, execute deferal
      not possible
    */
    thd_ndb->m_handler= NULL;
  }
  if (!trans)
  {
    thd_ndb->trans_options= 0;

    DBUG_PRINT("trans",("Possibly starting transaction"));
    DBUG_ASSERT(!table_count || table_count == 1);
    /*
      table_count == 0 indicates first table
      table_count == 1 indicates join in which case we do not defer start transaction
      m_use_partition_pruning == false will not defer start transaction
    */
    DBUG_PRINT("enter", ("optimized_node_selection: %lu"
                         "  table_count: %d"
                         "  m_use_partition_pruning: %d"
                         "  thd->slave_thread: %d"
                         "  thd->lex->sql_command: %d",
                         thd->variables.ndb_optimized_node_selection,
                         table_count, m_use_partition_pruning,
                         thd->slave_thread,
                         thd->lex->sql_command));
    if (table_count ||
        !m_use_partition_pruning ||
        thd->slave_thread ||
        !(thd->variables.ndb_optimized_node_selection & 2) ||
        !(thd->lex->sql_command == SQLCOM_SELECT ||
          thd->lex->sql_command == SQLCOM_UPDATE ||
          thd->lex->sql_command == SQLCOM_INSERT ||
          thd->lex->sql_command == SQLCOM_DELETE ||
          thd->lex->sql_command == SQLCOM_REPLACE))
    {
      if (unlikely(start_transaction(error) == NULL))
      {
        DBUG_RETURN(error);
      }
    }

    thd_ndb->init_open_tables();
    thd_ndb->query_state&= NDB_QUERY_NORMAL;
    thd_ndb->m_slow_path= FALSE;
    if (!(thd->options & OPTION_BIN_LOG) ||
        thd->variables.binlog_format == BINLOG_FORMAT_STMT)
    {
      thd_ndb->trans_options|= TNTO_NO_LOGGING;
      thd_ndb->m_slow_path= TRUE;
    }
    else if (thd->slave_thread)
      thd_ndb->m_slow_path= TRUE;
  }
  /*
    If this is the start of a LOCK TABLE, a table look 
    should be taken on the table in NDB
       
    Check if it should be read or write lock
  */
  if (thd->options & (OPTION_TABLE_LOCK))
  {
    /* This is currently dead code in wait for implementation in NDB */
    /* lockThisTable(); */
    DBUG_PRINT("info", ("Locking the table..." ));
  }
  DBUG_RETURN(0);
}

int ha_ndbcluster::init_handler_for_statement(THD *thd)
{
  /*
    This is the place to make sure this handler instance
    has a started transaction.
     
    The transaction is started by the first handler on which 
    MySQL Server calls external lock
   
    Other handlers in the same stmt or transaction should use 
    the same NDB transaction. This is done by setting up the m_thd_ndb
    pointer to point to the NDB transaction object. 
   */

  DBUG_ENTER("ha_ndbcluster::init_handler_for_statement");
  Thd_ndb *thd_ndb= m_thd_ndb;
  DBUG_ASSERT(thd_ndb);

  // store thread specific data first to set the right context
  m_autoincrement_prefetch=
    (thd->variables.ndb_autoincrement_prefetch_sz > 
     NDB_DEFAULT_AUTO_PREFETCH) ?
    (ha_rows) thd->variables.ndb_autoincrement_prefetch_sz
    : (ha_rows) NDB_DEFAULT_AUTO_PREFETCH;
  // Start of transaction
  m_rows_changed= 0;
  m_blobs_pending= FALSE;
  m_slow_path= m_thd_ndb->m_slow_path;
#ifdef HAVE_NDB_BINLOG
  if (unlikely(m_slow_path))
  {
    if (m_share == ndb_apply_status_share && thd->slave_thread)
        m_thd_ndb->trans_options|= TNTO_INJECTED_APPLY_STATUS;
  }
#endif

  if (thd->options & (OPTION_NOT_AUTOCOMMIT | OPTION_BEGIN))
  {
    const void *key= m_table;
    HASH_SEARCH_STATE state;
    THD_NDB_SHARE *thd_ndb_share=
      (THD_NDB_SHARE*)hash_first(&thd_ndb->open_tables, (uchar *)&key, sizeof(key), &state);
    while (thd_ndb_share && thd_ndb_share->key != key)
      thd_ndb_share= (THD_NDB_SHARE*)hash_next(&thd_ndb->open_tables, (uchar *)&key, sizeof(key), &state);
    if (thd_ndb_share == 0)
    {
      thd_ndb_share= (THD_NDB_SHARE *) alloc_root(&thd->transaction.mem_root,
                                                  sizeof(THD_NDB_SHARE));
      if (!thd_ndb_share)
      {
        mem_alloc_error(sizeof(THD_NDB_SHARE));
        DBUG_RETURN(1);
      }
      thd_ndb_share->key= key;
      thd_ndb_share->stat.last_count= thd_ndb->count;
      thd_ndb_share->stat.no_uncommitted_rows_count= 0;
      thd_ndb_share->stat.records= ~(ha_rows)0;
      my_hash_insert(&thd_ndb->open_tables, (uchar *)thd_ndb_share);
    }
    else if (thd_ndb_share->stat.last_count != thd_ndb->count)
    {
      thd_ndb_share->stat.last_count= thd_ndb->count;
      thd_ndb_share->stat.no_uncommitted_rows_count= 0;
      thd_ndb_share->stat.records= ~(ha_rows)0;
    }
    DBUG_PRINT("exit", ("thd_ndb_share: 0x%lx  key: 0x%lx",
                        (long) thd_ndb_share, (long) key));
    m_table_info= &thd_ndb_share->stat;
  }
  else
  {
    struct Ndb_local_table_statistics &stat= m_table_info_instance;
    stat.last_count= thd_ndb->count;
    stat.no_uncommitted_rows_count= 0;
    stat.records= ~(ha_rows)0;
    m_table_info= &stat;
  }
  DBUG_RETURN(0);
}

int ha_ndbcluster::external_lock(THD *thd, int lock_type)
{
  DBUG_ENTER("external_lock");
  if (lock_type != F_UNLCK)
  {
    int error;
    /*
      Check that this handler instance has a connection
      set up to the Ndb object of thd
    */
    if (check_ndb_connection(thd))
      DBUG_RETURN(1);
    Thd_ndb *thd_ndb= get_thd_ndb(thd);

    DBUG_PRINT("enter", ("lock_type != F_UNLCK "
                         "this: 0x%lx  thd: 0x%lx  thd_ndb: %lx  "
                         "thd_ndb->lock_count: %d",
                         (long) this, (long) thd, (long) thd_ndb,
                         thd_ndb->lock_count));

    if ((error= start_statement(thd, thd_ndb,
                                thd_ndb->lock_count++)))
    {
      thd_ndb->lock_count--;
      DBUG_RETURN(error);
    }
    if ((error= init_handler_for_statement(thd)))
    {
      thd_ndb->lock_count--;
      DBUG_RETURN(error);
    }
    DBUG_RETURN(0);
  }
  else
  {
    Thd_ndb *thd_ndb= m_thd_ndb;
    DBUG_ASSERT(thd_ndb);

    DBUG_PRINT("enter", ("lock_type == F_UNLCK "
                         "this: 0x%lx  thd: 0x%lx  thd_ndb: %lx  "
                         "thd_ndb->lock_count: %d",
                         (long) this, (long) thd, (long) thd_ndb,
                         thd_ndb->lock_count));

    if (ndb_cache_check_time && m_rows_changed)
    {
      DBUG_PRINT("info", ("Rows has changed and util thread is running"));
      if (thd->options & (OPTION_NOT_AUTOCOMMIT | OPTION_BEGIN))
      {
        DBUG_PRINT("info", ("Add share to list of tables to be invalidated"));
        /* NOTE push_back allocates memory using transactions mem_root! */
        thd_ndb->changed_tables.push_back(m_share, &thd->transaction.mem_root);
      }

      pthread_mutex_lock(&m_share->mutex);
      DBUG_PRINT("info", ("Invalidating commit_count"));
      m_share->commit_count= 0;
      m_share->commit_count_lock++;
      pthread_mutex_unlock(&m_share->mutex);
    }

    if (!--thd_ndb->lock_count)
    {
      DBUG_PRINT("trans", ("Last external_lock"));
      PRINT_OPTION_FLAGS(thd);

      if ((!(thd->options & (OPTION_NOT_AUTOCOMMIT | OPTION_BEGIN))) &&
          thd_ndb->trans)
      {
        if (thd_ndb->trans)
        {
          /*
            Unlock is done without a transaction commit / rollback.
            This happens if the thread didn't update any rows
            We must in this case close the transaction to release resources
          */
          DBUG_PRINT("trans",("ending non-updating transaction"));
          thd_ndb->ndb->closeTransaction(thd_ndb->trans);
          thd_ndb->trans= NULL;
          thd_ndb->m_handler= NULL;
        }
      }
    }
    m_table_info= NULL;

    /*
      This is the place to make sure this handler instance
      no longer are connected to the active transaction.

      And since the handler is no longer part of the transaction 
      it can't have open cursors, ops or blobs pending.
    */
    m_thd_ndb= NULL;    

    if (m_active_cursor)
      DBUG_PRINT("warning", ("m_active_cursor != NULL"));
    m_active_cursor= NULL;

    if (m_multi_cursor)
      DBUG_PRINT("warning", ("m_multi_cursor != NULL"));
    m_multi_cursor= NULL;

    if (m_blobs_pending)
      DBUG_PRINT("warning", ("blobs_pending != 0"));
    m_blobs_pending= 0;
    
    DBUG_RETURN(0);
  }
}

/**
  Unlock the last row read in an open scan.
  Rows are unlocked by default in ndb, but
  for SELECT FOR UPDATE and SELECT LOCK WIT SHARE MODE
  locks are kept if unlock_row() is not called.
*/

void ha_ndbcluster::unlock_row() 
{
  DBUG_ENTER("unlock_row");

  DBUG_PRINT("info", ("Unlocking row"));
  m_lock_tuple= FALSE;
  DBUG_VOID_RETURN;
}

/**
  Start statement, used when one of the tables are locked and also when
  a stored function is executed.

  start_stmt()
    thd                    Thd object
    lock_type              Lock type on table

  RETURN VALUE
    0                      Success
    >0                     Error code

  DESCRIPTION
    This call indicates the start of a statement when one of the tables in
    the statement are locked. In this case we cannot call external_lock.
    It also implies that external_lock is not called at end of statement.
    Rather the handlerton call commit (ndbcluster_commit) is called to
    indicate end of transaction. There are cases thus when the commit call
    actually doesn't refer to a commit but only to and end of statement.

    In the case of stored functions, one stored function is treated as one
    statement and the call to commit comes at the end of the stored function.
*/

int ha_ndbcluster::start_stmt(THD *thd, thr_lock_type lock_type)
{
  int error=0;
  Thd_ndb *thd_ndb;
  DBUG_ENTER("start_stmt");
  DBUG_ASSERT(thd == table->in_use);

  thd_ndb= get_thd_ndb(thd);
  if ((error= start_statement(thd, thd_ndb, thd_ndb->start_stmt_count++)))
    goto error;
  if ((error= init_handler_for_statement(thd)))
    goto error;
  DBUG_RETURN(0);
error:
  thd_ndb->start_stmt_count--;
  DBUG_RETURN(error);
}

NdbTransaction *
ha_ndbcluster::start_transaction(int &error)
{
  NdbTransaction *trans;
  DBUG_ENTER("ha_ndbcluster::start_transaction");

  DBUG_ASSERT(m_thd_ndb);
  DBUG_ASSERT(m_thd_ndb->trans == NULL);

  transaction_checks(table->in_use, m_thd_ndb);
  m_thd_ndb->connection->set_optimized_node_selection
    (table->in_use->variables.ndb_optimized_node_selection & 1);
  if ((trans= m_thd_ndb->ndb->startTransaction()))
  {
    DBUG_PRINT("info", ("Delayed allocation of TC"));
    DBUG_RETURN(m_thd_ndb->trans= trans);
  }

  ERR_SET(m_thd_ndb->ndb->getNdbError(), error);
  DBUG_RETURN(NULL);
}
   
NdbTransaction *
ha_ndbcluster::start_transaction_part_id(Uint32 part_id, int &error)
{
  NdbTransaction *trans;
  DBUG_ENTER("ha_ndbcluster::start_transaction_part_id");

  DBUG_ASSERT(m_thd_ndb);
  DBUG_ASSERT(m_thd_ndb->trans == NULL);

  transaction_checks(table->in_use, m_thd_ndb);
  if ((trans= m_thd_ndb->ndb->startTransaction(m_table, part_id)))
  {
    DBUG_PRINT("info", ("Delayed allocation of TC"));
    DBUG_RETURN(m_thd_ndb->trans= trans);
  }

  ERR_SET(m_thd_ndb->ndb->getNdbError(), error);
  DBUG_RETURN(NULL);
}
   

/**
  Commit a transaction started in NDB.
*/

int ndbcluster_commit(handlerton *hton, THD *thd, bool all)
{
  int res= 0;
  Thd_ndb *thd_ndb= get_thd_ndb(thd);
  Ndb *ndb= thd_ndb->ndb;
  NdbTransaction *trans= thd_ndb->trans;

  DBUG_ENTER("ndbcluster_commit");
  DBUG_ASSERT(ndb);
  PRINT_OPTION_FLAGS(thd);
  DBUG_PRINT("enter", ("Commit %s", (all ? "all" : "stmt")));
  thd_ndb->start_stmt_count= 0;
  if (trans == NULL || (!all &&
      thd->options & (OPTION_NOT_AUTOCOMMIT | OPTION_BEGIN)))
  {
    /*
      An odditity in the handler interface is that commit on handlerton
      is called to indicate end of statement only in cases where 
      autocommit isn't used and the all flag isn't set.
   
      We also leave quickly when a transaction haven't even been started,
      in this case we are safe that no clean up is needed. In this case
      the MySQL Server could handle the query without contacting the
      NDB kernel.
    */
    DBUG_PRINT("info", ("Commit before start or end-of-statement only"));
    DBUG_RETURN(0);
  }

#ifdef HAVE_NDB_BINLOG
  if (unlikely(thd_ndb->m_slow_path))
  {
    if (thd->slave_thread)
      ndbcluster_update_apply_status
        (thd, thd_ndb->trans_options & TNTO_INJECTED_APPLY_STATUS);
  }
#endif /* HAVE_NDB_BINLOG */

  if (thd->slave_thread)
  {
    if (!thd_ndb->m_conflict_fn_usage_count || !thd_ndb->m_unsent_bytes ||
        !(res= execute_no_commit(thd_ndb, trans, TRUE)))
      res= execute_commit(thd_ndb, trans, 1, TRUE);
  }
  else
  {
    if (thd_ndb->m_handler &&
        thd_ndb->m_handler->m_read_before_write_removal_possible)
    {
      uint ignore_count= 0;
      res= execute_commit(thd_ndb, trans, thd->variables.ndb_force_send,
                          TRUE, &ignore_count);
      if (!res && ignore_count)
        if (thd->lex->sql_command == SQLCOM_DELETE)
          thd_ndb->m_handler->m_rows_deleted-= ignore_count;
        else
          thd_ndb->m_handler->m_rows_updated-= ignore_count;
    }
    else
      res= execute_commit(thd_ndb, trans, thd->variables.ndb_force_send, FALSE);
  }

  if (res != 0)
  {
    const NdbError err= trans->getNdbError();
    const NdbOperation *error_op= trans->getNdbErrorOperation();
    set_ndb_err(thd, err);
    res= ndb_to_mysql_error(&err);
    if (res != -1)
      ndbcluster_print_error(res, error_op);
  }
  ndb->closeTransaction(trans);
  thd_ndb->trans= NULL;
  thd_ndb->m_handler= NULL;

  /* Clear commit_count for tables changed by transaction */
  NDB_SHARE* share;
  List_iterator_fast<NDB_SHARE> it(thd_ndb->changed_tables);
  while ((share= it++))
  {
    pthread_mutex_lock(&share->mutex);
    DBUG_PRINT("info", ("Invalidate commit_count for %s, share->commit_count: %lu",
                        share->table_name, (ulong) share->commit_count));
    share->commit_count= 0;
    share->commit_count_lock++;
    pthread_mutex_unlock(&share->mutex);
  }
  thd_ndb->changed_tables.empty();

  DBUG_RETURN(res);
}


/**
  Rollback a transaction started in NDB.
*/

static int ndbcluster_rollback(handlerton *hton, THD *thd, bool all)
{
  int res= 0;
  Thd_ndb *thd_ndb= get_thd_ndb(thd);
  Ndb *ndb= thd_ndb->ndb;
  NdbTransaction *trans= thd_ndb->trans;

  DBUG_ENTER("ndbcluster_rollback");
  DBUG_ASSERT(ndb);
  thd_ndb->start_stmt_count= 0;
  if (trans == NULL)
  {
    /* Ignore end-of-statement until real rollback or commit is called */
    DBUG_PRINT("info", ("Rollback before start or end-of-statement only"));
    DBUG_RETURN(0);
  }

  thd_ndb->m_max_violation_count= 0;
  thd_ndb->m_old_violation_count= 0;
  thd_ndb->m_conflict_fn_usage_count= 0;
  thd_ndb->m_unsent_bytes= 0;
  thd_ndb->m_execute_count++;
  DBUG_PRINT("info", ("execute_count: %u", thd_ndb->m_execute_count));
  if (trans->execute(NdbTransaction::Rollback) != 0)
  {
    const NdbError err= trans->getNdbError();
    const NdbOperation *error_op= trans->getNdbErrorOperation();
    set_ndb_err(thd, err);
    res= ndb_to_mysql_error(&err);
    if (res != -1) 
      ndbcluster_print_error(res, error_op);
  }
  if (!all &&
      thd->options & (OPTION_NOT_AUTOCOMMIT | OPTION_BEGIN))
  {
    DBUG_PRINT("info", ("Rollback transaction at statement error"));
    DBUG_RETURN(res);
  }
  ndb->closeTransaction(trans);
  thd_ndb->trans= NULL;
  thd_ndb->m_handler= NULL;

  /* Clear list of tables changed by transaction */
  thd_ndb->changed_tables.empty();

  DBUG_RETURN(res);
}


/**
  Define NDB column based on Field.

  Not member of ha_ndbcluster because NDBCOL cannot be declared.

  MySQL text types with character set "binary" are mapped to true
  NDB binary types without a character set.

  Blobs are V2 and striping from mysql level is not supported
  due to lack of syntax and lack of support for partitioning.

  @return
    Returns 0 or mysql error code.
*/

static bool
ndb_blob_striping()
{
#ifndef DBUG_OFF
  const char* p= getenv("NDB_BLOB_STRIPING");
  if (p != 0 && *p != 0 && *p != '0' && *p != 'n' && *p != 'N')
    return true;
#endif
  return false;
}

static int create_ndb_column(THD *thd,
                             NDBCOL &col,
                             Field *field,
                             HA_CREATE_INFO *create_info,
                             column_format_type
                               default_format= COLUMN_FORMAT_TYPE_DEFAULT)
{
  NDBCOL::StorageType type= NDBCOL::StorageTypeMemory;
  bool dynamic= FALSE;

  DBUG_ENTER("create_ndb_column");
  // Set name
  if (col.setName(field->field_name))
  {
    DBUG_RETURN(my_errno= errno);
  }
  // Get char set
  CHARSET_INFO *cs= field->charset();
  // Set type and sizes
  const enum enum_field_types mysql_type= field->real_type();
  switch (mysql_type) {
  // Numeric types
  case MYSQL_TYPE_TINY:        
    if (field->flags & UNSIGNED_FLAG)
      col.setType(NDBCOL::Tinyunsigned);
    else
      col.setType(NDBCOL::Tinyint);
    col.setLength(1);
    break;
  case MYSQL_TYPE_SHORT:
    if (field->flags & UNSIGNED_FLAG)
      col.setType(NDBCOL::Smallunsigned);
    else
      col.setType(NDBCOL::Smallint);
    col.setLength(1);
    break;
  case MYSQL_TYPE_LONG:
    if (field->flags & UNSIGNED_FLAG)
      col.setType(NDBCOL::Unsigned);
    else
      col.setType(NDBCOL::Int);
    col.setLength(1);
    break;
  case MYSQL_TYPE_INT24:       
    if (field->flags & UNSIGNED_FLAG)
      col.setType(NDBCOL::Mediumunsigned);
    else
      col.setType(NDBCOL::Mediumint);
    col.setLength(1);
    break;
  case MYSQL_TYPE_LONGLONG:
    if (field->flags & UNSIGNED_FLAG)
      col.setType(NDBCOL::Bigunsigned);
    else
      col.setType(NDBCOL::Bigint);
    col.setLength(1);
    break;
  case MYSQL_TYPE_FLOAT:
    col.setType(NDBCOL::Float);
    col.setLength(1);
    break;
  case MYSQL_TYPE_DOUBLE:
    col.setType(NDBCOL::Double);
    col.setLength(1);
    break;
  case MYSQL_TYPE_DECIMAL:    
    {
      Field_decimal *f= (Field_decimal*)field;
      uint precision= f->pack_length();
      uint scale= f->decimals();
      if (field->flags & UNSIGNED_FLAG)
      {
        col.setType(NDBCOL::Olddecimalunsigned);
        precision-= (scale > 0);
      }
      else
      {
        col.setType(NDBCOL::Olddecimal);
        precision-= 1 + (scale > 0);
      }
      col.setPrecision(precision);
      col.setScale(scale);
      col.setLength(1);
    }
    break;
  case MYSQL_TYPE_NEWDECIMAL:    
    {
      Field_new_decimal *f= (Field_new_decimal*)field;
      uint precision= f->precision;
      uint scale= f->decimals();
      if (field->flags & UNSIGNED_FLAG)
      {
        col.setType(NDBCOL::Decimalunsigned);
      }
      else
      {
        col.setType(NDBCOL::Decimal);
      }
      col.setPrecision(precision);
      col.setScale(scale);
      col.setLength(1);
    }
    break;
  // Date types
  case MYSQL_TYPE_DATETIME:    
    col.setType(NDBCOL::Datetime);
    col.setLength(1);
    break;
  case MYSQL_TYPE_DATE: // ?
    col.setType(NDBCOL::Char);
    col.setLength(field->pack_length());
    break;
  case MYSQL_TYPE_NEWDATE:
    col.setType(NDBCOL::Date);
    col.setLength(1);
    break;
  case MYSQL_TYPE_TIME:        
    col.setType(NDBCOL::Time);
    col.setLength(1);
    break;
  case MYSQL_TYPE_YEAR:
    col.setType(NDBCOL::Year);
    col.setLength(1);
    break;
  case MYSQL_TYPE_TIMESTAMP:
    col.setType(NDBCOL::Timestamp);
    col.setLength(1);
    break;
  // Char types
  case MYSQL_TYPE_STRING:      
    if (field->pack_length() == 0)
    {
      col.setType(NDBCOL::Bit);
      col.setLength(1);
    }
    else if ((field->flags & BINARY_FLAG) && cs == &my_charset_bin)
    {
      col.setType(NDBCOL::Binary);
      col.setLength(field->pack_length());
    }
    else
    {
      col.setType(NDBCOL::Char);
      col.setCharset(cs);
      col.setLength(field->pack_length());
    }
    break;
  case MYSQL_TYPE_VAR_STRING: // ?
  case MYSQL_TYPE_VARCHAR:
    {
      Field_varstring* f= (Field_varstring*)field;
      if (f->length_bytes == 1)
      {
        if ((field->flags & BINARY_FLAG) && cs == &my_charset_bin)
          col.setType(NDBCOL::Varbinary);
        else {
          col.setType(NDBCOL::Varchar);
          col.setCharset(cs);
        }
      }
      else if (f->length_bytes == 2)
      {
        if ((field->flags & BINARY_FLAG) && cs == &my_charset_bin)
          col.setType(NDBCOL::Longvarbinary);
        else {
          col.setType(NDBCOL::Longvarchar);
          col.setCharset(cs);
        }
      }
      else
      {
        DBUG_RETURN(HA_ERR_UNSUPPORTED);
      }
      col.setLength(field->field_length);
    }
    break;
  // Blob types (all come in as MYSQL_TYPE_BLOB)
  mysql_type_tiny_blob:
  case MYSQL_TYPE_TINY_BLOB:
    if ((field->flags & BINARY_FLAG) && cs == &my_charset_bin)
      col.setType(NDBCOL::Blob);
    else {
      col.setType(NDBCOL::Text);
      col.setCharset(cs);
    }
    col.setInlineSize(256);
    // No parts
    col.setPartSize(0);
    col.setStripeSize(ndb_blob_striping() ? 0 : 0);
    break;
  //mysql_type_blob:
  case MYSQL_TYPE_GEOMETRY:
  case MYSQL_TYPE_BLOB:    
    if ((field->flags & BINARY_FLAG) && cs == &my_charset_bin)
      col.setType(NDBCOL::Blob);
    else {
      col.setType(NDBCOL::Text);
      col.setCharset(cs);
    }
    {
      Field_blob *field_blob= (Field_blob *)field;
      /*
       * max_data_length is 2^8-1, 2^16-1, 2^24-1 for tiny, blob, medium.
       * Tinyblob gets no blob parts.  The other cases are just a crude
       * way to control part size and striping.
       *
       * In mysql blob(256) is promoted to blob(65535) so it does not
       * in fact fit "inline" in NDB.
       */
      if (field_blob->max_data_length() < (1 << 8))
        goto mysql_type_tiny_blob;
      else if (field_blob->max_data_length() < (1 << 16))
      {
        col.setInlineSize(256);
        col.setPartSize(2000);
        col.setStripeSize(ndb_blob_striping() ? 16 : 0);
      }
      else if (field_blob->max_data_length() < (1 << 24))
        goto mysql_type_medium_blob;
      else
        goto mysql_type_long_blob;
    }
    break;
  mysql_type_medium_blob:
  case MYSQL_TYPE_MEDIUM_BLOB:   
    if ((field->flags & BINARY_FLAG) && cs == &my_charset_bin)
      col.setType(NDBCOL::Blob);
    else {
      col.setType(NDBCOL::Text);
      col.setCharset(cs);
    }
    col.setInlineSize(256);
    col.setPartSize(4000);
    col.setStripeSize(ndb_blob_striping() ? 8 : 0);
    break;
  mysql_type_long_blob:
  case MYSQL_TYPE_LONG_BLOB:  
    if ((field->flags & BINARY_FLAG) && cs == &my_charset_bin)
      col.setType(NDBCOL::Blob);
    else {
      col.setType(NDBCOL::Text);
      col.setCharset(cs);
    }
    col.setInlineSize(256);
    col.setPartSize(8000);
    col.setStripeSize(ndb_blob_striping() ? 4 : 0);
    break;
  // Other types
  case MYSQL_TYPE_ENUM:
    col.setType(NDBCOL::Char);
    col.setLength(field->pack_length());
    break;
  case MYSQL_TYPE_SET:         
    col.setType(NDBCOL::Char);
    col.setLength(field->pack_length());
    break;
  case MYSQL_TYPE_BIT:
  {
    int no_of_bits= field->field_length;
    col.setType(NDBCOL::Bit);
    if (!no_of_bits)
      col.setLength(1);
      else
        col.setLength(no_of_bits);
    break;
  }
  case MYSQL_TYPE_NULL:        
    goto mysql_type_unsupported;
  mysql_type_unsupported:
  default:
    DBUG_RETURN(HA_ERR_UNSUPPORTED);
  }
  // Set nullable and pk
  col.setNullable(field->maybe_null());
  col.setPrimaryKey(field->flags & PRI_KEY_FLAG);
  // Set autoincrement
  if (field->flags & AUTO_INCREMENT_FLAG) 
  {
#ifndef DBUG_OFF
    char buff[22];
#endif
    col.setAutoIncrement(TRUE);
    ulonglong value= create_info->auto_increment_value ?
      create_info->auto_increment_value : (ulonglong) 1;
    DBUG_PRINT("info", ("Autoincrement key, initial: %s", llstr(value, buff)));
    col.setAutoIncrementInitialValue(value);
  }
  else
    col.setAutoIncrement(FALSE);
 
  switch (field->field_storage_type()) {
  case(HA_SM_DEFAULT):
  default:
    if (create_info->default_storage_media == HA_SM_DISK)
      type= NDBCOL::StorageTypeDisk;
    else
      type= NDBCOL::StorageTypeMemory;
    break;
  case(HA_SM_DISK):
    type= NDBCOL::StorageTypeDisk;
    break;
  case(HA_SM_MEMORY):
    type= NDBCOL::StorageTypeMemory;
    break;
  }

  switch (field->column_format()) {
  case(COLUMN_FORMAT_TYPE_FIXED):
    dynamic= FALSE;
    break;
  case(COLUMN_FORMAT_TYPE_DYNAMIC):
    dynamic= TRUE;
    break;
  case(COLUMN_FORMAT_TYPE_DEFAULT):
  default:
    if (create_info->row_type == ROW_TYPE_DEFAULT)
      dynamic= default_format;
    else
      dynamic= (create_info->row_type == ROW_TYPE_DYNAMIC);
    break;
  }
  DBUG_PRINT("info", ("Column %s is declared %s", field->field_name,
                      (dynamic) ? "dynamic" : "static"));
  if (type == NDBCOL::StorageTypeDisk)
  {
    if (dynamic)
    {
      DBUG_PRINT("info", ("Dynamic disk stored column %s changed to static",
                          field->field_name));
      dynamic= false;
    }
    if (thd && field->column_format() == COLUMN_FORMAT_TYPE_DYNAMIC)
    {
      push_warning_printf(thd, MYSQL_ERROR::WARN_LEVEL_WARN,
                          ER_ILLEGAL_HA_CREATE_OPTION,
                          "DYNAMIC column %s with "
                          "STORAGE DISK is not supported, "
                          "column will become FIXED",
                          field->field_name);
    }
  }

  switch (create_info->row_type) {
  case ROW_TYPE_FIXED:
    if (thd && (dynamic || field_type_forces_var_part(field->type())))
    {
      push_warning_printf(thd, MYSQL_ERROR::WARN_LEVEL_WARN,
                          ER_ILLEGAL_HA_CREATE_OPTION,
                          "Row format FIXED incompatible with "
                          "dynamic attribute %s",
                          field->field_name);
    }
    break;
  case ROW_TYPE_DYNAMIC:
    /*
      Future: make columns dynamic in this case
    */
    break;
  default:
    break;
  }

  DBUG_PRINT("info", ("Format %s, Storage %s", (dynamic)?"dynamic":"fixed",(type == NDBCOL::StorageTypeDisk)?"disk":"memory"));
  col.setStorageType(type);
  col.setDynamic(dynamic);

  DBUG_RETURN(0);
}

void ha_ndbcluster::update_create_info(HA_CREATE_INFO *create_info)
{
  DBUG_ENTER("update_create_info");
  TABLE_SHARE *share= table->s;
  if (share->mysql_version < MYSQL_VERSION_TABLESPACE_IN_FRM)
  {
     DBUG_PRINT("info", ("Restored an old table %s, pre-frm_version 7", 
	                 share->table_name.str));
     if (!create_info->tablespace && !share->tablespace)
     {
       DBUG_PRINT("info", ("Checking for tablespace in ndb"));
       THD *thd= current_thd;
       Ndb *ndb= check_ndb_in_thd(thd);
       NDBDICT *ndbdict= ndb->getDictionary();
       NdbError ndberr;
       Uint32 id;
       ndb->setDatabaseName(m_dbname);
       const NDBTAB *ndbtab= m_table;
       DBUG_ASSERT(ndbtab != NULL);
       if (!ndbtab->getTablespace(&id))
       {
         DBUG_VOID_RETURN;
       }
       {
         NdbDictionary::Tablespace ts= ndbdict->getTablespace(id);
         ndberr= ndbdict->getNdbError();
         if(ndberr.classification != NdbError::NoError)
           goto err;
	 const char *tablespace= ts.getName();
         DBUG_PRINT("info", ("Found tablespace '%s'", tablespace));
         uint tablespace_len= strlen(tablespace);
         if (tablespace_len != 0) 
         {
           share->tablespace= (char *) alloc_root(&share->mem_root,
                                                  tablespace_len+1);
           strxmov(share->tablespace, tablespace, NullS);
	   create_info->tablespace= share->tablespace;
         }
         DBUG_VOID_RETURN;
       }
err:
       my_errno= ndb_to_mysql_error(&ndberr);
    }
  }

  DBUG_VOID_RETURN;
}

/**
  Create a table in NDB Cluster
*/

int ha_ndbcluster::create(const char *name, 
                          TABLE *form, 
                          HA_CREATE_INFO *create_info)
{
  THD *thd= current_thd;
  NDBTAB tab;
  NDBCOL col;
  size_t pack_length, length;
  uint i, pk_length= 0;
  uchar *data= NULL, *pack_data= NULL;
  bool create_from_engine= (create_info->table_options & HA_OPTION_CREATE_FROM_ENGINE);
  bool is_truncate= (thd->lex->sql_command == SQLCOM_TRUNCATE);
  const char *tablespace= create_info->tablespace;
  bool use_disk= FALSE;
  NdbDictionary::Table::SingleUserMode single_user_mode= NdbDictionary::Table::SingleUserModeLocked;
  bool ndb_sys_table= FALSE;

  DBUG_ENTER("ha_ndbcluster::create");
  DBUG_PRINT("enter", ("name: %s", name));

  DBUG_ASSERT(*fn_rext((char*)name) == 0);
  set_dbname(name);
  set_tabname(name);

  if ((my_errno= check_ndb_connection(thd)))
    DBUG_RETURN(my_errno);
  
  Ndb *ndb= get_ndb(thd);
  NDBDICT *dict= ndb->getDictionary();

  DBUG_PRINT("info", ("Tablespace %s,%s", form->s->tablespace, create_info->tablespace));
  if (is_truncate)
  {
    {
      Ndb_table_guard ndbtab_g(dict, m_tabname);
      if (!(m_table= ndbtab_g.get_table()))
	ERR_RETURN(dict->getNdbError());
      m_table= NULL;
    }
    DBUG_PRINT("info", ("Dropping and re-creating table for TRUNCATE"));
    if ((my_errno= delete_table(name)))
      DBUG_RETURN(my_errno);
  }
  table= form;
  if (create_from_engine)
  {
    /*
      Table already exists in NDB and frm file has been created by 
      caller.
      Do Ndb specific stuff, such as create a .ndb file
    */
    if ((my_errno= write_ndb_file(name)))
      DBUG_RETURN(my_errno);
    ndbcluster_create_binlog_setup(thd, get_ndb(thd), name, strlen(name),
                                   m_dbname, m_tabname, FALSE);
    DBUG_RETURN(my_errno);
  }

  /*
    Don't allow table creation unless
    schema distribution table is setup
    ( unless it is a creation of the schema dist table itself )
  */
  if (!ndb_schema_share)
  {
    if (!(strcmp(m_dbname, NDB_REP_DB) == 0 &&
          strcmp(m_tabname, NDB_SCHEMA_TABLE) == 0))
    {
      DBUG_PRINT("info", ("Schema distribution table not setup"));
      DBUG_RETURN(HA_ERR_NO_CONNECTION);
    }
    single_user_mode = NdbDictionary::Table::SingleUserModeReadWrite;
    ndb_sys_table= TRUE;
  }
  if (!ndb_apply_status_share)
  {
    if ((strcmp(m_dbname, NDB_REP_DB) == 0 &&
         strcmp(m_tabname, NDB_APPLY_TABLE) == 0))
    {
      ndb_sys_table= TRUE;
    }
  }

  DBUG_PRINT("table", ("name: %s", m_tabname));  
  if (tab.setName(m_tabname))
  {
    DBUG_RETURN(my_errno= errno);
  }
  if (!ndb_sys_table)
  {
    if (thd->variables.ndb_table_temporary)
    {
      tab.setTemporary(TRUE);
      tab.setLogging(FALSE);
    }
    else if (thd->variables.ndb_table_no_logging)
    {
      tab.setLogging(FALSE);
    }
  }
  tab.setSingleUserMode(single_user_mode);

  // Save frm data for this table
  if (readfrm(name, &data, &length))
    DBUG_RETURN(1);
  if (packfrm(data, length, &pack_data, &pack_length))
  {
    my_free((char*)data, MYF(0));
    DBUG_RETURN(2);
  }
  DBUG_PRINT("info",
             ("setFrm data: 0x%lx  len: %lu", (long) pack_data,
              (ulong) pack_length));
  tab.setFrm(pack_data, pack_length);      
  my_free((char*)data, MYF(0));
  my_free((char*)pack_data, MYF(0));
  
  /*
    Handle table row type

    Default is to let table rows have var part reference so that online 
    add column can be performed in the future.  Explicitly setting row 
    type to fixed will omit var part reference, which will save data 
    memory in ndb, but at the cost of not being able to online add 
    column to this table
  */
  switch (create_info->row_type) {
  case ROW_TYPE_FIXED:
    tab.setForceVarPart(FALSE);
    break;
  case ROW_TYPE_DYNAMIC:
    /* fall through, treat as default */
  default:
    /* fall through, treat as default */
  case ROW_TYPE_DEFAULT:
    tab.setForceVarPart(TRUE);
    break;
  }

  /*
    Setup columns
  */
  for (i= 0; i < form->s->fields; i++) 
  {
    Field *field= form->field[i];
    DBUG_PRINT("info", ("name: %s  type: %u  storage: %u  format: %u  "
                        "pack_length: %d", 
                        field->field_name, field->real_type(),
                        field->field_storage_type(),
                        field->column_format(),
                        field->pack_length()));
    if ((my_errno= create_ndb_column(thd, col, field, create_info)))
      DBUG_RETURN(my_errno);

    if (!use_disk &&
        col.getStorageType() == NDBCOL::StorageTypeDisk)
      use_disk= TRUE;

    if (tab.addColumn(col))
    {
      DBUG_RETURN(my_errno= errno);
    }
    if (col.getPrimaryKey())
      pk_length += (field->pack_length() + 3) / 4;
  }

  if (use_disk)
  { 
    tab.setLogging(TRUE);
    tab.setTemporary(FALSE);
    if (tablespace)
      tab.setTablespaceName(tablespace);
    else
      tab.setTablespaceName("DEFAULT-TS");
  }
  else if (create_info->tablespace && 
           create_info->default_storage_media == HA_SM_MEMORY)
  {
    push_warning_printf(thd, MYSQL_ERROR::WARN_LEVEL_ERROR,
                        ER_ILLEGAL_HA_CREATE_OPTION,
                        ER(ER_ILLEGAL_HA_CREATE_OPTION),
                        ndbcluster_hton_name,
                        "TABLESPACE currently only supported for "
                        "STORAGE DISK"); 
    DBUG_RETURN(HA_ERR_UNSUPPORTED);
  }

  DBUG_PRINT("info", ("Table %s is %s stored with tablespace %s",
                      m_tabname,
                      (use_disk) ? "disk" : "memory",
                      (use_disk) ? tab.getTablespaceName() : "N/A"));
 
  KEY* key_info;
  for (i= 0, key_info= form->key_info; i < form->s->keys; i++, key_info++)
  {
    KEY_PART_INFO *key_part= key_info->key_part;
    KEY_PART_INFO *end= key_part + key_info->key_parts;
    for (; key_part != end; key_part++)
    {
      if (key_part->field->field_storage_type() == HA_SM_DISK)
      {
        push_warning_printf(thd, MYSQL_ERROR::WARN_LEVEL_ERROR,
                            ER_ILLEGAL_HA_CREATE_OPTION,
                            ER(ER_ILLEGAL_HA_CREATE_OPTION),
                            ndbcluster_hton_name,
                            "Index on field "
                            "declared with "
                            "STORAGE DISK is not supported");
        DBUG_RETURN(HA_ERR_UNSUPPORTED);
      }
      tab.getColumn(key_part->fieldnr-1)->setStorageType(
                             NdbDictionary::Column::StorageTypeMemory);
    }
  }

  // No primary key, create shadow key as 64 bit, auto increment  
  if (form->s->primary_key == MAX_KEY) 
  {
    DBUG_PRINT("info", ("Generating shadow key"));
    if (col.setName("$PK"))
    {
      DBUG_RETURN(my_errno= errno);
    }
    col.setType(NdbDictionary::Column::Bigunsigned);
    col.setLength(1);
    col.setNullable(FALSE);
    col.setPrimaryKey(TRUE);
    col.setAutoIncrement(TRUE);
    if (tab.addColumn(col))
    {
      DBUG_RETURN(my_errno= errno);
    }
    pk_length += 2;
  }
 
  // Make sure that blob tables don't have too big part size
  for (i= 0; i < form->s->fields; i++) 
  {
    /**
     * The extra +7 concists
     * 2 - words from pk in blob table
     * 5 - from extra words added by tup/dict??
     */
    switch (form->field[i]->real_type()) {
    case MYSQL_TYPE_GEOMETRY:
    case MYSQL_TYPE_BLOB:    
    case MYSQL_TYPE_MEDIUM_BLOB:   
    case MYSQL_TYPE_LONG_BLOB: 
    {
      NdbDictionary::Column * column= tab.getColumn(i);
      int size= pk_length + (column->getPartSize()+3)/4 + 7;
      if (size > NDB_MAX_TUPLE_SIZE_IN_WORDS && 
         (pk_length+7) < NDB_MAX_TUPLE_SIZE_IN_WORDS)
      {
        size= NDB_MAX_TUPLE_SIZE_IN_WORDS - pk_length - 7;
        column->setPartSize(4*size);
      }
      /**
       * If size > NDB_MAX and pk_length+7 >= NDB_MAX
       *   then the table can't be created anyway, so skip
       *   changing part size, and have error later
       */ 
    }
    default:
      break;
    }
  }

  // Check partition info
  partition_info *part_info= form->part_info;
  if ((my_errno= set_up_partition_info(part_info, form, (void*)&tab)))
  {
    DBUG_RETURN(my_errno);
  }

  // Create the table in NDB     
  if (dict->createTable(tab) != 0) 
  {
    const NdbError err= dict->getNdbError();
    set_ndb_err(thd, err);
    my_errno= ndb_to_mysql_error(&err);
    DBUG_RETURN(my_errno);
  }

  Ndb_table_guard ndbtab_g(dict, m_tabname);
  // temporary set m_table during create
  // reset at return
  m_table= ndbtab_g.get_table();
  // TODO check also that we have the same frm...
  if (!m_table)
  {
    /* purecov: begin deadcode */
    const NdbError err= dict->getNdbError();
    set_ndb_err(thd, err);
    my_errno= ndb_to_mysql_error(&err);
    DBUG_RETURN(my_errno);
    /* purecov: end */
  }

  DBUG_PRINT("info", ("Table %s/%s created successfully", 
                      m_dbname, m_tabname));

  // Create secondary indexes
  my_errno= create_indexes(thd, ndb, form);

  if (!my_errno)
    my_errno= write_ndb_file(name);
  else
  {
    /*
      Failed to create an index,
      drop the table (and all it's indexes)
    */
    while (dict->dropTableGlobal(*m_table))
    {
      switch (dict->getNdbError().status)
      {
        case NdbError::TemporaryError:
          if (!thd->killed) 
            continue; // retry indefinitly
          break;
        default:
          break;
      }
      break;
    }
    m_table = 0;
    DBUG_RETURN(my_errno);
  }

  if (!my_errno)
  {
    NDB_SHARE *share= 0;
    pthread_mutex_lock(&ndbcluster_mutex);
    /*
      First make sure we get a "fresh" share here, not an old trailing one...
    */
    {
      uint length= (uint) strlen(name);
      if ((share= (NDB_SHARE*) hash_search(&ndbcluster_open_tables,
                                           (uchar*) name, length)))
        handle_trailing_share(thd, share);
    }
    /*
      get a new share
    */

    /* ndb_share reference create */
    if (!(share= get_share(name, form, TRUE, TRUE)))
    {
      sql_print_error("NDB: allocating table share for %s failed", name);
      /* my_errno is set */
    }
    else
    {
      DBUG_PRINT("NDB_SHARE", ("%s binlog create  use_count: %u",
                               share->key, share->use_count));
    }
    pthread_mutex_unlock(&ndbcluster_mutex);

    while (!IS_TMP_PREFIX(m_tabname))
    {
#ifdef HAVE_NDB_BINLOG
      if (share)
        ndbcluster_read_binlog_replication(thd, ndb, share, m_table,
                                           ::server_id, form, TRUE);
#endif
      String event_name(INJECTOR_EVENT_LEN);
      ndb_rep_event_name(&event_name, m_dbname, m_tabname,
                         get_binlog_full(share));
      int do_event_op= ndb_binlog_running;

      if (!ndb_schema_share &&
          strcmp(share->db, NDB_REP_DB) == 0 &&
          strcmp(share->table_name, NDB_SCHEMA_TABLE) == 0)
        do_event_op= 1;

      /*
        Always create an event for the table, as other mysql servers
        expect it to be there.
      */
      if (!ndbcluster_create_event(thd, ndb, m_table, event_name.c_ptr(), share,
                                   share && do_event_op ? 2 : 1/* push warning */))
      {
        if (ndb_extra_logging)
          sql_print_information("NDB Binlog: CREATE TABLE Event: %s",
                                event_name.c_ptr());
        if (share && 
            ndbcluster_create_event_ops(thd, share,
                                        m_table, event_name.c_ptr()))
        {
          sql_print_error("NDB Binlog: FAILED CREATE TABLE event operations."
                          " Event: %s", name);
          /* a warning has been issued to the client */
        }
      }
      /*
        warning has been issued if ndbcluster_create_event failed
        and (share && do_event_op)
      */
      if (share && !do_event_op)
        set_binlog_nologging(share);
      ndbcluster_log_schema_op(thd,
                               thd->query, thd->query_length,
                               share->db, share->table_name,
                               m_table->getObjectId(),
                               m_table->getObjectVersion(),
                               (is_truncate) ?
			       SOT_TRUNCATE_TABLE : SOT_CREATE_TABLE, 
			       0, 0, 1);
      break;
    }
  }

  m_table= 0;
  DBUG_RETURN(my_errno);
}


int ha_ndbcluster::create_index(THD *thd, const char *name, KEY *key_info, 
                                NDB_INDEX_TYPE idx_type, uint idx_no)
{
  int error= 0;
  char unique_name[FN_LEN];
  static const char* unique_suffix= "$unique";
  DBUG_ENTER("ha_ndbcluster::create_ordered_index");
  DBUG_PRINT("info", ("Creating index %u: %s", idx_no, name));  

  if (idx_type == UNIQUE_ORDERED_INDEX || idx_type == UNIQUE_INDEX)
  {
    strxnmov(unique_name, FN_LEN, name, unique_suffix, NullS);
    DBUG_PRINT("info", ("Created unique index name \'%s\' for index %d",
                        unique_name, idx_no));
  }
    
  switch (idx_type){
  case PRIMARY_KEY_INDEX:
    // Do nothing, already created
    break;
  case PRIMARY_KEY_ORDERED_INDEX:
    error= create_ordered_index(thd, name, key_info);
    break;
  case UNIQUE_ORDERED_INDEX:
    if (!(error= create_ordered_index(thd, name, key_info)))
      error= create_unique_index(thd, unique_name, key_info);
    break;
  case UNIQUE_INDEX:
    if (check_index_fields_not_null(key_info))
    {
      push_warning_printf(thd, MYSQL_ERROR::WARN_LEVEL_WARN,
			  ER_NULL_COLUMN_IN_INDEX,
			  "Ndb does not support unique index on NULL valued attributes, index access with NULL value will become full table scan");
    }
    error= create_unique_index(thd, unique_name, key_info);
    break;
  case ORDERED_INDEX:
    if (key_info->algorithm == HA_KEY_ALG_HASH)
    {
      push_warning_printf(thd, MYSQL_ERROR::WARN_LEVEL_ERROR,
			  ER_ILLEGAL_HA_CREATE_OPTION,
			  ER(ER_ILLEGAL_HA_CREATE_OPTION),
			  ndbcluster_hton_name,
			  "Ndb does not support non-unique "
			  "hash based indexes");
      error= HA_ERR_UNSUPPORTED;
      break;
    }
    error= create_ordered_index(thd, name, key_info);
    break;
  default:
    DBUG_ASSERT(FALSE);
    break;
  }
  
  DBUG_RETURN(error);
}

int ha_ndbcluster::create_ordered_index(THD *thd, const char *name, 
                                        KEY *key_info)
{
  DBUG_ENTER("ha_ndbcluster::create_ordered_index");
  DBUG_RETURN(create_ndb_index(thd, name, key_info, FALSE));
}

int ha_ndbcluster::create_unique_index(THD *thd, const char *name, 
                                       KEY *key_info)
{

  DBUG_ENTER("ha_ndbcluster::create_unique_index");
  DBUG_RETURN(create_ndb_index(thd, name, key_info, TRUE));
}


/**
  Create an index in NDB Cluster.

  @todo
    Only temporary ordered indexes supported
*/

int ha_ndbcluster::create_ndb_index(THD *thd, const char *name, 
                                    KEY *key_info,
                                    bool unique)
{
  Ndb *ndb= get_ndb(thd);
  NdbDictionary::Dictionary *dict= ndb->getDictionary();
  KEY_PART_INFO *key_part= key_info->key_part;
  KEY_PART_INFO *end= key_part + key_info->key_parts;
  
  DBUG_ENTER("ha_ndbcluster::create_index");
  DBUG_PRINT("enter", ("name: %s ", name));

  NdbDictionary::Index ndb_index(name);
  if (unique)
    ndb_index.setType(NdbDictionary::Index::UniqueHashIndex);
  else 
  {
    ndb_index.setType(NdbDictionary::Index::OrderedIndex);
    // TODO Only temporary ordered indexes supported
    ndb_index.setLogging(FALSE); 
  }
  if (!m_table->getLogging())
    ndb_index.setLogging(FALSE); 
  if (((NDBTAB*)m_table)->getTemporary())
    ndb_index.setTemporary(TRUE); 
  if (ndb_index.setTable(m_tabname))
  {
    DBUG_RETURN(my_errno= errno);
  }

  for (; key_part != end; key_part++) 
  {
    Field *field= key_part->field;
    if (field->field_storage_type() == HA_SM_DISK)
    {
      push_warning_printf(thd, MYSQL_ERROR::WARN_LEVEL_ERROR,
                          ER_ILLEGAL_HA_CREATE_OPTION,
                          ER(ER_ILLEGAL_HA_CREATE_OPTION),
                          ndbcluster_hton_name,
                          "Index on field "
                          "declared with "
                          "STORAGE DISK is not supported");
      DBUG_RETURN(HA_ERR_UNSUPPORTED);
    }
    DBUG_PRINT("info", ("attr: %s", field->field_name));
    if (ndb_index.addColumnName(field->field_name))
    {
      DBUG_RETURN(my_errno= errno);
    }
  }
  
  if (dict->createIndex(ndb_index, *m_table))
    ERR_RETURN(dict->getNdbError());

  // Success
  DBUG_PRINT("info", ("Created index %s", name));
  DBUG_RETURN(0);  
}

/*
 Prepare for an on-line alter table
*/ 
void ha_ndbcluster::prepare_for_alter()
{
  /* ndb_share reference schema */
  ndbcluster_get_share(m_share); // Increase ref_count
  DBUG_PRINT("NDB_SHARE", ("%s binlog schema  use_count: %u",
                           m_share->key, m_share->use_count));
  set_ndb_share_state(m_share, NSS_ALTERED);
}

/*
  Add an index on-line to a table
*/
int ha_ndbcluster::add_index(TABLE *table_arg, 
                             KEY *key_info, uint num_of_keys)
{
  return add_index_impl(current_thd, table_arg, key_info, num_of_keys);
}

int ha_ndbcluster::add_index_impl(THD *thd, TABLE *table_arg, 
                                  KEY *key_info, uint num_of_keys)
{
  int error= 0;
  uint idx;
  DBUG_ENTER("ha_ndbcluster::add_index");
  DBUG_PRINT("enter", ("table %s", table_arg->s->table_name.str));
  DBUG_ASSERT(m_share->state == NSS_ALTERED);

  for (idx= 0; idx < num_of_keys; idx++)
  {
    KEY *key= key_info + idx;
    KEY_PART_INFO *key_part= key->key_part;
    KEY_PART_INFO *end= key_part + key->key_parts;
    NDB_INDEX_TYPE idx_type= get_index_type_from_key(idx, key_info, false);
    DBUG_PRINT("info", ("Adding index: '%s'", key_info[idx].name));
    // Add fields to key_part struct
    for (; key_part != end; key_part++)
      key_part->field= table->field[key_part->fieldnr];
    // Check index type
    // Create index in ndb
    if((error= create_index(thd, key_info[idx].name, key, idx_type, idx)))
      break;
  }
  DBUG_RETURN(error);  
}

/*
  Mark one or several indexes for deletion. and
  renumber the remaining indexes
*/
int ha_ndbcluster::prepare_drop_index(TABLE *table_arg, 
                                      uint *key_num, uint num_of_keys)
{
  DBUG_ENTER("ha_ndbcluster::prepare_drop_index");
  DBUG_ASSERT(m_share->state == NSS_ALTERED);
  // Mark indexes for deletion
  uint idx;
  for (idx= 0; idx < num_of_keys; idx++)
  {
    DBUG_PRINT("info", ("ha_ndbcluster::prepare_drop_index %u", *key_num));
    m_index[*key_num++].status= TO_BE_DROPPED;
  }
  // Renumber indexes
  THD *thd= current_thd;
  Thd_ndb *thd_ndb= get_thd_ndb(thd);
  Ndb *ndb= thd_ndb->ndb;
  renumber_indexes(ndb, table_arg);
  DBUG_RETURN(0);
}
 
/*
  Really drop all indexes marked for deletion
*/
int ha_ndbcluster::final_drop_index(TABLE *table_arg)
{
  int error;
  DBUG_ENTER("ha_ndbcluster::final_drop_index");
  DBUG_PRINT("info", ("ha_ndbcluster::final_drop_index"));
  // Really drop indexes
  THD *thd= current_thd;
  Thd_ndb *thd_ndb= get_thd_ndb(thd);
  Ndb *ndb= thd_ndb->ndb;
  error= drop_indexes(ndb, table_arg);
  DBUG_RETURN(error);
}

/**
  Rename a table in NDB Cluster.
*/

int ha_ndbcluster::rename_table(const char *from, const char *to)
{
  THD *thd= current_thd;
  NDBDICT *dict;
  char old_dbname[FN_HEADLEN];
  char new_dbname[FN_HEADLEN];
  char new_tabname[FN_HEADLEN];
  const NDBTAB *orig_tab;
  int result;
  bool recreate_indexes= FALSE;
  NDBDICT::List index_list;

  DBUG_ENTER("ha_ndbcluster::rename_table");
  DBUG_PRINT("info", ("Renaming %s to %s", from, to));
  set_dbname(from, old_dbname);
  set_dbname(to, new_dbname);
  set_tabname(from);
  set_tabname(to, new_tabname);

  if (check_ndb_connection(thd))
    DBUG_RETURN(my_errno= HA_ERR_NO_CONNECTION);

  Ndb *ndb= get_ndb(thd);
  ndb->setDatabaseName(old_dbname);
  dict= ndb->getDictionary();
  Ndb_table_guard ndbtab_g(dict, m_tabname);
  if (!(orig_tab= ndbtab_g.get_table()))
    ERR_RETURN(dict->getNdbError());

  if (my_strcasecmp(system_charset_info, new_dbname, old_dbname))
  {
    dict->listIndexes(index_list, *orig_tab);    
    recreate_indexes= TRUE;
  }
  // Change current database to that of target table
  set_dbname(to);
  if (ndb->setDatabaseName(m_dbname))
  {
    ERR_RETURN(ndb->getNdbError());
  }

  int ndb_table_id= orig_tab->getObjectId();
  int ndb_table_version= orig_tab->getObjectVersion();
  /* ndb_share reference temporary */
  NDB_SHARE *share= get_share(from, 0, FALSE);
  int is_old_table_tmpfile= IS_TMP_PREFIX(m_tabname);
  int is_new_table_tmpfile= IS_TMP_PREFIX(new_tabname);
  if (!is_new_table_tmpfile && !is_old_table_tmpfile)
  {
    /*
      this is a "real" rename table, i.e. not tied to an offline alter table
      - send new name == "to" in query field
    */
    ndbcluster_log_schema_op(thd, to, strlen(to),
                             old_dbname, m_tabname,
                             ndb_table_id, ndb_table_version,
                             SOT_RENAME_TABLE_PREPARE,
                             m_dbname, new_tabname, 1);
  }
  if (share)
  {
    DBUG_PRINT("NDB_SHARE", ("%s temporary  use_count: %u",
                             share->key, share->use_count));
    ndbcluster_prepare_rename_share(share, to);
    IF_DBUG(int r=) ndbcluster_rename_share(thd, share);
    DBUG_ASSERT(r == 0);
  }

  NdbDictionary::Table new_tab= *orig_tab;
  new_tab.setName(new_tabname);
  if (dict->alterTableGlobal(*orig_tab, new_tab) != 0)
  {
    NdbError ndb_error= dict->getNdbError();
    if (share)
    {
      IF_DBUG(int ret=) ndbcluster_undo_rename_share(thd, share);
      DBUG_ASSERT(ret == 0);
      /* ndb_share reference temporary free */
      DBUG_PRINT("NDB_SHARE", ("%s temporary free  use_count: %u",
                               share->key, share->use_count));
      free_share(&share);
    }
    ERR_RETURN(ndb_error);
  }
  
  // Rename .ndb file
  if ((result= handler::rename_table(from, to)))
  {
    // ToDo in 4.1 should rollback alter table...
    if (share)
    {
      /* ndb_share reference temporary free */
      DBUG_PRINT("NDB_SHARE", ("%s temporary  use_count: %u",
                               share->key, share->use_count));
      free_share(&share);
    }
    DBUG_RETURN(result);
  }

  /* handle old table */
  if (!is_old_table_tmpfile)
  {
    ndbcluster_drop_event(thd, ndb, share, "rename table",
                          from + sizeof(share_prefix) - 1);
  }

  if (!result && !is_new_table_tmpfile)
  {
    Ndb_table_guard ndbtab_g2(dict, new_tabname);
    const NDBTAB *ndbtab= ndbtab_g2.get_table();
#ifdef HAVE_NDB_BINLOG
    if (share)
      ndbcluster_read_binlog_replication(thd, ndb, share, ndbtab,
                                         ::server_id, NULL, TRUE);
#endif
    /* always create an event for the table */
    String event_name(INJECTOR_EVENT_LEN);
    ndb_rep_event_name(&event_name, to + sizeof(share_prefix) - 1, 0,
                       get_binlog_full(share));

    if (!ndbcluster_create_event(thd, ndb, ndbtab, event_name.c_ptr(), share,
                                 share && ndb_binlog_running ? 2 : 1/* push warning */))
    {
      if (ndb_extra_logging)
        sql_print_information("NDB Binlog: RENAME Event: %s",
                              event_name.c_ptr());
      if (share && (share->op == 0) &&
          ndbcluster_create_event_ops(thd, share, ndbtab, event_name.c_ptr()))
      {
        sql_print_error("NDB Binlog: FAILED create event operations "
                        "during RENAME. Event %s", event_name.c_ptr());
        /* a warning has been issued to the client */
      }
    }
    /*
      warning has been issued if ndbcluster_create_event failed
      and (share && ndb_binlog_running)
    */
    if (!is_old_table_tmpfile)
    {
      /* "real" rename table */
      ndbcluster_log_schema_op(thd, thd->query, thd->query_length,
                               old_dbname, m_tabname,
                               ndb_table_id, ndb_table_version,
                               SOT_RENAME_TABLE,
                               m_dbname, new_tabname, 1);
    }
    else
    {
      /* final phase of offline alter table */
      ndbcluster_log_schema_op(thd, thd->query, thd->query_length,
                               m_dbname, new_tabname,
                               ndb_table_id, ndb_table_version,
                               SOT_ALTER_TABLE_COMMIT,
                               0, 0, 1);

    }
  }

  // If we are moving tables between databases, we need to recreate
  // indexes
  if (recreate_indexes)
  {
    for (unsigned i = 0; i < index_list.count; i++) 
    {
        NDBDICT::List::Element& index_el = index_list.elements[i];
	// Recreate any indexes not stored in the system database
	if (my_strcasecmp(system_charset_info, 
			  index_el.database, NDB_SYSTEM_DATABASE))
	{
	  set_dbname(from);
	  ndb->setDatabaseName(m_dbname);
	  const NDBINDEX * index= dict->getIndexGlobal(index_el.name,  new_tab);
	  DBUG_PRINT("info", ("Creating index %s/%s",
			      index_el.database, index->getName()));
	  dict->createIndex(*index, new_tab);
	  DBUG_PRINT("info", ("Dropping index %s/%s",
			      index_el.database, index->getName()));
	  set_dbname(from);
	  ndb->setDatabaseName(m_dbname);
	  dict->dropIndexGlobal(*index);
	}
    }
  }
  if (share)
  {
    /* ndb_share reference temporary free */
    DBUG_PRINT("NDB_SHARE", ("%s temporary free  use_count: %u",
                             share->key, share->use_count));
    free_share(&share);
  }

  DBUG_RETURN(result);
}


/**
  Delete table from NDB Cluster.
*/

/* static version which does not need a handler */

int
ha_ndbcluster::delete_table(THD *thd, ha_ndbcluster *h, Ndb *ndb,
                            const char *path,
                            const char *db,
                            const char *table_name)
{
  DBUG_ENTER("ha_ndbcluster::ndbcluster_delete_table");
  NDBDICT *dict= ndb->getDictionary();
  int ndb_table_id= 0;
  int ndb_table_version= 0;
  /*
    Don't allow drop table unless
    schema distribution table is setup
  */
  if (!ndb_schema_share)
  {
    DBUG_PRINT("info", ("Schema distribution table not setup"));
    DBUG_ASSERT(ndb_schema_share);
    DBUG_RETURN(HA_ERR_NO_CONNECTION);
  }
  /* ndb_share reference temporary */
  NDB_SHARE *share= get_share(path, 0, FALSE);
  if (share)
  {
    DBUG_PRINT("NDB_SHARE", ("%s temporary  use_count: %u",
                             share->key, share->use_count));
  }

  /* Drop the table from NDB */
  
  int res= 0;
  if (h && h->m_table)
  {
retry_temporary_error1:
    if (dict->dropTableGlobal(*h->m_table) == 0)
    {
      ndb_table_id= h->m_table->getObjectId();
      ndb_table_version= h->m_table->getObjectVersion();
      DBUG_PRINT("info", ("success 1"));
    }
    else
    {
      switch (dict->getNdbError().status)
      {
        case NdbError::TemporaryError:
          if (!thd->killed) 
            goto retry_temporary_error1; // retry indefinitly
          break;
        default:
          break;
      }
      set_ndb_err(thd, dict->getNdbError());
      res= ndb_to_mysql_error(&dict->getNdbError());
      DBUG_PRINT("info", ("error(1) %u", res));
    }
    h->release_metadata(thd, ndb);
  }
  else
  {
    ndb->setDatabaseName(db);
    while (1)
    {
      Ndb_table_guard ndbtab_g(dict, table_name);
      if (ndbtab_g.get_table())
      {
    retry_temporary_error2:
        if (dict->dropTableGlobal(*ndbtab_g.get_table()) == 0)
        {
          ndb_table_id= ndbtab_g.get_table()->getObjectId();
          ndb_table_version= ndbtab_g.get_table()->getObjectVersion();
          DBUG_PRINT("info", ("success 2"));
          break;
        }
        else
        {
          switch (dict->getNdbError().status)
          {
            case NdbError::TemporaryError:
              if (!thd->killed) 
                goto retry_temporary_error2; // retry indefinitly
              break;
            default:
              if (dict->getNdbError().code == NDB_INVALID_SCHEMA_OBJECT)
              {
                ndbtab_g.invalidate();
                continue;
              }
              break;
          }
        }
      }
      set_ndb_err(thd, dict->getNdbError());
      res= ndb_to_mysql_error(&dict->getNdbError());
      DBUG_PRINT("info", ("error(2) %u", res));
      break;
    }
  }

  if (res)
  {
    /* the drop table failed for some reason, drop the share anyways */
    if (share)
    {
      pthread_mutex_lock(&ndbcluster_mutex);
      if (share->state != NSS_DROPPED)
      {
        /*
          The share kept by the server has not been freed, free it
        */
        share->state= NSS_DROPPED;
        /* ndb_share reference create free */
        DBUG_PRINT("NDB_SHARE", ("%s create free  use_count: %u",
                                 share->key, share->use_count));
        free_share(&share, TRUE);
      }
      /* ndb_share reference temporary free */
      DBUG_PRINT("NDB_SHARE", ("%s temporary free  use_count: %u",
                               share->key, share->use_count));
      free_share(&share, TRUE);
      pthread_mutex_unlock(&ndbcluster_mutex);
    }
    DBUG_RETURN(res);
  }

  /* stop the logging of the dropped table, and cleanup */

  /*
    drop table is successful even if table does not exist in ndb
    and in case table was actually not dropped, there is no need
    to force a gcp, and setting the event_name to null will indicate
    that there is no event to be dropped
  */
  int table_dropped= dict->getNdbError().code != 709;

  {
    ndbcluster_handle_drop_table(thd, ndb, share, "delete table",
                                 table_dropped ?
                                 (path + sizeof(share_prefix) - 1) : 0);
  }

  if (!IS_TMP_PREFIX(table_name) && share &&
      thd->lex->sql_command != SQLCOM_TRUNCATE)
  {
    ndbcluster_log_schema_op(thd,
                             thd->query, thd->query_length,
                             share->db, share->table_name,
                             ndb_table_id, ndb_table_version,
                             SOT_DROP_TABLE, 0, 0, 1);
  }

  if (share)
  {
    pthread_mutex_lock(&ndbcluster_mutex);
    if (share->state != NSS_DROPPED)
    {
      /*
        The share kept by the server has not been freed, free it
      */
      share->state= NSS_DROPPED;
      /* ndb_share reference create free */
      DBUG_PRINT("NDB_SHARE", ("%s create free  use_count: %u",
                               share->key, share->use_count));
      free_share(&share, TRUE);
    }
    /* ndb_share reference temporary free */
    DBUG_PRINT("NDB_SHARE", ("%s temporary free  use_count: %u",
                             share->key, share->use_count));
    free_share(&share, TRUE);
    pthread_mutex_unlock(&ndbcluster_mutex);
  }
  DBUG_RETURN(0);
}

int ha_ndbcluster::delete_table(const char *name)
{
  THD *thd= current_thd;
  DBUG_ENTER("ha_ndbcluster::delete_table");
  DBUG_PRINT("enter", ("name: %s", name));
  set_dbname(name);
  set_tabname(name);

  /*
    Don't allow drop table unless
    schema distribution table is setup
  */
  if (!ndb_schema_share)
  {
    DBUG_PRINT("info", ("Schema distribution table not setup"));
    DBUG_ASSERT(ndb_schema_share);
    DBUG_RETURN(HA_ERR_NO_CONNECTION);
  }

  if (check_ndb_connection(thd))
    DBUG_RETURN(HA_ERR_NO_CONNECTION);

  /* Call ancestor function to delete .ndb file */
  handler::delete_table(name);

  DBUG_RETURN(delete_table(thd, this, get_ndb(thd), name, m_dbname, m_tabname));
}


void ha_ndbcluster::get_auto_increment(ulonglong offset, ulonglong increment,
                                       ulonglong nb_desired_values,
                                       ulonglong *first_value,
                                       ulonglong *nb_reserved_values)
{
  uint cache_size;
  Uint64 auto_value;
  THD *thd= current_thd;
  DBUG_ENTER("get_auto_increment");
  DBUG_PRINT("enter", ("m_tabname: %s", m_tabname));
  Ndb *ndb= get_ndb(table->in_use);
   
  if (m_rows_inserted > m_rows_to_insert)
  {
    /* We guessed too low */
    m_rows_to_insert+= m_autoincrement_prefetch;
  }
  uint remaining= m_rows_to_insert - m_rows_inserted;
  uint min_prefetch= 
    (remaining < thd->variables.ndb_autoincrement_prefetch_sz) ?
    thd->variables.ndb_autoincrement_prefetch_sz
    : remaining;
  cache_size= ((remaining < m_autoincrement_prefetch) ?
	       min_prefetch
	       : remaining);
  uint retries= NDB_AUTO_INCREMENT_RETRIES;
  int retry_sleep= 30; /* 30 milliseconds, transaction */
  for (;;)
  {
    Ndb_tuple_id_range_guard g(m_share);
    if (m_skip_auto_increment &&
        ndb->readAutoIncrementValue(m_table, g.range, auto_value) ||
        ndb->getAutoIncrementValue(m_table, g.range, auto_value, cache_size, increment, offset))
    {
      if (--retries &&
          ndb->getNdbError().status == NdbError::TemporaryError)
      {
        my_sleep(retry_sleep);
        continue;
      }
      const NdbError err= ndb->getNdbError();
      sql_print_error("Error %lu in ::get_auto_increment(): %s",
                      (ulong) err.code, err.message);
      *first_value= ~(ulonglong) 0;
      DBUG_VOID_RETURN;
    }
    break;
  }
  *first_value= (longlong)auto_value;
  /* From the point of view of MySQL, NDB reserves one row at a time */
  *nb_reserved_values= 1;
  DBUG_VOID_RETURN;
}


/**
  Constructor for the NDB Cluster table handler .
*/

/*
  Normal flags for binlogging is that ndb has HA_HAS_OWN_BINLOGGING
  and preferes HA_BINLOG_ROW_CAPABLE
  Other flags are set under certain circumstaces in table_flags()
*/
#define HA_NDBCLUSTER_TABLE_FLAGS \
                HA_REC_NOT_IN_SEQ | \
                HA_NULL_IN_KEY | \
                HA_AUTO_PART_KEY | \
                HA_NO_PREFIX_CHAR_KEYS | \
                HA_NEED_READ_RANGE_BUFFER | \
                HA_CAN_GEOMETRY | \
                HA_CAN_BIT_FIELD | \
                HA_PRIMARY_KEY_REQUIRED_FOR_POSITION | \
                HA_PRIMARY_KEY_REQUIRED_FOR_DELETE | \
                HA_PARTIAL_COLUMN_READ | \
                HA_HAS_OWN_BINLOGGING | \
                HA_BINLOG_ROW_CAPABLE | \
                HA_HAS_RECORDS | \
                HA_ONLINE_ALTER


ha_ndbcluster::ha_ndbcluster(handlerton *hton, TABLE_SHARE *table_arg):
  handler(hton, table_arg),
  m_thd_ndb(NULL),
  m_active_cursor(NULL),
  m_table(NULL),
  m_ndb_record(0),
  m_ndb_hidden_key_record(0),
<<<<<<< HEAD
=======
  m_ndb_statistics_record(0),
>>>>>>> 669b97b3
  m_table_info(NULL),
  m_table_flags(HA_NDBCLUSTER_TABLE_FLAGS),
  m_share(0),
  m_key_fields(NULL),
  m_part_info(NULL),
  m_user_defined_partitioning(FALSE),
  m_use_partition_pruning(FALSE),
  m_sorted(FALSE),
  m_use_write(FALSE),
  m_ignore_dup_key(FALSE),
  m_has_unique_index(FALSE),
  m_ignore_no_key(FALSE),
  m_read_before_write_removal_possible(FALSE),
  m_read_before_write_removal_used(FALSE),
  m_rows_updated(0),
  m_rows_deleted(0),
  m_rows_to_insert((ha_rows) 1),
  m_rows_inserted((ha_rows) 0),
  m_rows_changed((ha_rows) 0),
  m_delete_cannot_batch(FALSE),
  m_update_cannot_batch(FALSE),
  m_skip_auto_increment(TRUE),
  m_blobs_pending(0),
  m_blobs_buffer(0),
  m_blobs_buffer_size(0),
  m_dupkey((uint) -1),
  m_autoincrement_prefetch((ha_rows) NDB_DEFAULT_AUTO_PREFETCH),
  m_cond(NULL),
  m_multi_cursor(NULL)
{
  int i;
 
  DBUG_ENTER("ha_ndbcluster");

  m_tabname[0]= '\0';
  m_dbname[0]= '\0';

  stats.records= ~(ha_rows)0; // uninitialized
  stats.block_size= 1024;

  for (i= 0; i < MAX_KEY; i++)
    ndb_init_index(m_index[i]);

  DBUG_VOID_RETURN;
}


int ha_ndbcluster::ha_initialise()
{
  DBUG_ENTER("ha_ndbcluster::ha_initialise");
  if (check_ndb_in_thd(current_thd))
  {
    DBUG_RETURN(FALSE);
  }
  DBUG_RETURN(TRUE);
}

/**
  Destructor for NDB Cluster table handler.
*/

ha_ndbcluster::~ha_ndbcluster() 
{
  THD *thd= current_thd;
  Ndb *ndb= thd ? check_ndb_in_thd(thd) : g_ndb;
  DBUG_ENTER("~ha_ndbcluster");

  if (m_share)
  {
    /* ndb_share reference handler free */
    DBUG_PRINT("NDB_SHARE", ("%s handler free  use_count: %u",
                             m_share->key, m_share->use_count));
    free_share(&m_share);
  }
  release_metadata(thd, ndb);
  my_free(m_blobs_buffer, MYF(MY_ALLOW_ZERO_PTR));
  m_blobs_buffer= 0;

  // Check for open cursor/transaction
  DBUG_ASSERT(m_active_cursor == NULL);
  DBUG_ASSERT(m_thd_ndb == NULL);

  // Discard any generated condition
  DBUG_PRINT("info", ("Deleting generated condition"));
  if (m_cond)
  {
    delete m_cond;
    m_cond= NULL;
  }

  DBUG_VOID_RETURN;
}



void
ha_ndbcluster::column_bitmaps_signal(uint sig_type)
{
  THD *thd= table->in_use;
  bool write_query= (thd->lex->sql_command == SQLCOM_UPDATE ||
                     thd->lex->sql_command == SQLCOM_DELETE);
  DBUG_ENTER("column_bitmaps_signal");
  DBUG_PRINT("enter", ("read_set: 0x%lx  write_set: 0x%lx",
             (long) table->read_set->bitmap[0],
             (long) table->write_set->bitmap[0]));
  if (sig_type & HA_COMPLETE_TABLE_READ_BITMAP)
    bitmap_copy(&m_save_read_set, table->read_set);
  if (!write_query || (sig_type & HA_COMPLETE_TABLE_READ_BITMAP))
  {
    /*
      We need to make sure we always read all of the primary key.
      Otherwise we cannot support position() and rnd_pos().
  
      Alternatively, we could just set a flag, and in the reader methods set
      the extra bits as required if the flag is set, followed by clearing the
      flag.  This to save doing the work of setting bits twice or more.
      On the other hand this is quite fast in itself.
    */
    bitmap_union(table->read_set, m_pk_bitmap_p);
  }
  DBUG_VOID_RETURN;
}

/**
  Open a table for further use
  - fetch metadata for this table from NDB
  - check that table exists

  @retval
    0    ok
  @retval
    < 0  Table has changed
*/

int ha_ndbcluster::open(const char *name, int mode, uint test_if_locked)
{
  THD *thd= current_thd;
  int res;
  KEY *key;
  KEY_PART_INFO *key_part_info;
  uint key_parts, i, j;
  DBUG_ENTER("ha_ndbcluster::open");
  DBUG_PRINT("enter", ("name: %s  mode: %d  test_if_locked: %d",
                       name, mode, test_if_locked));
  
  /*
    Setup ref_length to make room for the whole 
    primary key to be written in the ref variable
  */
  
  if (bitmap_init(&m_save_read_set, NULL, table_share->fields, FALSE))
  {
    DBUG_RETURN(1);
  }
  if (table_share->primary_key != MAX_KEY) 
  {
    key= table->key_info+table_share->primary_key;
    ref_length= key->key_length;
  }
  else // (table_share->primary_key == MAX_KEY) 
  {
    if (m_user_defined_partitioning)
    {
      ref_length+= sizeof(m_part_id);
    }
  }

  DBUG_PRINT("info", ("ref_length: %d", ref_length));
  {
    char* bitmap_array;
    uint extra_hidden_keys= table_share->primary_key != MAX_KEY ? 0 : 1;
    uint n_keys= table_share->keys + extra_hidden_keys;
    uint ptr_size= sizeof(MY_BITMAP*) * (n_keys + 1 /* null termination */);
    uint map_size= sizeof(MY_BITMAP) * n_keys;
    m_key_fields= (MY_BITMAP**)my_malloc(ptr_size + map_size,
                                         MYF(MY_WME + MY_ZEROFILL));
    if (!m_key_fields)
    {
      local_close(thd, FALSE);
      DBUG_RETURN(1);
    } 
    bitmap_array= ((char*)m_key_fields) + ptr_size;
    for (i= 0; i < n_keys; i++)
    {
      my_bitmap_map *bitbuf= NULL;
      bool is_hidden_key= (i == table_share->keys);
      m_key_fields[i]= (MY_BITMAP*)bitmap_array;
      if (is_hidden_key || (i == table_share->primary_key))
      {
        m_pk_bitmap_p= m_key_fields[i];
        bitbuf= m_pk_bitmap_buf;
      }
      if (bitmap_init(m_key_fields[i], bitbuf,
                      table_share->fields, FALSE))
      {
        m_key_fields[i]= NULL;
        local_close(thd, FALSE);
        DBUG_RETURN(1);
      }
      if (!is_hidden_key)
      {
        key= table->key_info + i;
        key_part_info= key->key_part;
        key_parts= key->key_parts;
        for (j= 0; j < key_parts; j++, key_part_info++)
          bitmap_set_bit(m_key_fields[i], key_part_info->fieldnr-1);
      }
      else
      {
        uint field_no= table_share->fields;
        ((uchar *)m_pk_bitmap_buf)[field_no>>3]|= (1 << (field_no & 7));
      }
      bitmap_array+= sizeof(MY_BITMAP);
    }
    m_key_fields[i]= NULL;
  }

  // Init table lock structure 
  /* ndb_share reference handler */
  if (!(m_share=get_share(name, table)))
  {
    local_close(thd, FALSE);
    DBUG_RETURN(1);
  }
  DBUG_PRINT("NDB_SHARE", ("%s handler  use_count: %u",
                           m_share->key, m_share->use_count));
  thr_lock_data_init(&m_share->lock,&m_lock,(void*) 0);
  
  set_dbname(name);
  set_tabname(name);
  
  if ((res= check_ndb_connection(thd)) ||
      (res= get_metadata(thd, name)))
  {
    local_close(thd, FALSE);
    DBUG_RETURN(res);
  }
  if ((res= update_stats(thd, 1)) ||
      (res= info(HA_STATUS_CONST)))
  {
    local_close(thd, TRUE);
    DBUG_RETURN(res);
  }
#ifdef HAVE_NDB_BINLOG
  if (!ndb_binlog_tables_inited ||
      (ndb_binlog_running && !ndb_binlog_is_ready))
  {
    table->db_stat|= HA_READ_ONLY;
    sql_print_information("table '%s' opened read only", name);
  }
#endif
  DBUG_RETURN(0);
}

/*
 * Support for OPTIMIZE TABLE
 * reclaims unused space of deleted rows
 * and updates index statistics
 */
int ha_ndbcluster::optimize(THD* thd, HA_CHECK_OPT* check_opt)
{
  ulong error, stats_error= 0;
  uint delay= (uint) thd->variables.ndb_optimization_delay;

  error= ndb_optimize_table(thd, delay);
  stats_error= update_stats(thd, 1);
  return (error) ? error : stats_error;
}

int ha_ndbcluster::ndb_optimize_table(THD* thd, uint delay)
{
  Thd_ndb *thd_ndb= get_thd_ndb(thd);
  Ndb *ndb= thd_ndb->ndb;
  NDBDICT *dict= ndb->getDictionary();
  int result=0, error= 0;
  uint i;
  NdbDictionary::OptimizeTableHandle th;
  NdbDictionary::OptimizeIndexHandle ih;

  DBUG_ENTER("ndb_optimize_table");
  if ((error= dict->optimizeTable(*m_table, th)))
  {
    DBUG_PRINT("info",
               ("Optimze table %s returned %d", m_tabname, error));
    ERR_RETURN(ndb->getNdbError());
  }
  while((result= th.next()) == 1)
  {
    if (thd->killed)
      DBUG_RETURN(-1);
    my_sleep(delay);
  }
  if (result == -1 || th.close() == -1)
  {
    DBUG_PRINT("info",
               ("Optimize table %s did not complete", m_tabname));
    ERR_RETURN(ndb->getNdbError());
  };
  for (i= 0; i < MAX_KEY; i++)
  {
    if (thd->killed)
      DBUG_RETURN(-1);
    if (m_index[i].status == ACTIVE)
    {
      const NdbDictionary::Index *index= m_index[i].index;
      const NdbDictionary::Index *unique_index= m_index[i].unique_index;
      
      if (index)
      {
        if ((error= dict->optimizeIndex(*index, ih)))
        {
          DBUG_PRINT("info",
                     ("Optimze index %s returned %d", 
                      index->getName(), error));
          ERR_RETURN(ndb->getNdbError());
          
        }
        while((result= ih.next()) == 1)
        {
          if (thd->killed)
            DBUG_RETURN(-1);
          my_sleep(delay);        
        }
        if (result == -1 || ih.close() == -1)
        {
          DBUG_PRINT("info",
                     ("Optimize index %s did not complete", index->getName()));
          ERR_RETURN(ndb->getNdbError());
        }          
      }
      if (unique_index)
      {
        if ((error= dict->optimizeIndex(*unique_index, ih)))
        {
          DBUG_PRINT("info",
                     ("Optimze unique index %s returned %d", 
                      unique_index->getName(), error));
          ERR_RETURN(ndb->getNdbError());
        } 
        while((result= ih.next()) == 1)
        {
          if (thd->killed)
            DBUG_RETURN(-1);
          my_sleep(delay);
        }
        if (result == -1 || ih.close() == -1)
        {
          DBUG_PRINT("info",
                     ("Optimize index %s did not complete", index->getName()));
          ERR_RETURN(ndb->getNdbError());
        }
      }
    }
  }
  DBUG_RETURN(0);
}

int ha_ndbcluster::analyze(THD* thd, HA_CHECK_OPT* check_opt)
{
  return update_stats(thd, 1);
}

/*
  Set partition info

  SYNOPSIS
    set_part_info()
    part_info

  RETURN VALUE
    NONE

  DESCRIPTION
    Set up partition info when handler object created
*/

void ha_ndbcluster::set_part_info(partition_info *part_info, bool early)
{
  DBUG_ENTER("ha_ndbcluster::set_part_info");
  m_part_info= part_info;
  if (!early)
  {
    m_use_partition_pruning= TRUE;
    if (!(m_part_info->part_type == HASH_PARTITION &&
          m_part_info->list_of_part_fields &&
          !m_part_info->is_sub_partitioned()))
    {
      /*
        PARTITION BY HASH, RANGE and LIST plus all subpartitioning variants
        all use MySQL defined partitioning. PARTITION BY KEY uses NDB native
        partitioning scheme.
      */
      m_user_defined_partitioning= TRUE;
    }
    if (m_part_info->part_type == HASH_PARTITION &&
        m_part_info->list_of_part_fields &&
        m_part_info->no_full_part_fields == 0)
    {
      /*
        CREATE TABLE t (....) ENGINE NDB PARTITON BY KEY();
        where no primary key is defined uses a hidden key as partition field
        and this makes it impossible to use any partition pruning. Partition
        pruning requires partitioning based on real fields, also the lack of
        a primary key means that all accesses to tables are based on either
        full table scans or index scans and they can never be pruned those
        scans given that the hidden key is unknown. In write_row, update_row,
        and delete_row the normal hidden key handling will fix things.
      */
      m_use_partition_pruning= FALSE;
    }
    DBUG_PRINT("info", ("m_use_partition_pruning = %d",
                         m_use_partition_pruning));
  }
  DBUG_VOID_RETURN;
}

/**
  Close the table
  - release resources setup by open()
 */

void ha_ndbcluster::local_close(THD *thd, bool release_metadata_flag)
{
  Ndb *ndb;
  DBUG_ENTER("ha_ndbcluster::local_close");
  if (m_key_fields)
  {
    MY_BITMAP **inx_bitmap;
    for (inx_bitmap= m_key_fields;
         (inx_bitmap != NULL) && ((*inx_bitmap) != NULL);
         inx_bitmap++)
      if ((*inx_bitmap)->bitmap != m_pk_bitmap_buf)
        bitmap_free(*inx_bitmap);
    my_free((char*)m_key_fields, MYF(0));
    m_key_fields= NULL;
  }
  bitmap_free(&m_save_read_set);
  if (m_share)
  {
    /* ndb_share reference handler free */
    DBUG_PRINT("NDB_SHARE", ("%s handler free  use_count: %u",
                             m_share->key, m_share->use_count));
    free_share(&m_share);
  }
  m_share= 0;
  if (release_metadata_flag)
  {
    ndb= thd ? check_ndb_in_thd(thd) : g_ndb;
    release_metadata(thd, ndb);
  }
  DBUG_VOID_RETURN;
}

int ha_ndbcluster::close(void)
{
  DBUG_ENTER("close");
  THD *thd= table->in_use;
  local_close(thd, TRUE);
  DBUG_RETURN(0);
}


/**
  @todo
  - Alt.1 If init fails because to many allocated Ndb 
  wait on condition for a Ndb object to be released.
  - Alt.2 Seize/release from pool, wait until next release 
*/
Thd_ndb* ha_ndbcluster::seize_thd_ndb()
{
  Thd_ndb *thd_ndb;
  DBUG_ENTER("seize_thd_ndb");

  thd_ndb= new Thd_ndb();
  if (thd_ndb == NULL)
  {
    my_errno= HA_ERR_OUT_OF_MEM;
    return NULL;
  }
  if (thd_ndb->ndb->init(max_transactions) != 0)
  {
    ERR_PRINT(thd_ndb->ndb->getNdbError());
    /*
      TODO 
      Alt.1 If init fails because to many allocated Ndb 
      wait on condition for a Ndb object to be released.
      Alt.2 Seize/release from pool, wait until next release 
    */
    delete thd_ndb;
    thd_ndb= NULL;
  }
  DBUG_RETURN(thd_ndb);
}


void ha_ndbcluster::release_thd_ndb(Thd_ndb* thd_ndb)
{
  DBUG_ENTER("release_thd_ndb");
  delete thd_ndb;
  DBUG_VOID_RETURN;
}


/**
  If this thread already has a Thd_ndb object allocated
  in current THD, reuse it. Otherwise
  seize a Thd_ndb object, assign it to current THD and use it.
 
*/

Ndb* check_ndb_in_thd(THD* thd)
{
  Thd_ndb *thd_ndb= get_thd_ndb(thd);
  if (!thd_ndb)
  {
    if (!(thd_ndb= ha_ndbcluster::seize_thd_ndb()))
      return NULL;
    set_thd_ndb(thd, thd_ndb);
  }
  return thd_ndb->ndb;
}



int ha_ndbcluster::check_ndb_connection(THD* thd)
{
  Ndb *ndb;
  DBUG_ENTER("check_ndb_connection");
  
  if (!(ndb= check_ndb_in_thd(thd)))
    DBUG_RETURN(HA_ERR_NO_CONNECTION);
  if (ndb->setDatabaseName(m_dbname))
  {
    ERR_RETURN(ndb->getNdbError());
  }
  DBUG_RETURN(0);
}


static int ndbcluster_close_connection(handlerton *hton, THD *thd)
{
  Thd_ndb *thd_ndb= get_thd_ndb(thd);
  DBUG_ENTER("ndbcluster_close_connection");
  if (thd_ndb)
  {
    ha_ndbcluster::release_thd_ndb(thd_ndb);
    set_thd_ndb(thd, NULL); // not strictly required but does not hurt either
  }
  DBUG_RETURN(0);
}


/**
  Try to discover one table from NDB.
*/

int ndbcluster_discover(handlerton *hton, THD* thd, const char *db, 
                        const char *name,
                        uchar **frmblob, 
                        size_t *frmlen)
{
  int error= 0;
  NdbError ndb_error;
  size_t len;
  uchar* data= NULL;
  Ndb* ndb;
  char key[FN_REFLEN];
  DBUG_ENTER("ndbcluster_discover");
  DBUG_PRINT("enter", ("db: %s, name: %s", db, name)); 

  if (!(ndb= check_ndb_in_thd(thd)))
    DBUG_RETURN(HA_ERR_NO_CONNECTION);  
  if (ndb->setDatabaseName(db))
  {
    ERR_RETURN(ndb->getNdbError());
  }
  NDBDICT* dict= ndb->getDictionary();
  build_table_filename(key, sizeof(key), db, name, "", 0);
  /* ndb_share reference temporary */
  NDB_SHARE *share= get_share(key, 0, FALSE);
  if (share)
  {
    DBUG_PRINT("NDB_SHARE", ("%s temporary  use_count: %u",
                             share->key, share->use_count));
  }
  if (share && get_ndb_share_state(share) == NSS_ALTERED)
  {
    // Frm has been altered on disk, but not yet written to ndb
    if (readfrm(key, &data, &len))
    {
      DBUG_PRINT("error", ("Could not read frm"));
      error= 1;
      goto err;
    }
  }
  else
  {
    Ndb_table_guard ndbtab_g(dict, name);
    const NDBTAB *tab= ndbtab_g.get_table();
    if (!tab)
    {
      const NdbError err= dict->getNdbError();
      if (err.code == 709 || err.code == 723)
      {
        error= -1;
        DBUG_PRINT("info", ("ndb_error.code: %u", ndb_error.code));
      }
      else
      {
        error= -1;
        ndb_error= err;
        DBUG_PRINT("info", ("ndb_error.code: %u", ndb_error.code));
      }
      goto err;
    }
    DBUG_PRINT("info", ("Found table %s", tab->getName()));
    
    len= tab->getFrmLength();  
    if (len == 0 || tab->getFrmData() == NULL)
    {
      DBUG_PRINT("error", ("No frm data found."));
      error= 1;
      goto err;
    }
    
    if (unpackfrm(&data, &len, (uchar*) tab->getFrmData()))
    {
      DBUG_PRINT("error", ("Could not unpack table"));
      error= 1;
      goto err;
    }
  }

  *frmlen= len;
  *frmblob= data;
  
  if (share)
  {
    /* ndb_share reference temporary free */
    DBUG_PRINT("NDB_SHARE", ("%s temporary free  use_count: %u",
                             share->key, share->use_count));
    free_share(&share);
  }

  DBUG_RETURN(0);
err:
  my_free((char*)data, MYF(MY_ALLOW_ZERO_PTR));
  if (share)
  {
    /* ndb_share reference temporary free */
    DBUG_PRINT("NDB_SHARE", ("%s temporary free  use_count: %u",
                             share->key, share->use_count));
    free_share(&share);
  }
  if (ndb_error.code)
  {
    ERR_RETURN(ndb_error);
  }
  DBUG_RETURN(error);
}

/**
  Check if a table exists in NDB.
*/

int ndbcluster_table_exists_in_engine(handlerton *hton, THD* thd, 
                                      const char *db,
                                      const char *name)
{
  Ndb* ndb;
  DBUG_ENTER("ndbcluster_table_exists_in_engine");
  DBUG_PRINT("enter", ("db: %s  name: %s", db, name));

  if (!(ndb= check_ndb_in_thd(thd)))
    DBUG_RETURN(HA_ERR_NO_CONNECTION);
  NDBDICT* dict= ndb->getDictionary();
  NdbDictionary::Dictionary::List list;
  if (dict->listObjects(list, NdbDictionary::Object::UserTable) != 0)
    ERR_RETURN(dict->getNdbError());
  for (uint i= 0 ; i < list.count ; i++)
  {
    NdbDictionary::Dictionary::List::Element& elmt= list.elements[i];
    if (my_strcasecmp(system_charset_info, elmt.database, db))
      continue;
    if (my_strcasecmp(system_charset_info, elmt.name, name))
      continue;
    DBUG_PRINT("info", ("Found table"));
    DBUG_RETURN(HA_ERR_TABLE_EXIST);
  }
  DBUG_RETURN(HA_ERR_NO_SUCH_TABLE);
}



extern "C" uchar* tables_get_key(const char *entry, size_t *length,
                                my_bool not_used __attribute__((unused)))
{
  *length= strlen(entry);
  return (uchar*) entry;
}


/**
  Drop a database in NDB Cluster

  @note
    add a dummy void function, since stupid handlerton is returning void instead of int...
*/
int ndbcluster_drop_database_impl(THD *thd, const char *path)
{
  DBUG_ENTER("ndbcluster_drop_database");
  char dbname[FN_HEADLEN];
  Ndb* ndb;
  NdbDictionary::Dictionary::List list;
  uint i;
  char *tabname;
  List<char> drop_list;
  int ret= 0;
  ha_ndbcluster::set_dbname(path, (char *)&dbname);
  DBUG_PRINT("enter", ("db: %s", dbname));
  
  if (!(ndb= check_ndb_in_thd(thd)))
    DBUG_RETURN(-1);
  
  // List tables in NDB
  NDBDICT *dict= ndb->getDictionary();
  if (dict->listObjects(list, 
                        NdbDictionary::Object::UserTable) != 0)
    DBUG_RETURN(-1);
  for (i= 0 ; i < list.count ; i++)
  {
    NdbDictionary::Dictionary::List::Element& elmt= list.elements[i];
    DBUG_PRINT("info", ("Found %s/%s in NDB", elmt.database, elmt.name));     
    
    // Add only tables that belongs to db
    if (my_strcasecmp(system_charset_info, elmt.database, dbname))
      continue;
    DBUG_PRINT("info", ("%s must be dropped", elmt.name));     
    drop_list.push_back(thd->strdup(elmt.name));
  }
  // Drop any tables belonging to database
  char full_path[FN_REFLEN];
  char *tmp= full_path +
    build_table_filename(full_path, sizeof(full_path), dbname, "", "", 0);
  if (ndb->setDatabaseName(dbname))
  {
    ERR_RETURN(ndb->getNdbError());
  }
  List_iterator_fast<char> it(drop_list);
  while ((tabname=it++))
  {
    tablename_to_filename(tabname, tmp, FN_REFLEN - (tmp - full_path)-1);
    VOID(pthread_mutex_lock(&LOCK_open));
    if (ha_ndbcluster::delete_table(thd, 0, ndb, full_path, dbname, tabname))
    {
      const NdbError err= dict->getNdbError();
      if (err.code != 709 && err.code != 723)
      {
        set_ndb_err(thd, err);
        ret= ndb_to_mysql_error(&err);
      }
    }
    VOID(pthread_mutex_unlock(&LOCK_open));
  }
  DBUG_RETURN(ret);      
}

static void ndbcluster_drop_database(handlerton *hton, char *path)
{
  THD *thd= current_thd;
  DBUG_ENTER("ndbcluster_drop_database");
  /*
    Don't allow drop database unless
    schema distribution table is setup
  */
  if (!ndb_schema_share)
  {
    DBUG_PRINT("info", ("Schema distribution table not setup"));
    DBUG_ASSERT(ndb_schema_share);
    DBUG_VOID_RETURN;
  }
  ndbcluster_drop_database_impl(thd, path);
  char db[FN_REFLEN];
  ha_ndbcluster::set_dbname(path, db);
  ndbcluster_log_schema_op(thd,
                           thd->query, thd->query_length,
                           db, "", 0, 0, SOT_DROP_DB, 0, 0, 0);
  DBUG_VOID_RETURN;
}

int ndb_create_table_from_engine(THD *thd, const char *db,
                                 const char *table_name)
{
  LEX *old_lex= thd->lex, newlex;
  thd->lex= &newlex;
  newlex.current_select= NULL;
  lex_start(thd);
  int res= ha_create_table_from_engine(thd, db, table_name);
  thd->lex= old_lex;
  return res;
}

/*
  find all tables in ndb and discover those needed
*/
int ndbcluster_find_all_files(THD *thd)
{
  Ndb* ndb;
  char key[FN_REFLEN];
  NDBDICT *dict;
  int unhandled, retries= 5, skipped;
  DBUG_ENTER("ndbcluster_find_all_files");

  if (!(ndb= check_ndb_in_thd(thd)))
    DBUG_RETURN(HA_ERR_NO_CONNECTION);

  dict= ndb->getDictionary();

  LINT_INIT(unhandled);
  LINT_INIT(skipped);
  do
  {
    NdbDictionary::Dictionary::List list;
    if (dict->listObjects(list, NdbDictionary::Object::UserTable) != 0)
      ERR_RETURN(dict->getNdbError());
    unhandled= 0;
    skipped= 0;
    retries--;
    for (uint i= 0 ; i < list.count ; i++)
    {
      NDBDICT::List::Element& elmt= list.elements[i];
      if (IS_TMP_PREFIX(elmt.name) || IS_NDB_BLOB_PREFIX(elmt.name))
      {
        DBUG_PRINT("info", ("Skipping %s.%s in NDB", elmt.database, elmt.name));
        continue;
      }
      DBUG_PRINT("info", ("Found %s.%s in NDB", elmt.database, elmt.name));
      if (elmt.state != NDBOBJ::StateOnline &&
          elmt.state != NDBOBJ::StateBackup &&
          elmt.state != NDBOBJ::StateBuilding)
      {
        sql_print_information("NDB: skipping setup table %s.%s, in state %d",
                              elmt.database, elmt.name, elmt.state);
        skipped++;
        continue;
      }

      ndb->setDatabaseName(elmt.database);
      Ndb_table_guard ndbtab_g(dict, elmt.name);
      const NDBTAB *ndbtab= ndbtab_g.get_table();
      if (!ndbtab)
      {
        if (retries == 0)
          sql_print_error("NDB: failed to setup table %s.%s, error: %d, %s",
                          elmt.database, elmt.name,
                          dict->getNdbError().code,
                          dict->getNdbError().message);
        unhandled++;
        continue;
      }

      if (ndbtab->getFrmLength() == 0)
        continue;
    
      /* check if database exists */
      char *end= key +
        build_table_filename(key, sizeof(key), elmt.database, "", "", 0);
      if (my_access(key, F_OK))
      {
        /* no such database defined, skip table */
        continue;
      }
      /* finalize construction of path */
      end+= tablename_to_filename(elmt.name, end,
                                  sizeof(key)-(end-key));
      uchar *data= 0, *pack_data= 0;
      size_t length, pack_length;
      int discover= 0;
      if (readfrm(key, &data, &length) ||
          packfrm(data, length, &pack_data, &pack_length))
      {
        discover= 1;
        sql_print_information("NDB: missing frm for %s.%s, discovering...",
                              elmt.database, elmt.name);
      }
      else if (cmp_frm(ndbtab, pack_data, pack_length))
      {
        /* ndb_share reference temporary */
        NDB_SHARE *share= get_share(key, 0, FALSE);
        if (share)
        {
          DBUG_PRINT("NDB_SHARE", ("%s temporary  use_count: %u",
                                   share->key, share->use_count));
        }
        if (!share || get_ndb_share_state(share) != NSS_ALTERED)
        {
          discover= 1;
          sql_print_information("NDB: mismatch in frm for %s.%s, discovering...",
                                elmt.database, elmt.name);
        }
        if (share)
        {
          /* ndb_share reference temporary free */
          DBUG_PRINT("NDB_SHARE", ("%s temporary free  use_count: %u",
                                   share->key, share->use_count));
          free_share(&share);
        }
      }
      my_free((char*) data, MYF(MY_ALLOW_ZERO_PTR));
      my_free((char*) pack_data, MYF(MY_ALLOW_ZERO_PTR));

      pthread_mutex_lock(&LOCK_open);
      if (discover)
      {
        /* ToDo 4.1 database needs to be created if missing */
        if (ndb_create_table_from_engine(thd, elmt.database, elmt.name))
        {
          /* ToDo 4.1 handle error */
        }
      }
      else
      {
        /* set up replication for this table */
        ndbcluster_create_binlog_setup(thd, ndb, key, end-key,
                                       elmt.database, elmt.name,
                                       TRUE);
      }
      pthread_mutex_unlock(&LOCK_open);
    }
  }
  while (unhandled && retries);

  DBUG_RETURN(-(skipped + unhandled));
}

int ndbcluster_find_files(handlerton *hton, THD *thd,
                          const char *db,
                          const char *path,
                          const char *wild, bool dir, List<LEX_STRING> *files)
{
  DBUG_ENTER("ndbcluster_find_files");
  DBUG_PRINT("enter", ("db: %s", db));
  { // extra bracket to avoid gcc 2.95.3 warning
  uint i;
  Ndb* ndb;
  char name[FN_REFLEN];
  HASH ndb_tables, ok_tables;
  NDBDICT::List list;

  if (!(ndb= check_ndb_in_thd(thd)))
    DBUG_RETURN(HA_ERR_NO_CONNECTION);

  if (dir)
    DBUG_RETURN(0); // Discover of databases not yet supported

  // List tables in NDB
  NDBDICT *dict= ndb->getDictionary();
  if (dict->listObjects(list, 
                        NdbDictionary::Object::UserTable) != 0)
    ERR_RETURN(dict->getNdbError());

  if (hash_init(&ndb_tables, system_charset_info,list.count,0,0,
                (hash_get_key)tables_get_key,0,0))
  {
    DBUG_PRINT("error", ("Failed to init HASH ndb_tables"));
    DBUG_RETURN(-1);
  }

  if (hash_init(&ok_tables, system_charset_info,32,0,0,
                (hash_get_key)tables_get_key,0,0))
  {
    DBUG_PRINT("error", ("Failed to init HASH ok_tables"));
    hash_free(&ndb_tables);
    DBUG_RETURN(-1);
  }  

  for (i= 0 ; i < list.count ; i++)
  {
    NDBDICT::List::Element& elmt= list.elements[i];
    if (IS_TMP_PREFIX(elmt.name) || IS_NDB_BLOB_PREFIX(elmt.name))
    {
      DBUG_PRINT("info", ("Skipping %s.%s in NDB", elmt.database, elmt.name));
      continue;
    }
    DBUG_PRINT("info", ("Found %s/%s in NDB", elmt.database, elmt.name));

    // Add only tables that belongs to db
    if (my_strcasecmp(system_charset_info, elmt.database, db))
      continue;

    // Apply wildcard to list of tables in NDB
    if (wild)
    {
      if (lower_case_table_names)
      {
        if (wild_case_compare(files_charset_info, elmt.name, wild))
          continue;
      }
      else if (wild_compare(elmt.name,wild,0))
        continue;
    }
    DBUG_PRINT("info", ("Inserting %s into ndb_tables hash", elmt.name));     
    my_hash_insert(&ndb_tables, (uchar*)thd->strdup(elmt.name));
  }

  LEX_STRING *file_name;
  List_iterator<LEX_STRING> it(*files);
  List<char> delete_list;
  char *file_name_str;
  while ((file_name=it++))
  {
    bool file_on_disk= FALSE;
    DBUG_PRINT("info", ("%s", file_name->str));
    if (hash_search(&ndb_tables, (uchar*) file_name->str, file_name->length))
    {
      build_table_filename(name, sizeof(name), db, file_name->str, reg_ext, 0);
      if (my_access(name, F_OK))
      {
        pthread_mutex_lock(&LOCK_open);
        DBUG_PRINT("info", ("Table %s listed and need discovery",
                            file_name->str));
        if (ndb_create_table_from_engine(thd, db, file_name->str))
        {
          pthread_mutex_unlock(&LOCK_open);
          push_warning_printf(thd, MYSQL_ERROR::WARN_LEVEL_WARN,
                              ER_TABLE_EXISTS_ERROR,
                              "Discover of table %s.%s failed",
                              db, file_name->str);
          continue;
        }
        pthread_mutex_unlock(&LOCK_open);
      }
      DBUG_PRINT("info", ("%s existed in NDB _and_ on disk ", file_name->str));
      file_on_disk= TRUE;
    }
    
    // Check for .ndb file with this name
    build_table_filename(name, sizeof(name), db, file_name->str, ha_ndb_ext, 0);
    DBUG_PRINT("info", ("Check access for %s", name));
    if (my_access(name, F_OK))
    {
      DBUG_PRINT("info", ("%s did not exist on disk", name));     
      // .ndb file did not exist on disk, another table type
      if (file_on_disk)
      {
	// Ignore this ndb table 
 	uchar *record= hash_search(&ndb_tables, (uchar*) file_name->str,
                                   file_name->length);
	DBUG_ASSERT(record);
	hash_delete(&ndb_tables, record);
	push_warning_printf(thd, MYSQL_ERROR::WARN_LEVEL_WARN,
			    ER_TABLE_EXISTS_ERROR,
			    "Local table %s.%s shadows ndb table",
			    db, file_name->str);
      }
      continue;
    }
    if (file_on_disk) 
    {
      // File existed in NDB and as frm file, put in ok_tables list
      my_hash_insert(&ok_tables, (uchar*) file_name->str);
      continue;
    }
    DBUG_PRINT("info", ("%s existed on disk", name));     
    // The .ndb file exists on disk, but it's not in list of tables in ndb
    // Verify that handler agrees table is gone.
    if (ndbcluster_table_exists_in_engine(hton, thd, db, file_name->str) ==
        HA_ERR_NO_SUCH_TABLE)
    {
      DBUG_PRINT("info", ("NDB says %s does not exists", file_name->str));
      it.remove();
      // Put in list of tables to remove from disk
      delete_list.push_back(thd->strdup(file_name->str));
    }
  }

  /* setup logging to binlog for all discovered tables */
  {
    char *end, *end1= name +
      build_table_filename(name, sizeof(name), db, "", "", 0);
    for (i= 0; i < ok_tables.records; i++)
    {
      file_name_str= (char*)hash_element(&ok_tables, i);
      end= end1 +
        tablename_to_filename(file_name_str, end1, sizeof(name) - (end1 - name));
      pthread_mutex_lock(&LOCK_open);
      ndbcluster_create_binlog_setup(thd, ndb, name, end-name,
                                     db, file_name_str, TRUE);
      pthread_mutex_unlock(&LOCK_open);
    }
  }

  // Check for new files to discover
  DBUG_PRINT("info", ("Checking for new files to discover"));       
  List<char> create_list;
  for (i= 0 ; i < ndb_tables.records ; i++)
  {
    file_name_str= (char*) hash_element(&ndb_tables, i);
    if (!hash_search(&ok_tables, (uchar*) file_name_str, strlen(file_name_str)))
    {
      build_table_filename(name, sizeof(name), db, file_name_str, reg_ext, 0);
      if (my_access(name, F_OK))
      {
        DBUG_PRINT("info", ("%s must be discovered", file_name_str));
        // File is in list of ndb tables and not in ok_tables
        // This table need to be created
        create_list.push_back(thd->strdup(file_name_str));
      }
    }
  }

  if (!global_read_lock)
  {
    // Delete old files
    List_iterator_fast<char> it3(delete_list);
    while ((file_name_str= it3++))
    {
      DBUG_PRINT("info", ("Remove table %s/%s", db, file_name_str));
      // Delete the table and all related files
      TABLE_LIST table_list;
      bzero((char*) &table_list,sizeof(table_list));
      table_list.db= (char*) db;
      table_list.alias= table_list.table_name= (char*)file_name_str;
      (void)mysql_rm_table_part2(thd, &table_list,
                                 FALSE,   /* if_exists */
                                 FALSE,   /* drop_temporary */ 
                                 FALSE,   /* drop_view */
                                 TRUE     /* dont_log_query*/);

      /* Clear error message that is returned when table is deleted */
      thd->clear_error();
    }
  }

  pthread_mutex_lock(&LOCK_open);
  // Create new files
  List_iterator_fast<char> it2(create_list);
  while ((file_name_str=it2++))
  {  
    DBUG_PRINT("info", ("Table %s need discovery", file_name_str));
    if (ndb_create_table_from_engine(thd, db, file_name_str) == 0)
    {
      LEX_STRING *tmp_file_name= 0;
      tmp_file_name= thd->make_lex_string(tmp_file_name, file_name_str,
                                          strlen(file_name_str), TRUE);
      files->push_back(tmp_file_name); 
    }
  }

  pthread_mutex_unlock(&LOCK_open);

  hash_free(&ok_tables);
  hash_free(&ndb_tables);

  // Delete schema file from files
  if (!strcmp(db, NDB_REP_DB))
  {
    uint count = 0;
    while (count++ < files->elements)
    {
      file_name = (LEX_STRING *)files->pop();
      if (!strcmp(file_name->str, NDB_SCHEMA_TABLE))
      {
        DBUG_PRINT("info", ("skip %s.%s table, it should be hidden to user",
                   NDB_REP_DB, NDB_SCHEMA_TABLE));
        continue;
      }
      files->push_back(file_name); 
    }
  }
  } // extra bracket to avoid gcc 2.95.3 warning
  DBUG_RETURN(0);    
}


/*
  Initialise all gloal variables before creating 
  a NDB Cluster table handler
 */

/* Call back after cluster connect */
static int connect_callback()
{
  pthread_mutex_lock(&LOCK_ndb_util_thread);
  update_status_variables(NULL, &g_ndb_status,
                          g_ndb_cluster_connection);

  uint node_id, i= 0;
  Ndb_cluster_connection_node_iter node_iter;
  memset((void *)g_node_id_map, 0xFFFF, sizeof(g_node_id_map));
  while ((node_id= g_ndb_cluster_connection->get_next_node(node_iter)))
    g_node_id_map[node_id]= i++;

  pthread_cond_signal(&COND_ndb_util_thread);
  pthread_mutex_unlock(&LOCK_ndb_util_thread);
  return 0;
}

extern int ndb_dictionary_is_mysqld;
extern pthread_mutex_t LOCK_plugin;

static int ndbcluster_init(void *p)
{
  DBUG_ENTER("ndbcluster_init");

  if (ndbcluster_inited)
    DBUG_RETURN(FALSE);

  /*
    Below we create new THD's. They'll need LOCK_plugin, but it's taken now by
    plugin initialization code. Release it to avoid deadlocks.  It's safe, as
    there're no threads that may concurrently access plugin control structures.
  */
  pthread_mutex_unlock(&LOCK_plugin);

  pthread_mutex_init(&ndbcluster_mutex,MY_MUTEX_INIT_FAST);
  pthread_mutex_init(&LOCK_ndb_util_thread, MY_MUTEX_INIT_FAST);
  pthread_cond_init(&COND_ndb_util_thread, NULL);
  pthread_cond_init(&COND_ndb_util_ready, NULL);
  ndb_util_thread_running= -1;
  ndbcluster_terminating= 0;
  ndb_dictionary_is_mysqld= 1;
  ndbcluster_hton= (handlerton *)p;

  {
    handlerton *h= ndbcluster_hton;
    h->state=            SHOW_OPTION_YES;
    h->db_type=          DB_TYPE_NDBCLUSTER;
    h->close_connection= ndbcluster_close_connection;
    h->commit=           ndbcluster_commit;
    h->rollback=         ndbcluster_rollback;
    h->create=           ndbcluster_create_handler; /* Create a new handler */
    h->drop_database=    ndbcluster_drop_database;  /* Drop a database */
    h->panic=            ndbcluster_end;            /* Panic call */
    h->show_status=      ndbcluster_show_status;    /* Show status */
    h->alter_tablespace= ndbcluster_alter_tablespace;    /* Show status */
    h->partition_flags=  ndbcluster_partition_flags; /* Partition flags */
    h->alter_partition_flags=
      ndbcluster_alter_partition_flags;             /* Alter table flags */
    h->fill_files_table= ndbcluster_fill_files_table;
#ifdef HAVE_NDB_BINLOG
    ndbcluster_binlog_init_handlerton();
#endif
    h->flags=            HTON_CAN_RECREATE | HTON_TEMPORARY_NOT_SUPPORTED;
    h->discover=         ndbcluster_discover;
    h->find_files= ndbcluster_find_files;
    h->table_exists_in_engine= ndbcluster_table_exists_in_engine;
  }

  // Initialize ndb interface
  ndb_init_internal();

  /* allocate connection resources and connect to cluster */
  if (ndbcluster_connect(connect_callback))
    goto ndbcluster_init_error;

  (void) hash_init(&ndbcluster_open_tables,system_charset_info,32,0,0,
                   (hash_get_key) ndbcluster_get_key,0,0);
  /* start the ndb injector thread */
  if (ndbcluster_binlog_start())
    goto ndbcluster_init_error;

  ndb_cache_check_time = opt_ndb_cache_check_time;
  // Create utility thread
  pthread_t tmp;
  if (pthread_create(&tmp, &connection_attrib, ndb_util_thread_func, 0))
  {
    DBUG_PRINT("error", ("Could not create ndb utility thread"));
    hash_free(&ndbcluster_open_tables);
    pthread_mutex_destroy(&ndbcluster_mutex);
    pthread_mutex_destroy(&LOCK_ndb_util_thread);
    pthread_cond_destroy(&COND_ndb_util_thread);
    pthread_cond_destroy(&COND_ndb_util_ready);
    goto ndbcluster_init_error;
  }

  /* Wait for the util thread to start */
  pthread_mutex_lock(&LOCK_ndb_util_thread);
  while (ndb_util_thread_running < 0)
    pthread_cond_wait(&COND_ndb_util_ready, &LOCK_ndb_util_thread);
  pthread_mutex_unlock(&LOCK_ndb_util_thread);
  
  if (!ndb_util_thread_running)
  {
    DBUG_PRINT("error", ("ndb utility thread exited prematurely"));
    hash_free(&ndbcluster_open_tables);
    pthread_mutex_destroy(&ndbcluster_mutex);
    pthread_mutex_destroy(&LOCK_ndb_util_thread);
    pthread_cond_destroy(&COND_ndb_util_thread);
    pthread_cond_destroy(&COND_ndb_util_ready);
    goto ndbcluster_init_error;
  }

  pthread_mutex_lock(&LOCK_plugin);

  ndbcluster_inited= 1;
  DBUG_RETURN(FALSE);

ndbcluster_init_error:
  /* disconnect from cluster and free connection resources */
  ndbcluster_disconnect();
  ndbcluster_hton->state= SHOW_OPTION_DISABLED;               // If we couldn't use handler

  pthread_mutex_lock(&LOCK_plugin);

  DBUG_RETURN(TRUE);
}

static int ndbcluster_end(handlerton *hton, ha_panic_function type)
{
  DBUG_ENTER("ndbcluster_end");

  if (!ndbcluster_inited)
    DBUG_RETURN(0);
  ndbcluster_inited= 0;

  /* wait for util thread to finish */
  sql_print_information("Stopping Cluster Utility thread");
  pthread_mutex_lock(&LOCK_ndb_util_thread);
  ndbcluster_terminating= 1;
  pthread_cond_signal(&COND_ndb_util_thread);
  while (ndb_util_thread_running > 0)
    pthread_cond_wait(&COND_ndb_util_ready, &LOCK_ndb_util_thread);
  pthread_mutex_unlock(&LOCK_ndb_util_thread);


  {
    pthread_mutex_lock(&ndbcluster_mutex);
    while (ndbcluster_open_tables.records)
    {
      NDB_SHARE *share=
        (NDB_SHARE*) hash_element(&ndbcluster_open_tables, 0);
#ifndef DBUG_OFF
      fprintf(stderr, "NDB: table share %s with use_count %d not freed\n",
              share->key, share->use_count);
#endif
      ndbcluster_real_free_share(&share);
    }
    pthread_mutex_unlock(&ndbcluster_mutex);
  }
  hash_free(&ndbcluster_open_tables);

  if (g_ndb)
  {
#ifndef DBUG_OFF
    Ndb::Free_list_usage tmp;
    tmp.m_name= 0;
    while (g_ndb->get_free_list_usage(&tmp))
    {
      uint leaked= (uint) tmp.m_created - tmp.m_free;
      if (leaked)
        fprintf(stderr, "NDB: Found %u %s%s that %s not been released\n",
                leaked, tmp.m_name,
                (leaked == 1)?"":"'s",
                (leaked == 1)?"has":"have");
    }
#endif
  }
  ndbcluster_disconnect();

  // cleanup ndb interface
  ndb_end_internal();

  pthread_mutex_destroy(&ndbcluster_mutex);
  pthread_mutex_destroy(&LOCK_ndb_util_thread);
  pthread_cond_destroy(&COND_ndb_util_thread);
  pthread_cond_destroy(&COND_ndb_util_ready);
  DBUG_RETURN(0);
}

void ha_ndbcluster::print_error(int error, myf errflag)
{
  DBUG_ENTER("ha_ndbcluster::print_error");
  DBUG_PRINT("enter", ("error: %d", error));

  if (error == HA_ERR_NO_PARTITION_FOUND)
    m_part_info->print_no_partition_found(table);
  else
    handler::print_error(error, errflag);
  DBUG_VOID_RETURN;
}


/**
  Static error print function called from static handler method
  ndbcluster_commit and ndbcluster_rollback.
*/

void ndbcluster_print_error(int error, const NdbOperation *error_op)
{
  DBUG_ENTER("ndbcluster_print_error");
  TABLE_SHARE share;
  const char *tab_name= (error_op) ? error_op->getTableName() : "";
  share.db.str= (char*) "";
  share.db.length= 0;
  share.table_name.str= (char *) tab_name;
  share.table_name.length= strlen(tab_name);
  ha_ndbcluster error_handler(ndbcluster_hton, &share);
  error_handler.print_error(error, MYF(0));
  DBUG_VOID_RETURN;
}

/**
  Set a given location from full pathname to database name.
*/

void ha_ndbcluster::set_dbname(const char *path_name, char *dbname)
{
  char *end, *ptr, *tmp_name;
  char tmp_buff[FN_REFLEN];
 
  tmp_name= tmp_buff;
  /* Scan name from the end */
  ptr= strend(path_name)-1;
  while (ptr >= path_name && *ptr != '\\' && *ptr != '/') {
    ptr--;
  }
  ptr--;
  end= ptr;
  while (ptr >= path_name && *ptr != '\\' && *ptr != '/') {
    ptr--;
  }
  uint name_len= end - ptr;
  memcpy(tmp_name, ptr + 1, name_len);
  tmp_name[name_len]= '\0';
#ifdef __WIN__
  /* Put to lower case */
  
  ptr= tmp_name;
  
  while (*ptr != '\0') {
    *ptr= tolower(*ptr);
    ptr++;
  }
#endif
  filename_to_tablename(tmp_name, dbname, FN_REFLEN);
}

/**
  Set m_dbname from full pathname to table file.
*/

void ha_ndbcluster::set_dbname(const char *path_name)
{
  set_dbname(path_name, m_dbname);
}

/**
  Set a given location from full pathname to table file.
*/

void
ha_ndbcluster::set_tabname(const char *path_name, char * tabname)
{
  char *end, *ptr, *tmp_name;
  char tmp_buff[FN_REFLEN];

  tmp_name= tmp_buff;
  /* Scan name from the end */
  end= strend(path_name)-1;
  ptr= end;
  while (ptr >= path_name && *ptr != '\\' && *ptr != '/') {
    ptr--;
  }
  uint name_len= end - ptr;
  memcpy(tmp_name, ptr + 1, end - ptr);
  tmp_name[name_len]= '\0';
#ifdef __WIN__
  /* Put to lower case */
  ptr= tmp_name;
  
  while (*ptr != '\0') {
    *ptr= tolower(*ptr);
    ptr++;
  }
#endif
  filename_to_tablename(tmp_name, tabname, FN_REFLEN);
}

/**
  Set m_tabname from full pathname to table file.
*/

void ha_ndbcluster::set_tabname(const char *path_name)
{
  set_tabname(path_name, m_tabname);
}


/* Determine roughly how many records are in the range specified */
ha_rows 
ha_ndbcluster::records_in_range(uint inx, key_range *min_key,
                                key_range *max_key)
{
  KEY *key_info= table->key_info + inx;
  uint key_length= key_info->key_length;
  NDB_INDEX_TYPE idx_type= get_index_type(inx);  

  DBUG_ENTER("records_in_range");
  // Prevent partial read of hash indexes by returning HA_POS_ERROR
  if ((idx_type == UNIQUE_INDEX || idx_type == PRIMARY_KEY_INDEX) &&
      ((min_key && min_key->length < key_length) ||
       (max_key && max_key->length < key_length)))
    DBUG_RETURN(HA_POS_ERROR);
  
  // Read from hash index with full key
  // This is a "const" table which returns only one record!      
  if ((idx_type != ORDERED_INDEX) &&
      ((min_key && min_key->length == key_length) || 
       (max_key && max_key->length == key_length)))
    DBUG_RETURN(1);
  
  if ((idx_type == PRIMARY_KEY_ORDERED_INDEX ||
       idx_type == UNIQUE_ORDERED_INDEX ||
       idx_type == ORDERED_INDEX) &&
      m_index[inx].index_stat != NULL) // --ndb-index-stat-enable=1
  {
    THD *thd= current_thd;
    NDB_INDEX_DATA& d=m_index[inx];
    const NDBINDEX* index= d.index;
    Ndb *ndb= get_ndb(thd);
    NdbTransaction* active_trans= m_thd_ndb ? m_thd_ndb->trans : 0;
    NdbTransaction* trans=NULL;
    int res=0;
    Uint64 rows;

    do
    {
      // We must provide approx table rows
      Uint64 table_rows=0;
      if (stats.records != ~(ha_rows)0 && stats.records != 0)
      {
        table_rows = stats.records;
        DBUG_PRINT("info", ("use info->records: %lu", (ulong) table_rows));
      }
      else
      {
        if (update_stats(thd, 1))
          break;
        table_rows= stats.records;
        DBUG_PRINT("info", ("use db row_count: %lu", (ulong) table_rows));
        if (table_rows == 0) {
          // Problem if autocommit=0
#ifdef ndb_get_table_statistics_uses_active_trans
          rows=0;
          break;
#endif
        }
      }

      /*
        Query the index statistics for our range.
      */
      if ((trans=active_trans) == NULL || 
	  trans->commitStatus() != NdbTransaction::Started)
      {
        DBUG_PRINT("info", ("no active trans"));
        if (! (trans=ndb->startTransaction()))
          ERR_BREAK(ndb->getNdbError(), res);
      }
      
      /* Create an IndexBound struct for the keys */
      NdbIndexScanOperation::IndexBound ib;
      compute_index_bounds(ib,
                           key_info,
                           min_key, 
                           max_key);

      ib.range_no= 0;

      // Decide if db should be contacted
      int flags=0;
      if (d.index_stat_query_count < d.index_stat_cache_entries ||
          (d.index_stat_update_freq != 0 &&
           d.index_stat_query_count % d.index_stat_update_freq == 0))
      {
        DBUG_PRINT("info", ("force stat from db"));
        flags|=NdbIndexStat::RR_UseDb;
      }
      if (d.index_stat->records_in_range(index, 
                                         trans, 
                                         d.ndb_record_key,
                                         m_ndb_record,
                                         &ib, 
                                         table_rows, 
                                         &rows, 
                                         flags) == -1)
        ERR_BREAK(d.index_stat->getNdbError(), res);
      d.index_stat_query_count++;
    } while (0);

    if (trans != active_trans && rows == 0)
      rows = 1;
    if (trans != active_trans && trans != NULL)
      ndb->closeTransaction(trans);
    if (res != 0)
      DBUG_RETURN(HA_POS_ERROR);
    DBUG_RETURN(rows);
  }

  DBUG_RETURN(10); /* Good guess when you don't know anything */
}

ulonglong ha_ndbcluster::table_flags(void) const
{
  THD *thd= current_thd;
  ulonglong f= m_table_flags;
  /*
    To allow for logging of ndb tables during stmt based logging;
    flag cabablity, but also turn off flag for OWN_BINLOGGING
  */
  if (thd->variables.binlog_format == BINLOG_FORMAT_STMT)
    f= (f | HA_BINLOG_STMT_CAPABLE) & ~HA_HAS_OWN_BINLOGGING;
  return f;
}
const char * ha_ndbcluster::table_type() const 
{
  return("NDBCLUSTER");
}
uint ha_ndbcluster::max_supported_record_length() const
{ 
  return NDB_MAX_TUPLE_SIZE;
}
uint ha_ndbcluster::max_supported_keys() const
{
  return MAX_KEY;
}
uint ha_ndbcluster::max_supported_key_parts() const 
{
  return NDB_MAX_NO_OF_ATTRIBUTES_IN_KEY;
}
uint ha_ndbcluster::max_supported_key_length() const
{
  return NDB_MAX_KEY_SIZE;
}
uint ha_ndbcluster::max_supported_key_part_length() const
{
  return NDB_MAX_KEY_SIZE;
}
bool ha_ndbcluster::low_byte_first() const
{ 
#ifdef WORDS_BIGENDIAN
  return FALSE;
#else
  return TRUE;
#endif
}
const char* ha_ndbcluster::index_type(uint key_number)
{
  switch (get_index_type(key_number)) {
  case ORDERED_INDEX:
  case UNIQUE_ORDERED_INDEX:
  case PRIMARY_KEY_ORDERED_INDEX:
    return "BTREE";
  case UNIQUE_INDEX:
  case PRIMARY_KEY_INDEX:
  default:
    return "HASH";
  }
}

uint8 ha_ndbcluster::table_cache_type()
{
  DBUG_ENTER("ha_ndbcluster::table_cache_type=HA_CACHE_TBL_ASKTRANSACT");
  DBUG_RETURN(HA_CACHE_TBL_ASKTRANSACT);
}


uint ndb_get_commitcount(THD *thd, char *dbname, char *tabname,
                         Uint64 *commit_count)
{
  char name[FN_REFLEN];
  NDB_SHARE *share;
  DBUG_ENTER("ndb_get_commitcount");

  build_table_filename(name, sizeof(name), dbname, tabname, "", 0);
  DBUG_PRINT("enter", ("name: %s", name));
  pthread_mutex_lock(&ndbcluster_mutex);
  if (!(share=(NDB_SHARE*) hash_search(&ndbcluster_open_tables,
                                       (uchar*) name,
                                       strlen(name))))
  {
    pthread_mutex_unlock(&ndbcluster_mutex);
    DBUG_PRINT("info", ("Table %s not found in ndbcluster_open_tables", name));
    DBUG_RETURN(1);
  }
  /* ndb_share reference temporary, free below */
  share->use_count++;
  DBUG_PRINT("NDB_SHARE", ("%s temporary  use_count: %u",
                           share->key, share->use_count));
  pthread_mutex_unlock(&ndbcluster_mutex);

  pthread_mutex_lock(&share->mutex);
  if (ndb_cache_check_time > 0)
  {
    if (share->commit_count != 0)
    {
      *commit_count= share->commit_count;
#ifndef DBUG_OFF
      char buff[22];
#endif
      DBUG_PRINT("info", ("Getting commit_count: %s from share",
                          llstr(share->commit_count, buff)));
      pthread_mutex_unlock(&share->mutex);
      /* ndb_share reference temporary free */
      DBUG_PRINT("NDB_SHARE", ("%s temporary free  use_count: %u",
                               share->key, share->use_count));
      free_share(&share);
      DBUG_RETURN(0);
    }
  }
  DBUG_PRINT("info", ("Get commit_count from NDB"));
  Ndb *ndb;
  if (!(ndb= check_ndb_in_thd(thd)))
    DBUG_RETURN(1);
  if (ndb->setDatabaseName(dbname))
  {
    ERR_RETURN(ndb->getNdbError());
  }
  uint lock= share->commit_count_lock;
  pthread_mutex_unlock(&share->mutex);

  struct Ndb_statistics stat;
  {
    Ndb_table_guard ndbtab_g(ndb->getDictionary(), tabname);
    if (ndbtab_g.get_table() == 0
        || ndb_get_table_statistics(NULL, 
                                    FALSE, 
                                    ndb, 
                                    ndbtab_g.get_table()->getDefaultRecord(),
                                    &stat))
    {
      /* ndb_share reference temporary free */
      DBUG_PRINT("NDB_SHARE", ("%s temporary free  use_count: %u",
                               share->key, share->use_count));
      free_share(&share);
      DBUG_RETURN(1);
    }
  }

  pthread_mutex_lock(&share->mutex);
  if (share->commit_count_lock == lock)
  {
#ifndef DBUG_OFF
    char buff[22];
#endif
    DBUG_PRINT("info", ("Setting commit_count to %s",
                        llstr(stat.commit_count, buff)));
    share->commit_count= stat.commit_count;
    *commit_count= stat.commit_count;
  }
  else
  {
    DBUG_PRINT("info", ("Discarding commit_count, comit_count_lock changed"));
    *commit_count= 0;
  }
  pthread_mutex_unlock(&share->mutex);
  /* ndb_share reference temporary free */
  DBUG_PRINT("NDB_SHARE", ("%s temporary free  use_count: %u",
                           share->key, share->use_count));
  free_share(&share);
  DBUG_RETURN(0);
}


/**
  Check if a cached query can be used.

  This is done by comparing the supplied engine_data to commit_count of
  the table.

  The commit_count is either retrieved from the share for the table, where
  it has been cached by the util thread. If the util thread is not started,
  NDB has to be contacetd to retrieve the commit_count, this will introduce
  a small delay while waiting for NDB to answer.


  @param thd            thread handle
  @param full_name      concatenation of database name,
                        the null character '\\0', and the table name
  @param full_name_len  length of the full name,
                        i.e. len(dbname) + len(tablename) + 1
  @param engine_data    parameter retrieved when query was first inserted into
                        the cache. If the value of engine_data is changed,
                        all queries for this table should be invalidated.

  @retval
    TRUE  Yes, use the query from cache
  @retval
    FALSE No, don't use the cached query, and if engine_data
          has changed, all queries for this table should be invalidated

*/

static my_bool
ndbcluster_cache_retrieval_allowed(THD *thd,
                                   char *full_name, uint full_name_len,
                                   ulonglong *engine_data)
{
  Uint64 commit_count;
  bool is_autocommit= !(thd->options & (OPTION_NOT_AUTOCOMMIT | OPTION_BEGIN));
  char *dbname= full_name;
  char *tabname= dbname+strlen(dbname)+1;
#ifndef DBUG_OFF
  char buff[22], buff2[22];
#endif
  DBUG_ENTER("ndbcluster_cache_retrieval_allowed");
  DBUG_PRINT("enter", ("dbname: %s, tabname: %s, is_autocommit: %d",
                       dbname, tabname, is_autocommit));

  if (!is_autocommit)
  {
    DBUG_PRINT("exit", ("No, don't use cache in transaction"));
    DBUG_RETURN(FALSE);
  }

  if (ndb_get_commitcount(thd, dbname, tabname, &commit_count))
  {
    *engine_data= 0; /* invalidate */
    DBUG_PRINT("exit", ("No, could not retrieve commit_count"));
    DBUG_RETURN(FALSE);
  }
  DBUG_PRINT("info", ("*engine_data: %s, commit_count: %s",
                      llstr(*engine_data, buff), llstr(commit_count, buff2)));
  if (commit_count == 0)
  {
    *engine_data= 0; /* invalidate */
    DBUG_PRINT("exit", ("No, local commit has been performed"));
    DBUG_RETURN(FALSE);
  }
  else if (*engine_data != commit_count)
  {
    *engine_data= commit_count; /* invalidate */
     DBUG_PRINT("exit", ("No, commit_count has changed"));
     DBUG_RETURN(FALSE);
   }

  DBUG_PRINT("exit", ("OK to use cache, engine_data: %s",
                      llstr(*engine_data, buff)));
  DBUG_RETURN(TRUE);
}


/**
  Register a table for use in the query cache.

  Fetch the commit_count for the table and return it in engine_data,
  this will later be used to check if the table has changed, before
  the cached query is reused.

  @param thd            thread handle
  @param full_name      concatenation of database name,
                        the null character '\\0', and the table name
  @param full_name_len  length of the full name,
                        i.e. len(dbname) + len(tablename) + 1
  @param engine_callback  function to be called before using cache on
                          this table
  @param[out] engine_data    commit_count for this table

  @retval
    TRUE  Yes, it's ok to cahce this query
  @retval
    FALSE No, don't cach the query
*/

my_bool
ha_ndbcluster::register_query_cache_table(THD *thd,
                                          char *full_name, uint full_name_len,
                                          qc_engine_callback *engine_callback,
                                          ulonglong *engine_data)
{
  Uint64 commit_count;
#ifndef DBUG_OFF
  char buff[22];
#endif
  bool is_autocommit= !(thd->options & (OPTION_NOT_AUTOCOMMIT | OPTION_BEGIN));
  DBUG_ENTER("ha_ndbcluster::register_query_cache_table");
  DBUG_PRINT("enter",("dbname: %s, tabname: %s, is_autocommit: %d",
		      m_dbname, m_tabname, is_autocommit));

  if (!is_autocommit)
  {
    DBUG_PRINT("exit", ("Can't register table during transaction"));
    DBUG_RETURN(FALSE);
  }

  if (ndb_get_commitcount(thd, m_dbname, m_tabname, &commit_count))
  {
    *engine_data= 0;
    DBUG_PRINT("exit", ("Error, could not get commitcount"));
    DBUG_RETURN(FALSE);
  }
  *engine_data= commit_count;
  *engine_callback= ndbcluster_cache_retrieval_allowed;
  DBUG_PRINT("exit", ("commit_count: %s", llstr(commit_count, buff)));
  DBUG_RETURN(commit_count > 0);
}


/**
  Handling the shared NDB_SHARE structure that is needed to
  provide table locking.

  It's also used for sharing data with other NDB handlers
  in the same MySQL Server. There is currently not much
  data we want to or can share.
*/

static uchar *ndbcluster_get_key(NDB_SHARE *share, size_t *length,
                                my_bool not_used __attribute__((unused)))
{
  *length= share->key_length;
  return (uchar*) share->key;
}


#ifndef DBUG_OFF

static void print_share(const char* where, NDB_SHARE* share)
{
  fprintf(DBUG_FILE,
          "%s %s.%s: use_count: %u, commit_count: %lu\n",
          where, share->db, share->table_name, share->use_count,
          (ulong) share->commit_count);
  fprintf(DBUG_FILE,
          "  - key: %s, key_length: %d\n",
          share->key, share->key_length);

  Ndb_event_data *event_data= 0;
  if (share->event_data)
    event_data= share->event_data;
  else if (share->op)
    event_data= (Ndb_event_data *) share->op->getCustomData();
  if (event_data)
  {
    fprintf(DBUG_FILE,
            "  - event_data->table: %p %s.%s\n",
            event_data->table, event_data->table->s->db.str,
            event_data->table->s->table_name.str);
  }
}


static void print_ndbcluster_open_tables()
{
  DBUG_LOCK_FILE;
  fprintf(DBUG_FILE, ">ndbcluster_open_tables\n");
  for (uint i= 0; i < ndbcluster_open_tables.records; i++)
    print_share("",
                (NDB_SHARE*)hash_element(&ndbcluster_open_tables, i));
  fprintf(DBUG_FILE, "<ndbcluster_open_tables\n");
  DBUG_UNLOCK_FILE;
}

#endif


#define dbug_print_open_tables()                \
  DBUG_EXECUTE("info",                          \
               print_ndbcluster_open_tables(););

#define dbug_print_share(t, s)                  \
  DBUG_LOCK_FILE;                               \
  DBUG_EXECUTE("info",                          \
               print_share((t), (s)););         \
  DBUG_UNLOCK_FILE;


/*
  For some reason a share is still around, try to salvage the situation
  by closing all cached tables. If the share still exists, there is an
  error somewhere but only report this to the error log.  Keep this
  "trailing share" but rename it since there are still references to it
  to avoid segmentation faults.  There is a risk that the memory for
  this trailing share leaks.
  
  Must be called with previous pthread_mutex_lock(&ndbcluster_mutex)
*/
int handle_trailing_share(THD *thd, NDB_SHARE *share, int have_lock_open)
{
  static ulong trailing_share_id= 0;
  DBUG_ENTER("handle_trailing_share");

  /* ndb_share reference temporary, free below */
  ++share->use_count;
  if (ndb_extra_logging > 9)
    sql_print_information ("handle_trailing_share: %s use_count: %u", share->key, share->use_count);
  DBUG_PRINT("NDB_SHARE", ("%s temporary  use_count: %u",
                           share->key, share->use_count));
  pthread_mutex_unlock(&ndbcluster_mutex);

  TABLE_LIST table_list;
  bzero((char*) &table_list,sizeof(table_list));
  table_list.db= share->db;
  table_list.alias= table_list.table_name= share->table_name;
  if (have_lock_open)
    safe_mutex_assert_owner(&LOCK_open);
  else
    VOID(pthread_mutex_lock(&LOCK_open));    
  close_cached_tables(thd, &table_list, TRUE, FALSE, FALSE);
  if (!have_lock_open)
    VOID(pthread_mutex_unlock(&LOCK_open));    

  pthread_mutex_lock(&ndbcluster_mutex);
  /* ndb_share reference temporary free */
  DBUG_PRINT("NDB_SHARE", ("%s temporary free  use_count: %u",
                           share->key, share->use_count));
  if (!--share->use_count)
  {
    if (ndb_extra_logging > 9)
      sql_print_information ("handle_trailing_share: %s use_count: %u", share->key, share->use_count);
    if (ndb_extra_logging)
      sql_print_information("NDB_SHARE: trailing share "
                            "%s(connect_count: %u) "
                            "released by close_cached_tables at "
                            "connect_count: %u",
                            share->key,
                            share->connect_count,
                            g_ndb_cluster_connection->get_connect_count());
    ndbcluster_real_free_share(&share);
    DBUG_RETURN(0);
  }
  if (ndb_extra_logging > 9)
    sql_print_information ("handle_trailing_share: %s use_count: %u", share->key, share->use_count);

  /*
    share still exists, if share has not been dropped by server
    release that share
  */
  if (share->state != NSS_DROPPED)
  {
    share->state= NSS_DROPPED;
    /* ndb_share reference create free */
    DBUG_PRINT("NDB_SHARE", ("%s create free  use_count: %u",
                             share->key, share->use_count));
    --share->use_count;
    if (ndb_extra_logging > 9)
      sql_print_information ("handle_trailing_share: %s use_count: %u", share->key, share->use_count);

    if (share->use_count == 0)
    {
      if (ndb_extra_logging)
        sql_print_information("NDB_SHARE: trailing share "
                              "%s(connect_count: %u) "
                              "released after NSS_DROPPED check "
                              "at connect_count: %u",
                              share->key,
                              share->connect_count,
                              g_ndb_cluster_connection->get_connect_count());
      ndbcluster_real_free_share(&share);
      DBUG_RETURN(0);
    }
  }

  sql_print_warning("NDB_SHARE: %s already exists  use_count=%d."
                    " Moving away for safety, but possible memleak.",
                    share->key, share->use_count);
  dbug_print_open_tables();

  /*
    Ndb share has not been released as it should
  */
#ifdef NOT_YET
  DBUG_ASSERT(FALSE);
#endif

  /*
    This is probably an error.  We can however save the situation
    at the cost of a possible mem leak, by "renaming" the share
    - First remove from hash
  */
  hash_delete(&ndbcluster_open_tables, (uchar*) share);

  /*
    now give it a new name, just a running number
    if space is not enough allocate some more
  */
  {
    const uint min_key_length= 10;
    if (share->key_length < min_key_length)
    {
      share->key= (char*) alloc_root(&share->mem_root, min_key_length + 1);
      share->key_length= min_key_length;
    }
    share->key_length=
      my_snprintf(share->key, min_key_length + 1, "#leak%lu",
                  trailing_share_id++);
  }
  /* Keep it for possible the future trailing free */
  my_hash_insert(&ndbcluster_open_tables, (uchar*) share);

  DBUG_RETURN(0);
}

/*
  Rename share is used during rename table.
*/
int ndbcluster_prepare_rename_share(NDB_SHARE *share, const char *new_key)
{
  /*
    allocate and set the new key, db etc
    enough space for key, db, and table_name
  */
  uint new_length= (uint) strlen(new_key);
  share->new_key= (char*) alloc_root(&share->mem_root, 2 * (new_length + 1));
  strmov(share->new_key, new_key);
  return 0;
}

int ndbcluster_undo_rename_share(THD *thd, NDB_SHARE *share)
{
  share->new_key= share->old_names;
  ndbcluster_rename_share(thd, share);
  return 0;
}

int ndbcluster_rename_share(THD *thd, NDB_SHARE *share, int have_lock_open)
{
  NDB_SHARE *tmp;
  pthread_mutex_lock(&ndbcluster_mutex);
  uint new_length= (uint) strlen(share->new_key);
  DBUG_PRINT("ndbcluster_rename_share", ("old_key: %s  old__length: %d",
                              share->key, share->key_length));
  if ((tmp= (NDB_SHARE*) hash_search(&ndbcluster_open_tables,
                                     (uchar*) share->new_key, new_length)))
    handle_trailing_share(thd, tmp, have_lock_open);

  /* remove the share from hash */
  hash_delete(&ndbcluster_open_tables, (uchar*) share);
  dbug_print_open_tables();

  /* save old stuff if insert should fail */
  uint old_length= share->key_length;
  char *old_key= share->key;

  share->key= share->new_key;
  share->key_length= new_length;

  if (my_hash_insert(&ndbcluster_open_tables, (uchar*) share))
  {
    // ToDo free the allocated stuff above?
    DBUG_PRINT("error", ("ndbcluster_rename_share: my_hash_insert %s failed",
                         share->key));
    share->key= old_key;
    share->key_length= old_length;
    if (my_hash_insert(&ndbcluster_open_tables, (uchar*) share))
    {
      sql_print_error("ndbcluster_rename_share: failed to recover %s", share->key);
      DBUG_PRINT("error", ("ndbcluster_rename_share: my_hash_insert %s failed",
                           share->key));
    }
    dbug_print_open_tables();
    pthread_mutex_unlock(&ndbcluster_mutex);
    return -1;
  }
  dbug_print_open_tables();

  share->db= share->key + new_length + 1;
  ha_ndbcluster::set_dbname(share->new_key, share->db);
  share->table_name= share->db + strlen(share->db) + 1;
  ha_ndbcluster::set_tabname(share->new_key, share->table_name);

  dbug_print_share("ndbcluster_rename_share:", share);
  Ndb_event_data *event_data= 0;
  if (share->event_data)
    event_data= share->event_data;
  else if (share->op)
    event_data= (Ndb_event_data *) share->op->getCustomData();
  if (event_data && event_data->table)
  {
    event_data->table->s->db.str= share->db;
    event_data->table->s->db.length= strlen(share->db);
    event_data->table->s->table_name.str= share->table_name;
    event_data->table->s->table_name.length= strlen(share->table_name);
  }
  /* else rename will be handled when the ALTER event comes */
  share->old_names= old_key;
  // ToDo free old_names after ALTER EVENT

  if (ndb_extra_logging > 9)
    sql_print_information ("ndbcluster_rename_share: %s-%s use_count: %u", old_key, share->key, share->use_count);

  pthread_mutex_unlock(&ndbcluster_mutex);
  return 0;
}

/*
  Increase refcount on existing share.
  Always returns share and cannot fail.
*/
NDB_SHARE *ndbcluster_get_share(NDB_SHARE *share)
{
  pthread_mutex_lock(&ndbcluster_mutex);
  share->use_count++;

  dbug_print_open_tables();
  dbug_print_share("ndbcluster_get_share:", share);
  if (ndb_extra_logging > 9)
    sql_print_information ("ndbcluster_get_share: %s use_count: %u", share->key, share->use_count);
  pthread_mutex_unlock(&ndbcluster_mutex);
  return share;
}


/*
  Get a share object for key

  Returns share for key, and increases the refcount on the share.

  create_if_not_exists == TRUE:
    creates share if it does not alreade exist
    returns 0 only due to out of memory, and then sets my_error

  create_if_not_exists == FALSE:
    returns 0 if share does not exist

  have_lock == TRUE, pthread_mutex_lock(&ndbcluster_mutex) already taken
*/

NDB_SHARE *ndbcluster_get_share(const char *key, TABLE *table,
                                bool create_if_not_exists,
                                bool have_lock)
{
  NDB_SHARE *share;
  uint length= (uint) strlen(key);
  DBUG_ENTER("ndbcluster_get_share");
  DBUG_PRINT("enter", ("key: '%s'", key));

  if (!have_lock)
    pthread_mutex_lock(&ndbcluster_mutex);
  if (!(share= (NDB_SHARE*) hash_search(&ndbcluster_open_tables,
                                        (uchar*) key,
                                        length)))
  {
    if (!create_if_not_exists)
    {
      DBUG_PRINT("error", ("get_share: %s does not exist", key));
      if (!have_lock)
        pthread_mutex_unlock(&ndbcluster_mutex);
      DBUG_RETURN(0);
    }
    if ((share= (NDB_SHARE*) my_malloc(sizeof(*share),
                                       MYF(MY_WME | MY_ZEROFILL))))
    {
      MEM_ROOT **root_ptr=
        my_pthread_getspecific_ptr(MEM_ROOT**, THR_MALLOC);
      MEM_ROOT *old_root= *root_ptr;
      init_sql_alloc(&share->mem_root, 1024, 0);
      *root_ptr= &share->mem_root; // remember to reset before return
      share->state= NSS_INITIAL;
      /* enough space for key, db, and table_name */
      share->key= (char*) alloc_root(*root_ptr, 2 * (length + 1));
      share->key_length= length;
      strmov(share->key, key);
      if (my_hash_insert(&ndbcluster_open_tables, (uchar*) share))
      {
        free_root(&share->mem_root, MYF(0));
        my_free((uchar*) share, 0);
        *root_ptr= old_root;
        if (!have_lock)
          pthread_mutex_unlock(&ndbcluster_mutex);
        DBUG_RETURN(0);
      }
      thr_lock_init(&share->lock);
      pthread_mutex_init(&share->mutex, MY_MUTEX_INIT_FAST);
      share->commit_count= 0;
      share->commit_count_lock= 0;
      share->db= share->key + length + 1;
      ha_ndbcluster::set_dbname(key, share->db);
      share->table_name= share->db + strlen(share->db) + 1;
      ha_ndbcluster::set_tabname(key, share->table_name);
      if (ndbcluster_binlog_init_share(current_thd, share, table))
      {
        DBUG_PRINT("error", ("get_share: %s could not init share", key));
        ndbcluster_real_free_share(&share);
        *root_ptr= old_root;
        if (!have_lock)
          pthread_mutex_unlock(&ndbcluster_mutex);
        DBUG_RETURN(0);
      }
      *root_ptr= old_root;
    }
    else
    {
      DBUG_PRINT("error", ("get_share: failed to alloc share"));
      if (!have_lock)
        pthread_mutex_unlock(&ndbcluster_mutex);
      my_error(ER_OUTOFMEMORY, MYF(0), sizeof(*share));
      DBUG_RETURN(0);
    }
  }
  share->use_count++;
  if (ndb_extra_logging > 9)
    sql_print_information ("ndbcluster_get_share: %s use_count: %u", share->key, share->use_count);

  dbug_print_open_tables();
  dbug_print_share("ndbcluster_get_share:", share);
  if (!have_lock)
    pthread_mutex_unlock(&ndbcluster_mutex);
  DBUG_RETURN(share);
}


void ndbcluster_real_free_share(NDB_SHARE **share)
{
  DBUG_ENTER("ndbcluster_real_free_share");
  dbug_print_share("ndbcluster_real_free_share:", *share);

  if (ndb_extra_logging > 9)
    sql_print_information ("ndbcluster_real_free_share: %s use_count: %u", (*share)->key, (*share)->use_count);

  hash_delete(&ndbcluster_open_tables, (uchar*) *share);
  thr_lock_delete(&(*share)->lock);
  pthread_mutex_destroy(&(*share)->mutex);

#ifdef HAVE_NDB_BINLOG
  if ((*share)->m_cfn_share && (*share)->m_cfn_share->m_ex_tab && g_ndb)
  {
    NDBDICT *dict= g_ndb->getDictionary();
    dict->removeTableGlobal(*(*share)->m_cfn_share->m_ex_tab, 0);
    (*share)->m_cfn_share->m_ex_tab= 0;
  }
#endif
  (*share)->new_op= 0;
  if ((*share)->event_data)
  {
    delete (*share)->event_data;
    (*share)->event_data= 0;
  }
  free_root(&(*share)->mem_root, MYF(0));
  my_free((uchar*) *share, MYF(0));
  *share= 0;

  dbug_print_open_tables();
  DBUG_VOID_RETURN;
}


void ndbcluster_free_share(NDB_SHARE **share, bool have_lock)
{
  if (!have_lock)
    pthread_mutex_lock(&ndbcluster_mutex);
  if (!--(*share)->use_count)
  {
    if (ndb_extra_logging > 9)
      sql_print_information ("ndbcluster_free_share: %s use_count: %u", (*share)->key, (*share)->use_count);
    ndbcluster_real_free_share(share);
  }
  else
  {
    if (ndb_extra_logging > 9)
      sql_print_information ("ndbcluster_free_share: %s use_count: %u", (*share)->key, (*share)->use_count);
    dbug_print_open_tables();
    dbug_print_share("ndbcluster_free_share:", *share);
  }
  if (!have_lock)
    pthread_mutex_unlock(&ndbcluster_mutex);
}


struct ndb_table_statistics_row {
  Uint64 rows;
  Uint64 commits;
  Uint32 size;
  Uint64 fixed_mem;
  Uint64 var_mem;
};

int ha_ndbcluster::update_stats(THD *thd, bool do_read_stat)
{
  struct Ndb_statistics stat;
  Thd_ndb *thd_ndb= get_thd_ndb(thd);
  DBUG_ENTER("ha_ndbcluster::update_stats");
  if (do_read_stat || !m_share)
  {
    Ndb *ndb= thd_ndb->ndb;
    if (ndb->setDatabaseName(m_dbname))
    {
      DBUG_RETURN(my_errno= HA_ERR_OUT_OF_MEM);
    }
    if (int err= ndb_get_table_statistics(this, TRUE, ndb,
                                          m_ndb_record, &stat))
    {
      DBUG_RETURN(err);
    }
    if (m_share)
    {
      pthread_mutex_lock(&m_share->mutex);
      m_share->stat= stat;
      pthread_mutex_unlock(&m_share->mutex);
    }
  }
  else
  {
    pthread_mutex_lock(&m_share->mutex);
    stat= m_share->stat;
    pthread_mutex_unlock(&m_share->mutex);
  }
  struct Ndb_local_table_statistics *local_info= m_table_info;
  int no_uncommitted_rows_count;
  if (thd_ndb->m_error || !local_info)
    no_uncommitted_rows_count= 0;
  else
    no_uncommitted_rows_count= local_info->no_uncommitted_rows_count;
  stats.mean_rec_length= stat.row_size;
  stats.data_file_length= stat.fragment_memory;
  stats.records= stat.row_count + no_uncommitted_rows_count;
  DBUG_PRINT("exit", ("stats.records: %d  "
                      "stat->row_count: %d  "
                      "no_uncommitted_rows_count: %d",
                      (int)stats.records,
                      (int)stat.row_count,
                      (int)no_uncommitted_rows_count));
  DBUG_RETURN(0);
}

static 
int
ndb_get_table_statistics(ha_ndbcluster* file, bool report_error, Ndb* ndb,
                         const NdbRecord *record,
                         struct Ndb_statistics * ndbstat)
{
  Thd_ndb *thd_ndb= get_thd_ndb(current_thd);
  NdbTransaction* pTrans;
  NdbError error;
  int retries= 10;
  int reterr= 0;
  int retry_sleep= 30 * 1000; /* 30 milliseconds */
  const char *dummyRowPtr;
  const Uint32 extraCols= 5;
  NdbOperation::GetValueSpec extraGets[extraCols];
  Uint64 rows, commits, fixed_mem, var_mem;
  Uint32 size;
#ifndef DBUG_OFF
  char buff[22], buff2[22], buff3[22], buff4[22];
#endif
  DBUG_ENTER("ndb_get_table_statistics");

  DBUG_ASSERT(record != 0);
  
  /* We use the passed in NdbRecord just to get access to the
     table, we mask out any/all columns it may have and add
     our reads as extraGets.  This is necessary as they are
     all pseudo-columns
  */
  extraGets[0].column= NdbDictionary::Column::ROW_COUNT;
  extraGets[0].appStorage= &rows;
  extraGets[1].column= NdbDictionary::Column::COMMIT_COUNT;
  extraGets[1].appStorage= &commits;
  extraGets[2].column= NdbDictionary::Column::ROW_SIZE;
  extraGets[2].appStorage= &size;
  extraGets[3].column= NdbDictionary::Column::FRAGMENT_FIXED_MEMORY;
  extraGets[3].appStorage= &fixed_mem;
  extraGets[4].column= NdbDictionary::Column::FRAGMENT_VARSIZED_MEMORY;
  extraGets[4].appStorage= &var_mem;

  const Uint32 codeWords= 1;
  Uint32 codeSpace[ codeWords ];
  NdbInterpretedCode code(NULL, // Table is irrelevant
                          &codeSpace[0],
                          codeWords);
  if ((code.interpret_exit_last_row() != 0) ||
      (code.finalise() != 0))
  {
    reterr= code.getNdbError().code;
    DBUG_PRINT("exit", ("failed, reterr: %u, NdbError %u(%s)", reterr,
                        error.code, error.message));
    DBUG_RETURN(reterr);
  }

  do
  {
    Uint32 count= 0;
    Uint64 sum_rows= 0;
    Uint64 sum_commits= 0;
    Uint64 sum_row_size= 0;
    Uint64 sum_mem= 0;
    NdbScanOperation*pOp;
    int check;

    if ((pTrans= ndb->startTransaction()) == NULL)
    {
      error= ndb->getNdbError();
      goto retry;
    }

    NdbScanOperation::ScanOptions options;
    options.optionsPresent= NdbScanOperation::ScanOptions::SO_BATCH |
                            NdbScanOperation::ScanOptions::SO_GETVALUE |
                            NdbScanOperation::ScanOptions::SO_INTERPRETED;
    /* Set batch_size=1, as we need only one row per fragment. */
    options.batch= 1;
    options.extraGetValues= &extraGets[0];
    options.numExtraGetValues= extraCols;
    options.interpretedCode= &code;

    if ((pOp= pTrans->scanTable(record, NdbOperation::LM_CommittedRead,
                                empty_mask,
                                &options,
                                sizeof(NdbScanOperation::ScanOptions))) == NULL)
    {
      error= pTrans->getNdbError();
      goto retry;
    }
    
    thd_ndb->m_execute_count++;
    DBUG_PRINT("info", ("execute_count: %u", thd_ndb->m_execute_count));
    if (pTrans->execute(NdbTransaction::NoCommit,
                        NdbOperation::AbortOnError,
                        TRUE) == -1)
    {
      error= pTrans->getNdbError();
      goto retry;
    }
    
    while ((check= pOp->nextResult(&dummyRowPtr, TRUE, TRUE)) == 0)
    {
      DBUG_PRINT("info", ("nextResult rows: %d  commits: %d",
                          (int)rows, (int)commits));
      sum_rows+= rows;
      sum_commits+= commits;
      if (sum_row_size < size)
        sum_row_size= size;
      sum_mem+= fixed_mem + var_mem;
      count++;
    }
    
    if (check == -1)
    {
      error= pOp->getNdbError();
      goto retry;
    }

    pOp->close(TRUE);

    ndb->closeTransaction(pTrans);

    ndbstat->row_count= sum_rows;
    ndbstat->commit_count= sum_commits;
    ndbstat->row_size= sum_row_size;
    ndbstat->fragment_memory= sum_mem;

    DBUG_PRINT("exit", ("records: %s  commits: %s "
                        "row_size: %s  mem: %s count: %u",
			llstr(sum_rows, buff),
                        llstr(sum_commits, buff2),
                        llstr(sum_row_size, buff3),
                        llstr(sum_mem, buff4),
                        count));

    DBUG_RETURN(0);
retry:
    if(report_error)
    {
      if (file && pTrans)
      {
        reterr= file->ndb_err(pTrans);
      }
      else
      {
        const NdbError& tmp= error;
        ERR_PRINT(tmp);
        reterr= ndb_to_mysql_error(&tmp);
      }
    }
    else
      reterr= error.code;

    if (pTrans)
    {
      ndb->closeTransaction(pTrans);
      pTrans= NULL;
    }
    if (error.status == NdbError::TemporaryError && retries--)
    {
      my_sleep(retry_sleep);
      continue;
    }
    break;
  } while(1);
  DBUG_PRINT("exit", ("failed, reterr: %u, NdbError %u(%s)", reterr,
                      error.code, error.message));
  DBUG_RETURN(reterr);
}

/**
  Create a .ndb file to serve as a placeholder indicating 
  that the table with this name is a ndb table.
*/

int ha_ndbcluster::write_ndb_file(const char *name)
{
  File file;
  bool error=1;
  char path[FN_REFLEN];
  
  DBUG_ENTER("write_ndb_file");
  DBUG_PRINT("enter", ("name: %s", name));

#ifndef EMBEDDED_LIBRARY
  (void)strxnmov(path, FN_REFLEN-1, 
                 mysql_data_home,"/",name,ha_ndb_ext,NullS);
#else
  (void)strxnmov(path, FN_REFLEN-1, name,ha_ndb_ext, NullS);
#endif

  if ((file=my_create(path, CREATE_MODE,O_RDWR | O_TRUNC,MYF(MY_WME))) >= 0)
  {
    // It's an empty file
    error=0;
    my_close(file,MYF(0));
  }
  DBUG_RETURN(error);
}

<<<<<<< HEAD
=======
void 
ha_ndbcluster::release_completed_operations(NdbTransaction *trans)
{
  if (trans->hasBlobOperation())
  {
    /* We are reading/writing BLOB fields, 
       releasing operation records is unsafe
    */
    return;
  }
  
  trans->releaseCompletedOperations();
}
>>>>>>> 669b97b3

bool 
ha_ndbcluster::null_value_index_search(KEY_MULTI_RANGE *ranges,
				       KEY_MULTI_RANGE *end_range,
				       HANDLER_BUFFER *buffer)
{
  DBUG_ENTER("null_value_index_search");
  KEY* key_info= table->key_info + active_index;
  KEY_MULTI_RANGE *range= ranges;
  ulong reclength= table->s->reclength;
  uchar *curr= (uchar*)buffer->buffer;
  uchar *end_of_buffer= (uchar*)buffer->buffer_end;

  /* All passed ranges whose results could fit into the 
   * buffer are examined, although some may later be
   * marked for skipping, wasting buffer space.
   */
  assert(!(range->range_flag & SKIP_RANGE));
  
  for (; range<end_range && curr+reclength <= end_of_buffer; 
       range++)
  {
    const uchar *key= range->start_key.key;
    uint key_len= range->start_key.length;
    if (check_null_in_key(key_info, key, key_len))
      DBUG_RETURN(TRUE);
    curr += reclength;
  }
  DBUG_RETURN(FALSE);
}

void ha_ndbcluster::check_read_before_write_removal()
{
  bool use_removal= TRUE;
  DBUG_ENTER("check_read_before_write_removal");
  DBUG_ASSERT(m_read_before_write_removal_possible);
  /*
    We are doing an update or delete and it is possible that we
    can ignore the read before the update or delete. This is
    possible here since we are not updating the primary key and
    if the index used is unique or primary and if the WHERE clause
    only involves fields from this index we are ok to go. At this
    moment we can only updates where all SET expressions are
    constants. Thus no read set will come from SET expressions.
  */
  if (table_share->primary_key == active_index)
  {
    if (!bitmap_cmp(&m_save_read_set, m_pk_bitmap_p))
      use_removal= FALSE;
  }
  else
  {
    KEY *key= table->key_info + active_index;
    if (!(key->flags & HA_NOSAME))
    {
      /* Optimisation not applicable on non-unique indexes */
      use_removal= FALSE;
    }
    else if (!bitmap_cmp(&m_save_read_set,
                         m_key_fields[active_index]))
    {
      use_removal= FALSE;
    }
  }
  m_read_before_write_removal_used= use_removal;
  DBUG_PRINT("info", ("m_read_before_write_removal_used: %d",
                      m_read_before_write_removal_used));
  DBUG_VOID_RETURN;
}


/*
  This is used to check if an ordered index scan is needed for a range in
  a multi range read.
  If a scan is not needed, we use a faster primary/unique key operation
  instead.
*/
static my_bool
read_multi_needs_scan(NDB_INDEX_TYPE cur_index_type, const KEY *key_info,
                      const KEY_MULTI_RANGE *r)
{
  if (cur_index_type == ORDERED_INDEX)
    return TRUE;
  if (cur_index_type == PRIMARY_KEY_INDEX ||
      cur_index_type == UNIQUE_INDEX)
    return FALSE;
  DBUG_ASSERT(cur_index_type == PRIMARY_KEY_ORDERED_INDEX ||
              cur_index_type == UNIQUE_ORDERED_INDEX);
  if (r->start_key.length != key_info->key_length ||
      r->start_key.flag != HA_READ_KEY_EXACT)
    return TRUE;                                // Not exact match, need scan
  if (cur_index_type == UNIQUE_ORDERED_INDEX &&
      check_null_in_key(key_info, r->start_key.key,r->start_key.length))
    return TRUE;                                // Can't use for NULL values
  return FALSE;
}

int
ha_ndbcluster::read_multi_range_first(KEY_MULTI_RANGE **found_range_p,
                                      KEY_MULTI_RANGE *ranges, 
                                      uint range_count,
                                      bool sorted, 
                                      HANDLER_BUFFER *buffer)
{
  KEY* key_info= table->key_info + active_index;
  NDB_INDEX_TYPE cur_index_type= get_index_type(active_index);
  ulong reclength= table_share->reclength;
  const NdbOperation* op;
  Thd_ndb *thd_ndb= m_thd_ndb;
  NdbTransaction *trans= m_thd_ndb->trans;

  DBUG_ENTER("ha_ndbcluster::read_multi_range_first");
  DBUG_PRINT("info", ("blob fields=%d read_set=0x%x", table_share->blob_fields, table->read_set->bitmap[0]));

  /**
   * blobs and unique hash index with NULL can't be batched currently
   */
  if (uses_blob_value(table->read_set) ||
      (cur_index_type ==  UNIQUE_INDEX &&
       has_null_in_unique_index(active_index) &&
       null_value_index_search(ranges, ranges+range_count, buffer))
      || m_delete_cannot_batch || m_update_cannot_batch)
  {
    DBUG_PRINT("info", ("read_multi_range not possible, falling back to default handler implementation"));
    m_disable_multi_read= TRUE;
    DBUG_RETURN(handler::read_multi_range_first(found_range_p, 
                                                ranges, 
                                                range_count,
                                                sorted, 
                                                buffer));
  }
  thd_ndb->query_state|= NDB_QUERY_MULTI_READ_RANGE;
  m_disable_multi_read= FALSE;

  /*
   * Copy arguments into member variables
   */
  m_multi_ranges= ranges;
  multi_range_curr= ranges;
  multi_range_end= ranges+range_count;
  multi_range_sorted= sorted;
  multi_range_buffer= buffer;

  /*
   * read multi range will read ranges as follows (if not ordered)
   *
   * input    read order
   * ======   ==========
   * pk-op 1  pk-op 1
   * pk-op 2  pk-op 2
   * range 3  range (3,5) NOTE result rows will be intermixed
   * pk-op 4  pk-op 4
   * range 5
   * pk-op 6  pk-op 6
   */   

  /*
    We first loop over all ranges, converting into primary/unique key
    operations if possible, and counting ranges that require an
    ordered index scan. If the supplied HANDLER_BUFFER is too small, we
    may also need to do only part of the multi read at once.

    Afterwards, we create the ordered index scan cursor (if needed).
  */

  DBUG_ASSERT(cur_index_type != UNDEFINED_INDEX);

  m_multi_cursor= 0;
  const NdbOperation* lastOp= trans ? trans->getLastDefinedOperation() : 0;
  NdbOperation::LockMode lm= 
    (NdbOperation::LockMode)get_ndb_lock_type(m_lock.type, table->read_set);
  uchar *row_buf= (uchar *)buffer->buffer;
  const uchar *end_of_buffer= buffer->buffer_end;
  uint num_scan_ranges= 0;
  uint i;
  int error;
  bool any_real_read= FALSE;

  if (m_read_before_write_removal_possible)
    check_read_before_write_removal();
  for (i= 0; i < range_count; i++)
  {
    KEY_MULTI_RANGE *r= &ranges[i];

    part_id_range part_spec;
    if (m_use_partition_pruning)
    {
      get_partition_set(table, table->record[0], active_index, &r->start_key,
                        &part_spec);
      DBUG_PRINT("info", ("part_spec.start_part: %u  part_spec.end_part: %u",
                          part_spec.start_part, part_spec.end_part));
      /*
        If partition pruning has found no partition in set
        we can skip this scan
      */
      if (part_spec.start_part > part_spec.end_part)
      {
        /*
          We can skip this partition since the key won't fit into any
          partition
        */
        r->range_flag|= SKIP_RANGE;
        row_buf += reclength;
        continue;
      }
      if (!trans)
      {
        if (part_spec.start_part == part_spec.end_part)
        {
          if (unlikely((trans= start_transaction_part_id(part_spec.start_part, error)) == NULL))
          {
            DBUG_RETURN(error);
          }
        }
        else if (unlikely((trans= start_transaction(error)) == NULL))
        {
          DBUG_RETURN(error);
        }
      }
    }
    else if (!trans)
    {
      if (unlikely((trans= start_transaction(error)) == NULL))
      {
        DBUG_RETURN(error);
      }
    }
    r->range_flag&= ~(uint)SKIP_RANGE;

    if (read_multi_needs_scan(cur_index_type, key_info, r))
    {
      any_real_read= TRUE;
      /*
        If we reach the limit of ranges allowed in a single scan: stop
        here, send what we have so far, and continue when done with that.
      */
      DBUG_PRINT("info", ("Reached the limit of ranges allowed in a single"
                          "scan, any_real_read= TRUE"));
      if (i > NdbIndexScanOperation::MaxRangeNo)
        break;

      /* Create the scan operation for the first scan range. */
      if (!m_multi_cursor)
      {
        /* Do a multi-range index scan for ranges not done by primary/unique key. */
        NdbScanOperation::ScanOptions options;
        NdbInterpretedCode code(m_table);

        options.optionsPresent=
          NdbScanOperation::ScanOptions::SO_SCANFLAGS |
          NdbScanOperation::ScanOptions::SO_PARALLEL;

        options.scan_flags= 
          NdbScanOperation::SF_ReadRangeNo |
          NdbScanOperation::SF_MultiRange;

        if (lm == NdbOperation::LM_Read)
          options.scan_flags|= NdbScanOperation::SF_KeyInfo;
        if (sorted)
          options.scan_flags|= NdbScanOperation::SF_OrderBy;

        options.parallel=parallelism;

        NdbOperation::GetValueSpec gets[2];
        if (table_share->primary_key == MAX_KEY)
          get_hidden_fields_scan(&options, gets);

        if (m_cond && m_cond->generate_scan_filter(&code, &options))
          ERR_RETURN(code.getNdbError());

        /* Define scan */
        NdbIndexScanOperation *scanOp= trans->scanIndex
          (m_index[active_index].ndb_record_key,
           m_ndb_record, 
           lm,
           (uchar *)(table->read_set->bitmap),
           NULL, /* All bounds specified below */
           &options,
           sizeof(NdbScanOperation::ScanOptions));

        if (!scanOp)
          ERR_RETURN(trans->getNdbError());

        m_multi_cursor= scanOp;

        /*
          We do not get_blob_values() here, as when using blobs we always
          fallback to non-batched multi range read (see if statement at
          top of this function).
        */

        /* We set m_next_row=0 to say that no row was fetched from the scan yet. */
        m_next_row= 0;
      }

      /* Include this range in the ordered index scan. */
      NdbIndexScanOperation::IndexBound bound;
      compute_index_bounds(bound, key_info, &r->start_key, &r->end_key);
      bound.range_no= i;

      if (m_multi_cursor->setBound(m_index[active_index].ndb_record_key,
                                   bound))
      {
        ERR_RETURN(trans->getNdbError());
      }

      r->range_flag&= ~(uint)UNIQUE_RANGE;
      num_scan_ranges++;
    }
    else
    {
      /*
        Convert to primary/unique key operation.

        If there is not enough buffer for reading the row: stop here, send
        what we have so far, and continue when done with that.
      */
      if (row_buf + reclength > end_of_buffer)
        break;

      if (m_read_before_write_removal_used)
      {
        r->range_flag|= READ_KEY_FROM_RANGE;
        continue;
      }
      else
      {
        any_real_read= TRUE;
        DBUG_PRINT("info", ("m_read_before_write_removal_used == FALSE, "
                            "any_real_read= TRUE"));
      }
      r->range_flag|= UNIQUE_RANGE;

      Uint32 partitionId;
      Uint32* ppartitionId = NULL;

      if (m_user_defined_partitioning &&
          (cur_index_type == PRIMARY_KEY_ORDERED_INDEX ||
           cur_index_type == PRIMARY_KEY_INDEX))
      {
        partitionId=part_spec.start_part;
        ppartitionId=&partitionId;
      }

      if (!(op= pk_unique_index_read_key(active_index,
                                         r->start_key.key,
                                         row_buf, lm,
                                         ppartitionId)))
        ERR_RETURN(trans->getNdbError());

      row_buf+= reclength;
    }
  }
  DBUG_ASSERT(i > 0 || i == range_count);       // Require progress
  m_multi_range_defined_end= ranges + i;

  buffer->end_of_used_area= row_buf;

<<<<<<< HEAD
  if (any_real_read)
  {
    /* Get pointer to first range key operation (not scans) */
    const NdbOperation* rangeOp= lastOp ? lastOp->next() : 
      trans->getFirstDefinedOperation();
    
    if (execute_no_commit_ie(m_thd_ndb, trans) == 0)
    {
      m_multi_range_result_ptr= buffer->buffer;
      
      /* We must check the result of any primary or unique key
       * ranges now, as these operations may be invalidated by 
       * further execute+releaseOperations calls on this transaction by 
       * different handler objects.
       */
      KEY_MULTI_RANGE* rangeInfo= multi_range_curr;
      
      for (;rangeInfo < m_multi_range_defined_end; rangeInfo++)
      {
        DBUG_PRINT("info", ("range flag is %u", rangeInfo->range_flag));
        if (rangeInfo->range_flag & SKIP_RANGE)
          continue; 
        
        if ((rangeInfo->range_flag & UNIQUE_RANGE) &&
            (!(rangeInfo->range_flag & READ_KEY_FROM_RANGE)))
        {
          assert(rangeOp != NULL);
          if (rangeOp->getNdbError().code == 0)
          {
            /* Successful read, results are in buffer.
             */
            rangeInfo->range_flag &= ~(uint)EMPTY_RANGE;
            
            DBUG_PRINT("info", ("Unique range op has result"));
          }
          else
          {
            NdbError err= rangeOp->getNdbError();
            
            if (err.classification !=
                NdbError::NoDataFound)
              DBUG_RETURN(ndb_err(trans));
            
            DBUG_PRINT("info", ("Unique range op has no result"));
            /* Indicate to read_multi_range_next that this
             * result is empty
             */
            rangeInfo->range_flag |= EMPTY_RANGE;
          }
          
          /* Move to next completed operation */
          rangeOp= trans->getNextCompletedOperation(rangeOp);
        }
        
        /* For scan ranges, do nothing here */
      }
    }
    else
      ERR_RETURN(trans->getNdbError());
  }
  
=======
  /* Get pointer to first range key operation (not scans) */
  const NdbOperation* rangeOp= lastOp ? lastOp->next() : 
    m_thd_ndb->trans->getFirstDefinedOperation();

  if (!execute_no_commit_ie(this, m_thd_ndb->trans))
  {
    m_multi_range_result_ptr= buffer->buffer;

    /* We must check the result of any primary or unique key
     * ranges now, as these operations may be invalidated by 
     * further execute+releaseOperations calls on this transaction by 
     * different handler objects.
     */
    KEY_MULTI_RANGE* rangeInfo= multi_range_curr;

    for (;rangeInfo < m_multi_range_defined_end; rangeInfo++)
    {
      if (rangeInfo->range_flag & SKIP_RANGE)
        continue; 

      if (rangeInfo->range_flag & UNIQUE_RANGE)
      {
        if (rangeOp->getNdbError().code == 0)
        {
          /* Successful read, results are in buffer.
           */
          rangeInfo->range_flag &= ~(uint)EMPTY_RANGE;

          DBUG_PRINT("info", ("Unique range op has result"));
        }
        else
        {
          NdbError err= rangeOp->getNdbError();

          if (err.classification !=
              NdbError::NoDataFound)
            DBUG_RETURN(ndb_err(m_thd_ndb->trans));

          DBUG_PRINT("info", ("Unique range op has no result"));
          /* Indicate to read_multi_range_next that this
           * result is empty
           */
          rangeInfo->range_flag |= EMPTY_RANGE;
        }
        
        /* Move to next completed operation */
        rangeOp= m_thd_ndb->trans->getNextCompletedOperation(rangeOp);
      }

      /* For scan ranges, do nothing here */
    }
  }
  else
    ERR_RETURN(m_thd_ndb->trans->getNdbError());

>>>>>>> 669b97b3
  DBUG_RETURN(read_multi_range_next(found_range_p));
}

int
ha_ndbcluster::read_multi_range_next(KEY_MULTI_RANGE ** multi_range_found_p)
{
  DBUG_ENTER("ha_ndbcluster::read_multi_range_next");
  if (m_disable_multi_read)
  {
    DBUG_RETURN(handler::read_multi_range_next(multi_range_found_p));
  }

  const ulong reclength= table_share->reclength;

  while (multi_range_curr < m_multi_range_defined_end)
  {
    if (multi_range_curr->range_flag & SKIP_RANGE)
    {
      /* Nothing in this range, move to next one, skipping a buffer
       'slot'
      */
      m_multi_range_result_ptr += reclength;
<<<<<<< HEAD
      multi_range_curr++;
    }
    else if (multi_range_curr->range_flag & READ_KEY_FROM_RANGE)
    {
      DBUG_PRINT("info", ("using read before write removal optimisation"));
      KEY* key_info= table->key_info + active_index;
      key_restore(table->record[0], (uchar*)multi_range_curr->start_key.key,
                  key_info, key_info->key_length);
      table->status= 0;
=======
>>>>>>> 669b97b3
      multi_range_curr++;
      DBUG_RETURN(0);
    }
    else if (multi_range_curr->range_flag & UNIQUE_RANGE)
    {
      /*
        Move to next range; we can have at most one record from a unique range.
      */
      KEY_MULTI_RANGE *old_multi_range_curr= multi_range_curr;
      multi_range_curr= old_multi_range_curr + 1;
      /*
        Clear m_active_cursor; it is used as a flag in update_row() /
        delete_row() to know whether the current tuple is from a scan
        or pk operation.
      */
      m_active_cursor= NULL;
      const uchar *src_row= m_multi_range_result_ptr;
      m_multi_range_result_ptr= src_row + table_share->reclength;

      if (!(old_multi_range_curr->range_flag & EMPTY_RANGE))
      {
        *multi_range_found_p= old_multi_range_curr;
        memcpy(table->record[0], src_row, table_share->reclength);
        DBUG_RETURN(0);
      }

      /* No row found, so fall through to try the next range. */
    }
    else
    {
      /* An index scan range. */
      {
        int res;
        if ((res= read_multi_range_fetch_next()) != 0)
          DBUG_RETURN(res);
      }
      if (!m_next_row)
      {
        /*
          The whole scan is done, and the cursor has been closed.
          So nothing more for this range. Move to next.
        */
        multi_range_curr++;
      }
      else
      {
        int current_range_no= m_current_range_no;
        int expected_range_no;
        /*
          For a sorted index scan, we will receive rows in increasing range_no
          order, so we can return ranges in order, pausing when range_no
          indicate that the currently processed range (multi_range_curr) is
          done.

          But for unsorted scan, we may receive a high range_no from one
          fragment followed by a low range_no from another fragment. So we
          need to process all index scan ranges together.
        */
        if (!multi_range_sorted ||
            (expected_range_no= multi_range_curr - m_multi_ranges)
                == current_range_no)
        {
          *multi_range_found_p= m_multi_ranges + current_range_no;
          /* Copy out data from the new row. */
          unpack_record(table->record[0], m_next_row);
          /*
            Mark that we have used this row, so we need to fetch a new
            one on the next call.
          */
          m_next_row= 0;
          /*
            Set m_active_cursor; it is used as a flag in update_row() /
            delete_row() to know whether the current tuple is from a scan or
            pk operation.
          */
          m_active_cursor= m_multi_cursor;

          DBUG_RETURN(0);
        }
        else if (current_range_no > expected_range_no)
        {
          /* Nothing more in scan for this range. Move to next. */
          multi_range_curr++;
        }
        else
        {
          /*
            Should not happen. Ranges should be returned from NDB API in
            the order we requested them.
          */
          DBUG_ASSERT(0);
          multi_range_curr++;                     // Attempt to carry on
        }
      }
    }
  }

  if (multi_range_curr == multi_range_end)
  {
    m_thd_ndb->query_state&= NDB_QUERY_NORMAL;
    DBUG_RETURN(HA_ERR_END_OF_FILE);
  }

  /*
    Read remaining ranges
  */
  DBUG_RETURN(read_multi_range_first(multi_range_found_p, 
                                     multi_range_curr,
                                     multi_range_end - multi_range_curr, 
                                     multi_range_sorted,
                                     multi_range_buffer));
}

/*
  Fetch next row from the ordered index cursor in multi range scan.

  We keep the next row in m_next_row, and the range_no of the
  next row in m_current_range_no. This is used in sorted index scan
  to correctly interleave rows from primary/unique key operations with
  rows from the scan.
*/
int
ha_ndbcluster::read_multi_range_fetch_next()
{
  NdbIndexScanOperation *cursor= (NdbIndexScanOperation *)m_multi_cursor;

  if (!cursor)
    return 0;                                   // Scan already done.

  if (!m_next_row)
  {
    int res= fetch_next(cursor);
    if (res == 0)
    {
      m_current_range_no= cursor->get_range_no();
    }
    else if (res == 1)
    {
      /* We have fetched the last row from the scan. */
      cursor->close(FALSE, TRUE);
      m_active_cursor= 0;
      m_multi_cursor= 0;
      m_next_row= 0;
      return 0;
    }
    else
    {
      /* An error. */
      return res;
    }
  }
  return 0;
}

/**
  @param[in] comment  table comment defined by user

  @return
    table comment + additional
*/
char*
ha_ndbcluster::update_table_comment(
                                /* out: table comment + additional */
        const char*     comment)/* in:  table comment defined by user */
{
  THD *thd= current_thd;
  uint length= strlen(comment);
  if (length > 64000 - 3)
  {
    return((char*)comment); /* string too long */
  }

  Ndb* ndb;
  if (!(ndb= get_ndb(thd)))
  {
    return((char*)comment);
  }

  if (ndb->setDatabaseName(m_dbname))
  {
    return((char*)comment);
  }
  const NDBTAB* tab= m_table;
  DBUG_ASSERT(tab != NULL);

  char *str;
  const char *fmt="%s%snumber_of_replicas: %d";
  const unsigned fmt_len_plus_extra= length + strlen(fmt);
  if ((str= (char*) my_malloc(fmt_len_plus_extra, MYF(0))) == NULL)
  {
    sql_print_error("ha_ndbcluster::update_table_comment: "
                    "my_malloc(%u) failed", (unsigned int)fmt_len_plus_extra);
    return (char*)comment;
  }

  my_snprintf(str,fmt_len_plus_extra,fmt,comment,
              length > 0 ? " ":"",
              tab->getReplicaCount());
  return str;
}


/**
  Utility thread main loop.
*/
pthread_handler_t ndb_util_thread_func(void *arg __attribute__((unused)))
{
  THD *thd; /* needs to be first for thread_stack */
  struct timespec abstime;
  Thd_ndb *thd_ndb;
  uint share_list_size= 0;
  NDB_SHARE **share_list= NULL;

  my_thread_init();
  DBUG_ENTER("ndb_util_thread");
  DBUG_PRINT("enter", ("ndb_cache_check_time: %lu", ndb_cache_check_time));
 
   pthread_mutex_lock(&LOCK_ndb_util_thread);

  thd= new THD; /* note that contructor of THD uses DBUG_ */
  if (thd == NULL)
  {
    my_errno= HA_ERR_OUT_OF_MEM;
    DBUG_RETURN(NULL);
  }
  THD_CHECK_SENTRY(thd);
  pthread_detach_this_thread();
  ndb_util_thread= pthread_self();

  thd->thread_stack= (char*)&thd; /* remember where our stack is */
  if (thd->store_globals())
    goto ndb_util_thread_fail;
  lex_start(thd);
  thd->init_for_queries();
  thd->version=refresh_version;
  thd->main_security_ctx.host_or_ip= "";
  thd->client_capabilities = 0;
  my_net_init(&thd->net, 0);
  thd->main_security_ctx.master_access= ~0;
  thd->main_security_ctx.priv_user = 0;

  CHARSET_INFO *charset_connection;
  charset_connection= get_charset_by_csname("utf8",
                                            MY_CS_PRIMARY, MYF(MY_WME));
  thd->variables.character_set_client= charset_connection;
  thd->variables.character_set_results= charset_connection;
  thd->variables.collation_connection= charset_connection;
  thd->update_charset();

  /* Signal successful initialization */
  ndb_util_thread_running= 1;
  pthread_cond_signal(&COND_ndb_util_ready);
  pthread_mutex_unlock(&LOCK_ndb_util_thread);

  /*
    wait for mysql server to start
  */
  pthread_mutex_lock(&LOCK_server_started);
  while (!mysqld_server_started)
  {
    set_timespec(abstime, 1);
    pthread_cond_timedwait(&COND_server_started, &LOCK_server_started,
	                       &abstime);
    if (ndbcluster_terminating)
    {
      pthread_mutex_unlock(&LOCK_server_started);
      pthread_mutex_lock(&LOCK_ndb_util_thread);
      goto ndb_util_thread_end;
    }
  }
  pthread_mutex_unlock(&LOCK_server_started);

  /*
    Wait for cluster to start
  */
  pthread_mutex_lock(&LOCK_ndb_util_thread);
  while (!g_ndb_status.cluster_node_id && (ndbcluster_hton->slot != ~(uint)0))
  {
    /* ndb not connected yet */
    pthread_cond_wait(&COND_ndb_util_thread, &LOCK_ndb_util_thread);
    if (ndbcluster_terminating)
      goto ndb_util_thread_end;
  }
  pthread_mutex_unlock(&LOCK_ndb_util_thread);

  /* Get thd_ndb for this thread */
  if (!(thd_ndb= ha_ndbcluster::seize_thd_ndb()))
  {
    sql_print_error("Could not allocate Thd_ndb object");
    pthread_mutex_lock(&LOCK_ndb_util_thread);
    goto ndb_util_thread_end;
  }
  set_thd_ndb(thd, thd_ndb);
  thd_ndb->options|= TNO_NO_LOG_SCHEMA_OP;

  if (ndb_extra_logging && ndb_binlog_running)
    sql_print_information("NDB Binlog: Ndb tables initially read only.");
  /* create tables needed by the replication */
  ndbcluster_setup_binlog_table_shares(thd);

  set_timespec(abstime, 0);
  for (;;)
  {
    pthread_mutex_lock(&LOCK_ndb_util_thread);
    if (!ndbcluster_terminating)
      pthread_cond_timedwait(&COND_ndb_util_thread,
                             &LOCK_ndb_util_thread,
                             &abstime);
    if (ndbcluster_terminating) /* Shutting down server */
      goto ndb_util_thread_end;
    pthread_mutex_unlock(&LOCK_ndb_util_thread);
#ifdef NDB_EXTRA_DEBUG_UTIL_THREAD
    DBUG_PRINT("ndb_util_thread", ("Started, ndb_cache_check_time: %lu",
                                   ndb_cache_check_time));
#endif

    /*
      Check that the ndb_apply_status_share and ndb_schema_share 
      have been created.
      If not try to create it
    */
    if (!ndb_binlog_tables_inited)
      ndbcluster_setup_binlog_table_shares(thd);

    if (ndb_cache_check_time == 0)
    {
      /* Wake up in 1 second to check if value has changed */
      set_timespec(abstime, 1);
      continue;
    }

    /* Lock mutex and fill list with pointers to all open tables */
    NDB_SHARE *share;
    pthread_mutex_lock(&ndbcluster_mutex);
    uint i, open_count, record_count= ndbcluster_open_tables.records;
    if (share_list_size < record_count)
    {
      NDB_SHARE ** new_share_list= new NDB_SHARE * [record_count];
      if (!new_share_list)
      {
        sql_print_warning("ndb util thread: malloc failure, "
                          "query cache not maintained properly");
        pthread_mutex_unlock(&ndbcluster_mutex);
        goto next;                               // At least do not crash
      }
      delete [] share_list;
      share_list_size= record_count;
      share_list= new_share_list;
    }
    for (i= 0, open_count= 0; i < record_count; i++)
    {
      share= (NDB_SHARE *)hash_element(&ndbcluster_open_tables, i);
      if ((share->use_count - (int) (share->op != 0) - (int) (share->op != 0))
          <= 0)
        continue; // injector thread is the only user, skip statistics
      /* ndb_share reference temporary, free below */
      share->use_count++; /* Make sure the table can't be closed */
      DBUG_PRINT("NDB_SHARE", ("%s temporary  use_count: %u",
                               share->key, share->use_count));
      DBUG_PRINT("ndb_util_thread",
                 ("Found open table[%d]: %s, use_count: %d",
                  i, share->table_name, share->use_count));

      /* Store pointer to table */
      share_list[open_count++]= share;
    }
    pthread_mutex_unlock(&ndbcluster_mutex);

    /* Iterate through the open files list */
    for (i= 0; i < open_count; i++)
    {
      share= share_list[i];
      if ((share->use_count - (int) (share->op != 0) - (int) (share->op != 0))
          <= 1)
      {
        /*
          Util thread and injector thread is the only user, skip statistics
	*/
        /* ndb_share reference temporary free */
        DBUG_PRINT("NDB_SHARE", ("%s temporary free  use_count: %u",
                                 share->key, share->use_count));
        free_share(&share);
        continue;
      }
      DBUG_PRINT("ndb_util_thread",
                 ("Fetching commit count for: %s", share->key));

      struct Ndb_statistics stat;
      uint lock;
      pthread_mutex_lock(&share->mutex);
      lock= share->commit_count_lock;
      pthread_mutex_unlock(&share->mutex);
      {
        /* Contact NDB to get commit count for table */
        Ndb* ndb= thd_ndb->ndb;
        if (ndb->setDatabaseName(share->db))
        {
          goto loop_next;
        }
        Ndb_table_guard ndbtab_g(ndb->getDictionary(), share->table_name);
        if (ndbtab_g.get_table() &&
            ndb_get_table_statistics(NULL, FALSE, ndb,
                                     ndbtab_g.get_table()->getDefaultRecord(), 
                                     &stat) == 0)
        {
#ifndef DBUG_OFF
          char buff[22], buff2[22];
#endif
          DBUG_PRINT("info",
                     ("Table: %s  commit_count: %s  rows: %s",
                      share->key,
                      llstr(stat.commit_count, buff),
                      llstr(stat.row_count, buff2)));
        }
        else
        {
          DBUG_PRINT("ndb_util_thread",
                     ("Error: Could not get commit count for table %s",
                      share->key));
          stat.commit_count= 0;
        }
      }
  loop_next:
      pthread_mutex_lock(&share->mutex);
      if (share->commit_count_lock == lock)
        share->commit_count= stat.commit_count;
      pthread_mutex_unlock(&share->mutex);

      /* ndb_share reference temporary free */
      DBUG_PRINT("NDB_SHARE", ("%s temporary free  use_count: %u",
                               share->key, share->use_count));
      free_share(&share);
    }
next:
    /* Calculate new time to wake up */
    int secs= 0;
    int msecs= ndb_cache_check_time;

    struct timeval tick_time;
    gettimeofday(&tick_time, 0);
    abstime.tv_sec=  tick_time.tv_sec;
    abstime.tv_nsec= tick_time.tv_usec * 1000;

    if (msecs >= 1000){
      secs=  msecs / 1000;
      msecs= msecs % 1000;
    }

    abstime.tv_sec+=  secs;
    abstime.tv_nsec+= msecs * 1000000;
    if (abstime.tv_nsec >= 1000000000) {
      abstime.tv_sec+=  1;
      abstime.tv_nsec-= 1000000000;
    }
  }

  pthread_mutex_lock(&LOCK_ndb_util_thread);

ndb_util_thread_end:
  net_end(&thd->net);
ndb_util_thread_fail:
  if (share_list)
    delete [] share_list;
  thd->cleanup();
  delete thd;
  
  /* signal termination */
  ndb_util_thread_running= 0;
  pthread_cond_signal(&COND_ndb_util_ready);
  pthread_mutex_unlock(&LOCK_ndb_util_thread);
  DBUG_PRINT("exit", ("ndb_util_thread"));
  my_thread_end();
  pthread_exit(0);
  DBUG_RETURN(NULL);
}

/*
  Condition pushdown
*/
/**
  Push a condition to ndbcluster storage engine for evaluation 
  during table   and index scans. The conditions will be stored on a stack
  for possibly storing several conditions. The stack can be popped
  by calling cond_pop, handler::extra(HA_EXTRA_RESET) (handler::reset())
  will clear the stack.
  The current implementation supports arbitrary AND/OR nested conditions
  with comparisons between columns and constants (including constant
  expressions and function calls) and the following comparison operators:
  =, !=, >, >=, <, <=, "is null", and "is not null".
  
  @retval
    NULL The condition was supported and will be evaluated for each 
         row found during the scan
  @retval
    cond The condition was not supported and all rows will be returned from
         the scan for evaluation (and thus not saved on stack)
*/
const 
COND* 
ha_ndbcluster::cond_push(const COND *cond) 
{ 
  DBUG_ENTER("cond_push");
  if (!m_cond) 
    m_cond= new ha_ndbcluster_cond;
  if (!m_cond)
  {
    my_errno= HA_ERR_OUT_OF_MEM;
    DBUG_RETURN(NULL);
  }
  DBUG_EXECUTE("where",print_where((COND *)cond, m_tabname, QT_ORDINARY););
  DBUG_RETURN(m_cond->cond_push(cond, table, (NDBTAB *)m_table));
}

/**
  Pop the top condition from the condition stack of the handler instance.
*/
void 
ha_ndbcluster::cond_pop() 
{ 
  if (m_cond)
    m_cond->cond_pop();
}


/*
  Implements the SHOW NDB STATUS command.
*/
bool
ndbcluster_show_status(handlerton *hton, THD* thd, stat_print_fn *stat_print,
                       enum ha_stat_type stat_type)
{
  char buf[IO_SIZE];
  uint buflen;
  DBUG_ENTER("ndbcluster_show_status");
  
  if (stat_type != HA_ENGINE_STATUS)
  {
    DBUG_RETURN(FALSE);
  }

  Ndb* ndb= check_ndb_in_thd(thd);
  Thd_ndb *thd_ndb= get_thd_ndb(thd);
  struct st_ndb_status ns;
  if (ndb)
    update_status_variables(thd_ndb, &ns, thd_ndb->connection);
  else
    update_status_variables(NULL, &ns, g_ndb_cluster_connection);

  buflen=
    my_snprintf(buf, sizeof(buf),
                "cluster_node_id=%ld, "
                "connected_host=%s, "
                "connected_port=%ld, "
                "number_of_data_nodes=%ld, "
                "number_of_ready_data_nodes=%ld, "
                "connect_count=%ld",
                ns.cluster_node_id,
                ns.connected_host,
                ns.connected_port,
                ns.number_of_data_nodes,
                ns.number_of_ready_data_nodes,
                ns.connect_count);
  if (stat_print(thd, ndbcluster_hton_name, ndbcluster_hton_name_length,
                 STRING_WITH_LEN("connection"), buf, buflen))
    DBUG_RETURN(TRUE);

  if (ndb)
  {
    Ndb::Free_list_usage tmp;
    tmp.m_name= 0;
    while (ndb->get_free_list_usage(&tmp))
    {
      buflen=
        my_snprintf(buf, sizeof(buf),
                  "created=%u, free=%u, sizeof=%u",
                  tmp.m_created, tmp.m_free, tmp.m_sizeof);
      if (stat_print(thd, ndbcluster_hton_name, ndbcluster_hton_name_length,
                     tmp.m_name, strlen(tmp.m_name), buf, buflen))
        DBUG_RETURN(TRUE);
    }
  }
  ndbcluster_show_status_binlog(thd, stat_print, stat_type);

  DBUG_RETURN(FALSE);
}


/*
  Create a table in NDB Cluster
 */
static uint get_no_fragments(ulonglong max_rows)
{
#if MYSQL_VERSION_ID >= 50000
  uint acc_row_size= 25 + /*safety margin*/ 2;
#else
  uint acc_row_size= pk_length*4;
  /* add acc overhead */
  if (pk_length <= 8)  /* main page will set the limit */
    acc_row_size+= 25 + /*safety margin*/ 2;
  else                /* overflow page will set the limit */
    acc_row_size+= 4 + /*safety margin*/ 4;
#endif
  ulonglong acc_fragment_size= 512*1024*1024;
#if MYSQL_VERSION_ID >= 50100
  return (max_rows*acc_row_size)/acc_fragment_size+1;
#else
  return ((max_rows*acc_row_size)/acc_fragment_size+1
	  +1/*correct rounding*/)/2;
#endif
}


/*
  Routine to adjust default number of partitions to always be a multiple
  of number of nodes and never more than 4 times the number of nodes.

*/
static bool adjusted_frag_count(uint no_fragments, uint no_nodes,
                                uint &reported_frags)
{
  uint i= 0;
  reported_frags= no_nodes;
  while (reported_frags < no_fragments && ++i < 4 &&
         (reported_frags + no_nodes) < MAX_PARTITIONS) 
    reported_frags+= no_nodes;
  return (reported_frags < no_fragments);
}

int ha_ndbcluster::get_default_no_partitions(HA_CREATE_INFO *create_info)
{
  ha_rows max_rows, min_rows;
  if (create_info)
  {
    max_rows= create_info->max_rows;
    min_rows= create_info->min_rows;
  }
  else
  {
    max_rows= table_share->max_rows;
    min_rows= table_share->min_rows;
  }
  uint reported_frags;
  uint no_fragments=
    get_no_fragments(max_rows >= min_rows ? max_rows : min_rows);
  uint no_nodes= g_ndb_cluster_connection->no_db_nodes();
  if (adjusted_frag_count(no_fragments, no_nodes, reported_frags))
  {
    push_warning(current_thd,
                 MYSQL_ERROR::WARN_LEVEL_WARN, ER_UNKNOWN_ERROR,
    "Ndb might have problems storing the max amount of rows specified");
  }
  return (int)reported_frags;
}

uint32 ha_ndbcluster::calculate_key_hash_value(Field **field_array)
{
  Uint32 hash_value;
  struct Ndb::Key_part_ptr key_data[MAX_REF_PARTS];
  struct Ndb::Key_part_ptr *key_data_ptr= &key_data[0];
  Uint32 i= 0;
  int ret_val;
  Uint64 tmp[4096];
  void *buf= (void*)&tmp[0];
  Ndb *ndb= m_thd_ndb->ndb;
  DBUG_ENTER("ha_ndbcluster::calculate_key_hash_value");

  do
  {
    Field *field= *field_array;
    uint len= field->data_length();
    DBUG_ASSERT(!field->is_real_null());
    if (field->real_type() == MYSQL_TYPE_VARCHAR)
      len+= ((Field_varstring*)field)->length_bytes;
    key_data[i].ptr= field->ptr;
    key_data[i++].len= len;
  } while (*(++field_array));
  key_data[i].ptr= 0;
  if ((ret_val= ndb->computeHash(&hash_value, m_table,
                                 key_data_ptr, buf, sizeof(tmp))))
  {
    DBUG_PRINT("info", ("ret_val = %d", ret_val));
    DBUG_ASSERT(FALSE);
    abort();
  }
  DBUG_RETURN(hash_value);
}

/*
  Set-up auto-partitioning for NDB Cluster

  SYNOPSIS
    set_auto_partitions()
    part_info                  Partition info struct to set-up
 
  RETURN VALUE
    NONE

  DESCRIPTION
    Set-up auto partitioning scheme for tables that didn't define any
    partitioning. We'll use PARTITION BY KEY() in this case which
    translates into partition by primary key if a primary key exists
    and partition by hidden key otherwise.
*/

void ha_ndbcluster::set_auto_partitions(partition_info *part_info)
{
  DBUG_ENTER("ha_ndbcluster::set_auto_partitions");
  part_info->list_of_part_fields= TRUE;
  part_info->part_type= HASH_PARTITION;
  switch (opt_ndb_distribution_id)
  {
  case ND_KEYHASH:
    part_info->linear_hash_ind= FALSE;
    break;
  case ND_LINHASH:
    part_info->linear_hash_ind= TRUE;
    break;
  }
  DBUG_VOID_RETURN;
}


int ha_ndbcluster::set_range_data(void *tab_ref, partition_info *part_info)
{
  NDBTAB *tab= (NDBTAB*)tab_ref;
  int32 *range_data= (int32*)my_malloc(part_info->no_parts*sizeof(int32),
                                       MYF(0));
  uint i;
  int error= 0;
  bool unsigned_flag= part_info->part_expr->unsigned_flag;
  DBUG_ENTER("set_range_data");

  if (!range_data)
  {
    mem_alloc_error(part_info->no_parts*sizeof(int32));
    DBUG_RETURN(1);
  }
  for (i= 0; i < part_info->no_parts; i++)
  {
    longlong range_val= part_info->range_int_array[i];
    if (unsigned_flag)
      range_val-= 0x8000000000000000ULL;
    if (range_val < INT_MIN32 || range_val >= INT_MAX32)
    {
      if ((i != part_info->no_parts - 1) ||
          (range_val != LONGLONG_MAX))
      {
        my_error(ER_LIMITED_PART_RANGE, MYF(0), "NDB");
        error= 1;
        goto error;
      }
      range_val= INT_MAX32;
    }
    range_data[i]= (int32)range_val;
  }
  tab->setRangeListData(range_data, sizeof(int32)*part_info->no_parts);
error:
  my_free((char*)range_data, MYF(0));
  DBUG_RETURN(error);
}

int ha_ndbcluster::set_list_data(void *tab_ref, partition_info *part_info)
{
  NDBTAB *tab= (NDBTAB*)tab_ref;
  int32 *list_data= (int32*)my_malloc(part_info->no_list_values * 2
                                      * sizeof(int32), MYF(0));
  uint32 *part_id, i;
  int error= 0;
  bool unsigned_flag= part_info->part_expr->unsigned_flag;
  DBUG_ENTER("set_list_data");

  if (!list_data)
  {
    mem_alloc_error(part_info->no_list_values*2*sizeof(int32));
    DBUG_RETURN(1);
  }
  for (i= 0; i < part_info->no_list_values; i++)
  {
    LIST_PART_ENTRY *list_entry= &part_info->list_array[i];
    longlong list_val= list_entry->list_value;
    if (unsigned_flag)
      list_val-= 0x8000000000000000ULL;
    if (list_val < INT_MIN32 || list_val > INT_MAX32)
    {
      my_error(ER_LIMITED_PART_RANGE, MYF(0), "NDB");
      error= 1;
      goto error;
    }
    list_data[2*i]= (int32)list_val;
    part_id= (uint32*)&list_data[2*i+1];
    *part_id= list_entry->partition_id;
  }
  tab->setRangeListData(list_data, 2*sizeof(int32)*part_info->no_list_values);
error:
  my_free((char*)list_data, MYF(0));
  DBUG_RETURN(error);
}

/*
  User defined partitioning set-up. We need to check how many fragments the
  user wants defined and which node groups to put those into. Later we also
  want to attach those partitions to a tablespace.

  All the functionality of the partition function, partition limits and so
  forth are entirely handled by the MySQL Server. There is one exception to
  this rule for PARTITION BY KEY where NDB handles the hash function and
  this type can thus be handled transparently also by NDB API program.
  For RANGE, HASH and LIST and subpartitioning the NDB API programs must
  implement the function to map to a partition.
*/

uint ha_ndbcluster::set_up_partition_info(partition_info *part_info,
                                          TABLE *table,
                                          void *tab_par)
{
  uint16 frag_data[MAX_PARTITIONS];
  char *ts_names[MAX_PARTITIONS];
  ulong fd_index= 0, i, j;
  NDBTAB *tab= (NDBTAB*)tab_par;
  NDBTAB::FragmentType ftype= NDBTAB::UserDefined;
  partition_element *part_elem;
  bool first= TRUE;
  uint tot_ts_name_len;
  List_iterator<partition_element> part_it(part_info->partitions);
  int error;
  DBUG_ENTER("ha_ndbcluster::set_up_partition_info");

  if (part_info->part_type == HASH_PARTITION &&
      part_info->list_of_part_fields == TRUE)
  {
    Field **fields= part_info->part_field_array;

    if (part_info->linear_hash_ind)
      ftype= NDBTAB::DistrKeyLin;
    else
      ftype= NDBTAB::DistrKeyHash;

    for (i= 0; i < part_info->part_field_list.elements; i++)
    {
      NDBCOL *col= tab->getColumn(fields[i]->field_index);
      DBUG_PRINT("info",("setting dist key on %s", col->getName()));
      col->setPartitionKey(TRUE);
    }
  }
  else 
  {
    if (!current_thd->variables.new_mode)
    {
      push_warning_printf(current_thd, MYSQL_ERROR::WARN_LEVEL_ERROR,
                          ER_ILLEGAL_HA_CREATE_OPTION,
                          ER(ER_ILLEGAL_HA_CREATE_OPTION),
                          ndbcluster_hton_name,
                          "LIST, RANGE and HASH partition disabled by default,"
                          " use --new option to enable");
      DBUG_RETURN(HA_ERR_UNSUPPORTED);
    }
   /*
      Create a shadow field for those tables that have user defined
      partitioning. This field stores the value of the partition
      function such that NDB can handle reorganisations of the data
      even when the MySQL Server isn't available to assist with
      calculation of the partition function value.
    */
    NDBCOL col;
    DBUG_PRINT("info", ("Generating partition func value field"));
    col.setName("$PART_FUNC_VALUE");
    col.setType(NdbDictionary::Column::Int);
    col.setLength(1);
    col.setNullable(FALSE);
    col.setPrimaryKey(FALSE);
    col.setAutoIncrement(FALSE);
    tab->addColumn(col);
    if (part_info->part_type == RANGE_PARTITION)
    {
      if ((error= set_range_data((void*)tab, part_info)))
      {
        DBUG_RETURN(error);
      }
    }
    else if (part_info->part_type == LIST_PARTITION)
    {
      if ((error= set_list_data((void*)tab, part_info)))
      {
        DBUG_RETURN(error);
      }
    }
  }
  tab->setFragmentType(ftype);
  i= 0;
  tot_ts_name_len= 0;
  do
  {
    uint ng;
    part_elem= part_it++;
    if (!part_info->is_sub_partitioned())
    {
      ng= part_elem->nodegroup_id;
      if (first && ng == UNDEF_NODEGROUP)
        ng= 0;
      ts_names[fd_index]= part_elem->tablespace_name;
      frag_data[fd_index++]= ng;
    }
    else
    {
      List_iterator<partition_element> sub_it(part_elem->subpartitions);
      j= 0;
      do
      {
        part_elem= sub_it++;
        ng= part_elem->nodegroup_id;
        if (first && ng == UNDEF_NODEGROUP)
          ng= 0;
        ts_names[fd_index]= part_elem->tablespace_name;
        frag_data[fd_index++]= ng;
      } while (++j < part_info->no_subparts);
    }
    first= FALSE;
  } while (++i < part_info->no_parts);
  tab->setDefaultNoPartitionsFlag(part_info->use_default_no_partitions);
  tab->setLinearFlag(part_info->linear_hash_ind);
  {
    ha_rows max_rows= table_share->max_rows;
    ha_rows min_rows= table_share->min_rows;
    if (max_rows < min_rows)
      max_rows= min_rows;
    if (max_rows != (ha_rows)0) /* default setting, don't set fragmentation */
    {
      tab->setMaxRows(max_rows);
      tab->setMinRows(min_rows);
    }
  }
  tab->setTablespaceNames(ts_names, fd_index*sizeof(char*));
  tab->setFragmentCount(fd_index);
  tab->setFragmentData(&frag_data, fd_index*2);
  DBUG_RETURN(0);
}


HA_ALTER_FLAGS supported_alter_operations()
{
  HA_ALTER_FLAGS alter_flags;
  return alter_flags |
    HA_ADD_INDEX |
    HA_DROP_INDEX |
    HA_ADD_UNIQUE_INDEX |
    HA_DROP_UNIQUE_INDEX |
    HA_ADD_COLUMN |
    HA_COLUMN_STORAGE |
    HA_COLUMN_FORMAT;
}

int ha_ndbcluster::check_if_supported_alter(TABLE *altered_table,
                                            HA_CREATE_INFO *create_info,
                                            HA_ALTER_FLAGS *alter_flags,
                                            uint table_changes)
{
  THD *thd= current_thd;
  HA_ALTER_FLAGS not_supported= ~(supported_alter_operations());
  uint i;
  const NDBTAB *tab= (const NDBTAB *) m_table;
  NDBCOL new_col;
  int pk= 0;
  int ai= 0;
  HA_ALTER_FLAGS add_column;
  HA_ALTER_FLAGS adding;
  HA_ALTER_FLAGS dropping;

  DBUG_ENTER("ha_ndbcluster::check_if_supported_alter");
  add_column= add_column | HA_ADD_COLUMN;
  adding= adding | HA_ADD_INDEX | HA_ADD_UNIQUE_INDEX;
  dropping= dropping | HA_DROP_INDEX | HA_DROP_UNIQUE_INDEX;

  if (thd->variables.ndb_use_copying_alter_table)
  {
    DBUG_PRINT("info", ("On-line alter table disabled"));
    DBUG_RETURN(HA_ALTER_NOT_SUPPORTED);
  }
#ifndef DBUG_OFF
  {
    char dbug_string[HA_MAX_ALTER_FLAGS+1];
    alter_flags->print(dbug_string);
    DBUG_PRINT("info", ("Not supported %s", dbug_string));
  }
#endif
  if ((*alter_flags & not_supported).is_set())
  {
    DBUG_PRINT("info", ("Detected unsupported change"));
    DBUG_RETURN(HA_ALTER_NOT_SUPPORTED);
  }

  if (alter_flags->is_set(HA_ADD_COLUMN))
  {
     NDBCOL col;
     Ndb *ndb= get_ndb(thd);
     NDBDICT *dict= ndb->getDictionary();
     ndb->setDatabaseName(m_dbname);
     const NDBTAB *old_tab= m_table;
     NdbDictionary::Table new_tab= *old_tab;
     partition_info *part_info= table->part_info;

     /*
        Check that we are only adding columns
     */
     if ((*alter_flags & ~add_column).is_set())
     {
       DBUG_PRINT("info", ("Only add column exclusively can be performed on-line"));
       DBUG_RETURN(HA_ALTER_NOT_SUPPORTED);
     }
     /*
        Check for extra fields for hidden primary key
        or user defined partitioning
     */
     if (table_share->primary_key == MAX_KEY ||
	 part_info->part_type != HASH_PARTITION ||
	 !part_info->list_of_part_fields)
       DBUG_RETURN(HA_ALTER_NOT_SUPPORTED);

     /* Find the new fields */
     for (uint i= table->s->fields; i < altered_table->s->fields; i++)
     {
       Field *field= altered_table->field[i];
       DBUG_PRINT("info", ("Found new field %s", field->field_name));
       DBUG_PRINT("info", ("storage_type %i, column_format %i",
			   (uint) field->field_storage_type(),
			   (uint) field->column_format()));
       /* Create new field to check if it can be added */
       if ((my_errno= create_ndb_column(0, col, field, create_info,
                                        COLUMN_FORMAT_TYPE_DYNAMIC)))
       {
         DBUG_PRINT("info", ("create_ndb_column returned %u", my_errno));
         DBUG_RETURN(my_errno);
       }
       new_tab.addColumn(col);
     }
     if (dict->supportedAlterTable(*old_tab, new_tab))
     {
       DBUG_PRINT("info", ("Adding column(s) supported on-line"));
     }
     else
     {
       DBUG_PRINT("info",("Adding column not supported on-line"));
       DBUG_RETURN(HA_ALTER_NOT_SUPPORTED);
     }
  }

  /*
    Check that we are not adding multiple indexes
  */
  if ((*alter_flags & adding).is_set())
  {
    if (((altered_table->s->keys - table->s->keys) != 1) ||
        (*alter_flags & dropping).is_set())
    {
       DBUG_PRINT("info",("Only one index can be added on-line"));
       DBUG_RETURN(HA_ALTER_NOT_SUPPORTED);
    }
  }

  /*
    Check that we are not dropping multiple indexes
  */
  if ((*alter_flags & dropping).is_set())
  {
    if (((table->s->keys - altered_table->s->keys) != 1) ||
        (*alter_flags & adding).is_set())
    {
       DBUG_PRINT("info",("Only one index can be dropped on-line"));
       DBUG_RETURN(HA_ALTER_NOT_SUPPORTED);
    }
  }

  for (i= 0; i < table->s->fields; i++)
  {
    Field *field= table->field[i];
    const NDBCOL *col= tab->getColumn(i);

    create_ndb_column(0, new_col, field, create_info);
    if (col->getStorageType() != new_col.getStorageType())
    {
      DBUG_PRINT("info", ("Column storage media is changed"));
      DBUG_RETURN(HA_ALTER_NOT_SUPPORTED);
    }

    if (field->flags & FIELD_IS_RENAMED)
    {
      DBUG_PRINT("info", ("Field has been renamed, copy table"));
      DBUG_RETURN(HA_ALTER_NOT_SUPPORTED);
    }

    if ((field->flags & FIELD_IN_ADD_INDEX) &&
        (col->getStorageType() == NdbDictionary::Column::StorageTypeDisk))
    {
      DBUG_PRINT("info", ("add/drop index not supported for disk stored column"));
      DBUG_RETURN(HA_ALTER_NOT_SUPPORTED);
    }

    if (field->flags & PRI_KEY_FLAG)
      pk=1;
    if (field->flags & FIELD_IN_ADD_INDEX)
      ai=1;
  }

  /* Check that auto_increment value was not changed */
  if ((create_info->used_fields & HA_CREATE_USED_AUTO) &&
      create_info->auto_increment_value != 0)
  {
    DBUG_PRINT("info", ("Auto_increment value changed"));
    DBUG_RETURN(HA_ALTER_NOT_SUPPORTED);
  }

  /* Check that row format didn't change */
  if ((create_info->used_fields & HA_CREATE_USED_AUTO) &&
      get_row_type() != create_info->row_type)
  {
    DBUG_PRINT("info", ("Row format changed"));
    DBUG_RETURN(HA_ALTER_NOT_SUPPORTED);
  }

  DBUG_PRINT("info", ("Ndb supports ALTER on-line"));
  DBUG_RETURN(HA_ALTER_SUPPORTED_WAIT_LOCK);
}

int ha_ndbcluster::alter_table_phase1(THD *thd,
                                      TABLE *altered_table,
                                      HA_CREATE_INFO *create_info,
                                      HA_ALTER_INFO *alter_info,
                                      HA_ALTER_FLAGS *alter_flags)
{
  int error= 0;
  uint i;
  Ndb *ndb= get_ndb(thd);
  NDBDICT *dict= ndb->getDictionary();
  ndb->setDatabaseName(m_dbname);
  NDB_ALTER_DATA *alter_data;
  const NDBTAB *old_tab;
  NdbDictionary::Table *new_tab;
  HA_ALTER_FLAGS adding;
  HA_ALTER_FLAGS dropping;

  DBUG_ENTER("alter_table_phase1");
  adding=  adding | HA_ADD_INDEX | HA_ADD_UNIQUE_INDEX;
  dropping= dropping | HA_DROP_INDEX | HA_DROP_UNIQUE_INDEX;

  if (!(alter_data= new NDB_ALTER_DATA(dict, m_table)))
    DBUG_RETURN(HA_ERR_OUT_OF_MEM);
  old_tab= alter_data->old_table;
  new_tab= alter_data->new_table;
  alter_info->data= alter_data;
#ifndef DBUG_OFF
  {
    char dbug_string[HA_MAX_ALTER_FLAGS+1];
    alter_flags->print(dbug_string);
    DBUG_PRINT("info", ("altered_table %s, alter_flags %s",
                        altered_table->s->table_name.str,
                        (char *) dbug_string));
  }
#endif

  prepare_for_alter();

  if ((*alter_flags & adding).is_set())
  {
    KEY           *key_info;
    KEY           *key;
    uint          *idx_p;
    uint          *idx_end_p;
    KEY_PART_INFO *key_part;
    KEY_PART_INFO *part_end;
    DBUG_PRINT("info", ("Adding indexes"));
    key_info= (KEY*) thd->alloc(sizeof(KEY) * alter_info->index_add_count);
    key= key_info;
    for (idx_p=  alter_info->index_add_buffer,
	 idx_end_p= idx_p + alter_info->index_add_count;
	 idx_p < idx_end_p;
	 idx_p++, key++)
    {
      /* Copy the KEY struct. */
      *key= alter_info->key_info_buffer[*idx_p];
      /* Fix the key parts. */
      part_end= key->key_part + key->key_parts;
      for (key_part= key->key_part; key_part < part_end; key_part++)
	key_part->field= table->field[key_part->fieldnr];
    }
    if ((error= add_index_impl(thd, altered_table, key_info,
                               alter_info->index_add_count)))
    {
      /*
	Exchange the key_info for the error message. If we exchange
	key number by key name in the message later, we need correct info.
      */
      KEY *save_key_info= table->key_info;
      table->key_info= key_info;
      table->file->print_error(error, MYF(0));
      table->key_info= save_key_info;
      goto err;
    }
  }

  if ((*alter_flags & dropping).is_set())
  {
    uint          *key_numbers;
    uint          *keyno_p;
    uint          *idx_p;
    uint          *idx_end_p;
    DBUG_PRINT("info", ("Renumbering indexes"));
    /* The prepare_drop_index() method takes an array of key numbers. */
    key_numbers= (uint*) thd->alloc(sizeof(uint) * alter_info->index_drop_count);
    keyno_p= key_numbers;
    /* Get the number of each key. */
    for (idx_p= alter_info->index_drop_buffer,
	 idx_end_p= idx_p + alter_info->index_drop_count;
	 idx_p < idx_end_p;
	 idx_p++, keyno_p++)
      *keyno_p= *idx_p;
    /*
      Tell the handler to prepare for drop indexes.
      This re-numbers the indexes to get rid of gaps.
    */
    if ((error= prepare_drop_index(table, key_numbers,
				   alter_info->index_drop_count)))
    {
      table->file->print_error(error, MYF(0));
      goto err;
    }
  }

  if (alter_flags->is_set(HA_ADD_COLUMN))
  {
     NDBCOL col;

     /* Find the new fields */
     for (i= table->s->fields; i < altered_table->s->fields; i++)
     {
       Field *field= altered_table->field[i];
       DBUG_PRINT("info", ("Found new field %s", field->field_name));
       if ((my_errno= create_ndb_column(thd, col, field, create_info,
                                        COLUMN_FORMAT_TYPE_DYNAMIC)))
       {
         error= my_errno;
         goto err;
       }
       /*
	 If the user has not specified the field format
	 make it dynamic to enable on-line add attribute
       */
       if (field->column_format() == COLUMN_FORMAT_TYPE_DEFAULT &&
           create_info->row_type == ROW_TYPE_DEFAULT &&
           col.getDynamic())
       {
	 push_warning_printf(thd, MYSQL_ERROR::WARN_LEVEL_WARN,
                             ER_ILLEGAL_HA_CREATE_OPTION,
		             "Converted FIXED field to DYNAMIC "
			     "to enable on-line ADD COLUMN",
                             field->field_name);
	}
        new_tab->addColumn(col);
     }
  }

  DBUG_RETURN(0);
 err:
  set_ndb_share_state(m_share, NSS_INITIAL);
  /* ndb_share reference schema free */
  DBUG_PRINT("NDB_SHARE", ("%s binlog schema free  use_count: %u",
                           m_share->key, m_share->use_count));
  free_share(&m_share); // Decrease ref_count
  delete alter_data;
  DBUG_RETURN(error);
}

int ha_ndbcluster::alter_frm(THD *thd, const char *file, 
                             NDB_ALTER_DATA *alter_data)
{
  uchar *data= NULL, *pack_data= NULL;
  size_t length, pack_length;
  int error= 0;

  DBUG_ENTER("alter_frm");

  DBUG_PRINT("enter", ("file: %s", file));

  NDBDICT *dict= alter_data->dictionary;

  // TODO handle this
  DBUG_ASSERT(m_table != 0);

  DBUG_ASSERT(get_ndb_share_state(m_share) == NSS_ALTERED);
  if (readfrm(file, &data, &length) ||
      packfrm(data, length, &pack_data, &pack_length))
  {
    DBUG_PRINT("info", ("Missing frm for %s", m_tabname));
    my_free((char*)data, MYF(MY_ALLOW_ZERO_PTR));
    my_free((char*)pack_data, MYF(MY_ALLOW_ZERO_PTR));
    error= 1;
  }
  else
  {
    DBUG_PRINT("info", ("Table %s has changed, altering frm in ndb",
                        m_tabname));
    const NDBTAB *old_tab= alter_data->old_table;
    NdbDictionary::Table *new_tab= alter_data->new_table;

    new_tab->setFrm(pack_data, pack_length);
    if (dict->alterTableGlobal(*old_tab, *new_tab))
    {
      DBUG_PRINT("info", ("On-line alter of table %s failed", m_tabname));
      error= ndb_to_mysql_error(&dict->getNdbError());
    }
    my_free((char*)data, MYF(MY_ALLOW_ZERO_PTR));
    my_free((char*)pack_data, MYF(MY_ALLOW_ZERO_PTR));
  }

  /* ndb_share reference schema(?) free */
  DBUG_PRINT("NDB_SHARE", ("%s binlog schema(?) free  use_count: %u",
                           m_share->key, m_share->use_count));
  free_share(&m_share); // Decrease ref_count

  DBUG_RETURN(error);
}

int ha_ndbcluster::alter_table_phase2(THD *thd,
                                      TABLE *altered_table,
                                      HA_CREATE_INFO *create_info,
                                      HA_ALTER_INFO *alter_info,
                                      HA_ALTER_FLAGS *alter_flags)

{
  int error= 0;
  NDB_ALTER_DATA *alter_data= (NDB_ALTER_DATA *) alter_info->data;
  HA_ALTER_FLAGS dropping;

  DBUG_ENTER("alter_table_phase2");
  dropping= dropping  | HA_DROP_INDEX | HA_DROP_UNIQUE_INDEX;

  if ((*alter_flags & dropping).is_set())
  {
    /* Tell the handler to finally drop the indexes. */
    if ((error= final_drop_index(table)))
    {
      print_error(error, MYF(0));
      goto err;
    }
  }

  DBUG_PRINT("info", ("getting frm file %s", altered_table->s->path.str));

  DBUG_ASSERT(alter_data);
  error= alter_frm(thd, altered_table->s->path.str, alter_data);
 err:
  if (error)
  {
    set_ndb_share_state(m_share, NSS_INITIAL);
    /* ndb_share reference schema free */
    DBUG_PRINT("NDB_SHARE", ("%s binlog schema free  use_count: %u",
                             m_share->key, m_share->use_count));
    free_share(&m_share); // Decrease ref_count
  }
  delete alter_data;
  DBUG_RETURN(error);
}

int ha_ndbcluster::alter_table_phase3(THD *thd, TABLE *table)
{
  DBUG_ENTER("alter_table_phase3");

  const char *db= table->s->db.str;
  const char *name= table->s->table_name.str;
  /*
    all mysqld's will read frms from disk and setup new
    event operation for the table (new_op)
  */
  ndbcluster_log_schema_op(thd, thd->query, thd->query_length,
                           db, name,
                           0, 0,
                           SOT_ONLINE_ALTER_TABLE_PREPARE,
                           0, 0, 0);
  /*
    all mysqld's will switch to using the new_op, and delete the old
    event operation
  */
  ndbcluster_log_schema_op(thd, thd->query, thd->query_length,
                           db, name,
                           0, 0,
                           SOT_ONLINE_ALTER_TABLE_COMMIT,
                           0, 0, 0);

  DBUG_RETURN(0);
}


bool set_up_tablespace(st_alter_tablespace *alter_info,
                       NdbDictionary::Tablespace *ndb_ts)
{
  ndb_ts->setName(alter_info->tablespace_name);
  ndb_ts->setExtentSize(alter_info->extent_size);
  ndb_ts->setDefaultLogfileGroup(alter_info->logfile_group_name);
  return FALSE;
}

bool set_up_datafile(st_alter_tablespace *alter_info,
                     NdbDictionary::Datafile *ndb_df)
{
  if (alter_info->max_size > 0)
  {
    my_error(ER_TABLESPACE_AUTO_EXTEND_ERROR, MYF(0));
    return TRUE;
  }
  ndb_df->setPath(alter_info->data_file_name);
  ndb_df->setSize(alter_info->initial_size);
  ndb_df->setTablespace(alter_info->tablespace_name);
  return FALSE;
}

bool set_up_logfile_group(st_alter_tablespace *alter_info,
                          NdbDictionary::LogfileGroup *ndb_lg)
{
  ndb_lg->setName(alter_info->logfile_group_name);
  ndb_lg->setUndoBufferSize(alter_info->undo_buffer_size);
  return FALSE;
}

bool set_up_undofile(st_alter_tablespace *alter_info,
                     NdbDictionary::Undofile *ndb_uf)
{
  ndb_uf->setPath(alter_info->undo_file_name);
  ndb_uf->setSize(alter_info->initial_size);
  ndb_uf->setLogfileGroup(alter_info->logfile_group_name);
  return FALSE;
}

int ndbcluster_alter_tablespace(handlerton *hton,
                                THD* thd, st_alter_tablespace *alter_info)
{
  int is_tablespace= 0;
  NdbError err;
  NDBDICT *dict;
  int error;
  const char *errmsg;
  Ndb *ndb;
  DBUG_ENTER("ha_ndbcluster::alter_tablespace");
  LINT_INIT(errmsg);

  ndb= check_ndb_in_thd(thd);
  if (ndb == NULL)
  {
    DBUG_RETURN(HA_ERR_NO_CONNECTION);
  }
  dict= ndb->getDictionary();

  switch (alter_info->ts_cmd_type){
  case (CREATE_TABLESPACE):
  {
    error= ER_CREATE_FILEGROUP_FAILED;
    
    NdbDictionary::Tablespace ndb_ts;
    NdbDictionary::Datafile ndb_df;
    NdbDictionary::ObjectId objid;
    if (set_up_tablespace(alter_info, &ndb_ts))
    {
      DBUG_RETURN(1);
    }
    if (set_up_datafile(alter_info, &ndb_df))
    {
      DBUG_RETURN(1);
    }
    errmsg= "TABLESPACE";
    if (dict->createTablespace(ndb_ts, &objid))
    {
      DBUG_PRINT("error", ("createTablespace returned %d", error));
      goto ndberror;
    }
    DBUG_PRINT("alter_info", ("Successfully created Tablespace"));
    errmsg= "DATAFILE";
    if (dict->createDatafile(ndb_df))
    {
      err= dict->getNdbError();
      NdbDictionary::Tablespace tmp= dict->getTablespace(ndb_ts.getName());
      if (dict->getNdbError().code == 0 &&
	  tmp.getObjectId() == objid.getObjectId() &&
	  tmp.getObjectVersion() == objid.getObjectVersion())
      {
	dict->dropTablespace(tmp);
      }
      
      DBUG_PRINT("error", ("createDatafile returned %d", error));
      goto ndberror2;
    }
    is_tablespace= 1;
    break;
  }
  case (ALTER_TABLESPACE):
  {
    error= ER_ALTER_FILEGROUP_FAILED;
    if (alter_info->ts_alter_tablespace_type == ALTER_TABLESPACE_ADD_FILE)
    {
      NdbDictionary::Datafile ndb_df;
      if (set_up_datafile(alter_info, &ndb_df))
      {
	DBUG_RETURN(1);
      }
      errmsg= " CREATE DATAFILE";
      if (dict->createDatafile(ndb_df))
      {
	goto ndberror;
      }
    }
    else if(alter_info->ts_alter_tablespace_type == ALTER_TABLESPACE_DROP_FILE)
    {
      NdbDictionary::Tablespace ts= dict->getTablespace(alter_info->tablespace_name);
      NdbDictionary::Datafile df= dict->getDatafile(0, alter_info->data_file_name);
      NdbDictionary::ObjectId objid;
      df.getTablespaceId(&objid);
      if (ts.getObjectId() == objid.getObjectId() && 
	  strcmp(df.getPath(), alter_info->data_file_name) == 0)
      {
	errmsg= " DROP DATAFILE";
	if (dict->dropDatafile(df))
	{
	  goto ndberror;
	}
      }
      else
      {
	DBUG_PRINT("error", ("No such datafile"));
	my_error(ER_ALTER_FILEGROUP_FAILED, MYF(0), " NO SUCH FILE");
	DBUG_RETURN(1);
      }
    }
    else
    {
      DBUG_PRINT("error", ("Unsupported alter tablespace: %d", 
			   alter_info->ts_alter_tablespace_type));
      DBUG_RETURN(HA_ADMIN_NOT_IMPLEMENTED);
    }
    is_tablespace= 1;
    break;
  }
  case (CREATE_LOGFILE_GROUP):
  {
    error= ER_CREATE_FILEGROUP_FAILED;
    NdbDictionary::LogfileGroup ndb_lg;
    NdbDictionary::Undofile ndb_uf;
    NdbDictionary::ObjectId objid;
    if (alter_info->undo_file_name == NULL)
    {
      /*
	REDO files in LOGFILE GROUP not supported yet
      */
      DBUG_RETURN(HA_ADMIN_NOT_IMPLEMENTED);
    }
    if (set_up_logfile_group(alter_info, &ndb_lg))
    {
      DBUG_RETURN(1);
    }
    errmsg= "LOGFILE GROUP";
    if (dict->createLogfileGroup(ndb_lg, &objid))
    {
      goto ndberror;
    }
    DBUG_PRINT("alter_info", ("Successfully created Logfile Group"));
    if (set_up_undofile(alter_info, &ndb_uf))
    {
      DBUG_RETURN(1);
    }
    errmsg= "UNDOFILE";
    if (dict->createUndofile(ndb_uf))
    {
      err= dict->getNdbError();
      NdbDictionary::LogfileGroup tmp= dict->getLogfileGroup(ndb_lg.getName());
      if (dict->getNdbError().code == 0 &&
	  tmp.getObjectId() == objid.getObjectId() &&
	  tmp.getObjectVersion() == objid.getObjectVersion())
      {
	dict->dropLogfileGroup(tmp);
      }
      goto ndberror2;
    }
    break;
  }
  case (ALTER_LOGFILE_GROUP):
  {
    error= ER_ALTER_FILEGROUP_FAILED;
    if (alter_info->undo_file_name == NULL)
    {
      /*
	REDO files in LOGFILE GROUP not supported yet
      */
      DBUG_RETURN(HA_ADMIN_NOT_IMPLEMENTED);
    }
    NdbDictionary::Undofile ndb_uf;
    if (set_up_undofile(alter_info, &ndb_uf))
    {
      DBUG_RETURN(1);
    }
    errmsg= "CREATE UNDOFILE";
    if (dict->createUndofile(ndb_uf))
    {
      goto ndberror;
    }
    break;
  }
  case (DROP_TABLESPACE):
  {
    error= ER_DROP_FILEGROUP_FAILED;
    errmsg= "TABLESPACE";
    if (dict->dropTablespace(dict->getTablespace(alter_info->tablespace_name)))
    {
      goto ndberror;
    }
    is_tablespace= 1;
    break;
  }
  case (DROP_LOGFILE_GROUP):
  {
    error= ER_DROP_FILEGROUP_FAILED;
    errmsg= "LOGFILE GROUP";
    if (dict->dropLogfileGroup(dict->getLogfileGroup(alter_info->logfile_group_name)))
    {
      goto ndberror;
    }
    break;
  }
  case (CHANGE_FILE_TABLESPACE):
  {
    DBUG_RETURN(HA_ADMIN_NOT_IMPLEMENTED);
  }
  case (ALTER_ACCESS_MODE_TABLESPACE):
  {
    DBUG_RETURN(HA_ADMIN_NOT_IMPLEMENTED);
  }
  default:
  {
    DBUG_RETURN(HA_ADMIN_NOT_IMPLEMENTED);
  }
  }
  if (is_tablespace)
    ndbcluster_log_schema_op(thd,
                             thd->query, thd->query_length,
                             "", alter_info->tablespace_name,
                             0, 0,
                             SOT_TABLESPACE, 0, 0, 0);
  else
    ndbcluster_log_schema_op(thd,
                             thd->query, thd->query_length,
                             "", alter_info->logfile_group_name,
                             0, 0,
                             SOT_LOGFILE_GROUP, 0, 0, 0);
  DBUG_RETURN(FALSE);

ndberror:
  err= dict->getNdbError();
ndberror2:
  set_ndb_err(thd, err);
  ndb_to_mysql_error(&err);
  
  my_error(error, MYF(0), errmsg);
  DBUG_RETURN(1);
}


bool ha_ndbcluster::get_no_parts(const char *name, uint *no_parts)
{
  THD *thd= current_thd;
  Ndb *ndb;
  NDBDICT *dict;
  int err;
  DBUG_ENTER("ha_ndbcluster::get_no_parts");
  LINT_INIT(err);

  set_dbname(name);
  set_tabname(name);
  for (;;)
  {
    if (check_ndb_connection(thd))
    {
      err= HA_ERR_NO_CONNECTION;
      break;
    }
    ndb= get_ndb(thd);
    ndb->setDatabaseName(m_dbname);
    Ndb_table_guard ndbtab_g(dict= ndb->getDictionary(), m_tabname);
    if (!ndbtab_g.get_table())
      ERR_BREAK(dict->getNdbError(), err);
    *no_parts= ndbtab_g.get_table()->getFragmentCount();
    DBUG_RETURN(FALSE);
  }

  print_error(err, MYF(0));
  DBUG_RETURN(TRUE);
}

static int ndbcluster_fill_files_table(handlerton *hton, 
                                       THD *thd, 
                                       TABLE_LIST *tables,
                                       COND *cond)
{
  TABLE* table= tables->table;
  Ndb *ndb= check_ndb_in_thd(thd);
  NdbDictionary::Dictionary* dict= ndb->getDictionary();
  NdbDictionary::Dictionary::List dflist;
  NdbError ndberr;
  uint i;
  DBUG_ENTER("ndbcluster_fill_files_table");

  dict->listObjects(dflist, NdbDictionary::Object::Datafile);
  ndberr= dict->getNdbError();
  if (ndberr.classification != NdbError::NoError)
    ERR_RETURN(ndberr);

  for (i= 0; i < dflist.count; i++)
  {
    NdbDictionary::Dictionary::List::Element& elt = dflist.elements[i];
    Ndb_cluster_connection_node_iter iter;
    uint id;
    
    g_ndb_cluster_connection->init_get_next_node(iter);

    while ((id= g_ndb_cluster_connection->get_next_node(iter)))
    {
      init_fill_schema_files_row(table);
      NdbDictionary::Datafile df= dict->getDatafile(id, elt.name);
      ndberr= dict->getNdbError();
      if(ndberr.classification != NdbError::NoError)
      {
        if (ndberr.classification == NdbError::SchemaError)
          continue;

        if (ndberr.classification == NdbError::UnknownResultError)
          continue;

        ERR_RETURN(ndberr);
      }
      NdbDictionary::Tablespace ts= dict->getTablespace(df.getTablespace());
      ndberr= dict->getNdbError();
      if (ndberr.classification != NdbError::NoError)
      {
        if (ndberr.classification == NdbError::SchemaError)
          continue;
        ERR_RETURN(ndberr);
      }

      table->field[IS_FILES_FILE_NAME]->set_notnull();
      table->field[IS_FILES_FILE_NAME]->store(elt.name, strlen(elt.name),
                                              system_charset_info);
      table->field[IS_FILES_FILE_TYPE]->set_notnull();
      table->field[IS_FILES_FILE_TYPE]->store("DATAFILE",8,
                                              system_charset_info);
      table->field[IS_FILES_TABLESPACE_NAME]->set_notnull();
      table->field[IS_FILES_TABLESPACE_NAME]->store(df.getTablespace(),
                                                    strlen(df.getTablespace()),
                                                    system_charset_info);
      table->field[IS_FILES_LOGFILE_GROUP_NAME]->set_notnull();
      table->field[IS_FILES_LOGFILE_GROUP_NAME]->
        store(ts.getDefaultLogfileGroup(),
              strlen(ts.getDefaultLogfileGroup()),
              system_charset_info);
      table->field[IS_FILES_ENGINE]->set_notnull();
      table->field[IS_FILES_ENGINE]->store(ndbcluster_hton_name,
                                           ndbcluster_hton_name_length,
                                           system_charset_info);

      table->field[IS_FILES_FREE_EXTENTS]->set_notnull();
      table->field[IS_FILES_FREE_EXTENTS]->store(df.getFree()
                                                 / ts.getExtentSize());
      table->field[IS_FILES_TOTAL_EXTENTS]->set_notnull();
      table->field[IS_FILES_TOTAL_EXTENTS]->store(df.getSize()
                                                  / ts.getExtentSize());
      table->field[IS_FILES_EXTENT_SIZE]->set_notnull();
      table->field[IS_FILES_EXTENT_SIZE]->store(ts.getExtentSize());
      table->field[IS_FILES_INITIAL_SIZE]->set_notnull();
      table->field[IS_FILES_INITIAL_SIZE]->store(df.getSize());
      table->field[IS_FILES_MAXIMUM_SIZE]->set_notnull();
      table->field[IS_FILES_MAXIMUM_SIZE]->store(df.getSize());
      table->field[IS_FILES_VERSION]->set_notnull();
      table->field[IS_FILES_VERSION]->store(df.getObjectVersion());

      table->field[IS_FILES_ROW_FORMAT]->set_notnull();
      table->field[IS_FILES_ROW_FORMAT]->store("FIXED", 5, system_charset_info);

      char extra[30];
      int len= my_snprintf(extra, sizeof(extra), "CLUSTER_NODE=%u", id);
      table->field[IS_FILES_EXTRA]->set_notnull();
      table->field[IS_FILES_EXTRA]->store(extra, len, system_charset_info);
      schema_table_store_record(thd, table);
    }
  }

  NdbDictionary::Dictionary::List uflist;
  dict->listObjects(uflist, NdbDictionary::Object::Undofile);
  ndberr= dict->getNdbError();
  if (ndberr.classification != NdbError::NoError)
    ERR_RETURN(ndberr);

  for (i= 0; i < uflist.count; i++)
  {
    NdbDictionary::Dictionary::List::Element& elt= uflist.elements[i];
    Ndb_cluster_connection_node_iter iter;
    unsigned id;

    g_ndb_cluster_connection->init_get_next_node(iter);

    while ((id= g_ndb_cluster_connection->get_next_node(iter)))
    {
      NdbDictionary::Undofile uf= dict->getUndofile(id, elt.name);
      ndberr= dict->getNdbError();
      if (ndberr.classification != NdbError::NoError)
      {
        if (ndberr.classification == NdbError::SchemaError)
          continue;
        if (ndberr.classification == NdbError::UnknownResultError)
          continue;
        ERR_RETURN(ndberr);
      }
      NdbDictionary::LogfileGroup lfg=
        dict->getLogfileGroup(uf.getLogfileGroup());
      ndberr= dict->getNdbError();
      if (ndberr.classification != NdbError::NoError)
      {
        if (ndberr.classification == NdbError::SchemaError)
          continue;
        ERR_RETURN(ndberr);
      }

      init_fill_schema_files_row(table);
      table->field[IS_FILES_FILE_NAME]->set_notnull();
      table->field[IS_FILES_FILE_NAME]->store(elt.name, strlen(elt.name),
                                              system_charset_info);
      table->field[IS_FILES_FILE_TYPE]->set_notnull();
      table->field[IS_FILES_FILE_TYPE]->store("UNDO LOG", 8,
                                              system_charset_info);
      NdbDictionary::ObjectId objid;
      uf.getLogfileGroupId(&objid);
      table->field[IS_FILES_LOGFILE_GROUP_NAME]->set_notnull();
      table->field[IS_FILES_LOGFILE_GROUP_NAME]->store(uf.getLogfileGroup(),
                                                  strlen(uf.getLogfileGroup()),
                                                       system_charset_info);
      table->field[IS_FILES_LOGFILE_GROUP_NUMBER]->set_notnull();
      table->field[IS_FILES_LOGFILE_GROUP_NUMBER]->store(objid.getObjectId());
      table->field[IS_FILES_ENGINE]->set_notnull();
      table->field[IS_FILES_ENGINE]->store(ndbcluster_hton_name,
                                           ndbcluster_hton_name_length,
                                           system_charset_info);

      table->field[IS_FILES_TOTAL_EXTENTS]->set_notnull();
      table->field[IS_FILES_TOTAL_EXTENTS]->store(uf.getSize()/4);
      table->field[IS_FILES_EXTENT_SIZE]->set_notnull();
      table->field[IS_FILES_EXTENT_SIZE]->store(4);

      table->field[IS_FILES_INITIAL_SIZE]->set_notnull();
      table->field[IS_FILES_INITIAL_SIZE]->store(uf.getSize());
      table->field[IS_FILES_MAXIMUM_SIZE]->set_notnull();
      table->field[IS_FILES_MAXIMUM_SIZE]->store(uf.getSize());

      table->field[IS_FILES_VERSION]->set_notnull();
      table->field[IS_FILES_VERSION]->store(uf.getObjectVersion());

      char extra[100];
      int len= my_snprintf(extra,sizeof(extra),"CLUSTER_NODE=%u;UNDO_BUFFER_SIZE=%lu",
                           id, (ulong) lfg.getUndoBufferSize());
      table->field[IS_FILES_EXTRA]->set_notnull();
      table->field[IS_FILES_EXTRA]->store(extra, len, system_charset_info);
      schema_table_store_record(thd, table);
    }
  }

  // now for LFGs
  NdbDictionary::Dictionary::List lfglist;
  dict->listObjects(lfglist, NdbDictionary::Object::LogfileGroup);
  ndberr= dict->getNdbError();
  if (ndberr.classification != NdbError::NoError)
    ERR_RETURN(ndberr);

  for (i= 0; i < lfglist.count; i++)
  {
    NdbDictionary::Dictionary::List::Element& elt= lfglist.elements[i];

    NdbDictionary::LogfileGroup lfg= dict->getLogfileGroup(elt.name);
    ndberr= dict->getNdbError();
    if (ndberr.classification != NdbError::NoError)
    {
      if (ndberr.classification == NdbError::SchemaError)
        continue;
      ERR_RETURN(ndberr);
    }

    init_fill_schema_files_row(table);
    table->field[IS_FILES_FILE_TYPE]->set_notnull();
    table->field[IS_FILES_FILE_TYPE]->store("UNDO LOG", 8,
                                            system_charset_info);

    table->field[IS_FILES_LOGFILE_GROUP_NAME]->set_notnull();
    table->field[IS_FILES_LOGFILE_GROUP_NAME]->store(elt.name,
                                                     strlen(elt.name),
                                                     system_charset_info);
    table->field[IS_FILES_LOGFILE_GROUP_NUMBER]->set_notnull();
    table->field[IS_FILES_LOGFILE_GROUP_NUMBER]->store(lfg.getObjectId());
    table->field[IS_FILES_ENGINE]->set_notnull();
    table->field[IS_FILES_ENGINE]->store(ndbcluster_hton_name,
                                         ndbcluster_hton_name_length,
                                         system_charset_info);

    table->field[IS_FILES_FREE_EXTENTS]->set_notnull();
    table->field[IS_FILES_FREE_EXTENTS]->store(lfg.getUndoFreeWords());
    table->field[IS_FILES_EXTENT_SIZE]->set_notnull();
    table->field[IS_FILES_EXTENT_SIZE]->store(4);

    table->field[IS_FILES_VERSION]->set_notnull();
    table->field[IS_FILES_VERSION]->store(lfg.getObjectVersion());

    char extra[100];
    int len= my_snprintf(extra,sizeof(extra),
                         "UNDO_BUFFER_SIZE=%lu",
                         (ulong) lfg.getUndoBufferSize());
    table->field[IS_FILES_EXTRA]->set_notnull();
    table->field[IS_FILES_EXTRA]->store(extra, len, system_charset_info);
    schema_table_store_record(thd, table);
  }
  DBUG_RETURN(0);
}

static int show_ndb_vars(THD *thd, SHOW_VAR *var, char *buff)
{
  if (!check_ndb_in_thd(thd))
    return -1;
  struct st_ndb_status *st;
  SHOW_VAR *st_var;
  {
    char *mem= (char*)sql_alloc(sizeof(struct st_ndb_status) +
                                sizeof(ndb_status_variables));
    st= new (mem) st_ndb_status;
    st_var= (SHOW_VAR*)(mem + sizeof(struct st_ndb_status));
    memcpy(st_var, &ndb_status_variables, sizeof(ndb_status_variables));
    int i= 0;
    SHOW_VAR *tmp= &(ndb_status_variables[0]);
    for (; tmp->value; tmp++, i++)
      st_var[i].value= mem + (tmp->value - (char*)&g_ndb_status);
  }
  {
    Thd_ndb *thd_ndb= get_thd_ndb(thd);
    Ndb_cluster_connection *c= thd_ndb->connection;
    update_status_variables(thd_ndb, st, c);
  }
  var->type= SHOW_ARRAY;
  var->value= (char *) st_var;
  return 0;
}

SHOW_VAR ndb_status_variables_export[]= {
  {"Ndb",          (char*) &show_ndb_vars,                 SHOW_FUNC},
  {"Ndb_conflict", (char*) &ndb_status_conflict_variables, SHOW_ARRAY},
  {NullS, NullS, SHOW_LONG}
};

struct st_mysql_storage_engine ndbcluster_storage_engine=
{ MYSQL_HANDLERTON_INTERFACE_VERSION };

mysql_declare_plugin(ndbcluster)
{
  MYSQL_STORAGE_ENGINE_PLUGIN,
  &ndbcluster_storage_engine,
  ndbcluster_hton_name,
  "MySQL AB",
  "Clustered, fault-tolerant tables",
  PLUGIN_LICENSE_GPL,
  ndbcluster_init, /* Plugin Init */
  NULL, /* Plugin Deinit */
  0x0100 /* 1.0 */,
  ndb_status_variables_export,/* status variables                */
  NULL,                       /* system variables                */
  NULL                        /* config options                  */
}
mysql_declare_plugin_end;

#endif<|MERGE_RESOLUTION|>--- conflicted
+++ resolved
@@ -334,7 +334,6 @@
 }
 #endif
 
-<<<<<<< HEAD
 inline int
 check_completed_operations_pre_commit(Thd_ndb *thd_ndb, NdbTransaction *trans,
                                       const NdbOperation *first,
@@ -350,15 +349,6 @@
   uint conflict_rows_written= 0;
 #endif
   while (first)
-=======
-inline
-int execute_no_commit(ha_ndbcluster *h, NdbTransaction *trans)
-{
-  h->release_completed_operations(trans);
-  if (h->m_ignore_no_key)
-    return execute_no_commit_ignore_no_key(h,trans);
-  else
->>>>>>> 669b97b3
   {
     const NdbError &err= first->getNdbError();
     if (err.classification != NdbError::NoError &&
@@ -565,16 +555,10 @@
 }
 
 inline
-<<<<<<< HEAD
 int execute_no_commit_ie(Thd_ndb *thd_ndb, NdbTransaction *trans)
 {
   DBUG_ENTER("execute_no_commit_ie");
   ha_ndbcluster::release_completed_operations(thd_ndb, trans);
-=======
-int execute_no_commit_ie(ha_ndbcluster *h, NdbTransaction *trans)
-{
-  h->release_completed_operations(trans);
->>>>>>> 669b97b3
   int res= trans->execute(NdbTransaction::NoCommit,
                           NdbOperation::AO_IgnoreError,
                           thd_ndb->m_force_send);
@@ -2130,11 +2114,7 @@
                                       NULL))))
     ERR_RETURN(trans->getNdbError());
 
-<<<<<<< HEAD
   if ((res = execute_no_commit_ie(m_thd_ndb, trans)) != 0 ||
-=======
-  if ((res = execute_no_commit_ie(this,trans)) != 0 ||
->>>>>>> 669b97b3
       op->getNdbError().code) 
   {
     table->status= STATUS_NOT_FOUND;
@@ -2208,11 +2188,7 @@
       if (error != 0)
         ERR_RETURN(op->getNdbError());
     }
-<<<<<<< HEAD
     if (execute_no_commit(m_thd_ndb, trans, m_ignore_no_key) != 0) 
-=======
-    if (execute_no_commit(this, trans) != 0)
->>>>>>> 669b97b3
     {
       table->status= STATUS_NOT_FOUND;
       DBUG_RETURN(ndb_err(trans));
@@ -2460,11 +2436,7 @@
   }
   last= trans->getLastDefinedOperation();
   if (first)
-<<<<<<< HEAD
     res= execute_no_commit_ie(m_thd_ndb, trans);
-=======
-    res= execute_no_commit_ie(this,trans);
->>>>>>> 669b97b3
   else
   {
     // Table has no keys
@@ -2504,11 +2476,7 @@
   if (!(op= pk_unique_index_read_key(active_index, key, buf, lm, NULL)))
     ERR_RETURN(trans->getNdbError());
   
-<<<<<<< HEAD
   if (execute_no_commit_ie(m_thd_ndb, trans) != 0 ||
-=======
-  if (execute_no_commit_ie(this,trans) != 0 ||
->>>>>>> 669b97b3
       op->getNdbError().code) 
   {
     int err= ndb_err(trans);
@@ -2575,11 +2543,7 @@
     */
     if (m_thd_ndb->m_unsent_bytes && m_blobs_pending)
     {
-<<<<<<< HEAD
       if (execute_no_commit(m_thd_ndb, trans, m_ignore_no_key) != 0)
-=======
-      if (execute_no_commit(this,trans) != 0)
->>>>>>> 669b97b3
         DBUG_RETURN(ndb_err(trans));
     }
     
@@ -2880,11 +2844,7 @@
 
   m_active_cursor= op;
 
-<<<<<<< HEAD
   if (execute_no_commit(m_thd_ndb, trans, m_ignore_no_key) != 0)
-=======
-  if (execute_no_commit(this,trans) != 0)
->>>>>>> 669b97b3
     DBUG_RETURN(ndb_err(trans));
   
   DBUG_RETURN(next_result(buf));
@@ -3025,11 +2985,7 @@
       get_blob_values(op, NULL, table->read_set) != 0)
     ERR_RETURN(op->getNdbError());
 
-<<<<<<< HEAD
   if (execute_no_commit(m_thd_ndb, trans, m_ignore_no_key) != 0)
-=======
-  if (execute_no_commit(this,trans) != 0)
->>>>>>> 669b97b3
     DBUG_RETURN(ndb_err(trans));
   DBUG_PRINT("exit", ("Scan started successfully"));
   DBUG_RETURN(next_result(buf));
@@ -3268,7 +3224,6 @@
   if (table->timestamp_field_type & TIMESTAMP_AUTO_SET_ON_INSERT)
     table->timestamp_field->set_time();
 
-
   /*
      Setup OperationOptions
    */
@@ -3309,8 +3264,6 @@
   
   if (m_use_write)
   {
-    uchar *mask;
-
 #ifdef HAVE_NDB_BINLOG
     /*
       The use of table->write_set is tricky here. This is done as a temporary
@@ -3926,7 +3879,6 @@
     if (res != 0)
       DBUG_RETURN(res);
   }
-<<<<<<< HEAD
   uint ignore_count= 0;
   /*
     Batch update operation if we are doing a scan for update, unless
@@ -3974,9 +3926,6 @@
   DBUG_ENTER("bulk_delete_row");
   DBUG_RETURN(ndb_delete_row(record, FALSE, TRUE));
 }
-=======
-  m_rows_changed++;
->>>>>>> 669b97b3
 
 int ha_ndbcluster::end_bulk_delete()
 {
@@ -3985,14 +3934,10 @@
       !(table->in_use->options & OPTION_ALLOW_BATCH) &&
       !m_thd_ndb->m_handler)
   {
-<<<<<<< HEAD
     uint ignore_count= 0;
     if (execute_no_commit(m_thd_ndb, m_thd_ndb->trans,
                           m_ignore_no_key || m_read_before_write_removal_used,
                           &ignore_count) != 0)
-=======
-    if (execute_no_commit(this,trans) != 0)
->>>>>>> 669b97b3
     {
       no_uncommitted_rows_execute_failure();
       DBUG_RETURN(ndb_err(m_thd_ndb->trans));
@@ -4132,15 +4077,11 @@
   }
 
   // Execute delete operation
-<<<<<<< HEAD
   uint ignore_count= 0;
   if (execute_no_commit(m_thd_ndb, trans,
                         m_ignore_no_key || m_read_before_write_removal_used,
                         &ignore_count) != 0)
   {
-=======
-  if (execute_no_commit(this,trans) != 0) {
->>>>>>> 669b97b3
     no_uncommitted_rows_execute_failure();
     DBUG_RETURN(ndb_err(trans));
   }
@@ -4571,12 +4512,8 @@
     */
     DBUG_PRINT("info", ("thd_ndb->m_unsent_bytes: %ld",
                         (long) m_thd_ndb->m_unsent_bytes));    
-<<<<<<< HEAD
     if (execute_no_commit(m_thd_ndb, trans, m_ignore_no_key) != 0)
     {
-=======
-    if (execute_no_commit(this,trans) != 0) {
->>>>>>> 669b97b3
       no_uncommitted_rows_execute_failure();
       DBUG_RETURN(ndb_err(trans));
     }
@@ -4994,12 +4931,8 @@
   
   if (! (m_thd_ndb->trans_options & TNTO_TRANSACTIONS_OFF))
   {
-<<<<<<< HEAD
     if (!allow_batch &&
         execute_no_commit(m_thd_ndb, trans, m_ignore_no_key) != 0)
-=======
-    if (execute_no_commit(this,trans) != 0)
->>>>>>> 669b97b3
     {
       no_uncommitted_rows_execute_failure();
       DBUG_RETURN(ndb_err(trans));
@@ -7392,10 +7325,6 @@
   m_table(NULL),
   m_ndb_record(0),
   m_ndb_hidden_key_record(0),
-<<<<<<< HEAD
-=======
-  m_ndb_statistics_record(0),
->>>>>>> 669b97b3
   m_table_info(NULL),
   m_table_flags(HA_NDBCLUSTER_TABLE_FLAGS),
   m_share(0),
@@ -10011,22 +9940,6 @@
   DBUG_RETURN(error);
 }
 
-<<<<<<< HEAD
-=======
-void 
-ha_ndbcluster::release_completed_operations(NdbTransaction *trans)
-{
-  if (trans->hasBlobOperation())
-  {
-    /* We are reading/writing BLOB fields, 
-       releasing operation records is unsafe
-    */
-    return;
-  }
-  
-  trans->releaseCompletedOperations();
-}
->>>>>>> 669b97b3
 
 bool 
 ha_ndbcluster::null_value_index_search(KEY_MULTI_RANGE *ranges,
@@ -10385,7 +10298,6 @@
 
   buffer->end_of_used_area= row_buf;
 
-<<<<<<< HEAD
   if (any_real_read)
   {
     /* Get pointer to first range key operation (not scans) */
@@ -10447,63 +10359,6 @@
       ERR_RETURN(trans->getNdbError());
   }
   
-=======
-  /* Get pointer to first range key operation (not scans) */
-  const NdbOperation* rangeOp= lastOp ? lastOp->next() : 
-    m_thd_ndb->trans->getFirstDefinedOperation();
-
-  if (!execute_no_commit_ie(this, m_thd_ndb->trans))
-  {
-    m_multi_range_result_ptr= buffer->buffer;
-
-    /* We must check the result of any primary or unique key
-     * ranges now, as these operations may be invalidated by 
-     * further execute+releaseOperations calls on this transaction by 
-     * different handler objects.
-     */
-    KEY_MULTI_RANGE* rangeInfo= multi_range_curr;
-
-    for (;rangeInfo < m_multi_range_defined_end; rangeInfo++)
-    {
-      if (rangeInfo->range_flag & SKIP_RANGE)
-        continue; 
-
-      if (rangeInfo->range_flag & UNIQUE_RANGE)
-      {
-        if (rangeOp->getNdbError().code == 0)
-        {
-          /* Successful read, results are in buffer.
-           */
-          rangeInfo->range_flag &= ~(uint)EMPTY_RANGE;
-
-          DBUG_PRINT("info", ("Unique range op has result"));
-        }
-        else
-        {
-          NdbError err= rangeOp->getNdbError();
-
-          if (err.classification !=
-              NdbError::NoDataFound)
-            DBUG_RETURN(ndb_err(m_thd_ndb->trans));
-
-          DBUG_PRINT("info", ("Unique range op has no result"));
-          /* Indicate to read_multi_range_next that this
-           * result is empty
-           */
-          rangeInfo->range_flag |= EMPTY_RANGE;
-        }
-        
-        /* Move to next completed operation */
-        rangeOp= m_thd_ndb->trans->getNextCompletedOperation(rangeOp);
-      }
-
-      /* For scan ranges, do nothing here */
-    }
-  }
-  else
-    ERR_RETURN(m_thd_ndb->trans->getNdbError());
-
->>>>>>> 669b97b3
   DBUG_RETURN(read_multi_range_next(found_range_p));
 }
 
@@ -10526,7 +10381,6 @@
        'slot'
       */
       m_multi_range_result_ptr += reclength;
-<<<<<<< HEAD
       multi_range_curr++;
     }
     else if (multi_range_curr->range_flag & READ_KEY_FROM_RANGE)
@@ -10536,8 +10390,6 @@
       key_restore(table->record[0], (uchar*)multi_range_curr->start_key.key,
                   key_info, key_info->key_length);
       table->status= 0;
-=======
->>>>>>> 669b97b3
       multi_range_curr++;
       DBUG_RETURN(0);
     }
