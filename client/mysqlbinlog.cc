--- conflicted
+++ resolved
@@ -1900,11 +1900,8 @@
     mysql_options(mysql, MYSQL_OPT_PROTOCOL, (char*) &opt_protocol);
   if (opt_bind_addr)
     mysql_options(mysql, MYSQL_OPT_BIND, opt_bind_addr);
-<<<<<<< HEAD
-=======
   if (!opt_secure_auth)
     mysql_options(mysql, MYSQL_SECURE_AUTH,(char*)&opt_secure_auth);
->>>>>>> a9800d0d
 #if defined (_WIN32) && !defined (EMBEDDED_LIBRARY)
   if (shared_memory_base_name)
     mysql_options(mysql, MYSQL_SHARED_MEMORY_BASE_NAME,
