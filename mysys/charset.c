--- conflicted
+++ resolved
@@ -251,15 +251,11 @@
       {
 #if defined(HAVE_CHARSET_ucs2) && defined(HAVE_UCA_COLLATIONS)
         copy_uca_collation(newcs, &my_charset_ucs2_unicode_ci);
-<<<<<<< HEAD
         newcs->state|= MY_CS_AVAILABLE | MY_CS_LOADED | MY_CS_NONASCII;
-=======
->>>>>>> 176a7881
 #endif        
       }
       else if (!strcmp(cs->csname, "utf8"))
       {
-<<<<<<< HEAD
 #if defined (HAVE_CHARSET_utf8mb3) && defined(HAVE_UCA_COLLATIONS)
         copy_uca_collation(newcs, &my_charset_utf8mb4_unicode_ci);
         newcs->state|= MY_CS_AVAILABLE | MY_CS_LOADED;
@@ -270,10 +266,6 @@
 #if defined (HAVE_CHARSET_utf8mb3) && defined(HAVE_UCA_COLLATIONS)
         copy_uca_collation(newcs, &my_charset_utf8mb3_unicode_ci);
         newcs->state|= MY_CS_AVAILABLE | MY_CS_LOADED;
-=======
-#if defined (HAVE_CHARSET_utf8) && defined(HAVE_UCA_COLLATIONS)
-        copy_uca_collation(newcs, &my_charset_utf8_unicode_ci);
->>>>>>> 176a7881
 #endif
       }
       else if (!strcmp(cs->csname, "utf16"))
