/* Copyright (C) 2000-2004 MySQL AB

   This program is free software; you can redistribute it and/or modify
   it under the terms of the GNU General Public License as published by
   the Free Software Foundation; version 2 of the License.

   This program is distributed in the hope that it will be useful,
   but WITHOUT ANY WARRANTY; without even the implied warranty of
   MERCHANTABILITY or FITNESS FOR A PARTICULAR PURPOSE.  See the
   GNU General Public License for more details.

   You should have received a copy of the GNU General Public License
   along with this program; if not, write to the Free Software
   Foundation, Inc., 59 Temple Place, Suite 330, Boston, MA  02111-1307  USA */


/* Function with list databases, tables or fields */

#include "mysql_priv.h"
#include "sql_select.h"                         // For select_describe
#include "sql_show.h"
#include "repl_failsafe.h"
#include "sp.h"
#include "sp_head.h"
#include "sp_pcontext.h"
#include "sql_trigger.h"
#include "authors.h"
#include "contributors.h"
#ifdef HAVE_EVENT_SCHEDULER
#include "events.h"
#include "event_data_objects.h"
#endif
#include <my_dir.h>

#define STR_OR_NIL(S) ((S) ? (S) : "<nil>")

#ifdef WITH_PARTITION_STORAGE_ENGINE
#include "ha_partition.h"
#endif
enum enum_i_s_events_fields
{
  ISE_EVENT_CATALOG= 0,
  ISE_EVENT_SCHEMA,
  ISE_EVENT_NAME,
  ISE_DEFINER,
  ISE_TIME_ZONE,
  ISE_EVENT_BODY,
  ISE_EVENT_DEFINITION,
  ISE_EVENT_TYPE,
  ISE_EXECUTE_AT,
  ISE_INTERVAL_VALUE,
  ISE_INTERVAL_FIELD,
  ISE_SQL_MODE,
  ISE_STARTS,
  ISE_ENDS,
  ISE_STATUS,
  ISE_ON_COMPLETION,
  ISE_CREATED,
  ISE_LAST_ALTERED,
  ISE_LAST_EXECUTED,
  ISE_EVENT_COMMENT,
  ISE_ORIGINATOR,
  ISE_CLIENT_CS,
  ISE_CONNECTION_CL,
  ISE_DB_CL
};

#ifndef NO_EMBEDDED_ACCESS_CHECKS
static const char *grant_names[]={
  "select","insert","update","delete","create","drop","reload","shutdown",
  "process","file","grant","references","index","alter"};

static TYPELIB grant_types = { sizeof(grant_names)/sizeof(char **),
                               "grant_types",
                               grant_names, NULL};
#endif

/* Match the values of enum ha_choice */
static const char *ha_choice_values[] = {"", "0", "1"};

static void store_key_options(THD *thd, String *packet, TABLE *table,
                              KEY *key_info);

static void
append_algorithm(TABLE_LIST *table, String *buff);

static COND * make_cond_for_info_schema(COND *cond, TABLE_LIST *table);

/***************************************************************************
** List all table types supported
***************************************************************************/

static int make_version_string(char *buf, int buf_length, uint version)
{
  return my_snprintf(buf, buf_length, "%d.%d", version>>8,version&0xff);
}

static my_bool show_plugins(THD *thd, plugin_ref plugin,
                            void *arg)
{
  TABLE *table= (TABLE*) arg;
  struct st_mysql_plugin *plug= plugin_decl(plugin);
  struct st_plugin_dl *plugin_dl= plugin_dlib(plugin);
  CHARSET_INFO *cs= system_charset_info;
  char version_buf[20];

  restore_record(table, s->default_values);

  table->field[0]->store(plugin_name(plugin)->str,
                         plugin_name(plugin)->length, cs);

  table->field[1]->store(version_buf,
        make_version_string(version_buf, sizeof(version_buf), plug->version),
        cs);


  switch (plugin_state(plugin)) {
  /* case PLUGIN_IS_FREED: does not happen */
  case PLUGIN_IS_DELETED:
    table->field[2]->store(STRING_WITH_LEN("DELETED"), cs);
    break;
  case PLUGIN_IS_UNINITIALIZED:
    table->field[2]->store(STRING_WITH_LEN("INACTIVE"), cs);
    break;
  case PLUGIN_IS_READY:
    table->field[2]->store(STRING_WITH_LEN("ACTIVE"), cs);
    break;
  default:
    DBUG_ASSERT(0);
  }

  table->field[3]->store(plugin_type_names[plug->type].str,
                         plugin_type_names[plug->type].length,
                         cs);
  table->field[4]->store(version_buf,
        make_version_string(version_buf, sizeof(version_buf),
                            *(uint *)plug->info), cs);

  if (plugin_dl)
  {
    table->field[5]->store(plugin_dl->dl.str, plugin_dl->dl.length, cs);
    table->field[5]->set_notnull();
    table->field[6]->store(version_buf,
          make_version_string(version_buf, sizeof(version_buf),
                              plugin_dl->version),
          cs);
    table->field[6]->set_notnull();
  }
  else
  {
    table->field[5]->set_null();
    table->field[6]->set_null();
  }


  if (plug->author)
  {
    table->field[7]->store(plug->author, strlen(plug->author), cs);
    table->field[7]->set_notnull();
  }
  else
    table->field[7]->set_null();

  if (plug->descr)
  {
    table->field[8]->store(plug->descr, strlen(plug->descr), cs);
    table->field[8]->set_notnull();
  }
  else
    table->field[8]->set_null();

  switch (plug->license) {
  case PLUGIN_LICENSE_GPL:
    table->field[9]->store(PLUGIN_LICENSE_GPL_STRING,
                           strlen(PLUGIN_LICENSE_GPL_STRING), cs);
    break;
  case PLUGIN_LICENSE_BSD:
    table->field[9]->store(PLUGIN_LICENSE_BSD_STRING,
                           strlen(PLUGIN_LICENSE_BSD_STRING), cs);
    break;
  default:
    table->field[9]->store(PLUGIN_LICENSE_PROPRIETARY_STRING,
                           strlen(PLUGIN_LICENSE_PROPRIETARY_STRING), cs);
    break;
  }
  table->field[9]->set_notnull();

  return schema_table_store_record(thd, table);
}


int fill_plugins(THD *thd, TABLE_LIST *tables, COND *cond)
{
  DBUG_ENTER("fill_plugins");
  TABLE *table= tables->table;

  if (plugin_foreach_with_mask(thd, show_plugins, MYSQL_ANY_PLUGIN,
                               ~PLUGIN_IS_FREED, table))
    DBUG_RETURN(1);

  DBUG_RETURN(0);
}


/***************************************************************************
** List all Authors.
** If you can update it, you get to be in it :)
***************************************************************************/

bool mysqld_show_authors(THD *thd)
{
  List<Item> field_list;
  Protocol *protocol= thd->protocol;
  DBUG_ENTER("mysqld_show_authors");

  field_list.push_back(new Item_empty_string("Name",40));
  field_list.push_back(new Item_empty_string("Location",40));
  field_list.push_back(new Item_empty_string("Comment",80));

  if (protocol->send_result_set_metadata(&field_list,
                            Protocol::SEND_NUM_ROWS | Protocol::SEND_EOF))
    DBUG_RETURN(TRUE);

  show_table_authors_st *authors;
  for (authors= show_table_authors; authors->name; authors++)
  {
    protocol->prepare_for_resend();
    protocol->store(authors->name, system_charset_info);
    protocol->store(authors->location, system_charset_info);
    protocol->store(authors->comment, system_charset_info);
    if (protocol->write())
      DBUG_RETURN(TRUE);
  }
  my_eof(thd);
  DBUG_RETURN(FALSE);
}


/***************************************************************************
** List all Contributors.
** Please get permission before updating
***************************************************************************/

bool mysqld_show_contributors(THD *thd)
{
  List<Item> field_list;
  Protocol *protocol= thd->protocol;
  DBUG_ENTER("mysqld_show_contributors");

  field_list.push_back(new Item_empty_string("Name",40));
  field_list.push_back(new Item_empty_string("Location",40));
  field_list.push_back(new Item_empty_string("Comment",80));

  if (protocol->send_result_set_metadata(&field_list,
                            Protocol::SEND_NUM_ROWS | Protocol::SEND_EOF))
    DBUG_RETURN(TRUE);

  show_table_contributors_st *contributors;
  for (contributors= show_table_contributors; contributors->name; contributors++)
  {
    protocol->prepare_for_resend();
    protocol->store(contributors->name, system_charset_info);
    protocol->store(contributors->location, system_charset_info);
    protocol->store(contributors->comment, system_charset_info);
    if (protocol->write())
      DBUG_RETURN(TRUE);
  }
  my_eof(thd);
  DBUG_RETURN(FALSE);
}


/***************************************************************************
 List all privileges supported
***************************************************************************/

struct show_privileges_st {
  const char *privilege;
  const char *context;
  const char *comment;
};

static struct show_privileges_st sys_privileges[]=
{
  {"Alter", "Tables",  "To alter the table"},
  {"Alter routine", "Functions,Procedures",  "To alter or drop stored functions/procedures"},
  {"Create", "Databases,Tables,Indexes",  "To create new databases and tables"},
  {"Create routine","Functions,Procedures","To use CREATE FUNCTION/PROCEDURE"},
  {"Create temporary tables","Databases","To use CREATE TEMPORARY TABLE"},
  {"Create view", "Tables",  "To create new views"},
  {"Create user", "Server Admin",  "To create new users"},
  {"Delete", "Tables",  "To delete existing rows"},
  {"Drop", "Databases,Tables", "To drop databases, tables, and views"},
#ifdef HAVE_EVENT_SCHEDULER
  {"Event","Server Admin","To create, alter, drop and execute events"},
#endif
  {"Execute", "Functions,Procedures", "To execute stored routines"},
  {"File", "File access on server",   "To read and write files on the server"},
  {"Grant option",  "Databases,Tables,Functions,Procedures", "To give to other users those privileges you possess"},
  {"Index", "Tables",  "To create or drop indexes"},
  {"Insert", "Tables",  "To insert data into tables"},
  {"Lock tables","Databases","To use LOCK TABLES (together with SELECT privilege)"},
  {"Process", "Server Admin", "To view the plain text of currently executing queries"},
  {"References", "Databases,Tables", "To have references on tables"},
  {"Reload", "Server Admin", "To reload or refresh tables, logs and privileges"},
  {"Replication client","Server Admin","To ask where the slave or master servers are"},
  {"Replication slave","Server Admin","To read binary log events from the master"},
  {"Select", "Tables",  "To retrieve rows from table"},
  {"Show databases","Server Admin","To see all databases with SHOW DATABASES"},
  {"Show view","Tables","To see views with SHOW CREATE VIEW"},
  {"Shutdown","Server Admin", "To shut down the server"},
  {"Super","Server Admin","To use KILL thread, SET GLOBAL, CHANGE MASTER, etc."},
  {"Trigger","Tables", "To use triggers"},
  {"Create tablespace", "Server Admin", "To create/alter/drop tablespaces"},
  {"Update", "Tables",  "To update existing rows"},
  {"Usage","Server Admin","No privileges - allow connect only"},
  {NullS, NullS, NullS}
};

bool mysqld_show_privileges(THD *thd)
{
  List<Item> field_list;
  Protocol *protocol= thd->protocol;
  DBUG_ENTER("mysqld_show_privileges");

  field_list.push_back(new Item_empty_string("Privilege",10));
  field_list.push_back(new Item_empty_string("Context",15));
  field_list.push_back(new Item_empty_string("Comment",NAME_CHAR_LEN));

  if (protocol->send_result_set_metadata(&field_list,
                            Protocol::SEND_NUM_ROWS | Protocol::SEND_EOF))
    DBUG_RETURN(TRUE);

  show_privileges_st *privilege= sys_privileges;
  for (privilege= sys_privileges; privilege->privilege ; privilege++)
  {
    protocol->prepare_for_resend();
    protocol->store(privilege->privilege, system_charset_info);
    protocol->store(privilege->context, system_charset_info);
    protocol->store(privilege->comment, system_charset_info);
    if (protocol->write())
      DBUG_RETURN(TRUE);
  }
  my_eof(thd);
  DBUG_RETURN(FALSE);
}


/*
  find_files() - find files in a given directory.

  SYNOPSIS
    find_files()
    thd                 thread handler
    files               put found files in this list
    db                  database name to set in TABLE_LIST structure
    path                path to database
    wild                filter for found files
    dir                 read databases in path if TRUE, read .frm files in
                        database otherwise

  RETURN
    FIND_FILES_OK       success
    FIND_FILES_OOM      out of memory error
    FIND_FILES_DIR      no such directory, or directory can't be read
*/


find_files_result
find_files(THD *thd, List<LEX_STRING> *files, const char *db,
           const char *path, const char *wild, bool dir)
{
  uint i;
  char *ext;
  MY_DIR *dirp;
  FILEINFO *file;
  LEX_STRING *file_name= 0;
  uint file_name_len;
#ifndef NO_EMBEDDED_ACCESS_CHECKS
  uint col_access=thd->col_access;
#endif
  uint wild_length= 0;
  TABLE_LIST table_list;
  DBUG_ENTER("find_files");

  if (wild)
  {
    wild_length= strlen(wild);
    if (!wild[0])
      wild= 0;
  }

  bzero((char*) &table_list,sizeof(table_list));

  if (!(dirp = my_dir(path,MYF(dir ? MY_WANT_STAT : 0))))
  {
    if (my_errno == ENOENT)
      my_error(ER_BAD_DB_ERROR, MYF(ME_BELL+ME_WAITTANG), db);
    else
      my_error(ER_CANT_READ_DIR, MYF(ME_BELL+ME_WAITTANG), path, my_errno);
    DBUG_RETURN(FIND_FILES_DIR);
  }

  for (i=0 ; i < (uint) dirp->number_off_files  ; i++)
  {
    char uname[NAME_LEN + 1];                   /* Unencoded name */
    file=dirp->dir_entry+i;
    if (dir)
    {                                           /* Return databases */
      if ((file->name[0] == '.' &&
          ((file->name[1] == '.' && file->name[2] == '\0') ||
            file->name[1] == '\0')))
        continue;                               /* . or .. */
#ifdef USE_SYMDIR
      char *ext;
      char buff[FN_REFLEN];
      if (my_use_symdir && !strcmp(ext=fn_ext(file->name), ".sym"))
      {
	/* Only show the sym file if it points to a directory */
	char *end;
        *ext=0;                                 /* Remove extension */
	unpack_dirname(buff, file->name);
	end= strend(buff);
	if (end != buff && end[-1] == FN_LIBCHAR)
	  end[-1]= 0;				// Remove end FN_LIBCHAR
        if (!my_stat(buff, file->mystat, MYF(0)))
               continue;
       }
#endif
      if (!MY_S_ISDIR(file->mystat->st_mode))
        continue;

      file_name_len= filename_to_tablename(file->name, uname, sizeof(uname));
      if (wild && wild_compare(uname, wild, 0))
        continue;
      if (!(file_name=
            thd->make_lex_string(file_name, uname, file_name_len, TRUE)))
      {
        my_dirend(dirp);
        DBUG_RETURN(FIND_FILES_OOM);
      }
    }
    else
    {
        // Return only .frm files which aren't temp files.
      if (my_strcasecmp(system_charset_info, ext=fn_rext(file->name),reg_ext) ||
          is_prefix(file->name, tmp_file_prefix))
        continue;
      *ext=0;
      file_name_len= filename_to_tablename(file->name, uname, sizeof(uname));
      if (wild)
      {
	if (lower_case_table_names)
	{
          if (my_wildcmp(files_charset_info,
                         uname, uname + file_name_len,
                         wild, wild + wild_length,
                         wild_prefix, wild_one,wild_many))
            continue;
	}
	else if (wild_compare(uname, wild, 0))
	  continue;
      }
    }
#ifndef NO_EMBEDDED_ACCESS_CHECKS
    /* Don't show tables where we don't have any privileges */
    if (db && !(col_access & TABLE_ACLS))
    {
      table_list.db= (char*) db;
      table_list.db_length= strlen(db);
      table_list.table_name= uname;
      table_list.table_name_length= file_name_len;
      table_list.grant.privilege=col_access;
      if (check_grant(thd, TABLE_ACLS, &table_list, 1, 1, 1))
        continue;
    }
#endif
    if (!(file_name=
          thd->make_lex_string(file_name, uname, file_name_len, TRUE)) ||
        files->push_back(file_name))
    {
      my_dirend(dirp);
      DBUG_RETURN(FIND_FILES_OOM);
    }
  }
  DBUG_PRINT("info",("found: %d files", files->elements));
  my_dirend(dirp);

  (void) ha_find_files(thd, db, path, wild, dir, files);

  DBUG_RETURN(FIND_FILES_OK);
}


bool
mysqld_show_create(THD *thd, TABLE_LIST *table_list)
{
  Protocol *protocol= thd->protocol;
  char buff[2048];
  String buffer(buff, sizeof(buff), system_charset_info);
  DBUG_ENTER("mysqld_show_create");
  DBUG_PRINT("enter",("db: %s  table: %s",table_list->db,
                      table_list->table_name));

  /* We want to preserve the tree for views. */
  thd->lex->view_prepare_mode= TRUE;

  /* Only one table for now, but VIEW can involve several tables */
  if (open_normal_and_derived_tables(thd, table_list, 0))
  {
    if (!table_list->view ||
        thd->is_error() && thd->main_da.sql_errno() != ER_VIEW_INVALID)
      DBUG_RETURN(TRUE);

    /*
      Clear all messages with 'error' level status and
      issue a warning with 'warning' level status in
      case of invalid view and last error is ER_VIEW_INVALID
    */
    mysql_reset_errors(thd, true);
    thd->clear_error();

    push_warning_printf(thd,MYSQL_ERROR::WARN_LEVEL_WARN,
                        ER_VIEW_INVALID,
                        ER(ER_VIEW_INVALID),
                        table_list->view_db.str,
                        table_list->view_name.str);
  }

  /* TODO: add environment variables show when it become possible */
  if (thd->lex->only_view && !table_list->view)
  {
    my_error(ER_WRONG_OBJECT, MYF(0),
             table_list->db, table_list->table_name, "VIEW");
    DBUG_RETURN(TRUE);
  }

  buffer.length(0);

  if (table_list->view)
    buffer.set_charset(table_list->view_creation_ctx->get_client_cs());

  if ((table_list->view ?
       view_store_create_info(thd, table_list, &buffer) :
       store_create_info(thd, table_list, &buffer, NULL,
                         FALSE /* show_database */)))
    DBUG_RETURN(TRUE);

  List<Item> field_list;
  if (table_list->view)
  {
    field_list.push_back(new Item_empty_string("View",NAME_CHAR_LEN));
    field_list.push_back(new Item_empty_string("Create View",
                                               max(buffer.length(),1024)));
    field_list.push_back(new Item_empty_string("character_set_client",
                                               MY_CS_NAME_SIZE));
    field_list.push_back(new Item_empty_string("collation_connection",
                                               MY_CS_NAME_SIZE));
  }
  else
  {
    field_list.push_back(new Item_empty_string("Table",NAME_CHAR_LEN));
    // 1024 is for not to confuse old clients
    field_list.push_back(new Item_empty_string("Create Table",
                                               max(buffer.length(),1024)));
  }

  if (protocol->send_result_set_metadata(&field_list,
                            Protocol::SEND_NUM_ROWS | Protocol::SEND_EOF))
    DBUG_RETURN(TRUE);
  protocol->prepare_for_resend();
  if (table_list->view)
    protocol->store(table_list->view_name.str, system_charset_info);
  else
  {
    if (table_list->schema_table)
      protocol->store(table_list->schema_table->table_name,
                      system_charset_info);
    else
      protocol->store(table_list->table->alias, system_charset_info);
  }

  if (table_list->view)
  {
    protocol->store(buffer.ptr(), buffer.length(),
                    table_list->view_creation_ctx->get_client_cs());

    protocol->store(table_list->view_creation_ctx->get_client_cs()->csname,
                    system_charset_info);

    protocol->store(table_list->view_creation_ctx->get_connection_cl()->name,
                    system_charset_info);
  }
  else
    protocol->store(buffer.ptr(), buffer.length(), buffer.charset());

  if (protocol->write())
    DBUG_RETURN(TRUE);

  my_eof(thd);
  DBUG_RETURN(FALSE);
}

bool mysqld_show_create_db(THD *thd, char *dbname,
                           HA_CREATE_INFO *create_info)
{
  char buff[2048];
  String buffer(buff, sizeof(buff), system_charset_info);
#ifndef NO_EMBEDDED_ACCESS_CHECKS
  Security_context *sctx= thd->security_ctx;
  uint db_access;
#endif
  Protocol *protocol=thd->protocol;
  DBUG_ENTER("mysql_show_create_db");

#ifndef NO_EMBEDDED_ACCESS_CHECKS
  if (test_all_bits(sctx->master_access, DB_ACLS))
    db_access=DB_ACLS;
  else
    db_access= (acl_get(sctx->host, sctx->ip, sctx->priv_user, dbname, 0) |
		sctx->master_access);
  if (!(db_access & DB_ACLS) && check_grant_db(thd,dbname))
  {
    my_error(ER_DBACCESS_DENIED_ERROR, MYF(0),
             sctx->priv_user, sctx->host_or_ip, dbname);
    general_log_print(thd,COM_INIT_DB,ER(ER_DBACCESS_DENIED_ERROR),
                      sctx->priv_user, sctx->host_or_ip, dbname);
    DBUG_RETURN(TRUE);
  }
#endif

  if (store_db_create_info(thd, dbname, &buffer, create_info))
  {
    /* 
      This assumes that the only reason for which store_db_create_info()
      can fail is incorrect database name (which is the case now).
    */
    my_error(ER_BAD_DB_ERROR, MYF(0), dbname);
    DBUG_RETURN(TRUE);    
  }

  List<Item> field_list;
  field_list.push_back(new Item_empty_string("Database",NAME_CHAR_LEN));
  field_list.push_back(new Item_empty_string("Create Database",1024));

  if (protocol->send_result_set_metadata(&field_list,
                            Protocol::SEND_NUM_ROWS | Protocol::SEND_EOF))
    DBUG_RETURN(TRUE);

  protocol->prepare_for_resend();
  protocol->store(dbname, strlen(dbname), system_charset_info);
  protocol->store(buffer.ptr(), buffer.length(), buffer.charset());

  if (protocol->write())
    DBUG_RETURN(TRUE);
  my_eof(thd);
  DBUG_RETURN(FALSE);
}



/****************************************************************************
  Return only fields for API mysql_list_fields
  Use "show table wildcard" in mysql instead of this
****************************************************************************/

void
mysqld_list_fields(THD *thd, TABLE_LIST *table_list, const char *wild)
{
  TABLE *table;
  DBUG_ENTER("mysqld_list_fields");
  DBUG_PRINT("enter",("table: %s",table_list->table_name));

  if (open_normal_and_derived_tables(thd, table_list, 0))
    DBUG_VOID_RETURN;
  table= table_list->table;

  List<Item> field_list;

  Field **ptr,*field;
  for (ptr=table->field ; (field= *ptr); ptr++)
  {
    if (!wild || !wild[0] ||
        !wild_case_compare(system_charset_info, field->field_name,wild))
    {
      if (table_list->view)
        field_list.push_back(new Item_ident_for_show(field,
                                                     table_list->view_db.str,
                                                     table_list->view_name.str));
      else
        field_list.push_back(new Item_field(field));
    }
  }
  restore_record(table, s->default_values);              // Get empty record
  table->use_all_columns();
  if (thd->protocol->send_result_set_metadata(&field_list, Protocol::SEND_DEFAULTS))
    DBUG_VOID_RETURN;
  my_eof(thd);
  DBUG_VOID_RETURN;
}


/*
  Go through all character combinations and ensure that sql_lex.cc can
  parse it as an identifier.

  SYNOPSIS
  require_quotes()
  name			attribute name
  name_length		length of name

  RETURN
    #	Pointer to conflicting character
    0	No conflicting character
*/

static const char *require_quotes(const char *name, uint name_length)
{
  uint length;
  bool pure_digit= TRUE;
  const char *end= name + name_length;

  for (; name < end ; name++)
  {
    uchar chr= (uchar) *name;
    length= my_mbcharlen(system_charset_info, chr);
    if (length == 1 && !system_charset_info->ident_map[chr])
      return name;
    if (length == 1 && (chr < '0' || chr > '9'))
      pure_digit= FALSE;
  }
  if (pure_digit)
    return name;
  return 0;
}


/*
  Quote the given identifier if needed and append it to the target string.
  If the given identifier is empty, it will be quoted.

  SYNOPSIS
  append_identifier()
  thd                   thread handler
  packet                target string
  name                  the identifier to be appended
  name_length           length of the appending identifier
*/

void
append_identifier(THD *thd, String *packet, const char *name, uint length)
{
  const char *name_end;
  char quote_char;
  int q= get_quote_char_for_identifier(thd, name, length);

  if (q == EOF)
  {
    packet->append(name, length, packet->charset());
    return;
  }

  /*
    The identifier must be quoted as it includes a quote character or
   it's a keyword
  */

  (void) packet->reserve(length*2 + 2);
  quote_char= (char) q;
  packet->append(&quote_char, 1, system_charset_info);

  for (name_end= name+length ; name < name_end ; name+= length)
  {
    uchar chr= (uchar) *name;
    length= my_mbcharlen(system_charset_info, chr);
    /*
      my_mbcharlen can return 0 on a wrong multibyte
      sequence. It is possible when upgrading from 4.0,
      and identifier contains some accented characters.
      The manual says it does not work. So we'll just
      change length to 1 not to hang in the endless loop.
    */
    if (!length)
      length= 1;
    if (length == 1 && chr == (uchar) quote_char)
      packet->append(&quote_char, 1, system_charset_info);
    packet->append(name, length, system_charset_info);
  }
  packet->append(&quote_char, 1, system_charset_info);
}


/*
  Get the quote character for displaying an identifier.

  SYNOPSIS
    get_quote_char_for_identifier()
    thd		Thread handler
    name	name to quote
    length	length of name

  IMPLEMENTATION
    Force quoting in the following cases:
      - name is empty (for one, it is possible when we use this function for
        quoting user and host names for DEFINER clause);
      - name is a keyword;
      - name includes a special character;
    Otherwise identifier is quoted only if the option OPTION_QUOTE_SHOW_CREATE
    is set.

  RETURN
    EOF	  No quote character is needed
    #	  Quote character
*/

int get_quote_char_for_identifier(THD *thd, const char *name, uint length)
{
  if (length &&
      !is_keyword(name,length) &&
      !require_quotes(name, length) &&
      !(thd->options & OPTION_QUOTE_SHOW_CREATE))
    return EOF;
  if (thd->variables.sql_mode & MODE_ANSI_QUOTES)
    return '"';
  return '`';
}


/* Append directory name (if exists) to CREATE INFO */

static void append_directory(THD *thd, String *packet, const char *dir_type,
			     const char *filename)
{
  if (filename && !(thd->variables.sql_mode & MODE_NO_DIR_IN_CREATE))
  {
    uint length= dirname_length(filename);
    packet->append(' ');
    packet->append(dir_type);
    packet->append(STRING_WITH_LEN(" DIRECTORY='"));
#ifdef __WIN__
    /* Convert \ to / to be able to create table on unix */
    char *winfilename= (char*) thd->memdup(filename, length);
    char *pos, *end;
    for (pos= winfilename, end= pos+length ; pos < end ; pos++)
    {
      if (*pos == '\\')
        *pos = '/';
    }
    filename= winfilename;
#endif
    packet->append(filename, length);
    packet->append('\'');
  }
}


#define LIST_PROCESS_HOST_LEN 64

static bool get_field_default_value(THD *thd, Field *timestamp_field,
                                    Field *field, String *def_value,
                                    bool quoted)
{
  bool has_default;
  bool has_now_default;
  enum enum_field_types field_type= field->type();

  /*
     We are using CURRENT_TIMESTAMP instead of NOW because it is
     more standard
  */
  has_now_default= (timestamp_field == field &&
                    field->unireg_check != Field::TIMESTAMP_UN_FIELD);

  has_default= (field_type != FIELD_TYPE_BLOB &&
                !(field->flags & NO_DEFAULT_VALUE_FLAG) &&
                field->unireg_check != Field::NEXT_NUMBER &&
                !((thd->variables.sql_mode & (MODE_MYSQL323 | MODE_MYSQL40))
                  && has_now_default));

  def_value->length(0);
  if (has_default)
  {
    if (has_now_default)
      def_value->append(STRING_WITH_LEN("CURRENT_TIMESTAMP"));
    else if (!field->is_null())
    {                                             // Not null by default
      char tmp[MAX_FIELD_WIDTH];
      String type(tmp, sizeof(tmp), field->charset());
      if (field_type == MYSQL_TYPE_BIT)
      {
        longlong dec= field->val_int();
        char *ptr= longlong2str(dec, tmp + 2, 2);
        uint32 length= (uint32) (ptr - tmp);
        tmp[0]= 'b';
        tmp[1]= '\'';        
        tmp[length]= '\'';
        type.length(length + 1);
        quoted= 0;
      }
      else
        field->val_str(&type);
      if (type.length())
      {
        String def_val;
        uint dummy_errors;
        /* convert to system_charset_info == utf8 */
        def_val.copy(type.ptr(), type.length(), field->charset(),
                     system_charset_info, &dummy_errors);
        if (quoted)
          append_unescaped(def_value, def_val.ptr(), def_val.length());
        else
          def_value->append(def_val.ptr(), def_val.length());
      }
      else if (quoted)
        def_value->append(STRING_WITH_LEN("''"));
    }
    else if (field->maybe_null() && quoted)
      def_value->append(STRING_WITH_LEN("NULL"));    // Null as default
    else
      return 0;

  }
  return has_default;
}

/*
  Build a CREATE TABLE statement for a table.

  SYNOPSIS
    store_create_info()
    thd               The thread
    table_list        A list containing one table to write statement
                      for.
    packet            Pointer to a string where statement will be
                      written.
    create_info_arg   Pointer to create information that can be used
                      to tailor the format of the statement.  Can be
                      NULL, in which case only SQL_MODE is considered
                      when building the statement.
    show_database     If TRUE, the database for the table will be
                      prepended to the table name if either the
                      current database is not set, or if it is set and
                      it is different from the database for the table.

  NOTE
    Currently always return 0, but might return error code in the
    future.

  RETURN
    0       OK
 */

int store_create_info(THD *thd, TABLE_LIST *table_list, String *packet,
                      HA_CREATE_INFO *create_info_arg, bool show_database)
{
  List<Item> field_list;
  char tmp[MAX_FIELD_WIDTH], *for_str, buff[128], def_value_buf[MAX_FIELD_WIDTH];
  const char *alias;
  String type(tmp, sizeof(tmp), system_charset_info);
  String def_value(def_value_buf, sizeof(def_value_buf), system_charset_info);
  Field **ptr,*field;
  uint primary_key;
  KEY *key_info;
  TABLE *table= table_list->table;
  handler *file= table->file;
  TABLE_SHARE *share= table->s;
  HA_CREATE_INFO create_info;
  bool show_table_options= FALSE;
  bool foreign_db_mode=  (thd->variables.sql_mode & (MODE_POSTGRESQL |
                                                     MODE_ORACLE |
                                                     MODE_MSSQL |
                                                     MODE_DB2 |
                                                     MODE_MAXDB |
                                                     MODE_ANSI)) != 0;
  bool limited_mysql_mode= (thd->variables.sql_mode & (MODE_NO_FIELD_OPTIONS |
                                                       MODE_MYSQL323 |
                                                       MODE_MYSQL40)) != 0;
  my_bitmap_map *old_map;
  DBUG_ENTER("store_create_info");
  DBUG_PRINT("enter",("table: %s", table->s->table_name.str));

  restore_record(table, s->default_values); // Get empty record

  if (share->tmp_table)
    packet->append(STRING_WITH_LEN("CREATE TEMPORARY TABLE "));
  else
    packet->append(STRING_WITH_LEN("CREATE TABLE "));
  if (create_info_arg &&
      (create_info_arg->options & HA_LEX_CREATE_IF_NOT_EXISTS))
    packet->append(STRING_WITH_LEN("IF NOT EXISTS "));
  if (table_list->schema_table)
    alias= table_list->schema_table->table_name;
  else
  {
    if (lower_case_table_names == 2)
      alias= table->alias;
    else
    {
      alias= share->table_name.str;
    }
  }

  /*
    Print the database before the table name if told to do that. The
    database name is only printed in the event that it is different
    from the current database.  The main reason for doing this is to
    avoid having to update gazillions of tests and result files, but
    it also saves a few bytes of the binary log.
   */
  if (show_database)
  {
    const LEX_STRING *const db=
      table_list->schema_table ? &INFORMATION_SCHEMA_NAME : &table->s->db;
    if (!thd->db || db->str && strcmp(db->str, thd->db) != 0)
    {
      append_identifier(thd, packet, db->str, db->length);
      packet->append(STRING_WITH_LEN("."));
    }
  }

  append_identifier(thd, packet, alias, strlen(alias));
  packet->append(STRING_WITH_LEN(" (\n"));
  /*
    We need this to get default values from the table
    We have to restore the read_set if we are called from insert in case
    of row based replication.
  */
  old_map= tmp_use_all_columns(table, table->read_set);

  for (ptr=table->field ; (field= *ptr); ptr++)
  {
    uint flags = field->flags;

    if (ptr != table->field)
      packet->append(STRING_WITH_LEN(",\n"));

    packet->append(STRING_WITH_LEN("  "));
    append_identifier(thd,packet,field->field_name, strlen(field->field_name));
    packet->append(' ');
    // check for surprises from the previous call to Field::sql_type()
    if (type.ptr() != tmp)
      type.set(tmp, sizeof(tmp), system_charset_info);
    else
      type.set_charset(system_charset_info);

    field->sql_type(type);
    packet->append(type.ptr(), type.length(), system_charset_info);

    if (field->has_charset() &&
        !(thd->variables.sql_mode & (MODE_MYSQL323 | MODE_MYSQL40)))
    {
      if (field->charset() != share->table_charset)
      {
	packet->append(STRING_WITH_LEN(" CHARACTER SET "));
	packet->append(field->charset()->csname);
      }
      /*
	For string types dump collation name only if
	collation is not primary for the given charset
      */
      if (!(field->charset()->state & MY_CS_PRIMARY))
      {
	packet->append(STRING_WITH_LEN(" COLLATE "));
	packet->append(field->charset()->name);
      }
    }

    if (flags & NOT_NULL_FLAG)
      packet->append(STRING_WITH_LEN(" NOT NULL"));
    else if (field->type() == MYSQL_TYPE_TIMESTAMP)
    {
      /*
        TIMESTAMP field require explicit NULL flag, because unlike
        all other fields they are treated as NOT NULL by default.
      */
      packet->append(STRING_WITH_LEN(" NULL"));
    }
    {
      /*
        Add field flags about FIELD FORMAT (FIXED or DYNAMIC)
        and about STORAGE (DISK or MEMORY).
      */
      enum ha_storage_media storage_type= (enum ha_storage_media)
        ((flags >> FIELD_STORAGE_FLAGS) & STORAGE_TYPE_MASK);
      enum column_format_type column_format= (enum column_format_type)
        ((flags >> COLUMN_FORMAT_FLAGS) & COLUMN_FORMAT_MASK);
      if (storage_type)
      {
        packet->append(STRING_WITH_LEN(" /*!"));
        packet->append(STRING_WITH_LEN(MYSQL_VERSION_TABLESPACE_IN_FRM_STR));
        packet->append(STRING_WITH_LEN(" STORAGE"));
        if (storage_type == HA_SM_DISK)
          packet->append(STRING_WITH_LEN(" DISK */"));
        else
          packet->append(STRING_WITH_LEN(" MEMORY */"));
      }
      if (column_format)
      {
        packet->append(STRING_WITH_LEN(" /*!"));
        packet->append(STRING_WITH_LEN(MYSQL_VERSION_TABLESPACE_IN_FRM_STR));
        packet->append(STRING_WITH_LEN(" COLUMN_FORMAT"));
        if (column_format == COLUMN_FORMAT_TYPE_FIXED)
          packet->append(STRING_WITH_LEN(" FIXED */"));
        else
          packet->append(STRING_WITH_LEN(" DYNAMIC */"));
      }
    }
    if (get_field_default_value(thd, table->timestamp_field,
                                field, &def_value, 1))
    {
      packet->append(STRING_WITH_LEN(" DEFAULT "));
      packet->append(def_value.ptr(), def_value.length(), system_charset_info);
    }

    if (!limited_mysql_mode && table->timestamp_field == field &&
        field->unireg_check != Field::TIMESTAMP_DN_FIELD)
      packet->append(STRING_WITH_LEN(" ON UPDATE CURRENT_TIMESTAMP"));

    if (field->unireg_check == Field::NEXT_NUMBER &&
        !(thd->variables.sql_mode & MODE_NO_FIELD_OPTIONS))
      packet->append(STRING_WITH_LEN(" AUTO_INCREMENT"));

    if (field->comment.length)
    {
      packet->append(STRING_WITH_LEN(" COMMENT "));
      append_unescaped(packet, field->comment.str, field->comment.length);
    }
  }

  key_info= table->key_info;
  bzero((char*) &create_info, sizeof(create_info));
  /* Allow update_create_info to update row type, page checksums and options */
  create_info.row_type= share->row_type;
  create_info.page_checksum= share->page_checksum;
  create_info.options= share->db_create_options;
  file->update_create_info(&create_info);
  primary_key= share->primary_key;

  for (uint i=0 ; i < share->keys ; i++,key_info++)
  {
    KEY_PART_INFO *key_part= key_info->key_part;
    bool found_primary=0;
    packet->append(STRING_WITH_LEN(",\n  "));

    if (i == primary_key && !strcmp(key_info->name, primary_key_name))
    {
      found_primary=1;
      /*
        No space at end, because a space will be added after where the
        identifier would go, but that is not added for primary key.
      */
      packet->append(STRING_WITH_LEN("PRIMARY KEY"));
    }
    else if (key_info->flags & HA_NOSAME)
      packet->append(STRING_WITH_LEN("UNIQUE KEY "));
    else if (key_info->flags & HA_FULLTEXT)
      packet->append(STRING_WITH_LEN("FULLTEXT KEY "));
    else if (key_info->flags & HA_SPATIAL)
      packet->append(STRING_WITH_LEN("SPATIAL KEY "));
    else
      packet->append(STRING_WITH_LEN("KEY "));

    if (!found_primary)
     append_identifier(thd, packet, key_info->name, strlen(key_info->name));

    packet->append(STRING_WITH_LEN(" ("));

    for (uint j=0 ; j < key_info->key_parts ; j++,key_part++)
    {
      if (j)
        packet->append(',');

      if (key_part->field)
        append_identifier(thd,packet,key_part->field->field_name,
			  strlen(key_part->field->field_name));
      if (key_part->field &&
          (key_part->length !=
           table->field[key_part->fieldnr-1]->key_length() &&
           !(key_info->flags & (HA_FULLTEXT | HA_SPATIAL))))
      {
        char *end;
        buff[0] = '(';
        end= int10_to_str((long) key_part->length /
                          key_part->field->charset()->mbmaxlen,
                          buff + 1,10);
        *end++ = ')';
        packet->append(buff,(uint) (end-buff));
      }
    }
    packet->append(')');
    store_key_options(thd, packet, table, key_info);
    if (key_info->parser)
    {
      LEX_STRING *parser_name= plugin_name(key_info->parser);
      packet->append(STRING_WITH_LEN(" /*!50100 WITH PARSER "));
      append_identifier(thd, packet, parser_name->str, parser_name->length);
      packet->append(STRING_WITH_LEN(" */ "));
    }
  }

  /*
    Get possible foreign key definitions stored in InnoDB and append them
    to the CREATE TABLE statement
  */

  if ((for_str= file->get_foreign_key_create_info()))
  {
    packet->append(for_str, strlen(for_str));
    file->free_foreign_key_create_info(for_str);
  }

  packet->append(STRING_WITH_LEN("\n)"));
  if (!(thd->variables.sql_mode & MODE_NO_TABLE_OPTIONS) && !foreign_db_mode)
  {
    show_table_options= TRUE;
    /*
      Get possible table space definitions and append them
      to the CREATE TABLE statement
    */

    switch (table->s->default_storage_media) {
    case(HA_SM_DEFAULT):
      if ((for_str= (char *)file->get_tablespace_name()))
      {
        packet->append(STRING_WITH_LEN(" /*!50100 TABLESPACE "));
        append_identifier(thd, packet, for_str, strlen(for_str));
        packet->append(STRING_WITH_LEN(" */"));
      }
      break;
    case(HA_SM_DISK):
      packet->append(STRING_WITH_LEN(" /*!50100"));
      if ((for_str= (char *)file->get_tablespace_name()))
      {
        packet->append(STRING_WITH_LEN(" TABLESPACE "));
        append_identifier(thd, packet, for_str, strlen(for_str));
      }
      packet->append(STRING_WITH_LEN(" STORAGE DISK */"));
      break;
    case(HA_SM_MEMORY):
      packet->append(STRING_WITH_LEN(" /*!50100"));
      if ((for_str= (char *)file->get_tablespace_name()))
      {
        packet->append(STRING_WITH_LEN(" TABLESPACE "));
        append_identifier(thd, packet, for_str, strlen(for_str));
      }
      packet->append(STRING_WITH_LEN(" STORAGE MEMORY */"));
      break;
    };

    /*
      IF   check_create_info
      THEN add ENGINE only if it was used when creating the table
    */
    if (!create_info_arg ||
        (create_info_arg->used_fields & HA_CREATE_USED_ENGINE))
    {
      if (thd->variables.sql_mode & (MODE_MYSQL323 | MODE_MYSQL40))
        packet->append(STRING_WITH_LEN(" TYPE="));
      else
        packet->append(STRING_WITH_LEN(" ENGINE="));
#ifdef WITH_PARTITION_STORAGE_ENGINE
    if (table->part_info)
      packet->append(ha_resolve_storage_engine_name(
                        table->part_info->default_engine_type));
    else
      packet->append(file->table_type());
#else
      packet->append(file->table_type());
#endif
    }

    /*
      Add AUTO_INCREMENT=... if there is an AUTO_INCREMENT column,
      and NEXT_ID > 1 (the default).  We must not print the clause
      for engines that do not support this as it would break the
      import of dumps, but as of this writing, the test for whether
      AUTO_INCREMENT columns are allowed and wether AUTO_INCREMENT=...
      is supported is identical, !(file->table_flags() & HA_NO_AUTO_INCREMENT))
      Because of that, we do not explicitly test for the feature,
      but may extrapolate its existence from that of an AUTO_INCREMENT column.
    */

    if (create_info.auto_increment_value > 1)
    {
      char *end;
      packet->append(STRING_WITH_LEN(" AUTO_INCREMENT="));
      end= longlong10_to_str(create_info.auto_increment_value, buff,10);
      packet->append(buff, (uint) (end - buff));
    }


    if (share->table_charset &&
	!(thd->variables.sql_mode & MODE_MYSQL323) &&
	!(thd->variables.sql_mode & MODE_MYSQL40))
    {
      /*
        IF   check_create_info
        THEN add DEFAULT CHARSET only if it was used when creating the table
      */
      if (!create_info_arg ||
          (create_info_arg->used_fields & HA_CREATE_USED_DEFAULT_CHARSET))
      {
        packet->append(STRING_WITH_LEN(" DEFAULT CHARSET="));
        packet->append(share->table_charset->csname);
        if (!(share->table_charset->state & MY_CS_PRIMARY))
        {
          packet->append(STRING_WITH_LEN(" COLLATE="));
          packet->append(table->s->table_charset->name);
        }
      }
    }

    if (share->min_rows)
    {
      char *end;
      packet->append(STRING_WITH_LEN(" MIN_ROWS="));
      end= longlong10_to_str(share->min_rows, buff, 10);
      packet->append(buff, (uint) (end- buff));
    }

    if (share->max_rows && !table_list->schema_table)
    {
      char *end;
      packet->append(STRING_WITH_LEN(" MAX_ROWS="));
      end= longlong10_to_str(share->max_rows, buff, 10);
      packet->append(buff, (uint) (end - buff));
    }

    if (share->avg_row_length)
    {
      char *end;
      packet->append(STRING_WITH_LEN(" AVG_ROW_LENGTH="));
      end= longlong10_to_str(share->avg_row_length, buff,10);
      packet->append(buff, (uint) (end - buff));
    }

    if (create_info.options & HA_OPTION_PACK_KEYS)
      packet->append(STRING_WITH_LEN(" PACK_KEYS=1"));
    if (create_info.options & HA_OPTION_NO_PACK_KEYS)
      packet->append(STRING_WITH_LEN(" PACK_KEYS=0"));
    /* We use CHECKSUM, instead of TABLE_CHECKSUM, for backward compability */
    if (create_info.options & HA_OPTION_CHECKSUM)
      packet->append(STRING_WITH_LEN(" CHECKSUM=1"));
    if (create_info.page_checksum != HA_CHOICE_UNDEF)
    {
      packet->append(STRING_WITH_LEN(" PAGE_CHECKSUM="));
      packet->append(ha_choice_values[create_info.page_checksum], 1);
    }
    if (create_info.options & HA_OPTION_DELAY_KEY_WRITE)
      packet->append(STRING_WITH_LEN(" DELAY_KEY_WRITE=1"));
    if (create_info.row_type != ROW_TYPE_DEFAULT)
    {
      packet->append(STRING_WITH_LEN(" ROW_FORMAT="));
      packet->append(ha_row_type[(uint) create_info.row_type]);
    }
    if (share->transactional != HA_CHOICE_UNDEF)
    {
      packet->append(STRING_WITH_LEN(" TRANSACTIONAL="));
      packet->append(ha_choice_values[(uint) share->transactional], 1);
    }
    if (table->s->key_block_size)
    {
      char *end;
      packet->append(STRING_WITH_LEN(" KEY_BLOCK_SIZE="));
      end= longlong10_to_str(table->s->key_block_size, buff, 10);
      packet->append(buff, (uint) (end - buff));
    }
    table->file->append_create_info(packet);
    if (share->comment.length)
    {
      packet->append(STRING_WITH_LEN(" COMMENT="));
      append_unescaped(packet, share->comment.str, share->comment.length);
    }
    if (share->connect_string.length)
    {
      packet->append(STRING_WITH_LEN(" CONNECTION="));
      append_unescaped(packet, share->connect_string.str, share->connect_string.length);
    }
    append_directory(thd, packet, "DATA",  create_info.data_file_name);
    append_directory(thd, packet, "INDEX", create_info.index_file_name);
  }
#ifdef WITH_PARTITION_STORAGE_ENGINE
  {
    /*
      Partition syntax for CREATE TABLE is at the end of the syntax.
    */
    uint part_syntax_len;
    char *part_syntax;
    if (table->part_info &&
        (!table->part_info->is_auto_partitioned) &&
        ((part_syntax= generate_partition_syntax(table->part_info,
                                                  &part_syntax_len,
                                                  FALSE,
                                                  show_table_options))))
    {
       packet->append(STRING_WITH_LEN("\n/*!50100"));
       packet->append(part_syntax, part_syntax_len);
       packet->append(STRING_WITH_LEN(" */"));
       my_free(part_syntax, MYF(0));
    }
  }
#endif
  tmp_restore_column_map(table->read_set, old_map);
  DBUG_RETURN(0);
}

/**
  Get a CREATE statement for a given database.

  The database is identified by its name, passed as @c dbname parameter.
  The name should be encoded using the system character set (UTF8 currently).

  Resulting statement is stored in the string pointed by @c buffer. The string
  is emptied first and its character set is set to the system character set.

  If HA_LEX_CREATE_IF_NOT_EXISTS flag is set in @c create_info->options, then
  the resulting CREATE statement contains "IF NOT EXISTS" clause. Other flags
  in @c create_options are ignored.

  @param  thd           The current thread instance.
  @param  dbname        The name of the database.
  @param  buffer        A String instance where the statement is stored.
  @param  create_info   If not NULL, the options member influences the resulting 
                        CRATE statement.

  @returns TRUE if errors are detected, FALSE otherwise.
*/

bool store_db_create_info(THD *thd, const char *dbname, String *buffer,
                          HA_CREATE_INFO *create_info)
{
  HA_CREATE_INFO create;
  uint create_options = create_info ? create_info->options : 0;
  DBUG_ENTER("store_db_create_info");

  if (!my_strcasecmp(system_charset_info, dbname,
                     INFORMATION_SCHEMA_NAME.str))
  {
    dbname= INFORMATION_SCHEMA_NAME.str;
    create.default_table_charset= system_charset_info;
  }
  else
  {
    if (check_db_dir_existence(dbname))
      DBUG_RETURN(TRUE);

    load_db_opt_by_name(thd, dbname, &create);
  }

  buffer->length(0);
  buffer->free();
  buffer->set_charset(system_charset_info);
  buffer->append(STRING_WITH_LEN("CREATE DATABASE "));

  if (create_options & HA_LEX_CREATE_IF_NOT_EXISTS)
    buffer->append(STRING_WITH_LEN("/*!32312 IF NOT EXISTS*/ "));

  append_identifier(thd, buffer, dbname, strlen(dbname));

  if (create.default_table_charset)
  {
    buffer->append(STRING_WITH_LEN(" /*!40100"));
    buffer->append(STRING_WITH_LEN(" DEFAULT CHARACTER SET "));
    buffer->append(create.default_table_charset->csname);
    if (!(create.default_table_charset->state & MY_CS_PRIMARY))
    {
      buffer->append(STRING_WITH_LEN(" COLLATE "));
      buffer->append(create.default_table_charset->name);
    }
    buffer->append(STRING_WITH_LEN(" */"));
  }

  DBUG_RETURN(FALSE);
}

static void store_key_options(THD *thd, String *packet, TABLE *table,
                              KEY *key_info)
{
  bool limited_mysql_mode= (thd->variables.sql_mode &
                            (MODE_NO_FIELD_OPTIONS | MODE_MYSQL323 |
                             MODE_MYSQL40)) != 0;
  bool foreign_db_mode=  (thd->variables.sql_mode & (MODE_POSTGRESQL |
                                                     MODE_ORACLE |
                                                     MODE_MSSQL |
                                                     MODE_DB2 |
                                                     MODE_MAXDB |
                                                     MODE_ANSI)) != 0;
  char *end, buff[32];

  if (!(thd->variables.sql_mode & MODE_NO_KEY_OPTIONS) &&
      !limited_mysql_mode && !foreign_db_mode)
  {

    if (key_info->algorithm == HA_KEY_ALG_BTREE)
      packet->append(STRING_WITH_LEN(" USING BTREE"));

    if (key_info->algorithm == HA_KEY_ALG_HASH)
      packet->append(STRING_WITH_LEN(" USING HASH"));

    /* send USING only in non-default case: non-spatial rtree */
    if ((key_info->algorithm == HA_KEY_ALG_RTREE) &&
        !(key_info->flags & HA_SPATIAL))
      packet->append(STRING_WITH_LEN(" USING RTREE"));

    if ((key_info->flags & HA_USES_BLOCK_SIZE) &&
        table->s->key_block_size != key_info->block_size)
    {
      packet->append(STRING_WITH_LEN(" KEY_BLOCK_SIZE="));
      end= longlong10_to_str(key_info->block_size, buff, 10);
      packet->append(buff, (uint) (end - buff));
    }

    DBUG_ASSERT(test(key_info->flags & HA_USES_COMMENT) == 
               (key_info->comment.length > 0));
    if (key_info->flags & HA_USES_COMMENT)
    {
      packet->append(STRING_WITH_LEN(" COMMENT "));
      append_unescaped(packet, key_info->comment.str, 
                       key_info->comment.length);
    }
  }
}


void
view_store_options(THD *thd, TABLE_LIST *table, String *buff)
{
  append_algorithm(table, buff);
  append_definer(thd, buff, &table->definer.user, &table->definer.host);
  if (table->view_suid)
    buff->append(STRING_WITH_LEN("SQL SECURITY DEFINER "));
  else
    buff->append(STRING_WITH_LEN("SQL SECURITY INVOKER "));
}


/*
  Append DEFINER clause to the given buffer.

  SYNOPSIS
    append_definer()
    thd           [in] thread handle
    buffer        [inout] buffer to hold DEFINER clause
    definer_user  [in] user name part of definer
    definer_host  [in] host name part of definer
*/

static void append_algorithm(TABLE_LIST *table, String *buff)
{
  buff->append(STRING_WITH_LEN("ALGORITHM="));
  switch ((int8)table->algorithm) {
  case VIEW_ALGORITHM_UNDEFINED:
    buff->append(STRING_WITH_LEN("UNDEFINED "));
    break;
  case VIEW_ALGORITHM_TMPTABLE:
    buff->append(STRING_WITH_LEN("TEMPTABLE "));
    break;
  case VIEW_ALGORITHM_MERGE:
    buff->append(STRING_WITH_LEN("MERGE "));
    break;
  default:
    DBUG_ASSERT(0); // never should happen
  }
}

/*
  Append DEFINER clause to the given buffer.

  SYNOPSIS
    append_definer()
    thd           [in] thread handle
    buffer        [inout] buffer to hold DEFINER clause
    definer_user  [in] user name part of definer
    definer_host  [in] host name part of definer
*/

void append_definer(THD *thd, String *buffer, const LEX_STRING *definer_user,
                    const LEX_STRING *definer_host)
{
  buffer->append(STRING_WITH_LEN("DEFINER="));
  append_identifier(thd, buffer, definer_user->str, definer_user->length);
  buffer->append('@');
  append_identifier(thd, buffer, definer_host->str, definer_host->length);
  buffer->append(' ');
}


int
view_store_create_info(THD *thd, TABLE_LIST *table, String *buff)
{
  my_bool foreign_db_mode= (thd->variables.sql_mode & (MODE_POSTGRESQL |
                                                       MODE_ORACLE |
                                                       MODE_MSSQL |
                                                       MODE_DB2 |
                                                       MODE_MAXDB |
                                                       MODE_ANSI)) != 0;
  /*
     Compact output format for view can be used
     - if user has db of this view as current db
     - if this view only references table inside it's own db
  */
  if (!thd->db || strcmp(thd->db, table->view_db.str))
    table->compact_view_format= FALSE;
  else
  {
    TABLE_LIST *tbl;
    table->compact_view_format= TRUE;
    for (tbl= thd->lex->query_tables;
         tbl;
         tbl= tbl->next_global)
    {
      if (strcmp(table->view_db.str, tbl->view ? tbl->view_db.str :tbl->db)!= 0)
      {
        table->compact_view_format= FALSE;
        break;
      }
    }
  }

  buff->append(STRING_WITH_LEN("CREATE "));
  if (!foreign_db_mode)
  {
    view_store_options(thd, table, buff);
  }
  buff->append(STRING_WITH_LEN("VIEW "));
  if (!table->compact_view_format)
  {
    append_identifier(thd, buff, table->view_db.str, table->view_db.length);
    buff->append('.');
  }
  append_identifier(thd, buff, table->view_name.str, table->view_name.length);
  buff->append(STRING_WITH_LEN(" AS "));

  /*
    We can't just use table->query, because our SQL_MODE may trigger
    a different syntax, like when ANSI_QUOTES is defined.
  */
  table->view->unit.print(buff, QT_ORDINARY);

  if (table->with_check != VIEW_CHECK_NONE)
  {
    if (table->with_check == VIEW_CHECK_LOCAL)
      buff->append(STRING_WITH_LEN(" WITH LOCAL CHECK OPTION"));
    else
      buff->append(STRING_WITH_LEN(" WITH CASCADED CHECK OPTION"));
  }
  return 0;
}


/****************************************************************************
  Return info about all processes
  returns for each thread: thread id, user, host, db, command, info
****************************************************************************/

class thread_info :public ilink {
public:
  static void *operator new(size_t size)
  {
    return (void*) sql_alloc((uint) size);
  }
  static void operator delete(void *ptr __attribute__((unused)),
                              size_t size __attribute__((unused)))
  { TRASH(ptr, size); }

  ulong thread_id;
  time_t start_time;
  uint   command;
  const char *user,*host,*db,*proc_info,*state_info;
  char *query;
};

#ifdef HAVE_EXPLICIT_TEMPLATE_INSTANTIATION
template class I_List<thread_info>;
#endif

void mysqld_list_processes(THD *thd,const char *user, bool verbose)
{
  Item *field;
  List<Item> field_list;
  I_List<thread_info> thread_infos;
  ulong max_query_length= (verbose ? thd->variables.max_allowed_packet :
			   PROCESS_LIST_WIDTH);
  Protocol *protocol= thd->protocol;
  DBUG_ENTER("mysqld_list_processes");

  field_list.push_back(new Item_int("Id", 0, MY_INT32_NUM_DECIMAL_DIGITS));
  field_list.push_back(new Item_empty_string("User",16));
  field_list.push_back(new Item_empty_string("Host",LIST_PROCESS_HOST_LEN));
  field_list.push_back(field=new Item_empty_string("db",NAME_CHAR_LEN));
  field->maybe_null=1;
  field_list.push_back(new Item_empty_string("Command",16));
  field_list.push_back(new Item_return_int("Time",7, MYSQL_TYPE_LONG));
  field_list.push_back(field=new Item_empty_string("State",30));
  field->maybe_null=1;
  field_list.push_back(field=new Item_empty_string("Info",max_query_length));
  field->maybe_null=1;
  if (protocol->send_result_set_metadata(&field_list,
                            Protocol::SEND_NUM_ROWS | Protocol::SEND_EOF))
    DBUG_VOID_RETURN;

  pthread_mutex_lock(&LOCK_thread_count); // For unlink from list
  if (!thd->killed)
  {
    I_List_iterator<THD> it(threads);
    THD *tmp;
    while ((tmp=it++))
    {
      Security_context *tmp_sctx= tmp->security_ctx;
      struct st_my_thread_var *mysys_var;
      if ((tmp->vio_ok() || tmp->system_thread) &&
          (!user || (tmp_sctx->user && !strcmp(tmp_sctx->user, user))))
      {
        thread_info *thd_info= new thread_info;

        thd_info->thread_id=tmp->thread_id;
        thd_info->user= thd->strdup(tmp_sctx->user ? tmp_sctx->user :
                                    (tmp->system_thread ?
                                     "system user" : "unauthenticated user"));
	if (tmp->peer_port && (tmp_sctx->host || tmp_sctx->ip) &&
            thd->security_ctx->host_or_ip[0])
	{
	  if ((thd_info->host= (char*) thd->alloc(LIST_PROCESS_HOST_LEN+1)))
	    my_snprintf((char *) thd_info->host, LIST_PROCESS_HOST_LEN,
			"%s:%u", tmp_sctx->host_or_ip, tmp->peer_port);
	}
	else
	  thd_info->host= thd->strdup(tmp_sctx->host_or_ip[0] ?
                                      tmp_sctx->host_or_ip :
                                      tmp_sctx->host ? tmp_sctx->host : "");
        if ((thd_info->db=tmp->db))             // Safe test
          thd_info->db=thd->strdup(thd_info->db);
        thd_info->command=(int) tmp->command;
        if ((mysys_var= tmp->mysys_var))
          pthread_mutex_lock(&mysys_var->mutex);
        thd_info->proc_info= (char*) (tmp->killed == THD::KILL_CONNECTION? "Killed" : 0);
#ifndef EMBEDDED_LIBRARY
        thd_info->state_info= (char*) (tmp->net.reading_or_writing ?
                                       (tmp->net.reading_or_writing == 2 ?
                                        "Writing to net" :
                                        thd_info->command == COM_SLEEP ? NullS :
                                        "Reading from net") :
                                       tmp->proc_info ? tmp->proc_info :
                                       tmp->mysys_var &&
                                       tmp->mysys_var->current_cond ?
                                       "Waiting on cond" : NullS);
#else
        thd_info->state_info= (char*)"Writing to net";
#endif
        if (mysys_var)
          pthread_mutex_unlock(&mysys_var->mutex);

        thd_info->start_time= tmp->start_time;
        thd_info->query=0;
        if (tmp->query)
        {
	  /*
            query_length is always set to 0 when we set query = NULL; see
	    the comment in sql_class.h why this prevents crashes in possible
            races with query_length
          */
          uint length= min(max_query_length, tmp->query_length);
          thd_info->query=(char*) thd->strmake(tmp->query,length);
        }
        thread_infos.append(thd_info);
      }
    }
  }
  pthread_mutex_unlock(&LOCK_thread_count);

  thread_info *thd_info;
  time_t now= my_time(0);
  while ((thd_info=thread_infos.get()))
  {
    protocol->prepare_for_resend();
    protocol->store((ulonglong) thd_info->thread_id);
    protocol->store(thd_info->user, system_charset_info);
    protocol->store(thd_info->host, system_charset_info);
    protocol->store(thd_info->db, system_charset_info);
    if (thd_info->proc_info)
      protocol->store(thd_info->proc_info, system_charset_info);
    else
      protocol->store(command_name[thd_info->command].str, system_charset_info);
    if (thd_info->start_time)
      protocol->store((uint32) (now - thd_info->start_time));
    else
      protocol->store_null();
    protocol->store(thd_info->state_info, system_charset_info);
    protocol->store(thd_info->query, system_charset_info);
    if (protocol->write())
      break; /* purecov: inspected */
  }
  my_eof(thd);
  DBUG_VOID_RETURN;
}

int fill_schema_processlist(THD* thd, TABLE_LIST* tables, COND* cond)
{
  TABLE *table= tables->table;
  CHARSET_INFO *cs= system_charset_info;
  char *user;
  time_t now= my_time(0);
  DBUG_ENTER("fill_process_list");

  user= thd->security_ctx->master_access & PROCESS_ACL ?
        NullS : thd->security_ctx->priv_user;

  pthread_mutex_lock(&LOCK_thread_count);

  if (!thd->killed)
  {
    I_List_iterator<THD> it(threads);
    THD* tmp;

    while ((tmp= it++))
    {
      Security_context *tmp_sctx= tmp->security_ctx;
      struct st_my_thread_var *mysys_var;
      const char *val;

      if ((!tmp->vio_ok() && !tmp->system_thread) ||
          (user && (!tmp_sctx->user || strcmp(tmp_sctx->user, user))))
        continue;

      restore_record(table, s->default_values);
      /* ID */
      table->field[0]->store((longlong) tmp->thread_id, TRUE);
      /* USER */
      val= tmp_sctx->user ? tmp_sctx->user :
            (tmp->system_thread ? "system user" : "unauthenticated user");
      table->field[1]->store(val, strlen(val), cs);
      /* HOST */
      if (tmp->peer_port && (tmp_sctx->host || tmp_sctx->ip) &&
          thd->security_ctx->host_or_ip[0])
      {
        char host[LIST_PROCESS_HOST_LEN + 1];
        my_snprintf(host, LIST_PROCESS_HOST_LEN, "%s:%u",
                    tmp_sctx->host_or_ip, tmp->peer_port);
        table->field[2]->store(host, strlen(host), cs);
      }
      else
        table->field[2]->store(tmp_sctx->host_or_ip,
                               strlen(tmp_sctx->host_or_ip), cs);
      /* DB */
      if (tmp->db)
      {
        table->field[3]->store(tmp->db, strlen(tmp->db), cs);
        table->field[3]->set_notnull();
      }

      if ((mysys_var= tmp->mysys_var))
        pthread_mutex_lock(&mysys_var->mutex);
      /* COMMAND */
      if ((val= (char *) (tmp->killed == THD::KILL_CONNECTION? "Killed" : 0)))
        table->field[4]->store(val, strlen(val), cs);
      else
        table->field[4]->store(command_name[tmp->command].str,
                               command_name[tmp->command].length, cs);
      /* MYSQL_TIME */
      table->field[5]->store((uint32)(tmp->start_time ?
                                      now - tmp->start_time : 0), TRUE);
      /* STATE */
#ifndef EMBEDDED_LIBRARY
      val= (char*) (tmp->net.reading_or_writing ?
                    (tmp->net.reading_or_writing == 2 ?
                     "Writing to net" :
                     tmp->command == COM_SLEEP ? NullS :
                     "Reading from net") :
                    tmp->proc_info ? tmp->proc_info :
                    tmp->mysys_var &&
                    tmp->mysys_var->current_cond ?
                    "Waiting on cond" : NullS);
#else
      val= (char *) "Writing to net";
#endif
      if (val)
      {
        table->field[6]->store(val, strlen(val), cs);
        table->field[6]->set_notnull();
      }

      if (mysys_var)
        pthread_mutex_unlock(&mysys_var->mutex);

      /* INFO */
      if (tmp->query)
      {
        table->field[7]->store(tmp->query,
                               min(PROCESS_LIST_INFO_WIDTH,
                                   tmp->query_length), cs);
        table->field[7]->set_notnull();
      }

      if (schema_table_store_record(thd, table))
      {
        pthread_mutex_unlock(&LOCK_thread_count);
        DBUG_RETURN(1);
      }
    }
  }

  pthread_mutex_unlock(&LOCK_thread_count);
  DBUG_RETURN(0);
}

/*****************************************************************************
  Status functions
*****************************************************************************/

static DYNAMIC_ARRAY all_status_vars;
static bool status_vars_inited= 0;
static int show_var_cmp(const void *var1, const void *var2)
{
  return strcmp(((SHOW_VAR*)var1)->name, ((SHOW_VAR*)var2)->name);
}

/*
  deletes all the SHOW_UNDEF elements from the array and calls
  delete_dynamic() if it's completely empty.
*/
static void shrink_var_array(DYNAMIC_ARRAY *array)
{
  uint a,b;
  SHOW_VAR *all= dynamic_element(array, 0, SHOW_VAR *);

  for (a= b= 0; b < array->elements; b++)
    if (all[b].type != SHOW_UNDEF)
      all[a++]= all[b];
  if (a)
  {
    bzero(all+a, sizeof(SHOW_VAR)); // writing NULL-element to the end
    array->elements= a;
  }
  else // array is completely empty - delete it
    delete_dynamic(array);
}

/*
  Adds an array of SHOW_VAR entries to the output of SHOW STATUS

  SYNOPSIS
    add_status_vars(SHOW_VAR *list)
    list - an array of SHOW_VAR entries to add to all_status_vars
           the last entry must be {0,0,SHOW_UNDEF}

  NOTE
    The handling of all_status_vars[] is completely internal, it's allocated
    automatically when something is added to it, and deleted completely when
    the last entry is removed.

    As a special optimization, if add_status_vars() is called before
    init_status_vars(), it assumes "startup mode" - neither concurrent access
    to the array nor SHOW STATUS are possible (thus it skips locks and qsort)

    The last entry of the all_status_vars[] should always be {0,0,SHOW_UNDEF}
*/
int add_status_vars(SHOW_VAR *list)
{
  int res= 0;
  if (status_vars_inited)
    pthread_mutex_lock(&LOCK_status);
  if (!all_status_vars.buffer && // array is not allocated yet - do it now
      my_init_dynamic_array(&all_status_vars, sizeof(SHOW_VAR), 200, 20))
  {
    res= 1;
    goto err;
  }
  while (list->name)
    res|= insert_dynamic(&all_status_vars, (uchar*)list++);
  res|= insert_dynamic(&all_status_vars, (uchar*)list); // appending NULL-element
  all_status_vars.elements--; // but next insert_dynamic should overwite it
  if (status_vars_inited)
    sort_dynamic(&all_status_vars, show_var_cmp);
err:
  if (status_vars_inited)
    pthread_mutex_unlock(&LOCK_status);
  return res;
}

/*
  Make all_status_vars[] usable for SHOW STATUS

  NOTE
    See add_status_vars(). Before init_status_vars() call, add_status_vars()
    works in a special fast "startup" mode. Thus init_status_vars()
    should be called as late as possible but before enabling multi-threading.
*/
void init_status_vars()
{
  status_vars_inited=1;
  sort_dynamic(&all_status_vars, show_var_cmp);
}

void reset_status_vars()
{
  SHOW_VAR *ptr= (SHOW_VAR*) all_status_vars.buffer;
  SHOW_VAR *last= ptr + all_status_vars.elements;
  for (; ptr < last; ptr++)
  {
    /* Note that SHOW_LONG_NOFLUSH variables are not reset */
    if (ptr->type == SHOW_LONG)
      *(ulong*) ptr->value= 0;
  }
}

/*
  catch-all cleanup function, cleans up everything no matter what

  DESCRIPTION
    This function is not strictly required if all add_to_status/
    remove_status_vars are properly paired, but it's a safety measure that
    deletes everything from the all_status_vars[] even if some
    remove_status_vars were forgotten
*/
void free_status_vars()
{
  delete_dynamic(&all_status_vars);
}

/*
  Removes an array of SHOW_VAR entries from the output of SHOW STATUS

  SYNOPSIS
    remove_status_vars(SHOW_VAR *list)
    list - an array of SHOW_VAR entries to remove to all_status_vars
           the last entry must be {0,0,SHOW_UNDEF}

  NOTE
    there's lots of room for optimizing this, especially in non-sorted mode,
    but nobody cares - it may be called only in case of failed plugin
    initialization in the mysqld startup.
*/

void remove_status_vars(SHOW_VAR *list)
{
  if (status_vars_inited)
  {
    pthread_mutex_lock(&LOCK_status);
    SHOW_VAR *all= dynamic_element(&all_status_vars, 0, SHOW_VAR *);
    int a= 0, b= all_status_vars.elements, c= (a+b)/2;

    for (; list->name; list++)
    {
      int res= 0;
      for (a= 0, b= all_status_vars.elements; b-a > 1; c= (a+b)/2)
      {
        res= show_var_cmp(list, all+c);
        if (res < 0)
          b= c;
        else if (res > 0)
          a= c;
        else
          break;
      }
      if (res == 0)
        all[c].type= SHOW_UNDEF;
    }
    shrink_var_array(&all_status_vars);
    pthread_mutex_unlock(&LOCK_status);
  }
  else
  {
    SHOW_VAR *all= dynamic_element(&all_status_vars, 0, SHOW_VAR *);
    uint i;
    for (; list->name; list++)
    {
      for (i= 0; i < all_status_vars.elements; i++)
      {
        if (show_var_cmp(list, all+i))
          continue;
        all[i].type= SHOW_UNDEF;
        break;
      }
    }
    shrink_var_array(&all_status_vars);
  }
}

inline void make_upper(char *buf)
{
  for (; *buf; buf++)
    *buf= my_toupper(system_charset_info, *buf);
}

static bool show_status_array(THD *thd, const char *wild,
                              SHOW_VAR *variables,
                              enum enum_var_type value_type,
                              struct system_status_var *status_var,
                              const char *prefix, TABLE *table,
                              bool ucase_names,
                              COND *cond)
{
  MY_ALIGNED_BYTE_ARRAY(buff_data, SHOW_VAR_FUNC_BUFF_SIZE, long);
  char * const buff= (char *) &buff_data;
  char *prefix_end;
  /* the variable name should not be longer than 64 characters */
  char name_buffer[64];
  int len;
  LEX_STRING null_lex_str;
  SHOW_VAR tmp, *var;
  COND *partial_cond= 0;
  enum_check_fields save_count_cuted_fields= thd->count_cuted_fields;
  bool res= FALSE;
  CHARSET_INFO *charset= system_charset_info;
  DBUG_ENTER("show_status_array");

  thd->count_cuted_fields= CHECK_FIELD_WARN;  
  null_lex_str.str= 0;				// For sys_var->value_ptr()
  null_lex_str.length= 0;

  prefix_end=strnmov(name_buffer, prefix, sizeof(name_buffer)-1);
  if (*prefix)
    *prefix_end++= '_';
  len=name_buffer + sizeof(name_buffer) - prefix_end;
  partial_cond= make_cond_for_info_schema(cond, table->pos_in_table_list);

  for (; variables->name; variables++)
  {
    strnmov(prefix_end, variables->name, len);
    name_buffer[sizeof(name_buffer)-1]=0;       /* Safety */
    if (ucase_names)
      make_upper(name_buffer);

    restore_record(table, s->default_values);
    table->field[0]->store(name_buffer, strlen(name_buffer),
                           system_charset_info);
    /*
      if var->type is SHOW_FUNC, call the function.
      Repeat as necessary, if new var is again SHOW_FUNC
    */
    for (var=variables; var->type == SHOW_FUNC; var= &tmp)
      ((mysql_show_var_func)(var->value))(thd, &tmp, buff);

    SHOW_TYPE show_type=var->type;
    if (show_type == SHOW_ARRAY)
    {
      show_status_array(thd, wild, (SHOW_VAR *) var->value, value_type,
                        status_var, name_buffer, table, ucase_names, partial_cond);
    }
    else
    {
      if (!(wild && wild[0] && wild_case_compare(system_charset_info,
                                                 name_buffer, wild)) &&
          (!partial_cond || partial_cond->val_int()))
      {
        char *value=var->value;
        const char *pos, *end;                  // We assign a lot of const's

        pthread_mutex_lock(&LOCK_global_system_variables);

        if (show_type == SHOW_SYS)
        {
          sys_var *var= ((sys_var *) value);
          show_type= var->show_type();
          value= (char*) var->value_ptr(thd, value_type, &null_lex_str);
          charset= var->charset(thd);
        }

        pos= end= buff;
        /*
          note that value may be == buff. All SHOW_xxx code below
          should still work in this case
        */
        switch (show_type) {
        case SHOW_DOUBLE_STATUS:
          value= ((char *) status_var + (intptr) value);
          /* fall through */
        case SHOW_DOUBLE:
          /* 6 is the default precision for '%f' in sprintf() */
          end= buff + my_fcvt(*(double *) value, 6, buff, NULL);
          break;
        case SHOW_LONG_STATUS:
          value= ((char *) status_var + (intptr) value);
          /* fall through */
        case SHOW_LONG:
        case SHOW_LONG_NOFLUSH: // the difference lies in refresh_status()
          end= int10_to_str(*(long*) value, buff, 10);
          break;
        case SHOW_LONGLONG_STATUS:
          value= ((char *) status_var + (intptr) value);
          /* fall through */
        case SHOW_LONGLONG:
          end= longlong10_to_str(*(longlong*) value, buff, 10);
          break;
        case SHOW_HA_ROWS:
          end= longlong10_to_str((longlong) *(ha_rows*) value, buff, 10);
          break;
        case SHOW_BOOL:
          end= strmov(buff, *(bool*) value ? "ON" : "OFF");
          break;
        case SHOW_MY_BOOL:
          end= strmov(buff, *(my_bool*) value ? "ON" : "OFF");
          break;
        case SHOW_INT:
          end= int10_to_str((long) *(uint32*) value, buff, 10);
          break;
        case SHOW_HAVE:
        {
          SHOW_COMP_OPTION tmp= *(SHOW_COMP_OPTION*) value;
          pos= show_comp_option_name[(int) tmp];
          end= strend(pos);
          break;
        }
        case SHOW_CHAR:
        {
          if (!(pos= value))
            pos= "";
          end= strend(pos);
          break;
        }
       case SHOW_CHAR_PTR:
        {
          if (!(pos= *(char**) value))
            pos= "";
          end= strend(pos);
          break;
        }
        case SHOW_KEY_CACHE_LONG:
          value= (char*) dflt_key_cache + (ulong)value;
          end= int10_to_str(*(long*) value, buff, 10);
          break;
        case SHOW_KEY_CACHE_LONGLONG:
          value= (char*) dflt_key_cache + (ulong)value;
	  end= longlong10_to_str(*(longlong*) value, buff, 10);
	  break;
        case SHOW_UNDEF:
          break;                                        // Return empty string
        case SHOW_SYS:                                  // Cannot happen
        default:
          DBUG_ASSERT(0);
          break;
        }
        table->field[1]->store(pos, (uint32) (end - pos), charset);
        thd->count_cuted_fields= CHECK_FIELD_IGNORE;
        table->field[1]->set_notnull();

        pthread_mutex_unlock(&LOCK_global_system_variables);

        if (schema_table_store_record(thd, table))
        {
          res= TRUE;
          goto end;
        }
      }
    }
  }
end:
  thd->count_cuted_fields= save_count_cuted_fields;
  DBUG_RETURN(res);
}


/* collect status for all running threads */

void calc_sum_of_all_status(STATUS_VAR *to)
{
  DBUG_ENTER("calc_sum_of_all_status");

  /* Ensure that thread id not killed during loop */
  pthread_mutex_lock(&LOCK_thread_count); // For unlink from list

  I_List_iterator<THD> it(threads);
  THD *tmp;

  /* Get global values as base */
  *to= global_status_var;

  /* Add to this status from existing threads */
  while ((tmp= it++))
    add_to_status(to, &tmp->status_var);
  
  pthread_mutex_unlock(&LOCK_thread_count);
  DBUG_VOID_RETURN;
}


/* This is only used internally, but we need it here as a forward reference */
extern ST_SCHEMA_TABLE schema_tables[];

typedef struct st_lookup_field_values
{
  LEX_STRING db_value, table_value;
  bool wild_db_value, wild_table_value;
} LOOKUP_FIELD_VALUES;


/*
  Store record to I_S table, convert HEAP table
  to MyISAM if necessary

  SYNOPSIS
    schema_table_store_record()
    thd                   thread handler
    table                 Information schema table to be updated

  RETURN
    0	                  success
    1	                  error
*/

bool schema_table_store_record(THD *thd, TABLE *table)
{
  int error;
  if ((error= table->file->ha_write_row(table->record[0])))
  {
    TMP_TABLE_PARAM *param= table->pos_in_table_list->schema_table_param;

    if (create_internal_tmp_table_from_heap(thd, table, param->start_recinfo, 
                                            &param->recinfo, error, 0))
      return 1;
  }
  return 0;
}


int make_table_list(THD *thd, SELECT_LEX *sel,
                    LEX_STRING *db_name, LEX_STRING *table_name)
{
  Table_ident *table_ident;
  table_ident= new Table_ident(thd, *db_name, *table_name, 1);
  sel->init_query();
  if (!sel->add_table_to_list(thd, table_ident, 0, 0, TL_READ))
    return 1;
  return 0;
}


/**
  @brief    Get lookup value from the part of 'WHERE' condition

  @details This function gets lookup value from
           the part of 'WHERE' condition if it's possible and
           fill appropriate lookup_field_vals struct field
           with this value.

  @param[in]      thd                   thread handler
  @param[in]      item_func             part of WHERE condition
  @param[in]      table                 I_S table
  @param[in, out] lookup_field_vals     Struct which holds lookup values

  @return
    0             success
    1             error, there can be no matching records for the condition
*/

bool get_lookup_value(THD *thd, Item_func *item_func,
                      TABLE_LIST *table,
                      LOOKUP_FIELD_VALUES *lookup_field_vals)
{
  ST_SCHEMA_TABLE *schema_table= table->schema_table;
  ST_FIELD_INFO *field_info= schema_table->fields_info;
  const char *field_name1= schema_table->idx_field1 >= 0 ?
    field_info[schema_table->idx_field1].field_name : "";
  const char *field_name2= schema_table->idx_field2 >= 0 ?
    field_info[schema_table->idx_field2].field_name : "";

  if (item_func->functype() == Item_func::EQ_FUNC ||
      item_func->functype() == Item_func::EQUAL_FUNC)
  {
    int idx_field, idx_val;
    char tmp[MAX_FIELD_WIDTH];
    String *tmp_str, str_buff(tmp, sizeof(tmp), system_charset_info);
    Item_field *item_field;
    CHARSET_INFO *cs= system_charset_info;

    if (item_func->arguments()[0]->type() == Item::FIELD_ITEM &&
        item_func->arguments()[1]->const_item())
    {
      idx_field= 0;
      idx_val= 1;
    }
    else if (item_func->arguments()[1]->type() == Item::FIELD_ITEM &&
             item_func->arguments()[0]->const_item())
    {
      idx_field= 1;
      idx_val= 0;
    }
    else
      return 0;

    item_field= (Item_field*) item_func->arguments()[idx_field];
    if (table->table != item_field->field->table)
      return 0;
    tmp_str= item_func->arguments()[idx_val]->val_str(&str_buff);

    /* impossible value */
    if (!tmp_str)
      return 1;

    /* Lookup value is database name */
    if (!cs->coll->strnncollsp(cs, (uchar *) field_name1, strlen(field_name1),
                               (uchar *) item_field->field_name,
                               strlen(item_field->field_name), 0))
    {
      thd->make_lex_string(&lookup_field_vals->db_value, tmp_str->ptr(),
                           tmp_str->length(), FALSE);
    }
    /* Lookup value is table name */
    else if (!cs->coll->strnncollsp(cs, (uchar *) field_name2,
                                    strlen(field_name2),
                                    (uchar *) item_field->field_name,
                                    strlen(item_field->field_name), 0))
    {
      thd->make_lex_string(&lookup_field_vals->table_value, tmp_str->ptr(),
                           tmp_str->length(), FALSE);
    }
  }
  return 0;
}


/**
  @brief    Calculates lookup values from 'WHERE' condition

  @details This function calculates lookup value(database name, table name)
           from 'WHERE' condition if it's possible and
           fill lookup_field_vals struct fields with these values.

  @param[in]      thd                   thread handler
  @param[in]      cond                  WHERE condition
  @param[in]      table                 I_S table
  @param[in, out] lookup_field_vals     Struct which holds lookup values

  @return
    0             success
    1             error, there can be no matching records for the condition
*/

bool calc_lookup_values_from_cond(THD *thd, COND *cond, TABLE_LIST *table,
                                  LOOKUP_FIELD_VALUES *lookup_field_vals)
{
  if (!cond)
    return 0;

  if (cond->type() == Item::COND_ITEM)
  {
    if (((Item_cond*) cond)->functype() == Item_func::COND_AND_FUNC)
    {
      List_iterator<Item> li(*((Item_cond*) cond)->argument_list());
      Item *item;
      while ((item= li++))
      {
        if (item->type() == Item::FUNC_ITEM)
        {
          if (get_lookup_value(thd, (Item_func*)item, table, lookup_field_vals))
            return 1;
        }
        else
        {
          if (calc_lookup_values_from_cond(thd, item, table, lookup_field_vals))
            return 1;
        }
      }
    }
    return 0;
  }
  else if (cond->type() == Item::FUNC_ITEM &&
           get_lookup_value(thd, (Item_func*) cond, table, lookup_field_vals))
    return 1;
  return 0;
}


bool uses_only_table_name_fields(Item *item, TABLE_LIST *table)
{
  if (item->type() == Item::FUNC_ITEM)
  {
    Item_func *item_func= (Item_func*)item;
    for (uint i=0; i<item_func->argument_count(); i++)
    {
      if (!uses_only_table_name_fields(item_func->arguments()[i], table))
        return 0;
    }
  }
  else if (item->type() == Item::FIELD_ITEM)
  {
    Item_field *item_field= (Item_field*)item;
    CHARSET_INFO *cs= system_charset_info;
    ST_SCHEMA_TABLE *schema_table= table->schema_table;
    ST_FIELD_INFO *field_info= schema_table->fields_info;
    const char *field_name1= schema_table->idx_field1 >= 0 ?
      field_info[schema_table->idx_field1].field_name : "";
    const char *field_name2= schema_table->idx_field2 >= 0 ?
      field_info[schema_table->idx_field2].field_name : "";
    if (table->table != item_field->field->table ||
        (cs->coll->strnncollsp(cs, (uchar *) field_name1, strlen(field_name1),
                               (uchar *) item_field->field_name,
                               strlen(item_field->field_name), 0) &&
         cs->coll->strnncollsp(cs, (uchar *) field_name2, strlen(field_name2),
                               (uchar *) item_field->field_name,
                               strlen(item_field->field_name), 0)))
      return 0;
  }
  else if (item->type() == Item::REF_ITEM)
    return uses_only_table_name_fields(item->real_item(), table);

  if (item->type() == Item::SUBSELECT_ITEM && !item->const_item())
    return 0;

  return 1;
}


static COND * make_cond_for_info_schema(COND *cond, TABLE_LIST *table)
{
  if (!cond)
    return (COND*) 0;
  if (cond->type() == Item::COND_ITEM)
  {
    if (((Item_cond*) cond)->functype() == Item_func::COND_AND_FUNC)
    {
      /* Create new top level AND item */
      Item_cond_and *new_cond=new Item_cond_and;
      if (!new_cond)
	return (COND*) 0;
      List_iterator<Item> li(*((Item_cond*) cond)->argument_list());
      Item *item;
      while ((item=li++))
      {
	Item *fix= make_cond_for_info_schema(item, table);
	if (fix)
	  new_cond->argument_list()->push_back(fix);
      }
      switch (new_cond->argument_list()->elements) {
      case 0:
	return (COND*) 0;
      case 1:
	return new_cond->argument_list()->head();
      default:
	new_cond->quick_fix_field();
	return new_cond;
      }
    }
    else
    {						// Or list
      Item_cond_or *new_cond=new Item_cond_or;
      if (!new_cond)
	return (COND*) 0;
      List_iterator<Item> li(*((Item_cond*) cond)->argument_list());
      Item *item;
      while ((item=li++))
      {
	Item *fix=make_cond_for_info_schema(item, table);
	if (!fix)
	  return (COND*) 0;
	new_cond->argument_list()->push_back(fix);
      }
      new_cond->quick_fix_field();
      new_cond->top_level_item();
      return new_cond;
    }
  }

  if (!uses_only_table_name_fields(cond, table))
    return (COND*) 0;
  return cond;
}


/**
  @brief   Calculate lookup values(database name, table name)

  @details This function calculates lookup values(database name, table name)
           from 'WHERE' condition or wild values (for 'SHOW' commands only)
           from LEX struct and fill lookup_field_vals struct field
           with these values.

  @param[in]      thd                   thread handler
  @param[in]      cond                  WHERE condition
  @param[in]      tables                I_S table
  @param[in, out] lookup_field_values   Struct which holds lookup values

  @return
    0             success
    1             error, there can be no matching records for the condition
*/

bool get_lookup_field_values(THD *thd, COND *cond, TABLE_LIST *tables,
                             LOOKUP_FIELD_VALUES *lookup_field_values)
{
  LEX *lex= thd->lex;
  const char *wild= lex->wild ? lex->wild->ptr() : NullS;
  bzero((char*) lookup_field_values, sizeof(LOOKUP_FIELD_VALUES));
  switch (lex->sql_command) {
  case SQLCOM_SHOW_DATABASES:
    if (wild)
    {
      lookup_field_values->db_value.str= (char*) wild;
      lookup_field_values->db_value.length= strlen(wild);
      lookup_field_values->wild_db_value= 1;
    }
    return 0;
  case SQLCOM_SHOW_TABLES:
  case SQLCOM_SHOW_TABLE_STATUS:
  case SQLCOM_SHOW_TRIGGERS:
  case SQLCOM_SHOW_EVENTS:
    lookup_field_values->db_value.str= lex->select_lex.db;
    lookup_field_values->db_value.length=strlen(lex->select_lex.db);
    if (wild)
    {
      lookup_field_values->table_value.str= (char*)wild;
      lookup_field_values->table_value.length= strlen(wild);
      lookup_field_values->wild_table_value= 1;
    }
    return 0;
  default:
    /*
      The "default" is for queries over I_S.
      All previous cases handle SHOW commands.
    */
    return calc_lookup_values_from_cond(thd, cond, tables, lookup_field_values);
  }
}


enum enum_schema_tables get_schema_table_idx(ST_SCHEMA_TABLE *schema_table)
{
  return (enum enum_schema_tables) (schema_table - &schema_tables[0]);
}


/*
  Create db names list. Information schema name always is first in list

  SYNOPSIS
    make_db_list()
    thd                   thread handler
    files                 list of db names
    wild                  wild string
    idx_field_vals        idx_field_vals->db_name contains db name or
                          wild string
    with_i_schema         returns 1 if we added 'IS' name to list
                          otherwise returns 0

  RETURN
    zero                  success
    non-zero              error
*/

int make_db_list(THD *thd, List<LEX_STRING> *files,
                 LOOKUP_FIELD_VALUES *lookup_field_vals,
                 bool *with_i_schema)
{
  LEX_STRING *i_s_name_copy= 0;
  i_s_name_copy= thd->make_lex_string(i_s_name_copy,
                                      INFORMATION_SCHEMA_NAME.str,
                                      INFORMATION_SCHEMA_NAME.length, TRUE);
  *with_i_schema= 0;
  if (lookup_field_vals->wild_db_value)
  {
    /*
      This part of code is only for SHOW DATABASES command.
      idx_field_vals->db_value can be 0 when we don't use
      LIKE clause (see also get_index_field_values() function)
    */
    if (!lookup_field_vals->db_value.str ||
        !wild_case_compare(system_charset_info,
                           INFORMATION_SCHEMA_NAME.str,
                           lookup_field_vals->db_value.str))
    {
      *with_i_schema= 1;
      if (files->push_back(i_s_name_copy))
        return 1;
    }
    return (find_files(thd, files, NullS, mysql_data_home,
                       lookup_field_vals->db_value.str, 1) != FIND_FILES_OK);
  }


  /*
    If we have db lookup vaule we just add it to list and
    exit from the function
  */
  if (lookup_field_vals->db_value.str)
  {
    if (!my_strcasecmp(system_charset_info, INFORMATION_SCHEMA_NAME.str,
                       lookup_field_vals->db_value.str))
    {
      *with_i_schema= 1;
      if (files->push_back(i_s_name_copy))
        return 1;
      return 0;
    }
    if (files->push_back(&lookup_field_vals->db_value))
      return 1;
    return 0;
  }

  /*
    Create list of existing databases. It is used in case
    of select from information schema table
  */
  if (files->push_back(i_s_name_copy))
    return 1;
  *with_i_schema= 1;
  return (find_files(thd, files, NullS,
                     mysql_data_home, NullS, 1) != FIND_FILES_OK);
}


struct st_add_schema_table
{
  List<LEX_STRING> *files;
  const char *wild;
};


static my_bool add_schema_table(THD *thd, plugin_ref plugin,
                                void* p_data)
{
  LEX_STRING *file_name= 0;
  st_add_schema_table *data= (st_add_schema_table *)p_data;
  List<LEX_STRING> *file_list= data->files;
  const char *wild= data->wild;
  ST_SCHEMA_TABLE *schema_table= plugin_data(plugin, ST_SCHEMA_TABLE *);
  DBUG_ENTER("add_schema_table");

  if (schema_table->hidden)
      DBUG_RETURN(0);
  if (wild)
  {
    if (lower_case_table_names)
    {
      if (wild_case_compare(files_charset_info,
                            schema_table->table_name,
                            wild))
        DBUG_RETURN(0);
    }
    else if (wild_compare(schema_table->table_name, wild, 0))
      DBUG_RETURN(0);
  }

  if ((file_name= thd->make_lex_string(file_name, schema_table->table_name,
                                       strlen(schema_table->table_name),
                                       TRUE)) &&
      !file_list->push_back(file_name))
    DBUG_RETURN(0);
  DBUG_RETURN(1);
}


int schema_tables_add(THD *thd, List<LEX_STRING> *files, const char *wild)
{
  LEX_STRING *file_name= 0;
  ST_SCHEMA_TABLE *tmp_schema_table= schema_tables;
  st_add_schema_table add_data;
  DBUG_ENTER("schema_tables_add");

  for (; tmp_schema_table->table_name; tmp_schema_table++)
  {
    if (tmp_schema_table->hidden)
      continue;
    if (wild)
    {
      if (lower_case_table_names)
      {
        if (wild_case_compare(files_charset_info,
                              tmp_schema_table->table_name,
                              wild))
          continue;
      }
      else if (wild_compare(tmp_schema_table->table_name, wild, 0))
        continue;
    }
    if ((file_name=
         thd->make_lex_string(file_name, tmp_schema_table->table_name,
                              strlen(tmp_schema_table->table_name), TRUE)) &&
        !files->push_back(file_name))
      continue;
    DBUG_RETURN(1);
  }

  add_data.files= files;
  add_data.wild= wild;
  if (plugin_foreach(thd, add_schema_table,
                     MYSQL_INFORMATION_SCHEMA_PLUGIN, &add_data))
      DBUG_RETURN(1);

  DBUG_RETURN(0);
}


/**
  @brief          Create table names list

  @details        The function creates the list of table names in
                  database

  @param[in]      thd                   thread handler
  @param[in]      table_names           List of table names in database
  @param[in]      lex                   pointer to LEX struct
  @param[in]      lookup_field_vals     pointer to LOOKUP_FIELD_VALUE struct
  @param[in]      with_i_schema         TRUE means that we add I_S tables to list
  @param[in]      db_name               database name

  @return         Operation status
    @retval       0           ok
    @retval       1           fatal error
    @retval       2           Not fatal error; Safe to ignore this file list
*/

static int
make_table_name_list(THD *thd, List<LEX_STRING> *table_names, LEX *lex,
                     LOOKUP_FIELD_VALUES *lookup_field_vals,
                     bool with_i_schema, LEX_STRING *db_name)
{
  char path[FN_REFLEN];
  build_table_filename(path, sizeof(path), db_name->str, "", "", 0);
  if (!lookup_field_vals->wild_table_value &&
      lookup_field_vals->table_value.str)
  {
    if (with_i_schema)
    {
      if (find_schema_table(thd, lookup_field_vals->table_value.str))
      {
        if (table_names->push_back(&lookup_field_vals->table_value))
          return 1;
      }
    }
    else
    {
      if (table_names->push_back(&lookup_field_vals->table_value))
        return 1;
      /*
        Check that table is relevant in current transaction.
        (used for ndb engine, see ndbcluster_find_files(), ha_ndbcluster.cc)
      */
      (void) ha_find_files(thd, db_name->str, path,
                         lookup_field_vals->table_value.str, 0,
                         table_names);
    }
    return 0;
  }

  /*
    This call will add all matching the wildcards (if specified) IS tables
    to the list
  */
  if (with_i_schema)
    return (schema_tables_add(thd, table_names,
                              lookup_field_vals->table_value.str));

  find_files_result res= find_files(thd, table_names, db_name->str, path,
                                    lookup_field_vals->table_value.str, 0);
  if (res != FIND_FILES_OK)
  {
    /*
      Downgrade errors about problems with database directory to
      warnings if this is not a 'SHOW' command.  Another thread
      may have dropped database, and we may still have a name
      for that directory.
    */
    if (res == FIND_FILES_DIR)
    {
      if (lex->sql_command != SQLCOM_SELECT)
        return 1;
      thd->clear_error();
      return 2;
    }
    return 1;
  }
  return 0;
}


/**
  @brief          Fill I_S table for SHOW COLUMNS|INDEX commands

  @param[in]      thd                      thread handler
  @param[in]      tables                   TABLE_LIST for I_S table
  @param[in]      schema_table             pointer to I_S structure
  @param[in]      open_tables_state_backup pointer to Open_tables_state object
                                           which is used to save|restore original
                                           status of variables related to
                                           open tables state

  @return         Operation status
    @retval       0           success
    @retval       1           error
*/

static int
fill_schema_show_cols_or_idxs(THD *thd, TABLE_LIST *tables,
                              ST_SCHEMA_TABLE *schema_table,
                              Open_tables_state *open_tables_state_backup)
{
  LEX *lex= thd->lex;
  bool res;
  LEX_STRING tmp_lex_string, tmp_lex_string1, *db_name, *table_name;
  enum_sql_command save_sql_command= lex->sql_command;
  TABLE_LIST *show_table_list= (TABLE_LIST*) tables->schema_select_lex->
    table_list.first;
  TABLE *table= tables->table;
  int error= 1;
  DBUG_ENTER("fill_schema_show");

  lex->all_selects_list= tables->schema_select_lex;
  /*
    Restore thd->temporary_tables to be able to process
    temporary tables(only for 'show index' & 'show columns').
    This should be changed when processing of temporary tables for
    I_S tables will be done.
  */
  thd->temporary_tables= open_tables_state_backup->temporary_tables;
  /*
    Let us set fake sql_command so views won't try to merge
    themselves into main statement. If we don't do this,
    SELECT * from information_schema.xxxx will cause problems.
    SQLCOM_SHOW_FIELDS is used because it satisfies 'only_view_structure()'
  */
  lex->sql_command= SQLCOM_SHOW_FIELDS;
  res= open_normal_and_derived_tables(thd, show_table_list,
                                      MYSQL_LOCK_IGNORE_FLUSH);
  lex->sql_command= save_sql_command;
  /*
    get_all_tables() returns 1 on failure and 0 on success thus
    return only these and not the result code of ::process_table()

    We should use show_table_list->alias instead of
    show_table_list->table_name because table_name
    could be changed during opening of I_S tables. It's safe
    to use alias because alias contains original table name
    in this case(this part of code is used only for
    'show columns' & 'show statistics' commands).
  */
   table_name= thd->make_lex_string(&tmp_lex_string1, show_table_list->alias,
                                    strlen(show_table_list->alias), FALSE);
   if (!show_table_list->view)
     db_name= thd->make_lex_string(&tmp_lex_string, show_table_list->db,
                                   show_table_list->db_length, FALSE);
   else
     db_name= &show_table_list->view_db;


   error= test(schema_table->process_table(thd, show_table_list,
                                           table, res, db_name,
                                           table_name));
   thd->temporary_tables= 0;
   close_tables_for_reopen(thd, &show_table_list, FALSE);
   DBUG_RETURN(error);
}


/**
  @brief          Fill I_S table for SHOW TABLE NAMES commands

  @param[in]      thd                      thread handler
  @param[in]      table                    TABLE struct for I_S table
  @param[in]      db_name                  database name
  @param[in]      table_name               table name
  @param[in]      with_i_schema            I_S table if TRUE

  @return         Operation status
    @retval       0           success
    @retval       1           error
*/

static int fill_schema_table_names(THD *thd, TABLE *table,
                                   LEX_STRING *db_name, LEX_STRING *table_name,
                                   bool with_i_schema)
{
  if (with_i_schema)
  {
    table->field[3]->store(STRING_WITH_LEN("SYSTEM VIEW"),
                           system_charset_info);
  }
  else
  {
    enum legacy_db_type not_used;
    char path[FN_REFLEN];
    (void) build_table_filename(path, sizeof(path), db_name->str,
                                table_name->str, reg_ext, 0);
    switch (mysql_frm_type(thd, path, &not_used)) {
    case FRMTYPE_ERROR:
      table->field[3]->store(STRING_WITH_LEN("ERROR"),
                             system_charset_info);
      break;
    case FRMTYPE_TABLE:
      table->field[3]->store(STRING_WITH_LEN("BASE TABLE"),
                             system_charset_info);
      break;
    case FRMTYPE_VIEW:
      table->field[3]->store(STRING_WITH_LEN("VIEW"),
                             system_charset_info);
      break;
    default:
      DBUG_ASSERT(0);
    }
    if (thd->is_error() && thd->main_da.sql_errno() == ER_NO_SUCH_TABLE)
    {
      thd->clear_error();
      return 0;
    }
  }
  if (schema_table_store_record(thd, table))
    return 1;
  return 0;
}


/**
  @brief          Get open table method

  @details        The function calculates the method which will be used
                  for table opening:
                  SKIP_OPEN_TABLE - do not open table
                  OPEN_FRM_ONLY   - open FRM file only
                  OPEN_FULL_TABLE - open FRM, data, index files
  @param[in]      tables               I_S table table_list
  @param[in]      schema_table         I_S table struct
  @param[in]      schema_table_idx     I_S table index

  @return         return a set of flags
    @retval       SKIP_OPEN_TABLE | OPEN_FRM_ONLY | OPEN_FULL_TABLE
*/

uint get_table_open_method(TABLE_LIST *tables,
                                  ST_SCHEMA_TABLE *schema_table,
                                  enum enum_schema_tables schema_table_idx)
{
  /*
    determine which method will be used for table opening
  */
  if (schema_table->i_s_requested_object & OPTIMIZE_I_S_TABLE)
  {
    Field **ptr, *field;
    int table_open_method= 0, field_indx= 0;
    uint star_table_open_method= OPEN_FULL_TABLE;
    bool used_star= true;                  // true if '*' is used in select
    for (ptr=tables->table->field; (field= *ptr) ; ptr++)
    {
      star_table_open_method=
        min(star_table_open_method,
            schema_table->fields_info[field_indx].open_method);
      if (bitmap_is_set(tables->table->read_set, field->field_index))
      {
        used_star= false;
        table_open_method|= schema_table->fields_info[field_indx].open_method;
      }
      field_indx++;
    }
    if (used_star)
      return star_table_open_method;
    return table_open_method;
  }
  /* I_S tables which use get_all_tables but can not be optimized */
  return (uint) OPEN_FULL_TABLE;
}


/**
   Acquire high priority share metadata lock on a table.

   @param thd            Thread context.
   @param mdl_lock_data  Pointer to memory to be used for MDL_LOCK_DATA
                         object for a lock request.
   @param mdlkey         Pointer to the buffer for key for the lock request
                         (should be at least strlen(db) + strlen(name) + 2
                         bytes, or, if the lengths are not known,
                         MAX_MDLKEY_LENGTH)
   @param table          Table list element for the table

   @note This is an auxiliary function to be used in cases when we want to
         access table's description by looking up info in TABLE_SHARE without
         going through full-blown table open.
   @note This function assumes that there are no other metadata lock requests
         in the current metadata locking context.

   @retval FALSE  Success
   @retval TRUE   Some error occured (probably thread was killed).
*/

static bool
acquire_high_prio_shared_mdl_lock(THD *thd, MDL_LOCK_DATA *mdl_lock_data,
                                  char *mdlkey, TABLE_LIST *table)
{
  bool retry;

  mdl_init_lock(mdl_lock_data, mdlkey, 0, table->db, table->table_name);
  table->mdl_lock_data= mdl_lock_data;
  mdl_add_lock(&thd->mdl_context, mdl_lock_data);
  mdl_set_lock_type(mdl_lock_data, MDL_SHARED_HIGH_PRIO);

  while (1)
  {
    if (mdl_acquire_shared_lock(&thd->mdl_context, mdl_lock_data, &retry))
    {
      if (!retry || mdl_wait_for_locks(&thd->mdl_context))
      {
        mdl_remove_all_locks(&thd->mdl_context);
        return TRUE;
      }
      continue;
    }
    break;
  }
  return FALSE;
}


/**
  @brief          Fill I_S table with data from FRM file only

  @param[in]      thd                      thread handler
  @param[in]      table                    TABLE struct for I_S table
  @param[in]      schema_table             I_S table struct
  @param[in]      db_name                  database name
  @param[in]      table_name               table name
  @param[in]      schema_table_idx         I_S table index

  @return         Operation status
    @retval       0           Table is processed and we can continue
                              with new table
    @retval       1           It's view and we have to use
                              open_tables function for this table
*/

static int fill_schema_table_from_frm(THD *thd, TABLE_LIST *tables,
                                      ST_SCHEMA_TABLE *schema_table,
                                      LEX_STRING *db_name,
                                      LEX_STRING *table_name,
                                      enum enum_schema_tables schema_table_idx)
{
  TABLE *table= tables->table;
  TABLE_SHARE *share;
  TABLE tbl;
  TABLE_LIST table_list;
  uint res= 0;
  int error;
  char key[MAX_DBKEY_LENGTH];
  uint key_length;
  MDL_LOCK_DATA mdl_lock_data;
  char mdlkey[MAX_MDLKEY_LENGTH];

  bzero((char*) &table_list, sizeof(TABLE_LIST));
  bzero((char*) &tbl, sizeof(TABLE));

  table_list.table_name= table_name->str;
  table_list.db= db_name->str;

  /*
    TODO: investigate if in this particular situation we can get by
          simply obtaining internal lock of data-dictionary (ATM it
          is LOCK_open) instead of obtaning full-blown metadata lock.
  */
  if (acquire_high_prio_shared_mdl_lock(thd, &mdl_lock_data, mdlkey,
                                        &table_list))
  {
    /*
      Some error occured (most probably we have been killed while
      waiting for conflicting locks to go away), let the caller to
      handle the situation.
    */
    return 1;
  }

  if (schema_table->i_s_requested_object & OPEN_TRIGGER_ONLY)
  {
    init_sql_alloc(&tbl.mem_root, TABLE_ALLOC_BLOCK_SIZE, 0);
    if (!Table_triggers_list::check_n_load(thd, db_name->str,
                                           table_name->str, &tbl, 1))
    {
      table_list.table= &tbl;
      res= schema_table->process_table(thd, &table_list, table,
                                       res, db_name, table_name);
      delete tbl.triggers;
    }
    free_root(&tbl.mem_root, MYF(0));
    goto err;
  }

  key_length= create_table_def_key(thd, key, &table_list, 0);
  pthread_mutex_lock(&LOCK_open);
  share= get_table_share(thd, &table_list, key,
                         key_length, OPEN_VIEW, &error);
  if (!share)
  {
    res= 0;
    goto err_unlock;
  }

  if (share->is_view)
  {
    if (schema_table->i_s_requested_object & OPEN_TABLE_ONLY)
    {
      /* skip view processing */
      res= 0;
      goto err_share;
    }
    else if (schema_table->i_s_requested_object & OPEN_VIEW_FULL)
    {
      /*
        tell get_all_tables() to fall back to
        open_normal_and_derived_tables()
      */
      res= 1;
      goto err_share;
    }
  }

  if (share->is_view)
  {
    if (open_new_frm(thd, share, table_name->str,
                     (uint) (HA_OPEN_KEYFILE | HA_OPEN_RNDFILE |
                             HA_GET_INDEX | HA_TRY_READ_ONLY),
                     READ_KEYINFO | COMPUTE_TYPES | EXTRA_RECORD |
                     OPEN_VIEW_NO_PARSE,
                     thd->open_options, &tbl, &table_list, thd->mem_root))
      goto err_share;
    table_list.view= (LEX*) share->is_view;
    res= schema_table->process_table(thd, &table_list, table,
                                     res, db_name, table_name);
    goto err_share;
  }

  {
    tbl.s= share;
    table_list.table= &tbl;
    table_list.view= (LEX*) share->is_view;
    res= schema_table->process_table(thd, &table_list, table,
                                     res, db_name, table_name);
  }

err_share:
  release_table_share(share);

err_unlock:
  pthread_mutex_unlock(&LOCK_open);

err:
  mdl_release_lock(&thd->mdl_context, &mdl_lock_data);
  mdl_remove_lock(&thd->mdl_context, &mdl_lock_data);
  thd->clear_error();
  return res;
}



/**
  @brief          Fill I_S tables whose data are retrieved
                  from frm files and storage engine

  @details        The information schema tables are internally represented as
                  temporary tables that are filled at query execution time.
                  Those I_S tables whose data are retrieved
                  from frm files and storage engine are filled by the function
                  get_all_tables().

  @param[in]      thd                      thread handler
  @param[in]      tables                   I_S table
  @param[in]      cond                     'WHERE' condition

  @return         Operation status
    @retval       0                        success
    @retval       1                        error
*/

int get_all_tables(THD *thd, TABLE_LIST *tables, COND *cond)
{
  LEX *lex= thd->lex;
  TABLE *table= tables->table;
  SELECT_LEX *old_all_select_lex= lex->all_selects_list;
  enum_sql_command save_sql_command= lex->sql_command;
  SELECT_LEX *lsel= tables->schema_select_lex;
  ST_SCHEMA_TABLE *schema_table= tables->schema_table;
  SELECT_LEX sel;
  LOOKUP_FIELD_VALUES lookup_field_vals;
  LEX_STRING *db_name, *table_name;
  bool with_i_schema;
  enum enum_schema_tables schema_table_idx;
  List<LEX_STRING> db_names;
  List_iterator_fast<LEX_STRING> it(db_names);
  COND *partial_cond= 0;
  uint derived_tables= lex->derived_tables;
  int error= 1;
  Open_tables_state open_tables_state_backup;
  bool save_view_prepare_mode= lex->view_prepare_mode;
  Query_tables_list query_tables_list_backup;
#ifndef NO_EMBEDDED_ACCESS_CHECKS
  Security_context *sctx= thd->security_ctx;
#endif
  uint table_open_method;
  bool old_value= thd->no_warnings_for_error;
  DBUG_ENTER("get_all_tables");

  lex->view_prepare_mode= TRUE;
  lex->reset_n_backup_query_tables_list(&query_tables_list_backup);

  /*
    We should not introduce deadlocks even if we already have some
    tables open and locked, since we won't lock tables which we will
    open and will ignore pending exclusive metadata locks for these
    tables by using high-priority requests for shared metadata locks.
  */
  thd->reset_n_backup_open_tables_state(&open_tables_state_backup);

  schema_table_idx= get_schema_table_idx(schema_table);
  tables->table_open_method= table_open_method=
    get_table_open_method(tables, schema_table, schema_table_idx);
  DBUG_PRINT("open_method", ("%d", tables->table_open_method));
  /*
    this branch processes SHOW FIELDS, SHOW INDEXES commands.
    see sql_parse.cc, prepare_schema_table() function where
    this values are initialized
  */
  if (lsel && lsel->table_list.first)
  {
    error= fill_schema_show_cols_or_idxs(thd, tables, schema_table,
                                         &open_tables_state_backup);
    goto err;
  }

  if (get_lookup_field_values(thd, cond, tables, &lookup_field_vals))
  {
    error= 0;
    goto err;
  }
  DBUG_PRINT("INDEX VALUES",("db_name='%s', table_name='%s'",
                             STR_OR_NIL(lookup_field_vals.db_value.str),
                             STR_OR_NIL(lookup_field_vals.table_value.str)));

  if (!lookup_field_vals.wild_db_value && !lookup_field_vals.wild_table_value)
  {
    /*
      if lookup value is empty string then
      it's impossible table name or db name
    */
    if (lookup_field_vals.db_value.str &&
        !lookup_field_vals.db_value.str[0] ||
        lookup_field_vals.table_value.str &&
        !lookup_field_vals.table_value.str[0])
    {
      error= 0;
      goto err;
    }
  }

  if (lookup_field_vals.db_value.length &&
      !lookup_field_vals.wild_db_value)
    tables->has_db_lookup_value= TRUE;
  if (lookup_field_vals.table_value.length &&
      !lookup_field_vals.wild_table_value)
    tables->has_table_lookup_value= TRUE;

  if (tables->has_db_lookup_value && tables->has_table_lookup_value)
    partial_cond= 0;
  else
    partial_cond= make_cond_for_info_schema(cond, tables);

  if (lex->describe)
  {
    /* EXPLAIN SELECT */
    error= 0;
    goto err;
  }

  if (make_db_list(thd, &db_names, &lookup_field_vals, &with_i_schema))
    goto err;
  it.rewind(); /* To get access to new elements in basis list */
  while ((db_name= it++))
  {
#ifndef NO_EMBEDDED_ACCESS_CHECKS
    if (!check_access(thd,SELECT_ACL, db_name->str,
                      &thd->col_access, 0, 1, with_i_schema) ||
        sctx->master_access & (DB_ACLS | SHOW_DB_ACL) ||
	acl_get(sctx->host, sctx->ip, sctx->priv_user, db_name->str, 0) ||
	!check_grant_db(thd, db_name->str))
#endif
    {
      thd->no_warnings_for_error= 1;
      List<LEX_STRING> table_names;
      int res= make_table_name_list(thd, &table_names, lex,
                                    &lookup_field_vals,
                                    with_i_schema, db_name);
      if (res == 2)   /* Not fatal error, continue */
        continue;
      if (res)
        goto err;

      List_iterator_fast<LEX_STRING> it_files(table_names);
      while ((table_name= it_files++))
      {
	restore_record(table, s->default_values);
        table->field[schema_table->idx_field1]->
          store(db_name->str, db_name->length, system_charset_info);
        table->field[schema_table->idx_field2]->
          store(table_name->str, table_name->length, system_charset_info);

        if (!partial_cond || partial_cond->val_int())
        {
          /*
            If table is I_S.tables and open_table_method is 0 (eg SKIP_OPEN)
            we can skip table opening and we don't have lookup value for
            table name or lookup value is wild string(table name list is
            already created by make_table_name_list() function).
          */
          if (!table_open_method && schema_table_idx == SCH_TABLES &&
              (!lookup_field_vals.table_value.length ||
               lookup_field_vals.wild_table_value))
          {
            if (schema_table_store_record(thd, table))
              goto err;      /* Out of space in temporary table */
            continue;
          }

          /* SHOW TABLE NAMES command */
          if (schema_table_idx == SCH_TABLE_NAMES)
          {
            if (fill_schema_table_names(thd, tables->table, db_name,
                                        table_name, with_i_schema))
              continue;
          }
          else
          {
            if (!(table_open_method & ~OPEN_FRM_ONLY) &&
                !with_i_schema)
            {
              if (!fill_schema_table_from_frm(thd, tables, schema_table, db_name,
                                              table_name, schema_table_idx))
                continue;
            }

            int res;
            LEX_STRING tmp_lex_string, orig_db_name;
            /*
              Set the parent lex of 'sel' because it is needed by
              sel.init_query() which is called inside make_table_list.
            */
            thd->no_warnings_for_error= 1;
            sel.parent_lex= lex;
            /* db_name can be changed in make_table_list() func */
            if (!thd->make_lex_string(&orig_db_name, db_name->str,
                                      db_name->length, FALSE))
              goto err;
            if (make_table_list(thd, &sel, db_name, table_name))
              goto err;
            TABLE_LIST *show_table_list= (TABLE_LIST*) sel.table_list.first;
            lex->all_selects_list= &sel;
            lex->derived_tables= 0;
            lex->sql_command= SQLCOM_SHOW_FIELDS;
            show_table_list->i_s_requested_object=
              schema_table->i_s_requested_object;
            res= open_normal_and_derived_tables(thd, show_table_list,
                                                MYSQL_LOCK_IGNORE_FLUSH);
            lex->sql_command= save_sql_command;
            /*
              XXX:  show_table_list has a flag i_is_requested,
              and when it's set, open_normal_and_derived_tables()
              can return an error without setting an error message
              in THD, which is a hack. This is why we have to
              check for res, then for thd->is_error() only then
              for thd->main_da.sql_errno().
            */
            if (res && thd->is_error() &&
                thd->main_da.sql_errno() == ER_NO_SUCH_TABLE)
            {
              /*
                Hide error for not existing table.
                This error can occur for example when we use
                where condition with db name and table name and this
                table does not exist.
              */
              res= 0;
              thd->clear_error();
            }
            else
            {
              /*
                We should use show_table_list->alias instead of
                show_table_list->table_name because table_name
                could be changed during opening of I_S tables. It's safe
                to use alias because alias contains original table name
                in this case.
              */
              thd->make_lex_string(&tmp_lex_string, show_table_list->alias,
                                   strlen(show_table_list->alias), FALSE);
              res= schema_table->process_table(thd, show_table_list, table,
                                               res, &orig_db_name,
                                               &tmp_lex_string);
              close_tables_for_reopen(thd, &show_table_list, FALSE);
            }
            DBUG_ASSERT(!lex->query_tables_own_last);
            if (res)
              goto err;
          }
        }
      }
      /*
        If we have information schema its always the first table and only
        the first table. Reset for other tables.
      */
      with_i_schema= 0;
    }
  }

  error= 0;
err:
  thd->restore_backup_open_tables_state(&open_tables_state_backup);
  lex->restore_backup_query_tables_list(&query_tables_list_backup);
  lex->derived_tables= derived_tables;
  lex->all_selects_list= old_all_select_lex;
  lex->view_prepare_mode= save_view_prepare_mode;
  lex->sql_command= save_sql_command;
  thd->no_warnings_for_error= old_value;
  DBUG_RETURN(error);
}


bool store_schema_shemata(THD* thd, TABLE *table, LEX_STRING *db_name,
                          CHARSET_INFO *cs)
{
  restore_record(table, s->default_values);
  table->field[1]->store(db_name->str, db_name->length, system_charset_info);
  table->field[2]->store(cs->csname, strlen(cs->csname), system_charset_info);
  table->field[3]->store(cs->name, strlen(cs->name), system_charset_info);
  return schema_table_store_record(thd, table);
}


int fill_schema_schemata(THD *thd, TABLE_LIST *tables, COND *cond)
{
  /*
    TODO: fill_schema_shemata() is called when new client is connected.
    Returning error status in this case leads to client hangup.
  */

  LOOKUP_FIELD_VALUES lookup_field_vals;
  List<LEX_STRING> db_names;
  LEX_STRING *db_name;
  bool with_i_schema;
  HA_CREATE_INFO create;
  TABLE *table= tables->table;
#ifndef NO_EMBEDDED_ACCESS_CHECKS
  Security_context *sctx= thd->security_ctx;
#endif
  DBUG_ENTER("fill_schema_shemata");

  if (get_lookup_field_values(thd, cond, tables, &lookup_field_vals))
    DBUG_RETURN(0);
  DBUG_PRINT("INDEX VALUES",("db_name='%s', table_name='%s'",
                             lookup_field_vals.db_value.str,
                             lookup_field_vals.table_value.str));
  if (make_db_list(thd, &db_names, &lookup_field_vals,
                   &with_i_schema))
    DBUG_RETURN(1);

  /*
    If we have lookup db value we should check that the database exists
  */
  if(lookup_field_vals.db_value.str && !lookup_field_vals.wild_db_value &&
     !with_i_schema)
  {
    char path[FN_REFLEN+16];
    uint path_len;
    MY_STAT stat_info;
    if (!lookup_field_vals.db_value.str[0])
      DBUG_RETURN(0);
    path_len= build_table_filename(path, sizeof(path),
                                   lookup_field_vals.db_value.str, "", "", 0);
    path[path_len-1]= 0;
    if (!my_stat(path,&stat_info,MYF(0)))
      DBUG_RETURN(0);
  }

  List_iterator_fast<LEX_STRING> it(db_names);
  while ((db_name=it++))
  {
    if (with_i_schema)       // information schema name is always first in list
    {
      if (store_schema_shemata(thd, table, db_name,
                               system_charset_info))
        DBUG_RETURN(1);
      with_i_schema= 0;
      continue;
    }
#ifndef NO_EMBEDDED_ACCESS_CHECKS
    if (sctx->master_access & (DB_ACLS | SHOW_DB_ACL) ||
	acl_get(sctx->host, sctx->ip, sctx->priv_user, db_name->str, 0) ||
	!check_grant_db(thd, db_name->str))
#endif
    {
      load_db_opt_by_name(thd, db_name->str, &create);
      if (store_schema_shemata(thd, table, db_name,
                               create.default_table_charset))
        DBUG_RETURN(1);
    }
  }
  DBUG_RETURN(0);
}


static int get_schema_tables_record(THD *thd, TABLE_LIST *tables,
				    TABLE *table, bool res,
				    LEX_STRING *db_name,
				    LEX_STRING *table_name)
{
  const char *tmp_buff;
  MYSQL_TIME time;
  CHARSET_INFO *cs= system_charset_info;
  DBUG_ENTER("get_schema_tables_record");

  restore_record(table, s->default_values);
  table->field[1]->store(db_name->str, db_name->length, cs);
  table->field[2]->store(table_name->str, table_name->length, cs);
  if (res)
  {
    /*
      there was errors during opening tables
    */
    const char *error= thd->is_error() ? thd->main_da.message() : "";
    if (tables->view)
      table->field[3]->store(STRING_WITH_LEN("VIEW"), cs);
    else if (tables->schema_table)
      table->field[3]->store(STRING_WITH_LEN("SYSTEM VIEW"), cs);
    else
      table->field[3]->store(STRING_WITH_LEN("BASE TABLE"), cs);
    table->field[20]->store(error, strlen(error), cs);
    thd->clear_error();
  }
  else if (tables->view)
  {
    table->field[3]->store(STRING_WITH_LEN("VIEW"), cs);
    table->field[20]->store(STRING_WITH_LEN("VIEW"), cs);
  }
  else
  {
    char option_buff[350],*ptr;
    TABLE *show_table= tables->table;
    TABLE_SHARE *share= show_table->s;
    handler *file= show_table->file;
    handlerton *tmp_db_type= share->db_type();
    bool is_partitioned= FALSE;
    if (share->tmp_table == SYSTEM_TMP_TABLE)
      table->field[3]->store(STRING_WITH_LEN("SYSTEM VIEW"), cs);
    else if (share->tmp_table)
      table->field[3]->store(STRING_WITH_LEN("LOCAL TEMPORARY"), cs);
    else
      table->field[3]->store(STRING_WITH_LEN("BASE TABLE"), cs);

    for (int i= 4; i < 20; i++)
    {
      if (i == 7 || (i > 12 && i < 17) || i == 18)
        continue;
      table->field[i]->set_notnull();
    }
#ifdef WITH_PARTITION_STORAGE_ENGINE
    if (share->db_type() == partition_hton &&
        share->partition_info_len)
    {
      tmp_db_type= share->default_part_db_type;
      is_partitioned= TRUE;
    }
#endif
    tmp_buff= (char *) ha_resolve_storage_engine_name(tmp_db_type);
    table->field[4]->store(tmp_buff, strlen(tmp_buff), cs);
    table->field[5]->store((longlong) share->frm_version, TRUE);

    ptr=option_buff;
    if (share->min_rows)
    {
      ptr=strmov(ptr," min_rows=");
      ptr=longlong10_to_str(share->min_rows,ptr,10);
    }
    if (share->max_rows)
    {
      ptr=strmov(ptr," max_rows=");
      ptr=longlong10_to_str(share->max_rows,ptr,10);
    }
    if (share->avg_row_length)
    {
      ptr=strmov(ptr," avg_row_length=");
      ptr=longlong10_to_str(share->avg_row_length,ptr,10);
    }
    if (share->db_create_options & HA_OPTION_PACK_KEYS)
      ptr=strmov(ptr," pack_keys=1");
    if (share->db_create_options & HA_OPTION_NO_PACK_KEYS)
      ptr=strmov(ptr," pack_keys=0");
    /* We use CHECKSUM, instead of TABLE_CHECKSUM, for backward compability */
    if (share->db_create_options & HA_OPTION_CHECKSUM)
      ptr=strmov(ptr," checksum=1");
    if (share->page_checksum != HA_CHOICE_UNDEF)
      ptr= strxmov(ptr, " page_checksum=",
                   ha_choice_values[(uint) share->page_checksum], NullS);
    if (share->db_create_options & HA_OPTION_DELAY_KEY_WRITE)
      ptr=strmov(ptr," delay_key_write=1");
    if (share->row_type != ROW_TYPE_DEFAULT)
      ptr=strxmov(ptr, " row_format=",
                  ha_row_type[(uint) share->row_type],
                  NullS);
<<<<<<< HEAD
=======
    if (share->transactional != HA_CHOICE_UNDEF)
    {
      ptr= strxmov(ptr, " TRANSACTIONAL=",
                   (share->transactional == HA_CHOICE_YES ? "1" : "0"),
                   NullS);
    }
    if (share->key_block_size)
    {
      ptr= strmov(ptr, " KEY_BLOCK_SIZE=");
      ptr= longlong10_to_str(share->key_block_size, ptr, 10);
    }
>>>>>>> 5fdd9c99
#ifdef WITH_PARTITION_STORAGE_ENGINE
    if (is_partitioned)
      ptr= strmov(ptr, " partitioned");
#endif
    if (share->transactional != HA_CHOICE_UNDEF)
      ptr= strxmov(ptr, " transactional=",
                   ha_choice_values[(uint) share->transactional], NullS);
    table->field[19]->store(option_buff+1,
                            (ptr == option_buff ? 0 :
                             (uint) (ptr-option_buff)-1), cs);

    tmp_buff= (share->table_charset ?
               share->table_charset->name : "default");
    table->field[17]->store(tmp_buff, strlen(tmp_buff), cs);

    if (share->comment.str)
      table->field[20]->store(share->comment.str, share->comment.length, cs);

    if (share->tablespace)
    {
      table->field[21]->store(share->tablespace, strlen(share->tablespace), cs);
      table->field[21]->set_notnull();
    }

    if(file)
    {
      file->info(HA_STATUS_VARIABLE | HA_STATUS_TIME | HA_STATUS_AUTO);
      enum row_type row_type = file->get_row_type();
      switch (row_type) {
      case ROW_TYPE_NOT_USED:
      case ROW_TYPE_DEFAULT:
        tmp_buff= ((share->db_options_in_use &
                    HA_OPTION_COMPRESS_RECORD) ? "Compressed" :
                   (share->db_options_in_use & HA_OPTION_PACK_RECORD) ?
                   "Dynamic" : "Fixed");
        break;
      case ROW_TYPE_FIXED:
        tmp_buff= "Fixed";
        break;
      case ROW_TYPE_DYNAMIC:
        tmp_buff= "Dynamic";
        break;
      case ROW_TYPE_COMPRESSED:
        tmp_buff= "Compressed";
        break;
      case ROW_TYPE_REDUNDANT:
        tmp_buff= "Redundant";
        break;
      case ROW_TYPE_COMPACT:
        tmp_buff= "Compact";
        break;
      case ROW_TYPE_PAGE:
        tmp_buff= "Page";
        break;
      }
      table->field[6]->store(tmp_buff, strlen(tmp_buff), cs);
      if (!tables->schema_table)
      {
        table->field[7]->store((longlong) file->stats.records, TRUE);
        table->field[7]->set_notnull();
      }
      table->field[8]->store((longlong) file->stats.mean_rec_length, TRUE);
      table->field[9]->store((longlong) file->stats.data_file_length, TRUE);
      if (file->stats.max_data_file_length)
      {
        table->field[10]->store((longlong) file->stats.max_data_file_length,
                                TRUE);
      }
      table->field[11]->store((longlong) file->stats.index_file_length, TRUE);
      table->field[12]->store((longlong) file->stats.delete_length, TRUE);
      if (show_table->found_next_number_field)
      {
        table->field[13]->store((longlong) file->stats.auto_increment_value,
                                TRUE);
        table->field[13]->set_notnull();
      }
      if (file->stats.create_time)
      {
        thd->variables.time_zone->gmt_sec_to_TIME(&time,
                                                  (my_time_t) file->stats.create_time);
        table->field[14]->store_time(&time, MYSQL_TIMESTAMP_DATETIME);
        table->field[14]->set_notnull();
      }
      if (file->stats.update_time)
      {
        thd->variables.time_zone->gmt_sec_to_TIME(&time,
                                                  (my_time_t) file->stats.update_time);
        table->field[15]->store_time(&time, MYSQL_TIMESTAMP_DATETIME);
        table->field[15]->set_notnull();
      }
      if (file->stats.check_time)
      {
        thd->variables.time_zone->gmt_sec_to_TIME(&time,
                                                  (my_time_t) file->stats.check_time);
        table->field[16]->store_time(&time, MYSQL_TIMESTAMP_DATETIME);
        table->field[16]->set_notnull();
      }
      if (file->ha_table_flags() & (HA_HAS_OLD_CHECKSUM | HA_HAS_NEW_CHECKSUM))
      {
        table->field[18]->store((longlong) file->checksum(), TRUE);
        table->field[18]->set_notnull();
      }
    }
  }
  DBUG_RETURN(schema_table_store_record(thd, table));
}


/**
  @brief    Store field characteristics into appropriate I_S table columns

  @param[in]      table             I_S table
  @param[in]      field             processed field
  @param[in]      cs                I_S table charset
  @param[in]      offset            offset from beginning of table
                                    to DATE_TYPE column in I_S table
                                    
  @return         void
*/

void store_column_type(TABLE *table, Field *field, CHARSET_INFO *cs,
                       uint offset)
{
  bool is_blob;
  int decimals, field_length;
  const char *tmp_buff;
  char column_type_buff[MAX_FIELD_WIDTH];
  String column_type(column_type_buff, sizeof(column_type_buff), cs);

  field->sql_type(column_type);
  /* DTD_IDENTIFIER column */
  table->field[offset + 7]->store(column_type.ptr(), column_type.length(), cs);
  table->field[offset + 7]->set_notnull();
  tmp_buff= strchr(column_type.ptr(), '(');
  /* DATA_TYPE column */
  table->field[offset]->store(column_type.ptr(),
                         (tmp_buff ? tmp_buff - column_type.ptr() :
                          column_type.length()), cs);
  is_blob= (field->type() == MYSQL_TYPE_BLOB);
  if (field->has_charset() || is_blob ||
      field->real_type() == MYSQL_TYPE_VARCHAR ||  // For varbinary type
      field->real_type() == MYSQL_TYPE_STRING)     // For binary type
  {
    uint32 octet_max_length= field->max_display_length();
    if (is_blob && octet_max_length != (uint32) 4294967295U)
      octet_max_length /= field->charset()->mbmaxlen;
    longlong char_max_len= is_blob ? 
      (longlong) octet_max_length / field->charset()->mbminlen :
      (longlong) octet_max_length / field->charset()->mbmaxlen;
    /* CHARACTER_MAXIMUM_LENGTH column*/
    table->field[offset + 1]->store(char_max_len, TRUE);
    table->field[offset + 1]->set_notnull();
    /* CHARACTER_OCTET_LENGTH column */
    table->field[offset + 2]->store((longlong) octet_max_length, TRUE);
    table->field[offset + 2]->set_notnull();
  }

  /*
    Calculate field_length and decimals.
    They are set to -1 if they should not be set (we should return NULL)
  */

  decimals= field->decimals();
  switch (field->type()) {
  case MYSQL_TYPE_NEWDECIMAL:
    field_length= ((Field_new_decimal*) field)->precision;
    break;
  case MYSQL_TYPE_DECIMAL:
    field_length= field->field_length - (decimals  ? 2 : 1);
    break;
  case MYSQL_TYPE_TINY:
  case MYSQL_TYPE_SHORT:
  case MYSQL_TYPE_LONG:
  case MYSQL_TYPE_LONGLONG:
  case MYSQL_TYPE_INT24:
    field_length= field->max_display_length() - 1;
    break;
  case MYSQL_TYPE_BIT:
    field_length= field->max_display_length();
    decimals= -1;                             // return NULL
    break;
  case MYSQL_TYPE_FLOAT:  
  case MYSQL_TYPE_DOUBLE:
    field_length= field->field_length;
    if (decimals == NOT_FIXED_DEC)
      decimals= -1;                           // return NULL
    break;
  default:
    field_length= decimals= -1;
    break;
  }

  /* NUMERIC_PRECISION column */
  if (field_length >= 0)
  {
    table->field[offset + 3]->store((longlong) field_length, TRUE);
    table->field[offset + 3]->set_notnull();
  }
  /* NUMERIC_SCALE column */
  if (decimals >= 0)
  {
    table->field[offset + 4]->store((longlong) decimals, TRUE);
    table->field[offset + 4]->set_notnull();
  }
  if (field->has_charset())
  {
    /* CHARACTER_SET_NAME column*/
    tmp_buff= field->charset()->csname;
    table->field[offset + 5]->store(tmp_buff, strlen(tmp_buff), cs);
    table->field[offset + 5]->set_notnull();
    /* COLLATION_NAME column */
    tmp_buff= field->charset()->name;
    table->field[offset + 6]->store(tmp_buff, strlen(tmp_buff), cs);
    table->field[offset + 6]->set_notnull();
  }
}


static int get_schema_column_record(THD *thd, TABLE_LIST *tables,
				    TABLE *table, bool res,
				    LEX_STRING *db_name,
				    LEX_STRING *table_name)
{
  LEX *lex= thd->lex;
  const char *wild= lex->wild ? lex->wild->ptr() : NullS;
  CHARSET_INFO *cs= system_charset_info;
  TABLE *show_table;
  TABLE_SHARE *show_table_share;
  Field **ptr, *field, *timestamp_field;
  int count;
  DBUG_ENTER("get_schema_column_record");

  if (res)
  {
    if (lex->sql_command != SQLCOM_SHOW_FIELDS)
    {
      /*
        I.e. we are in SELECT FROM INFORMATION_SCHEMA.COLUMS
        rather than in SHOW COLUMNS
      */
      if (thd->is_error())
        push_warning(thd, MYSQL_ERROR::WARN_LEVEL_WARN,
                     thd->main_da.sql_errno(), thd->main_da.message());
      thd->clear_error();
      res= 0;
    }
    DBUG_RETURN(res);
  }

  show_table= tables->table;
  show_table_share= show_table->s;
  count= 0;

  if (tables->view || tables->schema_table)
  {
    ptr= show_table->field;
    timestamp_field= show_table->timestamp_field;
    show_table->use_all_columns();               // Required for default
  }
  else
  {
    ptr= show_table_share->field;
    timestamp_field= show_table_share->timestamp_field;
    /*
      read_set may be inited in case of
      temporary table
    */
    if (!show_table->read_set)
    {
      /* to satisfy 'field->val_str' ASSERTs */
      uchar *bitmaps;
      uint bitmap_size= show_table_share->column_bitmap_size;
      if (!(bitmaps= (uchar*) alloc_root(thd->mem_root, bitmap_size)))
        DBUG_RETURN(0);
      bitmap_init(&show_table->def_read_set,
                  (my_bitmap_map*) bitmaps, show_table_share->fields, FALSE);
      bitmap_set_all(&show_table->def_read_set);
      show_table->read_set= &show_table->def_read_set;
    }
    bitmap_set_all(show_table->read_set);
  }

  for (; (field= *ptr) ; ptr++)
  {
    uchar *pos;
    char tmp[MAX_FIELD_WIDTH];
    String type(tmp,sizeof(tmp), system_charset_info);
    char *end;

    /* to satisfy 'field->val_str' ASSERTs */
    field->table= show_table;
    show_table->in_use= thd;

    if (wild && wild[0] &&
        wild_case_compare(system_charset_info, field->field_name,wild))
      continue;

    count++;
    /* Get default row, with all NULL fields set to NULL */
    restore_record(table, s->default_values);

#ifndef NO_EMBEDDED_ACCESS_CHECKS
    uint col_access;
    check_access(thd,SELECT_ACL, db_name->str,
                 &tables->grant.privilege, 0, 0, test(tables->schema_table));
    col_access= get_column_grant(thd, &tables->grant,
                                 db_name->str, table_name->str,
                                 field->field_name) & COL_ACLS;
    if (!tables->schema_table && !col_access)
      continue;
    end= tmp;
    for (uint bitnr=0; col_access ; col_access>>=1,bitnr++)
    {
      if (col_access & 1)
      {
        *end++=',';
        end=strmov(end,grant_types.type_names[bitnr]);
      }
    }
    table->field[17]->store(tmp+1,end == tmp ? 0 : (uint) (end-tmp-1), cs);

#endif
    table->field[1]->store(db_name->str, db_name->length, cs);
    table->field[2]->store(table_name->str, table_name->length, cs);
    table->field[3]->store(field->field_name, strlen(field->field_name),
                           cs);
    table->field[4]->store((longlong) count, TRUE);

    if (get_field_default_value(thd, timestamp_field, field, &type, 0))
    {
      table->field[5]->store(type.ptr(), type.length(), cs);
      table->field[5]->set_notnull();
    }
    pos=(uchar*) ((field->flags & NOT_NULL_FLAG) ?  "NO" : "YES");
    table->field[6]->store((const char*) pos,
                           strlen((const char*) pos), cs);
    store_column_type(table, field, cs, 7);
    pos=(uchar*) ((field->flags & PRI_KEY_FLAG) ? "PRI" :
                 (field->flags & UNIQUE_KEY_FLAG) ? "UNI" :
                 (field->flags & MULTIPLE_KEY_FLAG) ? "MUL":"");
    table->field[15]->store((const char*) pos,
                            strlen((const char*) pos), cs);

    end= tmp;
    if (field->unireg_check == Field::NEXT_NUMBER)
      table->field[16]->store(STRING_WITH_LEN("auto_increment"), cs);
    if (timestamp_field == field &&
        field->unireg_check != Field::TIMESTAMP_DN_FIELD)
      table->field[16]->store(STRING_WITH_LEN("on update CURRENT_TIMESTAMP"),
                              cs);

    table->field[18]->store(field->comment.str, field->comment.length, cs);
    {
      enum ha_storage_media storage_type= (enum ha_storage_media)
        ((field->flags >> FIELD_STORAGE_FLAGS) & STORAGE_TYPE_MASK);
      enum column_format_type column_format= (enum column_format_type)
        ((field->flags >> COLUMN_FORMAT_FLAGS) & COLUMN_FORMAT_MASK);
      pos=(uchar*)(storage_type == HA_SM_DEFAULT ? "Default" :
                   storage_type == HA_SM_DISK ? "Disk" : "Memory");
      table->field[19]->store((const char*) pos,
                              strlen((const char*) pos), cs);
      pos=(uchar*)(column_format == COLUMN_FORMAT_TYPE_DEFAULT ? "Default" :
                   column_format == COLUMN_FORMAT_TYPE_FIXED ? "Fixed" :
                                                             "Dynamic");
      table->field[20]->store((const char*) pos,
                              strlen((const char*) pos), cs);
    }
    if (schema_table_store_record(thd, table))
      DBUG_RETURN(1);
  }
  DBUG_RETURN(0);
}



int fill_schema_charsets(THD *thd, TABLE_LIST *tables, COND *cond)
{
  CHARSET_INFO **cs;
  const char *wild= thd->lex->wild ? thd->lex->wild->ptr() : NullS;
  TABLE *table= tables->table;
  CHARSET_INFO *scs= system_charset_info;

  for (cs= all_charsets ;
       cs < all_charsets + array_elements(all_charsets) ;
       cs++)
  {
    CHARSET_INFO *tmp_cs= cs[0];
    if (tmp_cs && (tmp_cs->state & MY_CS_PRIMARY) &&
        (tmp_cs->state & MY_CS_AVAILABLE) &&
        !(tmp_cs->state & MY_CS_HIDDEN) &&
        !(wild && wild[0] &&
	  wild_case_compare(scs, tmp_cs->csname,wild)))
    {
      const char *comment;
      restore_record(table, s->default_values);
      table->field[0]->store(tmp_cs->csname, strlen(tmp_cs->csname), scs);
      table->field[1]->store(tmp_cs->name, strlen(tmp_cs->name), scs);
      comment= tmp_cs->comment ? tmp_cs->comment : "";
      table->field[2]->store(comment, strlen(comment), scs);
      table->field[3]->store((longlong) tmp_cs->mbmaxlen, TRUE);
      if (schema_table_store_record(thd, table))
        return 1;
    }
  }
  return 0;
}


static my_bool iter_schema_engines(THD *thd, plugin_ref plugin,
                                   void *ptable)
{
  TABLE *table= (TABLE *) ptable;
  handlerton *hton= plugin_data(plugin, handlerton *);
  const char *wild= thd->lex->wild ? thd->lex->wild->ptr() : NullS;
  CHARSET_INFO *scs= system_charset_info;
  handlerton *default_type= ha_default_handlerton(thd);
  DBUG_ENTER("iter_schema_engines");

  if (!(hton->flags & HTON_HIDDEN))
  {
    LEX_STRING *name= plugin_name(plugin);
    if (!(wild && wild[0] &&
          wild_case_compare(scs, name->str,wild)))
    {
      LEX_STRING yesno[2]= {{ C_STRING_WITH_LEN("NO") },
                            { C_STRING_WITH_LEN("YES") }};
      LEX_STRING *tmp;
      const char *option_name= show_comp_option_name[(int) hton->state];
      restore_record(table, s->default_values);

      table->field[0]->store(name->str, name->length, scs);
      if (hton->state == SHOW_OPTION_YES && default_type == hton)
        option_name= "DEFAULT";
      table->field[1]->store(option_name, strlen(option_name), scs);
      table->field[2]->store(plugin_decl(plugin)->descr,
                             strlen(plugin_decl(plugin)->descr), scs);
      tmp= &yesno[test(hton->commit)];
      table->field[3]->store(tmp->str, tmp->length, scs);
      tmp= &yesno[test(hton->prepare)];
      table->field[4]->store(tmp->str, tmp->length, scs);
      tmp= &yesno[test(hton->savepoint_set)];
      table->field[5]->store(tmp->str, tmp->length, scs);

      if (schema_table_store_record(thd, table))
        DBUG_RETURN(1);
    }
  }
  DBUG_RETURN(0);
}

int fill_schema_engines(THD *thd, TABLE_LIST *tables, COND *cond)
{
  return plugin_foreach(thd, iter_schema_engines,
                        MYSQL_STORAGE_ENGINE_PLUGIN, tables->table);
}


int fill_schema_collation(THD *thd, TABLE_LIST *tables, COND *cond)
{
  CHARSET_INFO **cs;
  const char *wild= thd->lex->wild ? thd->lex->wild->ptr() : NullS;
  TABLE *table= tables->table;
  CHARSET_INFO *scs= system_charset_info;
  for (cs= all_charsets ;
       cs < all_charsets + array_elements(all_charsets)  ;
       cs++ )
  {
    CHARSET_INFO **cl;
    CHARSET_INFO *tmp_cs= cs[0];
    if (!tmp_cs || !(tmp_cs->state & MY_CS_AVAILABLE) ||
         (tmp_cs->state & MY_CS_HIDDEN) ||
        !(tmp_cs->state & MY_CS_PRIMARY))
      continue;
    for (cl= all_charsets;
         cl < all_charsets + array_elements(all_charsets)  ;
         cl ++)
    {
      CHARSET_INFO *tmp_cl= cl[0];
      if (!tmp_cl || !(tmp_cl->state & MY_CS_AVAILABLE) ||
          !my_charset_same(tmp_cs, tmp_cl))
	continue;
      if (!(wild && wild[0] &&
	  wild_case_compare(scs, tmp_cl->name,wild)))
      {
	const char *tmp_buff;
	restore_record(table, s->default_values);
	table->field[0]->store(tmp_cl->name, strlen(tmp_cl->name), scs);
        table->field[1]->store(tmp_cl->csname , strlen(tmp_cl->csname), scs);
        table->field[2]->store((longlong) tmp_cl->number, TRUE);
        tmp_buff= (tmp_cl->state & MY_CS_PRIMARY) ? "Yes" : "";
	table->field[3]->store(tmp_buff, strlen(tmp_buff), scs);
        tmp_buff= (tmp_cl->state & MY_CS_COMPILED)? "Yes" : "";
	table->field[4]->store(tmp_buff, strlen(tmp_buff), scs);
        table->field[5]->store((longlong) tmp_cl->strxfrm_multiply, TRUE);
        if (schema_table_store_record(thd, table))
          return 1;
      }
    }
  }
  return 0;
}


int fill_schema_coll_charset_app(THD *thd, TABLE_LIST *tables, COND *cond)
{
  CHARSET_INFO **cs;
  TABLE *table= tables->table;
  CHARSET_INFO *scs= system_charset_info;
  for (cs= all_charsets ;
       cs < all_charsets + array_elements(all_charsets) ;
       cs++ )
  {
    CHARSET_INFO **cl;
    CHARSET_INFO *tmp_cs= cs[0];
    if (!tmp_cs || !(tmp_cs->state & MY_CS_AVAILABLE) ||
        !(tmp_cs->state & MY_CS_PRIMARY))
      continue;
    for (cl= all_charsets;
         cl < all_charsets + array_elements(all_charsets) ;
         cl ++)
    {
      CHARSET_INFO *tmp_cl= cl[0];
      if (!tmp_cl || !(tmp_cl->state & MY_CS_AVAILABLE) ||
          !my_charset_same(tmp_cs,tmp_cl))
	continue;
      restore_record(table, s->default_values);
      table->field[0]->store(tmp_cl->name, strlen(tmp_cl->name), scs);
      table->field[1]->store(tmp_cl->csname , strlen(tmp_cl->csname), scs);
      if (schema_table_store_record(thd, table))
        return 1;
    }
  }
  return 0;
}


/**
  @brief Store record into I_S.PARAMETERS table

  @param[in]      thd                   thread handler
  @param[in]      table                 I_S table
  @param[in]      proc_table            'mysql.proc' table
  @param[in]      wild                  wild string, not used for now,
                                        will be useful
                                        if we add 'SHOW PARAMETERs'
  @param[in]      full_access           if 1 user has privileges on the routine
  @param[in]      sp_user               user in 'user@host' format

  @return         Operation status
    @retval       0                     ok
    @retval       1                     error
*/

bool store_schema_params(THD *thd, TABLE *table, TABLE *proc_table,
                         const char *wild, bool full_access,
                         const char *sp_user)
{
  TABLE_SHARE share;
  TABLE tbl;
  CHARSET_INFO *cs= system_charset_info;
  char params_buff[MAX_FIELD_WIDTH], returns_buff[MAX_FIELD_WIDTH],
    sp_db_buff[NAME_LEN], sp_name_buff[NAME_LEN], path[FN_REFLEN],
    definer_buff[USERNAME_LENGTH + HOSTNAME_LENGTH + 1];
  String params(params_buff, sizeof(params_buff), cs);
  String returns(returns_buff, sizeof(returns_buff), cs);
  String sp_db(sp_db_buff, sizeof(sp_db_buff), cs);
  String sp_name(sp_name_buff, sizeof(sp_name_buff), cs);
  String definer(definer_buff, sizeof(definer_buff), cs);
  sp_head *sp;
  uint routine_type;
  bool free_sp_head;
  DBUG_ENTER("store_schema_params");

  bzero((char*) &tbl, sizeof(TABLE));
  (void) build_table_filename(path, sizeof(path), "", "", "", 0);
  init_tmp_table_share(thd, &share, "", 0, "", path);

  get_field(thd->mem_root, proc_table->field[MYSQL_PROC_FIELD_DB], &sp_db);
  get_field(thd->mem_root, proc_table->field[MYSQL_PROC_FIELD_NAME], &sp_name);
  get_field(thd->mem_root,proc_table->field[MYSQL_PROC_FIELD_DEFINER],&definer);
  routine_type= (uint) proc_table->field[MYSQL_PROC_MYSQL_TYPE]->val_int();

  if (!full_access)
    full_access= !strcmp(sp_user, definer.ptr());
  if (!full_access &&
      check_some_routine_access(thd, sp_db.ptr(),sp_name.ptr(),
                                routine_type == TYPE_ENUM_PROCEDURE))
    DBUG_RETURN(0);

  params.length(0);
  get_field(thd->mem_root, proc_table->field[MYSQL_PROC_FIELD_PARAM_LIST],
            &params);
  returns.length(0);
  if (routine_type == TYPE_ENUM_FUNCTION)
    get_field(thd->mem_root, proc_table->field[MYSQL_PROC_FIELD_RETURNS],
              &returns);

  sp= sp_load_for_information_schema(thd, proc_table, &sp_db, &sp_name,
                                     (ulong) proc_table->
                                     field[MYSQL_PROC_FIELD_SQL_MODE]->val_int(),
                                     routine_type,
                                     returns.c_ptr_safe(),
                                     params.c_ptr_safe(),
                                     &free_sp_head);

  if (sp)
  {
    Field *field;
    Create_field *field_def;
    String tmp_string;
    if (routine_type == TYPE_ENUM_FUNCTION)
    {
      restore_record(table, s->default_values);
      table->field[1]->store(sp_db.ptr(), sp_db.length(), cs);
      table->field[2]->store(sp_name.ptr(), sp_name.length(), cs);
      table->field[3]->store((longlong) 0, TRUE);
      get_field(thd->mem_root, proc_table->field[MYSQL_PROC_MYSQL_TYPE],
                &tmp_string);
      table->field[14]->store(tmp_string.ptr(), tmp_string.length(), cs);
      field_def= &sp->m_return_field_def;
      field= make_field(&share, (uchar*) 0, field_def->length,
                        (uchar*) "", 0, field_def->pack_flag,
                        field_def->sql_type, field_def->charset,
                        field_def->geom_type, Field::NONE,
                        field_def->interval, "");

      field->table= &tbl;
      tbl.in_use= thd;
      store_column_type(table, field, cs, 6);
      if (schema_table_store_record(thd, table))
      {
        free_table_share(&share);
        if (free_sp_head)
          delete sp;
        DBUG_RETURN(1);
      }
    }

    sp_pcontext *spcont= sp->get_parse_context();
    uint params= spcont->context_var_count();
    for (uint i= 0 ; i < params ; i++)
    {
      const char *tmp_buff;
      sp_variable_t *spvar= spcont->find_variable(i);
      field_def= &spvar->field_def;
      switch (spvar->mode) {
      case sp_param_in:
        tmp_buff= "IN";
        break;
      case sp_param_out:
        tmp_buff= "OUT";
        break;
      case sp_param_inout:
        tmp_buff= "INOUT";
        break;
      default:
        tmp_buff= "";
        break;
      }  

      restore_record(table, s->default_values);
      table->field[1]->store(sp_db.ptr(), sp_db.length(), cs);
      table->field[2]->store(sp_name.ptr(), sp_name.length(), cs);
      table->field[3]->store((longlong) i + 1, TRUE);
      table->field[4]->store(tmp_buff, strlen(tmp_buff), cs);
      table->field[4]->set_notnull();
      table->field[5]->store(spvar->name.str, spvar->name.length, cs);
      table->field[5]->set_notnull();
      get_field(thd->mem_root, proc_table->field[MYSQL_PROC_MYSQL_TYPE],
                &tmp_string);
      table->field[14]->store(tmp_string.ptr(), tmp_string.length(), cs);

      field= make_field(&share, (uchar*) 0, field_def->length,
                        (uchar*) "", 0, field_def->pack_flag,
                        field_def->sql_type, field_def->charset,
                        field_def->geom_type, Field::NONE,
                        field_def->interval, spvar->name.str);

      field->table= &tbl;
      tbl.in_use= thd;
      store_column_type(table, field, cs, 6);
      if (schema_table_store_record(thd, table))
      {
        free_table_share(&share);
        if (free_sp_head)
          delete sp;
        DBUG_RETURN(1);
      }
    }
    if (free_sp_head)
      delete sp;
  }
  free_table_share(&share);
  DBUG_RETURN(0);
}


bool store_schema_proc(THD *thd, TABLE *table, TABLE *proc_table,
                       const char *wild, bool full_access, const char *sp_user)
{
  String tmp_string;
  String sp_db, sp_name, definer;
  MYSQL_TIME time;
  LEX *lex= thd->lex;
  CHARSET_INFO *cs= system_charset_info;
  get_field(thd->mem_root, proc_table->field[MYSQL_PROC_FIELD_DB], &sp_db);
  get_field(thd->mem_root, proc_table->field[MYSQL_PROC_FIELD_NAME], &sp_name);
  get_field(thd->mem_root, proc_table->field[MYSQL_PROC_FIELD_DEFINER],&definer);
  if (!full_access)
    full_access= !strcmp(sp_user, definer.ptr());
  if (!full_access && 
      check_some_routine_access(thd, sp_db.ptr(), sp_name.ptr(),
                                proc_table->field[MYSQL_PROC_MYSQL_TYPE]->
                                val_int() == TYPE_ENUM_PROCEDURE))
    return 0;

  if (lex->sql_command == SQLCOM_SHOW_STATUS_PROC &&
      proc_table->field[MYSQL_PROC_MYSQL_TYPE]->val_int() ==
      TYPE_ENUM_PROCEDURE ||
      lex->sql_command == SQLCOM_SHOW_STATUS_FUNC &&
      proc_table->field[MYSQL_PROC_MYSQL_TYPE]->val_int() ==
      TYPE_ENUM_FUNCTION ||
      (sql_command_flags[lex->sql_command] & CF_STATUS_COMMAND) == 0)
  {
    restore_record(table, s->default_values);
    if (!wild || !wild[0] || !wild_compare(sp_name.ptr(), wild, 0))
    {
      int enum_idx= (int) proc_table->field[MYSQL_PROC_FIELD_ACCESS]->val_int();
      table->field[3]->store(sp_name.ptr(), sp_name.length(), cs);
      get_field(thd->mem_root, proc_table->field[MYSQL_PROC_FIELD_SPECIFIC_NAME],
                &tmp_string);
      table->field[0]->store(tmp_string.ptr(), tmp_string.length(), cs);
      table->field[2]->store(sp_db.ptr(), sp_db.length(), cs);
      get_field(thd->mem_root, proc_table->field[MYSQL_PROC_MYSQL_TYPE],
                &tmp_string);
      table->field[4]->store(tmp_string.ptr(), tmp_string.length(), cs);
      if (proc_table->field[MYSQL_PROC_MYSQL_TYPE]->val_int() ==
          TYPE_ENUM_FUNCTION)
      {
        sp_head *sp;
        bool free_sp_head;
        get_field(thd->mem_root, proc_table->field[MYSQL_PROC_FIELD_RETURNS],
                  &tmp_string);

        sp= sp_load_for_information_schema(thd, proc_table, &sp_db, &sp_name,
                                           (ulong) proc_table->
                                           field[MYSQL_PROC_FIELD_SQL_MODE]->
                                           val_int(),
                                           TYPE_ENUM_FUNCTION,
                                           tmp_string.c_ptr_safe(),
                                           "", &free_sp_head);

        if (sp)
        {
          char path[FN_REFLEN];
          TABLE_SHARE share;
          TABLE tbl;
          Field *field;
          Create_field *field_def= &sp->m_return_field_def;

          bzero((char*) &tbl, sizeof(TABLE));
          (void) build_table_filename(path, sizeof(path), "", "", "", 0);
          init_tmp_table_share(thd, &share, "", 0, "", path);
          field= make_field(&share, (uchar*) 0, field_def->length,
                            (uchar*) "", 0, field_def->pack_flag,
                            field_def->sql_type, field_def->charset,
                            field_def->geom_type, Field::NONE,
                            field_def->interval, "");

          field->table= &tbl;
          tbl.in_use= thd;
          store_column_type(table, field, cs, 5);
          free_table_share(&share);
          if (free_sp_head)
            delete sp;
        }
      }

      if (full_access)
      {
        get_field(thd->mem_root, proc_table->field[MYSQL_PROC_FIELD_BODY_UTF8],
                  &tmp_string);
        table->field[14]->store(tmp_string.ptr(), tmp_string.length(), cs);
        table->field[14]->set_notnull();
      }
      table->field[13]->store(STRING_WITH_LEN("SQL"), cs);
      table->field[17]->store(STRING_WITH_LEN("SQL"), cs);


      get_field(thd->mem_root, proc_table->field[MYSQL_PROC_FIELD_DETERMINISTIC],
                &tmp_string);
      table->field[18]->store(tmp_string.ptr(), tmp_string.length(), cs);
      table->field[19]->store(sp_data_access_name[enum_idx].str, 
                              sp_data_access_name[enum_idx].length , cs);

      get_field(thd->mem_root, proc_table->field[MYSQL_PROC_FIELD_SECURITY_TYPE],
                &tmp_string);
      table->field[21]->store(tmp_string.ptr(), tmp_string.length(), cs);
      bzero((char *)&time, sizeof(time));
      ((Field_timestamp *) proc_table->field[MYSQL_PROC_FIELD_CREATED])->
        get_time(&time);
      table->field[22]->store_time(&time, MYSQL_TIMESTAMP_DATETIME);
      bzero((char *)&time, sizeof(time));
      ((Field_timestamp *) proc_table->field[MYSQL_PROC_FIELD_MODIFIED])->
        get_time(&time);
      table->field[23]->store_time(&time, MYSQL_TIMESTAMP_DATETIME);

      get_field(thd->mem_root, proc_table->field[MYSQL_PROC_FIELD_SQL_MODE],
                &tmp_string);
      table->field[24]->store(tmp_string.ptr(), tmp_string.length(), cs);

      get_field(thd->mem_root, proc_table->field[MYSQL_PROC_FIELD_COMMENT],
                &tmp_string);
      table->field[25]->store(tmp_string.ptr(), tmp_string.length(), cs);
      table->field[26]->store(definer.ptr(), definer.length(), cs);

      get_field(thd->mem_root,
                proc_table->field[MYSQL_PROC_FIELD_CHARACTER_SET_CLIENT],
                &tmp_string);
      table->field[27]->store(tmp_string.ptr(), tmp_string.length(), cs);

      get_field(thd->mem_root,
                proc_table->field[ MYSQL_PROC_FIELD_COLLATION_CONNECTION],
                &tmp_string);
      table->field[28]->store(tmp_string.ptr(), tmp_string.length(), cs);

      get_field(thd->mem_root, proc_table->field[MYSQL_PROC_FIELD_DB_COLLATION],
                &tmp_string);
      table->field[29]->store(tmp_string.ptr(), tmp_string.length(), cs);

      return schema_table_store_record(thd, table);
    }
  }
  return 0;
}


int fill_schema_proc(THD *thd, TABLE_LIST *tables, COND *cond)
{
  TABLE *proc_table;
  TABLE_LIST proc_tables;
  const char *wild= thd->lex->wild ? thd->lex->wild->ptr() : NullS;
  int res= 0;
  TABLE *table= tables->table;
  bool full_access;
  char definer[USER_HOST_BUFF_SIZE];
  Open_tables_state open_tables_state_backup;
  enum enum_schema_tables schema_table_idx=
    get_schema_table_idx(tables->schema_table);
  DBUG_ENTER("fill_schema_proc");

  strxmov(definer, thd->security_ctx->priv_user, "@",
          thd->security_ctx->priv_host, NullS);
  /* We use this TABLE_LIST instance only for checking of privileges. */
  bzero((char*) &proc_tables,sizeof(proc_tables));
  proc_tables.db= (char*) "mysql";
  proc_tables.db_length= 5;
  proc_tables.table_name= proc_tables.alias= (char*) "proc";
  proc_tables.table_name_length= 4;
  proc_tables.lock_type= TL_READ;
  full_access= !check_table_access(thd, SELECT_ACL, &proc_tables, TRUE, FALSE, 1);
  if (!(proc_table= open_proc_table_for_read(thd, &open_tables_state_backup)))
  {
    DBUG_RETURN(1);
  }
  proc_table->file->ha_index_init(0, 1);
  if ((res= proc_table->file->index_first(proc_table->record[0])))
  {
    res= (res == HA_ERR_END_OF_FILE) ? 0 : 1;
    goto err;
  }

  if (schema_table_idx == SCH_PROCEDURES ?
      store_schema_proc(thd, table, proc_table, wild, full_access, definer) :
      store_schema_params(thd, table, proc_table, wild, full_access, definer))
  {
    res= 1;
    goto err;
  }
  while (!proc_table->file->index_next(proc_table->record[0]))
  {
    if (schema_table_idx == SCH_PROCEDURES ?
        store_schema_proc(thd, table, proc_table, wild, full_access, definer): 
        store_schema_params(thd, table, proc_table, wild, full_access, definer))
    {
      res= 1;
      goto err;
    }
  }

err:
  proc_table->file->ha_index_end();
  close_system_tables(thd, &open_tables_state_backup);
  DBUG_RETURN(res);
}


static int get_schema_stat_record(THD *thd, TABLE_LIST *tables,
				  TABLE *table, bool res,
				  LEX_STRING *db_name,
				  LEX_STRING *table_name)
{
  CHARSET_INFO *cs= system_charset_info;
  DBUG_ENTER("get_schema_stat_record");
  if (res)
  {
    if (thd->lex->sql_command != SQLCOM_SHOW_KEYS)
    {
      /*
        I.e. we are in SELECT FROM INFORMATION_SCHEMA.STATISTICS
        rather than in SHOW KEYS
      */
      if (thd->is_error())
        push_warning(thd, MYSQL_ERROR::WARN_LEVEL_WARN,
                     thd->main_da.sql_errno(), thd->main_da.message());
      thd->clear_error();
      res= 0;
    }
    DBUG_RETURN(res);
  }
  else if (!tables->view)
  {
    TABLE *show_table= tables->table;
    KEY *key_info=show_table->s->key_info;
    if (show_table->file)
      show_table->file->info(HA_STATUS_VARIABLE |
                             HA_STATUS_NO_LOCK |
                             HA_STATUS_TIME);
    for (uint i=0 ; i < show_table->s->keys ; i++,key_info++)
    {
      KEY_PART_INFO *key_part= key_info->key_part;
      const char *str;
      for (uint j=0 ; j < key_info->key_parts ; j++,key_part++)
      {
        restore_record(table, s->default_values);
        table->field[1]->store(db_name->str, db_name->length, cs);
        table->field[2]->store(table_name->str, table_name->length, cs);
        table->field[3]->store((longlong) ((key_info->flags &
                                            HA_NOSAME) ? 0 : 1), TRUE);
        table->field[4]->store(db_name->str, db_name->length, cs);
        table->field[5]->store(key_info->name, strlen(key_info->name), cs);
        table->field[6]->store((longlong) (j+1), TRUE);
        str=(key_part->field ? key_part->field->field_name :
             "?unknown field?");
        table->field[7]->store(str, strlen(str), cs);
        if (show_table->file)
        {
          if (show_table->file->index_flags(i, j, 0) & HA_READ_ORDER)
          {
            table->field[8]->store(((key_part->key_part_flag &
                                     HA_REVERSE_SORT) ?
                                    "D" : "A"), 1, cs);
            table->field[8]->set_notnull();
          }
          KEY *key=show_table->key_info+i;
          if (key->rec_per_key[j])
          {
            ha_rows records=(show_table->file->stats.records /
                             key->rec_per_key[j]);
            table->field[9]->store((longlong) records, TRUE);
            table->field[9]->set_notnull();
          }
          str= show_table->file->index_type(i);
          table->field[13]->store(str, strlen(str), cs);
        }
        if (!(key_info->flags & HA_FULLTEXT) &&
            (key_part->field &&
             key_part->length !=
             show_table->s->field[key_part->fieldnr-1]->key_length()))
        {
          table->field[10]->store((longlong) key_part->length /
                                  key_part->field->charset()->mbmaxlen, TRUE);
          table->field[10]->set_notnull();
        }
        uint flags= key_part->field ? key_part->field->flags : 0;
        const char *pos=(char*) ((flags & NOT_NULL_FLAG) ? "" : "YES");
        table->field[12]->store(pos, strlen(pos), cs);
        if (!show_table->s->keys_in_use.is_set(i))
          table->field[14]->store(STRING_WITH_LEN("disabled"), cs);
        else
          table->field[14]->store("", 0, cs);
        table->field[14]->set_notnull();
        DBUG_ASSERT(test(key_info->flags & HA_USES_COMMENT) == 
                   (key_info->comment.length > 0));
        if (key_info->flags & HA_USES_COMMENT)
          table->field[15]->store(key_info->comment.str, 
                                  key_info->comment.length, cs);
        if (schema_table_store_record(thd, table))
          DBUG_RETURN(1);
      }
    }
  }
  DBUG_RETURN(res);
}


static int get_schema_views_record(THD *thd, TABLE_LIST *tables,
				   TABLE *table, bool res,
				   LEX_STRING *db_name,
				   LEX_STRING *table_name)
{
  CHARSET_INFO *cs= system_charset_info;
  char definer[USER_HOST_BUFF_SIZE];
  uint definer_len;
  bool updatable_view;
  DBUG_ENTER("get_schema_views_record");

  if (tables->view)
  {
    Security_context *sctx= thd->security_ctx;
    if (!tables->allowed_show)
    {
      if (!my_strcasecmp(system_charset_info, tables->definer.user.str,
                         sctx->priv_user) &&
          !my_strcasecmp(system_charset_info, tables->definer.host.str,
                         sctx->priv_host))
        tables->allowed_show= TRUE;
#ifndef NO_EMBEDDED_ACCESS_CHECKS
      else
      {
        if ((thd->col_access & (SHOW_VIEW_ACL|SELECT_ACL)) ==
            (SHOW_VIEW_ACL|SELECT_ACL))
          tables->allowed_show= TRUE;
        else
        {
          TABLE_LIST table_list;
          uint view_access;
          memset(&table_list, 0, sizeof(table_list));
          table_list.db= tables->db;
          table_list.table_name= tables->table_name;
          table_list.grant.privilege= thd->col_access;
          view_access= get_table_grant(thd, &table_list);
	  if ((view_access & (SHOW_VIEW_ACL|SELECT_ACL)) ==
	      (SHOW_VIEW_ACL|SELECT_ACL))
	    tables->allowed_show= TRUE;
        }
      }
#endif
    }
    restore_record(table, s->default_values);
    table->field[1]->store(db_name->str, db_name->length, cs);
    table->field[2]->store(table_name->str, table_name->length, cs);

    if (tables->allowed_show)
    {
      table->field[3]->store(tables->view_body_utf8.str,
                             tables->view_body_utf8.length,
                             cs);
    }

    if (tables->with_check != VIEW_CHECK_NONE)
    {
      if (tables->with_check == VIEW_CHECK_LOCAL)
        table->field[4]->store(STRING_WITH_LEN("LOCAL"), cs);
      else
        table->field[4]->store(STRING_WITH_LEN("CASCADED"), cs);
    }
    else
      table->field[4]->store(STRING_WITH_LEN("NONE"), cs);

    if (table->pos_in_table_list->table_open_method &
        OPEN_FULL_TABLE)
    {
      updatable_view= 0;
      if (tables->algorithm != VIEW_ALGORITHM_TMPTABLE)
      {
        /*
          We should use tables->view->select_lex.item_list here and
          can not use Field_iterator_view because the view always uses
          temporary algorithm during opening for I_S and
          TABLE_LIST fields 'field_translation' & 'field_translation_end'
          are uninitialized is this case.
        */
        List<Item> *fields= &tables->view->select_lex.item_list;
        List_iterator<Item> it(*fields);
        Item *item;
        Item_field *field;
        /*
          check that at least one column in view is updatable
        */
        while ((item= it++))
        {
          if ((field= item->filed_for_view_update()) && field->field &&
              !field->field->table->pos_in_table_list->schema_table)
          {
            updatable_view= 1;
            break;
          }
        }
        if (updatable_view && !tables->view->can_be_merged())
          updatable_view= 0;
      }
      if (updatable_view)
        table->field[5]->store(STRING_WITH_LEN("YES"), cs);
      else
        table->field[5]->store(STRING_WITH_LEN("NO"), cs);
    }

    definer_len= (strxmov(definer, tables->definer.user.str, "@",
                          tables->definer.host.str, NullS) - definer);
    table->field[6]->store(definer, definer_len, cs);
    if (tables->view_suid)
      table->field[7]->store(STRING_WITH_LEN("DEFINER"), cs);
    else
      table->field[7]->store(STRING_WITH_LEN("INVOKER"), cs);

    table->field[8]->store(tables->view_creation_ctx->get_client_cs()->csname,
                           strlen(tables->view_creation_ctx->
                                  get_client_cs()->csname), cs);

    table->field[9]->store(tables->view_creation_ctx->
                           get_connection_cl()->name,
                           strlen(tables->view_creation_ctx->
                                  get_connection_cl()->name), cs);


    if (schema_table_store_record(thd, table))
      DBUG_RETURN(1);
    if (res && thd->is_error())
      push_warning(thd, MYSQL_ERROR::WARN_LEVEL_WARN,
                   thd->main_da.sql_errno(), thd->main_da.message());
  }
  if (res)
    thd->clear_error();
  DBUG_RETURN(0);
}


bool store_constraints(THD *thd, TABLE *table, LEX_STRING *db_name,
                       LEX_STRING *table_name, const char *key_name,
                       uint key_len, const char *con_type, uint con_len)
{
  CHARSET_INFO *cs= system_charset_info;
  restore_record(table, s->default_values);
  table->field[1]->store(db_name->str, db_name->length, cs);
  table->field[2]->store(key_name, key_len, cs);
  table->field[3]->store(db_name->str, db_name->length, cs);
  table->field[4]->store(table_name->str, table_name->length, cs);
  table->field[5]->store(con_type, con_len, cs);
  return schema_table_store_record(thd, table);
}


static int get_schema_constraints_record(THD *thd, TABLE_LIST *tables,
					 TABLE *table, bool res,
					 LEX_STRING *db_name,
					 LEX_STRING *table_name)
{
  DBUG_ENTER("get_schema_constraints_record");
  if (res)
  {
    if (thd->is_error())
      push_warning(thd, MYSQL_ERROR::WARN_LEVEL_WARN,
                   thd->main_da.sql_errno(), thd->main_da.message());
    thd->clear_error();
    DBUG_RETURN(0);
  }
  else if (!tables->view)
  {
    List<FOREIGN_KEY_INFO> f_key_list;
    TABLE *show_table= tables->table;
    KEY *key_info=show_table->key_info;
    uint primary_key= show_table->s->primary_key;
    show_table->file->info(HA_STATUS_VARIABLE |
                           HA_STATUS_NO_LOCK |
                           HA_STATUS_TIME);
    for (uint i=0 ; i < show_table->s->keys ; i++, key_info++)
    {
      if (i != primary_key && !(key_info->flags & HA_NOSAME))
        continue;

      if (i == primary_key && !strcmp(key_info->name, primary_key_name))
      {
        if (store_constraints(thd, table, db_name, table_name, key_info->name,
                              strlen(key_info->name),
                              STRING_WITH_LEN("PRIMARY KEY")))
          DBUG_RETURN(1);
      }
      else if (key_info->flags & HA_NOSAME)
      {
        if (store_constraints(thd, table, db_name, table_name, key_info->name,
                              strlen(key_info->name),
                              STRING_WITH_LEN("UNIQUE")))
          DBUG_RETURN(1);
      }
    }

    show_table->file->get_foreign_key_list(thd, &f_key_list);
    FOREIGN_KEY_INFO *f_key_info;
    List_iterator_fast<FOREIGN_KEY_INFO> it(f_key_list);
    while ((f_key_info=it++))
    {
      if (store_constraints(thd, table, db_name, table_name,
                            f_key_info->forein_id->str,
                            strlen(f_key_info->forein_id->str),
                            "FOREIGN KEY", 11))
        DBUG_RETURN(1);
    }
  }
  DBUG_RETURN(res);
}


static bool store_trigger(THD *thd, TABLE *table, LEX_STRING *db_name,
                          LEX_STRING *table_name, LEX_STRING *trigger_name,
                          enum trg_event_type event,
                          enum trg_action_time_type timing,
                          LEX_STRING *trigger_stmt,
                          ulong sql_mode,
                          LEX_STRING *definer_buffer,
                          LEX_STRING *client_cs_name,
                          LEX_STRING *connection_cl_name,
                          LEX_STRING *db_cl_name)
{
  CHARSET_INFO *cs= system_charset_info;
  LEX_STRING sql_mode_rep;

  restore_record(table, s->default_values);
  table->field[1]->store(db_name->str, db_name->length, cs);
  table->field[2]->store(trigger_name->str, trigger_name->length, cs);
  table->field[3]->store(trg_event_type_names[event].str,
                         trg_event_type_names[event].length, cs);
  table->field[5]->store(db_name->str, db_name->length, cs);
  table->field[6]->store(table_name->str, table_name->length, cs);
  table->field[9]->store(trigger_stmt->str, trigger_stmt->length, cs);
  table->field[10]->store(STRING_WITH_LEN("ROW"), cs);
  table->field[11]->store(trg_action_time_type_names[timing].str,
                          trg_action_time_type_names[timing].length, cs);
  table->field[14]->store(STRING_WITH_LEN("OLD"), cs);
  table->field[15]->store(STRING_WITH_LEN("NEW"), cs);

  sys_var_thd_sql_mode::symbolic_mode_representation(thd, sql_mode,
                                                     &sql_mode_rep);
  table->field[17]->store(sql_mode_rep.str, sql_mode_rep.length, cs);
  table->field[18]->store(definer_buffer->str, definer_buffer->length, cs);
  table->field[19]->store(client_cs_name->str, client_cs_name->length, cs);
  table->field[20]->store(connection_cl_name->str,
                          connection_cl_name->length, cs);
  table->field[21]->store(db_cl_name->str, db_cl_name->length, cs);

  return schema_table_store_record(thd, table);
}


static int get_schema_triggers_record(THD *thd, TABLE_LIST *tables,
				      TABLE *table, bool res,
				      LEX_STRING *db_name,
				      LEX_STRING *table_name)
{
  DBUG_ENTER("get_schema_triggers_record");
  /*
    res can be non zero value when processed table is a view or
    error happened during opening of processed table.
  */
  if (res)
  {
    if (thd->is_error())
      push_warning(thd, MYSQL_ERROR::WARN_LEVEL_WARN,
                   thd->main_da.sql_errno(), thd->main_da.message());
    thd->clear_error();
    DBUG_RETURN(0);
  }
  if (!tables->view && tables->table->triggers)
  {
    Table_triggers_list *triggers= tables->table->triggers;
    int event, timing;

    if (check_table_access(thd, TRIGGER_ACL, tables, TRUE, FALSE, 1))
      goto ret;

    for (event= 0; event < (int)TRG_EVENT_MAX; event++)
    {
      for (timing= 0; timing < (int)TRG_ACTION_MAX; timing++)
      {
        LEX_STRING trigger_name;
        LEX_STRING trigger_stmt;
        ulong sql_mode;
        char definer_holder[USER_HOST_BUFF_SIZE];
        LEX_STRING definer_buffer;
        LEX_STRING client_cs_name;
        LEX_STRING connection_cl_name;
        LEX_STRING db_cl_name;

        definer_buffer.str= definer_holder;
        if (triggers->get_trigger_info(thd, (enum trg_event_type) event,
                                       (enum trg_action_time_type)timing,
                                       &trigger_name, &trigger_stmt,
                                       &sql_mode,
                                       &definer_buffer,
                                       &client_cs_name,
                                       &connection_cl_name,
                                       &db_cl_name))
          continue;

        if (store_trigger(thd, table, db_name, table_name, &trigger_name,
                         (enum trg_event_type) event,
                         (enum trg_action_time_type) timing, &trigger_stmt,
                         sql_mode,
                         &definer_buffer,
                         &client_cs_name,
                         &connection_cl_name,
                         &db_cl_name))
          DBUG_RETURN(1);
      }
    }
  }
ret:
  DBUG_RETURN(0);
}


void store_key_column_usage(TABLE *table, LEX_STRING *db_name,
                            LEX_STRING *table_name, const char *key_name,
                            uint key_len, const char *con_type, uint con_len,
                            longlong idx)
{
  CHARSET_INFO *cs= system_charset_info;
  table->field[1]->store(db_name->str, db_name->length, cs);
  table->field[2]->store(key_name, key_len, cs);
  table->field[4]->store(db_name->str, db_name->length, cs);
  table->field[5]->store(table_name->str, table_name->length, cs);
  table->field[6]->store(con_type, con_len, cs);
  table->field[7]->store((longlong) idx, TRUE);
}


static int get_schema_key_column_usage_record(THD *thd,
					      TABLE_LIST *tables,
					      TABLE *table, bool res,
					      LEX_STRING *db_name,
					      LEX_STRING *table_name)
{
  DBUG_ENTER("get_schema_key_column_usage_record");
  if (res)
  {
    if (thd->is_error())
      push_warning(thd, MYSQL_ERROR::WARN_LEVEL_WARN,
                   thd->main_da.sql_errno(), thd->main_da.message());
    thd->clear_error();
    DBUG_RETURN(0);
  }
  else if (!tables->view)
  {
    List<FOREIGN_KEY_INFO> f_key_list;
    TABLE *show_table= tables->table;
    KEY *key_info=show_table->key_info;
    uint primary_key= show_table->s->primary_key;
    show_table->file->info(HA_STATUS_VARIABLE |
                           HA_STATUS_NO_LOCK |
                           HA_STATUS_TIME);
    for (uint i=0 ; i < show_table->s->keys ; i++, key_info++)
    {
      if (i != primary_key && !(key_info->flags & HA_NOSAME))
        continue;
      uint f_idx= 0;
      KEY_PART_INFO *key_part= key_info->key_part;
      for (uint j=0 ; j < key_info->key_parts ; j++,key_part++)
      {
        if (key_part->field)
        {
          f_idx++;
          restore_record(table, s->default_values);
          store_key_column_usage(table, db_name, table_name,
                                 key_info->name,
                                 strlen(key_info->name),
                                 key_part->field->field_name,
                                 strlen(key_part->field->field_name),
                                 (longlong) f_idx);
          if (schema_table_store_record(thd, table))
            DBUG_RETURN(1);
        }
      }
    }

    show_table->file->get_foreign_key_list(thd, &f_key_list);
    FOREIGN_KEY_INFO *f_key_info;
    List_iterator_fast<FOREIGN_KEY_INFO> fkey_it(f_key_list);
    while ((f_key_info= fkey_it++))
    {
      LEX_STRING *f_info;
      LEX_STRING *r_info;
      List_iterator_fast<LEX_STRING> it(f_key_info->foreign_fields),
        it1(f_key_info->referenced_fields);
      uint f_idx= 0;
      while ((f_info= it++))
      {
        r_info= it1++;
        f_idx++;
        restore_record(table, s->default_values);
        store_key_column_usage(table, db_name, table_name,
                               f_key_info->forein_id->str,
                               f_key_info->forein_id->length,
                               f_info->str, f_info->length,
                               (longlong) f_idx);
        table->field[8]->store((longlong) f_idx, TRUE);
        table->field[8]->set_notnull();
        table->field[9]->store(f_key_info->referenced_db->str,
                               f_key_info->referenced_db->length,
                               system_charset_info);
        table->field[9]->set_notnull();
        table->field[10]->store(f_key_info->referenced_table->str,
                                f_key_info->referenced_table->length,
                                system_charset_info);
        table->field[10]->set_notnull();
        table->field[11]->store(r_info->str, r_info->length,
                                system_charset_info);
        table->field[11]->set_notnull();
        if (schema_table_store_record(thd, table))
          DBUG_RETURN(1);
      }
    }
  }
  DBUG_RETURN(res);
}


#ifdef WITH_PARTITION_STORAGE_ENGINE
static void collect_partition_expr(List<char> &field_list, String *str)
{
  List_iterator<char> part_it(field_list);
  ulong no_fields= field_list.elements;
  const char *field_str;
  str->length(0);
  while ((field_str= part_it++))
  {
    str->append(field_str);
    if (--no_fields != 0)
      str->append(",");
  }
  return;
}
#endif


static void store_schema_partitions_record(THD *thd, TABLE *schema_table,
                                           TABLE *showing_table,
                                           partition_element *part_elem,
                                           handler *file, uint part_id)
{
  TABLE* table= schema_table;
  CHARSET_INFO *cs= system_charset_info;
  PARTITION_INFO stat_info;
  MYSQL_TIME time;
  file->get_dynamic_partition_info(&stat_info, part_id);
  table->field[12]->store((longlong) stat_info.records, TRUE);
  table->field[13]->store((longlong) stat_info.mean_rec_length, TRUE);
  table->field[14]->store((longlong) stat_info.data_file_length, TRUE);
  if (stat_info.max_data_file_length)
  {
    table->field[15]->store((longlong) stat_info.max_data_file_length, TRUE);
    table->field[15]->set_notnull();
  }
  table->field[16]->store((longlong) stat_info.index_file_length, TRUE);
  table->field[17]->store((longlong) stat_info.delete_length, TRUE);
  if (stat_info.create_time)
  {
    thd->variables.time_zone->gmt_sec_to_TIME(&time,
                                              (my_time_t)stat_info.create_time);
    table->field[18]->store_time(&time, MYSQL_TIMESTAMP_DATETIME);
    table->field[18]->set_notnull();
  }
  if (stat_info.update_time)
  {
    thd->variables.time_zone->gmt_sec_to_TIME(&time,
                                              (my_time_t)stat_info.update_time);
    table->field[19]->store_time(&time, MYSQL_TIMESTAMP_DATETIME);
    table->field[19]->set_notnull();
  }
  if (stat_info.check_time)
  {
    thd->variables.time_zone->gmt_sec_to_TIME(&time,
                                              (my_time_t)stat_info.check_time);
    table->field[20]->store_time(&time, MYSQL_TIMESTAMP_DATETIME);
    table->field[20]->set_notnull();
  }
  if (file->ha_table_flags() & (HA_HAS_OLD_CHECKSUM | HA_HAS_NEW_CHECKSUM))
  {
    table->field[21]->store((longlong) stat_info.check_sum, TRUE);
    table->field[21]->set_notnull();
  }
  if (part_elem)
  {
    if (part_elem->part_comment)
      table->field[22]->store(part_elem->part_comment,
                              strlen(part_elem->part_comment), cs);
    else
      table->field[22]->store(STRING_WITH_LEN(""), cs);
    if (part_elem->nodegroup_id != UNDEF_NODEGROUP)
      table->field[23]->store((longlong) part_elem->nodegroup_id, TRUE);
    else
      table->field[23]->store(STRING_WITH_LEN("default"), cs);

    table->field[24]->set_notnull();
    if (part_elem->tablespace_name)
      table->field[24]->store(part_elem->tablespace_name,
                              strlen(part_elem->tablespace_name), cs);
    else
    {
      const char *ts= showing_table->file->get_tablespace_name();
      if(ts)
      {
        table->field[24]->store(ts, strlen(ts), cs);
      }
      else
        table->field[24]->set_null();
    }
  }
  return;
}


static int get_schema_partitions_record(THD *thd, TABLE_LIST *tables,
                                        TABLE *table, bool res,
                                        LEX_STRING *db_name,
                                        LEX_STRING *table_name)
{
  CHARSET_INFO *cs= system_charset_info;
  char buff[61];
  String tmp_res(buff, sizeof(buff), cs);
  String tmp_str;
  TABLE *show_table= tables->table;
  handler *file;
#ifdef WITH_PARTITION_STORAGE_ENGINE
  partition_info *part_info;
#endif
  DBUG_ENTER("get_schema_partitions_record");

  if (res)
  {
    if (thd->is_error())
      push_warning(thd, MYSQL_ERROR::WARN_LEVEL_WARN,
                   thd->main_da.sql_errno(), thd->main_da.message());
    thd->clear_error();
    DBUG_RETURN(0);
  }
  file= show_table->file;
#ifdef WITH_PARTITION_STORAGE_ENGINE
  part_info= show_table->part_info;
  if (part_info)
  {
    partition_element *part_elem;
    List_iterator<partition_element> part_it(part_info->partitions);
    uint part_pos= 0, part_id= 0;

    restore_record(table, s->default_values);
    table->field[1]->store(db_name->str, db_name->length, cs);
    table->field[2]->store(table_name->str, table_name->length, cs);


    /* Partition method*/
    switch (part_info->part_type) {
    case RANGE_PARTITION:
      table->field[7]->store(partition_keywords[PKW_RANGE].str,
                             partition_keywords[PKW_RANGE].length, cs);
      break;
    case LIST_PARTITION:
      table->field[7]->store(partition_keywords[PKW_LIST].str,
                             partition_keywords[PKW_LIST].length, cs);
      break;
    case HASH_PARTITION:
      tmp_res.length(0);
      if (part_info->linear_hash_ind)
        tmp_res.append(partition_keywords[PKW_LINEAR].str,
                       partition_keywords[PKW_LINEAR].length);
      if (part_info->list_of_part_fields)
        tmp_res.append(partition_keywords[PKW_KEY].str,
                       partition_keywords[PKW_KEY].length);
      else
        tmp_res.append(partition_keywords[PKW_HASH].str,
                       partition_keywords[PKW_HASH].length);
      table->field[7]->store(tmp_res.ptr(), tmp_res.length(), cs);
      break;
    default:
      DBUG_ASSERT(0);
      my_error(ER_OUT_OF_RESOURCES, MYF(ME_FATALERROR));
      DBUG_RETURN(1);
    }
    table->field[7]->set_notnull();

    /* Partition expression */
    if (part_info->part_expr)
    {
      table->field[9]->store(part_info->part_func_string,
                             part_info->part_func_len, cs);
    }
    else if (part_info->list_of_part_fields)
    {
      collect_partition_expr(part_info->part_field_list, &tmp_str);
      table->field[9]->store(tmp_str.ptr(), tmp_str.length(), cs);
    }
    table->field[9]->set_notnull();

    if (part_info->is_sub_partitioned())
    {
      /* Subpartition method */
      tmp_res.length(0);
      if (part_info->linear_hash_ind)
        tmp_res.append(partition_keywords[PKW_LINEAR].str,
                       partition_keywords[PKW_LINEAR].length);
      if (part_info->list_of_subpart_fields)
        tmp_res.append(partition_keywords[PKW_KEY].str,
                       partition_keywords[PKW_KEY].length);
      else
        tmp_res.append(partition_keywords[PKW_HASH].str,
                       partition_keywords[PKW_HASH].length);
      table->field[8]->store(tmp_res.ptr(), tmp_res.length(), cs);
      table->field[8]->set_notnull();

      /* Subpartition expression */
      if (part_info->subpart_expr)
      {
        table->field[10]->store(part_info->subpart_func_string,
                                part_info->subpart_func_len, cs);
      }
      else if (part_info->list_of_subpart_fields)
      {
        collect_partition_expr(part_info->subpart_field_list, &tmp_str);
        table->field[10]->store(tmp_str.ptr(), tmp_str.length(), cs);
      }
      table->field[10]->set_notnull();
    }

    while ((part_elem= part_it++))
    {
      table->field[3]->store(part_elem->partition_name,
                             strlen(part_elem->partition_name), cs);
      table->field[3]->set_notnull();
      /* PARTITION_ORDINAL_POSITION */
      table->field[5]->store((longlong) ++part_pos, TRUE);
      table->field[5]->set_notnull();

      /* Partition description */
      if (part_info->part_type == RANGE_PARTITION)
      {
        if (part_elem->range_value != LONGLONG_MAX)
          table->field[11]->store((longlong) part_elem->range_value, FALSE);
        else
          table->field[11]->store(partition_keywords[PKW_MAXVALUE].str,
                                 partition_keywords[PKW_MAXVALUE].length, cs);
        table->field[11]->set_notnull();
      }
      else if (part_info->part_type == LIST_PARTITION)
      {
        List_iterator<part_elem_value> list_val_it(part_elem->list_val_list);
        part_elem_value *list_value;
        uint no_items= part_elem->list_val_list.elements;
        tmp_str.length(0);
        tmp_res.length(0);
        if (part_elem->has_null_value)
        {
          tmp_str.append("NULL");
          if (no_items > 0)
            tmp_str.append(",");
        }
        while ((list_value= list_val_it++))
        {
          if (!list_value->unsigned_flag)
            tmp_res.set(list_value->value, cs);
          else
            tmp_res.set((ulonglong)list_value->value, cs);
          tmp_str.append(tmp_res);
          if (--no_items != 0)
            tmp_str.append(",");
        };
        table->field[11]->store(tmp_str.ptr(), tmp_str.length(), cs);
        table->field[11]->set_notnull();
      }

      if (part_elem->subpartitions.elements)
      {
        List_iterator<partition_element> sub_it(part_elem->subpartitions);
        partition_element *subpart_elem;
        uint subpart_pos= 0;

        while ((subpart_elem= sub_it++))
        {
          table->field[4]->store(subpart_elem->partition_name,
                                 strlen(subpart_elem->partition_name), cs);
          table->field[4]->set_notnull();
          /* SUBPARTITION_ORDINAL_POSITION */
          table->field[6]->store((longlong) ++subpart_pos, TRUE);
          table->field[6]->set_notnull();

          store_schema_partitions_record(thd, table, show_table, subpart_elem,
                                         file, part_id);
          part_id++;
          if(schema_table_store_record(thd, table))
            DBUG_RETURN(1);
        }
      }
      else
      {
        store_schema_partitions_record(thd, table, show_table, part_elem,
                                       file, part_id);
        part_id++;
        if(schema_table_store_record(thd, table))
          DBUG_RETURN(1);
      }
    }
    DBUG_RETURN(0);
  }
  else
#endif
  {
    store_schema_partitions_record(thd, table, show_table, 0, file, 0);
    if(schema_table_store_record(thd, table))
      DBUG_RETURN(1);
  }
  DBUG_RETURN(0);
}


#ifdef NOT_USED
static interval_type get_real_interval_type(interval_type i_type)
{
  switch (i_type) {
  case INTERVAL_YEAR:
    return INTERVAL_YEAR;

  case INTERVAL_QUARTER:
  case INTERVAL_YEAR_MONTH:
  case INTERVAL_MONTH:
    return INTERVAL_MONTH;

  case INTERVAL_WEEK:
  case INTERVAL_DAY:
    return INTERVAL_DAY;

  case INTERVAL_DAY_HOUR:
  case INTERVAL_HOUR:
    return INTERVAL_HOUR;

  case INTERVAL_DAY_MINUTE:
  case INTERVAL_HOUR_MINUTE:
  case INTERVAL_MINUTE:
    return INTERVAL_MINUTE;

  case INTERVAL_DAY_SECOND:
  case INTERVAL_HOUR_SECOND:
  case INTERVAL_MINUTE_SECOND:
  case INTERVAL_SECOND:
    return INTERVAL_SECOND;

  case INTERVAL_DAY_MICROSECOND:
  case INTERVAL_HOUR_MICROSECOND:
  case INTERVAL_MINUTE_MICROSECOND:
  case INTERVAL_SECOND_MICROSECOND:
  case INTERVAL_MICROSECOND:
    return INTERVAL_MICROSECOND;
  case INTERVAL_LAST:
    DBUG_ASSERT(0);
  }
  DBUG_ASSERT(0);
  return INTERVAL_SECOND;
}

#endif

#ifdef HAVE_EVENT_SCHEDULER
/*
  Loads an event from mysql.event and copies it's data to a row of
  I_S.EVENTS

  Synopsis
    copy_event_to_schema_table()
      thd         Thread
      sch_table   The schema table (information_schema.event)
      event_table The event table to use for loading (mysql.event).

  Returns
    0  OK
    1  Error
*/

int
copy_event_to_schema_table(THD *thd, TABLE *sch_table, TABLE *event_table)
{
  const char *wild= thd->lex->wild ? thd->lex->wild->ptr() : NullS;
  CHARSET_INFO *scs= system_charset_info;
  MYSQL_TIME time;
  Event_timed et;
  DBUG_ENTER("copy_event_to_schema_table");

  restore_record(sch_table, s->default_values);

  if (et.load_from_row(thd, event_table))
  {
    my_error(ER_CANNOT_LOAD_FROM_TABLE, MYF(0), event_table->alias);
    DBUG_RETURN(1);
  }

  if (!(!wild || !wild[0] || !wild_compare(et.name.str, wild, 0)))
    DBUG_RETURN(0);

  /*
    Skip events in schemas one does not have access to. The check is
    optimized. It's guaranteed in case of SHOW EVENTS that the user
    has access.
  */
  if (thd->lex->sql_command != SQLCOM_SHOW_EVENTS &&
      check_access(thd, EVENT_ACL, et.dbname.str, 0, 0, 1,
                   is_schema_db(et.dbname.str)))
    DBUG_RETURN(0);

  /* ->field[0] is EVENT_CATALOG and is by default NULL */

  sch_table->field[ISE_EVENT_SCHEMA]->
                                store(et.dbname.str, et.dbname.length,scs);
  sch_table->field[ISE_EVENT_NAME]->
                                store(et.name.str, et.name.length, scs);
  sch_table->field[ISE_DEFINER]->
                                store(et.definer.str, et.definer.length, scs);
  const String *tz_name= et.time_zone->get_name();
  sch_table->field[ISE_TIME_ZONE]->
                                store(tz_name->ptr(), tz_name->length(), scs);
  sch_table->field[ISE_EVENT_BODY]->
                                store(STRING_WITH_LEN("SQL"), scs);
  sch_table->field[ISE_EVENT_DEFINITION]->store(
    et.body_utf8.str, et.body_utf8.length, scs);

  /* SQL_MODE */
  {
    LEX_STRING sql_mode;
    sys_var_thd_sql_mode::symbolic_mode_representation(thd, et.sql_mode,
                                                       &sql_mode);
    sch_table->field[ISE_SQL_MODE]->
                                store(sql_mode.str, sql_mode.length, scs);
  }

  int not_used=0;

  if (et.expression)
  {
    String show_str;
    /* type */
    sch_table->field[ISE_EVENT_TYPE]->store(STRING_WITH_LEN("RECURRING"), scs);

    if (Events::reconstruct_interval_expression(&show_str, et.interval,
                                                et.expression))
      DBUG_RETURN(1);

    sch_table->field[ISE_INTERVAL_VALUE]->set_notnull();
    sch_table->field[ISE_INTERVAL_VALUE]->
                                store(show_str.ptr(), show_str.length(), scs);

    LEX_STRING *ival= &interval_type_to_name[et.interval];
    sch_table->field[ISE_INTERVAL_FIELD]->set_notnull();
    sch_table->field[ISE_INTERVAL_FIELD]->store(ival->str, ival->length, scs);

    /* starts & ends . STARTS is always set - see sql_yacc.yy */
    et.time_zone->gmt_sec_to_TIME(&time, et.starts);
    sch_table->field[ISE_STARTS]->set_notnull();
    sch_table->field[ISE_STARTS]->
                                store_time(&time, MYSQL_TIMESTAMP_DATETIME);

    if (!et.ends_null)
    {
      et.time_zone->gmt_sec_to_TIME(&time, et.ends);
      sch_table->field[ISE_ENDS]->set_notnull();
      sch_table->field[ISE_ENDS]->
                                store_time(&time, MYSQL_TIMESTAMP_DATETIME);
    }
  }
  else
  {
    /* type */
    sch_table->field[ISE_EVENT_TYPE]->store(STRING_WITH_LEN("ONE TIME"), scs);

    et.time_zone->gmt_sec_to_TIME(&time, et.execute_at);
    sch_table->field[ISE_EXECUTE_AT]->set_notnull();
    sch_table->field[ISE_EXECUTE_AT]->
                          store_time(&time, MYSQL_TIMESTAMP_DATETIME);
  }

  /* status */

  switch (et.status)
  {
    case Event_parse_data::ENABLED:
      sch_table->field[ISE_STATUS]->store(STRING_WITH_LEN("ENABLED"), scs);
      break;
    case Event_parse_data::SLAVESIDE_DISABLED:
      sch_table->field[ISE_STATUS]->store(STRING_WITH_LEN("SLAVESIDE_DISABLED"),
                                          scs);
      break;
    case Event_parse_data::DISABLED:
      sch_table->field[ISE_STATUS]->store(STRING_WITH_LEN("DISABLED"), scs);
      break;
    default:
      DBUG_ASSERT(0);
  }
  sch_table->field[ISE_ORIGINATOR]->store(et.originator, TRUE);

  /* on_completion */
  if (et.on_completion == Event_parse_data::ON_COMPLETION_DROP)
    sch_table->field[ISE_ON_COMPLETION]->
                                store(STRING_WITH_LEN("NOT PRESERVE"), scs);
  else
    sch_table->field[ISE_ON_COMPLETION]->
                                store(STRING_WITH_LEN("PRESERVE"), scs);

  number_to_datetime(et.created, &time, 0, &not_used);
  DBUG_ASSERT(not_used==0);
  sch_table->field[ISE_CREATED]->store_time(&time, MYSQL_TIMESTAMP_DATETIME);

  number_to_datetime(et.modified, &time, 0, &not_used);
  DBUG_ASSERT(not_used==0);
  sch_table->field[ISE_LAST_ALTERED]->
                                store_time(&time, MYSQL_TIMESTAMP_DATETIME);

  if (et.last_executed)
  {
    et.time_zone->gmt_sec_to_TIME(&time, et.last_executed);
    sch_table->field[ISE_LAST_EXECUTED]->set_notnull();
    sch_table->field[ISE_LAST_EXECUTED]->
                       store_time(&time, MYSQL_TIMESTAMP_DATETIME);
  }

  sch_table->field[ISE_EVENT_COMMENT]->
                      store(et.comment.str, et.comment.length, scs);

  sch_table->field[ISE_CLIENT_CS]->set_notnull();
  sch_table->field[ISE_CLIENT_CS]->store(
    et.creation_ctx->get_client_cs()->csname,
    strlen(et.creation_ctx->get_client_cs()->csname),
    scs);

  sch_table->field[ISE_CONNECTION_CL]->set_notnull();
  sch_table->field[ISE_CONNECTION_CL]->store(
    et.creation_ctx->get_connection_cl()->name,
    strlen(et.creation_ctx->get_connection_cl()->name),
    scs);

  sch_table->field[ISE_DB_CL]->set_notnull();
  sch_table->field[ISE_DB_CL]->store(
    et.creation_ctx->get_db_cl()->name,
    strlen(et.creation_ctx->get_db_cl()->name),
    scs);

  if (schema_table_store_record(thd, sch_table))
    DBUG_RETURN(1);

  DBUG_RETURN(0);
}
#endif

int fill_open_tables(THD *thd, TABLE_LIST *tables, COND *cond)
{
  DBUG_ENTER("fill_open_tables");
  const char *wild= thd->lex->wild ? thd->lex->wild->ptr() : NullS;
  TABLE *table= tables->table;
  CHARSET_INFO *cs= system_charset_info;
  OPEN_TABLE_LIST *open_list;
  if (!(open_list=list_open_tables(thd,thd->lex->select_lex.db, wild))
            && thd->is_fatal_error)
    DBUG_RETURN(1);

  for (; open_list ; open_list=open_list->next)
  {
    restore_record(table, s->default_values);
    table->field[0]->store(open_list->db, strlen(open_list->db), cs);
    table->field[1]->store(open_list->table, strlen(open_list->table), cs);
    table->field[2]->store((longlong) open_list->in_use, TRUE);
    table->field[3]->store((longlong) open_list->locked, TRUE);
    if (schema_table_store_record(thd, table))
      DBUG_RETURN(1);
  }
  DBUG_RETURN(0);
}


int fill_variables(THD *thd, TABLE_LIST *tables, COND *cond)
{
  DBUG_ENTER("fill_variables");
  int res= 0;
  LEX *lex= thd->lex;
  const char *wild= lex->wild ? lex->wild->ptr() : NullS;
  enum enum_schema_tables schema_table_idx=
    get_schema_table_idx(tables->schema_table);
  enum enum_var_type option_type= OPT_SESSION;
  bool upper_case_names= (schema_table_idx != SCH_VARIABLES);
  bool sorted_vars= (schema_table_idx == SCH_VARIABLES);

  if (lex->option_type == OPT_GLOBAL ||
      schema_table_idx == SCH_GLOBAL_VARIABLES)
    option_type= OPT_GLOBAL;

  rw_rdlock(&LOCK_system_variables_hash);
  res= show_status_array(thd, wild, enumerate_sys_vars(thd, sorted_vars),
                         option_type, NULL, "", tables->table, upper_case_names, cond);
  rw_unlock(&LOCK_system_variables_hash);
  DBUG_RETURN(res);
}


int fill_status(THD *thd, TABLE_LIST *tables, COND *cond)
{
  DBUG_ENTER("fill_status");
  LEX *lex= thd->lex;
  const char *wild= lex->wild ? lex->wild->ptr() : NullS;
  int res= 0;
  STATUS_VAR *tmp1, tmp;
  enum enum_schema_tables schema_table_idx=
    get_schema_table_idx(tables->schema_table);
  enum enum_var_type option_type;
  bool upper_case_names= (schema_table_idx != SCH_STATUS);

  if (schema_table_idx == SCH_STATUS)
  {
    option_type= lex->option_type;
    if (option_type == OPT_GLOBAL)
      tmp1= &tmp;
    else
      tmp1= thd->initial_status_var;
  }
  else if (schema_table_idx == SCH_GLOBAL_STATUS)
  {
    option_type= OPT_GLOBAL;
    tmp1= &tmp;
  }
  else
  {
    option_type= OPT_SESSION;
    tmp1= &thd->status_var;
  }

  pthread_mutex_lock(&LOCK_status);
  if (option_type == OPT_GLOBAL)
    calc_sum_of_all_status(&tmp);
  res= show_status_array(thd, wild,
                         (SHOW_VAR *)all_status_vars.buffer,
                         option_type, tmp1, "", tables->table,
                         upper_case_names, cond);
  pthread_mutex_unlock(&LOCK_status);
  DBUG_RETURN(res);
}


/*
  Fill and store records into I_S.referential_constraints table

  SYNOPSIS
    get_referential_constraints_record()
    thd                 thread handle
    tables              table list struct(processed table)
    table               I_S table
    res                 1 means the error during opening of the processed table
                        0 means processed table is opened without error
    base_name           db name
    file_name           table name

  RETURN
    0	ok
    #   error
*/

static int
get_referential_constraints_record(THD *thd, TABLE_LIST *tables,
                                   TABLE *table, bool res,
                                   LEX_STRING *db_name, LEX_STRING *table_name)
{
  CHARSET_INFO *cs= system_charset_info;
  DBUG_ENTER("get_referential_constraints_record");

  if (res)
  {
    if (thd->is_error())
      push_warning(thd, MYSQL_ERROR::WARN_LEVEL_WARN,
                   thd->main_da.sql_errno(), thd->main_da.message());
    thd->clear_error();
    DBUG_RETURN(0);
  }
  if (!tables->view)
  {
    List<FOREIGN_KEY_INFO> f_key_list;
    TABLE *show_table= tables->table;
    show_table->file->info(HA_STATUS_VARIABLE |
                           HA_STATUS_NO_LOCK |
                           HA_STATUS_TIME);

    show_table->file->get_foreign_key_list(thd, &f_key_list);
    FOREIGN_KEY_INFO *f_key_info;
    List_iterator_fast<FOREIGN_KEY_INFO> it(f_key_list);
    while ((f_key_info= it++))
    {
      restore_record(table, s->default_values);
      table->field[1]->store(db_name->str, db_name->length, cs);
      table->field[9]->store(table_name->str, table_name->length, cs);
      table->field[2]->store(f_key_info->forein_id->str,
                             f_key_info->forein_id->length, cs);
      table->field[4]->store(f_key_info->referenced_db->str,
                             f_key_info->referenced_db->length, cs);
      table->field[10]->store(f_key_info->referenced_table->str,
                             f_key_info->referenced_table->length, cs);
      if (f_key_info->referenced_key_name)
      {
        table->field[5]->store(f_key_info->referenced_key_name->str, 
                               f_key_info->referenced_key_name->length, cs);
        table->field[5]->set_notnull();
      }
      else
        table->field[5]->set_null();
      table->field[6]->store(STRING_WITH_LEN("NONE"), cs);
      table->field[7]->store(f_key_info->update_method->str,
                             f_key_info->update_method->length, cs);
      table->field[8]->store(f_key_info->delete_method->str,
                             f_key_info->delete_method->length, cs);
      if (schema_table_store_record(thd, table))
        DBUG_RETURN(1);
    }
  }
  DBUG_RETURN(0);
}

struct schema_table_ref
{
  const char *table_name;
  ST_SCHEMA_TABLE *schema_table;
};


/*
  Find schema_tables elment by name

  SYNOPSIS
    find_schema_table_in_plugin()
    thd                 thread handler
    plugin              plugin
    table_name          table name

  RETURN
    0	table not found
    1   found the schema table
*/
static my_bool find_schema_table_in_plugin(THD *thd, plugin_ref plugin,
                                           void* p_table)
{
  schema_table_ref *p_schema_table= (schema_table_ref *)p_table;
  const char* table_name= p_schema_table->table_name;
  ST_SCHEMA_TABLE *schema_table= plugin_data(plugin, ST_SCHEMA_TABLE *);
  DBUG_ENTER("find_schema_table_in_plugin");

  if (!my_strcasecmp(system_charset_info,
                     schema_table->table_name,
                     table_name)) {
    p_schema_table->schema_table= schema_table;
    DBUG_RETURN(1);
  }

  DBUG_RETURN(0);
}


/*
  Find schema_tables elment by name

  SYNOPSIS
    find_schema_table()
    thd                 thread handler
    table_name          table name

  RETURN
    0	table not found
    #   pointer to 'schema_tables' element
*/

ST_SCHEMA_TABLE *find_schema_table(THD *thd, const char* table_name)
{
  schema_table_ref schema_table_a;
  ST_SCHEMA_TABLE *schema_table= schema_tables;
  DBUG_ENTER("find_schema_table");

  for (; schema_table->table_name; schema_table++)
  {
    if (!my_strcasecmp(system_charset_info,
                       schema_table->table_name,
                       table_name))
      DBUG_RETURN(schema_table);
  }

  schema_table_a.table_name= table_name;
  if (plugin_foreach(thd, find_schema_table_in_plugin,
                     MYSQL_INFORMATION_SCHEMA_PLUGIN, &schema_table_a))
    DBUG_RETURN(schema_table_a.schema_table);

  DBUG_RETURN(NULL);
}


ST_SCHEMA_TABLE *get_schema_table(enum enum_schema_tables schema_table_idx)
{
  return &schema_tables[schema_table_idx];
}


/**
  Create information_schema table using schema_table data.

  @note
    For MYSQL_TYPE_DECIMAL fields only, the field_length member has encoded
    into it two numbers, based on modulus of base-10 numbers.  In the ones
    position is the number of decimals.  Tens position is unused.  In the
    hundreds and thousands position is a two-digit decimal number representing
    length.  Encode this value with  (decimals*100)+length  , where
    0<decimals<10 and 0<=length<100 .

  @param
    thd	       	          thread handler

  @param table_list Used to pass I_S table information(fields info, tables
  parameters etc) and table name.

  @retval  \#             Pointer to created table
  @retval  NULL           Can't create table
*/

TABLE *create_schema_table(THD *thd, TABLE_LIST *table_list)
{
  int field_count= 0;
  Item *item;
  TABLE *table;
  List<Item> field_list;
  ST_SCHEMA_TABLE *schema_table= table_list->schema_table;
  ST_FIELD_INFO *fields_info= schema_table->fields_info;
  CHARSET_INFO *cs= system_charset_info;
  DBUG_ENTER("create_schema_table");

  for (; fields_info->field_name; fields_info++)
  {
    switch (fields_info->field_type) {
    case MYSQL_TYPE_TINY:
    case MYSQL_TYPE_LONG:
    case MYSQL_TYPE_SHORT:
    case MYSQL_TYPE_LONGLONG:
    case MYSQL_TYPE_INT24:
      if (!(item= new Item_return_int(fields_info->field_name,
                                      fields_info->field_length,
                                      fields_info->field_type,
                                      fields_info->value)))
      {
        DBUG_RETURN(0);
      }
      item->unsigned_flag= (fields_info->field_flags & MY_I_S_UNSIGNED);
      break;
    case MYSQL_TYPE_DATE:
    case MYSQL_TYPE_TIME:
    case MYSQL_TYPE_TIMESTAMP:
    case MYSQL_TYPE_DATETIME:
      if (!(item=new Item_return_date_time(fields_info->field_name,
                                           fields_info->field_type)))
      {
        DBUG_RETURN(0);
      }
      break;
    case MYSQL_TYPE_FLOAT:
    case MYSQL_TYPE_DOUBLE:
      if ((item= new Item_float(fields_info->field_name, 0.0, NOT_FIXED_DEC,
                           fields_info->field_length)) == NULL)
        DBUG_RETURN(NULL);
      break;
    case MYSQL_TYPE_DECIMAL:
    case MYSQL_TYPE_NEWDECIMAL:
      if (!(item= new Item_decimal((longlong) fields_info->value, false)))
      {
        DBUG_RETURN(0);
      }
      item->unsigned_flag= (fields_info->field_flags & MY_I_S_UNSIGNED);
      item->decimals= fields_info->field_length%10;
      item->max_length= (fields_info->field_length/100)%100;
      if (item->unsigned_flag == 0)
        item->max_length+= 1;
      if (item->decimals > 0)
        item->max_length+= 1;
      item->set_name(fields_info->field_name,
                     strlen(fields_info->field_name), cs);
      break;
    case MYSQL_TYPE_TINY_BLOB:
    case MYSQL_TYPE_MEDIUM_BLOB:
    case MYSQL_TYPE_LONG_BLOB:
    case MYSQL_TYPE_BLOB:
      if (!(item= new Item_blob(fields_info->field_name,
                                fields_info->field_length)))
      {
        DBUG_RETURN(0);
      }
      break;
    default:
      /* Don't let unimplemented types pass through. Could be a grave error. */
      DBUG_ASSERT(fields_info->field_type == MYSQL_TYPE_STRING);

      if (!(item= new Item_empty_string("", fields_info->field_length, cs)))
      {
        DBUG_RETURN(0);
      }
      item->set_name(fields_info->field_name,
                     strlen(fields_info->field_name), cs);
      break;
    }
    field_list.push_back(item);
    item->maybe_null= (fields_info->field_flags & MY_I_S_MAYBE_NULL);
    field_count++;
  }
  TMP_TABLE_PARAM *tmp_table_param =
    (TMP_TABLE_PARAM*) (thd->alloc(sizeof(TMP_TABLE_PARAM)));
  tmp_table_param->init();
  tmp_table_param->table_charset= cs;
  tmp_table_param->field_count= field_count;
  tmp_table_param->schema_table= 1;
  SELECT_LEX *select_lex= thd->lex->current_select;
  if (!(table= create_tmp_table(thd, tmp_table_param,
                                field_list, (ORDER*) 0, 0, 0,
                                (select_lex->options | thd->options |
                                 TMP_TABLE_ALL_COLUMNS),
                                HA_POS_ERROR, table_list->alias)))
    DBUG_RETURN(0);
  my_bitmap_map* bitmaps=
    (my_bitmap_map*) thd->alloc(bitmap_buffer_size(field_count));
  bitmap_init(&table->def_read_set, (my_bitmap_map*) bitmaps, field_count,
              FALSE);
  table->read_set= &table->def_read_set;
  bitmap_clear_all(table->read_set);
  table_list->schema_table_param= tmp_table_param;
  DBUG_RETURN(table);
}


/*
  For old SHOW compatibility. It is used when
  old SHOW doesn't have generated column names
  Make list of fields for SHOW

  SYNOPSIS
    make_old_format()
    thd			thread handler
    schema_table        pointer to 'schema_tables' element

  RETURN
   1	error
   0	success
*/

int make_old_format(THD *thd, ST_SCHEMA_TABLE *schema_table)
{
  ST_FIELD_INFO *field_info= schema_table->fields_info;
  Name_resolution_context *context= &thd->lex->select_lex.context;
  for (; field_info->field_name; field_info++)
  {
    if (field_info->old_name)
    {
      Item_field *field= new Item_field(context,
                                        NullS, NullS, field_info->field_name);
      if (field)
      {
        field->set_name(field_info->old_name,
                        strlen(field_info->old_name),
                        system_charset_info);
        if (add_item_to_list(thd, field))
          return 1;
      }
    }
  }
  return 0;
}


int make_schemata_old_format(THD *thd, ST_SCHEMA_TABLE *schema_table)
{
  char tmp[128];
  LEX *lex= thd->lex;
  SELECT_LEX *sel= lex->current_select;
  Name_resolution_context *context= &sel->context;

  if (!sel->item_list.elements)
  {
    ST_FIELD_INFO *field_info= &schema_table->fields_info[1];
    String buffer(tmp,sizeof(tmp), system_charset_info);
    Item_field *field= new Item_field(context,
                                      NullS, NullS, field_info->field_name);
    if (!field || add_item_to_list(thd, field))
      return 1;
    buffer.length(0);
    buffer.append(field_info->old_name);
    if (lex->wild && lex->wild->ptr())
    {
      buffer.append(STRING_WITH_LEN(" ("));
      buffer.append(lex->wild->ptr());
      buffer.append(')');
    }
    field->set_name(buffer.ptr(), buffer.length(), system_charset_info);
  }
  return 0;
}


int make_table_names_old_format(THD *thd, ST_SCHEMA_TABLE *schema_table)
{
  char tmp[128];
  String buffer(tmp,sizeof(tmp), thd->charset());
  LEX *lex= thd->lex;
  Name_resolution_context *context= &lex->select_lex.context;

  ST_FIELD_INFO *field_info= &schema_table->fields_info[2];
  buffer.length(0);
  buffer.append(field_info->old_name);
  buffer.append(lex->select_lex.db);
  if (lex->wild && lex->wild->ptr())
  {
    buffer.append(STRING_WITH_LEN(" ("));
    buffer.append(lex->wild->ptr());
    buffer.append(')');
  }
  Item_field *field= new Item_field(context,
                                    NullS, NullS, field_info->field_name);
  if (add_item_to_list(thd, field))
    return 1;
  field->set_name(buffer.ptr(), buffer.length(), system_charset_info);
  if (thd->lex->verbose)
  {
    field->set_name(buffer.ptr(), buffer.length(), system_charset_info);
    field_info= &schema_table->fields_info[3];
    field= new Item_field(context, NullS, NullS, field_info->field_name);
    if (add_item_to_list(thd, field))
      return 1;
    field->set_name(field_info->old_name, strlen(field_info->old_name),
                    system_charset_info);
  }
  return 0;
}


int make_columns_old_format(THD *thd, ST_SCHEMA_TABLE *schema_table)
{
  int fields_arr[]= {3, 14, 13, 6, 15, 5, 16, 17, 18, -1};
  int *field_num= fields_arr;
  ST_FIELD_INFO *field_info;
  Name_resolution_context *context= &thd->lex->select_lex.context;

  for (; *field_num >= 0; field_num++)
  {
    field_info= &schema_table->fields_info[*field_num];
    if (!thd->lex->verbose && (*field_num == 13 ||
                               *field_num == 17 ||
                               *field_num == 18))
      continue;
    Item_field *field= new Item_field(context,
                                      NullS, NullS, field_info->field_name);
    if (field)
    {
      field->set_name(field_info->old_name,
                      strlen(field_info->old_name),
                      system_charset_info);
      if (add_item_to_list(thd, field))
        return 1;
    }
  }
  return 0;
}


int make_character_sets_old_format(THD *thd, ST_SCHEMA_TABLE *schema_table)
{
  int fields_arr[]= {0, 2, 1, 3, -1};
  int *field_num= fields_arr;
  ST_FIELD_INFO *field_info;
  Name_resolution_context *context= &thd->lex->select_lex.context;

  for (; *field_num >= 0; field_num++)
  {
    field_info= &schema_table->fields_info[*field_num];
    Item_field *field= new Item_field(context,
                                      NullS, NullS, field_info->field_name);
    if (field)
    {
      field->set_name(field_info->old_name,
                      strlen(field_info->old_name),
                      system_charset_info);
      if (add_item_to_list(thd, field))
        return 1;
    }
  }
  return 0;
}


int make_proc_old_format(THD *thd, ST_SCHEMA_TABLE *schema_table)
{
  int fields_arr[]= {2, 3, 4, 26, 23, 22, 21, 25, 27, 28, 29, -1};
  int *field_num= fields_arr;
  ST_FIELD_INFO *field_info;
  Name_resolution_context *context= &thd->lex->select_lex.context;

  for (; *field_num >= 0; field_num++)
  {
    field_info= &schema_table->fields_info[*field_num];
    Item_field *field= new Item_field(context,
                                      NullS, NullS, field_info->field_name);
    if (field)
    {
      field->set_name(field_info->old_name,
                      strlen(field_info->old_name),
                      system_charset_info);
      if (add_item_to_list(thd, field))
        return 1;
    }
  }
  return 0;
}


/*
  Create information_schema table

  SYNOPSIS
  mysql_schema_table()
    thd                thread handler
    lex                pointer to LEX
    table_list         pointer to table_list

  RETURN
    0	success
    1   error
*/

int mysql_schema_table(THD *thd, LEX *lex, TABLE_LIST *table_list)
{
  TABLE *table;
  DBUG_ENTER("mysql_schema_table");
  if (!(table= table_list->schema_table->create_table(thd, table_list)))
    DBUG_RETURN(1);
  table->s->tmp_table= SYSTEM_TMP_TABLE;
  table->grant.privilege= SELECT_ACL;
  /*
    This test is necessary to make
    case insensitive file systems +
    upper case table names(information schema tables) +
    views
    working correctly
  */
  if (table_list->schema_table_name)
    table->alias_name_used= my_strcasecmp(table_alias_charset,
                                          table_list->schema_table_name,
                                          table_list->alias);
  table_list->table_name= table->s->table_name.str;
  table_list->table_name_length= table->s->table_name.length;
  table_list->table= table;
  table->next= thd->derived_tables;
  thd->derived_tables= table;
  table_list->select_lex->options |= OPTION_SCHEMA_TABLE;
  lex->safe_to_cache_query= 0;

  if (table_list->schema_table_reformed) // show command
  {
    SELECT_LEX *sel= lex->current_select;
    Item *item;
    Field_translator *transl, *org_transl;

    if (table_list->field_translation)
    {
      Field_translator *end= table_list->field_translation_end;
      for (transl= table_list->field_translation; transl < end; transl++)
      {
        if (!transl->item->fixed &&
            transl->item->fix_fields(thd, &transl->item))
          DBUG_RETURN(1);
      }
      DBUG_RETURN(0);
    }
    List_iterator_fast<Item> it(sel->item_list);
    if (!(transl=
          (Field_translator*)(thd->stmt_arena->
                              alloc(sel->item_list.elements *
                                    sizeof(Field_translator)))))
    {
      DBUG_RETURN(1);
    }
    for (org_transl= transl; (item= it++); transl++)
    {
      transl->item= item;
      transl->name= item->name;
      if (!item->fixed && item->fix_fields(thd, &transl->item))
      {
        DBUG_RETURN(1);
      }
    }
    table_list->field_translation= org_transl;
    table_list->field_translation_end= transl;
  }

  DBUG_RETURN(0);
}


/*
  Generate select from information_schema table

  SYNOPSIS
    make_schema_select()
    thd                  thread handler
    sel                  pointer to SELECT_LEX
    schema_table_idx     index of 'schema_tables' element

  RETURN
    0	success
    1   error
*/

int make_schema_select(THD *thd, SELECT_LEX *sel,
		       enum enum_schema_tables schema_table_idx)
{
  ST_SCHEMA_TABLE *schema_table= get_schema_table(schema_table_idx);
  LEX_STRING db, table;
  DBUG_ENTER("make_schema_select");
  DBUG_PRINT("enter", ("mysql_schema_select: %s", schema_table->table_name));
  /*
     We have to make non const db_name & table_name
     because of lower_case_table_names
  */
  thd->make_lex_string(&db, INFORMATION_SCHEMA_NAME.str,
                       INFORMATION_SCHEMA_NAME.length, 0);
  thd->make_lex_string(&table, schema_table->table_name,
                       strlen(schema_table->table_name), 0);
  if (schema_table->old_format(thd, schema_table) ||   /* Handle old syntax */
      !sel->add_table_to_list(thd, new Table_ident(thd, db, table, 0),
                              0, 0, TL_READ))
  {
    DBUG_RETURN(1);
  }
  DBUG_RETURN(0);
}


/*
  Fill temporary schema tables before SELECT

  SYNOPSIS
    get_schema_tables_result()
    join  join which use schema tables
    executed_place place where I_S table processed

  RETURN
    FALSE success
    TRUE  error
*/

bool get_schema_tables_result(JOIN *join,
                              enum enum_schema_table_state executed_place)
{
  JOIN_TAB *tmp_join_tab= join->join_tab+join->tables;
  THD *thd= join->thd;
  LEX *lex= thd->lex;
  bool result= 0;
  DBUG_ENTER("get_schema_tables_result");

  thd->no_warnings_for_error= 1;
  for (JOIN_TAB *tab= join->join_tab; tab < tmp_join_tab; tab++)
  {
    if (!tab->table || !tab->table->pos_in_table_list)
      break;

    TABLE_LIST *table_list= tab->table->pos_in_table_list;
    if (table_list->schema_table && thd->fill_information_schema_tables())
    {
      bool is_subselect= (&lex->unit != lex->current_select->master_unit() &&
                          lex->current_select->master_unit()->item);

      /* A value of 0 indicates a dummy implementation */
      if (table_list->schema_table->fill_table == 0)
        continue;

      /* skip I_S optimizations specific to get_all_tables */
      if (thd->lex->describe &&
          (table_list->schema_table->fill_table != get_all_tables))
        continue;

      /*
        If schema table is already processed and
        the statement is not a subselect then
        we don't need to fill this table again.
        If schema table is already processed and
        schema_table_state != executed_place then
        table is already processed and
        we should skip second data processing.
      */
      if (table_list->schema_table_state &&
          (!is_subselect || table_list->schema_table_state != executed_place))
        continue;

      /*
        if table is used in a subselect and
        table has been processed earlier with the same
        'executed_place' value then we should refresh the table.
      */
      if (table_list->schema_table_state && is_subselect)
      {
        table_list->table->file->extra(HA_EXTRA_NO_CACHE);
        table_list->table->file->extra(HA_EXTRA_RESET_STATE);
        table_list->table->file->ha_delete_all_rows();
        free_io_cache(table_list->table);
        filesort_free_buffers(table_list->table,1);
        table_list->table->null_row= 0;
      }
      else
        table_list->table->file->stats.records= 0;

      if (table_list->schema_table->fill_table(thd, table_list,
                                               tab->select_cond))
      {
        result= 1;
        join->error= 1;
        tab->read_record.file= table_list->table->file;
        table_list->schema_table_state= executed_place;
        break;
      }
      tab->read_record.file= table_list->table->file;
      table_list->schema_table_state= executed_place;
    }
  }
  thd->no_warnings_for_error= 0;
  DBUG_RETURN(result);
}

struct run_hton_fill_schema_table_args
{
  TABLE_LIST *tables;
  COND *cond;
};

static my_bool run_hton_fill_schema_table(THD *thd, plugin_ref plugin,
                                          void *arg)
{
  struct run_hton_fill_schema_table_args *args=
    (run_hton_fill_schema_table_args *) arg;
  handlerton *hton= plugin_data(plugin, handlerton *);
  if(hton->fill_is_table && hton->state == SHOW_OPTION_YES)
    hton->fill_is_table(hton, thd, args->tables, args->cond,
            get_schema_table_idx(args->tables->schema_table));
  return false;
}

int hton_fill_schema_table(THD *thd, TABLE_LIST *tables, COND *cond)
{
  DBUG_ENTER("hton_fill_schema_table");

  struct run_hton_fill_schema_table_args args;
  args.tables= tables;
  args.cond= cond;

  plugin_foreach(thd, run_hton_fill_schema_table,
                 MYSQL_STORAGE_ENGINE_PLUGIN, &args);

  DBUG_RETURN(0);
}


ST_FIELD_INFO schema_fields_info[]=
{
  {"CATALOG_NAME", FN_REFLEN, MYSQL_TYPE_STRING, 0, 1, 0, SKIP_OPEN_TABLE},
  {"SCHEMA_NAME", NAME_CHAR_LEN, MYSQL_TYPE_STRING, 0, 0, "Database",
   SKIP_OPEN_TABLE},
  {"DEFAULT_CHARACTER_SET_NAME", MY_CS_NAME_SIZE, MYSQL_TYPE_STRING, 0, 0, 0,
   SKIP_OPEN_TABLE},
  {"DEFAULT_COLLATION_NAME", MY_CS_NAME_SIZE, MYSQL_TYPE_STRING, 0, 0, 0,
   SKIP_OPEN_TABLE},
  {"SQL_PATH", FN_REFLEN, MYSQL_TYPE_STRING, 0, 1, 0, SKIP_OPEN_TABLE},
  {0, 0, MYSQL_TYPE_STRING, 0, 0, 0, SKIP_OPEN_TABLE}
};


ST_FIELD_INFO tables_fields_info[]=
{
  {"TABLE_CATALOG", FN_REFLEN, MYSQL_TYPE_STRING, 0, 1, 0, SKIP_OPEN_TABLE},
  {"TABLE_SCHEMA", NAME_CHAR_LEN, MYSQL_TYPE_STRING, 0, 0, 0, SKIP_OPEN_TABLE},
  {"TABLE_NAME", NAME_CHAR_LEN, MYSQL_TYPE_STRING, 0, 0, "Name",
   SKIP_OPEN_TABLE},
  {"TABLE_TYPE", NAME_CHAR_LEN, MYSQL_TYPE_STRING, 0, 0, 0, OPEN_FRM_ONLY},
  {"ENGINE", NAME_CHAR_LEN, MYSQL_TYPE_STRING, 0, 1, "Engine", OPEN_FRM_ONLY},
  {"VERSION", MY_INT64_NUM_DECIMAL_DIGITS, MYSQL_TYPE_LONGLONG, 0,
   (MY_I_S_MAYBE_NULL | MY_I_S_UNSIGNED), "Version", OPEN_FRM_ONLY},
  {"ROW_FORMAT", 10, MYSQL_TYPE_STRING, 0, 1, "Row_format", OPEN_FULL_TABLE},
  {"TABLE_ROWS", MY_INT64_NUM_DECIMAL_DIGITS, MYSQL_TYPE_LONGLONG, 0,
   (MY_I_S_MAYBE_NULL | MY_I_S_UNSIGNED), "Rows", OPEN_FULL_TABLE},
  {"AVG_ROW_LENGTH", MY_INT64_NUM_DECIMAL_DIGITS, MYSQL_TYPE_LONGLONG, 0,
   (MY_I_S_MAYBE_NULL | MY_I_S_UNSIGNED), "Avg_row_length", OPEN_FULL_TABLE},
  {"DATA_LENGTH", MY_INT64_NUM_DECIMAL_DIGITS, MYSQL_TYPE_LONGLONG, 0,
   (MY_I_S_MAYBE_NULL | MY_I_S_UNSIGNED), "Data_length", OPEN_FULL_TABLE},
  {"MAX_DATA_LENGTH", MY_INT64_NUM_DECIMAL_DIGITS, MYSQL_TYPE_LONGLONG, 0,
   (MY_I_S_MAYBE_NULL | MY_I_S_UNSIGNED), "Max_data_length", OPEN_FULL_TABLE},
  {"INDEX_LENGTH", MY_INT64_NUM_DECIMAL_DIGITS, MYSQL_TYPE_LONGLONG, 0,
   (MY_I_S_MAYBE_NULL | MY_I_S_UNSIGNED), "Index_length", OPEN_FULL_TABLE},
  {"DATA_FREE", MY_INT64_NUM_DECIMAL_DIGITS, MYSQL_TYPE_LONGLONG, 0,
   (MY_I_S_MAYBE_NULL | MY_I_S_UNSIGNED), "Data_free", OPEN_FULL_TABLE},
  {"AUTO_INCREMENT", MY_INT64_NUM_DECIMAL_DIGITS , MYSQL_TYPE_LONGLONG, 0,
   (MY_I_S_MAYBE_NULL | MY_I_S_UNSIGNED), "Auto_increment", OPEN_FULL_TABLE},
  {"CREATE_TIME", 0, MYSQL_TYPE_DATETIME, 0, 1, "Create_time", OPEN_FULL_TABLE},
  {"UPDATE_TIME", 0, MYSQL_TYPE_DATETIME, 0, 1, "Update_time", OPEN_FULL_TABLE},
  {"CHECK_TIME", 0, MYSQL_TYPE_DATETIME, 0, 1, "Check_time", OPEN_FULL_TABLE},
  {"TABLE_COLLATION", MY_CS_NAME_SIZE, MYSQL_TYPE_STRING, 0, 1, "Collation",
   OPEN_FRM_ONLY},
  {"CHECKSUM", MY_INT64_NUM_DECIMAL_DIGITS, MYSQL_TYPE_LONGLONG, 0,
   (MY_I_S_MAYBE_NULL | MY_I_S_UNSIGNED), "Checksum", OPEN_FULL_TABLE},
  {"CREATE_OPTIONS", 255, MYSQL_TYPE_STRING, 0, 1, "Create_options",
   OPEN_FRM_ONLY},
  {"TABLE_COMMENT", TABLE_COMMENT_MAXLEN, MYSQL_TYPE_STRING, 0, 0, "Comment", OPEN_FRM_ONLY},
  {"TABLESPACE_NAME", NAME_CHAR_LEN, MYSQL_TYPE_STRING, 0, 1, 0, OPEN_FRM_ONLY},
  {0, 0, MYSQL_TYPE_STRING, 0, 0, 0, SKIP_OPEN_TABLE}
};


ST_FIELD_INFO columns_fields_info[]=
{
  {"TABLE_CATALOG", FN_REFLEN, MYSQL_TYPE_STRING, 0, 1, 0, OPEN_FRM_ONLY},
  {"TABLE_SCHEMA", NAME_CHAR_LEN, MYSQL_TYPE_STRING, 0, 0, 0, OPEN_FRM_ONLY},
  {"TABLE_NAME", NAME_CHAR_LEN, MYSQL_TYPE_STRING, 0, 0, 0, OPEN_FRM_ONLY},
  {"COLUMN_NAME", NAME_CHAR_LEN, MYSQL_TYPE_STRING, 0, 0, "Field",
   OPEN_FRM_ONLY},
  {"ORDINAL_POSITION", MY_INT64_NUM_DECIMAL_DIGITS, MYSQL_TYPE_LONGLONG, 0,
   MY_I_S_UNSIGNED, 0, OPEN_FRM_ONLY},
  {"COLUMN_DEFAULT", MAX_FIELD_VARCHARLENGTH, MYSQL_TYPE_STRING, 0,
   1, "Default", OPEN_FRM_ONLY},
  {"IS_NULLABLE", 3, MYSQL_TYPE_STRING, 0, 0, "Null", OPEN_FRM_ONLY},
  {"DATA_TYPE", NAME_CHAR_LEN, MYSQL_TYPE_STRING, 0, 0, 0, OPEN_FRM_ONLY},
  {"CHARACTER_MAXIMUM_LENGTH", MY_INT64_NUM_DECIMAL_DIGITS, MYSQL_TYPE_LONGLONG,
   0, (MY_I_S_MAYBE_NULL | MY_I_S_UNSIGNED), 0, OPEN_FRM_ONLY},
  {"CHARACTER_OCTET_LENGTH", MY_INT64_NUM_DECIMAL_DIGITS , MYSQL_TYPE_LONGLONG,
   0, (MY_I_S_MAYBE_NULL | MY_I_S_UNSIGNED), 0, OPEN_FRM_ONLY},
  {"NUMERIC_PRECISION", MY_INT64_NUM_DECIMAL_DIGITS, MYSQL_TYPE_LONGLONG,
   0, (MY_I_S_MAYBE_NULL | MY_I_S_UNSIGNED), 0, OPEN_FRM_ONLY},
  {"NUMERIC_SCALE", MY_INT64_NUM_DECIMAL_DIGITS , MYSQL_TYPE_LONGLONG,
   0, (MY_I_S_MAYBE_NULL | MY_I_S_UNSIGNED), 0, OPEN_FRM_ONLY},
  {"CHARACTER_SET_NAME", MY_CS_NAME_SIZE, MYSQL_TYPE_STRING, 0, 1, 0,
   OPEN_FRM_ONLY},
  {"COLLATION_NAME", MY_CS_NAME_SIZE, MYSQL_TYPE_STRING, 0, 1, "Collation",
   OPEN_FRM_ONLY},
  {"COLUMN_TYPE", 65535, MYSQL_TYPE_STRING, 0, 0, "Type", OPEN_FRM_ONLY},
  {"COLUMN_KEY", 3, MYSQL_TYPE_STRING, 0, 0, "Key", OPEN_FRM_ONLY},
  {"EXTRA", 27, MYSQL_TYPE_STRING, 0, 0, "Extra", OPEN_FRM_ONLY},
  {"PRIVILEGES", 80, MYSQL_TYPE_STRING, 0, 0, "Privileges", OPEN_FRM_ONLY},
  {"COLUMN_COMMENT", COLUMN_COMMENT_MAXLEN, MYSQL_TYPE_STRING, 0, 0, "Comment", OPEN_FRM_ONLY},
  {"STORAGE", 8, MYSQL_TYPE_STRING, 0, 0, "Storage", OPEN_FRM_ONLY},
  {"FORMAT", 8, MYSQL_TYPE_STRING, 0, 0, "Format", OPEN_FRM_ONLY},
  {0, 0, MYSQL_TYPE_STRING, 0, 0, 0, SKIP_OPEN_TABLE}
};


ST_FIELD_INFO charsets_fields_info[]=
{
  {"CHARACTER_SET_NAME", MY_CS_NAME_SIZE, MYSQL_TYPE_STRING, 0, 0, "Charset",
   SKIP_OPEN_TABLE},
  {"DEFAULT_COLLATE_NAME", MY_CS_NAME_SIZE, MYSQL_TYPE_STRING, 0, 0,
   "Default collation", SKIP_OPEN_TABLE},
  {"DESCRIPTION", 60, MYSQL_TYPE_STRING, 0, 0, "Description",
   SKIP_OPEN_TABLE},
  {"MAXLEN", 3, MYSQL_TYPE_LONGLONG, 0, 0, "Maxlen", SKIP_OPEN_TABLE},
  {0, 0, MYSQL_TYPE_STRING, 0, 0, 0, SKIP_OPEN_TABLE}
};


ST_FIELD_INFO collation_fields_info[]=
{
  {"COLLATION_NAME", MY_CS_NAME_SIZE, MYSQL_TYPE_STRING, 0, 0, "Collation",
   SKIP_OPEN_TABLE},
  {"CHARACTER_SET_NAME", MY_CS_NAME_SIZE, MYSQL_TYPE_STRING, 0, 0, "Charset",
   SKIP_OPEN_TABLE},
  {"ID", MY_INT32_NUM_DECIMAL_DIGITS, MYSQL_TYPE_LONGLONG, 0, 0, "Id",
   SKIP_OPEN_TABLE},
  {"IS_DEFAULT", 3, MYSQL_TYPE_STRING, 0, 0, "Default", SKIP_OPEN_TABLE},
  {"IS_COMPILED", 3, MYSQL_TYPE_STRING, 0, 0, "Compiled", SKIP_OPEN_TABLE},
  {"SORTLEN", 3, MYSQL_TYPE_LONGLONG, 0, 0, "Sortlen", SKIP_OPEN_TABLE},
  {0, 0, MYSQL_TYPE_STRING, 0, 0, 0, SKIP_OPEN_TABLE}
};


ST_FIELD_INFO engines_fields_info[]=
{
  {"ENGINE", 64, MYSQL_TYPE_STRING, 0, 0, "Engine", SKIP_OPEN_TABLE},
  {"SUPPORT", 8, MYSQL_TYPE_STRING, 0, 0, "Support", SKIP_OPEN_TABLE},
  {"COMMENT", 80, MYSQL_TYPE_STRING, 0, 0, "Comment", SKIP_OPEN_TABLE},
  {"TRANSACTIONS", 3, MYSQL_TYPE_STRING, 0, 0, "Transactions", SKIP_OPEN_TABLE},
  {"XA", 3, MYSQL_TYPE_STRING, 0, 0, "XA", SKIP_OPEN_TABLE},
  {"SAVEPOINTS", 3 ,MYSQL_TYPE_STRING, 0, 0, "Savepoints", SKIP_OPEN_TABLE},
  {0, 0, MYSQL_TYPE_STRING, 0, 0, 0, SKIP_OPEN_TABLE}
};


ST_FIELD_INFO events_fields_info[]=
{
  {"EVENT_CATALOG", NAME_CHAR_LEN, MYSQL_TYPE_STRING, 0, 1, 0, SKIP_OPEN_TABLE},
  {"EVENT_SCHEMA", NAME_CHAR_LEN, MYSQL_TYPE_STRING, 0, 0, "Db",
   SKIP_OPEN_TABLE},
  {"EVENT_NAME", NAME_CHAR_LEN, MYSQL_TYPE_STRING, 0, 0, "Name",
   SKIP_OPEN_TABLE},
  {"DEFINER", 77, MYSQL_TYPE_STRING, 0, 0, "Definer", SKIP_OPEN_TABLE},
  {"TIME_ZONE", 64, MYSQL_TYPE_STRING, 0, 0, "Time zone", SKIP_OPEN_TABLE},
  {"EVENT_BODY", 8, MYSQL_TYPE_STRING, 0, 0, 0, SKIP_OPEN_TABLE},
  {"EVENT_DEFINITION", 65535, MYSQL_TYPE_STRING, 0, 0, 0, SKIP_OPEN_TABLE},
  {"EVENT_TYPE", 9, MYSQL_TYPE_STRING, 0, 0, "Type", SKIP_OPEN_TABLE},
  {"EXECUTE_AT", 0, MYSQL_TYPE_DATETIME, 0, 1, "Execute at", SKIP_OPEN_TABLE},
  {"INTERVAL_VALUE", 256, MYSQL_TYPE_STRING, 0, 1, "Interval value",
   SKIP_OPEN_TABLE},
  {"INTERVAL_FIELD", 18, MYSQL_TYPE_STRING, 0, 1, "Interval field",
   SKIP_OPEN_TABLE},
  {"SQL_MODE", 32*256, MYSQL_TYPE_STRING, 0, 0, 0, SKIP_OPEN_TABLE},
  {"STARTS", 0, MYSQL_TYPE_DATETIME, 0, 1, "Starts", SKIP_OPEN_TABLE},
  {"ENDS", 0, MYSQL_TYPE_DATETIME, 0, 1, "Ends", SKIP_OPEN_TABLE},
  {"STATUS", 18, MYSQL_TYPE_STRING, 0, 0, "Status", SKIP_OPEN_TABLE},
  {"ON_COMPLETION", 12, MYSQL_TYPE_STRING, 0, 0, 0, SKIP_OPEN_TABLE},
  {"CREATED", 0, MYSQL_TYPE_DATETIME, 0, 0, 0, SKIP_OPEN_TABLE},
  {"LAST_ALTERED", 0, MYSQL_TYPE_DATETIME, 0, 0, 0, SKIP_OPEN_TABLE},
  {"LAST_EXECUTED", 0, MYSQL_TYPE_DATETIME, 0, 1, 0, SKIP_OPEN_TABLE},
  {"EVENT_COMMENT", NAME_CHAR_LEN, MYSQL_TYPE_STRING, 0, 0, 0, SKIP_OPEN_TABLE},
  {"ORIGINATOR", 10, MYSQL_TYPE_LONGLONG, 0, 0, "Originator", SKIP_OPEN_TABLE},
  {"CHARACTER_SET_CLIENT", MY_CS_NAME_SIZE, MYSQL_TYPE_STRING, 0, 0,
   "character_set_client", SKIP_OPEN_TABLE},
  {"COLLATION_CONNECTION", MY_CS_NAME_SIZE, MYSQL_TYPE_STRING, 0, 0,
   "collation_connection", SKIP_OPEN_TABLE},
  {"DATABASE_COLLATION", MY_CS_NAME_SIZE, MYSQL_TYPE_STRING, 0, 0,
   "Database Collation", SKIP_OPEN_TABLE},
  {0, 0, MYSQL_TYPE_STRING, 0, 0, 0, SKIP_OPEN_TABLE}
};



ST_FIELD_INFO coll_charset_app_fields_info[]=
{
  {"COLLATION_NAME", MY_CS_NAME_SIZE, MYSQL_TYPE_STRING, 0, 0, 0,
   SKIP_OPEN_TABLE},
  {"CHARACTER_SET_NAME", MY_CS_NAME_SIZE, MYSQL_TYPE_STRING, 0, 0, 0,
   SKIP_OPEN_TABLE},
  {0, 0, MYSQL_TYPE_STRING, 0, 0, 0, SKIP_OPEN_TABLE}
};


ST_FIELD_INFO proc_fields_info[]=
{
  {"SPECIFIC_NAME", NAME_CHAR_LEN, MYSQL_TYPE_STRING, 0, 0, 0, SKIP_OPEN_TABLE},
  {"ROUTINE_CATALOG", FN_REFLEN, MYSQL_TYPE_STRING, 0, 1, 0, SKIP_OPEN_TABLE},
  {"ROUTINE_SCHEMA", NAME_CHAR_LEN, MYSQL_TYPE_STRING, 0, 0, "Db",
   SKIP_OPEN_TABLE},
  {"ROUTINE_NAME", NAME_CHAR_LEN, MYSQL_TYPE_STRING, 0, 0, "Name",
   SKIP_OPEN_TABLE},
  {"ROUTINE_TYPE", 9, MYSQL_TYPE_STRING, 0, 0, "Type", SKIP_OPEN_TABLE},
  {"DATA_TYPE", NAME_CHAR_LEN, MYSQL_TYPE_STRING, 0, 0, 0, SKIP_OPEN_TABLE},
  {"CHARACTER_MAXIMUM_LENGTH", 21 , MYSQL_TYPE_LONG, 0, 1, 0, SKIP_OPEN_TABLE},
  {"CHARACTER_OCTET_LENGTH", 21 , MYSQL_TYPE_LONG, 0, 1, 0, SKIP_OPEN_TABLE},
  {"NUMERIC_PRECISION", 21 , MYSQL_TYPE_LONG, 0, 1, 0, SKIP_OPEN_TABLE},
  {"NUMERIC_SCALE", 21 , MYSQL_TYPE_LONG, 0, 1, 0, SKIP_OPEN_TABLE},
  {"CHARACTER_SET_NAME", 64, MYSQL_TYPE_STRING, 0, 1, 0, SKIP_OPEN_TABLE},
  {"COLLATION_NAME", 64, MYSQL_TYPE_STRING, 0, 1, 0, SKIP_OPEN_TABLE},
  {"DTD_IDENTIFIER", 65535, MYSQL_TYPE_STRING, 0, 1, 0, SKIP_OPEN_TABLE},
  {"ROUTINE_BODY", 8, MYSQL_TYPE_STRING, 0, 0, 0, SKIP_OPEN_TABLE},
  {"ROUTINE_DEFINITION", 65535, MYSQL_TYPE_STRING, 0, 1, 0, SKIP_OPEN_TABLE},
  {"EXTERNAL_NAME", NAME_CHAR_LEN, MYSQL_TYPE_STRING, 0, 1, 0, SKIP_OPEN_TABLE},
  {"EXTERNAL_LANGUAGE", NAME_CHAR_LEN, MYSQL_TYPE_STRING, 0, 1, 0,
   SKIP_OPEN_TABLE},
  {"PARAMETER_STYLE", 8, MYSQL_TYPE_STRING, 0, 0, 0, SKIP_OPEN_TABLE},
  {"IS_DETERMINISTIC", 3, MYSQL_TYPE_STRING, 0, 0, 0, SKIP_OPEN_TABLE},
  {"SQL_DATA_ACCESS", NAME_CHAR_LEN, MYSQL_TYPE_STRING, 0, 0, 0,
   SKIP_OPEN_TABLE},
  {"SQL_PATH", NAME_CHAR_LEN, MYSQL_TYPE_STRING, 0, 1, 0, SKIP_OPEN_TABLE},
  {"SECURITY_TYPE", 7, MYSQL_TYPE_STRING, 0, 0, "Security_type",
   SKIP_OPEN_TABLE},
  {"CREATED", 0, MYSQL_TYPE_DATETIME, 0, 0, "Created", SKIP_OPEN_TABLE},
  {"LAST_ALTERED", 0, MYSQL_TYPE_DATETIME, 0, 0, "Modified", SKIP_OPEN_TABLE},
  {"SQL_MODE", 32*256, MYSQL_TYPE_STRING, 0, 0, 0, SKIP_OPEN_TABLE},
  {"ROUTINE_COMMENT", NAME_CHAR_LEN, MYSQL_TYPE_STRING, 0, 0, "Comment",
   SKIP_OPEN_TABLE},
  {"DEFINER", 77, MYSQL_TYPE_STRING, 0, 0, "Definer", SKIP_OPEN_TABLE},
  {"CHARACTER_SET_CLIENT", MY_CS_NAME_SIZE, MYSQL_TYPE_STRING, 0, 0,
   "character_set_client", SKIP_OPEN_TABLE},
  {"COLLATION_CONNECTION", MY_CS_NAME_SIZE, MYSQL_TYPE_STRING, 0, 0,
   "collation_connection", SKIP_OPEN_TABLE},
  {"DATABASE_COLLATION", MY_CS_NAME_SIZE, MYSQL_TYPE_STRING, 0, 0,
   "Database Collation", SKIP_OPEN_TABLE},
  {0, 0, MYSQL_TYPE_STRING, 0, 0, 0, SKIP_OPEN_TABLE}
};


ST_FIELD_INFO stat_fields_info[]=
{
  {"TABLE_CATALOG", FN_REFLEN, MYSQL_TYPE_STRING, 0, 1, 0, OPEN_FRM_ONLY},
  {"TABLE_SCHEMA", NAME_CHAR_LEN, MYSQL_TYPE_STRING, 0, 0, 0, OPEN_FRM_ONLY},
  {"TABLE_NAME", NAME_CHAR_LEN, MYSQL_TYPE_STRING, 0, 0, "Table", OPEN_FRM_ONLY},
  {"NON_UNIQUE", 1, MYSQL_TYPE_LONGLONG, 0, 0, "Non_unique", OPEN_FRM_ONLY},
  {"INDEX_SCHEMA", NAME_CHAR_LEN, MYSQL_TYPE_STRING, 0, 0, 0, OPEN_FRM_ONLY},
  {"INDEX_NAME", NAME_CHAR_LEN, MYSQL_TYPE_STRING, 0, 0, "Key_name",
   OPEN_FRM_ONLY},
  {"SEQ_IN_INDEX", 2, MYSQL_TYPE_LONGLONG, 0, 0, "Seq_in_index", OPEN_FRM_ONLY},
  {"COLUMN_NAME", NAME_CHAR_LEN, MYSQL_TYPE_STRING, 0, 0, "Column_name",
   OPEN_FRM_ONLY},
  {"COLLATION", 1, MYSQL_TYPE_STRING, 0, 1, "Collation", OPEN_FRM_ONLY},
  {"CARDINALITY", MY_INT64_NUM_DECIMAL_DIGITS, MYSQL_TYPE_LONGLONG, 0, 1,
   "Cardinality", OPEN_FULL_TABLE},
  {"SUB_PART", 3, MYSQL_TYPE_LONGLONG, 0, 1, "Sub_part", OPEN_FRM_ONLY},
  {"PACKED", 10, MYSQL_TYPE_STRING, 0, 1, "Packed", OPEN_FRM_ONLY},
  {"NULLABLE", 3, MYSQL_TYPE_STRING, 0, 0, "Null", OPEN_FRM_ONLY},
  {"INDEX_TYPE", 16, MYSQL_TYPE_STRING, 0, 0, "Index_type", OPEN_FULL_TABLE},
  {"COMMENT", 16, MYSQL_TYPE_STRING, 0, 1, "Comment", OPEN_FRM_ONLY},
  {"INDEX_COMMENT", INDEX_COMMENT_MAXLEN, MYSQL_TYPE_STRING, 0, 0, "Index_Comment", OPEN_FRM_ONLY},
  {0, 0, MYSQL_TYPE_STRING, 0, 0, 0, SKIP_OPEN_TABLE}
};


ST_FIELD_INFO view_fields_info[]=
{
  {"TABLE_CATALOG", FN_REFLEN, MYSQL_TYPE_STRING, 0, 1, 0, OPEN_FRM_ONLY},
  {"TABLE_SCHEMA", NAME_CHAR_LEN, MYSQL_TYPE_STRING, 0, 0, 0, OPEN_FRM_ONLY},
  {"TABLE_NAME", NAME_CHAR_LEN, MYSQL_TYPE_STRING, 0, 0, 0, OPEN_FRM_ONLY},
  {"VIEW_DEFINITION", 65535, MYSQL_TYPE_STRING, 0, 0, 0, OPEN_FRM_ONLY},
  {"CHECK_OPTION", 8, MYSQL_TYPE_STRING, 0, 0, 0, OPEN_FRM_ONLY},
  {"IS_UPDATABLE", 3, MYSQL_TYPE_STRING, 0, 0, 0, OPEN_FULL_TABLE},
  {"DEFINER", 77, MYSQL_TYPE_STRING, 0, 0, 0, OPEN_FRM_ONLY},
  {"SECURITY_TYPE", 7, MYSQL_TYPE_STRING, 0, 0, 0, OPEN_FRM_ONLY},
  {"CHARACTER_SET_CLIENT", MY_CS_NAME_SIZE, MYSQL_TYPE_STRING, 0, 0, 0,
   OPEN_FRM_ONLY},
  {"COLLATION_CONNECTION", MY_CS_NAME_SIZE, MYSQL_TYPE_STRING, 0, 0, 0,
   OPEN_FRM_ONLY},
  {0, 0, MYSQL_TYPE_STRING, 0, 0, 0, SKIP_OPEN_TABLE}
};


ST_FIELD_INFO user_privileges_fields_info[]=
{
  {"GRANTEE", 81, MYSQL_TYPE_STRING, 0, 0, 0, SKIP_OPEN_TABLE},
  {"TABLE_CATALOG", FN_REFLEN, MYSQL_TYPE_STRING, 0, 1, 0, SKIP_OPEN_TABLE},
  {"PRIVILEGE_TYPE", NAME_CHAR_LEN, MYSQL_TYPE_STRING, 0, 0, 0, SKIP_OPEN_TABLE},
  {"IS_GRANTABLE", 3, MYSQL_TYPE_STRING, 0, 0, 0, SKIP_OPEN_TABLE},
  {0, 0, MYSQL_TYPE_STRING, 0, 0, 0, SKIP_OPEN_TABLE}
};


ST_FIELD_INFO schema_privileges_fields_info[]=
{
  {"GRANTEE", 81, MYSQL_TYPE_STRING, 0, 0, 0, SKIP_OPEN_TABLE},
  {"TABLE_CATALOG", FN_REFLEN, MYSQL_TYPE_STRING, 0, 1, 0, SKIP_OPEN_TABLE},
  {"TABLE_SCHEMA", NAME_CHAR_LEN, MYSQL_TYPE_STRING, 0, 0, 0, SKIP_OPEN_TABLE},
  {"PRIVILEGE_TYPE", NAME_CHAR_LEN, MYSQL_TYPE_STRING, 0, 0, 0, SKIP_OPEN_TABLE},
  {"IS_GRANTABLE", 3, MYSQL_TYPE_STRING, 0, 0, 0, SKIP_OPEN_TABLE},
  {0, 0, MYSQL_TYPE_STRING, 0, 0, 0, SKIP_OPEN_TABLE}
};


ST_FIELD_INFO table_privileges_fields_info[]=
{
  {"GRANTEE", 81, MYSQL_TYPE_STRING, 0, 0, 0, SKIP_OPEN_TABLE},
  {"TABLE_CATALOG", FN_REFLEN, MYSQL_TYPE_STRING, 0, 1, 0, SKIP_OPEN_TABLE},
  {"TABLE_SCHEMA", NAME_CHAR_LEN, MYSQL_TYPE_STRING, 0, 0, 0, SKIP_OPEN_TABLE},
  {"TABLE_NAME", NAME_CHAR_LEN, MYSQL_TYPE_STRING, 0, 0, 0, SKIP_OPEN_TABLE},
  {"PRIVILEGE_TYPE", NAME_CHAR_LEN, MYSQL_TYPE_STRING, 0, 0, 0, SKIP_OPEN_TABLE},
  {"IS_GRANTABLE", 3, MYSQL_TYPE_STRING, 0, 0, 0, SKIP_OPEN_TABLE},
  {0, 0, MYSQL_TYPE_STRING, 0, 0, 0, SKIP_OPEN_TABLE}
};


ST_FIELD_INFO column_privileges_fields_info[]=
{
  {"GRANTEE", 81, MYSQL_TYPE_STRING, 0, 0, 0, SKIP_OPEN_TABLE},
  {"TABLE_CATALOG", FN_REFLEN, MYSQL_TYPE_STRING, 0, 1, 0, SKIP_OPEN_TABLE},
  {"TABLE_SCHEMA", NAME_CHAR_LEN, MYSQL_TYPE_STRING, 0, 0, 0, SKIP_OPEN_TABLE},
  {"TABLE_NAME", NAME_CHAR_LEN, MYSQL_TYPE_STRING, 0, 0, 0, SKIP_OPEN_TABLE},
  {"COLUMN_NAME", NAME_CHAR_LEN, MYSQL_TYPE_STRING, 0, 0, 0, SKIP_OPEN_TABLE},
  {"PRIVILEGE_TYPE", NAME_CHAR_LEN, MYSQL_TYPE_STRING, 0, 0, 0, SKIP_OPEN_TABLE},
  {"IS_GRANTABLE", 3, MYSQL_TYPE_STRING, 0, 0, 0, SKIP_OPEN_TABLE},
  {0, 0, MYSQL_TYPE_STRING, 0, 0, 0, SKIP_OPEN_TABLE}
};


ST_FIELD_INFO table_constraints_fields_info[]=
{
  {"CONSTRAINT_CATALOG", FN_REFLEN, MYSQL_TYPE_STRING, 0, 1, 0, OPEN_FULL_TABLE},
  {"CONSTRAINT_SCHEMA", NAME_CHAR_LEN, MYSQL_TYPE_STRING, 0, 0, 0,
   OPEN_FULL_TABLE},
  {"CONSTRAINT_NAME", NAME_CHAR_LEN, MYSQL_TYPE_STRING, 0, 0, 0,
   OPEN_FULL_TABLE},
  {"TABLE_SCHEMA", NAME_CHAR_LEN, MYSQL_TYPE_STRING, 0, 0, 0, OPEN_FULL_TABLE},
  {"TABLE_NAME", NAME_CHAR_LEN, MYSQL_TYPE_STRING, 0, 0, 0, OPEN_FULL_TABLE},
  {"CONSTRAINT_TYPE", NAME_CHAR_LEN, MYSQL_TYPE_STRING, 0, 0, 0,
   OPEN_FULL_TABLE},
  {0, 0, MYSQL_TYPE_STRING, 0, 0, 0, SKIP_OPEN_TABLE}
};


ST_FIELD_INFO key_column_usage_fields_info[]=
{
  {"CONSTRAINT_CATALOG", FN_REFLEN, MYSQL_TYPE_STRING, 0, 1, 0, OPEN_FULL_TABLE},
  {"CONSTRAINT_SCHEMA", NAME_CHAR_LEN, MYSQL_TYPE_STRING, 0, 0, 0,
   OPEN_FULL_TABLE},
  {"CONSTRAINT_NAME", NAME_CHAR_LEN, MYSQL_TYPE_STRING, 0, 0, 0,
   OPEN_FULL_TABLE},
  {"TABLE_CATALOG", FN_REFLEN, MYSQL_TYPE_STRING, 0, 1, 0, OPEN_FULL_TABLE},
  {"TABLE_SCHEMA", NAME_CHAR_LEN, MYSQL_TYPE_STRING, 0, 0, 0, OPEN_FULL_TABLE},
  {"TABLE_NAME", NAME_CHAR_LEN, MYSQL_TYPE_STRING, 0, 0, 0, OPEN_FULL_TABLE},
  {"COLUMN_NAME", NAME_CHAR_LEN, MYSQL_TYPE_STRING, 0, 0, 0, OPEN_FULL_TABLE},
  {"ORDINAL_POSITION", 10 ,MYSQL_TYPE_LONGLONG, 0, 0, 0, OPEN_FULL_TABLE},
  {"POSITION_IN_UNIQUE_CONSTRAINT", 10 ,MYSQL_TYPE_LONGLONG, 0, 1, 0,
   OPEN_FULL_TABLE},
  {"REFERENCED_TABLE_SCHEMA", NAME_CHAR_LEN, MYSQL_TYPE_STRING, 0, 1, 0,
   OPEN_FULL_TABLE},
  {"REFERENCED_TABLE_NAME", NAME_CHAR_LEN, MYSQL_TYPE_STRING, 0, 1, 0,
   OPEN_FULL_TABLE},
  {"REFERENCED_COLUMN_NAME", NAME_CHAR_LEN, MYSQL_TYPE_STRING, 0, 1, 0,
   OPEN_FULL_TABLE},
  {0, 0, MYSQL_TYPE_STRING, 0, 0, 0, SKIP_OPEN_TABLE}
};


ST_FIELD_INFO table_names_fields_info[]=
{
  {"TABLE_CATALOG", FN_REFLEN, MYSQL_TYPE_STRING, 0, 1, 0, SKIP_OPEN_TABLE},
  {"TABLE_SCHEMA",NAME_CHAR_LEN, MYSQL_TYPE_STRING, 0, 0, 0, SKIP_OPEN_TABLE},
  {"TABLE_NAME", NAME_CHAR_LEN, MYSQL_TYPE_STRING, 0, 0, "Tables_in_",
   SKIP_OPEN_TABLE},
  {"TABLE_TYPE", NAME_CHAR_LEN, MYSQL_TYPE_STRING, 0, 0, "Table_type",
   OPEN_FRM_ONLY},
  {0, 0, MYSQL_TYPE_STRING, 0, 0, 0, SKIP_OPEN_TABLE}
};


ST_FIELD_INFO open_tables_fields_info[]=
{
  {"Database", NAME_CHAR_LEN, MYSQL_TYPE_STRING, 0, 0, "Database",
   SKIP_OPEN_TABLE},
  {"Table",NAME_CHAR_LEN, MYSQL_TYPE_STRING, 0, 0, "Table", SKIP_OPEN_TABLE},
  {"In_use", 1, MYSQL_TYPE_LONGLONG, 0, 0, "In_use", SKIP_OPEN_TABLE},
  {"Name_locked", 4, MYSQL_TYPE_LONGLONG, 0, 0, "Name_locked", SKIP_OPEN_TABLE},
  {0, 0, MYSQL_TYPE_STRING, 0, 0, 0, SKIP_OPEN_TABLE}
};


ST_FIELD_INFO triggers_fields_info[]=
{
  {"TRIGGER_CATALOG", FN_REFLEN, MYSQL_TYPE_STRING, 0, 1, 0, OPEN_FRM_ONLY},
  {"TRIGGER_SCHEMA",NAME_CHAR_LEN, MYSQL_TYPE_STRING, 0, 0, 0, OPEN_FRM_ONLY},
  {"TRIGGER_NAME", NAME_CHAR_LEN, MYSQL_TYPE_STRING, 0, 0, "Trigger",
   OPEN_FRM_ONLY},
  {"EVENT_MANIPULATION", 6, MYSQL_TYPE_STRING, 0, 0, "Event", OPEN_FRM_ONLY},
  {"EVENT_OBJECT_CATALOG", FN_REFLEN, MYSQL_TYPE_STRING, 0, 1, 0,
   OPEN_FRM_ONLY},
  {"EVENT_OBJECT_SCHEMA",NAME_CHAR_LEN, MYSQL_TYPE_STRING, 0, 0, 0,
   OPEN_FRM_ONLY},
  {"EVENT_OBJECT_TABLE", NAME_CHAR_LEN, MYSQL_TYPE_STRING, 0, 0, "Table",
   OPEN_FRM_ONLY},
  {"ACTION_ORDER", 4, MYSQL_TYPE_LONGLONG, 0, 0, 0, OPEN_FRM_ONLY},
  {"ACTION_CONDITION", 65535, MYSQL_TYPE_STRING, 0, 1, 0, OPEN_FRM_ONLY},
  {"ACTION_STATEMENT", 65535, MYSQL_TYPE_STRING, 0, 0, "Statement",
   OPEN_FRM_ONLY},
  {"ACTION_ORIENTATION", 9, MYSQL_TYPE_STRING, 0, 0, 0, OPEN_FRM_ONLY},
  {"ACTION_TIMING", 6, MYSQL_TYPE_STRING, 0, 0, "Timing", OPEN_FRM_ONLY},
  {"ACTION_REFERENCE_OLD_TABLE", NAME_CHAR_LEN, MYSQL_TYPE_STRING, 0, 1, 0,
   OPEN_FRM_ONLY},
  {"ACTION_REFERENCE_NEW_TABLE", NAME_CHAR_LEN, MYSQL_TYPE_STRING, 0, 1, 0,
   OPEN_FRM_ONLY},
  {"ACTION_REFERENCE_OLD_ROW", 3, MYSQL_TYPE_STRING, 0, 0, 0, OPEN_FRM_ONLY},
  {"ACTION_REFERENCE_NEW_ROW", 3, MYSQL_TYPE_STRING, 0, 0, 0, OPEN_FRM_ONLY},
  {"CREATED", 0, MYSQL_TYPE_DATETIME, 0, 1, "Created", OPEN_FRM_ONLY},
  {"SQL_MODE", 32*256, MYSQL_TYPE_STRING, 0, 0, "sql_mode", OPEN_FRM_ONLY},
  {"DEFINER", 77, MYSQL_TYPE_STRING, 0, 0, "Definer", OPEN_FRM_ONLY},
  {"CHARACTER_SET_CLIENT", MY_CS_NAME_SIZE, MYSQL_TYPE_STRING, 0, 0,
   "character_set_client", OPEN_FRM_ONLY},
  {"COLLATION_CONNECTION", MY_CS_NAME_SIZE, MYSQL_TYPE_STRING, 0, 0,
   "collation_connection", OPEN_FRM_ONLY},
  {"DATABASE_COLLATION", MY_CS_NAME_SIZE, MYSQL_TYPE_STRING, 0, 0,
   "Database Collation", OPEN_FRM_ONLY},
  {0, 0, MYSQL_TYPE_STRING, 0, 0, 0, SKIP_OPEN_TABLE}
};


ST_FIELD_INFO partitions_fields_info[]=
{
  {"TABLE_CATALOG", FN_REFLEN, MYSQL_TYPE_STRING, 0, 1, 0, OPEN_FULL_TABLE},
  {"TABLE_SCHEMA",NAME_CHAR_LEN, MYSQL_TYPE_STRING, 0, 0, 0, OPEN_FULL_TABLE},
  {"TABLE_NAME", NAME_CHAR_LEN, MYSQL_TYPE_STRING, 0, 0, 0, OPEN_FULL_TABLE},
  {"PARTITION_NAME", NAME_CHAR_LEN, MYSQL_TYPE_STRING, 0, 1, 0, OPEN_FULL_TABLE},
  {"SUBPARTITION_NAME", NAME_CHAR_LEN, MYSQL_TYPE_STRING, 0, 1, 0,
   OPEN_FULL_TABLE},
  {"PARTITION_ORDINAL_POSITION", 21 , MYSQL_TYPE_LONGLONG, 0,
   (MY_I_S_MAYBE_NULL | MY_I_S_UNSIGNED), 0, OPEN_FULL_TABLE},
  {"SUBPARTITION_ORDINAL_POSITION", 21 , MYSQL_TYPE_LONGLONG, 0,
   (MY_I_S_MAYBE_NULL | MY_I_S_UNSIGNED), 0, OPEN_FULL_TABLE},
  {"PARTITION_METHOD", 12, MYSQL_TYPE_STRING, 0, 1, 0, OPEN_FULL_TABLE},
  {"SUBPARTITION_METHOD", 12, MYSQL_TYPE_STRING, 0, 1, 0, OPEN_FULL_TABLE},
  {"PARTITION_EXPRESSION", 65535, MYSQL_TYPE_STRING, 0, 1, 0, OPEN_FULL_TABLE},
  {"SUBPARTITION_EXPRESSION", 65535, MYSQL_TYPE_STRING, 0, 1, 0,
   OPEN_FULL_TABLE},
  {"PARTITION_DESCRIPTION", 65535, MYSQL_TYPE_STRING, 0, 1, 0, OPEN_FULL_TABLE},
  {"TABLE_ROWS", 21 , MYSQL_TYPE_LONGLONG, 0, MY_I_S_UNSIGNED, 0,
   OPEN_FULL_TABLE},
  {"AVG_ROW_LENGTH", 21 , MYSQL_TYPE_LONGLONG, 0, MY_I_S_UNSIGNED, 0,
   OPEN_FULL_TABLE},
  {"DATA_LENGTH", 21 , MYSQL_TYPE_LONGLONG, 0, MY_I_S_UNSIGNED, 0,
   OPEN_FULL_TABLE},
  {"MAX_DATA_LENGTH", 21 , MYSQL_TYPE_LONGLONG, 0,
   (MY_I_S_MAYBE_NULL | MY_I_S_UNSIGNED), 0, OPEN_FULL_TABLE},
  {"INDEX_LENGTH", 21 , MYSQL_TYPE_LONGLONG, 0, MY_I_S_UNSIGNED, 0,
   OPEN_FULL_TABLE},
  {"DATA_FREE", 21 , MYSQL_TYPE_LONGLONG, 0, MY_I_S_UNSIGNED, 0,
   OPEN_FULL_TABLE},
  {"CREATE_TIME", 0, MYSQL_TYPE_DATETIME, 0, 1, 0, OPEN_FULL_TABLE},
  {"UPDATE_TIME", 0, MYSQL_TYPE_DATETIME, 0, 1, 0, OPEN_FULL_TABLE},
  {"CHECK_TIME", 0, MYSQL_TYPE_DATETIME, 0, 1, 0, OPEN_FULL_TABLE},
  {"CHECKSUM", 21 , MYSQL_TYPE_LONGLONG, 0,
   (MY_I_S_MAYBE_NULL | MY_I_S_UNSIGNED), 0, OPEN_FULL_TABLE},
  {"PARTITION_COMMENT", 80, MYSQL_TYPE_STRING, 0, 0, 0, OPEN_FULL_TABLE},
  {"NODEGROUP", 12 , MYSQL_TYPE_STRING, 0, 0, 0, OPEN_FULL_TABLE},
  {"TABLESPACE_NAME", NAME_CHAR_LEN, MYSQL_TYPE_STRING, 0, 1, 0,
   OPEN_FULL_TABLE},
  {0, 0, MYSQL_TYPE_STRING, 0, 0, 0, SKIP_OPEN_TABLE}
};


ST_FIELD_INFO variables_fields_info[]=
{
  {"VARIABLE_NAME", 64, MYSQL_TYPE_STRING, 0, 0, "Variable_name",
   SKIP_OPEN_TABLE},
  {"VARIABLE_VALUE", 1024, MYSQL_TYPE_STRING, 0, 1, "Value", SKIP_OPEN_TABLE},
  {0, 0, MYSQL_TYPE_STRING, 0, 0, 0, SKIP_OPEN_TABLE}
};


ST_FIELD_INFO processlist_fields_info[]=
{
  {"ID", 4, MYSQL_TYPE_LONGLONG, 0, 0, "Id", SKIP_OPEN_TABLE},
  {"USER", 16, MYSQL_TYPE_STRING, 0, 0, "User", SKIP_OPEN_TABLE},
  {"HOST", LIST_PROCESS_HOST_LEN,  MYSQL_TYPE_STRING, 0, 0, "Host",
   SKIP_OPEN_TABLE},
  {"DB", NAME_CHAR_LEN, MYSQL_TYPE_STRING, 0, 1, "Db", SKIP_OPEN_TABLE},
  {"COMMAND", 16, MYSQL_TYPE_STRING, 0, 0, "Command", SKIP_OPEN_TABLE},
  {"TIME", 7, MYSQL_TYPE_LONGLONG, 0, 0, "Time", SKIP_OPEN_TABLE},
  {"STATE", 64, MYSQL_TYPE_STRING, 0, 1, "State", SKIP_OPEN_TABLE},
  {"INFO", PROCESS_LIST_INFO_WIDTH, MYSQL_TYPE_STRING, 0, 1, "Info",
   SKIP_OPEN_TABLE},
  {0, 0, MYSQL_TYPE_STRING, 0, 0, 0, SKIP_OPEN_TABLE}
};


ST_FIELD_INFO plugin_fields_info[]=
{
  {"PLUGIN_NAME", NAME_CHAR_LEN, MYSQL_TYPE_STRING, 0, 0, "Name",
   SKIP_OPEN_TABLE},
  {"PLUGIN_VERSION", 20, MYSQL_TYPE_STRING, 0, 0, 0, SKIP_OPEN_TABLE},
  {"PLUGIN_STATUS", 10, MYSQL_TYPE_STRING, 0, 0, "Status", SKIP_OPEN_TABLE},
  {"PLUGIN_TYPE", 80, MYSQL_TYPE_STRING, 0, 0, "Type", SKIP_OPEN_TABLE},
  {"PLUGIN_TYPE_VERSION", 20, MYSQL_TYPE_STRING, 0, 0, 0, SKIP_OPEN_TABLE},
  {"PLUGIN_LIBRARY", NAME_CHAR_LEN, MYSQL_TYPE_STRING, 0, 1, "Library",
   SKIP_OPEN_TABLE},
  {"PLUGIN_LIBRARY_VERSION", 20, MYSQL_TYPE_STRING, 0, 1, 0, SKIP_OPEN_TABLE},
  {"PLUGIN_AUTHOR", NAME_CHAR_LEN, MYSQL_TYPE_STRING, 0, 1, 0, SKIP_OPEN_TABLE},
  {"PLUGIN_DESCRIPTION", 65535, MYSQL_TYPE_STRING, 0, 1, 0, SKIP_OPEN_TABLE},
  {"PLUGIN_LICENSE", 80, MYSQL_TYPE_STRING, 0, 1, "License", SKIP_OPEN_TABLE},
  {0, 0, MYSQL_TYPE_STRING, 0, 0, 0, SKIP_OPEN_TABLE}
};

ST_FIELD_INFO files_fields_info[]=
{
  {"FILE_ID", 4, MYSQL_TYPE_LONGLONG, 0, 0, 0, SKIP_OPEN_TABLE},
  {"FILE_NAME", NAME_CHAR_LEN, MYSQL_TYPE_STRING, 0, 1, 0, SKIP_OPEN_TABLE},
  {"FILE_TYPE", 20, MYSQL_TYPE_STRING, 0, 0, 0, SKIP_OPEN_TABLE},
  {"TABLESPACE_NAME", NAME_CHAR_LEN, MYSQL_TYPE_STRING, 0, 1, 0,
   SKIP_OPEN_TABLE},
  {"TABLE_CATALOG", NAME_CHAR_LEN, MYSQL_TYPE_STRING, 0, 1, 0, SKIP_OPEN_TABLE},
  {"TABLE_SCHEMA", NAME_CHAR_LEN, MYSQL_TYPE_STRING, 0, 1, 0, SKIP_OPEN_TABLE},
  {"TABLE_NAME", NAME_CHAR_LEN, MYSQL_TYPE_STRING, 0, 1, 0, SKIP_OPEN_TABLE},
  {"LOGFILE_GROUP_NAME", NAME_CHAR_LEN, MYSQL_TYPE_STRING, 0, 1, 0,
   SKIP_OPEN_TABLE},
  {"LOGFILE_GROUP_NUMBER", 4, MYSQL_TYPE_LONGLONG, 0, 1, 0, SKIP_OPEN_TABLE},
  {"ENGINE", NAME_CHAR_LEN, MYSQL_TYPE_STRING, 0, 0, 0, SKIP_OPEN_TABLE},
  {"FULLTEXT_KEYS", NAME_CHAR_LEN, MYSQL_TYPE_STRING, 0, 1, 0, SKIP_OPEN_TABLE},
  {"DELETED_ROWS", 4, MYSQL_TYPE_LONGLONG, 0, 1, 0, SKIP_OPEN_TABLE},
  {"UPDATE_COUNT", 4, MYSQL_TYPE_LONGLONG, 0, 1, 0, SKIP_OPEN_TABLE},
  {"FREE_EXTENTS", 4, MYSQL_TYPE_LONGLONG, 0, 1, 0, SKIP_OPEN_TABLE},
  {"TOTAL_EXTENTS", 4, MYSQL_TYPE_LONGLONG, 0, 1, 0, SKIP_OPEN_TABLE},
  {"EXTENT_SIZE", 4, MYSQL_TYPE_LONGLONG, 0, 0, 0, SKIP_OPEN_TABLE},
  {"INITIAL_SIZE", 21, MYSQL_TYPE_LONGLONG, 0,
   (MY_I_S_MAYBE_NULL | MY_I_S_UNSIGNED), 0, SKIP_OPEN_TABLE},
  {"MAXIMUM_SIZE", 21, MYSQL_TYPE_LONGLONG, 0,
   (MY_I_S_MAYBE_NULL | MY_I_S_UNSIGNED), 0, SKIP_OPEN_TABLE},
  {"AUTOEXTEND_SIZE", 21, MYSQL_TYPE_LONGLONG, 0,
   (MY_I_S_MAYBE_NULL | MY_I_S_UNSIGNED), 0, SKIP_OPEN_TABLE},
  {"CREATION_TIME", 0, MYSQL_TYPE_DATETIME, 0, 1, 0, SKIP_OPEN_TABLE},
  {"LAST_UPDATE_TIME", 0, MYSQL_TYPE_DATETIME, 0, 1, 0, SKIP_OPEN_TABLE},
  {"LAST_ACCESS_TIME", 0, MYSQL_TYPE_DATETIME, 0, 1, 0, SKIP_OPEN_TABLE},
  {"RECOVER_TIME", 4, MYSQL_TYPE_LONGLONG, 0, 1, 0, SKIP_OPEN_TABLE},
  {"TRANSACTION_COUNTER", 4, MYSQL_TYPE_LONGLONG, 0, 1, 0, SKIP_OPEN_TABLE},
  {"VERSION", 21 , MYSQL_TYPE_LONGLONG, 0,
   (MY_I_S_MAYBE_NULL | MY_I_S_UNSIGNED), "Version", SKIP_OPEN_TABLE},
  {"ROW_FORMAT", 10, MYSQL_TYPE_STRING, 0, 1, "Row_format", SKIP_OPEN_TABLE},
  {"TABLE_ROWS", 21 , MYSQL_TYPE_LONGLONG, 0,
   (MY_I_S_MAYBE_NULL | MY_I_S_UNSIGNED), "Rows", SKIP_OPEN_TABLE},
  {"AVG_ROW_LENGTH", 21 , MYSQL_TYPE_LONGLONG, 0,
   (MY_I_S_MAYBE_NULL | MY_I_S_UNSIGNED), "Avg_row_length", SKIP_OPEN_TABLE},
  {"DATA_LENGTH", 21 , MYSQL_TYPE_LONGLONG, 0,
   (MY_I_S_MAYBE_NULL | MY_I_S_UNSIGNED), "Data_length", SKIP_OPEN_TABLE},
  {"MAX_DATA_LENGTH", 21 , MYSQL_TYPE_LONGLONG, 0,
   (MY_I_S_MAYBE_NULL | MY_I_S_UNSIGNED), "Max_data_length", SKIP_OPEN_TABLE},
  {"INDEX_LENGTH", 21 , MYSQL_TYPE_LONGLONG, 0,
   (MY_I_S_MAYBE_NULL | MY_I_S_UNSIGNED), "Index_length", SKIP_OPEN_TABLE},
  {"DATA_FREE", 21 , MYSQL_TYPE_LONGLONG, 0,
   (MY_I_S_MAYBE_NULL | MY_I_S_UNSIGNED), "Data_free", SKIP_OPEN_TABLE},
  {"CREATE_TIME", 0, MYSQL_TYPE_DATETIME, 0, 1, "Create_time", SKIP_OPEN_TABLE},
  {"UPDATE_TIME", 0, MYSQL_TYPE_DATETIME, 0, 1, "Update_time", SKIP_OPEN_TABLE},
  {"CHECK_TIME", 0, MYSQL_TYPE_DATETIME, 0, 1, "Check_time", SKIP_OPEN_TABLE},
  {"CHECKSUM", 21 , MYSQL_TYPE_LONGLONG, 0,
   (MY_I_S_MAYBE_NULL | MY_I_S_UNSIGNED), "Checksum", SKIP_OPEN_TABLE},
  {"STATUS", 20, MYSQL_TYPE_STRING, 0, 0, 0, SKIP_OPEN_TABLE},
  {"EXTRA", 255, MYSQL_TYPE_STRING, 0, 1, 0, SKIP_OPEN_TABLE},
  {0, 0, MYSQL_TYPE_STRING, 0, 0, 0, SKIP_OPEN_TABLE}
};

void init_fill_schema_files_row(TABLE* table)
{
  int i;
  for(i=0; files_fields_info[i].field_name!=NULL; i++)
    table->field[i]->set_null();

  table->field[IS_FILES_STATUS]->set_notnull();
  table->field[IS_FILES_STATUS]->store("NORMAL", 6, system_charset_info);
}

ST_FIELD_INFO referential_constraints_fields_info[]=
{
  {"CONSTRAINT_CATALOG", FN_REFLEN, MYSQL_TYPE_STRING, 0, 1, 0, OPEN_FULL_TABLE},
  {"CONSTRAINT_SCHEMA", NAME_CHAR_LEN, MYSQL_TYPE_STRING, 0, 0, 0,
   OPEN_FULL_TABLE},
  {"CONSTRAINT_NAME", NAME_CHAR_LEN, MYSQL_TYPE_STRING, 0, 0, 0,
   OPEN_FULL_TABLE},
  {"UNIQUE_CONSTRAINT_CATALOG", FN_REFLEN, MYSQL_TYPE_STRING, 0, 1, 0,
   OPEN_FULL_TABLE},
  {"UNIQUE_CONSTRAINT_SCHEMA", NAME_CHAR_LEN, MYSQL_TYPE_STRING, 0, 0, 0,
   OPEN_FULL_TABLE},
  {"UNIQUE_CONSTRAINT_NAME", NAME_CHAR_LEN, MYSQL_TYPE_STRING, 0,
   MY_I_S_MAYBE_NULL, 0, OPEN_FULL_TABLE},
  {"MATCH_OPTION", NAME_CHAR_LEN, MYSQL_TYPE_STRING, 0, 0, 0, OPEN_FULL_TABLE},
  {"UPDATE_RULE", NAME_CHAR_LEN, MYSQL_TYPE_STRING, 0, 0, 0, OPEN_FULL_TABLE},
  {"DELETE_RULE", NAME_CHAR_LEN, MYSQL_TYPE_STRING, 0, 0, 0, OPEN_FULL_TABLE},
  {"TABLE_NAME", NAME_CHAR_LEN, MYSQL_TYPE_STRING, 0, 0, 0, OPEN_FULL_TABLE},
  {"REFERENCED_TABLE_NAME", NAME_CHAR_LEN, MYSQL_TYPE_STRING, 0, 0, 0,
   OPEN_FULL_TABLE},
  {0, 0, MYSQL_TYPE_STRING, 0, 0, 0, SKIP_OPEN_TABLE}
};


ST_FIELD_INFO parameters_fields_info[]=
{
  {"SPECIFIC_CATALOG", FN_REFLEN, MYSQL_TYPE_STRING, 0, 1, 0, OPEN_FULL_TABLE},
  {"SPECIFIC_SCHEMA", NAME_CHAR_LEN, MYSQL_TYPE_STRING, 0, 0, 0,
   OPEN_FULL_TABLE},
  {"SPECIFIC_NAME", NAME_CHAR_LEN, MYSQL_TYPE_STRING, 0, 0, 0, OPEN_FULL_TABLE},
  {"ORDINAL_POSITION", 21 , MYSQL_TYPE_LONG, 0, 0, 0, OPEN_FULL_TABLE},
  {"PARAMETER_MODE", 5, MYSQL_TYPE_STRING, 0, 1, 0, OPEN_FULL_TABLE},
  {"PARAMETER_NAME", NAME_CHAR_LEN, MYSQL_TYPE_STRING, 0, 1, 0, OPEN_FULL_TABLE},
  {"DATA_TYPE", NAME_CHAR_LEN, MYSQL_TYPE_STRING, 0, 0, 0, OPEN_FULL_TABLE},
  {"CHARACTER_MAXIMUM_LENGTH", 21 , MYSQL_TYPE_LONG, 0, 1, 0, OPEN_FULL_TABLE},
  {"CHARACTER_OCTET_LENGTH", 21 , MYSQL_TYPE_LONG, 0, 1, 0, OPEN_FULL_TABLE},
  {"NUMERIC_PRECISION", 21 , MYSQL_TYPE_LONG, 0, 1, 0, OPEN_FULL_TABLE},
  {"NUMERIC_SCALE", 21 , MYSQL_TYPE_LONG, 0, 1, 0, OPEN_FULL_TABLE},
  {"CHARACTER_SET_NAME", 64, MYSQL_TYPE_STRING, 0, 1, 0, OPEN_FULL_TABLE},
  {"COLLATION_NAME", 64, MYSQL_TYPE_STRING, 0, 1, 0, OPEN_FULL_TABLE},
  {"DTD_IDENTIFIER", 65535, MYSQL_TYPE_STRING, 0, 0, 0, OPEN_FULL_TABLE},
  {"ROUTINE_TYPE", 9, MYSQL_TYPE_STRING, 0, 0, 0, OPEN_FULL_TABLE},
  {0, 0, MYSQL_TYPE_STRING, 0, 0, 0, OPEN_FULL_TABLE}
};


ST_FIELD_INFO tablespaces_fields_info[]=
{
  {"TABLESPACE_NAME", NAME_CHAR_LEN, MYSQL_TYPE_STRING, 0, 0, 0,
   SKIP_OPEN_TABLE},
  {"ENGINE", NAME_CHAR_LEN, MYSQL_TYPE_STRING, 0, 0, 0, SKIP_OPEN_TABLE},
  {"TABLESPACE_TYPE", NAME_CHAR_LEN, MYSQL_TYPE_STRING, 0, MY_I_S_MAYBE_NULL,
   0, SKIP_OPEN_TABLE},
  {"LOGFILE_GROUP_NAME", NAME_CHAR_LEN, MYSQL_TYPE_STRING, 0, MY_I_S_MAYBE_NULL,
   0, SKIP_OPEN_TABLE},
  {"EXTENT_SIZE", 21, MYSQL_TYPE_LONGLONG, 0,
   MY_I_S_MAYBE_NULL | MY_I_S_UNSIGNED, 0, SKIP_OPEN_TABLE},
  {"AUTOEXTEND_SIZE", 21, MYSQL_TYPE_LONGLONG, 0,
   MY_I_S_MAYBE_NULL | MY_I_S_UNSIGNED, 0, SKIP_OPEN_TABLE},
  {"MAXIMUM_SIZE", 21, MYSQL_TYPE_LONGLONG, 0,
   MY_I_S_MAYBE_NULL | MY_I_S_UNSIGNED, 0, SKIP_OPEN_TABLE},
  {"NODEGROUP_ID", 21, MYSQL_TYPE_LONGLONG, 0,
   MY_I_S_MAYBE_NULL | MY_I_S_UNSIGNED, 0, SKIP_OPEN_TABLE},
  {"TABLESPACE_COMMENT", 2048, MYSQL_TYPE_STRING, 0, MY_I_S_MAYBE_NULL, 0,
   SKIP_OPEN_TABLE},
  {0, 0, MYSQL_TYPE_STRING, 0, 0, 0, SKIP_OPEN_TABLE}
};


/*
  Description of ST_FIELD_INFO in table.h

  Make sure that the order of schema_tables and enum_schema_tables are the same.

*/

ST_SCHEMA_TABLE schema_tables[]=
{
  {"CHARACTER_SETS", charsets_fields_info, create_schema_table,
   fill_schema_charsets, make_character_sets_old_format, 0, -1, -1, 0, 0},
  {"COLLATIONS", collation_fields_info, create_schema_table,
   fill_schema_collation, make_old_format, 0, -1, -1, 0, 0},
  {"COLLATION_CHARACTER_SET_APPLICABILITY", coll_charset_app_fields_info,
   create_schema_table, fill_schema_coll_charset_app, 0, 0, -1, -1, 0, 0},
  {"COLUMNS", columns_fields_info, create_schema_table,
   get_all_tables, make_columns_old_format, get_schema_column_record, 1, 2, 0,
   OPTIMIZE_I_S_TABLE|OPEN_VIEW_FULL},
  {"COLUMN_PRIVILEGES", column_privileges_fields_info, create_schema_table,
   fill_schema_column_privileges, 0, 0, -1, -1, 0, 0},
  {"ENGINES", engines_fields_info, create_schema_table,
   fill_schema_engines, make_old_format, 0, -1, -1, 0, 0},
#ifdef HAVE_EVENT_SCHEDULER
  {"EVENTS", events_fields_info, create_schema_table,
   Events::fill_schema_events, make_old_format, 0, -1, -1, 0, 0},
#else
  {"EVENTS", events_fields_info, create_schema_table,
   0, make_old_format, 0, -1, -1, 0, 0},
#endif
  {"FILES", files_fields_info, create_schema_table,
   hton_fill_schema_table, 0, 0, -1, -1, 0, 0},
  {"GLOBAL_STATUS", variables_fields_info, create_schema_table,
   fill_status, make_old_format, 0, 0, -1, 0, 0},
  {"GLOBAL_VARIABLES", variables_fields_info, create_schema_table,
   fill_variables, make_old_format, 0, 0, -1, 0, 0},
  {"KEY_COLUMN_USAGE", key_column_usage_fields_info, create_schema_table,
   get_all_tables, 0, get_schema_key_column_usage_record, 4, 5, 0,
   OPEN_TABLE_ONLY},
  {"OPEN_TABLES", open_tables_fields_info, create_schema_table,
   fill_open_tables, make_old_format, 0, -1, -1, 1, 0},
  {"PARAMETERS", parameters_fields_info, create_schema_table,
   fill_schema_proc, 0, 0, -1, -1, 0, 0},
  {"PARTITIONS", partitions_fields_info, create_schema_table,
   get_all_tables, 0, get_schema_partitions_record, 1, 2, 0, OPEN_TABLE_ONLY},
  {"PLUGINS", plugin_fields_info, create_schema_table,
   fill_plugins, make_old_format, 0, -1, -1, 0, 0},
  {"PROCESSLIST", processlist_fields_info, create_schema_table,
   fill_schema_processlist, make_old_format, 0, -1, -1, 0, 0},
  {"PROFILING", query_profile_statistics_info, create_schema_table,
    fill_query_profile_statistics_info, make_profile_table_for_show, 
    NULL, -1, -1, false, 0},
  {"REFERENTIAL_CONSTRAINTS", referential_constraints_fields_info,
   create_schema_table, get_all_tables, 0, get_referential_constraints_record,
   1, 9, 0, OPEN_TABLE_ONLY},
  {"ROUTINES", proc_fields_info, create_schema_table,
   fill_schema_proc, make_proc_old_format, 0, -1, -1, 0, 0},
  {"SCHEMATA", schema_fields_info, create_schema_table,
   fill_schema_schemata, make_schemata_old_format, 0, 1, -1, 0, 0},
  {"SCHEMA_PRIVILEGES", schema_privileges_fields_info, create_schema_table,
   fill_schema_schema_privileges, 0, 0, -1, -1, 0, 0},
  {"SESSION_STATUS", variables_fields_info, create_schema_table,
   fill_status, make_old_format, 0, 0, -1, 0, 0},
  {"SESSION_VARIABLES", variables_fields_info, create_schema_table,
   fill_variables, make_old_format, 0, 0, -1, 0, 0},
  {"STATISTICS", stat_fields_info, create_schema_table, 
   get_all_tables, make_old_format, get_schema_stat_record, 1, 2, 0,
   OPEN_TABLE_ONLY|OPTIMIZE_I_S_TABLE},
  {"STATUS", variables_fields_info, create_schema_table, fill_status, 
   make_old_format, 0, 0, -1, 1, 0},
  {"TABLES", tables_fields_info, create_schema_table, 
   get_all_tables, make_old_format, get_schema_tables_record, 1, 2, 0,
   OPTIMIZE_I_S_TABLE},
  {"TABLESPACES", tablespaces_fields_info, create_schema_table,
   hton_fill_schema_table, 0, 0, -1, -1, 0, 0},
  {"TABLE_CONSTRAINTS", table_constraints_fields_info, create_schema_table,
   get_all_tables, 0, get_schema_constraints_record, 3, 4, 0, OPEN_TABLE_ONLY},
  {"TABLE_NAMES", table_names_fields_info, create_schema_table,
   get_all_tables, make_table_names_old_format, 0, 1, 2, 1, 0},
  {"TABLE_PRIVILEGES", table_privileges_fields_info, create_schema_table,
   fill_schema_table_privileges, 0, 0, -1, -1, 0, 0},
  {"TRIGGERS", triggers_fields_info, create_schema_table,
   get_all_tables, make_old_format, get_schema_triggers_record, 5, 6, 0,
   OPEN_TRIGGER_ONLY|OPTIMIZE_I_S_TABLE},
  {"USER_PRIVILEGES", user_privileges_fields_info, create_schema_table,
   fill_schema_user_privileges, 0, 0, -1, -1, 0, 0},
  {"VARIABLES", variables_fields_info, create_schema_table, fill_variables,
   make_old_format, 0, 0, -1, 1, 0},
  {"VIEWS", view_fields_info, create_schema_table, 
   get_all_tables, 0, get_schema_views_record, 1, 2, 0,
   OPEN_VIEW_ONLY|OPTIMIZE_I_S_TABLE},
  {0, 0, 0, 0, 0, 0, 0, 0, 0, 0}
};


#ifdef HAVE_EXPLICIT_TEMPLATE_INSTANTIATION
template class List_iterator_fast<char>;
template class List<char>;
#endif

int initialize_schema_table(st_plugin_int *plugin)
{
  ST_SCHEMA_TABLE *schema_table;
  DBUG_ENTER("initialize_schema_table");

  if (!(schema_table= (ST_SCHEMA_TABLE *)my_malloc(sizeof(ST_SCHEMA_TABLE),
                                MYF(MY_WME | MY_ZEROFILL))))
      DBUG_RETURN(1);
  /* Historical Requirement */
  plugin->data= schema_table; // shortcut for the future
  if (plugin->plugin->init)
  {
    schema_table->create_table= create_schema_table;
    schema_table->old_format= make_old_format;
    schema_table->idx_field1= -1,
    schema_table->idx_field2= -1;

    /* Make the name available to the init() function. */
    schema_table->table_name= plugin->name.str;

    if (plugin->plugin->init(schema_table))
    {
      sql_print_error("Plugin '%s' init function returned error.",
                      plugin->name.str);
      plugin->data= NULL;
      my_free(schema_table, MYF(0));
      DBUG_RETURN(1);
    }

    /* Make sure the plugin name is not set inside the init() function. */
    schema_table->table_name= plugin->name.str;
  }
  DBUG_RETURN(0);
}

int finalize_schema_table(st_plugin_int *plugin)
{
  ST_SCHEMA_TABLE *schema_table= (ST_SCHEMA_TABLE *)plugin->data;
  DBUG_ENTER("finalize_schema_table");

  if (schema_table && plugin->plugin->deinit)
  {
    DBUG_PRINT("info", ("Deinitializing plugin: '%s'", plugin->name.str));
    if (plugin->plugin->deinit(NULL))
    {
      DBUG_PRINT("warning", ("Plugin '%s' deinit function returned error.",
                             plugin->name.str));
    }
    my_free(schema_table, MYF(0));
  }
  DBUG_RETURN(0);
}


/**
  Output trigger information (SHOW CREATE TRIGGER) to the client.

  @param thd          Thread context.
  @param triggers     List of triggers for the table.
  @param trigger_idx  Index of the trigger to dump.

  @return Operation status
    @retval TRUE Error.
    @retval FALSE Success.
*/

static bool show_create_trigger_impl(THD *thd,
                                     Table_triggers_list *triggers,
                                     int trigger_idx)
{
  int ret_code;

  Protocol *p= thd->protocol;
  List<Item> fields;

  LEX_STRING trg_name;
  ulonglong trg_sql_mode;
  LEX_STRING trg_sql_mode_str;
  LEX_STRING trg_sql_original_stmt;
  LEX_STRING trg_client_cs_name;
  LEX_STRING trg_connection_cl_name;
  LEX_STRING trg_db_cl_name;

  CHARSET_INFO *trg_client_cs;

  /*
    TODO: Check privileges here. This functionality will be added by
    implementation of the following WL items:
      - WL#2227: New privileges for new objects
      - WL#3482: Protect SHOW CREATE PROCEDURE | FUNCTION | VIEW | TRIGGER
        properly

    SHOW TRIGGERS and I_S.TRIGGERS will be affected too.
  */

  /* Prepare trigger "object". */

  triggers->get_trigger_info(thd,
                             trigger_idx,
                             &trg_name,
                             &trg_sql_mode,
                             &trg_sql_original_stmt,
                             &trg_client_cs_name,
                             &trg_connection_cl_name,
                             &trg_db_cl_name);

  sys_var_thd_sql_mode::symbolic_mode_representation(thd,
                                                     trg_sql_mode,
                                                     &trg_sql_mode_str);

  /* Resolve trigger client character set. */

  if (resolve_charset(trg_client_cs_name.str, NULL, &trg_client_cs))
    return TRUE;

  /* Send header. */

  fields.push_back(new Item_empty_string("Trigger", NAME_LEN));
  fields.push_back(new Item_empty_string("sql_mode", trg_sql_mode_str.length));

  {
    /*
      NOTE: SQL statement field must be not less than 1024 in order not to
      confuse old clients.
    */

    Item_empty_string *stmt_fld=
      new Item_empty_string("SQL Original Statement",
                            max(trg_sql_original_stmt.length, 1024));

    stmt_fld->maybe_null= TRUE;

    fields.push_back(stmt_fld);
  }

  fields.push_back(new Item_empty_string("character_set_client",
                                         MY_CS_NAME_SIZE));

  fields.push_back(new Item_empty_string("collation_connection",
                                         MY_CS_NAME_SIZE));

  fields.push_back(new Item_empty_string("Database Collation",
                                         MY_CS_NAME_SIZE));

  if (p->send_result_set_metadata(&fields, Protocol::SEND_NUM_ROWS | Protocol::SEND_EOF))
    return TRUE;

  /* Send data. */

  p->prepare_for_resend();

  p->store(trg_name.str,
           trg_name.length,
           system_charset_info);

  p->store(trg_sql_mode_str.str,
           trg_sql_mode_str.length,
           system_charset_info);

  p->store(trg_sql_original_stmt.str,
           trg_sql_original_stmt.length,
           trg_client_cs);

  p->store(trg_client_cs_name.str,
           trg_client_cs_name.length,
           system_charset_info);

  p->store(trg_connection_cl_name.str,
           trg_connection_cl_name.length,
           system_charset_info);

  p->store(trg_db_cl_name.str,
           trg_db_cl_name.length,
           system_charset_info);

  ret_code= p->write();

  if (!ret_code)
    my_eof(thd);

  return ret_code != 0;
}


/**
  Read TRN and TRG files to obtain base table name for the specified
  trigger name and construct TABE_LIST object for the base table.

  @param thd      Thread context.
  @param trg_name Trigger name.

  @return TABLE_LIST object corresponding to the base table.

  TODO: This function is a copy&paste from add_table_to_list() and
  sp_add_to_query_tables(). The problem is that in order to be compatible
  with Stored Programs (Prepared Statements), we should not touch thd->lex.
  The "source" functions also add created TABLE_LIST object to the
  thd->lex->query_tables.

  The plan to eliminate this copy&paste is to:

    - get rid of sp_add_to_query_tables() and use Lex::add_table_to_list().
      Only add_table_to_list() must be used to add tables from the parser
      into Lex::query_tables list.

    - do not update Lex::query_tables in add_table_to_list().
*/

static TABLE_LIST *get_trigger_table_impl(
  THD *thd,
  const sp_name *trg_name)
{
  char trn_path_buff[FN_REFLEN];

  LEX_STRING trn_path= { trn_path_buff, 0 };
  LEX_STRING tbl_name;

  build_trn_path(thd, trg_name, &trn_path);

  if (check_trn_exists(&trn_path))
  {
    my_error(ER_TRG_DOES_NOT_EXIST, MYF(0));
    return NULL;
  }

  if (load_table_name_for_trigger(thd, trg_name, &trn_path, &tbl_name))
    return NULL;

  /* We need to reset statement table list to be PS/SP friendly. */

  TABLE_LIST *table;

  if (!(table= (TABLE_LIST *)thd->calloc(sizeof(TABLE_LIST))))
  {
    my_error(ER_OUTOFMEMORY, MYF(0), sizeof(TABLE_LIST));
    return NULL;
  }

  table->db_length= trg_name->m_db.length;
  table->db= thd->strmake(trg_name->m_db.str, trg_name->m_db.length);

  table->table_name_length= tbl_name.length;
  table->table_name= thd->strmake(tbl_name.str, tbl_name.length);

  table->alias= thd->strmake(tbl_name.str, tbl_name.length);

  table->lock_type= TL_IGNORE;
  table->cacheable_table= 0;

  return table;
}

/**
  Read TRN and TRG files to obtain base table name for the specified
  trigger name and construct TABE_LIST object for the base table. Acquire
  LOCK_open when doing this.

  @param thd      Thread context.
  @param trg_name Trigger name.

  @return TABLE_LIST object corresponding to the base table.
*/

TABLE_LIST *get_trigger_table(THD *thd, const sp_name *trg_name)
{
  /* Acquire LOCK_open (stop the server). */

  pthread_mutex_lock(&LOCK_open);

  /*
    Load base table name from the TRN-file and create TABLE_LIST object.
  */

  TABLE_LIST *lst= get_trigger_table_impl(thd, trg_name);

  /* Release LOCK_open (continue the server). */

  pthread_mutex_unlock(&LOCK_open);

  /* That's it. */

  return lst;
}


/**
  SHOW CREATE TRIGGER high-level implementation.

  @param thd      Thread context.
  @param trg_name Trigger name.

  @return Operation status
    @retval TRUE Error.
    @retval FALSE Success.
*/

bool show_create_trigger(THD *thd, const sp_name *trg_name)
{
  TABLE_LIST *lst= get_trigger_table(thd, trg_name);

  if (!lst)
    return TRUE;

  /*
    Open the table by name in order to load Table_triggers_list object.

    NOTE: there is race condition here -- the table can be dropped after
    LOCK_open is released. It will be fixed later by acquiring shared
    metadata lock on trigger or table name.
  */

  uint num_tables; /* NOTE: unused, only to pass to open_tables(). */

  alloc_mdl_locks(lst, thd->mem_root);

  if (open_tables(thd, &lst, &num_tables, 0))
  {
    my_error(ER_TRG_CANT_OPEN_TABLE, MYF(0),
             (const char *) trg_name->m_db.str,
             (const char *) lst->table_name);

    return TRUE;

    /* Perform closing actions and return error status. */
  }

  DBUG_ASSERT(num_tables == 1);

  Table_triggers_list *triggers= lst->table->triggers;

  if (!triggers)
  {
    my_error(ER_TRG_DOES_NOT_EXIST, MYF(0));
    return TRUE;
  }

  int trigger_idx= triggers->find_trigger_by_name(&trg_name->m_name);

  if (trigger_idx < 0)
  {
    my_error(ER_TRG_CORRUPTED_FILE, MYF(0),
             (const char *) trg_name->m_db.str,
             (const char *) lst->table_name);

    return TRUE;
  }

  return show_create_trigger_impl(thd, triggers, trigger_idx);

  /*
    NOTE: if show_create_trigger_impl() failed, that means we could not
    send data to the client. In this case we simply raise the error
    status and client connection will be closed.
  */
}<|MERGE_RESOLUTION|>--- conflicted
+++ resolved
@@ -3687,20 +3687,6 @@
       ptr=strxmov(ptr, " row_format=",
                   ha_row_type[(uint) share->row_type],
                   NullS);
-<<<<<<< HEAD
-=======
-    if (share->transactional != HA_CHOICE_UNDEF)
-    {
-      ptr= strxmov(ptr, " TRANSACTIONAL=",
-                   (share->transactional == HA_CHOICE_YES ? "1" : "0"),
-                   NullS);
-    }
-    if (share->key_block_size)
-    {
-      ptr= strmov(ptr, " KEY_BLOCK_SIZE=");
-      ptr= longlong10_to_str(share->key_block_size, ptr, 10);
-    }
->>>>>>> 5fdd9c99
 #ifdef WITH_PARTITION_STORAGE_ENGINE
     if (is_partitioned)
       ptr= strmov(ptr, " partitioned");
@@ -3708,6 +3694,11 @@
     if (share->transactional != HA_CHOICE_UNDEF)
       ptr= strxmov(ptr, " transactional=",
                    ha_choice_values[(uint) share->transactional], NullS);
+    if (share->key_block_size)
+    {
+      ptr= strmov(ptr, " KEY_BLOCK_SIZE=");
+      ptr= longlong10_to_str(share->key_block_size, ptr, 10);
+    }
     table->field[19]->store(option_buff+1,
                             (ptr == option_buff ? 0 :
                              (uint) (ptr-option_buff)-1), cs);
