--- conflicted
+++ resolved
@@ -1545,14 +1545,11 @@
   List	     <MYSQL_ERROR> warn_list;
   uint	     warn_count[(uint) MYSQL_ERROR::WARN_LEVEL_END];
   uint	     total_warn_count;
-<<<<<<< HEAD
+  Diagnostics_area main_da;
 #if defined(ENABLED_PROFILING) && defined(COMMUNITY_SERVER)
   PROFILING  profiling;
 #endif
 
-=======
-  Diagnostics_area main_da;
->>>>>>> 32540ef8
   /*
     Id of current query. Statement can be reused to execute several queries
     query_id is global in context of the whole MySQL server.
