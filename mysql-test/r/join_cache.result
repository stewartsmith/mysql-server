--- conflicted
+++ resolved
@@ -1441,21 +1441,10 @@
 Venezuela	NULL
 Russian Federation	NULL
 Vietnam	NULL
-<<<<<<< HEAD
-set join_buffer_size=256;
-show variables like 'join_buffer_size';
-Variable_name	Value
-join_buffer_size	256
-set join_cache_level=5;
-show variables like 'join_cache_level';
-Variable_name	Value
-join_cache_level	5
-=======
 set join_cache_level=7;
 show variables like 'join_cache_level';
 Variable_name	Value
 join_cache_level	7
->>>>>>> d69483ee
 EXPLAIN
 SELECT City.Name, Country.Name FROM City,Country
 WHERE City.Country=Country.Code AND 
@@ -1666,12 +1655,6 @@
 Klaipeda
 ?iauliai
 Panevezys
-<<<<<<< HEAD
-set join_cache_level=6;
-show variables like 'join_cache_level';
-Variable_name	Value
-join_cache_level	6
-=======
 EXPLAIN
 SELECT Country.Name, IF(ISNULL(CountryLanguage.Country), NULL, CountryLanguage.Percentage)
 FROM Country LEFT JOIN CountryLanguage ON
@@ -1769,7 +1752,6 @@
 show variables like 'join_cache_level';
 Variable_name	Value
 join_cache_level	8
->>>>>>> d69483ee
 EXPLAIN
 SELECT City.Name, Country.Name FROM City,Country
 WHERE City.Country=Country.Code AND 
@@ -1980,278 +1962,6 @@
 Klaipeda
 ?iauliai
 Panevezys
-<<<<<<< HEAD
-set join_cache_level=default;
-set join_buffer_size=default;
-show variables like 'join_buffer_size';
-Variable_name	Value
-join_buffer_size	131072
-show variables like 'join_cache_level';
-Variable_name	Value
-join_cache_level	1
-DROP DATABASE world;
-use test;
-CREATE TABLE t1(
-affiliatetometaid int  NOT NULL default '0',
-uniquekey int NOT NULL default '0',
-metaid int  NOT NULL default '0',
-affiliateid int  NOT NULL default '0',
-xml text,
-isactive char(1) NOT NULL default 'Y',
-PRIMARY KEY  (affiliatetometaid)
-);
-CREATE UNIQUE INDEX t1_uniquekey ON t1(uniquekey);
-CREATE INDEX t1_affiliateid ON t1(affiliateid);
-CREATE INDEX t1_metaid on t1 (metaid);
-INSERT INTO t1 VALUES
-(1616, 1571693233, 1391, 2, NULL, 'Y'), (1943, 1993216749, 1726, 2, NULL, 'Y');
-CREATE TABLE t2(
-metaid int  NOT NULL default '0',
-name varchar(80) NOT NULL default '',
-dateadded timestamp NOT NULL ,
-xml text,
-status int default NULL,
-origin int default NULL,
-gid int NOT NULL default '1',
-formattypeid int  default NULL,
-PRIMARY KEY  (metaid)
-);
-CREATE INDEX t2_status ON t2(status);
-CREATE INDEX t2_gid ON t2(gid);
-CREATE INDEX t2_formattypeid ON t2(formattypeid);
-INSERT INTO t2 VALUES
-(1391, "I Just Died", "2003-10-02 10:07:37", "", 1, NULL, 3, NULL),
-(1726, "Me, Myself & I", "2003-12-05 11:24:36", " ", 1, NULL, 3, NULL);
-CREATE TABLE t3(
-mediaid int  NOT NULL ,
-metaid int  NOT NULL default '0',
-formatid int  NOT NULL default '0',
-status int default NULL,
-path varchar(100) NOT NULL default '',
-datemodified timestamp NOT NULL ,
-resourcetype int  NOT NULL default '1',
-parameters text,
-signature int  default NULL,
-quality int  NOT NULL default '255',
-PRIMARY KEY  (mediaid)
-);
-CREATE INDEX t3_metaid ON t3(metaid);
-CREATE INDEX t3_formatid ON t3(formatid);
-CREATE INDEX t3_status ON t3(status);
-CREATE INDEX t3_metaidformatid ON t3(metaid,formatid);
-CREATE INDEX t3_signature ON t3(signature);
-CREATE INDEX t3_quality ON t3(quality);
-INSERT INTO t3 VALUES
-(6, 4, 8, 0, "010101_anastacia_spmidi.mid", "2004-03-16 13:40:00", 1, NULL, NULL, 255),
-(3343, 3, 8, 1, "010102_4VN4bsPwnxRQUJW5Zp1RhG2IL9vvl_8.mid", "2004-03-16 13:40:00", 1, NULL, NULL, 255);
-CREATE TABLE t4(
-formatid int  NOT NULL ,
-name varchar(60) NOT NULL default '',
-formatclassid int  NOT NULL default '0',
-mime varchar(60) default NULL,
-extension varchar(10) default NULL,
-priority int NOT NULL default '0',
-canaddtocapability char(1) NOT NULL default 'Y',
-PRIMARY KEY  (formatid)
-);
-CREATE INDEX t4_formatclassid ON t4(formatclassid);
-CREATE INDEX t4_formats_idx ON t4(canaddtocapability);
-INSERT INTO t4 VALUES
-(19, "XHTML", 11, "text/html", "xhtml", 10, 'Y'),
-(54, "AMR (wide band)", 13, "audio/amr-wb", "awb", 0, 'Y');
-CREATE TABLE t5(
-formatclassid int  NOT NULL ,
-name varchar(60) NOT NULL default '',
-priority int NOT NULL default '0',
-formattypeid int  NOT NULL default '0',
-PRIMARY KEY  (formatclassid)
-);
-CREATE INDEX t5_formattypeid on t5(formattypeid);
-INSERT INTO t5 VALUES
-(11, "Info", 0, 4), (13, "Digital Audio", 0, 2);
-CREATE TABLE t6(
-formattypeid int  NOT NULL ,
-name varchar(60) NOT NULL default '',
-priority int default NULL,
-PRIMARY KEY  (formattypeid)
-);
-INSERT INTO t6 VALUES
-(2, "Ringtones", 0);
-CREATE TABLE t7(
-metaid int  NOT NULL default '0',
-artistid int  NOT NULL default '0',
-PRIMARY KEY  (metaid,artistid)
-);
-INSERT INTO t7 VALUES
-(4, 5), (3, 4);
-CREATE TABLE t8(
-artistid int  NOT NULL ,
-name varchar(80) NOT NULL default '',
-PRIMARY KEY  (artistid)
-);
-INSERT INTO t8 VALUES
-(5, "Anastacia"), (4, "John Mayer");
-CREATE TABLE t9(
-subgenreid int  NOT NULL default '0',
-metaid int  NOT NULL default '0',
-PRIMARY KEY  (subgenreid,metaid)
-) ;
-CREATE INDEX t9_subgenreid ON t9(subgenreid);
-CREATE INDEX t9_metaid ON t9(metaid);
-INSERT INTO t9 VALUES 
-(138, 4), (31, 3);
-CREATE TABLE t10(
-subgenreid int  NOT NULL ,
-genreid int  NOT NULL default '0',
-name varchar(80) NOT NULL default '',
-PRIMARY KEY  (subgenreid)
-) ;
-CREATE INDEX t10_genreid ON t10(genreid);
-INSERT INTO t10 VALUES 
-(138, 19, ''), (31, 3, '');
-CREATE TABLE t11(
-genreid int  NOT NULL default '0',
-name char(80) NOT NULL default '',
-priority int NOT NULL default '0',
-masterclip char(1) default NULL,
-PRIMARY KEY  (genreid)
-) ;
-CREATE INDEX t11_masterclip ON t11( masterclip);
-INSERT INTO t11 VALUES
-(19, "Pop & Dance", 95, 'Y'), (3, "Rock & Alternative", 100, 'Y');
-set join_cache_level=6;
-EXPLAIN
-SELECT t1.uniquekey, t1.xml AS affiliateXml,
-t8.name AS artistName, t8.artistid, 
-t11.name AS genreName, t11.genreid, t11.priority AS genrePriority,
-t10.subgenreid, t10.name AS subgenreName,
-t2.name AS metaName, t2.metaid, t2.xml AS metaXml,
-t4.priority + t5.priority + t6.priority AS overallPriority,
-t3.path AS path, t3.mediaid, 
-t4.formatid, t4.name AS formatName, 
-t5.formatclassid, t5.name AS formatclassName, 
-t6.formattypeid, t6.name AS formattypeName 
-FROM t1, t2, t3, t4, t5, t6, t7, t8, t9, t10, t11
-WHERE t7.metaid = t2.metaid AND t7.artistid = t8.artistid AND
-t9.metaid = t2.metaid AND t9.subgenreid = t10.subgenreid AND 
-t10.genreid = t11.genreid AND  t3.metaid = t2.metaid AND
-t3.formatid = t4.formatid AND t4.formatclassid = t5.formatclassid AND
-t4.canaddtocapability =  'Y' AND t5.formattypeid = t6.formattypeid AND
-t6.formattypeid IN (2) AND (t3.formatid IN (31, 8, 76)) AND
-t1.metaid = t2.metaid AND t1.affiliateid = '2';
-id	select_type	table	type	possible_keys	key	key_len	ref	rows	Extra
-1	SIMPLE	t6	system	PRIMARY	NULL	NULL	NULL	1	
-1	SIMPLE	t1	ref	t1_affiliateid,t1_metaid	t1_affiliateid	4	const	1	
-1	SIMPLE	t4	ref	PRIMARY,t4_formatclassid,t4_formats_idx	t4_formats_idx	1	const	1	Using index condition; Using where; Using join buffer
-1	SIMPLE	t5	eq_ref	PRIMARY,t5_formattypeid	PRIMARY	4	test.t4.formatclassid	1	Using where; Using join buffer
-1	SIMPLE	t2	eq_ref	PRIMARY	PRIMARY	4	test.t1.metaid	1	Using join buffer
-1	SIMPLE	t7	ref	PRIMARY	PRIMARY	4	test.t1.metaid	1	Using index
-1	SIMPLE	t3	ref	t3_metaid,t3_formatid,t3_metaidformatid	t3_metaid	4	test.t1.metaid	2	Using where; Using join buffer
-1	SIMPLE	t8	eq_ref	PRIMARY	PRIMARY	4	test.t7.artistid	1	Using join buffer
-1	SIMPLE	t9	index	PRIMARY,t9_subgenreid,t9_metaid	PRIMARY	8	NULL	2	Using where; Using index; Using join buffer
-1	SIMPLE	t10	eq_ref	PRIMARY,t10_genreid	PRIMARY	4	test.t9.subgenreid	1	Using join buffer
-1	SIMPLE	t11	eq_ref	PRIMARY	PRIMARY	4	test.t10.genreid	1	Using join buffer
-SELECT t1.uniquekey, t1.xml AS affiliateXml,
-t8.name AS artistName, t8.artistid, 
-t11.name AS genreName, t11.genreid, t11.priority AS genrePriority,
-t10.subgenreid, t10.name AS subgenreName,
-t2.name AS metaName, t2.metaid, t2.xml AS metaXml,
-t4.priority + t5.priority + t6.priority AS overallPriority,
-t3.path AS path, t3.mediaid, 
-t4.formatid, t4.name AS formatName, 
-t5.formatclassid, t5.name AS formatclassName, 
-t6.formattypeid, t6.name AS formattypeName 
-FROM t1, t2, t3, t4, t5, t6, t7, t8, t9, t10, t11
-WHERE t7.metaid = t2.metaid AND t7.artistid = t8.artistid AND
-t9.metaid = t2.metaid AND t9.subgenreid = t10.subgenreid AND 
-t10.genreid = t11.genreid AND  t3.metaid = t2.metaid AND
-t3.formatid = t4.formatid AND t4.formatclassid = t5.formatclassid AND
-t4.canaddtocapability =  'Y' AND t5.formattypeid = t6.formattypeid AND
-t6.formattypeid IN (2) AND (t3.formatid IN (31, 8, 76)) AND
-t1.metaid = t2.metaid AND t1.affiliateid = '2';
-uniquekey	affiliateXml	artistName	artistid	genreName	genreid	genrePriority	subgenreid	subgenreName	metaName	metaid	metaXml	overallPriority	path	mediaid	formatid	formatName	formatclassid	formatclassName	formattypeid	formattypeName
-DROP TABLE t1,t2,t3,t4,t5,t6,t7,t8,t9,t10,t11;
-CREATE TABLE t1 (a1 int, filler1 char(64) default ' ' );
-CREATE TABLE t2 (
-a2 int, b2 int, filler2 char(64) default ' ', 
-PRIMARY KEY idx(a2,b2,filler2)
-) ;
-CREATE TABLE t3 (b3 int, c3 int, INDEX idx(b3));
-INSERT INTO t1(a1) VALUES 
-(4), (7), (1), (9), (8), (5), (3), (6), (2);
-INSERT INTO t2(a2,b2) VALUES
-(1,30), (3,40), (2,61), (6,73), (8,92), (9,27), (4,18), (5,84), (7,56),
-(4,14), (6,76), (8,98), (7,55), (1,39), (2,68), (3,45), (9,21), (5,81),
-(5,88), (2,65), (6,74), (9,23), (1,37), (3,44), (4,17), (8,99), (7,51),
-(9,28), (7,52), (1,33), (4,13), (5,87), (3,43), (8,91), (2,62), (6,79),
-(3,49), (8,93), (7,34), (5,82), (6,78), (2,63), (1,32), (9,22), (4,11);
-INSERT INTO t3 VALUES
-(30,302), (92,923), (18,187), (45,459), (30,309), 
-(39,393), (68,685), (45,458), (21,210), (81,817),
-(40,405), (61,618), (73,738), (92,929), (27,275),
-(18,188), (84,846), (56,564), (14,144), (76,763), 
-(98,982), (55,551), (17,174), (99,998), (51,513),
-(28,282), (52,527), (33,336), (13,138), (87,878), 
-(43,431), (91,916), (62,624), (79,797), (49,494),
-(93,933), (34,347), (82,829), (78,780), (63,634), 
-(32,329), (22,228), (11,114), (74,749), (23,236);
-set join_cache_level=1;
-EXPLAIN
-SELECT a1<>a2, a1, a2, b2, b3, c3,
-SUBSTR(filler1,1,1) AS s1, SUBSTR(filler2,1,1) AS s2
-FROM t1,t2,t3 WHERE a1=a2 AND b2=b3 AND MOD(c3,10)>7;
-id	select_type	table	type	possible_keys	key	key_len	ref	rows	Extra
-1	SIMPLE	t1	ALL	NULL	NULL	NULL	NULL	9	
-1	SIMPLE	t2	ref	PRIMARY	PRIMARY	4	test.t1.a1	1	Using index
-1	SIMPLE	t3	ref	idx	idx	5	test.t2.b2	5	Using where
-SELECT a1<>a2, a1, a2, b2, b3, c3,
-SUBSTR(filler1,1,1) AS s1, SUBSTR(filler2,1,1) AS s2
-FROM t1,t2,t3 WHERE a1=a2 AND b2=b3 AND MOD(c3,10)>7;
-a1<>a2	a1	a2	b2	b3	c3	s1	s2
-0	4	4	13	13	138		
-0	4	4	18	18	188		
-0	1	1	30	30	309		
-0	1	1	32	32	329		
-0	9	9	22	22	228		
-0	8	8	92	92	929		
-0	8	8	99	99	998		
-0	5	5	82	82	829		
-0	5	5	87	87	878		
-0	3	3	45	45	459		
-0	3	3	45	45	458		
-0	6	6	73	73	738		
-0	6	6	74	74	749		
-0	2	2	61	61	618		
-set join_cache_level=5;
-set join_buffer_size=512;
-EXPLAIN
-SELECT a1<>a2, a1, a2, b2, b3, c3,
-SUBSTR(filler1,1,1) AS s1, SUBSTR(filler2,1,1) AS s2
-FROM t1,t2,t3 WHERE a1=a2 AND b2=b3 AND MOD(c3,10)>7;
-id	select_type	table	type	possible_keys	key	key_len	ref	rows	Extra
-1	SIMPLE	t1	ALL	NULL	NULL	NULL	NULL	9	
-1	SIMPLE	t2	ref	PRIMARY	PRIMARY	4	test.t1.a1	1	Using index
-1	SIMPLE	t3	ref	idx	idx	5	test.t2.b2	5	Using where; Using join buffer
-SELECT a1<>a2, a1, a2, b2, b3, c3,
-SUBSTR(filler1,1,1) AS s1, SUBSTR(filler2,1,1) AS s2
-FROM t1,t2,t3 WHERE a1=a2 AND b2=b3 AND MOD(c3,10)>7;
-a1<>a2	a1	a2	b2	b3	c3	s1	s2
-0	4	4	18	18	188		
-0	4	4	13	13	138		
-0	1	1	30	30	309		
-0	1	1	32	32	329		
-0	8	8	92	92	929		
-0	9	9	22	22	228		
-0	8	8	99	99	998		
-0	5	5	87	87	878		
-0	5	5	82	82	829		
-0	3	3	45	45	459		
-0	3	3	45	45	458		
-0	6	6	73	73	738		
-0	6	6	74	74	749		
-0	2	2	61	61	618		
-DROP TABLE t1,t2,t3;
-=======
 EXPLAIN
 SELECT Country.Name, IF(ISNULL(CountryLanguage.Country), NULL, CountryLanguage.Percentage)
 FROM Country LEFT JOIN CountryLanguage ON
@@ -3214,4 +2924,264 @@
 Variable_name	Value
 join_cache_level	1
 DROP DATABASE world;
->>>>>>> d69483ee
+use test;
+CREATE TABLE t1(
+affiliatetometaid int  NOT NULL default '0',
+uniquekey int NOT NULL default '0',
+metaid int  NOT NULL default '0',
+affiliateid int  NOT NULL default '0',
+xml text,
+isactive char(1) NOT NULL default 'Y',
+PRIMARY KEY  (affiliatetometaid)
+);
+CREATE UNIQUE INDEX t1_uniquekey ON t1(uniquekey);
+CREATE INDEX t1_affiliateid ON t1(affiliateid);
+CREATE INDEX t1_metaid on t1 (metaid);
+INSERT INTO t1 VALUES
+(1616, 1571693233, 1391, 2, NULL, 'Y'), (1943, 1993216749, 1726, 2, NULL, 'Y');
+CREATE TABLE t2(
+metaid int  NOT NULL default '0',
+name varchar(80) NOT NULL default '',
+dateadded timestamp NOT NULL ,
+xml text,
+status int default NULL,
+origin int default NULL,
+gid int NOT NULL default '1',
+formattypeid int  default NULL,
+PRIMARY KEY  (metaid)
+);
+CREATE INDEX t2_status ON t2(status);
+CREATE INDEX t2_gid ON t2(gid);
+CREATE INDEX t2_formattypeid ON t2(formattypeid);
+INSERT INTO t2 VALUES
+(1391, "I Just Died", "2003-10-02 10:07:37", "", 1, NULL, 3, NULL),
+(1726, "Me, Myself & I", "2003-12-05 11:24:36", " ", 1, NULL, 3, NULL);
+CREATE TABLE t3(
+mediaid int  NOT NULL ,
+metaid int  NOT NULL default '0',
+formatid int  NOT NULL default '0',
+status int default NULL,
+path varchar(100) NOT NULL default '',
+datemodified timestamp NOT NULL ,
+resourcetype int  NOT NULL default '1',
+parameters text,
+signature int  default NULL,
+quality int  NOT NULL default '255',
+PRIMARY KEY  (mediaid)
+);
+CREATE INDEX t3_metaid ON t3(metaid);
+CREATE INDEX t3_formatid ON t3(formatid);
+CREATE INDEX t3_status ON t3(status);
+CREATE INDEX t3_metaidformatid ON t3(metaid,formatid);
+CREATE INDEX t3_signature ON t3(signature);
+CREATE INDEX t3_quality ON t3(quality);
+INSERT INTO t3 VALUES
+(6, 4, 8, 0, "010101_anastacia_spmidi.mid", "2004-03-16 13:40:00", 1, NULL, NULL, 255),
+(3343, 3, 8, 1, "010102_4VN4bsPwnxRQUJW5Zp1RhG2IL9vvl_8.mid", "2004-03-16 13:40:00", 1, NULL, NULL, 255);
+CREATE TABLE t4(
+formatid int  NOT NULL ,
+name varchar(60) NOT NULL default '',
+formatclassid int  NOT NULL default '0',
+mime varchar(60) default NULL,
+extension varchar(10) default NULL,
+priority int NOT NULL default '0',
+canaddtocapability char(1) NOT NULL default 'Y',
+PRIMARY KEY  (formatid)
+);
+CREATE INDEX t4_formatclassid ON t4(formatclassid);
+CREATE INDEX t4_formats_idx ON t4(canaddtocapability);
+INSERT INTO t4 VALUES
+(19, "XHTML", 11, "text/html", "xhtml", 10, 'Y'),
+(54, "AMR (wide band)", 13, "audio/amr-wb", "awb", 0, 'Y');
+CREATE TABLE t5(
+formatclassid int  NOT NULL ,
+name varchar(60) NOT NULL default '',
+priority int NOT NULL default '0',
+formattypeid int  NOT NULL default '0',
+PRIMARY KEY  (formatclassid)
+);
+CREATE INDEX t5_formattypeid on t5(formattypeid);
+INSERT INTO t5 VALUES
+(11, "Info", 0, 4), (13, "Digital Audio", 0, 2);
+CREATE TABLE t6(
+formattypeid int  NOT NULL ,
+name varchar(60) NOT NULL default '',
+priority int default NULL,
+PRIMARY KEY  (formattypeid)
+);
+INSERT INTO t6 VALUES
+(2, "Ringtones", 0);
+CREATE TABLE t7(
+metaid int  NOT NULL default '0',
+artistid int  NOT NULL default '0',
+PRIMARY KEY  (metaid,artistid)
+);
+INSERT INTO t7 VALUES
+(4, 5), (3, 4);
+CREATE TABLE t8(
+artistid int  NOT NULL ,
+name varchar(80) NOT NULL default '',
+PRIMARY KEY  (artistid)
+);
+INSERT INTO t8 VALUES
+(5, "Anastacia"), (4, "John Mayer");
+CREATE TABLE t9(
+subgenreid int  NOT NULL default '0',
+metaid int  NOT NULL default '0',
+PRIMARY KEY  (subgenreid,metaid)
+) ;
+CREATE INDEX t9_subgenreid ON t9(subgenreid);
+CREATE INDEX t9_metaid ON t9(metaid);
+INSERT INTO t9 VALUES 
+(138, 4), (31, 3);
+CREATE TABLE t10(
+subgenreid int  NOT NULL ,
+genreid int  NOT NULL default '0',
+name varchar(80) NOT NULL default '',
+PRIMARY KEY  (subgenreid)
+) ;
+CREATE INDEX t10_genreid ON t10(genreid);
+INSERT INTO t10 VALUES 
+(138, 19, ''), (31, 3, '');
+CREATE TABLE t11(
+genreid int  NOT NULL default '0',
+name char(80) NOT NULL default '',
+priority int NOT NULL default '0',
+masterclip char(1) default NULL,
+PRIMARY KEY  (genreid)
+) ;
+CREATE INDEX t11_masterclip ON t11( masterclip);
+INSERT INTO t11 VALUES
+(19, "Pop & Dance", 95, 'Y'), (3, "Rock & Alternative", 100, 'Y');
+set join_cache_level=6;
+EXPLAIN
+SELECT t1.uniquekey, t1.xml AS affiliateXml,
+t8.name AS artistName, t8.artistid, 
+t11.name AS genreName, t11.genreid, t11.priority AS genrePriority,
+t10.subgenreid, t10.name AS subgenreName,
+t2.name AS metaName, t2.metaid, t2.xml AS metaXml,
+t4.priority + t5.priority + t6.priority AS overallPriority,
+t3.path AS path, t3.mediaid, 
+t4.formatid, t4.name AS formatName, 
+t5.formatclassid, t5.name AS formatclassName, 
+t6.formattypeid, t6.name AS formattypeName 
+FROM t1, t2, t3, t4, t5, t6, t7, t8, t9, t10, t11
+WHERE t7.metaid = t2.metaid AND t7.artistid = t8.artistid AND
+t9.metaid = t2.metaid AND t9.subgenreid = t10.subgenreid AND 
+t10.genreid = t11.genreid AND  t3.metaid = t2.metaid AND
+t3.formatid = t4.formatid AND t4.formatclassid = t5.formatclassid AND
+t4.canaddtocapability =  'Y' AND t5.formattypeid = t6.formattypeid AND
+t6.formattypeid IN (2) AND (t3.formatid IN (31, 8, 76)) AND
+t1.metaid = t2.metaid AND t1.affiliateid = '2';
+id	select_type	table	type	possible_keys	key	key_len	ref	rows	Extra
+1	SIMPLE	t6	system	PRIMARY	NULL	NULL	NULL	1	
+1	SIMPLE	t1	ref	t1_affiliateid,t1_metaid	t1_affiliateid	4	const	1	
+1	SIMPLE	t4	ref	PRIMARY,t4_formatclassid,t4_formats_idx	t4_formats_idx	1	const	1	Using index condition; Using where; Using join buffer
+1	SIMPLE	t5	eq_ref	PRIMARY,t5_formattypeid	PRIMARY	4	test.t4.formatclassid	1	Using where; Using join buffer
+1	SIMPLE	t2	eq_ref	PRIMARY	PRIMARY	4	test.t1.metaid	1	Using join buffer
+1	SIMPLE	t7	ref	PRIMARY	PRIMARY	4	test.t1.metaid	1	Using index
+1	SIMPLE	t3	ref	t3_metaid,t3_formatid,t3_metaidformatid	t3_metaid	4	test.t1.metaid	2	Using where; Using join buffer
+1	SIMPLE	t8	eq_ref	PRIMARY	PRIMARY	4	test.t7.artistid	1	Using join buffer
+1	SIMPLE	t9	index	PRIMARY,t9_subgenreid,t9_metaid	PRIMARY	8	NULL	2	Using where; Using index; Using join buffer
+1	SIMPLE	t10	eq_ref	PRIMARY,t10_genreid	PRIMARY	4	test.t9.subgenreid	1	Using join buffer
+1	SIMPLE	t11	eq_ref	PRIMARY	PRIMARY	4	test.t10.genreid	1	Using join buffer
+SELECT t1.uniquekey, t1.xml AS affiliateXml,
+t8.name AS artistName, t8.artistid, 
+t11.name AS genreName, t11.genreid, t11.priority AS genrePriority,
+t10.subgenreid, t10.name AS subgenreName,
+t2.name AS metaName, t2.metaid, t2.xml AS metaXml,
+t4.priority + t5.priority + t6.priority AS overallPriority,
+t3.path AS path, t3.mediaid, 
+t4.formatid, t4.name AS formatName, 
+t5.formatclassid, t5.name AS formatclassName, 
+t6.formattypeid, t6.name AS formattypeName 
+FROM t1, t2, t3, t4, t5, t6, t7, t8, t9, t10, t11
+WHERE t7.metaid = t2.metaid AND t7.artistid = t8.artistid AND
+t9.metaid = t2.metaid AND t9.subgenreid = t10.subgenreid AND 
+t10.genreid = t11.genreid AND  t3.metaid = t2.metaid AND
+t3.formatid = t4.formatid AND t4.formatclassid = t5.formatclassid AND
+t4.canaddtocapability =  'Y' AND t5.formattypeid = t6.formattypeid AND
+t6.formattypeid IN (2) AND (t3.formatid IN (31, 8, 76)) AND
+t1.metaid = t2.metaid AND t1.affiliateid = '2';
+uniquekey	affiliateXml	artistName	artistid	genreName	genreid	genrePriority	subgenreid	subgenreName	metaName	metaid	metaXml	overallPriority	path	mediaid	formatid	formatName	formatclassid	formatclassName	formattypeid	formattypeName
+DROP TABLE t1,t2,t3,t4,t5,t6,t7,t8,t9,t10,t11;
+CREATE TABLE t1 (a1 int, filler1 char(64) default ' ' );
+CREATE TABLE t2 (
+a2 int, b2 int, filler2 char(64) default ' ', 
+PRIMARY KEY idx(a2,b2,filler2)
+) ;
+CREATE TABLE t3 (b3 int, c3 int, INDEX idx(b3));
+INSERT INTO t1(a1) VALUES 
+(4), (7), (1), (9), (8), (5), (3), (6), (2);
+INSERT INTO t2(a2,b2) VALUES
+(1,30), (3,40), (2,61), (6,73), (8,92), (9,27), (4,18), (5,84), (7,56),
+(4,14), (6,76), (8,98), (7,55), (1,39), (2,68), (3,45), (9,21), (5,81),
+(5,88), (2,65), (6,74), (9,23), (1,37), (3,44), (4,17), (8,99), (7,51),
+(9,28), (7,52), (1,33), (4,13), (5,87), (3,43), (8,91), (2,62), (6,79),
+(3,49), (8,93), (7,34), (5,82), (6,78), (2,63), (1,32), (9,22), (4,11);
+INSERT INTO t3 VALUES
+(30,302), (92,923), (18,187), (45,459), (30,309), 
+(39,393), (68,685), (45,458), (21,210), (81,817),
+(40,405), (61,618), (73,738), (92,929), (27,275),
+(18,188), (84,846), (56,564), (14,144), (76,763), 
+(98,982), (55,551), (17,174), (99,998), (51,513),
+(28,282), (52,527), (33,336), (13,138), (87,878), 
+(43,431), (91,916), (62,624), (79,797), (49,494),
+(93,933), (34,347), (82,829), (78,780), (63,634), 
+(32,329), (22,228), (11,114), (74,749), (23,236);
+set join_cache_level=1;
+EXPLAIN
+SELECT a1<>a2, a1, a2, b2, b3, c3,
+SUBSTR(filler1,1,1) AS s1, SUBSTR(filler2,1,1) AS s2
+FROM t1,t2,t3 WHERE a1=a2 AND b2=b3 AND MOD(c3,10)>7;
+id	select_type	table	type	possible_keys	key	key_len	ref	rows	Extra
+1	SIMPLE	t1	ALL	NULL	NULL	NULL	NULL	9	
+1	SIMPLE	t2	ref	PRIMARY	PRIMARY	4	test.t1.a1	1	Using index
+1	SIMPLE	t3	ref	idx	idx	5	test.t2.b2	5	Using where
+SELECT a1<>a2, a1, a2, b2, b3, c3,
+SUBSTR(filler1,1,1) AS s1, SUBSTR(filler2,1,1) AS s2
+FROM t1,t2,t3 WHERE a1=a2 AND b2=b3 AND MOD(c3,10)>7;
+a1<>a2	a1	a2	b2	b3	c3	s1	s2
+0	4	4	13	13	138		
+0	4	4	18	18	188		
+0	1	1	30	30	309		
+0	1	1	32	32	329		
+0	9	9	22	22	228		
+0	8	8	92	92	929		
+0	8	8	99	99	998		
+0	5	5	82	82	829		
+0	5	5	87	87	878		
+0	3	3	45	45	459		
+0	3	3	45	45	458		
+0	6	6	73	73	738		
+0	6	6	74	74	749		
+0	2	2	61	61	618		
+set join_cache_level=5;
+set join_buffer_size=512;
+EXPLAIN
+SELECT a1<>a2, a1, a2, b2, b3, c3,
+SUBSTR(filler1,1,1) AS s1, SUBSTR(filler2,1,1) AS s2
+FROM t1,t2,t3 WHERE a1=a2 AND b2=b3 AND MOD(c3,10)>7;
+id	select_type	table	type	possible_keys	key	key_len	ref	rows	Extra
+1	SIMPLE	t1	ALL	NULL	NULL	NULL	NULL	9	
+1	SIMPLE	t2	ref	PRIMARY	PRIMARY	4	test.t1.a1	1	Using index
+1	SIMPLE	t3	ref	idx	idx	5	test.t2.b2	5	Using where; Using join buffer
+SELECT a1<>a2, a1, a2, b2, b3, c3,
+SUBSTR(filler1,1,1) AS s1, SUBSTR(filler2,1,1) AS s2
+FROM t1,t2,t3 WHERE a1=a2 AND b2=b3 AND MOD(c3,10)>7;
+a1<>a2	a1	a2	b2	b3	c3	s1	s2
+0	4	4	18	18	188		
+0	4	4	13	13	138		
+0	1	1	30	30	309		
+0	1	1	32	32	329		
+0	8	8	92	92	929		
+0	9	9	22	22	228		
+0	8	8	99	99	998		
+0	5	5	87	87	878		
+0	5	5	82	82	829		
+0	3	3	45	45	459		
+0	3	3	45	45	458		
+0	6	6	73	73	738		
+0	6	6	74	74	749		
+0	2	2	61	61	618		
+DROP TABLE t1,t2,t3;