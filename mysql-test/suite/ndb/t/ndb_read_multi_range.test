--- conflicted
+++ resolved
@@ -386,11 +386,7 @@
 select * from t2 order by id;
 
 drop trigger kaboom;
-<<<<<<< HEAD
-drop table t1, t2;
-=======
-drop table t1;
->>>>>>> 6aea45bd
+drop table t1;
 
 #bug#31874
 
@@ -420,7 +416,6 @@
 
 drop table t1;
 
-<<<<<<< HEAD
 # BUG#35338 Big multi_range_read may overload TC block
 # This creates a _lot_ of KEYINFO (>64k), and hangs before bug fix.
 
@@ -467,8 +462,6 @@
 set engine_condition_pushdown = @old_ecpd;
 drop table t1;
 
-=======
->>>>>>> 6aea45bd
 create table t1 (a varchar(1536) not null,
                  b varchar(1536) not null,
                  c int, primary key (a,b)) engine=ndb;
@@ -490,8 +483,55 @@
     or (a = 'm' and b = 'm')
     or (a = 'v')
     order by a asc, b asc;
-<<<<<<< HEAD
-drop table t1;
-=======
-drop table t1, t2;
->>>>>>> 6aea45bd
+drop table t1;
+
+#bug#31874
+
+create table t1 (
+  a int not null primary key,
+  b int
+) engine = ndb;
+insert into t1 values (7,2),(8,3),(10,4);
+
+update t1 set b = 5 where a in (7,8) or a >= 10;
+select * from t1 order by a;
+delete from t1 where a in (7,8) or a >= 10;
+select * from t1 order by a;
+
+drop table t1;
+
+#bug#35137 - self join + mrr
+
+create table t1 (a int primary key, b int, key b_idx (b)) engine ndb;
+insert into t1 values(1,1), (2,2), (3,3), (4,4), (5,5);
+
+select one.a 
+from t1 one left join t1 two 
+on (two.b = one.b) 
+where one.a in (3, 4) 
+order by a;
+
+drop table t1;
+
+create table t1 (a varchar(1536) not null,
+                 b varchar(1536) not null,
+                 c int, primary key (a,b)) engine=ndb;
+insert into t1 values ('a', 'a', 1), ('b', 'b', 2), ('c', 'c', 3),
+                      ('d', 'd', 4), ('e', 'e', 5), ('f', 'f', 6),
+                      ('g', 'g', 7), ('h', 'h', 8), ('i', 'i', 9),
+                      ('j', 'j', 10), ('k', 'k', 11), ('l', 'l', 12),
+                      ('m', 'm', 13), ('n', 'n', 14), ('o', 'o', 15),
+                      ('p', 'p', 16), ('q', 'q', 17), ('r', 'r', 18),
+                      ('s', 's', 19), ('t', 't', 20), ('u', 'u', 21),
+                      ('v', 'v', 22), ('w', 'w', 23), ('x', 'x', 24);
+select * from t1
+ where (a >= 'aa' and b >= 'x' and a <= 'c' and b <= 'c')
+    or (a = 'd')
+    or (a = 'e')
+    or (a = 'f')
+    or (a > 'g' and a < 'ii')
+    or (a >= 'j' and b >= 'x' and a <= 'k' and b <= 'k')
+    or (a = 'm' and b = 'm')
+    or (a = 'v')
+    order by a asc, b asc;
+drop table t1, t2;