--- conflicted
+++ resolved
@@ -76,13 +76,10 @@
                partition_info.cc rpl_utility.cc rpl_injector.cc sql_locale.cc
                rpl_rli.cc rpl_mi.cc sql_servers.cc
                sql_connect.cc scheduler.cc 
-<<<<<<< HEAD
                backup/stream.cc backup/logger.cc backup/string_pool.cc
                backup/archive.cc backup/meta_backup.cc backup/data_backup.cc
                backup/sql_backup.cc backup/be_default.cc backup/buffer_iterator.cc
                backup/be_snapshot.cc
-=======
->>>>>>> ab791bc1
                ${PROJECT_SOURCE_DIR}/sql/sql_yacc.cc
                ${PROJECT_SOURCE_DIR}/sql/sql_yacc.h
                ${PROJECT_SOURCE_DIR}/include/mysqld_error.h
