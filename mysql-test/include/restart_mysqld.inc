--- conflicted
+++ resolved
@@ -18,19 +18,11 @@
 EOF
 
 # Send shutdown to the connected server and give
-<<<<<<< HEAD
-# it 30 seconds to die before zapping it.
-shutdown_server 30;
-
-# Write file to make mysql-test-run.pl start up the server again.
---append_file $MYSQLTEST_VARDIR/tmp/master0.expect
-=======
 # it 10 seconds to die before zapping it
 shutdown_server 10;
 
 # Write file to make mysql-test-run.pl start up the server again
 --append_file $MYSQLTEST_VARDIR/tmp/mysqld.$server_id_for_restart.expect
->>>>>>> 3e4613bb
 restart
 EOF
 
