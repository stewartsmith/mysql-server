##############################################################################
#
#  List the test cases that are to be disabled temporarily.
#
#  Separate the test case name and the comment with ':'.
#
#    <testcasename> : BUG#<xxxx> <date disabled> <disabler> <comment>
#
#  Do not use any TAB characters for whitespace.
#
##############################################################################
innodb          : WL#1213: Waiting for InnoDB team to add support for 4-byte character sets.
concurrent_innodb        : BUG#21579 2006-08-11 mleich innodb_concurrent random failures with varying differences
federated_transactions   : Bug#29523 Transactions do not work
show_check      : Bug #32682    Test show_check fails in 6.0
lowercase_table3         : Bug#32667 lowercase_table3.test reports to error log
rpl_log_pos          : Bug#8693 Test 'rpl_log_pos' fails sometimes
ctype_create         : Bug#32965 main.ctype_create fails
backup_no_engine     : Bug#36021 2008-04-13 rsomla server crashes when openning table with unknown storage engine
csv_alter_table      : Bug#33696 2008-01-21 pcrews no .result file - bug allows NULL columns in CSV tables
<<<<<<< HEAD
query_cache_wlock_invalidate_func: Bug#35390 causes not deterministic results.
thread_cache_size_func: BUG#35988, BUG#36733 Due to not deterministic results
cast                 : Bug#35594 2008-03-27 main.cast fails on Windows2003-64
maria-preload        : Bug#35107 crashes
key_buffer_size_basic_64    : Bug #36522: Some tests of system variables have diffs on 64bit platorms
rpl_recovery_rank_basic_64  : Bug #36522: Some tests of system variables have diffs on 64bit platorms
sort_buffer_size_basic_64   : Bug #36522: Some tests of system variables have diffs on 64bit platorms
log_output_basic      : Bug#34820 log_output can be set to illegal value
query_cache_size_basic_32   : Bug#36747: Allocating a large query cache is not deterministic
query_cache_size_basic_64   : Bug#36747: Allocating a large query cache is not deterministic
query_alloc_block_size_basic_64:  Bug #37708 query_alloc_block_size_basic_64 fails in pushbuild
wait_timeout_func           : Bug #36873 wait_timeout_func.test fails randomly
timestamp_func              : Bug #37702 timestamp_func relies on sleep and is unstable in pushbuild
sort_buffer_size_basic_32   : Bug#36875 main.sort_buffer_size_basic_32 fails on some systems
key_buffer_size_basic_32    : Bug#36876 main.key_buffer_size_basic_32 fails on some systems
max_heap_table_size_basic_32 : Bug#36877 main.max_heap_table_size_basic_32 fails on some systems
tmp_table_size_basic_32     : Bug#36878 main.tmp_table_size_basic_32 fails on some systems
backup_triggers_and_events  : Bug#37762 2008-07-01 rafal Test fails on remove_file for unknown reasons
backup_no_be                : Bug#38023 2008-07-16 rafal Test triggers valgrind warnings described in the bug
user_limits                 : Bug#23921 2008-07-25 joro random failure of user_limits.test
=======
thread_cache_size_func : Bug#36733 main.thread_cache_size_func fails randomly
log_tables.test                       : Bug #37798: main.log_tables fails randomly on powermacg5 and windows
slow_query_log_func.test              : Bug #37962: *_func tests containing sleeps/race conditions
events-bugs.test                      : Bug #39848, Bug #39863, Bug #39569, Bug #37774
>>>>>>> ff51733a
<|MERGE_RESOLUTION|>--- conflicted
+++ resolved
@@ -18,7 +18,6 @@
 ctype_create         : Bug#32965 main.ctype_create fails
 backup_no_engine     : Bug#36021 2008-04-13 rsomla server crashes when openning table with unknown storage engine
 csv_alter_table      : Bug#33696 2008-01-21 pcrews no .result file - bug allows NULL columns in CSV tables
-<<<<<<< HEAD
 query_cache_wlock_invalidate_func: Bug#35390 causes not deterministic results.
 thread_cache_size_func: BUG#35988, BUG#36733 Due to not deterministic results
 cast                 : Bug#35594 2008-03-27 main.cast fails on Windows2003-64
@@ -39,9 +38,4 @@
 backup_triggers_and_events  : Bug#37762 2008-07-01 rafal Test fails on remove_file for unknown reasons
 backup_no_be                : Bug#38023 2008-07-16 rafal Test triggers valgrind warnings described in the bug
 user_limits                 : Bug#23921 2008-07-25 joro random failure of user_limits.test
-=======
-thread_cache_size_func : Bug#36733 main.thread_cache_size_func fails randomly
-log_tables.test                       : Bug #37798: main.log_tables fails randomly on powermacg5 and windows
-slow_query_log_func.test              : Bug #37962: *_func tests containing sleeps/race conditions
-events-bugs.test                      : Bug #39848, Bug #39863, Bug #39569, Bug #37774
->>>>>>> ff51733a
+events-bugs.test                      : Bug #39848, Bug #39863, Bug #39569, Bug #37774