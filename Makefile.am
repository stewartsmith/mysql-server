--- conflicted
+++ resolved
@@ -141,9 +141,6 @@
 	-cd mysql-test ; MTR_BUILD_THREAD=auto \
 	@PERL@ ./mysql-test-run.pl --comment=NDB            --force --timer \
 	--with-ndbcluster-only
-<<<<<<< HEAD
-	-$(MAKE) -f $(MAKEFILE_LIST) test-embedded
-=======
 	-if [ -e bin/mysqltest_embedded -o -e libmysqld/examples/mysqltest_embedded ] ; then \
 	  cd mysql-test ; MTR_BUILD_THREAD=auto \
 	  @PERL@ ./mysql-test-run.pl --comment=embedded --force --timer \
@@ -151,7 +148,6 @@
 	else \
 	  echo "no program found for 'embedded' tests - skipped testing" ; \
 	fi
->>>>>>> aaf601e9
 	-cd mysql-test ; MTR_BUILD_THREAD=auto \
 	@PERL@ ./mysql-test-run.pl --force --comment=falcon --suite=falcon
 	-cd mysql-test ; MTR_BUILD_THREAD=auto \
