/* Copyright (C) 2000-2003 MySQL AB

   This program is free software; you can redistribute it and/or modify
   it under the terms of the GNU General Public License as published by
   the Free Software Foundation; version 2 of the License.

   This program is distributed in the hope that it will be useful,
   but WITHOUT ANY WARRANTY; without even the implied warranty of
   MERCHANTABILITY or FITNESS FOR A PARTICULAR PURPOSE.  See the
   GNU General Public License for more details.

   You should have received a copy of the GNU General Public License
   along with this program; if not, write to the Free Software
   Foundation, Inc., 59 Temple Place, Suite 330, Boston, MA  02111-1307  USA */

#include "mysql_priv.h"
#include <m_ctype.h>
#include <my_dir.h>
#include <my_bit.h>
#include "slave.h"
#include "rpl_mi.h"
#include "sql_repl.h"
#include "rpl_filter.h"
#include "repl_failsafe.h"
#include <my_stacktrace.h>
#include "mysqld_suffix.h"
#include "mysys_err.h"
#include "events.h"
#include "ddl_blocker.h"
#include "sql_audit.h"
#include <waiting_threads.h>

#include "../storage/myisam/ha_myisam.h"

#include "rpl_injector.h"

#include "rpl_handler.h"

#ifdef HAVE_SYS_PRCTL_H
#include <sys/prctl.h>
#endif

#ifdef WITH_NDBCLUSTER_STORAGE_ENGINE
#if defined(NOT_ENOUGH_TESTED) \
  && defined(NDB_SHM_TRANSPORTER) && MYSQL_VERSION_ID >= 50000
#define OPT_NDB_SHM_DEFAULT 1
#else
#define OPT_NDB_SHM_DEFAULT 0
#endif
#endif

#include <thr_alarm.h>
#include <ft_global.h>
#include <errmsg.h>
#include "sp_rcontext.h"
#include "sp_cache.h"

#define mysqld_charset &my_charset_latin1

#ifdef HAVE_purify
#define IF_PURIFY(A,B) (A)
#else
#define IF_PURIFY(A,B) (B)
#endif

#if SIZEOF_CHARP == 4
#define MAX_MEM_TABLE_SIZE ~(ulong) 0
#else
#define MAX_MEM_TABLE_SIZE ~(ulonglong) 0
#endif

/* stack traces are only supported on linux intel */
#if defined(__linux__)  && defined(__i386__) && defined(USE_PSTACK)
#define	HAVE_STACK_TRACE_ON_SEGV
#include "../pstack/pstack.h"
char pstack_file_name[80];
#endif /* __linux__ */

/* We have HAVE_purify below as this speeds up the shutdown of MySQL */

#if defined(HAVE_DEC_3_2_THREADS) || defined(SIGNALS_DONT_BREAK_READ) || defined(HAVE_purify) && defined(__linux__)
#define HAVE_CLOSE_SERVER_SOCK 1
#endif

extern "C" {					// Because of SCO 3.2V4.2
#include <errno.h>
#include <sys/stat.h>
#ifndef __GNU_LIBRARY__
#define __GNU_LIBRARY__				// Skip warnings in getopt.h
#endif
#include <my_getopt.h>
#ifdef HAVE_SYSENT_H
#include <sysent.h>
#endif
#ifdef HAVE_PWD_H
#include <pwd.h>				// For getpwent
#endif
#ifdef HAVE_GRP_H
#include <grp.h>
#endif
#include <my_net.h>

#if !defined(__WIN__)
#  ifndef __NETWARE__
#include <sys/resource.h>
#  endif /* __NETWARE__ */
#ifdef HAVE_SYS_UN_H
#  include <sys/un.h>
#endif
#ifdef HAVE_SELECT_H
#  include <select.h>
#endif
#ifdef HAVE_SYS_SELECT_H
#include <sys/select.h>
#endif
#include <sys/utsname.h>
#endif /* __WIN__ */

#include <my_libwrap.h>

#ifdef HAVE_SYS_MMAN_H
#include <sys/mman.h>
#endif

#ifdef __WIN__ 
#include <crtdbg.h>
#define SIGNAL_FMT "exception 0x%x"
#else
#define SIGNAL_FMT "signal %d"
#endif

#ifdef __NETWARE__
#define zVOLSTATE_ACTIVE 6
#define zVOLSTATE_DEACTIVE 2
#define zVOLSTATE_MAINTENANCE 3

#undef __event_h__
#include <../include/event.h>
/*
  This #undef exists here because both libc of NetWare and MySQL have
  files named event.h which causes compilation errors.
*/

#include <nks/netware.h>
#include <nks/vm.h>
#include <library.h>
#include <monitor.h>
#include <zOmni.h>                              //For NEB
#include <neb.h>                                //For NEB
#include <nebpub.h>                             //For NEB
#include <zEvent.h>                             //For NSS event structures
#include <zPublics.h>

static void *neb_consumer_id= NULL;             //For storing NEB consumer id
static char datavolname[256]= {0};
static VolumeID_t datavolid;
static event_handle_t eh;
static Report_t ref;
static void *refneb= NULL;
my_bool event_flag= FALSE;
static int volumeid= -1;

  /* NEB event callback */
unsigned long neb_event_callback(struct EventBlock *eblock);
static void registerwithneb();
static void getvolumename();
static void getvolumeID(BYTE *volumeName);
#endif /* __NETWARE__ */


#ifdef _AIX41
int initgroups(const char *,unsigned int);
#endif

#if defined(__FreeBSD__) && defined(HAVE_IEEEFP_H)
#include <ieeefp.h>
#ifdef HAVE_FP_EXCEPT				// Fix type conflict
typedef fp_except fp_except_t;
#endif
#endif /* __FreeBSD__ && HAVE_IEEEFP_H */

#ifdef HAVE_FENV_H
#include <fenv.h>
#endif

#ifdef HAVE_FPU_CONTROL_H
#include <fpu_control.h>
#endif

#ifdef HAVE_SYS_FPU_H
/* for IRIX to use set_fpc_csr() */
#include <sys/fpu.h>
#endif

inline void setup_fpu()
{
#if defined(__FreeBSD__) && defined(HAVE_IEEEFP_H)
  /*
     We can't handle floating point exceptions with threads, so disable
     this on freebsd.
     Don't fall for overflow, underflow,divide-by-zero or loss of precision
  */
#if defined(__i386__)
  fpsetmask(~(FP_X_INV | FP_X_DNML | FP_X_OFL | FP_X_UFL | FP_X_DZ |
	      FP_X_IMP));
#else
  fpsetmask(~(FP_X_INV |             FP_X_OFL | FP_X_UFL | FP_X_DZ |
              FP_X_IMP));
#endif /* __i386__ */

#endif /* __FreeBSD__ && HAVE_IEEEFP_H */

#ifdef HAVE_FESETROUND
  /* Set FPU rounding mode to "round-to-nearest" */
  fesetround(FE_TONEAREST);
#endif /* HAVE_FESETROUND */

  /*
    x86 (32-bit) requires FPU precision to be explicitly set to 64 bit for
    portable results of floating point operations
  */
#if defined(__i386__) && defined(HAVE_FPU_CONTROL_H) && defined(_FPU_DOUBLE)
  fpu_control_t cw;
  _FPU_GETCW(cw);
  cw= (cw & ~_FPU_EXTENDED) | _FPU_DOUBLE;
  _FPU_SETCW(cw);
#elif defined(_WIN32) && !defined(_WIN64)
  _control87(_PC_53, MCW_PC);
#endif /* __i386__ && HAVE_FPU_CONTROL_H && _FPU_DOUBLE */

#if defined(__sgi) && defined(HAVE_SYS_FPU_H)
  /* Enable denormalized DOUBLE values support for IRIX */
  union fpc_csr n;
  n.fc_word = get_fpc_csr();
  n.fc_struct.flush = 0;
  set_fpc_csr(n.fc_word);
#endif
}

} /* cplusplus */

#define MYSQL_KILL_SIGNAL SIGTERM

#ifdef HAVE_GLIBC2_STYLE_GETHOSTBYNAME_R
#include <sys/types.h>
#else
#include <my_pthread.h>			// For thr_setconcurency()
#endif

#ifdef SOLARIS
extern "C" int gethostname(char *name, int namelen);
#endif

extern "C" sig_handler handle_segfault(int sig);
/* 
  Online backup initialization and shutdown functions - defined in 
  backup/kernel.cc
 */
#ifndef EMBEDDED_LIBRARY
int backup_init();
void backup_shutdown();
#endif

/* Constants */

const char *show_comp_option_name[]= {"YES", "NO", "DISABLED"};
/*
  WARNING: When adding new SQL modes don't forget to update the
           tables definitions that stores it's value.
           (ie: mysql.event, mysql.proc)
*/
static const char *sql_mode_names[]=
{
  "REAL_AS_FLOAT", "PIPES_AS_CONCAT", "ANSI_QUOTES", "IGNORE_SPACE",
  "?", "ONLY_FULL_GROUP_BY", "NO_UNSIGNED_SUBTRACTION",
  "NO_DIR_IN_CREATE",
  "POSTGRESQL", "ORACLE", "MSSQL", "DB2", "MAXDB", "NO_KEY_OPTIONS",
  "NO_TABLE_OPTIONS", "NO_FIELD_OPTIONS", "MYSQL323", "MYSQL40", "ANSI",
  "NO_AUTO_VALUE_ON_ZERO", "NO_BACKSLASH_ESCAPES", "STRICT_TRANS_TABLES",
  "STRICT_ALL_TABLES",
  "NO_ZERO_IN_DATE", "NO_ZERO_DATE", "ALLOW_INVALID_DATES",
  "ERROR_FOR_DIVISION_BY_ZERO",
  "TRADITIONAL", "NO_AUTO_CREATE_USER", "HIGH_NOT_PRECEDENCE",
  "NO_ENGINE_SUBSTITUTION",
  "PAD_CHAR_TO_FULL_LENGTH",
  NullS
};

static const unsigned int sql_mode_names_len[]=
{
  /*REAL_AS_FLOAT*/               13,
  /*PIPES_AS_CONCAT*/             15,
  /*ANSI_QUOTES*/                 11,
  /*IGNORE_SPACE*/                12,
  /*?*/                           1,
  /*ONLY_FULL_GROUP_BY*/          18,
  /*NO_UNSIGNED_SUBTRACTION*/     23,
  /*NO_DIR_IN_CREATE*/            16,
  /*POSTGRESQL*/                  10,
  /*ORACLE*/                      6,
  /*MSSQL*/                       5,
  /*DB2*/                         3,
  /*MAXDB*/                       5,
  /*NO_KEY_OPTIONS*/              14,
  /*NO_TABLE_OPTIONS*/            16,
  /*NO_FIELD_OPTIONS*/            16,
  /*MYSQL323*/                    8,
  /*MYSQL40*/                     7,
  /*ANSI*/                        4,
  /*NO_AUTO_VALUE_ON_ZERO*/       21,
  /*NO_BACKSLASH_ESCAPES*/        20,
  /*STRICT_TRANS_TABLES*/         19,
  /*STRICT_ALL_TABLES*/           17,
  /*NO_ZERO_IN_DATE*/             15,
  /*NO_ZERO_DATE*/                12,
  /*ALLOW_INVALID_DATES*/         19,
  /*ERROR_FOR_DIVISION_BY_ZERO*/  26,
  /*TRADITIONAL*/                 11,
  /*NO_AUTO_CREATE_USER*/         19,
  /*HIGH_NOT_PRECEDENCE*/         19,
  /*NO_ENGINE_SUBSTITUTION*/      22,
  /*PAD_CHAR_TO_FULL_LENGTH*/     23
};

TYPELIB sql_mode_typelib= { array_elements(sql_mode_names)-1,"",
			    sql_mode_names,
                            (unsigned int *)sql_mode_names_len };


static const char *optimizer_switch_names[]=
{
  "no_materialization", "no_semijoin", "no_loosescan",
  NullS
};

/* Corresponding defines are named OPTIMIZER_SWITCH_XXX */
static const unsigned int optimizer_switch_names_len[]=
{
  /*no_materialization*/          18,
  /*no_semijoin*/                 11,
  /*no_loosescan*/                12,
};

TYPELIB optimizer_switch_typelib= { array_elements(optimizer_switch_names)-1,"",
                                    optimizer_switch_names,
                                    (unsigned int *)optimizer_switch_names_len };

static const char *tc_heuristic_recover_names[]=
{
  "COMMIT", "ROLLBACK", NullS
};
static TYPELIB tc_heuristic_recover_typelib=
{
  array_elements(tc_heuristic_recover_names)-1,"",
  tc_heuristic_recover_names, NULL
};

static const char *thread_handling_names[]=
{ "one-thread-per-connection", "no-threads",
#if HAVE_POOL_OF_THREADS == 1
  "pool-of-threads",
#endif
  NullS};

TYPELIB thread_handling_typelib=
{
  array_elements(thread_handling_names) - 1, "",
  thread_handling_names, NULL
};

const char *first_keyword= "first", *binary_keyword= "BINARY";
const char *my_localhost= "localhost", *delayed_user= "DELAYED";
#if SIZEOF_OFF_T > 4 && defined(BIG_TABLES)
#define GET_HA_ROWS GET_ULL
#else
#define GET_HA_ROWS GET_ULONG
#endif

bool opt_large_files= sizeof(my_off_t) > 4;

/*
  Used with --help for detailed option
*/
static my_bool opt_help= 0, opt_verbose= 0;

arg_cmp_func Arg_comparator::comparator_matrix[5][2] =
{{&Arg_comparator::compare_string,     &Arg_comparator::compare_e_string},
 {&Arg_comparator::compare_real,       &Arg_comparator::compare_e_real},
 {&Arg_comparator::compare_int_signed, &Arg_comparator::compare_e_int},
 {&Arg_comparator::compare_row,        &Arg_comparator::compare_e_row},
 {&Arg_comparator::compare_decimal,    &Arg_comparator::compare_e_decimal}};

const char *log_output_names[] = { "NONE", "FILE", "TABLE", NullS};
static const unsigned int log_output_names_len[]= { 4, 4, 5, 0 };
TYPELIB log_output_typelib= {array_elements(log_output_names)-1,"",
                             log_output_names,
                             (unsigned int *) log_output_names_len};

/* static variables */

/* the default log output is log tables */
static bool lower_case_table_names_used= 0;
static bool volatile select_thread_in_use, signal_thread_in_use;
static bool volatile ready_to_exit;
static my_bool opt_debugging= 0, opt_external_locking= 0, opt_console= 0;
static my_bool opt_short_log_format= 0;
static uint kill_cached_threads, wake_thread;
static ulong killed_threads;
static ulong max_used_connections;
static volatile ulong cached_thread_count= 0;
static const char *sql_mode_str= "OFF";
static char *mysqld_user, *mysqld_chroot, *log_error_file_ptr;
static char *opt_init_slave, *language_ptr, *opt_init_connect;
static char *default_character_set_name;
static char *character_set_filesystem_name;
static char *lc_time_names_name;
static char *my_bind_addr_str;
static char *default_collation_name;
static char *default_storage_engine_str;
static char compiled_default_collation_name[]= MYSQL_DEFAULT_COLLATION_NAME;
static I_List<THD> thread_cache;
static double long_query_time;
static ulong opt_my_crc_dbug_check;

static pthread_cond_t COND_thread_cache, COND_flush_thread_cache;

/* Global variables */

extern DDL_blocker_class *DDL_blocker;
bool opt_update_log, opt_bin_log;
my_bool opt_log, opt_slow_log;
my_bool opt_backup_history_log;
my_bool opt_backup_progress_log;
ulong log_output_options;
ulong log_backup_output_options;
my_bool opt_log_queries_not_using_indexes= 0;
bool opt_error_log= IF_WIN(1,0);
bool opt_disable_networking=0, opt_skip_show_db=0;
my_bool opt_character_set_client_handshake= 1;
bool server_id_supplied = 0;
bool opt_endinfo, using_udf_functions;
my_bool locked_in_memory;
bool opt_using_transactions;
bool volatile abort_loop;
bool volatile shutdown_in_progress;
/**
   @brief 'grant_option' is used to indicate if privileges needs
   to be checked, in which case the lock, LOCK_grant, is used
   to protect access to the grant table.
   @note This flag is dropped in 5.1
   @see grant_init()
 */
bool volatile grant_option;

my_bool opt_skip_slave_start = 0; ///< If set, slave is not autostarted
my_bool opt_reckless_slave = 0;
my_bool opt_enable_named_pipe= 0;
my_bool opt_local_infile, opt_slave_compressed_protocol;
my_bool opt_safe_user_create = 0, opt_no_mix_types = 0;
my_bool opt_show_slave_auth_info, opt_sql_bin_update = 0;
my_bool opt_log_slave_updates= 0;

/*
  Legacy global handlerton. These will be removed (please do not add more).
*/
handlerton *heap_hton;
handlerton *myisam_hton;
handlerton *partition_hton;

#ifdef WITH_NDBCLUSTER_STORAGE_ENGINE
const char *opt_ndbcluster_connectstring= 0;
const char *opt_ndb_connectstring= 0;
char opt_ndb_constrbuf[1024]= {0};
unsigned opt_ndb_constrbuf_len= 0;
my_bool	opt_ndb_shm, opt_ndb_optimized_node_selection;
ulong opt_ndb_cache_check_time, opt_ndb_wait_connected;
ulong opt_ndb_cluster_connection_pool;
const char *opt_ndb_mgmd;
ulong opt_ndb_nodeid;
ulong ndb_extra_logging;
#ifdef HAVE_NDB_BINLOG
ulong ndb_report_thresh_binlog_epoch_slip;
ulong ndb_report_thresh_binlog_mem_usage;
my_bool opt_ndb_log_update_as_write;
my_bool opt_ndb_log_updated_only;
my_bool opt_ndb_log_orig;
#endif

extern const char *ndb_distribution_names[];
extern TYPELIB ndb_distribution_typelib;
extern const char *opt_ndb_distribution;
extern enum ndb_distribution opt_ndb_distribution_id;
#endif
my_bool opt_readonly, use_temp_pool, relay_log_purge;
my_bool opt_sync_frm, opt_allow_suspicious_udfs;
my_bool opt_secure_auth= 0;
char* opt_secure_file_priv= 0;
my_bool opt_log_slow_admin_statements= 0;
my_bool opt_log_slow_slave_statements= 0;
my_bool lower_case_file_system= 0;
my_bool opt_large_pages= 0;
my_bool opt_myisam_use_mmap= 0;
uint    opt_large_page_size= 0;
#if defined(ENABLED_DEBUG_SYNC)
uint    opt_debug_sync_timeout= 0;
#endif /* defined(ENABLED_DEBUG_SYNC) */
my_bool opt_old_style_user_limits= 0, trust_function_creators= 0;
/*
  True if there is at least one per-hour limit for some user, so we should
  check them before each query (and possibly reset counters when hour is
  changed). False otherwise.
*/
volatile bool mqh_used = 0;
my_bool opt_noacl;
my_bool sp_automatic_privileges= 1;
my_bool disable_slaves= 0;

ulong opt_binlog_rows_event_max_size;
const char *binlog_format_names[]= {"MIXED", "STATEMENT", "ROW", NullS};
TYPELIB binlog_format_typelib=
  { array_elements(binlog_format_names) - 1, "",
    binlog_format_names, NULL };
ulong opt_binlog_format_id= (ulong) BINLOG_FORMAT_UNSPEC;
const char *opt_binlog_format= binlog_format_names[opt_binlog_format_id];
#ifdef HAVE_INITGROUPS
static bool calling_initgroups= FALSE; /**< Used in SIGSEGV handler. */
#endif
uint mysqld_port, test_flags, select_errors, dropping_tables, ha_open_options;
uint mysqld_port_timeout;
uint delay_key_write_options, protocol_version;
uint lower_case_table_names;
uint tc_heuristic_recover= 0;
uint volatile thread_count, thread_running;
ulong thread_created;
ulonglong thd_startup_options;
ulong back_log, connect_timeout, concurrency, server_id;
ulong table_cache_size, table_def_size;
ulong what_to_log;
ulong query_buff_size, slow_launch_time, slave_open_temp_tables;
ulong open_files_limit, max_binlog_size, max_relay_log_size;
ulong slave_net_timeout, slave_trans_retries;
my_bool slave_allow_batching;
ulong slave_exec_mode_options;
const char *slave_exec_mode_str= "STRICT";
ulong thread_cache_size=0, thread_pool_size= 0;
ulong binlog_cache_size=0, max_binlog_cache_size=0;
ulong query_cache_size=0;
ulong refresh_version;  /* Increments on each reload */
query_id_t global_query_id;
ulong aborted_threads, aborted_connects;
ulong delayed_insert_timeout, delayed_insert_limit, delayed_queue_size;
ulong delayed_insert_threads, delayed_insert_writes, delayed_rows_in_use;
ulong delayed_insert_errors,flush_time;
ulong specialflag=0;
ulong binlog_cache_use= 0, binlog_cache_disk_use= 0;
ulong max_connections, max_connect_errors;
uint  max_user_connections= 0;
/**
  Limit of the total number of prepared statements in the server.
  Is necessary to protect the server against out-of-memory attacks.
*/
ulong max_prepared_stmt_count;
/**
  Current total number of prepared statements in the server. This number
  is exact, and therefore may not be equal to the difference between
  `com_stmt_prepare' and `com_stmt_close' (global status variables), as
  the latter ones account for all registered attempts to prepare
  a statement (including unsuccessful ones).  Prepared statements are
  currently connection-local: if the same SQL query text is prepared in
  two different connections, this counts as two distinct prepared
  statements.
*/
ulong prepared_stmt_count=0;
ulong thread_id=1L,current_pid;
ulong slow_launch_threads = 0, sync_binlog_period;
ulong expire_logs_days = 0;
ulong rpl_recovery_rank=0;
const char *log_output_str= "FILE";
const char *log_backup_output_str= "TABLE";

const double log_10[] = {
  1e000, 1e001, 1e002, 1e003, 1e004, 1e005, 1e006, 1e007, 1e008, 1e009,
  1e010, 1e011, 1e012, 1e013, 1e014, 1e015, 1e016, 1e017, 1e018, 1e019,
  1e020, 1e021, 1e022, 1e023, 1e024, 1e025, 1e026, 1e027, 1e028, 1e029,
  1e030, 1e031, 1e032, 1e033, 1e034, 1e035, 1e036, 1e037, 1e038, 1e039,
  1e040, 1e041, 1e042, 1e043, 1e044, 1e045, 1e046, 1e047, 1e048, 1e049,
  1e050, 1e051, 1e052, 1e053, 1e054, 1e055, 1e056, 1e057, 1e058, 1e059,
  1e060, 1e061, 1e062, 1e063, 1e064, 1e065, 1e066, 1e067, 1e068, 1e069,
  1e070, 1e071, 1e072, 1e073, 1e074, 1e075, 1e076, 1e077, 1e078, 1e079,
  1e080, 1e081, 1e082, 1e083, 1e084, 1e085, 1e086, 1e087, 1e088, 1e089,
  1e090, 1e091, 1e092, 1e093, 1e094, 1e095, 1e096, 1e097, 1e098, 1e099,
  1e100, 1e101, 1e102, 1e103, 1e104, 1e105, 1e106, 1e107, 1e108, 1e109,
  1e110, 1e111, 1e112, 1e113, 1e114, 1e115, 1e116, 1e117, 1e118, 1e119,
  1e120, 1e121, 1e122, 1e123, 1e124, 1e125, 1e126, 1e127, 1e128, 1e129,
  1e130, 1e131, 1e132, 1e133, 1e134, 1e135, 1e136, 1e137, 1e138, 1e139,
  1e140, 1e141, 1e142, 1e143, 1e144, 1e145, 1e146, 1e147, 1e148, 1e149,
  1e150, 1e151, 1e152, 1e153, 1e154, 1e155, 1e156, 1e157, 1e158, 1e159,
  1e160, 1e161, 1e162, 1e163, 1e164, 1e165, 1e166, 1e167, 1e168, 1e169,
  1e170, 1e171, 1e172, 1e173, 1e174, 1e175, 1e176, 1e177, 1e178, 1e179,
  1e180, 1e181, 1e182, 1e183, 1e184, 1e185, 1e186, 1e187, 1e188, 1e189,
  1e190, 1e191, 1e192, 1e193, 1e194, 1e195, 1e196, 1e197, 1e198, 1e199,
  1e200, 1e201, 1e202, 1e203, 1e204, 1e205, 1e206, 1e207, 1e208, 1e209,
  1e210, 1e211, 1e212, 1e213, 1e214, 1e215, 1e216, 1e217, 1e218, 1e219,
  1e220, 1e221, 1e222, 1e223, 1e224, 1e225, 1e226, 1e227, 1e228, 1e229,
  1e230, 1e231, 1e232, 1e233, 1e234, 1e235, 1e236, 1e237, 1e238, 1e239,
  1e240, 1e241, 1e242, 1e243, 1e244, 1e245, 1e246, 1e247, 1e248, 1e249,
  1e250, 1e251, 1e252, 1e253, 1e254, 1e255, 1e256, 1e257, 1e258, 1e259,
  1e260, 1e261, 1e262, 1e263, 1e264, 1e265, 1e266, 1e267, 1e268, 1e269,
  1e270, 1e271, 1e272, 1e273, 1e274, 1e275, 1e276, 1e277, 1e278, 1e279,
  1e280, 1e281, 1e282, 1e283, 1e284, 1e285, 1e286, 1e287, 1e288, 1e289,
  1e290, 1e291, 1e292, 1e293, 1e294, 1e295, 1e296, 1e297, 1e298, 1e299,
  1e300, 1e301, 1e302, 1e303, 1e304, 1e305, 1e306, 1e307, 1e308
};

time_t server_start_time, flush_status_time;

char mysql_home[FN_REFLEN], pidfile_name[FN_REFLEN], system_time_zone[30];
char *default_tz_name;
char log_error_file[FN_REFLEN], glob_hostname[FN_REFLEN];
char mysql_real_data_home[FN_REFLEN],
     language[FN_REFLEN], reg_ext[FN_EXTLEN], mysql_charsets_dir[FN_REFLEN],
     *opt_init_file, *opt_tc_log_file,
     def_ft_boolean_syntax[sizeof(ft_boolean_syntax)];
char mysql_unpacked_real_data_home[FN_REFLEN];
int mysql_unpacked_real_data_home_len;
uint reg_ext_length;
const key_map key_map_empty(0);
key_map key_map_full(0);                        // Will be initialized later

const char *opt_date_time_formats[3];

uint mysql_data_home_len;
char mysql_data_home_buff[2], *mysql_data_home=mysql_real_data_home;
char server_version[SERVER_VERSION_LENGTH];
char *mysqld_unix_port, *opt_mysql_tmpdir;
const char **errmesg;			/**< Error messages */
const char *myisam_recover_options_str="OFF";
const char *myisam_stats_method_str="nulls_unequal";

/** name of reference on left espression in rewritten IN subquery */
const char *in_left_expr_name= "<left expr>";
/** name of additional condition */
const char *in_additional_cond= "<IN COND>";
const char *in_having_cond= "<IN HAVING>";

my_decimal decimal_zero;
/* classes for comparation parsing/processing */
Eq_creator eq_creator;
Ne_creator ne_creator;
Gt_creator gt_creator;
Lt_creator lt_creator;
Ge_creator ge_creator;
Le_creator le_creator;

FILE *bootstrap_file;
int bootstrap_error;
FILE *stderror_file=0;

I_List<THD> threads;
I_List<NAMED_LIST> key_caches;
Rpl_filter* rpl_filter;
Rpl_filter* binlog_filter;

struct system_variables global_system_variables;
struct system_variables max_system_variables;
struct system_status_var global_status_var;

MY_TMPDIR mysql_tmpdir_list;
MY_BITMAP temp_pool;

CHARSET_INFO *system_charset_info, *files_charset_info ;
CHARSET_INFO *national_charset_info, *table_alias_charset;
CHARSET_INFO *character_set_filesystem;

MY_LOCALE *my_default_lc_time_names;

SHOW_COMP_OPTION have_ssl, have_symlink, have_dlopen, have_query_cache;
SHOW_COMP_OPTION have_geometry, have_rtree_keys;
SHOW_COMP_OPTION have_crypt, have_compress;
SHOW_COMP_OPTION have_community_features;

/* Thread specific variables */

pthread_key(MEM_ROOT**,THR_MALLOC);
pthread_key(THD*, THR_THD);
pthread_mutex_t LOCK_mysql_create_db, LOCK_open, LOCK_thread_count,
		LOCK_mapped_file, LOCK_status, LOCK_global_read_lock,
		LOCK_error_log,
		LOCK_delayed_insert, LOCK_delayed_status, LOCK_delayed_create,
		LOCK_crypt,
	        LOCK_global_system_variables,
                LOCK_user_conn, LOCK_slave_list, LOCK_active_mi,
                LOCK_connection_count;

/**
  The below lock protects access to two global server variables:
  max_prepared_stmt_count and prepared_stmt_count. These variables
  set the limit and hold the current total number of prepared statements
  in the server, respectively. As PREPARE/DEALLOCATE rate in a loaded
  server may be fairly high, we need a dedicated lock.
*/
pthread_mutex_t LOCK_prepared_stmt_count;
#ifdef HAVE_OPENSSL
pthread_mutex_t LOCK_des_key_file;
#endif
rw_lock_t	LOCK_grant, LOCK_sys_init_connect, LOCK_sys_init_slave;
rw_lock_t	LOCK_system_variables_hash;
pthread_cond_t COND_refresh, COND_thread_count, COND_global_read_lock;
pthread_t signal_thread;
pthread_attr_t connection_attrib;
pthread_mutex_t  LOCK_server_started;
pthread_cond_t  COND_server_started;

int mysqld_server_started= 0;

File_parser_dummy_hook file_parser_dummy_hook;

/* replication parameters, if master_host is not NULL, we are a slave */
uint report_port= MYSQL_PORT;
ulong master_retry_count=0;
char *master_info_file;
char *relay_log_info_file, *report_user, *report_password, *report_host;
char *opt_relay_logname = 0, *opt_relaylog_index_name=0;
char *opt_logname, *opt_slow_logname;
char *opt_backup_history_logname, *opt_backup_progress_logname,
     *opt_backup_settings_name;

/* Static variables */

static bool kill_in_progress, segfaulted;
#ifdef HAVE_STACK_TRACE_ON_SEGV
static my_bool opt_do_pstack;
#endif /* HAVE_STACK_TRACE_ON_SEGV */
static my_bool opt_bootstrap, opt_myisam_logical_log;
static int cleanup_done;
static ulong opt_specialflag, opt_myisam_block_size;
static char *opt_update_logname, *opt_binlog_index_name;
static char *opt_tc_heuristic_recover;
static char *mysql_home_ptr, *pidfile_name_ptr;
static int defaults_argc;
static char **defaults_argv;
static char *opt_bin_logname;

static my_socket unix_sock,ip_sock;
struct my_rnd_struct sql_rand; ///< used by sql_class.cc:THD::THD()

#ifndef EMBEDDED_LIBRARY
struct passwd *user_info;
static pthread_t select_thread;
static uint thr_kill_signal;
#endif

/* OS specific variables */

#ifdef __WIN__
#undef	 getpid
#include <process.h>

static pthread_cond_t COND_handler_count;
static uint handler_count;
static bool start_mode=0, use_opt_args;
static int opt_argc;
static char **opt_argv;

#if !defined(EMBEDDED_LIBRARY)
static HANDLE hEventShutdown;
static char shutdown_event_name[40];
#include "nt_servc.h"
static	 NTService  Service;	      ///< Service object for WinNT
#endif /* EMBEDDED_LIBRARY */

static char pipe_name[512];
static SECURITY_ATTRIBUTES saPipeSecurity;
static SECURITY_DESCRIPTOR sdPipeDescriptor;
static HANDLE hPipe = INVALID_HANDLE_VALUE;
#endif /* __WIN__ */

#ifndef EMBEDDED_LIBRARY
bool mysqld_embedded=0;
#else
bool mysqld_embedded=1;
#endif

#ifndef DBUG_OFF
static const char* default_dbug_option;
#endif
#ifdef HAVE_LIBWRAP
const char *libwrapName= NULL;
int allow_severity = LOG_INFO;
int deny_severity = LOG_WARNING;
#endif
#ifdef HAVE_QUERY_CACHE
static ulong query_cache_limit= 0;
ulong query_cache_min_res_unit= QUERY_CACHE_MIN_RESULT_DATA_SIZE;
Query_cache query_cache;
#endif
#ifdef HAVE_SMEM
char *shared_memory_base_name= default_shared_memory_base_name;
my_bool opt_enable_shared_memory;
HANDLE smem_event_connect_request= 0;
#endif

scheduler_functions thread_scheduler;

#define SSL_VARS_NOT_STATIC
#include "sslopt-vars.h"
#ifdef HAVE_OPENSSL
#include <openssl/crypto.h>
#ifndef HAVE_YASSL
typedef struct CRYPTO_dynlock_value
{
  rw_lock_t lock;
} openssl_lock_t;

static openssl_lock_t *openssl_stdlocks;
static openssl_lock_t *openssl_dynlock_create(const char *, int);
static void openssl_dynlock_destroy(openssl_lock_t *, const char *, int);
static void openssl_lock_function(int, int, const char *, int);
static void openssl_lock(int, openssl_lock_t *, const char *, int);
static unsigned long openssl_id_function();
#endif
char *des_key_file;
#ifndef EMBEDDED_LIBRARY
struct st_VioSSLFd *ssl_acceptor_fd;
#endif
#endif /* HAVE_OPENSSL */

/**
  Number of currently active user connections. The variable is protected by
  LOCK_connection_count.
*/
uint connection_count= 0;

/* Function declarations */

pthread_handler_t signal_hand(void *arg);
static void mysql_init_variables(void);
static void get_options(int *argc,char **argv);
extern "C" my_bool mysqld_get_one_option(int, const struct my_option *, char *);
static void set_server_version(void);
static int init_thread_environment();
static char *get_relative_path(const char *path);
static void fix_paths(void);
pthread_handler_t handle_connections_sockets(void *arg);
pthread_handler_t kill_server_thread(void *arg);
static void bootstrap(FILE *file);
static bool read_init_file(char *file_name);
#ifdef _WIN32
pthread_handler_t handle_connections_namedpipes(void *arg);
#endif
#ifdef HAVE_SMEM
pthread_handler_t handle_connections_shared_memory(void *arg);
#endif
pthread_handler_t handle_slave(void *arg);
static ulong find_bit_type(const char *x, TYPELIB *bit_lib);
static ulong find_bit_type_or_exit(const char *x, TYPELIB *bit_lib,
                                   const char *option);
static void clean_up(bool print_message);
static int test_if_case_insensitive(const char *dir_name);

#ifndef EMBEDDED_LIBRARY
static void usage(void);
static void start_signal_handler(void);
static void close_server_sock();
static void clean_up_mutexes(void);
static void wait_for_signal_thread_to_end(void);
static void create_pid_file();
static void mysqld_exit(int exit_code) __attribute__((noreturn));
#endif
static void end_ssl();


#ifndef EMBEDDED_LIBRARY
/****************************************************************************
** Code to end mysqld
****************************************************************************/

static void close_connections(void)
{
#ifdef EXTRA_DEBUG
  int count=0;
#endif
  DBUG_ENTER("close_connections");

  /* Clear thread cache */
  kill_cached_threads++;
  flush_thread_cache();

  /* kill flush thread */
  (void) pthread_mutex_lock(&LOCK_manager);
  if (manager_thread_in_use)
  {
    DBUG_PRINT("quit", ("killing manager thread: 0x%llx",
                        (ulonglong)manager_thread));
   (void) pthread_cond_signal(&COND_manager);
  }
  (void) pthread_mutex_unlock(&LOCK_manager);

  /* kill connection thread */
#if !defined(__WIN__) && !defined(__NETWARE__)
  DBUG_PRINT("quit", ("waiting for select thread: 0x%llx",
                      (ulonglong)select_thread));
  (void) pthread_mutex_lock(&LOCK_thread_count);

  while (select_thread_in_use)
  {
    struct timespec abstime;
    int error;
    LINT_INIT(error);
    DBUG_PRINT("info",("Waiting for select thread"));

#ifndef DONT_USE_THR_ALARM
    if (pthread_kill(select_thread, thr_client_alarm))
      break;					// allready dead
#endif
    set_timespec(abstime, 2);
    for (uint tmp=0 ; tmp < 10 && select_thread_in_use; tmp++)
    {
      error=pthread_cond_timedwait(&COND_thread_count,&LOCK_thread_count,
				   &abstime);
      if (error != EINTR)
	break;
    }
#ifdef EXTRA_DEBUG
    if (error != 0 && error != ETIMEDOUT && !count++)
      sql_print_error("Got error %d from pthread_cond_timedwait",error);
#endif
    close_server_sock();
  }
  (void) pthread_mutex_unlock(&LOCK_thread_count);
#endif /* __WIN__ */


  /* Abort listening to new connections */
  DBUG_PRINT("quit",("Closing sockets"));
  if (!opt_disable_networking )
  {
    if (ip_sock != INVALID_SOCKET)
    {
      (void) shutdown(ip_sock, SHUT_RDWR);
      (void) closesocket(ip_sock);
      ip_sock= INVALID_SOCKET;
    }
  }
#ifdef _WIN32
  if (hPipe != INVALID_HANDLE_VALUE && opt_enable_named_pipe)
  {
    HANDLE temp;
    DBUG_PRINT("quit", ("Closing named pipes") );

    /* Create connection to the handle named pipe handler to break the loop */
    if ((temp = CreateFile(pipe_name,
			   GENERIC_READ | GENERIC_WRITE,
			   0,
			   NULL,
			   OPEN_EXISTING,
			   0,
			   NULL )) != INVALID_HANDLE_VALUE)
    {
      WaitNamedPipe(pipe_name, 1000);
      DWORD dwMode = PIPE_READMODE_BYTE | PIPE_WAIT;
      SetNamedPipeHandleState(temp, &dwMode, NULL, NULL);
      CancelIo(temp);
      DisconnectNamedPipe(temp);
      CloseHandle(temp);
    }
  }
#endif
#ifdef HAVE_SYS_UN_H
  if (unix_sock != INVALID_SOCKET)
  {
    (void) shutdown(unix_sock, SHUT_RDWR);
    (void) closesocket(unix_sock);
    (void) unlink(mysqld_unix_port);
    unix_sock= INVALID_SOCKET;
  }
#endif
  end_thr_alarm(0);			 // Abort old alarms.

  /*
    First signal all threads that it's time to die
    This will give the threads some time to gracefully abort their
    statements and inform their clients that the server is about to die.
  */

  THD *tmp;
  (void) pthread_mutex_lock(&LOCK_thread_count); // For unlink from list

  I_List_iterator<THD> it(threads);
  while ((tmp=it++))
  {
    DBUG_PRINT("quit",("Informing thread %ld that it's time to die",
		       tmp->thread_id));
    /* We skip slave threads & scheduler on this first loop through. */
    if (tmp->slave_thread)
      continue;

    tmp->killed= THD::KILL_CONNECTION;
    thread_scheduler.post_kill_notification(tmp);
    if (tmp->mysys_var)
    {
      tmp->mysys_var->abort=1;
      pthread_mutex_lock(&tmp->mysys_var->mutex);
      if (tmp->mysys_var->current_cond)
      {
	pthread_mutex_lock(tmp->mysys_var->current_mutex);
	pthread_cond_broadcast(tmp->mysys_var->current_cond);
	pthread_mutex_unlock(tmp->mysys_var->current_mutex);
      }
      pthread_mutex_unlock(&tmp->mysys_var->mutex);
    }
  }
  (void) pthread_mutex_unlock(&LOCK_thread_count); // For unlink from list

  Events::deinit();
  end_slave();

  if (thread_count)
    sleep(2);					// Give threads time to die

  /*
    Force remaining threads to die by closing the connection to the client
    This will ensure that threads that are waiting for a command from the
    client on a blocking read call are aborted.
  */

  for (;;)
  {
    DBUG_PRINT("quit",("Locking LOCK_thread_count"));
    (void) pthread_mutex_lock(&LOCK_thread_count); // For unlink from list
    if (!(tmp=threads.get()))
    {
      DBUG_PRINT("quit",("Unlocking LOCK_thread_count"));
      (void) pthread_mutex_unlock(&LOCK_thread_count);
      break;
    }
#ifndef __bsdi__				// Bug in BSDI kernel
    if (tmp->vio_ok())
    {
      if (global_system_variables.log_warnings)
        sql_print_warning(ER(ER_FORCING_CLOSE),my_progname,
                          tmp->thread_id,
                          (tmp->main_security_ctx.user ?
                           tmp->main_security_ctx.user : ""));
      close_connection(tmp,0,0);
    }
#endif
    DBUG_PRINT("quit",("Unlocking LOCK_thread_count"));
    (void) pthread_mutex_unlock(&LOCK_thread_count);
  }
  /* All threads has now been aborted */
  DBUG_PRINT("quit",("Waiting for threads to die (count=%u)",thread_count));
  (void) pthread_mutex_lock(&LOCK_thread_count);
  while (thread_count)
  {
    (void) pthread_cond_wait(&COND_thread_count,&LOCK_thread_count);
    DBUG_PRINT("quit",("One thread died (count=%u)",thread_count));
  }
  (void) pthread_mutex_unlock(&LOCK_thread_count);

  DBUG_PRINT("quit",("close_connections thread"));
  DBUG_VOID_RETURN;
}


static void close_server_sock()
{
#ifdef HAVE_CLOSE_SERVER_SOCK
  DBUG_ENTER("close_server_sock");
  my_socket tmp_sock;
  tmp_sock=ip_sock;
  if (tmp_sock != INVALID_SOCKET)
  {
    ip_sock=INVALID_SOCKET;
    DBUG_PRINT("info",("calling shutdown on TCP/IP socket"));
    (void) shutdown(tmp_sock, SHUT_RDWR);
#if defined(__NETWARE__)
    /*
      The following code is disabled for normal systems as it causes MySQL
      to hang on AIX 4.3 during shutdown
    */
    DBUG_PRINT("info",("calling closesocket on TCP/IP socket"));
    (void) closesocket(tmp_sock);
#endif
  }
  tmp_sock=unix_sock;
  if (tmp_sock != INVALID_SOCKET)
  {
    unix_sock=INVALID_SOCKET;
    DBUG_PRINT("info",("calling shutdown on unix socket"));
    (void) shutdown(tmp_sock, SHUT_RDWR);
#if defined(__NETWARE__)
    /*
      The following code is disabled for normal systems as it may cause MySQL
      to hang on AIX 4.3 during shutdown
    */
    DBUG_PRINT("info",("calling closesocket on unix/IP socket"));
    (void) closesocket(tmp_sock);
#endif
    (void) unlink(mysqld_unix_port);
  }
  DBUG_VOID_RETURN;
#endif
}

#endif /*EMBEDDED_LIBRARY*/


void kill_mysql(void)
{
  DBUG_ENTER("kill_mysql");

#if defined(SIGNALS_DONT_BREAK_READ) && !defined(EMBEDDED_LIBRARY)
  abort_loop=1;					// Break connection loops
  close_server_sock();				// Force accept to wake up
#endif

#if defined(__WIN__)
#if !defined(EMBEDDED_LIBRARY)
  {
    if (!SetEvent(hEventShutdown))
    {
      DBUG_PRINT("error",("Got error: %ld from SetEvent",GetLastError()));
    }
    /*
      or:
      HANDLE hEvent=OpenEvent(0, FALSE, "MySqlShutdown");
      SetEvent(hEventShutdown);
      CloseHandle(hEvent);
    */
  }
#endif
#elif defined(HAVE_PTHREAD_KILL)
  if (pthread_kill(signal_thread, MYSQL_KILL_SIGNAL))
  {
    DBUG_PRINT("error",("Got error %d from pthread_kill",errno)); /* purecov: inspected */
  }
#elif !defined(SIGNALS_DONT_BREAK_READ)
  kill(current_pid, MYSQL_KILL_SIGNAL);
#endif
  DBUG_PRINT("quit",("After pthread_kill"));
  shutdown_in_progress=1;			// Safety if kill didn't work
#ifdef SIGNALS_DONT_BREAK_READ
  if (!kill_in_progress)
  {
    pthread_t tmp;
    abort_loop=1;
    if (pthread_create(&tmp,&connection_attrib, kill_server_thread,
			   (void*) 0))
      sql_print_error("Can't create thread to kill server");
  }
#endif
  DBUG_VOID_RETURN;
}

/**
  Force server down. Kill all connections and threads and exit.

  @param  sig_ptr       Signal number that caused kill_server to be called.

  @note
    A signal number of 0 mean that the function was not called
    from a signal handler and there is thus no signal to block
    or stop, we just want to kill the server.
*/

#if defined(__NETWARE__)
extern "C" void kill_server(int sig_ptr)
#define RETURN_FROM_KILL_SERVER DBUG_VOID_RETURN
#elif !defined(__WIN__)
static void *kill_server(void *sig_ptr)
#define RETURN_FROM_KILL_SERVER DBUG_RETURN(0)
#else
static void __cdecl kill_server(int sig_ptr)
#define RETURN_FROM_KILL_SERVER DBUG_VOID_RETURN
#endif
{
  DBUG_ENTER("kill_server");
#ifndef EMBEDDED_LIBRARY
  int sig=(int) (long) sig_ptr;			// This is passed a int
  // if there is a signal during the kill in progress, ignore the other
  if (kill_in_progress)				// Safety
    RETURN_FROM_KILL_SERVER;
  kill_in_progress=TRUE;
  abort_loop=1;					// This should be set
  if (sig != 0) // 0 is not a valid signal number
    my_sigset(sig, SIG_IGN);                    /* purify inspected */
  if (sig == MYSQL_KILL_SIGNAL || sig == 0)
    sql_print_information(ER(ER_NORMAL_SHUTDOWN),my_progname);
  else
    sql_print_error(ER(ER_GOT_SIGNAL),my_progname,sig); /* purecov: inspected */

#if defined(HAVE_SMEM) && defined(__WIN__)
  /*
   Send event to smem_event_connect_request for aborting
   */
  if (!SetEvent(smem_event_connect_request))
  {
    DBUG_PRINT("error",
               ("Got error: %ld from SetEvent of smem_event_connect_request",
                GetLastError()));
  }
#endif

  close_connections();
  if (sig != MYSQL_KILL_SIGNAL &&
      sig != 0)
    unireg_abort(1);				/* purecov: inspected */
  else
    unireg_end();

  /* purecov: begin deadcode */
#ifdef __NETWARE__
  if (!event_flag)
    pthread_join(select_thread, NULL);		// wait for main thread
#endif /* __NETWARE__ */

  my_thread_end();
  pthread_exit(0);
  /* purecov: end */

#endif /* EMBEDDED_LIBRARY */
  RETURN_FROM_KILL_SERVER;
}


#if defined(USE_ONE_SIGNAL_HAND) || (defined(__NETWARE__) && defined(SIGNALS_DONT_BREAK_READ))
pthread_handler_t kill_server_thread(void *arg __attribute__((unused)))
{
  my_thread_init();				// Initialize new thread
  kill_server(0);
  /* purecov: begin deadcode */
  my_thread_end();
  pthread_exit(0);
  return 0;
  /* purecov: end */
}
#endif


extern "C" sig_handler print_signal_warning(int sig)
{
  if (global_system_variables.log_warnings)
    sql_print_warning("Got signal %d from thread %ld", sig,my_thread_id());
#ifdef DONT_REMEMBER_SIGNAL
  my_sigset(sig,print_signal_warning);		/* int. thread system calls */
#endif
#if !defined(__WIN__) && !defined(__NETWARE__)
  if (sig == SIGALRM)
    alarm(2);					/* reschedule alarm */
#endif
}

#ifndef EMBEDDED_LIBRARY

/**
  cleanup all memory and end program nicely.

    If SIGNALS_DONT_BREAK_READ is defined, this function is called
    by the main thread. To get MySQL to shut down nicely in this case
    (Mac OS X) we have to call exit() instead if pthread_exit().

  @note
    This function never returns.
*/
void unireg_end(void)
{
  clean_up(1);
  my_thread_end();
#if defined(SIGNALS_DONT_BREAK_READ) && !defined(__NETWARE__)
  exit(0);
#else
  pthread_exit(0);				// Exit is in main thread
#endif
}


extern "C" void unireg_abort(int exit_code)
{
  DBUG_ENTER("unireg_abort");

  if (exit_code)
    sql_print_error("Aborting\n");
  else if (opt_help)
    usage();
  clean_up(!opt_help && (exit_code || !opt_bootstrap)); /* purecov: inspected */
  DBUG_PRINT("quit",("done with cleanup in unireg_abort"));
  mysqld_exit(exit_code);
}


static void mysqld_exit(int exit_code)
{
  wait_for_signal_thread_to_end();
  mysql_audit_finalize();
  clean_up_mutexes();
  my_end(opt_endinfo ? MY_CHECK_ERROR | MY_GIVE_INFO : 0);
  exit(exit_code); /* purecov: inspected */
}

#endif /* !EMBEDDED_LIBRARY */


void clean_up(bool print_message)
{
  DBUG_PRINT("exit",("clean_up"));
  if (cleanup_done++)
    return; /* purecov: inspected */

  release_ddl_log();

  /*
    make sure that handlers finish up
    what they have that is dependent on the binlog
  */
  ha_binlog_end(current_thd);

  logger.cleanup_base();

  injector::free_instance();
  mysql_bin_log.cleanup();

#ifdef HAVE_REPLICATION
  if (use_slave_mask)
    bitmap_free(&slave_error_mask);
#endif
  my_tz_free();
  my_database_names_free();
#ifndef NO_EMBEDDED_ACCESS_CHECKS
  servers_free(1);
  acl_free(1);
  grant_free();
#endif
  query_cache_destroy();
  table_def_free();
  hostname_cache_free();
  mdl_destroy();
  item_user_lock_free();
  lex_free();				/* Free some memory */
  item_create_cleanup();
  set_var_free();
  free_charsets();
  if (!opt_noacl)
  {
#ifdef HAVE_DLOPEN
    udf_free();
#endif
  }
#ifndef EMBEDDED_LIBRARY
  backup_shutdown();
#endif
  plugin_shutdown();
  ha_end();
  if (tc_log)
    tc_log->close();
  delegates_destroy();
  xid_cache_free();
  wt_end();
  delete_elements(&key_caches, (void (*)(const char*, uchar*)) free_key_cache);
  multi_keycache_free();
  free_status_vars();
  end_thr_alarm(1);			/* Free allocated memory */
  my_free_open_file_info();
  my_free((char*) global_system_variables.date_format,
	  MYF(MY_ALLOW_ZERO_PTR));
  my_free((char*) global_system_variables.time_format,
	  MYF(MY_ALLOW_ZERO_PTR));
  my_free((char*) global_system_variables.datetime_format,
	  MYF(MY_ALLOW_ZERO_PTR));
  if (defaults_argv)
    free_defaults(defaults_argv);
  my_free(sys_init_connect.value, MYF(MY_ALLOW_ZERO_PTR));
  my_free(sys_init_slave.value, MYF(MY_ALLOW_ZERO_PTR));
  my_free(sys_var_general_log_path.value, MYF(MY_ALLOW_ZERO_PTR));
  my_free(sys_var_backup_history_log_path.value, MYF(MY_ALLOW_ZERO_PTR));
  my_free(sys_var_backup_progress_log_path.value, MYF(MY_ALLOW_ZERO_PTR));
  my_free(sys_var_backupdir.value, MYF(MY_ALLOW_ZERO_PTR));
  my_free(sys_var_slow_log_path.value, MYF(MY_ALLOW_ZERO_PTR));
  free_tmpdir(&mysql_tmpdir_list);
#ifdef HAVE_REPLICATION
  my_free(slave_load_tmpdir,MYF(MY_ALLOW_ZERO_PTR));
#endif
  x_free(opt_bin_logname);
  x_free(opt_relay_logname);
  x_free(opt_secure_file_priv);
  bitmap_free(&temp_pool);
  free_max_user_conn();
#ifdef HAVE_REPLICATION
  end_slave_list();
#endif
  delete binlog_filter;
  delete rpl_filter;
  end_ssl();
  vio_end();
#ifdef USE_REGEX
  my_regex_end();
#endif
#if defined(ENABLED_DEBUG_SYNC)
  /* End the debug sync facility. See debug_sync.cc. */
  debug_sync_end();
#endif /* defined(ENABLED_DEBUG_SYNC) */

#if !defined(EMBEDDED_LIBRARY)
  if (!opt_bootstrap)
    (void) my_delete(pidfile_name,MYF(0));	// This may not always exist
#endif
  if (print_message && errmesg && server_start_time)
    sql_print_information(ER(ER_SHUTDOWN_COMPLETE),my_progname);
  thread_scheduler.end();
  finish_client_errs();
  my_free((uchar*) my_error_unregister(ER_ERROR_FIRST, ER_ERROR_LAST),
          MYF(MY_WME | MY_FAE | MY_ALLOW_ZERO_PTR));
  DBUG_PRINT("quit", ("Error messages freed"));
  /* Tell main we are ready */
  logger.cleanup_end();
  (void) pthread_mutex_lock(&LOCK_thread_count);
  DBUG_PRINT("quit", ("got thread count lock"));
  ready_to_exit=1;
  /* do the broadcast inside the lock to ensure that my_end() is not called */
  (void) pthread_cond_broadcast(&COND_thread_count);
  (void) pthread_mutex_unlock(&LOCK_thread_count);
  my_uuid_end();

  /*
    The following lines may never be executed as the main thread may have
    killed us
  */
  DBUG_PRINT("quit", ("done with cleanup"));
} /* clean_up */


#ifndef EMBEDDED_LIBRARY

/**
  This is mainly needed when running with purify, but it's still nice to
  know that all child threads have died when mysqld exits.
*/
static void wait_for_signal_thread_to_end()
{
#ifndef __NETWARE__
  uint i;
  /*
    Wait up to 10 seconds for signal thread to die. We use this mainly to
    avoid getting warnings that my_thread_end has not been called
  */
  for (i= 0 ; i < 100 && signal_thread_in_use; i++)
  {
    if (pthread_kill(signal_thread, MYSQL_KILL_SIGNAL) != ESRCH)
      break;
    my_sleep(100);				// Give it time to die
  }
#endif
}


static void clean_up_mutexes()
{
  (void) pthread_mutex_destroy(&LOCK_mysql_create_db);
  (void) pthread_mutex_destroy(&LOCK_lock_db);
  (void) rwlock_destroy(&LOCK_grant);
  (void) pthread_mutex_destroy(&LOCK_open);
  (void) pthread_mutex_destroy(&LOCK_thread_count);
  (void) pthread_mutex_destroy(&LOCK_mapped_file);
  (void) pthread_mutex_destroy(&LOCK_status);
  (void) pthread_mutex_destroy(&LOCK_error_log);
  (void) pthread_mutex_destroy(&LOCK_delayed_insert);
  (void) pthread_mutex_destroy(&LOCK_delayed_status);
  (void) pthread_mutex_destroy(&LOCK_delayed_create);
  (void) pthread_mutex_destroy(&LOCK_manager);
  (void) pthread_mutex_destroy(&LOCK_crypt);
  (void) pthread_mutex_destroy(&LOCK_user_conn);
  (void) pthread_mutex_destroy(&LOCK_connection_count);
  Events::destroy_mutexes();
#ifdef HAVE_OPENSSL
  (void) pthread_mutex_destroy(&LOCK_des_key_file);
#ifndef HAVE_YASSL
  for (int i= 0; i < CRYPTO_num_locks(); ++i)
    (void) rwlock_destroy(&openssl_stdlocks[i].lock);
  OPENSSL_free(openssl_stdlocks);
#endif
#endif
#ifdef HAVE_REPLICATION
  (void) pthread_mutex_destroy(&LOCK_rpl_status);
  (void) pthread_cond_destroy(&COND_rpl_status);
#endif
  (void) pthread_mutex_destroy(&LOCK_active_mi);
  (void) rwlock_destroy(&LOCK_sys_init_connect);
  (void) rwlock_destroy(&LOCK_sys_init_slave);
  (void) pthread_mutex_destroy(&LOCK_global_system_variables);
  (void) pthread_mutex_destroy(&LOCK_uuid_short);
  (void) rwlock_destroy(&LOCK_system_variables_hash);
  (void) pthread_mutex_destroy(&LOCK_global_read_lock);
  (void) pthread_mutex_destroy(&LOCK_prepared_stmt_count);
  (void) pthread_cond_destroy(&COND_thread_count);
  (void) pthread_cond_destroy(&COND_refresh);
  (void) pthread_cond_destroy(&COND_global_read_lock);
  (void) pthread_cond_destroy(&COND_thread_cache);
  (void) pthread_cond_destroy(&COND_flush_thread_cache);
  (void) pthread_cond_destroy(&COND_manager);
  DDL_blocker_class::destroy_DDL_blocker_class_instance();
}

#endif /*EMBEDDED_LIBRARY*/


/****************************************************************************
** Init IP and UNIX socket
****************************************************************************/

#ifndef EMBEDDED_LIBRARY
static void set_ports()
{
  char	*env;
  if (!mysqld_port && !opt_disable_networking)
  {					// Get port if not from commandline
    mysqld_port= MYSQL_PORT;

    /*
      if builder specifically requested a default port, use that
      (even if it coincides with our factory default).
      only if they didn't do we check /etc/services (and, failing
      on that, fall back to the factory default of 3306).
      either default can be overridden by the environment variable
      MYSQL_TCP_PORT, which in turn can be overridden with command
      line options.
    */

#if MYSQL_PORT_DEFAULT == 0
    struct  servent *serv_ptr;
    if ((serv_ptr= getservbyname("mysql", "tcp")))
      mysqld_port= ntohs((u_short) serv_ptr->s_port); /* purecov: inspected */
#endif
    if ((env = getenv("MYSQL_TCP_PORT")))
      mysqld_port= (uint) atoi(env);		/* purecov: inspected */
  }
  if (!mysqld_unix_port)
  {
#ifdef __WIN__
    mysqld_unix_port= (char*) MYSQL_NAMEDPIPE;
#else
    mysqld_unix_port= (char*) MYSQL_UNIX_ADDR;
#endif
    if ((env = getenv("MYSQL_UNIX_PORT")))
      mysqld_unix_port= env;			/* purecov: inspected */
  }
}

/* Change to run as another user if started with --user */

static struct passwd *check_user(const char *user)
{
#if !defined(__WIN__) && !defined(__NETWARE__)
  struct passwd *tmp_user_info;
  uid_t user_id= geteuid();

  // Don't bother if we aren't superuser
  if (user_id)
  {
    if (user)
    {
      /* Don't give a warning, if real user is same as given with --user */
      /* purecov: begin tested */
      tmp_user_info= getpwnam(user);
      if ((!tmp_user_info || user_id != tmp_user_info->pw_uid) &&
	  global_system_variables.log_warnings)
        sql_print_warning(
                    "One can only use the --user switch if running as root\n");
      /* purecov: end */
    }
    return NULL;
  }
  if (!user)
  {
    if (!opt_bootstrap)
    {
      sql_print_error("Fatal error: Please read \"Security\" section of the manual to find out how to run mysqld as root!\n");
      unireg_abort(1);
    }
    return NULL;
  }
  /* purecov: begin tested */
  if (!strcmp(user,"root"))
    return NULL;                        // Avoid problem with dynamic libraries

  if (!(tmp_user_info= getpwnam(user)))
  {
    // Allow a numeric uid to be used
    const char *pos;
    for (pos= user; my_isdigit(mysqld_charset,*pos); pos++) ;
    if (*pos)                                   // Not numeric id
      goto err;
    if (!(tmp_user_info= getpwuid(atoi(user))))
      goto err;
  }
  return tmp_user_info;
  /* purecov: end */

err:
  sql_print_error("Fatal error: Can't change to run as user '%s' ;  Please check that the user exists!\n",user);
  unireg_abort(1);

#ifdef PR_SET_DUMPABLE
  if (test_flags & TEST_CORE_ON_SIGNAL)
  {
    /* inform kernel that process is dumpable */
    (void) prctl(PR_SET_DUMPABLE, 1);
  }
#endif

#endif
  return NULL;
}

static void set_user(const char *user, struct passwd *user_info_arg)
{
  /* purecov: begin tested */
#if !defined(__WIN__) && !defined(__NETWARE__)
  DBUG_ASSERT(user_info_arg != 0);
#ifdef HAVE_INITGROUPS
  /*
    We can get a SIGSEGV when calling initgroups() on some systems when NSS
    is configured to use LDAP and the server is statically linked.  We set
    calling_initgroups as a flag to the SIGSEGV handler that is then used to
    output a specific message to help the user resolve this problem.
  */
  calling_initgroups= TRUE;
  initgroups((char*) user, user_info_arg->pw_gid);
  calling_initgroups= FALSE;
#endif
  if (setgid(user_info_arg->pw_gid) == -1)
  {
    sql_perror("setgid");
    unireg_abort(1);
  }
  if (setuid(user_info_arg->pw_uid) == -1)
  {
    sql_perror("setuid");
    unireg_abort(1);
  }
#endif
  /* purecov: end */
}


static void set_effective_user(struct passwd *user_info_arg)
{
#if !defined(__WIN__) && !defined(__NETWARE__)
  DBUG_ASSERT(user_info_arg != 0);
  if (setregid((gid_t)-1, user_info_arg->pw_gid) == -1)
  {
    sql_perror("setregid");
    unireg_abort(1);
  }
  if (setreuid((uid_t)-1, user_info_arg->pw_uid) == -1)
  {
    sql_perror("setreuid");
    unireg_abort(1);
  }
#endif
}


/** Change root user if started with @c --chroot . */
static void set_root(const char *path)
{
#if !defined(__WIN__) && !defined(__NETWARE__)
  if (chroot(path) == -1)
  {
    sql_perror("chroot");
    unireg_abort(1);
  }
  my_setwd("/", MYF(0));
#endif
}


static void network_init(void)
{
#ifdef HAVE_SYS_UN_H
  struct sockaddr_un	UNIXaddr;
#endif
  int	arg;
  int   ret;
  uint  waited;
  uint  this_wait;
  uint  retry;
  char port_buf[NI_MAXSERV];
  DBUG_ENTER("network_init");
  LINT_INIT(ret);

  if (thread_scheduler.init())
    unireg_abort(1);			/* purecov: inspected */

  set_ports();

  if (mysqld_port != 0 && !opt_disable_networking && !opt_bootstrap)
  {
    struct addrinfo *ai, *a;
    struct addrinfo hints;
    int error;
    DBUG_PRINT("general",("IP Socket is %d",mysqld_port));

    bzero(&hints, sizeof (hints));
    hints.ai_flags= AI_PASSIVE;
    hints.ai_socktype= SOCK_STREAM;
    hints.ai_family= AF_UNSPEC;

    my_snprintf(port_buf, NI_MAXSERV, "%d", mysqld_port);
    error= getaddrinfo(my_bind_addr_str, port_buf, &hints, &ai);
    if (error != 0)
    {
      DBUG_PRINT("error",("Got error: %d from getaddrinfo()", error));
      sql_perror(ER(ER_IPSOCK_ERROR));		/* purecov: tested */
      unireg_abort(1);				/* purecov: tested */
    }

    for (a = ai; a != NULL; a = ai->ai_next)
    {
      ip_sock= socket(a->ai_family, a->ai_socktype, a->ai_protocol);
      if (ip_sock != INVALID_SOCKET)
        break;
    }

    if (ip_sock == INVALID_SOCKET)
    {
      DBUG_PRINT("error",("Got error: %d from socket()",socket_errno));
      sql_perror(ER(ER_IPSOCK_ERROR));		/* purecov: tested */
      unireg_abort(1);				/* purecov: tested */
    }

#ifndef __WIN__
    /*
      We should not use SO_REUSEADDR on windows as this would enable a
      user to open two mysqld servers with the same TCP/IP port.
    */
    arg= 1;
    (void) setsockopt(ip_sock,SOL_SOCKET,SO_REUSEADDR,(char*)&arg,sizeof(arg));
#endif /* __WIN__ */

#ifdef IPV6_V6ONLY
     /*
       For interoperability with older clients, IPv6 socket should
       listen on both IPv6 and IPv4 wildcard addresses.
       Turn off IPV6_V6ONLY option.
     */
    if (a->ai_family == AF_INET6)
    {
      arg= 0;      
      (void) setsockopt(ip_sock, IPPROTO_IPV6, IPV6_V6ONLY, (char*)&arg,
                sizeof(arg));
    }
#endif
    /*
      Sometimes the port is not released fast enough when stopping and
      restarting the server. This happens quite often with the test suite
      on busy Linux systems. Retry to bind the address at these intervals:
      Sleep intervals: 1, 2, 4,  6,  9, 13, 17, 22, ...
      Retry at second: 1, 3, 7, 13, 22, 35, 52, 74, ...
      Limit the sequence by mysqld_port_timeout (set --port-open-timeout=#).
    */
    for (waited= 0, retry= 1; ; retry++, waited+= this_wait)
    {
      if (((ret= bind(ip_sock, a->ai_addr, a->ai_addrlen)) >= 0 ) ||
          (socket_errno != SOCKET_EADDRINUSE) ||
          (waited >= mysqld_port_timeout))
        break;
      sql_print_information("Retrying bind on TCP/IP port %u", mysqld_port);
      this_wait= retry * retry / 3 + 1;
      sleep(this_wait);
    }
    freeaddrinfo(ai);
    if (ret < 0)
    {
      DBUG_PRINT("error",("Got error: %d from bind",socket_errno));
      sql_perror("Can't start server: Bind on TCP/IP port");
      sql_print_error("Do you already have another mysqld server running on port: %d ?",mysqld_port);
      unireg_abort(1);
    }
    if (listen(ip_sock,(int) back_log) < 0)
    {
      sql_perror("Can't start server: listen() on TCP/IP port");
      sql_print_error("listen() on TCP/IP failed with error %d",
		      socket_errno);
      unireg_abort(1);
    }
  }

#ifdef _WIN32
  /* create named pipe */
  if (Service.IsNT() && mysqld_unix_port[0] && !opt_bootstrap &&
      opt_enable_named_pipe)
  {

    pipe_name[sizeof(pipe_name)-1]= 0;		/* Safety if too long string */
    strxnmov(pipe_name, sizeof(pipe_name)-1, "\\\\.\\pipe\\",
	     mysqld_unix_port, NullS);
    bzero((char*) &saPipeSecurity, sizeof(saPipeSecurity));
    bzero((char*) &sdPipeDescriptor, sizeof(sdPipeDescriptor));
    if (!InitializeSecurityDescriptor(&sdPipeDescriptor,
				      SECURITY_DESCRIPTOR_REVISION))
    {
      sql_perror("Can't start server : Initialize security descriptor");
      unireg_abort(1);
    }
    if (!SetSecurityDescriptorDacl(&sdPipeDescriptor, TRUE, NULL, FALSE))
    {
      sql_perror("Can't start server : Set security descriptor");
      unireg_abort(1);
    }
    saPipeSecurity.nLength = sizeof(SECURITY_ATTRIBUTES);
    saPipeSecurity.lpSecurityDescriptor = &sdPipeDescriptor;
    saPipeSecurity.bInheritHandle = FALSE;
    if ((hPipe= CreateNamedPipe(pipe_name,
				PIPE_ACCESS_DUPLEX,
				PIPE_TYPE_BYTE |
				PIPE_READMODE_BYTE |
				PIPE_WAIT,
				PIPE_UNLIMITED_INSTANCES,
				(int) global_system_variables.net_buffer_length,
				(int) global_system_variables.net_buffer_length,
				NMPWAIT_USE_DEFAULT_WAIT,
				&saPipeSecurity)) == INVALID_HANDLE_VALUE)
      {
	LPVOID lpMsgBuf;
	int error=GetLastError();
	FormatMessage(FORMAT_MESSAGE_ALLOCATE_BUFFER |
		      FORMAT_MESSAGE_FROM_SYSTEM,
		      NULL, error, MAKELANGID(LANG_NEUTRAL, SUBLANG_DEFAULT),
		      (LPTSTR) &lpMsgBuf, 0, NULL );
	sql_perror((char *)lpMsgBuf);
	LocalFree(lpMsgBuf);
	unireg_abort(1);
      }
  }
#endif

#if defined(HAVE_SYS_UN_H)
  /*
  ** Create the UNIX socket
  */
  if (mysqld_unix_port[0] && !opt_bootstrap)
  {
    DBUG_PRINT("general",("UNIX Socket is %s",mysqld_unix_port));

    if (strlen(mysqld_unix_port) > (sizeof(UNIXaddr.sun_path) - 1))
    {
      sql_print_error("The socket file path is too long (> %u): %s",
                      (uint) sizeof(UNIXaddr.sun_path) - 1, mysqld_unix_port);
      unireg_abort(1);
    }
    if ((unix_sock= socket(AF_UNIX, SOCK_STREAM, 0)) < 0)
    {
      sql_perror("Can't start server : UNIX Socket "); /* purecov: inspected */
      unireg_abort(1);				/* purecov: inspected */
    }
    bzero((char*) &UNIXaddr, sizeof(UNIXaddr));
    UNIXaddr.sun_family = AF_UNIX;
    strmov(UNIXaddr.sun_path, mysqld_unix_port);
    (void) unlink(mysqld_unix_port);
    arg= 1;
    (void) setsockopt(unix_sock,SOL_SOCKET,SO_REUSEADDR,(char*)&arg,
		      sizeof(arg));
    umask(0);
    if (bind(unix_sock, my_reinterpret_cast(struct sockaddr *) (&UNIXaddr),
	     sizeof(UNIXaddr)) < 0)
    {
      sql_perror("Can't start server : Bind on unix socket"); /* purecov: tested */
      sql_print_error("Do you already have another mysqld server running on socket: %s ?",mysqld_unix_port);
      unireg_abort(1);					/* purecov: tested */
    }
    umask(((~my_umask) & 0666));
#if defined(S_IFSOCK) && defined(SECURE_SOCKETS)
    (void) chmod(mysqld_unix_port,S_IFSOCK);	/* Fix solaris 2.6 bug */
#endif
    if (listen(unix_sock,(int) back_log) < 0)
      sql_print_warning("listen() on Unix socket failed with error %d",
		      socket_errno);
  }
#endif
  DBUG_PRINT("info",("server started"));
  DBUG_VOID_RETURN;
}

#endif /*!EMBEDDED_LIBRARY*/


#ifndef EMBEDDED_LIBRARY
/**
  Close a connection.

  @param thd		Thread handle
  @param errcode	Error code to print to console
  @param lock	        1 if we have have to lock LOCK_thread_count

  @note
    For the connection that is doing shutdown, this is called twice
*/
void close_connection(THD *thd, uint errcode, bool lock)
{
  st_vio *vio;
  DBUG_ENTER("close_connection");
  DBUG_PRINT("enter",("fd: %s  error: '%s'",
		      thd->net.vio ? vio_description(thd->net.vio) :
		      "(not connected)",
		      errcode ? ER(errcode) : ""));
  if (lock)
    (void) pthread_mutex_lock(&LOCK_thread_count);
  thd->killed= THD::KILL_CONNECTION;
  if ((vio= thd->net.vio) != 0)
  {
    if (errcode)
      net_send_error(thd, errcode, ER(errcode)); /* purecov: inspected */
    vio_close(vio);			/* vio is freed in delete thd */
  }
  if (lock)
    (void) pthread_mutex_unlock(&LOCK_thread_count);
  MYSQL_CONNECTION_DONE((int) errcode, thd->thread_id);
  DBUG_VOID_RETURN;
}
#endif /* EMBEDDED_LIBRARY */


/** Called when a thread is aborted. */
/* ARGSUSED */
extern "C" sig_handler end_thread_signal(int sig __attribute__((unused)))
{
  THD *thd=current_thd;
  DBUG_ENTER("end_thread_signal");
  if (thd && ! thd->bootstrap)
  {
    statistic_increment(killed_threads, &LOCK_status);
    thread_scheduler.end_thread(thd,0);		/* purecov: inspected */
  }
  DBUG_VOID_RETURN;				/* purecov: deadcode */
}


/*
  Unlink thd from global list of available connections and free thd

  SYNOPSIS
    unlink_thd()
    thd		 Thread handler

  NOTES
    LOCK_thread_count is locked and left locked
*/

void unlink_thd(THD *thd)
{
  DBUG_ENTER("unlink_thd");
  DBUG_PRINT("enter", ("thd: %p", thd));
  thd->cleanup();

  pthread_mutex_lock(&LOCK_connection_count);
  --connection_count;
  pthread_mutex_unlock(&LOCK_connection_count);

  (void) pthread_mutex_lock(&LOCK_thread_count);
  thread_count--;
  delete thd;
  DBUG_VOID_RETURN;
}


/*
  Store thread in cache for reuse by new connections

  SYNOPSIS
    cache_thread()

  NOTES
    LOCK_thread_count has to be locked

  RETURN
    0  Thread was not put in cache
    1  Thread is to be reused by new connection.
       (ie, caller should return, not abort with pthread_exit())
*/


static bool cache_thread()
{
  safe_mutex_assert_owner(&LOCK_thread_count);
  if (cached_thread_count < thread_cache_size &&
      ! abort_loop && !kill_cached_threads)
  {
    /* Don't kill the thread, just put it in cache for reuse */
    DBUG_PRINT("info", ("Adding thread to cache"));
    cached_thread_count++;
    while (!abort_loop && ! wake_thread && ! kill_cached_threads)
      (void) pthread_cond_wait(&COND_thread_cache, &LOCK_thread_count);
    cached_thread_count--;
    if (kill_cached_threads)
      pthread_cond_signal(&COND_flush_thread_cache);
    if (wake_thread)
    {
      THD *thd;
      wake_thread--;
      thd= thread_cache.get();
      thd->thread_stack= (char*) &thd;          // For store_globals
      (void) thd->store_globals();
      /*
        THD::mysys_var::abort is associated with physical thread rather
        than with THD object. So we need to reset this flag before using
        this thread for handling of new THD object/connection.
      */
      thd->mysys_var->abort= 0;
      thd->thr_create_utime= my_micro_time();
      threads.append(thd);
      return(1);
    }
  }
  return(0);
}


/*
  End thread for the current connection

  SYNOPSIS
    one_thread_per_connection_end()
    thd		  Thread handler
    put_in_cache  Store thread in cache, if there is room in it
                  Normally this is true in all cases except when we got
                  out of resources initializing the current thread

  NOTES
    If thread is cached, we will wait until thread is scheduled to be
    reused and then we will return.
    If thread is not cached, we end the thread.

  RETURN
    0    Signal to handle_one_connection to reuse connection
*/

bool one_thread_per_connection_end(THD *thd, bool put_in_cache)
{
  DBUG_ENTER("one_thread_per_connection_end");
  unlink_thd(thd);
  if (put_in_cache)
    put_in_cache= cache_thread();
  pthread_mutex_unlock(&LOCK_thread_count);
  if (put_in_cache)
    DBUG_RETURN(0);                             // Thread is reused

  /* It's safe to broadcast outside a lock (COND... is not deleted here) */
  DBUG_PRINT("signal", ("Broadcasting COND_thread_count"));
  my_thread_end();
  (void) pthread_cond_broadcast(&COND_thread_count);

  pthread_exit(0);
  DBUG_RETURN(0);                               // Impossible
}


void flush_thread_cache()
{
  (void) pthread_mutex_lock(&LOCK_thread_count);
  kill_cached_threads++;
  while (cached_thread_count)
  {
    pthread_cond_broadcast(&COND_thread_cache);
    pthread_cond_wait(&COND_flush_thread_cache,&LOCK_thread_count);
  }
  kill_cached_threads--;
  (void) pthread_mutex_unlock(&LOCK_thread_count);
}


#ifdef THREAD_SPECIFIC_SIGPIPE
/**
  Aborts a thread nicely. Comes here on SIGPIPE.

  @todo
    One should have to fix that thr_alarm know about this thread too.
*/
extern "C" sig_handler abort_thread(int sig __attribute__((unused)))
{
  THD *thd=current_thd;
  DBUG_ENTER("abort_thread");
  if (thd)
    thd->killed= THD::KILL_CONNECTION;
  DBUG_VOID_RETURN;
}
#endif


/******************************************************************************
  Setup a signal thread with handles all signals.
  Because Linux doesn't support schemas use a mutex to check that
  the signal thread is ready before continuing
******************************************************************************/

#if defined(__WIN__)


/*
  On Windows, we use native SetConsoleCtrlHandler for handle events like Ctrl-C
  with graceful shutdown.
  Also, we do not use signal(), but SetUnhandledExceptionFilter instead - as it
  provides possibility to pass the exception to just-in-time debugger, collect
  dumps and potentially also the exception and thread context used to output
  callstack.
*/

static BOOL WINAPI console_event_handler( DWORD type ) 
{
  DBUG_ENTER("console_event_handler");
#ifndef EMBEDDED_LIBRARY
  if(type == CTRL_C_EVENT)
  {
     /*
       Do not shutdown before startup is finished and shutdown
       thread is initialized. Otherwise there is a race condition 
       between main thread doing initialization and CTRL-C thread doing
       cleanup, which can result into crash.
     */
#ifndef EMBEDDED_LIBRARY
     if(hEventShutdown)
       kill_mysql();
     else
#endif
       sql_print_warning("CTRL-C ignored during startup");
     DBUG_RETURN(TRUE);
  }
#endif
  DBUG_RETURN(FALSE);
}


/*
  In Visual Studio 2005 and later, default SIGABRT handler will overwrite
  any unhandled exception filter set by the application  and will try to
  call JIT debugger. This is not what we want, this we calling __debugbreak
  to stop in debugger, if process is being debugged or to generate 
  EXCEPTION_BREAKPOINT and then handle_segfault will do its magic.
*/

#if (_MSC_VER >= 1400)
static void my_sigabrt_handler(int sig)
{
  __debugbreak();
}
#endif /*_MSC_VER >=1400 */

void win_install_sigabrt_handler(void)
{
#if (_MSC_VER >=1400)
  /*abort() should not override our exception filter*/
  _set_abort_behavior(0,_CALL_REPORTFAULT);
  signal(SIGABRT,my_sigabrt_handler);
#endif /* _MSC_VER >=1400 */
}

#ifdef DEBUG_UNHANDLED_EXCEPTION_FILTER
#define DEBUGGER_ATTACH_TIMEOUT 120
/*
  Wait for debugger to attach and break into debugger. If debugger is not attached,
  resume after timeout.
*/
static void wait_for_debugger(int timeout_sec)
{
   if(!IsDebuggerPresent())
   {
     int i;
     printf("Waiting for debugger to attach, pid=%u\n",GetCurrentProcessId());
     fflush(stdout);
     for(i= 0; i < timeout_sec; i++)
     {
       Sleep(1000);
       if(IsDebuggerPresent())
       {
         /* Break into debugger */
         __debugbreak();
         return;
       }
     }
     printf("pid=%u, debugger not attached after %d seconds, resuming\n",GetCurrentProcessId(),
       timeout_sec);
     fflush(stdout);
   }
}
#endif /* DEBUG_UNHANDLED_EXCEPTION_FILTER */

LONG WINAPI my_unhandler_exception_filter(EXCEPTION_POINTERS *ex_pointers)
{
   static BOOL first_time= TRUE;
   if(!first_time)
   {
     /*
       This routine can be called twice, typically
       when detaching in JIT debugger.
       Return EXCEPTION_EXECUTE_HANDLER to terminate process.
     */
     return EXCEPTION_EXECUTE_HANDLER;
   }
   first_time= FALSE;
#ifdef DEBUG_UNHANDLED_EXCEPTION_FILTER
   /*
    Unfortunately there is no clean way to debug unhandled exception filters,
    as debugger does not stop there(also documented in MSDN) 
    To overcome, one could put a MessageBox, but this will not work in service.
    Better solution is to print error message and sleep some minutes 
    until debugger is attached
  */
  wait_for_debugger(DEBUGGER_ATTACH_TIMEOUT);
#endif /* DEBUG_UNHANDLED_EXCEPTION_FILTER */
  __try
  {
    my_set_exception_pointers(ex_pointers);
    handle_segfault(ex_pointers->ExceptionRecord->ExceptionCode);
  }
  __except(EXCEPTION_EXECUTE_HANDLER)
  {
    DWORD written;
    const char msg[] = "Got exception in exception handler!\n";
    WriteFile(GetStdHandle(STD_OUTPUT_HANDLE),msg, sizeof(msg)-1, 
      &written,NULL);
  }
  /*
    Return EXCEPTION_CONTINUE_SEARCH to give JIT debugger
    (drwtsn32 or vsjitdebugger) possibility to attach,
    if JIT debugger is configured.
    Windows Error reporting might generate a dump here.
  */
  return EXCEPTION_CONTINUE_SEARCH;
}


static void init_signals(void)
{
  win_install_sigabrt_handler();
  if(opt_console)
    SetConsoleCtrlHandler(console_event_handler,TRUE);
  else
  {
    /* Avoid MessageBox()es*/
   _CrtSetReportMode(_CRT_WARN, _CRTDBG_MODE_FILE);
   _CrtSetReportFile(_CRT_WARN, _CRTDBG_FILE_STDERR);
   _CrtSetReportMode(_CRT_ERROR, _CRTDBG_MODE_FILE);
   _CrtSetReportFile(_CRT_ERROR, _CRTDBG_FILE_STDERR);
   _CrtSetReportMode(_CRT_ASSERT, _CRTDBG_MODE_FILE);
   _CrtSetReportFile(_CRT_ASSERT, _CRTDBG_FILE_STDERR);

   /*
     Do not use SEM_NOGPFAULTERRORBOX in the following SetErrorMode (),
     because it would prevent JIT debugger and Windows error reporting
     from working. We need WER or JIT-debugging, since our own unhandled
     exception filter is not guaranteed to work in all situation
     (like heap corruption or stack overflow)
   */
   SetErrorMode(SetErrorMode(0)|SEM_FAILCRITICALERRORS|SEM_NOOPENFILEERRORBOX);
  }
  SetUnhandledExceptionFilter(my_unhandler_exception_filter);
}


static void start_signal_handler(void)
{
#ifndef EMBEDDED_LIBRARY
  // Save vm id of this process
  if (!opt_bootstrap)
    create_pid_file();
#endif /* EMBEDDED_LIBRARY */
}


static void check_data_home(const char *path)
{}


#elif defined(__NETWARE__)

/// down server event callback.
void mysql_down_server_cb(void *, void *)
{
  event_flag= TRUE;
  kill_server(0);
}


/// destroy callback resources.
void mysql_cb_destroy(void *)
{
  UnRegisterEventNotification(eh);  // cleanup down event notification
  NX_UNWRAP_INTERFACE(ref);
  /* Deregister NSS volume deactivation event */
  NX_UNWRAP_INTERFACE(refneb);
  if (neb_consumer_id)
    UnRegisterConsumer(neb_consumer_id, NULL);
}


/// initialize callbacks.
void mysql_cb_init()
{
  // register for down server event
  void *handle = getnlmhandle();
  rtag_t rt= AllocateResourceTag(handle, "MySQL Down Server Callback",
                                 EventSignature);
  NX_WRAP_INTERFACE((void *)mysql_down_server_cb, 2, (void **)&ref);
  eh= RegisterForEventNotification(rt, EVENT_PRE_DOWN_SERVER,
                                   EVENT_PRIORITY_APPLICATION,
                                   NULL, ref, NULL);

  /*
    Register for volume deactivation event
    Wrap the callback function, as it is called by non-LibC thread
  */
  (void *) NX_WRAP_INTERFACE(neb_event_callback, 1, &refneb);
  registerwithneb();

  NXVmRegisterExitHandler(mysql_cb_destroy, NULL);  // clean-up
}


/** To get the name of the NetWare volume having MySQL data folder. */
static void getvolumename()
{
  char *p;
  /*
    We assume that data path is already set.
    If not it won't come here. Terminate after volume name
  */
  if ((p= strchr(mysql_real_data_home, ':')))
    strmake(datavolname, mysql_real_data_home,
            (uint) (p - mysql_real_data_home));
}


/**
  Registering with NEB for NSS Volume Deactivation event.
*/

static void registerwithneb()
{

  ConsumerRegistrationInfo reg_info;

  /* Clear NEB registration structure */
  bzero((char*) &reg_info, sizeof(struct ConsumerRegistrationInfo));

  /* Fill the NEB consumer information structure */
  reg_info.CRIVersion= 1;  	            // NEB version
  /* NEB Consumer name */
  reg_info.CRIConsumerName= (BYTE *) "MySQL Database Server";
  /* Event of interest */
  reg_info.CRIEventName= (BYTE *) "NSS.ChangeVolState.Enter";
  reg_info.CRIUserParameter= NULL;	    // Consumer Info
  reg_info.CRIEventFlags= 0;	            // Event flags
  /* Consumer NLM handle */
  reg_info.CRIOwnerID= (LoadDefinitionStructure *)getnlmhandle();
  reg_info.CRIConsumerESR= NULL;	    // No consumer ESR required
  reg_info.CRISecurityToken= 0;	            // No security token for the event
  reg_info.CRIConsumerFlags= 0;             // SMP_ENABLED_BIT;
  reg_info.CRIFilterName= 0;	            // No event filtering
  reg_info.CRIFilterDataLength= 0;          // No filtering data
  reg_info.CRIFilterData= 0;	            // No filtering data
  /* Callback function for the event */
  (void *)reg_info.CRIConsumerCallback= (void *) refneb;
  reg_info.CRIOrder= 0;	                    // Event callback order
  reg_info.CRIConsumerType= CHECK_CONSUMER; // Consumer type

  /* Register for the event with NEB */
  if (RegisterConsumer(&reg_info))
  {
    consoleprintf("Failed to register for NSS Volume Deactivation event \n");
    return;
  }
  /* This ID is required for deregistration */
  neb_consumer_id= reg_info.CRIConsumerID;

  /* Get MySQL data volume name, stored in global variable datavolname */
  getvolumename();

  /*
    Get the NSS volume ID of the MySQL Data volume.
    Volume ID is stored in a global variable
  */
  getvolumeID((BYTE*) datavolname);
}


/**
  Callback for NSS Volume Deactivation event.
*/

ulong neb_event_callback(struct EventBlock *eblock)
{
  EventChangeVolStateEnter_s *voldata;
  extern bool nw_panic;

  voldata= (EventChangeVolStateEnter_s *)eblock->EBEventData;

  /* Deactivation of a volume */
  if ((voldata->oldState == zVOLSTATE_ACTIVE &&
       voldata->newState == zVOLSTATE_DEACTIVE ||
       voldata->newState == zVOLSTATE_MAINTENANCE))
  {
    /*
      Ensure that we bring down MySQL server only for MySQL data
      volume deactivation
    */
    if (!memcmp(&voldata->volID, &datavolid, sizeof(VolumeID_t)))
    {
      consoleprintf("MySQL data volume is deactivated, shutting down MySQL Server \n");
      event_flag= TRUE;
      nw_panic = TRUE;
      event_flag= TRUE;
      kill_server(0);
    }
  }
  return 0;
}


#define ADMIN_VOL_PATH					"_ADMIN:/Volumes/"

/**
  Function to get NSS volume ID of the MySQL data.
*/
static void getvolumeID(BYTE *volumeName)
{
  char path[zMAX_FULL_NAME];
  Key_t rootKey= 0, fileKey= 0;
  QUAD getInfoMask;
  zInfo_s info;
  STATUS status;

  /* Get the root key */
  if ((status= zRootKey(0, &rootKey)) != zOK)
  {
    consoleprintf("\nGetNSSVolumeProperties - Failed to get root key, status: %d\n.", (int) status);
    goto exit;
  }

  /*
    Get the file key. This is the key to the volume object in the
    NSS admin volumes directory.
  */

  strxmov(path, (const char *) ADMIN_VOL_PATH, (const char *) volumeName,
          NullS);
  if ((status= zOpen(rootKey, zNSS_TASK, zNSPACE_LONG|zMODE_UTF8,
                     (BYTE *) path, zRR_READ_ACCESS, &fileKey)) != zOK)
  {
    consoleprintf("\nGetNSSVolumeProperties - Failed to get file, status: %d\n.", (int) status);
    goto exit;
  }

  getInfoMask= zGET_IDS | zGET_VOLUME_INFO ;
  if ((status= zGetInfo(fileKey, getInfoMask, sizeof(info),
                        zINFO_VERSION_A, &info)) != zOK)
  {
    consoleprintf("\nGetNSSVolumeProperties - Failed in zGetInfo, status: %d\n.", (int) status);
    goto exit;
  }

  /* Copy the data to global variable */
  datavolid.timeLow= info.vol.volumeID.timeLow;
  datavolid.timeMid= info.vol.volumeID.timeMid;
  datavolid.timeHighAndVersion= info.vol.volumeID.timeHighAndVersion;
  datavolid.clockSeqHighAndReserved= info.vol.volumeID.clockSeqHighAndReserved;
  datavolid.clockSeqLow= info.vol.volumeID.clockSeqLow;
  /* This is guranteed to be 6-byte length (but sizeof() would be better) */
  memcpy(datavolid.node, info.vol.volumeID.node, (unsigned int) 6);

exit:
  if (rootKey)
    zClose(rootKey);
  if (fileKey)
    zClose(fileKey);
}


static void init_signals(void)
{
  int signals[] = {SIGINT,SIGILL,SIGFPE,SIGSEGV,SIGTERM,SIGABRT};

  for (uint i=0 ; i < sizeof(signals)/sizeof(int) ; i++)
    signal(signals[i], kill_server);
  mysql_cb_init();  // initialize callbacks

}


static void start_signal_handler(void)
{
  // Save vm id of this process
  if (!opt_bootstrap)
    create_pid_file();
  // no signal handler
}


/**
  Warn if the data is on a Traditional volume.

  @note
    Already done by mysqld_safe
*/

static void check_data_home(const char *path)
{
}

#endif /*__WIN__ || __NETWARE */

#ifdef HAVE_LINUXTHREADS
#define UNSAFE_DEFAULT_LINUX_THREADS 200
#endif


#if BACKTRACE_DEMANGLE
#include <cxxabi.h>
extern "C" char *my_demangle(const char *mangled_name, int *status)
{
  return abi::__cxa_demangle(mangled_name, NULL, NULL, status);
}
#endif


extern "C" sig_handler handle_segfault(int sig)
{
  time_t curr_time;
  struct tm tm;
  THD *thd=current_thd;

  /*
    Strictly speaking, one needs a mutex here
    but since we have got SIGSEGV already, things are a mess
    so not having the mutex is not as bad as possibly using a buggy
    mutex - so we keep things simple
  */
  if (segfaulted)
  {
    fprintf(stderr, "Fatal " SIGNAL_FMT " while backtracing\n", sig);
    exit(1);
  }

  segfaulted = 1;

  curr_time= my_time(0);
  localtime_r(&curr_time, &tm);

  fprintf(stderr,"\
%02d%02d%02d %2d:%02d:%02d - mysqld got " SIGNAL_FMT " ;\n\
This could be because you hit a bug. It is also possible that this binary\n\
or one of the libraries it was linked against is corrupt, improperly built,\n\
or misconfigured. This error can also be caused by malfunctioning hardware.\n",
          tm.tm_year % 100, tm.tm_mon+1, tm.tm_mday,
          tm.tm_hour, tm.tm_min, tm.tm_sec,
	  sig);
  fprintf(stderr, "\
We will try our best to scrape up some info that will hopefully help diagnose\n\
the problem, but since we have already crashed, something is definitely wrong\n\
and this may fail.\n\n");
  fprintf(stderr, "key_buffer_size=%lu\n",
          (ulong) dflt_key_cache->key_cache_mem_size);
  fprintf(stderr, "read_buffer_size=%ld\n", (long) global_system_variables.read_buff_size);
  fprintf(stderr, "max_used_connections=%lu\n", max_used_connections);
  fprintf(stderr, "max_threads=%u\n", thread_scheduler.max_threads);
  fprintf(stderr, "thread_count=%u\n", thread_count);
  fprintf(stderr, "connection_count=%u\n", connection_count);
  fprintf(stderr, "It is possible that mysqld could use up to \n\
key_buffer_size + (read_buffer_size + sort_buffer_size)*max_threads = %lu K\n\
bytes of memory\n", ((ulong) dflt_key_cache->key_cache_mem_size +
		     (global_system_variables.read_buff_size +
		      global_system_variables.sortbuff_size) *
		     thread_scheduler.max_threads +
                     max_connections * sizeof(THD)) / 1024);
  fprintf(stderr, "Hope that's ok; if not, decrease some variables in the equation.\n\n");

#if defined(HAVE_LINUXTHREADS)
  if (sizeof(char*) == 4 && thread_count > UNSAFE_DEFAULT_LINUX_THREADS)
  {
    fprintf(stderr, "\
You seem to be running 32-bit Linux and have %d concurrent connections.\n\
If you have not changed STACK_SIZE in LinuxThreads and built the binary \n\
yourself, LinuxThreads is quite likely to steal a part of the global heap for\n\
the thread stack. Please read http://dev.mysql.com/doc/mysql/en/linux.html\n\n",
	    thread_count);
  }
#endif /* HAVE_LINUXTHREADS */

#ifdef HAVE_STACKTRACE
  if (!(test_flags & TEST_NO_STACKTRACE))
  {
    fprintf(stderr,"thd: 0x%lx\n",(long) thd);
    fprintf(stderr,"\
Attempting backtrace. You can use the following information to find out\n\
where mysqld died. If you see no messages after this, something went\n\
terribly wrong...\n");  
    my_print_stacktrace(thd ? (uchar*) thd->thread_stack : NULL,
                        my_thread_stack_size);
  }
  if (thd)
  {
    const char *kreason= "UNKNOWN";
    switch (thd->killed) {
    case THD::NOT_KILLED:
      kreason= "NOT_KILLED";
      break;
    case THD::KILL_BAD_DATA:
      kreason= "KILL_BAD_DATA";
      break;
    case THD::KILL_CONNECTION:
      kreason= "KILL_CONNECTION";
      break;
    case THD::KILL_QUERY:
      kreason= "KILL_QUERY";
      break;
    case THD::KILLED_NO_VALUE:
      kreason= "KILLED_NO_VALUE";
      break;
    }
    fprintf(stderr, "Trying to get some variables.\n\
Some pointers may be invalid and cause the dump to abort...\n");
    my_safe_print_str("thd->query", thd->query, 1024);
    fprintf(stderr, "thd->thread_id=%lu\n", (ulong) thd->thread_id);
    fprintf(stderr, "thd->killed=%s\n", kreason);
  }
  fprintf(stderr, "\
The manual page at http://dev.mysql.com/doc/mysql/en/crashing.html contains\n\
information that should help you find out what is causing the crash.\n");
  fflush(stderr);
#endif /* HAVE_STACKTRACE */

#ifdef HAVE_INITGROUPS
  if (calling_initgroups)
    fprintf(stderr, "\n\
This crash occured while the server was calling initgroups(). This is\n\
often due to the use of a mysqld that is statically linked against glibc\n\
and configured to use LDAP in /etc/nsswitch.conf. You will need to either\n\
upgrade to a version of glibc that does not have this problem (2.3.4 or\n\
later when used with nscd), disable LDAP in your nsswitch.conf, or use a\n\
mysqld that is not statically linked.\n");
#endif

#ifdef HAVE_NPTL
  if (thd_lib_detected == THD_LIB_LT && !getenv("LD_ASSUME_KERNEL"))
    fprintf(stderr,"\n\
You are running a statically-linked LinuxThreads binary on an NPTL system.\n\
This can result in crashes on some distributions due to LT/NPTL conflicts.\n\
You should either build a dynamically-linked binary, or force LinuxThreads\n\
to be used with the LD_ASSUME_KERNEL environment variable. Please consult\n\
the documentation for your distribution on how to do that.\n");
#endif

  if (locked_in_memory)
  {
    fprintf(stderr, "\n\
The \"--memlock\" argument, which was enabled, uses system calls that are\n\
unreliable and unstable on some operating systems and operating-system\n\
versions (notably, some versions of Linux).  This crash could be due to use\n\
of those buggy OS calls.  You should consider whether you really need the\n\
\"--memlock\" parameter and/or consult the OS distributer about \"mlockall\"\n\
bugs.\n");
  }

#ifdef HAVE_WRITE_CORE
  if (test_flags & TEST_CORE_ON_SIGNAL)
  {
    fprintf(stderr, "Writing a core file\n");
    fflush(stderr);
    my_write_core(sig);
  }
#endif

#ifndef __WIN__
  /* On Windows, do not terminate, but pass control to exception filter */
  exit(1);
#endif
}

#if !defined(__WIN__) && !defined(__NETWARE__)
#ifndef SA_RESETHAND
#define SA_RESETHAND 0
#endif
#ifndef SA_NODEFER
#define SA_NODEFER 0
#endif

#ifndef EMBEDDED_LIBRARY

static void init_signals(void)
{
  sigset_t set;
  struct sigaction sa;
  DBUG_ENTER("init_signals");

  my_sigset(THR_SERVER_ALARM,print_signal_warning); // Should never be called!

  if (!(test_flags & TEST_NO_STACKTRACE) || (test_flags & TEST_CORE_ON_SIGNAL))
  {
    sa.sa_flags = SA_RESETHAND | SA_NODEFER;
    sigemptyset(&sa.sa_mask);
    sigprocmask(SIG_SETMASK,&sa.sa_mask,NULL);

#ifdef HAVE_STACKTRACE
    my_init_stacktrace();
#endif
#if defined(__amiga__)
    sa.sa_handler=(void(*)())handle_segfault;
#else
    sa.sa_handler=handle_segfault;
#endif
    sigaction(SIGSEGV, &sa, NULL);
    sigaction(SIGABRT, &sa, NULL);
#ifdef SIGBUS
    sigaction(SIGBUS, &sa, NULL);
#endif
    sigaction(SIGILL, &sa, NULL);
    sigaction(SIGFPE, &sa, NULL);
  }

#ifdef HAVE_GETRLIMIT
  if (test_flags & TEST_CORE_ON_SIGNAL)
  {
    /* Change limits so that we will get a core file */
    STRUCT_RLIMIT rl;
    rl.rlim_cur = rl.rlim_max = RLIM_INFINITY;
    if (setrlimit(RLIMIT_CORE, &rl) && global_system_variables.log_warnings)
      sql_print_warning("setrlimit could not change the size of core files to 'infinity';  We may not be able to generate a core file on signals");
  }
#endif
  (void) sigemptyset(&set);
  my_sigset(SIGPIPE,SIG_IGN);
  sigaddset(&set,SIGPIPE);
#ifndef IGNORE_SIGHUP_SIGQUIT
  sigaddset(&set,SIGQUIT);
  sigaddset(&set,SIGHUP);
#endif
  sigaddset(&set,SIGTERM);

  /* Fix signals if blocked by parents (can happen on Mac OS X) */
  sigemptyset(&sa.sa_mask);
  sa.sa_flags = 0;
  sa.sa_handler = print_signal_warning;
  sigaction(SIGTERM, &sa, (struct sigaction*) 0);
  sa.sa_flags = 0;
  sa.sa_handler = print_signal_warning;
  sigaction(SIGHUP, &sa, (struct sigaction*) 0);
#ifdef SIGTSTP
  sigaddset(&set,SIGTSTP);
#endif
  if (thd_lib_detected != THD_LIB_LT)
    sigaddset(&set,THR_SERVER_ALARM);
  if (test_flags & TEST_SIGINT)
  {
    // May be SIGINT
    sigdelset(&set, thr_kill_signal);
    sigdelset(&set, SIGINT);
    my_sigset(thr_kill_signal, end_thread_signal);
    my_sigset(SIGINT, end_thread_signal);
  }
  else
    sigaddset(&set,SIGINT);

  sigprocmask(SIG_SETMASK,&set,NULL);
  pthread_sigmask(SIG_SETMASK,&set,NULL);
  DBUG_VOID_RETURN;
}


static void start_signal_handler(void)
{
  int error;
  pthread_attr_t thr_attr;
  DBUG_ENTER("start_signal_handler");

  (void) pthread_attr_init(&thr_attr);
#if !defined(HAVE_DEC_3_2_THREADS)
  pthread_attr_setscope(&thr_attr,PTHREAD_SCOPE_SYSTEM);
  (void) pthread_attr_setdetachstate(&thr_attr,PTHREAD_CREATE_DETACHED);
#if defined(__ia64__) || defined(__ia64)
  /*
    Peculiar things with ia64 platforms - it seems we only have half the
    stack size in reality, so we have to double it here
  */
  pthread_attr_setstacksize(&thr_attr,my_thread_stack_size*2);
#else
  pthread_attr_setstacksize(&thr_attr,my_thread_stack_size);
#endif
#endif

  (void) pthread_mutex_lock(&LOCK_thread_count);
  if ((error=pthread_create(&signal_thread,&thr_attr,signal_hand,0)))
  {
    sql_print_error("Can't create interrupt-thread (error %d, errno: %d)",
		    error,errno);
    exit(1);
  }
  (void) pthread_cond_wait(&COND_thread_count,&LOCK_thread_count);
  pthread_mutex_unlock(&LOCK_thread_count);

  (void) pthread_attr_destroy(&thr_attr);
  DBUG_VOID_RETURN;
}


/** This threads handles all signals and alarms. */
/* ARGSUSED */
pthread_handler_t signal_hand(void *arg __attribute__((unused)))
{
  sigset_t set;
  int sig;
  my_thread_init();				// Init new thread
  DBUG_ENTER("signal_hand");
  signal_thread_in_use= 1;

  /*
    Setup alarm handler
    This should actually be '+ max_number_of_slaves' instead of +10,
    but the +10 should be quite safe.
  */
  init_thr_alarm(thread_scheduler.max_threads +
		 global_system_variables.max_insert_delayed_threads + 10);
  if (thd_lib_detected != THD_LIB_LT && (test_flags & TEST_SIGINT))
  {
    (void) sigemptyset(&set);			// Setup up SIGINT for debug
    (void) sigaddset(&set,SIGINT);		// For debugging
    (void) pthread_sigmask(SIG_UNBLOCK,&set,NULL);
  }
  (void) sigemptyset(&set);			// Setup up SIGINT for debug
#ifdef USE_ONE_SIGNAL_HAND
  (void) sigaddset(&set,THR_SERVER_ALARM);	// For alarms
#endif
#ifndef IGNORE_SIGHUP_SIGQUIT
  (void) sigaddset(&set,SIGQUIT);
  (void) sigaddset(&set,SIGHUP);
#endif
  (void) sigaddset(&set,SIGTERM);
  (void) sigaddset(&set,SIGTSTP);

  /* Save pid to this process (or thread on Linux) */
  if (!opt_bootstrap)
    create_pid_file();

#ifdef HAVE_STACK_TRACE_ON_SEGV
  if (opt_do_pstack)
  {
    sprintf(pstack_file_name,"mysqld-%lu-%%d-%%d.backtrace", (ulong)getpid());
    pstack_install_segv_action(pstack_file_name);
  }
#endif /* HAVE_STACK_TRACE_ON_SEGV */

  /*
    signal to start_signal_handler that we are ready
    This works by waiting for start_signal_handler to free mutex,
    after which we signal it that we are ready.
    At this pointer there is no other threads running, so there
    should not be any other pthread_cond_signal() calls.
  */
  (void) pthread_mutex_lock(&LOCK_thread_count);
  (void) pthread_mutex_unlock(&LOCK_thread_count);
  (void) pthread_cond_broadcast(&COND_thread_count);

  (void) pthread_sigmask(SIG_BLOCK,&set,NULL);
  for (;;)
  {
    int error;					// Used when debugging
    if (shutdown_in_progress && !abort_loop)
    {
      sig= SIGTERM;
      error=0;
    }
    else
      while ((error=my_sigwait(&set,&sig)) == EINTR) ;
    if (cleanup_done)
    {
      DBUG_PRINT("quit",("signal_handler: calling my_thread_end()"));
      my_thread_end();
      signal_thread_in_use= 0;
      pthread_exit(0);				// Safety
    }
    switch (sig) {
    case SIGTERM:
    case SIGQUIT:
    case SIGKILL:
#ifdef EXTRA_DEBUG
      sql_print_information("Got signal %d to shutdown mysqld",sig);
#endif
      /* switch to the old log message processing */
      logger.set_handlers(LOG_FILE, opt_slow_log ? LOG_FILE:LOG_NONE,
                          opt_log ? LOG_FILE:LOG_NONE);
      logger.set_backup_handlers(opt_backup_history_log ? LOG_FILE : LOG_NONE,
                                 opt_backup_progress_log ? LOG_FILE : LOG_NONE);
      DBUG_PRINT("info",("Got signal: %d  abort_loop: %d",sig,abort_loop));
      if (!abort_loop)
      {
	abort_loop=1;				// mark abort for threads
#ifdef USE_ONE_SIGNAL_HAND
	pthread_t tmp;
	if (pthread_create(&tmp,&connection_attrib, kill_server_thread,
			   (void*) &sig))
	  sql_print_error("Can't create thread to kill server");
#else
	kill_server((void*) sig);	// MIT THREAD has a alarm thread
#endif
      }
      break;
    case SIGHUP:
    {
      if (!abort_loop)
      {
        bool not_used;
	mysql_print_status();		// Print some debug info
	reload_acl_and_cache((THD*) 0,
			     (REFRESH_LOG | REFRESH_TABLES | REFRESH_FAST |
			      REFRESH_GRANT |
			      REFRESH_THREADS | REFRESH_HOSTS),
			     (TABLE_LIST*) 0, &not_used); // Flush logs
      }
      /* reenable logs after the options were reloaded */
      if (log_output_options & LOG_NONE)
      {
        logger.set_handlers(LOG_FILE,
                            opt_slow_log ? LOG_TABLE : LOG_NONE,
                            opt_log ? LOG_TABLE : LOG_NONE);
      }
      else
      {
        logger.set_handlers(LOG_FILE,
                            opt_slow_log ? log_output_options : LOG_NONE,
                            opt_log ? log_output_options : LOG_NONE);
      }
      if (log_backup_output_options & LOG_NONE)
        logger.set_backup_handlers(LOG_NONE, LOG_NONE);
      else
        logger.set_backup_handlers(
          opt_backup_history_log ? log_backup_output_options : LOG_NONE,
          opt_backup_progress_log ? log_backup_output_options : LOG_NONE);
      break;
    }
#ifdef USE_ONE_SIGNAL_HAND
    case THR_SERVER_ALARM:
      process_alarm(sig);			// Trigger alarms.
      break;
#endif
    default:
#ifdef EXTRA_DEBUG
      sql_print_warning("Got signal: %d  error: %d",sig,error); /* purecov: tested */
#endif
      break;					/* purecov: tested */
    }
  }
  return(0);					/* purecov: deadcode */
}

static void check_data_home(const char *path)
{}

#endif /*!EMBEDDED_LIBRARY*/
#endif	/* __WIN__*/


/**
  All global error messages are sent here where the first one is stored
  for the client.
*/
/* ARGSUSED */
extern "C" void my_message_sql(uint error, const char *str, myf MyFlags);

void my_message_sql(uint error, const char *str, myf MyFlags)
{
  THD *thd;
  MYSQL_ERROR::enum_warning_level level;
  sql_print_message_func func;
  DBUG_ENTER("my_message_sql");
  DBUG_PRINT("error", ("error: %u  message: '%s'", error, str));

  DBUG_ASSERT(str != NULL);
  /*
    An error should have a valid error number (!= 0), so it can be caught
    in stored procedures by SQL exception handlers.
    Calling my_error() with error == 0 is a bug.
    Remaining known places to fix:
    - storage/myisam/mi_create.c, my_printf_error()
    TODO:
    DBUG_ASSERT(error != 0);
  */
  if (error == 0)
  {
    /* At least, prevent new abuse ... */
    DBUG_ASSERT(strncmp(str, "MyISAM table", 12) == 0);
    error= ER_UNKNOWN_ERROR;
  }

  if (MyFlags & ME_JUST_INFO)
  {
    level= MYSQL_ERROR::WARN_LEVEL_NOTE;
    func= sql_print_information;
  }
  else if (MyFlags & ME_JUST_WARNING)
  {
    level= MYSQL_ERROR::WARN_LEVEL_WARN;
    func= sql_print_warning;
  }
  else
  {
    level= MYSQL_ERROR::WARN_LEVEL_ERROR;
    func= sql_print_error;
  }


  if (error == 0)
  {
    /* At least, prevent new abuse ... */
    DBUG_ASSERT(strncmp(str, "MyISAM table", 12) == 0);
    error= ER_UNKNOWN_ERROR;
  }

  if ((thd= current_thd))
  {
    if (MyFlags & ME_FATALERROR)
      thd->is_fatal_error= 1;

#ifdef BUG_36098_FIXED
    mysql_audit_general(thd,MYSQL_AUDIT_GENERAL_ERROR,error,my_time(0),
                        0,0,str,str ? strlen(str) : 0,
                        thd->query,thd->query_length,
                        thd->variables.character_set_client,
                        thd->row_count);
#endif


    /*
      TODO: There are two exceptions mechanism (THD and sp_rcontext),
      this could be improved by having a common stack of handlers.
    */
    if (thd->handle_error(error, str, level))
      DBUG_VOID_RETURN;

    if (level == MYSQL_ERROR::WARN_LEVEL_WARN)
      push_warning(thd, MYSQL_ERROR::WARN_LEVEL_WARN, error, str);
    if (level != MYSQL_ERROR::WARN_LEVEL_ERROR)
      goto to_error_log;

    thd->is_slave_error=  1; // needed to catch query errors during replication

    /*
      thd->lex->current_select == 0 if lex structure is not inited
      (not query command (COM_QUERY))
    */
    if (thd->lex->current_select &&
	thd->lex->current_select->no_error && !thd->is_fatal_error)
    {
      DBUG_PRINT("error",
                 ("Error converted to warning: current_select: no_error %d  "
                  "fatal_error: %d",
                  (thd->lex->current_select ?
                   thd->lex->current_select->no_error : 0),
                  (int) thd->is_fatal_error));
    }
    else
    {
      if (! thd->main_da.is_error())            // Return only first message
      {
        thd->main_da.set_error_status(thd, error, str);
      }
      query_cache_abort(&thd->query_cache_tls);
    }
    /*
      If a continue handler is found, the error message will be cleared
      by the stored procedures code.
    */
    if (!thd->is_fatal_error && thd->spcont &&
        ! (MyFlags & ME_NO_SP_HANDLER) &&
        thd->spcont->handle_error(error, MYSQL_ERROR::WARN_LEVEL_ERROR, thd))
    {
      /*
        Do not push any warnings, a handled error must be completely
        silenced.
      */
      DBUG_VOID_RETURN;
    }

    if (!thd->is_fatal_error && !thd->no_warnings_for_error &&
        !(MyFlags & ME_NO_WARNING_FOR_ERROR))
    {
      /*
        Suppress infinite recursion if there a memory allocation error
        inside push_warning.
      */
      thd->no_warnings_for_error= TRUE;
      push_warning(thd, MYSQL_ERROR::WARN_LEVEL_ERROR, error, str);
      thd->no_warnings_for_error= FALSE;
    }
  }
to_error_log:
  if (!thd || (MyFlags & ME_NOREFRESH))
    (*func)("%s: %s", my_progname_short, str); /* purecov: inspected */
  DBUG_VOID_RETURN;
}


#ifndef EMBEDDED_LIBRARY
extern "C" void *my_str_malloc_mysqld(size_t size);
extern "C" void my_str_free_mysqld(void *ptr);

void *my_str_malloc_mysqld(size_t size)
{
  return my_malloc(size, MYF(MY_FAE));
}


void my_str_free_mysqld(void *ptr)
{
  my_free((uchar*)ptr, MYF(MY_FAE));
}
#endif /* EMBEDDED_LIBRARY */


#ifdef __WIN__

pthread_handler_t handle_shutdown(void *arg)
{
  MSG msg;
  my_thread_init();

  /* this call should create the message queue for this thread */
  PeekMessage(&msg, NULL, 1, 65534,PM_NOREMOVE);
#if !defined(EMBEDDED_LIBRARY)
  if (WaitForSingleObject(hEventShutdown,INFINITE)==WAIT_OBJECT_0)
#endif /* EMBEDDED_LIBRARY */
     kill_server(MYSQL_KILL_SIGNAL);
  return 0;
}
#endif

#if !defined(EMBEDDED_LIBRARY)
static const char *load_default_groups[]= {
#ifdef WITH_NDBCLUSTER_STORAGE_ENGINE
"mysql_cluster",
#endif
"mysqld","server", MYSQL_BASE_VERSION, 0, 0};

#if defined(__WIN__)
static const int load_default_groups_sz=
sizeof(load_default_groups)/sizeof(load_default_groups[0]);
#endif
#endif /*!EMBEDDED_LIBRARY*/


/**
  Initialize one of the global date/time format variables.

  @param format_type		What kind of format should be supported
  @param var_ptr		Pointer to variable that should be updated

  @note
    The default value is taken from either opt_date_time_formats[] or
    the ISO format (ANSI SQL)

  @retval
    0 ok
  @retval
    1 error
*/

static bool init_global_datetime_format(timestamp_type format_type,
                                        DATE_TIME_FORMAT **var_ptr)
{
  /* Get command line option */
  const char *str= opt_date_time_formats[format_type];

  if (!str)					// No specified format
  {
    str= get_date_time_format_str(&known_date_time_formats[ISO_FORMAT],
				  format_type);
    /*
      Set the "command line" option to point to the generated string so
      that we can set global formats back to default
    */
    opt_date_time_formats[format_type]= str;
  }
  if (!(*var_ptr= date_time_format_make(format_type, str, strlen(str))))
  {
    fprintf(stderr, "Wrong date/time format specifier: %s\n", str);
    return 1;
  }
  return 0;
}

SHOW_VAR com_status_vars[]= {
  {"admin_commands",       (char*) offsetof(STATUS_VAR, com_other), SHOW_LONG_STATUS},
  {"assign_to_keycache",   (char*) offsetof(STATUS_VAR, com_stat[(uint) SQLCOM_ASSIGN_TO_KEYCACHE]), SHOW_LONG_STATUS},
  {"alter_db",             (char*) offsetof(STATUS_VAR, com_stat[(uint) SQLCOM_ALTER_DB]), SHOW_LONG_STATUS},
  {"alter_db_upgrade",     (char*) offsetof(STATUS_VAR, com_stat[(uint) SQLCOM_ALTER_DB_UPGRADE]), SHOW_LONG_STATUS},
  {"alter_event",          (char*) offsetof(STATUS_VAR, com_stat[(uint) SQLCOM_ALTER_EVENT]), SHOW_LONG_STATUS},
  {"alter_function",       (char*) offsetof(STATUS_VAR, com_stat[(uint) SQLCOM_ALTER_FUNCTION]), SHOW_LONG_STATUS},
  {"alter_procedure",      (char*) offsetof(STATUS_VAR, com_stat[(uint) SQLCOM_ALTER_PROCEDURE]), SHOW_LONG_STATUS},
  {"alter_server",         (char*) offsetof(STATUS_VAR, com_stat[(uint) SQLCOM_ALTER_SERVER]), SHOW_LONG_STATUS},
  {"alter_table",          (char*) offsetof(STATUS_VAR, com_stat[(uint) SQLCOM_ALTER_TABLE]), SHOW_LONG_STATUS},
  {"alter_tablespace",     (char*) offsetof(STATUS_VAR, com_stat[(uint) SQLCOM_ALTER_TABLESPACE]), SHOW_LONG_STATUS},
  {"analyze",              (char*) offsetof(STATUS_VAR, com_stat[(uint) SQLCOM_ANALYZE]), SHOW_LONG_STATUS},
  {"begin",                (char*) offsetof(STATUS_VAR, com_stat[(uint) SQLCOM_BEGIN]), SHOW_LONG_STATUS},
  {"backup",               (char*) offsetof(STATUS_VAR, com_stat[(uint) SQLCOM_BACKUP]), SHOW_LONG_STATUS},
#ifdef BACKUP_TEST
  {"backup_test",          (char*) offsetof(STATUS_VAR, com_stat[(uint) SQLCOM_BACKUP_TEST]), SHOW_LONG_STATUS},
#endif
  {"binlog",               (char*) offsetof(STATUS_VAR, com_stat[(uint) SQLCOM_BINLOG_BASE64_EVENT]), SHOW_LONG_STATUS},
  {"call_procedure",       (char*) offsetof(STATUS_VAR, com_stat[(uint) SQLCOM_CALL]), SHOW_LONG_STATUS},
  {"change_db",            (char*) offsetof(STATUS_VAR, com_stat[(uint) SQLCOM_CHANGE_DB]), SHOW_LONG_STATUS},
  {"change_master",        (char*) offsetof(STATUS_VAR, com_stat[(uint) SQLCOM_CHANGE_MASTER]), SHOW_LONG_STATUS},
  {"check",                (char*) offsetof(STATUS_VAR, com_stat[(uint) SQLCOM_CHECK]), SHOW_LONG_STATUS},
  {"checksum",             (char*) offsetof(STATUS_VAR, com_stat[(uint) SQLCOM_CHECKSUM]), SHOW_LONG_STATUS},
  {"commit",               (char*) offsetof(STATUS_VAR, com_stat[(uint) SQLCOM_COMMIT]), SHOW_LONG_STATUS},
  {"create_db",            (char*) offsetof(STATUS_VAR, com_stat[(uint) SQLCOM_CREATE_DB]), SHOW_LONG_STATUS},
  {"create_event",         (char*) offsetof(STATUS_VAR, com_stat[(uint) SQLCOM_CREATE_EVENT]), SHOW_LONG_STATUS},
  {"create_function",      (char*) offsetof(STATUS_VAR, com_stat[(uint) SQLCOM_CREATE_SPFUNCTION]), SHOW_LONG_STATUS},
  {"create_index",         (char*) offsetof(STATUS_VAR, com_stat[(uint) SQLCOM_CREATE_INDEX]), SHOW_LONG_STATUS},
  {"create_procedure",     (char*) offsetof(STATUS_VAR, com_stat[(uint) SQLCOM_CREATE_PROCEDURE]), SHOW_LONG_STATUS},
  {"create_server",        (char*) offsetof(STATUS_VAR, com_stat[(uint) SQLCOM_CREATE_SERVER]), SHOW_LONG_STATUS},
  {"create_table",         (char*) offsetof(STATUS_VAR, com_stat[(uint) SQLCOM_CREATE_TABLE]), SHOW_LONG_STATUS},
  {"create_trigger",       (char*) offsetof(STATUS_VAR, com_stat[(uint) SQLCOM_CREATE_TRIGGER]), SHOW_LONG_STATUS},
  {"create_udf",           (char*) offsetof(STATUS_VAR, com_stat[(uint) SQLCOM_CREATE_FUNCTION]), SHOW_LONG_STATUS},
  {"create_user",          (char*) offsetof(STATUS_VAR, com_stat[(uint) SQLCOM_CREATE_USER]), SHOW_LONG_STATUS},
  {"create_view",          (char*) offsetof(STATUS_VAR, com_stat[(uint) SQLCOM_CREATE_VIEW]), SHOW_LONG_STATUS},
  {"dealloc_sql",          (char*) offsetof(STATUS_VAR, com_stat[(uint) SQLCOM_DEALLOCATE_PREPARE]), SHOW_LONG_STATUS},
  {"delete",               (char*) offsetof(STATUS_VAR, com_stat[(uint) SQLCOM_DELETE]), SHOW_LONG_STATUS},
  {"delete_multi",         (char*) offsetof(STATUS_VAR, com_stat[(uint) SQLCOM_DELETE_MULTI]), SHOW_LONG_STATUS},
  {"do",                   (char*) offsetof(STATUS_VAR, com_stat[(uint) SQLCOM_DO]), SHOW_LONG_STATUS},
  {"drop_db",              (char*) offsetof(STATUS_VAR, com_stat[(uint) SQLCOM_DROP_DB]), SHOW_LONG_STATUS},
  {"drop_event",           (char*) offsetof(STATUS_VAR, com_stat[(uint) SQLCOM_DROP_EVENT]), SHOW_LONG_STATUS},
  {"drop_function",        (char*) offsetof(STATUS_VAR, com_stat[(uint) SQLCOM_DROP_FUNCTION]), SHOW_LONG_STATUS},
  {"drop_index",           (char*) offsetof(STATUS_VAR, com_stat[(uint) SQLCOM_DROP_INDEX]), SHOW_LONG_STATUS},
  {"drop_procedure",       (char*) offsetof(STATUS_VAR, com_stat[(uint) SQLCOM_DROP_PROCEDURE]), SHOW_LONG_STATUS},
  {"drop_server",          (char*) offsetof(STATUS_VAR, com_stat[(uint) SQLCOM_DROP_SERVER]), SHOW_LONG_STATUS},
  {"drop_table",           (char*) offsetof(STATUS_VAR, com_stat[(uint) SQLCOM_DROP_TABLE]), SHOW_LONG_STATUS},
  {"drop_trigger",         (char*) offsetof(STATUS_VAR, com_stat[(uint) SQLCOM_DROP_TRIGGER]), SHOW_LONG_STATUS},
  {"drop_user",            (char*) offsetof(STATUS_VAR, com_stat[(uint) SQLCOM_DROP_USER]), SHOW_LONG_STATUS},
  {"drop_view",            (char*) offsetof(STATUS_VAR, com_stat[(uint) SQLCOM_DROP_VIEW]), SHOW_LONG_STATUS},
  {"empty_query",          (char*) offsetof(STATUS_VAR, com_stat[(uint) SQLCOM_EMPTY_QUERY]), SHOW_LONG_STATUS},
  {"execute_sql",          (char*) offsetof(STATUS_VAR, com_stat[(uint) SQLCOM_EXECUTE]), SHOW_LONG_STATUS},
  {"flush",                (char*) offsetof(STATUS_VAR, com_stat[(uint) SQLCOM_FLUSH]), SHOW_LONG_STATUS},
  {"grant",                (char*) offsetof(STATUS_VAR, com_stat[(uint) SQLCOM_GRANT]), SHOW_LONG_STATUS},
  {"ha_close",             (char*) offsetof(STATUS_VAR, com_stat[(uint) SQLCOM_HA_CLOSE]), SHOW_LONG_STATUS},
  {"ha_open",              (char*) offsetof(STATUS_VAR, com_stat[(uint) SQLCOM_HA_OPEN]), SHOW_LONG_STATUS},
  {"ha_read",              (char*) offsetof(STATUS_VAR, com_stat[(uint) SQLCOM_HA_READ]), SHOW_LONG_STATUS},
  {"help",                 (char*) offsetof(STATUS_VAR, com_stat[(uint) SQLCOM_HELP]), SHOW_LONG_STATUS},
  {"insert",               (char*) offsetof(STATUS_VAR, com_stat[(uint) SQLCOM_INSERT]), SHOW_LONG_STATUS},
  {"insert_select",        (char*) offsetof(STATUS_VAR, com_stat[(uint) SQLCOM_INSERT_SELECT]), SHOW_LONG_STATUS},
  {"install_plugin",       (char*) offsetof(STATUS_VAR, com_stat[(uint) SQLCOM_INSTALL_PLUGIN]), SHOW_LONG_STATUS},
  {"kill",                 (char*) offsetof(STATUS_VAR, com_stat[(uint) SQLCOM_KILL]), SHOW_LONG_STATUS},
  {"load",                 (char*) offsetof(STATUS_VAR, com_stat[(uint) SQLCOM_LOAD]), SHOW_LONG_STATUS},
  {"lock_tables",          (char*) offsetof(STATUS_VAR, com_stat[(uint) SQLCOM_LOCK_TABLES]), SHOW_LONG_STATUS},
  {"optimize",             (char*) offsetof(STATUS_VAR, com_stat[(uint) SQLCOM_OPTIMIZE]), SHOW_LONG_STATUS},
  {"preload_keys",         (char*) offsetof(STATUS_VAR, com_stat[(uint) SQLCOM_PRELOAD_KEYS]), SHOW_LONG_STATUS},
  {"prepare_sql",          (char*) offsetof(STATUS_VAR, com_stat[(uint) SQLCOM_PREPARE]), SHOW_LONG_STATUS},
  {"purge",                (char*) offsetof(STATUS_VAR, com_stat[(uint) SQLCOM_PURGE]), SHOW_LONG_STATUS},
  {"purge_before_date",    (char*) offsetof(STATUS_VAR, com_stat[(uint) SQLCOM_PURGE_BEFORE]), SHOW_LONG_STATUS},
  {"purge_bup_log",        (char*) offsetof(STATUS_VAR, com_stat[(uint) SQLCOM_PURGE_BACKUP_LOGS]), SHOW_LONG_STATUS},
  {"release_savepoint",    (char*) offsetof(STATUS_VAR, com_stat[(uint) SQLCOM_RELEASE_SAVEPOINT]), SHOW_LONG_STATUS},
  {"rename_table",         (char*) offsetof(STATUS_VAR, com_stat[(uint) SQLCOM_RENAME_TABLE]), SHOW_LONG_STATUS},
  {"rename_user",          (char*) offsetof(STATUS_VAR, com_stat[(uint) SQLCOM_RENAME_USER]), SHOW_LONG_STATUS},
  {"repair",               (char*) offsetof(STATUS_VAR, com_stat[(uint) SQLCOM_REPAIR]), SHOW_LONG_STATUS},
  {"replace",              (char*) offsetof(STATUS_VAR, com_stat[(uint) SQLCOM_REPLACE]), SHOW_LONG_STATUS},
  {"replace_select",       (char*) offsetof(STATUS_VAR, com_stat[(uint) SQLCOM_REPLACE_SELECT]), SHOW_LONG_STATUS},
  {"reset",                (char*) offsetof(STATUS_VAR, com_stat[(uint) SQLCOM_RESET]), SHOW_LONG_STATUS},
  {"restore",              (char*) offsetof(STATUS_VAR, com_stat[(uint) SQLCOM_RESTORE]), SHOW_LONG_STATUS},
  {"revoke",               (char*) offsetof(STATUS_VAR, com_stat[(uint) SQLCOM_REVOKE]), SHOW_LONG_STATUS},
  {"revoke_all",           (char*) offsetof(STATUS_VAR, com_stat[(uint) SQLCOM_REVOKE_ALL]), SHOW_LONG_STATUS},
  {"rollback",             (char*) offsetof(STATUS_VAR, com_stat[(uint) SQLCOM_ROLLBACK]), SHOW_LONG_STATUS},
  {"rollback_to_savepoint",(char*) offsetof(STATUS_VAR, com_stat[(uint) SQLCOM_ROLLBACK_TO_SAVEPOINT]), SHOW_LONG_STATUS},
  {"savepoint",            (char*) offsetof(STATUS_VAR, com_stat[(uint) SQLCOM_SAVEPOINT]), SHOW_LONG_STATUS},
  {"select",               (char*) offsetof(STATUS_VAR, com_stat[(uint) SQLCOM_SELECT]), SHOW_LONG_STATUS},
  {"set_option",           (char*) offsetof(STATUS_VAR, com_stat[(uint) SQLCOM_SET_OPTION]), SHOW_LONG_STATUS},
  {"show_authors",         (char*) offsetof(STATUS_VAR, com_stat[(uint) SQLCOM_SHOW_AUTHORS]), SHOW_LONG_STATUS},
  {"show_binlog_events",   (char*) offsetof(STATUS_VAR, com_stat[(uint) SQLCOM_SHOW_BINLOG_EVENTS]), SHOW_LONG_STATUS},
  {"show_binlogs",         (char*) offsetof(STATUS_VAR, com_stat[(uint) SQLCOM_SHOW_BINLOGS]), SHOW_LONG_STATUS},
  {"show_charsets",        (char*) offsetof(STATUS_VAR, com_stat[(uint) SQLCOM_SHOW_CHARSETS]), SHOW_LONG_STATUS},
  {"show_collations",      (char*) offsetof(STATUS_VAR, com_stat[(uint) SQLCOM_SHOW_COLLATIONS]), SHOW_LONG_STATUS},
  {"show_contributors",    (char*) offsetof(STATUS_VAR, com_stat[(uint) SQLCOM_SHOW_CONTRIBUTORS]), SHOW_LONG_STATUS},
  {"show_create_db",       (char*) offsetof(STATUS_VAR, com_stat[(uint) SQLCOM_SHOW_CREATE_DB]), SHOW_LONG_STATUS},
  {"show_create_event",    (char*) offsetof(STATUS_VAR, com_stat[(uint) SQLCOM_SHOW_CREATE_EVENT]), SHOW_LONG_STATUS},
  {"show_create_func",     (char*) offsetof(STATUS_VAR, com_stat[(uint) SQLCOM_SHOW_CREATE_FUNC]), SHOW_LONG_STATUS},
  {"show_create_proc",     (char*) offsetof(STATUS_VAR, com_stat[(uint) SQLCOM_SHOW_CREATE_PROC]), SHOW_LONG_STATUS},
  {"show_create_table",    (char*) offsetof(STATUS_VAR, com_stat[(uint) SQLCOM_SHOW_CREATE]), SHOW_LONG_STATUS},
  {"show_create_trigger",  (char*) offsetof(STATUS_VAR, com_stat[(uint) SQLCOM_SHOW_CREATE_TRIGGER]), SHOW_LONG_STATUS},
  {"show_databases",       (char*) offsetof(STATUS_VAR, com_stat[(uint) SQLCOM_SHOW_DATABASES]), SHOW_LONG_STATUS},
  {"show_engine_logs",     (char*) offsetof(STATUS_VAR, com_stat[(uint) SQLCOM_SHOW_ENGINE_LOGS]), SHOW_LONG_STATUS},
  {"show_engine_mutex",    (char*) offsetof(STATUS_VAR, com_stat[(uint) SQLCOM_SHOW_ENGINE_MUTEX]), SHOW_LONG_STATUS},
  {"show_engine_status",   (char*) offsetof(STATUS_VAR, com_stat[(uint) SQLCOM_SHOW_ENGINE_STATUS]), SHOW_LONG_STATUS},
  {"show_events",          (char*) offsetof(STATUS_VAR, com_stat[(uint) SQLCOM_SHOW_EVENTS]), SHOW_LONG_STATUS},
  {"show_errors",          (char*) offsetof(STATUS_VAR, com_stat[(uint) SQLCOM_SHOW_ERRORS]), SHOW_LONG_STATUS},
  {"show_fields",          (char*) offsetof(STATUS_VAR, com_stat[(uint) SQLCOM_SHOW_FIELDS]), SHOW_LONG_STATUS},
#ifndef DBUG_OFF
  {"show_function_code",   (char*) offsetof(STATUS_VAR, com_stat[(uint) SQLCOM_SHOW_FUNC_CODE]), SHOW_LONG_STATUS},
#endif
  {"show_function_status", (char*) offsetof(STATUS_VAR, com_stat[(uint) SQLCOM_SHOW_STATUS_FUNC]), SHOW_LONG_STATUS},
  {"show_grants",          (char*) offsetof(STATUS_VAR, com_stat[(uint) SQLCOM_SHOW_GRANTS]), SHOW_LONG_STATUS},
  {"show_keys",            (char*) offsetof(STATUS_VAR, com_stat[(uint) SQLCOM_SHOW_KEYS]), SHOW_LONG_STATUS},
  {"show_master_status",   (char*) offsetof(STATUS_VAR, com_stat[(uint) SQLCOM_SHOW_MASTER_STAT]), SHOW_LONG_STATUS},
  {"show_new_master",      (char*) offsetof(STATUS_VAR, com_stat[(uint) SQLCOM_SHOW_NEW_MASTER]), SHOW_LONG_STATUS},
  {"show_open_tables",     (char*) offsetof(STATUS_VAR, com_stat[(uint) SQLCOM_SHOW_OPEN_TABLES]), SHOW_LONG_STATUS},
  {"show_plugins",         (char*) offsetof(STATUS_VAR, com_stat[(uint) SQLCOM_SHOW_PLUGINS]), SHOW_LONG_STATUS},
  {"show_privileges",      (char*) offsetof(STATUS_VAR, com_stat[(uint) SQLCOM_SHOW_PRIVILEGES]), SHOW_LONG_STATUS},
#ifndef DBUG_OFF
  {"show_procedure_code",  (char*) offsetof(STATUS_VAR, com_stat[(uint) SQLCOM_SHOW_PROC_CODE]), SHOW_LONG_STATUS},
#endif
  {"show_procedure_status",(char*) offsetof(STATUS_VAR, com_stat[(uint) SQLCOM_SHOW_STATUS_PROC]), SHOW_LONG_STATUS},
  {"show_processlist",     (char*) offsetof(STATUS_VAR, com_stat[(uint) SQLCOM_SHOW_PROCESSLIST]), SHOW_LONG_STATUS},
  {"show_profile",         (char*) offsetof(STATUS_VAR, com_stat[(uint) SQLCOM_SHOW_PROFILE]), SHOW_LONG_STATUS},
  {"show_profiles",        (char*) offsetof(STATUS_VAR, com_stat[(uint) SQLCOM_SHOW_PROFILES]), SHOW_LONG_STATUS},
  {"show_slave_hosts",     (char*) offsetof(STATUS_VAR, com_stat[(uint) SQLCOM_SHOW_SLAVE_HOSTS]), SHOW_LONG_STATUS},
  {"show_slave_status",    (char*) offsetof(STATUS_VAR, com_stat[(uint) SQLCOM_SHOW_SLAVE_STAT]), SHOW_LONG_STATUS},
  {"show_status",          (char*) offsetof(STATUS_VAR, com_stat[(uint) SQLCOM_SHOW_STATUS]), SHOW_LONG_STATUS},
  {"show_storage_engines", (char*) offsetof(STATUS_VAR, com_stat[(uint) SQLCOM_SHOW_STORAGE_ENGINES]), SHOW_LONG_STATUS},
  {"show_table_status",    (char*) offsetof(STATUS_VAR, com_stat[(uint) SQLCOM_SHOW_TABLE_STATUS]), SHOW_LONG_STATUS},
  {"show_tables",          (char*) offsetof(STATUS_VAR, com_stat[(uint) SQLCOM_SHOW_TABLES]), SHOW_LONG_STATUS},
  {"show_triggers",        (char*) offsetof(STATUS_VAR, com_stat[(uint) SQLCOM_SHOW_TRIGGERS]), SHOW_LONG_STATUS},
  {"show_variables",       (char*) offsetof(STATUS_VAR, com_stat[(uint) SQLCOM_SHOW_VARIABLES]), SHOW_LONG_STATUS},
  {"show_warnings",        (char*) offsetof(STATUS_VAR, com_stat[(uint) SQLCOM_SHOW_WARNS]), SHOW_LONG_STATUS},
  {"slave_start",          (char*) offsetof(STATUS_VAR, com_stat[(uint) SQLCOM_SLAVE_START]), SHOW_LONG_STATUS},
  {"slave_stop",           (char*) offsetof(STATUS_VAR, com_stat[(uint) SQLCOM_SLAVE_STOP]), SHOW_LONG_STATUS},
  {"stmt_close",           (char*) offsetof(STATUS_VAR, com_stmt_close), SHOW_LONG_STATUS},
  {"stmt_execute",         (char*) offsetof(STATUS_VAR, com_stmt_execute), SHOW_LONG_STATUS},
  {"stmt_fetch",           (char*) offsetof(STATUS_VAR, com_stmt_fetch), SHOW_LONG_STATUS},
  {"stmt_prepare",         (char*) offsetof(STATUS_VAR, com_stmt_prepare), SHOW_LONG_STATUS},
  {"stmt_reprepare",       (char*) offsetof(STATUS_VAR, com_stmt_reprepare), SHOW_LONG_STATUS},
  {"stmt_reset",           (char*) offsetof(STATUS_VAR, com_stmt_reset), SHOW_LONG_STATUS},
  {"stmt_send_long_data",  (char*) offsetof(STATUS_VAR, com_stmt_send_long_data), SHOW_LONG_STATUS},
  {"truncate",             (char*) offsetof(STATUS_VAR, com_stat[(uint) SQLCOM_TRUNCATE]), SHOW_LONG_STATUS},
  {"uninstall_plugin",     (char*) offsetof(STATUS_VAR, com_stat[(uint) SQLCOM_UNINSTALL_PLUGIN]), SHOW_LONG_STATUS},
  {"unlock_tables",        (char*) offsetof(STATUS_VAR, com_stat[(uint) SQLCOM_UNLOCK_TABLES]), SHOW_LONG_STATUS},
  {"update",               (char*) offsetof(STATUS_VAR, com_stat[(uint) SQLCOM_UPDATE]), SHOW_LONG_STATUS},
  {"update_multi",         (char*) offsetof(STATUS_VAR, com_stat[(uint) SQLCOM_UPDATE_MULTI]), SHOW_LONG_STATUS},
  {"xa_commit",            (char*) offsetof(STATUS_VAR, com_stat[(uint) SQLCOM_XA_COMMIT]),SHOW_LONG_STATUS},
  {"xa_end",               (char*) offsetof(STATUS_VAR, com_stat[(uint) SQLCOM_XA_END]),SHOW_LONG_STATUS},
  {"xa_prepare",           (char*) offsetof(STATUS_VAR, com_stat[(uint) SQLCOM_XA_PREPARE]),SHOW_LONG_STATUS},
  {"xa_recover",           (char*) offsetof(STATUS_VAR, com_stat[(uint) SQLCOM_XA_RECOVER]),SHOW_LONG_STATUS},
  {"xa_rollback",          (char*) offsetof(STATUS_VAR, com_stat[(uint) SQLCOM_XA_ROLLBACK]),SHOW_LONG_STATUS},
  {"xa_start",             (char*) offsetof(STATUS_VAR, com_stat[(uint) SQLCOM_XA_START]),SHOW_LONG_STATUS},
  {NullS, NullS, SHOW_LONG}
};

static int init_common_variables(const char *conf_file_name, int argc,
				 char **argv, const char **groups)
{
  char buff[FN_REFLEN], *s;
  umask(((~my_umask) & 0666));
  my_decimal_set_zero(&decimal_zero); // set decimal_zero constant;
  tzset();			// Set tzname

  max_system_variables.pseudo_thread_id= (ulong)~0;
  server_start_time= flush_status_time= my_time(0);
  rpl_filter= new Rpl_filter;
  binlog_filter= new Rpl_filter;
  if (!rpl_filter || !binlog_filter) 
  {
    sql_perror("Could not allocate replication and binlog filters");
    exit(1);
  }

  if (init_thread_environment())
    return 1;
  mysql_init_variables();

#ifdef HAVE_TZNAME
  {
    struct tm tm_tmp;
    localtime_r(&server_start_time,&tm_tmp);
    strmake(system_time_zone, tzname[tm_tmp.tm_isdst != 0 ? 1 : 0],
            sizeof(system_time_zone)-1);

 }
#endif
  /*
    We set SYSTEM time zone as reasonable default and
    also for failure of my_tz_init() and bootstrap mode.
    If user explicitly set time zone with --default-time-zone
    option we will change this value in my_tz_init().
  */
  global_system_variables.time_zone= my_tz_SYSTEM;

  /*
    Init mutexes for the global MYSQL_BIN_LOG objects.
    As safe_mutex depends on what MY_INIT() does, we can't init the mutexes of
    global MYSQL_BIN_LOGs in their constructors, because then they would be
    inited before MY_INIT(). So we do it here.
  */
  mysql_bin_log.init_pthread_objects();

  if (gethostname(glob_hostname,sizeof(glob_hostname)) < 0)
  {
    strmake(glob_hostname, STRING_WITH_LEN("localhost"));
    sql_print_warning("gethostname failed, using '%s' as hostname",
                      glob_hostname);
    strmake(pidfile_name, STRING_WITH_LEN("mysql"));
  }
  else
  strmake(pidfile_name, glob_hostname, sizeof(pidfile_name)-5);
  strmov(fn_ext(pidfile_name),".pid");		// Add proper extension

  /*
    Add server status variables to the dynamic list of
    status variables that is shown by SHOW STATUS.
    Later, in plugin_init, and mysql_install_plugin
    new entries could be added to that list.
  */
  if (add_status_vars(status_vars))
    return 1; // an error was already reported

#ifndef DBUG_OFF
  /*
    We have few debug-only commands in com_status_vars, only visible in debug
    builds. for simplicity we enable the assert only in debug builds

    There are 8 Com_ variables which don't have corresponding SQLCOM_ values:
    (TODO strictly speaking they shouldn't be here, should not have Com_ prefix
    that is. Perhaps Stmt_ ? Comstmt_ ? Prepstmt_ ?)

      Com_admin_commands       => com_other
      Com_stmt_close           => com_stmt_close
      Com_stmt_execute         => com_stmt_execute
      Com_stmt_fetch           => com_stmt_fetch
      Com_stmt_prepare         => com_stmt_prepare
      Com_stmt_reprepare       => com_stmt_reprepare
      Com_stmt_reset           => com_stmt_reset
      Com_stmt_send_long_data  => com_stmt_send_long_data

    With this correction the number of Com_ variables (number of elements in
    the array, excluding the last element - terminator) must match the number
    of SQLCOM_ constants.
  */
  compile_time_assert(sizeof(com_status_vars)/sizeof(com_status_vars[0]) - 1 ==
                     SQLCOM_END + 8);
#endif

  load_defaults(conf_file_name, groups, &argc, &argv);
  defaults_argv=argv;
  defaults_argc=argc;
  get_options(&defaults_argc, defaults_argv);
  set_server_version();

  DBUG_PRINT("info",("%s  Ver %s for %s on %s\n",my_progname,
		     server_version, SYSTEM_TYPE,MACHINE_TYPE));

#ifdef HAVE_LARGE_PAGES
  /* Initialize large page size */
  if (opt_large_pages && (opt_large_page_size= my_get_large_page_size()))
  {
      my_use_large_pages= 1;
      my_large_page_size= opt_large_page_size;
  }
#endif /* HAVE_LARGE_PAGES */

  /* connections and databases needs lots of files */
  {
    uint files, wanted_files, max_open_files;

    /* MyISAM requires two file handles per table. */
    wanted_files= 10+max_connections+table_cache_size*2;
    /*
      We are trying to allocate no less than max_connections*5 file
      handles (i.e. we are trying to set the limit so that they will
      be available).  In addition, we allocate no less than how much
      was already allocated.  However below we report a warning and
      recompute values only if we got less file handles than were
      explicitly requested.  No warning and re-computation occur if we
      can't get max_connections*5 but still got no less than was
      requested (value of wanted_files).
    */
    max_open_files= max(max(wanted_files, max_connections*5),
                        open_files_limit);
    files= my_set_max_open_files(max_open_files);

    if (files < wanted_files)
    {
      if (!open_files_limit)
      {
        /*
          If we have requested too much file handles than we bring
          max_connections in supported bounds.
        */
        max_connections= (ulong) min(files-10-TABLE_OPEN_CACHE_MIN*2,
                                     max_connections);
        /*
          Decrease table_cache_size according to max_connections, but
          not below TABLE_OPEN_CACHE_MIN.  Outer min() ensures that we
          never increase table_cache_size automatically (that could
          happen if max_connections is decreased above).
        */
        table_cache_size= (ulong) min(max((files-10-max_connections)/2,
                                          TABLE_OPEN_CACHE_MIN),
                                      table_cache_size);
	DBUG_PRINT("warning",
		   ("Changed limits: max_open_files: %u  max_connections: %ld  table_cache: %ld",
		    files, max_connections, table_cache_size));
	if (global_system_variables.log_warnings)
	  sql_print_warning("Changed limits: max_open_files: %u  max_connections: %ld  table_cache: %ld",
			files, max_connections, table_cache_size);
      }
      else if (global_system_variables.log_warnings)
	sql_print_warning("Could not increase number of max_open_files to more than %u (request: %u)", files, wanted_files);
    }
    open_files_limit= files;
  }
  unireg_init(opt_specialflag); /* Set up extern variabels */
  if (init_errmessage())	/* Read error messages from file */
    return 1;
  init_client_errs();
  lex_init();
  if (item_create_init())
    return 1;
  item_init();
  if (set_var_init())
    return 1;
#ifdef HAVE_REPLICATION
  if (init_replication_sys_vars())
    return 1;
#endif
  mysys_uses_curses=0;
#ifdef USE_REGEX
  my_regex_init(&my_charset_latin1);
#endif
  /*
    Process a comma-separated character set list and choose
    the first available character set. This is mostly for
    test purposes, to be able to start "mysqld" even if
    the requested character set is not available (see bug#18743).
  */
  for (;;)
  {
    char *next_character_set_name= strchr(default_character_set_name, ',');
    if (next_character_set_name)
      *next_character_set_name++= '\0';
    if (!(default_charset_info=
          get_charset_by_csname(default_character_set_name,
                                MY_CS_PRIMARY, MYF(MY_WME))))
    {
      if (next_character_set_name)
      {
        default_character_set_name= next_character_set_name;
        default_collation_name= 0;          // Ignore collation
      }
      else
        return 1;                           // Eof of the list
    }
    else
      break;
  }

  if (default_collation_name)
  {
    CHARSET_INFO *default_collation;
    default_collation= get_charset_by_name(default_collation_name, MYF(0));
    if (!default_collation)
    {
      sql_print_error(ER(ER_UNKNOWN_COLLATION), default_collation_name);
      return 1;
    }
    if (!my_charset_same(default_charset_info, default_collation))
    {
      sql_print_error(ER(ER_COLLATION_CHARSET_MISMATCH),
		      default_collation_name,
		      default_charset_info->csname);
      return 1;
    }
    default_charset_info= default_collation;
  }
  /* Set collactions that depends on the default collation */
  global_system_variables.collation_server=	 default_charset_info;
  global_system_variables.collation_database=	 default_charset_info;
  global_system_variables.collation_connection=  default_charset_info;
  global_system_variables.character_set_results= default_charset_info;
  global_system_variables.character_set_client= default_charset_info;

  global_system_variables.optimizer_use_mrr= 1;
  global_system_variables.optimizer_switch= 0;

  if (!(character_set_filesystem= 
        get_charset_by_csname(character_set_filesystem_name,
                              MY_CS_PRIMARY, MYF(MY_WME))))
    return 1;
  global_system_variables.character_set_filesystem= character_set_filesystem;

  if (!(my_default_lc_time_names=
        my_locale_by_name(lc_time_names_name)))
  {
    sql_print_error("Unknown locale: '%s'", lc_time_names_name);
    return 1;
  }
  global_system_variables.lc_time_names= my_default_lc_time_names;

  sys_init_connect.value_length= 0;
  if ((sys_init_connect.value= opt_init_connect))
    sys_init_connect.value_length= strlen(opt_init_connect);
  else
    sys_init_connect.value=my_strdup("",MYF(0));

  sys_init_slave.value_length= 0;
  if ((sys_init_slave.value= opt_init_slave))
    sys_init_slave.value_length= strlen(opt_init_slave);
  else
    sys_init_slave.value=my_strdup("",MYF(0));

  /* check log options and issue warnings if needed */
  if (opt_log && opt_logname && !(log_output_options & LOG_FILE) &&
      !(log_output_options & LOG_NONE))
    sql_print_warning("Although a path was specified for the "
                      "--log option, log tables are used. "
                      "To enable logging to files use the --log-output option.");

  if (opt_slow_log && opt_slow_logname && !(log_output_options & LOG_FILE)
      && !(log_output_options & LOG_NONE))
    sql_print_warning("Although a path was specified for the "
                      "--log_slow_queries option, log tables are used. "
                      "To enable logging to files use the --log-output=file option.");

  if (opt_backup_history_log && opt_backup_history_logname
     && !(log_backup_output_options & LOG_FILE) && !(log_backup_output_options & LOG_NONE))
    sql_print_warning("Although a path was specified for the "
                      "--log-backup-history option, log tables are used. "
                      "To enable logging to files use the --log-backup-output option.");

  if (opt_backup_progress_log && opt_backup_progress_logname
     && !(log_backup_output_options & LOG_FILE) && !(log_backup_output_options & LOG_NONE))
    sql_print_warning("Although a path was specified for the "
                      "--log-backup-progress option, log tables are used. "
                      "To enable logging to files use the --log-backup-output option.");

  s= opt_logname ? opt_logname : make_default_log_name(buff, ".log");
  sys_var_general_log_path.value= my_strdup(s, MYF(0));
  sys_var_general_log_path.value_length= strlen(s);

  /*
    Set defaults for history and progress log paths.
  */
  s= opt_backup_history_logname ? opt_backup_history_logname : 
    make_backup_log_name(buff, BACKUP_HISTORY_LOG_NAME.str, ".log");
  sys_var_backup_history_log_path.value= my_strdup(s, MYF(0));
  sys_var_backup_history_log_path.value_length= BACKUP_HISTORY_LOG_NAME.length;

  s= opt_backup_progress_logname ? opt_backup_progress_logname : 
    make_backup_log_name(buff, BACKUP_PROGRESS_LOG_NAME.str, ".log");
  sys_var_backup_progress_log_path.value= my_strdup(s, MYF(0));
  sys_var_backup_progress_log_path.value_length= BACKUP_PROGRESS_LOG_NAME.length;

  s= opt_slow_logname ? opt_slow_logname : make_default_log_name(buff, "-slow.log");
  sys_var_slow_log_path.value= my_strdup(s, MYF(0));
  sys_var_slow_log_path.value_length= strlen(s);

#if defined(ENABLED_DEBUG_SYNC)
  /* Initialize the debug sync facility. See debug_sync.cc. */
  if (debug_sync_init())
    return 1; /* purecov: tested */
#endif /* defined(ENABLED_DEBUG_SYNC) */

  if (use_temp_pool && bitmap_init(&temp_pool,0,1024,1))
    return 1;
  if (my_database_names_init())
    return 1;

  /*
    Ensure that lower_case_table_names is set on system where we have case
    insensitive names.  If this is not done the users MyISAM tables will
    get corrupted if accesses with names of different case.
  */
  DBUG_PRINT("info", ("lower_case_table_names: %d", lower_case_table_names));
  lower_case_file_system= test_if_case_insensitive(mysql_real_data_home);
  if (!lower_case_table_names && lower_case_file_system == 1)
  {
    if (lower_case_table_names_used)
    {
      if (global_system_variables.log_warnings)
	sql_print_warning("\
You have forced lower_case_table_names to 0 through a command-line \
option, even though your file system '%s' is case insensitive.  This means \
that you can corrupt a MyISAM table by accessing it with different cases. \
You should consider changing lower_case_table_names to 1 or 2",
			mysql_real_data_home);
    }
    else
    {
      if (global_system_variables.log_warnings)
	sql_print_warning("Setting lower_case_table_names=2 because file system for %s is case insensitive", mysql_real_data_home);
      lower_case_table_names= 2;
    }
  }
  else if (lower_case_table_names == 2 &&
           !(lower_case_file_system=
             (test_if_case_insensitive(mysql_real_data_home) == 1)))
  {
    if (global_system_variables.log_warnings)
      sql_print_warning("lower_case_table_names was set to 2, even though your "
                        "the file system '%s' is case sensitive.  Now setting "
                        "lower_case_table_names to 0 to avoid future problems.",
			mysql_real_data_home);
    lower_case_table_names= 0;
  }
  else
  {
    lower_case_file_system=
      (test_if_case_insensitive(mysql_real_data_home) == 1);
  }

  /* Reset table_alias_charset, now that lower_case_table_names is set. */
  table_alias_charset= (lower_case_table_names ?
			files_charset_info :
			&my_charset_bin);

  return 0;
}


static int init_thread_environment()
{
  (void) pthread_mutex_init(&LOCK_mysql_create_db,MY_MUTEX_INIT_SLOW);
  (void) pthread_mutex_init(&LOCK_lock_db,MY_MUTEX_INIT_SLOW);
  (void) pthread_mutex_init(&LOCK_open, NULL);
  (void) pthread_mutex_init(&LOCK_thread_count,MY_MUTEX_INIT_FAST);
  (void) pthread_mutex_init(&LOCK_mapped_file,MY_MUTEX_INIT_SLOW);
  (void) pthread_mutex_init(&LOCK_status,MY_MUTEX_INIT_FAST);
  (void) pthread_mutex_init(&LOCK_error_log,MY_MUTEX_INIT_FAST);
  (void) pthread_mutex_init(&LOCK_delayed_insert,MY_MUTEX_INIT_FAST);
  (void) pthread_mutex_init(&LOCK_delayed_status,MY_MUTEX_INIT_FAST);
  (void) pthread_mutex_init(&LOCK_delayed_create,MY_MUTEX_INIT_SLOW);
  (void) pthread_mutex_init(&LOCK_manager,MY_MUTEX_INIT_FAST);
  (void) pthread_mutex_init(&LOCK_crypt,MY_MUTEX_INIT_FAST);
  (void) pthread_mutex_init(&LOCK_user_conn, MY_MUTEX_INIT_FAST);
  (void) pthread_mutex_init(&LOCK_active_mi, MY_MUTEX_INIT_FAST);
  (void) pthread_mutex_init(&LOCK_global_system_variables, MY_MUTEX_INIT_FAST);
  (void) my_rwlock_init(&LOCK_system_variables_hash, NULL);
  (void) pthread_mutex_init(&LOCK_global_read_lock, MY_MUTEX_INIT_FAST);
  (void) pthread_mutex_init(&LOCK_prepared_stmt_count, MY_MUTEX_INIT_FAST);
  (void) pthread_mutex_init(&LOCK_uuid_short, MY_MUTEX_INIT_FAST);
  (void) pthread_mutex_init(&LOCK_connection_count, MY_MUTEX_INIT_FAST);
#ifdef HAVE_OPENSSL
  (void) pthread_mutex_init(&LOCK_des_key_file,MY_MUTEX_INIT_FAST);
#ifndef HAVE_YASSL
  openssl_stdlocks= (openssl_lock_t*) OPENSSL_malloc(CRYPTO_num_locks() *
                                                     sizeof(openssl_lock_t));
  for (int i= 0; i < CRYPTO_num_locks(); ++i)
    (void) my_rwlock_init(&openssl_stdlocks[i].lock, NULL);
  CRYPTO_set_dynlock_create_callback(openssl_dynlock_create);
  CRYPTO_set_dynlock_destroy_callback(openssl_dynlock_destroy);
  CRYPTO_set_dynlock_lock_callback(openssl_lock);
  CRYPTO_set_locking_callback(openssl_lock_function);
  CRYPTO_set_id_callback(openssl_id_function);
#endif
#endif
  (void) my_rwlock_init(&LOCK_sys_init_connect, NULL);
  (void) my_rwlock_init(&LOCK_sys_init_slave, NULL);
  (void) my_rwlock_init(&LOCK_grant, NULL);
  (void) pthread_cond_init(&COND_thread_count,NULL);
  (void) pthread_cond_init(&COND_refresh,NULL);
  (void) pthread_cond_init(&COND_global_read_lock,NULL);
  (void) pthread_cond_init(&COND_thread_cache,NULL);
  (void) pthread_cond_init(&COND_flush_thread_cache,NULL);
  (void) pthread_cond_init(&COND_manager,NULL);
#ifdef HAVE_REPLICATION
  (void) pthread_mutex_init(&LOCK_rpl_status, MY_MUTEX_INIT_FAST);
  (void) pthread_cond_init(&COND_rpl_status, NULL);
#endif
  (void) pthread_mutex_init(&LOCK_server_started, MY_MUTEX_INIT_FAST);
  (void) pthread_cond_init(&COND_server_started,NULL);

  /*
    Initialize the DDL blocker
  */
  DDL_blocker= DDL_blocker_class::get_DDL_blocker_class_instance();

  sp_cache_init();
#ifdef HAVE_EVENT_SCHEDULER
  Events::init_mutexes();
#endif
  /* Parameter for threads created for connections */
  (void) pthread_attr_init(&connection_attrib);
  (void) pthread_attr_setdetachstate(&connection_attrib,
				     PTHREAD_CREATE_DETACHED);
  pthread_attr_setscope(&connection_attrib, PTHREAD_SCOPE_SYSTEM);

  if (pthread_key_create(&THR_THD,NULL) ||
      pthread_key_create(&THR_MALLOC,NULL))
  {
    sql_print_error("Can't create thread-keys");
    return 1;
  }
  return 0;
}


#if defined(HAVE_OPENSSL) && !defined(HAVE_YASSL)
static unsigned long openssl_id_function()
{
  return (unsigned long) pthread_self();
}


static openssl_lock_t *openssl_dynlock_create(const char *file, int line)
{
  openssl_lock_t *lock= new openssl_lock_t;
  my_rwlock_init(&lock->lock, NULL);
  return lock;
}


static void openssl_dynlock_destroy(openssl_lock_t *lock, const char *file,
				    int line)
{
  rwlock_destroy(&lock->lock);
  delete lock;
}


static void openssl_lock_function(int mode, int n, const char *file, int line)
{
  if (n < 0 || n > CRYPTO_num_locks())
  {
    /* Lock number out of bounds. */
    sql_print_error("Fatal: OpenSSL interface problem (n = %d)", n);
    abort();
  }
  openssl_lock(mode, &openssl_stdlocks[n], file, line);
}


static void openssl_lock(int mode, openssl_lock_t *lock, const char *file,
			 int line)
{
  int err;
  char const *what;

  switch (mode) {
  case CRYPTO_LOCK|CRYPTO_READ:
    what = "read lock";
    err = rw_rdlock(&lock->lock);
    break;
  case CRYPTO_LOCK|CRYPTO_WRITE:
    what = "write lock";
    err = rw_wrlock(&lock->lock);
    break;
  case CRYPTO_UNLOCK|CRYPTO_READ:
  case CRYPTO_UNLOCK|CRYPTO_WRITE:
    what = "unlock";
    err = rw_unlock(&lock->lock);
    break;
  default:
    /* Unknown locking mode. */
    sql_print_error("Fatal: OpenSSL interface problem (mode=0x%x)", mode);
    abort();
  }
  if (err)
  {
    sql_print_error("Fatal: can't %s OpenSSL lock", what);
    abort();
  }
}
#endif /* HAVE_OPENSSL */


static void init_ssl()
{
#ifdef HAVE_OPENSSL
#ifndef EMBEDDED_LIBRARY
  if (opt_use_ssl)
  {
    /* having ssl_acceptor_fd != 0 signals the use of SSL */
    ssl_acceptor_fd= new_VioSSLAcceptorFd(opt_ssl_key, opt_ssl_cert,
					  opt_ssl_ca, opt_ssl_capath,
					  opt_ssl_cipher);
    DBUG_PRINT("info",("ssl_acceptor_fd: %p", ssl_acceptor_fd));
    if (!ssl_acceptor_fd)
    {
      sql_print_warning("Failed to setup SSL");
      opt_use_ssl = 0;
      have_ssl= SHOW_OPTION_DISABLED;
    }
  }
  else
  {
    have_ssl= SHOW_OPTION_DISABLED;
  }
#else
  have_ssl= SHOW_OPTION_DISABLED;
#endif /* ! EMBEDDED_LIBRARY */
  if (des_key_file)
    load_des_key_file(des_key_file);
#endif /* HAVE_OPENSSL */
}


static void end_ssl()
{
#ifdef HAVE_OPENSSL
#ifndef EMBEDDED_LIBRARY
  if (ssl_acceptor_fd)
  {
    free_vio_ssl_acceptor_fd(ssl_acceptor_fd);
    ssl_acceptor_fd= 0;
  }
#endif /* ! EMBEDDED_LIBRARY */
#endif /* HAVE_OPENSSL */
}


static int init_server_components()
{
  DBUG_ENTER("init_server_components");
  /*
    We need to call each of these following functions to ensure that
    all things are initialized so that unireg_abort() doesn't fail
  */
  mdl_init();
  if (table_def_init() | hostname_cache_init())
    unireg_abort(1);

  wt_init();

  query_cache_result_size_limit(query_cache_limit);
  query_cache_set_min_res_unit(query_cache_min_res_unit);
  query_cache_init();
  query_cache_resize(query_cache_size);
  my_rnd_init(&sql_rand,(ulong) server_start_time,(ulong) server_start_time/2);
  setup_fpu();
  init_thr_lock();
  my_uuid_init((ulong) (my_rnd(&sql_rand))*12345,12345);
#ifdef HAVE_REPLICATION
  init_slave_list();
#endif

  /* Setup logs */

  /*
    Enable old-fashioned error log, except when the user has requested
    help information. Since the implementation of plugin server
    variables the help output is now written much later.
  */
  if (opt_error_log && !opt_help)
  {
    if (!log_error_file_ptr[0])
      fn_format(log_error_file, pidfile_name, mysql_data_home, ".err",
                MY_REPLACE_EXT); /* replace '.<domain>' by '.err', bug#4997 */
    else
      fn_format(log_error_file, log_error_file_ptr, mysql_data_home, ".err",
                MY_UNPACK_FILENAME | MY_SAFE_PATH);
    if (!log_error_file[0])
      opt_error_log= 1;				// Too long file name
    else
    {
#ifndef EMBEDDED_LIBRARY
      if (freopen(log_error_file, "a+", stdout))
#endif
        freopen(log_error_file, "a+", stderr);
    }
  }

  /* set up the hook before initializing plugins which may use it */
  error_handler_hook= my_message_sql;
  proc_info_hook= (const char *(*)(void *, const char *, const char *,
                                   const char *, const unsigned int))
                  set_thd_proc_info;

  if (xid_cache_init())
  {
    sql_print_error("Out of memory");
    unireg_abort(1);
  }

  /* initialize delegates for extension observers */
  if (delegates_init())
  {
    sql_print_error("Initialize extension delegates failed");
    unireg_abort(1);
  }

  /* need to configure logging before initializing storage engines */
  if (opt_update_log)
  {
    /*
      Update log is removed since 5.0. But we still accept the option.
      The idea is if the user already uses the binlog and the update log,
      we completely ignore any option/variable related to the update log, like
      if the update log did not exist. But if the user uses only the update
      log, then we translate everything into binlog for him (with warnings).
      Implementation of the above :
      - If mysqld is started with --log-update and --log-bin,
      ignore --log-update (print a warning), push a warning when SQL_LOG_UPDATE
      is used, and turn off --sql-bin-update-same.
      This will completely ignore SQL_LOG_UPDATE
      - If mysqld is started with --log-update only,
      change it to --log-bin (with the filename passed to log-update,
      plus '-bin') (print a warning), push a warning when SQL_LOG_UPDATE is
      used, and turn on --sql-bin-update-same.
      This will translate SQL_LOG_UPDATE to SQL_LOG_BIN.

      Note that we tell the user that --sql-bin-update-same is deprecated and
      does nothing, and we don't take into account if he used this option or
      not; but internally we give this variable a value to have the behaviour
      we want (i.e. have SQL_LOG_UPDATE influence SQL_LOG_BIN or not).
      As sql-bin-update-same, log-update and log-bin cannot be changed by the
      user after starting the server (they are not variables), the user will
      not later interfere with the settings we do here.
    */
    if (opt_bin_log)
    {
      opt_sql_bin_update= 0;
      sql_print_error("The update log is no longer supported by MySQL in \
version 5.0 and above. It is replaced by the binary log.");
    }
    else
    {
      opt_sql_bin_update= 1;
      opt_bin_log= 1;
      if (opt_update_logname)
      {
        /* as opt_bin_log==0, no need to free opt_bin_logname */
        if (!(opt_bin_logname= my_strdup(opt_update_logname, MYF(MY_WME))))
          exit(EXIT_OUT_OF_MEMORY);
        sql_print_error("The update log is no longer supported by MySQL in \
version 5.0 and above. It is replaced by the binary log. Now starting MySQL \
with --log-bin='%s' instead.",opt_bin_logname);
      }
      else
        sql_print_error("The update log is no longer supported by MySQL in \
version 5.0 and above. It is replaced by the binary log. Now starting MySQL \
with --log-bin instead.");
    }
  }
  if (opt_log_slave_updates && !opt_bin_log)
  {
    sql_print_error("You need to use --log-bin to make "
                    "--log-slave-updates work.");
    unireg_abort(1);
  }
  if (!opt_bin_log)
  {
    if (opt_binlog_format_id != BINLOG_FORMAT_UNSPEC)
    {
      sql_print_error("You need to use --log-bin to make "
                      "--binlog-format work.");
      unireg_abort(1);
    }
    else
    {
<<<<<<< HEAD
      global_system_variables.binlog_format= BINLOG_FORMAT_MIXED;
=======
      global_system_variables.binlog_format= BINLOG_FORMAT_STMT;
>>>>>>> 46b53844
    }
  }
  else
    if (opt_binlog_format_id == BINLOG_FORMAT_UNSPEC)
      global_system_variables.binlog_format= BINLOG_FORMAT_STMT;
    else
    {
      DBUG_ASSERT(global_system_variables.binlog_format != BINLOG_FORMAT_UNSPEC);
    }

  /* Check that we have not let the format to unspecified at this point */
  DBUG_ASSERT((uint)global_system_variables.binlog_format <=
              array_elements(binlog_format_names)-1);

#ifdef HAVE_REPLICATION
  if (opt_log_slave_updates && replicate_same_server_id)
  {
    sql_print_error("\
using --replicate-same-server-id in conjunction with \
--log-slave-updates is impossible, it would lead to infinite loops in this \
server.");
    unireg_abort(1);
  }
#endif

  if (opt_bin_log)
  {
    char buf[FN_REFLEN];
    const char *ln;
    ln= mysql_bin_log.generate_name(opt_bin_logname, "-bin", 1, buf);
    if (!opt_bin_logname && !opt_binlog_index_name)
    {
      /*
        User didn't give us info to name the binlog index file.
        Picking `hostname`-bin.index like did in 4.x, causes replication to
        fail if the hostname is changed later. So, we would like to instead
        require a name. But as we don't want to break many existing setups, we
        only give warning, not error.
      */
      sql_print_warning("No argument was provided to --log-bin, and "
                        "--log-bin-index was not used; so replication "
                        "may break when this MySQL server acts as a "
                        "master and has his hostname changed!! Please "
                        "use '--log-bin=%s' to avoid this problem.", ln);
    }
    if (ln == buf)
    {
      my_free(opt_bin_logname, MYF(MY_ALLOW_ZERO_PTR));
      opt_bin_logname=my_strdup(buf, MYF(0));
    }
    if (mysql_bin_log.open_index_file(opt_binlog_index_name, ln))
    {
      unireg_abort(1);
    }
  }

  /* call ha_init_key_cache() on all key caches to init them */
  process_key_caches(&ha_init_key_cache);

  /* Allow storage engine to give real error messages */
  if (ha_init_errors())
    DBUG_RETURN(1);

  if (plugin_init(&defaults_argc, defaults_argv,
                  (opt_noacl ? PLUGIN_INIT_SKIP_PLUGIN_TABLE : 0) |
                  (opt_help ? PLUGIN_INIT_SKIP_INITIALIZATION : 0)))
  {
    sql_print_error("Failed to initialize plugins.");
    unireg_abort(1);
  }

#ifndef EMBEDDED_LIBRARY
  if (backup_init())
  {
    sql_print_error("Failed to initialize online backup.");
    unireg_abort(1);
  }
#endif

  if (opt_help)
    unireg_abort(0);

  /* we do want to exit if there are any other unknown options */
  if (defaults_argc > 1)
  {
    int ho_error;
    char **tmp_argv= defaults_argv;
    struct my_option no_opts[]=
    {
      {0, 0, 0, 0, 0, 0, GET_NO_ARG, NO_ARG, 0, 0, 0, 0, 0, 0}
    };
    /*
      We need to eat any 'loose' arguments first before we conclude
      that there are unprocessed options.
      But we need to preserve defaults_argv pointer intact for
      free_defaults() to work. Thus we use a copy here.
    */
    my_getopt_skip_unknown= 0;

    if ((ho_error= handle_options(&defaults_argc, &tmp_argv, no_opts,
                                  mysqld_get_one_option)))
      unireg_abort(ho_error);

    if (defaults_argc)
    {
      fprintf(stderr, "%s: Too many arguments (first extra is '%s').\n"
              "Use --verbose --help to get a list of available options\n",
              my_progname, *tmp_argv);
      unireg_abort(1);
    }
  }

  /* if the errmsg.sys is not loaded, terminate to maintain behaviour */
  if (!errmesg[0][0])
    unireg_abort(1);

  /* We have to initialize the storage engines before CSV logging */
  if (ha_init())
  {
    sql_print_error("Can't init databases");
    unireg_abort(1);
  }

#ifdef WITH_CSV_STORAGE_ENGINE
  if (opt_bootstrap)
  {
    log_output_options= LOG_FILE;
    log_backup_output_options= LOG_FILE;
  }
  else
    logger.init_log_tables();

  if (log_output_options & LOG_NONE)
  {
    /*
      Issue a warining if there were specified additional options to the
      log-output along with NONE. Probably this wasn't what user wanted.
    */
    if ((log_output_options & LOG_NONE) && (log_output_options & ~LOG_NONE))
      sql_print_warning("There were other values specified to "
                        "log-output besides NONE. Disabling slow "
                        "and general logs anyway.");
    logger.set_handlers(LOG_FILE, LOG_NONE, LOG_NONE);
  }
  else
  {
    /* fall back to the log files if tables are not present */
    LEX_STRING csv_name={C_STRING_WITH_LEN("csv")};
    if (!plugin_is_ready(&csv_name, MYSQL_STORAGE_ENGINE_PLUGIN))
    {
      /* purecov: begin inspected */
      sql_print_error("CSV engine is not present, falling back to the "
                      "log files");
      log_output_options= (log_output_options & ~LOG_TABLE) | LOG_FILE;
      /* purecov: end */
    }

    logger.set_handlers(LOG_FILE, opt_slow_log ? log_output_options:LOG_NONE,
                        opt_log ? log_output_options:LOG_NONE);
  }

  if (log_backup_output_options & LOG_NONE)
  {
    /*
      Issue a warining if there were specified additional options to the
      log-backup-output along with NONE. Probably this wasn't what user wanted.
    */
    if ((log_backup_output_options & LOG_NONE) && 
        (log_backup_output_options & ~LOG_NONE))
      sql_print_warning("There were other values specified to "
                        "log-backup-output besides NONE. Disabling "
                        "backup logs anyway.");
    logger.set_backup_handlers(LOG_NONE, LOG_NONE);
  }
  else
  {
    /* fall back to the log files if tables are not present */
    LEX_STRING csv_name={C_STRING_WITH_LEN("csv")};
    if (!plugin_is_ready(&csv_name, MYSQL_STORAGE_ENGINE_PLUGIN))
    {
      /* purecov: begin inspected */
      sql_print_error("CSV engine is not present, falling back to the "
                      "log files");
      log_backup_output_options= 
        (log_backup_output_options & ~LOG_TABLE) | LOG_FILE;
      /* purecov: end */
    }

    logger.set_backup_handlers(log_backup_output_options,
      log_backup_output_options);
  }
#else
  logger.set_handlers(LOG_FILE, opt_slow_log ? LOG_FILE:LOG_NONE,
                      opt_log ? LOG_FILE:LOG_NONE);
  logger.set_backup_handlers(LOG_FILE, LOG_FILE);
#endif

  /*
    Check that the default storage engine is actually available.
  */
  if (default_storage_engine_str)
  {
    LEX_STRING name= { default_storage_engine_str,
                       strlen(default_storage_engine_str) };
    plugin_ref plugin;
    handlerton *hton;

    if ((plugin= ha_resolve_by_name(0, &name)))
      hton= plugin_data(plugin, handlerton*);
    else
    {
      sql_print_error("Unknown/unsupported table type: %s",
                      default_storage_engine_str);
      unireg_abort(1);
    }
    if (!ha_storage_engine_is_enabled(hton))
    {
      if (!opt_bootstrap)
      {
        sql_print_error("Default storage engine (%s) is not available",
                        default_storage_engine_str);
        unireg_abort(1);
      }
      DBUG_ASSERT(global_system_variables.table_plugin);
    }
    else
    {
      /*
        Need to unlock as global_system_variables.table_plugin
        was acquired during plugin_init()
      */
      plugin_unlock(0, global_system_variables.table_plugin);
      global_system_variables.table_plugin= plugin;
    }
  }
#if defined(WITH_MARIA_STORAGE_ENGINE) && defined(USE_MARIA_FOR_TMP_TABLES)
  if (!ha_storage_engine_is_enabled(maria_hton) && !opt_bootstrap)
  {
    sql_print_error("Maria engine is not enabled or did not start. The Maria engine must be enabled to continue as mysqld was configured with --with-maria-tmp-tables");
    unireg_abort(1);
  }
#endif

  tc_log= (total_ha_2pc > 1 ? (opt_bin_log  ?
                               (TC_LOG *) &mysql_bin_log :
                               (TC_LOG *) &tc_log_mmap) :
           (TC_LOG *) &tc_log_dummy);

  if (tc_log->open(opt_bin_log ? opt_bin_logname : opt_tc_log_file))
  {
    sql_print_error("Can't init tc log");
    unireg_abort(1);
  }

  if (ha_recover(0))
  {
    unireg_abort(1);
  }

  if (opt_bin_log && mysql_bin_log.open(opt_bin_logname, LOG_BIN, 0,
                                        WRITE_CACHE, 0, max_binlog_size, 0))
    unireg_abort(1);

#ifdef HAVE_REPLICATION
  if (opt_bin_log && expire_logs_days)
  {
    time_t purge_time= server_start_time - expire_logs_days*24*60*60;
    if (purge_time >= 0)
      mysql_bin_log.purge_logs_before_date(purge_time);
  }
#endif
#ifdef __NETWARE__
  /* Increasing stacksize of threads on NetWare */
  pthread_attr_setstacksize(&connection_attrib, NW_THD_STACKSIZE);
#endif

  if (opt_myisam_logical_log)
    (void) mi_log(MI_LOG_ACTION_OPEN, MI_LOG_LOGICAL, NULL, NULL);

#if defined(HAVE_MLOCKALL) && defined(MCL_CURRENT) && !defined(EMBEDDED_LIBRARY)
  if (locked_in_memory && !getuid())
  {
    if (setreuid((uid_t)-1, 0) == -1)
    {                        // this should never happen
      sql_perror("setreuid");
      unireg_abort(1);
    }
    if (mlockall(MCL_CURRENT))
    {
      if (global_system_variables.log_warnings)
	sql_print_warning("Failed to lock memory. Errno: %d\n",errno);
      locked_in_memory= 0;
    }
    if (user_info)
      set_user(mysqld_user, user_info);
  }
  else
#endif
    locked_in_memory=0;

  ft_init_stopwords();

  init_max_user_conn();
  init_update_queries();
  DBUG_RETURN(0);
}


#ifndef EMBEDDED_LIBRARY

static void create_maintenance_thread()
{
  if (flush_time && flush_time != ~(ulong) 0L)
  {
    pthread_t hThread;
    if (pthread_create(&hThread,&connection_attrib,handle_manager,0))
      sql_print_warning("Can't create thread to manage maintenance");
  }
}


static void create_shutdown_thread()
{
#ifdef __WIN__
  hEventShutdown=CreateEvent(0, FALSE, FALSE, shutdown_event_name);
  pthread_t hThread;
  if (pthread_create(&hThread,&connection_attrib,handle_shutdown,0))
    sql_print_warning("Can't create thread to handle shutdown requests");

  // On "Stop Service" we have to do regular shutdown
  Service.SetShutdownEvent(hEventShutdown);
#endif /* __WIN__ */
}

#endif /* EMBEDDED_LIBRARY */


#if (defined(_WIN32) || defined(HAVE_SMEM)) && !defined(EMBEDDED_LIBRARY)
static void handle_connections_methods()
{
  pthread_t hThread;
  DBUG_ENTER("handle_connections_methods");
#ifdef _WIN32
  if (hPipe == INVALID_HANDLE_VALUE &&
      (!have_tcpip || opt_disable_networking) &&
      !opt_enable_shared_memory)
  {
    sql_print_error("TCP/IP, --shared-memory, or --named-pipe should be configured on NT OS");
    unireg_abort(1);				// Will not return
  }
#endif

  pthread_mutex_lock(&LOCK_thread_count);
  (void) pthread_cond_init(&COND_handler_count,NULL);
  handler_count=0;
#ifdef _WIN32
  if (hPipe != INVALID_HANDLE_VALUE)
  {
    handler_count++;
    if (pthread_create(&hThread,&connection_attrib,
		       handle_connections_namedpipes, 0))
    {
      sql_print_warning("Can't create thread to handle named pipes");
      handler_count--;
    }
  }
#endif /* _WIN32 */
  if (have_tcpip && !opt_disable_networking)
  {
    handler_count++;
    if (pthread_create(&hThread,&connection_attrib,
		       handle_connections_sockets, 0))
    {
      sql_print_warning("Can't create thread to handle TCP/IP");
      handler_count--;
    }
  }
#ifdef HAVE_SMEM
  if (opt_enable_shared_memory)
  {
    handler_count++;
    if (pthread_create(&hThread,&connection_attrib,
		       handle_connections_shared_memory, 0))
    {
      sql_print_warning("Can't create thread to handle shared memory");
      handler_count--;
    }
  }
#endif

  while (handler_count > 0)
    pthread_cond_wait(&COND_handler_count,&LOCK_thread_count);
  pthread_mutex_unlock(&LOCK_thread_count);
  DBUG_VOID_RETURN;
}

void decrement_handler_count()
{
  pthread_mutex_lock(&LOCK_thread_count);
  handler_count--;
  pthread_cond_signal(&COND_handler_count);
  pthread_mutex_unlock(&LOCK_thread_count);
  my_thread_end();
}
#else
#define decrement_handler_count()
#endif /* defined(_WIN32) || defined(HAVE_SMEM) */


#ifndef EMBEDDED_LIBRARY
#ifdef __WIN__
int win_main(int argc, char **argv)
#else
int main(int argc, char **argv)
#endif
{
  MY_INIT(argv[0]);		// init my_sys library & pthreads
  /* nothing should come before this line ^^^ */

  /* Set signal used to kill MySQL */
#if defined(SIGUSR2)
  thr_kill_signal= thd_lib_detected == THD_LIB_LT ? SIGINT : SIGUSR2;
#else
  thr_kill_signal= SIGINT;
#endif

  /* Initialize audit interface globals. Audit plugins are inited later. */
  mysql_audit_initialize();

  /*
    Perform basic logger initialization logger. Should be called after
    MY_INIT, as it initializes mutexes. Log tables are inited later.
  */
  logger.init_base();

#ifdef _CUSTOMSTARTUPCONFIG_
  if (_cust_check_startup())
  {
    / * _cust_check_startup will report startup failure error * /
    exit(1);
  }
#endif

#ifdef	__WIN__
  /*
    Before performing any socket operation (like retrieving hostname
    in init_common_variables we have to call WSAStartup
  */
  {
    WSADATA WsaData;
    if (SOCKET_ERROR == WSAStartup (0x0101, &WsaData))
    {
      /* errors are not read yet, so we use english text here */
      my_message(ER_WSAS_FAILED, "WSAStartup Failed", MYF(0));
      unireg_abort(1);
    }
  }
#endif /* __WIN__ */

  if (init_common_variables(MYSQL_CONFIG_NAME,
			    argc, argv, load_default_groups))
    unireg_abort(1);				// Will do exit

  init_signals();
#if defined(__ia64__) || defined(__ia64)
  /*
    Peculiar things with ia64 platforms - it seems we only have half the
    stack size in reality, so we have to double it here
  */
  pthread_attr_setstacksize(&connection_attrib,my_thread_stack_size*2);
#else
  pthread_attr_setstacksize(&connection_attrib,my_thread_stack_size);
#endif
#ifdef HAVE_PTHREAD_ATTR_GETSTACKSIZE
  {
    /* Retrieve used stack size;  Needed for checking stack overflows */
    size_t stack_size= 0;
    pthread_attr_getstacksize(&connection_attrib, &stack_size);
#if defined(__ia64__) || defined(__ia64)
    stack_size/= 2;
#endif
    /* We must check if stack_size = 0 as Solaris 2.9 can return 0 here */
    if (stack_size && stack_size < my_thread_stack_size)
    {
      if (global_system_variables.log_warnings)
	sql_print_warning("Asked for %lu thread stack, but got %ld",
			  my_thread_stack_size, (long) stack_size);
#if defined(__ia64__) || defined(__ia64)
      my_thread_stack_size= stack_size*2;
#else
      my_thread_stack_size= stack_size;
#endif
    }
  }
#endif
#ifdef __NETWARE__
  /* Increasing stacksize of threads on NetWare */
  pthread_attr_setstacksize(&connection_attrib, NW_THD_STACKSIZE);
#endif

  (void) thr_setconcurrency(concurrency);	// 10 by default

  select_thread=pthread_self();
  select_thread_in_use=1;
  init_ssl();

#ifdef HAVE_LIBWRAP
  libwrapName= my_progname+dirname_length(my_progname);
  openlog(libwrapName, LOG_PID, LOG_AUTH);
#endif

  /*
    We have enough space for fiddling with the argv, continue
  */
  check_data_home(mysql_real_data_home);
  if (my_setwd(mysql_real_data_home,MYF(MY_WME)) && !opt_help)
    unireg_abort(1);				/* purecov: inspected */
  mysql_data_home= mysql_data_home_buff;
  mysql_data_home[0]=FN_CURLIB;		// all paths are relative from here
  mysql_data_home[1]=0;
  mysql_data_home_len= 2;

  if ((user_info= check_user(mysqld_user)))
  {
#if defined(HAVE_MLOCKALL) && defined(MCL_CURRENT)
    if (locked_in_memory) // getuid() == 0 here
      set_effective_user(user_info);
    else
#endif
      set_user(mysqld_user, user_info);
  }

  if (opt_bin_log && !server_id)
  {
    server_id= 1;
#ifdef EXTRA_DEBUG
    sql_print_warning("You have enabled the binary log, but you haven't set "
                      "server-id to a non-zero value: we force server id to 1; "
                      "updates will be logged to the binary log, but "
                      "connections from slaves will not be accepted.");
#endif
  }

  if (init_server_components())
    unireg_abort(1);

  network_init();

#ifdef __WIN__
  if (!opt_console)
  {
    freopen(log_error_file,"a+",stdout);
    freopen(log_error_file,"a+",stderr);
    FreeConsole();				// Remove window
  }
#endif

  /*
   Initialize my_str_malloc() and my_str_free()
  */
  my_str_malloc= &my_str_malloc_mysqld;
  my_str_free= &my_str_free_mysqld;

  /*
    init signals & alarm
    After this we can't quit by a simple unireg_abort
  */
  start_signal_handler();				// Creates pidfile

  if (mysql_rm_tmp_tables() || acl_init(opt_noacl) ||
      my_tz_init((THD *)0, default_tz_name, opt_bootstrap))
  {
    abort_loop=1;
    select_thread_in_use=0;
#ifndef __NETWARE__
    (void) pthread_kill(signal_thread, MYSQL_KILL_SIGNAL);
#endif /* __NETWARE__ */

    if (!opt_bootstrap)
      (void) my_delete(pidfile_name,MYF(MY_WME));	// Not needed anymore

    if (unix_sock != INVALID_SOCKET)
      unlink(mysqld_unix_port);
    exit(1);
  }
  if (!opt_noacl)
    (void) grant_init();

  if (!opt_bootstrap)
    servers_init(0);

  if (!opt_noacl)
  {
#ifdef HAVE_DLOPEN
    udf_init();
#endif
  }

  init_status_vars();
  if (opt_bootstrap) /* If running with bootstrap, do not start replication. */
    opt_skip_slave_start= 1;
  /*
    init_slave() must be called after the thread keys are created.
    Some parts of the code (e.g. SHOW STATUS LIKE 'slave_running' and other
    places) assume that active_mi != 0, so let's fail if it's 0 (out of
    memory); a message has already been printed.
  */
  if (init_slave() && !active_mi)
  {
    unireg_abort(1);
  }

  if (opt_bootstrap)
  {
    select_thread_in_use= 0;                    // Allow 'kill' to work
    bootstrap(stdin);
    unireg_abort(bootstrap_error ? 1 : 0);
  }
  if (opt_init_file)
  {
    if (read_init_file(opt_init_file))
      unireg_abort(1);
  }
  execute_ddl_log_recovery();

  create_shutdown_thread();
  create_maintenance_thread();

  if (Events::init(opt_noacl))
    unireg_abort(1);

  sql_print_information(ER(ER_STARTUP),my_progname,server_version,
                        ((unix_sock == INVALID_SOCKET) ? (char*) ""
                                                       : mysqld_unix_port),
                         mysqld_port,
                         MYSQL_COMPILATION_COMMENT);


  /* Signal threads waiting for server to be started */
  pthread_mutex_lock(&LOCK_server_started);
  mysqld_server_started= 1;
  pthread_cond_signal(&COND_server_started);
  pthread_mutex_unlock(&LOCK_server_started);

#if defined(_WIN32) || defined(HAVE_SMEM)
  handle_connections_methods();
#else
#ifdef __WIN__
  if (!have_tcpip || opt_disable_networking)
  {
    sql_print_error("TCP/IP unavailable or disabled with --skip-networking; no available interfaces");
    unireg_abort(1);
  }
#endif
  handle_connections_sockets(0);
#endif /* _WIN32 || HAVE_SMEM */

  /* (void) pthread_attr_destroy(&connection_attrib); */

  DBUG_PRINT("quit",("Exiting main thread"));

#ifndef __WIN__
#ifdef EXTRA_DEBUG2
  sql_print_error("Before Lock_thread_count");
#endif
  (void) pthread_mutex_lock(&LOCK_thread_count);
  DBUG_PRINT("quit", ("Got thread_count mutex"));
  select_thread_in_use=0;			// For close_connections
  (void) pthread_mutex_unlock(&LOCK_thread_count);
  (void) pthread_cond_broadcast(&COND_thread_count);
#ifdef EXTRA_DEBUG2
  sql_print_error("After lock_thread_count");
#endif
#endif /* __WIN__ */

  /* Wait until cleanup is done */
  (void) pthread_mutex_lock(&LOCK_thread_count);
  while (!ready_to_exit)
    pthread_cond_wait(&COND_thread_count,&LOCK_thread_count);
  (void) pthread_mutex_unlock(&LOCK_thread_count);

#if defined(__WIN__) && !defined(EMBEDDED_LIBRARY)
  if (Service.IsNT() && start_mode)
    Service.Stop();
  else
  {
    Service.SetShutdownEvent(0);
    if (hEventShutdown)
      CloseHandle(hEventShutdown);
  }
#endif
  clean_up(1);
  mysqld_exit(0);
}

#endif /* !EMBEDDED_LIBRARY */


/****************************************************************************
  Main and thread entry function for Win32
  (all this is needed only to run mysqld as a service on WinNT)
****************************************************************************/

#if defined(__WIN__) && !defined(EMBEDDED_LIBRARY)
int mysql_service(void *p)
{
  if (use_opt_args)
    win_main(opt_argc, opt_argv);
  else
    win_main(Service.my_argc, Service.my_argv);
  return 0;
}


/* Quote string if it contains space, else copy */

static char *add_quoted_string(char *to, const char *from, char *to_end)
{
  uint length= (uint) (to_end-to);

  if (!strchr(from, ' '))
    return strmake(to, from, length-1);
  return strxnmov(to, length-1, "\"", from, "\"", NullS);
}


/**
  Handle basic handling of services, like installation and removal.

  @param argv	   	        Pointer to argument list
  @param servicename		Internal name of service
  @param displayname		Display name of service (in taskbar ?)
  @param file_path		Path to this program
  @param startup_option	Startup option to mysqld

  @retval
    0		option handled
  @retval
    1		Could not handle option
*/

static bool
default_service_handling(char **argv,
			 const char *servicename,
			 const char *displayname,
			 const char *file_path,
			 const char *extra_opt,
			 const char *account_name)
{
  char path_and_service[FN_REFLEN+FN_REFLEN+32], *pos, *end;
  end= path_and_service + sizeof(path_and_service)-3;

  /* We have to quote filename if it contains spaces */
  pos= add_quoted_string(path_and_service, file_path, end);
  if (*extra_opt)
  {
    /* Add (possible quoted) option after file_path */
    *pos++= ' ';
    pos= add_quoted_string(pos, extra_opt, end);
  }
  /* We must have servicename last */
  *pos++= ' ';
  (void) add_quoted_string(pos, servicename, end);

  if (Service.got_service_option(argv, "install"))
  {
    Service.Install(1, servicename, displayname, path_and_service,
                    account_name);
    return 0;
  }
  if (Service.got_service_option(argv, "install-manual"))
  {
    Service.Install(0, servicename, displayname, path_and_service,
                    account_name);
    return 0;
  }
  if (Service.got_service_option(argv, "remove"))
  {
    Service.Remove(servicename);
    return 0;
  }
  return 1;
}


int main(int argc, char **argv)
{
  /*
    When several instances are running on the same machine, we
    need to have an  unique  named  hEventShudown  through the
    application PID e.g.: MySQLShutdown1890; MySQLShutdown2342
  */
  int10_to_str((int) GetCurrentProcessId(),strmov(shutdown_event_name,
                                                  "MySQLShutdown"), 10);

  /* Must be initialized early for comparison of service name */
  system_charset_info= &my_charset_utf8_general_ci;

  if (Service.GetOS())	/* true NT family */
  {
    char file_path[FN_REFLEN];
    my_path(file_path, argv[0], "");		      /* Find name in path */
    fn_format(file_path,argv[0],file_path,"",
	      MY_REPLACE_DIR | MY_UNPACK_FILENAME | MY_RESOLVE_SYMLINKS);

    if (argc == 2)
    {
      if (!default_service_handling(argv, MYSQL_SERVICENAME, MYSQL_SERVICENAME,
				   file_path, "", NULL))
	return 0;
      if (Service.IsService(argv[1]))        /* Start an optional service */
      {
	/*
	  Only add the service name to the groups read from the config file
	  if it's not "MySQL". (The default service name should be 'mysqld'
	  but we started a bad tradition by calling it MySQL from the start
	  and we are now stuck with it.
	*/
	if (my_strcasecmp(system_charset_info, argv[1],"mysql"))
	  load_default_groups[load_default_groups_sz-2]= argv[1];
        start_mode= 1;
        Service.Init(argv[1], mysql_service);
        return 0;
      }
    }
    else if (argc == 3) /* install or remove any optional service */
    {
      if (!default_service_handling(argv, argv[2], argv[2], file_path, "",
                                    NULL))
	return 0;
      if (Service.IsService(argv[2]))
      {
	/*
	  mysqld was started as
	  mysqld --defaults-file=my_path\my.ini service-name
	*/
	use_opt_args=1;
	opt_argc= 2;				// Skip service-name
	opt_argv=argv;
	start_mode= 1;
	if (my_strcasecmp(system_charset_info, argv[2],"mysql"))
	  load_default_groups[load_default_groups_sz-2]= argv[2];
	Service.Init(argv[2], mysql_service);
	return 0;
      }
    }
    else if (argc == 4 || argc == 5)
    {
      /*
        This may seem strange, because we handle --local-service while
        preserving 4.1's behavior of allowing any one other argument that is
        passed to the service on startup. (The assumption is that this is
        --defaults-file=file, but that was not enforced in 4.1, so we don't
        enforce it here.)
      */
      const char *extra_opt= NullS;
      const char *account_name = NullS;
      int index;
      for (index = 3; index < argc; index++)
      {
        if (!strcmp(argv[index], "--local-service"))
          account_name= "NT AUTHORITY\\LocalService";
        else
          extra_opt= argv[index];
      }

      if (argc == 4 || account_name)
        if (!default_service_handling(argv, argv[2], argv[2], file_path,
                                      extra_opt, account_name))
          return 0;
    }
    else if (argc == 1 && Service.IsService(MYSQL_SERVICENAME))
    {
      /* start the default service */
      start_mode= 1;
      Service.Init(MYSQL_SERVICENAME, mysql_service);
      return 0;
    }
  }
  /* Start as standalone server */
  Service.my_argc=argc;
  Service.my_argv=argv;
  mysql_service(NULL);
  return 0;
}
#endif


/**
  Execute all commands from a file. Used by the mysql_install_db script to
  create MySQL privilege tables without having to start a full MySQL server.
*/

static void bootstrap(FILE *file)
{
  DBUG_ENTER("bootstrap");

  THD *thd= new THD;
  thd->bootstrap=1;
  my_net_init(&thd->net,(st_vio*) 0);
  thd->max_client_packet_length= thd->net.max_packet;
  thd->security_ctx->master_access= ~(ulong)0;
  thd->thread_id= thd->variables.pseudo_thread_id= thread_id++;
  thread_count++;

  bootstrap_file=file;
#ifndef EMBEDDED_LIBRARY			// TODO:  Enable this
  if (pthread_create(&thd->real_id,&connection_attrib,handle_bootstrap,
		     (void*) thd))
  {
    sql_print_warning("Can't create thread to handle bootstrap");
    bootstrap_error=-1;
    DBUG_VOID_RETURN;
  }
  /* Wait for thread to die */
  (void) pthread_mutex_lock(&LOCK_thread_count);
  while (thread_count)
  {
    (void) pthread_cond_wait(&COND_thread_count,&LOCK_thread_count);
    DBUG_PRINT("quit",("One thread died (count=%u)",thread_count));
  }
  (void) pthread_mutex_unlock(&LOCK_thread_count);
#else
  thd->mysql= 0;
  handle_bootstrap((void *)thd);
#endif

  DBUG_VOID_RETURN;
}


static bool read_init_file(char *file_name)
{
  FILE *file;
  DBUG_ENTER("read_init_file");
  DBUG_PRINT("enter",("name: %s",file_name));
  if (!(file=my_fopen(file_name,O_RDONLY,MYF(MY_WME))))
    return(1);
  bootstrap(file);
  (void) my_fclose(file,MYF(MY_WME));
  return 0;
}


#ifndef EMBEDDED_LIBRARY

/*
   Simple scheduler that use the main thread to handle the request

   NOTES
     This is only used for debugging, when starting mysqld with
     --thread-handling=no-threads or --one-thread

     When we enter this function, LOCK_thread_count is hold!
*/

void handle_connection_in_main_thread(THD *thd)
{
  safe_mutex_assert_owner(&LOCK_thread_count);
  thread_cache_size=0;			// Safety
  threads.append(thd);
  (void) pthread_mutex_unlock(&LOCK_thread_count);
  handle_one_connection((void*) thd);
}


/*
  Scheduler that uses one thread per connection
*/

void create_thread_to_handle_connection(THD *thd)
{
  if (cached_thread_count > wake_thread)
  {
    /* Get thread from cache */
    thread_cache.append(thd);
    wake_thread++;
    pthread_cond_signal(&COND_thread_cache);
  }
  else
  {
    char error_message_buff[MYSQL_ERRMSG_SIZE];
    /* Create new thread to handle connection */
    int error;
    thread_created++;
    threads.append(thd);
    DBUG_PRINT("info",(("creating thread %lu"), thd->thread_id));
    thd->connect_utime= thd->start_utime= my_micro_time();
    if ((error=pthread_create(&thd->real_id,&connection_attrib,
                              handle_one_connection,
                              (void*) thd)))
    {
      /* purecov: begin inspected */
      DBUG_PRINT("error",
                 ("Can't create thread to handle request (error %d)",
                  error));
      thread_count--;
      thd->killed= THD::KILL_CONNECTION;			// Safety
      (void) pthread_mutex_unlock(&LOCK_thread_count);

      pthread_mutex_lock(&LOCK_connection_count);
      --connection_count;
      pthread_mutex_unlock(&LOCK_connection_count);

      statistic_increment(aborted_connects,&LOCK_status);
      /* Can't use my_error() since store_globals has not been called. */
      my_snprintf(error_message_buff, sizeof(error_message_buff),
                  ER(ER_CANT_CREATE_THREAD), error);
      net_send_error(thd, ER_CANT_CREATE_THREAD, error_message_buff);
      (void) pthread_mutex_lock(&LOCK_thread_count);
      close_connection(thd,0,0);
      delete thd;
      (void) pthread_mutex_unlock(&LOCK_thread_count);
      return;
      /* purecov: end */
    }
  }
  (void) pthread_mutex_unlock(&LOCK_thread_count);
  DBUG_PRINT("info",("Thread created"));
}


/**
  Create new thread to handle incoming connection.

    This function will create new thread to handle the incoming
    connection.  If there are idle cached threads one will be used.
    'thd' will be pushed into 'threads'.

    In single-threaded mode (\#define ONE_THREAD) connection will be
    handled inside this function.

  @param[in,out] thd    Thread handle of future thread.
*/

static void create_new_thread(THD *thd)
{
  DBUG_ENTER("create_new_thread");

  /*
    Don't allow too many connections. We roughly check here that we allow
    only (max_connections + 1) connections.
  */

  pthread_mutex_lock(&LOCK_connection_count);

  if (connection_count >= max_connections + 1 || abort_loop)
  {
    pthread_mutex_unlock(&LOCK_connection_count);

    DBUG_PRINT("error",("Too many connections"));
    close_connection(thd, ER_CON_COUNT_ERROR, 1);
    delete thd;
    DBUG_VOID_RETURN;
  }

  ++connection_count;

  if (connection_count > max_used_connections)
    max_used_connections= connection_count;

  pthread_mutex_unlock(&LOCK_connection_count);

  /* Start a new thread to handle connection. */

  pthread_mutex_lock(&LOCK_thread_count);

  /*
    The initialization of thread_id is done in create_embedded_thd() for
    the embedded library.
    TODO: refactor this to avoid code duplication there
  */
  thd->thread_id= thd->variables.pseudo_thread_id= thread_id++;

  thread_count++;

  thread_scheduler.add_connection(thd);

  DBUG_VOID_RETURN;
}
#endif /* EMBEDDED_LIBRARY */


#ifdef SIGNALS_DONT_BREAK_READ
inline void kill_broken_server()
{
  /* hack to get around signals ignored in syscalls for problem OS's */
  if (
#if !defined(__NETWARE__)
      unix_sock == INVALID_SOCKET ||
#endif
      (!opt_disable_networking && ip_sock == INVALID_SOCKET))
  {
    select_thread_in_use = 0;
    /* The following call will never return */
    kill_server(IF_NETWARE(MYSQL_KILL_SIGNAL, (void*) MYSQL_KILL_SIGNAL));
  }
}
#define MAYBE_BROKEN_SYSCALL kill_broken_server();
#else
#define MAYBE_BROKEN_SYSCALL
#endif

	/* Handle new connections and spawn new process to handle them */

#ifndef EMBEDDED_LIBRARY
pthread_handler_t handle_connections_sockets(void *arg __attribute__((unused)))
{
  my_socket sock,new_sock;
  uint error_count=0;
  uint max_used_connection= (uint) (max(ip_sock,unix_sock)+1);
  fd_set readFDs,clientFDs;
  THD *thd;
  struct sockaddr_storage cAddr;
  int ip_flags=0,socket_flags=0,flags;
  st_vio *vio_tmp;
  DBUG_ENTER("handle_connections_sockets");

  LINT_INIT(new_sock);

  FD_ZERO(&clientFDs);
  if (ip_sock != INVALID_SOCKET)
  {
    FD_SET(ip_sock,&clientFDs);
#ifdef HAVE_FCNTL
    ip_flags = fcntl(ip_sock, F_GETFL, 0);
#endif
  }
#ifdef HAVE_SYS_UN_H
  FD_SET(unix_sock,&clientFDs);
#ifdef HAVE_FCNTL
  socket_flags=fcntl(unix_sock, F_GETFL, 0);
#endif
#endif

  DBUG_PRINT("general",("Waiting for connections."));
  MAYBE_BROKEN_SYSCALL;
  while (!abort_loop)
  {
    readFDs=clientFDs;
#ifdef HPUX10
    if (select(max_used_connection,(int*) &readFDs,0,0,0) < 0)
      continue;
#else
    if (select((int) max_used_connection,&readFDs,0,0,0) < 0)
    {
      if (socket_errno != SOCKET_EINTR)
      {
	if (!select_errors++ && !abort_loop)	/* purecov: inspected */
	  sql_print_error("mysqld: Got error %d from select",socket_errno); /* purecov: inspected */
      }
      MAYBE_BROKEN_SYSCALL
      continue;
    }
#endif	/* HPUX10 */
    if (abort_loop)
    {
      MAYBE_BROKEN_SYSCALL;
      break;
    }

    /* Is this a new connection request ? */
#ifdef HAVE_SYS_UN_H
    if (FD_ISSET(unix_sock,&readFDs))
    {
      sock = unix_sock;
      flags= socket_flags;
    }
    else
#endif
    {
      sock = ip_sock;
      flags= ip_flags;
    }

#if !defined(NO_FCNTL_NONBLOCK)
    if (!(test_flags & TEST_BLOCKING))
    {
#if defined(O_NONBLOCK)
      fcntl(sock, F_SETFL, flags | O_NONBLOCK);
#elif defined(O_NDELAY)
      fcntl(sock, F_SETFL, flags | O_NDELAY);
#endif
    }
#endif /* NO_FCNTL_NONBLOCK */
    for (uint retry=0; retry < MAX_ACCEPT_RETRY; retry++)
    {
      size_socket length= sizeof(struct sockaddr_storage);
      new_sock= accept(sock, (struct sockaddr *)(&cAddr),
                       &length);
#ifdef __NETWARE__ 
      // TODO: temporary fix, waiting for TCP/IP fix - DEFECT000303149
      if ((new_sock == INVALID_SOCKET) && (socket_errno == EINVAL))
      {
        kill_server(SIGTERM);
      }
#endif
      if (new_sock != INVALID_SOCKET ||
	  (socket_errno != SOCKET_EINTR && socket_errno != SOCKET_EAGAIN))
	break;
      MAYBE_BROKEN_SYSCALL;
#if !defined(NO_FCNTL_NONBLOCK)
      if (!(test_flags & TEST_BLOCKING))
      {
	if (retry == MAX_ACCEPT_RETRY - 1)
	  fcntl(sock, F_SETFL, flags);		// Try without O_NONBLOCK
      }
#endif
    }
#if !defined(NO_FCNTL_NONBLOCK)
    if (!(test_flags & TEST_BLOCKING))
      fcntl(sock, F_SETFL, flags);
#endif
    if (new_sock == INVALID_SOCKET)
    {
      if ((error_count++ & 255) == 0)		// This can happen often
	sql_perror("Error in accept");
      MAYBE_BROKEN_SYSCALL;
      if (socket_errno == SOCKET_ENFILE || socket_errno == SOCKET_EMFILE)
	sleep(1);				// Give other threads some time
      continue;
    }

#ifdef HAVE_LIBWRAP
    {
      if (sock == ip_sock)
      {
	struct request_info req;
	signal(SIGCHLD, SIG_DFL);
	request_init(&req, RQ_DAEMON, libwrapName, RQ_FILE, new_sock, NULL);
	my_fromhost(&req);
	if (!my_hosts_access(&req))
	{
	  /*
	    This may be stupid but refuse() includes an exit(0)
	    which we surely don't want...
	    clean_exit() - same stupid thing ...
	  */
	  syslog(deny_severity, "refused connect from %s",
		 my_eval_client(&req));

	  /*
	    C++ sucks (the gibberish in front just translates the supplied
	    sink function pointer in the req structure from a void (*sink)();
	    to a void(*sink)(int) if you omit the cast, the C++ compiler
	    will cry...
	  */
	  if (req.sink)
	    ((void (*)(int))req.sink)(req.fd);

	  (void) shutdown(new_sock, SHUT_RDWR);
	  (void) closesocket(new_sock);
	  continue;
	}
      }
    }
#endif /* HAVE_LIBWRAP */

    {
      size_socket dummyLen;
      struct sockaddr_storage dummy;
      dummyLen = sizeof(dummy);
      if (  getsockname(new_sock,(struct sockaddr *)&dummy, 
                  (SOCKET_SIZE_TYPE *)&dummyLen) < 0  )
      {
	sql_perror("Error on new connection socket");
	(void) shutdown(new_sock, SHUT_RDWR);
	(void) closesocket(new_sock);
	continue;
      }
    }

    /*
    ** Don't allow too many connections
    */

    if (!(thd= new THD))
    {
      (void) shutdown(new_sock, SHUT_RDWR);
      (void) closesocket(new_sock);
      continue;
    }
    if (!(vio_tmp=vio_new(new_sock,
			  sock == unix_sock ? VIO_TYPE_SOCKET :
			  VIO_TYPE_TCPIP,
			  sock == unix_sock ? VIO_LOCALHOST: 0)) ||
	my_net_init(&thd->net,vio_tmp))
    {
      /*
        Only delete the temporary vio if we didn't already attach it to the
        NET object. The destructor in THD will delete any initialized net
        structure.
      */
      if (vio_tmp && thd->net.vio != vio_tmp)
        vio_delete(vio_tmp);
      else
      {
	(void) shutdown(new_sock, SHUT_RDWR);
	(void) closesocket(new_sock);
      }
      delete thd;
      continue;
    }
    if (sock == unix_sock)
      thd->security_ctx->host=(char*) my_localhost;

    create_new_thread(thd);
  }

  decrement_handler_count();
  DBUG_RETURN(0);
}


#ifdef _WIN32
pthread_handler_t handle_connections_namedpipes(void *arg)
{
  HANDLE hConnectedPipe;
  BOOL fConnected;
  THD *thd;
  my_thread_init();
  DBUG_ENTER("handle_connections_namedpipes");

  DBUG_PRINT("general",("Waiting for named pipe connections."));
  while (!abort_loop)
  {
    /* wait for named pipe connection */
    fConnected = ConnectNamedPipe(hPipe, NULL);
    if (abort_loop)
      break;
    if (!fConnected)
      fConnected = GetLastError() == ERROR_PIPE_CONNECTED;
    if (!fConnected)
    {
      CloseHandle(hPipe);
      if ((hPipe= CreateNamedPipe(pipe_name,
                                  PIPE_ACCESS_DUPLEX,
                                  PIPE_TYPE_BYTE |
                                  PIPE_READMODE_BYTE |
                                  PIPE_WAIT,
                                  PIPE_UNLIMITED_INSTANCES,
                                  (int) global_system_variables.
                                  net_buffer_length,
                                  (int) global_system_variables.
                                  net_buffer_length,
                                  NMPWAIT_USE_DEFAULT_WAIT,
                                  &saPipeSecurity)) ==
	  INVALID_HANDLE_VALUE)
      {
	sql_perror("Can't create new named pipe!");
	break;					// Abort
      }
    }
    hConnectedPipe = hPipe;
    /* create new pipe for new connection */
    if ((hPipe = CreateNamedPipe(pipe_name,
				 PIPE_ACCESS_DUPLEX,
				 PIPE_TYPE_BYTE |
				 PIPE_READMODE_BYTE |
				 PIPE_WAIT,
				 PIPE_UNLIMITED_INSTANCES,
				 (int) global_system_variables.net_buffer_length,
				 (int) global_system_variables.net_buffer_length,
				 NMPWAIT_USE_DEFAULT_WAIT,
				 &saPipeSecurity)) ==
	INVALID_HANDLE_VALUE)
    {
      sql_perror("Can't create new named pipe!");
      hPipe=hConnectedPipe;
      continue;					// We have to try again
    }

    if (!(thd = new THD))
    {
      DisconnectNamedPipe(hConnectedPipe);
      CloseHandle(hConnectedPipe);
      continue;
    }
    if (!(thd->net.vio = vio_new_win32pipe(hConnectedPipe)) ||
	my_net_init(&thd->net, thd->net.vio))
    {
      close_connection(thd, ER_OUT_OF_RESOURCES, 1);
      delete thd;
      continue;
    }
    /* Host is unknown */
    thd->security_ctx->host= my_strdup(my_localhost, MYF(0));
    create_new_thread(thd);
  }

  decrement_handler_count();
  DBUG_RETURN(0);
}
#endif /* _WIN32 */


#ifdef HAVE_SMEM

/**
  Thread of shared memory's service.

  @param arg                              Arguments of thread
*/
pthread_handler_t handle_connections_shared_memory(void *arg)
{
  /* file-mapping object, use for create shared memory */
  HANDLE handle_connect_file_map= 0;
  char  *handle_connect_map= 0;                 // pointer on shared memory
  HANDLE event_connect_answer= 0;
  ulong smem_buffer_length= shared_memory_buffer_length + 4;
  ulong connect_number= 1;
  char *tmp= NULL;
  char *suffix_pos;
  char connect_number_char[22], *p;
  const char *errmsg= 0;
  SECURITY_ATTRIBUTES *sa_event= 0, *sa_mapping= 0;
  my_thread_init();
  DBUG_ENTER("handle_connections_shared_memorys");
  DBUG_PRINT("general",("Waiting for allocated shared memory."));

  /*
     get enough space base-name + '_' + longest suffix we might ever send
   */
  if (!(tmp= (char *)my_malloc(strlen(shared_memory_base_name) + 32L, MYF(MY_FAE))))
    goto error;

  if (my_security_attr_create(&sa_event, &errmsg,
                              GENERIC_ALL, SYNCHRONIZE | EVENT_MODIFY_STATE))
    goto error;

  if (my_security_attr_create(&sa_mapping, &errmsg,
                             GENERIC_ALL, FILE_MAP_READ | FILE_MAP_WRITE))
    goto error;

  /*
    The name of event and file-mapping events create agree next rule:
      shared_memory_base_name+unique_part
    Where:
      shared_memory_base_name is unique value for each server
      unique_part is unique value for each object (events and file-mapping)
  */
  suffix_pos= strxmov(tmp,shared_memory_base_name,"_",NullS);
  strmov(suffix_pos, "CONNECT_REQUEST");
  if ((smem_event_connect_request= CreateEvent(sa_event,
                                               FALSE, FALSE, tmp)) == 0)
  {
    errmsg= "Could not create request event";
    goto error;
  }
  strmov(suffix_pos, "CONNECT_ANSWER");
  if ((event_connect_answer= CreateEvent(sa_event, FALSE, FALSE, tmp)) == 0)
  {
    errmsg="Could not create answer event";
    goto error;
  }
  strmov(suffix_pos, "CONNECT_DATA");
  if ((handle_connect_file_map=
       CreateFileMapping(INVALID_HANDLE_VALUE, sa_mapping,
                         PAGE_READWRITE, 0, sizeof(connect_number), tmp)) == 0)
  {
    errmsg= "Could not create file mapping";
    goto error;
  }
  if ((handle_connect_map= (char *)MapViewOfFile(handle_connect_file_map,
						  FILE_MAP_WRITE,0,0,
						  sizeof(DWORD))) == 0)
  {
    errmsg= "Could not create shared memory service";
    goto error;
  }

  while (!abort_loop)
  {
    /* Wait a request from client */
    WaitForSingleObject(smem_event_connect_request,INFINITE);

    /*
       it can be after shutdown command
    */
    if (abort_loop)
      goto error;

    HANDLE handle_client_file_map= 0;
    char  *handle_client_map= 0;
    HANDLE event_client_wrote= 0;
    HANDLE event_client_read= 0;    // for transfer data server <-> client
    HANDLE event_server_wrote= 0;
    HANDLE event_server_read= 0;
    HANDLE event_conn_closed= 0;
    THD *thd= 0;

    p= int10_to_str(connect_number, connect_number_char, 10);
    /*
      The name of event and file-mapping events create agree next rule:
        shared_memory_base_name+unique_part+number_of_connection
        Where:
	  shared_memory_base_name is uniquel value for each server
	  unique_part is unique value for each object (events and file-mapping)
	  number_of_connection is connection-number between server and client
    */
    suffix_pos= strxmov(tmp,shared_memory_base_name,"_",connect_number_char,
			 "_",NullS);
    strmov(suffix_pos, "DATA");
    if ((handle_client_file_map=
         CreateFileMapping(INVALID_HANDLE_VALUE, sa_mapping,
                           PAGE_READWRITE, 0, smem_buffer_length, tmp)) == 0)
    {
      errmsg= "Could not create file mapping";
      goto errorconn;
    }
    if ((handle_client_map= (char*)MapViewOfFile(handle_client_file_map,
						  FILE_MAP_WRITE,0,0,
						  smem_buffer_length)) == 0)
    {
      errmsg= "Could not create memory map";
      goto errorconn;
    }
    strmov(suffix_pos, "CLIENT_WROTE");
    if ((event_client_wrote= CreateEvent(sa_event, FALSE, FALSE, tmp)) == 0)
    {
      errmsg= "Could not create client write event";
      goto errorconn;
    }
    strmov(suffix_pos, "CLIENT_READ");
    if ((event_client_read= CreateEvent(sa_event, FALSE, FALSE, tmp)) == 0)
    {
      errmsg= "Could not create client read event";
      goto errorconn;
    }
    strmov(suffix_pos, "SERVER_READ");
    if ((event_server_read= CreateEvent(sa_event, FALSE, FALSE, tmp)) == 0)
    {
      errmsg= "Could not create server read event";
      goto errorconn;
    }
    strmov(suffix_pos, "SERVER_WROTE");
    if ((event_server_wrote= CreateEvent(sa_event,
                                         FALSE, FALSE, tmp)) == 0)
    {
      errmsg= "Could not create server write event";
      goto errorconn;
    }
    strmov(suffix_pos, "CONNECTION_CLOSED");
    if ((event_conn_closed= CreateEvent(sa_event,
                                        TRUE, FALSE, tmp)) == 0)
    {
      errmsg= "Could not create closed connection event";
      goto errorconn;
    }
    if (abort_loop)
      goto errorconn;
    if (!(thd= new THD))
      goto errorconn;
    /* Send number of connection to client */
    int4store(handle_connect_map, connect_number);
    if (!SetEvent(event_connect_answer))
    {
      errmsg= "Could not send answer event";
      goto errorconn;
    }
    /* Set event that client should receive data */
    if (!SetEvent(event_client_read))
    {
      errmsg= "Could not set client to read mode";
      goto errorconn;
    }
    if (!(thd->net.vio= vio_new_win32shared_memory(&thd->net,
                                                   handle_client_file_map,
                                                   handle_client_map,
                                                   event_client_wrote,
                                                   event_client_read,
                                                   event_server_wrote,
                                                   event_server_read,
                                                   event_conn_closed)) ||
                        my_net_init(&thd->net, thd->net.vio))
    {
      close_connection(thd, ER_OUT_OF_RESOURCES, 1);
      errmsg= 0;
      goto errorconn;
    }
    thd->security_ctx->host= my_strdup(my_localhost, MYF(0)); /* Host is unknown */
    create_new_thread(thd);
    connect_number++;
    continue;

errorconn:
    /* Could not form connection;  Free used handlers/memort and retry */
    if (errmsg)
    {
      char buff[180];
      strxmov(buff, "Can't create shared memory connection: ", errmsg, ".",
	      NullS);
      sql_perror(buff);
    }
    if (handle_client_file_map)
      CloseHandle(handle_client_file_map);
    if (handle_client_map)
      UnmapViewOfFile(handle_client_map);
    if (event_server_wrote)
      CloseHandle(event_server_wrote);
    if (event_server_read)
      CloseHandle(event_server_read);
    if (event_client_wrote)
      CloseHandle(event_client_wrote);
    if (event_client_read)
      CloseHandle(event_client_read);
    if (event_conn_closed)
      CloseHandle(event_conn_closed);
    delete thd;
  }

  /* End shared memory handling */
error:
  if (tmp)
    my_free(tmp, MYF(0));

  if (errmsg)
  {
    char buff[180];
    strxmov(buff, "Can't create shared memory service: ", errmsg, ".", NullS);
    sql_perror(buff);
  }
  my_security_attr_free(sa_event);
  my_security_attr_free(sa_mapping);
  if (handle_connect_map)	UnmapViewOfFile(handle_connect_map);
  if (handle_connect_file_map)	CloseHandle(handle_connect_file_map);
  if (event_connect_answer)	CloseHandle(event_connect_answer);
  if (smem_event_connect_request) CloseHandle(smem_event_connect_request);

  decrement_handler_count();
  DBUG_RETURN(0);
}
#endif /* HAVE_SMEM */
#endif /* EMBEDDED_LIBRARY */


/****************************************************************************
  Handle start options
******************************************************************************/

enum options_mysqld
{
  OPT_ISAM_LOG=256,            OPT_SKIP_NEW,
  OPT_SKIP_GRANT,              OPT_SKIP_LOCK,
  OPT_ENABLE_LOCK,             OPT_USE_LOCKING,
  OPT_SOCKET,                  OPT_UPDATE_LOG,
  OPT_BIN_LOG,                 OPT_SKIP_RESOLVE,
  OPT_SKIP_NETWORKING,         OPT_BIN_LOG_INDEX,
  OPT_BIND_ADDRESS,            OPT_PID_FILE,
  OPT_SKIP_PRIOR,              OPT_BIG_TABLES,
  OPT_STANDALONE,              OPT_ONE_THREAD,
  OPT_CONSOLE,                 OPT_LOW_PRIORITY_UPDATES,
  OPT_SKIP_HOST_CACHE,         OPT_SHORT_LOG_FORMAT,
  OPT_FLUSH,                   OPT_SAFE,
  OPT_BOOTSTRAP,               OPT_SKIP_SHOW_DB,
  OPT_STORAGE_ENGINE,          OPT_INIT_FILE,
  OPT_DELAY_KEY_WRITE_ALL,     OPT_SLOW_QUERY_LOG,
  OPT_DELAY_KEY_WRITE,	       OPT_CHARSETS_DIR,
  OPT_MASTER_INFO_FILE,
  OPT_MASTER_RETRY_COUNT,      OPT_LOG_TC, OPT_LOG_TC_SIZE,
  OPT_SQL_BIN_UPDATE_SAME,     OPT_REPLICATE_DO_DB,
  OPT_REPLICATE_IGNORE_DB,     OPT_LOG_SLAVE_UPDATES,
  OPT_BINLOG_DO_DB,            OPT_BINLOG_IGNORE_DB,
  OPT_BINLOG_FORMAT,
#ifndef DBUG_OFF
  OPT_BINLOG_SHOW_XID,
#endif
  OPT_BINLOG_ROWS_EVENT_MAX_SIZE,
  OPT_WANT_CORE,               OPT_CONCURRENT_INSERT,
  OPT_MEMLOCK,                 OPT_MYISAM_RECOVER,
  OPT_REPLICATE_REWRITE_DB,    OPT_SERVER_ID,
  OPT_SKIP_SLAVE_START,        OPT_SAFE_SHOW_DB,
  OPT_SAFEMALLOC_MEM_LIMIT,    OPT_REPLICATE_DO_TABLE,
  OPT_REPLICATE_IGNORE_TABLE,  OPT_REPLICATE_WILD_DO_TABLE,
  OPT_REPLICATE_WILD_IGNORE_TABLE, OPT_REPLICATE_SAME_SERVER_ID,
  OPT_DISCONNECT_SLAVE_EVENT_COUNT, OPT_TC_HEURISTIC_RECOVER,
  OPT_ABORT_SLAVE_EVENT_COUNT,
  OPT_LOG_BIN_TRUST_FUNCTION_CREATORS,
  OPT_ENGINE_CONDITION_PUSHDOWN, OPT_NDB_CONNECTSTRING,
  OPT_NDB_USE_EXACT_COUNT, OPT_NDB_USE_TRANSACTIONS,
  OPT_NDB_FORCE_SEND, OPT_NDB_AUTOINCREMENT_PREFETCH_SZ,
  OPT_NDB_SHM, OPT_NDB_OPTIMIZED_NODE_SELECTION, OPT_NDB_CACHE_CHECK_TIME,
  OPT_NDB_WAIT_CONNECTED,
  OPT_NDB_CLUSTER_CONNECTION_POOL,
  OPT_NDB_MGMD, OPT_NDB_NODEID,
  OPT_NDB_DISTRIBUTION,
  OPT_NDB_INDEX_STAT_ENABLE,
  OPT_NDB_EXTRA_LOGGING,
  OPT_NDB_REPORT_THRESH_BINLOG_EPOCH_SLIP,
  OPT_NDB_REPORT_THRESH_BINLOG_MEM_USAGE,
  OPT_NDB_USE_COPYING_ALTER_TABLE,
  OPT_NDB_LOG_UPDATE_AS_WRITE, OPT_NDB_LOG_UPDATED_ONLY,
  OPT_NDB_LOG_ORIG,
  OPT_SKIP_SAFEMALLOC,
  OPT_TEMP_POOL, OPT_TX_ISOLATION, OPT_COMPLETION_TYPE,
  OPT_SKIP_STACK_TRACE, OPT_SKIP_SYMLINKS,
  OPT_MAX_BINLOG_DUMP_EVENTS, OPT_SPORADIC_BINLOG_DUMP_FAIL,
  OPT_SAFE_USER_CREATE, OPT_SQL_MODE,
  OPT_HAVE_NAMED_PIPE,
  OPT_DO_PSTACK, OPT_EVENT_SCHEDULER, OPT_REPORT_HOST,
  OPT_REPORT_USER, OPT_REPORT_PASSWORD, OPT_REPORT_PORT,
  OPT_SHOW_SLAVE_AUTH_INFO,
  OPT_SLAVE_LOAD_TMPDIR, OPT_NO_MIX_TYPE,
  OPT_RPL_RECOVERY_RANK,OPT_INIT_RPL_ROLE,
  OPT_RELAY_LOG, OPT_RELAY_LOG_INDEX, OPT_RELAY_LOG_INFO_FILE,
  OPT_SLAVE_SKIP_ERRORS, OPT_SLAVE_ALLOW_BATCHING, OPT_DES_KEY_FILE, OPT_LOCAL_INFILE,
  OPT_SSL_SSL, OPT_SSL_KEY, OPT_SSL_CERT, OPT_SSL_CA,
  OPT_SSL_CAPATH, OPT_SSL_CIPHER,
  OPT_BACK_LOG, OPT_BINLOG_CACHE_SIZE,
  OPT_CONNECT_TIMEOUT, OPT_DELAYED_INSERT_TIMEOUT,
  OPT_DELAYED_INSERT_LIMIT, OPT_DELAYED_QUEUE_SIZE,
  OPT_FLUSH_TIME, OPT_FT_MIN_WORD_LEN, OPT_FT_BOOLEAN_SYNTAX,
  OPT_FT_MAX_WORD_LEN, OPT_FT_QUERY_EXPANSION_LIMIT, OPT_FT_STOPWORD_FILE,
  OPT_INTERACTIVE_TIMEOUT, OPT_JOIN_BUFF_SIZE,
  OPT_KEY_BUFFER_SIZE, OPT_KEY_CACHE_BLOCK_SIZE,
  OPT_KEY_CACHE_DIVISION_LIMIT, OPT_KEY_CACHE_AGE_THRESHOLD,
  OPT_LONG_QUERY_TIME,
  OPT_LOWER_CASE_TABLE_NAMES, OPT_MAX_ALLOWED_PACKET,
  OPT_MAX_BINLOG_CACHE_SIZE, OPT_MAX_BINLOG_SIZE,
  OPT_MAX_CONNECTIONS, OPT_MAX_CONNECT_ERRORS,
  OPT_MAX_DELAYED_THREADS, OPT_MAX_HEP_TABLE_SIZE,
  OPT_MAX_JOIN_SIZE, OPT_MAX_PREPARED_STMT_COUNT,
  OPT_MAX_RELAY_LOG_SIZE, OPT_MAX_SORT_LENGTH,
  OPT_MAX_SEEKS_FOR_KEY, OPT_MAX_TMP_TABLES, OPT_MAX_USER_CONNECTIONS,
  OPT_MAX_LENGTH_FOR_SORT_DATA,
  OPT_MAX_WRITE_LOCK_COUNT, OPT_BULK_INSERT_BUFFER_SIZE,
  OPT_MAX_ERROR_COUNT, OPT_MYISAM_DATA_POINTER_SIZE,

  OPT_MYISAM_BLOCK_SIZE, OPT_MYISAM_MAX_EXTRA_SORT_FILE_SIZE,
  OPT_MYISAM_MAX_SORT_FILE_SIZE, OPT_MYISAM_SORT_BUFFER_SIZE,
  OPT_MYISAM_USE_MMAP, OPT_MYISAM_REPAIR_THREADS,
  OPT_MYISAM_STATS_METHOD,

  OPT_PAGECACHE_BUFFER_SIZE,
  OPT_PAGECACHE_DIVISION_LIMIT, OPT_PAGECACHE_AGE_THRESHOLD,

  OPT_NET_BUFFER_LENGTH, OPT_NET_RETRY_COUNT,
  OPT_NET_READ_TIMEOUT, OPT_NET_WRITE_TIMEOUT,
  OPT_OPEN_FILES_LIMIT,
  OPT_PRELOAD_BUFFER_SIZE,
  OPT_QUERY_CACHE_LIMIT, OPT_QUERY_CACHE_MIN_RES_UNIT, OPT_QUERY_CACHE_SIZE,
  OPT_QUERY_CACHE_TYPE, OPT_QUERY_CACHE_WLOCK_INVALIDATE, OPT_RECORD_BUFFER,
  OPT_RECORD_RND_BUFFER, OPT_DIV_PRECINCREMENT, OPT_RELAY_LOG_SPACE_LIMIT,
  OPT_RELAY_LOG_PURGE,
  OPT_SLAVE_NET_TIMEOUT, OPT_SLAVE_COMPRESSED_PROTOCOL, OPT_SLOW_LAUNCH_TIME,
  OPT_SLAVE_TRANS_RETRIES, OPT_READONLY, OPT_DEBUGGING,
  OPT_SORT_BUFFER, OPT_TABLE_OPEN_CACHE, OPT_TABLE_DEF_CACHE,
  OPT_THREAD_CONCURRENCY, OPT_THREAD_CACHE_SIZE,
  OPT_TMP_TABLE_SIZE, OPT_THREAD_STACK,
  OPT_WAIT_TIMEOUT,
  OPT_ERROR_LOG_FILE,
  OPT_DEFAULT_WEEK_FORMAT,
  OPT_RANGE_ALLOC_BLOCK_SIZE, OPT_ALLOW_SUSPICIOUS_UDFS,
  OPT_QUERY_ALLOC_BLOCK_SIZE, OPT_QUERY_PREALLOC_SIZE,
  OPT_TRANS_ALLOC_BLOCK_SIZE, OPT_TRANS_PREALLOC_SIZE,
  OPT_SYNC_FRM, OPT_SYNC_BINLOG,
  OPT_SYNC_REPLICATION,
  OPT_SYNC_REPLICATION_SLAVE_ID,
  OPT_SYNC_REPLICATION_TIMEOUT,
  OPT_ENABLE_SHARED_MEMORY,
  OPT_SHARED_MEMORY_BASE_NAME,
  OPT_OLD_PASSWORDS,
  OPT_OLD_ALTER_TABLE,
  OPT_EXPIRE_LOGS_DAYS,
  OPT_GROUP_CONCAT_MAX_LEN,
  OPT_DEFAULT_COLLATION,
  OPT_CHARACTER_SET_CLIENT_HANDSHAKE,
  OPT_CHARACTER_SET_FILESYSTEM,
  OPT_LC_TIME_NAMES,
  OPT_INIT_CONNECT,
  OPT_INIT_SLAVE,
  OPT_SECURE_AUTH,
  OPT_DATE_FORMAT,
  OPT_TIME_FORMAT,
  OPT_DATETIME_FORMAT,
  OPT_LOG_QUERIES_NOT_USING_INDEXES,
  OPT_DEFAULT_TIME_ZONE,
  OPT_SYSDATE_IS_NOW,
  OPT_OPTIMIZER_SEARCH_DEPTH,
  OPT_OPTIMIZER_PRUNE_LEVEL,
  OPT_UPDATABLE_VIEWS_WITH_LIMIT,
  OPT_SP_AUTOMATIC_PRIVILEGES,
  OPT_MAX_SP_RECURSION_DEPTH,
  OPT_AUTO_INCREMENT, OPT_AUTO_INCREMENT_OFFSET,
  OPT_ENABLE_LARGE_PAGES,
  OPT_TIMED_MUTEXES,
  OPT_OLD_STYLE_USER_LIMITS,
  OPT_LOG_SLOW_ADMIN_STATEMENTS,
  OPT_TABLE_LOCK_WAIT_TIMEOUT,
  OPT_PLUGIN_LOAD,
  OPT_PLUGIN_DIR,
  OPT_LOG_OUTPUT,
  OPT_LOG_BACKUP_OUTPUT,
  OPT_PORT_OPEN_TIMEOUT,
  OPT_PROFILING,
  OPT_KEEP_FILES_ON_CREATE,
  OPT_GENERAL_LOG,
  OPT_BACKUP_HISTORY_LOG,
  OPT_BACKUP_PROGRESS_LOG,
  OPT_SLOW_LOG,
  OPT_THREAD_HANDLING,
  OPT_INNODB_ROLLBACK_ON_TIMEOUT,
  OPT_SECURE_FILE_PRIV,
  OPT_MIN_EXAMINED_ROW_LIMIT,
  OPT_LOG_SLOW_SLAVE_STATEMENTS,
#if defined(ENABLED_DEBUG_SYNC)
  OPT_DEBUG_SYNC_TIMEOUT,
#endif /* defined(ENABLED_DEBUG_SYNC) */
  OPT_OLD_MODE,
#if HAVE_POOL_OF_THREADS == 1
  OPT_POOL_OF_THREADS,
#endif
  OPT_DEBUG_CRC, OPT_DEBUG_ON,
  OPT_SLAVE_EXEC_MODE,
  OPT_GENERAL_LOG_FILE,
  OPT_SLOW_QUERY_LOG_FILE,
  OPT_DEADLOCK_SEARCH_DEPTH_SHORT,
  OPT_DEADLOCK_SEARCH_DEPTH_LONG,
  OPT_DEADLOCK_TIMEOUT_SHORT,
  OPT_DEADLOCK_TIMEOUT_LONG,
<<<<<<< HEAD
  OPT_BACKUP_HISTORY_LOG_FILE,
  OPT_BACKUP_PROGRESS_LOG_FILE
=======
  OPT_GENERAL_LOG_FILE,
  OPT_SLOW_QUERY_LOG_FILE
>>>>>>> 46b53844
};


#define LONG_TIMEOUT ((ulong) 3600L*24L*365L)

struct my_option my_long_options[] =
{
  {"help", '?', "Display this help and exit.",
   (uchar**) &opt_help, (uchar**) &opt_help, 0, GET_BOOL, NO_ARG, 0, 0, 0, 0,
   0, 0},
#ifdef HAVE_REPLICATION
  {"abort-slave-event-count", OPT_ABORT_SLAVE_EVENT_COUNT,
   "Option used by mysql-test for debugging and testing of replication.",
   (uchar**) &abort_slave_event_count,  (uchar**) &abort_slave_event_count,
   0, GET_INT, REQUIRED_ARG, 0, 0, 0, 0, 0, 0},
#endif /* HAVE_REPLICATION */
  {"allow-suspicious-udfs", OPT_ALLOW_SUSPICIOUS_UDFS,
   "Allows use of UDFs consisting of only one symbol xxx() "
   "without corresponding xxx_init() or xxx_deinit(). That also means "
   "that one can load any function from any library, for example exit() "
   "from libc.so",
   (uchar**) &opt_allow_suspicious_udfs, (uchar**) &opt_allow_suspicious_udfs,
   0, GET_BOOL, NO_ARG, 0, 0, 0, 0, 0, 0},
  {"ansi", 'a', "Use ANSI SQL syntax instead of MySQL syntax. This mode will also set transaction isolation level 'serializable'.", 0, 0, 0,
   GET_NO_ARG, NO_ARG, 0, 0, 0, 0, 0, 0},
  {"auto-increment-increment", OPT_AUTO_INCREMENT,
   "Auto-increment columns are incremented by this",
   (uchar**) &global_system_variables.auto_increment_increment,
   (uchar**) &max_system_variables.auto_increment_increment, 0, GET_ULONG,
   OPT_ARG, 1, 1, 65535, 0, 1, 0 },
  {"auto-increment-offset", OPT_AUTO_INCREMENT_OFFSET,
   "Offset added to Auto-increment columns. Used when auto-increment-increment != 1",
   (uchar**) &global_system_variables.auto_increment_offset,
   (uchar**) &max_system_variables.auto_increment_offset, 0, GET_ULONG, OPT_ARG,
   1, 1, 65535, 0, 1, 0 },
  {"automatic-sp-privileges", OPT_SP_AUTOMATIC_PRIVILEGES,
   "Creating and dropping stored procedures alters ACLs. Disable with --skip-automatic-sp-privileges.",
   (uchar**) &sp_automatic_privileges, (uchar**) &sp_automatic_privileges,
   0, GET_BOOL, NO_ARG, 1, 0, 0, 0, 0, 0},
  {"backupdir", 'B', "Path used to store backup data.", (uchar**) &sys_var_backupdir.value,
   (uchar**) &sys_var_backupdir.value, 0, GET_STR, REQUIRED_ARG, 0, 0, 0, 0, 0, 0},
  {"backup-history-log", OPT_BACKUP_HISTORY_LOG,
   "Enable|disable backup history log", (uchar**) &opt_backup_history_log,
   (uchar**) &opt_backup_history_log, 0, GET_BOOL, OPT_ARG, 1, 0, 0, 0, 0, 0},
  {"backup-progress-log", OPT_BACKUP_PROGRESS_LOG,
   "Enable|disable backup progress log", (uchar**) &opt_backup_progress_log,
   (uchar**) &opt_backup_progress_log, 0, GET_BOOL, OPT_ARG, 1, 0, 0, 0, 0, 0},
  {"basedir", 'b',
   "Path to installation directory. All paths are usually resolved relative to this.",
   (uchar**) &mysql_home_ptr, (uchar**) &mysql_home_ptr, 0, GET_STR, REQUIRED_ARG,
   0, 0, 0, 0, 0, 0},
  {"big-tables", OPT_BIG_TABLES,
   "Allow big result sets by saving all temporary sets on file (Solves most 'table full' errors).",
   0, 0, 0, GET_NO_ARG, NO_ARG, 0, 0, 0, 0, 0, 0},
  {"bind-address", OPT_BIND_ADDRESS, "IP address to bind to.",
   (uchar**) &my_bind_addr_str, (uchar**) &my_bind_addr_str, 0, GET_STR,
   REQUIRED_ARG, 0, 0, 0, 0, 0, 0},
  {"binlog_format", OPT_BINLOG_FORMAT,
   "Does not have any effect without '--log-bin'. "
   "Tell the master the form of binary logging to use: either 'row' for "
   "row-based binary logging, or 'statement' for statement-based binary "
   "logging, or 'mixed'. 'mixed' is statement-based binary logging except "
   "for those statements where only row-based is correct: those which "
   "involve user-defined functions (i.e. UDFs) or the UUID() function; for "
   "those, row-based binary logging is automatically used. "
#ifdef HAVE_NDB_BINLOG
   "If ndbcluster is enabled and binlog_format is `mixed', the format switches"
   " to 'row' and back implicitly per each query accessing a NDB table."
#endif
   ,(uchar**) &opt_binlog_format, (uchar**) &opt_binlog_format,
   0, GET_STR, REQUIRED_ARG, 0, 0, 0, 0, 0, 0},
  {"binlog-do-db", OPT_BINLOG_DO_DB,
   "Tells the master it should log updates for the specified database, and exclude all others not explicitly mentioned.",
   0, 0, 0, GET_STR, REQUIRED_ARG, 0, 0, 0, 0, 0, 0},
  {"binlog-ignore-db", OPT_BINLOG_IGNORE_DB,
   "Tells the master that updates to the given database should not be logged tothe binary log.",
   0, 0, 0, GET_STR, REQUIRED_ARG, 0, 0, 0, 0, 0, 0},
  {"binlog-row-event-max-size", OPT_BINLOG_ROWS_EVENT_MAX_SIZE,
   "The maximum size of a row-based binary log event in bytes. Rows will be "
   "grouped into events smaller than this size if possible. "
   "The value has to be a multiple of 256.",
   (uchar**) &opt_binlog_rows_event_max_size,
   (uchar**) &opt_binlog_rows_event_max_size, 0,
   GET_ULONG, REQUIRED_ARG,
   /* def_value */ 1024, /* min_value */  256,
   /* max_value */ (longlong) ULONG_MAX,
   /* sub_size */     0, /* block_size */ 256,
   /* app_type */ 0
  },
#ifndef DISABLE_GRANT_OPTIONS
  {"bootstrap", OPT_BOOTSTRAP, "Used by mysql installation scripts.", 0, 0, 0,
   GET_NO_ARG, NO_ARG, 0, 0, 0, 0, 0, 0},
#endif
  {"character-set-client-handshake", OPT_CHARACTER_SET_CLIENT_HANDSHAKE,
   "Don't ignore client side character set value sent during handshake.",
   (uchar**) &opt_character_set_client_handshake,
   (uchar**) &opt_character_set_client_handshake,
    0, GET_BOOL, NO_ARG, 1, 0, 0, 0, 0, 0},
  {"character-set-filesystem", OPT_CHARACTER_SET_FILESYSTEM,
   "Set the filesystem character set.",
   (uchar**) &character_set_filesystem_name,
   (uchar**) &character_set_filesystem_name,
   0, GET_STR, REQUIRED_ARG, 0, 0, 0, 0, 0, 0 },
  {"character-set-server", 'C', "Set the default character set.",
   (uchar**) &default_character_set_name, (uchar**) &default_character_set_name,
   0, GET_STR, REQUIRED_ARG, 0, 0, 0, 0, 0, 0 },
  {"character-sets-dir", OPT_CHARSETS_DIR,
   "Directory where character sets are.", (uchar**) &charsets_dir,
   (uchar**) &charsets_dir, 0, GET_STR, REQUIRED_ARG, 0, 0, 0, 0, 0, 0},
  {"chroot", 'r', "Chroot mysqld daemon during startup.",
   (uchar**) &mysqld_chroot, (uchar**) &mysqld_chroot, 0, GET_STR, REQUIRED_ARG,
   0, 0, 0, 0, 0, 0},
  {"collation-server", OPT_DEFAULT_COLLATION, "Set the default collation.",
   (uchar**) &default_collation_name, (uchar**) &default_collation_name,
   0, GET_STR, REQUIRED_ARG, 0, 0, 0, 0, 0, 0 },
  {"completion-type", OPT_COMPLETION_TYPE, "Default completion type.",
   (uchar**) &global_system_variables.completion_type,
   (uchar**) &max_system_variables.completion_type, 0, GET_ULONG,
   REQUIRED_ARG, 0, 0, 2, 0, 1, 0},
  {"concurrent-insert", OPT_CONCURRENT_INSERT,
   "Use concurrent insert with MyISAM. Disable with --concurrent-insert=0",
   (uchar**) &myisam_concurrent_insert, (uchar**) &myisam_concurrent_insert,
   0, GET_ULONG, OPT_ARG, 1, 0, 2, 0, 0, 0},
  {"console", OPT_CONSOLE, "Write error output on screen; Don't remove the console window on windows.",
   (uchar**) &opt_console, (uchar**) &opt_console, 0, GET_BOOL, NO_ARG, 0, 0, 0,
   0, 0, 0},
  {"core-file", OPT_WANT_CORE, "Write core on errors.", 0, 0, 0, GET_NO_ARG,
   NO_ARG, 0, 0, 0, 0, 0, 0},
  {"datadir", 'h', "Path to the database root.", (uchar**) &mysql_data_home,
   (uchar**) &mysql_data_home, 0, GET_STR, REQUIRED_ARG, 0, 0, 0, 0, 0, 0},
  {"deadlock-search-depth-short", OPT_DEADLOCK_SEARCH_DEPTH_SHORT,
   "Short search depth for the two-step deadlock detection",
   (uchar**) &global_system_variables.wt_deadlock_search_depth_short,
   (uchar**) &max_system_variables.wt_deadlock_search_depth_short,
   0, GET_ULONG, REQUIRED_ARG, 4, 0, 32, 0, 0, 0},
  {"deadlock-search-depth-long", OPT_DEADLOCK_SEARCH_DEPTH_LONG,
   "Long search depth for the two-step deadlock detection",
   (uchar**) &global_system_variables.wt_deadlock_search_depth_long,
   (uchar**) &max_system_variables.wt_deadlock_search_depth_long,
   0, GET_ULONG, REQUIRED_ARG, 15, 0, 33, 0, 0, 0},
  {"deadlock-timeout-short", OPT_DEADLOCK_TIMEOUT_SHORT,
   "Short timeout for the two-step deadlock detection (in microseconds)",
   (uchar**) &global_system_variables.wt_timeout_short,
   (uchar**) &max_system_variables.wt_timeout_short,
   0, GET_ULONG, REQUIRED_ARG, 10000, 0, ULONG_MAX, 0, 0, 0},
  {"deadlock-timeout-long", OPT_DEADLOCK_TIMEOUT_LONG,
   "Long timeout for the two-step deadlock detection (in microseconds)",
   (uchar**) &global_system_variables.wt_timeout_long,
   (uchar**) &max_system_variables.wt_timeout_long,
   0, GET_ULONG, REQUIRED_ARG, 50000000, 0, ULONG_MAX, 0, 0, 0},
#ifndef DBUG_OFF
  {"debug", '#', "Debug log.", (uchar**) &default_dbug_option,
   (uchar**) &default_dbug_option, 0, GET_STR, OPT_ARG, 0, 0, 0, 0, 0, 0},
  {"debug-crc-break", OPT_DEBUG_CRC,
   "Call my_debug_put_break_here() if crc matches this number (for debug).",
   (uchar**) &opt_my_crc_dbug_check, (uchar**) &opt_my_crc_dbug_check,
   0, GET_ULONG, REQUIRED_ARG, 0, 0, ~(ulong) 0L, 0, 0, 0},
#endif
  {"default-character-set", 'C', "Set the default character set (deprecated option, use --character-set-server instead).",
   (uchar**) &default_character_set_name, (uchar**) &default_character_set_name,
   0, GET_STR, REQUIRED_ARG, 0, 0, 0, 0, 0, 0 },
  {"default-collation", OPT_DEFAULT_COLLATION, "Set the default collation (deprecated option, use --collation-server instead).",
   (uchar**) &default_collation_name, (uchar**) &default_collation_name,
   0, GET_STR, REQUIRED_ARG, 0, 0, 0, 0, 0, 0 },
  {"default-storage-engine", OPT_STORAGE_ENGINE,
   "Set the default storage engine (table type) for tables.",
   (uchar**)&default_storage_engine_str, (uchar**)&default_storage_engine_str,
   0, GET_STR, REQUIRED_ARG, 0, 0, 0, 0, 0, 0},
  {"default-time-zone", OPT_DEFAULT_TIME_ZONE, "Set the default time zone.",
   (uchar**) &default_tz_name, (uchar**) &default_tz_name,
   0, GET_STR, REQUIRED_ARG, 0, 0, 0, 0, 0, 0 },
  {"delay-key-write", OPT_DELAY_KEY_WRITE, "Type of DELAY_KEY_WRITE.",
   0,0,0, GET_STR, OPT_ARG, 0, 0, 0, 0, 0, 0},
  {"delay-key-write-for-all-tables", OPT_DELAY_KEY_WRITE_ALL,
   "Don't flush key buffers between writes for any MyISAM table (Deprecated option, use --delay-key-write=all instead).",
   0, 0, 0, GET_NO_ARG, NO_ARG, 0, 0, 0, 0, 0, 0},
#ifdef HAVE_OPENSSL
  {"des-key-file", OPT_DES_KEY_FILE,
   "Load keys for des_encrypt() and des_encrypt from given file.",
   (uchar**) &des_key_file, (uchar**) &des_key_file, 0, GET_STR, REQUIRED_ARG,
   0, 0, 0, 0, 0, 0},
#endif /* HAVE_OPENSSL */
#ifdef HAVE_REPLICATION
  {"disconnect-slave-event-count", OPT_DISCONNECT_SLAVE_EVENT_COUNT,
   "Option used by mysql-test for debugging and testing of replication.",
   (uchar**) &disconnect_slave_event_count,
   (uchar**) &disconnect_slave_event_count, 0, GET_INT, REQUIRED_ARG, 0, 0, 0,
   0, 0, 0},
#endif /* HAVE_REPLICATION */
  {"enable-locking", OPT_ENABLE_LOCK,
   "Deprecated option, use --external-locking instead.",
   (uchar**) &opt_external_locking, (uchar**) &opt_external_locking,
   0, GET_BOOL, NO_ARG, 0, 0, 0, 0, 0, 0},
#ifdef _WIN32
  {"enable-named-pipe", OPT_HAVE_NAMED_PIPE, "Enable the named pipe (NT).",
   (uchar**) &opt_enable_named_pipe, (uchar**) &opt_enable_named_pipe, 0, GET_BOOL,
   NO_ARG, 0, 0, 0, 0, 0, 0},
#endif
#ifdef HAVE_STACK_TRACE_ON_SEGV
  {"enable-pstack", OPT_DO_PSTACK, "Print a symbolic stack trace on failure.",
   (uchar**) &opt_do_pstack, (uchar**) &opt_do_pstack, 0, GET_BOOL, NO_ARG, 0, 0,
   0, 0, 0, 0},
#endif /* HAVE_STACK_TRACE_ON_SEGV */
  {"engine-condition-pushdown",
   OPT_ENGINE_CONDITION_PUSHDOWN,
   "Push supported query conditions to the storage engine.",
   (uchar**) &global_system_variables.engine_condition_pushdown,
   (uchar**) &global_system_variables.engine_condition_pushdown,
   0, GET_BOOL, NO_ARG, 1, 0, 0, 0, 0, 0},
  /* See how it's handled in get_one_option() */
  {"event-scheduler", OPT_EVENT_SCHEDULER, "Enable/disable the event scheduler.",
   NULL,  NULL, 0, GET_STR, OPT_ARG, 0, 0, 0, 0, 0, 0},
  {"exit-info", 'T', "Used for debugging;  Use at your own risk!", 0, 0, 0,
   GET_LONG, OPT_ARG, 0, 0, 0, 0, 0, 0},
  {"external-locking", OPT_USE_LOCKING, "Use system (external) locking (disabled by default).  With this option enabled you can run myisamchk to test (not repair) tables while the MySQL server is running. Disable with --skip-external-locking.",
   (uchar**) &opt_external_locking, (uchar**) &opt_external_locking,
   0, GET_BOOL, NO_ARG, 0, 0, 0, 0, 0, 0},
  {"flush", OPT_FLUSH, "Flush tables to disk between SQL commands.", 0, 0, 0,
   GET_NO_ARG, NO_ARG, 0, 0, 0, 0, 0, 0},
  /* We must always support the next option to make scripts like mysqltest
     easier to do */
  {"gdb", OPT_DEBUGGING,
   "Set up signals usable for debugging",
   (uchar**) &opt_debugging, (uchar**) &opt_debugging,
   0, GET_BOOL, NO_ARG, 0, 0, 0, 0, 0, 0},
  {"general_log", OPT_GENERAL_LOG,
   "Enable|disable general log", (uchar**) &opt_log,
   (uchar**) &opt_log, 0, GET_BOOL, OPT_ARG, 0, 0, 0, 0, 0, 0},
#ifdef HAVE_LARGE_PAGES
  {"large-pages", OPT_ENABLE_LARGE_PAGES, "Enable support for large pages. \
Disable with --skip-large-pages.",
   (uchar**) &opt_large_pages, (uchar**) &opt_large_pages, 0, GET_BOOL, NO_ARG, 0, 0, 0,
   0, 0, 0},
#endif
  {"init-connect", OPT_INIT_CONNECT, "Command(s) that are executed for each new connection",
   (uchar**) &opt_init_connect, (uchar**) &opt_init_connect, 0, GET_STR_ALLOC,
   REQUIRED_ARG, 0, 0, 0, 0, 0, 0},
#ifndef DISABLE_GRANT_OPTIONS
  {"init-file", OPT_INIT_FILE, "Read SQL commands from this file at startup.",
   (uchar**) &opt_init_file, (uchar**) &opt_init_file, 0, GET_STR, REQUIRED_ARG,
   0, 0, 0, 0, 0, 0},
#endif
  {"init-rpl-role", OPT_INIT_RPL_ROLE, "Set the replication role.", 0, 0, 0,
   GET_STR, REQUIRED_ARG, 0, 0, 0, 0, 0, 0},
  {"init-slave", OPT_INIT_SLAVE, "Command(s) that are executed when a slave connects to this master",
   (uchar**) &opt_init_slave, (uchar**) &opt_init_slave, 0, GET_STR_ALLOC,
   REQUIRED_ARG, 0, 0, 0, 0, 0, 0},
  {"language", 'L',
   "Client error messages in given language. May be given as a full path.",
   (uchar**) &language_ptr, (uchar**) &language_ptr, 0, GET_STR, REQUIRED_ARG,
   0, 0, 0, 0, 0, 0},
  {"lc-time-names", OPT_LC_TIME_NAMES,
   "Set the language used for the month names and the days of the week.",
   (uchar**) &lc_time_names_name,
   (uchar**) &lc_time_names_name,
   0, GET_STR, REQUIRED_ARG, 0, 0, 0, 0, 0, 0 },
  {"local-infile", OPT_LOCAL_INFILE,
   "Enable/disable LOAD DATA LOCAL INFILE (takes values 1|0).",
   (uchar**) &opt_local_infile,
   (uchar**) &opt_local_infile, 0, GET_BOOL, OPT_ARG,
   1, 0, 0, 0, 0, 0},
  {"log", 'l', "Log connections and queries to file (deprecated option, use "
   "--general_log/--general_log_file instead).", (uchar**) &opt_logname,
   (uchar**) &opt_logname, 0, GET_STR, OPT_ARG, 0, 0, 0, 0, 0, 0},
  {"general_log_file", OPT_GENERAL_LOG_FILE,
   "Log connections and queries to given file.", (uchar**) &opt_logname,
   (uchar**) &opt_logname, 0, GET_STR, REQUIRED_ARG, 0, 0, 0, 0, 0, 0},
<<<<<<< HEAD
  {"backup_history_log_file", OPT_BACKUP_HISTORY_LOG_FILE,
   "Log backup history to a given file.", 
   (uchar**) &opt_backup_history_logname,
   (uchar**) &opt_backup_history_logname, 0, GET_STR, 
   REQUIRED_ARG, 0, 0, 0, 0, 0, 0},
  {"backup_progress_log_file", OPT_BACKUP_PROGRESS_LOG_FILE,
   "Log backup progress to a given file.", 
   (uchar**) &opt_backup_progress_logname,
   (uchar**) &opt_backup_progress_logname, 0, GET_STR, 
   REQUIRED_ARG, 0, 0, 0, 0, 0, 0},
=======
>>>>>>> 46b53844
  {"log-bin", OPT_BIN_LOG,
   "Log update queries in binary format. Optional (but strongly recommended "
   "to avoid replication problems if server's hostname changes) argument "
   "should be the chosen location for the binary log files.",
   (uchar**) &opt_bin_logname, (uchar**) &opt_bin_logname, 0, GET_STR_ALLOC,
   OPT_ARG, 0, 0, 0, 0, 0, 0},
  {"log-bin-index", OPT_BIN_LOG_INDEX,
   "File that holds the names for last binary log files.",
   (uchar**) &opt_binlog_index_name, (uchar**) &opt_binlog_index_name, 0, GET_STR,
   REQUIRED_ARG, 0, 0, 0, 0, 0, 0},
#ifndef TO_BE_REMOVED_IN_5_1_OR_6_0
  /*
    In 5.0.6 we introduced the below option, then in 5.0.16 we renamed it to
    log-bin-trust-function-creators but kept also the old name for
    compatibility; the behaviour was also changed to apply only to functions
    (and triggers). In a future release this old name could be removed.
  */
  {"log-bin-trust-routine-creators", OPT_LOG_BIN_TRUST_FUNCTION_CREATORS,
   "(deprecated) Use log-bin-trust-function-creators.",
   (uchar**) &trust_function_creators, (uchar**) &trust_function_creators, 0,
   GET_BOOL, NO_ARG, 0, 0, 0, 0, 0, 0},
#endif
  /*
    This option starts with "log-bin" to emphasize that it is specific of
    binary logging.
  */
  {"log-bin-trust-function-creators", OPT_LOG_BIN_TRUST_FUNCTION_CREATORS,
   "If equal to 0 (the default), then when --log-bin is used, creation of "
   "a stored function (or trigger) is allowed only to users having the SUPER privilege "
   "and only if this stored function (trigger) may not break binary logging."
   "Note that if ALL connections to this server ALWAYS use row-based binary "
   "logging, the security issues do not exist and the binary logging cannot "
   "break, so you can safely set this to 1."
   ,(uchar**) &trust_function_creators, (uchar**) &trust_function_creators, 0,
   GET_BOOL, NO_ARG, 0, 0, 0, 0, 0, 0},
  {"log-error", OPT_ERROR_LOG_FILE, "Error log file.",
   (uchar**) &log_error_file_ptr, (uchar**) &log_error_file_ptr, 0, GET_STR,
   OPT_ARG, 0, 0, 0, 0, 0, 0},
  {"log-isam", OPT_ISAM_LOG, "Log all MyISAM changes to file.",
   (uchar**) &myisam_logical_log_filename, (uchar**)
   &myisam_logical_log_filename, 0, GET_STR, OPT_ARG, 0, 0, 0, 0, 0, 0},
  {"log-long-format", '0',
   "Log some extra information to update log. Please note that this option is deprecated; see --log-short-format option.",
   0, 0, 0, GET_NO_ARG, NO_ARG, 0, 0, 0, 0, 0, 0},
#ifdef WITH_CSV_STORAGE_ENGINE
  {"log-output", OPT_LOG_OUTPUT,
   "Syntax: log-output[=value[,value...]], where \"value\" could be TABLE, "
   "FILE or NONE.",
   (uchar**) &log_output_str, (uchar**) &log_output_str, 0,
   GET_STR, OPT_ARG, 0, 0, 0, 0, 0, 0},
  {"log-backup-output", OPT_LOG_BACKUP_OUTPUT,
   "Syntax: log-backup-output[=value[,value...]], where \"value\" could be TABLE, "
   "FILE or NONE.",
   (uchar**) &log_backup_output_str, (uchar**) &log_backup_output_str, 0,
   GET_STR, OPT_ARG, 0, 0, 0, 0, 0, 0},
#endif
  {"log-queries-not-using-indexes", OPT_LOG_QUERIES_NOT_USING_INDEXES,
   "Log queries that are executed without benefit of any index to the slow log if it is open.",
   (uchar**) &opt_log_queries_not_using_indexes, (uchar**) &opt_log_queries_not_using_indexes,
   0, GET_BOOL, NO_ARG, 0, 0, 0, 0, 0, 0},
  {"log-short-format", OPT_SHORT_LOG_FORMAT,
   "Don't log extra information to update and slow-query logs.",
   (uchar**) &opt_short_log_format, (uchar**) &opt_short_log_format,
   0, GET_BOOL, NO_ARG, 0, 0, 0, 0, 0, 0},
  {"log-slave-updates", OPT_LOG_SLAVE_UPDATES,
   "Tells the slave to log the updates from the slave thread to the binary log. You will need to turn it on if you plan to daisy-chain the slaves.",
   (uchar**) &opt_log_slave_updates, (uchar**) &opt_log_slave_updates, 0, GET_BOOL,
   NO_ARG, 0, 0, 0, 0, 0, 0},
  {"log-slow-admin-statements", OPT_LOG_SLOW_ADMIN_STATEMENTS,
   "Log slow OPTIMIZE, ANALYZE, ALTER and other administrative statements to the slow log if it is open.",
   (uchar**) &opt_log_slow_admin_statements,
   (uchar**) &opt_log_slow_admin_statements,
   0, GET_BOOL, NO_ARG, 0, 0, 0, 0, 0, 0},
 {"log-slow-slave-statements", OPT_LOG_SLOW_SLAVE_STATEMENTS,
  "Log slow statements executed by slave thread to the slow log if it is open.",
  (uchar**) &opt_log_slow_slave_statements,
  (uchar**) &opt_log_slow_slave_statements,
  0, GET_BOOL, NO_ARG, 0, 0, 0, 0, 0, 0},
  {"log_slow_queries", OPT_SLOW_QUERY_LOG,
    "Log slow queries to a table or log file. Defaults logging to table "
    "mysql.slow_log or hostname-slow.log if --log-output=file is used. "
    "Must be enabled to activate other slow log options. "
    "(deprecated option, use --slow_query_log/--slow_query_log_file instead)",
   (uchar**) &opt_slow_logname, (uchar**) &opt_slow_logname, 0, GET_STR, OPT_ARG,
   0, 0, 0, 0, 0, 0},
  {"slow_query_log_file", OPT_SLOW_QUERY_LOG_FILE,
    "Log slow queries to given log file. Defaults logging to hostname-slow.log. Must be enabled to activate other slow log options.",
   (uchar**) &opt_slow_logname, (uchar**) &opt_slow_logname, 0, GET_STR,
   REQUIRED_ARG, 0, 0, 0, 0, 0, 0},
  {"log-tc", OPT_LOG_TC,
   "Path to transaction coordinator log (used for transactions that affect "
   "more than one storage engine, when binary log is disabled)",
   (uchar**) &opt_tc_log_file, (uchar**) &opt_tc_log_file, 0, GET_STR,
   REQUIRED_ARG, 0, 0, 0, 0, 0, 0},
#ifdef HAVE_MMAP
  {"log-tc-size", OPT_LOG_TC_SIZE, "Size of transaction coordinator log.",
   (uchar**) &opt_tc_log_size, (uchar**) &opt_tc_log_size, 0, GET_ULONG,
   REQUIRED_ARG, TC_LOG_MIN_SIZE, TC_LOG_MIN_SIZE, (longlong) ULONG_MAX, 0,
   TC_LOG_PAGE_SIZE, 0},
#endif
  {"log-update", OPT_UPDATE_LOG,
   "The update log is deprecated since version 5.0, is replaced by the binary \
log and this option justs turns on --log-bin instead.",
   (uchar**) &opt_update_logname, (uchar**) &opt_update_logname, 0, GET_STR,
   OPT_ARG, 0, 0, 0, 0, 0, 0},
  {"log-warnings", 'W', "Log some not critical warnings to the log file.",
   (uchar**) &global_system_variables.log_warnings,
   (uchar**) &max_system_variables.log_warnings, 0, GET_ULONG, OPT_ARG, 1, 0, 0,
   0, 0, 0},
  {"low-priority-updates", OPT_LOW_PRIORITY_UPDATES,
   "INSERT/DELETE/UPDATE has lower priority than selects.",
   (uchar**) &global_system_variables.low_priority_updates,
   (uchar**) &max_system_variables.low_priority_updates,
   0, GET_BOOL, NO_ARG, 0, 0, 0, 0, 0, 0},
  {"master-info-file", OPT_MASTER_INFO_FILE,
   "The location and name of the file that remembers the master and where the I/O replication \
thread is in the master's binlogs.",
   (uchar**) &master_info_file, (uchar**) &master_info_file, 0, GET_STR,
   REQUIRED_ARG, 0, 0, 0, 0, 0, 0},
  {"master-retry-count", OPT_MASTER_RETRY_COUNT,
   "The number of tries the slave will make to connect to the master before giving up.",
   (uchar**) &master_retry_count, (uchar**) &master_retry_count, 0, GET_ULONG,
   REQUIRED_ARG, 3600*24, 0, 0, 0, 0, 0},
#ifdef HAVE_REPLICATION
  {"max-binlog-dump-events", OPT_MAX_BINLOG_DUMP_EVENTS,
   "Option used by mysql-test for debugging and testing of replication.",
   (uchar**) &max_binlog_dump_events, (uchar**) &max_binlog_dump_events, 0,
   GET_INT, REQUIRED_ARG, 0, 0, 0, 0, 0, 0},
#endif /* HAVE_REPLICATION */
  {"memlock", OPT_MEMLOCK, "Lock mysqld in memory.", (uchar**) &locked_in_memory,
   (uchar**) &locked_in_memory, 0, GET_BOOL, NO_ARG, 0, 0, 0, 0, 0, 0},
  {"myisam-recover", OPT_MYISAM_RECOVER,
   "Syntax: myisam-recover[=option[,option...]], where option can be DEFAULT, BACKUP, FORCE or QUICK.",
   (uchar**) &myisam_recover_options_str, (uchar**) &myisam_recover_options_str, 0,
   GET_STR, OPT_ARG, 0, 0, 0, 0, 0, 0},
#ifdef WITH_NDBCLUSTER_STORAGE_ENGINE
  {"ndb-connectstring", OPT_NDB_CONNECTSTRING,
   "Connect string for ndbcluster.",
   (uchar**) &opt_ndb_connectstring,
   (uchar**) &opt_ndb_connectstring,
   0, GET_STR, REQUIRED_ARG, 0, 0, 0, 0, 0, 0},
  {"ndb-mgmd-host", OPT_NDB_MGMD,
   "Set host and port for ndb_mgmd. Syntax: hostname[:port]",
   (uchar**) &opt_ndb_mgmd,
   (uchar**) &opt_ndb_mgmd,
   0, GET_STR, REQUIRED_ARG, 0, 0, 0, 0, 0, 0},
  {"ndb-nodeid", OPT_NDB_NODEID,
   "Nodeid for this mysqlserver in the cluster.",
   (uchar**) &opt_ndb_nodeid,
   (uchar**) &opt_ndb_nodeid,
   0, GET_INT, REQUIRED_ARG, 0, 0, 0, 0, 0, 0},
  {"ndb-autoincrement-prefetch-sz", OPT_NDB_AUTOINCREMENT_PREFETCH_SZ,
   "Specify number of autoincrement values that are prefetched.",
   (uchar**) &global_system_variables.ndb_autoincrement_prefetch_sz,
   (uchar**) &max_system_variables.ndb_autoincrement_prefetch_sz,
   0, GET_ULONG, REQUIRED_ARG, 1, 1, 256, 0, 0, 0},
  {"ndb-force-send", OPT_NDB_FORCE_SEND,
   "Force send of buffers to ndb immediately without waiting for "
   "other threads.",
   (uchar**) &global_system_variables.ndb_force_send,
   (uchar**) &global_system_variables.ndb_force_send,
   0, GET_BOOL, OPT_ARG, 1, 0, 0, 0, 0, 0},
  {"ndb_force_send", OPT_NDB_FORCE_SEND,
   "same as --ndb-force-send.",
   (uchar**) &global_system_variables.ndb_force_send,
   (uchar**) &global_system_variables.ndb_force_send,
   0, GET_BOOL, OPT_ARG, 1, 0, 0, 0, 0, 0},
  {"ndb-extra-logging", OPT_NDB_EXTRA_LOGGING,
   "Turn on more logging in the error log.",
   (uchar**) &ndb_extra_logging,
   (uchar**) &ndb_extra_logging,
   0, GET_INT, OPT_ARG, 0, 0, 0, 0, 0, 0},
#ifdef HAVE_NDB_BINLOG
  {"ndb-report-thresh-binlog-epoch-slip", OPT_NDB_REPORT_THRESH_BINLOG_EPOCH_SLIP,
   "Threshold on number of epochs to be behind before reporting binlog status. "
   "E.g. 3 means that if the difference between what epoch has been received "
   "from the storage nodes and what has been applied to the binlog is 3 or more, "
   "a status message will be sent to the cluster log.",
   (uchar**) &ndb_report_thresh_binlog_epoch_slip,
   (uchar**) &ndb_report_thresh_binlog_epoch_slip,
   0, GET_ULONG, REQUIRED_ARG, 3, 0, 256, 0, 0, 0},
  {"ndb-report-thresh-binlog-mem-usage", OPT_NDB_REPORT_THRESH_BINLOG_MEM_USAGE,
   "Threshold on percentage of free memory before reporting binlog status. E.g. "
   "10 means that if amount of available memory for receiving binlog data from "
   "the storage nodes goes below 10%, "
   "a status message will be sent to the cluster log.",
   (uchar**) &ndb_report_thresh_binlog_mem_usage,
   (uchar**) &ndb_report_thresh_binlog_mem_usage,
   0, GET_ULONG, REQUIRED_ARG, 10, 0, 100, 0, 0, 0},
  {"ndb-log-update-as-write", OPT_NDB_LOG_UPDATE_AS_WRITE,
   "For efficiency log only after image as a write event."
   "Ignore before image.  This may cause compatability problems if"
   "replicating to other storage engines than ndbcluster",
   (uchar**) &opt_ndb_log_update_as_write,
   (uchar**) &opt_ndb_log_update_as_write,
   0, GET_BOOL, OPT_ARG, 1, 0, 0, 0, 0, 0},
  {"ndb-log-updated-only", OPT_NDB_LOG_UPDATED_ONLY,
   "For efficiency log only updated columns. Columns are considered "
   "as \"updated\" even if they are updated with the same value. "
   "This may cause compatability problems if"
   "replicating to other storage engines than ndbcluster",
   (uchar**) &opt_ndb_log_updated_only,
   (uchar**) &opt_ndb_log_updated_only,
   0, GET_BOOL, OPT_ARG, 1, 0, 0, 0, 0, 0},
  {"ndb-log-orig", OPT_NDB_LOG_ORIG,
   "Log originating server id and epoch in ndb_binlog_index.  Each epoch may in this case have "
   "multiple rows in ndb_binlog_index, one for each originating epoch.",
   (uchar**) &opt_ndb_log_orig,
   (uchar**) &opt_ndb_log_orig,
   0, GET_BOOL, OPT_ARG, 0, 0, 0, 0, 0, 0},
#endif
  {"ndb-use-exact-count", OPT_NDB_USE_EXACT_COUNT,
   "Use exact records count during query planning and for fast "
   "select count(*), disable for faster queries.",
   (uchar**) &global_system_variables.ndb_use_exact_count,
   (uchar**) &global_system_variables.ndb_use_exact_count,
   0, GET_BOOL, OPT_ARG, 1, 0, 0, 0, 0, 0},
  {"ndb_use_exact_count", OPT_NDB_USE_EXACT_COUNT,
   "same as --ndb-use-exact-count.",
   (uchar**) &global_system_variables.ndb_use_exact_count,
   (uchar**) &global_system_variables.ndb_use_exact_count,
   0, GET_BOOL, OPT_ARG, 1, 0, 0, 0, 0, 0},
  {"ndb-use-transactions", OPT_NDB_USE_TRANSACTIONS,
   "Use transactions for large inserts, if enabled then large "
   "inserts will be split into several smaller transactions",
   (uchar**) &global_system_variables.ndb_use_transactions,
   (uchar**) &global_system_variables.ndb_use_transactions,
   0, GET_BOOL, OPT_ARG, 1, 0, 0, 0, 0, 0},
  {"ndb_use_transactions", OPT_NDB_USE_TRANSACTIONS,
   "same as --ndb-use-transactions.",
   (uchar**) &global_system_variables.ndb_use_transactions,
   (uchar**) &global_system_variables.ndb_use_transactions,
   0, GET_BOOL, OPT_ARG, 1, 0, 0, 0, 0, 0},
  {"ndb-shm", OPT_NDB_SHM,
   "Use shared memory connections when available.",
   (uchar**) &opt_ndb_shm,
   (uchar**) &opt_ndb_shm,
   0, GET_BOOL, OPT_ARG, OPT_NDB_SHM_DEFAULT, 0, 0, 0, 0, 0},
  {"ndb-optimized-node-selection", OPT_NDB_OPTIMIZED_NODE_SELECTION,
   "Select nodes for transactions in a more optimal way.",
   (uchar**) &opt_ndb_optimized_node_selection,
   (uchar**) &opt_ndb_optimized_node_selection,
   0, GET_BOOL, OPT_ARG, 1, 0, 0, 0, 0, 0},
  { "ndb-cache-check-time", OPT_NDB_CACHE_CHECK_TIME,
    "A dedicated thread is created to, at the given millisecons interval, invalidate the query cache if another MySQL server in the cluster has changed the data in the database.",
    (uchar**) &opt_ndb_cache_check_time, (uchar**) &opt_ndb_cache_check_time, 0, GET_ULONG, REQUIRED_ARG,
    0, 0, LONG_TIMEOUT, 0, 1, 0},
  {"ndb-index-stat-enable", OPT_NDB_INDEX_STAT_ENABLE,
   "Use ndb index statistics in query optimization.",
   (uchar**) &global_system_variables.ndb_index_stat_enable,
   (uchar**) &max_system_variables.ndb_index_stat_enable,
   0, GET_BOOL, OPT_ARG, 0, 0, 1, 0, 0, 0},
  {"ndb-use-copying-alter-table",
   OPT_NDB_USE_COPYING_ALTER_TABLE,
   "Force ndbcluster to always copy tables at alter table (should only be used if on-line alter table fails).",
   (uchar**) &global_system_variables.ndb_use_copying_alter_table,
   (uchar**) &global_system_variables.ndb_use_copying_alter_table,
   0, GET_BOOL, NO_ARG, 0, 0, 0, 0, 0, 0},  
  { "ndb-wait-connected", OPT_NDB_WAIT_CONNECTED,
    "Time (in seconds) for mysqld to wait for connection to cluster management and data nodes.",
    (uchar**) &opt_ndb_wait_connected, (uchar**) &opt_ndb_wait_connected,
    0, GET_ULONG, REQUIRED_ARG, 0, 0, LONG_TIMEOUT, 0, 0, 0},
  { "ndb-cluster-connection-pool", OPT_NDB_CLUSTER_CONNECTION_POOL,
    "Pool of cluster connections to cluster to be used by mysql server.",
    (uchar**) &opt_ndb_cluster_connection_pool,
    (uchar**) &opt_ndb_cluster_connection_pool,
    0, GET_ULONG, REQUIRED_ARG, 1, 1, 63, 0, 0, 0},
#endif
  {"new", 'n', "Use very new possible 'unsafe' functions.",
   (uchar**) &global_system_variables.new_mode,
   (uchar**) &max_system_variables.new_mode,
   0, GET_BOOL, NO_ARG, 0, 0, 0, 0, 0, 0},
#ifdef NOT_YET
  {"no-mix-table-types", OPT_NO_MIX_TYPE, "Don't allow commands with uses two different table types.",
   (uchar**) &opt_no_mix_types, (uchar**) &opt_no_mix_types, 0, GET_BOOL, NO_ARG,
   0, 0, 0, 0, 0, 0},
#endif
  {"old-alter-table", OPT_OLD_ALTER_TABLE,
   "Use old, non-optimized alter table.",
   (uchar**) &global_system_variables.old_alter_table,
   (uchar**) &max_system_variables.old_alter_table, 0, GET_BOOL, NO_ARG,
   0, 0, 0, 0, 0, 0},
  {"old-passwords", OPT_OLD_PASSWORDS, "Use old password encryption method (needed for 4.0 and older clients).",
   (uchar**) &global_system_variables.old_passwords,
   (uchar**) &max_system_variables.old_passwords, 0, GET_BOOL, NO_ARG,
   0, 0, 0, 0, 0, 0},
  {"one-thread", OPT_ONE_THREAD,
   "(deprecated): Only use one thread (for debugging under Linux). Use thread-handling=no-threads instead",
   0, 0, 0, GET_NO_ARG, NO_ARG, 0, 0, 0, 0, 0, 0},
#if HAVE_POOL_OF_THREADS == 1
  {"pool-of-threads", OPT_POOL_OF_THREADS,
   "Use pool of threads during testing. NOTE: Use thread-handling=pool-of-threads instead",
   0, 0, 0, GET_NO_ARG, NO_ARG, 0, 0, 0, 0, 0, 0},
#endif
  {"old-style-user-limits", OPT_OLD_STYLE_USER_LIMITS,
   "Enable old-style user limits (before 5.0.3 user resources were counted per each user+host vs. per account)",
   (uchar**) &opt_old_style_user_limits, (uchar**) &opt_old_style_user_limits,
   0, GET_BOOL, NO_ARG, 0, 0, 0, 0, 0, 0},
  {"pid-file", OPT_PID_FILE, "Pid file used by safe_mysqld.",
   (uchar**) &pidfile_name_ptr, (uchar**) &pidfile_name_ptr, 0, GET_STR,
   REQUIRED_ARG, 0, 0, 0, 0, 0, 0},
  {"port", 'P', "Port number to use for connection or 0 for default to, in "
   "order of preference, my.cnf, $MYSQL_TCP_PORT, "
#if MYSQL_PORT_DEFAULT == 0
   "/etc/services, "
#endif
   "built-in default (" STRINGIFY_ARG(MYSQL_PORT) ").",
   (uchar**) &mysqld_port,
   (uchar**) &mysqld_port, 0, GET_UINT, REQUIRED_ARG, 0, 0, 0, 0, 0, 0},
  {"port-open-timeout", OPT_PORT_OPEN_TIMEOUT,
   "Maximum time in seconds to wait for the port to become free. "
   "(Default: no wait)", (uchar**) &mysqld_port_timeout,
   (uchar**) &mysqld_port_timeout, 0, GET_UINT, REQUIRED_ARG, 0, 0, 0, 0, 0, 0},
#if defined(ENABLED_PROFILING)
  {"profiling_history_size", OPT_PROFILING, "Limit of query profiling memory",
   (uchar**) &global_system_variables.profiling_history_size,
   (uchar**) &max_system_variables.profiling_history_size,
   0, GET_ULONG, REQUIRED_ARG, 15, 0, 100, 0, 0, 0},
#endif
  {"relay-log", OPT_RELAY_LOG,
   "The location and name to use for relay logs.",
   (uchar**) &opt_relay_logname, (uchar**) &opt_relay_logname, 0,
   GET_STR_ALLOC, REQUIRED_ARG, 0, 0, 0, 0, 0, 0},
  {"relay-log-index", OPT_RELAY_LOG_INDEX,
   "The location and name to use for the file that keeps a list of the last \
relay logs.",
   (uchar**) &opt_relaylog_index_name, (uchar**) &opt_relaylog_index_name, 0,
   GET_STR, REQUIRED_ARG, 0, 0, 0, 0, 0, 0},
  {"relay-log-info-file", OPT_RELAY_LOG_INFO_FILE,
   "The location and name of the file that remembers where the SQL replication \
thread is in the relay logs.",
   (uchar**) &relay_log_info_file, (uchar**) &relay_log_info_file, 0, GET_STR,
   REQUIRED_ARG, 0, 0, 0, 0, 0, 0},
  {"replicate-do-db", OPT_REPLICATE_DO_DB,
   "Tells the slave thread to restrict replication to the specified database. To specify more than one database, use the directive multiple times, once for each database. Note that this will only work if you do not use cross-database queries such as UPDATE some_db.some_table SET foo='bar' while having selected a different or no database. If you need cross database updates to work, make sure you have 3.23.28 or later, and use replicate-wild-do-table=db_name.%.",
   0, 0, 0, GET_STR, REQUIRED_ARG, 0, 0, 0, 0, 0, 0},
  {"replicate-do-table", OPT_REPLICATE_DO_TABLE,
   "Tells the slave thread to restrict replication to the specified table. To specify more than one table, use the directive multiple times, once for each table. This will work for cross-database updates, in contrast to replicate-do-db.",
   0, 0, 0, GET_STR, REQUIRED_ARG, 0, 0, 0, 0, 0, 0},
  {"replicate-ignore-db", OPT_REPLICATE_IGNORE_DB,
   "Tells the slave thread to not replicate to the specified database. To specify more than one database to ignore, use the directive multiple times, once for each database. This option will not work if you use cross database updates. If you need cross database updates to work, make sure you have 3.23.28 or later, and use replicate-wild-ignore-table=db_name.%. ",
   0, 0, 0, GET_STR, REQUIRED_ARG, 0, 0, 0, 0, 0, 0},
  {"replicate-ignore-table", OPT_REPLICATE_IGNORE_TABLE,
   "Tells the slave thread to not replicate to the specified table. To specify more than one table to ignore, use the directive multiple times, once for each table. This will work for cross-datbase updates, in contrast to replicate-ignore-db.",
   0, 0, 0, GET_STR, REQUIRED_ARG, 0, 0, 0, 0, 0, 0},
  {"replicate-rewrite-db", OPT_REPLICATE_REWRITE_DB,
   "Updates to a database with a different name than the original. Example: replicate-rewrite-db=master_db_name->slave_db_name.",
   0, 0, 0, GET_STR, REQUIRED_ARG, 0, 0, 0, 0, 0, 0},
#ifdef HAVE_REPLICATION
  {"replicate-same-server-id", OPT_REPLICATE_SAME_SERVER_ID,
   "In replication, if set to 1, do not skip events having our server id. \
Default value is 0 (to break infinite loops in circular replication). \
Can't be set to 1 if --log-slave-updates is used.",
   (uchar**) &replicate_same_server_id,
   (uchar**) &replicate_same_server_id,
   0, GET_BOOL, NO_ARG, 0, 0, 0, 0, 0, 0},
#endif
  {"replicate-wild-do-table", OPT_REPLICATE_WILD_DO_TABLE,
   "Tells the slave thread to restrict replication to the tables that match the specified wildcard pattern. To specify more than one table, use the directive multiple times, once for each table. This will work for cross-database updates. Example: replicate-wild-do-table=foo%.bar% will replicate only updates to tables in all databases that start with foo and whose table names start with bar.",
   0, 0, 0, GET_STR, REQUIRED_ARG, 0, 0, 0, 0, 0, 0},
  {"replicate-wild-ignore-table", OPT_REPLICATE_WILD_IGNORE_TABLE,
   "Tells the slave thread to not replicate to the tables that match the given wildcard pattern. To specify more than one table to ignore, use the directive multiple times, once for each table. This will work for cross-database updates. Example: replicate-wild-ignore-table=foo%.bar% will not do updates to tables in databases that start with foo and whose table names start with bar.",
   0, 0, 0, GET_STR, REQUIRED_ARG, 0, 0, 0, 0, 0, 0},
  // In replication, we may need to tell the other servers how to connect
  {"report-host", OPT_REPORT_HOST,
   "Hostname or IP of the slave to be reported to to the master during slave registration. Will appear in the output of SHOW SLAVE HOSTS. Leave unset if you do not want the slave to register itself with the master. Note that it is not sufficient for the master to simply read the IP of the slave off the socket once the slave connects. Due to NAT and other routing issues, that IP may not be valid for connecting to the slave from the master or other hosts.",
   (uchar**) &report_host, (uchar**) &report_host, 0, GET_STR, REQUIRED_ARG, 0, 0,
   0, 0, 0, 0},
  {"report-password", OPT_REPORT_PASSWORD, "Undocumented.",
   (uchar**) &report_password, (uchar**) &report_password, 0, GET_STR,
   REQUIRED_ARG, 0, 0, 0, 0, 0, 0},
  {"report-port", OPT_REPORT_PORT,
   "Port for connecting to slave reported to the master during slave registration. Set it only if the slave is listening on a non-default port or if you have a special tunnel from the master or other clients to the slave. If not sure, leave this option unset.",
   (uchar**) &report_port, (uchar**) &report_port, 0, GET_UINT, REQUIRED_ARG,
   MYSQL_PORT, 0, 0, 0, 0, 0},
  {"report-user", OPT_REPORT_USER, "Undocumented.", (uchar**) &report_user,
   (uchar**) &report_user, 0, GET_STR, REQUIRED_ARG, 0, 0, 0, 0, 0, 0},
  {"rpl-recovery-rank", OPT_RPL_RECOVERY_RANK, "Undocumented.",
   (uchar**) &rpl_recovery_rank, (uchar**) &rpl_recovery_rank, 0, GET_ULONG,
   REQUIRED_ARG, 0, 0, 0, 0, 0, 0},
  {"safe-mode", OPT_SAFE, "Skip some optimize stages (for testing).",
   0, 0, 0, GET_NO_ARG, NO_ARG, 0, 0, 0, 0, 0, 0},
#ifndef TO_BE_DELETED
  {"safe-show-database", OPT_SAFE_SHOW_DB,
   "Deprecated option; use GRANT SHOW DATABASES instead...",
   0, 0, 0, GET_NO_ARG, NO_ARG, 0, 0, 0, 0, 0, 0},
#endif
  {"safe-user-create", OPT_SAFE_USER_CREATE,
   "Don't allow new user creation by the user who has no write privileges to the mysql.user table.",
   (uchar**) &opt_safe_user_create, (uchar**) &opt_safe_user_create, 0, GET_BOOL,
   NO_ARG, 0, 0, 0, 0, 0, 0},
  {"safemalloc-mem-limit", OPT_SAFEMALLOC_MEM_LIMIT,
   "Simulate memory shortage when compiled with the --with-debug=full option.",
   0, 0, 0, GET_ULL, REQUIRED_ARG, 0, 0, 0, 0, 0, 0},
  {"secure-auth", OPT_SECURE_AUTH, "Disallow authentication for accounts that have old (pre-4.1) passwords.",
   (uchar**) &opt_secure_auth, (uchar**) &opt_secure_auth, 0, GET_BOOL, NO_ARG,
   my_bool(0), 0, 0, 0, 0, 0},
  {"secure-file-priv", OPT_SECURE_FILE_PRIV,
   "Limit LOAD DATA, SELECT ... OUTFILE, and LOAD_FILE() to files within specified directory",
   (uchar**) &opt_secure_file_priv, (uchar**) &opt_secure_file_priv, 0,
   GET_STR_ALLOC, REQUIRED_ARG, 0, 0, 0, 0, 0, 0},
  {"server-id",	OPT_SERVER_ID,
   "Uniquely identifies the server instance in the community of replication partners.",
   (uchar**) &server_id, (uchar**) &server_id, 0, GET_ULONG, REQUIRED_ARG, 0, 0, 0,
   0, 0, 0},
  {"set-variable", 'O',
   "Change the value of a variable. Please note that this option is deprecated;you can set variables directly with --variable-name=value.",
   0, 0, 0, GET_STR, REQUIRED_ARG, 0, 0, 0, 0, 0, 0},
#ifdef HAVE_SMEM
  {"shared-memory", OPT_ENABLE_SHARED_MEMORY,
   "Enable the shared memory.",(uchar**) &opt_enable_shared_memory, (uchar**) &opt_enable_shared_memory,
   0, GET_BOOL, NO_ARG, 0, 0, 0, 0, 0, 0},
#endif
#ifdef HAVE_SMEM
  {"shared-memory-base-name",OPT_SHARED_MEMORY_BASE_NAME,
   "Base name of shared memory.", (uchar**) &shared_memory_base_name, (uchar**) &shared_memory_base_name,
   0, GET_STR, REQUIRED_ARG, 0, 0, 0, 0, 0, 0},
#endif
  {"show-slave-auth-info", OPT_SHOW_SLAVE_AUTH_INFO,
   "Show user and password in SHOW SLAVE HOSTS on this master",
   (uchar**) &opt_show_slave_auth_info, (uchar**) &opt_show_slave_auth_info, 0,
   GET_BOOL, NO_ARG, 0, 0, 0, 0, 0, 0},
#ifndef DISABLE_GRANT_OPTIONS
  {"skip-grant-tables", OPT_SKIP_GRANT,
   "Start without grant tables. This gives all users FULL ACCESS to all tables!",
   (uchar**) &opt_noacl, (uchar**) &opt_noacl, 0, GET_BOOL, NO_ARG, 0, 0, 0, 0, 0,
   0},
#endif
  {"skip-host-cache", OPT_SKIP_HOST_CACHE, "Don't cache host names.", 0, 0, 0,
   GET_NO_ARG, NO_ARG, 0, 0, 0, 0, 0, 0},
  {"skip-locking", OPT_SKIP_LOCK,
   "Deprecated option, use --skip-external-locking instead.",
   0, 0, 0, GET_NO_ARG, NO_ARG, 0, 0, 0, 0, 0, 0},
  {"skip-name-resolve", OPT_SKIP_RESOLVE,
   "Don't resolve hostnames. All hostnames are IP's or 'localhost'.",
   0, 0, 0, GET_NO_ARG, NO_ARG, 0, 0, 0, 0, 0, 0},
  {"skip-networking", OPT_SKIP_NETWORKING,
   "Don't allow connection with TCP/IP.", 0, 0, 0, GET_NO_ARG, NO_ARG, 0, 0, 0,
   0, 0, 0},
  {"skip-new", OPT_SKIP_NEW, "Don't use new, possible wrong routines.",
   0, 0, 0, GET_NO_ARG, NO_ARG, 0, 0, 0, 0, 0, 0},
#ifndef DBUG_OFF
#ifdef SAFEMALLOC
  {"skip-safemalloc", OPT_SKIP_SAFEMALLOC,
   "Don't use the memory allocation checking.", 0, 0, 0, GET_NO_ARG, NO_ARG,
   0, 0, 0, 0, 0, 0},
#endif
#endif
  {"skip-show-database", OPT_SKIP_SHOW_DB,
   "Don't allow 'SHOW DATABASE' commands.", 0, 0, 0, GET_NO_ARG, NO_ARG, 0, 0,
   0, 0, 0, 0},
  {"skip-slave-start", OPT_SKIP_SLAVE_START,
   "If set, slave is not autostarted.", (uchar**) &opt_skip_slave_start,
   (uchar**) &opt_skip_slave_start, 0, GET_BOOL, NO_ARG, 0, 0, 0, 0, 0, 0},
  {"skip-stack-trace", OPT_SKIP_STACK_TRACE,
   "Don't print a stack trace on failure.", 0, 0, 0, GET_NO_ARG, NO_ARG, 0, 0,
   0, 0, 0, 0},
  {"skip-symlink", OPT_SKIP_SYMLINKS, "Don't allow symlinking of tables. Deprecated option.  Use --skip-symbolic-links instead.",
   0, 0, 0, GET_NO_ARG, NO_ARG, 0, 0, 0, 0, 0, 0},
  {"skip-thread-priority", OPT_SKIP_PRIOR,
<<<<<<< HEAD
   "Don't give threads different priorities. This option is deprecated "
   "because it has no effect; the implied behavior is already the default.",
   0, 0, 0, GET_NO_ARG, NO_ARG, 0, 0, 0, 0, 0, 0},
=======
   "Don't give threads different priorities. Deprecated option.", 0, 0, 0, GET_NO_ARG, NO_ARG,
   DEFAULT_SKIP_THREAD_PRIORITY, 0, 0, 0, 0, 0},
>>>>>>> 46b53844
#ifdef HAVE_REPLICATION
  {"slave-load-tmpdir", OPT_SLAVE_LOAD_TMPDIR,
   "The location where the slave should put its temporary files when \
replicating a LOAD DATA INFILE command.",
   (uchar**) &slave_load_tmpdir, (uchar**) &slave_load_tmpdir, 0, GET_STR_ALLOC,
   REQUIRED_ARG, 0, 0, 0, 0, 0, 0},
  {"slave-skip-errors", OPT_SLAVE_SKIP_ERRORS,
   "Tells the slave thread to continue replication when a query event returns an error from the provided list.",
   0, 0, 0, GET_STR, REQUIRED_ARG, 0, 0, 0, 0, 0, 0},
  {"slave-exec-mode", OPT_SLAVE_EXEC_MODE,
   "Modes for how replication events should be executed.  Legal values are STRICT (default) and IDEMPOTENT. In IDEMPOTENT mode, replication will not stop for operations that are idempotent. In STRICT mode, replication will stop on any unexpected difference between the master and the slave.",
   (uchar**) &slave_exec_mode_str, (uchar**) &slave_exec_mode_str, 0, GET_STR, REQUIRED_ARG, 0, 0, 0, 0, 0, 0},
#endif
  {"slow-query-log", OPT_SLOW_LOG,
   "Enable|disable slow query log", (uchar**) &opt_slow_log,
   (uchar**) &opt_slow_log, 0, GET_BOOL, OPT_ARG, 0, 0, 0, 0, 0, 0},
  {"socket", OPT_SOCKET, "Socket file to use for connection.",
   (uchar**) &mysqld_unix_port, (uchar**) &mysqld_unix_port, 0, GET_STR,
   REQUIRED_ARG, 0, 0, 0, 0, 0, 0},
#ifdef HAVE_REPLICATION
  {"sporadic-binlog-dump-fail", OPT_SPORADIC_BINLOG_DUMP_FAIL,
   "Option used by mysql-test for debugging and testing of replication.",
   (uchar**) &opt_sporadic_binlog_dump_fail,
   (uchar**) &opt_sporadic_binlog_dump_fail, 0, GET_BOOL, NO_ARG, 0, 0, 0, 0, 0,
   0},
#endif /* HAVE_REPLICATION */
  {"sql-bin-update-same", OPT_SQL_BIN_UPDATE_SAME,
   "The update log is deprecated since version 5.0, is replaced by the binary \
log and this option does nothing anymore.",
   0, 0, 0, GET_DISABLED, NO_ARG, 0, 0, 0, 0, 0, 0},
  {"sql-mode", OPT_SQL_MODE,
   "Syntax: sql-mode=option[,option[,option...]] where option can be one of: REAL_AS_FLOAT, PIPES_AS_CONCAT, ANSI_QUOTES, IGNORE_SPACE, ONLY_FULL_GROUP_BY, NO_UNSIGNED_SUBTRACTION.",
   (uchar**) &sql_mode_str, (uchar**) &sql_mode_str, 0, GET_STR, REQUIRED_ARG, 0,
   0, 0, 0, 0, 0},
#ifdef HAVE_OPENSSL
#include "sslopt-longopts.h"
#endif
#ifdef __WIN__
  {"standalone", OPT_STANDALONE,
  "Dummy option to start as a standalone program (NT).", 0, 0, 0, GET_NO_ARG,
   NO_ARG, 0, 0, 0, 0, 0, 0},
#endif
  {"symbolic-links", 's', "Enable symbolic link support.",
   (uchar**) &my_use_symdir, (uchar**) &my_use_symdir, 0, GET_BOOL, NO_ARG,
   /*
     The system call realpath() produces warnings under valgrind and
     purify. These are not suppressed: instead we disable symlinks
     option if compiled with valgrind support.
   */
   IF_PURIFY(0,1), 0, 0, 0, 0, 0},
  {"sysdate-is-now", OPT_SYSDATE_IS_NOW,
   "Non-default option to alias SYSDATE() to NOW() to make it safe-replicable. Since 5.0, SYSDATE() returns a `dynamic' value different for different invocations, even within the same statement.",
   (uchar**) &global_system_variables.sysdate_is_now,
   0, 0, GET_BOOL, NO_ARG, 0, 0, 1, 0, 1, 0},
  {"tc-heuristic-recover", OPT_TC_HEURISTIC_RECOVER,
   "Decision to use in heuristic recover process. Possible values are COMMIT or ROLLBACK.",
   (uchar**) &opt_tc_heuristic_recover, (uchar**) &opt_tc_heuristic_recover,
   0, GET_STR, REQUIRED_ARG, 0, 0, 0, 0, 0, 0},
#if defined(ENABLED_DEBUG_SYNC)
  {"debug-sync-timeout", OPT_DEBUG_SYNC_TIMEOUT,
   "Enable the debug sync facility "
   "and optionally specify a default wait timeout in seconds. "
   "A zero value keeps the facility disabled.",
   (uchar**) &opt_debug_sync_timeout, 0,
   0, GET_UINT, OPT_ARG, 0, 0, UINT_MAX, 0, 0, 0},
#endif /* defined(ENABLED_DEBUG_SYNC) */
  {"temp-pool", OPT_TEMP_POOL,
   "Using this option will cause most temporary files created to use a small set of names, rather than a unique name for each new file.",
   (uchar**) &use_temp_pool, (uchar**) &use_temp_pool, 0, GET_BOOL, NO_ARG, 1,
   0, 0, 0, 0, 0},
  {"timed_mutexes", OPT_TIMED_MUTEXES,
   "Specify whether to time mutexes (only InnoDB mutexes are currently supported)",
   (uchar**) &timed_mutexes, (uchar**) &timed_mutexes, 0, GET_BOOL, NO_ARG, 0,
    0, 0, 0, 0, 0},
  {"tmpdir", 't',
   "Path for temporary files. Several paths may be specified, separated by a "
#if defined(__WIN__) || defined(__NETWARE__)
   "semicolon (;)"
#else
   "colon (:)"
#endif
   ", in this case they are used in a round-robin fashion.",
   (uchar**) &opt_mysql_tmpdir,
   (uchar**) &opt_mysql_tmpdir, 0, GET_STR, REQUIRED_ARG, 0, 0, 0, 0, 0, 0},
  {"transaction-isolation", OPT_TX_ISOLATION,
   "Default transaction isolation level.", 0, 0, 0, GET_STR, REQUIRED_ARG, 0,
   0, 0, 0, 0, 0},
  {"use-symbolic-links", 's', "Enable symbolic link support. Deprecated option; use --symbolic-links instead.",
   (uchar**) &my_use_symdir, (uchar**) &my_use_symdir, 0, GET_BOOL, NO_ARG,
   IF_PURIFY(0,1), 0, 0, 0, 0, 0},
  {"user", 'u', "Run mysqld daemon as user.", 0, 0, 0, GET_STR, REQUIRED_ARG,
   0, 0, 0, 0, 0, 0},
  {"verbose", 'v', "Used with --help option for detailed help",
   (uchar**) &opt_verbose, (uchar**) &opt_verbose, 0, GET_BOOL, NO_ARG, 0, 0, 0, 0,
   0, 0},
  {"version", 'V', "Output version information and exit.", 0, 0, 0, GET_NO_ARG,
   NO_ARG, 0, 0, 0, 0, 0, 0},
  {"warnings", 'W', "Deprecated; use --log-warnings instead.",
   (uchar**) &global_system_variables.log_warnings,
   (uchar**) &max_system_variables.log_warnings, 0, GET_ULONG, OPT_ARG,
   1, 0, (longlong) ULONG_MAX, 0, 0, 0},
  { "back_log", OPT_BACK_LOG,
    "The number of outstanding connection requests MySQL can have. This comes into play when the main MySQL thread gets very many connection requests in a very short time.",
    (uchar**) &back_log, (uchar**) &back_log, 0, GET_ULONG,
    REQUIRED_ARG, 50, 1, 65535, 0, 1, 0 },
  {"binlog_cache_size", OPT_BINLOG_CACHE_SIZE,
   "The size of the cache to hold the SQL statements for the binary log during a transaction. If you often use big, multi-statement transactions you can increase this to get more performance.",
   (uchar**) &binlog_cache_size, (uchar**) &binlog_cache_size, 0, GET_ULONG,
   REQUIRED_ARG, 32*1024L, IO_SIZE, (longlong) ULONG_MAX, 0, IO_SIZE, 0},
  {"bulk_insert_buffer_size", OPT_BULK_INSERT_BUFFER_SIZE,
   "Size of tree cache used in bulk insert optimisation. Note that this is a limit per thread!",
   (uchar**) &global_system_variables.bulk_insert_buff_size,
   (uchar**) &max_system_variables.bulk_insert_buff_size,
   0, GET_ULONG, REQUIRED_ARG, 8192*1024, 0, (longlong) ULONG_MAX, 0, 1, 0},
  {"connect_timeout", OPT_CONNECT_TIMEOUT,
   "The number of seconds the mysqld server is waiting for a connect packet before responding with 'Bad handshake'.",
    (uchar**) &connect_timeout, (uchar**) &connect_timeout,
   0, GET_ULONG, REQUIRED_ARG, CONNECT_TIMEOUT, 2, LONG_TIMEOUT, 0, 1, 0 },
  { "date_format", OPT_DATE_FORMAT,
    "The DATE format (For future).",
    (uchar**) &opt_date_time_formats[MYSQL_TIMESTAMP_DATE],
    (uchar**) &opt_date_time_formats[MYSQL_TIMESTAMP_DATE],
    0, GET_STR, REQUIRED_ARG, 0, 0, 0, 0, 0, 0},
  { "datetime_format", OPT_DATETIME_FORMAT,
    "The DATETIME/TIMESTAMP format (for future).",
    (uchar**) &opt_date_time_formats[MYSQL_TIMESTAMP_DATETIME],
    (uchar**) &opt_date_time_formats[MYSQL_TIMESTAMP_DATETIME],
    0, GET_STR, REQUIRED_ARG, 0, 0, 0, 0, 0, 0},
  { "default_week_format", OPT_DEFAULT_WEEK_FORMAT,
    "The default week format used by WEEK() functions.",
    (uchar**) &global_system_variables.default_week_format,
    (uchar**) &max_system_variables.default_week_format,
    0, GET_ULONG, REQUIRED_ARG, 0, 0, 7L, 0, 1, 0},
  {"delayed_insert_limit", OPT_DELAYED_INSERT_LIMIT,
   "After inserting delayed_insert_limit rows, the INSERT DELAYED handler will check if there are any SELECT statements pending. If so, it allows these to execute before continuing.",
    (uchar**) &delayed_insert_limit, (uchar**) &delayed_insert_limit, 0, GET_ULONG,
    REQUIRED_ARG, DELAYED_LIMIT, 1, (longlong) ULONG_MAX, 0, 1, 0},
  {"delayed_insert_timeout", OPT_DELAYED_INSERT_TIMEOUT,
   "How long a INSERT DELAYED thread should wait for INSERT statements before terminating.",
   (uchar**) &delayed_insert_timeout, (uchar**) &delayed_insert_timeout, 0,
   GET_ULONG, REQUIRED_ARG, DELAYED_WAIT_TIMEOUT, 1, LONG_TIMEOUT, 0, 1, 0},
  { "delayed_queue_size", OPT_DELAYED_QUEUE_SIZE,
    "What size queue (in rows) should be allocated for handling INSERT DELAYED. If the queue becomes full, any client that does INSERT DELAYED will wait until there is room in the queue again.",
    (uchar**) &delayed_queue_size, (uchar**) &delayed_queue_size, 0, GET_ULONG,
    REQUIRED_ARG, DELAYED_QUEUE_SIZE, 1, (longlong) ULONG_MAX, 0, 1, 0},
  {"div_precision_increment", OPT_DIV_PRECINCREMENT,
   "Precision of the result of '/' operator will be increased on that value.",
   (uchar**) &global_system_variables.div_precincrement,
   (uchar**) &max_system_variables.div_precincrement, 0, GET_ULONG,
   REQUIRED_ARG, 4, 0, DECIMAL_MAX_SCALE, 0, 0, 0},
  {"expire_logs_days", OPT_EXPIRE_LOGS_DAYS,
   "If non-zero, binary logs will be purged after expire_logs_days "
   "days; possible purges happen at startup and at binary log rotation.",
   (uchar**) &expire_logs_days,
   (uchar**) &expire_logs_days, 0, GET_ULONG,
   REQUIRED_ARG, 0, 0, 99, 0, 1, 0},
  { "flush_time", OPT_FLUSH_TIME,
    "A dedicated thread is created to flush all tables at the given interval.",
    (uchar**) &flush_time, (uchar**) &flush_time, 0, GET_ULONG, REQUIRED_ARG,
    FLUSH_TIME, 0, LONG_TIMEOUT, 0, 1, 0},
  { "ft_boolean_syntax", OPT_FT_BOOLEAN_SYNTAX,
    "List of operators for MATCH ... AGAINST ( ... IN BOOLEAN MODE)",
    0, 0, 0, GET_STR,
    REQUIRED_ARG, 0, 0, 0, 0, 0, 0},
  { "ft_max_word_len", OPT_FT_MAX_WORD_LEN,
    "The maximum length of the word to be included in a FULLTEXT index. Note: FULLTEXT indexes must be rebuilt after changing this variable.",
    (uchar**) &ft_max_word_len, (uchar**) &ft_max_word_len, 0, GET_ULONG,
    REQUIRED_ARG, HA_FT_MAXCHARLEN, 10, HA_FT_MAXCHARLEN, 0, 1, 0},
  { "ft_min_word_len", OPT_FT_MIN_WORD_LEN,
    "The minimum length of the word to be included in a FULLTEXT index. Note: FULLTEXT indexes must be rebuilt after changing this variable.",
    (uchar**) &ft_min_word_len, (uchar**) &ft_min_word_len, 0, GET_ULONG,
    REQUIRED_ARG, 4, 1, HA_FT_MAXCHARLEN, 0, 1, 0},
  { "ft_query_expansion_limit", OPT_FT_QUERY_EXPANSION_LIMIT,
    "Number of best matches to use for query expansion",
    (uchar**) &ft_query_expansion_limit, (uchar**) &ft_query_expansion_limit, 0, GET_ULONG,
    REQUIRED_ARG, 20, 0, 1000, 0, 1, 0},
  { "ft_stopword_file", OPT_FT_STOPWORD_FILE,
    "Use stopwords from this file instead of built-in list.",
    (uchar**) &ft_stopword_file, (uchar**) &ft_stopword_file, 0, GET_STR,
    REQUIRED_ARG, 0, 0, 0, 0, 0, 0},
  { "group_concat_max_len", OPT_GROUP_CONCAT_MAX_LEN,
    "The maximum length of the result of function  group_concat.",
    (uchar**) &global_system_variables.group_concat_max_len,
    (uchar**) &max_system_variables.group_concat_max_len, 0, GET_ULONG,
    REQUIRED_ARG, 1024, 4, (longlong) ULONG_MAX, 0, 1, 0},
  {"interactive_timeout", OPT_INTERACTIVE_TIMEOUT,
   "The number of seconds the server waits for activity on an interactive connection before closing it.",
   (uchar**) &global_system_variables.net_interactive_timeout,
   (uchar**) &max_system_variables.net_interactive_timeout, 0,
   GET_ULONG, REQUIRED_ARG, NET_WAIT_TIMEOUT, 1, LONG_TIMEOUT, 0, 1, 0},
  {"join_buffer_size", OPT_JOIN_BUFF_SIZE,
   "The size of the buffer that is used for full joins.",
   (uchar**) &global_system_variables.join_buff_size,
   (uchar**) &max_system_variables.join_buff_size, 0, GET_ULONG,
   REQUIRED_ARG, 128*1024L, IO_SIZE*2+MALLOC_OVERHEAD, (longlong) ULONG_MAX,
   MALLOC_OVERHEAD, IO_SIZE, 0},
  {"keep_files_on_create", OPT_KEEP_FILES_ON_CREATE,
   "Don't overwrite stale .MYD and .MYI even if no directory is specified.",
   (uchar**) &global_system_variables.keep_files_on_create,
   (uchar**) &max_system_variables.keep_files_on_create,
   0, GET_BOOL, OPT_ARG, 0, 0, 0, 0, 0, 0},
  {"key_buffer_size", OPT_KEY_BUFFER_SIZE,
   "The size of the buffer used for index blocks for MyISAM tables. Increase this to get better index handling (for all reads and multiple writes) to as much as you can afford; 64M on a 256M machine that mainly runs MySQL is quite common.",
   (uchar**) &dflt_key_cache_var.param_buff_size,
   (uchar**) 0,
   0, (GET_ULL | GET_ASK_ADDR),
   REQUIRED_ARG, KEY_CACHE_SIZE, MALLOC_OVERHEAD, SIZE_T_MAX, MALLOC_OVERHEAD,
   IO_SIZE, 0},
  {"key_cache_age_threshold", OPT_KEY_CACHE_AGE_THRESHOLD,
   "This characterizes the number of hits a hot block has to be untouched until it is considered aged enough to be downgraded to a warm block. This specifies the percentage ratio of that number of hits to the total number of blocks in key cache",
   (uchar**) &dflt_key_cache_var.param_age_threshold,
   (uchar**) 0,
   0, (GET_ULONG | GET_ASK_ADDR), REQUIRED_ARG,
   300, 100, (longlong) ULONG_MAX, 0, 100, 0},
  {"key_cache_block_size", OPT_KEY_CACHE_BLOCK_SIZE,
   "The default size of key cache blocks",
   (uchar**) &dflt_key_cache_var.param_block_size,
   (uchar**) 0,
   0, (GET_ULONG | GET_ASK_ADDR), REQUIRED_ARG,
   KEY_CACHE_BLOCK_SIZE, 512, 1024 * 16, 0, 512, 0},
  {"key_cache_division_limit", OPT_KEY_CACHE_DIVISION_LIMIT,
   "The minimum percentage of warm blocks in key cache",
   (uchar**) &dflt_key_cache_var.param_division_limit,
   (uchar**) 0,
   0, (GET_ULONG | GET_ASK_ADDR) , REQUIRED_ARG, 100,
   1, 100, 0, 1, 0},
  {"long_query_time", OPT_LONG_QUERY_TIME,
   "Log all queries that have taken more than long_query_time seconds to execute to file. "
   "The argument will be treated as a decimal value with microsecond precission.",
   (uchar**) &long_query_time, (uchar**) &long_query_time, 0, GET_DOUBLE,
   REQUIRED_ARG, 10, 0, LONG_TIMEOUT, 0, 0, 0},
  {"lower_case_table_names", OPT_LOWER_CASE_TABLE_NAMES,
   "If set to 1 table names are stored in lowercase on disk and table names will be case-insensitive.  Should be set to 2 if you are using a case insensitive file system",
   (uchar**) &lower_case_table_names,
   (uchar**) &lower_case_table_names, 0, GET_UINT, OPT_ARG,
#ifdef FN_NO_CASE_SENCE
    1
#else
    0
#endif
   , 0, 2, 0, 1, 0},
  {"max_allowed_packet", OPT_MAX_ALLOWED_PACKET,
   "Max packetlength to send/receive from to server.",
   (uchar**) &global_system_variables.max_allowed_packet,
   (uchar**) &max_system_variables.max_allowed_packet, 0, GET_ULONG,
   REQUIRED_ARG, 1024*1024L, 1024, 1024L*1024L*1024L, 0, 1024, 0},
  {"max_binlog_cache_size", OPT_MAX_BINLOG_CACHE_SIZE,
   "Can be used to restrict the total size used to cache a multi-transaction query.",
   (uchar**) &max_binlog_cache_size, (uchar**) &max_binlog_cache_size, 0,
   GET_ULONG, REQUIRED_ARG, (longlong) ULONG_MAX, IO_SIZE,
   (longlong) ULONG_MAX, 0, IO_SIZE, 0},
  {"max_binlog_size", OPT_MAX_BINLOG_SIZE,
   "Binary log will be rotated automatically when the size exceeds this \
value. Will also apply to relay logs if max_relay_log_size is 0. \
The minimum value for this variable is 4096.",
   (uchar**) &max_binlog_size, (uchar**) &max_binlog_size, 0, GET_ULONG,
   REQUIRED_ARG, 1024*1024L*1024L, IO_SIZE, 1024*1024L*1024L, 0, IO_SIZE, 0},
  {"max_connect_errors", OPT_MAX_CONNECT_ERRORS,
   "If there is more than this number of interrupted connections from a host this host will be blocked from further connections.",
   (uchar**) &max_connect_errors, (uchar**) &max_connect_errors, 0, GET_ULONG,
    REQUIRED_ARG, MAX_CONNECT_ERRORS, 1, (longlong) ULONG_MAX, 0, 1, 0},
  // Default max_connections of 151 is larger than Apache's default max
  // children, to avoid "too many connections" error in a common setup
  {"max_connections", OPT_MAX_CONNECTIONS,
   "The number of simultaneous clients allowed.", (uchar**) &max_connections,
   (uchar**) &max_connections, 0, GET_ULONG, REQUIRED_ARG, 151, 1, 100000, 0, 1,
   0},
  {"max_delayed_threads", OPT_MAX_DELAYED_THREADS,
   "Don't start more than this number of threads to handle INSERT DELAYED statements. If set to zero, which means INSERT DELAYED is not used.",
   (uchar**) &global_system_variables.max_insert_delayed_threads,
   (uchar**) &max_system_variables.max_insert_delayed_threads,
   0, GET_ULONG, REQUIRED_ARG, 20, 0, 16384, 0, 1, 0},
  {"max_error_count", OPT_MAX_ERROR_COUNT,
   "Max number of errors/warnings to store for a statement.",
   (uchar**) &global_system_variables.max_error_count,
   (uchar**) &max_system_variables.max_error_count,
   0, GET_ULONG, REQUIRED_ARG, DEFAULT_ERROR_COUNT, 0, 65535, 0, 1, 0},
  {"max_heap_table_size", OPT_MAX_HEP_TABLE_SIZE,
   "Don't allow creation of heap tables bigger than this.",
   (uchar**) &global_system_variables.max_heap_table_size,
   (uchar**) &max_system_variables.max_heap_table_size, 0, GET_ULL,
   REQUIRED_ARG, 16*1024*1024L, 16384, MAX_MEM_TABLE_SIZE,
   MALLOC_OVERHEAD, 1024, 0},
  {"max_join_size", OPT_MAX_JOIN_SIZE,
   "Joins that are probably going to read more than max_join_size records return an error.",
   (uchar**) &global_system_variables.max_join_size,
   (uchar**) &max_system_variables.max_join_size, 0, GET_HA_ROWS, REQUIRED_ARG,
   HA_POS_ERROR, 1, HA_POS_ERROR, 0, 1, 0},
   {"max_length_for_sort_data", OPT_MAX_LENGTH_FOR_SORT_DATA,
    "Max number of bytes in sorted records.",
    (uchar**) &global_system_variables.max_length_for_sort_data,
    (uchar**) &max_system_variables.max_length_for_sort_data, 0, GET_ULONG,
    REQUIRED_ARG, 1024, 4, 8192*1024L, 0, 1, 0},
  {"max_prepared_stmt_count", OPT_MAX_PREPARED_STMT_COUNT,
   "Maximum number of prepared statements in the server.",
   (uchar**) &max_prepared_stmt_count, (uchar**) &max_prepared_stmt_count,
   0, GET_ULONG, REQUIRED_ARG, 16382, 0, 1*1024*1024, 0, 1, 0},
  {"max_relay_log_size", OPT_MAX_RELAY_LOG_SIZE,
   "If non-zero: relay log will be rotated automatically when the size exceeds this value; if zero (the default): when the size exceeds max_binlog_size. 0 excepted, the minimum value for this variable is 4096.",
   (uchar**) &max_relay_log_size, (uchar**) &max_relay_log_size, 0, GET_ULONG,
   REQUIRED_ARG, 0L, 0L, 1024*1024L*1024L, 0, IO_SIZE, 0},
  { "max_seeks_for_key", OPT_MAX_SEEKS_FOR_KEY,
    "Limit assumed max number of seeks when looking up rows based on a key",
    (uchar**) &global_system_variables.max_seeks_for_key,
    (uchar**) &max_system_variables.max_seeks_for_key, 0, GET_ULONG,
    REQUIRED_ARG, (longlong) ULONG_MAX, 1, (longlong) ULONG_MAX, 0, 1, 0 },
  {"max_sort_length", OPT_MAX_SORT_LENGTH,
   "The number of bytes to use when sorting BLOB or TEXT values (only the first max_sort_length bytes of each value are used; the rest are ignored).",
   (uchar**) &global_system_variables.max_sort_length,
   (uchar**) &max_system_variables.max_sort_length, 0, GET_ULONG,
   REQUIRED_ARG, 1024, 4, 8192*1024L, 0, 1, 0},
  {"max_sp_recursion_depth", OPT_MAX_SP_RECURSION_DEPTH,
   "Maximum stored procedure recursion depth. (discussed with docs).",
   (uchar**) &global_system_variables.max_sp_recursion_depth,
   (uchar**) &max_system_variables.max_sp_recursion_depth, 0, GET_ULONG,
   OPT_ARG, 0, 0, 255, 0, 1, 0 },
  {"max_tmp_tables", OPT_MAX_TMP_TABLES,
   "Maximum number of temporary tables a client can keep open at a time.",
   (uchar**) &global_system_variables.max_tmp_tables,
   (uchar**) &max_system_variables.max_tmp_tables, 0, GET_ULONG,
   REQUIRED_ARG, 32, 1, (longlong) ULONG_MAX, 0, 1, 0},
  {"max_user_connections", OPT_MAX_USER_CONNECTIONS,
   "The maximum number of active connections for a single user (0 = no limit).",
   (uchar**) &max_user_connections, (uchar**) &max_user_connections, 0, GET_UINT,
   REQUIRED_ARG, 0, 0, UINT_MAX, 0, 1, 0},
  {"max_write_lock_count", OPT_MAX_WRITE_LOCK_COUNT,
   "After this many write locks, allow some read locks to run in between.",
   (uchar**) &max_write_lock_count, (uchar**) &max_write_lock_count, 0, GET_ULONG,
   REQUIRED_ARG, (longlong) ULONG_MAX, 1, (longlong) ULONG_MAX, 0, 1, 0},
  {"min_examined_row_limit", OPT_MIN_EXAMINED_ROW_LIMIT,
   "Don't log queries which examine less than min_examined_row_limit rows to file.",
   (uchar**) &global_system_variables.min_examined_row_limit,
   (uchar**) &max_system_variables.min_examined_row_limit, 0, GET_ULONG,
   REQUIRED_ARG, 0, 0, (longlong) ULONG_MAX, 0, 1L, 0},
  {"myisam_block_size", OPT_MYISAM_BLOCK_SIZE,
   "Block size to be used for MyISAM index pages.",
   (uchar**) &opt_myisam_block_size,
   (uchar**) &opt_myisam_block_size, 0, GET_ULONG, REQUIRED_ARG,
   MI_KEY_BLOCK_LENGTH, MI_MIN_KEY_BLOCK_LENGTH, MI_MAX_KEY_BLOCK_LENGTH,
   0, MI_MIN_KEY_BLOCK_LENGTH, 0},
  {"myisam_data_pointer_size", OPT_MYISAM_DATA_POINTER_SIZE,
   "Default pointer size to be used for MyISAM tables.",
   (uchar**) &myisam_data_pointer_size,
   (uchar**) &myisam_data_pointer_size, 0, GET_ULONG, REQUIRED_ARG,
   6, 2, 7, 0, 1, 0},
  {"myisam_max_sort_file_size", OPT_MYISAM_MAX_SORT_FILE_SIZE,
   "Don't use the fast sort index method to created index if the temporary file would get bigger than this.",
   (uchar**) &global_system_variables.myisam_max_sort_file_size,
   (uchar**) &max_system_variables.myisam_max_sort_file_size, 0,
   GET_ULL, REQUIRED_ARG, (longlong) LONG_MAX, 0, (ulonglong) MAX_FILE_SIZE,
   0, 1024*1024, 0},
  {"myisam_repair_threads", OPT_MYISAM_REPAIR_THREADS,
   "Number of threads to use when repairing MyISAM tables. The value of 1 disables parallel repair.",
   (uchar**) &global_system_variables.myisam_repair_threads,
   (uchar**) &max_system_variables.myisam_repair_threads, 0,
   GET_ULONG, REQUIRED_ARG, 1, 1, (longlong) ULONG_MAX, 0, 1, 0},
  {"myisam_sort_buffer_size", OPT_MYISAM_SORT_BUFFER_SIZE,
   "The buffer that is allocated when sorting the index when doing a REPAIR or when creating indexes with CREATE INDEX or ALTER TABLE.",
   (uchar**) &global_system_variables.myisam_sort_buff_size,
   (uchar**) &max_system_variables.myisam_sort_buff_size, 0,
   GET_ULONG, REQUIRED_ARG, 8192*1024, 4, (longlong) ULONG_MAX, 0, 1, 0},
  {"myisam_use_mmap", OPT_MYISAM_USE_MMAP,
   "Use memory mapping for reading and writing MyISAM tables",
   (uchar**) &opt_myisam_use_mmap,
   (uchar**) &opt_myisam_use_mmap, 0, GET_BOOL, NO_ARG, 0,
    0, 0, 0, 0, 0},
  {"myisam_stats_method", OPT_MYISAM_STATS_METHOD,
   "Specifies how MyISAM index statistics collection code should threat NULLs. "
   "Possible values of name are \"nulls_unequal\" (default behavior for 4.1/5.0), "
   "\"nulls_equal\" (emulate 4.0 behavior), and \"nulls_ignored\".",
   (uchar**) &myisam_stats_method_str, (uchar**) &myisam_stats_method_str, 0,
    GET_STR, REQUIRED_ARG, 0, 0, 0, 0, 0, 0},
  {"net_buffer_length", OPT_NET_BUFFER_LENGTH,
   "Buffer length for TCP/IP and socket communication.",
   (uchar**) &global_system_variables.net_buffer_length,
   (uchar**) &max_system_variables.net_buffer_length, 0, GET_ULONG,
   REQUIRED_ARG, 16384, 1024, 1024*1024L, 0, 1024, 0},
  {"net_read_timeout", OPT_NET_READ_TIMEOUT,
   "Number of seconds to wait for more data from a connection before aborting the read.",
   (uchar**) &global_system_variables.net_read_timeout,
   (uchar**) &max_system_variables.net_read_timeout, 0, GET_ULONG,
   REQUIRED_ARG, NET_READ_TIMEOUT, 1, LONG_TIMEOUT, 0, 1, 0},
  {"net_retry_count", OPT_NET_RETRY_COUNT,
   "If a read on a communication port is interrupted, retry this many times before giving up.",
   (uchar**) &global_system_variables.net_retry_count,
   (uchar**) &max_system_variables.net_retry_count,0,
   GET_ULONG, REQUIRED_ARG, MYSQLD_NET_RETRY_COUNT, 1, (longlong) ULONG_MAX,
   0, 1, 0},
  {"net_write_timeout", OPT_NET_WRITE_TIMEOUT,
   "Number of seconds to wait for a block to be written to a connection  before aborting the write.",
   (uchar**) &global_system_variables.net_write_timeout,
   (uchar**) &max_system_variables.net_write_timeout, 0, GET_ULONG,
   REQUIRED_ARG, NET_WRITE_TIMEOUT, 1, LONG_TIMEOUT, 0, 1, 0},
  {"old", OPT_OLD_MODE, "Use compatible behavior.",
    (uchar**) &global_system_variables.old_mode,
    (uchar**) &max_system_variables.old_mode, 0, GET_BOOL, NO_ARG,
    0, 0, 0, 0, 0, 0},
  {"open_files_limit", OPT_OPEN_FILES_LIMIT,
   "If this is not 0, then mysqld will use this value to reserve file descriptors to use with setrlimit(). If this value is 0 then mysqld will reserve max_connections*5 or max_connections + table_cache*2 (whichever is larger) number of files.",
   (uchar**) &open_files_limit, (uchar**) &open_files_limit, 0, GET_ULONG,
   REQUIRED_ARG, 0, 0, OS_FILE_LIMIT, 0, 1, 0},
  {"optimizer_prune_level", OPT_OPTIMIZER_PRUNE_LEVEL,
   "Controls the heuristic(s) applied during query optimization to prune less-promising partial plans from the optimizer search space. Meaning: 0 - do not apply any heuristic, thus perform exhaustive search; 1 - prune plans based on number of retrieved rows.",
   (uchar**) &global_system_variables.optimizer_prune_level,
   (uchar**) &max_system_variables.optimizer_prune_level,
   0, GET_ULONG, OPT_ARG, 1, 0, 1, 0, 1, 0},
  {"optimizer_search_depth", OPT_OPTIMIZER_SEARCH_DEPTH,
   "Maximum depth of search performed by the query optimizer. Values larger than the number of relations in a query result in better query plans, but take longer to compile a query. Smaller values than the number of tables in a relation result in faster optimization, but may produce very bad query plans. If set to 0, the system will automatically pick a reasonable value; if set to MAX_TABLES+2, the optimizer will switch to the original find_best (used for testing/comparison).",
   (uchar**) &global_system_variables.optimizer_search_depth,
   (uchar**) &max_system_variables.optimizer_search_depth,
   0, GET_ULONG, OPT_ARG, MAX_TABLES+1, 0, MAX_TABLES+2, 0, 1, 0},
  {"plugin_dir", OPT_PLUGIN_DIR,
   "Directory for plugins.",
   (uchar**) &opt_plugin_dir_ptr, (uchar**) &opt_plugin_dir_ptr, 0,
   GET_STR, REQUIRED_ARG, 0, 0, 0, 0, 0, 0},
  {"plugin-load", OPT_PLUGIN_LOAD,
   "Optional colon-separated list of plugins to load, where each plugin is "
   "identified as name=library, where name is the plugin name and library "
   "is the plugin library in plugin_dir.",
   (uchar**) &opt_plugin_load, (uchar**) &opt_plugin_load, 0,
   GET_STR, REQUIRED_ARG, 0, 0, 0, 0, 0, 0},
  {"preload_buffer_size", OPT_PRELOAD_BUFFER_SIZE,
   "The size of the buffer that is allocated when preloading indexes",
   (uchar**) &global_system_variables.preload_buff_size,
   (uchar**) &max_system_variables.preload_buff_size, 0, GET_ULONG,
   REQUIRED_ARG, 32*1024L, 1024, 1024*1024*1024L, 0, 1, 0},
  {"query_alloc_block_size", OPT_QUERY_ALLOC_BLOCK_SIZE,
   "Allocation block size for query parsing and execution",
   (uchar**) &global_system_variables.query_alloc_block_size,
   (uchar**) &max_system_variables.query_alloc_block_size, 0, GET_ULONG,
   REQUIRED_ARG, QUERY_ALLOC_BLOCK_SIZE, 1024, (longlong) ULONG_MAX, 0, 1024,
   0},
#ifdef HAVE_QUERY_CACHE
  {"query_cache_limit", OPT_QUERY_CACHE_LIMIT,
   "Don't cache results that are bigger than this.",
   (uchar**) &query_cache_limit, (uchar**) &query_cache_limit, 0, GET_ULONG,
   REQUIRED_ARG, 1024*1024L, 0, (longlong) ULONG_MAX, 0, 1, 0},
  {"query_cache_min_res_unit", OPT_QUERY_CACHE_MIN_RES_UNIT,
   "minimal size of unit in wich space for results is allocated (last unit will be trimed after writing all result data.",
   (uchar**) &query_cache_min_res_unit, (uchar**) &query_cache_min_res_unit,
   0, GET_ULONG, REQUIRED_ARG, QUERY_CACHE_MIN_RESULT_DATA_SIZE,
   0, (longlong) ULONG_MAX, 0, 1, 0},
#endif /*HAVE_QUERY_CACHE*/
  {"query_cache_size", OPT_QUERY_CACHE_SIZE,
   "The memory allocated to store results from old queries.",
   (uchar**) &query_cache_size, (uchar**) &query_cache_size, 0, GET_ULONG,
   REQUIRED_ARG, 0, 0, (longlong) ULONG_MAX, 0, 1024, 0},
#ifdef HAVE_QUERY_CACHE
  {"query_cache_type", OPT_QUERY_CACHE_TYPE,
   "0 = OFF = Don't cache or retrieve results. 1 = ON = Cache all results except SELECT SQL_NO_CACHE ... queries. 2 = DEMAND = Cache only SELECT SQL_CACHE ... queries.",
   (uchar**) &global_system_variables.query_cache_type,
   (uchar**) &max_system_variables.query_cache_type,
   0, GET_ULONG, REQUIRED_ARG, 1, 0, 2, 0, 1, 0},
  {"query_cache_wlock_invalidate", OPT_QUERY_CACHE_WLOCK_INVALIDATE,
   "Invalidate queries in query cache on LOCK for write",
   (uchar**) &global_system_variables.query_cache_wlock_invalidate,
   (uchar**) &max_system_variables.query_cache_wlock_invalidate,
   0, GET_BOOL, NO_ARG, 0, 0, 1, 0, 1, 0},
#endif /*HAVE_QUERY_CACHE*/
  {"query_prealloc_size", OPT_QUERY_PREALLOC_SIZE,
   "Persistent buffer for query parsing and execution",
   (uchar**) &global_system_variables.query_prealloc_size,
   (uchar**) &max_system_variables.query_prealloc_size, 0, GET_ULONG,
   REQUIRED_ARG, QUERY_ALLOC_PREALLOC_SIZE, QUERY_ALLOC_PREALLOC_SIZE,
   (longlong) ULONG_MAX, 0, 1024, 0},
  {"range_alloc_block_size", OPT_RANGE_ALLOC_BLOCK_SIZE,
   "Allocation block size for storing ranges during optimization",
   (uchar**) &global_system_variables.range_alloc_block_size,
   (uchar**) &max_system_variables.range_alloc_block_size, 0, GET_ULONG,
   REQUIRED_ARG, RANGE_ALLOC_BLOCK_SIZE, RANGE_ALLOC_BLOCK_SIZE,
   (longlong) ULONG_MAX, 0, 1024, 0},
  {"read_buffer_size", OPT_RECORD_BUFFER,
   "Each thread that does a sequential scan allocates a buffer of this size for each table it scans. If you do many sequential scans, you may want to increase this value.",
   (uchar**) &global_system_variables.read_buff_size,
   (uchar**) &max_system_variables.read_buff_size,0, GET_ULONG, REQUIRED_ARG,
   128*1024L, IO_SIZE*2+MALLOC_OVERHEAD, INT_MAX32, MALLOC_OVERHEAD, IO_SIZE,
   0},
  {"read_only", OPT_READONLY,
   "Make all non-temporary tables read-only, with the exception for replication (slave) threads and users with the SUPER privilege",
   (uchar**) &opt_readonly,
   (uchar**) &opt_readonly,
   0, GET_BOOL, NO_ARG, 0, 0, 1, 0, 1, 0},
  {"read_rnd_buffer_size", OPT_RECORD_RND_BUFFER,
   "When reading rows in sorted order after a sort, the rows are read through this buffer to avoid a disk seeks. If not set, then it's set to the value of record_buffer.",
   (uchar**) &global_system_variables.read_rnd_buff_size,
   (uchar**) &max_system_variables.read_rnd_buff_size, 0,
   GET_ULONG, REQUIRED_ARG, 256*1024L, 64 /*IO_SIZE*2+MALLOC_OVERHEAD*/ ,
   INT_MAX32, MALLOC_OVERHEAD, 1 /* Small lower limit to be able to test MRR */, 0},
  {"record_buffer", OPT_RECORD_BUFFER,
   "Alias for read_buffer_size",
   (uchar**) &global_system_variables.read_buff_size,
   (uchar**) &max_system_variables.read_buff_size,0, GET_ULONG, REQUIRED_ARG,
   128*1024L, IO_SIZE*2+MALLOC_OVERHEAD, INT_MAX32, MALLOC_OVERHEAD, IO_SIZE, 0},
#ifdef HAVE_REPLICATION
  {"relay_log_purge", OPT_RELAY_LOG_PURGE,
   "0 = do not purge relay logs. 1 = purge them as soon as they are no more needed.",
   (uchar**) &relay_log_purge,
   (uchar**) &relay_log_purge, 0, GET_BOOL, NO_ARG,
   1, 0, 1, 0, 1, 0},
  {"relay_log_space_limit", OPT_RELAY_LOG_SPACE_LIMIT,
   "Maximum space to use for all relay logs.",
   (uchar**) &relay_log_space_limit,
   (uchar**) &relay_log_space_limit, 0, GET_ULL, REQUIRED_ARG, 0L, 0L,
   (longlong) ULONG_MAX, 0, 1, 0},
  {"slave_compressed_protocol", OPT_SLAVE_COMPRESSED_PROTOCOL,
   "Use compression on master/slave protocol.",
   (uchar**) &opt_slave_compressed_protocol,
   (uchar**) &opt_slave_compressed_protocol,
   0, GET_BOOL, NO_ARG, 0, 0, 1, 0, 1, 0},
  {"slave_net_timeout", OPT_SLAVE_NET_TIMEOUT,
   "Number of seconds to wait for more data from a master/slave connection before aborting the read.",
   (uchar**) &slave_net_timeout, (uchar**) &slave_net_timeout, 0,
   GET_ULONG, REQUIRED_ARG, SLAVE_NET_TIMEOUT, 1, LONG_TIMEOUT, 0, 1, 0},
  {"slave_transaction_retries", OPT_SLAVE_TRANS_RETRIES,
   "Number of times the slave SQL thread will retry a transaction in case "
   "it failed with a deadlock or elapsed lock wait timeout, "
   "before giving up and stopping.",
   (uchar**) &slave_trans_retries, (uchar**) &slave_trans_retries, 0,
   GET_ULONG, REQUIRED_ARG, 10L, 0L, (longlong) ULONG_MAX, 0, 1, 0},
  {"slave-allow-batching", OPT_SLAVE_ALLOW_BATCHING,
   "Allow slave to batch requests.",
   (uchar**) &slave_allow_batching, (uchar**) &slave_allow_batching,
   0, GET_BOOL, NO_ARG, 0, 0, 1, 0, 1, 0},
#endif /* HAVE_REPLICATION */
  {"slow_launch_time", OPT_SLOW_LAUNCH_TIME,
   "If creating the thread takes longer than this value (in seconds), the Slow_launch_threads counter will be incremented.",
   (uchar**) &slow_launch_time, (uchar**) &slow_launch_time, 0, GET_ULONG,
   REQUIRED_ARG, 2L, 0L, LONG_TIMEOUT, 0, 1, 0},
  {"sort_buffer_size", OPT_SORT_BUFFER,
   "Each thread that needs to do a sort allocates a buffer of this size.",
   (uchar**) &global_system_variables.sortbuff_size,
   (uchar**) &max_system_variables.sortbuff_size, 0, GET_ULONG, REQUIRED_ARG,
   MAX_SORT_MEMORY, MIN_SORT_MEMORY+MALLOC_OVERHEAD*2, (longlong) ULONG_MAX,
   MALLOC_OVERHEAD, 1, 0},
  {"sync-binlog", OPT_SYNC_BINLOG,
   "Synchronously flush binary log to disk after every #th event. "
   "Use 0 (default) to disable synchronous flushing.",
   (uchar**) &sync_binlog_period, (uchar**) &sync_binlog_period, 0, GET_ULONG,
   REQUIRED_ARG, 0, 0, (longlong) ULONG_MAX, 0, 1, 0},
  {"sync-frm", OPT_SYNC_FRM, "Sync .frm to disk on create. Enabled by default.",
   (uchar**) &opt_sync_frm, (uchar**) &opt_sync_frm, 0, GET_BOOL, NO_ARG, 1, 0,
   0, 0, 0, 0},
  {"table_cache", OPT_TABLE_OPEN_CACHE,
   "Deprecated; use --table_open_cache instead.",
   (uchar**) &table_cache_size, (uchar**) &table_cache_size, 0, GET_ULONG,
   REQUIRED_ARG, TABLE_OPEN_CACHE_DEFAULT, 1, 512*1024L, 0, 1, 0},
  {"table_definition_cache", OPT_TABLE_DEF_CACHE,
   "The number of cached table definitions.",
   (uchar**) &table_def_size, (uchar**) &table_def_size,
   0, GET_ULONG, REQUIRED_ARG, TABLE_DEF_CACHE_DEFAULT, TABLE_DEF_CACHE_MIN,
   512*1024L, 0, 1, 0},
  {"table_open_cache", OPT_TABLE_OPEN_CACHE,
   "The number of cached open tables.",
   (uchar**) &table_cache_size, (uchar**) &table_cache_size, 0, GET_ULONG,
   REQUIRED_ARG, TABLE_OPEN_CACHE_DEFAULT, 1, 512*1024L, 0, 1, 0},
  {"table_lock_wait_timeout", OPT_TABLE_LOCK_WAIT_TIMEOUT,
   "Timeout in seconds to wait for a table level lock before returning an "
   "error. Used only if the connection has active cursors.",
   (uchar**) &table_lock_wait_timeout, (uchar**) &table_lock_wait_timeout,
   0, GET_ULONG, REQUIRED_ARG, 50, 1, 1024 * 1024 * 1024, 0, 1, 0},
  {"thread_cache_size", OPT_THREAD_CACHE_SIZE,
   "How many threads we should keep in a cache for reuse.",
   (uchar**) &thread_cache_size, (uchar**) &thread_cache_size, 0, GET_ULONG,
   REQUIRED_ARG, 0, 0, 16384, 0, 1, 0},
  {"thread_concurrency", OPT_THREAD_CONCURRENCY,
   "Permits the application to give the threads system a hint for the desired number of threads that should be run at the same time.",
   (uchar**) &concurrency, (uchar**) &concurrency, 0, GET_ULONG, REQUIRED_ARG,
   DEFAULT_CONCURRENCY, 1, 512, 0, 1, 0},
#if HAVE_POOL_OF_THREADS == 1
  {"thread_pool_size", OPT_THREAD_CACHE_SIZE,
   "How many threads we should create to handle query requests in case of 'thread_handling=pool-of-threads'",
   (uchar**) &thread_pool_size, (uchar**) &thread_pool_size, 0, GET_ULONG,
   REQUIRED_ARG, 20, 1, 16384, 0, 1, 0},
#endif
  {"thread_stack", OPT_THREAD_STACK,
   "The stack size for each thread.", (uchar**) &my_thread_stack_size,
   (uchar**) &my_thread_stack_size, 0, GET_ULONG, REQUIRED_ARG,DEFAULT_THREAD_STACK,
   1024L*128L, (longlong) ULONG_MAX, 0, 1024, 0},
  { "time_format", OPT_TIME_FORMAT,
    "The TIME format (for future).",
    (uchar**) &opt_date_time_formats[MYSQL_TIMESTAMP_TIME],
    (uchar**) &opt_date_time_formats[MYSQL_TIMESTAMP_TIME],
    0, GET_STR, REQUIRED_ARG, 0, 0, 0, 0, 0, 0},
  {"tmp_table_size", OPT_TMP_TABLE_SIZE,
   "If an internal in-memory temporary table exceeds this size, MySQL will"
   " automatically convert it to an on-disk MyISAM table.",
   (uchar**) &global_system_variables.tmp_table_size,
   (uchar**) &max_system_variables.tmp_table_size, 0, GET_ULL,
   REQUIRED_ARG, 16*1024*1024L, 1024, MAX_MEM_TABLE_SIZE, 0, 1, 0},
  {"transaction_alloc_block_size", OPT_TRANS_ALLOC_BLOCK_SIZE,
   "Allocation block size for transactions to be stored in binary log",
   (uchar**) &global_system_variables.trans_alloc_block_size,
   (uchar**) &max_system_variables.trans_alloc_block_size, 0, GET_ULONG,
   REQUIRED_ARG, QUERY_ALLOC_BLOCK_SIZE, 1024, (longlong) ULONG_MAX, 0, 1024,
   0},
  {"transaction_prealloc_size", OPT_TRANS_PREALLOC_SIZE,
   "Persistent buffer for transactions to be stored in binary log",
   (uchar**) &global_system_variables.trans_prealloc_size,
   (uchar**) &max_system_variables.trans_prealloc_size, 0, GET_ULONG,
   REQUIRED_ARG, TRANS_ALLOC_PREALLOC_SIZE, 1024, (longlong) ULONG_MAX, 0,
   1024, 0},
  {"thread_handling", OPT_THREAD_HANDLING,
   "Define threads usage for handling queries:  "
   "one-thread-per-connection or no-threads", 0, 0,
   0, GET_STR, REQUIRED_ARG, 0, 0, 0, 0, 0, 0},
  {"updatable_views_with_limit", OPT_UPDATABLE_VIEWS_WITH_LIMIT,
   "1 = YES = Don't issue an error message (warning only) if a VIEW without presence of a key of the underlying table is used in queries with a LIMIT clause for updating. 0 = NO = Prohibit update of a VIEW, which does not contain a key of the underlying table and the query uses a LIMIT clause (usually get from GUI tools).",
   (uchar**) &global_system_variables.updatable_views_with_limit,
   (uchar**) &max_system_variables.updatable_views_with_limit,
   0, GET_ULONG, REQUIRED_ARG, 1, 0, 1, 0, 1, 0},
  {"wait_timeout", OPT_WAIT_TIMEOUT,
   "The number of seconds the server waits for activity on a connection before closing it.",
   (uchar**) &global_system_variables.net_wait_timeout,
   (uchar**) &max_system_variables.net_wait_timeout, 0, GET_ULONG,
   REQUIRED_ARG, NET_WAIT_TIMEOUT, 1, IF_WIN(INT_MAX32/1000, LONG_TIMEOUT),
   0, 1, 0},
  {0, 0, 0, 0, 0, 0, GET_NO_ARG, NO_ARG, 0, 0, 0, 0, 0, 0}
};

static int show_net_compression(THD *thd, SHOW_VAR *var, char *buff)
{
  var->type= SHOW_MY_BOOL;
  var->value= (char *)&thd->net.compress;
  return 0;
}

static int show_starttime(THD *thd, SHOW_VAR *var, char *buff)
{
  var->type= SHOW_LONG;
  var->value= buff;
  *((long *)buff)= (long) (thd->query_start() - server_start_time);
  return 0;
}

#ifdef COMMUNITY_SERVER
static int show_flushstatustime(THD *thd, SHOW_VAR *var, char *buff)
{
  var->type= SHOW_LONG;
  var->value= buff;
  *((long *)buff)= (long) (thd->query_start() - flush_status_time);
  return 0;
}
#endif

#ifdef HAVE_REPLICATION
static int show_rpl_status(THD *thd, SHOW_VAR *var, char *buff)
{
  var->type= SHOW_CHAR;
  var->value= const_cast<char*>(rpl_status_type[(int)rpl_status]);
  return 0;
}

static int show_slave_running(THD *thd, SHOW_VAR *var, char *buff)
{
  var->type= SHOW_MY_BOOL;
  pthread_mutex_lock(&LOCK_active_mi);
  var->value= buff;
  *((my_bool *)buff)= (my_bool) (active_mi && active_mi->slave_running &&
                                 active_mi->rli.slave_running);
  pthread_mutex_unlock(&LOCK_active_mi);
  return 0;
}

static int show_slave_retried_trans(THD *thd, SHOW_VAR *var, char *buff)
{
  /*
    TODO: with multimaster, have one such counter per line in
    SHOW SLAVE STATUS, and have the sum over all lines here.
  */
  pthread_mutex_lock(&LOCK_active_mi);
  if (active_mi)
  {
    var->type= SHOW_LONG;
    var->value= buff;
    pthread_mutex_lock(&active_mi->rli.data_lock);
    *((long *)buff)= (long)active_mi->rli.retried_trans;
    pthread_mutex_unlock(&active_mi->rli.data_lock);
  }
  else
    var->type= SHOW_UNDEF;
  pthread_mutex_unlock(&LOCK_active_mi);
  return 0;
}

static int show_slave_received_heartbeats(THD *thd, SHOW_VAR *var, char *buff)
{
  pthread_mutex_lock(&LOCK_active_mi);
  if (active_mi)
  {
    var->type= SHOW_LONGLONG;
    var->value= buff;
    pthread_mutex_lock(&active_mi->rli.data_lock);
    *((longlong *)buff)= active_mi->received_heartbeats;
    pthread_mutex_unlock(&active_mi->rli.data_lock);
  }
  else
    var->type= SHOW_UNDEF;
  pthread_mutex_unlock(&LOCK_active_mi);
  return 0;
}

static int show_heartbeat_period(THD *thd, SHOW_VAR *var, char *buff)
{
  pthread_mutex_lock(&LOCK_active_mi);
  if (active_mi)
  {
    var->type= SHOW_CHAR;
    var->value= buff;
    my_sprintf(buff, (buff, "%.3f",active_mi->heartbeat_period));
  }
  else
    var->type= SHOW_UNDEF;
  pthread_mutex_unlock(&LOCK_active_mi);
  return 0;
}


#endif /* HAVE_REPLICATION */

static int show_open_tables(THD *thd, SHOW_VAR *var, char *buff)
{
  var->type= SHOW_LONG;
  var->value= buff;
  *((long *)buff)= (long)cached_open_tables();
  return 0;
}

static int show_prepared_stmt_count(THD *thd, SHOW_VAR *var, char *buff)
{
  var->type= SHOW_LONG;
  var->value= buff;
  pthread_mutex_lock(&LOCK_prepared_stmt_count);
  *((long *)buff)= (long)prepared_stmt_count;
  pthread_mutex_unlock(&LOCK_prepared_stmt_count);
  return 0;
}

static int show_table_definitions(THD *thd, SHOW_VAR *var, char *buff)
{
  var->type= SHOW_LONG;
  var->value= buff;
  *((long *)buff)= (long)cached_table_definitions();
  return 0;
}

#if defined(HAVE_OPENSSL) && !defined(EMBEDDED_LIBRARY)
/* Functions relying on CTX */
static int show_ssl_ctx_sess_accept(THD *thd, SHOW_VAR *var, char *buff)
{
  var->type= SHOW_LONG;
  var->value= buff;
  *((long *)buff)= (!ssl_acceptor_fd ? 0 :
                     SSL_CTX_sess_accept(ssl_acceptor_fd->ssl_context));
  return 0;
}

static int show_ssl_ctx_sess_accept_good(THD *thd, SHOW_VAR *var, char *buff)
{
  var->type= SHOW_LONG;
  var->value= buff;
  *((long *)buff)= (!ssl_acceptor_fd ? 0 :
                     SSL_CTX_sess_accept_good(ssl_acceptor_fd->ssl_context));
  return 0;
}

static int show_ssl_ctx_sess_connect_good(THD *thd, SHOW_VAR *var, char *buff)
{
  var->type= SHOW_LONG;
  var->value= buff;
  *((long *)buff)= (!ssl_acceptor_fd ? 0 :
                     SSL_CTX_sess_connect_good(ssl_acceptor_fd->ssl_context));
  return 0;
}

static int show_ssl_ctx_sess_accept_renegotiate(THD *thd, SHOW_VAR *var, char *buff)
{
  var->type= SHOW_LONG;
  var->value= buff;
  *((long *)buff)= (!ssl_acceptor_fd ? 0 :
                     SSL_CTX_sess_accept_renegotiate(ssl_acceptor_fd->ssl_context));
  return 0;
}

static int show_ssl_ctx_sess_connect_renegotiate(THD *thd, SHOW_VAR *var, char *buff)
{
  var->type= SHOW_LONG;
  var->value= buff;
  *((long *)buff)= (!ssl_acceptor_fd ? 0 :
                     SSL_CTX_sess_connect_renegotiate(ssl_acceptor_fd->ssl_context));
  return 0;
}

static int show_ssl_ctx_sess_cb_hits(THD *thd, SHOW_VAR *var, char *buff)
{
  var->type= SHOW_LONG;
  var->value= buff;
  *((long *)buff)= (!ssl_acceptor_fd ? 0 :
                     SSL_CTX_sess_cb_hits(ssl_acceptor_fd->ssl_context));
  return 0;
}

static int show_ssl_ctx_sess_hits(THD *thd, SHOW_VAR *var, char *buff)
{
  var->type= SHOW_LONG;
  var->value= buff;
  *((long *)buff)= (!ssl_acceptor_fd ? 0 :
                     SSL_CTX_sess_hits(ssl_acceptor_fd->ssl_context));
  return 0;
}

static int show_ssl_ctx_sess_cache_full(THD *thd, SHOW_VAR *var, char *buff)
{
  var->type= SHOW_LONG;
  var->value= buff;
  *((long *)buff)= (!ssl_acceptor_fd ? 0 :
                     SSL_CTX_sess_cache_full(ssl_acceptor_fd->ssl_context));
  return 0;
}

static int show_ssl_ctx_sess_misses(THD *thd, SHOW_VAR *var, char *buff)
{
  var->type= SHOW_LONG;
  var->value= buff;
  *((long *)buff)= (!ssl_acceptor_fd ? 0 :
                     SSL_CTX_sess_misses(ssl_acceptor_fd->ssl_context));
  return 0;
}

static int show_ssl_ctx_sess_timeouts(THD *thd, SHOW_VAR *var, char *buff)
{
  var->type= SHOW_LONG;
  var->value= buff;
  *((long *)buff)= (!ssl_acceptor_fd ? 0 :
                     SSL_CTX_sess_timeouts(ssl_acceptor_fd->ssl_context));
  return 0;
}

static int show_ssl_ctx_sess_number(THD *thd, SHOW_VAR *var, char *buff)
{
  var->type= SHOW_LONG;
  var->value= buff;
  *((long *)buff)= (!ssl_acceptor_fd ? 0 :
                     SSL_CTX_sess_number(ssl_acceptor_fd->ssl_context));
  return 0;
}

static int show_ssl_ctx_sess_connect(THD *thd, SHOW_VAR *var, char *buff)
{
  var->type= SHOW_LONG;
  var->value= buff;
  *((long *)buff)= (!ssl_acceptor_fd ? 0 :
                     SSL_CTX_sess_connect(ssl_acceptor_fd->ssl_context));
  return 0;
}

static int show_ssl_ctx_sess_get_cache_size(THD *thd, SHOW_VAR *var, char *buff)
{
  var->type= SHOW_LONG;
  var->value= buff;
  *((long *)buff)= (!ssl_acceptor_fd ? 0 :
                     SSL_CTX_sess_get_cache_size(ssl_acceptor_fd->ssl_context));
  return 0;
}

static int show_ssl_ctx_get_verify_mode(THD *thd, SHOW_VAR *var, char *buff)
{
  var->type= SHOW_LONG;
  var->value= buff;
  *((long *)buff)= (!ssl_acceptor_fd ? 0 :
                     SSL_CTX_get_verify_mode(ssl_acceptor_fd->ssl_context));
  return 0;
}

static int show_ssl_ctx_get_verify_depth(THD *thd, SHOW_VAR *var, char *buff)
{
  var->type= SHOW_LONG;
  var->value= buff;
  *((long *)buff)= (!ssl_acceptor_fd ? 0 :
                     SSL_CTX_get_verify_depth(ssl_acceptor_fd->ssl_context));
  return 0;
}

static int show_ssl_ctx_get_session_cache_mode(THD *thd, SHOW_VAR *var, char *buff)
{
  var->type= SHOW_CHAR;
  if (!ssl_acceptor_fd)
    var->value= const_cast<char*>("NONE");
  else
    switch (SSL_CTX_get_session_cache_mode(ssl_acceptor_fd->ssl_context))
    {
    case SSL_SESS_CACHE_OFF:
      var->value= const_cast<char*>("OFF"); break;
    case SSL_SESS_CACHE_CLIENT:
      var->value= const_cast<char*>("CLIENT"); break;
    case SSL_SESS_CACHE_SERVER:
      var->value= const_cast<char*>("SERVER"); break;
    case SSL_SESS_CACHE_BOTH:
      var->value= const_cast<char*>("BOTH"); break;
    case SSL_SESS_CACHE_NO_AUTO_CLEAR:
      var->value= const_cast<char*>("NO_AUTO_CLEAR"); break;
    case SSL_SESS_CACHE_NO_INTERNAL_LOOKUP:
      var->value= const_cast<char*>("NO_INTERNAL_LOOKUP"); break;
    default:
      var->value= const_cast<char*>("Unknown"); break;
    }
  return 0;
}

/*
   Functions relying on SSL
   Note: In the show_ssl_* functions, we need to check if we have a
         valid vio-object since this isn't always true, specifically
         when session_status or global_status is requested from
         inside an Event.
 */
static int show_ssl_get_version(THD *thd, SHOW_VAR *var, char *buff)
{
  var->type= SHOW_CHAR;
  if( thd->vio_ok() && thd->net.vio->ssl_arg )
    var->value= const_cast<char*>(SSL_get_version((SSL*) thd->net.vio->ssl_arg));
  else
    var->value= (char *)"";
  return 0;
}

static int show_ssl_session_reused(THD *thd, SHOW_VAR *var, char *buff)
{
  var->type= SHOW_LONG;
  var->value= buff;
  if( thd->vio_ok() && thd->net.vio->ssl_arg )
    *((long *)buff)= (long)SSL_session_reused((SSL*) thd->net.vio->ssl_arg);
  else
    *((long *)buff)= 0;
  return 0;
}

static int show_ssl_get_default_timeout(THD *thd, SHOW_VAR *var, char *buff)
{
  var->type= SHOW_LONG;
  var->value= buff;
  if( thd->vio_ok() && thd->net.vio->ssl_arg )
    *((long *)buff)= (long)SSL_get_default_timeout((SSL*)thd->net.vio->ssl_arg);
  else
    *((long *)buff)= 0;
  return 0;
}

static int show_ssl_get_verify_mode(THD *thd, SHOW_VAR *var, char *buff)
{
  var->type= SHOW_LONG;
  var->value= buff;
  if( thd->net.vio && thd->net.vio->ssl_arg )
    *((long *)buff)= (long)SSL_get_verify_mode((SSL*)thd->net.vio->ssl_arg);
  else
    *((long *)buff)= 0;
  return 0;
}

static int show_ssl_get_verify_depth(THD *thd, SHOW_VAR *var, char *buff)
{
  var->type= SHOW_LONG;
  var->value= buff;
  if( thd->vio_ok() && thd->net.vio->ssl_arg )
    *((long *)buff)= (long)SSL_get_verify_depth((SSL*)thd->net.vio->ssl_arg);
  else
    *((long *)buff)= 0;
  return 0;
}

static int show_ssl_get_cipher(THD *thd, SHOW_VAR *var, char *buff)
{
  var->type= SHOW_CHAR;
  if( thd->vio_ok() && thd->net.vio->ssl_arg )
    var->value= const_cast<char*>(SSL_get_cipher((SSL*) thd->net.vio->ssl_arg));
  else
    var->value= (char *)"";
  return 0;
}

static int show_ssl_get_cipher_list(THD *thd, SHOW_VAR *var, char *buff)
{
  var->type= SHOW_CHAR;
  var->value= buff;
  if (thd->vio_ok() && thd->net.vio->ssl_arg)
  {
    int i;
    const char *p;
    char *end= buff + SHOW_VAR_FUNC_BUFF_SIZE;
    for (i=0; (p= SSL_get_cipher_list((SSL*) thd->net.vio->ssl_arg,i)) &&
               buff < end; i++)
    {
      buff= strnmov(buff, p, end-buff-1);
      *buff++= ':';
    }
    if (i)
      buff--;
  }
  *buff=0;
  return 0;
}

#endif /* HAVE_OPENSSL && !EMBEDDED_LIBRARY */


/*
  Variables shown by SHOW STATUS in alphabetical order
*/

SHOW_VAR status_vars[]= {
  {"Aborted_clients",          (char*) &aborted_threads,        SHOW_LONG},
  {"Aborted_connects",         (char*) &aborted_connects,       SHOW_LONG},
  {"Binlog_cache_disk_use",    (char*) &binlog_cache_disk_use,  SHOW_LONG},
  {"Binlog_cache_use",         (char*) &binlog_cache_use,       SHOW_LONG},
  {"Bytes_received",           (char*) offsetof(STATUS_VAR, bytes_received), SHOW_LONGLONG_STATUS},
  {"Bytes_sent",               (char*) offsetof(STATUS_VAR, bytes_sent), SHOW_LONGLONG_STATUS},
  {"Com",                      (char*) com_status_vars, SHOW_ARRAY},
  {"Compression",              (char*) &show_net_compression, SHOW_FUNC},
  {"Connections",              (char*) &thread_id,              SHOW_LONG_NOFLUSH},
  {"Created_tmp_disk_tables",  (char*) offsetof(STATUS_VAR, created_tmp_disk_tables), SHOW_LONG_STATUS},
  {"Created_tmp_files",	       (char*) &my_tmp_file_created,	SHOW_LONG},
  {"Created_tmp_tables",       (char*) offsetof(STATUS_VAR, created_tmp_tables), SHOW_LONG_STATUS},
  {"Delayed_errors",           (char*) &delayed_insert_errors,  SHOW_LONG},
  {"Delayed_insert_threads",   (char*) &delayed_insert_threads, SHOW_LONG_NOFLUSH},
  {"Delayed_writes",           (char*) &delayed_insert_writes,  SHOW_LONG},
  {"Flush_commands",           (char*) &refresh_version,        SHOW_LONG_NOFLUSH},
  {"Handler_commit",           (char*) offsetof(STATUS_VAR, ha_commit_count), SHOW_LONG_STATUS},
  {"Handler_delete",           (char*) offsetof(STATUS_VAR, ha_delete_count), SHOW_LONG_STATUS},
  {"Handler_discover",         (char*) offsetof(STATUS_VAR, ha_discover_count), SHOW_LONG_STATUS},
  {"Handler_prepare",          (char*) offsetof(STATUS_VAR, ha_prepare_count),  SHOW_LONG_STATUS},
  {"Handler_read_first",       (char*) offsetof(STATUS_VAR, ha_read_first_count), SHOW_LONG_STATUS},
  {"Handler_read_key",         (char*) offsetof(STATUS_VAR, ha_read_key_count), SHOW_LONG_STATUS},
  {"Handler_read_next",        (char*) offsetof(STATUS_VAR, ha_read_next_count), SHOW_LONG_STATUS},
  {"Handler_read_prev",        (char*) offsetof(STATUS_VAR, ha_read_prev_count), SHOW_LONG_STATUS},
  {"Handler_read_rnd",         (char*) offsetof(STATUS_VAR, ha_read_rnd_count), SHOW_LONG_STATUS},
  {"Handler_read_rnd_next",    (char*) offsetof(STATUS_VAR, ha_read_rnd_next_count), SHOW_LONG_STATUS},
  {"Handler_rollback",         (char*) offsetof(STATUS_VAR, ha_rollback_count), SHOW_LONG_STATUS},
  {"Handler_savepoint",        (char*) offsetof(STATUS_VAR, ha_savepoint_count), SHOW_LONG_STATUS},
  {"Handler_savepoint_rollback",(char*) offsetof(STATUS_VAR, ha_savepoint_rollback_count), SHOW_LONG_STATUS},
  {"Handler_update",           (char*) offsetof(STATUS_VAR, ha_update_count), SHOW_LONG_STATUS},
  {"Handler_write",            (char*) offsetof(STATUS_VAR, ha_write_count), SHOW_LONG_STATUS},
  {"Key_blocks_not_flushed",   (char*) offsetof(KEY_CACHE, global_blocks_changed), SHOW_KEY_CACHE_LONG},
  {"Key_blocks_unused",        (char*) offsetof(KEY_CACHE, blocks_unused), SHOW_KEY_CACHE_LONG},
  {"Key_blocks_used",          (char*) offsetof(KEY_CACHE, blocks_used), SHOW_KEY_CACHE_LONG},
  {"Key_read_requests",        (char*) offsetof(KEY_CACHE, global_cache_r_requests), SHOW_KEY_CACHE_LONGLONG},
  {"Key_reads",                (char*) offsetof(KEY_CACHE, global_cache_read), SHOW_KEY_CACHE_LONGLONG},
  {"Key_write_requests",       (char*) offsetof(KEY_CACHE, global_cache_w_requests), SHOW_KEY_CACHE_LONGLONG},
  {"Key_writes",               (char*) offsetof(KEY_CACHE, global_cache_write), SHOW_KEY_CACHE_LONGLONG},
  {"Last_query_cost",          (char*) offsetof(STATUS_VAR, last_query_cost), SHOW_DOUBLE_STATUS},
  {"Max_used_connections",     (char*) &max_used_connections,  SHOW_LONG},
  {"Not_flushed_delayed_rows", (char*) &delayed_rows_in_use,    SHOW_LONG_NOFLUSH},
  {"Open_files",               (char*) &my_file_opened,         SHOW_LONG_NOFLUSH},
  {"Open_streams",             (char*) &my_stream_opened,       SHOW_LONG_NOFLUSH},
  {"Open_table_definitions",   (char*) &show_table_definitions, SHOW_FUNC},
  {"Open_tables",              (char*) &show_open_tables,       SHOW_FUNC},
  {"Opened_files",             (char*) &my_file_total_opened, SHOW_LONG_NOFLUSH},
  {"Opened_tables",            (char*) offsetof(STATUS_VAR, opened_tables), SHOW_LONG_STATUS},
  {"Opened_table_definitions", (char*) offsetof(STATUS_VAR, opened_shares), SHOW_LONG_STATUS},
  {"Prepared_stmt_count",      (char*) &show_prepared_stmt_count, SHOW_FUNC},
#ifdef HAVE_QUERY_CACHE
  {"Qcache_free_blocks",       (char*) &query_cache.free_memory_blocks, SHOW_LONG_NOFLUSH},
  {"Qcache_free_memory",       (char*) &query_cache.free_memory, SHOW_LONG_NOFLUSH},
  {"Qcache_hits",              (char*) &query_cache.hits,       SHOW_LONG},
  {"Qcache_inserts",           (char*) &query_cache.inserts,    SHOW_LONG},
  {"Qcache_lowmem_prunes",     (char*) &query_cache.lowmem_prunes, SHOW_LONG},
  {"Qcache_not_cached",        (char*) &query_cache.refused,    SHOW_LONG},
  {"Qcache_queries_in_cache",  (char*) &query_cache.queries_in_cache, SHOW_LONG_NOFLUSH},
  {"Qcache_total_blocks",      (char*) &query_cache.total_blocks, SHOW_LONG_NOFLUSH},
#endif /*HAVE_QUERY_CACHE*/
  {"Questions",                (char*) offsetof(STATUS_VAR, questions), SHOW_LONG_STATUS},
#ifdef HAVE_REPLICATION
  {"Rpl_status",               (char*) &show_rpl_status,          SHOW_FUNC},
#endif
  {"Select_full_join",         (char*) offsetof(STATUS_VAR, select_full_join_count), SHOW_LONG_STATUS},
  {"Select_full_range_join",   (char*) offsetof(STATUS_VAR, select_full_range_join_count), SHOW_LONG_STATUS},
  {"Select_range",             (char*) offsetof(STATUS_VAR, select_range_count), SHOW_LONG_STATUS},
  {"Select_range_check",       (char*) offsetof(STATUS_VAR, select_range_check_count), SHOW_LONG_STATUS},
  {"Select_scan",	       (char*) offsetof(STATUS_VAR, select_scan_count), SHOW_LONG_STATUS},
  {"Slave_open_temp_tables",   (char*) &slave_open_temp_tables, SHOW_LONG},
#ifdef HAVE_REPLICATION
  {"Slave_retried_transactions",(char*) &show_slave_retried_trans, SHOW_FUNC},
  {"Slave_heartbeat_period",   (char*) &show_heartbeat_period, SHOW_FUNC},
  {"Slave_received_heartbeats",(char*) &show_slave_received_heartbeats, SHOW_FUNC},
  {"Slave_running",            (char*) &show_slave_running,     SHOW_FUNC},
#endif
  {"Slow_launch_threads",      (char*) &slow_launch_threads,    SHOW_LONG},
  {"Slow_queries",             (char*) offsetof(STATUS_VAR, long_query_count), SHOW_LONG_STATUS},
  {"Sort_merge_passes",	       (char*) offsetof(STATUS_VAR, filesort_merge_passes), SHOW_LONG_STATUS},
  {"Sort_range",	       (char*) offsetof(STATUS_VAR, filesort_range_count), SHOW_LONG_STATUS},
  {"Sort_rows",		       (char*) offsetof(STATUS_VAR, filesort_rows), SHOW_LONG_STATUS},
  {"Sort_scan",		       (char*) offsetof(STATUS_VAR, filesort_scan_count), SHOW_LONG_STATUS},
#ifdef HAVE_OPENSSL
#ifndef EMBEDDED_LIBRARY
  {"Ssl_accept_renegotiates",  (char*) &show_ssl_ctx_sess_accept_renegotiate, SHOW_FUNC},
  {"Ssl_accepts",              (char*) &show_ssl_ctx_sess_accept, SHOW_FUNC},
  {"Ssl_callback_cache_hits",  (char*) &show_ssl_ctx_sess_cb_hits, SHOW_FUNC},
  {"Ssl_cipher",               (char*) &show_ssl_get_cipher, SHOW_FUNC},
  {"Ssl_cipher_list",          (char*) &show_ssl_get_cipher_list, SHOW_FUNC},
  {"Ssl_client_connects",      (char*) &show_ssl_ctx_sess_connect, SHOW_FUNC},
  {"Ssl_connect_renegotiates", (char*) &show_ssl_ctx_sess_connect_renegotiate, SHOW_FUNC},
  {"Ssl_ctx_verify_depth",     (char*) &show_ssl_ctx_get_verify_depth, SHOW_FUNC},
  {"Ssl_ctx_verify_mode",      (char*) &show_ssl_ctx_get_verify_mode, SHOW_FUNC},
  {"Ssl_default_timeout",      (char*) &show_ssl_get_default_timeout, SHOW_FUNC},
  {"Ssl_finished_accepts",     (char*) &show_ssl_ctx_sess_accept_good, SHOW_FUNC},
  {"Ssl_finished_connects",    (char*) &show_ssl_ctx_sess_connect_good, SHOW_FUNC},
  {"Ssl_session_cache_hits",   (char*) &show_ssl_ctx_sess_hits, SHOW_FUNC},
  {"Ssl_session_cache_misses", (char*) &show_ssl_ctx_sess_misses, SHOW_FUNC},
  {"Ssl_session_cache_mode",   (char*) &show_ssl_ctx_get_session_cache_mode, SHOW_FUNC},
  {"Ssl_session_cache_overflows", (char*) &show_ssl_ctx_sess_cache_full, SHOW_FUNC},
  {"Ssl_session_cache_size",   (char*) &show_ssl_ctx_sess_get_cache_size, SHOW_FUNC},
  {"Ssl_session_cache_timeouts", (char*) &show_ssl_ctx_sess_timeouts, SHOW_FUNC},
  {"Ssl_sessions_reused",      (char*) &show_ssl_session_reused, SHOW_FUNC},
  {"Ssl_used_session_cache_entries",(char*) &show_ssl_ctx_sess_number, SHOW_FUNC},
  {"Ssl_verify_depth",         (char*) &show_ssl_get_verify_depth, SHOW_FUNC},
  {"Ssl_verify_mode",          (char*) &show_ssl_get_verify_mode, SHOW_FUNC},
  {"Ssl_version",              (char*) &show_ssl_get_version, SHOW_FUNC},
#endif
#endif /* HAVE_OPENSSL */
  {"Table_locks_immediate",    (char*) &locks_immediate,        SHOW_LONG},
  {"Table_locks_waited",       (char*) &locks_waited,           SHOW_LONG},
#ifdef HAVE_MMAP
  {"Tc_log_max_pages_used",    (char*) &tc_log_max_pages_used,  SHOW_LONG},
  {"Tc_log_page_size",         (char*) &tc_log_page_size,       SHOW_LONG},
  {"Tc_log_page_waits",        (char*) &tc_log_page_waits,      SHOW_LONG},
#endif
  {"Threads_cached",           (char*) &cached_thread_count,    SHOW_LONG_NOFLUSH},
  {"Threads_connected",        (char*) &connection_count,       SHOW_INT},
  {"Threads_created",	       (char*) &thread_created,		SHOW_LONG_NOFLUSH},
  {"Threads_running",          (char*) &thread_running,         SHOW_INT},
  {"Uptime",                   (char*) &show_starttime,         SHOW_FUNC},
#ifdef COMMUNITY_SERVER
  {"Uptime_since_flush_status",(char*) &show_flushstatustime,   SHOW_FUNC},
#endif
  {NullS, NullS, SHOW_LONG}
};

static void print_version(void)
{
  set_server_version();
  /*
    Note: the instance manager keys off the string 'Ver' so it can find the
    version from the output of 'mysqld --version', so don't change it!
  */
  printf("%s  Ver %s for %s on %s (%s)\n",my_progname,
	 server_version,SYSTEM_TYPE,MACHINE_TYPE, MYSQL_COMPILATION_COMMENT);
}

#ifndef EMBEDDED_LIBRARY
static void usage(void)
{
  if (!(default_charset_info= get_charset_by_csname(default_character_set_name,
					           MY_CS_PRIMARY,
						   MYF(MY_WME))))
    exit(1);
  if (!default_collation_name)
    default_collation_name= (char*) default_charset_info->name;
  print_version();
  puts("\
Copyright (C) 2000 MySQL AB, by Monty and others\n\
This software comes with ABSOLUTELY NO WARRANTY. This is free software,\n\
and you are welcome to modify and redistribute it under the GPL license\n\n\
Starts the MySQL database server\n");

  printf("Usage: %s [OPTIONS]\n", my_progname);
  if (!opt_verbose)
    puts("\nFor more help options (several pages), use mysqld --verbose --help");
  else
  {
#ifdef __WIN__
  puts("NT and Win32 specific options:\n\
  --install                     Install the default service (NT)\n\
  --install-manual              Install the default service started manually (NT)\n\
  --install service_name        Install an optional service (NT)\n\
  --install-manual service_name Install an optional service started manually (NT)\n\
  --remove                      Remove the default service from the service list (NT)\n\
  --remove service_name         Remove the service_name from the service list (NT)\n\
  --enable-named-pipe           Only to be used for the	default server (NT)\n\
  --standalone                  Dummy option to start as a standalone server (NT)\
");
  puts("");
#endif
  print_defaults(MYSQL_CONFIG_NAME,load_default_groups);
  puts("");
  set_ports();

  /* Print out all the options including plugin supplied options */
  my_print_help_inc_plugins(my_long_options, sizeof(my_long_options)/sizeof(my_option));

  puts("\n\
To see what values a running MySQL server is using, type\n\
'mysqladmin variables' instead of 'mysqld --verbose --help'.");
  }
}
#endif /*!EMBEDDED_LIBRARY*/


/**
  Initialize all MySQL global variables to default values.

  We don't need to set numeric variables refered to in my_long_options
  as these are initialized by my_getopt.

  @note
    The reason to set a lot of global variables to zero is to allow one to
    restart the embedded server with a clean environment
    It's also needed on some exotic platforms where global variables are
    not set to 0 when a program starts.

    We don't need to set numeric variables refered to in my_long_options
    as these are initialized by my_getopt.
*/

static void mysql_init_variables(void)
{
  /* Things reset to zero */
  opt_skip_slave_start= opt_reckless_slave = 0;
  mysql_home[0]= pidfile_name[0]= log_error_file[0]= 0;
#if defined(HAVE_REALPATH) && !defined(HAVE_purify) && !defined(HAVE_BROKEN_REALPATH)
  /*  We can only test for sub paths if my_symlink.c is using realpath */
  myisam_test_invalid_symlink= test_if_data_home_dir;
#endif
  opt_log= opt_slow_log= 0;
  opt_update_log= 0;
  log_output_options= find_bit_type(log_output_str, &log_output_typelib);
  log_backup_output_options= find_bit_type(log_backup_output_str, &log_output_typelib);
  opt_bin_log= 0;
  opt_disable_networking= opt_skip_show_db=0;
  opt_logname= opt_update_logname= opt_binlog_index_name= opt_slow_logname= 0;
  opt_tc_log_file= (char *)"tc.log";      // no hostname in tc_log file name !
  opt_secure_auth= 0;
  opt_secure_file_priv= 0;
  opt_bootstrap= opt_myisam_logical_log= 0;
  mqh_used= 0;
  segfaulted= kill_in_progress= 0;
  cleanup_done= 0;
  defaults_argc= 0;
  defaults_argv= 0;
  server_id_supplied= 0;
  test_flags= select_errors= dropping_tables= ha_open_options=0;
  thread_count= thread_running= kill_cached_threads= wake_thread=0;
  slave_open_temp_tables= 0;
  cached_thread_count= 0;
  opt_endinfo= using_udf_functions= 0;
  opt_using_transactions= 0;
  abort_loop= select_thread_in_use= signal_thread_in_use= 0;
  ready_to_exit= shutdown_in_progress= grant_option= 0;
  aborted_threads= aborted_connects= 0;
  delayed_insert_threads= delayed_insert_writes= delayed_rows_in_use= 0;
  delayed_insert_errors= thread_created= 0;
  specialflag= 0;
  binlog_cache_use=  binlog_cache_disk_use= 0;
  max_used_connections= slow_launch_threads = 0;
  mysqld_user= mysqld_chroot= opt_init_file= opt_bin_logname = 0;
  prepared_stmt_count= 0;
  errmesg= 0;
  mysqld_unix_port= opt_mysql_tmpdir= my_bind_addr_str= NullS;
  bzero((uchar*) &mysql_tmpdir_list, sizeof(mysql_tmpdir_list));
  bzero((char *) &global_status_var, sizeof(global_status_var));
  opt_large_pages= 0;
#if defined(ENABLED_DEBUG_SYNC)
  opt_debug_sync_timeout= 0;
#endif /* defined(ENABLED_DEBUG_SYNC) */
  key_map_full.set_all();

  /* Character sets */
  system_charset_info= &my_charset_utf8_general_ci;
  files_charset_info= &my_charset_utf8_general_ci;
  national_charset_info= &my_charset_utf8_general_ci;
  table_alias_charset= &my_charset_bin;
  character_set_filesystem= &my_charset_bin;

  opt_date_time_formats[0]= opt_date_time_formats[1]= opt_date_time_formats[2]= 0;

  /* Things with default values that are not zero */
  delay_key_write_options= (uint) DELAY_KEY_WRITE_ON;
  slave_exec_mode_options= 0;
  slave_exec_mode_options= (uint)
    find_bit_type_or_exit(slave_exec_mode_str, &slave_exec_mode_typelib, NULL);
  opt_specialflag= SPECIAL_ENGLISH;
  unix_sock= ip_sock= INVALID_SOCKET;
  mysql_home_ptr= mysql_home;
  pidfile_name_ptr= pidfile_name;
  log_error_file_ptr= log_error_file;
  language_ptr= language;
  mysql_data_home= mysql_real_data_home;
  thd_startup_options= (OPTION_AUTO_IS_NULL | OPTION_BIN_LOG |
                        OPTION_QUOTE_SHOW_CREATE | OPTION_SQL_NOTES);
  protocol_version= PROTOCOL_VERSION;
  what_to_log= ~ (1L << (uint) COM_TIME);
  refresh_version= 1L;	/* Increments on each reload */
  global_query_id= thread_id= 1L;
  strmov(server_version, MYSQL_SERVER_VERSION);
  myisam_recover_options_str= sql_mode_str= "OFF";
  myisam_stats_method_str= "nulls_unequal";
  threads.empty();
  thread_cache.empty();
  key_caches.empty();
  if (!(dflt_key_cache= get_or_create_key_cache(default_key_cache_base.str,
                                                default_key_cache_base.length)))
    exit(1);

  /* set key_cache_hash.default_value = dflt_key_cache */
  multi_keycache_init();

  /* Set directory paths */
  strmake(language, LANGUAGE, sizeof(language)-1);
  strmake(mysql_real_data_home, get_relative_path(DATADIR),
	  sizeof(mysql_real_data_home)-1);
  mysql_data_home_buff[0]=FN_CURLIB;	// all paths are relative from here
  mysql_data_home_buff[1]=0;
  mysql_data_home_len= 2;

  strmake(language, LANGUAGE, sizeof(language)-1);
 
  /* Replication parameters */
  master_info_file= (char*) "master.info",
    relay_log_info_file= (char*) "relay-log.info";
  report_user= report_password = report_host= 0;	/* TO BE DELETED */
  opt_relay_logname= opt_relaylog_index_name= 0;

  /* Variables in libraries */
  charsets_dir= 0;
  default_character_set_name= (char*) MYSQL_DEFAULT_CHARSET_NAME;
  default_collation_name= compiled_default_collation_name;
  sys_charset_system.value= (char*) system_charset_info->csname;
  character_set_filesystem_name= (char*) "binary";
  lc_time_names_name= (char*) "en_US";
  /* Set default values for some option variables */
  default_storage_engine_str= (char*) "MyISAM";
  global_system_variables.table_plugin= NULL;
  global_system_variables.tx_isolation= ISO_REPEATABLE_READ;
  global_system_variables.select_limit= (ulonglong) HA_POS_ERROR;
  max_system_variables.select_limit=    (ulonglong) HA_POS_ERROR;
  global_system_variables.max_join_size= (ulonglong) HA_POS_ERROR;
  max_system_variables.max_join_size=   (ulonglong) HA_POS_ERROR;
  global_system_variables.old_passwords= 0;
  global_system_variables.old_alter_table= 0;
  global_system_variables.binlog_format= BINLOG_FORMAT_UNSPEC;
  /*
    Default behavior for 4.1 and 5.0 is to treat NULL values as unequal
    when collecting index statistics for MyISAM tables.
  */
  global_system_variables.myisam_stats_method= MI_STATS_METHOD_NULLS_NOT_EQUAL;

  /* Variables that depends on compile options */
#ifndef DBUG_OFF
  default_dbug_option=IF_WIN("d:t:i:O,\\mysqld.trace",
			     "d:t:i:o,/tmp/mysqld.trace");
#endif
  opt_error_log= IF_WIN(1,0);
#ifdef COMMUNITY_SERVER
    have_community_features = SHOW_OPTION_YES;
#else
    have_community_features = SHOW_OPTION_NO;
#endif
  global_system_variables.ndb_index_stat_enable=FALSE;
  max_system_variables.ndb_index_stat_enable=TRUE;
  global_system_variables.ndb_index_stat_cache_entries=32;
  max_system_variables.ndb_index_stat_cache_entries=~0L;
  global_system_variables.ndb_index_stat_update_freq=20;
  max_system_variables.ndb_index_stat_update_freq=~0L;
#ifdef HAVE_OPENSSL
  have_ssl=SHOW_OPTION_YES;
#else
  have_ssl=SHOW_OPTION_NO;
#endif
#ifdef HAVE_BROKEN_REALPATH
  have_symlink=SHOW_OPTION_NO;
#else
  have_symlink=SHOW_OPTION_YES;
#endif
#ifdef HAVE_DLOPEN
  have_dlopen=SHOW_OPTION_YES;
#else
  have_dlopen=SHOW_OPTION_NO;
#endif
#ifdef HAVE_QUERY_CACHE
  have_query_cache=SHOW_OPTION_YES;
#else
  have_query_cache=SHOW_OPTION_NO;
#endif
#ifdef HAVE_SPATIAL
  have_geometry=SHOW_OPTION_YES;
#else
  have_geometry=SHOW_OPTION_NO;
#endif
#ifdef HAVE_RTREE_KEYS
  have_rtree_keys=SHOW_OPTION_YES;
#else
  have_rtree_keys=SHOW_OPTION_NO;
#endif
#ifdef HAVE_CRYPT
  have_crypt=SHOW_OPTION_YES;
#else
  have_crypt=SHOW_OPTION_NO;
#endif
#ifdef HAVE_COMPRESS
  have_compress= SHOW_OPTION_YES;
#else
  have_compress= SHOW_OPTION_NO;
#endif
#ifdef HAVE_LIBWRAP
  libwrapName= NullS;
#endif
#ifdef HAVE_OPENSSL
  des_key_file = 0;
#ifndef EMBEDDED_LIBRARY
  ssl_acceptor_fd= 0;
#endif /* ! EMBEDDED_LIBRARY */
#endif /* HAVE_OPENSSL */
#ifdef HAVE_SMEM
  shared_memory_base_name= default_shared_memory_base_name;
#endif

#if defined(__WIN__) || defined(__NETWARE__)
  /* Allow Win32 and NetWare users to move MySQL anywhere */
  {
    char prg_dev[LIBLEN];
#if defined __WIN__
	char executing_path_name[LIBLEN];
	if (!test_if_hard_path(my_progname))
	{
		// we don't want to use GetModuleFileName inside of my_path since
		// my_path is a generic path dereferencing function and here we care
		// only about the executing binary.
		GetModuleFileName(NULL, executing_path_name, sizeof(executing_path_name));
		my_path(prg_dev, executing_path_name, NULL);
	}
	else
#endif
    my_path(prg_dev,my_progname,"mysql/bin");
    strcat(prg_dev,"/../");			// Remove 'bin' to get base dir
    cleanup_dirname(mysql_home,prg_dev);
  }
#else
  const char *tmpenv;
  if (!(tmpenv = getenv("MY_BASEDIR_VERSION")))
    tmpenv = DEFAULT_MYSQL_HOME;
  (void) strmake(mysql_home, tmpenv, sizeof(mysql_home)-1);
#endif
}


my_bool
mysqld_get_one_option(int optid,
                      const struct my_option *opt __attribute__((unused)),
                      char *argument)
{
  switch(optid) {
#ifndef DBUG_OFF
  case '#':
    if (!argument)
      argument= (char*) default_dbug_option;
    if (argument[0] == '0' && !argument[1])
    {
      DEBUGGER_OFF;
      break;
    }
    DEBUGGER_ON;
    if (argument[0] == '1' && !argument[1])
      break;
    DBUG_SET_INITIAL(argument);
    opt_endinfo=1;				/* unireg: memory allocation */
    break;
#endif
  case 'a':
    global_system_variables.sql_mode= fix_sql_mode(MODE_ANSI);
    global_system_variables.tx_isolation= ISO_SERIALIZABLE;
    break;
  case 'b':
    strmake(mysql_home,argument,sizeof(mysql_home)-1);
    break;
  case 'C':
    if (default_collation_name == compiled_default_collation_name)
      default_collation_name= 0;
    break;
  case 'l':
<<<<<<< HEAD
    WARN_DEPRECATED(NULL, 7,0, "--log", "'--general-log --general-log-file'");
=======
    WARN_DEPRECATED(NULL, "7.0", "--log", "'--general_log'/'--general_log_file'");
>>>>>>> 46b53844
    opt_log=1;
    break;
  case 'B':
  {
    /*
      Check if directory exists and we have permission to create file and
      write to file.
    */
    if (my_access(argument, (F_OK|W_OK)))
    {
      sql_print_warning("The path specified for the variable backupdir cannot"
        " be accessed or is invalid. ref:'%s'\n", argument);
    }
    sys_var_backupdir.value= my_strdup(argument, MYF(0));
    sys_var_backupdir.value_length= strlen(sys_var_backupdir.value);
    break;
  }
  case 'h':
    strmake(mysql_real_data_home,argument, sizeof(mysql_real_data_home)-1);
    /* Correct pointer set by my_getopt (for embedded library) */
    mysql_data_home= mysql_real_data_home;
    mysql_data_home_len= strlen(mysql_data_home);
    break;
  case 'u':
    if (!mysqld_user || !strcmp(mysqld_user, argument))
      mysqld_user= argument;
    else
      sql_print_warning("Ignoring user change to '%s' because the user was set to '%s' earlier on the command line\n", argument, mysqld_user);
    break;
  case 'L':
    strmake(language, argument, sizeof(language)-1);
    break;
#ifdef HAVE_REPLICATION
  case OPT_SLAVE_SKIP_ERRORS:
    init_slave_skip_errors(argument);
    break;
  case OPT_SLAVE_EXEC_MODE:
    slave_exec_mode_options= (uint)
      find_bit_type_or_exit(argument, &slave_exec_mode_typelib, "");
    break;
#endif
  case OPT_SAFEMALLOC_MEM_LIMIT:
#if !defined(DBUG_OFF) && defined(SAFEMALLOC)
    sf_malloc_mem_limit = atoi(argument);
#endif
    break;
#include <sslopt-case.h>
  case 'V':
    print_version();
    exit(0);
  case 'W':
    if (!argument)
      global_system_variables.log_warnings++;
    else if (argument == disabled_my_option)
      global_system_variables.log_warnings= 0L;
    else
      global_system_variables.log_warnings= atoi(argument);
    break;
  case 'T':
    test_flags= argument ? (uint) atoi(argument) : 0;
    opt_endinfo=1;
    break;
  case (int) OPT_BIG_TABLES:
    thd_startup_options|=OPTION_BIG_TABLES;
    break;
  case (int) OPT_ISAM_LOG:
    opt_myisam_logical_log=1;
    break;
  case (int) OPT_UPDATE_LOG:
    opt_update_log=1;
    break;
  case (int) OPT_BIN_LOG:
    opt_bin_log= test(argument != disabled_my_option);
    break;
  case (int) OPT_ERROR_LOG_FILE:
    opt_error_log= 1;
    break;
#ifdef HAVE_REPLICATION
  case (int) OPT_INIT_RPL_ROLE:
  {
    int role;
    role= find_type_or_exit(argument, &rpl_role_typelib, opt->name);
    rpl_status = (role == 1) ?  RPL_AUTH_MASTER : RPL_IDLE_SLAVE;
    break;
  }
  case (int)OPT_REPLICATE_IGNORE_DB:
  {
    rpl_filter->add_ignore_db(argument);
    break;
  }
  case (int)OPT_REPLICATE_DO_DB:
  {
    rpl_filter->add_do_db(argument);
    break;
  }
  case (int)OPT_REPLICATE_REWRITE_DB:
  {
    char* key = argument,*p, *val;

    if (!(p= strstr(argument, "->")))
    {
      fprintf(stderr,
	      "Bad syntax in replicate-rewrite-db - missing '->'!\n");
      exit(1);
    }
    val= p--;
    while (my_isspace(mysqld_charset, *p) && p > argument)
      *p-- = 0;
    if (p == argument)
    {
      fprintf(stderr,
	      "Bad syntax in replicate-rewrite-db - empty FROM db!\n");
      exit(1);
    }
    *val= 0;
    val+= 2;
    while (*val && my_isspace(mysqld_charset, *val))
      *val++;
    if (!*val)
    {
      fprintf(stderr,
	      "Bad syntax in replicate-rewrite-db - empty TO db!\n");
      exit(1);
    }

    rpl_filter->add_db_rewrite(key, val);
    break;
  }

  case (int)OPT_BINLOG_IGNORE_DB:
  {
    binlog_filter->add_ignore_db(argument);
    break;
  }
  case OPT_BINLOG_FORMAT:
  {
    int id;
    id= find_type_or_exit(argument, &binlog_format_typelib, opt->name);
    global_system_variables.binlog_format= opt_binlog_format_id= id - 1;
    break;
  }
  case (int)OPT_BINLOG_DO_DB:
  {
    binlog_filter->add_do_db(argument);
    break;
  }
  case (int)OPT_REPLICATE_DO_TABLE:
  {
    if (rpl_filter->add_do_table(argument))
    {
      fprintf(stderr, "Could not add do table rule '%s'!\n", argument);
      exit(1);
    }
    break;
  }
  case (int)OPT_REPLICATE_WILD_DO_TABLE:
  {
    if (rpl_filter->add_wild_do_table(argument))
    {
      fprintf(stderr, "Could not add do table rule '%s'!\n", argument);
      exit(1);
    }
    break;
  }
  case (int)OPT_REPLICATE_WILD_IGNORE_TABLE:
  {
    if (rpl_filter->add_wild_ignore_table(argument))
    {
      fprintf(stderr, "Could not add ignore table rule '%s'!\n", argument);
      exit(1);
    }
    break;
  }
  case (int)OPT_REPLICATE_IGNORE_TABLE:
  {
    if (rpl_filter->add_ignore_table(argument))
    {
      fprintf(stderr, "Could not add ignore table rule '%s'!\n", argument);
      exit(1);
    }
    break;
  }
#endif /* HAVE_REPLICATION */
  case (int) OPT_SLOW_QUERY_LOG:
<<<<<<< HEAD
    WARN_DEPRECATED(NULL, 7,0, "--log-slow-queries",
                    "'--slow-query-log --slow-query-log-file'");
=======
    WARN_DEPRECATED(NULL, "7.0", "--log_slow_queries", "'--slow_query_log'/'--slow_query_log_file'");
>>>>>>> 46b53844
    opt_slow_log= 1;
    break;
#ifdef WITH_CSV_STORAGE_ENGINE
  case  OPT_LOG_OUTPUT:
  {
    if (!argument || !argument[0])
    {
      log_output_options= LOG_FILE;
      log_output_str= log_output_typelib.type_names[1];
    }
    else
    {
      log_output_str= argument;
      log_output_options=
        find_bit_type_or_exit(argument, &log_output_typelib, opt->name);
  }
    break;
  }
  case  OPT_LOG_BACKUP_OUTPUT:
  {
    if (!argument || !argument[0])
    {
      log_backup_output_options= LOG_FILE;
      log_backup_output_str= log_output_typelib.type_names[1];
    }
    else
    {
      log_backup_output_str= argument;
      log_backup_output_options=
        find_bit_type_or_exit(argument, &log_output_typelib, opt->name);
  }
    break;
  }
#endif
  case OPT_EVENT_SCHEDULER:
#ifndef HAVE_EVENT_SCHEDULER
    sql_perror("Event scheduler is not supported in embedded build.");
#else
    if (Events::set_opt_event_scheduler(argument))
	exit(1);
#endif
    break;
  case (int) OPT_SKIP_NEW:
    opt_specialflag|= SPECIAL_NO_NEW_FUNC;
    delay_key_write_options= (uint) DELAY_KEY_WRITE_NONE;
    myisam_concurrent_insert=0;
    myisam_recover_options= HA_RECOVER_NONE;
    sp_automatic_privileges=0;
    my_use_symdir=0;
    ha_open_options&= ~(HA_OPEN_ABORT_IF_CRASHED | HA_OPEN_DELAY_KEY_WRITE);
#ifdef HAVE_QUERY_CACHE
    query_cache_size=0;
#endif
    break;
  case (int) OPT_SAFE:
    opt_specialflag|= SPECIAL_SAFE_MODE;
    delay_key_write_options= (uint) DELAY_KEY_WRITE_NONE;
    myisam_recover_options= HA_RECOVER_DEFAULT;
    ha_open_options&= ~(HA_OPEN_DELAY_KEY_WRITE);
    break;
  case (int) OPT_SKIP_PRIOR:
    opt_specialflag|= SPECIAL_NO_PRIOR;
    sql_print_warning("The --skip-thread-priority startup option is deprecated "
<<<<<<< HEAD
                      "and will be removed in MySQL 7.0. This option has no effect "
                      "as the implied behavior is already the default.");
=======
                      "and will be removed in MySQL 7.0. MySQL 6.0 and up do not "
                      "give threads different priorities.");
>>>>>>> 46b53844
    break;
  case (int) OPT_SKIP_LOCK:
    opt_external_locking=0;
    break;
  case (int) OPT_SKIP_HOST_CACHE:
    opt_specialflag|= SPECIAL_NO_HOST_CACHE;
    break;
  case (int) OPT_SKIP_RESOLVE:
    opt_specialflag|=SPECIAL_NO_RESOLVE;
    break;
  case (int) OPT_SKIP_NETWORKING:
#if defined(__NETWARE__)
    sql_perror("Can't start server: skip-networking option is currently not supported on NetWare");
    exit(1);
#endif
    opt_disable_networking=1;
    mysqld_port=0;
    break;
  case (int) OPT_SKIP_SHOW_DB:
    opt_skip_show_db=1;
    opt_specialflag|=SPECIAL_SKIP_SHOW_DB;
    break;
  case (int) OPT_WANT_CORE:
    test_flags |= TEST_CORE_ON_SIGNAL;
    break;
  case (int) OPT_SKIP_STACK_TRACE:
    test_flags|=TEST_NO_STACKTRACE;
    break;
  case (int) OPT_SKIP_SYMLINKS:
    my_use_symdir=0;
    break;
  case (int) OPT_BIND_ADDRESS:
    {
      struct addrinfo *res_lst, hints;    

      bzero(&hints, sizeof(struct addrinfo));
      hints.ai_socktype= SOCK_STREAM;
      hints.ai_protocol= IPPROTO_TCP;

      if (getaddrinfo(argument, NULL, &hints, &res_lst) != 0) 
      {
        sql_print_error("Can't start server: cannot resolve hostname!");
        exit(1);
      }

      if (res_lst->ai_next)
      {
        sql_print_error("Can't start server: bind-address refers to multiple interfaces!");
        exit(1);
      }
      freeaddrinfo(res_lst);
    }
    break;
  case (int) OPT_PID_FILE:
    strmake(pidfile_name, argument, sizeof(pidfile_name)-1);
    break;
#ifdef __WIN__
  case (int) OPT_STANDALONE:		/* Dummy option for NT */
    break;
#endif
  case OPT_CONSOLE:
    if (opt_console)
      opt_error_log= 0;			// Force logs to stdout
    break;
  case (int) OPT_FLUSH:
    myisam_flush=1;
    flush_time=0;			// No auto flush
    break;
  case OPT_LOW_PRIORITY_UPDATES:
    thr_upgraded_concurrent_insert_lock= TL_WRITE_LOW_PRIORITY;
    global_system_variables.low_priority_updates=1;
    break;
  case OPT_BOOTSTRAP:
    opt_noacl=opt_bootstrap=1;
    break;
  case OPT_SERVER_ID:
    server_id_supplied = 1;
    break;
  case OPT_DELAY_KEY_WRITE_ALL:
    if (argument != disabled_my_option)
      argument= (char*) "ALL";
    /* Fall through */
  case OPT_DELAY_KEY_WRITE:
    if (argument == disabled_my_option)
      delay_key_write_options= (uint) DELAY_KEY_WRITE_NONE;
    else if (! argument)
      delay_key_write_options= (uint) DELAY_KEY_WRITE_ON;
    else
    {
      int type;
      type= find_type_or_exit(argument, &delay_key_write_typelib, opt->name);
      delay_key_write_options= (uint) type-1;
    }
    break;
  case OPT_CHARSETS_DIR:
    strmake(mysql_charsets_dir, argument, sizeof(mysql_charsets_dir)-1);
    charsets_dir = mysql_charsets_dir;
    break;
  case OPT_TX_ISOLATION:
  {
    int type;
    type= find_type_or_exit(argument, &tx_isolation_typelib, opt->name);
    global_system_variables.tx_isolation= (type-1);
    break;
  }
#ifdef WITH_NDBCLUSTER_STORAGE_ENGINE
  case OPT_NDB_MGMD:
  case OPT_NDB_NODEID:
  {
    int len= my_snprintf(opt_ndb_constrbuf+opt_ndb_constrbuf_len,
			 sizeof(opt_ndb_constrbuf)-opt_ndb_constrbuf_len,
			 "%s%s%s",opt_ndb_constrbuf_len > 0 ? ",":"",
			 optid == OPT_NDB_NODEID ? "nodeid=" : "",
			 argument);
    opt_ndb_constrbuf_len+= len;
  }
  /* fall through to add the connectstring to the end
   * and set opt_ndbcluster_connectstring
   */
  case OPT_NDB_CONNECTSTRING:
    if (opt_ndb_connectstring && opt_ndb_connectstring[0])
      my_snprintf(opt_ndb_constrbuf+opt_ndb_constrbuf_len,
		  sizeof(opt_ndb_constrbuf)-opt_ndb_constrbuf_len,
		  "%s%s", opt_ndb_constrbuf_len > 0 ? ",":"",
		  opt_ndb_connectstring);
    else
      opt_ndb_constrbuf[opt_ndb_constrbuf_len]= 0;
    opt_ndbcluster_connectstring= opt_ndb_constrbuf;
    break;
  case OPT_NDB_DISTRIBUTION:
    int id;
    id= find_type_or_exit(argument, &ndb_distribution_typelib, opt->name);
    opt_ndb_distribution_id= (enum ndb_distribution)(id-1);
    break;
  case OPT_NDB_EXTRA_LOGGING:
    if (!argument)
      ndb_extra_logging++;
    else if (argument == disabled_my_option)
      ndb_extra_logging= 0L;
    else
      ndb_extra_logging= atoi(argument);
    break;
#endif
  case OPT_MYISAM_RECOVER:
  {
    if (!argument)
    {
      myisam_recover_options=    HA_RECOVER_DEFAULT;
      myisam_recover_options_str= myisam_recover_typelib.type_names[0];
    }
    else if (!argument[0])
    {
      myisam_recover_options= HA_RECOVER_NONE;
      myisam_recover_options_str= "OFF";
    }
    else
    {
      myisam_recover_options_str=argument;
      myisam_recover_options=
        find_bit_type_or_exit(argument, &myisam_recover_typelib, opt->name);
    }
    ha_open_options|=HA_OPEN_ABORT_IF_CRASHED;
    break;
  }
  case OPT_CONCURRENT_INSERT:
    /* The following code is mainly here to emulate old behavior */
    if (!argument)                      /* --concurrent-insert */
      myisam_concurrent_insert= 1;
    else if (argument == disabled_my_option)
      myisam_concurrent_insert= 0;      /* --skip-concurrent-insert */
    break;
  case OPT_TC_HEURISTIC_RECOVER:
    tc_heuristic_recover= find_type_or_exit(argument,
                                            &tc_heuristic_recover_typelib,
                                            opt->name);
    break;
  case OPT_MYISAM_STATS_METHOD:
  {
    ulong method_conv;
    int method;
    LINT_INIT(method_conv);

    myisam_stats_method_str= argument;
    method= find_type_or_exit(argument, &myisam_stats_method_typelib,
                              opt->name);
    switch (method-1) {
    case 2:
      method_conv= MI_STATS_METHOD_IGNORE_NULLS;
      break;
    case 1:
      method_conv= MI_STATS_METHOD_NULLS_EQUAL;
      break;
    case 0:
    default:
      method_conv= MI_STATS_METHOD_NULLS_NOT_EQUAL;
      break;
    }
    global_system_variables.myisam_stats_method= method_conv;
    break;
  }
  case OPT_SQL_MODE:
  {
    sql_mode_str= argument;
    global_system_variables.sql_mode=
      find_bit_type_or_exit(argument, &sql_mode_typelib, opt->name);
    global_system_variables.sql_mode= fix_sql_mode(global_system_variables.
						   sql_mode);
    break;
  }
  case OPT_ONE_THREAD:
    global_system_variables.thread_handling=
      SCHEDULER_ONE_THREAD_PER_CONNECTION;
    break;
#if HAVE_POOL_OF_THREADS == 1
  case OPT_POOL_OF_THREADS:
    global_system_variables.thread_handling=
      SCHEDULER_POOL_OF_THREADS;
    break;
#endif
  case OPT_THREAD_HANDLING:
  {
    global_system_variables.thread_handling=
      find_type_or_exit(argument, &thread_handling_typelib, opt->name)-1;
    break;
  }
  case OPT_FT_BOOLEAN_SYNTAX:
    if (ft_boolean_check_syntax_string((uchar*) argument))
    {
      fprintf(stderr, "Invalid ft-boolean-syntax string: %s\n", argument);
      exit(1);
    }
    strmake(ft_boolean_syntax, argument, sizeof(ft_boolean_syntax)-1);
    break;
  case OPT_SKIP_SAFEMALLOC:
#ifdef SAFEMALLOC
    sf_malloc_quick=1;
#endif
    break;
  case OPT_LOWER_CASE_TABLE_NAMES:
    lower_case_table_names= argument ? atoi(argument) : 1;
    lower_case_table_names_used= 1;
    break;
#if defined(ENABLED_DEBUG_SYNC)
  case OPT_DEBUG_SYNC_TIMEOUT:
    /*
      Debug Sync Facility. See debug_sync.cc.
      Default timeout for WAIT_FOR action.
      Default value is zero (facility disabled).
      If option is given without an argument, supply a non-zero value.
    */
    if (!argument)
    {
      /* purecov: begin tested */
      opt_debug_sync_timeout= DEBUG_SYNC_DEFAULT_WAIT_TIMEOUT;
      /* purecov: end */
    }
    break;
#endif /* defined(ENABLED_DEBUG_SYNC) */
  }
  return 0;
}


/** Handle arguments for multiple key caches. */

extern "C" uchar **mysql_getopt_value(const char *keyname, uint key_length,
                                      const struct my_option *option);

uchar* *
mysql_getopt_value(const char *keyname, uint key_length,
		   const struct my_option *option)
{
  switch (option->id) {
  case OPT_KEY_BUFFER_SIZE:
  case OPT_KEY_CACHE_BLOCK_SIZE:
  case OPT_KEY_CACHE_DIVISION_LIMIT:
  case OPT_KEY_CACHE_AGE_THRESHOLD:
  {
    KEY_CACHE *key_cache;
    if (!(key_cache= get_or_create_key_cache(keyname, key_length)))
      exit(1);
    switch (option->id) {
    case OPT_KEY_BUFFER_SIZE:
      return (uchar**) &key_cache->param_buff_size;
    case OPT_KEY_CACHE_BLOCK_SIZE:
      return (uchar**) &key_cache->param_block_size;
    case OPT_KEY_CACHE_DIVISION_LIMIT:
      return (uchar**) &key_cache->param_division_limit;
    case OPT_KEY_CACHE_AGE_THRESHOLD:
      return (uchar**) &key_cache->param_age_threshold;
    }
  }
  }
  return option->value;
}


extern "C" void option_error_reporter(enum loglevel level, const char *format, ...);

void option_error_reporter(enum loglevel level, const char *format, ...)
{
  va_list args;
  va_start(args, format);

  /* Don't print warnings for --loose options during bootstrap */
  if (level == ERROR_LEVEL || !opt_bootstrap ||
      global_system_variables.log_warnings)
  {
    vprint_msg_to_log(level, format, args);
  }
  va_end(args);
}


/**
  @todo
  - FIXME add EXIT_TOO_MANY_ARGUMENTS to "mysys_err.h" and return that code?
*/
static void get_options(int *argc,char **argv)
{
  int ho_error;

  my_getopt_register_get_addr(mysql_getopt_value);
  strmake(def_ft_boolean_syntax, ft_boolean_syntax,
	  sizeof(ft_boolean_syntax)-1);
  my_getopt_error_reporter= option_error_reporter;

  /* Skip unknown options so that they may be processed later by plugins */
  my_getopt_skip_unknown= TRUE;

  if ((ho_error= handle_options(argc, &argv, my_long_options,
                                mysqld_get_one_option)))
    exit(ho_error);
  (*argc)++; /* add back one for the progname handle_options removes */
             /* no need to do this for argv as we are discarding it. */

  if ((opt_log_slow_admin_statements || opt_log_queries_not_using_indexes ||
       opt_log_slow_slave_statements) &&
      !opt_slow_log)
    sql_print_warning("options --log-slow-admin-statements, --log-queries-not-using-indexes and --log-slow-slave-statements have no effect if --log_slow_queries is not set");

#if defined(HAVE_BROKEN_REALPATH)
  my_use_symdir=0;
  my_disable_symlinks=1;
  have_symlink=SHOW_OPTION_NO;
#else
  if (!my_use_symdir)
  {
    my_disable_symlinks=1;
    have_symlink=SHOW_OPTION_DISABLED;
  }
#endif
  if (opt_debugging)
  {
    /* Allow break with SIGINT, no core or stack trace */
    test_flags|= TEST_SIGINT | TEST_NO_STACKTRACE;
    test_flags&= ~TEST_CORE_ON_SIGNAL;
  }
  /* Set global MyISAM variables from delay_key_write_options */
  fix_delay_key_write((THD*) 0, OPT_GLOBAL);
  /* Set global slave_exec_mode from its option */
  fix_slave_exec_mode(OPT_GLOBAL);

#ifndef EMBEDDED_LIBRARY
  if (mysqld_chroot)
    set_root(mysqld_chroot);
#else
  global_system_variables.thread_handling = SCHEDULER_NO_THREADS;
  max_allowed_packet= global_system_variables.max_allowed_packet;
  net_buffer_length= global_system_variables.net_buffer_length;
#endif
  fix_paths();

  /*
    Set some global variables from the global_system_variables
    In most cases the global variables will not be used
  */
  my_disable_locking= myisam_single_user= test(opt_external_locking == 0);
  my_default_record_cache_size=global_system_variables.read_buff_size;
  myisam_max_temp_length=
    (my_off_t) global_system_variables.myisam_max_sort_file_size;

  /* Set global variables based on startup options */
  myisam_block_size=(uint) 1 << my_bit_log2(opt_myisam_block_size);
  my_crc_dbug_check= opt_my_crc_dbug_check;

  /* long_query_time is in microseconds */
  global_system_variables.long_query_time= max_system_variables.long_query_time=
    (longlong) (long_query_time * 1000000.0);

  if (opt_short_log_format)
    opt_specialflag|= SPECIAL_SHORT_LOG_FORMAT;

  if (init_global_datetime_format(MYSQL_TIMESTAMP_DATE,
				  &global_system_variables.date_format) ||
      init_global_datetime_format(MYSQL_TIMESTAMP_TIME,
				  &global_system_variables.time_format) ||
      init_global_datetime_format(MYSQL_TIMESTAMP_DATETIME,
				  &global_system_variables.datetime_format))
    exit(1);

#ifdef EMBEDDED_LIBRARY
  one_thread_scheduler(&thread_scheduler);
#else
  if (global_system_variables.thread_handling <=
      SCHEDULER_ONE_THREAD_PER_CONNECTION)
    one_thread_per_connection_scheduler(&thread_scheduler);
  else if (global_system_variables.thread_handling == SCHEDULER_NO_THREADS)
    one_thread_scheduler(&thread_scheduler);
  else
    pool_of_threads_scheduler(&thread_scheduler);  /* purecov: tested */
#endif
}


/*
  Create version name for running mysqld version
  We automaticly add suffixes -debug, -embedded and -log to the version
  name to make the version more descriptive.
  (MYSQL_SERVER_SUFFIX is set by the compilation environment)
*/

static void set_server_version(void)
{
  char *end= strxmov(server_version, MYSQL_SERVER_VERSION,
                     MYSQL_SERVER_SUFFIX_STR, NullS);
#ifdef EMBEDDED_LIBRARY
  end= strmov(end, "-embedded");
#endif
#ifndef DBUG_OFF
  if (!strstr(MYSQL_SERVER_SUFFIX_STR, "-debug"))
    end= strmov(end, "-debug");
#endif
  if (opt_log || opt_update_log || opt_slow_log || opt_bin_log)
    strmov(end, "-log");                        // This may slow down system
}


static char *get_relative_path(const char *path)
{
  if (test_if_hard_path(path) &&
      is_prefix(path,DEFAULT_MYSQL_HOME) &&
      strcmp(DEFAULT_MYSQL_HOME,FN_ROOTDIR))
  {
    path+=(uint) strlen(DEFAULT_MYSQL_HOME);
    while (*path == FN_LIBCHAR)
      path++;
  }
  return (char*) path;
}


/**
  Fix filename and replace extension where 'dir' is relative to
  mysql_real_data_home.
  @return
    1 if len(path) > FN_REFLEN
*/

bool
fn_format_relative_to_data_home(char * to, const char *name,
				const char *dir, const char *extension)
{
  char tmp_path[FN_REFLEN];
  if (!test_if_hard_path(dir))
  {
    strxnmov(tmp_path,sizeof(tmp_path)-1, mysql_real_data_home,
	     dir, NullS);
    dir=tmp_path;
  }
  return !fn_format(to, name, dir, extension,
		    MY_APPEND_EXT | MY_UNPACK_FILENAME | MY_SAFE_PATH);
}


static void fix_paths(void)
{
  char buff[FN_REFLEN],*pos;
  convert_dirname(mysql_home,mysql_home,NullS);
  /* Resolve symlinks to allow 'mysql_home' to be a relative symlink */
  my_realpath(mysql_home,mysql_home,MYF(0));
  /* Ensure that mysql_home ends in FN_LIBCHAR */
  pos=strend(mysql_home);
  if (pos[-1] != FN_LIBCHAR)
  {
    pos[0]= FN_LIBCHAR;
    pos[1]= 0;
  }
  convert_dirname(mysql_real_data_home,mysql_real_data_home,NullS);
  my_realpath(mysql_unpacked_real_data_home, mysql_real_data_home, MYF(0));
  mysql_unpacked_real_data_home_len= strlen(mysql_unpacked_real_data_home);
  if (mysql_unpacked_real_data_home[mysql_unpacked_real_data_home_len-1] == FN_LIBCHAR)
    --mysql_unpacked_real_data_home_len;


  convert_dirname(language,language,NullS);
  (void) my_load_path(mysql_home,mysql_home,""); // Resolve current dir
  (void) my_load_path(mysql_real_data_home,mysql_real_data_home,mysql_home);
 
  /*
    Set backupdir if datadir set on command line but not otherwise set.
  */
  if (!sys_var_backupdir.value)
  {
    sys_var_backupdir.value= my_strdup(mysql_real_data_home, MYF(0));
    sys_var_backupdir.value_length= strlen(mysql_real_data_home);
  }

  (void) my_load_path(pidfile_name,pidfile_name,mysql_real_data_home);
  (void) my_load_path(opt_plugin_dir, opt_plugin_dir_ptr ? opt_plugin_dir_ptr :
                                      get_relative_path(PLUGINDIR), mysql_home);
  opt_plugin_dir_ptr= opt_plugin_dir;

  char *sharedir=get_relative_path(SHAREDIR);
  if (test_if_hard_path(sharedir))
    strmake(buff,sharedir,sizeof(buff)-1);		/* purecov: tested */
  else
    strxnmov(buff,sizeof(buff)-1,mysql_home,sharedir,NullS);
  convert_dirname(buff,buff,NullS);
  (void) my_load_path(language,language,buff);

  /* If --character-sets-dir isn't given, use shared library dir */
  if (charsets_dir != mysql_charsets_dir)
  {
    strxnmov(mysql_charsets_dir, sizeof(mysql_charsets_dir)-1, buff,
	     CHARSET_DIR, NullS);
  }
  (void) my_load_path(mysql_charsets_dir, mysql_charsets_dir, buff);
  convert_dirname(mysql_charsets_dir, mysql_charsets_dir, NullS);
  charsets_dir=mysql_charsets_dir;

  if (init_tmpdir(&mysql_tmpdir_list, opt_mysql_tmpdir))
    exit(1);
#ifdef HAVE_REPLICATION
  if (!slave_load_tmpdir)
  {
    if (!(slave_load_tmpdir = (char*) my_strdup(mysql_tmpdir, MYF(MY_FAE))))
      exit(1);
  }
#endif /* HAVE_REPLICATION */
  /*
    Convert the secure-file-priv option to system format, allowing
    a quick strcmp to check if read or write is in an allowed dir
   */
  if (opt_secure_file_priv)
  {
    convert_dirname(buff, opt_secure_file_priv, NullS);
    my_free(opt_secure_file_priv, MYF(0));
    opt_secure_file_priv= my_strdup(buff, MYF(MY_FAE));
  }
}


static ulong find_bit_type_or_exit(const char *x, TYPELIB *bit_lib,
                                   const char *option)
{
  ulong res;

  const char **ptr;

  if ((res= find_bit_type(x, bit_lib)) == ~(ulong) 0)
  {
    ptr= bit_lib->type_names;
    if (!*x)
      fprintf(stderr, "No option given to %s\n", option);
    else
      fprintf(stderr, "Wrong option to %s. Option(s) given: %s\n", option, x);
    fprintf(stderr, "Alternatives are: '%s'", *ptr);
    while (*++ptr)
      fprintf(stderr, ",'%s'", *ptr);
    fprintf(stderr, "\n");
    exit(1);
  }
  return res;
}


/**
  @return
    a bitfield from a string of substrings separated by ','
    or
    ~(ulong) 0 on error.
*/

static ulong find_bit_type(const char *x, TYPELIB *bit_lib)
{
  bool found_end;
  int  found_count;
  const char *end,*i,*j;
  const char **array, *pos;
  ulong found,found_int,bit;
  DBUG_ENTER("find_bit_type");
  DBUG_PRINT("enter",("x: '%s'",x));

  found=0;
  found_end= 0;
  pos=(char *) x;
  while (*pos == ' ') pos++;
  found_end= *pos == 0;
  while (!found_end)
  {
    if (!*(end=strcend(pos,',')))		/* Let end point at fieldend */
    {
      while (end > pos && end[-1] == ' ')
	end--;					/* Skip end-space */
      found_end=1;
    }
    found_int=0; found_count=0;
    for (array=bit_lib->type_names, bit=1 ; (i= *array++) ; bit<<=1)
    {
      j=pos;
      while (j != end)
      {
	if (my_toupper(mysqld_charset,*i++) !=
            my_toupper(mysqld_charset,*j++))
	  goto skip;
      }
      found_int=bit;
      if (! *i)
      {
	found_count=1;
	break;
      }
      else if (j != pos)			// Half field found
      {
	found_count++;				// Could be one of two values
      }
skip: ;
    }
    if (found_count != 1)
      DBUG_RETURN(~(ulong) 0);				// No unique value
    found|=found_int;
    pos=end+1;
  }

  DBUG_PRINT("exit",("bit-field: %ld",(ulong) found));
  DBUG_RETURN(found);
} /* find_bit_type */


/**
  Check if file system used for databases is case insensitive.

  @param dir_name			Directory to test

  @retval
    -1  Don't know (Test failed)
  @retval
    0   File system is case sensitive
  @retval
    1   File system is case insensitive
*/

static int test_if_case_insensitive(const char *dir_name)
{
  int result= 0;
  File file;
  char buff[FN_REFLEN], buff2[FN_REFLEN];
  MY_STAT stat_info;
  DBUG_ENTER("test_if_case_insensitive");

  fn_format(buff, glob_hostname, dir_name, ".lower-test",
	    MY_UNPACK_FILENAME | MY_REPLACE_EXT | MY_REPLACE_DIR);
  fn_format(buff2, glob_hostname, dir_name, ".LOWER-TEST",
	    MY_UNPACK_FILENAME | MY_REPLACE_EXT | MY_REPLACE_DIR);
  (void) my_delete(buff2, MYF(0));
  if ((file= my_create(buff, 0666, O_RDWR, MYF(0))) < 0)
  {
    sql_print_warning("Can't create test file %s", buff);
    DBUG_RETURN(-1);
  }
  my_close(file, MYF(0));
  if (my_stat(buff2, &stat_info, MYF(0)))
    result= 1;					// Can access file
  (void) my_delete(buff, MYF(MY_WME));
  DBUG_PRINT("exit", ("result: %d", result));
  DBUG_RETURN(result);
}


#ifndef EMBEDDED_LIBRARY

/**
  Create file to store pid number.
*/
static void create_pid_file()
{
  File file;
  if ((file = my_create(pidfile_name,0664,
			O_WRONLY | O_TRUNC, MYF(MY_WME))) >= 0)
  {
    char buff[21], *end;
    end= int10_to_str((long) getpid(), buff, 10);
    *end++= '\n';
    if (!my_write(file, (uchar*) buff, (uint) (end-buff), MYF(MY_WME | MY_NABP)))
    {
      (void) my_close(file, MYF(0));
      return;
    }
    (void) my_close(file, MYF(0));
  }
  sql_perror("Can't start server: can't create PID file");
  exit(1);
}
#endif /* EMBEDDED_LIBRARY */

/** Clear most status variables. */
void refresh_status(THD *thd)
{
  pthread_mutex_lock(&LOCK_status);

  /* Add thread's status variabes to global status */
  add_to_status(&global_status_var, &thd->status_var);

  /* Reset thread's status variables */
  bzero((uchar*) &thd->status_var, sizeof(thd->status_var));

  /* Reset some global variables */
  reset_status_vars();

  /* Reset the counters of all key caches (default and named). */
  process_key_caches(reset_key_cache_counters);
  flush_status_time= time((time_t*) 0);
  pthread_mutex_unlock(&LOCK_status);

  /*
    Set max_used_connections to the number of currently open
    connections.  Lock LOCK_thread_count out of LOCK_status to avoid
    deadlocks.  Status reset becomes not atomic, but status data is
    not exact anyway.
  */
  pthread_mutex_lock(&LOCK_thread_count);
  max_used_connections= thread_count-delayed_insert_threads;
  pthread_mutex_unlock(&LOCK_thread_count);
}


/*****************************************************************************
  Instantiate variables for missing storage engines
  This section should go away soon
*****************************************************************************/

#ifndef WITH_NDBCLUSTER_STORAGE_ENGINE
ulong ndb_cache_check_time;
ulong ndb_extra_logging;
#endif

/*****************************************************************************
  Instantiate templates
*****************************************************************************/

#ifdef HAVE_EXPLICIT_TEMPLATE_INSTANTIATION
/* Used templates */
template class I_List<THD>;
template class I_List_iterator<THD>;
template class I_List<i_string>;
template class I_List<i_string_pair>;
template class I_List<NAMED_LIST>;
template class I_List<Statement>;
template class I_List_iterator<Statement>;
#endif<|MERGE_RESOLUTION|>--- conflicted
+++ resolved
@@ -3002,14 +3002,6 @@
   {
     level= MYSQL_ERROR::WARN_LEVEL_ERROR;
     func= sql_print_error;
-  }
-
-
-  if (error == 0)
-  {
-    /* At least, prevent new abuse ... */
-    DBUG_ASSERT(strncmp(str, "MyISAM table", 12) == 0);
-    error= ER_UNKNOWN_ERROR;
   }
 
   if ((thd= current_thd))
@@ -4037,16 +4029,12 @@
     }
     else
     {
-<<<<<<< HEAD
       global_system_variables.binlog_format= BINLOG_FORMAT_MIXED;
-=======
-      global_system_variables.binlog_format= BINLOG_FORMAT_STMT;
->>>>>>> 46b53844
     }
   }
   else
     if (opt_binlog_format_id == BINLOG_FORMAT_UNSPEC)
-      global_system_variables.binlog_format= BINLOG_FORMAT_STMT;
+      global_system_variables.binlog_format= BINLOG_FORMAT_MIXED;
     else
     {
       DBUG_ASSERT(global_system_variables.binlog_format != BINLOG_FORMAT_UNSPEC);
@@ -5856,19 +5844,14 @@
 #endif
   OPT_DEBUG_CRC, OPT_DEBUG_ON,
   OPT_SLAVE_EXEC_MODE,
-  OPT_GENERAL_LOG_FILE,
-  OPT_SLOW_QUERY_LOG_FILE,
   OPT_DEADLOCK_SEARCH_DEPTH_SHORT,
   OPT_DEADLOCK_SEARCH_DEPTH_LONG,
   OPT_DEADLOCK_TIMEOUT_SHORT,
   OPT_DEADLOCK_TIMEOUT_LONG,
-<<<<<<< HEAD
+  OPT_GENERAL_LOG_FILE,
+  OPT_SLOW_QUERY_LOG_FILE,
   OPT_BACKUP_HISTORY_LOG_FILE,
   OPT_BACKUP_PROGRESS_LOG_FILE
-=======
-  OPT_GENERAL_LOG_FILE,
-  OPT_SLOW_QUERY_LOG_FILE
->>>>>>> 46b53844
 };
 
 
@@ -6136,7 +6119,6 @@
   {"general_log_file", OPT_GENERAL_LOG_FILE,
    "Log connections and queries to given file.", (uchar**) &opt_logname,
    (uchar**) &opt_logname, 0, GET_STR, REQUIRED_ARG, 0, 0, 0, 0, 0, 0},
-<<<<<<< HEAD
   {"backup_history_log_file", OPT_BACKUP_HISTORY_LOG_FILE,
    "Log backup history to a given file.", 
    (uchar**) &opt_backup_history_logname,
@@ -6147,8 +6129,6 @@
    (uchar**) &opt_backup_progress_logname,
    (uchar**) &opt_backup_progress_logname, 0, GET_STR, 
    REQUIRED_ARG, 0, 0, 0, 0, 0, 0},
-=======
->>>>>>> 46b53844
   {"log-bin", OPT_BIN_LOG,
    "Log update queries in binary format. Optional (but strongly recommended "
    "to avoid replication problems if server's hostname changes) argument "
@@ -6609,14 +6589,9 @@
   {"skip-symlink", OPT_SKIP_SYMLINKS, "Don't allow symlinking of tables. Deprecated option.  Use --skip-symbolic-links instead.",
    0, 0, 0, GET_NO_ARG, NO_ARG, 0, 0, 0, 0, 0, 0},
   {"skip-thread-priority", OPT_SKIP_PRIOR,
-<<<<<<< HEAD
    "Don't give threads different priorities. This option is deprecated "
    "because it has no effect; the implied behavior is already the default.",
    0, 0, 0, GET_NO_ARG, NO_ARG, 0, 0, 0, 0, 0, 0},
-=======
-   "Don't give threads different priorities. Deprecated option.", 0, 0, 0, GET_NO_ARG, NO_ARG,
-   DEFAULT_SKIP_THREAD_PRIORITY, 0, 0, 0, 0, 0},
->>>>>>> 46b53844
 #ifdef HAVE_REPLICATION
   {"slave-load-tmpdir", OPT_SLAVE_LOAD_TMPDIR,
    "The location where the slave should put its temporary files when \
@@ -8093,11 +8068,7 @@
       default_collation_name= 0;
     break;
   case 'l':
-<<<<<<< HEAD
     WARN_DEPRECATED(NULL, 7,0, "--log", "'--general-log --general-log-file'");
-=======
-    WARN_DEPRECATED(NULL, "7.0", "--log", "'--general_log'/'--general_log_file'");
->>>>>>> 46b53844
     opt_log=1;
     break;
   case 'B':
@@ -8282,12 +8253,8 @@
   }
 #endif /* HAVE_REPLICATION */
   case (int) OPT_SLOW_QUERY_LOG:
-<<<<<<< HEAD
     WARN_DEPRECATED(NULL, 7,0, "--log-slow-queries",
                     "'--slow-query-log --slow-query-log-file'");
-=======
-    WARN_DEPRECATED(NULL, "7.0", "--log_slow_queries", "'--slow_query_log'/'--slow_query_log_file'");
->>>>>>> 46b53844
     opt_slow_log= 1;
     break;
 #ifdef WITH_CSV_STORAGE_ENGINE
@@ -8351,13 +8318,8 @@
   case (int) OPT_SKIP_PRIOR:
     opt_specialflag|= SPECIAL_NO_PRIOR;
     sql_print_warning("The --skip-thread-priority startup option is deprecated "
-<<<<<<< HEAD
                       "and will be removed in MySQL 7.0. This option has no effect "
                       "as the implied behavior is already the default.");
-=======
-                      "and will be removed in MySQL 7.0. MySQL 6.0 and up do not "
-                      "give threads different priorities.");
->>>>>>> 46b53844
     break;
   case (int) OPT_SKIP_LOCK:
     opt_external_locking=0;
