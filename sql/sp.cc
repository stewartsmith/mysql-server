/* Copyright (C) 2002 MySQL AB

   This program is free software; you can redistribute it and/or modify
   it under the terms of the GNU General Public License as published by
   the Free Software Foundation; version 2 of the License.

   This program is distributed in the hope that it will be useful,
   but WITHOUT ANY WARRANTY; without even the implied warranty of
   MERCHANTABILITY or FITNESS FOR A PARTICULAR PURPOSE.  See the
   GNU General Public License for more details.

   You should have received a copy of the GNU General Public License
   along with this program; if not, write to the Free Software
   Foundation, Inc., 59 Temple Place, Suite 330, Boston, MA  02111-1307  USA */

#include "mysql_priv.h"
#include "sp.h"
#include "sp_head.h"
#include "sp_cache.h"
#include "sql_trigger.h"

#include <my_user.h>

static bool
create_string(THD *thd, String *buf,
              int sp_type,
              const char *db, ulong dblen,
              const char *name, ulong namelen,
              const char *params, ulong paramslen,
              const char *returns, ulong returnslen,
              const char *body, ulong bodylen,
              st_sp_chistics *chistics,
              const LEX_STRING *definer_user,
              const LEX_STRING *definer_host,
              ulong sql_mode);

static int
db_load_routine(THD *thd, int type, sp_name *name, sp_head **sphp,
                ulong sql_mode, const char *params, const char *returns,
                const char *body, st_sp_chistics &chistics,
                const char *definer, longlong created, longlong modified,
                Stored_program_creation_ctx *creation_ctx);

/* Tells what SP_DEFAULT_ACCESS should be mapped to */
#define SP_DEFAULT_ACCESS_MAPPING SP_CONTAINS_SQL

/*************************************************************************/

/**
  Stored_routine_creation_ctx -- creation context of stored routines
  (stored procedures and functions).
*/

class Stored_routine_creation_ctx : public Stored_program_creation_ctx,
                                    public Sql_alloc
{
public:
  static Stored_routine_creation_ctx *
  load_from_db(THD *thd, const sp_name *name, TABLE *proc_tbl);

public:
  virtual Stored_program_creation_ctx *clone(MEM_ROOT *mem_root)
  {
    return new (mem_root) Stored_routine_creation_ctx(m_client_cs,
                                                      m_connection_cl,
                                                      m_db_cl);
  }

protected:
  virtual Object_creation_ctx *create_backup_ctx(THD *thd) const
  {
    DBUG_ENTER("Stored_routine_creation_ctx::create_backup_ctx");
    DBUG_RETURN(new Stored_routine_creation_ctx(thd));
  }

private:
  Stored_routine_creation_ctx(THD *thd)
    : Stored_program_creation_ctx(thd)
  { }

  Stored_routine_creation_ctx(CHARSET_INFO *client_cs,
                              CHARSET_INFO *connection_cl,
                              CHARSET_INFO *db_cl)
    : Stored_program_creation_ctx(client_cs, connection_cl, db_cl)
  { }
};

/**************************************************************************
  Stored_routine_creation_ctx implementation.
**************************************************************************/

bool load_charset(MEM_ROOT *mem_root,
                  Field *field,
                  CHARSET_INFO *dflt_cs,
                  CHARSET_INFO **cs)
{
  String cs_name;

  if (get_field(mem_root, field, &cs_name))
  {
    *cs= dflt_cs;
    return TRUE;
  }

  *cs= get_charset_by_csname(cs_name.c_ptr(), MY_CS_PRIMARY, MYF(0));

  if (*cs == NULL)
  {
    *cs= dflt_cs;
    return TRUE;
  }

  return FALSE;
}

/*************************************************************************/

bool load_collation(MEM_ROOT *mem_root,
                    Field *field,
                    CHARSET_INFO *dflt_cl,
                    CHARSET_INFO **cl)
{
  String cl_name;

  if (get_field(mem_root, field, &cl_name))
  {
    *cl= dflt_cl;
    return TRUE;
  }

  *cl= get_charset_by_name(cl_name.c_ptr(), MYF(0));

  if (*cl == NULL)
  {
    *cl= dflt_cl;
    return TRUE;
  }

  return FALSE;
}

/*************************************************************************/

Stored_routine_creation_ctx *
Stored_routine_creation_ctx::load_from_db(THD *thd,
                                         const sp_name *name,
                                         TABLE *proc_tbl)
{
  /* Load character set/collation attributes. */

  CHARSET_INFO *client_cs;
  CHARSET_INFO *connection_cl;
  CHARSET_INFO *db_cl;

  const char *db_name= thd->strmake(name->m_db.str, name->m_db.length);
  const char *sr_name= thd->strmake(name->m_name.str, name->m_name.length);

  bool invalid_creation_ctx= FALSE;

  if (load_charset(thd->mem_root,
                   proc_tbl->field[MYSQL_PROC_FIELD_CHARACTER_SET_CLIENT],
                   thd->variables.character_set_client,
                   &client_cs))
  {
    sql_print_warning("Stored routine '%s'.'%s': invalid value "
                      "in column mysql.proc.character_set_client.",
                      (const char *) db_name,
                      (const char *) sr_name);

    invalid_creation_ctx= TRUE;
  }

  if (load_collation(thd->mem_root,
                     proc_tbl->field[MYSQL_PROC_FIELD_COLLATION_CONNECTION],
                     thd->variables.collation_connection,
                     &connection_cl))
  {
    sql_print_warning("Stored routine '%s'.'%s': invalid value "
                      "in column mysql.proc.collation_connection.",
                      (const char *) db_name,
                      (const char *) sr_name);

    invalid_creation_ctx= TRUE;
  }

  if (load_collation(thd->mem_root,
                     proc_tbl->field[MYSQL_PROC_FIELD_DB_COLLATION],
                     NULL,
                     &db_cl))
  {
    sql_print_warning("Stored routine '%s'.'%s': invalid value "
                      "in column mysql.proc.db_collation.",
                      (const char *) db_name,
                      (const char *) sr_name);

    invalid_creation_ctx= TRUE;
  }

  if (invalid_creation_ctx)
  {
    push_warning_printf(thd,
                        MYSQL_ERROR::WARN_LEVEL_WARN,
                        ER_SR_INVALID_CREATION_CTX,
                        ER(ER_SR_INVALID_CREATION_CTX),
                        (const char *) db_name,
                        (const char *) sr_name);
  }

  /*
    If we failed to retrieve the database collation, load the default one
    from the disk.
  */

  if (!db_cl)
    db_cl= get_default_db_collation(thd, name->m_db.str);

  /* Create the context. */

  return new Stored_routine_creation_ctx(client_cs, connection_cl, db_cl);
}

/*************************************************************************/

/**
  Open the mysql.proc table for read.

  @param thd     Thread context
  @param backup  Pointer to Open_tables_state instance where information about
                 currently open tables will be saved, and from which will be
                 restored when we will end work with mysql.proc.

  @retval
    0	Error
  @retval
    \#	Pointer to TABLE object of mysql.proc
*/

TABLE *open_proc_table_for_read(THD *thd, Open_tables_state *backup)
{
  DBUG_ENTER("open_proc_table_for_read");

  TABLE_LIST table;
  bzero((char*) &table, sizeof(table));
  table.db= (char*) "mysql";
  table.table_name= table.alias= (char*)"proc";
  table.lock_type= TL_READ;

  if (!open_system_tables_for_read(thd, &table, backup))
    DBUG_RETURN(table.table);
  else
    DBUG_RETURN(0);
}


/**
  Open the mysql.proc table for update.

  @param thd  Thread context

  @note
    Table opened with this call should closed using close_thread_tables().

  @retval
    0	Error
  @retval
    \#	Pointer to TABLE object of mysql.proc
*/

static TABLE *open_proc_table_for_update(THD *thd)
{
  DBUG_ENTER("open_proc_table_for_update");

  TABLE_LIST table;
  bzero((char*) &table, sizeof(table));
  table.db= (char*) "mysql";
  table.table_name= table.alias= (char*)"proc";
  table.lock_type= TL_WRITE;

  DBUG_RETURN(open_system_table_for_update(thd, &table));
}


/**
  Find row in open mysql.proc table representing stored routine.

  @param thd    Thread context
  @param type   Type of routine to find (function or procedure)
  @param name   Name of routine
  @param table  TABLE object for open mysql.proc table.

  @retval
    SP_OK             Routine found
  @retval
    SP_KEY_NOT_FOUND  No routine with given name
*/

static int
db_find_routine_aux(THD *thd, int type, sp_name *name, TABLE *table)
{
  uchar key[MAX_KEY_LENGTH];	// db, name, optional key length type
  DBUG_ENTER("db_find_routine_aux");
  DBUG_PRINT("enter", ("type: %d  name: %.*s",
		       type, (int) name->m_name.length, name->m_name.str));

  /*
    Create key to find row. We have to use field->store() to be able to
    handle VARCHAR and CHAR fields.
    Assumption here is that the three first fields in the table are
    'db', 'name' and 'type' and the first key is the primary key over the
    same fields.
  */
  if (name->m_name.length > table->field[1]->field_length)
    DBUG_RETURN(SP_KEY_NOT_FOUND);
  table->field[0]->store(name->m_db.str, name->m_db.length, &my_charset_bin);
  table->field[1]->store(name->m_name.str, name->m_name.length,
                         &my_charset_bin);
  table->field[2]->store((longlong) type, TRUE);
  key_copy(key, table->record[0], table->key_info,
           table->key_info->key_length);

  if (table->file->index_read_idx_map(table->record[0], 0, key, HA_WHOLE_KEY,
                                      HA_READ_KEY_EXACT))
    DBUG_RETURN(SP_KEY_NOT_FOUND);

  DBUG_RETURN(SP_OK);
}


/**
  Find routine definition in mysql.proc table and create corresponding
  sp_head object for it.

  @param thd   Thread context
  @param type  Type of routine (TYPE_ENUM_PROCEDURE/...)
  @param name  Name of routine
  @param sphp  Out parameter in which pointer to created sp_head
               object is returned (0 in case of error).

  @note
    This function may damage current LEX during execution, so it is good
    idea to create temporary LEX and make it active before calling it.

  @retval
    0       Success
  @retval
    non-0   Error (may be one of special codes like SP_KEY_NOT_FOUND)
*/

static int
db_find_routine(THD *thd, int type, sp_name *name, sp_head **sphp)
{
  TABLE *table;
  const char *params, *returns, *body;
  int ret;
  const char *definer;
  longlong created;
  longlong modified;
  st_sp_chistics chistics;
  char *ptr;
  uint length;
  char buff[65];
  String str(buff, sizeof(buff), &my_charset_bin);
  bool saved_time_zone_used= thd->time_zone_used;
  ulong sql_mode, saved_mode= thd->variables.sql_mode;
  Open_tables_state open_tables_state_backup;
  Stored_program_creation_ctx *creation_ctx;

  DBUG_ENTER("db_find_routine");
  DBUG_PRINT("enter", ("type: %d name: %.*s",
		       type, (int) name->m_name.length, name->m_name.str));

  *sphp= 0;                                     // In case of errors
  if (!(table= open_proc_table_for_read(thd, &open_tables_state_backup)))
    DBUG_RETURN(SP_OPEN_TABLE_FAILED);

  /* Reset sql_mode during data dictionary operations. */
  thd->variables.sql_mode= 0;

  if ((ret= db_find_routine_aux(thd, type, name, table)) != SP_OK)
    goto done;

  if (table->s->fields < MYSQL_PROC_FIELD_COUNT)
  {
    ret= SP_GET_FIELD_FAILED;
    goto done;
  }

  bzero((char *)&chistics, sizeof(chistics));
  if ((ptr= get_field(thd->mem_root,
		      table->field[MYSQL_PROC_FIELD_ACCESS])) == NULL)
  {
    ret= SP_GET_FIELD_FAILED;
    goto done;
  }
  switch (ptr[0]) {
  case 'N':
    chistics.daccess= SP_NO_SQL;
    break;
  case 'C':
    chistics.daccess= SP_CONTAINS_SQL;
    break;
  case 'R':
    chistics.daccess= SP_READS_SQL_DATA;
    break;
  case 'M':
    chistics.daccess= SP_MODIFIES_SQL_DATA;
    break;
  default:
    chistics.daccess= SP_DEFAULT_ACCESS_MAPPING;
  }

  if ((ptr= get_field(thd->mem_root,
		      table->field[MYSQL_PROC_FIELD_DETERMINISTIC])) == NULL)
  {
    ret= SP_GET_FIELD_FAILED;
    goto done;
  }
  chistics.detistic= (ptr[0] == 'N' ? FALSE : TRUE);    

  if ((ptr= get_field(thd->mem_root,
		      table->field[MYSQL_PROC_FIELD_SECURITY_TYPE])) == NULL)
  {
    ret= SP_GET_FIELD_FAILED;
    goto done;
  }
  chistics.suid= (ptr[0] == 'I' ? SP_IS_NOT_SUID : SP_IS_SUID);

  if ((params= get_field(thd->mem_root,
			 table->field[MYSQL_PROC_FIELD_PARAM_LIST])) == NULL)
  {
    params= "";
  }

  if (type == TYPE_ENUM_PROCEDURE)
    returns= "";
  else if ((returns= get_field(thd->mem_root,
			       table->field[MYSQL_PROC_FIELD_RETURNS])) == NULL)
  {
    ret= SP_GET_FIELD_FAILED;
    goto done;
  }

  if ((body= get_field(thd->mem_root,
		       table->field[MYSQL_PROC_FIELD_BODY])) == NULL)
  {
    ret= SP_GET_FIELD_FAILED;
    goto done;
  }

  // Get additional information
  if ((definer= get_field(thd->mem_root,
			  table->field[MYSQL_PROC_FIELD_DEFINER])) == NULL)
  {
    ret= SP_GET_FIELD_FAILED;
    goto done;
  }

  modified= table->field[MYSQL_PROC_FIELD_MODIFIED]->val_int();
  created= table->field[MYSQL_PROC_FIELD_CREATED]->val_int();

  sql_mode= (ulong) table->field[MYSQL_PROC_FIELD_SQL_MODE]->val_int();

  table->field[MYSQL_PROC_FIELD_COMMENT]->val_str(&str, &str);

  ptr= 0;
  if ((length= str.length()))
    ptr= thd->strmake(str.ptr(), length);
  chistics.comment.str= ptr;
  chistics.comment.length= length;

  creation_ctx= Stored_routine_creation_ctx::load_from_db(thd, name, table);

  close_system_tables(thd, &open_tables_state_backup);
  table= 0;

  ret= db_load_routine(thd, type, name, sphp,
                       sql_mode, params, returns, body, chistics,
                       definer, created, modified, creation_ctx);
 done:
  /* 
    Restore the time zone flag as the timezone usage in proc table
    does not affect replication.
  */  
  thd->time_zone_used= saved_time_zone_used;
  if (table)
    close_system_tables(thd, &open_tables_state_backup);
  thd->variables.sql_mode= saved_mode;
  DBUG_RETURN(ret);
}


/**
  Silence DEPRECATED SYNTAX warnings when loading a stored procedure
  into the cache.
*/
struct Silence_deprecated_warning : public Internal_error_handler
{
public:
  virtual bool handle_error(uint sql_errno, const char *message,
                            MYSQL_ERROR::enum_warning_level level,
                            THD *thd);
};

bool
Silence_deprecated_warning::handle_error(uint sql_errno, const char *message,
                                         MYSQL_ERROR::enum_warning_level level,
                                         THD *thd)
{
  if (sql_errno == ER_WARN_DEPRECATED_SYNTAX &&
      level == MYSQL_ERROR::WARN_LEVEL_WARN)
    return TRUE;

  return FALSE;
}


/**
  @brief    The function parses input strings and returns SP stucture.

  @param[in]      thd               Thread handler
  @param[in]      defstr            CREATE... string
  @param[in]      sql_mode          SQL mode
  @param[in]      creation_ctx      Creation context of stored routines
                                    
  @return     Pointer on sp_head struct
    @retval   #                     Pointer on sp_head struct
    @retval   0                     error
*/

static sp_head *sp_compile(THD *thd, String *defstr, ulong sql_mode,
                           Stored_program_creation_ctx *creation_ctx)
{
  sp_head *sp;
  ulong old_sql_mode= thd->variables.sql_mode;
  ha_rows old_select_limit= thd->variables.select_limit;
  sp_rcontext *old_spcont= thd->spcont;
  Silence_deprecated_warning warning_handler;

  thd->variables.sql_mode= sql_mode;
  thd->variables.select_limit= HA_POS_ERROR;

  Lex_input_stream lip(thd, defstr->c_ptr(), defstr->length());
  lex_start(thd);
  thd->push_internal_handler(&warning_handler);
  thd->spcont= 0;

  if (parse_sql(thd, &lip, creation_ctx) || thd->lex == NULL)
  {
    sp= thd->lex->sphead;
    delete sp;
    sp= 0;
  }
  else
  {
    sp= thd->lex->sphead;
  }

  thd->pop_internal_handler();
  thd->spcont= old_spcont;
  thd->variables.sql_mode= old_sql_mode;
  thd->variables.select_limit= old_select_limit;
  return sp;
}


static int
db_load_routine(THD *thd, int type, sp_name *name, sp_head **sphp,
                ulong sql_mode, const char *params, const char *returns,
                const char *body, st_sp_chistics &chistics,
                const char *definer, longlong created, longlong modified,
                Stored_program_creation_ctx *creation_ctx)
{
  LEX *old_lex= thd->lex, newlex;
  String defstr;
  char saved_cur_db_name_buf[NAME_LEN+1];
  LEX_STRING saved_cur_db_name=
    { saved_cur_db_name_buf, sizeof(saved_cur_db_name_buf) };
  bool cur_db_changed;
  
  char definer_user_name_holder[USERNAME_LENGTH + 1];
  LEX_STRING definer_user_name= { definer_user_name_holder,
                                  USERNAME_LENGTH };

  char definer_host_name_holder[HOSTNAME_LENGTH + 1];
  LEX_STRING definer_host_name= { definer_host_name_holder, HOSTNAME_LENGTH };

  int ret= 0;

  thd->lex= &newlex;
  newlex.current_select= NULL;

  parse_user(definer, strlen(definer),
             definer_user_name.str, &definer_user_name.length,
             definer_host_name.str, &definer_host_name.length);

  defstr.set_charset(creation_ctx->get_client_cs());

  /*
    We have to add DEFINER clause and provide proper routine characterstics in
    routine definition statement that we build here to be able to use this
    definition for SHOW CREATE PROCEDURE later.
   */

  if (!create_string(thd, &defstr,
                     type,
                     NULL, 0,
                     name->m_name.str, name->m_name.length,
                     params, strlen(params),
                     returns, strlen(returns),
                     body, strlen(body),
                     &chistics, &definer_user_name, &definer_host_name,
                     sql_mode))
  {
    ret= SP_INTERNAL_ERROR;
    goto end;
  }

  /*
    Change the current database (if needed).

    TODO: why do we force switch here?
  */

  if (mysql_opt_change_db(thd, &name->m_db, &saved_cur_db_name, TRUE,
                          &cur_db_changed))
  {
    ret= SP_INTERNAL_ERROR;
    goto end;
  }

  {
<<<<<<< HEAD
    *sphp= sp_compile(thd, &defstr, sql_mode, creation_ctx);
=======
    Parser_state parser_state(thd, defstr.c_ptr(), defstr.length());

    lex_start(thd);

    thd->push_internal_handler(&warning_handler);
    ret= parse_sql(thd, & parser_state, creation_ctx) || newlex.sphead == NULL;
    thd->pop_internal_handler();

>>>>>>> 566e3389
    /*
      Force switching back to the saved current database (if changed),
      because it may be NULL. In this case, mysql_change_db() would
      generate an error.
    */

    if (cur_db_changed && mysql_change_db(thd, &saved_cur_db_name, TRUE))
    {
      ret= SP_INTERNAL_ERROR;
      goto end;
    }

    if (!*sphp)
    {
      ret= SP_PARSE_ERROR;
      goto end;
    }

    (*sphp)->set_definer(&definer_user_name, &definer_host_name);
    (*sphp)->set_info(created, modified, &chistics, sql_mode);
    (*sphp)->set_creation_ctx(creation_ctx);
    (*sphp)->optimize();
    /*
      Not strictly necessary to invoke this method here, since we know
      that we've parsed CREATE PROCEDURE/FUNCTION and not an
      UPDATE/DELETE/INSERT/REPLACE/LOAD/CREATE TABLE, but we try to
      maintain the invariant that this method is called for each
      distinct statement, in case its logic is extended with other
      types of analyses in future.
    */
    newlex.set_trg_event_type_for_tables();
  }

end:
  lex_end(thd->lex);
  thd->lex= old_lex;
  return ret;
}


static void
sp_returns_type(THD *thd, String &result, sp_head *sp)
{
  TABLE table;
  TABLE_SHARE share;
  Field *field;
  bzero((char*) &table, sizeof(table));
  bzero((char*) &share, sizeof(share));
  table.in_use= thd;
  table.s = &share;
  field= sp->create_result_field(0, 0, &table);
  field->sql_type(result);

  if (field->has_charset())
  {
    result.append(STRING_WITH_LEN(" CHARSET "));
    result.append(field->charset()->csname);
  }

  delete field;
}


/**
  Write stored-routine object into mysql.proc.

  This operation stores attributes of the stored procedure/function into
  the mysql.proc.

  @param thd  Thread context.
  @param type Stored routine type
              (TYPE_ENUM_PROCEDURE or TYPE_ENUM_FUNCTION).
  @param sp   Stored routine object to store.

  @note Opens and closes the thread tables. Therefore assumes
  that there are no locked tables in this thread at the time of
  invocation.
  Unlike some other DDL statements, *does* close the tables
  in the end, since the call to this function is normally
  followed by an implicit grant (sp_grant_privileges())
  and this subsequent call opens and closes mysql.procs_priv.

  @return Error code. SP_OK is returned on success. Other
  SP_ constants are used to indicate about errors.
*/

int
sp_create_routine(THD *thd, int type, sp_head *sp)
{
  int ret;
  TABLE *table;
  char definer[USER_HOST_BUFF_SIZE];
  ulong saved_mode= thd->variables.sql_mode;

  CHARSET_INFO *db_cs= get_default_db_collation(thd, sp->m_db.str);

  enum_check_fields saved_count_cuted_fields;

  bool store_failed= FALSE;

  DBUG_ENTER("sp_create_routine");
  DBUG_PRINT("enter", ("type: %d  name: %.*s",type, (int) sp->m_name.length,
                       sp->m_name.str));
  String retstr(64);

  DBUG_ASSERT(type == TYPE_ENUM_PROCEDURE ||
              type == TYPE_ENUM_FUNCTION);

  /* Reset sql_mode during data dictionary operations. */
  thd->variables.sql_mode= 0;

  /*
    This statement will be replicated as a statement, even when using
    row-based replication.  The flag will be reset at the end of the
    statement.
  */
  thd->clear_current_stmt_binlog_row_based();

  saved_count_cuted_fields= thd->count_cuted_fields;
  thd->count_cuted_fields= CHECK_FIELD_WARN;

  if (!(table= open_proc_table_for_update(thd)))
    ret= SP_OPEN_TABLE_FAILED;
  else
  {
    restore_record(table, s->default_values); // Get default values for fields

    /* NOTE: all needed privilege checks have been already done. */
    strxnmov(definer, sizeof(definer)-1, thd->lex->definer->user.str, "@",
            thd->lex->definer->host.str, NullS);

    if (table->s->fields < MYSQL_PROC_FIELD_COUNT)
    {
      ret= SP_GET_FIELD_FAILED;
      goto done;
    }

    if (system_charset_info->cset->numchars(system_charset_info,
                                            sp->m_name.str,
                                            sp->m_name.str+sp->m_name.length) >
        table->field[MYSQL_PROC_FIELD_NAME]->char_length())
    {
      ret= SP_BAD_IDENTIFIER;
      goto done;
    }
    if (sp->m_body.length > table->field[MYSQL_PROC_FIELD_BODY]->field_length)
    {
      ret= SP_BODY_TOO_LONG;
      goto done;
    }

    store_failed=
      table->field[MYSQL_PROC_FIELD_DB]->
        store(sp->m_db.str, sp->m_db.length, system_charset_info);

    store_failed= store_failed ||
      table->field[MYSQL_PROC_FIELD_NAME]->
        store(sp->m_name.str, sp->m_name.length, system_charset_info);

    store_failed= store_failed ||
      table->field[MYSQL_PROC_MYSQL_TYPE]->
        store((longlong)type, TRUE);

    store_failed= store_failed ||
      table->field[MYSQL_PROC_FIELD_SPECIFIC_NAME]->
        store(sp->m_name.str, sp->m_name.length, system_charset_info);

    if (sp->m_chistics->daccess != SP_DEFAULT_ACCESS)
    {
      store_failed= store_failed ||
        table->field[MYSQL_PROC_FIELD_ACCESS]->
          store((longlong)sp->m_chistics->daccess, TRUE);
    }

    store_failed= store_failed ||
      table->field[MYSQL_PROC_FIELD_DETERMINISTIC]->
        store((longlong)(sp->m_chistics->detistic ? 1 : 2), TRUE);

    if (sp->m_chistics->suid != SP_IS_DEFAULT_SUID)
    {
      store_failed= store_failed ||
        table->field[MYSQL_PROC_FIELD_SECURITY_TYPE]->
          store((longlong)sp->m_chistics->suid, TRUE);
    }

    store_failed= store_failed ||
      table->field[MYSQL_PROC_FIELD_PARAM_LIST]->
        store(sp->m_params.str, sp->m_params.length, system_charset_info);

    if (sp->m_type == TYPE_ENUM_FUNCTION)
    {
      sp_returns_type(thd, retstr, sp);

      store_failed= store_failed ||
        table->field[MYSQL_PROC_FIELD_RETURNS]->
          store(retstr.ptr(), retstr.length(), system_charset_info);
    }

    store_failed= store_failed ||
      table->field[MYSQL_PROC_FIELD_BODY]->
        store(sp->m_body.str, sp->m_body.length, system_charset_info);

    store_failed= store_failed ||
      table->field[MYSQL_PROC_FIELD_DEFINER]->
        store(definer, (uint)strlen(definer), system_charset_info);

    ((Field_timestamp *)table->field[MYSQL_PROC_FIELD_CREATED])->set_time();
    ((Field_timestamp *)table->field[MYSQL_PROC_FIELD_MODIFIED])->set_time();

    store_failed= store_failed ||
      table->field[MYSQL_PROC_FIELD_SQL_MODE]->
        store((longlong)saved_mode, TRUE);

    if (sp->m_chistics->comment.str)
    {
      store_failed= store_failed ||
        table->field[MYSQL_PROC_FIELD_COMMENT]->
          store(sp->m_chistics->comment.str, sp->m_chistics->comment.length,
                system_charset_info);
    }

    if ((sp->m_type == TYPE_ENUM_FUNCTION) &&
        !trust_function_creators && mysql_bin_log.is_open())
    {
      if (!sp->m_chistics->detistic)
      {
	/*
	  Note that this test is not perfect; one could use
	  a non-deterministic read-only function in an update statement.
	*/
	enum enum_sp_data_access access=
	  (sp->m_chistics->daccess == SP_DEFAULT_ACCESS) ?
	  SP_DEFAULT_ACCESS_MAPPING : sp->m_chistics->daccess;
	if (access == SP_CONTAINS_SQL ||
	    access == SP_MODIFIES_SQL_DATA)
	{
	  my_message(ER_BINLOG_UNSAFE_ROUTINE,
		     ER(ER_BINLOG_UNSAFE_ROUTINE), MYF(0));
	  ret= SP_INTERNAL_ERROR;
	  goto done;
	}
      }
      if (!(thd->security_ctx->master_access & SUPER_ACL))
      {
	my_message(ER_BINLOG_CREATE_ROUTINE_NEED_SUPER,
		   ER(ER_BINLOG_CREATE_ROUTINE_NEED_SUPER), MYF(0));
	ret= SP_INTERNAL_ERROR;
	goto done;
      }
    }

    table->field[MYSQL_PROC_FIELD_CHARACTER_SET_CLIENT]->set_notnull();
    store_failed= store_failed ||
      table->field[MYSQL_PROC_FIELD_CHARACTER_SET_CLIENT]->store(
        thd->charset()->csname,
        strlen(thd->charset()->csname),
        system_charset_info);

    table->field[MYSQL_PROC_FIELD_COLLATION_CONNECTION]->set_notnull();
    store_failed= store_failed ||
      table->field[MYSQL_PROC_FIELD_COLLATION_CONNECTION]->store(
        thd->variables.collation_connection->name,
        strlen(thd->variables.collation_connection->name),
        system_charset_info);

    table->field[MYSQL_PROC_FIELD_DB_COLLATION]->set_notnull();
    store_failed= store_failed ||
      table->field[MYSQL_PROC_FIELD_DB_COLLATION]->store(
        db_cs->name, strlen(db_cs->name), system_charset_info);

    table->field[MYSQL_PROC_FIELD_BODY_UTF8]->set_notnull();
    store_failed= store_failed ||
      table->field[MYSQL_PROC_FIELD_BODY_UTF8]->store(
        sp->m_body_utf8.str, sp->m_body_utf8.length, system_charset_info);

    if (store_failed)
    {
      ret= SP_FLD_STORE_FAILED;
      goto done;
    }

    ret= SP_OK;
    if (table->file->ha_write_row(table->record[0]))
      ret= SP_WRITE_ROW_FAILED;
    else if (mysql_bin_log.is_open())
    {
      thd->clear_error();

      String log_query;
      log_query.set_charset(system_charset_info);

      if (!create_string(thd, &log_query,
                         sp->m_type,
                         (sp->m_explicit_name ? sp->m_db.str : NULL), 
                         (sp->m_explicit_name ? sp->m_db.length : 0), 
                         sp->m_name.str, sp->m_name.length,
                         sp->m_params.str, sp->m_params.length,
                         retstr.c_ptr(), retstr.length(),
                         sp->m_body.str, sp->m_body.length,
                         sp->m_chistics, &(thd->lex->definer->user),
                         &(thd->lex->definer->host),
                         saved_mode))
      {
        ret= SP_INTERNAL_ERROR;
        goto done;
      }

      /* Such a statement can always go directly to binlog, no trans cache */
      thd->binlog_query(THD::MYSQL_QUERY_TYPE,
                        log_query.c_ptr(), log_query.length(), FALSE, FALSE);
    }

  }

done:
  thd->count_cuted_fields= saved_count_cuted_fields;
  thd->variables.sql_mode= saved_mode;

  close_thread_tables(thd);
  DBUG_RETURN(ret);
}


/**
  Delete the record for the stored routine object from mysql.proc.

  The operation deletes the record for the stored routine specified by name
  from the mysql.proc table and invalidates the stored-routine cache.

  @param thd  Thread context.
  @param type Stored routine type
              (TYPE_ENUM_PROCEDURE or TYPE_ENUM_FUNCTION)
  @param name Stored routine name.

  @return Error code. SP_OK is returned on success. Other SP_ constants are
  used to indicate about errors.
*/

int
sp_drop_routine(THD *thd, int type, sp_name *name)
{
  TABLE *table;
  int ret;
  DBUG_ENTER("sp_drop_routine");
  DBUG_PRINT("enter", ("type: %d  name: %.*s",
		       type, (int) name->m_name.length, name->m_name.str));

  DBUG_ASSERT(type == TYPE_ENUM_PROCEDURE ||
              type == TYPE_ENUM_FUNCTION);

  /*
    This statement will be replicated as a statement, even when using
    row-based replication.  The flag will be reset at the end of the
    statement.
  */
  thd->clear_current_stmt_binlog_row_based();

  if (!(table= open_proc_table_for_update(thd)))
    DBUG_RETURN(SP_OPEN_TABLE_FAILED);
  if ((ret= db_find_routine_aux(thd, type, name, table)) == SP_OK)
  {
    if (table->file->ha_delete_row(table->record[0]))
      ret= SP_DELETE_ROW_FAILED;
  }

  if (ret == SP_OK)
  {
    write_bin_log(thd, TRUE, thd->query, thd->query_length);
    sp_cache_invalidate();
  }

  close_thread_tables(thd);
  DBUG_RETURN(ret);
}


/**
  Find and updated the record for the stored routine object in mysql.proc.

  The operation finds the record for the stored routine specified by name
  in the mysql.proc table and updates it with new attributes. After
  successful update, the cache is invalidated.

  @param thd      Thread context.
  @param type     Stored routine type
                  (TYPE_ENUM_PROCEDURE or TYPE_ENUM_FUNCTION)
  @param name     Stored routine name.
  @param chistics New values of stored routine attributes to write.

  @return Error code. SP_OK is returned on success. Other SP_ constants are
  used to indicate about errors.
*/

int
sp_update_routine(THD *thd, int type, sp_name *name, st_sp_chistics *chistics)
{
  TABLE *table;
  int ret;
  DBUG_ENTER("sp_update_routine");
  DBUG_PRINT("enter", ("type: %d  name: %.*s",
		       type, (int) name->m_name.length, name->m_name.str));

  DBUG_ASSERT(type == TYPE_ENUM_PROCEDURE ||
              type == TYPE_ENUM_FUNCTION);
  /*
    This statement will be replicated as a statement, even when using
    row-based replication. The flag will be reset at the end of the
    statement.
  */
  thd->clear_current_stmt_binlog_row_based();

  if (!(table= open_proc_table_for_update(thd)))
    DBUG_RETURN(SP_OPEN_TABLE_FAILED);
  if ((ret= db_find_routine_aux(thd, type, name, table)) == SP_OK)
  {
    store_record(table,record[1]);
    table->timestamp_field_type= TIMESTAMP_NO_AUTO_SET;
    ((Field_timestamp *)table->field[MYSQL_PROC_FIELD_MODIFIED])->set_time();
    if (chistics->suid != SP_IS_DEFAULT_SUID)
      table->field[MYSQL_PROC_FIELD_SECURITY_TYPE]->
	store((longlong)chistics->suid, TRUE);
    if (chistics->daccess != SP_DEFAULT_ACCESS)
      table->field[MYSQL_PROC_FIELD_ACCESS]->
	store((longlong)chistics->daccess, TRUE);
    if (chistics->comment.str)
      table->field[MYSQL_PROC_FIELD_COMMENT]->store(chistics->comment.str,
						    chistics->comment.length,
						    system_charset_info);
    if ((ret= table->file->ha_update_row(table->record[1],table->record[0])) &&
        ret != HA_ERR_RECORD_IS_THE_SAME)
      ret= SP_WRITE_ROW_FAILED;
    else
      ret= 0;
  }

  if (ret == SP_OK)
  {
    write_bin_log(thd, TRUE, thd->query, thd->query_length);
    sp_cache_invalidate();
  }

  close_thread_tables(thd);
  DBUG_RETURN(ret);
}


/**
  Drop all routines in database 'db'

  @note Close the thread tables, the calling code might want to
  delete from other system tables afterwards.
*/

int
sp_drop_db_routines(THD *thd, char *db)
{
  TABLE *table;
  int ret;
  uint key_len;
  DBUG_ENTER("sp_drop_db_routines");
  DBUG_PRINT("enter", ("db: %s", db));

  ret= SP_OPEN_TABLE_FAILED;
  if (!(table= open_proc_table_for_update(thd)))
    goto err;

  table->field[MYSQL_PROC_FIELD_DB]->store(db, strlen(db), system_charset_info);
  key_len= table->key_info->key_part[0].store_length;

  ret= SP_OK;
  table->file->ha_index_init(0, 1);
  if (! table->file->index_read_map(table->record[0],
                                    (uchar *)table->field[MYSQL_PROC_FIELD_DB]->ptr,
                                    (key_part_map)1, HA_READ_KEY_EXACT))
  {
    int nxtres;
    bool deleted= FALSE;

    do
    {
      if (! table->file->ha_delete_row(table->record[0]))
	deleted= TRUE;		/* We deleted something */
      else
      {
	ret= SP_DELETE_ROW_FAILED;
	nxtres= 0;
	break;
      }
    } while (! (nxtres= table->file->index_next_same(table->record[0],
                                (uchar *)table->field[MYSQL_PROC_FIELD_DB]->ptr,
						     key_len)));
    if (nxtres != HA_ERR_END_OF_FILE)
      ret= SP_KEY_NOT_FOUND;
    if (deleted)
      sp_cache_invalidate();
  }
  table->file->ha_index_end();

  close_thread_tables(thd);

err:
  DBUG_RETURN(ret);
}


/**
  Implement SHOW CREATE statement for stored routines.

  The operation finds the stored routine object specified by name and then
  calls sp_head::show_create_routine() for the object.

  @param thd  Thread context.
  @param type Stored routine type
              (TYPE_ENUM_PROCEDURE or TYPE_ENUM_FUNCTION)
  @param name Stored routine name.

  @return Error status.
    @retval FALSE on success
    @retval TRUE on error
*/

bool
sp_show_create_routine(THD *thd, int type, sp_name *name)
{
  bool err_status= TRUE;
  sp_head *sp;
  sp_cache **cache = type == TYPE_ENUM_PROCEDURE ?
                     &thd->sp_proc_cache : &thd->sp_func_cache;

  DBUG_ENTER("sp_show_create_routine");
  DBUG_PRINT("enter", ("name: %.*s",
                       (int) name->m_name.length,
                       name->m_name.str));

  DBUG_ASSERT(type == TYPE_ENUM_PROCEDURE ||
              type == TYPE_ENUM_FUNCTION);

  if (type == TYPE_ENUM_PROCEDURE)
  {
    /*
       SHOW CREATE PROCEDURE may require two instances of one sp_head
       object when SHOW CREATE PROCEDURE is called for the procedure that
       is being executed. Basically, there is no actual recursion, so we
       increase the recursion limit for this statement (kind of hack).

       SHOW CREATE FUNCTION does not require this because SHOW CREATE
       statements are prohibitted within stored functions.
     */

    thd->variables.max_sp_recursion_depth++;
  }

  if ((sp= sp_find_routine(thd, type, name, cache, FALSE)))
    err_status= sp->show_create_routine(thd, type);

  if (type == TYPE_ENUM_PROCEDURE)
    thd->variables.max_sp_recursion_depth--;

  DBUG_RETURN(err_status);
}


/**
  Obtain object representing stored procedure/function by its name from
  stored procedures cache and looking into mysql.proc if needed.

  @param thd          thread context
  @param type         type of object (TYPE_ENUM_FUNCTION or TYPE_ENUM_PROCEDURE)
  @param name         name of procedure
  @param cp           hash to look routine in
  @param cache_only   if true perform cache-only lookup
                      (Don't look in mysql.proc).

  @retval
    NonNULL pointer to sp_head object for the procedure
  @retval
    NULL    in case of error.
*/

sp_head *
sp_find_routine(THD *thd, int type, sp_name *name, sp_cache **cp,
                bool cache_only)
{
  sp_head *sp;
  ulong depth= (type == TYPE_ENUM_PROCEDURE ?
                thd->variables.max_sp_recursion_depth :
                0);
  DBUG_ENTER("sp_find_routine");
  DBUG_PRINT("enter", ("name:  %.*s.%.*s  type: %d  cache only %d",
                       (int) name->m_db.length, name->m_db.str,
                       (int) name->m_name.length, name->m_name.str,
                       type, cache_only));

  if ((sp= sp_cache_lookup(cp, name)))
  {
    ulong level;
    sp_head *new_sp;
    const char *returns= "";
    char definer[USER_HOST_BUFF_SIZE];

    /*
      String buffer for RETURNS data type must have system charset;
      64 -- size of "returns" column of mysql.proc.
    */
    String retstr(64);

    DBUG_PRINT("info", ("found: %p", sp));
    if (sp->m_first_free_instance)
    {
      DBUG_PRINT("info", ("first free: %p  level: %lu  flags %x",
                          sp->m_first_free_instance,
                          sp->m_first_free_instance->m_recursion_level,
                          sp->m_first_free_instance->m_flags));
      DBUG_ASSERT(!(sp->m_first_free_instance->m_flags & sp_head::IS_INVOKED));
      if (sp->m_first_free_instance->m_recursion_level > depth)
      {
        sp->recursion_level_error(thd);
        DBUG_RETURN(0);
      }
      DBUG_RETURN(sp->m_first_free_instance);
    }
    /*
      Actually depth could be +1 than the actual value in case a SP calls
      SHOW CREATE PROCEDURE. Hence, the linked list could hold up to one more
      instance.
    */

    level= sp->m_last_cached_sp->m_recursion_level + 1;
    if (level > depth)
    {
      sp->recursion_level_error(thd);
      DBUG_RETURN(0);
    }

    strxmov(definer, sp->m_definer_user.str, "@",
            sp->m_definer_host.str, NullS);
    if (type == TYPE_ENUM_FUNCTION)
    {
      sp_returns_type(thd, retstr, sp);
      returns= retstr.ptr();
    }
    if (db_load_routine(thd, type, name, &new_sp,
                        sp->m_sql_mode, sp->m_params.str, returns,
                        sp->m_body.str, *sp->m_chistics, definer,
                        sp->m_created, sp->m_modified,
                        sp->get_creation_ctx()) == SP_OK)
    {
      sp->m_last_cached_sp->m_next_cached_sp= new_sp;
      new_sp->m_recursion_level= level;
      new_sp->m_first_instance= sp;
      sp->m_last_cached_sp= sp->m_first_free_instance= new_sp;
      DBUG_PRINT("info", ("added level: %p, level: %lu, flags %x",
                          new_sp, new_sp->m_recursion_level,
                          new_sp->m_flags));
      DBUG_RETURN(new_sp);
    }
    DBUG_RETURN(0);
  }
  if (!cache_only)
  {
    if (db_find_routine(thd, type, name, &sp) == SP_OK)
    {
      sp_cache_insert(cp, sp);
      DBUG_PRINT("info", ("added new: %p, level: %lu, flags %x",
                          sp, sp->m_recursion_level,
                          sp->m_flags));
    }
  }
  DBUG_RETURN(sp);
}


/**
  This is used by sql_acl.cc:mysql_routine_grant() and is used to find
  the routines in 'routines'.
*/

int
sp_exist_routines(THD *thd, TABLE_LIST *routines, bool any, bool no_error)
{
  TABLE_LIST *routine;
  bool result= 0;
  bool sp_object_found;
  DBUG_ENTER("sp_exists_routine");
  for (routine= routines; routine; routine= routine->next_global)
  {
    sp_name *name;
    LEX_STRING lex_db;
    LEX_STRING lex_name;
    lex_db.length= strlen(routine->db);
    lex_name.length= strlen(routine->table_name);
    lex_db.str= thd->strmake(routine->db, lex_db.length);
    lex_name.str= thd->strmake(routine->table_name, lex_name.length);
    name= new sp_name(lex_db, lex_name, true);
    name->init_qname(thd);
    sp_object_found= sp_find_routine(thd, TYPE_ENUM_PROCEDURE, name,
                                     &thd->sp_proc_cache, FALSE) != NULL ||
                     sp_find_routine(thd, TYPE_ENUM_FUNCTION, name,
                                     &thd->sp_func_cache, FALSE) != NULL;
    mysql_reset_errors(thd, TRUE);
    if (sp_object_found)
    {
      if (any)
        DBUG_RETURN(1);
      result= 1;
    }
    else if (!any)
    {
      if (!no_error)
      {
	my_error(ER_SP_DOES_NOT_EXIST, MYF(0), "FUNCTION or PROCEDURE", 
		 routine->table_name);
	DBUG_RETURN(-1);
      }
      DBUG_RETURN(0);
    }
  }
  DBUG_RETURN(result);
}


/**
  Check if a routine exists in the mysql.proc table, without actually
  parsing the definition. (Used for dropping).

  @param thd          thread context
  @param name         name of procedure

  @retval
    0       Success
  @retval
    non-0   Error;  SP_OPEN_TABLE_FAILED or SP_KEY_NOT_FOUND
*/

int
sp_routine_exists_in_table(THD *thd, int type, sp_name *name)
{
  TABLE *table;
  int ret;
  Open_tables_state open_tables_state_backup;

  if (!(table= open_proc_table_for_read(thd, &open_tables_state_backup)))
    ret= SP_OPEN_TABLE_FAILED;
  else
  {
    if ((ret= db_find_routine_aux(thd, type, name, table)) != SP_OK)
      ret= SP_KEY_NOT_FOUND;
    close_system_tables(thd, &open_tables_state_backup);
  }
  return ret;
}


/**
  Structure that represents element in the set of stored routines
  used by statement or routine.
*/
struct Sroutine_hash_entry;

struct Sroutine_hash_entry
{
  /**
    Set key consisting of one-byte routine type and quoted routine name.
  */
  LEX_STRING key;
  /**
    Next element in list linking all routines in set. See also comments
    for LEX::sroutine/sroutine_list and sp_head::m_sroutines.
  */
  Sroutine_hash_entry *next;
  /**
    Uppermost view which directly or indirectly uses this routine.
    0 if routine is not used in view. Note that it also can be 0 if
    statement uses routine both via view and directly.
  */
  TABLE_LIST *belong_to_view;
};


extern "C" uchar* sp_sroutine_key(const uchar *ptr, size_t *plen,
                                  my_bool first)
{
  Sroutine_hash_entry *rn= (Sroutine_hash_entry *)ptr;
  *plen= rn->key.length;
  return (uchar *)rn->key.str;
}


/**
  Check if
   - current statement (the one in thd->lex) needs table prelocking
   - first routine in thd->lex->sroutines_list needs to execute its body in
     prelocked mode.

  @param thd                  Current thread, thd->lex is the statement to be
                              checked.
  @param[out] need_prelocking    TRUE  - prelocked mode should be activated
                                 before executing the statement; 
                                 FALSE - Don't activate prelocking
  @param[out] first_no_prelocking  TRUE  - Tables used by first routine in
                                   thd->lex->sroutines_list should be
                                   prelocked. FALSE - Otherwise.

  @note
    This function assumes that for any "CALL proc(...)" statement routines_list 
    will have 'proc' as first element (it may have several, consider e.g.
    "proc(sp_func(...)))". This property is currently guaranted by the parser.
*/

void sp_get_prelocking_info(THD *thd, bool *need_prelocking, 
                            bool *first_no_prelocking)
{
  Sroutine_hash_entry *routine;
  routine= (Sroutine_hash_entry*)thd->lex->sroutines_list.first;

  DBUG_ASSERT(routine);
  bool first_is_procedure= (routine->key.str[0] == TYPE_ENUM_PROCEDURE);

  *first_no_prelocking= first_is_procedure;
  *need_prelocking= !first_is_procedure || test(routine->next);
}


/**
  Auxilary function that adds new element to the set of stored routines
  used by statement.

  In case when statement uses stored routines but does not need
  prelocking (i.e. it does not use any tables) we will access the
  elements of LEX::sroutines set on prepared statement re-execution.
  Because of this we have to allocate memory for both hash element
  and copy of its key in persistent arena.

  @param lex             LEX representing statement
  @param arena           Arena in which memory for new element will be
                         allocated
  @param key             Key for the hash representing set
  @param belong_to_view  Uppermost view which uses this routine
                         (0 if routine is not used by view)

  @note
    Will also add element to end of 'LEX::sroutines_list' list.

  @todo
    When we will got rid of these accesses on re-executions we will be
    able to allocate memory for hash elements in non-persitent arena
    and directly use key values from sp_head::m_sroutines sets instead
    of making their copies.

  @retval
    TRUE   new element was added.
  @retval
    FALSE  element was not added (because it is already present in
    the set).
*/

static bool add_used_routine(LEX *lex, Query_arena *arena,
                             const LEX_STRING *key,
                             TABLE_LIST *belong_to_view)
{
  hash_init_opt(&lex->sroutines, system_charset_info,
                Query_tables_list::START_SROUTINES_HASH_SIZE,
                0, 0, sp_sroutine_key, 0, 0);

  if (!hash_search(&lex->sroutines, (uchar *)key->str, key->length))
  {
    Sroutine_hash_entry *rn=
      (Sroutine_hash_entry *)arena->alloc(sizeof(Sroutine_hash_entry) +
                                          key->length + 1);
    if (!rn)              // OOM. Error will be reported using fatal_error().
      return FALSE;
    rn->key.length= key->length;
    rn->key.str= (char *)rn + sizeof(Sroutine_hash_entry);
    memcpy(rn->key.str, key->str, key->length + 1);
    my_hash_insert(&lex->sroutines, (uchar *)rn);
    lex->sroutines_list.link_in_list((uchar *)rn, (uchar **)&rn->next);
    rn->belong_to_view= belong_to_view;
    return TRUE;
  }
  return FALSE;
}


/**
  Add routine which is explicitly used by statement to the set of stored
  routines used by this statement.

  To be friendly towards prepared statements one should pass
  persistent arena as second argument.

  @param lex       LEX representing statement
  @param arena     arena in which memory for new element of the set
                   will be allocated
  @param rt        routine name
  @param rt_type   routine type (one of TYPE_ENUM_PROCEDURE/...)

  @note
    Will also add element to end of 'LEX::sroutines_list' list (and will
    take into account that this is explicitly used routine).
*/

void sp_add_used_routine(LEX *lex, Query_arena *arena,
                         sp_name *rt, char rt_type)
{
  rt->set_routine_type(rt_type);
  (void)add_used_routine(lex, arena, &rt->m_sroutines_key, 0);
  lex->sroutines_list_own_last= lex->sroutines_list.next;
  lex->sroutines_list_own_elements= lex->sroutines_list.elements;
}


/**
  Remove routines which are only indirectly used by statement from
  the set of routines used by this statement.

  @param lex  LEX representing statement
*/

void sp_remove_not_own_routines(LEX *lex)
{
  Sroutine_hash_entry *not_own_rt, *next_rt;
  for (not_own_rt= *(Sroutine_hash_entry **)lex->sroutines_list_own_last;
       not_own_rt; not_own_rt= next_rt)
  {
    /*
      It is safe to obtain not_own_rt->next after calling hash_delete() now
      but we want to be more future-proof.
    */
    next_rt= not_own_rt->next;
    hash_delete(&lex->sroutines, (uchar *)not_own_rt);
  }

  *(Sroutine_hash_entry **)lex->sroutines_list_own_last= NULL;
  lex->sroutines_list.next= lex->sroutines_list_own_last;
  lex->sroutines_list.elements= lex->sroutines_list_own_elements;
}


/**
  Merge contents of two hashes representing sets of routines used
  by statements or by other routines.

  @param dst   hash to which elements should be added
  @param src   hash from which elements merged

  @note
    This procedure won't create new Sroutine_hash_entry objects,
    instead it will simply add elements from source to destination
    hash. Thus time of life of elements in destination hash becomes
    dependant on time of life of elements from source hash. It also
    won't touch lists linking elements in source and destination
    hashes.
*/

void sp_update_sp_used_routines(HASH *dst, HASH *src)
{
  for (uint i=0 ; i < src->records ; i++)
  {
    Sroutine_hash_entry *rt= (Sroutine_hash_entry *)hash_element(src, i);
    if (!hash_search(dst, (uchar *)rt->key.str, rt->key.length))
      my_hash_insert(dst, (uchar *)rt);
  }
}


/**
  Add contents of hash representing set of routines to the set of
  routines used by statement.

  @param thd             Thread context
  @param lex             LEX representing statement
  @param src             Hash representing set from which routines will
                         be added
  @param belong_to_view  Uppermost view which uses these routines, 0 if none

  @note
    It will also add elements to end of 'LEX::sroutines_list' list.
*/

static void
sp_update_stmt_used_routines(THD *thd, LEX *lex, HASH *src,
                             TABLE_LIST *belong_to_view)
{
  for (uint i=0 ; i < src->records ; i++)
  {
    Sroutine_hash_entry *rt= (Sroutine_hash_entry *)hash_element(src, i);
    (void)add_used_routine(lex, thd->stmt_arena, &rt->key, belong_to_view);
  }
}


/**
  Add contents of list representing set of routines to the set of
  routines used by statement.

  @param thd             Thread context
  @param lex             LEX representing statement
  @param src             List representing set from which routines will
                         be added
  @param belong_to_view  Uppermost view which uses these routines, 0 if none

  @note
    It will also add elements to end of 'LEX::sroutines_list' list.
*/

static void sp_update_stmt_used_routines(THD *thd, LEX *lex, SQL_LIST *src,
                                         TABLE_LIST *belong_to_view)
{
  for (Sroutine_hash_entry *rt= (Sroutine_hash_entry *)src->first;
       rt; rt= rt->next)
    (void)add_used_routine(lex, thd->stmt_arena, &rt->key, belong_to_view);
}


/**
  Cache sub-set of routines used by statement, add tables used by these
  routines to statement table list. Do the same for all routines used
  by these routines.

  @param thd               thread context
  @param lex               LEX representing statement
  @param start             first routine from the list of routines to be cached
                           (this list defines mentioned sub-set).
  @param first_no_prelock  If true, don't add tables or cache routines used by
                           the body of the first routine (i.e. *start)
                           will be executed in non-prelocked mode.
  @param tabs_changed      Set to TRUE some tables were added, FALSE otherwise

  @note
    If some function is missing this won't be reported here.
    Instead this fact will be discovered during query execution.

  @retval
    0       success
  @retval
    non-0   failure
*/

static int
sp_cache_routines_and_add_tables_aux(THD *thd, LEX *lex,
                                     Sroutine_hash_entry *start, 
                                     bool first_no_prelock)
{
  int ret= 0;
  bool first= TRUE;
  DBUG_ENTER("sp_cache_routines_and_add_tables_aux");

  for (Sroutine_hash_entry *rt= start; rt; rt= rt->next)
  {
    sp_name name(thd, rt->key.str, rt->key.length);
    int type= rt->key.str[0];
    sp_head *sp;

    /*
      Triggers can't happen here: their bodies are always processed
      in sp_cache_routines_and_add_tables_for_triggers().
    */
    DBUG_ASSERT(type == TYPE_ENUM_FUNCTION || type == TYPE_ENUM_PROCEDURE);

    if (!(sp= sp_cache_lookup((type == TYPE_ENUM_FUNCTION ?
                              &thd->sp_func_cache : &thd->sp_proc_cache),
                              &name)))
    {
      switch ((ret= db_find_routine(thd, type, &name, &sp)))
      {
      case SP_OK:
        {
          if (type == TYPE_ENUM_FUNCTION)
            sp_cache_insert(&thd->sp_func_cache, sp);
          else
            sp_cache_insert(&thd->sp_proc_cache, sp);
        }
        break;
      case SP_KEY_NOT_FOUND:
        ret= SP_OK;
        break;
      default:
        /* Query might have been killed, don't set error. */
        if (thd->killed)
          break;
        /*
          Any error when loading an existing routine is either some problem
          with the mysql.proc table, or a parse error because the contents
          has been tampered with (in which case we clear that error).
        */
        if (ret == SP_PARSE_ERROR)
          thd->clear_error();
        /*
          If we cleared the parse error, or when db_find_routine() flagged
          an error with it's return value without calling my_error(), we
          set the generic "mysql.proc table corrupt" error here.
         */
        if (! thd->is_error())
        {
          /*
            SP allows full NAME_LEN chars thus he have to allocate enough
            size in bytes. Otherwise there is stack overrun could happen
            if multibyte sequence is `name`. `db` is still safe because the
            rest of the server checks agains NAME_LEN bytes and not chars.
            Hence, the overrun happens only if the name is in length > 32 and
            uses multibyte (cyrillic, greek, etc.)
          */
          char n[NAME_LEN*2+2];

          /* m_qname.str is not always \0 terminated */
          memcpy(n, name.m_qname.str, name.m_qname.length);
          n[name.m_qname.length]= '\0';
          my_error(ER_SP_PROC_TABLE_CORRUPT, MYF(0), n, ret);
        }
        break;
      }
    }
    if (sp)
    {
      if (!(first && first_no_prelock))
      {
        sp_update_stmt_used_routines(thd, lex, &sp->m_sroutines,
                                     rt->belong_to_view);
        (void)sp->add_used_tables_to_table_list(thd, &lex->query_tables_last,
                                                rt->belong_to_view);
      }
      sp->propagate_attributes(lex);
    }
    first= FALSE;
  }
  DBUG_RETURN(ret);
}


/**
  Cache all routines from the set of used by statement, add tables used
  by those routines to statement table list. Do the same for all routines
  used by those routines.

  @param thd               thread context
  @param lex               LEX representing statement
  @param first_no_prelock  If true, don't add tables or cache routines used by
                           the body of the first routine (i.e. *start)

  @retval
    0       success
  @retval
    non-0   failure
*/

int
sp_cache_routines_and_add_tables(THD *thd, LEX *lex, bool first_no_prelock)
{
  return sp_cache_routines_and_add_tables_aux(thd, lex,
           (Sroutine_hash_entry *)lex->sroutines_list.first,
           first_no_prelock);
}


/**
  Add all routines used by view to the set of routines used by
  statement.

  Add tables used by those routines to statement table list. Do the same
  for all routines used by these routines.

  @param thd   Thread context
  @param lex   LEX representing statement
  @param view  Table list element representing view

  @retval
    0       success
  @retval
    non-0   failure
*/

int
sp_cache_routines_and_add_tables_for_view(THD *thd, LEX *lex, TABLE_LIST *view)
{
  Sroutine_hash_entry **last_cached_routine_ptr=
                          (Sroutine_hash_entry **)lex->sroutines_list.next;
  sp_update_stmt_used_routines(thd, lex, &view->view->sroutines_list,
                               view->top_table());
  return sp_cache_routines_and_add_tables_aux(thd, lex,
                                              *last_cached_routine_ptr, FALSE);
}


/**
  Add triggers for table to the set of routines used by statement.
  Add tables used by them to statement table list. Do the same for
  all implicitly used routines.

  @param thd    thread context
  @param lex    LEX respresenting statement
  @param table  Table list element for table with trigger

  @retval
    0       success
  @retval
    non-0   failure
*/

int
sp_cache_routines_and_add_tables_for_triggers(THD *thd, LEX *lex,
                                              TABLE_LIST *table)
{
  if (static_cast<int>(table->lock_type) >=
      static_cast<int>(TL_WRITE_ALLOW_WRITE))
  {
    for (int i= 0; i < (int)TRG_EVENT_MAX; i++)
    {
      if (table->trg_event_map &
          static_cast<uint8>(1 << static_cast<int>(i)))
      {
        for (int j= 0; j < (int)TRG_ACTION_MAX; j++)
        {
          /* We can have only one trigger per action type currently */
          sp_head *trigger= table->table->triggers->bodies[i][j];
          if (trigger &&
              add_used_routine(lex, thd->stmt_arena, &trigger->m_sroutines_key,
                               table->belong_to_view))
          {
            int ret;
            /* Sic: excludes the trigger key from processing */
            Sroutine_hash_entry **last_cached_routine_ptr=
              (Sroutine_hash_entry **)lex->sroutines_list.next;

            trigger->add_used_tables_to_table_list(thd, &lex->query_tables_last,
                                                   table->belong_to_view);
            trigger->propagate_attributes(lex);
            sp_update_stmt_used_routines(thd, lex,
                                         &trigger->m_sroutines,
                                         table->belong_to_view);

            ret= sp_cache_routines_and_add_tables_aux(thd, lex,
                                                      *last_cached_routine_ptr,
                                                      FALSE);
            if (ret)
              return ret;
          }
        }
      }
    }
  }
  return 0;
}


/**
  Generates the CREATE... string from the table information.

  @return
    Returns TRUE on success, FALSE on (alloc) failure.
*/
static bool
create_string(THD *thd, String *buf,
              int type,
              const char *db, ulong dblen,
              const char *name, ulong namelen,
              const char *params, ulong paramslen,
              const char *returns, ulong returnslen,
              const char *body, ulong bodylen,
              st_sp_chistics *chistics,
              const LEX_STRING *definer_user,
              const LEX_STRING *definer_host,
              ulong sql_mode)
{
  ulong old_sql_mode= thd->variables.sql_mode;
  /* Make some room to begin with */
  if (buf->alloc(100 + dblen + 1 + namelen + paramslen + returnslen + bodylen +
		 chistics->comment.length + 10 /* length of " DEFINER= "*/ +
                 USER_HOST_BUFF_SIZE))
    return FALSE;

  thd->variables.sql_mode= sql_mode;
  buf->append(STRING_WITH_LEN("CREATE "));
  append_definer(thd, buf, definer_user, definer_host);
  if (type == TYPE_ENUM_FUNCTION)
    buf->append(STRING_WITH_LEN("FUNCTION "));
  else
    buf->append(STRING_WITH_LEN("PROCEDURE "));
  if (dblen > 0)
  {
    append_identifier(thd, buf, db, dblen);
    buf->append('.');
  }
  append_identifier(thd, buf, name, namelen);
  buf->append('(');
  buf->append(params, paramslen);
  buf->append(')');
  if (type == TYPE_ENUM_FUNCTION)
  {
    buf->append(STRING_WITH_LEN(" RETURNS "));
    buf->append(returns, returnslen);
  }
  buf->append('\n');
  switch (chistics->daccess) {
  case SP_NO_SQL:
    buf->append(STRING_WITH_LEN("    NO SQL\n"));
    break;
  case SP_READS_SQL_DATA:
    buf->append(STRING_WITH_LEN("    READS SQL DATA\n"));
    break;
  case SP_MODIFIES_SQL_DATA:
    buf->append(STRING_WITH_LEN("    MODIFIES SQL DATA\n"));
    break;
  case SP_DEFAULT_ACCESS:
  case SP_CONTAINS_SQL:
    /* Do nothing */
    break;
  }
  if (chistics->detistic)
    buf->append(STRING_WITH_LEN("    DETERMINISTIC\n"));
  if (chistics->suid == SP_IS_NOT_SUID)
    buf->append(STRING_WITH_LEN("    SQL SECURITY INVOKER\n"));
  if (chistics->comment.length)
  {
    buf->append(STRING_WITH_LEN("    COMMENT "));
    append_unescaped(buf, chistics->comment.str, chistics->comment.length);
    buf->append('\n');
  }
  buf->append(body, bodylen);
  thd->variables.sql_mode= old_sql_mode;
  return TRUE;
}


/**
  @brief    The function loads sp_head struct for information schema purposes
            (used for I_S ROUTINES & PARAMETERS tables).

  @param[in]      thd               thread handler
  @param[in]      proc_table        mysql.proc table structurte
  @param[in]      db                database name
  @param[in]      name              sp name
  @param[in]      sql_mode          SQL mode
  @param[in]      type              Routine type
  @param[in]      returns           'returns' string
  @param[in]      params            parameters definition string
  @param[out]     free_sp_head      returns 1 if we need to free sp_head struct
                                    otherwise returns 0
                                    
  @return     Pointer on sp_head struct
    @retval   #                     Pointer on sp_head struct
    @retval   0                     error
*/

sp_head *
sp_load_for_information_schema(THD *thd, TABLE *proc_table, String *db,
                               String *name, ulong sql_mode, int type,
                               const char *returns, const char *params,
                               bool *free_sp_head)
{
  const char *sp_body;
  String defstr;
  struct st_sp_chistics sp_chistics;
  const LEX_STRING definer_user= {(char*)STRING_WITH_LEN("")};
  const LEX_STRING definer_host= {(char*)STRING_WITH_LEN("")}; 
  LEX_STRING sp_db_str;
  LEX_STRING sp_name_str;
  sp_head *sp;
  sp_cache **spc= ((type == TYPE_ENUM_PROCEDURE) ?
                  &thd->sp_proc_cache : &thd->sp_func_cache);
  sp_db_str.str= db->c_ptr();
  sp_db_str.length= db->length();
  sp_name_str.str= name->c_ptr();
  sp_name_str.length= name->length();
  sp_name sp_name_obj(sp_db_str, sp_name_str, true);
  sp_name_obj.init_qname(thd);
  *free_sp_head= 0;
  if ((sp= sp_cache_lookup(spc, &sp_name_obj)))
  {
    return sp;
  }

  LEX *old_lex= thd->lex, newlex;
  Stored_program_creation_ctx *creation_ctx= 
    Stored_routine_creation_ctx::load_from_db(thd, &sp_name_obj, proc_table);
  sp_body= (type == TYPE_ENUM_FUNCTION ? "RETURN NULL" : "BEGIN END");
  bzero((char*) &sp_chistics, sizeof(sp_chistics));
  defstr.set_charset(creation_ctx->get_client_cs());
  if (!create_string(thd, &defstr, type, 
                     NULL, 0, 
                     sp_name_obj.m_name.str, sp_name_obj.m_name.length, 
                     params, strlen(params),
                     returns, strlen(returns), 
                     sp_body, strlen(sp_body),
                     &sp_chistics, &definer_user, &definer_host, sql_mode))
    return 0;

  thd->lex= &newlex;
  newlex.current_select= NULL; 
  sp= sp_compile(thd, &defstr, sql_mode, creation_ctx);
  *free_sp_head= 1;
  lex_end(thd->lex);
  thd->lex= old_lex;
  return sp;
}<|MERGE_RESOLUTION|>--- conflicted
+++ resolved
@@ -539,12 +539,12 @@
   thd->variables.sql_mode= sql_mode;
   thd->variables.select_limit= HA_POS_ERROR;
 
-  Lex_input_stream lip(thd, defstr->c_ptr(), defstr->length());
+  Parser_state parser_state(thd, defstr->c_ptr(), defstr->length());
   lex_start(thd);
   thd->push_internal_handler(&warning_handler);
   thd->spcont= 0;
 
-  if (parse_sql(thd, &lip, creation_ctx) || thd->lex == NULL)
+  if (parse_sql(thd, & parser_state, creation_ctx) || thd->lex == NULL)
   {
     sp= thd->lex->sphead;
     delete sp;
@@ -629,18 +629,7 @@
   }
 
   {
-<<<<<<< HEAD
     *sphp= sp_compile(thd, &defstr, sql_mode, creation_ctx);
-=======
-    Parser_state parser_state(thd, defstr.c_ptr(), defstr.length());
-
-    lex_start(thd);
-
-    thd->push_internal_handler(&warning_handler);
-    ret= parse_sql(thd, & parser_state, creation_ctx) || newlex.sphead == NULL;
-    thd->pop_internal_handler();
-
->>>>>>> 566e3389
     /*
       Force switching back to the saved current database (if changed),
       because it may be NULL. In this case, mysql_change_db() would
