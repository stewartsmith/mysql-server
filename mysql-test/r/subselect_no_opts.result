--- conflicted
+++ resolved
@@ -2822,13 +2822,8 @@
 Note	1003	select `test`.`t1`.`one` AS `one`,`test`.`t1`.`two` AS `two`,<in_optimizer>((`test`.`t1`.`one`,`test`.`t1`.`two`),<exists>(select `test`.`t2`.`one` AS `one`,`test`.`t2`.`two` AS `two` from `test`.`t2` where ((`test`.`t2`.`flag` = '0') and trigcond(((<cache>(`test`.`t1`.`one`) = `test`.`t2`.`one`) or isnull(`test`.`t2`.`one`))) and trigcond(((<cache>(`test`.`t1`.`two`) = `test`.`t2`.`two`) or isnull(`test`.`t2`.`two`)))) having (trigcond(<is_not_null_test>(`test`.`t2`.`one`)) and trigcond(<is_not_null_test>(`test`.`t2`.`two`))))) AS `test` from `test`.`t1`
 explain extended SELECT one,two from t1 where ROW(one,two) IN (SELECT one,two FROM t2 WHERE flag = 'N');
 id	select_type	table	type	possible_keys	key	key_len	ref	rows	filtered	Extra
-<<<<<<< HEAD
-1	PRIMARY	t1	ALL	NULL	NULL	NULL	NULL	8	100.00	
-1	PRIMARY	t2	ALL	NULL	NULL	NULL	NULL	9	100.00	Using where; FirstMatch(t1)
-=======
 1	PRIMARY	t1	ALL	NULL	NULL	NULL	NULL	8	100.00	Using where
 2	DEPENDENT SUBQUERY	t2	ALL	NULL	NULL	NULL	NULL	9	100.00	Using where
->>>>>>> a6e23968
 Warnings:
 Note	1003	select `test`.`t1`.`one` AS `one`,`test`.`t1`.`two` AS `two` from `test`.`t1` where <in_optimizer>((`test`.`t1`.`one`,`test`.`t1`.`two`),<exists>(select `test`.`t2`.`one` AS `one`,`test`.`t2`.`two` AS `two` from `test`.`t2` where ((`test`.`t2`.`flag` = 'N') and (<cache>(`test`.`t1`.`one`) = `test`.`t2`.`one`) and (<cache>(`test`.`t1`.`two`) = `test`.`t2`.`two`))))
 explain extended SELECT one,two,ROW(one,two) IN (SELECT one,two FROM t2 WHERE flag = '0' group by one,two) as 'test' from t1;
