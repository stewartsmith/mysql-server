# Local macros for automake & autoconf

#---START: Used in for client configure
AC_DEFUN([MYSQL_TYPE_ACCEPT], [
  AC_REQUIRE([AC_PROG_CXX])	dnl Make sure $GXX is set if GNU C++
  ac_save_CXXFLAGS="$CXXFLAGS"
AC_CACHE_CHECK([base type of last arg to accept], mysql_cv_btype_last_arg_accept,
    AC_LANG_PUSH([C++])
    if test "$GXX" = "yes"
then
  # Add -Werror, remove -fbranch-probabilities (Bug #268)
  CXXFLAGS=`echo "$CXXFLAGS -Werror" | sed -e 's/-fbranch-probabilities//; s/-Wall//; s/-Wcheck//'`
fi
mysql_cv_btype_last_arg_accept=none
    [AC_COMPILE_IFELSE(
       [AC_LANG_PROGRAM(
          [[
	    #if defined(inline)
#undef inline
#endif
#include <stdlib.h>
#include <sys/types.h>
#include <sys/socket.h>
	  ]],
          [[
	    int a = accept(1, (struct sockaddr *) 0, (socklen_t *) 0); return (a != 0);
	  ]]
       )],
       [mysql_cv_btype_last_arg_accept=socklen_t]
    )]

if test "$mysql_cv_btype_last_arg_accept" = "none"; then
      [AC_COMPILE_IFELSE(
	 [AC_LANG_PROGRAM(
	    [[
	      #if defined(inline)
#undef inline
#endif
#include <stdlib.h>
#include <sys/types.h>
#include <sys/socket.h>
	    ]],
	    [[
	      int a = accept(1, (struct sockaddr *) 0, (size_t *) 0); return (a != 0);
	    ]],
	    [mysql_cv_btype_last_arg_accept=size_t]
	 )]
      )]
fi
if test "$mysql_cv_btype_last_arg_accept" = "none"; then
mysql_cv_btype_last_arg_accept=int
    fi
  )
  AC_LANG_POP([C++])
AC_DEFINE_UNQUOTED([SOCKET_SIZE_TYPE], [$mysql_cv_btype_last_arg_accept],
                   [The base type of the last arg to accept])
CXXFLAGS="$ac_save_CXXFLAGS"
])
#---END:

dnl Find type of qsort
AC_DEFUN([MYSQL_TYPE_QSORT],[
  AC_CACHE_CHECK([return type of qsort], mysql_cv_type_qsort,
    [AC_COMPILE_IFELSE(
       [AC_LANG_PROGRAM(
	  [[
	    #include <stdlib.h>
#ifdef __cplusplus
extern "C"
#endif
void qsort(void *base, size_t nel, size_t width,
 int (*compar) (const void *, const void *));
	  ]],
	  [[
	    int i;
	  ]]
       )],
       [mysql_cv_type_qsort=void],
       [mysql_cv_type_qsort=int]
    )]
  )
AC_DEFINE_UNQUOTED([RETQSORTTYPE], [$mysql_cv_type_qsort],
                   [The return type of qsort (int or void).])
if test "$mysql_cv_type_qsort" = "void"
then
 AC_DEFINE_UNQUOTED([QSORT_TYPE_IS_VOID], [1], [qsort returns void])
fi
])

#---START: Figure out whether to use 'struct rlimit' or 'struct rlimit64'
AC_DEFUN([MYSQL_TYPE_STRUCT_RLIMIT], [
AC_CACHE_CHECK([struct type to use with setrlimit], mysql_cv_btype_struct_rlimit,
    [
     AC_REQUIRE([AC_PROG_CXX])	dnl Make sure $GXX is set if GNU C++
     ac_save_CXXFLAGS="$CXXFLAGS"
     AC_LANG_PUSH([C++])
     if test "$GXX" = "yes"
then
  # Add -Werror, remove -fbranch-probabilities (Bug #268)
  CXXFLAGS=`echo "$CXXFLAGS -Werror" | sed -e 's/-fbranch-probabilities//; s/-Wall//; s/-Wcheck//'`
fi
     AC_COMPILE_IFELSE(
       [AC_LANG_PROGRAM(
	  [[
	    #if defined(inline)
#undef inline
#endif
#include <stdlib.h>
#include <sys/resource.h>
	  ]],
	  [[
	    struct rlimit64 rl; setrlimit(RLIMIT_CORE, &rl);
	  ]]
       )],
       [mysql_cv_btype_struct_rlimit="struct rlimit64"],
       [mysql_cv_btype_struct_rlimit="struct rlimit"]
     )
     AC_LANG_POP([C++])
     CXXFLAGS="$ac_save_CXXFLAGS"
    ]
  )
AC_DEFINE_UNQUOTED([STRUCT_RLIMIT], [$mysql_cv_btype_struct_rlimit],
                   [The struct rlimit type to use with setrlimit])
])
#---END:

AC_DEFUN([MYSQL_TIMESPEC_TS], [
  AC_CACHE_CHECK([if struct timespec has a ts_sec member], mysql_cv_timespec_ts,
    [AC_COMPILE_IFELSE(
       [AC_LANG_PROGRAM(
	  [[
	    #include <pthread.h>
#ifdef __cplusplus
extern "C"
#endif
	  ]],
	  [[
	    struct timespec abstime;
abstime.ts_sec = time(NULL)+1;
abstime.ts_nsec = 0;
	  ]]
       )],
       [mysql_cv_timespec_ts=yes],
       [mysql_cv_timespec_ts=no]
    )]
  )
if test "$mysql_cv_timespec_ts" = "yes"
then
  AC_DEFINE([HAVE_TIMESPEC_TS_SEC], [1],
            [Timespec has a ts_sec instead of tv_sev])
fi
])

AC_DEFUN([MYSQL_TZNAME], [
  AC_CACHE_CHECK([if we have tzname variable], mysql_cv_tzname,
    [AC_COMPILE_IFELSE(
       [AC_LANG_PROGRAM(
          [[
	    #include <time.h>
#ifdef __cplusplus
extern "C"
#endif
	  ]],
	  [[
	    tzset();
  return tzname[0] != 0;
	  ]]
       )],
       [mysql_cv_tzname=yes],
       [mysql_cv_tzname=no]
    )]
  )
if test "$mysql_cv_tzname" = "yes"
then
  AC_DEFINE([HAVE_TZNAME], [1], [Have the tzname variable])
fi
])


AC_DEFUN([MYSQL_PTHREAD_YIELD],[
# Some OSes like Mac OS X have that as a replacement for pthread_yield()
AC_CHECK_FUNCS(pthread_yield_np, AC_DEFINE([HAVE_PTHREAD_YIELD_NP],[],[Define if you have pthread_yield_np]))
AC_CACHE_CHECK([if pthread_yield takes zero arguments], ac_cv_pthread_yield_zero_arg,
    [AC_LINK_IFELSE(
       [AC_LANG_PROGRAM(
	  [[
	    #define _GNU_SOURCE
#include <pthread.h>
#ifdef __cplusplus
extern "C"
#endif
	  ]],
	  [[
  pthread_yield();
	  ]]
       )],
       [ac_cv_pthread_yield_zero_arg=yes],
       [ac_cv_pthread_yield_zero_arg=no]
    )]
  )
if test "$ac_cv_pthread_yield_zero_arg" = "yes"
then
  AC_DEFINE([HAVE_PTHREAD_YIELD_ZERO_ARG], [1],
            [pthread_yield that doesn't take any arguments])
fi
AC_CACHE_CHECK([if pthread_yield takes 1 argument], ac_cv_pthread_yield_one_arg,
    [AC_LINK_IFELSE(
       [AC_LANG_PROGRAM(
          [[
	    #define _GNU_SOURCE
#include <pthread.h>
#ifdef __cplusplus
extern "C"
#endif
	  ]],
	  [[
  pthread_yield(0);
	  ]]
       )],
       [ac_cv_pthread_yield_one_arg=yes],
       [ac_cv_pthread_yield_one_arg=no]
    )]
  )
if test "$ac_cv_pthread_yield_one_arg" = "yes"
then
  AC_DEFINE([HAVE_PTHREAD_YIELD_ONE_ARG], [1],
            [pthread_yield function with one argument])
fi
])

#---END:

# From fileutils-3.14/aclocal.m4

# @defmac AC_PROG_CC_STDC
# @maindex PROG_CC_STDC
# @ovindex CC
# If the C compiler in not in ANSI C mode by default, try to add an option
# to output variable @code{CC} to make it so.  This macro tries various
# options that select ANSI C on some system or another.  It considers the
# compiler to be in ANSI C mode if it defines @code{__STDC__} to 1 and
# handles function prototypes correctly.
#
# Patched by monty to only check if __STDC__ is defined. With the original 
# check it's impossible to get things to work with the Sunpro compiler from
# Workshop 4.2
#
# If you use this macro, you should check after calling it whether the C
# compiler has been set to accept ANSI C; if not, the shell variable
# @code{am_cv_prog_cc_stdc} is set to @samp{no}.  If you wrote your source
# code in ANSI C, you can make an un-ANSIfied copy of it by using the
# program @code{ansi2knr}, which comes with Ghostscript.
# @end defmac

AC_DEFUN([AM_PROG_CC_STDC],
[AC_REQUIRE([AC_PROG_CC])
AC_MSG_CHECKING(for ${CC-cc} option to accept ANSI C)
AC_CACHE_VAL(am_cv_prog_cc_stdc,
[am_cv_prog_cc_stdc=no
ac_save_CC="$CC"
# Don't try gcc -ansi; that turns off useful extensions and
# breaks some systems' header files.
# AIX			-qlanglvl=ansi
# Ultrix and OSF/1	-std1
# HP-UX			-Aa -D_HPUX_SOURCE
# SVR4			-Xc -D__EXTENSIONS__
# removed "-Xc -D__EXTENSIONS__" beacause sun c++ does not like it.
for ac_arg in "" -qlanglvl=ansi -std1 "-Aa -D_HPUX_SOURCE" 
do
  CC="$ac_save_CC $ac_arg"
	AC_COMPILE_IFELSE(
	  [AC_LANG_PROGRAM(
	     [[
	       #if !defined(__STDC__)
choke me
#endif
/* DYNIX/ptx V4.1.3 can't compile sys/stat.h with -Xc -D__EXTENSIONS__. */
#ifdef _SEQUENT_
# include <sys/types.h>
# include <sys/stat.h>
#endif
	     ]],
	     [[
int test (int i, double x);
struct s1 {int (*f) (int a);};
	       struct s2 {int (*f) (double a);};
	     ]]
	  )],
	  [am_cv_prog_cc_stdc="$ac_arg"; break]
	)
done
CC="$ac_save_CC"
])
AC_MSG_RESULT($am_cv_prog_cc_stdc)
case "x$am_cv_prog_cc_stdc" in
  x|xno) ;;
  *) CC="$CC $am_cv_prog_cc_stdc" ;;
esac
])

# Orginal from bash-2.0 aclocal.m4, Changed to use termcap last by monty.
 
AC_DEFUN([MYSQL_CHECK_LIB_TERMCAP], [

AC_CACHE_VAL(mysql_cv_termcap_lib,
<<<<<<< HEAD
[AC_CHECK_LIB(ncurses, tgetent, mysql_cv_termcap_lib=libncurses,
    [AC_CHECK_LIB(curses, tgetent, mysql_cv_termcap_lib=libcurses,
	[AC_CHECK_LIB(termcap, tgetent, mysql_cv_termcap_lib=libtermcap,
          [AC_CHECK_LIB(tinfo, tgetent, mysql_cv_termcap_lib=libtinfo,
	    mysql_cv_termcap_lib=NOT_FOUND)])])])])

=======
    [AC_CHECK_LIB(ncursesw, tgetent, mysql_cv_termcap_lib=libncursesw,
        [AC_CHECK_LIB(ncurses, tgetent, mysql_cv_termcap_lib=libncurses,
            [AC_CHECK_LIB(curses, tgetent, mysql_cv_termcap_lib=libcurses,
                [AC_CHECK_LIB(termcap, tgetent, mysql_cv_termcap_lib=libtermcap,
                    [AC_CHECK_LIB(tinfo, tgetent, mysql_cv_termcap_lib=libtinfo,
                        mysql_cv_termcap_lib=NOT_FOUND)])])])])])
>>>>>>> 2c357f15
AC_MSG_CHECKING(for termcap functions library)
if test "$mysql_cv_termcap_lib" = "NOT_FOUND"; then
AC_MSG_ERROR([No curses/termcap library found])
elif test "$mysql_cv_termcap_lib" = "libtermcap"; then
TERMCAP_LIB=-ltermcap
elif test "$mysql_cv_termcap_lib" = "libncursesw"; then
TERMCAP_LIB=-lncursesw
elif test "$mysql_cv_termcap_lib" = "libncurses"; then
TERMCAP_LIB=-lncurses
elif test "$mysql_cv_termcap_lib" = "libtinfo"; then
TERMCAP_LIB=-ltinfo
else
TERMCAP_LIB=-lcurses
fi
AC_MSG_RESULT($TERMCAP_LIB)
])

dnl Check type of signal routines (posix, 4.2bsd, 4.1bsd or v7)
AC_DEFUN([MYSQL_SIGNAL_CHECK], [
AC_MSG_CHECKING(for type of signal functions)
AC_CACHE_VAL(mysql_cv_signal_vintage,
    [AC_LINK_IFELSE(
       [AC_LANG_PROGRAM(
	  [[
	    #include <signal.h>
	  ]],
	  [[
    sigset_t ss;
    struct sigaction sa;
    sigemptyset(&ss); sigsuspend(&ss);
    sigaction(SIGINT, &sa, (struct sigaction *) 0);
    sigprocmask(SIG_BLOCK, &ss, (sigset_t *) 0);
	  ]]
       )],
       [mysql_cv_signal_vintage=posix],
       [AC_LINK_IFELSE(
	  [AC_LANG_PROGRAM(
	     [[
	       #include <signal.h>
	      ]],
	      [[
	int mask = sigmask(SIGINT);
	sigsetmask(mask); sigblock(mask); sigpause(mask);
	      ]]
          )],
	  [mysql_cv_signal_vintage=4.2bsd],
	  [AC_LINK_IFELSE(
	     [AC_LANG_PROGRAM(
		[[
	#include <signal.h>
		  void foo() { }
		]],
		[[
		int mask = sigmask(SIGINT);
		sigset(SIGINT, foo); sigrelse(SIGINT);
		sighold(SIGINT); sigpause(SIGINT);
		]]
             )],
	     [mysql_cv_signal_vintage=svr3],
	     [mysql_cv_signal_vintage=v7]
          )]
    )]
  )]
)
AC_MSG_RESULT($mysql_cv_signal_vintage)
if test "$mysql_cv_signal_vintage" = posix; then
AC_DEFINE(HAVE_POSIX_SIGNALS, [1],
          [Signal handling is POSIX (sigset/sighold, etc)])
elif test "$mysql_cv_signal_vintage" = "4.2bsd"; then
AC_DEFINE([HAVE_BSD_SIGNALS], [1], [BSD style signals])
elif test "$mysql_cv_signal_vintage" = svr3; then
AC_DEFINE(HAVE_USG_SIGHOLD, [1], [sighold() is present and usable])
fi
])

AC_DEFUN([MYSQL_CHECK_GETPW_FUNCS], [
  AC_MSG_CHECKING(whether programs are able to redeclare getpw functions)
AC_CACHE_VAL(mysql_cv_can_redecl_getpw,
    [AC_COMPILE_IFELSE(
       [AC_LANG_PROGRAM(
	  [[
	    #include <sys/types.h>
#include <pwd.h>
	    extern struct passwd *getpwent();
	  ]],
	  [[
	    struct passwd *z; z = getpwent();
	  ]]
       )],
       [mysql_cv_can_redecl_getpw=yes],
       [mysql_cv_can_redecl_getpw=no]
    )]
  )

AC_MSG_RESULT($mysql_cv_can_redecl_getpw)
if test "$mysql_cv_can_redecl_getpw" = "no"; then
AC_DEFINE(HAVE_GETPW_DECLS, [1], [getpwent() declaration present])
fi
])

AC_DEFUN([MYSQL_HAVE_TIOCGWINSZ],[
  AC_MSG_CHECKING(for TIOCGWINSZ in sys/ioctl.h)
AC_CACHE_VAL(mysql_cv_tiocgwinsz_in_ioctl,
    [AC_COMPILE_IFELSE(
       [AC_LANG_PROGRAM(
	  [[
	    #include <sys/types.h>
	    #include <sys/ioctl.h>
	  ]],
          [[
	    int x = TIOCGWINSZ;
	  ]]
       )],
       [mysql_cv_tiocgwinsz_in_ioctl=yes],
       [mysql_cv_tiocgwinsz_in_ioctl=no]
    )]
  )
AC_MSG_RESULT($mysql_cv_tiocgwinsz_in_ioctl)
if test "$mysql_cv_tiocgwinsz_in_ioctl" = "yes"; then   
AC_DEFINE([GWINSZ_IN_SYS_IOCTL], [1],
          [READLINE: your system defines TIOCGWINSZ in sys/ioctl.h.])
fi
])

AC_DEFUN([MYSQL_HAVE_FIONREAD],[
  AC_MSG_CHECKING(for FIONREAD in sys/ioctl.h)
AC_CACHE_VAL(mysql_cv_fionread_in_ioctl,
    [AC_COMPILE_IFELSE(
       [AC_LANG_PROGRAM(
	  [[
	    #include <sys/types.h>
	    #include <sys/ioctl.h>
	  ]],
          [[
	    int x = FIONREAD;
	  ]]
       )],
       [mysql_cv_fionread_in_ioctl=yes],
       [mysql_cv_fionread_in_ioctl=no]
    )])
AC_MSG_RESULT($mysql_cv_fionread_in_ioctl)
if test "$mysql_cv_fionread_in_ioctl" = "yes"; then   
AC_DEFINE([FIONREAD_IN_SYS_IOCTL], [1], [Do we have FIONREAD])
fi
])

AC_DEFUN([MYSQL_HAVE_TIOCSTAT],[
  AC_MSG_CHECKING(for TIOCSTAT in sys/ioctl.h)
AC_CACHE_VAL(mysql_cv_tiocstat_in_ioctl,
    [AC_COMPILE_IFELSE(
       [AC_LANG_PROGRAM(
	  [[
	    #include <sys/types.h>
	    #include <sys/ioctl.h>
	  ]],
	  [[
	   int x = TIOCSTAT;
	  ]]
       )],
       [mysql_cv_tiocstat_in_ioctl=yes],
       [mysql_cv_tiocstat_in_ioctl=no]
    )]
  )
AC_MSG_RESULT($mysql_cv_tiocstat_in_ioctl)
if test "$mysql_cv_tiocstat_in_ioctl" = "yes"; then   
AC_DEFINE(TIOCSTAT_IN_SYS_IOCTL, [1],
          [declaration of TIOCSTAT in sys/ioctl.h])
fi
])

AC_DEFUN([MYSQL_STRUCT_DIRENT_D_INO],[
  AC_REQUIRE([AC_HEADER_DIRENT])
AC_MSG_CHECKING(if struct dirent has a d_ino member)
AC_CACHE_VAL(mysql_cv_dirent_has_dino,
    [AC_COMPILE_IFELSE(
       [AC_LANG_PROGRAM(
	  [[
#include <stdio.h>
#include <sys/types.h>
#ifdef HAVE_UNISTD_H
# include <unistd.h>
#endif /* HAVE_UNISTD_H */
#if defined(HAVE_DIRENT_H)
# include <dirent.h>
#else
# define dirent direct
# ifdef HAVE_SYS_NDIR_H
#  include <sys/ndir.h>
# endif /* SYSNDIR */
# ifdef HAVE_SYS_DIR_H
#  include <sys/dir.h>
# endif /* SYSDIR */
# ifdef HAVE_NDIR_H
#  include <ndir.h>
# endif
#endif /* HAVE_DIRENT_H */
	  ]],
	  [[
struct dirent d; int z; z = d.d_ino;
	  ]]
      )],
      [mysql_cv_dirent_has_dino=yes],
      [mysql_cv_dirent_has_dino=no]
    )]
  )
AC_MSG_RESULT($mysql_cv_dirent_has_dino)
if test "$mysql_cv_dirent_has_dino" = "yes"; then
AC_DEFINE(STRUCT_DIRENT_HAS_D_INO, [1],
          [d_ino member present in struct dirent])
fi
])

AC_DEFUN([MYSQL_STRUCT_DIRENT_D_NAMLEN],[
  AC_REQUIRE([AC_HEADER_DIRENT])
AC_MSG_CHECKING(if struct dirent has a d_namlen member)
AC_CACHE_VAL(mysql_cv_dirent_has_dnamlen,
    [AC_COMPILE_IFELSE(
       [AC_LANG_PROGRAM(
	  [[
#include <stdio.h>
#include <sys/types.h>
#ifdef HAVE_UNISTD_H
# include <unistd.h>
#endif /* HAVE_UNISTD_H */
#if defined(HAVE_DIRENT_H)
# include <dirent.h>
#else
# define dirent direct
# ifdef HAVE_SYS_NDIR_H
#  include <sys/ndir.h>
# endif /* SYSNDIR */
# ifdef HAVE_SYS_DIR_H
#  include <sys/dir.h>
# endif /* SYSDIR */
# ifdef HAVE_NDIR_H
#  include <ndir.h>
# endif
#endif /* HAVE_DIRENT_H */
	  ]],
	  [[
struct dirent d; int z; z = (int)d.d_namlen;
	  ]]
       )],
       [mysql_cv_dirent_has_dnamlen=yes],
       [mysql_cv_dirent_has_dnamlen=no]
    )]
  )
AC_MSG_RESULT($mysql_cv_dirent_has_dnamlen)
if test "$mysql_cv_dirent_has_dnamlen" = "yes"; then
AC_DEFINE(STRUCT_DIRENT_HAS_D_NAMLEN, [1],
          [d_namlen member present in struct dirent])
fi
])


AC_DEFUN([MYSQL_TYPE_SIGHANDLER],[
  AC_MSG_CHECKING([whether signal handlers are of type void])
AC_CACHE_VAL(mysql_cv_void_sighandler,
    [AC_COMPILE_IFELSE(
       [AC_LANG_PROGRAM(
	  [[
	    #include <sys/types.h>
#include <signal.h>
#ifdef signal
#undef signal
#endif
#ifdef __cplusplus
extern "C"
#endif
	    void (*signal ()) ();
	  ]],
	  [[
	    int i;
	  ]]
       )],
       [mysql_cv_void_sighandler=yes],
       [mysql_cv_void_sighandler=no]
     )]
  )
AC_MSG_RESULT($mysql_cv_void_sighandler)
if test "$mysql_cv_void_sighandler" = "yes"; then
AC_DEFINE(VOID_SIGHANDLER, [1], [sighandler type is void (*signal ()) ();])
fi
])

AC_DEFUN([MYSQL_CXX_BOOL],[
AC_REQUIRE([AC_PROG_CXX])
AC_MSG_CHECKING(if ${CXX} supports bool types)
AC_CACHE_VAL(mysql_cv_have_bool,
[
   AC_LANG_PUSH([C++])
   AC_COMPILE_IFELSE(
     [AC_LANG_PROGRAM([],[[bool b = true;]])],
     [mysql_cv_have_bool=yes],
     [mysql_cv_have_bool=no]
   )
   AC_LANG_POP([C++])
])
AC_MSG_RESULT($mysql_cv_have_bool)
if test "$mysql_cv_have_bool" = yes; then
AC_DEFINE([HAVE_BOOL], [1], [bool is not defined by all C++ compilators])
fi
])

AC_DEFUN([MYSQL_STACK_DIRECTION],[
  AC_CACHE_CHECK(stack direction for C alloca, ac_cv_c_stack_direction,
    [AC_RUN_IFELSE(
       [AC_LANG_PROGRAM(
          [[
	    #include <stdlib.h>
 int find_stack_direction ()
 {
   static char *addr = 0;
   auto char dummy;
   if (addr == 0)
     {
       addr = &dummy;
       return find_stack_direction ();
     }
   else
     return (&dummy > addr) ? 1 : -1;
 }
	  ]],
	  [[
   exit (find_stack_direction() < 0);
	  ]]
       )],
       [ac_cv_c_stack_direction=1],
       [ac_cv_c_stack_direction=-1],
       [ac_cv_c_stack_direction=]
    )]
  )
 AC_DEFINE_UNQUOTED(STACK_DIRECTION, $ac_cv_c_stack_direction)
])

AC_DEFUN([MYSQL_CHECK_LONGLONG_TO_FLOAT],[
AC_MSG_CHECKING(if conversion of longlong to float works)
AC_CACHE_VAL(ac_cv_conv_longlong_to_float,
    [AC_RUN_IFELSE(
       [AC_LANG_PROGRAM(
          [[
	    #include <stdio.h>
typedef long long longlong;
	  ]],
	  [[
  longlong ll=1;
  float f;
  FILE *file=fopen("conftestval", "w");
  f = (float) ll;
  fprintf(file,"%g\n",f);
  fclose(file);
  return (0);
	  ]]
       )],
       [ac_cv_conv_longlong_to_float=`cat conftestval`],
       [ac_cv_conv_longlong_to_float=0],
       [ac_cv_conv_longlong_to_float="yes"]    dnl Cross compiling, assume can convert
    )]
  )
if test "$ac_cv_conv_longlong_to_float" = "1" -o "$ac_cv_conv_longlong_to_float" = "yes"
then
  ac_cv_conv_longlong_to_float=yes
else
  ac_cv_conv_longlong_to_float=no
fi
AC_MSG_RESULT($ac_cv_conv_longlong_to_float)
])

AC_DEFUN([MYSQL_CHECK_VIO], [
dnl
dnl we always use vio: no need for special defines 
dnl
  AC_DEFINE([HAVE_VIO_READ_BUFF], [1],
            [Define to enable buffered read. This works only if syscalls
            read/recv return as soon as there is some data in the kernel
            buffer, no matter how big the given buffer is.])
])

# Local version of _AC_PROG_CXX_EXIT_DECLARATION that does not
# include #stdlib.h as default as this breaks things on Solaris
# (Conflicts with pthreads and big file handling)

m4_define([_AC_PROG_CXX_EXIT_DECLARATION],
[for ac_declaration in \
   ''\
   'extern "C" void std::exit (int) throw (); using std::exit;' \
   'extern "C" void std::exit (int); using std::exit;' \
   'extern "C" void exit (int) throw ();' \
   'extern "C" void exit (int);' \
   'void exit (int);' \
   '#include <stdlib.h>'
do
  _AC_COMPILE_IFELSE([AC_LANG_PROGRAM([$ac_declaration
@%:@include <stdlib.h>],
                                      [exit (42);])],
                     [],
                     [continue])
  _AC_COMPILE_IFELSE([AC_LANG_PROGRAM([$ac_declaration],
                                      [exit (42);])],
                     [break])
done
rm -f conftest*
if test -n "$ac_declaration"; then
  echo '#ifdef __cplusplus' >>confdefs.h
  echo $ac_declaration      >>confdefs.h
  echo '#endif'             >>confdefs.h
fi
])# _AC_PROG_CXX_EXIT_DECLARATION

dnl ---------------------------------------------------------------------------


dnl ---------------------------------------------------------------------------
dnl Macro: MYSQL_CHECK_BIG_TABLES
dnl Sets BIG_TABLES if --with-big-tables is used
dnl ---------------------------------------------------------------------------
AC_DEFUN([MYSQL_CHECK_BIG_TABLES], [
  AC_ARG_WITH([big-tables],
  AS_HELP_STRING([--with-big-tables],
              [Support tables with more than 4 G rows even on 32 bit platforms]),
              [bigtables="$withval"],
              [bigtables=no])
  AC_MSG_CHECKING([for big tables support])

  case "$bigtables" in
    yes )
      AC_DEFINE([BIG_TABLES], [1], [Support big tables])
      AC_MSG_RESULT([yes])
      ;;
    * )
      AC_MSG_RESULT([no])
      ;;
  esac

])
dnl ---------------------------------------------------------------------------
dnl END OF MYSQL_CHECK_BIG_TABLES SECTION
dnl ---------------------------------------------------------------------------


dnl ---------------------------------------------------------------------------
dnl Macro: MYSQL_CHECK_MAX_INDEXES
dnl Sets MAX_INDEXES
dnl ---------------------------------------------------------------------------
AC_DEFUN([MYSQL_CHECK_MAX_INDEXES], [
  AC_ARG_WITH([max-indexes],
              AS_HELP_STRING([--with-max-indexes=N],
                             [Sets the maximum number of indexes per table, default 64]),
              [max_indexes="$withval"],
              [max_indexes=64])
  AC_MSG_CHECKING([max indexes per table])
  AC_DEFINE_UNQUOTED([MAX_INDEXES], [$max_indexes],
                     [Maximum number of indexes per table])
  AC_MSG_RESULT([$max_indexes])
])
dnl ---------------------------------------------------------------------------
dnl END OF MYSQL_CHECK_MAX_INDEXES SECTION
dnl ---------------------------------------------------------------------------


dnl MYSQL_NEEDS_MYSYS_NEW
AC_DEFUN([MYSQL_NEEDS_MYSYS_NEW],[
  AC_CACHE_CHECK([needs mysys_new helpers], mysql_cv_use_mysys_new,
[
   AC_LANG_PUSH([C++])
   AC_LINK_IFELSE(
     [AC_LANG_PROGRAM([],
        [[
class A { public: int b; }; A *a=new A; a->b=10; delete a;
	]]
     )],
     [mysql_cv_use_mysys_new=no],
     [mysql_cv_use_mysys_new=yes]
   )
   AC_LANG_POP([C++])
])
if test "$mysql_cv_use_mysys_new" = "yes"
then
  AC_DEFINE([USE_MYSYS_NEW], [1], [Needs to use mysys_new helpers])
fi
])


AC_DEFUN([MYSQL_CHECK_CXX_VERSION], [
case $SYSTEM_TYPE in
  *netware*)
    CXX_VERSION=`$CXX -version | grep -i version`
  ;;
  *)
    CXX_VERSION=`$CXX --version | sed 1q`
    if test $? -ne "0" -o -z "$CXX_VERSION"
    then
      CXX_VERSION=`$CXX -V 2>&1|sed 1q` # trying harder for Sun and SGI
    fi
    if test $? -ne "0" -o -z "$CXX_VERSION"
    then
      CXX_VERSION=`$CXX -v 2>&1|sed 1q` # even harder for Alpha
    fi
    if test $? -ne "0" -o -z "$CXX_VERSION"
    then
      CXX_VERSION=""
    fi
esac
if test "$CXX_VERSION"
then
  AC_MSG_CHECKING("C++ compiler version")
  AC_MSG_RESULT("$CXX $CXX_VERSION")
fi
AC_SUBST(CXX_VERSION)
])

AC_DEFUN([MYSQL_PROG_AR], [
case $CXX_VERSION in
  MIPSpro*)
    AR=$CXX
    ARFLAGS="-ar -o"
  ;;
  *Forte*)
    AR=$CXX
    ARFLAGS="-xar -o"
  ;;
  *)
    AC_CHECK_PROG([AR], [ar], [ar])
    if test -z "$AR" || test "$AR" = "false"
    then
      AC_MSG_ERROR([You need ar to build the library])
    fi
    if test -z "$ARFLAGS"
    then
      ARFLAGS="cru"
    fi
esac
AC_SUBST(AR)
AC_SUBST(ARFLAGS)
])

dnl
dnl  Macro to check time_t range: according to C standard
dnl  array index must be greater than 0 => if time_t is signed,
dnl  the code in the macros below won't compile.
dnl

AC_DEFUN([MYSQL_CHECK_TIME_T],[
    AC_MSG_CHECKING(if time_t is unsigned)
  AC_COMPILE_IFELSE(
    [AC_LANG_PROGRAM(
        [[
#include <time.h>
        ]],
        [[
        int array[(((time_t)-1) > 0) ? 1 : -1];
       ]]
    )],
    [
    AC_DEFINE([TIME_T_UNSIGNED], 1, [Define to 1 if time_t is unsigned])
    AC_MSG_RESULT(yes)
    ],
    [AC_MSG_RESULT(no)]
    )
])
<|MERGE_RESOLUTION|>--- conflicted
+++ resolved
@@ -303,21 +303,12 @@
 AC_DEFUN([MYSQL_CHECK_LIB_TERMCAP], [
 
 AC_CACHE_VAL(mysql_cv_termcap_lib,
-<<<<<<< HEAD
-[AC_CHECK_LIB(ncurses, tgetent, mysql_cv_termcap_lib=libncurses,
-    [AC_CHECK_LIB(curses, tgetent, mysql_cv_termcap_lib=libcurses,
-	[AC_CHECK_LIB(termcap, tgetent, mysql_cv_termcap_lib=libtermcap,
-          [AC_CHECK_LIB(tinfo, tgetent, mysql_cv_termcap_lib=libtinfo,
-	    mysql_cv_termcap_lib=NOT_FOUND)])])])])
-
-=======
     [AC_CHECK_LIB(ncursesw, tgetent, mysql_cv_termcap_lib=libncursesw,
         [AC_CHECK_LIB(ncurses, tgetent, mysql_cv_termcap_lib=libncurses,
             [AC_CHECK_LIB(curses, tgetent, mysql_cv_termcap_lib=libcurses,
                 [AC_CHECK_LIB(termcap, tgetent, mysql_cv_termcap_lib=libtermcap,
                     [AC_CHECK_LIB(tinfo, tgetent, mysql_cv_termcap_lib=libtinfo,
                         mysql_cv_termcap_lib=NOT_FOUND)])])])])])
->>>>>>> 2c357f15
 AC_MSG_CHECKING(for termcap functions library)
 if test "$mysql_cv_termcap_lib" = "NOT_FOUND"; then
 AC_MSG_ERROR([No curses/termcap library found])
