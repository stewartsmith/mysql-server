--- conflicted
+++ resolved
@@ -1,5 +1,16 @@
 drop table if exists t1, t2;
-<<<<<<< HEAD
+CREATE TABLE t1 (
+pk INT NOT NULL AUTO_INCREMENT,
+PRIMARY KEY (pk)
+)
+/*!50100 PARTITION BY HASH (pk)
+PARTITIONS 2 */;
+INSERT INTO t1 VALUES (NULL);
+INSERT INTO t1 VALUES (NULL);
+INSERT INTO t1 VALUES (NULL);
+SELECT * FROM t1 WHERE pk < 0 ORDER BY pk;
+pk
+DROP TABLE t1;
 CREATE TABLE t1 (a INT)
 ENGINE=NonExistentEngine;
 Warnings:
@@ -35,19 +46,6 @@
 /*!50100 PARTITION BY HASH (a)
 (PARTITION p0 ENGINE = MEMORY,
  PARTITION p1 ENGINE = MEMORY) */
-=======
-CREATE TABLE t1 (
-pk INT NOT NULL AUTO_INCREMENT,
-PRIMARY KEY (pk)
-)
-/*!50100 PARTITION BY HASH (pk)
-PARTITIONS 2 */;
-INSERT INTO t1 VALUES (NULL);
-INSERT INTO t1 VALUES (NULL);
-INSERT INTO t1 VALUES (NULL);
-SELECT * FROM t1 WHERE pk < 0 ORDER BY pk;
-pk
->>>>>>> abd85749
 DROP TABLE t1;
 CREATE TABLE t1 (a INT NOT NULL, KEY(a))
 PARTITION BY RANGE(a)
