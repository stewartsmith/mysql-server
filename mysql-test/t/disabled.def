##############################################################################
#
#  List the test cases that are to be disabled temporarily.
#
#  Separate the test case name and the comment with ':'.
#
#    <testcasename> : BUG#<xxxx> <date disabled> <disabler> <comment>
#
#  Do not use any TAB characters for whitespace.
#
##############################################################################
lowercase_table3     : Bug#32667 lowercase_table3.test reports to error log
ctype_create         : Bug#32965 main.ctype_create fails
csv_alter_table      : Bug#42831 main.csv_alter_table is disabled 
cast                 : Bug#35594 2008-03-27 main.cast fails on Windows2003-64
<<<<<<< HEAD
delayed_insert_limit_func             : BUG#37962 2008-07-08 sven *_func tests containing sleeps/race conditions
event_scheduler_func                  : BUG#37962 BUG#40816 2008-07-08 sven *_func tests containing sleeps/race conditions
interactive_timeout_func              : BUG#37962 2008-07-08 sven *_func tests containing sleeps/race conditions
query_cache_wlock_invalidate_func     : BUG#37962 2008-07-08 sven *_func tests containing sleeps/race conditions
rpl_init_slave_func                   : BUG#37962 2008-07-08 sven *_func tests containing sleeps/race conditions
rpl_max_binlog_size_func              : BUG#37962 2008-07-08 sven *_func tests containing sleeps/race conditions
slow_query_log_func                   : BUG#37962 2008-07-08 sven *_func tests containing sleeps/race conditions
sql_low_priority_updates_func         : BUG#37962 2008-07-08 sven *_func tests containing sleeps/race conditions
timestamp_func                        : BUG#37962 2008-07-08 sven *_func tests containing sleeps/race conditions
log_output_func                       : BUG#37766 2008-07-10 sven main.log_output_func randomly fails in pushbuild
events_bugs                           : Bug#37774 Bug#39569 Bug#39863 Bug#39848 2008-10-08 alik
slow_query_log_func                   : Bug #37962: *_func tests containing sleeps/race conditions
thread_cache_size_func      : Bug#40574 2008-11-07 joro main.thread_cache_size_func fails in pushbuild when run with pool of threads
innodb_max_dirty_pages_pct_func       : BUG#41018 BUG#39382 2008-12-02 sven test fails often. some failures fill up the disk, causing subsequent failures in many other tests
log_output_basic     : Bug #40988       log_output_basic.test succeeded though syntactically false.
innodb               : Bug #41056    Innodb.test shows some difference to its result file.
innodb                            : Bug#41299 2008-12-08 alik
federated_transactions            : Bug#29523 Transactions do not work
;backup_no_engine                  : Bug#36021 2008-04-13 rsomla server crashes when openning table with unknown storage engine
;backup_triggers_and_events       : Bug#37762 2008-07-01 rafal Test fails on remove_file for unknown reasons
;backup_no_be                     : Bug#38023 2008-07-16 rafal Test triggers valgrind warnings described in the bug
;wait_timeout_func                 : Bug #41225 joro wait_timeout_func fails
;kill                              : Bug#37780 2008-12-03 HHunger need some changes to be robust enough for pushbuild.
query_cache_28249                 : Bug#41098 Query Cache returns wrong result with concurrent insert
innodb_bug39438          : BUG#42383 2009-01-28 lsoares "This fails in embedded and on windows.  Note that this test is not run on windows and on embedded in PB for main trees currently"
=======
events_bugs          : Bug#37774 Bug#39569 Bug#39863 Bug#39848 2008-10-08 alik
innodb               : Bug#41299 2008-12-08 alik
user_limits          : Bug#42384 thread_handling = pool-of-threads, wrong handling of max_questions user limit
query_cache_28249    : Bug#41098 Query Cache returns wrong result with concurrent insert
innodb_bug39438      : BUG#42383 2009-01-28 lsoares "This fails in embedded and on windows.  Note that this test is not run on windows and on embedded in PB for main trees currently"
subselect3_jcl6      : BUG#42534 subselect3_jcl6 produces valgrind warnings with MTR2 (2008-02-02 spetrunia)
join_cache           : Bug#42585 joro main.join_cache fails on powermacg5  
>>>>>>> f1c726a4
<|MERGE_RESOLUTION|>--- conflicted
+++ resolved
@@ -13,38 +13,8 @@
 ctype_create         : Bug#32965 main.ctype_create fails
 csv_alter_table      : Bug#42831 main.csv_alter_table is disabled 
 cast                 : Bug#35594 2008-03-27 main.cast fails on Windows2003-64
-<<<<<<< HEAD
-delayed_insert_limit_func             : BUG#37962 2008-07-08 sven *_func tests containing sleeps/race conditions
-event_scheduler_func                  : BUG#37962 BUG#40816 2008-07-08 sven *_func tests containing sleeps/race conditions
-interactive_timeout_func              : BUG#37962 2008-07-08 sven *_func tests containing sleeps/race conditions
-query_cache_wlock_invalidate_func     : BUG#37962 2008-07-08 sven *_func tests containing sleeps/race conditions
-rpl_init_slave_func                   : BUG#37962 2008-07-08 sven *_func tests containing sleeps/race conditions
-rpl_max_binlog_size_func              : BUG#37962 2008-07-08 sven *_func tests containing sleeps/race conditions
-slow_query_log_func                   : BUG#37962 2008-07-08 sven *_func tests containing sleeps/race conditions
-sql_low_priority_updates_func         : BUG#37962 2008-07-08 sven *_func tests containing sleeps/race conditions
-timestamp_func                        : BUG#37962 2008-07-08 sven *_func tests containing sleeps/race conditions
-log_output_func                       : BUG#37766 2008-07-10 sven main.log_output_func randomly fails in pushbuild
-events_bugs                           : Bug#37774 Bug#39569 Bug#39863 Bug#39848 2008-10-08 alik
-slow_query_log_func                   : Bug #37962: *_func tests containing sleeps/race conditions
-thread_cache_size_func      : Bug#40574 2008-11-07 joro main.thread_cache_size_func fails in pushbuild when run with pool of threads
-innodb_max_dirty_pages_pct_func       : BUG#41018 BUG#39382 2008-12-02 sven test fails often. some failures fill up the disk, causing subsequent failures in many other tests
-log_output_basic     : Bug #40988       log_output_basic.test succeeded though syntactically false.
-innodb               : Bug #41056    Innodb.test shows some difference to its result file.
-innodb                            : Bug#41299 2008-12-08 alik
-federated_transactions            : Bug#29523 Transactions do not work
-;backup_no_engine                  : Bug#36021 2008-04-13 rsomla server crashes when openning table with unknown storage engine
-;backup_triggers_and_events       : Bug#37762 2008-07-01 rafal Test fails on remove_file for unknown reasons
-;backup_no_be                     : Bug#38023 2008-07-16 rafal Test triggers valgrind warnings described in the bug
-;wait_timeout_func                 : Bug #41225 joro wait_timeout_func fails
-;kill                              : Bug#37780 2008-12-03 HHunger need some changes to be robust enough for pushbuild.
-query_cache_28249                 : Bug#41098 Query Cache returns wrong result with concurrent insert
-innodb_bug39438          : BUG#42383 2009-01-28 lsoares "This fails in embedded and on windows.  Note that this test is not run on windows and on embedded in PB for main trees currently"
-=======
 events_bugs          : Bug#37774 Bug#39569 Bug#39863 Bug#39848 2008-10-08 alik
 innodb               : Bug#41299 2008-12-08 alik
 user_limits          : Bug#42384 thread_handling = pool-of-threads, wrong handling of max_questions user limit
 query_cache_28249    : Bug#41098 Query Cache returns wrong result with concurrent insert
-innodb_bug39438      : BUG#42383 2009-01-28 lsoares "This fails in embedded and on windows.  Note that this test is not run on windows and on embedded in PB for main trees currently"
-subselect3_jcl6      : BUG#42534 subselect3_jcl6 produces valgrind warnings with MTR2 (2008-02-02 spetrunia)
-join_cache           : Bug#42585 joro main.join_cache fails on powermacg5  
->>>>>>> f1c726a4
+innodb_bug39438      : BUG#42383 2009-01-28 lsoares "This fails in embedded and on windows.  Note that this test is not run on windows and on embedded in PB for main trees currently"