/* Copyright 2000-2008 MySQL AB, 2008 Sun Microsystems, Inc.

   This program is free software; you can redistribute it and/or modify
   it under the terms of the GNU General Public License as published by
   the Free Software Foundation; version 2 of the License.

   This program is distributed in the hope that it will be useful,
   but WITHOUT ANY WARRANTY; without even the implied warranty of
   MERCHANTABILITY or FITNESS FOR A PARTICULAR PURPOSE.  See the
   GNU General Public License for more details.

   You should have received a copy of the GNU General Public License
   along with this program; if not, write to the Free Software
   Foundation, Inc., 59 Temple Place, Suite 330, Boston, MA  02111-1307  USA */

/**
  @file

  @brief
  Handling of MySQL SQL variables

  @details
  To add a new variable, one has to do the following:

  - Use one of the 'sys_var... classes from set_var.h or write a specific
    one for the variable type.
  - Define it in the 'variable definition list' in this file.
  - If the variable is thread specific, add it to 'system_variables' struct.
    If not, add it to mysqld.cc and an declaration in 'mysql_priv.h'
  - If the variable should be changed from the command line, add a definition
    of it in the my_option structure list in mysqld.cc
  - Don't forget to initialize new fields in global_system_variables and
    max_system_variables!

  @todo
    Add full support for the variable character_set (for 4.1)

  @todo
    When updating myisam_delay_key_write, we should do a 'flush tables'
    of all MyISAM tables to ensure that they are reopen with the
    new attribute.

  @note
    Be careful with var->save_result: sys_var::check() only updates
    ulonglong_value; so other members of the union are garbage then; to use
    them you must first assign a value to them (in specific ::check() for
    example).
*/

#ifdef USE_PRAGMA_IMPLEMENTATION
#pragma implementation				// gcc: Class implementation
#endif

#include "mysql_priv.h"
#include <mysql.h>
#include "slave.h"
#include "rpl_mi.h"
#include <my_getopt.h>
#include <thr_alarm.h>
#include <myisam.h>
#include <my_dir.h>
#include <waiting_threads.h>
#include "events.h"
#include "transaction.h"

/* WITH_NDBCLUSTER_STORAGE_ENGINE */
#ifdef WITH_NDBCLUSTER_STORAGE_ENGINE
extern ulong ndb_cache_check_time;
extern char opt_ndb_constrbuf[];
extern ulong ndb_extra_logging;
#endif

#ifdef HAVE_NDB_BINLOG
extern ulong ndb_report_thresh_binlog_epoch_slip;
extern ulong ndb_report_thresh_binlog_mem_usage;
extern my_bool ndb_log_binlog_index;
#endif

extern CHARSET_INFO *character_set_filesystem;
extern my_bool disable_slaves;

static HASH system_variable_hash;

const char *bool_type_names[]= { "OFF", "ON", NullS };
TYPELIB bool_typelib=
{
  array_elements(bool_type_names)-1, "", bool_type_names, NULL
};

const char *delay_key_write_type_names[]= { "OFF", "ON", "ALL", NullS };
TYPELIB delay_key_write_typelib=
{
  array_elements(delay_key_write_type_names)-1, "",
  delay_key_write_type_names, NULL
};

const char *slave_exec_mode_names[]=
{ "STRICT", "IDEMPOTENT", NullS };
static const unsigned int slave_exec_mode_names_len[]=
{ sizeof("STRICT") - 1, sizeof("IDEMPOTENT") - 1, 0 };
TYPELIB slave_exec_mode_typelib=
{
  array_elements(slave_exec_mode_names)-1, "",
  slave_exec_mode_names, (unsigned int *) slave_exec_mode_names_len
};

static int  sys_check_ftb_syntax(THD *thd,  set_var *var);
static bool sys_update_ftb_syntax(THD *thd, set_var * var);
static void sys_default_ftb_syntax(THD *thd, enum_var_type type);
static bool sys_update_init_connect(THD*, set_var*);
static void sys_default_init_connect(THD*, enum_var_type type);
static bool sys_update_init_slave(THD*, set_var*);
static void sys_default_init_slave(THD*, enum_var_type type);
static bool set_option_bit(THD *thd, set_var *var);
static bool set_option_autocommit(THD *thd, set_var *var);
static int  check_log_update(THD *thd, set_var *var);
static bool set_log_update(THD *thd, set_var *var);
static int  check_pseudo_thread_id(THD *thd, set_var *var);
void fix_binlog_format_after_update(THD *thd, enum_var_type type);
static void fix_low_priority_updates(THD *thd, enum_var_type type);
static int check_tx_isolation(THD *thd, set_var *var);
static void fix_tx_isolation(THD *thd, enum_var_type type);
static int check_completion_type(THD *thd, set_var *var);
static void fix_completion_type(THD *thd, enum_var_type type);
static void fix_net_read_timeout(THD *thd, enum_var_type type);
static void fix_net_write_timeout(THD *thd, enum_var_type type);
static void fix_net_retry_count(THD *thd, enum_var_type type);
static void fix_max_join_size(THD *thd, enum_var_type type);
#ifdef HAVE_QUERY_CACHE
static void fix_query_cache_size(THD *thd, enum_var_type type);
static void fix_query_cache_min_res_unit(THD *thd, enum_var_type type);
#endif
static void fix_myisam_max_sort_file_size(THD *thd, enum_var_type type);
static void fix_max_binlog_size(THD *thd, enum_var_type type);
static void fix_max_relay_log_size(THD *thd, enum_var_type type);
static void fix_max_connections(THD *thd, enum_var_type type);
static int check_max_delayed_threads(THD *thd, set_var *var);
static void fix_thd_mem_root(THD *thd, enum_var_type type);
static void fix_trans_mem_root(THD *thd, enum_var_type type);
static void fix_server_id(THD *thd, enum_var_type type);
static ulonglong fix_unsigned(THD *, ulonglong, const struct my_option *);
static bool get_unsigned(THD *thd, set_var *var);
bool throw_bounds_warning(THD *thd, bool fixed, bool unsignd,
                          const char *name, longlong val);
static KEY_CACHE *create_key_cache(const char *name, uint length);
void fix_sql_mode_var(THD *thd, enum_var_type type);
static uchar *get_error_count(THD *thd);
static uchar *get_warning_count(THD *thd);
static uchar *get_tmpdir(THD *thd);
static int  sys_check_log_path(THD *thd,  set_var *var);
static bool sys_update_general_log_path(THD *thd, set_var * var);
static void sys_default_general_log_path(THD *thd, enum_var_type type);
static bool sys_update_backup_history_log_path(THD *thd, set_var * var);
static void sys_default_backup_history_log_path(THD *thd, enum_var_type type);
static bool sys_update_backup_progress_log_path(THD *thd, set_var * var);
static void sys_default_backup_progress_log_path(THD *thd, enum_var_type type);
static bool sys_update_slow_log_path(THD *thd, set_var * var);
static void sys_default_slow_log_path(THD *thd, enum_var_type type);
static int sys_check_backupdir(THD *thd, set_var *var);
static bool sys_update_backupdir(THD *thd, set_var * var);
static void sys_default_backupdir(THD *thd, enum_var_type type);
static int sys_check_backupdir(THD *thd, set_var *var);
static bool sys_update_backupdir(THD *thd, set_var * var);
static void sys_default_backupdir(THD *thd, enum_var_type type);

/*
  Variable definition list

  These are variables that can be set from the command line, in
  alphabetic order.

  The variables are linked into the list. A variable is added to
  it in the constructor (see sys_var class for details).
*/

static sys_var_chain vars = { NULL, NULL };

static sys_var_thd_ulong
sys_auto_increment_increment(&vars, "auto_increment_increment",
                             &SV::auto_increment_increment, NULL, NULL,
                             sys_var::SESSION_VARIABLE_IN_BINLOG);
static sys_var_thd_ulong
sys_auto_increment_offset(&vars, "auto_increment_offset",
                          &SV::auto_increment_offset, NULL, NULL,
                          sys_var::SESSION_VARIABLE_IN_BINLOG);

static sys_var_bool_ptr	sys_automatic_sp_privileges(&vars, "automatic_sp_privileges",
					      &sp_automatic_privileges);

static sys_var_const            sys_back_log(&vars, "back_log",
                                             OPT_GLOBAL, SHOW_LONG,
                                             (uchar*) &back_log);
static sys_var_const_os_str       sys_basedir(&vars, "basedir", mysql_home);
static sys_var_long_ptr	sys_binlog_cache_size(&vars, "binlog_cache_size",
					      &binlog_cache_size);
static sys_var_thd_binlog_format sys_binlog_format(&vars, "binlog_format",
                                            &SV::binlog_format);
static sys_var_thd_ulong	sys_bulk_insert_buff_size(&vars, "bulk_insert_buffer_size",
						  &SV::bulk_insert_buff_size);
static sys_var_const_os         sys_character_sets_dir(&vars,
                                                       "character_sets_dir",
                                                       OPT_GLOBAL, SHOW_CHAR,
                                                       (uchar*)
                                                       mysql_charsets_dir);
static sys_var_character_set_sv
sys_character_set_server(&vars, "character_set_server",
                         &SV::collation_server, &default_charset_info, 0,
                         sys_var::SESSION_VARIABLE_IN_BINLOG);
sys_var_const_str       sys_charset_system(&vars, "character_set_system",
                                           (char *)my_charset_utf8_general_ci.name);
static sys_var_character_set_database
sys_character_set_database(&vars, "character_set_database",
                           sys_var::SESSION_VARIABLE_IN_BINLOG);
static sys_var_character_set_client
sys_character_set_client(&vars, "character_set_client",
                         &SV::character_set_client,
                         &default_charset_info,
                         sys_var::SESSION_VARIABLE_IN_BINLOG);
static sys_var_character_set_sv
sys_character_set_connection(&vars, "character_set_connection",
                             &SV::collation_connection,
                             &default_charset_info, 0,
                             sys_var::SESSION_VARIABLE_IN_BINLOG);
static sys_var_character_set_sv sys_character_set_results(&vars, "character_set_results",
                                        &SV::character_set_results,
                                        &default_charset_info, true);
static sys_var_character_set_sv sys_character_set_filesystem(&vars, "character_set_filesystem",
                                        &SV::character_set_filesystem,
                                        &character_set_filesystem);
static sys_var_thd_ulong	sys_completion_type(&vars, "completion_type",
					 &SV::completion_type,
					 check_completion_type,
					 fix_completion_type);
static sys_var_collation_sv
sys_collation_connection(&vars, "collation_connection",
                         &SV::collation_connection, &default_charset_info,
                         sys_var::SESSION_VARIABLE_IN_BINLOG);
static sys_var_collation_sv
sys_collation_database(&vars, "collation_database", &SV::collation_database,
                       &default_charset_info,
                       sys_var::SESSION_VARIABLE_IN_BINLOG);
static sys_var_collation_sv
sys_collation_server(&vars, "collation_server", &SV::collation_server,
                     &default_charset_info,
                     sys_var::SESSION_VARIABLE_IN_BINLOG);
static sys_var_long_ptr	sys_concurrent_insert(&vars, "concurrent_insert",
                                              &myisam_concurrent_insert);
static sys_var_long_ptr	sys_connect_timeout(&vars, "connect_timeout",
					    &connect_timeout);
static sys_var_const_os_str       sys_datadir(&vars, "datadir", mysql_real_data_home);
static sys_var_backup_wait_timeout sys_backup_wait_timeout(&vars, "backup_wait_timeout");
static sys_var_thd_ulong sys_deadlock_search_depth_short(&vars,
                                "deadlock_search_depth_short",
                                 &SV::wt_deadlock_search_depth_short);
static sys_var_thd_ulong sys_deadlock_search_depth_long(&vars,
                                "deadlock_search_depth_long",
                                 &SV::wt_deadlock_search_depth_long);
static sys_var_thd_ulong sys_deadlock_timeout_short(&vars,
                                "deadlock_timeout_short",
                                 &SV::wt_timeout_short);
static sys_var_thd_ulong sys_deadlock_timeout_long(&vars,
                                "deadlock_timeout_long",
                                 &SV::wt_timeout_long);
#ifndef DBUG_OFF
static sys_var_thd_dbug        sys_dbug(&vars, "debug");
#endif
static sys_var_enum		sys_delay_key_write(&vars, "delay_key_write",
					    &delay_key_write_options,
					    &delay_key_write_typelib,
					    fix_delay_key_write);
static sys_var_long_ptr	sys_delayed_insert_limit(&vars, "delayed_insert_limit",
						 &delayed_insert_limit);
static sys_var_long_ptr	sys_delayed_insert_timeout(&vars, "delayed_insert_timeout",
						   &delayed_insert_timeout);
static sys_var_long_ptr	sys_delayed_queue_size(&vars, "delayed_queue_size",
					       &delayed_queue_size);

#ifdef HAVE_EVENT_SCHEDULER
static sys_var_event_scheduler sys_event_scheduler(&vars, "event_scheduler");
#endif

static sys_var_long_ptr	sys_expire_logs_days(&vars, "expire_logs_days",
					     &expire_logs_days);
static sys_var_bool_ptr	sys_flush(&vars, "flush", &myisam_flush);
static sys_var_long_ptr	sys_flush_time(&vars, "flush_time", &flush_time);
static sys_var_str      sys_ft_boolean_syntax(&vars, "ft_boolean_syntax",
                                              sys_check_ftb_syntax,
                                              sys_update_ftb_syntax,
                                              sys_default_ftb_syntax,
                                              ft_boolean_syntax);
static sys_var_const    sys_ft_max_word_len(&vars, "ft_max_word_len",
                                            OPT_GLOBAL, SHOW_LONG,
                                            (uchar*) &ft_max_word_len);
static sys_var_const    sys_ft_min_word_len(&vars, "ft_min_word_len",
                                            OPT_GLOBAL, SHOW_LONG,
                                            (uchar*) &ft_min_word_len);
static sys_var_const    sys_ft_query_expansion_limit(&vars,
                                                     "ft_query_expansion_limit",
                                                     OPT_GLOBAL, SHOW_LONG,
                                                     (uchar*)
                                                     &ft_query_expansion_limit);
static sys_var_const    sys_ft_stopword_file(&vars, "ft_stopword_file",
                                             OPT_GLOBAL, SHOW_CHAR_PTR,
                                             (uchar*) &ft_stopword_file);
sys_var_str             sys_init_connect(&vars, "init_connect", 0,
                                         sys_update_init_connect,
                                         sys_default_init_connect,0);
static sys_var_const    sys_init_file(&vars, "init_file",
                                      OPT_GLOBAL, SHOW_CHAR_PTR,
                                      (uchar*) &opt_init_file);
sys_var_str             sys_init_slave(&vars, "init_slave", 0,
                                       sys_update_init_slave,
                                       sys_default_init_slave,0);
static sys_var_thd_ulong	sys_interactive_timeout(&vars, "interactive_timeout",
						&SV::net_interactive_timeout);
static sys_var_thd_ulong	sys_join_buffer_size(&vars, "join_buffer_size",
					     &SV::join_buff_size);
static sys_var_thd_ulong	sys_join_cache_level(&vars, "join_cache_level",
					             &SV::join_cache_level);
static sys_var_key_buffer_size	sys_key_buffer_size(&vars, "key_buffer_size");
static sys_var_key_cache_long  sys_key_cache_block_size(&vars, "key_cache_block_size",
						 offsetof(KEY_CACHE,
							  param_block_size));
static sys_var_key_cache_long	sys_key_cache_division_limit(&vars, "key_cache_division_limit",
						     offsetof(KEY_CACHE,
							      param_division_limit));
static sys_var_key_cache_long  sys_key_cache_age_threshold(&vars, "key_cache_age_threshold",
						     offsetof(KEY_CACHE,
							      param_age_threshold));
static sys_var_const    sys_language(&vars, "language",
                                     OPT_GLOBAL, SHOW_CHAR,
                                     (uchar*) language);
static sys_var_const    sys_large_files_support(&vars, "large_files_support",
                                                OPT_GLOBAL, SHOW_BOOL,
                                                (uchar*) &opt_large_files);
static sys_var_const    sys_large_page_size(&vars, "large_page_size",
                                            OPT_GLOBAL, SHOW_INT,
                                            (uchar*) &opt_large_page_size);
static sys_var_const    sys_large_pages(&vars, "large_pages",
                                        OPT_GLOBAL, SHOW_MY_BOOL,
                                        (uchar*) &opt_large_pages);
static sys_var_bool_ptr	sys_local_infile(&vars, "local_infile",
					 &opt_local_infile);
#ifdef HAVE_MLOCKALL
static sys_var_const    sys_locked_in_memory(&vars, "locked_in_memory",
                                             OPT_GLOBAL, SHOW_MY_BOOL,
                                             (uchar*) &locked_in_memory);
#endif
static sys_var_const    sys_log_bin(&vars, "log_bin",
                                    OPT_GLOBAL, SHOW_BOOL,
                                    (uchar*) &opt_bin_log);
static sys_var_bool_ptr
sys_trust_function_creators(&vars, "log_bin_trust_function_creators",
                            &trust_function_creators);
static sys_var_const    sys_log_error(&vars, "log_error",
                                      OPT_GLOBAL, SHOW_CHAR,
                                      (uchar*) log_error_file);
static sys_var_bool_ptr
  sys_log_queries_not_using_indexes(&vars, "log_queries_not_using_indexes",
                                    &opt_log_queries_not_using_indexes);
static sys_var_thd_ulong	sys_log_warnings(&vars, "log_warnings", &SV::log_warnings);
static sys_var_microseconds	sys_var_long_query_time(&vars, "long_query_time",
                                                        &SV::long_query_time);
static sys_var_thd_bool	sys_low_priority_updates(&vars, "low_priority_updates",
						 &SV::low_priority_updates,
						 fix_low_priority_updates);
#ifndef TO_BE_DELETED	/* Alias for the low_priority_updates */
static sys_var_thd_bool	sys_sql_low_priority_updates(&vars, "sql_low_priority_updates",
						     &SV::low_priority_updates,
						     fix_low_priority_updates);
#endif
static sys_var_const    sys_lower_case_file_system(&vars,
                                                   "lower_case_file_system",
                                                   OPT_GLOBAL, SHOW_MY_BOOL,
                                                   (uchar*)
                                                   &lower_case_file_system);
static sys_var_const    sys_lower_case_table_names(&vars,
                                                   "lower_case_table_names",
                                                   OPT_GLOBAL, SHOW_INT,
                                                   (uchar*)
                                                   &lower_case_table_names);
static sys_var_thd_ulong_session_readonly sys_max_allowed_packet(&vars, "max_allowed_packet",
					       &SV::max_allowed_packet);
static sys_var_long_ptr	sys_max_binlog_cache_size(&vars, "max_binlog_cache_size",
						  &max_binlog_cache_size);
static sys_var_long_ptr	sys_max_binlog_size(&vars, "max_binlog_size",
					    &max_binlog_size,
                                            fix_max_binlog_size);
static sys_var_long_ptr	sys_max_connections(&vars, "max_connections",
					    &max_connections,
                                            fix_max_connections);
static sys_var_long_ptr	sys_max_connect_errors(&vars, "max_connect_errors",
					       &max_connect_errors);
static sys_var_thd_ulong       sys_max_insert_delayed_threads(&vars, "max_insert_delayed_threads",
						       &SV::max_insert_delayed_threads,
                                                       check_max_delayed_threads,
                                                       fix_max_connections);
static sys_var_thd_ulong	sys_max_delayed_threads(&vars, "max_delayed_threads",
						&SV::max_insert_delayed_threads,
                                                check_max_delayed_threads,
                                                fix_max_connections);
static sys_var_thd_ulong	sys_max_error_count(&vars, "max_error_count",
					    &SV::max_error_count);
static sys_var_thd_ulonglong	sys_max_heap_table_size(&vars, "max_heap_table_size",
						&SV::max_heap_table_size);
static sys_var_thd_ulong sys_pseudo_thread_id(&vars, "pseudo_thread_id",
                                              &SV::pseudo_thread_id,
                                              check_pseudo_thread_id, 0,
                                              sys_var::SESSION_VARIABLE_IN_BINLOG);
static sys_var_thd_ha_rows	sys_max_join_size(&vars, "max_join_size",
					  &SV::max_join_size,
					  fix_max_join_size);
static sys_var_thd_ulong	sys_max_seeks_for_key(&vars, "max_seeks_for_key",
					      &SV::max_seeks_for_key);
static sys_var_thd_ulong   sys_max_length_for_sort_data(&vars, "max_length_for_sort_data",
                                                 &SV::max_length_for_sort_data);
#ifndef TO_BE_DELETED	/* Alias for max_join_size */
static sys_var_thd_ha_rows	sys_sql_max_join_size(&vars, "sql_max_join_size",
					      &SV::max_join_size,
					      fix_max_join_size);
#endif
static sys_var_long_ptr_global
sys_max_prepared_stmt_count(&vars, "max_prepared_stmt_count",
                            &max_prepared_stmt_count,
                            &LOCK_prepared_stmt_count);
static sys_var_long_ptr	sys_max_relay_log_size(&vars, "max_relay_log_size",
                                               &max_relay_log_size,
                                               fix_max_relay_log_size);
static sys_var_thd_ulong	sys_max_sort_length(&vars, "max_sort_length",
					    &SV::max_sort_length);
static sys_var_thd_ulong	sys_max_sp_recursion_depth(&vars, "max_sp_recursion_depth",
                                                   &SV::max_sp_recursion_depth);
static sys_var_max_user_conn   sys_max_user_connections(&vars, "max_user_connections");
static sys_var_thd_ulong	sys_max_tmp_tables(&vars, "max_tmp_tables",
					   &SV::max_tmp_tables);
static sys_var_long_ptr	sys_max_write_lock_count(&vars, "max_write_lock_count",
						 &max_write_lock_count);
static sys_var_thd_ulong       sys_min_examined_row_limit(&vars, "min_examined_row_limit",
                                                          &SV::min_examined_row_limit);
static sys_var_long_ptr	sys_myisam_data_pointer_size(&vars, "myisam_data_pointer_size",
                                                    &myisam_data_pointer_size);
static sys_var_thd_ulonglong	sys_myisam_max_sort_file_size(&vars, "myisam_max_sort_file_size", &SV::myisam_max_sort_file_size, fix_myisam_max_sort_file_size, 1);
static sys_var_const sys_myisam_recover_options(&vars, "myisam_recover_options",
                                                OPT_GLOBAL, SHOW_CHAR_PTR,
                                                (uchar*)
                                                &myisam_recover_options_str);
static sys_var_thd_ulong       sys_myisam_repair_threads(&vars, "myisam_repair_threads", &SV::myisam_repair_threads);
static sys_var_thd_ulong	sys_myisam_sort_buffer_size(&vars, "myisam_sort_buffer_size", &SV::myisam_sort_buff_size);
static sys_var_bool_ptr	sys_myisam_use_mmap(&vars, "myisam_use_mmap",
                                            &opt_myisam_use_mmap);

static sys_var_thd_enum         sys_myisam_stats_method(&vars, "myisam_stats_method",
                                                &SV::myisam_stats_method,
                                                &myisam_stats_method_typelib,
                                                NULL);

#ifdef __NT__
/* purecov: begin inspected */
static sys_var_const            sys_named_pipe(&vars, "named_pipe",
                                               OPT_GLOBAL, SHOW_MY_BOOL,
                                               (uchar*) &opt_enable_named_pipe);
/* purecov: end */
#endif
static sys_var_thd_ulong_session_readonly sys_net_buffer_length(&vars, "net_buffer_length",
					      &SV::net_buffer_length);
static sys_var_thd_ulong	sys_net_read_timeout(&vars, "net_read_timeout",
					     &SV::net_read_timeout,
					     0, fix_net_read_timeout);
static sys_var_thd_ulong	sys_net_write_timeout(&vars, "net_write_timeout",
					      &SV::net_write_timeout,
					      0, fix_net_write_timeout);
static sys_var_thd_ulong	sys_net_retry_count(&vars, "net_retry_count",
					    &SV::net_retry_count,
					    0, fix_net_retry_count);
static sys_var_thd_bool	sys_new_mode(&vars, "new", &SV::new_mode);
static sys_var_bool_ptr_readonly sys_old_mode(&vars, "old",
                                       &global_system_variables.old_mode);
/* these two cannot be static */
sys_var_thd_bool                sys_old_alter_table(&vars, "old_alter_table",
                                            &SV::old_alter_table);
sys_var_thd_bool                sys_old_passwords(&vars, "old_passwords", &SV::old_passwords);
static sys_var_const            sys_open_files_limit(&vars, "open_files_limit",
                                                     OPT_GLOBAL, SHOW_LONG,
                                                     (uchar*)
                                                     &open_files_limit);
static sys_var_thd_ulong        sys_optimizer_prune_level(&vars, "optimizer_prune_level",
                                                  &SV::optimizer_prune_level);
static sys_var_thd_ulong        sys_optimizer_search_depth(&vars, "optimizer_search_depth",
                                                   &SV::optimizer_search_depth);

const char *optimizer_use_mrr_names[] = {"auto", "force", "disable", NullS};
TYPELIB optimizer_use_mrr_typelib= {
  array_elements(optimizer_use_mrr_names) - 1, "",
  optimizer_use_mrr_names, NULL
};

static sys_var_thd_enum        sys_optimizer_use_mrr(&vars, "optimizer_use_mrr",
                                              &SV::optimizer_use_mrr,
                                              &optimizer_use_mrr_typelib,
                                              NULL);

static sys_var_const            sys_pid_file(&vars, "pid_file",
                                             OPT_GLOBAL, SHOW_CHAR,
                                             (uchar*) pidfile_name);
static sys_var_const_os         sys_plugin_dir(&vars, "plugin_dir",
                                               OPT_GLOBAL, SHOW_CHAR,
                                               (uchar*) opt_plugin_dir);
static sys_var_const            sys_port(&vars, "port",
                                         OPT_GLOBAL, SHOW_INT,
                                         (uchar*) &mysqld_port);
static sys_var_thd_ulong        sys_preload_buff_size(&vars, "preload_buffer_size",
                                              &SV::preload_buff_size);
static sys_var_const            sys_protocol_version(&vars, "protocol_version",
                                                     OPT_GLOBAL, SHOW_INT,
                                                     (uchar*)
                                                     &protocol_version);
static sys_var_thd_ulong	sys_read_buff_size(&vars, "read_buffer_size",
					   &SV::read_buff_size);
static sys_var_opt_readonly	sys_readonly(&vars, "read_only", &opt_readonly);
static sys_var_thd_ulong	sys_read_rnd_buff_size(&vars, "read_rnd_buffer_size",
					       &SV::read_rnd_buff_size);
static sys_var_thd_ulong	sys_div_precincrement(&vars, "div_precision_increment",
                                              &SV::div_precincrement);
static sys_var_long_ptr	sys_rpl_recovery_rank(&vars, "rpl_recovery_rank",
					      &rpl_recovery_rank);
static sys_var_thd_ulong	sys_range_alloc_block_size(&vars, "range_alloc_block_size",
						   &SV::range_alloc_block_size);
static sys_var_thd_ulong	sys_query_alloc_block_size(&vars, "query_alloc_block_size",
						   &SV::query_alloc_block_size,
						   0, fix_thd_mem_root);
static sys_var_thd_ulong	sys_query_prealloc_size(&vars, "query_prealloc_size",
						&SV::query_prealloc_size,
						0, fix_thd_mem_root);
#ifdef HAVE_SMEM
/* purecov: begin tested */
static sys_var_const    sys_shared_memory(&vars, "shared_memory",
                                          OPT_GLOBAL, SHOW_MY_BOOL,
                                          (uchar*)
                                          &opt_enable_shared_memory);
static sys_var_const    sys_shared_memory_base_name(&vars,
                                                    "shared_memory_base_name",
                                                    OPT_GLOBAL, SHOW_CHAR_PTR,
                                                    (uchar*)
                                                    &shared_memory_base_name);
/* purecov: end */
#endif
static sys_var_const    sys_skip_external_locking(&vars,
                                                  "skip_external_locking",
                                                  OPT_GLOBAL, SHOW_MY_BOOL,
                                                  (uchar*)
                                                  &my_disable_locking);
static sys_var_const    sys_skip_networking(&vars, "skip_networking",
                                            OPT_GLOBAL, SHOW_BOOL,
                                            (uchar*) &opt_disable_networking);
static sys_var_const    sys_skip_show_database(&vars, "skip_show_database",
                                            OPT_GLOBAL, SHOW_BOOL,
                                            (uchar*) &opt_skip_show_db);
#ifdef HAVE_SYS_UN_H
static sys_var_const    sys_socket(&vars, "socket",
                                   OPT_GLOBAL, SHOW_CHAR_PTR,
                                   (uchar*) &mysqld_unix_port);
#endif
#ifdef HAVE_THR_SETCONCURRENCY
/* purecov: begin tested */
static sys_var_const    sys_thread_concurrency(&vars, "thread_concurrency",
                                               OPT_GLOBAL, SHOW_LONG,
                                               (uchar*) &concurrency);
/* purecov: end */
#endif
static sys_var_const    sys_thread_stack(&vars, "thread_stack",
                                         OPT_GLOBAL, SHOW_LONG,
                                         (uchar*) &my_thread_stack_size);
static sys_var_readonly_os      sys_tmpdir(&vars, "tmpdir", OPT_GLOBAL, SHOW_CHAR, get_tmpdir);
static sys_var_thd_ulong	sys_trans_alloc_block_size(&vars, "transaction_alloc_block_size",
						   &SV::trans_alloc_block_size,
						   0, fix_trans_mem_root);
static sys_var_thd_ulong	sys_trans_prealloc_size(&vars, "transaction_prealloc_size",
						&SV::trans_prealloc_size,
						0, fix_trans_mem_root);
sys_var_enum_const        sys_thread_handling(&vars, "thread_handling",
                                              &SV::thread_handling,
                                              &thread_handling_typelib,
                                              NULL);

#ifdef HAVE_QUERY_CACHE
static sys_var_long_ptr	sys_query_cache_size(&vars, "query_cache_size",
					     &query_cache_size,
					     fix_query_cache_size);
static sys_var_long_ptr	sys_query_cache_limit(&vars, "query_cache_limit",
					      &query_cache.query_cache_limit);
static sys_var_long_ptr        sys_query_cache_min_res_unit(&vars, "query_cache_min_res_unit",
						     &query_cache_min_res_unit,
						     fix_query_cache_min_res_unit);
static int check_query_cache_type(THD *thd, set_var *var);
static sys_var_thd_enum	sys_query_cache_type(&vars, "query_cache_type",
					     &SV::query_cache_type,
					     &query_cache_type_typelib, NULL, check_query_cache_type);
static sys_var_thd_bool
sys_query_cache_wlock_invalidate(&vars, "query_cache_wlock_invalidate",
				 &SV::query_cache_wlock_invalidate);
#endif /* HAVE_QUERY_CACHE */
static sys_var_bool_ptr	sys_secure_auth(&vars, "secure_auth", &opt_secure_auth);
static sys_var_const_str_ptr sys_secure_file_priv(&vars, "secure_file_priv",
                                             &opt_secure_file_priv);
static sys_var_long_ptr	sys_server_id(&vars, "server_id", &server_id, fix_server_id);
static sys_var_bool_ptr	sys_slave_compressed_protocol(&vars, "slave_compressed_protocol",
						      &opt_slave_compressed_protocol);
#ifdef HAVE_REPLICATION
static sys_var_bool_ptr         sys_slave_allow_batching(&vars, "slave_allow_batching",
                                                         &slave_allow_batching);
static sys_var_set_slave_mode slave_exec_mode(&vars,
                                              "slave_exec_mode",
                                              &slave_exec_mode_options,
                                              &slave_exec_mode_typelib,
                                              0);
<<<<<<< HEAD
=======
#ifdef HAVE_REPLICATION
static sys_var_bool_ptr         sys_slave_allow_batching(&vars, "slave_allow_batching",
                                                         &slave_allow_batching);
>>>>>>> 0c350e54
#endif
static sys_var_long_ptr	sys_slow_launch_time(&vars, "slow_launch_time",
					     &slow_launch_time);
static sys_var_thd_ulong	sys_sort_buffer(&vars, "sort_buffer_size",
					&SV::sortbuff_size);
/*
  sql_mode should *not* have binlog_mode=SESSION_VARIABLE_IN_BINLOG:
  even though it is written to the binlog, the slave ignores the
  MODE_NO_DIR_IN_CREATE variable, so slave's value differs from
  master's (see log_event.cc: Query_log_event::do_apply_event()).
*/
static sys_var_thd_sql_mode    sys_sql_mode(&vars, "sql_mode",
                                            &SV::sql_mode);
static sys_var_thd_optimizer_switch   sys_optimizer_switch(&vars, "optimizer_switch",
                                     &SV::optimizer_switch);
#if defined(HAVE_OPENSSL) && !defined(EMBEDDED_LIBRARY)
extern char *opt_ssl_ca, *opt_ssl_capath, *opt_ssl_cert, *opt_ssl_cipher,
            *opt_ssl_key;
static sys_var_const_os_str_ptr	sys_ssl_ca(&vars, "ssl_ca", &opt_ssl_ca);
static sys_var_const_os_str_ptr	sys_ssl_capath(&vars, "ssl_capath", &opt_ssl_capath);
static sys_var_const_os_str_ptr	sys_ssl_cert(&vars, "ssl_cert", &opt_ssl_cert);
static sys_var_const_os_str_ptr	sys_ssl_cipher(&vars, "ssl_cipher", &opt_ssl_cipher);
static sys_var_const_os_str_ptr	sys_ssl_key(&vars, "ssl_key", &opt_ssl_key);
#else
static sys_var_const_os_str	sys_ssl_ca(&vars, "ssl_ca", NULL);
static sys_var_const_os_str	sys_ssl_capath(&vars, "ssl_capath", NULL);
static sys_var_const_os_str	sys_ssl_cert(&vars, "ssl_cert", NULL);
static sys_var_const_os_str	sys_ssl_cipher(&vars, "ssl_cipher", NULL);
static sys_var_const_os_str	sys_ssl_key(&vars, "ssl_key", NULL);
#endif
static sys_var_thd_enum
sys_updatable_views_with_limit(&vars, "updatable_views_with_limit",
                               &SV::updatable_views_with_limit,
                               &updatable_views_with_limit_typelib);

static sys_var_thd_storage_engine sys_storage_engine(&vars, "storage_engine",
				       &SV::table_plugin);
static sys_var_bool_ptr	sys_sync_frm(&vars, "sync_frm", &opt_sync_frm);
static sys_var_const_str	sys_system_time_zone(&vars, "system_time_zone",
                                             system_time_zone);
static sys_var_long_ptr	sys_table_def_size(&vars, "table_definition_cache",
                                           &table_def_size);
static sys_var_long_ptr	sys_table_cache_size(&vars, "table_open_cache",
					     &table_cache_size);
static sys_var_long_ptr	sys_table_lock_wait_timeout(&vars, "table_lock_wait_timeout",
                                                    &table_lock_wait_timeout);

#if defined(ENABLED_DEBUG_SYNC)
/* Debug Sync Facility. Implemented in debug_sync.cc. */
static sys_var_debug_sync sys_debug_sync(&vars, "debug_sync");
#endif /* defined(ENABLED_DEBUG_SYNC) */

static sys_var_long_ptr	sys_thread_cache_size(&vars, "thread_cache_size",
					      &thread_cache_size);
#if HAVE_POOL_OF_THREADS == 1
sys_var_long_ptr	sys_thread_pool_size(&vars, "thread_pool_size",
					      &thread_pool_size);
#endif
static sys_var_thd_enum	sys_tx_isolation(&vars, "tx_isolation",
					 &SV::tx_isolation,
					 &tx_isolation_typelib,
					 fix_tx_isolation,
					 check_tx_isolation);
static sys_var_thd_ulonglong	sys_tmp_table_size(&vars, "tmp_table_size",
					   &SV::tmp_table_size);
static sys_var_bool_ptr  sys_timed_mutexes(&vars, "timed_mutexes",
                                    &timed_mutexes);
static sys_var_bool_ptr  sys_disable_slaves(&vars, "disable_slave_connections",
                                             &disable_slaves);
static sys_var_const_str	sys_version(&vars, "version", server_version);
static sys_var_const_str	sys_version_comment(&vars, "version_comment",
                                            MYSQL_COMPILATION_COMMENT);
static sys_var_const_str	sys_version_compile_machine(&vars, "version_compile_machine",
                                                    MACHINE_TYPE);
static sys_var_const_str	sys_version_compile_os(&vars, "version_compile_os",
                                               SYSTEM_TYPE);
static sys_var_thd_ulong	sys_net_wait_timeout(&vars, "wait_timeout",
					     &SV::net_wait_timeout);

/* Condition pushdown to storage engine */
static sys_var_thd_bool
sys_engine_condition_pushdown(&vars, "engine_condition_pushdown",
			      &SV::engine_condition_pushdown);

#ifdef WITH_NDBCLUSTER_STORAGE_ENGINE
/* ndb thread specific variable settings */
static sys_var_thd_ulong
sys_ndb_autoincrement_prefetch_sz(&vars, "ndb_autoincrement_prefetch_sz",
				  &SV::ndb_autoincrement_prefetch_sz);
static sys_var_thd_bool
sys_ndb_force_send(&vars, "ndb_force_send", &SV::ndb_force_send);
#ifdef HAVE_NDB_BINLOG
static sys_var_long_ptr
sys_ndb_report_thresh_binlog_epoch_slip(&vars, "ndb_report_thresh_binlog_epoch_slip",
                                        &ndb_report_thresh_binlog_epoch_slip);
static sys_var_long_ptr
sys_ndb_report_thresh_binlog_mem_usage(&vars, "ndb_report_thresh_binlog_mem_usage",
                                       &ndb_report_thresh_binlog_mem_usage);
static sys_var_bool_ptr
sys_ndb_log_binlog_index(&vars, "ndb_log_binlog_index", &ndb_log_binlog_index);
#endif
static sys_var_thd_bool
sys_ndb_use_exact_count(&vars, "ndb_use_exact_count", &SV::ndb_use_exact_count);
static sys_var_thd_bool
sys_ndb_use_transactions(&vars, "ndb_use_transactions", &SV::ndb_use_transactions);
static sys_var_long_ptr
sys_ndb_cache_check_time(&vars, "ndb_cache_check_time", &ndb_cache_check_time);
static sys_var_const_str
sys_ndb_connectstring(&vars, "ndb_connectstring", opt_ndb_constrbuf);
static sys_var_thd_bool
sys_ndb_index_stat_enable(&vars, "ndb_index_stat_enable",
                          &SV::ndb_index_stat_enable);
static sys_var_thd_ulong
sys_ndb_index_stat_cache_entries(&vars, "ndb_index_stat_cache_entries",
                                 &SV::ndb_index_stat_cache_entries);
static sys_var_thd_ulong
sys_ndb_index_stat_update_freq(&vars, "ndb_index_stat_update_freq",
                               &SV::ndb_index_stat_update_freq);
static sys_var_long_ptr
sys_ndb_extra_logging(&vars, "ndb_extra_logging", &ndb_extra_logging);
static sys_var_thd_bool
sys_ndb_use_copying_alter_table(&vars, "ndb_use_copying_alter_table", &SV::ndb_use_copying_alter_table);
#endif //WITH_NDBCLUSTER_STORAGE_ENGINE

/* Time/date/datetime formats */

static sys_var_thd_date_time_format sys_time_format(&vars, "time_format",
					     &SV::time_format,
					     MYSQL_TIMESTAMP_TIME);
static sys_var_thd_date_time_format sys_date_format(&vars, "date_format",
					     &SV::date_format,
					     MYSQL_TIMESTAMP_DATE);
static sys_var_thd_date_time_format sys_datetime_format(&vars, "datetime_format",
						 &SV::datetime_format,
						 MYSQL_TIMESTAMP_DATETIME);

/* Variables that are bits in THD */

sys_var_thd_bit sys_autocommit(&vars, "autocommit", 0,
                               set_option_autocommit,
                               OPTION_NOT_AUTOCOMMIT,
                               1);
static sys_var_thd_bit	sys_big_tables(&vars, "big_tables", 0,
				       set_option_bit,
				       OPTION_BIG_TABLES);
#ifndef TO_BE_DELETED	/* Alias for big_tables */
static sys_var_thd_bit	sys_sql_big_tables(&vars, "sql_big_tables", 0,
					   set_option_bit,
					   OPTION_BIG_TABLES);
#endif
static sys_var_thd_bit	sys_big_selects(&vars, "sql_big_selects", 0,
					set_option_bit,
					OPTION_BIG_SELECTS);
static sys_var_thd_bit	sys_log_off(&vars, "sql_log_off",
				    check_log_update,
				    set_option_bit,
				    OPTION_LOG_OFF);
static sys_var_thd_bit	sys_log_update(&vars, "sql_log_update",
                                       check_log_update,
				       set_log_update,
				       OPTION_BIN_LOG);
static sys_var_thd_bit	sys_log_binlog(&vars, "sql_log_bin",
                                       check_log_update,
				       set_option_bit,
				       OPTION_BIN_LOG);
static sys_var_thd_bit	sys_sql_warnings(&vars, "sql_warnings", 0,
					 set_option_bit,
					 OPTION_WARNINGS);
static sys_var_thd_bit	sys_sql_notes(&vars, "sql_notes", 0,
					 set_option_bit,
					 OPTION_SQL_NOTES);
static sys_var_thd_bit	sys_auto_is_null(&vars, "sql_auto_is_null", 0,
					 set_option_bit,
                                         OPTION_AUTO_IS_NULL, 0,
                                         sys_var::SESSION_VARIABLE_IN_BINLOG);
static sys_var_thd_bit	sys_safe_updates(&vars, "sql_safe_updates", 0,
					 set_option_bit,
					 OPTION_SAFE_UPDATES);
static sys_var_thd_bit	sys_buffer_results(&vars, "sql_buffer_result", 0,
					   set_option_bit,
					   OPTION_BUFFER_RESULT);
static sys_var_thd_bit	sys_quote_show_create(&vars, "sql_quote_show_create", 0,
					      set_option_bit,
					      OPTION_QUOTE_SHOW_CREATE);
static sys_var_thd_bit	sys_foreign_key_checks(&vars, "foreign_key_checks", 0,
					       set_option_bit,
					       OPTION_NO_FOREIGN_KEY_CHECKS,
                                               1, sys_var::SESSION_VARIABLE_IN_BINLOG);
static sys_var_thd_bit	sys_unique_checks(&vars, "unique_checks", 0,
					  set_option_bit,
					  OPTION_RELAXED_UNIQUE_CHECKS,
                                          1,
                                          sys_var::SESSION_VARIABLE_IN_BINLOG);
#if defined(ENABLED_PROFILING)
static sys_var_thd_bit  sys_profiling(&vars, "profiling", NULL, 
                                      set_option_bit,
                                      ulonglong(OPTION_PROFILING));
static sys_var_thd_ulong	sys_profiling_history_size(&vars, "profiling_history_size",
					      &SV::profiling_history_size);
#endif

/* Local state variables */

static sys_var_thd_ha_rows	sys_select_limit(&vars, "sql_select_limit",
						 &SV::select_limit);
static sys_var_timestamp sys_timestamp(&vars, "timestamp",
                                       sys_var::SESSION_VARIABLE_IN_BINLOG);
static sys_var_last_insert_id
sys_last_insert_id(&vars, "last_insert_id",
                   sys_var::SESSION_VARIABLE_IN_BINLOG);
/*
  identity is an alias for last_insert_id(), so that we are compatible
  with Sybase
*/
static sys_var_last_insert_id
sys_identity(&vars, "identity", sys_var::SESSION_VARIABLE_IN_BINLOG);

static sys_var_thd_lc_time_names
sys_lc_time_names(&vars, "lc_time_names", sys_var::SESSION_VARIABLE_IN_BINLOG);

/*
  insert_id should *not* be marked as written to the binlog (i.e., it
  should *not* have binlog_status==SESSION_VARIABLE_IN_BINLOG),
  because we want any statement that refers to insert_id explicitly to
  be unsafe.  (By "explicitly", we mean using @@session.insert_id,
  whereas insert_id is used "implicitly" when NULL value is inserted
  into an auto_increment column).

  We want statements referring explicitly to @@session.insert_id to be
  unsafe, because insert_id is modified internally by the slave sql
  thread when NULL values are inserted in an AUTO_INCREMENT column.
  This modification interfers with the value of the
  @@session.insert_id variable if @@session.insert_id is referred
  explicitly by an insert statement (as is seen by executing "SET
  @@session.insert_id=0; CREATE TABLE t (a INT, b INT KEY
  AUTO_INCREMENT); INSERT INTO t(a) VALUES (@@session.insert_id);" in
  statement-based logging mode: t will be different on master and
  slave).
*/
static sys_var_insert_id sys_insert_id(&vars, "insert_id");
static sys_var_readonly		sys_error_count(&vars, "error_count",
						OPT_SESSION,
						SHOW_LONG,
						get_error_count);
static sys_var_readonly		sys_warning_count(&vars, "warning_count",
						  OPT_SESSION,
						  SHOW_LONG,
						  get_warning_count);

static sys_var_rand_seed1 sys_rand_seed1(&vars, "rand_seed1",
                                         sys_var::SESSION_VARIABLE_IN_BINLOG);
static sys_var_rand_seed2 sys_rand_seed2(&vars, "rand_seed2",
                                         sys_var::SESSION_VARIABLE_IN_BINLOG);

static sys_var_thd_ulong        sys_default_week_format(&vars, "default_week_format",
					                &SV::default_week_format);

sys_var_thd_ulong               sys_group_concat_max_len(&vars, "group_concat_max_len",
                                                         &SV::group_concat_max_len);

sys_var_thd_time_zone sys_time_zone(&vars, "time_zone",
                                    sys_var::SESSION_VARIABLE_IN_BINLOG);

/* Global read-only variable containing hostname */
static sys_var_const_str        sys_hostname(&vars, "hostname", glob_hostname);

#ifndef EMBEDDED_LIBRARY
static sys_var_const_str_ptr    sys_repl_report_host(&vars, "report_host", &report_host);
static sys_var_const_str_ptr    sys_repl_report_user(&vars, "report_user", &report_user);
static sys_var_const_str_ptr    sys_repl_report_password(&vars, "report_password", &report_password);

static uchar *slave_get_report_port(THD *thd)
{
  thd->sys_var_tmp.long_value= report_port;
  return (uchar*) &thd->sys_var_tmp.long_value;
}

static sys_var_readonly    sys_repl_report_port(&vars, "report_port", OPT_GLOBAL, SHOW_LONG, slave_get_report_port);

#endif

sys_var_thd_bool  sys_keep_files_on_create(&vars, "keep_files_on_create", 
                                           &SV::keep_files_on_create);
/* Read only variables */

static sys_var_have_variable sys_have_compress(&vars, "have_compress", &have_compress);
static sys_var_have_variable sys_have_crypt(&vars, "have_crypt", &have_crypt);
static sys_var_have_plugin sys_have_csv(&vars, "have_csv", C_STRING_WITH_LEN("csv"), MYSQL_STORAGE_ENGINE_PLUGIN);
static sys_var_have_variable sys_have_dlopen(&vars, "have_dynamic_loading", &have_dlopen);
static sys_var_have_variable sys_have_geometry(&vars, "have_geometry", &have_geometry);
static sys_var_have_plugin sys_have_innodb(&vars, "have_innodb", C_STRING_WITH_LEN("innodb"), MYSQL_STORAGE_ENGINE_PLUGIN);
static sys_var_have_plugin sys_have_ndbcluster(&vars, "have_ndbcluster", C_STRING_WITH_LEN("ndbcluster"), MYSQL_STORAGE_ENGINE_PLUGIN);
static sys_var_have_variable sys_have_openssl(&vars, "have_openssl", &have_ssl);
static sys_var_have_variable sys_have_ssl(&vars, "have_ssl", &have_ssl);
static sys_var_have_plugin sys_have_partition_db(&vars, "have_partitioning", C_STRING_WITH_LEN("partition"), MYSQL_STORAGE_ENGINE_PLUGIN);
static sys_var_have_variable sys_have_query_cache(&vars, "have_query_cache",
                                           &have_query_cache);
static sys_var_have_variable sys_have_community_features(&vars, "have_community_features", &have_community_features);
static sys_var_have_variable sys_have_rtree_keys(&vars, "have_rtree_keys", &have_rtree_keys);
static sys_var_have_variable sys_have_symlink(&vars, "have_symlink", &have_symlink);
/* Global read-only variable describing server license */
static sys_var_const_str	sys_license(&vars, "license", STRINGIFY_ARG(LICENSE));
/* Global variables which enable|disable logging */
static sys_var_log_state sys_var_general_log(&vars, "general_log", &opt_log,
                                      QUERY_LOG_GENERAL);
static sys_var_log_state sys_var_backup_history_log(&vars, "backup_history_log", 
                                                    &opt_backup_history_log,
                                                    BACKUP_HISTORY_LOG);
static sys_var_log_state sys_var_backup_progress_log(&vars, "backup_progress_log",
                                                     &opt_backup_progress_log,
                                                     BACKUP_PROGRESS_LOG);
/* Synonym of "general_log" for consistency with SHOW VARIABLES output */
static sys_var_log_state sys_var_log(&vars, "log", &opt_log,
                                      QUERY_LOG_GENERAL);
static sys_var_log_state sys_var_slow_query_log(&vars, "slow_query_log", &opt_slow_log,
                                         QUERY_LOG_SLOW);
/* Synonym of "slow_query_log" for consistency with SHOW VARIABLES output */
static sys_var_log_state sys_var_log_slow(&vars, "log_slow_queries",
                                          &opt_slow_log, QUERY_LOG_SLOW);
sys_var_str sys_var_general_log_path(&vars, "general_log_file", sys_check_log_path,
				     sys_update_general_log_path,
				     sys_default_general_log_path,
				     opt_logname);
/*
  Added new variables for backup log file paths.
*/
sys_var_str sys_var_backup_history_log_path(&vars, "backup_history_log_file", 
                                            sys_check_log_path,
                                            sys_update_backup_history_log_path,
                                            sys_default_backup_history_log_path,
                                            opt_logname);
sys_var_str sys_var_backup_progress_log_path(&vars, "backup_progress_log_file", 
                                            sys_check_log_path,
                                            sys_update_backup_progress_log_path,
                                            sys_default_backup_progress_log_path,
                                            opt_logname);
/*
  Create the backupdir dynamic variable.
*/
sys_var_str sys_var_backupdir(&vars, "backupdir",
                              sys_check_backupdir,
                              sys_update_backupdir,
                              sys_default_backupdir,
                               0);

sys_var_str sys_var_slow_log_path(&vars, "slow_query_log_file", sys_check_log_path,
				  sys_update_slow_log_path, 
				  sys_default_slow_log_path,
				  opt_slow_logname);
static sys_var_log_output sys_var_log_output_state(&vars, "log_output", &log_output_options,
					    &log_output_typelib, 0);
/*
  Defines variable for specifying the backup log output.
*/
static sys_var_log_backup_output sys_var_log_backup_output_state(&vars, "log_backup_output",
              &log_backup_output_options, &log_output_typelib, 0);


bool sys_var::check(THD *thd, set_var *var)
{
  var->save_result.ulonglong_value= var->value->val_int();
  return 0;
}

bool sys_var_str::check(THD *thd, set_var *var)
{
  int res;
  if (!check_func)
    return 0;

  if ((res=(*check_func)(thd, var)) < 0)
    my_error(ER_WRONG_VALUE_FOR_VAR, MYF(0),
             name, var->value->str_value.ptr());
  return res;
}

/*
  Functions to check and update variables
*/


/*
  Update variables 'init_connect, init_slave'.

  In case of 'DEFAULT' value
  (for example: 'set GLOBAL init_connect=DEFAULT')
  'var' parameter is NULL pointer.
*/

bool update_sys_var_str(sys_var_str *var_str, rw_lock_t *var_mutex,
			set_var *var)
{
  char *res= 0, *old_value=(char *)(var ? var->value->str_value.ptr() : 0);
  uint new_length= (var ? var->value->str_value.length() : 0);
  if (!old_value)
    old_value= (char*) "";
  if (!(res= my_strndup(old_value, new_length, MYF(0))))
    return 1;
  /*
    Replace the old value in such a way that the any thread using
    the value will work.
  */
  rw_wrlock(var_mutex);
  old_value= var_str->value;
  var_str->value= res;
  var_str->value_length= new_length;
  var_str->is_os_charset= FALSE;
  rw_unlock(var_mutex);
  my_free(old_value, MYF(MY_ALLOW_ZERO_PTR));
  return 0;
}


static bool sys_update_init_connect(THD *thd, set_var *var)
{
  return update_sys_var_str(&sys_init_connect, &LOCK_sys_init_connect, var);
}


static void sys_default_init_connect(THD* thd, enum_var_type type)
{
  update_sys_var_str(&sys_init_connect, &LOCK_sys_init_connect, 0);
}


static bool sys_update_init_slave(THD *thd, set_var *var)
{
  return update_sys_var_str(&sys_init_slave, &LOCK_sys_init_slave, var);
}


static void sys_default_init_slave(THD* thd, enum_var_type type)
{
  update_sys_var_str(&sys_init_slave, &LOCK_sys_init_slave, 0);
}

static int sys_check_ftb_syntax(THD *thd,  set_var *var)
{
  if (thd->security_ctx->master_access & SUPER_ACL)
    return (ft_boolean_check_syntax_string((uchar*)
                                           var->value->str_value.c_ptr()) ?
            -1 : 0);
  else
  {
    my_error(ER_SPECIFIC_ACCESS_DENIED_ERROR, MYF(0), "SUPER");
    return 1;
  }
}

static bool sys_update_ftb_syntax(THD *thd, set_var * var)
{
  strmake(ft_boolean_syntax, var->value->str_value.c_ptr(),
	  sizeof(ft_boolean_syntax)-1);

#ifdef HAVE_QUERY_CACHE
  query_cache.flush();
#endif /* HAVE_QUERY_CACHE */

  return 0;
}

static void sys_default_ftb_syntax(THD *thd, enum_var_type type)
{
  strmake(ft_boolean_syntax, def_ft_boolean_syntax,
	  sizeof(ft_boolean_syntax)-1);
}


/**
  If one sets the LOW_PRIORIY UPDATES flag, we also must change the
  used lock type.
*/

static void fix_low_priority_updates(THD *thd, enum_var_type type)
{
  if (type == OPT_GLOBAL)
    thr_upgraded_concurrent_insert_lock= 
      (global_system_variables.low_priority_updates ?
       TL_WRITE_LOW_PRIORITY : TL_WRITE);
  else
    thd->update_lock_default= (thd->variables.low_priority_updates ?
			       TL_WRITE_LOW_PRIORITY : TL_WRITE);
}


static void
fix_myisam_max_sort_file_size(THD *thd, enum_var_type type)
{
  myisam_max_temp_length=
    (my_off_t) global_system_variables.myisam_max_sort_file_size;
}

/**
  Set the OPTION_BIG_SELECTS flag if max_join_size == HA_POS_ERROR.
*/

static void fix_max_join_size(THD *thd, enum_var_type type)
{
  if (type != OPT_GLOBAL)
  {
    if (thd->variables.max_join_size == HA_POS_ERROR)
      thd->options|= OPTION_BIG_SELECTS;
    else
      thd->options&= ~OPTION_BIG_SELECTS;
  }
}


/**
  Can't change the 'next' tx_isolation while we are already in
  a transaction
*/
static int check_tx_isolation(THD *thd, set_var *var)
{
  if (var->type == OPT_DEFAULT && (thd->server_status & SERVER_STATUS_IN_TRANS))
  {
    my_error(ER_CANT_CHANGE_TX_ISOLATION, MYF(0));
    return 1;
  }
  return 0;
}

/*
  If one doesn't use the SESSION modifier, the isolation level
  is only active for the next command.
*/
static void fix_tx_isolation(THD *thd, enum_var_type type)
{
  if (type == OPT_SESSION)
    thd->session_tx_isolation= ((enum_tx_isolation)
				thd->variables.tx_isolation);
}

static void fix_completion_type(THD *thd __attribute__((unused)),
				enum_var_type type __attribute__((unused))) {}

static int check_completion_type(THD *thd, set_var *var)
{
  longlong val= var->value->val_int();
  if (val < 0 || val > 2)
  {
    char buf[64];
    my_error(ER_WRONG_VALUE_FOR_VAR, MYF(0), var->var->name, llstr(val, buf));
    return 1;
  }
  return 0;
}


/*
  If we are changing the thread variable, we have to copy it to NET too
*/

#ifdef HAVE_REPLICATION
static void fix_net_read_timeout(THD *thd, enum_var_type type)
{
  if (type != OPT_GLOBAL)
    my_net_set_read_timeout(&thd->net, thd->variables.net_read_timeout);
}


static void fix_net_write_timeout(THD *thd, enum_var_type type)
{
  if (type != OPT_GLOBAL)
    my_net_set_write_timeout(&thd->net, thd->variables.net_write_timeout);
}

static void fix_net_retry_count(THD *thd, enum_var_type type)
{
  if (type != OPT_GLOBAL)
    thd->net.retry_count=thd->variables.net_retry_count;
}
#else /* HAVE_REPLICATION */
static void fix_net_read_timeout(THD *thd __attribute__((unused)),
				 enum_var_type type __attribute__((unused)))
{}
static void fix_net_write_timeout(THD *thd __attribute__((unused)),
				  enum_var_type type __attribute__((unused)))
{}
static void fix_net_retry_count(THD *thd __attribute__((unused)),
				enum_var_type type __attribute__((unused)))
{}
#endif /* HAVE_REPLICATION */

#ifdef HAVE_QUERY_CACHE
static void fix_query_cache_size(THD *thd, enum_var_type type)
{
  ulong new_cache_size= query_cache.resize(query_cache_size);

  /*
     Note: query_cache_size is a global variable reflecting the 
     requested cache size. See also query_cache_size_arg
  */

  if (query_cache_size != new_cache_size)
    push_warning_printf(current_thd, MYSQL_ERROR::WARN_LEVEL_WARN,
			ER_WARN_QC_RESIZE, ER(ER_WARN_QC_RESIZE),
			query_cache_size, new_cache_size);
  
  query_cache_size= new_cache_size;
}


/**
  Trigger before query_cache_type variable is updated.
  @param thd Thread handler
  @param var Pointer to the new variable status
 
  @return Status code
   @retval 1 Failure
   @retval 0 Success
*/

static int check_query_cache_type(THD *thd, set_var *var)
{
  /*
    Don't allow changes of the query_cache_type if the query cache
    is disabled.
  */
  if (query_cache.is_disabled())
  {
    my_error(ER_QUERY_CACHE_DISABLED,MYF(0));
    return 1;
  }

  return 0;
}

static void fix_query_cache_min_res_unit(THD *thd, enum_var_type type)
{
  query_cache_min_res_unit= 
    query_cache.set_min_res_unit(query_cache_min_res_unit);
}
#endif


extern void fix_delay_key_write(THD *thd, enum_var_type type)
{
  switch ((enum_delay_key_write) delay_key_write_options) {
  case DELAY_KEY_WRITE_NONE:
    myisam_delay_key_write=0;
    break;
  case DELAY_KEY_WRITE_ON:
    myisam_delay_key_write=1;
    break;
  case DELAY_KEY_WRITE_ALL:
    myisam_delay_key_write=1;
    ha_open_options|= HA_OPEN_DELAY_KEY_WRITE;
    break;
  }
}

bool sys_var_set::update(THD *thd, set_var *var)
{
  *value= var->save_result.ulong_value;
  return 0;
}

uchar *sys_var_set::value_ptr(THD *thd, enum_var_type type,
                              LEX_STRING *base)
{
  char buff[256];
  String tmp(buff, sizeof(buff), &my_charset_latin1);
  ulong length;
  ulong val= *value;

  tmp.length(0);
  for (uint i= 0; val; val>>= 1, i++)
  {
    if (val & 1)
    {
      tmp.append(enum_names->type_names[i],
                 enum_names->type_lengths[i]);
      tmp.append(',');
    }
  }

  if ((length= tmp.length()))
    length--;
  return (uchar*) thd->strmake(tmp.ptr(), length);
}

void sys_var_set_slave_mode::set_default(THD *thd, enum_var_type type)
{
  slave_exec_mode_options= 0;
  bit_do_set(slave_exec_mode_options, SLAVE_EXEC_MODE_STRICT);
}

bool sys_var_set_slave_mode::check(THD *thd, set_var *var)
{
  bool rc=  sys_var_set::check(thd, var);
  if (!rc &&
      bit_is_set(var->save_result.ulong_value, SLAVE_EXEC_MODE_STRICT) == 1 &&
      bit_is_set(var->save_result.ulong_value, SLAVE_EXEC_MODE_IDEMPOTENT) == 1)
  {
    rc= true;
    my_error(ER_SLAVE_AMBIGOUS_EXEC_MODE, MYF(0), "");
  }
  return rc;
}

bool sys_var_set_slave_mode::update(THD *thd, set_var *var)
{
  bool rc;
  pthread_mutex_lock(&LOCK_global_system_variables);
  rc= sys_var_set::update(thd, var);
  pthread_mutex_unlock(&LOCK_global_system_variables);
  return rc;
}

void fix_slave_exec_mode(enum_var_type type)
{
  DBUG_ENTER("fix_slave_exec_mode");
  compile_time_assert(sizeof(slave_exec_mode_options) * CHAR_BIT
                      > SLAVE_EXEC_MODE_LAST_BIT - 1);
  if (bit_is_set(slave_exec_mode_options, SLAVE_EXEC_MODE_STRICT) == 1 &&
      bit_is_set(slave_exec_mode_options, SLAVE_EXEC_MODE_IDEMPOTENT) == 1)
  {
    sql_print_error("Ambiguous slave modes combination."
                    " STRICT will be used");
    bit_do_clear(slave_exec_mode_options, SLAVE_EXEC_MODE_IDEMPOTENT);
  }
  if (bit_is_set(slave_exec_mode_options, SLAVE_EXEC_MODE_IDEMPOTENT) == 0)
    bit_do_set(slave_exec_mode_options, SLAVE_EXEC_MODE_STRICT);
  DBUG_VOID_RETURN;
}


bool sys_var_thd_binlog_format::check(THD *thd, set_var *var) {
  /*
    All variables that affect writing to binary log (either format or
    turning logging on and off) use the same checking. We call the
    superclass ::check function to assign the variable correctly, and
    then check the value.
   */
  bool result= sys_var_thd_enum::check(thd, var);
  if (!result)
    result= check_log_update(thd, var);
  return result;
}


bool sys_var_thd_binlog_format::is_readonly() const
{
  /*
    Under certain circumstances, the variable is read-only (unchangeable):
  */
  THD *thd= current_thd;
  /*
    If RBR and open temporary tables, their CREATE TABLE may not be in the
    binlog, so we can't toggle to SBR in this connection.
    The test below will also prevent SET GLOBAL, well it was not easy to test
    if global or not here.
    And this test will also prevent switching from RBR to RBR (a no-op which
    should not happen too often).

    If we don't have row-based replication compiled in, the variable
    is always read-only.
  */
  if ((thd->variables.binlog_format == BINLOG_FORMAT_ROW) &&
      thd->temporary_tables)
  {
    my_error(ER_TEMP_TABLE_PREVENTS_SWITCH_OUT_OF_RBR, MYF(0));
    return 1;
  }
  /*
    if in a stored function/trigger, it's too late to change mode
  */
  if (thd->in_sub_stmt)
  {
    my_error(ER_STORED_FUNCTION_PREVENTS_SWITCH_BINLOG_FORMAT, MYF(0));
    return 1;
  }
  return sys_var_thd_enum::is_readonly();
}


void fix_binlog_format_after_update(THD *thd, enum_var_type type)
{
  thd->reset_current_stmt_binlog_row_based();
}


static void fix_max_binlog_size(THD *thd, enum_var_type type)
{
  DBUG_ENTER("fix_max_binlog_size");
  DBUG_PRINT("info",("max_binlog_size=%lu max_relay_log_size=%lu",
                     max_binlog_size, max_relay_log_size));
  mysql_bin_log.set_max_size(max_binlog_size);
#ifdef HAVE_REPLICATION
  if (!max_relay_log_size)
    active_mi->rli.relay_log.set_max_size(max_binlog_size);
#endif
  DBUG_VOID_RETURN;
}

static void fix_max_relay_log_size(THD *thd, enum_var_type type)
{
  DBUG_ENTER("fix_max_relay_log_size");
  DBUG_PRINT("info",("max_binlog_size=%lu max_relay_log_size=%lu",
                     max_binlog_size, max_relay_log_size));
#ifdef HAVE_REPLICATION
  active_mi->rli.relay_log.set_max_size(max_relay_log_size ?
                                        max_relay_log_size: max_binlog_size);
#endif
  DBUG_VOID_RETURN;
}


static int check_max_delayed_threads(THD *thd, set_var *var)
{
  longlong val= var->value->val_int();
  if (var->type != OPT_GLOBAL && val != 0 &&
      val != (longlong) global_system_variables.max_insert_delayed_threads)
  {
    char buf[64];
    my_error(ER_WRONG_VALUE_FOR_VAR, MYF(0), var->var->name, llstr(val, buf));
    return 1;
  }
  return 0;
}

static void fix_max_connections(THD *thd, enum_var_type type)
{
#ifndef EMBEDDED_LIBRARY
  resize_thr_alarm(max_connections + 
		   global_system_variables.max_insert_delayed_threads + 10);
#endif
}


static void fix_thd_mem_root(THD *thd, enum_var_type type)
{
  if (type != OPT_GLOBAL)
    reset_root_defaults(thd->mem_root,
                        thd->variables.query_alloc_block_size,
                        thd->variables.query_prealloc_size);
}


static void fix_trans_mem_root(THD *thd, enum_var_type type)
{
  if (type != OPT_GLOBAL)
    reset_root_defaults(&thd->transaction.mem_root,
                        thd->variables.trans_alloc_block_size,
                        thd->variables.trans_prealloc_size);
}


static void fix_server_id(THD *thd, enum_var_type type)
{
  server_id_supplied = 1;
  thd->server_id= server_id;
}


bool throw_bounds_warning(THD *thd, bool fixed, bool unsignd,
                          const char *name, longlong val)
{
  if (fixed)
  {
    char buf[22];

    if (unsignd)
      ullstr((ulonglong) val, buf);
    else
      llstr(val, buf);

    if (thd->variables.sql_mode & MODE_STRICT_ALL_TABLES)
    {
      my_error(ER_WRONG_VALUE_FOR_VAR, MYF(0), name, buf);
      return TRUE;
    }

    push_warning_printf(thd, MYSQL_ERROR::WARN_LEVEL_WARN,
                        ER_TRUNCATED_WRONG_VALUE,
                        ER(ER_TRUNCATED_WRONG_VALUE), name, buf);
  }
  return FALSE;
}

static ulonglong fix_unsigned(THD *thd, ulonglong num,
                              const struct my_option *option_limits)
{
  my_bool fixed= FALSE;
  ulonglong out= getopt_ull_limit_value(num, option_limits, &fixed);

  throw_bounds_warning(thd, fixed, TRUE, option_limits->name, (longlong) num);
  return out;
}

static bool get_unsigned(THD *thd, set_var *var)
{
  if (var->value->unsigned_flag)
    var->save_result.ulonglong_value= (ulonglong) var->value->val_int();
  else
  {
    longlong v= var->value->val_int();
    var->save_result.ulonglong_value= (ulonglong) ((v < 0) ? 0 : v);
  }
  return 0;
}


sys_var_long_ptr::
sys_var_long_ptr(sys_var_chain *chain, const char *name_arg, ulong *value_ptr_arg,
                 sys_after_update_func after_update_arg)
  :sys_var_long_ptr_global(chain, name_arg, value_ptr_arg,
                           &LOCK_global_system_variables, after_update_arg)
{}


bool sys_var_long_ptr_global::check(THD *thd, set_var *var)
{
  return get_unsigned(thd, var);
}

bool sys_var_long_ptr_global::update(THD *thd, set_var *var)
{
  ulonglong tmp= var->save_result.ulonglong_value;
  pthread_mutex_lock(guard);
  if (option_limits)
    *value= (ulong) fix_unsigned(thd, tmp, option_limits);
  else
  {
#if SIZEOF_LONG < SIZEOF_LONG_LONG
    /* Avoid overflows on 32 bit systems */
    if (tmp > ULONG_MAX)
    {
      tmp= ULONG_MAX;
      throw_bounds_warning(thd, TRUE, TRUE, name,
                           (longlong) var->save_result.ulonglong_value);
    }
#endif
    *value= (ulong) tmp;
  }

  pthread_mutex_unlock(guard);
  return 0;
}


void sys_var_long_ptr_global::set_default(THD *thd, enum_var_type type)
{
  my_bool not_used;
  pthread_mutex_lock(guard);
  *value= (ulong) getopt_ull_limit_value((ulong) option_limits->def_value,
                                         option_limits, &not_used);
  pthread_mutex_unlock(guard);
}


bool sys_var_ulonglong_ptr::update(THD *thd, set_var *var)
{
  ulonglong tmp= var->save_result.ulonglong_value;
  pthread_mutex_lock(&LOCK_global_system_variables);
  if (option_limits)
    *value= (ulonglong) fix_unsigned(thd, tmp, option_limits);
  else
    *value= (ulonglong) tmp;
  pthread_mutex_unlock(&LOCK_global_system_variables);
  return 0;
}


void sys_var_ulonglong_ptr::set_default(THD *thd, enum_var_type type)
{
  my_bool not_used;
  pthread_mutex_lock(&LOCK_global_system_variables);
  *value= getopt_ull_limit_value((ulonglong) option_limits->def_value,
                                 option_limits, &not_used);
  pthread_mutex_unlock(&LOCK_global_system_variables);
}


bool sys_var_bool_ptr::update(THD *thd, set_var *var)
{
  *value= (my_bool) var->save_result.ulong_value;
  return 0;
}


void sys_var_bool_ptr::set_default(THD *thd, enum_var_type type)
{
  *value= (my_bool) option_limits->def_value;
}


bool sys_var_enum::update(THD *thd, set_var *var)
{
  *value= (uint) var->save_result.ulong_value;
  return 0;
}


uchar *sys_var_enum::value_ptr(THD *thd, enum_var_type type, LEX_STRING *base)
{
  return (uchar*) enum_names->type_names[*value];
}

uchar *sys_var_enum_const::value_ptr(THD *thd, enum_var_type type,
                                     LEX_STRING *base)
{
  return (uchar*) enum_names->type_names[global_system_variables.*offset];
}

bool sys_var_thd_ulong::check(THD *thd, set_var *var)
{
  return (get_unsigned(thd, var) ||
          (check_func && (*check_func)(thd, var)));
}

bool sys_var_thd_ulong::update(THD *thd, set_var *var)
{
  ulonglong tmp= var->save_result.ulonglong_value;

  /* Don't use bigger value than given with --maximum-variable-name=.. */
  if (tmp > max_system_variables.*offset)
  {
    throw_bounds_warning(thd, TRUE, TRUE, name, (longlong) tmp);
    tmp= max_system_variables.*offset;
  }

  if (option_limits)
    tmp= fix_unsigned(thd, tmp, option_limits);
#if SIZEOF_LONG < SIZEOF_LONG_LONG
  else if (tmp > ULONG_MAX)
  {
    tmp= ULONG_MAX;
    throw_bounds_warning(thd, TRUE, TRUE, name, (longlong) var->save_result.ulonglong_value);
  }
#endif

  DBUG_ASSERT(tmp <= ULONG_MAX);
  if (var->type == OPT_GLOBAL)
    global_system_variables.*offset= (ulong) tmp;
  else
    thd->variables.*offset= (ulong) tmp;

  return 0;
}


void sys_var_thd_ulong::set_default(THD *thd, enum_var_type type)
{
  if (type == OPT_GLOBAL)
  {
    my_bool not_used;
    /* We will not come here if option_limits is not set */
    global_system_variables.*offset=
      (ulong) getopt_ull_limit_value((ulong) option_limits->def_value,
                                     option_limits, &not_used);
  }
  else
    thd->variables.*offset= global_system_variables.*offset;
}


uchar *sys_var_thd_ulong::value_ptr(THD *thd, enum_var_type type,
				   LEX_STRING *base)
{
  if (type == OPT_GLOBAL)
    return (uchar*) &(global_system_variables.*offset);
  return (uchar*) &(thd->variables.*offset);
}


bool sys_var_thd_ha_rows::update(THD *thd, set_var *var)
{
  ulonglong tmp= var->save_result.ulonglong_value;

  /* Don't use bigger value than given with --maximum-variable-name=.. */
  if ((ha_rows) tmp > max_system_variables.*offset)
    tmp= max_system_variables.*offset;

  if (option_limits)
    tmp= (ha_rows) fix_unsigned(thd, tmp, option_limits);
  if (var->type == OPT_GLOBAL)
  {
    /* Lock is needed to make things safe on 32 bit systems */
    pthread_mutex_lock(&LOCK_global_system_variables);
    global_system_variables.*offset= (ha_rows) tmp;
    pthread_mutex_unlock(&LOCK_global_system_variables);
  }
  else
    thd->variables.*offset= (ha_rows) tmp;
  return 0;
}


void sys_var_thd_ha_rows::set_default(THD *thd, enum_var_type type)
{
  if (type == OPT_GLOBAL)
  {
    my_bool not_used;
    /* We will not come here if option_limits is not set */
    pthread_mutex_lock(&LOCK_global_system_variables);
    global_system_variables.*offset=
      (ha_rows) getopt_ull_limit_value((ha_rows) option_limits->def_value,
                                       option_limits, &not_used);
    pthread_mutex_unlock(&LOCK_global_system_variables);
  }
  else
    thd->variables.*offset= global_system_variables.*offset;
}


uchar *sys_var_thd_ha_rows::value_ptr(THD *thd, enum_var_type type,
				     LEX_STRING *base)
{
  if (type == OPT_GLOBAL)
    return (uchar*) &(global_system_variables.*offset);
  return (uchar*) &(thd->variables.*offset);
}

bool sys_var_thd_ulonglong::check(THD *thd, set_var *var)
{
  return get_unsigned(thd, var);
}

bool sys_var_thd_ulonglong::update(THD *thd,  set_var *var)
{
  ulonglong tmp= var->save_result.ulonglong_value;

  if (tmp > max_system_variables.*offset)
    tmp= max_system_variables.*offset;

  if (option_limits)
    tmp= fix_unsigned(thd, tmp, option_limits);
  if (var->type == OPT_GLOBAL)
  {
    /* Lock is needed to make things safe on 32 bit systems */
    pthread_mutex_lock(&LOCK_global_system_variables);
    global_system_variables.*offset= (ulonglong) tmp;
    pthread_mutex_unlock(&LOCK_global_system_variables);
  }
  else
    thd->variables.*offset= (ulonglong) tmp;
  return 0;
}


void sys_var_thd_ulonglong::set_default(THD *thd, enum_var_type type)
{
  if (type == OPT_GLOBAL)
  {
    my_bool not_used;
    pthread_mutex_lock(&LOCK_global_system_variables);
    global_system_variables.*offset=
      getopt_ull_limit_value((ulonglong) option_limits->def_value,
                             option_limits, &not_used);
    pthread_mutex_unlock(&LOCK_global_system_variables);
  }
  else
    thd->variables.*offset= global_system_variables.*offset;
}


uchar *sys_var_thd_ulonglong::value_ptr(THD *thd, enum_var_type type,
				       LEX_STRING *base)
{
  if (type == OPT_GLOBAL)
    return (uchar*) &(global_system_variables.*offset);
  return (uchar*) &(thd->variables.*offset);
}


bool sys_var_thd_bool::update(THD *thd,  set_var *var)
{
  if (var->type == OPT_GLOBAL)
    global_system_variables.*offset= (my_bool) var->save_result.ulong_value;
  else
    thd->variables.*offset= (my_bool) var->save_result.ulong_value;
  return 0;
}


void sys_var_thd_bool::set_default(THD *thd,  enum_var_type type)
{
  if (type == OPT_GLOBAL)
    global_system_variables.*offset= (my_bool) option_limits->def_value;
  else
    thd->variables.*offset= global_system_variables.*offset;
}


uchar *sys_var_thd_bool::value_ptr(THD *thd, enum_var_type type,
				  LEX_STRING *base)
{
  if (type == OPT_GLOBAL)
    return (uchar*) &(global_system_variables.*offset);
  return (uchar*) &(thd->variables.*offset);
}


bool sys_var::check_enum(THD *thd, set_var *var, const TYPELIB *enum_names)
{
  char buff[STRING_BUFFER_USUAL_SIZE];
  const char *value;
  String str(buff, sizeof(buff), system_charset_info), *res;

  if (var->value->result_type() == STRING_RESULT)
  {
    if (!(res=var->value->val_str(&str)) ||
	((long) (var->save_result.ulong_value=
		 (ulong) find_type(enum_names, res->ptr(),
				   res->length(),1)-1)) < 0)
    {
      value= res ? res->c_ptr() : "NULL";
      goto err;
    }
  }
  else
  {
    ulonglong tmp=var->value->val_int();
    if (tmp >= enum_names->count)
    {
      llstr(tmp,buff);
      value=buff;				// Wrong value is here
      goto err;
    }
    var->save_result.ulong_value= (ulong) tmp;	// Save for update
  }
  return 0;

err:
  my_error(ER_WRONG_VALUE_FOR_VAR, MYF(0), name, value);
  return 1;
}


bool sys_var::check_set(THD *thd, set_var *var, TYPELIB *enum_names)
{
  bool not_used;
  char buff[STRING_BUFFER_USUAL_SIZE], *error= 0;
  uint error_len= 0;
  String str(buff, sizeof(buff), system_charset_info), *res;

  if (var->value->result_type() == STRING_RESULT)
  {
    if (!(res= var->value->val_str(&str)))
    {
      strmov(buff, "NULL");
      goto err;
    }

    if (!m_allow_empty_value &&
        res->length() == 0)
    {
      buff[0]= 0;
      goto err;
    }

    var->save_result.ulong_value= ((ulong)
				   find_set(enum_names, res->c_ptr(),
					    res->length(),
                                            NULL,
                                            &error, &error_len,
					    &not_used));
    if (error_len)
    {
      strmake(buff, error, min(sizeof(buff) - 1, error_len));
      goto err;
    }
  }
  else
  {
    ulonglong tmp= var->value->val_int();

    if (!m_allow_empty_value &&
        tmp == 0)
    {
      buff[0]= '0';
      buff[1]= 0;
      goto err;
    }

    /*
      For when the enum is made to contain 64 elements, as 1ULL<<64 is
      undefined, we guard with a "count<64" test.
    */
    if (unlikely((tmp >= ((ULL(1)) << enum_names->count)) &&
                 (enum_names->count < 64)))
    {
      llstr(tmp, buff);
      goto err;
    }
    var->save_result.ulong_value= (ulong) tmp;  // Save for update
  }
  return 0;

err:
  my_error(ER_WRONG_VALUE_FOR_VAR, MYF(0), name, buff);
  return 1;
}


CHARSET_INFO *sys_var::charset(THD *thd)
{
  return is_os_charset ? thd->variables.character_set_filesystem : 
    system_charset_info;
}


bool sys_var_thd_enum::update(THD *thd, set_var *var)
{
  if (var->type == OPT_GLOBAL)
    global_system_variables.*offset= var->save_result.ulong_value;
  else
    thd->variables.*offset= var->save_result.ulong_value;
  return 0;
}


void sys_var_thd_enum::set_default(THD *thd, enum_var_type type)
{
  if (type == OPT_GLOBAL)
    global_system_variables.*offset= (ulong) option_limits->def_value;
  else
    thd->variables.*offset= global_system_variables.*offset;
}


uchar *sys_var_thd_enum::value_ptr(THD *thd, enum_var_type type,
				  LEX_STRING *base)
{
  ulong tmp= ((type == OPT_GLOBAL) ?
	      global_system_variables.*offset :
	      thd->variables.*offset);
  return (uchar*) enum_names->type_names[tmp];
}

bool sys_var_thd_bit::check(THD *thd, set_var *var)
{
  return (check_enum(thd, var, &bool_typelib) ||
          (check_func && (*check_func)(thd, var)));
}

bool sys_var_thd_bit::update(THD *thd, set_var *var)
{
  int res= (*update_func)(thd, var);
  return res;
}


uchar *sys_var_thd_bit::value_ptr(THD *thd, enum_var_type type,
				 LEX_STRING *base)
{
  /*
    If reverse is 0 (default) return 1 if bit is set.
    If reverse is 1, return 0 if bit is set
  */
  thd->sys_var_tmp.my_bool_value= ((thd->options & bit_flag) ?
				   !reverse : reverse);
  return (uchar*) &thd->sys_var_tmp.my_bool_value;
}


/** Update a date_time format variable based on given value. */

void sys_var_thd_date_time_format::update2(THD *thd, enum_var_type type,
					   DATE_TIME_FORMAT *new_value)
{
  DATE_TIME_FORMAT *old;
  DBUG_ENTER("sys_var_date_time_format::update2");
  DBUG_DUMP("positions", (uchar*) new_value->positions,
	    sizeof(new_value->positions));

  if (type == OPT_GLOBAL)
  {
    pthread_mutex_lock(&LOCK_global_system_variables);
    old= (global_system_variables.*offset);
    (global_system_variables.*offset)= new_value;
    pthread_mutex_unlock(&LOCK_global_system_variables);
  }
  else
  {
    old= (thd->variables.*offset);
    (thd->variables.*offset)= new_value;
  }
  my_free((char*) old, MYF(MY_ALLOW_ZERO_PTR));
  DBUG_VOID_RETURN;
}


bool sys_var_thd_date_time_format::update(THD *thd, set_var *var)
{
  DATE_TIME_FORMAT *new_value;
  /* We must make a copy of the last value to get it into normal memory */
  new_value= date_time_format_copy((THD*) 0,
				   var->save_result.date_time_format);
  if (!new_value)
    return 1;					// Out of memory
  update2(thd, var->type, new_value);		// Can't fail
  return 0;
}


bool sys_var_thd_date_time_format::check(THD *thd, set_var *var)
{
  char buff[STRING_BUFFER_USUAL_SIZE];
  String str(buff,sizeof(buff), system_charset_info), *res;
  DATE_TIME_FORMAT *format;

  if (!(res=var->value->val_str(&str)))
    res= &my_empty_string;

  if (!(format= date_time_format_make(date_time_type,
				      res->ptr(), res->length())))
  {
    my_error(ER_WRONG_VALUE_FOR_VAR, MYF(0), name, res->c_ptr());
    return 1;
  }
  
  /*
    We must copy result to thread space to not get a memory leak if
    update is aborted
  */
  var->save_result.date_time_format= date_time_format_copy(thd, format);
  my_free((char*) format, MYF(0));
  return var->save_result.date_time_format == 0;
}


void sys_var_thd_date_time_format::set_default(THD *thd, enum_var_type type)
{
  DATE_TIME_FORMAT *res= 0;

  if (type == OPT_GLOBAL)
  {
    const char *format;
    if ((format= opt_date_time_formats[date_time_type]))
      res= date_time_format_make(date_time_type, format, strlen(format));
  }
  else
  {
    /* Make copy with malloc */
    res= date_time_format_copy((THD *) 0, global_system_variables.*offset);
  }

  if (res)					// Should always be true
    update2(thd, type, res);
}


uchar *sys_var_thd_date_time_format::value_ptr(THD *thd, enum_var_type type,
					      LEX_STRING *base)
{
  if (type == OPT_GLOBAL)
  {
    char *res;
    /*
      We do a copy here just to be sure things will work even if someone
      is modifying the original string while the copy is accessed
      (Can't happen now in SQL SHOW, but this is a good safety for the future)
    */
    res= thd->strmake((global_system_variables.*offset)->format.str,
		      (global_system_variables.*offset)->format.length);
    return (uchar*) res;
  }
  return (uchar*) (thd->variables.*offset)->format.str;
}


typedef struct old_names_map_st
{
  const char *old_name;
  const char *new_name;
} my_old_conv;

static my_old_conv old_conv[]= 
{
  {	"cp1251_koi8"		,	"cp1251"	},
  {	"cp1250_latin2"		,	"cp1250"	},
  {	"kam_latin2"		,	"keybcs2"	},
  {	"mac_latin2"		,	"MacRoman"	},
  {	"macce_latin2"		,	"MacCE"		},
  {	"pc2_latin2"		,	"pclatin2"	},
  {	"vga_latin2"		,	"pclatin1"	},
  {	"koi8_cp1251"		,	"koi8r"		},
  {	"win1251ukr_koi8_ukr"	,	"win1251ukr"	},
  {	"koi8_ukr_win1251ukr"	,	"koi8u"		},
  {	NULL			,	NULL		}
};

CHARSET_INFO *get_old_charset_by_name(const char *name)
{
  my_old_conv *conv;
 
  for (conv= old_conv; conv->old_name; conv++)
  {
    if (!my_strcasecmp(&my_charset_latin1, name, conv->old_name))
      return get_charset_by_csname(conv->new_name, MY_CS_PRIMARY, MYF(0));
  }
  return NULL;
}


bool sys_var_collation::check(THD *thd, set_var *var)
{
  CHARSET_INFO *tmp;
  LINT_INIT(tmp);

  if (var->value->result_type() == STRING_RESULT)
  {
    char buff[STRING_BUFFER_USUAL_SIZE];
    String str(buff,sizeof(buff), system_charset_info), *res;
    if (!(res=var->value->val_str(&str)))
    {
      my_error(ER_WRONG_VALUE_FOR_VAR, MYF(0), name, "NULL");
      return 1;
    }
    if (!(tmp=get_charset_by_name(res->c_ptr(),MYF(0))))
    {
      my_error(ER_UNKNOWN_COLLATION, MYF(0), res->c_ptr());
      return 1;
    }
  }
  else // INT_RESULT
  {
    if (!(tmp=get_charset((int) var->value->val_int(),MYF(0))))
    {
      char buf[20];
      int10_to_str((int) var->value->val_int(), buf, -10);
      my_error(ER_UNKNOWN_COLLATION, MYF(0), buf);
      return 1;
    }
  }
  var->save_result.charset= tmp;	// Save for update
  return 0;
}


bool sys_var_character_set::check(THD *thd, set_var *var)
{
  CHARSET_INFO *tmp;
  LINT_INIT(tmp);

  if (var->value->result_type() == STRING_RESULT)
  {
    char buff[STRING_BUFFER_USUAL_SIZE];
    String str(buff,sizeof(buff), system_charset_info), *res;
    if (!(res=var->value->val_str(&str)))
    {
      if (!nullable)
      {
        my_error(ER_WRONG_VALUE_FOR_VAR, MYF(0), name, "NULL");
        return 1;
      }
      tmp= NULL;
    }
    else if (!(tmp=get_charset_by_csname(res->c_ptr(),MY_CS_PRIMARY,MYF(0))) &&
             !(tmp=get_old_charset_by_name(res->c_ptr())))
    {
      my_error(ER_UNKNOWN_CHARACTER_SET, MYF(0), res->c_ptr());
      return 1;
    }
  }
  else // INT_RESULT
  {
    if (!(tmp=get_charset((int) var->value->val_int(),MYF(0))))
    {
      char buf[20];
      int10_to_str((int) var->value->val_int(), buf, -10);
      my_error(ER_UNKNOWN_CHARACTER_SET, MYF(0), buf);
      return 1;
    }
  }
  var->save_result.charset= tmp;	// Save for update
  return 0;
}


bool sys_var_character_set::update(THD *thd, set_var *var)
{
  ci_ptr(thd,var->type)[0]= var->save_result.charset;
  thd->update_charset();
  return 0;
}


uchar *sys_var_character_set::value_ptr(THD *thd, enum_var_type type,
				       LEX_STRING *base)
{
  CHARSET_INFO *cs= ci_ptr(thd,type)[0];
  return cs ? (uchar*) cs->csname : (uchar*) NULL;
}


void sys_var_character_set_sv::set_default(THD *thd, enum_var_type type)
{
  if (type == OPT_GLOBAL)
    global_system_variables.*offset= *global_default;
  else
  {
    thd->variables.*offset= global_system_variables.*offset;
    thd->update_charset();
  }
}
CHARSET_INFO **sys_var_character_set_sv::ci_ptr(THD *thd, enum_var_type type)
{
  if (type == OPT_GLOBAL)
    return &(global_system_variables.*offset);
  else
    return &(thd->variables.*offset);
}


bool sys_var_character_set_client::check(THD *thd, set_var *var)
{
  if (sys_var_character_set_sv::check(thd, var))
    return 1;
  /* Currently, UCS-2 cannot be used as a client character set */
  if (var->save_result.charset->mbminlen > 1)
  {
    my_error(ER_WRONG_VALUE_FOR_VAR, MYF(0), name, 
             var->save_result.charset->csname);
    return 1;
  }
  return 0;
}


CHARSET_INFO ** sys_var_character_set_database::ci_ptr(THD *thd,
						       enum_var_type type)
{
  if (type == OPT_GLOBAL)
    return &global_system_variables.collation_database;
  else
    return &thd->variables.collation_database;
}


void sys_var_character_set_database::set_default(THD *thd, enum_var_type type)
{
 if (type == OPT_GLOBAL)
    global_system_variables.collation_database= default_charset_info;
  else
  {
    thd->variables.collation_database= thd->db_charset;
    thd->update_charset();
  }
}


bool sys_var_collation_sv::update(THD *thd, set_var *var)
{
  if (var->type == OPT_GLOBAL)
    global_system_variables.*offset= var->save_result.charset;
  else
  {
    thd->variables.*offset= var->save_result.charset;
    thd->update_charset();
  }
  return 0;
}


void sys_var_collation_sv::set_default(THD *thd, enum_var_type type)
{
  if (type == OPT_GLOBAL)
    global_system_variables.*offset= *global_default;
  else
  {
    thd->variables.*offset= global_system_variables.*offset;
    thd->update_charset();
  }
}


uchar *sys_var_collation_sv::value_ptr(THD *thd, enum_var_type type,
                                       LEX_STRING *base)
{
  CHARSET_INFO *cs= ((type == OPT_GLOBAL) ?
		     global_system_variables.*offset : thd->variables.*offset);
  return cs ? (uchar*) cs->name : (uchar*) "NULL";
}


LEX_STRING default_key_cache_base= {(char *) "default", 7 };

static KEY_CACHE zero_key_cache;

KEY_CACHE *get_key_cache(LEX_STRING *cache_name)
{
  safe_mutex_assert_owner(&LOCK_global_system_variables);
  if (!cache_name || ! cache_name->length)
    cache_name= &default_key_cache_base;
  return ((KEY_CACHE*) find_named(&key_caches,
                                  cache_name->str, cache_name->length, 0));
}

uchar *sys_var_key_cache_param::value_ptr(THD *thd, enum_var_type type,
					 LEX_STRING *base)
{
  KEY_CACHE *key_cache= get_key_cache(base);
  if (!key_cache)
    key_cache= &zero_key_cache;
  return (uchar*) key_cache + offset ;
}


bool sys_var_key_buffer_size::update(THD *thd, set_var *var)
{
  ulonglong tmp= var->save_result.ulonglong_value;
  LEX_STRING *base_name= &var->base;
  KEY_CACHE *key_cache;
  bool error= 0;

  /* If no basename, assume it's for the key cache named 'default' */
  if (!base_name->length)
    base_name= &default_key_cache_base;

  pthread_mutex_lock(&LOCK_global_system_variables);
  key_cache= get_key_cache(base_name);
                            
  if (!key_cache)
  {
    /* Key cache didn't exists */
    if (!tmp)					// Tried to delete cache
      goto end;					// Ok, nothing to do
    if (!(key_cache= create_key_cache(base_name->str, base_name->length)))
    {
      error= 1;
      goto end;
    }
  }

  /*
    Abort if some other thread is changing the key cache
    TODO: This should be changed so that we wait until the previous
    assignment is done and then do the new assign
  */
  if (key_cache->in_init)
    goto end;

  if (!tmp)					// Zero size means delete
  {
    if (key_cache == dflt_key_cache)
    {
      push_warning_printf(thd, MYSQL_ERROR::WARN_LEVEL_WARN,
                          ER_WARN_CANT_DROP_DEFAULT_KEYCACHE,
                          ER(ER_WARN_CANT_DROP_DEFAULT_KEYCACHE));
      goto end;					// Ignore default key cache
    }

    if (key_cache->key_cache_inited)		// If initied
    {
      /*
	Move tables using this key cache to the default key cache
	and clear the old key cache.
      */
      NAMED_LIST *list; 
      key_cache= (KEY_CACHE *) find_named(&key_caches, base_name->str,
					      base_name->length, &list);
      key_cache->in_init= 1;
      pthread_mutex_unlock(&LOCK_global_system_variables);
      error= reassign_keycache_tables(thd, key_cache, dflt_key_cache);
      pthread_mutex_lock(&LOCK_global_system_variables);
      key_cache->in_init= 0;
    }
    /*
      We don't delete the key cache as some running threads my still be
      in the key cache code with a pointer to the deleted (empty) key cache
    */
    goto end;
  }

  key_cache->param_buff_size=
    (ulonglong) fix_unsigned(thd, tmp, option_limits);

  /* If key cache didn't existed initialize it, else resize it */
  key_cache->in_init= 1;
  pthread_mutex_unlock(&LOCK_global_system_variables);

  if (!key_cache->key_cache_inited)
    error= (bool) (ha_init_key_cache("", key_cache));
  else
    error= (bool)(ha_resize_key_cache(key_cache));

  pthread_mutex_lock(&LOCK_global_system_variables);
  key_cache->in_init= 0;  

end:
  pthread_mutex_unlock(&LOCK_global_system_variables);
  return error;
}


/**
  @todo
  Abort if some other thread is changing the key cache.
  This should be changed so that we wait until the previous
  assignment is done and then do the new assign
*/
bool sys_var_key_cache_long::update(THD *thd, set_var *var)
{
  ulong tmp= (ulong) var->value->val_int();
  LEX_STRING *base_name= &var->base;
  bool error= 0;

  if (!base_name->length)
    base_name= &default_key_cache_base;

  pthread_mutex_lock(&LOCK_global_system_variables);
  KEY_CACHE *key_cache= get_key_cache(base_name);

  if (!key_cache && !(key_cache= create_key_cache(base_name->str,
				                  base_name->length)))
  {
    error= 1;
    goto end;
  }

  /*
    Abort if some other thread is changing the key cache
    TODO: This should be changed so that we wait until the previous
    assignment is done and then do the new assign
  */
  if (key_cache->in_init)
    goto end;

  *((ulong*) (((char*) key_cache) + offset))=
    (ulong) fix_unsigned(thd, tmp, option_limits);

  /*
    Don't create a new key cache if it didn't exist
    (key_caches are created only when the user sets block_size)
  */
  key_cache->in_init= 1;

  pthread_mutex_unlock(&LOCK_global_system_variables);

  error= (bool) (ha_resize_key_cache(key_cache));

  pthread_mutex_lock(&LOCK_global_system_variables);
  key_cache->in_init= 0;  

end:
  pthread_mutex_unlock(&LOCK_global_system_variables);
  return error;
}


bool sys_var_log_state::update(THD *thd, set_var *var)
{
  bool res;
  if (this == &sys_var_log)
    WARN_DEPRECATED(thd, 7,0, "@@log", "'@@general_log'");
  else if (this == &sys_var_log_slow)
    WARN_DEPRECATED(thd, 7,0, "@@log_slow_queries", "'@@slow_query_log'");

  if (!var->save_result.ulong_value)
  {
    logger.deactivate_log_handler(thd, log_type);
    res= false;
  }
  else
    res= logger.activate_log_handler(thd, log_type);
  return res;
}

void sys_var_log_state::set_default(THD *thd, enum_var_type type)
{
  if (this == &sys_var_log)
    WARN_DEPRECATED(thd, 7,0, "@@log", "'@@general_log'");
  else if (this == &sys_var_log_slow)
    WARN_DEPRECATED(thd, 7,0, "@@log_slow_queries", "'@@slow_query_log'");

  /*
    Default for general and slow log is OFF.
    Default for backup logs is ON.
  */
  if ((this == &sys_var_backup_history_log) ||
      (this == &sys_var_backup_progress_log))
    logger.activate_log_handler(thd, log_type);
  else
    logger.deactivate_log_handler(thd, log_type);
}


static int  sys_check_log_path(THD *thd,  set_var *var)
{
  char path[FN_REFLEN], buff[FN_REFLEN];
  MY_STAT f_stat;
  String str(buff, sizeof(buff), system_charset_info), *res;
  const char *log_file_str= 0;
  size_t path_length;

  if (!(res= var->value->val_str(&str)))
    goto err;

  log_file_str= res->c_ptr();
  bzero(&f_stat, sizeof(MY_STAT));

  path_length= unpack_filename(path, log_file_str);

  if (!path_length)
  {
    /* File name is empty. */

    goto err;
  }

  if (my_stat(path, &f_stat, MYF(0)))
  {
    /*
      A file system object exists. Check if argument is a file and we have
      'write' permission.
    */

    if (!MY_S_ISREG(f_stat.st_mode) ||
        !(f_stat.st_mode & MY_S_IWRITE))
      goto err;

    return 0;
  }

  /* Get dirname of the file path. */
  (void) dirname_part(path, log_file_str, &path_length);

  /* Dirname is empty if file path is relative. */
  if (!path_length)
    return 0;

  /*
    Check if directory exists and we have permission to create file and
    write to file.
  */
  if (my_access(path, (F_OK|W_OK)))
    goto err;

  return 0;

err:
  /*
    If this is one of the backup logs, process the backup specific
    error message.
  */
  if ((my_strcasecmp(system_charset_info, var->var->name, 
       "backup_history_log_file") == 0) ||
      (my_strcasecmp(system_charset_info, var->var->name,
       "backup_progress_log_file") == 0))
    my_error(ER_BACKUP_LOGPATH_INVALID, MYF(0), var->var->name, path); 
  else
    my_error(ER_WRONG_VALUE_FOR_VAR, MYF(0), var->var->name, 
             res ? log_file_str : "NULL");
  return 1;
}


bool update_sys_var_str_path(THD *thd, sys_var_str *var_str,
			     set_var *var, const char *log_ext,
			     bool log_state, uint log_type)
{
  MYSQL_QUERY_LOG *file_log= 0;
  MYSQL_BACKUP_LOG *backup_log= 0;
  char buff[FN_REFLEN];
  char *res= 0, *old_value=(char *)(var ? var->value->str_value.ptr() : 0);
  bool result= 0;
  uint str_length= (var ? var->value->str_value.length() : 0);

  /*
    Added support for backup log types.
  */
  switch (log_type) {
  case QUERY_LOG_SLOW:
    file_log= logger.get_slow_log_file_handler();
    break;
  case QUERY_LOG_GENERAL:
    file_log= logger.get_log_file_handler();
    break;
  /* 
    Check the backup logs to update their paths.
  */
  case BACKUP_HISTORY_LOG:
    backup_log= logger.get_backup_history_log_file_handler();
    break;
  case BACKUP_PROGRESS_LOG:
    backup_log= logger.get_backup_progress_log_file_handler();
    break;
  default:
    assert(0);                                  // Impossible
  }

  if (!old_value)
  {
    /*
      Added support for backup log types.
    */
    switch (log_type) {
    case QUERY_LOG_SLOW:
    case QUERY_LOG_GENERAL:
      old_value= make_default_log_name(buff, log_ext);
      break;
    case BACKUP_HISTORY_LOG:
      old_value= make_backup_log_name(buff, BACKUP_HISTORY_LOG_NAME.str, log_ext);
      break;
    case BACKUP_PROGRESS_LOG:
      old_value= make_backup_log_name(buff, BACKUP_PROGRESS_LOG_NAME.str, log_ext);
      break;
    default:
      assert(0);                                  // Impossible
    }
    str_length= strlen(old_value);
  }
  if (!(res= my_strndup(old_value, str_length, MYF(MY_FAE+MY_WME))))
  {
    result= 1;
    goto err;
  }

  logger.lock_exclusive();

  /*
    Added support for backup log types.
  */
  switch (log_type) {
  case QUERY_LOG_SLOW:
  case QUERY_LOG_GENERAL:
    if (file_log && log_state)
      file_log->close(0);
    break;
  /*
    Close the backup logs if specified.
  */
  case BACKUP_HISTORY_LOG:
  case BACKUP_PROGRESS_LOG:
    if (backup_log && log_state)
      backup_log->close(0);
    break;
  default:
    assert(0);                                  // Impossible
  }
  if ((file_log && log_state) ||
      (backup_log && log_state))
  {
    /*
      Added support for backup log types.
    */
    switch (log_type) {
    case QUERY_LOG_SLOW:
      file_log->open_slow_log(res);
      break;
    case QUERY_LOG_GENERAL:
      file_log->open_query_log(res);
      break;
    /*
      Open the backup logs if specified.
    */
    case BACKUP_HISTORY_LOG:
      backup_log->open_backup_history_log(res);
      break;
    case BACKUP_PROGRESS_LOG:
      backup_log->open_backup_progress_log(res);
      break;
    default:
      DBUG_ASSERT(0);
    }
  }

  logger.unlock();

  /* update global variable */
  pthread_mutex_lock(&LOCK_global_system_variables);
  old_value= var_str->value;
  var_str->value= res;
  var_str->value_length= str_length;
  my_free(old_value, MYF(MY_ALLOW_ZERO_PTR));
  pthread_mutex_unlock(&LOCK_global_system_variables);

err:
  return result;
}


static bool sys_update_general_log_path(THD *thd, set_var * var)
{
  return update_sys_var_str_path(thd, &sys_var_general_log_path, 
				 var, ".log", opt_log, QUERY_LOG_GENERAL);
}


static void sys_default_general_log_path(THD *thd, enum_var_type type)
{
  (void) update_sys_var_str_path(thd, &sys_var_general_log_path,
				 0, ".log", opt_log, QUERY_LOG_GENERAL);
}


/*
  Update the backup history log path variable.
*/
static bool sys_update_backup_history_log_path(THD *thd, set_var * var)
{
  char buff[STRING_BUFFER_USUAL_SIZE];
  String str(buff,sizeof(buff), system_charset_info), *res;

  res= var->value->val_str(&str);
  if (my_strcasecmp(system_charset_info, res->c_ptr(), 
      sys_var_backup_progress_log_path.value) == 0)
  {
    my_error(ER_BACKUP_LOGPATHS, MYF(0));
    return 1;
  }
  return update_sys_var_str_path(thd, &sys_var_backup_history_log_path, 
                                 var, ".log", opt_log, BACKUP_HISTORY_LOG);
}

/*
  Set the default for backup history log path variable.
*/
static void sys_default_backup_history_log_path(THD *thd, enum_var_type type)
{
  (void) update_sys_var_str_path(thd, &sys_var_backup_history_log_path,
				 0, ".log", opt_log, BACKUP_HISTORY_LOG);
}

/*
  Update the backup progress log path variable.
*/
static bool sys_update_backup_progress_log_path(THD *thd, set_var * var)
{
  char buff[STRING_BUFFER_USUAL_SIZE];
  String str(buff,sizeof(buff), system_charset_info), *res;

  res= var->value->val_str(&str);
  if (my_strcasecmp(system_charset_info, res->c_ptr(), 
      sys_var_backup_history_log_path.value) == 0)
  {
    my_error(ER_BACKUP_LOGPATHS, MYF(0));
    return 1;
  }
  return update_sys_var_str_path(thd, &sys_var_backup_progress_log_path, 
                                 var, ".log", opt_log, BACKUP_PROGRESS_LOG);
}

/*
  Set the default for backup progress log path variable.
*/
static void sys_default_backup_progress_log_path(THD *thd, enum_var_type type)
{
  (void) update_sys_var_str_path(thd, &sys_var_backup_progress_log_path,
				 0, ".log", opt_log, BACKUP_PROGRESS_LOG);
}


static bool sys_update_slow_log_path(THD *thd, set_var * var)
{
  return update_sys_var_str_path(thd, &sys_var_slow_log_path,
				 var, "-slow.log", opt_slow_log,
                                 QUERY_LOG_SLOW);
}


static void sys_default_slow_log_path(THD *thd, enum_var_type type)
{
  (void) update_sys_var_str_path(thd, &sys_var_slow_log_path,
				 0, "-slow.log", opt_slow_log,
                                 QUERY_LOG_SLOW);
}


bool sys_var_log_output::update(THD *thd, set_var *var)
{
  logger.lock_exclusive();
  logger.init_slow_log(var->save_result.ulong_value);
  logger.init_general_log(var->save_result.ulong_value);
  *value= var->save_result.ulong_value;
  logger.unlock();
  return 0;
}


void sys_var_log_output::set_default(THD *thd, enum_var_type type)
{
  logger.lock_exclusive();
  logger.init_slow_log(LOG_FILE);
  logger.init_general_log(LOG_FILE);
  *value= LOG_FILE;
  logger.unlock();
}


uchar *sys_var_log_output::value_ptr(THD *thd, enum_var_type type,
                                    LEX_STRING *base)
{
  char buff[256];
  String tmp(buff, sizeof(buff), &my_charset_latin1);
  ulong length;
  ulong val= *value;

  tmp.length(0);
  for (uint i= 0; val; val>>= 1, i++)
  {
    if (val & 1)
    {
      tmp.append(log_output_typelib.type_names[i],
                 log_output_typelib.type_lengths[i]);
      tmp.append(',');
    }
  }

  if ((length= tmp.length()))
    length--;
  return (uchar*) thd->strmake(tmp.ptr(), length);
}

/*
  Allow update of the log-backup-output variable.
*/
bool sys_var_log_backup_output::update(THD *thd, set_var *var)
{
  pthread_mutex_lock(&LOCK_global_system_variables);
  logger.lock_exclusive();
  logger.init_backup_history_log(var->save_result.ulong_value);
  logger.init_backup_progress_log(var->save_result.ulong_value);
  *value= var->save_result.ulong_value;
  logger.unlock();
  pthread_mutex_unlock(&LOCK_global_system_variables);
  return 0;
}

/*
  Set the default for the log-backup-output variable.
*/
void sys_var_log_backup_output::set_default(THD *thd, enum_var_type type)
{
  pthread_mutex_lock(&LOCK_global_system_variables);
  logger.lock_exclusive();
  logger.init_backup_history_log(LOG_TABLE);
  logger.init_backup_progress_log(LOG_TABLE);
  *value= LOG_TABLE;
  logger.unlock();
  pthread_mutex_unlock(&LOCK_global_system_variables);
}

/*
  Allow reading of the log-backup-output variable.
*/
uchar *sys_var_log_backup_output::value_ptr(THD *thd, enum_var_type type,
                                            LEX_STRING *base)
{
  char buff[256];
  String tmp(buff, sizeof(buff), &my_charset_latin1);
  ulong length;
  ulong val= *value;

  tmp.length(0);
  for (uint i= 0; val; val>>= 1, i++)
  {
    if (val & 1)
    {
      tmp.append(log_output_typelib.type_names[i],
                 log_output_typelib.type_lengths[i]);
      tmp.append(',');
    }
  }

  if ((length= tmp.length()))
    length--;
  return (uchar*) thd->strmake(tmp.ptr(), length);
}

/*
  Functions for backupdir variable.
*/

/**
  Set the default for the backupdir

  @param[IN] buff Buffer to use for making string.

  @returns pointer to string (buff)
*/
char *make_default_backupdir(char *buff)
{
  strmake(buff, mysql_data_home, FN_REFLEN-5);
  return buff;
}

/**
  Check the backupdir value for validity.

  This method ensures the users is specifying a valid path
  for the backupdir. Validity in this case means the path
  is accessible to the user.

  @param[IN] thd   Current thread context.
  @param[IN] var   The new value set in set_var structure.

  @returns 0 
*/
static int sys_check_backupdir(THD *thd, set_var *var)
{
  char path[FN_REFLEN], buff[FN_REFLEN];
  MY_STAT f_stat;
  String str(buff, sizeof(buff), system_charset_info), *res;
  const char *log_file_str;
  size_t path_length;

  if (!(res= var->value->val_str(&str)))
    goto err;

  log_file_str= res->c_ptr();
  bzero(&f_stat, sizeof(MY_STAT));

  /* Get dirname of the file path. */
  (void) dirname_part(path, log_file_str, &path_length);

  /* Dirname is empty if file path is relative. */
  if (!path_length)
    return 0;

  /*
    Check if directory exists and we have permission to create file and
    write to file.
  */
  if (my_access(path, (F_OK|W_OK)))
    goto err;

  return 0;

err:
  /*
    We print a warning if backupdir is invalid but set it anyway.
  */
  push_warning_printf(thd, MYSQL_ERROR::WARN_LEVEL_WARN,
                      ER_BACKUP_BACKUPDIR, ER(ER_BACKUP_BACKUPDIR),
                      var->value->str_value.c_ptr());
  return 0;
}

/**
  Update the backupdir variable 
  
  This method is used to change the backupdir variable.

  @param[IN] thd   Current thread context.
  @param[IN] var   The new value set in set_var structure.

  @returns 0 valid, 1 invalid.
*/
static bool sys_update_backupdir(THD *thd, set_var * var)
{
  char buff[FN_REFLEN];
  char *res= 0, *old_value= NULL;
  bool result= 0;
  uint str_length;
  String str(buff, sizeof(buff), system_charset_info);

  if (var)
  {
    String *strres;

    if (!(strres= var->value->val_str(&str)))
      goto err;
    old_value= strres->c_ptr();
    str_length= strres->length();
  }
  else
  {
    old_value= make_default_backupdir(buff);
    str_length= strlen(old_value);
  }

  if (!(res= my_strndup(old_value, str_length, MYF(MY_FAE+MY_WME))))
  {
    result= 1;
    goto err;
  }

  pthread_mutex_lock(&LOCK_global_system_variables);
  logger.lock_exclusive();
  old_value= sys_var_backupdir.value;
  sys_var_backupdir.value= res;
  sys_var_backupdir.value_length= str_length;
  logger.unlock();
  pthread_mutex_unlock(&LOCK_global_system_variables);

  if (my_access(sys_var_backupdir.value, (F_OK|W_OK)))
    goto err;

  return result;

err:
  /*
    We print a warning if backupdir is invalid but set it anyway.
  */
  push_warning_printf(thd, MYSQL_ERROR::WARN_LEVEL_WARN,
                      ER_BACKUP_BACKUPDIR, ER(ER_BACKUP_BACKUPDIR),
                      var->value->str_value.c_ptr());
  return result;
}

/**
  Set the default value for the backupdir variable 
  
  This method is used to reset the backupdir variable to the
  default by calling the update method without a path.

  @param[IN] thd   Current thread context.
  @param[IN] type  Ignored (needed for api).
*/
static void sys_default_backupdir(THD *thd, enum_var_type type)
{
  sys_update_backupdir(thd, 0);
}


/*****************************************************************************
  Functions to handle SET NAMES and SET CHARACTER SET
*****************************************************************************/

int set_var_collation_client::check(THD *thd)
{
  /* Currently, UCS-2 cannot be used as a client character set */
  if (character_set_client->mbminlen > 1)
  {
    my_error(ER_WRONG_VALUE_FOR_VAR, MYF(0), "character_set_client",
             character_set_client->csname);
    return 1;
  }
  return 0;
}

int set_var_collation_client::update(THD *thd)
{
  thd->variables.character_set_client= character_set_client;
  thd->variables.character_set_results= character_set_results;
  thd->variables.collation_connection= collation_connection;
  thd->update_charset();
  thd->protocol_text.init(thd);
  thd->protocol_binary.init(thd);
  return 0;
}

/****************************************************************************/

bool sys_var_timestamp::update(THD *thd,  set_var *var)
{
  thd->set_time((time_t) var->save_result.ulonglong_value);
  return 0;
}


void sys_var_timestamp::set_default(THD *thd, enum_var_type type)
{
  thd->user_time=0;
}


uchar *sys_var_timestamp::value_ptr(THD *thd, enum_var_type type,
				   LEX_STRING *base)
{
  thd->sys_var_tmp.long_value= (long) thd->start_time;
  return (uchar*) &thd->sys_var_tmp.long_value;
}


bool sys_var_last_insert_id::update(THD *thd, set_var *var)
{
  thd->first_successful_insert_id_in_prev_stmt= 
    var->save_result.ulonglong_value;
  return 0;
}


uchar *sys_var_last_insert_id::value_ptr(THD *thd, enum_var_type type,
					LEX_STRING *base)
{
  /*
    this tmp var makes it robust againt change of type of 
    read_first_successful_insert_id_in_prev_stmt().
  */
  thd->sys_var_tmp.ulonglong_value= 
    thd->read_first_successful_insert_id_in_prev_stmt();
  return (uchar*) &thd->sys_var_tmp.ulonglong_value;
}


bool sys_var_insert_id::update(THD *thd, set_var *var)
{
  thd->force_one_auto_inc_interval(var->save_result.ulonglong_value);
  return 0;
}


/**
  Get value.

  Returns the value for the backup_wait_timeout session variable.

  @param[IN] thd    Thread object
  @param[IN] type   Type of variable
  @param[IN] base   Not used 

  @returns value of variable
*/
uchar *sys_var_backup_wait_timeout::value_ptr(THD *thd, enum_var_type type,
				   LEX_STRING *base)
{
  thd->sys_var_tmp.ulong_value= thd->backup_wait_timeout;
  return (uchar*) &thd->sys_var_tmp.ulonglong_value;
}


/**
  Update value.

  Set the backup_wait_timeout variable.

  @param[IN] thd    Thread object
  @param[IN] var    Pointer to value from command.

  @returns 0
*/
bool sys_var_backup_wait_timeout::update(THD *thd, set_var *var)
{
  if (var->save_result.ulong_value > (LONG_MAX/1000))
    thd->backup_wait_timeout= LONG_MAX/1000;
  else
    thd->backup_wait_timeout= var->save_result.ulong_value;
  return 0;
}


/**
  Set default value.

  Set the backup_wait_timeout variable to the default value.

  @param[IN] thd    Thread object
  @param[IN] type   Type of variable

  @returns 0
*/
void sys_var_backup_wait_timeout::set_default(THD *thd, enum_var_type type)
{ 
  thd->backup_wait_timeout= BACKUP_WAIT_TIMEOUT_DEFAULT; 
}


uchar *sys_var_insert_id::value_ptr(THD *thd, enum_var_type type,
				   LEX_STRING *base)
{
  thd->sys_var_tmp.ulonglong_value= 
    thd->auto_inc_intervals_forced.minimum();
  return (uchar*) &thd->sys_var_tmp.ulonglong_value;
}


bool sys_var_rand_seed1::update(THD *thd, set_var *var)
{
  thd->rand.seed1= (ulong) var->save_result.ulonglong_value;
  return 0;
}

bool sys_var_rand_seed2::update(THD *thd, set_var *var)
{
  thd->rand.seed2= (ulong) var->save_result.ulonglong_value;
  return 0;
}


bool sys_var_thd_time_zone::check(THD *thd, set_var *var)
{
  char buff[MAX_TIME_ZONE_NAME_LENGTH];
  String str(buff, sizeof(buff), &my_charset_latin1);
  String *res= var->value->val_str(&str);

  if (!(var->save_result.time_zone= my_tz_find(thd, res)))
  {
    my_error(ER_UNKNOWN_TIME_ZONE, MYF(0), res ? res->c_ptr() : "NULL");
    return 1;
  }
  return 0;
}


bool sys_var_thd_time_zone::update(THD *thd, set_var *var)
{
  /* We are using Time_zone object found during check() phase. */
  if (var->type == OPT_GLOBAL)
  {
    pthread_mutex_lock(&LOCK_global_system_variables);
    global_system_variables.time_zone= var->save_result.time_zone;
    pthread_mutex_unlock(&LOCK_global_system_variables);
  }
  else
    thd->variables.time_zone= var->save_result.time_zone;
  return 0;
}


uchar *sys_var_thd_time_zone::value_ptr(THD *thd, enum_var_type type,
				       LEX_STRING *base)
{
  /* 
    We can use ptr() instead of c_ptr() here because String contaning
    time zone name is guaranteed to be zero ended.
  */
  if (type == OPT_GLOBAL)
    return (uchar *)(global_system_variables.time_zone->get_name()->ptr());
  else
  {
    /*
      This is an ugly fix for replication: we don't replicate properly queries
      invoking system variables' values to update tables; but
      CONVERT_TZ(,,@@session.time_zone) is so popular that we make it
      replicable (i.e. we tell the binlog code to store the session
      timezone). If it's the global value which was used we can't replicate
      (binlog code stores session value only).
    */
    thd->time_zone_used= 1;
    return (uchar *)(thd->variables.time_zone->get_name()->ptr());
  }
}


void sys_var_thd_time_zone::set_default(THD *thd, enum_var_type type)
{
 pthread_mutex_lock(&LOCK_global_system_variables);
 if (type == OPT_GLOBAL)
 {
   if (default_tz_name)
   {
     String str(default_tz_name, &my_charset_latin1);
     /*
       We are guaranteed to find this time zone since its existence
       is checked during start-up.
     */
     global_system_variables.time_zone= my_tz_find(thd, &str);
   }
   else
     global_system_variables.time_zone= my_tz_SYSTEM;
 }
 else
   thd->variables.time_zone= global_system_variables.time_zone;
 pthread_mutex_unlock(&LOCK_global_system_variables);
}


bool sys_var_max_user_conn::check(THD *thd, set_var *var)
{
  if (var->type == OPT_GLOBAL)
    return sys_var_thd::check(thd, var);
  else
  {
    /*
      Per-session values of max_user_connections can't be set directly.
      May be we should have a separate error message for this?
    */
    my_error(ER_GLOBAL_VARIABLE, MYF(0), name);
    return TRUE;
  }
}

bool sys_var_max_user_conn::update(THD *thd, set_var *var)
{
  DBUG_ASSERT(var->type == OPT_GLOBAL);
  pthread_mutex_lock(&LOCK_global_system_variables);
  max_user_connections= (uint)var->save_result.ulonglong_value;
  pthread_mutex_unlock(&LOCK_global_system_variables);
  return 0;
}


void sys_var_max_user_conn::set_default(THD *thd, enum_var_type type)
{
  DBUG_ASSERT(type == OPT_GLOBAL);
  pthread_mutex_lock(&LOCK_global_system_variables);
  max_user_connections= (ulong) option_limits->def_value;
  pthread_mutex_unlock(&LOCK_global_system_variables);
}


uchar *sys_var_max_user_conn::value_ptr(THD *thd, enum_var_type type,
                                       LEX_STRING *base)
{
  if (type != OPT_GLOBAL &&
      thd->user_connect && thd->user_connect->user_resources.user_conn)
    return (uchar*) &(thd->user_connect->user_resources.user_conn);
  return (uchar*) &(max_user_connections);
}


bool sys_var_thd_ulong_session_readonly::check(THD *thd, set_var *var)
{
  if (var->type != OPT_GLOBAL)
  {
    my_error(ER_VARIABLE_IS_READONLY, MYF(0), "SESSION", name, "GLOBAL");
    return TRUE;
  }

  return sys_var_thd_ulong::check(thd, var);
}


bool sys_var_thd_lc_time_names::check(THD *thd, set_var *var)
{
  MY_LOCALE *locale_match;

  if (var->value->result_type() == INT_RESULT)
  {
    if (!(locale_match= my_locale_by_number((uint) var->value->val_int())))
    {
      char buf[20];
      int10_to_str((int) var->value->val_int(), buf, -10);
      my_printf_error(ER_UNKNOWN_ERROR, "Unknown locale: '%s'", MYF(0), buf);
      return 1;
    }
  }
  else // STRING_RESULT
  {
    char buff[6]; 
    String str(buff, sizeof(buff), &my_charset_latin1), *res;
    if (!(res=var->value->val_str(&str)))
    {
      my_error(ER_WRONG_VALUE_FOR_VAR, MYF(0), name, "NULL");
      return 1;
    }
    const char *locale_str= res->c_ptr();
    if (!(locale_match= my_locale_by_name(locale_str)))
    {
      my_printf_error(ER_UNKNOWN_ERROR,
                      "Unknown locale: '%s'", MYF(0), locale_str);
      return 1;
    }
  }

  var->save_result.locale_value= locale_match;
  return 0;
}


bool sys_var_thd_lc_time_names::update(THD *thd, set_var *var)
{
  if (var->type == OPT_GLOBAL)
    global_system_variables.lc_time_names= var->save_result.locale_value;
  else
    thd->variables.lc_time_names= var->save_result.locale_value;
  return 0;
}


uchar *sys_var_thd_lc_time_names::value_ptr(THD *thd, enum_var_type type,
					  LEX_STRING *base)
{
  return type == OPT_GLOBAL ?
                 (uchar *) global_system_variables.lc_time_names->name :
                 (uchar *) thd->variables.lc_time_names->name;
}


void sys_var_thd_lc_time_names::set_default(THD *thd, enum_var_type type)
{
  if (type == OPT_GLOBAL)
    global_system_variables.lc_time_names= my_default_lc_time_names;
  else
    thd->variables.lc_time_names= global_system_variables.lc_time_names;
}

/*
  Handling of microseoncds given as seconds.part_seconds

  NOTES
    The argument to long query time is in seconds in decimal
    which is converted to ulonglong integer holding microseconds for storage.
    This is used for handling long_query_time
*/

bool sys_var_microseconds::update(THD *thd, set_var *var)
{
  double num= var->value->val_real();
  longlong microseconds;
  if (num > (double) option_limits->max_value)
    num= (double) option_limits->max_value;
  if (num < (double) option_limits->min_value)
    num= (double) option_limits->min_value;
  microseconds= (longlong) (num * 1000000.0 + 0.5);
  if (var->type == OPT_GLOBAL)
  {
    pthread_mutex_lock(&LOCK_global_system_variables);
    (global_system_variables.*offset)= microseconds;
    pthread_mutex_unlock(&LOCK_global_system_variables);
  }
  else
    thd->variables.*offset= microseconds;
  return 0;
}


void sys_var_microseconds::set_default(THD *thd, enum_var_type type)
{
  longlong microseconds= (longlong) (option_limits->def_value * 1000000.0);
  if (type == OPT_GLOBAL)
  {
    pthread_mutex_lock(&LOCK_global_system_variables);
    global_system_variables.*offset= microseconds;
    pthread_mutex_unlock(&LOCK_global_system_variables);
  }
  else
    thd->variables.*offset= microseconds;
}


uchar *sys_var_microseconds::value_ptr(THD *thd, enum_var_type type,
                                          LEX_STRING *base)
{
  thd->tmp_double_value= (double) ((type == OPT_GLOBAL) ?
                                   global_system_variables.*offset :
                                   thd->variables.*offset) / 1000000.0;
  return (uchar*) &thd->tmp_double_value;
}


/*
  Functions to update thd->options bits
*/

static bool set_option_bit(THD *thd, set_var *var)
{
  sys_var_thd_bit *sys_var= ((sys_var_thd_bit*) var->var);
  if ((var->save_result.ulong_value != 0) == sys_var->reverse)
    thd->options&= ~sys_var->bit_flag;
  else
    thd->options|= sys_var->bit_flag;
  return 0;
}


static bool set_option_autocommit(THD *thd, set_var *var)
{
  /* The test is negative as the flag we use is NOT autocommit */

  ulonglong org_options= thd->options;

  /*
    If we are setting AUTOCOMMIT=1 and it was not already 1, then we
    need to commit any outstanding transactions.
   */
  if (var->save_result.ulong_value != 0 &&
      (thd->options & OPTION_NOT_AUTOCOMMIT) &&
      trans_commit(thd))
    return 1;

  if (var->save_result.ulong_value != 0)
    thd->options&= ~((sys_var_thd_bit*) var->var)->bit_flag;
  else
    thd->options|= ((sys_var_thd_bit*) var->var)->bit_flag;

  if ((org_options ^ thd->options) & OPTION_NOT_AUTOCOMMIT)
  {
    if ((org_options & OPTION_NOT_AUTOCOMMIT))
    {
      /* We changed to auto_commit mode */
      thd->options&= ~(ulonglong) (OPTION_BEGIN | OPTION_KEEP_LOG);
      thd->transaction.all.modified_non_trans_table= FALSE;
      thd->server_status|= SERVER_STATUS_AUTOCOMMIT;
    }
    else
    {
      thd->transaction.all.modified_non_trans_table= FALSE;
      thd->server_status&= ~SERVER_STATUS_AUTOCOMMIT;
    }
  }
  return 0;
}

static int check_log_update(THD *thd, set_var *var)
{
#ifndef NO_EMBEDDED_ACCESS_CHECKS
  if (!(thd->security_ctx->master_access & SUPER_ACL))
  {
    my_error(ER_SPECIFIC_ACCESS_DENIED_ERROR, MYF(0), "SUPER");
    return 1;
  }
#endif
  return 0;
}

static bool set_log_update(THD *thd, set_var *var)
{
  /*
    The update log is not supported anymore since 5.0.
    See sql/mysqld.cc/, comments in function init_server_components() for an
    explaination of the different warnings we send below
  */

  if (opt_sql_bin_update)
  {
    push_warning(thd, MYSQL_ERROR::WARN_LEVEL_NOTE,
                 ER_UPDATE_LOG_DEPRECATED_TRANSLATED,
                 ER(ER_UPDATE_LOG_DEPRECATED_TRANSLATED));
  }
  else
    push_warning(thd, MYSQL_ERROR::WARN_LEVEL_NOTE,
                 ER_UPDATE_LOG_DEPRECATED_IGNORED,
                 ER(ER_UPDATE_LOG_DEPRECATED_IGNORED));
  set_option_bit(thd, var);
  return 0;
}


static int check_pseudo_thread_id(THD *thd, set_var *var)
{
  var->save_result.ulonglong_value= var->value->val_int();
#ifndef NO_EMBEDDED_ACCESS_CHECKS
  if (thd->security_ctx->master_access & SUPER_ACL)
    return 0;
  else
  {
    my_error(ER_SPECIFIC_ACCESS_DENIED_ERROR, MYF(0), "SUPER");
    return 1;
  }
#else
  return 0;
#endif
}

static uchar *get_warning_count(THD *thd)
{
  thd->sys_var_tmp.long_value= thd->warning_info->warn_count();

  return (uchar*) &thd->sys_var_tmp.long_value;
}

static uchar *get_error_count(THD *thd)
{
  thd->sys_var_tmp.long_value= thd->warning_info->error_count();
  return (uchar*) &thd->sys_var_tmp.long_value;
}


/**
  Get the tmpdir that was specified or chosen by default.

  This is necessary because if the user does not specify a temporary
  directory via the command line, one is chosen based on the environment
  or system defaults.  But we can't just always use mysql_tmpdir, because
  that is actually a call to my_tmpdir() which cycles among possible
  temporary directories.

  @param thd		thread handle

  @retval
    ptr		pointer to NUL-terminated string
*/
static uchar *get_tmpdir(THD *thd)
{
  if (opt_mysql_tmpdir)
    return (uchar *)opt_mysql_tmpdir;
  return (uchar*)mysql_tmpdir;
}

/****************************************************************************
  Main handling of variables:
  - Initialisation
  - Searching during parsing
  - Update loop
****************************************************************************/

/**
  Find variable name in option my_getopt structure used for
  command line args.

  @param opt	option structure array to search in
  @param name	variable name

  @retval
    0		Error
  @retval
    ptr		pointer to option structure
*/

static struct my_option *find_option(struct my_option *opt, const char *name) 
{
  uint length=strlen(name);
  for (; opt->name; opt++)
  {
    if (!getopt_compare_strings(opt->name, name, length) &&
	!opt->name[length])
    {
      /*
	Only accept the option if one can set values through it.
	If not, there is no default value or limits in the option.
      */
      return (opt->value) ? opt : 0;
    }
  }
  return 0;
}


/**
  Return variable name and length for hashing of variables.
*/

static uchar *get_sys_var_length(const sys_var *var, size_t *length,
                                 my_bool first)
{
  *length= var->name_length;
  return (uchar*) var->name;
}


/*
  Add variables to the dynamic hash of system variables
  
  SYNOPSIS
    mysql_add_sys_var_chain()
    first       Pointer to first system variable to add
    long_opt    (optional)command line arguments may be tied for limit checks.
  
  RETURN VALUES
    0           SUCCESS
    otherwise   FAILURE
*/


int mysql_add_sys_var_chain(sys_var *first, struct my_option *long_options)
{
  sys_var *var;
  
  /* A write lock should be held on LOCK_system_variables_hash */
  
  for (var= first; var; var= var->next)
  {
    var->name_length= strlen(var->name);
    /* this fails if there is a conflicting variable name. see HASH_UNIQUE */
    if (my_hash_insert(&system_variable_hash, (uchar*) var))
      goto error;
    if (long_options)
      var->option_limits= find_option(long_options, var->name);
  }
  return 0;

error:
  for (; first != var; first= first->next)
    hash_delete(&system_variable_hash, (uchar*) first);
  return 1;
}
 
 
/*
  Remove variables to the dynamic hash of system variables
   
  SYNOPSIS
    mysql_del_sys_var_chain()
    first       Pointer to first system variable to remove
   
  RETURN VALUES
    0           SUCCESS
    otherwise   FAILURE
*/
 
int mysql_del_sys_var_chain(sys_var *first)
{
  int result= 0;
 
  /* A write lock should be held on LOCK_system_variables_hash */
   
  for (sys_var *var= first; var; var= var->next)
    result|= hash_delete(&system_variable_hash, (uchar*) var);

  return result;
}
 
 
static int show_cmp(SHOW_VAR *a, SHOW_VAR *b)
{
  return strcmp(a->name, b->name);
}
 
 
/*
  Constructs an array of system variables for display to the user.
  
  SYNOPSIS
    enumerate_sys_vars()
    thd         current thread
    sorted      If TRUE, the system variables should be sorted
  
  RETURN VALUES
    pointer     Array of SHOW_VAR elements for display
    NULL        FAILURE
*/

SHOW_VAR* enumerate_sys_vars(THD *thd, bool sorted)
{
  int count= system_variable_hash.records, i;
  int size= sizeof(SHOW_VAR) * (count + 1);
  SHOW_VAR *result= (SHOW_VAR*) thd->alloc(size);

  if (result)
  {
    SHOW_VAR *show= result;

    for (i= 0; i < count; i++)
    {
      sys_var *var= (sys_var*) hash_element(&system_variable_hash, i);
      show->name= var->name;
      show->value= (char*) var;
      show->type= SHOW_SYS;
      show++;
    }

    /* sort into order */
    if (sorted)
      my_qsort(result, count, sizeof(SHOW_VAR),
               (qsort_cmp) show_cmp);
    
    /* make last element empty */
    bzero(show, sizeof(SHOW_VAR));
  }
  return result;
}


/*
  Initialize the system variables
  
  SYNOPSIS
    set_var_init()
  
  RETURN VALUES
    0           SUCCESS
    otherwise   FAILURE
*/

int set_var_init()
{
  uint count= 0;
  DBUG_ENTER("set_var_init");
  
  for (sys_var *var=vars.first; var; var= var->next, count++);

  if (hash_init(&system_variable_hash, system_charset_info, count, 0,
                0, (hash_get_key) get_sys_var_length, 0, HASH_UNIQUE))
    goto error;

  vars.last->next= NULL;
  if (mysql_add_sys_var_chain(vars.first, my_long_options))
    goto error;

  /*
    Special cases
    Needed because MySQL can't find the limits for a variable it it has
    a different name than the command line option.
    As these variables are deprecated, this code will disappear soon...
  */
  sys_sql_max_join_size.option_limits= sys_max_join_size.option_limits;

  DBUG_RETURN(0);

error:
  fprintf(stderr, "failed to initialize system variables");
  DBUG_RETURN(1);
}


void set_var_free()
{
  hash_free(&system_variable_hash);
}


/**
  Find a user set-table variable.

  @param str	   Name of system variable to find
  @param length    Length of variable.  zero means that we should use strlen()
                   on the variable
  @param no_error  Refuse to emit an error, even if one occurred.

  @retval
    pointer	pointer to variable definitions
  @retval
    0		Unknown variable (error message is given)
*/

sys_var *intern_find_sys_var(const char *str, uint length, bool no_error)
{
  sys_var *var;

  /*
    This function is only called from the sql_plugin.cc.
    A lock on LOCK_system_variable_hash should be held
  */
  var= (sys_var*) hash_search(&system_variable_hash,
			      (uchar*) str, length ? length : strlen(str));
  if (!(var || no_error))
    my_error(ER_UNKNOWN_SYSTEM_VARIABLE, MYF(0), (char*) str);

  return var;
}


/**
  Execute update of all variables.

  First run a check of all variables that all updates will go ok.
  If yes, then execute all updates, returning an error if any one failed.

  This should ensure that in all normal cases none all or variables are
  updated.

  @param THD		Thread id
  @param var_list       List of variables to update

  @retval
    0	ok
  @retval
    1	ERROR, message sent (normally no variables was updated)
  @retval
    -1  ERROR, message not sent
*/

int sql_set_variables(THD *thd, List<set_var_base> *var_list)
{
  int error;
  List_iterator_fast<set_var_base> it(*var_list);
  DBUG_ENTER("sql_set_variables");

  set_var_base *var;
  while ((var=it++))
  {
    if ((error= var->check(thd)))
      goto err;
  }
  if (!(error= test(thd->is_error())))
  {
    it.rewind();
    while ((var= it++))
      error|= var->update(thd);         // Returns 0, -1 or 1
  }

err:
  free_underlaid_joins(thd, &thd->lex->select_lex);
  DBUG_RETURN(error);
}


/**
  Say if all variables set by a SET support the ONE_SHOT keyword
  (currently, only character set and collation do; later timezones
  will).

  @param var_list	List of variables to update

  @note
    It has a "not_" because it makes faster tests (no need to "!")

  @retval
    0	all variables of the list support ONE_SHOT
  @retval
    1	at least one does not support ONE_SHOT
*/

bool not_all_support_one_shot(List<set_var_base> *var_list)
{
  List_iterator_fast<set_var_base> it(*var_list);
  set_var_base *var;
  while ((var= it++))
  {
    if (var->no_support_one_shot())
      return 1;
  }
  return 0;
}


/*****************************************************************************
  Functions to handle SET mysql_internal_variable=const_expr
*****************************************************************************/

/**
  Verify that the supplied value is correct.

  @param thd Thread handler

  @return status code
   @retval -1 Failure
   @retval 0 Success
 */

int set_var::check(THD *thd)
{
  if (var->is_readonly())
  {
    my_error(ER_INCORRECT_GLOBAL_LOCAL_VAR, MYF(0), var->name, "read only");
    return -1;
  }
  if (var->check_type(type))
  {
    int err= type == OPT_GLOBAL ? ER_LOCAL_VARIABLE : ER_GLOBAL_VARIABLE;
    my_error(err, MYF(0), var->name);
    return -1;
  }
  if ((type == OPT_GLOBAL && check_global_access(thd, SUPER_ACL)))
    return 1;
  /* value is a NULL pointer if we are using SET ... = DEFAULT */
  if (!value)
  {
    if (var->check_default(type))
    {
      my_error(ER_NO_DEFAULT, MYF(0), var->name);
      return -1;
    }
    return 0;
  }

  if ((!value->fixed &&
       value->fix_fields(thd, &value)) || value->check_cols(1))
    return -1;
  if (var->check_update_type(value->result_type()))
  {
    my_error(ER_WRONG_TYPE_FOR_VAR, MYF(0), var->name);
    return -1;
  }
  return var->check(thd, this) ? -1 : 0;
}


/**
  Check variable, but without assigning value (used by PS).

  @param thd		thread handler

  @retval
    0	ok
  @retval
    1	ERROR, message sent (normally no variables was updated)
  @retval
    -1   ERROR, message not sent
*/
int set_var::light_check(THD *thd)
{
  if (var->check_type(type))
  {
    int err= type == OPT_GLOBAL ? ER_LOCAL_VARIABLE : ER_GLOBAL_VARIABLE;
    my_error(err, MYF(0), var->name);
    return -1;
  }
  if (type == OPT_GLOBAL && check_global_access(thd, SUPER_ACL))
    return 1;

  if (value && ((!value->fixed && value->fix_fields(thd, &value)) ||
                value->check_cols(1)))
    return -1;
  return 0;
}

/**
  Update variable

  @param   thd    thread handler
  @returns 0|1    ok or	ERROR

  @note ERROR can be only due to abnormal operations involving
  the server's execution evironment such as
  out of memory, hard disk failure or the computer blows up.
  Consider set_var::check() method if there is a need to return
  an error due to logics.
*/
int set_var::update(THD *thd)
{
  if (!value)
    var->set_default(thd, type);
  else if (var->update(thd, this))
    return -1;				// should never happen
  if (var->after_update)
    (*var->after_update)(thd, type);
  return 0;
}


/*****************************************************************************
  Functions to handle SET @user_variable=const_expr
*****************************************************************************/

int set_var_user::check(THD *thd)
{
  /*
    Item_func_set_user_var can't substitute something else on its place =>
    0 can be passed as last argument (reference on item)
  */
  return (user_var_item->fix_fields(thd, (Item**) 0) ||
	  user_var_item->check(0)) ? -1 : 0;
}


/**
  Check variable, but without assigning value (used by PS).

  @param thd		thread handler

  @retval
    0	ok
  @retval
    1	ERROR, message sent (normally no variables was updated)
  @retval
    -1   ERROR, message not sent
*/
int set_var_user::light_check(THD *thd)
{
  /*
    Item_func_set_user_var can't substitute something else on its place =>
    0 can be passed as last argument (reference on item)
  */
  return (user_var_item->fix_fields(thd, (Item**) 0));
}


int set_var_user::update(THD *thd)
{
  if (user_var_item->update())
  {
    /* Give an error if it's not given already */
    my_message(ER_SET_CONSTANTS_ONLY, ER(ER_SET_CONSTANTS_ONLY), MYF(0));
    return -1;
  }
  return 0;
}


/*****************************************************************************
  Functions to handle SET PASSWORD
*****************************************************************************/

int set_var_password::check(THD *thd)
{
#ifndef NO_EMBEDDED_ACCESS_CHECKS
  if (!user->host.str)
  {
    DBUG_ASSERT(thd->security_ctx->priv_host);
    if (*thd->security_ctx->priv_host != 0)
    {
      user->host.str= (char *) thd->security_ctx->priv_host;
      user->host.length= strlen(thd->security_ctx->priv_host);
    }
    else
    {
      user->host.str= (char *)"%";
      user->host.length= 1;
    }
  }
  if (!user->user.str)
  {
    DBUG_ASSERT(thd->security_ctx->priv_user);
    user->user.str= (char *) thd->security_ctx->priv_user;
    user->user.length= strlen(thd->security_ctx->priv_user);
  }
  /* Returns 1 as the function sends error to client */
  return check_change_password(thd, user->host.str, user->user.str,
                               password, strlen(password)) ? 1 : 0;
#else
  return 0;
#endif
}

int set_var_password::update(THD *thd)
{
#ifndef NO_EMBEDDED_ACCESS_CHECKS
  /* Returns 1 as the function sends error to client */
  return change_password(thd, user->host.str, user->user.str, password) ?
	  1 : 0;
#else
  return 0;
#endif
}

/****************************************************************************
 Functions to handle table_type
****************************************************************************/

/* Based upon sys_var::check_enum() */

bool sys_var_thd_storage_engine::check(THD *thd, set_var *var)
{
  char buff[STRING_BUFFER_USUAL_SIZE];
  const char *value;
  String str(buff, sizeof(buff), &my_charset_latin1), *res;

  var->save_result.plugin= NULL;
  if (var->value->result_type() == STRING_RESULT)
  {
    LEX_STRING engine_name;
    handlerton *hton;
    if (!(res=var->value->val_str(&str)) ||
        !(engine_name.str= (char *)res->ptr()) ||
        !(engine_name.length= res->length()) ||
	!(var->save_result.plugin= ha_resolve_by_name(thd, &engine_name)) ||
        !(hton= plugin_data(var->save_result.plugin, handlerton *)) ||
        ha_checktype(thd, ha_legacy_type(hton), 1, 0) != hton)
    {
      value= res ? res->c_ptr() : "NULL";
      goto err;
    }
    return 0;
  }
  value= "unknown";

err:
  my_error(ER_UNKNOWN_STORAGE_ENGINE, MYF(0), value);
  return 1;
}


uchar *sys_var_thd_storage_engine::value_ptr(THD *thd, enum_var_type type,
					    LEX_STRING *base)
{
  uchar* result;
  handlerton *hton;
  LEX_STRING *engine_name;
  plugin_ref plugin= thd->variables.*offset;
  if (type == OPT_GLOBAL)
    plugin= my_plugin_lock(thd, &(global_system_variables.*offset));
  hton= plugin_data(plugin, handlerton*);
  engine_name= hton_name(hton);
  result= (uchar *) thd->strmake(engine_name->str, engine_name->length);
  if (type == OPT_GLOBAL)
    plugin_unlock(thd, plugin);
  return result;
}


void sys_var_thd_storage_engine::set_default(THD *thd, enum_var_type type)
{
  plugin_ref old_value, new_value, *value;
  if (type == OPT_GLOBAL)
  {
    value= &(global_system_variables.*offset);
    new_value= ha_lock_engine(NULL, myisam_hton);
  }
  else
  {
    value= &(thd->variables.*offset);
    new_value= my_plugin_lock(NULL, &(global_system_variables.*offset));
  }
  DBUG_ASSERT(new_value);
  old_value= *value;
  *value= new_value;
  plugin_unlock(NULL, old_value);
}


bool sys_var_thd_storage_engine::update(THD *thd, set_var *var)
{
  plugin_ref *value= &(global_system_variables.*offset), old_value;
   if (var->type != OPT_GLOBAL)
     value= &(thd->variables.*offset);
  old_value= *value;
  if (old_value != var->save_result.plugin)
  {
    *value= my_plugin_lock(NULL, &var->save_result.plugin);
    plugin_unlock(NULL, old_value);
  }
  return 0;
}

/****************************************************************************
 Functions to handle sql_mode
****************************************************************************/

/**
  Make string representation of mode.

  @param[in]  thd    thread handler
  @param[in]  val    sql_mode value
  @param[out] len    pointer on length of string

  @return
    pointer to string with sql_mode representation
*/

bool
sys_var_thd_sql_mode::
symbolic_mode_representation(THD *thd, ulonglong val, LEX_STRING *rep)
{
  char buff[STRING_BUFFER_USUAL_SIZE*8];
  String tmp(buff, sizeof(buff), &my_charset_latin1);

  tmp.length(0);

  for (uint i= 0; val; val>>= 1, i++)
  {
    if (val & 1)
    {
      tmp.append(sql_mode_typelib.type_names[i],
                 sql_mode_typelib.type_lengths[i]);
      tmp.append(',');
    }
  }

  if (tmp.length())
    tmp.length(tmp.length() - 1); /* trim the trailing comma */

  rep->str= thd->strmake(tmp.ptr(), tmp.length());

  rep->length= rep->str ? tmp.length() : 0;

  return rep->length != tmp.length();
}


uchar *sys_var_thd_sql_mode::value_ptr(THD *thd, enum_var_type type,
				      LEX_STRING *base)
{
  LEX_STRING sql_mode;
  ulonglong val= ((type == OPT_GLOBAL) ? global_system_variables.*offset :
                  thd->variables.*offset);
  (void) symbolic_mode_representation(thd, val, &sql_mode);
  return (uchar *) sql_mode.str;
}


void sys_var_thd_sql_mode::set_default(THD *thd, enum_var_type type)
{
  if (type == OPT_GLOBAL)
    global_system_variables.*offset= 0;
  else
    thd->variables.*offset= global_system_variables.*offset;
}


void fix_sql_mode_var(THD *thd, enum_var_type type)
{
  if (type == OPT_GLOBAL)
    global_system_variables.sql_mode=
      fix_sql_mode(global_system_variables.sql_mode);
  else
  {
    thd->variables.sql_mode= fix_sql_mode(thd->variables.sql_mode);
    /*
      Update thd->server_status
     */
    if (thd->variables.sql_mode & MODE_NO_BACKSLASH_ESCAPES)
      thd->server_status|= SERVER_STATUS_NO_BACKSLASH_ESCAPES;
    else
      thd->server_status&= ~SERVER_STATUS_NO_BACKSLASH_ESCAPES;
  }
}

/** Map database specific bits to function bits. */

ulong fix_sql_mode(ulong sql_mode)
{
  /*
    Note that we dont set 
    MODE_NO_KEY_OPTIONS | MODE_NO_TABLE_OPTIONS | MODE_NO_FIELD_OPTIONS
    to allow one to get full use of MySQL in this mode.
  */

  if (sql_mode & MODE_ANSI)
  {
    sql_mode|= (MODE_REAL_AS_FLOAT | MODE_PIPES_AS_CONCAT | MODE_ANSI_QUOTES |
		MODE_IGNORE_SPACE);
    /* 
      MODE_ONLY_FULL_GROUP_BY removed from ANSI mode because it is currently
      overly restrictive (see BUG#8510).
    */
  }
  if (sql_mode & MODE_ORACLE)
    sql_mode|= (MODE_PIPES_AS_CONCAT | MODE_ANSI_QUOTES |
		MODE_IGNORE_SPACE |
		MODE_NO_KEY_OPTIONS | MODE_NO_TABLE_OPTIONS |
		MODE_NO_FIELD_OPTIONS | MODE_NO_AUTO_CREATE_USER);
  if (sql_mode & MODE_MSSQL)
    sql_mode|= (MODE_PIPES_AS_CONCAT | MODE_ANSI_QUOTES |
		MODE_IGNORE_SPACE |
		MODE_NO_KEY_OPTIONS | MODE_NO_TABLE_OPTIONS |
		MODE_NO_FIELD_OPTIONS);
  if (sql_mode & MODE_POSTGRESQL)
    sql_mode|= (MODE_PIPES_AS_CONCAT | MODE_ANSI_QUOTES |
		MODE_IGNORE_SPACE |
		MODE_NO_KEY_OPTIONS | MODE_NO_TABLE_OPTIONS |
		MODE_NO_FIELD_OPTIONS);
  if (sql_mode & MODE_DB2)
    sql_mode|= (MODE_PIPES_AS_CONCAT | MODE_ANSI_QUOTES |
		MODE_IGNORE_SPACE |
		MODE_NO_KEY_OPTIONS | MODE_NO_TABLE_OPTIONS |
		MODE_NO_FIELD_OPTIONS);
  if (sql_mode & MODE_MAXDB)
    sql_mode|= (MODE_PIPES_AS_CONCAT | MODE_ANSI_QUOTES |
		MODE_IGNORE_SPACE |
		MODE_NO_KEY_OPTIONS | MODE_NO_TABLE_OPTIONS |
		MODE_NO_FIELD_OPTIONS | MODE_NO_AUTO_CREATE_USER);
  if (sql_mode & MODE_MYSQL40)
    sql_mode|= MODE_HIGH_NOT_PRECEDENCE;
  if (sql_mode & MODE_MYSQL323)
    sql_mode|= MODE_HIGH_NOT_PRECEDENCE;
  if (sql_mode & MODE_TRADITIONAL)
    sql_mode|= (MODE_STRICT_TRANS_TABLES | MODE_STRICT_ALL_TABLES |
                MODE_NO_ZERO_IN_DATE | MODE_NO_ZERO_DATE |
                MODE_ERROR_FOR_DIVISION_BY_ZERO | MODE_NO_AUTO_CREATE_USER);
  return sql_mode;
}


bool
sys_var_thd_optimizer_switch::
symbolic_mode_representation(THD *thd, ulonglong val, LEX_STRING *rep)
{
  char buff[STRING_BUFFER_USUAL_SIZE*8];
  String tmp(buff, sizeof(buff), &my_charset_latin1);

  tmp.length(0);

  for (uint i= 0; val; val>>= 1, i++)
  {
    if (val & 1)
    {
      tmp.append(optimizer_switch_typelib.type_names[i],
                 optimizer_switch_typelib.type_lengths[i]);
      tmp.append(',');
    }
  }

  if (tmp.length())
    tmp.length(tmp.length() - 1); /* trim the trailing comma */

  rep->str= thd->strmake(tmp.ptr(), tmp.length());

  rep->length= rep->str ? tmp.length() : 0;

  return rep->length != tmp.length();
}


uchar *sys_var_thd_optimizer_switch::value_ptr(THD *thd, enum_var_type type,
				               LEX_STRING *base)
{
  LEX_STRING opts;
  ulonglong val= ((type == OPT_GLOBAL) ? global_system_variables.*offset :
                  thd->variables.*offset);
  (void) symbolic_mode_representation(thd, val, &opts);
  return (uchar *) opts.str;
}


void sys_var_thd_optimizer_switch::set_default(THD *thd, enum_var_type type)
{
  if (type == OPT_GLOBAL)
    global_system_variables.*offset= 0;
  else
    thd->variables.*offset= global_system_variables.*offset;
}


/****************************************************************************
  Named list handling
****************************************************************************/

uchar* find_named(I_List<NAMED_LIST> *list, const char *name, uint length,
		NAMED_LIST **found)
{
  I_List_iterator<NAMED_LIST> it(*list);
  NAMED_LIST *element;
  while ((element= it++))
  {
    if (element->cmp(name, length))
    {
      if (found)
        *found= element;
      return element->data;
    }
  }
  return 0;
}


void delete_elements(I_List<NAMED_LIST> *list,
		     void (*free_element)(const char *name, uchar*))
{
  NAMED_LIST *element;
  DBUG_ENTER("delete_elements");
  while ((element= list->get()))
  {
    (*free_element)(element->name, element->data);
    delete element;
  }
  DBUG_VOID_RETURN;
}


/* Key cache functions */

static KEY_CACHE *create_key_cache(const char *name, uint length)
{
  KEY_CACHE *key_cache;
  DBUG_ENTER("create_key_cache");
  DBUG_PRINT("enter",("name: %.*s", length, name));
  
  if ((key_cache= (KEY_CACHE*) my_malloc(sizeof(KEY_CACHE),
					     MYF(MY_ZEROFILL | MY_WME))))
  {
    if (!new NAMED_LIST(&key_caches, name, length, (uchar*) key_cache))
    {
      my_free((char*) key_cache, MYF(0));
      key_cache= 0;
    }
    else
    {
      /*
	Set default values for a key cache
	The values in dflt_key_cache_var is set by my_getopt() at startup

	We don't set 'buff_size' as this is used to enable the key cache
      */
      key_cache->param_block_size=     dflt_key_cache_var.param_block_size;
      key_cache->param_division_limit= dflt_key_cache_var.param_division_limit;
      key_cache->param_age_threshold=  dflt_key_cache_var.param_age_threshold;
    }
  }
  DBUG_RETURN(key_cache);
}


KEY_CACHE *get_or_create_key_cache(const char *name, uint length)
{
  LEX_STRING key_cache_name;
  KEY_CACHE *key_cache;

  key_cache_name.str= (char *) name;
  key_cache_name.length= length;
  pthread_mutex_lock(&LOCK_global_system_variables);
  if (!(key_cache= get_key_cache(&key_cache_name)))
    key_cache= create_key_cache(name, length);
  pthread_mutex_unlock(&LOCK_global_system_variables);
  return key_cache;
}


void free_key_cache(const char *name, KEY_CACHE *key_cache)
{
  ha_end_key_cache(key_cache);
  my_free((char*) key_cache, MYF(0));
}


bool process_key_caches(process_key_cache_t func)
{
  I_List_iterator<NAMED_LIST> it(key_caches);
  NAMED_LIST *element;

  while ((element= it++))
  {
    KEY_CACHE *key_cache= (KEY_CACHE *) element->data;
    func(element->name, key_cache);
  }
  return 0;
}


bool sys_var_opt_readonly::update(THD *thd, set_var *var)
{
  bool result;

  DBUG_ENTER("sys_var_opt_readonly::update");

  /* Prevent self dead-lock */
  if (thd->locked_tables_mode || thd->active_transaction())
  {
    my_error(ER_LOCK_OR_ACTIVE_TRANSACTION, MYF(0));
    DBUG_RETURN(true);
  }

  if (thd->global_read_lock)
  {
    /*
      This connection already holds the global read lock.
      This can be the case with:
      - FLUSH TABLES WITH READ LOCK
      - SET GLOBAL READ_ONLY = 1
    */
    result= sys_var_bool_ptr::update(thd, var);
    DBUG_RETURN(result);
  }

  /*
    Perform a 'FLUSH TABLES WITH READ LOCK'.
    This is a 3 step process:
    - [1] lock_global_read_lock()
    - [2] close_cached_tables()
    - [3] make_global_read_lock_block_commit()
    [1] prevents new connections from obtaining tables locked for write.
    [2] waits until all existing connections close their tables.
    [3] prevents transactions from being committed.
  */

  if (lock_global_read_lock(thd))
    DBUG_RETURN(true);

  /*
    This call will be blocked by any connection holding a READ or WRITE lock.
    Ideally, we want to wait only for pending WRITE locks, but since:
    con 1> LOCK TABLE T FOR READ;
    con 2> LOCK TABLE T FOR WRITE; (blocked by con 1)
    con 3> SET GLOBAL READ ONLY=1; (blocked by con 2)
    can cause to wait on a read lock, it's required for the client application
    to unlock everything, and acceptable for the server to wait on all locks.
  */
  if (result= close_cached_tables(thd, NULL, FALSE, TRUE))
    goto end_with_read_lock;

  if (result= make_global_read_lock_block_commit(thd))
    goto end_with_read_lock;

  /* Change the opt_readonly system variable, safe because the lock is held */
  result= sys_var_bool_ptr::update(thd, var);

end_with_read_lock:
  /* Release the lock */
  unlock_global_read_lock(thd);
  DBUG_RETURN(result);
}


/* even session variable here requires SUPER, because of -#o,file */
bool sys_var_thd_dbug::check(THD *thd, set_var *var)
{
  return check_global_access(thd, SUPER_ACL);
}

bool sys_var_thd_dbug::update(THD *thd, set_var *var)
{
  if (var->type == OPT_GLOBAL)
    DBUG_SET_INITIAL(var ? var->value->str_value.c_ptr() : "");
  else
    DBUG_SET(var ? var->value->str_value.c_ptr() : "");

  return 0;
}


uchar *sys_var_thd_dbug::value_ptr(THD *thd, enum_var_type type, LEX_STRING *b)
{
  char buf[256];
  if (type == OPT_GLOBAL)
    DBUG_EXPLAIN_INITIAL(buf, sizeof(buf));
  else
    DBUG_EXPLAIN(buf, sizeof(buf));
  return (uchar*) thd->strdup(buf);
}

#ifdef HAVE_EVENT_SCHEDULER
bool sys_var_event_scheduler::check(THD *thd, set_var *var)
{
  return check_enum(thd, var, &Events::var_typelib);
}

/*
   The update method of the global variable event_scheduler.
   If event_scheduler is switched from 0 to 1 then the scheduler main
   thread is resumed and if from 1 to 0 the scheduler thread is suspended

   SYNOPSIS
     sys_var_event_scheduler::update()
       thd  Thread context (unused)
       var  The new value

   Returns
     FALSE  OK
     TRUE   Error
*/

bool
sys_var_event_scheduler::update(THD *thd, set_var *var)
{
  int res;
  /* here start the thread if not running. */
  DBUG_ENTER("sys_var_event_scheduler::update");
  DBUG_PRINT("info", ("new_value: %d", (int) var->save_result.ulong_value));

  enum Events::enum_opt_event_scheduler
    new_state=
    (enum Events::enum_opt_event_scheduler) var->save_result.ulong_value;

  res= Events::switch_event_scheduler_state(new_state);

  DBUG_RETURN((bool) res);
}


uchar *sys_var_event_scheduler::value_ptr(THD *thd, enum_var_type type,
                                         LEX_STRING *base)
{
  return (uchar *) Events::get_opt_event_scheduler_str();
}
#endif

/****************************************************************************
  Used templates
****************************************************************************/

#ifdef HAVE_EXPLICIT_TEMPLATE_INSTANTIATION
template class List<set_var_base>;
template class List_iterator_fast<set_var_base>;
template class I_List_iterator<NAMED_LIST>;
#endif<|MERGE_RESOLUTION|>--- conflicted
+++ resolved
@@ -613,12 +613,6 @@
                                               &slave_exec_mode_options,
                                               &slave_exec_mode_typelib,
                                               0);
-<<<<<<< HEAD
-=======
-#ifdef HAVE_REPLICATION
-static sys_var_bool_ptr         sys_slave_allow_batching(&vars, "slave_allow_batching",
-                                                         &slave_allow_batching);
->>>>>>> 0c350e54
 #endif
 static sys_var_long_ptr	sys_slow_launch_time(&vars, "slow_launch_time",
 					     &slow_launch_time);
