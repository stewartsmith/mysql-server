--- conflicted
+++ resolved
@@ -15,7 +15,6 @@
 --enable_warnings
 
 #
-<<<<<<< HEAD
 # Bug#35765: ALTER TABLE produces wrong error when non-existent storage engine
 # used
 CREATE TABLE t1 (a INT)
@@ -36,7 +35,9 @@
  PARTITION p1 ENGINE=NonExistentEngine);
 ALTER TABLE t1 ENGINE=NonExistentEngine;
 SHOW CREATE TABLE t1;
-=======
+DROP TABLE t1;
+
+#
 # Bug#40494: Crash MYSQL server crashes on range access with partitioning
 #            and order by
 #
@@ -63,7 +64,6 @@
 SELECT a FROM t1 WHERE a BETWEEN 60 AND 220;
 --sorted_result
 SELECT a FROM t1 WHERE a BETWEEN 200 AND 220;
->>>>>>> e12b692e
 DROP TABLE t1;
 
 #
