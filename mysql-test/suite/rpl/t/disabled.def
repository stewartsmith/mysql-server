##############################################################################
#
#  List the test cases that are to be disabled temporarily.
#
#  Separate the test case name and the comment with ':'.
#
#    <testcasename> : BUG#<xxxx> <date disabled> <disabler> <comment>
#
#  Do not use any TAB characters for whitespace.
#
##############################################################################

rpl_invoked_features       : BUG#29020 2007-06-21 Lars Non-deterministic test case
rpl_auto_increment_11932   : Bug#29809 2007-07-16 ingo Slave SQL errors in warnings 
                             file
rpl_do_grant               : BUG#32462 2007-11-16 mats Crash when replicating 4-byte encoded UTF-8 fields
rpl_ignore_table           : BUG#32462 2007-11-16 mats Crash when replicating 4-byte encoded UTF-8 fields
rpl_ddl                  : BUG#26418 2007-03-01 mleich Slave out of sync after CREATE/DROP TEMPORARY TABLE + ROLLBACK on master
rpl_auto_increment_11932   : Bug#29809 2007-07-16 ingo Slave SQL errors in warnings file
rpl_extraColmaster_innodb  : BUG#30854 : Tables name show as binary in slave err msg on                             vm-win2003-64-b and Solaris
rpl_extraColmaster_myisam  : BUG#30854
rpl_view                   : Bug#32654: rpl_view.test fails randomly
rpl_ndb_multi              : Bug#30751: rpl_ndb_multi missing row in output

rpl_ssl                    : Bug#32217 rpl_ssl fails with different number of records on master and slave
rpl_row_until              : Bug#28772 rpl_row_until fails in pushbuild
rpl_log_pos                : Bug#8693 Test 'rpl_log_pos' fails sometimes
rpl_row_basic_7ndb         : BUG#33360 2007-12-19 mats rpl_ndb_idempotent fails due to null field for table on slave side
rpl_redirect               : Failure is sporadic and and the test is superfluous (mats)
rpl_innodb_bug28430        : Failure on Solaris Bug #36793
<<<<<<< HEAD
rpl_server_id1             : Bug #36818 rpl_server_id1 fails expecting slave has stopped (azundris)

rpl_row_basic_2myisam      : Bug#37879 2008-07-14 alik Disabled to make 6.0 greaner (the test fails too often)
rpl_row_basic_3innodb      : Bug#37879 2008-07-14 alik Disabled to make 6.0 greaner (the test fails too often)
rpl_heartbeat              : Bug#37714 2008-07-14 alik Disabled to make 6.0 greaner (the test fails too often)
rpl_idempotency            : Bug#37767 2008-07-14 alik Disabled to make 6.0 greaner (the test fails too often)

rpl_flushlog_loop          : Bug#37733 2008-07-17 alik Disabled to make 6.0 greaner (the test fails too often)
rpl_locktrans_innodb       : Bug#37712 2008-07-17 alik Disabled to make 6.0 greaner (the test fails too often)
rpl_temporary              : Bug#34647 2008-07-17 alik Disabled to make 6.0 greaner (the test fails too often)
rpl_temporary_errors       : Bug#36968 2008-07-17 alik Disabled to make 6.0 greaner (the test fails too often)
=======

rpl000017                  : Magnus To be or not to be
>>>>>>> cb84beae
<|MERGE_RESOLUTION|>--- conflicted
+++ resolved
@@ -28,7 +28,6 @@
 rpl_row_basic_7ndb         : BUG#33360 2007-12-19 mats rpl_ndb_idempotent fails due to null field for table on slave side
 rpl_redirect               : Failure is sporadic and and the test is superfluous (mats)
 rpl_innodb_bug28430        : Failure on Solaris Bug #36793
-<<<<<<< HEAD
 rpl_server_id1             : Bug #36818 rpl_server_id1 fails expecting slave has stopped (azundris)
 
 rpl_row_basic_2myisam      : Bug#37879 2008-07-14 alik Disabled to make 6.0 greaner (the test fails too often)
@@ -40,7 +39,5 @@
 rpl_locktrans_innodb       : Bug#37712 2008-07-17 alik Disabled to make 6.0 greaner (the test fails too often)
 rpl_temporary              : Bug#34647 2008-07-17 alik Disabled to make 6.0 greaner (the test fails too often)
 rpl_temporary_errors       : Bug#36968 2008-07-17 alik Disabled to make 6.0 greaner (the test fails too often)
-=======
 
-rpl000017                  : Magnus To be or not to be
->>>>>>> cb84beae
+rpl000017                  : Magnus To be or not to be