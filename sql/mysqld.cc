--- conflicted
+++ resolved
@@ -7880,15 +7880,10 @@
   key_caches.empty();
   if (!(dflt_key_cache= get_or_create_key_cache(default_key_cache_base.str,
                                                 default_key_cache_base.length)))
-<<<<<<< HEAD
-    exit(1);
-
-=======
   {
     sql_print_error("Cannot allocate the keycache");
     return 1;
   }
->>>>>>> a24dce13
   /* set key_cache_hash.default_value = dflt_key_cache */
   multi_keycache_init();
 
@@ -8361,29 +8356,14 @@
 
       if (getaddrinfo(argument, NULL, &hints, &res_lst) != 0) 
       {
-<<<<<<< HEAD
         sql_print_error("Can't start server: cannot resolve hostname!");
-        exit(1);
-=======
-	char myhostname[255];
-	if (gethostname(myhostname,sizeof(myhostname)) < 0)
-	{
-	  sql_perror("Can't start server: cannot get my own hostname!");
-          return 1;
-	}
-	ent=gethostbyname(myhostname);
->>>>>>> a24dce13
+        return 1;
       }
 
       if (res_lst->ai_next)
       {
-<<<<<<< HEAD
         sql_print_error("Can't start server: bind-address refers to multiple interfaces!");
-        exit(1);
-=======
-	sql_perror("Can't start server: cannot resolve hostname!");
         return 1;
->>>>>>> a24dce13
       }
       freeaddrinfo(res_lst);
     }
