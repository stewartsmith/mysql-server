--- conflicted
+++ resolved
@@ -1897,13 +1897,8 @@
     /* we should perform the fix_partition_func in either local or
        caller's arena depending on work_part_info_used value
     */
-<<<<<<< HEAD
-    if (!tmp && !work_part_info_used)
+    if (!work_part_info_used)
       tmp= fix_partition_func(thd, outparam, (open_mode != OTM_OPEN));
-=======
-    if (!work_part_info_used)
-      tmp= fix_partition_func(thd, outparam, is_create_table);
->>>>>>> be3070ef
     thd->stmt_arena= backup_stmt_arena_ptr;
     thd->restore_active_arena(&part_func_arena, &backup_arena);
     if (!tmp)
@@ -1912,15 +1907,12 @@
         tmp= fix_partition_func(thd, outparam, (open_mode != OTM_OPEN));
       outparam->part_info->item_free_list= part_func_arena.free_list;
     }
-<<<<<<< HEAD
     if (prgflag & OPEN_FRM_FILE_ONLY)
     {
       delete outparam->file;
       outparam->file= 0;
     }
-=======
 partititon_err:
->>>>>>> be3070ef
     if (tmp)
     {
       if (open_mode == OTM_CREATE)
