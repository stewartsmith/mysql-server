# Description
# -----------
# Numeric floating point.

--disable_warnings
drop table if exists t1,t2;
--enable_warnings

SELECT 10,10.0,10.,.1e+2,100.0e-1;
SELECT 6e-16, -6e-16, --6e-16, -6e-16+1.000000;
SELECT 1e1,1.e1,1.0e1,1e+1,1.e+1,1.0e+1,1e-1,1.e-1,1.0e-1;
SELECT 0.001e+1,0.001e-1, -0.001e+01,-0.001e-01;
SELECT 123.23E+02,-123.23E-02,"123.23E+02"+0.0,"-123.23E-02"+0.0;
SELECT 2147483647E+02,21474836.47E+06;

create table t1 (f1 float(24),f2 float(52));
# We mask out Privileges column because it differs for embedded server
--replace_column 8 #
show full columns from t1;
insert into t1 values(10,10),(1e+5,1e+5),(1234567890,1234567890),(1e+10,1e+10),(1e+15,1e+15),(1e+20,1e+20),(1e+50,1e+50),(1e+150,1e+150);
insert into t1 values(-10,-10),(1e-5,1e-5),(1e-10,1e-10),(1e-15,1e-15),(1e-20,1e-20),(1e-50,1e-50),(1e-150,1e-150);
select * from t1;
drop table t1;

create table t1 (datum double);
insert into t1 values (0.5),(1.0),(1.5),(2.0),(2.5);
select * from t1;
select * from t1 where datum < 1.5;
select * from t1 where datum > 1.5;
select * from t1 where datum = 1.5;
drop table t1;

create table t1 (a  decimal(7,3) not null, key (a));
insert into t1 values ("0"),("-0.00"),("-0.01"),("-0.002"),("1");
select a from t1 order by a;
select min(a) from t1;
drop table t1;

#
# BUG#3612, BUG#4393, BUG#4356, BUG#4394
#

create table t1 (c1 double, c2 varchar(20));
insert t1 values (121,"16");
select c1 + c1 * (c2 / 100) as col from t1;
create table t2 select c1 + c1 * (c2 / 100) as col1, round(c1, 5) as col2, round(c1, 35) as col3, sqrt(c1*1e-15) col4 from t1;
# Floats are a bit different in PS
--disable_ps_protocol
select * from t2;
--enable_ps_protocol
show create table t2;
drop table t1,t2;

# Bug #1022: When a table contains a 'float' field, 
# and one of the functions MAX, MIN, or AVG is used on that field,
# the system crashes.

create table t1 (a float);
insert into t1 values (1);
select max(a),min(a),avg(a) from t1;
drop table t1;

#
# FLOAT/DOUBLE/DECIMAL handling
#

create table t1 (f float, f2 float(24), f3 float(6,2), d double, d2 float(53), d3 double(10,3), de decimal, de2 decimal(6), de3 decimal(5,2), n numeric, n2 numeric(8), n3 numeric(7,6));
# We mask out Privileges column because it differs for embedded server
--replace_column 8 #
show full columns from t1;
drop table t1;

create table t1 (a  decimal(7,3) not null, key (a));
insert into t1 values ("0"),("-0.00"),("-0.01"),("-0.002"),("1");
select a from t1 order by a;
select min(a) from t1;
drop table t1;

--error 1425
create table t1 (a float(200,100), b double(200,100));

#
# float in a char(1) field
#
create table t1 (c20 char);
insert into t1 values (5000.0);
insert into t1 values (0.5e4);
drop table t1;

# Errors

--error 1063
create table t1 (f float(54));	# Should give an error
--disable_warnings
drop table if exists t1;
--enable_warnings

# Don't allow 'double unsigned' to be set to a negative value (Bug #7700)
create table t1 (d1 double, d2 double unsigned);
insert into t1 set d1 = -1.0;
update t1 set d2 = d1;
select * from t1;
drop table t1;

# Ensure that maximum values as the result of number of decimals
# being specified in table schema are enforced (Bug #7361)
create table t1 (f float(4,3));
insert into t1 values (-11.0),(-11),("-11"),(11.0),(11),("11");
select * from t1;
drop table if exists t1;
create table t1 (f double(4,3));
insert into t1 values (-11.0),(-11),("-11"),(11.0),(11),("11");
select * from t1;
drop table if exists t1;

# Check conversion of floats to character field (Bug #7774)
create table t1 (c char(20));
insert into t1 values (5e-28);
select * from t1;
drop table t1;
create table t1 (c char(6));
insert into t1 values (2e5),(2e6),(2e-4),(2e-5);
select * from t1;
drop table t1;

#
# Test of comparison of integer with float-in-range (Bug #7840)
# This is needed because some ODBC applications (like Foxpro) uses
# floats for everything.
#

CREATE TABLE t1 (
  reckey int unsigned NOT NULL,
  recdesc varchar(50) NOT NULL,
  PRIMARY KEY  (reckey)
) ENGINE=MyISAM DEFAULT CHARSET=latin1;

INSERT INTO t1 VALUES (108, 'Has 108 as key');
INSERT INTO t1 VALUES (109, 'Has 109 as key');
select * from t1 where reckey=108;
select * from t1 where reckey=1.08E2;
select * from t1 where reckey=109;
select * from t1 where reckey=1.09E2;
drop table t1;

#
# Bug #13372 (decimal union)
#
create table t1 (d double(10,1));
create table t2 (d double(10,9));
insert into t1 values ("100000000.0");
insert into t2 values ("1.23456780");
create table t3 select * from t2 union select * from t1;
select * from t3;
show create table t3;
drop table t1, t2, t3;


#
# Bug #9855 (inconsistent column type for create select
#
create table t1 select  105213674794682365.00 + 0.0 x;
show warnings;
desc  t1;
drop table t1;

create table t1 select 0.0 x;
desc t1;
create table t2 select 105213674794682365.00 y;
desc t2;
create table t3 select x+y a from t1,t2;
show warnings;
desc t3;
drop table t1,t2,t3;

#
# Bug #22129: A small double precision number becomes zero
#
# check if underflows are detected correctly
select 1e-308, 1.00000001e-300, 100000000e-300;

# check if overflows are detected correctly
select 10e307;

#
# Bug #19690: ORDER BY eliminates rows from the result
#
create table t1(a int, b double(8, 2));
insert into t1 values
(1, 28.50), (1, 121.85), (1, 157.23), (1, 1351.00), (1, -1965.35), (1, 81.75), 
(1, 217.08), (1, 7.94), (4, 96.07), (4, 6404.65), (4, -6500.72), (2, 100.00),
(5, 5.00), (5, -2104.80), (5, 2033.80), (5, 0.07), (5, 65.93),
(3, -4986.24), (3, 5.00), (3, 4857.34), (3, 123.74), (3,  0.16),
(6, -1695.31), (6, 1003.77), (6, 499.72), (6, 191.82);
explain select sum(b) s from t1 group by a;
select sum(b) s from t1 group by a;
select sum(b) s from t1 group by a having s <> 0;
select sum(b) s from t1 group by a having s <> 0 order by s;
select sum(b) s from t1 group by a having s <=> 0;
select sum(b) s from t1 group by a having s <=> 0 order by s;
alter table t1 add key (a, b);
explain select sum(b) s from t1 group by a;
select sum(b) s from t1 group by a;
select sum(b) s from t1 group by a having s <> 0;
select sum(b) s from t1 group by a having s <> 0 order by s;
select sum(b) s from t1 group by a having s <=> 0;
select sum(b) s from t1 group by a having s <=> 0 order by s;
drop table t1;

--echo End of 4.1 tests

#
# bug #12694 (float(m,d) specifications)
#

--error 1427
create table t1 (s1 float(0,2));
--error 1427
create table t1 (s1 float(1,2));

#
# MySQL Bugs: #11589: mysqltest --ps-protocol, strange output, float/double/real with zerofill
#

CREATE TABLE t1 (
  f1 real zerofill,
  f2 double zerofill,
  f3 float zerofill);
INSERT INTO t1 VALUES ( 0.314152e+1, 0.314152e+1, 0.314152e+1);

let $my_stmt= select f1, f2, f3 FROM t1;
eval PREPARE stmt1 FROM '$my_stmt';
select f1, f2, f3 FROM t1;
eval $my_stmt;
EXECUTE stmt1;

DROP TABLE t1;
# Bug #28121 "INSERT or UPDATE into DOUBLE(200,0) field being truncated to 31 digits"
#

create table t1 (f1 double(200, 0));
insert into t1 values (1e199), (-1e199);
insert into t1 values (1e200), (-1e200);
insert into t1 values (2e200), (-2e200);
select f1 + 0e0 from t1;
drop table t1;

create table t1 (f1 float(30, 0));
insert into t1 values (1e29), (-1e29);
insert into t1 values (1e30), (-1e30);
insert into t1 values (2e30), (-2e30);
select f1 + 0e0 from t1;
drop table t1;

<<<<<<< HEAD
#
# Bug #12860 "Difference in zero padding of exponent between Unix and Windows"
#

create table t1 (c char(6));
insert into t1 values (2e6),(2e-5);
select * from t1;
drop table t1;

#
# Bug #21497 "DOUBLE truncated to unusable value"
#

CREATE TABLE d1 (d DOUBLE);
INSERT INTO d1 VALUES (1.7976931348623157E+308);
SELECT * FROM d1;
--error ER_ILLEGAL_VALUE_FOR_TYPE
INSERT INTO d1 VALUES (1.79769313486232e+308);
SELECT * FROM d1;
DROP TABLE d1;

#
# Bug #26788 "mysqld (debug) aborts when inserting specific numbers into char 
#             fields"
#

create table t1 (a char(20));
insert into t1 values (1.225e-05);
select a+0 from t1;
=======
# 
# Bug #27483: Casting 'scientific notation type' to 'unsigned bigint' fails on 
#             windows.
#

create table t1(d double, u bigint unsigned);

insert into t1(d) values (9.2233720368547777e+18),
                         (9.223372036854779e18),
                         (9.22337203685479e18),
                         (1.84e19);

update t1 set u = d;
select * from t1;

>>>>>>> d5f51a00
drop table t1;

--echo End of 5.0 tests<|MERGE_RESOLUTION|>--- conflicted
+++ resolved
@@ -252,7 +252,6 @@
 select f1 + 0e0 from t1;
 drop table t1;
 
-<<<<<<< HEAD
 #
 # Bug #12860 "Difference in zero padding of exponent between Unix and Windows"
 #
@@ -282,7 +281,8 @@
 create table t1 (a char(20));
 insert into t1 values (1.225e-05);
 select a+0 from t1;
-=======
+drop table t1;
+
 # 
 # Bug #27483: Casting 'scientific notation type' to 'unsigned bigint' fails on 
 #             windows.
@@ -290,15 +290,13 @@
 
 create table t1(d double, u bigint unsigned);
 
-insert into t1(d) values (9.2233720368547777e+18),
+insert into t1(d) values (9.223372036854775808e+18),
                          (9.223372036854779e18),
                          (9.22337203685479e18),
                          (1.84e19);
 
 update t1 set u = d;
 select * from t1;
-
->>>>>>> d5f51a00
 drop table t1;
 
 --echo End of 5.0 tests