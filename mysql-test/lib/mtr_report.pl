# -*- cperl -*-
# Copyright (C) 2004-2006 MySQL AB
# 
# This program is free software; you can redistribute it and/or modify
# it under the terms of the GNU General Public License as published by
# the Free Software Foundation; version 2 of the License.
# 
# This program is distributed in the hope that it will be useful,
# but WITHOUT ANY WARRANTY; without even the implied warranty of
# MERCHANTABILITY or FITNESS FOR A PARTICULAR PURPOSE.  See the
# GNU General Public License for more details.
# 
# You should have received a copy of the GNU General Public License
# along with this program; if not, write to the Free Software
# Foundation, Inc., 51 Franklin St, Fifth Floor, Boston, MA  02110-1301  USA

# This is a library file used by the Perl version of mysql-test-run,
# and is part of the translation of the Bourne shell script with the
# same name.

use strict;
use warnings;

sub mtr_report_test_name($);
sub mtr_report_test_passed($);
sub mtr_report_test_failed($);
sub mtr_report_test_skipped($);
sub mtr_report_test_not_skipped_though_disabled($);

sub mtr_report_stats ($);
sub mtr_print_line ();
sub mtr_print_thick_line ();
sub mtr_print_header ();
sub mtr_report (@);
sub mtr_warning (@);
sub mtr_error (@);
sub mtr_child_error (@);
sub mtr_debug (@);
sub mtr_verbose (@);

my $tot_real_time= 0;



##############################################################################
#
#  
#
##############################################################################

sub mtr_report_test_name ($) {
  my $tinfo= shift;
  my $tname= $tinfo->{name};

  $tname.= " '$tinfo->{combination}'"
    if defined $tinfo->{combination};

  _mtr_log($tname);
  printf "%-30s ", $tname;
}

sub mtr_report_test_skipped ($) {
  my $tinfo= shift;

  $tinfo->{'result'}= 'MTR_RES_SKIPPED';
  if ( $tinfo->{'disable'} )
  {
    mtr_report("[ disabled ]  $tinfo->{'comment'}");
  }
  elsif ( $tinfo->{'comment'} )
  {
    mtr_report("[ skipped ]   $tinfo->{'comment'}");
  }
  else
  {
    mtr_report("[ skipped ]");
  }
}

sub mtr_report_tests_not_skipped_though_disabled ($) {
  my $tests= shift;

  if ( $::opt_enable_disabled )
  {
    my @disabled_tests= grep {$_->{'dont_skip_though_disabled'}} @$tests;
    if ( @disabled_tests )
    {
      print "\nTest(s) which will be run though they are marked as disabled:\n";
      foreach my $tinfo ( sort {$a->{'name'} cmp $b->{'name'}} @disabled_tests )
      {
        printf "  %-20s : %s\n", $tinfo->{'name'}, $tinfo->{'comment'};
      }
    }
  }
}

sub mtr_report_test_passed ($) {
  my $tinfo= shift;

  my $timer=  "";
  if ( $::opt_timer and -f "$::opt_vardir/log/timer" )
  {
    $timer= mtr_fromfile("$::opt_vardir/log/timer");
    $tot_real_time += ($timer/1000);
    $timer= sprintf "%12s", $timer;
  }
  $tinfo->{'result'}= 'MTR_RES_PASSED';
  mtr_report("[ pass ]   $timer");
}

sub mtr_report_test_failed ($) {
  my $tinfo= shift;

  $tinfo->{'result'}= 'MTR_RES_FAILED';
  if ( defined $tinfo->{'timeout'} )
  {
    mtr_report("[ fail ]  timeout");
    return;
  }
  else
  {
    mtr_report("[ fail ]");
  }

  if ( $tinfo->{'comment'} )
  {
    # The test failure has been detected by mysql-test-run.pl
    # when starting the servers or due to other error, the reason for
    # failing the test is saved in "comment"
    mtr_report("\nERROR: $tinfo->{'comment'}");
  }
  elsif ( -f $::path_timefile )
  {
    # Test failure was detected by test tool and it's report
    # about what failed has been saved to file. Display the report.
    print "\n";
    print mtr_fromfile($::path_timefile); # FIXME print_file() instead
    print "\n";
  }
  else
  {
    # Neither this script or the test tool has recorded info
    # about why the test has failed. Should be debugged.
    mtr_report("\nUnexpected termination, probably when starting mysqld");;
  }
}

sub mtr_report_stats ($) {
  my $tests= shift;

  # ----------------------------------------------------------------------
  # Find out how we where doing
  # ----------------------------------------------------------------------

  my $tot_skiped= 0;
  my $tot_passed= 0;
  my $tot_failed= 0;
  my $tot_tests=  0;
  my $tot_restarts= 0;
  my $found_problems= 0; # Some warnings in the logfiles are errors...

  foreach my $tinfo (@$tests)
  {
    if ( $tinfo->{'result'} eq 'MTR_RES_SKIPPED' )
    {
      $tot_skiped++;
    }
    elsif ( $tinfo->{'result'} eq 'MTR_RES_PASSED' )
    {
      $tot_tests++;
      $tot_passed++;
    }
    elsif ( $tinfo->{'result'} eq 'MTR_RES_FAILED' )
    {
      $tot_tests++;
      $tot_failed++;
    }
    if ( $tinfo->{'restarted'} )
    {
      $tot_restarts++;
    }
  }

  # ----------------------------------------------------------------------
  # Print out a summary report to screen
  # ----------------------------------------------------------------------

  if ( ! $tot_failed )
  {
    print "All $tot_tests tests were successful.\n";
  }
  else
  {
    my $ratio=  $tot_passed * 100 / $tot_tests;
    print "Failed $tot_failed/$tot_tests tests, ";
    printf("%.2f", $ratio);
    print "\% were successful.\n\n";
    print
      "The log files in var/log may give you some hint\n",
      "of what went wrong.\n",
      "If you want to report this error, please read first ",
      "the documentation at\n",
      "http://dev.mysql.com/doc/mysql/en/mysql-test-suite.html\n";
  }
  if (!$::opt_extern)
  {
    print "The servers were restarted $tot_restarts times\n";
  }

  if ( $::opt_timer )
  {
    use English;

    mtr_report("Spent", sprintf("%.3f", $tot_real_time),"of",
	       time - $BASETIME, "seconds executing testcases");
  }

  # ----------------------------------------------------------------------
  # If a debug run, there might be interesting information inside
  # the "var/log/*.err" files. We save this info in "var/log/warnings"
  # ----------------------------------------------------------------------

  if ( ! $::glob_use_running_server && !$::opt_extern)
  {
    # Save and report if there was any fatal warnings/errors in err logs

    my $warnlog= "$::opt_vardir/log/warnings";

    unless ( open(WARN, ">$warnlog") )
    {
      mtr_warning("can't write to the file \"$warnlog\": $!");
    }
    else
    {
      # We report different types of problems in order
      foreach my $pattern ( "^Warning:",
			    "\\[Warning\\]",
			    "\\[ERROR\\]",
			    "^Error:", "^==.* at 0x",
			    "InnoDB: Warning",
			    "InnoDB: Error",
			    "^safe_mutex:",
			    "missing DBUG_RETURN",
			    "mysqld: Warning",
			    "allocated at line",
			    "Attempting backtrace", "Assertion .* failed" )
      {
        foreach my $errlog ( sort glob("$::opt_vardir/log/*.err") )
        {
	  my $testname= "";
          unless ( open(ERR, $errlog) )
          {
            mtr_warning("can't read $errlog");
            next;
          }
          my $leak_reports_expected= undef;
          while ( <ERR> )
          {
            # There is a test case that purposely provokes a
            # SAFEMALLOC leak report, even though there is no actual
            # leak. We need to detect this, and ignore the warning in
            # that case.
            if (/Begin safemalloc memory dump:/) {
              $leak_reports_expected= 1;
            } elsif (/End safemalloc memory dump./) {
              $leak_reports_expected= undef;
            }

            # Skip some non fatal warnings from the log files
            if (
		/\"SELECT UNIX_TIMESTAMP\(\)\" failed on master/ or
		/Aborted connection/ or
		/Client requested master to start replication from impossible position/ or
		/Could not find first log file name in binary log/ or
		/Enabling keys got errno/ or
		/Error reading master configuration/ or
		/Error reading packet/ or
		/Event Scheduler/ or
		/Failed to open log/ or
		/Failed to open the existing master info file/ or
		/Forcing shutdown of [0-9]* plugins/ or
                /Can't open shared library .*\bha_example\b/ or
                /Couldn't load plugin .*\bha_example\b/ or

		# Due to timing issues, it might be that this warning
		# is printed when the server shuts down and the
		# computer is loaded.
		/Forcing close of thread \d+  user: '.*?'/ or

		/Got error [0-9]* when reading table/ or
		/Incorrect definition of table/ or
		/Incorrect information in file/ or
		/InnoDB: Warning: we did not need to do crash recovery/ or
		/Invalid \(old\?\) table or database name/ or
		/Lock wait timeout exceeded/ or
		/Log entry on master is longer than max_allowed_packet/ or
                /unknown option '--loose-/ or
                /unknown variable 'loose-/ or
		/You have forced lower_case_table_names to 0 through a command-line option/ or
		/Setting lower_case_table_names=2/ or
		/NDB Binlog:/ or
		/NDB: failed to setup table/ or
		/NDB: only row based binary logging/ or
		/Neither --relay-log nor --relay-log-index were used/ or
		/Query partially completed/ or
		/Slave I.O thread aborted while waiting for relay log/ or
		/Slave SQL thread is stopped because UNTIL condition/ or
		/Slave SQL thread retried transaction/ or
		/Slave \(additional info\)/ or
		/Slave: .*Duplicate column name/ or
		/Slave: .*master may suffer from/ or
		/Slave: According to the master's version/ or
		/Slave: Column [0-9]* type mismatch/ or
                /Slave: Can't DROP 'c7'; check that column.key exists Error_code: 1091/ or
                /Slave: Unknown column 'c7' in 't15' Error_code: 1054/ or
                /Slave: Key column 'c6' doesn't exist in table Error_code: 1072/ or
		/Slave: Error .* doesn't exist/ or
		/Slave: Error .*Deadlock found/ or
		/Slave: Error .*Unknown table/ or
		/Slave: Error in Write_rows event: / or
		/Slave: Field .* of table .* has no default value/ or
                /Slave: Field .* doesn't have a default value/ or
		/Slave: Query caused different errors on master and slave/ or
		/Slave: Table .* doesn't exist/ or
		/Slave: Table width mismatch/ or
		/Slave: The incident LOST_EVENTS occured on the master/ or
		/Slave: Unknown error.* 1105/ or
		/Slave: Can't drop database.* database doesn't exist/ or
                /Slave SQL:.*(?:Error_code: \d+|Query:.*)/ or
		
		# backup_errors test is supposed to trigger lots of backup related errors
		($testname eq 'main.backup_errors') and
		(
		  /Backup:/ or /Restore:/ or /Can't open the online backup progress tables/
		) or
                
		# The tablespace test triggers error below on purpose
		($testname eq 'main.backup_tablespace') and
		(
		  /Restore: Tablespace .* needed by tables being restored has changed on the server/
		) or
		
		# ignore warning generated when backup engine selection algorithm is tested
		($testname eq 'main.backup_no_be') and /Backup: Cannot create backup engine/ or
		# ignore warnings generated when backup privilege is tested
		($testname eq 'main.backup_security') and /(Backup|Restore): Access denied; you need the SUPER/ or
		
                ($testname eq 'main.backup_myisam1') and
                (/Backup: Can't initialize MyISAM backup driver/) or
		/Sort aborted/ or
		/Time-out in NDB/ or
		/One can only use the --user.*root/ or
		/Table:.* on (delete|rename)/ or
		/You have an error in your SQL syntax/ or
		/deprecated/ or
		/description of time zone/ or
		/equal MySQL server ids/ or
		/error .*connecting to master/ or
		/error reading log entry/ or
		/lower_case_table_names is set/ or
		/skip-name-resolve mode/ or
		/slave SQL thread aborted/ or
		/Slave: .*Duplicate entry/ or
		# Special case for Bug #26402 in show_check.test
		# Question marks are not valid file name parts
		# on Windows platforms. Ignore this error message. 
		/\QCan't find file: '.\test\????????.frm'\E/ or
		# Special case, made as specific as possible, for:
		# Bug #28436: Incorrect position in SHOW BINLOG EVENTS causes
		#             server coredump
		/\QError in Log_event::read_log_event(): 'Sanity check failed', data_len: 258, event_type: 49\E/ or
                /Statement is not safe to log in statement format/ or

                # test case for Bug#bug29807 copies a stray frm into database
                /InnoDB: Error: table `test`.`bug29807` does not exist in the InnoDB internal/ or
                /Cannot find or open table test\/bug29807 from/ or

                # innodb foreign key tests that fail in ALTER or RENAME produce this
                /InnoDB: Error: in ALTER TABLE `test`.`t[12]`/ or
                /InnoDB: Error: in RENAME TABLE table `test`.`t1`/ or
                /InnoDB: Error: table `test`.`t[12]` does not exist in the InnoDB internal/ or

                # Test case for Bug#14233 produces the following warnings:
                /Stored routine 'test'.'bug14233_1': invalid value in column mysql.proc/ or
                /Stored routine 'test'.'bug14233_2': invalid value in column mysql.proc/ or
                /Stored routine 'test'.'bug14233_3': invalid value in column mysql.proc/ or

                # BUG#29839 - lowercase_table3.test: Cannot find table test/T1
                #             from the internal data dictiona
                /Cannot find table test\/BUG29839 from the internal data dictionary/ or
                # BUG#32080 - Excessive warnings on Solaris: setrlimit could not
                #             change the size of core files
                /setrlimit could not change the size of core files to 'infinity'/ or

                # rpl_ndb_basic expects this error
                /Slave: Got error 146 during COMMIT Error_code: 1180/ or

		# rpl_extrColmaster_*.test, the slave thread produces warnings
		# when it get updates to a table that has more columns on the
		# master
		/Slave: Unknown column 'c7' in 't15' Error_code: 1054/ or
		/Slave: Can't DROP 'c7'.* 1091/ or
		/Slave: Key column 'c6'.* 1072/ or

                # BUG#32080 - Excessive warnings on Solaris: setrlimit could not
                #             change the size of core files
                /setrlimit could not change the size of core files to 'infinity'/ or
                # rpl_idempotency.test produces warnings for the slave.
                ($testname eq 'rpl.rpl_idempotency' and
                 (/Slave: Can\'t find record in \'t1\' Error_code: 1032/ or
                   /Slave: Cannot add or update a child row: a foreign key constraint fails .* Error_code: 1452/
                 )) or
 
                # These tests does "kill" on queries, causing sporadic errors when writing to logs
                (($testname eq 'rpl.rpl_skip_error' or
                  $testname eq 'rpl.rpl_err_ignoredtable' or
                  $testname eq 'binlog.binlog_killed_simulate' or
                  $testname eq 'binlog.binlog_killed') and
                 (/Failed to write to mysql\.\w+_log/
                 )) or

		# rpl_bug33931 has deliberate failures
		($testname eq 'rpl.rpl_bug33931' and
		 (/Failed during slave.*thread initialization/
		  )) or

                # rpl_temporary has an error on slave that can be ignored
                ($testname eq 'rpl.rpl_temporary' and
                 (/Slave: Can\'t find record in \'user\' Error_code: 1032/
                 )) or
                # Test case for Bug#31590 produces the following error:
                /Out of sort memory; increase server sort buffer size/ or
                # maria-recovery.test has warning about missing log file
                /File '.*maria_log.000.*' not found \(Errcode: 2\)/ or
                # and about marked-corrupted table
                /Table '.\/mysqltest\/t_corrupted1' is crashed, skipping it. Please repair it with maria_chk -r/ or
                # maria-recover.test corrupts tables on purpose
                /Checking table:   '.\/mysqltest\/t_corrupted2'/ or
                /Recovering table: '.\/mysqltest\/t_corrupted2'/ or
                /Table '.\/mysqltest\/t_corrupted2' is marked as crashed and should be repaired/ or
                /Incorrect key file for table '.\/mysqltest\/t_corrupted2.MAI'; try to repair it/ or
                # Bug#35161, test of auto repair --myisam-recover
<<<<<<< HEAD
                /able.*_will_crash/
              )
=======
                /able.*_will_crash/ or

                # lowercase_table3 using case sensitive option on
                # case insensitive filesystem (InnoDB error).
                /Cannot find or open table test\/BUG29839 from/ or

                # When trying to set lower_case_table_names = 2
                # on a case sensitive file system. Bug#37402.
                /lower_case_table_names was set to 2, even though your the file system '.*' is case sensitive.  Now setting lower_case_table_names to 0 to avoid future problems./
		)
>>>>>>> f84bf007
            {
              next;                       # Skip these lines
            }
	    if ( /CURRENT_TEST: (.*)/ )
	    {
	      $testname= $1;
	    }
            if ( /$pattern/ )
            {
              if ($leak_reports_expected) {
                next;
              }
              $found_problems= 1;
              print WARN basename($errlog) . ": $testname: $_";
            }
          }
        }
      }

      if ( $::opt_check_testcases )
      {
        # Look for warnings produced by mysqltest in testname.warnings
        foreach my $test_warning_file
	  ( glob("$::glob_mysql_test_dir/r/*.warnings") )
        {
          $found_problems= 1;
	  print WARN "Check myqltest warnings in $test_warning_file\n";
        }
      }

      if ( $found_problems )
      {
	mtr_warning("Got errors/warnings while running tests, please examine",
		    "\"$warnlog\" for details.");
      }
    }
  }

  print "\n";

  # Print a list of testcases that failed
  if ( $tot_failed != 0 )
  {
    my $test_mode= join(" ", @::glob_test_mode) || "default";
    print "mysql-test-run in $test_mode mode: *** Failing the test(s):";

    foreach my $tinfo (@$tests)
    {
      if ( $tinfo->{'result'} eq 'MTR_RES_FAILED' )
      {
        print " $tinfo->{'name'}";
      }
    }
    print "\n";

  }

  # Print a list of check_testcases that failed(if any)
  if ( $::opt_check_testcases )
  {
    my @check_testcases= ();

    foreach my $tinfo (@$tests)
    {
      if ( defined $tinfo->{'check_testcase_failed'} )
      {
	push(@check_testcases, $tinfo->{'name'});
      }
    }

    if ( @check_testcases )
    {
      print "Check of testcase failed for: ";
      print join(" ", @check_testcases);
      print "\n\n";
    }
  }

  if ( $tot_failed != 0 || $found_problems)
  {
    mtr_error("there were failing test cases");
  }
}

##############################################################################
#
#  Text formatting
#
##############################################################################

sub mtr_print_line () {
  print '-' x 55, "\n";
}

sub mtr_print_thick_line () {
  print '=' x 55, "\n";
}

sub mtr_print_header () {
  print "\n";
  if ( $::opt_timer )
  {
    print "TEST                           RESULT         TIME (ms)\n";
  }
  else
  {
    print "TEST                           RESULT\n";
  }
  mtr_print_line();
  print "\n";
}


##############################################################################
#
#  Log and reporting functions
#
##############################################################################

use IO::File;

my $log_file_ref= undef;

sub mtr_log_init ($) {
  my ($filename)= @_;

  mtr_error("Log is already open") if defined $log_file_ref;

  $log_file_ref= IO::File->new($filename, "a") or
    mtr_warning("Could not create logfile $filename: $!");
}

sub _mtr_log (@) {
  print $log_file_ref join(" ", @_),"\n"
    if defined $log_file_ref;
}

sub mtr_report (@) {
  # Print message to screen and log
  _mtr_log(@_);
  print join(" ", @_),"\n";
}

sub mtr_warning (@) {
  # Print message to screen and log
  _mtr_log("WARNING: ", @_);
  print STDERR "mysql-test-run: WARNING: ",join(" ", @_),"\n";
}

sub mtr_error (@) {
  # Print message to screen and log
  _mtr_log("ERROR: ", @_);
  print STDERR "mysql-test-run: *** ERROR: ",join(" ", @_),"\n";
  mtr_exit(1);
}

sub mtr_child_error (@) {
  # Print message to screen and log
  _mtr_log("ERROR(child): ", @_);
  print STDERR "mysql-test-run: *** ERROR(child): ",join(" ", @_),"\n";
  exit(1);
}

sub mtr_debug (@) {
  # Only print if --script-debug is used
  if ( $::opt_script_debug )
  {
    _mtr_log("###: ", @_);
    print STDERR "####: ",join(" ", @_),"\n";
  }
}

sub mtr_verbose (@) {
  # Always print to log, print to screen only when --verbose is used
  _mtr_log("> ",@_);
  if ( $::opt_verbose )
  {
    print STDERR "> ",join(" ", @_),"\n";
  }
}

1;<|MERGE_RESOLUTION|>--- conflicted
+++ resolved
@@ -440,10 +440,6 @@
                 /Table '.\/mysqltest\/t_corrupted2' is marked as crashed and should be repaired/ or
                 /Incorrect key file for table '.\/mysqltest\/t_corrupted2.MAI'; try to repair it/ or
                 # Bug#35161, test of auto repair --myisam-recover
-<<<<<<< HEAD
-                /able.*_will_crash/
-              )
-=======
                 /able.*_will_crash/ or
 
                 # lowercase_table3 using case sensitive option on
@@ -453,8 +449,7 @@
                 # When trying to set lower_case_table_names = 2
                 # on a case sensitive file system. Bug#37402.
                 /lower_case_table_names was set to 2, even though your the file system '.*' is case sensitive.  Now setting lower_case_table_names to 0 to avoid future problems./
-		)
->>>>>>> f84bf007
+              )
             {
               next;                       # Skip these lines
             }
