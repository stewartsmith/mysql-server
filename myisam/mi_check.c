--- conflicted
+++ resolved
@@ -1186,7 +1186,7 @@
   param->read_cache.end_of_file=sort_info.filelength=
     my_seek(info->dfile,0L,MY_SEEK_END,MYF(0));
   sort_info.dupp=0;
-  sort_param.fix_datafile= (my_bool) (!rep_quick);
+  sort_param.fix_datafile= (my_bool) (! rep_quick);
   sort_param.master=1;
   sort_info.max_records= ~(ha_rows) 0;
 
@@ -2109,19 +2109,15 @@
   DESCRIPTION
     Same as mi_repair_by_sort but do it multithreaded
     Each key is handled by a separate thread.
+    TODO: make a number of thread a parameter
 
   RESULT
     0	ok
     <>0	Error
 */
 
-<<<<<<< HEAD
-int mi_repair_by_sort_r(MI_CHECK *param, register MI_INFO *info,
+int mi_repair_parallel(MI_CHECK *param, register MI_INFO *info,
 			const char * name, int rep_quick)
-=======
-int mi_repair_parallel(MI_CHECK *param, register MI_INFO *info,
-		      const char * name, int rep_quick)
->>>>>>> a90ad0a0
 {
   int got_error;
   uint i,key, total_key_length;
@@ -2137,12 +2133,8 @@
   IO_CACHE_SHARE io_share;
   SORT_INFO sort_info;
   ulonglong key_map=share->state.key_map;
-<<<<<<< HEAD
   pthread_attr_t thr_attr;
-  DBUG_ENTER("mi_repair_by_sort_r");
-=======
   DBUG_ENTER("mi_repair_parallel");
->>>>>>> a90ad0a0
 
   start_records=info->state->records;
   got_error=1;
@@ -2278,6 +2270,8 @@
       i--;
       continue;
     }
+    if ((!(param->testflag & T_SILENT)))
+      printf ("- Fixing index %d\n",key+1);
     sort_param[i].key_read= ((sort_param[i].keyinfo->flag & HA_FULLTEXT) ?
 			     sort_ft_key_read : sort_key_read);
     sort_param[i].key_cmp=sort_key_cmp;
@@ -2334,10 +2328,10 @@
         In the second one all the threads will fill their sort_buffers
         (and call write_keys) at the same time, putting more stress on i/o.
       */
-#ifndef USING_FIRST_APPROACH
+#ifndef USING_SECOND_APPROACH
       param->sort_buffer_length/sort_info.total_keys;
 #else
-    param->sort_buffer_length*sort_param[i].key_length/total_key_length;
+      param->sort_buffer_length*sort_param[i].key_length/total_key_length;
 #endif
     if (pthread_create(&sort_param[i].thr, &thr_attr,
 		       thr_find_all_keys,
