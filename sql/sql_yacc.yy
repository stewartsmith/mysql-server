/* Copyright (C) 2000-2001 MySQL AB

   This program is free software; you can redistribute it and/or modify
   it under the terms of the GNU General Public License as published by
   the Free Software Foundation; either version 2 of the License, or
   (at your option) any later version.

   This program is distributed in the hope that it will be useful,
   but WITHOUT ANY WARRANTY; without even the implied warranty of
   MERCHANTABILITY or FITNESS FOR A PARTICULAR PURPOSE.  See the
   GNU General Public License for more details.

   You should have received a copy of the GNU General Public License
   along with this program; if not, write to the Free Software
   Foundation, Inc., 59 Temple Place, Suite 330, Boston, MA  02111-1307  USA */

/* sql_yacc.yy */

%{
/* thd is passed as an arg to yyparse(), and subsequently to yylex().
** The type will be void*, so it must be  cast to (THD*) when used.
** Use the YYTHD macro for this.
*/
#define YYPARSE_PARAM yythd
#define YYLEX_PARAM yythd
#define YYTHD ((THD *)yythd)

#define MYSQL_YACC
#define YYINITDEPTH 100
#define YYMAXDEPTH 3200				/* Because of 64K stack */
#define Lex (&(YYTHD->lex))
#define Select Lex->current_select
#include "mysql_priv.h"
#include "slave.h"
#include "sql_acl.h"
#include "lex_symbol.h"
#include "item_create.h"
#include "sp_head.h"
#include "sp_pcontext.h"
#include <myisam.h>
#include <myisammrg.h>

extern void yyerror(const char*);
int yylex(void *yylval, void *yythd);

#define yyoverflow(A,B,C,D,E,F) if (my_yyoverflow((B),(D),(int*) (F))) { yyerror((char*) (A)); return 2; }

inline Item *or_or_concat(THD *thd, Item* A, Item* B)
{
  return (thd->sql_mode & MODE_PIPES_AS_CONCAT ?
          (Item*) new Item_func_concat(A,B) : (Item*) new Item_cond_or(A,B));
}

%}
%union {
  int  num;
  ulong ulong_num;
  ulonglong ulonglong_number;
  LEX_STRING lex_str;
  LEX_STRING *lex_str_ptr;
  LEX_SYMBOL symbol;
  Table_ident *table;
  char *simple_string;
  Item *item;
  List<Item> *item_list;
  List<String> *string_list;
  String *string;
  key_part_spec *key_part;
  TABLE_LIST *table_list;
  udf_func *udf;
  LEX_USER *lex_user;
  sys_var *variable;
  Key::Keytype key_type;
  enum ha_key_alg  key_alg;
  enum db_type db_type;
  enum row_type row_type;
  enum ha_rkey_function ha_rkey_mode;
  enum enum_tx_isolation tx_isolation;
  enum Item_cast cast_type;
  enum Item_udftype udf_type;
  CHARSET_INFO *charset;
  thr_lock_type lock_type;
  interval_type interval;
  st_select_lex *select_lex;
  chooser_compare_func_creator boolfunc2creator;
}

%{
bool my_yyoverflow(short **a, YYSTYPE **b,int *yystacksize);
%}

%pure_parser					/* We have threads */

%token	END_OF_INPUT

%token CLOSE_SYM
%token HANDLER_SYM
%token LAST_SYM
%token NEXT_SYM
%token PREV_SYM

%token	DIV_SYM
%token	EQ
%token	EQUAL_SYM
%token	SOUNDS_SYM
%token	GE
%token	GT_SYM
%token	LE
%token	LT
%token	NE
%token	IS
%token	MOD_SYM
%token	SHIFT_LEFT
%token	SHIFT_RIGHT
%token  SET_VAR

%token	ABORT_SYM
%token	ADD
%token	AFTER_SYM
%token	ALTER
%token	ANALYZE_SYM
%token	ANY_SYM
%token	AVG_SYM
%token	BEGIN_SYM
%token	BINLOG_SYM
%token  CALL_SYM
%token	CHANGE
%token	CLIENT_SYM
%token	COMMENT_SYM
%token	COMMIT_SYM
%token	COUNT_SYM
%token	CREATE
%token	CROSS
%token  CUBE_SYM
%token	DELETE_SYM
%token	DUAL_SYM
%token	DO_SYM
%token	DROP
%token	EVENTS_SYM
%token	EXECUTE_SYM
%token	FLUSH_SYM
%token	INSERT
%token	IO_THREAD
%token	KILL_SYM
%token	LOAD
%token	LOCKS_SYM
%token	LOCK_SYM
%token	MASTER_SYM
%token	MAX_SYM
%token	MIN_SYM
%token	NONE_SYM
%token	OPTIMIZE
%token	PURGE
%token	REPAIR
%token	REPLICATION
%token	RESET_SYM
%token	ROLLBACK_SYM
%token  ROLLUP_SYM
%token	SELECT_SYM
%token	SHOW
%token	SLAVE
%token	SQL_THREAD
%token	START_SYM
%token	STD_SYM
%token  VARIANCE_SYM
%token	STOP_SYM
%token	SUM_SYM
%token	SUPER_SYM
%token	TRUNCATE_SYM
%token	UNLOCK_SYM
%token	UPDATE_SYM

%token	ACTION
%token	AGGREGATE_SYM
%token	ALL
%token	AND
%token	AS
%token	ASC
%token	AUTO_INC
%token	AVG_ROW_LENGTH
%token	BACKUP_SYM
%token	BERKELEY_DB_SYM
%token	BINARY
%token	BIT_SYM
%token	BOOL_SYM
%token	BOOLEAN_SYM
%token	BOTH
%token	BTREE_SYM
%token	BY
%token	BYTE_SYM
%token	CACHE_SYM
%token	CASCADE
%token	CAST_SYM
%token	CHARSET
%token	CHECKSUM_SYM
%token	CHECK_SYM
%token	COMMITTED_SYM
%token	COLLATE_SYM
%token	COLUMNS
%token	COLUMN_SYM
%token	CONCURRENT
%token	CONSTRAINT
%token	CONVERT_SYM
%token	DATABASES
%token	DATA_SYM
%token  DECLARE_SYM
%token	DEFAULT
%token	DELAYED_SYM
%token	DELAY_KEY_WRITE_SYM
%token	DESC
%token	DESCRIBE
%token	DES_KEY_FILE
%token	DISABLE_SYM
%token	DISTINCT
%token  DUPLICATE
%token	DYNAMIC_SYM
%token	ENABLE_SYM
%token	ENCLOSED
%token	ESCAPED
%token	DIRECTORY_SYM
%token	ESCAPE_SYM
%token	EXISTS
%token	EXTENDED_SYM
%token	FALSE_SYM
%token	FILE_SYM
%token	FIRST_SYM
%token	FIXED_SYM
%token	FLOAT_NUM
%token	FOREIGN
%token	FROM
%token	FULL
%token	FULLTEXT_SYM
%token	GLOBAL_SYM
%token	GRANT
%token	GRANTS
%token	GREATEST_SYM
%token	GROUP
%token	HAVING
%token	HASH_SYM
%token	HEAP_SYM
%token	HEX_NUM
%token	HIGH_PRIORITY
%token	HOSTS_SYM
%token	IDENT
%token	IGNORE_SYM
%token	INDEX
%token	INDEXES
%token	INFILE
%token	INNER_SYM
%token	INNOBASE_SYM
%token  INOUT_SYM
%token	INTO
%token	IN_SYM
%token	ISOLATION
%token	ISAM_SYM
%token	JOIN_SYM
%token	KEYS
%token	KEY_SYM
%token	LEADING
%token	LEAST_SYM
%token	LEVEL_SYM
%token	LEX_HOSTNAME
%token	LIKE
%token	LINES
%token	LOCAL_SYM
%token  LOCATOR_SYM
%token	LOG_SYM
%token	LOGS_SYM
%token	LONG_NUM
%token	LONG_SYM
%token	LOW_PRIORITY
%token	MASTER_HOST_SYM
%token	MASTER_USER_SYM
%token	MASTER_LOG_FILE_SYM
%token	MASTER_LOG_POS_SYM
%token	MASTER_PASSWORD_SYM
%token	MASTER_PORT_SYM
%token	MASTER_CONNECT_RETRY_SYM
%token	MASTER_SERVER_ID_SYM
%token	RELAY_LOG_FILE_SYM
%token	RELAY_LOG_POS_SYM
%token	MATCH
%token	MAX_ROWS
%token	MAX_CONNECTIONS_PER_HOUR
%token	MAX_QUERIES_PER_HOUR
%token	MAX_UPDATES_PER_HOUR
%token	MEDIUM_SYM
%token	MERGE_SYM
%token	MIN_ROWS
%token	MYISAM_SYM
%token	NATIONAL_SYM
%token	NATURAL
%token	NEW_SYM
%token	NCHAR_SYM
%token	NOT
%token	NO_SYM
%token	NULL_SYM
%token	NUM
%token	OFFSET_SYM
%token	ON
%token	OPEN_SYM
%token	OPTION
%token	OPTIONALLY
%token	OR
%token	OR_OR_CONCAT
%token	ORDER_SYM
%token  OUT_SYM
%token	OUTER
%token	OUTFILE
%token	DUMPFILE
%token	PACK_KEYS_SYM
%token	PARTIAL
%token	PRIMARY_SYM
%token	PRIVILEGES
%token	PROCESS
%token	PROCESSLIST_SYM
%token	QUERY_SYM
%token	RAID_0_SYM
%token	RAID_STRIPED_SYM
%token	RAID_TYPE
%token	RAID_CHUNKS
%token	RAID_CHUNKSIZE
%token	READ_SYM
%token	REAL_NUM
%token	REFERENCES
%token	REGEXP
%token	RELOAD
%token	RENAME
%token	REPEATABLE_SYM
%token	REQUIRE_SYM
%token	RESOURCES
%token	RESTORE_SYM
%token	RESTRICT
%token	REVOKE
%token	ROWS_SYM
%token	ROW_FORMAT_SYM
%token	ROW_SYM
%token	RTREE_SYM
%token	SET
%token	SERIAL_SYM
%token	SERIALIZABLE_SYM
%token	SESSION_SYM
%token	SIMPLE_SYM
%token	SHUTDOWN
%token	SPATIAL_SYM
%token  SPECIFIC_SYM
%token  SSL_SYM
%token	STARTING
%token	STATUS_SYM
%token	STRAIGHT_JOIN
%token	SUBJECT_SYM
%token	TABLES
%token	TABLE_SYM
%token	TEMPORARY
%token	TERMINATED
%token	TEXT_STRING
%token	TO_SYM
%token	TRAILING
%token	TRANSACTION_SYM
%token	TRUE_SYM
%token	TYPE_SYM
%token  TYPES_SYM
%token	FUNC_ARG0
%token	FUNC_ARG1
%token	FUNC_ARG2
%token	FUNC_ARG3
%token	UDF_RETURNS_SYM
%token	UDF_SONAME_SYM
%token	UDF_SYM
%token	UNCOMMITTED_SYM
%token	UNDERSCORE_CHARSET
%token	UNICODE_SYM
%token	UNION_SYM
%token	UNIQUE_SYM
%token	USAGE
%token	USE_FRM
%token	USE_SYM
%token	USING
%token	VALUE_SYM
%token	VALUES
%token	VARIABLES
%token	WHERE
%token	WITH
%token	WRITE_SYM
%token	X509_SYM
%token	XOR
%token	COMPRESSED_SYM

%token  ERRORS
%token  WARNINGS

%token	ASCII_SYM
%token	BIGINT
%token	BLOB_SYM
%token	CHAR_SYM
%token	CHANGED
%token	COALESCE
%token	DATETIME
%token	DATE_SYM
%token	DECIMAL_SYM
%token	DOUBLE_SYM
%token	ENUM
%token	FAST_SYM
%token	FLOAT_SYM
%token  GEOMETRY_SYM
%token	INT_SYM
%token	LIMIT
%token	LONGBLOB
%token	LONGTEXT
%token	MEDIUMBLOB
%token	MEDIUMINT
%token	MEDIUMTEXT
%token	NUMERIC_SYM
%token	PRECISION
%token	QUICK
%token	REAL
%token	SIGNED_SYM
%token	SMALLINT
%token	STRING_SYM
%token	TEXT_SYM
%token	TIMESTAMP
%token	TIME_SYM
%token	TINYBLOB
%token	TINYINT
%token	TINYTEXT
%token	ULONGLONG_NUM
%token	UNSIGNED
%token	VARBINARY
%token	VARCHAR
%token	VARYING
%token	ZEROFILL

%token	AGAINST
%token	ATAN
%token	BETWEEN_SYM
%token	BIT_AND
%token	BIT_OR
%token	CASE_SYM
%token	CONCAT
%token	CONCAT_WS
%token	CURDATE
%token	CURTIME
%token	DATABASE
%token	DATE_ADD_INTERVAL
%token	DATE_SUB_INTERVAL
%token	DAY_HOUR_SYM
%token	DAY_MINUTE_SYM
%token	DAY_SECOND_SYM
%token	DAY_SYM
%token	DECODE_SYM
%token	DES_ENCRYPT_SYM
%token	DES_DECRYPT_SYM
%token	ELSE
%token	ELT_FUNC
%token	ENCODE_SYM
%token	ENCRYPT
%token	EXPORT_SET
%token	EXTRACT_SYM
%token	FIELD_FUNC
%token	FORMAT_SYM
%token	FOR_SYM
%token	FROM_UNIXTIME
%token	GEOMCOLLFROMTEXT
%token	GEOMFROMTEXT
%token  GEOMETRYCOLLECTION
%token	GROUP_UNIQUE_USERS
%token	HOUR_MINUTE_SYM
%token	HOUR_SECOND_SYM
%token	HOUR_SYM
%token	IDENTIFIED_SYM
%token	IF
%token	INSERT_METHOD
%token	INTERVAL_SYM
%token	LAST_INSERT_ID
%token	LEFT
%token	LINEFROMTEXT
%token  LINESTRING
%token	LOCATE
%token	MAKE_SET_SYM
%token	MINUTE_SECOND_SYM
%token	MINUTE_SYM
%token	MODE_SYM
%token	MODIFY_SYM
%token	MONTH_SYM
%token	MLINEFROMTEXT
%token	MPOINTFROMTEXT
%token	MPOLYFROMTEXT
%token  MULTILINESTRING
%token  MULTIPOINT
%token  MULTIPOLYGON
%token	NOW_SYM
%token	PASSWORD
%token	POINTFROMTEXT
%token	POLYFROMTEXT
%token  POLYGON
%token	POSITION_SYM
%token	PROCEDURE
%token	RAND
%token	REPLACE
%token	RIGHT
%token	ROUND
%token	SECOND_SYM
%token	SHARE_SYM
%token	SUBSTRING
%token	SUBSTRING_INDEX
%token	TRIM
%token	UDA_CHAR_SUM
%token	UDA_FLOAT_SUM
%token	UDA_INT_SUM
%token	UDF_CHAR_FUNC
%token	UDF_FLOAT_FUNC
%token	UDF_INT_FUNC
%token	UNIQUE_USERS
%token	UNIX_TIMESTAMP
%token	USER
%token	WEEK_SYM
%token	WHEN_SYM
%token	WORK_SYM
%token	YEAR_MONTH_SYM
%token	YEAR_SYM
%token	YEARWEEK
%token	BENCHMARK_SYM
%token	END
%token	THEN_SYM

%token	SQL_BIG_RESULT
%token	SQL_CACHE_SYM
%token	SQL_CALC_FOUND_ROWS
%token	SQL_NO_CACHE_SYM
%token	SQL_SMALL_RESULT
%token  SQL_BUFFER_RESULT

%token  CURSOR_SYM
%token  ELSEIF_SYM
%token  ITERATE_SYM
%token  LEAVE_SYM
%token  LOOP_SYM
/* QQ This is temporary, until the REPEAT conflict is solved. */
%token  SPREPEAT_SYM
%token  UNTIL_SYM
%token  WHILE_SYM
%token  ASENSITIVE_SYM
%token  INSENSITIVE_SYM
%token  SENSITIVE_SYM
/* QQ This is a dummy, until we have solved the SET syntax problem. */
%token  SPSET_SYM

%token  ISSUER_SYM
%token  SUBJECT_SYM
%token  CIPHER_SYM

%token  HELP

%left   SET_VAR
%left	OR_OR_CONCAT OR
%left	AND
%left	BETWEEN_SYM CASE_SYM WHEN_SYM THEN_SYM ELSE
%left	EQ EQUAL_SYM GE GT_SYM LE LT NE IS LIKE REGEXP IN_SYM
%left	'|'
%left	'&'
%left	SHIFT_LEFT SHIFT_RIGHT
%left	'-' '+'
%left	'*' '/' '%' DIV_SYM MOD_SYM
%left	NEG '~'
%left   XOR
%left   '^'
%right	NOT
%right	BINARY COLLATE_SYM
/* These don't actually affect the way the query is really evaluated, but
   they silence a few warnings for shift/reduce conflicts. */
%left	','
%left	STRAIGHT_JOIN JOIN_SYM
%nonassoc	CROSS INNER_SYM NATURAL LEFT RIGHT

%type <lex_str>
	IDENT TEXT_STRING REAL_NUM FLOAT_NUM NUM LONG_NUM HEX_NUM LEX_HOSTNAME
	ULONGLONG_NUM field_ident select_alias ident ident_or_text
        UNDERSCORE_CHARSET

%type <lex_str_ptr>
	opt_table_alias

%type <table>
	table_ident references

%type <simple_string>
	remember_name remember_end opt_ident opt_db text_or_password
	opt_escape

%type <string>
	text_string

%type <num>
	type int_type real_type order_dir opt_field_spec lock_option
	udf_type if_exists opt_local opt_table_options table_options
	table_option opt_if_not_exists opt_var_type opt_var_ident_type
	delete_option opt_temporary all_or_any

%type <ulong_num>
	ULONG_NUM raid_types merge_insert_types

%type <ulonglong_number>
	ulonglong_num

%type <lock_type>
	replace_lock_option opt_low_priority insert_lock_option load_data_lock

%type <item>
	literal text_literal insert_ident order_ident
	simple_ident select_item2 expr opt_expr opt_else sum_expr in_sum_expr
	table_wild opt_pad no_in_expr expr_expr simple_expr no_and_expr
	using_list expr_or_default set_expr_or_default
	param_marker singlerow_subselect singlerow_subselect_init
	exists_subselect exists_subselect_init

%type <item_list>
	expr_list udf_expr_list when_list ident_list ident_list_arg

%type <key_type>
	key_type opt_unique_or_fulltext

%type <key_alg>
	key_alg opt_btree_or_rtree

%type <string_list>
	key_usage_list

%type <key_part>
	key_part

%type <table_list>
	join_table_list  join_table

%type <udf>
	UDF_CHAR_FUNC UDF_FLOAT_FUNC UDF_INT_FUNC
	UDA_CHAR_SUM UDA_FLOAT_SUM UDA_INT_SUM

%type <interval> interval

%type <db_type> table_types

%type <row_type> row_types

%type <tx_isolation> isolation_types

%type <ha_rkey_mode> handler_rkey_mode

%type <cast_type> cast_type

%type <udf_type> udf_func_type

%type <symbol> FUNC_ARG0 FUNC_ARG1 FUNC_ARG2 FUNC_ARG3 keyword

%type <lex_user> user grant_user

%type <charset>
	charset_name
	charset_name_or_default
	collation_name
	collation_name_or_default

%type <variable> internal_variable_name

%type <select_lex> in_subselect in_subselect_init

%type <boolfunc2creator> comp_op

%type <NONE>
	query verb_clause create change select do drop insert replace insert2
	insert_values update delete truncate rename
	show describe load alter optimize flush
	reset purge begin commit rollback slave master_def master_defs
	repair restore backup analyze check
	field_list field_list_item field_spec kill
	select_item_list select_item values_list no_braces
	opt_limit_clause delete_limit_clause fields opt_values values
	procedure_list procedure_list2 procedure_item
	when_list2 expr_list2  handler
	opt_precision opt_ignore opt_column opt_restrict
	grant revoke set lock unlock string_list field_options field_option
	field_opt_list opt_binary table_lock_list table_lock varchar
	ref_list opt_on_delete opt_on_delete_list opt_on_delete_item use
	opt_delete_options opt_delete_option
	opt_outer table_list table_name opt_option opt_place
	opt_attribute opt_attribute_list attribute column_list column_list_id
	opt_column_list grant_privileges opt_table user_list grant_option
	grant_privilege grant_privilege_list
	flush_options flush_option
	equal optional_braces opt_key_definition key_usage_list2
	opt_mi_check_type opt_to mi_check_types normal_join
	table_to_table_list table_to_table opt_table_list opt_as
	handler_rkey_function handler_read_or_scan
	single_multi table_wild_list table_wild_one opt_wild
	union_clause union_list union_option
	precision subselect_start opt_and
	subselect_end select_var_list select_var_list_init help opt_len
	statement
END_OF_INPUT

%type <NONE> call sp_proc_stmts sp_proc_stmt
%type <num>  sp_decls sp_decl sp_decl_idents sp_opt_inout

%type <NONE>
	'-' '+' '*' '/' '%' '(' ')'
	',' '!' '{' '}' '&' '|' AND OR OR_OR_CONCAT BETWEEN_SYM CASE_SYM
	THEN_SYM WHEN_SYM DIV_SYM MOD_SYM
%%


query:
	END_OF_INPUT
	{
	   THD *thd= YYTHD;
	   if (!thd->bootstrap &&
	      (!(thd->lex.select_lex.options & OPTION_FOUND_COMMENT)))
	   {
	     send_error(thd,ER_EMPTY_QUERY);
	     YYABORT;
	   }
	   else
	   {
	     thd->lex.sql_command = SQLCOM_EMPTY_QUERY;
	   }
	}
	| verb_clause END_OF_INPUT {};

verb_clause:
	  statement
	| begin
	;

/* Verb clauses, except begin */
statement:
	  alter
	| analyze
	| backup
	| call
	| change
	| check
	| commit
	| create
	| delete
	| describe
	| do
	| drop
	| grant
	| insert
	| flush
	| load
	| lock
	| kill
	| optimize
	| purge
	| rename
        | repair
	| replace
	| reset
	| restore
	| revoke
	| rollback
	| select
	| set
	| slave
	| show
	| truncate
	| handler
	| unlock
	| update
	| use
	| help;

/* help */

help:
       HELP TEXT_STRING
       {
       LEX *lex= Lex;
       lex->sql_command= SQLCOM_HELP;
       lex->help_arg= $2.str;
       };

/* change master */

change:
       CHANGE MASTER_SYM TO_SYM
        {
	  LEX *lex = Lex;
	  lex->sql_command = SQLCOM_CHANGE_MASTER;
	  bzero((char*) &lex->mi, sizeof(lex->mi));
        }
       master_defs
	{}
       ;

master_defs:
       master_def
       | master_defs ',' master_def;

master_def:
       MASTER_HOST_SYM EQ TEXT_STRING
       {
	 Lex->mi.host = $3.str;
       }
       |
       MASTER_USER_SYM EQ TEXT_STRING
       {
	 Lex->mi.user = $3.str;
       }
       |
       MASTER_PASSWORD_SYM EQ TEXT_STRING
       {
	 Lex->mi.password = $3.str;
       }
       |
       MASTER_LOG_FILE_SYM EQ TEXT_STRING
       {
	 Lex->mi.log_file_name = $3.str;
       }
       |
       MASTER_PORT_SYM EQ ULONG_NUM
       {
	 Lex->mi.port = $3;
       }
       |
       MASTER_LOG_POS_SYM EQ ulonglong_num
       {
	 Lex->mi.pos = $3;
       }
       |
       MASTER_CONNECT_RETRY_SYM EQ ULONG_NUM
       {
	 Lex->mi.connect_retry = $3;
       }
       |
       RELAY_LOG_FILE_SYM EQ TEXT_STRING
       {
	 Lex->mi.relay_log_name = $3.str;
       }
       |
       RELAY_LOG_POS_SYM EQ ULONG_NUM
       {
	 Lex->mi.relay_log_pos = $3;
       }
       ;


/* create a table */

create:
	CREATE opt_table_options TABLE_SYM opt_if_not_exists table_ident
	{
	  THD *thd= YYTHD;
	  LEX *lex=Lex;
	  lex->sql_command= SQLCOM_CREATE_TABLE;
	  if (!lex->select_lex.add_table_to_list(thd,$5,
						 ($2 &
						  HA_LEX_CREATE_TMP_TABLE ?
						  &tmp_table_alias :
						  (LEX_STRING*) 0),1,
						 ((using_update_log)?
						  TL_READ_NO_INSERT:
						  TL_READ)))
	    YYABORT;
	  lex->create_list.empty();
	  lex->key_list.empty();
	  lex->col_list.empty();
	  lex->change=NullS;
	  bzero((char*) &lex->create_info,sizeof(lex->create_info));
	  lex->create_info.options=$2 | $4;
	  lex->create_info.db_type= (enum db_type) lex->thd->variables.table_type;
	  lex->create_info.table_charset=thd->db_charset?thd->db_charset:default_charset_info;
	  lex->name=0;
	}
	create2
	{}
	| CREATE opt_unique_or_fulltext INDEX ident key_alg ON table_ident
	  {
	    LEX *lex=Lex;
	    lex->sql_command= SQLCOM_CREATE_INDEX;
	    if (!lex->current_select->add_table_to_list(lex->thd, $7,NULL,1))
	      YYABORT;
	    lex->create_list.empty();
	    lex->key_list.empty();
	    lex->col_list.empty();
	    lex->change=NullS;
	  }
	   '(' key_list ')'
	  {
	    LEX *lex=Lex;

	    lex->key_list.push_back(new Key($2,$4.str, $5, lex->col_list));
	    lex->col_list.empty();
	  }
	| CREATE DATABASE opt_if_not_exists ident 
	  { Lex->create_info.table_charset=NULL; }
	  opt_create_database_options
	  {
	    LEX *lex=Lex;
	    lex->sql_command=SQLCOM_CREATE_DB;
	    lex->name=$4.str;
            lex->create_info.options=$3;
	  }
	| CREATE udf_func_type UDF_SYM ident
	  {
	    LEX *lex=Lex;
	    lex->sql_command = SQLCOM_CREATE_FUNCTION;
	    lex->udf.name=$4.str;
	    lex->udf.name_length=$4.length;
	    lex->udf.type= $2;
	  }
	  UDF_RETURNS_SYM udf_type UDF_SONAME_SYM TEXT_STRING
	  {
	    LEX *lex=Lex;
	    lex->udf.returns=(Item_result) $7;
	    lex->udf.dl=$9.str;
	  }
	| CREATE PROCEDURE ident
	  {
	    LEX *lex= Lex;

	    lex->spcont = new sp_pcontext();
	    lex->sphead = new sp_head(&$3, lex);
	  }
          '(' sp_dparam_list ')'
	  {
	    Lex->spcont->set_params();
	  }
	  sp_proc_stmt
	  {
	    Lex->sql_command= SQLCOM_CREATE_PROCEDURE;
	  } 
	;

call:
	  CALL_SYM ident
	  {
	    LEX *lex = Lex;

	    lex->sql_command= SQLCOM_CALL;
	    lex->value_list.empty();
	    lex->value_list.push_back(
	     (Item*)new Item_string($2.str, $2.length, default_charset_info));
	  }
          '(' sp_cparam_list ')' {}
	;

/* CALL parameters */
sp_cparam_list:
	  /* Empty */
	| sp_cparams
	;

sp_cparams:
	  sp_cparams ',' expr
	  {
	    Lex->value_list.push_back($3);
	  }
	| expr
	  {
	    Lex->value_list.push_back($1);
	  }
	;

/* SP parameter declaration list */
sp_dparam_list:
	  /* Empty */
	| sp_dparams
	;

sp_dparams:
	  sp_dparams ',' sp_dparam
	| sp_dparam
	;

sp_dparam:
	  sp_opt_inout ident type sp_opt_locator
	  {
	    Lex->spcont->push(&$2,
	                      (enum enum_field_types)$3,
			      (sp_param_mode_t)$1);
	  }
	;

sp_opt_inout:
	  /* Empty */ { $$= sp_param_in; }
	| IN_SYM      { $$= sp_param_in; }
	| OUT_SYM     { $$= sp_param_out; }
	| INOUT_SYM   { $$= sp_param_inout; }
	;

sp_opt_locator:
	  /* Empty */
	| AS LOCATOR_SYM
	;

sp_proc_stmts:
	  sp_proc_stmt ';'
	| sp_proc_stmts sp_proc_stmt ';'
	;

sp_decls:
	  /* Empty */
	  {
	    $$= 0;
	  }
	| sp_decls sp_decl ';'
	  {
	    $$= $1 + $2;
	  }
	;

sp_decl:
	  DECLARE_SYM sp_decl_idents type
	  {
	    LEX *lex= Lex;
	    uint max= lex->spcont->current_framesize();

	    for (uint i = max-$2 ; i < max ; i++)
	    {
	      lex->spcont->set_type(i, (enum enum_field_types)$3);
	      lex->spcont->set_isset(i, FALSE);
	    }
	    $$= $2;
	  }
	;

sp_decl_idents:
	  ident
	  {
	    Lex->spcont->push(&$1, (enum_field_types)0, sp_param_in);
	    $$= 1;
	  }
	| sp_decl_idents ',' ident
	  {
	    Lex->spcont->push(&$3, (enum_field_types)0, sp_param_in);
	    $$= $1 + 1;
	  }
	;

sp_proc_stmt:
	  {
	    Lex->sphead->reset_lex(YYTHD);
	  }
	  statement
	  {
	    LEX *lex= Lex;
	    sp_instr_stmt *i= new sp_instr_stmt(lex->sphead->instructions());

	    i->set_lex(lex);
	    lex->sphead->add_instr(i);
	    lex->sphead->restore_lex(YYTHD);
          }
	| IF sp_if END IF {}
	| CASE_SYM WHEN_SYM
	  {
	    Lex->sphead->m_simple_case= FALSE;
	  }
	  sp_case END CASE_SYM {}
	| CASE_SYM expr WHEN_SYM
	  {
	    /* We "fake" this by using an anonymous variable which we
	       set to the expression. Note that all WHENs are evaluate
	       at the same frame level, so we then know that it's the
	       top-most variable in the frame. */
	    LEX *lex= Lex;
	    uint offset= lex->spcont->current_framesize();
	    sp_instr_set *i = new sp_instr_set(lex->sphead->instructions(),
	                                       offset, $2, MYSQL_TYPE_STRING);
	    LEX_STRING dummy;

	    dummy.str= (char *)"";
	    dummy.length= 0;
	    lex->spcont->push(&dummy, MYSQL_TYPE_STRING, sp_param_in);
	    lex->sphead->add_instr(i);
	    lex->sphead->m_simple_case= TRUE;
	  }
	  sp_case END CASE_SYM
	  {
	    Lex->spcont->pop();
	  }
	| sp_labeled_control
	  {}
	| { /* Unlabeled controls get a secret label. */
	    LEX *lex= Lex;

	    lex->spcont->push_label((char *)"", lex->sphead->instructions());
	  }
	  sp_unlabeled_control
	  {
	    LEX *lex= Lex;

	    lex->sphead->backpatch(lex->spcont->pop_label());
	  }
	| LEAVE_SYM IDENT
	  {
	    LEX *lex= Lex;
	    sp_head *sp = lex->sphead;
	    sp_label_t *lab= lex->spcont->find_label($2.str);

	    if (! lab)
	    {
	      printf("QQ LEAVE with no matching label\n");
	      YYABORT;
	    }
	    else
	    {
	      sp_instr_jump *i= new sp_instr_jump(sp->instructions());

	      sp->push_backpatch(i, lab);  /* Jumping forward */
              sp->add_instr(i);
	    }
	  }
	| ITERATE_SYM IDENT
	  {
	    LEX *lex= Lex;
	    sp_label_t *lab= lex->spcont->find_label($2.str);

	    if (! lab)
	    {
	      printf("QQ ITERATE with no matching label\n");
	      YYABORT;
	    }
	    else
	    {
	      uint ip= lex->sphead->instructions();
	      sp_instr_jump *i= new sp_instr_jump(ip, lab->ip); /* Jump back */

              lex->sphead->add_instr(i);
	    }
	  }
	|
	  /* QQ Dummy. We need to fix the old SET syntax to make it work for
	     local SP variables as well. */
	  SPSET_SYM ident EQ expr
	  {
	    LEX *lex= Lex;
            sp_pcontext *spc= lex->spcont;
	    sp_pvar_t *spv;

	    if (!spc || !(spv = spc->find_pvar(&$2)))
	      YYABORT;	/* Unknow variable */
	    else
	    {
	      /* QQ Check type match! */
	      sp_instr_set *i = new sp_instr_set(lex->sphead->instructions(),
	                                         spv->offset, $4, spv->type);

	      lex->sphead->add_instr(i);
	      spv->isset= TRUE;
	    }
	  }
	;

sp_if:
	  expr THEN_SYM
	  {
	    sp_head *sp= Lex->sphead;
	    sp_pcontext *ctx= Lex->spcont;
	    uint ip= sp->instructions();
	    sp_instr_jump_if_not *i = new sp_instr_jump_if_not(ip, $1);

	    sp->push_backpatch(i, ctx->push_label((char *)"", 0));
            sp->add_instr(i);
	  }
	  sp_proc_stmts
	  {
	    sp_head *sp= Lex->sphead;
	    sp_pcontext *ctx= Lex->spcont;
	    uint ip= sp->instructions();
	    sp_instr_jump *i = new sp_instr_jump(ip);

	    sp->add_instr(i);
	    sp->backpatch(ctx->pop_label());
	    sp->push_backpatch(i, ctx->push_label((char *)"", 0));
	  }
	  sp_elseifs
	  {
	    LEX *lex= Lex;

	    lex->sphead->backpatch(lex->spcont->pop_label());
	  }
	;

sp_elseifs:
	  /* Empty */
	| ELSEIF_SYM sp_if
	| ELSE sp_proc_stmts
	;

sp_case:
	  expr THEN_SYM
	  {
	    sp_head *sp= Lex->sphead;
	    sp_pcontext *ctx= Lex->spcont;
	    uint ip= sp->instructions();
	    sp_instr_jump_if_not *i;

	    if (! sp->m_simple_case)
	      i= new sp_instr_jump_if_not(ip, $1);
	    else
	    { /* Simple case: <caseval> = <whenval> */
	      Item *var= (Item*) new Item_splocal(ctx->current_framesize()-1);
	      Item *expr= Item_bool_func2::eq_creator(var, $1);

	      i= new sp_instr_jump_if_not(ip, expr);
	    }
	    sp->push_backpatch(i, ctx->push_label((char *)"", 0));
            sp->add_instr(i);
	  }
	  sp_proc_stmts
	  {
	    sp_head *sp= Lex->sphead;
	    sp_pcontext *ctx= Lex->spcont;
	    uint ip= sp->instructions();
	    sp_instr_jump *i = new sp_instr_jump(ip);

	    sp->add_instr(i);
	    sp->backpatch(ctx->pop_label());
	    sp->push_backpatch(i, ctx->push_label((char *)"", 0));
	  }
	  sp_whens
	  {
	    LEX *lex= Lex;

	    lex->sphead->backpatch(lex->spcont->pop_label());
	  }
	;

sp_whens:
	  /* Empty */
	| WHEN_SYM sp_case
	| ELSE sp_proc_stmts
	;

sp_labeled_control:
	  IDENT ':'
	  {
	    LEX *lex= Lex;
	    sp_label_t *lab= lex->spcont->find_label($1.str);

	    if (lab)
	    {
	      printf("QQ Redefining label\n");
	      YYABORT;
	    }
	    else
	    {
	      lex->spcont->push_label($1.str,
	                              lex->sphead->instructions());
	    }
	  }
	  sp_unlabeled_control IDENT
	  {
	    LEX *lex= Lex;
	    sp_label_t *lab= lex->spcont->find_label($5.str);

	    if (! lab)
	    {
	      printf("QQ end-label without match\n");
	      YYABORT;
	    }
	    else if (strcasecmp($5.str, lab->name) != 0)
	    {
	      printf("QQ mismatching labels\n");
	      YYABORT;
	    }
	    else
	    {
	      lex->spcont->pop_label();
	      lex->sphead->backpatch(lab);
	    }
	  }
	;

sp_unlabeled_control:
	  BEGIN_SYM
	    sp_decls
	    sp_proc_stmts
	  END
	  { /* QQ This is just a dummy for grouping declarations and statements
	       together. No [[NOT] ATOMIC] yet, and we need to figure out how
	       make it coexist with the existing BEGIN COMMIT/ROLLBACK. */
	    Lex->spcont->pop($2);
	  }
	| LOOP_SYM
	  sp_proc_stmts END LOOP_SYM
	  {
	    LEX *lex= Lex;
	    uint ip= lex->sphead->instructions();
	    sp_label_t *lab= lex->spcont->last_label();  /* Jumping back */
	    sp_instr_jump *i = new sp_instr_jump(ip, lab->ip);

	    lex->sphead->add_instr(i);
	  }
	| WHILE_SYM expr DO_SYM
	  {
	    LEX *lex= Lex;
	    sp_head *sp= lex->sphead;
	    uint ip= sp->instructions();
	    sp_instr_jump_if_not *i = new sp_instr_jump_if_not(ip, $2);

	    /* Jumping forward */
	    sp->push_backpatch(i, lex->spcont->last_label());
            sp->add_instr(i);
	  }
	  sp_proc_stmts END WHILE_SYM
	  {
	    LEX *lex= Lex;
	    uint ip= lex->sphead->instructions();
	    sp_label_t *lab= lex->spcont->last_label();  /* Jumping back */
	    sp_instr_jump *i = new sp_instr_jump(ip, lab->ip);

	    lex->sphead->add_instr(i);
	  }
	| SPREPEAT_SYM sp_proc_stmts UNTIL_SYM expr END SPREPEAT_SYM
	  { /* ^^ QQ temp. until conflict solved        ^^ */
	    LEX *lex= Lex;
	    uint ip= lex->sphead->instructions();
	    sp_label_t *lab= lex->spcont->last_label();  /* Jumping back */
	    sp_instr_jump_if_not *i = new sp_instr_jump_if_not(ip, $4, lab->ip);

            lex->sphead->add_instr(i);
	  }
	;

create2:
	'(' field_list ')' opt_create_table_options create3 {}
	| opt_create_table_options create3 {}
	| LIKE table_ident
      	  {
      	    LEX *lex=Lex;
     	    if (!(lex->name= (char *)$2))
              YYABORT;
    	  }
  	  ;

create3:
	/* empty */ {}
	| opt_duplicate opt_as SELECT_SYM
          {
	    LEX *lex=Lex;
	    lex->lock_option= (using_update_log) ? TL_READ_NO_INSERT : TL_READ;
	    mysql_init_select(lex);
          }
          select_options select_item_list opt_select_from union_clause {}
          ;

opt_as:
	/* empty */ {}
	| AS	    {};

opt_create_database_options:
	/* empty */			{}
	| create_database_options	{};

create_database_options:
	create_database_option					{}
	| create_database_options create_database_option	{};

create_database_option:
	  COLLATE_SYM collation_name_or_default	
	  { Lex->create_info.table_charset=$2; }
	| opt_default CHAR_SYM SET charset_name_or_default
	  { Lex->create_info.table_charset=$4; }
	| opt_default CHARSET charset_name_or_default
	  { Lex->create_info.table_charset=$3; };

opt_table_options:
	/* empty */	 { $$= 0; }
	| table_options  { $$= $1;};

table_options:
	table_option	{ $$=$1; }
	| table_option table_options { $$= $1 | $2; };

table_option:
	TEMPORARY	{ $$=HA_LEX_CREATE_TMP_TABLE; };

opt_if_not_exists:
	/* empty */	 { $$= 0; }
	| IF NOT EXISTS	 { $$=HA_LEX_CREATE_IF_NOT_EXISTS; };

opt_create_table_options:
	/* empty */
	| create_table_options;

create_table_options_space_separated:
	create_table_option
	| create_table_option create_table_options_space_separated;

create_table_options:
	create_table_option
	| create_table_option     create_table_options
	| create_table_option ',' create_table_options;

create_table_option:
	TYPE_SYM opt_equal table_types          { Lex->create_info.db_type= $3; }
	| MAX_ROWS opt_equal ulonglong_num	{ Lex->create_info.max_rows= $3; Lex->create_info.used_fields|= HA_CREATE_USED_MAX_ROWS;}
	| MIN_ROWS opt_equal ulonglong_num	{ Lex->create_info.min_rows= $3; Lex->create_info.used_fields|= HA_CREATE_USED_MIN_ROWS;}
	| AVG_ROW_LENGTH opt_equal ULONG_NUM	{ Lex->create_info.avg_row_length=$3; Lex->create_info.used_fields|= HA_CREATE_USED_AVG_ROW_LENGTH;}
	| PASSWORD opt_equal TEXT_STRING	{ Lex->create_info.password=$3.str; }
	| COMMENT_SYM opt_equal TEXT_STRING	{ Lex->create_info.comment=$3.str; }
	| AUTO_INC opt_equal ulonglong_num	{ Lex->create_info.auto_increment_value=$3; Lex->create_info.used_fields|= HA_CREATE_USED_AUTO;}
	| PACK_KEYS_SYM opt_equal ULONG_NUM	{ Lex->create_info.table_options|= $3 ? HA_OPTION_PACK_KEYS : HA_OPTION_NO_PACK_KEYS; Lex->create_info.used_fields|= HA_CREATE_USED_PACK_KEYS;}
	| PACK_KEYS_SYM opt_equal DEFAULT	{ Lex->create_info.table_options&= ~(HA_OPTION_PACK_KEYS | HA_OPTION_NO_PACK_KEYS); Lex->create_info.used_fields|= HA_CREATE_USED_PACK_KEYS;}
	| CHECKSUM_SYM opt_equal ULONG_NUM	{ Lex->create_info.table_options|= $3 ? HA_OPTION_CHECKSUM : HA_OPTION_NO_CHECKSUM; }
	| DELAY_KEY_WRITE_SYM opt_equal ULONG_NUM { Lex->create_info.table_options|= $3 ? HA_OPTION_DELAY_KEY_WRITE : HA_OPTION_NO_DELAY_KEY_WRITE; }
	| ROW_FORMAT_SYM opt_equal row_types	{ Lex->create_info.row_type= $3; }
	| RAID_TYPE opt_equal raid_types	{ Lex->create_info.raid_type= $3; Lex->create_info.used_fields|= HA_CREATE_USED_RAID;}
	| RAID_CHUNKS opt_equal ULONG_NUM	{ Lex->create_info.raid_chunks= $3; Lex->create_info.used_fields|= HA_CREATE_USED_RAID;}
	| RAID_CHUNKSIZE opt_equal ULONG_NUM	{ Lex->create_info.raid_chunksize= $3*RAID_BLOCK_SIZE; Lex->create_info.used_fields|= HA_CREATE_USED_RAID;}
	| UNION_SYM opt_equal '(' table_list ')'
	  {
	    /* Move the union list to the merge_list */
	    LEX *lex=Lex;
	    TABLE_LIST *table_list= lex->select_lex.get_table_list();
	    lex->create_info.merge_list= lex->select_lex.table_list;
	    lex->create_info.merge_list.elements--;
	    lex->create_info.merge_list.first= (byte*) (table_list->next);
	    lex->select_lex.table_list.elements=1;
	    lex->select_lex.table_list.next= (byte**) &(table_list->next);
	    table_list->next=0;
	    lex->create_info.used_fields|= HA_CREATE_USED_UNION;
	  }
	| opt_default CHARSET opt_equal charset_name_or_default
	  {
	    Lex->create_info.table_charset= $4;
	    Lex->create_info.used_fields|= HA_CREATE_USED_CHARSET;
	  }
	| opt_default CHAR_SYM SET opt_equal charset_name_or_default
	  {
	    Lex->create_info.table_charset= $5;
	    Lex->create_info.used_fields|= HA_CREATE_USED_CHARSET;
	  }
	| COLLATE_SYM opt_equal collation_name_or_default
	  {
	    Lex->create_info.table_charset= $3;
	    Lex->create_info.used_fields|= HA_CREATE_USED_CHARSET;
	  }
	| INSERT_METHOD opt_equal merge_insert_types   { Lex->create_info.merge_insert_method= $3; Lex->create_info.used_fields|= HA_CREATE_USED_INSERT_METHOD;}
	| DATA_SYM DIRECTORY_SYM opt_equal TEXT_STRING { Lex->create_info.data_file_name= $4.str; }
	| INDEX DIRECTORY_SYM opt_equal TEXT_STRING    { Lex->create_info.index_file_name= $4.str; };

table_types:
	ISAM_SYM	{ $$= DB_TYPE_ISAM; }
	| MYISAM_SYM	{ $$= DB_TYPE_MYISAM; }
	| MERGE_SYM	{ $$= DB_TYPE_MRG_MYISAM; }
	| HEAP_SYM	{ $$= DB_TYPE_HEAP; }
	| BERKELEY_DB_SYM { $$= DB_TYPE_BERKELEY_DB; }
	| INNOBASE_SYM  { $$= DB_TYPE_INNODB; };

row_types:
	DEFAULT		{ $$= ROW_TYPE_DEFAULT; }
	| FIXED_SYM	{ $$= ROW_TYPE_FIXED; }
	| DYNAMIC_SYM	{ $$= ROW_TYPE_DYNAMIC; }
	| COMPRESSED_SYM { $$= ROW_TYPE_COMPRESSED; };

raid_types:
	RAID_STRIPED_SYM { $$= RAID_TYPE_0; }
	| RAID_0_SYM	 { $$= RAID_TYPE_0; }
	| ULONG_NUM	 { $$=$1;};

merge_insert_types:
       NO_SYM            { $$= MERGE_INSERT_DISABLED; }
       | FIRST_SYM       { $$= MERGE_INSERT_TO_FIRST; }
       | LAST_SYM        { $$= MERGE_INSERT_TO_LAST; };

opt_select_from:
	opt_limit_clause {}
	| FROM DUAL_SYM {}
	| select_from select_lock_type;

udf_func_type:
	/* empty */ 	{ $$ = UDFTYPE_FUNCTION; }
	| AGGREGATE_SYM { $$ = UDFTYPE_AGGREGATE; };

udf_type:
	STRING_SYM {$$ = (int) STRING_RESULT; }
	| REAL {$$ = (int) REAL_RESULT; }
	| INT_SYM {$$ = (int) INT_RESULT; };

field_list:
	  field_list_item
	| field_list ',' field_list_item;


field_list_item:
	  field_spec check_constraint
	| field_spec references
	  {
	    Lex->col_list.empty();		/* Alloced by sql_alloc */
	  }
	| key_type opt_ident key_alg '(' key_list ')'
	  {
	    LEX *lex=Lex;
	    lex->key_list.push_back(new Key($1,$2, $3, lex->col_list));
	    lex->col_list.empty();		/* Alloced by sql_alloc */
	  }
	| opt_constraint FOREIGN KEY_SYM opt_ident '(' key_list ')' references
	  {
	    LEX *lex=Lex;
	    lex->key_list.push_back(new foreign_key($4, lex->col_list,
				    $8,
				    lex->ref_list,
				    lex->fk_delete_opt,
				    lex->fk_update_opt,
				    lex->fk_match_option));
	    lex->col_list.empty();		/* Alloced by sql_alloc */
	  }
	| opt_constraint check_constraint
	  {
	    Lex->col_list.empty();		/* Alloced by sql_alloc */
	  }
	;

check_constraint:
	/* empty */
	| CHECK_SYM expr
	;

opt_constraint:
	/* empty */
	| CONSTRAINT opt_ident;

field_spec:
	field_ident
	 {
	   LEX *lex=Lex;
	   lex->length=lex->dec=0; lex->type=0; lex->interval=0;
	   lex->default_value=lex->comment=0;
	   lex->charset=NULL;
	 }
	type opt_attribute
	{
	  LEX *lex=Lex;
	  if (add_field_to_list(lex->thd, $1.str,
				(enum enum_field_types) $3,
				lex->length,lex->dec,lex->type,
				lex->default_value, lex->comment,
				lex->change,lex->interval,lex->charset))
	    YYABORT;
	};

type:
	int_type opt_len field_options	{ $$=$1; }
	| real_type opt_precision field_options { $$=$1; }
	| FLOAT_SYM float_options field_options { $$=FIELD_TYPE_FLOAT; }
	| BIT_SYM opt_len		{ Lex->length=(char*) "1";
					  $$=FIELD_TYPE_TINY; }
	| BOOL_SYM			{ Lex->length=(char*) "1";
					  $$=FIELD_TYPE_TINY; }
	| char '(' NUM ')' opt_binary	{ Lex->length=$3.str;
					  $$=FIELD_TYPE_STRING; }
	| char opt_binary		{ Lex->length=(char*) "1";
					  $$=FIELD_TYPE_STRING; }
	| BINARY '(' NUM ')'		{ Lex->length=$3.str;
					  Lex->charset=my_charset_bin;
					  $$=FIELD_TYPE_STRING; }
	| varchar '(' NUM ')' opt_binary { Lex->length=$3.str;
					  $$=FIELD_TYPE_VAR_STRING; }
	| VARBINARY '(' NUM ')' 	{ Lex->length=$3.str;
					  Lex->charset=my_charset_bin;
					  $$=FIELD_TYPE_VAR_STRING; }
	| YEAR_SYM opt_len field_options { $$=FIELD_TYPE_YEAR; }
	| DATE_SYM			{ $$=FIELD_TYPE_DATE; }
	| TIME_SYM			{ $$=FIELD_TYPE_TIME; }
	| TIMESTAMP
	  {
	    if (YYTHD->sql_mode & MODE_SAPDB)
	      $$=FIELD_TYPE_DATETIME;
	    else
	      $$=FIELD_TYPE_TIMESTAMP;
	   }
	| TIMESTAMP '(' NUM ')'		{ Lex->length=$3.str;
					  $$=FIELD_TYPE_TIMESTAMP; }
	| DATETIME			{ $$=FIELD_TYPE_DATETIME; }
	| TINYBLOB			{ Lex->charset=my_charset_bin;
					  $$=FIELD_TYPE_TINY_BLOB; }
	| BLOB_SYM opt_len		{ Lex->charset=my_charset_bin;
					  $$=FIELD_TYPE_BLOB; }
	| GEOMETRY_SYM			{ Lex->charset=my_charset_bin;
					  $$=FIELD_TYPE_GEOMETRY; }
	| MEDIUMBLOB			{ Lex->charset=my_charset_bin;
					  $$=FIELD_TYPE_MEDIUM_BLOB; }
	| LONGBLOB			{ Lex->charset=my_charset_bin;
					  $$=FIELD_TYPE_LONG_BLOB; }
	| LONG_SYM VARBINARY		{ Lex->charset=my_charset_bin;
					  $$=FIELD_TYPE_MEDIUM_BLOB; }
	| LONG_SYM varchar opt_binary	{ $$=FIELD_TYPE_MEDIUM_BLOB; }
	| TINYTEXT opt_binary		{ $$=FIELD_TYPE_TINY_BLOB; }
	| TEXT_SYM opt_len opt_binary	{ $$=FIELD_TYPE_BLOB; }
	| MEDIUMTEXT opt_binary		{ $$=FIELD_TYPE_MEDIUM_BLOB; }
	| LONGTEXT opt_binary		{ $$=FIELD_TYPE_LONG_BLOB; }
	| DECIMAL_SYM float_options field_options
					{ $$=FIELD_TYPE_DECIMAL;}
	| NUMERIC_SYM float_options field_options
					{ $$=FIELD_TYPE_DECIMAL;}
	| FIXED_SYM float_options field_options
					{ $$=FIELD_TYPE_DECIMAL;}
	| ENUM {Lex->interval_list.empty();} '(' string_list ')' opt_binary
	  {
	    LEX *lex=Lex;
	    lex->interval=typelib(lex->interval_list);
	    $$=FIELD_TYPE_ENUM;
	  }
	| SET { Lex->interval_list.empty();} '(' string_list ')' opt_binary
	  {
	    LEX *lex=Lex;
	    lex->interval=typelib(lex->interval_list);
	    $$=FIELD_TYPE_SET;
	  }
	| LONG_SYM opt_binary		{ $$=FIELD_TYPE_MEDIUM_BLOB; }
	| SERIAL_SYM
	  {
	    $$=FIELD_TYPE_LONGLONG;
	    Lex->type|= (AUTO_INCREMENT_FLAG | NOT_NULL_FLAG | UNSIGNED_FLAG |
		         UNIQUE_FLAG);
	  }
	;

char:
	CHAR_SYM {}
	| NCHAR_SYM {}
	| NATIONAL_SYM CHAR_SYM {};

varchar:
	char VARYING {}
	| VARCHAR {}
	| NATIONAL_SYM VARCHAR {}
	| NCHAR_SYM VARCHAR {};

int_type:
	INT_SYM		{ $$=FIELD_TYPE_LONG; }
	| TINYINT	{ $$=FIELD_TYPE_TINY; }
	| SMALLINT	{ $$=FIELD_TYPE_SHORT; }
	| MEDIUMINT	{ $$=FIELD_TYPE_INT24; }
	| BIGINT	{ $$=FIELD_TYPE_LONGLONG; };

real_type:
	REAL		{ $$= YYTHD->sql_mode & MODE_REAL_AS_FLOAT ?
			      FIELD_TYPE_FLOAT : FIELD_TYPE_DOUBLE; }
	| DOUBLE_SYM	{ $$=FIELD_TYPE_DOUBLE; }
	| DOUBLE_SYM PRECISION { $$=FIELD_TYPE_DOUBLE; };


float_options:
	/* empty */		{}
	| '(' NUM ')'		{ Lex->length=$2.str; }
	| precision		{};

precision:
	'(' NUM ',' NUM ')'
	{
	  LEX *lex=Lex;
	  lex->length=$2.str; lex->dec=$4.str;
	};

field_options:
	/* empty */		{}
	| field_opt_list	{};

field_opt_list:
	field_opt_list field_option {}
	| field_option {};

field_option:
	SIGNED_SYM	{}
	| UNSIGNED	{ Lex->type|= UNSIGNED_FLAG;}
	| ZEROFILL	{ Lex->type|= UNSIGNED_FLAG | ZEROFILL_FLAG; };

opt_len:
	/* empty */	{ Lex->length=(char*) 0; } /* use default length */
	| '(' NUM ')'	{ Lex->length= $2.str; };

opt_precision:
	/* empty */	{}
	| precision	{};

opt_attribute:
	/* empty */ {}
	| opt_attribute_list {};

opt_attribute_list:
	opt_attribute_list attribute {}
	| attribute;

attribute:
	NULL_SYM	  { Lex->type&= ~ NOT_NULL_FLAG; }
	| NOT NULL_SYM	  { Lex->type|= NOT_NULL_FLAG; }
	| DEFAULT literal { Lex->default_value=$2; }
	| AUTO_INC	  { Lex->type|= AUTO_INCREMENT_FLAG | NOT_NULL_FLAG; }
	| SERIAL_SYM DEFAULT VALUE_SYM
	  { Lex->type|= AUTO_INCREMENT_FLAG | NOT_NULL_FLAG | UNIQUE_FLAG; }
	| opt_primary KEY_SYM { Lex->type|= PRI_KEY_FLAG | NOT_NULL_FLAG; }
	| UNIQUE_SYM	  { Lex->type|= UNIQUE_FLAG; }
	| UNIQUE_SYM KEY_SYM { Lex->type|= UNIQUE_KEY_FLAG; }
	| COMMENT_SYM text_literal { Lex->comment= $2; }
	| COLLATE_SYM collation_name { Lex->charset=$2; };


charset_name:
	ident
	{
	  if (!($$=get_charset_by_csname($1.str,MYF(0))))
	  {
	    net_printf(YYTHD,ER_UNKNOWN_CHARACTER_SET,$1.str);
	    YYABORT;
	  }
	};

charset_name_or_default:
	charset_name { $$=$1;   }
	| DEFAULT    { $$=NULL; } ;

collation_name:
	ident
	{
	  if (!($$=get_charset_by_name($1.str,MYF(0))))
	  {
	    net_printf(YYTHD,ER_UNKNOWN_CHARACTER_SET,$1.str);
	    YYABORT;
	  }
	};

collation_name_or_default:
	collation_name { $$=$1;   }
	| DEFAULT    { $$=NULL; } ;

opt_default:
	/* empty */	{}
	| DEFAULT	{};

opt_binary:
	/* empty */			{ Lex->charset=NULL; }
	| ASCII_SYM			{ Lex->charset=my_charset_latin1; }
	| BYTE_SYM			{ Lex->charset=my_charset_bin; }
	| BINARY			{ Lex->charset=my_charset_bin; }
	| UNICODE_SYM
	{
	  if (!(Lex->charset=get_charset_by_name("ucs2",MYF(0))))
	  {
	    net_printf(YYTHD,ER_UNKNOWN_CHARACTER_SET,"ucs2");
	    YYABORT;
	  }
	}
	| CHAR_SYM SET charset_name	{ Lex->charset=$3; } ;

opt_primary:
	/* empty */
	| PRIMARY_SYM
	;

references:
	REFERENCES table_ident
	{
	  LEX *lex=Lex;
	  lex->fk_delete_opt= lex->fk_update_opt= lex->fk_match_option= 0;
	  lex->ref_list.empty();
	}
	opt_ref_list
	{
	  $$=$2;
	};

opt_ref_list:
	/* empty */ opt_on_delete {}
	| '(' ref_list ')' opt_on_delete {};

ref_list:
	ref_list ',' ident	{ Lex->ref_list.push_back(new key_part_spec($3.str)); }
	| ident			{ Lex->ref_list.push_back(new key_part_spec($1.str)); };


opt_on_delete:
	/* empty */ {}
	| opt_on_delete_list {};

opt_on_delete_list:
	opt_on_delete_list opt_on_delete_item {}
	| opt_on_delete_item {};

opt_on_delete_item:
	ON DELETE_SYM delete_option   { Lex->fk_delete_opt= $3; }
	| ON UPDATE_SYM delete_option { Lex->fk_update_opt= $3; }
	| MATCH FULL	{ Lex->fk_match_option= foreign_key::FK_MATCH_FULL; }
	| MATCH PARTIAL { Lex->fk_match_option= foreign_key::FK_MATCH_PARTIAL; }
	| MATCH SIMPLE_SYM { Lex->fk_match_option= foreign_key::FK_MATCH_SIMPLE; };

delete_option:
	RESTRICT	 { $$= (int) foreign_key::FK_OPTION_RESTRICT; }
	| CASCADE	 { $$= (int) foreign_key::FK_OPTION_CASCADE; }
	| SET NULL_SYM   { $$= (int) foreign_key::FK_OPTION_SET_NULL; }
	| NO_SYM ACTION  { $$= (int) foreign_key::FK_OPTION_NO_ACTION; }
	| SET DEFAULT    { $$= (int) foreign_key::FK_OPTION_DEFAULT;  };

key_type:
	opt_constraint PRIMARY_SYM KEY_SYM  { $$= Key::PRIMARY; }
	| key_or_index			    { $$= Key::MULTIPLE; }
	| FULLTEXT_SYM			    { $$= Key::FULLTEXT; }
	| FULLTEXT_SYM key_or_index	    { $$= Key::FULLTEXT; }
	| SPATIAL_SYM			    { $$= Key::SPATIAL; }
	| SPATIAL_SYM key_or_index	    { $$= Key::SPATIAL; }
	| opt_constraint UNIQUE_SYM	    { $$= Key::UNIQUE; }
	| opt_constraint UNIQUE_SYM key_or_index { $$= Key::UNIQUE; };

key_or_index:
	KEY_SYM {}
	| INDEX {};

keys_or_index:
	KEYS {}
	| INDEX {}
	| INDEXES {};

opt_unique_or_fulltext:
	/* empty */	{ $$= Key::MULTIPLE; }
	| UNIQUE_SYM	{ $$= Key::UNIQUE; }
	| SPATIAL_SYM	{ $$= Key::SPATIAL; };

key_alg:
	/* empty */		   { $$= HA_KEY_ALG_UNDEF; }
	| USING opt_btree_or_rtree { $$= $2; };

opt_btree_or_rtree:
	BTREE_SYM	{ $$= HA_KEY_ALG_BTREE; }
	| RTREE_SYM	{ $$= HA_KEY_ALG_RTREE; }
	| HASH_SYM	{ $$= HA_KEY_ALG_HASH; };

key_list:
	key_list ',' key_part order_dir { Lex->col_list.push_back($3); }
	| key_part order_dir		{ Lex->col_list.push_back($1); };

key_part:
	ident			{ $$=new key_part_spec($1.str); }
	| ident '(' NUM ')'	{ $$=new key_part_spec($1.str,(uint) atoi($3.str)); };

opt_ident:
	/* empty */	{ $$=(char*) 0; }	/* Defaultlength */
	| field_ident	{ $$=$1.str; };

string_list:
	text_string			{ Lex->interval_list.push_back($1); }
	| string_list ',' text_string	{ Lex->interval_list.push_back($3); };

/*
** Alter table
*/

alter:
	ALTER opt_ignore TABLE_SYM table_ident
	{
	  THD *thd= YYTHD;
	  LEX *lex=&thd->lex;
	  lex->sql_command = SQLCOM_ALTER_TABLE;
	  lex->name=0;
	  if (!lex->select_lex.add_table_to_list(thd, $4, NULL,1))
	    YYABORT;
	  lex->drop_primary=0;
	  lex->create_list.empty();
	  lex->key_list.empty();
	  lex->col_list.empty();
	  lex->drop_list.empty();
	  lex->alter_list.empty();
          lex->select_lex.init_order();
	  lex->select_lex.db=lex->name=0;
	  bzero((char*) &lex->create_info,sizeof(lex->create_info));
	  lex->create_info.db_type= DB_TYPE_DEFAULT;
	  lex->create_info.table_charset=thd->db_charset?thd->db_charset:default_charset_info;
	  lex->create_info.row_type= ROW_TYPE_NOT_USED;
          lex->alter_keys_onoff=LEAVE_AS_IS;
          lex->simple_alter=1;
	}
	alter_list
	{}
	| ALTER DATABASE ident opt_create_database_options
	  {
	    LEX *lex=Lex;
	    lex->sql_command=SQLCOM_ALTER_DB;
	    lex->name=$3.str;
<<<<<<< HEAD
	  };
=======
	    lex->create_info.table_charset=$4;
	  }
	| ALTER PROCEDURE opt_specific ident
	  /* QQ Characteristics missing for now */
	  opt_restrict
	  {
	    LEX *lex=Lex;
>>>>>>> 204aa972

	    /* This is essensially an no-op right now, since we haven't
	       put the characteristics in yet. */
	    lex->sql_command= SQLCOM_ALTER_PROCEDURE;
	    lex->value_list.empty();
	    lex->value_list.push_back(
	      (Item*)new Item_string($4.str, $4.length, default_charset_info));
	  }
	;

opt_specific:
	/* Empty */
	|
	SPECIFIC_SYM
	;

alter_list:
        | alter_list_item
	| alter_list ',' alter_list_item;

add_column:
	ADD opt_column { Lex->change=0; };

alter_list_item:
	add_column field_list_item opt_place { Lex->simple_alter=0; }
	| add_column '(' field_list ')'      { Lex->simple_alter=0; }
	| CHANGE opt_column field_ident
	  {
	     LEX *lex=Lex;
	     lex->change= $3.str; lex->simple_alter=0;
	  }
          field_spec opt_place
        | MODIFY_SYM opt_column field_ident
          {
            LEX *lex=Lex;
            lex->length=lex->dec=0; lex->type=0; lex->interval=0;
            lex->default_value=lex->comment=0;
            lex->simple_alter=0;
          }
          type opt_attribute
          {
            LEX *lex=Lex;
            if (add_field_to_list(lex->thd,$3.str,
                                  (enum enum_field_types) $5,
                                  lex->length,lex->dec,lex->type,
                                  lex->default_value, lex->comment,
				  $3.str, lex->interval, lex->charset))
	       YYABORT;
          }
          opt_place
	| DROP opt_column field_ident opt_restrict
	  {
	    LEX *lex=Lex;
	    lex->drop_list.push_back(new Alter_drop(Alter_drop::COLUMN,
					    $3.str)); lex->simple_alter=0;
	  }
	| DROP PRIMARY_SYM KEY_SYM
	  {
	    LEX *lex=Lex;
	    lex->drop_primary=1; lex->simple_alter=0;
	  }
	| DROP FOREIGN KEY_SYM opt_ident { Lex->simple_alter=0; }
	| DROP key_or_index field_ident
	  {
	    LEX *lex=Lex;
	    lex->drop_list.push_back(new Alter_drop(Alter_drop::KEY,
						    $3.str));
	    lex->simple_alter=0;
	  }
	| DISABLE_SYM KEYS { Lex->alter_keys_onoff=DISABLE; }
	| ENABLE_SYM KEYS  { Lex->alter_keys_onoff=ENABLE; }
	| ALTER opt_column field_ident SET DEFAULT literal
	  {
	    LEX *lex=Lex;
	    lex->alter_list.push_back(new Alter_column($3.str,$6));
	    lex->simple_alter=0;
	  }
	| ALTER opt_column field_ident DROP DEFAULT
	  {
	    LEX *lex=Lex;
	    lex->alter_list.push_back(new Alter_column($3.str,(Item*) 0));
	    lex->simple_alter=0;
	  }
	| RENAME opt_to table_ident
	  {
	    LEX *lex=Lex;
	    lex->select_lex.db=$3->db.str;
	    lex->name= $3->table.str;
	  }
        | create_table_options_space_separated { Lex->simple_alter=0; }
	| order_clause         { Lex->simple_alter=0; };

opt_column:
	/* empty */	{}
	| COLUMN_SYM	{};

opt_ignore:
	/* empty */	{ Lex->duplicates=DUP_ERROR; }
	| IGNORE_SYM	{ Lex->duplicates=DUP_IGNORE; };

opt_restrict:
	/* empty */	{}
	| RESTRICT	{}
	| CASCADE	{};

opt_place:
	/* empty */	{}
	| AFTER_SYM ident { store_position_for_column($2.str); }
	| FIRST_SYM	  { store_position_for_column(first_keyword); };

opt_to:
	/* empty */	{}
	| TO_SYM	{}
	| EQ		{}
	| AS		{};

/*
  The first two deprecate the last two--delete the last two for 4.1 release
*/

slave:
	START_SYM SLAVE slave_thread_opts
        {
	  LEX *lex=Lex;
          lex->sql_command = SQLCOM_SLAVE_START;
	  lex->type = 0;
        }
        | STOP_SYM SLAVE slave_thread_opts
          {
	    LEX *lex=Lex;
            lex->sql_command = SQLCOM_SLAVE_STOP;
	    lex->type = 0;
          }
	;

slave_thread_opts:
	slave_thread_opt
	| slave_thread_opts ',' slave_thread_opt;

slave_thread_opt:
	/*empty*/	{}
	| SQL_THREAD	{ Lex->slave_thd_opt|=SLAVE_SQL; }
	| IO_THREAD   	{ Lex->slave_thd_opt|=SLAVE_IO; }
	;

restore:
	RESTORE_SYM table_or_tables
	{
	   Lex->sql_command = SQLCOM_RESTORE_TABLE;
	}
	table_list FROM TEXT_STRING
        {
	  Lex->backup_dir = $6.str;
        };

backup:
	BACKUP_SYM table_or_tables
	{
	   Lex->sql_command = SQLCOM_BACKUP_TABLE;
	}
	table_list TO_SYM TEXT_STRING
        {
	  Lex->backup_dir = $6.str;
        };

repair:
	REPAIR table_or_tables
	{
	   LEX *lex=Lex;
	   lex->sql_command = SQLCOM_REPAIR;
	   lex->check_opt.init();
	}
	table_list opt_mi_repair_type
	{}
	;

opt_mi_repair_type:
	/* empty */ { Lex->check_opt.flags = T_MEDIUM; }
	| mi_repair_types {};

mi_repair_types:
	mi_repair_type {}
	| mi_repair_type mi_repair_types {};

mi_repair_type:
	QUICK          { Lex->check_opt.flags|= T_QUICK; }
	| EXTENDED_SYM { Lex->check_opt.flags|= T_EXTEND; }
        | USE_FRM      { Lex->check_opt.sql_flags|= TT_USEFRM; };

analyze:
	ANALYZE_SYM table_or_tables
	{
	   LEX *lex=Lex;
	   lex->sql_command = SQLCOM_ANALYZE;
	   lex->check_opt.init();
	}
	table_list opt_mi_check_type
	{}
	;

check:
	CHECK_SYM table_or_tables
	{
	   LEX *lex=Lex;
	   lex->sql_command = SQLCOM_CHECK;
	   lex->check_opt.init();
	}
	table_list opt_mi_check_type
	{}
	;

opt_mi_check_type:
	/* empty */ { Lex->check_opt.flags = T_MEDIUM; }
	| mi_check_types {};

mi_check_types:
	mi_check_type {}
	| mi_check_type mi_check_types {};

mi_check_type:
	QUICK      { Lex->check_opt.flags|= T_QUICK; }
	| FAST_SYM { Lex->check_opt.flags|= T_FAST; }
	| MEDIUM_SYM { Lex->check_opt.flags|= T_MEDIUM; }
	| EXTENDED_SYM { Lex->check_opt.flags|= T_EXTEND; }
	| CHANGED  { Lex->check_opt.flags|= T_CHECK_ONLY_CHANGED; };

optimize:
	OPTIMIZE table_or_tables
	{
	   LEX *lex=Lex;
	   lex->sql_command = SQLCOM_OPTIMIZE;
	   lex->check_opt.init();
	}
	table_list opt_mi_check_type
	{}
	;

rename:
	RENAME table_or_tables
	{
	   Lex->sql_command=SQLCOM_RENAME_TABLE;
	}
	table_to_table_list
	{}
	;

table_to_table_list:
	table_to_table
	| table_to_table_list ',' table_to_table;

table_to_table:
	table_ident TO_SYM table_ident
	{
	  LEX *lex=Lex;	  
	  SELECT_LEX_NODE *sl= lex->current_select;
	  if (!sl->add_table_to_list(lex->thd, $1,NULL,1,TL_IGNORE) ||
	      !sl->add_table_to_list(lex->thd, $3,NULL,1,TL_IGNORE))
	    YYABORT;
	};

/*
  Select : retrieve data from table
*/


select:
	select_init { Lex->sql_command=SQLCOM_SELECT; };

/* Need select_init2 for subselects. */
select_init:
	SELECT_SYM select_init2
	|
	'(' SELECT_SYM select_part2 ')'
	  {
	    LEX *lex= Lex;
            SELECT_LEX * sel= lex->current_select->select_lex();
	    if (sel->set_braces(1))
	    {
	      send_error(lex->thd, ER_SYNTAX_ERROR);
	      YYABORT;
	    }
	  if (sel->linkage == UNION_TYPE && !sel->master_unit()->first_select()->braces)
	  {
	    send_error(lex->thd, ER_SYNTAX_ERROR);
	    YYABORT;
	  }
            /* select in braces, can't contain global parameters */
            sel->master_unit()->global_parameters=
               sel->master_unit();
          } union_opt;

select_init2:
	select_part2
        {
	  LEX *lex= Lex;
          SELECT_LEX * sel= lex->current_select->select_lex();
          if (lex->current_select->set_braces(0))
	  {
	    send_error(lex->thd, ER_SYNTAX_ERROR);
	    YYABORT;
	  }
	  if (sel->linkage == UNION_TYPE && sel->master_unit()->first_select()->braces)
	  {
	    send_error(lex->thd, ER_SYNTAX_ERROR);
	    YYABORT;
	  }
	}
	union_clause
	;

select_part2:
	{
	  LEX *lex=Lex;
	  SELECT_LEX * sel= lex->current_select->select_lex();
	  if (lex->current_select == &lex->select_lex)
	    lex->lock_option= TL_READ; /* Only for global SELECT */
	  mysql_init_select(lex);
	}
	select_options select_item_list select_into select_lock_type;

select_into:
	opt_limit_clause {}
	| FROM DUAL_SYM /* oracle compatibility: oracle always requires FROM
                           clause, and DUAL is system table without fields.
                           Is "SELECT 1 FROM DUAL" any better than
                           "SELECT 1" ? Hmmm :) */
        | into
	| select_from
	| into select_from
	| select_from into;

select_from:
	FROM join_table_list where_clause group_clause having_clause opt_order_clause opt_limit_clause procedure_clause;

select_options:
	/* empty*/
	| select_option_list;

select_option_list:
	select_option_list select_option
	| select_option;

select_option:
	STRAIGHT_JOIN { Select->options|= SELECT_STRAIGHT_JOIN; }
	| HIGH_PRIORITY
	  {
	    if (check_simple_select())
	      YYABORT;
	    Lex->lock_option= TL_READ_HIGH_PRIORITY;
	  }
	| DISTINCT	{ Select->options|= SELECT_DISTINCT; }
	| SQL_SMALL_RESULT { Select->options|= SELECT_SMALL_RESULT; }
	| SQL_BIG_RESULT { Select->options|= SELECT_BIG_RESULT; }
	| SQL_BUFFER_RESULT
	  {
	    if (check_simple_select())
	      YYABORT;
	    Select->options|= OPTION_BUFFER_RESULT;
	  }
	| SQL_CALC_FOUND_ROWS
	  {
	    if (check_simple_select())
	      YYABORT;
	    Select->options|= OPTION_FOUND_ROWS;
	  }
	| SQL_NO_CACHE_SYM { Lex->safe_to_cache_query=0; }
	| SQL_CACHE_SYM    { Select->options|= OPTION_TO_QUERY_CACHE; }
	| ALL		{}
	;

select_lock_type:
	/* empty */
	| FOR_SYM UPDATE_SYM
	  {
	    LEX *lex=Lex;
	    lex->current_select->set_lock_for_tables(TL_WRITE);
	    lex->safe_to_cache_query=0;
	  }
	| LOCK_SYM IN_SYM SHARE_SYM MODE_SYM
	  {
	    LEX *lex=Lex;
	    lex->current_select->
	      set_lock_for_tables(TL_READ_WITH_SHARED_LOCKS);
	    lex->safe_to_cache_query=0;
	  }
	;

select_item_list:
	  select_item_list ',' select_item
	| select_item
	| '*'
	  {
	    if (add_item_to_list(YYTHD, new Item_field(NULL,NULL,"*")))
	      YYABORT;
	  };


select_item:
	  remember_name select_item2 remember_end select_alias
	  {
	    if (add_item_to_list(YYTHD, $2))
	      YYABORT;
	    if ($4.str)
	      $2->set_name($4.str);
	    else if (!$2->name)
	      $2->set_name($1,(uint) ($3 - $1));
	  };

remember_name:
	{ $$=(char*) Lex->tok_start; };

remember_end:
	{ $$=(char*) Lex->tok_end; };

select_item2:
	table_wild	{ $$=$1; } /* table.* */
	| expr		{ $$=$1; };

select_alias:
	{ $$.str=0;}
	| AS ident { $$=$2; }
	| AS TEXT_STRING  { $$=$2; }
	| ident { $$=$1; }
	| TEXT_STRING  { $$=$1; };

optional_braces:
	/* empty */ {}
	| '(' ')' {};

/* all possible expressions */
expr:	expr_expr	{ $$= $1; }
	| simple_expr	{ $$= $1; };

comp_op:  EQ		{ $$ = &comp_eq_creator; }
	| GE		{ $$ = &comp_ge_creator; }
	| GT_SYM	{ $$ = &comp_gt_creator; }
	| LE		{ $$ = &comp_le_creator; }
	| LT		{ $$ = &comp_lt_creator; }
	| NE		{ $$ = &comp_ne_creator; }
	;

all_or_any: ALL     { $$ = 1; }
        |   ANY_SYM { $$ = 0; }
        ;

/* expressions that begin with 'expr' */
expr_expr:
	  expr IN_SYM '(' expr_list ')'
	  { $$= new Item_func_in($1,*$4); }
	| expr NOT IN_SYM '(' expr_list ')'
	  { $$= new Item_func_not(new Item_func_in($1,*$5)); }
        | expr IN_SYM in_subselect
          { $$= new Item_in_subselect(YYTHD, $1, $3); }
	| expr NOT IN_SYM in_subselect
          {
            $$= new Item_func_not(new Item_in_subselect(YYTHD, $1, $4));
          }
	| expr BETWEEN_SYM no_and_expr AND expr
	  { $$= new Item_func_between($1,$3,$5); }
	| expr NOT BETWEEN_SYM no_and_expr AND expr
	  { $$= new Item_func_not(new Item_func_between($1,$4,$6)); }
	| expr OR_OR_CONCAT expr { $$= or_or_concat(YYTHD, $1,$3); }
	| expr OR expr		{ $$= new Item_cond_or($1,$3); }
        | expr XOR expr		{ $$= new Item_cond_xor($1,$3); }
	| expr AND expr		{ $$= new Item_cond_and($1,$3); }
	| expr SOUNDS_SYM LIKE expr { $$= Item_bool_func2::eq_creator(new Item_func_soundex($1), new Item_func_soundex($4));}
	| expr LIKE simple_expr opt_escape { $$= new Item_func_like($1,$3,$4); }
	| expr NOT LIKE simple_expr opt_escape	{ $$= new Item_func_not(new Item_func_like($1,$4,$5));}
	| expr REGEXP expr { $$= new Item_func_regex($1,$3); }
	| expr NOT REGEXP expr { $$= new Item_func_not(new Item_func_regex($1,$4)); }
	| expr IS NULL_SYM	{ $$= new Item_func_isnull($1); }
	| expr IS NOT NULL_SYM { $$= new Item_func_isnotnull($1); }
	| expr EQUAL_SYM expr	{ $$= new Item_func_equal($1,$3); }
	| expr comp_op expr %prec EQ	{ $$= (*((*$2)(0)))($1,$3); }
	| expr comp_op all_or_any in_subselect %prec EQ
	{
	  Item_allany_subselect *it=
	    new Item_allany_subselect(YYTHD, $1, (*$2)($3), $4);
	  if ($3)
	    $$ = new Item_func_not(it);	/* ALL */
	  else
	    $$ = it;			/* ANY/SOME */
	}
	| expr SHIFT_LEFT expr	{ $$= new Item_func_shift_left($1,$3); }
	| expr SHIFT_RIGHT expr { $$= new Item_func_shift_right($1,$3); }
	| expr '+' expr		{ $$= new Item_func_plus($1,$3); }
	| expr '-' expr		{ $$= new Item_func_minus($1,$3); }
	| expr '*' expr		{ $$= new Item_func_mul($1,$3); }
	| expr '/' expr		{ $$= new Item_func_div($1,$3); }
	| expr DIV_SYM expr	{ $$= new Item_func_int_div($1,$3); }
	| expr MOD_SYM expr	{ $$= new Item_func_mod($1,$3); }
	| expr '|' expr		{ $$= new Item_func_bit_or($1,$3); }
        | expr '^' expr		{ $$= new Item_func_bit_xor($1,$3); }
	| expr '&' expr		{ $$= new Item_func_bit_and($1,$3); }
	| expr '%' expr		{ $$= new Item_func_mod($1,$3); }
	| expr '+' INTERVAL_SYM expr interval
	  { $$= new Item_date_add_interval($1,$4,$5,0); }
	| expr '-' INTERVAL_SYM expr interval
	  { $$= new Item_date_add_interval($1,$4,$5,1); }
	| expr COLLATE_SYM collation_name
	  { $$= new Item_func_set_collation($1,$3); };

/* expressions that begin with 'expr' that do NOT follow IN_SYM */
no_in_expr:
	no_in_expr BETWEEN_SYM no_and_expr AND expr
	  { $$= new Item_func_between($1,$3,$5); }
	| no_in_expr NOT BETWEEN_SYM no_and_expr AND expr
	  { $$= new Item_func_not(new Item_func_between($1,$4,$6)); }
	| no_in_expr OR_OR_CONCAT expr	{ $$= or_or_concat(YYTHD, $1,$3); }
	| no_in_expr OR expr		{ $$= new Item_cond_or($1,$3); }
        | no_in_expr XOR expr		{ $$= new Item_cond_xor($1,$3); }
	| no_in_expr AND expr		{ $$= new Item_cond_and($1,$3); }
	| no_in_expr SOUNDS_SYM LIKE expr { $$= Item_bool_func2::eq_creator(new Item_func_soundex($1), new Item_func_soundex($4));}
	| no_in_expr LIKE simple_expr opt_escape { $$= new Item_func_like($1,$3,$4); }
	| no_in_expr NOT LIKE simple_expr opt_escape { $$= new Item_func_not(new Item_func_like($1,$4,$5)); }
	| no_in_expr REGEXP expr { $$= new Item_func_regex($1,$3); }
	| no_in_expr NOT REGEXP expr { $$= new Item_func_not(new Item_func_regex($1,$4)); }
	| no_in_expr IS NULL_SYM	{ $$= new Item_func_isnull($1); }
	| no_in_expr IS NOT NULL_SYM { $$= new Item_func_isnotnull($1); }
	| no_in_expr EQUAL_SYM expr	{ $$= new Item_func_equal($1,$3); }
	| no_in_expr comp_op expr %prec EQ	{ $$= (*((*$2)(0)))($1,$3); }
	| no_in_expr comp_op all_or_any in_subselect %prec EQ
	{
	  Item_allany_subselect *it=
	    new Item_allany_subselect(YYTHD, $1, (*$2)($3), $4);
	  if ($3)
	    $$ = new Item_func_not(it);	/* ALL */
	  else
	    $$ = it;			/* ANY/SOME */
	}
	| no_in_expr SHIFT_LEFT expr  { $$= new Item_func_shift_left($1,$3); }
	| no_in_expr SHIFT_RIGHT expr { $$= new Item_func_shift_right($1,$3); }
	| no_in_expr '+' expr		{ $$= new Item_func_plus($1,$3); }
	| no_in_expr '-' expr		{ $$= new Item_func_minus($1,$3); }
	| no_in_expr '*' expr		{ $$= new Item_func_mul($1,$3); }
	| no_in_expr '/' expr		{ $$= new Item_func_div($1,$3); }
	| no_in_expr DIV_SYM expr	{ $$= new Item_func_int_div($1,$3); }
	| no_in_expr '|' expr		{ $$= new Item_func_bit_or($1,$3); }
        | no_in_expr '^' expr		{ $$= new Item_func_bit_xor($1,$3); }
	| no_in_expr '&' expr		{ $$= new Item_func_bit_and($1,$3); }
	| no_in_expr '%' expr		{ $$= new Item_func_mod($1,$3); }
	| no_in_expr MOD_SYM expr	{ $$= new Item_func_mod($1,$3); }
	| no_in_expr '+' INTERVAL_SYM expr interval
	  { $$= new Item_date_add_interval($1,$4,$5,0); }
	| no_in_expr '-' INTERVAL_SYM expr interval
	  { $$= new Item_date_add_interval($1,$4,$5,1); }
	| simple_expr;

/* expressions that begin with 'expr' that does NOT follow AND */
no_and_expr:
	  no_and_expr IN_SYM '(' expr_list ')'
	  { $$= new Item_func_in($1,*$4); }
	| no_and_expr NOT IN_SYM '(' expr_list ')'
	  { $$= new Item_func_not(new Item_func_in($1,*$5)); }
        | no_and_expr IN_SYM in_subselect
          { $$= new Item_in_subselect(YYTHD, $1, $3); }
	| no_and_expr NOT IN_SYM in_subselect
          {
            $$= new Item_func_not(new Item_in_subselect(YYTHD, $1, $4));
          }
	| no_and_expr BETWEEN_SYM no_and_expr AND expr
	  { $$= new Item_func_between($1,$3,$5); }
	| no_and_expr NOT BETWEEN_SYM no_and_expr AND expr
	  { $$= new Item_func_not(new Item_func_between($1,$4,$6)); }
	| no_and_expr OR_OR_CONCAT expr	{ $$= or_or_concat(YYTHD, $1,$3); }
	| no_and_expr OR expr		{ $$= new Item_cond_or($1,$3); }
        | no_and_expr XOR expr		{ $$= new Item_cond_xor($1,$3); }
	| no_and_expr SOUNDS_SYM LIKE expr { $$= Item_bool_func2::eq_creator(new Item_func_soundex($1), new Item_func_soundex($4));}
	| no_and_expr LIKE simple_expr opt_escape { $$= new Item_func_like($1,$3,$4); }
	| no_and_expr NOT LIKE simple_expr opt_escape	{ $$= new Item_func_not(new Item_func_like($1,$4,$5)); }
	| no_and_expr REGEXP expr { $$= new Item_func_regex($1,$3); }
	| no_and_expr NOT REGEXP expr { $$= new Item_func_not(new Item_func_regex($1,$4)); }
	| no_and_expr IS NULL_SYM	{ $$= new Item_func_isnull($1); }
	| no_and_expr IS NOT NULL_SYM { $$= new Item_func_isnotnull($1); }
	| no_and_expr EQUAL_SYM expr	{ $$= new Item_func_equal($1,$3); }
	| no_and_expr comp_op expr %prec EQ { $$= (*((*$2)(0)))($1,$3); }
	| no_and_expr comp_op all_or_any in_subselect %prec EQ
	{
	  Item_allany_subselect *it=
	    new Item_allany_subselect(YYTHD, $1, (*$2)($3), $4);
	  if ($3)
	    $$ = new Item_func_not(it);	/* ALL */
	  else
	    $$ = it;			/* ANY/SOME */
	}
	| no_and_expr SHIFT_LEFT expr  { $$= new Item_func_shift_left($1,$3); }
	| no_and_expr SHIFT_RIGHT expr { $$= new Item_func_shift_right($1,$3); }
	| no_and_expr '+' expr		{ $$= new Item_func_plus($1,$3); }
	| no_and_expr '-' expr		{ $$= new Item_func_minus($1,$3); }
	| no_and_expr '*' expr		{ $$= new Item_func_mul($1,$3); }
	| no_and_expr '/' expr		{ $$= new Item_func_div($1,$3); }
	| no_and_expr DIV_SYM expr	{ $$= new Item_func_int_div($1,$3); }
	| no_and_expr '|' expr		{ $$= new Item_func_bit_or($1,$3); }
        | no_and_expr '^' expr		{ $$= new Item_func_bit_xor($1,$3); }
	| no_and_expr '&' expr		{ $$= new Item_func_bit_and($1,$3); }
	| no_and_expr '%' expr		{ $$= new Item_func_mod($1,$3); }
	| no_and_expr MOD_SYM expr	{ $$= new Item_func_mod($1,$3); }
	| no_and_expr '+' INTERVAL_SYM expr interval
	  { $$= new Item_date_add_interval($1,$4,$5,0); }
	| no_and_expr '-' INTERVAL_SYM expr interval
	  { $$= new Item_date_add_interval($1,$4,$5,1); }
	| simple_expr;

simple_expr:
	simple_ident
	| literal
	| param_marker
	| '@' ident_or_text SET_VAR expr
	  {
	    $$= new Item_func_set_user_var($2,$4);
	    Lex->safe_to_cache_query=0;
	  }
	| '@' ident_or_text
	  {
	    $$= new Item_func_get_user_var($2);
	    Lex->safe_to_cache_query=0;
	  }
	| '@' '@' opt_var_ident_type ident_or_text
	  {
	    if (!($$= get_system_var((enum_var_type) $3, $4)))
	      YYABORT;
	  }
	| sum_expr
	| '-' expr %prec NEG	{ $$= new Item_func_neg($2); }
	| '~' expr %prec NEG	{ $$= new Item_func_bit_neg($2); }
	| NOT expr %prec NEG	{ $$= new Item_func_not($2); }
	| '!' expr %prec NEG	{ $$= new Item_func_not($2); }
	| '(' expr ')'		{ $$= $2; }
          /* Note: In SQL-99 "ROW" is optional, but not having it mandatory
	     causes conflicts with the INTERVAL syntax. */
	| ROW_SYM '(' expr ',' expr_list ')'
	  {
	    $5->push_front($3);
	    $$= new Item_row(*$5);
	  }
	| EXISTS exists_subselect { $$= $2; }
	| singlerow_subselect   { $$= $1; }
	| '{' ident expr '}'	{ $$= $3; }
        | MATCH ident_list_arg AGAINST '(' expr ')'
          { Select->add_ftfunc_to_list((Item_func_match *)
                   ($$=new Item_func_match_nl(*$2,$5))); }
        | MATCH ident_list_arg AGAINST '(' expr IN_SYM BOOLEAN_SYM MODE_SYM ')'
          { Select->add_ftfunc_to_list((Item_func_match *)
                   ($$=new Item_func_match_bool(*$2,$5))); }
	| ASCII_SYM '(' expr ')' { $$= new Item_func_ascii($3); }
	| BINARY expr %prec NEG { $$= new Item_func_set_collation($2,my_charset_bin); }
	| CAST_SYM '(' expr AS cast_type ')'  { $$= create_func_cast($3, $5); }
	| CASE_SYM opt_expr WHEN_SYM when_list opt_else END
	  { $$= new Item_func_case(* $4, $2, $5 ); }
	| CONVERT_SYM '(' expr ',' cast_type ')'  { $$= create_func_cast($3, $5); }
	| CONVERT_SYM '(' expr USING charset_name ')'
	  { $$= new Item_func_conv_charset($3,$5); }
	| CONVERT_SYM '(' expr ',' expr ',' expr ')'
	  { $$= new Item_func_conv_charset3($3,$7,$5); }
	| FUNC_ARG0 '(' ')'
	  { $$= ((Item*(*)(void))($1.symbol->create_func))();}
	| FUNC_ARG1 '(' expr ')'
	  { $$= ((Item*(*)(Item*))($1.symbol->create_func))($3);}
	| FUNC_ARG2 '(' expr ',' expr ')'
	  { $$= ((Item*(*)(Item*,Item*))($1.symbol->create_func))($3,$5);}
	| FUNC_ARG3 '(' expr ',' expr ',' expr ')'
	  { $$= ((Item*(*)(Item*,Item*,Item*))($1.symbol->create_func))($3,$5,$7);}
	| ATAN	'(' expr ')'
	  { $$= new Item_func_atan($3); }
	| ATAN	'(' expr ',' expr ')'
	  { $$= new Item_func_atan($3,$5); }
	| CHAR_SYM '(' expr_list ')'
	  { $$= new Item_func_char(*$3); }
	| CHARSET '(' expr ')'
	  { $$= new Item_func_charset($3); }
	| COALESCE '(' expr_list ')'
	  { $$= new Item_func_coalesce(* $3); }
	| CONCAT '(' expr_list ')'
	  { $$= new Item_func_concat(* $3); }
	| CONCAT_WS '(' expr ',' expr_list ')'
	  { $$= new Item_func_concat_ws($3, *$5); }
	| CURDATE optional_braces
	  { $$= new Item_func_curdate(); Lex->safe_to_cache_query=0; }
	| CURTIME optional_braces
	  { $$= new Item_func_curtime(); Lex->safe_to_cache_query=0; }
	| CURTIME '(' expr ')'
	  {
	    $$= new Item_func_curtime($3);
	    Lex->safe_to_cache_query=0;
	  }
	| DATE_ADD_INTERVAL '(' expr ',' INTERVAL_SYM expr interval ')'
	  { $$= new Item_date_add_interval($3,$6,$7,0); }
	| DATE_SUB_INTERVAL '(' expr ',' INTERVAL_SYM expr interval ')'
	  { $$= new Item_date_add_interval($3,$6,$7,1); }
	| DATABASE '(' ')'
	  {
	    $$= new Item_func_database();
            Lex->safe_to_cache_query=0;
	  }
	| ELT_FUNC '(' expr ',' expr_list ')'
	  { $$= new Item_func_elt($3, *$5); }
	| MAKE_SET_SYM '(' expr ',' expr_list ')'
	  { $$= new Item_func_make_set($3, *$5); }
	| ENCRYPT '(' expr ')'
	  {
	    $$= new Item_func_encrypt($3);
	    Lex->safe_to_cache_query=0;
	  }
	| ENCRYPT '(' expr ',' expr ')'   { $$= new Item_func_encrypt($3,$5); }
	| DECODE_SYM '(' expr ',' TEXT_STRING ')'
	  { $$= new Item_func_decode($3,$5.str); }
	| ENCODE_SYM '(' expr ',' TEXT_STRING ')'
	 { $$= new Item_func_encode($3,$5.str); }
	| DES_DECRYPT_SYM '(' expr ')'
        { $$= new Item_func_des_decrypt($3); }
	| DES_DECRYPT_SYM '(' expr ',' expr ')'
        { $$= new Item_func_des_decrypt($3,$5); }
	| DES_ENCRYPT_SYM '(' expr ')'
        { $$= new Item_func_des_encrypt($3); }
	| DES_ENCRYPT_SYM '(' expr ',' expr ')'
        { $$= new Item_func_des_encrypt($3,$5); }
	| EXPORT_SET '(' expr ',' expr ',' expr ')'
		{ $$= new Item_func_export_set($3, $5, $7); }
	| EXPORT_SET '(' expr ',' expr ',' expr ',' expr ')'
		{ $$= new Item_func_export_set($3, $5, $7, $9); }
	| EXPORT_SET '(' expr ',' expr ',' expr ',' expr ',' expr ')'
		{ $$= new Item_func_export_set($3, $5, $7, $9, $11); }
	| FALSE_SYM
	  { $$= new Item_int((char*) "FALSE",0,1); }
	| FORMAT_SYM '(' expr ',' NUM ')'
	  { $$= new Item_func_format($3,atoi($5.str)); }
	| FROM_UNIXTIME '(' expr ')'
	  { $$= new Item_func_from_unixtime($3); }
	| FROM_UNIXTIME '(' expr ',' expr ')'
	  {
	    $$= new Item_func_date_format (new Item_func_from_unixtime($3),$5,0);
	  }
	| FIELD_FUNC '(' expr ',' expr_list ')'
	  { $$= new Item_func_field($3, *$5); }
	| GEOMFROMTEXT '(' expr ')'
	  { $$= new Item_func_geometry_from_text($3); }
	| GEOMFROMTEXT '(' expr ',' expr ')'
	  { $$= new Item_func_geometry_from_text($3); }
	| GEOMETRYCOLLECTION '(' expr_list ')'
	  { $$= new Item_func_spatial_collection(* $3,
                       Geometry::wkbGeometryCollection,
                       Geometry::wkbPoint); }
	| HOUR_SYM '(' expr ')'
	  { $$= new Item_func_hour($3); }
	| IF '(' expr ',' expr ',' expr ')'
	  { $$= new Item_func_if($3,$5,$7); }
	| INSERT '(' expr ',' expr ',' expr ',' expr ')'
	  { $$= new Item_func_insert($3,$5,$7,$9); }
	| INTERVAL_SYM expr interval '+' expr
	  /* we cannot put interval before - */
	  { $$= new Item_date_add_interval($5,$2,$3,0); }
	| INTERVAL_SYM '(' expr ',' expr_list ')'
	  { $$= new Item_func_interval($3,* $5); }
	| LAST_INSERT_ID '(' ')'
	  {
    	    $$= get_system_var(OPT_SESSION, "last_insert_id", 14,
			      "last_insert_id()");
	  }
	| LAST_INSERT_ID '(' expr ')'
	  {
	    $$= new Item_func_set_last_insert_id($3);
	    Lex->safe_to_cache_query=0;
	  }
	| LEFT '(' expr ',' expr ')'
	  { $$= new Item_func_left($3,$5); }
	| LINESTRING '(' expr_list ')'
	  { $$= new Item_func_spatial_collection(* $3,
               Geometry::wkbLineString, Geometry::wkbPoint); }
	| LOCATE '(' expr ',' expr ')'
	  { $$= new Item_func_locate($5,$3); }
	| LOCATE '(' expr ',' expr ',' expr ')'
	  { $$= new Item_func_locate($5,$3,$7); }
 	| GEOMCOLLFROMTEXT '(' expr ')'
	  { $$= new Item_func_geometry_from_text($3); }
	| GEOMCOLLFROMTEXT '(' expr ',' expr ')'
	  { $$= new Item_func_geometry_from_text($3); }
	| GREATEST_SYM '(' expr ',' expr_list ')'
	  { $5->push_front($3); $$= new Item_func_max(*$5); }
	| LEAST_SYM '(' expr ',' expr_list ')'
	  { $5->push_front($3); $$= new Item_func_min(*$5); }
	| LOG_SYM '(' expr ')'
	  { $$= new Item_func_log($3); }
	| LOG_SYM '(' expr ',' expr ')'
	  { $$= new Item_func_log($3, $5); }
 	| LINEFROMTEXT '(' expr ')'
	  { $$= new Item_func_geometry_from_text($3); }
	| LINEFROMTEXT '(' expr ',' expr ')'
	  { $$= new Item_func_geometry_from_text($3); }
	| MINUTE_SYM '(' expr ')'
	  { $$= new Item_func_minute($3); }
	| MOD_SYM '(' expr ',' expr ')'
	  { $$ = new Item_func_mod( $3, $5); }
	| MONTH_SYM '(' expr ')'
	  { $$= new Item_func_month($3); }
 	| MULTILINESTRING '(' expr_list ')'
 	  { $$= new Item_func_spatial_collection(* $3,
                    Geometry::wkbMultiLineString, Geometry::wkbLineString); }
 	| MLINEFROMTEXT '(' expr ')'
	  { $$= new Item_func_geometry_from_text($3); }
	| MLINEFROMTEXT '(' expr ',' expr ')'
	  { $$= new Item_func_geometry_from_text($3); }
	| MPOINTFROMTEXT '(' expr ')'
	  { $$= new Item_func_geometry_from_text($3); }
	| MPOINTFROMTEXT '(' expr ',' expr ')'
	  { $$= new Item_func_geometry_from_text($3); }
	| MPOLYFROMTEXT '(' expr ')'
	  { $$= new Item_func_geometry_from_text($3); }
	| MPOLYFROMTEXT '(' expr ',' expr ')'
	  { $$= new Item_func_geometry_from_text($3); }
	| MULTIPOINT '(' expr_list ')'
 	  { $$= new Item_func_spatial_collection(* $3,
                    Geometry::wkbMultiPoint, Geometry::wkbPoint); }
 	| MULTIPOLYGON '(' expr_list ')'
 	  { $$= new Item_func_spatial_collection(* $3,
                       Geometry::wkbMultiPolygon, Geometry::wkbPolygon ); }
	| NOW_SYM optional_braces
	  { $$= new Item_func_now(); Lex->safe_to_cache_query=0;}
	| NOW_SYM '(' expr ')'
	  { $$= new Item_func_now($3); Lex->safe_to_cache_query=0;}
	| PASSWORD '(' expr ')'
	  { $$= new Item_func_password($3); }
        | PASSWORD '(' expr ',' expr ')'
          { $$= new Item_func_password($3,$5); }
 	| POINTFROMTEXT '(' expr ')'
	  { $$= new Item_func_geometry_from_text($3); }
	| POINTFROMTEXT '(' expr ',' expr ')'
	  { $$= new Item_func_geometry_from_text($3); }
	| POLYFROMTEXT '(' expr ')'
	  { $$= new Item_func_geometry_from_text($3); }
	| POLYFROMTEXT '(' expr ',' expr ')'
	  { $$= new Item_func_geometry_from_text($3); }
	| POLYGON '(' expr_list ')'
 	  { $$= new Item_func_spatial_collection(* $3,
			Geometry::wkbPolygon, Geometry::wkbLineString); }
	| POSITION_SYM '(' no_in_expr IN_SYM expr ')'
	  { $$ = new Item_func_locate($5,$3); }
	| RAND '(' expr ')'
	  { $$= new Item_func_rand($3); Lex->safe_to_cache_query=0;}
	| RAND '(' ')'
	  { $$= new Item_func_rand(); Lex->safe_to_cache_query=0;}
	| REPLACE '(' expr ',' expr ',' expr ')'
	  { $$= new Item_func_replace($3,$5,$7); }
	| RIGHT '(' expr ',' expr ')'
	  { $$= new Item_func_right($3,$5); }
	| ROUND '(' expr ')'
	  { $$= new Item_func_round($3, new Item_int((char*)"0",0,1),0); }
	| ROUND '(' expr ',' expr ')' { $$= new Item_func_round($3,$5,0); }
	| SECOND_SYM '(' expr ')'
	  { $$= new Item_func_second($3); }
	| SUBSTRING '(' expr ',' expr ',' expr ')'
	  { $$= new Item_func_substr($3,$5,$7); }
	| SUBSTRING '(' expr ',' expr ')'
	  { $$= new Item_func_substr($3,$5); }
	| SUBSTRING '(' expr FROM expr FOR_SYM expr ')'
	  { $$= new Item_func_substr($3,$5,$7); }
	| SUBSTRING '(' expr FROM expr ')'
	  { $$= new Item_func_substr($3,$5); }
	| SUBSTRING_INDEX '(' expr ',' expr ',' expr ')'
	  { $$= new Item_func_substr_index($3,$5,$7); }
	| TRIM '(' expr ')'
	  { $$= new Item_func_trim($3,new Item_string(" ",1,default_charset_info)); }
	| TRIM '(' LEADING opt_pad FROM expr ')'
	  { $$= new Item_func_ltrim($6,$4); }
	| TRIM '(' TRAILING opt_pad FROM expr ')'
	  { $$= new Item_func_rtrim($6,$4); }
	| TRIM '(' BOTH opt_pad FROM expr ')'
	  { $$= new Item_func_trim($6,$4); }
	| TRIM '(' expr FROM expr ')'
	  { $$= new Item_func_trim($5,$3); }
	| TRUNCATE_SYM '(' expr ',' expr ')'
	  { $$= new Item_func_round($3,$5,1); }
	| TRUE_SYM
	  { $$= new Item_int((char*) "TRUE",1,1); }
	| UDA_CHAR_SUM '(' udf_expr_list ')'
	  {
	    if ($3 != NULL)
	      $$ = new Item_sum_udf_str($1, *$3);
	    else
	      $$ = new Item_sum_udf_str($1);
	  }
	| UDA_FLOAT_SUM '(' udf_expr_list ')'
	  {
	    if ($3 != NULL)
	      $$ = new Item_sum_udf_float($1, *$3);
	    else
	      $$ = new Item_sum_udf_float($1);
	  }
	| UDA_INT_SUM '(' udf_expr_list ')'
	  {
	    if ($3 != NULL)
	      $$ = new Item_sum_udf_int($1, *$3);
	    else
	      $$ = new Item_sum_udf_int($1);
	  }
	| UDF_CHAR_FUNC '(' udf_expr_list ')'
	  {
	    if ($3 != NULL)
	      $$ = new Item_func_udf_str($1, *$3);
	    else
	      $$ = new Item_func_udf_str($1);
	  }
	| UDF_FLOAT_FUNC '(' udf_expr_list ')'
	  {
	    if ($3 != NULL)
	      $$ = new Item_func_udf_float($1, *$3);
	    else
	      $$ = new Item_func_udf_float($1);
	  }
	| UDF_INT_FUNC '(' udf_expr_list ')'
	  {
	    if ($3 != NULL)
	      $$ = new Item_func_udf_int($1, *$3);
	    else
	      $$ = new Item_func_udf_int($1);
	  }
	| UNIQUE_USERS '(' text_literal ',' NUM ',' NUM ',' expr_list ')'
	  {
            $$= new Item_func_unique_users($3,atoi($5.str),atoi($7.str), * $9);
	  }
	| UNIX_TIMESTAMP '(' ')'
	  {
	    $$= new Item_func_unix_timestamp();
	    Lex->safe_to_cache_query=0;
	  }
	| UNIX_TIMESTAMP '(' expr ')'
	  { $$= new Item_func_unix_timestamp($3); }
	| USER '(' ')'
	  { $$= new Item_func_user(); Lex->safe_to_cache_query=0; }
	| WEEK_SYM '(' expr ')'
	  { $$= new Item_func_week($3,new Item_int((char*) "0",0,1)); }
	| WEEK_SYM '(' expr ',' expr ')'
	  { $$= new Item_func_week($3,$5); }
	| YEAR_SYM '(' expr ')'
	  { $$= new Item_func_year($3); }
	| YEARWEEK '(' expr ')'
	  { $$= new Item_func_yearweek($3,new Item_int((char*) "0",0,1)); }
	| YEARWEEK '(' expr ',' expr ')'
	  { $$= new Item_func_yearweek($3, $5); }
	| BENCHMARK_SYM '(' ULONG_NUM ',' expr ')'
	  {
	    $$=new Item_func_benchmark($3,$5);
	    Lex->safe_to_cache_query=0;
	  }
	| EXTRACT_SYM '(' interval FROM expr ')'
	{ $$=new Item_extract( $3, $5); };

udf_expr_list:
	/* empty */	{ $$= NULL; }
	| expr_list	{ $$= $1;};

sum_expr:
	AVG_SYM '(' in_sum_expr ')'
	  { $$=new Item_sum_avg($3); }
	| BIT_AND  '(' in_sum_expr ')'
	  { $$=new Item_sum_and($3); }
	| BIT_OR  '(' in_sum_expr ')'
	  { $$=new Item_sum_or($3); }
	| COUNT_SYM '(' '*' ')'
	  { $$=new Item_sum_count(new Item_int((int32) 0L,1)); }
	| COUNT_SYM '(' in_sum_expr ')'
	  { $$=new Item_sum_count($3); }
	| COUNT_SYM '(' DISTINCT expr_list ')'
	  { $$=new Item_sum_count_distinct(* $4); }
	| GROUP_UNIQUE_USERS '(' text_literal ',' NUM ',' NUM ',' in_sum_expr ')'
	  { $$= new Item_sum_unique_users($3,atoi($5.str),atoi($7.str),$9); }
	| MIN_SYM '(' in_sum_expr ')'
	  { $$=new Item_sum_min($3); }
	| MAX_SYM '(' in_sum_expr ')'
	  { $$=new Item_sum_max($3); }
	| STD_SYM '(' in_sum_expr ')'
	  { $$=new Item_sum_std($3); }
	| VARIANCE_SYM '(' in_sum_expr ')'
	  { $$=new Item_sum_variance($3); }
	| SUM_SYM '(' in_sum_expr ')'
	  { $$=new Item_sum_sum($3); };

in_sum_expr:
	{
	  LEX *lex= Lex;
	  if (lex->current_select->inc_in_sum_expr())
	  {
	    send_error(lex->thd, ER_SYNTAX_ERROR);
	    YYABORT;
	  }
	}
	expr
	{
	  Select->select_lex()->in_sum_expr--;
	  $$=$2;
	};

cast_type:
	BINARY 			{ $$=ITEM_CAST_BINARY; }
	| CHAR_SYM		{ $$=ITEM_CAST_CHAR; }
	| SIGNED_SYM		{ $$=ITEM_CAST_SIGNED_INT; }
	| SIGNED_SYM INT_SYM	{ $$=ITEM_CAST_SIGNED_INT; }
	| UNSIGNED		{ $$=ITEM_CAST_UNSIGNED_INT; }
	| UNSIGNED INT_SYM	{ $$=ITEM_CAST_UNSIGNED_INT; }
	| DATE_SYM		{ $$=ITEM_CAST_DATE; }
	| TIME_SYM		{ $$=ITEM_CAST_TIME; }
	| DATETIME		{ $$=ITEM_CAST_DATETIME; }
	;

expr_list:
	{ Select->expr_list.push_front(new List<Item>); }
	expr_list2
	{ $$= Select->expr_list.pop(); };

expr_list2:
	expr { Select->expr_list.head()->push_back($1); }
	| expr_list2 ',' expr { Select->expr_list.head()->push_back($3); };

ident_list_arg:
          ident_list          { $$= $1; }
        | '(' ident_list ')'  { $$= $2; };

ident_list:
        { Select->expr_list.push_front(new List<Item>); }
        ident_list2
        { $$= Select->expr_list.pop(); };

ident_list2:
        simple_ident { Select->expr_list.head()->push_back($1); }
        | ident_list2 ',' simple_ident { Select->expr_list.head()->push_back($3); };

opt_expr:
	/* empty */      { $$= NULL; }
	| expr         	 { $$= $1; };

opt_else:
	/* empty */    { $$= NULL; }
	| ELSE expr    { $$= $2; };

when_list:
        { Select->when_list.push_front(new List<Item>); }
	when_list2
	{ $$= Select->when_list.pop(); };

when_list2:
	expr THEN_SYM expr
	  {
	    SELECT_LEX_NODE *sel=Select;
	    sel->when_list.head()->push_back($1);
	    sel->when_list.head()->push_back($3);
	}
	| when_list2 WHEN_SYM expr THEN_SYM expr
	  {
	    SELECT_LEX_NODE *sel=Select;
	    sel->when_list.head()->push_back($3);
	    sel->when_list.head()->push_back($5);
	  };

opt_pad:
	/* empty */ { $$=new Item_string(" ",1,default_charset_info); }
	| expr	    { $$=$1; };

join_table_list:
	'(' join_table_list ')'	{ $$=$2; }
	| join_table		{ $$=$1; }
	| join_table_list normal_join join_table_list { $$=$3; }
	| join_table_list STRAIGHT_JOIN join_table_list
	  { $$=$3 ; $$->straight=1; }
	| join_table_list INNER_SYM JOIN_SYM join_table_list ON expr
	  { add_join_on($4,$6); $$=$4; }
	| join_table_list INNER_SYM JOIN_SYM join_table_list
	  {
	    SELECT_LEX *sel= Select->select_lex();
	    sel->db1=$1->db; sel->table1=$1->alias;
	    sel->db2=$4->db; sel->table2=$4->alias;
	  }
	  USING '(' using_list ')'
	  { add_join_on($4,$8); $$=$4; }
	| join_table_list LEFT opt_outer JOIN_SYM join_table_list ON expr
	  { add_join_on($5,$7); $5->outer_join|=JOIN_TYPE_LEFT; $$=$5; }
	| join_table_list LEFT opt_outer JOIN_SYM join_table_list
	  {
	    SELECT_LEX *sel= Select->select_lex();
	    sel->db1=$1->db; sel->table1=$1->alias;
	    sel->db2=$5->db; sel->table2=$5->alias;
	  }
	  USING '(' using_list ')'
	  { add_join_on($5,$9); $5->outer_join|=JOIN_TYPE_LEFT; $$=$5; }
	| join_table_list NATURAL LEFT opt_outer JOIN_SYM join_table_list
	  { add_join_natural($1,$6); $6->outer_join|=JOIN_TYPE_LEFT; $$=$6; }
	| join_table_list RIGHT opt_outer JOIN_SYM join_table_list ON expr
	  { add_join_on($1,$7); $1->outer_join|=JOIN_TYPE_RIGHT; $$=$1; }
	| join_table_list RIGHT opt_outer JOIN_SYM join_table_list
	  {
	    SELECT_LEX *sel= Select->select_lex();
	    sel->db1=$1->db; sel->table1=$1->alias;
	    sel->db2=$5->db; sel->table2=$5->alias;
	  }
	  USING '(' using_list ')'
	  { add_join_on($1,$9); $1->outer_join|=JOIN_TYPE_RIGHT; $$=$1; }
	| join_table_list NATURAL RIGHT opt_outer JOIN_SYM join_table_list
	  { add_join_natural($6,$1); $1->outer_join|=JOIN_TYPE_RIGHT; $$=$1; }
	| join_table_list NATURAL JOIN_SYM join_table_list
	  { add_join_natural($1,$4); $$=$4; };

normal_join:
	',' {}
	| JOIN_SYM {}
	| CROSS JOIN_SYM {};

join_table:
	{
	  SELECT_LEX *sel= Select->select_lex();
	  sel->use_index_ptr=sel->ignore_index_ptr=0;
	}
        table_ident opt_table_alias opt_key_definition
	{
	  LEX *lex= Lex;
	  SELECT_LEX_NODE *sel= lex->current_select;
	  if (!($$= sel->add_table_to_list(lex->thd, $2, $3, 0,
					   lex->lock_option,
					   sel->get_use_index(),
					   sel->get_ignore_index())))
	    YYABORT;
	}
	| '{' ident join_table LEFT OUTER JOIN_SYM join_table ON expr '}'
	  { add_join_on($7,$9); $7->outer_join|=JOIN_TYPE_LEFT; $$=$7; }
        | '(' SELECT_SYM select_derived ')' opt_table_alias
	{
	  LEX *lex=Lex;
	  SELECT_LEX_UNIT *unit= lex->current_select->master_unit();
	  lex->current_select= unit->outer_select();
	  if (!($$= lex->current_select->
                add_table_to_list(lex->thd, new Table_ident(unit), $5, 0,
				  TL_READ,(List<String> *)0,
	                          (List<String> *)0)))

	    YYABORT;
	};

select_derived:
        {
	  LEX *lex= Lex;
	  lex->derived_tables= 1;
	  if (lex->current_select->linkage == GLOBAL_OPTIONS_TYPE ||
              mysql_new_select(lex, 1))
	    YYABORT;
	  mysql_init_select(lex);
	  lex->current_select->linkage= DERIVED_TABLE_TYPE;
	}
        select_options select_item_list opt_select_from union_opt
        ;

opt_outer:
	/* empty */	{}
	| OUTER		{};

opt_key_definition:
	/* empty */	{}
	| USE_SYM    key_usage_list
          {
	    SELECT_LEX *sel= Select->select_lex();
	    sel->use_index= *$2;
	    sel->use_index_ptr= &sel->use_index;
	  }
	| IGNORE_SYM key_usage_list
	  {
	    SELECT_LEX *sel= Select->select_lex();
	    sel->ignore_index= *$2;
	    sel->ignore_index_ptr= &sel->ignore_index;
	  };

key_usage_list:
	key_or_index { Select->select_lex()->interval_list.empty(); }
        '(' key_usage_list2 ')'
        { $$= &Select->select_lex()->interval_list; };

key_usage_list2:
	key_usage_list2 ',' ident
        { Select->select_lex()->
	    interval_list.push_back(new String((const char*) $3.str, $3.length,
				    default_charset_info)); }
	| ident
        { Select->select_lex()->
	    interval_list.push_back(new String((const char*) $1.str, $1.length,
				    default_charset_info)); }
	| PRIMARY_SYM
        { Select->select_lex()->
	    interval_list.push_back(new String("PRIMARY", 7,
				    default_charset_info)); };

using_list:
	ident
	  {
	    SELECT_LEX *sel= Select->select_lex();
	    if (!($$= new Item_func_eq(new Item_field(sel->db1, sel->table1,
						      $1.str),
				       new Item_field(sel->db2, sel->table2,
						      $1.str))))
	      YYABORT;
	  }
	| using_list ',' ident
	  {
	    SELECT_LEX *sel= Select->select_lex();
	    if (!($$= new Item_cond_and(new Item_func_eq(new Item_field(sel->db1,sel->table1,$3.str), new Item_field(sel->db2,sel->table2,$3.str)), $1)))
	      YYABORT;
	  };

interval:
	 DAY_HOUR_SYM		{ $$=INTERVAL_DAY_HOUR; }
	| DAY_MINUTE_SYM	{ $$=INTERVAL_DAY_MINUTE; }
	| DAY_SECOND_SYM	{ $$=INTERVAL_DAY_SECOND; }
	| DAY_SYM		{ $$=INTERVAL_DAY; }
	| HOUR_MINUTE_SYM	{ $$=INTERVAL_HOUR_MINUTE; }
	| HOUR_SECOND_SYM	{ $$=INTERVAL_HOUR_SECOND; }
	| HOUR_SYM		{ $$=INTERVAL_HOUR; }
	| MINUTE_SECOND_SYM	{ $$=INTERVAL_MINUTE_SECOND; }
	| MINUTE_SYM		{ $$=INTERVAL_MINUTE; }
	| MONTH_SYM		{ $$=INTERVAL_MONTH; }
	| SECOND_SYM		{ $$=INTERVAL_SECOND; }
	| YEAR_MONTH_SYM	{ $$=INTERVAL_YEAR_MONTH; }
	| YEAR_SYM		{ $$=INTERVAL_YEAR; };

table_alias:
	/* empty */
	| AS
	| EQ;

opt_table_alias:
	/* empty */		{ $$=0; }
	| table_alias ident
	  { $$= (LEX_STRING*) sql_memdup(&$2,sizeof(LEX_STRING)); };


where_clause:
	/* empty */  { Select->select_lex()->where= 0; }
	| WHERE expr
	  {
	    Select->select_lex()->where= $2;
	    if ($2)
	      $2->top_level_item();
	  }
 	;

having_clause:
	/* empty */
	| HAVING { Select->select_lex()->create_refs= 1; } expr
	  {
	    SELECT_LEX *sel= Select->select_lex();
	    sel->having= $3; sel->create_refs=0;
	    if ($3)
	      $3->top_level_item();
	  }
	;

opt_escape:
	ESCAPE_SYM TEXT_STRING	{ $$= $2.str; }
	| /* empty */		{ $$= (char*) "\\"; };


/*
   group by statement in select
*/

group_clause:
	/* empty */
	| GROUP BY group_list olap_opt;

group_list:
	group_list ',' order_ident order_dir
	  { if (add_group_to_list(YYTHD, $3,(bool) $4)) YYABORT; }
	| order_ident order_dir
	  { if (add_group_to_list(YYTHD, $1,(bool) $2)) YYABORT; };

olap_opt:
	/* empty */ {}
	| WITH CUBE_SYM
          {
	    LEX *lex=Lex;
	    lex->olap= 1;
	    if (lex->current_select->linkage == GLOBAL_OPTIONS_TYPE)
	    {
	      net_printf(lex->thd, ER_WRONG_USAGE, "WITH CUBE",
		       "global union parameters");
	      YYABORT;
	    }
	    lex->current_select->select_lex()->olap= CUBE_TYPE;
	    net_printf(lex->thd, ER_NOT_SUPPORTED_YET, "CUBE");
	    YYABORT;	/* To be deleted in 4.1 */
	  }
	| WITH ROLLUP_SYM
          {
	    LEX *lex= Lex;
	    lex->olap= 1;
	    if (lex->current_select->linkage == GLOBAL_OPTIONS_TYPE)
	    {
	      net_printf(lex->thd, ER_WRONG_USAGE, "WITH ROLLUP",
		       "global union parameters");
	      YYABORT;
	    }
	    lex->current_select->select_lex()->olap= ROLLUP_TYPE;
	    net_printf(lex->thd, ER_NOT_SUPPORTED_YET, "ROLLUP");
	    YYABORT;	/* To be deleted in 4.1 */
	  }
	;

/*
   Order by statement in select
*/

opt_order_clause:
	/* empty */
	| order_clause;

order_clause:
	ORDER_SYM BY
        {
	  LEX *lex=Lex;
	  if (lex->current_select->linkage != GLOBAL_OPTIONS_TYPE &&
	      lex->current_select->select_lex()->olap !=
	      UNSPECIFIED_OLAP_TYPE)
	  {
	    net_printf(lex->thd, ER_WRONG_USAGE,
		       "CUBE/ROLLUP",
		       "ORDER BY");
	    YYABORT;
	  }
	} order_list;

order_list:
	order_list ',' order_ident order_dir
	  { if (add_order_to_list(YYTHD, $3,(bool) $4)) YYABORT; }
	| order_ident order_dir
	  { if (add_order_to_list(YYTHD, $1,(bool) $2)) YYABORT; };

order_dir:
	/* empty */ { $$ =  1; }
	| ASC  { $$ =1; }
	| DESC { $$ =0; };


opt_limit_clause:
	/* empty */ {}
	| limit_clause {}
	;

limit_clause:
	LIMIT
	  {
	    LEX *lex= Lex;
	    if (lex->current_select->linkage != GLOBAL_OPTIONS_TYPE &&
	        lex->current_select->select_lex()->olap !=
		UNSPECIFIED_OLAP_TYPE)
	    {
	      net_printf(lex->thd, ER_WRONG_USAGE, "CUBE/ROLLUP",
		        "LIMIT");
	      YYABORT;
	    }
	  }
	  limit_options
	  {}
	;

limit_options:
	ULONG_NUM
	  {
            SELECT_LEX_NODE *sel= Select;
            sel->select_limit= $1;
            sel->offset_limit= 0L;
	  }
	| ULONG_NUM ',' ULONG_NUM
	  {
	    SELECT_LEX_NODE *sel= Select;
	    sel->select_limit= $3;
	    sel->offset_limit= $1;
	  }
	| ULONG_NUM OFFSET_SYM ULONG_NUM
	  {
	    SELECT_LEX_NODE *sel= Select;
	    sel->select_limit= $1;
	    sel->offset_limit= $3;
	  }
	;


delete_limit_clause:
	/* empty */
	{
	  LEX *lex=Lex;
	  lex->current_select->select_limit= HA_POS_ERROR;
	}
	| LIMIT ulonglong_num
	{ Select->select_limit= (ha_rows) $2; };

ULONG_NUM:
	NUM	    { $$= strtoul($1.str,NULL,10); }
	| ULONGLONG_NUM { $$= (ulong) strtoull($1.str,NULL,10); }
	| REAL_NUM  { $$= strtoul($1.str,NULL,10); }
	| FLOAT_NUM { $$= strtoul($1.str,NULL,10); };

ulonglong_num:
	NUM	    { $$= (ulonglong) strtoul($1.str,NULL,10); }
	| ULONGLONG_NUM { $$= strtoull($1.str,NULL,10); }
	| LONG_NUM  { $$= (ulonglong) strtoul($1.str,NULL,10); }
	| REAL_NUM  { $$= strtoull($1.str,NULL,10); }
	| FLOAT_NUM { $$= strtoull($1.str,NULL,10); };

procedure_clause:
	/* empty */
	| PROCEDURE ident			/* Procedure name */
	  {
	    LEX *lex=Lex;
	    if (&lex->select_lex != lex->current_select)
	    {
	      net_printf(lex->thd, ER_WRONG_USAGE,
			  "PROCEDURE",
			  "subquery");
	      YYABORT;
	    }
	    lex->proc_list.elements=0;
	    lex->proc_list.first=0;
	    lex->proc_list.next= (byte**) &lex->proc_list.first;
	    if (add_proc_to_list(lex->thd, new Item_field(NULL,NULL,$2.str)))
	      YYABORT;
	    Lex->safe_to_cache_query=0;
	  }
	  '(' procedure_list ')';


procedure_list:
	/* empty */ {}
	| procedure_list2 {};

procedure_list2:
	procedure_list2 ',' procedure_item
	| procedure_item;

procedure_item:
	  remember_name expr
	  {
	    LEX *lex= Lex;
	    if (add_proc_to_list(lex->thd, $2))
	      YYABORT;
	    if (!$2->name)
	      $2->set_name($1,(uint) ((char*) lex->tok_end - $1));
	  }
          ;


select_var_list_init:
	   {
             LEX *lex=Lex;
	     if (!lex->describe && (!(lex->result= new select_dumpvar())))
	        YYABORT;
	   }
	   select_var_list
	   {}
           ;

select_var_list:
	   select_var_list ',' select_var_ident
	   | select_var_ident {}
           ;

select_var_ident:  '@' ident_or_text
           {
             LEX *lex=Lex;
	     if (lex->result && ((select_dumpvar *)lex->result)->var_list.push_back((LEX_STRING*) sql_memdup(&$2,sizeof(LEX_STRING))))
	       YYABORT;
	   }
           ;

into:
        INTO OUTFILE TEXT_STRING
	{
	  LEX *lex=Lex;
	  if (!lex->describe)
	  {
	    if (!(lex->exchange= new sql_exchange($3.str,0)))
	      YYABORT;
	    if (!(lex->result= new select_export(lex->exchange)))
	      YYABORT;
	  }
	}
	opt_field_term opt_line_term
	| INTO DUMPFILE TEXT_STRING
	{
	  LEX *lex=Lex;
	  if (!lex->describe)
	  {
	    if (!(lex->exchange= new sql_exchange($3.str,1)))
	      YYABORT;
	    if (!(lex->result= new select_dump(lex->exchange)))
	      YYABORT;
	  }
	}
        | INTO select_var_list_init
	{
	  Lex->safe_to_cache_query=0;
	}
        ;

/*
  DO statement
*/

do:	DO_SYM
	{
	  LEX *lex=Lex;
	  lex->sql_command = SQLCOM_DO;
	  if (!(lex->insert_list = new List_item))
	    YYABORT;
	}
	values
	{}
	;

/*
  Drop : delete tables or index
*/

drop:
	DROP opt_temporary TABLE_SYM if_exists table_list opt_restrict
	{
	  LEX *lex=Lex;
	  lex->sql_command = SQLCOM_DROP_TABLE;
	  lex->drop_temporary= $2;
	  lex->drop_if_exists= $4;
	}
	| DROP INDEX ident ON table_ident {}
	  {
	     LEX *lex=Lex;
	     lex->sql_command= SQLCOM_DROP_INDEX;
	     lex->drop_list.empty();
	     lex->drop_list.push_back(new Alter_drop(Alter_drop::KEY,
						     $3.str));
	     if (!lex->current_select->add_table_to_list(lex->thd, $5,NULL, 1))
	      YYABORT;
	  }
	| DROP DATABASE if_exists ident
	  {
	    LEX *lex=Lex;
	    lex->sql_command= SQLCOM_DROP_DB;
	    lex->drop_if_exists=$3;
	    lex->name=$4.str;
	 }
	| DROP UDF_SYM ident
	  {
	    LEX *lex=Lex;
	    lex->sql_command = SQLCOM_DROP_FUNCTION;
	    lex->udf.name=$3.str;
	  }
	| DROP PROCEDURE ident opt_restrict
	  {
	    LEX *lex=Lex;
	    lex->sql_command = SQLCOM_DROP_PROCEDURE;
	    lex->value_list.empty();
	    lex->value_list.push_back(
	     (Item*)new Item_string($3.str, $3.length, default_charset_info));
	  }
	;


table_list:
	table_name
	| table_list ',' table_name;

table_name:
	table_ident
	{ if (!Select->add_table_to_list(YYTHD, $1, NULL, 1)) YYABORT; };

if_exists:
	/* empty */ { $$= 0; }
	| IF EXISTS { $$= 1; }
	;

opt_temporary:
	/* empty */ { $$= 0; }
	| TEMPORARY { $$= 1; }
	;
/*
** Insert : add new data to table
*/

insert:
	INSERT
	{
	  LEX *lex= Lex;
	  lex->sql_command = SQLCOM_INSERT;
	  /* for subselects */
          lex->lock_option= (using_update_log) ? TL_READ_NO_INSERT : TL_READ;
	} insert_lock_option
	opt_ignore insert2
	{
	  Select->set_lock_for_tables($3);
	}
	insert_field_spec opt_insert_update
	{}
	;

replace:
	REPLACE
	{
	  LEX *lex=Lex;
	  lex->sql_command = SQLCOM_REPLACE;
	  lex->duplicates= DUP_REPLACE;
	}
	replace_lock_option insert2
	{
	  Select->set_lock_for_tables($3);
	}
	insert_field_spec
	{}
	;

insert_lock_option:
	/* empty */	{ $$= TL_WRITE_CONCURRENT_INSERT; }
	| LOW_PRIORITY	{ $$= TL_WRITE_LOW_PRIORITY; }
	| DELAYED_SYM	{ $$= TL_WRITE_DELAYED; }
	| HIGH_PRIORITY { $$= TL_WRITE; }
	;

replace_lock_option:
	opt_low_priority { $$= $1; }
	| DELAYED_SYM	 { $$= TL_WRITE_DELAYED; };

insert2:
	INTO insert_table {}
	| insert_table {};

insert_table:
	table_name
	{
	  LEX *lex=Lex;
	  lex->field_list.empty();
	  lex->many_values.empty();
	  lex->insert_list=0;
	};

insert_field_spec:
	opt_field_spec insert_values {}
	| SET
	  {
	    LEX *lex=Lex;
	    if (!(lex->insert_list = new List_item) ||
		lex->many_values.push_back(lex->insert_list))
	      YYABORT;
	   }
	   ident_eq_list;

opt_field_spec:
	/* empty */	  { }
	| '(' fields ')'  { }
	| '(' ')'	  { };

fields:
	fields ',' insert_ident { Lex->field_list.push_back($3); }
	| insert_ident		{ Lex->field_list.push_back($1); };

insert_values:
	VALUES	values_list  {}
	| VALUE_SYM values_list  {}
	| SELECT_SYM
	  {
	    LEX *lex=Lex;
	    lex->sql_command = (lex->sql_command == SQLCOM_INSERT ?
				SQLCOM_INSERT_SELECT : SQLCOM_REPLACE_SELECT);
	    lex->lock_option= (using_update_log) ? TL_READ_NO_INSERT : TL_READ;
	    mysql_init_select(lex);
	  }
	  select_options select_item_list opt_select_from select_lock_type
          union_clause {}
	;

values_list:
	values_list ','  no_braces
	| no_braces;

ident_eq_list:
	ident_eq_list ',' ident_eq_value
	|
	ident_eq_value;

ident_eq_value:
	simple_ident equal expr_or_default
	 {
	  LEX *lex=Lex;
	  if (lex->field_list.push_back($1) ||
	      lex->insert_list->push_back($3))
	    YYABORT;
	 };

equal:	EQ		{}
	| SET_VAR	{}
	;

opt_equal:
	/* empty */	{}
	| equal		{}
	;

no_braces:
	 '('
	 {
	    if (!(Lex->insert_list = new List_item))
	      YYABORT;
	 }
	 opt_values ')'
	 {
	  LEX *lex=Lex;
	  if (lex->many_values.push_back(lex->insert_list))
	    YYABORT;
	 };

opt_values:
	/* empty */ {}
	| values;

values:
	values ','  expr_or_default
	{
	  if (Lex->insert_list->push_back($3))
	    YYABORT;
	}
	| expr_or_default
	  {
	    if (Lex->insert_list->push_back($1))
	      YYABORT;
	  }
	;

expr_or_default:
	expr	  { $$= $1;}
	| DEFAULT {$$= new Item_default(); }
	;

opt_insert_update:
        /* empty */
        | ON DUPLICATE
          { /* for simplisity, let's forget about
               INSERT ... SELECT ... UPDATE
               for a moment */
	    if (Lex->sql_command != SQLCOM_INSERT)
            {
	      send_error(Lex->thd, ER_SYNTAX_ERROR);
              YYABORT;
            }
          }
          KEY_SYM UPDATE_SYM update_list
        ;

/* Update rows in a table */

update:
	UPDATE_SYM
	{
	  LEX *lex= Lex;
          lex->sql_command= SQLCOM_UPDATE;
          lex->select_lex.init_order();
        }
        opt_low_priority opt_ignore join_table_list
	SET update_list where_clause opt_order_clause delete_limit_clause
	{
	  LEX *lex= Lex;
	  Select->set_lock_for_tables($3);
          if (lex->select_lex.table_list.elements > 1)
            lex->sql_command=SQLCOM_UPDATE_MULTI;
	}
	;

update_list:
	update_list ',' simple_ident equal expr
	{
	  if (add_item_to_list(YYTHD, $3) || add_value_to_list(YYTHD, $5))
	    YYABORT;
	}
	| simple_ident equal expr
	  {
	    if (add_item_to_list(YYTHD, $1) || add_value_to_list(YYTHD, $3))
	      YYABORT;
	  };

opt_low_priority:
	/* empty */	{ $$= YYTHD->update_lock_default; }
	| LOW_PRIORITY	{ $$= TL_WRITE_LOW_PRIORITY; };

/* Delete rows from a table */

delete:
	DELETE_SYM
	{
	  LEX *lex= Lex;
	  lex->sql_command= SQLCOM_DELETE;
	  lex->select_lex.options= 0;
	  lex->lock_option= lex->thd->update_lock_default;
	  lex->select_lex.init_order();
	}
	opt_delete_options single_multi {}
	;

single_multi:
 	FROM table_ident
	{
	  if (!Select->add_table_to_list(YYTHD, $2, NULL, 1, Lex->lock_option))
	    YYABORT;
	}
	where_clause opt_order_clause
	delete_limit_clause {}
	| table_wild_list
	  { mysql_init_multi_delete(Lex); }
          FROM join_table_list where_clause
	| FROM table_wild_list
	  { mysql_init_multi_delete(Lex); }
	  USING join_table_list where_clause
	  {}
	;

table_wild_list:
	  table_wild_one {}
	  | table_wild_list ',' table_wild_one {};

table_wild_one:
	ident opt_wild opt_table_alias
	{
	  if (!Select->add_table_to_list(YYTHD, new Table_ident($1), $3, 1,
	      Lex->lock_option))
	    YYABORT;
        }
	| ident '.' ident opt_wild opt_table_alias
	  {
	    if (!Select->add_table_to_list(YYTHD, new Table_ident($1, $3, 0),
					   $5, 1, Lex->lock_option))
	      YYABORT;
	  }
	;

opt_wild:
	/* empty */	{}
	| '.' '*'	{};


opt_delete_options:
	/* empty */	{}
	| opt_delete_option opt_delete_options {};

opt_delete_option:
	QUICK		{ Select->options|= OPTION_QUICK; }
	| LOW_PRIORITY	{ Lex->lock_option= TL_WRITE_LOW_PRIORITY; };

truncate:
	TRUNCATE_SYM opt_table_sym table_name
	{
	  LEX* lex= Lex;
	  lex->sql_command= SQLCOM_TRUNCATE;
	  lex->select_lex.options= 0;
	  lex->select_lex.init_order();
	}
	;

opt_table_sym:
	/* empty */
	| TABLE_SYM;

/* Show things */

show:	SHOW
	{
	  LEX *lex=Lex;
	  lex->wild=0;
	  bzero((char*) &lex->create_info,sizeof(lex->create_info));
	}
	show_param
	{}
	;

show_param:
	DATABASES wild
	  { Lex->sql_command= SQLCOM_SHOW_DATABASES; }
	| TABLES opt_db wild
	  {
	    LEX *lex= Lex;
	    lex->sql_command= SQLCOM_SHOW_TABLES;
	    lex->select_lex.db= $2;
	    lex->select_lex.options= 0;
	   }
	| TABLE_SYM STATUS_SYM opt_db wild
	  {
	    LEX *lex= Lex;
	    lex->sql_command= SQLCOM_SHOW_TABLES;
	    lex->select_lex.options|= SELECT_DESCRIBE;
	    lex->select_lex.db= $3;
	  }
	| OPEN_SYM TABLES opt_db wild
	  {
	    LEX *lex= Lex;
	    lex->sql_command= SQLCOM_SHOW_OPEN_TABLES;
	    lex->select_lex.db= $3;
	    lex->select_lex.options= 0;
	  }
	| opt_full COLUMNS from_or_in table_ident opt_db wild
	  {
	    Lex->sql_command= SQLCOM_SHOW_FIELDS;
	    if ($5)
	      $4->change_db($5);
	    if (!Select->add_table_to_list(YYTHD, $4, NULL, 0))
	      YYABORT;
	  }
        | NEW_SYM MASTER_SYM FOR_SYM SLAVE WITH MASTER_LOG_FILE_SYM EQ
	  TEXT_STRING AND MASTER_LOG_POS_SYM EQ ulonglong_num
	  AND MASTER_SERVER_ID_SYM EQ
	ULONG_NUM
          {
	    Lex->sql_command = SQLCOM_SHOW_NEW_MASTER;
	    Lex->mi.log_file_name = $8.str;
	    Lex->mi.pos = $12;
	    Lex->mi.server_id = $16;
          }
        | BINARY LOGS_SYM
          {
	    Lex->sql_command = SQLCOM_SHOW_BINLOGS;
          }
        | SLAVE HOSTS_SYM
          {
	    Lex->sql_command = SQLCOM_SHOW_SLAVE_HOSTS;
          }
        | BINLOG_SYM EVENTS_SYM binlog_in binlog_from
          {
	    LEX *lex= Lex;
	    lex->sql_command= SQLCOM_SHOW_BINLOG_EVENTS;
	    lex->select_lex.select_limit= lex->thd->variables.select_limit;
	    lex->select_lex.offset_limit= 0L;
          } opt_limit_clause
	| keys_or_index FROM table_ident opt_db
	  {
	    Lex->sql_command= SQLCOM_SHOW_KEYS;
	    if ($4)
	      $3->change_db($4);
	    if (!Select->add_table_to_list(YYTHD, $3, NULL, 0))
	      YYABORT;
	  }
	| COLUMN_SYM TYPES_SYM
	  {
	    LEX *lex=Lex;
	    lex->sql_command= SQLCOM_SHOW_COLUMN_TYPES;
	  }
	| TABLE_SYM TYPES_SYM
	  {
	    LEX *lex=Lex;
	    lex->sql_command= SQLCOM_SHOW_TABLE_TYPES;
	  }
	| PRIVILEGES
	  {
	    LEX *lex=Lex;
	    lex->sql_command= SQLCOM_SHOW_PRIVILEGES;
	  }
        | COUNT_SYM '(' '*' ')' WARNINGS
          { (void) create_select_for_variable("warning_count"); }
        | COUNT_SYM '(' '*' ')' ERRORS
	  { (void) create_select_for_variable("error_count"); }
        | WARNINGS {Select->offset_limit=0L;} opt_limit_clause
          { Lex->sql_command = SQLCOM_SHOW_WARNS;}
        | ERRORS {Select->offset_limit=0L;} opt_limit_clause
          { Lex->sql_command = SQLCOM_SHOW_ERRORS;}
	| STATUS_SYM wild
	  { Lex->sql_command= SQLCOM_SHOW_STATUS; }
        | INNOBASE_SYM STATUS_SYM
          { Lex->sql_command = SQLCOM_SHOW_INNODB_STATUS;}
	| opt_full PROCESSLIST_SYM
	  { Lex->sql_command= SQLCOM_SHOW_PROCESSLIST;}
	| opt_var_type VARIABLES wild
	  {
	    THD *thd= YYTHD;
	    thd->lex.sql_command= SQLCOM_SHOW_VARIABLES;
	    thd->lex.option_type= (enum_var_type) $1;
	  }
	| CHAR_SYM SET wild
	  { Lex->sql_command= SQLCOM_SHOW_CHARSETS; }
	| LOGS_SYM
	  { Lex->sql_command= SQLCOM_SHOW_LOGS; }
	| GRANTS FOR_SYM user
	  {
	    LEX *lex=Lex;
	    lex->sql_command= SQLCOM_SHOW_GRANTS;
	    lex->grant_user=$3;
	    lex->grant_user->password.str=NullS;
	  }
	| CREATE DATABASE opt_if_not_exists ident
	  {
	    Lex->sql_command=SQLCOM_SHOW_CREATE_DB;
	    Lex->create_info.options=$3;
	    Lex->name=$4.str;
	  }
        | CREATE TABLE_SYM table_ident
          {
	    Lex->sql_command = SQLCOM_SHOW_CREATE;
	    if(!Select->add_table_to_list(YYTHD, $3, NULL,0))
	      YYABORT;
	  }
        | MASTER_SYM STATUS_SYM
          {
	    Lex->sql_command = SQLCOM_SHOW_MASTER_STAT;
          }
        | SLAVE STATUS_SYM
          {
	    Lex->sql_command = SQLCOM_SHOW_SLAVE_STAT;
          };

opt_db:
	/* empty */  { $$= 0; }
	| from_or_in ident { $$= $2.str; };

wild:
	/* empty */
	| LIKE text_string { Lex->wild= $2; };

opt_full:
	/* empty */ { Lex->verbose=0; }
	| FULL	    { Lex->verbose=1; };

from_or_in:
	FROM
	| IN_SYM;

binlog_in:
	/* empty */ { Lex->mi.log_file_name = 0; }
        | IN_SYM TEXT_STRING { Lex->mi.log_file_name = $2.str; };

binlog_from:
	/* empty */ { Lex->mi.pos = 4; /* skip magic number */ }
        | FROM ulonglong_num { Lex->mi.pos = $2; };


/* A Oracle compatible synonym for show */
describe:
	describe_command table_ident
	{
	  LEX *lex=Lex;
	  lex->wild=0;
	  lex->verbose=0;
	  lex->sql_command=SQLCOM_SHOW_FIELDS;
	  if (!Select->add_table_to_list(lex->thd, $2, NULL,0))
	    YYABORT;
	}
	opt_describe_column {}
	| describe_command { Lex->describe=1; } select
          {
	    LEX *lex=Lex;
	    lex->select_lex.options|= SELECT_DESCRIBE;
	  }
	;

describe_command:
	DESC
	| DESCRIBE;

opt_describe_column:
	/* empty */	{}
	| text_string	{ Lex->wild= $1; }
	| ident
	  { Lex->wild= new String((const char*) $1.str,$1.length,default_charset_info); };


/* flush things */

flush:
	FLUSH_SYM
	{
	  LEX *lex=Lex;
	  lex->sql_command= SQLCOM_FLUSH; lex->type=0;
	}
	flush_options
	{}
	;

flush_options:
	flush_options ',' flush_option
	| flush_option;

flush_option:
	table_or_tables	{ Lex->type|= REFRESH_TABLES; } opt_table_list {}
	| TABLES WITH READ_SYM LOCK_SYM { Lex->type|= REFRESH_TABLES | REFRESH_READ_LOCK; }
	| QUERY_SYM CACHE_SYM { Lex->type|= REFRESH_QUERY_CACHE_FREE; }
	| HOSTS_SYM	{ Lex->type|= REFRESH_HOSTS; }
	| PRIVILEGES	{ Lex->type|= REFRESH_GRANT; }
	| LOGS_SYM	{ Lex->type|= REFRESH_LOG; }
	| STATUS_SYM	{ Lex->type|= REFRESH_STATUS; }
        | SLAVE         { Lex->type|= REFRESH_SLAVE; }
        | MASTER_SYM    { Lex->type|= REFRESH_MASTER; }
	| DES_KEY_FILE	{ Lex->type|= REFRESH_DES_KEY_FILE; }
 	| RESOURCES     { Lex->type|= REFRESH_USER_RESOURCES; };

opt_table_list:
	/* empty */  {;}
	| table_list {;};

reset:
	RESET_SYM
	{
	  LEX *lex=Lex;
	  lex->sql_command= SQLCOM_RESET; lex->type=0;
	} reset_options
	{}
	;

reset_options:
	reset_options ',' reset_option
	| reset_option;

reset_option:
        SLAVE                 { Lex->type|= REFRESH_SLAVE; }
        | MASTER_SYM          { Lex->type|= REFRESH_MASTER; }
	| QUERY_SYM CACHE_SYM { Lex->type|= REFRESH_QUERY_CACHE;};

purge:
	PURGE
	{
	  LEX *lex=Lex;
	  lex->sql_command = SQLCOM_PURGE;
	  lex->type=0;
	}
        MASTER_SYM LOGS_SYM TO_SYM TEXT_STRING
         {
	   Lex->to_log = $6.str;
         } ;

/* kill threads */

kill:
	KILL_SYM expr
	{
	  LEX *lex=Lex;
	  if ($2->check_cols(1) || $2->fix_fields(lex->thd, 0, &$2))
	  {
	    send_error(lex->thd, ER_SET_CONSTANTS_ONLY);
	    YYABORT;
	  }
          lex->sql_command=SQLCOM_KILL;
	  lex->thread_id= (ulong) $2->val_int();
	};

/* change database */

use:	USE_SYM ident
	{
	  LEX *lex=Lex;
	  lex->sql_command=SQLCOM_CHANGE_DB;
	  lex->select_lex.db= $2.str;
	};

/* import, export of files */

load:	LOAD DATA_SYM load_data_lock opt_local INFILE TEXT_STRING
	{
	  LEX *lex=Lex;
	  lex->sql_command= SQLCOM_LOAD;
	  lex->lock_option= $3;
	  lex->local_file=  $4;
	  if (!(lex->exchange= new sql_exchange($6.str,0)))
	    YYABORT;
	  lex->field_list.empty();
	}
	opt_duplicate INTO TABLE_SYM table_ident opt_field_term opt_line_term
	opt_ignore_lines opt_field_spec
	{
	  if (!Select->add_table_to_list(YYTHD, $11, NULL, 1))
	    YYABORT;
	}
        |
	LOAD TABLE_SYM table_ident FROM MASTER_SYM
        {
	  Lex->sql_command = SQLCOM_LOAD_MASTER_TABLE;
	  if (!Select->add_table_to_list(YYTHD, $3, NULL, 1))
	    YYABORT;

        }
        |
	LOAD DATA_SYM FROM MASTER_SYM
        {
	  Lex->sql_command = SQLCOM_LOAD_MASTER_DATA;
        };

opt_local:
	/* empty */	{ $$=0;}
	| LOCAL_SYM	{ $$=1;};

load_data_lock:
	/* empty */	{ $$= YYTHD->update_lock_default; }
	| CONCURRENT	{ $$= TL_WRITE_CONCURRENT_INSERT ; }
	| LOW_PRIORITY	{ $$= TL_WRITE_LOW_PRIORITY; };


opt_duplicate:
	/* empty */	{ Lex->duplicates=DUP_ERROR; }
	| REPLACE	{ Lex->duplicates=DUP_REPLACE; }
	| IGNORE_SYM	{ Lex->duplicates=DUP_IGNORE; };

opt_field_term:
	/* empty */
	| COLUMNS field_term_list;

field_term_list:
	field_term_list field_term
	| field_term;

field_term:
	TERMINATED BY text_string { Lex->exchange->field_term= $3;}
	| OPTIONALLY ENCLOSED BY text_string
	  {
	    LEX *lex=Lex;
	    lex->exchange->enclosed= $4;
	    lex->exchange->opt_enclosed=1;
	  }
	| ENCLOSED BY text_string { Lex->exchange->enclosed= $3;}
	| ESCAPED BY text_string  { Lex->exchange->escaped= $3;};

opt_line_term:
	/* empty */
	| LINES line_term_list;

line_term_list:
	line_term_list line_term
	| line_term;

line_term:
	TERMINATED BY text_string { Lex->exchange->line_term= $3;}
	| STARTING BY text_string { Lex->exchange->line_start= $3;};

opt_ignore_lines:
	/* empty */
	| IGNORE_SYM NUM LINES
	  { Lex->exchange->skip_lines=atol($2.str); };

/* Common definitions */

text_literal:
	TEXT_STRING { $$ = new Item_string($1.str,$1.length,YYTHD->variables.thd_charset); }
	| UNDERSCORE_CHARSET TEXT_STRING { $$ = new Item_string($2.str,$2.length,Lex->charset); }
	| text_literal TEXT_STRING
	{ ((Item_string*) $1)->append($2.str,$2.length); };

text_string:
	TEXT_STRING	{ $$=  new String($1.str,$1.length,YYTHD->variables.thd_charset); }
	| HEX_NUM
	  {
	    Item *tmp = new Item_varbinary($1.str,$1.length);
	    $$= tmp ? tmp->val_str((String*) 0) : (String*) 0;
	  };
param_marker:
        '?'
        {
	  LEX *lex=Lex;
          if (YYTHD->prepare_command)
          {
            lex->param_list.push_back($$=new Item_param());
            lex->param_count++;
          }
          else
          {
            yyerror("You have an error in your SQL syntax");
            YYABORT;
          }
        };
literal:
	text_literal	{ $$ =	$1; }
	| NUM		{ $$ =	new Item_int($1.str, (longlong) atol($1.str),$1.length); }
	| LONG_NUM	{ $$ =	new Item_int($1.str); }
	| ULONGLONG_NUM	{ $$ =	new Item_uint($1.str, $1.length); }
	| REAL_NUM	{ $$ =	new Item_real($1.str, $1.length); }
	| FLOAT_NUM	{ $$ =	new Item_float($1.str, $1.length); }
	| NULL_SYM	{ $$ =	new Item_null();
			  Lex->next_state=STATE_OPERATOR_OR_IDENT;}
	| HEX_NUM	{ $$ =	new Item_varbinary($1.str,$1.length);}
	| DATE_SYM text_literal { $$ = $2; }
	| TIME_SYM text_literal { $$ = $2; }
	| TIMESTAMP text_literal { $$ = $2; };

/**********************************************************************
** Createing different items.
**********************************************************************/

insert_ident:
	simple_ident	 { $$=$1; }
	| table_wild	 { $$=$1; };

table_wild:
	ident '.' '*' { $$ = new Item_field(NullS,$1.str,"*"); }
	| ident '.' ident '.' '*'
	{ $$ = new Item_field((YYTHD->client_capabilities &
   CLIENT_NO_SCHEMA ? NullS : $1.str),$3.str,"*"); };

order_ident:
	expr { $$=$1; };

simple_ident:
	ident
	{
	  sp_pvar_t *spv;
	  LEX *lex = Lex;
          sp_pcontext *spc = lex->spcont;

	  if (spc && (spv = spc->find_pvar(&$1)))
	  { /* We're compiling a stored procedure and found a variable */
	    if (lex->sql_command != SQLCOM_CALL && ! spv->isset)
	    {
	      printf("QQ Referring to an unitialized variable\n");
	      YYABORT; /* QQ Referring to an unitialized variable */
	    }
	    else
	      $$ = (Item*) new Item_splocal(spv->offset);
	  }
	  else
	  {
	    SELECT_LEX_NODE *sel=Select;
	    $$ = !sel->create_refs || sel->get_in_sum_expr() > 0 ? (Item*) new Item_field(NullS,NullS,$1.str) : (Item*) new Item_ref(NullS,NullS,$1.str);
	  }
	}
	| ident '.' ident
	{
	  SELECT_LEX_NODE *sel=Select;
	  $$ = !sel->create_refs || sel->get_in_sum_expr() > 0 ? (Item*) new Item_field(NullS,$1.str,$3.str) : (Item*) new Item_ref(NullS,$1.str,$3.str);
	}
	| '.' ident '.' ident
	{
	  SELECT_LEX_NODE *sel=Select;
	  $$ = !sel->create_refs || sel->get_in_sum_expr() > 0 ? (Item*) new Item_field(NullS,$2.str,$4.str) : (Item*) new Item_ref(NullS,$2.str,$4.str);
	}
	| ident '.' ident '.' ident
	{
	  SELECT_LEX_NODE *sel=Select;
	  $$ = !sel->create_refs || sel->get_in_sum_expr() > 0 ? (Item*) new Item_field((YYTHD->client_capabilities & CLIENT_NO_SCHEMA ? NullS :$1.str),$3.str,$5.str) : (Item*) new Item_ref((YYTHD->client_capabilities & CLIENT_NO_SCHEMA ? NullS :$1.str),$3.str,$5.str);
	};


field_ident:
	ident			{ $$=$1;}
	| ident '.' ident	{ $$=$3;}	/* Skipp schema name in create*/
	| '.' ident		{ $$=$2;}	/* For Delphi */;

table_ident:
	ident			{ $$=new Table_ident($1); }
	| ident '.' ident	{ $$=new Table_ident($1,$3,0);}
	| '.' ident		{ $$=new Table_ident($2);}
   /* For Delphi */;

ident:
	IDENT	    { $$=$1; }
	| keyword
	{
	  LEX *lex= Lex;
	  $$.str= lex->thd->strmake($1.str,$1.length);
	  $$.length=$1.length;
	  if (lex->next_state != STATE_END)
	    lex->next_state=STATE_OPERATOR_OR_IDENT;
	}
	;

ident_or_text:
	ident 		{ $$=$1;}
	| TEXT_STRING	{ $$=$1;}
	| LEX_HOSTNAME	{ $$=$1;};

user:
	ident_or_text
	{
	  THD *thd= YYTHD;
	  if (!($$=(LEX_USER*) thd->alloc(sizeof(st_lex_user))))
	    YYABORT;
	  $$->user = $1; $$->host.str=NullS;
	  }
	| ident_or_text '@' ident_or_text
	  {
	    THD *thd= YYTHD;
	    if (!($$=(LEX_USER*) thd->alloc(sizeof(st_lex_user))))
	      YYABORT;
	    $$->user = $1; $$->host=$3;
	  };

/* Keyword that we allow for identifiers */

keyword:
	ACTION			{}
	| AFTER_SYM		{}
	| AGAINST		{}
	| AGGREGATE_SYM		{}
	| ANY_SYM		{}
	| ASCII_SYM		{}
	| AUTO_INC		{}
	| AVG_ROW_LENGTH	{}
	| AVG_SYM		{}
	| BACKUP_SYM		{}
	| BEGIN_SYM		{}
	| BERKELEY_DB_SYM	{}
	| BINLOG_SYM		{}
	| BIT_SYM		{}
	| BOOL_SYM		{}
	| BOOLEAN_SYM		{}
	| BYTE_SYM		{}
	| CACHE_SYM		{}
	| CHANGED		{}
	| CHARSET		{}
	| CHECKSUM_SYM		{}
	| CIPHER_SYM		{}
	| CLIENT_SYM		{}
	| CLOSE_SYM		{}
	| COMMENT_SYM		{}
	| COMMITTED_SYM		{}
	| COMMIT_SYM		{}
	| COMPRESSED_SYM	{}
	| CONCURRENT		{}
	| CUBE_SYM		{}
	| DATA_SYM		{}
	| DATETIME		{}
	| DATE_SYM		{}
	| DAY_SYM		{}
	| DELAY_KEY_WRITE_SYM	{}
	| DES_KEY_FILE		{}
	| DIRECTORY_SYM		{}
	| DO_SYM		{}
	| DUMPFILE		{}
	| DUAL_SYM		{}
	| DYNAMIC_SYM		{}
	| END			{}
	| ENUM			{}
	| ESCAPE_SYM		{}
	| EVENTS_SYM		{}
	| EXECUTE_SYM		{}
	| EXTENDED_SYM		{}
	| FAST_SYM		{}
	| DISABLE_SYM		{}
	| ENABLE_SYM		{}
	| FULL			{}
	| FILE_SYM		{}
	| FIRST_SYM		{}
	| FIXED_SYM		{}
	| FLUSH_SYM		{}
	| GRANTS		{}
	| GLOBAL_SYM		{}
	| HEAP_SYM		{}
	| HANDLER_SYM		{}
	| HOSTS_SYM		{}
	| HOUR_SYM		{}
	| IDENTIFIED_SYM	{}
	| INDEXES		{}
	| ISOLATION		{}
	| ISAM_SYM		{}
	| ISSUER_SYM		{}
	| INNOBASE_SYM		{}
	| INSERT_METHOD		{}
	| IO_THREAD		{}
	| LAST_SYM		{}
	| LEVEL_SYM		{}
	| LOCAL_SYM		{}
	| LOCKS_SYM		{}
	| LOGS_SYM		{}
	| MAX_ROWS		{}
	| MASTER_SYM		{}
	| MASTER_HOST_SYM	{}
	| MASTER_PORT_SYM	{}
	| MASTER_LOG_FILE_SYM	{}
	| MASTER_LOG_POS_SYM	{}
	| MASTER_USER_SYM	{}
	| MASTER_PASSWORD_SYM	{}
	| MASTER_CONNECT_RETRY_SYM	{}
	| MAX_CONNECTIONS_PER_HOUR	 {}
	| MAX_QUERIES_PER_HOUR	{}
	| MAX_UPDATES_PER_HOUR	{}
	| MEDIUM_SYM		{}
	| MERGE_SYM		{}
	| MINUTE_SYM		{}
	| MIN_ROWS		{}
	| MODIFY_SYM		{}
	| MODE_SYM		{}
	| MONTH_SYM		{}
	| MYISAM_SYM		{}
	| NATIONAL_SYM		{}
	| NCHAR_SYM		{}
	| NEXT_SYM		{}
	| NEW_SYM		{}
	| NO_SYM		{}
	| NONE_SYM		{}
	| OFFSET_SYM		{}
	| OPEN_SYM		{}
	| PACK_KEYS_SYM		{}
	| PARTIAL		{}
	| PASSWORD		{}
	| PREV_SYM		{}
	| PROCESS		{}
	| PROCESSLIST_SYM	{}
	| QUERY_SYM		{}
	| QUICK			{}
	| RAID_0_SYM		{}
	| RAID_CHUNKS		{}
	| RAID_CHUNKSIZE	{}
	| RAID_STRIPED_SYM	{}
	| RAID_TYPE		{}
	| RELAY_LOG_FILE_SYM	{}
	| RELAY_LOG_POS_SYM	{}
	| RELOAD		{}
	| REPAIR		{}
	| REPEATABLE_SYM	{}
	| REPLICATION		{}
	| RESET_SYM		{}
	| RESOURCES		{}
	| RESTORE_SYM		{}
	| ROLLBACK_SYM		{}
	| ROLLUP_SYM		{}
	| ROWS_SYM		{}
	| ROW_FORMAT_SYM	{}
	| ROW_SYM		{}
	| SECOND_SYM		{}
	| SERIAL_SYM		{}
	| SERIALIZABLE_SYM	{}
	| SESSION_SYM		{}
	| SIGNED_SYM		{}
	| SIMPLE_SYM		{}
	| SHARE_SYM		{}
	| SHUTDOWN		{}
	| SLAVE			{}
	| SQL_CACHE_SYM		{}
	| SQL_BUFFER_RESULT	{}
	| SQL_NO_CACHE_SYM	{}
	| SQL_THREAD		{}
	| START_SYM		{}
	| STATUS_SYM		{}
	| STOP_SYM		{}
	| STRING_SYM		{}
	| SUBJECT_SYM		{}
	| SUPER_SYM		{}
	| TEMPORARY		{}
	| TEXT_SYM		{}
	| TRANSACTION_SYM	{}
	| TRUNCATE_SYM		{}
	| TIMESTAMP		{}
	| TIME_SYM		{}
	| TYPE_SYM		{}
	| UDF_SYM		{}
	| UNCOMMITTED_SYM	{}
	| UNICODE_SYM		{}
	| USE_FRM		{}
	| VARIABLES		{}
	| VALUE_SYM		{}
	| WORK_SYM		{}
	| YEAR_SYM		{}
	| SOUNDS_SYM            {}
	;

/* Option functions */

set:
	SET opt_option
	{
	  LEX *lex=Lex;
	  lex->sql_command= SQLCOM_SET_OPTION;
	  lex->option_type=OPT_DEFAULT;
	  lex->var_list.empty();
	}
	option_value_list
	{}
	;

opt_option:
	/* empty */ {}
	| OPTION {};

option_value_list:
	option_type option_value
	| option_value_list ',' option_type option_value;

option_type:
	/* empty */	{}
	| GLOBAL_SYM	{ Lex->option_type= OPT_GLOBAL; }
	| LOCAL_SYM	{ Lex->option_type= OPT_SESSION; }
	| SESSION_SYM	{ Lex->option_type= OPT_SESSION; }
	;

opt_var_type:
	/* empty */	{ $$=OPT_SESSION; }
	| GLOBAL_SYM	{ $$=OPT_GLOBAL; }
	| LOCAL_SYM	{ $$=OPT_SESSION; }
	| SESSION_SYM	{ $$=OPT_SESSION; }
	;

opt_var_ident_type:
	/* empty */		{ $$=OPT_DEFAULT; }
	| GLOBAL_SYM '.'	{ $$=OPT_GLOBAL; }
	| LOCAL_SYM '.'		{ $$=OPT_SESSION; }
	| SESSION_SYM '.'	{ $$=OPT_SESSION; }
	;

option_value:
	'@' ident_or_text equal expr
	{
	  Lex->var_list.push_back(new set_var_user(new Item_func_set_user_var($2,$4)));
	}
	| internal_variable_name equal set_expr_or_default
	  {
	    LEX *lex=Lex;
	    lex->var_list.push_back(new set_var(lex->option_type, $1, $3));
	  }
	| '@' '@' opt_var_ident_type internal_variable_name equal set_expr_or_default
	  {
	    LEX *lex=Lex;
	    lex->var_list.push_back(new set_var((enum_var_type) $3, $4, $6));
	  }
	| TRANSACTION_SYM ISOLATION LEVEL_SYM isolation_types
	  {
	    LEX *lex=Lex;
	    lex->var_list.push_back(new set_var(lex->option_type,
						find_sys_var("tx_isolation"),
						new Item_int((int32) $4)));
	  }
	| CHAR_SYM SET opt_equal set_expr_or_default
	{
	  LEX *lex=Lex;
	  lex->var_list.push_back(new set_var(lex->option_type,
					      find_sys_var("convert_character_set"),
					      $4));
	}
	| PASSWORD equal text_or_password
	  {
	    THD *thd=YYTHD;
	    LEX_USER *user;
	    if (!(user=(LEX_USER*) thd->alloc(sizeof(LEX_USER))))
	      YYABORT;
	    user->host.str=0;
	    user->user.str=thd->priv_user;
	    thd->lex.var_list.push_back(new set_var_password(user, $3));
	  }
	| PASSWORD FOR_SYM user equal text_or_password
	  {
	    Lex->var_list.push_back(new set_var_password($3,$5));
	  }
	;

internal_variable_name:
	ident
	{
	  sys_var *tmp=find_sys_var($1.str, $1.length);
	  if (!tmp)
	    YYABORT;
	  $$=tmp;
	}
        ;

isolation_types:
	READ_SYM UNCOMMITTED_SYM	{ $$= ISO_READ_UNCOMMITTED; }
	| READ_SYM COMMITTED_SYM	{ $$= ISO_READ_COMMITTED; }
	| REPEATABLE_SYM READ_SYM	{ $$= ISO_REPEATABLE_READ; }
	| SERIALIZABLE_SYM		{ $$= ISO_SERIALIZABLE; }
	;

text_or_password:
	TEXT_STRING { $$=$1.str;}
	| PASSWORD '(' TEXT_STRING ')'
	  {
	    if (!$3.length)
	      $$=$3.str;
	    else
	    {
	      char *buff=(char*) YYTHD->alloc(HASH_PASSWORD_LENGTH+1);
	      make_scrambled_password(buff,$3.str,opt_old_passwords,&current_thd->rand);
	      $$=buff;
	    }
	  }
          ;


set_expr_or_default:
	expr      { $$=$1; }
	| DEFAULT { $$=0; }
	| ON	  { $$=new Item_string("ON",  2, system_charset_info); }
	| ALL	  { $$=new Item_string("ALL", 3, system_charset_info); }
	;


/* Lock function */

lock:
	LOCK_SYM table_or_tables
	{
	  Lex->sql_command=SQLCOM_LOCK_TABLES;
	}
	table_lock_list
	{}
	;

table_or_tables:
	TABLE_SYM
	| TABLES;

table_lock_list:
	table_lock
	| table_lock_list ',' table_lock;

table_lock:
	table_ident opt_table_alias lock_option
	{
	  if (!Select->add_table_to_list(YYTHD, $1, $2, 0, (thr_lock_type) $3))
	   YYABORT;
	}
        ;

lock_option:
	READ_SYM	{ $$=TL_READ_NO_INSERT; }
	| WRITE_SYM     { $$=YYTHD->update_lock_default; }
	| LOW_PRIORITY WRITE_SYM { $$=TL_WRITE_LOW_PRIORITY; }
	| READ_SYM LOCAL_SYM { $$= TL_READ; }
        ;

unlock:
	UNLOCK_SYM table_or_tables { Lex->sql_command=SQLCOM_UNLOCK_TABLES; }
        ;


/*
** Handler: direct access to ISAM functions
*/

handler:
	HANDLER_SYM table_ident OPEN_SYM opt_table_alias
	{
	  LEX *lex= Lex;
	  lex->sql_command = SQLCOM_HA_OPEN;
	  if (!lex->current_select->add_table_to_list(lex->thd, $2, $4, 0))
	    YYABORT;
	}
	| HANDLER_SYM table_ident CLOSE_SYM
	{
	  LEX *lex= Lex;
	  lex->sql_command = SQLCOM_HA_CLOSE;
	  if (!lex->current_select->add_table_to_list(lex->thd, $2, 0, 0))
	    YYABORT;
	}
	| HANDLER_SYM table_ident READ_SYM
	{
	  LEX *lex=Lex;
	  lex->sql_command = SQLCOM_HA_READ;
	  lex->ha_rkey_mode= HA_READ_KEY_EXACT;	/* Avoid purify warnings */
	  lex->current_select->select_limit= 1;
	  lex->current_select->offset_limit= 0L;
	  if (!lex->current_select->add_table_to_list(lex->thd, $2, 0, 0))
	    YYABORT;
        }
        handler_read_or_scan where_clause opt_limit_clause { }
        ;

handler_read_or_scan:
	handler_scan_function         { Lex->backup_dir= 0; }
        | ident handler_rkey_function { Lex->backup_dir= $1.str; }
        ;

handler_scan_function:
	FIRST_SYM  { Lex->ha_read_mode = RFIRST; }
	| NEXT_SYM { Lex->ha_read_mode = RNEXT;  }
        ;

handler_rkey_function:
	FIRST_SYM  { Lex->ha_read_mode = RFIRST; }
	| NEXT_SYM { Lex->ha_read_mode = RNEXT;  }
	| PREV_SYM { Lex->ha_read_mode = RPREV;  }
	| LAST_SYM { Lex->ha_read_mode = RLAST;  }
	| handler_rkey_mode
	{
	  LEX *lex=Lex;
	  lex->ha_read_mode = RKEY;
	  lex->ha_rkey_mode=$1;
	  if (!(lex->insert_list = new List_item))
	    YYABORT;
	} '(' values ')' { }
        ;

handler_rkey_mode:
	  EQ     { $$=HA_READ_KEY_EXACT;   }
	| GE     { $$=HA_READ_KEY_OR_NEXT; }
	| LE     { $$=HA_READ_KEY_OR_PREV; }
	| GT_SYM { $$=HA_READ_AFTER_KEY;   }
	| LT     { $$=HA_READ_BEFORE_KEY;  }
        ;

/* GRANT / REVOKE */

revoke:
	REVOKE
	{
	  LEX *lex=Lex;
	  lex->sql_command = SQLCOM_REVOKE;
	  lex->users_list.empty();
	  lex->columns.empty();
	  lex->grant= lex->grant_tot_col=0;
	  lex->select_lex.db=0;
	  lex->ssl_type= SSL_TYPE_NOT_SPECIFIED;
	  lex->ssl_cipher= lex->x509_subject= lex->x509_issuer= 0;
	  bzero((char*) &lex->mqh, sizeof(lex->mqh));
	}
	grant_privileges ON opt_table FROM user_list
	{}
	;

grant:
	GRANT
	{
	  LEX *lex=Lex;
	  lex->users_list.empty();
	  lex->columns.empty();
	  lex->sql_command = SQLCOM_GRANT;
	  lex->grant= lex->grant_tot_col= 0;
	  lex->select_lex.db= 0;
	  lex->ssl_type= SSL_TYPE_NOT_SPECIFIED;
	  lex->ssl_cipher= lex->x509_subject= lex->x509_issuer= 0;
	  bzero(&(lex->mqh),sizeof(lex->mqh));
	}
	grant_privileges ON opt_table TO_SYM user_list
	require_clause grant_options
	{}
	;

grant_privileges:
	grant_privilege_list {}
	| ALL PRIVILEGES	{ Lex->grant = GLOBAL_ACLS;}
	| ALL			{ Lex->grant = GLOBAL_ACLS;}
        ;

grant_privilege_list:
	grant_privilege
	| grant_privilege_list ',' grant_privilege;

grant_privilege:
	SELECT_SYM 	{ Lex->which_columns = SELECT_ACL;} opt_column_list {}
	| INSERT	{ Lex->which_columns = INSERT_ACL;} opt_column_list {}
	| UPDATE_SYM	{ Lex->which_columns = UPDATE_ACL; } opt_column_list {}
	| REFERENCES	{ Lex->which_columns = REFERENCES_ACL;} opt_column_list {}
	| DELETE_SYM	{ Lex->grant |= DELETE_ACL;}
	| USAGE		{}
	| INDEX		{ Lex->grant |= INDEX_ACL;}
	| ALTER		{ Lex->grant |= ALTER_ACL;}
	| CREATE	{ Lex->grant |= CREATE_ACL;}
	| DROP		{ Lex->grant |= DROP_ACL;}
	| EXECUTE_SYM	{ Lex->grant |= EXECUTE_ACL;}
	| RELOAD	{ Lex->grant |= RELOAD_ACL;}
	| SHUTDOWN	{ Lex->grant |= SHUTDOWN_ACL;}
	| PROCESS	{ Lex->grant |= PROCESS_ACL;}
	| FILE_SYM	{ Lex->grant |= FILE_ACL;}
	| GRANT OPTION  { Lex->grant |= GRANT_ACL;}
	| SHOW DATABASES { Lex->grant |= SHOW_DB_ACL;}
	| SUPER_SYM	{ Lex->grant |= SUPER_ACL;}
	| CREATE TEMPORARY TABLES { Lex->grant |= CREATE_TMP_ACL;}
	| LOCK_SYM TABLES   { Lex->grant |= LOCK_TABLES_ACL; }
	| REPLICATION SLAVE  { Lex->grant |= REPL_SLAVE_ACL;}
	| REPLICATION CLIENT_SYM { Lex->grant |= REPL_CLIENT_ACL;}
	;


opt_and:
	/* empty */	{}
	| AND		{}
	;

require_list:
	 require_list_element opt_and require_list
	 | require_list_element
	 ;

require_list_element:
	SUBJECT_SYM TEXT_STRING
	{
	  LEX *lex=Lex;
	  if (lex->x509_subject)
	  {
	    net_printf(lex->thd,ER_DUP_ARGUMENT, "SUBJECT");
	    YYABORT;
	  }
	  lex->x509_subject=$2.str;
	}
	| ISSUER_SYM TEXT_STRING
	{
	  LEX *lex=Lex;
	  if (lex->x509_issuer)
	  {
	    net_printf(lex->thd,ER_DUP_ARGUMENT, "ISSUER");
	    YYABORT;
	  }
	  lex->x509_issuer=$2.str;
	}
	| CIPHER_SYM TEXT_STRING
	{
	  LEX *lex=Lex;
	  if (lex->ssl_cipher)
	  {
	    net_printf(lex->thd,ER_DUP_ARGUMENT, "CIPHER");
	    YYABORT;
	  }
	  lex->ssl_cipher=$2.str;
	}
	;

opt_table:
	'*'
	  {
	    LEX *lex= Lex;
	    lex->current_select->select_lex()->db= lex->thd->db;
	    if (lex->grant == GLOBAL_ACLS)
	      lex->grant = DB_ACLS & ~GRANT_ACL;
	    else if (lex->columns.elements)
	    {
	      send_error(lex->thd,ER_ILLEGAL_GRANT_FOR_TABLE);
	      YYABORT;
	    }
	  }
	| ident '.' '*'
	  {
	    LEX *lex= Lex;
	    lex->current_select->select_lex()->db = $1.str;
	    if (lex->grant == GLOBAL_ACLS)
	      lex->grant = DB_ACLS & ~GRANT_ACL;
	    else if (lex->columns.elements)
	    {
	      send_error(lex->thd,ER_ILLEGAL_GRANT_FOR_TABLE);
	      YYABORT;
	    }
	  }
	| '*' '.' '*'
	  {
	    LEX *lex= Lex;
	    lex->current_select->select_lex()->db = NULL;
	    if (lex->grant == GLOBAL_ACLS)
	      lex->grant= GLOBAL_ACLS & ~GRANT_ACL;
	    else if (lex->columns.elements)
	    {
	      send_error(lex->thd,ER_ILLEGAL_GRANT_FOR_TABLE);
	      YYABORT;
	    }
	  }
	| table_ident
	  {
	    LEX *lex=Lex;
	    if (!lex->current_select->add_table_to_list(lex->thd, $1,NULL,0))
	      YYABORT;
	    if (lex->grant == GLOBAL_ACLS)
	      lex->grant =  TABLE_ACLS & ~GRANT_ACL;
	  }
          ;


user_list:
	grant_user  { if (Lex->users_list.push_back($1)) YYABORT;}
	| user_list ',' grant_user
	  {
	    if (Lex->users_list.push_back($3))
	      YYABORT;
	  }
	;


grant_user:
	user IDENTIFIED_SYM BY TEXT_STRING
	{
	   $$=$1; $1->password=$4;
	   if ($4.length)
	   {
	     char *buff=(char*) YYTHD->alloc(HASH_PASSWORD_LENGTH+1);
	     if (buff)
	     {
	       make_scrambled_password(buff,$4.str,opt_old_passwords,&current_thd->rand);
	       $1->password.str=buff;
	       $1->password.length=HASH_PASSWORD_LENGTH;
	     }
	  }
	}
	| user IDENTIFIED_SYM BY PASSWORD TEXT_STRING
	  { $$=$1; $1->password=$5 ; }
	| user
	  { $$=$1; $1->password.str=NullS; }
        ;


opt_column_list:
	/* empty */
	{
	  LEX *lex=Lex;
	  lex->grant |= lex->which_columns;
	}
	| '(' column_list ')';

column_list:
	column_list ',' column_list_id
	| column_list_id;

column_list_id:
	ident
	{
	  String *new_str = new String((const char*) $1.str,$1.length,default_charset_info);
	  List_iterator <LEX_COLUMN> iter(Lex->columns);
	  class LEX_COLUMN *point;
	  LEX *lex=Lex;
	  while ((point=iter++))
	  {
	    if (!my_strcasecmp(system_charset_info,
                               point->column.ptr(), new_str->ptr()))
		break;
	  }
	  lex->grant_tot_col|= lex->which_columns;
	  if (point)
	    point->rights |= lex->which_columns;
	  else
	    lex->columns.push_back(new LEX_COLUMN (*new_str,lex->which_columns));
	}
        ;


require_clause: /* empty */
        | REQUIRE_SYM require_list
          {
            Lex->ssl_type=SSL_TYPE_SPECIFIED;
          }
        | REQUIRE_SYM SSL_SYM
          {
            Lex->ssl_type=SSL_TYPE_ANY;
          }
        | REQUIRE_SYM X509_SYM
          {
            Lex->ssl_type=SSL_TYPE_X509;
          }
	| REQUIRE_SYM NONE_SYM
	  {
	    Lex->ssl_type=SSL_TYPE_NONE;
	  }
          ;

grant_options:
	/* empty */ {}
	| WITH grant_option_list;

grant_option_list:
	grant_option_list grant_option {}
	| grant_option {}
        ;

grant_option:
	GRANT OPTION { Lex->grant |= GRANT_ACL;}
        | MAX_QUERIES_PER_HOUR ULONG_NUM
        {
	  Lex->mqh.questions=$2;
	  Lex->mqh.bits |= 1;
	}
        | MAX_UPDATES_PER_HOUR ULONG_NUM
        {
	  Lex->mqh.updates=$2;
	  Lex->mqh.bits |= 2;
	}
        | MAX_CONNECTIONS_PER_HOUR ULONG_NUM
        {
	  Lex->mqh.connections=$2;
	  Lex->mqh.bits |= 4;
	}
        ;

begin:
	BEGIN_SYM   { Lex->sql_command = SQLCOM_BEGIN;} opt_work {}
	;

opt_work:
	/* empty */ {}
	| WORK_SYM {;}
        ;

commit:
	COMMIT_SYM   { Lex->sql_command = SQLCOM_COMMIT;};

rollback:
	ROLLBACK_SYM { Lex->sql_command = SQLCOM_ROLLBACK;};


/*
   UNIONS : glue selects together
*/


union_clause:
	/* empty */ {}
	| union_list
	;

union_list:
	UNION_SYM    union_option
	{
	  LEX *lex=Lex;
	  if (lex->exchange)
	  {
	    /* Only the last SELECT can have  INTO...... */
	    net_printf(lex->thd, ER_WRONG_USAGE, "UNION", "INTO");
	    YYABORT;
	  }
	  if (lex->current_select->linkage == GLOBAL_OPTIONS_TYPE)
	  {
	    send_error(lex->thd, ER_SYNTAX_ERROR);
	    YYABORT;
	  }
	  if (mysql_new_select(lex, 0))
	    YYABORT;
	  lex->current_select->linkage=UNION_TYPE;
	}
	select_init {}
	;

union_opt:
	union_list {}
	| optional_order_or_limit {}
	;

optional_order_or_limit:
      	/* Empty */ {}
	|
	  {
	    LEX *lex=Lex;
	    if (!lex->current_select->linkage == GLOBAL_OPTIONS_TYPE)
	    {
	      send_error(lex->thd, ER_SYNTAX_ERROR);
	      YYABORT;
	    }
	    SELECT_LEX *sel= lex->current_select->select_lex();
	    sel->master_unit()->global_parameters=
	      sel->master_unit();
	    lex->current_select= sel->master_unit();
	    lex->current_select->select_limit=
	      lex->thd->variables.select_limit;
	  }
	order_or_limit
	;

order_or_limit:
	order_clause opt_limit_clause
	|
	limit_clause
	;

union_option:
	/* empty */ {}
	| ALL {Select->master_unit()->union_option= 1;};

singlerow_subselect:
	subselect_start singlerow_subselect_init
	subselect_end
	{
	  $$= $2;
	};

singlerow_subselect_init:
	select_init2
	{
	  $$= new Item_singlerow_subselect(YYTHD,
					   Lex->current_select->master_unit()->
                                             first_select());
	};

exists_subselect:
	subselect_start exists_subselect_init
	subselect_end
	{
	  $$= $2;
	};

exists_subselect_init:
	select_init2
	{
	  $$= new Item_exists_subselect(YYTHD,
					Lex->current_select->master_unit()->
					  first_select());
	};

in_subselect:
  subselect_start in_subselect_init
  subselect_end
  {
    $$= $2;
  };

in_subselect_init:
  select_init2
  {
    $$= Lex->current_select->master_unit()->first_select();
  };

subselect_start:
	'(' SELECT_SYM
	{
	  if (mysql_new_select(Lex, 1))
	    YYABORT;
	};

subselect_end:
	')'
	{
	  LEX *lex=Lex;
	  lex->current_select = lex->current_select->outer_select();
	};<|MERGE_RESOLUTION|>--- conflicted
+++ resolved
@@ -1877,17 +1877,12 @@
 	    LEX *lex=Lex;
 	    lex->sql_command=SQLCOM_ALTER_DB;
 	    lex->name=$3.str;
-<<<<<<< HEAD
-	  };
-=======
-	    lex->create_info.table_charset=$4;
 	  }
 	| ALTER PROCEDURE opt_specific ident
 	  /* QQ Characteristics missing for now */
 	  opt_restrict
 	  {
 	    LEX *lex=Lex;
->>>>>>> 204aa972
 
 	    /* This is essensially an no-op right now, since we haven't
 	       put the characteristics in yet. */
