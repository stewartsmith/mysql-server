--- conflicted
+++ resolved
@@ -71,11 +71,7 @@
 echo
 # Show the definition of the PROCESSLIST table
 #--------------------------------------------------------------------------
-<<<<<<< HEAD
---replace_result ENGINE=MyISAM "" ENGINE=MARIA "" " PAGE_CHECKSUM=1" "" " PAGE_CHECKSUM=0" ""
-=======
-;
->>>>>>> 5d48042e
+;
 SHOW CREATE TABLE INFORMATION_SCHEMA.PROCESSLIST;
 
 echo
@@ -195,7 +191,7 @@
 SELECT COUNT(*)  = 1 AS "Expect 1"
 FROM INFORMATION_SCHEMA.PROCESSLIST WHERE ID = @test_user_con1_id
      AND USER = 'test_user' AND DB = 'information_schema'
-     AND Command = 'Sleep' AND State = '' AND INFO IS NULL;
+     AND Command = 'Sleep' AND State IS NULL AND INFO IS NULL;
 #
 # 6. Check that TIME increases
 let $wait_timeout= 10;
@@ -371,13 +367,13 @@
 ;
 connection default;
 echo
-# Poll till INFO is no more NULL and State = 'Locked'.
+# Poll till INFO is no more NULL and State = 'Table Lock'.
 ;
 let $wait_condition= SELECT COUNT(*) FROM INFORMATION_SCHEMA.PROCESSLIST
-        WHERE INFO IS NOT NULL AND STATE = 'Locked';
---source include/wait_condition.inc
-#
-# Expect to see the state 'Locked' for the third connection because the SELECT
+        WHERE INFO IS NOT NULL AND STATE = 'Table Lock';
+--source include/wait_condition.inc
+#
+# Expect to see the state 'Table Lock' for the third connection because the SELECT
 # collides with the WRITE TABLE LOCK.
 --replace_column 1 <ID> 3 <HOST_NAME> 6 <TIME>
 SELECT * FROM INFORMATION_SCHEMA.PROCESSLIST;
@@ -426,10 +422,10 @@
 ;
 connection default;
 echo
-# Poll till INFO is no more NULL and State = 'Locked'.
+# Poll till INFO is no more NULL and State = 'Table Lock'.
 ;
 let $wait_condition= SELECT COUNT(*) FROM INFORMATION_SCHEMA.PROCESSLIST
-        WHERE INFO IS NOT NULL AND STATE = 'Locked';
+        WHERE INFO IS NOT NULL AND STATE = 'Table Lock';
 --source include/wait_condition.inc
 echo
 # Expect result:
