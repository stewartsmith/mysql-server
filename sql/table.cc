--- conflicted
+++ resolved
@@ -1,9 +1,5 @@
-<<<<<<< HEAD
-/* Copyright (c) 2000, 2011, Oracle and/or its affiliates. All rights reserved.
-=======
 /*
    Copyright (c) 2000, 2011, Oracle and/or its affiliates. All rights reserved.
->>>>>>> fb5f6ee8
 
    This program is free software; you can redistribute it and/or modify
    it under the terms of the GNU General Public License as published by
@@ -35,12 +31,6 @@
                                  // fix_partition_func, partition_info
 #include "sql_acl.h"             // *_ACL, acl_getroot_no_password
 #include "sql_base.h"            // release_table_share
-<<<<<<< HEAD
-#include <m_ctype.h>
-#include "my_md5.h"
-#include "sql_select.h"
-#include "mdl.h"                 // MDL_wait_for_graph_visitor
-=======
 #include "sql_derived.h"
 #include <m_ctype.h>
 #include "my_md5.h"
@@ -48,7 +38,6 @@
 #include "sql_select.h"
 #include "mdl.h"                 // MDL_wait_for_graph_visitor
 #include "opt_trace.h"           // opt_trace_disable_if_no_security_...
->>>>>>> fb5f6ee8
 
 /* INFORMATION_SCHEMA name */
 LEX_STRING INFORMATION_SCHEMA_NAME= {C_STRING_WITH_LEN("information_schema")};
@@ -71,12 +60,9 @@
 /* MI_INFO name */
 LEX_STRING MI_INFO_NAME= {C_STRING_WITH_LEN("slave_master_info")};
 
-<<<<<<< HEAD
-=======
 /* WORKER_INFO name */
 LEX_STRING WORKER_INFO_NAME= {C_STRING_WITH_LEN("slave_worker_info")};
 
->>>>>>> fb5f6ee8
 	/* Functions defined in this file */
 
 void open_table_error(TABLE_SHARE *share, int error, int db_errno,
@@ -311,15 +297,12 @@
                       MI_INFO_NAME.str,
                       name->str) == 0))
       return TABLE_CATEGORY_RPL_INFO;
-<<<<<<< HEAD
-=======
 
     if ((name->length == WORKER_INFO_NAME.length) &&
         (my_strcasecmp(system_charset_info,
                       WORKER_INFO_NAME.str,
                       name->str) == 0))
       return TABLE_CATEGORY_RPL_INFO;
->>>>>>> fb5f6ee8
   }
 
   return TABLE_CATEGORY_USER;
@@ -501,12 +484,7 @@
 #endif /* WITH_PARTITION_STORAGE_ENGINE */
 
 #ifdef HAVE_PSI_TABLE_INTERFACE
-<<<<<<< HEAD
-  if (likely(PSI_server && m_psi))
-    PSI_server->release_table_share(m_psi);
-=======
   PSI_CALL(release_table_share)(m_psi);
->>>>>>> fb5f6ee8
 #endif
 
   /*
@@ -1546,11 +1524,7 @@
                       "Please do \"ALTER TABLE '%s' FORCE\" to fix it!",
                       share->fieldnames.type_names[i], share->table_name.str,
                       share->table_name.str);
-<<<<<<< HEAD
-      push_warning_printf(thd, MYSQL_ERROR::WARN_LEVEL_WARN,
-=======
       push_warning_printf(thd, Sql_condition::WARN_LEVEL_WARN,
->>>>>>> fb5f6ee8
                           ER_CRASHED_ON_USAGE,
                           "Found incompatible DECIMAL field '%s' in %s; "
                           "Please do \"ALTER TABLE '%s' FORCE\" to fix it!",
@@ -1623,7 +1597,6 @@
         ((field_flags >> COLUMN_FORMAT_SHIFT)& COLUMN_FORMAT_MASK);
       DBUG_PRINT("debug", ("field flags: %u, storage: %u, column_format: %u",
                            field_flags, field_storage, field_column_format));
-<<<<<<< HEAD
 #ifndef MCP_WL3627
       reg_field->set_storage_type((ha_storage_media)field_storage);
       reg_field->set_column_format((column_format_type)field_column_format);
@@ -1631,10 +1604,6 @@
       (void)field_storage; /* Reserved by and used in MySQL Cluster */
       (void)field_column_format; /* Reserved by and used in MySQL Cluster */
 #endif
-=======
-      (void)field_storage; /* Reserved by and used in MySQL Cluster */
-      (void)field_column_format; /* Reserved by and used in MySQL Cluster */
->>>>>>> fb5f6ee8
     }
   }
   *field_ptr=0;					// End marker
@@ -1705,14 +1674,6 @@
             field->real_type() == MYSQL_TYPE_VARCHAR ||
             field->type() == MYSQL_TYPE_GEOMETRY)
         {
-<<<<<<< HEAD
-          if (field->type() == MYSQL_TYPE_BLOB ||
-              field->type() == MYSQL_TYPE_GEOMETRY)
-            key_part->key_part_flag|= HA_BLOB_PART;
-          else
-            key_part->key_part_flag|= HA_VAR_LENGTH_PART;
-=======
->>>>>>> fb5f6ee8
           key_part->store_length+=HA_KEY_BLOB_LENGTH;
           keyinfo->key_length+= HA_KEY_BLOB_LENGTH;
         }
@@ -1775,11 +1736,7 @@
                             "Please do \"ALTER TABLE '%s' FORCE \" to fix it!",
                             share->table_name.str,
                             share->table_name.str);
-<<<<<<< HEAD
-            push_warning_printf(thd, MYSQL_ERROR::WARN_LEVEL_WARN,
-=======
             push_warning_printf(thd, Sql_condition::WARN_LEVEL_WARN,
->>>>>>> fb5f6ee8
                                 ER_CRASHED_ON_USAGE,
                                 "Found wrong key definition in %s; "
                                 "Please do \"ALTER TABLE '%s' FORCE\" to fix "
@@ -1975,10 +1932,7 @@
 #else
   DBUG_PRINT("enter",("name: '%s.%s'  form: 0x%lx", share->db.str,
                       share->table_name.str, (long) outparam));
-<<<<<<< HEAD
 #endif
-=======
->>>>>>> fb5f6ee8
 
   error= 1;
   memset(outparam, 0, sizeof(*outparam));
@@ -2156,12 +2110,9 @@
 
     tmp= mysql_unpack_partition(thd, share->partition_info_str,
                                 share->partition_info_str_len,
-<<<<<<< HEAD
 #ifndef MCP_WL3749
                                 outparam, (open_mode != OTM_OPEN),
 #else
-=======
->>>>>>> fb5f6ee8
                                 outparam, is_create_table,
 #endif
                                 share->default_part_db_type,
@@ -2308,11 +2259,7 @@
 #endif
   outparam->file= 0;				// For easier error checking
   outparam->db_stat=0;
-<<<<<<< HEAD
-  free_root(&outparam->mem_root, MYF(0));       // Safe to call on bzero'd root
-=======
   free_root(&outparam->mem_root, MYF(0));
->>>>>>> fb5f6ee8
   my_free((void *) outparam->alias);
   DBUG_RETURN (error);
 }
@@ -2512,11 +2459,7 @@
 	DBUG_RETURN(0);
       endpos-=bufflength; bufflength=IO_SIZE;
     }
-<<<<<<< HEAD
-    bzero(buff,IO_SIZE);			/* Null new block */
-=======
     memset(buff, 0, IO_SIZE);			/* Null new block */
->>>>>>> fb5f6ee8
     mysql_file_seek(file, (ulong) maxlength, MY_SEEK_SET, MYF(0));
     if (mysql_file_write(file, buff, bufflength, MYF(MY_NABP+MY_WME)))
 	DBUG_RETURN(0L);
@@ -2835,11 +2778,7 @@
                                name, CREATE_MODE, create_flags, MYF(0))) >= 0)
   {
     uint key_length, tmp_key_length, tmp, csid;
-<<<<<<< HEAD
-    bzero((char*) fileinfo,64);
-=======
     memset(fileinfo, 0, 64);
->>>>>>> fb5f6ee8
     /* header */
     fileinfo[0]=(uchar) 254;
     fileinfo[1]= 1;
@@ -3372,11 +3311,7 @@
   if (gvisitor->m_lock_open_count++ == 0)
     mysql_mutex_lock(&LOCK_open);
 
-<<<<<<< HEAD
-  I_P_List_iterator <TABLE, TABLE_share> tables_it(used_tables);
-=======
   TABLE_SHARE::TABLE_list::Iterator tables_it(used_tables);
->>>>>>> fb5f6ee8
 
   /*
     In case of multiple searches running in parallel, avoid going
@@ -3465,11 +3400,7 @@
   mdl_context->find_deadlock();
 
   wait_status= mdl_context->m_wait.timed_wait(thd, abstime, TRUE,
-<<<<<<< HEAD
-                                              "Waiting for table flush");
-=======
                                               &stage_waiting_for_table_flush);
->>>>>>> fb5f6ee8
 
   mdl_context->done_waiting_for();
 
@@ -4006,28 +3937,6 @@
   /* Hide "Unknown column" or "Unknown function" error */
   DBUG_ASSERT(thd->is_error());
 
-<<<<<<< HEAD
-  if (thd->stmt_da->sql_errno() == ER_BAD_FIELD_ERROR ||
-      thd->stmt_da->sql_errno() == ER_SP_DOES_NOT_EXIST ||
-      thd->stmt_da->sql_errno() == ER_FUNC_INEXISTENT_NAME_COLLISION ||
-      thd->stmt_da->sql_errno() == ER_PROCACCESS_DENIED_ERROR ||
-      thd->stmt_da->sql_errno() == ER_COLUMNACCESS_DENIED_ERROR ||
-      thd->stmt_da->sql_errno() == ER_TABLEACCESS_DENIED_ERROR ||
-      thd->stmt_da->sql_errno() == ER_TABLE_NOT_LOCKED ||
-      thd->stmt_da->sql_errno() == ER_NO_SUCH_TABLE)
-  {
-    TABLE_LIST *top= top_table();
-    thd->clear_error();
-    my_error(ER_VIEW_INVALID, MYF(0), top->view_db.str, top->view_name.str);
-  }
-  else if (thd->stmt_da->sql_errno() == ER_NO_DEFAULT_FOR_FIELD)
-  {
-    TABLE_LIST *top= top_table();
-    thd->clear_error();
-    // TODO: make correct error message
-    my_error(ER_NO_DEFAULT_FOR_VIEW_FIELD, MYF(0),
-             top->view_db.str, top->view_name.str);
-=======
   switch (thd->get_stmt_da()->sql_errno()) {
     case ER_BAD_FIELD_ERROR:
     case ER_SP_DOES_NOT_EXIST:
@@ -4054,7 +3963,6 @@
                top->view_db.str, top->view_name.str);
       break;
     }
->>>>>>> fb5f6ee8
   }
 }
 
@@ -4126,11 +4034,7 @@
     TABLE_LIST *main_view= top_table();
     if (ignore_failure)
     {
-<<<<<<< HEAD
-      push_warning_printf(thd, MYSQL_ERROR::WARN_LEVEL_WARN,
-=======
       push_warning_printf(thd, Sql_condition::WARN_LEVEL_WARN,
->>>>>>> fb5f6ee8
                           ER_VIEW_CHECK_FAILED, ER(ER_VIEW_CHECK_FAILED),
                           main_view->view_db.str, main_view->view_name.str);
       return(VIEW_CHECK_SKIP);
@@ -5801,8 +5705,6 @@
 
 
 /**
-<<<<<<< HEAD
-=======
   @brief
   Retrieve number of rows in the table
 
@@ -6121,7 +6023,6 @@
 
 
 /**
->>>>>>> fb5f6ee8
   Update TABLE::const_key_parts for single table UPDATE/DELETE query
 
   @param conds               WHERE clause expression
@@ -6136,11 +6037,7 @@
 
 bool TABLE::update_const_key_parts(Item *conds)
 {
-<<<<<<< HEAD
-  bzero((char*) const_key_parts, sizeof(key_part_map) * s->keys);
-=======
   memset(const_key_parts, 0, sizeof(key_part_map) * s->keys);
->>>>>>> fb5f6ee8
 
   if (conds == NULL)
     return FALSE;
