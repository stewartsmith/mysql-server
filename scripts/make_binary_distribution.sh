--- conflicted
+++ resolved
@@ -40,21 +40,31 @@
   esac
 done
 
+# Remove vendor from $system
+system=`echo $system | sed -e 's/[a-z]*-\(.*\)/\1/g'`
+
+# Map OS names to "our" OS names (eg. darwin6.8 -> osx10.2)
+system=`echo $system | sed -e 's/darwin6.*/osx10.2/g'`
+system=`echo $system | sed -e 's/darwin7.*/osx10.3/g'`
+system=`echo $system | sed -e 's/darwin8.*/osx10.4/g'`
+system=`echo $system | sed -e 's/\(aix4.3\).*/\1/g'`
+system=`echo $system | sed -e 's/\(aix5.1\).*/\1/g'`
+system=`echo $system | sed -e 's/\(aix5.2\).*/\1/g'`
+system=`echo $system | sed -e 's/\(aix5.3\).*/\1/g'`
+system=`echo $system | sed -e 's/osf5.1b/tru64/g'`
+system=`echo $system | sed -e 's/linux-gnu/linux/g'`
+system=`echo $system | sed -e 's/solaris2.\([0-9]*\)/solaris\1/g'`
+system=`echo $system | sed -e 's/sco3.2v\(.*\)/openserver\1/g'`
+
 if [ x"$MACHINE" != x"" ] ; then
   machine=$MACHINE
 fi
 
-<<<<<<< HEAD
-
-
-#make
-=======
 if [ x"$PLATFORM" != x"" ] ; then
   platform="$PLATFORM"
 else
   platform="$system-$machine"
 fi
->>>>>>> ae62a588
 
 # FIXME This should really be integrated with automake and not duplicate the
 # installation list.
@@ -113,7 +123,7 @@
 copyfileto $BASE COPYING COPYING.LIB README Docs/INSTALL-BINARY \
          EXCEPTIONS-CLIENT MySQLEULA.txt LICENSE.doc README.NW
 
-# Non platform-specific bin files:
+# Non platform-specific bin dir files:
 BIN_FILES="extra/comp_err$BS extra/replace$BS extra/perror$BS \
   extra/resolveip$BS extra/my_print_defaults$BS \
   extra/resolve_stack_dump$BS extra/mysql_waitpid$BS \
@@ -130,7 +140,7 @@
   libmysqld/examples/mysqltest_embedded$BS \
   ";
 
-# Platform-specific bin files:
+# Platform-specific bin dir files:
 if [ $BASE_SYSTEM = "netware" ] ; then
   BIN_FILES="$BIN_FILES \
     netware/mysqld_safe$BS netware/mysql_install_db$BS \
@@ -173,18 +183,8 @@
   libmysql_r/.libs/libmysqlclient_r.so* libmysql_r/libmysqlclient_r.* \
   mysys/libmysys.a strings/libmystrings.a dbug/libdbug.a \
   libmysqld/.libs/libmysqld.a libmysqld/.libs/libmysqld.so* \
-<<<<<<< HEAD
   libmysqld/libmysqld.a netware/libmysql.imp \
   zlib/.libs/libz.a
-do
-  if [ -f $i ]
-  then
-    $CP $i $BASE/lib
-   fi
-done
-=======
-  libmysqld/libmysqld.a netware/libmysql.imp
->>>>>>> ae62a588
 
 # convert the .a to .lib for NetWare
 if [ $BASE_SYSTEM = "netware" ] ; then
@@ -227,7 +227,6 @@
 $CP mysql-test/lib/*.pl  $BASE/mysql-test/lib
 $CP mysql-test/lib/*.sql $BASE/mysql-test/lib
 $CP mysql-test/include/*.inc $BASE/mysql-test/include
-<<<<<<< HEAD
 $CP mysql-test/t/*.def $BASE/mysql-test/t
 $CP mysql-test/std_data/*.dat mysql-test/std_data/*.frm \
     mysql-test/std_data/*.pem mysql-test/std_data/Moscow_leap \
@@ -240,29 +239,16 @@
 
 if [ $BASE_SYSTEM != "netware" ] ; then
   chmod a+x $BASE/bin/*
-  $CP scripts/* $BASE/bin
-  $BASE/bin/replace \@localstatedir\@ ./data \@bindir\@ ./bin \@scriptdir\@ ./bin \@libexecdir\@ ./bin \@sbindir\@ ./bin \@prefix\@ . \@HOSTNAME\@ @HOSTNAME@ \@pkgdatadir\@ ./support-files < $SOURCE/scripts/mysql_install_db.sh > $BASE/scripts/mysql_install_db
-  $BASE/bin/replace \@prefix\@ /usr/local/mysql \@bindir\@ ./bin \@sbindir\@ ./bin \@libexecdir\@ ./bin \@MYSQLD_USER\@ @MYSQLD_USER@ \@localstatedir\@ /usr/local/mysql/data \@HOSTNAME\@ @HOSTNAME@ < $SOURCE/support-files/mysql.server.sh > $BASE/support-files/mysql.server
-=======
-$CP mysql-test/std_data/*.dat mysql-test/std_data/*.*001 \
-    $BASE/mysql-test/std_data
-$CP mysql-test/std_data/des_key_file $BASE/mysql-test/std_data
-$CP mysql-test/t/*test mysql-test/t/*.opt mysql-test/t/*.slave-mi \
-    mysql-test/t/*.sh $BASE/mysql-test/t
-$CP mysql-test/r/*result mysql-test/r/*.require $BASE/mysql-test/r
-
-if [ $BASE_SYSTEM != "netware" ] ; then
-  chmod a+x $BASE/bin/*
   copyfileto $BASE/bin scripts/*
   $BASE/bin/replace \@localstatedir\@ ./data \@bindir\@ ./bin \@scriptdir\@ \
       ./bin \@libexecdir\@ ./bin \@sbindir\@ ./bin \@prefix\@ . \@HOSTNAME\@ \
       @HOSTNAME@ \@pkgdatadir\@ ./support-files \
       < scripts/mysql_install_db.sh > $BASE/scripts/mysql_install_db
   $BASE/bin/replace \@prefix\@ /usr/local/mysql \@bindir\@ ./bin \
-      \@MYSQLD_USER\@ root \@localstatedir\@ /usr/local/mysql/data \
+      \@sbindir\@ ./bin \@libexecdir\@ ./bin \
+      \@MYSQLD_USER\@ @MYSQLD_USER@ \@localstatedir\@ /usr/local/mysql/data \
       \@HOSTNAME\@ @HOSTNAME@ \
       < support-files/mysql.server.sh > $BASE/support-files/mysql.server
->>>>>>> ae62a588
   $BASE/bin/replace /my/gnu/bin/hostname /bin/hostname -- $BASE/bin/mysqld_safe
   mv $BASE/support-files/binary-configure $BASE/configure
   chmod a+x $BASE/bin/* $BASE/scripts/* $BASE/support-files/mysql-* \
@@ -283,17 +269,8 @@
 if [ $BASE_SYSTEM = "netware" ] ; then
   echo "CREATE DATABASE mysql;" > $BASE/bin/init_db.sql
   echo "CREATE DATABASE test;" >> $BASE/bin/init_db.sql
-<<<<<<< HEAD
   sh ./scripts/mysql_create_system_tables.sh real >> $BASE/bin/init_db.sql
   sh ./scripts/mysql_create_system_tables.sh test > $BASE/bin/test_db.sql
-=======
-  sh ./scripts/mysql_create_system_tables.sh real "" "%" 0 \
-      >> $BASE/bin/init_db.sql
-  sh ./scripts/mysql_create_system_tables.sh test "" "%" 0 \
-      > $BASE/bin/test_db.sql
-#  cp ./netware/static_init_db.sql ./netware/init_db.sql
-#  ./scripts/fill_help_tables < ./Docs/manual.texi >> ./netware/init_db.sql
->>>>>>> ae62a588
 fi
 
 #
@@ -335,30 +312,6 @@
   rm -rf $BASE/ndb-stage
 fi
 
-<<<<<<< HEAD
-# Remove vendor from $system
-system=`echo $system | sed -e 's/[a-z]*-\(.*\)/\1/g'`
-
-# Map OS names to "our" OS names (eg. darwin6.8 -> osx10.2)
-system=`echo $system | sed -e 's/darwin6.*/osx10.2/g'`
-system=`echo $system | sed -e 's/darwin7.*/osx10.3/g'`
-system=`echo $system | sed -e 's/darwin8.*/osx10.4/g'`
-system=`echo $system | sed -e 's/\(aix4.3\).*/\1/g'`
-system=`echo $system | sed -e 's/\(aix5.1\).*/\1/g'`
-system=`echo $system | sed -e 's/\(aix5.2\).*/\1/g'`
-system=`echo $system | sed -e 's/\(aix5.3\).*/\1/g'`
-system=`echo $system | sed -e 's/osf5.1b/tru64/g'`
-system=`echo $system | sed -e 's/linux-gnu/linux/g'`
-system=`echo $system | sed -e 's/solaris2.\([0-9]*\)/solaris\1/g'`
-system=`echo $system | sed -e 's/sco3.2v\(.*\)/openserver\1/g'`
-
-# Use the override --machine if present
-if [ -n "$MACHINE" ] ; then
-  machine=$MACHINE
-fi
-
-=======
->>>>>>> ae62a588
 # Change the distribution to a long descriptive name
 NEW_NAME=mysql@MYSQL_SERVER_SUFFIX@-$version-$platform$SUFFIX
 
