--- conflicted
+++ resolved
@@ -371,16 +371,12 @@
   handlerton *hton= (handlerton *)plugin->data;
   DBUG_ENTER("ha_finalize_handlerton");
 
-<<<<<<< HEAD
-  switch (hton->state) {
-=======
   /* hton can be NULL here, if ha_initialize_handlerton() failed. */
   if (!hton)
     goto end;
 
   switch (hton->state)
   {
->>>>>>> 031a9d26
   case SHOW_OPTION_NO:
   case SHOW_OPTION_DISABLED:
     break;
