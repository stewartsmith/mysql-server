/* Copyright (C) 2000-2001, 2004 MySQL AB

   This program is free software; you can redistribute it and/or modify
   it under the terms of the GNU General Public License as published by
   the Free Software Foundation; version 2 of the License.

   This program is distributed in the hope that it will be useful,
   but WITHOUT ANY WARRANTY; without even the implied warranty of
   MERCHANTABILITY or FITNESS FOR A PARTICULAR PURPOSE.  See the
   GNU General Public License for more details.

   You should have received a copy of the GNU General Public License
   along with this program; if not, write to the Free Software
   Foundation, Inc., 59 Temple Place, Suite 330, Boston, MA  02111-1307  USA */

/**
  @file
  Logging of MyISAM commands and records.

  The physical log contains each call to OS write functions on the MyISAM
  files. Most of its entries are physical for example "write these bytes at
  this offset". For example, a mi_write() with lots of BLOBs in many places
  will cause lots of entries in this log. It also contains some logical ones
  like MI_LOG_DELETE_ALL (we wouldn't want to log the deletion of all rows
  one by one).

  The logical log contains each call to higher-level operations like
  mi_write()/mi_update(). A sample entry is "write this record". For example,
  a mi_write() with lots of BLOBs will cause one single entry in this log.

  Writes to the logical log happen when the logical operation
  happens. Entries in it refer to a table by file descriptor of its data
  file.

  Writes to the physical log happen when the physical operation happens,
  i.e. when the file is written, which can be at three moments:
  -# when the row write directly writes to the file (mi_[no]mmap_pwrite())
  -# if the row write went to a WRITE_CACHE, when this cache gets written to
     the file (post_write callback in that cache)
  -# if the row write went to the key cache, when this key cache block gets
     written ("flushed") to the file (post_write callback in that cache)
  Additionally, an entry for opening and an entry for closing the table, are
  written to the physical log: the first "direct row write" or "WRITE_CACHE"
  or "key cache block flush" log write for a certain MYISAM_SHARE, an entry
  for opening (MI_LOG_OPEN) is written. All entries refer to the table by the
  file descriptor of the index file; the MI_LOG_OPEN entry links this number
  to a table name. The entry for closing is written by mi_close() if an entry
  for opening had been written before and if the index file is being closed.

  Physical log is used for online backup, because if applied to a dirtily
  copied table it can make this table consistent. A dirty table
  contains internally inconsistent records, so applying a logical log to it
  (like mi_update()) is impossible).

  Both logs:
  - are idempotent (if you apply such log to a table, then applying it a
  second time has no effect).
  - can be used to debug MyISAM
  - can be examined and applied to tables with the myisamlog utility.

  Logical log is about all tables, is turned on before opening tables (for
  example turned on at program's start and off at program's end).

  Physical log is about to a set of tables, can be turned on and off at any
  time.

  mi_log() is the entry point.
*/

#include "myisamdef.h"
#if defined(MSDOS) || defined(__WIN__)
#include <fcntl.h>
#ifndef __WIN__
#include <process.h>
#endif
#endif
#ifdef VMS
#include <processes.h>
#endif

#undef GETPID					/* For HPUX */
#ifdef THREAD
#define GETPID() (log_type == 1 ? (long) myisam_pid : (long) my_thread_dbug_id())
#else
#define GETPID() myisam_pid
#endif

/** the log_type global variable is probably obsolete, it's always 0 now */
static const int log_type=0;
ulong myisam_pid=0;
static int mi_log_open_cache(enum enum_mi_log_type type,
                             const char *log_filename);
static int mi_log_close_cache(enum enum_mi_log_type type);
static int mi_log_start_physical(const char *log_filename,
                                 const HASH *tables);
static int mi_log_stop_physical();


/**
  Starts MyISAM logical logging for all tables or physical logging for
  a set of tables, or stops it.

  @param  action           what to do (start, stop (in)consistently)
  @param  type             physical or logical
  @param  log_filename     name of the log file to create (only for physical
                           log, logical log has a static name)
  @param  tables           hash of names of tables for which we want logging
                           (only for physical log)

  @note For the logical log, MI_LOG_CLOSE_INCONSISTENT and
  MI_LOG_CLOSE_CONSISTENT are identical: log will be consistent only if
  tables not being written now.

  @return Operation status
    @retval 0      ok
    @retval !=0    error; then caller should call mi_log_stop_physical(TRUE)
*/

int mi_log(enum enum_mi_log_action action, enum enum_mi_log_type type,
           const char *log_filename, const HASH *tables)
{
  int error;
  DBUG_ENTER("mi_log");

  if (type == MI_LOG_LOGICAL)
  {
    DBUG_ASSERT(log_filename == NULL);
    DBUG_ASSERT(tables == NULL);
    if (action == MI_LOG_ACTION_OPEN)
      error= mi_log_open_cache(type, myisam_logical_log_filename);
    else
      error= mi_log_close_cache(type);
    DBUG_RETURN(error);
  }

#ifndef HAVE_MYISAM_PHYSICAL_LOGGING
  DBUG_ASSERT(0);
  DBUG_RETURN(1);
#endif

  /* starting/stopping are complex operations so split in functions */
  switch (action)
  {
  case MI_LOG_ACTION_OPEN:
    error= mi_log_start_physical(log_filename, tables);
    break;
  case MI_LOG_ACTION_CLOSE_CONSISTENT:
  case MI_LOG_ACTION_CLOSE_INCONSISTENT:
    error= mi_log_stop_physical(action);
    break;
  default:
    DBUG_ASSERT(0);
    error= 1;
  }
  DBUG_RETURN(error);
}


/**
  Sets up a log's IO_CACHE (for logical or physical log).

  Both logs are IO_CACHE to be fast. But the logical log flushes it after
  every operation, as it is share-able between different processes and so
  another process may want to write to this log as soon as we unlock its
  file. Also, as this log is used for debugging it must contain as much
  information as possible in case of crash. For this log, using IO_CACHE
  still makes sense as it decreases the number of my_write() calls.

  @param  type             physical or logical
  @param  log_filename     only for physical log (logical log has a static
                           name)

  @note logs are not created with MY_WAIT_IF_FULL: a log can itself be the
  cause of filling the disk, so better corrupt it (and make a backup
  fail for example) than prevent other normal operations.

  @todo A realistic benchmark to see if the size of the IO_CACHE makes any
  speed difference.

  @return Operation status
    @retval 0      ok
    @retval !=0    error
*/

static int mi_log_open_cache(enum enum_mi_log_type type,
                             const char *log_filename)
{
  int error=0;
  char buff[FN_REFLEN];
  int access_flags;
  File file;
  IO_CACHE *log;
  uint cache_size;
  DBUG_ENTER("mi_log_open_cache");

  DBUG_ASSERT(log_filename != NULL);
  pthread_mutex_lock(&THR_LOCK_myisam_log);
  if (type == MI_LOG_LOGICAL)
  {
    log= &myisam_logical_log;
    /* O_APPEND as file may exist and we want to keep it */
    access_flags= O_WRONLY | O_BINARY | O_APPEND;
    /* small cache size as frequent flushes */
    cache_size= IO_SIZE;
  }
  else
  {
    DBUG_ASSERT(type == MI_LOG_PHYSICAL);
    log= &myisam_physical_log;
    /* We want to fail if file exists */
    access_flags= O_WRONLY | O_BINARY | O_TRUNC | O_EXCL;
    /*
      We want a large IO_CACHE to have large contiguous disk writes.
      In many systems this size is affordable. In small embedded ones it is
      not, but would they use this log?
    */
    cache_size= IO_SIZE*256;
  }
  if (!myisam_pid)
    myisam_pid=(ulong) getpid();
  if (!my_b_inited(log))
  {
    DBUG_ASSERT(log_filename);
    fn_format(buff, log_filename, "", "", MY_UNPACK_FILENAME);
    if ((file= my_create(buff,
                         0, access_flags,
                         MYF(MY_WME | ME_WAITTANG))) < 0)
      error= my_errno;
    else if (init_io_cache(log, file,
                           cache_size, WRITE_CACHE,
                           my_tell(file,MYF(MY_WME)), 0,
                           MYF(MY_WME | MY_NABP)))
    {
      error= my_errno;
      my_close(file, MYF(MY_WME));
    }
  }
  pthread_mutex_unlock(&THR_LOCK_myisam_log);
  DBUG_RETURN(error);
}


/**
  Destroy's a log's IO_CACHE (for logical or physical log).

  @param  type             physical or logical

  @return Operation status
    @retval 0      ok
    @retval !=0    error
*/

static int mi_log_close_cache(enum enum_mi_log_type type)
{
  int error= 0;
  IO_CACHE *log;
  DBUG_ENTER("mi_log_close_cache");
  pthread_mutex_lock(&THR_LOCK_myisam_log);
  if (type == MI_LOG_LOGICAL)
    log         = &myisam_logical_log;
  else
  {
    DBUG_ASSERT(type == MI_LOG_PHYSICAL);
    log         = &myisam_physical_log;
  }
  if (my_b_inited(log))
  {
    if (end_io_cache(log) ||
        my_close(log->file,MYF(MY_WME)))
      error= my_errno;
    log->file= -1;
  }
  pthread_mutex_unlock(&THR_LOCK_myisam_log);
  DBUG_RETURN(error);
}


/**
  Logs a MyISAM command and its return code to log.

  If this is a physical log and MI_LOG_OPEN has not already been stored for
  this MYISAM_SHARE in this log, also writes a MI_LOG_OPEN.

  @param  log              pointer to the log's IO_CACHE
  @param  command          MyISAM command (see code for allowed commands)
  @param  info_or_share    MI_INFO if logical log, MYISAM_SHARE if physical
  @param  buffert          usually argument to the command (e.g. name of file
                           to open for MI_LOG_OPEN), may be NULL
  @param  length           length of buffert (0 if NULL)
  @param  result           return code of the command
*/

void _myisam_log_command(IO_CACHE *log, enum myisam_log_commands command,
                         void *info_or_share,
                         const uchar *buffert, uint length, int result)
{
  uchar header[14];
  int error, old_errno, headerlen;
  ulong pid=(ulong) GETPID();
  my_bool logical= (log == &myisam_logical_log);
  MYISAM_SHARE *share;
  File file;

  /*
    Speed in online backup (physical log) matters more than in debugging
    (logical log) so we use unlikely().
  */
  if (unlikely(logical))
  {
    file= ((MI_INFO *)info_or_share)->dfile;
    LINT_INIT(share);
  }
  else
  {
    file= (share= (MYISAM_SHARE *)info_or_share)->kfile;
    LINT_INIT(error);
  }

  DBUG_ASSERT(command == MI_LOG_OPEN  || command == MI_LOG_DELETE ||
              command == MI_LOG_CLOSE || command == MI_LOG_EXTRA ||
              command == MI_LOG_LOCK  || command == MI_LOG_DELETE_ALL);
  old_errno=my_errno;
  DBUG_ASSERT(((uint)result) <= UINT_MAX16);
  if (file >= UINT_MAX16 || length >= UINT_MAX16)
  {
    header[0]= ((uchar) command) | MI_LOG_BIG_NUMBERS;
    DBUG_ASSERT(file < (2<<24));
    mi_int3store(header + 1, file);
    mi_int4store(header + 4, pid);
    mi_int2store(header + 8, result);
    mi_int4store(header + 10, length);
    headerlen= 14;
  }
  else
  {
    /* use a compact encoding for all these small numbers */
    header[0]= (uchar) command;
    mi_int2store(header + 1, file);
    mi_int4store(header + 3, pid);
    mi_int2store(header + 7, result);
    mi_int2store(header + 9, length);
    headerlen= 11;
  }
retry:
  /*
    Reasons to not use THR_LOCK_myisam to serialize log writes:
    - better concurrency (not stealing THR_LOCK_myisam which is used for opens
    and closes including long table flushes)
    - mi_close() flushes indexes while holding THR_LOCK_myisam, and that flush
    can cause log writes, so we would lock the mutex twice.
  */
  pthread_mutex_lock(&THR_LOCK_myisam_log);
  /*
    We need to check that 'log' is not closed, this can happen for a physical
    log. Indeed we do not have full control on the table from the thread doing
    mi_log_stop_physical(); it could be an inconsistent logging stop (in
    the middle of writes) or even a consistent one (table can be in
    mi_lock_database(F_UNLCK) and thus want to flush its header)). Log might
    just have been closed while the table still has physical_logging true.
  */
  if (likely(my_b_inited(log) != NULL))
  {
    if (!logical)
    {
      if (command == MI_LOG_OPEN)
      {
        /*
          If there could be two concurrent writers on a MyISAM table, it could
          be that they both do a myisam_log_command(c) where c!=MI_LOG_OPEN,
          which both see MI_LOG_OPEN_stored_in_physical_log false, and both
          call myisam_log_command(MI_LOG_OPEN); we would then have to make one
          single winner: one will run before the other, the other should
          notice MI_LOG_OPEN_stored_in_physical_log became true and back off.
          But there is always at most one writer to a MyISAM table, so the
          assertion below should always be ok
        */
        DBUG_ASSERT(!share->MI_LOG_OPEN_stored_in_physical_log);
        share->MI_LOG_OPEN_stored_in_physical_log= TRUE;
        /*
          We must keep the mutex between setting the boolean above and writing
          to the log ; one instant after unlocking the mutex, the log may be
          closed and so it would be wrong to say that the MI_LOG_OPEN is in
          the log (it would possibly influence a next physical log).
        */
      }
      else if (unlikely(!share->MI_LOG_OPEN_stored_in_physical_log))
      {
        DBUG_ASSERT(command != MI_LOG_CLOSE);
        pthread_mutex_unlock(&THR_LOCK_myisam_log);
        _myisam_log_command(&myisam_physical_log, MI_LOG_OPEN, share,
                            (uchar *)share->unresolv_file_name,
                            strlen(share->unresolv_file_name), 0);
        goto retry;
      }
    }
    else
      error=my_lock(log->file,F_WRLCK,0L,F_TO_EOF,MYF(MY_SEEK_NOT_DONE));
    /*
      Any failure to write the log does not prevent the table write (table
      should still be usable even though log breaks).
      but sets up log->hard_write_error_in_the_past, which can be tested by
      those who want to use this log.
    */
    (void) my_b_write(log, header, headerlen);
    if (buffert)
      (void) my_b_write(log, buffert, length);
    else
    {
      DBUG_ASSERT(length == 0);
    }
    /*
      Another process (if external locking) may want to append to the logical
      log as soon as we unlock its file, we must flush it. Physical log is not
      share-able, does not need to flush.
    */
    if (logical)
    {
      flush_io_cache(log);
      if (!error)
        error=my_lock(log->file,F_UNLCK,0L,F_TO_EOF,MYF(MY_SEEK_NOT_DONE));
    }
  }
  pthread_mutex_unlock(&THR_LOCK_myisam_log);
  my_errno=old_errno;
}


/**
  Logs a MyISAM command (involving a record: MI_LOG_WRITE etc) and its
  return code to the logical log.

  @param  command          MyISAM command (MI_LOG_UPDATE|WRITE)
  @param  info             MI_INFO
  @param  record           record to write/update/etc, not NULL
  @param  filepos          offset in data file where record starts
  @param  result           return code of the command
*/

void _myisam_log_record_logical(enum myisam_log_commands command,
                                MI_INFO *info, const uchar *record,
                                my_off_t filepos, int result)
{
  uchar header[22],*pos;
  int error,old_errno;
  uint length, headerlen;
  ulong pid=(ulong) GETPID();

  DBUG_ASSERT(command == MI_LOG_UPDATE || command == MI_LOG_WRITE);
  old_errno=my_errno;
  if (!info->s->base.blobs)
    length=info->s->base.reclength;
  else
<<<<<<< HEAD
    length=info->s->base.reclength+ _my_calc_total_blob_length(info,record);
  DBUG_ASSERT(((uint)result) <= UINT_MAX16);
  if (info->dfile >= UINT_MAX16 || filepos >= UINT_MAX32 ||
      length >= UINT_MAX16)
  {
    header[0]= ((uchar) command) | MI_LOG_BIG_NUMBERS;
    DBUG_ASSERT(info->dfile < (2<<24));
    mi_int3store(header + 1, info->dfile);
    mi_int4store(header + 4, pid);
    mi_int2store(header + 8, result);
    mi_sizestore(header + 10, filepos);
    mi_int4store(header + 18, length);
    headerlen= 22;
  }
  else
  {
    header[0]= (uchar) command;
    mi_int2store(header + 1, info->dfile);
    mi_int4store(header + 3, pid);
    mi_int2store(header + 7, result);
    mi_int4store(header + 9, filepos);
    mi_int2store(header + 13, length);
    headerlen= 15;
  }

  pthread_mutex_lock(&THR_LOCK_myisam_log);
  error= my_lock(myisam_logical_log.file, F_WRLCK, 0L, F_TO_EOF,
                 MYF(MY_SEEK_NOT_DONE));
  (void) my_b_write(&myisam_logical_log, header, headerlen);
  (void) my_b_write(&myisam_logical_log, record, info->s->base.reclength);
=======
    length=info->s->base.reclength+ _mi_calc_total_blob_length(info,record);
  buff[0]=(uchar) command;
  mi_int2store(buff+1,info->dfile);
  mi_int4store(buff+3,pid);
  mi_int2store(buff+7,result);
  mi_sizestore(buff+9,filepos);
  mi_int4store(buff+17,length);
  pthread_mutex_lock(&THR_LOCK_myisam);
  error=my_lock(myisam_log_file,F_WRLCK,0L,F_TO_EOF,MYF(MY_SEEK_NOT_DONE));
  (void) my_write(myisam_log_file, buff,sizeof(buff),MYF(0));
  (void) my_write(myisam_log_file, record,info->s->base.reclength,MYF(0));
>>>>>>> 6fdb88b8
  if (info->s->base.blobs)
  {
    MI_BLOB *blob,*end;

    for (end=info->blobs+info->s->base.blobs, blob= info->blobs;
	 blob != end ;
	 blob++)
    {
      memcpy_fixed(&pos, record+blob->offset+blob->pack_length,
                   sizeof(char*));
      (void) my_b_write(&myisam_logical_log, pos, blob->length);
    }
  }
  flush_io_cache(&myisam_logical_log);
  if (!error)
    error= my_lock(myisam_logical_log.file, F_UNLCK, 0L, F_TO_EOF,
                   MYF(MY_SEEK_NOT_DONE));
  pthread_mutex_unlock(&THR_LOCK_myisam_log);
  my_errno=old_errno;
}


/* THE FOLLOWING FUNCTIONS SERVE ONLY FOR PHYSICAL LOGGING */

/**
  Logs a my_pwrite() (done to data or index file) to the physical log.

  Also logs MI_LOG_OPEN if first time. Thus, a MI_INFO will write MI_LOG_OPEN
  to the log only if it is doing a write to the table: a table which does
  only reads logs nothing to the physical log.

  @param  command          MyISAM command (MI_LOG_WRITE_BYTES_TO_MYD|MYI)
  @param  share            table's share
  @param  buffert          argument to the pwrite
  @param  length           length of buffer
  @param  filepos          offset in file where buffer was written

  @note length may be small (for example, if updating only a numeric field of
  a record, it could be only a few bytes), so we try to minimize the header's
  size of the log entry (no 'pid', no 'result').
*/

void myisam_log_pwrite_physical(enum myisam_log_commands command,
                                MYISAM_SHARE *share, const uchar *buffert,
                                uint length, my_off_t filepos)
{
  uchar header[21];
  int old_errno, headerlen;
  DBUG_ENTER("myisam_log_pwrite_physical");
  DBUG_ASSERT(command == MI_LOG_WRITE_BYTES_MYD ||
              command == MI_LOG_WRITE_BYTES_MYI);
  DBUG_ASSERT(buffert != NULL && length > 0);
  old_errno= my_errno;
  if (share->kfile >= UINT_MAX16 || filepos >= UINT_MAX32 ||
      length >= UINT_MAX16)
  {
    header[0]= ((uchar) command) | MI_LOG_BIG_NUMBERS;
    DBUG_ASSERT(share->kfile < (2<<24));
    mi_int3store(header + 1, share->kfile);
    mi_sizestore(header + 4, filepos);
    mi_int4store(header + 12, length);
    headerlen= 16;
  }
  else
  {
    header[0]= (uchar) command;
    mi_int2store(header + 1, share->kfile);
    mi_int4store(header + 3, filepos);
    mi_int2store(header + 7, length);
    headerlen= 9;
  }
  /* pid and result are not needed */
retry:
  pthread_mutex_lock(&THR_LOCK_myisam_log);
  if (likely(my_b_inited(&myisam_physical_log) != NULL))
  {
    if (unlikely(!share->MI_LOG_OPEN_stored_in_physical_log))
    {
      pthread_mutex_unlock(&THR_LOCK_myisam_log);
      _myisam_log_command(&myisam_physical_log, MI_LOG_OPEN, share,
                          (uchar *)share->unresolv_file_name,
                          strlen(share->unresolv_file_name), 0);
      goto retry;
    }
    (void) my_b_write(&myisam_physical_log, header, headerlen);
    (void) my_b_write(&myisam_physical_log, buffert, length);
  }
  pthread_mutex_unlock(&THR_LOCK_myisam_log);
  my_errno= old_errno;
  DBUG_VOID_RETURN;
}


/**
  Logs a my_chsize() done to the index file to the physical log.

  Also logs MI_LOG_OPEN if first time.

  @param  share            table's share
  @param  new_length       new length of the table's index file
*/

void myisam_log_chsize_kfile_physical(MYISAM_SHARE *share,
                                      my_off_t new_length)
{
  uchar header[12];
  int old_errno, headerlen;
  DBUG_ENTER("myisam_log_chsize_kfile_physical");
  old_errno= my_errno;
  if (share->kfile >= UINT_MAX16 || new_length >= UINT_MAX32)
  {
    header[0]= MI_LOG_CHSIZE_MYI | MI_LOG_BIG_NUMBERS;
    DBUG_ASSERT(share->kfile < (2<<24));
    mi_int3store(header + 1, share->kfile);
    mi_sizestore(header + 4, new_length);
    headerlen= 12;
  }
  else
  {
    header[0]= MI_LOG_CHSIZE_MYI;
    mi_int2store(header + 1, share->kfile);
    mi_int4store(header + 3, new_length);
    headerlen= 7;
  }
  /* pid and result are not needed */
retry:
  pthread_mutex_lock(&THR_LOCK_myisam_log);
  if (likely(my_b_inited(&myisam_physical_log) != NULL))
  {
    if (unlikely(!share->MI_LOG_OPEN_stored_in_physical_log))
    {
      pthread_mutex_unlock(&THR_LOCK_myisam_log);
      _myisam_log_command(&myisam_physical_log, MI_LOG_OPEN, share,
                          (uchar *)share->unresolv_file_name,
                          strlen(share->unresolv_file_name), 0);
      goto retry;
    }
    (void) my_b_write(&myisam_physical_log, header, headerlen);
  }
  pthread_mutex_unlock(&THR_LOCK_myisam_log);
  my_errno= old_errno;
  DBUG_VOID_RETURN;
}


/**
  Starts MyISAM physical logging for a set of tables.

  Physical logging is used for online backup.
  A condition of correctness of online backup is that:
  after the copy process has started (i.e. after the function below has
  terminated), any update done to a table-to-back-up must be present in the
  log. This guides the algorithm below.

  All writes (my_write, my_pwrite, memcpy to mmap'ed area, my_chsize) to the
  data or index file are done this way:
  @code
  {
    write_to_data_or_index_file;
    if ((atomic read of MYISAM_SHARE::physical_logging) != 0)
      write log record to physical log;
  }
  @endcode

  The present function sets MYISAM_SHARE::physical_logging to 1 using an
  atomic write. Atomic write happens before or after atomic read above, and
  atomic read sees the latest value. If before, change will be in the log. If
  after, it is also after the write_to_data_or_index_file and thus change
  will be in the copy. So correctness is always guaranteed. Note the
  importance of checking MYISAM_SHARE::logging always _after_
  write_to_data_or_index_file, with an _atomic_read_ for the reasoning to
  hold.

  @param  log_filename     Name of the physical log file to create
  @param  tables           Hash of names of tables for which we want logging

  @return Operation status
    @retval 0      ok
    @retval !=0    error
*/

static int mi_log_start_physical(const char *log_filename, const HASH *tables)
{
  LIST *list_item;
  int error;
  DBUG_ENTER("mi_log_start_physical");
  DBUG_ASSERT(log_filename != NULL);
  DBUG_ASSERT(hash_inited(tables));

  pthread_mutex_lock(&THR_LOCK_myisam);
  if (mi_log_tables_physical) /* physical logging already running */
  {
    pthread_mutex_unlock(&THR_LOCK_myisam);
    DBUG_ASSERT(0); /* because it should not happen */
    DBUG_RETURN(1);
  }
  mi_log_tables_physical= tables;

  if (unlikely(mi_log_open_cache(MI_LOG_PHYSICAL, log_filename)))
  {
    error= 1;
    goto end;
  }
  /* Go through all open MyISAM tables */
  for (list_item= myisam_open_list; list_item; list_item= list_item->next)
  {
    MI_INFO *info= (MI_INFO*)list_item->data;
    MYISAM_SHARE *share= info->s;
    DBUG_PRINT("info",("table '%s' 0x%lx tested against hash",
                       share->unique_file_name, (ulong)info));
    if (!hash_search(mi_log_tables_physical, (uchar *)share->unique_file_name,
                     share->unique_name_length))
      continue;
    /* Backup kernel shouldn't ask for temporary table's backup */
    DBUG_ASSERT(!share->temporary);
    /*
      We don't need to flush key blocks, WRITE_CACHE or the state
      because every time they are written to disk (at the latest in
      mi_log_stop_physical()) they check for physical logging
      (key cache always has log_key_page_flush_physical() as
      post_write, WRITE_CACHE always has log_flushed_write_cache_physical()
      has post_write, even when _not_ in backup), so any now cached info will
      finally reach the log.
      Conversely, if we wanted to register no callback in key cache and
      WRITE_CACHE when no backup is running (to save function calls
      and atomic reads when no backup is running), we would have to
      flush key cache and WRITE_CACHE here.
    */
    mi_set_physical_logging_state(info->s, 1);
  }
  error= 0;
end:
  pthread_mutex_unlock(&THR_LOCK_myisam);
  if (unlikely(error))
    mi_log_stop_physical(MI_LOG_ACTION_CLOSE_INCONSISTENT, MI_LOG_PHYSICAL,
                         NULL, NULL);
  DBUG_RETURN(error);
}


/**
  Stops MyISAM physical logging.

  As part of this stop operation, user can request that the physical log ends
  in a consistent state, i.e. that it contains copies of the currently cached
  key pages etc. To be consistent assumes that the caller has relevant tables
  write-locked, indeed otherwise the log could end in the middle of a
  statement, and applying it would produce a likely corrupted table.Online
  backup needs such a consistent log to be able to create consistent table
  copies from the log. If online backup is being cancelled, then there is no
  need that the physical log be consistent.

  @param  action           MI_LOG_ACTION_CLOSE_CONSISTENT or
                           MI_LOG_ACTION_CLOSE_INCONSISTENT.

  @return Operation status
    @retval 0      ok
    @retval !=0    error

  @note Even if MI_LOG_ACTION_CLOSE_CONSISTENT, tables may be being written
  now (in practice caller has read-locked tables, but those tables may be
  just going out of a write (after thr_unlock(), before or inside
  mi_lock_database(F_UNLCK) which may be flushing the index header or index
  pages).
*/

static int mi_log_stop_physical(enum enum_mi_log_action action)
{
  int error= 0;
  LIST *list_item;
  DBUG_ENTER("mi_log_stop_physical");
  DBUG_ASSERT(action == MI_LOG_ACTION_CLOSE_CONSISTENT ||
              action == MI_LOG_ACTION_CLOSE_INCONSISTENT);

  pthread_mutex_lock(&THR_LOCK_myisam);
  if (mi_log_tables_physical == NULL) /* no physical logging running */
  {
    pthread_mutex_unlock(&THR_LOCK_myisam);
    DBUG_RETURN(0); /* it's ok if it happens */
  }
  /*
    This is a pointer to a object provided by the caller through
    mi_log_start_physical(); such object is to be freed by the caller.
  */
  mi_log_tables_physical= NULL;

  if (action == MI_LOG_ACTION_CLOSE_CONSISTENT)
  {
    /**
      @todo consider an algorithm which would not keep THR_LOCK_myisam for the
      time of flushing all these tables' indices; we could do a first loop
      with THR_LOCK_myisam to collect shares and "pin" them; then a second
      loop without THR_LOCK_myisam, flushing and unpinning them.
    */
    for (list_item= myisam_open_list; list_item; list_item= list_item->next)
    {
      MI_INFO *info= (MI_INFO*)list_item->data;
      MYISAM_SHARE *share= info->s;
      /*
        Setting of the variable below always happens under THR_LOCK_myisam,
        which we have here, so we don't need atomic operations to read here.
      */
      if (!share->physical_logging)
        continue;
      /*
        Must take intern_lock, at least because key cache isn't safe if two
        calls to flush_key_blocks_int() run concurrently on the same file.
      */
      pthread_mutex_lock(&share->intern_lock);
      /*
        It is possible that some statement just finished, has not called
        mi_lock_database(F_UNLCK) yet, and so some key blocks would still be
        in memory even if !delay_key_write. So we have to flush below even
        in this case, to put them into the log.

        It is also possible (same scenario) that some WRITE_CACHE is not
        flushed yet. This should not happen but it does (can just be a
        forgotten mi_extra(HA_EXTRA_NO_CACHE)); so mi_close() and
        mi_lock_database(F_UNLCK) flush the cache; so we have to do it here
        too, to put the data into the log. Mutices in mi_close() and
        mi_lock_database() ensure that they don't flush at the same time as us
        (which could corrupt the cache). Nobody should flush the WRITE_CACHE
        without a write-lock or intern_lock (see assertion in mi_reset()).

        It is also possible (same scenario) that the index's header has not
        been written yet and nobody is going to do it for us; indeed this can
        happen (two concurrent threads): thread1 has just done
        mi_lock_database(F_WRLCK), is blocked by the thr_lock of our caller,
        thread2 has finished its write statement and is going to execute
        mi_lock_database(F_UNLCK); no index header flush will be done by the
        mi_lock_database(F_UNLCK) of thread2 as w_locks is >0 (due to
        thread1). And no index header flush will be done by thread1 as it is
        blocked. So, we need to flush the index header here, to put it into
        the log.

        Of course, for the flushing above to reach the log, it has to be done
        before setting share->physical_logging to false and before closing the
        log.
      */
      if ((mi_log_index_pages_physical &&
           (share->kfile >= 0) &&
           flush_key_blocks(share->key_cache, share->kfile, FLUSH_KEEP)) ||
          ((info->opt_flag & WRITE_CACHE_USED) &&
           flush_io_cache(&info->rec_cache)) ||
          (share->changed && mi_remap_file_and_write_state_for_unlock(info)))
      {
        error= 1; /* we continue, because log has to be closed anyway */
        mi_print_error(share, HA_ERR_CRASHED);
        mi_mark_crashed(info);		/* Mark that table must be checked */
      }
      pthread_mutex_unlock(&share->intern_lock);
    } /* ... for (list_item=...) */
  } /* ... if (action == MI_LOG_ACTION_CLOSE_CONSISTENT) */

  /*
    Online backup wants to pick this log with my_read() calls, to send it to
    the backup stream. So we don't delete log but close it now, so that its
    IO_CACHE goes to disk (so that all log is visible to the my_read()
    calls). Another reason related to concurrency is mentioned below.
  */
  if (mi_log_close_cache(MI_LOG_PHYSICAL))
    error= 1;

  for (list_item= myisam_open_list; list_item; list_item= list_item->next)
  {
    MYISAM_SHARE *share= ((MI_INFO*)list_item->data)->s;
    /*
      Setting of the variable below always happens under THR_LOCK_myisam,
      which we have here, so we don't need atomic operations to read here.
    */
    if (!share->physical_logging)
      continue;
    mi_set_physical_logging_state(share, 0);
    /*
      We reset MI_LOG_OPEN_stored_in_physical_log. How is this safe with a
      concurrent logging operation (like myisam_log_pwrite_physical()) which
      may want to set it to TRUE at the same time?
      The concurrent logging operation runs either before or after log closing
      (serialization ensured by THR_LOCK_myisam_log). If before, it is before
      us (us==resetter), because log closing is before us, so we win. If
      after, the concurrent logging operation finds the log closed and so
      will not change MI_LOG_OPEN_stored_in_physical_log (so we win again).
      Note the importance of closing the log before, for the reasoning to
      hold.
    */
    share->MI_LOG_OPEN_stored_in_physical_log= FALSE;
  }

  pthread_mutex_unlock(&THR_LOCK_myisam);
  /*
    From this moment on, from the point of view of MyISAM, a new physical log
    (a new backup) can start (new log will use a different tmp name).
  */
  DBUG_RETURN(error);
}<|MERGE_RESOLUTION|>--- conflicted
+++ resolved
@@ -450,8 +450,7 @@
   if (!info->s->base.blobs)
     length=info->s->base.reclength;
   else
-<<<<<<< HEAD
-    length=info->s->base.reclength+ _my_calc_total_blob_length(info,record);
+    length=info->s->base.reclength+ _mi_calc_total_blob_length(info,record);
   DBUG_ASSERT(((uint)result) <= UINT_MAX16);
   if (info->dfile >= UINT_MAX16 || filepos >= UINT_MAX32 ||
       length >= UINT_MAX16)
@@ -481,19 +480,6 @@
                  MYF(MY_SEEK_NOT_DONE));
   (void) my_b_write(&myisam_logical_log, header, headerlen);
   (void) my_b_write(&myisam_logical_log, record, info->s->base.reclength);
-=======
-    length=info->s->base.reclength+ _mi_calc_total_blob_length(info,record);
-  buff[0]=(uchar) command;
-  mi_int2store(buff+1,info->dfile);
-  mi_int4store(buff+3,pid);
-  mi_int2store(buff+7,result);
-  mi_sizestore(buff+9,filepos);
-  mi_int4store(buff+17,length);
-  pthread_mutex_lock(&THR_LOCK_myisam);
-  error=my_lock(myisam_log_file,F_WRLCK,0L,F_TO_EOF,MYF(MY_SEEK_NOT_DONE));
-  (void) my_write(myisam_log_file, buff,sizeof(buff),MYF(0));
-  (void) my_write(myisam_log_file, record,info->s->base.reclength,MYF(0));
->>>>>>> 6fdb88b8
   if (info->s->base.blobs)
   {
     MI_BLOB *blob,*end;
