--- conflicted
+++ resolved
@@ -16,13 +16,9 @@
 subselect2 : BUG#31464 SergeyP will fix
 show_check      : Bug #32682    Test show_check fails in 6.0
 lowercase_table3         : Bug#32667 lowercase_table3.test reports to error log
-<<<<<<< HEAD
-innodb_mysql         : Bug#32724: innodb_mysql.test fails randomly
 events_bugs          : Bug#32771 events_bugs.test fails randomly
 rpl_log_pos          : Bug#8693 Test 'rpl_log_pos' fails sometimes
 subselect_sj         : Bug#32994: subselect_sj fails sporadically (timeout)
-=======
->>>>>>> 63944ed5
 ctype_create         : Bug#32965 main.ctype_create fails
 status               : Bug#32966 main.status fails
 ps_ddl               : Bug#12093 2007-12-14 pending WL#4165 / WL#4166
