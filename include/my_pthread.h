/* Copyright (C) 2000 MySQL AB

   This program is free software; you can redistribute it and/or modify
   it under the terms of the GNU General Public License as published by
   the Free Software Foundation; version 2 of the License.

   This program is distributed in the hope that it will be useful,
   but WITHOUT ANY WARRANTY; without even the implied warranty of
   MERCHANTABILITY or FITNESS FOR A PARTICULAR PURPOSE.  See the
   GNU General Public License for more details.

   You should have received a copy of the GNU General Public License
   along with this program; if not, write to the Free Software
   Foundation, Inc., 59 Temple Place, Suite 330, Boston, MA  02111-1307  USA */

/* Defines to make different thread packages compatible */

#ifndef _my_pthread_h
#define _my_pthread_h

#ifndef ETIME
#define ETIME ETIMEDOUT				/* For FreeBSD */
#endif

#ifdef  __cplusplus
#define EXTERNC extern "C"
extern "C" {
#else
#define EXTERNC
#endif /* __cplusplus */ 

#if defined(__WIN__)
typedef CRITICAL_SECTION pthread_mutex_t;
typedef HANDLE		 pthread_t;
typedef struct thread_attr {
    DWORD dwStackSize ;
    DWORD dwCreatingFlag ;
} pthread_attr_t ;

typedef struct { int dummy; } pthread_condattr_t;

/* Implementation of posix conditions */

typedef struct st_pthread_link {
  DWORD thread_id;
  struct st_pthread_link *next;
} pthread_link;

typedef struct {
  uint32 waiting;
  CRITICAL_SECTION lock_waiting;
 
  enum {
    SIGNAL= 0,
    BROADCAST= 1,
    MAX_EVENTS= 2
  } EVENTS;

  HANDLE events[MAX_EVENTS];
  HANDLE broadcast_block_event;

} pthread_cond_t;


typedef int pthread_mutexattr_t;
#define win_pthread_self my_thread_var->pthread_self
#define pthread_self() win_pthread_self
#define pthread_handler_t EXTERNC void * __cdecl
typedef void * (__cdecl *pthread_handler)(void *);

/*
  Struct and macros to be used in combination with the
  windows implementation of pthread_cond_timedwait
*/

/*
   Declare a union to make sure FILETIME is properly aligned
   so it can be used directly as a 64 bit value. The value
   stored is in 100ns units.
 */
union ft64 {
  FILETIME ft;
  __int64 i64;
};

struct timespec {
  union ft64 tv;
  /* The max timeout value in millisecond for pthread_cond_timedwait */
  long max_timeout_msec;
};

#define set_timespec_time_nsec(ABSTIME,TIME,NSEC) do {          \
  (ABSTIME).tv.i64= (TIME)+(__int64)(NSEC)/100;                 \
  (ABSTIME).max_timeout_msec= (long)((NSEC)/1000000);           \
} while(0)

#define set_timespec_nsec(ABSTIME,NSEC) do {                    \
  union ft64 tv;                                                \
  GetSystemTimeAsFileTime(&tv.ft);                              \
  set_timespec_time_nsec((ABSTIME), tv.i64, (NSEC));            \
} while(0)

void win_pthread_init(void);
int win_pthread_setspecific(void *A,void *B,uint length);
int win_pthread_mutex_trylock(pthread_mutex_t *mutex);
int pthread_create(pthread_t *,pthread_attr_t *,pthread_handler,void *);
int pthread_cond_init(pthread_cond_t *cond, const pthread_condattr_t *attr);
int pthread_cond_wait(pthread_cond_t *cond, pthread_mutex_t *mutex);
int pthread_cond_timedwait(pthread_cond_t *cond, pthread_mutex_t *mutex,
			   struct timespec *abstime);
int pthread_cond_signal(pthread_cond_t *cond);
int pthread_cond_broadcast(pthread_cond_t *cond);
int pthread_cond_destroy(pthread_cond_t *cond);
int pthread_attr_init(pthread_attr_t *connect_att);
int pthread_attr_setstacksize(pthread_attr_t *connect_att,DWORD stack);
int pthread_attr_destroy(pthread_attr_t *connect_att);
struct tm *localtime_r(const time_t *timep,struct tm *tmp);
struct tm *gmtime_r(const time_t *timep,struct tm *tmp);


void pthread_exit(void *a);	 /* was #define pthread_exit(A) ExitThread(A)*/

#define ETIMEDOUT 145		    /* Win32 doesn't have this */
#define getpid() GetCurrentThreadId()
#define HAVE_LOCALTIME_R		1
#define _REENTRANT			1
#define HAVE_PTHREAD_ATTR_SETSTACKSIZE	1

/*
  Windows has two ways to use thread local storage. The most efficient
  is using __declspec(thread), but that does not work properly when
  used in a .dll that is loaded at runtime, after program load. So for
  libmysql.dll and libmysqld.dll we define USE_TLS in order to use the
  TlsXxx() API instead, which works in all cases.
*/
#ifdef USE_TLS					/* For LIBMYSQL.DLL */
#undef SAFE_MUTEX				/* This will cause conflicts */
#define pthread_key(T,V)  DWORD V
#define pthread_key_create(A,B) ((*A=TlsAlloc())==0xFFFFFFFF)
#define pthread_key_delete(A) TlsFree(A)
#define pthread_getspecific(A) (TlsGetValue(A))
#define my_pthread_getspecific(T,A) ((T) TlsGetValue(A))
#define my_pthread_getspecific_ptr(T,V) ((T) TlsGetValue(V))
#define my_pthread_setspecific_ptr(T,V) (!TlsSetValue((T),(V)))
#define pthread_setspecific(A,B) (!TlsSetValue((A),(B)))
#else
#define pthread_key(T,V) __declspec(thread) T V
#define pthread_key_create(A,B) pthread_dummy(0)
#define pthread_key_delete(A) pthread_dummy(0)
#define pthread_getspecific(A) (&(A))
#define my_pthread_getspecific(T,A) (&(A))
#define my_pthread_getspecific_ptr(T,V) (V)
#define my_pthread_setspecific_ptr(T,V) ((T)=(V),0)
#define pthread_setspecific(A,B) win_pthread_setspecific(&(A),(B),sizeof(A))
#endif /* USE_TLS */

#define pthread_equal(A,B) ((A) == (B))
#define pthread_mutex_init(A,B)  (InitializeCriticalSection(A),0)
#define pthread_mutex_lock(A)	 (EnterCriticalSection(A),0)
#define pthread_mutex_trylock(A) win_pthread_mutex_trylock((A))
#define pthread_mutex_unlock(A)  (LeaveCriticalSection(A),0)
#define pthread_mutex_destroy(A) DeleteCriticalSection(A)
#define pthread_kill(A,B) pthread_dummy((A) ? 0 : ESRCH)

#define pthread_join(A,B) (WaitForSingleObject((A), INFINITE) != WAIT_OBJECT_0)

/* Dummy defines for easier code */
#define pthread_attr_setdetachstate(A,B) pthread_dummy(0)
#define pthread_attr_setscope(A,B)
#define pthread_detach_this_thread()
#define pthread_condattr_init(A)
#define pthread_condattr_destroy(A)
#define pthread_yield() Sleep(0) /* according to MSDN */

<<<<<<< HEAD
=======
#define my_pthread_getprio(thread_id) pthread_dummy(0)
>>>>>>> 630db463
/* per the platform's documentation */
#define pthread_yield() Sleep(0)

#else /* Normal threads */

#ifdef HAVE_rts_threads
#define sigwait org_sigwait
#include <signal.h>
#undef sigwait
#endif
#include <pthread.h>
#ifndef _REENTRANT
#define _REENTRANT
#endif
#ifdef HAVE_THR_SETCONCURRENCY
#include <thread.h>			/* Probably solaris */
#endif
#ifdef HAVE_SCHED_H
#include <sched.h>
#endif
#ifdef HAVE_SYNCH_H
#include <synch.h>
#endif

#ifdef __NETWARE__
void my_pthread_exit(void *status);
#define pthread_exit(A) my_pthread_exit(A)
#endif

#define pthread_key(T,V) pthread_key_t V
#define my_pthread_getspecific_ptr(T,V) my_pthread_getspecific(T,(V))
#define my_pthread_setspecific_ptr(T,V) pthread_setspecific(T,(void*) (V))
#define pthread_detach_this_thread()
#define pthread_handler_t EXTERNC void *
typedef void *(* pthread_handler)(void *);

/* Test first for RTS or FSU threads */

#if defined(PTHREAD_SCOPE_GLOBAL) && !defined(PTHREAD_SCOPE_SYSTEM)
#define HAVE_rts_threads
extern int my_pthread_create_detached;
#define pthread_sigmask(A,B,C) sigprocmask((A),(B),(C))
#define PTHREAD_CREATE_DETACHED &my_pthread_create_detached
#define PTHREAD_SCOPE_SYSTEM  PTHREAD_SCOPE_GLOBAL
#define PTHREAD_SCOPE_PROCESS PTHREAD_SCOPE_LOCAL
#define USE_ALARM_THREAD
#endif /* defined(PTHREAD_SCOPE_GLOBAL) && !defined(PTHREAD_SCOPE_SYSTEM) */

#if defined(_BSDI_VERSION) && _BSDI_VERSION < 199910
int sigwait(sigset_t *set, int *sig);
#endif

#ifndef HAVE_NONPOSIX_SIGWAIT
#define my_sigwait(A,B) sigwait((A),(B))
#else
int my_sigwait(const sigset_t *set,int *sig);
#endif

#ifdef HAVE_NONPOSIX_PTHREAD_MUTEX_INIT
#ifndef SAFE_MUTEX
#define pthread_mutex_init(a,b) my_pthread_mutex_init((a),(b))
extern int my_pthread_mutex_init(pthread_mutex_t *mp,
				 const pthread_mutexattr_t *attr);
#endif /* SAFE_MUTEX */
#define pthread_cond_init(a,b) my_pthread_cond_init((a),(b))
extern int my_pthread_cond_init(pthread_cond_t *mp,
				const pthread_condattr_t *attr);
#endif /* HAVE_NONPOSIX_PTHREAD_MUTEX_INIT */

#if defined(HAVE_SIGTHREADMASK) && !defined(HAVE_PTHREAD_SIGMASK)
#define pthread_sigmask(A,B,C) sigthreadmask((A),(B),(C))
#endif

#if !defined(HAVE_SIGWAIT) && !defined(HAVE_rts_threads) && !defined(sigwait) && !defined(alpha_linux_port) && !defined(HAVE_NONPOSIX_SIGWAIT) && !defined(HAVE_DEC_3_2_THREADS) && !defined(_AIX)
int sigwait(sigset_t *setp, int *sigp);		/* Use our implemention */
#endif


/*
  We define my_sigset() and use that instead of the system sigset() so that
  we can favor an implementation based on sigaction(). On some systems, such
  as Mac OS X, sigset() results in flags such as SA_RESTART being set, and
  we want to make sure that no such flags are set.
*/
#if defined(HAVE_SIGACTION) && !defined(my_sigset)
#define my_sigset(A,B) do { struct sigaction l_s; sigset_t l_set; int l_rc; \
                            DBUG_ASSERT((A) != 0);                          \
                            sigemptyset(&l_set);                            \
                            l_s.sa_handler = (B);                           \
                            l_s.sa_mask   = l_set;                          \
                            l_s.sa_flags   = 0;                             \
                            l_rc= sigaction((A), &l_s, (struct sigaction *) NULL);\
                            DBUG_ASSERT(l_rc == 0);                         \
                          } while (0)
#elif defined(HAVE_SIGSET) && !defined(my_sigset)
#define my_sigset(A,B) sigset((A),(B))
#elif !defined(my_sigset)
#define my_sigset(A,B) signal((A),(B))
#endif

#if !defined(HAVE_PTHREAD_ATTR_SETSCOPE) || defined(HAVE_DEC_3_2_THREADS)
#define pthread_attr_setscope(A,B)
#undef	HAVE_GETHOSTBYADDR_R			/* No definition */
#endif

#if defined(HAVE_BROKEN_PTHREAD_COND_TIMEDWAIT) && !defined(SAFE_MUTEX)
extern int my_pthread_cond_timedwait(pthread_cond_t *cond,
				     pthread_mutex_t *mutex,
				     struct timespec *abstime);
#define pthread_cond_timedwait(A,B,C) my_pthread_cond_timedwait((A),(B),(C))
#endif

#if !defined( HAVE_NONPOSIX_PTHREAD_GETSPECIFIC)
#define my_pthread_getspecific(A,B) ((A) pthread_getspecific(B))
#else
#define my_pthread_getspecific(A,B) ((A) my_pthread_getspecific_imp(B))
void *my_pthread_getspecific_imp(pthread_key_t key);
#endif

#ifndef HAVE_LOCALTIME_R
struct tm *localtime_r(const time_t *clock, struct tm *res);
#endif

#ifndef HAVE_GMTIME_R
struct tm *gmtime_r(const time_t *clock, struct tm *res);
#endif

#ifdef HAVE_PTHREAD_CONDATTR_CREATE
/* DCE threads on HPUX 10.20 */
#define pthread_condattr_init pthread_condattr_create
#define pthread_condattr_destroy pthread_condattr_delete
#endif

/* FSU THREADS */
#if !defined(HAVE_PTHREAD_KEY_DELETE) && !defined(pthread_key_delete)
#define pthread_key_delete(A) pthread_dummy(0)
#endif

#ifdef HAVE_CTHREADS_WRAPPER			/* For MacOSX */
#define pthread_cond_destroy(A) pthread_dummy(0)
#define pthread_mutex_destroy(A) pthread_dummy(0)
#define pthread_attr_delete(A) pthread_dummy(0)
#define pthread_condattr_delete(A) pthread_dummy(0)
#define pthread_attr_setstacksize(A,B) pthread_dummy(0)
#define pthread_equal(A,B) ((A) == (B))
#define pthread_cond_timedwait(a,b,c) pthread_cond_wait((a),(b))
#define pthread_attr_init(A) pthread_attr_create(A)
#define pthread_attr_destroy(A) pthread_attr_delete(A)
#define pthread_attr_setdetachstate(A,B) pthread_dummy(0)
#define pthread_create(A,B,C,D) pthread_create((A),*(B),(C),(D))
#define pthread_sigmask(A,B,C) sigprocmask((A),(B),(C))
#define pthread_kill(A,B) pthread_dummy((A) ? 0 : ESRCH)
#undef	pthread_detach_this_thread
#define pthread_detach_this_thread() { pthread_t tmp=pthread_self() ; pthread_detach(&tmp); }
#endif

#ifdef HAVE_DARWIN5_THREADS
#define pthread_sigmask(A,B,C) sigprocmask((A),(B),(C))
#define pthread_kill(A,B) pthread_dummy((A) ? 0 : ESRCH)
#define pthread_condattr_init(A) pthread_dummy(0)
#define pthread_condattr_destroy(A) pthread_dummy(0)
#undef	pthread_detach_this_thread
#define pthread_detach_this_thread() { pthread_t tmp=pthread_self() ; pthread_detach(tmp); }
#endif

#if ((defined(HAVE_PTHREAD_ATTR_CREATE) && !defined(HAVE_SIGWAIT)) || defined(HAVE_DEC_3_2_THREADS)) && !defined(HAVE_CTHREADS_WRAPPER)
/* This is set on AIX_3_2 and Siemens unix (and DEC OSF/1 3.2 too) */
#define pthread_key_create(A,B) \
		pthread_keycreate(A,(B) ?\
				  (pthread_destructor_t) (B) :\
				  (pthread_destructor_t) pthread_dummy)
#define pthread_attr_init(A) pthread_attr_create(A)
#define pthread_attr_destroy(A) pthread_attr_delete(A)
#define pthread_attr_setdetachstate(A,B) pthread_dummy(0)
#define pthread_create(A,B,C,D) pthread_create((A),*(B),(C),(D))
#ifndef pthread_sigmask
#define pthread_sigmask(A,B,C) sigprocmask((A),(B),(C))
#endif
#define pthread_kill(A,B) pthread_dummy((A) ? 0 : ESRCH)
#undef	pthread_detach_this_thread
#define pthread_detach_this_thread() { pthread_t tmp=pthread_self() ; pthread_detach(&tmp); }
#elif !defined(__NETWARE__) /* HAVE_PTHREAD_ATTR_CREATE && !HAVE_SIGWAIT */
#define HAVE_PTHREAD_KILL
#endif

#endif /* defined(__WIN__) */

#if defined(HPUX10) && !defined(DONT_REMAP_PTHREAD_FUNCTIONS)
#undef pthread_cond_timedwait
#define pthread_cond_timedwait(a,b,c) my_pthread_cond_timedwait((a),(b),(c))
int my_pthread_cond_timedwait(pthread_cond_t *cond, pthread_mutex_t *mutex,
			      struct timespec *abstime);
#endif

#if defined(HPUX10)
#define pthread_attr_getstacksize(A,B) my_pthread_attr_getstacksize(A,B)
void my_pthread_attr_getstacksize(pthread_attr_t *attrib, size_t *size);
#endif

#if defined(HAVE_POSIX1003_4a_MUTEX) && !defined(DONT_REMAP_PTHREAD_FUNCTIONS)
#undef pthread_mutex_trylock
#define pthread_mutex_trylock(a) my_pthread_mutex_trylock((a))
int my_pthread_mutex_trylock(pthread_mutex_t *mutex);
#endif

#if !defined(HAVE_PTHREAD_YIELD_ONE_ARG) && !defined(HAVE_PTHREAD_YIELD_ZERO_ARG)
/* no pthread_yield() available */
#ifdef HAVE_SCHED_YIELD
#define pthread_yield() sched_yield()
#elif defined(HAVE_PTHREAD_YIELD_NP) /* can be Mac OS X */
#define pthread_yield() pthread_yield_np()
#elif defined(HAVE_THR_YIELD)
#define pthread_yield() thr_yield()
#endif
#endif

/*
  The defines set_timespec and set_timespec_nsec should be used
  for calculating an absolute time at which
  pthread_cond_timedwait should timeout
*/

#define set_timespec(ABSTIME,SEC) set_timespec_nsec((ABSTIME),(SEC)*1000000000ULL)

#ifndef set_timespec_nsec
#define set_timespec_nsec(ABSTIME,NSEC)                                 \
  set_timespec_time_nsec((ABSTIME),my_getsystime(),(NSEC))
#endif /* !set_timespec_nsec */

/* adapt for two different flavors of struct timespec */
#ifdef HAVE_TIMESPEC_TS_SEC
#define TV_sec  ts_sec
#define TV_nsec ts_nsec
#else
#define TV_sec  tv_sec
#define TV_nsec tv_nsec
#endif /* HAVE_TIMESPEC_TS_SEC */

#ifndef set_timespec_time_nsec
#define set_timespec_time_nsec(ABSTIME,TIME,NSEC) do {                  \
  ulonglong nsec= (NSEC);                                               \
  ulonglong now= (TIME) + (nsec/100);                                   \
  (ABSTIME).TV_sec=  (now / ULL(10000000));                             \
  (ABSTIME).TV_nsec= (now % ULL(10000000) * 100 + (nsec % 100));        \
} while(0)
#endif /* !set_timespec_time_nsec */

/* safe_mutex adds checking to mutex for easier debugging */

#if defined(__NETWARE__) && !defined(SAFE_MUTEX_DETECT_DESTROY)
#define SAFE_MUTEX_DETECT_DESTROY
#endif

typedef struct st_safe_mutex_t
{
  pthread_mutex_t global,mutex;
  const char *file, *name;
  uint line,count;
  pthread_t thread;
#ifdef SAFE_MUTEX_DETECT_DESTROY
  struct st_safe_mutex_info_t *info;	/* to track destroying of mutexes */
#endif
} safe_mutex_t;

#ifdef SAFE_MUTEX_DETECT_DESTROY
/*
  Used to track the destroying of mutexes. This needs to be a seperate
  structure because the safe_mutex_t structure could be freed before
  the mutexes are destroyed.
*/

typedef struct st_safe_mutex_info_t
{
  struct st_safe_mutex_info_t *next;
  struct st_safe_mutex_info_t *prev;
  const char *init_file;
  uint32 init_line;
} safe_mutex_info_t;
#endif /* SAFE_MUTEX_DETECT_DESTROY */

int safe_mutex_init(safe_mutex_t *mp, const pthread_mutexattr_t *attr,
                    const char *file, uint line, const char *name);
int safe_mutex_lock(safe_mutex_t *mp, my_bool try_lock, const char *file, uint line);
int safe_mutex_unlock(safe_mutex_t *mp,const char *file, uint line);
int safe_mutex_destroy(safe_mutex_t *mp,const char *file, uint line);
int safe_cond_wait(pthread_cond_t *cond, safe_mutex_t *mp,const char *file,
		   uint line);
int safe_cond_timedwait(pthread_cond_t *cond, safe_mutex_t *mp,
			struct timespec *abstime, const char *file, uint line);
void safe_mutex_global_init(void);
void safe_mutex_end(FILE *file);

	/* Wrappers if safe mutex is actually used */
#ifdef SAFE_MUTEX
#undef pthread_mutex_init
#undef pthread_mutex_lock
#undef pthread_mutex_unlock
#undef pthread_mutex_destroy
#undef pthread_mutex_wait
#undef pthread_mutex_timedwait
#undef pthread_mutex_t
#undef pthread_cond_wait
#undef pthread_cond_timedwait
#undef pthread_mutex_trylock
#define pthread_mutex_init(A,B) safe_mutex_init((A),(B),__FILE__,__LINE__,#A)
#define pthread_mutex_lock(A) safe_mutex_lock((A), FALSE, __FILE__, __LINE__)
#define pthread_mutex_unlock(A) safe_mutex_unlock((A),__FILE__,__LINE__)
#define pthread_mutex_destroy(A) safe_mutex_destroy((A),__FILE__,__LINE__)
#define pthread_cond_wait(A,B) safe_cond_wait((A),(B),__FILE__,__LINE__)
#define pthread_cond_timedwait(A,B,C) safe_cond_timedwait((A),(B),(C),__FILE__,__LINE__)
#define pthread_mutex_trylock(A) safe_mutex_lock((A), TRUE, __FILE__, __LINE__)
#define pthread_mutex_t safe_mutex_t
#define safe_mutex_assert_owner(mp) \
          DBUG_ASSERT((mp)->count > 0 && \
                      pthread_equal(pthread_self(), (mp)->thread))
#define safe_mutex_assert_not_owner(mp) \
          DBUG_ASSERT(! (mp)->count || \
                      ! pthread_equal(pthread_self(), (mp)->thread))
#else
#define safe_mutex_assert_owner(mp)
#define safe_mutex_assert_not_owner(mp)
#endif /* SAFE_MUTEX */

#if defined(MY_PTHREAD_FASTMUTEX) && !defined(SAFE_MUTEX)
typedef struct st_my_pthread_fastmutex_t
{
  pthread_mutex_t mutex;
  uint spins;
  uint rng_state;
} my_pthread_fastmutex_t;
void fastmutex_global_init(void);

int my_pthread_fastmutex_init(my_pthread_fastmutex_t *mp, 
                              const pthread_mutexattr_t *attr);
int my_pthread_fastmutex_lock(my_pthread_fastmutex_t *mp);

#undef pthread_mutex_init
#undef pthread_mutex_lock
#undef pthread_mutex_unlock
#undef pthread_mutex_destroy
#undef pthread_mutex_wait
#undef pthread_mutex_timedwait
#undef pthread_mutex_t
#undef pthread_cond_wait
#undef pthread_cond_timedwait
#undef pthread_mutex_trylock
#define pthread_mutex_init(A,B) my_pthread_fastmutex_init((A),(B))
#define pthread_mutex_lock(A) my_pthread_fastmutex_lock(A)
#define pthread_mutex_unlock(A) pthread_mutex_unlock(&(A)->mutex)
#define pthread_mutex_destroy(A) pthread_mutex_destroy(&(A)->mutex)
#define pthread_cond_wait(A,B) pthread_cond_wait((A),&(B)->mutex)
#define pthread_cond_timedwait(A,B,C) pthread_cond_timedwait((A),&(B)->mutex,(C))
#define pthread_mutex_trylock(A) pthread_mutex_trylock(&(A)->mutex)
#define pthread_mutex_t my_pthread_fastmutex_t
#endif /* defined(MY_PTHREAD_FASTMUTEX) && !defined(SAFE_MUTEX) */

	/* READ-WRITE thread locking */

#ifdef HAVE_BROKEN_RWLOCK			/* For OpenUnix */
#undef HAVE_PTHREAD_RWLOCK_RDLOCK
#undef HAVE_RWLOCK_INIT
#undef HAVE_RWLOCK_T
#endif

#if defined(USE_MUTEX_INSTEAD_OF_RW_LOCKS)
/* use these defs for simple mutex locking */
#define rw_lock_t pthread_mutex_t
#define my_rwlock_init(A,B) pthread_mutex_init((A),(B))
#define rw_rdlock(A) pthread_mutex_lock((A))
#define rw_wrlock(A) pthread_mutex_lock((A))
#define rw_tryrdlock(A) pthread_mutex_trylock((A))
#define rw_trywrlock(A) pthread_mutex_trylock((A))
#define rw_unlock(A) pthread_mutex_unlock((A))
#define rwlock_destroy(A) pthread_mutex_destroy((A))
#elif defined(HAVE_PTHREAD_RWLOCK_RDLOCK)
#define rw_lock_t pthread_rwlock_t
#define my_rwlock_init(A,B) pthread_rwlock_init((A),(B))
#define rw_rdlock(A) pthread_rwlock_rdlock(A)
#define rw_wrlock(A) pthread_rwlock_wrlock(A)
#define rw_tryrdlock(A) pthread_rwlock_tryrdlock((A))
#define rw_trywrlock(A) pthread_rwlock_trywrlock((A))
#define rw_unlock(A) pthread_rwlock_unlock(A)
#define rwlock_destroy(A) pthread_rwlock_destroy(A)
#elif defined(HAVE_RWLOCK_INIT)
#ifdef HAVE_RWLOCK_T				/* For example Solaris 2.6-> */
#define rw_lock_t rwlock_t
#endif
#define my_rwlock_init(A,B) rwlock_init((A),USYNC_THREAD,0)
#else
/* Use our own version of read/write locks */
typedef struct _my_rw_lock_t {
	pthread_mutex_t lock;		/* lock for structure		*/
	pthread_cond_t	readers;	/* waiting readers		*/
	pthread_cond_t	writers;	/* waiting writers		*/
	int		state;		/* -1:writer,0:free,>0:readers	*/
	int		waiters;	/* number of waiting writers	*/
} my_rw_lock_t;

#define rw_lock_t my_rw_lock_t
#define rw_rdlock(A) my_rw_rdlock((A))
#define rw_wrlock(A) my_rw_wrlock((A))
#define rw_tryrdlock(A) my_rw_tryrdlock((A))
#define rw_trywrlock(A) my_rw_trywrlock((A))
#define rw_unlock(A) my_rw_unlock((A))
#define rwlock_destroy(A) my_rwlock_destroy((A))

extern int my_rwlock_init(my_rw_lock_t *, void *);
extern int my_rwlock_destroy(my_rw_lock_t *);
extern int my_rw_rdlock(my_rw_lock_t *);
extern int my_rw_wrlock(my_rw_lock_t *);
extern int my_rw_unlock(my_rw_lock_t *);
extern int my_rw_tryrdlock(my_rw_lock_t *);
extern int my_rw_trywrlock(my_rw_lock_t *);
#endif /* USE_MUTEX_INSTEAD_OF_RW_LOCKS */

#define GETHOSTBYADDR_BUFF_SIZE 2048

#ifndef HAVE_THR_SETCONCURRENCY
#define thr_setconcurrency(A) pthread_dummy(0)
#endif
#if !defined(HAVE_PTHREAD_ATTR_SETSTACKSIZE) && ! defined(pthread_attr_setstacksize)
#define pthread_attr_setstacksize(A,B) pthread_dummy(0)
#endif

/* Define mutex types, see my_thr_init.c */
#define MY_MUTEX_INIT_SLOW   NULL
#ifdef PTHREAD_ADAPTIVE_MUTEX_INITIALIZER_NP
extern pthread_mutexattr_t my_fast_mutexattr;
#define MY_MUTEX_INIT_FAST &my_fast_mutexattr
#else
#define MY_MUTEX_INIT_FAST   NULL
#endif
#ifdef PTHREAD_ERRORCHECK_MUTEX_INITIALIZER_NP
extern pthread_mutexattr_t my_errorcheck_mutexattr;
#define MY_MUTEX_INIT_ERRCHK &my_errorcheck_mutexattr
#else
#define MY_MUTEX_INIT_ERRCHK   NULL
#endif

#ifndef ESRCH
/* Define it to something */
#define ESRCH 1
#endif

typedef ulong my_thread_id;

extern my_bool my_thread_global_init(void);
extern void my_thread_global_end(void);
extern my_bool my_thread_init(void);
extern void my_thread_end(void);
extern const char *my_thread_name(void);
extern my_thread_id my_thread_dbug_id(void);
extern int pthread_no_free(void *);
extern int pthread_dummy(int);

/* All thread specific variables are in the following struct */

#define THREAD_NAME_SIZE 10
#ifndef DEFAULT_THREAD_STACK
#if SIZEOF_CHARP > 4
/*
  MySQL can survive with 32K, but some glibc libraries require > 128K stack
  To resolve hostnames. Also recursive stored procedures needs stack.
*/
#define DEFAULT_THREAD_STACK	(256*1024L)
#else
#define DEFAULT_THREAD_STACK	(195*1024)
#endif
#endif

#define MY_PTHREAD_LOCK_READ 0
#define MY_PTHREAD_LOCK_WRITE 1

struct st_my_thread_var
{
  int thr_errno;
  pthread_cond_t suspend;
  pthread_mutex_t mutex;
  pthread_mutex_t * volatile current_mutex;
  pthread_cond_t * volatile current_cond;
  pthread_t pthread_self;
  my_thread_id id;
  int cmp_length;
  int volatile abort;
  my_bool init;
  struct st_my_thread_var *next,**prev;
  void *opt_info;
  uint  lock_type; /* used by conditional release the queue */
<<<<<<< HEAD
=======
  void  *stack_ends_here;
>>>>>>> 630db463
#ifndef DBUG_OFF
  void *dbug;
  char name[THREAD_NAME_SIZE+1];
#endif
};

extern struct st_my_thread_var *_my_thread_var(void) __attribute__ ((const));
extern void **my_thread_var_dbug();
extern uint my_thread_end_wait_time;
#define my_thread_var (_my_thread_var())
#define my_errno my_thread_var->thr_errno
/*
  Keep track of shutdown,signal, and main threads so that my_end() will not
  report errors with them
*/

/* Which kind of thread library is in use */

#define THD_LIB_OTHER 1
#define THD_LIB_NPTL  2
#define THD_LIB_LT    4

extern uint thd_lib_detected;

/*
  thread_safe_xxx functions are for critical statistic or counters.
  The implementation is guaranteed to be thread safe, on all platforms.
  Note that the calling code should *not* assume the counter is protected
  by the mutex given, as the implementation of these helpers may change
  to use my_atomic operations instead.
*/

/*
  Warning:
  When compiling without threads, this file is not included.
  See the *other* declarations of thread_safe_xxx in include/my_global.h

  Second warning:
  See include/config-win.h, for yet another implementation.
*/
#ifdef THREAD
#ifndef thread_safe_increment
#define thread_safe_increment(V,L) \
        (pthread_mutex_lock((L)), (V)++, pthread_mutex_unlock((L)))
#define thread_safe_decrement(V,L) \
        (pthread_mutex_lock((L)), (V)--, pthread_mutex_unlock((L)))
#endif

#ifndef thread_safe_add
#define thread_safe_add(V,C,L) \
        (pthread_mutex_lock((L)), (V)+=(C), pthread_mutex_unlock((L)))
#define thread_safe_sub(V,C,L) \
        (pthread_mutex_lock((L)), (V)-=(C), pthread_mutex_unlock((L)))
#endif
#endif

/*
  statistics_xxx functions are for non critical statistic,
  maintained in global variables.
  When compiling with SAFE_STATISTICS:
  - race conditions can not occur.
  - some locking occurs, which may cause performance degradation.

  When compiling without SAFE_STATISTICS:
  - race conditions can occur, making the result slightly inaccurate.
  - the lock given is not honored.
*/
#ifdef SAFE_STATISTICS
#define statistic_increment(V,L) thread_safe_increment((V),(L))
#define statistic_decrement(V,L) thread_safe_decrement((V),(L))
#define statistic_add(V,C,L)     thread_safe_add((V),(C),(L))
#define statistic_sub(V,C,L)     thread_safe_sub((V),(C),(L))
#else
#define statistic_decrement(V,L) (V)--
#define statistic_increment(V,L) (V)++
#define statistic_add(V,C,L)     (V)+=(C)
#define statistic_sub(V,C,L)     (V)-=(C)
#endif /* SAFE_STATISTICS */

/*
  No locking needed, the counter is owned by the thread
*/
#define status_var_increment(V) (V)++
#define status_var_decrement(V) (V)--
#define status_var_add(V,C)     (V)+=(C)
#define status_var_sub(V,C)     (V)-=(C)

#ifdef  __cplusplus
}
#endif
#endif /* _my_ptread_h */<|MERGE_RESOLUTION|>--- conflicted
+++ resolved
@@ -172,10 +172,6 @@
 #define pthread_condattr_destroy(A)
 #define pthread_yield() Sleep(0) /* according to MSDN */
 
-<<<<<<< HEAD
-=======
-#define my_pthread_getprio(thread_id) pthread_dummy(0)
->>>>>>> 630db463
 /* per the platform's documentation */
 #define pthread_yield() Sleep(0)
 
@@ -664,10 +660,7 @@
   struct st_my_thread_var *next,**prev;
   void *opt_info;
   uint  lock_type; /* used by conditional release the queue */
-<<<<<<< HEAD
-=======
   void  *stack_ends_here;
->>>>>>> 630db463
 #ifndef DBUG_OFF
   void *dbug;
   char name[THREAD_NAME_SIZE+1];
