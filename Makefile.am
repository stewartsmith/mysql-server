# Copyright (C) 2000-2006 MySQL AB
# 
# This program is free software; you can redistribute it and/or modify
# it under the terms of the GNU General Public License as published by
# the Free Software Foundation; version 2 of the License.
# 
# This program is distributed in the hope that it will be useful,
# but WITHOUT ANY WARRANTY; without even the implied warranty of
# MERCHANTABILITY or FITNESS FOR A PARTICULAR PURPOSE.  See the
# GNU General Public License for more details.
# 
# You should have received a copy of the GNU General Public License
# along with this program; if not, write to the Free Software
# Foundation, Inc., 59 Temple Place, Suite 330, Boston, MA  02111-1307  USA

# Process this file with automake to create Makefile.in

AUTOMAKE_OPTIONS =	foreign

# These are built from source in the Docs directory
EXTRA_DIST =		INSTALL-SOURCE INSTALL-WIN-SOURCE \
			README COPYING EXCEPTIONS-CLIENT CMakeLists.txt

SUBDIRS =		. include @docs_dirs@ @zlib_dir@ \
			@readline_topdir@ sql-common scripts \
			@pstack_dir@ \
			@sql_union_dirs@ unittest storage plugin \
			@sql_server@ @man_dirs@ tests \
			netware @libmysqld_dirs@ \
			mysql-test support-files sql-bench \
			win

DIST_SUBDIRS =		. include Docs zlib \
			cmd-line-utils sql-common scripts \
			pstack \
			strings mysys dbug extra regex libmysql libmysql_r client unittest storage plugin \
			vio sql man tests \
			netware libmysqld \
			mysql-test support-files sql-bench \
			win \
			BUILD
DISTCLEANFILES = ac_available_languages_fragment

# Create permission databases
init-db:		all
	$(top_builddir)/scripts/mysql_install_db

bin-dist:		all
	$(top_builddir)/scripts/make_binary_distribution @MAKE_BINARY_DISTRIBUTION_OPTIONS@

# Remove BK's "SCCS" subdirectories from source distribution
# Create initial database files for Windows installations.
dist-hook:
	rm -rf `find $(distdir) -type d -name SCCS -print`
	mkdir -p $(distdir)/win
	scripts/mysql_install_db --no-defaults --windows \
		--builddir=$(top_builddir) \
		--datadir=$(distdir)/win/data \
		--srcdir=$(top_srcdir)

tags:
	support-files/build-tags

.PHONY:	init-db bin-dist \
  test    test-force    test-full    test-force-full    test-force-mem \
  test-pl test-force-pl test-full-pl test-force-full-pl test-force-pl-mem \
  test-unit test-ps test-nr test-pr test-ns test-binlog-statement \
  test-ext-funcs test-ext-rpl test-ext-partitions test-ext-jp \
  test-ext-stress test-ext test-embedded \
  test-fast test-fast-cursor test-fast-view test-fast-prepare \
  test-full-qa

# Target 'test' will run the regression test suite using the built server.
#
# If you are running in a shared environment, users can avoid clashing
# port numbers by setting individual small numbers 1-100 to the
# environment variable MTR_BUILD_THREAD. The script "mysql-test-run"
# will then calculate the various port numbers it needs from this,
# making sure each user use different ports.

test-unit:
	cd unittest && $(MAKE) test

test-ps:
	cd mysql-test ; \
	    @PERL@ ./mysql-test-run.pl $(force) --ps-protocol --mysqld=--binlog-format=mixed

test-nr:
	cd mysql-test ; \
	    @PERL@ ./mysql-test-run.pl $(force) --mysqld=--binlog-format=row

test-pr:
	cd mysql-test ; \
<<<<<<< HEAD
	@PERL@ ./mysql-test-run.pl $(force) $(mem) --ps-protocol --mysqld=--binlog-format=row @libevent_test_option@
=======
	    @PERL@ ./mysql-test-run.pl $(force) $(mem) --ps-protocol --mysqld=--binlog-format=row
>>>>>>> c3d0a5c8

test-ns:
	cd mysql-test ; \
	    @PERL@ ./mysql-test-run.pl $(force) $(mem) --mysqld=--binlog-format=mixed

test-binlog-statement:
	cd mysql-test ; \
	    @PERL@ ./mysql-test-run.pl $(force) --mysqld=--binlog-format=statement

# This code is duplicated in "test-bt", see the Changeset comment of 2007-Dec-07
test-embedded:
	if [ -e bin/mysqltest_embedded -o -e libmysqld/examples/mysqltest_embedded ] ; then \
	  cd mysql-test ; MTR_BUILD_THREAD=auto \
	      @PERL@ ./mysql-test-run.pl --comment=embedded --force --timer \
	          --embedded-server --skip-rpl --skip-ndbcluster ; \
	else \
	  echo "no program found for 'embedded' tests - skipped testing" ; \
	fi

test:	test-unit test-ns test-pr

test-full:	test test-nr test-ps

test-force:
	$(MAKE) force=--force test

test-force-full:
	$(MAKE) force=--force test-full

#used by autopush.pl to run memory based tests
test-force-mem:
	$(MAKE) force=--force mem=--mem test

test-bt:
	-cd mysql-test ; MTR_BUILD_THREAD=auto \
	    @PERL@ ./mysql-test-run.pl --comment=normal --force --timer \
	        --skip-ndbcluster --report-features
	-cd mysql-test ; MTR_BUILD_THREAD=auto \
	    @PERL@ ./mysql-test-run.pl  --comment=ps    --force --timer \
	        --skip-ndbcluster --ps-protocol
	-cd mysql-test ; MTR_BUILD_THREAD=auto \
	    @PERL@ ./mysql-test-run.pl --comment=normal+rowrepl --force --timer \
	        --skip-ndbcluster --mysqld=--binlog-format=row
	-cd mysql-test ; MTR_BUILD_THREAD=auto \
<<<<<<< HEAD
	@PERL@ ./mysql-test-run.pl --comment=ps+rowrepl+NDB+libevent --force --timer \
	--ps-protocol --mysqld=--binlog-format=row @libevent_test_option@
=======
	    @PERL@ ./mysql-test-run.pl --comment=ps+rowrepl+NDB --force --timer \
	        --ps-protocol --mysqld=--binlog-format=row
>>>>>>> c3d0a5c8
	-cd mysql-test ; MTR_BUILD_THREAD=auto \
	    @PERL@ ./mysql-test-run.pl --comment=NDB            --force --timer \
	        --with-ndbcluster-only
	-if [ -e bin/mysqltest_embedded -o -e libmysqld/examples/mysqltest_embedded ] ; then \
	  cd mysql-test ; MTR_BUILD_THREAD=auto \
	      @PERL@ ./mysql-test-run.pl --comment=embedded --force --timer \
	          --embedded-server --skip-rpl --skip-ndbcluster ; \
	else \
	  echo "no program found for 'embedded' tests - skipped testing" ; \
	fi
	-cd mysql-test ; MTR_BUILD_THREAD=auto \
<<<<<<< HEAD
	@PERL@ ./mysql-test-run.pl --force --comment=falcon --suite=falcon
	-cd mysql-test ; MTR_BUILD_THREAD=auto \
	@PERL@ ./mysql-test-run.pl --force --comment=funcs1_ps --ps-protocol --suite=funcs_1
=======
	    @PERL@ ./mysql-test-run.pl --force --comment=funcs1_ps --ps-protocol --suite=funcs_1
>>>>>>> c3d0a5c8
	-cd mysql-test ; MTR_BUILD_THREAD=auto \
	    @PERL@ ./mysql-test-run.pl --force --comment=funcs2 --suite=funcs_2
	-cd mysql-test ; MTR_BUILD_THREAD=auto \
	    @PERL@ ./mysql-test-run.pl --force --comment=rpl --suite=rpl
	-cd mysql-test ; MTR_BUILD_THREAD=auto \
	    @PERL@ ./mysql-test-run.pl --force --comment=partitions --suite=parts
	-if [ -d mysql-test/suite/nist ] ; then \
	  cd mysql-test ; MTR_BUILD_THREAD=auto \
	      @PERL@ ./mysql-test-run.pl --comment=NIST+normal --force --suite=nist ; \
	fi
	-if [ -d mysql-test/suite/nist ] ; then \
	  cd mysql-test ; MTR_BUILD_THREAD=auto \
	      @PERL@ ./mysql-test-run.pl --comment=NIST+ps --force --suite=nist --ps-protocol ; \
	fi
	-cd mysql-test ; MTR_BUILD_THREAD=auto \
	    @PERL@ ./mysql-test-run.pl --force --comment=stress --suite=stress

# Re-enable the "jp" suite when bug#28563 is fixed
#	-cd mysql-test ; MTR_BUILD_THREAD=auto \
#	    @PERL@ ./mysql-test-run.pl --force --comment=jp --suite=jp

test-bt-debug:
	-cd mysql-test ; MTR_BUILD_THREAD=auto \
	    @PERL@ ./mysql-test-run.pl --comment=debug  --force --timer \
	        --skip-ndbcluster --skip-rpl --report-features

# Keep these for a while
test-pl:	test
test-full-pl:	test-full
test-force-pl:	test-force
test-force-pl-mem:  test-force-mem
test-force-full-pl: test-force-full

test-ext-funcs:
	cd mysql-test ; \
	    @PERL@ ./mysql-test-run.pl --force --suite=funcs_1 ; \
	    @PERL@ ./mysql-test-run.pl --force --suite=funcs_2

test-ext-rpl:
	cd mysql-test ; \
	    @PERL@ ./mysql-test-run.pl --force --suite=rpl

test-ext-partitions:
	cd mysql-test ; \
	    @PERL@ ./mysql-test-run.pl --force --suite=parts

test-ext-jp:
	cd mysql-test ; \
	    @PERL@ ./mysql-test-run.pl --force --suite=jp

test-ext-stress:
	cd mysql-test ; \
	    @PERL@ ./mysql-test-run.pl --force --big-test --suite=stress

test-ext:	test-ext-funcs test-ext-rpl test-ext-partitions test-ext-jp test-ext-stress

test-fast:
	cd mysql-test ; \
	    @PERL@ ./mysql-test-run.pl $(subset) --force --skip-ndb --skip-innodb --skip-im --skip-rpl ; \
	    @PERL@ ./mysql-test-run.pl $(subset) --force --suite=funcs_1 --do-test=myisam ; \
	    @PERL@ ./mysql-test-run.pl $(subset) --force --suite=stress --do-test=ddl_myisam 

test-fast-view:
	$(MAKE) subset=--view-protocol test-fast

test-fast-cursor:
	$(MAKE) subset=--cursor-protocol test-fast

test-fast-prepare:
	$(MAKE) subset=--ps-protocol test-fast

test-full-qa:
	$(MAKE) force=--force test-pr \
	    test-binlog-statement test-ext test-fast-view \
	        test-fast-cursor test-unit

# Don't update the files from bitkeeper
%::SCCS/s.%<|MERGE_RESOLUTION|>--- conflicted
+++ resolved
@@ -91,11 +91,7 @@
 
 test-pr:
 	cd mysql-test ; \
-<<<<<<< HEAD
-	@PERL@ ./mysql-test-run.pl $(force) $(mem) --ps-protocol --mysqld=--binlog-format=row @libevent_test_option@
-=======
-	    @PERL@ ./mysql-test-run.pl $(force) $(mem) --ps-protocol --mysqld=--binlog-format=row
->>>>>>> c3d0a5c8
+	    @PERL@ ./mysql-test-run.pl $(force) $(mem) --ps-protocol --mysqld=--binlog-format=row @libevent_test_option@
 
 test-ns:
 	cd mysql-test ; \
@@ -140,13 +136,8 @@
 	    @PERL@ ./mysql-test-run.pl --comment=normal+rowrepl --force --timer \
 	        --skip-ndbcluster --mysqld=--binlog-format=row
 	-cd mysql-test ; MTR_BUILD_THREAD=auto \
-<<<<<<< HEAD
-	@PERL@ ./mysql-test-run.pl --comment=ps+rowrepl+NDB+libevent --force --timer \
-	--ps-protocol --mysqld=--binlog-format=row @libevent_test_option@
-=======
-	    @PERL@ ./mysql-test-run.pl --comment=ps+rowrepl+NDB --force --timer \
-	        --ps-protocol --mysqld=--binlog-format=row
->>>>>>> c3d0a5c8
+	    @PERL@ ./mysql-test-run.pl --comment=ps+rowrepl+NDB+libevent --force --timer \
+	        --ps-protocol --mysqld=--binlog-format=row @libevent_test_option@
 	-cd mysql-test ; MTR_BUILD_THREAD=auto \
 	    @PERL@ ./mysql-test-run.pl --comment=NDB            --force --timer \
 	        --with-ndbcluster-only
@@ -158,13 +149,9 @@
 	  echo "no program found for 'embedded' tests - skipped testing" ; \
 	fi
 	-cd mysql-test ; MTR_BUILD_THREAD=auto \
-<<<<<<< HEAD
-	@PERL@ ./mysql-test-run.pl --force --comment=falcon --suite=falcon
-	-cd mysql-test ; MTR_BUILD_THREAD=auto \
-	@PERL@ ./mysql-test-run.pl --force --comment=funcs1_ps --ps-protocol --suite=funcs_1
-=======
+	    @PERL@ ./mysql-test-run.pl --force --comment=falcon --suite=falcon
+	-cd mysql-test ; MTR_BUILD_THREAD=auto \
 	    @PERL@ ./mysql-test-run.pl --force --comment=funcs1_ps --ps-protocol --suite=funcs_1
->>>>>>> c3d0a5c8
 	-cd mysql-test ; MTR_BUILD_THREAD=auto \
 	    @PERL@ ./mysql-test-run.pl --force --comment=funcs2 --suite=funcs_2
 	-cd mysql-test ; MTR_BUILD_THREAD=auto \
