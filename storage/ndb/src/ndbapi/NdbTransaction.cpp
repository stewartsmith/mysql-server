--- conflicted
+++ resolved
@@ -2332,7 +2332,6 @@
   /* Handle delete + blobs */
   if (type == NdbOperation::DeleteRequest &&
       (attribute_record->flags & NdbRecord::RecTableHasBlob))
-<<<<<<< HEAD
   {
     /* Need to link in all the Blob handles for delete 
      * If there is a pre-read, check that no Blobs have
@@ -2344,19 +2343,6 @@
   }
   else if (unlikely(attribute_record->flags & NdbRecord::RecHasBlob))
   {
-=======
-  {
-    /* Need to link in all the Blob handles for delete 
-     * If there is a pre-read, check that no Blobs have
-     * been asked for
-     */
-    if (op->getBlobHandlesNdbRecordDelete(this,
-                                          (attribute_row != NULL)) == -1)
-      return NULL;
-  }
-  else if (unlikely(attribute_record->flags & NdbRecord::RecHasBlob))
-  {
->>>>>>> f67a8e95
     /* Create blob handles for non-delete operations */
     if (op->getBlobHandlesNdbRecord(this) == -1)
       return NULL;
@@ -2591,12 +2577,13 @@
     getNdbScanOperation(result_record->table);
 
   if (op_idx == NULL)
-<<<<<<< HEAD
   {
     /* Memory allocation error */
     setOperationErrorCodeAbort(4000);
     DBUG_RETURN(NULL);
   }
+
+  op_idx->m_scanUsingOldApi= false;
 
   /* The real work is done in NdbScanOperation */
   if (op_idx->scanTableImpl(result_record,
@@ -2608,26 +2595,6 @@
     DBUG_RETURN(op_idx);
   }
 
-=======
-  {
-    /* Memory allocation error */
-    setOperationErrorCodeAbort(4000);
-    DBUG_RETURN(NULL);
-  }
-
-  op_idx->m_scanUsingOldApi= false;
-
-  /* The real work is done in NdbScanOperation */
-  if (op_idx->scanTableImpl(result_record,
-                            lock_mode,
-                            result_mask,
-                            options,
-                            sizeOfOptions) == 0)
-  {
-    DBUG_RETURN(op_idx);
-  }
-
->>>>>>> f67a8e95
   releaseScanOperation(&m_theFirstScanOperation, &m_theLastScanOperation,
                        op_idx);
   DBUG_RETURN(NULL);
@@ -2657,11 +2624,8 @@
     return NULL;
   }
 
-<<<<<<< HEAD
-=======
   op->m_scanUsingOldApi= false;
 
->>>>>>> f67a8e95
   /* Defer the rest of the work to NdbIndexScanOperation */
   if (op->scanIndexImpl(key_record,
                         result_record,
