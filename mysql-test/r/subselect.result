--- conflicted
+++ resolved
@@ -1307,26 +1307,16 @@
 1	PRIMARY	t2	index	PRIMARY	PRIMARY	4	NULL	4	100.00	Using index
 1	PRIMARY	t1	ALL	PRIMARY	NULL	NULL	NULL	4	75.00	Using where; Using join buffer
 Warnings:
-<<<<<<< HEAD
 Note	1003	select `test`.`t2`.`a` AS `a` from (`test`.`t1`) join `test`.`t2` where ((`test`.`t1`.`a` = `test`.`t2`.`a`) and (`test`.`t1`.`b` <> 30))
-=======
-Note	1003	select `test`.`t2`.`a` AS `a` from `test`.`t2` where <in_optimizer>(`test`.`t2`.`a`,<exists>(<primary_index_lookup>(<cache>(`test`.`t2`.`a`) in t1 on PRIMARY where ((`test`.`t1`.`b` <> 30) and (<cache>(`test`.`t2`.`a`) = `test`.`t1`.`a`)))))
->>>>>>> 25b3d62a
 select * from t2 where t2.a in (select t1.a from t1,t3 where t1.b=t3.a);
 a
 2
 3
 explain extended select * from t2 where t2.a in (select t1.a from t1,t3 where t1.b=t3.a);
 id	select_type	table	type	possible_keys	key	key_len	ref	rows	filtered	Extra
-<<<<<<< HEAD
 1	PRIMARY	t2	index	PRIMARY	PRIMARY	4	NULL	4	100.00	Using index
 1	PRIMARY	t1	ALL	PRIMARY	NULL	NULL	NULL	4	75.00	Using where; Using join buffer
 1	PRIMARY	t3	eq_ref	PRIMARY	PRIMARY	4	test.t1.b	1	100.00	Using index
-=======
-1	PRIMARY	t2	index	NULL	PRIMARY	4	NULL	4	100.00	Using where; Using index
-2	DEPENDENT SUBQUERY	t1	eq_ref	PRIMARY	PRIMARY	4	func	1	100.00	
-2	DEPENDENT SUBQUERY	t3	eq_ref	PRIMARY	PRIMARY	4	test.t1.b	1	100.00	Using index
->>>>>>> 25b3d62a
 Warnings:
 Note	1003	select `test`.`t2`.`a` AS `a` from (`test`.`t1` join `test`.`t3`) join `test`.`t2` where ((`test`.`t1`.`a` = `test`.`t2`.`a`) and (`test`.`t3`.`a` = `test`.`t1`.`b`))
 drop table t1, t2, t3;
@@ -1343,17 +1333,10 @@
 4
 explain extended select * from t2 where t2.a in (select a from t1);
 id	select_type	table	type	possible_keys	key	key_len	ref	rows	filtered	Extra
-<<<<<<< HEAD
 1	PRIMARY	t2	index	a	a	5	NULL	4	100.00	Using index
 1	PRIMARY	t1	ref	a	a	5	test.t2.a	101	100.00	Using index; FirstMatch(t2)
 Warnings:
 Note	1003	select `test`.`t2`.`a` AS `a` from `test`.`t2` semi join (`test`.`t1`) where (`test`.`t1`.`a` = `test`.`t2`.`a`)
-=======
-1	PRIMARY	t2	index	NULL	a	5	NULL	4	100.00	Using where; Using index
-2	DEPENDENT SUBQUERY	t1	index_subquery	a	a	5	func	1001	100.00	Using index; Using where
-Warnings:
-Note	1003	select `test`.`t2`.`a` AS `a` from `test`.`t2` where <in_optimizer>(`test`.`t2`.`a`,<exists>(<index_lookup>(<cache>(`test`.`t2`.`a`) in t1 on a where (<cache>(`test`.`t2`.`a`) = `test`.`t1`.`a`))))
->>>>>>> 25b3d62a
 select * from t2 where t2.a in (select a from t1 where t1.b <> 30);
 a
 2
@@ -1363,11 +1346,7 @@
 1	PRIMARY	t2	index	a	a	5	NULL	4	100.00	Using index
 1	PRIMARY	t1	ref	a	a	5	test.t2.a	101	100.00	Using where; Using index; FirstMatch(t2)
 Warnings:
-<<<<<<< HEAD
 Note	1003	select `test`.`t2`.`a` AS `a` from `test`.`t2` semi join (`test`.`t1`) where ((`test`.`t1`.`a` = `test`.`t2`.`a`) and (`test`.`t1`.`b` <> 30))
-=======
-Note	1003	select `test`.`t2`.`a` AS `a` from `test`.`t2` where <in_optimizer>(`test`.`t2`.`a`,<exists>(<index_lookup>(<cache>(`test`.`t2`.`a`) in t1 on a where ((`test`.`t1`.`b` <> 30) and (<cache>(`test`.`t2`.`a`) = `test`.`t1`.`a`)))))
->>>>>>> 25b3d62a
 select * from t2 where t2.a in (select t1.a from t1,t3 where t1.b=t3.a);
 a
 2
@@ -1394,11 +1373,7 @@
 1	PRIMARY	t2	index	a	a	5	NULL	4	100.00	Using index
 1	PRIMARY	t1	ref	a	a	5	test.t2.a	101	100.00	Using where; Using index; FirstMatch(t2)
 Warnings:
-<<<<<<< HEAD
 Note	1003	select `test`.`t2`.`a` AS `a` from `test`.`t2` semi join (`test`.`t1`) where ((`test`.`t1`.`a` = `test`.`t2`.`a`) and (`test`.`t1`.`b` <> 30))
-=======
-Note	1003	select `test`.`t2`.`a` AS `a` from `test`.`t2` where <in_optimizer>(`test`.`t2`.`a`,<exists>(<index_lookup>(<cache>(`test`.`t2`.`a`) in t1 on a where ((`test`.`t1`.`b` <> 30) and (<cache>(`test`.`t2`.`a`) = `test`.`t1`.`a`)))))
->>>>>>> 25b3d62a
 drop table t1, t2, t3;
 create table t1 (a int, b int);
 create table t2 (a int, b int);
