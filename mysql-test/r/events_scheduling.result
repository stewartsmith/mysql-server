--- conflicted
+++ resolved
@@ -62,14 +62,6 @@
 ON COMPLETION PRESERVE
 DO
 INSERT INTO table_4 VALUES (1);
-<<<<<<< HEAD
-#
-# On a busy system the scheduler may skip execution of events,
-# we can't reliably expect that the data in the table
-# will be exact. Thus we do not SELECT from the table
-# in this test.
-#
-=======
 SELECT IF(SUM(a) >= 4, 'OK', 'ERROR') FROM table_1;
 IF(SUM(a) >= 4, 'OK', 'ERROR')
 OK
@@ -82,7 +74,6 @@
 SELECT IF(SUM(a) >= 1, 'OK', 'ERROR') FROM table_4;
 IF(SUM(a) >= 1, 'OK', 'ERROR')
 OK
->>>>>>> aa1c4d4e
 SELECT IF(TIME_TO_SEC(TIMEDIFF(ENDS,STARTS))=6, 'OK', 'ERROR')
 FROM INFORMATION_SCHEMA.EVENTS
 WHERE EVENT_SCHEMA=DATABASE() AND EVENT_NAME='event_2';
