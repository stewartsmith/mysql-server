##############################################################################
#
#  List the test cases that are to be disabled temporarily.
#
#  Separate the test case name and the comment with ':'.
#
#    <testcasename> : BUG#<xxxx> <date disabled> <disabler> <comment>
#
#  Do not use any TAB characters for whitespace.
#
##############################################################################
innodb          : WL#1213: Waiting for InnoDB team to add support for 4-byte character sets.
concurrent_innodb        : BUG#21579 2006-08-11 mleich innodb_concurrent random failures with varying differences
##order_by             : WL#2475: spetrunia producing ordered streams is not handled correctly
federated_transactions   : Bug#29523 Transactions do not work
subselect2 : BUG#31464 SergeyP will fix
show_check      : Bug #32682    Test show_check fails in 6.0
partition_symlink    : Bug#35305 Make pushbuild green
partition_basic_symlink_innodb : Bug#35306 Make pushbuild green
partition_basic_symlink_myisam : Bug#35306 Make pushbuild green
lowercase_table3         : Bug#32667 lowercase_table3.test reports to error log
innodb_mysql         : Bug#32724: innodb_mysql.test fails randomly
events_bugs          : Bug#32771 events_bugs.test fails randomly
rpl_log_pos          : Bug#8693 Test 'rpl_log_pos' fails sometimes
subselect_sj         : Bug#32994: subselect_sj fails sporadically (timeout)
ctype_create         : Bug#32965 main.ctype_create fails
status               : Bug#32966 main.status fails
ps_ddl               : Bug#12093 2007-12-14 pending WL#4165 / WL#4166
user_limits          : Bug#23921 2007-12-16 random failure of user_limits.test
backup                :BUG#34235 pending replacement of test facility with WL#4259
backup_commit_blocker :BUG#34235 pending replacement of test facility with WL#4259
backup_ddl_blocker    :BUG#34235 pending replacement of test facility with WL#4259
backup_progress       :BUG#34235 pending replacement of test facility with WL#4259
backup_security       :BUG#34235 pending replacement of test facility with WL#4259
backup_snapshot       :BUG#34235 pending replacement of test facility with WL#4259
csv_alter_table      : Bug#33696 2008-01-21 pcrews no .result file - bug allows NULL columns in CSV tables
<<<<<<< HEAD
ctype_latin2_ch      : BUG #33791 2008-01-18 mats Wrong ORDER BY with latin2_czech_cs

backup_errors        : Bug#34858 2008-Feb-28 Server crashes by backup tests
backup_fkey          : Bug#34858 2008-Feb-28 Server crashes by backup tests
backup_no_data       : Bug#34858 2008-Feb-28 Server crashes by backup tests
backup_no_engine     : Bug#34858 2008-Feb-28 Server crashes by backup tests
backup_objects       : Bug#34858 2008-Feb-28 Server crashes by backup tests
=======
partition_symlink    : Bug#35305 Make pushbuild green
>>>>>>> c400abe8
<|MERGE_RESOLUTION|>--- conflicted
+++ resolved
@@ -16,8 +16,6 @@
 subselect2 : BUG#31464 SergeyP will fix
 show_check      : Bug #32682    Test show_check fails in 6.0
 partition_symlink    : Bug#35305 Make pushbuild green
-partition_basic_symlink_innodb : Bug#35306 Make pushbuild green
-partition_basic_symlink_myisam : Bug#35306 Make pushbuild green
 lowercase_table3         : Bug#32667 lowercase_table3.test reports to error log
 innodb_mysql         : Bug#32724: innodb_mysql.test fails randomly
 events_bugs          : Bug#32771 events_bugs.test fails randomly
@@ -34,14 +32,10 @@
 backup_security       :BUG#34235 pending replacement of test facility with WL#4259
 backup_snapshot       :BUG#34235 pending replacement of test facility with WL#4259
 csv_alter_table      : Bug#33696 2008-01-21 pcrews no .result file - bug allows NULL columns in CSV tables
-<<<<<<< HEAD
 ctype_latin2_ch      : BUG #33791 2008-01-18 mats Wrong ORDER BY with latin2_czech_cs
 
 backup_errors        : Bug#34858 2008-Feb-28 Server crashes by backup tests
 backup_fkey          : Bug#34858 2008-Feb-28 Server crashes by backup tests
 backup_no_data       : Bug#34858 2008-Feb-28 Server crashes by backup tests
 backup_no_engine     : Bug#34858 2008-Feb-28 Server crashes by backup tests
-backup_objects       : Bug#34858 2008-Feb-28 Server crashes by backup tests
-=======
-partition_symlink    : Bug#35305 Make pushbuild green
->>>>>>> c400abe8
+backup_objects       : Bug#34858 2008-Feb-28 Server crashes by backup tests